interactions:
- request:
    body: '{"location": "westus"}'
    headers:
      Accept:
      - application/json
      Accept-Encoding:
      - gzip, deflate
      CommandName:
      - group create
      Connection:
      - keep-alive
      Content-Length:
      - '22'
      Content-Type:
      - application/json; charset=utf-8
      ParameterSetName:
      - -n -l
      User-Agent:
<<<<<<< HEAD
      - python/3.6.5 (Windows-10-10.0.17134-SP0) msrest/0.6.10 msrest_azure/0.6.1
        azure-mgmt-resource/4.0.0 Azure-SDK-For-Python AZURECLI/2.0.74
=======
      - python/3.7.4 (Windows-10-10.0.18362-SP0) msrest/0.6.10 msrest_azure/0.6.2
        azure-mgmt-resource/4.0.0 Azure-SDK-For-Python AZURECLI/2.0.75
>>>>>>> 807faccc
      accept-language:
      - en-US
    method: PUT
    uri: https://management.azure.com/subscriptions/00000000-0000-0000-0000-000000000000/resourcegroups/clitest.rg000002?api-version=2019-07-01
  response:
    body:
      string: '{"id":"/subscriptions/00000000-0000-0000-0000-000000000000/resourceGroups/clitest.rg000002","name":"clitest.rg000002","type":"Microsoft.Resources/resourceGroups","location":"westus","properties":{"provisioningState":"Succeeded"}}'
    headers:
      cache-control:
      - no-cache
      content-length:
      - '347'
      content-type:
      - application/json; charset=utf-8
      date:
<<<<<<< HEAD
      - Mon, 07 Oct 2019 23:47:05 GMT
=======
      - Mon, 21 Oct 2019 10:45:56 GMT
>>>>>>> 807faccc
      expires:
      - '-1'
      pragma:
      - no-cache
      strict-transport-security:
      - max-age=31536000; includeSubDomains
      transfer-encoding:
      - chunked
      vary:
      - Accept-Encoding
      x-content-type-options:
      - nosniff
      x-ms-ratelimit-remaining-subscription-writes:
      - '1192'
    status:
      code: 200
      message: OK
- request:
    body: null
    headers:
      Accept:
      - application/json
      Accept-Encoding:
      - gzip, deflate
      CommandName:
      - appservice plan create
      Connection:
      - keep-alive
      ParameterSetName:
      - -g -n --sku
      User-Agent:
<<<<<<< HEAD
      - python/3.6.5 (Windows-10-10.0.17134-SP0) msrest/0.6.10 msrest_azure/0.6.1
        azure-mgmt-resource/4.0.0 Azure-SDK-For-Python AZURECLI/2.0.74
=======
      - python/3.7.4 (Windows-10-10.0.18362-SP0) msrest/0.6.10 msrest_azure/0.6.2
        azure-mgmt-resource/4.0.0 Azure-SDK-For-Python AZURECLI/2.0.75
>>>>>>> 807faccc
      accept-language:
      - en-US
    method: GET
    uri: https://management.azure.com/subscriptions/00000000-0000-0000-0000-000000000000/resourcegroups/clitest.rg000001?api-version=2019-07-01
  response:
    body:
<<<<<<< HEAD
      string: '{"id":"/subscriptions/00000000-0000-0000-0000-000000000000/resourceGroups/clitest.rg000001","name":"clitest.rg000001","type":"Microsoft.Resources/resourceGroups","location":"westus","tags":{"product":"azurecli","cause":"automation","date":"2019-10-07T23:47:01Z"},"properties":{"provisioningState":"Succeeded"}}'
=======
      string: '{"id":"/subscriptions/00000000-0000-0000-0000-000000000000/resourceGroups/clitest.rg000001","name":"clitest.rg000001","type":"Microsoft.Resources/resourceGroups","location":"westus","tags":{"product":"azurecli","cause":"automation","date":"2019-10-21T10:45:47Z"},"properties":{"provisioningState":"Succeeded"}}'
>>>>>>> 807faccc
    headers:
      cache-control:
      - no-cache
      content-length:
      - '428'
      content-type:
      - application/json; charset=utf-8
      date:
<<<<<<< HEAD
      - Mon, 07 Oct 2019 23:47:07 GMT
=======
      - Mon, 21 Oct 2019 10:45:56 GMT
>>>>>>> 807faccc
      expires:
      - '-1'
      pragma:
      - no-cache
      strict-transport-security:
      - max-age=31536000; includeSubDomains
      vary:
      - Accept-Encoding
      x-content-type-options:
      - nosniff
    status:
      code: 200
      message: OK
- request:
    body: '{"name": "web-error-plan000003", "type": "Microsoft.Web/serverfarms", "location":
      "westus", "properties": {"skuName": "B1", "capacity": 1}}'
    headers:
      Accept:
      - application/json
      Accept-Encoding:
      - gzip, deflate
      CommandName:
      - appservice plan create
      Connection:
      - keep-alive
      Content-Length:
      - '143'
      Content-Type:
      - application/json; charset=utf-8
      ParameterSetName:
      - -g -n --sku
      User-Agent:
<<<<<<< HEAD
      - python/3.6.5 (Windows-10-10.0.17134-SP0) msrest/0.6.10 msrest_azure/0.6.1
        azure-mgmt-web/0.42.0 Azure-SDK-For-Python AZURECLI/2.0.74
=======
      - python/3.7.4 (Windows-10-10.0.18362-SP0) msrest/0.6.10 msrest_azure/0.6.2
        azure-mgmt-web/0.42.0 Azure-SDK-For-Python AZURECLI/2.0.75
>>>>>>> 807faccc
      accept-language:
      - en-US
    method: POST
    uri: https://management.azure.com/subscriptions/00000000-0000-0000-0000-000000000000/resourceGroups/clitest.rg000001/providers/Microsoft.Web/validate?api-version=2018-02-01
  response:
    body:
      string: '{"status":"Success","error":null}'
    headers:
      cache-control:
      - no-cache
      content-length:
      - '33'
      content-type:
      - application/json
      date:
<<<<<<< HEAD
      - Mon, 07 Oct 2019 23:47:08 GMT
=======
      - Mon, 21 Oct 2019 10:45:57 GMT
>>>>>>> 807faccc
      expires:
      - '-1'
      pragma:
      - no-cache
      server:
      - Microsoft-IIS/10.0
      strict-transport-security:
      - max-age=31536000; includeSubDomains
      transfer-encoding:
      - chunked
      vary:
      - Accept-Encoding
      x-aspnet-version:
      - 4.0.30319
      x-content-type-options:
      - nosniff
      x-ms-ratelimit-remaining-subscription-writes:
      - '1194'
      x-powered-by:
      - ASP.NET
    status:
      code: 200
      message: OK
- request:
    body: null
    headers:
      Accept:
      - application/json
      Accept-Encoding:
      - gzip, deflate
      CommandName:
      - appservice plan create
      Connection:
      - keep-alive
      ParameterSetName:
      - -g -n --sku
      User-Agent:
<<<<<<< HEAD
      - python/3.6.5 (Windows-10-10.0.17134-SP0) msrest/0.6.10 msrest_azure/0.6.1
        azure-mgmt-resource/4.0.0 Azure-SDK-For-Python AZURECLI/2.0.74
=======
      - python/3.7.4 (Windows-10-10.0.18362-SP0) msrest/0.6.10 msrest_azure/0.6.2
        azure-mgmt-resource/4.0.0 Azure-SDK-For-Python AZURECLI/2.0.75
>>>>>>> 807faccc
      accept-language:
      - en-US
    method: GET
    uri: https://management.azure.com/subscriptions/00000000-0000-0000-0000-000000000000/resourcegroups/clitest.rg000001?api-version=2019-07-01
  response:
    body:
<<<<<<< HEAD
      string: '{"id":"/subscriptions/00000000-0000-0000-0000-000000000000/resourceGroups/clitest.rg000001","name":"clitest.rg000001","type":"Microsoft.Resources/resourceGroups","location":"westus","tags":{"product":"azurecli","cause":"automation","date":"2019-10-07T23:47:01Z"},"properties":{"provisioningState":"Succeeded"}}'
=======
      string: '{"id":"/subscriptions/00000000-0000-0000-0000-000000000000/resourceGroups/clitest.rg000001","name":"clitest.rg000001","type":"Microsoft.Resources/resourceGroups","location":"westus","tags":{"product":"azurecli","cause":"automation","date":"2019-10-21T10:45:47Z"},"properties":{"provisioningState":"Succeeded"}}'
>>>>>>> 807faccc
    headers:
      cache-control:
      - no-cache
      content-length:
      - '428'
      content-type:
      - application/json; charset=utf-8
      date:
<<<<<<< HEAD
      - Mon, 07 Oct 2019 23:47:09 GMT
=======
      - Mon, 21 Oct 2019 10:45:57 GMT
>>>>>>> 807faccc
      expires:
      - '-1'
      pragma:
      - no-cache
      strict-transport-security:
      - max-age=31536000; includeSubDomains
      vary:
      - Accept-Encoding
      x-content-type-options:
      - nosniff
    status:
      code: 200
      message: OK
- request:
    body: '{"location": "westus", "properties": {"perSiteScaling": false, "isXenon":
      false}, "sku": {"name": "B1", "tier": "BASIC", "capacity": 1}}'
    headers:
      Accept:
      - application/json
      Accept-Encoding:
      - gzip, deflate
      CommandName:
      - appservice plan create
      Connection:
      - keep-alive
      Content-Length:
      - '136'
      Content-Type:
      - application/json; charset=utf-8
      ParameterSetName:
      - -g -n --sku
      User-Agent:
<<<<<<< HEAD
      - python/3.6.5 (Windows-10-10.0.17134-SP0) msrest/0.6.10 msrest_azure/0.6.1
        azure-mgmt-web/0.42.0 Azure-SDK-For-Python AZURECLI/2.0.74
=======
      - python/3.7.4 (Windows-10-10.0.18362-SP0) msrest/0.6.10 msrest_azure/0.6.2
        azure-mgmt-web/0.42.0 Azure-SDK-For-Python AZURECLI/2.0.75
>>>>>>> 807faccc
      accept-language:
      - en-US
    method: PUT
    uri: https://management.azure.com/subscriptions/00000000-0000-0000-0000-000000000000/resourceGroups/clitest.rg000001/providers/Microsoft.Web/serverfarms/web-error-plan000003?api-version=2018-02-01
  response:
    body:
      string: '{"id":"/subscriptions/00000000-0000-0000-0000-000000000000/resourceGroups/clitest.rg000001/providers/Microsoft.Web/serverfarms/web-error-plan000003","name":"web-error-plan000003","type":"Microsoft.Web/serverfarms","kind":"app","location":"West
<<<<<<< HEAD
        US","properties":{"serverFarmId":1832,"name":"web-error-plan000003","workerSize":"Default","workerSizeId":0,"workerTierName":null,"numberOfWorkers":1,"currentWorkerSize":"Default","currentWorkerSizeId":0,"currentNumberOfWorkers":1,"status":"Ready","webSpace":"clitest.rg000001-WestUSwebspace","subscription":"89ec4d1d-dcc7-4a3f-a701-0a5d074c8505","adminSiteName":null,"hostingEnvironment":null,"hostingEnvironmentProfile":null,"maximumNumberOfWorkers":3,"planName":"VirtualDedicatedPlan","adminRuntimeSiteName":null,"computeMode":"Dedicated","siteMode":null,"geoRegion":"West
        US","perSiteScaling":false,"maximumElasticWorkerCount":1,"numberOfSites":0,"hostingEnvironmentId":null,"isSpot":false,"spotExpirationTime":null,"freeOfferExpirationTime":null,"tags":null,"kind":"app","resourceGroup":"clitest.rg000001","reserved":false,"isXenon":false,"hyperV":false,"mdmId":"waws-prod-bay-137_1832","targetWorkerCount":0,"targetWorkerSizeId":0,"provisioningState":"Succeeded","webSiteId":null,"existingServerFarmIds":null},"sku":{"name":"B1","tier":"Basic","size":"B1","family":"B","capacity":1}}'
=======
        US","properties":{"serverFarmId":20572,"name":"web-error-plan000003","workerSize":"Default","workerSizeId":0,"workerTierName":null,"numberOfWorkers":1,"currentWorkerSize":"Default","currentWorkerSizeId":0,"currentNumberOfWorkers":1,"status":"Ready","webSpace":"clitest.rg000001-WestUSwebspace","subscription":"0b1f6471-1bf0-4dda-aec3-cb9272f09590","adminSiteName":null,"hostingEnvironment":null,"hostingEnvironmentProfile":null,"maximumNumberOfWorkers":3,"planName":"VirtualDedicatedPlan","adminRuntimeSiteName":null,"computeMode":"Dedicated","siteMode":null,"geoRegion":"West
        US","perSiteScaling":false,"maximumElasticWorkerCount":1,"numberOfSites":0,"hostingEnvironmentId":null,"isSpot":false,"spotExpirationTime":null,"freeOfferExpirationTime":null,"tags":null,"kind":"app","resourceGroup":"clitest.rg000001","reserved":false,"isXenon":false,"hyperV":false,"mdmId":"waws-prod-bay-053_20572","targetWorkerCount":0,"targetWorkerSizeId":0,"provisioningState":"Succeeded","webSiteId":null,"existingServerFarmIds":null},"sku":{"name":"B1","tier":"Basic","size":"B1","family":"B","capacity":1}}'
>>>>>>> 807faccc
    headers:
      cache-control:
      - no-cache
      content-length:
      - '1522'
      content-type:
      - application/json
      date:
<<<<<<< HEAD
      - Mon, 07 Oct 2019 23:47:17 GMT
=======
      - Mon, 21 Oct 2019 10:46:05 GMT
>>>>>>> 807faccc
      expires:
      - '-1'
      pragma:
      - no-cache
      server:
      - Microsoft-IIS/10.0
      strict-transport-security:
      - max-age=31536000; includeSubDomains
      transfer-encoding:
      - chunked
      vary:
      - Accept-Encoding
      x-aspnet-version:
      - 4.0.30319
      x-content-type-options:
      - nosniff
      x-ms-ratelimit-remaining-subscription-writes:
      - '1195'
      x-powered-by:
      - ASP.NET
    status:
      code: 200
      message: OK
- request:
    body: null
    headers:
      Accept:
      - application/json
      Accept-Encoding:
      - gzip, deflate
      CommandName:
      - webapp create
      Connection:
      - keep-alive
      ParameterSetName:
      - -g -n --plan
      User-Agent:
<<<<<<< HEAD
      - python/3.6.5 (Windows-10-10.0.17134-SP0) msrest/0.6.10 msrest_azure/0.6.1
        azure-mgmt-web/0.42.0 Azure-SDK-For-Python AZURECLI/2.0.74
=======
      - python/3.7.4 (Windows-10-10.0.18362-SP0) msrest/0.6.10 msrest_azure/0.6.2
        azure-mgmt-web/0.42.0 Azure-SDK-For-Python AZURECLI/2.0.75
>>>>>>> 807faccc
      accept-language:
      - en-US
    method: GET
    uri: https://management.azure.com/subscriptions/00000000-0000-0000-0000-000000000000/resourceGroups/clitest.rg000001/providers/Microsoft.Web/serverfarms/web-error-plan000003?api-version=2018-02-01
  response:
    body:
      string: '{"id":"/subscriptions/00000000-0000-0000-0000-000000000000/resourceGroups/clitest.rg000001/providers/Microsoft.Web/serverfarms/web-error-plan000003","name":"web-error-plan000003","type":"Microsoft.Web/serverfarms","kind":"app","location":"West
<<<<<<< HEAD
        US","properties":{"serverFarmId":1832,"name":"web-error-plan000003","workerSize":"Default","workerSizeId":0,"workerTierName":null,"numberOfWorkers":1,"currentWorkerSize":"Default","currentWorkerSizeId":0,"currentNumberOfWorkers":1,"status":"Ready","webSpace":"clitest.rg000001-WestUSwebspace","subscription":"89ec4d1d-dcc7-4a3f-a701-0a5d074c8505","adminSiteName":null,"hostingEnvironment":null,"hostingEnvironmentProfile":null,"maximumNumberOfWorkers":3,"planName":"VirtualDedicatedPlan","adminRuntimeSiteName":null,"computeMode":"Dedicated","siteMode":null,"geoRegion":"West
        US","perSiteScaling":false,"maximumElasticWorkerCount":1,"numberOfSites":0,"hostingEnvironmentId":null,"isSpot":false,"spotExpirationTime":null,"freeOfferExpirationTime":null,"tags":null,"kind":"app","resourceGroup":"clitest.rg000001","reserved":false,"isXenon":false,"hyperV":false,"mdmId":"waws-prod-bay-137_1832","targetWorkerCount":0,"targetWorkerSizeId":0,"provisioningState":"Succeeded","webSiteId":null,"existingServerFarmIds":null},"sku":{"name":"B1","tier":"Basic","size":"B1","family":"B","capacity":1}}'
=======
        US","properties":{"serverFarmId":20572,"name":"web-error-plan000003","workerSize":"Default","workerSizeId":0,"workerTierName":null,"numberOfWorkers":1,"currentWorkerSize":"Default","currentWorkerSizeId":0,"currentNumberOfWorkers":1,"status":"Ready","webSpace":"clitest.rg000001-WestUSwebspace","subscription":"0b1f6471-1bf0-4dda-aec3-cb9272f09590","adminSiteName":null,"hostingEnvironment":null,"hostingEnvironmentProfile":null,"maximumNumberOfWorkers":3,"planName":"VirtualDedicatedPlan","adminRuntimeSiteName":null,"computeMode":"Dedicated","siteMode":null,"geoRegion":"West
        US","perSiteScaling":false,"maximumElasticWorkerCount":1,"numberOfSites":0,"hostingEnvironmentId":null,"isSpot":false,"spotExpirationTime":null,"freeOfferExpirationTime":null,"tags":null,"kind":"app","resourceGroup":"clitest.rg000001","reserved":false,"isXenon":false,"hyperV":false,"mdmId":"waws-prod-bay-053_20572","targetWorkerCount":0,"targetWorkerSizeId":0,"provisioningState":"Succeeded","webSiteId":null,"existingServerFarmIds":null},"sku":{"name":"B1","tier":"Basic","size":"B1","family":"B","capacity":1}}'
>>>>>>> 807faccc
    headers:
      cache-control:
      - no-cache
      content-length:
      - '1522'
      content-type:
      - application/json
      date:
<<<<<<< HEAD
      - Mon, 07 Oct 2019 23:47:18 GMT
=======
      - Mon, 21 Oct 2019 10:46:06 GMT
>>>>>>> 807faccc
      expires:
      - '-1'
      pragma:
      - no-cache
      server:
      - Microsoft-IIS/10.0
      strict-transport-security:
      - max-age=31536000; includeSubDomains
      transfer-encoding:
      - chunked
      vary:
      - Accept-Encoding
      x-aspnet-version:
      - 4.0.30319
      x-content-type-options:
      - nosniff
      x-powered-by:
      - ASP.NET
    status:
      code: 200
      message: OK
- request:
    body: 'b''{"name": "web-error000004", "type": "Microsoft.Web/sites", "location":
      "West US", "properties": {"serverFarmId": "/subscriptions/00000000-0000-0000-0000-000000000000/resourceGroups/clitest.rg000001/providers/Microsoft.Web/serverfarms/web-error-plan000003"}}'''
    headers:
      Accept:
      - application/json
      Accept-Encoding:
      - gzip, deflate
      CommandName:
      - webapp create
      Connection:
      - keep-alive
      Content-Length:
      - '329'
      Content-Type:
      - application/json; charset=utf-8
      ParameterSetName:
      - -g -n --plan
      User-Agent:
<<<<<<< HEAD
      - python/3.6.5 (Windows-10-10.0.17134-SP0) msrest/0.6.10 msrest_azure/0.6.1
        azure-mgmt-web/0.42.0 Azure-SDK-For-Python AZURECLI/2.0.74
=======
      - python/3.7.4 (Windows-10-10.0.18362-SP0) msrest/0.6.10 msrest_azure/0.6.2
        azure-mgmt-web/0.42.0 Azure-SDK-For-Python AZURECLI/2.0.75
>>>>>>> 807faccc
      accept-language:
      - en-US
    method: POST
    uri: https://management.azure.com/subscriptions/00000000-0000-0000-0000-000000000000/resourceGroups/clitest.rg000001/providers/Microsoft.Web/validate?api-version=2018-02-01
  response:
    body:
      string: '{"status":"Success","error":null}'
    headers:
      cache-control:
      - no-cache
      content-length:
      - '33'
      content-type:
      - application/json
      date:
<<<<<<< HEAD
      - Mon, 07 Oct 2019 23:47:19 GMT
=======
      - Mon, 21 Oct 2019 10:46:07 GMT
>>>>>>> 807faccc
      expires:
      - '-1'
      pragma:
      - no-cache
      server:
      - Microsoft-IIS/10.0
      strict-transport-security:
      - max-age=31536000; includeSubDomains
      transfer-encoding:
      - chunked
      vary:
      - Accept-Encoding
      x-aspnet-version:
      - 4.0.30319
      x-content-type-options:
      - nosniff
      x-ms-ratelimit-remaining-subscription-writes:
      - '1194'
      x-powered-by:
      - ASP.NET
    status:
      code: 200
      message: OK
- request:
    body: null
    headers:
      Accept:
      - application/json
      Accept-Encoding:
      - gzip, deflate
      CommandName:
      - webapp create
      Connection:
      - keep-alive
      ParameterSetName:
      - -g -n --plan
      User-Agent:
<<<<<<< HEAD
      - python/3.6.5 (Windows-10-10.0.17134-SP0) msrest/0.6.10 msrest_azure/0.6.1
        azure-mgmt-web/0.42.0 Azure-SDK-For-Python AZURECLI/2.0.74
=======
      - python/3.7.4 (Windows-10-10.0.18362-SP0) msrest/0.6.10 msrest_azure/0.6.2
        azure-mgmt-web/0.42.0 Azure-SDK-For-Python AZURECLI/2.0.75
>>>>>>> 807faccc
      accept-language:
      - en-US
    method: GET
    uri: https://management.azure.com/subscriptions/00000000-0000-0000-0000-000000000000/resourceGroups/clitest.rg000001/providers/Microsoft.Web/serverfarms/web-error-plan000003?api-version=2018-02-01
  response:
    body:
      string: '{"id":"/subscriptions/00000000-0000-0000-0000-000000000000/resourceGroups/clitest.rg000001/providers/Microsoft.Web/serverfarms/web-error-plan000003","name":"web-error-plan000003","type":"Microsoft.Web/serverfarms","kind":"app","location":"West
<<<<<<< HEAD
        US","properties":{"serverFarmId":1832,"name":"web-error-plan000003","workerSize":"Default","workerSizeId":0,"workerTierName":null,"numberOfWorkers":1,"currentWorkerSize":"Default","currentWorkerSizeId":0,"currentNumberOfWorkers":1,"status":"Ready","webSpace":"clitest.rg000001-WestUSwebspace","subscription":"89ec4d1d-dcc7-4a3f-a701-0a5d074c8505","adminSiteName":null,"hostingEnvironment":null,"hostingEnvironmentProfile":null,"maximumNumberOfWorkers":3,"planName":"VirtualDedicatedPlan","adminRuntimeSiteName":null,"computeMode":"Dedicated","siteMode":null,"geoRegion":"West
        US","perSiteScaling":false,"maximumElasticWorkerCount":1,"numberOfSites":0,"hostingEnvironmentId":null,"isSpot":false,"spotExpirationTime":null,"freeOfferExpirationTime":null,"tags":null,"kind":"app","resourceGroup":"clitest.rg000001","reserved":false,"isXenon":false,"hyperV":false,"mdmId":"waws-prod-bay-137_1832","targetWorkerCount":0,"targetWorkerSizeId":0,"provisioningState":"Succeeded","webSiteId":null,"existingServerFarmIds":null},"sku":{"name":"B1","tier":"Basic","size":"B1","family":"B","capacity":1}}'
=======
        US","properties":{"serverFarmId":20572,"name":"web-error-plan000003","workerSize":"Default","workerSizeId":0,"workerTierName":null,"numberOfWorkers":1,"currentWorkerSize":"Default","currentWorkerSizeId":0,"currentNumberOfWorkers":1,"status":"Ready","webSpace":"clitest.rg000001-WestUSwebspace","subscription":"0b1f6471-1bf0-4dda-aec3-cb9272f09590","adminSiteName":null,"hostingEnvironment":null,"hostingEnvironmentProfile":null,"maximumNumberOfWorkers":3,"planName":"VirtualDedicatedPlan","adminRuntimeSiteName":null,"computeMode":"Dedicated","siteMode":null,"geoRegion":"West
        US","perSiteScaling":false,"maximumElasticWorkerCount":1,"numberOfSites":0,"hostingEnvironmentId":null,"isSpot":false,"spotExpirationTime":null,"freeOfferExpirationTime":null,"tags":null,"kind":"app","resourceGroup":"clitest.rg000001","reserved":false,"isXenon":false,"hyperV":false,"mdmId":"waws-prod-bay-053_20572","targetWorkerCount":0,"targetWorkerSizeId":0,"provisioningState":"Succeeded","webSiteId":null,"existingServerFarmIds":null},"sku":{"name":"B1","tier":"Basic","size":"B1","family":"B","capacity":1}}'
>>>>>>> 807faccc
    headers:
      cache-control:
      - no-cache
      content-length:
      - '1522'
      content-type:
      - application/json
      date:
<<<<<<< HEAD
      - Mon, 07 Oct 2019 23:47:19 GMT
=======
      - Mon, 21 Oct 2019 10:46:09 GMT
>>>>>>> 807faccc
      expires:
      - '-1'
      pragma:
      - no-cache
      server:
      - Microsoft-IIS/10.0
      strict-transport-security:
      - max-age=31536000; includeSubDomains
      transfer-encoding:
      - chunked
      vary:
      - Accept-Encoding
      x-aspnet-version:
      - 4.0.30319
      x-content-type-options:
      - nosniff
      x-powered-by:
      - ASP.NET
    status:
      code: 200
      message: OK
- request:
    body: 'b''{"location": "West US", "properties": {"serverFarmId": "/subscriptions/00000000-0000-0000-0000-000000000000/resourceGroups/clitest.rg000001/providers/Microsoft.Web/serverfarms/web-error-plan000003",
      "reserved": false, "isXenon": false, "hyperV": false, "siteConfig": {"netFrameworkVersion":
      "v4.6", "appSettings": [{"name": "WEBSITE_NODE_DEFAULT_VERSION", "value": "10.14"}],
      "localMySqlEnabled": false, "http20Enabled": true}, "scmSiteAlsoStopped": false}}'''
    headers:
      Accept:
      - application/json
      Accept-Encoding:
      - gzip, deflate
      CommandName:
      - webapp create
      Connection:
      - keep-alive
      Content-Length:
      - '520'
      Content-Type:
      - application/json; charset=utf-8
      ParameterSetName:
      - -g -n --plan
      User-Agent:
<<<<<<< HEAD
      - python/3.6.5 (Windows-10-10.0.17134-SP0) msrest/0.6.10 msrest_azure/0.6.1
        azure-mgmt-web/0.42.0 Azure-SDK-For-Python AZURECLI/2.0.74
=======
      - python/3.7.4 (Windows-10-10.0.18362-SP0) msrest/0.6.10 msrest_azure/0.6.2
        azure-mgmt-web/0.42.0 Azure-SDK-For-Python AZURECLI/2.0.75
>>>>>>> 807faccc
      accept-language:
      - en-US
    method: PUT
    uri: https://management.azure.com/subscriptions/00000000-0000-0000-0000-000000000000/resourceGroups/clitest.rg000001/providers/Microsoft.Web/sites/web-error000004?api-version=2018-11-01
  response:
    body:
      string: '{"id":"/subscriptions/00000000-0000-0000-0000-000000000000/resourceGroups/clitest.rg000001/providers/Microsoft.Web/sites/web-error000004","name":"web-error000004","type":"Microsoft.Web/sites","kind":"app","location":"West
<<<<<<< HEAD
        US","properties":{"name":"web-error000004","state":"Running","hostNames":["web-error000004.azurewebsites.net"],"webSpace":"clitest.rg000001-WestUSwebspace","selfLink":"https://waws-prod-bay-137.api.azurewebsites.windows.net:454/subscriptions/00000000-0000-0000-0000-000000000000/webspaces/clitest.rg000001-WestUSwebspace/sites/web-error000004","repositorySiteName":"web-error000004","owner":null,"usageState":"Normal","enabled":true,"adminEnabled":true,"enabledHostNames":["web-error000004.azurewebsites.net","web-error000004.scm.azurewebsites.net"],"siteProperties":{"metadata":null,"properties":[{"name":"LinuxFxVersion","value":""},{"name":"WindowsFxVersion","value":null}],"appSettings":null},"availabilityState":"Normal","sslCertificates":null,"csrs":[],"cers":null,"siteMode":null,"hostNameSslStates":[{"name":"web-error000004.azurewebsites.net","sslState":"Disabled","ipBasedSslResult":null,"virtualIP":null,"thumbprint":null,"toUpdate":null,"toUpdateIpBasedSsl":null,"ipBasedSslState":"NotConfigured","hostType":"Standard"},{"name":"web-error000004.scm.azurewebsites.net","sslState":"Disabled","ipBasedSslResult":null,"virtualIP":null,"thumbprint":null,"toUpdate":null,"toUpdateIpBasedSsl":null,"ipBasedSslState":"NotConfigured","hostType":"Repository"}],"computeMode":null,"serverFarm":null,"serverFarmId":"/subscriptions/00000000-0000-0000-0000-000000000000/resourceGroups/clitest.rg000001/providers/Microsoft.Web/serverfarms/web-error-plan000003","reserved":false,"isXenon":false,"hyperV":false,"lastModifiedTimeUtc":"2019-10-07T23:47:21.9166667","storageRecoveryDefaultState":"Running","contentAvailabilityState":"Normal","runtimeAvailabilityState":"Normal","siteConfig":null,"deploymentId":"web-error000004","trafficManagerHostNames":null,"sku":"Basic","scmSiteAlsoStopped":false,"targetSwapSlot":null,"hostingEnvironment":null,"hostingEnvironmentProfile":null,"clientAffinityEnabled":true,"clientCertEnabled":false,"clientCertExclusionPaths":null,"hostNamesDisabled":false,"domainVerificationIdentifiers":null,"kind":"app","inboundIpAddress":"40.112.243.6","possibleInboundIpAddresses":"40.112.243.6","outboundIpAddresses":"40.112.243.6,13.93.220.248,13.93.221.96,13.93.221.41,13.93.220.182","possibleOutboundIpAddresses":"40.112.243.6,13.93.220.248,13.93.221.96,13.93.221.41,13.93.220.182,13.93.221.147,13.93.220.112,13.91.111.88,13.93.220.5,13.93.220.231","containerSize":0,"dailyMemoryTimeQuota":0,"suspendedTill":null,"siteDisabledReason":0,"functionExecutionUnitsCache":null,"maxNumberOfWorkers":null,"homeStamp":"waws-prod-bay-137","cloningInfo":null,"hostingEnvironmentId":null,"tags":null,"resourceGroup":"clitest.rg000001","defaultHostName":"web-error000004.azurewebsites.net","slotSwapStatus":null,"httpsOnly":false,"redundancyMode":"None","inProgressOperationId":null,"geoDistributions":null,"privateEndpointConnections":null,"buildVersion":null,"targetBuildVersion":null}}'
=======
        US","properties":{"name":"web-error000004","state":"Running","hostNames":["web-error000004.azurewebsites.net"],"webSpace":"clitest.rg000001-WestUSwebspace","selfLink":"https://waws-prod-bay-053.api.azurewebsites.windows.net:454/subscriptions/00000000-0000-0000-0000-000000000000/webspaces/clitest.rg000001-WestUSwebspace/sites/web-error000004","repositorySiteName":"web-error000004","owner":null,"usageState":"Normal","enabled":true,"adminEnabled":true,"enabledHostNames":["web-error000004.azurewebsites.net","web-error000004.scm.azurewebsites.net"],"siteProperties":{"metadata":null,"properties":[{"name":"LinuxFxVersion","value":""},{"name":"WindowsFxVersion","value":null}],"appSettings":null},"availabilityState":"Normal","sslCertificates":null,"csrs":[],"cers":null,"siteMode":null,"hostNameSslStates":[{"name":"web-error000004.azurewebsites.net","sslState":"Disabled","ipBasedSslResult":null,"virtualIP":null,"thumbprint":null,"toUpdate":null,"toUpdateIpBasedSsl":null,"ipBasedSslState":"NotConfigured","hostType":"Standard"},{"name":"web-error000004.scm.azurewebsites.net","sslState":"Disabled","ipBasedSslResult":null,"virtualIP":null,"thumbprint":null,"toUpdate":null,"toUpdateIpBasedSsl":null,"ipBasedSslState":"NotConfigured","hostType":"Repository"}],"computeMode":null,"serverFarm":null,"serverFarmId":"/subscriptions/00000000-0000-0000-0000-000000000000/resourceGroups/clitest.rg000001/providers/Microsoft.Web/serverfarms/web-error-plan000003","reserved":false,"isXenon":false,"hyperV":false,"lastModifiedTimeUtc":"2019-10-21T10:46:14.1033333","storageRecoveryDefaultState":"Running","contentAvailabilityState":"Normal","runtimeAvailabilityState":"Normal","siteConfig":null,"deploymentId":"web-error000004","trafficManagerHostNames":null,"sku":"Basic","scmSiteAlsoStopped":false,"targetSwapSlot":null,"hostingEnvironment":null,"hostingEnvironmentProfile":null,"clientAffinityEnabled":true,"clientCertEnabled":false,"clientCertExclusionPaths":null,"hostNamesDisabled":false,"domainVerificationIdentifiers":null,"customDomainVerificationId":"BE5B70684C14FA4371E2FDA3F81E4B915B0499E9CA0163AE7DDEC382C7DC9663","kind":"app","inboundIpAddress":"40.83.184.25","possibleInboundIpAddresses":"40.83.184.25","outboundIpAddresses":"40.83.189.163,40.83.189.130,40.83.188.201,40.83.187.134","possibleOutboundIpAddresses":"40.83.189.163,40.83.189.130,40.83.188.201,40.83.187.134","containerSize":0,"dailyMemoryTimeQuota":0,"suspendedTill":null,"siteDisabledReason":0,"functionExecutionUnitsCache":null,"maxNumberOfWorkers":null,"homeStamp":"waws-prod-bay-053","cloningInfo":null,"hostingEnvironmentId":null,"tags":null,"resourceGroup":"clitest.rg000001","defaultHostName":"web-error000004.azurewebsites.net","slotSwapStatus":null,"httpsOnly":false,"redundancyMode":"None","inProgressOperationId":null,"geoDistributions":null,"privateEndpointConnections":null,"buildVersion":null,"targetBuildVersion":null}}'
>>>>>>> 807faccc
    headers:
      cache-control:
      - no-cache
      content-length:
<<<<<<< HEAD
      - '3527'
      content-type:
      - application/json
      date:
      - Mon, 07 Oct 2019 23:47:37 GMT
      etag:
      - '"1D57D69906C848B"'
=======
      - '3534'
      content-type:
      - application/json
      date:
      - Mon, 21 Oct 2019 10:46:30 GMT
      etag:
      - '"1D587FCC2AFB0E0"'
>>>>>>> 807faccc
      expires:
      - '-1'
      pragma:
      - no-cache
      server:
      - Microsoft-IIS/10.0
      strict-transport-security:
      - max-age=31536000; includeSubDomains
      transfer-encoding:
      - chunked
      vary:
      - Accept-Encoding
      x-aspnet-version:
      - 4.0.30319
      x-content-type-options:
      - nosniff
      x-ms-ratelimit-remaining-subscription-resource-requests:
      - '496'
      x-powered-by:
      - ASP.NET
    status:
      code: 200
      message: OK
- request:
    body: '{}'
    headers:
      Accept:
      - application/xml
      Accept-Encoding:
      - gzip, deflate
      CommandName:
      - webapp create
      Connection:
      - keep-alive
      Content-Length:
      - '2'
      Content-Type:
      - application/json; charset=utf-8
      ParameterSetName:
      - -g -n --plan
      User-Agent:
<<<<<<< HEAD
      - python/3.6.5 (Windows-10-10.0.17134-SP0) msrest/0.6.10 msrest_azure/0.6.1
        azure-mgmt-web/0.42.0 Azure-SDK-For-Python AZURECLI/2.0.74
=======
      - python/3.7.4 (Windows-10-10.0.18362-SP0) msrest/0.6.10 msrest_azure/0.6.2
        azure-mgmt-web/0.42.0 Azure-SDK-For-Python AZURECLI/2.0.75
>>>>>>> 807faccc
      accept-language:
      - en-US
    method: POST
    uri: https://management.azure.com/subscriptions/00000000-0000-0000-0000-000000000000/resourceGroups/clitest.rg000001/providers/Microsoft.Web/sites/web-error000004/publishxml?api-version=2018-11-01
  response:
    body:
      string: <publishData><publishProfile profileName="web-error000004 - Web Deploy"
        publishMethod="MSDeploy" publishUrl="web-error000004.scm.azurewebsites.net:443"
<<<<<<< HEAD
        msdeploySite="web-error000004" userName="$web-error000004" userPWD="uv4gQPjnJwn3m1vmKFyMaTfF8sxYoalAv2d5esolmoEmrfdkmhcaZygvgDtf"
        destinationAppUrl="http://web-error000004.azurewebsites.net" SQLServerDBConnectionString=""
        mySQLDBConnectionString="" hostingProviderForumLink="" controlPanelLink="http://windows.azure.com"
        webSystem="WebSites"><databases /></publishProfile><publishProfile profileName="web-error000004
        - FTP" publishMethod="FTP" publishUrl="ftp://waws-prod-bay-137.ftp.azurewebsites.windows.net/site/wwwroot"
        ftpPassiveMode="True" userName="web-error000004\$web-error000004" userPWD="uv4gQPjnJwn3m1vmKFyMaTfF8sxYoalAv2d5esolmoEmrfdkmhcaZygvgDtf"
        destinationAppUrl="http://web-error000004.azurewebsites.net" SQLServerDBConnectionString=""
        mySQLDBConnectionString="" hostingProviderForumLink="" controlPanelLink="http://windows.azure.com"
        webSystem="WebSites"><databases /></publishProfile><publishProfile profileName="web-error000004
        - ReadOnly - FTP" publishMethod="FTP" publishUrl="ftp://waws-prod-bay-137dr.ftp.azurewebsites.windows.net/site/wwwroot"
        ftpPassiveMode="True" userName="web-error000004\$web-error000004" userPWD="uv4gQPjnJwn3m1vmKFyMaTfF8sxYoalAv2d5esolmoEmrfdkmhcaZygvgDtf"
=======
        msdeploySite="web-error000004" userName="$web-error000004" userPWD="EslagJY4MWebjo76XY0JR6w8TvkMjG3MhqRMjSWnBq08bMCo8Es4XhsqKr8E"
        destinationAppUrl="http://web-error000004.azurewebsites.net" SQLServerDBConnectionString=""
        mySQLDBConnectionString="" hostingProviderForumLink="" controlPanelLink="http://windows.azure.com"
        webSystem="WebSites"><databases /></publishProfile><publishProfile profileName="web-error000004
        - FTP" publishMethod="FTP" publishUrl="ftp://waws-prod-bay-053.ftp.azurewebsites.windows.net/site/wwwroot"
        ftpPassiveMode="True" userName="web-error000004\$web-error000004" userPWD="EslagJY4MWebjo76XY0JR6w8TvkMjG3MhqRMjSWnBq08bMCo8Es4XhsqKr8E"
        destinationAppUrl="http://web-error000004.azurewebsites.net" SQLServerDBConnectionString=""
        mySQLDBConnectionString="" hostingProviderForumLink="" controlPanelLink="http://windows.azure.com"
        webSystem="WebSites"><databases /></publishProfile><publishProfile profileName="web-error000004
        - ReadOnly - FTP" publishMethod="FTP" publishUrl="ftp://waws-prod-bay-053dr.ftp.azurewebsites.windows.net/site/wwwroot"
        ftpPassiveMode="True" userName="web-error000004\$web-error000004" userPWD="EslagJY4MWebjo76XY0JR6w8TvkMjG3MhqRMjSWnBq08bMCo8Es4XhsqKr8E"
>>>>>>> 807faccc
        destinationAppUrl="http://web-error000004.azurewebsites.net" SQLServerDBConnectionString=""
        mySQLDBConnectionString="" hostingProviderForumLink="" controlPanelLink="http://windows.azure.com"
        webSystem="WebSites"><databases /></publishProfile></publishData>
    headers:
      cache-control:
      - no-cache
      content-length:
      - '1730'
      content-type:
      - application/xml
      date:
<<<<<<< HEAD
      - Mon, 07 Oct 2019 23:47:38 GMT
=======
      - Mon, 21 Oct 2019 10:46:31 GMT
>>>>>>> 807faccc
      expires:
      - '-1'
      pragma:
      - no-cache
      server:
      - Microsoft-IIS/10.0
      strict-transport-security:
      - max-age=31536000; includeSubDomains
      x-aspnet-version:
      - 4.0.30319
      x-content-type-options:
      - nosniff
      x-ms-ratelimit-remaining-subscription-resource-requests:
      - '11997'
      x-powered-by:
      - ASP.NET
    status:
      code: 200
      message: OK
- request:
    body: null
    headers:
      Accept:
      - application/json
      Accept-Encoding:
      - gzip, deflate
      CommandName:
      - appservice plan create
      Connection:
      - keep-alive
      ParameterSetName:
      - -g -n --sku
      User-Agent:
<<<<<<< HEAD
      - python/3.6.5 (Windows-10-10.0.17134-SP0) msrest/0.6.10 msrest_azure/0.6.1
        azure-mgmt-resource/4.0.0 Azure-SDK-For-Python AZURECLI/2.0.74
=======
      - python/3.7.4 (Windows-10-10.0.18362-SP0) msrest/0.6.10 msrest_azure/0.6.2
        azure-mgmt-resource/4.0.0 Azure-SDK-For-Python AZURECLI/2.0.75
>>>>>>> 807faccc
      accept-language:
      - en-US
    method: GET
    uri: https://management.azure.com/subscriptions/00000000-0000-0000-0000-000000000000/resourcegroups/clitest.rg000002?api-version=2019-07-01
  response:
    body:
      string: '{"id":"/subscriptions/00000000-0000-0000-0000-000000000000/resourceGroups/clitest.rg000002","name":"clitest.rg000002","type":"Microsoft.Resources/resourceGroups","location":"westus","properties":{"provisioningState":"Succeeded"}}'
    headers:
      cache-control:
      - no-cache
      content-length:
      - '347'
      content-type:
      - application/json; charset=utf-8
      date:
<<<<<<< HEAD
      - Mon, 07 Oct 2019 23:47:39 GMT
=======
      - Mon, 21 Oct 2019 10:46:32 GMT
>>>>>>> 807faccc
      expires:
      - '-1'
      pragma:
      - no-cache
      strict-transport-security:
      - max-age=31536000; includeSubDomains
      vary:
      - Accept-Encoding
      x-content-type-options:
      - nosniff
    status:
      code: 200
      message: OK
- request:
    body: '{"name": "web-error-plan000003", "type": "Microsoft.Web/serverfarms", "location":
      "westus", "properties": {"skuName": "B1", "capacity": 1}}'
    headers:
      Accept:
      - application/json
      Accept-Encoding:
      - gzip, deflate
      CommandName:
      - appservice plan create
      Connection:
      - keep-alive
      Content-Length:
      - '143'
      Content-Type:
      - application/json; charset=utf-8
      ParameterSetName:
      - -g -n --sku
      User-Agent:
<<<<<<< HEAD
      - python/3.6.5 (Windows-10-10.0.17134-SP0) msrest/0.6.10 msrest_azure/0.6.1
        azure-mgmt-web/0.42.0 Azure-SDK-For-Python AZURECLI/2.0.74
=======
      - python/3.7.4 (Windows-10-10.0.18362-SP0) msrest/0.6.10 msrest_azure/0.6.2
        azure-mgmt-web/0.42.0 Azure-SDK-For-Python AZURECLI/2.0.75
>>>>>>> 807faccc
      accept-language:
      - en-US
    method: POST
    uri: https://management.azure.com/subscriptions/00000000-0000-0000-0000-000000000000/resourceGroups/clitest.rg000002/providers/Microsoft.Web/validate?api-version=2018-02-01
  response:
    body:
      string: '{"status":"Success","error":null}'
    headers:
      cache-control:
      - no-cache
      content-length:
      - '33'
      content-type:
      - application/json
      date:
<<<<<<< HEAD
      - Mon, 07 Oct 2019 23:47:40 GMT
=======
      - Mon, 21 Oct 2019 10:46:33 GMT
>>>>>>> 807faccc
      expires:
      - '-1'
      pragma:
      - no-cache
      server:
      - Microsoft-IIS/10.0
      strict-transport-security:
      - max-age=31536000; includeSubDomains
      transfer-encoding:
      - chunked
      vary:
      - Accept-Encoding
      x-aspnet-version:
      - 4.0.30319
      x-content-type-options:
      - nosniff
      x-ms-ratelimit-remaining-subscription-writes:
      - '1197'
      x-powered-by:
      - ASP.NET
    status:
      code: 200
      message: OK
- request:
    body: null
    headers:
      Accept:
      - application/json
      Accept-Encoding:
      - gzip, deflate
      CommandName:
      - appservice plan create
      Connection:
      - keep-alive
      ParameterSetName:
      - -g -n --sku
      User-Agent:
<<<<<<< HEAD
      - python/3.6.5 (Windows-10-10.0.17134-SP0) msrest/0.6.10 msrest_azure/0.6.1
        azure-mgmt-resource/4.0.0 Azure-SDK-For-Python AZURECLI/2.0.74
=======
      - python/3.7.4 (Windows-10-10.0.18362-SP0) msrest/0.6.10 msrest_azure/0.6.2
        azure-mgmt-resource/4.0.0 Azure-SDK-For-Python AZURECLI/2.0.75
>>>>>>> 807faccc
      accept-language:
      - en-US
    method: GET
    uri: https://management.azure.com/subscriptions/00000000-0000-0000-0000-000000000000/resourcegroups/clitest.rg000002?api-version=2019-07-01
  response:
    body:
      string: '{"id":"/subscriptions/00000000-0000-0000-0000-000000000000/resourceGroups/clitest.rg000002","name":"clitest.rg000002","type":"Microsoft.Resources/resourceGroups","location":"westus","properties":{"provisioningState":"Succeeded"}}'
    headers:
      cache-control:
      - no-cache
      content-length:
      - '347'
      content-type:
      - application/json; charset=utf-8
      date:
<<<<<<< HEAD
      - Mon, 07 Oct 2019 23:47:40 GMT
=======
      - Mon, 21 Oct 2019 10:46:33 GMT
>>>>>>> 807faccc
      expires:
      - '-1'
      pragma:
      - no-cache
      strict-transport-security:
      - max-age=31536000; includeSubDomains
      vary:
      - Accept-Encoding
      x-content-type-options:
      - nosniff
    status:
      code: 200
      message: OK
- request:
    body: '{"location": "westus", "properties": {"perSiteScaling": false, "isXenon":
      false}, "sku": {"name": "B1", "tier": "BASIC", "capacity": 1}}'
    headers:
      Accept:
      - application/json
      Accept-Encoding:
      - gzip, deflate
      CommandName:
      - appservice plan create
      Connection:
      - keep-alive
      Content-Length:
      - '136'
      Content-Type:
      - application/json; charset=utf-8
      ParameterSetName:
      - -g -n --sku
      User-Agent:
<<<<<<< HEAD
      - python/3.6.5 (Windows-10-10.0.17134-SP0) msrest/0.6.10 msrest_azure/0.6.1
        azure-mgmt-web/0.42.0 Azure-SDK-For-Python AZURECLI/2.0.74
=======
      - python/3.7.4 (Windows-10-10.0.18362-SP0) msrest/0.6.10 msrest_azure/0.6.2
        azure-mgmt-web/0.42.0 Azure-SDK-For-Python AZURECLI/2.0.75
>>>>>>> 807faccc
      accept-language:
      - en-US
    method: PUT
    uri: https://management.azure.com/subscriptions/00000000-0000-0000-0000-000000000000/resourceGroups/clitest.rg000002/providers/Microsoft.Web/serverfarms/web-error-plan000003?api-version=2018-02-01
  response:
    body:
      string: '{"id":"/subscriptions/00000000-0000-0000-0000-000000000000/resourceGroups/clitest.rg000002/providers/Microsoft.Web/serverfarms/web-error-plan000003","name":"web-error-plan000003","type":"Microsoft.Web/serverfarms","kind":"app","location":"West
<<<<<<< HEAD
        US","properties":{"serverFarmId":10092,"name":"web-error-plan000003","workerSize":"Default","workerSizeId":0,"workerTierName":null,"numberOfWorkers":1,"currentWorkerSize":"Default","currentWorkerSizeId":0,"currentNumberOfWorkers":1,"status":"Ready","webSpace":"clitest.rg000002-WestUSwebspace","subscription":"89ec4d1d-dcc7-4a3f-a701-0a5d074c8505","adminSiteName":null,"hostingEnvironment":null,"hostingEnvironmentProfile":null,"maximumNumberOfWorkers":3,"planName":"VirtualDedicatedPlan","adminRuntimeSiteName":null,"computeMode":"Dedicated","siteMode":null,"geoRegion":"West
        US","perSiteScaling":false,"maximumElasticWorkerCount":1,"numberOfSites":0,"hostingEnvironmentId":null,"isSpot":false,"spotExpirationTime":null,"freeOfferExpirationTime":null,"tags":null,"kind":"app","resourceGroup":"clitest.rg000002","reserved":false,"isXenon":false,"hyperV":false,"mdmId":"waws-prod-bay-131_10092","targetWorkerCount":0,"targetWorkerSizeId":0,"provisioningState":"Succeeded","webSiteId":null,"existingServerFarmIds":null},"sku":{"name":"B1","tier":"Basic","size":"B1","family":"B","capacity":1}}'
=======
        US","properties":{"serverFarmId":20573,"name":"web-error-plan000003","workerSize":"Default","workerSizeId":0,"workerTierName":null,"numberOfWorkers":1,"currentWorkerSize":"Default","currentWorkerSizeId":0,"currentNumberOfWorkers":1,"status":"Ready","webSpace":"clitest.rg000002-WestUSwebspace","subscription":"0b1f6471-1bf0-4dda-aec3-cb9272f09590","adminSiteName":null,"hostingEnvironment":null,"hostingEnvironmentProfile":null,"maximumNumberOfWorkers":3,"planName":"VirtualDedicatedPlan","adminRuntimeSiteName":null,"computeMode":"Dedicated","siteMode":null,"geoRegion":"West
        US","perSiteScaling":false,"maximumElasticWorkerCount":1,"numberOfSites":0,"hostingEnvironmentId":null,"isSpot":false,"spotExpirationTime":null,"freeOfferExpirationTime":null,"tags":null,"kind":"app","resourceGroup":"clitest.rg000002","reserved":false,"isXenon":false,"hyperV":false,"mdmId":"waws-prod-bay-053_20573","targetWorkerCount":0,"targetWorkerSizeId":0,"provisioningState":"Succeeded","webSiteId":null,"existingServerFarmIds":null},"sku":{"name":"B1","tier":"Basic","size":"B1","family":"B","capacity":1}}'
>>>>>>> 807faccc
    headers:
      cache-control:
      - no-cache
      content-length:
      - '1524'
      content-type:
      - application/json
      date:
<<<<<<< HEAD
      - Mon, 07 Oct 2019 23:47:46 GMT
=======
      - Mon, 21 Oct 2019 10:46:41 GMT
>>>>>>> 807faccc
      expires:
      - '-1'
      pragma:
      - no-cache
      server:
      - Microsoft-IIS/10.0
      strict-transport-security:
      - max-age=31536000; includeSubDomains
      transfer-encoding:
      - chunked
      vary:
      - Accept-Encoding
      x-aspnet-version:
      - 4.0.30319
      x-content-type-options:
      - nosniff
      x-ms-ratelimit-remaining-subscription-writes:
      - '1193'
      x-powered-by:
      - ASP.NET
    status:
      code: 200
      message: OK
- request:
    body: null
    headers:
      Accept:
      - application/json
      Accept-Encoding:
      - gzip, deflate
      CommandName:
      - webapp create
      Connection:
      - keep-alive
      ParameterSetName:
      - -g -n --plan
      User-Agent:
<<<<<<< HEAD
      - python/3.6.5 (Windows-10-10.0.17134-SP0) msrest/0.6.10 msrest_azure/0.6.1
        azure-mgmt-web/0.42.0 Azure-SDK-For-Python AZURECLI/2.0.74
=======
      - python/3.7.4 (Windows-10-10.0.18362-SP0) msrest/0.6.10 msrest_azure/0.6.2
        azure-mgmt-web/0.42.0 Azure-SDK-For-Python AZURECLI/2.0.75
>>>>>>> 807faccc
      accept-language:
      - en-US
    method: GET
    uri: https://management.azure.com/subscriptions/00000000-0000-0000-0000-000000000000/resourceGroups/clitest.rg000002/providers/Microsoft.Web/serverfarms/web-error-plan000003?api-version=2018-02-01
  response:
    body:
      string: '{"id":"/subscriptions/00000000-0000-0000-0000-000000000000/resourceGroups/clitest.rg000002/providers/Microsoft.Web/serverfarms/web-error-plan000003","name":"web-error-plan000003","type":"Microsoft.Web/serverfarms","kind":"app","location":"West
<<<<<<< HEAD
        US","properties":{"serverFarmId":10092,"name":"web-error-plan000003","workerSize":"Default","workerSizeId":0,"workerTierName":null,"numberOfWorkers":1,"currentWorkerSize":"Default","currentWorkerSizeId":0,"currentNumberOfWorkers":1,"status":"Ready","webSpace":"clitest.rg000002-WestUSwebspace","subscription":"89ec4d1d-dcc7-4a3f-a701-0a5d074c8505","adminSiteName":null,"hostingEnvironment":null,"hostingEnvironmentProfile":null,"maximumNumberOfWorkers":3,"planName":"VirtualDedicatedPlan","adminRuntimeSiteName":null,"computeMode":"Dedicated","siteMode":null,"geoRegion":"West
        US","perSiteScaling":false,"maximumElasticWorkerCount":1,"numberOfSites":0,"hostingEnvironmentId":null,"isSpot":false,"spotExpirationTime":null,"freeOfferExpirationTime":null,"tags":null,"kind":"app","resourceGroup":"clitest.rg000002","reserved":false,"isXenon":false,"hyperV":false,"mdmId":"waws-prod-bay-131_10092","targetWorkerCount":0,"targetWorkerSizeId":0,"provisioningState":"Succeeded","webSiteId":null,"existingServerFarmIds":null},"sku":{"name":"B1","tier":"Basic","size":"B1","family":"B","capacity":1}}'
=======
        US","properties":{"serverFarmId":20573,"name":"web-error-plan000003","workerSize":"Default","workerSizeId":0,"workerTierName":null,"numberOfWorkers":1,"currentWorkerSize":"Default","currentWorkerSizeId":0,"currentNumberOfWorkers":1,"status":"Ready","webSpace":"clitest.rg000002-WestUSwebspace","subscription":"0b1f6471-1bf0-4dda-aec3-cb9272f09590","adminSiteName":null,"hostingEnvironment":null,"hostingEnvironmentProfile":null,"maximumNumberOfWorkers":3,"planName":"VirtualDedicatedPlan","adminRuntimeSiteName":null,"computeMode":"Dedicated","siteMode":null,"geoRegion":"West
        US","perSiteScaling":false,"maximumElasticWorkerCount":1,"numberOfSites":0,"hostingEnvironmentId":null,"isSpot":false,"spotExpirationTime":null,"freeOfferExpirationTime":null,"tags":null,"kind":"app","resourceGroup":"clitest.rg000002","reserved":false,"isXenon":false,"hyperV":false,"mdmId":"waws-prod-bay-053_20573","targetWorkerCount":0,"targetWorkerSizeId":0,"provisioningState":"Succeeded","webSiteId":null,"existingServerFarmIds":null},"sku":{"name":"B1","tier":"Basic","size":"B1","family":"B","capacity":1}}'
>>>>>>> 807faccc
    headers:
      cache-control:
      - no-cache
      content-length:
      - '1524'
      content-type:
      - application/json
      date:
<<<<<<< HEAD
      - Mon, 07 Oct 2019 23:47:46 GMT
=======
      - Mon, 21 Oct 2019 10:46:45 GMT
>>>>>>> 807faccc
      expires:
      - '-1'
      pragma:
      - no-cache
      server:
      - Microsoft-IIS/10.0
      strict-transport-security:
      - max-age=31536000; includeSubDomains
      transfer-encoding:
      - chunked
      vary:
      - Accept-Encoding
      x-aspnet-version:
      - 4.0.30319
      x-content-type-options:
      - nosniff
      x-powered-by:
      - ASP.NET
    status:
      code: 200
      message: OK
- request:
    body: 'b''{"name": "web-error000004", "type": "Microsoft.Web/sites", "location":
      "West US", "properties": {"serverFarmId": "/subscriptions/00000000-0000-0000-0000-000000000000/resourceGroups/clitest.rg000002/providers/Microsoft.Web/serverfarms/web-error-plan000003"}}'''
    headers:
      Accept:
      - application/json
      Accept-Encoding:
      - gzip, deflate
      CommandName:
      - webapp create
      Connection:
      - keep-alive
      Content-Length:
      - '329'
      Content-Type:
      - application/json; charset=utf-8
      ParameterSetName:
      - -g -n --plan
      User-Agent:
<<<<<<< HEAD
      - python/3.6.5 (Windows-10-10.0.17134-SP0) msrest/0.6.10 msrest_azure/0.6.1
        azure-mgmt-web/0.42.0 Azure-SDK-For-Python AZURECLI/2.0.74
=======
      - python/3.7.4 (Windows-10-10.0.18362-SP0) msrest/0.6.10 msrest_azure/0.6.2
        azure-mgmt-web/0.42.0 Azure-SDK-For-Python AZURECLI/2.0.75
>>>>>>> 807faccc
      accept-language:
      - en-US
    method: POST
    uri: https://management.azure.com/subscriptions/00000000-0000-0000-0000-000000000000/resourceGroups/clitest.rg000002/providers/Microsoft.Web/validate?api-version=2018-02-01
  response:
    body:
      string: '{"status":"Success","error":null}'
    headers:
      cache-control:
      - no-cache
      content-length:
      - '33'
      content-type:
      - application/json
      date:
<<<<<<< HEAD
      - Mon, 07 Oct 2019 23:47:47 GMT
=======
      - Mon, 21 Oct 2019 10:46:45 GMT
>>>>>>> 807faccc
      expires:
      - '-1'
      pragma:
      - no-cache
      server:
      - Microsoft-IIS/10.0
      strict-transport-security:
      - max-age=31536000; includeSubDomains
      transfer-encoding:
      - chunked
      vary:
      - Accept-Encoding
      x-aspnet-version:
      - 4.0.30319
      x-content-type-options:
      - nosniff
      x-ms-ratelimit-remaining-subscription-writes:
      - '1195'
      x-powered-by:
      - ASP.NET
    status:
      code: 200
      message: OK
- request:
    body: null
    headers:
      Accept:
      - application/json
      Accept-Encoding:
      - gzip, deflate
      CommandName:
      - webapp create
      Connection:
      - keep-alive
      ParameterSetName:
      - -g -n --plan
      User-Agent:
<<<<<<< HEAD
      - python/3.6.5 (Windows-10-10.0.17134-SP0) msrest/0.6.10 msrest_azure/0.6.1
        azure-mgmt-web/0.42.0 Azure-SDK-For-Python AZURECLI/2.0.74
=======
      - python/3.7.4 (Windows-10-10.0.18362-SP0) msrest/0.6.10 msrest_azure/0.6.2
        azure-mgmt-web/0.42.0 Azure-SDK-For-Python AZURECLI/2.0.75
>>>>>>> 807faccc
      accept-language:
      - en-US
    method: GET
    uri: https://management.azure.com/subscriptions/00000000-0000-0000-0000-000000000000/resourceGroups/clitest.rg000002/providers/Microsoft.Web/serverfarms/web-error-plan000003?api-version=2018-02-01
  response:
    body:
      string: '{"id":"/subscriptions/00000000-0000-0000-0000-000000000000/resourceGroups/clitest.rg000002/providers/Microsoft.Web/serverfarms/web-error-plan000003","name":"web-error-plan000003","type":"Microsoft.Web/serverfarms","kind":"app","location":"West
<<<<<<< HEAD
        US","properties":{"serverFarmId":10092,"name":"web-error-plan000003","workerSize":"Default","workerSizeId":0,"workerTierName":null,"numberOfWorkers":1,"currentWorkerSize":"Default","currentWorkerSizeId":0,"currentNumberOfWorkers":1,"status":"Ready","webSpace":"clitest.rg000002-WestUSwebspace","subscription":"89ec4d1d-dcc7-4a3f-a701-0a5d074c8505","adminSiteName":null,"hostingEnvironment":null,"hostingEnvironmentProfile":null,"maximumNumberOfWorkers":3,"planName":"VirtualDedicatedPlan","adminRuntimeSiteName":null,"computeMode":"Dedicated","siteMode":null,"geoRegion":"West
        US","perSiteScaling":false,"maximumElasticWorkerCount":1,"numberOfSites":0,"hostingEnvironmentId":null,"isSpot":false,"spotExpirationTime":null,"freeOfferExpirationTime":null,"tags":null,"kind":"app","resourceGroup":"clitest.rg000002","reserved":false,"isXenon":false,"hyperV":false,"mdmId":"waws-prod-bay-131_10092","targetWorkerCount":0,"targetWorkerSizeId":0,"provisioningState":"Succeeded","webSiteId":null,"existingServerFarmIds":null},"sku":{"name":"B1","tier":"Basic","size":"B1","family":"B","capacity":1}}'
=======
        US","properties":{"serverFarmId":20573,"name":"web-error-plan000003","workerSize":"Default","workerSizeId":0,"workerTierName":null,"numberOfWorkers":1,"currentWorkerSize":"Default","currentWorkerSizeId":0,"currentNumberOfWorkers":1,"status":"Ready","webSpace":"clitest.rg000002-WestUSwebspace","subscription":"0b1f6471-1bf0-4dda-aec3-cb9272f09590","adminSiteName":null,"hostingEnvironment":null,"hostingEnvironmentProfile":null,"maximumNumberOfWorkers":3,"planName":"VirtualDedicatedPlan","adminRuntimeSiteName":null,"computeMode":"Dedicated","siteMode":null,"geoRegion":"West
        US","perSiteScaling":false,"maximumElasticWorkerCount":1,"numberOfSites":0,"hostingEnvironmentId":null,"isSpot":false,"spotExpirationTime":null,"freeOfferExpirationTime":null,"tags":null,"kind":"app","resourceGroup":"clitest.rg000002","reserved":false,"isXenon":false,"hyperV":false,"mdmId":"waws-prod-bay-053_20573","targetWorkerCount":0,"targetWorkerSizeId":0,"provisioningState":"Succeeded","webSiteId":null,"existingServerFarmIds":null},"sku":{"name":"B1","tier":"Basic","size":"B1","family":"B","capacity":1}}'
>>>>>>> 807faccc
    headers:
      cache-control:
      - no-cache
      content-length:
      - '1524'
      content-type:
      - application/json
      date:
<<<<<<< HEAD
      - Mon, 07 Oct 2019 23:47:48 GMT
=======
      - Mon, 21 Oct 2019 10:46:46 GMT
>>>>>>> 807faccc
      expires:
      - '-1'
      pragma:
      - no-cache
      server:
      - Microsoft-IIS/10.0
      strict-transport-security:
      - max-age=31536000; includeSubDomains
      transfer-encoding:
      - chunked
      vary:
      - Accept-Encoding
      x-aspnet-version:
      - 4.0.30319
      x-content-type-options:
      - nosniff
      x-powered-by:
      - ASP.NET
    status:
      code: 200
      message: OK
- request:
    body: 'b''{"location": "West US", "properties": {"serverFarmId": "/subscriptions/00000000-0000-0000-0000-000000000000/resourceGroups/clitest.rg000002/providers/Microsoft.Web/serverfarms/web-error-plan000003",
      "reserved": false, "isXenon": false, "hyperV": false, "siteConfig": {"netFrameworkVersion":
      "v4.6", "appSettings": [{"name": "WEBSITE_NODE_DEFAULT_VERSION", "value": "10.14"}],
      "localMySqlEnabled": false, "http20Enabled": true}, "scmSiteAlsoStopped": false}}'''
    headers:
      Accept:
      - application/json
      Accept-Encoding:
      - gzip, deflate
      CommandName:
      - webapp create
      Connection:
      - keep-alive
      Content-Length:
      - '520'
      Content-Type:
      - application/json; charset=utf-8
      ParameterSetName:
      - -g -n --plan
      User-Agent:
<<<<<<< HEAD
      - python/3.6.5 (Windows-10-10.0.17134-SP0) msrest/0.6.10 msrest_azure/0.6.1
        azure-mgmt-web/0.42.0 Azure-SDK-For-Python AZURECLI/2.0.74
=======
      - python/3.7.4 (Windows-10-10.0.18362-SP0) msrest/0.6.10 msrest_azure/0.6.2
        azure-mgmt-web/0.42.0 Azure-SDK-For-Python AZURECLI/2.0.75
>>>>>>> 807faccc
      accept-language:
      - en-US
    method: PUT
    uri: https://management.azure.com/subscriptions/00000000-0000-0000-0000-000000000000/resourceGroups/clitest.rg000002/providers/Microsoft.Web/sites/web-error000004?api-version=2018-11-01
  response:
    body:
      string: '{"Code":"Conflict","Message":"Website with given name web-error000004
        already exists.","Target":null,"Details":[{"Message":"Website with given name
        web-error000004 already exists."},{"Code":"Conflict"},{"ErrorEntity":{"ExtendedCode":"54001","MessageTemplate":"Website
        with given name {0} already exists.","Parameters":["web-error000004"],"Code":"Conflict","Message":"Website
        with given name web-error000004 already exists."}}],"Innererror":null}'
    headers:
      cache-control:
      - no-cache
      content-length:
      - '481'
      content-type:
      - application/json; charset=utf-8
      date:
<<<<<<< HEAD
      - Mon, 07 Oct 2019 23:47:48 GMT
=======
      - Mon, 21 Oct 2019 10:46:48 GMT
>>>>>>> 807faccc
      expires:
      - '-1'
      pragma:
      - no-cache
      server:
      - Microsoft-IIS/10.0
      strict-transport-security:
      - max-age=31536000; includeSubDomains
      x-aspnet-version:
      - 4.0.30319
      x-content-type-options:
      - nosniff
      x-ms-ratelimit-remaining-subscription-resource-requests:
      - '499'
      x-powered-by:
      - ASP.NET
    status:
      code: 409
      message: Conflict
version: 1<|MERGE_RESOLUTION|>--- conflicted
+++ resolved
@@ -17,13 +17,8 @@
       ParameterSetName:
       - -n -l
       User-Agent:
-<<<<<<< HEAD
-      - python/3.6.5 (Windows-10-10.0.17134-SP0) msrest/0.6.10 msrest_azure/0.6.1
-        azure-mgmt-resource/4.0.0 Azure-SDK-For-Python AZURECLI/2.0.74
-=======
       - python/3.7.4 (Windows-10-10.0.18362-SP0) msrest/0.6.10 msrest_azure/0.6.2
         azure-mgmt-resource/4.0.0 Azure-SDK-For-Python AZURECLI/2.0.75
->>>>>>> 807faccc
       accept-language:
       - en-US
     method: PUT
@@ -39,11 +34,7 @@
       content-type:
       - application/json; charset=utf-8
       date:
-<<<<<<< HEAD
-      - Mon, 07 Oct 2019 23:47:05 GMT
-=======
       - Mon, 21 Oct 2019 10:45:56 GMT
->>>>>>> 807faccc
       expires:
       - '-1'
       pragma:
@@ -75,24 +66,15 @@
       ParameterSetName:
       - -g -n --sku
       User-Agent:
-<<<<<<< HEAD
-      - python/3.6.5 (Windows-10-10.0.17134-SP0) msrest/0.6.10 msrest_azure/0.6.1
-        azure-mgmt-resource/4.0.0 Azure-SDK-For-Python AZURECLI/2.0.74
-=======
       - python/3.7.4 (Windows-10-10.0.18362-SP0) msrest/0.6.10 msrest_azure/0.6.2
         azure-mgmt-resource/4.0.0 Azure-SDK-For-Python AZURECLI/2.0.75
->>>>>>> 807faccc
       accept-language:
       - en-US
     method: GET
     uri: https://management.azure.com/subscriptions/00000000-0000-0000-0000-000000000000/resourcegroups/clitest.rg000001?api-version=2019-07-01
   response:
     body:
-<<<<<<< HEAD
-      string: '{"id":"/subscriptions/00000000-0000-0000-0000-000000000000/resourceGroups/clitest.rg000001","name":"clitest.rg000001","type":"Microsoft.Resources/resourceGroups","location":"westus","tags":{"product":"azurecli","cause":"automation","date":"2019-10-07T23:47:01Z"},"properties":{"provisioningState":"Succeeded"}}'
-=======
       string: '{"id":"/subscriptions/00000000-0000-0000-0000-000000000000/resourceGroups/clitest.rg000001","name":"clitest.rg000001","type":"Microsoft.Resources/resourceGroups","location":"westus","tags":{"product":"azurecli","cause":"automation","date":"2019-10-21T10:45:47Z"},"properties":{"provisioningState":"Succeeded"}}'
->>>>>>> 807faccc
     headers:
       cache-control:
       - no-cache
@@ -101,11 +83,7 @@
       content-type:
       - application/json; charset=utf-8
       date:
-<<<<<<< HEAD
-      - Mon, 07 Oct 2019 23:47:07 GMT
-=======
       - Mon, 21 Oct 2019 10:45:56 GMT
->>>>>>> 807faccc
       expires:
       - '-1'
       pragma:
@@ -138,13 +116,8 @@
       ParameterSetName:
       - -g -n --sku
       User-Agent:
-<<<<<<< HEAD
-      - python/3.6.5 (Windows-10-10.0.17134-SP0) msrest/0.6.10 msrest_azure/0.6.1
-        azure-mgmt-web/0.42.0 Azure-SDK-For-Python AZURECLI/2.0.74
-=======
-      - python/3.7.4 (Windows-10-10.0.18362-SP0) msrest/0.6.10 msrest_azure/0.6.2
-        azure-mgmt-web/0.42.0 Azure-SDK-For-Python AZURECLI/2.0.75
->>>>>>> 807faccc
+      - python/3.7.4 (Windows-10-10.0.18362-SP0) msrest/0.6.10 msrest_azure/0.6.2
+        azure-mgmt-web/0.42.0 Azure-SDK-For-Python AZURECLI/2.0.75
       accept-language:
       - en-US
     method: POST
@@ -160,11 +133,7 @@
       content-type:
       - application/json
       date:
-<<<<<<< HEAD
-      - Mon, 07 Oct 2019 23:47:08 GMT
-=======
       - Mon, 21 Oct 2019 10:45:57 GMT
->>>>>>> 807faccc
       expires:
       - '-1'
       pragma:
@@ -202,24 +171,15 @@
       ParameterSetName:
       - -g -n --sku
       User-Agent:
-<<<<<<< HEAD
-      - python/3.6.5 (Windows-10-10.0.17134-SP0) msrest/0.6.10 msrest_azure/0.6.1
-        azure-mgmt-resource/4.0.0 Azure-SDK-For-Python AZURECLI/2.0.74
-=======
       - python/3.7.4 (Windows-10-10.0.18362-SP0) msrest/0.6.10 msrest_azure/0.6.2
         azure-mgmt-resource/4.0.0 Azure-SDK-For-Python AZURECLI/2.0.75
->>>>>>> 807faccc
       accept-language:
       - en-US
     method: GET
     uri: https://management.azure.com/subscriptions/00000000-0000-0000-0000-000000000000/resourcegroups/clitest.rg000001?api-version=2019-07-01
   response:
     body:
-<<<<<<< HEAD
-      string: '{"id":"/subscriptions/00000000-0000-0000-0000-000000000000/resourceGroups/clitest.rg000001","name":"clitest.rg000001","type":"Microsoft.Resources/resourceGroups","location":"westus","tags":{"product":"azurecli","cause":"automation","date":"2019-10-07T23:47:01Z"},"properties":{"provisioningState":"Succeeded"}}'
-=======
       string: '{"id":"/subscriptions/00000000-0000-0000-0000-000000000000/resourceGroups/clitest.rg000001","name":"clitest.rg000001","type":"Microsoft.Resources/resourceGroups","location":"westus","tags":{"product":"azurecli","cause":"automation","date":"2019-10-21T10:45:47Z"},"properties":{"provisioningState":"Succeeded"}}'
->>>>>>> 807faccc
     headers:
       cache-control:
       - no-cache
@@ -228,11 +188,7 @@
       content-type:
       - application/json; charset=utf-8
       date:
-<<<<<<< HEAD
-      - Mon, 07 Oct 2019 23:47:09 GMT
-=======
       - Mon, 21 Oct 2019 10:45:57 GMT
->>>>>>> 807faccc
       expires:
       - '-1'
       pragma:
@@ -265,13 +221,8 @@
       ParameterSetName:
       - -g -n --sku
       User-Agent:
-<<<<<<< HEAD
-      - python/3.6.5 (Windows-10-10.0.17134-SP0) msrest/0.6.10 msrest_azure/0.6.1
-        azure-mgmt-web/0.42.0 Azure-SDK-For-Python AZURECLI/2.0.74
-=======
-      - python/3.7.4 (Windows-10-10.0.18362-SP0) msrest/0.6.10 msrest_azure/0.6.2
-        azure-mgmt-web/0.42.0 Azure-SDK-For-Python AZURECLI/2.0.75
->>>>>>> 807faccc
+      - python/3.7.4 (Windows-10-10.0.18362-SP0) msrest/0.6.10 msrest_azure/0.6.2
+        azure-mgmt-web/0.42.0 Azure-SDK-For-Python AZURECLI/2.0.75
       accept-language:
       - en-US
     method: PUT
@@ -279,26 +230,17 @@
   response:
     body:
       string: '{"id":"/subscriptions/00000000-0000-0000-0000-000000000000/resourceGroups/clitest.rg000001/providers/Microsoft.Web/serverfarms/web-error-plan000003","name":"web-error-plan000003","type":"Microsoft.Web/serverfarms","kind":"app","location":"West
-<<<<<<< HEAD
-        US","properties":{"serverFarmId":1832,"name":"web-error-plan000003","workerSize":"Default","workerSizeId":0,"workerTierName":null,"numberOfWorkers":1,"currentWorkerSize":"Default","currentWorkerSizeId":0,"currentNumberOfWorkers":1,"status":"Ready","webSpace":"clitest.rg000001-WestUSwebspace","subscription":"89ec4d1d-dcc7-4a3f-a701-0a5d074c8505","adminSiteName":null,"hostingEnvironment":null,"hostingEnvironmentProfile":null,"maximumNumberOfWorkers":3,"planName":"VirtualDedicatedPlan","adminRuntimeSiteName":null,"computeMode":"Dedicated","siteMode":null,"geoRegion":"West
-        US","perSiteScaling":false,"maximumElasticWorkerCount":1,"numberOfSites":0,"hostingEnvironmentId":null,"isSpot":false,"spotExpirationTime":null,"freeOfferExpirationTime":null,"tags":null,"kind":"app","resourceGroup":"clitest.rg000001","reserved":false,"isXenon":false,"hyperV":false,"mdmId":"waws-prod-bay-137_1832","targetWorkerCount":0,"targetWorkerSizeId":0,"provisioningState":"Succeeded","webSiteId":null,"existingServerFarmIds":null},"sku":{"name":"B1","tier":"Basic","size":"B1","family":"B","capacity":1}}'
-=======
         US","properties":{"serverFarmId":20572,"name":"web-error-plan000003","workerSize":"Default","workerSizeId":0,"workerTierName":null,"numberOfWorkers":1,"currentWorkerSize":"Default","currentWorkerSizeId":0,"currentNumberOfWorkers":1,"status":"Ready","webSpace":"clitest.rg000001-WestUSwebspace","subscription":"0b1f6471-1bf0-4dda-aec3-cb9272f09590","adminSiteName":null,"hostingEnvironment":null,"hostingEnvironmentProfile":null,"maximumNumberOfWorkers":3,"planName":"VirtualDedicatedPlan","adminRuntimeSiteName":null,"computeMode":"Dedicated","siteMode":null,"geoRegion":"West
         US","perSiteScaling":false,"maximumElasticWorkerCount":1,"numberOfSites":0,"hostingEnvironmentId":null,"isSpot":false,"spotExpirationTime":null,"freeOfferExpirationTime":null,"tags":null,"kind":"app","resourceGroup":"clitest.rg000001","reserved":false,"isXenon":false,"hyperV":false,"mdmId":"waws-prod-bay-053_20572","targetWorkerCount":0,"targetWorkerSizeId":0,"provisioningState":"Succeeded","webSiteId":null,"existingServerFarmIds":null},"sku":{"name":"B1","tier":"Basic","size":"B1","family":"B","capacity":1}}'
->>>>>>> 807faccc
-    headers:
-      cache-control:
-      - no-cache
-      content-length:
-      - '1522'
-      content-type:
-      - application/json
-      date:
-<<<<<<< HEAD
-      - Mon, 07 Oct 2019 23:47:17 GMT
-=======
+    headers:
+      cache-control:
+      - no-cache
+      content-length:
+      - '1524'
+      content-type:
+      - application/json
+      date:
       - Mon, 21 Oct 2019 10:46:05 GMT
->>>>>>> 807faccc
       expires:
       - '-1'
       pragma:
@@ -336,13 +278,8 @@
       ParameterSetName:
       - -g -n --plan
       User-Agent:
-<<<<<<< HEAD
-      - python/3.6.5 (Windows-10-10.0.17134-SP0) msrest/0.6.10 msrest_azure/0.6.1
-        azure-mgmt-web/0.42.0 Azure-SDK-For-Python AZURECLI/2.0.74
-=======
-      - python/3.7.4 (Windows-10-10.0.18362-SP0) msrest/0.6.10 msrest_azure/0.6.2
-        azure-mgmt-web/0.42.0 Azure-SDK-For-Python AZURECLI/2.0.75
->>>>>>> 807faccc
+      - python/3.7.4 (Windows-10-10.0.18362-SP0) msrest/0.6.10 msrest_azure/0.6.2
+        azure-mgmt-web/0.42.0 Azure-SDK-For-Python AZURECLI/2.0.75
       accept-language:
       - en-US
     method: GET
@@ -350,26 +287,17 @@
   response:
     body:
       string: '{"id":"/subscriptions/00000000-0000-0000-0000-000000000000/resourceGroups/clitest.rg000001/providers/Microsoft.Web/serverfarms/web-error-plan000003","name":"web-error-plan000003","type":"Microsoft.Web/serverfarms","kind":"app","location":"West
-<<<<<<< HEAD
-        US","properties":{"serverFarmId":1832,"name":"web-error-plan000003","workerSize":"Default","workerSizeId":0,"workerTierName":null,"numberOfWorkers":1,"currentWorkerSize":"Default","currentWorkerSizeId":0,"currentNumberOfWorkers":1,"status":"Ready","webSpace":"clitest.rg000001-WestUSwebspace","subscription":"89ec4d1d-dcc7-4a3f-a701-0a5d074c8505","adminSiteName":null,"hostingEnvironment":null,"hostingEnvironmentProfile":null,"maximumNumberOfWorkers":3,"planName":"VirtualDedicatedPlan","adminRuntimeSiteName":null,"computeMode":"Dedicated","siteMode":null,"geoRegion":"West
-        US","perSiteScaling":false,"maximumElasticWorkerCount":1,"numberOfSites":0,"hostingEnvironmentId":null,"isSpot":false,"spotExpirationTime":null,"freeOfferExpirationTime":null,"tags":null,"kind":"app","resourceGroup":"clitest.rg000001","reserved":false,"isXenon":false,"hyperV":false,"mdmId":"waws-prod-bay-137_1832","targetWorkerCount":0,"targetWorkerSizeId":0,"provisioningState":"Succeeded","webSiteId":null,"existingServerFarmIds":null},"sku":{"name":"B1","tier":"Basic","size":"B1","family":"B","capacity":1}}'
-=======
         US","properties":{"serverFarmId":20572,"name":"web-error-plan000003","workerSize":"Default","workerSizeId":0,"workerTierName":null,"numberOfWorkers":1,"currentWorkerSize":"Default","currentWorkerSizeId":0,"currentNumberOfWorkers":1,"status":"Ready","webSpace":"clitest.rg000001-WestUSwebspace","subscription":"0b1f6471-1bf0-4dda-aec3-cb9272f09590","adminSiteName":null,"hostingEnvironment":null,"hostingEnvironmentProfile":null,"maximumNumberOfWorkers":3,"planName":"VirtualDedicatedPlan","adminRuntimeSiteName":null,"computeMode":"Dedicated","siteMode":null,"geoRegion":"West
         US","perSiteScaling":false,"maximumElasticWorkerCount":1,"numberOfSites":0,"hostingEnvironmentId":null,"isSpot":false,"spotExpirationTime":null,"freeOfferExpirationTime":null,"tags":null,"kind":"app","resourceGroup":"clitest.rg000001","reserved":false,"isXenon":false,"hyperV":false,"mdmId":"waws-prod-bay-053_20572","targetWorkerCount":0,"targetWorkerSizeId":0,"provisioningState":"Succeeded","webSiteId":null,"existingServerFarmIds":null},"sku":{"name":"B1","tier":"Basic","size":"B1","family":"B","capacity":1}}'
->>>>>>> 807faccc
-    headers:
-      cache-control:
-      - no-cache
-      content-length:
-      - '1522'
-      content-type:
-      - application/json
-      date:
-<<<<<<< HEAD
-      - Mon, 07 Oct 2019 23:47:18 GMT
-=======
+    headers:
+      cache-control:
+      - no-cache
+      content-length:
+      - '1524'
+      content-type:
+      - application/json
+      date:
       - Mon, 21 Oct 2019 10:46:06 GMT
->>>>>>> 807faccc
       expires:
       - '-1'
       pragma:
@@ -410,13 +338,8 @@
       ParameterSetName:
       - -g -n --plan
       User-Agent:
-<<<<<<< HEAD
-      - python/3.6.5 (Windows-10-10.0.17134-SP0) msrest/0.6.10 msrest_azure/0.6.1
-        azure-mgmt-web/0.42.0 Azure-SDK-For-Python AZURECLI/2.0.74
-=======
-      - python/3.7.4 (Windows-10-10.0.18362-SP0) msrest/0.6.10 msrest_azure/0.6.2
-        azure-mgmt-web/0.42.0 Azure-SDK-For-Python AZURECLI/2.0.75
->>>>>>> 807faccc
+      - python/3.7.4 (Windows-10-10.0.18362-SP0) msrest/0.6.10 msrest_azure/0.6.2
+        azure-mgmt-web/0.42.0 Azure-SDK-For-Python AZURECLI/2.0.75
       accept-language:
       - en-US
     method: POST
@@ -432,11 +355,7 @@
       content-type:
       - application/json
       date:
-<<<<<<< HEAD
-      - Mon, 07 Oct 2019 23:47:19 GMT
-=======
       - Mon, 21 Oct 2019 10:46:07 GMT
->>>>>>> 807faccc
       expires:
       - '-1'
       pragma:
@@ -474,13 +393,8 @@
       ParameterSetName:
       - -g -n --plan
       User-Agent:
-<<<<<<< HEAD
-      - python/3.6.5 (Windows-10-10.0.17134-SP0) msrest/0.6.10 msrest_azure/0.6.1
-        azure-mgmt-web/0.42.0 Azure-SDK-For-Python AZURECLI/2.0.74
-=======
-      - python/3.7.4 (Windows-10-10.0.18362-SP0) msrest/0.6.10 msrest_azure/0.6.2
-        azure-mgmt-web/0.42.0 Azure-SDK-For-Python AZURECLI/2.0.75
->>>>>>> 807faccc
+      - python/3.7.4 (Windows-10-10.0.18362-SP0) msrest/0.6.10 msrest_azure/0.6.2
+        azure-mgmt-web/0.42.0 Azure-SDK-For-Python AZURECLI/2.0.75
       accept-language:
       - en-US
     method: GET
@@ -488,26 +402,17 @@
   response:
     body:
       string: '{"id":"/subscriptions/00000000-0000-0000-0000-000000000000/resourceGroups/clitest.rg000001/providers/Microsoft.Web/serverfarms/web-error-plan000003","name":"web-error-plan000003","type":"Microsoft.Web/serverfarms","kind":"app","location":"West
-<<<<<<< HEAD
-        US","properties":{"serverFarmId":1832,"name":"web-error-plan000003","workerSize":"Default","workerSizeId":0,"workerTierName":null,"numberOfWorkers":1,"currentWorkerSize":"Default","currentWorkerSizeId":0,"currentNumberOfWorkers":1,"status":"Ready","webSpace":"clitest.rg000001-WestUSwebspace","subscription":"89ec4d1d-dcc7-4a3f-a701-0a5d074c8505","adminSiteName":null,"hostingEnvironment":null,"hostingEnvironmentProfile":null,"maximumNumberOfWorkers":3,"planName":"VirtualDedicatedPlan","adminRuntimeSiteName":null,"computeMode":"Dedicated","siteMode":null,"geoRegion":"West
-        US","perSiteScaling":false,"maximumElasticWorkerCount":1,"numberOfSites":0,"hostingEnvironmentId":null,"isSpot":false,"spotExpirationTime":null,"freeOfferExpirationTime":null,"tags":null,"kind":"app","resourceGroup":"clitest.rg000001","reserved":false,"isXenon":false,"hyperV":false,"mdmId":"waws-prod-bay-137_1832","targetWorkerCount":0,"targetWorkerSizeId":0,"provisioningState":"Succeeded","webSiteId":null,"existingServerFarmIds":null},"sku":{"name":"B1","tier":"Basic","size":"B1","family":"B","capacity":1}}'
-=======
         US","properties":{"serverFarmId":20572,"name":"web-error-plan000003","workerSize":"Default","workerSizeId":0,"workerTierName":null,"numberOfWorkers":1,"currentWorkerSize":"Default","currentWorkerSizeId":0,"currentNumberOfWorkers":1,"status":"Ready","webSpace":"clitest.rg000001-WestUSwebspace","subscription":"0b1f6471-1bf0-4dda-aec3-cb9272f09590","adminSiteName":null,"hostingEnvironment":null,"hostingEnvironmentProfile":null,"maximumNumberOfWorkers":3,"planName":"VirtualDedicatedPlan","adminRuntimeSiteName":null,"computeMode":"Dedicated","siteMode":null,"geoRegion":"West
         US","perSiteScaling":false,"maximumElasticWorkerCount":1,"numberOfSites":0,"hostingEnvironmentId":null,"isSpot":false,"spotExpirationTime":null,"freeOfferExpirationTime":null,"tags":null,"kind":"app","resourceGroup":"clitest.rg000001","reserved":false,"isXenon":false,"hyperV":false,"mdmId":"waws-prod-bay-053_20572","targetWorkerCount":0,"targetWorkerSizeId":0,"provisioningState":"Succeeded","webSiteId":null,"existingServerFarmIds":null},"sku":{"name":"B1","tier":"Basic","size":"B1","family":"B","capacity":1}}'
->>>>>>> 807faccc
-    headers:
-      cache-control:
-      - no-cache
-      content-length:
-      - '1522'
-      content-type:
-      - application/json
-      date:
-<<<<<<< HEAD
-      - Mon, 07 Oct 2019 23:47:19 GMT
-=======
+    headers:
+      cache-control:
+      - no-cache
+      content-length:
+      - '1524'
+      content-type:
+      - application/json
+      date:
       - Mon, 21 Oct 2019 10:46:09 GMT
->>>>>>> 807faccc
       expires:
       - '-1'
       pragma:
@@ -550,13 +455,8 @@
       ParameterSetName:
       - -g -n --plan
       User-Agent:
-<<<<<<< HEAD
-      - python/3.6.5 (Windows-10-10.0.17134-SP0) msrest/0.6.10 msrest_azure/0.6.1
-        azure-mgmt-web/0.42.0 Azure-SDK-For-Python AZURECLI/2.0.74
-=======
-      - python/3.7.4 (Windows-10-10.0.18362-SP0) msrest/0.6.10 msrest_azure/0.6.2
-        azure-mgmt-web/0.42.0 Azure-SDK-For-Python AZURECLI/2.0.75
->>>>>>> 807faccc
+      - python/3.7.4 (Windows-10-10.0.18362-SP0) msrest/0.6.10 msrest_azure/0.6.2
+        azure-mgmt-web/0.42.0 Azure-SDK-For-Python AZURECLI/2.0.75
       accept-language:
       - en-US
     method: PUT
@@ -564,24 +464,11 @@
   response:
     body:
       string: '{"id":"/subscriptions/00000000-0000-0000-0000-000000000000/resourceGroups/clitest.rg000001/providers/Microsoft.Web/sites/web-error000004","name":"web-error000004","type":"Microsoft.Web/sites","kind":"app","location":"West
-<<<<<<< HEAD
-        US","properties":{"name":"web-error000004","state":"Running","hostNames":["web-error000004.azurewebsites.net"],"webSpace":"clitest.rg000001-WestUSwebspace","selfLink":"https://waws-prod-bay-137.api.azurewebsites.windows.net:454/subscriptions/00000000-0000-0000-0000-000000000000/webspaces/clitest.rg000001-WestUSwebspace/sites/web-error000004","repositorySiteName":"web-error000004","owner":null,"usageState":"Normal","enabled":true,"adminEnabled":true,"enabledHostNames":["web-error000004.azurewebsites.net","web-error000004.scm.azurewebsites.net"],"siteProperties":{"metadata":null,"properties":[{"name":"LinuxFxVersion","value":""},{"name":"WindowsFxVersion","value":null}],"appSettings":null},"availabilityState":"Normal","sslCertificates":null,"csrs":[],"cers":null,"siteMode":null,"hostNameSslStates":[{"name":"web-error000004.azurewebsites.net","sslState":"Disabled","ipBasedSslResult":null,"virtualIP":null,"thumbprint":null,"toUpdate":null,"toUpdateIpBasedSsl":null,"ipBasedSslState":"NotConfigured","hostType":"Standard"},{"name":"web-error000004.scm.azurewebsites.net","sslState":"Disabled","ipBasedSslResult":null,"virtualIP":null,"thumbprint":null,"toUpdate":null,"toUpdateIpBasedSsl":null,"ipBasedSslState":"NotConfigured","hostType":"Repository"}],"computeMode":null,"serverFarm":null,"serverFarmId":"/subscriptions/00000000-0000-0000-0000-000000000000/resourceGroups/clitest.rg000001/providers/Microsoft.Web/serverfarms/web-error-plan000003","reserved":false,"isXenon":false,"hyperV":false,"lastModifiedTimeUtc":"2019-10-07T23:47:21.9166667","storageRecoveryDefaultState":"Running","contentAvailabilityState":"Normal","runtimeAvailabilityState":"Normal","siteConfig":null,"deploymentId":"web-error000004","trafficManagerHostNames":null,"sku":"Basic","scmSiteAlsoStopped":false,"targetSwapSlot":null,"hostingEnvironment":null,"hostingEnvironmentProfile":null,"clientAffinityEnabled":true,"clientCertEnabled":false,"clientCertExclusionPaths":null,"hostNamesDisabled":false,"domainVerificationIdentifiers":null,"kind":"app","inboundIpAddress":"40.112.243.6","possibleInboundIpAddresses":"40.112.243.6","outboundIpAddresses":"40.112.243.6,13.93.220.248,13.93.221.96,13.93.221.41,13.93.220.182","possibleOutboundIpAddresses":"40.112.243.6,13.93.220.248,13.93.221.96,13.93.221.41,13.93.220.182,13.93.221.147,13.93.220.112,13.91.111.88,13.93.220.5,13.93.220.231","containerSize":0,"dailyMemoryTimeQuota":0,"suspendedTill":null,"siteDisabledReason":0,"functionExecutionUnitsCache":null,"maxNumberOfWorkers":null,"homeStamp":"waws-prod-bay-137","cloningInfo":null,"hostingEnvironmentId":null,"tags":null,"resourceGroup":"clitest.rg000001","defaultHostName":"web-error000004.azurewebsites.net","slotSwapStatus":null,"httpsOnly":false,"redundancyMode":"None","inProgressOperationId":null,"geoDistributions":null,"privateEndpointConnections":null,"buildVersion":null,"targetBuildVersion":null}}'
-=======
         US","properties":{"name":"web-error000004","state":"Running","hostNames":["web-error000004.azurewebsites.net"],"webSpace":"clitest.rg000001-WestUSwebspace","selfLink":"https://waws-prod-bay-053.api.azurewebsites.windows.net:454/subscriptions/00000000-0000-0000-0000-000000000000/webspaces/clitest.rg000001-WestUSwebspace/sites/web-error000004","repositorySiteName":"web-error000004","owner":null,"usageState":"Normal","enabled":true,"adminEnabled":true,"enabledHostNames":["web-error000004.azurewebsites.net","web-error000004.scm.azurewebsites.net"],"siteProperties":{"metadata":null,"properties":[{"name":"LinuxFxVersion","value":""},{"name":"WindowsFxVersion","value":null}],"appSettings":null},"availabilityState":"Normal","sslCertificates":null,"csrs":[],"cers":null,"siteMode":null,"hostNameSslStates":[{"name":"web-error000004.azurewebsites.net","sslState":"Disabled","ipBasedSslResult":null,"virtualIP":null,"thumbprint":null,"toUpdate":null,"toUpdateIpBasedSsl":null,"ipBasedSslState":"NotConfigured","hostType":"Standard"},{"name":"web-error000004.scm.azurewebsites.net","sslState":"Disabled","ipBasedSslResult":null,"virtualIP":null,"thumbprint":null,"toUpdate":null,"toUpdateIpBasedSsl":null,"ipBasedSslState":"NotConfigured","hostType":"Repository"}],"computeMode":null,"serverFarm":null,"serverFarmId":"/subscriptions/00000000-0000-0000-0000-000000000000/resourceGroups/clitest.rg000001/providers/Microsoft.Web/serverfarms/web-error-plan000003","reserved":false,"isXenon":false,"hyperV":false,"lastModifiedTimeUtc":"2019-10-21T10:46:14.1033333","storageRecoveryDefaultState":"Running","contentAvailabilityState":"Normal","runtimeAvailabilityState":"Normal","siteConfig":null,"deploymentId":"web-error000004","trafficManagerHostNames":null,"sku":"Basic","scmSiteAlsoStopped":false,"targetSwapSlot":null,"hostingEnvironment":null,"hostingEnvironmentProfile":null,"clientAffinityEnabled":true,"clientCertEnabled":false,"clientCertExclusionPaths":null,"hostNamesDisabled":false,"domainVerificationIdentifiers":null,"customDomainVerificationId":"BE5B70684C14FA4371E2FDA3F81E4B915B0499E9CA0163AE7DDEC382C7DC9663","kind":"app","inboundIpAddress":"40.83.184.25","possibleInboundIpAddresses":"40.83.184.25","outboundIpAddresses":"40.83.189.163,40.83.189.130,40.83.188.201,40.83.187.134","possibleOutboundIpAddresses":"40.83.189.163,40.83.189.130,40.83.188.201,40.83.187.134","containerSize":0,"dailyMemoryTimeQuota":0,"suspendedTill":null,"siteDisabledReason":0,"functionExecutionUnitsCache":null,"maxNumberOfWorkers":null,"homeStamp":"waws-prod-bay-053","cloningInfo":null,"hostingEnvironmentId":null,"tags":null,"resourceGroup":"clitest.rg000001","defaultHostName":"web-error000004.azurewebsites.net","slotSwapStatus":null,"httpsOnly":false,"redundancyMode":"None","inProgressOperationId":null,"geoDistributions":null,"privateEndpointConnections":null,"buildVersion":null,"targetBuildVersion":null}}'
->>>>>>> 807faccc
-    headers:
-      cache-control:
-      - no-cache
-      content-length:
-<<<<<<< HEAD
-      - '3527'
-      content-type:
-      - application/json
-      date:
-      - Mon, 07 Oct 2019 23:47:37 GMT
-      etag:
-      - '"1D57D69906C848B"'
-=======
+    headers:
+      cache-control:
+      - no-cache
+      content-length:
       - '3534'
       content-type:
       - application/json
@@ -589,7 +476,6 @@
       - Mon, 21 Oct 2019 10:46:30 GMT
       etag:
       - '"1D587FCC2AFB0E0"'
->>>>>>> 807faccc
       expires:
       - '-1'
       pragma:
@@ -631,13 +517,8 @@
       ParameterSetName:
       - -g -n --plan
       User-Agent:
-<<<<<<< HEAD
-      - python/3.6.5 (Windows-10-10.0.17134-SP0) msrest/0.6.10 msrest_azure/0.6.1
-        azure-mgmt-web/0.42.0 Azure-SDK-For-Python AZURECLI/2.0.74
-=======
-      - python/3.7.4 (Windows-10-10.0.18362-SP0) msrest/0.6.10 msrest_azure/0.6.2
-        azure-mgmt-web/0.42.0 Azure-SDK-For-Python AZURECLI/2.0.75
->>>>>>> 807faccc
+      - python/3.7.4 (Windows-10-10.0.18362-SP0) msrest/0.6.10 msrest_azure/0.6.2
+        azure-mgmt-web/0.42.0 Azure-SDK-For-Python AZURECLI/2.0.75
       accept-language:
       - en-US
     method: POST
@@ -646,19 +527,6 @@
     body:
       string: <publishData><publishProfile profileName="web-error000004 - Web Deploy"
         publishMethod="MSDeploy" publishUrl="web-error000004.scm.azurewebsites.net:443"
-<<<<<<< HEAD
-        msdeploySite="web-error000004" userName="$web-error000004" userPWD="uv4gQPjnJwn3m1vmKFyMaTfF8sxYoalAv2d5esolmoEmrfdkmhcaZygvgDtf"
-        destinationAppUrl="http://web-error000004.azurewebsites.net" SQLServerDBConnectionString=""
-        mySQLDBConnectionString="" hostingProviderForumLink="" controlPanelLink="http://windows.azure.com"
-        webSystem="WebSites"><databases /></publishProfile><publishProfile profileName="web-error000004
-        - FTP" publishMethod="FTP" publishUrl="ftp://waws-prod-bay-137.ftp.azurewebsites.windows.net/site/wwwroot"
-        ftpPassiveMode="True" userName="web-error000004\$web-error000004" userPWD="uv4gQPjnJwn3m1vmKFyMaTfF8sxYoalAv2d5esolmoEmrfdkmhcaZygvgDtf"
-        destinationAppUrl="http://web-error000004.azurewebsites.net" SQLServerDBConnectionString=""
-        mySQLDBConnectionString="" hostingProviderForumLink="" controlPanelLink="http://windows.azure.com"
-        webSystem="WebSites"><databases /></publishProfile><publishProfile profileName="web-error000004
-        - ReadOnly - FTP" publishMethod="FTP" publishUrl="ftp://waws-prod-bay-137dr.ftp.azurewebsites.windows.net/site/wwwroot"
-        ftpPassiveMode="True" userName="web-error000004\$web-error000004" userPWD="uv4gQPjnJwn3m1vmKFyMaTfF8sxYoalAv2d5esolmoEmrfdkmhcaZygvgDtf"
-=======
         msdeploySite="web-error000004" userName="$web-error000004" userPWD="EslagJY4MWebjo76XY0JR6w8TvkMjG3MhqRMjSWnBq08bMCo8Es4XhsqKr8E"
         destinationAppUrl="http://web-error000004.azurewebsites.net" SQLServerDBConnectionString=""
         mySQLDBConnectionString="" hostingProviderForumLink="" controlPanelLink="http://windows.azure.com"
@@ -670,7 +538,6 @@
         webSystem="WebSites"><databases /></publishProfile><publishProfile profileName="web-error000004
         - ReadOnly - FTP" publishMethod="FTP" publishUrl="ftp://waws-prod-bay-053dr.ftp.azurewebsites.windows.net/site/wwwroot"
         ftpPassiveMode="True" userName="web-error000004\$web-error000004" userPWD="EslagJY4MWebjo76XY0JR6w8TvkMjG3MhqRMjSWnBq08bMCo8Es4XhsqKr8E"
->>>>>>> 807faccc
         destinationAppUrl="http://web-error000004.azurewebsites.net" SQLServerDBConnectionString=""
         mySQLDBConnectionString="" hostingProviderForumLink="" controlPanelLink="http://windows.azure.com"
         webSystem="WebSites"><databases /></publishProfile></publishData>
@@ -682,11 +549,7 @@
       content-type:
       - application/xml
       date:
-<<<<<<< HEAD
-      - Mon, 07 Oct 2019 23:47:38 GMT
-=======
       - Mon, 21 Oct 2019 10:46:31 GMT
->>>>>>> 807faccc
       expires:
       - '-1'
       pragma:
@@ -720,13 +583,8 @@
       ParameterSetName:
       - -g -n --sku
       User-Agent:
-<<<<<<< HEAD
-      - python/3.6.5 (Windows-10-10.0.17134-SP0) msrest/0.6.10 msrest_azure/0.6.1
-        azure-mgmt-resource/4.0.0 Azure-SDK-For-Python AZURECLI/2.0.74
-=======
       - python/3.7.4 (Windows-10-10.0.18362-SP0) msrest/0.6.10 msrest_azure/0.6.2
         azure-mgmt-resource/4.0.0 Azure-SDK-For-Python AZURECLI/2.0.75
->>>>>>> 807faccc
       accept-language:
       - en-US
     method: GET
@@ -742,11 +600,7 @@
       content-type:
       - application/json; charset=utf-8
       date:
-<<<<<<< HEAD
-      - Mon, 07 Oct 2019 23:47:39 GMT
-=======
       - Mon, 21 Oct 2019 10:46:32 GMT
->>>>>>> 807faccc
       expires:
       - '-1'
       pragma:
@@ -779,13 +633,8 @@
       ParameterSetName:
       - -g -n --sku
       User-Agent:
-<<<<<<< HEAD
-      - python/3.6.5 (Windows-10-10.0.17134-SP0) msrest/0.6.10 msrest_azure/0.6.1
-        azure-mgmt-web/0.42.0 Azure-SDK-For-Python AZURECLI/2.0.74
-=======
-      - python/3.7.4 (Windows-10-10.0.18362-SP0) msrest/0.6.10 msrest_azure/0.6.2
-        azure-mgmt-web/0.42.0 Azure-SDK-For-Python AZURECLI/2.0.75
->>>>>>> 807faccc
+      - python/3.7.4 (Windows-10-10.0.18362-SP0) msrest/0.6.10 msrest_azure/0.6.2
+        azure-mgmt-web/0.42.0 Azure-SDK-For-Python AZURECLI/2.0.75
       accept-language:
       - en-US
     method: POST
@@ -801,11 +650,7 @@
       content-type:
       - application/json
       date:
-<<<<<<< HEAD
-      - Mon, 07 Oct 2019 23:47:40 GMT
-=======
       - Mon, 21 Oct 2019 10:46:33 GMT
->>>>>>> 807faccc
       expires:
       - '-1'
       pragma:
@@ -843,13 +688,8 @@
       ParameterSetName:
       - -g -n --sku
       User-Agent:
-<<<<<<< HEAD
-      - python/3.6.5 (Windows-10-10.0.17134-SP0) msrest/0.6.10 msrest_azure/0.6.1
-        azure-mgmt-resource/4.0.0 Azure-SDK-For-Python AZURECLI/2.0.74
-=======
       - python/3.7.4 (Windows-10-10.0.18362-SP0) msrest/0.6.10 msrest_azure/0.6.2
         azure-mgmt-resource/4.0.0 Azure-SDK-For-Python AZURECLI/2.0.75
->>>>>>> 807faccc
       accept-language:
       - en-US
     method: GET
@@ -865,11 +705,7 @@
       content-type:
       - application/json; charset=utf-8
       date:
-<<<<<<< HEAD
-      - Mon, 07 Oct 2019 23:47:40 GMT
-=======
       - Mon, 21 Oct 2019 10:46:33 GMT
->>>>>>> 807faccc
       expires:
       - '-1'
       pragma:
@@ -902,13 +738,8 @@
       ParameterSetName:
       - -g -n --sku
       User-Agent:
-<<<<<<< HEAD
-      - python/3.6.5 (Windows-10-10.0.17134-SP0) msrest/0.6.10 msrest_azure/0.6.1
-        azure-mgmt-web/0.42.0 Azure-SDK-For-Python AZURECLI/2.0.74
-=======
-      - python/3.7.4 (Windows-10-10.0.18362-SP0) msrest/0.6.10 msrest_azure/0.6.2
-        azure-mgmt-web/0.42.0 Azure-SDK-For-Python AZURECLI/2.0.75
->>>>>>> 807faccc
+      - python/3.7.4 (Windows-10-10.0.18362-SP0) msrest/0.6.10 msrest_azure/0.6.2
+        azure-mgmt-web/0.42.0 Azure-SDK-For-Python AZURECLI/2.0.75
       accept-language:
       - en-US
     method: PUT
@@ -916,13 +747,8 @@
   response:
     body:
       string: '{"id":"/subscriptions/00000000-0000-0000-0000-000000000000/resourceGroups/clitest.rg000002/providers/Microsoft.Web/serverfarms/web-error-plan000003","name":"web-error-plan000003","type":"Microsoft.Web/serverfarms","kind":"app","location":"West
-<<<<<<< HEAD
-        US","properties":{"serverFarmId":10092,"name":"web-error-plan000003","workerSize":"Default","workerSizeId":0,"workerTierName":null,"numberOfWorkers":1,"currentWorkerSize":"Default","currentWorkerSizeId":0,"currentNumberOfWorkers":1,"status":"Ready","webSpace":"clitest.rg000002-WestUSwebspace","subscription":"89ec4d1d-dcc7-4a3f-a701-0a5d074c8505","adminSiteName":null,"hostingEnvironment":null,"hostingEnvironmentProfile":null,"maximumNumberOfWorkers":3,"planName":"VirtualDedicatedPlan","adminRuntimeSiteName":null,"computeMode":"Dedicated","siteMode":null,"geoRegion":"West
-        US","perSiteScaling":false,"maximumElasticWorkerCount":1,"numberOfSites":0,"hostingEnvironmentId":null,"isSpot":false,"spotExpirationTime":null,"freeOfferExpirationTime":null,"tags":null,"kind":"app","resourceGroup":"clitest.rg000002","reserved":false,"isXenon":false,"hyperV":false,"mdmId":"waws-prod-bay-131_10092","targetWorkerCount":0,"targetWorkerSizeId":0,"provisioningState":"Succeeded","webSiteId":null,"existingServerFarmIds":null},"sku":{"name":"B1","tier":"Basic","size":"B1","family":"B","capacity":1}}'
-=======
         US","properties":{"serverFarmId":20573,"name":"web-error-plan000003","workerSize":"Default","workerSizeId":0,"workerTierName":null,"numberOfWorkers":1,"currentWorkerSize":"Default","currentWorkerSizeId":0,"currentNumberOfWorkers":1,"status":"Ready","webSpace":"clitest.rg000002-WestUSwebspace","subscription":"0b1f6471-1bf0-4dda-aec3-cb9272f09590","adminSiteName":null,"hostingEnvironment":null,"hostingEnvironmentProfile":null,"maximumNumberOfWorkers":3,"planName":"VirtualDedicatedPlan","adminRuntimeSiteName":null,"computeMode":"Dedicated","siteMode":null,"geoRegion":"West
         US","perSiteScaling":false,"maximumElasticWorkerCount":1,"numberOfSites":0,"hostingEnvironmentId":null,"isSpot":false,"spotExpirationTime":null,"freeOfferExpirationTime":null,"tags":null,"kind":"app","resourceGroup":"clitest.rg000002","reserved":false,"isXenon":false,"hyperV":false,"mdmId":"waws-prod-bay-053_20573","targetWorkerCount":0,"targetWorkerSizeId":0,"provisioningState":"Succeeded","webSiteId":null,"existingServerFarmIds":null},"sku":{"name":"B1","tier":"Basic","size":"B1","family":"B","capacity":1}}'
->>>>>>> 807faccc
     headers:
       cache-control:
       - no-cache
@@ -931,11 +757,7 @@
       content-type:
       - application/json
       date:
-<<<<<<< HEAD
-      - Mon, 07 Oct 2019 23:47:46 GMT
-=======
       - Mon, 21 Oct 2019 10:46:41 GMT
->>>>>>> 807faccc
       expires:
       - '-1'
       pragma:
@@ -973,13 +795,8 @@
       ParameterSetName:
       - -g -n --plan
       User-Agent:
-<<<<<<< HEAD
-      - python/3.6.5 (Windows-10-10.0.17134-SP0) msrest/0.6.10 msrest_azure/0.6.1
-        azure-mgmt-web/0.42.0 Azure-SDK-For-Python AZURECLI/2.0.74
-=======
-      - python/3.7.4 (Windows-10-10.0.18362-SP0) msrest/0.6.10 msrest_azure/0.6.2
-        azure-mgmt-web/0.42.0 Azure-SDK-For-Python AZURECLI/2.0.75
->>>>>>> 807faccc
+      - python/3.7.4 (Windows-10-10.0.18362-SP0) msrest/0.6.10 msrest_azure/0.6.2
+        azure-mgmt-web/0.42.0 Azure-SDK-For-Python AZURECLI/2.0.75
       accept-language:
       - en-US
     method: GET
@@ -987,13 +804,8 @@
   response:
     body:
       string: '{"id":"/subscriptions/00000000-0000-0000-0000-000000000000/resourceGroups/clitest.rg000002/providers/Microsoft.Web/serverfarms/web-error-plan000003","name":"web-error-plan000003","type":"Microsoft.Web/serverfarms","kind":"app","location":"West
-<<<<<<< HEAD
-        US","properties":{"serverFarmId":10092,"name":"web-error-plan000003","workerSize":"Default","workerSizeId":0,"workerTierName":null,"numberOfWorkers":1,"currentWorkerSize":"Default","currentWorkerSizeId":0,"currentNumberOfWorkers":1,"status":"Ready","webSpace":"clitest.rg000002-WestUSwebspace","subscription":"89ec4d1d-dcc7-4a3f-a701-0a5d074c8505","adminSiteName":null,"hostingEnvironment":null,"hostingEnvironmentProfile":null,"maximumNumberOfWorkers":3,"planName":"VirtualDedicatedPlan","adminRuntimeSiteName":null,"computeMode":"Dedicated","siteMode":null,"geoRegion":"West
-        US","perSiteScaling":false,"maximumElasticWorkerCount":1,"numberOfSites":0,"hostingEnvironmentId":null,"isSpot":false,"spotExpirationTime":null,"freeOfferExpirationTime":null,"tags":null,"kind":"app","resourceGroup":"clitest.rg000002","reserved":false,"isXenon":false,"hyperV":false,"mdmId":"waws-prod-bay-131_10092","targetWorkerCount":0,"targetWorkerSizeId":0,"provisioningState":"Succeeded","webSiteId":null,"existingServerFarmIds":null},"sku":{"name":"B1","tier":"Basic","size":"B1","family":"B","capacity":1}}'
-=======
         US","properties":{"serverFarmId":20573,"name":"web-error-plan000003","workerSize":"Default","workerSizeId":0,"workerTierName":null,"numberOfWorkers":1,"currentWorkerSize":"Default","currentWorkerSizeId":0,"currentNumberOfWorkers":1,"status":"Ready","webSpace":"clitest.rg000002-WestUSwebspace","subscription":"0b1f6471-1bf0-4dda-aec3-cb9272f09590","adminSiteName":null,"hostingEnvironment":null,"hostingEnvironmentProfile":null,"maximumNumberOfWorkers":3,"planName":"VirtualDedicatedPlan","adminRuntimeSiteName":null,"computeMode":"Dedicated","siteMode":null,"geoRegion":"West
         US","perSiteScaling":false,"maximumElasticWorkerCount":1,"numberOfSites":0,"hostingEnvironmentId":null,"isSpot":false,"spotExpirationTime":null,"freeOfferExpirationTime":null,"tags":null,"kind":"app","resourceGroup":"clitest.rg000002","reserved":false,"isXenon":false,"hyperV":false,"mdmId":"waws-prod-bay-053_20573","targetWorkerCount":0,"targetWorkerSizeId":0,"provisioningState":"Succeeded","webSiteId":null,"existingServerFarmIds":null},"sku":{"name":"B1","tier":"Basic","size":"B1","family":"B","capacity":1}}'
->>>>>>> 807faccc
     headers:
       cache-control:
       - no-cache
@@ -1002,11 +814,7 @@
       content-type:
       - application/json
       date:
-<<<<<<< HEAD
-      - Mon, 07 Oct 2019 23:47:46 GMT
-=======
       - Mon, 21 Oct 2019 10:46:45 GMT
->>>>>>> 807faccc
       expires:
       - '-1'
       pragma:
@@ -1047,13 +855,8 @@
       ParameterSetName:
       - -g -n --plan
       User-Agent:
-<<<<<<< HEAD
-      - python/3.6.5 (Windows-10-10.0.17134-SP0) msrest/0.6.10 msrest_azure/0.6.1
-        azure-mgmt-web/0.42.0 Azure-SDK-For-Python AZURECLI/2.0.74
-=======
-      - python/3.7.4 (Windows-10-10.0.18362-SP0) msrest/0.6.10 msrest_azure/0.6.2
-        azure-mgmt-web/0.42.0 Azure-SDK-For-Python AZURECLI/2.0.75
->>>>>>> 807faccc
+      - python/3.7.4 (Windows-10-10.0.18362-SP0) msrest/0.6.10 msrest_azure/0.6.2
+        azure-mgmt-web/0.42.0 Azure-SDK-For-Python AZURECLI/2.0.75
       accept-language:
       - en-US
     method: POST
@@ -1069,11 +872,7 @@
       content-type:
       - application/json
       date:
-<<<<<<< HEAD
-      - Mon, 07 Oct 2019 23:47:47 GMT
-=======
       - Mon, 21 Oct 2019 10:46:45 GMT
->>>>>>> 807faccc
       expires:
       - '-1'
       pragma:
@@ -1111,13 +910,8 @@
       ParameterSetName:
       - -g -n --plan
       User-Agent:
-<<<<<<< HEAD
-      - python/3.6.5 (Windows-10-10.0.17134-SP0) msrest/0.6.10 msrest_azure/0.6.1
-        azure-mgmt-web/0.42.0 Azure-SDK-For-Python AZURECLI/2.0.74
-=======
-      - python/3.7.4 (Windows-10-10.0.18362-SP0) msrest/0.6.10 msrest_azure/0.6.2
-        azure-mgmt-web/0.42.0 Azure-SDK-For-Python AZURECLI/2.0.75
->>>>>>> 807faccc
+      - python/3.7.4 (Windows-10-10.0.18362-SP0) msrest/0.6.10 msrest_azure/0.6.2
+        azure-mgmt-web/0.42.0 Azure-SDK-For-Python AZURECLI/2.0.75
       accept-language:
       - en-US
     method: GET
@@ -1125,13 +919,8 @@
   response:
     body:
       string: '{"id":"/subscriptions/00000000-0000-0000-0000-000000000000/resourceGroups/clitest.rg000002/providers/Microsoft.Web/serverfarms/web-error-plan000003","name":"web-error-plan000003","type":"Microsoft.Web/serverfarms","kind":"app","location":"West
-<<<<<<< HEAD
-        US","properties":{"serverFarmId":10092,"name":"web-error-plan000003","workerSize":"Default","workerSizeId":0,"workerTierName":null,"numberOfWorkers":1,"currentWorkerSize":"Default","currentWorkerSizeId":0,"currentNumberOfWorkers":1,"status":"Ready","webSpace":"clitest.rg000002-WestUSwebspace","subscription":"89ec4d1d-dcc7-4a3f-a701-0a5d074c8505","adminSiteName":null,"hostingEnvironment":null,"hostingEnvironmentProfile":null,"maximumNumberOfWorkers":3,"planName":"VirtualDedicatedPlan","adminRuntimeSiteName":null,"computeMode":"Dedicated","siteMode":null,"geoRegion":"West
-        US","perSiteScaling":false,"maximumElasticWorkerCount":1,"numberOfSites":0,"hostingEnvironmentId":null,"isSpot":false,"spotExpirationTime":null,"freeOfferExpirationTime":null,"tags":null,"kind":"app","resourceGroup":"clitest.rg000002","reserved":false,"isXenon":false,"hyperV":false,"mdmId":"waws-prod-bay-131_10092","targetWorkerCount":0,"targetWorkerSizeId":0,"provisioningState":"Succeeded","webSiteId":null,"existingServerFarmIds":null},"sku":{"name":"B1","tier":"Basic","size":"B1","family":"B","capacity":1}}'
-=======
         US","properties":{"serverFarmId":20573,"name":"web-error-plan000003","workerSize":"Default","workerSizeId":0,"workerTierName":null,"numberOfWorkers":1,"currentWorkerSize":"Default","currentWorkerSizeId":0,"currentNumberOfWorkers":1,"status":"Ready","webSpace":"clitest.rg000002-WestUSwebspace","subscription":"0b1f6471-1bf0-4dda-aec3-cb9272f09590","adminSiteName":null,"hostingEnvironment":null,"hostingEnvironmentProfile":null,"maximumNumberOfWorkers":3,"planName":"VirtualDedicatedPlan","adminRuntimeSiteName":null,"computeMode":"Dedicated","siteMode":null,"geoRegion":"West
         US","perSiteScaling":false,"maximumElasticWorkerCount":1,"numberOfSites":0,"hostingEnvironmentId":null,"isSpot":false,"spotExpirationTime":null,"freeOfferExpirationTime":null,"tags":null,"kind":"app","resourceGroup":"clitest.rg000002","reserved":false,"isXenon":false,"hyperV":false,"mdmId":"waws-prod-bay-053_20573","targetWorkerCount":0,"targetWorkerSizeId":0,"provisioningState":"Succeeded","webSiteId":null,"existingServerFarmIds":null},"sku":{"name":"B1","tier":"Basic","size":"B1","family":"B","capacity":1}}'
->>>>>>> 807faccc
     headers:
       cache-control:
       - no-cache
@@ -1140,11 +929,7 @@
       content-type:
       - application/json
       date:
-<<<<<<< HEAD
-      - Mon, 07 Oct 2019 23:47:48 GMT
-=======
       - Mon, 21 Oct 2019 10:46:46 GMT
->>>>>>> 807faccc
       expires:
       - '-1'
       pragma:
@@ -1187,13 +972,8 @@
       ParameterSetName:
       - -g -n --plan
       User-Agent:
-<<<<<<< HEAD
-      - python/3.6.5 (Windows-10-10.0.17134-SP0) msrest/0.6.10 msrest_azure/0.6.1
-        azure-mgmt-web/0.42.0 Azure-SDK-For-Python AZURECLI/2.0.74
-=======
-      - python/3.7.4 (Windows-10-10.0.18362-SP0) msrest/0.6.10 msrest_azure/0.6.2
-        azure-mgmt-web/0.42.0 Azure-SDK-For-Python AZURECLI/2.0.75
->>>>>>> 807faccc
+      - python/3.7.4 (Windows-10-10.0.18362-SP0) msrest/0.6.10 msrest_azure/0.6.2
+        azure-mgmt-web/0.42.0 Azure-SDK-For-Python AZURECLI/2.0.75
       accept-language:
       - en-US
     method: PUT
@@ -1213,11 +993,7 @@
       content-type:
       - application/json; charset=utf-8
       date:
-<<<<<<< HEAD
-      - Mon, 07 Oct 2019 23:47:48 GMT
-=======
       - Mon, 21 Oct 2019 10:46:48 GMT
->>>>>>> 807faccc
       expires:
       - '-1'
       pragma:
