import json
import string

# --------------------------------------------------------------------------------------------
# Copyright (c) Microsoft Corporation. All rights reserved.
# Licensed under the MIT License. See License.txt in the project root for license information.
# --------------------------------------------------------------------------------------------

import json
from azure.mgmt.security.models import (SecurityContact,
                                        AutoProvisioningSetting,
                                        SecurityAssessment,
                                        SecurityAssessmentMetadata,
                                        AzureResourceDetails,
                                        AssessmentStatus,
                                        IoTSecuritySolutionModel,
                                        UpdateIotSecuritySolutionData,
                                        Pricing,
                                        WorkspaceSetting,
                                        AdvancedThreatProtectionSetting,
                                        RuleResultsInput,
                                        RulesResultsInput,
                                        AlertSyncSettings,
                                        DataExportSettings,
<<<<<<< HEAD
                                        AlertsSuppressionRule,
                                        SuppressionAlertsScope,
                                        ScopeElement)
=======
                                        Automation,
                                        AutomationScope,
                                        AutomationSource,
                                        AutomationActionWorkspace,
                                        AutomationActionLogicApp,
                                        AutomationActionEventHub,
                                        AutomationRuleSet,
                                        AutomationTriggeringRule)
>>>>>>> 217715b2
from azure.mgmt.security.models._security_center_enums import Enum69
from azure.cli.core.commands.client_factory import get_subscription_id
from azure.cli.core.azclierror import (MutuallyExclusiveArgumentError, RequiredArgumentMissingError)
from msrestazure.tools import resource_id
from msrestazure.azure_exceptions import CloudError
from ._utils import (
    run_cli_cmd
)

# --------------------------------------------------------------------------------------------
# Security Tasks
# --------------------------------------------------------------------------------------------


def list_security_tasks(client, resource_group_name=None):

    for loc in client.locations.list():
        client._config.asc_location = loc.name  # pylint: disable=protected-access

    if resource_group_name:
        return client.tasks.list_by_resource_group(resource_group_name)

    return client.tasks.list()


def get_security_task(client, resource_name, resource_group_name=None):

    for loc in client.locations.list():
        client._config.asc_location = loc.name  # pylint: disable=protected-access

    if resource_group_name:
        return client.tasks.get_resource_group_level_task(resource_group_name, resource_name)

    return client.tasks.get_subscription_level_task(resource_name)


# --------------------------------------------------------------------------------------------
# Security Alerts
# --------------------------------------------------------------------------------------------

def list_security_alerts(client, resource_group_name=None, location=None):

    if location:
        client._config.asc_location = location  # pylint: disable=protected-access

        if resource_group_name:
            return client.list_resource_group_level_by_region(resource_group_name)

        return client.list_subscription_level_by_region()

    if resource_group_name:
        return client.list_by_resource_group(resource_group_name)

    return client.list()


def get_security_alert(client, location, resource_name, resource_group_name=None):

    client._config.asc_location = location  # pylint: disable=protected-access

    if resource_group_name:
        return client.get_resource_group_level(resource_name, resource_group_name)

    return client.get_subscription_level(resource_name)


def update_security_alert(client, location, resource_name, status, resource_group_name=None):

    client._config.asc_location = location  # pylint: disable=protected-access

    if resource_group_name:
        if status == "Dismiss":
            client.update_resource_group_level_state_to_dismiss(resource_name, resource_group_name)
        if status == "Activate":
            client.update_resource_group_level_state_to_activate(resource_name, resource_group_name)
        if status == "Resolve":
            client.update_resource_group_level_state_to_resolve(resource_name, resource_group_name)
    else:
        if status == "Dismiss":
            client.update_subscription_level_state_to_dismiss(resource_name)
        if status == "Activate":
            client.update_subscription_level_state_to_activate(resource_name)
        if status == "Resolve":
            client.update_subscription_level_state_to_resolve(resource_name)

# --------------------------------------------------------------------------------------------
# Security Alerts Suppression Rule
# --------------------------------------------------------------------------------------------


def list_security_alerts_suppression_rule(client):

    return client.list()


def show_security_alerts_suppression_rule(client, rule_name):

    return client.get(alerts_suppression_rule_name=rule_name)


def delete_security_alerts_suppression_rule(client, rule_name):

    return client.delete(alerts_suppression_rule_name=rule_name)


def update_security_alerts_suppression_rule(client,
                                             rule_name,
                                             alert_type,
                                             reason,
                                             state,
                                             expiration_date_utc=None,
                                             comment=None):

    current_rule = None
    try:    
        current_rule = client.get(alerts_suppression_rule_name=rule_name)
    except:
        suppression_alerts_scope = None

    if current_rule is not None:
        suppression_alerts_scope = current_rule.suppression_alerts_scope

    suppression_rule_data = AlertsSuppressionRule(name=rule_name,
                                                  alert_type=alert_type,
                                                  expiration_date_utc=expiration_date_utc,
                                                  reason=reason, state=state,
                                                  comment=comment,
                                                  suppression_alerts_scope=suppression_alerts_scope)

    return client.update(alerts_suppression_rule_name=rule_name, alerts_suppression_rule=suppression_rule_data)


def upsert_security_alerts_suppression_rule_scope(client, rule_name, field, contains_substring=None, any_of=None):
    from azure.cli.core.commands import upsert_to_collection

    # get the parent object
    parent_object = client.get(alerts_suppression_rule_name=rule_name)

    if contains_substring is not None:
        current_additional_properties = {'contains': contains_substring}
    else:
        current_additional_properties = {'in': any_of}
    scope = ScopeElement(additional_properties=current_additional_properties, field=field)

    if parent_object.suppression_alerts_scope is None:
        parent_object.suppression_alerts_scope = SuppressionAlertsScope(all_of=[scope])
    else:
        # add the new child to the parent collection
        upsert_to_collection(parent_object.suppression_alerts_scope, 'all_of', scope, 'field')

    # update the parent object
    result = client.update(alerts_suppression_rule_name=rule_name, alerts_suppression_rule=parent_object)

    # return the child object
    return next((x for x in result.suppression_alerts_scope.all_of if x.field.lower() == field.lower()), None)


def delete_security_alerts_suppression_rule_scope(client, rule_name, field):
    from azure.cli.core.azclierror import InvalidArgumentValueError
    err_msg_field_not_found = 'The specified --field was not found in scope'

    # get the parent object
    parent_object = client.get(alerts_suppression_rule_name=rule_name)

    if parent_object.suppression_alerts_scope is None:
        raise InvalidArgumentValueError(err_msg_field_not_found)

    item_to_remove = next((x for x in parent_object.suppression_alerts_scope.all_of if x.field.lower() == field.lower()), None)
    if item_to_remove is None:
        raise InvalidArgumentValueError(err_msg_field_not_found)

    parent_object.suppression_alerts_scope.all_of.remove(item_to_remove)
    if len(parent_object.suppression_alerts_scope.all_of) == 0:
        parent_object.suppression_alerts_scope = None

    return client.update(alerts_suppression_rule_name=rule_name, alerts_suppression_rule=parent_object)


# --------------------------------------------------------------------------------------------
# Security Settings
# --------------------------------------------------------------------------------------------


def list_security_settings(client):

    return client.list()


def get_security_setting(client, setting_name):

    return client.get(setting_name)


def update_security_setting(client, setting_name, enabled):

    if setting_name == Enum69.SENTINEL:
        setting = AlertSyncSettings()
    else:
        setting = DataExportSettings()

    setting.enabled = enabled
    return client.update(setting_name, setting)


# --------------------------------------------------------------------------------------------
# Security Contacts
# --------------------------------------------------------------------------------------------


def list_security_contacts(client):

    return client.list()


def get_security_contact(client, resource_name):

    return client.get(resource_name)


def create_security_contact(client, resource_name, email, phone=None, alert_notifications=None, alerts_admins=None):

    if alert_notifications is None:
        alert_notifications = ''

    if alerts_admins is None:
        alerts_admins = ''

    if phone is None:
        phone = ''

    new_contact = SecurityContact(email=email,
                                  phone=phone,
                                  alert_notifications=alert_notifications,
                                  alerts_to_admins=alerts_admins)

    return client.create(resource_name, new_contact)


def delete_security_contact(client, resource_name):

    return client.delete(resource_name)


# --------------------------------------------------------------------------------------------
# Security Automatic Provisioning Settings
# --------------------------------------------------------------------------------------------

def list_security_auto_provisioning_settings(client):

    return client.list()


def get_security_auto_provisioning_setting(client, resource_name):

    return client.get(resource_name)


def update_security_auto_provisioning_setting(client, auto_provision, resource_name):

    new_auto_provision = AutoProvisioningSetting(auto_provision=auto_provision)
    return client.create(resource_name, new_auto_provision)


def turn_off_security_auto_provisioning_setting(client, resource_name):

    new_auto_provision = AutoProvisioningSetting(auto_provision='Off')
    return client.create(resource_name, new_auto_provision)


# --------------------------------------------------------------------------------------------
# Discovered Security Solutions
# --------------------------------------------------------------------------------------------

def list_security_discovered_security_solutions(client):

    for loc in client.locations.list():
        client._config.asc_location = loc.name  # pylint: disable=protected-access

    return client.discovered_security_solutions.list()


def get_security_discovered_security_solution(client, resource_name, resource_group_name):

    for loc in client.locations.list():
        client._config.asc_location = loc.name  # pylint: disable=protected-access

    return client.discovered_security_solutions.get(resource_group_name, resource_name)


# --------------------------------------------------------------------------------------------
# External Security Solutions
# --------------------------------------------------------------------------------------------

def list_security_external_security_solutions(client):

    for loc in client.locations.list():
        client._config.asc_location = loc.name  # pylint: disable=protected-access

    return client.external_security_solutions.list()


def get_security_external_security_solution(client, resource_name, resource_group_name):

    for loc in client.locations.list():
        client._config.asc_location = loc.name  # pylint: disable=protected-access

    return client.external_security_solutions.get(resource_group_name, resource_name)


# --------------------------------------------------------------------------------------------
# Just in Time network access policies
# --------------------------------------------------------------------------------------------

def list_security_jit_network_access_policies(client, resource_group_name=None, location=None):

    if location:
        client._config.asc_location = location  # pylint: disable=protected-access

        if resource_group_name:
            return client.list_by_resource_group_and_region(resource_group_name)

        return client.list_by_region()

    if resource_group_name:
        return client.list_by_resource_group(resource_group_name)

    return client.list()


def get_security_jit_network_access_policy(client, location, resource_name, resource_group_name):

    client._config.asc_location = location  # pylint: disable=protected-access

    return client.get(resource_group_name, resource_name)


# --------------------------------------------------------------------------------------------
# Security Locations
# --------------------------------------------------------------------------------------------

def list_security_locations(client):

    return client.list()


def get_security_location(client, resource_name):

    client._config.asc_location = resource_name  # pylint: disable=protected-access

    return client.get()


# --------------------------------------------------------------------------------------------
# Security Pricings
# --------------------------------------------------------------------------------------------

def list_security_pricings(client):

    return client.list()


def get_security_pricing(client, resource_name):

    return client.get(resource_name)


def create_security_pricing(client, resource_name, tier):

    return client.update(resource_name, Pricing(pricing_tier=tier))

# --------------------------------------------------------------------------------------------
# Security Topology
# --------------------------------------------------------------------------------------------


def list_security_topology(client):

    for loc in client.locations.list():
        client._config.asc_location = loc.name  # pylint: disable=protected-access

    return client.topology.list()


def get_security_topology(client, resource_name, resource_group_name):

    for loc in client.locations.list():
        client._config.asc_location = loc.name  # pylint: disable=protected-access

    return client.topology.get(resource_group_name, resource_name)


# --------------------------------------------------------------------------------------------
# Security Workspace
# --------------------------------------------------------------------------------------------


def list_security_workspace_settings(client):

    return client.list()


def get_security_workspace_setting(client, resource_name):

    return client.get(resource_name)


def create_security_workspace_setting(cmd, client, resource_name, target_workspace):

    scope = '/subscriptions/' + get_subscription_id(cmd.cli_ctx)
    return client.create(resource_name, WorkspaceSetting(workspace_id=target_workspace, scope=scope))


def delete_security_workspace_setting(client, resource_name):

    client.delete(resource_name)


# --------------------------------------------------------------------------------------------
# Security ATP
# --------------------------------------------------------------------------------------------

def get_atp_setting(cmd, client, resource_group_name, storage_account_name):

    return client.get(_construct_resource_id(cmd, resource_group_name, storage_account_name))


def update_atp_setting(cmd, client, resource_group_name, storage_account_name, is_enabled):

    return client.create(_construct_resource_id(cmd, resource_group_name, storage_account_name),
                         AdvancedThreatProtectionSetting(is_enabled=is_enabled))


def _construct_resource_id(cmd, resource_group_name, storage_account_name):

    return resource_id(
        subscription=get_subscription_id(cmd.cli_ctx),
        resource_group=resource_group_name,
        namespace='Microsoft.Storage',
        type='storageAccounts',
        name=storage_account_name)


# --------------------------------------------------------------------------------------------
# Sql Vulnerability Assessment
# --------------------------------------------------------------------------------------------


# pylint: disable=line-too-long
def get_va_sql_scan(client, vm_resource_id, workspace_id, server_name, database_name, scan_id, vm_name=None, agent_id=None, vm_uuid=None):

    va_sql_resource_id = _get_va_sql_resource_id(vm_resource_id, server_name, database_name, vm_name, agent_id, vm_uuid)
    return client.get(scan_id, workspace_id, va_sql_resource_id)


# pylint: disable=line-too-long
def list_va_sql_scans(client, vm_resource_id, workspace_id, server_name, database_name, vm_name=None, agent_id=None, vm_uuid=None):

    va_sql_resource_id = _get_va_sql_resource_id(vm_resource_id, server_name, database_name, vm_name, agent_id, vm_uuid)
    return client.list(workspace_id, va_sql_resource_id)


# pylint: disable=line-too-long
def get_va_sql_result(client, vm_resource_id, workspace_id, server_name, database_name, scan_id, rule_id, vm_name=None, agent_id=None, vm_uuid=None):

    va_sql_resource_id = _get_va_sql_resource_id(vm_resource_id, server_name, database_name, vm_name, agent_id, vm_uuid)
    return client.get(scan_id, rule_id, workspace_id, va_sql_resource_id)


# pylint: disable=line-too-long
def list_va_sql_results(client, vm_resource_id, workspace_id, server_name, database_name, scan_id, vm_name=None, agent_id=None, vm_uuid=None):

    va_sql_resource_id = _get_va_sql_resource_id(vm_resource_id, server_name, database_name, vm_name, agent_id, vm_uuid)
    return client.list(scan_id, workspace_id, va_sql_resource_id)


# pylint: disable=line-too-long
def get_va_sql_baseline(client, vm_resource_id, workspace_id, server_name, database_name, rule_id, vm_name=None, agent_id=None, vm_uuid=None):

    va_sql_resource_id = _get_va_sql_resource_id(vm_resource_id, server_name, database_name, vm_name, agent_id, vm_uuid)
    return client.get(rule_id, workspace_id, va_sql_resource_id)


# pylint: disable=line-too-long
def list_va_sql_baseline(client, vm_resource_id, workspace_id, server_name, database_name, vm_name=None, agent_id=None, vm_uuid=None):

    va_sql_resource_id = _get_va_sql_resource_id(vm_resource_id, server_name, database_name, vm_name, agent_id, vm_uuid)
    return client.list(workspace_id, va_sql_resource_id)


# pylint: disable=line-too-long
def delete_va_sql_baseline(client, vm_resource_id, workspace_id, server_name, database_name, rule_id, vm_name=None, agent_id=None, vm_uuid=None):

    va_sql_resource_id = _get_va_sql_resource_id(vm_resource_id, server_name, database_name, vm_name, agent_id, vm_uuid)
    return client.delete(rule_id, workspace_id, va_sql_resource_id)


# pylint: disable=line-too-long
def update_va_sql_baseline(client, vm_resource_id, workspace_id, server_name, database_name, rule_id, baseline=None, baseline_latest=False, vm_name=None, agent_id=None, vm_uuid=None):

    va_sql_resource_id = _get_va_sql_resource_id(vm_resource_id, server_name, database_name, vm_name, agent_id, vm_uuid)
    if baseline_latest is True and baseline is None:
        return client.create_or_update(rule_id, workspace_id, va_sql_resource_id, RuleResultsInput(latest_scan=True))
    if baseline_latest is False and baseline is not None:
        return client.create_or_update(rule_id, workspace_id, va_sql_resource_id, RuleResultsInput(results=baseline))
    raise MutuallyExclusiveArgumentError("Baseline can be set upon either provided baseline or latest results")


# pylint: disable=line-too-long
def set_va_sql_baseline(client, vm_resource_id, workspace_id, server_name, database_name, baseline=None, baseline_latest=False, vm_name=None, agent_id=None, vm_uuid=None):

    va_sql_resource_id = _get_va_sql_resource_id(vm_resource_id, server_name, database_name, vm_name, agent_id, vm_uuid)
    if baseline_latest is True and baseline is None:
        return client.add(workspace_id, va_sql_resource_id, RulesResultsInput(latest_scan=True))
    if baseline_latest is False and baseline is not None:
        return client.add(workspace_id, va_sql_resource_id, RulesResultsInput(results=baseline))
    raise MutuallyExclusiveArgumentError("Baseline can be set upon either provided baseline or latest results")


def _get_va_sql_resource_id(vm_resource_id, server_name, database_name, vm_name, agent_id, vm_uuid):

    if vm_name is None and agent_id is None and vm_uuid is None:
        return f'{vm_resource_id}/sqlServers/{server_name}/databases/{database_name}'
    if vm_name is not None and agent_id is not None and vm_uuid is not None:
        vm_identifier = f'{vm_name}_{agent_id}_{vm_uuid}'
        return f'{vm_resource_id}/onPremiseMachines/{vm_identifier}/sqlServers/{server_name}/databases/{database_name}'
    raise MutuallyExclusiveArgumentError('Please specify all of (--vm-name, --agent-id, --vm-uuid) for On-Premise resources, or none, other resource types')


# --------------------------------------------------------------------------------------------
# Security Assessments
# --------------------------------------------------------------------------------------------


def list_security_assessments(cmd, client):

    return client.list(scope='/subscriptions/' + get_subscription_id(cmd.cli_ctx))


def get_security_assessment(cmd, client, resource_name, assessed_resource_id=None):

    if assessed_resource_id is None:
        assessed_resource_id = '/subscriptions/' + get_subscription_id(cmd.cli_ctx)
    return client.get(assessed_resource_id,
                      assessment_name=resource_name)


def create_security_assessment(cmd,
                               client,
                               resource_name,
                               status_code,
                               status_cause=None,
                               status_description=None,
                               additional_data=None,
                               assessed_resource_id=None):

    if assessed_resource_id is None:
        assessed_resource_id = resource_id(subscription=get_subscription_id(cmd.cli_ctx))

    resource_details = AzureResourceDetails(source="Azure")

    status = AssessmentStatus(code=status_code,
                              cause=status_cause,
                              description=status_description)

    new_assessment = SecurityAssessment(resource_details=resource_details,
                                        status=status,
                                        additional_data=additional_data,
                                        assessed_resource_id=assessed_resource_id)

    return client.create_or_update(resource_id=assessed_resource_id,
                                   assessment_name=resource_name,
                                   assessment=new_assessment)


def delete_security_assessment(cmd, client, resource_name, assessed_resource_id=None):

    if assessed_resource_id is None:
        assessed_resource_id = resource_id(subscription=get_subscription_id(cmd.cli_ctx))

    return client.delete(assessment_name=resource_name,
                         resource_id=assessed_resource_id)


# --------------------------------------------------------------------------------------------
# Security Assessment Metadata
# --------------------------------------------------------------------------------------------


def list_security_assessment_metadata(client):

    return client.list_by_subscription()


def get_security_assessment_metadata(client, resource_name):

    try:
        return client.get(resource_name)
    except CloudError:
        return client.get_in_subscription(resource_name)


def create_security_assessment_metadata(client, resource_name,
                                        display_name,
                                        severity,
                                        description,
                                        remediation_description=None):

    new_assessment_metadata = SecurityAssessmentMetadata(display_name=display_name,
                                                         severity=severity,
                                                         assessment_type="CustomerManaged",
                                                         remediation_description=remediation_description,
                                                         description=description)

    return client.create_in_subscription(assessment_metadata_name=resource_name,
                                         assessment_metadata=new_assessment_metadata)


def delete_security_assessment_metadata(client, resource_name):

    return client.delete_in_subscription(resource_name)


# --------------------------------------------------------------------------------------------
# Security Sub Assessment
# --------------------------------------------------------------------------------------------


def list_security_sub_assessments(cmd, client, assessment_name=None, assessed_resource_id=None):

    if assessed_resource_id is None:
        assessed_resource_id = '/subscriptions/' + get_subscription_id(cmd.cli_ctx)
        return client.list_all(scope=assessed_resource_id)

    return client.list(scope=assessed_resource_id, assessment_name=assessment_name)


def get_security_sub_assessment(cmd, client, resource_name, assessment_name, assessed_resource_id=None):

    if assessed_resource_id is None:
        assessed_resource_id = '/subscriptions/' + get_subscription_id(cmd.cli_ctx)

    return client.get(sub_assessment_name=resource_name,
                      assessment_name=assessment_name,
                      scope=assessed_resource_id)


# --------------------------------------------------------------------------------------------
# Adaptive Application Controls
# --------------------------------------------------------------------------------------------


def list_security_adaptive_application_controls(client):

    return client.list()


def get_security_adaptive_application_controls(client, group_name):

    return client.get(group_name=group_name)


# --------------------------------------------------------------------------------------------
# Adaptive Network Hardenings
# --------------------------------------------------------------------------------------------


def get_security_adaptive_network_hardenings(client,
                                             adaptive_network_hardenings_resource_name,
                                             resource_name,
                                             resource_type,
                                             resource_namespace,
                                             resource_group_name):

    return client.get(resource_group_name,
                      resource_namespace,
                      resource_type,
                      resource_name,
                      adaptive_network_hardenings_resource_name)


def list_security_adaptive_network_hardenings(client,
                                              resource_name,
                                              resource_type,
                                              resource_namespace,
                                              resource_group_name):

    return client.list_by_extended_resource(resource_group_name,
                                            resource_namespace,
                                            resource_type,
                                            resource_name)


# --------------------------------------------------------------------------------------------
# Allowed Connections
# --------------------------------------------------------------------------------------------


def list_security_allowed_connections(client):

    for loc in client.locations.list():
        client._config.asc_location = loc.name  # pylint: disable=protected-access

    return client.allowed_connections.list()


def get_security_allowed_connections(client, resource_name, resource_group_name):

    for loc in client.locations.list():
        client._config.asc_location = loc.name  # pylint: disable=protected-access

    return client.allowed_connections.get(resource_group_name, resource_name)


# --------------------------------------------------------------------------------------------
# Security IoT Solution
# --------------------------------------------------------------------------------------------


def list_security_iot_solution(client, resource_group_name=None):

    if resource_group_name:
        return client.list_by_resource_group(resource_group_name=resource_group_name)

    return client.list_by_subscription()


def show_security_iot_solution(client, resource_group_name, iot_solution_name):

    return client.get(resource_group_name=resource_group_name, solution_name=iot_solution_name)


def delete_security_iot_solution(client, resource_group_name, iot_solution_name):

    return client.delete(resource_group_name=resource_group_name, solution_name=iot_solution_name)


def create_security_iot_solution(client, resource_group_name, iot_solution_name,
                                 iot_solution_display_name, iot_solution_iot_hubs, location):

    iot_security_solution_data = IoTSecuritySolutionModel(display_name=iot_solution_display_name,
                                                          iot_hubs=iot_solution_iot_hubs.split(","),
                                                          location=location)

    return client.create_or_update(
        resource_group_name=resource_group_name,
        solution_name=iot_solution_name,
        iot_security_solution_data=iot_security_solution_data)


def update_security_iot_solution(client, resource_group_name, iot_solution_name,
                                 iot_solution_display_name=None, iot_solution_iot_hubs=None):

    return client.update(
        resource_group_name=resource_group_name,
        solution_name=iot_solution_name,
        update_iot_security_solution_data=UpdateIotSecuritySolutionData(
            displayName=iot_solution_display_name,
            iotHubs=iot_solution_iot_hubs))


# --------------------------------------------------------------------------------------------
# Security IoT Analytics
# --------------------------------------------------------------------------------------------


def list_security_iot_analytics(client, resource_group_name, iot_solution_name):

    return client.list(
        resource_group_name=resource_group_name,
        solution_name=iot_solution_name)


def show_security_iot_analytics(client, resource_group_name, iot_solution_name):

    return client.get(
        resource_group_name=resource_group_name,
        solution_name=iot_solution_name)


# --------------------------------------------------------------------------------------------
# Security IoT Alerts
# --------------------------------------------------------------------------------------------


def list_security_iot_alerts(client, resource_group_name, iot_solution_name):

    return client.list(
        resource_group_name=resource_group_name,
        solution_name=iot_solution_name)


def show_security_iot_alerts(client, resource_group_name, iot_solution_name, resource_name):

    return client.get(
        resource_group_name=resource_group_name,
        solution_name=iot_solution_name,
        aggregated_alert_name=resource_name)


def dismiss_security_iot_alerts(client, resource_group_name, iot_solution_name, resource_name):

    return client.dismiss(
        resource_group_name=resource_group_name,
        solution_name=iot_solution_name,
        aggregated_alert_name=resource_name)


# --------------------------------------------------------------------------------------------
# Security IoT Recommendations
# --------------------------------------------------------------------------------------------


def list_security_iot_recommendations(client, resource_group_name, iot_solution_name):

    return client.list(
        resource_group_name=resource_group_name,
        solution_name=iot_solution_name)


def show_security_iot_recommendations(client, resource_group_name, iot_solution_name, resource_name):

    return client.get(
        resource_group_name=resource_group_name,
        solution_name=iot_solution_name,
        aggregated_recommendation_name=resource_name)


# --------------------------------------------------------------------------------------------
# Security Regulatory Compliance
# --------------------------------------------------------------------------------------------


def list_regulatory_compliance_standards(client):

    return client.list()


def get_regulatory_compliance_standard(client, resource_name):

    return client.get(regulatory_compliance_standard_name=resource_name)


def list_regulatory_compliance_controls(client, standard_name):

    return client.list(regulatory_compliance_standard_name=standard_name)


def get_regulatory_compliance_control(client, resource_name, standard_name):

    return client.get(regulatory_compliance_standard_name=standard_name,
                      regulatory_compliance_control_name=resource_name)


def list_regulatory_compliance_assessments(client, standard_name, control_name):

    return client.list(regulatory_compliance_standard_name=standard_name,
                       regulatory_compliance_control_name=control_name)


def get_regulatory_compliance_assessment(client, resource_name, standard_name, control_name):

    return client.get(regulatory_compliance_standard_name=standard_name,
                      regulatory_compliance_control_name=control_name,
                      regulatory_compliance_assessment_name=resource_name)

# --------------------------------------------------------------------------------------------
# Security Secure Score
# --------------------------------------------------------------------------------------------


def list_secure_scores(client):

    return client.list()


def get_secure_score(client, resource_name):

    return client.get(resource_name)


def list_secure_score_controls(client):

    return client.list()


def list_by_score(client, resource_name):

    return client.list_by_secure_score(resource_name)


def list_secure_score_control_definitions(client):

    return client.list_by_subscription()

# --------------------------------------------------------------------------------------------
# Security Automations
# --------------------------------------------------------------------------------------------


def list_security_automations(client, resource_group_name=None):

    if resource_group_name:
        return client.list_by_resource_group(resource_group_name)

    return client.list()


def get_security_automation(client, resource_group_name, resource_name):

    return client.get(resource_group_name, resource_name)


def delete_security_automation(client, resource_group_name, resource_name):

    return client.delete(resource_group_name, resource_name)


def create_or_update_security_automation(client, resource_group_name, resource_name, scopes, sources, actions, location=None, etag=None, tags=None, description=None, isEnabled=None):

    if location is None:
        resourceGroup = run_cli_cmd('az group show --name {}'.format(resource_group_name))
        location = resourceGroup['location']
    automation = create_security_automation_object(location, scopes, sources, actions, etag, tags, description, isEnabled)
    return client.create_or_update(resource_group_name, resource_name, automation)


def validate_security_automation(client, resource_group_name, resource_name, scopes, sources, actions, location=None, etag=None, tags=None, description=None, isEnabled=None):

    if location is None:
        resourceGroup = run_cli_cmd('az group show --name {}'.format(resource_group_name))
        location = resourceGroup['location']
    automation = create_security_automation_object(location, scopes, sources, actions, etag, tags, description, isEnabled)
    return client.validate(resource_group_name, resource_name, automation)


def create_security_automation_scope(description, scope_path):

    return AutomationScope(description=description, scope_path=scope_path)


def create_security_automation_rule(expected_value, operator, property_j_path, property_type):

    return AutomationTriggeringRule(property_j_path=property_j_path, property_type=property_type, expected_value=expected_value, operator=operator)


def create_security_automation_rule_set(rules=None):

    return AutomationRuleSet(rules=rules)


def create_security_automation_source(event_source, rule_sets=None):

    return AutomationSource(event_source=event_source, rule_sets=rule_sets)


def create_security_automation_action_logic_app(logic_app_resource_id, uri):

    return AutomationActionLogicApp(logic_app_resource_id=logic_app_resource_id, uri=uri)


def create_security_automation_action_event_hub(event_hub_resource_id, connection_string, sas_policy_name=None):

    automationActionEventHub = AutomationActionEventHub(event_hub_resource_id=event_hub_resource_id, connection_string=connection_string)
    automationActionEventHub.sas_policy_name = sas_policy_name
    return automationActionEventHub


def create_security_automation_action_workspace(workspace_resource_id):

    return AutomationActionWorkspace(workspace_resource_id=workspace_resource_id)


# Security Automations Utils


def create_security_automation_object(location, scopes, sources, actions, etag=None, tags=None, description=None, isEnabled=None):

    scopes = sanitize_json_as_string(scopes)
    sources = sanitize_json_as_string(sources)
    actions = sanitize_json_as_string(actions)

    scopes = json.loads(scopes)
    scopesAsObjectList = []
    for scope in scopes:
        scopeAsObject = AutomationScope(description=scope['description'], scope_path=scope['scopePath'])
        scopesAsObjectList.append(scopeAsObject)

    sources = json.loads(sources)
    sourcesAsObjectList = []
    for source in sources:
        sourceAsObject = AutomationSource(event_source=source['eventSource'], rule_sets=get_security_automation_ruleSets_object(source['ruleSets']))
        sourcesAsObjectList.append(sourceAsObject)

    actions = json.loads(actions)
    actionsAsObjectList = []
    for action in actions:
        if action['actionType'] == 'LogicApp':
            actionAsObject = AutomationActionLogicApp(logic_app_resource_id=action['logicAppResourceId'], uri=action['ruleSets'])
        elif action['actionType'] == 'EventHub':
            actionAsObject = AutomationActionEventHub(event_hub_resource_id=action['eventHubResourceId'], connection_string=action['connectionString'])
        elif action['actionType'] == 'Workspace':
            actionAsObject = AutomationActionWorkspace(workspace_resource_id=action['workspaceResourceId'])

        actionsAsObjectList.append(actionAsObject)

    if tags is not None:
        tags = json.loads(tags)

    return Automation(location=location,
                      scopes=scopesAsObjectList,
                      sources=sourcesAsObjectList,
                      actions=actionsAsObjectList,
                      tags=tags,
                      etag=etag,
                      description=description,
                      isEnabled=isEnabled)


def get_security_automation_ruleSets_object(ruleSets):
    if ruleSets is None:
        return
    ruleSetsAsObjectList = []
    for ruleSet in ruleSets:
        ruleSetAsObject = AutomationRuleSet(rules=get_security_automation_rules_object(ruleSet['rules']))
        ruleSetsAsObjectList.append(ruleSetAsObject)
    return ruleSetsAsObjectList


def get_security_automation_rules_object(rules):
    if rules is None:
        return
    ruleAsObjectList = []
    for rule in rules:
        ruleAsObject = AutomationTriggeringRule(property_j_path=rule['propertyJPath'], property_type=rule['propertyType'], expected_value=rule['expectedValue'], operator=rule['operator'])
        ruleAsObjectList.append(ruleAsObject)
    return ruleAsObjectList


def sanitize_json_as_string(value: string):
    valueLength = len(value)
    if((value[0] == '\'' and value[valueLength - 1] == '\'') or (value[0] == '\"' and value[valueLength - 1] == '\"')):
        value = value[1:]
        value = value[:-1]
    return value<|MERGE_RESOLUTION|>--- conflicted
+++ resolved
@@ -22,11 +22,9 @@
                                         RulesResultsInput,
                                         AlertSyncSettings,
                                         DataExportSettings,
-<<<<<<< HEAD
                                         AlertsSuppressionRule,
                                         SuppressionAlertsScope,
-                                        ScopeElement)
-=======
+                                        ScopeElement,
                                         Automation,
                                         AutomationScope,
                                         AutomationSource,
@@ -35,7 +33,6 @@
                                         AutomationActionEventHub,
                                         AutomationRuleSet,
                                         AutomationTriggeringRule)
->>>>>>> 217715b2
 from azure.mgmt.security.models._security_center_enums import Enum69
 from azure.cli.core.commands.client_factory import get_subscription_id
 from azure.cli.core.azclierror import (MutuallyExclusiveArgumentError, RequiredArgumentMissingError)
