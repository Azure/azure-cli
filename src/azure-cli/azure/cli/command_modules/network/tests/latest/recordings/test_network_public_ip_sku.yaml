--- conflicted
+++ resolved
@@ -18,15 +18,15 @@
       ParameterSetName:
       - -g -l -n
       User-Agent:
-      - AZURECLI/2.19.1 azsdk-python-azure-mgmt-network/17.1.0 Python/3.7.8 (Windows-10-10.0.19041-SP0)
+      - AZURECLI/2.19.1 azsdk-python-azure-mgmt-network/17.1.0 Python/3.7.4 (Windows-10-10.0.19041-SP0)
     method: PUT
     uri: https://management.azure.com/subscriptions/00000000-0000-0000-0000-000000000000/resourceGroups/cli_test_network_lb_sku000001/providers/Microsoft.Network/publicIPAddresses/pubip1?api-version=2020-08-01
   response:
     body:
       string: "{\r\n  \"name\": \"pubip1\",\r\n  \"id\": \"/subscriptions/00000000-0000-0000-0000-000000000000/resourceGroups/cli_test_network_lb_sku000001/providers/Microsoft.Network/publicIPAddresses/pubip1\",\r\n
-        \ \"etag\": \"W/\\\"8cd64bf8-c00d-4a0c-bc66-f16418b196b0\\\"\",\r\n  \"location\":
+        \ \"etag\": \"W/\\\"b7938621-fd1a-433c-836c-bacd6b3e19d3\\\"\",\r\n  \"location\":
         \"eastus2\",\r\n  \"properties\": {\r\n    \"provisioningState\": \"Updating\",\r\n
-        \   \"resourceGuid\": \"9d6b77f3-6840-4921-852c-6f6b06e15c36\",\r\n    \"publicIPAddressVersion\":
+        \   \"resourceGuid\": \"cde9f4d1-1368-497a-a3ad-157047686307\",\r\n    \"publicIPAddressVersion\":
         \"IPv4\",\r\n    \"publicIPAllocationMethod\": \"Dynamic\",\r\n    \"idleTimeoutInMinutes\":
         4,\r\n    \"ipTags\": []\r\n  },\r\n  \"type\": \"Microsoft.Network/publicIPAddresses\",\r\n
         \ \"sku\": {\r\n    \"name\": \"Basic\",\r\n    \"tier\": \"Regional\"\r\n
@@ -35,7 +35,7 @@
       azure-asyncnotification:
       - Enabled
       azure-asyncoperation:
-      - https://management.azure.com/subscriptions/00000000-0000-0000-0000-000000000000/providers/Microsoft.Network/locations/eastus2/operations/1bf20a7d-85cb-4d82-9319-114a904bfa8f?api-version=2020-08-01
+      - https://management.azure.com/subscriptions/00000000-0000-0000-0000-000000000000/providers/Microsoft.Network/locations/eastus2/operations/3441ab97-cc24-4299-8bda-95b8ceb6b4f7?api-version=2020-08-01
       cache-control:
       - no-cache
       content-length:
@@ -43,22 +43,22 @@
       content-type:
       - application/json; charset=utf-8
       date:
-      - Wed, 24 Feb 2021 04:54:57 GMT
-      expires:
-      - '-1'
-      pragma:
-      - no-cache
-      server:
-      - Microsoft-HTTPAPI/2.0
-      - Microsoft-HTTPAPI/2.0
-      strict-transport-security:
-      - max-age=31536000; includeSubDomains
-      x-content-type-options:
-      - nosniff
-      x-ms-arm-service-request-id:
-      - 3e7b5d72-d30d-4933-99cc-7d828f1e6ce8
+      - Thu, 25 Feb 2021 07:33:02 GMT
+      expires:
+      - '-1'
+      pragma:
+      - no-cache
+      server:
+      - Microsoft-HTTPAPI/2.0
+      - Microsoft-HTTPAPI/2.0
+      strict-transport-security:
+      - max-age=31536000; includeSubDomains
+      x-content-type-options:
+      - nosniff
+      x-ms-arm-service-request-id:
+      - ffaf25e3-b15d-4140-9098-f09d940203e1
       x-ms-ratelimit-remaining-subscription-writes:
-      - '1198'
+      - '1199'
     status:
       code: 201
       message: Created
@@ -76,9 +76,9 @@
       ParameterSetName:
       - -g -l -n
       User-Agent:
-      - AZURECLI/2.19.1 azsdk-python-azure-mgmt-network/17.1.0 Python/3.7.8 (Windows-10-10.0.19041-SP0)
-    method: GET
-    uri: https://management.azure.com/subscriptions/00000000-0000-0000-0000-000000000000/providers/Microsoft.Network/locations/eastus2/operations/1bf20a7d-85cb-4d82-9319-114a904bfa8f?api-version=2020-08-01
+      - AZURECLI/2.19.1 azsdk-python-azure-mgmt-network/17.1.0 Python/3.7.4 (Windows-10-10.0.19041-SP0)
+    method: GET
+    uri: https://management.azure.com/subscriptions/00000000-0000-0000-0000-000000000000/providers/Microsoft.Network/locations/eastus2/operations/3441ab97-cc24-4299-8bda-95b8ceb6b4f7?api-version=2020-08-01
   response:
     body:
       string: "{\r\n  \"status\": \"Succeeded\"\r\n}"
@@ -90,24 +90,24 @@
       content-type:
       - application/json; charset=utf-8
       date:
-      - Wed, 24 Feb 2021 04:54:58 GMT
-      expires:
-      - '-1'
-      pragma:
-      - no-cache
-      server:
-      - Microsoft-HTTPAPI/2.0
-      - Microsoft-HTTPAPI/2.0
-      strict-transport-security:
-      - max-age=31536000; includeSubDomains
-      transfer-encoding:
-      - chunked
-      vary:
-      - Accept-Encoding
-      x-content-type-options:
-      - nosniff
-      x-ms-arm-service-request-id:
-      - d7ebb8d9-4808-4c9d-a814-80056839cd04
+      - Thu, 25 Feb 2021 07:33:04 GMT
+      expires:
+      - '-1'
+      pragma:
+      - no-cache
+      server:
+      - Microsoft-HTTPAPI/2.0
+      - Microsoft-HTTPAPI/2.0
+      strict-transport-security:
+      - max-age=31536000; includeSubDomains
+      transfer-encoding:
+      - chunked
+      vary:
+      - Accept-Encoding
+      x-content-type-options:
+      - nosniff
+      x-ms-arm-service-request-id:
+      - 88711987-d74d-4e45-8a5a-44ad3d237652
     status:
       code: 200
       message: OK
@@ -125,15 +125,15 @@
       ParameterSetName:
       - -g -l -n
       User-Agent:
-      - AZURECLI/2.19.1 azsdk-python-azure-mgmt-network/17.1.0 Python/3.7.8 (Windows-10-10.0.19041-SP0)
+      - AZURECLI/2.19.1 azsdk-python-azure-mgmt-network/17.1.0 Python/3.7.4 (Windows-10-10.0.19041-SP0)
     method: GET
     uri: https://management.azure.com/subscriptions/00000000-0000-0000-0000-000000000000/resourceGroups/cli_test_network_lb_sku000001/providers/Microsoft.Network/publicIPAddresses/pubip1?api-version=2020-08-01
   response:
     body:
       string: "{\r\n  \"name\": \"pubip1\",\r\n  \"id\": \"/subscriptions/00000000-0000-0000-0000-000000000000/resourceGroups/cli_test_network_lb_sku000001/providers/Microsoft.Network/publicIPAddresses/pubip1\",\r\n
-        \ \"etag\": \"W/\\\"f2865bf6-00a4-491e-be13-fc3ab5ce0589\\\"\",\r\n  \"location\":
+        \ \"etag\": \"W/\\\"d4e77123-cb9b-4e68-97ca-51efe59a244c\\\"\",\r\n  \"location\":
         \"eastus2\",\r\n  \"properties\": {\r\n    \"provisioningState\": \"Succeeded\",\r\n
-        \   \"resourceGuid\": \"9d6b77f3-6840-4921-852c-6f6b06e15c36\",\r\n    \"publicIPAddressVersion\":
+        \   \"resourceGuid\": \"cde9f4d1-1368-497a-a3ad-157047686307\",\r\n    \"publicIPAddressVersion\":
         \"IPv4\",\r\n    \"publicIPAllocationMethod\": \"Dynamic\",\r\n    \"idleTimeoutInMinutes\":
         4,\r\n    \"ipTags\": []\r\n  },\r\n  \"type\": \"Microsoft.Network/publicIPAddresses\",\r\n
         \ \"sku\": {\r\n    \"name\": \"Basic\",\r\n    \"tier\": \"Regional\"\r\n
@@ -146,26 +146,26 @@
       content-type:
       - application/json; charset=utf-8
       date:
-      - Wed, 24 Feb 2021 04:54:58 GMT
+      - Thu, 25 Feb 2021 07:33:04 GMT
       etag:
-      - W/"f2865bf6-00a4-491e-be13-fc3ab5ce0589"
-      expires:
-      - '-1'
-      pragma:
-      - no-cache
-      server:
-      - Microsoft-HTTPAPI/2.0
-      - Microsoft-HTTPAPI/2.0
-      strict-transport-security:
-      - max-age=31536000; includeSubDomains
-      transfer-encoding:
-      - chunked
-      vary:
-      - Accept-Encoding
-      x-content-type-options:
-      - nosniff
-      x-ms-arm-service-request-id:
-      - f94b22e6-4467-428d-b389-e3e984fe69aa
+      - W/"d4e77123-cb9b-4e68-97ca-51efe59a244c"
+      expires:
+      - '-1'
+      pragma:
+      - no-cache
+      server:
+      - Microsoft-HTTPAPI/2.0
+      - Microsoft-HTTPAPI/2.0
+      strict-transport-security:
+      - max-age=31536000; includeSubDomains
+      transfer-encoding:
+      - chunked
+      vary:
+      - Accept-Encoding
+      x-content-type-options:
+      - nosniff
+      x-ms-arm-service-request-id:
+      - 8a597acf-ff72-4000-8ef0-16c0712b4649
     status:
       code: 200
       message: OK
@@ -183,15 +183,15 @@
       ParameterSetName:
       - -g -n
       User-Agent:
-      - AZURECLI/2.19.1 azsdk-python-azure-mgmt-network/17.1.0 Python/3.7.8 (Windows-10-10.0.19041-SP0)
+      - AZURECLI/2.19.1 azsdk-python-azure-mgmt-network/17.1.0 Python/3.7.4 (Windows-10-10.0.19041-SP0)
     method: GET
     uri: https://management.azure.com/subscriptions/00000000-0000-0000-0000-000000000000/resourceGroups/cli_test_network_lb_sku000001/providers/Microsoft.Network/publicIPAddresses/pubip1?api-version=2020-08-01
   response:
     body:
       string: "{\r\n  \"name\": \"pubip1\",\r\n  \"id\": \"/subscriptions/00000000-0000-0000-0000-000000000000/resourceGroups/cli_test_network_lb_sku000001/providers/Microsoft.Network/publicIPAddresses/pubip1\",\r\n
-        \ \"etag\": \"W/\\\"f2865bf6-00a4-491e-be13-fc3ab5ce0589\\\"\",\r\n  \"location\":
+        \ \"etag\": \"W/\\\"d4e77123-cb9b-4e68-97ca-51efe59a244c\\\"\",\r\n  \"location\":
         \"eastus2\",\r\n  \"properties\": {\r\n    \"provisioningState\": \"Succeeded\",\r\n
-        \   \"resourceGuid\": \"9d6b77f3-6840-4921-852c-6f6b06e15c36\",\r\n    \"publicIPAddressVersion\":
+        \   \"resourceGuid\": \"cde9f4d1-1368-497a-a3ad-157047686307\",\r\n    \"publicIPAddressVersion\":
         \"IPv4\",\r\n    \"publicIPAllocationMethod\": \"Dynamic\",\r\n    \"idleTimeoutInMinutes\":
         4,\r\n    \"ipTags\": []\r\n  },\r\n  \"type\": \"Microsoft.Network/publicIPAddresses\",\r\n
         \ \"sku\": {\r\n    \"name\": \"Basic\",\r\n    \"tier\": \"Regional\"\r\n
@@ -204,26 +204,26 @@
       content-type:
       - application/json; charset=utf-8
       date:
-      - Wed, 24 Feb 2021 04:54:59 GMT
+      - Thu, 25 Feb 2021 07:33:05 GMT
       etag:
-      - W/"f2865bf6-00a4-491e-be13-fc3ab5ce0589"
-      expires:
-      - '-1'
-      pragma:
-      - no-cache
-      server:
-      - Microsoft-HTTPAPI/2.0
-      - Microsoft-HTTPAPI/2.0
-      strict-transport-security:
-      - max-age=31536000; includeSubDomains
-      transfer-encoding:
-      - chunked
-      vary:
-      - Accept-Encoding
-      x-content-type-options:
-      - nosniff
-      x-ms-arm-service-request-id:
-      - 58909eaf-fb71-4d36-9faa-510d44d01ffa
+      - W/"d4e77123-cb9b-4e68-97ca-51efe59a244c"
+      expires:
+      - '-1'
+      pragma:
+      - no-cache
+      server:
+      - Microsoft-HTTPAPI/2.0
+      - Microsoft-HTTPAPI/2.0
+      strict-transport-security:
+      - max-age=31536000; includeSubDomains
+      transfer-encoding:
+      - chunked
+      vary:
+      - Accept-Encoding
+      x-content-type-options:
+      - nosniff
+      x-ms-arm-service-request-id:
+      - e761366b-dda0-4b11-ad39-98dab02cb70a
     status:
       code: 200
       message: OK
@@ -247,26 +247,15 @@
       ParameterSetName:
       - -g -l -n --sku --tags
       User-Agent:
-<<<<<<< HEAD
-      - AZURECLI/2.19.1 azsdk-python-azure-mgmt-network/17.1.0 Python/3.7.4 (Windows-10-10.0.19041-SP0)
-=======
-      - AZURECLI/2.19.1 azsdk-python-azure-mgmt-network/17.1.0 Python/3.7.8 (Windows-10-10.0.19041-SP0)
->>>>>>> a5c40c1d
+      - AZURECLI/2.19.1 azsdk-python-azure-mgmt-network/17.1.0 Python/3.7.4 (Windows-10-10.0.19041-SP0)
     method: PUT
     uri: https://management.azure.com/subscriptions/00000000-0000-0000-0000-000000000000/resourceGroups/cli_test_network_lb_sku000001/providers/Microsoft.Network/publicIPAddresses/pubip2?api-version=2020-08-01
   response:
     body:
-<<<<<<< HEAD
-      string: "{\r\n  \"name\": \"pubip1\",\r\n  \"id\": \"/subscriptions/00000000-0000-0000-0000-000000000000/resourceGroups/cli_test_network_lb_sku000001/providers/Microsoft.Network/publicIPAddresses/pubip1\",\r\n
-        \ \"etag\": \"W/\\\"592e95b6-11f3-4aa5-98cd-cbc5c38facee\\\"\",\r\n  \"location\":
+      string: "{\r\n  \"name\": \"pubip2\",\r\n  \"id\": \"/subscriptions/00000000-0000-0000-0000-000000000000/resourceGroups/cli_test_network_lb_sku000001/providers/Microsoft.Network/publicIPAddresses/pubip2\",\r\n
+        \ \"etag\": \"W/\\\"38ddea31-d86a-497f-abd4-eb450b74a4cf\\\"\",\r\n  \"location\":
         \"eastus2\",\r\n  \"tags\": {\r\n    \"foo\": \"doo\"\r\n  },\r\n  \"properties\":
-        {\r\n    \"provisioningState\": \"Updating\",\r\n    \"resourceGuid\": \"3a161293-5871-430e-9c6e-b4b69aa85e9b\",\r\n
-=======
-      string: "{\r\n  \"name\": \"pubip2\",\r\n  \"id\": \"/subscriptions/00000000-0000-0000-0000-000000000000/resourceGroups/cli_test_network_lb_sku000001/providers/Microsoft.Network/publicIPAddresses/pubip2\",\r\n
-        \ \"etag\": \"W/\\\"82caff10-88c3-447f-b522-f1a35e28e878\\\"\",\r\n  \"location\":
-        \"eastus2\",\r\n  \"tags\": {\r\n    \"foo\": \"doo\"\r\n  },\r\n  \"properties\":
-        {\r\n    \"provisioningState\": \"Updating\",\r\n    \"resourceGuid\": \"367481b6-2df4-4269-b084-14dbeeb6f96e\",\r\n
->>>>>>> a5c40c1d
+        {\r\n    \"provisioningState\": \"Updating\",\r\n    \"resourceGuid\": \"80a32a3c-0dcf-4c1d-a6f4-9d21614c5077\",\r\n
         \   \"publicIPAddressVersion\": \"IPv4\",\r\n    \"publicIPAllocationMethod\":
         \"Static\",\r\n    \"idleTimeoutInMinutes\": 4,\r\n    \"ipTags\": []\r\n
         \ },\r\n  \"type\": \"Microsoft.Network/publicIPAddresses\",\r\n  \"sku\":
@@ -275,11 +264,7 @@
       azure-asyncnotification:
       - Enabled
       azure-asyncoperation:
-<<<<<<< HEAD
-      - https://management.azure.com/subscriptions/00000000-0000-0000-0000-000000000000/providers/Microsoft.Network/locations/eastus2/operations/33ca9b92-308c-47df-8b6c-e2bc98dc2711?api-version=2020-08-01
-=======
-      - https://management.azure.com/subscriptions/00000000-0000-0000-0000-000000000000/providers/Microsoft.Network/locations/eastus2/operations/420a3b9d-8315-4d13-859f-de1324a195ea?api-version=2020-08-01
->>>>>>> a5c40c1d
+      - https://management.azure.com/subscriptions/00000000-0000-0000-0000-000000000000/providers/Microsoft.Network/locations/eastus2/operations/71f440b3-fa1c-4d54-b680-c18e8f5d0b63?api-version=2020-08-01
       cache-control:
       - no-cache
       content-length:
@@ -287,32 +272,22 @@
       content-type:
       - application/json; charset=utf-8
       date:
-<<<<<<< HEAD
-      - Wed, 24 Feb 2021 11:13:59 GMT
-=======
-      - Wed, 24 Feb 2021 04:55:05 GMT
->>>>>>> a5c40c1d
-      expires:
-      - '-1'
-      pragma:
-      - no-cache
-      server:
-      - Microsoft-HTTPAPI/2.0
-      - Microsoft-HTTPAPI/2.0
-      strict-transport-security:
-      - max-age=31536000; includeSubDomains
-      x-content-type-options:
-      - nosniff
-      x-ms-arm-service-request-id:
-<<<<<<< HEAD
-      - de4b0631-ff61-45bb-8f30-e16bb9cc1705
+      - Thu, 25 Feb 2021 07:33:09 GMT
+      expires:
+      - '-1'
+      pragma:
+      - no-cache
+      server:
+      - Microsoft-HTTPAPI/2.0
+      - Microsoft-HTTPAPI/2.0
+      strict-transport-security:
+      - max-age=31536000; includeSubDomains
+      x-content-type-options:
+      - nosniff
+      x-ms-arm-service-request-id:
+      - 585df247-7cf9-487b-b797-fd1fef5373c6
       x-ms-ratelimit-remaining-subscription-writes:
-      - '1190'
-=======
-      - 71cf6daf-2420-4180-bea6-73292e8c6b23
-      x-ms-ratelimit-remaining-subscription-writes:
-      - '1199'
->>>>>>> a5c40c1d
+      - '1198'
     status:
       code: 201
       message: Created
@@ -330,15 +305,9 @@
       ParameterSetName:
       - -g -l -n --sku --tags
       User-Agent:
-<<<<<<< HEAD
-      - AZURECLI/2.19.1 azsdk-python-azure-mgmt-network/17.1.0 Python/3.7.4 (Windows-10-10.0.19041-SP0)
-    method: GET
-    uri: https://management.azure.com/subscriptions/00000000-0000-0000-0000-000000000000/providers/Microsoft.Network/locations/eastus2/operations/33ca9b92-308c-47df-8b6c-e2bc98dc2711?api-version=2020-08-01
-=======
-      - AZURECLI/2.19.1 azsdk-python-azure-mgmt-network/17.1.0 Python/3.7.8 (Windows-10-10.0.19041-SP0)
-    method: GET
-    uri: https://management.azure.com/subscriptions/00000000-0000-0000-0000-000000000000/providers/Microsoft.Network/locations/eastus2/operations/420a3b9d-8315-4d13-859f-de1324a195ea?api-version=2020-08-01
->>>>>>> a5c40c1d
+      - AZURECLI/2.19.1 azsdk-python-azure-mgmt-network/17.1.0 Python/3.7.4 (Windows-10-10.0.19041-SP0)
+    method: GET
+    uri: https://management.azure.com/subscriptions/00000000-0000-0000-0000-000000000000/providers/Microsoft.Network/locations/eastus2/operations/71f440b3-fa1c-4d54-b680-c18e8f5d0b63?api-version=2020-08-01
   response:
     body:
       string: "{\r\n  \"status\": \"Succeeded\"\r\n}"
@@ -350,32 +319,24 @@
       content-type:
       - application/json; charset=utf-8
       date:
-<<<<<<< HEAD
-      - Wed, 24 Feb 2021 11:14:00 GMT
-=======
-      - Wed, 24 Feb 2021 04:55:07 GMT
->>>>>>> a5c40c1d
-      expires:
-      - '-1'
-      pragma:
-      - no-cache
-      server:
-      - Microsoft-HTTPAPI/2.0
-      - Microsoft-HTTPAPI/2.0
-      strict-transport-security:
-      - max-age=31536000; includeSubDomains
-      transfer-encoding:
-      - chunked
-      vary:
-      - Accept-Encoding
-      x-content-type-options:
-      - nosniff
-      x-ms-arm-service-request-id:
-<<<<<<< HEAD
-      - 8e673c49-b455-4eea-a1ac-3517938e1e0f
-=======
-      - 48d0a98a-8187-40cc-894b-b8619bfcd113
->>>>>>> a5c40c1d
+      - Thu, 25 Feb 2021 07:33:11 GMT
+      expires:
+      - '-1'
+      pragma:
+      - no-cache
+      server:
+      - Microsoft-HTTPAPI/2.0
+      - Microsoft-HTTPAPI/2.0
+      strict-transport-security:
+      - max-age=31536000; includeSubDomains
+      transfer-encoding:
+      - chunked
+      vary:
+      - Accept-Encoding
+      x-content-type-options:
+      - nosniff
+      x-ms-arm-service-request-id:
+      - 2f778b62-fec0-4eb0-8865-c5d9a5989f22
     status:
       code: 200
       message: OK
@@ -393,29 +354,17 @@
       ParameterSetName:
       - -g -l -n --sku --tags
       User-Agent:
-<<<<<<< HEAD
-      - AZURECLI/2.19.1 azsdk-python-azure-mgmt-network/17.1.0 Python/3.7.4 (Windows-10-10.0.19041-SP0)
-=======
-      - AZURECLI/2.19.1 azsdk-python-azure-mgmt-network/17.1.0 Python/3.7.8 (Windows-10-10.0.19041-SP0)
->>>>>>> a5c40c1d
+      - AZURECLI/2.19.1 azsdk-python-azure-mgmt-network/17.1.0 Python/3.7.4 (Windows-10-10.0.19041-SP0)
     method: GET
     uri: https://management.azure.com/subscriptions/00000000-0000-0000-0000-000000000000/resourceGroups/cli_test_network_lb_sku000001/providers/Microsoft.Network/publicIPAddresses/pubip2?api-version=2020-08-01
   response:
     body:
-<<<<<<< HEAD
-      string: "{\r\n  \"name\": \"pubip1\",\r\n  \"id\": \"/subscriptions/00000000-0000-0000-0000-000000000000/resourceGroups/cli_test_network_lb_sku000001/providers/Microsoft.Network/publicIPAddresses/pubip1\",\r\n
-        \ \"etag\": \"W/\\\"23d2b54f-c307-440b-b8f5-4efd1b557ab2\\\"\",\r\n  \"location\":
+      string: "{\r\n  \"name\": \"pubip2\",\r\n  \"id\": \"/subscriptions/00000000-0000-0000-0000-000000000000/resourceGroups/cli_test_network_lb_sku000001/providers/Microsoft.Network/publicIPAddresses/pubip2\",\r\n
+        \ \"etag\": \"W/\\\"b657fc90-d0b2-42d4-8abb-6c80c6cffa56\\\"\",\r\n  \"location\":
         \"eastus2\",\r\n  \"tags\": {\r\n    \"foo\": \"doo\"\r\n  },\r\n  \"properties\":
-        {\r\n    \"provisioningState\": \"Succeeded\",\r\n    \"resourceGuid\": \"3a161293-5871-430e-9c6e-b4b69aa85e9b\",\r\n
-        \   \"ipAddress\": \"40.65.197.224\",\r\n    \"publicIPAddressVersion\": \"IPv4\",\r\n
-=======
-      string: "{\r\n  \"name\": \"pubip2\",\r\n  \"id\": \"/subscriptions/00000000-0000-0000-0000-000000000000/resourceGroups/cli_test_network_lb_sku000001/providers/Microsoft.Network/publicIPAddresses/pubip2\",\r\n
-        \ \"etag\": \"W/\\\"50983691-e08e-4d4f-b8e1-c5cc1b1a8b8f\\\"\",\r\n  \"location\":
-        \"eastus2\",\r\n  \"tags\": {\r\n    \"foo\": \"doo\"\r\n  },\r\n  \"properties\":
-        {\r\n    \"provisioningState\": \"Succeeded\",\r\n    \"resourceGuid\": \"367481b6-2df4-4269-b084-14dbeeb6f96e\",\r\n
-        \   \"ipAddress\": \"13.77.65.24\",\r\n    \"publicIPAddressVersion\": \"IPv4\",\r\n
->>>>>>> a5c40c1d
-        \   \"publicIPAllocationMethod\": \"Static\",\r\n    \"idleTimeoutInMinutes\":
+        {\r\n    \"provisioningState\": \"Succeeded\",\r\n    \"resourceGuid\": \"80a32a3c-0dcf-4c1d-a6f4-9d21614c5077\",\r\n
+        \   \"ipAddress\": \"104.209.223.101\",\r\n    \"publicIPAddressVersion\":
+        \"IPv4\",\r\n    \"publicIPAllocationMethod\": \"Static\",\r\n    \"idleTimeoutInMinutes\":
         4,\r\n    \"ipTags\": []\r\n  },\r\n  \"type\": \"Microsoft.Network/publicIPAddresses\",\r\n
         \ \"sku\": {\r\n    \"name\": \"Standard\",\r\n    \"tier\": \"Regional\"\r\n
         \ }\r\n}"
@@ -423,44 +372,30 @@
       cache-control:
       - no-cache
       content-length:
-<<<<<<< HEAD
-      - '761'
-      content-type:
-      - application/json; charset=utf-8
-      date:
-      - Wed, 24 Feb 2021 11:14:01 GMT
+      - '763'
+      content-type:
+      - application/json; charset=utf-8
+      date:
+      - Thu, 25 Feb 2021 07:33:11 GMT
       etag:
-      - W/"23d2b54f-c307-440b-b8f5-4efd1b557ab2"
-=======
-      - '759'
-      content-type:
-      - application/json; charset=utf-8
-      date:
-      - Wed, 24 Feb 2021 04:55:07 GMT
-      etag:
-      - W/"50983691-e08e-4d4f-b8e1-c5cc1b1a8b8f"
->>>>>>> a5c40c1d
-      expires:
-      - '-1'
-      pragma:
-      - no-cache
-      server:
-      - Microsoft-HTTPAPI/2.0
-      - Microsoft-HTTPAPI/2.0
-      strict-transport-security:
-      - max-age=31536000; includeSubDomains
-      transfer-encoding:
-      - chunked
-      vary:
-      - Accept-Encoding
-      x-content-type-options:
-      - nosniff
-      x-ms-arm-service-request-id:
-<<<<<<< HEAD
-      - 61ec50a1-70f0-4767-8ae6-ea59b36edcc6
-=======
-      - 77a9ac56-ce49-4d3f-afdd-4b09e992f3e3
->>>>>>> a5c40c1d
+      - W/"b657fc90-d0b2-42d4-8abb-6c80c6cffa56"
+      expires:
+      - '-1'
+      pragma:
+      - no-cache
+      server:
+      - Microsoft-HTTPAPI/2.0
+      - Microsoft-HTTPAPI/2.0
+      strict-transport-security:
+      - max-age=31536000; includeSubDomains
+      transfer-encoding:
+      - chunked
+      vary:
+      - Accept-Encoding
+      x-content-type-options:
+      - nosniff
+      x-ms-arm-service-request-id:
+      - 3224cf5d-0f6d-4441-8856-2d6b7317dfdc
     status:
       code: 200
       message: OK
@@ -478,29 +413,17 @@
       ParameterSetName:
       - -g -n
       User-Agent:
-<<<<<<< HEAD
-      - AZURECLI/2.19.1 azsdk-python-azure-mgmt-network/17.1.0 Python/3.7.4 (Windows-10-10.0.19041-SP0)
-=======
-      - AZURECLI/2.19.1 azsdk-python-azure-mgmt-network/17.1.0 Python/3.7.8 (Windows-10-10.0.19041-SP0)
->>>>>>> a5c40c1d
+      - AZURECLI/2.19.1 azsdk-python-azure-mgmt-network/17.1.0 Python/3.7.4 (Windows-10-10.0.19041-SP0)
     method: GET
     uri: https://management.azure.com/subscriptions/00000000-0000-0000-0000-000000000000/resourceGroups/cli_test_network_lb_sku000001/providers/Microsoft.Network/publicIPAddresses/pubip2?api-version=2020-08-01
   response:
     body:
-<<<<<<< HEAD
-      string: "{\r\n  \"name\": \"pubip1\",\r\n  \"id\": \"/subscriptions/00000000-0000-0000-0000-000000000000/resourceGroups/cli_test_network_lb_sku000001/providers/Microsoft.Network/publicIPAddresses/pubip1\",\r\n
-        \ \"etag\": \"W/\\\"23d2b54f-c307-440b-b8f5-4efd1b557ab2\\\"\",\r\n  \"location\":
+      string: "{\r\n  \"name\": \"pubip2\",\r\n  \"id\": \"/subscriptions/00000000-0000-0000-0000-000000000000/resourceGroups/cli_test_network_lb_sku000001/providers/Microsoft.Network/publicIPAddresses/pubip2\",\r\n
+        \ \"etag\": \"W/\\\"b657fc90-d0b2-42d4-8abb-6c80c6cffa56\\\"\",\r\n  \"location\":
         \"eastus2\",\r\n  \"tags\": {\r\n    \"foo\": \"doo\"\r\n  },\r\n  \"properties\":
-        {\r\n    \"provisioningState\": \"Succeeded\",\r\n    \"resourceGuid\": \"3a161293-5871-430e-9c6e-b4b69aa85e9b\",\r\n
-        \   \"ipAddress\": \"40.65.197.224\",\r\n    \"publicIPAddressVersion\": \"IPv4\",\r\n
-=======
-      string: "{\r\n  \"name\": \"pubip2\",\r\n  \"id\": \"/subscriptions/00000000-0000-0000-0000-000000000000/resourceGroups/cli_test_network_lb_sku000001/providers/Microsoft.Network/publicIPAddresses/pubip2\",\r\n
-        \ \"etag\": \"W/\\\"50983691-e08e-4d4f-b8e1-c5cc1b1a8b8f\\\"\",\r\n  \"location\":
-        \"eastus2\",\r\n  \"tags\": {\r\n    \"foo\": \"doo\"\r\n  },\r\n  \"properties\":
-        {\r\n    \"provisioningState\": \"Succeeded\",\r\n    \"resourceGuid\": \"367481b6-2df4-4269-b084-14dbeeb6f96e\",\r\n
-        \   \"ipAddress\": \"13.77.65.24\",\r\n    \"publicIPAddressVersion\": \"IPv4\",\r\n
->>>>>>> a5c40c1d
-        \   \"publicIPAllocationMethod\": \"Static\",\r\n    \"idleTimeoutInMinutes\":
+        {\r\n    \"provisioningState\": \"Succeeded\",\r\n    \"resourceGuid\": \"80a32a3c-0dcf-4c1d-a6f4-9d21614c5077\",\r\n
+        \   \"ipAddress\": \"104.209.223.101\",\r\n    \"publicIPAddressVersion\":
+        \"IPv4\",\r\n    \"publicIPAllocationMethod\": \"Static\",\r\n    \"idleTimeoutInMinutes\":
         4,\r\n    \"ipTags\": []\r\n  },\r\n  \"type\": \"Microsoft.Network/publicIPAddresses\",\r\n
         \ \"sku\": {\r\n    \"name\": \"Standard\",\r\n    \"tier\": \"Regional\"\r\n
         \ }\r\n}"
@@ -508,39 +431,30 @@
       cache-control:
       - no-cache
       content-length:
-<<<<<<< HEAD
-      - '761'
-      content-type:
-      - application/json; charset=utf-8
-      date:
-      - Wed, 24 Feb 2021 11:14:01 GMT
+      - '763'
+      content-type:
+      - application/json; charset=utf-8
+      date:
+      - Thu, 25 Feb 2021 07:33:12 GMT
       etag:
-      - W/"23d2b54f-c307-440b-b8f5-4efd1b557ab2"
-=======
-      - '759'
-      content-type:
-      - application/json; charset=utf-8
-      date:
-      - Wed, 24 Feb 2021 04:55:08 GMT
-      etag:
-      - W/"50983691-e08e-4d4f-b8e1-c5cc1b1a8b8f"
-      expires:
-      - '-1'
-      pragma:
-      - no-cache
-      server:
-      - Microsoft-HTTPAPI/2.0
-      - Microsoft-HTTPAPI/2.0
-      strict-transport-security:
-      - max-age=31536000; includeSubDomains
-      transfer-encoding:
-      - chunked
-      vary:
-      - Accept-Encoding
-      x-content-type-options:
-      - nosniff
-      x-ms-arm-service-request-id:
-      - a0f2dc51-3ae8-4bd7-b244-7272b2fd83f9
+      - W/"b657fc90-d0b2-42d4-8abb-6c80c6cffa56"
+      expires:
+      - '-1'
+      pragma:
+      - no-cache
+      server:
+      - Microsoft-HTTPAPI/2.0
+      - Microsoft-HTTPAPI/2.0
+      strict-transport-security:
+      - max-age=31536000; includeSubDomains
+      transfer-encoding:
+      - chunked
+      vary:
+      - Accept-Encoding
+      x-content-type-options:
+      - nosniff
+      x-ms-arm-service-request-id:
+      - 47ff343a-2f5e-4ff8-8e92-a204bd53998a
     status:
       code: 200
       message: OK
@@ -564,15 +478,15 @@
       ParameterSetName:
       - -g -l -n --sku --tier
       User-Agent:
-      - AZURECLI/2.19.1 azsdk-python-azure-mgmt-network/17.1.0 Python/3.7.8 (Windows-10-10.0.19041-SP0)
+      - AZURECLI/2.19.1 azsdk-python-azure-mgmt-network/17.1.0 Python/3.7.4 (Windows-10-10.0.19041-SP0)
     method: PUT
     uri: https://management.azure.com/subscriptions/00000000-0000-0000-0000-000000000000/resourceGroups/cli_test_network_lb_sku000001/providers/Microsoft.Network/publicIPAddresses/pubip3?api-version=2020-08-01
   response:
     body:
       string: "{\r\n  \"name\": \"pubip3\",\r\n  \"id\": \"/subscriptions/00000000-0000-0000-0000-000000000000/resourceGroups/cli_test_network_lb_sku000001/providers/Microsoft.Network/publicIPAddresses/pubip3\",\r\n
-        \ \"etag\": \"W/\\\"4a8f7cb3-e3ac-4583-94b3-9299e6c3f892\\\"\",\r\n  \"location\":
+        \ \"etag\": \"W/\\\"77b4b2e6-d3a1-4046-b852-6ef9cf76b35c\\\"\",\r\n  \"location\":
         \"eastus2\",\r\n  \"properties\": {\r\n    \"provisioningState\": \"Updating\",\r\n
-        \   \"resourceGuid\": \"7d5b8d7c-3e0d-4f2a-b8ab-fde33dc4944a\",\r\n    \"publicIPAddressVersion\":
+        \   \"resourceGuid\": \"49a8d861-d166-4007-8c4a-0aee71d487b8\",\r\n    \"publicIPAddressVersion\":
         \"IPv4\",\r\n    \"publicIPAllocationMethod\": \"Static\",\r\n    \"idleTimeoutInMinutes\":
         4,\r\n    \"ipTags\": []\r\n  },\r\n  \"type\": \"Microsoft.Network/publicIPAddresses\",\r\n
         \ \"sku\": {\r\n    \"name\": \"Standard\",\r\n    \"tier\": \"Global\"\r\n
@@ -581,7 +495,7 @@
       azure-asyncnotification:
       - Enabled
       azure-asyncoperation:
-      - https://management.azure.com/subscriptions/00000000-0000-0000-0000-000000000000/providers/Microsoft.Network/locations/eastus2/operations/44bbb4e3-33cf-4872-bf8b-1f5705c504f1?api-version=2020-08-01
+      - https://management.azure.com/subscriptions/00000000-0000-0000-0000-000000000000/providers/Microsoft.Network/locations/eastus2/operations/b06ea5a8-69c7-49e4-8e88-b21cb8a2a2a0?api-version=2020-08-01
       cache-control:
       - no-cache
       content-length:
@@ -589,22 +503,22 @@
       content-type:
       - application/json; charset=utf-8
       date:
-      - Wed, 24 Feb 2021 04:55:14 GMT
-      expires:
-      - '-1'
-      pragma:
-      - no-cache
-      server:
-      - Microsoft-HTTPAPI/2.0
-      - Microsoft-HTTPAPI/2.0
-      strict-transport-security:
-      - max-age=31536000; includeSubDomains
-      x-content-type-options:
-      - nosniff
-      x-ms-arm-service-request-id:
-      - 827e1945-1d94-45bb-a49d-e5e5905cb099
+      - Thu, 25 Feb 2021 07:33:19 GMT
+      expires:
+      - '-1'
+      pragma:
+      - no-cache
+      server:
+      - Microsoft-HTTPAPI/2.0
+      - Microsoft-HTTPAPI/2.0
+      strict-transport-security:
+      - max-age=31536000; includeSubDomains
+      x-content-type-options:
+      - nosniff
+      x-ms-arm-service-request-id:
+      - e45f90b5-7889-4af0-bf15-261037623cea
       x-ms-ratelimit-remaining-subscription-writes:
-      - '1198'
+      - '1196'
     status:
       code: 201
       message: Created
@@ -622,9 +536,9 @@
       ParameterSetName:
       - -g -l -n --sku --tier
       User-Agent:
-      - AZURECLI/2.19.1 azsdk-python-azure-mgmt-network/17.1.0 Python/3.7.8 (Windows-10-10.0.19041-SP0)
-    method: GET
-    uri: https://management.azure.com/subscriptions/00000000-0000-0000-0000-000000000000/providers/Microsoft.Network/locations/eastus2/operations/44bbb4e3-33cf-4872-bf8b-1f5705c504f1?api-version=2020-08-01
+      - AZURECLI/2.19.1 azsdk-python-azure-mgmt-network/17.1.0 Python/3.7.4 (Windows-10-10.0.19041-SP0)
+    method: GET
+    uri: https://management.azure.com/subscriptions/00000000-0000-0000-0000-000000000000/providers/Microsoft.Network/locations/eastus2/operations/b06ea5a8-69c7-49e4-8e88-b21cb8a2a2a0?api-version=2020-08-01
   response:
     body:
       string: "{\r\n  \"status\": \"Succeeded\"\r\n}"
@@ -636,24 +550,24 @@
       content-type:
       - application/json; charset=utf-8
       date:
-      - Wed, 24 Feb 2021 04:55:16 GMT
-      expires:
-      - '-1'
-      pragma:
-      - no-cache
-      server:
-      - Microsoft-HTTPAPI/2.0
-      - Microsoft-HTTPAPI/2.0
-      strict-transport-security:
-      - max-age=31536000; includeSubDomains
-      transfer-encoding:
-      - chunked
-      vary:
-      - Accept-Encoding
-      x-content-type-options:
-      - nosniff
-      x-ms-arm-service-request-id:
-      - a81bd2e9-bec3-402c-9276-8740ef9562f8
+      - Thu, 25 Feb 2021 07:33:21 GMT
+      expires:
+      - '-1'
+      pragma:
+      - no-cache
+      server:
+      - Microsoft-HTTPAPI/2.0
+      - Microsoft-HTTPAPI/2.0
+      strict-transport-security:
+      - max-age=31536000; includeSubDomains
+      transfer-encoding:
+      - chunked
+      vary:
+      - Accept-Encoding
+      x-content-type-options:
+      - nosniff
+      x-ms-arm-service-request-id:
+      - 017236e1-5dff-42ae-a583-36b647b4a2c1
     status:
       code: 200
       message: OK
@@ -671,16 +585,16 @@
       ParameterSetName:
       - -g -l -n --sku --tier
       User-Agent:
-      - AZURECLI/2.19.1 azsdk-python-azure-mgmt-network/17.1.0 Python/3.7.8 (Windows-10-10.0.19041-SP0)
+      - AZURECLI/2.19.1 azsdk-python-azure-mgmt-network/17.1.0 Python/3.7.4 (Windows-10-10.0.19041-SP0)
     method: GET
     uri: https://management.azure.com/subscriptions/00000000-0000-0000-0000-000000000000/resourceGroups/cli_test_network_lb_sku000001/providers/Microsoft.Network/publicIPAddresses/pubip3?api-version=2020-08-01
   response:
     body:
       string: "{\r\n  \"name\": \"pubip3\",\r\n  \"id\": \"/subscriptions/00000000-0000-0000-0000-000000000000/resourceGroups/cli_test_network_lb_sku000001/providers/Microsoft.Network/publicIPAddresses/pubip3\",\r\n
-        \ \"etag\": \"W/\\\"6ad32ce1-4855-4fb9-9119-7d034b44c704\\\"\",\r\n  \"location\":
+        \ \"etag\": \"W/\\\"9caa719b-ee29-4621-a1b9-9b7f2a29c51d\\\"\",\r\n  \"location\":
         \"eastus2\",\r\n  \"properties\": {\r\n    \"provisioningState\": \"Succeeded\",\r\n
-        \   \"resourceGuid\": \"7d5b8d7c-3e0d-4f2a-b8ab-fde33dc4944a\",\r\n    \"ipAddress\":
-        \"20.41.28.34\",\r\n    \"publicIPAddressVersion\": \"IPv4\",\r\n    \"publicIPAllocationMethod\":
+        \   \"resourceGuid\": \"49a8d861-d166-4007-8c4a-0aee71d487b8\",\r\n    \"ipAddress\":
+        \"20.41.28.29\",\r\n    \"publicIPAddressVersion\": \"IPv4\",\r\n    \"publicIPAllocationMethod\":
         \"Static\",\r\n    \"idleTimeoutInMinutes\": 4,\r\n    \"ipTags\": []\r\n
         \ },\r\n  \"type\": \"Microsoft.Network/publicIPAddresses\",\r\n  \"sku\":
         {\r\n    \"name\": \"Standard\",\r\n    \"tier\": \"Global\"\r\n  }\r\n}"
@@ -692,26 +606,26 @@
       content-type:
       - application/json; charset=utf-8
       date:
-      - Wed, 24 Feb 2021 04:55:16 GMT
+      - Thu, 25 Feb 2021 07:33:21 GMT
       etag:
-      - W/"6ad32ce1-4855-4fb9-9119-7d034b44c704"
-      expires:
-      - '-1'
-      pragma:
-      - no-cache
-      server:
-      - Microsoft-HTTPAPI/2.0
-      - Microsoft-HTTPAPI/2.0
-      strict-transport-security:
-      - max-age=31536000; includeSubDomains
-      transfer-encoding:
-      - chunked
-      vary:
-      - Accept-Encoding
-      x-content-type-options:
-      - nosniff
-      x-ms-arm-service-request-id:
-      - 44354c4f-4b95-46a7-8d5c-a8c4f86249b3
+      - W/"9caa719b-ee29-4621-a1b9-9b7f2a29c51d"
+      expires:
+      - '-1'
+      pragma:
+      - no-cache
+      server:
+      - Microsoft-HTTPAPI/2.0
+      - Microsoft-HTTPAPI/2.0
+      strict-transport-security:
+      - max-age=31536000; includeSubDomains
+      transfer-encoding:
+      - chunked
+      vary:
+      - Accept-Encoding
+      x-content-type-options:
+      - nosniff
+      x-ms-arm-service-request-id:
+      - 7f00520f-3306-480f-b701-fccbfbb2c240
     status:
       code: 200
       message: OK
@@ -729,16 +643,16 @@
       ParameterSetName:
       - -g -n
       User-Agent:
-      - AZURECLI/2.19.1 azsdk-python-azure-mgmt-network/17.1.0 Python/3.7.8 (Windows-10-10.0.19041-SP0)
+      - AZURECLI/2.19.1 azsdk-python-azure-mgmt-network/17.1.0 Python/3.7.4 (Windows-10-10.0.19041-SP0)
     method: GET
     uri: https://management.azure.com/subscriptions/00000000-0000-0000-0000-000000000000/resourceGroups/cli_test_network_lb_sku000001/providers/Microsoft.Network/publicIPAddresses/pubip3?api-version=2020-08-01
   response:
     body:
       string: "{\r\n  \"name\": \"pubip3\",\r\n  \"id\": \"/subscriptions/00000000-0000-0000-0000-000000000000/resourceGroups/cli_test_network_lb_sku000001/providers/Microsoft.Network/publicIPAddresses/pubip3\",\r\n
-        \ \"etag\": \"W/\\\"6ad32ce1-4855-4fb9-9119-7d034b44c704\\\"\",\r\n  \"location\":
+        \ \"etag\": \"W/\\\"9caa719b-ee29-4621-a1b9-9b7f2a29c51d\\\"\",\r\n  \"location\":
         \"eastus2\",\r\n  \"properties\": {\r\n    \"provisioningState\": \"Succeeded\",\r\n
-        \   \"resourceGuid\": \"7d5b8d7c-3e0d-4f2a-b8ab-fde33dc4944a\",\r\n    \"ipAddress\":
-        \"20.41.28.34\",\r\n    \"publicIPAddressVersion\": \"IPv4\",\r\n    \"publicIPAllocationMethod\":
+        \   \"resourceGuid\": \"49a8d861-d166-4007-8c4a-0aee71d487b8\",\r\n    \"ipAddress\":
+        \"20.41.28.29\",\r\n    \"publicIPAddressVersion\": \"IPv4\",\r\n    \"publicIPAllocationMethod\":
         \"Static\",\r\n    \"idleTimeoutInMinutes\": 4,\r\n    \"ipTags\": []\r\n
         \ },\r\n  \"type\": \"Microsoft.Network/publicIPAddresses\",\r\n  \"sku\":
         {\r\n    \"name\": \"Standard\",\r\n    \"tier\": \"Global\"\r\n  }\r\n}"
@@ -750,31 +664,26 @@
       content-type:
       - application/json; charset=utf-8
       date:
-      - Wed, 24 Feb 2021 04:55:17 GMT
+      - Thu, 25 Feb 2021 07:33:21 GMT
       etag:
-      - W/"6ad32ce1-4855-4fb9-9119-7d034b44c704"
->>>>>>> a5c40c1d
-      expires:
-      - '-1'
-      pragma:
-      - no-cache
-      server:
-      - Microsoft-HTTPAPI/2.0
-      - Microsoft-HTTPAPI/2.0
-      strict-transport-security:
-      - max-age=31536000; includeSubDomains
-      transfer-encoding:
-      - chunked
-      vary:
-      - Accept-Encoding
-      x-content-type-options:
-      - nosniff
-      x-ms-arm-service-request-id:
-<<<<<<< HEAD
-      - b6ed1d28-b5b4-4c81-b64b-1c544261f4ea
-=======
-      - 93c4402e-dfca-4bce-8ae1-01af15be64bd
->>>>>>> a5c40c1d
+      - W/"9caa719b-ee29-4621-a1b9-9b7f2a29c51d"
+      expires:
+      - '-1'
+      pragma:
+      - no-cache
+      server:
+      - Microsoft-HTTPAPI/2.0
+      - Microsoft-HTTPAPI/2.0
+      strict-transport-security:
+      - max-age=31536000; includeSubDomains
+      transfer-encoding:
+      - chunked
+      vary:
+      - Accept-Encoding
+      x-content-type-options:
+      - nosniff
+      x-ms-arm-service-request-id:
+      - 6123a01d-0dc9-41da-a412-8011953bc8c3
     status:
       code: 200
       message: OK
@@ -798,7 +707,7 @@
       ParameterSetName:
       - -g -l -n --tier
       User-Agent:
-      - AZURECLI/2.19.1 azsdk-python-azure-mgmt-network/17.1.0 Python/3.7.8 (Windows-10-10.0.19041-SP0)
+      - AZURECLI/2.19.1 azsdk-python-azure-mgmt-network/17.1.0 Python/3.7.4 (Windows-10-10.0.19041-SP0)
     method: PUT
     uri: https://management.azure.com/subscriptions/00000000-0000-0000-0000-000000000000/resourceGroups/cli_test_network_lb_sku000001/providers/Microsoft.Network/publicIPAddresses/pubip4?api-version=2020-08-01
   response:
@@ -815,22 +724,22 @@
       content-type:
       - application/json; charset=utf-8
       date:
-      - Wed, 24 Feb 2021 04:55:24 GMT
-      expires:
-      - '-1'
-      pragma:
-      - no-cache
-      server:
-      - Microsoft-HTTPAPI/2.0
-      - Microsoft-HTTPAPI/2.0
-      strict-transport-security:
-      - max-age=31536000; includeSubDomains
-      x-content-type-options:
-      - nosniff
-      x-ms-arm-service-request-id:
-      - c7ff8ba1-51c7-49bc-84ef-65681433a0e5
+      - Thu, 25 Feb 2021 07:33:29 GMT
+      expires:
+      - '-1'
+      pragma:
+      - no-cache
+      server:
+      - Microsoft-HTTPAPI/2.0
+      - Microsoft-HTTPAPI/2.0
+      strict-transport-security:
+      - max-age=31536000; includeSubDomains
+      x-content-type-options:
+      - nosniff
+      x-ms-arm-service-request-id:
+      - 51991255-ab3f-4f0e-8fe1-390e5ca8894b
       x-ms-ratelimit-remaining-subscription-writes:
-      - '1197'
+      - '1199'
     status:
       code: 400
       message: Bad Request
