--- conflicted
+++ resolved
@@ -15,20 +15,12 @@
       ParameterSetName:
       - -n -g --query -o
       User-Agent:
-<<<<<<< HEAD
-      - AZURECLI/2.50.0 (PIP) azsdk-python-azure-mgmt-storage/0.1.0 Python/3.9.6 (Windows-10-10.0.19045-SP0)
-=======
       - AZURECLI/2.53.0 azsdk-python-azure-mgmt-storage/21.1.0 Python/3.9.13 (Windows-10-10.0.19045-SP0)
->>>>>>> da1007ab
     method: POST
     uri: https://management.azure.com/subscriptions/00000000-0000-0000-0000-000000000000/resourceGroups/clitest000001/providers/Microsoft.Storage/storageAccounts/message000002/listKeys?api-version=2023-01-01&$expand=kerb
   response:
     body:
-<<<<<<< HEAD
-      string: '{"keys":[{"creationTime":"2023-07-06T03:52:21.0781819Z","keyName":"key1","value":"veryFakedStorageAccountKey==","permissions":"FULL"},{"creationTime":"2023-07-06T03:52:21.0781819Z","keyName":"key2","value":"veryFakedStorageAccountKey==","permissions":"FULL"}]}'
-=======
       string: '{"keys":[{"creationTime":"2023-10-20T08:17:12.0676261Z","keyName":"key1","value":"veryFakedStorageAccountKey==","permissions":"FULL"},{"creationTime":"2023-10-20T08:17:12.0676261Z","keyName":"key2","value":"veryFakedStorageAccountKey==","permissions":"FULL"}]}'
->>>>>>> da1007ab
     headers:
       cache-control:
       - no-cache
@@ -37,11 +29,7 @@
       content-type:
       - application/json
       date:
-<<<<<<< HEAD
-      - Thu, 06 Jul 2023 03:52:42 GMT
-=======
       - Fri, 20 Oct 2023 08:17:33 GMT
->>>>>>> da1007ab
       expires:
       - '-1'
       pragma:
@@ -57,11 +45,7 @@
       x-content-type-options:
       - nosniff
       x-ms-ratelimit-remaining-subscription-resource-requests:
-<<<<<<< HEAD
-      - '11971'
-=======
       - '11989'
->>>>>>> da1007ab
     status:
       code: 200
       message: OK
@@ -81,20 +65,12 @@
       ParameterSetName:
       - -n -g --query -o
       User-Agent:
-<<<<<<< HEAD
-      - AZURECLI/2.50.0 (PIP) azsdk-python-azure-mgmt-storage/0.1.0 Python/3.9.6 (Windows-10-10.0.19045-SP0)
-=======
       - AZURECLI/2.53.0 azsdk-python-azure-mgmt-storage/21.1.0 Python/3.9.13 (Windows-10-10.0.19045-SP0)
->>>>>>> da1007ab
     method: POST
     uri: https://management.azure.com/subscriptions/00000000-0000-0000-0000-000000000000/resourceGroups/clitest000001/providers/Microsoft.Storage/storageAccounts/message000002/listKeys?api-version=2023-01-01&$expand=kerb
   response:
     body:
-<<<<<<< HEAD
-      string: '{"keys":[{"creationTime":"2023-07-06T03:52:21.0781819Z","keyName":"key1","value":"veryFakedStorageAccountKey==","permissions":"FULL"},{"creationTime":"2023-07-06T03:52:21.0781819Z","keyName":"key2","value":"veryFakedStorageAccountKey==","permissions":"FULL"}]}'
-=======
       string: '{"keys":[{"creationTime":"2023-10-20T08:17:12.0676261Z","keyName":"key1","value":"veryFakedStorageAccountKey==","permissions":"FULL"},{"creationTime":"2023-10-20T08:17:12.0676261Z","keyName":"key2","value":"veryFakedStorageAccountKey==","permissions":"FULL"}]}'
->>>>>>> da1007ab
     headers:
       cache-control:
       - no-cache
@@ -103,11 +79,7 @@
       content-type:
       - application/json
       date:
-<<<<<<< HEAD
-      - Thu, 06 Jul 2023 03:52:44 GMT
-=======
       - Fri, 20 Oct 2023 08:17:35 GMT
->>>>>>> da1007ab
       expires:
       - '-1'
       pragma:
@@ -123,11 +95,7 @@
       x-content-type-options:
       - nosniff
       x-ms-ratelimit-remaining-subscription-resource-requests:
-<<<<<<< HEAD
-      - '11961'
-=======
       - '11995'
->>>>>>> da1007ab
     status:
       code: 200
       message: OK
@@ -145,37 +113,21 @@
       ParameterSetName:
       - -n -g --query -o
       User-Agent:
-<<<<<<< HEAD
-      - AZURECLI/2.50.0 (PIP) azsdk-python-azure-mgmt-storage/0.1.0 Python/3.9.6 (Windows-10-10.0.19045-SP0)
-=======
       - AZURECLI/2.53.0 azsdk-python-azure-mgmt-storage/21.1.0 Python/3.9.13 (Windows-10-10.0.19045-SP0)
->>>>>>> da1007ab
     method: GET
     uri: https://management.azure.com/subscriptions/00000000-0000-0000-0000-000000000000/resourceGroups/clitest000001/providers/Microsoft.Storage/storageAccounts/message000002?api-version=2023-01-01
   response:
     body:
-<<<<<<< HEAD
-      string: '{"sku":{"name":"Standard_RAGRS","tier":"Standard"},"kind":"StorageV2","id":"/subscriptions/00000000-0000-0000-0000-000000000000/resourceGroups/clitest000001/providers/Microsoft.Storage/storageAccounts/message000002","name":"message000002","type":"Microsoft.Storage/storageAccounts","location":"eastus2","tags":{},"properties":{"keyCreationTime":{"key1":"2023-07-06T03:52:21.0781819Z","key2":"2023-07-06T03:52:21.0781819Z"},"allowCrossTenantReplication":false,"privateEndpointConnections":[],"minimumTlsVersion":"TLS1_0","allowBlobPublicAccess":false,"networkAcls":{"ipv6Rules":[],"bypass":"AzureServices","virtualNetworkRules":[],"ipRules":[],"defaultAction":"Allow"},"supportsHttpsTrafficOnly":true,"encryption":{"services":{"file":{"keyType":"Account","enabled":true,"lastEnabledTime":"2023-07-06T03:52:21.2657154Z"},"blob":{"keyType":"Account","enabled":true,"lastEnabledTime":"2023-07-06T03:52:21.2657154Z"}},"keySource":"Microsoft.Storage"},"accessTier":"Hot","provisioningState":"Succeeded","creationTime":"2023-07-06T03:52:20.9375733Z","primaryEndpoints":{"dfs":"https://message000002.dfs.core.windows.net/","web":"https://message000002.z20.web.core.windows.net/","blob":"https://message000002.blob.core.windows.net/","queue":"https://message000002.queue.core.windows.net/","table":"https://message000002.table.core.windows.net/","file":"https://message000002.file.core.windows.net/"},"primaryLocation":"eastus2","statusOfPrimary":"available","secondaryLocation":"centralus","statusOfSecondary":"available","secondaryEndpoints":{"dfs":"https://message000002-secondary.dfs.core.windows.net/","web":"https://message000002-secondary.z20.web.core.windows.net/","blob":"https://message000002-secondary.blob.core.windows.net/","queue":"https://message000002-secondary.queue.core.windows.net/","table":"https://message000002-secondary.table.core.windows.net/"}}}'
-=======
       string: '{"sku":{"name":"Standard_RAGRS","tier":"Standard"},"kind":"StorageV2","id":"/subscriptions/00000000-0000-0000-0000-000000000000/resourceGroups/clitest000001/providers/Microsoft.Storage/storageAccounts/message000002","name":"message000002","type":"Microsoft.Storage/storageAccounts","location":"eastus2","tags":{},"properties":{"keyCreationTime":{"key1":"2023-10-20T08:17:12.0676261Z","key2":"2023-10-20T08:17:12.0676261Z"},"privateEndpointConnections":[],"minimumTlsVersion":"TLS1_0","allowBlobPublicAccess":false,"networkAcls":{"ipv6Rules":[],"bypass":"AzureServices","virtualNetworkRules":[],"ipRules":[],"defaultAction":"Allow"},"supportsHttpsTrafficOnly":true,"encryption":{"services":{"file":{"keyType":"Account","enabled":true,"lastEnabledTime":"2023-10-20T08:17:12.2083071Z"},"blob":{"keyType":"Account","enabled":true,"lastEnabledTime":"2023-10-20T08:17:12.2083071Z"}},"keySource":"Microsoft.Storage"},"accessTier":"Hot","provisioningState":"Succeeded","creationTime":"2023-10-20T08:17:11.9426794Z","primaryEndpoints":{"dfs":"https://message000002.dfs.core.windows.net/","web":"https://message000002.z20.web.core.windows.net/","blob":"https://message000002.blob.core.windows.net/","queue":"https://message000002.queue.core.windows.net/","table":"https://message000002.table.core.windows.net/","file":"https://message000002.file.core.windows.net/"},"primaryLocation":"eastus2","statusOfPrimary":"available","secondaryLocation":"centralus","statusOfSecondary":"available","secondaryEndpoints":{"dfs":"https://message000002-secondary.dfs.core.windows.net/","web":"https://message000002-secondary.z20.web.core.windows.net/","blob":"https://message000002-secondary.blob.core.windows.net/","queue":"https://message000002-secondary.queue.core.windows.net/","table":"https://message000002-secondary.table.core.windows.net/"}}}'
->>>>>>> da1007ab
     headers:
       cache-control:
       - no-cache
       content-length:
-<<<<<<< HEAD
-      - '1862'
+      - '1826'
       content-type:
       - application/json
       date:
-      - Thu, 06 Jul 2023 03:52:44 GMT
-=======
-      - '1826'
-      content-type:
-      - application/json
-      date:
       - Fri, 20 Oct 2023 08:17:36 GMT
->>>>>>> da1007ab
       expires:
       - '-1'
       pragma:
@@ -209,15 +161,9 @@
       ParameterSetName:
       - -n --account-name --account-key
       User-Agent:
-<<<<<<< HEAD
-      - AZURECLI/2.50.0 (PIP) azsdk-python-storage-queue/12.3.0 Python/3.9.6 (Windows-10-10.0.19045-SP0)
-      x-ms-date:
-      - Thu, 06 Jul 2023 03:52:45 GMT
-=======
       - AZURECLI/2.53.0 azsdk-python-storage-queue/12.3.0 Python/3.9.13 (Windows-10-10.0.19045-SP0)
       x-ms-date:
       - Fri, 20 Oct 2023 08:17:36 GMT
->>>>>>> da1007ab
       x-ms-version:
       - '2021-02-12'
     method: PUT
@@ -229,11 +175,7 @@
       content-length:
       - '0'
       date:
-<<<<<<< HEAD
-      - Thu, 06 Jul 2023 03:52:46 GMT
-=======
       - Fri, 20 Oct 2023 08:17:37 GMT
->>>>>>> da1007ab
       server:
       - Windows-Azure-Queue/1.0 Microsoft-HTTPAPI/2.0
       x-ms-version:
@@ -261,41 +203,24 @@
       ParameterSetName:
       - -q --content --account-name --account-key
       User-Agent:
-<<<<<<< HEAD
-      - AZURECLI/2.50.0 (PIP) azsdk-python-storage-queue/12.3.0 Python/3.9.6 (Windows-10-10.0.19045-SP0)
-      x-ms-date:
-      - Thu, 06 Jul 2023 03:52:46 GMT
-=======
       - AZURECLI/2.53.0 azsdk-python-storage-queue/12.3.0 Python/3.9.13 (Windows-10-10.0.19045-SP0)
       x-ms-date:
       - Fri, 20 Oct 2023 08:17:38 GMT
->>>>>>> da1007ab
       x-ms-version:
       - '2021-02-12'
     method: POST
     uri: https://message000002.queue.core.windows.net/queue000003/messages
   response:
     body:
-<<<<<<< HEAD
-      string: "\uFEFF<?xml version=\"1.0\" encoding=\"utf-8\"?><QueueMessagesList><QueueMessage><MessageId>68895055-eaed-4791-a6df-fee242464752</MessageId><InsertionTime>Thu,
-        06 Jul 2023 03:52:47 GMT</InsertionTime><ExpirationTime>Thu, 13 Jul 2023 03:52:47
-        GMT</ExpirationTime><PopReceipt>AgAAAAMAAAAAAAAAreUmVL2v2QE=</PopReceipt><TimeNextVisible>Thu,
-        06 Jul 2023 03:52:47 GMT</TimeNextVisible></QueueMessage></QueueMessagesList>"
-=======
       string: "\uFEFF<?xml version=\"1.0\" encoding=\"utf-8\"?><QueueMessagesList><QueueMessage><MessageId>31088bc8-25f6-4b71-a8df-c8833a7c8cb4</MessageId><InsertionTime>Fri,
         20 Oct 2023 08:17:39 GMT</InsertionTime><ExpirationTime>Fri, 27 Oct 2023 08:17:39
         GMT</ExpirationTime><PopReceipt>AgAAAAMAAAAAAAAA0NMA5C0D2gE=</PopReceipt><TimeNextVisible>Fri,
         20 Oct 2023 08:17:39 GMT</TimeNextVisible></QueueMessage></QueueMessagesList>"
->>>>>>> da1007ab
-    headers:
-      content-type:
-      - application/xml
-      date:
-<<<<<<< HEAD
-      - Thu, 06 Jul 2023 03:52:47 GMT
-=======
+    headers:
+      content-type:
+      - application/xml
+      date:
       - Fri, 20 Oct 2023 08:17:38 GMT
->>>>>>> da1007ab
       server:
       - Windows-Azure-Queue/1.0 Microsoft-HTTPAPI/2.0
       transfer-encoding:
@@ -325,41 +250,24 @@
       ParameterSetName:
       - -q --content --visibility-timeout --connection-string
       User-Agent:
-<<<<<<< HEAD
-      - AZURECLI/2.50.0 (PIP) azsdk-python-storage-queue/12.3.0 Python/3.9.6 (Windows-10-10.0.19045-SP0)
-      x-ms-date:
-      - Thu, 06 Jul 2023 03:52:48 GMT
-=======
       - AZURECLI/2.53.0 azsdk-python-storage-queue/12.3.0 Python/3.9.13 (Windows-10-10.0.19045-SP0)
       x-ms-date:
       - Fri, 20 Oct 2023 08:17:39 GMT
->>>>>>> da1007ab
       x-ms-version:
       - '2021-02-12'
     method: POST
     uri: https://message000002.queue.core.windows.net/queue000003/messages?visibilitytimeout=3600
   response:
     body:
-<<<<<<< HEAD
-      string: "\uFEFF<?xml version=\"1.0\" encoding=\"utf-8\"?><QueueMessagesList><QueueMessage><MessageId>6411406b-f7d9-42b4-8325-40bba5752b19</MessageId><InsertionTime>Thu,
-        06 Jul 2023 03:52:49 GMT</InsertionTime><ExpirationTime>Thu, 13 Jul 2023 03:52:49
-        GMT</ExpirationTime><PopReceipt>AgAAAAMAAAAAAAAAoMG0tsWv2QE=</PopReceipt><TimeNextVisible>Thu,
-        06 Jul 2023 04:52:49 GMT</TimeNextVisible></QueueMessage></QueueMessagesList>"
-=======
       string: "\uFEFF<?xml version=\"1.0\" encoding=\"utf-8\"?><QueueMessagesList><QueueMessage><MessageId>1a7ea316-748f-4df3-b87e-cc31db53d3f0</MessageId><InsertionTime>Fri,
         20 Oct 2023 08:17:40 GMT</InsertionTime><ExpirationTime>Fri, 27 Oct 2023 08:17:40
         GMT</ExpirationTime><PopReceipt>AgAAAAMAAAAAAAAAJxOmRjYD2gE=</PopReceipt><TimeNextVisible>Fri,
         20 Oct 2023 09:17:40 GMT</TimeNextVisible></QueueMessage></QueueMessagesList>"
->>>>>>> da1007ab
-    headers:
-      content-type:
-      - application/xml
-      date:
-<<<<<<< HEAD
-      - Thu, 06 Jul 2023 03:52:48 GMT
-=======
+    headers:
+      content-type:
+      - application/xml
+      date:
       - Fri, 20 Oct 2023 08:17:40 GMT
->>>>>>> da1007ab
       server:
       - Windows-Azure-Queue/1.0 Microsoft-HTTPAPI/2.0
       transfer-encoding:
@@ -389,41 +297,24 @@
       ParameterSetName:
       - -q --content --time-to-live --account-name --auth-mode
       User-Agent:
-<<<<<<< HEAD
-      - AZURECLI/2.50.0 (PIP) azsdk-python-storage-queue/12.3.0 Python/3.9.6 (Windows-10-10.0.19045-SP0)
-      x-ms-date:
-      - Thu, 06 Jul 2023 03:52:49 GMT
-=======
       - AZURECLI/2.53.0 azsdk-python-storage-queue/12.3.0 Python/3.9.13 (Windows-10-10.0.19045-SP0)
       x-ms-date:
       - Fri, 20 Oct 2023 08:17:41 GMT
->>>>>>> da1007ab
       x-ms-version:
       - '2021-02-12'
     method: POST
     uri: https://message000002.queue.core.windows.net/queue000003/messages?messagettl=3600
   response:
     body:
-<<<<<<< HEAD
-      string: "\uFEFF<?xml version=\"1.0\" encoding=\"utf-8\"?><QueueMessagesList><QueueMessage><MessageId>16384754-388f-4fbf-b7a5-a20488b2ddff</MessageId><InsertionTime>Thu,
-        06 Jul 2023 03:52:50 GMT</InsertionTime><ExpirationTime>Thu, 06 Jul 2023 04:52:50
-        GMT</ExpirationTime><PopReceipt>AgAAAAMAAAAAAAAAlh3cVb2v2QE=</PopReceipt><TimeNextVisible>Thu,
-        06 Jul 2023 03:52:50 GMT</TimeNextVisible></QueueMessage></QueueMessagesList>"
-=======
       string: "\uFEFF<?xml version=\"1.0\" encoding=\"utf-8\"?><QueueMessagesList><QueueMessage><MessageId>7ca2bff9-1337-4336-b4bd-1a04fc1e75f9</MessageId><InsertionTime>Fri,
         20 Oct 2023 08:17:43 GMT</InsertionTime><ExpirationTime>Fri, 20 Oct 2023 09:17:43
         GMT</ExpirationTime><PopReceipt>AgAAAAMAAAAAAAAA7s6v5i0D2gE=</PopReceipt><TimeNextVisible>Fri,
         20 Oct 2023 08:17:43 GMT</TimeNextVisible></QueueMessage></QueueMessagesList>"
->>>>>>> da1007ab
-    headers:
-      content-type:
-      - application/xml
-      date:
-<<<<<<< HEAD
-      - Thu, 06 Jul 2023 03:52:50 GMT
-=======
+    headers:
+      content-type:
+      - application/xml
+      date:
       - Fri, 20 Oct 2023 08:17:43 GMT
->>>>>>> da1007ab
       server:
       - Windows-Azure-Queue/1.0 Microsoft-HTTPAPI/2.0
       transfer-encoding:
@@ -447,28 +338,17 @@
       ParameterSetName:
       - -q --account-name --account-key
       User-Agent:
-<<<<<<< HEAD
-      - AZURECLI/2.50.0 (PIP) azsdk-python-storage-queue/12.3.0 Python/3.9.6 (Windows-10-10.0.19045-SP0)
-      x-ms-date:
-      - Thu, 06 Jul 2023 03:52:51 GMT
-=======
       - AZURECLI/2.53.0 azsdk-python-storage-queue/12.3.0 Python/3.9.13 (Windows-10-10.0.19045-SP0)
       x-ms-date:
       - Fri, 20 Oct 2023 08:17:44 GMT
->>>>>>> da1007ab
       x-ms-version:
       - '2021-02-12'
     method: GET
     uri: https://message000002.queue.core.windows.net/queue000003/messages?peekonly=true
   response:
     body:
-<<<<<<< HEAD
-      string: "\uFEFF<?xml version=\"1.0\" encoding=\"utf-8\"?><QueueMessagesList><QueueMessage><MessageId>68895055-eaed-4791-a6df-fee242464752</MessageId><InsertionTime>Thu,
-        06 Jul 2023 03:52:47 GMT</InsertionTime><ExpirationTime>Thu, 13 Jul 2023 03:52:47
-=======
       string: "\uFEFF<?xml version=\"1.0\" encoding=\"utf-8\"?><QueueMessagesList><QueueMessage><MessageId>31088bc8-25f6-4b71-a8df-c8833a7c8cb4</MessageId><InsertionTime>Fri,
         20 Oct 2023 08:17:39 GMT</InsertionTime><ExpirationTime>Fri, 27 Oct 2023 08:17:39
->>>>>>> da1007ab
         GMT</ExpirationTime><DequeueCount>0</DequeueCount><MessageText>test message
         1</MessageText></QueueMessage></QueueMessagesList>"
     headers:
@@ -477,11 +357,7 @@
       content-type:
       - application/xml
       date:
-<<<<<<< HEAD
-      - Thu, 06 Jul 2023 03:52:51 GMT
-=======
       - Fri, 20 Oct 2023 08:17:45 GMT
->>>>>>> da1007ab
       server:
       - Windows-Azure-Queue/1.0 Microsoft-HTTPAPI/2.0
       transfer-encoding:
@@ -505,34 +381,20 @@
       ParameterSetName:
       - -q --num-messages --connection-string
       User-Agent:
-<<<<<<< HEAD
-      - AZURECLI/2.50.0 (PIP) azsdk-python-storage-queue/12.3.0 Python/3.9.6 (Windows-10-10.0.19045-SP0)
-      x-ms-date:
-      - Thu, 06 Jul 2023 03:52:52 GMT
-=======
       - AZURECLI/2.53.0 azsdk-python-storage-queue/12.3.0 Python/3.9.13 (Windows-10-10.0.19045-SP0)
       x-ms-date:
       - Fri, 20 Oct 2023 08:17:45 GMT
->>>>>>> da1007ab
       x-ms-version:
       - '2021-02-12'
     method: GET
     uri: https://message000002.queue.core.windows.net/queue000003/messages?peekonly=true&numofmessages=5
   response:
     body:
-<<<<<<< HEAD
-      string: "\uFEFF<?xml version=\"1.0\" encoding=\"utf-8\"?><QueueMessagesList><QueueMessage><MessageId>68895055-eaed-4791-a6df-fee242464752</MessageId><InsertionTime>Thu,
-        06 Jul 2023 03:52:47 GMT</InsertionTime><ExpirationTime>Thu, 13 Jul 2023 03:52:47
-        GMT</ExpirationTime><DequeueCount>0</DequeueCount><MessageText>test message
-        1</MessageText></QueueMessage><QueueMessage><MessageId>16384754-388f-4fbf-b7a5-a20488b2ddff</MessageId><InsertionTime>Thu,
-        06 Jul 2023 03:52:50 GMT</InsertionTime><ExpirationTime>Thu, 06 Jul 2023 04:52:50
-=======
       string: "\uFEFF<?xml version=\"1.0\" encoding=\"utf-8\"?><QueueMessagesList><QueueMessage><MessageId>31088bc8-25f6-4b71-a8df-c8833a7c8cb4</MessageId><InsertionTime>Fri,
         20 Oct 2023 08:17:39 GMT</InsertionTime><ExpirationTime>Fri, 27 Oct 2023 08:17:39
         GMT</ExpirationTime><DequeueCount>0</DequeueCount><MessageText>test message
         1</MessageText></QueueMessage><QueueMessage><MessageId>7ca2bff9-1337-4336-b4bd-1a04fc1e75f9</MessageId><InsertionTime>Fri,
         20 Oct 2023 08:17:43 GMT</InsertionTime><ExpirationTime>Fri, 20 Oct 2023 09:17:43
->>>>>>> da1007ab
         GMT</ExpirationTime><DequeueCount>0</DequeueCount><MessageText>test message
         3</MessageText></QueueMessage></QueueMessagesList>"
     headers:
@@ -541,11 +403,7 @@
       content-type:
       - application/xml
       date:
-<<<<<<< HEAD
-      - Thu, 06 Jul 2023 03:52:52 GMT
-=======
       - Fri, 20 Oct 2023 08:17:46 GMT
->>>>>>> da1007ab
       server:
       - Windows-Azure-Queue/1.0 Microsoft-HTTPAPI/2.0
       transfer-encoding:
@@ -569,32 +427,19 @@
       ParameterSetName:
       - -q --account-name --account-key
       User-Agent:
-<<<<<<< HEAD
-      - AZURECLI/2.50.0 (PIP) azsdk-python-storage-queue/12.3.0 Python/3.9.6 (Windows-10-10.0.19045-SP0)
-      x-ms-date:
-      - Thu, 06 Jul 2023 03:52:53 GMT
-=======
       - AZURECLI/2.53.0 azsdk-python-storage-queue/12.3.0 Python/3.9.13 (Windows-10-10.0.19045-SP0)
       x-ms-date:
       - Fri, 20 Oct 2023 08:17:47 GMT
->>>>>>> da1007ab
       x-ms-version:
       - '2021-02-12'
     method: GET
     uri: https://message000002.queue.core.windows.net/queue000003/messages?numofmessages=1
   response:
     body:
-<<<<<<< HEAD
-      string: "\uFEFF<?xml version=\"1.0\" encoding=\"utf-8\"?><QueueMessagesList><QueueMessage><MessageId>68895055-eaed-4791-a6df-fee242464752</MessageId><InsertionTime>Thu,
-        06 Jul 2023 03:52:47 GMT</InsertionTime><ExpirationTime>Thu, 13 Jul 2023 03:52:47
-        GMT</ExpirationTime><PopReceipt>AgAAAAMAAAAAAAAA6PAbar2v2QE=</PopReceipt><TimeNextVisible>Thu,
-        06 Jul 2023 03:53:24 GMT</TimeNextVisible><DequeueCount>1</DequeueCount><MessageText>test
-=======
       string: "\uFEFF<?xml version=\"1.0\" encoding=\"utf-8\"?><QueueMessagesList><QueueMessage><MessageId>31088bc8-25f6-4b71-a8df-c8833a7c8cb4</MessageId><InsertionTime>Fri,
         20 Oct 2023 08:17:39 GMT</InsertionTime><ExpirationTime>Fri, 27 Oct 2023 08:17:39
         GMT</ExpirationTime><PopReceipt>AgAAAAMAAAAAAAAAgUcJ+y0D2gE=</PopReceipt><TimeNextVisible>Fri,
         20 Oct 2023 08:18:18 GMT</TimeNextVisible><DequeueCount>1</DequeueCount><MessageText>test
->>>>>>> da1007ab
         message 1</MessageText></QueueMessage></QueueMessagesList>"
     headers:
       cache-control:
@@ -602,11 +447,7 @@
       content-type:
       - application/xml
       date:
-<<<<<<< HEAD
-      - Thu, 06 Jul 2023 03:52:54 GMT
-=======
       - Fri, 20 Oct 2023 08:17:47 GMT
->>>>>>> da1007ab
       server:
       - Windows-Azure-Queue/1.0 Microsoft-HTTPAPI/2.0
       transfer-encoding:
@@ -630,32 +471,19 @@
       ParameterSetName:
       - -q --visibility-timeout --account-name --account-key
       User-Agent:
-<<<<<<< HEAD
-      - AZURECLI/2.50.0 (PIP) azsdk-python-storage-queue/12.3.0 Python/3.9.6 (Windows-10-10.0.19045-SP0)
-      x-ms-date:
-      - Thu, 06 Jul 2023 03:52:55 GMT
-=======
       - AZURECLI/2.53.0 azsdk-python-storage-queue/12.3.0 Python/3.9.13 (Windows-10-10.0.19045-SP0)
       x-ms-date:
       - Fri, 20 Oct 2023 08:17:48 GMT
->>>>>>> da1007ab
       x-ms-version:
       - '2021-02-12'
     method: GET
     uri: https://message000002.queue.core.windows.net/queue000003/messages?numofmessages=1&visibilitytimeout=30
   response:
     body:
-<<<<<<< HEAD
-      string: "\uFEFF<?xml version=\"1.0\" encoding=\"utf-8\"?><QueueMessagesList><QueueMessage><MessageId>16384754-388f-4fbf-b7a5-a20488b2ddff</MessageId><InsertionTime>Thu,
-        06 Jul 2023 03:52:50 GMT</InsertionTime><ExpirationTime>Thu, 06 Jul 2023 04:52:50
-        GMT</ExpirationTime><PopReceipt>AgAAAAMAAAAAAAAALG3qar2v2QE=</PopReceipt><TimeNextVisible>Thu,
-        06 Jul 2023 03:53:26 GMT</TimeNextVisible><DequeueCount>1</DequeueCount><MessageText>test
-=======
       string: "\uFEFF<?xml version=\"1.0\" encoding=\"utf-8\"?><QueueMessagesList><QueueMessage><MessageId>7ca2bff9-1337-4336-b4bd-1a04fc1e75f9</MessageId><InsertionTime>Fri,
         20 Oct 2023 08:17:43 GMT</InsertionTime><ExpirationTime>Fri, 20 Oct 2023 09:17:43
         GMT</ExpirationTime><PopReceipt>AgAAAAMAAAAAAAAAlivm+y0D2gE=</PopReceipt><TimeNextVisible>Fri,
         20 Oct 2023 08:18:19 GMT</TimeNextVisible><DequeueCount>1</DequeueCount><MessageText>test
->>>>>>> da1007ab
         message 3</MessageText></QueueMessage></QueueMessagesList>"
     headers:
       cache-control:
@@ -663,11 +491,7 @@
       content-type:
       - application/xml
       date:
-<<<<<<< HEAD
-      - Thu, 06 Jul 2023 03:52:55 GMT
-=======
       - Fri, 20 Oct 2023 08:17:49 GMT
->>>>>>> da1007ab
       server:
       - Windows-Azure-Queue/1.0 Microsoft-HTTPAPI/2.0
       transfer-encoding:
@@ -691,31 +515,15 @@
       ParameterSetName:
       - -q --num-messages --account-name --account-key
       User-Agent:
-<<<<<<< HEAD
-      - AZURECLI/2.50.0 (PIP) azsdk-python-storage-queue/12.3.0 Python/3.9.6 (Windows-10-10.0.19045-SP0)
-      x-ms-date:
-      - Thu, 06 Jul 2023 03:53:31 GMT
-=======
       - AZURECLI/2.53.0 azsdk-python-storage-queue/12.3.0 Python/3.9.13 (Windows-10-10.0.19045-SP0)
       x-ms-date:
       - Fri, 20 Oct 2023 08:18:24 GMT
->>>>>>> da1007ab
       x-ms-version:
       - '2021-02-12'
     method: GET
     uri: https://message000002.queue.core.windows.net/queue000003/messages?numofmessages=2
   response:
     body:
-<<<<<<< HEAD
-      string: "\uFEFF<?xml version=\"1.0\" encoding=\"utf-8\"?><QueueMessagesList><QueueMessage><MessageId>68895055-eaed-4791-a6df-fee242464752</MessageId><InsertionTime>Thu,
-        06 Jul 2023 03:52:47 GMT</InsertionTime><ExpirationTime>Thu, 13 Jul 2023 03:52:47
-        GMT</ExpirationTime><PopReceipt>AgAAAAMAAAAAAAAAXAiTgL2v2QE=</PopReceipt><TimeNextVisible>Thu,
-        06 Jul 2023 03:54:02 GMT</TimeNextVisible><DequeueCount>2</DequeueCount><MessageText>test
-        message 1</MessageText></QueueMessage><QueueMessage><MessageId>16384754-388f-4fbf-b7a5-a20488b2ddff</MessageId><InsertionTime>Thu,
-        06 Jul 2023 03:52:50 GMT</InsertionTime><ExpirationTime>Thu, 06 Jul 2023 04:52:50
-        GMT</ExpirationTime><PopReceipt>AgAAAAMAAAAAAAAAXAiTgL2v2QE=</PopReceipt><TimeNextVisible>Thu,
-        06 Jul 2023 03:54:02 GMT</TimeNextVisible><DequeueCount>2</DequeueCount><MessageText>test
-=======
       string: "\uFEFF<?xml version=\"1.0\" encoding=\"utf-8\"?><QueueMessagesList><QueueMessage><MessageId>31088bc8-25f6-4b71-a8df-c8833a7c8cb4</MessageId><InsertionTime>Fri,
         20 Oct 2023 08:17:39 GMT</InsertionTime><ExpirationTime>Fri, 27 Oct 2023 08:17:39
         GMT</ExpirationTime><PopReceipt>AgAAAAMAAAAAAAAAYwmTES4D2gE=</PopReceipt><TimeNextVisible>Fri,
@@ -724,7 +532,6 @@
         20 Oct 2023 08:17:43 GMT</InsertionTime><ExpirationTime>Fri, 20 Oct 2023 09:17:43
         GMT</ExpirationTime><PopReceipt>AgAAAAMAAAAAAAAAYwmTES4D2gE=</PopReceipt><TimeNextVisible>Fri,
         20 Oct 2023 08:18:55 GMT</TimeNextVisible><DequeueCount>2</DequeueCount><MessageText>test
->>>>>>> da1007ab
         message 3</MessageText></QueueMessage></QueueMessagesList>"
     headers:
       cache-control:
@@ -732,11 +539,7 @@
       content-type:
       - application/xml
       date:
-<<<<<<< HEAD
-      - Thu, 06 Jul 2023 03:53:31 GMT
-=======
       - Fri, 20 Oct 2023 08:18:25 GMT
->>>>>>> da1007ab
       server:
       - Windows-Azure-Queue/1.0 Microsoft-HTTPAPI/2.0
       transfer-encoding:
@@ -764,15 +567,6 @@
       ParameterSetName:
       - -q --id --pop-receipt --visibility-timeout --account-name --account-key
       User-Agent:
-<<<<<<< HEAD
-      - AZURECLI/2.50.0 (PIP) azsdk-python-storage-queue/12.3.0 Python/3.9.6 (Windows-10-10.0.19045-SP0)
-      x-ms-date:
-      - Thu, 06 Jul 2023 03:53:32 GMT
-      x-ms-version:
-      - '2021-02-12'
-    method: PUT
-    uri: https://message000002.queue.core.windows.net/queue000003/messages/68895055-eaed-4791-a6df-fee242464752?popreceipt=AgAAAAMAAAAAAAAAXAiTgL2v2QE%3D&visibilitytimeout=10
-=======
       - AZURECLI/2.53.0 azsdk-python-storage-queue/12.3.0 Python/3.9.13 (Windows-10-10.0.19045-SP0)
       x-ms-date:
       - Fri, 20 Oct 2023 08:18:26 GMT
@@ -780,7 +574,6 @@
       - '2021-02-12'
     method: PUT
     uri: https://message000002.queue.core.windows.net/queue000003/messages/31088bc8-25f6-4b71-a8df-c8833a7c8cb4?popreceipt=AgAAAAMAAAAAAAAAYwmTES4D2gE%3D&visibilitytimeout=10
->>>>>>> da1007ab
   response:
     body:
       string: ''
@@ -788,15 +581,6 @@
       content-length:
       - '0'
       date:
-<<<<<<< HEAD
-      - Thu, 06 Jul 2023 03:53:33 GMT
-      server:
-      - Windows-Azure-Queue/1.0 Microsoft-HTTPAPI/2.0
-      x-ms-popreceipt:
-      - AwAAAAMAAAAAAAAASQN8db2v2QECAAAA
-      x-ms-time-next-visible:
-      - Thu, 06 Jul 2023 03:53:43 GMT
-=======
       - Fri, 20 Oct 2023 08:18:26 GMT
       server:
       - Windows-Azure-Queue/1.0 Microsoft-HTTPAPI/2.0
@@ -804,7 +588,6 @@
       - AwAAAAMAAAAAAAAAkDF2Bi4D2gECAAAA
       x-ms-time-next-visible:
       - Fri, 20 Oct 2023 08:18:37 GMT
->>>>>>> da1007ab
       x-ms-version:
       - '2021-02-12'
     status:
@@ -830,15 +613,6 @@
       ParameterSetName:
       - -q --id --pop-receipt --content --account-name --account-key
       User-Agent:
-<<<<<<< HEAD
-      - AZURECLI/2.50.0 (PIP) azsdk-python-storage-queue/12.3.0 Python/3.9.6 (Windows-10-10.0.19045-SP0)
-      x-ms-date:
-      - Thu, 06 Jul 2023 03:53:34 GMT
-      x-ms-version:
-      - '2021-02-12'
-    method: PUT
-    uri: https://message000002.queue.core.windows.net/queue000003/messages/16384754-388f-4fbf-b7a5-a20488b2ddff?popreceipt=AgAAAAMAAAAAAAAAXAiTgL2v2QE%3D&visibilitytimeout=0
-=======
       - AZURECLI/2.53.0 azsdk-python-storage-queue/12.3.0 Python/3.9.13 (Windows-10-10.0.19045-SP0)
       x-ms-date:
       - Fri, 20 Oct 2023 08:18:27 GMT
@@ -846,7 +620,6 @@
       - '2021-02-12'
     method: PUT
     uri: https://message000002.queue.core.windows.net/queue000003/messages/7ca2bff9-1337-4336-b4bd-1a04fc1e75f9?popreceipt=AgAAAAMAAAAAAAAAYwmTES4D2gE%3D&visibilitytimeout=0
->>>>>>> da1007ab
   response:
     body:
       string: ''
@@ -854,15 +627,6 @@
       content-length:
       - '0'
       date:
-<<<<<<< HEAD
-      - Thu, 06 Jul 2023 03:53:34 GMT
-      server:
-      - Windows-Azure-Queue/1.0 Microsoft-HTTPAPI/2.0
-      x-ms-popreceipt:
-      - AwAAAAMAAAAAAAAAAcx0cL2v2QECAAAA
-      x-ms-time-next-visible:
-      - Thu, 06 Jul 2023 03:53:35 GMT
-=======
       - Fri, 20 Oct 2023 08:18:27 GMT
       server:
       - Windows-Azure-Queue/1.0 Microsoft-HTTPAPI/2.0
@@ -870,7 +634,6 @@
       - AwAAAAMAAAAAAAAAcCpOAS4D2gECAAAA
       x-ms-time-next-visible:
       - Fri, 20 Oct 2023 08:18:28 GMT
->>>>>>> da1007ab
       x-ms-version:
       - '2021-02-12'
     status:
@@ -892,15 +655,6 @@
       ParameterSetName:
       - -q --id --pop-receipt --account-name --account-key
       User-Agent:
-<<<<<<< HEAD
-      - AZURECLI/2.50.0 (PIP) azsdk-python-storage-queue/12.3.0 Python/3.9.6 (Windows-10-10.0.19045-SP0)
-      x-ms-date:
-      - Thu, 06 Jul 2023 03:53:35 GMT
-      x-ms-version:
-      - '2021-02-12'
-    method: DELETE
-    uri: https://message000002.queue.core.windows.net/queue000003/messages/16384754-388f-4fbf-b7a5-a20488b2ddff?popreceipt=AwAAAAMAAAAAAAAAAcx0cL2v2QECAAAA
-=======
       - AZURECLI/2.53.0 azsdk-python-storage-queue/12.3.0 Python/3.9.13 (Windows-10-10.0.19045-SP0)
       x-ms-date:
       - Fri, 20 Oct 2023 08:18:28 GMT
@@ -908,7 +662,6 @@
       - '2021-02-12'
     method: DELETE
     uri: https://message000002.queue.core.windows.net/queue000003/messages/7ca2bff9-1337-4336-b4bd-1a04fc1e75f9?popreceipt=AwAAAAMAAAAAAAAAcCpOAS4D2gECAAAA
->>>>>>> da1007ab
   response:
     body:
       string: ''
@@ -916,11 +669,7 @@
       content-length:
       - '0'
       date:
-<<<<<<< HEAD
-      - Thu, 06 Jul 2023 03:53:36 GMT
-=======
       - Fri, 20 Oct 2023 08:18:29 GMT
->>>>>>> da1007ab
       server:
       - Windows-Azure-Queue/1.0 Microsoft-HTTPAPI/2.0
       x-ms-version:
@@ -942,28 +691,17 @@
       ParameterSetName:
       - -q --num-messages --account-name --account-key
       User-Agent:
-<<<<<<< HEAD
-      - AZURECLI/2.50.0 (PIP) azsdk-python-storage-queue/12.3.0 Python/3.9.6 (Windows-10-10.0.19045-SP0)
-      x-ms-date:
-      - Thu, 06 Jul 2023 03:53:47 GMT
-=======
       - AZURECLI/2.53.0 azsdk-python-storage-queue/12.3.0 Python/3.9.13 (Windows-10-10.0.19045-SP0)
       x-ms-date:
       - Fri, 20 Oct 2023 08:18:40 GMT
->>>>>>> da1007ab
       x-ms-version:
       - '2021-02-12'
     method: GET
     uri: https://message000002.queue.core.windows.net/queue000003/messages?peekonly=true&numofmessages=2
   response:
     body:
-<<<<<<< HEAD
-      string: "\uFEFF<?xml version=\"1.0\" encoding=\"utf-8\"?><QueueMessagesList><QueueMessage><MessageId>68895055-eaed-4791-a6df-fee242464752</MessageId><InsertionTime>Thu,
-        06 Jul 2023 03:52:47 GMT</InsertionTime><ExpirationTime>Thu, 13 Jul 2023 03:52:47
-=======
       string: "\uFEFF<?xml version=\"1.0\" encoding=\"utf-8\"?><QueueMessagesList><QueueMessage><MessageId>31088bc8-25f6-4b71-a8df-c8833a7c8cb4</MessageId><InsertionTime>Fri,
         20 Oct 2023 08:17:39 GMT</InsertionTime><ExpirationTime>Fri, 27 Oct 2023 08:17:39
->>>>>>> da1007ab
         GMT</ExpirationTime><DequeueCount>2</DequeueCount><MessageText>test message
         1</MessageText></QueueMessage></QueueMessagesList>"
     headers:
@@ -972,11 +710,7 @@
       content-type:
       - application/xml
       date:
-<<<<<<< HEAD
-      - Thu, 06 Jul 2023 03:53:48 GMT
-=======
       - Fri, 20 Oct 2023 08:18:41 GMT
->>>>>>> da1007ab
       server:
       - Windows-Azure-Queue/1.0 Microsoft-HTTPAPI/2.0
       transfer-encoding:
@@ -1002,15 +736,9 @@
       ParameterSetName:
       - -q --account-name --account-key
       User-Agent:
-<<<<<<< HEAD
-      - AZURECLI/2.50.0 (PIP) azsdk-python-storage-queue/12.3.0 Python/3.9.6 (Windows-10-10.0.19045-SP0)
-      x-ms-date:
-      - Thu, 06 Jul 2023 03:53:48 GMT
-=======
       - AZURECLI/2.53.0 azsdk-python-storage-queue/12.3.0 Python/3.9.13 (Windows-10-10.0.19045-SP0)
       x-ms-date:
       - Fri, 20 Oct 2023 08:18:42 GMT
->>>>>>> da1007ab
       x-ms-version:
       - '2021-02-12'
     method: DELETE
@@ -1022,11 +750,7 @@
       content-length:
       - '0'
       date:
-<<<<<<< HEAD
-      - Thu, 06 Jul 2023 03:53:49 GMT
-=======
       - Fri, 20 Oct 2023 08:18:43 GMT
->>>>>>> da1007ab
       server:
       - Windows-Azure-Queue/1.0 Microsoft-HTTPAPI/2.0
       x-ms-version:
@@ -1048,15 +772,9 @@
       ParameterSetName:
       - -q --num-messages --account-name --account-key
       User-Agent:
-<<<<<<< HEAD
-      - AZURECLI/2.50.0 (PIP) azsdk-python-storage-queue/12.3.0 Python/3.9.6 (Windows-10-10.0.19045-SP0)
-      x-ms-date:
-      - Thu, 06 Jul 2023 03:53:50 GMT
-=======
       - AZURECLI/2.53.0 azsdk-python-storage-queue/12.3.0 Python/3.9.13 (Windows-10-10.0.19045-SP0)
       x-ms-date:
       - Fri, 20 Oct 2023 08:18:43 GMT
->>>>>>> da1007ab
       x-ms-version:
       - '2021-02-12'
     method: GET
@@ -1071,11 +789,7 @@
       content-type:
       - application/xml
       date:
-<<<<<<< HEAD
-      - Thu, 06 Jul 2023 03:53:51 GMT
-=======
       - Fri, 20 Oct 2023 08:18:44 GMT
->>>>>>> da1007ab
       server:
       - Windows-Azure-Queue/1.0 Microsoft-HTTPAPI/2.0
       transfer-encoding:
