interactions:
- request:
    body: null
    headers:
      Accept:
      - application/json
      Accept-Encoding:
      - gzip, deflate
      CommandName:
      - network lb create
      Connection:
      - keep-alive
      ParameterSetName:
      - -n -g
      User-Agent:
      - python/3.7.4 (Windows-10-10.0.18362-SP0) msrest/0.6.10 msrest_azure/0.6.2
        azure-mgmt-resource/4.0.0 Azure-SDK-For-Python AZURECLI/2.0.75
      accept-language:
      - en-US
    method: GET
    uri: https://management.azure.com/subscriptions/00000000-0000-0000-0000-000000000000/resourcegroups/cli_test_load_balancer000001?api-version=2019-07-01
  response:
    body:
      string: '{"id":"/subscriptions/00000000-0000-0000-0000-000000000000/resourceGroups/cli_test_load_balancer000001","name":"cli_test_load_balancer000001","type":"Microsoft.Resources/resourceGroups","location":"westus","tags":{"product":"azurecli","cause":"automation","date":"2019-10-24T07:15:25Z"},"properties":{"provisioningState":"Succeeded"}}'
    headers:
      cache-control:
      - no-cache
      content-length:
      - '428'
      content-type:
      - application/json; charset=utf-8
      date:
      - Thu, 24 Oct 2019 07:15:29 GMT
      expires:
      - '-1'
      pragma:
      - no-cache
      strict-transport-security:
      - max-age=31536000; includeSubDomains
      vary:
      - Accept-Encoding
      x-content-type-options:
      - nosniff
    status:
      code: 200
      message: OK
- request:
    body: null
    headers:
      Accept:
      - application/json
      Accept-Encoding:
      - gzip, deflate
      CommandName:
      - network lb create
      Connection:
      - keep-alive
      ParameterSetName:
      - -n -g
      User-Agent:
      - python/3.7.4 (Windows-10-10.0.18362-SP0) msrest/0.6.10 msrest_azure/0.6.2
        azure-mgmt-resource/4.0.0 Azure-SDK-For-Python AZURECLI/2.0.75
      accept-language:
      - en-US
    method: GET
    uri: https://management.azure.com/subscriptions/00000000-0000-0000-0000-000000000000/resources?$filter=resourceGroup%20eq%20%27cli_test_load_balancer000001%27%20and%20name%20eq%20%27None%27%20and%20resourceType%20eq%20%27Microsoft.Network%2FpublicIPAddresses%27&api-version=2019-07-01
  response:
    body:
      string: '{"value":[]}'
    headers:
      cache-control:
      - no-cache
      content-length:
      - '12'
      content-type:
      - application/json; charset=utf-8
      date:
      - Thu, 24 Oct 2019 07:15:30 GMT
      expires:
      - '-1'
      pragma:
      - no-cache
      strict-transport-security:
      - max-age=31536000; includeSubDomains
      vary:
      - Accept-Encoding
      x-content-type-options:
      - nosniff
    status:
      code: 200
      message: OK
- request:
    body: 'b''{"properties": {"template": {"$schema": "https://schema.management.azure.com/schemas/2015-01-01/deploymentTemplate.json#",
      "contentVersion": "1.0.0.0", "parameters": {}, "variables": {}, "resources":
      [{"apiVersion": "2019-09-01", "type": "Microsoft.Network/publicIPAddresses",
      "name": "PublicIPlb1", "location": "westus", "tags": {}, "dependsOn": [], "properties":
      {"publicIPAllocationMethod": "Dynamic"}, "sku": {"name": "Basic"}}, {"type":
      "Microsoft.Network/loadBalancers", "name": "lb1", "location": "westus", "tags":
      {}, "apiVersion": "2019-09-01", "dependsOn": ["Microsoft.Network/publicIpAddresses/PublicIPlb1"],
      "properties": {"backendAddressPools": [{"name": "lb1bepool"}], "frontendIPConfigurations":
      [{"name": "LoadBalancerFrontEnd", "properties": {"publicIPAddress": {"id": "/subscriptions/00000000-0000-0000-0000-000000000000/resourceGroups/cli_test_load_balancer000001/providers/Microsoft.Network/publicIPAddresses/PublicIPlb1"},
      "privateIPAddressVersion": "IPv4"}}]}, "sku": {"name": "Basic"}}], "outputs":
      {"loadBalancer": {"type": "object", "value": "[reference(\''lb1\'')]"}}}, "parameters":
      {}, "mode": "Incremental"}}'''
    headers:
      Accept:
      - application/json
      Accept-Encoding:
      - gzip, deflate
      CommandName:
      - network lb create
      Connection:
      - keep-alive
      Content-Length:
      - '1180'
      Content-Type:
      - application/json; charset=utf-8
      ParameterSetName:
      - -n -g
      User-Agent:
      - python/3.7.4 (Windows-10-10.0.18362-SP0) msrest/0.6.10 msrest_azure/0.6.2
        azure-mgmt-resource/4.0.0 Azure-SDK-For-Python AZURECLI/2.0.75
      accept-language:
      - en-US
    method: PUT
    uri: https://management.azure.com/subscriptions/00000000-0000-0000-0000-000000000000/resourcegroups/cli_test_load_balancer000001/providers/Microsoft.Resources/deployments/mock-deployment?api-version=2019-07-01
  response:
    body:
      string: '{"id":"/subscriptions/00000000-0000-0000-0000-000000000000/resourceGroups/cli_test_load_balancer000001/providers/Microsoft.Resources/deployments/lb_deploy_Fju0xERMh6hySoYhBJporLQ2nUuylcuc","name":"lb_deploy_Fju0xERMh6hySoYhBJporLQ2nUuylcuc","type":"Microsoft.Resources/deployments","properties":{"templateHash":"10158058381560284393","parameters":{},"mode":"Incremental","provisioningState":"Accepted","timestamp":"2019-10-24T07:15:33.2780198Z","duration":"PT1.3004351S","correlationId":"1251fd70-15bb-469f-8233-51b5476a54ce","providers":[{"namespace":"Microsoft.Network","resourceTypes":[{"resourceType":"publicIPAddresses","locations":["westus"]},{"resourceType":"loadBalancers","locations":["westus"]}]}],"dependencies":[{"dependsOn":[{"id":"/subscriptions/00000000-0000-0000-0000-000000000000/resourceGroups/cli_test_load_balancer000001/providers/Microsoft.Network/publicIPAddresses/PublicIPlb1","resourceType":"Microsoft.Network/publicIPAddresses","resourceName":"PublicIPlb1"}],"id":"/subscriptions/00000000-0000-0000-0000-000000000000/resourceGroups/cli_test_load_balancer000001/providers/Microsoft.Network/loadBalancers/lb1","resourceType":"Microsoft.Network/loadBalancers","resourceName":"lb1"}]}}'
    headers:
      azure-asyncoperation:
      - https://management.azure.com/subscriptions/00000000-0000-0000-0000-000000000000/resourcegroups/cli_test_load_balancer000001/providers/Microsoft.Resources/deployments/lb_deploy_Fju0xERMh6hySoYhBJporLQ2nUuylcuc/operationStatuses/08586297055535000371?api-version=2019-07-01
      cache-control:
      - no-cache
      content-length:
      - '1346'
      content-type:
      - application/json; charset=utf-8
      date:
      - Thu, 24 Oct 2019 07:15:34 GMT
      expires:
      - '-1'
      pragma:
      - no-cache
      strict-transport-security:
      - max-age=31536000; includeSubDomains
      x-content-type-options:
      - nosniff
      x-ms-ratelimit-remaining-subscription-writes:
      - '1192'
    status:
      code: 201
      message: Created
- request:
    body: null
    headers:
      Accept:
      - application/json
      Accept-Encoding:
      - gzip, deflate
      CommandName:
      - network lb create
      Connection:
      - keep-alive
      ParameterSetName:
      - -n -g
      User-Agent:
      - python/3.7.4 (Windows-10-10.0.18362-SP0) msrest/0.6.10 msrest_azure/0.6.2
        azure-mgmt-resource/4.0.0 Azure-SDK-For-Python AZURECLI/2.0.75
    method: GET
    uri: https://management.azure.com/subscriptions/00000000-0000-0000-0000-000000000000/resourcegroups/cli_test_load_balancer000001/providers/Microsoft.Resources/deployments/mock-deployment/operationStatuses/08586297055535000371?api-version=2019-07-01
  response:
    body:
      string: '{"status":"Succeeded"}'
    headers:
      cache-control:
      - no-cache
      content-length:
      - '22'
      content-type:
      - application/json; charset=utf-8
      date:
      - Thu, 24 Oct 2019 07:16:05 GMT
      expires:
      - '-1'
      pragma:
      - no-cache
      strict-transport-security:
      - max-age=31536000; includeSubDomains
      vary:
      - Accept-Encoding
      x-content-type-options:
      - nosniff
    status:
      code: 200
      message: OK
- request:
    body: null
    headers:
      Accept:
      - application/json
      Accept-Encoding:
      - gzip, deflate
      CommandName:
      - network lb create
      Connection:
      - keep-alive
      ParameterSetName:
      - -n -g
      User-Agent:
      - python/3.7.4 (Windows-10-10.0.18362-SP0) msrest/0.6.10 msrest_azure/0.6.2
        azure-mgmt-resource/4.0.0 Azure-SDK-For-Python AZURECLI/2.0.75
    method: GET
    uri: https://management.azure.com/subscriptions/00000000-0000-0000-0000-000000000000/resourcegroups/cli_test_load_balancer000001/providers/Microsoft.Resources/deployments/mock-deployment?api-version=2019-07-01
  response:
    body:
      string: '{"id":"/subscriptions/00000000-0000-0000-0000-000000000000/resourceGroups/cli_test_load_balancer000001/providers/Microsoft.Resources/deployments/lb_deploy_Fju0xERMh6hySoYhBJporLQ2nUuylcuc","name":"lb_deploy_Fju0xERMh6hySoYhBJporLQ2nUuylcuc","type":"Microsoft.Resources/deployments","properties":{"templateHash":"10158058381560284393","parameters":{},"mode":"Incremental","provisioningState":"Succeeded","timestamp":"2019-10-24T07:16:04.0377835Z","duration":"PT32.0601988S","correlationId":"1251fd70-15bb-469f-8233-51b5476a54ce","providers":[{"namespace":"Microsoft.Network","resourceTypes":[{"resourceType":"publicIPAddresses","locations":["westus"]},{"resourceType":"loadBalancers","locations":["westus"]}]}],"dependencies":[{"dependsOn":[{"id":"/subscriptions/00000000-0000-0000-0000-000000000000/resourceGroups/cli_test_load_balancer000001/providers/Microsoft.Network/publicIPAddresses/PublicIPlb1","resourceType":"Microsoft.Network/publicIPAddresses","resourceName":"PublicIPlb1"}],"id":"/subscriptions/00000000-0000-0000-0000-000000000000/resourceGroups/cli_test_load_balancer000001/providers/Microsoft.Network/loadBalancers/lb1","resourceType":"Microsoft.Network/loadBalancers","resourceName":"lb1"}],"outputs":{"loadBalancer":{"type":"Object","value":{"provisioningState":"Succeeded","resourceGuid":"f3ce6654-68fe-43c8-92e0-8b732548eb80","frontendIPConfigurations":[{"name":"LoadBalancerFrontEnd","id":"/subscriptions/00000000-0000-0000-0000-000000000000/resourceGroups/cli_test_load_balancer000001/providers/Microsoft.Network/loadBalancers/lb1/frontendIPConfigurations/LoadBalancerFrontEnd","etag":"W/\"d195a258-4368-4dc1-90cd-269299400303\"","type":"Microsoft.Network/loadBalancers/frontendIPConfigurations","properties":{"provisioningState":"Succeeded","privateIPAllocationMethod":"Dynamic","publicIPAddress":{"id":"/subscriptions/00000000-0000-0000-0000-000000000000/resourceGroups/cli_test_load_balancer000001/providers/Microsoft.Network/publicIPAddresses/PublicIPlb1"},"privateIPAddressVersion":"IPv4"}}],"backendAddressPools":[{"name":"lb1bepool","id":"/subscriptions/00000000-0000-0000-0000-000000000000/resourceGroups/cli_test_load_balancer000001/providers/Microsoft.Network/loadBalancers/lb1/backendAddressPools/lb1bepool","etag":"W/\"d195a258-4368-4dc1-90cd-269299400303\"","properties":{"provisioningState":"Succeeded"},"type":"Microsoft.Network/loadBalancers/backendAddressPools"}],"loadBalancingRules":[],"probes":[],"inboundNatRules":[],"inboundNatPools":[]}}},"outputResources":[{"id":"/subscriptions/00000000-0000-0000-0000-000000000000/resourceGroups/cli_test_load_balancer000001/providers/Microsoft.Network/loadBalancers/lb1"},{"id":"/subscriptions/00000000-0000-0000-0000-000000000000/resourceGroups/cli_test_load_balancer000001/providers/Microsoft.Network/publicIPAddresses/PublicIPlb1"}]}}'
    headers:
      cache-control:
      - no-cache
      content-length:
      - '3192'
      content-type:
      - application/json; charset=utf-8
      date:
      - Thu, 24 Oct 2019 07:16:05 GMT
      expires:
      - '-1'
      pragma:
      - no-cache
      strict-transport-security:
      - max-age=31536000; includeSubDomains
      vary:
      - Accept-Encoding
      x-content-type-options:
      - nosniff
    status:
      code: 200
      message: OK
- request:
    body: null
    headers:
      Accept:
      - application/json
      Accept-Encoding:
      - gzip, deflate
      CommandName:
      - network lb create
      Connection:
      - keep-alive
      ParameterSetName:
      - -n -g --public-ip-address-allocation --tags
      User-Agent:
      - python/3.7.4 (Windows-10-10.0.18362-SP0) msrest/0.6.10 msrest_azure/0.6.2
        azure-mgmt-resource/4.0.0 Azure-SDK-For-Python AZURECLI/2.0.75
      accept-language:
      - en-US
    method: GET
    uri: https://management.azure.com/subscriptions/00000000-0000-0000-0000-000000000000/resourcegroups/cli_test_load_balancer000001?api-version=2019-07-01
  response:
    body:
      string: '{"id":"/subscriptions/00000000-0000-0000-0000-000000000000/resourceGroups/cli_test_load_balancer000001","name":"cli_test_load_balancer000001","type":"Microsoft.Resources/resourceGroups","location":"westus","tags":{"product":"azurecli","cause":"automation","date":"2019-10-24T07:15:25Z"},"properties":{"provisioningState":"Succeeded"}}'
    headers:
      cache-control:
      - no-cache
      content-length:
      - '428'
      content-type:
      - application/json; charset=utf-8
      date:
      - Thu, 24 Oct 2019 07:16:07 GMT
      expires:
      - '-1'
      pragma:
      - no-cache
      strict-transport-security:
      - max-age=31536000; includeSubDomains
      vary:
      - Accept-Encoding
      x-content-type-options:
      - nosniff
    status:
      code: 200
      message: OK
- request:
    body: null
    headers:
      Accept:
      - application/json
      Accept-Encoding:
      - gzip, deflate
      CommandName:
      - network lb create
      Connection:
      - keep-alive
      ParameterSetName:
      - -n -g --public-ip-address-allocation --tags
      User-Agent:
      - python/3.7.4 (Windows-10-10.0.18362-SP0) msrest/0.6.10 msrest_azure/0.6.2
        azure-mgmt-resource/4.0.0 Azure-SDK-For-Python AZURECLI/2.0.75
      accept-language:
      - en-US
    method: GET
    uri: https://management.azure.com/subscriptions/00000000-0000-0000-0000-000000000000/resources?$filter=resourceGroup%20eq%20%27cli_test_load_balancer000001%27%20and%20name%20eq%20%27None%27%20and%20resourceType%20eq%20%27Microsoft.Network%2FpublicIPAddresses%27&api-version=2019-07-01
  response:
    body:
      string: '{"value":[]}'
    headers:
      cache-control:
      - no-cache
      content-length:
      - '12'
      content-type:
      - application/json; charset=utf-8
      date:
      - Thu, 24 Oct 2019 07:16:08 GMT
      expires:
      - '-1'
      pragma:
      - no-cache
      strict-transport-security:
      - max-age=31536000; includeSubDomains
      vary:
      - Accept-Encoding
      x-content-type-options:
      - nosniff
    status:
      code: 200
      message: OK
- request:
    body: 'b''{"properties": {"template": {"$schema": "https://schema.management.azure.com/schemas/2015-01-01/deploymentTemplate.json#",
      "contentVersion": "1.0.0.0", "parameters": {}, "variables": {}, "resources":
      [{"apiVersion": "2019-09-01", "type": "Microsoft.Network/publicIPAddresses",
      "name": "PublicIPlb2", "location": "westus", "tags": {"foo": "doo"}, "dependsOn":
      [], "properties": {"publicIPAllocationMethod": "Static"}, "sku": {"name": "Basic"}},
      {"type": "Microsoft.Network/loadBalancers", "name": "lb2", "location": "westus",
      "tags": {"foo": "doo"}, "apiVersion": "2019-09-01", "dependsOn": ["Microsoft.Network/publicIpAddresses/PublicIPlb2"],
      "properties": {"backendAddressPools": [{"name": "lb2bepool"}], "frontendIPConfigurations":
      [{"name": "LoadBalancerFrontEnd", "properties": {"publicIPAddress": {"id": "/subscriptions/00000000-0000-0000-0000-000000000000/resourceGroups/cli_test_load_balancer000001/providers/Microsoft.Network/publicIPAddresses/PublicIPlb2"},
      "privateIPAddressVersion": "IPv4"}}]}, "sku": {"name": "Basic"}}], "outputs":
      {"loadBalancer": {"type": "object", "value": "[reference(\''lb2\'')]"}}}, "parameters":
      {}, "mode": "Incremental"}}'''
    headers:
      Accept:
      - application/json
      Accept-Encoding:
      - gzip, deflate
      CommandName:
      - network lb create
      Connection:
      - keep-alive
      Content-Length:
      - '1203'
      Content-Type:
      - application/json; charset=utf-8
      ParameterSetName:
      - -n -g --public-ip-address-allocation --tags
      User-Agent:
      - python/3.7.4 (Windows-10-10.0.18362-SP0) msrest/0.6.10 msrest_azure/0.6.2
        azure-mgmt-resource/4.0.0 Azure-SDK-For-Python AZURECLI/2.0.75
      accept-language:
      - en-US
    method: PUT
    uri: https://management.azure.com/subscriptions/00000000-0000-0000-0000-000000000000/resourcegroups/cli_test_load_balancer000001/providers/Microsoft.Resources/deployments/mock-deployment?api-version=2019-07-01
  response:
    body:
      string: '{"id":"/subscriptions/00000000-0000-0000-0000-000000000000/resourceGroups/cli_test_load_balancer000001/providers/Microsoft.Resources/deployments/lb_deploy_y8MMOUaAokQgbHPklu2yeX5Mep33gCxa","name":"lb_deploy_y8MMOUaAokQgbHPklu2yeX5Mep33gCxa","type":"Microsoft.Resources/deployments","properties":{"templateHash":"2283192575433264978","parameters":{},"mode":"Incremental","provisioningState":"Accepted","timestamp":"2019-10-24T07:16:12.3027227Z","duration":"PT2.4314109S","correlationId":"6d48c981-fa55-49cb-bb61-8968cd934177","providers":[{"namespace":"Microsoft.Network","resourceTypes":[{"resourceType":"publicIPAddresses","locations":["westus"]},{"resourceType":"loadBalancers","locations":["westus"]}]}],"dependencies":[{"dependsOn":[{"id":"/subscriptions/00000000-0000-0000-0000-000000000000/resourceGroups/cli_test_load_balancer000001/providers/Microsoft.Network/publicIPAddresses/PublicIPlb2","resourceType":"Microsoft.Network/publicIPAddresses","resourceName":"PublicIPlb2"}],"id":"/subscriptions/00000000-0000-0000-0000-000000000000/resourceGroups/cli_test_load_balancer000001/providers/Microsoft.Network/loadBalancers/lb2","resourceType":"Microsoft.Network/loadBalancers","resourceName":"lb2"}]}}'
    headers:
      azure-asyncoperation:
      - https://management.azure.com/subscriptions/00000000-0000-0000-0000-000000000000/resourcegroups/cli_test_load_balancer000001/providers/Microsoft.Resources/deployments/lb_deploy_y8MMOUaAokQgbHPklu2yeX5Mep33gCxa/operationStatuses/08586297055156065110?api-version=2019-07-01
      cache-control:
      - no-cache
      content-length:
      - '1346'
      content-type:
      - application/json; charset=utf-8
      date:
      - Thu, 24 Oct 2019 07:16:13 GMT
      expires:
      - '-1'
      pragma:
      - no-cache
      strict-transport-security:
      - max-age=31536000; includeSubDomains
      x-content-type-options:
      - nosniff
      x-ms-ratelimit-remaining-subscription-writes:
      - '1199'
    status:
      code: 201
      message: Created
- request:
    body: null
    headers:
      Accept:
      - application/json
      Accept-Encoding:
      - gzip, deflate
      CommandName:
      - network lb create
      Connection:
      - keep-alive
      ParameterSetName:
      - -n -g --public-ip-address-allocation --tags
      User-Agent:
      - python/3.7.4 (Windows-10-10.0.18362-SP0) msrest/0.6.10 msrest_azure/0.6.2
        azure-mgmt-resource/4.0.0 Azure-SDK-For-Python AZURECLI/2.0.75
    method: GET
    uri: https://management.azure.com/subscriptions/00000000-0000-0000-0000-000000000000/resourcegroups/cli_test_load_balancer000001/providers/Microsoft.Resources/deployments/mock-deployment/operationStatuses/08586297055156065110?api-version=2019-07-01
  response:
    body:
      string: '{"status":"Succeeded"}'
    headers:
      cache-control:
      - no-cache
      content-length:
      - '22'
      content-type:
      - application/json; charset=utf-8
      date:
      - Thu, 24 Oct 2019 07:16:44 GMT
      expires:
      - '-1'
      pragma:
      - no-cache
      strict-transport-security:
      - max-age=31536000; includeSubDomains
      vary:
      - Accept-Encoding
      x-content-type-options:
      - nosniff
    status:
      code: 200
      message: OK
- request:
    body: null
    headers:
      Accept:
      - application/json
      Accept-Encoding:
      - gzip, deflate
      CommandName:
      - network lb create
      Connection:
      - keep-alive
      ParameterSetName:
      - -n -g --public-ip-address-allocation --tags
      User-Agent:
      - python/3.7.4 (Windows-10-10.0.18362-SP0) msrest/0.6.10 msrest_azure/0.6.2
        azure-mgmt-resource/4.0.0 Azure-SDK-For-Python AZURECLI/2.0.75
    method: GET
    uri: https://management.azure.com/subscriptions/00000000-0000-0000-0000-000000000000/resourcegroups/cli_test_load_balancer000001/providers/Microsoft.Resources/deployments/mock-deployment?api-version=2019-07-01
  response:
    body:
      string: '{"id":"/subscriptions/00000000-0000-0000-0000-000000000000/resourceGroups/cli_test_load_balancer000001/providers/Microsoft.Resources/deployments/lb_deploy_y8MMOUaAokQgbHPklu2yeX5Mep33gCxa","name":"lb_deploy_y8MMOUaAokQgbHPklu2yeX5Mep33gCxa","type":"Microsoft.Resources/deployments","properties":{"templateHash":"2283192575433264978","parameters":{},"mode":"Incremental","provisioningState":"Succeeded","timestamp":"2019-10-24T07:16:42.5683344Z","duration":"PT32.6970226S","correlationId":"6d48c981-fa55-49cb-bb61-8968cd934177","providers":[{"namespace":"Microsoft.Network","resourceTypes":[{"resourceType":"publicIPAddresses","locations":["westus"]},{"resourceType":"loadBalancers","locations":["westus"]}]}],"dependencies":[{"dependsOn":[{"id":"/subscriptions/00000000-0000-0000-0000-000000000000/resourceGroups/cli_test_load_balancer000001/providers/Microsoft.Network/publicIPAddresses/PublicIPlb2","resourceType":"Microsoft.Network/publicIPAddresses","resourceName":"PublicIPlb2"}],"id":"/subscriptions/00000000-0000-0000-0000-000000000000/resourceGroups/cli_test_load_balancer000001/providers/Microsoft.Network/loadBalancers/lb2","resourceType":"Microsoft.Network/loadBalancers","resourceName":"lb2"}],"outputs":{"loadBalancer":{"type":"Object","value":{"provisioningState":"Succeeded","resourceGuid":"df95e939-5ea9-4f99-80c9-a0c0b1e27c9d","frontendIPConfigurations":[{"name":"LoadBalancerFrontEnd","id":"/subscriptions/00000000-0000-0000-0000-000000000000/resourceGroups/cli_test_load_balancer000001/providers/Microsoft.Network/loadBalancers/lb2/frontendIPConfigurations/LoadBalancerFrontEnd","etag":"W/\"89545f71-bb09-454a-9978-60d4fba323da\"","type":"Microsoft.Network/loadBalancers/frontendIPConfigurations","properties":{"provisioningState":"Succeeded","privateIPAllocationMethod":"Dynamic","publicIPAddress":{"id":"/subscriptions/00000000-0000-0000-0000-000000000000/resourceGroups/cli_test_load_balancer000001/providers/Microsoft.Network/publicIPAddresses/PublicIPlb2"},"privateIPAddressVersion":"IPv4"}}],"backendAddressPools":[{"name":"lb2bepool","id":"/subscriptions/00000000-0000-0000-0000-000000000000/resourceGroups/cli_test_load_balancer000001/providers/Microsoft.Network/loadBalancers/lb2/backendAddressPools/lb2bepool","etag":"W/\"89545f71-bb09-454a-9978-60d4fba323da\"","properties":{"provisioningState":"Succeeded"},"type":"Microsoft.Network/loadBalancers/backendAddressPools"}],"loadBalancingRules":[],"probes":[],"inboundNatRules":[],"inboundNatPools":[]}}},"outputResources":[{"id":"/subscriptions/00000000-0000-0000-0000-000000000000/resourceGroups/cli_test_load_balancer000001/providers/Microsoft.Network/loadBalancers/lb2"},{"id":"/subscriptions/00000000-0000-0000-0000-000000000000/resourceGroups/cli_test_load_balancer000001/providers/Microsoft.Network/publicIPAddresses/PublicIPlb2"}]}}'
    headers:
      cache-control:
      - no-cache
      content-length:
      - '3193'
      content-type:
      - application/json; charset=utf-8
      date:
      - Thu, 24 Oct 2019 07:16:44 GMT
      expires:
      - '-1'
      pragma:
      - no-cache
      strict-transport-security:
      - max-age=31536000; includeSubDomains
      vary:
      - Accept-Encoding
      x-content-type-options:
      - nosniff
    status:
      code: 200
      message: OK
- request:
    body: null
    headers:
      Accept:
      - application/json
      Accept-Encoding:
      - gzip, deflate
      CommandName:
      - network public-ip show
      Connection:
      - keep-alive
      ParameterSetName:
      - -g -n
      User-Agent:
      - python/3.7.4 (Windows-10-10.0.18362-SP0) msrest/0.6.10 msrest_azure/0.6.2
        azure-mgmt-network/7.0.0 Azure-SDK-For-Python AZURECLI/2.0.75
      accept-language:
      - en-US
    method: GET
    uri: https://management.azure.com/subscriptions/00000000-0000-0000-0000-000000000000/resourceGroups/cli_test_load_balancer000001/providers/Microsoft.Network/publicIPAddresses/PublicIPlb2?api-version=2019-09-01
  response:
    body:
      string: "{\r\n  \"name\": \"PublicIPlb2\",\r\n  \"id\": \"/subscriptions/00000000-0000-0000-0000-000000000000/resourceGroups/cli_test_load_balancer000001/providers/Microsoft.Network/publicIPAddresses/PublicIPlb2\",\r\n
        \ \"etag\": \"W/\\\"4a114f83-b6d9-4717-bef7-a1559deaa477\\\"\",\r\n  \"location\":
        \"westus\",\r\n  \"tags\": {\r\n    \"foo\": \"doo\"\r\n  },\r\n  \"properties\":
        {\r\n    \"provisioningState\": \"Succeeded\",\r\n    \"resourceGuid\": \"53b394c5-18e0-4518-a186-2c5d54e7cba0\",\r\n
        \   \"ipAddress\": \"13.91.231.129\",\r\n    \"publicIPAddressVersion\": \"IPv4\",\r\n
        \   \"publicIPAllocationMethod\": \"Static\",\r\n    \"idleTimeoutInMinutes\":
        4,\r\n    \"ipTags\": [],\r\n    \"ipConfiguration\": {\r\n      \"id\": \"/subscriptions/00000000-0000-0000-0000-000000000000/resourceGroups/cli_test_load_balancer000001/providers/Microsoft.Network/loadBalancers/lb2/frontendIPConfigurations/LoadBalancerFrontEnd\"\r\n
        \   }\r\n  },\r\n  \"type\": \"Microsoft.Network/publicIPAddresses\",\r\n
        \ \"sku\": {\r\n    \"name\": \"Basic\",\r\n    \"tier\": \"Regional\"\r\n
        \ }\r\n}"
    headers:
      cache-control:
      - no-cache
      content-length:
      - '1051'
      content-type:
      - application/json; charset=utf-8
      date:
      - Thu, 24 Oct 2019 07:16:46 GMT
      etag:
      - W/"4a114f83-b6d9-4717-bef7-a1559deaa477"
      expires:
      - '-1'
      pragma:
      - no-cache
      server:
      - Microsoft-HTTPAPI/2.0
      - Microsoft-HTTPAPI/2.0
      strict-transport-security:
      - max-age=31536000; includeSubDomains
      transfer-encoding:
      - chunked
      vary:
      - Accept-Encoding
      x-content-type-options:
      - nosniff
      x-ms-arm-service-request-id:
      - 76014cee-c894-444f-b0bf-b4a3021412b0
    status:
      code: 200
      message: OK
- request:
    body: null
    headers:
      Accept:
      - application/json
      Accept-Encoding:
      - gzip, deflate
      CommandName:
      - network vnet create
      Connection:
      - keep-alive
      ParameterSetName:
      - -n -g --subnet-name
      User-Agent:
      - python/3.7.4 (Windows-10-10.0.18362-SP0) msrest/0.6.10 msrest_azure/0.6.2
        azure-mgmt-resource/4.0.0 Azure-SDK-For-Python AZURECLI/2.0.75
      accept-language:
      - en-US
    method: GET
    uri: https://management.azure.com/subscriptions/00000000-0000-0000-0000-000000000000/resourcegroups/cli_test_load_balancer000001?api-version=2019-07-01
  response:
    body:
      string: '{"id":"/subscriptions/00000000-0000-0000-0000-000000000000/resourceGroups/cli_test_load_balancer000001","name":"cli_test_load_balancer000001","type":"Microsoft.Resources/resourceGroups","location":"westus","tags":{"product":"azurecli","cause":"automation","date":"2019-10-24T07:15:25Z"},"properties":{"provisioningState":"Succeeded"}}'
    headers:
      cache-control:
      - no-cache
      content-length:
      - '428'
      content-type:
      - application/json; charset=utf-8
      date:
      - Thu, 24 Oct 2019 07:16:48 GMT
      expires:
      - '-1'
      pragma:
      - no-cache
      strict-transport-security:
      - max-age=31536000; includeSubDomains
      vary:
      - Accept-Encoding
      x-content-type-options:
      - nosniff
    status:
      code: 200
      message: OK
- request:
    body: '{"location": "westus", "tags": {}, "properties": {"addressSpace": {"addressPrefixes":
      ["10.0.0.0/16"]}, "dhcpOptions": {}, "subnets": [{"properties": {"addressPrefix":
      "10.0.0.0/24"}, "name": "default"}]}}'
    headers:
      Accept:
      - application/json
      Accept-Encoding:
      - gzip, deflate
      CommandName:
      - network vnet create
      Connection:
      - keep-alive
      Content-Length:
      - '205'
      Content-Type:
      - application/json; charset=utf-8
      ParameterSetName:
      - -n -g --subnet-name
      User-Agent:
      - python/3.7.4 (Windows-10-10.0.18362-SP0) msrest/0.6.10 msrest_azure/0.6.2
        azure-mgmt-network/7.0.0 Azure-SDK-For-Python AZURECLI/2.0.75
      accept-language:
      - en-US
    method: PUT
    uri: https://management.azure.com/subscriptions/00000000-0000-0000-0000-000000000000/resourceGroups/cli_test_load_balancer000001/providers/Microsoft.Network/virtualNetworks/mytestvnet?api-version=2019-09-01
  response:
    body:
      string: "{\r\n  \"name\": \"mytestvnet\",\r\n  \"id\": \"/subscriptions/00000000-0000-0000-0000-000000000000/resourceGroups/cli_test_load_balancer000001/providers/Microsoft.Network/virtualNetworks/mytestvnet\",\r\n
        \ \"etag\": \"W/\\\"fcdca5d1-c07c-4cc9-8ac0-648c24336e7c\\\"\",\r\n  \"type\":
        \"Microsoft.Network/virtualNetworks\",\r\n  \"location\": \"westus\",\r\n
        \ \"tags\": {},\r\n  \"properties\": {\r\n    \"provisioningState\": \"Updating\",\r\n
        \   \"resourceGuid\": \"631b417c-ed26-46d0-a165-04d9721ca102\",\r\n    \"addressSpace\":
        {\r\n      \"addressPrefixes\": [\r\n        \"10.0.0.0/16\"\r\n      ]\r\n
        \   },\r\n    \"dhcpOptions\": {\r\n      \"dnsServers\": []\r\n    },\r\n
        \   \"subnets\": [\r\n      {\r\n        \"name\": \"default\",\r\n        \"id\":
        \"/subscriptions/00000000-0000-0000-0000-000000000000/resourceGroups/cli_test_load_balancer000001/providers/Microsoft.Network/virtualNetworks/mytestvnet/subnets/default\",\r\n
        \       \"etag\": \"W/\\\"fcdca5d1-c07c-4cc9-8ac0-648c24336e7c\\\"\",\r\n
        \       \"properties\": {\r\n          \"provisioningState\": \"Updating\",\r\n
        \         \"addressPrefix\": \"10.0.0.0/24\",\r\n          \"delegations\":
        [],\r\n          \"privateEndpointNetworkPolicies\": \"Enabled\",\r\n          \"privateLinkServiceNetworkPolicies\":
        \"Enabled\"\r\n        },\r\n        \"type\": \"Microsoft.Network/virtualNetworks/subnets\"\r\n
        \     }\r\n    ],\r\n    \"virtualNetworkPeerings\": [],\r\n    \"enableDdosProtection\":
        false,\r\n    \"enableVmProtection\": false\r\n  }\r\n}"
    headers:
      azure-asyncoperation:
      - https://management.azure.com/subscriptions/00000000-0000-0000-0000-000000000000/providers/Microsoft.Network/locations/westus/operations/6a735ca2-b294-47b8-81cc-37be6746e124?api-version=2019-09-01
      cache-control:
      - no-cache
      content-length:
      - '1452'
      content-type:
      - application/json; charset=utf-8
      date:
      - Thu, 24 Oct 2019 07:16:51 GMT
      expires:
      - '-1'
      pragma:
      - no-cache
      server:
      - Microsoft-HTTPAPI/2.0
      - Microsoft-HTTPAPI/2.0
      strict-transport-security:
      - max-age=31536000; includeSubDomains
      x-content-type-options:
      - nosniff
      x-ms-arm-service-request-id:
      - 550c7389-fec9-44c1-9975-2c08c29a8636
      x-ms-ratelimit-remaining-subscription-writes:
      - '1187'
    status:
      code: 201
      message: Created
- request:
    body: null
    headers:
      Accept:
      - application/json
      Accept-Encoding:
      - gzip, deflate
      CommandName:
      - network vnet create
      Connection:
      - keep-alive
      ParameterSetName:
      - -n -g --subnet-name
      User-Agent:
      - python/3.7.4 (Windows-10-10.0.18362-SP0) msrest/0.6.10 msrest_azure/0.6.2
        azure-mgmt-network/7.0.0 Azure-SDK-For-Python AZURECLI/2.0.75
    method: GET
    uri: https://management.azure.com/subscriptions/00000000-0000-0000-0000-000000000000/providers/Microsoft.Network/locations/westus/operations/6a735ca2-b294-47b8-81cc-37be6746e124?api-version=2019-09-01
  response:
    body:
      string: "{\r\n  \"status\": \"Succeeded\"\r\n}"
    headers:
      cache-control:
      - no-cache
      content-length:
      - '29'
      content-type:
      - application/json; charset=utf-8
      date:
      - Thu, 24 Oct 2019 07:16:55 GMT
      expires:
      - '-1'
      pragma:
      - no-cache
      server:
      - Microsoft-HTTPAPI/2.0
      - Microsoft-HTTPAPI/2.0
      strict-transport-security:
      - max-age=31536000; includeSubDomains
      transfer-encoding:
      - chunked
      vary:
      - Accept-Encoding
      x-content-type-options:
      - nosniff
      x-ms-arm-service-request-id:
      - b4b40728-99de-4dff-bba1-3aa25bc0a1e9
    status:
      code: 200
      message: OK
- request:
    body: null
    headers:
      Accept:
      - application/json
      Accept-Encoding:
      - gzip, deflate
      CommandName:
      - network vnet create
      Connection:
      - keep-alive
      ParameterSetName:
      - -n -g --subnet-name
      User-Agent:
      - python/3.7.4 (Windows-10-10.0.18362-SP0) msrest/0.6.10 msrest_azure/0.6.2
        azure-mgmt-network/7.0.0 Azure-SDK-For-Python AZURECLI/2.0.75
    method: GET
    uri: https://management.azure.com/subscriptions/00000000-0000-0000-0000-000000000000/resourceGroups/cli_test_load_balancer000001/providers/Microsoft.Network/virtualNetworks/mytestvnet?api-version=2019-09-01
  response:
    body:
      string: "{\r\n  \"name\": \"mytestvnet\",\r\n  \"id\": \"/subscriptions/00000000-0000-0000-0000-000000000000/resourceGroups/cli_test_load_balancer000001/providers/Microsoft.Network/virtualNetworks/mytestvnet\",\r\n
        \ \"etag\": \"W/\\\"51843cbf-2e4b-4edc-8bc3-35ea0e680d7f\\\"\",\r\n  \"type\":
        \"Microsoft.Network/virtualNetworks\",\r\n  \"location\": \"westus\",\r\n
        \ \"tags\": {},\r\n  \"properties\": {\r\n    \"provisioningState\": \"Succeeded\",\r\n
        \   \"resourceGuid\": \"631b417c-ed26-46d0-a165-04d9721ca102\",\r\n    \"addressSpace\":
        {\r\n      \"addressPrefixes\": [\r\n        \"10.0.0.0/16\"\r\n      ]\r\n
        \   },\r\n    \"dhcpOptions\": {\r\n      \"dnsServers\": []\r\n    },\r\n
        \   \"subnets\": [\r\n      {\r\n        \"name\": \"default\",\r\n        \"id\":
        \"/subscriptions/00000000-0000-0000-0000-000000000000/resourceGroups/cli_test_load_balancer000001/providers/Microsoft.Network/virtualNetworks/mytestvnet/subnets/default\",\r\n
        \       \"etag\": \"W/\\\"51843cbf-2e4b-4edc-8bc3-35ea0e680d7f\\\"\",\r\n
        \       \"properties\": {\r\n          \"provisioningState\": \"Succeeded\",\r\n
        \         \"addressPrefix\": \"10.0.0.0/24\",\r\n          \"delegations\":
        [],\r\n          \"privateEndpointNetworkPolicies\": \"Enabled\",\r\n          \"privateLinkServiceNetworkPolicies\":
        \"Enabled\"\r\n        },\r\n        \"type\": \"Microsoft.Network/virtualNetworks/subnets\"\r\n
        \     }\r\n    ],\r\n    \"virtualNetworkPeerings\": [],\r\n    \"enableDdosProtection\":
        false,\r\n    \"enableVmProtection\": false\r\n  }\r\n}"
    headers:
      cache-control:
      - no-cache
      content-length:
      - '1454'
      content-type:
      - application/json; charset=utf-8
      date:
      - Thu, 24 Oct 2019 07:16:55 GMT
      etag:
      - W/"51843cbf-2e4b-4edc-8bc3-35ea0e680d7f"
      expires:
      - '-1'
      pragma:
      - no-cache
      server:
      - Microsoft-HTTPAPI/2.0
      - Microsoft-HTTPAPI/2.0
      strict-transport-security:
      - max-age=31536000; includeSubDomains
      transfer-encoding:
      - chunked
      vary:
      - Accept-Encoding
      x-content-type-options:
      - nosniff
      x-ms-arm-service-request-id:
      - 45f36273-640b-423c-a622-ffd0b7a118e1
    status:
      code: 200
      message: OK
- request:
    body: null
    headers:
      Accept:
      - application/json
      Accept-Encoding:
      - gzip, deflate
      CommandName:
      - network lb create
      Connection:
      - keep-alive
      ParameterSetName:
      - -n -g --subnet --private-ip-address
      User-Agent:
      - python/3.7.4 (Windows-10-10.0.18362-SP0) msrest/0.6.10 msrest_azure/0.6.2
        azure-mgmt-resource/4.0.0 Azure-SDK-For-Python AZURECLI/2.0.75
      accept-language:
      - en-US
    method: GET
    uri: https://management.azure.com/subscriptions/00000000-0000-0000-0000-000000000000/resourcegroups/cli_test_load_balancer000001?api-version=2019-07-01
  response:
    body:
      string: '{"id":"/subscriptions/00000000-0000-0000-0000-000000000000/resourceGroups/cli_test_load_balancer000001","name":"cli_test_load_balancer000001","type":"Microsoft.Resources/resourceGroups","location":"westus","tags":{"product":"azurecli","cause":"automation","date":"2019-10-24T07:15:25Z"},"properties":{"provisioningState":"Succeeded"}}'
    headers:
      cache-control:
      - no-cache
      content-length:
      - '428'
      content-type:
      - application/json; charset=utf-8
      date:
      - Thu, 24 Oct 2019 07:16:57 GMT
      expires:
      - '-1'
      pragma:
      - no-cache
      strict-transport-security:
      - max-age=31536000; includeSubDomains
      vary:
      - Accept-Encoding
      x-content-type-options:
      - nosniff
    status:
      code: 200
      message: OK
- request:
    body: null
    headers:
      Accept:
      - application/json
      Accept-Encoding:
      - gzip, deflate
      CommandName:
      - network lb create
      Connection:
      - keep-alive
      ParameterSetName:
      - -n -g --subnet --private-ip-address
      User-Agent:
      - python/3.7.4 (Windows-10-10.0.18362-SP0) msrest/0.6.10 msrest_azure/0.6.2
        azure-mgmt-resource/4.0.0 Azure-SDK-For-Python AZURECLI/2.0.75
      accept-language:
      - en-US
    method: GET
    uri: https://management.azure.com/subscriptions/00000000-0000-0000-0000-000000000000/resources?$filter=resourceGroup%20eq%20%27cli_test_load_balancer000001%27%20and%20name%20eq%20%27mytestvnet%27%20and%20resourceType%20eq%20%27Microsoft.Network%2FvirtualNetworks%27&api-version=2019-07-01
  response:
    body:
      string: '{"value":[{"id":"/subscriptions/00000000-0000-0000-0000-000000000000/resourceGroups/cli_test_load_balancer000001/providers/Microsoft.Network/virtualNetworks/mytestvnet","name":"mytestvnet","type":"Microsoft.Network/virtualNetworks","location":"westus","tags":{}}]}'
    headers:
      cache-control:
      - no-cache
      content-length:
      - '311'
      content-type:
      - application/json; charset=utf-8
      date:
      - Thu, 24 Oct 2019 07:16:57 GMT
      expires:
      - '-1'
      pragma:
      - no-cache
      strict-transport-security:
      - max-age=31536000; includeSubDomains
      vary:
      - Accept-Encoding
      x-content-type-options:
      - nosniff
    status:
      code: 200
      message: OK
- request:
    body: 'b''{"properties": {"template": {"$schema": "https://schema.management.azure.com/schemas/2015-01-01/deploymentTemplate.json#",
      "contentVersion": "1.0.0.0", "parameters": {}, "variables": {}, "resources":
      [{"type": "Microsoft.Network/loadBalancers", "name": "lb3", "location": "westus",
      "tags": {}, "apiVersion": "2019-09-01", "dependsOn": [], "properties": {"backendAddressPools":
      [{"name": "lb3bepool"}], "frontendIPConfigurations": [{"name": "LoadBalancerFrontEnd",
      "properties": {"privateIPAllocationMethod": "Static", "privateIPAddress": "10.0.0.15",
      "subnet": {"id": "/subscriptions/00000000-0000-0000-0000-000000000000/resourceGroups/cli_test_load_balancer000001/providers/Microsoft.Network/virtualNetworks/mytestvnet/subnets/default"},
      "privateIPAddressVersion": "IPv4"}}]}, "sku": {"name": "Basic"}}], "outputs":
      {"loadBalancer": {"type": "object", "value": "[reference(\''lb3\'')]"}}}, "parameters":
      {}, "mode": "Incremental"}}'''
    headers:
      Accept:
      - application/json
      Accept-Encoding:
      - gzip, deflate
      CommandName:
      - network lb create
      Connection:
      - keep-alive
      Content-Length:
      - '975'
      Content-Type:
      - application/json; charset=utf-8
      ParameterSetName:
      - -n -g --subnet --private-ip-address
      User-Agent:
      - python/3.7.4 (Windows-10-10.0.18362-SP0) msrest/0.6.10 msrest_azure/0.6.2
        azure-mgmt-resource/4.0.0 Azure-SDK-For-Python AZURECLI/2.0.75
      accept-language:
      - en-US
    method: PUT
    uri: https://management.azure.com/subscriptions/00000000-0000-0000-0000-000000000000/resourcegroups/cli_test_load_balancer000001/providers/Microsoft.Resources/deployments/mock-deployment?api-version=2019-07-01
  response:
    body:
      string: '{"id":"/subscriptions/00000000-0000-0000-0000-000000000000/resourceGroups/cli_test_load_balancer000001/providers/Microsoft.Resources/deployments/lb_deploy_S49yM6hnbLhxDpE4DrDcpsX3GEdxh99s","name":"lb_deploy_S49yM6hnbLhxDpE4DrDcpsX3GEdxh99s","type":"Microsoft.Resources/deployments","properties":{"templateHash":"7541641363494701762","parameters":{},"mode":"Incremental","provisioningState":"Accepted","timestamp":"2019-10-24T07:17:02.5841388Z","duration":"PT2.2853997S","correlationId":"c25d9e04-f36d-4717-a555-7c9442743249","providers":[{"namespace":"Microsoft.Network","resourceTypes":[{"resourceType":"loadBalancers","locations":["westus"]}]}],"dependencies":[]}}'
    headers:
      azure-asyncoperation:
      - https://management.azure.com/subscriptions/00000000-0000-0000-0000-000000000000/resourcegroups/cli_test_load_balancer000001/providers/Microsoft.Resources/deployments/lb_deploy_S49yM6hnbLhxDpE4DrDcpsX3GEdxh99s/operationStatuses/08586297054651788753?api-version=2019-07-01
      cache-control:
      - no-cache
      content-length:
      - '713'
      content-type:
      - application/json; charset=utf-8
      date:
      - Thu, 24 Oct 2019 07:17:02 GMT
      expires:
      - '-1'
      pragma:
      - no-cache
      strict-transport-security:
      - max-age=31536000; includeSubDomains
      x-content-type-options:
      - nosniff
      x-ms-ratelimit-remaining-subscription-writes:
      - '1192'
    status:
      code: 201
      message: Created
- request:
    body: null
    headers:
      Accept:
      - application/json
      Accept-Encoding:
      - gzip, deflate
      CommandName:
      - network lb create
      Connection:
      - keep-alive
      ParameterSetName:
      - -n -g --subnet --private-ip-address
      User-Agent:
      - python/3.7.4 (Windows-10-10.0.18362-SP0) msrest/0.6.10 msrest_azure/0.6.2
        azure-mgmt-resource/4.0.0 Azure-SDK-For-Python AZURECLI/2.0.75
    method: GET
    uri: https://management.azure.com/subscriptions/00000000-0000-0000-0000-000000000000/resourcegroups/cli_test_load_balancer000001/providers/Microsoft.Resources/deployments/mock-deployment/operationStatuses/08586297054651788753?api-version=2019-07-01
  response:
    body:
      string: '{"status":"Succeeded"}'
    headers:
      cache-control:
      - no-cache
      content-length:
      - '22'
      content-type:
      - application/json; charset=utf-8
      date:
      - Thu, 24 Oct 2019 07:17:34 GMT
      expires:
      - '-1'
      pragma:
      - no-cache
      strict-transport-security:
      - max-age=31536000; includeSubDomains
      vary:
      - Accept-Encoding
      x-content-type-options:
      - nosniff
    status:
      code: 200
      message: OK
- request:
    body: null
    headers:
      Accept:
      - application/json
      Accept-Encoding:
      - gzip, deflate
      CommandName:
      - network lb create
      Connection:
      - keep-alive
      ParameterSetName:
      - -n -g --subnet --private-ip-address
      User-Agent:
      - python/3.7.4 (Windows-10-10.0.18362-SP0) msrest/0.6.10 msrest_azure/0.6.2
        azure-mgmt-resource/4.0.0 Azure-SDK-For-Python AZURECLI/2.0.75
    method: GET
    uri: https://management.azure.com/subscriptions/00000000-0000-0000-0000-000000000000/resourcegroups/cli_test_load_balancer000001/providers/Microsoft.Resources/deployments/mock-deployment?api-version=2019-07-01
  response:
    body:
      string: '{"id":"/subscriptions/00000000-0000-0000-0000-000000000000/resourceGroups/cli_test_load_balancer000001/providers/Microsoft.Resources/deployments/lb_deploy_S49yM6hnbLhxDpE4DrDcpsX3GEdxh99s","name":"lb_deploy_S49yM6hnbLhxDpE4DrDcpsX3GEdxh99s","type":"Microsoft.Resources/deployments","properties":{"templateHash":"7541641363494701762","parameters":{},"mode":"Incremental","provisioningState":"Succeeded","timestamp":"2019-10-24T07:17:27.7316448Z","duration":"PT27.4329057S","correlationId":"c25d9e04-f36d-4717-a555-7c9442743249","providers":[{"namespace":"Microsoft.Network","resourceTypes":[{"resourceType":"loadBalancers","locations":["westus"]}]}],"dependencies":[],"outputs":{"loadBalancer":{"type":"Object","value":{"provisioningState":"Succeeded","resourceGuid":"0152eae6-7369-49da-b616-65ebee83e4c1","frontendIPConfigurations":[{"name":"LoadBalancerFrontEnd","id":"/subscriptions/00000000-0000-0000-0000-000000000000/resourceGroups/cli_test_load_balancer000001/providers/Microsoft.Network/loadBalancers/lb3/frontendIPConfigurations/LoadBalancerFrontEnd","etag":"W/\"57f15cac-f30f-47cd-bade-233a4702b3dc\"","type":"Microsoft.Network/loadBalancers/frontendIPConfigurations","properties":{"provisioningState":"Succeeded","privateIPAddress":"10.0.0.15","privateIPAllocationMethod":"Static","subnet":{"id":"/subscriptions/00000000-0000-0000-0000-000000000000/resourceGroups/cli_test_load_balancer000001/providers/Microsoft.Network/virtualNetworks/mytestvnet/subnets/default"},"privateIPAddressVersion":"IPv4"}}],"backendAddressPools":[{"name":"lb3bepool","id":"/subscriptions/00000000-0000-0000-0000-000000000000/resourceGroups/cli_test_load_balancer000001/providers/Microsoft.Network/loadBalancers/lb3/backendAddressPools/lb3bepool","etag":"W/\"57f15cac-f30f-47cd-bade-233a4702b3dc\"","properties":{"provisioningState":"Succeeded"},"type":"Microsoft.Network/loadBalancers/backendAddressPools"}],"loadBalancingRules":[],"probes":[],"inboundNatRules":[],"inboundNatPools":[]}}},"outputResources":[{"id":"/subscriptions/00000000-0000-0000-0000-000000000000/resourceGroups/cli_test_load_balancer000001/providers/Microsoft.Network/loadBalancers/lb3"}]}}'
    headers:
      cache-control:
      - no-cache
      content-length:
      - '2384'
      content-type:
      - application/json; charset=utf-8
      date:
      - Thu, 24 Oct 2019 07:17:34 GMT
      expires:
      - '-1'
      pragma:
      - no-cache
      strict-transport-security:
      - max-age=31536000; includeSubDomains
      vary:
      - Accept-Encoding
      x-content-type-options:
      - nosniff
    status:
      code: 200
      message: OK
- request:
    body: null
    headers:
      Accept:
      - application/json
      Accept-Encoding:
      - gzip, deflate
      CommandName:
      - network public-ip create
      Connection:
      - keep-alive
      ParameterSetName:
      - -n -g
      User-Agent:
      - python/3.7.4 (Windows-10-10.0.18362-SP0) msrest/0.6.10 msrest_azure/0.6.2
        azure-mgmt-resource/4.0.0 Azure-SDK-For-Python AZURECLI/2.0.75
      accept-language:
      - en-US
    method: GET
    uri: https://management.azure.com/subscriptions/00000000-0000-0000-0000-000000000000/resourcegroups/cli_test_load_balancer000001?api-version=2019-07-01
  response:
    body:
      string: '{"id":"/subscriptions/00000000-0000-0000-0000-000000000000/resourceGroups/cli_test_load_balancer000001","name":"cli_test_load_balancer000001","type":"Microsoft.Resources/resourceGroups","location":"westus","tags":{"product":"azurecli","cause":"automation","date":"2019-10-24T07:15:25Z"},"properties":{"provisioningState":"Succeeded"}}'
    headers:
      cache-control:
      - no-cache
      content-length:
      - '428'
      content-type:
      - application/json; charset=utf-8
      date:
      - Thu, 24 Oct 2019 07:17:36 GMT
      expires:
      - '-1'
      pragma:
      - no-cache
      strict-transport-security:
      - max-age=31536000; includeSubDomains
      vary:
      - Accept-Encoding
      x-content-type-options:
      - nosniff
    status:
      code: 200
      message: OK
- request:
    body: '{"location": "westus", "properties": {"publicIPAllocationMethod": "Dynamic",
      "publicIPAddressVersion": "IPv4", "idleTimeoutInMinutes": 4}}'
    headers:
      Accept:
      - application/json
      Accept-Encoding:
      - gzip, deflate
      CommandName:
      - network public-ip create
      Connection:
      - keep-alive
      Content-Length:
      - '138'
      Content-Type:
      - application/json; charset=utf-8
      ParameterSetName:
      - -n -g
      User-Agent:
      - python/3.7.4 (Windows-10-10.0.18362-SP0) msrest/0.6.10 msrest_azure/0.6.2
        azure-mgmt-network/7.0.0 Azure-SDK-For-Python AZURECLI/2.0.75
      accept-language:
      - en-US
    method: PUT
    uri: https://management.azure.com/subscriptions/00000000-0000-0000-0000-000000000000/resourceGroups/cli_test_load_balancer000001/providers/Microsoft.Network/publicIPAddresses/publicip4?api-version=2019-09-01
  response:
    body:
      string: "{\r\n  \"name\": \"publicip4\",\r\n  \"id\": \"/subscriptions/00000000-0000-0000-0000-000000000000/resourceGroups/cli_test_load_balancer000001/providers/Microsoft.Network/publicIPAddresses/publicip4\",\r\n
        \ \"etag\": \"W/\\\"bb267ad5-d6c8-4061-9a38-ba9f03df3161\\\"\",\r\n  \"location\":
        \"westus\",\r\n  \"properties\": {\r\n    \"provisioningState\": \"Updating\",\r\n
        \   \"resourceGuid\": \"f33142e9-da02-41b2-ba19-484049ce03d9\",\r\n    \"publicIPAddressVersion\":
        \"IPv4\",\r\n    \"publicIPAllocationMethod\": \"Dynamic\",\r\n    \"idleTimeoutInMinutes\":
        4,\r\n    \"ipTags\": []\r\n  },\r\n  \"type\": \"Microsoft.Network/publicIPAddresses\",\r\n
        \ \"sku\": {\r\n    \"name\": \"Basic\",\r\n    \"tier\": \"Regional\"\r\n
        \ }\r\n}"
    headers:
      azure-asyncoperation:
      - https://management.azure.com/subscriptions/00000000-0000-0000-0000-000000000000/providers/Microsoft.Network/locations/westus/operations/50a635f6-1574-40db-a383-9f5518a7d00f?api-version=2019-09-01
      cache-control:
      - no-cache
      content-length:
      - '691'
      content-type:
      - application/json; charset=utf-8
      date:
      - Thu, 24 Oct 2019 07:17:38 GMT
      expires:
      - '-1'
      pragma:
      - no-cache
      server:
      - Microsoft-HTTPAPI/2.0
      - Microsoft-HTTPAPI/2.0
      strict-transport-security:
      - max-age=31536000; includeSubDomains
      x-content-type-options:
      - nosniff
      x-ms-arm-service-request-id:
      - 7d3ee289-8a26-4616-a4e7-11dc2445627a
      x-ms-ratelimit-remaining-subscription-writes:
      - '1193'
    status:
      code: 201
      message: Created
- request:
    body: null
    headers:
      Accept:
      - application/json
      Accept-Encoding:
      - gzip, deflate
      CommandName:
      - network public-ip create
      Connection:
      - keep-alive
      ParameterSetName:
      - -n -g
      User-Agent:
      - python/3.7.4 (Windows-10-10.0.18362-SP0) msrest/0.6.10 msrest_azure/0.6.2
        azure-mgmt-network/7.0.0 Azure-SDK-For-Python AZURECLI/2.0.75
    method: GET
    uri: https://management.azure.com/subscriptions/00000000-0000-0000-0000-000000000000/providers/Microsoft.Network/locations/westus/operations/50a635f6-1574-40db-a383-9f5518a7d00f?api-version=2019-09-01
  response:
    body:
      string: "{\r\n  \"status\": \"Succeeded\"\r\n}"
    headers:
      cache-control:
      - no-cache
      content-length:
      - '29'
      content-type:
      - application/json; charset=utf-8
      date:
      - Thu, 24 Oct 2019 07:17:41 GMT
      expires:
      - '-1'
      pragma:
      - no-cache
      server:
      - Microsoft-HTTPAPI/2.0
      - Microsoft-HTTPAPI/2.0
      strict-transport-security:
      - max-age=31536000; includeSubDomains
      transfer-encoding:
      - chunked
      vary:
      - Accept-Encoding
      x-content-type-options:
      - nosniff
      x-ms-arm-service-request-id:
      - f0e16b1e-118f-431a-b0cd-0558d4d1a98a
    status:
      code: 200
      message: OK
- request:
    body: null
    headers:
      Accept:
      - application/json
      Accept-Encoding:
      - gzip, deflate
      CommandName:
      - network public-ip create
      Connection:
      - keep-alive
      ParameterSetName:
      - -n -g
      User-Agent:
      - python/3.7.4 (Windows-10-10.0.18362-SP0) msrest/0.6.10 msrest_azure/0.6.2
        azure-mgmt-network/7.0.0 Azure-SDK-For-Python AZURECLI/2.0.75
    method: GET
    uri: https://management.azure.com/subscriptions/00000000-0000-0000-0000-000000000000/resourceGroups/cli_test_load_balancer000001/providers/Microsoft.Network/publicIPAddresses/publicip4?api-version=2019-09-01
  response:
    body:
      string: "{\r\n  \"name\": \"publicip4\",\r\n  \"id\": \"/subscriptions/00000000-0000-0000-0000-000000000000/resourceGroups/cli_test_load_balancer000001/providers/Microsoft.Network/publicIPAddresses/publicip4\",\r\n
        \ \"etag\": \"W/\\\"47238e45-3cfa-4844-a8b3-4bec7ba368e4\\\"\",\r\n  \"location\":
        \"westus\",\r\n  \"properties\": {\r\n    \"provisioningState\": \"Succeeded\",\r\n
        \   \"resourceGuid\": \"f33142e9-da02-41b2-ba19-484049ce03d9\",\r\n    \"publicIPAddressVersion\":
        \"IPv4\",\r\n    \"publicIPAllocationMethod\": \"Dynamic\",\r\n    \"idleTimeoutInMinutes\":
        4,\r\n    \"ipTags\": []\r\n  },\r\n  \"type\": \"Microsoft.Network/publicIPAddresses\",\r\n
        \ \"sku\": {\r\n    \"name\": \"Basic\",\r\n    \"tier\": \"Regional\"\r\n
        \ }\r\n}"
    headers:
      cache-control:
      - no-cache
      content-length:
      - '692'
      content-type:
      - application/json; charset=utf-8
      date:
      - Thu, 24 Oct 2019 07:17:41 GMT
      etag:
      - W/"47238e45-3cfa-4844-a8b3-4bec7ba368e4"
      expires:
      - '-1'
      pragma:
      - no-cache
      server:
      - Microsoft-HTTPAPI/2.0
      - Microsoft-HTTPAPI/2.0
      strict-transport-security:
      - max-age=31536000; includeSubDomains
      transfer-encoding:
      - chunked
      vary:
      - Accept-Encoding
      x-content-type-options:
      - nosniff
      x-ms-arm-service-request-id:
      - fbf12802-eeb3-4187-b89c-bb03e5328dee
    status:
      code: 200
      message: OK
- request:
    body: null
    headers:
      Accept:
      - application/json
      Accept-Encoding:
      - gzip, deflate
      CommandName:
      - network lb create
      Connection:
      - keep-alive
      ParameterSetName:
      - -n -g --public-ip-address
      User-Agent:
      - python/3.7.4 (Windows-10-10.0.18362-SP0) msrest/0.6.10 msrest_azure/0.6.2
        azure-mgmt-resource/4.0.0 Azure-SDK-For-Python AZURECLI/2.0.75
      accept-language:
      - en-US
    method: GET
    uri: https://management.azure.com/subscriptions/00000000-0000-0000-0000-000000000000/resourcegroups/cli_test_load_balancer000001?api-version=2019-07-01
  response:
    body:
      string: '{"id":"/subscriptions/00000000-0000-0000-0000-000000000000/resourceGroups/cli_test_load_balancer000001","name":"cli_test_load_balancer000001","type":"Microsoft.Resources/resourceGroups","location":"westus","tags":{"product":"azurecli","cause":"automation","date":"2019-10-24T07:15:25Z"},"properties":{"provisioningState":"Succeeded"}}'
    headers:
      cache-control:
      - no-cache
      content-length:
      - '428'
      content-type:
      - application/json; charset=utf-8
      date:
      - Thu, 24 Oct 2019 07:17:42 GMT
      expires:
      - '-1'
      pragma:
      - no-cache
      strict-transport-security:
      - max-age=31536000; includeSubDomains
      vary:
      - Accept-Encoding
      x-content-type-options:
      - nosniff
    status:
      code: 200
      message: OK
- request:
    body: null
    headers:
      Accept:
      - application/json
      Accept-Encoding:
      - gzip, deflate
      CommandName:
      - network lb create
      Connection:
      - keep-alive
      ParameterSetName:
      - -n -g --public-ip-address
      User-Agent:
      - python/3.7.4 (Windows-10-10.0.18362-SP0) msrest/0.6.10 msrest_azure/0.6.2
        azure-mgmt-resource/4.0.0 Azure-SDK-For-Python AZURECLI/2.0.75
      accept-language:
      - en-US
    method: GET
    uri: https://management.azure.com/subscriptions/00000000-0000-0000-0000-000000000000/resources?$filter=resourceGroup%20eq%20%27cli_test_load_balancer000001%27%20and%20name%20eq%20%27publicip4%27%20and%20resourceType%20eq%20%27Microsoft.Network%2FpublicIPAddresses%27&api-version=2019-07-01
  response:
    body:
      string: '{"value":[{"id":"/subscriptions/00000000-0000-0000-0000-000000000000/resourceGroups/cli_test_load_balancer000001/providers/Microsoft.Network/publicIPAddresses/publicip4","name":"publicip4","type":"Microsoft.Network/publicIPAddresses","sku":{"name":"Basic","tier":"Regional"},"location":"westus"}]}'
    headers:
      cache-control:
      - no-cache
      content-length:
      - '344'
      content-type:
      - application/json; charset=utf-8
      date:
      - Thu, 24 Oct 2019 07:17:43 GMT
      expires:
      - '-1'
      pragma:
      - no-cache
      strict-transport-security:
      - max-age=31536000; includeSubDomains
      vary:
      - Accept-Encoding
      x-content-type-options:
      - nosniff
    status:
      code: 200
      message: OK
- request:
    body: 'b''{"properties": {"template": {"$schema": "https://schema.management.azure.com/schemas/2015-01-01/deploymentTemplate.json#",
      "contentVersion": "1.0.0.0", "parameters": {}, "variables": {}, "resources":
      [{"type": "Microsoft.Network/loadBalancers", "name": "lb4", "location": "westus",
      "tags": {}, "apiVersion": "2019-09-01", "dependsOn": [], "properties": {"backendAddressPools":
      [{"name": "lb4bepool"}], "frontendIPConfigurations": [{"name": "LoadBalancerFrontEnd",
      "properties": {"publicIPAddress": {"id": "/subscriptions/00000000-0000-0000-0000-000000000000/resourceGroups/cli_test_load_balancer000001/providers/Microsoft.Network/publicIPAddresses/publicip4"},
      "privateIPAddressVersion": "IPv4"}}]}, "sku": {"name": "Basic"}}], "outputs":
      {"loadBalancer": {"type": "object", "value": "[reference(\''lb4\'')]"}}}, "parameters":
      {}, "mode": "Incremental"}}'''
    headers:
      Accept:
      - application/json
      Accept-Encoding:
      - gzip, deflate
      CommandName:
      - network lb create
      Connection:
      - keep-alive
      Content-Length:
      - '897'
      Content-Type:
      - application/json; charset=utf-8
      ParameterSetName:
      - -n -g --public-ip-address
      User-Agent:
      - python/3.7.4 (Windows-10-10.0.18362-SP0) msrest/0.6.10 msrest_azure/0.6.2
        azure-mgmt-resource/4.0.0 Azure-SDK-For-Python AZURECLI/2.0.75
      accept-language:
      - en-US
    method: PUT
    uri: https://management.azure.com/subscriptions/00000000-0000-0000-0000-000000000000/resourcegroups/cli_test_load_balancer000001/providers/Microsoft.Resources/deployments/mock-deployment?api-version=2019-07-01
  response:
    body:
      string: '{"id":"/subscriptions/00000000-0000-0000-0000-000000000000/resourceGroups/cli_test_load_balancer000001/providers/Microsoft.Resources/deployments/lb_deploy_jB5frbhE9d5VMCCaVLltezKGbvK4YO6i","name":"lb_deploy_jB5frbhE9d5VMCCaVLltezKGbvK4YO6i","type":"Microsoft.Resources/deployments","properties":{"templateHash":"6081713337277506375","parameters":{},"mode":"Incremental","provisioningState":"Accepted","timestamp":"2019-10-24T07:17:47.592156Z","duration":"PT2.1820412S","correlationId":"e9ea5b1b-35f7-423a-8974-ec3200748986","providers":[{"namespace":"Microsoft.Network","resourceTypes":[{"resourceType":"loadBalancers","locations":["westus"]}]}],"dependencies":[]}}'
    headers:
      azure-asyncoperation:
      - https://management.azure.com/subscriptions/00000000-0000-0000-0000-000000000000/resourcegroups/cli_test_load_balancer000001/providers/Microsoft.Resources/deployments/lb_deploy_jB5frbhE9d5VMCCaVLltezKGbvK4YO6i/operationStatuses/08586297054200675020?api-version=2019-07-01
      cache-control:
      - no-cache
      content-length:
<<<<<<< HEAD
      - '713'
=======
      - '712'
>>>>>>> 807faccc
      content-type:
      - application/json; charset=utf-8
      date:
      - Thu, 24 Oct 2019 07:17:48 GMT
      expires:
      - '-1'
      pragma:
      - no-cache
      strict-transport-security:
      - max-age=31536000; includeSubDomains
      x-content-type-options:
      - nosniff
      x-ms-ratelimit-remaining-subscription-writes:
      - '1192'
    status:
      code: 201
      message: Created
- request:
    body: null
    headers:
      Accept:
      - application/json
      Accept-Encoding:
      - gzip, deflate
      CommandName:
      - network lb create
      Connection:
      - keep-alive
      ParameterSetName:
      - -n -g --public-ip-address
      User-Agent:
      - python/3.7.4 (Windows-10-10.0.18362-SP0) msrest/0.6.10 msrest_azure/0.6.2
        azure-mgmt-resource/4.0.0 Azure-SDK-For-Python AZURECLI/2.0.75
    method: GET
    uri: https://management.azure.com/subscriptions/00000000-0000-0000-0000-000000000000/resourcegroups/cli_test_load_balancer000001/providers/Microsoft.Resources/deployments/mock-deployment/operationStatuses/08586297054200675020?api-version=2019-07-01
  response:
    body:
      string: '{"status":"Succeeded"}'
    headers:
      cache-control:
      - no-cache
      content-length:
      - '22'
      content-type:
      - application/json; charset=utf-8
      date:
      - Thu, 24 Oct 2019 07:18:18 GMT
      expires:
      - '-1'
      pragma:
      - no-cache
      strict-transport-security:
      - max-age=31536000; includeSubDomains
      vary:
      - Accept-Encoding
      x-content-type-options:
      - nosniff
    status:
      code: 200
      message: OK
- request:
    body: null
    headers:
      Accept:
      - application/json
      Accept-Encoding:
      - gzip, deflate
      CommandName:
      - network lb create
      Connection:
      - keep-alive
      ParameterSetName:
      - -n -g --public-ip-address
      User-Agent:
      - python/3.7.4 (Windows-10-10.0.18362-SP0) msrest/0.6.10 msrest_azure/0.6.2
        azure-mgmt-resource/4.0.0 Azure-SDK-For-Python AZURECLI/2.0.75
    method: GET
    uri: https://management.azure.com/subscriptions/00000000-0000-0000-0000-000000000000/resourcegroups/cli_test_load_balancer000001/providers/Microsoft.Resources/deployments/mock-deployment?api-version=2019-07-01
  response:
    body:
      string: '{"id":"/subscriptions/00000000-0000-0000-0000-000000000000/resourceGroups/cli_test_load_balancer000001/providers/Microsoft.Resources/deployments/lb_deploy_jB5frbhE9d5VMCCaVLltezKGbvK4YO6i","name":"lb_deploy_jB5frbhE9d5VMCCaVLltezKGbvK4YO6i","type":"Microsoft.Resources/deployments","properties":{"templateHash":"6081713337277506375","parameters":{},"mode":"Incremental","provisioningState":"Succeeded","timestamp":"2019-10-24T07:18:12.4465629Z","duration":"PT27.0364481S","correlationId":"e9ea5b1b-35f7-423a-8974-ec3200748986","providers":[{"namespace":"Microsoft.Network","resourceTypes":[{"resourceType":"loadBalancers","locations":["westus"]}]}],"dependencies":[],"outputs":{"loadBalancer":{"type":"Object","value":{"provisioningState":"Succeeded","resourceGuid":"0f351879-2882-439f-8159-c2502c9f8e02","frontendIPConfigurations":[{"name":"LoadBalancerFrontEnd","id":"/subscriptions/00000000-0000-0000-0000-000000000000/resourceGroups/cli_test_load_balancer000001/providers/Microsoft.Network/loadBalancers/lb4/frontendIPConfigurations/LoadBalancerFrontEnd","etag":"W/\"48de0402-781c-43ab-81e6-be16a91d172b\"","type":"Microsoft.Network/loadBalancers/frontendIPConfigurations","properties":{"provisioningState":"Succeeded","privateIPAllocationMethod":"Dynamic","publicIPAddress":{"id":"/subscriptions/00000000-0000-0000-0000-000000000000/resourceGroups/cli_test_load_balancer000001/providers/Microsoft.Network/publicIPAddresses/publicip4"},"privateIPAddressVersion":"IPv4"}}],"backendAddressPools":[{"name":"lb4bepool","id":"/subscriptions/00000000-0000-0000-0000-000000000000/resourceGroups/cli_test_load_balancer000001/providers/Microsoft.Network/loadBalancers/lb4/backendAddressPools/lb4bepool","etag":"W/\"48de0402-781c-43ab-81e6-be16a91d172b\"","properties":{"provisioningState":"Succeeded"},"type":"Microsoft.Network/loadBalancers/backendAddressPools"}],"loadBalancingRules":[],"probes":[],"inboundNatRules":[],"inboundNatPools":[]}}},"outputResources":[{"id":"/subscriptions/00000000-0000-0000-0000-000000000000/resourceGroups/cli_test_load_balancer000001/providers/Microsoft.Network/loadBalancers/lb4"}]}}'
    headers:
      cache-control:
      - no-cache
      content-length:
      - '2348'
      content-type:
      - application/json; charset=utf-8
      date:
      - Thu, 24 Oct 2019 07:18:19 GMT
      expires:
      - '-1'
      pragma:
      - no-cache
      strict-transport-security:
      - max-age=31536000; includeSubDomains
      vary:
      - Accept-Encoding
      x-content-type-options:
      - nosniff
    status:
      code: 200
      message: OK
- request:
    body: null
    headers:
      Accept:
      - application/json
      Accept-Encoding:
      - gzip, deflate
      CommandName:
      - network lb list
      Connection:
      - keep-alive
      User-Agent:
      - python/3.7.4 (Windows-10-10.0.18362-SP0) msrest/0.6.10 msrest_azure/0.6.2
        azure-mgmt-network/7.0.0 Azure-SDK-For-Python AZURECLI/2.0.75
      accept-language:
      - en-US
    method: GET
    uri: https://management.azure.com/subscriptions/00000000-0000-0000-0000-000000000000/providers/Microsoft.Network/loadBalancers?api-version=2019-09-01
  response:
    body:
      string: '{"value":[{"name":"lb1","id":"/subscriptions/00000000-0000-0000-0000-000000000000/resourceGroups/cli_test_lb_address_poolwkowhbf3jlgtiriq5wrdvr3tlxdjdiolcy7vqpido3llwne44lm/providers/Microsoft.Network/loadBalancers/lb1","etag":"W/\"09a23aee-89a9-4cba-ae1a-840d463e8368\"","type":"Microsoft.Network/loadBalancers","location":"westus","tags":{},"properties":{"provisioningState":"Succeeded","resourceGuid":"c0643afa-cf47-40d3-aca1-a22cf25fa8f0","frontendIPConfigurations":[{"name":"LoadBalancerFrontEnd","id":"/subscriptions/00000000-0000-0000-0000-000000000000/resourceGroups/cli_test_lb_address_poolwkowhbf3jlgtiriq5wrdvr3tlxdjdiolcy7vqpido3llwne44lm/providers/Microsoft.Network/loadBalancers/lb1/frontendIPConfigurations/LoadBalancerFrontEnd","etag":"W/\"09a23aee-89a9-4cba-ae1a-840d463e8368\"","type":"Microsoft.Network/loadBalancers/frontendIPConfigurations","properties":{"provisioningState":"Succeeded","privateIPAllocationMethod":"Dynamic","publicIPAddress":{"id":"/subscriptions/00000000-0000-0000-0000-000000000000/resourceGroups/cli_test_lb_address_poolwkowhbf3jlgtiriq5wrdvr3tlxdjdiolcy7vqpido3llwne44lm/providers/Microsoft.Network/publicIPAddresses/PublicIPlb1"},"privateIPAddressVersion":"IPv4"}}],"backendAddressPools":[{"name":"lb1bepool","id":"/subscriptions/00000000-0000-0000-0000-000000000000/resourceGroups/cli_test_lb_address_poolwkowhbf3jlgtiriq5wrdvr3tlxdjdiolcy7vqpido3llwne44lm/providers/Microsoft.Network/loadBalancers/lb1/backendAddressPools/lb1bepool","etag":"W/\"09a23aee-89a9-4cba-ae1a-840d463e8368\"","properties":{"provisioningState":"Succeeded"},"type":"Microsoft.Network/loadBalancers/backendAddressPools"},{"name":"bap1","id":"/subscriptions/00000000-0000-0000-0000-000000000000/resourceGroups/cli_test_lb_address_poolwkowhbf3jlgtiriq5wrdvr3tlxdjdiolcy7vqpido3llwne44lm/providers/Microsoft.Network/loadBalancers/lb1/backendAddressPools/bap1","etag":"W/\"09a23aee-89a9-4cba-ae1a-840d463e8368\"","properties":{"provisioningState":"Succeeded"},"type":"Microsoft.Network/loadBalancers/backendAddressPools"},{"name":"bap2","id":"/subscriptions/00000000-0000-0000-0000-000000000000/resourceGroups/cli_test_lb_address_poolwkowhbf3jlgtiriq5wrdvr3tlxdjdiolcy7vqpido3llwne44lm/providers/Microsoft.Network/loadBalancers/lb1/backendAddressPools/bap2","etag":"W/\"09a23aee-89a9-4cba-ae1a-840d463e8368\"","properties":{"provisioningState":"Succeeded"},"type":"Microsoft.Network/loadBalancers/backendAddressPools"}],"loadBalancingRules":[],"probes":[],"inboundNatRules":[],"inboundNatPools":[]},"sku":{"name":"Basic","tier":"Regional"}},{"name":"lb1","id":"/subscriptions/00000000-0000-0000-0000-000000000000/resourceGroups/cli_test_lb_probesiwssiz5q2663z4yjv4tk32dmfo6jphllqpbkxtafs3mymehts5qa2cv6b/providers/Microsoft.Network/loadBalancers/lb1","etag":"W/\"fd8804e7-963d-4a52-ab4b-5128fd8f9502\"","type":"Microsoft.Network/loadBalancers","location":"westus","tags":{},"properties":{"provisioningState":"Succeeded","resourceGuid":"585373a2-ac4a-4362-96d7-64059b32a1eb","frontendIPConfigurations":[{"name":"LoadBalancerFrontEnd","id":"/subscriptions/00000000-0000-0000-0000-000000000000/resourceGroups/cli_test_lb_probesiwssiz5q2663z4yjv4tk32dmfo6jphllqpbkxtafs3mymehts5qa2cv6b/providers/Microsoft.Network/loadBalancers/lb1/frontendIPConfigurations/LoadBalancerFrontEnd","etag":"W/\"fd8804e7-963d-4a52-ab4b-5128fd8f9502\"","type":"Microsoft.Network/loadBalancers/frontendIPConfigurations","properties":{"provisioningState":"Succeeded","privateIPAllocationMethod":"Dynamic","publicIPAddress":{"id":"/subscriptions/00000000-0000-0000-0000-000000000000/resourceGroups/cli_test_lb_probesiwssiz5q2663z4yjv4tk32dmfo6jphllqpbkxtafs3mymehts5qa2cv6b/providers/Microsoft.Network/publicIPAddresses/PublicIPlb1"},"privateIPAddressVersion":"IPv4"}}],"backendAddressPools":[{"name":"lb1bepool","id":"/subscriptions/00000000-0000-0000-0000-000000000000/resourceGroups/cli_test_lb_probesiwssiz5q2663z4yjv4tk32dmfo6jphllqpbkxtafs3mymehts5qa2cv6b/providers/Microsoft.Network/loadBalancers/lb1/backendAddressPools/lb1bepool","etag":"W/\"fd8804e7-963d-4a52-ab4b-5128fd8f9502\"","properties":{"provisioningState":"Succeeded"},"type":"Microsoft.Network/loadBalancers/backendAddressPools"}],"loadBalancingRules":[],"probes":[{"name":"probe1","id":"/subscriptions/00000000-0000-0000-0000-000000000000/resourceGroups/cli_test_lb_probesiwssiz5q2663z4yjv4tk32dmfo6jphllqpbkxtafs3mymehts5qa2cv6b/providers/Microsoft.Network/loadBalancers/lb1/probes/probe1","etag":"W/\"fd8804e7-963d-4a52-ab4b-5128fd8f9502\"","properties":{"provisioningState":"Succeeded","protocol":"Http","port":1,"requestPath":"/test1","intervalInSeconds":15,"numberOfProbes":2},"type":"Microsoft.Network/loadBalancers/probes"},{"name":"probe2","id":"/subscriptions/00000000-0000-0000-0000-000000000000/resourceGroups/cli_test_lb_probesiwssiz5q2663z4yjv4tk32dmfo6jphllqpbkxtafs3mymehts5qa2cv6b/providers/Microsoft.Network/loadBalancers/lb1/probes/probe2","etag":"W/\"fd8804e7-963d-4a52-ab4b-5128fd8f9502\"","properties":{"provisioningState":"Succeeded","protocol":"Http","port":2,"requestPath":"/test2","intervalInSeconds":15,"numberOfProbes":2},"type":"Microsoft.Network/loadBalancers/probes"}],"inboundNatRules":[],"inboundNatPools":[]},"sku":{"name":"Basic","tier":"Regional"}},{"name":"lb1","id":"/subscriptions/00000000-0000-0000-0000-000000000000/resourceGroups/cli_test_load_balancer000001/providers/Microsoft.Network/loadBalancers/lb1","etag":"W/\"d195a258-4368-4dc1-90cd-269299400303\"","type":"Microsoft.Network/loadBalancers","location":"westus","tags":{},"properties":{"provisioningState":"Succeeded","resourceGuid":"f3ce6654-68fe-43c8-92e0-8b732548eb80","frontendIPConfigurations":[{"name":"LoadBalancerFrontEnd","id":"/subscriptions/00000000-0000-0000-0000-000000000000/resourceGroups/cli_test_load_balancer000001/providers/Microsoft.Network/loadBalancers/lb1/frontendIPConfigurations/LoadBalancerFrontEnd","etag":"W/\"d195a258-4368-4dc1-90cd-269299400303\"","type":"Microsoft.Network/loadBalancers/frontendIPConfigurations","properties":{"provisioningState":"Succeeded","privateIPAllocationMethod":"Dynamic","publicIPAddress":{"id":"/subscriptions/00000000-0000-0000-0000-000000000000/resourceGroups/cli_test_load_balancer000001/providers/Microsoft.Network/publicIPAddresses/PublicIPlb1"},"privateIPAddressVersion":"IPv4"}}],"backendAddressPools":[{"name":"lb1bepool","id":"/subscriptions/00000000-0000-0000-0000-000000000000/resourceGroups/cli_test_load_balancer000001/providers/Microsoft.Network/loadBalancers/lb1/backendAddressPools/lb1bepool","etag":"W/\"d195a258-4368-4dc1-90cd-269299400303\"","properties":{"provisioningState":"Succeeded"},"type":"Microsoft.Network/loadBalancers/backendAddressPools"}],"loadBalancingRules":[],"probes":[],"inboundNatRules":[],"inboundNatPools":[]},"sku":{"name":"Basic","tier":"Regional"}},{"name":"lb2","id":"/subscriptions/00000000-0000-0000-0000-000000000000/resourceGroups/cli_test_load_balancer000001/providers/Microsoft.Network/loadBalancers/lb2","etag":"W/\"89545f71-bb09-454a-9978-60d4fba323da\"","type":"Microsoft.Network/loadBalancers","location":"westus","tags":{"foo":"doo"},"properties":{"provisioningState":"Succeeded","resourceGuid":"df95e939-5ea9-4f99-80c9-a0c0b1e27c9d","frontendIPConfigurations":[{"name":"LoadBalancerFrontEnd","id":"/subscriptions/00000000-0000-0000-0000-000000000000/resourceGroups/cli_test_load_balancer000001/providers/Microsoft.Network/loadBalancers/lb2/frontendIPConfigurations/LoadBalancerFrontEnd","etag":"W/\"89545f71-bb09-454a-9978-60d4fba323da\"","type":"Microsoft.Network/loadBalancers/frontendIPConfigurations","properties":{"provisioningState":"Succeeded","privateIPAllocationMethod":"Dynamic","publicIPAddress":{"id":"/subscriptions/00000000-0000-0000-0000-000000000000/resourceGroups/cli_test_load_balancer000001/providers/Microsoft.Network/publicIPAddresses/PublicIPlb2"},"privateIPAddressVersion":"IPv4"}}],"backendAddressPools":[{"name":"lb2bepool","id":"/subscriptions/00000000-0000-0000-0000-000000000000/resourceGroups/cli_test_load_balancer000001/providers/Microsoft.Network/loadBalancers/lb2/backendAddressPools/lb2bepool","etag":"W/\"89545f71-bb09-454a-9978-60d4fba323da\"","properties":{"provisioningState":"Succeeded"},"type":"Microsoft.Network/loadBalancers/backendAddressPools"}],"loadBalancingRules":[],"probes":[],"inboundNatRules":[],"inboundNatPools":[]},"sku":{"name":"Basic","tier":"Regional"}},{"name":"lb3","id":"/subscriptions/00000000-0000-0000-0000-000000000000/resourceGroups/cli_test_load_balancer000001/providers/Microsoft.Network/loadBalancers/lb3","etag":"W/\"57f15cac-f30f-47cd-bade-233a4702b3dc\"","type":"Microsoft.Network/loadBalancers","location":"westus","tags":{},"properties":{"provisioningState":"Succeeded","resourceGuid":"0152eae6-7369-49da-b616-65ebee83e4c1","frontendIPConfigurations":[{"name":"LoadBalancerFrontEnd","id":"/subscriptions/00000000-0000-0000-0000-000000000000/resourceGroups/cli_test_load_balancer000001/providers/Microsoft.Network/loadBalancers/lb3/frontendIPConfigurations/LoadBalancerFrontEnd","etag":"W/\"57f15cac-f30f-47cd-bade-233a4702b3dc\"","type":"Microsoft.Network/loadBalancers/frontendIPConfigurations","properties":{"provisioningState":"Succeeded","privateIPAddress":"10.0.0.15","privateIPAllocationMethod":"Static","subnet":{"id":"/subscriptions/00000000-0000-0000-0000-000000000000/resourceGroups/cli_test_load_balancer000001/providers/Microsoft.Network/virtualNetworks/mytestvnet/subnets/default"},"privateIPAddressVersion":"IPv4"}}],"backendAddressPools":[{"name":"lb3bepool","id":"/subscriptions/00000000-0000-0000-0000-000000000000/resourceGroups/cli_test_load_balancer000001/providers/Microsoft.Network/loadBalancers/lb3/backendAddressPools/lb3bepool","etag":"W/\"57f15cac-f30f-47cd-bade-233a4702b3dc\"","properties":{"provisioningState":"Succeeded"},"type":"Microsoft.Network/loadBalancers/backendAddressPools"}],"loadBalancingRules":[],"probes":[],"inboundNatRules":[],"inboundNatPools":[]},"sku":{"name":"Basic","tier":"Regional"}},{"name":"lb4","id":"/subscriptions/00000000-0000-0000-0000-000000000000/resourceGroups/cli_test_load_balancer000001/providers/Microsoft.Network/loadBalancers/lb4","etag":"W/\"48de0402-781c-43ab-81e6-be16a91d172b\"","type":"Microsoft.Network/loadBalancers","location":"westus","tags":{},"properties":{"provisioningState":"Succeeded","resourceGuid":"0f351879-2882-439f-8159-c2502c9f8e02","frontendIPConfigurations":[{"name":"LoadBalancerFrontEnd","id":"/subscriptions/00000000-0000-0000-0000-000000000000/resourceGroups/cli_test_load_balancer000001/providers/Microsoft.Network/loadBalancers/lb4/frontendIPConfigurations/LoadBalancerFrontEnd","etag":"W/\"48de0402-781c-43ab-81e6-be16a91d172b\"","type":"Microsoft.Network/loadBalancers/frontendIPConfigurations","properties":{"provisioningState":"Succeeded","privateIPAllocationMethod":"Dynamic","publicIPAddress":{"id":"/subscriptions/00000000-0000-0000-0000-000000000000/resourceGroups/cli_test_load_balancer000001/providers/Microsoft.Network/publicIPAddresses/publicip4"},"privateIPAddressVersion":"IPv4"}}],"backendAddressPools":[{"name":"lb4bepool","id":"/subscriptions/00000000-0000-0000-0000-000000000000/resourceGroups/cli_test_load_balancer000001/providers/Microsoft.Network/loadBalancers/lb4/backendAddressPools/lb4bepool","etag":"W/\"48de0402-781c-43ab-81e6-be16a91d172b\"","properties":{"provisioningState":"Succeeded"},"type":"Microsoft.Network/loadBalancers/backendAddressPools"}],"loadBalancingRules":[],"probes":[],"inboundNatRules":[],"inboundNatPools":[]},"sku":{"name":"Basic","tier":"Regional"}},{"name":"lb1","id":"/subscriptions/00000000-0000-0000-0000-000000000000/resourceGroups/cli_test_load_balancer_ip_configz3gcrmmt5s2cxgdlckmffcaq4kwny5gepmaccwog7mq/providers/Microsoft.Network/loadBalancers/lb1","etag":"W/\"52398214-4c19-4e78-aeaf-6acdd4b23ea4\"","type":"Microsoft.Network/loadBalancers","location":"westus","tags":{},"properties":{"provisioningState":"Succeeded","resourceGuid":"2bf00d21-9fa5-4f81-9327-26aec361d564","frontendIPConfigurations":[{"name":"LoadBalancerFrontEnd","id":"/subscriptions/00000000-0000-0000-0000-000000000000/resourceGroups/cli_test_load_balancer_ip_configz3gcrmmt5s2cxgdlckmffcaq4kwny5gepmaccwog7mq/providers/Microsoft.Network/loadBalancers/lb1/frontendIPConfigurations/LoadBalancerFrontEnd","etag":"W/\"52398214-4c19-4e78-aeaf-6acdd4b23ea4\"","type":"Microsoft.Network/loadBalancers/frontendIPConfigurations","properties":{"provisioningState":"Succeeded","privateIPAllocationMethod":"Dynamic","publicIPAddress":{"id":"/subscriptions/00000000-0000-0000-0000-000000000000/resourceGroups/cli_test_load_balancer_ip_configz3gcrmmt5s2cxgdlckmffcaq4kwny5gepmaccwog7mq/providers/Microsoft.Network/publicIPAddresses/publicip1"},"privateIPAddressVersion":"IPv4"}},{"name":"ipconfig1","id":"/subscriptions/00000000-0000-0000-0000-000000000000/resourceGroups/cli_test_load_balancer_ip_configz3gcrmmt5s2cxgdlckmffcaq4kwny5gepmaccwog7mq/providers/Microsoft.Network/loadBalancers/lb1/frontendIPConfigurations/ipconfig1","etag":"W/\"52398214-4c19-4e78-aeaf-6acdd4b23ea4\"","type":"Microsoft.Network/loadBalancers/frontendIPConfigurations","properties":{"provisioningState":"Succeeded","privateIPAllocationMethod":"Dynamic","publicIPAddress":{"id":"/subscriptions/00000000-0000-0000-0000-000000000000/resourceGroups/cli_test_load_balancer_ip_configz3gcrmmt5s2cxgdlckmffcaq4kwny5gepmaccwog7mq/providers/Microsoft.Network/publicIPAddresses/publicip2"},"privateIPAddressVersion":"IPv4"}}],"backendAddressPools":[{"name":"lb1bepool","id":"/subscriptions/00000000-0000-0000-0000-000000000000/resourceGroups/cli_test_load_balancer_ip_configz3gcrmmt5s2cxgdlckmffcaq4kwny5gepmaccwog7mq/providers/Microsoft.Network/loadBalancers/lb1/backendAddressPools/lb1bepool","etag":"W/\"52398214-4c19-4e78-aeaf-6acdd4b23ea4\"","properties":{"provisioningState":"Succeeded"},"type":"Microsoft.Network/loadBalancers/backendAddressPools"}],"loadBalancingRules":[],"probes":[],"inboundNatRules":[],"inboundNatPools":[]},"sku":{"name":"Basic","tier":"Regional"}},{"name":"lb2","id":"/subscriptions/00000000-0000-0000-0000-000000000000/resourceGroups/cli_test_load_balancer_ip_configz3gcrmmt5s2cxgdlckmffcaq4kwny5gepmaccwog7mq/providers/Microsoft.Network/loadBalancers/lb2","etag":"W/\"d9a1913a-c565-4fa4-8608-8e10ba8747cb\"","type":"Microsoft.Network/loadBalancers","location":"westus","tags":{},"properties":{"provisioningState":"Succeeded","resourceGuid":"b126f918-fb8c-4569-9dc3-106692f88edb","frontendIPConfigurations":[{"name":"LoadBalancerFrontEnd","id":"/subscriptions/00000000-0000-0000-0000-000000000000/resourceGroups/cli_test_load_balancer_ip_configz3gcrmmt5s2cxgdlckmffcaq4kwny5gepmaccwog7mq/providers/Microsoft.Network/loadBalancers/lb2/frontendIPConfigurations/LoadBalancerFrontEnd","etag":"W/\"d9a1913a-c565-4fa4-8608-8e10ba8747cb\"","type":"Microsoft.Network/loadBalancers/frontendIPConfigurations","properties":{"provisioningState":"Succeeded","privateIPAddress":"10.0.0.4","privateIPAllocationMethod":"Dynamic","subnet":{"id":"/subscriptions/00000000-0000-0000-0000-000000000000/resourceGroups/cli_test_load_balancer_ip_configz3gcrmmt5s2cxgdlckmffcaq4kwny5gepmaccwog7mq/providers/Microsoft.Network/virtualNetworks/vnet1/subnets/subnet1"},"privateIPAddressVersion":"IPv4"}}],"backendAddressPools":[{"name":"lb2bepool","id":"/subscriptions/00000000-0000-0000-0000-000000000000/resourceGroups/cli_test_load_balancer_ip_configz3gcrmmt5s2cxgdlckmffcaq4kwny5gepmaccwog7mq/providers/Microsoft.Network/loadBalancers/lb2/backendAddressPools/lb2bepool","etag":"W/\"d9a1913a-c565-4fa4-8608-8e10ba8747cb\"","properties":{"provisioningState":"Succeeded"},"type":"Microsoft.Network/loadBalancers/backendAddressPools"}],"loadBalancingRules":[],"probes":[],"inboundNatRules":[],"inboundNatPools":[]},"sku":{"name":"Basic","tier":"Regional"}},{"name":"asdfLB","id":"/subscriptions/00000000-0000-0000-0000-000000000000/resourceGroups/start/providers/Microsoft.Network/loadBalancers/asdfLB","etag":"W/\"1d7b95ed-66b3-4224-88d8-74316c72a760\"","type":"Microsoft.Network/loadBalancers","location":"westus","tags":{},"properties":{"provisioningState":"Succeeded","resourceGuid":"5bd3ae17-f6a1-4786-85ba-cd442e1af9c1","frontendIPConfigurations":[{"name":"loadBalancerFrontEnd","id":"/subscriptions/00000000-0000-0000-0000-000000000000/resourceGroups/start/providers/Microsoft.Network/loadBalancers/asdfLB/frontendIPConfigurations/loadBalancerFrontEnd","etag":"W/\"1d7b95ed-66b3-4224-88d8-74316c72a760\"","type":"Microsoft.Network/loadBalancers/frontendIPConfigurations","properties":{"provisioningState":"Succeeded","privateIPAllocationMethod":"Dynamic","publicIPAddress":{"id":"/subscriptions/00000000-0000-0000-0000-000000000000/resourceGroups/start/providers/Microsoft.Network/publicIPAddresses/asdfLBPublicIP"},"inboundNatPools":[{"id":"/subscriptions/00000000-0000-0000-0000-000000000000/resourceGroups/start/providers/Microsoft.Network/loadBalancers/asdfLB/inboundNatPools/asdfLBNatPool"}],"privateIPAddressVersion":"IPv4"}}],"backendAddressPools":[{"name":"asdfLBBEPool","id":"/subscriptions/00000000-0000-0000-0000-000000000000/resourceGroups/start/providers/Microsoft.Network/loadBalancers/asdfLB/backendAddressPools/asdfLBBEPool","etag":"W/\"1d7b95ed-66b3-4224-88d8-74316c72a760\"","properties":{"provisioningState":"Succeeded"},"type":"Microsoft.Network/loadBalancers/backendAddressPools"}],"loadBalancingRules":[],"probes":[],"inboundNatRules":[],"inboundNatPools":[{"name":"asdfLBNatPool","id":"/subscriptions/00000000-0000-0000-0000-000000000000/resourceGroups/start/providers/Microsoft.Network/loadBalancers/asdfLB/inboundNatPools/asdfLBNatPool","etag":"W/\"1d7b95ed-66b3-4224-88d8-74316c72a760\"","properties":{"provisioningState":"Succeeded","frontendPortRangeStart":50000,"frontendPortRangeEnd":50119,"backendPort":22,"protocol":"Tcp","idleTimeoutInMinutes":4,"enableFloatingIP":false,"enableDestinationServiceEndpoint":false,"enableTcpReset":false,"allowBackendPortConflict":false,"frontendIPConfiguration":{"id":"/subscriptions/00000000-0000-0000-0000-000000000000/resourceGroups/start/providers/Microsoft.Network/loadBalancers/asdfLB/frontendIPConfigurations/loadBalancerFrontEnd"}},"type":"Microsoft.Network/loadBalancers/inboundNatPools"}]},"sku":{"name":"Basic","tier":"Regional"}},{"name":"vm5LB","id":"/subscriptions/00000000-0000-0000-0000-000000000000/resourceGroups/start/providers/Microsoft.Network/loadBalancers/vm5LB","etag":"W/\"b198e267-5e61-47a2-a7b9-3dafe6425ce6\"","type":"Microsoft.Network/loadBalancers","location":"westus","tags":{},"properties":{"provisioningState":"Succeeded","resourceGuid":"cc41b28b-1e12-4ea3-b2a1-d45c659bae86","frontendIPConfigurations":[{"name":"loadBalancerFrontEnd","id":"/subscriptions/00000000-0000-0000-0000-000000000000/resourceGroups/start/providers/Microsoft.Network/loadBalancers/vm5LB/frontendIPConfigurations/loadBalancerFrontEnd","etag":"W/\"b198e267-5e61-47a2-a7b9-3dafe6425ce6\"","type":"Microsoft.Network/loadBalancers/frontendIPConfigurations","properties":{"provisioningState":"Succeeded","privateIPAllocationMethod":"Dynamic","publicIPAddress":{"id":"/subscriptions/00000000-0000-0000-0000-000000000000/resourceGroups/start/providers/Microsoft.Network/publicIPAddresses/vm5LBPublicIP"},"inboundNatPools":[{"id":"/subscriptions/00000000-0000-0000-0000-000000000000/resourceGroups/start/providers/Microsoft.Network/loadBalancers/vm5LB/inboundNatPools/vm5LBNatPool"}],"privateIPAddressVersion":"IPv4"}}],"backendAddressPools":[{"name":"vm5LBBEPool","id":"/subscriptions/00000000-0000-0000-0000-000000000000/resourceGroups/start/providers/Microsoft.Network/loadBalancers/vm5LB/backendAddressPools/vm5LBBEPool","etag":"W/\"b198e267-5e61-47a2-a7b9-3dafe6425ce6\"","properties":{"provisioningState":"Succeeded"},"type":"Microsoft.Network/loadBalancers/backendAddressPools"}],"loadBalancingRules":[],"probes":[],"inboundNatRules":[],"inboundNatPools":[{"name":"vm5LBNatPool","id":"/subscriptions/00000000-0000-0000-0000-000000000000/resourceGroups/start/providers/Microsoft.Network/loadBalancers/vm5LB/inboundNatPools/vm5LBNatPool","etag":"W/\"b198e267-5e61-47a2-a7b9-3dafe6425ce6\"","properties":{"provisioningState":"Succeeded","frontendPortRangeStart":50000,"frontendPortRangeEnd":50119,"backendPort":22,"protocol":"Tcp","idleTimeoutInMinutes":4,"enableFloatingIP":false,"enableDestinationServiceEndpoint":false,"enableTcpReset":false,"allowBackendPortConflict":false,"frontendIPConfiguration":{"id":"/subscriptions/00000000-0000-0000-0000-000000000000/resourceGroups/start/providers/Microsoft.Network/loadBalancers/vm5LB/frontendIPConfigurations/loadBalancerFrontEnd"}},"type":"Microsoft.Network/loadBalancers/inboundNatPools"}]},"sku":{"name":"Basic","tier":"Regional"}},{"name":"fozippy98","id":"/subscriptions/00000000-0000-0000-0000-000000000000/resourceGroups/fozippy98/providers/Microsoft.Network/loadBalancers/fozippy98","etag":"W/\"5dcb20a0-2d73-4af3-94cb-952dd569637a\"","type":"Microsoft.Network/loadBalancers","location":"eastus","properties":{"provisioningState":"Succeeded","resourceGuid":"924ede91-f213-4a0f-94c9-d1a17c2d09c7","frontendIPConfigurations":[{"name":"fozippy98","id":"/subscriptions/00000000-0000-0000-0000-000000000000/resourceGroups/fozippy98/providers/Microsoft.Network/loadBalancers/fozippy98/frontendIPConfigurations/fozippy98","etag":"W/\"5dcb20a0-2d73-4af3-94cb-952dd569637a\"","type":"Microsoft.Network/loadBalancers/frontendIPConfigurations","properties":{"provisioningState":"Succeeded","privateIPAllocationMethod":"Dynamic","publicIPAddress":{"id":"/subscriptions/00000000-0000-0000-0000-000000000000/resourceGroups/fozippy98/providers/Microsoft.Network/publicIPAddresses/fozippy98"},"loadBalancingRules":[{"id":"/subscriptions/00000000-0000-0000-0000-000000000000/resourceGroups/fozippy98/providers/Microsoft.Network/loadBalancers/fozippy98/loadBalancingRules/fozippy9880"}],"inboundNatRules":[{"id":"/subscriptions/00000000-0000-0000-0000-000000000000/resourceGroups/fozippy98/providers/Microsoft.Network/loadBalancers/fozippy98/inboundNatRules/fozippy983389.0"},{"id":"/subscriptions/00000000-0000-0000-0000-000000000000/resourceGroups/fozippy98/providers/Microsoft.Network/loadBalancers/fozippy98/inboundNatRules/fozippy985985.0"},{"id":"/subscriptions/00000000-0000-0000-0000-000000000000/resourceGroups/fozippy98/providers/Microsoft.Network/loadBalancers/fozippy98/inboundNatRules/fozippy983389.3"},{"id":"/subscriptions/00000000-0000-0000-0000-000000000000/resourceGroups/fozippy98/providers/Microsoft.Network/loadBalancers/fozippy98/inboundNatRules/fozippy985985.3"}],"inboundNatPools":[{"id":"/subscriptions/00000000-0000-0000-0000-000000000000/resourceGroups/fozippy98/providers/Microsoft.Network/loadBalancers/fozippy98/inboundNatPools/fozippy983389"},{"id":"/subscriptions/00000000-0000-0000-0000-000000000000/resourceGroups/fozippy98/providers/Microsoft.Network/loadBalancers/fozippy98/inboundNatPools/fozippy985985"}],"privateIPAddressVersion":"IPv4"}}],"backendAddressPools":[{"name":"fozippy98","id":"/subscriptions/00000000-0000-0000-0000-000000000000/resourceGroups/fozippy98/providers/Microsoft.Network/loadBalancers/fozippy98/backendAddressPools/fozippy98","etag":"W/\"5dcb20a0-2d73-4af3-94cb-952dd569637a\"","properties":{"provisioningState":"Succeeded","backendIPConfigurations":[{"id":"/subscriptions/00000000-0000-0000-0000-000000000000/resourceGroups/fozippy98/providers/Microsoft.Compute/virtualMachineScaleSets/fozippy98/virtualMachines/0/networkInterfaces/fozippy98/ipConfigurations/fozippy98"},{"id":"/subscriptions/00000000-0000-0000-0000-000000000000/resourceGroups/fozippy98/providers/Microsoft.Compute/virtualMachineScaleSets/fozippy98/virtualMachines/3/networkInterfaces/fozippy98/ipConfigurations/fozippy98"}],"loadBalancingRules":[{"id":"/subscriptions/00000000-0000-0000-0000-000000000000/resourceGroups/fozippy98/providers/Microsoft.Network/loadBalancers/fozippy98/loadBalancingRules/fozippy9880"}]},"type":"Microsoft.Network/loadBalancers/backendAddressPools"}],"loadBalancingRules":[{"name":"fozippy9880","id":"/subscriptions/00000000-0000-0000-0000-000000000000/resourceGroups/fozippy98/providers/Microsoft.Network/loadBalancers/fozippy98/loadBalancingRules/fozippy9880","etag":"W/\"5dcb20a0-2d73-4af3-94cb-952dd569637a\"","type":"Microsoft.Network/loadBalancers/loadBalancingRules","properties":{"provisioningState":"Succeeded","frontendIPConfiguration":{"id":"/subscriptions/00000000-0000-0000-0000-000000000000/resourceGroups/fozippy98/providers/Microsoft.Network/loadBalancers/fozippy98/frontendIPConfigurations/fozippy98"},"frontendPort":80,"backendPort":80,"enableFloatingIP":false,"idleTimeoutInMinutes":4,"protocol":"Tcp","enableDestinationServiceEndpoint":false,"enableTcpReset":false,"allowBackendPortConflict":false,"loadDistribution":"Default","disableOutboundSnat":false,"backendAddressPool":{"id":"/subscriptions/00000000-0000-0000-0000-000000000000/resourceGroups/fozippy98/providers/Microsoft.Network/loadBalancers/fozippy98/backendAddressPools/fozippy98"}}}],"probes":[],"inboundNatRules":[{"name":"fozippy983389.0","id":"/subscriptions/00000000-0000-0000-0000-000000000000/resourceGroups/fozippy98/providers/Microsoft.Network/loadBalancers/fozippy98/inboundNatRules/fozippy983389.0","etag":"W/\"5dcb20a0-2d73-4af3-94cb-952dd569637a\"","type":"Microsoft.Network/loadBalancers/inboundNatRules","properties":{"provisioningState":"Succeeded","frontendIPConfiguration":{"id":"/subscriptions/00000000-0000-0000-0000-000000000000/resourceGroups/fozippy98/providers/Microsoft.Network/loadBalancers/fozippy98/frontendIPConfigurations/fozippy98"},"frontendPort":50000,"backendPort":3389,"enableFloatingIP":false,"idleTimeoutInMinutes":4,"protocol":"Tcp","enableDestinationServiceEndpoint":false,"enableTcpReset":false,"allowBackendPortConflict":false,"backendIPConfiguration":{"id":"/subscriptions/00000000-0000-0000-0000-000000000000/resourceGroups/fozippy98/providers/Microsoft.Compute/virtualMachineScaleSets/fozippy98/virtualMachines/0/networkInterfaces/fozippy98/ipConfigurations/fozippy98"}}},{"name":"fozippy985985.0","id":"/subscriptions/00000000-0000-0000-0000-000000000000/resourceGroups/fozippy98/providers/Microsoft.Network/loadBalancers/fozippy98/inboundNatRules/fozippy985985.0","etag":"W/\"5dcb20a0-2d73-4af3-94cb-952dd569637a\"","type":"Microsoft.Network/loadBalancers/inboundNatRules","properties":{"provisioningState":"Succeeded","frontendIPConfiguration":{"id":"/subscriptions/00000000-0000-0000-0000-000000000000/resourceGroups/fozippy98/providers/Microsoft.Network/loadBalancers/fozippy98/frontendIPConfigurations/fozippy98"},"frontendPort":52000,"backendPort":5985,"enableFloatingIP":false,"idleTimeoutInMinutes":4,"protocol":"Tcp","enableDestinationServiceEndpoint":false,"enableTcpReset":false,"allowBackendPortConflict":false,"backendIPConfiguration":{"id":"/subscriptions/00000000-0000-0000-0000-000000000000/resourceGroups/fozippy98/providers/Microsoft.Compute/virtualMachineScaleSets/fozippy98/virtualMachines/0/networkInterfaces/fozippy98/ipConfigurations/fozippy98"}}},{"name":"fozippy983389.3","id":"/subscriptions/00000000-0000-0000-0000-000000000000/resourceGroups/fozippy98/providers/Microsoft.Network/loadBalancers/fozippy98/inboundNatRules/fozippy983389.3","etag":"W/\"5dcb20a0-2d73-4af3-94cb-952dd569637a\"","type":"Microsoft.Network/loadBalancers/inboundNatRules","properties":{"provisioningState":"Succeeded","frontendIPConfiguration":{"id":"/subscriptions/00000000-0000-0000-0000-000000000000/resourceGroups/fozippy98/providers/Microsoft.Network/loadBalancers/fozippy98/frontendIPConfigurations/fozippy98"},"frontendPort":50003,"backendPort":3389,"enableFloatingIP":false,"idleTimeoutInMinutes":4,"protocol":"Tcp","enableDestinationServiceEndpoint":false,"enableTcpReset":false,"allowBackendPortConflict":false,"backendIPConfiguration":{"id":"/subscriptions/00000000-0000-0000-0000-000000000000/resourceGroups/fozippy98/providers/Microsoft.Compute/virtualMachineScaleSets/fozippy98/virtualMachines/3/networkInterfaces/fozippy98/ipConfigurations/fozippy98"}}},{"name":"fozippy985985.3","id":"/subscriptions/00000000-0000-0000-0000-000000000000/resourceGroups/fozippy98/providers/Microsoft.Network/loadBalancers/fozippy98/inboundNatRules/fozippy985985.3","etag":"W/\"5dcb20a0-2d73-4af3-94cb-952dd569637a\"","type":"Microsoft.Network/loadBalancers/inboundNatRules","properties":{"provisioningState":"Succeeded","frontendIPConfiguration":{"id":"/subscriptions/00000000-0000-0000-0000-000000000000/resourceGroups/fozippy98/providers/Microsoft.Network/loadBalancers/fozippy98/frontendIPConfigurations/fozippy98"},"frontendPort":52003,"backendPort":5985,"enableFloatingIP":false,"idleTimeoutInMinutes":4,"protocol":"Tcp","enableDestinationServiceEndpoint":false,"enableTcpReset":false,"allowBackendPortConflict":false,"backendIPConfiguration":{"id":"/subscriptions/00000000-0000-0000-0000-000000000000/resourceGroups/fozippy98/providers/Microsoft.Compute/virtualMachineScaleSets/fozippy98/virtualMachines/3/networkInterfaces/fozippy98/ipConfigurations/fozippy98"}}}],"outboundRules":[],"inboundNatPools":[{"name":"fozippy983389","id":"/subscriptions/00000000-0000-0000-0000-000000000000/resourceGroups/fozippy98/providers/Microsoft.Network/loadBalancers/fozippy98/inboundNatPools/fozippy983389","etag":"W/\"5dcb20a0-2d73-4af3-94cb-952dd569637a\"","properties":{"provisioningState":"Succeeded","frontendPortRangeStart":50000,"frontendPortRangeEnd":50004,"backendPort":3389,"protocol":"Tcp","idleTimeoutInMinutes":4,"enableFloatingIP":false,"enableDestinationServiceEndpoint":false,"enableTcpReset":false,"allowBackendPortConflict":false,"frontendIPConfiguration":{"id":"/subscriptions/00000000-0000-0000-0000-000000000000/resourceGroups/fozippy98/providers/Microsoft.Network/loadBalancers/fozippy98/frontendIPConfigurations/fozippy98"}},"type":"Microsoft.Network/loadBalancers/inboundNatPools"},{"name":"fozippy985985","id":"/subscriptions/00000000-0000-0000-0000-000000000000/resourceGroups/fozippy98/providers/Microsoft.Network/loadBalancers/fozippy98/inboundNatPools/fozippy985985","etag":"W/\"5dcb20a0-2d73-4af3-94cb-952dd569637a\"","properties":{"provisioningState":"Succeeded","frontendPortRangeStart":52000,"frontendPortRangeEnd":52004,"backendPort":5985,"protocol":"Tcp","idleTimeoutInMinutes":4,"enableFloatingIP":false,"enableDestinationServiceEndpoint":false,"enableTcpReset":false,"allowBackendPortConflict":false,"frontendIPConfiguration":{"id":"/subscriptions/00000000-0000-0000-0000-000000000000/resourceGroups/fozippy98/providers/Microsoft.Network/loadBalancers/fozippy98/frontendIPConfigurations/fozippy98"}},"type":"Microsoft.Network/loadBalancers/inboundNatPools"}]},"sku":{"name":"Standard","tier":"Regional"}},{"name":"lb1","id":"/subscriptions/00000000-0000-0000-0000-000000000000/resourceGroups/0927pe/providers/Microsoft.Network/loadBalancers/lb1","etag":"W/\"2a8a7756-e895-4ac5-aa83-0384620e905d\"","type":"Microsoft.Network/loadBalancers","location":"centralus","tags":{},"properties":{"provisioningState":"Succeeded","resourceGuid":"4e520635-d0d8-441b-9448-3e3b2120993e","frontendIPConfigurations":[{"name":"LoadBalancerFrontEnd","id":"/subscriptions/00000000-0000-0000-0000-000000000000/resourceGroups/0927pe/providers/Microsoft.Network/loadBalancers/lb1/frontendIPConfigurations/LoadBalancerFrontEnd","etag":"W/\"2a8a7756-e895-4ac5-aa83-0384620e905d\"","type":"Microsoft.Network/loadBalancers/frontendIPConfigurations","properties":{"provisioningState":"Succeeded","privateIPAllocationMethod":"Dynamic","publicIPAddress":{"id":"/subscriptions/00000000-0000-0000-0000-000000000000/resourceGroups/0927pe/providers/Microsoft.Network/publicIPAddresses/pubip1"},"privateIPAddressVersion":"IPv4"}}],"backendAddressPools":[{"name":"lb1bepool","id":"/subscriptions/00000000-0000-0000-0000-000000000000/resourceGroups/0927pe/providers/Microsoft.Network/loadBalancers/lb1/backendAddressPools/lb1bepool","etag":"W/\"2a8a7756-e895-4ac5-aa83-0384620e905d\"","properties":{"provisioningState":"Succeeded"},"type":"Microsoft.Network/loadBalancers/backendAddressPools"}],"loadBalancingRules":[],"probes":[],"inboundNatRules":[],"outboundRules":[],"inboundNatPools":[]},"sku":{"name":"Standard","tier":"Regional"}},{"name":"aadds-875a4f8661144a9d9527a92ef449ec74-lb","id":"/subscriptions/00000000-0000-0000-0000-000000000000/resourceGroups/zuh/providers/Microsoft.Network/loadBalancers/aadds-875a4f8661144a9d9527a92ef449ec74-lb","etag":"W/\"77f6a90f-f725-42ab-9285-56edaade80be\"","type":"Microsoft.Network/loadBalancers","location":"centralus","properties":{"provisioningState":"Succeeded","resourceGuid":"3c1ceabf-2f90-451c-a6c9-2dfeff936462","frontendIPConfigurations":[{"name":"CGSTWAMT8YUPCGTFe","id":"/subscriptions/00000000-0000-0000-0000-000000000000/resourceGroups/zuh/providers/Microsoft.Network/loadBalancers/aadds-875a4f8661144a9d9527a92ef449ec74-lb/frontendIPConfigurations/CGSTWAMT8YUPCGTFe","etag":"W/\"77f6a90f-f725-42ab-9285-56edaade80be\"","type":"Microsoft.Network/loadBalancers/frontendIPConfigurations","properties":{"provisioningState":"Succeeded","privateIPAllocationMethod":"Dynamic","publicIPAddress":{"id":"/subscriptions/00000000-0000-0000-0000-000000000000/resourceGroups/zuh/providers/Microsoft.Network/publicIPAddresses/aadds-875a4f8661144a9d9527a92ef449ec74-pip"},"inboundNatRules":[{"id":"/subscriptions/00000000-0000-0000-0000-000000000000/resourceGroups/zuh/providers/Microsoft.Network/loadBalancers/aadds-875a4f8661144a9d9527a92ef449ec74-lb/inboundNatRules/I3I30QPNIN9G0JQPsh"},{"id":"/subscriptions/00000000-0000-0000-0000-000000000000/resourceGroups/zuh/providers/Microsoft.Network/loadBalancers/aadds-875a4f8661144a9d9527a92ef449ec74-lb/inboundNatRules/I3I30QPNIN9G0JQHttps"},{"id":"/subscriptions/00000000-0000-0000-0000-000000000000/resourceGroups/zuh/providers/Microsoft.Network/loadBalancers/aadds-875a4f8661144a9d9527a92ef449ec74-lb/inboundNatRules/ESO7-WEOMJMH2RYPsh"}],"privateIPAddressVersion":"IPv4"}}],"backendAddressPools":[{"name":"CGSTWAMT8YUPCGTBe","id":"/subscriptions/00000000-0000-0000-0000-000000000000/resourceGroups/zuh/providers/Microsoft.Network/loadBalancers/aadds-875a4f8661144a9d9527a92ef449ec74-lb/backendAddressPools/CGSTWAMT8YUPCGTBe","etag":"W/\"77f6a90f-f725-42ab-9285-56edaade80be\"","properties":{"provisioningState":"Succeeded","backendIPConfigurations":[{"id":"/subscriptions/00000000-0000-0000-0000-000000000000/resourceGroups/zuh/providers/Microsoft.Network/networkInterfaces/aadds-d816a801a58142eda93ab7babae594cd-nic/ipConfigurations/I3I30QPNIN9G0JQIpcfg"},{"id":"/subscriptions/00000000-0000-0000-0000-000000000000/resourceGroups/zuh/providers/Microsoft.Network/networkInterfaces/aadds-1799b95e96fa4c7e88320a10725b68b0-nic/ipConfigurations/ESO7-WEOMJMH2RYIpcfg"}]},"type":"Microsoft.Network/loadBalancers/backendAddressPools"}],"loadBalancingRules":[],"probes":[],"inboundNatRules":[{"name":"I3I30QPNIN9G0JQPsh","id":"/subscriptions/00000000-0000-0000-0000-000000000000/resourceGroups/zuh/providers/Microsoft.Network/loadBalancers/aadds-875a4f8661144a9d9527a92ef449ec74-lb/inboundNatRules/I3I30QPNIN9G0JQPsh","etag":"W/\"77f6a90f-f725-42ab-9285-56edaade80be\"","type":"Microsoft.Network/loadBalancers/inboundNatRules","properties":{"provisioningState":"Succeeded","frontendIPConfiguration":{"id":"/subscriptions/00000000-0000-0000-0000-000000000000/resourceGroups/zuh/providers/Microsoft.Network/loadBalancers/aadds-875a4f8661144a9d9527a92ef449ec74-lb/frontendIPConfigurations/CGSTWAMT8YUPCGTFe"},"frontendPort":5986,"backendPort":5986,"enableFloatingIP":false,"idleTimeoutInMinutes":15,"protocol":"Tcp","enableDestinationServiceEndpoint":false,"enableTcpReset":false,"allowBackendPortConflict":false,"backendIPConfiguration":{"id":"/subscriptions/00000000-0000-0000-0000-000000000000/resourceGroups/zuh/providers/Microsoft.Network/networkInterfaces/aadds-d816a801a58142eda93ab7babae594cd-nic/ipConfigurations/I3I30QPNIN9G0JQIpcfg"}}},{"name":"I3I30QPNIN9G0JQHttps","id":"/subscriptions/00000000-0000-0000-0000-000000000000/resourceGroups/zuh/providers/Microsoft.Network/loadBalancers/aadds-875a4f8661144a9d9527a92ef449ec74-lb/inboundNatRules/I3I30QPNIN9G0JQHttps","etag":"W/\"77f6a90f-f725-42ab-9285-56edaade80be\"","type":"Microsoft.Network/loadBalancers/inboundNatRules","properties":{"provisioningState":"Succeeded","frontendIPConfiguration":{"id":"/subscriptions/00000000-0000-0000-0000-000000000000/resourceGroups/zuh/providers/Microsoft.Network/loadBalancers/aadds-875a4f8661144a9d9527a92ef449ec74-lb/frontendIPConfigurations/CGSTWAMT8YUPCGTFe"},"frontendPort":443,"backendPort":443,"enableFloatingIP":false,"idleTimeoutInMinutes":15,"protocol":"Tcp","enableDestinationServiceEndpoint":false,"enableTcpReset":false,"allowBackendPortConflict":false,"backendIPConfiguration":{"id":"/subscriptions/00000000-0000-0000-0000-000000000000/resourceGroups/zuh/providers/Microsoft.Network/networkInterfaces/aadds-d816a801a58142eda93ab7babae594cd-nic/ipConfigurations/I3I30QPNIN9G0JQIpcfg"}}},{"name":"ESO7-WEOMJMH2RYPsh","id":"/subscriptions/00000000-0000-0000-0000-000000000000/resourceGroups/zuh/providers/Microsoft.Network/loadBalancers/aadds-875a4f8661144a9d9527a92ef449ec74-lb/inboundNatRules/ESO7-WEOMJMH2RYPsh","etag":"W/\"77f6a90f-f725-42ab-9285-56edaade80be\"","type":"Microsoft.Network/loadBalancers/inboundNatRules","properties":{"provisioningState":"Succeeded","frontendIPConfiguration":{"id":"/subscriptions/00000000-0000-0000-0000-000000000000/resourceGroups/zuh/providers/Microsoft.Network/loadBalancers/aadds-875a4f8661144a9d9527a92ef449ec74-lb/frontendIPConfigurations/CGSTWAMT8YUPCGTFe"},"frontendPort":5987,"backendPort":5986,"enableFloatingIP":false,"idleTimeoutInMinutes":15,"protocol":"Tcp","enableDestinationServiceEndpoint":false,"enableTcpReset":false,"allowBackendPortConflict":false,"backendIPConfiguration":{"id":"/subscriptions/00000000-0000-0000-0000-000000000000/resourceGroups/zuh/providers/Microsoft.Network/networkInterfaces/aadds-1799b95e96fa4c7e88320a10725b68b0-nic/ipConfigurations/ESO7-WEOMJMH2RYIpcfg"}}}],"inboundNatPools":[]},"sku":{"name":"Basic","tier":"Regional"}},{"name":"lb1","id":"/subscriptions/00000000-0000-0000-0000-000000000000/resourceGroups/test_network_lb_outbound_rulesu6taumntgp2xhmjzqk57zhchaxbrf2up65rp4uzob3oqj/providers/Microsoft.Network/loadBalancers/lb1","etag":"W/\"83ef91a9-dd30-4334-905b-a1262b79eef1\"","type":"Microsoft.Network/loadBalancers","location":"eastus2","tags":{},"properties":{"provisioningState":"Succeeded","resourceGuid":"7a654181-dcb1-44ff-9535-5d83944babd9","frontendIPConfigurations":[{"name":"LoadBalancerFrontEnd","id":"/subscriptions/00000000-0000-0000-0000-000000000000/resourceGroups/test_network_lb_outbound_rulesu6taumntgp2xhmjzqk57zhchaxbrf2up65rp4uzob3oqj/providers/Microsoft.Network/loadBalancers/lb1/frontendIPConfigurations/LoadBalancerFrontEnd","etag":"W/\"83ef91a9-dd30-4334-905b-a1262b79eef1\"","type":"Microsoft.Network/loadBalancers/frontendIPConfigurations","properties":{"provisioningState":"Succeeded","privateIPAllocationMethod":"Dynamic","publicIPAddress":{"id":"/subscriptions/00000000-0000-0000-0000-000000000000/resourceGroups/test_network_lb_outbound_rulesu6taumntgp2xhmjzqk57zhchaxbrf2up65rp4uzob3oqj/providers/Microsoft.Network/publicIPAddresses/PublicIPlb1"},"privateIPAddressVersion":"IPv4"}},{"name":"prefixFrontEnd","id":"/subscriptions/00000000-0000-0000-0000-000000000000/resourceGroups/test_network_lb_outbound_rulesu6taumntgp2xhmjzqk57zhchaxbrf2up65rp4uzob3oqj/providers/Microsoft.Network/loadBalancers/lb1/frontendIPConfigurations/prefixFrontEnd","etag":"W/\"83ef91a9-dd30-4334-905b-a1262b79eef1\"","type":"Microsoft.Network/loadBalancers/frontendIPConfigurations","properties":{"provisioningState":"Succeeded","privateIPAllocationMethod":"Dynamic","publicIPPrefix":{"id":"/subscriptions/00000000-0000-0000-0000-000000000000/resourceGroups/test_network_lb_outbound_rulesu6taumntgp2xhmjzqk57zhchaxbrf2up65rp4uzob3oqj/providers/Microsoft.Network/publicIPPrefixes/prefix1"},"privateIPAddressVersion":"IPv4"}}],"backendAddressPools":[{"name":"lb1bepool","id":"/subscriptions/00000000-0000-0000-0000-000000000000/resourceGroups/test_network_lb_outbound_rulesu6taumntgp2xhmjzqk57zhchaxbrf2up65rp4uzob3oqj/providers/Microsoft.Network/loadBalancers/lb1/backendAddressPools/lb1bepool","etag":"W/\"83ef91a9-dd30-4334-905b-a1262b79eef1\"","properties":{"provisioningState":"Succeeded"},"type":"Microsoft.Network/loadBalancers/backendAddressPools"}],"loadBalancingRules":[],"probes":[],"inboundNatRules":[],"outboundRules":[],"inboundNatPools":[]},"sku":{"name":"Standard","tier":"Regional"}}]}'
    headers:
      cache-control:
      - no-cache
      content-length:
      - '41276'
      content-type:
      - application/json; charset=utf-8
      date:
      - Thu, 24 Oct 2019 07:18:21 GMT
      expires:
      - '-1'
      pragma:
      - no-cache
      server:
      - Microsoft-HTTPAPI/2.0
      - Microsoft-HTTPAPI/2.0
      strict-transport-security:
      - max-age=31536000; includeSubDomains
      transfer-encoding:
      - chunked
      vary:
      - Accept-Encoding
      x-content-type-options:
      - nosniff
      x-ms-original-request-ids:
      - 26156ca4-a20e-4ab1-ada0-e0209bba4646
      - 4eab6666-16ba-487c-83d2-882fa59fc010
      - e50d6c9f-d7b3-4a75-9eb6-fcab31e5c699
      - c0b3230b-5844-4647-998e-c6a7147078a6
    status:
      code: 200
      message: OK
- request:
    body: null
    headers:
      Accept:
      - application/json
      Accept-Encoding:
      - gzip, deflate
      CommandName:
      - network lb list
      Connection:
      - keep-alive
      ParameterSetName:
      - --resource-group
      User-Agent:
      - python/3.7.4 (Windows-10-10.0.18362-SP0) msrest/0.6.10 msrest_azure/0.6.2
        azure-mgmt-network/7.0.0 Azure-SDK-For-Python AZURECLI/2.0.75
      accept-language:
      - en-US
    method: GET
    uri: https://management.azure.com/subscriptions/00000000-0000-0000-0000-000000000000/resourceGroups/cli_test_load_balancer000001/providers/Microsoft.Network/loadBalancers?api-version=2019-09-01
  response:
    body:
      string: "{\r\n  \"value\": [\r\n    {\r\n      \"name\": \"lb1\",\r\n      \"id\":
        \"/subscriptions/00000000-0000-0000-0000-000000000000/resourceGroups/cli_test_load_balancer000001/providers/Microsoft.Network/loadBalancers/lb1\",\r\n
        \     \"etag\": \"W/\\\"d195a258-4368-4dc1-90cd-269299400303\\\"\",\r\n      \"type\":
        \"Microsoft.Network/loadBalancers\",\r\n      \"location\": \"westus\",\r\n
        \     \"tags\": {},\r\n      \"properties\": {\r\n        \"provisioningState\":
        \"Succeeded\",\r\n        \"resourceGuid\": \"f3ce6654-68fe-43c8-92e0-8b732548eb80\",\r\n
        \       \"frontendIPConfigurations\": [\r\n          {\r\n            \"name\":
        \"LoadBalancerFrontEnd\",\r\n            \"id\": \"/subscriptions/00000000-0000-0000-0000-000000000000/resourceGroups/cli_test_load_balancer000001/providers/Microsoft.Network/loadBalancers/lb1/frontendIPConfigurations/LoadBalancerFrontEnd\",\r\n
        \           \"etag\": \"W/\\\"d195a258-4368-4dc1-90cd-269299400303\\\"\",\r\n
        \           \"type\": \"Microsoft.Network/loadBalancers/frontendIPConfigurations\",\r\n
        \           \"properties\": {\r\n              \"provisioningState\": \"Succeeded\",\r\n
        \             \"privateIPAllocationMethod\": \"Dynamic\",\r\n              \"publicIPAddress\":
        {\r\n                \"id\": \"/subscriptions/00000000-0000-0000-0000-000000000000/resourceGroups/cli_test_load_balancer000001/providers/Microsoft.Network/publicIPAddresses/PublicIPlb1\"\r\n
        \             },\r\n              \"privateIPAddressVersion\": \"IPv4\"\r\n
        \           }\r\n          }\r\n        ],\r\n        \"backendAddressPools\":
        [\r\n          {\r\n            \"name\": \"lb1bepool\",\r\n            \"id\":
        \"/subscriptions/00000000-0000-0000-0000-000000000000/resourceGroups/cli_test_load_balancer000001/providers/Microsoft.Network/loadBalancers/lb1/backendAddressPools/lb1bepool\",\r\n
        \           \"etag\": \"W/\\\"d195a258-4368-4dc1-90cd-269299400303\\\"\",\r\n
        \           \"properties\": {\r\n              \"provisioningState\": \"Succeeded\"\r\n
        \           },\r\n            \"type\": \"Microsoft.Network/loadBalancers/backendAddressPools\"\r\n
        \         }\r\n        ],\r\n        \"loadBalancingRules\": [],\r\n        \"probes\":
        [],\r\n        \"inboundNatRules\": [],\r\n        \"inboundNatPools\": []\r\n
        \     },\r\n      \"sku\": {\r\n        \"name\": \"Basic\",\r\n        \"tier\":
        \"Regional\"\r\n      }\r\n    },\r\n    {\r\n      \"name\": \"lb2\",\r\n
        \     \"id\": \"/subscriptions/00000000-0000-0000-0000-000000000000/resourceGroups/cli_test_load_balancer000001/providers/Microsoft.Network/loadBalancers/lb2\",\r\n
        \     \"etag\": \"W/\\\"89545f71-bb09-454a-9978-60d4fba323da\\\"\",\r\n      \"type\":
        \"Microsoft.Network/loadBalancers\",\r\n      \"location\": \"westus\",\r\n
        \     \"tags\": {\r\n        \"foo\": \"doo\"\r\n      },\r\n      \"properties\":
        {\r\n        \"provisioningState\": \"Succeeded\",\r\n        \"resourceGuid\":
        \"df95e939-5ea9-4f99-80c9-a0c0b1e27c9d\",\r\n        \"frontendIPConfigurations\":
        [\r\n          {\r\n            \"name\": \"LoadBalancerFrontEnd\",\r\n            \"id\":
        \"/subscriptions/00000000-0000-0000-0000-000000000000/resourceGroups/cli_test_load_balancer000001/providers/Microsoft.Network/loadBalancers/lb2/frontendIPConfigurations/LoadBalancerFrontEnd\",\r\n
        \           \"etag\": \"W/\\\"89545f71-bb09-454a-9978-60d4fba323da\\\"\",\r\n
        \           \"type\": \"Microsoft.Network/loadBalancers/frontendIPConfigurations\",\r\n
        \           \"properties\": {\r\n              \"provisioningState\": \"Succeeded\",\r\n
        \             \"privateIPAllocationMethod\": \"Dynamic\",\r\n              \"publicIPAddress\":
        {\r\n                \"id\": \"/subscriptions/00000000-0000-0000-0000-000000000000/resourceGroups/cli_test_load_balancer000001/providers/Microsoft.Network/publicIPAddresses/PublicIPlb2\"\r\n
        \             },\r\n              \"privateIPAddressVersion\": \"IPv4\"\r\n
        \           }\r\n          }\r\n        ],\r\n        \"backendAddressPools\":
        [\r\n          {\r\n            \"name\": \"lb2bepool\",\r\n            \"id\":
        \"/subscriptions/00000000-0000-0000-0000-000000000000/resourceGroups/cli_test_load_balancer000001/providers/Microsoft.Network/loadBalancers/lb2/backendAddressPools/lb2bepool\",\r\n
        \           \"etag\": \"W/\\\"89545f71-bb09-454a-9978-60d4fba323da\\\"\",\r\n
        \           \"properties\": {\r\n              \"provisioningState\": \"Succeeded\"\r\n
        \           },\r\n            \"type\": \"Microsoft.Network/loadBalancers/backendAddressPools\"\r\n
        \         }\r\n        ],\r\n        \"loadBalancingRules\": [],\r\n        \"probes\":
        [],\r\n        \"inboundNatRules\": [],\r\n        \"inboundNatPools\": []\r\n
        \     },\r\n      \"sku\": {\r\n        \"name\": \"Basic\",\r\n        \"tier\":
        \"Regional\"\r\n      }\r\n    },\r\n    {\r\n      \"name\": \"lb3\",\r\n
        \     \"id\": \"/subscriptions/00000000-0000-0000-0000-000000000000/resourceGroups/cli_test_load_balancer000001/providers/Microsoft.Network/loadBalancers/lb3\",\r\n
        \     \"etag\": \"W/\\\"57f15cac-f30f-47cd-bade-233a4702b3dc\\\"\",\r\n      \"type\":
        \"Microsoft.Network/loadBalancers\",\r\n      \"location\": \"westus\",\r\n
        \     \"tags\": {},\r\n      \"properties\": {\r\n        \"provisioningState\":
        \"Succeeded\",\r\n        \"resourceGuid\": \"0152eae6-7369-49da-b616-65ebee83e4c1\",\r\n
        \       \"frontendIPConfigurations\": [\r\n          {\r\n            \"name\":
        \"LoadBalancerFrontEnd\",\r\n            \"id\": \"/subscriptions/00000000-0000-0000-0000-000000000000/resourceGroups/cli_test_load_balancer000001/providers/Microsoft.Network/loadBalancers/lb3/frontendIPConfigurations/LoadBalancerFrontEnd\",\r\n
        \           \"etag\": \"W/\\\"57f15cac-f30f-47cd-bade-233a4702b3dc\\\"\",\r\n
        \           \"type\": \"Microsoft.Network/loadBalancers/frontendIPConfigurations\",\r\n
        \           \"properties\": {\r\n              \"provisioningState\": \"Succeeded\",\r\n
        \             \"privateIPAddress\": \"10.0.0.15\",\r\n              \"privateIPAllocationMethod\":
        \"Static\",\r\n              \"subnet\": {\r\n                \"id\": \"/subscriptions/00000000-0000-0000-0000-000000000000/resourceGroups/cli_test_load_balancer000001/providers/Microsoft.Network/virtualNetworks/mytestvnet/subnets/default\"\r\n
        \             },\r\n              \"privateIPAddressVersion\": \"IPv4\"\r\n
        \           }\r\n          }\r\n        ],\r\n        \"backendAddressPools\":
        [\r\n          {\r\n            \"name\": \"lb3bepool\",\r\n            \"id\":
        \"/subscriptions/00000000-0000-0000-0000-000000000000/resourceGroups/cli_test_load_balancer000001/providers/Microsoft.Network/loadBalancers/lb3/backendAddressPools/lb3bepool\",\r\n
        \           \"etag\": \"W/\\\"57f15cac-f30f-47cd-bade-233a4702b3dc\\\"\",\r\n
        \           \"properties\": {\r\n              \"provisioningState\": \"Succeeded\"\r\n
        \           },\r\n            \"type\": \"Microsoft.Network/loadBalancers/backendAddressPools\"\r\n
        \         }\r\n        ],\r\n        \"loadBalancingRules\": [],\r\n        \"probes\":
        [],\r\n        \"inboundNatRules\": [],\r\n        \"inboundNatPools\": []\r\n
        \     },\r\n      \"sku\": {\r\n        \"name\": \"Basic\",\r\n        \"tier\":
        \"Regional\"\r\n      }\r\n    },\r\n    {\r\n      \"name\": \"lb4\",\r\n
        \     \"id\": \"/subscriptions/00000000-0000-0000-0000-000000000000/resourceGroups/cli_test_load_balancer000001/providers/Microsoft.Network/loadBalancers/lb4\",\r\n
        \     \"etag\": \"W/\\\"48de0402-781c-43ab-81e6-be16a91d172b\\\"\",\r\n      \"type\":
        \"Microsoft.Network/loadBalancers\",\r\n      \"location\": \"westus\",\r\n
        \     \"tags\": {},\r\n      \"properties\": {\r\n        \"provisioningState\":
        \"Succeeded\",\r\n        \"resourceGuid\": \"0f351879-2882-439f-8159-c2502c9f8e02\",\r\n
        \       \"frontendIPConfigurations\": [\r\n          {\r\n            \"name\":
        \"LoadBalancerFrontEnd\",\r\n            \"id\": \"/subscriptions/00000000-0000-0000-0000-000000000000/resourceGroups/cli_test_load_balancer000001/providers/Microsoft.Network/loadBalancers/lb4/frontendIPConfigurations/LoadBalancerFrontEnd\",\r\n
        \           \"etag\": \"W/\\\"48de0402-781c-43ab-81e6-be16a91d172b\\\"\",\r\n
        \           \"type\": \"Microsoft.Network/loadBalancers/frontendIPConfigurations\",\r\n
        \           \"properties\": {\r\n              \"provisioningState\": \"Succeeded\",\r\n
        \             \"privateIPAllocationMethod\": \"Dynamic\",\r\n              \"publicIPAddress\":
        {\r\n                \"id\": \"/subscriptions/00000000-0000-0000-0000-000000000000/resourceGroups/cli_test_load_balancer000001/providers/Microsoft.Network/publicIPAddresses/publicip4\"\r\n
        \             },\r\n              \"privateIPAddressVersion\": \"IPv4\"\r\n
        \           }\r\n          }\r\n        ],\r\n        \"backendAddressPools\":
        [\r\n          {\r\n            \"name\": \"lb4bepool\",\r\n            \"id\":
        \"/subscriptions/00000000-0000-0000-0000-000000000000/resourceGroups/cli_test_load_balancer000001/providers/Microsoft.Network/loadBalancers/lb4/backendAddressPools/lb4bepool\",\r\n
        \           \"etag\": \"W/\\\"48de0402-781c-43ab-81e6-be16a91d172b\\\"\",\r\n
        \           \"properties\": {\r\n              \"provisioningState\": \"Succeeded\"\r\n
        \           },\r\n            \"type\": \"Microsoft.Network/loadBalancers/backendAddressPools\"\r\n
        \         }\r\n        ],\r\n        \"loadBalancingRules\": [],\r\n        \"probes\":
        [],\r\n        \"inboundNatRules\": [],\r\n        \"inboundNatPools\": []\r\n
        \     },\r\n      \"sku\": {\r\n        \"name\": \"Basic\",\r\n        \"tier\":
        \"Regional\"\r\n      }\r\n    }\r\n  ]\r\n}"
    headers:
      cache-control:
      - no-cache
      content-length:
      - '9413'
      content-type:
      - application/json; charset=utf-8
      date:
      - Thu, 24 Oct 2019 07:18:23 GMT
      expires:
      - '-1'
      pragma:
      - no-cache
      server:
      - Microsoft-HTTPAPI/2.0
      - Microsoft-HTTPAPI/2.0
      strict-transport-security:
      - max-age=31536000; includeSubDomains
      transfer-encoding:
      - chunked
      vary:
      - Accept-Encoding
      x-content-type-options:
      - nosniff
      x-ms-arm-service-request-id:
      - 263f634b-8aab-4e20-8da3-281ddf769ffa
    status:
      code: 200
      message: OK
- request:
    body: null
    headers:
      Accept:
      - application/json
      Accept-Encoding:
      - gzip, deflate
      CommandName:
      - network lb show
      Connection:
      - keep-alive
      ParameterSetName:
      - --resource-group --name
      User-Agent:
      - python/3.7.4 (Windows-10-10.0.18362-SP0) msrest/0.6.10 msrest_azure/0.6.2
        azure-mgmt-network/7.0.0 Azure-SDK-For-Python AZURECLI/2.0.75
      accept-language:
      - en-US
    method: GET
    uri: https://management.azure.com/subscriptions/00000000-0000-0000-0000-000000000000/resourceGroups/cli_test_load_balancer000001/providers/Microsoft.Network/loadBalancers/lb1?api-version=2019-09-01
  response:
    body:
      string: "{\r\n  \"name\": \"lb1\",\r\n  \"id\": \"/subscriptions/00000000-0000-0000-0000-000000000000/resourceGroups/cli_test_load_balancer000001/providers/Microsoft.Network/loadBalancers/lb1\",\r\n
        \ \"etag\": \"W/\\\"d195a258-4368-4dc1-90cd-269299400303\\\"\",\r\n  \"type\":
        \"Microsoft.Network/loadBalancers\",\r\n  \"location\": \"westus\",\r\n  \"tags\":
        {},\r\n  \"properties\": {\r\n    \"provisioningState\": \"Succeeded\",\r\n
        \   \"resourceGuid\": \"f3ce6654-68fe-43c8-92e0-8b732548eb80\",\r\n    \"frontendIPConfigurations\":
        [\r\n      {\r\n        \"name\": \"LoadBalancerFrontEnd\",\r\n        \"id\":
        \"/subscriptions/00000000-0000-0000-0000-000000000000/resourceGroups/cli_test_load_balancer000001/providers/Microsoft.Network/loadBalancers/lb1/frontendIPConfigurations/LoadBalancerFrontEnd\",\r\n
        \       \"etag\": \"W/\\\"d195a258-4368-4dc1-90cd-269299400303\\\"\",\r\n
        \       \"type\": \"Microsoft.Network/loadBalancers/frontendIPConfigurations\",\r\n
        \       \"properties\": {\r\n          \"provisioningState\": \"Succeeded\",\r\n
        \         \"privateIPAllocationMethod\": \"Dynamic\",\r\n          \"publicIPAddress\":
        {\r\n            \"id\": \"/subscriptions/00000000-0000-0000-0000-000000000000/resourceGroups/cli_test_load_balancer000001/providers/Microsoft.Network/publicIPAddresses/PublicIPlb1\"\r\n
        \         },\r\n          \"privateIPAddressVersion\": \"IPv4\"\r\n        }\r\n
        \     }\r\n    ],\r\n    \"backendAddressPools\": [\r\n      {\r\n        \"name\":
        \"lb1bepool\",\r\n        \"id\": \"/subscriptions/00000000-0000-0000-0000-000000000000/resourceGroups/cli_test_load_balancer000001/providers/Microsoft.Network/loadBalancers/lb1/backendAddressPools/lb1bepool\",\r\n
        \       \"etag\": \"W/\\\"d195a258-4368-4dc1-90cd-269299400303\\\"\",\r\n
        \       \"properties\": {\r\n          \"provisioningState\": \"Succeeded\"\r\n
        \       },\r\n        \"type\": \"Microsoft.Network/loadBalancers/backendAddressPools\"\r\n
        \     }\r\n    ],\r\n    \"loadBalancingRules\": [],\r\n    \"probes\": [],\r\n
        \   \"inboundNatRules\": [],\r\n    \"inboundNatPools\": []\r\n  },\r\n  \"sku\":
        {\r\n    \"name\": \"Basic\",\r\n    \"tier\": \"Regional\"\r\n  }\r\n}"
    headers:
      cache-control:
      - no-cache
      content-length:
      - '2137'
      content-type:
      - application/json; charset=utf-8
      date:
      - Thu, 24 Oct 2019 07:18:24 GMT
      etag:
      - W/"d195a258-4368-4dc1-90cd-269299400303"
      expires:
      - '-1'
      pragma:
      - no-cache
      server:
      - Microsoft-HTTPAPI/2.0
      - Microsoft-HTTPAPI/2.0
      strict-transport-security:
      - max-age=31536000; includeSubDomains
      transfer-encoding:
      - chunked
      vary:
      - Accept-Encoding
      x-content-type-options:
      - nosniff
      x-ms-arm-service-request-id:
      - 27af76ca-e0f0-4aed-a168-a351d1c2f072
    status:
      code: 200
      message: OK
- request:
    body: null
    headers:
      Accept:
      - application/json
      Accept-Encoding:
      - gzip, deflate
      CommandName:
      - network lb delete
      Connection:
      - keep-alive
      Content-Length:
      - '0'
      ParameterSetName:
      - --resource-group --name
      User-Agent:
      - python/3.7.4 (Windows-10-10.0.18362-SP0) msrest/0.6.10 msrest_azure/0.6.2
        azure-mgmt-network/7.0.0 Azure-SDK-For-Python AZURECLI/2.0.75
      accept-language:
      - en-US
    method: DELETE
    uri: https://management.azure.com/subscriptions/00000000-0000-0000-0000-000000000000/resourceGroups/cli_test_load_balancer000001/providers/Microsoft.Network/loadBalancers/lb1?api-version=2019-09-01
  response:
    body:
      string: ''
    headers:
      azure-asyncoperation:
      - https://management.azure.com/subscriptions/00000000-0000-0000-0000-000000000000/providers/Microsoft.Network/locations/westus/operations/602ed0ea-6212-49e7-b0f3-6047da474052?api-version=2019-09-01
      cache-control:
      - no-cache
      content-length:
      - '0'
      date:
      - Thu, 24 Oct 2019 07:18:26 GMT
      expires:
      - '-1'
      location:
      - https://management.azure.com/subscriptions/00000000-0000-0000-0000-000000000000/providers/Microsoft.Network/locations/westus/operationResults/602ed0ea-6212-49e7-b0f3-6047da474052?api-version=2019-09-01
      pragma:
      - no-cache
      server:
      - Microsoft-HTTPAPI/2.0
      - Microsoft-HTTPAPI/2.0
      strict-transport-security:
      - max-age=31536000; includeSubDomains
      x-content-type-options:
      - nosniff
      x-ms-arm-service-request-id:
      - de92c94c-4440-4d73-ab37-2b7d0093db83
      x-ms-ratelimit-remaining-subscription-deletes:
      - '14995'
    status:
      code: 202
      message: Accepted
- request:
    body: null
    headers:
      Accept:
      - application/json
      Accept-Encoding:
      - gzip, deflate
      CommandName:
      - network lb delete
      Connection:
      - keep-alive
      ParameterSetName:
      - --resource-group --name
      User-Agent:
      - python/3.7.4 (Windows-10-10.0.18362-SP0) msrest/0.6.10 msrest_azure/0.6.2
        azure-mgmt-network/7.0.0 Azure-SDK-For-Python AZURECLI/2.0.75
    method: GET
    uri: https://management.azure.com/subscriptions/00000000-0000-0000-0000-000000000000/providers/Microsoft.Network/locations/westus/operations/602ed0ea-6212-49e7-b0f3-6047da474052?api-version=2019-09-01
  response:
    body:
      string: "{\r\n  \"status\": \"Succeeded\"\r\n}"
    headers:
      cache-control:
      - no-cache
      content-length:
      - '29'
      content-type:
      - application/json; charset=utf-8
      date:
      - Thu, 24 Oct 2019 07:18:37 GMT
      expires:
      - '-1'
      pragma:
      - no-cache
      server:
      - Microsoft-HTTPAPI/2.0
      - Microsoft-HTTPAPI/2.0
      strict-transport-security:
      - max-age=31536000; includeSubDomains
      transfer-encoding:
      - chunked
      vary:
      - Accept-Encoding
      x-content-type-options:
      - nosniff
      x-ms-arm-service-request-id:
      - 3c127a61-1875-4911-a519-4f40dbc146d3
    status:
      code: 200
      message: OK
- request:
    body: null
    headers:
      Accept:
      - application/json
      Accept-Encoding:
      - gzip, deflate
      CommandName:
      - network lb list
      Connection:
      - keep-alive
      ParameterSetName:
      - --resource-group
      User-Agent:
      - python/3.7.4 (Windows-10-10.0.18362-SP0) msrest/0.6.10 msrest_azure/0.6.2
        azure-mgmt-network/7.0.0 Azure-SDK-For-Python AZURECLI/2.0.75
      accept-language:
      - en-US
    method: GET
    uri: https://management.azure.com/subscriptions/00000000-0000-0000-0000-000000000000/resourceGroups/cli_test_load_balancer000001/providers/Microsoft.Network/loadBalancers?api-version=2019-09-01
  response:
    body:
      string: "{\r\n  \"value\": [\r\n    {\r\n      \"name\": \"lb2\",\r\n      \"id\":
        \"/subscriptions/00000000-0000-0000-0000-000000000000/resourceGroups/cli_test_load_balancer000001/providers/Microsoft.Network/loadBalancers/lb2\",\r\n
        \     \"etag\": \"W/\\\"89545f71-bb09-454a-9978-60d4fba323da\\\"\",\r\n      \"type\":
        \"Microsoft.Network/loadBalancers\",\r\n      \"location\": \"westus\",\r\n
        \     \"tags\": {\r\n        \"foo\": \"doo\"\r\n      },\r\n      \"properties\":
        {\r\n        \"provisioningState\": \"Succeeded\",\r\n        \"resourceGuid\":
        \"df95e939-5ea9-4f99-80c9-a0c0b1e27c9d\",\r\n        \"frontendIPConfigurations\":
        [\r\n          {\r\n            \"name\": \"LoadBalancerFrontEnd\",\r\n            \"id\":
        \"/subscriptions/00000000-0000-0000-0000-000000000000/resourceGroups/cli_test_load_balancer000001/providers/Microsoft.Network/loadBalancers/lb2/frontendIPConfigurations/LoadBalancerFrontEnd\",\r\n
        \           \"etag\": \"W/\\\"89545f71-bb09-454a-9978-60d4fba323da\\\"\",\r\n
        \           \"type\": \"Microsoft.Network/loadBalancers/frontendIPConfigurations\",\r\n
        \           \"properties\": {\r\n              \"provisioningState\": \"Succeeded\",\r\n
        \             \"privateIPAllocationMethod\": \"Dynamic\",\r\n              \"publicIPAddress\":
        {\r\n                \"id\": \"/subscriptions/00000000-0000-0000-0000-000000000000/resourceGroups/cli_test_load_balancer000001/providers/Microsoft.Network/publicIPAddresses/PublicIPlb2\"\r\n
        \             },\r\n              \"privateIPAddressVersion\": \"IPv4\"\r\n
        \           }\r\n          }\r\n        ],\r\n        \"backendAddressPools\":
        [\r\n          {\r\n            \"name\": \"lb2bepool\",\r\n            \"id\":
        \"/subscriptions/00000000-0000-0000-0000-000000000000/resourceGroups/cli_test_load_balancer000001/providers/Microsoft.Network/loadBalancers/lb2/backendAddressPools/lb2bepool\",\r\n
        \           \"etag\": \"W/\\\"89545f71-bb09-454a-9978-60d4fba323da\\\"\",\r\n
        \           \"properties\": {\r\n              \"provisioningState\": \"Succeeded\"\r\n
        \           },\r\n            \"type\": \"Microsoft.Network/loadBalancers/backendAddressPools\"\r\n
        \         }\r\n        ],\r\n        \"loadBalancingRules\": [],\r\n        \"probes\":
        [],\r\n        \"inboundNatRules\": [],\r\n        \"inboundNatPools\": []\r\n
        \     },\r\n      \"sku\": {\r\n        \"name\": \"Basic\",\r\n        \"tier\":
        \"Regional\"\r\n      }\r\n    },\r\n    {\r\n      \"name\": \"lb3\",\r\n
        \     \"id\": \"/subscriptions/00000000-0000-0000-0000-000000000000/resourceGroups/cli_test_load_balancer000001/providers/Microsoft.Network/loadBalancers/lb3\",\r\n
        \     \"etag\": \"W/\\\"57f15cac-f30f-47cd-bade-233a4702b3dc\\\"\",\r\n      \"type\":
        \"Microsoft.Network/loadBalancers\",\r\n      \"location\": \"westus\",\r\n
        \     \"tags\": {},\r\n      \"properties\": {\r\n        \"provisioningState\":
        \"Succeeded\",\r\n        \"resourceGuid\": \"0152eae6-7369-49da-b616-65ebee83e4c1\",\r\n
        \       \"frontendIPConfigurations\": [\r\n          {\r\n            \"name\":
        \"LoadBalancerFrontEnd\",\r\n            \"id\": \"/subscriptions/00000000-0000-0000-0000-000000000000/resourceGroups/cli_test_load_balancer000001/providers/Microsoft.Network/loadBalancers/lb3/frontendIPConfigurations/LoadBalancerFrontEnd\",\r\n
        \           \"etag\": \"W/\\\"57f15cac-f30f-47cd-bade-233a4702b3dc\\\"\",\r\n
        \           \"type\": \"Microsoft.Network/loadBalancers/frontendIPConfigurations\",\r\n
        \           \"properties\": {\r\n              \"provisioningState\": \"Succeeded\",\r\n
        \             \"privateIPAddress\": \"10.0.0.15\",\r\n              \"privateIPAllocationMethod\":
        \"Static\",\r\n              \"subnet\": {\r\n                \"id\": \"/subscriptions/00000000-0000-0000-0000-000000000000/resourceGroups/cli_test_load_balancer000001/providers/Microsoft.Network/virtualNetworks/mytestvnet/subnets/default\"\r\n
        \             },\r\n              \"privateIPAddressVersion\": \"IPv4\"\r\n
        \           }\r\n          }\r\n        ],\r\n        \"backendAddressPools\":
        [\r\n          {\r\n            \"name\": \"lb3bepool\",\r\n            \"id\":
        \"/subscriptions/00000000-0000-0000-0000-000000000000/resourceGroups/cli_test_load_balancer000001/providers/Microsoft.Network/loadBalancers/lb3/backendAddressPools/lb3bepool\",\r\n
        \           \"etag\": \"W/\\\"57f15cac-f30f-47cd-bade-233a4702b3dc\\\"\",\r\n
        \           \"properties\": {\r\n              \"provisioningState\": \"Succeeded\"\r\n
        \           },\r\n            \"type\": \"Microsoft.Network/loadBalancers/backendAddressPools\"\r\n
        \         }\r\n        ],\r\n        \"loadBalancingRules\": [],\r\n        \"probes\":
        [],\r\n        \"inboundNatRules\": [],\r\n        \"inboundNatPools\": []\r\n
        \     },\r\n      \"sku\": {\r\n        \"name\": \"Basic\",\r\n        \"tier\":
        \"Regional\"\r\n      }\r\n    },\r\n    {\r\n      \"name\": \"lb4\",\r\n
        \     \"id\": \"/subscriptions/00000000-0000-0000-0000-000000000000/resourceGroups/cli_test_load_balancer000001/providers/Microsoft.Network/loadBalancers/lb4\",\r\n
        \     \"etag\": \"W/\\\"48de0402-781c-43ab-81e6-be16a91d172b\\\"\",\r\n      \"type\":
        \"Microsoft.Network/loadBalancers\",\r\n      \"location\": \"westus\",\r\n
        \     \"tags\": {},\r\n      \"properties\": {\r\n        \"provisioningState\":
        \"Succeeded\",\r\n        \"resourceGuid\": \"0f351879-2882-439f-8159-c2502c9f8e02\",\r\n
        \       \"frontendIPConfigurations\": [\r\n          {\r\n            \"name\":
        \"LoadBalancerFrontEnd\",\r\n            \"id\": \"/subscriptions/00000000-0000-0000-0000-000000000000/resourceGroups/cli_test_load_balancer000001/providers/Microsoft.Network/loadBalancers/lb4/frontendIPConfigurations/LoadBalancerFrontEnd\",\r\n
        \           \"etag\": \"W/\\\"48de0402-781c-43ab-81e6-be16a91d172b\\\"\",\r\n
        \           \"type\": \"Microsoft.Network/loadBalancers/frontendIPConfigurations\",\r\n
        \           \"properties\": {\r\n              \"provisioningState\": \"Succeeded\",\r\n
        \             \"privateIPAllocationMethod\": \"Dynamic\",\r\n              \"publicIPAddress\":
        {\r\n                \"id\": \"/subscriptions/00000000-0000-0000-0000-000000000000/resourceGroups/cli_test_load_balancer000001/providers/Microsoft.Network/publicIPAddresses/publicip4\"\r\n
        \             },\r\n              \"privateIPAddressVersion\": \"IPv4\"\r\n
        \           }\r\n          }\r\n        ],\r\n        \"backendAddressPools\":
        [\r\n          {\r\n            \"name\": \"lb4bepool\",\r\n            \"id\":
        \"/subscriptions/00000000-0000-0000-0000-000000000000/resourceGroups/cli_test_load_balancer000001/providers/Microsoft.Network/loadBalancers/lb4/backendAddressPools/lb4bepool\",\r\n
        \           \"etag\": \"W/\\\"48de0402-781c-43ab-81e6-be16a91d172b\\\"\",\r\n
        \           \"properties\": {\r\n              \"provisioningState\": \"Succeeded\"\r\n
        \           },\r\n            \"type\": \"Microsoft.Network/loadBalancers/backendAddressPools\"\r\n
        \         }\r\n        ],\r\n        \"loadBalancingRules\": [],\r\n        \"probes\":
        [],\r\n        \"inboundNatRules\": [],\r\n        \"inboundNatPools\": []\r\n
        \     },\r\n      \"sku\": {\r\n        \"name\": \"Basic\",\r\n        \"tier\":
        \"Regional\"\r\n      }\r\n    }\r\n  ]\r\n}"
    headers:
      cache-control:
      - no-cache
      content-length:
      - '7085'
      content-type:
      - application/json; charset=utf-8
      date:
      - Thu, 24 Oct 2019 07:18:39 GMT
      expires:
      - '-1'
      pragma:
      - no-cache
      server:
      - Microsoft-HTTPAPI/2.0
      - Microsoft-HTTPAPI/2.0
      strict-transport-security:
      - max-age=31536000; includeSubDomains
      transfer-encoding:
      - chunked
      vary:
      - Accept-Encoding
      x-content-type-options:
      - nosniff
      x-ms-arm-service-request-id:
      - e25b3e5e-7c86-490a-8cb8-0f35859e3a35
    status:
      code: 200
      message: OK
version: 1<|MERGE_RESOLUTION|>--- conflicted
+++ resolved
@@ -133,7 +133,7 @@
       cache-control:
       - no-cache
       content-length:
-      - '1346'
+      - '1347'
       content-type:
       - application/json; charset=utf-8
       date:
@@ -219,7 +219,7 @@
       cache-control:
       - no-cache
       content-length:
-      - '3192'
+      - '3194'
       content-type:
       - application/json; charset=utf-8
       date:
@@ -1358,11 +1358,7 @@
       cache-control:
       - no-cache
       content-length:
-<<<<<<< HEAD
-      - '713'
-=======
       - '712'
->>>>>>> 807faccc
       content-type:
       - application/json; charset=utf-8
       date:
@@ -1500,13 +1496,8 @@
       - '-1'
       pragma:
       - no-cache
-      server:
-      - Microsoft-HTTPAPI/2.0
-      - Microsoft-HTTPAPI/2.0
-      strict-transport-security:
-      - max-age=31536000; includeSubDomains
-      transfer-encoding:
-      - chunked
+      strict-transport-security:
+      - max-age=31536000; includeSubDomains
       vary:
       - Accept-Encoding
       x-content-type-options:
