# --------------------------------------------------------------------------------------------
# Copyright (c) Microsoft Corporation. All rights reserved.
# Licensed under the MIT License. See License.txt in the project root for license information.
# --------------------------------------------------------------------------------------------

# pylint: disable=too-many-lines

import argparse
import datetime
import json
import logging as logs
import os
import re
import sys
import time
import copy
from importlib import import_module

# pylint: disable=unused-import
from azure.cli.core.commands.constants import (
    BLOCKED_MODS, DEFAULT_QUERY_TIME_RANGE, CLI_COMMON_KWARGS, CLI_COMMAND_KWARGS, CLI_PARAM_KWARGS,
    CLI_POSITIONAL_PARAM_KWARGS, CONFIRM_PARAM_NAME)
from azure.cli.core.commands.parameters import (
    AzArgumentContext, patch_arg_make_required, patch_arg_make_optional)
from azure.cli.core.extension import get_extension
from azure.cli.core.util import (
    get_command_type_kwarg, read_file_content, get_arg_list, poller_classes)
from azure.cli.core.local_context import LocalContextAction
import azure.cli.core.telemetry as telemetry
from azure.cli.core.commands.progress import IndeterminateProgressBar

from knack.arguments import CLICommandArgument
from knack.commands import CLICommand, CommandGroup, PREVIEW_EXPERIMENTAL_CONFLICT_ERROR
from knack.deprecation import ImplicitDeprecated, resolve_deprecate_info
from knack.invocation import CommandInvoker
from knack.preview import ImplicitPreviewItem, PreviewItem, resolve_preview_info
from knack.experimental import ImplicitExperimentalItem, ExperimentalItem, resolve_experimental_info
from knack.log import get_logger
from knack.util import CLIError, CommandResultItem, todict
from knack.events import EVENT_INVOKER_TRANSFORM_RESULT
from knack.validators import DefaultStr

try:
    t_JSONDecodeError = json.JSONDecodeError
except AttributeError:  # in Python 2.7
    t_JSONDecodeError = ValueError

logger = get_logger(__name__)
DEFAULT_CACHE_TTL = '10'


def _explode_list_args(args):
    '''Iterate through each attribute member of args and create a copy with
    the IterateValues 'flattened' to only contain a single value

    Ex.
        { a1:'x', a2:IterateValue(['y', 'z']) } => [{ a1:'x', a2:'y'),{ a1:'x', a2:'z'}]
    '''
    from azure.cli.core.commands.validators import IterateValue
    list_args = {argname: argvalue for argname, argvalue in vars(args).items()
                 if isinstance(argvalue, IterateValue)}
    if not list_args:
        yield args
    else:
        values = list(zip(*list_args.values()))
        for key in list_args:
            delattr(args, key)

        for value in values:
            new_ns = argparse.Namespace(**vars(args))
            for key_index, key in enumerate(list_args.keys()):
                setattr(new_ns, key, value[key_index])
            yield new_ns


def _expand_file_prefixed_files(args):
    def _load_file(path):
        if path == '-':
            content = sys.stdin.read()
        else:
            content = read_file_content(os.path.expanduser(path), allow_binary=True)

        return content.rstrip(os.linesep)

    def _maybe_load_file(arg):
        ix = arg.find('@')
        if ix == -1:  # no @ found
            return arg

        poss_file = arg[ix + 1:]
        if not poss_file:  # if nothing after @ then it can't be a file
            return arg
        if ix == 0:
            try:
                return _load_file(poss_file)
            except IOError:
                logger.debug("Failed to load '%s', assume not a file", arg)
                return arg

        # if @ not at the start it can't be a file
        return arg

    def _expand_file_prefix(arg):
        arg_split = arg.split('=', 1)
        try:
            return '='.join([arg_split[0], _maybe_load_file(arg_split[1])])
        except IndexError:
            return _maybe_load_file(arg_split[0])

    return list([_expand_file_prefix(arg) for arg in args])


def _pre_command_table_create(cli_ctx, args):
    cli_ctx.refresh_request_id()
    return _expand_file_prefixed_files(args)


# pylint: disable=too-many-instance-attributes
class CacheObject:

    def path(self, args, kwargs):
        from azure.cli.core._environment import get_config_dir
        from azure.cli.core.commands.client_factory import get_subscription_id

        cli_ctx = self._cmd.cli_ctx
        subscription_id = get_subscription_id(cli_ctx)
        if not subscription_id:
            raise CLIError('subscription ID unexpectedly empty')
        if not cli_ctx.cloud.name:
            raise CLIError('cloud name unexpectedly empty')
        copy_kwargs = kwargs.copy()
        copy_kwargs.pop('self', None)
        resource_group = copy_kwargs.pop('resource_group_name', None) or args[0]

        if len(args) > 2:
            raise CLIError('expected 2 args, got {}: {}'.format(len(args), args))
        if len(copy_kwargs) > 1:
            raise CLIError('expected 1 kwarg, got {}: {}'.format(len(copy_kwargs), copy_kwargs))

        try:
            resource_name = args[-1]
        except IndexError:
            resource_name = list(copy_kwargs.values())[0]

        self._resource_group = resource_group
        self._resource_name = resource_name

        directory = os.path.join(
            get_config_dir(),
            'object_cache',
            cli_ctx.cloud.name,
            subscription_id,
            self._resource_group,
            self._model_name
        )
        filename = '{}.json'.format(resource_name)
        return directory, filename

    def _resolve_model(self):
        if self._model_name and self._model_path:
            return

        import inspect
        op_metadata = inspect.getmembers(self._operation)
        doc_string = ''
        for key, value in op_metadata:
            if key == '__doc__':
                doc_string = value or ''
                break

        doc_string = doc_string.replace('\r', '').replace('\n', ' ')
        doc_string = re.sub(' +', ' ', doc_string)

        # pylint: disable=line-too-long
        # In track1, the doc_string for return type is like ':return: An instance of LROPoller that returns ConnectionSharedKey or ClientRawResponse<ConnectionSharedKey>'
        # In track2, the doc_string for return type is like ':return: An instance of LROPoller that returns either ConnectionSharedKey or the result of cls(response)'
        # Add '(?:either )?' to match 'either' zero or one times to support track2.
        model_name_regex = re.compile(r':return: (?:.*?that returns (?:either )?)?(?P<model>[a-zA-Z]*)')
        model_path_regex = re.compile(r':rtype:.*(?P<path>azure.mgmt[a-zA-Z0-9_\.]*)')
        try:
            self._model_name = model_name_regex.search(doc_string).group('model')
            if not self._model_path:
                self._model_path = model_path_regex.search(doc_string).group('path').rsplit('.', 1)[0]
        except AttributeError:
            return

    def _dump_to_file(self, open_file):
        cache_obj_dump = json.dumps({
            'last_saved': self.last_saved,
            '_payload': self._payload
        })
        open_file.write(cache_obj_dump)

    def load(self, args, kwargs):
        directory, filename = self.path(args, kwargs)
        with open(os.path.join(directory, filename), 'r') as f:
            logger.info(
                "Loading %s '%s' from cache: %s", self._model_name, self._resource_name,
                os.path.join(directory, filename)
            )
            obj_data = json.loads(f.read())
            self._payload = obj_data['_payload']
            self.last_saved = obj_data['last_saved']
        self._payload = self.result()

    def save(self, args, kwargs):
        from knack.util import ensure_dir
        directory, filename = self.path(args, kwargs)
        ensure_dir(directory)
        with open(os.path.join(directory, filename), 'w') as f:
            logger.info(
                "Caching %s '%s' as: %s", self._model_name, self._resource_name,
                os.path.join(directory, filename)
            )
            self.last_saved = str(datetime.datetime.now())
            self._dump_to_file(f)

    def result(self):
        module = import_module(self._model_path)
        model_cls = getattr(module, self._model_name)
        # model_cls = self._cmd.get_models(self._model_type)
        # todo: Remove temp work around!!!
        if model_cls is None:
            from azure.mgmt.imagebuilder.models import ImageTemplate
            model_cls = ImageTemplate
        return model_cls.deserialize(self._payload)

    def prop_dict(self):
        return {
            'model': self._model_name,
            'name': self._resource_name,
            'group': self._resource_group
        }

    def __init__(self, cmd, payload, operation, model_path=None):
        self._cmd = cmd
        self._operation = operation
        self._resource_group = None
        self._resource_name = None
        self._model_name = None
        self._model_path = model_path
        self._payload = payload
        self.last_saved = None
        self._resolve_model()

    def __getattribute__(self, key):
        try:
            payload = object.__getattribute__(self, '_payload')
            return payload.__getattribute__(key)
        except AttributeError:
            return super(CacheObject, self).__getattribute__(key)

    def __setattr__(self, key, value):
        try:
            return self._payload.__setattr__(key, value)
        except AttributeError:
            return super(CacheObject, self).__setattr__(key, value)


class AzCliCommand(CLICommand):

    def __init__(self, loader, name, handler, description=None, table_transformer=None,
                 arguments_loader=None, description_loader=None,
                 formatter_class=None, deprecate_info=None, validator=None, **kwargs):
        super(AzCliCommand, self).__init__(loader.cli_ctx, name, handler, description=description,
                                           table_transformer=table_transformer, arguments_loader=arguments_loader,
                                           description_loader=description_loader, formatter_class=formatter_class,
                                           deprecate_info=deprecate_info, validator=validator, **kwargs)
        self.loader = loader
        self.command_source = None
        self.no_wait_param = kwargs.get('no_wait_param', None)
        self.supports_no_wait = kwargs.get('supports_no_wait', False)
        self.exception_handler = kwargs.get('exception_handler', None)
        self.confirmation = kwargs.get('confirmation', False)
        self.command_kwargs = kwargs

    # pylint: disable=no-self-use
    def _add_vscode_extension_metadata(self, arg, overrides):
        """ Adds metadata for use by the VSCode CLI extension. Do
            not remove or modify without contacting the VSCode team. """
        if not hasattr(arg.type, 'required_tooling'):
            required = arg.type.settings.get('required', False)
            setattr(arg.type, 'required_tooling', required)
        if 'configured_default' in overrides.settings:
            def_config = overrides.settings.get('configured_default', None)
            setattr(arg.type, 'default_name_tooling', def_config)

    def _resolve_default_value_from_config_file(self, arg, overrides):

        self._add_vscode_extension_metadata(arg, overrides)

        # same blunt mechanism like we handled id-parts, for create command, no name default
        if not (self.name.split()[-1] == 'create' and overrides.settings.get('metavar', None) == 'NAME'):
            super(AzCliCommand, self)._resolve_default_value_from_config_file(arg, overrides)

        self._resolve_default_value_from_local_context(arg, overrides)

    def _resolve_default_value_from_local_context(self, arg, overrides):
        if self.cli_ctx.local_context.is_on:
            lca = overrides.settings.get('local_context_attribute', None)
            if not lca or not lca.actions or LocalContextAction.GET not in lca.actions:
                return
            if lca.name:
                local_context = self.cli_ctx.local_context
                value = local_context.get(self.name, lca.name)
                if value:
                    logger.debug("local context '%s' for arg %s", value, arg.name)
                    overrides.settings['default'] = DefaultStr(value)
                    overrides.settings['required'] = False
                    overrides.settings['default_value_source'] = 'Local Context'

    def load_arguments(self):
        super(AzCliCommand, self).load_arguments()
        if self.arguments_loader:
            cmd_args = self.arguments_loader()
            if self.supports_no_wait or self.no_wait_param:
                if self.supports_no_wait:
                    no_wait_param_dest = 'no_wait'
                elif self.no_wait_param:
                    no_wait_param_dest = self.no_wait_param
                cmd_args.append(
                    (no_wait_param_dest,
                     CLICommandArgument(no_wait_param_dest, options_list=['--no-wait'], action='store_true',
                                        help='Do not wait for the long-running operation to finish.')))
            self.arguments.update(cmd_args)

    def __call__(self, *args, **kwargs):
        return self.handler(*args, **kwargs)

    def _merge_kwargs(self, kwargs, base_kwargs=None):
        base = base_kwargs if base_kwargs is not None else getattr(self, 'command_kwargs')
        return _merge_kwargs(kwargs, base)

    def get_api_version(self, resource_type=None, operation_group=None):
        resource_type = resource_type or self.command_kwargs.get('resource_type', None)
        return self.loader.get_api_version(resource_type=resource_type, operation_group=operation_group)

    def supported_api_version(self, resource_type=None, min_api=None, max_api=None,
                              operation_group=None, parameter_name=None):
        if min_api and parameter_name:
            parameter_name = None
        if parameter_name is not None and parameter_name in self.arguments:
            min_api = self.arguments[parameter_name].type.settings.get('min_api', None)
        resource_type = resource_type or self.command_kwargs.get('resource_type', None)
        return self.loader.supported_api_version(resource_type=resource_type, min_api=min_api, max_api=max_api,
                                                 operation_group=operation_group)

    def get_models(self, *attr_args, **kwargs):
        resource_type = kwargs.get('resource_type', self.command_kwargs.get('resource_type', None))
        operation_group = kwargs.get('operation_group', self.command_kwargs.get('operation_group', None))
        return self.loader.get_sdk(*attr_args, resource_type=resource_type, mod='models',
                                   operation_group=operation_group)

    def update_context(self, obj_inst):
        class UpdateContext:
            def __init__(self, instance):
                self.instance = instance

            def __enter__(self):
                return self

            def __exit__(self, exc_type, exc_val, exc_tb):
                pass

            def set_param(self, prop, value, allow_clear=True, curr_obj=None):
                curr_obj = curr_obj or self.instance
                if '.' in prop:
                    prop, path = prop.split('.', 1)
                    curr_obj = getattr(curr_obj, prop)
                    self.set_param(path, value, allow_clear=allow_clear, curr_obj=curr_obj)
                elif value == '' and allow_clear:
                    setattr(curr_obj, prop, None)
                elif value is not None:
                    setattr(curr_obj, prop, value)
        return UpdateContext(obj_inst)


def _is_stale(cli_ctx, cache_obj):
    cache_ttl = None
    try:
        cache_ttl = cli_ctx.config.get('core', 'cache_ttl')
    except Exception as ex:  # pylint: disable=broad-except
        # TODO: No idea why Python2's except clause fails to catch NoOptionError, but this
        # is a temp workaround
        cls_str = str(ex.__class__)
        if 'NoOptionError' in cls_str or 'NoSectionError' in cls_str:
            # ensure a default value exists even if not previously set
            cli_ctx.config.set_value('core', 'cache_ttl', DEFAULT_CACHE_TTL)
            cache_ttl = DEFAULT_CACHE_TTL
        else:
            raise ex
    time_now = datetime.datetime.now()
    time_cache = datetime.datetime.strptime(cache_obj.last_saved, '%Y-%m-%d %H:%M:%S.%f')
    return time_now - time_cache > datetime.timedelta(minutes=int(cache_ttl))


def cached_get(cmd_obj, operation, *args, **kwargs):

    def _get_operation():
        result = None
        if args:
            result = operation(*args)
        elif kwargs is not None:
            result = operation(**kwargs)
        return result

    # early out if the command does not use the cache
    if not cmd_obj.command_kwargs.get('supports_local_cache', False):
        return _get_operation()

    # allow overriding model path, e.g. for extensions
    model_path = cmd_obj.command_kwargs.get('model_path', None)

    cache_obj = CacheObject(cmd_obj, None, operation, model_path=model_path)
    try:
        cache_obj.load(args, kwargs)
        if _is_stale(cmd_obj.cli_ctx, cache_obj):
            message = "{model} '{name}' stale in cache. Retrieving from Azure...".format(**cache_obj.prop_dict())
            logger.warning(message)
            return _get_operation()
        return cache_obj
    except Exception:  # pylint: disable=broad-except
        message = "{model} '{name}' not found in cache. Retrieving from Azure...".format(**cache_obj.prop_dict())
        logger.debug(message)
        return _get_operation()


def cached_put(cmd_obj, operation, parameters, *args, setter_arg_name='parameters', **kwargs):
    """
    setter_arg_name: The name of the argument in the setter which corresponds to the object being updated.
    In track2, unknown kwargs will raise, so we should not pass 'parameters" for operation when the name of the argument
    in the setter which corresponds to the object being updated is not 'parameters'.
    """
    def _put_operation():
        result = None
        if args:
            extended_args = args + (parameters,)
            result = operation(*extended_args)
        elif kwargs is not None:
            kwargs[setter_arg_name] = parameters
            result = operation(**kwargs)
            del kwargs[setter_arg_name]
        return result

    # early out if the command does not use the cache
    if not cmd_obj.command_kwargs.get('supports_local_cache', False):
        return _put_operation()

    use_cache = cmd_obj.cli_ctx.data.get('_cache', False)
    if not use_cache:
        result = _put_operation()

    # allow overriding model path, e.g. for extensions
    model_path = cmd_obj.command_kwargs.get('model_path', None)

    cache_obj = CacheObject(cmd_obj, parameters.serialize(), operation, model_path=model_path)
    if use_cache:
        cache_obj.save(args, kwargs)
        return cache_obj

    # for a successful PUT, attempt to delete the cache file
    obj_dir, obj_file = cache_obj.path(args, kwargs)
    obj_path = os.path.join(obj_dir, obj_file)
    try:
        os.remove(obj_path)
    except (OSError, IOError):  # FileNotFoundError introduced in Python 3
        pass
    return result


def upsert_to_collection(parent, collection_name, obj_to_add, key_name, warn=True):

    if not getattr(parent, collection_name, None):
        setattr(parent, collection_name, [])
    collection = getattr(parent, collection_name, None)

    value = getattr(obj_to_add, key_name)
    if value is None:
        raise CLIError(
            "Unable to resolve a value for key '{}' with which to match.".format(key_name))
    match = next((x for x in collection if getattr(x, key_name, None) == value), None)
    if match:
        if warn:
            logger.warning("Item '%s' already exists. Replacing with new values.", value)
        collection.remove(match)
    collection.append(obj_to_add)


def get_property(items, name):
    result = next((x for x in items if x.name.lower() == name.lower()), None)
    if not result:
        raise CLIError("Property '{}' does not exist".format(name))
    return result


# pylint: disable=too-few-public-methods
class AzCliCommandInvoker(CommandInvoker):

    # pylint: disable=too-many-statements,too-many-locals,too-many-branches
    def execute(self, args):
        from knack.events import (EVENT_INVOKER_PRE_CMD_TBL_CREATE, EVENT_INVOKER_POST_CMD_TBL_CREATE,
                                  EVENT_INVOKER_CMD_TBL_LOADED, EVENT_INVOKER_PRE_PARSE_ARGS,
                                  EVENT_INVOKER_POST_PARSE_ARGS,
                                  EVENT_INVOKER_FILTER_RESULT)
        from azure.cli.core.commands.events import (
            EVENT_INVOKER_PRE_CMD_TBL_TRUNCATE, EVENT_INVOKER_PRE_LOAD_ARGUMENTS, EVENT_INVOKER_POST_LOAD_ARGUMENTS)

        # TODO: Can't simply be invoked as an event because args are transformed
        args = _pre_command_table_create(self.cli_ctx, args)

        self.cli_ctx.raise_event(EVENT_INVOKER_PRE_CMD_TBL_CREATE, args=args)
        self.commands_loader.load_command_table(args)
        self.cli_ctx.raise_event(EVENT_INVOKER_PRE_CMD_TBL_TRUNCATE,
                                 load_cmd_tbl_func=self.commands_loader.load_command_table, args=args)
        command = self._rudimentary_get_command(args)
        self.cli_ctx.invocation.data['command_string'] = command
        telemetry.set_raw_command_name(command)

        try:
            self.commands_loader.command_table = {command: self.commands_loader.command_table[command]}
        except KeyError:
            # Trim down the command table to reduce the number of subparsers required to optimize the performance.
            #
            # When given a command table like this:
            #
            # network application-gateway create
            # network application-gateway delete
            # network list-usages
            # storage account create
            # storage account list
            #
            # input:  az
            # output: network application-gateway create
            #         storage account create
            #
            # input:  az network
            # output: network application-gateway create
            #         network list-usages

            cmd_table = {}
            group_names = set()
            for cmd_name, cmd in self.commands_loader.command_table.items():
                if command and not cmd_name.startswith(command):
                    continue

                cmd_stub = cmd_name[len(command):].strip()
                group_name = cmd_stub.split(' ', 1)[0]
                if group_name not in group_names:
                    cmd_table[cmd_name] = cmd
                    group_names.add(group_name)
                self.commands_loader.command_table = cmd_table

        self.commands_loader.command_table = self.commands_loader.command_table  # update with the truncated table
        self.commands_loader.command_name = command
        self.cli_ctx.raise_event(EVENT_INVOKER_PRE_LOAD_ARGUMENTS, commands_loader=self.commands_loader)
        self.commands_loader.load_arguments(command)
        self.cli_ctx.raise_event(EVENT_INVOKER_POST_LOAD_ARGUMENTS, commands_loader=self.commands_loader)
        self.cli_ctx.raise_event(EVENT_INVOKER_POST_CMD_TBL_CREATE, commands_loader=self.commands_loader)
        self.parser.cli_ctx = self.cli_ctx
        self.parser.load_command_table(self.commands_loader)

        self.cli_ctx.raise_event(EVENT_INVOKER_CMD_TBL_LOADED, cmd_tbl=self.commands_loader.command_table,
                                 parser=self.parser)

        arg_check = [a for a in args if a not in ['--debug', '--verbose']]
        if not arg_check:
            self.parser.enable_autocomplete()
            subparser = self.parser.subparsers[tuple()]
            self.help.show_welcome(subparser)

            # TODO: No event in base with which to target
            telemetry.set_command_details('az')
            telemetry.set_success(summary='welcome')
            return CommandResultItem(None, exit_code=0)

        if args[0].lower() == 'help':
            args[0] = '--help'

        self.parser.enable_autocomplete()

        self.cli_ctx.raise_event(EVENT_INVOKER_PRE_PARSE_ARGS, args=args)
        parsed_args = self.parser.parse_args(args)
        self.cli_ctx.raise_event(EVENT_INVOKER_POST_PARSE_ARGS, command=parsed_args.command, args=parsed_args)

        # print local context warning
        if self.cli_ctx.local_context.is_on and command and command in self.commands_loader.command_table:
            local_context_args = []
            arguments = self.commands_loader.command_table[command].arguments
            specified_arguments = self.parser.subparser_map[command].specified_arguments \
                if command in self.parser.subparser_map else []
            for name, argument in arguments.items():
                default_value_source = argument.type.settings.get('default_value_source', None)
                dest_name = argument.type.settings.get('dest', None)
                options = argument.type.settings.get('options_list', None)
                if default_value_source == 'Local Context' and dest_name not in specified_arguments and options:
                    value = getattr(parsed_args, name)
                    local_context_args.append((options[0], value))
            if local_context_args:
                logger.warning('Local context is turned on. Its information is saved in working directory %s. You can '
                               'run `az local-context off` to turn it off.',
                               self.cli_ctx.local_context.effective_working_directory())
                args_str = []
                for name, value in local_context_args:
                    args_str.append('{}: {}'.format(name, value))
                logger.warning('Command argument values from local context: %s', ', '.join(args_str))

        # TODO: This fundamentally alters the way Knack.invocation works here. Cannot be customized
        # with an event. Would need to be customized via inheritance.

        cmd = parsed_args.func
        self.cli_ctx.data['command'] = parsed_args.command

        self.cli_ctx.data['safe_params'] = AzCliCommandInvoker._extract_parameter_names(args)

        command_source = self.commands_loader.command_table[command].command_source

        extension_version = None
        extension_name = None
        try:
            if isinstance(command_source, ExtensionCommandSource):
                extension_name = command_source.extension_name
                extension_version = get_extension(command_source.extension_name).version
        except Exception:  # pylint: disable=broad-except
            pass
        telemetry.set_command_details(self.cli_ctx.data['command'], self.data['output'],
                                      self.cli_ctx.data['safe_params'],
                                      extension_name=extension_name, extension_version=extension_version)
        if extension_name:
            self.data['command_extension_name'] = extension_name
            self.cli_ctx.logging.log_cmd_metadata_extension_info(extension_name, extension_version)

        self.resolve_warnings(cmd, parsed_args)
        self.resolve_confirmation(cmd, parsed_args)

        jobs = []
        for expanded_arg in _explode_list_args(parsed_args):
            cmd_copy = copy.copy(cmd)
            cmd_copy.cli_ctx = copy.copy(cmd.cli_ctx)
            cmd_copy.cli_ctx.data = copy.deepcopy(cmd.cli_ctx.data)
            expanded_arg.cmd = expanded_arg._cmd = cmd_copy

            if hasattr(expanded_arg, '_subscription'):
                cmd_copy.cli_ctx.data['subscription_id'] = expanded_arg._subscription  # pylint: disable=protected-access

            self._validation(expanded_arg)
            jobs.append((expanded_arg, cmd_copy))

        ids = getattr(parsed_args, '_ids', None) or [None] * len(jobs)
        if self.cli_ctx.config.getboolean('core', 'disable_concurrent_ids', False) or len(ids) < 2:
            results, exceptions = self._run_jobs_serially(jobs, ids)
        else:
            results, exceptions = self._run_jobs_concurrently(jobs, ids)

        # handle exceptions
        if len(exceptions) == 1 and not results:
            ex, id_arg = exceptions[0]
            raise ex
        if exceptions:
            for exception, id_arg in exceptions:
                logger.warning('%s: "%s"', id_arg, str(exception))
            if not results:
                return CommandResultItem(None, exit_code=1, error=CLIError('Encountered more than one exception.'))
            logger.warning('Encountered more than one exception.')

        if results and len(results) == 1:
            results = results[0]

        event_data = {'result': results}
        self.cli_ctx.raise_event(EVENT_INVOKER_FILTER_RESULT, event_data=event_data)

        # save to local context if it is turned on after command executed successfully
        if self.cli_ctx.local_context.is_on and command and command in self.commands_loader.command_table and \
                command in self.parser.subparser_map and self.parser.subparser_map[command].specified_arguments:
            self.cli_ctx.save_local_context(parsed_args, self.commands_loader.command_table[command].arguments,
                                            self.parser.subparser_map[command].specified_arguments)

        return CommandResultItem(
            event_data['result'],
            table_transformer=self.commands_loader.command_table[parsed_args.command].table_transformer,
            is_query_active=self.data['query_active'])

    @staticmethod
    def _extract_parameter_names(args):
        # note: name start with more than 2 '-' will be treated as value e.g. certs in PEM format
        return [(p.split('=', 1)[0] if p.startswith('--') else p[:2]) for p in args if
                (p.startswith('-') and not p.startswith('---') and len(p) > 1)]

    def _run_job(self, expanded_arg, cmd_copy):
        params = self._filter_params(expanded_arg)
        try:
            result = cmd_copy(params)
            if cmd_copy.supports_no_wait and getattr(expanded_arg, 'no_wait', False):
                result = None
            elif cmd_copy.no_wait_param and getattr(expanded_arg, cmd_copy.no_wait_param, False):
                result = None

            transform_op = cmd_copy.command_kwargs.get('transform', None)
            if transform_op:
                result = transform_op(result)

            if _is_poller(result):
                result = LongRunningOperation(cmd_copy.cli_ctx, 'Starting {}'.format(cmd_copy.name))(result)
            elif _is_paged(result):
                result = list(result)

            result = todict(result, AzCliCommandInvoker.remove_additional_prop_layer)
            event_data = {'result': result}
            cmd_copy.cli_ctx.raise_event(EVENT_INVOKER_TRANSFORM_RESULT, event_data=event_data)
            return event_data['result']
        except Exception as ex:  # pylint: disable=broad-except
            if cmd_copy.exception_handler:
                return cmd_copy.exception_handler(ex)
            raise

    def _run_jobs_serially(self, jobs, ids):
        results, exceptions = [], []
        for job, id_arg in zip(jobs, ids):
            expanded_arg, cmd_copy = job
            try:
                results.append(self._run_job(expanded_arg, cmd_copy))
            except(Exception, SystemExit) as ex:  # pylint: disable=broad-except
                exceptions.append((ex, id_arg))
        return results, exceptions

    def _run_jobs_concurrently(self, jobs, ids):
        from concurrent.futures import ThreadPoolExecutor, as_completed
        tasks, results, exceptions = [], [], []
        with ThreadPoolExecutor(max_workers=10) as executor:
            for expanded_arg, cmd_copy in jobs:
                tasks.append(executor.submit(self._run_job, expanded_arg, cmd_copy))
            for index, task in enumerate(as_completed(tasks)):
                try:
                    results.append(task.result())
                except (Exception, SystemExit) as ex:  # pylint: disable=broad-except
                    exceptions.append((ex, ids[index]))
        return results, exceptions

    def resolve_warnings(self, cmd, parsed_args):
        self._resolve_preview_and_deprecation_warnings(cmd, parsed_args)
        self._resolve_extension_override_warning(cmd)

    def _resolve_preview_and_deprecation_warnings(self, cmd, parsed_args):
        deprecations = [] + getattr(parsed_args, '_argument_deprecations', [])
        if cmd.deprecate_info:
            deprecations.append(cmd.deprecate_info)

        # search for implicit deprecation
        path_comps = cmd.name.split()[:-1]
        implicit_deprecate_info = None
        while path_comps and not implicit_deprecate_info:
            implicit_deprecate_info = resolve_deprecate_info(self.cli_ctx, ' '.join(path_comps))
            del path_comps[-1]

        if implicit_deprecate_info:
            deprecate_kwargs = implicit_deprecate_info.__dict__.copy()
            deprecate_kwargs['object_type'] = 'command'
            del deprecate_kwargs['_get_tag']
            del deprecate_kwargs['_get_message']
            deprecations.append(ImplicitDeprecated(cli_ctx=self.cli_ctx, **deprecate_kwargs))

        previews = [] + getattr(parsed_args, '_argument_previews', [])
        if cmd.preview_info:
            previews.append(cmd.preview_info)
        else:
            # search for implicit command preview status
            path_comps = cmd.name.split()[:-1]
            implicit_preview_info = None
            while path_comps and not implicit_preview_info:
                implicit_preview_info = resolve_preview_info(self.cli_ctx, ' '.join(path_comps))
                del path_comps[-1]

            if implicit_preview_info:
                preview_kwargs = implicit_preview_info.__dict__.copy()
                preview_kwargs['object_type'] = 'command'
                del preview_kwargs['_get_tag']
                del preview_kwargs['_get_message']
                previews.append(ImplicitPreviewItem(cli_ctx=self.cli_ctx, **preview_kwargs))

        experimentals = [] + getattr(parsed_args, '_argument_experimentals', [])
        if cmd.experimental_info:
            experimentals.append(cmd.experimental_info)
        else:
            # search for implicit command experimental status
            path_comps = cmd.name.split()[:-1]
            implicit_experimental_info = None
            while path_comps and not implicit_experimental_info:
                implicit_experimental_info = resolve_experimental_info(self.cli_ctx, ' '.join(path_comps))
                del path_comps[-1]

            if implicit_experimental_info:
                experimental_kwargs = implicit_experimental_info.__dict__.copy()
                experimental_kwargs['object_type'] = 'command'
                del experimental_kwargs['_get_tag']
                del experimental_kwargs['_get_message']
                experimentals.append(ImplicitExperimentalItem(cli_ctx=self.cli_ctx, **experimental_kwargs))

        if not self.cli_ctx.only_show_errors:
            for d in deprecations:
                print(d.message, file=sys.stderr)
            for p in previews:
                print(p.message, file=sys.stderr)
            for e in experimentals:
                print(e.message, file=sys.stderr)

    def _resolve_extension_override_warning(self, cmd):  # pylint: disable=no-self-use
        if isinstance(cmd.command_source, ExtensionCommandSource) and cmd.command_source.overrides_command:
            logger.warning(cmd.command_source.get_command_warn_msg())

    def resolve_confirmation(self, cmd, parsed_args):
        confirm = cmd.confirmation and not parsed_args.__dict__.pop('yes', None) \
            and not cmd.cli_ctx.config.getboolean('core', 'disable_confirm_prompt', fallback=False)

        parsed_args = self._filter_params(parsed_args)
        if confirm and not cmd._user_confirmed(cmd.confirmation, parsed_args):  # pylint: disable=protected-access
            from knack.events import EVENT_COMMAND_CANCELLED
            cmd.cli_ctx.raise_event(EVENT_COMMAND_CANCELLED, command=cmd.name, command_args=parsed_args)
            raise CLIError('Operation cancelled.')

    def _build_kwargs(self, func, ns):  # pylint: disable=no-self-use
        arg_list = get_arg_list(func)
        kwargs = {}
        if 'cmd' in arg_list:
            kwargs['cmd'] = ns._cmd  # pylint: disable=protected-access
        if 'namespace' in arg_list:
            kwargs['namespace'] = ns
        if 'ns' in arg_list:
            kwargs['ns'] = ns
        return kwargs

    @staticmethod
    def remove_additional_prop_layer(obj, converted_dic):
        # Follow EAFP to flatten `additional_properties` auto-generated by SDK
        # See https://docs.python.org/3/glossary.html#term-eafp
        try:
            if 'additionalProperties' in converted_dic and isinstance(obj.additional_properties, dict):
                converted_dic.update(converted_dic.pop('additionalProperties'))
        except AttributeError:
            pass
        return converted_dic

    def _validate_cmd_level(self, ns, cmd_validator):  # pylint: disable=no-self-use
        if cmd_validator:
            cmd_validator(**self._build_kwargs(cmd_validator, ns))
        try:
            delattr(ns, '_command_validator')
        except AttributeError:
            pass

    def _validate_arg_level(self, ns, **_):  # pylint: disable=no-self-use
        from azure.cli.core.azclierror import AzCLIError
        for validator in getattr(ns, '_argument_validators', []):
            try:
                validator(**self._build_kwargs(validator, ns))
            except AzCLIError:
                raise
            except Exception as ex:
                # Delay the import and mimic an exception handler
                from msrest.exceptions import ValidationError
                if isinstance(ex, ValidationError):
                    logger.debug('Validation error in %s.', str(validator))
                raise
        try:
            delattr(ns, '_argument_validators')
        except AttributeError:
            pass


class LongRunningOperation:  # pylint: disable=too-few-public-methods
    def __init__(self, cli_ctx, start_msg='', finish_msg='', poller_done_interval_ms=500.0,
                 progress_bar=None):

        self.cli_ctx = cli_ctx
        self.start_msg = start_msg
        self.finish_msg = finish_msg
        self.poller_done_interval_ms = poller_done_interval_ms
        self.deploy_dict = {}
        self.last_progress_report = datetime.datetime.now()
        self.progress_bar = progress_bar if progress_bar is not None else IndeterminateProgressBar(cli_ctx)

    def _delay(self):
        time.sleep(self.poller_done_interval_ms / 1000.0)

    def _generate_template_progress(self, correlation_id):  # pylint: disable=no-self-use
        """ gets the progress for template deployments """
        from azure.cli.core.commands.client_factory import get_mgmt_service_client
        from azure.mgmt.monitor import MonitorManagementClient

        if correlation_id is not None:  # pylint: disable=too-many-nested-blocks
            formatter = "eventTimestamp ge {}"

            end_time = datetime.datetime.utcnow()
            start_time = end_time - datetime.timedelta(seconds=DEFAULT_QUERY_TIME_RANGE)
            odata_filters = formatter.format(start_time.strftime('%Y-%m-%dT%H:%M:%SZ'))

            odata_filters = "{} and {} eq '{}'".format(odata_filters, 'correlationId', correlation_id)

            activity_log = get_mgmt_service_client(
                self.cli_ctx, MonitorManagementClient).activity_logs.list(filter=odata_filters)

            results = []
            max_events = 50  # default max value for events in list_activity_log
            for index, item in enumerate(activity_log):
                if index < max_events:
                    results.append(item)
                else:
                    break

            if results:
                for event in results:
                    update = False
                    long_name = event.resource_id.split('/')[-1]
                    if long_name not in self.deploy_dict:
                        self.deploy_dict[long_name] = {}
                        update = True
                    deploy_values = self.deploy_dict[long_name]

                    checked_values = {
                        str(event.resource_type.value): 'type',
                        str(event.status.value): 'status value',
                        str(event.event_name.value): 'request',
                    }
                    try:
                        checked_values[str(event.properties.get('statusCode', ''))] = 'status'
                    except AttributeError:
                        pass

                    if deploy_values.get('timestamp', None) is None or \
                            event.event_timestamp > deploy_values.get('timestamp'):
                        for value in checked_values:
                            if deploy_values.get(checked_values[value], None) != value:
                                update = True
                            deploy_values[checked_values[value]] = value
                        deploy_values['timestamp'] = event.event_timestamp

                        # don't want to show the timestamp
                        json_val = deploy_values.copy()
                        json_val.pop('timestamp', None)
                        status_val = deploy_values.get('status value', None)
                        if status_val and status_val != 'Started':
                            result = deploy_values['status value'] + ': ' + long_name
                            result += ' (' + deploy_values.get('type', '') + ')'

                            if update:
                                logger.info(result)

    def __call__(self, poller):
        from msrest.exceptions import ClientException

        correlation_message = ''
        self.progress_bar.begin()
        correlation_id = None

        cli_logger = get_logger()  # get CLI logger which has the level set through command lines
        is_verbose = any(handler.level <= logs.INFO for handler in cli_logger.handlers)

        telemetry.poll_start()
        poll_flag = False
        while not poller.done():
            poll_flag = True

            try:
                # pylint: disable=protected-access
                correlation_id = json.loads(
                    poller._response.__dict__['_content'].decode())['properties']['correlationId']

                correlation_message = 'Correlation ID: {}'.format(correlation_id)
            except:  # pylint: disable=bare-except
                pass

            current_time = datetime.datetime.now()
            if is_verbose and current_time - self.last_progress_report >= datetime.timedelta(seconds=10):
                self.last_progress_report = current_time
                try:
                    self._generate_template_progress(correlation_id)
                except Exception as ex:  # pylint: disable=broad-except
                    logger.warning('%s during progress reporting: %s', getattr(type(ex), '__name__', type(ex)), ex)
            try:
                self.progress_bar.update_progress()
                self._delay()
            except KeyboardInterrupt:
                self.progress_bar.stop()
                logger.error('Long-running operation wait cancelled.  %s', correlation_message)
                raise

        try:
            result = poller.result()
        except ClientException as client_exception:
            from azure.cli.core.commands.arm import handle_long_running_operation_exception
<<<<<<< HEAD
            self.cli_ctx.get_progress_controller().stop()
            if getattr(client_exception, 'status_code', None) == 404 and 'delete' in self.cli_ctx.data['command']:
                return None
=======
            self.progress_bar.stop()
>>>>>>> 67283798
            handle_long_running_operation_exception(client_exception)
        finally:
            self.cli_ctx.get_progress_controller().end()
            if poll_flag:
                telemetry.poll_end()

<<<<<<< HEAD
=======
        self.progress_bar.end()
        if poll_flag:
            telemetry.poll_end()

>>>>>>> 67283798
        return result


# pylint: disable=too-few-public-methods
class DeploymentOutputLongRunningOperation(LongRunningOperation):
    def __call__(self, result):
        from msrest.pipeline import ClientRawResponse

        if isinstance(result, poller_classes()):
            # most deployment operations return a poller
            result = super(DeploymentOutputLongRunningOperation, self).__call__(result)
            outputs = None
            try:
                if isinstance(result, str) and result:
                    try:
                        obj = json.loads(result)
                        return obj
                    except json.decoder.JSONDecodeError:
                        logger.info("Fail to transform result \"%s\" to dictionary", result)
                else:
                    outputs = result.properties.outputs
            except AttributeError:  # super.__call__ might return a ClientRawResponse
                pass
            return {key: val['value'] for key, val in outputs.items()} if outputs else {}
        if isinstance(result, ClientRawResponse):
            # --no-wait returns a ClientRawResponse
            return {}
        # --validate returns a 'normal' response
        return result


def _load_command_loader(loader, args, name, prefix):
    module = import_module(prefix + name)
    loader_cls = getattr(module, 'COMMAND_LOADER_CLS', None)
    if not loader_cls:
        try:
            get_command_loader = getattr(module, 'get_command_loader', None)
            loader_cls = get_command_loader(loader.cli_ctx)
        except (ImportError, AttributeError, TypeError):
            logger.debug("Module '%s' is missing `get_command_loader` entry.", name)

    command_table = {}

    if loader_cls:
        command_loader = loader_cls(cli_ctx=loader.cli_ctx)
        loader.loaders.append(command_loader)  # This will be used by interactive
        if command_loader.supported_resource_type():
            command_table = command_loader.load_command_table(args)
            if command_table:
                for cmd in list(command_table.keys()):
                    # TODO: If desired to for extension to patch module, this can be uncommented
                    # if loader.cmd_to_loader_map.get(cmd):
                    #    loader.cmd_to_loader_map[cmd].append(command_loader)
                    # else:
                    loader.cmd_to_loader_map[cmd] = [command_loader]
    else:
        logger.debug("Module '%s' is missing `COMMAND_LOADER_CLS` entry.", name)
    return command_table, command_loader.command_group_table


def _load_extension_command_loader(loader, args, ext):
    return _load_command_loader(loader, args, ext, '')


def _load_module_command_loader(loader, args, mod):
    return _load_command_loader(loader, args, mod, 'azure.cli.command_modules.')


class ExtensionCommandSource:
    """ Class for commands contributed by an extension """

    def __init__(self, overrides_command=False, extension_name=None, preview=False, experimental=False):
        super(ExtensionCommandSource, self).__init__()
        # True if the command overrides a CLI command
        self.overrides_command = overrides_command
        self.extension_name = extension_name
        self.preview = preview
        self.experimental = experimental

    def get_command_warn_msg(self):
        if self.overrides_command:
            if self.extension_name:
                return "The behavior of this command has been altered by the following extension: " \
                       "{}".format(self.extension_name)
            return "The behavior of this command has been altered by an extension."
        if self.extension_name:
            return "This command is from the following extension: {}".format(self.extension_name)
        return "This command is from an extension."

    def get_preview_warn_msg(self):
        if self.preview:
            return "The extension is in preview"
        return None

    def get_experimental_warn_msg(self):
        if self.experimental:
            return "The extension is experimental and not covered by customer support. " \
                   "Please use with discretion."
        return None


def _load_client_exception_class():
    # Since loading msrest is expensive, we avoid it until we have to
    from msrest.exceptions import ClientException
    return ClientException


def _load_validation_error_class():
    # Since loading msrest is expensive, we avoid it until we have to
    from msrest.exceptions import ValidationError
    return ValidationError


def _load_azure_exception_class():
    # Since loading msrest is expensive, we avoid it until we have to
    from azure.common import AzureException
    return AzureException


# pylint: disable=no-member
def _is_paged(obj):
    # Since loading msrest is expensive, we avoid it until we have to
    import collections
    if isinstance(obj, collections.Iterable) \
            and not isinstance(obj, list) \
            and not isinstance(obj, dict):
        from msrest.paging import Paged
        from azure.core.paging import ItemPaged as AzureCorePaged
        return isinstance(obj, (AzureCorePaged, Paged))
    return False


def _is_poller(obj):
    # Since loading msrest is expensive, we avoid it until we have to
    if obj.__class__.__name__ in ['AzureOperationPoller', 'LROPoller']:
        return isinstance(obj, poller_classes())
    return False


def _merge_kwargs(patch_kwargs, base_kwargs, supported_kwargs=None):
    merged_kwargs = base_kwargs.copy()
    merged_kwargs.update(patch_kwargs)
    unrecognized_kwargs = [x for x in merged_kwargs if x not in (supported_kwargs or CLI_COMMON_KWARGS)]
    if unrecognized_kwargs:
        raise TypeError('unrecognized kwargs: {}'.format(unrecognized_kwargs))
    return merged_kwargs


# pylint: disable=too-few-public-methods
class CliCommandType:

    def __init__(self, overrides=None, **kwargs):
        if isinstance(overrides, str):
            raise ValueError("Overrides has to be a {} (cannot be a string)".format(CliCommandType.__name__))
        self.settings = {}
        self.update(overrides, **kwargs)

    def __repr__(self):
        return str(vars(self))

    def update(self, other=None, **kwargs):
        if other:
            self.settings.update(**other.settings)
        self.settings.update(**kwargs)


class AzCommandGroup(CommandGroup):

    def __init__(self, command_loader, group_name, **kwargs):
        """
        :param command_loader: The command loader that commands will be registered into
        :type command_loader: azure.cli.core.AzCommandsLoader
        :param group_name: The name of the group of commands in the command hierarchy
        :type group_name: str
        """
        merged_kwargs = self._merge_kwargs(kwargs, base_kwargs=command_loader.module_kwargs)
        operations_tmpl = merged_kwargs.pop('operations_tmpl', None)
        super(AzCommandGroup, self).__init__(command_loader, group_name,
                                             operations_tmpl, **merged_kwargs)
        self.group_kwargs = merged_kwargs
        if operations_tmpl:
            self.group_kwargs['operations_tmpl'] = operations_tmpl
        self.is_stale = False

    def __enter__(self):
        return self

    def __exit__(self, exc_type, exc_val, exc_tb):
        self.is_stale = True

    def _check_stale(self):
        if self.is_stale:
            message = "command authoring error: command group '{}' is stale! " \
                      "Check that the subsequent block for has a corresponding `as` statement.".format(self.group_name)
            logger.error(message)
            raise CLIError(message)

    def _merge_kwargs(self, kwargs, base_kwargs=None):
        base = base_kwargs if base_kwargs is not None else getattr(self, 'group_kwargs')
        return _merge_kwargs(kwargs, base, CLI_COMMAND_KWARGS)

    def _flatten_kwargs(self, kwargs, default_source_name):
        merged_kwargs = self._merge_kwargs(kwargs)
        default_source = merged_kwargs.get(default_source_name, None)
        if default_source:
            arg_source_copy = default_source.settings.copy()
            arg_source_copy.update(merged_kwargs)
            return arg_source_copy
        return merged_kwargs

    # pylint: disable=arguments-differ
    def command(self, name, method_name=None, **kwargs):
        """
        Register a CLI command.
        :param name: Name of the command as it will be called on the command line
        :type name: str
        :param method_name: Name of the method the command maps to
        :type method_name: str
        :param kwargs: Keyword arguments. Supported keyword arguments include:
            - client_factory: Callable which returns a client needed to access the underlying command method. (function)
            - confirmation: Prompt prior to the action being executed. This is useful if the action
                            would cause a loss of data. (bool)
            - exception_handler: Exception handler for handling non-standard exceptions (function)
            - supports_no_wait: The command supports no wait. (bool)
            - no_wait_param: [deprecated] The name of a boolean parameter that will be exposed as `--no-wait`
              to skip long running operation polling. (string)
            - transform: Transform function for transforming the output of the command (function)
            - table_transformer: Transform function or JMESPath query to be applied to table output to create a
                                 better output format for tables. (function or string)
            - resource_type: The ResourceType enum value to use with min or max API. (ResourceType)
            - min_api: Minimum API version required for commands within the group (string)
            - max_api: Maximum API version required for commands within the group (string)
        :rtype: None
        """
        return self._command(name, method_name=method_name, **kwargs)

    def custom_command(self, name, method_name=None, **kwargs):
        """
        Register a CLI command.
        :param name: Name of the command as it will be called on the command line
        :type name: str
        :param method_name: Name of the method the command maps to
        :type method_name: str
        :param kwargs: Keyword arguments. Supported keyword arguments include:
            - client_factory: Callable which returns a client needed to access the underlying command method. (function)
            - confirmation: Prompt prior to the action being executed. This is useful if the action
                            would cause a loss of data. (bool)
            - exception_handler: Exception handler for handling non-standard exceptions (function)
            - supports_no_wait: The command supports no wait. (bool)
            - no_wait_param: [deprecated] The name of a boolean parameter that will be exposed as `--no-wait`
              to skip long running operation polling. (string)
            - transform: Transform function for transforming the output of the command (function)
            - table_transformer: Transform function or JMESPath query to be applied to table output to create a
                                 better output format for tables. (function or string)
            - resource_type: The ResourceType enum value to use with min or max API. (ResourceType)
            - min_api: Minimum API version required for commands within the group (string)
            - max_api: Maximum API version required for commands within the group (string)
        :rtype: None
        """
        return self._command(name, method_name=method_name, custom_command=True, **kwargs)

    def _command(self, name, method_name, custom_command=False, **kwargs):
        from .command_operation import CommandOperation

        self._check_stale()
        merged_kwargs = self._flatten_kwargs(kwargs, get_command_type_kwarg(custom_command))
        self._apply_tags(merged_kwargs, kwargs, name)

        operations_tmpl = merged_kwargs['operations_tmpl']
        op_path = operations_tmpl.format(method_name)

        command_name = '{} {}'.format(self.group_name, name) if self.group_name else name
        command_operation = CommandOperation(
            command_loader=self.command_loader,
            op_path=op_path,
            **merged_kwargs
        )
        self.command_loader.add_cli_command(command_name,
                                            command_operation=command_operation,
                                            **merged_kwargs)
        return command_name

    # pylint: disable=no-self-use
    def _resolve_operation(self, kwargs, name, command_type=None, custom_command=False):
        source_kwarg = get_command_type_kwarg(custom_command)

        operations_tmpl = None
        if command_type:
            # Top priority: specified command_type for the parameter
            operations_tmpl = command_type.settings.get('operations_tmpl', None)

        if not operations_tmpl:
            # Second source: general operations_tmpl set for the command kwargs
            operations_tmpl = kwargs.get('operations_tmpl', None)

        if not operations_tmpl:
            # Final source: retrieve the operations_tmpl from the relevant 'command_type' or 'custom_command_type'
            command_type = kwargs.get(source_kwarg, None)
            operations_tmpl = command_type.settings.get('operations_tmpl', None)

        if not operations_tmpl:
            raise ValueError("command authoring error: unable to resolve 'operations_tmpl'")

        return operations_tmpl.format(name)

    def generic_update_command(self, name, getter_name='get', getter_type=None,
                               setter_name='create_or_update', setter_type=None, setter_arg_name='parameters',
                               child_collection_prop_name=None, child_collection_key='name', child_arg_name='item_name',
                               custom_func_name=None, custom_func_type=None, **kwargs):
        from azure.cli.core.commands.command_operation import GenericUpdateCommandOperation
        self._check_stale()
        merged_kwargs = self._flatten_kwargs(kwargs, get_command_type_kwarg())
        merged_kwargs_custom = self._flatten_kwargs(kwargs, get_command_type_kwarg(custom_command=True))
        self._apply_tags(merged_kwargs, kwargs, name)

        getter_op_path = self._resolve_operation(merged_kwargs, getter_name, getter_type)
        setter_op_path = self._resolve_operation(merged_kwargs, setter_name, setter_type)
        custom_function_op_path = self._resolve_operation(merged_kwargs_custom, custom_func_name, custom_func_type,
                                                          custom_command=True) if custom_func_name else None
        command_name = '{} {}'.format(self.group_name, name) if self.group_name else name
        command_operation = GenericUpdateCommandOperation(
            command_loader=self.command_loader,
            getter_op_path=getter_op_path,
            setter_op_path=setter_op_path,
            setter_arg_name=setter_arg_name,
            custom_function_op_path=custom_function_op_path,
            child_collection_prop_name=child_collection_prop_name,
            child_collection_key=child_collection_key,
            child_arg_name=child_arg_name,
            **merged_kwargs
        )
        self.command_loader.add_cli_command(command_name,
                                            command_operation=command_operation,
                                            **merged_kwargs)

    def wait_command(self, name, getter_name='get', **kwargs):
        self._wait_command(name, getter_name=getter_name, custom_command=False, **kwargs)

    def custom_wait_command(self, name, getter_name='get', **kwargs):
        self._wait_command(name, getter_name=getter_name, custom_command=True, **kwargs)

    def generic_wait_command(self, name, getter_name='get', getter_type=None, **kwargs):
        self._wait_command(name, getter_name=getter_name, getter_type=getter_type, **kwargs)

    def _wait_command(self, name, getter_name='get', getter_type=None, custom_command=False, **kwargs):
        from azure.cli.core.commands.command_operation import WaitCommandOperation
        self._check_stale()
        merged_kwargs = self._flatten_kwargs(kwargs, get_command_type_kwarg(custom_command))
        self._apply_tags(merged_kwargs, kwargs, name)

        if getter_type:
            merged_kwargs = _merge_kwargs(getter_type.settings, merged_kwargs, CLI_COMMAND_KWARGS)
        getter_op_path = self._resolve_operation(merged_kwargs, getter_name, getter_type, custom_command=custom_command)

        command_name = '{} {}'.format(self.group_name, name) if self.group_name else name
        command_operation = WaitCommandOperation(
            command_loader=self.command_loader,
            op_path=getter_op_path,
            **merged_kwargs
        )
        self.command_loader.add_cli_command(command_name,
                                            command_operation=command_operation,
                                            **merged_kwargs)

    def show_command(self, name, getter_name='get', **kwargs):
        self._show_command(name, getter_name=getter_name, custom_command=False, **kwargs)

    def custom_show_command(self, name, getter_name='get', **kwargs):
        self._show_command(name, getter_name=getter_name, custom_command=True, **kwargs)

    def _show_command(self, name, getter_name='get', getter_type=None, custom_command=False, **kwargs):
        from azure.cli.core.commands.command_operation import ShowCommandOperation
        self._check_stale()
        merged_kwargs = self._flatten_kwargs(kwargs, get_command_type_kwarg(custom_command))
        self._apply_tags(merged_kwargs, kwargs, name)

        if getter_type:
            merged_kwargs = _merge_kwargs(getter_type.settings, merged_kwargs, CLI_COMMAND_KWARGS)
        op_path = self._resolve_operation(merged_kwargs, getter_name, getter_type, custom_command=custom_command)

        command_name = '{} {}'.format(self.group_name, name) if self.group_name else name
        command_operation = ShowCommandOperation(
            command_loader=self.command_loader,
            op_path=op_path,
            **merged_kwargs
        )
        self.command_loader.add_cli_command(command_name,
                                            command_operation=command_operation,
                                            **merged_kwargs)

    def _apply_tags(self, merged_kwargs, kwargs, command_name):
        # don't inherit deprecation or preview info from command group
        merged_kwargs['deprecate_info'] = kwargs.get('deprecate_info', None)

        # transform is_preview and is_experimental to StatusTags
        merged_kwargs['preview_info'] = None
        merged_kwargs['experimental_info'] = None
        is_preview = kwargs.get('is_preview', False)
        is_experimental = kwargs.get('is_experimental', False)
        if is_preview and is_experimental:
            raise CLIError(PREVIEW_EXPERIMENTAL_CONFLICT_ERROR.format("command", self.group_name + " " + command_name))
        if is_preview:
            merged_kwargs['preview_info'] = PreviewItem(self.command_loader.cli_ctx, object_type='command')
        if is_experimental:
            merged_kwargs['experimental_info'] = ExperimentalItem(self.command_loader.cli_ctx, object_type='command')


def register_cache_arguments(cli_ctx):
    from knack import events

    cache_dest = '_cache'

    def add_cache_arguments(_, **kwargs):  # pylint: disable=unused-argument

        command_table = kwargs.get('commands_loader').command_table

        if not command_table:
            return

        class CacheAction(argparse.Action):  # pylint:disable=too-few-public-methods

            def __call__(self, parser, namespace, values, option_string=None):
                setattr(namespace, cache_dest, True)
                # save caching status to CLI context
                cmd = getattr(namespace, 'cmd', None) or getattr(namespace, '_cmd', None)
                cmd.cli_ctx.data[cache_dest] = True

        for command in command_table.values():
            supports_local_cache = command.command_kwargs.get('supports_local_cache')
            if supports_local_cache:
                command.arguments[cache_dest] = CLICommandArgument(
                    '_cache',
                    options_list='--defer',
                    nargs='?',
                    action=CacheAction,
                    help='Temporarily store the object in the local cache instead of sending to Azure. '
                         'Use `az cache` commands to view/clear.',
                    is_preview=True
                )

    cli_ctx.register_event(events.EVENT_INVOKER_POST_CMD_TBL_CREATE, add_cache_arguments)<|MERGE_RESOLUTION|>--- conflicted
+++ resolved
@@ -986,26 +986,17 @@
             result = poller.result()
         except ClientException as client_exception:
             from azure.cli.core.commands.arm import handle_long_running_operation_exception
-<<<<<<< HEAD
-            self.cli_ctx.get_progress_controller().stop()
+            self.progress_bar.stop()
             if getattr(client_exception, 'status_code', None) == 404 and 'delete' in self.cli_ctx.data['command']:
+                logger.debug('Service returned 404 on the long-running delete operation. CLI treats it as delete '
+                             'successfully but service should fix this behavior.')
                 return None
-=======
-            self.progress_bar.stop()
->>>>>>> 67283798
             handle_long_running_operation_exception(client_exception)
         finally:
-            self.cli_ctx.get_progress_controller().end()
+            self.progress_bar.end()
             if poll_flag:
                 telemetry.poll_end()
 
-<<<<<<< HEAD
-=======
-        self.progress_bar.end()
-        if poll_flag:
-            telemetry.poll_end()
-
->>>>>>> 67283798
         return result
 
 
