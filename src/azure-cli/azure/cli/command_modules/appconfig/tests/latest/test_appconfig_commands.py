--- conflicted
+++ resolved
@@ -19,11 +19,7 @@
 from azure.cli.testsdk.scenario_tests import AllowLargeResponse, RecordingProcessor
 from azure.cli.testsdk.scenario_tests.utilities import is_json_payload
 from azure.core.exceptions import ResourceNotFoundError
-<<<<<<< HEAD
-from azure.cli.core.azclierror import ResourceNotFoundError as CliResourceNotFoundError
-=======
 from azure.cli.core.azclierror import ResourceNotFoundError as CliResourceNotFoundError, RequiredArgumentMissingError
->>>>>>> 13d0ab0a
 from azure.cli.core.util import shell_safe_json_parse
 
 TEST_DIR = os.path.abspath(os.path.join(os.path.abspath(__file__), '..'))
@@ -2979,11 +2975,8 @@
         entry_key2 = "TestKey2"
         entry_value2 = "TestValue2"
         dev_label = "dev"
-<<<<<<< HEAD
-=======
         entry_key3 = "LastTestKey"
         entry_value3 = "LastTestValue"
->>>>>>> 13d0ab0a
         
         # Create 2 keys with a common prefix and label "dev"
         self.kwargs.update({
@@ -3007,8 +3000,6 @@
                          self.check('value', entry_value2),
                          self.check('label', dev_label)])
 
-<<<<<<< HEAD
-=======
         self.kwargs.update({
             'key': entry_key3,
             'value': entry_value3,
@@ -3019,7 +3010,6 @@
                          self.check('value', entry_value3),
                          self.check('label', dev_label)])
 
->>>>>>> 13d0ab0a
         # Create a snapshot of all key-values that begin with the prefix 'Test'
         filter_dict = { "key": "Test*", "label": dev_label }
         retention_period = 3600 # Set retention period of 1 hour 
@@ -3077,8 +3067,6 @@
         with self.assertRaisesRegex(CliResourceNotFoundError, f'No snapshot with name \'{non_existent_snapshot_name}\' was found.'):
             self.cmd('appconfig kv list --connection-string {connection_string} --snapshot {snapshot_name}')
 
-<<<<<<< HEAD
-=======
         # Test snapshot import/export
         config_store_2_name = self.create_random_name(prefix='SnapshotStore', length=24)
 
@@ -3110,7 +3098,6 @@
         # List snapshots in store
         current_kvs = self.cmd('appconfig kv list --connection-string {dest_connection_string} --key * --label *').get_output_in_json()
         self.assertEqual(len(current_kvs), 2)
->>>>>>> 13d0ab0a
 
 def _create_config_store(test, kwargs):
     if 'retention_days' not in kwargs:
