--- conflicted
+++ resolved
@@ -74,11 +74,7 @@
     'azure-mgmt-botservice~=2.0.0b3',
     'azure-mgmt-cdn==12.0.0',
     'azure-mgmt-cognitiveservices~=13.5.0',
-<<<<<<< HEAD
-    'azure-mgmt-compute~=30.5.0',
-=======
     'azure-mgmt-compute~=30.6.0',
->>>>>>> 064b94ff
     'azure-mgmt-containerinstance==10.1.0',
     'azure-mgmt-containerregistry==10.3.0',
     'azure-mgmt-containerservice~=29.1.0',
