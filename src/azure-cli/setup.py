--- conflicted
+++ resolved
@@ -76,11 +76,7 @@
     'azure-mgmt-compute~=34.1.0',
     'azure-mgmt-containerinstance==10.2.0b1',
     'azure-mgmt-containerregistry==11.0.0',
-<<<<<<< HEAD
-    'azure-mgmt-containerservice~=34.2.0',
-=======
     'azure-mgmt-containerservice~=35.0.0',
->>>>>>> 13848087
     'azure-mgmt-cosmosdb==9.7.0',
     'azure-mgmt-databoxedge~=1.0.0',
     'azure-mgmt-datalake-store~=1.1.0b1',
