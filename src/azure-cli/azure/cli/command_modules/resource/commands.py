# --------------------------------------------------------------------------------------------
# Copyright (c) Microsoft Corporation. All rights reserved.
# Licensed under the MIT License. See License.txt in the project root for license information.
# --------------------------------------------------------------------------------------------

# pylint: disable=line-too-long

from collections import OrderedDict

from azure.cli.core.util import empty_on_404
from azure.cli.core.profiles import ResourceType, PROFILE_TYPE
from azure.cli.core.commands import CliCommandType, DeploymentOutputLongRunningOperation
from azure.cli.core.commands.arm import handle_template_based_exception

from azure.cli.command_modules.resource._client_factory import (
    cf_resource_groups, cf_providers, cf_features, cf_tags, cf_deployments,
    cf_deployment_operations, cf_policy_definitions, cf_policy_set_definitions, cf_resource_links,
    cf_resource_deploymentscripts, cf_resource_managedapplications, cf_resource_managedappdefinitions, cf_management_groups, cf_management_group_subscriptions)
from azure.cli.command_modules.resource._validators import process_deployment_create_namespace

from ._exception_handler import managementgroups_exception_handler
from knack.log import get_logger
logger = get_logger(__name__)


# Resource group commands
def transform_resource_group_list(result):
    return [OrderedDict([
        ('Name', r['name']), ('Location', r['location']), ('Status', r['properties']['provisioningState'])]) for r in result]


def transform_resource_list(result):
    transformed = []
    for r in result:
        res = OrderedDict([('Name', r['name']), ('ResourceGroup', r['resourceGroup']), ('Location', r['location']), ('Type', r['type'])])
        try:
            res['Status'] = r['properties']['provisioningStatus']
        except TypeError:
            res['Status'] = ' '
        transformed.append(res)
    return transformed


# Resource group deployment commands
def transform_deployment(result):
    r = result
    return OrderedDict([('Name', r['name']),
                        ('ResourceGroup', r['resourceGroup']),
                        ('State', r['properties']['provisioningState']),
                        ('Timestamp', r['properties']['timestamp']),
                        ('Mode', r['properties']['mode'])])


def transform_deployments_list(result):
    sort_list = sorted(result, key=lambda deployment: deployment['properties']['timestamp'])
    return [transform_deployment(r) for r in sort_list]


# pylint: disable=too-many-statements
def load_command_table(self, _):
    from azure.cli.core.commands.arm import deployment_validate_table_format

    resource_custom = CliCommandType(operations_tmpl='azure.cli.command_modules.resource.custom#{}')

    resource_group_sdk = CliCommandType(
        operations_tmpl='azure.mgmt.resource.resources.operations#ResourceGroupsOperations.{}',
        client_factory=cf_resource_groups,
        resource_type=ResourceType.MGMT_RESOURCE_RESOURCES
    )

    resource_provider_sdk = CliCommandType(
        operations_tmpl='azure.mgmt.resource.resources.operations#ProvidersOperations.{}',
        client_factory=cf_providers,
        resource_type=ResourceType.MGMT_RESOURCE_RESOURCES
    )

    resource_feature_sdk = CliCommandType(
        operations_tmpl='azure.mgmt.resource.features.operations#FeaturesOperations.{}',
        client_factory=cf_features,
        resource_type=ResourceType.MGMT_RESOURCE_FEATURES
    )

    resource_tag_sdk = CliCommandType(
        operations_tmpl='azure.mgmt.resource.resources.operations#TagsOperations.{}',
        client_factory=cf_tags,
        resource_type=ResourceType.MGMT_RESOURCE_RESOURCES
    )

    resource_deployment_sdk = CliCommandType(
        operations_tmpl='azure.mgmt.resource.resources.operations#DeploymentsOperations.{}',
        client_factory=cf_deployments,
        resource_type=ResourceType.MGMT_RESOURCE_RESOURCES
    )

    resource_deployment_operation_sdk = CliCommandType(
        operations_tmpl='azure.mgmt.resource.resources.operations#DeploymentOperations.{}',
        client_factory=cf_deployment_operations,
        resource_type=ResourceType.MGMT_RESOURCE_RESOURCES
    )

    resource_policy_definitions_sdk = CliCommandType(
        operations_tmpl='azure.mgmt.resource.policy.operations#PolicyDefinitionsOperations.{}',
        client_factory=cf_policy_definitions,
        resource_type=ResourceType.MGMT_RESOURCE_POLICY
    )

    resource_policy_set_definitions_sdk = CliCommandType(
        operations_tmpl='azure.mgmt.resource.policy.operations#PolicySetDefinitionsOperations.{}',
        client_factory=cf_policy_set_definitions,
        resource_type=ResourceType.MGMT_RESOURCE_POLICY
    )

    resource_lock_sdk = CliCommandType(
        operations_tmpl='azure.mgmt.resource.locks.operations#ManagementLocksOperations.{}',
        resource_type=ResourceType.MGMT_RESOURCE_LOCKS
    )

    resource_link_sdk = CliCommandType(
        operations_tmpl='azure.mgmt.resource.links.operations#ResourceLinksOperations.{}',
        client_factory=cf_resource_links,
        resource_type=ResourceType.MGMT_RESOURCE_LINKS
    )

    resource_deploymentscripts_sdk = CliCommandType(
        operations_tmpl='azure.mgmt.resource.deploymentscripts.operations#ResourceLinksOperations.{}',
        client_factory=cf_resource_deploymentscripts,
        resource_type=ResourceType.MGMT_RESOURCE_DEPLOYMENTSCRIPTS
    )

    resource_managedapp_sdk = CliCommandType(
        operations_tmpl='azure.mgmt.resource.managedapplications.operations#ApplicationsOperations.{}',
        client_factory=cf_resource_managedapplications,
        resource_type=ResourceType.MGMT_RESOURCE_RESOURCES
    )

    resource_managedapp_def_sdk = CliCommandType(
        operations_tmpl='azure.mgmt.resource.managedapplications.operations#ApplicationDefinitionsOperations.{}',
        client_factory=cf_resource_managedappdefinitions,
        resource_type=ResourceType.MGMT_RESOURCE_RESOURCES
    )

    resource_managementgroups_sdk = CliCommandType(
        operations_tmpl='azure.mgmt.managementgroups.operations#ManagementGroupsOperations.{}',
        client_factory=cf_management_groups,
        exception_handler=managementgroups_exception_handler
    )

    resource_managementgroups_subscriptions_sdk = CliCommandType(
        operations_tmpl='azure.mgmt.managementgroups.operations#ManagementGroupSubscriptionsOperations.{}',
        client_factory=cf_management_group_subscriptions,
        exception_handler=managementgroups_exception_handler
    )

    resource_managementgroups_update_type = CliCommandType(
        operations_tmpl='azure.cli.command_modules.resource.custom#{}',
        client_factory=cf_management_groups,
        exception_handler=managementgroups_exception_handler
    )

    with self.command_group('account lock', resource_lock_sdk, resource_type=ResourceType.MGMT_RESOURCE_LOCKS) as g:
        g.custom_command('create', 'create_lock')
        g.custom_command('delete', 'delete_lock')
        g.custom_command('list', 'list_locks')
        g.custom_show_command('show', 'get_lock')
        g.custom_command('update', 'update_lock')

    with self.command_group('group', resource_group_sdk, resource_type=ResourceType.MGMT_RESOURCE_RESOURCES) as g:
        g.command('delete', 'delete', supports_no_wait=True, confirmation=True)
        g.show_command('show', 'get')
        g.command('exists', 'check_existence')
        g.custom_command('list', 'list_resource_groups', table_transformer=transform_resource_group_list)
        g.custom_command('create', 'create_resource_group')
        g.custom_command('export', 'export_group_as_template')
        g.generic_update_command('update', custom_func_name='update_resource_group', custom_func_type=resource_custom)
        g.wait_command('wait')

    with self.command_group('group lock', resource_type=ResourceType.MGMT_RESOURCE_LOCKS) as g:
        g.custom_command('create', 'create_lock')
        g.custom_command('delete', 'delete_lock')
        g.custom_command('list', 'list_locks')
        g.custom_show_command('show', 'get_lock')
        g.custom_command('update', 'update_lock')

    with self.command_group('resource', resource_custom, resource_type=ResourceType.MGMT_RESOURCE_RESOURCES) as g:
        g.custom_command('create', 'create_resource')
        g.custom_command('delete', 'delete_resource')
        g.custom_show_command('show', 'show_resource')
        g.custom_command('list', 'list_resources', table_transformer=transform_resource_list)
        g.custom_command('tag', 'tag_resource')
        g.custom_command('move', 'move_resource')
        g.custom_command('invoke-action', 'invoke_resource_action', transform=DeploymentOutputLongRunningOperation(self.cli_ctx))
        g.generic_update_command('update', getter_name='show_resource', setter_name='update_resource',
                                 client_factory=None)
        g.wait_command('wait', getter_name='show_resource')

    with self.command_group('resource lock', resource_type=ResourceType.MGMT_RESOURCE_LOCKS) as g:
        g.custom_command('create', 'create_lock')
        g.custom_command('delete', 'delete_lock')
        g.custom_command('list', 'list_locks')
        g.custom_show_command('show', 'get_lock')
        g.custom_command('update', 'update_lock')

    # Resource provider commands
    with self.command_group('provider', resource_provider_sdk, resource_type=ResourceType.MGMT_RESOURCE_RESOURCES) as g:
        g.command('list', 'list')
        g.show_command('show', 'get')
        g.custom_command('register', 'register_provider')
        g.custom_command('unregister', 'unregister_provider')
        g.custom_command('operation list', 'list_provider_operations')
        g.custom_show_command('operation show', 'show_provider_operations')

    # Resource feature commands
    with self.command_group('feature', resource_feature_sdk, client_factory=cf_features, resource_type=PROFILE_TYPE,
                            min_api='2019-03-02-hybrid') as g:
        feature_table_transform = '{Name:name, RegistrationState:properties.state}'
        g.custom_command('list', 'list_features', table_transformer='[].' + feature_table_transform)
        g.show_command('show', 'get', table_transformer=feature_table_transform)
        g.custom_command('register', 'register_feature')

    # Tag commands
    with self.command_group('tag', resource_tag_sdk) as g:
        g.command('list', 'list')
        g.command('create', 'create_or_update')
        g.command('delete', 'delete')
        g.command('add-value', 'create_or_update_value')
        g.command('remove-value', 'delete_value')

    # az group deployment
    with self.command_group('group deployment', resource_deployment_sdk, deprecate_info=self.deprecate(redirect='deployment group', hide=True)) as g:
        g.custom_command('create', 'deploy_arm_template', supports_no_wait=True, validator=process_deployment_create_namespace,
                         table_transformer=transform_deployment, exception_handler=handle_template_based_exception)
        g.command('list', 'list_by_resource_group', table_transformer=transform_deployments_list, min_api='2017-05-10')
        g.command('list', 'list', table_transformer=transform_deployments_list, max_api='2016-09-01')
        g.show_command('show', 'get', table_transformer=transform_deployment)
        g.command('delete', 'delete', supports_no_wait=True)
        g.custom_command('validate', 'validate_arm_template', table_transformer=deployment_validate_table_format, exception_handler=handle_template_based_exception)
        g.custom_command('export', 'export_deployment_as_template')
        g.wait_command('wait')

    with self.command_group('group deployment operation', resource_deployment_operation_sdk, deprecate_info=self.deprecate(redirect='deployment operation group', hide=True)) as g:
        g.command('list', 'list')
        g.custom_show_command('show', 'get_deployment_operations', client_factory=cf_deployment_operations)

    # az deployment
    with self.command_group('deployment', resource_deployment_sdk, min_api='2018-05-01', resource_type=ResourceType.MGMT_RESOURCE_RESOURCES) as g:
        g.custom_command('list', 'list_deployments_at_subscription_scope', table_transformer=transform_deployments_list, deprecate_info=g.deprecate(redirect='deployment sub list', hide=True))
        g.custom_show_command('show', 'get_deployment_at_subscription_scope', deprecate_info=g.deprecate(redirect='deployment sub show', hide=True))
        g.custom_command('delete', 'delete_deployment_at_subscription_scope', supports_no_wait=True, deprecate_info=g.deprecate(redirect='deployment sub delete', hide=True))
        g.custom_command('validate', 'validate_arm_template_at_subscription_scope', validator=process_deployment_create_namespace,
                         table_transformer=deployment_validate_table_format, exception_handler=handle_template_based_exception,
                         deprecate_info=g.deprecate(redirect='deployment sub validate', hide=True))
        g.custom_command('create', 'deploy_arm_template_at_subscription_scope', supports_no_wait=True, validator=process_deployment_create_namespace,
                         exception_handler=handle_template_based_exception, deprecate_info=g.deprecate(redirect='deployment sub create', hide=True))
        g.custom_command('export', 'export_template_at_subscription_scope', deprecate_info=g.deprecate(redirect='deployment sub export', hide=True))
        g.custom_wait_command('wait', 'get_deployment_at_subscription_scope', deprecate_info=g.deprecate(redirect='deployment sub wait', hide=True))

    with self.command_group('deployment operation', resource_deployment_operation_sdk, min_api='2018-05-01', resource_type=ResourceType.MGMT_RESOURCE_RESOURCES, deprecate_info=self.deprecate(redirect='deployment operation sub', hide=True)) as g:
        g.custom_command('list', 'list_deployment_operations_at_subscription_scope')
        g.custom_show_command('show', 'get_deployment_operations_at_subscription_scope', client_factory=cf_deployment_operations)

    # az deployment sub
    with self.command_group('deployment sub', resource_deployment_sdk, min_api='2018-05-01', resource_type=ResourceType.MGMT_RESOURCE_RESOURCES) as g:
        g.custom_command('list', 'list_deployments_at_subscription_scope', table_transformer=transform_deployments_list)
        g.custom_show_command('show', 'get_deployment_at_subscription_scope', table_transformer=transform_deployment)
        g.custom_command('delete', 'delete_deployment_at_subscription_scope', supports_no_wait=True)
        g.custom_command('validate', 'validate_arm_template_at_subscription_scope', validator=process_deployment_create_namespace,
                         table_transformer=deployment_validate_table_format, exception_handler=handle_template_based_exception)
        g.custom_command('create', 'deploy_arm_template_at_subscription_scope', supports_no_wait=True, validator=process_deployment_create_namespace,
                         table_transformer=transform_deployment, exception_handler=handle_template_based_exception)
        g.custom_command('export', 'export_template_at_subscription_scope')
        g.custom_wait_command('wait', 'get_deployment_at_subscription_scope')

    with self.command_group('deployment operation sub', resource_deployment_operation_sdk, min_api='2018-05-01', resource_type=ResourceType.MGMT_RESOURCE_RESOURCES) as g:
        g.custom_command('list', 'list_deployment_operations_at_subscription_scope')
        g.custom_show_command('show', 'get_deployment_operations_at_subscription_scope', client_factory=cf_deployment_operations)

<<<<<<< HEAD
    with self.command_group('deployment-scripts', resource_deploymentscripts_sdk, resource_type=ResourceType.MGMT_RESOURCE_DEPLOYMENTSCRIPTS, is_preview=True) as g:
        g.custom_command('list', 'list_deployment_scripts')
        g.custom_show_command('show', 'get_deployment_script')
        g.custom_command('logs', 'get_deployment_script_logs')
        g.custom_command('delete', 'delete_deployment_script', supports_no_wait=True)
=======
    # az deployment group
    with self.command_group('deployment group', resource_deployment_sdk, resource_type=ResourceType.MGMT_RESOURCE_RESOURCES) as g:
        g.custom_command('list', 'list_deployments_at_resource_group', table_transformer=transform_deployments_list)
        g.custom_show_command('show', 'get_deployment_at_resource_group', table_transformer=transform_deployment)
        g.custom_command('delete', 'delete_deployment_at_resource_group', supports_no_wait=True)
        g.custom_command('validate', 'validate_arm_template_at_resource_group', validator=process_deployment_create_namespace,
                         table_transformer=deployment_validate_table_format, exception_handler=handle_template_based_exception)
        g.custom_command('create', 'deploy_arm_template_at_resource_group', supports_no_wait=True, validator=process_deployment_create_namespace,
                         table_transformer=transform_deployment, exception_handler=handle_template_based_exception)
        g.custom_command('export', 'export_template_at_resource_group')
        g.custom_wait_command('wait', 'get_deployment_at_resource_group')

    with self.command_group('deployment operation group', resource_deployment_operation_sdk, resource_type=ResourceType.MGMT_RESOURCE_RESOURCES) as g:
        g.custom_command('list', 'list_deployment_operations_at_resource_group')
        g.custom_show_command('show', 'get_deployment_operations_at_resource_group', client_factory=cf_deployment_operations)

    # az deployment mg
    with self.command_group('deployment mg', resource_deployment_sdk, min_api='2019-07-01', resource_type=ResourceType.MGMT_RESOURCE_RESOURCES) as g:
        g.custom_command('list', 'list_deployments_at_management_group', table_transformer=transform_deployments_list)
        g.custom_show_command('show', 'get_deployment_at_management_group', table_transformer=transform_deployment)
        g.custom_command('delete', 'delete_deployment_at_management_group', supports_no_wait=True)
        g.custom_command('validate', 'validate_arm_template_at_management_group', validator=process_deployment_create_namespace,
                         table_transformer=deployment_validate_table_format, exception_handler=handle_template_based_exception)
        g.custom_command('create', 'deploy_arm_template_at_management_group', supports_no_wait=True, validator=process_deployment_create_namespace,
                         table_transformer=transform_deployment, exception_handler=handle_template_based_exception)
        g.custom_command('export', 'export_template_at_management_group')
        g.custom_wait_command('wait', 'get_deployment_at_management_group')

    with self.command_group('deployment operation mg', resource_deployment_operation_sdk, min_api='2019-07-01', resource_type=ResourceType.MGMT_RESOURCE_RESOURCES) as g:
        g.custom_command('list', 'list_deployment_operations_at_management_group')
        g.custom_show_command('show', 'get_deployment_operations_at_management_group', client_factory=cf_deployment_operations)

    # az deployment tenant
    with self.command_group('deployment tenant', resource_deployment_sdk, min_api='2019-07-01', resource_type=ResourceType.MGMT_RESOURCE_RESOURCES) as g:
        g.custom_command('list', 'list_deployments_at_tenant_scope', table_transformer=transform_deployments_list)
        g.custom_show_command('show', 'get_deployment_at_tenant_scope', table_transformer=transform_deployment)
        g.custom_command('delete', 'delete_deployment_at_tenant_scope', supports_no_wait=True)
        g.custom_command('validate', 'validate_arm_template_at_tenant_scope', validator=process_deployment_create_namespace,
                         table_transformer=deployment_validate_table_format, exception_handler=handle_template_based_exception)
        g.custom_command('create', 'deploy_arm_template_at_tenant_scope', supports_no_wait=True, validator=process_deployment_create_namespace,
                         table_transformer=transform_deployment, exception_handler=handle_template_based_exception)
        g.custom_command('export', 'export_template_at_tenant_scope')
        g.custom_wait_command('wait', 'get_deployment_at_tenant_scope')

    with self.command_group('deployment operation tenant', resource_deployment_operation_sdk, min_api='2019-07-01', resource_type=ResourceType.MGMT_RESOURCE_RESOURCES) as g:
        g.custom_command('list', 'list_deployment_operations_at_tenant_scope')
        g.custom_show_command('show', 'get_deployment_operations_at_tenant_scope', client_factory=cf_deployment_operations)
>>>>>>> 40c60984

    with self.command_group('policy assignment', resource_type=ResourceType.MGMT_RESOURCE_POLICY) as g:
        g.custom_command('create', 'create_policy_assignment')
        g.custom_command('delete', 'delete_policy_assignment')
        g.custom_command('list', 'list_policy_assignment')
        g.custom_show_command('show', 'show_policy_assignment')

    with self.command_group('policy assignment identity', resource_type=ResourceType.MGMT_RESOURCE_POLICY, min_api='2018-05-01') as g:
        g.custom_command('assign', 'set_identity')
        g.custom_show_command('show', 'show_identity')
        g.custom_command('remove', 'remove_identity')

    with self.command_group('policy definition', resource_policy_definitions_sdk, resource_type=ResourceType.MGMT_RESOURCE_POLICY) as g:
        g.custom_command('create', 'create_policy_definition')
        g.custom_command('delete', 'delete_policy_definition')
        g.custom_command('list', 'list_policy_definition')
        g.custom_show_command('show', 'get_policy_definition')
        g.custom_command('update', 'update_policy_definition')

    with self.command_group('policy set-definition', resource_policy_set_definitions_sdk, resource_type=ResourceType.MGMT_RESOURCE_POLICY, min_api='2017-06-01-preview') as g:
        g.custom_command('create', 'create_policy_setdefinition')
        g.custom_command('delete', 'delete_policy_setdefinition')
        g.custom_command('list', 'list_policy_setdefinition')
        g.custom_show_command('show', 'get_policy_setdefinition')
        g.custom_command('update', 'update_policy_setdefinition')

    with self.command_group('lock', resource_type=ResourceType.MGMT_RESOURCE_LOCKS) as g:
        g.custom_command('create', 'create_lock')
        g.custom_command('delete', 'delete_lock')
        g.custom_command('list', 'list_locks')
        g.custom_show_command('show', 'get_lock')
        g.custom_command('update', 'update_lock')

    with self.command_group('resource link', resource_link_sdk, resource_type=ResourceType.MGMT_RESOURCE_LINKS) as g:
        g.custom_command('create', 'create_resource_link')
        g.command('delete', 'delete')
        g.show_command('show', 'get')
        g.custom_command('list', 'list_resource_links')
        g.custom_command('update', 'update_resource_link')

    with self.command_group('managedapp', resource_managedapp_sdk, min_api='2017-05-10', resource_type=ResourceType.MGMT_RESOURCE_RESOURCES) as g:
        g.custom_command('create', 'create_application')
        g.command('delete', 'delete')
        g.custom_show_command('show', 'show_application')
        g.custom_command('list', 'list_applications')

    with self.command_group('managedapp definition', resource_managedapp_def_sdk, min_api='2017-05-10', resource_type=ResourceType.MGMT_RESOURCE_RESOURCES) as g:
        g.custom_command('create', 'create_applicationdefinition')
        g.command('delete', 'delete')
        g.custom_show_command('show', 'show_applicationdefinition')
        g.command('list', 'list_by_resource_group', exception_handler=empty_on_404)

    with self.command_group('account management-group', resource_managementgroups_sdk, client_factory=cf_management_groups) as g:
        g.custom_command('list', 'cli_managementgroups_group_list')
        g.custom_show_command('show', 'cli_managementgroups_group_show')
        g.custom_command('create', 'cli_managementgroups_group_create')
        g.custom_command('delete', 'cli_managementgroups_group_delete')
        g.generic_update_command(
            'update',
            getter_name='cli_managementgroups_group_update_get',
            getter_type=resource_managementgroups_update_type,
            setter_name='cli_managementgroups_group_update_set',
            setter_type=resource_managementgroups_update_type,
            custom_func_name='cli_managementgroups_group_update_custom_func',
            custom_func_type=resource_managementgroups_update_type,
            exception_handler=managementgroups_exception_handler)

    with self.command_group('account management-group subscription', resource_managementgroups_subscriptions_sdk, client_factory=cf_management_group_subscriptions) as g:
        g.custom_command('add', 'cli_managementgroups_subscription_add')
        g.custom_command('remove', 'cli_managementgroups_subscription_remove')

    with self.command_group('') as g:
        g.custom_command('rest', 'rest_call')

    with self.command_group('') as g:
        g.custom_command('version', 'show_version', is_preview=True)<|MERGE_RESOLUTION|>--- conflicted
+++ resolved
@@ -274,13 +274,12 @@
         g.custom_command('list', 'list_deployment_operations_at_subscription_scope')
         g.custom_show_command('show', 'get_deployment_operations_at_subscription_scope', client_factory=cf_deployment_operations)
 
-<<<<<<< HEAD
     with self.command_group('deployment-scripts', resource_deploymentscripts_sdk, resource_type=ResourceType.MGMT_RESOURCE_DEPLOYMENTSCRIPTS, is_preview=True) as g:
         g.custom_command('list', 'list_deployment_scripts')
         g.custom_show_command('show', 'get_deployment_script')
         g.custom_command('logs', 'get_deployment_script_logs')
         g.custom_command('delete', 'delete_deployment_script', supports_no_wait=True)
-=======
+    
     # az deployment group
     with self.command_group('deployment group', resource_deployment_sdk, resource_type=ResourceType.MGMT_RESOURCE_RESOURCES) as g:
         g.custom_command('list', 'list_deployments_at_resource_group', table_transformer=transform_deployments_list)
@@ -328,7 +327,6 @@
     with self.command_group('deployment operation tenant', resource_deployment_operation_sdk, min_api='2019-07-01', resource_type=ResourceType.MGMT_RESOURCE_RESOURCES) as g:
         g.custom_command('list', 'list_deployment_operations_at_tenant_scope')
         g.custom_show_command('show', 'get_deployment_operations_at_tenant_scope', client_factory=cf_deployment_operations)
->>>>>>> 40c60984
 
     with self.command_group('policy assignment', resource_type=ResourceType.MGMT_RESOURCE_POLICY) as g:
         g.custom_command('create', 'create_policy_assignment')
