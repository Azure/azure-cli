interactions:
- request:
    body: '{"location": "westeurope", "properties": {"administratorLogin": "admin123",
      "administratorLoginPassword": "SecretPassword123", "administrators": {}}}'
    headers:
      Accept:
      - application/json
      Accept-Encoding:
      - gzip, deflate
      CommandName:
      - sql server create
      Connection:
      - keep-alive
      Content-Length:
      - '149'
      Content-Type:
      - application/json
      ParameterSetName:
      - -l -g -n -u -p
      User-Agent:
      - AZURECLI/2.25.0 azsdk-python-mgmt-sql/3.0.0 Python/3.8.10 (macOS-10.16-x86_64-i386-64bit)
    method: PUT
    uri: https://management.azure.com/subscriptions/00000000-0000-0000-0000-000000000000/resourceGroups/clitest.rg000001/providers/Microsoft.Sql/servers/clitestserver000003?api-version=2021-02-01-preview
  response:
    body:
<<<<<<< HEAD
      string: '{"operation":"UpsertLogicalServer","startTime":"2021-06-29T08:25:47.96Z"}'
    headers:
      azure-asyncoperation:
      - https://management.azure.com/subscriptions/00000000-0000-0000-0000-000000000000/resourceGroups/clitest.rg000001/providers/Microsoft.Sql/locations/westeurope/serverAzureAsyncOperation/ad5cf88d-00d4-41c2-b822-a882e43a9d51?api-version=2021-02-01-preview
=======
      string: '{"operation":"UpsertLogicalServer","startTime":"2021-07-08T22:43:50.867Z"}'
    headers:
      azure-asyncoperation:
      - https://management.azure.com/subscriptions/00000000-0000-0000-0000-000000000000/resourceGroups/clitest.rg000001/providers/Microsoft.Sql/locations/westeurope/serverAzureAsyncOperation/b726ce95-7dd4-43ff-8607-44c0ef848569?api-version=2021-02-01-preview
>>>>>>> 574cacd3
      cache-control:
      - no-cache
      content-length:
      - '73'
      content-type:
      - application/json; charset=utf-8
      date:
<<<<<<< HEAD
      - Tue, 29 Jun 2021 08:25:47 GMT
      expires:
      - '-1'
      location:
      - https://management.azure.com/subscriptions/00000000-0000-0000-0000-000000000000/resourceGroups/clitest.rg000001/providers/Microsoft.Sql/locations/westeurope/serverOperationResults/ad5cf88d-00d4-41c2-b822-a882e43a9d51?api-version=2021-02-01-preview
=======
      - Thu, 08 Jul 2021 22:43:51 GMT
      expires:
      - '-1'
      location:
      - https://management.azure.com/subscriptions/00000000-0000-0000-0000-000000000000/resourceGroups/clitest.rg000001/providers/Microsoft.Sql/locations/westeurope/serverOperationResults/b726ce95-7dd4-43ff-8607-44c0ef848569?api-version=2021-02-01-preview
>>>>>>> 574cacd3
      pragma:
      - no-cache
      server:
      - Microsoft-HTTPAPI/2.0
      strict-transport-security:
      - max-age=31536000; includeSubDomains
      x-content-type-options:
      - nosniff
      x-ms-ratelimit-remaining-subscription-writes:
      - '1199'
    status:
      code: 202
      message: Accepted
- request:
    body: null
    headers:
      Accept:
      - '*/*'
      Accept-Encoding:
      - gzip, deflate
      CommandName:
      - sql server create
      Connection:
      - keep-alive
      ParameterSetName:
      - -l -g -n -u -p
      User-Agent:
      - AZURECLI/2.25.0 azsdk-python-mgmt-sql/3.0.0 Python/3.8.10 (macOS-10.16-x86_64-i386-64bit)
    method: GET
<<<<<<< HEAD
    uri: https://management.azure.com/subscriptions/00000000-0000-0000-0000-000000000000/resourceGroups/clitest.rg000001/providers/Microsoft.Sql/locations/westeurope/serverAzureAsyncOperation/ad5cf88d-00d4-41c2-b822-a882e43a9d51?api-version=2021-02-01-preview
  response:
    body:
      string: '{"name":"ad5cf88d-00d4-41c2-b822-a882e43a9d51","status":"InProgress","startTime":"2021-06-29T08:25:47.96Z"}'
=======
    uri: https://management.azure.com/subscriptions/00000000-0000-0000-0000-000000000000/resourceGroups/clitest.rg000001/providers/Microsoft.Sql/locations/westeurope/serverAzureAsyncOperation/b726ce95-7dd4-43ff-8607-44c0ef848569?api-version=2021-02-01-preview
  response:
    body:
      string: '{"name":"b726ce95-7dd4-43ff-8607-44c0ef848569","status":"InProgress","startTime":"2021-07-08T22:43:50.867Z"}'
>>>>>>> 574cacd3
    headers:
      cache-control:
      - no-cache
      content-length:
      - '107'
      content-type:
      - application/json; charset=utf-8
      date:
<<<<<<< HEAD
      - Tue, 29 Jun 2021 08:25:49 GMT
=======
      - Thu, 08 Jul 2021 22:43:52 GMT
>>>>>>> 574cacd3
      expires:
      - '-1'
      pragma:
      - no-cache
      server:
      - Microsoft-HTTPAPI/2.0
      strict-transport-security:
      - max-age=31536000; includeSubDomains
      transfer-encoding:
      - chunked
      vary:
      - Accept-Encoding
      x-content-type-options:
      - nosniff
    status:
      code: 200
      message: OK
- request:
    body: null
    headers:
      Accept:
      - '*/*'
      Accept-Encoding:
      - gzip, deflate
      CommandName:
      - sql server create
      Connection:
      - keep-alive
      ParameterSetName:
      - -l -g -n -u -p
      User-Agent:
      - AZURECLI/2.25.0 azsdk-python-mgmt-sql/3.0.0 Python/3.8.10 (macOS-10.16-x86_64-i386-64bit)
    method: GET
<<<<<<< HEAD
    uri: https://management.azure.com/subscriptions/00000000-0000-0000-0000-000000000000/resourceGroups/clitest.rg000001/providers/Microsoft.Sql/locations/westeurope/serverAzureAsyncOperation/ad5cf88d-00d4-41c2-b822-a882e43a9d51?api-version=2021-02-01-preview
  response:
    body:
      string: '{"name":"ad5cf88d-00d4-41c2-b822-a882e43a9d51","status":"InProgress","startTime":"2021-06-29T08:25:47.96Z"}'
=======
    uri: https://management.azure.com/subscriptions/00000000-0000-0000-0000-000000000000/resourceGroups/clitest.rg000001/providers/Microsoft.Sql/locations/westeurope/serverAzureAsyncOperation/b726ce95-7dd4-43ff-8607-44c0ef848569?api-version=2021-02-01-preview
  response:
    body:
      string: '{"name":"b726ce95-7dd4-43ff-8607-44c0ef848569","status":"InProgress","startTime":"2021-07-08T22:43:50.867Z"}'
>>>>>>> 574cacd3
    headers:
      cache-control:
      - no-cache
      content-length:
      - '107'
      content-type:
      - application/json; charset=utf-8
      date:
<<<<<<< HEAD
      - Tue, 29 Jun 2021 08:25:50 GMT
=======
      - Thu, 08 Jul 2021 22:43:53 GMT
>>>>>>> 574cacd3
      expires:
      - '-1'
      pragma:
      - no-cache
      server:
      - Microsoft-HTTPAPI/2.0
      strict-transport-security:
      - max-age=31536000; includeSubDomains
      transfer-encoding:
      - chunked
      vary:
      - Accept-Encoding
      x-content-type-options:
      - nosniff
    status:
      code: 200
      message: OK
- request:
    body: null
    headers:
      Accept:
      - '*/*'
      Accept-Encoding:
      - gzip, deflate
      CommandName:
      - sql server create
      Connection:
      - keep-alive
      ParameterSetName:
      - -l -g -n -u -p
      User-Agent:
      - AZURECLI/2.25.0 azsdk-python-mgmt-sql/3.0.0 Python/3.8.10 (macOS-10.16-x86_64-i386-64bit)
    method: GET
<<<<<<< HEAD
    uri: https://management.azure.com/subscriptions/00000000-0000-0000-0000-000000000000/resourceGroups/clitest.rg000001/providers/Microsoft.Sql/locations/westeurope/serverAzureAsyncOperation/ad5cf88d-00d4-41c2-b822-a882e43a9d51?api-version=2021-02-01-preview
  response:
    body:
      string: '{"name":"ad5cf88d-00d4-41c2-b822-a882e43a9d51","status":"InProgress","startTime":"2021-06-29T08:25:47.96Z"}'
=======
    uri: https://management.azure.com/subscriptions/00000000-0000-0000-0000-000000000000/resourceGroups/clitest.rg000001/providers/Microsoft.Sql/locations/westeurope/serverAzureAsyncOperation/b726ce95-7dd4-43ff-8607-44c0ef848569?api-version=2021-02-01-preview
  response:
    body:
      string: '{"name":"b726ce95-7dd4-43ff-8607-44c0ef848569","status":"InProgress","startTime":"2021-07-08T22:43:50.867Z"}'
>>>>>>> 574cacd3
    headers:
      cache-control:
      - no-cache
      content-length:
      - '107'
      content-type:
      - application/json; charset=utf-8
      date:
<<<<<<< HEAD
      - Tue, 29 Jun 2021 08:25:51 GMT
=======
      - Thu, 08 Jul 2021 22:43:54 GMT
>>>>>>> 574cacd3
      expires:
      - '-1'
      pragma:
      - no-cache
      server:
      - Microsoft-HTTPAPI/2.0
      strict-transport-security:
      - max-age=31536000; includeSubDomains
      transfer-encoding:
      - chunked
      vary:
      - Accept-Encoding
      x-content-type-options:
      - nosniff
    status:
      code: 200
      message: OK
- request:
    body: null
    headers:
      Accept:
      - '*/*'
      Accept-Encoding:
      - gzip, deflate
      CommandName:
      - sql server create
      Connection:
      - keep-alive
      ParameterSetName:
      - -l -g -n -u -p
      User-Agent:
      - AZURECLI/2.25.0 azsdk-python-mgmt-sql/3.0.0 Python/3.8.10 (macOS-10.16-x86_64-i386-64bit)
    method: GET
<<<<<<< HEAD
    uri: https://management.azure.com/subscriptions/00000000-0000-0000-0000-000000000000/resourceGroups/clitest.rg000001/providers/Microsoft.Sql/locations/westeurope/serverAzureAsyncOperation/ad5cf88d-00d4-41c2-b822-a882e43a9d51?api-version=2021-02-01-preview
  response:
    body:
      string: '{"name":"ad5cf88d-00d4-41c2-b822-a882e43a9d51","status":"InProgress","startTime":"2021-06-29T08:25:47.96Z"}'
=======
    uri: https://management.azure.com/subscriptions/00000000-0000-0000-0000-000000000000/resourceGroups/clitest.rg000001/providers/Microsoft.Sql/locations/westeurope/serverAzureAsyncOperation/b726ce95-7dd4-43ff-8607-44c0ef848569?api-version=2021-02-01-preview
  response:
    body:
      string: '{"name":"b726ce95-7dd4-43ff-8607-44c0ef848569","status":"InProgress","startTime":"2021-07-08T22:43:50.867Z"}'
>>>>>>> 574cacd3
    headers:
      cache-control:
      - no-cache
      content-length:
      - '107'
      content-type:
      - application/json; charset=utf-8
      date:
<<<<<<< HEAD
      - Tue, 29 Jun 2021 08:25:52 GMT
=======
      - Thu, 08 Jul 2021 22:43:56 GMT
>>>>>>> 574cacd3
      expires:
      - '-1'
      pragma:
      - no-cache
      server:
      - Microsoft-HTTPAPI/2.0
      strict-transport-security:
      - max-age=31536000; includeSubDomains
      transfer-encoding:
      - chunked
      vary:
      - Accept-Encoding
      x-content-type-options:
      - nosniff
    status:
      code: 200
      message: OK
- request:
    body: null
    headers:
      Accept:
      - '*/*'
      Accept-Encoding:
      - gzip, deflate
      CommandName:
      - sql server create
      Connection:
      - keep-alive
      ParameterSetName:
      - -l -g -n -u -p
      User-Agent:
      - AZURECLI/2.25.0 azsdk-python-mgmt-sql/3.0.0 Python/3.8.10 (macOS-10.16-x86_64-i386-64bit)
    method: GET
<<<<<<< HEAD
    uri: https://management.azure.com/subscriptions/00000000-0000-0000-0000-000000000000/resourceGroups/clitest.rg000001/providers/Microsoft.Sql/locations/westeurope/serverAzureAsyncOperation/ad5cf88d-00d4-41c2-b822-a882e43a9d51?api-version=2021-02-01-preview
  response:
    body:
      string: '{"name":"ad5cf88d-00d4-41c2-b822-a882e43a9d51","status":"InProgress","startTime":"2021-06-29T08:25:47.96Z"}'
=======
    uri: https://management.azure.com/subscriptions/00000000-0000-0000-0000-000000000000/resourceGroups/clitest.rg000001/providers/Microsoft.Sql/locations/westeurope/serverAzureAsyncOperation/b726ce95-7dd4-43ff-8607-44c0ef848569?api-version=2021-02-01-preview
  response:
    body:
      string: '{"name":"b726ce95-7dd4-43ff-8607-44c0ef848569","status":"InProgress","startTime":"2021-07-08T22:43:50.867Z"}'
>>>>>>> 574cacd3
    headers:
      cache-control:
      - no-cache
      content-length:
      - '107'
      content-type:
      - application/json; charset=utf-8
      date:
<<<<<<< HEAD
      - Tue, 29 Jun 2021 08:26:12 GMT
=======
      - Thu, 08 Jul 2021 22:44:16 GMT
>>>>>>> 574cacd3
      expires:
      - '-1'
      pragma:
      - no-cache
      server:
      - Microsoft-HTTPAPI/2.0
      strict-transport-security:
      - max-age=31536000; includeSubDomains
      transfer-encoding:
      - chunked
      vary:
      - Accept-Encoding
      x-content-type-options:
      - nosniff
    status:
      code: 200
      message: OK
- request:
    body: null
    headers:
      Accept:
      - '*/*'
      Accept-Encoding:
      - gzip, deflate
      CommandName:
      - sql server create
      Connection:
      - keep-alive
      ParameterSetName:
      - -l -g -n -u -p
      User-Agent:
      - AZURECLI/2.25.0 azsdk-python-mgmt-sql/3.0.0 Python/3.8.10 (macOS-10.16-x86_64-i386-64bit)
    method: GET
<<<<<<< HEAD
    uri: https://management.azure.com/subscriptions/00000000-0000-0000-0000-000000000000/resourceGroups/clitest.rg000001/providers/Microsoft.Sql/locations/westeurope/serverAzureAsyncOperation/ad5cf88d-00d4-41c2-b822-a882e43a9d51?api-version=2021-02-01-preview
  response:
    body:
      string: '{"name":"ad5cf88d-00d4-41c2-b822-a882e43a9d51","status":"InProgress","startTime":"2021-06-29T08:25:47.96Z"}'
=======
    uri: https://management.azure.com/subscriptions/00000000-0000-0000-0000-000000000000/resourceGroups/clitest.rg000001/providers/Microsoft.Sql/locations/westeurope/serverAzureAsyncOperation/b726ce95-7dd4-43ff-8607-44c0ef848569?api-version=2021-02-01-preview
  response:
    body:
      string: '{"name":"b726ce95-7dd4-43ff-8607-44c0ef848569","status":"InProgress","startTime":"2021-07-08T22:43:50.867Z"}'
>>>>>>> 574cacd3
    headers:
      cache-control:
      - no-cache
      content-length:
      - '107'
      content-type:
      - application/json; charset=utf-8
      date:
<<<<<<< HEAD
      - Tue, 29 Jun 2021 08:26:32 GMT
=======
      - Thu, 08 Jul 2021 22:44:36 GMT
>>>>>>> 574cacd3
      expires:
      - '-1'
      pragma:
      - no-cache
      server:
      - Microsoft-HTTPAPI/2.0
      strict-transport-security:
      - max-age=31536000; includeSubDomains
      transfer-encoding:
      - chunked
      vary:
      - Accept-Encoding
      x-content-type-options:
      - nosniff
    status:
      code: 200
      message: OK
- request:
    body: null
    headers:
      Accept:
      - '*/*'
      Accept-Encoding:
      - gzip, deflate
      CommandName:
      - sql server create
      Connection:
      - keep-alive
      ParameterSetName:
      - -l -g -n -u -p
      User-Agent:
      - AZURECLI/2.25.0 azsdk-python-mgmt-sql/3.0.0 Python/3.8.10 (macOS-10.16-x86_64-i386-64bit)
    method: GET
<<<<<<< HEAD
    uri: https://management.azure.com/subscriptions/00000000-0000-0000-0000-000000000000/resourceGroups/clitest.rg000001/providers/Microsoft.Sql/locations/westeurope/serverAzureAsyncOperation/ad5cf88d-00d4-41c2-b822-a882e43a9d51?api-version=2021-02-01-preview
  response:
    body:
      string: '{"name":"ad5cf88d-00d4-41c2-b822-a882e43a9d51","status":"Succeeded","startTime":"2021-06-29T08:25:47.96Z"}'
=======
    uri: https://management.azure.com/subscriptions/00000000-0000-0000-0000-000000000000/resourceGroups/clitest.rg000001/providers/Microsoft.Sql/locations/westeurope/serverAzureAsyncOperation/b726ce95-7dd4-43ff-8607-44c0ef848569?api-version=2021-02-01-preview
  response:
    body:
      string: '{"name":"b726ce95-7dd4-43ff-8607-44c0ef848569","status":"Succeeded","startTime":"2021-07-08T22:43:50.867Z"}'
>>>>>>> 574cacd3
    headers:
      cache-control:
      - no-cache
      content-length:
      - '106'
      content-type:
      - application/json; charset=utf-8
      date:
<<<<<<< HEAD
      - Tue, 29 Jun 2021 08:26:52 GMT
=======
      - Thu, 08 Jul 2021 22:44:57 GMT
>>>>>>> 574cacd3
      expires:
      - '-1'
      pragma:
      - no-cache
      server:
      - Microsoft-HTTPAPI/2.0
      strict-transport-security:
      - max-age=31536000; includeSubDomains
      transfer-encoding:
      - chunked
      vary:
      - Accept-Encoding
      x-content-type-options:
      - nosniff
    status:
      code: 200
      message: OK
- request:
    body: null
    headers:
      Accept:
      - '*/*'
      Accept-Encoding:
      - gzip, deflate
      CommandName:
      - sql server create
      Connection:
      - keep-alive
      ParameterSetName:
      - -l -g -n -u -p
      User-Agent:
      - AZURECLI/2.25.0 azsdk-python-mgmt-sql/3.0.0 Python/3.8.10 (macOS-10.16-x86_64-i386-64bit)
    method: GET
    uri: https://management.azure.com/subscriptions/00000000-0000-0000-0000-000000000000/resourceGroups/clitest.rg000001/providers/Microsoft.Sql/servers/clitestserver000003?api-version=2021-02-01-preview
  response:
    body:
      string: '{"kind":"v12.0","properties":{"administratorLogin":"admin123","version":"12.0","state":"Ready","fullyQualifiedDomainName":"clitestserver000003.database.windows.net","privateEndpointConnections":[],"publicNetworkAccess":"Enabled","restrictOutboundNetworkAccess":"Disabled"},"location":"westeurope","id":"/subscriptions/00000000-0000-0000-0000-000000000000/resourceGroups/clitest.rg000001/providers/Microsoft.Sql/servers/clitestserver000003","name":"clitestserver000003","type":"Microsoft.Sql/servers"}'
    headers:
      cache-control:
      - no-cache
      content-length:
      - '688'
      content-type:
      - application/json; charset=utf-8
      date:
<<<<<<< HEAD
      - Tue, 29 Jun 2021 08:26:53 GMT
=======
      - Thu, 08 Jul 2021 22:44:57 GMT
>>>>>>> 574cacd3
      expires:
      - '-1'
      pragma:
      - no-cache
      server:
      - Microsoft-HTTPAPI/2.0
      strict-transport-security:
      - max-age=31536000; includeSubDomains
      transfer-encoding:
      - chunked
      vary:
      - Accept-Encoding
      x-content-type-options:
      - nosniff
    status:
      code: 200
      message: OK
- request:
    body: null
    headers:
      Accept:
      - application/json
      Accept-Encoding:
      - gzip, deflate
      CommandName:
      - storage account show
      Connection:
      - keep-alive
      ParameterSetName:
      - -g -n --query
      User-Agent:
      - AZURECLI/2.25.0 azsdk-python-azure-mgmt-storage/18.0.0 Python/3.8.10 (macOS-10.16-x86_64-i386-64bit)
    method: GET
    uri: https://management.azure.com/subscriptions/00000000-0000-0000-0000-000000000000/resourceGroups/clitest.rg000001/providers/Microsoft.Storage/storageAccounts/clitest000004?api-version=2021-04-01
  response:
    body:
<<<<<<< HEAD
      string: '{"sku":{"name":"Standard_LRS","tier":"Standard"},"kind":"Storage","id":"/subscriptions/00000000-0000-0000-0000-000000000000/resourceGroups/clitest.rg000001/providers/Microsoft.Storage/storageAccounts/clitest000004","name":"clitest000004","type":"Microsoft.Storage/storageAccounts","location":"westus","tags":{},"properties":{"keyCreationTime":{"key1":"2021-06-29T08:26:57.8148747Z","key2":"2021-06-29T08:26:57.8148747Z"},"privateEndpointConnections":[],"networkAcls":{"bypass":"AzureServices","virtualNetworkRules":[],"ipRules":[],"defaultAction":"Allow"},"supportsHttpsTrafficOnly":true,"encryption":{"services":{"file":{"keyType":"Account","enabled":true,"lastEnabledTime":"2021-06-29T08:26:57.8148747Z"},"blob":{"keyType":"Account","enabled":true,"lastEnabledTime":"2021-06-29T08:26:57.8148747Z"}},"keySource":"Microsoft.Storage"},"provisioningState":"Succeeded","creationTime":"2021-06-29T08:26:57.7367164Z","primaryEndpoints":{"blob":"https://clitest000004.blob.core.windows.net/","queue":"https://clitest000004.queue.core.windows.net/","table":"https://clitest000004.table.core.windows.net/","file":"https://clitest000004.file.core.windows.net/"},"primaryLocation":"westus","statusOfPrimary":"available"}}'
=======
      string: '{"sku":{"name":"Standard_LRS","tier":"Standard"},"kind":"Storage","id":"/subscriptions/00000000-0000-0000-0000-000000000000/resourceGroups/clitest.rg000001/providers/Microsoft.Storage/storageAccounts/clitest000004","name":"clitest000004","type":"Microsoft.Storage/storageAccounts","location":"westus","tags":{},"properties":{"keyCreationTime":{"key1":"2021-07-08T22:45:02.6046664Z","key2":"2021-07-08T22:45:02.6046664Z"},"privateEndpointConnections":[],"networkAcls":{"bypass":"AzureServices","virtualNetworkRules":[],"ipRules":[],"defaultAction":"Allow"},"supportsHttpsTrafficOnly":true,"encryption":{"services":{"file":{"keyType":"Account","enabled":true,"lastEnabledTime":"2021-07-08T22:45:02.6046664Z"},"blob":{"keyType":"Account","enabled":true,"lastEnabledTime":"2021-07-08T22:45:02.6046664Z"}},"keySource":"Microsoft.Storage"},"provisioningState":"Succeeded","creationTime":"2021-07-08T22:45:02.5264928Z","primaryEndpoints":{"blob":"https://clitest000004.blob.core.windows.net/","queue":"https://clitest000004.queue.core.windows.net/","table":"https://clitest000004.table.core.windows.net/","file":"https://clitest000004.file.core.windows.net/"},"primaryLocation":"westus","statusOfPrimary":"available"}}'
>>>>>>> 574cacd3
    headers:
      cache-control:
      - no-cache
      content-length:
      - '1336'
      content-type:
      - application/json
      date:
<<<<<<< HEAD
      - Tue, 29 Jun 2021 08:27:37 GMT
=======
      - Thu, 08 Jul 2021 22:45:46 GMT
>>>>>>> 574cacd3
      expires:
      - '-1'
      pragma:
      - no-cache
      server:
      - Microsoft-Azure-Storage-Resource-Provider/1.0,Microsoft-HTTPAPI/2.0 Microsoft-HTTPAPI/2.0
      strict-transport-security:
      - max-age=31536000; includeSubDomains
      transfer-encoding:
      - chunked
      vary:
      - Accept-Encoding
      x-content-type-options:
      - nosniff
    status:
      code: 200
      message: OK
- request:
    body: null
    headers:
      Accept:
      - application/json
      Accept-Encoding:
      - gzip, deflate
      CommandName:
      - storage account keys list
      Connection:
      - keep-alive
      Content-Length:
      - '0'
      ParameterSetName:
      - -g -n --query
      User-Agent:
      - AZURECLI/2.25.0 azsdk-python-azure-mgmt-storage/18.0.0 Python/3.8.10 (macOS-10.16-x86_64-i386-64bit)
    method: POST
    uri: https://management.azure.com/subscriptions/00000000-0000-0000-0000-000000000000/resourceGroups/clitest.rg000001/providers/Microsoft.Storage/storageAccounts/clitest000004/listKeys?api-version=2021-04-01&$expand=kerb
  response:
    body:
<<<<<<< HEAD
      string: '{"keys":[{"creationTime":"2021-06-29T08:26:57.8148747Z","keyName":"key1","value":"veryFakedStorageAccountKey==","permissions":"FULL"},{"creationTime":"2021-06-29T08:26:57.8148747Z","keyName":"key2","value":"veryFakedStorageAccountKey==","permissions":"FULL"}]}'
=======
      string: '{"keys":[{"creationTime":"2021-07-08T22:45:02.6046664Z","keyName":"key1","value":"veryFakedStorageAccountKey==","permissions":"FULL"},{"creationTime":"2021-07-08T22:45:02.6046664Z","keyName":"key2","value":"veryFakedStorageAccountKey==","permissions":"FULL"}]}'
>>>>>>> 574cacd3
    headers:
      cache-control:
      - no-cache
      content-length:
      - '380'
      content-type:
      - application/json
      date:
<<<<<<< HEAD
      - Tue, 29 Jun 2021 08:27:37 GMT
=======
      - Thu, 08 Jul 2021 22:45:46 GMT
>>>>>>> 574cacd3
      expires:
      - '-1'
      pragma:
      - no-cache
      server:
      - Microsoft-Azure-Storage-Resource-Provider/1.0,Microsoft-HTTPAPI/2.0 Microsoft-HTTPAPI/2.0
      strict-transport-security:
      - max-age=31536000; includeSubDomains
      transfer-encoding:
      - chunked
      vary:
      - Accept-Encoding
      x-content-type-options:
      - nosniff
      x-ms-ratelimit-remaining-subscription-resource-requests:
      - '11999'
    status:
      code: 200
      message: OK
- request:
    body: null
    headers:
      Accept:
      - application/json
      Accept-Encoding:
      - gzip, deflate
      CommandName:
      - sql server audit-policy show
      Connection:
      - keep-alive
      ParameterSetName:
      - -g -n
      User-Agent:
      - AZURECLI/2.25.0 azsdk-python-mgmt-sql/3.0.0 Python/3.8.10 (macOS-10.16-x86_64-i386-64bit)
    method: GET
    uri: https://management.azure.com/subscriptions/00000000-0000-0000-0000-000000000000/resourceGroups/clitest.rg000001/providers/Microsoft.Sql/servers/clitestserver000003/auditingSettings/default?api-version=2020-11-01-preview
  response:
    body:
      string: '{"properties":{"retentionDays":0,"auditActionsAndGroups":[],"isStorageSecondaryKeyInUse":false,"isAzureMonitorTargetEnabled":false,"state":"Disabled","storageEndpoint":"","storageAccountSubscriptionId":"00000000-0000-0000-0000-000000000000"},"id":"/subscriptions/00000000-0000-0000-0000-000000000000/resourceGroups/clitest.rg000001/providers/Microsoft.Sql/servers/clitestserver000003/auditingSettings/Default","name":"Default","type":"Microsoft.Sql/servers/auditingSettings"}'
    headers:
      cache-control:
      - no-cache
      content-length:
      - '577'
      content-type:
      - application/json; charset=utf-8
      date:
<<<<<<< HEAD
      - Tue, 29 Jun 2021 08:27:37 GMT
=======
      - Thu, 08 Jul 2021 22:45:46 GMT
>>>>>>> 574cacd3
      expires:
      - '-1'
      pragma:
      - no-cache
      server:
      - Microsoft-HTTPAPI/2.0
      strict-transport-security:
      - max-age=31536000; includeSubDomains
      transfer-encoding:
      - chunked
      vary:
      - Accept-Encoding
      x-content-type-options:
      - nosniff
    status:
      code: 200
      message: OK
- request:
    body: null
    headers:
      Accept:
      - application/json
      Accept-Encoding:
      - gzip, deflate
      CommandName:
      - sql server audit-policy update
      Connection:
      - keep-alive
      ParameterSetName:
      - -g -n --blob-auditing-policy-name --state --blob-storage-target-state --storage-key
        --storage-endpoint --retention-days --actions
      User-Agent:
      - AZURECLI/2.25.0 azsdk-python-mgmt-sql/3.0.0 Python/3.8.10 (macOS-10.16-x86_64-i386-64bit)
    method: GET
    uri: https://management.azure.com/subscriptions/00000000-0000-0000-0000-000000000000/resourceGroups/clitest.rg000001/providers/Microsoft.Sql/servers/clitestserver000003/auditingSettings/default?api-version=2020-11-01-preview
  response:
    body:
      string: '{"properties":{"retentionDays":0,"auditActionsAndGroups":[],"isStorageSecondaryKeyInUse":false,"isAzureMonitorTargetEnabled":false,"state":"Disabled","storageEndpoint":"","storageAccountSubscriptionId":"00000000-0000-0000-0000-000000000000"},"id":"/subscriptions/00000000-0000-0000-0000-000000000000/resourceGroups/clitest.rg000001/providers/Microsoft.Sql/servers/clitestserver000003/auditingSettings/Default","name":"Default","type":"Microsoft.Sql/servers/auditingSettings"}'
    headers:
      cache-control:
      - no-cache
      content-length:
      - '577'
      content-type:
      - application/json; charset=utf-8
      date:
<<<<<<< HEAD
      - Tue, 29 Jun 2021 08:27:38 GMT
=======
      - Thu, 08 Jul 2021 22:45:47 GMT
>>>>>>> 574cacd3
      expires:
      - '-1'
      pragma:
      - no-cache
      server:
      - Microsoft-HTTPAPI/2.0
      strict-transport-security:
      - max-age=31536000; includeSubDomains
      transfer-encoding:
      - chunked
      vary:
      - Accept-Encoding
      x-content-type-options:
      - nosniff
    status:
      code: 200
      message: OK
- request:
    body: '{"properties": {"retentionDays": 30, "auditActionsAndGroups": ["DATABASE_LOGOUT_GROUP",
      "DATABASE_ROLE_MEMBER_CHANGE_GROUP"], "isStorageSecondaryKeyInUse": false, "isAzureMonitorTargetEnabled":
      false, "state": "Enabled", "storageEndpoint": "https://clitest000004.blob.core.windows.net/",
      "storageAccountAccessKey": "veryFakedStorageAccountKey==", "storageAccountSubscriptionId":
      "00000000-0000-0000-0000-000000000000"}}'
    headers:
      Accept:
      - application/json
      Accept-Encoding:
      - gzip, deflate
      CommandName:
      - sql server audit-policy update
      Connection:
      - keep-alive
      Content-Length:
      - '490'
      Content-Type:
      - application/json
      ParameterSetName:
      - -g -n --blob-auditing-policy-name --state --blob-storage-target-state --storage-key
        --storage-endpoint --retention-days --actions
      User-Agent:
      - AZURECLI/2.25.0 azsdk-python-mgmt-sql/3.0.0 Python/3.8.10 (macOS-10.16-x86_64-i386-64bit)
    method: PUT
    uri: https://management.azure.com/subscriptions/00000000-0000-0000-0000-000000000000/resourceGroups/clitest.rg000001/providers/Microsoft.Sql/servers/clitestserver000003/auditingSettings/default?api-version=2020-11-01-preview
  response:
    body:
<<<<<<< HEAD
      string: '{"operation":"UpsertServerEngineAuditingPolicy","startTime":"2021-06-29T08:27:38.76Z"}'
    headers:
      azure-asyncoperation:
      - https://management.azure.com/subscriptions/00000000-0000-0000-0000-000000000000/providers/Microsoft.Sql/locations/westeurope/auditingSettingsAzureAsyncOperation/500d3140-2071-4ef5-a51e-16426fb4f361?api-version=2020-11-01-preview
=======
      string: '{"operation":"UpsertServerEngineAuditingPolicy","startTime":"2021-07-08T22:45:48.643Z"}'
    headers:
      azure-asyncoperation:
      - https://management.azure.com/subscriptions/00000000-0000-0000-0000-000000000000/providers/Microsoft.Sql/locations/westeurope/auditingSettingsAzureAsyncOperation/5f8cae10-e44e-452f-bf13-05ac18ff299a?api-version=2020-11-01-preview
>>>>>>> 574cacd3
      cache-control:
      - no-cache
      content-length:
      - '86'
      content-type:
      - application/json; charset=utf-8
      date:
<<<<<<< HEAD
      - Tue, 29 Jun 2021 08:27:38 GMT
      expires:
      - '-1'
      location:
      - https://management.azure.com/subscriptions/00000000-0000-0000-0000-000000000000/providers/Microsoft.Sql/locations/westeurope/auditingSettingsOperationResults/500d3140-2071-4ef5-a51e-16426fb4f361?api-version=2020-11-01-preview
=======
      - Thu, 08 Jul 2021 22:45:48 GMT
      expires:
      - '-1'
      location:
      - https://management.azure.com/subscriptions/00000000-0000-0000-0000-000000000000/providers/Microsoft.Sql/locations/westeurope/auditingSettingsOperationResults/5f8cae10-e44e-452f-bf13-05ac18ff299a?api-version=2020-11-01-preview
>>>>>>> 574cacd3
      pragma:
      - no-cache
      server:
      - Microsoft-HTTPAPI/2.0
      strict-transport-security:
      - max-age=31536000; includeSubDomains
      x-content-type-options:
      - nosniff
      x-ms-ratelimit-remaining-subscription-writes:
      - '1198'
    status:
      code: 202
      message: Accepted
<<<<<<< HEAD
=======
- request:
    body: null
    headers:
      Accept:
      - '*/*'
      Accept-Encoding:
      - gzip, deflate
      CommandName:
      - sql server audit-policy update
      Connection:
      - keep-alive
      ParameterSetName:
      - -g -n --blob-auditing-policy-name --state --blob-storage-target-state --storage-key
        --storage-endpoint --retention-days --actions
      User-Agent:
      - AZURECLI/2.25.0 azsdk-python-mgmt-sql/3.0.0 Python/3.8.10 (macOS-10.16-x86_64-i386-64bit)
    method: GET
    uri: https://management.azure.com/subscriptions/00000000-0000-0000-0000-000000000000/providers/Microsoft.Sql/locations/westeurope/auditingSettingsAzureAsyncOperation/5f8cae10-e44e-452f-bf13-05ac18ff299a?api-version=2020-11-01-preview
  response:
    body:
      string: '{"name":"5f8cae10-e44e-452f-bf13-05ac18ff299a","status":"Succeeded","startTime":"2021-07-08T22:45:48.643Z"}'
    headers:
      cache-control:
      - no-cache
      content-length:
      - '107'
      content-type:
      - application/json; charset=utf-8
      date:
      - Thu, 08 Jul 2021 22:46:48 GMT
      expires:
      - '-1'
      pragma:
      - no-cache
      server:
      - Microsoft-HTTPAPI/2.0
      strict-transport-security:
      - max-age=31536000; includeSubDomains
      transfer-encoding:
      - chunked
      vary:
      - Accept-Encoding
      x-content-type-options:
      - nosniff
    status:
      code: 200
      message: OK
- request:
    body: null
    headers:
      Accept:
      - '*/*'
      Accept-Encoding:
      - gzip, deflate
      CommandName:
      - sql server audit-policy update
      Connection:
      - keep-alive
      ParameterSetName:
      - -g -n --blob-auditing-policy-name --state --blob-storage-target-state --storage-key
        --storage-endpoint --retention-days --actions
      User-Agent:
      - AZURECLI/2.25.0 azsdk-python-mgmt-sql/3.0.0 Python/3.8.10 (macOS-10.16-x86_64-i386-64bit)
    method: GET
    uri: https://management.azure.com/subscriptions/00000000-0000-0000-0000-000000000000/resourceGroups/clitest.rg000001/providers/Microsoft.Sql/servers/clitestserver000003/auditingSettings/default?api-version=2020-11-01-preview
  response:
    body:
      string: '{"properties":{"retentionDays":30,"auditActionsAndGroups":["DATABASE_LOGOUT_GROUP","DATABASE_ROLE_MEMBER_CHANGE_GROUP"],"isStorageSecondaryKeyInUse":false,"isAzureMonitorTargetEnabled":false,"state":"Enabled","storageEndpoint":"https://clitest000004.blob.core.windows.net/","storageAccountSubscriptionId":"00000000-0000-0000-0000-000000000000"},"id":"/subscriptions/00000000-0000-0000-0000-000000000000/resourceGroups/clitest.rg000001/providers/Microsoft.Sql/servers/clitestserver000003/auditingSettings/Default","name":"Default","type":"Microsoft.Sql/servers/auditingSettings"}'
    headers:
      cache-control:
      - no-cache
      content-length:
      - '691'
      content-type:
      - application/json; charset=utf-8
      date:
      - Thu, 08 Jul 2021 22:46:48 GMT
      expires:
      - '-1'
      pragma:
      - no-cache
      server:
      - Microsoft-HTTPAPI/2.0
      strict-transport-security:
      - max-age=31536000; includeSubDomains
      transfer-encoding:
      - chunked
      vary:
      - Accept-Encoding
      x-content-type-options:
      - nosniff
    status:
      code: 200
      message: OK
- request:
    body: null
    headers:
      Accept:
      - application/json
      Accept-Encoding:
      - gzip, deflate
      CommandName:
      - sql server audit-policy show
      Connection:
      - keep-alive
      ParameterSetName:
      - -g -n
      User-Agent:
      - AZURECLI/2.25.0 azsdk-python-mgmt-sql/3.0.0 Python/3.8.10 (macOS-10.16-x86_64-i386-64bit)
    method: GET
    uri: https://management.azure.com/subscriptions/00000000-0000-0000-0000-000000000000/resourceGroups/clitest.rg000001/providers/Microsoft.Sql/servers/clitestserver000003/auditingSettings/default?api-version=2020-11-01-preview
  response:
    body:
      string: '{"properties":{"retentionDays":30,"auditActionsAndGroups":["DATABASE_LOGOUT_GROUP","DATABASE_ROLE_MEMBER_CHANGE_GROUP"],"isStorageSecondaryKeyInUse":false,"isAzureMonitorTargetEnabled":false,"state":"Enabled","storageEndpoint":"https://clitest000004.blob.core.windows.net/","storageAccountSubscriptionId":"00000000-0000-0000-0000-000000000000"},"id":"/subscriptions/00000000-0000-0000-0000-000000000000/resourceGroups/clitest.rg000001/providers/Microsoft.Sql/servers/clitestserver000003/auditingSettings/Default","name":"Default","type":"Microsoft.Sql/servers/auditingSettings"}'
    headers:
      cache-control:
      - no-cache
      content-length:
      - '691'
      content-type:
      - application/json; charset=utf-8
      date:
      - Thu, 08 Jul 2021 22:46:50 GMT
      expires:
      - '-1'
      pragma:
      - no-cache
      server:
      - Microsoft-HTTPAPI/2.0
      strict-transport-security:
      - max-age=31536000; includeSubDomains
      transfer-encoding:
      - chunked
      vary:
      - Accept-Encoding
      x-content-type-options:
      - nosniff
    status:
      code: 200
      message: OK
- request:
    body: null
    headers:
      Accept:
      - application/json
      Accept-Encoding:
      - gzip, deflate
      CommandName:
      - storage account show
      Connection:
      - keep-alive
      ParameterSetName:
      - -g -n --query
      User-Agent:
      - AZURECLI/2.25.0 azsdk-python-azure-mgmt-storage/18.0.0 Python/3.8.10 (macOS-10.16-x86_64-i386-64bit)
    method: GET
    uri: https://management.azure.com/subscriptions/00000000-0000-0000-0000-000000000000/resourceGroups/clitest.rg000002/providers/Microsoft.Storage/storageAccounts/clitest000005?api-version=2021-04-01
  response:
    body:
      string: '{"sku":{"name":"Standard_LRS","tier":"Standard"},"kind":"Storage","id":"/subscriptions/00000000-0000-0000-0000-000000000000/resourceGroups/clitest.rg000002/providers/Microsoft.Storage/storageAccounts/clitest000005","name":"clitest000005","type":"Microsoft.Storage/storageAccounts","location":"westus","tags":{},"properties":{"keyCreationTime":{"key1":"2021-07-08T22:45:25.5890277Z","key2":"2021-07-08T22:45:25.5890277Z"},"privateEndpointConnections":[],"networkAcls":{"bypass":"AzureServices","virtualNetworkRules":[],"ipRules":[],"defaultAction":"Allow"},"supportsHttpsTrafficOnly":true,"encryption":{"services":{"file":{"keyType":"Account","enabled":true,"lastEnabledTime":"2021-07-08T22:45:25.5890277Z"},"blob":{"keyType":"Account","enabled":true,"lastEnabledTime":"2021-07-08T22:45:25.5890277Z"}},"keySource":"Microsoft.Storage"},"provisioningState":"Succeeded","creationTime":"2021-07-08T22:45:25.5265495Z","primaryEndpoints":{"blob":"https://clitest000005.blob.core.windows.net/","queue":"https://clitest000005.queue.core.windows.net/","table":"https://clitest000005.table.core.windows.net/","file":"https://clitest000005.file.core.windows.net/"},"primaryLocation":"westus","statusOfPrimary":"available"}}'
    headers:
      cache-control:
      - no-cache
      content-length:
      - '1336'
      content-type:
      - application/json
      date:
      - Thu, 08 Jul 2021 22:46:49 GMT
      expires:
      - '-1'
      pragma:
      - no-cache
      server:
      - Microsoft-Azure-Storage-Resource-Provider/1.0,Microsoft-HTTPAPI/2.0 Microsoft-HTTPAPI/2.0
      strict-transport-security:
      - max-age=31536000; includeSubDomains
      transfer-encoding:
      - chunked
      vary:
      - Accept-Encoding
      x-content-type-options:
      - nosniff
    status:
      code: 200
      message: OK
- request:
    body: null
    headers:
      Accept:
      - application/json
      Accept-Encoding:
      - gzip, deflate
      CommandName:
      - sql server audit-policy update
      Connection:
      - keep-alive
      ParameterSetName:
      - -g -n --blob-auditing-policy-name --blob-storage-target-state --storage-account
      User-Agent:
      - AZURECLI/2.25.0 azsdk-python-mgmt-sql/3.0.0 Python/3.8.10 (macOS-10.16-x86_64-i386-64bit)
    method: GET
    uri: https://management.azure.com/subscriptions/00000000-0000-0000-0000-000000000000/resourceGroups/clitest.rg000001/providers/Microsoft.Sql/servers/clitestserver000003/auditingSettings/default?api-version=2020-11-01-preview
  response:
    body:
      string: '{"properties":{"retentionDays":30,"auditActionsAndGroups":["DATABASE_LOGOUT_GROUP","DATABASE_ROLE_MEMBER_CHANGE_GROUP"],"isStorageSecondaryKeyInUse":false,"isAzureMonitorTargetEnabled":false,"state":"Enabled","storageEndpoint":"https://clitest000004.blob.core.windows.net/","storageAccountSubscriptionId":"00000000-0000-0000-0000-000000000000"},"id":"/subscriptions/00000000-0000-0000-0000-000000000000/resourceGroups/clitest.rg000001/providers/Microsoft.Sql/servers/clitestserver000003/auditingSettings/Default","name":"Default","type":"Microsoft.Sql/servers/auditingSettings"}'
    headers:
      cache-control:
      - no-cache
      content-length:
      - '691'
      content-type:
      - application/json; charset=utf-8
      date:
      - Thu, 08 Jul 2021 22:46:50 GMT
      expires:
      - '-1'
      pragma:
      - no-cache
      server:
      - Microsoft-HTTPAPI/2.0
      strict-transport-security:
      - max-age=31536000; includeSubDomains
      transfer-encoding:
      - chunked
      vary:
      - Accept-Encoding
      x-content-type-options:
      - nosniff
    status:
      code: 200
      message: OK
- request:
    body: null
    headers:
      Accept:
      - application/json
      Accept-Encoding:
      - gzip, deflate
      CommandName:
      - sql server audit-policy update
      Connection:
      - keep-alive
      ParameterSetName:
      - -g -n --blob-auditing-policy-name --blob-storage-target-state --storage-account
      User-Agent:
      - AZURECLI/2.25.0 azsdk-python-azure-mgmt-resource/18.0.0 Python/3.8.10 (macOS-10.16-x86_64-i386-64bit)
    method: GET
    uri: https://management.azure.com/subscriptions/00000000-0000-0000-0000-000000000000/resources?$filter=name%20eq%20%27clitest000005%27%20and%20%28resourceType%20eq%20%27Microsoft.Storage%2FstorageAccounts%27%20or%20resourceType%20eq%20%27Microsoft.ClassicStorage%2FstorageAccounts%27%29&api-version=2020-10-01
  response:
    body:
      string: '{"value":[{"id":"/subscriptions/00000000-0000-0000-0000-000000000000/resourceGroups/clitest.rg000002/providers/Microsoft.Storage/storageAccounts/clitest000005","name":"clitest000005","type":"Microsoft.Storage/storageAccounts","sku":{"name":"Standard_LRS","tier":"Standard"},"kind":"Storage","location":"westus","tags":{}}]}'
    headers:
      cache-control:
      - no-cache
      content-length:
      - '404'
      content-type:
      - application/json; charset=utf-8
      date:
      - Thu, 08 Jul 2021 22:46:50 GMT
      expires:
      - '-1'
      pragma:
      - no-cache
      strict-transport-security:
      - max-age=31536000; includeSubDomains
      vary:
      - Accept-Encoding
      x-content-type-options:
      - nosniff
    status:
      code: 200
      message: OK
- request:
    body: null
    headers:
      Accept:
      - application/json
      Accept-Encoding:
      - gzip, deflate
      CommandName:
      - sql server audit-policy update
      Connection:
      - keep-alive
      ParameterSetName:
      - -g -n --blob-auditing-policy-name --blob-storage-target-state --storage-account
      User-Agent:
      - AZURECLI/2.25.0 azsdk-python-azure-mgmt-storage/18.0.0 Python/3.8.10 (macOS-10.16-x86_64-i386-64bit)
    method: GET
    uri: https://management.azure.com/subscriptions/00000000-0000-0000-0000-000000000000/resourceGroups/clitest.rg000002/providers/Microsoft.Storage/storageAccounts/clitest000005?api-version=2021-04-01
  response:
    body:
      string: '{"sku":{"name":"Standard_LRS","tier":"Standard"},"kind":"Storage","id":"/subscriptions/00000000-0000-0000-0000-000000000000/resourceGroups/clitest.rg000002/providers/Microsoft.Storage/storageAccounts/clitest000005","name":"clitest000005","type":"Microsoft.Storage/storageAccounts","location":"westus","tags":{},"properties":{"keyCreationTime":{"key1":"2021-07-08T22:45:25.5890277Z","key2":"2021-07-08T22:45:25.5890277Z"},"privateEndpointConnections":[],"networkAcls":{"bypass":"AzureServices","virtualNetworkRules":[],"ipRules":[],"defaultAction":"Allow"},"supportsHttpsTrafficOnly":true,"encryption":{"services":{"file":{"keyType":"Account","enabled":true,"lastEnabledTime":"2021-07-08T22:45:25.5890277Z"},"blob":{"keyType":"Account","enabled":true,"lastEnabledTime":"2021-07-08T22:45:25.5890277Z"}},"keySource":"Microsoft.Storage"},"provisioningState":"Succeeded","creationTime":"2021-07-08T22:45:25.5265495Z","primaryEndpoints":{"blob":"https://clitest000005.blob.core.windows.net/","queue":"https://clitest000005.queue.core.windows.net/","table":"https://clitest000005.table.core.windows.net/","file":"https://clitest000005.file.core.windows.net/"},"primaryLocation":"westus","statusOfPrimary":"available"}}'
    headers:
      cache-control:
      - no-cache
      content-length:
      - '1336'
      content-type:
      - application/json
      date:
      - Thu, 08 Jul 2021 22:46:50 GMT
      expires:
      - '-1'
      pragma:
      - no-cache
      server:
      - Microsoft-Azure-Storage-Resource-Provider/1.0,Microsoft-HTTPAPI/2.0 Microsoft-HTTPAPI/2.0
      strict-transport-security:
      - max-age=31536000; includeSubDomains
      transfer-encoding:
      - chunked
      vary:
      - Accept-Encoding
      x-content-type-options:
      - nosniff
    status:
      code: 200
      message: OK
- request:
    body: null
    headers:
      Accept:
      - application/json
      Accept-Encoding:
      - gzip, deflate
      CommandName:
      - sql server audit-policy update
      Connection:
      - keep-alive
      Content-Length:
      - '0'
      ParameterSetName:
      - -g -n --blob-auditing-policy-name --blob-storage-target-state --storage-account
      User-Agent:
      - AZURECLI/2.25.0 azsdk-python-azure-mgmt-storage/18.0.0 Python/3.8.10 (macOS-10.16-x86_64-i386-64bit)
    method: POST
    uri: https://management.azure.com/subscriptions/00000000-0000-0000-0000-000000000000/resourceGroups/clitest.rg000002/providers/Microsoft.Storage/storageAccounts/clitest000005/listKeys?api-version=2021-04-01&$expand=kerb
  response:
    body:
      string: '{"keys":[{"creationTime":"2021-07-08T22:45:25.5890277Z","keyName":"key1","value":"veryFakedStorageAccountKey==","permissions":"FULL"},{"creationTime":"2021-07-08T22:45:25.5890277Z","keyName":"key2","value":"veryFakedStorageAccountKey==","permissions":"FULL"}]}'
    headers:
      cache-control:
      - no-cache
      content-length:
      - '380'
      content-type:
      - application/json
      date:
      - Thu, 08 Jul 2021 22:46:50 GMT
      expires:
      - '-1'
      pragma:
      - no-cache
      server:
      - Microsoft-Azure-Storage-Resource-Provider/1.0,Microsoft-HTTPAPI/2.0 Microsoft-HTTPAPI/2.0
      strict-transport-security:
      - max-age=31536000; includeSubDomains
      transfer-encoding:
      - chunked
      vary:
      - Accept-Encoding
      x-content-type-options:
      - nosniff
      x-ms-ratelimit-remaining-subscription-resource-requests:
      - '11999'
    status:
      code: 200
      message: OK
- request:
    body: '{"properties": {"retentionDays": 30, "auditActionsAndGroups": ["DATABASE_LOGOUT_GROUP",
      "DATABASE_ROLE_MEMBER_CHANGE_GROUP"], "isStorageSecondaryKeyInUse": false, "isAzureMonitorTargetEnabled":
      false, "state": "Enabled", "storageEndpoint": "https://clitest000005.blob.core.windows.net/",
      "storageAccountAccessKey": "veryFakedStorageAccountKey==", "storageAccountSubscriptionId":
      "00000000-0000-0000-0000-000000000000"}}'
    headers:
      Accept:
      - application/json
      Accept-Encoding:
      - gzip, deflate
      CommandName:
      - sql server audit-policy update
      Connection:
      - keep-alive
      Content-Length:
      - '490'
      Content-Type:
      - application/json
      ParameterSetName:
      - -g -n --blob-auditing-policy-name --blob-storage-target-state --storage-account
      User-Agent:
      - AZURECLI/2.25.0 azsdk-python-mgmt-sql/3.0.0 Python/3.8.10 (macOS-10.16-x86_64-i386-64bit)
    method: PUT
    uri: https://management.azure.com/subscriptions/00000000-0000-0000-0000-000000000000/resourceGroups/clitest.rg000001/providers/Microsoft.Sql/servers/clitestserver000003/auditingSettings/default?api-version=2020-11-01-preview
  response:
    body:
      string: '{"operation":"UpsertServerEngineAuditingPolicy","startTime":"2021-07-08T22:46:51.92Z"}'
    headers:
      azure-asyncoperation:
      - https://management.azure.com/subscriptions/00000000-0000-0000-0000-000000000000/providers/Microsoft.Sql/locations/westeurope/auditingSettingsAzureAsyncOperation/9c1ce9de-1faf-4a8f-bf38-2f4c5ce943e4?api-version=2020-11-01-preview
      cache-control:
      - no-cache
      content-length:
      - '86'
      content-type:
      - application/json; charset=utf-8
      date:
      - Thu, 08 Jul 2021 22:46:53 GMT
      expires:
      - '-1'
      location:
      - https://management.azure.com/subscriptions/00000000-0000-0000-0000-000000000000/providers/Microsoft.Sql/locations/westeurope/auditingSettingsOperationResults/9c1ce9de-1faf-4a8f-bf38-2f4c5ce943e4?api-version=2020-11-01-preview
      pragma:
      - no-cache
      server:
      - Microsoft-HTTPAPI/2.0
      strict-transport-security:
      - max-age=31536000; includeSubDomains
      x-content-type-options:
      - nosniff
      x-ms-ratelimit-remaining-subscription-writes:
      - '1199'
    status:
      code: 202
      message: Accepted
- request:
    body: null
    headers:
      Accept:
      - '*/*'
      Accept-Encoding:
      - gzip, deflate
      CommandName:
      - sql server audit-policy update
      Connection:
      - keep-alive
      ParameterSetName:
      - -g -n --blob-auditing-policy-name --blob-storage-target-state --storage-account
      User-Agent:
      - AZURECLI/2.25.0 azsdk-python-mgmt-sql/3.0.0 Python/3.8.10 (macOS-10.16-x86_64-i386-64bit)
    method: GET
    uri: https://management.azure.com/subscriptions/00000000-0000-0000-0000-000000000000/providers/Microsoft.Sql/locations/westeurope/auditingSettingsAzureAsyncOperation/9c1ce9de-1faf-4a8f-bf38-2f4c5ce943e4?api-version=2020-11-01-preview
  response:
    body:
      string: '{"name":"9c1ce9de-1faf-4a8f-bf38-2f4c5ce943e4","status":"Succeeded","startTime":"2021-07-08T22:46:51.92Z"}'
    headers:
      cache-control:
      - no-cache
      content-length:
      - '106'
      content-type:
      - application/json; charset=utf-8
      date:
      - Thu, 08 Jul 2021 22:47:52 GMT
      expires:
      - '-1'
      pragma:
      - no-cache
      server:
      - Microsoft-HTTPAPI/2.0
      strict-transport-security:
      - max-age=31536000; includeSubDomains
      transfer-encoding:
      - chunked
      vary:
      - Accept-Encoding
      x-content-type-options:
      - nosniff
    status:
      code: 200
      message: OK
- request:
    body: null
    headers:
      Accept:
      - '*/*'
      Accept-Encoding:
      - gzip, deflate
      CommandName:
      - sql server audit-policy update
      Connection:
      - keep-alive
      ParameterSetName:
      - -g -n --blob-auditing-policy-name --blob-storage-target-state --storage-account
      User-Agent:
      - AZURECLI/2.25.0 azsdk-python-mgmt-sql/3.0.0 Python/3.8.10 (macOS-10.16-x86_64-i386-64bit)
    method: GET
    uri: https://management.azure.com/subscriptions/00000000-0000-0000-0000-000000000000/resourceGroups/clitest.rg000001/providers/Microsoft.Sql/servers/clitestserver000003/auditingSettings/default?api-version=2020-11-01-preview
  response:
    body:
      string: '{"properties":{"retentionDays":30,"auditActionsAndGroups":["DATABASE_LOGOUT_GROUP","DATABASE_ROLE_MEMBER_CHANGE_GROUP"],"isStorageSecondaryKeyInUse":false,"isAzureMonitorTargetEnabled":false,"state":"Enabled","storageEndpoint":"https://clitest000005.blob.core.windows.net/","storageAccountSubscriptionId":"00000000-0000-0000-0000-000000000000"},"id":"/subscriptions/00000000-0000-0000-0000-000000000000/resourceGroups/clitest.rg000001/providers/Microsoft.Sql/servers/clitestserver000003/auditingSettings/Default","name":"Default","type":"Microsoft.Sql/servers/auditingSettings"}'
    headers:
      cache-control:
      - no-cache
      content-length:
      - '691'
      content-type:
      - application/json; charset=utf-8
      date:
      - Thu, 08 Jul 2021 22:47:52 GMT
      expires:
      - '-1'
      pragma:
      - no-cache
      server:
      - Microsoft-HTTPAPI/2.0
      strict-transport-security:
      - max-age=31536000; includeSubDomains
      transfer-encoding:
      - chunked
      vary:
      - Accept-Encoding
      x-content-type-options:
      - nosniff
    status:
      code: 200
      message: OK
- request:
    body: null
    headers:
      Accept:
      - application/json
      Accept-Encoding:
      - gzip, deflate
      CommandName:
      - sql server audit-policy update
      Connection:
      - keep-alive
      ParameterSetName:
      - -g -n --blob-auditing-policy-name --state
      User-Agent:
      - AZURECLI/2.25.0 azsdk-python-mgmt-sql/3.0.0 Python/3.8.10 (macOS-10.16-x86_64-i386-64bit)
    method: GET
    uri: https://management.azure.com/subscriptions/00000000-0000-0000-0000-000000000000/resourceGroups/clitest.rg000001/providers/Microsoft.Sql/servers/clitestserver000003/auditingSettings/default?api-version=2020-11-01-preview
  response:
    body:
      string: '{"properties":{"retentionDays":30,"auditActionsAndGroups":["DATABASE_LOGOUT_GROUP","DATABASE_ROLE_MEMBER_CHANGE_GROUP"],"isStorageSecondaryKeyInUse":false,"isAzureMonitorTargetEnabled":false,"state":"Enabled","storageEndpoint":"https://clitest000005.blob.core.windows.net/","storageAccountSubscriptionId":"00000000-0000-0000-0000-000000000000"},"id":"/subscriptions/00000000-0000-0000-0000-000000000000/resourceGroups/clitest.rg000001/providers/Microsoft.Sql/servers/clitestserver000003/auditingSettings/Default","name":"Default","type":"Microsoft.Sql/servers/auditingSettings"}'
    headers:
      cache-control:
      - no-cache
      content-length:
      - '691'
      content-type:
      - application/json; charset=utf-8
      date:
      - Thu, 08 Jul 2021 22:47:53 GMT
      expires:
      - '-1'
      pragma:
      - no-cache
      server:
      - Microsoft-HTTPAPI/2.0
      strict-transport-security:
      - max-age=31536000; includeSubDomains
      transfer-encoding:
      - chunked
      vary:
      - Accept-Encoding
      x-content-type-options:
      - nosniff
    status:
      code: 200
      message: OK
- request:
    body: '{"properties": {"retentionDays": 30, "auditActionsAndGroups": ["DATABASE_LOGOUT_GROUP",
      "DATABASE_ROLE_MEMBER_CHANGE_GROUP"], "isStorageSecondaryKeyInUse": false, "isAzureMonitorTargetEnabled":
      false, "state": "Disabled", "storageEndpoint": "https://clitest000005.blob.core.windows.net/",
      "storageAccountSubscriptionId": "00000000-0000-0000-0000-000000000000"}}'
    headers:
      Accept:
      - application/json
      Accept-Encoding:
      - gzip, deflate
      CommandName:
      - sql server audit-policy update
      Connection:
      - keep-alive
      Content-Length:
      - '372'
      Content-Type:
      - application/json
      ParameterSetName:
      - -g -n --blob-auditing-policy-name --state
      User-Agent:
      - AZURECLI/2.25.0 azsdk-python-mgmt-sql/3.0.0 Python/3.8.10 (macOS-10.16-x86_64-i386-64bit)
    method: PUT
    uri: https://management.azure.com/subscriptions/00000000-0000-0000-0000-000000000000/resourceGroups/clitest.rg000001/providers/Microsoft.Sql/servers/clitestserver000003/auditingSettings/default?api-version=2020-11-01-preview
  response:
    body:
      string: '{"operation":"UpsertServerEngineAuditingPolicy","startTime":"2021-07-08T22:47:55.37Z"}'
    headers:
      azure-asyncoperation:
      - https://management.azure.com/subscriptions/00000000-0000-0000-0000-000000000000/providers/Microsoft.Sql/locations/westeurope/auditingSettingsAzureAsyncOperation/af13cf1a-613e-4189-addd-f82acbe2a7b7?api-version=2020-11-01-preview
      cache-control:
      - no-cache
      content-length:
      - '86'
      content-type:
      - application/json; charset=utf-8
      date:
      - Thu, 08 Jul 2021 22:47:54 GMT
      expires:
      - '-1'
      location:
      - https://management.azure.com/subscriptions/00000000-0000-0000-0000-000000000000/providers/Microsoft.Sql/locations/westeurope/auditingSettingsOperationResults/af13cf1a-613e-4189-addd-f82acbe2a7b7?api-version=2020-11-01-preview
      pragma:
      - no-cache
      server:
      - Microsoft-HTTPAPI/2.0
      strict-transport-security:
      - max-age=31536000; includeSubDomains
      x-content-type-options:
      - nosniff
      x-ms-ratelimit-remaining-subscription-writes:
      - '1199'
    status:
      code: 202
      message: Accepted
- request:
    body: null
    headers:
      Accept:
      - '*/*'
      Accept-Encoding:
      - gzip, deflate
      CommandName:
      - sql server audit-policy update
      Connection:
      - keep-alive
      ParameterSetName:
      - -g -n --blob-auditing-policy-name --state
      User-Agent:
      - AZURECLI/2.25.0 azsdk-python-mgmt-sql/3.0.0 Python/3.8.10 (macOS-10.16-x86_64-i386-64bit)
    method: GET
    uri: https://management.azure.com/subscriptions/00000000-0000-0000-0000-000000000000/providers/Microsoft.Sql/locations/westeurope/auditingSettingsAzureAsyncOperation/af13cf1a-613e-4189-addd-f82acbe2a7b7?api-version=2020-11-01-preview
  response:
    body:
      string: '{"name":"af13cf1a-613e-4189-addd-f82acbe2a7b7","status":"Succeeded","startTime":"2021-07-08T22:47:55.37Z"}'
    headers:
      cache-control:
      - no-cache
      content-length:
      - '106'
      content-type:
      - application/json; charset=utf-8
      date:
      - Thu, 08 Jul 2021 22:48:55 GMT
      expires:
      - '-1'
      pragma:
      - no-cache
      server:
      - Microsoft-HTTPAPI/2.0
      strict-transport-security:
      - max-age=31536000; includeSubDomains
      transfer-encoding:
      - chunked
      vary:
      - Accept-Encoding
      x-content-type-options:
      - nosniff
    status:
      code: 200
      message: OK
- request:
    body: null
    headers:
      Accept:
      - '*/*'
      Accept-Encoding:
      - gzip, deflate
      CommandName:
      - sql server audit-policy update
      Connection:
      - keep-alive
      ParameterSetName:
      - -g -n --blob-auditing-policy-name --state
      User-Agent:
      - AZURECLI/2.25.0 azsdk-python-mgmt-sql/3.0.0 Python/3.8.10 (macOS-10.16-x86_64-i386-64bit)
    method: GET
    uri: https://management.azure.com/subscriptions/00000000-0000-0000-0000-000000000000/resourceGroups/clitest.rg000001/providers/Microsoft.Sql/servers/clitestserver000003/auditingSettings/default?api-version=2020-11-01-preview
  response:
    body:
      string: '{"properties":{"retentionDays":30,"auditActionsAndGroups":["DATABASE_LOGOUT_GROUP","DATABASE_ROLE_MEMBER_CHANGE_GROUP"],"isStorageSecondaryKeyInUse":false,"isAzureMonitorTargetEnabled":false,"state":"Disabled","storageEndpoint":"https://clitest000005.blob.core.windows.net/","storageAccountSubscriptionId":"00000000-0000-0000-0000-000000000000"},"id":"/subscriptions/00000000-0000-0000-0000-000000000000/resourceGroups/clitest.rg000001/providers/Microsoft.Sql/servers/clitestserver000003/auditingSettings/Default","name":"Default","type":"Microsoft.Sql/servers/auditingSettings"}'
    headers:
      cache-control:
      - no-cache
      content-length:
      - '692'
      content-type:
      - application/json; charset=utf-8
      date:
      - Thu, 08 Jul 2021 22:48:56 GMT
      expires:
      - '-1'
      pragma:
      - no-cache
      server:
      - Microsoft-HTTPAPI/2.0
      strict-transport-security:
      - max-age=31536000; includeSubDomains
      transfer-encoding:
      - chunked
      vary:
      - Accept-Encoding
      x-content-type-options:
      - nosniff
    status:
      code: 200
      message: OK
- request:
    body: null
    headers:
      Accept:
      - application/json
      Accept-Encoding:
      - gzip, deflate
      CommandName:
      - monitor log-analytics workspace create
      Connection:
      - keep-alive
      ParameterSetName:
      - -g -n
      User-Agent:
      - AZURECLI/2.25.0 azsdk-python-azure-mgmt-resource/18.0.0 Python/3.8.10 (macOS-10.16-x86_64-i386-64bit)
    method: GET
    uri: https://management.azure.com/subscriptions/00000000-0000-0000-0000-000000000000/resourcegroups/clitest.rg000001?api-version=2020-10-01
  response:
    body:
      string: '{"id":"/subscriptions/00000000-0000-0000-0000-000000000000/resourceGroups/clitest.rg000001","name":"clitest.rg000001","type":"Microsoft.Resources/resourceGroups","location":"westeurope","tags":{"product":"azurecli","cause":"automation","date":"2021-07-08T22:43:41Z"},"properties":{"provisioningState":"Succeeded"}}'
    headers:
      cache-control:
      - no-cache
      content-length:
      - '432'
      content-type:
      - application/json; charset=utf-8
      date:
      - Thu, 08 Jul 2021 22:48:56 GMT
      expires:
      - '-1'
      pragma:
      - no-cache
      strict-transport-security:
      - max-age=31536000; includeSubDomains
      vary:
      - Accept-Encoding
      x-content-type-options:
      - nosniff
    status:
      code: 200
      message: OK
- request:
    body: '{"location": "westeurope", "properties": {"sku": {"name": "PerGB2018"},
      "retentionInDays": 30, "workspaceCapping": {}}}'
    headers:
      Accept:
      - application/json
      Accept-Encoding:
      - gzip, deflate
      CommandName:
      - monitor log-analytics workspace create
      Connection:
      - keep-alive
      Content-Length:
      - '119'
      Content-Type:
      - application/json
      ParameterSetName:
      - -g -n
      User-Agent:
      - AZURECLI/2.25.0 azsdk-python-mgmt-loganalytics/8.0.0 Python/3.8.10 (macOS-10.16-x86_64-i386-64bit)
    method: PUT
    uri: https://management.azure.com/subscriptions/00000000-0000-0000-0000-000000000000/resourcegroups/clitest.rg000001/providers/Microsoft.OperationalInsights/workspaces/laws000006?api-version=2020-08-01
  response:
    body:
      string: "{\r\n  \"properties\": {\r\n    \"source\": \"Azure\",\r\n    \"customerId\":
        \"5d2bb5b2-f0d5-4557-932f-51db26269afd\",\r\n    \"provisioningState\": \"Creating\",\r\n
        \   \"sku\": {\r\n      \"name\": \"pergb2018\",\r\n      \"lastSkuUpdate\":
        \"Thu, 08 Jul 2021 22:49:03 GMT\"\r\n    },\r\n    \"retentionInDays\": 30,\r\n
        \   \"features\": {\r\n      \"legacy\": 0,\r\n      \"searchVersion\": 1,\r\n
        \     \"enableLogAccessUsingOnlyResourcePermissions\": true\r\n    },\r\n
        \   \"workspaceCapping\": {\r\n      \"dailyQuotaGb\": -1.0,\r\n      \"quotaNextResetTime\":
        \"Fri, 09 Jul 2021 19:00:00 GMT\",\r\n      \"dataIngestionStatus\": \"RespectQuota\"\r\n
        \   },\r\n    \"publicNetworkAccessForIngestion\": \"Enabled\",\r\n    \"publicNetworkAccessForQuery\":
        \"Enabled\",\r\n    \"createdDate\": \"Thu, 08 Jul 2021 22:49:03 GMT\",\r\n
        \   \"modifiedDate\": \"Thu, 08 Jul 2021 22:49:03 GMT\"\r\n  },\r\n  \"id\":
        \"/subscriptions/00000000-0000-0000-0000-000000000000/resourcegroups/clitest.rg000001/providers/microsoft.operationalinsights/workspaces/laws000006\",\r\n
        \ \"name\": \"laws000006\",\r\n  \"type\": \"Microsoft.OperationalInsights/workspaces\",\r\n
        \ \"location\": \"westeurope\"\r\n}"
    headers:
      cache-control:
      - no-cache
      content-length:
      - '1137'
      content-type:
      - application/json
      date:
      - Thu, 08 Jul 2021 22:49:04 GMT
      pragma:
      - no-cache
      server:
      - Microsoft-IIS/10.0
      - Microsoft-IIS/10.0
      strict-transport-security:
      - max-age=31536000; includeSubDomains
      x-content-type-options:
      - nosniff
      x-ms-ratelimit-remaining-subscription-writes:
      - '1199'
      x-powered-by:
      - ASP.NET
      - ASP.NET
    status:
      code: 201
      message: Created
- request:
    body: null
    headers:
      Accept:
      - '*/*'
      Accept-Encoding:
      - gzip, deflate
      CommandName:
      - monitor log-analytics workspace create
      Connection:
      - keep-alive
      ParameterSetName:
      - -g -n
      User-Agent:
      - AZURECLI/2.25.0 azsdk-python-mgmt-loganalytics/8.0.0 Python/3.8.10 (macOS-10.16-x86_64-i386-64bit)
    method: GET
    uri: https://management.azure.com/subscriptions/00000000-0000-0000-0000-000000000000/resourcegroups/clitest.rg000001/providers/Microsoft.OperationalInsights/workspaces/laws000006?api-version=2020-08-01
  response:
    body:
      string: "{\r\n  \"properties\": {\r\n    \"source\": \"Azure\",\r\n    \"customerId\":
        \"5d2bb5b2-f0d5-4557-932f-51db26269afd\",\r\n    \"provisioningState\": \"Succeeded\",\r\n
        \   \"sku\": {\r\n      \"name\": \"pergb2018\",\r\n      \"lastSkuUpdate\":
        \"Thu, 08 Jul 2021 22:49:03 GMT\"\r\n    },\r\n    \"retentionInDays\": 30,\r\n
        \   \"features\": {\r\n      \"legacy\": 0,\r\n      \"searchVersion\": 1,\r\n
        \     \"enableLogAccessUsingOnlyResourcePermissions\": true\r\n    },\r\n
        \   \"workspaceCapping\": {\r\n      \"dailyQuotaGb\": -1.0,\r\n      \"quotaNextResetTime\":
        \"Fri, 09 Jul 2021 19:00:00 GMT\",\r\n      \"dataIngestionStatus\": \"RespectQuota\"\r\n
        \   },\r\n    \"publicNetworkAccessForIngestion\": \"Enabled\",\r\n    \"publicNetworkAccessForQuery\":
        \"Enabled\",\r\n    \"createdDate\": \"Thu, 08 Jul 2021 22:49:03 GMT\",\r\n
        \   \"modifiedDate\": \"Thu, 08 Jul 2021 22:49:05 GMT\"\r\n  },\r\n  \"id\":
        \"/subscriptions/00000000-0000-0000-0000-000000000000/resourcegroups/clitest.rg000001/providers/microsoft.operationalinsights/workspaces/laws000006\",\r\n
        \ \"name\": \"laws000006\",\r\n  \"type\": \"Microsoft.OperationalInsights/workspaces\",\r\n
        \ \"location\": \"westeurope\"\r\n}"
    headers:
      cache-control:
      - no-cache
      content-length:
      - '1138'
      content-type:
      - application/json
      date:
      - Thu, 08 Jul 2021 22:49:35 GMT
      pragma:
      - no-cache
      server:
      - Microsoft-IIS/10.0
      - Microsoft-IIS/10.0
      strict-transport-security:
      - max-age=31536000; includeSubDomains
      transfer-encoding:
      - chunked
      vary:
      - Accept-Encoding
      x-content-type-options:
      - nosniff
      x-powered-by:
      - ASP.NET
      - ASP.NET
    status:
      code: 200
      message: OK
- request:
    body: null
    headers:
      Accept:
      - application/json
      Accept-Encoding:
      - gzip, deflate
      CommandName:
      - sql server audit-policy update
      Connection:
      - keep-alive
      ParameterSetName:
      - -g -n --blob-auditing-policy-name --state --log-analytics-target-state --log-analytics-workspace-resource-id
      User-Agent:
      - AZURECLI/2.25.0 azsdk-python-mgmt-sql/3.0.0 Python/3.8.10 (macOS-10.16-x86_64-i386-64bit)
    method: GET
    uri: https://management.azure.com/subscriptions/00000000-0000-0000-0000-000000000000/resourceGroups/clitest.rg000001/providers/Microsoft.Sql/servers/clitestserver000003/auditingSettings/default?api-version=2020-11-01-preview
  response:
    body:
      string: '{"properties":{"retentionDays":30,"auditActionsAndGroups":["DATABASE_LOGOUT_GROUP","DATABASE_ROLE_MEMBER_CHANGE_GROUP"],"isStorageSecondaryKeyInUse":false,"isAzureMonitorTargetEnabled":false,"state":"Disabled","storageEndpoint":"https://clitest000005.blob.core.windows.net/","storageAccountSubscriptionId":"00000000-0000-0000-0000-000000000000"},"id":"/subscriptions/00000000-0000-0000-0000-000000000000/resourceGroups/clitest.rg000001/providers/Microsoft.Sql/servers/clitestserver000003/auditingSettings/Default","name":"Default","type":"Microsoft.Sql/servers/auditingSettings"}'
    headers:
      cache-control:
      - no-cache
      content-length:
      - '692'
      content-type:
      - application/json; charset=utf-8
      date:
      - Thu, 08 Jul 2021 22:49:35 GMT
      expires:
      - '-1'
      pragma:
      - no-cache
      server:
      - Microsoft-HTTPAPI/2.0
      strict-transport-security:
      - max-age=31536000; includeSubDomains
      transfer-encoding:
      - chunked
      vary:
      - Accept-Encoding
      x-content-type-options:
      - nosniff
    status:
      code: 200
      message: OK
- request:
    body: null
    headers:
      Accept:
      - application/json
      Accept-Encoding:
      - gzip, deflate
      CommandName:
      - sql server audit-policy update
      Connection:
      - keep-alive
      ParameterSetName:
      - -g -n --blob-auditing-policy-name --state --log-analytics-target-state --log-analytics-workspace-resource-id
      User-Agent:
      - AZURECLI/2.25.0 azsdk-python-azure-mgmt-monitor/2.0.0 Python/3.8.10 (macOS-10.16-x86_64-i386-64bit)
    method: GET
    uri: https://management.azure.com/subscriptions/00000000-0000-0000-0000-000000000000/resourceGroups/clitest.rg000001/providers/Microsoft.Sql/servers/clitestserver000003/databases/master/providers/microsoft.insights/diagnosticSettings?api-version=2017-05-01-preview
  response:
    body:
      string: '{"value":[]}'
    headers:
      cache-control:
      - no-cache
      content-length:
      - '12'
      content-type:
      - application/json; charset=utf-8
      date:
      - Thu, 08 Jul 2021 22:49:37 GMT
      expires:
      - '-1'
      pragma:
      - no-cache
      server:
      - Microsoft-IIS/10.0
      strict-transport-security:
      - max-age=31536000; includeSubDomains
      transfer-encoding:
      - chunked
      vary:
      - Accept-Encoding
      x-content-type-options:
      - nosniff
    status:
      code: 200
      message: OK
- request:
    body: '{"properties": {"logs": [{"category": "SQLSecurityAuditEvents", "enabled":
      true, "retentionPolicy": {"enabled": false, "days": 0}}], "workspaceId": "/subscriptions/00000000-0000-0000-0000-000000000000/resourcegroups/clitest.rg000001/providers/microsoft.operationalinsights/workspaces/laws000006"}}'
    headers:
      Accept:
      - application/json
      Accept-Encoding:
      - gzip, deflate
      CommandName:
      - sql server audit-policy update
      Connection:
      - keep-alive
      Content-Length:
      - '366'
      Content-Type:
      - application/json
      ParameterSetName:
      - -g -n --blob-auditing-policy-name --state --log-analytics-target-state --log-analytics-workspace-resource-id
      User-Agent:
      - AZURECLI/2.25.0 azsdk-python-azure-mgmt-monitor/2.0.0 Python/3.8.10 (macOS-10.16-x86_64-i386-64bit)
    method: PUT
    uri: https://management.azure.com/subscriptions/00000000-0000-0000-0000-000000000000/resourceGroups/clitest.rg000001/providers/Microsoft.Sql/servers/clitestserver000003/databases/master/providers/microsoft.insights/diagnosticSettings/SQLSecurityAuditEvents_LogAnalytics?api-version=2017-05-01-preview
  response:
    body:
      string: '{"id":"/subscriptions/00000000-0000-0000-0000-000000000000/resourcegroups/clitest.rg000001/providers/microsoft.sql/servers/clitestserver000003/databases/master/providers/microsoft.insights/diagnosticSettings/SQLSecurityAuditEvents_LogAnalytics","type":"Microsoft.Insights/diagnosticSettings","name":"SQLSecurityAuditEvents_LogAnalytics","location":null,"kind":null,"tags":null,"properties":{"storageAccountId":null,"serviceBusRuleId":null,"workspaceId":"/subscriptions/00000000-0000-0000-0000-000000000000/resourcegroups/clitest.rg000001/providers/microsoft.operationalinsights/workspaces/laws000006","eventHubAuthorizationRuleId":null,"eventHubName":null,"metrics":[],"logs":[{"category":"SQLSecurityAuditEvents","categoryGroup":null,"enabled":true,"retentionPolicy":{"enabled":false,"days":0}}],"logAnalyticsDestinationType":null},"identity":null}'
    headers:
      cache-control:
      - no-cache
      content-length:
      - '1020'
      content-type:
      - application/json; charset=utf-8
      date:
      - Thu, 08 Jul 2021 22:49:43 GMT
      expires:
      - '-1'
      pragma:
      - no-cache
      server:
      - Microsoft-IIS/10.0
      strict-transport-security:
      - max-age=31536000; includeSubDomains
      transfer-encoding:
      - chunked
      vary:
      - Accept-Encoding
      x-content-type-options:
      - nosniff
      x-ms-ratelimit-remaining-subscription-resource-requests:
      - '149'
    status:
      code: 200
      message: OK
- request:
    body: null
    headers:
      Accept:
      - application/json
      Accept-Encoding:
      - gzip, deflate
      CommandName:
      - sql server audit-policy update
      Connection:
      - keep-alive
      ParameterSetName:
      - -g -n --blob-auditing-policy-name --state --log-analytics-target-state --log-analytics-workspace-resource-id
      User-Agent:
      - AZURECLI/2.25.0 azsdk-python-azure-mgmt-resource/18.0.0 Python/3.8.10 (macOS-10.16-x86_64-i386-64bit)
    method: GET
    uri: https://management.azure.com/subscriptions/00000000-0000-0000-0000-000000000000/resources?$filter=name%20eq%20%27clitest000005%27%20and%20%28resourceType%20eq%20%27Microsoft.Storage%2FstorageAccounts%27%20or%20resourceType%20eq%20%27Microsoft.ClassicStorage%2FstorageAccounts%27%29&api-version=2020-10-01
  response:
    body:
      string: '{"value":[{"id":"/subscriptions/00000000-0000-0000-0000-000000000000/resourceGroups/clitest.rg000002/providers/Microsoft.Storage/storageAccounts/clitest000005","name":"clitest000005","type":"Microsoft.Storage/storageAccounts","sku":{"name":"Standard_LRS","tier":"Standard"},"kind":"Storage","location":"westus","tags":{}}]}'
    headers:
      cache-control:
      - no-cache
      content-length:
      - '404'
      content-type:
      - application/json; charset=utf-8
      date:
      - Thu, 08 Jul 2021 22:49:43 GMT
      expires:
      - '-1'
      pragma:
      - no-cache
      strict-transport-security:
      - max-age=31536000; includeSubDomains
      vary:
      - Accept-Encoding
      x-content-type-options:
      - nosniff
    status:
      code: 200
      message: OK
- request:
    body: null
    headers:
      Accept:
      - application/json
      Accept-Encoding:
      - gzip, deflate
      CommandName:
      - sql server audit-policy update
      Connection:
      - keep-alive
      Content-Length:
      - '0'
      ParameterSetName:
      - -g -n --blob-auditing-policy-name --state --log-analytics-target-state --log-analytics-workspace-resource-id
      User-Agent:
      - AZURECLI/2.25.0 azsdk-python-azure-mgmt-storage/18.0.0 Python/3.8.10 (macOS-10.16-x86_64-i386-64bit)
    method: POST
    uri: https://management.azure.com/subscriptions/00000000-0000-0000-0000-000000000000/resourceGroups/clitest.rg000002/providers/Microsoft.Storage/storageAccounts/clitest000005/listKeys?api-version=2021-04-01&$expand=kerb
  response:
    body:
      string: '{"keys":[{"creationTime":"2021-07-08T22:45:25.5890277Z","keyName":"key1","value":"veryFakedStorageAccountKey==","permissions":"FULL"},{"creationTime":"2021-07-08T22:45:25.5890277Z","keyName":"key2","value":"veryFakedStorageAccountKey==","permissions":"FULL"}]}'
    headers:
      cache-control:
      - no-cache
      content-length:
      - '380'
      content-type:
      - application/json
      date:
      - Thu, 08 Jul 2021 22:49:43 GMT
      expires:
      - '-1'
      pragma:
      - no-cache
      server:
      - Microsoft-Azure-Storage-Resource-Provider/1.0,Microsoft-HTTPAPI/2.0 Microsoft-HTTPAPI/2.0
      strict-transport-security:
      - max-age=31536000; includeSubDomains
      transfer-encoding:
      - chunked
      vary:
      - Accept-Encoding
      x-content-type-options:
      - nosniff
      x-ms-ratelimit-remaining-subscription-resource-requests:
      - '11999'
    status:
      code: 200
      message: OK
- request:
    body: '{"properties": {"retentionDays": 30, "auditActionsAndGroups": ["DATABASE_LOGOUT_GROUP",
      "DATABASE_ROLE_MEMBER_CHANGE_GROUP"], "isStorageSecondaryKeyInUse": false, "isAzureMonitorTargetEnabled":
      true, "state": "Enabled", "storageEndpoint": "https://clitest000005.blob.core.windows.net/",
      "storageAccountAccessKey": "veryFakedStorageAccountKey==", "storageAccountSubscriptionId":
      "00000000-0000-0000-0000-000000000000"}}'
    headers:
      Accept:
      - application/json
      Accept-Encoding:
      - gzip, deflate
      CommandName:
      - sql server audit-policy update
      Connection:
      - keep-alive
      Content-Length:
      - '489'
      Content-Type:
      - application/json
      ParameterSetName:
      - -g -n --blob-auditing-policy-name --state --log-analytics-target-state --log-analytics-workspace-resource-id
      User-Agent:
      - AZURECLI/2.25.0 azsdk-python-mgmt-sql/3.0.0 Python/3.8.10 (macOS-10.16-x86_64-i386-64bit)
    method: PUT
    uri: https://management.azure.com/subscriptions/00000000-0000-0000-0000-000000000000/resourceGroups/clitest.rg000001/providers/Microsoft.Sql/servers/clitestserver000003/auditingSettings/default?api-version=2020-11-01-preview
  response:
    body:
      string: '{"operation":"UpsertServerEngineAuditingPolicy","startTime":"2021-07-08T22:49:45.177Z"}'
    headers:
      azure-asyncoperation:
      - https://management.azure.com/subscriptions/00000000-0000-0000-0000-000000000000/providers/Microsoft.Sql/locations/westeurope/auditingSettingsAzureAsyncOperation/889e9558-d760-4267-81ae-3ebb900a7a71?api-version=2020-11-01-preview
      cache-control:
      - no-cache
      content-length:
      - '87'
      content-type:
      - application/json; charset=utf-8
      date:
      - Thu, 08 Jul 2021 22:49:45 GMT
      expires:
      - '-1'
      location:
      - https://management.azure.com/subscriptions/00000000-0000-0000-0000-000000000000/providers/Microsoft.Sql/locations/westeurope/auditingSettingsOperationResults/889e9558-d760-4267-81ae-3ebb900a7a71?api-version=2020-11-01-preview
      pragma:
      - no-cache
      server:
      - Microsoft-HTTPAPI/2.0
      strict-transport-security:
      - max-age=31536000; includeSubDomains
      x-content-type-options:
      - nosniff
      x-ms-ratelimit-remaining-subscription-writes:
      - '1199'
    status:
      code: 202
      message: Accepted
- request:
    body: null
    headers:
      Accept:
      - '*/*'
      Accept-Encoding:
      - gzip, deflate
      CommandName:
      - sql server audit-policy update
      Connection:
      - keep-alive
      ParameterSetName:
      - -g -n --blob-auditing-policy-name --state --log-analytics-target-state --log-analytics-workspace-resource-id
      User-Agent:
      - AZURECLI/2.25.0 azsdk-python-mgmt-sql/3.0.0 Python/3.8.10 (macOS-10.16-x86_64-i386-64bit)
    method: GET
    uri: https://management.azure.com/subscriptions/00000000-0000-0000-0000-000000000000/providers/Microsoft.Sql/locations/westeurope/auditingSettingsAzureAsyncOperation/889e9558-d760-4267-81ae-3ebb900a7a71?api-version=2020-11-01-preview
  response:
    body:
      string: '{"name":"889e9558-d760-4267-81ae-3ebb900a7a71","status":"Succeeded","startTime":"2021-07-08T22:49:45.177Z"}'
    headers:
      cache-control:
      - no-cache
      content-length:
      - '107'
      content-type:
      - application/json; charset=utf-8
      date:
      - Thu, 08 Jul 2021 22:50:44 GMT
      expires:
      - '-1'
      pragma:
      - no-cache
      server:
      - Microsoft-HTTPAPI/2.0
      strict-transport-security:
      - max-age=31536000; includeSubDomains
      transfer-encoding:
      - chunked
      vary:
      - Accept-Encoding
      x-content-type-options:
      - nosniff
    status:
      code: 200
      message: OK
- request:
    body: null
    headers:
      Accept:
      - '*/*'
      Accept-Encoding:
      - gzip, deflate
      CommandName:
      - sql server audit-policy update
      Connection:
      - keep-alive
      ParameterSetName:
      - -g -n --blob-auditing-policy-name --state --log-analytics-target-state --log-analytics-workspace-resource-id
      User-Agent:
      - AZURECLI/2.25.0 azsdk-python-mgmt-sql/3.0.0 Python/3.8.10 (macOS-10.16-x86_64-i386-64bit)
    method: GET
    uri: https://management.azure.com/subscriptions/00000000-0000-0000-0000-000000000000/resourceGroups/clitest.rg000001/providers/Microsoft.Sql/servers/clitestserver000003/auditingSettings/default?api-version=2020-11-01-preview
  response:
    body:
      string: '{"properties":{"retentionDays":30,"auditActionsAndGroups":["DATABASE_LOGOUT_GROUP","DATABASE_ROLE_MEMBER_CHANGE_GROUP"],"isStorageSecondaryKeyInUse":false,"isAzureMonitorTargetEnabled":true,"state":"Enabled","storageEndpoint":"https://clitest000005.blob.core.windows.net/","storageAccountSubscriptionId":"00000000-0000-0000-0000-000000000000"},"id":"/subscriptions/00000000-0000-0000-0000-000000000000/resourceGroups/clitest.rg000001/providers/Microsoft.Sql/servers/clitestserver000003/auditingSettings/Default","name":"Default","type":"Microsoft.Sql/servers/auditingSettings"}'
    headers:
      cache-control:
      - no-cache
      content-length:
      - '690'
      content-type:
      - application/json; charset=utf-8
      date:
      - Thu, 08 Jul 2021 22:50:45 GMT
      expires:
      - '-1'
      pragma:
      - no-cache
      server:
      - Microsoft-HTTPAPI/2.0
      strict-transport-security:
      - max-age=31536000; includeSubDomains
      transfer-encoding:
      - chunked
      vary:
      - Accept-Encoding
      x-content-type-options:
      - nosniff
    status:
      code: 200
      message: OK
- request:
    body: null
    headers:
      Accept:
      - application/json
      Accept-Encoding:
      - gzip, deflate
      CommandName:
      - sql server audit-policy show
      Connection:
      - keep-alive
      ParameterSetName:
      - -g -n
      User-Agent:
      - AZURECLI/2.25.0 azsdk-python-mgmt-sql/3.0.0 Python/3.8.10 (macOS-10.16-x86_64-i386-64bit)
    method: GET
    uri: https://management.azure.com/subscriptions/00000000-0000-0000-0000-000000000000/resourceGroups/clitest.rg000001/providers/Microsoft.Sql/servers/clitestserver000003/auditingSettings/default?api-version=2020-11-01-preview
  response:
    body:
      string: '{"properties":{"retentionDays":30,"auditActionsAndGroups":["DATABASE_LOGOUT_GROUP","DATABASE_ROLE_MEMBER_CHANGE_GROUP"],"isStorageSecondaryKeyInUse":false,"isAzureMonitorTargetEnabled":true,"state":"Enabled","storageEndpoint":"https://clitest000005.blob.core.windows.net/","storageAccountSubscriptionId":"00000000-0000-0000-0000-000000000000"},"id":"/subscriptions/00000000-0000-0000-0000-000000000000/resourceGroups/clitest.rg000001/providers/Microsoft.Sql/servers/clitestserver000003/auditingSettings/Default","name":"Default","type":"Microsoft.Sql/servers/auditingSettings"}'
    headers:
      cache-control:
      - no-cache
      content-length:
      - '690'
      content-type:
      - application/json; charset=utf-8
      date:
      - Thu, 08 Jul 2021 22:50:46 GMT
      expires:
      - '-1'
      pragma:
      - no-cache
      server:
      - Microsoft-HTTPAPI/2.0
      strict-transport-security:
      - max-age=31536000; includeSubDomains
      transfer-encoding:
      - chunked
      vary:
      - Accept-Encoding
      x-content-type-options:
      - nosniff
    status:
      code: 200
      message: OK
- request:
    body: null
    headers:
      Accept:
      - application/json
      Accept-Encoding:
      - gzip, deflate
      CommandName:
      - sql server audit-policy show
      Connection:
      - keep-alive
      ParameterSetName:
      - -g -n
      User-Agent:
      - AZURECLI/2.25.0 azsdk-python-azure-mgmt-monitor/2.0.0 Python/3.8.10 (macOS-10.16-x86_64-i386-64bit)
    method: GET
    uri: https://management.azure.com/subscriptions/00000000-0000-0000-0000-000000000000/resourceGroups/clitest.rg000001/providers/Microsoft.Sql/servers/clitestserver000003/databases/master/providers/microsoft.insights/diagnosticSettings?api-version=2017-05-01-preview
  response:
    body:
      string: '{"value":[{"id":"/subscriptions/00000000-0000-0000-0000-000000000000/resourcegroups/clitest.rg000001/providers/microsoft.sql/servers/clitestserver000003/databases/master/providers/microsoft.insights/diagnosticSettings/SQLSecurityAuditEvents_LogAnalytics","type":"Microsoft.Insights/diagnosticSettings","name":"SQLSecurityAuditEvents_LogAnalytics","location":null,"kind":null,"tags":null,"properties":{"storageAccountId":null,"serviceBusRuleId":null,"workspaceId":"/subscriptions/00000000-0000-0000-0000-000000000000/resourcegroups/clitest.rg000001/providers/microsoft.operationalinsights/workspaces/laws000006","eventHubAuthorizationRuleId":null,"eventHubName":null,"metrics":[],"logs":[{"category":"SQLSecurityAuditEvents","categoryGroup":null,"enabled":true,"retentionPolicy":{"enabled":false,"days":0}}],"logAnalyticsDestinationType":null},"identity":null}]}'
    headers:
      cache-control:
      - no-cache
      content-length:
      - '1032'
      content-type:
      - application/json; charset=utf-8
      date:
      - Thu, 08 Jul 2021 22:50:47 GMT
      expires:
      - '-1'
      pragma:
      - no-cache
      server:
      - Microsoft-IIS/10.0
      strict-transport-security:
      - max-age=31536000; includeSubDomains
      transfer-encoding:
      - chunked
      vary:
      - Accept-Encoding
      x-content-type-options:
      - nosniff
    status:
      code: 200
      message: OK
- request:
    body: null
    headers:
      Accept:
      - application/json
      Accept-Encoding:
      - gzip, deflate
      CommandName:
      - sql server audit-policy update
      Connection:
      - keep-alive
      ParameterSetName:
      - -g -n --blob-auditing-policy-name --state --log-analytics-target-state
      User-Agent:
      - AZURECLI/2.25.0 azsdk-python-mgmt-sql/3.0.0 Python/3.8.10 (macOS-10.16-x86_64-i386-64bit)
    method: GET
    uri: https://management.azure.com/subscriptions/00000000-0000-0000-0000-000000000000/resourceGroups/clitest.rg000001/providers/Microsoft.Sql/servers/clitestserver000003/auditingSettings/default?api-version=2020-11-01-preview
  response:
    body:
      string: '{"properties":{"retentionDays":30,"auditActionsAndGroups":["DATABASE_LOGOUT_GROUP","DATABASE_ROLE_MEMBER_CHANGE_GROUP"],"isStorageSecondaryKeyInUse":false,"isAzureMonitorTargetEnabled":true,"state":"Enabled","storageEndpoint":"https://clitest000005.blob.core.windows.net/","storageAccountSubscriptionId":"00000000-0000-0000-0000-000000000000"},"id":"/subscriptions/00000000-0000-0000-0000-000000000000/resourceGroups/clitest.rg000001/providers/Microsoft.Sql/servers/clitestserver000003/auditingSettings/Default","name":"Default","type":"Microsoft.Sql/servers/auditingSettings"}'
    headers:
      cache-control:
      - no-cache
      content-length:
      - '690'
      content-type:
      - application/json; charset=utf-8
      date:
      - Thu, 08 Jul 2021 22:50:48 GMT
      expires:
      - '-1'
      pragma:
      - no-cache
      server:
      - Microsoft-HTTPAPI/2.0
      strict-transport-security:
      - max-age=31536000; includeSubDomains
      transfer-encoding:
      - chunked
      vary:
      - Accept-Encoding
      x-content-type-options:
      - nosniff
    status:
      code: 200
      message: OK
- request:
    body: null
    headers:
      Accept:
      - application/json
      Accept-Encoding:
      - gzip, deflate
      CommandName:
      - sql server audit-policy update
      Connection:
      - keep-alive
      ParameterSetName:
      - -g -n --blob-auditing-policy-name --state --log-analytics-target-state
      User-Agent:
      - AZURECLI/2.25.0 azsdk-python-azure-mgmt-monitor/2.0.0 Python/3.8.10 (macOS-10.16-x86_64-i386-64bit)
    method: GET
    uri: https://management.azure.com/subscriptions/00000000-0000-0000-0000-000000000000/resourceGroups/clitest.rg000001/providers/Microsoft.Sql/servers/clitestserver000003/databases/master/providers/microsoft.insights/diagnosticSettings?api-version=2017-05-01-preview
  response:
    body:
      string: '{"value":[{"id":"/subscriptions/00000000-0000-0000-0000-000000000000/resourcegroups/clitest.rg000001/providers/microsoft.sql/servers/clitestserver000003/databases/master/providers/microsoft.insights/diagnosticSettings/SQLSecurityAuditEvents_LogAnalytics","type":"Microsoft.Insights/diagnosticSettings","name":"SQLSecurityAuditEvents_LogAnalytics","location":null,"kind":null,"tags":null,"properties":{"storageAccountId":null,"serviceBusRuleId":null,"workspaceId":"/subscriptions/00000000-0000-0000-0000-000000000000/resourcegroups/clitest.rg000001/providers/microsoft.operationalinsights/workspaces/laws000006","eventHubAuthorizationRuleId":null,"eventHubName":null,"metrics":[],"logs":[{"category":"SQLSecurityAuditEvents","categoryGroup":null,"enabled":true,"retentionPolicy":{"enabled":false,"days":0}}],"logAnalyticsDestinationType":null},"identity":null}]}'
    headers:
      cache-control:
      - no-cache
      content-length:
      - '1032'
      content-type:
      - application/json; charset=utf-8
      date:
      - Thu, 08 Jul 2021 22:50:51 GMT
      expires:
      - '-1'
      pragma:
      - no-cache
      server:
      - Microsoft-IIS/10.0
      strict-transport-security:
      - max-age=31536000; includeSubDomains
      transfer-encoding:
      - chunked
      vary:
      - Accept-Encoding
      x-content-type-options:
      - nosniff
    status:
      code: 200
      message: OK
- request:
    body: null
    headers:
      Accept:
      - application/json
      Accept-Encoding:
      - gzip, deflate
      CommandName:
      - sql server audit-policy update
      Connection:
      - keep-alive
      Content-Length:
      - '0'
      ParameterSetName:
      - -g -n --blob-auditing-policy-name --state --log-analytics-target-state
      User-Agent:
      - AZURECLI/2.25.0 azsdk-python-azure-mgmt-monitor/2.0.0 Python/3.8.10 (macOS-10.16-x86_64-i386-64bit)
    method: DELETE
    uri: https://management.azure.com/subscriptions/00000000-0000-0000-0000-000000000000/resourceGroups/clitest.rg000001/providers/Microsoft.Sql/servers/clitestserver000003/databases/master/providers/microsoft.insights/diagnosticSettings/SQLSecurityAuditEvents_LogAnalytics?api-version=2017-05-01-preview
  response:
    body:
      string: ''
    headers:
      cache-control:
      - no-cache
      content-length:
      - '0'
      date:
      - Thu, 08 Jul 2021 22:50:55 GMT
      expires:
      - '-1'
      pragma:
      - no-cache
      server:
      - Microsoft-IIS/10.0
      strict-transport-security:
      - max-age=31536000; includeSubDomains
      x-content-type-options:
      - nosniff
      x-ms-ratelimit-remaining-subscription-deletes:
      - '14999'
    status:
      code: 200
      message: OK
- request:
    body: null
    headers:
      Accept:
      - application/json
      Accept-Encoding:
      - gzip, deflate
      CommandName:
      - sql server audit-policy update
      Connection:
      - keep-alive
      ParameterSetName:
      - -g -n --blob-auditing-policy-name --state --log-analytics-target-state
      User-Agent:
      - AZURECLI/2.25.0 azsdk-python-azure-mgmt-resource/18.0.0 Python/3.8.10 (macOS-10.16-x86_64-i386-64bit)
    method: GET
    uri: https://management.azure.com/subscriptions/00000000-0000-0000-0000-000000000000/resources?$filter=name%20eq%20%27clitest000005%27%20and%20%28resourceType%20eq%20%27Microsoft.Storage%2FstorageAccounts%27%20or%20resourceType%20eq%20%27Microsoft.ClassicStorage%2FstorageAccounts%27%29&api-version=2020-10-01
  response:
    body:
      string: '{"value":[{"id":"/subscriptions/00000000-0000-0000-0000-000000000000/resourceGroups/clitest.rg000002/providers/Microsoft.Storage/storageAccounts/clitest000005","name":"clitest000005","type":"Microsoft.Storage/storageAccounts","sku":{"name":"Standard_LRS","tier":"Standard"},"kind":"Storage","location":"westus","tags":{}}]}'
    headers:
      cache-control:
      - no-cache
      content-length:
      - '404'
      content-type:
      - application/json; charset=utf-8
      date:
      - Thu, 08 Jul 2021 22:50:55 GMT
      expires:
      - '-1'
      pragma:
      - no-cache
      strict-transport-security:
      - max-age=31536000; includeSubDomains
      vary:
      - Accept-Encoding
      x-content-type-options:
      - nosniff
    status:
      code: 200
      message: OK
- request:
    body: null
    headers:
      Accept:
      - application/json
      Accept-Encoding:
      - gzip, deflate
      CommandName:
      - sql server audit-policy update
      Connection:
      - keep-alive
      Content-Length:
      - '0'
      ParameterSetName:
      - -g -n --blob-auditing-policy-name --state --log-analytics-target-state
      User-Agent:
      - AZURECLI/2.25.0 azsdk-python-azure-mgmt-storage/18.0.0 Python/3.8.10 (macOS-10.16-x86_64-i386-64bit)
    method: POST
    uri: https://management.azure.com/subscriptions/00000000-0000-0000-0000-000000000000/resourceGroups/clitest.rg000002/providers/Microsoft.Storage/storageAccounts/clitest000005/listKeys?api-version=2021-04-01&$expand=kerb
  response:
    body:
      string: '{"keys":[{"creationTime":"2021-07-08T22:45:25.5890277Z","keyName":"key1","value":"veryFakedStorageAccountKey==","permissions":"FULL"},{"creationTime":"2021-07-08T22:45:25.5890277Z","keyName":"key2","value":"veryFakedStorageAccountKey==","permissions":"FULL"}]}'
    headers:
      cache-control:
      - no-cache
      content-length:
      - '380'
      content-type:
      - application/json
      date:
      - Thu, 08 Jul 2021 22:50:55 GMT
      expires:
      - '-1'
      pragma:
      - no-cache
      server:
      - Microsoft-Azure-Storage-Resource-Provider/1.0,Microsoft-HTTPAPI/2.0 Microsoft-HTTPAPI/2.0
      strict-transport-security:
      - max-age=31536000; includeSubDomains
      transfer-encoding:
      - chunked
      vary:
      - Accept-Encoding
      x-content-type-options:
      - nosniff
      x-ms-ratelimit-remaining-subscription-resource-requests:
      - '11999'
    status:
      code: 200
      message: OK
- request:
    body: '{"properties": {"retentionDays": 30, "auditActionsAndGroups": ["DATABASE_LOGOUT_GROUP",
      "DATABASE_ROLE_MEMBER_CHANGE_GROUP"], "isStorageSecondaryKeyInUse": false, "isAzureMonitorTargetEnabled":
      false, "state": "Enabled", "storageEndpoint": "https://clitest000005.blob.core.windows.net/",
      "storageAccountAccessKey": "veryFakedStorageAccountKey==", "storageAccountSubscriptionId":
      "00000000-0000-0000-0000-000000000000"}}'
    headers:
      Accept:
      - application/json
      Accept-Encoding:
      - gzip, deflate
      CommandName:
      - sql server audit-policy update
      Connection:
      - keep-alive
      Content-Length:
      - '490'
      Content-Type:
      - application/json
      ParameterSetName:
      - -g -n --blob-auditing-policy-name --state --log-analytics-target-state
      User-Agent:
      - AZURECLI/2.25.0 azsdk-python-mgmt-sql/3.0.0 Python/3.8.10 (macOS-10.16-x86_64-i386-64bit)
    method: PUT
    uri: https://management.azure.com/subscriptions/00000000-0000-0000-0000-000000000000/resourceGroups/clitest.rg000001/providers/Microsoft.Sql/servers/clitestserver000003/auditingSettings/default?api-version=2020-11-01-preview
  response:
    body:
      string: '{"operation":"UpsertServerEngineAuditingPolicy","startTime":"2021-07-08T22:50:56.487Z"}'
    headers:
      azure-asyncoperation:
      - https://management.azure.com/subscriptions/00000000-0000-0000-0000-000000000000/providers/Microsoft.Sql/locations/westeurope/auditingSettingsAzureAsyncOperation/40b995b0-3563-4551-b2f5-bf2b1db9ccf8?api-version=2020-11-01-preview
      cache-control:
      - no-cache
      content-length:
      - '87'
      content-type:
      - application/json; charset=utf-8
      date:
      - Thu, 08 Jul 2021 22:50:56 GMT
      expires:
      - '-1'
      location:
      - https://management.azure.com/subscriptions/00000000-0000-0000-0000-000000000000/providers/Microsoft.Sql/locations/westeurope/auditingSettingsOperationResults/40b995b0-3563-4551-b2f5-bf2b1db9ccf8?api-version=2020-11-01-preview
      pragma:
      - no-cache
      server:
      - Microsoft-HTTPAPI/2.0
      strict-transport-security:
      - max-age=31536000; includeSubDomains
      x-content-type-options:
      - nosniff
      x-ms-ratelimit-remaining-subscription-writes:
      - '1199'
    status:
      code: 202
      message: Accepted
- request:
    body: null
    headers:
      Accept:
      - '*/*'
      Accept-Encoding:
      - gzip, deflate
      CommandName:
      - sql server audit-policy update
      Connection:
      - keep-alive
      ParameterSetName:
      - -g -n --blob-auditing-policy-name --state --log-analytics-target-state
      User-Agent:
      - AZURECLI/2.25.0 azsdk-python-mgmt-sql/3.0.0 Python/3.8.10 (macOS-10.16-x86_64-i386-64bit)
    method: GET
    uri: https://management.azure.com/subscriptions/00000000-0000-0000-0000-000000000000/providers/Microsoft.Sql/locations/westeurope/auditingSettingsAzureAsyncOperation/40b995b0-3563-4551-b2f5-bf2b1db9ccf8?api-version=2020-11-01-preview
  response:
    body:
      string: '{"name":"40b995b0-3563-4551-b2f5-bf2b1db9ccf8","status":"Succeeded","startTime":"2021-07-08T22:50:56.487Z"}'
    headers:
      cache-control:
      - no-cache
      content-length:
      - '107'
      content-type:
      - application/json; charset=utf-8
      date:
      - Thu, 08 Jul 2021 22:51:56 GMT
      expires:
      - '-1'
      pragma:
      - no-cache
      server:
      - Microsoft-HTTPAPI/2.0
      strict-transport-security:
      - max-age=31536000; includeSubDomains
      transfer-encoding:
      - chunked
      vary:
      - Accept-Encoding
      x-content-type-options:
      - nosniff
    status:
      code: 200
      message: OK
- request:
    body: null
    headers:
      Accept:
      - '*/*'
      Accept-Encoding:
      - gzip, deflate
      CommandName:
      - sql server audit-policy update
      Connection:
      - keep-alive
      ParameterSetName:
      - -g -n --blob-auditing-policy-name --state --log-analytics-target-state
      User-Agent:
      - AZURECLI/2.25.0 azsdk-python-mgmt-sql/3.0.0 Python/3.8.10 (macOS-10.16-x86_64-i386-64bit)
    method: GET
    uri: https://management.azure.com/subscriptions/00000000-0000-0000-0000-000000000000/resourceGroups/clitest.rg000001/providers/Microsoft.Sql/servers/clitestserver000003/auditingSettings/default?api-version=2020-11-01-preview
  response:
    body:
      string: '{"properties":{"retentionDays":30,"auditActionsAndGroups":["DATABASE_LOGOUT_GROUP","DATABASE_ROLE_MEMBER_CHANGE_GROUP"],"isStorageSecondaryKeyInUse":false,"isAzureMonitorTargetEnabled":false,"state":"Enabled","storageEndpoint":"https://clitest000005.blob.core.windows.net/","storageAccountSubscriptionId":"00000000-0000-0000-0000-000000000000"},"id":"/subscriptions/00000000-0000-0000-0000-000000000000/resourceGroups/clitest.rg000001/providers/Microsoft.Sql/servers/clitestserver000003/auditingSettings/Default","name":"Default","type":"Microsoft.Sql/servers/auditingSettings"}'
    headers:
      cache-control:
      - no-cache
      content-length:
      - '691'
      content-type:
      - application/json; charset=utf-8
      date:
      - Thu, 08 Jul 2021 22:51:56 GMT
      expires:
      - '-1'
      pragma:
      - no-cache
      server:
      - Microsoft-HTTPAPI/2.0
      strict-transport-security:
      - max-age=31536000; includeSubDomains
      transfer-encoding:
      - chunked
      vary:
      - Accept-Encoding
      x-content-type-options:
      - nosniff
    status:
      code: 200
      message: OK
- request:
    body: null
    headers:
      Accept:
      - application/json
      Accept-Encoding:
      - gzip, deflate
      CommandName:
      - sql server audit-policy show
      Connection:
      - keep-alive
      ParameterSetName:
      - -g -n
      User-Agent:
      - AZURECLI/2.25.0 azsdk-python-mgmt-sql/3.0.0 Python/3.8.10 (macOS-10.16-x86_64-i386-64bit)
    method: GET
    uri: https://management.azure.com/subscriptions/00000000-0000-0000-0000-000000000000/resourceGroups/clitest.rg000001/providers/Microsoft.Sql/servers/clitestserver000003/auditingSettings/default?api-version=2020-11-01-preview
  response:
    body:
      string: '{"properties":{"retentionDays":30,"auditActionsAndGroups":["DATABASE_LOGOUT_GROUP","DATABASE_ROLE_MEMBER_CHANGE_GROUP"],"isStorageSecondaryKeyInUse":false,"isAzureMonitorTargetEnabled":false,"state":"Enabled","storageEndpoint":"https://clitest000005.blob.core.windows.net/","storageAccountSubscriptionId":"00000000-0000-0000-0000-000000000000"},"id":"/subscriptions/00000000-0000-0000-0000-000000000000/resourceGroups/clitest.rg000001/providers/Microsoft.Sql/servers/clitestserver000003/auditingSettings/Default","name":"Default","type":"Microsoft.Sql/servers/auditingSettings"}'
    headers:
      cache-control:
      - no-cache
      content-length:
      - '691'
      content-type:
      - application/json; charset=utf-8
      date:
      - Thu, 08 Jul 2021 22:51:57 GMT
      expires:
      - '-1'
      pragma:
      - no-cache
      server:
      - Microsoft-HTTPAPI/2.0
      strict-transport-security:
      - max-age=31536000; includeSubDomains
      transfer-encoding:
      - chunked
      vary:
      - Accept-Encoding
      x-content-type-options:
      - nosniff
    status:
      code: 200
      message: OK
- request:
    body: null
    headers:
      Accept:
      - application/json
      Accept-Encoding:
      - gzip, deflate
      CommandName:
      - eventhubs namespace create
      Connection:
      - keep-alive
      ParameterSetName:
      - -g -n
      User-Agent:
      - AZURECLI/2.25.0 azsdk-python-azure-mgmt-resource/18.0.0 Python/3.8.10 (macOS-10.16-x86_64-i386-64bit)
    method: GET
    uri: https://management.azure.com/subscriptions/00000000-0000-0000-0000-000000000000/resourcegroups/clitest.rg000001?api-version=2020-10-01
  response:
    body:
      string: '{"id":"/subscriptions/00000000-0000-0000-0000-000000000000/resourceGroups/clitest.rg000001","name":"clitest.rg000001","type":"Microsoft.Resources/resourceGroups","location":"westeurope","tags":{"product":"azurecli","cause":"automation","date":"2021-07-08T22:43:41Z"},"properties":{"provisioningState":"Succeeded"}}'
    headers:
      cache-control:
      - no-cache
      content-length:
      - '432'
      content-type:
      - application/json; charset=utf-8
      date:
      - Thu, 08 Jul 2021 22:51:57 GMT
      expires:
      - '-1'
      pragma:
      - no-cache
      strict-transport-security:
      - max-age=31536000; includeSubDomains
      vary:
      - Accept-Encoding
      x-content-type-options:
      - nosniff
    status:
      code: 200
      message: OK
- request:
    body: '{"location": "westeurope", "sku": {"name": "Standard", "tier": "Standard"}}'
    headers:
      Accept:
      - application/json
      Accept-Encoding:
      - gzip, deflate
      CommandName:
      - eventhubs namespace create
      Connection:
      - keep-alive
      Content-Length:
      - '75'
      Content-Type:
      - application/json; charset=utf-8
      ParameterSetName:
      - -g -n
      User-Agent:
      - python/3.8.10 (macOS-10.16-x86_64-i386-64bit) msrest/0.6.21 msrest_azure/0.6.3
        azure-mgmt-eventhub/4.1.0 Azure-SDK-For-Python AZURECLI/2.25.0
      accept-language:
      - en-US
    method: PUT
    uri: https://management.azure.com/subscriptions/00000000-0000-0000-0000-000000000000/resourceGroups/clitest.rg000001/providers/Microsoft.EventHub/namespaces/cliehnamespacedb01?api-version=2018-01-01-preview
  response:
    body:
      string: '{"sku":{"name":"Standard","tier":"Standard","capacity":1},"id":"/subscriptions/00000000-0000-0000-0000-000000000000/resourceGroups/clitest.rg000001/providers/Microsoft.EventHub/namespaces/cliehnamespacedb01","name":"cliehnamespacedb01","type":"Microsoft.EventHub/Namespaces","location":"West
        Europe","tags":{},"properties":{"zoneRedundant":false,"isAutoInflateEnabled":false,"maximumThroughputUnits":0,"kafkaEnabled":true,"provisioningState":"Created","metricId":"4cac86b0-1e56-48c2-9df2-669a6d2d87c5:cliehnamespacedb01","createdAt":"2021-07-08T22:52:01.477Z","updatedAt":"2021-07-08T22:52:01.477Z","serviceBusEndpoint":"https://cliehnamespacedb01.servicebus.windows.net:443/","status":"Activating"}}'
    headers:
      cache-control:
      - no-cache
      content-length:
      - '759'
      content-type:
      - application/json; charset=utf-8
      date:
      - Thu, 08 Jul 2021 22:52:02 GMT
      expires:
      - '-1'
      pragma:
      - no-cache
      server:
      - Service-Bus-Resource-Provider/SN1
      - Microsoft-HTTPAPI/2.0
      server-sb:
      - Service-Bus-Resource-Provider/SN1
      strict-transport-security:
      - max-age=31536000; includeSubDomains
      transfer-encoding:
      - chunked
      vary:
      - Accept-Encoding
      x-content-type-options:
      - nosniff
      x-ms-ratelimit-remaining-subscription-resource-requests:
      - '49'
    status:
      code: 200
      message: OK
- request:
    body: null
    headers:
      Accept:
      - application/json
      Accept-Encoding:
      - gzip, deflate
      CommandName:
      - eventhubs namespace create
      Connection:
      - keep-alive
      ParameterSetName:
      - -g -n
      User-Agent:
      - python/3.8.10 (macOS-10.16-x86_64-i386-64bit) msrest/0.6.21 msrest_azure/0.6.3
        azure-mgmt-eventhub/4.1.0 Azure-SDK-For-Python AZURECLI/2.25.0
    method: GET
    uri: https://management.azure.com/subscriptions/00000000-0000-0000-0000-000000000000/resourceGroups/clitest.rg000001/providers/Microsoft.EventHub/namespaces/cliehnamespacedb01?api-version=2018-01-01-preview
  response:
    body:
      string: '{"sku":{"name":"Standard","tier":"Standard","capacity":1},"id":"/subscriptions/00000000-0000-0000-0000-000000000000/resourceGroups/clitest.rg000001/providers/Microsoft.EventHub/namespaces/cliehnamespacedb01","name":"cliehnamespacedb01","type":"Microsoft.EventHub/Namespaces","location":"West
        Europe","tags":{},"properties":{"zoneRedundant":false,"isAutoInflateEnabled":false,"maximumThroughputUnits":0,"kafkaEnabled":true,"provisioningState":"Created","metricId":"4cac86b0-1e56-48c2-9df2-669a6d2d87c5:cliehnamespacedb01","createdAt":"2021-07-08T22:52:01.477Z","updatedAt":"2021-07-08T22:52:01.477Z","serviceBusEndpoint":"https://cliehnamespacedb01.servicebus.windows.net:443/","status":"Activating"}}'
    headers:
      cache-control:
      - no-cache
      content-length:
      - '759'
      content-type:
      - application/json; charset=utf-8
      date:
      - Thu, 08 Jul 2021 22:52:32 GMT
      expires:
      - '-1'
      pragma:
      - no-cache
      server:
      - Service-Bus-Resource-Provider/SN1
      - Microsoft-HTTPAPI/2.0
      server-sb:
      - Service-Bus-Resource-Provider/SN1
      strict-transport-security:
      - max-age=31536000; includeSubDomains
      transfer-encoding:
      - chunked
      vary:
      - Accept-Encoding
      x-content-type-options:
      - nosniff
    status:
      code: 200
      message: OK
- request:
    body: null
    headers:
      Accept:
      - application/json
      Accept-Encoding:
      - gzip, deflate
      CommandName:
      - eventhubs namespace create
      Connection:
      - keep-alive
      ParameterSetName:
      - -g -n
      User-Agent:
      - python/3.8.10 (macOS-10.16-x86_64-i386-64bit) msrest/0.6.21 msrest_azure/0.6.3
        azure-mgmt-eventhub/4.1.0 Azure-SDK-For-Python AZURECLI/2.25.0
    method: GET
    uri: https://management.azure.com/subscriptions/00000000-0000-0000-0000-000000000000/resourceGroups/clitest.rg000001/providers/Microsoft.EventHub/namespaces/cliehnamespacedb01?api-version=2018-01-01-preview
  response:
    body:
      string: '{"sku":{"name":"Standard","tier":"Standard","capacity":1},"id":"/subscriptions/00000000-0000-0000-0000-000000000000/resourceGroups/clitest.rg000001/providers/Microsoft.EventHub/namespaces/cliehnamespacedb01","name":"cliehnamespacedb01","type":"Microsoft.EventHub/Namespaces","location":"West
        Europe","tags":{},"properties":{"zoneRedundant":false,"isAutoInflateEnabled":false,"maximumThroughputUnits":0,"kafkaEnabled":true,"provisioningState":"Succeeded","metricId":"4cac86b0-1e56-48c2-9df2-669a6d2d87c5:cliehnamespacedb01","createdAt":"2021-07-08T22:52:01.477Z","updatedAt":"2021-07-08T22:52:47.613Z","serviceBusEndpoint":"https://cliehnamespacedb01.servicebus.windows.net:443/","status":"Active"}}'
    headers:
      cache-control:
      - no-cache
      content-length:
      - '757'
      content-type:
      - application/json; charset=utf-8
      date:
      - Thu, 08 Jul 2021 22:53:02 GMT
      expires:
      - '-1'
      pragma:
      - no-cache
      server:
      - Service-Bus-Resource-Provider/SN1
      - Microsoft-HTTPAPI/2.0
      server-sb:
      - Service-Bus-Resource-Provider/SN1
      strict-transport-security:
      - max-age=31536000; includeSubDomains
      transfer-encoding:
      - chunked
      vary:
      - Accept-Encoding
      x-content-type-options:
      - nosniff
    status:
      code: 200
      message: OK
- request:
    body: null
    headers:
      Accept:
      - application/json
      Accept-Encoding:
      - gzip, deflate
      CommandName:
      - eventhubs namespace create
      Connection:
      - keep-alive
      ParameterSetName:
      - -g -n
      User-Agent:
      - python/3.8.10 (macOS-10.16-x86_64-i386-64bit) msrest/0.6.21 msrest_azure/0.6.3
        azure-mgmt-eventhub/4.1.0 Azure-SDK-For-Python AZURECLI/2.25.0
      accept-language:
      - en-US
    method: GET
    uri: https://management.azure.com/subscriptions/00000000-0000-0000-0000-000000000000/resourceGroups/clitest.rg000001/providers/Microsoft.EventHub/namespaces/cliehnamespacedb01?api-version=2018-01-01-preview
  response:
    body:
      string: '{"sku":{"name":"Standard","tier":"Standard","capacity":1},"id":"/subscriptions/00000000-0000-0000-0000-000000000000/resourceGroups/clitest.rg000001/providers/Microsoft.EventHub/namespaces/cliehnamespacedb01","name":"cliehnamespacedb01","type":"Microsoft.EventHub/Namespaces","location":"West
        Europe","tags":{},"properties":{"zoneRedundant":false,"isAutoInflateEnabled":false,"maximumThroughputUnits":0,"kafkaEnabled":true,"provisioningState":"Succeeded","metricId":"4cac86b0-1e56-48c2-9df2-669a6d2d87c5:cliehnamespacedb01","createdAt":"2021-07-08T22:52:01.477Z","updatedAt":"2021-07-08T22:52:47.613Z","serviceBusEndpoint":"https://cliehnamespacedb01.servicebus.windows.net:443/","status":"Active"}}'
    headers:
      cache-control:
      - no-cache
      content-length:
      - '757'
      content-type:
      - application/json; charset=utf-8
      date:
      - Thu, 08 Jul 2021 22:53:02 GMT
      expires:
      - '-1'
      pragma:
      - no-cache
      server:
      - Service-Bus-Resource-Provider/SN1
      - Microsoft-HTTPAPI/2.0
      server-sb:
      - Service-Bus-Resource-Provider/SN1
      strict-transport-security:
      - max-age=31536000; includeSubDomains
      transfer-encoding:
      - chunked
      vary:
      - Accept-Encoding
      x-content-type-options:
      - nosniff
    status:
      code: 200
      message: OK
- request:
    body: '{}'
    headers:
      Accept:
      - application/json
      Accept-Encoding:
      - gzip, deflate
      CommandName:
      - eventhubs eventhub create
      Connection:
      - keep-alive
      Content-Length:
      - '2'
      Content-Type:
      - application/json; charset=utf-8
      ParameterSetName:
      - -g -n --namespace-name
      User-Agent:
      - python/3.8.10 (macOS-10.16-x86_64-i386-64bit) msrest/0.6.21 msrest_azure/0.6.3
        azure-mgmt-eventhub/4.1.0 Azure-SDK-For-Python AZURECLI/2.25.0
      accept-language:
      - en-US
    method: PUT
    uri: https://management.azure.com/subscriptions/00000000-0000-0000-0000-000000000000/resourceGroups/clitest.rg000001/providers/Microsoft.EventHub/namespaces/cliehnamespacedb01/eventhubs/cliehsrv01?api-version=2017-04-01
  response:
    body:
      string: '{"id":"/subscriptions/00000000-0000-0000-0000-000000000000/resourceGroups/clitest.rg000001/providers/Microsoft.EventHub/namespaces/cliehnamespacedb01/eventhubs/cliehsrv01","name":"cliehsrv01","type":"Microsoft.EventHub/Namespaces/EventHubs","location":"West
        Europe","properties":{"messageRetentionInDays":7,"partitionCount":4,"status":"Active","createdAt":"2021-07-08T22:53:05.15Z","updatedAt":"2021-07-08T22:53:05.357Z","partitionIds":["0","1","2","3"]}}'
    headers:
      cache-control:
      - no-cache
      content-length:
      - '514'
      content-type:
      - application/json; charset=utf-8
      date:
      - Thu, 08 Jul 2021 22:53:05 GMT
      expires:
      - '-1'
      pragma:
      - no-cache
      server:
      - Service-Bus-Resource-Provider/SN1
      - Microsoft-HTTPAPI/2.0
      server-sb:
      - Service-Bus-Resource-Provider/SN1
      strict-transport-security:
      - max-age=31536000; includeSubDomains
      transfer-encoding:
      - chunked
      vary:
      - Accept-Encoding
      x-content-type-options:
      - nosniff
      x-ms-ratelimit-remaining-subscription-writes:
      - '1199'
    status:
      code: 200
      message: OK
- request:
    body: '{"properties": {"rights": ["Listen", "Manage", "Send"]}}'
    headers:
      Accept:
      - application/json
      Accept-Encoding:
      - gzip, deflate
      CommandName:
      - eventhubs namespace authorization-rule create
      Connection:
      - keep-alive
      Content-Length:
      - '56'
      Content-Type:
      - application/json; charset=utf-8
      ParameterSetName:
      - -g -n --namespace-name --rights
      User-Agent:
      - python/3.8.10 (macOS-10.16-x86_64-i386-64bit) msrest/0.6.21 msrest_azure/0.6.3
        azure-mgmt-eventhub/4.1.0 Azure-SDK-For-Python AZURECLI/2.25.0
      accept-language:
      - en-US
    method: PUT
    uri: https://management.azure.com/subscriptions/00000000-0000-0000-0000-000000000000/resourceGroups/clitest.rg000001/providers/Microsoft.EventHub/namespaces/cliehnamespacedb01/authorizationRules/cliehauthruledb01?api-version=2017-04-01
  response:
    body:
      string: '{"id":"/subscriptions/00000000-0000-0000-0000-000000000000/resourceGroups/clitest.rg000001/providers/Microsoft.EventHub/namespaces/cliehnamespacedb01/authorizationRules/cliehauthruledb01","name":"cliehauthruledb01","type":"Microsoft.EventHub/Namespaces/AuthorizationRules","location":"West
        Europe","properties":{"rights":["Listen","Manage","Send"]}}'
    headers:
      cache-control:
      - no-cache
      content-length:
      - '408'
      content-type:
      - application/json; charset=utf-8
      date:
      - Thu, 08 Jul 2021 22:53:12 GMT
      expires:
      - '-1'
      pragma:
      - no-cache
      server:
      - Service-Bus-Resource-Provider/SN1
      - Microsoft-HTTPAPI/2.0
      server-sb:
      - Service-Bus-Resource-Provider/SN1
      strict-transport-security:
      - max-age=31536000; includeSubDomains
      transfer-encoding:
      - chunked
      vary:
      - Accept-Encoding
      x-content-type-options:
      - nosniff
      x-ms-ratelimit-remaining-subscription-writes:
      - '1199'
    status:
      code: 200
      message: OK
- request:
    body: null
    headers:
      Accept:
      - application/json
      Accept-Encoding:
      - gzip, deflate
      CommandName:
      - sql server audit-policy update
      Connection:
      - keep-alive
      ParameterSetName:
      - -g -n --blob-auditing-policy-name --state --event-hub-target-state --event-hub-authorization-rule-id
        --event-hub
      User-Agent:
      - AZURECLI/2.25.0 azsdk-python-mgmt-sql/3.0.0 Python/3.8.10 (macOS-10.16-x86_64-i386-64bit)
    method: GET
    uri: https://management.azure.com/subscriptions/00000000-0000-0000-0000-000000000000/resourceGroups/clitest.rg000001/providers/Microsoft.Sql/servers/clitestserver000003/auditingSettings/default?api-version=2020-11-01-preview
  response:
    body:
      string: '{"properties":{"retentionDays":30,"auditActionsAndGroups":["DATABASE_LOGOUT_GROUP","DATABASE_ROLE_MEMBER_CHANGE_GROUP"],"isStorageSecondaryKeyInUse":false,"isAzureMonitorTargetEnabled":false,"state":"Enabled","storageEndpoint":"https://clitest000005.blob.core.windows.net/","storageAccountSubscriptionId":"00000000-0000-0000-0000-000000000000"},"id":"/subscriptions/00000000-0000-0000-0000-000000000000/resourceGroups/clitest.rg000001/providers/Microsoft.Sql/servers/clitestserver000003/auditingSettings/Default","name":"Default","type":"Microsoft.Sql/servers/auditingSettings"}'
    headers:
      cache-control:
      - no-cache
      content-length:
      - '691'
      content-type:
      - application/json; charset=utf-8
      date:
      - Thu, 08 Jul 2021 22:53:12 GMT
      expires:
      - '-1'
      pragma:
      - no-cache
      server:
      - Microsoft-HTTPAPI/2.0
      strict-transport-security:
      - max-age=31536000; includeSubDomains
      transfer-encoding:
      - chunked
      vary:
      - Accept-Encoding
      x-content-type-options:
      - nosniff
    status:
      code: 200
      message: OK
- request:
    body: null
    headers:
      Accept:
      - application/json
      Accept-Encoding:
      - gzip, deflate
      CommandName:
      - sql server audit-policy update
      Connection:
      - keep-alive
      ParameterSetName:
      - -g -n --blob-auditing-policy-name --state --event-hub-target-state --event-hub-authorization-rule-id
        --event-hub
      User-Agent:
      - AZURECLI/2.25.0 azsdk-python-azure-mgmt-monitor/2.0.0 Python/3.8.10 (macOS-10.16-x86_64-i386-64bit)
    method: GET
    uri: https://management.azure.com/subscriptions/00000000-0000-0000-0000-000000000000/resourceGroups/clitest.rg000001/providers/Microsoft.Sql/servers/clitestserver000003/databases/master/providers/microsoft.insights/diagnosticSettings?api-version=2017-05-01-preview
  response:
    body:
      string: '{"value":[]}'
    headers:
      cache-control:
      - no-cache
      content-length:
      - '12'
      content-type:
      - application/json; charset=utf-8
      date:
      - Thu, 08 Jul 2021 22:53:14 GMT
      expires:
      - '-1'
      pragma:
      - no-cache
      server:
      - Microsoft-IIS/10.0
      strict-transport-security:
      - max-age=31536000; includeSubDomains
      transfer-encoding:
      - chunked
      vary:
      - Accept-Encoding
      x-content-type-options:
      - nosniff
    status:
      code: 200
      message: OK
- request:
    body: '{"properties": {"eventHubAuthorizationRuleId": "/subscriptions/00000000-0000-0000-0000-000000000000/resourceGroups/clitest.rg000001/providers/Microsoft.EventHub/namespaces/cliehnamespacedb01/authorizationRules/cliehauthruledb01",
      "eventHubName": "cliehsrv01", "logs": [{"category": "SQLSecurityAuditEvents",
      "enabled": true, "retentionPolicy": {"enabled": false, "days": 0}}]}}'
    headers:
      Accept:
      - application/json
      Accept-Encoding:
      - gzip, deflate
      CommandName:
      - sql server audit-policy update
      Connection:
      - keep-alive
      Content-Length:
      - '436'
      Content-Type:
      - application/json
      ParameterSetName:
      - -g -n --blob-auditing-policy-name --state --event-hub-target-state --event-hub-authorization-rule-id
        --event-hub
      User-Agent:
      - AZURECLI/2.25.0 azsdk-python-azure-mgmt-monitor/2.0.0 Python/3.8.10 (macOS-10.16-x86_64-i386-64bit)
    method: PUT
    uri: https://management.azure.com/subscriptions/00000000-0000-0000-0000-000000000000/resourceGroups/clitest.rg000001/providers/Microsoft.Sql/servers/clitestserver000003/databases/master/providers/microsoft.insights/diagnosticSettings/SQLSecurityAuditEvents_EventHub?api-version=2017-05-01-preview
  response:
    body:
      string: '{"id":"/subscriptions/00000000-0000-0000-0000-000000000000/resourcegroups/clitest.rg000001/providers/microsoft.sql/servers/clitestserver000003/databases/master/providers/microsoft.insights/diagnosticSettings/SQLSecurityAuditEvents_EventHub","type":"Microsoft.Insights/diagnosticSettings","name":"SQLSecurityAuditEvents_EventHub","location":null,"kind":null,"tags":null,"properties":{"storageAccountId":null,"serviceBusRuleId":null,"workspaceId":null,"eventHubAuthorizationRuleId":"/subscriptions/00000000-0000-0000-0000-000000000000/resourceGroups/clitest.rg000001/providers/Microsoft.EventHub/namespaces/cliehnamespacedb01/authorizationRules/cliehauthruledb01","eventHubName":"cliehsrv01","metrics":[],"logs":[{"category":"SQLSecurityAuditEvents","categoryGroup":null,"enabled":true,"retentionPolicy":{"enabled":false,"days":0}}],"logAnalyticsDestinationType":null},"identity":null}'
    headers:
      cache-control:
      - no-cache
      content-length:
      - '1044'
      content-type:
      - application/json; charset=utf-8
      date:
      - Thu, 08 Jul 2021 22:53:26 GMT
      expires:
      - '-1'
      pragma:
      - no-cache
      server:
      - Microsoft-IIS/10.0
      strict-transport-security:
      - max-age=31536000; includeSubDomains
      transfer-encoding:
      - chunked
      vary:
      - Accept-Encoding
      x-content-type-options:
      - nosniff
      x-ms-ratelimit-remaining-subscription-resource-requests:
      - '149'
    status:
      code: 200
      message: OK
- request:
    body: null
    headers:
      Accept:
      - application/json
      Accept-Encoding:
      - gzip, deflate
      CommandName:
      - sql server audit-policy update
      Connection:
      - keep-alive
      ParameterSetName:
      - -g -n --blob-auditing-policy-name --state --event-hub-target-state --event-hub-authorization-rule-id
        --event-hub
      User-Agent:
      - AZURECLI/2.25.0 azsdk-python-azure-mgmt-resource/18.0.0 Python/3.8.10 (macOS-10.16-x86_64-i386-64bit)
    method: GET
    uri: https://management.azure.com/subscriptions/00000000-0000-0000-0000-000000000000/resources?$filter=name%20eq%20%27clitest000005%27%20and%20%28resourceType%20eq%20%27Microsoft.Storage%2FstorageAccounts%27%20or%20resourceType%20eq%20%27Microsoft.ClassicStorage%2FstorageAccounts%27%29&api-version=2020-10-01
  response:
    body:
      string: '{"value":[{"id":"/subscriptions/00000000-0000-0000-0000-000000000000/resourceGroups/clitest.rg000002/providers/Microsoft.Storage/storageAccounts/clitest000005","name":"clitest000005","type":"Microsoft.Storage/storageAccounts","sku":{"name":"Standard_LRS","tier":"Standard"},"kind":"Storage","location":"westus","tags":{}}]}'
    headers:
      cache-control:
      - no-cache
      content-length:
      - '404'
      content-type:
      - application/json; charset=utf-8
      date:
      - Thu, 08 Jul 2021 22:53:26 GMT
      expires:
      - '-1'
      pragma:
      - no-cache
      strict-transport-security:
      - max-age=31536000; includeSubDomains
      vary:
      - Accept-Encoding
      x-content-type-options:
      - nosniff
    status:
      code: 200
      message: OK
- request:
    body: null
    headers:
      Accept:
      - application/json
      Accept-Encoding:
      - gzip, deflate
      CommandName:
      - sql server audit-policy update
      Connection:
      - keep-alive
      Content-Length:
      - '0'
      ParameterSetName:
      - -g -n --blob-auditing-policy-name --state --event-hub-target-state --event-hub-authorization-rule-id
        --event-hub
      User-Agent:
      - AZURECLI/2.25.0 azsdk-python-azure-mgmt-storage/18.0.0 Python/3.8.10 (macOS-10.16-x86_64-i386-64bit)
    method: POST
    uri: https://management.azure.com/subscriptions/00000000-0000-0000-0000-000000000000/resourceGroups/clitest.rg000002/providers/Microsoft.Storage/storageAccounts/clitest000005/listKeys?api-version=2021-04-01&$expand=kerb
  response:
    body:
      string: '{"keys":[{"creationTime":"2021-07-08T22:45:25.5890277Z","keyName":"key1","value":"veryFakedStorageAccountKey==","permissions":"FULL"},{"creationTime":"2021-07-08T22:45:25.5890277Z","keyName":"key2","value":"veryFakedStorageAccountKey==","permissions":"FULL"}]}'
    headers:
      cache-control:
      - no-cache
      content-length:
      - '380'
      content-type:
      - application/json
      date:
      - Thu, 08 Jul 2021 22:53:27 GMT
      expires:
      - '-1'
      pragma:
      - no-cache
      server:
      - Microsoft-Azure-Storage-Resource-Provider/1.0,Microsoft-HTTPAPI/2.0 Microsoft-HTTPAPI/2.0
      strict-transport-security:
      - max-age=31536000; includeSubDomains
      transfer-encoding:
      - chunked
      vary:
      - Accept-Encoding
      x-content-type-options:
      - nosniff
      x-ms-ratelimit-remaining-subscription-resource-requests:
      - '11999'
    status:
      code: 200
      message: OK
- request:
    body: '{"properties": {"retentionDays": 30, "auditActionsAndGroups": ["DATABASE_LOGOUT_GROUP",
      "DATABASE_ROLE_MEMBER_CHANGE_GROUP"], "isStorageSecondaryKeyInUse": false, "isAzureMonitorTargetEnabled":
      true, "state": "Enabled", "storageEndpoint": "https://clitest000005.blob.core.windows.net/",
      "storageAccountAccessKey": "veryFakedStorageAccountKey==", "storageAccountSubscriptionId":
      "00000000-0000-0000-0000-000000000000"}}'
    headers:
      Accept:
      - application/json
      Accept-Encoding:
      - gzip, deflate
      CommandName:
      - sql server audit-policy update
      Connection:
      - keep-alive
      Content-Length:
      - '489'
      Content-Type:
      - application/json
      ParameterSetName:
      - -g -n --blob-auditing-policy-name --state --event-hub-target-state --event-hub-authorization-rule-id
        --event-hub
      User-Agent:
      - AZURECLI/2.25.0 azsdk-python-mgmt-sql/3.0.0 Python/3.8.10 (macOS-10.16-x86_64-i386-64bit)
    method: PUT
    uri: https://management.azure.com/subscriptions/00000000-0000-0000-0000-000000000000/resourceGroups/clitest.rg000001/providers/Microsoft.Sql/servers/clitestserver000003/auditingSettings/default?api-version=2020-11-01-preview
  response:
    body:
      string: '{"operation":"UpsertServerEngineAuditingPolicy","startTime":"2021-07-08T22:53:28.76Z"}'
    headers:
      azure-asyncoperation:
      - https://management.azure.com/subscriptions/00000000-0000-0000-0000-000000000000/providers/Microsoft.Sql/locations/westeurope/auditingSettingsAzureAsyncOperation/f5703443-287b-429e-9c15-7e09d11cdd58?api-version=2020-11-01-preview
      cache-control:
      - no-cache
      content-length:
      - '86'
      content-type:
      - application/json; charset=utf-8
      date:
      - Thu, 08 Jul 2021 22:53:28 GMT
      expires:
      - '-1'
      location:
      - https://management.azure.com/subscriptions/00000000-0000-0000-0000-000000000000/providers/Microsoft.Sql/locations/westeurope/auditingSettingsOperationResults/f5703443-287b-429e-9c15-7e09d11cdd58?api-version=2020-11-01-preview
      pragma:
      - no-cache
      server:
      - Microsoft-HTTPAPI/2.0
      strict-transport-security:
      - max-age=31536000; includeSubDomains
      x-content-type-options:
      - nosniff
      x-ms-ratelimit-remaining-subscription-writes:
      - '1199'
    status:
      code: 202
      message: Accepted
- request:
    body: null
    headers:
      Accept:
      - '*/*'
      Accept-Encoding:
      - gzip, deflate
      CommandName:
      - sql server audit-policy update
      Connection:
      - keep-alive
      ParameterSetName:
      - -g -n --blob-auditing-policy-name --state --event-hub-target-state --event-hub-authorization-rule-id
        --event-hub
      User-Agent:
      - AZURECLI/2.25.0 azsdk-python-mgmt-sql/3.0.0 Python/3.8.10 (macOS-10.16-x86_64-i386-64bit)
    method: GET
    uri: https://management.azure.com/subscriptions/00000000-0000-0000-0000-000000000000/providers/Microsoft.Sql/locations/westeurope/auditingSettingsAzureAsyncOperation/f5703443-287b-429e-9c15-7e09d11cdd58?api-version=2020-11-01-preview
  response:
    body:
      string: '{"name":"f5703443-287b-429e-9c15-7e09d11cdd58","status":"Succeeded","startTime":"2021-07-08T22:53:28.76Z"}'
    headers:
      cache-control:
      - no-cache
      content-length:
      - '106'
      content-type:
      - application/json; charset=utf-8
      date:
      - Thu, 08 Jul 2021 22:54:28 GMT
      expires:
      - '-1'
      pragma:
      - no-cache
      server:
      - Microsoft-HTTPAPI/2.0
      strict-transport-security:
      - max-age=31536000; includeSubDomains
      transfer-encoding:
      - chunked
      vary:
      - Accept-Encoding
      x-content-type-options:
      - nosniff
    status:
      code: 200
      message: OK
- request:
    body: null
    headers:
      Accept:
      - '*/*'
      Accept-Encoding:
      - gzip, deflate
      CommandName:
      - sql server audit-policy update
      Connection:
      - keep-alive
      ParameterSetName:
      - -g -n --blob-auditing-policy-name --state --event-hub-target-state --event-hub-authorization-rule-id
        --event-hub
      User-Agent:
      - AZURECLI/2.25.0 azsdk-python-mgmt-sql/3.0.0 Python/3.8.10 (macOS-10.16-x86_64-i386-64bit)
    method: GET
    uri: https://management.azure.com/subscriptions/00000000-0000-0000-0000-000000000000/resourceGroups/clitest.rg000001/providers/Microsoft.Sql/servers/clitestserver000003/auditingSettings/default?api-version=2020-11-01-preview
  response:
    body:
      string: '{"properties":{"retentionDays":30,"auditActionsAndGroups":["DATABASE_LOGOUT_GROUP","DATABASE_ROLE_MEMBER_CHANGE_GROUP"],"isStorageSecondaryKeyInUse":false,"isAzureMonitorTargetEnabled":true,"state":"Enabled","storageEndpoint":"https://clitest000005.blob.core.windows.net/","storageAccountSubscriptionId":"00000000-0000-0000-0000-000000000000"},"id":"/subscriptions/00000000-0000-0000-0000-000000000000/resourceGroups/clitest.rg000001/providers/Microsoft.Sql/servers/clitestserver000003/auditingSettings/Default","name":"Default","type":"Microsoft.Sql/servers/auditingSettings"}'
    headers:
      cache-control:
      - no-cache
      content-length:
      - '690'
      content-type:
      - application/json; charset=utf-8
      date:
      - Thu, 08 Jul 2021 22:54:28 GMT
      expires:
      - '-1'
      pragma:
      - no-cache
      server:
      - Microsoft-HTTPAPI/2.0
      strict-transport-security:
      - max-age=31536000; includeSubDomains
      transfer-encoding:
      - chunked
      vary:
      - Accept-Encoding
      x-content-type-options:
      - nosniff
    status:
      code: 200
      message: OK
- request:
    body: null
    headers:
      Accept:
      - application/json
      Accept-Encoding:
      - gzip, deflate
      CommandName:
      - sql server audit-policy show
      Connection:
      - keep-alive
      ParameterSetName:
      - -g -n
      User-Agent:
      - AZURECLI/2.25.0 azsdk-python-mgmt-sql/3.0.0 Python/3.8.10 (macOS-10.16-x86_64-i386-64bit)
    method: GET
    uri: https://management.azure.com/subscriptions/00000000-0000-0000-0000-000000000000/resourceGroups/clitest.rg000001/providers/Microsoft.Sql/servers/clitestserver000003/auditingSettings/default?api-version=2020-11-01-preview
  response:
    body:
      string: '{"properties":{"retentionDays":30,"auditActionsAndGroups":["DATABASE_LOGOUT_GROUP","DATABASE_ROLE_MEMBER_CHANGE_GROUP"],"isStorageSecondaryKeyInUse":false,"isAzureMonitorTargetEnabled":true,"state":"Enabled","storageEndpoint":"https://clitest000005.blob.core.windows.net/","storageAccountSubscriptionId":"00000000-0000-0000-0000-000000000000"},"id":"/subscriptions/00000000-0000-0000-0000-000000000000/resourceGroups/clitest.rg000001/providers/Microsoft.Sql/servers/clitestserver000003/auditingSettings/Default","name":"Default","type":"Microsoft.Sql/servers/auditingSettings"}'
    headers:
      cache-control:
      - no-cache
      content-length:
      - '690'
      content-type:
      - application/json; charset=utf-8
      date:
      - Thu, 08 Jul 2021 22:54:29 GMT
      expires:
      - '-1'
      pragma:
      - no-cache
      server:
      - Microsoft-HTTPAPI/2.0
      strict-transport-security:
      - max-age=31536000; includeSubDomains
      transfer-encoding:
      - chunked
      vary:
      - Accept-Encoding
      x-content-type-options:
      - nosniff
    status:
      code: 200
      message: OK
- request:
    body: null
    headers:
      Accept:
      - application/json
      Accept-Encoding:
      - gzip, deflate
      CommandName:
      - sql server audit-policy show
      Connection:
      - keep-alive
      ParameterSetName:
      - -g -n
      User-Agent:
      - AZURECLI/2.25.0 azsdk-python-azure-mgmt-monitor/2.0.0 Python/3.8.10 (macOS-10.16-x86_64-i386-64bit)
    method: GET
    uri: https://management.azure.com/subscriptions/00000000-0000-0000-0000-000000000000/resourceGroups/clitest.rg000001/providers/Microsoft.Sql/servers/clitestserver000003/databases/master/providers/microsoft.insights/diagnosticSettings?api-version=2017-05-01-preview
  response:
    body:
      string: '{"value":[{"id":"/subscriptions/00000000-0000-0000-0000-000000000000/resourcegroups/clitest.rg000001/providers/microsoft.sql/servers/clitestserver000003/databases/master/providers/microsoft.insights/diagnosticSettings/SQLSecurityAuditEvents_EventHub","type":"Microsoft.Insights/diagnosticSettings","name":"SQLSecurityAuditEvents_EventHub","location":null,"kind":null,"tags":null,"properties":{"storageAccountId":null,"serviceBusRuleId":null,"workspaceId":null,"eventHubAuthorizationRuleId":"/subscriptions/00000000-0000-0000-0000-000000000000/resourceGroups/clitest.rg000001/providers/Microsoft.EventHub/namespaces/cliehnamespacedb01/authorizationRules/cliehauthruledb01","eventHubName":"cliehsrv01","metrics":[],"logs":[{"category":"SQLSecurityAuditEvents","categoryGroup":null,"enabled":true,"retentionPolicy":{"enabled":false,"days":0}}],"logAnalyticsDestinationType":null},"identity":null}]}'
    headers:
      cache-control:
      - no-cache
      content-length:
      - '1056'
      content-type:
      - application/json; charset=utf-8
      date:
      - Thu, 08 Jul 2021 22:54:31 GMT
      expires:
      - '-1'
      pragma:
      - no-cache
      server:
      - Microsoft-IIS/10.0
      strict-transport-security:
      - max-age=31536000; includeSubDomains
      transfer-encoding:
      - chunked
      vary:
      - Accept-Encoding
      x-content-type-options:
      - nosniff
    status:
      code: 200
      message: OK
- request:
    body: null
    headers:
      Accept:
      - application/json
      Accept-Encoding:
      - gzip, deflate
      CommandName:
      - sql server audit-policy update
      Connection:
      - keep-alive
      ParameterSetName:
      - -g -n --blob-auditing-policy-name --state --event-hub-target-state
      User-Agent:
      - AZURECLI/2.25.0 azsdk-python-mgmt-sql/3.0.0 Python/3.8.10 (macOS-10.16-x86_64-i386-64bit)
    method: GET
    uri: https://management.azure.com/subscriptions/00000000-0000-0000-0000-000000000000/resourceGroups/clitest.rg000001/providers/Microsoft.Sql/servers/clitestserver000003/auditingSettings/default?api-version=2020-11-01-preview
  response:
    body:
      string: '{"properties":{"retentionDays":30,"auditActionsAndGroups":["DATABASE_LOGOUT_GROUP","DATABASE_ROLE_MEMBER_CHANGE_GROUP"],"isStorageSecondaryKeyInUse":false,"isAzureMonitorTargetEnabled":true,"state":"Enabled","storageEndpoint":"https://clitest000005.blob.core.windows.net/","storageAccountSubscriptionId":"00000000-0000-0000-0000-000000000000"},"id":"/subscriptions/00000000-0000-0000-0000-000000000000/resourceGroups/clitest.rg000001/providers/Microsoft.Sql/servers/clitestserver000003/auditingSettings/Default","name":"Default","type":"Microsoft.Sql/servers/auditingSettings"}'
    headers:
      cache-control:
      - no-cache
      content-length:
      - '690'
      content-type:
      - application/json; charset=utf-8
      date:
      - Thu, 08 Jul 2021 22:54:32 GMT
      expires:
      - '-1'
      pragma:
      - no-cache
      server:
      - Microsoft-HTTPAPI/2.0
      strict-transport-security:
      - max-age=31536000; includeSubDomains
      transfer-encoding:
      - chunked
      vary:
      - Accept-Encoding
      x-content-type-options:
      - nosniff
    status:
      code: 200
      message: OK
- request:
    body: null
    headers:
      Accept:
      - application/json
      Accept-Encoding:
      - gzip, deflate
      CommandName:
      - sql server audit-policy update
      Connection:
      - keep-alive
      ParameterSetName:
      - -g -n --blob-auditing-policy-name --state --event-hub-target-state
      User-Agent:
      - AZURECLI/2.25.0 azsdk-python-azure-mgmt-monitor/2.0.0 Python/3.8.10 (macOS-10.16-x86_64-i386-64bit)
    method: GET
    uri: https://management.azure.com/subscriptions/00000000-0000-0000-0000-000000000000/resourceGroups/clitest.rg000001/providers/Microsoft.Sql/servers/clitestserver000003/databases/master/providers/microsoft.insights/diagnosticSettings?api-version=2017-05-01-preview
  response:
    body:
      string: '{"value":[{"id":"/subscriptions/00000000-0000-0000-0000-000000000000/resourcegroups/clitest.rg000001/providers/microsoft.sql/servers/clitestserver000003/databases/master/providers/microsoft.insights/diagnosticSettings/SQLSecurityAuditEvents_EventHub","type":"Microsoft.Insights/diagnosticSettings","name":"SQLSecurityAuditEvents_EventHub","location":null,"kind":null,"tags":null,"properties":{"storageAccountId":null,"serviceBusRuleId":null,"workspaceId":null,"eventHubAuthorizationRuleId":"/subscriptions/00000000-0000-0000-0000-000000000000/resourceGroups/clitest.rg000001/providers/Microsoft.EventHub/namespaces/cliehnamespacedb01/authorizationRules/cliehauthruledb01","eventHubName":"cliehsrv01","metrics":[],"logs":[{"category":"SQLSecurityAuditEvents","categoryGroup":null,"enabled":true,"retentionPolicy":{"enabled":false,"days":0}}],"logAnalyticsDestinationType":null},"identity":null}]}'
    headers:
      cache-control:
      - no-cache
      content-length:
      - '1056'
      content-type:
      - application/json; charset=utf-8
      date:
      - Thu, 08 Jul 2021 22:54:35 GMT
      expires:
      - '-1'
      pragma:
      - no-cache
      server:
      - Microsoft-IIS/10.0
      strict-transport-security:
      - max-age=31536000; includeSubDomains
      transfer-encoding:
      - chunked
      vary:
      - Accept-Encoding
      x-content-type-options:
      - nosniff
    status:
      code: 200
      message: OK
- request:
    body: null
    headers:
      Accept:
      - application/json
      Accept-Encoding:
      - gzip, deflate
      CommandName:
      - sql server audit-policy update
      Connection:
      - keep-alive
      Content-Length:
      - '0'
      ParameterSetName:
      - -g -n --blob-auditing-policy-name --state --event-hub-target-state
      User-Agent:
      - AZURECLI/2.25.0 azsdk-python-azure-mgmt-monitor/2.0.0 Python/3.8.10 (macOS-10.16-x86_64-i386-64bit)
    method: DELETE
    uri: https://management.azure.com/subscriptions/00000000-0000-0000-0000-000000000000/resourceGroups/clitest.rg000001/providers/Microsoft.Sql/servers/clitestserver000003/databases/master/providers/microsoft.insights/diagnosticSettings/SQLSecurityAuditEvents_EventHub?api-version=2017-05-01-preview
  response:
    body:
      string: ''
    headers:
      cache-control:
      - no-cache
      content-length:
      - '0'
      date:
      - Thu, 08 Jul 2021 22:54:39 GMT
      expires:
      - '-1'
      pragma:
      - no-cache
      server:
      - Microsoft-IIS/10.0
      strict-transport-security:
      - max-age=31536000; includeSubDomains
      x-content-type-options:
      - nosniff
      x-ms-ratelimit-remaining-subscription-deletes:
      - '14999'
    status:
      code: 200
      message: OK
- request:
    body: null
    headers:
      Accept:
      - application/json
      Accept-Encoding:
      - gzip, deflate
      CommandName:
      - sql server audit-policy update
      Connection:
      - keep-alive
      ParameterSetName:
      - -g -n --blob-auditing-policy-name --state --event-hub-target-state
      User-Agent:
      - AZURECLI/2.25.0 azsdk-python-azure-mgmt-resource/18.0.0 Python/3.8.10 (macOS-10.16-x86_64-i386-64bit)
    method: GET
    uri: https://management.azure.com/subscriptions/00000000-0000-0000-0000-000000000000/resources?$filter=name%20eq%20%27clitest000005%27%20and%20%28resourceType%20eq%20%27Microsoft.Storage%2FstorageAccounts%27%20or%20resourceType%20eq%20%27Microsoft.ClassicStorage%2FstorageAccounts%27%29&api-version=2020-10-01
  response:
    body:
      string: '{"value":[{"id":"/subscriptions/00000000-0000-0000-0000-000000000000/resourceGroups/clitest.rg000002/providers/Microsoft.Storage/storageAccounts/clitest000005","name":"clitest000005","type":"Microsoft.Storage/storageAccounts","sku":{"name":"Standard_LRS","tier":"Standard"},"kind":"Storage","location":"westus","tags":{}}]}'
    headers:
      cache-control:
      - no-cache
      content-length:
      - '404'
      content-type:
      - application/json; charset=utf-8
      date:
      - Thu, 08 Jul 2021 22:54:39 GMT
      expires:
      - '-1'
      pragma:
      - no-cache
      strict-transport-security:
      - max-age=31536000; includeSubDomains
      vary:
      - Accept-Encoding
      x-content-type-options:
      - nosniff
    status:
      code: 200
      message: OK
- request:
    body: null
    headers:
      Accept:
      - application/json
      Accept-Encoding:
      - gzip, deflate
      CommandName:
      - sql server audit-policy update
      Connection:
      - keep-alive
      Content-Length:
      - '0'
      ParameterSetName:
      - -g -n --blob-auditing-policy-name --state --event-hub-target-state
      User-Agent:
      - AZURECLI/2.25.0 azsdk-python-azure-mgmt-storage/18.0.0 Python/3.8.10 (macOS-10.16-x86_64-i386-64bit)
    method: POST
    uri: https://management.azure.com/subscriptions/00000000-0000-0000-0000-000000000000/resourceGroups/clitest.rg000002/providers/Microsoft.Storage/storageAccounts/clitest000005/listKeys?api-version=2021-04-01&$expand=kerb
  response:
    body:
      string: '{"keys":[{"creationTime":"2021-07-08T22:45:25.5890277Z","keyName":"key1","value":"veryFakedStorageAccountKey==","permissions":"FULL"},{"creationTime":"2021-07-08T22:45:25.5890277Z","keyName":"key2","value":"veryFakedStorageAccountKey==","permissions":"FULL"}]}'
    headers:
      cache-control:
      - no-cache
      content-length:
      - '380'
      content-type:
      - application/json
      date:
      - Thu, 08 Jul 2021 22:54:40 GMT
      expires:
      - '-1'
      pragma:
      - no-cache
      server:
      - Microsoft-Azure-Storage-Resource-Provider/1.0,Microsoft-HTTPAPI/2.0 Microsoft-HTTPAPI/2.0
      strict-transport-security:
      - max-age=31536000; includeSubDomains
      transfer-encoding:
      - chunked
      vary:
      - Accept-Encoding
      x-content-type-options:
      - nosniff
      x-ms-ratelimit-remaining-subscription-resource-requests:
      - '11999'
    status:
      code: 200
      message: OK
- request:
    body: '{"properties": {"retentionDays": 30, "auditActionsAndGroups": ["DATABASE_LOGOUT_GROUP",
      "DATABASE_ROLE_MEMBER_CHANGE_GROUP"], "isStorageSecondaryKeyInUse": false, "isAzureMonitorTargetEnabled":
      false, "state": "Enabled", "storageEndpoint": "https://clitest000005.blob.core.windows.net/",
      "storageAccountAccessKey": "veryFakedStorageAccountKey==", "storageAccountSubscriptionId":
      "00000000-0000-0000-0000-000000000000"}}'
    headers:
      Accept:
      - application/json
      Accept-Encoding:
      - gzip, deflate
      CommandName:
      - sql server audit-policy update
      Connection:
      - keep-alive
      Content-Length:
      - '490'
      Content-Type:
      - application/json
      ParameterSetName:
      - -g -n --blob-auditing-policy-name --state --event-hub-target-state
      User-Agent:
      - AZURECLI/2.25.0 azsdk-python-mgmt-sql/3.0.0 Python/3.8.10 (macOS-10.16-x86_64-i386-64bit)
    method: PUT
    uri: https://management.azure.com/subscriptions/00000000-0000-0000-0000-000000000000/resourceGroups/clitest.rg000001/providers/Microsoft.Sql/servers/clitestserver000003/auditingSettings/default?api-version=2020-11-01-preview
  response:
    body:
      string: '{"operation":"UpsertServerEngineAuditingPolicy","startTime":"2021-07-08T22:54:41.5Z"}'
    headers:
      azure-asyncoperation:
      - https://management.azure.com/subscriptions/00000000-0000-0000-0000-000000000000/providers/Microsoft.Sql/locations/westeurope/auditingSettingsAzureAsyncOperation/a2edd6b1-96b9-4609-bf3a-dc9c63ef87ef?api-version=2020-11-01-preview
      cache-control:
      - no-cache
      content-length:
      - '85'
      content-type:
      - application/json; charset=utf-8
      date:
      - Thu, 08 Jul 2021 22:54:41 GMT
      expires:
      - '-1'
      location:
      - https://management.azure.com/subscriptions/00000000-0000-0000-0000-000000000000/providers/Microsoft.Sql/locations/westeurope/auditingSettingsOperationResults/a2edd6b1-96b9-4609-bf3a-dc9c63ef87ef?api-version=2020-11-01-preview
      pragma:
      - no-cache
      server:
      - Microsoft-HTTPAPI/2.0
      strict-transport-security:
      - max-age=31536000; includeSubDomains
      x-content-type-options:
      - nosniff
      x-ms-ratelimit-remaining-subscription-writes:
      - '1199'
    status:
      code: 202
      message: Accepted
- request:
    body: null
    headers:
      Accept:
      - '*/*'
      Accept-Encoding:
      - gzip, deflate
      CommandName:
      - sql server audit-policy update
      Connection:
      - keep-alive
      ParameterSetName:
      - -g -n --blob-auditing-policy-name --state --event-hub-target-state
      User-Agent:
      - AZURECLI/2.25.0 azsdk-python-mgmt-sql/3.0.0 Python/3.8.10 (macOS-10.16-x86_64-i386-64bit)
    method: GET
    uri: https://management.azure.com/subscriptions/00000000-0000-0000-0000-000000000000/providers/Microsoft.Sql/locations/westeurope/auditingSettingsAzureAsyncOperation/a2edd6b1-96b9-4609-bf3a-dc9c63ef87ef?api-version=2020-11-01-preview
  response:
    body:
      string: '{"name":"a2edd6b1-96b9-4609-bf3a-dc9c63ef87ef","status":"Succeeded","startTime":"2021-07-08T22:54:41.5Z"}'
    headers:
      cache-control:
      - no-cache
      content-length:
      - '105'
      content-type:
      - application/json; charset=utf-8
      date:
      - Thu, 08 Jul 2021 22:55:41 GMT
      expires:
      - '-1'
      pragma:
      - no-cache
      server:
      - Microsoft-HTTPAPI/2.0
      strict-transport-security:
      - max-age=31536000; includeSubDomains
      transfer-encoding:
      - chunked
      vary:
      - Accept-Encoding
      x-content-type-options:
      - nosniff
    status:
      code: 200
      message: OK
- request:
    body: null
    headers:
      Accept:
      - '*/*'
      Accept-Encoding:
      - gzip, deflate
      CommandName:
      - sql server audit-policy update
      Connection:
      - keep-alive
      ParameterSetName:
      - -g -n --blob-auditing-policy-name --state --event-hub-target-state
      User-Agent:
      - AZURECLI/2.25.0 azsdk-python-mgmt-sql/3.0.0 Python/3.8.10 (macOS-10.16-x86_64-i386-64bit)
    method: GET
    uri: https://management.azure.com/subscriptions/00000000-0000-0000-0000-000000000000/resourceGroups/clitest.rg000001/providers/Microsoft.Sql/servers/clitestserver000003/auditingSettings/default?api-version=2020-11-01-preview
  response:
    body:
      string: '{"properties":{"retentionDays":30,"auditActionsAndGroups":["DATABASE_LOGOUT_GROUP","DATABASE_ROLE_MEMBER_CHANGE_GROUP"],"isStorageSecondaryKeyInUse":false,"isAzureMonitorTargetEnabled":false,"state":"Enabled","storageEndpoint":"https://clitest000005.blob.core.windows.net/","storageAccountSubscriptionId":"00000000-0000-0000-0000-000000000000"},"id":"/subscriptions/00000000-0000-0000-0000-000000000000/resourceGroups/clitest.rg000001/providers/Microsoft.Sql/servers/clitestserver000003/auditingSettings/Default","name":"Default","type":"Microsoft.Sql/servers/auditingSettings"}'
    headers:
      cache-control:
      - no-cache
      content-length:
      - '691'
      content-type:
      - application/json; charset=utf-8
      date:
      - Thu, 08 Jul 2021 22:55:41 GMT
      expires:
      - '-1'
      pragma:
      - no-cache
      server:
      - Microsoft-HTTPAPI/2.0
      strict-transport-security:
      - max-age=31536000; includeSubDomains
      transfer-encoding:
      - chunked
      vary:
      - Accept-Encoding
      x-content-type-options:
      - nosniff
    status:
      code: 200
      message: OK
- request:
    body: null
    headers:
      Accept:
      - application/json
      Accept-Encoding:
      - gzip, deflate
      CommandName:
      - sql server audit-policy show
      Connection:
      - keep-alive
      ParameterSetName:
      - -g -n
      User-Agent:
      - AZURECLI/2.25.0 azsdk-python-mgmt-sql/3.0.0 Python/3.8.10 (macOS-10.16-x86_64-i386-64bit)
    method: GET
    uri: https://management.azure.com/subscriptions/00000000-0000-0000-0000-000000000000/resourceGroups/clitest.rg000001/providers/Microsoft.Sql/servers/clitestserver000003/auditingSettings/default?api-version=2020-11-01-preview
  response:
    body:
      string: '{"properties":{"retentionDays":30,"auditActionsAndGroups":["DATABASE_LOGOUT_GROUP","DATABASE_ROLE_MEMBER_CHANGE_GROUP"],"isStorageSecondaryKeyInUse":false,"isAzureMonitorTargetEnabled":false,"state":"Enabled","storageEndpoint":"https://clitest000005.blob.core.windows.net/","storageAccountSubscriptionId":"00000000-0000-0000-0000-000000000000"},"id":"/subscriptions/00000000-0000-0000-0000-000000000000/resourceGroups/clitest.rg000001/providers/Microsoft.Sql/servers/clitestserver000003/auditingSettings/Default","name":"Default","type":"Microsoft.Sql/servers/auditingSettings"}'
    headers:
      cache-control:
      - no-cache
      content-length:
      - '691'
      content-type:
      - application/json; charset=utf-8
      date:
      - Thu, 08 Jul 2021 22:55:42 GMT
      expires:
      - '-1'
      pragma:
      - no-cache
      server:
      - Microsoft-HTTPAPI/2.0
      strict-transport-security:
      - max-age=31536000; includeSubDomains
      transfer-encoding:
      - chunked
      vary:
      - Accept-Encoding
      x-content-type-options:
      - nosniff
    status:
      code: 200
      message: OK
>>>>>>> 574cacd3
version: 1<|MERGE_RESOLUTION|>--- conflicted
+++ resolved
@@ -23,37 +23,22 @@
     uri: https://management.azure.com/subscriptions/00000000-0000-0000-0000-000000000000/resourceGroups/clitest.rg000001/providers/Microsoft.Sql/servers/clitestserver000003?api-version=2021-02-01-preview
   response:
     body:
-<<<<<<< HEAD
-      string: '{"operation":"UpsertLogicalServer","startTime":"2021-06-29T08:25:47.96Z"}'
-    headers:
-      azure-asyncoperation:
-      - https://management.azure.com/subscriptions/00000000-0000-0000-0000-000000000000/resourceGroups/clitest.rg000001/providers/Microsoft.Sql/locations/westeurope/serverAzureAsyncOperation/ad5cf88d-00d4-41c2-b822-a882e43a9d51?api-version=2021-02-01-preview
-=======
       string: '{"operation":"UpsertLogicalServer","startTime":"2021-07-08T22:43:50.867Z"}'
     headers:
       azure-asyncoperation:
       - https://management.azure.com/subscriptions/00000000-0000-0000-0000-000000000000/resourceGroups/clitest.rg000001/providers/Microsoft.Sql/locations/westeurope/serverAzureAsyncOperation/b726ce95-7dd4-43ff-8607-44c0ef848569?api-version=2021-02-01-preview
->>>>>>> 574cacd3
-      cache-control:
-      - no-cache
-      content-length:
-      - '73'
-      content-type:
-      - application/json; charset=utf-8
-      date:
-<<<<<<< HEAD
-      - Tue, 29 Jun 2021 08:25:47 GMT
-      expires:
-      - '-1'
-      location:
-      - https://management.azure.com/subscriptions/00000000-0000-0000-0000-000000000000/resourceGroups/clitest.rg000001/providers/Microsoft.Sql/locations/westeurope/serverOperationResults/ad5cf88d-00d4-41c2-b822-a882e43a9d51?api-version=2021-02-01-preview
-=======
+      cache-control:
+      - no-cache
+      content-length:
+      - '74'
+      content-type:
+      - application/json; charset=utf-8
+      date:
       - Thu, 08 Jul 2021 22:43:51 GMT
       expires:
       - '-1'
       location:
       - https://management.azure.com/subscriptions/00000000-0000-0000-0000-000000000000/resourceGroups/clitest.rg000001/providers/Microsoft.Sql/locations/westeurope/serverOperationResults/b726ce95-7dd4-43ff-8607-44c0ef848569?api-version=2021-02-01-preview
->>>>>>> 574cacd3
       pragma:
       - no-cache
       server:
@@ -83,17 +68,286 @@
       User-Agent:
       - AZURECLI/2.25.0 azsdk-python-mgmt-sql/3.0.0 Python/3.8.10 (macOS-10.16-x86_64-i386-64bit)
     method: GET
-<<<<<<< HEAD
-    uri: https://management.azure.com/subscriptions/00000000-0000-0000-0000-000000000000/resourceGroups/clitest.rg000001/providers/Microsoft.Sql/locations/westeurope/serverAzureAsyncOperation/ad5cf88d-00d4-41c2-b822-a882e43a9d51?api-version=2021-02-01-preview
-  response:
-    body:
-      string: '{"name":"ad5cf88d-00d4-41c2-b822-a882e43a9d51","status":"InProgress","startTime":"2021-06-29T08:25:47.96Z"}'
-=======
     uri: https://management.azure.com/subscriptions/00000000-0000-0000-0000-000000000000/resourceGroups/clitest.rg000001/providers/Microsoft.Sql/locations/westeurope/serverAzureAsyncOperation/b726ce95-7dd4-43ff-8607-44c0ef848569?api-version=2021-02-01-preview
   response:
     body:
       string: '{"name":"b726ce95-7dd4-43ff-8607-44c0ef848569","status":"InProgress","startTime":"2021-07-08T22:43:50.867Z"}'
->>>>>>> 574cacd3
+    headers:
+      cache-control:
+      - no-cache
+      content-length:
+      - '108'
+      content-type:
+      - application/json; charset=utf-8
+      date:
+      - Thu, 08 Jul 2021 22:43:52 GMT
+      expires:
+      - '-1'
+      pragma:
+      - no-cache
+      server:
+      - Microsoft-HTTPAPI/2.0
+      strict-transport-security:
+      - max-age=31536000; includeSubDomains
+      transfer-encoding:
+      - chunked
+      vary:
+      - Accept-Encoding
+      x-content-type-options:
+      - nosniff
+    status:
+      code: 200
+      message: OK
+- request:
+    body: null
+    headers:
+      Accept:
+      - '*/*'
+      Accept-Encoding:
+      - gzip, deflate
+      CommandName:
+      - sql server create
+      Connection:
+      - keep-alive
+      ParameterSetName:
+      - -l -g -n -u -p
+      User-Agent:
+      - AZURECLI/2.25.0 azsdk-python-mgmt-sql/3.0.0 Python/3.8.10 (macOS-10.16-x86_64-i386-64bit)
+    method: GET
+    uri: https://management.azure.com/subscriptions/00000000-0000-0000-0000-000000000000/resourceGroups/clitest.rg000001/providers/Microsoft.Sql/locations/westeurope/serverAzureAsyncOperation/b726ce95-7dd4-43ff-8607-44c0ef848569?api-version=2021-02-01-preview
+  response:
+    body:
+      string: '{"name":"b726ce95-7dd4-43ff-8607-44c0ef848569","status":"InProgress","startTime":"2021-07-08T22:43:50.867Z"}'
+    headers:
+      cache-control:
+      - no-cache
+      content-length:
+      - '108'
+      content-type:
+      - application/json; charset=utf-8
+      date:
+      - Thu, 08 Jul 2021 22:43:53 GMT
+      expires:
+      - '-1'
+      pragma:
+      - no-cache
+      server:
+      - Microsoft-HTTPAPI/2.0
+      strict-transport-security:
+      - max-age=31536000; includeSubDomains
+      transfer-encoding:
+      - chunked
+      vary:
+      - Accept-Encoding
+      x-content-type-options:
+      - nosniff
+    status:
+      code: 200
+      message: OK
+- request:
+    body: null
+    headers:
+      Accept:
+      - '*/*'
+      Accept-Encoding:
+      - gzip, deflate
+      CommandName:
+      - sql server create
+      Connection:
+      - keep-alive
+      ParameterSetName:
+      - -l -g -n -u -p
+      User-Agent:
+      - AZURECLI/2.25.0 azsdk-python-mgmt-sql/3.0.0 Python/3.8.10 (macOS-10.16-x86_64-i386-64bit)
+    method: GET
+    uri: https://management.azure.com/subscriptions/00000000-0000-0000-0000-000000000000/resourceGroups/clitest.rg000001/providers/Microsoft.Sql/locations/westeurope/serverAzureAsyncOperation/b726ce95-7dd4-43ff-8607-44c0ef848569?api-version=2021-02-01-preview
+  response:
+    body:
+      string: '{"name":"b726ce95-7dd4-43ff-8607-44c0ef848569","status":"InProgress","startTime":"2021-07-08T22:43:50.867Z"}'
+    headers:
+      cache-control:
+      - no-cache
+      content-length:
+      - '108'
+      content-type:
+      - application/json; charset=utf-8
+      date:
+      - Thu, 08 Jul 2021 22:43:54 GMT
+      expires:
+      - '-1'
+      pragma:
+      - no-cache
+      server:
+      - Microsoft-HTTPAPI/2.0
+      strict-transport-security:
+      - max-age=31536000; includeSubDomains
+      transfer-encoding:
+      - chunked
+      vary:
+      - Accept-Encoding
+      x-content-type-options:
+      - nosniff
+    status:
+      code: 200
+      message: OK
+- request:
+    body: null
+    headers:
+      Accept:
+      - '*/*'
+      Accept-Encoding:
+      - gzip, deflate
+      CommandName:
+      - sql server create
+      Connection:
+      - keep-alive
+      ParameterSetName:
+      - -l -g -n -u -p
+      User-Agent:
+      - AZURECLI/2.25.0 azsdk-python-mgmt-sql/3.0.0 Python/3.8.10 (macOS-10.16-x86_64-i386-64bit)
+    method: GET
+    uri: https://management.azure.com/subscriptions/00000000-0000-0000-0000-000000000000/resourceGroups/clitest.rg000001/providers/Microsoft.Sql/locations/westeurope/serverAzureAsyncOperation/b726ce95-7dd4-43ff-8607-44c0ef848569?api-version=2021-02-01-preview
+  response:
+    body:
+      string: '{"name":"b726ce95-7dd4-43ff-8607-44c0ef848569","status":"InProgress","startTime":"2021-07-08T22:43:50.867Z"}'
+    headers:
+      cache-control:
+      - no-cache
+      content-length:
+      - '108'
+      content-type:
+      - application/json; charset=utf-8
+      date:
+      - Thu, 08 Jul 2021 22:43:56 GMT
+      expires:
+      - '-1'
+      pragma:
+      - no-cache
+      server:
+      - Microsoft-HTTPAPI/2.0
+      strict-transport-security:
+      - max-age=31536000; includeSubDomains
+      transfer-encoding:
+      - chunked
+      vary:
+      - Accept-Encoding
+      x-content-type-options:
+      - nosniff
+    status:
+      code: 200
+      message: OK
+- request:
+    body: null
+    headers:
+      Accept:
+      - '*/*'
+      Accept-Encoding:
+      - gzip, deflate
+      CommandName:
+      - sql server create
+      Connection:
+      - keep-alive
+      ParameterSetName:
+      - -l -g -n -u -p
+      User-Agent:
+      - AZURECLI/2.25.0 azsdk-python-mgmt-sql/3.0.0 Python/3.8.10 (macOS-10.16-x86_64-i386-64bit)
+    method: GET
+    uri: https://management.azure.com/subscriptions/00000000-0000-0000-0000-000000000000/resourceGroups/clitest.rg000001/providers/Microsoft.Sql/locations/westeurope/serverAzureAsyncOperation/b726ce95-7dd4-43ff-8607-44c0ef848569?api-version=2021-02-01-preview
+  response:
+    body:
+      string: '{"name":"b726ce95-7dd4-43ff-8607-44c0ef848569","status":"InProgress","startTime":"2021-07-08T22:43:50.867Z"}'
+    headers:
+      cache-control:
+      - no-cache
+      content-length:
+      - '108'
+      content-type:
+      - application/json; charset=utf-8
+      date:
+      - Thu, 08 Jul 2021 22:44:16 GMT
+      expires:
+      - '-1'
+      pragma:
+      - no-cache
+      server:
+      - Microsoft-HTTPAPI/2.0
+      strict-transport-security:
+      - max-age=31536000; includeSubDomains
+      transfer-encoding:
+      - chunked
+      vary:
+      - Accept-Encoding
+      x-content-type-options:
+      - nosniff
+    status:
+      code: 200
+      message: OK
+- request:
+    body: null
+    headers:
+      Accept:
+      - '*/*'
+      Accept-Encoding:
+      - gzip, deflate
+      CommandName:
+      - sql server create
+      Connection:
+      - keep-alive
+      ParameterSetName:
+      - -l -g -n -u -p
+      User-Agent:
+      - AZURECLI/2.25.0 azsdk-python-mgmt-sql/3.0.0 Python/3.8.10 (macOS-10.16-x86_64-i386-64bit)
+    method: GET
+    uri: https://management.azure.com/subscriptions/00000000-0000-0000-0000-000000000000/resourceGroups/clitest.rg000001/providers/Microsoft.Sql/locations/westeurope/serverAzureAsyncOperation/b726ce95-7dd4-43ff-8607-44c0ef848569?api-version=2021-02-01-preview
+  response:
+    body:
+      string: '{"name":"b726ce95-7dd4-43ff-8607-44c0ef848569","status":"InProgress","startTime":"2021-07-08T22:43:50.867Z"}'
+    headers:
+      cache-control:
+      - no-cache
+      content-length:
+      - '108'
+      content-type:
+      - application/json; charset=utf-8
+      date:
+      - Thu, 08 Jul 2021 22:44:36 GMT
+      expires:
+      - '-1'
+      pragma:
+      - no-cache
+      server:
+      - Microsoft-HTTPAPI/2.0
+      strict-transport-security:
+      - max-age=31536000; includeSubDomains
+      transfer-encoding:
+      - chunked
+      vary:
+      - Accept-Encoding
+      x-content-type-options:
+      - nosniff
+    status:
+      code: 200
+      message: OK
+- request:
+    body: null
+    headers:
+      Accept:
+      - '*/*'
+      Accept-Encoding:
+      - gzip, deflate
+      CommandName:
+      - sql server create
+      Connection:
+      - keep-alive
+      ParameterSetName:
+      - -l -g -n -u -p
+      User-Agent:
+      - AZURECLI/2.25.0 azsdk-python-mgmt-sql/3.0.0 Python/3.8.10 (macOS-10.16-x86_64-i386-64bit)
+    method: GET
+    uri: https://management.azure.com/subscriptions/00000000-0000-0000-0000-000000000000/resourceGroups/clitest.rg000001/providers/Microsoft.Sql/locations/westeurope/serverAzureAsyncOperation/b726ce95-7dd4-43ff-8607-44c0ef848569?api-version=2021-02-01-preview
+  response:
+    body:
+      string: '{"name":"b726ce95-7dd4-43ff-8607-44c0ef848569","status":"Succeeded","startTime":"2021-07-08T22:43:50.867Z"}'
     headers:
       cache-control:
       - no-cache
@@ -102,11 +356,7 @@
       content-type:
       - application/json; charset=utf-8
       date:
-<<<<<<< HEAD
-      - Tue, 29 Jun 2021 08:25:49 GMT
-=======
-      - Thu, 08 Jul 2021 22:43:52 GMT
->>>>>>> 574cacd3
+      - Thu, 08 Jul 2021 22:44:57 GMT
       expires:
       - '-1'
       pragma:
@@ -140,365 +390,19 @@
       User-Agent:
       - AZURECLI/2.25.0 azsdk-python-mgmt-sql/3.0.0 Python/3.8.10 (macOS-10.16-x86_64-i386-64bit)
     method: GET
-<<<<<<< HEAD
-    uri: https://management.azure.com/subscriptions/00000000-0000-0000-0000-000000000000/resourceGroups/clitest.rg000001/providers/Microsoft.Sql/locations/westeurope/serverAzureAsyncOperation/ad5cf88d-00d4-41c2-b822-a882e43a9d51?api-version=2021-02-01-preview
-  response:
-    body:
-      string: '{"name":"ad5cf88d-00d4-41c2-b822-a882e43a9d51","status":"InProgress","startTime":"2021-06-29T08:25:47.96Z"}'
-=======
-    uri: https://management.azure.com/subscriptions/00000000-0000-0000-0000-000000000000/resourceGroups/clitest.rg000001/providers/Microsoft.Sql/locations/westeurope/serverAzureAsyncOperation/b726ce95-7dd4-43ff-8607-44c0ef848569?api-version=2021-02-01-preview
-  response:
-    body:
-      string: '{"name":"b726ce95-7dd4-43ff-8607-44c0ef848569","status":"InProgress","startTime":"2021-07-08T22:43:50.867Z"}'
->>>>>>> 574cacd3
-    headers:
-      cache-control:
-      - no-cache
-      content-length:
-      - '107'
-      content-type:
-      - application/json; charset=utf-8
-      date:
-<<<<<<< HEAD
-      - Tue, 29 Jun 2021 08:25:50 GMT
-=======
-      - Thu, 08 Jul 2021 22:43:53 GMT
->>>>>>> 574cacd3
-      expires:
-      - '-1'
-      pragma:
-      - no-cache
-      server:
-      - Microsoft-HTTPAPI/2.0
-      strict-transport-security:
-      - max-age=31536000; includeSubDomains
-      transfer-encoding:
-      - chunked
-      vary:
-      - Accept-Encoding
-      x-content-type-options:
-      - nosniff
-    status:
-      code: 200
-      message: OK
-- request:
-    body: null
-    headers:
-      Accept:
-      - '*/*'
-      Accept-Encoding:
-      - gzip, deflate
-      CommandName:
-      - sql server create
-      Connection:
-      - keep-alive
-      ParameterSetName:
-      - -l -g -n -u -p
-      User-Agent:
-      - AZURECLI/2.25.0 azsdk-python-mgmt-sql/3.0.0 Python/3.8.10 (macOS-10.16-x86_64-i386-64bit)
-    method: GET
-<<<<<<< HEAD
-    uri: https://management.azure.com/subscriptions/00000000-0000-0000-0000-000000000000/resourceGroups/clitest.rg000001/providers/Microsoft.Sql/locations/westeurope/serverAzureAsyncOperation/ad5cf88d-00d4-41c2-b822-a882e43a9d51?api-version=2021-02-01-preview
-  response:
-    body:
-      string: '{"name":"ad5cf88d-00d4-41c2-b822-a882e43a9d51","status":"InProgress","startTime":"2021-06-29T08:25:47.96Z"}'
-=======
-    uri: https://management.azure.com/subscriptions/00000000-0000-0000-0000-000000000000/resourceGroups/clitest.rg000001/providers/Microsoft.Sql/locations/westeurope/serverAzureAsyncOperation/b726ce95-7dd4-43ff-8607-44c0ef848569?api-version=2021-02-01-preview
-  response:
-    body:
-      string: '{"name":"b726ce95-7dd4-43ff-8607-44c0ef848569","status":"InProgress","startTime":"2021-07-08T22:43:50.867Z"}'
->>>>>>> 574cacd3
-    headers:
-      cache-control:
-      - no-cache
-      content-length:
-      - '107'
-      content-type:
-      - application/json; charset=utf-8
-      date:
-<<<<<<< HEAD
-      - Tue, 29 Jun 2021 08:25:51 GMT
-=======
-      - Thu, 08 Jul 2021 22:43:54 GMT
->>>>>>> 574cacd3
-      expires:
-      - '-1'
-      pragma:
-      - no-cache
-      server:
-      - Microsoft-HTTPAPI/2.0
-      strict-transport-security:
-      - max-age=31536000; includeSubDomains
-      transfer-encoding:
-      - chunked
-      vary:
-      - Accept-Encoding
-      x-content-type-options:
-      - nosniff
-    status:
-      code: 200
-      message: OK
-- request:
-    body: null
-    headers:
-      Accept:
-      - '*/*'
-      Accept-Encoding:
-      - gzip, deflate
-      CommandName:
-      - sql server create
-      Connection:
-      - keep-alive
-      ParameterSetName:
-      - -l -g -n -u -p
-      User-Agent:
-      - AZURECLI/2.25.0 azsdk-python-mgmt-sql/3.0.0 Python/3.8.10 (macOS-10.16-x86_64-i386-64bit)
-    method: GET
-<<<<<<< HEAD
-    uri: https://management.azure.com/subscriptions/00000000-0000-0000-0000-000000000000/resourceGroups/clitest.rg000001/providers/Microsoft.Sql/locations/westeurope/serverAzureAsyncOperation/ad5cf88d-00d4-41c2-b822-a882e43a9d51?api-version=2021-02-01-preview
-  response:
-    body:
-      string: '{"name":"ad5cf88d-00d4-41c2-b822-a882e43a9d51","status":"InProgress","startTime":"2021-06-29T08:25:47.96Z"}'
-=======
-    uri: https://management.azure.com/subscriptions/00000000-0000-0000-0000-000000000000/resourceGroups/clitest.rg000001/providers/Microsoft.Sql/locations/westeurope/serverAzureAsyncOperation/b726ce95-7dd4-43ff-8607-44c0ef848569?api-version=2021-02-01-preview
-  response:
-    body:
-      string: '{"name":"b726ce95-7dd4-43ff-8607-44c0ef848569","status":"InProgress","startTime":"2021-07-08T22:43:50.867Z"}'
->>>>>>> 574cacd3
-    headers:
-      cache-control:
-      - no-cache
-      content-length:
-      - '107'
-      content-type:
-      - application/json; charset=utf-8
-      date:
-<<<<<<< HEAD
-      - Tue, 29 Jun 2021 08:25:52 GMT
-=======
-      - Thu, 08 Jul 2021 22:43:56 GMT
->>>>>>> 574cacd3
-      expires:
-      - '-1'
-      pragma:
-      - no-cache
-      server:
-      - Microsoft-HTTPAPI/2.0
-      strict-transport-security:
-      - max-age=31536000; includeSubDomains
-      transfer-encoding:
-      - chunked
-      vary:
-      - Accept-Encoding
-      x-content-type-options:
-      - nosniff
-    status:
-      code: 200
-      message: OK
-- request:
-    body: null
-    headers:
-      Accept:
-      - '*/*'
-      Accept-Encoding:
-      - gzip, deflate
-      CommandName:
-      - sql server create
-      Connection:
-      - keep-alive
-      ParameterSetName:
-      - -l -g -n -u -p
-      User-Agent:
-      - AZURECLI/2.25.0 azsdk-python-mgmt-sql/3.0.0 Python/3.8.10 (macOS-10.16-x86_64-i386-64bit)
-    method: GET
-<<<<<<< HEAD
-    uri: https://management.azure.com/subscriptions/00000000-0000-0000-0000-000000000000/resourceGroups/clitest.rg000001/providers/Microsoft.Sql/locations/westeurope/serverAzureAsyncOperation/ad5cf88d-00d4-41c2-b822-a882e43a9d51?api-version=2021-02-01-preview
-  response:
-    body:
-      string: '{"name":"ad5cf88d-00d4-41c2-b822-a882e43a9d51","status":"InProgress","startTime":"2021-06-29T08:25:47.96Z"}'
-=======
-    uri: https://management.azure.com/subscriptions/00000000-0000-0000-0000-000000000000/resourceGroups/clitest.rg000001/providers/Microsoft.Sql/locations/westeurope/serverAzureAsyncOperation/b726ce95-7dd4-43ff-8607-44c0ef848569?api-version=2021-02-01-preview
-  response:
-    body:
-      string: '{"name":"b726ce95-7dd4-43ff-8607-44c0ef848569","status":"InProgress","startTime":"2021-07-08T22:43:50.867Z"}'
->>>>>>> 574cacd3
-    headers:
-      cache-control:
-      - no-cache
-      content-length:
-      - '107'
-      content-type:
-      - application/json; charset=utf-8
-      date:
-<<<<<<< HEAD
-      - Tue, 29 Jun 2021 08:26:12 GMT
-=======
-      - Thu, 08 Jul 2021 22:44:16 GMT
->>>>>>> 574cacd3
-      expires:
-      - '-1'
-      pragma:
-      - no-cache
-      server:
-      - Microsoft-HTTPAPI/2.0
-      strict-transport-security:
-      - max-age=31536000; includeSubDomains
-      transfer-encoding:
-      - chunked
-      vary:
-      - Accept-Encoding
-      x-content-type-options:
-      - nosniff
-    status:
-      code: 200
-      message: OK
-- request:
-    body: null
-    headers:
-      Accept:
-      - '*/*'
-      Accept-Encoding:
-      - gzip, deflate
-      CommandName:
-      - sql server create
-      Connection:
-      - keep-alive
-      ParameterSetName:
-      - -l -g -n -u -p
-      User-Agent:
-      - AZURECLI/2.25.0 azsdk-python-mgmt-sql/3.0.0 Python/3.8.10 (macOS-10.16-x86_64-i386-64bit)
-    method: GET
-<<<<<<< HEAD
-    uri: https://management.azure.com/subscriptions/00000000-0000-0000-0000-000000000000/resourceGroups/clitest.rg000001/providers/Microsoft.Sql/locations/westeurope/serverAzureAsyncOperation/ad5cf88d-00d4-41c2-b822-a882e43a9d51?api-version=2021-02-01-preview
-  response:
-    body:
-      string: '{"name":"ad5cf88d-00d4-41c2-b822-a882e43a9d51","status":"InProgress","startTime":"2021-06-29T08:25:47.96Z"}'
-=======
-    uri: https://management.azure.com/subscriptions/00000000-0000-0000-0000-000000000000/resourceGroups/clitest.rg000001/providers/Microsoft.Sql/locations/westeurope/serverAzureAsyncOperation/b726ce95-7dd4-43ff-8607-44c0ef848569?api-version=2021-02-01-preview
-  response:
-    body:
-      string: '{"name":"b726ce95-7dd4-43ff-8607-44c0ef848569","status":"InProgress","startTime":"2021-07-08T22:43:50.867Z"}'
->>>>>>> 574cacd3
-    headers:
-      cache-control:
-      - no-cache
-      content-length:
-      - '107'
-      content-type:
-      - application/json; charset=utf-8
-      date:
-<<<<<<< HEAD
-      - Tue, 29 Jun 2021 08:26:32 GMT
-=======
-      - Thu, 08 Jul 2021 22:44:36 GMT
->>>>>>> 574cacd3
-      expires:
-      - '-1'
-      pragma:
-      - no-cache
-      server:
-      - Microsoft-HTTPAPI/2.0
-      strict-transport-security:
-      - max-age=31536000; includeSubDomains
-      transfer-encoding:
-      - chunked
-      vary:
-      - Accept-Encoding
-      x-content-type-options:
-      - nosniff
-    status:
-      code: 200
-      message: OK
-- request:
-    body: null
-    headers:
-      Accept:
-      - '*/*'
-      Accept-Encoding:
-      - gzip, deflate
-      CommandName:
-      - sql server create
-      Connection:
-      - keep-alive
-      ParameterSetName:
-      - -l -g -n -u -p
-      User-Agent:
-      - AZURECLI/2.25.0 azsdk-python-mgmt-sql/3.0.0 Python/3.8.10 (macOS-10.16-x86_64-i386-64bit)
-    method: GET
-<<<<<<< HEAD
-    uri: https://management.azure.com/subscriptions/00000000-0000-0000-0000-000000000000/resourceGroups/clitest.rg000001/providers/Microsoft.Sql/locations/westeurope/serverAzureAsyncOperation/ad5cf88d-00d4-41c2-b822-a882e43a9d51?api-version=2021-02-01-preview
-  response:
-    body:
-      string: '{"name":"ad5cf88d-00d4-41c2-b822-a882e43a9d51","status":"Succeeded","startTime":"2021-06-29T08:25:47.96Z"}'
-=======
-    uri: https://management.azure.com/subscriptions/00000000-0000-0000-0000-000000000000/resourceGroups/clitest.rg000001/providers/Microsoft.Sql/locations/westeurope/serverAzureAsyncOperation/b726ce95-7dd4-43ff-8607-44c0ef848569?api-version=2021-02-01-preview
-  response:
-    body:
-      string: '{"name":"b726ce95-7dd4-43ff-8607-44c0ef848569","status":"Succeeded","startTime":"2021-07-08T22:43:50.867Z"}'
->>>>>>> 574cacd3
-    headers:
-      cache-control:
-      - no-cache
-      content-length:
-      - '106'
-      content-type:
-      - application/json; charset=utf-8
-      date:
-<<<<<<< HEAD
-      - Tue, 29 Jun 2021 08:26:52 GMT
-=======
+    uri: https://management.azure.com/subscriptions/00000000-0000-0000-0000-000000000000/resourceGroups/clitest.rg000001/providers/Microsoft.Sql/servers/clitestserver000003?api-version=2021-02-01-preview
+  response:
+    body:
+      string: '{"kind":"v12.0","properties":{"administratorLogin":"admin123","version":"12.0","state":"Ready","fullyQualifiedDomainName":"clitestserver000003.database.windows.net","privateEndpointConnections":[],"publicNetworkAccess":"Enabled","restrictOutboundNetworkAccess":"Disabled"},"location":"westeurope","id":"/subscriptions/00000000-0000-0000-0000-000000000000/resourceGroups/clitest.rg000001/providers/Microsoft.Sql/servers/clitestserver000003","name":"clitestserver000003","type":"Microsoft.Sql/servers"}'
+    headers:
+      cache-control:
+      - no-cache
+      content-length:
+      - '688'
+      content-type:
+      - application/json; charset=utf-8
+      date:
       - Thu, 08 Jul 2021 22:44:57 GMT
->>>>>>> 574cacd3
-      expires:
-      - '-1'
-      pragma:
-      - no-cache
-      server:
-      - Microsoft-HTTPAPI/2.0
-      strict-transport-security:
-      - max-age=31536000; includeSubDomains
-      transfer-encoding:
-      - chunked
-      vary:
-      - Accept-Encoding
-      x-content-type-options:
-      - nosniff
-    status:
-      code: 200
-      message: OK
-- request:
-    body: null
-    headers:
-      Accept:
-      - '*/*'
-      Accept-Encoding:
-      - gzip, deflate
-      CommandName:
-      - sql server create
-      Connection:
-      - keep-alive
-      ParameterSetName:
-      - -l -g -n -u -p
-      User-Agent:
-      - AZURECLI/2.25.0 azsdk-python-mgmt-sql/3.0.0 Python/3.8.10 (macOS-10.16-x86_64-i386-64bit)
-    method: GET
-    uri: https://management.azure.com/subscriptions/00000000-0000-0000-0000-000000000000/resourceGroups/clitest.rg000001/providers/Microsoft.Sql/servers/clitestserver000003?api-version=2021-02-01-preview
-  response:
-    body:
-      string: '{"kind":"v12.0","properties":{"administratorLogin":"admin123","version":"12.0","state":"Ready","fullyQualifiedDomainName":"clitestserver000003.database.windows.net","privateEndpointConnections":[],"publicNetworkAccess":"Enabled","restrictOutboundNetworkAccess":"Disabled"},"location":"westeurope","id":"/subscriptions/00000000-0000-0000-0000-000000000000/resourceGroups/clitest.rg000001/providers/Microsoft.Sql/servers/clitestserver000003","name":"clitestserver000003","type":"Microsoft.Sql/servers"}'
-    headers:
-      cache-control:
-      - no-cache
-      content-length:
-      - '688'
-      content-type:
-      - application/json; charset=utf-8
-      date:
-<<<<<<< HEAD
-      - Tue, 29 Jun 2021 08:26:53 GMT
-=======
-      - Thu, 08 Jul 2021 22:44:57 GMT
->>>>>>> 574cacd3
       expires:
       - '-1'
       pragma:
@@ -535,11 +439,7 @@
     uri: https://management.azure.com/subscriptions/00000000-0000-0000-0000-000000000000/resourceGroups/clitest.rg000001/providers/Microsoft.Storage/storageAccounts/clitest000004?api-version=2021-04-01
   response:
     body:
-<<<<<<< HEAD
-      string: '{"sku":{"name":"Standard_LRS","tier":"Standard"},"kind":"Storage","id":"/subscriptions/00000000-0000-0000-0000-000000000000/resourceGroups/clitest.rg000001/providers/Microsoft.Storage/storageAccounts/clitest000004","name":"clitest000004","type":"Microsoft.Storage/storageAccounts","location":"westus","tags":{},"properties":{"keyCreationTime":{"key1":"2021-06-29T08:26:57.8148747Z","key2":"2021-06-29T08:26:57.8148747Z"},"privateEndpointConnections":[],"networkAcls":{"bypass":"AzureServices","virtualNetworkRules":[],"ipRules":[],"defaultAction":"Allow"},"supportsHttpsTrafficOnly":true,"encryption":{"services":{"file":{"keyType":"Account","enabled":true,"lastEnabledTime":"2021-06-29T08:26:57.8148747Z"},"blob":{"keyType":"Account","enabled":true,"lastEnabledTime":"2021-06-29T08:26:57.8148747Z"}},"keySource":"Microsoft.Storage"},"provisioningState":"Succeeded","creationTime":"2021-06-29T08:26:57.7367164Z","primaryEndpoints":{"blob":"https://clitest000004.blob.core.windows.net/","queue":"https://clitest000004.queue.core.windows.net/","table":"https://clitest000004.table.core.windows.net/","file":"https://clitest000004.file.core.windows.net/"},"primaryLocation":"westus","statusOfPrimary":"available"}}'
-=======
       string: '{"sku":{"name":"Standard_LRS","tier":"Standard"},"kind":"Storage","id":"/subscriptions/00000000-0000-0000-0000-000000000000/resourceGroups/clitest.rg000001/providers/Microsoft.Storage/storageAccounts/clitest000004","name":"clitest000004","type":"Microsoft.Storage/storageAccounts","location":"westus","tags":{},"properties":{"keyCreationTime":{"key1":"2021-07-08T22:45:02.6046664Z","key2":"2021-07-08T22:45:02.6046664Z"},"privateEndpointConnections":[],"networkAcls":{"bypass":"AzureServices","virtualNetworkRules":[],"ipRules":[],"defaultAction":"Allow"},"supportsHttpsTrafficOnly":true,"encryption":{"services":{"file":{"keyType":"Account","enabled":true,"lastEnabledTime":"2021-07-08T22:45:02.6046664Z"},"blob":{"keyType":"Account","enabled":true,"lastEnabledTime":"2021-07-08T22:45:02.6046664Z"}},"keySource":"Microsoft.Storage"},"provisioningState":"Succeeded","creationTime":"2021-07-08T22:45:02.5264928Z","primaryEndpoints":{"blob":"https://clitest000004.blob.core.windows.net/","queue":"https://clitest000004.queue.core.windows.net/","table":"https://clitest000004.table.core.windows.net/","file":"https://clitest000004.file.core.windows.net/"},"primaryLocation":"westus","statusOfPrimary":"available"}}'
->>>>>>> 574cacd3
     headers:
       cache-control:
       - no-cache
@@ -548,11 +448,7 @@
       content-type:
       - application/json
       date:
-<<<<<<< HEAD
-      - Tue, 29 Jun 2021 08:27:37 GMT
-=======
       - Thu, 08 Jul 2021 22:45:46 GMT
->>>>>>> 574cacd3
       expires:
       - '-1'
       pragma:
@@ -591,11 +487,7 @@
     uri: https://management.azure.com/subscriptions/00000000-0000-0000-0000-000000000000/resourceGroups/clitest.rg000001/providers/Microsoft.Storage/storageAccounts/clitest000004/listKeys?api-version=2021-04-01&$expand=kerb
   response:
     body:
-<<<<<<< HEAD
-      string: '{"keys":[{"creationTime":"2021-06-29T08:26:57.8148747Z","keyName":"key1","value":"veryFakedStorageAccountKey==","permissions":"FULL"},{"creationTime":"2021-06-29T08:26:57.8148747Z","keyName":"key2","value":"veryFakedStorageAccountKey==","permissions":"FULL"}]}'
-=======
       string: '{"keys":[{"creationTime":"2021-07-08T22:45:02.6046664Z","keyName":"key1","value":"veryFakedStorageAccountKey==","permissions":"FULL"},{"creationTime":"2021-07-08T22:45:02.6046664Z","keyName":"key2","value":"veryFakedStorageAccountKey==","permissions":"FULL"}]}'
->>>>>>> 574cacd3
     headers:
       cache-control:
       - no-cache
@@ -604,11 +496,7 @@
       content-type:
       - application/json
       date:
-<<<<<<< HEAD
-      - Tue, 29 Jun 2021 08:27:37 GMT
-=======
       - Thu, 08 Jul 2021 22:45:46 GMT
->>>>>>> 574cacd3
       expires:
       - '-1'
       pragma:
@@ -656,11 +544,7 @@
       content-type:
       - application/json; charset=utf-8
       date:
-<<<<<<< HEAD
-      - Tue, 29 Jun 2021 08:27:37 GMT
-=======
       - Thu, 08 Jul 2021 22:45:46 GMT
->>>>>>> 574cacd3
       expires:
       - '-1'
       pragma:
@@ -707,11 +591,7 @@
       content-type:
       - application/json; charset=utf-8
       date:
-<<<<<<< HEAD
-      - Tue, 29 Jun 2021 08:27:38 GMT
-=======
       - Thu, 08 Jul 2021 22:45:47 GMT
->>>>>>> 574cacd3
       expires:
       - '-1'
       pragma:
@@ -757,37 +637,22 @@
     uri: https://management.azure.com/subscriptions/00000000-0000-0000-0000-000000000000/resourceGroups/clitest.rg000001/providers/Microsoft.Sql/servers/clitestserver000003/auditingSettings/default?api-version=2020-11-01-preview
   response:
     body:
-<<<<<<< HEAD
-      string: '{"operation":"UpsertServerEngineAuditingPolicy","startTime":"2021-06-29T08:27:38.76Z"}'
-    headers:
-      azure-asyncoperation:
-      - https://management.azure.com/subscriptions/00000000-0000-0000-0000-000000000000/providers/Microsoft.Sql/locations/westeurope/auditingSettingsAzureAsyncOperation/500d3140-2071-4ef5-a51e-16426fb4f361?api-version=2020-11-01-preview
-=======
       string: '{"operation":"UpsertServerEngineAuditingPolicy","startTime":"2021-07-08T22:45:48.643Z"}'
     headers:
       azure-asyncoperation:
       - https://management.azure.com/subscriptions/00000000-0000-0000-0000-000000000000/providers/Microsoft.Sql/locations/westeurope/auditingSettingsAzureAsyncOperation/5f8cae10-e44e-452f-bf13-05ac18ff299a?api-version=2020-11-01-preview
->>>>>>> 574cacd3
-      cache-control:
-      - no-cache
-      content-length:
-      - '86'
-      content-type:
-      - application/json; charset=utf-8
-      date:
-<<<<<<< HEAD
-      - Tue, 29 Jun 2021 08:27:38 GMT
-      expires:
-      - '-1'
-      location:
-      - https://management.azure.com/subscriptions/00000000-0000-0000-0000-000000000000/providers/Microsoft.Sql/locations/westeurope/auditingSettingsOperationResults/500d3140-2071-4ef5-a51e-16426fb4f361?api-version=2020-11-01-preview
-=======
+      cache-control:
+      - no-cache
+      content-length:
+      - '87'
+      content-type:
+      - application/json; charset=utf-8
+      date:
       - Thu, 08 Jul 2021 22:45:48 GMT
       expires:
       - '-1'
       location:
       - https://management.azure.com/subscriptions/00000000-0000-0000-0000-000000000000/providers/Microsoft.Sql/locations/westeurope/auditingSettingsOperationResults/5f8cae10-e44e-452f-bf13-05ac18ff299a?api-version=2020-11-01-preview
->>>>>>> 574cacd3
       pragma:
       - no-cache
       server:
@@ -801,8 +666,6 @@
     status:
       code: 202
       message: Accepted
-<<<<<<< HEAD
-=======
 - request:
     body: null
     headers:
@@ -3862,5 +3725,4 @@
     status:
       code: 200
       message: OK
->>>>>>> 574cacd3
 version: 1