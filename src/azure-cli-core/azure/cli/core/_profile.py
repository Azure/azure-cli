--- conflicted
+++ resolved
@@ -830,18 +830,12 @@
             if arm_client_factory:
                 return arm_client_factory(credentials)
             from azure.cli.core.profiles import ResourceType, get_api_version
-<<<<<<< HEAD
             from azure.cli.core.commands.client_factory import _prepare_client_kwargs_track2
 
             client_type = self._get_subscription_client_class()
-=======
-            from azure.cli.core.commands.client_factory import configure_common_settings
-            from azure.cli.core.azclierror import CLIInternalError
-            client_type = get_client_class(ResourceType.MGMT_RESOURCE_SUBSCRIPTIONS)
             if client_type is None:
                 raise CLIInternalError("Unable to get '{}' in profile '{}'"
                                        .format(ResourceType.MGMT_RESOURCE_SUBSCRIPTIONS, cli_ctx.cloud.profile))
->>>>>>> 6e541d68
             api_version = get_api_version(cli_ctx, ResourceType.MGMT_RESOURCE_SUBSCRIPTIONS)
             client_kwargs = _prepare_client_kwargs_track2(cli_ctx)
             # We don't need to change credential_scopes as 'scopes' is ignored by BasicTokenCredential anyway
