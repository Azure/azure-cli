--- conflicted
+++ resolved
@@ -19,12 +19,8 @@
 
 import azure.cli.core.telemetry as telemetry
 
-<<<<<<< HEAD
-from ._validators import secret_text_encoding_values
-=======
 from azure.cli.command_modules.keyvault._validators import secret_text_encoding_values
 from azure.cli.core.profiles import ResourceType, get_sdk
->>>>>>> f9360251
 
 logger = get_logger(__name__)
 
@@ -216,15 +212,6 @@
     return _get_object_id_from_subscription(graph_client, subscription)
 
 
-<<<<<<< HEAD
-def _create_network_rule_set(bypass=None, default_action=None):
-    from azure.mgmt.keyvault.models import NetworkRuleSet, NetworkRuleBypassOptions, NetworkRuleAction
-
-    return NetworkRuleSet(bypass=bypass or NetworkRuleBypassOptions.azure_services.value,
-                          default_action=default_action or NetworkRuleAction.allow.value)
-
-
-=======
 def _create_network_rule_set(cmd, bypass=None, default_action=None): 
     NetworkRuleSet = cmd.get_models('NetworkRuleSet', resource_type=ResourceType.MGMT_KEYVAULT)
     NetworkRuleBypassOptions = get_sdk(cmd.cli_ctx, ResourceType.MGMT_KEYVAULT, 'models.key_vault_management_client_enums#NetworkRuleBypassOptions')
@@ -233,7 +220,6 @@
     return NetworkRuleSet(bypass=bypass or NetworkRuleBypassOptions.azure_services.value,
                           default_action=default_action or NetworkRuleAction.allow.value)
 
->>>>>>> f9360251
 # region KeyVault Vault
 def get_default_policy(cmd, client, scaffold=False):  # pylint: disable=unused-argument
     """
@@ -305,12 +291,8 @@
 
     # if bypass or default_action was specified create a NetworkRuleSet
     # if neither were specified we make network_acls None
-<<<<<<< HEAD
-    network_acls = _create_network_rule_set(bypass, default_action) if bypass or default_action else None
-=======
     if cmd.supported_api_version(resource_type=ResourceType.MGMT_KEYVAULT, min_api='2018-02-14'): 
         network_acls = _create_network_rule_set(cmd, bypass, default_action) if bypass or default_action else None
->>>>>>> f9360251
 
     if no_self_perms:
         access_policies = []
@@ -376,14 +358,9 @@
                                  enabled_for_disk_encryption=enabled_for_disk_encryption,
                                  enabled_for_template_deployment=enabled_for_template_deployment,
                                  enable_soft_delete=enable_soft_delete,
-<<<<<<< HEAD
-                                 enable_purge_protection=enable_purge_protection,
-                                 network_acls=network_acls)
-=======
                                  enable_purge_protection=enable_purge_protection)
     if hasattr(properties, 'network_acls'):
         properties.network_acls = network_acls
->>>>>>> f9360251
     parameters = VaultCreateOrUpdateParameters(location=location,
                                                tags=tags,
                                                properties=properties)
@@ -401,11 +378,7 @@
                                        properties=parameters.properties))
 
 
-<<<<<<< HEAD
-def update_keyvault(instance, enabled_for_deployment=None,
-=======
 def update_keyvault(cmd, instance, enabled_for_deployment=None,
->>>>>>> f9360251
                     enabled_for_disk_encryption=None,
                     enabled_for_template_deployment=None,
                     enable_soft_delete=None,
@@ -427,15 +400,9 @@
     if enable_purge_protection is not None:
         instance.properties.enable_purge_protection = enable_purge_protection
 
-<<<<<<< HEAD
-    if bypass or default_action:
-        if instance.properties.network_acls is None:
-            instance.properties.network_acls = _create_network_rule_set(bypass, default_action)
-=======
     if bypass or default_action and (hasattr(instance.properties, 'network_acls')):
         if instance.properties.network_acls is None:
             instance.properties.network_acls = _create_network_rule_set(cmd, bypass, default_action)
->>>>>>> f9360251
         else:
             if bypass:
                 instance.properties.network_acls.bypass = bypass
@@ -504,19 +471,12 @@
 
 def add_network_rule(cmd, client, resource_group_name, vault_name, ip_address=None, subnet=None, vnet_name=None):  # pylint: disable=unused-argument
     """ Add a network rule to the network ACLs for a Key Vault. """
-<<<<<<< HEAD
-    from azure.mgmt.keyvault.models import VirtualNetworkRule, IPRule, VaultCreateOrUpdateParameters
-
-    vault = client.get(resource_group_name=resource_group_name, vault_name=vault_name)
-    vault.properties.network_acls = vault.properties.network_acls or _create_network_rule_set()
-=======
 
     VirtualNetworkRule = cmd.get_models('VirtualNetworkRule', resource_type=ResourceType.MGMT_KEYVAULT)
     IPRule = cmd.get_models('IPRule', resource_type=ResourceType.MGMT_KEYVAULT)
     VaultCreateOrUpdateParameters = cmd.get_models('VaultCreateOrUpdateParameters', resource_type=ResourceType.MGMT_KEYVAULT)
     vault = client.get(resource_group_name=resource_group_name, vault_name=vault_name)
     vault.properties.network_acls = vault.properties.network_acls or _create_network_rule_set(cmd)
->>>>>>> f9360251
     rules = vault.properties.network_acls
 
     if subnet:
@@ -537,13 +497,8 @@
 
 def remove_network_rule(cmd, client, resource_group_name, vault_name, ip_address=None, subnet=None, vnet_name=None):  # pylint: disable=unused-argument
     """ Removes a network rule from the network ACLs for a Key Vault. """
-<<<<<<< HEAD
-    from azure.mgmt.keyvault.models import VaultCreateOrUpdateParameters
-
-=======
 
     VaultCreateOrUpdateParameters = cmd.get_models('VaultCreateOrUpdateParameters', resource_type=ResourceType.MGMT_KEYVAULT)
->>>>>>> f9360251
     vault = client.get(resource_group_name=resource_group_name, vault_name=vault_name)
 
     if not vault.properties.network_acls:
@@ -606,20 +561,11 @@
 
 
 # region KeyVault Key
-<<<<<<< HEAD
-def create_key(client, vault_base_url, key_name, protection=None,  # pylint: disable=unused-argument
-               key_size=None, key_ops=None, disabled=False, expires=None,
-               not_before=None, tags=None, kty=None, curve=None):
-    from azure.keyvault.models import KeyAttributes
-    key_attrs = KeyAttributes(enabled=not disabled, not_before=not_before, expires=expires)
-
-=======
 def create_key(cmd, client, vault_base_url, key_name, protection=None,  # pylint: disable=unused-argument
                key_size=None, key_ops=None, disabled=False, expires=None,
                not_before=None, tags=None, kty=None, curve=None):
     KeyAttributes = cmd.get_models('KeyAttributes', resource_type=ResourceType.DATA_KEYVAULT)
     key_attrs = KeyAttributes(enabled=not disabled, not_before=not_before, expires=expires)
->>>>>>> f9360251
     return client.create_key(vault_base_url=vault_base_url,
                              key_name=key_name,
                              kty=kty,
@@ -642,21 +588,12 @@
         data = file_in.read()
     return client.restore_key(vault_base_url, data)
 
-<<<<<<< HEAD
-
-def import_key(client, vault_base_url, key_name, protection=None, key_ops=None, disabled=False, expires=None,
-               not_before=None, tags=None, pem_file=None, pem_password=None, byok_file=None):
-    """ Import a private key. Supports importing base64 encoded private keys from PEM files.
-        Supports importing BYOK keys into HSM for premium key vaults. """
-    from azure.keyvault.models import KeyAttributes, JsonWebKey
-=======
 def import_key(cmd, client, vault_base_url, key_name, protection=None, key_ops=None, disabled=False, expires=None,
                not_before=None, tags=None, pem_file=None, pem_password=None, byok_file=None):
     """ Import a private key. Supports importing base64 encoded private keys from PEM files.
         Supports importing BYOK keys into HSM for premium key vaults. """
     KeyAttributes = cmd.get_models('KeyAttributes', resource_type=ResourceType.DATA_KEYVAULT)
     JsonWebKey = cmd.get_models('JsonWebKey', resource_type=ResourceType.DATA_KEYVAULT)
->>>>>>> f9360251
 
     def _int_to_bytes(i):
         h = hex(i)
@@ -779,11 +716,7 @@
 # pylint: disable=inconsistent-return-statements
 def create_certificate(cmd, client, vault_base_url, certificate_name, certificate_policy,
                        disabled=False, tags=None, validity=None):
-<<<<<<< HEAD
-    from azure.keyvault.models import CertificateAttributes
-=======
     CertificateAttributes = cmd.get_models('CertificateAttributes', resource_type=ResourceType.DATA_KEYVAULT)
->>>>>>> f9360251
     cert_attrs = CertificateAttributes(enabled=not disabled)
     logger.info("Starting long-running operation 'keyvault certificate create'")
 
@@ -943,11 +876,7 @@
 
 def delete_certificate_contact(cmd, client, vault_base_url, contact_email):
     """ Remove a certificate contact from the specified vault. """
-<<<<<<< HEAD
-    from azure.keyvault.models import Contacts
-=======
     Contacts = cmd.get_models('Contacts', resource_type=ResourceType.DATA_KEYVAULT)
->>>>>>> f9360251
     orig_contacts = client.get_certificate_contacts(vault_base_url).contact_list
     remaining_contacts = [x for x in client.get_certificate_contacts(vault_base_url).contact_list
                           if x.email_address != contact_email]
@@ -969,13 +898,9 @@
     :param password: The issuer account password/secret/etc.
     :param organization_id: The organization id.
     """
-<<<<<<< HEAD
-    from azure.keyvault.models import IssuerCredentials, OrganizationDetails, IssuerAttributes
-=======
     IssuerCredentials = cmd.get_models('IssuerCredentials', resource_type=ResourceType.DATA_KEYVAULT)
     OrganizationDetails = cmd.get_models('OrganizationDetails', resource_type=ResourceType.DATA_KEYVAULT)
     IssuerAttributes = cmd.get_models('IssuerAttributes', resource_type=ResourceType.DATA_KEYVAULT)
->>>>>>> f9360251
     credentials = IssuerCredentials(account_id=account_id, password=password)
     issuer_attrs = IssuerAttributes(enabled=not disabled)
     org_details = OrganizationDetails(id=organization_id, admin_details=[])
