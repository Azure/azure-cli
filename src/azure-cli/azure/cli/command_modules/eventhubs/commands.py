# --------------------------------------------------------------------------------------------
# Copyright (c) Microsoft Corporation. All rights reserved.
# Licensed under the MIT License. See License.txt in the project root for license information.
# --------------------------------------------------------------------------------------------

# pylint: disable=line-too-long
# pylint: disable=too-many-statements
# pylint: disable=too-many-locals

from azure.cli.core.commands import CliCommandType
from azure.cli.core.profiles import ResourceType


def load_command_table(self, _):
<<<<<<< HEAD
    from azure.cli.command_modules.eventhubs._client_factory import (event_hub_mgmt_client_factory)
=======
    from azure.cli.command_modules.eventhubs._client_factory import (schema_registry_mgmt_client_factory,
                                                                     application_group_mgmt_client_factory)

>>>>>>> c7d7bcbe
    eh_namespace_custom = CliCommandType(
        operations_tmpl='azure.cli.command_modules.eventhubs.operations.namespace_custom#{}',
    )

<<<<<<< HEAD
    eh_appgroup_custom = CliCommandType(
        operations_tmpl='azure.cli.command_modules.eventhubs.operations.app_group_custom_file#{}'
    )
=======
    eh_eventhub_custom = CliCommandType(
        operations_tmpl='azure.cli.command_modules.eventhubs.operations.event_hub_entity#{}',
    )

>>>>>>> c7d7bcbe
    eh_network_custom = CliCommandType(
        operations_tmpl='azure.cli.command_modules.eventhubs.operations.network_rule_set#{}'
    )

<<<<<<< HEAD
    eh_event_hub_util = CliCommandType(
        operations_tmpl='azure.mgmt.eventhub.operations#EventHubsOperations.{}',
        client_factory=event_hub_mgmt_client_factory,
        resource_type=ResourceType.MGMT_EVENTHUB)
=======
    eh_application_group_util = CliCommandType(
        operations_tmpl='azure.mgmt.eventhub.operations#ApplicationGroupOperations.{}',
        client_factory=schema_registry_mgmt_client_factory,
        resource_type=ResourceType.MGMT_EVENTHUB
    )
>>>>>>> c7d7bcbe

# Namespace Region
    with self.command_group('eventhubs namespace', custom_command_type=eh_namespace_custom,
                            is_preview=True) as g:
        g.custom_command('create', 'create_eventhub_namespace')

    with self.command_group('eventhubs namespace private-endpoint-connection', custom_command_type=eh_namespace_custom,
                            is_preview=True) as g:
        from ._validator import validate_private_endpoint_connection_id
        g.custom_command('approve', 'approve_private_endpoint_connection', validator=validate_private_endpoint_connection_id)
        g.custom_command('reject', 'reject_private_endpoint_connection', validator=validate_private_endpoint_connection_id)
        g.custom_command('delete', 'delete_private_endpoint_connection', confirmation=True, validator=validate_private_endpoint_connection_id)

# EventHub Region
    from .operations.event_hub_entity import EventHubEntityUpdate
    self.command_table['eventhubs eventhub update'] = EventHubEntityUpdate(loader=self)
    with self.command_group('eventhubs eventhub', custom_command_type=eh_eventhub_custom,
                            is_preview=True) as g:
        g.custom_command('create', 'cli_eventhub_create')

# DisasterRecoveryConfigs Region
    with self.command_group('eventhubs georecovery-alias', custom_command_type=eh_namespace_custom,
                            is_preview=True) as g:
        g.custom_command('set', 'set_georecovery_alias', supports_no_wait=True)

# NetworkRuleSet Region
    with self.command_group('eventhubs namespace network-rule-set ip-rule', custom_command_type=eh_network_custom,
                            is_preview=True) as g:
        g.custom_command('add', 'add_network_rule_set_ip_rule')
        g.custom_command('remove', 'remove_network_rule_set_ip_rule')

    with self.command_group('eventhubs namespace network-rule-set virtual-network-rule', custom_command_type=eh_network_custom,
                            is_preview=True) as g:
        g.custom_command('add', 'add_virtual_network_rule')
        g.custom_command('remove', 'remove_virtual_network_rule')

# Identity Region
    with self.command_group('eventhubs namespace identity', custom_command_type=eh_namespace_custom,
                            is_preview=True) as g:
        g.custom_command('assign', 'cli_add_identity')
        g.custom_command('remove', 'cli_remove_identity')

# Encryption Region
    with self.command_group('eventhubs namespace encryption', custom_command_type=eh_namespace_custom,
                            is_preview=True) as g:
        g.custom_command('add', 'cli_add_encryption')
        g.custom_command('remove', 'cli_remove_encryption')

# ApplicationGroup Region
    with self.command_group('eventhubs namespace application-group', custom_command_type=eh_appgroup_custom,
                            is_preview=True) as g:
        g.custom_command('create', 'cli_appgroup_create')

    with self.command_group('eventhubs namespace application-group policy', custom_command_type=eh_appgroup_custom,
                            is_preview=True) as g:
        g.custom_command('add', 'cli_add_appgroup_policy')
        g.custom_command('remove', 'cli_remove_appgroup_policy')<|MERGE_RESOLUTION|>--- conflicted
+++ resolved
@@ -12,43 +12,21 @@
 
 
 def load_command_table(self, _):
-<<<<<<< HEAD
-    from azure.cli.command_modules.eventhubs._client_factory import (event_hub_mgmt_client_factory)
-=======
-    from azure.cli.command_modules.eventhubs._client_factory import (schema_registry_mgmt_client_factory,
-                                                                     application_group_mgmt_client_factory)
-
->>>>>>> c7d7bcbe
     eh_namespace_custom = CliCommandType(
         operations_tmpl='azure.cli.command_modules.eventhubs.operations.namespace_custom#{}',
     )
 
-<<<<<<< HEAD
     eh_appgroup_custom = CliCommandType(
         operations_tmpl='azure.cli.command_modules.eventhubs.operations.app_group_custom_file#{}'
     )
-=======
+
     eh_eventhub_custom = CliCommandType(
         operations_tmpl='azure.cli.command_modules.eventhubs.operations.event_hub_entity#{}',
     )
 
->>>>>>> c7d7bcbe
     eh_network_custom = CliCommandType(
         operations_tmpl='azure.cli.command_modules.eventhubs.operations.network_rule_set#{}'
     )
-
-<<<<<<< HEAD
-    eh_event_hub_util = CliCommandType(
-        operations_tmpl='azure.mgmt.eventhub.operations#EventHubsOperations.{}',
-        client_factory=event_hub_mgmt_client_factory,
-        resource_type=ResourceType.MGMT_EVENTHUB)
-=======
-    eh_application_group_util = CliCommandType(
-        operations_tmpl='azure.mgmt.eventhub.operations#ApplicationGroupOperations.{}',
-        client_factory=schema_registry_mgmt_client_factory,
-        resource_type=ResourceType.MGMT_EVENTHUB
-    )
->>>>>>> c7d7bcbe
 
 # Namespace Region
     with self.command_group('eventhubs namespace', custom_command_type=eh_namespace_custom,
