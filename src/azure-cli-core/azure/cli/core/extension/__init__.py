# --------------------------------------------------------------------------------------------
# Copyright (c) Microsoft Corporation. All rights reserved.
# Licensed under the MIT License. See License.txt in the project root for license information.
# --------------------------------------------------------------------------------------------
# pylint: disable=line-too-long

import os
import traceback
import json
import re
import pkginfo

from azure.cli.core._config import GLOBAL_CONFIG_DIR, ENV_VAR_PREFIX
from distutils.sysconfig import get_python_lib
from knack.config import CLIConfig
from knack.log import get_logger

az_config = CLIConfig(config_dir=GLOBAL_CONFIG_DIR, config_env_var_prefix=ENV_VAR_PREFIX)
_CUSTOM_EXT_DIR = az_config.get('extension', 'dir', None)
_DEV_EXTENSION_SOURCES = az_config.get('extension', 'dev_sources', None)
_CUSTOM_EXT_SYS_DIR = az_config.get('extension', 'sys_dir', None)
EXTENSIONS_DIR = os.path.expanduser(_CUSTOM_EXT_DIR) if _CUSTOM_EXT_DIR else os.path.join(GLOBAL_CONFIG_DIR,
                                                                                          'cliextensions')
DEV_EXTENSION_SOURCES = _DEV_EXTENSION_SOURCES.split(',') if _DEV_EXTENSION_SOURCES else []
EXTENSIONS_SYS_DIR = os.path.expanduser(_CUSTOM_EXT_SYS_DIR) if _CUSTOM_EXT_SYS_DIR else os.path.join(get_python_lib(), 'azure-cli-extensions')

EXTENSIONS_MOD_PREFIX = 'azext_'

WHL_METADATA_FILENAME = 'metadata.json'
EGG_INFO_METADATA_FILE_NAME = 'PKG-INFO'  # used for dev packages
AZEXT_METADATA_FILENAME = 'azext_metadata.json'

EXT_METADATA_MINCLICOREVERSION = 'azext.minCliCoreVersion'
EXT_METADATA_MAXCLICOREVERSION = 'azext.maxCliCoreVersion'
EXT_METADATA_ISPREVIEW = 'azext.isPreview'
EXT_METADATA_ISEXPERIMENTAL = 'azext.isExperimental'

WHEEL_INFO_RE = re.compile(
    r"""^(?P<namever>(?P<name>.+?)(-(?P<ver>\d.+?))?)
    ((-(?P<build>\d.*?))?-(?P<pyver>.+?)-(?P<abi>.+?)-(?P<plat>.+?)
    \.whl|\.dist-info|\.egg-info)$""",
    re.VERBOSE).match

logger = get_logger(__name__)


class ExtensionNotInstalledException(Exception):
    def __init__(self, extension_name):
        super(ExtensionNotInstalledException, self).__init__(extension_name)
        self.extension_name = extension_name

    def __str__(self):
        return "The extension {} is not installed.".format(self.extension_name)


class Extension(object):

    def __init__(self, name, ext_type, path=None):
        self.name = name
        self.ext_type = ext_type
        self.path = path
        self._version = None
        self._metadata = None
        self._preview = None
        self._experimental = None

    @property
    def version(self):
        """
        Lazy load version.
        Returns the version as a string or None if not available.
        """
        try:
            self._version = self._version or self.get_version()
        except Exception:  # pylint: disable=broad-except
            logger.debug("Unable to get extension version: %s", traceback.format_exc())
        return self._version

    @property
    def metadata(self):
        """
        Lazy load metadata.
        Returns the metadata as a dictionary or None if not available.
        """
        try:
            self._metadata = self._metadata or self.get_metadata()
        except Exception:  # pylint: disable=broad-except
            logger.debug("Unable to get extension metadata: %s", traceback.format_exc())
        return self._metadata

    @property
    def preview(self):
        """
        Lazy load preview status.
        Returns the preview status of the extension.
        """
        try:
            if not isinstance(self._preview, bool):
                self._preview = bool(self.metadata.get(EXT_METADATA_ISPREVIEW))
        except Exception:  # pylint: disable=broad-except
            logger.debug("Unable to get extension preview status: %s", traceback.format_exc())
        return self._preview

    @property
    def experimental(self):
        """
        Lazy load experimental status.
        Returns the experimental status of the extension.
        """
        try:
            if not isinstance(self._experimental, bool):
                self._experimental = bool(self.metadata.get(EXT_METADATA_ISEXPERIMENTAL))
        except Exception:  # pylint: disable=broad-except
            logger.debug("Unable to get extension experimental status: %s", traceback.format_exc())
        return self._experimental

    def get_version(self):
        raise NotImplementedError()

    def get_metadata(self):
        raise NotImplementedError()

    @staticmethod
    def get_all():
        raise NotImplementedError()


class WheelExtension(Extension):

    def __init__(self, name, path=None):
        super(WheelExtension, self).__init__(name, 'whl', path)

    def get_version(self):
        return self.metadata.get('version')

    def get_metadata(self):
        from glob import glob
        metadata = {}
        ext_dir = self.path or get_extension_path(self.name)
<<<<<<< HEAD

        if not ext_dir or not os.path.isdir(ext_dir):
            return None
        info_dirs = glob(os.path.join(ext_dir, self.name.replace('-', '_') + '*.*-info'))
=======
        info_dirs = glob(os.path.join(ext_dir, self.name.replace('-', '_') + '-' + '*.dist-info'))
>>>>>>> f4f44bd4

        azext_metadata = WheelExtension.get_azext_metadata(ext_dir)
        if azext_metadata:
            metadata.update(azext_metadata)

        for dist_info_dirname in info_dirs:
            try:
                ext_whl_metadata = pkginfo.Wheel(dist_info_dirname)
                if self.name == ext_whl_metadata.name:
                    metadata.update(vars(ext_whl_metadata))
            except ValueError:
                logger.warning('extension % contains invalid metadata for Python Package', self.name)

        return metadata

    def __eq__(self, other):
        return other.name == self.name

    @staticmethod
    def get_azext_metadata(ext_dir):
        azext_metadata = None
        ext_modname = get_extension_modname(ext_dir=ext_dir)
        azext_metadata_filepath = os.path.join(ext_dir, ext_modname, AZEXT_METADATA_FILENAME)
        if os.path.isfile(azext_metadata_filepath):
            with open(azext_metadata_filepath) as f:
                azext_metadata = json.load(f)
        return azext_metadata

    @staticmethod
    def get_all():
        """
        Returns all wheel-based extensions.
        """
        from glob import glob
        exts = []
        if os.path.isdir(EXTENSIONS_DIR):
            for ext_name in os.listdir(EXTENSIONS_DIR):
                ext_path = os.path.join(EXTENSIONS_DIR, ext_name)
                pattern = os.path.join(ext_path, '*.dist-info')
                if os.path.isdir(ext_path) and glob(pattern):
                    exts.append(WheelExtension(ext_name, ext_path))
        if os.path.isdir(EXTENSIONS_SYS_DIR):
            for ext_name in os.listdir(EXTENSIONS_SYS_DIR):
                ext_path = os.path.join(EXTENSIONS_SYS_DIR, ext_name)
                pattern = os.path.join(ext_path, '*.dist-info')
                if os.path.isdir(ext_path) and glob(pattern):
                    ext = WheelExtension(ext_name, ext_path)
                    if ext not in exts:
                        exts.append(ext)
        return exts


class DevExtension(Extension):
    def __init__(self, name, path):
        super(DevExtension, self).__init__(name, 'dev', path)

    def get_version(self):
        return self.metadata.get('version')

    def get_metadata(self):
        metadata = {}
        ext_dir = self.path
        if not ext_dir or not os.path.isdir(ext_dir):
            return None
        egg_info_dirs = [f for f in os.listdir(ext_dir) if f.endswith('.egg-info')]
        azext_metadata = DevExtension.get_azext_metadata(ext_dir)
        if azext_metadata:
            metadata.update(azext_metadata)

        for egg_info_dirname in egg_info_dirs:
            egg_metadata_path = os.path.join(ext_dir, egg_info_dirname, )
            try:
                ext_whl_metadata = pkginfo.Develop(egg_metadata_path)
                if self.name == ext_whl_metadata.name:
                    metadata.update(vars(ext_whl_metadata))
            except ValueError:
                logger.warning('extension % contains invalid metadata for Python Package', self.name)

        return metadata

    @staticmethod
    def get_azext_metadata(ext_dir):
        azext_metadata = None
        ext_modname = get_extension_modname(ext_dir=ext_dir)
        azext_metadata_filepath = os.path.join(ext_dir, ext_modname, AZEXT_METADATA_FILENAME)
        if os.path.isfile(azext_metadata_filepath):
            with open(azext_metadata_filepath) as f:
                azext_metadata = json.load(f)
        return azext_metadata

    @staticmethod
    def get_all():
        """
        Returns all dev extensions.
        """
        from glob import glob
        exts = []

        def _collect(path, depth=0, max_depth=3):
            if not os.path.isdir(path) or depth == max_depth or os.path.split(path)[-1].startswith('.'):
                return
            pattern = os.path.join(path, '*.egg-info')
            match = glob(pattern)
            if match:
                ext_path = os.path.dirname(match[0])
                ext_name = os.path.split(ext_path)[-1]
                exts.append(DevExtension(ext_name, ext_path))
            else:
                for item in os.listdir(path):
                    _collect(os.path.join(path, item), depth + 1, max_depth)
        for source in DEV_EXTENSION_SOURCES:
            _collect(source)
        return exts


EXTENSION_TYPES = [WheelExtension, DevExtension]


def ext_compat_with_cli(azext_metadata):
    from azure.cli.core import __version__ as core_version
    from pkg_resources import parse_version
    is_compatible, min_required, max_required = (True, None, None)
    if azext_metadata:
        min_required = azext_metadata.get(EXT_METADATA_MINCLICOREVERSION)
        max_required = azext_metadata.get(EXT_METADATA_MAXCLICOREVERSION)
        parsed_cli_version = parse_version(core_version)
        if min_required and parsed_cli_version < parse_version(min_required):
            is_compatible = False
        elif max_required and parsed_cli_version > parse_version(max_required):
            is_compatible = False
    return is_compatible, core_version, min_required, max_required


def get_extension_modname(ext_name=None, ext_dir=None):
    ext_dir = ext_dir or get_extension_path(ext_name)
    pos_mods = [n for n in os.listdir(ext_dir)
                if n.startswith(EXTENSIONS_MOD_PREFIX) and os.path.isdir(os.path.join(ext_dir, n))]
    if len(pos_mods) != 1:
        raise AssertionError("Expected 1 module to load starting with "
                             "'{}': got {}".format(EXTENSIONS_MOD_PREFIX, pos_mods))
    return pos_mods[0]


def get_extension_path(ext_name):
    # This will return the path for a WHEEL extension if exists.
    ext_sys_path = os.path.join(EXTENSIONS_SYS_DIR, ext_name)
    ext_path = os.path.join(EXTENSIONS_DIR, ext_name)
    return ext_path if os.path.isdir(ext_path) else (
        ext_sys_path if os.path.isdir(ext_sys_path) else None)


def build_extension_path(ext_name, system=None):
    # This will simply form the path for a WHEEL extension.
    return os.path.join(EXTENSIONS_SYS_DIR, ext_name) if system else os.path.join(EXTENSIONS_DIR, ext_name)


def get_extensions(ext_type=None):
    extensions = []
    if not ext_type:
        ext_type = EXTENSION_TYPES
    elif not isinstance(ext_type, list):
        ext_type = [ext_type]
    for t in ext_type:
        extensions.extend([ext for ext in t.get_all()])
    return extensions


def get_extension(ext_name, ext_type=None):
    ext = next((ext for ext in get_extensions(ext_type=ext_type) if ext.name == ext_name), None)
    if ext is None:
        raise ExtensionNotInstalledException(ext_name)
    return ext


def extension_exists(ext_name, ext_type=None):
    exts = get_extensions(ext_type=ext_type)
    ext = next((ext for ext in exts if ext.name == ext_name), None)
    return ext is not None


def get_extension_names(ext_type=None):
    """
    Helper method to only get extension names.
    Returns the extension names of extensions installed in the extensions directory.
    """
    return [ext.name for ext in get_extensions(ext_type=ext_type)]<|MERGE_RESOLUTION|>--- conflicted
+++ resolved
@@ -137,14 +137,10 @@
         from glob import glob
         metadata = {}
         ext_dir = self.path or get_extension_path(self.name)
-<<<<<<< HEAD
 
         if not ext_dir or not os.path.isdir(ext_dir):
             return None
-        info_dirs = glob(os.path.join(ext_dir, self.name.replace('-', '_') + '*.*-info'))
-=======
         info_dirs = glob(os.path.join(ext_dir, self.name.replace('-', '_') + '-' + '*.dist-info'))
->>>>>>> f4f44bd4
 
         azext_metadata = WheelExtension.get_azext_metadata(ext_dir)
         if azext_metadata:
