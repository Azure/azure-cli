interactions:
- request:
    body: null
    headers:
      Accept:
      - application/json
      Accept-Encoding:
      - gzip, deflate
      CommandName:
      - disk create
      Connection:
      - keep-alive
      ParameterSetName:
      - -n -g --security-type --size-gb
      User-Agent:
<<<<<<< HEAD
      - AZURECLI/2.47.0 azsdk-python-azure-mgmt-resource/22.0.0 Python/3.10.11 (Linux-5.15.0-1036-azure-x86_64-with-glibc2.31)
        VSTS_7b238909-6802-4b65-b90d-184bca47f458_build_220_0
=======
      - AZURECLI/2.50.0 azsdk-python-azure-mgmt-resource/23.1.0b2 Python/3.8.10 (Windows-10-10.0.22621-SP0)
>>>>>>> 13d0ab0a
    method: GET
    uri: https://management.azure.com/subscriptions/00000000-0000-0000-0000-000000000000/resourcegroups/cli_test_completion_percent1_000001?api-version=2022-09-01
  response:
    body:
<<<<<<< HEAD
      string: '{"id":"/subscriptions/00000000-0000-0000-0000-000000000000/resourceGroups/cli_test_completion_percent1_000001","name":"cli_test_completion_percent1_000001","type":"Microsoft.Resources/resourceGroups","location":"westus","tags":{"product":"azurecli","cause":"automation","date":"2023-05-26T02:55:08Z"},"properties":{"provisioningState":"Succeeded"}}'
=======
      string: '{"id":"/subscriptions/00000000-0000-0000-0000-000000000000/resourceGroups/cli_test_completion_percent1_000001","name":"cli_test_completion_percent1_000001","type":"Microsoft.Resources/resourceGroups","location":"westus","tags":{"product":"azurecli","cause":"automation","test":"test_snapshot_incremental","date":"2023-07-14T01:35:12Z","module":"vm"},"properties":{"provisioningState":"Succeeded"}}'
>>>>>>> 13d0ab0a
    headers:
      cache-control:
      - no-cache
      content-length:
<<<<<<< HEAD
      - '348'
      content-type:
      - application/json; charset=utf-8
      date:
      - Fri, 26 May 2023 02:55:09 GMT
=======
      - '397'
      content-type:
      - application/json; charset=utf-8
      date:
      - Fri, 14 Jul 2023 01:35:18 GMT
>>>>>>> 13d0ab0a
      expires:
      - '-1'
      pragma:
      - no-cache
      strict-transport-security:
      - max-age=31536000; includeSubDomains
      vary:
      - Accept-Encoding
      x-content-type-options:
      - nosniff
    status:
      code: 200
      message: OK
- request:
    body: '{"location": "westus", "tags": {}, "sku": {"name": "Premium_LRS"}, "properties":
      {"hyperVGeneration": "V1", "creationData": {"createOption": "Empty"}, "diskSizeGB":
      10}}'
    headers:
      Accept:
      - application/json
      Accept-Encoding:
      - gzip, deflate
      CommandName:
      - disk create
      Connection:
      - keep-alive
      Content-Length:
      - '169'
      Content-Type:
      - application/json
      ParameterSetName:
      - -n -g --security-type --size-gb
      User-Agent:
<<<<<<< HEAD
      - AZURECLI/2.47.0 azsdk-python-azure-mgmt-compute/29.1.0 Python/3.10.11 (Linux-5.15.0-1036-azure-x86_64-with-glibc2.31)
        VSTS_7b238909-6802-4b65-b90d-184bca47f458_build_220_0
=======
      - AZURECLI/2.50.0 azsdk-python-azure-mgmt-compute/29.1.0 Python/3.8.10 (Windows-10-10.0.22621-SP0)
>>>>>>> 13d0ab0a
    method: PUT
    uri: https://management.azure.com/subscriptions/00000000-0000-0000-0000-000000000000/resourceGroups/cli_test_completion_percent1_000001/providers/Microsoft.Compute/disks/disk000002?api-version=2022-07-02
  response:
    body:
      string: "{\r\n  \"name\": \"disk000002\",\r\n  \"id\": \"/subscriptions/00000000-0000-0000-0000-000000000000/resourceGroups/cli_test_completion_percent1_000001/providers/Microsoft.Compute/disks/disk000002\",\r\n
        \ \"type\": \"Microsoft.Compute/disks\",\r\n  \"location\": \"westus\",\r\n
        \ \"tags\": {},\r\n  \"sku\": {\r\n    \"name\": \"Premium_LRS\"\r\n  },\r\n
        \ \"properties\": {\r\n    \"hyperVGeneration\": \"V1\",\r\n    \"creationData\":
        {\r\n      \"createOption\": \"Empty\"\r\n    },\r\n    \"diskSizeGB\": 10,\r\n
        \   \"provisioningState\": \"Updating\"\r\n  }\r\n}"
    headers:
      azure-asyncoperation:
<<<<<<< HEAD
      - https://management.azure.com/subscriptions/00000000-0000-0000-0000-000000000000/providers/Microsoft.Compute/locations/westus/DiskOperations/f012d06e-b586-4d2a-9249-d62af4022435?p=42128af7-4c72-4222-9761-fb0d8e6cebdc&api-version=2022-07-02
=======
      - https://management.azure.com/subscriptions/00000000-0000-0000-0000-000000000000/providers/Microsoft.Compute/locations/westus/DiskOperations/1d194f5e-91a1-4601-99ec-e0779ee9935d?p=42128af7-4c72-4222-9761-fb0d8e6cebdc&api-version=2022-07-02
>>>>>>> 13d0ab0a
      cache-control:
      - no-cache
      content-length:
      - '489'
      content-type:
      - application/json; charset=utf-8
      date:
<<<<<<< HEAD
      - Fri, 26 May 2023 02:55:10 GMT
      expires:
      - '-1'
      location:
      - https://management.azure.com/subscriptions/00000000-0000-0000-0000-000000000000/providers/Microsoft.Compute/locations/westus/DiskOperations/f012d06e-b586-4d2a-9249-d62af4022435?p=42128af7-4c72-4222-9761-fb0d8e6cebdc&monitor=true&api-version=2022-07-02
=======
      - Fri, 14 Jul 2023 01:35:22 GMT
      expires:
      - '-1'
      location:
      - https://management.azure.com/subscriptions/00000000-0000-0000-0000-000000000000/providers/Microsoft.Compute/locations/westus/DiskOperations/1d194f5e-91a1-4601-99ec-e0779ee9935d?p=42128af7-4c72-4222-9761-fb0d8e6cebdc&monitor=true&api-version=2022-07-02
>>>>>>> 13d0ab0a
      pragma:
      - no-cache
      server:
      - Microsoft-HTTPAPI/2.0
      - Microsoft-HTTPAPI/2.0
      strict-transport-security:
      - max-age=31536000; includeSubDomains
      x-content-type-options:
      - nosniff
      x-ms-ratelimit-remaining-resource:
<<<<<<< HEAD
      - Microsoft.Compute/CreateUpdateDisks3Min;991,Microsoft.Compute/CreateUpdateDisks30Min;7991
      x-ms-ratelimit-remaining-subscription-writes:
      - '1198'
=======
      - Microsoft.Compute/CreateUpdateDisks3Min;2999,Microsoft.Compute/CreateUpdateDisks30Min;24999
      x-ms-ratelimit-remaining-subscription-writes:
      - '1199'
>>>>>>> 13d0ab0a
    status:
      code: 202
      message: Accepted
- request:
    body: null
    headers:
      Accept:
      - '*/*'
      Accept-Encoding:
      - gzip, deflate
      CommandName:
      - disk create
      Connection:
      - keep-alive
      ParameterSetName:
      - -n -g --security-type --size-gb
      User-Agent:
<<<<<<< HEAD
      - AZURECLI/2.47.0 azsdk-python-azure-mgmt-compute/29.1.0 Python/3.10.11 (Linux-5.15.0-1036-azure-x86_64-with-glibc2.31)
        VSTS_7b238909-6802-4b65-b90d-184bca47f458_build_220_0
    method: GET
    uri: https://management.azure.com/subscriptions/00000000-0000-0000-0000-000000000000/providers/Microsoft.Compute/locations/westus/DiskOperations/f012d06e-b586-4d2a-9249-d62af4022435?p=42128af7-4c72-4222-9761-fb0d8e6cebdc&api-version=2022-07-02
  response:
    body:
      string: "{\r\n  \"startTime\": \"2023-05-26T02:55:11.3340967+00:00\",\r\n  \"endTime\":
        \"2023-05-26T02:55:11.4278791+00:00\",\r\n  \"status\": \"Succeeded\",\r\n
=======
      - AZURECLI/2.50.0 azsdk-python-azure-mgmt-compute/29.1.0 Python/3.8.10 (Windows-10-10.0.22621-SP0)
    method: GET
    uri: https://management.azure.com/subscriptions/00000000-0000-0000-0000-000000000000/providers/Microsoft.Compute/locations/westus/DiskOperations/1d194f5e-91a1-4601-99ec-e0779ee9935d?p=42128af7-4c72-4222-9761-fb0d8e6cebdc&api-version=2022-07-02
  response:
    body:
      string: "{\r\n  \"startTime\": \"2023-07-14T01:35:22.1442252+00:00\",\r\n  \"endTime\":
        \"2023-07-14T01:35:22.2536731+00:00\",\r\n  \"status\": \"Succeeded\",\r\n
>>>>>>> 13d0ab0a
        \ \"properties\": {\r\n    \"output\": {\r\n  \"name\": \"disk000002\",\r\n
        \ \"id\": \"/subscriptions/00000000-0000-0000-0000-000000000000/resourceGroups/cli_test_completion_percent1_000001/providers/Microsoft.Compute/disks/disk000002\",\r\n
        \ \"type\": \"Microsoft.Compute/disks\",\r\n  \"location\": \"westus\",\r\n
        \ \"tags\": {},\r\n  \"sku\": {\r\n    \"name\": \"Premium_LRS\",\r\n    \"tier\":
        \"Premium\"\r\n  },\r\n  \"properties\": {\r\n    \"hyperVGeneration\": \"V1\",\r\n
        \   \"creationData\": {\r\n      \"createOption\": \"Empty\"\r\n    },\r\n
        \   \"diskSizeGB\": 10,\r\n    \"diskIOPSReadWrite\": 120,\r\n    \"diskMBpsReadWrite\":
        25,\r\n    \"encryption\": {\r\n      \"type\": \"EncryptionAtRestWithPlatformKey\"\r\n
        \   },\r\n    \"networkAccessPolicy\": \"AllowAll\",\r\n    \"publicNetworkAccess\":
<<<<<<< HEAD
        \"Enabled\",\r\n    \"timeCreated\": \"2023-05-26T02:55:11.3340967+00:00\",\r\n
        \   \"provisioningState\": \"Succeeded\",\r\n    \"diskState\": \"Unattached\",\r\n
        \   \"diskSizeBytes\": 10737418240,\r\n    \"uniqueId\": \"6fd33d6a-a035-4cac-a58d-314436223718\",\r\n
        \   \"tier\": \"P3\"\r\n  }\r\n}\r\n  },\r\n  \"name\": \"f012d06e-b586-4d2a-9249-d62af4022435\"\r\n}"
=======
        \"Enabled\",\r\n    \"timeCreated\": \"2023-07-14T01:35:22.1442252+00:00\",\r\n
        \   \"provisioningState\": \"Succeeded\",\r\n    \"diskState\": \"Unattached\",\r\n
        \   \"diskSizeBytes\": 10737418240,\r\n    \"uniqueId\": \"5ef33950-a054-45e9-b7a8-eedb4c6538cd\",\r\n
        \   \"tier\": \"P3\"\r\n  }\r\n}\r\n  },\r\n  \"name\": \"1d194f5e-91a1-4601-99ec-e0779ee9935d\"\r\n}"
>>>>>>> 13d0ab0a
    headers:
      cache-control:
      - no-cache
      content-length:
      - '1157'
      content-type:
      - application/json; charset=utf-8
      date:
<<<<<<< HEAD
      - Fri, 26 May 2023 02:55:12 GMT
=======
      - Fri, 14 Jul 2023 01:35:22 GMT
>>>>>>> 13d0ab0a
      expires:
      - '-1'
      pragma:
      - no-cache
      server:
      - Microsoft-HTTPAPI/2.0
      - Microsoft-HTTPAPI/2.0
      strict-transport-security:
      - max-age=31536000; includeSubDomains
      transfer-encoding:
      - chunked
      vary:
      - Accept-Encoding
      x-content-type-options:
      - nosniff
      x-ms-ratelimit-remaining-resource:
<<<<<<< HEAD
      - Microsoft.Compute/GetOperation3Min;49950,Microsoft.Compute/GetOperation30Min;399950
=======
      - Microsoft.Compute/GetOperation3Min;49999,Microsoft.Compute/GetOperation30Min;399999
>>>>>>> 13d0ab0a
    status:
      code: 200
      message: OK
- request:
    body: null
    headers:
      Accept:
      - '*/*'
      Accept-Encoding:
      - gzip, deflate
      CommandName:
      - disk create
      Connection:
      - keep-alive
      ParameterSetName:
      - -n -g --security-type --size-gb
      User-Agent:
<<<<<<< HEAD
      - AZURECLI/2.47.0 azsdk-python-azure-mgmt-compute/29.1.0 Python/3.10.11 (Linux-5.15.0-1036-azure-x86_64-with-glibc2.31)
        VSTS_7b238909-6802-4b65-b90d-184bca47f458_build_220_0
=======
      - AZURECLI/2.50.0 azsdk-python-azure-mgmt-compute/29.1.0 Python/3.8.10 (Windows-10-10.0.22621-SP0)
>>>>>>> 13d0ab0a
    method: GET
    uri: https://management.azure.com/subscriptions/00000000-0000-0000-0000-000000000000/resourceGroups/cli_test_completion_percent1_000001/providers/Microsoft.Compute/disks/disk000002?api-version=2022-07-02
  response:
    body:
      string: "{\r\n  \"name\": \"disk000002\",\r\n  \"id\": \"/subscriptions/00000000-0000-0000-0000-000000000000/resourceGroups/cli_test_completion_percent1_000001/providers/Microsoft.Compute/disks/disk000002\",\r\n
        \ \"type\": \"Microsoft.Compute/disks\",\r\n  \"location\": \"westus\",\r\n
        \ \"tags\": {},\r\n  \"sku\": {\r\n    \"name\": \"Premium_LRS\",\r\n    \"tier\":
        \"Premium\"\r\n  },\r\n  \"properties\": {\r\n    \"hyperVGeneration\": \"V1\",\r\n
        \   \"creationData\": {\r\n      \"createOption\": \"Empty\"\r\n    },\r\n
        \   \"diskSizeGB\": 10,\r\n    \"diskIOPSReadWrite\": 120,\r\n    \"diskMBpsReadWrite\":
        25,\r\n    \"encryption\": {\r\n      \"type\": \"EncryptionAtRestWithPlatformKey\"\r\n
        \   },\r\n    \"networkAccessPolicy\": \"AllowAll\",\r\n    \"publicNetworkAccess\":
<<<<<<< HEAD
        \"Enabled\",\r\n    \"timeCreated\": \"2023-05-26T02:55:11.3340967+00:00\",\r\n
        \   \"provisioningState\": \"Succeeded\",\r\n    \"diskState\": \"Unattached\",\r\n
        \   \"diskSizeBytes\": 10737418240,\r\n    \"uniqueId\": \"6fd33d6a-a035-4cac-a58d-314436223718\",\r\n
=======
        \"Enabled\",\r\n    \"timeCreated\": \"2023-07-14T01:35:22.1442252+00:00\",\r\n
        \   \"provisioningState\": \"Succeeded\",\r\n    \"diskState\": \"Unattached\",\r\n
        \   \"diskSizeBytes\": 10737418240,\r\n    \"uniqueId\": \"5ef33950-a054-45e9-b7a8-eedb4c6538cd\",\r\n
>>>>>>> 13d0ab0a
        \   \"tier\": \"P3\"\r\n  }\r\n}"
    headers:
      cache-control:
      - no-cache
      content-length:
      - '932'
      content-type:
      - application/json; charset=utf-8
      date:
<<<<<<< HEAD
      - Fri, 26 May 2023 02:55:12 GMT
=======
      - Fri, 14 Jul 2023 01:35:22 GMT
>>>>>>> 13d0ab0a
      expires:
      - '-1'
      pragma:
      - no-cache
      server:
      - Microsoft-HTTPAPI/2.0
      - Microsoft-HTTPAPI/2.0
      strict-transport-security:
      - max-age=31536000; includeSubDomains
      transfer-encoding:
      - chunked
      vary:
      - Accept-Encoding
      x-content-type-options:
      - nosniff
      x-ms-ratelimit-remaining-resource:
<<<<<<< HEAD
      - Microsoft.Compute/LowCostGet3Min;14908,Microsoft.Compute/LowCostGet30Min;119908
=======
      - Microsoft.Compute/LowCostGet3Min;14999,Microsoft.Compute/LowCostGet30Min;119999
>>>>>>> 13d0ab0a
    status:
      code: 200
      message: OK
- request:
    body: null
    headers:
      Accept:
      - application/json
      Accept-Encoding:
      - gzip, deflate
      CommandName:
      - snapshot create
      Connection:
      - keep-alive
      ParameterSetName:
      - -n -g --incremental --source
      User-Agent:
<<<<<<< HEAD
      - AZURECLI/2.47.0 azsdk-python-azure-mgmt-compute/29.1.0 Python/3.10.11 (Linux-5.15.0-1036-azure-x86_64-with-glibc2.31)
        VSTS_7b238909-6802-4b65-b90d-184bca47f458_build_220_0
=======
      - AZURECLI/2.50.0 azsdk-python-azure-mgmt-compute/29.1.0 Python/3.8.10 (Windows-10-10.0.22621-SP0)
>>>>>>> 13d0ab0a
    method: GET
    uri: https://management.azure.com/subscriptions/00000000-0000-0000-0000-000000000000/resourceGroups/cli_test_completion_percent1_000001/providers/Microsoft.Compute/snapshots/disk000002?api-version=2022-03-02
  response:
    body:
      string: '{"error":{"code":"ResourceNotFound","message":"The Resource ''Microsoft.Compute/snapshots/disk000002''
        under resource group ''cli_test_completion_percent1_000001'' was not found.
        For more details please go to https://aka.ms/ARMResourceNotFoundFix"}}'
    headers:
      cache-control:
      - no-cache
      content-length:
      - '245'
      content-type:
      - application/json; charset=utf-8
      date:
<<<<<<< HEAD
      - Fri, 26 May 2023 02:55:13 GMT
=======
      - Fri, 14 Jul 2023 01:35:23 GMT
>>>>>>> 13d0ab0a
      expires:
      - '-1'
      pragma:
      - no-cache
      strict-transport-security:
      - max-age=31536000; includeSubDomains
      x-content-type-options:
      - nosniff
      x-ms-failure-cause:
      - gateway
    status:
      code: 404
      message: Not Found
- request:
    body: null
    headers:
      Accept:
      - application/json
      Accept-Encoding:
      - gzip, deflate
      CommandName:
      - snapshot create
      Connection:
      - keep-alive
      ParameterSetName:
      - -n -g --incremental --source
      User-Agent:
<<<<<<< HEAD
      - AZURECLI/2.47.0 azsdk-python-azure-mgmt-compute/29.1.0 Python/3.10.11 (Linux-5.15.0-1036-azure-x86_64-with-glibc2.31)
        VSTS_7b238909-6802-4b65-b90d-184bca47f458_build_220_0
=======
      - AZURECLI/2.50.0 azsdk-python-azure-mgmt-compute/29.1.0 Python/3.8.10 (Windows-10-10.0.22621-SP0)
>>>>>>> 13d0ab0a
    method: GET
    uri: https://management.azure.com/subscriptions/00000000-0000-0000-0000-000000000000/resourceGroups/cli_test_completion_percent1_000001/providers/Microsoft.Compute/disks/disk000002?api-version=2022-07-02
  response:
    body:
      string: "{\r\n  \"name\": \"disk000002\",\r\n  \"id\": \"/subscriptions/00000000-0000-0000-0000-000000000000/resourceGroups/cli_test_completion_percent1_000001/providers/Microsoft.Compute/disks/disk000002\",\r\n
        \ \"type\": \"Microsoft.Compute/disks\",\r\n  \"location\": \"westus\",\r\n
        \ \"tags\": {},\r\n  \"sku\": {\r\n    \"name\": \"Premium_LRS\",\r\n    \"tier\":
        \"Premium\"\r\n  },\r\n  \"properties\": {\r\n    \"hyperVGeneration\": \"V1\",\r\n
        \   \"creationData\": {\r\n      \"createOption\": \"Empty\"\r\n    },\r\n
        \   \"diskSizeGB\": 10,\r\n    \"diskIOPSReadWrite\": 120,\r\n    \"diskMBpsReadWrite\":
        25,\r\n    \"encryption\": {\r\n      \"type\": \"EncryptionAtRestWithPlatformKey\"\r\n
        \   },\r\n    \"networkAccessPolicy\": \"AllowAll\",\r\n    \"publicNetworkAccess\":
<<<<<<< HEAD
        \"Enabled\",\r\n    \"timeCreated\": \"2023-05-26T02:55:11.3340967+00:00\",\r\n
        \   \"provisioningState\": \"Succeeded\",\r\n    \"diskState\": \"Unattached\",\r\n
        \   \"diskSizeBytes\": 10737418240,\r\n    \"uniqueId\": \"6fd33d6a-a035-4cac-a58d-314436223718\",\r\n
=======
        \"Enabled\",\r\n    \"timeCreated\": \"2023-07-14T01:35:22.1442252+00:00\",\r\n
        \   \"provisioningState\": \"Succeeded\",\r\n    \"diskState\": \"Unattached\",\r\n
        \   \"diskSizeBytes\": 10737418240,\r\n    \"uniqueId\": \"5ef33950-a054-45e9-b7a8-eedb4c6538cd\",\r\n
>>>>>>> 13d0ab0a
        \   \"tier\": \"P3\"\r\n  }\r\n}"
    headers:
      cache-control:
      - no-cache
      content-length:
      - '932'
      content-type:
      - application/json; charset=utf-8
      date:
<<<<<<< HEAD
      - Fri, 26 May 2023 02:55:13 GMT
=======
      - Fri, 14 Jul 2023 01:35:24 GMT
>>>>>>> 13d0ab0a
      expires:
      - '-1'
      pragma:
      - no-cache
      server:
      - Microsoft-HTTPAPI/2.0
      - Microsoft-HTTPAPI/2.0
      strict-transport-security:
      - max-age=31536000; includeSubDomains
      transfer-encoding:
      - chunked
      vary:
      - Accept-Encoding
      x-content-type-options:
      - nosniff
      x-ms-ratelimit-remaining-resource:
<<<<<<< HEAD
      - Microsoft.Compute/LowCostGet3Min;14907,Microsoft.Compute/LowCostGet30Min;119907
=======
      - Microsoft.Compute/LowCostGet3Min;14998,Microsoft.Compute/LowCostGet30Min;119998
>>>>>>> 13d0ab0a
    status:
      code: 200
      message: OK
- request:
    body: null
    headers:
      Accept:
      - application/json
      Accept-Encoding:
      - gzip, deflate
      CommandName:
      - snapshot create
      Connection:
      - keep-alive
      ParameterSetName:
      - -n -g --incremental --source
      User-Agent:
<<<<<<< HEAD
      - AZURECLI/2.47.0 azsdk-python-azure-mgmt-resource/22.0.0 Python/3.10.11 (Linux-5.15.0-1036-azure-x86_64-with-glibc2.31)
        VSTS_7b238909-6802-4b65-b90d-184bca47f458_build_220_0
=======
      - AZURECLI/2.50.0 azsdk-python-azure-mgmt-resource/23.1.0b2 Python/3.8.10 (Windows-10-10.0.22621-SP0)
>>>>>>> 13d0ab0a
    method: GET
    uri: https://management.azure.com/subscriptions/00000000-0000-0000-0000-000000000000/resourcegroups/cli_test_completion_percent1_000001?api-version=2022-09-01
  response:
    body:
<<<<<<< HEAD
      string: '{"id":"/subscriptions/00000000-0000-0000-0000-000000000000/resourceGroups/cli_test_completion_percent1_000001","name":"cli_test_completion_percent1_000001","type":"Microsoft.Resources/resourceGroups","location":"westus","tags":{"product":"azurecli","cause":"automation","date":"2023-05-26T02:55:08Z"},"properties":{"provisioningState":"Succeeded"}}'
=======
      string: '{"id":"/subscriptions/00000000-0000-0000-0000-000000000000/resourceGroups/cli_test_completion_percent1_000001","name":"cli_test_completion_percent1_000001","type":"Microsoft.Resources/resourceGroups","location":"westus","tags":{"product":"azurecli","cause":"automation","test":"test_snapshot_incremental","date":"2023-07-14T01:35:12Z","module":"vm"},"properties":{"provisioningState":"Succeeded"}}'
>>>>>>> 13d0ab0a
    headers:
      cache-control:
      - no-cache
      content-length:
<<<<<<< HEAD
      - '348'
      content-type:
      - application/json; charset=utf-8
      date:
      - Fri, 26 May 2023 02:55:13 GMT
=======
      - '397'
      content-type:
      - application/json; charset=utf-8
      date:
      - Fri, 14 Jul 2023 01:35:24 GMT
>>>>>>> 13d0ab0a
      expires:
      - '-1'
      pragma:
      - no-cache
      strict-transport-security:
      - max-age=31536000; includeSubDomains
      vary:
      - Accept-Encoding
      x-content-type-options:
      - nosniff
    status:
      code: 200
      message: OK
- request:
    body: '{"location": "westus", "tags": {}, "sku": {"name": "Standard_LRS"}, "properties":
      {"hyperVGeneration": "V1", "creationData": {"createOption": "Copy", "sourceResourceId":
      "/subscriptions/00000000-0000-0000-0000-000000000000/resourceGroups/cli_test_completion_percent1_000001/providers/Microsoft.Compute/disks/disk000002"},
      "incremental": true}}'
    headers:
      Accept:
      - application/json
      Accept-Encoding:
      - gzip, deflate
      CommandName:
      - snapshot create
      Connection:
      - keep-alive
      Content-Length:
      - '343'
      Content-Type:
      - application/json
      ParameterSetName:
      - -n -g --incremental --source
      User-Agent:
<<<<<<< HEAD
      - AZURECLI/2.47.0 azsdk-python-azure-mgmt-compute/29.1.0 Python/3.10.11 (Linux-5.15.0-1036-azure-x86_64-with-glibc2.31)
        VSTS_7b238909-6802-4b65-b90d-184bca47f458_build_220_0
=======
      - AZURECLI/2.50.0 azsdk-python-azure-mgmt-compute/29.1.0 Python/3.8.10 (Windows-10-10.0.22621-SP0)
>>>>>>> 13d0ab0a
    method: PUT
    uri: https://management.azure.com/subscriptions/00000000-0000-0000-0000-000000000000/resourceGroups/cli_test_completion_percent1_000001/providers/Microsoft.Compute/snapshots/snap000003?api-version=2022-03-02
  response:
    body:
      string: "{\r\n  \"name\": \"snap000003\",\r\n  \"id\": \"/subscriptions/00000000-0000-0000-0000-000000000000/resourceGroups/cli_test_completion_percent1_000001/providers/Microsoft.Compute/snapshots/snap000003\",\r\n
        \ \"type\": \"Microsoft.Compute/snapshots\",\r\n  \"location\": \"westus\",\r\n
        \ \"tags\": {},\r\n  \"sku\": {\r\n    \"name\": \"Standard_LRS\"\r\n  },\r\n
        \ \"properties\": {\r\n    \"hyperVGeneration\": \"V1\",\r\n    \"creationData\":
        {\r\n      \"createOption\": \"Copy\",\r\n      \"sourceResourceId\": \"/subscriptions/00000000-0000-0000-0000-000000000000/resourceGroups/cli_test_completion_percent1_000001/providers/Microsoft.Compute/disks/disk000002\"\r\n
        \   },\r\n    \"incremental\": true,\r\n    \"provisioningState\": \"Updating\"\r\n
        \ }\r\n}"
    headers:
      azure-asyncoperation:
<<<<<<< HEAD
      - https://management.azure.com/subscriptions/00000000-0000-0000-0000-000000000000/providers/Microsoft.Compute/locations/westus/DiskOperations/eb79a53a-1060-4e1f-bb99-361c66e84b12?p=42128af7-4c72-4222-9761-fb0d8e6cebdc&api-version=2022-03-02
=======
      - https://management.azure.com/subscriptions/00000000-0000-0000-0000-000000000000/providers/Microsoft.Compute/locations/westus/DiskOperations/e6704da2-105b-4610-afc2-80c79a22f3f3?p=42128af7-4c72-4222-9761-fb0d8e6cebdc&api-version=2022-03-02
>>>>>>> 13d0ab0a
      cache-control:
      - no-cache
      content-length:
      - '678'
      content-type:
      - application/json; charset=utf-8
      date:
<<<<<<< HEAD
      - Fri, 26 May 2023 02:55:14 GMT
      expires:
      - '-1'
      location:
      - https://management.azure.com/subscriptions/00000000-0000-0000-0000-000000000000/providers/Microsoft.Compute/locations/westus/DiskOperations/eb79a53a-1060-4e1f-bb99-361c66e84b12?p=42128af7-4c72-4222-9761-fb0d8e6cebdc&monitor=true&api-version=2022-03-02
=======
      - Fri, 14 Jul 2023 01:35:28 GMT
      expires:
      - '-1'
      location:
      - https://management.azure.com/subscriptions/00000000-0000-0000-0000-000000000000/providers/Microsoft.Compute/locations/westus/DiskOperations/e6704da2-105b-4610-afc2-80c79a22f3f3?p=42128af7-4c72-4222-9761-fb0d8e6cebdc&monitor=true&api-version=2022-03-02
>>>>>>> 13d0ab0a
      pragma:
      - no-cache
      server:
      - Microsoft-HTTPAPI/2.0
      - Microsoft-HTTPAPI/2.0
      strict-transport-security:
      - max-age=31536000; includeSubDomains
      x-content-type-options:
      - nosniff
      x-ms-ratelimit-remaining-resource:
<<<<<<< HEAD
      - Microsoft.Compute/HighCostSnapshotCreateHydrate3Min;988,Microsoft.Compute/HighCostSnapshotCreateHydrate30Min;7988
=======
      - Microsoft.Compute/HighCostSnapshotCreateHydrate3Min;999,Microsoft.Compute/HighCostSnapshotCreateHydrate30Min;7999
>>>>>>> 13d0ab0a
      x-ms-ratelimit-remaining-subscription-writes:
      - '1199'
    status:
      code: 202
      message: Accepted
- request:
    body: null
    headers:
      Accept:
      - '*/*'
      Accept-Encoding:
      - gzip, deflate
      CommandName:
      - snapshot create
      Connection:
      - keep-alive
      ParameterSetName:
      - -n -g --incremental --source
      User-Agent:
<<<<<<< HEAD
      - AZURECLI/2.47.0 azsdk-python-azure-mgmt-compute/29.1.0 Python/3.10.11 (Linux-5.15.0-1036-azure-x86_64-with-glibc2.31)
        VSTS_7b238909-6802-4b65-b90d-184bca47f458_build_220_0
    method: GET
    uri: https://management.azure.com/subscriptions/00000000-0000-0000-0000-000000000000/providers/Microsoft.Compute/locations/westus/DiskOperations/eb79a53a-1060-4e1f-bb99-361c66e84b12?p=42128af7-4c72-4222-9761-fb0d8e6cebdc&api-version=2022-03-02
  response:
    body:
      string: "{\r\n  \"startTime\": \"2023-05-26T02:55:15.7093057+00:00\",\r\n  \"endTime\":
        \"2023-05-26T02:55:16.2405541+00:00\",\r\n  \"status\": \"Succeeded\",\r\n
        \ \"properties\": {\r\n    \"output\": {\r\n  \"name\": \"snap000003\",\r\n
        \ \"id\": \"/subscriptions/00000000-0000-0000-0000-000000000000/resourceGroups/cli_test_completion_percent1_000001/providers/Microsoft.Compute/snapshots/snap000003\",\r\n
        \ \"type\": \"Microsoft.Compute/snapshots\",\r\n  \"location\": \"westus\",\r\n
        \ \"tags\": {},\r\n  \"sku\": {\r\n    \"name\": \"Standard_LRS\",\r\n    \"tier\":
        \"Standard\"\r\n  },\r\n  \"properties\": {\r\n    \"hyperVGeneration\": \"V1\",\r\n
        \   \"creationData\": {\r\n      \"createOption\": \"Copy\",\r\n      \"sourceResourceId\":
        \"/subscriptions/00000000-0000-0000-0000-000000000000/resourceGroups/cli_test_completion_percent1_000001/providers/Microsoft.Compute/disks/disk000002\",\r\n
        \     \"sourceUniqueId\": \"6fd33d6a-a035-4cac-a58d-314436223718\"\r\n    },\r\n
        \   \"diskSizeGB\": 10,\r\n    \"encryption\": {\r\n      \"type\": \"EncryptionAtRestWithPlatformKey\"\r\n
        \   },\r\n    \"incremental\": true,\r\n    \"networkAccessPolicy\": \"AllowAll\",\r\n
        \   \"publicNetworkAccess\": \"Enabled\",\r\n    \"timeCreated\": \"2023-05-26T02:55:15.7249065+00:00\",\r\n
        \   \"provisioningState\": \"Succeeded\",\r\n    \"diskState\": \"Unattached\",\r\n
        \   \"diskSizeBytes\": 10737418240,\r\n    \"uniqueId\": \"dbf7dd5e-5e67-4796-90b2-b2a1dc97a7fb\",\r\n
        \   \"incrementalSnapshotFamilyId\": \"5e2ef684-4218-446a-afd2-4ef64975ec6b\"\r\n
        \ }\r\n}\r\n  },\r\n  \"name\": \"eb79a53a-1060-4e1f-bb99-361c66e84b12\"\r\n}"
=======
      - AZURECLI/2.50.0 azsdk-python-azure-mgmt-compute/29.1.0 Python/3.8.10 (Windows-10-10.0.22621-SP0)
    method: GET
    uri: https://management.azure.com/subscriptions/00000000-0000-0000-0000-000000000000/providers/Microsoft.Compute/locations/westus/DiskOperations/e6704da2-105b-4610-afc2-80c79a22f3f3?p=42128af7-4c72-4222-9761-fb0d8e6cebdc&api-version=2022-03-02
  response:
    body:
      string: "{\r\n  \"startTime\": \"2023-07-14T01:35:28.3945017+00:00\",\r\n  \"status\":
        \"InProgress\",\r\n  \"name\": \"e6704da2-105b-4610-afc2-80c79a22f3f3\"\r\n}"
>>>>>>> 13d0ab0a
    headers:
      cache-control:
      - no-cache
      content-length:
<<<<<<< HEAD
      - '1431'
      content-type:
      - application/json; charset=utf-8
      date:
      - Fri, 26 May 2023 02:55:17 GMT
=======
      - '134'
      content-type:
      - application/json; charset=utf-8
      date:
      - Fri, 14 Jul 2023 01:35:28 GMT
>>>>>>> 13d0ab0a
      expires:
      - '-1'
      pragma:
      - no-cache
      server:
      - Microsoft-HTTPAPI/2.0
      - Microsoft-HTTPAPI/2.0
      strict-transport-security:
      - max-age=31536000; includeSubDomains
      transfer-encoding:
      - chunked
      vary:
      - Accept-Encoding
      x-content-type-options:
      - nosniff
      x-ms-ratelimit-remaining-resource:
<<<<<<< HEAD
      - Microsoft.Compute/GetOperation3Min;49948,Microsoft.Compute/GetOperation30Min;399948
=======
      - Microsoft.Compute/GetOperation3Min;49998,Microsoft.Compute/GetOperation30Min;399998
>>>>>>> 13d0ab0a
    status:
      code: 200
      message: OK
- request:
    body: null
    headers:
      Accept:
      - '*/*'
      Accept-Encoding:
      - gzip, deflate
      CommandName:
      - snapshot create
      Connection:
      - keep-alive
      ParameterSetName:
      - -n -g --incremental --source
      User-Agent:
<<<<<<< HEAD
      - AZURECLI/2.47.0 azsdk-python-azure-mgmt-compute/29.1.0 Python/3.10.11 (Linux-5.15.0-1036-azure-x86_64-with-glibc2.31)
        VSTS_7b238909-6802-4b65-b90d-184bca47f458_build_220_0
=======
      - AZURECLI/2.50.0 azsdk-python-azure-mgmt-compute/29.1.0 Python/3.8.10 (Windows-10-10.0.22621-SP0)
    method: GET
    uri: https://management.azure.com/subscriptions/00000000-0000-0000-0000-000000000000/providers/Microsoft.Compute/locations/westus/DiskOperations/e6704da2-105b-4610-afc2-80c79a22f3f3?p=42128af7-4c72-4222-9761-fb0d8e6cebdc&api-version=2022-03-02
  response:
    body:
      string: "{\r\n  \"startTime\": \"2023-07-14T01:35:28.3945017+00:00\",\r\n  \"endTime\":
        \"2023-07-14T01:35:29.2380308+00:00\",\r\n  \"status\": \"Succeeded\",\r\n
        \ \"properties\": {\r\n    \"output\": {\"name\":\"snap000003\",\"id\":\"/subscriptions/00000000-0000-0000-0000-000000000000/resourceGroups/cli_test_completion_percent1_000001/providers/Microsoft.Compute/snapshots/snap000003\",\"type\":\"Microsoft.Compute/snapshots\",\"location\":\"westus\",\"tags\":{},\"sku\":{\"name\":\"Standard_LRS\",\"tier\":\"Standard\"},\"properties\":{\"hyperVGeneration\":\"V1\",\"creationData\":{\"createOption\":\"Copy\",\"sourceResourceId\":\"/subscriptions/00000000-0000-0000-0000-000000000000/resourceGroups/cli_test_completion_percent1_000001/providers/Microsoft.Compute/disks/disk000002\",\"sourceUniqueId\":\"5ef33950-a054-45e9-b7a8-eedb4c6538cd\"},\"diskSizeGB\":10,\"encryption\":{\"type\":\"EncryptionAtRestWithPlatformKey\"},\"incremental\":true,\"networkAccessPolicy\":\"AllowAll\",\"publicNetworkAccess\":\"Enabled\",\"timeCreated\":\"2023-07-14T01:35:28.3945017+00:00\",\"provisioningState\":\"Succeeded\",\"diskState\":\"Unattached\",\"diskSizeBytes\":10737418240,\"uniqueId\":\"dbf441e3-0f16-4427-8a39-c9a6d6b93263\",\"incrementalSnapshotFamilyId\":\"13eb190f-ce40-4445-84fe-72204a2a9076\"}}\r\n
        \ },\r\n  \"name\": \"e6704da2-105b-4610-afc2-80c79a22f3f3\"\r\n}"
    headers:
      cache-control:
      - no-cache
      content-length:
      - '1233'
      content-type:
      - application/json; charset=utf-8
      date:
      - Fri, 14 Jul 2023 01:35:38 GMT
      expires:
      - '-1'
      pragma:
      - no-cache
      server:
      - Microsoft-HTTPAPI/2.0
      - Microsoft-HTTPAPI/2.0
      strict-transport-security:
      - max-age=31536000; includeSubDomains
      transfer-encoding:
      - chunked
      vary:
      - Accept-Encoding
      x-content-type-options:
      - nosniff
      x-ms-ratelimit-remaining-resource:
      - Microsoft.Compute/GetOperation3Min;49995,Microsoft.Compute/GetOperation30Min;399995
    status:
      code: 200
      message: OK
- request:
    body: null
    headers:
      Accept:
      - '*/*'
      Accept-Encoding:
      - gzip, deflate
      CommandName:
      - snapshot create
      Connection:
      - keep-alive
      ParameterSetName:
      - -n -g --incremental --source
      User-Agent:
      - AZURECLI/2.50.0 azsdk-python-azure-mgmt-compute/29.1.0 Python/3.8.10 (Windows-10-10.0.22621-SP0)
>>>>>>> 13d0ab0a
    method: GET
    uri: https://management.azure.com/subscriptions/00000000-0000-0000-0000-000000000000/resourceGroups/cli_test_completion_percent1_000001/providers/Microsoft.Compute/snapshots/snap000003?api-version=2022-03-02
  response:
    body:
      string: "{\r\n  \"name\": \"snap000003\",\r\n  \"id\": \"/subscriptions/00000000-0000-0000-0000-000000000000/resourceGroups/cli_test_completion_percent1_000001/providers/Microsoft.Compute/snapshots/snap000003\",\r\n
        \ \"type\": \"Microsoft.Compute/snapshots\",\r\n  \"location\": \"westus\",\r\n
        \ \"tags\": {},\r\n  \"sku\": {\r\n    \"name\": \"Standard_LRS\",\r\n    \"tier\":
        \"Standard\"\r\n  },\r\n  \"properties\": {\r\n    \"hyperVGeneration\": \"V1\",\r\n
        \   \"creationData\": {\r\n      \"createOption\": \"Copy\",\r\n      \"sourceResourceId\":
        \"/subscriptions/00000000-0000-0000-0000-000000000000/resourceGroups/cli_test_completion_percent1_000001/providers/Microsoft.Compute/disks/disk000002\",\r\n
<<<<<<< HEAD
        \     \"sourceUniqueId\": \"6fd33d6a-a035-4cac-a58d-314436223718\"\r\n    },\r\n
        \   \"diskSizeGB\": 10,\r\n    \"encryption\": {\r\n      \"type\": \"EncryptionAtRestWithPlatformKey\"\r\n
        \   },\r\n    \"incremental\": true,\r\n    \"networkAccessPolicy\": \"AllowAll\",\r\n
        \   \"publicNetworkAccess\": \"Enabled\",\r\n    \"timeCreated\": \"2023-05-26T02:55:15.7249065+00:00\",\r\n
        \   \"provisioningState\": \"Succeeded\",\r\n    \"diskState\": \"Unattached\",\r\n
        \   \"diskSizeBytes\": 10737418240,\r\n    \"uniqueId\": \"dbf7dd5e-5e67-4796-90b2-b2a1dc97a7fb\",\r\n
        \   \"incrementalSnapshotFamilyId\": \"5e2ef684-4218-446a-afd2-4ef64975ec6b\"\r\n
=======
        \     \"sourceUniqueId\": \"5ef33950-a054-45e9-b7a8-eedb4c6538cd\"\r\n    },\r\n
        \   \"diskSizeGB\": 10,\r\n    \"encryption\": {\r\n      \"type\": \"EncryptionAtRestWithPlatformKey\"\r\n
        \   },\r\n    \"incremental\": true,\r\n    \"networkAccessPolicy\": \"AllowAll\",\r\n
        \   \"publicNetworkAccess\": \"Enabled\",\r\n    \"timeCreated\": \"2023-07-14T01:35:28.3945017+00:00\",\r\n
        \   \"provisioningState\": \"Succeeded\",\r\n    \"diskState\": \"Unattached\",\r\n
        \   \"diskSizeBytes\": 10737418240,\r\n    \"uniqueId\": \"dbf441e3-0f16-4427-8a39-c9a6d6b93263\",\r\n
        \   \"incrementalSnapshotFamilyId\": \"13eb190f-ce40-4445-84fe-72204a2a9076\"\r\n
>>>>>>> 13d0ab0a
        \ }\r\n}"
    headers:
      cache-control:
      - no-cache
      content-length:
      - '1206'
      content-type:
      - application/json; charset=utf-8
      date:
<<<<<<< HEAD
      - Fri, 26 May 2023 02:55:17 GMT
=======
      - Fri, 14 Jul 2023 01:35:39 GMT
>>>>>>> 13d0ab0a
      expires:
      - '-1'
      pragma:
      - no-cache
      server:
      - Microsoft-HTTPAPI/2.0
      - Microsoft-HTTPAPI/2.0
      strict-transport-security:
      - max-age=31536000; includeSubDomains
      transfer-encoding:
      - chunked
      vary:
      - Accept-Encoding
      x-content-type-options:
      - nosniff
      x-ms-ratelimit-remaining-resource:
<<<<<<< HEAD
      - Microsoft.Compute/LowCostGet3Min;14904,Microsoft.Compute/LowCostGet30Min;119904
=======
      - Microsoft.Compute/LowCostGet3Min;14994,Microsoft.Compute/LowCostGet30Min;119994
>>>>>>> 13d0ab0a
    status:
      code: 200
      message: OK
- request:
    body: null
    headers:
      Accept:
      - application/json
      Accept-Encoding:
      - gzip, deflate
      CommandName:
      - snapshot create
      Connection:
      - keep-alive
      ParameterSetName:
      - -g -n --source --incremental -l
      User-Agent:
<<<<<<< HEAD
      - AZURECLI/2.47.0 azsdk-python-azure-mgmt-compute/29.1.0 Python/3.10.11 (Linux-5.15.0-1036-azure-x86_64-with-glibc2.31)
        VSTS_7b238909-6802-4b65-b90d-184bca47f458_build_220_0
=======
      - AZURECLI/2.50.0 azsdk-python-azure-mgmt-compute/29.1.0 Python/3.8.10 (Windows-10-10.0.22621-SP0)
>>>>>>> 13d0ab0a
    method: GET
    uri: https://management.azure.com/subscriptions/00000000-0000-0000-0000-000000000000/resourceGroups/cli_test_completion_percent1_000001/providers/Microsoft.Compute/snapshots/snap000003?api-version=2022-03-02
  response:
    body:
      string: "{\r\n  \"name\": \"snap000003\",\r\n  \"id\": \"/subscriptions/00000000-0000-0000-0000-000000000000/resourceGroups/cli_test_completion_percent1_000001/providers/Microsoft.Compute/snapshots/snap000003\",\r\n
        \ \"type\": \"Microsoft.Compute/snapshots\",\r\n  \"location\": \"westus\",\r\n
        \ \"tags\": {},\r\n  \"sku\": {\r\n    \"name\": \"Standard_LRS\",\r\n    \"tier\":
        \"Standard\"\r\n  },\r\n  \"properties\": {\r\n    \"hyperVGeneration\": \"V1\",\r\n
        \   \"creationData\": {\r\n      \"createOption\": \"Copy\",\r\n      \"sourceResourceId\":
        \"/subscriptions/00000000-0000-0000-0000-000000000000/resourceGroups/cli_test_completion_percent1_000001/providers/Microsoft.Compute/disks/disk000002\",\r\n
<<<<<<< HEAD
        \     \"sourceUniqueId\": \"6fd33d6a-a035-4cac-a58d-314436223718\"\r\n    },\r\n
        \   \"diskSizeGB\": 10,\r\n    \"encryption\": {\r\n      \"type\": \"EncryptionAtRestWithPlatformKey\"\r\n
        \   },\r\n    \"incremental\": true,\r\n    \"networkAccessPolicy\": \"AllowAll\",\r\n
        \   \"publicNetworkAccess\": \"Enabled\",\r\n    \"timeCreated\": \"2023-05-26T02:55:15.7249065+00:00\",\r\n
        \   \"provisioningState\": \"Succeeded\",\r\n    \"diskState\": \"Unattached\",\r\n
        \   \"diskSizeBytes\": 10737418240,\r\n    \"uniqueId\": \"dbf7dd5e-5e67-4796-90b2-b2a1dc97a7fb\",\r\n
        \   \"incrementalSnapshotFamilyId\": \"5e2ef684-4218-446a-afd2-4ef64975ec6b\"\r\n
=======
        \     \"sourceUniqueId\": \"5ef33950-a054-45e9-b7a8-eedb4c6538cd\"\r\n    },\r\n
        \   \"diskSizeGB\": 10,\r\n    \"encryption\": {\r\n      \"type\": \"EncryptionAtRestWithPlatformKey\"\r\n
        \   },\r\n    \"incremental\": true,\r\n    \"networkAccessPolicy\": \"AllowAll\",\r\n
        \   \"publicNetworkAccess\": \"Enabled\",\r\n    \"timeCreated\": \"2023-07-14T01:35:28.3945017+00:00\",\r\n
        \   \"provisioningState\": \"Succeeded\",\r\n    \"diskState\": \"Unattached\",\r\n
        \   \"diskSizeBytes\": 10737418240,\r\n    \"uniqueId\": \"dbf441e3-0f16-4427-8a39-c9a6d6b93263\",\r\n
        \   \"incrementalSnapshotFamilyId\": \"13eb190f-ce40-4445-84fe-72204a2a9076\"\r\n
>>>>>>> 13d0ab0a
        \ }\r\n}"
    headers:
      cache-control:
      - no-cache
      content-length:
      - '1206'
      content-type:
      - application/json; charset=utf-8
      date:
<<<<<<< HEAD
      - Fri, 26 May 2023 02:55:17 GMT
=======
      - Fri, 14 Jul 2023 01:35:40 GMT
>>>>>>> 13d0ab0a
      expires:
      - '-1'
      pragma:
      - no-cache
      server:
      - Microsoft-HTTPAPI/2.0
      - Microsoft-HTTPAPI/2.0
      strict-transport-security:
      - max-age=31536000; includeSubDomains
      transfer-encoding:
      - chunked
      vary:
      - Accept-Encoding
      x-content-type-options:
      - nosniff
      x-ms-ratelimit-remaining-resource:
<<<<<<< HEAD
      - Microsoft.Compute/LowCostGet3Min;14903,Microsoft.Compute/LowCostGet30Min;119903
=======
      - Microsoft.Compute/LowCostGet3Min;14992,Microsoft.Compute/LowCostGet30Min;119992
>>>>>>> 13d0ab0a
    status:
      code: 200
      message: OK
- request:
    body: '{"location": "eastus2euap", "tags": {}, "sku": {"name": "Standard_LRS"},
      "properties": {"hyperVGeneration": "V1", "creationData": {"createOption": "CopyStart",
      "sourceResourceId": "/subscriptions/00000000-0000-0000-0000-000000000000/resourceGroups/cli_test_completion_percent1_000001/providers/Microsoft.Compute/snapshots/snap000003"},
      "incremental": true}}'
    headers:
      Accept:
      - application/json
      Accept-Encoding:
      - gzip, deflate
      CommandName:
      - snapshot create
      Connection:
      - keep-alive
      Content-Length:
      - '357'
      Content-Type:
      - application/json
      ParameterSetName:
      - -g -n --source --incremental -l
      User-Agent:
<<<<<<< HEAD
      - AZURECLI/2.47.0 azsdk-python-azure-mgmt-compute/29.1.0 Python/3.10.11 (Linux-5.15.0-1036-azure-x86_64-with-glibc2.31)
        VSTS_7b238909-6802-4b65-b90d-184bca47f458_build_220_0
=======
      - AZURECLI/2.50.0 azsdk-python-azure-mgmt-compute/29.1.0 Python/3.8.10 (Windows-10-10.0.22621-SP0)
>>>>>>> 13d0ab0a
    method: PUT
    uri: https://management.azure.com/subscriptions/00000000-0000-0000-0000-000000000000/resourceGroups/cli_test_completion_percent1_000001/providers/Microsoft.Compute/snapshots/snap000004?api-version=2022-03-02
  response:
    body:
      string: "{\r\n  \"name\": \"snap000004\",\r\n  \"id\": \"/subscriptions/00000000-0000-0000-0000-000000000000/resourceGroups/cli_test_completion_percent1_000001/providers/Microsoft.Compute/snapshots/snap000004\",\r\n
        \ \"type\": \"Microsoft.Compute/snapshots\",\r\n  \"location\": \"eastus2euap\",\r\n
        \ \"tags\": {},\r\n  \"sku\": {\r\n    \"name\": \"Standard_LRS\"\r\n  },\r\n
        \ \"properties\": {\r\n    \"hyperVGeneration\": \"V1\",\r\n    \"creationData\":
        {\r\n      \"createOption\": \"CopyStart\",\r\n      \"sourceResourceId\":
        \"/subscriptions/00000000-0000-0000-0000-000000000000/resourceGroups/cli_test_completion_percent1_000001/providers/Microsoft.Compute/snapshots/snap000003\"\r\n
        \   },\r\n    \"incremental\": true,\r\n    \"provisioningState\": \"Updating\"\r\n
        \ }\r\n}"
    headers:
      azure-asyncoperation:
<<<<<<< HEAD
      - https://management.azure.com/subscriptions/00000000-0000-0000-0000-000000000000/providers/Microsoft.Compute/locations/eastus2euap/DiskOperations/6f04a1b7-acf5-4e65-97a6-33b015cd47d9?p=88376d82-510f-4098-9fed-60d0fb8eb079&api-version=2022-03-02
=======
      - https://management.azure.com/subscriptions/00000000-0000-0000-0000-000000000000/providers/Microsoft.Compute/locations/eastus2euap/DiskOperations/79a303d2-487a-438c-b9a3-be27dea0fa4e?p=88376d82-510f-4098-9fed-60d0fb8eb079&api-version=2022-03-02
>>>>>>> 13d0ab0a
      cache-control:
      - no-cache
      content-length:
      - '692'
      content-type:
      - application/json; charset=utf-8
      date:
<<<<<<< HEAD
      - Fri, 26 May 2023 02:55:20 GMT
      expires:
      - '-1'
      location:
      - https://management.azure.com/subscriptions/00000000-0000-0000-0000-000000000000/providers/Microsoft.Compute/locations/eastus2euap/DiskOperations/6f04a1b7-acf5-4e65-97a6-33b015cd47d9?p=88376d82-510f-4098-9fed-60d0fb8eb079&monitor=true&api-version=2022-03-02
=======
      - Fri, 14 Jul 2023 01:35:47 GMT
      expires:
      - '-1'
      location:
      - https://management.azure.com/subscriptions/00000000-0000-0000-0000-000000000000/providers/Microsoft.Compute/locations/eastus2euap/DiskOperations/79a303d2-487a-438c-b9a3-be27dea0fa4e?p=88376d82-510f-4098-9fed-60d0fb8eb079&monitor=true&api-version=2022-03-02
>>>>>>> 13d0ab0a
      pragma:
      - no-cache
      server:
      - Microsoft-HTTPAPI/2.0
      - Microsoft-HTTPAPI/2.0
      strict-transport-security:
      - max-age=31536000; includeSubDomains
      x-content-type-options:
      - nosniff
      x-ms-ratelimit-remaining-resource:
      - Microsoft.Compute/HighCostSnapshotCreateHydrate3Min;999,Microsoft.Compute/HighCostSnapshotCreateHydrate30Min;7999
      x-ms-ratelimit-remaining-subscription-writes:
      - '1199'
    status:
      code: 202
      message: ''
- request:
    body: null
    headers:
      Accept:
      - '*/*'
      Accept-Encoding:
      - gzip, deflate
      CommandName:
      - snapshot create
      Connection:
      - keep-alive
      ParameterSetName:
      - -g -n --source --incremental -l
      User-Agent:
<<<<<<< HEAD
      - AZURECLI/2.47.0 azsdk-python-azure-mgmt-compute/29.1.0 Python/3.10.11 (Linux-5.15.0-1036-azure-x86_64-with-glibc2.31)
        VSTS_7b238909-6802-4b65-b90d-184bca47f458_build_220_0
    method: GET
    uri: https://management.azure.com/subscriptions/00000000-0000-0000-0000-000000000000/providers/Microsoft.Compute/locations/eastus2euap/DiskOperations/6f04a1b7-acf5-4e65-97a6-33b015cd47d9?p=88376d82-510f-4098-9fed-60d0fb8eb079&api-version=2022-03-02
  response:
    body:
      string: "{\r\n  \"startTime\": \"2023-05-26T02:55:20.048963+00:00\",\r\n  \"endTime\":
        \"2023-05-26T02:55:22.1427166+00:00\",\r\n  \"status\": \"Succeeded\",\r\n
        \ \"properties\": {\r\n    \"output\": {\r\n  \"name\": \"snap000004\",\r\n
        \ \"id\": \"/subscriptions/00000000-0000-0000-0000-000000000000/resourceGroups/cli_test_completion_percent1_000001/providers/Microsoft.Compute/snapshots/snap000004\",\r\n
        \ \"type\": \"Microsoft.Compute/snapshots\",\r\n  \"location\": \"eastus2euap\",\r\n
        \ \"tags\": {},\r\n  \"sku\": {\r\n    \"name\": \"Standard_LRS\",\r\n    \"tier\":
        \"Standard\"\r\n  },\r\n  \"properties\": {\r\n    \"hyperVGeneration\": \"V1\",\r\n
        \   \"creationData\": {\r\n      \"createOption\": \"CopyStart\",\r\n      \"sourceResourceId\":
        \"/subscriptions/00000000-0000-0000-0000-000000000000/resourceGroups/cli_test_completion_percent1_000001/providers/Microsoft.Compute/snapshots/snap000003\",\r\n
        \     \"sourceUniqueId\": \"dbf7dd5e-5e67-4796-90b2-b2a1dc97a7fb\"\r\n    },\r\n
        \   \"diskSizeGB\": 10,\r\n    \"encryption\": {\r\n      \"type\": \"EncryptionAtRestWithPlatformKey\"\r\n
        \   },\r\n    \"incremental\": true,\r\n    \"networkAccessPolicy\": \"AllowAll\",\r\n
        \   \"publicNetworkAccess\": \"Enabled\",\r\n    \"timeCreated\": \"2023-05-26T02:55:21.3927063+00:00\",\r\n
        \   \"provisioningState\": \"Succeeded\",\r\n    \"diskState\": \"Unattached\",\r\n
        \   \"diskSizeBytes\": 10737418240,\r\n    \"uniqueId\": \"20efb9f0-8992-4d91-9bb8-aca32ddf0c81\",\r\n
        \   \"incrementalSnapshotFamilyId\": \"dfa3d230-e7fc-40ca-bffc-6aece52dd8a7\"\r\n
        \ }\r\n}\r\n  },\r\n  \"name\": \"6f04a1b7-acf5-4e65-97a6-33b015cd47d9\"\r\n}"
=======
      - AZURECLI/2.50.0 azsdk-python-azure-mgmt-compute/29.1.0 Python/3.8.10 (Windows-10-10.0.22621-SP0)
    method: GET
    uri: https://management.azure.com/subscriptions/00000000-0000-0000-0000-000000000000/providers/Microsoft.Compute/locations/eastus2euap/DiskOperations/79a303d2-487a-438c-b9a3-be27dea0fa4e?p=88376d82-510f-4098-9fed-60d0fb8eb079&api-version=2022-03-02
  response:
    body:
      string: "{\r\n  \"startTime\": \"2023-07-14T01:35:45.8466515+00:00\",\r\n  \"status\":
        \"InProgress\",\r\n  \"name\": \"79a303d2-487a-438c-b9a3-be27dea0fa4e\"\r\n}"
>>>>>>> 13d0ab0a
    headers:
      cache-control:
      - no-cache
      content-length:
<<<<<<< HEAD
      - '1444'
      content-type:
      - application/json; charset=utf-8
      date:
      - Fri, 26 May 2023 02:55:22 GMT
=======
      - '134'
      content-type:
      - application/json; charset=utf-8
      date:
      - Fri, 14 Jul 2023 01:35:47 GMT
>>>>>>> 13d0ab0a
      expires:
      - '-1'
      pragma:
      - no-cache
      server:
      - Microsoft-HTTPAPI/2.0
      - Microsoft-HTTPAPI/2.0
      strict-transport-security:
      - max-age=31536000; includeSubDomains
      transfer-encoding:
      - chunked
      vary:
      - Accept-Encoding
      x-content-type-options:
      - nosniff
      x-ms-ratelimit-remaining-resource:
      - Microsoft.Compute/GetOperation3Min;49999,Microsoft.Compute/GetOperation30Min;399999
    status:
      code: 200
      message: ''
<<<<<<< HEAD
=======
- request:
    body: null
    headers:
      Accept:
      - '*/*'
      Accept-Encoding:
      - gzip, deflate
      CommandName:
      - snapshot create
      Connection:
      - keep-alive
      ParameterSetName:
      - -g -n --source --incremental -l
      User-Agent:
      - AZURECLI/2.50.0 azsdk-python-azure-mgmt-compute/29.1.0 Python/3.8.10 (Windows-10-10.0.22621-SP0)
    method: GET
    uri: https://management.azure.com/subscriptions/00000000-0000-0000-0000-000000000000/providers/Microsoft.Compute/locations/eastus2euap/DiskOperations/79a303d2-487a-438c-b9a3-be27dea0fa4e?p=88376d82-510f-4098-9fed-60d0fb8eb079&api-version=2022-03-02
  response:
    body:
      string: "{\r\n  \"startTime\": \"2023-07-14T01:35:45.8466515+00:00\",\r\n  \"endTime\":
        \"2023-07-14T01:35:48.1300283+00:00\",\r\n  \"status\": \"Succeeded\",\r\n
        \ \"properties\": {\r\n    \"output\": {\"name\":\"snap000004\",\"id\":\"/subscriptions/00000000-0000-0000-0000-000000000000/resourceGroups/cli_test_completion_percent1_000001/providers/Microsoft.Compute/snapshots/snap000004\",\"type\":\"Microsoft.Compute/snapshots\",\"location\":\"eastus2euap\",\"tags\":{},\"sku\":{\"name\":\"Standard_LRS\",\"tier\":\"Standard\"},\"properties\":{\"hyperVGeneration\":\"V1\",\"creationData\":{\"createOption\":\"CopyStart\",\"sourceResourceId\":\"/subscriptions/00000000-0000-0000-0000-000000000000/resourceGroups/cli_test_completion_percent1_000001/providers/Microsoft.Compute/snapshots/snap000003\",\"sourceUniqueId\":\"dbf441e3-0f16-4427-8a39-c9a6d6b93263\"},\"diskSizeGB\":10,\"encryption\":{\"type\":\"EncryptionAtRestWithPlatformKey\"},\"incremental\":true,\"networkAccessPolicy\":\"AllowAll\",\"publicNetworkAccess\":\"Enabled\",\"timeCreated\":\"2023-07-14T01:35:47.4420508+00:00\",\"provisioningState\":\"Succeeded\",\"diskState\":\"Unattached\",\"diskSizeBytes\":10737418240,\"uniqueId\":\"2d81c684-64dd-44a4-af4a-dceefa72d0b4\",\"incrementalSnapshotFamilyId\":\"e9e8f960-5915-4a88-8ff3-566dfa3dc5df\"}}\r\n
        \ },\r\n  \"name\": \"79a303d2-487a-438c-b9a3-be27dea0fa4e\"\r\n}"
    headers:
      cache-control:
      - no-cache
      content-length:
      - '1247'
      content-type:
      - application/json; charset=utf-8
      date:
      - Fri, 14 Jul 2023 01:35:57 GMT
      expires:
      - '-1'
      pragma:
      - no-cache
      server:
      - Microsoft-HTTPAPI/2.0
      - Microsoft-HTTPAPI/2.0
      strict-transport-security:
      - max-age=31536000; includeSubDomains
      transfer-encoding:
      - chunked
      vary:
      - Accept-Encoding
      x-content-type-options:
      - nosniff
      x-ms-ratelimit-remaining-resource:
      - Microsoft.Compute/GetOperation3Min;49997,Microsoft.Compute/GetOperation30Min;399997
    status:
      code: 200
      message: ''
>>>>>>> 13d0ab0a
- request:
    body: null
    headers:
      Accept:
      - '*/*'
      Accept-Encoding:
      - gzip, deflate
      CommandName:
      - snapshot create
      Connection:
      - keep-alive
      ParameterSetName:
      - -g -n --source --incremental -l
      User-Agent:
<<<<<<< HEAD
      - AZURECLI/2.47.0 azsdk-python-azure-mgmt-compute/29.1.0 Python/3.10.11 (Linux-5.15.0-1036-azure-x86_64-with-glibc2.31)
        VSTS_7b238909-6802-4b65-b90d-184bca47f458_build_220_0
=======
      - AZURECLI/2.50.0 azsdk-python-azure-mgmt-compute/29.1.0 Python/3.8.10 (Windows-10-10.0.22621-SP0)
>>>>>>> 13d0ab0a
    method: GET
    uri: https://management.azure.com/subscriptions/00000000-0000-0000-0000-000000000000/resourceGroups/cli_test_completion_percent1_000001/providers/Microsoft.Compute/snapshots/snap000004?api-version=2022-03-02
  response:
    body:
      string: "{\r\n  \"name\": \"snap000004\",\r\n  \"id\": \"/subscriptions/00000000-0000-0000-0000-000000000000/resourceGroups/cli_test_completion_percent1_000001/providers/Microsoft.Compute/snapshots/snap000004\",\r\n
        \ \"type\": \"Microsoft.Compute/snapshots\",\r\n  \"location\": \"eastus2euap\",\r\n
        \ \"tags\": {},\r\n  \"sku\": {\r\n    \"name\": \"Standard_LRS\",\r\n    \"tier\":
        \"Standard\"\r\n  },\r\n  \"properties\": {\r\n    \"hyperVGeneration\": \"V1\",\r\n
        \   \"creationData\": {\r\n      \"createOption\": \"CopyStart\",\r\n      \"sourceResourceId\":
        \"/subscriptions/00000000-0000-0000-0000-000000000000/resourceGroups/cli_test_completion_percent1_000001/providers/Microsoft.Compute/snapshots/snap000003\",\r\n
<<<<<<< HEAD
        \     \"sourceUniqueId\": \"dbf7dd5e-5e67-4796-90b2-b2a1dc97a7fb\"\r\n    },\r\n
        \   \"diskSizeGB\": 10,\r\n    \"encryption\": {\r\n      \"type\": \"EncryptionAtRestWithPlatformKey\"\r\n
        \   },\r\n    \"incremental\": true,\r\n    \"networkAccessPolicy\": \"AllowAll\",\r\n
        \   \"publicNetworkAccess\": \"Enabled\",\r\n    \"timeCreated\": \"2023-05-26T02:55:21.3927063+00:00\",\r\n
        \   \"provisioningState\": \"Succeeded\",\r\n    \"diskState\": \"Unattached\",\r\n
        \   \"diskSizeBytes\": 10737418240,\r\n    \"uniqueId\": \"20efb9f0-8992-4d91-9bb8-aca32ddf0c81\",\r\n
        \   \"completionPercent\": 0.0,\r\n    \"incrementalSnapshotFamilyId\": \"dfa3d230-e7fc-40ca-bffc-6aece52dd8a7\"\r\n
=======
        \     \"sourceUniqueId\": \"dbf441e3-0f16-4427-8a39-c9a6d6b93263\"\r\n    },\r\n
        \   \"diskSizeGB\": 10,\r\n    \"encryption\": {\r\n      \"type\": \"EncryptionAtRestWithPlatformKey\"\r\n
        \   },\r\n    \"incremental\": true,\r\n    \"networkAccessPolicy\": \"AllowAll\",\r\n
        \   \"publicNetworkAccess\": \"Enabled\",\r\n    \"timeCreated\": \"2023-07-14T01:35:47.4420508+00:00\",\r\n
        \   \"provisioningState\": \"Succeeded\",\r\n    \"diskState\": \"Unattached\",\r\n
        \   \"diskSizeBytes\": 10737418240,\r\n    \"uniqueId\": \"2d81c684-64dd-44a4-af4a-dceefa72d0b4\",\r\n
        \   \"completionPercent\": 0.0,\r\n    \"incrementalSnapshotFamilyId\": \"e9e8f960-5915-4a88-8ff3-566dfa3dc5df\"\r\n
>>>>>>> 13d0ab0a
        \ }\r\n}"
    headers:
      cache-control:
      - no-cache
      content-length:
      - '1251'
      content-type:
      - application/json; charset=utf-8
      date:
<<<<<<< HEAD
      - Fri, 26 May 2023 02:55:22 GMT
=======
      - Fri, 14 Jul 2023 01:35:58 GMT
>>>>>>> 13d0ab0a
      expires:
      - '-1'
      pragma:
      - no-cache
      server:
      - Microsoft-HTTPAPI/2.0
      - Microsoft-HTTPAPI/2.0
      strict-transport-security:
      - max-age=31536000; includeSubDomains
      transfer-encoding:
      - chunked
      vary:
      - Accept-Encoding
      x-content-type-options:
      - nosniff
      x-ms-ratelimit-remaining-resource:
<<<<<<< HEAD
      - Microsoft.Compute/LowCostGet3Min;14999,Microsoft.Compute/LowCostGet30Min;119999
=======
      - Microsoft.Compute/LowCostGet3Min;14998,Microsoft.Compute/LowCostGet30Min;119998
>>>>>>> 13d0ab0a
    status:
      code: 200
      message: ''
version: 1<|MERGE_RESOLUTION|>--- conflicted
+++ resolved
@@ -13,38 +13,21 @@
       ParameterSetName:
       - -n -g --security-type --size-gb
       User-Agent:
-<<<<<<< HEAD
-      - AZURECLI/2.47.0 azsdk-python-azure-mgmt-resource/22.0.0 Python/3.10.11 (Linux-5.15.0-1036-azure-x86_64-with-glibc2.31)
-        VSTS_7b238909-6802-4b65-b90d-184bca47f458_build_220_0
-=======
       - AZURECLI/2.50.0 azsdk-python-azure-mgmt-resource/23.1.0b2 Python/3.8.10 (Windows-10-10.0.22621-SP0)
->>>>>>> 13d0ab0a
     method: GET
     uri: https://management.azure.com/subscriptions/00000000-0000-0000-0000-000000000000/resourcegroups/cli_test_completion_percent1_000001?api-version=2022-09-01
   response:
     body:
-<<<<<<< HEAD
-      string: '{"id":"/subscriptions/00000000-0000-0000-0000-000000000000/resourceGroups/cli_test_completion_percent1_000001","name":"cli_test_completion_percent1_000001","type":"Microsoft.Resources/resourceGroups","location":"westus","tags":{"product":"azurecli","cause":"automation","date":"2023-05-26T02:55:08Z"},"properties":{"provisioningState":"Succeeded"}}'
-=======
       string: '{"id":"/subscriptions/00000000-0000-0000-0000-000000000000/resourceGroups/cli_test_completion_percent1_000001","name":"cli_test_completion_percent1_000001","type":"Microsoft.Resources/resourceGroups","location":"westus","tags":{"product":"azurecli","cause":"automation","test":"test_snapshot_incremental","date":"2023-07-14T01:35:12Z","module":"vm"},"properties":{"provisioningState":"Succeeded"}}'
->>>>>>> 13d0ab0a
-    headers:
-      cache-control:
-      - no-cache
-      content-length:
-<<<<<<< HEAD
-      - '348'
-      content-type:
-      - application/json; charset=utf-8
-      date:
-      - Fri, 26 May 2023 02:55:09 GMT
-=======
+    headers:
+      cache-control:
+      - no-cache
+      content-length:
       - '397'
       content-type:
       - application/json; charset=utf-8
       date:
       - Fri, 14 Jul 2023 01:35:18 GMT
->>>>>>> 13d0ab0a
       expires:
       - '-1'
       pragma:
@@ -78,12 +61,7 @@
       ParameterSetName:
       - -n -g --security-type --size-gb
       User-Agent:
-<<<<<<< HEAD
-      - AZURECLI/2.47.0 azsdk-python-azure-mgmt-compute/29.1.0 Python/3.10.11 (Linux-5.15.0-1036-azure-x86_64-with-glibc2.31)
-        VSTS_7b238909-6802-4b65-b90d-184bca47f458_build_220_0
-=======
-      - AZURECLI/2.50.0 azsdk-python-azure-mgmt-compute/29.1.0 Python/3.8.10 (Windows-10-10.0.22621-SP0)
->>>>>>> 13d0ab0a
+      - AZURECLI/2.50.0 azsdk-python-azure-mgmt-compute/29.1.0 Python/3.8.10 (Windows-10-10.0.22621-SP0)
     method: PUT
     uri: https://management.azure.com/subscriptions/00000000-0000-0000-0000-000000000000/resourceGroups/cli_test_completion_percent1_000001/providers/Microsoft.Compute/disks/disk000002?api-version=2022-07-02
   response:
@@ -96,11 +74,7 @@
         \   \"provisioningState\": \"Updating\"\r\n  }\r\n}"
     headers:
       azure-asyncoperation:
-<<<<<<< HEAD
-      - https://management.azure.com/subscriptions/00000000-0000-0000-0000-000000000000/providers/Microsoft.Compute/locations/westus/DiskOperations/f012d06e-b586-4d2a-9249-d62af4022435?p=42128af7-4c72-4222-9761-fb0d8e6cebdc&api-version=2022-07-02
-=======
       - https://management.azure.com/subscriptions/00000000-0000-0000-0000-000000000000/providers/Microsoft.Compute/locations/westus/DiskOperations/1d194f5e-91a1-4601-99ec-e0779ee9935d?p=42128af7-4c72-4222-9761-fb0d8e6cebdc&api-version=2022-07-02
->>>>>>> 13d0ab0a
       cache-control:
       - no-cache
       content-length:
@@ -108,38 +82,24 @@
       content-type:
       - application/json; charset=utf-8
       date:
-<<<<<<< HEAD
-      - Fri, 26 May 2023 02:55:10 GMT
-      expires:
-      - '-1'
-      location:
-      - https://management.azure.com/subscriptions/00000000-0000-0000-0000-000000000000/providers/Microsoft.Compute/locations/westus/DiskOperations/f012d06e-b586-4d2a-9249-d62af4022435?p=42128af7-4c72-4222-9761-fb0d8e6cebdc&monitor=true&api-version=2022-07-02
-=======
       - Fri, 14 Jul 2023 01:35:22 GMT
       expires:
       - '-1'
       location:
       - https://management.azure.com/subscriptions/00000000-0000-0000-0000-000000000000/providers/Microsoft.Compute/locations/westus/DiskOperations/1d194f5e-91a1-4601-99ec-e0779ee9935d?p=42128af7-4c72-4222-9761-fb0d8e6cebdc&monitor=true&api-version=2022-07-02
->>>>>>> 13d0ab0a
-      pragma:
-      - no-cache
-      server:
-      - Microsoft-HTTPAPI/2.0
-      - Microsoft-HTTPAPI/2.0
-      strict-transport-security:
-      - max-age=31536000; includeSubDomains
-      x-content-type-options:
-      - nosniff
-      x-ms-ratelimit-remaining-resource:
-<<<<<<< HEAD
-      - Microsoft.Compute/CreateUpdateDisks3Min;991,Microsoft.Compute/CreateUpdateDisks30Min;7991
-      x-ms-ratelimit-remaining-subscription-writes:
-      - '1198'
-=======
+      pragma:
+      - no-cache
+      server:
+      - Microsoft-HTTPAPI/2.0
+      - Microsoft-HTTPAPI/2.0
+      strict-transport-security:
+      - max-age=31536000; includeSubDomains
+      x-content-type-options:
+      - nosniff
+      x-ms-ratelimit-remaining-resource:
       - Microsoft.Compute/CreateUpdateDisks3Min;2999,Microsoft.Compute/CreateUpdateDisks30Min;24999
       x-ms-ratelimit-remaining-subscription-writes:
       - '1199'
->>>>>>> 13d0ab0a
     status:
       code: 202
       message: Accepted
@@ -157,16 +117,6 @@
       ParameterSetName:
       - -n -g --security-type --size-gb
       User-Agent:
-<<<<<<< HEAD
-      - AZURECLI/2.47.0 azsdk-python-azure-mgmt-compute/29.1.0 Python/3.10.11 (Linux-5.15.0-1036-azure-x86_64-with-glibc2.31)
-        VSTS_7b238909-6802-4b65-b90d-184bca47f458_build_220_0
-    method: GET
-    uri: https://management.azure.com/subscriptions/00000000-0000-0000-0000-000000000000/providers/Microsoft.Compute/locations/westus/DiskOperations/f012d06e-b586-4d2a-9249-d62af4022435?p=42128af7-4c72-4222-9761-fb0d8e6cebdc&api-version=2022-07-02
-  response:
-    body:
-      string: "{\r\n  \"startTime\": \"2023-05-26T02:55:11.3340967+00:00\",\r\n  \"endTime\":
-        \"2023-05-26T02:55:11.4278791+00:00\",\r\n  \"status\": \"Succeeded\",\r\n
-=======
       - AZURECLI/2.50.0 azsdk-python-azure-mgmt-compute/29.1.0 Python/3.8.10 (Windows-10-10.0.22621-SP0)
     method: GET
     uri: https://management.azure.com/subscriptions/00000000-0000-0000-0000-000000000000/providers/Microsoft.Compute/locations/westus/DiskOperations/1d194f5e-91a1-4601-99ec-e0779ee9935d?p=42128af7-4c72-4222-9761-fb0d8e6cebdc&api-version=2022-07-02
@@ -174,7 +124,6 @@
     body:
       string: "{\r\n  \"startTime\": \"2023-07-14T01:35:22.1442252+00:00\",\r\n  \"endTime\":
         \"2023-07-14T01:35:22.2536731+00:00\",\r\n  \"status\": \"Succeeded\",\r\n
->>>>>>> 13d0ab0a
         \ \"properties\": {\r\n    \"output\": {\r\n  \"name\": \"disk000002\",\r\n
         \ \"id\": \"/subscriptions/00000000-0000-0000-0000-000000000000/resourceGroups/cli_test_completion_percent1_000001/providers/Microsoft.Compute/disks/disk000002\",\r\n
         \ \"type\": \"Microsoft.Compute/disks\",\r\n  \"location\": \"westus\",\r\n
@@ -184,17 +133,10 @@
         \   \"diskSizeGB\": 10,\r\n    \"diskIOPSReadWrite\": 120,\r\n    \"diskMBpsReadWrite\":
         25,\r\n    \"encryption\": {\r\n      \"type\": \"EncryptionAtRestWithPlatformKey\"\r\n
         \   },\r\n    \"networkAccessPolicy\": \"AllowAll\",\r\n    \"publicNetworkAccess\":
-<<<<<<< HEAD
-        \"Enabled\",\r\n    \"timeCreated\": \"2023-05-26T02:55:11.3340967+00:00\",\r\n
-        \   \"provisioningState\": \"Succeeded\",\r\n    \"diskState\": \"Unattached\",\r\n
-        \   \"diskSizeBytes\": 10737418240,\r\n    \"uniqueId\": \"6fd33d6a-a035-4cac-a58d-314436223718\",\r\n
-        \   \"tier\": \"P3\"\r\n  }\r\n}\r\n  },\r\n  \"name\": \"f012d06e-b586-4d2a-9249-d62af4022435\"\r\n}"
-=======
         \"Enabled\",\r\n    \"timeCreated\": \"2023-07-14T01:35:22.1442252+00:00\",\r\n
         \   \"provisioningState\": \"Succeeded\",\r\n    \"diskState\": \"Unattached\",\r\n
         \   \"diskSizeBytes\": 10737418240,\r\n    \"uniqueId\": \"5ef33950-a054-45e9-b7a8-eedb4c6538cd\",\r\n
         \   \"tier\": \"P3\"\r\n  }\r\n}\r\n  },\r\n  \"name\": \"1d194f5e-91a1-4601-99ec-e0779ee9935d\"\r\n}"
->>>>>>> 13d0ab0a
     headers:
       cache-control:
       - no-cache
@@ -203,32 +145,24 @@
       content-type:
       - application/json; charset=utf-8
       date:
-<<<<<<< HEAD
-      - Fri, 26 May 2023 02:55:12 GMT
-=======
       - Fri, 14 Jul 2023 01:35:22 GMT
->>>>>>> 13d0ab0a
-      expires:
-      - '-1'
-      pragma:
-      - no-cache
-      server:
-      - Microsoft-HTTPAPI/2.0
-      - Microsoft-HTTPAPI/2.0
-      strict-transport-security:
-      - max-age=31536000; includeSubDomains
-      transfer-encoding:
-      - chunked
-      vary:
-      - Accept-Encoding
-      x-content-type-options:
-      - nosniff
-      x-ms-ratelimit-remaining-resource:
-<<<<<<< HEAD
-      - Microsoft.Compute/GetOperation3Min;49950,Microsoft.Compute/GetOperation30Min;399950
-=======
+      expires:
+      - '-1'
+      pragma:
+      - no-cache
+      server:
+      - Microsoft-HTTPAPI/2.0
+      - Microsoft-HTTPAPI/2.0
+      strict-transport-security:
+      - max-age=31536000; includeSubDomains
+      transfer-encoding:
+      - chunked
+      vary:
+      - Accept-Encoding
+      x-content-type-options:
+      - nosniff
+      x-ms-ratelimit-remaining-resource:
       - Microsoft.Compute/GetOperation3Min;49999,Microsoft.Compute/GetOperation30Min;399999
->>>>>>> 13d0ab0a
     status:
       code: 200
       message: OK
@@ -246,12 +180,7 @@
       ParameterSetName:
       - -n -g --security-type --size-gb
       User-Agent:
-<<<<<<< HEAD
-      - AZURECLI/2.47.0 azsdk-python-azure-mgmt-compute/29.1.0 Python/3.10.11 (Linux-5.15.0-1036-azure-x86_64-with-glibc2.31)
-        VSTS_7b238909-6802-4b65-b90d-184bca47f458_build_220_0
-=======
-      - AZURECLI/2.50.0 azsdk-python-azure-mgmt-compute/29.1.0 Python/3.8.10 (Windows-10-10.0.22621-SP0)
->>>>>>> 13d0ab0a
+      - AZURECLI/2.50.0 azsdk-python-azure-mgmt-compute/29.1.0 Python/3.8.10 (Windows-10-10.0.22621-SP0)
     method: GET
     uri: https://management.azure.com/subscriptions/00000000-0000-0000-0000-000000000000/resourceGroups/cli_test_completion_percent1_000001/providers/Microsoft.Compute/disks/disk000002?api-version=2022-07-02
   response:
@@ -264,15 +193,9 @@
         \   \"diskSizeGB\": 10,\r\n    \"diskIOPSReadWrite\": 120,\r\n    \"diskMBpsReadWrite\":
         25,\r\n    \"encryption\": {\r\n      \"type\": \"EncryptionAtRestWithPlatformKey\"\r\n
         \   },\r\n    \"networkAccessPolicy\": \"AllowAll\",\r\n    \"publicNetworkAccess\":
-<<<<<<< HEAD
-        \"Enabled\",\r\n    \"timeCreated\": \"2023-05-26T02:55:11.3340967+00:00\",\r\n
-        \   \"provisioningState\": \"Succeeded\",\r\n    \"diskState\": \"Unattached\",\r\n
-        \   \"diskSizeBytes\": 10737418240,\r\n    \"uniqueId\": \"6fd33d6a-a035-4cac-a58d-314436223718\",\r\n
-=======
         \"Enabled\",\r\n    \"timeCreated\": \"2023-07-14T01:35:22.1442252+00:00\",\r\n
         \   \"provisioningState\": \"Succeeded\",\r\n    \"diskState\": \"Unattached\",\r\n
         \   \"diskSizeBytes\": 10737418240,\r\n    \"uniqueId\": \"5ef33950-a054-45e9-b7a8-eedb4c6538cd\",\r\n
->>>>>>> 13d0ab0a
         \   \"tier\": \"P3\"\r\n  }\r\n}"
     headers:
       cache-control:
@@ -282,32 +205,24 @@
       content-type:
       - application/json; charset=utf-8
       date:
-<<<<<<< HEAD
-      - Fri, 26 May 2023 02:55:12 GMT
-=======
       - Fri, 14 Jul 2023 01:35:22 GMT
->>>>>>> 13d0ab0a
-      expires:
-      - '-1'
-      pragma:
-      - no-cache
-      server:
-      - Microsoft-HTTPAPI/2.0
-      - Microsoft-HTTPAPI/2.0
-      strict-transport-security:
-      - max-age=31536000; includeSubDomains
-      transfer-encoding:
-      - chunked
-      vary:
-      - Accept-Encoding
-      x-content-type-options:
-      - nosniff
-      x-ms-ratelimit-remaining-resource:
-<<<<<<< HEAD
-      - Microsoft.Compute/LowCostGet3Min;14908,Microsoft.Compute/LowCostGet30Min;119908
-=======
+      expires:
+      - '-1'
+      pragma:
+      - no-cache
+      server:
+      - Microsoft-HTTPAPI/2.0
+      - Microsoft-HTTPAPI/2.0
+      strict-transport-security:
+      - max-age=31536000; includeSubDomains
+      transfer-encoding:
+      - chunked
+      vary:
+      - Accept-Encoding
+      x-content-type-options:
+      - nosniff
+      x-ms-ratelimit-remaining-resource:
       - Microsoft.Compute/LowCostGet3Min;14999,Microsoft.Compute/LowCostGet30Min;119999
->>>>>>> 13d0ab0a
     status:
       code: 200
       message: OK
@@ -325,12 +240,7 @@
       ParameterSetName:
       - -n -g --incremental --source
       User-Agent:
-<<<<<<< HEAD
-      - AZURECLI/2.47.0 azsdk-python-azure-mgmt-compute/29.1.0 Python/3.10.11 (Linux-5.15.0-1036-azure-x86_64-with-glibc2.31)
-        VSTS_7b238909-6802-4b65-b90d-184bca47f458_build_220_0
-=======
-      - AZURECLI/2.50.0 azsdk-python-azure-mgmt-compute/29.1.0 Python/3.8.10 (Windows-10-10.0.22621-SP0)
->>>>>>> 13d0ab0a
+      - AZURECLI/2.50.0 azsdk-python-azure-mgmt-compute/29.1.0 Python/3.8.10 (Windows-10-10.0.22621-SP0)
     method: GET
     uri: https://management.azure.com/subscriptions/00000000-0000-0000-0000-000000000000/resourceGroups/cli_test_completion_percent1_000001/providers/Microsoft.Compute/snapshots/disk000002?api-version=2022-03-02
   response:
@@ -346,11 +256,7 @@
       content-type:
       - application/json; charset=utf-8
       date:
-<<<<<<< HEAD
-      - Fri, 26 May 2023 02:55:13 GMT
-=======
       - Fri, 14 Jul 2023 01:35:23 GMT
->>>>>>> 13d0ab0a
       expires:
       - '-1'
       pragma:
@@ -378,12 +284,7 @@
       ParameterSetName:
       - -n -g --incremental --source
       User-Agent:
-<<<<<<< HEAD
-      - AZURECLI/2.47.0 azsdk-python-azure-mgmt-compute/29.1.0 Python/3.10.11 (Linux-5.15.0-1036-azure-x86_64-with-glibc2.31)
-        VSTS_7b238909-6802-4b65-b90d-184bca47f458_build_220_0
-=======
-      - AZURECLI/2.50.0 azsdk-python-azure-mgmt-compute/29.1.0 Python/3.8.10 (Windows-10-10.0.22621-SP0)
->>>>>>> 13d0ab0a
+      - AZURECLI/2.50.0 azsdk-python-azure-mgmt-compute/29.1.0 Python/3.8.10 (Windows-10-10.0.22621-SP0)
     method: GET
     uri: https://management.azure.com/subscriptions/00000000-0000-0000-0000-000000000000/resourceGroups/cli_test_completion_percent1_000001/providers/Microsoft.Compute/disks/disk000002?api-version=2022-07-02
   response:
@@ -396,15 +297,9 @@
         \   \"diskSizeGB\": 10,\r\n    \"diskIOPSReadWrite\": 120,\r\n    \"diskMBpsReadWrite\":
         25,\r\n    \"encryption\": {\r\n      \"type\": \"EncryptionAtRestWithPlatformKey\"\r\n
         \   },\r\n    \"networkAccessPolicy\": \"AllowAll\",\r\n    \"publicNetworkAccess\":
-<<<<<<< HEAD
-        \"Enabled\",\r\n    \"timeCreated\": \"2023-05-26T02:55:11.3340967+00:00\",\r\n
-        \   \"provisioningState\": \"Succeeded\",\r\n    \"diskState\": \"Unattached\",\r\n
-        \   \"diskSizeBytes\": 10737418240,\r\n    \"uniqueId\": \"6fd33d6a-a035-4cac-a58d-314436223718\",\r\n
-=======
         \"Enabled\",\r\n    \"timeCreated\": \"2023-07-14T01:35:22.1442252+00:00\",\r\n
         \   \"provisioningState\": \"Succeeded\",\r\n    \"diskState\": \"Unattached\",\r\n
         \   \"diskSizeBytes\": 10737418240,\r\n    \"uniqueId\": \"5ef33950-a054-45e9-b7a8-eedb4c6538cd\",\r\n
->>>>>>> 13d0ab0a
         \   \"tier\": \"P3\"\r\n  }\r\n}"
     headers:
       cache-control:
@@ -414,32 +309,24 @@
       content-type:
       - application/json; charset=utf-8
       date:
-<<<<<<< HEAD
-      - Fri, 26 May 2023 02:55:13 GMT
-=======
       - Fri, 14 Jul 2023 01:35:24 GMT
->>>>>>> 13d0ab0a
-      expires:
-      - '-1'
-      pragma:
-      - no-cache
-      server:
-      - Microsoft-HTTPAPI/2.0
-      - Microsoft-HTTPAPI/2.0
-      strict-transport-security:
-      - max-age=31536000; includeSubDomains
-      transfer-encoding:
-      - chunked
-      vary:
-      - Accept-Encoding
-      x-content-type-options:
-      - nosniff
-      x-ms-ratelimit-remaining-resource:
-<<<<<<< HEAD
-      - Microsoft.Compute/LowCostGet3Min;14907,Microsoft.Compute/LowCostGet30Min;119907
-=======
+      expires:
+      - '-1'
+      pragma:
+      - no-cache
+      server:
+      - Microsoft-HTTPAPI/2.0
+      - Microsoft-HTTPAPI/2.0
+      strict-transport-security:
+      - max-age=31536000; includeSubDomains
+      transfer-encoding:
+      - chunked
+      vary:
+      - Accept-Encoding
+      x-content-type-options:
+      - nosniff
+      x-ms-ratelimit-remaining-resource:
       - Microsoft.Compute/LowCostGet3Min;14998,Microsoft.Compute/LowCostGet30Min;119998
->>>>>>> 13d0ab0a
     status:
       code: 200
       message: OK
@@ -457,38 +344,21 @@
       ParameterSetName:
       - -n -g --incremental --source
       User-Agent:
-<<<<<<< HEAD
-      - AZURECLI/2.47.0 azsdk-python-azure-mgmt-resource/22.0.0 Python/3.10.11 (Linux-5.15.0-1036-azure-x86_64-with-glibc2.31)
-        VSTS_7b238909-6802-4b65-b90d-184bca47f458_build_220_0
-=======
       - AZURECLI/2.50.0 azsdk-python-azure-mgmt-resource/23.1.0b2 Python/3.8.10 (Windows-10-10.0.22621-SP0)
->>>>>>> 13d0ab0a
     method: GET
     uri: https://management.azure.com/subscriptions/00000000-0000-0000-0000-000000000000/resourcegroups/cli_test_completion_percent1_000001?api-version=2022-09-01
   response:
     body:
-<<<<<<< HEAD
-      string: '{"id":"/subscriptions/00000000-0000-0000-0000-000000000000/resourceGroups/cli_test_completion_percent1_000001","name":"cli_test_completion_percent1_000001","type":"Microsoft.Resources/resourceGroups","location":"westus","tags":{"product":"azurecli","cause":"automation","date":"2023-05-26T02:55:08Z"},"properties":{"provisioningState":"Succeeded"}}'
-=======
       string: '{"id":"/subscriptions/00000000-0000-0000-0000-000000000000/resourceGroups/cli_test_completion_percent1_000001","name":"cli_test_completion_percent1_000001","type":"Microsoft.Resources/resourceGroups","location":"westus","tags":{"product":"azurecli","cause":"automation","test":"test_snapshot_incremental","date":"2023-07-14T01:35:12Z","module":"vm"},"properties":{"provisioningState":"Succeeded"}}'
->>>>>>> 13d0ab0a
-    headers:
-      cache-control:
-      - no-cache
-      content-length:
-<<<<<<< HEAD
-      - '348'
-      content-type:
-      - application/json; charset=utf-8
-      date:
-      - Fri, 26 May 2023 02:55:13 GMT
-=======
+    headers:
+      cache-control:
+      - no-cache
+      content-length:
       - '397'
       content-type:
       - application/json; charset=utf-8
       date:
       - Fri, 14 Jul 2023 01:35:24 GMT
->>>>>>> 13d0ab0a
       expires:
       - '-1'
       pragma:
@@ -523,12 +393,7 @@
       ParameterSetName:
       - -n -g --incremental --source
       User-Agent:
-<<<<<<< HEAD
-      - AZURECLI/2.47.0 azsdk-python-azure-mgmt-compute/29.1.0 Python/3.10.11 (Linux-5.15.0-1036-azure-x86_64-with-glibc2.31)
-        VSTS_7b238909-6802-4b65-b90d-184bca47f458_build_220_0
-=======
-      - AZURECLI/2.50.0 azsdk-python-azure-mgmt-compute/29.1.0 Python/3.8.10 (Windows-10-10.0.22621-SP0)
->>>>>>> 13d0ab0a
+      - AZURECLI/2.50.0 azsdk-python-azure-mgmt-compute/29.1.0 Python/3.8.10 (Windows-10-10.0.22621-SP0)
     method: PUT
     uri: https://management.azure.com/subscriptions/00000000-0000-0000-0000-000000000000/resourceGroups/cli_test_completion_percent1_000001/providers/Microsoft.Compute/snapshots/snap000003?api-version=2022-03-02
   response:
@@ -542,11 +407,7 @@
         \ }\r\n}"
     headers:
       azure-asyncoperation:
-<<<<<<< HEAD
-      - https://management.azure.com/subscriptions/00000000-0000-0000-0000-000000000000/providers/Microsoft.Compute/locations/westus/DiskOperations/eb79a53a-1060-4e1f-bb99-361c66e84b12?p=42128af7-4c72-4222-9761-fb0d8e6cebdc&api-version=2022-03-02
-=======
       - https://management.azure.com/subscriptions/00000000-0000-0000-0000-000000000000/providers/Microsoft.Compute/locations/westus/DiskOperations/e6704da2-105b-4610-afc2-80c79a22f3f3?p=42128af7-4c72-4222-9761-fb0d8e6cebdc&api-version=2022-03-02
->>>>>>> 13d0ab0a
       cache-control:
       - no-cache
       content-length:
@@ -554,34 +415,22 @@
       content-type:
       - application/json; charset=utf-8
       date:
-<<<<<<< HEAD
-      - Fri, 26 May 2023 02:55:14 GMT
-      expires:
-      - '-1'
-      location:
-      - https://management.azure.com/subscriptions/00000000-0000-0000-0000-000000000000/providers/Microsoft.Compute/locations/westus/DiskOperations/eb79a53a-1060-4e1f-bb99-361c66e84b12?p=42128af7-4c72-4222-9761-fb0d8e6cebdc&monitor=true&api-version=2022-03-02
-=======
       - Fri, 14 Jul 2023 01:35:28 GMT
       expires:
       - '-1'
       location:
       - https://management.azure.com/subscriptions/00000000-0000-0000-0000-000000000000/providers/Microsoft.Compute/locations/westus/DiskOperations/e6704da2-105b-4610-afc2-80c79a22f3f3?p=42128af7-4c72-4222-9761-fb0d8e6cebdc&monitor=true&api-version=2022-03-02
->>>>>>> 13d0ab0a
-      pragma:
-      - no-cache
-      server:
-      - Microsoft-HTTPAPI/2.0
-      - Microsoft-HTTPAPI/2.0
-      strict-transport-security:
-      - max-age=31536000; includeSubDomains
-      x-content-type-options:
-      - nosniff
-      x-ms-ratelimit-remaining-resource:
-<<<<<<< HEAD
-      - Microsoft.Compute/HighCostSnapshotCreateHydrate3Min;988,Microsoft.Compute/HighCostSnapshotCreateHydrate30Min;7988
-=======
+      pragma:
+      - no-cache
+      server:
+      - Microsoft-HTTPAPI/2.0
+      - Microsoft-HTTPAPI/2.0
+      strict-transport-security:
+      - max-age=31536000; includeSubDomains
+      x-content-type-options:
+      - nosniff
+      x-ms-ratelimit-remaining-resource:
       - Microsoft.Compute/HighCostSnapshotCreateHydrate3Min;999,Microsoft.Compute/HighCostSnapshotCreateHydrate30Min;7999
->>>>>>> 13d0ab0a
       x-ms-ratelimit-remaining-subscription-writes:
       - '1199'
     status:
@@ -601,31 +450,6 @@
       ParameterSetName:
       - -n -g --incremental --source
       User-Agent:
-<<<<<<< HEAD
-      - AZURECLI/2.47.0 azsdk-python-azure-mgmt-compute/29.1.0 Python/3.10.11 (Linux-5.15.0-1036-azure-x86_64-with-glibc2.31)
-        VSTS_7b238909-6802-4b65-b90d-184bca47f458_build_220_0
-    method: GET
-    uri: https://management.azure.com/subscriptions/00000000-0000-0000-0000-000000000000/providers/Microsoft.Compute/locations/westus/DiskOperations/eb79a53a-1060-4e1f-bb99-361c66e84b12?p=42128af7-4c72-4222-9761-fb0d8e6cebdc&api-version=2022-03-02
-  response:
-    body:
-      string: "{\r\n  \"startTime\": \"2023-05-26T02:55:15.7093057+00:00\",\r\n  \"endTime\":
-        \"2023-05-26T02:55:16.2405541+00:00\",\r\n  \"status\": \"Succeeded\",\r\n
-        \ \"properties\": {\r\n    \"output\": {\r\n  \"name\": \"snap000003\",\r\n
-        \ \"id\": \"/subscriptions/00000000-0000-0000-0000-000000000000/resourceGroups/cli_test_completion_percent1_000001/providers/Microsoft.Compute/snapshots/snap000003\",\r\n
-        \ \"type\": \"Microsoft.Compute/snapshots\",\r\n  \"location\": \"westus\",\r\n
-        \ \"tags\": {},\r\n  \"sku\": {\r\n    \"name\": \"Standard_LRS\",\r\n    \"tier\":
-        \"Standard\"\r\n  },\r\n  \"properties\": {\r\n    \"hyperVGeneration\": \"V1\",\r\n
-        \   \"creationData\": {\r\n      \"createOption\": \"Copy\",\r\n      \"sourceResourceId\":
-        \"/subscriptions/00000000-0000-0000-0000-000000000000/resourceGroups/cli_test_completion_percent1_000001/providers/Microsoft.Compute/disks/disk000002\",\r\n
-        \     \"sourceUniqueId\": \"6fd33d6a-a035-4cac-a58d-314436223718\"\r\n    },\r\n
-        \   \"diskSizeGB\": 10,\r\n    \"encryption\": {\r\n      \"type\": \"EncryptionAtRestWithPlatformKey\"\r\n
-        \   },\r\n    \"incremental\": true,\r\n    \"networkAccessPolicy\": \"AllowAll\",\r\n
-        \   \"publicNetworkAccess\": \"Enabled\",\r\n    \"timeCreated\": \"2023-05-26T02:55:15.7249065+00:00\",\r\n
-        \   \"provisioningState\": \"Succeeded\",\r\n    \"diskState\": \"Unattached\",\r\n
-        \   \"diskSizeBytes\": 10737418240,\r\n    \"uniqueId\": \"dbf7dd5e-5e67-4796-90b2-b2a1dc97a7fb\",\r\n
-        \   \"incrementalSnapshotFamilyId\": \"5e2ef684-4218-446a-afd2-4ef64975ec6b\"\r\n
-        \ }\r\n}\r\n  },\r\n  \"name\": \"eb79a53a-1060-4e1f-bb99-361c66e84b12\"\r\n}"
-=======
       - AZURECLI/2.50.0 azsdk-python-azure-mgmt-compute/29.1.0 Python/3.8.10 (Windows-10-10.0.22621-SP0)
     method: GET
     uri: https://management.azure.com/subscriptions/00000000-0000-0000-0000-000000000000/providers/Microsoft.Compute/locations/westus/DiskOperations/e6704da2-105b-4610-afc2-80c79a22f3f3?p=42128af7-4c72-4222-9761-fb0d8e6cebdc&api-version=2022-03-02
@@ -633,45 +457,32 @@
     body:
       string: "{\r\n  \"startTime\": \"2023-07-14T01:35:28.3945017+00:00\",\r\n  \"status\":
         \"InProgress\",\r\n  \"name\": \"e6704da2-105b-4610-afc2-80c79a22f3f3\"\r\n}"
->>>>>>> 13d0ab0a
-    headers:
-      cache-control:
-      - no-cache
-      content-length:
-<<<<<<< HEAD
-      - '1431'
-      content-type:
-      - application/json; charset=utf-8
-      date:
-      - Fri, 26 May 2023 02:55:17 GMT
-=======
+    headers:
+      cache-control:
+      - no-cache
+      content-length:
       - '134'
       content-type:
       - application/json; charset=utf-8
       date:
       - Fri, 14 Jul 2023 01:35:28 GMT
->>>>>>> 13d0ab0a
-      expires:
-      - '-1'
-      pragma:
-      - no-cache
-      server:
-      - Microsoft-HTTPAPI/2.0
-      - Microsoft-HTTPAPI/2.0
-      strict-transport-security:
-      - max-age=31536000; includeSubDomains
-      transfer-encoding:
-      - chunked
-      vary:
-      - Accept-Encoding
-      x-content-type-options:
-      - nosniff
-      x-ms-ratelimit-remaining-resource:
-<<<<<<< HEAD
-      - Microsoft.Compute/GetOperation3Min;49948,Microsoft.Compute/GetOperation30Min;399948
-=======
+      expires:
+      - '-1'
+      pragma:
+      - no-cache
+      server:
+      - Microsoft-HTTPAPI/2.0
+      - Microsoft-HTTPAPI/2.0
+      strict-transport-security:
+      - max-age=31536000; includeSubDomains
+      transfer-encoding:
+      - chunked
+      vary:
+      - Accept-Encoding
+      x-content-type-options:
+      - nosniff
+      x-ms-ratelimit-remaining-resource:
       - Microsoft.Compute/GetOperation3Min;49998,Microsoft.Compute/GetOperation30Min;399998
->>>>>>> 13d0ab0a
     status:
       code: 200
       message: OK
@@ -689,10 +500,6 @@
       ParameterSetName:
       - -n -g --incremental --source
       User-Agent:
-<<<<<<< HEAD
-      - AZURECLI/2.47.0 azsdk-python-azure-mgmt-compute/29.1.0 Python/3.10.11 (Linux-5.15.0-1036-azure-x86_64-with-glibc2.31)
-        VSTS_7b238909-6802-4b65-b90d-184bca47f458_build_220_0
-=======
       - AZURECLI/2.50.0 azsdk-python-azure-mgmt-compute/29.1.0 Python/3.8.10 (Windows-10-10.0.22621-SP0)
     method: GET
     uri: https://management.azure.com/subscriptions/00000000-0000-0000-0000-000000000000/providers/Microsoft.Compute/locations/westus/DiskOperations/e6704da2-105b-4610-afc2-80c79a22f3f3?p=42128af7-4c72-4222-9761-fb0d8e6cebdc&api-version=2022-03-02
@@ -746,7 +553,6 @@
       - -n -g --incremental --source
       User-Agent:
       - AZURECLI/2.50.0 azsdk-python-azure-mgmt-compute/29.1.0 Python/3.8.10 (Windows-10-10.0.22621-SP0)
->>>>>>> 13d0ab0a
     method: GET
     uri: https://management.azure.com/subscriptions/00000000-0000-0000-0000-000000000000/resourceGroups/cli_test_completion_percent1_000001/providers/Microsoft.Compute/snapshots/snap000003?api-version=2022-03-02
   response:
@@ -757,15 +563,6 @@
         \"Standard\"\r\n  },\r\n  \"properties\": {\r\n    \"hyperVGeneration\": \"V1\",\r\n
         \   \"creationData\": {\r\n      \"createOption\": \"Copy\",\r\n      \"sourceResourceId\":
         \"/subscriptions/00000000-0000-0000-0000-000000000000/resourceGroups/cli_test_completion_percent1_000001/providers/Microsoft.Compute/disks/disk000002\",\r\n
-<<<<<<< HEAD
-        \     \"sourceUniqueId\": \"6fd33d6a-a035-4cac-a58d-314436223718\"\r\n    },\r\n
-        \   \"diskSizeGB\": 10,\r\n    \"encryption\": {\r\n      \"type\": \"EncryptionAtRestWithPlatformKey\"\r\n
-        \   },\r\n    \"incremental\": true,\r\n    \"networkAccessPolicy\": \"AllowAll\",\r\n
-        \   \"publicNetworkAccess\": \"Enabled\",\r\n    \"timeCreated\": \"2023-05-26T02:55:15.7249065+00:00\",\r\n
-        \   \"provisioningState\": \"Succeeded\",\r\n    \"diskState\": \"Unattached\",\r\n
-        \   \"diskSizeBytes\": 10737418240,\r\n    \"uniqueId\": \"dbf7dd5e-5e67-4796-90b2-b2a1dc97a7fb\",\r\n
-        \   \"incrementalSnapshotFamilyId\": \"5e2ef684-4218-446a-afd2-4ef64975ec6b\"\r\n
-=======
         \     \"sourceUniqueId\": \"5ef33950-a054-45e9-b7a8-eedb4c6538cd\"\r\n    },\r\n
         \   \"diskSizeGB\": 10,\r\n    \"encryption\": {\r\n      \"type\": \"EncryptionAtRestWithPlatformKey\"\r\n
         \   },\r\n    \"incremental\": true,\r\n    \"networkAccessPolicy\": \"AllowAll\",\r\n
@@ -773,7 +570,6 @@
         \   \"provisioningState\": \"Succeeded\",\r\n    \"diskState\": \"Unattached\",\r\n
         \   \"diskSizeBytes\": 10737418240,\r\n    \"uniqueId\": \"dbf441e3-0f16-4427-8a39-c9a6d6b93263\",\r\n
         \   \"incrementalSnapshotFamilyId\": \"13eb190f-ce40-4445-84fe-72204a2a9076\"\r\n
->>>>>>> 13d0ab0a
         \ }\r\n}"
     headers:
       cache-control:
@@ -783,32 +579,24 @@
       content-type:
       - application/json; charset=utf-8
       date:
-<<<<<<< HEAD
-      - Fri, 26 May 2023 02:55:17 GMT
-=======
       - Fri, 14 Jul 2023 01:35:39 GMT
->>>>>>> 13d0ab0a
-      expires:
-      - '-1'
-      pragma:
-      - no-cache
-      server:
-      - Microsoft-HTTPAPI/2.0
-      - Microsoft-HTTPAPI/2.0
-      strict-transport-security:
-      - max-age=31536000; includeSubDomains
-      transfer-encoding:
-      - chunked
-      vary:
-      - Accept-Encoding
-      x-content-type-options:
-      - nosniff
-      x-ms-ratelimit-remaining-resource:
-<<<<<<< HEAD
-      - Microsoft.Compute/LowCostGet3Min;14904,Microsoft.Compute/LowCostGet30Min;119904
-=======
+      expires:
+      - '-1'
+      pragma:
+      - no-cache
+      server:
+      - Microsoft-HTTPAPI/2.0
+      - Microsoft-HTTPAPI/2.0
+      strict-transport-security:
+      - max-age=31536000; includeSubDomains
+      transfer-encoding:
+      - chunked
+      vary:
+      - Accept-Encoding
+      x-content-type-options:
+      - nosniff
+      x-ms-ratelimit-remaining-resource:
       - Microsoft.Compute/LowCostGet3Min;14994,Microsoft.Compute/LowCostGet30Min;119994
->>>>>>> 13d0ab0a
     status:
       code: 200
       message: OK
@@ -826,12 +614,7 @@
       ParameterSetName:
       - -g -n --source --incremental -l
       User-Agent:
-<<<<<<< HEAD
-      - AZURECLI/2.47.0 azsdk-python-azure-mgmt-compute/29.1.0 Python/3.10.11 (Linux-5.15.0-1036-azure-x86_64-with-glibc2.31)
-        VSTS_7b238909-6802-4b65-b90d-184bca47f458_build_220_0
-=======
-      - AZURECLI/2.50.0 azsdk-python-azure-mgmt-compute/29.1.0 Python/3.8.10 (Windows-10-10.0.22621-SP0)
->>>>>>> 13d0ab0a
+      - AZURECLI/2.50.0 azsdk-python-azure-mgmt-compute/29.1.0 Python/3.8.10 (Windows-10-10.0.22621-SP0)
     method: GET
     uri: https://management.azure.com/subscriptions/00000000-0000-0000-0000-000000000000/resourceGroups/cli_test_completion_percent1_000001/providers/Microsoft.Compute/snapshots/snap000003?api-version=2022-03-02
   response:
@@ -842,15 +625,6 @@
         \"Standard\"\r\n  },\r\n  \"properties\": {\r\n    \"hyperVGeneration\": \"V1\",\r\n
         \   \"creationData\": {\r\n      \"createOption\": \"Copy\",\r\n      \"sourceResourceId\":
         \"/subscriptions/00000000-0000-0000-0000-000000000000/resourceGroups/cli_test_completion_percent1_000001/providers/Microsoft.Compute/disks/disk000002\",\r\n
-<<<<<<< HEAD
-        \     \"sourceUniqueId\": \"6fd33d6a-a035-4cac-a58d-314436223718\"\r\n    },\r\n
-        \   \"diskSizeGB\": 10,\r\n    \"encryption\": {\r\n      \"type\": \"EncryptionAtRestWithPlatformKey\"\r\n
-        \   },\r\n    \"incremental\": true,\r\n    \"networkAccessPolicy\": \"AllowAll\",\r\n
-        \   \"publicNetworkAccess\": \"Enabled\",\r\n    \"timeCreated\": \"2023-05-26T02:55:15.7249065+00:00\",\r\n
-        \   \"provisioningState\": \"Succeeded\",\r\n    \"diskState\": \"Unattached\",\r\n
-        \   \"diskSizeBytes\": 10737418240,\r\n    \"uniqueId\": \"dbf7dd5e-5e67-4796-90b2-b2a1dc97a7fb\",\r\n
-        \   \"incrementalSnapshotFamilyId\": \"5e2ef684-4218-446a-afd2-4ef64975ec6b\"\r\n
-=======
         \     \"sourceUniqueId\": \"5ef33950-a054-45e9-b7a8-eedb4c6538cd\"\r\n    },\r\n
         \   \"diskSizeGB\": 10,\r\n    \"encryption\": {\r\n      \"type\": \"EncryptionAtRestWithPlatformKey\"\r\n
         \   },\r\n    \"incremental\": true,\r\n    \"networkAccessPolicy\": \"AllowAll\",\r\n
@@ -858,7 +632,6 @@
         \   \"provisioningState\": \"Succeeded\",\r\n    \"diskState\": \"Unattached\",\r\n
         \   \"diskSizeBytes\": 10737418240,\r\n    \"uniqueId\": \"dbf441e3-0f16-4427-8a39-c9a6d6b93263\",\r\n
         \   \"incrementalSnapshotFamilyId\": \"13eb190f-ce40-4445-84fe-72204a2a9076\"\r\n
->>>>>>> 13d0ab0a
         \ }\r\n}"
     headers:
       cache-control:
@@ -868,32 +641,24 @@
       content-type:
       - application/json; charset=utf-8
       date:
-<<<<<<< HEAD
-      - Fri, 26 May 2023 02:55:17 GMT
-=======
       - Fri, 14 Jul 2023 01:35:40 GMT
->>>>>>> 13d0ab0a
-      expires:
-      - '-1'
-      pragma:
-      - no-cache
-      server:
-      - Microsoft-HTTPAPI/2.0
-      - Microsoft-HTTPAPI/2.0
-      strict-transport-security:
-      - max-age=31536000; includeSubDomains
-      transfer-encoding:
-      - chunked
-      vary:
-      - Accept-Encoding
-      x-content-type-options:
-      - nosniff
-      x-ms-ratelimit-remaining-resource:
-<<<<<<< HEAD
-      - Microsoft.Compute/LowCostGet3Min;14903,Microsoft.Compute/LowCostGet30Min;119903
-=======
+      expires:
+      - '-1'
+      pragma:
+      - no-cache
+      server:
+      - Microsoft-HTTPAPI/2.0
+      - Microsoft-HTTPAPI/2.0
+      strict-transport-security:
+      - max-age=31536000; includeSubDomains
+      transfer-encoding:
+      - chunked
+      vary:
+      - Accept-Encoding
+      x-content-type-options:
+      - nosniff
+      x-ms-ratelimit-remaining-resource:
       - Microsoft.Compute/LowCostGet3Min;14992,Microsoft.Compute/LowCostGet30Min;119992
->>>>>>> 13d0ab0a
     status:
       code: 200
       message: OK
@@ -918,12 +683,7 @@
       ParameterSetName:
       - -g -n --source --incremental -l
       User-Agent:
-<<<<<<< HEAD
-      - AZURECLI/2.47.0 azsdk-python-azure-mgmt-compute/29.1.0 Python/3.10.11 (Linux-5.15.0-1036-azure-x86_64-with-glibc2.31)
-        VSTS_7b238909-6802-4b65-b90d-184bca47f458_build_220_0
-=======
-      - AZURECLI/2.50.0 azsdk-python-azure-mgmt-compute/29.1.0 Python/3.8.10 (Windows-10-10.0.22621-SP0)
->>>>>>> 13d0ab0a
+      - AZURECLI/2.50.0 azsdk-python-azure-mgmt-compute/29.1.0 Python/3.8.10 (Windows-10-10.0.22621-SP0)
     method: PUT
     uri: https://management.azure.com/subscriptions/00000000-0000-0000-0000-000000000000/resourceGroups/cli_test_completion_percent1_000001/providers/Microsoft.Compute/snapshots/snap000004?api-version=2022-03-02
   response:
@@ -938,11 +698,7 @@
         \ }\r\n}"
     headers:
       azure-asyncoperation:
-<<<<<<< HEAD
-      - https://management.azure.com/subscriptions/00000000-0000-0000-0000-000000000000/providers/Microsoft.Compute/locations/eastus2euap/DiskOperations/6f04a1b7-acf5-4e65-97a6-33b015cd47d9?p=88376d82-510f-4098-9fed-60d0fb8eb079&api-version=2022-03-02
-=======
       - https://management.azure.com/subscriptions/00000000-0000-0000-0000-000000000000/providers/Microsoft.Compute/locations/eastus2euap/DiskOperations/79a303d2-487a-438c-b9a3-be27dea0fa4e?p=88376d82-510f-4098-9fed-60d0fb8eb079&api-version=2022-03-02
->>>>>>> 13d0ab0a
       cache-control:
       - no-cache
       content-length:
@@ -950,19 +706,11 @@
       content-type:
       - application/json; charset=utf-8
       date:
-<<<<<<< HEAD
-      - Fri, 26 May 2023 02:55:20 GMT
-      expires:
-      - '-1'
-      location:
-      - https://management.azure.com/subscriptions/00000000-0000-0000-0000-000000000000/providers/Microsoft.Compute/locations/eastus2euap/DiskOperations/6f04a1b7-acf5-4e65-97a6-33b015cd47d9?p=88376d82-510f-4098-9fed-60d0fb8eb079&monitor=true&api-version=2022-03-02
-=======
       - Fri, 14 Jul 2023 01:35:47 GMT
       expires:
       - '-1'
       location:
       - https://management.azure.com/subscriptions/00000000-0000-0000-0000-000000000000/providers/Microsoft.Compute/locations/eastus2euap/DiskOperations/79a303d2-487a-438c-b9a3-be27dea0fa4e?p=88376d82-510f-4098-9fed-60d0fb8eb079&monitor=true&api-version=2022-03-02
->>>>>>> 13d0ab0a
       pragma:
       - no-cache
       server:
@@ -993,31 +741,6 @@
       ParameterSetName:
       - -g -n --source --incremental -l
       User-Agent:
-<<<<<<< HEAD
-      - AZURECLI/2.47.0 azsdk-python-azure-mgmt-compute/29.1.0 Python/3.10.11 (Linux-5.15.0-1036-azure-x86_64-with-glibc2.31)
-        VSTS_7b238909-6802-4b65-b90d-184bca47f458_build_220_0
-    method: GET
-    uri: https://management.azure.com/subscriptions/00000000-0000-0000-0000-000000000000/providers/Microsoft.Compute/locations/eastus2euap/DiskOperations/6f04a1b7-acf5-4e65-97a6-33b015cd47d9?p=88376d82-510f-4098-9fed-60d0fb8eb079&api-version=2022-03-02
-  response:
-    body:
-      string: "{\r\n  \"startTime\": \"2023-05-26T02:55:20.048963+00:00\",\r\n  \"endTime\":
-        \"2023-05-26T02:55:22.1427166+00:00\",\r\n  \"status\": \"Succeeded\",\r\n
-        \ \"properties\": {\r\n    \"output\": {\r\n  \"name\": \"snap000004\",\r\n
-        \ \"id\": \"/subscriptions/00000000-0000-0000-0000-000000000000/resourceGroups/cli_test_completion_percent1_000001/providers/Microsoft.Compute/snapshots/snap000004\",\r\n
-        \ \"type\": \"Microsoft.Compute/snapshots\",\r\n  \"location\": \"eastus2euap\",\r\n
-        \ \"tags\": {},\r\n  \"sku\": {\r\n    \"name\": \"Standard_LRS\",\r\n    \"tier\":
-        \"Standard\"\r\n  },\r\n  \"properties\": {\r\n    \"hyperVGeneration\": \"V1\",\r\n
-        \   \"creationData\": {\r\n      \"createOption\": \"CopyStart\",\r\n      \"sourceResourceId\":
-        \"/subscriptions/00000000-0000-0000-0000-000000000000/resourceGroups/cli_test_completion_percent1_000001/providers/Microsoft.Compute/snapshots/snap000003\",\r\n
-        \     \"sourceUniqueId\": \"dbf7dd5e-5e67-4796-90b2-b2a1dc97a7fb\"\r\n    },\r\n
-        \   \"diskSizeGB\": 10,\r\n    \"encryption\": {\r\n      \"type\": \"EncryptionAtRestWithPlatformKey\"\r\n
-        \   },\r\n    \"incremental\": true,\r\n    \"networkAccessPolicy\": \"AllowAll\",\r\n
-        \   \"publicNetworkAccess\": \"Enabled\",\r\n    \"timeCreated\": \"2023-05-26T02:55:21.3927063+00:00\",\r\n
-        \   \"provisioningState\": \"Succeeded\",\r\n    \"diskState\": \"Unattached\",\r\n
-        \   \"diskSizeBytes\": 10737418240,\r\n    \"uniqueId\": \"20efb9f0-8992-4d91-9bb8-aca32ddf0c81\",\r\n
-        \   \"incrementalSnapshotFamilyId\": \"dfa3d230-e7fc-40ca-bffc-6aece52dd8a7\"\r\n
-        \ }\r\n}\r\n  },\r\n  \"name\": \"6f04a1b7-acf5-4e65-97a6-33b015cd47d9\"\r\n}"
-=======
       - AZURECLI/2.50.0 azsdk-python-azure-mgmt-compute/29.1.0 Python/3.8.10 (Windows-10-10.0.22621-SP0)
     method: GET
     uri: https://management.azure.com/subscriptions/00000000-0000-0000-0000-000000000000/providers/Microsoft.Compute/locations/eastus2euap/DiskOperations/79a303d2-487a-438c-b9a3-be27dea0fa4e?p=88376d82-510f-4098-9fed-60d0fb8eb079&api-version=2022-03-02
@@ -1025,24 +748,15 @@
     body:
       string: "{\r\n  \"startTime\": \"2023-07-14T01:35:45.8466515+00:00\",\r\n  \"status\":
         \"InProgress\",\r\n  \"name\": \"79a303d2-487a-438c-b9a3-be27dea0fa4e\"\r\n}"
->>>>>>> 13d0ab0a
-    headers:
-      cache-control:
-      - no-cache
-      content-length:
-<<<<<<< HEAD
-      - '1444'
-      content-type:
-      - application/json; charset=utf-8
-      date:
-      - Fri, 26 May 2023 02:55:22 GMT
-=======
+    headers:
+      cache-control:
+      - no-cache
+      content-length:
       - '134'
       content-type:
       - application/json; charset=utf-8
       date:
       - Fri, 14 Jul 2023 01:35:47 GMT
->>>>>>> 13d0ab0a
       expires:
       - '-1'
       pragma:
@@ -1063,8 +777,6 @@
     status:
       code: 200
       message: ''
-<<<<<<< HEAD
-=======
 - request:
     body: null
     headers:
@@ -1117,7 +829,6 @@
     status:
       code: 200
       message: ''
->>>>>>> 13d0ab0a
 - request:
     body: null
     headers:
@@ -1132,12 +843,7 @@
       ParameterSetName:
       - -g -n --source --incremental -l
       User-Agent:
-<<<<<<< HEAD
-      - AZURECLI/2.47.0 azsdk-python-azure-mgmt-compute/29.1.0 Python/3.10.11 (Linux-5.15.0-1036-azure-x86_64-with-glibc2.31)
-        VSTS_7b238909-6802-4b65-b90d-184bca47f458_build_220_0
-=======
-      - AZURECLI/2.50.0 azsdk-python-azure-mgmt-compute/29.1.0 Python/3.8.10 (Windows-10-10.0.22621-SP0)
->>>>>>> 13d0ab0a
+      - AZURECLI/2.50.0 azsdk-python-azure-mgmt-compute/29.1.0 Python/3.8.10 (Windows-10-10.0.22621-SP0)
     method: GET
     uri: https://management.azure.com/subscriptions/00000000-0000-0000-0000-000000000000/resourceGroups/cli_test_completion_percent1_000001/providers/Microsoft.Compute/snapshots/snap000004?api-version=2022-03-02
   response:
@@ -1148,15 +854,6 @@
         \"Standard\"\r\n  },\r\n  \"properties\": {\r\n    \"hyperVGeneration\": \"V1\",\r\n
         \   \"creationData\": {\r\n      \"createOption\": \"CopyStart\",\r\n      \"sourceResourceId\":
         \"/subscriptions/00000000-0000-0000-0000-000000000000/resourceGroups/cli_test_completion_percent1_000001/providers/Microsoft.Compute/snapshots/snap000003\",\r\n
-<<<<<<< HEAD
-        \     \"sourceUniqueId\": \"dbf7dd5e-5e67-4796-90b2-b2a1dc97a7fb\"\r\n    },\r\n
-        \   \"diskSizeGB\": 10,\r\n    \"encryption\": {\r\n      \"type\": \"EncryptionAtRestWithPlatformKey\"\r\n
-        \   },\r\n    \"incremental\": true,\r\n    \"networkAccessPolicy\": \"AllowAll\",\r\n
-        \   \"publicNetworkAccess\": \"Enabled\",\r\n    \"timeCreated\": \"2023-05-26T02:55:21.3927063+00:00\",\r\n
-        \   \"provisioningState\": \"Succeeded\",\r\n    \"diskState\": \"Unattached\",\r\n
-        \   \"diskSizeBytes\": 10737418240,\r\n    \"uniqueId\": \"20efb9f0-8992-4d91-9bb8-aca32ddf0c81\",\r\n
-        \   \"completionPercent\": 0.0,\r\n    \"incrementalSnapshotFamilyId\": \"dfa3d230-e7fc-40ca-bffc-6aece52dd8a7\"\r\n
-=======
         \     \"sourceUniqueId\": \"dbf441e3-0f16-4427-8a39-c9a6d6b93263\"\r\n    },\r\n
         \   \"diskSizeGB\": 10,\r\n    \"encryption\": {\r\n      \"type\": \"EncryptionAtRestWithPlatformKey\"\r\n
         \   },\r\n    \"incremental\": true,\r\n    \"networkAccessPolicy\": \"AllowAll\",\r\n
@@ -1164,7 +861,6 @@
         \   \"provisioningState\": \"Succeeded\",\r\n    \"diskState\": \"Unattached\",\r\n
         \   \"diskSizeBytes\": 10737418240,\r\n    \"uniqueId\": \"2d81c684-64dd-44a4-af4a-dceefa72d0b4\",\r\n
         \   \"completionPercent\": 0.0,\r\n    \"incrementalSnapshotFamilyId\": \"e9e8f960-5915-4a88-8ff3-566dfa3dc5df\"\r\n
->>>>>>> 13d0ab0a
         \ }\r\n}"
     headers:
       cache-control:
@@ -1174,32 +870,24 @@
       content-type:
       - application/json; charset=utf-8
       date:
-<<<<<<< HEAD
-      - Fri, 26 May 2023 02:55:22 GMT
-=======
       - Fri, 14 Jul 2023 01:35:58 GMT
->>>>>>> 13d0ab0a
-      expires:
-      - '-1'
-      pragma:
-      - no-cache
-      server:
-      - Microsoft-HTTPAPI/2.0
-      - Microsoft-HTTPAPI/2.0
-      strict-transport-security:
-      - max-age=31536000; includeSubDomains
-      transfer-encoding:
-      - chunked
-      vary:
-      - Accept-Encoding
-      x-content-type-options:
-      - nosniff
-      x-ms-ratelimit-remaining-resource:
-<<<<<<< HEAD
-      - Microsoft.Compute/LowCostGet3Min;14999,Microsoft.Compute/LowCostGet30Min;119999
-=======
+      expires:
+      - '-1'
+      pragma:
+      - no-cache
+      server:
+      - Microsoft-HTTPAPI/2.0
+      - Microsoft-HTTPAPI/2.0
+      strict-transport-security:
+      - max-age=31536000; includeSubDomains
+      transfer-encoding:
+      - chunked
+      vary:
+      - Accept-Encoding
+      x-content-type-options:
+      - nosniff
+      x-ms-ratelimit-remaining-resource:
       - Microsoft.Compute/LowCostGet3Min;14998,Microsoft.Compute/LowCostGet30Min;119998
->>>>>>> 13d0ab0a
     status:
       code: 200
       message: ''
