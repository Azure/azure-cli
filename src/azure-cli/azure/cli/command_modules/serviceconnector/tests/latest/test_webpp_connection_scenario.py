--- conflicted
+++ resolved
@@ -1478,7 +1478,6 @@
         self.cmd('webapp connection delete --id {} --yes'.format(connection_id))
 
     @record_only()
-<<<<<<< HEAD
     def test_webapp_app_insights_e2e(self):
         self.kwargs.update({
             'subscription': get_subscription_id(self.cli_ctx),
@@ -1486,31 +1485,15 @@
             'target_resource_group': 'servicelinker-test-linux-group',
             'site': 'servicelinker-insight-app-euap',
             'appinsights': 'servicelinker-insight'
-=======
-    def test_webapp_containerapp_e2e(self):
-        self.kwargs.update({
-            'subscription': get_subscription_id(self.cli_ctx),
-            'source_resource_group': 'servicelinker-test-linux-group',
-            'target_resource_group': 'servicelinker-test-linux-group',
-            'site': 'servicelinker-aca-app-euap',
-            'target_app_name': 'containerapptargetresource'
->>>>>>> b61cf55d
-        })
-
-        # prepare params
-        name = 'testconn'
-        source_id = SOURCE_RESOURCES.get(RESOURCE.WebApp).format(**self.kwargs)
-<<<<<<< HEAD
+        })
+
+        # prepare params
+        name = 'testconn'
+        source_id = SOURCE_RESOURCES.get(RESOURCE.WebApp).format(**self.kwargs)
         target_id = TARGET_RESOURCES.get(RESOURCE.AppInsights).format(**self.kwargs)
 
         # create connection
         self.cmd('webapp connection create app-insights --connection {} --source-id {} --target-id {} '
-=======
-        target_id = TARGET_RESOURCES.get(RESOURCE.ContainerAppAsTarget).format(**self.kwargs)
-
-        # create connection
-        self.cmd('webapp connection create containerapp --connection {} --source-id {} --target-id {} '
->>>>>>> b61cf55d
                  '--secret --client-type python'.format(name, source_id, target_id))
 
         # list connection
@@ -1525,24 +1508,19 @@
         connection_id = connections[0].get('id')
 
         # update connection
-<<<<<<< HEAD
         self.cmd('webapp connection update app-insights --id {} --client-type dotnet'.format(connection_id),
-=======
-        self.cmd('webapp connection update containerapp --id {} --client-type dotnet'.format(connection_id),
->>>>>>> b61cf55d
-                 checks = [ self.check('clientType', 'dotnet') ])
-
-        # list configuration
-        self.cmd('webapp connection list-configuration --id {}'.format(connection_id))
-
-        # validate connection
-        self.cmd('webapp connection validate --id {}'.format(connection_id))
-
-        # show connection
-        self.cmd('webapp connection show --id {}'.format(connection_id))
-
-        # delete connection
-<<<<<<< HEAD
+                 checks = [ self.check('clientType', 'dotnet') ])
+
+        # list configuration
+        self.cmd('webapp connection list-configuration --id {}'.format(connection_id))
+
+        # validate connection
+        self.cmd('webapp connection validate --id {}'.format(connection_id))
+
+        # show connection
+        self.cmd('webapp connection show --id {}'.format(connection_id))
+
+        # delete connection
         self.cmd('webapp connection delete --id {} --yes'.format(connection_id))
 
 
@@ -1596,6 +1574,48 @@
 
         for conn in self.cmd('webapp connection list --source-id {}'.format(source_id)).get_output_in_json():
             self.cmd('webapp connection delete --id {} --yes'.format(conn.get('id')))
-=======
-        self.cmd('webapp connection delete --id {} --yes'.format(connection_id))
->>>>>>> b61cf55d
+
+    def test_webapp_containerapp_e2e(self):
+        self.kwargs.update({
+            'subscription': get_subscription_id(self.cli_ctx),
+            'source_resource_group': 'servicelinker-test-linux-group',
+            'target_resource_group': 'servicelinker-test-linux-group',
+            'site': 'servicelinker-aca-app-euap',
+            'target_app_name': 'containerapptargetresource'
+        })
+
+        # prepare params
+        name = 'testconn'
+        source_id = SOURCE_RESOURCES.get(RESOURCE.WebApp).format(**self.kwargs)
+        target_id = TARGET_RESOURCES.get(RESOURCE.ContainerAppAsTarget).format(**self.kwargs)
+
+        # create connection
+        self.cmd('webapp connection create containerapp --connection {} --source-id {} --target-id {} '
+                 '--secret --client-type python'.format(name, source_id, target_id))
+        
+        # list connection
+        connections = self.cmd(
+            'webapp connection list --source-id {}'.format(source_id),
+            checks = [
+                self.check('length(@)', 1),
+                self.check('[0].authInfo.authType', 'secret'),
+                self.check('[0].clientType', 'python')
+            ]
+        ).get_output_in_json()
+        connection_id = connections[0].get('id')
+
+        # update connection
+        self.cmd('webapp connection update containerapp --id {} --client-type dotnet'.format(connection_id),
+                 checks = [ self.check('clientType', 'dotnet') ])
+
+        # list configuration
+        self.cmd('webapp connection list-configuration --id {}'.format(connection_id))
+
+        # validate connection
+        self.cmd('webapp connection validate --id {}'.format(connection_id))
+
+        # show connection
+        self.cmd('webapp connection show --id {}'.format(connection_id))
+
+        # delete connection
+        self.cmd('webapp connection delete --id {} --yes'.format(connection_id))