--- conflicted
+++ resolved
@@ -1,10 +1,7 @@
 from __future__ import print_function
 import argparse
-<<<<<<< HEAD
+import azure.cli._help as _help
 import sys
-=======
-import azure.cli._help as _help
->>>>>>> 286bd5f9
 
 class IncorrectUsageError(Exception):
     '''Raised when a command is incorrectly used and the usage should be
@@ -73,7 +70,6 @@
                 self.subparsers[tuple(path[0:length])] = parent_subparser
         return parent_subparser
 
-<<<<<<< HEAD
     def format_usage(self):
         return '\n{0}help: use --help for more information\n\n'.format(super(AzCliCommandParser, self).format_usage())
 
@@ -86,7 +82,7 @@
             print(message, file=sys.stderr)
         else:
             super(AzCliCommandParser, self).error(message)
-=======
+
     def format_help(self):
         is_group = not self._defaults.get('func')
         _help.show_help(self.prog.split()[1:],
@@ -94,5 +90,4 @@
                          if is_group
                          else self),
                          is_group)
-        self.exit()
->>>>>>> 286bd5f9
+        self.exit()