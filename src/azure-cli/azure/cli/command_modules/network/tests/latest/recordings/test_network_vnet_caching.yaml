--- conflicted
+++ resolved
@@ -13,11 +13,7 @@
       ParameterSetName:
       - -g -n --address-prefix --defer
       User-Agent:
-<<<<<<< HEAD
-      - python/3.6.5 (Windows-10-10.0.17134-SP0) msrest/0.6.10 msrest_azure/0.6.2
-=======
-      - python/3.7.4 (Windows-10-10.0.18362-SP0) msrest/0.6.10 msrest_azure/0.6.2
->>>>>>> 15b3674b
+      - python/3.7.4 (Windows-10-10.0.18362-SP0) msrest/0.6.10 msrest_azure/0.6.2
         azure-mgmt-resource/4.0.0 Azure-SDK-For-Python AZURECLI/2.0.74
       accept-language:
       - en-US
@@ -25,11 +21,7 @@
     uri: https://management.azure.com/subscriptions/00000000-0000-0000-0000-000000000000/resourcegroups/cli_vnet_cache_test000001?api-version=2019-07-01
   response:
     body:
-<<<<<<< HEAD
-      string: '{"id":"/subscriptions/00000000-0000-0000-0000-000000000000/resourceGroups/cli_vnet_cache_test000001","name":"cli_vnet_cache_test000001","type":"Microsoft.Resources/resourceGroups","location":"westus","tags":{"product":"azurecli","cause":"automation","date":"2019-10-13T09:03:54Z"},"properties":{"provisioningState":"Succeeded"}}'
-=======
       string: '{"id":"/subscriptions/00000000-0000-0000-0000-000000000000/resourceGroups/cli_vnet_cache_test000001","name":"cli_vnet_cache_test000001","type":"Microsoft.Resources/resourceGroups","location":"westus","tags":{"product":"azurecli","cause":"automation","date":"2019-10-10T11:22:50Z"},"properties":{"provisioningState":"Succeeded"}}'
->>>>>>> 15b3674b
     headers:
       cache-control:
       - no-cache
@@ -38,11 +30,7 @@
       content-type:
       - application/json; charset=utf-8
       date:
-<<<<<<< HEAD
-      - Sun, 13 Oct 2019 09:03:55 GMT
-=======
       - Thu, 10 Oct 2019 11:22:53 GMT
->>>>>>> 15b3674b
       expires:
       - '-1'
       pragma:
@@ -70,13 +58,8 @@
       ParameterSetName:
       - -g -n
       User-Agent:
-<<<<<<< HEAD
-      - python/3.6.5 (Windows-10-10.0.17134-SP0) msrest/0.6.10 msrest_azure/0.6.2
-        azure-mgmt-network/4.0.0 Azure-SDK-For-Python AZURECLI/2.0.74
-=======
-      - python/3.7.4 (Windows-10-10.0.18362-SP0) msrest/0.6.10 msrest_azure/0.6.2
-        azure-mgmt-network/6.0.0 Azure-SDK-For-Python AZURECLI/2.0.74
->>>>>>> 15b3674b
+      - python/3.7.4 (Windows-10-10.0.18362-SP0) msrest/0.6.10 msrest_azure/0.6.2
+        azure-mgmt-network/6.0.0 Azure-SDK-For-Python AZURECLI/2.0.74
       accept-language:
       - en-US
     method: GET
@@ -93,11 +76,7 @@
       content-type:
       - application/json; charset=utf-8
       date:
-<<<<<<< HEAD
-      - Sun, 13 Oct 2019 09:03:57 GMT
-=======
       - Thu, 10 Oct 2019 11:22:56 GMT
->>>>>>> 15b3674b
       expires:
       - '-1'
       pragma:
@@ -133,13 +112,8 @@
       ParameterSetName:
       - -g --vnet-name -n --address-prefix
       User-Agent:
-<<<<<<< HEAD
-      - python/3.6.5 (Windows-10-10.0.17134-SP0) msrest/0.6.10 msrest_azure/0.6.2
-        azure-mgmt-network/4.0.0 Azure-SDK-For-Python AZURECLI/2.0.74
-=======
-      - python/3.7.4 (Windows-10-10.0.18362-SP0) msrest/0.6.10 msrest_azure/0.6.2
-        azure-mgmt-network/6.0.0 Azure-SDK-For-Python AZURECLI/2.0.74
->>>>>>> 15b3674b
+      - python/3.7.4 (Windows-10-10.0.18362-SP0) msrest/0.6.10 msrest_azure/0.6.2
+        azure-mgmt-network/6.0.0 Azure-SDK-For-Python AZURECLI/2.0.74
       accept-language:
       - en-US
     method: PUT
@@ -147,46 +121,27 @@
   response:
     body:
       string: "{\r\n  \"name\": \"vnet1\",\r\n  \"id\": \"/subscriptions/00000000-0000-0000-0000-000000000000/resourceGroups/cli_vnet_cache_test000001/providers/Microsoft.Network/virtualNetworks/vnet1\",\r\n
-<<<<<<< HEAD
-        \ \"etag\": \"W/\\\"faa81aac-7703-4b41-b075-fd54576f1eaf\\\"\",\r\n  \"type\":
-        \"Microsoft.Network/virtualNetworks\",\r\n  \"location\": \"westus\",\r\n
-        \ \"tags\": {},\r\n  \"properties\": {\r\n    \"provisioningState\": \"Updating\",\r\n
-        \   \"resourceGuid\": \"a08111ec-d598-46e6-8709-c38ec90336e3\",\r\n    \"addressSpace\":
-=======
         \ \"etag\": \"W/\\\"f065b7fc-3b66-49d0-aebe-ff632d454c72\\\"\",\r\n  \"type\":
         \"Microsoft.Network/virtualNetworks\",\r\n  \"location\": \"westus\",\r\n
         \ \"tags\": {},\r\n  \"properties\": {\r\n    \"provisioningState\": \"Updating\",\r\n
         \   \"resourceGuid\": \"7671e4aa-0d59-4867-b7f0-2540a281f30c\",\r\n    \"addressSpace\":
->>>>>>> 15b3674b
         {\r\n      \"addressPrefixes\": [\r\n        \"10.0.0.0/16\"\r\n      ]\r\n
         \   },\r\n    \"dhcpOptions\": {\r\n      \"dnsServers\": []\r\n    },\r\n
         \   \"subnets\": [\r\n      {\r\n        \"name\": \"subnet1\",\r\n        \"id\":
         \"/subscriptions/00000000-0000-0000-0000-000000000000/resourceGroups/cli_vnet_cache_test000001/providers/Microsoft.Network/virtualNetworks/vnet1/subnets/subnet1\",\r\n
-<<<<<<< HEAD
-        \       \"etag\": \"W/\\\"faa81aac-7703-4b41-b075-fd54576f1eaf\\\"\",\r\n
-=======
         \       \"etag\": \"W/\\\"f065b7fc-3b66-49d0-aebe-ff632d454c72\\\"\",\r\n
->>>>>>> 15b3674b
         \       \"properties\": {\r\n          \"provisioningState\": \"Updating\",\r\n
         \         \"addressPrefix\": \"10.0.0.0/24\",\r\n          \"delegations\":
         [],\r\n          \"privateEndpointNetworkPolicies\": \"Enabled\",\r\n          \"privateLinkServiceNetworkPolicies\":
         \"Enabled\"\r\n        },\r\n        \"type\": \"Microsoft.Network/virtualNetworks/subnets\"\r\n
         \     },\r\n      {\r\n        \"name\": \"subnet2\",\r\n        \"id\": \"/subscriptions/00000000-0000-0000-0000-000000000000/resourceGroups/cli_vnet_cache_test000001/providers/Microsoft.Network/virtualNetworks/vnet1/subnets/subnet2\",\r\n
-<<<<<<< HEAD
-        \       \"etag\": \"W/\\\"faa81aac-7703-4b41-b075-fd54576f1eaf\\\"\",\r\n
-=======
         \       \"etag\": \"W/\\\"f065b7fc-3b66-49d0-aebe-ff632d454c72\\\"\",\r\n
->>>>>>> 15b3674b
         \       \"properties\": {\r\n          \"provisioningState\": \"Updating\",\r\n
         \         \"addressPrefix\": \"10.0.1.0/24\",\r\n          \"delegations\":
         [],\r\n          \"privateEndpointNetworkPolicies\": \"Enabled\",\r\n          \"privateLinkServiceNetworkPolicies\":
         \"Enabled\"\r\n        },\r\n        \"type\": \"Microsoft.Network/virtualNetworks/subnets\"\r\n
         \     },\r\n      {\r\n        \"name\": \"subnet3\",\r\n        \"id\": \"/subscriptions/00000000-0000-0000-0000-000000000000/resourceGroups/cli_vnet_cache_test000001/providers/Microsoft.Network/virtualNetworks/vnet1/subnets/subnet3\",\r\n
-<<<<<<< HEAD
-        \       \"etag\": \"W/\\\"faa81aac-7703-4b41-b075-fd54576f1eaf\\\"\",\r\n
-=======
         \       \"etag\": \"W/\\\"f065b7fc-3b66-49d0-aebe-ff632d454c72\\\"\",\r\n
->>>>>>> 15b3674b
         \       \"properties\": {\r\n          \"provisioningState\": \"Updating\",\r\n
         \         \"addressPrefix\": \"10.0.2.0/24\",\r\n          \"delegations\":
         [],\r\n          \"privateEndpointNetworkPolicies\": \"Enabled\",\r\n          \"privateLinkServiceNetworkPolicies\":
@@ -195,11 +150,7 @@
         false,\r\n    \"enableVmProtection\": false\r\n  }\r\n}"
     headers:
       azure-asyncoperation:
-<<<<<<< HEAD
-      - https://management.azure.com/subscriptions/00000000-0000-0000-0000-000000000000/providers/Microsoft.Network/locations/westus/operations/1e04f6e6-872e-4c8c-b8fe-d28da2f6f7a1?api-version=2019-04-01
-=======
       - https://management.azure.com/subscriptions/00000000-0000-0000-0000-000000000000/providers/Microsoft.Network/locations/westus/operations/21687730-3e54-48f4-89ec-4bd1eee629a0?api-version=2019-08-01
->>>>>>> 15b3674b
       cache-control:
       - no-cache
       content-length:
@@ -207,32 +158,22 @@
       content-type:
       - application/json; charset=utf-8
       date:
-<<<<<<< HEAD
-      - Sun, 13 Oct 2019 09:03:59 GMT
-=======
       - Thu, 10 Oct 2019 11:22:59 GMT
->>>>>>> 15b3674b
-      expires:
-      - '-1'
-      pragma:
-      - no-cache
-      server:
-      - Microsoft-HTTPAPI/2.0
-      - Microsoft-HTTPAPI/2.0
-      strict-transport-security:
-      - max-age=31536000; includeSubDomains
-      x-content-type-options:
-      - nosniff
-      x-ms-arm-service-request-id:
-<<<<<<< HEAD
-      - 0c72f913-90dd-4263-836c-31b9ab49a58e
-      x-ms-ratelimit-remaining-subscription-writes:
-      - '1199'
-=======
+      expires:
+      - '-1'
+      pragma:
+      - no-cache
+      server:
+      - Microsoft-HTTPAPI/2.0
+      - Microsoft-HTTPAPI/2.0
+      strict-transport-security:
+      - max-age=31536000; includeSubDomains
+      x-content-type-options:
+      - nosniff
+      x-ms-arm-service-request-id:
       - 115bee3d-d4b6-4123-a427-0db7cf9eb74b
       x-ms-ratelimit-remaining-subscription-writes:
       - '1176'
->>>>>>> 15b3674b
     status:
       code: 201
       message: Created
@@ -250,17 +191,10 @@
       ParameterSetName:
       - -g --vnet-name -n --address-prefix
       User-Agent:
-<<<<<<< HEAD
-      - python/3.6.5 (Windows-10-10.0.17134-SP0) msrest/0.6.10 msrest_azure/0.6.2
-        azure-mgmt-network/4.0.0 Azure-SDK-For-Python AZURECLI/2.0.74
-    method: GET
-    uri: https://management.azure.com/subscriptions/00000000-0000-0000-0000-000000000000/providers/Microsoft.Network/locations/westus/operations/1e04f6e6-872e-4c8c-b8fe-d28da2f6f7a1?api-version=2019-04-01
-=======
       - python/3.7.4 (Windows-10-10.0.18362-SP0) msrest/0.6.10 msrest_azure/0.6.2
         azure-mgmt-network/6.0.0 Azure-SDK-For-Python AZURECLI/2.0.74
     method: GET
     uri: https://management.azure.com/subscriptions/00000000-0000-0000-0000-000000000000/providers/Microsoft.Network/locations/westus/operations/21687730-3e54-48f4-89ec-4bd1eee629a0?api-version=2019-08-01
->>>>>>> 15b3674b
   response:
     body:
       string: "{\r\n  \"status\": \"Succeeded\"\r\n}"
@@ -272,11 +206,7 @@
       content-type:
       - application/json; charset=utf-8
       date:
-<<<<<<< HEAD
-      - Sun, 13 Oct 2019 09:04:02 GMT
-=======
       - Thu, 10 Oct 2019 11:23:03 GMT
->>>>>>> 15b3674b
       expires:
       - '-1'
       pragma:
@@ -293,11 +223,7 @@
       x-content-type-options:
       - nosniff
       x-ms-arm-service-request-id:
-<<<<<<< HEAD
-      - 259711c3-1287-4e69-bec2-ad111c6663ec
-=======
       - 4408e394-a078-4218-aecf-e0923594e09f
->>>>>>> 15b3674b
     status:
       code: 200
       message: OK
@@ -315,58 +241,34 @@
       ParameterSetName:
       - -g --vnet-name -n --address-prefix
       User-Agent:
-<<<<<<< HEAD
-      - python/3.6.5 (Windows-10-10.0.17134-SP0) msrest/0.6.10 msrest_azure/0.6.2
-        azure-mgmt-network/4.0.0 Azure-SDK-For-Python AZURECLI/2.0.74
-=======
-      - python/3.7.4 (Windows-10-10.0.18362-SP0) msrest/0.6.10 msrest_azure/0.6.2
-        azure-mgmt-network/6.0.0 Azure-SDK-For-Python AZURECLI/2.0.74
->>>>>>> 15b3674b
+      - python/3.7.4 (Windows-10-10.0.18362-SP0) msrest/0.6.10 msrest_azure/0.6.2
+        azure-mgmt-network/6.0.0 Azure-SDK-For-Python AZURECLI/2.0.74
     method: GET
     uri: https://management.azure.com/subscriptions/00000000-0000-0000-0000-000000000000/resourceGroups/cli_vnet_cache_test000001/providers/Microsoft.Network/virtualNetworks/vnet1?api-version=2019-08-01
   response:
     body:
       string: "{\r\n  \"name\": \"vnet1\",\r\n  \"id\": \"/subscriptions/00000000-0000-0000-0000-000000000000/resourceGroups/cli_vnet_cache_test000001/providers/Microsoft.Network/virtualNetworks/vnet1\",\r\n
-<<<<<<< HEAD
-        \ \"etag\": \"W/\\\"7f41c4de-25bb-4d2b-824e-a506075d8901\\\"\",\r\n  \"type\":
-        \"Microsoft.Network/virtualNetworks\",\r\n  \"location\": \"westus\",\r\n
-        \ \"tags\": {},\r\n  \"properties\": {\r\n    \"provisioningState\": \"Succeeded\",\r\n
-        \   \"resourceGuid\": \"a08111ec-d598-46e6-8709-c38ec90336e3\",\r\n    \"addressSpace\":
-=======
         \ \"etag\": \"W/\\\"aec579f8-f070-4f09-bfce-73097333be7d\\\"\",\r\n  \"type\":
         \"Microsoft.Network/virtualNetworks\",\r\n  \"location\": \"westus\",\r\n
         \ \"tags\": {},\r\n  \"properties\": {\r\n    \"provisioningState\": \"Succeeded\",\r\n
         \   \"resourceGuid\": \"7671e4aa-0d59-4867-b7f0-2540a281f30c\",\r\n    \"addressSpace\":
->>>>>>> 15b3674b
         {\r\n      \"addressPrefixes\": [\r\n        \"10.0.0.0/16\"\r\n      ]\r\n
         \   },\r\n    \"dhcpOptions\": {\r\n      \"dnsServers\": []\r\n    },\r\n
         \   \"subnets\": [\r\n      {\r\n        \"name\": \"subnet1\",\r\n        \"id\":
         \"/subscriptions/00000000-0000-0000-0000-000000000000/resourceGroups/cli_vnet_cache_test000001/providers/Microsoft.Network/virtualNetworks/vnet1/subnets/subnet1\",\r\n
-<<<<<<< HEAD
-        \       \"etag\": \"W/\\\"7f41c4de-25bb-4d2b-824e-a506075d8901\\\"\",\r\n
-=======
-        \       \"etag\": \"W/\\\"aec579f8-f070-4f09-bfce-73097333be7d\\\"\",\r\n
->>>>>>> 15b3674b
+        \       \"etag\": \"W/\\\"aec579f8-f070-4f09-bfce-73097333be7d\\\"\",\r\n
         \       \"properties\": {\r\n          \"provisioningState\": \"Succeeded\",\r\n
         \         \"addressPrefix\": \"10.0.0.0/24\",\r\n          \"delegations\":
         [],\r\n          \"privateEndpointNetworkPolicies\": \"Enabled\",\r\n          \"privateLinkServiceNetworkPolicies\":
         \"Enabled\"\r\n        },\r\n        \"type\": \"Microsoft.Network/virtualNetworks/subnets\"\r\n
         \     },\r\n      {\r\n        \"name\": \"subnet2\",\r\n        \"id\": \"/subscriptions/00000000-0000-0000-0000-000000000000/resourceGroups/cli_vnet_cache_test000001/providers/Microsoft.Network/virtualNetworks/vnet1/subnets/subnet2\",\r\n
-<<<<<<< HEAD
-        \       \"etag\": \"W/\\\"7f41c4de-25bb-4d2b-824e-a506075d8901\\\"\",\r\n
-=======
-        \       \"etag\": \"W/\\\"aec579f8-f070-4f09-bfce-73097333be7d\\\"\",\r\n
->>>>>>> 15b3674b
+        \       \"etag\": \"W/\\\"aec579f8-f070-4f09-bfce-73097333be7d\\\"\",\r\n
         \       \"properties\": {\r\n          \"provisioningState\": \"Succeeded\",\r\n
         \         \"addressPrefix\": \"10.0.1.0/24\",\r\n          \"delegations\":
         [],\r\n          \"privateEndpointNetworkPolicies\": \"Enabled\",\r\n          \"privateLinkServiceNetworkPolicies\":
         \"Enabled\"\r\n        },\r\n        \"type\": \"Microsoft.Network/virtualNetworks/subnets\"\r\n
         \     },\r\n      {\r\n        \"name\": \"subnet3\",\r\n        \"id\": \"/subscriptions/00000000-0000-0000-0000-000000000000/resourceGroups/cli_vnet_cache_test000001/providers/Microsoft.Network/virtualNetworks/vnet1/subnets/subnet3\",\r\n
-<<<<<<< HEAD
-        \       \"etag\": \"W/\\\"7f41c4de-25bb-4d2b-824e-a506075d8901\\\"\",\r\n
-=======
-        \       \"etag\": \"W/\\\"aec579f8-f070-4f09-bfce-73097333be7d\\\"\",\r\n
->>>>>>> 15b3674b
+        \       \"etag\": \"W/\\\"aec579f8-f070-4f09-bfce-73097333be7d\\\"\",\r\n
         \       \"properties\": {\r\n          \"provisioningState\": \"Succeeded\",\r\n
         \         \"addressPrefix\": \"10.0.2.0/24\",\r\n          \"delegations\":
         [],\r\n          \"privateEndpointNetworkPolicies\": \"Enabled\",\r\n          \"privateLinkServiceNetworkPolicies\":
@@ -381,15 +283,9 @@
       content-type:
       - application/json; charset=utf-8
       date:
-<<<<<<< HEAD
-      - Sun, 13 Oct 2019 09:04:03 GMT
-      etag:
-      - W/"7f41c4de-25bb-4d2b-824e-a506075d8901"
-=======
       - Thu, 10 Oct 2019 11:23:03 GMT
       etag:
       - W/"aec579f8-f070-4f09-bfce-73097333be7d"
->>>>>>> 15b3674b
       expires:
       - '-1'
       pragma:
@@ -406,11 +302,7 @@
       x-content-type-options:
       - nosniff
       x-ms-arm-service-request-id:
-<<<<<<< HEAD
-      - 9b7e7242-11fb-4bbd-bf0e-0126dc54d065
-=======
       - 4d12e9cc-cf5f-4243-9d56-bb2a9b5dfc15
->>>>>>> 15b3674b
     status:
       code: 200
       message: OK
@@ -428,13 +320,8 @@
       ParameterSetName:
       - -g -n
       User-Agent:
-<<<<<<< HEAD
-      - python/3.6.5 (Windows-10-10.0.17134-SP0) msrest/0.6.10 msrest_azure/0.6.2
-        azure-mgmt-network/4.0.0 Azure-SDK-For-Python AZURECLI/2.0.74
-=======
-      - python/3.7.4 (Windows-10-10.0.18362-SP0) msrest/0.6.10 msrest_azure/0.6.2
-        azure-mgmt-network/6.0.0 Azure-SDK-For-Python AZURECLI/2.0.74
->>>>>>> 15b3674b
+      - python/3.7.4 (Windows-10-10.0.18362-SP0) msrest/0.6.10 msrest_azure/0.6.2
+        azure-mgmt-network/6.0.0 Azure-SDK-For-Python AZURECLI/2.0.74
       accept-language:
       - en-US
     method: GET
@@ -442,46 +329,27 @@
   response:
     body:
       string: "{\r\n  \"name\": \"vnet1\",\r\n  \"id\": \"/subscriptions/00000000-0000-0000-0000-000000000000/resourceGroups/cli_vnet_cache_test000001/providers/Microsoft.Network/virtualNetworks/vnet1\",\r\n
-<<<<<<< HEAD
-        \ \"etag\": \"W/\\\"7f41c4de-25bb-4d2b-824e-a506075d8901\\\"\",\r\n  \"type\":
-        \"Microsoft.Network/virtualNetworks\",\r\n  \"location\": \"westus\",\r\n
-        \ \"tags\": {},\r\n  \"properties\": {\r\n    \"provisioningState\": \"Succeeded\",\r\n
-        \   \"resourceGuid\": \"a08111ec-d598-46e6-8709-c38ec90336e3\",\r\n    \"addressSpace\":
-=======
         \ \"etag\": \"W/\\\"aec579f8-f070-4f09-bfce-73097333be7d\\\"\",\r\n  \"type\":
         \"Microsoft.Network/virtualNetworks\",\r\n  \"location\": \"westus\",\r\n
         \ \"tags\": {},\r\n  \"properties\": {\r\n    \"provisioningState\": \"Succeeded\",\r\n
         \   \"resourceGuid\": \"7671e4aa-0d59-4867-b7f0-2540a281f30c\",\r\n    \"addressSpace\":
->>>>>>> 15b3674b
         {\r\n      \"addressPrefixes\": [\r\n        \"10.0.0.0/16\"\r\n      ]\r\n
         \   },\r\n    \"dhcpOptions\": {\r\n      \"dnsServers\": []\r\n    },\r\n
         \   \"subnets\": [\r\n      {\r\n        \"name\": \"subnet1\",\r\n        \"id\":
         \"/subscriptions/00000000-0000-0000-0000-000000000000/resourceGroups/cli_vnet_cache_test000001/providers/Microsoft.Network/virtualNetworks/vnet1/subnets/subnet1\",\r\n
-<<<<<<< HEAD
-        \       \"etag\": \"W/\\\"7f41c4de-25bb-4d2b-824e-a506075d8901\\\"\",\r\n
-=======
-        \       \"etag\": \"W/\\\"aec579f8-f070-4f09-bfce-73097333be7d\\\"\",\r\n
->>>>>>> 15b3674b
+        \       \"etag\": \"W/\\\"aec579f8-f070-4f09-bfce-73097333be7d\\\"\",\r\n
         \       \"properties\": {\r\n          \"provisioningState\": \"Succeeded\",\r\n
         \         \"addressPrefix\": \"10.0.0.0/24\",\r\n          \"delegations\":
         [],\r\n          \"privateEndpointNetworkPolicies\": \"Enabled\",\r\n          \"privateLinkServiceNetworkPolicies\":
         \"Enabled\"\r\n        },\r\n        \"type\": \"Microsoft.Network/virtualNetworks/subnets\"\r\n
         \     },\r\n      {\r\n        \"name\": \"subnet2\",\r\n        \"id\": \"/subscriptions/00000000-0000-0000-0000-000000000000/resourceGroups/cli_vnet_cache_test000001/providers/Microsoft.Network/virtualNetworks/vnet1/subnets/subnet2\",\r\n
-<<<<<<< HEAD
-        \       \"etag\": \"W/\\\"7f41c4de-25bb-4d2b-824e-a506075d8901\\\"\",\r\n
-=======
-        \       \"etag\": \"W/\\\"aec579f8-f070-4f09-bfce-73097333be7d\\\"\",\r\n
->>>>>>> 15b3674b
+        \       \"etag\": \"W/\\\"aec579f8-f070-4f09-bfce-73097333be7d\\\"\",\r\n
         \       \"properties\": {\r\n          \"provisioningState\": \"Succeeded\",\r\n
         \         \"addressPrefix\": \"10.0.1.0/24\",\r\n          \"delegations\":
         [],\r\n          \"privateEndpointNetworkPolicies\": \"Enabled\",\r\n          \"privateLinkServiceNetworkPolicies\":
         \"Enabled\"\r\n        },\r\n        \"type\": \"Microsoft.Network/virtualNetworks/subnets\"\r\n
         \     },\r\n      {\r\n        \"name\": \"subnet3\",\r\n        \"id\": \"/subscriptions/00000000-0000-0000-0000-000000000000/resourceGroups/cli_vnet_cache_test000001/providers/Microsoft.Network/virtualNetworks/vnet1/subnets/subnet3\",\r\n
-<<<<<<< HEAD
-        \       \"etag\": \"W/\\\"7f41c4de-25bb-4d2b-824e-a506075d8901\\\"\",\r\n
-=======
-        \       \"etag\": \"W/\\\"aec579f8-f070-4f09-bfce-73097333be7d\\\"\",\r\n
->>>>>>> 15b3674b
+        \       \"etag\": \"W/\\\"aec579f8-f070-4f09-bfce-73097333be7d\\\"\",\r\n
         \       \"properties\": {\r\n          \"provisioningState\": \"Succeeded\",\r\n
         \         \"addressPrefix\": \"10.0.2.0/24\",\r\n          \"delegations\":
         [],\r\n          \"privateEndpointNetworkPolicies\": \"Enabled\",\r\n          \"privateLinkServiceNetworkPolicies\":
@@ -496,15 +364,9 @@
       content-type:
       - application/json; charset=utf-8
       date:
-<<<<<<< HEAD
-      - Sun, 13 Oct 2019 09:04:02 GMT
-      etag:
-      - W/"7f41c4de-25bb-4d2b-824e-a506075d8901"
-=======
       - Thu, 10 Oct 2019 11:23:04 GMT
       etag:
       - W/"aec579f8-f070-4f09-bfce-73097333be7d"
->>>>>>> 15b3674b
       expires:
       - '-1'
       pragma:
@@ -521,11 +383,7 @@
       x-content-type-options:
       - nosniff
       x-ms-arm-service-request-id:
-<<<<<<< HEAD
-      - 353c82df-9717-491c-bbfa-2c971eb7f126
-=======
       - 6890883a-2fe2-4a88-bc35-6cc1f3de21d0
->>>>>>> 15b3674b
     status:
       code: 200
       message: OK
@@ -543,13 +401,8 @@
       ParameterSetName:
       - -g -n --set --defer
       User-Agent:
-<<<<<<< HEAD
-      - python/3.6.5 (Windows-10-10.0.17134-SP0) msrest/0.6.10 msrest_azure/0.6.2
-        azure-mgmt-network/4.0.0 Azure-SDK-For-Python AZURECLI/2.0.74
-=======
-      - python/3.7.4 (Windows-10-10.0.18362-SP0) msrest/0.6.10 msrest_azure/0.6.2
-        azure-mgmt-network/6.0.0 Azure-SDK-For-Python AZURECLI/2.0.74
->>>>>>> 15b3674b
+      - python/3.7.4 (Windows-10-10.0.18362-SP0) msrest/0.6.10 msrest_azure/0.6.2
+        azure-mgmt-network/6.0.0 Azure-SDK-For-Python AZURECLI/2.0.74
       accept-language:
       - en-US
     method: GET
@@ -557,46 +410,27 @@
   response:
     body:
       string: "{\r\n  \"name\": \"vnet1\",\r\n  \"id\": \"/subscriptions/00000000-0000-0000-0000-000000000000/resourceGroups/cli_vnet_cache_test000001/providers/Microsoft.Network/virtualNetworks/vnet1\",\r\n
-<<<<<<< HEAD
-        \ \"etag\": \"W/\\\"7f41c4de-25bb-4d2b-824e-a506075d8901\\\"\",\r\n  \"type\":
-        \"Microsoft.Network/virtualNetworks\",\r\n  \"location\": \"westus\",\r\n
-        \ \"tags\": {},\r\n  \"properties\": {\r\n    \"provisioningState\": \"Succeeded\",\r\n
-        \   \"resourceGuid\": \"a08111ec-d598-46e6-8709-c38ec90336e3\",\r\n    \"addressSpace\":
-=======
         \ \"etag\": \"W/\\\"aec579f8-f070-4f09-bfce-73097333be7d\\\"\",\r\n  \"type\":
         \"Microsoft.Network/virtualNetworks\",\r\n  \"location\": \"westus\",\r\n
         \ \"tags\": {},\r\n  \"properties\": {\r\n    \"provisioningState\": \"Succeeded\",\r\n
         \   \"resourceGuid\": \"7671e4aa-0d59-4867-b7f0-2540a281f30c\",\r\n    \"addressSpace\":
->>>>>>> 15b3674b
         {\r\n      \"addressPrefixes\": [\r\n        \"10.0.0.0/16\"\r\n      ]\r\n
         \   },\r\n    \"dhcpOptions\": {\r\n      \"dnsServers\": []\r\n    },\r\n
         \   \"subnets\": [\r\n      {\r\n        \"name\": \"subnet1\",\r\n        \"id\":
         \"/subscriptions/00000000-0000-0000-0000-000000000000/resourceGroups/cli_vnet_cache_test000001/providers/Microsoft.Network/virtualNetworks/vnet1/subnets/subnet1\",\r\n
-<<<<<<< HEAD
-        \       \"etag\": \"W/\\\"7f41c4de-25bb-4d2b-824e-a506075d8901\\\"\",\r\n
-=======
-        \       \"etag\": \"W/\\\"aec579f8-f070-4f09-bfce-73097333be7d\\\"\",\r\n
->>>>>>> 15b3674b
+        \       \"etag\": \"W/\\\"aec579f8-f070-4f09-bfce-73097333be7d\\\"\",\r\n
         \       \"properties\": {\r\n          \"provisioningState\": \"Succeeded\",\r\n
         \         \"addressPrefix\": \"10.0.0.0/24\",\r\n          \"delegations\":
         [],\r\n          \"privateEndpointNetworkPolicies\": \"Enabled\",\r\n          \"privateLinkServiceNetworkPolicies\":
         \"Enabled\"\r\n        },\r\n        \"type\": \"Microsoft.Network/virtualNetworks/subnets\"\r\n
         \     },\r\n      {\r\n        \"name\": \"subnet2\",\r\n        \"id\": \"/subscriptions/00000000-0000-0000-0000-000000000000/resourceGroups/cli_vnet_cache_test000001/providers/Microsoft.Network/virtualNetworks/vnet1/subnets/subnet2\",\r\n
-<<<<<<< HEAD
-        \       \"etag\": \"W/\\\"7f41c4de-25bb-4d2b-824e-a506075d8901\\\"\",\r\n
-=======
-        \       \"etag\": \"W/\\\"aec579f8-f070-4f09-bfce-73097333be7d\\\"\",\r\n
->>>>>>> 15b3674b
+        \       \"etag\": \"W/\\\"aec579f8-f070-4f09-bfce-73097333be7d\\\"\",\r\n
         \       \"properties\": {\r\n          \"provisioningState\": \"Succeeded\",\r\n
         \         \"addressPrefix\": \"10.0.1.0/24\",\r\n          \"delegations\":
         [],\r\n          \"privateEndpointNetworkPolicies\": \"Enabled\",\r\n          \"privateLinkServiceNetworkPolicies\":
         \"Enabled\"\r\n        },\r\n        \"type\": \"Microsoft.Network/virtualNetworks/subnets\"\r\n
         \     },\r\n      {\r\n        \"name\": \"subnet3\",\r\n        \"id\": \"/subscriptions/00000000-0000-0000-0000-000000000000/resourceGroups/cli_vnet_cache_test000001/providers/Microsoft.Network/virtualNetworks/vnet1/subnets/subnet3\",\r\n
-<<<<<<< HEAD
-        \       \"etag\": \"W/\\\"7f41c4de-25bb-4d2b-824e-a506075d8901\\\"\",\r\n
-=======
-        \       \"etag\": \"W/\\\"aec579f8-f070-4f09-bfce-73097333be7d\\\"\",\r\n
->>>>>>> 15b3674b
+        \       \"etag\": \"W/\\\"aec579f8-f070-4f09-bfce-73097333be7d\\\"\",\r\n
         \       \"properties\": {\r\n          \"provisioningState\": \"Succeeded\",\r\n
         \         \"addressPrefix\": \"10.0.2.0/24\",\r\n          \"delegations\":
         [],\r\n          \"privateEndpointNetworkPolicies\": \"Enabled\",\r\n          \"privateLinkServiceNetworkPolicies\":
@@ -611,15 +445,9 @@
       content-type:
       - application/json; charset=utf-8
       date:
-<<<<<<< HEAD
-      - Sun, 13 Oct 2019 09:04:03 GMT
-      etag:
-      - W/"7f41c4de-25bb-4d2b-824e-a506075d8901"
-=======
       - Thu, 10 Oct 2019 11:23:05 GMT
       etag:
       - W/"aec579f8-f070-4f09-bfce-73097333be7d"
->>>>>>> 15b3674b
       expires:
       - '-1'
       pragma:
@@ -636,11 +464,7 @@
       x-content-type-options:
       - nosniff
       x-ms-arm-service-request-id:
-<<<<<<< HEAD
-      - 594b0fbc-ffea-49a1-9d40-91556be06899
-=======
       - 85d2d137-ce54-4027-8609-80af1a3e7641
->>>>>>> 15b3674b
     status:
       code: 200
       message: OK
@@ -651,20 +475,6 @@
       [{"id": "/subscriptions/00000000-0000-0000-0000-000000000000/resourceGroups/cli_vnet_cache_test000001/providers/Microsoft.Network/virtualNetworks/vnet1/subnets/subnet1",
       "properties": {"addressPrefix": "10.0.0.0/24", "delegations": [], "provisioningState":
       "Succeeded", "privateEndpointNetworkPolicies": "Enabled", "privateLinkServiceNetworkPolicies":
-<<<<<<< HEAD
-      "Enabled"}, "name": "subnet1", "etag": "W/\\"7f41c4de-25bb-4d2b-824e-a506075d8901\\""},
-      {"id": "/subscriptions/00000000-0000-0000-0000-000000000000/resourceGroups/cli_vnet_cache_test000001/providers/Microsoft.Network/virtualNetworks/vnet1/subnets/subnet2",
-      "properties": {"addressPrefix": "10.0.1.0/24", "delegations": [], "provisioningState":
-      "Succeeded", "privateEndpointNetworkPolicies": "Enabled", "privateLinkServiceNetworkPolicies":
-      "Enabled"}, "name": "subnet2", "etag": "W/\\"7f41c4de-25bb-4d2b-824e-a506075d8901\\""},
-      {"id": "/subscriptions/00000000-0000-0000-0000-000000000000/resourceGroups/cli_vnet_cache_test000001/providers/Microsoft.Network/virtualNetworks/vnet1/subnets/subnet3",
-      "properties": {"addressPrefix": "10.0.2.0/24", "delegations": [], "provisioningState":
-      "Succeeded", "privateEndpointNetworkPolicies": "Enabled", "privateLinkServiceNetworkPolicies":
-      "Enabled"}, "name": "subnet3", "etag": "W/\\"7f41c4de-25bb-4d2b-824e-a506075d8901\\""}],
-      "virtualNetworkPeerings": [], "resourceGuid": "a08111ec-d598-46e6-8709-c38ec90336e3",
-      "provisioningState": "Succeeded", "enableDdosProtection": false, "enableVmProtection":
-      false}, "etag": "W/\\"7f41c4de-25bb-4d2b-824e-a506075d8901\\""}'''
-=======
       "Enabled"}, "name": "subnet1", "etag": "W/\\"aec579f8-f070-4f09-bfce-73097333be7d\\""},
       {"id": "/subscriptions/00000000-0000-0000-0000-000000000000/resourceGroups/cli_vnet_cache_test000001/providers/Microsoft.Network/virtualNetworks/vnet1/subnets/subnet2",
       "properties": {"addressPrefix": "10.0.1.0/24", "delegations": [], "provisioningState":
@@ -677,7 +487,6 @@
       "virtualNetworkPeerings": [], "resourceGuid": "7671e4aa-0d59-4867-b7f0-2540a281f30c",
       "provisioningState": "Succeeded", "enableDdosProtection": false, "enableVmProtection":
       false}, "etag": "W/\\"aec579f8-f070-4f09-bfce-73097333be7d\\""}'''
->>>>>>> 15b3674b
     headers:
       Accept:
       - application/json
@@ -694,13 +503,8 @@
       ParameterSetName:
       - -g -n --set
       User-Agent:
-<<<<<<< HEAD
-      - python/3.6.5 (Windows-10-10.0.17134-SP0) msrest/0.6.10 msrest_azure/0.6.2
-        azure-mgmt-network/4.0.0 Azure-SDK-For-Python AZURECLI/2.0.74
-=======
-      - python/3.7.4 (Windows-10-10.0.18362-SP0) msrest/0.6.10 msrest_azure/0.6.2
-        azure-mgmt-network/6.0.0 Azure-SDK-For-Python AZURECLI/2.0.74
->>>>>>> 15b3674b
+      - python/3.7.4 (Windows-10-10.0.18362-SP0) msrest/0.6.10 msrest_azure/0.6.2
+        azure-mgmt-network/6.0.0 Azure-SDK-For-Python AZURECLI/2.0.74
       accept-language:
       - en-US
     method: PUT
@@ -708,46 +512,27 @@
   response:
     body:
       string: "{\r\n  \"name\": \"vnet1\",\r\n  \"id\": \"/subscriptions/00000000-0000-0000-0000-000000000000/resourceGroups/cli_vnet_cache_test000001/providers/Microsoft.Network/virtualNetworks/vnet1\",\r\n
-<<<<<<< HEAD
-        \ \"etag\": \"W/\\\"65c5d03d-b5bd-4fad-9b47-9acf74081e16\\\"\",\r\n  \"type\":
-        \"Microsoft.Network/virtualNetworks\",\r\n  \"location\": \"westus\",\r\n
-        \ \"tags\": {\r\n    \"a\": \"1\",\r\n    \"b\": \"2\"\r\n  },\r\n  \"properties\":
-        {\r\n    \"provisioningState\": \"Succeeded\",\r\n    \"resourceGuid\": \"a08111ec-d598-46e6-8709-c38ec90336e3\",\r\n
-=======
         \ \"etag\": \"W/\\\"2fcb5d07-68df-4a7c-adc6-76fd32699cfc\\\"\",\r\n  \"type\":
         \"Microsoft.Network/virtualNetworks\",\r\n  \"location\": \"westus\",\r\n
         \ \"tags\": {\r\n    \"a\": \"1\",\r\n    \"b\": \"2\"\r\n  },\r\n  \"properties\":
         {\r\n    \"provisioningState\": \"Succeeded\",\r\n    \"resourceGuid\": \"7671e4aa-0d59-4867-b7f0-2540a281f30c\",\r\n
->>>>>>> 15b3674b
         \   \"addressSpace\": {\r\n      \"addressPrefixes\": [\r\n        \"10.0.0.0/16\"\r\n
         \     ]\r\n    },\r\n    \"dhcpOptions\": {\r\n      \"dnsServers\": []\r\n
         \   },\r\n    \"subnets\": [\r\n      {\r\n        \"name\": \"subnet1\",\r\n
         \       \"id\": \"/subscriptions/00000000-0000-0000-0000-000000000000/resourceGroups/cli_vnet_cache_test000001/providers/Microsoft.Network/virtualNetworks/vnet1/subnets/subnet1\",\r\n
-<<<<<<< HEAD
-        \       \"etag\": \"W/\\\"65c5d03d-b5bd-4fad-9b47-9acf74081e16\\\"\",\r\n
-=======
-        \       \"etag\": \"W/\\\"2fcb5d07-68df-4a7c-adc6-76fd32699cfc\\\"\",\r\n
->>>>>>> 15b3674b
+        \       \"etag\": \"W/\\\"2fcb5d07-68df-4a7c-adc6-76fd32699cfc\\\"\",\r\n
         \       \"properties\": {\r\n          \"provisioningState\": \"Succeeded\",\r\n
         \         \"addressPrefix\": \"10.0.0.0/24\",\r\n          \"delegations\":
         [],\r\n          \"privateEndpointNetworkPolicies\": \"Enabled\",\r\n          \"privateLinkServiceNetworkPolicies\":
         \"Enabled\"\r\n        },\r\n        \"type\": \"Microsoft.Network/virtualNetworks/subnets\"\r\n
         \     },\r\n      {\r\n        \"name\": \"subnet2\",\r\n        \"id\": \"/subscriptions/00000000-0000-0000-0000-000000000000/resourceGroups/cli_vnet_cache_test000001/providers/Microsoft.Network/virtualNetworks/vnet1/subnets/subnet2\",\r\n
-<<<<<<< HEAD
-        \       \"etag\": \"W/\\\"65c5d03d-b5bd-4fad-9b47-9acf74081e16\\\"\",\r\n
-=======
-        \       \"etag\": \"W/\\\"2fcb5d07-68df-4a7c-adc6-76fd32699cfc\\\"\",\r\n
->>>>>>> 15b3674b
+        \       \"etag\": \"W/\\\"2fcb5d07-68df-4a7c-adc6-76fd32699cfc\\\"\",\r\n
         \       \"properties\": {\r\n          \"provisioningState\": \"Succeeded\",\r\n
         \         \"addressPrefix\": \"10.0.1.0/24\",\r\n          \"delegations\":
         [],\r\n          \"privateEndpointNetworkPolicies\": \"Enabled\",\r\n          \"privateLinkServiceNetworkPolicies\":
         \"Enabled\"\r\n        },\r\n        \"type\": \"Microsoft.Network/virtualNetworks/subnets\"\r\n
         \     },\r\n      {\r\n        \"name\": \"subnet3\",\r\n        \"id\": \"/subscriptions/00000000-0000-0000-0000-000000000000/resourceGroups/cli_vnet_cache_test000001/providers/Microsoft.Network/virtualNetworks/vnet1/subnets/subnet3\",\r\n
-<<<<<<< HEAD
-        \       \"etag\": \"W/\\\"65c5d03d-b5bd-4fad-9b47-9acf74081e16\\\"\",\r\n
-=======
-        \       \"etag\": \"W/\\\"2fcb5d07-68df-4a7c-adc6-76fd32699cfc\\\"\",\r\n
->>>>>>> 15b3674b
+        \       \"etag\": \"W/\\\"2fcb5d07-68df-4a7c-adc6-76fd32699cfc\\\"\",\r\n
         \       \"properties\": {\r\n          \"provisioningState\": \"Succeeded\",\r\n
         \         \"addressPrefix\": \"10.0.2.0/24\",\r\n          \"delegations\":
         [],\r\n          \"privateEndpointNetworkPolicies\": \"Enabled\",\r\n          \"privateLinkServiceNetworkPolicies\":
@@ -756,11 +541,7 @@
         false,\r\n    \"enableVmProtection\": false\r\n  }\r\n}"
     headers:
       azure-asyncoperation:
-<<<<<<< HEAD
-      - https://management.azure.com/subscriptions/00000000-0000-0000-0000-000000000000/providers/Microsoft.Network/locations/westus/operations/2d3e6a41-2c79-43ff-b2f8-3ed7c1e66e7f?api-version=2019-04-01
-=======
       - https://management.azure.com/subscriptions/00000000-0000-0000-0000-000000000000/providers/Microsoft.Network/locations/westus/operations/e9d8d4a5-62dd-4db4-8850-22440136d34c?api-version=2019-08-01
->>>>>>> 15b3674b
       cache-control:
       - no-cache
       content-length:
@@ -768,11 +549,7 @@
       content-type:
       - application/json; charset=utf-8
       date:
-<<<<<<< HEAD
-      - Sun, 13 Oct 2019 09:04:03 GMT
-=======
       - Thu, 10 Oct 2019 11:23:08 GMT
->>>>>>> 15b3674b
       expires:
       - '-1'
       pragma:
@@ -789,15 +566,9 @@
       x-content-type-options:
       - nosniff
       x-ms-arm-service-request-id:
-<<<<<<< HEAD
-      - 7a827bf3-3a04-4911-9d12-8ddc8fc67d27
-      x-ms-ratelimit-remaining-subscription-writes:
-      - '1198'
-=======
       - 5332a621-ce21-412b-b2db-7d14c77151b8
       x-ms-ratelimit-remaining-subscription-writes:
       - '1174'
->>>>>>> 15b3674b
     status:
       code: 200
       message: OK
@@ -815,17 +586,10 @@
       ParameterSetName:
       - -g -n --set
       User-Agent:
-<<<<<<< HEAD
-      - python/3.6.5 (Windows-10-10.0.17134-SP0) msrest/0.6.10 msrest_azure/0.6.2
-        azure-mgmt-network/4.0.0 Azure-SDK-For-Python AZURECLI/2.0.74
-    method: GET
-    uri: https://management.azure.com/subscriptions/00000000-0000-0000-0000-000000000000/providers/Microsoft.Network/locations/westus/operations/2d3e6a41-2c79-43ff-b2f8-3ed7c1e66e7f?api-version=2019-04-01
-=======
       - python/3.7.4 (Windows-10-10.0.18362-SP0) msrest/0.6.10 msrest_azure/0.6.2
         azure-mgmt-network/6.0.0 Azure-SDK-For-Python AZURECLI/2.0.74
     method: GET
     uri: https://management.azure.com/subscriptions/00000000-0000-0000-0000-000000000000/providers/Microsoft.Network/locations/westus/operations/e9d8d4a5-62dd-4db4-8850-22440136d34c?api-version=2019-08-01
->>>>>>> 15b3674b
   response:
     body:
       string: "{\r\n  \"status\": \"Succeeded\"\r\n}"
@@ -837,11 +601,7 @@
       content-type:
       - application/json; charset=utf-8
       date:
-<<<<<<< HEAD
-      - Sun, 13 Oct 2019 09:04:34 GMT
-=======
       - Thu, 10 Oct 2019 11:23:39 GMT
->>>>>>> 15b3674b
       expires:
       - '-1'
       pragma:
@@ -858,11 +618,7 @@
       x-content-type-options:
       - nosniff
       x-ms-arm-service-request-id:
-<<<<<<< HEAD
-      - f8b2467a-4ecb-4bb4-aa5b-d084ce510d8a
-=======
       - 3e31b30b-af74-4cce-b374-f31c4e7e9652
->>>>>>> 15b3674b
     status:
       code: 200
       message: OK
@@ -880,58 +636,34 @@
       ParameterSetName:
       - -g -n --set
       User-Agent:
-<<<<<<< HEAD
-      - python/3.6.5 (Windows-10-10.0.17134-SP0) msrest/0.6.10 msrest_azure/0.6.2
-        azure-mgmt-network/4.0.0 Azure-SDK-For-Python AZURECLI/2.0.74
-=======
-      - python/3.7.4 (Windows-10-10.0.18362-SP0) msrest/0.6.10 msrest_azure/0.6.2
-        azure-mgmt-network/6.0.0 Azure-SDK-For-Python AZURECLI/2.0.74
->>>>>>> 15b3674b
+      - python/3.7.4 (Windows-10-10.0.18362-SP0) msrest/0.6.10 msrest_azure/0.6.2
+        azure-mgmt-network/6.0.0 Azure-SDK-For-Python AZURECLI/2.0.74
     method: GET
     uri: https://management.azure.com/subscriptions/00000000-0000-0000-0000-000000000000/resourceGroups/cli_vnet_cache_test000001/providers/Microsoft.Network/virtualNetworks/vnet1?api-version=2019-08-01
   response:
     body:
       string: "{\r\n  \"name\": \"vnet1\",\r\n  \"id\": \"/subscriptions/00000000-0000-0000-0000-000000000000/resourceGroups/cli_vnet_cache_test000001/providers/Microsoft.Network/virtualNetworks/vnet1\",\r\n
-<<<<<<< HEAD
-        \ \"etag\": \"W/\\\"65c5d03d-b5bd-4fad-9b47-9acf74081e16\\\"\",\r\n  \"type\":
-        \"Microsoft.Network/virtualNetworks\",\r\n  \"location\": \"westus\",\r\n
-        \ \"tags\": {\r\n    \"a\": \"1\",\r\n    \"b\": \"2\"\r\n  },\r\n  \"properties\":
-        {\r\n    \"provisioningState\": \"Succeeded\",\r\n    \"resourceGuid\": \"a08111ec-d598-46e6-8709-c38ec90336e3\",\r\n
-=======
         \ \"etag\": \"W/\\\"2fcb5d07-68df-4a7c-adc6-76fd32699cfc\\\"\",\r\n  \"type\":
         \"Microsoft.Network/virtualNetworks\",\r\n  \"location\": \"westus\",\r\n
         \ \"tags\": {\r\n    \"a\": \"1\",\r\n    \"b\": \"2\"\r\n  },\r\n  \"properties\":
         {\r\n    \"provisioningState\": \"Succeeded\",\r\n    \"resourceGuid\": \"7671e4aa-0d59-4867-b7f0-2540a281f30c\",\r\n
->>>>>>> 15b3674b
         \   \"addressSpace\": {\r\n      \"addressPrefixes\": [\r\n        \"10.0.0.0/16\"\r\n
         \     ]\r\n    },\r\n    \"dhcpOptions\": {\r\n      \"dnsServers\": []\r\n
         \   },\r\n    \"subnets\": [\r\n      {\r\n        \"name\": \"subnet1\",\r\n
         \       \"id\": \"/subscriptions/00000000-0000-0000-0000-000000000000/resourceGroups/cli_vnet_cache_test000001/providers/Microsoft.Network/virtualNetworks/vnet1/subnets/subnet1\",\r\n
-<<<<<<< HEAD
-        \       \"etag\": \"W/\\\"65c5d03d-b5bd-4fad-9b47-9acf74081e16\\\"\",\r\n
-=======
-        \       \"etag\": \"W/\\\"2fcb5d07-68df-4a7c-adc6-76fd32699cfc\\\"\",\r\n
->>>>>>> 15b3674b
+        \       \"etag\": \"W/\\\"2fcb5d07-68df-4a7c-adc6-76fd32699cfc\\\"\",\r\n
         \       \"properties\": {\r\n          \"provisioningState\": \"Succeeded\",\r\n
         \         \"addressPrefix\": \"10.0.0.0/24\",\r\n          \"delegations\":
         [],\r\n          \"privateEndpointNetworkPolicies\": \"Enabled\",\r\n          \"privateLinkServiceNetworkPolicies\":
         \"Enabled\"\r\n        },\r\n        \"type\": \"Microsoft.Network/virtualNetworks/subnets\"\r\n
         \     },\r\n      {\r\n        \"name\": \"subnet2\",\r\n        \"id\": \"/subscriptions/00000000-0000-0000-0000-000000000000/resourceGroups/cli_vnet_cache_test000001/providers/Microsoft.Network/virtualNetworks/vnet1/subnets/subnet2\",\r\n
-<<<<<<< HEAD
-        \       \"etag\": \"W/\\\"65c5d03d-b5bd-4fad-9b47-9acf74081e16\\\"\",\r\n
-=======
-        \       \"etag\": \"W/\\\"2fcb5d07-68df-4a7c-adc6-76fd32699cfc\\\"\",\r\n
->>>>>>> 15b3674b
+        \       \"etag\": \"W/\\\"2fcb5d07-68df-4a7c-adc6-76fd32699cfc\\\"\",\r\n
         \       \"properties\": {\r\n          \"provisioningState\": \"Succeeded\",\r\n
         \         \"addressPrefix\": \"10.0.1.0/24\",\r\n          \"delegations\":
         [],\r\n          \"privateEndpointNetworkPolicies\": \"Enabled\",\r\n          \"privateLinkServiceNetworkPolicies\":
         \"Enabled\"\r\n        },\r\n        \"type\": \"Microsoft.Network/virtualNetworks/subnets\"\r\n
         \     },\r\n      {\r\n        \"name\": \"subnet3\",\r\n        \"id\": \"/subscriptions/00000000-0000-0000-0000-000000000000/resourceGroups/cli_vnet_cache_test000001/providers/Microsoft.Network/virtualNetworks/vnet1/subnets/subnet3\",\r\n
-<<<<<<< HEAD
-        \       \"etag\": \"W/\\\"65c5d03d-b5bd-4fad-9b47-9acf74081e16\\\"\",\r\n
-=======
-        \       \"etag\": \"W/\\\"2fcb5d07-68df-4a7c-adc6-76fd32699cfc\\\"\",\r\n
->>>>>>> 15b3674b
+        \       \"etag\": \"W/\\\"2fcb5d07-68df-4a7c-adc6-76fd32699cfc\\\"\",\r\n
         \       \"properties\": {\r\n          \"provisioningState\": \"Succeeded\",\r\n
         \         \"addressPrefix\": \"10.0.2.0/24\",\r\n          \"delegations\":
         [],\r\n          \"privateEndpointNetworkPolicies\": \"Enabled\",\r\n          \"privateLinkServiceNetworkPolicies\":
@@ -946,15 +678,9 @@
       content-type:
       - application/json; charset=utf-8
       date:
-<<<<<<< HEAD
-      - Sun, 13 Oct 2019 09:04:34 GMT
-      etag:
-      - W/"65c5d03d-b5bd-4fad-9b47-9acf74081e16"
-=======
       - Thu, 10 Oct 2019 11:23:41 GMT
       etag:
       - W/"2fcb5d07-68df-4a7c-adc6-76fd32699cfc"
->>>>>>> 15b3674b
       expires:
       - '-1'
       pragma:
@@ -971,11 +697,7 @@
       x-content-type-options:
       - nosniff
       x-ms-arm-service-request-id:
-<<<<<<< HEAD
-      - c6148d52-f5e5-4304-bdc0-aa36f8fd194c
-=======
       - e68d1827-6ee7-4e5e-a37b-07657797e809
->>>>>>> 15b3674b
     status:
       code: 200
       message: OK
@@ -993,13 +715,8 @@
       ParameterSetName:
       - -g -n
       User-Agent:
-<<<<<<< HEAD
-      - python/3.6.5 (Windows-10-10.0.17134-SP0) msrest/0.6.10 msrest_azure/0.6.2
-        azure-mgmt-network/4.0.0 Azure-SDK-For-Python AZURECLI/2.0.74
-=======
-      - python/3.7.4 (Windows-10-10.0.18362-SP0) msrest/0.6.10 msrest_azure/0.6.2
-        azure-mgmt-network/6.0.0 Azure-SDK-For-Python AZURECLI/2.0.74
->>>>>>> 15b3674b
+      - python/3.7.4 (Windows-10-10.0.18362-SP0) msrest/0.6.10 msrest_azure/0.6.2
+        azure-mgmt-network/6.0.0 Azure-SDK-For-Python AZURECLI/2.0.74
       accept-language:
       - en-US
     method: GET
@@ -1007,46 +724,27 @@
   response:
     body:
       string: "{\r\n  \"name\": \"vnet1\",\r\n  \"id\": \"/subscriptions/00000000-0000-0000-0000-000000000000/resourceGroups/cli_vnet_cache_test000001/providers/Microsoft.Network/virtualNetworks/vnet1\",\r\n
-<<<<<<< HEAD
-        \ \"etag\": \"W/\\\"65c5d03d-b5bd-4fad-9b47-9acf74081e16\\\"\",\r\n  \"type\":
-        \"Microsoft.Network/virtualNetworks\",\r\n  \"location\": \"westus\",\r\n
-        \ \"tags\": {\r\n    \"a\": \"1\",\r\n    \"b\": \"2\"\r\n  },\r\n  \"properties\":
-        {\r\n    \"provisioningState\": \"Succeeded\",\r\n    \"resourceGuid\": \"a08111ec-d598-46e6-8709-c38ec90336e3\",\r\n
-=======
         \ \"etag\": \"W/\\\"2fcb5d07-68df-4a7c-adc6-76fd32699cfc\\\"\",\r\n  \"type\":
         \"Microsoft.Network/virtualNetworks\",\r\n  \"location\": \"westus\",\r\n
         \ \"tags\": {\r\n    \"a\": \"1\",\r\n    \"b\": \"2\"\r\n  },\r\n  \"properties\":
         {\r\n    \"provisioningState\": \"Succeeded\",\r\n    \"resourceGuid\": \"7671e4aa-0d59-4867-b7f0-2540a281f30c\",\r\n
->>>>>>> 15b3674b
         \   \"addressSpace\": {\r\n      \"addressPrefixes\": [\r\n        \"10.0.0.0/16\"\r\n
         \     ]\r\n    },\r\n    \"dhcpOptions\": {\r\n      \"dnsServers\": []\r\n
         \   },\r\n    \"subnets\": [\r\n      {\r\n        \"name\": \"subnet1\",\r\n
         \       \"id\": \"/subscriptions/00000000-0000-0000-0000-000000000000/resourceGroups/cli_vnet_cache_test000001/providers/Microsoft.Network/virtualNetworks/vnet1/subnets/subnet1\",\r\n
-<<<<<<< HEAD
-        \       \"etag\": \"W/\\\"65c5d03d-b5bd-4fad-9b47-9acf74081e16\\\"\",\r\n
-=======
-        \       \"etag\": \"W/\\\"2fcb5d07-68df-4a7c-adc6-76fd32699cfc\\\"\",\r\n
->>>>>>> 15b3674b
+        \       \"etag\": \"W/\\\"2fcb5d07-68df-4a7c-adc6-76fd32699cfc\\\"\",\r\n
         \       \"properties\": {\r\n          \"provisioningState\": \"Succeeded\",\r\n
         \         \"addressPrefix\": \"10.0.0.0/24\",\r\n          \"delegations\":
         [],\r\n          \"privateEndpointNetworkPolicies\": \"Enabled\",\r\n          \"privateLinkServiceNetworkPolicies\":
         \"Enabled\"\r\n        },\r\n        \"type\": \"Microsoft.Network/virtualNetworks/subnets\"\r\n
         \     },\r\n      {\r\n        \"name\": \"subnet2\",\r\n        \"id\": \"/subscriptions/00000000-0000-0000-0000-000000000000/resourceGroups/cli_vnet_cache_test000001/providers/Microsoft.Network/virtualNetworks/vnet1/subnets/subnet2\",\r\n
-<<<<<<< HEAD
-        \       \"etag\": \"W/\\\"65c5d03d-b5bd-4fad-9b47-9acf74081e16\\\"\",\r\n
-=======
-        \       \"etag\": \"W/\\\"2fcb5d07-68df-4a7c-adc6-76fd32699cfc\\\"\",\r\n
->>>>>>> 15b3674b
+        \       \"etag\": \"W/\\\"2fcb5d07-68df-4a7c-adc6-76fd32699cfc\\\"\",\r\n
         \       \"properties\": {\r\n          \"provisioningState\": \"Succeeded\",\r\n
         \         \"addressPrefix\": \"10.0.1.0/24\",\r\n          \"delegations\":
         [],\r\n          \"privateEndpointNetworkPolicies\": \"Enabled\",\r\n          \"privateLinkServiceNetworkPolicies\":
         \"Enabled\"\r\n        },\r\n        \"type\": \"Microsoft.Network/virtualNetworks/subnets\"\r\n
         \     },\r\n      {\r\n        \"name\": \"subnet3\",\r\n        \"id\": \"/subscriptions/00000000-0000-0000-0000-000000000000/resourceGroups/cli_vnet_cache_test000001/providers/Microsoft.Network/virtualNetworks/vnet1/subnets/subnet3\",\r\n
-<<<<<<< HEAD
-        \       \"etag\": \"W/\\\"65c5d03d-b5bd-4fad-9b47-9acf74081e16\\\"\",\r\n
-=======
-        \       \"etag\": \"W/\\\"2fcb5d07-68df-4a7c-adc6-76fd32699cfc\\\"\",\r\n
->>>>>>> 15b3674b
+        \       \"etag\": \"W/\\\"2fcb5d07-68df-4a7c-adc6-76fd32699cfc\\\"\",\r\n
         \       \"properties\": {\r\n          \"provisioningState\": \"Succeeded\",\r\n
         \         \"addressPrefix\": \"10.0.2.0/24\",\r\n          \"delegations\":
         [],\r\n          \"privateEndpointNetworkPolicies\": \"Enabled\",\r\n          \"privateLinkServiceNetworkPolicies\":
@@ -1061,15 +759,9 @@
       content-type:
       - application/json; charset=utf-8
       date:
-<<<<<<< HEAD
-      - Sun, 13 Oct 2019 09:04:35 GMT
-      etag:
-      - W/"65c5d03d-b5bd-4fad-9b47-9acf74081e16"
-=======
       - Thu, 10 Oct 2019 11:23:41 GMT
       etag:
       - W/"2fcb5d07-68df-4a7c-adc6-76fd32699cfc"
->>>>>>> 15b3674b
       expires:
       - '-1'
       pragma:
@@ -1086,11 +778,7 @@
       x-content-type-options:
       - nosniff
       x-ms-arm-service-request-id:
-<<<<<<< HEAD
-      - c83a7ddf-f0f1-45af-b4b2-7495d80eb7cd
-=======
       - a94cdd6b-dd45-4429-aa4d-89ade2c9642f
->>>>>>> 15b3674b
     status:
       code: 200
       message: OK
