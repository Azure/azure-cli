# --------------------------------------------------------------------------------------------
# Copyright (c) Microsoft Corporation. All rights reserved.
# Licensed under the MIT License. See License.txt in the project root for license information.
# --------------------------------------------------------------------------------------------

import argparse
import os
import re
from datetime import datetime, timedelta

from azure.cli.core.util import CLIError
from azure.cli.core._profile import CLOUD


from azure.storage.blob import PublicAccess
from azure.storage.blob.baseblobservice import BaseBlobService
from azure.storage.blob.models import ContentSettings as BlobContentSettings, BlobPermissions
from azure.storage.file import FileService
from azure.storage.file.models import ContentSettings as FileContentSettings
from azure.storage.models import ResourceTypes, Services
from azure.storage.table import TablePermissions, TablePayloadFormat

from ._factory import get_storage_data_service_client
from .util import glob_files_locally
from ._command_type import validate_client_parameters, query_account_key

storage_account_key_options = {'primary': 'key1', 'secondary': 'key2'}


# Utilities

def _create_short_lived_blob_sas(account_name, account_key, container, blob):
    from azure.storage.sharedaccesssignature import SharedAccessSignature
    expiry = (datetime.utcnow() + timedelta(days=1)).strftime('%Y-%m-%dT%H:%M:%SZ')
    sas = SharedAccessSignature(account_name, account_key)
    return sas.generate_blob(container, blob, permission=BlobPermissions(read=True), expiry=expiry,
                             protocol='https')


def _create_short_lived_file_sas(account_name, account_key, share, directory_name, file_name):
    from azure.storage.sharedaccesssignature import SharedAccessSignature
    # if dir is empty string change it to None
    directory_name = directory_name if directory_name else None
    expiry = (datetime.utcnow() + timedelta(days=1)).strftime('%Y-%m-%dT%H:%M:%SZ')
    sas = SharedAccessSignature(account_name, account_key)
    return sas.generate_file(share, directory_name=directory_name, file_name=file_name,
                             permission=BlobPermissions(read=True), expiry=expiry, protocol='https')


# region PARAMETER VALIDATORS

def validate_accept(namespace):
    if namespace.accept:
        formats = {
            'none': TablePayloadFormat.JSON_NO_METADATA,
            'minimal': TablePayloadFormat.JSON_MINIMAL_METADATA,
            'full': TablePayloadFormat.JSON_FULL_METADATA
        }
        namespace.accept = formats[namespace.accept.lower()]


<<<<<<< HEAD
=======
def validate_client_parameters(namespace):
    """ Retrieves storage connection parameters from environment variables and parses out
    connection string into account name and key """
    n = namespace

    if not n.connection_string:
        n.connection_string = az_config.get('storage', 'connection_string', None)

    # if connection string supplied or in environment variables, extract account key and name
    if n.connection_string:
        conn_dict = validate_key_value_pairs(n.connection_string)
        n.account_name = conn_dict['AccountName']
        n.account_key = conn_dict['AccountKey']

    # otherwise, simply try to retrieve the remaining variables from environment variables
    if not n.account_name:
        n.account_name = az_config.get('storage', 'account', None)
    if not n.account_key:
        n.account_key = az_config.get('storage', 'key', None)
    if not n.sas_token:
        n.sas_token = az_config.get('storage', 'sas_token', None)

    # strip the '?' from sas token. the portal and command line are returns sas token in different
    # forms
    if n.sas_token:
        n.sas_token = n.sas_token.lstrip('?')

    # if account name is specified but no key, attempt to query
    if n.account_name and not n.account_key and not n.sas_token:
        n.account_key = _query_account_key(n.account_name)


def process_blob_source_uri(namespace):
    """
    Validate the parameters referenced to a blob source and create the source URI from them.
    """
    usage_string = \
        'Invalid usage: {}. Supply only one of the following argument sets to specify source:' \
        '\n\t   --source-uri' \
        '\n\tOR --source-container --source-blob --source-snapshot [--source-account-name & sas] ' \
        '\n\tOR --source-container --source-blob --source-snapshot [--source-account-name & key] '

    ns = vars(namespace)

    # source as blob
    container = ns.pop('source_container', None)
    blob = ns.pop('source_blob', None)
    snapshot = ns.pop('source_snapshot', None)

    # source credential clues
    source_account_name = ns.pop('source_account_name', None)
    source_account_key = ns.pop('source_account_key', None)
    sas = ns.pop('source_sas', None)

    # source in the form of an uri
    uri = ns.get('copy_source', None)
    if uri:
        if any([container, blob, sas, snapshot, source_account_name, source_account_key]):
            raise ValueError(usage_string.format('Unused parameters are given in addition to the '
                                                 'source URI'))
        else:
            # simplest scenario--no further processing necessary
            return

    validate_client_parameters(namespace)  # must run first to resolve storage account

    # determine if the copy will happen in the same storage account
    if not source_account_name and source_account_key:
        raise ValueError(usage_string.format('Source account key is given but account name is not'))
    elif not source_account_name and not source_account_key:
        # neither source account name or key is given, assume that user intends to copy blob in
        # the same account
        source_account_name = ns.get('account_name', None)
        source_account_key = ns.get('account_key', None)
    elif source_account_name and not source_account_key:
        if source_account_name == ns.get('account_name', None):
            # the source account name is same as the destination account name
            source_account_key = ns.get('account_key', None)
        else:
            # the source account is different from destination account but the key is missing
            # try to query one.
            try:
                source_account_key = _query_account_key(source_account_name)
            except ValueError:
                raise ValueError('Source storage account {} not found.'.format(source_account_name))
    # else: both source account name and key are given by user

    if not source_account_name:
        raise ValueError(usage_string.format('Storage account name not found'))

    if not sas:
        sas = _create_short_lived_blob_sas(source_account_name, source_account_key, container, blob)

    query_params = []
    if sas:
        query_params.append(sas)
    if snapshot:
        query_params.append('snapshot={}'.format(snapshot))

    uri = 'https://{}.blob.{}/{}/{}{}{}'.format(source_account_name,
                                                CLOUD.suffixes.storage_endpoint,
                                                container,
                                                blob,
                                                '?' if query_params else '',
                                                '&'.join(query_params))

    namespace.copy_source = uri


>>>>>>> 56dd3ed1
def validate_source_uri(namespace):  # pylint: disable=too-many-statements
    usage_string = \
        'Invalid usage: {}. Supply only one of the following argument sets to specify source:' \
        '\n\t   --source-uri' \
        '\n\tOR --source-container --source-blob [--source-account-name & sas] [--source-snapshot]'\
        '\n\tOR --source-container --source-blob [--source-account-name & key] [--source-snapshot]'\
        '\n\tOR --source-share --source-path' \
        '\n\tOR --source-share --source-path [--source-account-name & sas]' \
        '\n\tOR --source-share --source-path [--source-account-name & key]'

    ns = vars(namespace)

    # source as blob
    container = ns.pop('source_container', None)
    blob = ns.pop('source_blob', None)
    snapshot = ns.pop('source_snapshot', None)

    # source as file
    share = ns.pop('source_share', None)
    path = ns.pop('source_path', None)

    # source credential clues
    source_account_name = ns.pop('source_account_name', None)
    source_account_key = ns.pop('source_account_key', None)
    sas = ns.pop('source_sas', None)

    # source in the form of an uri
    uri = ns.get('copy_source', None)
    if uri:
        if any([container, blob, sas, snapshot, share, path, source_account_name,
                source_account_key]):
            raise ValueError(usage_string.format('Unused parameters are given in addition to the '
                                                 'source URI'))
        else:
            # simplest scenario--no further processing necessary
            return

    # ensure either a file or blob source is specified
    valid_blob_source = container and blob and not share and not path
    valid_file_source = share and path and not container and not blob and not snapshot

    if not valid_blob_source and not valid_file_source:
        raise ValueError(usage_string.format('Neither a valid blob or file source is specified'))
    elif valid_blob_source and valid_file_source:
        raise ValueError(usage_string.format('Ambiguous parameters, both blob and file sources are '
                                             'specified'))

    validate_client_parameters(namespace)  # must run first to resolve storage account

    # determine if the copy will happen in the same storage account
    same_account = False
    if not source_account_name and source_account_key:
        raise ValueError(usage_string.format('Source account key is given but account name is not'))
    elif not source_account_name and not source_account_key:
        # neither source account name or key is given, assume that user intends to copy blob in
        # the same account
        same_account = True
        source_account_name = ns.get('account_name', None)
        source_account_key = ns.get('account_key', None)
    elif source_account_name and not source_account_key:
        if source_account_name == ns.get('account_name', None):
            # the source account name is same as the destination account name
            same_account = True
            source_account_key = ns.get('account_key', None)
        else:
            # the source account is different from destination account but the key is missing
            # try to query one.
            try:
                source_account_key = query_account_key(source_account_name)
            except ValueError:
                raise ValueError('Source storage account {} not found.'.format(source_account_name))
    # else: both source account name and key are given by user

    if not source_account_name:
        raise ValueError(usage_string.format('Storage account name not found'))

    if not sas:
        # generate a sas token even in the same account when the source and destination are not the
        # same kind.
        if valid_file_source and (ns.get('container_name', None) or not same_account):
            dir_name, file_name = os.path.split(path) if path else (None, '')
            sas = _create_short_lived_file_sas(source_account_name, source_account_key, share,
                                               dir_name, file_name)
        elif valid_blob_source and (ns.get('share_name', None) or not same_account):
            sas = _create_short_lived_blob_sas(source_account_name, source_account_key, container,
                                               blob)

    query_params = []
    if sas:
        query_params.append(sas)
    if snapshot:
        query_params.append('snapshot={}'.format(snapshot))

    uri = 'https://{0}.{1}.{6}/{2}/{3}{4}{5}'.format(
        source_account_name,
        'blob' if valid_blob_source else 'file',
        container if valid_blob_source else share,
        blob if valid_blob_source else path,
        '?' if query_params else '',
        '&'.join(query_params),
        CLOUD.suffixes.storage_endpoint)

    namespace.copy_source = uri


def validate_blob_type(namespace):
    if not namespace.blob_type:
        namespace.blob_type = 'page' if namespace.file_path.endswith('.vhd') else 'block'


def get_content_setting_validator(settings_class, update):
    def _class_name(class_type):
        return class_type.__module__ + "." + class_type.__class__.__name__

    def validator(namespace):
        # must run certain validators first for an update
        if update:
            validate_client_parameters(namespace)
        if update and _class_name(settings_class) == _class_name(FileContentSettings):
            get_file_path_validator()(namespace)
        ns = vars(namespace)

        # retrieve the existing object properties for an update
        if update:
            account = ns.get('account_name')
            key = ns.get('account_key')
            cs = ns.get('connection_string')
            sas = ns.get('sas_token')
            if _class_name(settings_class) == _class_name(BlobContentSettings):
                client = get_storage_data_service_client(BaseBlobService,
                                                         account,
                                                         key,
                                                         cs,
                                                         sas)
                container = ns.get('container_name')
                blob = ns.get('blob_name')
                lease_id = ns.get('lease_id')
                props = client.get_blob_properties(container, blob, lease_id=lease_id).properties.content_settings  # pylint: disable=line-too-long
            elif _class_name(settings_class) == _class_name(FileContentSettings):
                client = get_storage_data_service_client(FileService, account, key, cs, sas)  # pylint: disable=redefined-variable-type
                share = ns.get('share_name')
                directory = ns.get('directory_name')
                filename = ns.get('file_name')
                props = client.get_file_properties(share, directory, filename).properties.content_settings  # pylint: disable=line-too-long

        # create new properties
        new_props = settings_class(
            content_type=ns.pop('content_type', None),
            content_disposition=ns.pop('content_disposition', None),
            content_encoding=ns.pop('content_encoding', None),
            content_language=ns.pop('content_language', None),
            content_md5=ns.pop('content_md5', None),
            cache_control=ns.pop('content_cache_control', None)
        )

        # if update, fill in any None values with existing
        if update:
            new_props.content_type = new_props.content_type or props.content_type
            new_props.content_disposition = new_props.content_disposition \
                or props.content_disposition
            new_props.content_encoding = new_props.content_encoding or props.content_encoding
            new_props.content_language = new_props.content_language or props.content_language
            new_props.content_md5 = new_props.content_md5 or props.content_md5
            new_props.cache_control = new_props.cache_control or props.cache_control

        ns['content_settings'] = new_props
        namespace = argparse.Namespace(**ns)
    return validator


def validate_custom_domain(namespace):
    if namespace.use_subdomain and not namespace.custom_domain:
        raise ValueError('usage error: --custom-domain DOMAIN [--use-subdomain]')


def validate_encryption(namespace):
    ''' Builds up the encryption object for storage account operations based on the
    list of services passed in. '''
    if namespace.encryption:
        from azure.mgmt.storage.models import Encryption, EncryptionServices, EncryptionService
        services = {service: EncryptionService(True) for service in namespace.encryption}
        namespace.encryption = Encryption(EncryptionServices(**services))


def validate_entity(namespace):
    ''' Converts a list of key value pairs into a dictionary. Ensures that required
    RowKey and PartitionKey are converted to the correct case and included. '''
    values = dict(x.split('=', 1) for x in namespace.entity)
    keys = values.keys()
    for key in keys:
        if key.lower() == 'rowkey':
            val = values[key]
            del values[key]
            values['RowKey'] = val
        elif key.lower() == 'partitionkey':
            val = values[key]
            del values[key]
            values['PartitionKey'] = val
    keys = values.keys()
    missing_keys = 'RowKey ' if 'RowKey' not in keys else ''
    missing_keys = '{}PartitionKey'.format(missing_keys) \
        if 'PartitionKey' not in keys else missing_keys
    if missing_keys:
        raise argparse.ArgumentError(
            None, 'incorrect usage: entity requires: {}'.format(missing_keys))

    def cast_val(key, val):
        """ Attempts to cast numeric values (except RowKey and PartitionKey) to numbers so they
        can be queried correctly. """
        if key in ['PartitionKey', 'RowKey']:
            return val

        def try_cast(to_type):
            try:
                return to_type(val)
            except ValueError:
                return None
        return try_cast(int) or try_cast(float) or val

    # ensure numbers are converted from strings so querying will work correctly
    values = {key: cast_val(key, val) for key, val in values.items()}
    namespace.entity = values


def get_file_path_validator(default_file_param=None):
    """ Creates a namespace validator that splits out 'path' into 'directory_name' and 'file_name'.
    Allows another path-type parameter to be named which can supply a default filename. """
    def validator(namespace):
        if not hasattr(namespace, 'path'):
            return

        path = namespace.path
        dir_name, file_name = os.path.split(path) if path else (None, '')

        if default_file_param and '.' not in file_name:
            dir_name = path
            file_name = os.path.split(getattr(namespace, default_file_param))[1]
        namespace.directory_name = dir_name
        namespace.file_name = file_name
        del namespace.path
    return validator


def validate_included_datasets(namespace):
    if namespace.include:
        include = namespace.include
        if set(include) - set('cms'):
            help_string = '(c)opy-info (m)etadata (s)napshots'
            raise ValueError('valid values are {} or a combination thereof.'.format(help_string))
        from azure.storage.blob import Include
        namespace.include = Include('s' in include, 'm' in include, False, 'c' in include)


def validate_key(namespace):
    namespace.key_name = storage_account_key_options[namespace.key_name]


def validate_metadata(namespace):
    if namespace.metadata:
        namespace.metadata = dict(x.split('=', 1) for x in namespace.metadata)


def get_permission_help_string(permission_class):
    allowed_values = [x.lower() for x in dir(permission_class) if not x.startswith('__')]
    return ' '.join(['({}){}'.format(x[0], x[1:]) for x in allowed_values])


def get_permission_validator(permission_class):

    allowed_values = [x.lower() for x in dir(permission_class) if not x.startswith('__')]
    allowed_string = ''.join(x[0] for x in allowed_values)

    def validator(namespace):
        if namespace.permission:
            if set(namespace.permission) - set(allowed_string):
                help_string = get_permission_help_string(permission_class)
                raise ValueError(
                    'valid values are {} or a combination thereof.'.format(help_string))
            namespace.permission = permission_class(_str=namespace.permission)
    return validator


def table_permission_validator(namespace):
    """ A special case for table because the SDK associates the QUERY permission with 'r' """
    if namespace.permission:
        if set(namespace.permission) - set('raud'):
            help_string = '(r)ead/query (a)dd (u)pdate (d)elete'
            raise ValueError('valid values are {} or a combination thereof.'.format(help_string))
        namespace.permission = TablePermissions(_str=namespace.permission)


public_access_types = {'off': None, 'blob': PublicAccess.Blob, 'container': PublicAccess.Container}


def validate_public_access(namespace):
    if namespace.public_access:
        namespace.public_access = public_access_types[namespace.public_access.lower()]

        if hasattr(namespace, 'signed_identifiers'):
            # must retrieve the existing ACL to simulate a patch operation because these calls
            # are needlessly conflated
            ns = vars(namespace)
            validate_client_parameters(namespace)
            account = ns.get('account_name')
            key = ns.get('account_key')
            cs = ns.get('connection_string')
            sas = ns.get('sas_token')
            client = get_storage_data_service_client(BaseBlobService, account, key, cs, sas)
            container = ns.get('container_name')
            lease_id = ns.get('lease_id')
            ns['signed_identifiers'] = client.get_container_acl(container, lease_id=lease_id)


def validate_select(namespace):
    if namespace.select:
        namespace.select = ','.join(namespace.select)


def get_source_file_or_blob_service_client(namespace):
    """
    Create the second file service or blob service client for batch copy command, which is used to
    list the source files or blobs. If both the source account and source URI are omitted, it
    indicates that user want to copy files or blobs in the same storage account, therefore the
    destination client will be set None hence the command will use destination client.
    """
    usage_string = 'invalid usage: supply only one of the following argument sets:' + \
                   '\n\t   --source-uri' + \
                   '\n\tOR --source-container' + \
                   '\n\tOR --source-container --source-account-name --source-account-key' + \
                   '\n\tOR --source-container --source-account-name --source-sas' + \
                   '\n\tOR --source-share --source-account-name --source-account-key' + \
                   '\n\tOR --source-share --source-account-name --source-account-sas'

    ns = vars(namespace)
    source_account = ns.pop('source_account_name', None)
    source_key = ns.pop('source_account_key', None)
    source_uri = ns.pop('source_uri', None)
    source_sas = ns.get('source_sas', None)
    source_container = ns.get('source_container', None)
    source_share = ns.get('source_share', None)

    if source_uri and source_account:
        raise ValueError(usage_string)

    elif (not source_account) and (not source_uri):
        # Set the source_client to None if neither source_account or source_uri is given. This
        # indicates the command that the source files share or blob container is in the same storage
        # account as the destination file share.
        #
        # The command itself should create the source service client since the validator can't
        # access the destination client through the namespace.
        #
        # A few arguments check will be made as well so as not to cause ambiguity.

        if source_key:
            raise ValueError('invalid usage: --source-account-key is set but --source-account-name'
                             ' is missing.')

        if source_container and source_share:
            raise ValueError(usage_string)

        if not source_container and not source_share:
            raise ValueError(usage_string)

        ns['source_client'] = None

    elif source_account:
        if source_container and source_share:
            raise ValueError(usage_string)

        if not (source_key or source_sas):
            # when either storage account key or SAS is given, try to fetch the key in the current
            # subscription
            source_key = query_account_key(source_account)

        if source_container:
            from azure.storage.blob.blockblobservice import BlockBlobService
            ns['source_client'] = BlockBlobService(account_name=source_account,
                                                   account_key=source_key,
                                                   sas_token=source_sas)
        elif source_share:
            ns['source_client'] = FileService(account_name=source_account,
                                              account_key=source_key,
                                              sas_token=source_sas)
        else:
            raise ValueError(usage_string)

    elif source_uri:
        if source_sas or source_key or ('source_container' in ns) or ('source_share' in ns):
            raise ValueError(usage_string)

        from .storage_url_helpers import StorageResourceIdentifier
        identifier = StorageResourceIdentifier(source_uri)

        nor_container_or_share = not identifier.container and not identifier.share
        if not identifier.is_url():
            raise ValueError('incorrect usage: --source-uri expects a URI')
        elif identifier.blob or identifier.directory or \
                identifier.filename or nor_container_or_share:
            raise ValueError('incorrect usage: --source-uri has to be blob container or file share')
        elif identifier.container:
            from azure.storage.blob.blockblobservice import BlockBlobService
            ns['source_client'] = BlockBlobService(account_name=identifier.account_name,
                                                   sas_token=identifier.sas_token)
        elif identifier.share:
            ns['source_client'] = FileService(account_name=identifier.account_name,
                                              sas_token=identifier.sas_token)

# endregion

# region COMMAND VALIDATORS


def process_blob_download_batch_parameters(namespace):
    """Process the parameters for storage blob download command"""

    # 1. quick check
    if not os.path.exists(namespace.destination) or not os.path.isdir(namespace.destination):
        raise ValueError('incorrect usage: destination must be an existing directory')

    # 2. try to extract account name and container name from source string
    from .storage_url_helpers import StorageResourceIdentifier
    identifier = StorageResourceIdentifier(namespace.source)

    if not identifier.is_url():
        namespace.source_container_name = namespace.source
    elif identifier.blob:
        raise ValueError('incorrect usage: source should be either container URL or name')
    else:
        namespace.source_container_name = identifier.container
        if namespace.account_name is None:
            namespace.account_name = identifier.account_name


def process_blob_upload_batch_parameters(namespace):
    """Process the source and destination of storage blob upload command"""

    # 1. quick check
    if not os.path.exists(namespace.source):
        raise ValueError('incorrect usage: source {} does not exist'.format(namespace.source))

    if not os.path.isdir(namespace.source):
        raise ValueError('incorrect usage: source must be a directory')

    # 2. try to extract account name and container name from destination string
    from .storage_url_helpers import StorageResourceIdentifier
    identifier = StorageResourceIdentifier(namespace.destination)

    if not identifier.is_url():
        namespace.destination_container_name = namespace.destination
    elif identifier.blob is not None:
        raise ValueError('incorrect usage: destination cannot be a blob url')
    else:
        namespace.destination_container_name = identifier.container
        if not namespace.account_name:
            namespace.account_name = identifier.account_name

    # 3. collect the files to be uploaded
    namespace.source = os.path.realpath(namespace.source)
    namespace.source_files = [c for c in glob_files_locally(namespace.source, namespace.pattern)]

    # 4. determine blob type
    if namespace.blob_type is None:
        vhd_files = [f for f in namespace.source_files if f[0].endswith('.vhd')]
        if any(vhd_files) and len(vhd_files) == len(namespace.source_files):
            # when all the listed files are vhd files use page
            namespace.blob_type = 'page'
        elif any(vhd_files):
            # source files contain vhd files but not all of them
            raise CLIError('''Fail to guess the required blob type. Type of the files to be
            uploaded are not consistent. Default blob type for .vhd files is "page", while
            others are "block". You can solve this problem by either explicitly set the blob
            type or ensure the pattern matches a correct set of files.''')
        else:
            namespace.blob_type = 'block'


def process_blob_copy_batch_namespace(namespace):
    if namespace.prefix is None and not namespace.recursive:
        raise ValueError('incorrect usage: --recursive | --pattern PATTERN')


def process_file_upload_batch_parameters(namespace):
    """Process the parameters of storage file batch upload command"""

    # 1. quick check
    if not os.path.exists(namespace.source):
        raise ValueError('incorrect usage: source {} does not exist'.format(namespace.source))

    if not os.path.isdir(namespace.source):
        raise ValueError('incorrect usage: source must be a directory')

    # 2. try to extract account name and container name from destination string
    from .storage_url_helpers import StorageResourceIdentifier
    identifier = StorageResourceIdentifier(namespace.destination)
    if identifier.is_url():
        if identifier.filename or identifier.directory:
            raise ValueError('incorrect usage: destination must be a file share url')

        namespace.destination = identifier.share

        if not namespace.account_name:
            namespace.account_name = identifier.account_name

    namespace.source = os.path.realpath(namespace.source)


def process_file_download_batch_parameters(namespace):
    """Process the parameters for storage file batch download command"""

    # 1. quick check
    if not os.path.exists(namespace.destination) or not os.path.isdir(namespace.destination):
        raise ValueError('incorrect usage: destination must be an existing directory')

    # 2. try to extract account name and share name from source string
    from .storage_url_helpers import StorageResourceIdentifier
    identifier = StorageResourceIdentifier(namespace.source)
    if identifier.is_url():
        if identifier.filename or identifier.directory:
            raise ValueError('incorrect usage: source should be either share URL or name')

        namespace.source = identifier.share

        if not namespace.account_name:
            namespace.account_name = identifier.account_name


def process_file_download_namespace(namespace):

    get_file_path_validator()(namespace)

    dest = namespace.file_path
    if not dest or os.path.isdir(dest):
        namespace.file_path = os.path.join(dest, namespace.file_name) \
            if dest else namespace.file_name


def process_logging_update_namespace(namespace):
    services = namespace.services
    if set(services) - set('bqt'):
        raise ValueError('--services: valid values are (b)lob (q)ueue '
                         '(t)able or a combination thereof (ex: bt).')
    log = namespace.log
    if set(log) - set('rwd'):
        raise ValueError('--log: valid values are (r)ead (w)rite (d)elete '
                         'or a combination thereof (ex: rw).')


def process_metric_update_namespace(namespace):
    namespace.hour = namespace.hour == 'enable'
    namespace.minute = namespace.minute == 'enable'
    namespace.api = namespace.api == 'enable' if namespace.api else None
    if namespace.hour is None and namespace.minute is None:
        raise argparse.ArgumentError(
            None, 'incorrect usage: must specify --hour and/or --minute')
    if (namespace.hour or namespace.minute) and namespace.api is None:
        raise argparse.ArgumentError(
            None, 'incorrect usage: specify --api when hour or minute metrics are enabled')

# endregion

# region TYPES


def get_datetime_type(to_string):
    """ Validates UTC datetime. Examples of accepted forms:
    2017-12-31T01:11:59Z,2017-12-31T01:11Z or 2017-12-31T01Z or 2017-12-31 """
    def datetime_type(string):
        """ Validates UTC datetime. Examples of accepted forms:
        2017-12-31T01:11:59Z,2017-12-31T01:11Z or 2017-12-31T01Z or 2017-12-31 """
        accepted_date_formats = ['%Y-%m-%dT%H:%M:%SZ', '%Y-%m-%dT%H:%MZ',
                                 '%Y-%m-%dT%HZ', '%Y-%m-%d']
        for form in accepted_date_formats:
            try:
                if to_string:
                    return datetime.strptime(string, form).strftime(form)
                else:
                    return datetime.strptime(string, form)
            except ValueError:
                continue
        raise ValueError("Input '{}' not valid. Valid example: 2000-12-31T12:59:59Z".format(string))
    return datetime_type


def ipv4_range_type(string):
    ''' Validates an IPv4 address or address range. '''
    ip_format = r'\d{1,3}\.\d{1,3}\.\d{1,3}\.\d{1,3}'
    if not re.match("^{}$".format(ip_format), string):
        if not re.match("^{}-{}$".format(ip_format, ip_format), string):
            raise ValueError
    return string


def resource_type_type(string):
    ''' Validates that resource types string contains only a combination
    of (s)ervice, (c)ontainer, (o)bject '''
    if set(string) - set("sco"):
        raise ValueError
    return ResourceTypes(_str=''.join(set(string)))


def services_type(string):
    ''' Validates that services string contains only a combination
    of (b)lob, (q)ueue, (t)able, (f)ile '''
    if set(string) - set("bqtf"):
        raise ValueError
    return Services(_str=''.join(set(string)))

# endregion<|MERGE_RESOLUTION|>--- conflicted
+++ resolved
@@ -59,8 +59,6 @@
         namespace.accept = formats[namespace.accept.lower()]
 
 
-<<<<<<< HEAD
-=======
 def validate_client_parameters(namespace):
     """ Retrieves storage connection parameters from environment variables and parses out
     connection string into account name and key """
@@ -93,84 +91,6 @@
         n.account_key = _query_account_key(n.account_name)
 
 
-def process_blob_source_uri(namespace):
-    """
-    Validate the parameters referenced to a blob source and create the source URI from them.
-    """
-    usage_string = \
-        'Invalid usage: {}. Supply only one of the following argument sets to specify source:' \
-        '\n\t   --source-uri' \
-        '\n\tOR --source-container --source-blob --source-snapshot [--source-account-name & sas] ' \
-        '\n\tOR --source-container --source-blob --source-snapshot [--source-account-name & key] '
-
-    ns = vars(namespace)
-
-    # source as blob
-    container = ns.pop('source_container', None)
-    blob = ns.pop('source_blob', None)
-    snapshot = ns.pop('source_snapshot', None)
-
-    # source credential clues
-    source_account_name = ns.pop('source_account_name', None)
-    source_account_key = ns.pop('source_account_key', None)
-    sas = ns.pop('source_sas', None)
-
-    # source in the form of an uri
-    uri = ns.get('copy_source', None)
-    if uri:
-        if any([container, blob, sas, snapshot, source_account_name, source_account_key]):
-            raise ValueError(usage_string.format('Unused parameters are given in addition to the '
-                                                 'source URI'))
-        else:
-            # simplest scenario--no further processing necessary
-            return
-
-    validate_client_parameters(namespace)  # must run first to resolve storage account
-
-    # determine if the copy will happen in the same storage account
-    if not source_account_name and source_account_key:
-        raise ValueError(usage_string.format('Source account key is given but account name is not'))
-    elif not source_account_name and not source_account_key:
-        # neither source account name or key is given, assume that user intends to copy blob in
-        # the same account
-        source_account_name = ns.get('account_name', None)
-        source_account_key = ns.get('account_key', None)
-    elif source_account_name and not source_account_key:
-        if source_account_name == ns.get('account_name', None):
-            # the source account name is same as the destination account name
-            source_account_key = ns.get('account_key', None)
-        else:
-            # the source account is different from destination account but the key is missing
-            # try to query one.
-            try:
-                source_account_key = _query_account_key(source_account_name)
-            except ValueError:
-                raise ValueError('Source storage account {} not found.'.format(source_account_name))
-    # else: both source account name and key are given by user
-
-    if not source_account_name:
-        raise ValueError(usage_string.format('Storage account name not found'))
-
-    if not sas:
-        sas = _create_short_lived_blob_sas(source_account_name, source_account_key, container, blob)
-
-    query_params = []
-    if sas:
-        query_params.append(sas)
-    if snapshot:
-        query_params.append('snapshot={}'.format(snapshot))
-
-    uri = 'https://{}.blob.{}/{}/{}{}{}'.format(source_account_name,
-                                                CLOUD.suffixes.storage_endpoint,
-                                                container,
-                                                blob,
-                                                '?' if query_params else '',
-                                                '&'.join(query_params))
-
-    namespace.copy_source = uri
-
-
->>>>>>> 56dd3ed1
 def validate_source_uri(namespace):  # pylint: disable=too-many-statements
     usage_string = \
         'Invalid usage: {}. Supply only one of the following argument sets to specify source:' \
