# --------------------------------------------------------------------------------------------
# Copyright (c) Microsoft Corporation. All rights reserved.
# Licensed under the MIT License. See License.txt in the project root for license information.
# --------------------------------------------------------------------------------------------

# pylint: disable=line-too-long,too-many-nested-blocks,too-many-lines,too-many-return-statements

import io
import json
from difflib import Differ
from itertools import filterfalse
from json import JSONDecodeError
from urllib.parse import urlparse

import chardet
import javaproperties
import yaml
from jsondiff import JsonDiffer
from knack.log import get_logger
from knack.util import CLIError

from azure.keyvault.key_vault_id import KeyVaultIdentifier
from azure.appconfiguration import ResourceReadOnlyError, ConfigurationSetting
from azure.core.exceptions import HttpResponseError
from azure.cli.core.util import user_confirmation
from azure.cli.core.azclierror import (FileOperationError,
                                       AzureInternalError,
                                       InvalidArgumentValueError,
                                       ValidationError,
                                       AzureResponseError,
                                       RequiredArgumentMissingError,
                                       ResourceNotFoundError)

<<<<<<< HEAD
from ._constants import (FeatureFlagConstants, KeyVaultConstants, SearchFilterOptions, KVSetConstants, ImportExportProfiles, AppServiceConstants, StatusCodes)
from ._utils import prep_label_filter_for_url_encoding
=======
from ._constants import (FeatureFlagConstants, KeyVaultConstants, SearchFilterOptions, KVSetConstants, ImportExportProfiles, AppServiceConstants, JsonDiff)
from ._utils import prep_label_filter_for_url_encoding, validate_feature_flag_name, validate_feature_flag_key
>>>>>>> 49f108e2
from ._models import (KeyValue, convert_configurationsetting_to_keyvalue,
                      convert_keyvalue_to_configurationsetting, QueryFields)
from._featuremodels import (map_keyvalue_to_featureflag,
                            map_featureflag_to_keyvalue,
                            FeatureFlagValue)
from ._snapshot_custom_client import AppConfigSnapshotClient

logger = get_logger(__name__)
FEATURE_MANAGEMENT_KEYWORDS = ["FeatureManagement", "featureManagement", "feature_management", "feature-management"]
ENABLED_FOR_KEYWORDS = ["EnabledFor", "enabledFor", "enabled_for", "enabled-for"]
FEATURE_FLAG_PROPERTIES = {'id', 'description', 'enabled', 'conditions'}


class FeatureManagementReservedKeywords:
    '''
    Feature management keywords used in files in different naming conventions.

    :ivar str featuremanagement:
        "FeatureManagement" keyword denoting feature management section in config file.
    :ivar str enabledfor:
        "EnabledFor" keyword denoting feature filters associated with a feature flag.
    '''

    def pascal(self):
        self.featuremanagement = FEATURE_MANAGEMENT_KEYWORDS[0]
        self.enabledfor = ENABLED_FOR_KEYWORDS[0]

    def camel(self):
        self.featuremanagement = FEATURE_MANAGEMENT_KEYWORDS[1]
        self.enabledfor = ENABLED_FOR_KEYWORDS[1]

    def underscore(self):
        self.featuremanagement = FEATURE_MANAGEMENT_KEYWORDS[2]
        self.enabledfor = ENABLED_FOR_KEYWORDS[2]

    def hyphen(self):
        self.featuremanagement = FEATURE_MANAGEMENT_KEYWORDS[3]
        self.enabledfor = ENABLED_FOR_KEYWORDS[3]

    def __init__(self,
                 naming_convention):
        self.featuremanagement = FEATURE_MANAGEMENT_KEYWORDS[0]
        self.enabledfor = ENABLED_FOR_KEYWORDS[0]

        if naming_convention != 'pascal':
            select_keywords = getattr(self, naming_convention, self.pascal)
            select_keywords()


def __compare_kvs_for_restore(restore_kvs, current_kvs):
    # compares two lists and find those that are new or changed in the restore_kvs
    # optionally (delete == True) find the new ones in current_kvs for deletion
    dict_current_kvs = {(kv.key, kv.label): (kv.value, kv.content_type, kv.locked, kv.tags) for kv in current_kvs}
    kvs_to_restore = []
    kvs_to_modify = []
    kvs_to_delete = []
    for entry in restore_kvs:
        current_tuple = dict_current_kvs.get((entry.key, entry.label), None)
        if current_tuple is None:
            kvs_to_restore.append(entry)
        elif current_tuple != (entry.value, entry.content_type, entry.locked, entry.tags):
            kvs_to_modify.append(entry)

    set_restore_kvs = {(kv.key, kv.label) for kv in restore_kvs}
    for entry in current_kvs:
        if (entry.key, entry.label) not in set_restore_kvs:
            kvs_to_delete.append(entry)

    return kvs_to_restore, kvs_to_modify, kvs_to_delete


def validate_import_key(key):
    if key:
        if not isinstance(key, str):
            logger.warning("Ignoring invalid key '%s'. Key must be a string.", key)
            return False
        if key == '.' or key == '..' or '%' in key:
            logger.warning("Ignoring invalid key '%s'. Key cannot be a '.' or '..', or contain the '%%' character.", key)
            return False
        if key.startswith(FeatureFlagConstants.FEATURE_FLAG_PREFIX):
            logger.warning("Ignoring invalid key '%s'. Key cannot start with the reserved prefix for feature flags.", key)
            return False
    else:
        logger.warning("Ignoring invalid key ''. Key cannot be empty.")
        return False
    return True


def validate_import_feature(feature):
    try:
        validate_feature_flag_name(feature)
    except InvalidArgumentValueError as exception:
        logger.warning("Ignoring invalid feature '%s'. %s", feature, exception.error_msg)
        return False

    return True


def validate_import_feature_key(key):
    try:
        validate_feature_flag_key(key)
    except InvalidArgumentValueError as exception:
        logger.warning("Ignoring invalid feature with key '%s'. %s", key, exception.error_msg)
        return False

    return True


# File <-> List of KeyValue object

def __read_with_appropriate_encoding(file_path, format_):
    config_data = {}
    default_encoding = 'utf-8'
    detected_encoding = __check_file_encoding(file_path)

    try:
        with io.open(file_path, 'r', encoding=default_encoding) as config_file:
            if format_ == 'json':
                config_data = json.load(config_file)
                # Only accept json objects
                if not isinstance(config_data, (dict, list)):
                    raise ValueError("Json object required but type '{}' was given.".format(type(config_data).__name__))

            elif format_ == 'yaml':
                for yaml_data in list(yaml.safe_load_all(config_file)):
                    config_data.update(yaml_data)

            elif format_ == 'properties':
                config_data = javaproperties.load(config_file)
                logger.debug("Importing feature flags from a properties file is not supported. If properties file contains feature flags, they will be imported as regular key-values.")

    except (UnicodeDecodeError, json.JSONDecodeError):
        if detected_encoding == default_encoding:
            raise

        with io.open(file_path, 'r', encoding=detected_encoding) as config_file:
            if format_ == 'json':
                config_data = json.load(config_file)

            elif format_ == 'yaml':
                for yaml_data in list(yaml.safe_load_all(config_file)):
                    config_data.update(yaml_data)

            elif format_ == 'properties':
                config_data = javaproperties.load(config_file)
                logger.debug("Importing feature flags from a properties file is not supported. If properties file contains feature flags, they will be imported as regular key-values.")

    return config_data


def __read_kv_from_file(file_path,
                        format_,
                        separator=None,
                        prefix_to_add="",
                        depth=None,
                        content_type=None):
    config_data = {}
    try:
        config_data = __read_with_appropriate_encoding(file_path, format_)
        if format_ in ('json', 'yaml'):
            for feature_management_keyword in FEATURE_MANAGEMENT_KEYWORDS:
                # delete all feature management sections in any name format.
                # If users have not skipped features, and there are multiple
                # feature sections, we will error out while reading features.
                if feature_management_keyword in config_data:
                    del config_data[feature_management_keyword]
    except ValueError as ex:
        raise FileOperationError('The input is not a well formatted %s file.\nException: %s' % (format_, ex))
    except yaml.YAMLError as ex:
        raise FileOperationError('The input is not a well formatted YAML file.\nException: %s' % (ex))
    except OSError:
        raise FileOperationError('File is not available.')

    flattened_data = {}
    if format_ == 'json' and content_type and __is_json_content_type(content_type):
        for key in config_data:
            __flatten_json_key_value(key=prefix_to_add + key,
                                     value=config_data[key],
                                     flattened_data=flattened_data,
                                     depth=depth,
                                     separator=separator)
    else:
        index = 0
        is_list = isinstance(config_data, list)
        for key in config_data:
            if is_list:
                __flatten_key_value(key=prefix_to_add + str(index),
                                    value=key,
                                    flattened_data=flattened_data,
                                    depth=depth,
                                    separator=separator)
                index += 1
            else:
                __flatten_key_value(key=prefix_to_add + key,
                                    value=config_data[key],
                                    flattened_data=flattened_data,
                                    depth=depth,
                                    separator=separator)

    # convert to KeyValue list
    key_values = []
    for k, v in flattened_data.items():
        if validate_import_key(key=k):
            key_values.append(KeyValue(key=k, value=v))
    return key_values


def __read_features_from_file(file_path, format_):
    config_data = {}
    features_dict = {}
    # Default is PascalCase, but it will always be overwritten as long as there is a feature section in file
    enabled_for_keyword = ENABLED_FOR_KEYWORDS[0]

    if format_ == 'properties':
        logger.warning("Importing feature flags from a properties file is not supported. If properties file contains feature flags, they will be imported as regular key-values.")
        return features_dict

    try:
        config_data = __read_with_appropriate_encoding(file_path, format_)
        found_feature_section = False
        for index, feature_management_keyword in enumerate(FEATURE_MANAGEMENT_KEYWORDS):
            # find the first occurrence of feature management section in file.
            # Enforce the same naming convention for 'EnabledFor' keyword
            # If there are multiple feature sections, we will error out here.
            if feature_management_keyword in config_data:
                if not found_feature_section:
                    features_dict = config_data[feature_management_keyword]
                    enabled_for_keyword = ENABLED_FOR_KEYWORDS[index]
                    found_feature_section = True
                else:
                    raise FileOperationError('Unable to proceed because file contains multiple sections corresponding to "Feature Management".')

    except ValueError as ex:
        raise FileOperationError(
            'The feature management section of input is not a well formatted %s file.\nException: %s' % (format_, ex))
    except yaml.YAMLError as ex:
        raise FileOperationError('The feature management section of input is not a well formatted YAML file.\nException: %s' % (ex))
    except OSError:
        raise FileOperationError('File is not available.')

    # features_dict contains all features that need to be converted to KeyValue format now
    return __convert_feature_dict_to_keyvalue_list(features_dict, enabled_for_keyword)


def __write_kv_and_features_to_file(file_path, key_values=None, features=None, format_=None, separator=None, skip_features=False, naming_convention='pascal'):
    if not key_values and not features:
        logger.warning('\nSource configuration is empty. No changes will be made.')
        return

    try:
        exported_keyvalues = __export_keyvalues(key_values, format_, separator, None)
        if features and not skip_features:
            exported_features = __export_features(features, naming_convention)
            exported_keyvalues.update(exported_features)

        with open(file_path, 'w', encoding='utf-8') as fp:
            if format_ == 'json':
                json.dump(exported_keyvalues, fp, indent=2, ensure_ascii=False)
            elif format_ == 'yaml':
                yaml.safe_dump(exported_keyvalues, fp, sort_keys=False, width=float('inf'))
            elif format_ == 'properties':
                javaproperties.dump(exported_keyvalues, fp)
    except Exception as exception:
        raise FileOperationError("Failed to export key-values to file. " + str(exception))


# Exported in the format @Microsoft.AppConfiguration(Endpoint=<storeEndpoint>; Key=<kvKey>; Label=<kvLabel>).
# Label is optional

def __map_to_appservice_config_reference(key_value, endpoint, prefix):
    label = key_value.label
    key_value.value = AppServiceConstants.APPSVC_CONFIG_REFERENCE_PREFIX + '(Endpoint={0}; Key={1}'.format(
        endpoint, key_value.key) + ('; Label={0}'.format(label) if label is not None else '') + ')'

    if key_value.key.startswith(prefix):
        key_value.key = key_value.key[len(prefix):]

    # We set content type to an empty string to ensure that this key-value is not treated as a key-vault reference or feature flag down the line.
    key_value.content_type = ""
    return key_value


# Config Store <-> List of KeyValue object

def __read_kv_from_config_store(azconfig_client,
                                key=None,
                                label=None,
                                snapshot=None,
                                datetime=None,
                                fields=None,
                                top=None,
                                all_=True,
                                cli_ctx=None,
                                prefix_to_remove="",
                                prefix_to_add=""):
    # pylint: disable=too-many-branches

    # list_configuration_settings returns kv with null label when:
    # label = ASCII null 0x00 (or URL encoded %00)
    # In delete, import & export commands, we treat missing --label as null label
    # In list, restore & list_revision commands, we treat missing --label as all labels

    label = prep_label_filter_for_url_encoding(label)

    query_fields = []
    if fields:
        # Create list of string field names from QueryFields list
        for field in fields:
            if field == QueryFields.ALL:
                query_fields.clear()
                break
            query_fields.append(field.name.lower())

    if snapshot:
        try:
            configsetting_iterable = AppConfigSnapshotClient(azconfig_client).list_snapshot_kv(name=snapshot,
                                                                                               fields=query_fields)

        except HttpResponseError as exception:
            raise AzureResponseError('Failed to read key-values(s) from snapshot {}. '.format(snapshot) + str(exception))

    else:
        try:
            configsetting_iterable = azconfig_client.list_configuration_settings(key_filter=key,
                                                                                 label_filter=label,
                                                                                 accept_datetime=datetime,
                                                                                 fields=query_fields)
        except HttpResponseError as exception:
            raise AzureResponseError('Failed to read key-value(s) that match the specified key and label. ' + str(exception))

    retrieved_kvs = []
    count = 0

    if all_:
        top = float('inf')
    elif top is None:
        top = 100

    if cli_ctx:
        from azure.cli.command_modules.keyvault._client_factory import keyvault_data_plane_factory
        keyvault_client = keyvault_data_plane_factory(cli_ctx)
    else:
        keyvault_client = None

    for setting in configsetting_iterable:
        kv = convert_configurationsetting_to_keyvalue(setting)

        if kv.key:
            # remove prefix if specified
            if kv.key.startswith(prefix_to_remove):
                kv.key = kv.key[len(prefix_to_remove):]

            # add prefix if specified
            kv.key = prefix_to_add + kv.key

            if kv.content_type and kv.value:
                # resolve key vault reference
                if keyvault_client and __is_key_vault_ref(kv):
                    __resolve_secret(keyvault_client, kv)

        # trim unwanted fields from kv object instead of leaving them as null.
        if fields:
            partial_kv = {}
            for field in fields:
                partial_kv[field.name.lower()] = kv.__dict__[field.name.lower()]
            retrieved_kvs.append(partial_kv)
        else:
            retrieved_kvs.append(kv)
        count += 1
        if count >= top:
            return retrieved_kvs

    # A request to list kvs of a non-existent snapshot returns an empty result.
    # We first check if the snapshot exists before returning an empty result.
    if snapshot and len(retrieved_kvs) == 0:
        try:
            _ = AppConfigSnapshotClient(azconfig_client).get_snapshot(name=snapshot)

        except HttpResponseError as exception:
            if exception.status_code == StatusCodes.NOT_FOUND:
                raise ResourceNotFoundError("No snapshot with name '{}' was found.".format(snapshot))

    return retrieved_kvs


def __write_kv_and_features_to_config_store(azconfig_client,
                                            key_values,
                                            features=None,
                                            label=None,
                                            preserve_labels=False,
                                            content_type=None):
    if not key_values and not features:
        logger.warning('\nSource configuration is empty. No changes will be made.')
        return

    # write all keyvalues to target store
    if features:
        key_values.extend(__convert_featureflag_list_to_keyvalue_list(features))

    for kv in key_values:
        set_kv = convert_keyvalue_to_configurationsetting(kv)
        if not preserve_labels:
            set_kv.label = label

        # Don't overwrite the content type of feature flags or key vault references
        if content_type and not __is_feature_flag(set_kv) and not __is_key_vault_ref(set_kv):
            set_kv.content_type = content_type

        __write_configuration_setting_to_config_store(azconfig_client, set_kv)


def __is_feature_flag(kv):
    if kv and kv.key and isinstance(kv.key, str) and kv.content_type and isinstance(kv.content_type, str):
        return kv.key.startswith(FeatureFlagConstants.FEATURE_FLAG_PREFIX) and kv.content_type == FeatureFlagConstants.FEATURE_FLAG_CONTENT_TYPE
    return False


def __is_key_vault_ref(kv):
    return kv and kv.content_type and isinstance(kv.content_type, str) and kv.content_type.lower() == KeyVaultConstants.KEYVAULT_CONTENT_TYPE


def __discard_features_from_retrieved_kv(src_kvs):
    try:
        src_kvs[:] = [kv for kv in src_kvs if not __is_feature_flag(kv)]
    except Exception as exception:
        raise CLIError(str(exception))


# App Service <-> List of KeyValue object

def __read_kv_from_app_service(cmd, appservice_account, prefix_to_add="", content_type=None):
    try:
        key_values = []
        from azure.cli.command_modules.appservice.custom import get_app_settings
        slot = appservice_account.get('resource_name') if appservice_account.get('resource_type') == 'slots' else None
        settings = get_app_settings(
            cmd, resource_group_name=appservice_account["resource_group"], name=appservice_account["name"], slot=slot)
        for item in settings:
            key = prefix_to_add + item['name']
            value = item['value']

            if value.strip().lower().startswith(AppServiceConstants.APPSVC_CONFIG_REFERENCE_PREFIX.lower()):   # Exclude app configuration references.
                logger.warning('Ignoring app configuration reference with Key "%s" and Value "%s"', key, value)
                continue

            if validate_import_key(key):
                tags = {AppServiceConstants.APPSVC_SLOT_SETTING_KEY: str(item['slotSetting']).lower()} if item['slotSetting'] else {}

                # Value will look like one of the following if it is a KeyVault reference:
                # @Microsoft.KeyVault(SecretUri=https://myvault.vault.azure.net/secrets/mysecret/ec96f02080254f109c51a1f14cdb1931)
                # @Microsoft.KeyVault(VaultName=myvault;SecretName=mysecret;SecretVersion=ec96f02080254f109c51a1f14cdb1931)
                if value and value.strip().lower().startswith(AppServiceConstants.APPSVC_KEYVAULT_PREFIX.lower()):
                    try:
                        # Strip all whitespaces from value string.
                        # Valid values of SecretUri, VaultName, SecretName or SecretVersion will never have whitespaces.
                        value = value.replace(" ", "")
                        appsvc_value_dict = dict(x.split('=') for x in value[len(AppServiceConstants.APPSVC_KEYVAULT_PREFIX) + 1: -1].split(';'))
                        appsvc_value_dict = {k.lower(): v for k, v in appsvc_value_dict.items()}
                        secret_identifier = appsvc_value_dict.get('secreturi')
                        if not secret_identifier:
                            # Construct secreturi
                            vault_name = appsvc_value_dict.get('vaultname')
                            secret_name = appsvc_value_dict.get('secretname')
                            secret_version = appsvc_value_dict.get('secretversion')
                            secret_identifier = "https://{0}.vault.azure.net/secrets/{1}/{2}".format(vault_name, secret_name, secret_version)
                        try:
                            # this throws an exception for invalid format of secret identifier
                            KeyVaultIdentifier(uri=secret_identifier)
                            kv = KeyValue(key=key,
                                          value=json.dumps({"uri": secret_identifier}, ensure_ascii=False, separators=(',', ':')),
                                          tags=tags,
                                          content_type=KeyVaultConstants.KEYVAULT_CONTENT_TYPE)
                            key_values.append(kv)
                            continue
                        except (TypeError, ValueError) as e:
                            logger.debug(
                                'Exception while validating the format of KeyVault identifier. Key "%s" with value "%s" will be treated like a regular key-value.\n%s', key, value, str(e))
                    except (AttributeError, TypeError, ValueError) as e:
                        logger.debug(
                            'Key "%s" with value "%s" is not a well-formatted KeyVault reference. It will be treated like a regular key-value.\n%s', key, value, str(e))

                elif content_type and __is_json_content_type(content_type):
                    # If appservice values are being imported with JSON content type,
                    # we need to validate that values are in valid JSON format.
                    try:
                        json.loads(value)
                    except ValueError:
                        raise ValidationError('Value "{}" for key "{}" is not a valid JSON object, which conflicts with the provided content type "{}".'.format(value, key, content_type))

                kv = KeyValue(key=key, value=value, tags=tags)
                key_values.append(kv)
        return key_values
    except Exception as exception:
        raise CLIError("Failed to read key-values from appservice.\n" + str(exception))


def __write_kv_to_app_service(cmd, key_values, appservice_account):
    if not key_values:
        logger.warning('\nSource configuration is empty. No changes will be made.')
        return

    try:
        non_slot_settings = []
        slot_settings = []
        for kv in key_values:
            name = kv.key
            value = kv.value
            # If its a KeyVault ref, convert the format to AppService KeyVault ref format
            if __is_key_vault_ref(kv):
                try:
                    secret_uri = json.loads(value).get("uri")
                    if secret_uri:
                        value = AppServiceConstants.APPSVC_KEYVAULT_PREFIX + '(SecretUri={0})'.format(secret_uri)
                    else:
                        logger.debug(
                            'Key "%s" with value "%s" is not a well-formatted KeyVault reference. It will be treated like a regular key-value.\n', name, value)
                except (AttributeError, TypeError, ValueError) as e:
                    logger.debug(
                        'Key "%s" with value "%s" is not a well-formatted KeyVault reference. It will be treated like a regular key-value.\n%s', name, value, str(e))

            if AppServiceConstants.APPSVC_SLOT_SETTING_KEY in kv.tags and kv.tags[AppServiceConstants.APPSVC_SLOT_SETTING_KEY] == 'true':
                slot_settings.append(name + '=' + value)
            else:
                non_slot_settings.append(name + '=' + value)
        # known issue 4/26: with in-place update, AppService could change slot-setting true/false incorrectly
        slot = appservice_account.get('resource_name') if appservice_account.get('resource_type') == 'slots' else None
        from azure.cli.command_modules.appservice.custom import update_app_settings
        update_app_settings(cmd, resource_group_name=appservice_account["resource_group"],
                            name=appservice_account["name"], settings=non_slot_settings, slot_settings=slot_settings, slot=slot)
    except Exception as exception:
        raise CLIError("Failed to write key-values to appservice: " + str(exception))


# Helper functions


def __serialize_kv_list_to_comparable_json_object(keyvalues, level):
    res = {}
    if level == 'file':  # import/export only key and value
        for kv in keyvalues:
            kv_json = {'value': kv.value}
            res[kv.key] = kv_json
    # import/export key, value, and tags (same level as key-value)
    elif level == 'appservice':
        for kv in keyvalues:
            kv_json = {'value': kv.value}
            # Explicitly assign slot settings for comparison.
            slot_setting = 'false'
            if kv.tags:
                slot_setting = kv.tags.get(AppServiceConstants.APPSVC_SLOT_SETTING_KEY, 'false')
            kv_json[AppServiceConstants.APPSVC_SLOT_SETTING_KEY] = slot_setting

            res[kv.key] = kv_json
    # import/export key, value, content-type, and tags (as a sub group)
    elif level == 'appconfig':
        for kv in keyvalues:
            # value
            kv_json = {'value': kv.value}
            # tags
            tag_json = {}
            if kv.tags:
                for tag_k, tag_v in kv.tags.items():
                    tag_json[tag_k] = tag_v
            kv_json['tags'] = tag_json
            # content type
            if kv.content_type:
                kv_json['content type'] = kv.content_type
            else:
                kv_json['content type'] = ""
            # key
            res[kv.key] = kv_json
    return res


def __serialize_features_from_kv_list_to_comparable_json_object(keyvalues):
    features = []
    for kv in keyvalues:
        feature = map_keyvalue_to_featureflag(kv)
        features.append(feature)

    return __serialize_feature_list_to_comparable_json_object(features)


def __serialize_feature_list_to_comparable_json_object(features):
    res = {}
    for feature in features:
        # state
        feature_json = {'state': feature.state}
        # description
        feature_json['description'] = feature.description
        # conditions
        feature_json['conditions'] = feature.conditions
        # name
        res[feature.name] = feature_json
    return res


def __serialize_kv_list_to_comparable_json_list(keyvalues, profile=None):
    res = []
    for kv in keyvalues:
        # value
        if profile == ImportExportProfiles.KVSET:
            kv_json = {'key': kv.key,
                       'value': kv.value,
                       'label': kv.label,
                       'content_type': kv.content_type}
        else:
            kv_json = {'key': kv.key,
                       'value': kv.value,
                       'label': kv.label,
                       'locked': kv.locked,
                       'last modified': kv.last_modified,
                       'content type': kv.content_type}
        # tags
        tag_json = {}
        if kv.tags:
            for tag_k, tag_v in kv.tags.items():
                tag_json[tag_k] = tag_v
        kv_json['tags'] = tag_json
        res.append(kv_json)
    return res


def __print_features_preview(old_json, new_json, strict=False, yes=False):
    if not yes:
        logger.warning('\n---------------- Feature Flags Preview -------------')

    if not strict and not new_json:
        logger.warning('\nSource configuration is empty. No changes will be made.')
        return False

    diff_output = __find_ff_diff(old_json=old_json, new_json=new_json, strict=strict)

    if diff_output == {}:
        logger.warning('\nThe target configuration already contains all feature flags in source. No changes will be made.')
        return False

    if not yes:
        __print_preview(diff_output=diff_output)
    return True


def __print_kv_preview(old_json, new_json, strict=False, yes=False):
    if not yes:
        logger.warning('\n---------------- Key Values Preview ----------------')

    if not strict and not new_json:
        logger.warning('\nSource configuration is empty. No changes will be made.')
        return False

    diff_output = __find_kv_diff(old_json=old_json, new_json=new_json, strict=strict)

    if diff_output == {}:
        logger.warning('\nTarget configuration already contains all key-values in source. No changes will be made.')
        return False

    if not yes:
        __print_preview(diff_output=diff_output)
    return True


def __print_preview(diff_output):
    # format result printing
    for action, changes in diff_output.items():
        if action == JsonDiff.UPDATE and len(changes) > 0:
            logger.warning('\nUpdating:')
            for update in changes:
                logger.warning('- %s', json.dumps(update["old"], ensure_ascii=False))
                logger.warning('+ %s', json.dumps(update["new"], ensure_ascii=False))

        elif action in (JsonDiff.DELETE, JsonDiff.ADD):
            subtitle = 'Deleting' if action == JsonDiff.DELETE else 'Adding'
            logger.warning('\n %s:', subtitle)

            for record in changes:
                logger.warning(json.dumps(record, ensure_ascii=False))

    logger.warning("")  # printing an empty line for formatting purpose


def __find_ff_diff(old_json, new_json, strict=False):
    ff_diff = {}
    if not strict and not new_json:
        return ff_diff

    # perform diff operation
    # to simplify output, add one shared key in src and dest configuration
    new_json['@base'] = ''
    old_json['@base'] = ''
    differ = JsonDiffer(syntax='explicit')
    res = differ.diff(old_json, new_json)
    keys = str(res.keys())

    # return the empty diff if there are no additions, deletions or updates
    if res == {} or (('update' not in keys) and ('insert' not in keys) and (not strict or ('delete' not in keys))):
        return ff_diff

    # format result printing
    for action, changes in res.items():
        if action.label == 'delete':
            if strict:
                ff_diff[JsonDiff.DELETE] = [{"key": key} for key in changes]
            else:
                continue  # we do not delete KVs while importing/exporting unless it is strict mode.
        if action.label == 'insert':
            ff_diff[JsonDiff.ADD] = []
            for key, adding in changes.items():
                record = {'feature': key}
                for attribute, value in adding.items():
                    if attribute in ('description', 'conditions'):
                        continue
                    record[str(attribute)] = str(value)
                ff_diff[JsonDiff.ADD].append(record)
        elif action.label == 'update':
            ff_diff[JsonDiff.UPDATE] = []
            for key, updates in changes.items():
                updates = list(updates.values())[0]
                attributes = list(updates.keys())
                old_record = {'feature': key}
                new_record = {'feature': key}
                for attribute in attributes:
                    old_record[attribute] = old_json[key][attribute]
                    new_record[attribute] = new_json[key][attribute]
                ff_diff[JsonDiff.UPDATE].append({"old": old_record, "new": new_record})
    return ff_diff


def __find_kv_diff(old_json, new_json, strict=False):
    kv_diff = {}

    if not strict and not new_json:
        return kv_diff

    # perform diff operation
    # to simplify output, add one shared key in src and dest configuration
    new_json['@base'] = ''
    old_json['@base'] = ''
    differ = JsonDiffer(syntax='explicit')
    res = differ.diff(old_json, new_json)
    keys = str(res.keys())

    # return the empty diff if there are no additions, deletions or updates
    if res == {} or (('update' not in keys) and ('insert' not in keys) and (not strict or ('delete' not in keys))):
        return kv_diff

    for action, changes in res.items():
        if action.label == 'delete':
            if strict:
                kv_diff[JsonDiff.DELETE] = [{"key": key} for key in changes]
            else:
                continue  # we do not delete KVs while importing/exporting unless it is strict mode.
        if action.label == 'insert':
            kv_diff[JsonDiff.ADD] = []
            for key, adding in changes.items():
                record = {'key': key}
                for attribute, value in adding.items():
                    record[str(attribute)] = str(value)
                kv_diff[JsonDiff.ADD].append(record)
        elif action.label == 'update':
            kv_diff[JsonDiff.UPDATE] = []
            for key, updates in changes.items():
                updates = list(updates.values())[0]
                attributes = list(updates.keys())
                old_record = {'key': key}
                new_record = {'key': key}
                for attribute in attributes:
                    old_record[attribute] = old_json[key][attribute]
                    new_record[attribute] = new_json[key][attribute]
                kv_diff[JsonDiff.UPDATE].append({"old": old_record, "new": new_record})
    return kv_diff


def __export_kvset_to_file(file_path, keyvalues, yes):
    kvset = __serialize_kv_list_to_comparable_json_list(keyvalues, ImportExportProfiles.KVSET)
    obj = {KVSetConstants.KVSETRootElementName: kvset}

    if len(kvset) == 0:
        logger.warning('\nSource configuration is empty. Nothing to export.')
        return

    __print_kvset_json_diff(new_obj=obj, yes=yes)

    if not yes:
        user_confirmation('Do you want to continue? \n')
    try:
        with open(file_path, 'w', encoding='utf-8') as fp:
            json.dump(obj, fp, indent=2, ensure_ascii=False)
    except Exception as exception:
        raise FileOperationError("Failed to export key-values to file. " + str(exception))


def __print_restore_preview(kvs_to_restore, kvs_to_modify, kvs_to_delete):
    logger.warning('\n---------------- Preview ----------------')
    if len(kvs_to_restore) + len(kvs_to_modify) + len(kvs_to_delete) == 0:
        logger.warning('\nNo records matching found to be restored. No changes will be made.')
        return False

    # format result printing
    if kvs_to_restore:
        logger.warning('\nAdding:')
        logger.warning(json.dumps(__serialize_kv_list_to_comparable_json_list(kvs_to_restore), indent=2, ensure_ascii=False))

    if kvs_to_modify:
        logger.warning('\nUpdating:')
        logger.warning(json.dumps(__serialize_kv_list_to_comparable_json_list(kvs_to_modify), indent=2, ensure_ascii=False))

    if kvs_to_delete:
        logger.warning('\nDeleting:')
        logger.warning(json.dumps(__serialize_kv_list_to_comparable_json_list(kvs_to_delete), indent=2, ensure_ascii=False))

    logger.warning("")  # printing an empty line for formatting purpose
    confirmation_message = "Do you want to continue? \n"
    user_confirmation(confirmation_message)
    return True


def __is_json_content_type(content_type):
    if not content_type:
        return False

    content_type = content_type.strip().lower()
    mime_type = content_type.split(';')[0].strip()

    type_parts = mime_type.split('/')
    if len(type_parts) != 2:
        return False

    (main_type, sub_type) = type_parts
    if main_type != "application":
        return False

    sub_types = sub_type.split('+')
    if "json" in sub_types:
        return True

    return False


def __flatten_json_key_value(key, value, flattened_data, depth, separator):
    if depth > 1:
        depth = depth - 1
        if value and isinstance(value, dict):
            if separator is None or not separator:
                raise RequiredArgumentMissingError(
                    "A non-empty separator is required for importing hierarchical configurations.")
            for nested_key in value:
                __flatten_json_key_value(
                    key + separator + nested_key, value[nested_key], flattened_data, depth, separator)
        else:
            if key in flattened_data:
                logger.debug(
                    "The key %s already exist, value has been overwritten.", key)
            flattened_data[key] = json.dumps(value)
    else:
        flattened_data[key] = json.dumps(value)


def __flatten_key_value(key, value, flattened_data, depth, separator):
    if depth > 1:
        depth = depth - 1
        if isinstance(value, list):
            if separator is None or not separator:
                raise RequiredArgumentMissingError(
                    "A non-empty separator is required for importing hierarchical configurations.")
            for index, item in enumerate(value):
                __flatten_key_value(
                    key + separator + str(index), item, flattened_data, depth, separator)
        elif isinstance(value, dict):
            if separator is None or not separator:
                raise RequiredArgumentMissingError(
                    "A non-empty separator is required for importing hierarchical configurations.")
            for nested_key in value:
                __flatten_key_value(
                    key + separator + nested_key, value[nested_key], flattened_data, depth, separator)
        else:
            if key in flattened_data:
                logger.debug(
                    "The key %s already exist, value has been overwritten.", key)
            flattened_data[key] = value if isinstance(value, str) else json.dumps(value)  # Ensure boolean values are properly stringified.
    else:
        flattened_data[key] = value if isinstance(value, str) else json.dumps(value)


def __export_keyvalue(key_segments, value, constructed_data):
    first_key_segment = key_segments[0]

    if len(key_segments) == 1:
        constructed_data[first_key_segment] = value
    else:
        if first_key_segment not in constructed_data:
            constructed_data[first_key_segment] = {}
        __export_keyvalue(
            key_segments[1:], value, constructed_data[first_key_segment])


def __export_keyvalues(fetched_items, format_, separator, prefix=None):
    exported_dict = {}

    previous_kv = None
    try:
        for kv in fetched_items:
            key = kv.key
            if format_ != 'properties' and __is_json_content_type(kv.content_type):
                try:
                    # Convert JSON string value to python object
                    kv.value = json.loads(kv.value)
                except ValueError:
                    logger.debug('Error while converting value "%s" for key "%s" to JSON. Value will be treated as string.', kv.value, kv.key)

            if prefix is not None:
                if not key.startswith(prefix):
                    continue
                key = key[len(prefix):]

            if previous_kv is not None and previous_kv.key == key:
                if previous_kv.value != kv.value:
                    raise CLIError(
                        "The key {} has two labels {} and {}, which conflicts with each other.".format(previous_kv.key, previous_kv.label, kv.label))
                continue
            previous_kv = KeyValue(key, kv.value)

            # No need to construct for properties format
            if format_ == 'properties' or separator is None or not separator:
                exported_dict.update({key: kv.value})
                continue

            key_segments = key.split(separator)
            __export_keyvalue(key_segments, kv.value, exported_dict)

        return __try_convert_to_arrays(exported_dict)
    except Exception as exception:
        raise CLIError("Fail to export key-values." + str(exception))


def __try_convert_to_arrays(constructed_data):
    if not (isinstance(constructed_data, dict) and len(constructed_data) > 0):
        return constructed_data

    # Object cannot be an array if not all keys are numeric
    if False not in (key.isdigit() for key in constructed_data):
        is_array = True
        sorted_data_keys = sorted(int(key) for key in constructed_data)

        # If all keys are digits and in order starting from 0, we convert the dictionary to an array
        # with indices corresponding to the keys.
        # We do not try to convert key-values at the root of the object to an array even if they meet this criterion.
        for index, key in enumerate(sorted_data_keys):
            if index != key:
                is_array = False
                break

        if is_array:
            return [__try_convert_to_arrays(constructed_data[str(data_key)]) for data_key in sorted_data_keys]

    return {data_key: __try_convert_to_arrays(data_value) for data_key, data_value in constructed_data.items()}


def __export_features(retrieved_features, naming_convention):
    feature_reserved_keywords = FeatureManagementReservedKeywords(naming_convention)
    exported_dict = {feature_reserved_keywords.featuremanagement: {}}
    client_filters = []

    try:
        # retrieved_features is a list of FeatureFlag objects
        for feature in retrieved_features:

            # if feature state is on or off, it means there are no filters
            if feature.state == "on":
                feature_state = True

            elif feature.state == "off":
                feature_state = False

            elif feature.state == "conditional":
                feature_state = {feature_reserved_keywords.enabledfor: []}
                client_filters = feature.conditions["client_filters"]
                # client_filters is a list of dictionaries, where all dictionaries have 2 keys - Name and Parameters
                for filter_ in client_filters:
                    feature_filter = {}
                    feature_filter["Name"] = filter_.name
                    if filter_.parameters:
                        feature_filter["Parameters"] = filter_.parameters
                    feature_state[feature_reserved_keywords.enabledfor].append(feature_filter)

            feature_entry = {feature.name: feature_state}

            exported_dict[feature_reserved_keywords.featuremanagement].update(feature_entry)

        return __compact_key_values(exported_dict)

    except Exception as exception:
        raise CLIError("Failed to export feature flags. " + str(exception))


def __convert_feature_dict_to_keyvalue_list(features_dict, enabled_for_keyword):
    # pylint: disable=too-many-nested-blocks
    key_values = []
    default_conditions = {'client_filters': []}

    try:
        for k, v in features_dict.items():
            if validate_import_feature(feature=k):

                key = FeatureFlagConstants.FEATURE_FLAG_PREFIX + str(k)
                feature_flag_value = FeatureFlagValue(id_=str(k))

                if isinstance(v, dict):
                    # This may be a conditional feature
                    feature_flag_value.enabled = False
                    try:
                        feature_flag_value.conditions = {'client_filters': v[enabled_for_keyword]}
                    except KeyError:
                        raise ValidationError("Feature '{0}' must contain '{1}' definition or have a true/false value. \n".format(str(k), enabled_for_keyword))

                    if feature_flag_value.conditions["client_filters"]:
                        feature_flag_value.enabled = True

                        for idx, val in enumerate(feature_flag_value.conditions["client_filters"]):
                            # each val should be a dict with at most 2 keys (Name, Parameters) or at least 1 key (Name)
                            val = {filter_key.lower(): filter_val for filter_key, filter_val in val.items()}
                            if not val.get("name", None):
                                logger.warning("Ignoring a filter for feature '%s' because it doesn't have a 'Name' attribute.", str(k))
                                continue

                            if val["name"].lower() == "alwayson":
                                # We support alternate format for specifying always ON features
                                # "FeatureT": {"EnabledFor": [{ "Name": "AlwaysOn"}]}
                                feature_flag_value.conditions = default_conditions
                                break

                            filter_param = val.get("parameters", {})
                            new_val = {'name': val["name"]}
                            if filter_param:
                                new_val["parameters"] = filter_param
                            feature_flag_value.conditions["client_filters"][idx] = new_val
                elif isinstance(v, bool):
                    feature_flag_value.enabled = v
                    feature_flag_value.conditions = default_conditions
                else:
                    raise ValueError("The type of '{}' should be either boolean or dictionary.".format(v))

                set_kv = KeyValue(key=key,
                                  value=json.dumps(feature_flag_value, default=lambda o: o.__dict__, ensure_ascii=False),
                                  content_type=FeatureFlagConstants.FEATURE_FLAG_CONTENT_TYPE)
                key_values.append(set_kv)

    except Exception as exception:
        raise CLIError("File contains feature flags in invalid format. " + str(exception))
    return key_values


def __convert_featureflag_list_to_keyvalue_list(featureflags):
    kv_list = []
    for feature in featureflags:
        try:
            kv = map_featureflag_to_keyvalue(feature)
        except ValueError as exception:
            # If we failed to convert FatureFlag to KeyValue, log warning and continue parsing other features
            logger.warning(exception)
            continue

        kv_list.append(kv)

    return kv_list


def __check_file_encoding(file_path):
    with open(file_path, 'rb') as config_file:
        data = config_file.readline()
        encoding_type = chardet.detect(data)['encoding']
        return encoding_type


def __compact_key_values(key_values):
    if isinstance(key_values, list):
        compacted = []

        for item in key_values:
            if isinstance(item, (list, dict)):
                compacted.append(__compact_key_values(item))
            elif not isinstance(item, Undef):
                compacted.append(item)
    else:
        compacted = {}
        for key in key_values:
            value = key_values[key]
            if isinstance(value, (list, dict)):
                compacted.update({key: __compact_key_values(value)})
            else:
                compacted.update({key: value})
    return compacted


def __resolve_secret(keyvault_client, keyvault_reference):
    from azure.keyvault.key_vault_id import SecretId
    try:
        secret_id = json.loads(keyvault_reference.value)["uri"]
        kv_identifier = SecretId(uri=secret_id)

        secret = keyvault_client.get_secret(vault_base_url=kv_identifier.vault,
                                            secret_name=kv_identifier.name,
                                            secret_version=kv_identifier.version)
        keyvault_reference.value = secret.value
        return keyvault_reference
    except (TypeError, ValueError):
        raise ValidationError("Invalid key vault reference for key {} value:{}.".format(keyvault_reference.key, keyvault_reference.value))
    except Exception as exception:
        raise CLIError(str(exception))


def __import_kvset_from_file(client, path, strict, yes):
    new_kvset = __read_with_appropriate_encoding(file_path=path, format_='json')
    if KVSetConstants.KVSETRootElementName not in new_kvset:
        raise FileOperationError("file '{0}' is not in a valid '{1}' format.".format(path, ImportExportProfiles.KVSET))

    kvset_from_file = [ConfigurationSetting(key=kv.get('key', None),
                                            label=kv.get('label', None),
                                            content_type=kv.get('content_type', None),
                                            value=kv.get('value', None),
                                            tags=kv.get('tags', None))
                       for kv in new_kvset[KVSetConstants.KVSETRootElementName]]

    kvset_to_import = []

    for config_setting in kvset_from_file:
        if __validate_import_config_setting(config_setting):
            kvset_to_import.append(config_setting)

    existing_kvset = __read_kv_from_config_store(client,
                                                 key=SearchFilterOptions.ANY_KEY,
                                                 label=SearchFilterOptions.ANY_LABEL)
    kvset_to_delete = []
    if strict:
        kvset_to_delete = list(filterfalse(lambda kv: any(kv_import.key == kv.key and kv_import.label == kv.label
                                                          for kv_import in kvset_to_import), existing_kvset))

    # When strict mode is not enabled, we don't delete configurations if they are missing from the import file,
    # so don't need to show them in the diff, so omit them from existing kvset
    if not strict:
        existing_kvset = list(filter(lambda kv: any(kv_import.key == kv.key and kv_import.label == kv.label
                                                    for kv_import in kvset_to_import), existing_kvset))

    existing_kvset_list = __serialize_kv_list_to_comparable_json_list(existing_kvset, ImportExportProfiles.KVSET)
    kvset_to_import_list = __serialize_kv_list_to_comparable_json_list(kvset_to_import, ImportExportProfiles.KVSET)

    changes_detected = __print_kvset_json_diff(existing_kvset_list, kvset_to_import_list, yes=yes)

    if not changes_detected:
        return

    if not yes:
        user_confirmation('Do you want to continue?\n')

    if len(kvset_to_delete) > 0:
        for config_setting in kvset_to_delete:
            __delete_configuration_setting_from_config_store(client, config_setting)

    for config_setting in kvset_to_import:
        __write_configuration_setting_to_config_store(client, config_setting)


def __validate_import_keyvault_ref(kv):
    if kv and validate_import_key(kv.key):
        try:
            value = json.loads(kv.value)
        except JSONDecodeError as exception:
            logger.warning("The keyvault reference with key '{%s}' is not in a valid JSON format. It will not be imported.\n{%s}", kv.key, str(exception))
            return False

        if 'uri' in value:
            parsed_url = urlparse(value['uri'])
            # URL with a valid scheme and netloc is a valid url, but keyvault ref has path as well, so validate it
            if parsed_url.scheme and parsed_url.netloc and parsed_url.path:
                try:
                    KeyVaultIdentifier(uri=value['uri'])
                    return True
                except Exception:  # pylint: disable=broad-except
                    pass

        logger.warning("Keyvault reference with key '{%s}' is not a valid keyvault reference. It will not be imported.", kv.key)
    return False


def __validate_import_feature_flag(kv):
    if kv and validate_import_feature_key(kv.key):
        try:
            ff = json.loads(kv.value)
            if FEATURE_FLAG_PROPERTIES == ff.keys():
                return validate_import_feature(ff["id"])

            logger.warning("The feature flag with key '{%s}' is not a valid feature flag. It will not be imported.", kv.key)
        except JSONDecodeError as exception:
            logger.warning("The feature flag with key '{%s}' is not in a valid JSON format. It will not be imported.\n{%s}", kv.id, str(exception))
    return False


def __validate_import_config_setting(config_setting):
    if __is_key_vault_ref(kv=config_setting):
        if not __validate_import_keyvault_ref(kv=config_setting):
            return False
    elif __is_feature_flag(kv=config_setting):
        if not __validate_import_feature_flag(kv=config_setting):
            return False
    elif not validate_import_key(config_setting.key):
        return False

    if config_setting.value and not isinstance(config_setting.value, str):
        logger.warning("The 'value' for the key '{%s}' is not a string. This key-value will not be imported.", config_setting.key)
        return False
    if config_setting.content_type and not isinstance(config_setting.content_type, str):
        logger.warning("The 'content_type' for the key '{%s}' is not a string. This key-value will not be imported.", config_setting.key)
        return False
    if config_setting.label and not isinstance(config_setting.label, str):
        logger.warning("The 'label' for the key '{%s}' is not a string. This key-value will not be imported.", config_setting.key)
        return False

    return __validate_import_tags(config_setting)


def __validate_import_tags(kv):
    if kv.tags and not isinstance(kv.tags, dict):
        logger.warning("The format of 'tags' for key '%s' is not valid. This key-value will not be imported.", kv.key)
        return False

    if kv.tags:
        for tag_key, tag_value in kv.tags.items():
            if not isinstance(tag_value, str):
                logger.warning("The value for the tag '{%s}' for key '{%s}' is not in a valid format. This key-value will not be imported.", tag_key, kv.key)
                return False
    return True


def __write_configuration_setting_to_config_store(azconfig_client, configuration_setting):
    try:
        azconfig_client.set_configuration_setting(configuration_setting)
    except ResourceReadOnlyError:
        logger.warning(
            "Failed to set read only key-value with key '%s' and label '%s'. Unlock the key-value before updating it.",
            configuration_setting.key, configuration_setting.label)
    except HttpResponseError as exception:
        logger.warning(
            "Failed to set key-value with key '%s' and label '%s'. %s",
            configuration_setting.key, configuration_setting.label, str(exception))
    except Exception as exception:
        raise AzureInternalError(str(exception))


def __delete_configuration_setting_from_config_store(azconfig_client, configuration_setting):
    try:
        azconfig_client.delete_configuration_setting(key=configuration_setting.key, label=configuration_setting.label)
    except ResourceReadOnlyError:
        logger.warning(
            "Failed to delete read only key-value with key '%s' and label '%s'. Unlock the key-value before deleting it.",
            configuration_setting.key, configuration_setting.label)
    except HttpResponseError as exception:
        logger.warning(
            "Failed to delete key-value with key '%s' and label '%s'. %s",
            configuration_setting.key, configuration_setting.label, str(exception))
    except Exception as exception:
        raise AzureInternalError(str(exception))


def __get_json_diff(old_obj=None, new_obj=None):
    # prints the json diff if two objects differ, returns whether the diff was found.

    old_json = "" if old_obj is None else json.dumps(old_obj, indent=2, ensure_ascii=False).splitlines(True)
    new_json = "" if new_obj is None else json.dumps(new_obj, indent=2, ensure_ascii=False).splitlines(True)

    differ = Differ()
    diff = list(differ.compare(old_json, new_json))

    return diff


def __print_kvset_json_diff(old_obj=None, new_obj=None, yes=False):
    if not yes:
        logger.warning('\n---------------- KVSet Preview ----------------')

    diff = __get_json_diff(old_obj=old_obj, new_obj=new_obj)
    if not any(line.startswith('-') or line.startswith('+') for line in diff):
        logger.warning('Target configuration store already contains all configuration settings in source. No changes will be made.')
        return False

    if not yes:
        # omit minuscule details of the diff outlining the characters that changed, and show rest of the diff.
        logger.warning(''.join(filter(lambda line: not line.startswith('?'), diff)))
        # print newline for readability
        logger.warning('\n')
    return True


class Undef:  # pylint: disable=too-few-public-methods
    '''
    Dummy undef class used to preallocate space for kv exporting.

    '''

    def __init__(self):
        return<|MERGE_RESOLUTION|>--- conflicted
+++ resolved
@@ -31,13 +31,8 @@
                                        RequiredArgumentMissingError,
                                        ResourceNotFoundError)
 
-<<<<<<< HEAD
-from ._constants import (FeatureFlagConstants, KeyVaultConstants, SearchFilterOptions, KVSetConstants, ImportExportProfiles, AppServiceConstants, StatusCodes)
-from ._utils import prep_label_filter_for_url_encoding
-=======
-from ._constants import (FeatureFlagConstants, KeyVaultConstants, SearchFilterOptions, KVSetConstants, ImportExportProfiles, AppServiceConstants, JsonDiff)
+from ._constants import (FeatureFlagConstants, KeyVaultConstants, SearchFilterOptions, KVSetConstants, ImportExportProfiles, AppServiceConstants, JsonDiff, StatusCodes)
 from ._utils import prep_label_filter_for_url_encoding, validate_feature_flag_name, validate_feature_flag_key
->>>>>>> 49f108e2
 from ._models import (KeyValue, convert_configurationsetting_to_keyvalue,
                       convert_keyvalue_to_configurationsetting, QueryFields)
 from._featuremodels import (map_keyvalue_to_featureflag,
