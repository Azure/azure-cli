--- conflicted
+++ resolved
@@ -114,15 +114,9 @@
     'azure-mgmt-search~=9.0',
     'azure-mgmt-security==5.0.0',
     'azure-mgmt-servicebus~=8.2.0',
-<<<<<<< HEAD
-    'azure-mgmt-servicefabricmanagedclusters~=1.0.0',
+    'azure-mgmt-servicefabricmanagedclusters==2.0.0b6',
     'azure-mgmt-servicelinker==1.2.0b1',
     'azure-mgmt-servicefabric~=2.1.0',
-=======
-    'azure-mgmt-servicefabricmanagedclusters==2.0.0b6',
-    'azure-mgmt-servicelinker==1.2.0b2',
-    'azure-mgmt-servicefabric~=1.0.0',
->>>>>>> f98ba806
     'azure-mgmt-signalr==2.0.0b1',
     'azure-mgmt-sqlvirtualmachine==1.0.0b5',
     'azure-mgmt-sql==4.0.0b16',
