--- conflicted
+++ resolved
@@ -23,7 +23,7 @@
       cache-control:
       - no-cache
       content-length:
-      - '310'
+      - '428'
       content-type:
       - application/json; charset=utf-8
       date:
@@ -71,7 +71,7 @@
       cache-control:
       - no-cache
       content-length:
-      - '1502'
+      - '1691'
       content-type:
       - application/json
       date:
@@ -127,7 +127,7 @@
       cache-control:
       - no-cache
       content-length:
-      - '1428'
+      - '1617'
       content-type:
       - application/json
       date:
@@ -177,7 +177,7 @@
       cache-control:
       - no-cache
       content-length:
-      - '1269'
+      - '1394'
       content-type:
       - application/json
       date:
@@ -225,7 +225,7 @@
       cache-control:
       - no-cache
       content-length:
-      - '260'
+      - '380'
       content-type:
       - application/json
       date:
@@ -288,7 +288,7 @@
       cache-control:
       - no-cache
       content-length:
-      - '5899'
+      - '6212'
       content-type:
       - application/json
       date:
@@ -350,11 +350,7 @@
       cache-control:
       - no-cache
       content-length:
-<<<<<<< HEAD
-      - '1040'
-=======
       - '1104'
->>>>>>> 8f28e981
       content-type:
       - application/json; charset=utf-8
       date:
@@ -409,7 +405,7 @@
       cache-control:
       - no-cache
       content-length:
-      - '619'
+      - '750'
       content-type:
       - application/json
       date:
@@ -469,7 +465,7 @@
       cache-control:
       - no-cache
       content-length:
-      - '691'
+      - '822'
       content-type:
       - application/json
       date:
@@ -524,7 +520,7 @@
       cache-control:
       - no-cache
       content-length:
-      - '5744'
+      - '6057'
       content-type:
       - application/json
       date:
@@ -577,7 +573,7 @@
       cache-control:
       - no-cache
       content-length:
-      - '3688'
+      - '3750'
       content-type:
       - application/json
       date:
