interactions:
- request:
    body: null
    headers:
      Accept:
      - application/json
      Accept-Encoding:
      - gzip, deflate
      CommandName:
      - disk create
      Connection:
      - keep-alive
      ParameterSetName:
      - -g -n --for-upload --upload-size-bytes
      User-Agent:
<<<<<<< HEAD
      - python/3.7.4 (Windows-10-10.0.18362-SP0) msrest/0.6.10 msrest_azure/0.6.2
=======
      - python/3.8.2 (Windows-10-10.0.18362-SP0) msrest/0.6.11 msrest_azure/0.6.3
>>>>>>> 8b855ecd
        azure-mgmt-resource/8.0.1 Azure-SDK-For-Python AZURECLI/2.2.0
      accept-language:
      - en-US
    method: GET
    uri: https://management.azure.com/subscriptions/00000000-0000-0000-0000-000000000000/resourcegroups/cli_test_vm_disk_upload_000001?api-version=2019-07-01
  response:
    body:
<<<<<<< HEAD
      string: '{"id":"/subscriptions/00000000-0000-0000-0000-000000000000/resourceGroups/cli_test_vm_disk_upload_000001","name":"cli_test_vm_disk_upload_000001","type":"Microsoft.Resources/resourceGroups","location":"westus","tags":{"product":"azurecli","cause":"automation","date":"2020-03-16T07:08:31Z","StorageType":"Standard_LRS","type":"test"},"properties":{"provisioningState":"Succeeded"}}'
=======
      string: '{"id":"/subscriptions/00000000-0000-0000-0000-000000000000/resourceGroups/cli_test_vm_disk_upload_000001","name":"cli_test_vm_disk_upload_000001","type":"Microsoft.Resources/resourceGroups","location":"westus","tags":{"product":"azurecli","cause":"automation","date":"2020-03-26T13:06:02Z","StorageType":"Standard_LRS","type":"test"},"properties":{"provisioningState":"Succeeded"}}'
>>>>>>> 8b855ecd
    headers:
      cache-control:
      - no-cache
      content-length:
      - '471'
      content-type:
      - application/json; charset=utf-8
      date:
<<<<<<< HEAD
      - Mon, 16 Mar 2020 07:08:40 GMT
=======
      - Thu, 26 Mar 2020 13:06:14 GMT
>>>>>>> 8b855ecd
      expires:
      - '-1'
      pragma:
      - no-cache
      strict-transport-security:
      - max-age=31536000; includeSubDomains
      vary:
      - Accept-Encoding
      x-content-type-options:
      - nosniff
    status:
      code: 200
      message: OK
- request:
    body: '{"location": "westus", "tags": {}, "sku": {"name": "Premium_LRS"}, "properties":
      {"hyperVGeneration": "V1", "creationData": {"createOption": "Upload", "uploadSizeBytes":
      21474836992}}}'
    headers:
      Accept:
      - application/json
      Accept-Encoding:
      - gzip, deflate
      CommandName:
      - disk create
      Connection:
      - keep-alive
      Content-Length:
      - '184'
      Content-Type:
      - application/json; charset=utf-8
      ParameterSetName:
      - -g -n --for-upload --upload-size-bytes
      User-Agent:
<<<<<<< HEAD
      - python/3.7.4 (Windows-10-10.0.18362-SP0) msrest/0.6.10 msrest_azure/0.6.2
        azure-mgmt-compute/11.1.0 Azure-SDK-For-Python AZURECLI/2.2.0
=======
      - python/3.8.2 (Windows-10-10.0.18362-SP0) msrest/0.6.11 msrest_azure/0.6.3
        azure-mgmt-compute/12.0.0 Azure-SDK-For-Python AZURECLI/2.2.0
>>>>>>> 8b855ecd
      accept-language:
      - en-US
    method: PUT
    uri: https://management.azure.com/subscriptions/00000000-0000-0000-0000-000000000000/resourceGroups/cli_test_vm_disk_upload_000001/providers/Microsoft.Compute/disks/disk1?api-version=2019-11-01
  response:
    body:
      string: "{\r\n  \"name\": \"disk1\",\r\n  \"location\": \"westus\",\r\n  \"tags\":
        {},\r\n  \"sku\": {\r\n    \"name\": \"Premium_LRS\"\r\n  },\r\n  \"properties\":
        {\r\n    \"hyperVGeneration\": \"V1\",\r\n    \"creationData\": {\r\n      \"createOption\":
        \"Upload\",\r\n      \"uploadSizeBytes\": 21474836992\r\n    },\r\n    \"provisioningState\":
        \"Updating\",\r\n    \"isArmResource\": true\r\n  }\r\n}"
    headers:
      azure-asyncoperation:
<<<<<<< HEAD
      - https://management.azure.com/subscriptions/00000000-0000-0000-0000-000000000000/providers/Microsoft.Compute/locations/westus/DiskOperations/c9a362c7-ba16-4a12-88c2-42fa760b6d47?api-version=2019-11-01
=======
      - https://management.azure.com/subscriptions/00000000-0000-0000-0000-000000000000/providers/Microsoft.Compute/locations/westus/DiskOperations/a7eda2f4-ab50-4d34-b609-eb5fb75d55e2?api-version=2019-07-01
>>>>>>> 8b855ecd
      cache-control:
      - no-cache
      content-length:
      - '331'
      content-type:
      - application/json; charset=utf-8
      date:
<<<<<<< HEAD
      - Mon, 16 Mar 2020 07:08:47 GMT
      expires:
      - '-1'
      location:
      - https://management.azure.com/subscriptions/00000000-0000-0000-0000-000000000000/providers/Microsoft.Compute/locations/westus/DiskOperations/c9a362c7-ba16-4a12-88c2-42fa760b6d47?monitor=true&api-version=2019-11-01
=======
      - Thu, 26 Mar 2020 13:06:17 GMT
      expires:
      - '-1'
      location:
      - https://management.azure.com/subscriptions/00000000-0000-0000-0000-000000000000/providers/Microsoft.Compute/locations/westus/DiskOperations/a7eda2f4-ab50-4d34-b609-eb5fb75d55e2?monitor=true&api-version=2019-07-01
>>>>>>> 8b855ecd
      pragma:
      - no-cache
      server:
      - Microsoft-HTTPAPI/2.0
      - Microsoft-HTTPAPI/2.0
      strict-transport-security:
      - max-age=31536000; includeSubDomains
      x-content-type-options:
      - nosniff
      x-ms-ratelimit-remaining-resource:
      - Microsoft.Compute/CreateUpdateDisks3Min;999,Microsoft.Compute/CreateUpdateDisks30Min;7999
      x-ms-ratelimit-remaining-subscription-writes:
<<<<<<< HEAD
      - '1199'
=======
      - '1185'
>>>>>>> 8b855ecd
    status:
      code: 202
      message: Accepted
- request:
    body: null
    headers:
      Accept:
      - application/json
      Accept-Encoding:
      - gzip, deflate
      CommandName:
      - disk create
      Connection:
      - keep-alive
      ParameterSetName:
      - -g -n --for-upload --upload-size-bytes
      User-Agent:
<<<<<<< HEAD
      - python/3.7.4 (Windows-10-10.0.18362-SP0) msrest/0.6.10 msrest_azure/0.6.2
        azure-mgmt-compute/11.1.0 Azure-SDK-For-Python AZURECLI/2.2.0
    method: GET
    uri: https://management.azure.com/subscriptions/00000000-0000-0000-0000-000000000000/providers/Microsoft.Compute/locations/westus/DiskOperations/c9a362c7-ba16-4a12-88c2-42fa760b6d47?api-version=2019-11-01
  response:
    body:
      string: "{\r\n  \"startTime\": \"2020-03-16T07:08:48.4282926+00:00\",\r\n  \"endTime\":
        \"2020-03-16T07:08:48.5845234+00:00\",\r\n  \"status\": \"Succeeded\",\r\n
=======
      - python/3.8.2 (Windows-10-10.0.18362-SP0) msrest/0.6.11 msrest_azure/0.6.3
        azure-mgmt-compute/12.0.0 Azure-SDK-For-Python AZURECLI/2.2.0
    method: GET
    uri: https://management.azure.com/subscriptions/00000000-0000-0000-0000-000000000000/providers/Microsoft.Compute/locations/westus/DiskOperations/a7eda2f4-ab50-4d34-b609-eb5fb75d55e2?api-version=2019-07-01
  response:
    body:
      string: "{\r\n  \"startTime\": \"2020-03-26T13:06:17.5291852+00:00\",\r\n  \"endTime\":
        \"2020-03-26T13:06:17.700982+00:00\",\r\n  \"status\": \"Succeeded\",\r\n
>>>>>>> 8b855ecd
        \ \"properties\": {\r\n    \"output\": {\r\n  \"name\": \"disk1\",\r\n  \"id\":
        \"/subscriptions/00000000-0000-0000-0000-000000000000/resourceGroups/cli_test_vm_disk_upload_000001/providers/Microsoft.Compute/disks/disk1\",\r\n
        \ \"type\": \"Microsoft.Compute/disks\",\r\n  \"location\": \"westus\",\r\n
        \ \"tags\": {},\r\n  \"sku\": {\r\n    \"name\": \"Premium_LRS\",\r\n    \"tier\":
        \"Premium\"\r\n  },\r\n  \"properties\": {\r\n    \"hyperVGeneration\": \"V1\",\r\n
        \   \"creationData\": {\r\n      \"createOption\": \"Upload\",\r\n      \"uploadSizeBytes\":
        21474836992\r\n    },\r\n    \"diskIOPSReadWrite\": 120,\r\n    \"diskMBpsReadWrite\":
        25,\r\n    \"encryption\": {\r\n      \"type\": \"EncryptionAtRestWithPlatformKey\"\r\n
<<<<<<< HEAD
        \   },\r\n    \"timeCreated\": \"2020-03-16T07:08:48.443917+00:00\",\r\n    \"provisioningState\":
        \"Succeeded\",\r\n    \"diskState\": \"ReadyToUpload\",\r\n    \"uniqueId\":
        \"64158c90-3d14-4232-a050-324e4f6fb95c\"\r\n  }\r\n}\r\n  },\r\n  \"name\":
        \"c9a362c7-ba16-4a12-88c2-42fa760b6d47\"\r\n}"
=======
        \   },\r\n    \"timeCreated\": \"2020-03-26T13:06:17.5291852+00:00\",\r\n
        \   \"provisioningState\": \"Succeeded\",\r\n    \"diskState\": \"ReadyToUpload\",\r\n
        \   \"uniqueId\": \"95a1d45b-2883-475f-9a56-cee9d7c69114\"\r\n  }\r\n}\r\n
        \ },\r\n  \"name\": \"a7eda2f4-ab50-4d34-b609-eb5fb75d55e2\"\r\n}"
>>>>>>> 8b855ecd
    headers:
      cache-control:
      - no-cache
      content-length:
      - '1073'
      content-type:
      - application/json; charset=utf-8
      date:
<<<<<<< HEAD
      - Mon, 16 Mar 2020 07:08:52 GMT
=======
      - Thu, 26 Mar 2020 13:06:19 GMT
>>>>>>> 8b855ecd
      expires:
      - '-1'
      pragma:
      - no-cache
      server:
      - Microsoft-HTTPAPI/2.0
      - Microsoft-HTTPAPI/2.0
      strict-transport-security:
      - max-age=31536000; includeSubDomains
      transfer-encoding:
      - chunked
      vary:
      - Accept-Encoding
      x-content-type-options:
      - nosniff
      x-ms-ratelimit-remaining-resource:
      - Microsoft.Compute/GetOperation3Min;49999,Microsoft.Compute/GetOperation30Min;399981
    status:
      code: 200
      message: OK
- request:
    body: null
    headers:
      Accept:
      - application/json
      Accept-Encoding:
      - gzip, deflate
      CommandName:
      - disk create
      Connection:
      - keep-alive
      ParameterSetName:
      - -g -n --for-upload --upload-size-bytes
      User-Agent:
<<<<<<< HEAD
      - python/3.7.4 (Windows-10-10.0.18362-SP0) msrest/0.6.10 msrest_azure/0.6.2
        azure-mgmt-compute/11.1.0 Azure-SDK-For-Python AZURECLI/2.2.0
=======
      - python/3.8.2 (Windows-10-10.0.18362-SP0) msrest/0.6.11 msrest_azure/0.6.3
        azure-mgmt-compute/12.0.0 Azure-SDK-For-Python AZURECLI/2.2.0
>>>>>>> 8b855ecd
    method: GET
    uri: https://management.azure.com/subscriptions/00000000-0000-0000-0000-000000000000/resourceGroups/cli_test_vm_disk_upload_000001/providers/Microsoft.Compute/disks/disk1?api-version=2019-11-01
  response:
    body:
      string: "{\r\n  \"name\": \"disk1\",\r\n  \"id\": \"/subscriptions/00000000-0000-0000-0000-000000000000/resourceGroups/cli_test_vm_disk_upload_000001/providers/Microsoft.Compute/disks/disk1\",\r\n
        \ \"type\": \"Microsoft.Compute/disks\",\r\n  \"location\": \"westus\",\r\n
        \ \"tags\": {},\r\n  \"sku\": {\r\n    \"name\": \"Premium_LRS\",\r\n    \"tier\":
        \"Premium\"\r\n  },\r\n  \"properties\": {\r\n    \"hyperVGeneration\": \"V1\",\r\n
        \   \"creationData\": {\r\n      \"createOption\": \"Upload\",\r\n      \"uploadSizeBytes\":
        21474836992\r\n    },\r\n    \"diskIOPSReadWrite\": 120,\r\n    \"diskMBpsReadWrite\":
        25,\r\n    \"encryption\": {\r\n      \"type\": \"EncryptionAtRestWithPlatformKey\"\r\n
<<<<<<< HEAD
        \   },\r\n    \"timeCreated\": \"2020-03-16T07:08:48.443917+00:00\",\r\n    \"provisioningState\":
        \"Succeeded\",\r\n    \"diskState\": \"ReadyToUpload\",\r\n    \"uniqueId\":
        \"64158c90-3d14-4232-a050-324e4f6fb95c\"\r\n  }\r\n}"
=======
        \   },\r\n    \"timeCreated\": \"2020-03-26T13:06:17.5291852+00:00\",\r\n
        \   \"provisioningState\": \"Succeeded\",\r\n    \"diskState\": \"ReadyToUpload\",\r\n
        \   \"uniqueId\": \"95a1d45b-2883-475f-9a56-cee9d7c69114\"\r\n  }\r\n}"
>>>>>>> 8b855ecd
    headers:
      cache-control:
      - no-cache
      content-length:
      - '848'
      content-type:
      - application/json; charset=utf-8
      date:
<<<<<<< HEAD
      - Mon, 16 Mar 2020 07:08:53 GMT
=======
      - Thu, 26 Mar 2020 13:06:20 GMT
>>>>>>> 8b855ecd
      expires:
      - '-1'
      pragma:
      - no-cache
      server:
      - Microsoft-HTTPAPI/2.0
      - Microsoft-HTTPAPI/2.0
      strict-transport-security:
      - max-age=31536000; includeSubDomains
      transfer-encoding:
      - chunked
      vary:
      - Accept-Encoding
      x-content-type-options:
      - nosniff
      x-ms-ratelimit-remaining-resource:
<<<<<<< HEAD
      - Microsoft.Compute/LowCostGet3Min;4999,Microsoft.Compute/LowCostGet30Min;39999
=======
      - Microsoft.Compute/LowCostGet3Min;4995,Microsoft.Compute/LowCostGet30Min;39971
>>>>>>> 8b855ecd
    status:
      code: 200
      message: OK
version: 1<|MERGE_RESOLUTION|>--- conflicted
+++ resolved
@@ -13,11 +13,7 @@
       ParameterSetName:
       - -g -n --for-upload --upload-size-bytes
       User-Agent:
-<<<<<<< HEAD
-      - python/3.7.4 (Windows-10-10.0.18362-SP0) msrest/0.6.10 msrest_azure/0.6.2
-=======
-      - python/3.8.2 (Windows-10-10.0.18362-SP0) msrest/0.6.11 msrest_azure/0.6.3
->>>>>>> 8b855ecd
+      - python/3.7.4 (Windows-10-10.0.18362-SP0) msrest/0.6.10 msrest_azure/0.6.2
         azure-mgmt-resource/8.0.1 Azure-SDK-For-Python AZURECLI/2.2.0
       accept-language:
       - en-US
@@ -25,11 +21,7 @@
     uri: https://management.azure.com/subscriptions/00000000-0000-0000-0000-000000000000/resourcegroups/cli_test_vm_disk_upload_000001?api-version=2019-07-01
   response:
     body:
-<<<<<<< HEAD
-      string: '{"id":"/subscriptions/00000000-0000-0000-0000-000000000000/resourceGroups/cli_test_vm_disk_upload_000001","name":"cli_test_vm_disk_upload_000001","type":"Microsoft.Resources/resourceGroups","location":"westus","tags":{"product":"azurecli","cause":"automation","date":"2020-03-16T07:08:31Z","StorageType":"Standard_LRS","type":"test"},"properties":{"provisioningState":"Succeeded"}}'
-=======
-      string: '{"id":"/subscriptions/00000000-0000-0000-0000-000000000000/resourceGroups/cli_test_vm_disk_upload_000001","name":"cli_test_vm_disk_upload_000001","type":"Microsoft.Resources/resourceGroups","location":"westus","tags":{"product":"azurecli","cause":"automation","date":"2020-03-26T13:06:02Z","StorageType":"Standard_LRS","type":"test"},"properties":{"provisioningState":"Succeeded"}}'
->>>>>>> 8b855ecd
+      string: '{"id":"/subscriptions/00000000-0000-0000-0000-000000000000/resourceGroups/cli_test_vm_disk_upload_000001","name":"cli_test_vm_disk_upload_000001","type":"Microsoft.Resources/resourceGroups","location":"westus","tags":{"product":"azurecli","cause":"automation","date":"2020-03-27T09:27:00Z","StorageType":"Standard_LRS","type":"test"},"properties":{"provisioningState":"Succeeded"}}'
     headers:
       cache-control:
       - no-cache
@@ -38,11 +30,7 @@
       content-type:
       - application/json; charset=utf-8
       date:
-<<<<<<< HEAD
-      - Mon, 16 Mar 2020 07:08:40 GMT
-=======
-      - Thu, 26 Mar 2020 13:06:14 GMT
->>>>>>> 8b855ecd
+      - Fri, 27 Mar 2020 09:27:05 GMT
       expires:
       - '-1'
       pragma:
@@ -76,13 +64,8 @@
       ParameterSetName:
       - -g -n --for-upload --upload-size-bytes
       User-Agent:
-<<<<<<< HEAD
-      - python/3.7.4 (Windows-10-10.0.18362-SP0) msrest/0.6.10 msrest_azure/0.6.2
-        azure-mgmt-compute/11.1.0 Azure-SDK-For-Python AZURECLI/2.2.0
-=======
-      - python/3.8.2 (Windows-10-10.0.18362-SP0) msrest/0.6.11 msrest_azure/0.6.3
+      - python/3.7.4 (Windows-10-10.0.18362-SP0) msrest/0.6.10 msrest_azure/0.6.2
         azure-mgmt-compute/12.0.0 Azure-SDK-For-Python AZURECLI/2.2.0
->>>>>>> 8b855ecd
       accept-language:
       - en-US
     method: PUT
@@ -96,11 +79,7 @@
         \"Updating\",\r\n    \"isArmResource\": true\r\n  }\r\n}"
     headers:
       azure-asyncoperation:
-<<<<<<< HEAD
-      - https://management.azure.com/subscriptions/00000000-0000-0000-0000-000000000000/providers/Microsoft.Compute/locations/westus/DiskOperations/c9a362c7-ba16-4a12-88c2-42fa760b6d47?api-version=2019-11-01
-=======
-      - https://management.azure.com/subscriptions/00000000-0000-0000-0000-000000000000/providers/Microsoft.Compute/locations/westus/DiskOperations/a7eda2f4-ab50-4d34-b609-eb5fb75d55e2?api-version=2019-07-01
->>>>>>> 8b855ecd
+      - https://management.azure.com/subscriptions/00000000-0000-0000-0000-000000000000/providers/Microsoft.Compute/locations/westus/DiskOperations/24b5bc71-4a5d-4261-8de9-d4cd5f4cad37?api-version=2019-11-01
       cache-control:
       - no-cache
       content-length:
@@ -108,19 +87,11 @@
       content-type:
       - application/json; charset=utf-8
       date:
-<<<<<<< HEAD
-      - Mon, 16 Mar 2020 07:08:47 GMT
+      - Fri, 27 Mar 2020 09:27:10 GMT
       expires:
       - '-1'
       location:
-      - https://management.azure.com/subscriptions/00000000-0000-0000-0000-000000000000/providers/Microsoft.Compute/locations/westus/DiskOperations/c9a362c7-ba16-4a12-88c2-42fa760b6d47?monitor=true&api-version=2019-11-01
-=======
-      - Thu, 26 Mar 2020 13:06:17 GMT
-      expires:
-      - '-1'
-      location:
-      - https://management.azure.com/subscriptions/00000000-0000-0000-0000-000000000000/providers/Microsoft.Compute/locations/westus/DiskOperations/a7eda2f4-ab50-4d34-b609-eb5fb75d55e2?monitor=true&api-version=2019-07-01
->>>>>>> 8b855ecd
+      - https://management.azure.com/subscriptions/00000000-0000-0000-0000-000000000000/providers/Microsoft.Compute/locations/westus/DiskOperations/24b5bc71-4a5d-4261-8de9-d4cd5f4cad37?monitor=true&api-version=2019-11-01
       pragma:
       - no-cache
       server:
@@ -131,13 +102,9 @@
       x-content-type-options:
       - nosniff
       x-ms-ratelimit-remaining-resource:
-      - Microsoft.Compute/CreateUpdateDisks3Min;999,Microsoft.Compute/CreateUpdateDisks30Min;7999
+      - Microsoft.Compute/CreateUpdateDisks3Min;998,Microsoft.Compute/CreateUpdateDisks30Min;7996
       x-ms-ratelimit-remaining-subscription-writes:
-<<<<<<< HEAD
-      - '1199'
-=======
-      - '1185'
->>>>>>> 8b855ecd
+      - '1196'
     status:
       code: 202
       message: Accepted
@@ -155,25 +122,14 @@
       ParameterSetName:
       - -g -n --for-upload --upload-size-bytes
       User-Agent:
-<<<<<<< HEAD
-      - python/3.7.4 (Windows-10-10.0.18362-SP0) msrest/0.6.10 msrest_azure/0.6.2
-        azure-mgmt-compute/11.1.0 Azure-SDK-For-Python AZURECLI/2.2.0
-    method: GET
-    uri: https://management.azure.com/subscriptions/00000000-0000-0000-0000-000000000000/providers/Microsoft.Compute/locations/westus/DiskOperations/c9a362c7-ba16-4a12-88c2-42fa760b6d47?api-version=2019-11-01
-  response:
-    body:
-      string: "{\r\n  \"startTime\": \"2020-03-16T07:08:48.4282926+00:00\",\r\n  \"endTime\":
-        \"2020-03-16T07:08:48.5845234+00:00\",\r\n  \"status\": \"Succeeded\",\r\n
-=======
-      - python/3.8.2 (Windows-10-10.0.18362-SP0) msrest/0.6.11 msrest_azure/0.6.3
+      - python/3.7.4 (Windows-10-10.0.18362-SP0) msrest/0.6.10 msrest_azure/0.6.2
         azure-mgmt-compute/12.0.0 Azure-SDK-For-Python AZURECLI/2.2.0
     method: GET
-    uri: https://management.azure.com/subscriptions/00000000-0000-0000-0000-000000000000/providers/Microsoft.Compute/locations/westus/DiskOperations/a7eda2f4-ab50-4d34-b609-eb5fb75d55e2?api-version=2019-07-01
-  response:
-    body:
-      string: "{\r\n  \"startTime\": \"2020-03-26T13:06:17.5291852+00:00\",\r\n  \"endTime\":
-        \"2020-03-26T13:06:17.700982+00:00\",\r\n  \"status\": \"Succeeded\",\r\n
->>>>>>> 8b855ecd
+    uri: https://management.azure.com/subscriptions/00000000-0000-0000-0000-000000000000/providers/Microsoft.Compute/locations/westus/DiskOperations/24b5bc71-4a5d-4261-8de9-d4cd5f4cad37?api-version=2019-11-01
+  response:
+    body:
+      string: "{\r\n  \"startTime\": \"2020-03-27T09:27:10.6114111+00:00\",\r\n  \"endTime\":
+        \"2020-03-27T09:27:10.7832682+00:00\",\r\n  \"status\": \"Succeeded\",\r\n
         \ \"properties\": {\r\n    \"output\": {\r\n  \"name\": \"disk1\",\r\n  \"id\":
         \"/subscriptions/00000000-0000-0000-0000-000000000000/resourceGroups/cli_test_vm_disk_upload_000001/providers/Microsoft.Compute/disks/disk1\",\r\n
         \ \"type\": \"Microsoft.Compute/disks\",\r\n  \"location\": \"westus\",\r\n
@@ -182,30 +138,19 @@
         \   \"creationData\": {\r\n      \"createOption\": \"Upload\",\r\n      \"uploadSizeBytes\":
         21474836992\r\n    },\r\n    \"diskIOPSReadWrite\": 120,\r\n    \"diskMBpsReadWrite\":
         25,\r\n    \"encryption\": {\r\n      \"type\": \"EncryptionAtRestWithPlatformKey\"\r\n
-<<<<<<< HEAD
-        \   },\r\n    \"timeCreated\": \"2020-03-16T07:08:48.443917+00:00\",\r\n    \"provisioningState\":
-        \"Succeeded\",\r\n    \"diskState\": \"ReadyToUpload\",\r\n    \"uniqueId\":
-        \"64158c90-3d14-4232-a050-324e4f6fb95c\"\r\n  }\r\n}\r\n  },\r\n  \"name\":
-        \"c9a362c7-ba16-4a12-88c2-42fa760b6d47\"\r\n}"
-=======
-        \   },\r\n    \"timeCreated\": \"2020-03-26T13:06:17.5291852+00:00\",\r\n
+        \   },\r\n    \"timeCreated\": \"2020-03-27T09:27:10.6275913+00:00\",\r\n
         \   \"provisioningState\": \"Succeeded\",\r\n    \"diskState\": \"ReadyToUpload\",\r\n
-        \   \"uniqueId\": \"95a1d45b-2883-475f-9a56-cee9d7c69114\"\r\n  }\r\n}\r\n
-        \ },\r\n  \"name\": \"a7eda2f4-ab50-4d34-b609-eb5fb75d55e2\"\r\n}"
->>>>>>> 8b855ecd
-    headers:
-      cache-control:
-      - no-cache
-      content-length:
-      - '1073'
-      content-type:
-      - application/json; charset=utf-8
-      date:
-<<<<<<< HEAD
-      - Mon, 16 Mar 2020 07:08:52 GMT
-=======
-      - Thu, 26 Mar 2020 13:06:19 GMT
->>>>>>> 8b855ecd
+        \   \"uniqueId\": \"85278a77-a011-44ae-9f55-aa39590acb14\"\r\n  }\r\n}\r\n
+        \ },\r\n  \"name\": \"24b5bc71-4a5d-4261-8de9-d4cd5f4cad37\"\r\n}"
+    headers:
+      cache-control:
+      - no-cache
+      content-length:
+      - '1074'
+      content-type:
+      - application/json; charset=utf-8
+      date:
+      - Fri, 27 Mar 2020 09:27:13 GMT
       expires:
       - '-1'
       pragma:
@@ -222,7 +167,7 @@
       x-content-type-options:
       - nosniff
       x-ms-ratelimit-remaining-resource:
-      - Microsoft.Compute/GetOperation3Min;49999,Microsoft.Compute/GetOperation30Min;399981
+      - Microsoft.Compute/GetOperation3Min;49998,Microsoft.Compute/GetOperation30Min;399974
     status:
       code: 200
       message: OK
@@ -240,13 +185,8 @@
       ParameterSetName:
       - -g -n --for-upload --upload-size-bytes
       User-Agent:
-<<<<<<< HEAD
-      - python/3.7.4 (Windows-10-10.0.18362-SP0) msrest/0.6.10 msrest_azure/0.6.2
-        azure-mgmt-compute/11.1.0 Azure-SDK-For-Python AZURECLI/2.2.0
-=======
-      - python/3.8.2 (Windows-10-10.0.18362-SP0) msrest/0.6.11 msrest_azure/0.6.3
+      - python/3.7.4 (Windows-10-10.0.18362-SP0) msrest/0.6.10 msrest_azure/0.6.2
         azure-mgmt-compute/12.0.0 Azure-SDK-For-Python AZURECLI/2.2.0
->>>>>>> 8b855ecd
     method: GET
     uri: https://management.azure.com/subscriptions/00000000-0000-0000-0000-000000000000/resourceGroups/cli_test_vm_disk_upload_000001/providers/Microsoft.Compute/disks/disk1?api-version=2019-11-01
   response:
@@ -258,28 +198,18 @@
         \   \"creationData\": {\r\n      \"createOption\": \"Upload\",\r\n      \"uploadSizeBytes\":
         21474836992\r\n    },\r\n    \"diskIOPSReadWrite\": 120,\r\n    \"diskMBpsReadWrite\":
         25,\r\n    \"encryption\": {\r\n      \"type\": \"EncryptionAtRestWithPlatformKey\"\r\n
-<<<<<<< HEAD
-        \   },\r\n    \"timeCreated\": \"2020-03-16T07:08:48.443917+00:00\",\r\n    \"provisioningState\":
-        \"Succeeded\",\r\n    \"diskState\": \"ReadyToUpload\",\r\n    \"uniqueId\":
-        \"64158c90-3d14-4232-a050-324e4f6fb95c\"\r\n  }\r\n}"
-=======
-        \   },\r\n    \"timeCreated\": \"2020-03-26T13:06:17.5291852+00:00\",\r\n
+        \   },\r\n    \"timeCreated\": \"2020-03-27T09:27:10.6275913+00:00\",\r\n
         \   \"provisioningState\": \"Succeeded\",\r\n    \"diskState\": \"ReadyToUpload\",\r\n
-        \   \"uniqueId\": \"95a1d45b-2883-475f-9a56-cee9d7c69114\"\r\n  }\r\n}"
->>>>>>> 8b855ecd
-    headers:
-      cache-control:
-      - no-cache
-      content-length:
-      - '848'
-      content-type:
-      - application/json; charset=utf-8
-      date:
-<<<<<<< HEAD
-      - Mon, 16 Mar 2020 07:08:53 GMT
-=======
-      - Thu, 26 Mar 2020 13:06:20 GMT
->>>>>>> 8b855ecd
+        \   \"uniqueId\": \"85278a77-a011-44ae-9f55-aa39590acb14\"\r\n  }\r\n}"
+    headers:
+      cache-control:
+      - no-cache
+      content-length:
+      - '849'
+      content-type:
+      - application/json; charset=utf-8
+      date:
+      - Fri, 27 Mar 2020 09:27:13 GMT
       expires:
       - '-1'
       pragma:
@@ -296,11 +226,7 @@
       x-content-type-options:
       - nosniff
       x-ms-ratelimit-remaining-resource:
-<<<<<<< HEAD
-      - Microsoft.Compute/LowCostGet3Min;4999,Microsoft.Compute/LowCostGet30Min;39999
-=======
-      - Microsoft.Compute/LowCostGet3Min;4995,Microsoft.Compute/LowCostGet30Min;39971
->>>>>>> 8b855ecd
+      - Microsoft.Compute/LowCostGet3Min;4996,Microsoft.Compute/LowCostGet30Min;39987
     status:
       code: 200
       message: OK
