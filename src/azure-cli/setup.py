--- conflicted
+++ resolved
@@ -121,15 +121,10 @@
     'azure-mgmt-trafficmanager~=0.51.0',
     'azure-mgmt-web~=0.47.0',
     'azure-mgmt-synapse~=0.3.0',
-<<<<<<< HEAD
-    'azure-synapse-spark~=0.2.0',
-    'azure-synapse-accesscontrol~=0.2.0',
-    'azure-multiapi-storage~=0.3.6',
-=======
     'azure-multiapi-storage~=0.4.1',
->>>>>>> 5583bb2d
     'azure-loganalytics~=0.1.0',
     'azure-storage-common~=1.4',
+    'azure-synapse-accesscontrol~=0.2.0',  
     'azure-synapse-spark~= 0.2.0',
     'cryptography>=2.3.1,<3.0.0',
     'fabric~=2.4',
