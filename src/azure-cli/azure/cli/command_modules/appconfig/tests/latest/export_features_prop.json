--- conflicted
+++ resolved
@@ -1,8 +1,5 @@
-<<<<<<< HEAD
-#Wed Jan 08 16:18:41 Pacific Standard Time 2020
-=======
 #Mon Jan 13 20:24:18 China Standard Time 2020
->>>>>>> 9624744c
+
 Color=Red
 Region=West US
 feature-management.FalseFeature=false
