# --------------------------------------------------------------------------------------------
# Copyright (c) Microsoft Corporation. All rights reserved.
# Licensed under the MIT License. See License.txt in the project root for license information.
# --------------------------------------------------------------------------------------------

from .scenario_tests import live_only, record_only, get_sha1_hash

from .base import ScenarioTest, LiveScenarioTest, LocalContextScenarioTest
from .preparers import (StorageAccountPreparer, ResourceGroupPreparer, RoleBasedServicePrincipalPreparer,
<<<<<<< HEAD
                        KeyVaultPreparer, ManagedApplicationPreparer, VirtualNetworkPreparer, VnetNicPreparer,
                        LogAnalyticsWorkspacePreparer)
=======
                        KeyVaultPreparer, ManagedHSMPreparer, ManagedApplicationPreparer, VirtualNetworkPreparer, VnetNicPreparer)
>>>>>>> 05c00f9a
from .exceptions import CliTestError
from .checkers import (JMESPathCheck, JMESPathCheckExists, JMESPathCheckGreaterThan, NoneCheck, StringCheck,
                       StringContainCheck)
from .decorators import api_version_constraint
from .utilities import create_random_name, MSGraphUserReplacer
from .patches import MOCKED_USER_NAME

__all__ = ['ScenarioTest', 'LiveScenarioTest', 'ResourceGroupPreparer', 'StorageAccountPreparer',
           'RoleBasedServicePrincipalPreparer', 'KeyVaultPreparer', 'ManagedHSMPreparer',
           'ManagedApplicationPreparer', 'CliTestError', 'JMESPathCheck',
           'JMESPathCheckExists', 'NoneCheck', 'live_only', 'record_only', 'StringCheck', 'StringContainCheck',
           'get_sha1_hash', 'KeyVaultPreparer', 'JMESPathCheckGreaterThan', 'api_version_constraint',
           'create_random_name', 'MOCKED_USER_NAME', 'MSGraphUserReplacer', 'LocalContextScenarioTest',
           'VirtualNetworkPreparer', 'VnetNicPreparer', 'LogAnalyticsWorkspacePreparer']


__version__ = '0.1.0'<|MERGE_RESOLUTION|>--- conflicted
+++ resolved
@@ -7,12 +7,9 @@
 
 from .base import ScenarioTest, LiveScenarioTest, LocalContextScenarioTest
 from .preparers import (StorageAccountPreparer, ResourceGroupPreparer, RoleBasedServicePrincipalPreparer,
-<<<<<<< HEAD
                         KeyVaultPreparer, ManagedApplicationPreparer, VirtualNetworkPreparer, VnetNicPreparer,
-                        LogAnalyticsWorkspacePreparer)
-=======
-                        KeyVaultPreparer, ManagedHSMPreparer, ManagedApplicationPreparer, VirtualNetworkPreparer, VnetNicPreparer)
->>>>>>> 05c00f9a
+                        KeyVaultPreparer, ManagedHSMPreparer, ManagedApplicationPreparer, VirtualNetworkPreparer, 
+                        VnetNicPreparer, LogAnalyticsWorkspacePreparer)
 from .exceptions import CliTestError
 from .checkers import (JMESPathCheck, JMESPathCheckExists, JMESPathCheckGreaterThan, NoneCheck, StringCheck,
                        StringContainCheck)
