--- conflicted
+++ resolved
@@ -23,21 +23,15 @@
                      'SAPHANA': 'SAPHanaDatabase',
                      'SQLDataBase': 'SQLDataBase',
                      'SAPHanaDatabase': 'SAPHanaDatabase',
-<<<<<<< HEAD
                      'SAPHanaDBInstance': 'SAPHanaDBInstance',
-=======
                      'SAPAseDatabase': 'SAPAseDatabase',
->>>>>>> a279b462
                      'VM': 'VM',
                      'AzureFileShare': 'AzureFileShare'}
 
 workload_bmt_map = {'SQLDataBase': 'AzureWorkload',
                     'SAPHanaDatabase': 'AzureWorkload',
-<<<<<<< HEAD
                     'SAPHanaDBInstance': 'AzureWorkload',
-=======
                     'SAPAseDatabase': 'AzureWorkload',
->>>>>>> a279b462
                     'VM': 'AzureIaasVM',
                     'AzureFileShare': 'AzureStorage'}
 
