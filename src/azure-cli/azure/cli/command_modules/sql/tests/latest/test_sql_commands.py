--- conflicted
+++ resolved
@@ -82,14 +82,6 @@
     group = 'Committer-SwaggerAndGeneratedSDKs-MI-CLI'
     collation = "Serbian_Cyrillic_100_CS_AS"
 
-<<<<<<< HEAD
-    sec_location = 'westus'
-    sec_subnet = '/subscriptions/4cac86b0-1e56-48c2-9df2-669a6d2d87c5/resourceGroups/Committer-SwaggerAndGeneratedSDKs-MI-CLI/providers/Microsoft.Network/virtualNetworks/secondary-vnet/subnets/ManagedInstance'
-
-    def __init__(self, name_prefix=managed_instance_name_prefix, parameter_name='mi', admin_user='admin123',
-                 minimalTlsVersion='', user_assigned_identity_id='', identity_type='', pid='', otherParams = '',
-                 admin_password='SecretPassword123SecretPassword', public=True, tags='', is_geo_secondary=False, skip_delete=False):
-=======
     licence = 'LicenseIncluded'
     v_core = 8
     storage = 32
@@ -97,10 +89,12 @@
     family = 'Gen5'
     proxy = 'Proxy'
 
+    sec_location = 'westus'
+    sec_subnet = '/subscriptions/4cac86b0-1e56-48c2-9df2-669a6d2d87c5/resourceGroups/Committer-SwaggerAndGeneratedSDKs-MI-CLI/providers/Microsoft.Network/virtualNetworks/secondary-vnet/subnets/ManagedInstance'
+
     def __init__(self, name_prefix=managed_instance_name_prefix, parameter_name='mi', admin_user='admin123',
-                 minimalTlsVersion='', user_assigned_identity_id='', identity_type='', pid='', otherParams='',
-                 admin_password='SecretPassword123SecretPassword', public=True, tags='', skip_delete=False):
->>>>>>> 56d83eca
+                 minimalTlsVersion='', user_assigned_identity_id='', identity_type='', pid='', otherParams = '',
+                 admin_password='SecretPassword123SecretPassword', public=True, tags='', is_geo_secondary=False, skip_delete=False):
         super(ManagedInstancePreparer, self).__init__(name_prefix, server_name_max_length)
         self.parameter_name = parameter_name
         self.admin_user = admin_user
@@ -113,27 +107,16 @@
         self.userAssignedIdentityId = user_assigned_identity_id
         self.pid = pid
         self.otherParams = otherParams
-<<<<<<< HEAD
         self.is_geo_secondary = is_geo_secondary
 
     def create_resource(self, name, **kwargs):
-        licence = 'LicenseIncluded'
-        v_core = 8
-        storage = 32
-        edition = 'GeneralPurpose'
-        family = 'Gen5'
-        proxy = 'Proxy'
         location = self.location
         subnet = self.subnet
-        
-        template = 'az sql mi create -g {} -n {} -l {} -u {} -p {} --subnet {} --license-type {} --collation {} --capacity {} --storage {} --edition {} --family {} --tags {} --proxy-override {}'
-=======
-
-    def create_resource(self, name, **kwargs):
+
         template = 'az sql mi create -g {} -n {} -l {} -u {} -p {} --subnet {} --license-type {}' \
                    ' --collation {} --capacity {} --storage {} --edition {} --family {} --tags {}' \
                    ' --proxy-override {}'
->>>>>>> 56d83eca
+
         if self.public:
             template += ' --public-data-endpoint-enabled'
         
@@ -149,27 +132,17 @@
         if self.otherParams:
             template += f" {self.otherParams}"
 
-<<<<<<< HEAD
         if self.is_geo_secondary:
             location = self.sec_location
             subnet = self.sec_subnet
             v_core = 4
-=======
-        print(template)
-        print(self.identityType)
->>>>>>> 56d83eca
 
         execute(DummyCli(), template.format(
             self.group, name, location,
             self.admin_user, self.admin_password,
-<<<<<<< HEAD
-            subnet, licence, self.collation,
-            v_core, storage, edition, family, self.tags, proxy))
-=======
-            self.subnet, self.licence, self.collation,
-            self.v_core, self.storage, self.edition,
+            subnet, self.licence, self.collation,
+            v_core, self.storage, self.edition,
             self.family, self.tags, self.proxy))
->>>>>>> 56d83eca
         return {self.parameter_name: name, 'rg': self.group}
 
     def remove_resource(self, name, **kwargs):
@@ -1024,10 +997,6 @@
             'sql db ltr-backup delete -l {loc} -s {server_name} -d {database_name} -n \'{backup_name}\' --yes',
             checks=[NoneCheck()])
 
-<<<<<<< HEAD
-=======
-
->>>>>>> 56d83eca
 class SqlManagedInstanceOperationMgmtScenarioTest(ScenarioTest):
 
     @ManagedInstancePreparer()
@@ -4087,10 +4056,6 @@
         self.cmd('sql mi delete --ids {} --yes'
                  .format(managed_instance['id']), checks=NoneCheck())
 
-<<<<<<< HEAD
-=======
-
->>>>>>> 56d83eca
 class SqlManagedInstanceMgmtScenarioTest(ScenarioTest):
     DEFAULT_MC = "SQL_Default"
     MMI1 = "SQL_WestEurope_MI_1"
@@ -4122,26 +4087,6 @@
 
         # test show sql managed instance 1
         managed_instance_1 = self.cmd('sql mi show -g {} -n {}'
-<<<<<<< HEAD
-                 .format(resource_group_1, managed_instance_name_1),
-                 checks=[
-                     JMESPathCheck('name', managed_instance_name_1),
-                     JMESPathCheck('resourceGroup', resource_group_1),
-                     JMESPathCheck('administratorLogin', user),
-                     JMESPathCheck('vCores', 8),
-                     JMESPathCheck('storageSizeInGb', 32),
-                     JMESPathCheck('licenseType', license_type),
-                     JMESPathCheck('sku.tier', edition),
-                     JMESPathCheck('sku.family', families[0]),
-                     JMESPathCheck('sku.capacity', 8),
-                     JMESPathCheck('collation', collation),
-                     JMESPathCheck('identity', None),
-                     JMESPathCheck('publicDataEndpointEnabled', 'True'),
-                     JMESPathCheck('minimalTlsVersion', tls1_2),
-                     JMESPathCheck('tags', "{'tagName1': 'tagValue1', 'tagName2': 'tagValue2'}"),
-                     JMESPathCheck('backupStorageRedundancy', self.backup_storage_redundancy),
-                     JMESPathCheck('maintenanceConfigurationId', self._get_full_maintenance_id(self.DEFAULT_MC))]).get_output_in_json()
-=======
                                       .format(resource_group_1, managed_instance_name_1),
                                       checks=[
                                           JMESPathCheck('name', managed_instance_name_1),
@@ -4161,7 +4106,6 @@
                                           JMESPathCheck('backupStorageRedundancy', self.backup_storage_redundancy),
                                           JMESPathCheck('maintenanceConfigurationId', self._get_full_maintenance_id(
                                               self.DEFAULT_MC))]).get_output_in_json()
->>>>>>> 56d83eca
 
         # test show sql managed instance 1 using id
         self.cmd('sql mi show --ids {}'
@@ -4278,11 +4222,6 @@
                  )
 
 
-<<<<<<< HEAD
-# Ji: not pass due to record only
-=======
-
->>>>>>> 56d83eca
 class SqlManagedInstancePoolScenarioTest(ScenarioTest):
     @ManagedInstancePreparer()
     def test_sql_instance_pool(self, mi, rg):
@@ -4399,19 +4338,6 @@
                  checks=[
                      JMESPathCheck('length(@)', num_pools)])
 
-<<<<<<< HEAD
-# Ji:
-#         self.kwargs.update({
-# >           'mi_identity': managed_instance['identity']['principalId'],
-#             'vault_name': self.create_random_name(resource_prefix, 24),
-#             'key_name': self.create_random_name(resource_prefix, 32),
-#         })
-# E       TypeError: 'NoneType' object is not subscriptable
-#
-# src/azure-cli/azure/cli/command_modules/sql/tests/latest/test_sql_commands.py:4418: TypeError
-=======
-
->>>>>>> 56d83eca
 class SqlManagedInstanceTransparentDataEncryptionScenarioTest(ScenarioTest):
     @ManagedInstancePreparer(
         identity_type=ResourceIdType.system_assigned.value
@@ -4587,10 +4513,6 @@
                 self.check('resourceGroup', '{rg}'),
                 self.check('retentionDays', '{retention_days_dec}')])
 
-<<<<<<< HEAD
-=======
-
->>>>>>> 56d83eca
 class SqlManagedInstanceDbLongTermRetentionScenarioTest(ScenarioTest):
     @ManagedInstancePreparer()
     def test_sql_managed_db_long_term_retention(self, mi, rg):
@@ -4673,56 +4595,10 @@
             checks=[
                 self.check('length(@)', 0)])
 
-<<<<<<< HEAD
-=======
-
->>>>>>> 56d83eca
 # Milan: we need to think a way to test restore with ltr as in live mode this is not possible
 # because after setting LTR it needs to pass some time before backup to show up
 #
 
-<<<<<<< HEAD
-        # # setup for test show long term retention backup
-        # backup = self.cmd(
-        #     'sql midb ltr-backup list -l {loc} --mi {managed_instance_name} -d {database_name} --latest').get_output_in_json()
-
-        # self.kwargs.update({
-        #     'backup_name': backup[0]['name'],
-        #     'backup_id': backup[0]['id']
-        # })
-
-        # # test show long term retention backup
-        # self.cmd(
-        #     'sql midb ltr-backup show -l {loc} --mi {managed_instance_name} -d {database_name} -n {backup_name}',
-        #     checks=[
-        #         self.check('resourceGroup', '{rg}'),
-        #         self.check('managedInstanceName', '{managed_instance_name}'),
-        #         self.check('databaseName', '{database_name}'),
-        #         self.check('name', '{backup_name}')])
-
-        # self.cmd(
-        #     'sql midb ltr-backup show --id {backup_id}',
-        #     checks=[
-        #         self.check('resourceGroup', '{rg}'),
-        #         self.check('managedInstanceName', '{managed_instance_name}'),
-        #         self.check('databaseName', '{database_name}'),
-        #         self.check('name', '{backup_name}')])
-
-        # # test restore managed database from LTR backup
-        # self.kwargs.update({
-        #     'dest_database_name': 'cli-restore-ltr-backup-test2'
-        # })
-
-        # self.cmd(
-        #     'sql midb ltr-backup restore --backup-id \'{backup_id}\' --dest-database {dest_database_name} --dest-mi {managed_instance_name} --dest-resource-group {rg}',
-        #     checks=[
-        #         self.check('name', '{dest_database_name}')])
-
-        # # test delete long term retention backup
-        # self.cmd(
-        #     'sql midb ltr-backup delete -l {loc} --mi {managed_instance_name} -d {database_name} -n \'{backup_name}\' --yes',
-        #     checks=[NoneCheck()])
-=======
 # # setup for test show long term retention backup
 # backup = self.cmd(
 #     'sql midb ltr-backup list -l {loc} --mi {managed_instance_name} -d {database_name} --latest').get_output_in_json()
@@ -4763,7 +4639,6 @@
 # self.cmd(
 #     'sql midb ltr-backup delete -l {loc} --mi {managed_instance_name} -d {database_name} -n \'{backup_name}\' --yes',
 #     checks=[NoneCheck()])
->>>>>>> 56d83eca
 
 
 class SqlManagedInstanceRestoreDeletedDbScenarioTest(ScenarioTest):
