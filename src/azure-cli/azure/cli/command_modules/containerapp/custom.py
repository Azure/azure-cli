--- conflicted
+++ resolved
@@ -87,14 +87,11 @@
 from ._constants import (MAXIMUM_SECRET_LENGTH, MICROSOFT_SECRET_SETTING_NAME, FACEBOOK_SECRET_SETTING_NAME, GITHUB_SECRET_SETTING_NAME,
                          GOOGLE_SECRET_SETTING_NAME, TWITTER_SECRET_SETTING_NAME, APPLE_SECRET_SETTING_NAME, CONTAINER_APPS_RP,
                          NAME_INVALID, NAME_ALREADY_EXISTS, ACR_IMAGE_SUFFIX, HELLO_WORLD_IMAGE, LOG_TYPE_SYSTEM, LOG_TYPE_CONSOLE,
-<<<<<<< HEAD
                          MANAGED_CERTIFICATE_RT, PRIVATE_CERTIFICATE_RT, PENDING_STATUS, SUCCEEDED_STATUS, CONTAINER_APPS_SDK_MODELS,
                          BLOB_STORAGE_TOKEN_STORE_SECRET_SETTING_NAME)
-=======
-                         MANAGED_CERTIFICATE_RT, PRIVATE_CERTIFICATE_RT, PENDING_STATUS, SUCCEEDED_STATUS, CONTAINER_APPS_SDK_MODELS)
+
 from .containerapp_job_registry_decorator import ContainerAppJobRegistryDecorator, ContainerAppJobRegistrySetDecorator, \
     ContainerAppJobRegistryRemoveDecorator
->>>>>>> bbff1bfe
 
 logger = get_logger(__name__)
 
