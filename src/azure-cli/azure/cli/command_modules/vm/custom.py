--- conflicted
+++ resolved
@@ -676,12 +676,10 @@
     if assign_identity is not None:
         vm_resource['identity'], _, _, enable_local_identity = _build_identities_info(assign_identity)
         role_assignment_guid = None
-        vm_api_version = cmd.get_api_version(ResourceType.MGMT_COMPUTE, operation_group='virtual_machines')
         if identity_scope:
             role_assignment_guid = str(_gen_guid())
-            master_template.add_resource(build_msi_role_assignment(vm_name, vm_id, vm_api_version,
-                                                                   identity_role_id, role_assignment_guid,
-                                                                   identity_scope))
+            master_template.add_resource(build_msi_role_assignment(vm_name, vm_id, identity_role_id,
+                                                                   role_assignment_guid, identity_scope))
 
     if workspace is not None:
         workspace_id = _prepare_workspace(cmd, resource_group_name, workspace)
@@ -2247,24 +2245,10 @@
                 'platformFaultDomainCount': platform_fault_domain_count
             }
         }
-<<<<<<< HEAD
-
-    enable_local_identity = None
-    if assign_identity is not None:
-        vmss_resource['identity'], _, _, enable_local_identity = _build_identities_info(
-            assign_identity)
-        vmss_api_version = cmd.get_api_version(ResourceType.MGMT_COMPUTE, operation_group='virtual_machine_scale_sets')
-        if identity_scope:
-            role_assignment_guid = str(_gen_guid())
-            master_template.add_resource(build_msi_role_assignment(vmss_name, vmss_id, vmss_api_version,
-                                                                   identity_role_id, role_assignment_guid,
-                                                                   identity_scope, False))
-=======
         if zones is not None:
             vmss_resource['zones'] = zones
     else:
         raise CLIError('usage error: --orchestration-mode (ScaleSet | VM)')
->>>>>>> 807faccc
 
     master_template.add_resource(vmss_resource)
     master_template.add_output('VMSS', vmss_name, 'Microsoft.Compute', 'virtualMachineScaleSets',
