# --------------------------------------------------------------------------------------------
# Copyright (c) Microsoft Corporation. All rights reserved.
# Licensed under the MIT License. See License.txt in the project root for license information.
# --------------------------------------------------------------------------------------------

# pylint: disable=no-self-use,too-many-arguments,too-many-lines
from __future__ import print_function
import json
import threading
try:
    from urllib.parse import urlparse
except ImportError:
    from urlparse import urlparse # pylint: disable=import-error
import OpenSSL.crypto

from msrestazure.azure_exceptions import CloudError

from azure.mgmt.web.models import (Site, SiteConfig, User, AppServicePlan,
                                   SkuDescription, SslState, HostNameBinding,
<<<<<<< HEAD
                                   Certificate, HostNameSslState)
=======
                                   BackupRequest, DatabaseBackupSetting, BackupSchedule,
                                   RestoreRequest, FrequencyUnit)
>>>>>>> fff21f80

from azure.cli.core.commands.client_factory import get_mgmt_service_client
from azure.cli.core.commands.arm import is_valid_resource_id, parse_resource_id
from azure.cli.core.commands import LongRunningOperation

from azure.cli.core.prompting import prompt_pass, NoTTYException
import azure.cli.core.azlogging as azlogging
from azure.cli.core._util import CLIError
from ._params import web_client_factory, _generic_site_operation

logger = azlogging.get_az_logger(__name__)

#pylint:disable=no-member

#workaround that app service's error doesn't comform to LRO spec
class AppServiceLongRunningOperation(LongRunningOperation): #pylint: disable=too-few-public-methods

    def __init__(self, creating_plan=False):
        super(AppServiceLongRunningOperation, self).__init__(self)
        self._creating_plan = creating_plan

    def __call__(self, poller):
        try:
            return super(AppServiceLongRunningOperation, self).__call__(poller)
        except Exception as ex:
            raise self._get_detail_error(ex)

    def _get_detail_error(self, ex):
        try:
            detail = json.loads(ex.response.text)['Message']
            if self._creating_plan:
                if 'Requested features are not supported in region' in detail:
                    detail = ("Plan with linux worker is not supported in current region. " +
                              "Run 'az appservice list-locations --linux-workers-enabled' " +
                              "to cross check")
                elif 'Not enough available reserved instance servers to satisfy' in detail:
                    detail = ("Plan with Linux worker can only be created in a group " +
                              "which has never contained a Windows worker. Please use " +
                              "a new resource group. Original error:" + detail)
            return CLIError(detail)
        except: #pylint: disable=bare-except
            return ex

def create_webapp(resource_group_name, name, plan):
    client = web_client_factory()
    if is_valid_resource_id(plan):
        plan = parse_resource_id(plan)['name']
    location = _get_location_from_app_service_plan(client, resource_group_name, plan)
    webapp_def = Site(server_farm_id=plan, location=location)
    poller = client.web_apps.create_or_update(resource_group_name, name, webapp_def)
    return AppServiceLongRunningOperation()(poller)

def show_webapp(resource_group_name, name, slot=None):
    webapp = _generic_site_operation(resource_group_name, name, 'get', slot)
    return _rename_server_farm_props(webapp)

def list_webapp(resource_group_name=None):
    client = web_client_factory()
    if resource_group_name:
        result = client.web_apps.list_by_resource_group(resource_group_name)
    else:
        result = client.web_apps.list()
    for webapp in result:
        _rename_server_farm_props(webapp)
    return result

def _rename_server_farm_props(webapp):
    #Should be renamed in SDK in a future release
    setattr(webapp, 'app_service_plan_id', webapp.server_farm_id)
    del webapp.server_farm_id
    return webapp

def delete_webapp(resource_group_name, name, slot=None):
    return _generic_site_operation(resource_group_name, name, 'delete', slot)

def stop_webapp(resource_group_name, name, slot=None):
    return _generic_site_operation(resource_group_name, name, 'stop', slot)

def start_webapp(resource_group_name, name, slot=None):
    return _generic_site_operation(resource_group_name, name, 'start', slot)

def restart_webapp(resource_group_name, name, slot=None):
    return _generic_site_operation(resource_group_name, name, 'restart', slot)

def get_site_configs(resource_group_name, name, slot=None):
    return _generic_site_operation(resource_group_name, name, 'get_configuration', slot)

def get_app_settings(resource_group_name, name, slot=None):
    result = _generic_site_operation(resource_group_name, name, 'list_application_settings', slot)
    return result.properties

#for any modifications to the non-optional parameters, adjust the reflection logic accordingly
#in the method
def update_site_configs(resource_group_name, name, slot=None,
                        php_version=None, python_version=None,#pylint: disable=unused-argument
                        node_version=None, net_framework_version=None, #pylint: disable=unused-argument
                        java_version=None, java_container=None, java_container_version=None,#pylint: disable=unused-argument
                        remote_debugging_enabled=None, web_sockets_enabled=None,#pylint: disable=unused-argument
                        always_on=None, auto_heal_enabled=None,#pylint: disable=unused-argument
                        use32_bit_worker_process=None,#pylint: disable=unused-argument
                        app_command_line=None):#pylint: disable=unused-argument
    configs = get_site_configs(resource_group_name, name, slot)
    import inspect
    frame = inspect.currentframe()
    bool_flags = ['remote_debugging_enabled', 'web_sockets_enabled', 'always_on',
                  'auto_heal_enabled', 'use32_bit_worker_process']
    #note: getargvalues is used already in azure.cli.core.commands.
    #and no simple functional replacement for this deprecating method for 3.5
    args, _, _, values = inspect.getargvalues(frame) #pylint: disable=deprecated-method
    for arg in args[3:]:
        if arg is not None:
            setattr(configs, arg, values[arg] if arg not in bool_flags else values[arg] == 'true')

    return _generic_site_operation(resource_group_name, name, 'update_configuration', slot, configs)

def update_app_settings(resource_group_name, name, settings, slot=None):
    app_settings = _generic_site_operation(resource_group_name, name,
                                           'list_application_settings', slot)
    for name_value in settings:
        #split at the first '=', appsetting should not have '=' in the name
        settings_name, value = name_value.split('=', 1)
        app_settings.properties[settings_name] = value

    result = _generic_site_operation(resource_group_name, name, 'update_application_settings',
                                     slot, app_settings)
    return result.properties

def delete_app_settings(resource_group_name, name, setting_names, slot=None):
    app_settings = _generic_site_operation(resource_group_name, name,
                                           'list_application_settings', slot)
    for setting_name in setting_names:
        app_settings.properties.pop(setting_name, None)

    return _generic_site_operation(resource_group_name, name, 'update_application_settings',
                                   slot, app_settings)

CONTAINER_APPSETTING_NAMES = ['DOCKER_REGISTRY_SERVER_URL', 'DOCKER_REGISTRY_SERVER_USERNAME',
                              'DOCKER_REGISTRY_SERVER_PASSWORD', 'DOCKER_CUSTOM_IMAGE_NAME']

def update_container_settings(resource_group_name, name, docker_registry_server_url=None,
                              docker_custom_image_name=None, docker_registry_server_user=None,
                              docker_registry_server_password=None, slot=None):
    settings = []
    if docker_registry_server_url is not None:
        settings.append('DOCKER_REGISTRY_SERVER_URL=' + docker_registry_server_url)
    if docker_registry_server_user is not None:
        settings.append('DOCKER_REGISTRY_SERVER_USERNAME=' + docker_registry_server_user)
    if docker_registry_server_password is not None:
        settings.append('DOCKER_REGISTRY_SERVER_PASSWORD=' + docker_registry_server_password)
    if docker_custom_image_name is not None:
        settings.append('DOCKER_CUSTOM_IMAGE_NAME=' + docker_custom_image_name)
    settings = update_app_settings(resource_group_name, name, settings, slot)
    return _filter_for_container_settings(settings)

def delete_container_settings(resource_group_name, name, slot=None):
    delete_app_settings(resource_group_name, name, CONTAINER_APPSETTING_NAMES, slot)

def show_container_settings(resource_group_name, name, slot=None):
    settings = get_app_settings(resource_group_name, name, slot)
    return _filter_for_container_settings(settings)

def _filter_for_container_settings(settings):
    return {x: settings[x] for x in settings if x in CONTAINER_APPSETTING_NAMES}

def add_hostname(resource_group_name, webapp_name, name, slot=None):
    client = web_client_factory()
    webapp = client.web_apps.get(resource_group_name, webapp_name)
    binding = HostNameBinding(webapp.location, host_name_binding_name=name, site_name=webapp.name)
    if slot is None:
        return client.web_apps.create_or_update_host_name_binding(
            resource_group_name, webapp.name, name, binding)
    else:
        return client.web_apps.create_or_update_host_name_binding_slot(
            resource_group_name, webapp.name, name, binding, slot)

def delete_hostname(resource_group_name, webapp_name, name, slot=None):
    client = web_client_factory()
    if slot is None:
        return client.web_apps.delete_host_name_binding(resource_group_name, webapp_name, name)
    else:
        return client.web_apps.delete_host_name_binding_slot(resource_group_name,
                                                             webapp_name, slot, name)

def list_hostnames(resource_group_name, webapp_name, slot=None):
    return _generic_site_operation(resource_group_name, webapp_name, 'list_host_name_bindings',
                                   slot)

#TODO: figure out the 'configuration_source' and add related param descriptions
def create_webapp_slot(resource_group_name, webapp, slot, configuration_source=None):
    client = web_client_factory()
    site = client.web_apps.get(resource_group_name, webapp)
    location = site.location
    if configuration_source is None:
        slot_def = Site(server_farm_id=site.server_farm_id, location=location)
    elif configuration_source.lower() == webapp.lower(): #clone from production
        slot_def = site #pylint: disable=redefined-variable-type
    else: # from other slot
        slot_def = client.web_apps.get_slot(resource_group_name, webapp, slot)

    poller = client.web_apps.create_or_update_slot(resource_group_name, webapp, slot_def, slot)
    return AppServiceLongRunningOperation()(poller)


def config_source_control(resource_group_name, name, repo_url, repository_type=None, branch=None,
                          git_token=None, manual_integration=None, slot=None):
    from azure.mgmt.web.models import SiteSourceControl, SourceControl
    client = web_client_factory()
    location = _get_location_from_webapp(client, resource_group_name, name)
    if git_token:
        sc = SourceControl(location, name='GitHub', token=git_token)
        client.update_source_control('GitHub', sc)

    source_control = SiteSourceControl(location, repo_url=repo_url, branch=branch,
                                       is_manual_integration=manual_integration,
                                       is_mercurial=(repository_type != 'git'))
    return _generic_site_operation(resource_group_name, name,
                                   'create_or_update_source_control',
                                   slot, source_control)

def show_source_control(resource_group_name, name, slot=None):
    return _generic_site_operation(resource_group_name, name, 'get_source_control', slot)

def delete_source_control(resource_group_name, name, slot=None):
    return _generic_site_operation(resource_group_name, name, 'delete_source_control', slot)

def enable_local_git(resource_group_name, name, slot=None):
    client = web_client_factory()
    location = _get_location_from_webapp(client, resource_group_name, name)
    site_config = SiteConfig(location)
    site_config.scm_type = 'LocalGit'
    if slot is None:
        client.web_apps.create_or_update_configuration(resource_group_name, name, site_config)
    else:
        client.web_apps.create_or_update_configuration_slot(resource_group_name, name,
                                                            site_config, slot)

    return {'url' : _get_local_git_url(client, resource_group_name, name, slot)}

def sync_site_repo(resource_group_name, name, slot=None):
    return _generic_site_operation(resource_group_name, name, 'sync_repository',
                                   slot)

def list_app_service_plans(resource_group_name=None):
    client = web_client_factory()
    if resource_group_name is None:
        return client.app_service_plans.list()
    else:
        return client.app_service_plans.list_by_resource_group(resource_group_name)

def create_app_service_plan(resource_group_name, name, is_linux, sku='B1', number_of_workers=None,
                            location=None):
    client = web_client_factory()
    sku = _normalize_sku(sku)
    if location is None:
        location = _get_location_from_resource_group(resource_group_name)

    #the api is odd on parameter naming, have to live with it for now
    sku_def = SkuDescription(tier=_get_sku_name(sku), name=sku, capacity=number_of_workers)
    plan_def = AppServicePlan(location, app_service_plan_name=name,
                              sku=sku_def, reserved=(is_linux or None))
    poller = client.app_service_plans.create_or_update(resource_group_name, name, plan_def)
    return AppServiceLongRunningOperation(creating_plan=True)(poller)

def update_app_service_plan(instance, sku=None, number_of_workers=None,
                            admin_site_name=None):
    sku_def = instance.sku
    if sku is not None:
        sku = _normalize_sku(sku)
        sku_def.tier = _get_sku_name(sku)
        sku_def.name = sku

    if number_of_workers is not None:
        sku_def.capacity = number_of_workers

    instance.sku = sku_def
    if admin_site_name is not None:
        instance.admin_site_name = admin_site_name
    return instance

def show_backup_configuration(resource_group_name, webapp_name, slot=None):
    try:
        return _generic_site_operation(resource_group_name, webapp_name,
                                       'get_backup_configuration', slot)
    except:
        raise CLIError('Backup configuration not found')

def list_backups(resource_group_name, webapp_name, slot=None):
    return _generic_site_operation(resource_group_name, webapp_name, 'list_backups',
                                   slot)

def create_backup(resource_group_name, webapp_name, storage_account_url,
                  db_name=None, db_type=None,
                  db_connection_string=None, backup_name=None, slot=None):
    client = web_client_factory()
    if backup_name and backup_name.lower().endswith('.zip'):
        backup_name = backup_name[:-4]
    location = _get_location_from_webapp(client, resource_group_name, webapp_name)
    db_setting = _create_db_setting(db_name, db_type, db_connection_string)
    backup_request = BackupRequest(location, backup_request_name=backup_name,
                                   storage_account_url=storage_account_url, databases=db_setting)
    if slot:
        return client.web_apps.backup_slot(resource_group_name, webapp_name, backup_request, slot)
    else:
        return client.web_apps.backup(resource_group_name, webapp_name, backup_request)

def update_backup_schedule(resource_group_name, webapp_name, storage_account_url=None,
                           frequency=None, keep_at_least_one_backup=None,
                           retention_period_in_days=None, db_name=None,
                           db_connection_string=None, db_type=None, slot=None):
    client = web_client_factory()
    location = _get_location_from_webapp(client, resource_group_name, webapp_name)
    configuration = None

    try:
        configuration = _generic_site_operation(resource_group_name, webapp_name,
                                                'get_backup_configuration', slot)
    except CloudError:
        # No configuration set yet
        if not all([storage_account_url, frequency, retention_period_in_days,
                    keep_at_least_one_backup]):
            raise CLIError('No backup configuration found. A configuration must be created. ' +
                           'Usage: --container-url URL --frequency TIME --retention DAYS ' +
                           '--retain-one TRUE/FALSE')

    # If arguments were not specified, use the values in the current backup schedule
    if storage_account_url is None:
        storage_account_url = configuration.storage_account_url

    if retention_period_in_days is None:
        retention_period_in_days = configuration.backup_schedule.retention_period_in_days

    if keep_at_least_one_backup is None:
        keep_at_least_one_backup = configuration.backup_schedule.keep_at_least_one_backup
    else:
        keep_at_least_one_backup = keep_at_least_one_backup.lower() == 'true'

    if frequency:
        # Parse schedule frequency
        frequency_num, frequency_unit = _parse_frequency(frequency)
    else:
        frequency_num = configuration.backup_schedule.frequency_interval
        frequency_unit = configuration.backup_schedule.frequency_unit

    if configuration and configuration.databases:
        db = configuration.databases[0]
        db_type = db_type or db.database_type
        db_name = db_name or db.name
        db_connection_string = db_connection_string or db.connection_string

    db_setting = _create_db_setting(db_name, db_type, db_connection_string)

    backup_schedule = BackupSchedule(frequency_num, frequency_unit.name,
                                     keep_at_least_one_backup, retention_period_in_days)
    backup_request = BackupRequest(location, backup_schedule=backup_schedule, enabled=True,
                                   storage_account_url=storage_account_url, databases=db_setting)
    if slot:
        return client.web_apps.update_backup_configuration_slot(resource_group_name, webapp_name,
                                                                backup_request, slot)
    else:
        return client.web_apps.update_backup_configuration(resource_group_name, webapp_name,
                                                           backup_request)

def restore_backup(resource_group_name, webapp_name, storage_account_url, backup_name,
                   db_name=None, db_type=None, db_connection_string=None,
                   target_name=None, overwrite=None, ignore_hostname_conflict=None, slot=None):
    client = web_client_factory()
    storage_blob_name = backup_name
    if not storage_blob_name.lower().endswith('.zip'):
        storage_blob_name += '.zip'
    location = _get_location_from_webapp(client, resource_group_name, webapp_name)
    db_setting = _create_db_setting(db_name, db_type, db_connection_string)
    restore_request = RestoreRequest(location, storage_account_url=storage_account_url,
                                     blob_name=storage_blob_name, overwrite=overwrite,
                                     site_name=target_name, databases=db_setting,
                                     ignore_conflicting_host_names=ignore_hostname_conflict)
    if slot:
        return client.web_apps.restore(resource_group_name, webapp_name, 0, restore_request, slot)
    else:
        return client.web_apps.restore(resource_group_name, webapp_name, 0, restore_request)

def _create_db_setting(db_name, db_type, db_connection_string):
    if all([db_name, db_type, db_connection_string]):
        return [DatabaseBackupSetting(db_type, db_name, connection_string=db_connection_string)]
    elif any([db_name, db_type, db_connection_string]):
        raise CLIError('usage error: --db-name NAME --db-type TYPE --db-connection-string STRING')

def _parse_frequency(frequency):
    unit_part = frequency.lower()[-1]
    if unit_part == 'd':
        frequency_unit = FrequencyUnit.day
    elif unit_part == 'h':
        # pylint: disable=redefined-variable-type
        frequency_unit = FrequencyUnit.hour
    else:
        raise CLIError('Frequency must end with d or h for "day" or "hour"')

    try:
        frequency_num = int(frequency[:-1])
    except ValueError:
        raise CLIError('Frequency must start with a number')

    if frequency_num < 0:
        raise CLIError('Frequency must be positive')

    return frequency_num, frequency_unit

def _normalize_sku(sku):
    sku = sku.upper()
    if sku == 'FREE':
        return 'F1'
    elif sku == 'SHARED':
        return 'D1'
    else:
        return sku

def _get_sku_name(tier):
    tier = tier.upper()
    if tier == 'F1':
        return 'FREE'
    elif tier == 'D1':
        return 'SHARED'
    elif tier in ['B1', 'B2', 'B3']:
        return 'BASIC'
    elif tier in ['S1', 'S2', 'S3']:
        return 'STANDARD'
    elif tier in ['P1', 'P2', 'P3']:
        return 'PREMIUM'
    else:
        raise CLIError("Invalid sku(pricing tier), please refer to command help for valid values")

def _get_location_from_resource_group(resource_group_name):
    from azure.mgmt.resource.resources import ResourceManagementClient
    client = get_mgmt_service_client(ResourceManagementClient)
    group = client.resource_groups.get(resource_group_name)
    return group.location

def _get_location_from_webapp(client, resource_group_name, webapp):
    webapp = client.web_apps.get(resource_group_name, webapp)
    return webapp.location

def _get_location_from_app_service_plan(client, resource_group_name, plan):
    plan = client.app_service_plans.get(resource_group_name, plan)
    return plan.location

def _get_local_git_url(client, resource_group_name, name, slot=None):
    user = client.get_publishing_user()
    result = _generic_site_operation(resource_group_name, name, 'get_source_control', slot)
    parsed = urlparse(result.repo_url)
    return '{}://{}@{}/{}.git'.format(parsed.scheme, user.publishing_user_name,
                                      parsed.netloc, name)

def _get_scm_url(resource_group_name, name, slot=None):
    from azure.mgmt.web.models import HostType
    webapp = show_webapp(resource_group_name, name, slot=slot)
    for host in webapp.host_name_ssl_states or []:
        if host.host_type == HostType.repository:
            return "https://{}".format(host.name)

    # this should not happen, but throw anyway
    raise ValueError('Failed to retrieve Scm Uri')

def set_deployment_user(user_name, password=None):
    '''
    Update deployment credentials.(Note, all webapps in your subscription will be impacted)
    '''
    client = web_client_factory()
    user = User(location='not-really-needed') #TODO: open bug for this one is not needed
    user.publishing_user_name = user_name
    if password is None:
        try:
            password = prompt_pass(msg='Password: ', confirm=True)
        except NoTTYException:
            raise CLIError('Please specify both username and password in non-interactive mode.')

    user.publishing_password = password
    result = client.provider.update_publishing_user(user)
    return result

def view_in_browser(resource_group_name, name, slot=None):
    import webbrowser
    site = _generic_site_operation(resource_group_name, name, 'get', slot)
    url = site.default_host_name
    ssl_host = next((h for h in site.host_name_ssl_states
                     if h.ssl_state != SslState.disabled), None)
    url = ('https' if ssl_host else 'http') + '://' + url
    webbrowser.open(url, new=2) # 2 means: open in a new tab, if possible

#TODO: expose new blob suport
def config_diagnostics(resource_group_name, name, level=None,
                       application_logging=None, web_server_logging=None,
                       detailed_error_messages=None, failed_request_tracing=None,
                       slot=None):
    from azure.mgmt.web.models import (FileSystemApplicationLogsConfig, ApplicationLogsConfig,
                                       SiteLogsConfig, HttpLogsConfig,
                                       FileSystemHttpLogsConfig, EnabledConfig)
    client = web_client_factory()
    #TODO: ensure we call get_site only once
    site = client.web_apps.get(resource_group_name, name)
    location = site.location

    application_logs = None
    if application_logging is not None:
        if not application_logging:
            level = 'Off'
        elif level is None:
            level = 'Error'
        fs_log = FileSystemApplicationLogsConfig(level)
        application_logs = ApplicationLogsConfig(fs_log)

    http_logs = None
    if web_server_logging is not None:
        enabled = web_server_logging
        #100 mb max log size, retenting last 3 days. Yes we hard code it, portal does too
        fs_server_log = FileSystemHttpLogsConfig(100, 3, enabled)
        http_logs = HttpLogsConfig(fs_server_log)

    detailed_error_messages_logs = (None if detailed_error_messages is None
                                    else EnabledConfig(detailed_error_messages))
    failed_request_tracing_logs = (None if failed_request_tracing is None
                                   else EnabledConfig(failed_request_tracing))
    site_log_config = SiteLogsConfig(location,
                                     application_logs=application_logs,
                                     http_logs=http_logs,
                                     failed_requests_tracing=failed_request_tracing_logs,
                                     detailed_error_messages=detailed_error_messages_logs)

    return _generic_site_operation(resource_group_name, name, 'update_diagnostic_logs_config',
                                   slot, site_log_config)


def config_slot_auto_swap(resource_group_name, webapp, slot, auto_swap_slot=None, disable=None):
    client = web_client_factory()
    site_config = client.web_apps.get_configuration_slot(resource_group_name, webapp, slot)
    site_config.auto_swap_slot_name = '' if disable else (auto_swap_slot or 'production')
    return client.web_apps.update_configuration_slot(resource_group_name, webapp, site_config, slot)

def swap_slot(resource_group_name, webapp, slot, target_slot=None):
    client = web_client_factory()
    if target_slot is None:
        poller = client.web_apps.swap_slot_with_production(resource_group_name, webapp, slot, True)
    else:
        poller = client.web_apps.swap_slots_slot(resource_group_name, webapp, slot, target_slot,)

    return AppServiceLongRunningOperation()(poller)

def delete_slot(resource_group_name, webapp, slot):
    client = web_client_factory()
    #TODO: once swagger finalized, expose other parameters like: delete_all_slots, etc...
    client.web_apps.delete_slot(resource_group_name, webapp, slot)

def get_streaming_log(resource_group_name, name, provider=None, slot=None):
    scm_url = _get_scm_url(resource_group_name, name, slot)
    streaming_url = scm_url + '/logstream'
    import time
    if provider:
        streaming_url += ('/' + provider.lstrip('/'))

    client = web_client_factory()
    user, password = _get_site_credential(client, resource_group_name, name)
    t = threading.Thread(target=_stream_trace, args=(streaming_url, user, password))
    t.daemon = True
    t.start()

    while True:
        time.sleep(100) #so that ctrl+c can stop the command

def download_historical_logs(resource_group_name, name, log_file=None, slot=None):
    '''
    Download historical logs as a zip file
    '''
    scm_url = _get_scm_url(resource_group_name, name, slot)
    url = scm_url.rstrip('/') + '/dump'
    import requests
    r = requests.get(url, stream=True)
    with open(log_file, 'wb') as f:
        for chunk in r.iter_content(chunk_size=1024):
            if chunk: # filter out keep-alive new chunks
                f.write(chunk)
    logger.warning('Downloaded logs to %s', log_file)

def _get_site_credential(client, resource_group_name, name):
    creds = client.web_apps.list_publishing_credentials(resource_group_name, name)
    creds = creds.result()
    return (creds.publishing_user_name, creds.publishing_password)

def _stream_trace(streaming_url, user_name, password):
    import sys
    import certifi
    import urllib3
    try:
        import urllib3.contrib.pyopenssl
        urllib3.contrib.pyopenssl.inject_into_urllib3()
    except ImportError:
        pass

    std_encoding = sys.stdout.encoding
    http = urllib3.PoolManager(cert_reqs='CERT_REQUIRED', ca_certs=certifi.where())
    headers = urllib3.util.make_headers(basic_auth='{0}:{1}'.format(user_name, password))
    r = http.request(
        'GET',
        streaming_url,
        headers=headers,
        preload_content=False
    )
    for chunk in r.stream():
        if chunk:
            # Extra encode() and decode for stdout which does not surpport 'utf-8'
            print(chunk.decode(encoding='utf-8', errors='replace')
                  .encode(std_encoding, errors='replace')
                  .decode(std_encoding, errors='replace'), end='') # each line of log has CRLF.
    r.release_conn()

def upload_ssl_cert(resource_group_name, name, certificate_password, certificate_file):
    client = web_client_factory()
    webapp = _generic_site_operation(resource_group_name, name, 'get')
    cert_file = open(certificate_file, 'rb')
    cert_contents = cert_file.read()
    hosting_environment_profile_param = webapp.hosting_environment_profile
    if hosting_environment_profile_param is None:
        hosting_environment_profile_param = ""

    thumb_print = _get_cert(certificate_password, certificate_file)
    cert_name = _generate_cert_name(thumb_print, hosting_environment_profile_param,
                                    webapp.location, resource_group_name)
    cert = Certificate(password=certificate_password, pfx_blob=cert_contents,
                       location=webapp.location)
    return client.certificates.create_or_update(resource_group_name, cert_name, cert)

def _generate_cert_name(thumb_print, hosting_environment, location, resource_group_name):
    return "%s_%s_%s_%s" % (thumb_print, hosting_environment, location, resource_group_name)

def _get_cert(certificate_password, certificate_file):
    ''' Decrypts the .pfx file '''
    p12 = OpenSSL.crypto.load_pkcs12(open(certificate_file, 'rb').read(), certificate_password)
    cert = p12.get_certificate()
    digest_algorithm = 'sha1'
    thumbprint = cert.digest(digest_algorithm).decode("utf-8").replace(':', '')
    return thumbprint

def list_ssl_certs(resource_group_name):
    client = web_client_factory()
    return client.certificates.list_by_resource_group(resource_group_name)

def delete_ssl_cert(resource_group_name, name, certificate_thumbprint):
    client = web_client_factory()
    error_str_1 = "Certificate for thumbprint '{}' found, but not for webapp '{}'"
    error_str_2 = "Certificate for thumbprint '{}' not found"
    webapp_certs = client.certificates.list_by_resource_group(resource_group_name)
    for webapp_cert in webapp_certs:
        if webapp_cert.thumbprint == certificate_thumbprint:
            for hostname in webapp_cert.host_names:
                if name in hostname:
                    return client.certificates.delete(resource_group_name,
                                                      webapp_cert.name)
                raise CLIError(error_str_1.format(certificate_thumbprint, name))
            raise CLIError(error_str_2.format(certificate_thumbprint))

def _update_host_name_ssl_state(resource_group_name, webapp_name, location,
                                host_name, ssl_state, thumbprint, client, slot=None):
    updated_webapp = Site(host_name_ssl_states=
                          [HostNameSslState
                           (
                               name=host_name,
                               ssl_state=ssl_state,
                               thumbprint=thumbprint,
                               to_update=True
                           )
                          ],
                          location=location)
    if slot:
        return client.web_apps.create_or_update_slot(resource_group_name,
                                                     '{}({})'.format(webapp_name, slot),
                                                     site_envelope=updated_webapp,
                                                     slot=slot)
    else:
        return client.web_apps.create_or_update(resource_group_name,
                                                webapp_name,
                                                site_envelope=updated_webapp)

def _update_ssl_binding(resource_group_name, name, certificate_thumbprint, ssl_type, slot=None):
    client = web_client_factory()
    webapp = _generic_site_operation(resource_group_name, name, 'get')
    webapp_certs = client.certificates.list_by_resource_group(resource_group_name)
    for webapp_cert in webapp_certs:
        if webapp_cert.thumbprint == certificate_thumbprint:
            return _update_host_name_ssl_state(resource_group_name, name, webapp.location,
                                               webapp_cert.host_names[0], ssl_type,
                                               certificate_thumbprint, client, slot)
    raise CLIError("Certificate for thumbprint '{}' not found.".format(certificate_thumbprint))

def bind_ssl_cert(resource_group_name, name, certificate_thumbprint, ssl_type, slot=None):
    if ssl_type == 'SNI':
        return _update_ssl_binding(resource_group_name, name,
                                   certificate_thumbprint, SslState.sni_enabled, slot)
    else:
        return _update_ssl_binding(resource_group_name, name,
                                   certificate_thumbprint, SslState.ip_based_enabled, slot)

def unbind_ssl_cert(resource_group_name, name, certificate_thumbprint, slot=None):
    return _update_ssl_binding(resource_group_name, name,
                               certificate_thumbprint, SslState.disabled, slot)<|MERGE_RESOLUTION|>--- conflicted
+++ resolved
@@ -17,12 +17,8 @@
 
 from azure.mgmt.web.models import (Site, SiteConfig, User, AppServicePlan,
                                    SkuDescription, SslState, HostNameBinding,
-<<<<<<< HEAD
-                                   Certificate, HostNameSslState)
-=======
                                    BackupRequest, DatabaseBackupSetting, BackupSchedule,
-                                   RestoreRequest, FrequencyUnit)
->>>>>>> fff21f80
+                                   RestoreRequest, FrequencyUnit, Certificate, HostNameSslState)
 
 from azure.cli.core.commands.client_factory import get_mgmt_service_client
 from azure.cli.core.commands.arm import is_valid_resource_id, parse_resource_id
