--- conflicted
+++ resolved
@@ -518,7 +518,6 @@
         az security sub-assessment show --assessed-resource-id '/subscriptions/f8b197db-3b2b-4404-a3a3-0dfec293d0d0/resourceGroups/rg1/providers/Microsoft.Compute/virtualMachines/vm1' --assessment-name '4fb6c0a0-1137-42c7-a1c7-4bd37c91de8d' -n 'd7c4d9ec-227c-4fb3-acf9-25fdd97c1bf1'
 """
 
-<<<<<<< HEAD
 helps['security allowed_connections'] = """
 type: group
 short-summary: View all possible traffic between resources for the subscription and location, based on connection type.
@@ -540,7 +539,8 @@
   - name: Get all possible traffic between resources for the subscription and location, based on connection type.
     text: >
         az security allowed_connections show --name Internal --resource-group mygroup
-=======
+"""
+
 helps['security regulatory-compliance-standards'] = """
 type: group
 short-summary: regulatory compliance standards.
@@ -608,5 +608,4 @@
   - name: Get selected regulatory compliance control details and state.
     text: >
         az security regulatory-compliance-assessments show --standard-name 'Azure-CIS-1.1.0' --control-name '1.1' -n '94290b00-4d0c-d7b4-7cea-064a9554e681'
->>>>>>> e0a1a126
 """