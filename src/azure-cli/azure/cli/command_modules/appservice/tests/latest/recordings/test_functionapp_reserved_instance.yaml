interactions:
- request:
    body: null
    headers:
      Accept:
      - application/json
      Accept-Encoding:
      - gzip, deflate
      CommandName:
      - functionapp create
      Connection:
      - keep-alive
      ParameterSetName:
      - -g -n -c -s --os-type
      User-Agent:
      - AZURECLI/2.30.0 azsdk-python-azure-mgmt-web/4.0.0 Python/3.8.6 (macOS-10.15.7-x86_64-i386-64bit)
    method: GET
    uri: https://management.azure.com/subscriptions/00000000-0000-0000-0000-000000000000/providers/Microsoft.Web/geoRegions?sku=Dynamic&api-version=2020-09-01
  response:
    body:
      string: '{"value":[{"id":"/subscriptions/00000000-0000-0000-0000-000000000000/providers/Microsoft.Web/geoRegions/Central
        US","name":"Central US","type":"Microsoft.Web/geoRegions","properties":{"name":"Central
        US","description":null,"sortOrder":0,"displayName":"Central US","orgDomain":"PUBLIC;DREAMSPARK;MSFTPUBLIC;FUNCTIONS;DYNAMIC;DSERIES;LINUX;LINUXDSERIES;ELASTICPREMIUM;LINUXFREE;LINUXDYNAMIC;ELASTICLINUX;XENON;XENONV3;WINDOWSV3;LINUXV3"}},{"id":"/subscriptions/00000000-0000-0000-0000-000000000000/providers/Microsoft.Web/geoRegions/North
        Europe","name":"North Europe","type":"Microsoft.Web/geoRegions","properties":{"name":"North
        Europe","description":null,"sortOrder":1,"displayName":"North Europe","orgDomain":"PUBLIC;DREAMSPARK;MSFTPUBLIC;FUNCTIONS;DYNAMIC;DSERIES;LINUX;LINUXDSERIES;XENON;ELASTICPREMIUM;LINUXFREE;ELASTICLINUX;LINUXDYNAMIC;XENON;XENONV3;WINDOWSV3;LINUXV3"}},{"id":"/subscriptions/00000000-0000-0000-0000-000000000000/providers/Microsoft.Web/geoRegions/West
        Europe","name":"West Europe","type":"Microsoft.Web/geoRegions","properties":{"name":"West
        Europe","description":null,"sortOrder":2,"displayName":"West Europe","orgDomain":"PUBLIC;DREAMSPARK;MSFTPUBLIC;FUNCTIONS;DYNAMIC;LINUX;DSERIES;LINUXDSERIES;XENON;SFCONTAINERS;LINUXDYNAMIC;ELASTICPREMIUM;ELASTICLINUX;LINUXFREE;XENON;XENONV3;WINDOWSV3;LINUXV3"}},{"id":"/subscriptions/00000000-0000-0000-0000-000000000000/providers/Microsoft.Web/geoRegions/Southeast
        Asia","name":"Southeast Asia","type":"Microsoft.Web/geoRegions","properties":{"name":"Southeast
        Asia","description":null,"sortOrder":3,"displayName":"Southeast Asia","orgDomain":"PUBLIC;DREAMSPARK;MSFTPUBLIC;FUNCTIONS;DYNAMIC;LINUX;DSERIES;LINUXDSERIES;XENON;ELASTICPREMIUM;LINUXFREE;ELASTICLINUX;LINUXDYNAMIC;XENON;XENONV3;WINDOWSV3;LINUXV3"}},{"id":"/subscriptions/00000000-0000-0000-0000-000000000000/providers/Microsoft.Web/geoRegions/East
        Asia","name":"East Asia","type":"Microsoft.Web/geoRegions","properties":{"name":"East
        Asia","description":null,"sortOrder":4,"displayName":"East Asia","orgDomain":"PUBLIC;DREAMSPARK;MSFTPUBLIC;FUNCTIONS;DYNAMIC;LINUX;DSERIES;LINUXDSERIES;SFCONTAINERS;LINUXDYNAMIC;ELASTICPREMIUM;LINUXFREE;ELASTICLINUX;XENON;XENONV3;WINDOWSV3;LINUXV3"}},{"id":"/subscriptions/00000000-0000-0000-0000-000000000000/providers/Microsoft.Web/geoRegions/West
        US","name":"West US","type":"Microsoft.Web/geoRegions","properties":{"name":"West
        US","description":null,"sortOrder":5,"displayName":"West US","orgDomain":"PUBLIC;DREAMSPARK;MSFTPUBLIC;FUNCTIONS;DYNAMIC;LINUX;DSERIES;LINUXDSERIES;XENON;ELASTICPREMIUM;LINUXFREE;ELASTICLINUX;LINUXDYNAMIC;XENON;XENONV3;WINDOWSV3;LINUXV3"}},{"id":"/subscriptions/00000000-0000-0000-0000-000000000000/providers/Microsoft.Web/geoRegions/East
        US","name":"East US","type":"Microsoft.Web/geoRegions","properties":{"name":"East
        US","description":null,"sortOrder":6,"displayName":"East US","orgDomain":"PUBLIC;DREAMSPARK;MSFTPUBLIC;FUNCTIONS;DYNAMIC;LINUX;DSERIES;FAKEORG;LINUXDSERIES;XENON;SFCONTAINERS;LINUXDYNAMIC;LINUXFREE;ELASTICLINUX;ELASTICPREMIUM;XENON;XENONV3;WINDOWSV3;LINUXV3"}},{"id":"/subscriptions/00000000-0000-0000-0000-000000000000/providers/Microsoft.Web/geoRegions/Japan
        West","name":"Japan West","type":"Microsoft.Web/geoRegions","properties":{"name":"Japan
        West","description":null,"sortOrder":7,"displayName":"Japan West","orgDomain":"PUBLIC;DREAMSPARK;MSFTPUBLIC;FUNCTIONS;DYNAMIC;LINUX;DSERIES;LINUXDSERIES;ELASTICPREMIUM;LINUXFREE;ELASTICLINUX;LINUXDYNAMIC"}},{"id":"/subscriptions/00000000-0000-0000-0000-000000000000/providers/Microsoft.Web/geoRegions/Japan
        East","name":"Japan East","type":"Microsoft.Web/geoRegions","properties":{"name":"Japan
        East","description":null,"sortOrder":8,"displayName":"Japan East","orgDomain":"PUBLIC;DREAMSPARK;MSFTPUBLIC;FUNCTIONS;DYNAMIC;LINUX;DSERIES;LINUXDSERIES;LINUXFREE;ELASTICLINUX;ELASTICPREMIUM;LINUXDYNAMIC;XENON;XENONV3;WINDOWSV3;LINUXV3"}},{"id":"/subscriptions/00000000-0000-0000-0000-000000000000/providers/Microsoft.Web/geoRegions/East
        US 2","name":"East US 2","type":"Microsoft.Web/geoRegions","properties":{"name":"East
        US 2","description":null,"sortOrder":9,"displayName":"East US 2","orgDomain":"PUBLIC;DREAMSPARK;MSFTPUBLIC;FUNCTIONS;DYNAMIC;DSERIES;LINUX;LINUXDSERIES;ELASTICPREMIUM;LINUXFREE;LINUXDYNAMIC;ELASTICLINUX;XENON;XENONV3;WINDOWSV3;LINUXV3"}},{"id":"/subscriptions/00000000-0000-0000-0000-000000000000/providers/Microsoft.Web/geoRegions/North
        Central US","name":"North Central US","type":"Microsoft.Web/geoRegions","properties":{"name":"North
        Central US","description":null,"sortOrder":10,"displayName":"North Central
        US","orgDomain":"PUBLIC;DREAMSPARK;MSFTPUBLIC;FUNCTIONS;DYNAMIC;LINUX;DSERIES;LINUXDSERIES;LINUXFREE;ELASTICPREMIUM;ELASTICLINUX;LINUXDYNAMIC;XENON;XENONV3;WINDOWSV3;LINUXV3"}},{"id":"/subscriptions/00000000-0000-0000-0000-000000000000/providers/Microsoft.Web/geoRegions/South
        Central US","name":"South Central US","type":"Microsoft.Web/geoRegions","properties":{"name":"South
        Central US","description":null,"sortOrder":11,"displayName":"South Central
        US","orgDomain":"PUBLIC;DREAMSPARK;MSFTPUBLIC;FUNCTIONS;DYNAMIC;DSERIES;LINUX;LINUXDSERIES;ELASTICPREMIUM;LINUXFREE;LINUXDYNAMIC;ELASTICLINUX;XENON;XENONV3;WINDOWSV3;LINUXV3"}},{"id":"/subscriptions/00000000-0000-0000-0000-000000000000/providers/Microsoft.Web/geoRegions/Brazil
        South","name":"Brazil South","type":"Microsoft.Web/geoRegions","properties":{"name":"Brazil
        South","description":null,"sortOrder":12,"displayName":"Brazil South","orgDomain":"PUBLIC;DREAMSPARK;MSFTPUBLIC;FUNCTIONS;DYNAMIC;LINUX;DSERIES;LINUXDSERIES;LINUXFREE;ELASTICPREMIUM;LINUXDYNAMIC;ELASTICLINUX;XENON;XENONV3;WINDOWSV3;LINUXV3"}},{"id":"/subscriptions/00000000-0000-0000-0000-000000000000/providers/Microsoft.Web/geoRegions/Australia
        East","name":"Australia East","type":"Microsoft.Web/geoRegions","properties":{"name":"Australia
        East","description":null,"sortOrder":13,"displayName":"Australia East","orgDomain":"PUBLIC;DREAMSPARK;MSFTPUBLIC;FUNCTIONS;DYNAMIC;LINUX;DSERIES;LINUXDSERIES;XENON;ELASTICPREMIUM;LINUXFREE;LINUXDYNAMIC;ELASTICLINUX;XENON;XENONV3;WINDOWSV3;LINUXV3"}},{"id":"/subscriptions/00000000-0000-0000-0000-000000000000/providers/Microsoft.Web/geoRegions/Australia
        Southeast","name":"Australia Southeast","type":"Microsoft.Web/geoRegions","properties":{"name":"Australia
        Southeast","description":null,"sortOrder":14,"displayName":"Australia Southeast","orgDomain":"PUBLIC;DREAMSPARK;MSFTPUBLIC;FUNCTIONS;DYNAMIC;DSERIES;LINUX;LINUXDSERIES;ELASTICPREMIUM;LINUXFREE;ELASTICLINUX;XENON;XENONV3;WINDOWSV3;LINUXV3;LINUXDYNAMIC"}},{"id":"/subscriptions/00000000-0000-0000-0000-000000000000/providers/Microsoft.Web/geoRegions/East
        Asia (Stage)","name":"East Asia (Stage)","type":"Microsoft.Web/geoRegions","properties":{"name":"East
        Asia (Stage)","description":null,"sortOrder":2147483647,"displayName":"East
        Asia (Stage)","orgDomain":"MSFTINT;DSERIES;ELASTICPREMIUM;FUNCTIONS;DYNAMIC;XENON;LINUX;LINUXFREE;LINUXDYNAMIC;XENONV3;WINDOWSV3;LINUXV3"}},{"id":"/subscriptions/00000000-0000-0000-0000-000000000000/providers/Microsoft.Web/geoRegions/Central
        India","name":"Central India","type":"Microsoft.Web/geoRegions","properties":{"name":"Central
        India","description":null,"sortOrder":2147483647,"displayName":"Central India","orgDomain":"PUBLIC;DREAMSPARK;MSFTPUBLIC;FUNCTIONS;DYNAMIC;LINUX;DSERIES;LINUXDSERIES;LINUXDYNAMIC;ELASTICPREMIUM;ELASTICLINUX;XENON;XENONV3;WINDOWSV3;LINUXV3"}},{"id":"/subscriptions/00000000-0000-0000-0000-000000000000/providers/Microsoft.Web/geoRegions/West
        India","name":"West India","type":"Microsoft.Web/geoRegions","properties":{"name":"West
        India","description":null,"sortOrder":2147483647,"displayName":"West India","orgDomain":"PUBLIC;DREAMSPARK;MSFTPUBLIC;FUNCTIONS;DYNAMIC;LINUX;DSERIES;LINUXDSERIES;ELASTICPREMIUM;LINUXDYNAMIC;ELASTICLINUX"}},{"id":"/subscriptions/00000000-0000-0000-0000-000000000000/providers/Microsoft.Web/geoRegions/South
        India","name":"South India","type":"Microsoft.Web/geoRegions","properties":{"name":"South
        India","description":null,"sortOrder":2147483647,"displayName":"South India","orgDomain":"PUBLIC;DREAMSPARK;MSFTPUBLIC;FUNCTIONS;DYNAMIC;DSERIES;LINUX;LINUXDSERIES;ELASTICPREMIUM"}},{"id":"/subscriptions/00000000-0000-0000-0000-000000000000/providers/Microsoft.Web/geoRegions/Canada
        Central","name":"Canada Central","type":"Microsoft.Web/geoRegions","properties":{"name":"Canada
        Central","description":null,"sortOrder":2147483647,"displayName":"Canada Central","orgDomain":"PUBLIC;DREAMSPARK;MSFTPUBLIC;FUNCTIONS;DYNAMIC;DSERIES;LINUX;LINUXDSERIES;ELASTICPREMIUM;LINUXFREE;ELASTICLINUX;XENON;XENONV3;WINDOWSV3;LINUXV3"}},{"id":"/subscriptions/00000000-0000-0000-0000-000000000000/providers/Microsoft.Web/geoRegions/Canada
        East","name":"Canada East","type":"Microsoft.Web/geoRegions","properties":{"name":"Canada
        East","description":null,"sortOrder":2147483647,"displayName":"Canada East","orgDomain":"PUBLIC;DREAMSPARK;MSFTPUBLIC;FUNCTIONS;DYNAMIC;LINUX;DSERIES;LINUXDSERIES;LINUXDYNAMIC"}},{"id":"/subscriptions/00000000-0000-0000-0000-000000000000/providers/Microsoft.Web/geoRegions/West
        Central US","name":"West Central US","type":"Microsoft.Web/geoRegions","properties":{"name":"West
        Central US","description":null,"sortOrder":2147483647,"displayName":"West
        Central US","orgDomain":"PUBLIC;FUNCTIONS;DYNAMIC;LINUX;DSERIES;LINUXDSERIES;ELASTICLINUX;ELASTICPREMIUM;MSFTPUBLIC;XENON;XENONV3;WINDOWSV3;LINUXV3"}},{"id":"/subscriptions/00000000-0000-0000-0000-000000000000/providers/Microsoft.Web/geoRegions/West
        US 2","name":"West US 2","type":"Microsoft.Web/geoRegions","properties":{"name":"West
        US 2","description":null,"sortOrder":2147483647,"displayName":"West US 2","orgDomain":"PUBLIC;DREAMSPARK;MSFTPUBLIC;FUNCTIONS;DYNAMIC;LINUX;DSERIES;LINUXDSERIES;LINUXFREE;LINUXDYNAMIC;ELASTICPREMIUM;ELASTICLINUX;XENON;XENONV3;WINDOWSV3;LINUXV3"}},{"id":"/subscriptions/00000000-0000-0000-0000-000000000000/providers/Microsoft.Web/geoRegions/UK
        West","name":"UK West","type":"Microsoft.Web/geoRegions","properties":{"name":"UK
        West","description":null,"sortOrder":2147483647,"displayName":"UK West","orgDomain":"PUBLIC;MSFTPUBLIC;FUNCTIONS;DYNAMIC;DSERIES;LINUX;LINUXDSERIES;ELASTICPREMIUM;LINUXDYNAMIC;ELASTICLINUX;XENON;XENONV3;WINDOWSV3;LINUXV3"}},{"id":"/subscriptions/00000000-0000-0000-0000-000000000000/providers/Microsoft.Web/geoRegions/UK
        South","name":"UK South","type":"Microsoft.Web/geoRegions","properties":{"name":"UK
        South","description":null,"sortOrder":2147483647,"displayName":"UK South","orgDomain":"PUBLIC;MSFTPUBLIC;DYNAMIC;DSERIES;LINUX;LINUXDSERIES;LINUXFREE;LINUXDYNAMIC;ELASTICPREMIUM;ELASTICLINUX;XENON;XENONV3;WINDOWSV3;LINUXV3"}},{"id":"/subscriptions/00000000-0000-0000-0000-000000000000/providers/Microsoft.Web/geoRegions/East
        US 2 EUAP","name":"East US 2 EUAP","type":"Microsoft.Web/geoRegions","properties":{"name":"East
        US 2 EUAP","description":null,"sortOrder":2147483647,"displayName":"East US
        2 EUAP","orgDomain":"EUAP;XENON;DSERIES;LINUXDSERIES;ELASTICPREMIUM;FUNCTIONS;DYNAMIC;LINUX;LINUXFREE;ELASTICLINUX;WINDOWSV3;XENONV3;LINUXV3;LINUXDYNAMIC"}},{"id":"/subscriptions/00000000-0000-0000-0000-000000000000/providers/Microsoft.Web/geoRegions/Central
        US EUAP","name":"Central US EUAP","type":"Microsoft.Web/geoRegions","properties":{"name":"Central
        US EUAP","description":null,"sortOrder":2147483647,"displayName":"Central
        US EUAP","orgDomain":"EUAP;LINUX;DSERIES;LINUXDSERIES;ELASTICPREMIUM;LINUXFREE;ELASTICLINUX;LINUXDYNAMIC;DYNAMIC"}},{"id":"/subscriptions/00000000-0000-0000-0000-000000000000/providers/Microsoft.Web/geoRegions/Korea
        Central","name":"Korea Central","type":"Microsoft.Web/geoRegions","properties":{"name":"Korea
        Central","description":null,"sortOrder":2147483647,"displayName":"Korea Central","orgDomain":"PUBLIC;DREAMSPARK;MSFTPUBLIC;FUNCTIONS;DYNAMIC;LINUX;LINUXDSERIES;ELASTICPREMIUM;LINUXFREE;DSERIES;LINUXDYNAMIC;ELASTICLINUX;XENON;XENONV3;WINDOWSV3;LINUXV3"}},{"id":"/subscriptions/00000000-0000-0000-0000-000000000000/providers/Microsoft.Web/geoRegions/France
        Central","name":"France Central","type":"Microsoft.Web/geoRegions","properties":{"name":"France
        Central","description":null,"sortOrder":2147483647,"displayName":"France Central","orgDomain":"PUBLIC;MSFTPUBLIC;DSERIES;DYNAMIC;LINUX;LINUXDSERIES;ELASTICPREMIUM;LINUXFREE;LINUXDYNAMIC;ELASTICLINUX;XENON;XENONV3;WINDOWSV3;LINUXV3"}},{"id":"/subscriptions/00000000-0000-0000-0000-000000000000/providers/Microsoft.Web/geoRegions/Australia
        Central 2","name":"Australia Central 2","type":"Microsoft.Web/geoRegions","properties":{"name":"Australia
        Central 2","description":null,"sortOrder":2147483647,"displayName":"Australia
        Central 2","orgDomain":"PUBLIC;FUNCTIONS;DYNAMIC;DSERIES;LINUX;LINUXDSERIES;LINUXFREE;ELASTICPREMIUM"}},{"id":"/subscriptions/00000000-0000-0000-0000-000000000000/providers/Microsoft.Web/geoRegions/Australia
        Central","name":"Australia Central","type":"Microsoft.Web/geoRegions","properties":{"name":"Australia
        Central","description":null,"sortOrder":2147483647,"displayName":"Australia
        Central","orgDomain":"PUBLIC;FUNCTIONS;DYNAMIC;DSERIES;LINUX;LINUXDSERIES;LINUXFREE;ELASTICPREMIUM;ELASTICLINUX"}},{"id":"/subscriptions/00000000-0000-0000-0000-000000000000/providers/Microsoft.Web/geoRegions/South
        Africa North","name":"South Africa North","type":"Microsoft.Web/geoRegions","properties":{"name":"South
        Africa North","description":null,"sortOrder":2147483647,"displayName":"South
        Africa North","orgDomain":"PUBLIC;MSFTPUBLIC;FUNCTIONS;DYNAMIC;LINUX;LINUXDSERIES;DSERIES;ELASTICPREMIUM;ELASTICLINUX;XENON;XENONV3;WINDOWSV3;LINUXV3"}},{"id":"/subscriptions/00000000-0000-0000-0000-000000000000/providers/Microsoft.Web/geoRegions/Switzerland
        North","name":"Switzerland North","type":"Microsoft.Web/geoRegions","properties":{"name":"Switzerland
        North","description":null,"sortOrder":2147483647,"displayName":"Switzerland
        North","orgDomain":"PUBLIC;DSERIES;LINUX;LINUXDSERIES;LINUXFREE;FUNCTIONS;DYNAMIC;LINUXDYNAMIC;ELASTICPREMIUM;ELASTICLINUX;XENON;XENONV3;WINDOWSV3;LINUXV3"}},{"id":"/subscriptions/00000000-0000-0000-0000-000000000000/providers/Microsoft.Web/geoRegions/Germany
        West Central","name":"Germany West Central","type":"Microsoft.Web/geoRegions","properties":{"name":"Germany
        West Central","description":null,"sortOrder":2147483647,"displayName":"Germany
        West Central","orgDomain":"PUBLIC;DSERIES;LINUX;LINUXDSERIES;ELASTICPREMIUM;FUNCTIONS;DYNAMIC;ELASTICLINUX;LINUXDYNAMIC;XENON;XENONV3;WINDOWSV3;LINUXV3"}},{"id":"/subscriptions/00000000-0000-0000-0000-000000000000/providers/Microsoft.Web/geoRegions/Switzerland
        West","name":"Switzerland West","type":"Microsoft.Web/geoRegions","properties":{"name":"Switzerland
        West","description":null,"sortOrder":2147483647,"displayName":"Switzerland
        West","orgDomain":"PUBLIC;DSERIES;LINUX;LINUXDSERIES;LINUXFREE;FUNCTIONS;DYNAMIC;ELASTICPREMIUM;ELASTICLINUX"}},{"id":"/subscriptions/00000000-0000-0000-0000-000000000000/providers/Microsoft.Web/geoRegions/UAE
        North","name":"UAE North","type":"Microsoft.Web/geoRegions","properties":{"name":"UAE
        North","description":null,"sortOrder":2147483647,"displayName":"UAE North","orgDomain":"PUBLIC;DSERIES;LINUX;LINUXDSERIES;LINUXFREE;FUNCTIONS;DYNAMIC;LINUXDYNAMIC;ELASTICPREMIUM;ELASTICLINUX;XENON;XENONV3;WINDOWSV3;LINUXV3"}},{"id":"/subscriptions/00000000-0000-0000-0000-000000000000/providers/Microsoft.Web/geoRegions/Norway
        West","name":"Norway West","type":"Microsoft.Web/geoRegions","properties":{"name":"Norway
        West","description":null,"sortOrder":2147483647,"displayName":"Norway West","orgDomain":"PUBLIC;DSERIES;MSFTPUBLIC;LINUX;LINUXDSERIES;FUNCTIONS;DYNAMIC"}},{"id":"/subscriptions/00000000-0000-0000-0000-000000000000/providers/Microsoft.Web/geoRegions/Norway
        East","name":"Norway East","type":"Microsoft.Web/geoRegions","properties":{"name":"Norway
        East","description":null,"sortOrder":2147483647,"displayName":"Norway East","orgDomain":"PUBLIC;LINUX;LINUXDSERIES;DSERIES;ELASTICLINUX;ELASTICPREMIUM;FUNCTIONS;DYNAMIC;XENON;XENONV3;WINDOWSV3;LINUXV3"}},{"id":"/subscriptions/00000000-0000-0000-0000-000000000000/providers/Microsoft.Web/geoRegions/Brazil
        Southeast","name":"Brazil Southeast","type":"Microsoft.Web/geoRegions","properties":{"name":"Brazil
        Southeast","description":null,"sortOrder":2147483647,"displayName":"Brazil
        Southeast","orgDomain":"PUBLIC;LINUX;LINUXDSERIES;DSERIES;LINUXFREE;FUNCTIONS;DYNAMIC"}},{"id":"/subscriptions/00000000-0000-0000-0000-000000000000/providers/Microsoft.Web/geoRegions/West
        US 3","name":"West US 3","type":"Microsoft.Web/geoRegions","properties":{"name":"West
        US 3","description":null,"sortOrder":2147483647,"displayName":"West US 3","orgDomain":"PUBLIC;DSERIES;LINUX;LINUXDSERIES;XENON;XENONV3;WINDOWSV3;LINUXV3;ELASTICPREMIUM;ELASTICLINUX;FUNCTIONS;DYNAMIC"}},{"id":"/subscriptions/00000000-0000-0000-0000-000000000000/providers/Microsoft.Web/geoRegions/Jio
        India West","name":"Jio India West","type":"Microsoft.Web/geoRegions","properties":{"name":"Jio
        India West","description":null,"sortOrder":2147483647,"displayName":"Jio India
        West","orgDomain":"PUBLIC;DSERIES;LINUX;LINUXDSERIES;ELASTICPREMIUM;ELASTICLINUX;FUNCTIONS;DYNAMIC"}}],"nextLink":null,"id":null}'
    headers:
      cache-control:
      - no-cache
      content-length:
      - '17173'
      content-type:
      - application/json
      date:
      - Fri, 19 Nov 2021 21:35:41 GMT
      expires:
      - '-1'
      pragma:
      - no-cache
      server:
      - Microsoft-IIS/10.0
      strict-transport-security:
      - max-age=31536000; includeSubDomains
      transfer-encoding:
      - chunked
      vary:
      - Accept-Encoding
      x-aspnet-version:
      - 4.0.30319
      x-content-type-options:
      - nosniff
      x-powered-by:
      - ASP.NET
    status:
      code: 200
      message: OK
- request:
    body: null
    headers:
      Accept:
      - application/json
      Accept-Encoding:
      - gzip, deflate
      CommandName:
      - functionapp create
      Connection:
      - keep-alive
      ParameterSetName:
      - -g -n -c -s --os-type
      User-Agent:
      - AZURECLI/2.30.0 azsdk-python-azure-mgmt-storage/19.0.0 Python/3.8.6 (macOS-10.15.7-x86_64-i386-64bit)
    method: GET
    uri: https://management.azure.com/subscriptions/00000000-0000-0000-0000-000000000000/resourceGroups/clitest.rg000001/providers/Microsoft.Storage/storageAccounts/clitest000002?api-version=2021-06-01
  response:
    body:
      string: '{"sku":{"name":"Standard_LRS","tier":"Standard"},"kind":"Storage","id":"/subscriptions/00000000-0000-0000-0000-000000000000/resourceGroups/clitest.rg000001/providers/Microsoft.Storage/storageAccounts/clitest000002","name":"clitest000002","type":"Microsoft.Storage/storageAccounts","location":"westus","tags":{},"properties":{"keyCreationTime":{"key1":"2021-11-19T21:35:20.9083526Z","key2":"2021-11-19T21:35:20.9083526Z"},"privateEndpointConnections":[],"minimumTlsVersion":"TLS1_0","allowBlobPublicAccess":true,"networkAcls":{"bypass":"AzureServices","virtualNetworkRules":[],"ipRules":[],"defaultAction":"Allow"},"supportsHttpsTrafficOnly":true,"encryption":{"services":{"file":{"keyType":"Account","enabled":true,"lastEnabledTime":"2021-11-19T21:35:20.9239465Z"},"blob":{"keyType":"Account","enabled":true,"lastEnabledTime":"2021-11-19T21:35:20.9239465Z"}},"keySource":"Microsoft.Storage"},"provisioningState":"Succeeded","creationTime":"2021-11-19T21:35:20.8145763Z","primaryEndpoints":{"blob":"https://clitest000002.blob.core.windows.net/","queue":"https://clitest000002.queue.core.windows.net/","table":"https://clitest000002.table.core.windows.net/","file":"https://clitest000002.file.core.windows.net/"},"primaryLocation":"westus","statusOfPrimary":"available"}}'
    headers:
      cache-control:
      - no-cache
      content-length:
      - '1269'
      content-type:
      - application/json
      date:
      - Fri, 19 Nov 2021 21:35:42 GMT
      expires:
      - '-1'
      pragma:
      - no-cache
      server:
      - Microsoft-Azure-Storage-Resource-Provider/1.0,Microsoft-HTTPAPI/2.0 Microsoft-HTTPAPI/2.0
      strict-transport-security:
      - max-age=31536000; includeSubDomains
      transfer-encoding:
      - chunked
      vary:
      - Accept-Encoding
      x-content-type-options:
      - nosniff
    status:
      code: 200
      message: OK
- request:
    body: null
    headers:
      Accept:
      - application/json
      Accept-Encoding:
      - gzip, deflate
      CommandName:
      - functionapp create
      Connection:
      - keep-alive
      Content-Length:
      - '0'
      ParameterSetName:
      - -g -n -c -s --os-type
      User-Agent:
      - AZURECLI/2.30.0 azsdk-python-azure-mgmt-storage/19.0.0 Python/3.8.6 (macOS-10.15.7-x86_64-i386-64bit)
    method: POST
    uri: https://management.azure.com/subscriptions/00000000-0000-0000-0000-000000000000/resourceGroups/clitest.rg000001/providers/Microsoft.Storage/storageAccounts/clitest000002/listKeys?api-version=2021-06-01&$expand=kerb
  response:
    body:
      string: '{"keys":[{"creationTime":"2021-11-19T21:35:20.9083526Z","keyName":"key1","value":"veryFakedStorageAccountKey==","permissions":"FULL"},{"creationTime":"2021-11-19T21:35:20.9083526Z","keyName":"key2","value":"veryFakedStorageAccountKey==","permissions":"FULL"}]}'
    headers:
      cache-control:
      - no-cache
      content-length:
      - '260'
      content-type:
      - application/json
      date:
      - Fri, 19 Nov 2021 21:35:42 GMT
      expires:
      - '-1'
      pragma:
      - no-cache
      server:
      - Microsoft-Azure-Storage-Resource-Provider/1.0,Microsoft-HTTPAPI/2.0 Microsoft-HTTPAPI/2.0
      strict-transport-security:
      - max-age=31536000; includeSubDomains
      transfer-encoding:
      - chunked
      vary:
      - Accept-Encoding
      x-content-type-options:
      - nosniff
      x-ms-ratelimit-remaining-subscription-resource-requests:
      - '11999'
    status:
      code: 200
      message: OK
- request:
    body: '{"kind": "functionapp", "location": "francecentral", "properties": {"reserved":
      false, "isXenon": false, "hyperV": false, "siteConfig": {"netFrameworkVersion":
      "v4.6", "appSettings": [{"name": "FUNCTIONS_WORKER_RUNTIME", "value": "dotnet"},
      {"name": "FUNCTIONS_EXTENSION_VERSION", "value": "~3"}, {"name": "AzureWebJobsStorage",
      "value": "DefaultEndpointsProtocol=https;EndpointSuffix=core.windows.net;AccountName=clitest000002;AccountKey=veryFakedStorageAccountKey=="},
      {"name": "WEBSITE_CONTENTAZUREFILECONNECTIONSTRING", "value": "DefaultEndpointsProtocol=https;EndpointSuffix=core.windows.net;AccountName=clitest000002;AccountKey=veryFakedStorageAccountKey=="},
      {"name": "WEBSITE_CONTENTSHARE", "value": "functionappwithreservedinstance000003a66216656891"}],
      "use32BitWorkerProcess": true, "localMySqlEnabled": false, "http20Enabled":
      true}, "scmSiteAlsoStopped": false}}'
    headers:
      Accept:
      - application/json
      Accept-Encoding:
      - gzip, deflate
      CommandName:
      - functionapp create
      Connection:
      - keep-alive
      Content-Length:
      - '1020'
      Content-Type:
      - application/json
      ParameterSetName:
      - -g -n -c -s --os-type
      User-Agent:
      - AZURECLI/2.30.0 azsdk-python-azure-mgmt-web/4.0.0 Python/3.8.6 (macOS-10.15.7-x86_64-i386-64bit)
    method: PUT
    uri: https://management.azure.com/subscriptions/00000000-0000-0000-0000-000000000000/resourceGroups/clitest.rg000001/providers/Microsoft.Web/sites/functionappwithreservedinstance000003?api-version=2020-09-01
  response:
    body:
      string: '{"id":"/subscriptions/00000000-0000-0000-0000-000000000000/resourceGroups/clitest.rg000001/providers/Microsoft.Web/sites/functionappwithreservedinstance000003","name":"functionappwithreservedinstance000003","type":"Microsoft.Web/sites","kind":"functionapp","location":"francecentral","properties":{"name":"functionappwithreservedinstance000003","state":"Running","hostNames":["functionappwithreservedinstance000003.azurewebsites.net"],"webSpace":"clitest.rg000001-FranceCentralwebspace","selfLink":"https://waws-prod-par-015.api.azurewebsites.windows.net:454/subscriptions/00000000-0000-0000-0000-000000000000/webspaces/clitest.rg000001-FranceCentralwebspace/sites/functionappwithreservedinstance000003","repositorySiteName":"functionappwithreservedinstance000003","owner":null,"usageState":"Normal","enabled":true,"adminEnabled":true,"enabledHostNames":["functionappwithreservedinstance000003.azurewebsites.net","functionappwithreservedinstance000003.scm.azurewebsites.net"],"siteProperties":{"metadata":null,"properties":[{"name":"LinuxFxVersion","value":""},{"name":"WindowsFxVersion","value":null}],"appSettings":null},"availabilityState":"Normal","sslCertificates":null,"csrs":[],"cers":null,"siteMode":null,"hostNameSslStates":[{"name":"functionappwithreservedinstance000003.azurewebsites.net","sslState":"Disabled","ipBasedSslResult":null,"virtualIP":null,"thumbprint":null,"toUpdate":null,"toUpdateIpBasedSsl":null,"ipBasedSslState":"NotConfigured","hostType":"Standard"},{"name":"functionappwithreservedinstance000003.scm.azurewebsites.net","sslState":"Disabled","ipBasedSslResult":null,"virtualIP":null,"thumbprint":null,"toUpdate":null,"toUpdateIpBasedSsl":null,"ipBasedSslState":"NotConfigured","hostType":"Repository"}],"computeMode":null,"serverFarm":null,"serverFarmId":"/subscriptions/00000000-0000-0000-0000-000000000000/resourceGroups/clitest.rg000001/providers/Microsoft.Web/serverfarms/FranceCentralPlan","reserved":false,"isXenon":false,"hyperV":false,"lastModifiedTimeUtc":"2021-11-19T21:35:59.41","storageRecoveryDefaultState":"Running","contentAvailabilityState":"Normal","runtimeAvailabilityState":"Normal","siteConfig":{"numberOfWorkers":1,"defaultDocuments":null,"netFrameworkVersion":null,"phpVersion":null,"pythonVersion":null,"nodeVersion":null,"powerShellVersion":null,"linuxFxVersion":"","windowsFxVersion":null,"requestTracingEnabled":null,"remoteDebuggingEnabled":null,"remoteDebuggingVersion":null,"httpLoggingEnabled":null,"azureMonitorLogCategories":null,"acrUseManagedIdentityCreds":false,"acrUserManagedIdentityID":null,"logsDirectorySizeLimit":null,"detailedErrorLoggingEnabled":null,"publishingUsername":null,"publishingPassword":null,"appSettings":null,"metadata":null,"connectionStrings":null,"machineKey":null,"handlerMappings":null,"documentRoot":null,"scmType":null,"use32BitWorkerProcess":null,"webSocketsEnabled":null,"alwaysOn":false,"javaVersion":null,"javaContainer":null,"javaContainerVersion":null,"appCommandLine":null,"managedPipelineMode":null,"virtualApplications":null,"winAuthAdminState":null,"winAuthTenantState":null,"customAppPoolIdentityAdminState":null,"customAppPoolIdentityTenantState":null,"runtimeADUser":null,"runtimeADUserPassword":null,"loadBalancing":null,"routingRules":null,"experiments":null,"limits":null,"autoHealEnabled":null,"autoHealRules":null,"tracingOptions":null,"vnetName":null,"vnetRouteAllEnabled":null,"vnetPrivatePortsCount":null,"publicNetworkAccess":null,"cors":null,"push":null,"apiDefinition":null,"apiManagementConfig":null,"autoSwapSlotName":null,"localMySqlEnabled":null,"managedServiceIdentityId":null,"xManagedServiceIdentityId":null,"keyVaultReferenceIdentity":null,"ipSecurityRestrictions":[{"ipAddress":"Any","action":"Allow","priority":1,"name":"Allow
        all","description":"Allow all access"}],"scmIpSecurityRestrictions":[{"ipAddress":"Any","action":"Allow","priority":1,"name":"Allow
        all","description":"Allow all access"}],"scmIpSecurityRestrictionsUseMain":null,"http20Enabled":false,"minTlsVersion":null,"scmMinTlsVersion":null,"ftpsState":null,"preWarmedInstanceCount":null,"functionAppScaleLimit":0,"healthCheckPath":null,"fileChangeAuditEnabled":null,"functionsRuntimeScaleMonitoringEnabled":null,"websiteTimeZone":null,"minimumElasticInstanceCount":0,"azureStorageAccounts":null,"sitePort":null},"deploymentId":"functionappwithreservedinstance000003","slotName":null,"trafficManagerHostNames":null,"sku":"Dynamic","scmSiteAlsoStopped":false,"targetSwapSlot":null,"hostingEnvironment":null,"hostingEnvironmentProfile":null,"clientAffinityEnabled":false,"clientCertEnabled":false,"clientCertMode":"Required","clientCertExclusionPaths":null,"hostNamesDisabled":false,"domainVerificationIdentifiers":null,"customDomainVerificationId":"333646C25EDA7C903C86F0F0D0193C412978B2E48FA0B4F1461D339FBBAE3EB7","kind":"functionapp","inboundIpAddress":"20.43.43.33","possibleInboundIpAddresses":"20.43.43.33","ftpUsername":"functionappwithreservedinstance000003\\$functionappwithreservedinstance000003","ftpsHostName":"ftps://waws-prod-par-015.ftp.azurewebsites.windows.net/site/wwwroot","outboundIpAddresses":"51.11.234.14,51.11.235.103,51.11.236.195,51.11.237.97,51.11.237.231,51.11.238.40,20.43.43.33","possibleOutboundIpAddresses":"51.11.234.14,51.11.235.103,51.11.236.195,51.11.237.97,51.11.237.231,51.11.238.40,51.11.238.47,51.11.238.176,51.11.238.204,51.11.238.255,51.11.239.9,51.11.239.36,51.11.239.40,51.11.200.72,51.11.200.124,51.11.236.220,51.11.236.221,51.11.237.48,51.11.237.217,51.11.238.18,51.11.238.19,51.11.238.38,51.11.238.39,51.11.238.56,51.11.238.57,51.11.238.60,51.11.238.61,20.74.24.206,20.74.24.218,20.74.25.13,20.43.43.33","containerSize":1536,"dailyMemoryTimeQuota":0,"suspendedTill":null,"siteDisabledReason":0,"functionExecutionUnitsCache":null,"maxNumberOfWorkers":null,"homeStamp":"waws-prod-par-015","cloningInfo":null,"hostingEnvironmentId":null,"tags":null,"resourceGroup":"clitest.rg000001","defaultHostName":"functionappwithreservedinstance000003.azurewebsites.net","slotSwapStatus":null,"httpsOnly":false,"redundancyMode":"None","inProgressOperationId":null,"geoDistributions":null,"privateEndpointConnections":null,"buildVersion":null,"targetBuildVersion":null,"migrationState":null,"eligibleLogCategories":"FunctionAppLogs","storageAccountRequired":false,"virtualNetworkSubnetId":null,"keyVaultReferenceIdentity":"SystemAssigned"}}'
    headers:
      cache-control:
      - no-cache
      content-length:
<<<<<<< HEAD
      - '6367'
=======
      - '6699'
>>>>>>> 8f28e981
      content-type:
      - application/json
      date:
      - Fri, 19 Nov 2021 21:36:18 GMT
      etag:
      - '"1D7DD8D7257C180"'
      expires:
      - '-1'
      pragma:
      - no-cache
      server:
      - Microsoft-IIS/10.0
      strict-transport-security:
      - max-age=31536000; includeSubDomains
      transfer-encoding:
      - chunked
      vary:
      - Accept-Encoding
      x-aspnet-version:
      - 4.0.30319
      x-content-type-options:
      - nosniff
      x-ms-ratelimit-remaining-subscription-resource-requests:
      - '499'
      x-powered-by:
      - ASP.NET
    status:
      code: 200
      message: OK
- request:
    body: '{"location": "francecentral", "kind": "web", "properties": {"Application_Type":
      "web"}}'
    headers:
      Accept:
      - application/json
      Accept-Encoding:
      - gzip, deflate
      CommandName:
      - functionapp create
      Connection:
      - keep-alive
      Content-Length:
      - '87'
      Content-Type:
      - application/json
      ParameterSetName:
      - -g -n -c -s --os-type
      User-Agent:
      - AZURECLI/2.30.0 azsdk-python-azure-mgmt-applicationinsights/1.0.0 Python/3.8.6
        (macOS-10.15.7-x86_64-i386-64bit)
    method: PUT
    uri: https://management.azure.com/subscriptions/00000000-0000-0000-0000-000000000000/resourceGroups/clitest.rg000001/providers/Microsoft.Insights/components/functionappwithreservedinstance000003?api-version=2015-05-01
  response:
    body:
      string: '{"id":"/subscriptions/00000000-0000-0000-0000-000000000000/resourceGroups/clitest.rg000001/providers/microsoft.insights/components/functionappwithreservedinstance000003","name":"functionappwithreservedinstance000003","type":"microsoft.insights/components","location":"francecentral","tags":{},"kind":"web","etag":"\"f8004d32-0000-0e00-0000-619818db0000\"","properties":{"Ver":"v2","ApplicationId":"functionappwithreservedinstance000003","AppId":"c0e8bd1f-4e01-4907-8f1d-b07707583753","Application_Type":"web","Flow_Type":null,"Request_Source":null,"InstrumentationKey":"7b40a02d-749f-42f5-b218-0f40f5320fa9","ConnectionString":"InstrumentationKey=7b40a02d-749f-42f5-b218-0f40f5320fa9;IngestionEndpoint=https://francecentral-0.in.applicationinsights.azure.com/","Name":"functionappwithreservedinstance000003","CreationDate":"2021-11-19T21:36:27.6286461+00:00","TenantId":"2edc29f4-b81f-494b-a624-cc619903b837","provisioningState":"Succeeded","SamplingPercentage":null,"RetentionInDays":90,"IngestionMode":"ApplicationInsights","publicNetworkAccessForIngestion":"Enabled","publicNetworkAccessForQuery":"Enabled"}}'
    headers:
      access-control-expose-headers:
      - Request-Context
      cache-control:
      - no-cache
      content-length:
      - '1111'
      content-type:
      - application/json; charset=utf-8
      date:
      - Fri, 19 Nov 2021 21:36:30 GMT
      expires:
      - '-1'
      pragma:
      - no-cache
      request-context:
      - appId=cid-v1:920e14b1-13f3-461a-a4bb-b4fe6f1a4525
      server:
      - Microsoft-IIS/10.0
      strict-transport-security:
      - max-age=31536000; includeSubDomains
      transfer-encoding:
      - chunked
      vary:
      - Accept-Encoding
      x-content-type-options:
      - nosniff
      x-ms-ratelimit-remaining-subscription-writes:
      - '1199'
      x-powered-by:
      - ASP.NET
    status:
      code: 200
      message: OK
- request:
    body: null
    headers:
      Accept:
      - application/json
      Accept-Encoding:
      - gzip, deflate
      CommandName:
      - functionapp create
      Connection:
      - keep-alive
      Content-Length:
      - '0'
      ParameterSetName:
      - -g -n -c -s --os-type
      User-Agent:
      - AZURECLI/2.30.0 azsdk-python-azure-mgmt-web/4.0.0 Python/3.8.6 (macOS-10.15.7-x86_64-i386-64bit)
    method: POST
    uri: https://management.azure.com/subscriptions/00000000-0000-0000-0000-000000000000/resourceGroups/clitest.rg000001/providers/Microsoft.Web/sites/functionappwithreservedinstance000003/config/appsettings/list?api-version=2020-09-01
  response:
    body:
      string: '{"id":"/subscriptions/00000000-0000-0000-0000-000000000000/resourceGroups/clitest.rg000001/providers/Microsoft.Web/sites/functionappwithreservedinstance000003/config/appsettings","name":"appsettings","type":"Microsoft.Web/sites/config","location":"France
        Central","properties":{"FUNCTIONS_WORKER_RUNTIME":"dotnet","FUNCTIONS_EXTENSION_VERSION":"~3","AzureWebJobsStorage":"DefaultEndpointsProtocol=https;EndpointSuffix=core.windows.net;AccountName=clitest000002;AccountKey=veryFakedStorageAccountKey==","WEBSITE_CONTENTAZUREFILECONNECTIONSTRING":"DefaultEndpointsProtocol=https;EndpointSuffix=core.windows.net;AccountName=clitest000002;AccountKey=veryFakedStorageAccountKey==","WEBSITE_CONTENTSHARE":"functionappwithreservedinstance000003a66216656891"}}'
    headers:
      cache-control:
      - no-cache
      content-length:
      - '752'
      content-type:
      - application/json
      date:
      - Fri, 19 Nov 2021 21:36:31 GMT
      expires:
      - '-1'
      pragma:
      - no-cache
      server:
      - Microsoft-IIS/10.0
      strict-transport-security:
      - max-age=31536000; includeSubDomains
      transfer-encoding:
      - chunked
      vary:
      - Accept-Encoding
      x-aspnet-version:
      - 4.0.30319
      x-content-type-options:
      - nosniff
      x-ms-ratelimit-remaining-subscription-resource-requests:
      - '11999'
      x-powered-by:
      - ASP.NET
    status:
      code: 200
      message: OK
- request:
    body: '{"properties": {"FUNCTIONS_WORKER_RUNTIME": "dotnet", "FUNCTIONS_EXTENSION_VERSION":
      "~3", "AzureWebJobsStorage": "DefaultEndpointsProtocol=https;EndpointSuffix=core.windows.net;AccountName=clitest000002;AccountKey=veryFakedStorageAccountKey==",
      "WEBSITE_CONTENTAZUREFILECONNECTIONSTRING": "DefaultEndpointsProtocol=https;EndpointSuffix=core.windows.net;AccountName=clitest000002;AccountKey=veryFakedStorageAccountKey==",
      "WEBSITE_CONTENTSHARE": "functionappwithreservedinstance000003a66216656891",
      "APPINSIGHTS_INSTRUMENTATIONKEY": "7b40a02d-749f-42f5-b218-0f40f5320fa9"}}'
    headers:
      Accept:
      - application/json
      Accept-Encoding:
      - gzip, deflate
      CommandName:
      - functionapp create
      Connection:
      - keep-alive
      Content-Length:
      - '718'
      Content-Type:
      - application/json
      ParameterSetName:
      - -g -n -c -s --os-type
      User-Agent:
      - AZURECLI/2.30.0 azsdk-python-azure-mgmt-web/4.0.0 Python/3.8.6 (macOS-10.15.7-x86_64-i386-64bit)
    method: PUT
    uri: https://management.azure.com/subscriptions/00000000-0000-0000-0000-000000000000/resourceGroups/clitest.rg000001/providers/Microsoft.Web/sites/functionappwithreservedinstance000003/config/appsettings?api-version=2020-09-01
  response:
    body:
      string: '{"id":"/subscriptions/00000000-0000-0000-0000-000000000000/resourceGroups/clitest.rg000001/providers/Microsoft.Web/sites/functionappwithreservedinstance000003/config/appsettings","name":"appsettings","type":"Microsoft.Web/sites/config","location":"France
        Central","properties":{"FUNCTIONS_WORKER_RUNTIME":"dotnet","FUNCTIONS_EXTENSION_VERSION":"~3","AzureWebJobsStorage":"DefaultEndpointsProtocol=https;EndpointSuffix=core.windows.net;AccountName=clitest000002;AccountKey=veryFakedStorageAccountKey==","WEBSITE_CONTENTAZUREFILECONNECTIONSTRING":"DefaultEndpointsProtocol=https;EndpointSuffix=core.windows.net;AccountName=clitest000002;AccountKey=veryFakedStorageAccountKey==","WEBSITE_CONTENTSHARE":"functionappwithreservedinstance000003a66216656891","APPINSIGHTS_INSTRUMENTATIONKEY":"7b40a02d-749f-42f5-b218-0f40f5320fa9"}}'
    headers:
      cache-control:
      - no-cache
      content-length:
      - '824'
      content-type:
      - application/json
      date:
      - Fri, 19 Nov 2021 21:36:36 GMT
      etag:
      - '"1D7DD8D86284935"'
      expires:
      - '-1'
      pragma:
      - no-cache
      server:
      - Microsoft-IIS/10.0
      strict-transport-security:
      - max-age=31536000; includeSubDomains
      transfer-encoding:
      - chunked
      vary:
      - Accept-Encoding
      x-aspnet-version:
      - 4.0.30319
      x-content-type-options:
      - nosniff
      x-ms-ratelimit-remaining-subscription-writes:
      - '1199'
      x-powered-by:
      - ASP.NET
    status:
      code: 200
      message: OK
- request:
    body: null
    headers:
      Accept:
      - application/json
      Accept-Encoding:
      - gzip, deflate
      CommandName:
      - functionapp config set
      Connection:
      - keep-alive
      ParameterSetName:
      - -g -n --prewarmed-instance-count
      User-Agent:
      - AZURECLI/2.30.0 azsdk-python-azure-mgmt-web/4.0.0 Python/3.8.6 (macOS-10.15.7-x86_64-i386-64bit)
    method: GET
    uri: https://management.azure.com/subscriptions/00000000-0000-0000-0000-000000000000/resourceGroups/clitest.rg000001/providers/Microsoft.Web/sites/functionappwithreservedinstance000003/config/web?api-version=2020-09-01
  response:
    body:
      string: '{"id":"/subscriptions/00000000-0000-0000-0000-000000000000/resourceGroups/clitest.rg000001/providers/Microsoft.Web/sites/functionappwithreservedinstance000003/config/web","name":"functionappwithreservedinstance000003","type":"Microsoft.Web/sites/config","location":"France
        Central","properties":{"numberOfWorkers":1,"defaultDocuments":["Default.htm","Default.html","Default.asp","index.htm","index.html","iisstart.htm","default.aspx","index.php"],"netFrameworkVersion":"v4.0","phpVersion":"5.6","pythonVersion":"","nodeVersion":"","powerShellVersion":"","linuxFxVersion":"","windowsFxVersion":null,"requestTracingEnabled":false,"remoteDebuggingEnabled":false,"remoteDebuggingVersion":null,"httpLoggingEnabled":false,"azureMonitorLogCategories":null,"acrUseManagedIdentityCreds":false,"acrUserManagedIdentityID":null,"logsDirectorySizeLimit":35,"detailedErrorLoggingEnabled":false,"publishingUsername":"$functionappwithreservedinstance000003","publishingPassword":null,"appSettings":null,"metadata":null,"connectionStrings":null,"machineKey":null,"handlerMappings":null,"documentRoot":null,"scmType":"None","use32BitWorkerProcess":true,"webSocketsEnabled":false,"alwaysOn":false,"javaVersion":null,"javaContainer":null,"javaContainerVersion":null,"appCommandLine":"","managedPipelineMode":"Integrated","virtualApplications":[{"virtualPath":"/","physicalPath":"site\\wwwroot","preloadEnabled":false,"virtualDirectories":null}],"winAuthAdminState":0,"winAuthTenantState":0,"customAppPoolIdentityAdminState":false,"customAppPoolIdentityTenantState":false,"runtimeADUser":null,"runtimeADUserPassword":null,"loadBalancing":"LeastRequests","routingRules":[],"experiments":{"rampUpRules":[]},"limits":null,"autoHealEnabled":false,"autoHealRules":null,"tracingOptions":null,"vnetName":"","vnetRouteAllEnabled":false,"vnetPrivatePortsCount":0,"publicNetworkAccess":null,"siteAuthEnabled":false,"siteAuthSettings":{"enabled":null,"unauthenticatedClientAction":null,"tokenStoreEnabled":null,"allowedExternalRedirectUrls":null,"defaultProvider":null,"clientId":null,"clientSecret":null,"clientSecretSettingName":null,"clientSecretCertificateThumbprint":null,"issuer":null,"allowedAudiences":null,"additionalLoginParams":null,"isAadAutoProvisioned":false,"aadClaimsAuthorization":null,"googleClientId":null,"googleClientSecret":null,"googleClientSecretSettingName":null,"googleOAuthScopes":null,"facebookAppId":null,"facebookAppSecret":null,"facebookAppSecretSettingName":null,"facebookOAuthScopes":null,"gitHubClientId":null,"gitHubClientSecret":null,"gitHubClientSecretSettingName":null,"gitHubOAuthScopes":null,"twitterConsumerKey":null,"twitterConsumerSecret":null,"twitterConsumerSecretSettingName":null,"microsoftAccountClientId":null,"microsoftAccountClientSecret":null,"microsoftAccountClientSecretSettingName":null,"microsoftAccountOAuthScopes":null,"configVersion":null},"cors":null,"push":null,"apiDefinition":null,"apiManagementConfig":null,"autoSwapSlotName":null,"localMySqlEnabled":false,"managedServiceIdentityId":null,"xManagedServiceIdentityId":null,"keyVaultReferenceIdentity":null,"ipSecurityRestrictions":[{"ipAddress":"Any","action":"Allow","priority":1,"name":"Allow
        all","description":"Allow all access"}],"scmIpSecurityRestrictions":[{"ipAddress":"Any","action":"Allow","priority":1,"name":"Allow
        all","description":"Allow all access"}],"scmIpSecurityRestrictionsUseMain":false,"http20Enabled":true,"minTlsVersion":"1.2","scmMinTlsVersion":"1.0","ftpsState":"AllAllowed","preWarmedInstanceCount":0,"functionAppScaleLimit":200,"healthCheckPath":null,"fileChangeAuditEnabled":false,"functionsRuntimeScaleMonitoringEnabled":false,"websiteTimeZone":null,"minimumElasticInstanceCount":0,"azureStorageAccounts":{},"sitePort":null}}'
    headers:
      cache-control:
      - no-cache
      content-length:
      - '3736'
      content-type:
      - application/json
      date:
      - Fri, 19 Nov 2021 21:36:38 GMT
      expires:
      - '-1'
      pragma:
      - no-cache
      server:
      - Microsoft-IIS/10.0
      strict-transport-security:
      - max-age=31536000; includeSubDomains
      transfer-encoding:
      - chunked
      vary:
      - Accept-Encoding
      x-aspnet-version:
      - 4.0.30319
      x-content-type-options:
      - nosniff
      x-powered-by:
      - ASP.NET
    status:
      code: 200
      message: OK
- request:
    body: '{"properties": {"numberOfWorkers": 1, "defaultDocuments": ["Default.htm",
      "Default.html", "Default.asp", "index.htm", "index.html", "iisstart.htm", "default.aspx",
      "index.php"], "netFrameworkVersion": "v4.0", "phpVersion": "5.6", "pythonVersion":
      "", "nodeVersion": "", "powerShellVersion": "", "linuxFxVersion": "", "requestTracingEnabled":
      false, "remoteDebuggingEnabled": false, "httpLoggingEnabled": false, "acrUseManagedIdentityCreds":
      false, "logsDirectorySizeLimit": 35, "detailedErrorLoggingEnabled": false, "publishingUsername":
      "$functionappwithreservedinstance000003", "scmType": "None", "use32BitWorkerProcess":
      true, "webSocketsEnabled": false, "alwaysOn": false, "appCommandLine": "", "managedPipelineMode":
      "Integrated", "virtualApplications": [{"virtualPath": "/", "physicalPath": "site\\wwwroot",
      "preloadEnabled": false}], "loadBalancing": "LeastRequests", "experiments":
      {"rampUpRules": []}, "autoHealEnabled": false, "vnetName": "", "vnetRouteAllEnabled":
      false, "vnetPrivatePortsCount": 0, "localMySqlEnabled": false, "scmIpSecurityRestrictionsUseMain":
      false, "http20Enabled": true, "minTlsVersion": "1.2", "scmMinTlsVersion": "1.0",
      "ftpsState": "AllAllowed", "preWarmedInstanceCount": 4}}'
    headers:
      Accept:
      - application/json
      Accept-Encoding:
      - gzip, deflate
      CommandName:
      - functionapp config set
      Connection:
      - keep-alive
      Content-Length:
      - '1215'
      Content-Type:
      - application/json
      ParameterSetName:
      - -g -n --prewarmed-instance-count
      User-Agent:
      - AZURECLI/2.30.0 azsdk-python-azure-mgmt-web/4.0.0 Python/3.8.6 (macOS-10.15.7-x86_64-i386-64bit)
    method: PATCH
    uri: https://management.azure.com/subscriptions/00000000-0000-0000-0000-000000000000/resourceGroups/clitest.rg000001/providers/Microsoft.Web/sites/functionappwithreservedinstance000003/config/web?api-version=2020-09-01
  response:
    body:
      string: '{"id":"/subscriptions/00000000-0000-0000-0000-000000000000/resourceGroups/clitest.rg000001/providers/Microsoft.Web/sites/functionappwithreservedinstance000003","name":"functionappwithreservedinstance000003","type":"Microsoft.Web/sites","location":"France
        Central","properties":{"numberOfWorkers":1,"defaultDocuments":["Default.htm","Default.html","Default.asp","index.htm","index.html","iisstart.htm","default.aspx","index.php"],"netFrameworkVersion":"v4.0","phpVersion":"5.6","pythonVersion":"","nodeVersion":"","powerShellVersion":"","linuxFxVersion":"","windowsFxVersion":null,"requestTracingEnabled":false,"remoteDebuggingEnabled":false,"remoteDebuggingVersion":"VS2019","httpLoggingEnabled":false,"azureMonitorLogCategories":null,"acrUseManagedIdentityCreds":false,"acrUserManagedIdentityID":null,"logsDirectorySizeLimit":35,"detailedErrorLoggingEnabled":false,"publishingUsername":"$functionappwithreservedinstance000003","publishingPassword":null,"appSettings":null,"metadata":null,"connectionStrings":null,"machineKey":null,"handlerMappings":null,"documentRoot":null,"scmType":"None","use32BitWorkerProcess":true,"webSocketsEnabled":false,"alwaysOn":false,"javaVersion":null,"javaContainer":null,"javaContainerVersion":null,"appCommandLine":"","managedPipelineMode":"Integrated","virtualApplications":[{"virtualPath":"/","physicalPath":"site\\wwwroot","preloadEnabled":false,"virtualDirectories":null}],"winAuthAdminState":0,"winAuthTenantState":0,"customAppPoolIdentityAdminState":false,"customAppPoolIdentityTenantState":false,"runtimeADUser":null,"runtimeADUserPassword":null,"loadBalancing":"LeastRequests","routingRules":[],"experiments":{"rampUpRules":[]},"limits":null,"autoHealEnabled":false,"autoHealRules":null,"tracingOptions":null,"vnetName":"","vnetRouteAllEnabled":false,"vnetPrivatePortsCount":0,"publicNetworkAccess":null,"siteAuthEnabled":false,"siteAuthSettings":{"enabled":null,"unauthenticatedClientAction":null,"tokenStoreEnabled":null,"allowedExternalRedirectUrls":null,"defaultProvider":null,"clientId":null,"clientSecret":null,"clientSecretSettingName":null,"clientSecretCertificateThumbprint":null,"issuer":null,"allowedAudiences":null,"additionalLoginParams":null,"isAadAutoProvisioned":false,"aadClaimsAuthorization":null,"googleClientId":null,"googleClientSecret":null,"googleClientSecretSettingName":null,"googleOAuthScopes":null,"facebookAppId":null,"facebookAppSecret":null,"facebookAppSecretSettingName":null,"facebookOAuthScopes":null,"gitHubClientId":null,"gitHubClientSecret":null,"gitHubClientSecretSettingName":null,"gitHubOAuthScopes":null,"twitterConsumerKey":null,"twitterConsumerSecret":null,"twitterConsumerSecretSettingName":null,"microsoftAccountClientId":null,"microsoftAccountClientSecret":null,"microsoftAccountClientSecretSettingName":null,"microsoftAccountOAuthScopes":null,"configVersion":null},"cors":null,"push":null,"apiDefinition":null,"apiManagementConfig":null,"autoSwapSlotName":null,"localMySqlEnabled":false,"managedServiceIdentityId":null,"xManagedServiceIdentityId":null,"keyVaultReferenceIdentity":null,"ipSecurityRestrictions":[{"ipAddress":"Any","action":"Allow","priority":1,"name":"Allow
        all","description":"Allow all access"}],"scmIpSecurityRestrictions":[{"ipAddress":"Any","action":"Allow","priority":1,"name":"Allow
        all","description":"Allow all access"}],"scmIpSecurityRestrictionsUseMain":false,"http20Enabled":true,"minTlsVersion":"1.2","scmMinTlsVersion":"1.0","ftpsState":"AllAllowed","preWarmedInstanceCount":4,"functionAppScaleLimit":200,"healthCheckPath":null,"fileChangeAuditEnabled":false,"functionsRuntimeScaleMonitoringEnabled":false,"websiteTimeZone":null,"minimumElasticInstanceCount":0,"azureStorageAccounts":{},"sitePort":null}}'
    headers:
      cache-control:
      - no-cache
      content-length:
      - '3722'
      content-type:
      - application/json
      date:
      - Fri, 19 Nov 2021 21:36:45 GMT
      etag:
      - '"1D7DD8D86284935"'
      expires:
      - '-1'
      pragma:
      - no-cache
      server:
      - Microsoft-IIS/10.0
      strict-transport-security:
      - max-age=31536000; includeSubDomains
      transfer-encoding:
      - chunked
      vary:
      - Accept-Encoding
      x-aspnet-version:
      - 4.0.30319
      x-content-type-options:
      - nosniff
      x-ms-ratelimit-remaining-subscription-writes:
      - '1197'
      x-powered-by:
      - ASP.NET
    status:
      code: 200
      message: OK
- request:
    body: null
    headers:
      Accept:
      - application/json
      Accept-Encoding:
      - gzip, deflate
      CommandName:
      - functionapp delete
      Connection:
      - keep-alive
      Content-Length:
      - '0'
      ParameterSetName:
      - -g -n
      User-Agent:
      - AZURECLI/2.30.0 azsdk-python-azure-mgmt-web/4.0.0 Python/3.8.6 (macOS-10.15.7-x86_64-i386-64bit)
    method: DELETE
    uri: https://management.azure.com/subscriptions/00000000-0000-0000-0000-000000000000/resourceGroups/clitest.rg000001/providers/Microsoft.Web/sites/functionappwithreservedinstance000003?api-version=2020-09-01
  response:
    body:
      string: ''
    headers:
      cache-control:
      - no-cache
      content-length:
      - '0'
      date:
      - Fri, 19 Nov 2021 21:37:05 GMT
      etag:
      - '"1D7DD8D8ABBA700"'
      expires:
      - '-1'
      pragma:
      - no-cache
      server:
      - Microsoft-IIS/10.0
      strict-transport-security:
      - max-age=31536000; includeSubDomains
      x-aspnet-version:
      - 4.0.30319
      x-content-type-options:
      - nosniff
      x-ms-ratelimit-remaining-subscription-deletes:
      - '14998'
      x-powered-by:
      - ASP.NET
    status:
      code: 200
      message: OK
version: 1<|MERGE_RESOLUTION|>--- conflicted
+++ resolved
@@ -169,7 +169,7 @@
       cache-control:
       - no-cache
       content-length:
-      - '1269'
+      - '1394'
       content-type:
       - application/json
       date:
@@ -217,7 +217,7 @@
       cache-control:
       - no-cache
       content-length:
-      - '260'
+      - '380'
       content-type:
       - application/json
       date:
@@ -279,11 +279,7 @@
       cache-control:
       - no-cache
       content-length:
-<<<<<<< HEAD
-      - '6367'
-=======
       - '6699'
->>>>>>> 8f28e981
       content-type:
       - application/json
       date:
@@ -345,7 +341,7 @@
       cache-control:
       - no-cache
       content-length:
-      - '1111'
+      - '1182'
       content-type:
       - application/json; charset=utf-8
       date:
@@ -400,7 +396,7 @@
       cache-control:
       - no-cache
       content-length:
-      - '752'
+      - '959'
       content-type:
       - application/json
       date:
@@ -461,7 +457,7 @@
       cache-control:
       - no-cache
       content-length:
-      - '824'
+      - '1031'
       content-type:
       - application/json
       date:
@@ -518,7 +514,7 @@
       cache-control:
       - no-cache
       content-length:
-      - '3736'
+      - '3804'
       content-type:
       - application/json
       date:
@@ -588,7 +584,7 @@
       cache-control:
       - no-cache
       content-length:
-      - '3722'
+      - '3790'
       content-type:
       - application/json
       date:
