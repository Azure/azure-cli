import argparse
import re
<<<<<<< HEAD
=======
import os
from azure.mgmt.compute import ComputeManagementClient, ComputeManagementClientConfiguration
>>>>>>> eadbe601
from azure.mgmt.compute.operations import (AvailabilitySetsOperations,
                                           VirtualMachineExtensionImagesOperations,
                                           VirtualMachineExtensionsOperations,
                                           VirtualMachineImagesOperations,
                                           UsageOperations,
                                           VirtualMachineSizesOperations,
                                           VirtualMachinesOperations,
                                           VirtualMachineScaleSetsOperations,
                                           VirtualMachineScaleSetVMsOperations)
from azure.cli.commands._auto_command import build_operation, AutoCommandDefinition
from azure.cli.commands import CommandTable, LongRunningOperation
from azure.cli.commands._command_creation import get_mgmt_service_client
from azure.cli._locale import L
from azure.cli.command_modules.vm.mgmt.lib import (VMCreationClient as VMClient,
                                                   VMCreationClientConfiguration
                                                   as VMClientConfig)
from azure.cli.command_modules.vm.mgmt.lib.operations import VMOperations
from azure.cli._help_files import helps

from ._params import PARAMETER_ALIASES
from .custom import ConvenienceVmCommands, _compute_client_factory

command_table = CommandTable()

def _patch_aliases(alias_items):
    aliases = PARAMETER_ALIASES.copy()
    aliases.update(alias_items)
    return aliases

# pylint: disable=line-too-long
build_operation("vm availset",
                "availability_sets",
                _compute_client_factory,
                [
                    AutoCommandDefinition(AvailabilitySetsOperations.delete, None),
                    AutoCommandDefinition(AvailabilitySetsOperations.get, 'AvailabilitySet', command_alias='show'),
                    AutoCommandDefinition(AvailabilitySetsOperations.list, '[AvailabilitySet]'),
                    AutoCommandDefinition(AvailabilitySetsOperations.list_available_sizes, '[VirtualMachineSize]', 'list-sizes')
                ],
                command_table,
                _patch_aliases({
                    'availability_set_name': {'name': '--name -n'}
                }))

build_operation("vm machine-extension-image",
                "virtual_machine_extension_images",
                _compute_client_factory,
                [
                    AutoCommandDefinition(VirtualMachineExtensionImagesOperations.get, 'VirtualMachineExtensionImage', command_alias='show'),
                    AutoCommandDefinition(VirtualMachineExtensionImagesOperations.list_types, '[VirtualMachineImageResource]'),
                    AutoCommandDefinition(VirtualMachineExtensionImagesOperations.list_versions, '[VirtualMachineImageResource]'),
                ],
                command_table, PARAMETER_ALIASES)

build_operation("vm extension",
                "virtual_machine_extensions",
                _compute_client_factory,
                [
                    AutoCommandDefinition(VirtualMachineExtensionsOperations.delete, LongRunningOperation(L('Deleting VM extension'), L('VM extension deleted'))),
                    AutoCommandDefinition(VirtualMachineExtensionsOperations.get, 'VirtualMachineExtension', command_alias='show'),
                ],
                command_table,
                _patch_aliases({
                    'vm_extension_name': {'name': '--name -n'}
                }))

build_operation("vm image",
                "virtual_machine_images",
                _compute_client_factory,
                [
                    AutoCommandDefinition(VirtualMachineImagesOperations.get, 'VirtualMachineImage', command_alias='show'),
                    AutoCommandDefinition(VirtualMachineImagesOperations.list_offers, '[VirtualMachineImageResource]'),
                    AutoCommandDefinition(VirtualMachineImagesOperations.list_publishers, '[VirtualMachineImageResource]'),
                    AutoCommandDefinition(VirtualMachineImagesOperations.list_skus, '[VirtualMachineImageResource]'),
                ],
                command_table, PARAMETER_ALIASES)

build_operation("vm usage",
                "usage",
                _compute_client_factory,
                [
                    AutoCommandDefinition(UsageOperations.list, '[Usage]'),
                ],
                command_table, PARAMETER_ALIASES)

build_operation("vm size",
                "virtual_machine_sizes",
                _compute_client_factory,
                [
                    AutoCommandDefinition(VirtualMachineSizesOperations.list, '[VirtualMachineSize]'),
                ],
                command_table, PARAMETER_ALIASES)

build_operation("vm",
                "virtual_machines",
                _compute_client_factory,
                [
                    AutoCommandDefinition(VirtualMachinesOperations.delete, LongRunningOperation(L('Deleting VM'), L('VM Deleted'))),
                    AutoCommandDefinition(VirtualMachinesOperations.deallocate, LongRunningOperation(L('Deallocating VM'), L('VM Deallocated'))),
                    AutoCommandDefinition(VirtualMachinesOperations.generalize, None),
                    AutoCommandDefinition(VirtualMachinesOperations.get, 'VirtualMachine', command_alias='show'),
                    AutoCommandDefinition(VirtualMachinesOperations.list_available_sizes, '[VirtualMachineSize]', 'list-sizes'),
                    AutoCommandDefinition(VirtualMachinesOperations.power_off, LongRunningOperation(L('Powering off VM'), L('VM powered off'))),
                    AutoCommandDefinition(VirtualMachinesOperations.restart, LongRunningOperation(L('Restarting VM'), L('VM Restarted'))),
                    AutoCommandDefinition(VirtualMachinesOperations.start, LongRunningOperation(L('Starting VM'), L('VM Started'))),
                ],
                command_table,
                _patch_aliases({
                    'vm_name': {'name': '--name -n'}
                }))

build_operation("vm scaleset",
                "virtual_machine_scale_sets",
                _compute_client_factory,
                [
                    AutoCommandDefinition(VirtualMachineScaleSetsOperations.deallocate, LongRunningOperation(L('Deallocating VM scale set'), L('VM scale set deallocated'))),
                    AutoCommandDefinition(VirtualMachineScaleSetsOperations.delete, LongRunningOperation(L('Deleting VM scale set'), L('VM scale set deleted'))),
                    AutoCommandDefinition(VirtualMachineScaleSetsOperations.get, 'VirtualMachineScaleSet', command_alias='show'),
                    AutoCommandDefinition(VirtualMachineScaleSetsOperations.delete_instances, LongRunningOperation(L('Deleting VM scale set instances'), L('VM scale set instances deleted'))),
                    AutoCommandDefinition(VirtualMachineScaleSetsOperations.get_instance_view, 'VirtualMachineScaleSetInstanceView'),
                    AutoCommandDefinition(VirtualMachineScaleSetsOperations.list, '[VirtualMachineScaleSet]'),
                    AutoCommandDefinition(VirtualMachineScaleSetsOperations.list_all, '[VirtualMachineScaleSet]'),
                    AutoCommandDefinition(VirtualMachineScaleSetsOperations.list_skus, '[VirtualMachineScaleSet]'),
                    AutoCommandDefinition(VirtualMachineScaleSetsOperations.power_off, LongRunningOperation(L('Powering off VM scale set'), L('VM scale set powered off'))),
                    AutoCommandDefinition(VirtualMachineScaleSetsOperations.restart, LongRunningOperation(L('Restarting VM scale set'), L('VM scale set restarted'))),
                    AutoCommandDefinition(VirtualMachineScaleSetsOperations.start, LongRunningOperation(L('Starting VM scale set'), L('VM scale set started'))),
                    AutoCommandDefinition(VirtualMachineScaleSetsOperations.update_instances, LongRunningOperation(L('Updating VM scale set instances'), L('VM scale set instances updated'))),
                ],
                command_table,
                _patch_aliases({
                    'vm_scale_set_name': {'name': '--name -n'}
                }))

build_operation("vm scaleset-vm",
                "virtual_machine_scale_set_vms",
                _compute_client_factory,
                [
                    AutoCommandDefinition(VirtualMachineScaleSetVMsOperations.deallocate, LongRunningOperation(L('Deallocating VM scale set VMs'), L('VM scale set VMs deallocated'))),
                    AutoCommandDefinition(VirtualMachineScaleSetVMsOperations.delete, LongRunningOperation(L('Deleting VM scale set VMs'), L('VM scale set VMs deleted'))),
                    AutoCommandDefinition(VirtualMachineScaleSetVMsOperations.get, 'VirtualMachineScaleSetVM', command_alias='show'),
                    AutoCommandDefinition(VirtualMachineScaleSetVMsOperations.get_instance_view, 'VirtualMachineScaleSetVMInstanceView'),
                    AutoCommandDefinition(VirtualMachineScaleSetVMsOperations.list, '[VirtualMachineScaleSetVM]'),
                    AutoCommandDefinition(VirtualMachineScaleSetVMsOperations.power_off, LongRunningOperation(L('Powering off VM scale set VMs'), L('VM scale set VMs powered off'))),
                    AutoCommandDefinition(VirtualMachineScaleSetVMsOperations.restart, LongRunningOperation(L('Restarting VM scale set VMs'), L('VM scale set VMs restarted'))),
                    AutoCommandDefinition(VirtualMachineScaleSetVMsOperations.start, LongRunningOperation(L('Starting VM scale set VMs'), L('VM scale set VMs started'))),
                ],
                command_table,
                _patch_aliases({
                    'vm_scale_set_name': {'name': '--name -n'}
                }))

build_operation("vm",
                None,
                ConvenienceVmCommands,
                [
                    AutoCommandDefinition(ConvenienceVmCommands.list_ip_addresses, 'object'),
                ],
                command_table, PARAMETER_ALIASES)

vm_param_aliases = {
    'name': {
        'name': '--name -n'
        },
    'os_disk_uri': {
        'name': '--os-disk-uri',
        'help': argparse.SUPPRESS
        },
    'os_offer': {
        'name': '--os_offer',
        'help': argparse.SUPPRESS
        },
    'os_publisher': {
        'name': '--os-publisher',
        'help': argparse.SUPPRESS
        },
    'os_sku': {
        'name': '--os-sku',
        'help': argparse.SUPPRESS
        },
    'os_type': {
        'name': '--os-type',
        'help': argparse.SUPPRESS
        },
    'os_version': {
        'name': '--os-version',
        'help': argparse.SUPPRESS
        },
    }

class VMImageFieldAction(argparse.Action): #pylint: disable=too-few-public-methods
    def __call__(self, parser, namespace, values, option_string=None):
        image = values
        match = re.match('([^:]*):([^:]*):([^:]*):([^:]*)', image)

        if image.lower().endswith('.vhd'):
            namespace.os_disk_uri = image
        elif match:
            namespace.os_type = 'Custom'
            namespace.os_publisher = match.group(1)
            namespace.os_offer = match.group(2)
            namespace.os_sku = match.group(3)
            namespace.os_version = match.group(4)
        else:
            namespace.os_type = image

class VMSSHFieldAction(argparse.Action): #pylint: disable=too-few-public-methods
    def __call__(self, parser, namespace, values, option_string=None):
        ssh_value = values

        if os.path.exists(ssh_value):
            with open(ssh_value, 'r') as f:
                namespace.ssh_key_value = f.read()
        else:
            namespace.ssh_key_value = ssh_value

extra_parameters = [
    {
        'name': '--image',
        'help': 'The OS image.  Supported values: Common OS (e.g. Win2012R2Datacenter), URN (e.g. "publisher:offer:sku:version"), or existing VHD URI.',
        'action': VMImageFieldAction
        },
    {
        'name': '--ssh-key-value',
        'action': VMSSHFieldAction
        }
    ]

helps['vm create'] = """
            type: command
            short-summary: Create an Azure Virtual Machine
            long-summary: See https://azure.microsoft.com/en-us/documentation/articles/virtual-machines-linux-quick-create-cli/ for an end-to-end tutorial
            parameters: 
                - name: --image
                  type: string
                  required: false
                  short-summary: OS image
                  long-summary: |
                    Common OS types: CentOS, CoreOS, Debian, openSUSE, RHEL, SLES, UbuntuLTS,
                    Win2012R2Datacenter, Win2012Datacenter, Win2008R2SP1
                    Example URN: canonical:Ubuntu_Snappy_Core:15.04:2016.0318.1949
                    Example URI: http://<storageAccount>.blob.core.windows.net/vhds/osdiskimage.vhd
                  populator-commands: 
                    - az vm image list
                    - az vm image show
            examples:
                - name: Create a simple Windows Server VM with private IP address
                  text: >
                    az vm create --image Win2012R2Datacenter --admin-username myadmin --admin-password Admin_001 
                    -l "West US" -g myvms --name myvm001
                - name: Create a Linux VM with SSH key authentication, add a public DNS entry and add to an existing Virtual Network and Availability Set.
                  text: >
                    az vm create --image canonical:Ubuntu_Snappy_Core:15.04:2016.0318.1949
                    --admin-username myadmin --admin-password Admin_001 --authentication-type sshkey
                    --virtual-network-type existing --virtual-network-name myvnet --subnet-name default
                    --availability-set-type existing --availability-set-id myavailset
                    --public-ip-address-type new --dns-name-for-public-ip myGloballyUniqueVmDnsName
                    -l "West US" -g myvms --name myvm18o --ssh-key-value "<ssh-rsa-key or key-file-path>"
            """

build_operation('vm',
                'vm',
                lambda _: get_mgmt_service_client(VMClient, VMClientConfig),
                [
                    AutoCommandDefinition(VMOperations.create_or_update,
                                          LongRunningOperation(L('Creating virtual machine'), L('Virtual machine created')),
                                          'create')
                ],
                command_table,
                vm_param_aliases,
                extra_parameters)

build_operation("vm image",
                None,
                ConvenienceVmCommands,
                [
                    AutoCommandDefinition(ConvenienceVmCommands.list_vm_images, 'object', 'list')
                ],
                command_table,
                _patch_aliases({
                    #get rid of the alias with work on https://www.pivotaltracker.com/projects/1535539/stories/118884633
                    'image_location' : {'name': '--location -l', 'help': 'Image location'}
                    }))
<|MERGE_RESOLUTION|>--- conflicted
+++ resolved
@@ -1,10 +1,6 @@
 import argparse
 import re
-<<<<<<< HEAD
-=======
 import os
-from azure.mgmt.compute import ComputeManagementClient, ComputeManagementClientConfiguration
->>>>>>> eadbe601
 from azure.mgmt.compute.operations import (AvailabilitySetsOperations,
                                            VirtualMachineExtensionImagesOperations,
                                            VirtualMachineExtensionsOperations,
