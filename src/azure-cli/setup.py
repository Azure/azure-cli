--- conflicted
+++ resolved
@@ -121,11 +121,8 @@
     'azure-mgmt-security~=2.0.0b1',
     'azure-mgmt-servicebus~=6.0.0',
     'azure-mgmt-servicefabricmanagedclusters~=1.0.0',
-<<<<<<< HEAD
     'azure-mgmt-servicelinker==1.0.0b1',
-=======
     'azure-mgmt-servicefabric~=1.0.0',
->>>>>>> b2a268a8
     'azure-mgmt-signalr~=1.0.0b2',
     'azure-mgmt-sqlvirtualmachine~=1.0.0b1',
     'azure-mgmt-sql~=3.0.1',
