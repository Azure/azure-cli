--- conflicted
+++ resolved
@@ -80,13 +80,8 @@
     'azure-mgmt-consumption~=2.0',
     'azure-mgmt-containerinstance==10.1.0',
     'azure-mgmt-containerregistry==10.1.0',
-<<<<<<< HEAD
-    'azure-mgmt-containerservice~=22.0.0',
-    'azure-mgmt-cosmosdb==9.1.0',
-=======
     'azure-mgmt-containerservice~=23.0.0',
     'azure-mgmt-cosmosdb==9.2.0',
->>>>>>> 314f72a8
     'azure-mgmt-databoxedge~=1.0.0',
     'azure-mgmt-datalake-analytics~=0.2.1',
     'azure-mgmt-datalake-store~=0.5.0',
