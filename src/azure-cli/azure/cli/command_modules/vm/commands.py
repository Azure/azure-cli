﻿# --------------------------------------------------------------------------------------------
# Copyright (c) Microsoft Corporation. All rights reserved.
# Licensed under the MIT License. See License.txt in the project root for license information.
# --------------------------------------------------------------------------------------------

from azure.cli.command_modules.vm._client_factory import (cf_vm, cf_avail_set, cf_ni,
                                                          cf_vm_ext, cf_vm_ext_image,
                                                          cf_vm_image, cf_vm_image_term, cf_usage,
                                                          cf_vmss, cf_vmss_vm,
                                                          cf_vm_sizes, cf_disks, cf_snapshots,
                                                          cf_disk_accesses, cf_images, cf_run_commands,
                                                          cf_rolling_upgrade_commands, cf_galleries,
                                                          cf_gallery_images, cf_gallery_image_versions,
                                                          cf_proximity_placement_groups,
                                                          cf_dedicated_hosts, cf_dedicated_host_groups,
                                                          cf_log_analytics_data_plane,
                                                          cf_disk_encryption_set, cf_shared_galleries,
                                                          cf_gallery_sharing_profile, cf_shared_gallery_image,
                                                          cf_shared_gallery_image_version,
                                                          cf_capacity_reservation_groups, cf_capacity_reservations,
<<<<<<< HEAD
                                                          cf_restore_point, cf_restore_point_collection)
=======
                                                          cf_vmss_run_commands, cf_gallery_application,
                                                          cf_gallery_application_version)
>>>>>>> 93c47df7
from azure.cli.command_modules.vm._format import (
    transform_ip_addresses, transform_vm, transform_vm_create_output, transform_vm_usage_list, transform_vm_list,
    transform_sku_for_table_output, transform_disk_show_table_output, transform_extension_show_table_output,
    get_vmss_table_output_transformer, transform_vm_encryption_show_table_output, transform_log_analytics_query_output)
from azure.cli.command_modules.vm._validators import (
    process_vm_create_namespace, process_vmss_create_namespace, process_image_create_namespace,
    process_disk_or_snapshot_create_namespace, process_disk_encryption_namespace, process_assign_identity_namespace,
    process_remove_identity_namespace, process_vm_secret_format, process_vm_vmss_stop, validate_vmss_update_namespace,
    process_vm_update_namespace, process_set_applications_namespace)

from azure.cli.command_modules.vm._image_builder import (
    process_image_template_create_namespace, process_img_tmpl_output_add_namespace,
    process_img_tmpl_customizer_add_namespace, image_builder_client_factory, cf_img_bldr_image_templates)

from azure.cli.core.commands import DeploymentOutputLongRunningOperation, CliCommandType
from azure.cli.core.commands.arm import deployment_validate_table_format, handle_template_based_exception

from azure.cli.command_modules.monitor._exception_handler import exception_handler as monitor_exception_handler
from azure.cli.command_modules.monitor._client_factory import cf_metric_def
from azure.cli.core.profiles import ResourceType


# pylint: disable=line-too-long, too-many-statements, too-many-locals
def load_command_table(self, _):

    custom_tmpl = 'azure.cli.command_modules.vm.custom#{}'

    compute_custom = CliCommandType(operations_tmpl=custom_tmpl)

    compute_disk_encryption_custom = CliCommandType(
        operations_tmpl='azure.cli.command_modules.vm.disk_encryption#{}',
        operation_group='virtual_machines'
    )

    image_builder_custom = CliCommandType(
        operations_tmpl='azure.cli.command_modules.vm._image_builder#{}',
        client_factory=image_builder_client_factory
    )

    compute_availset_sdk = CliCommandType(
        operations_tmpl='azure.mgmt.compute.operations#AvailabilitySetsOperations.{}',
        client_factory=cf_avail_set,
        operation_group='availability_sets'
    )

    compute_disk_sdk = CliCommandType(
        operations_tmpl='azure.mgmt.compute.operations#DisksOperations.{}',
        client_factory=cf_disks,
        operation_group='disks'
    )

    compute_disk_access_sdk = CliCommandType(
        operations_tmpl='azure.mgmt.compute.operations#DiskAccessesOperations.{}',
        client_factory=cf_disk_accesses,
        operation_group='disk_accesses'
    )

    compute_image_sdk = CliCommandType(
        operations_tmpl='azure.mgmt.compute.operations#ImagesOperations.{}',
        client_factory=cf_images
    )

    compute_snapshot_sdk = CliCommandType(
        operations_tmpl='azure.mgmt.compute.operations#SnapshotsOperations.{}',
        client_factory=cf_snapshots
    )

    compute_vm_sdk = CliCommandType(
        operations_tmpl='azure.mgmt.compute.operations#VirtualMachinesOperations.{}',
        client_factory=cf_vm
    )

    compute_vm_extension_sdk = CliCommandType(
        operations_tmpl='azure.mgmt.compute.operations#VirtualMachineExtensionsOperations.{}',
        client_factory=cf_vm_ext
    )

    compute_vm_extension_image_sdk = CliCommandType(
        operations_tmpl='azure.mgmt.compute.operations#VirtualMachineExtensionImagesOperations.{}',
        client_factory=cf_vm_ext_image
    )

    compute_vm_image_sdk = CliCommandType(
        operations_tmpl='azure.mgmt.compute.operations#VirtualMachineImagesOperations.{}',
        client_factory=cf_vm_image
    )

    compute_vm_image_term_sdk = CliCommandType(
        operations_tmpl='azure.mgmt.marketplaceordering.operations#MarketplaceAgreementsOperations.{}',
        client_factory=cf_vm_image_term
    )

    compute_vm_usage_sdk = CliCommandType(
        operations_tmpl='azure.mgmt.compute.operations#UsageOperations.{}',
        client_factory=cf_usage
    )

    compute_vm_run_sdk = CliCommandType(
        operations_tmpl='azure.mgmt.compute.operations#VirtualMachineRunCommandsOperations.{}',
        client_factory=cf_run_commands
    )

    compute_vmss_run_sdk = CliCommandType(
        operations_tmpl='azure.mgmt.compute.operations#VirtualMachineScaleSetVmRunCommandsOperations.{}',
        client_factory=cf_vmss_run_commands
    )

    compute_vm_size_sdk = CliCommandType(
        operations_tmpl='azure.mgmt.compute.operations#VirtualMachineSizesOperations.{}',
        client_factory=cf_vm_sizes
    )

    compute_vmss_sdk = CliCommandType(
        operations_tmpl='azure.mgmt.compute.operations#VirtualMachineScaleSetsOperations.{}',
        client_factory=cf_vmss,
        operation_group='virtual_machine_scale_sets'
    )

    compute_vmss_rolling_upgrade_sdk = CliCommandType(
        operations_tmpl='azure.mgmt.compute.operations#VirtualMachineScaleSetRollingUpgradesOperations.{}',
        client_factory=cf_rolling_upgrade_commands,
        operation_group='virtual_machine_scale_sets'
    )

    compute_vmss_vm_sdk = CliCommandType(
        operations_tmpl='azure.mgmt.compute.operations#VirtualMachineScaleSetVMsOperations.{}',
        client_factory=cf_vmss_vm,
        operation_group='virtual_machine_scale_sets'
    )

    network_nic_sdk = CliCommandType(
        operations_tmpl='azure.mgmt.network.operations#NetworkInterfacesOperations.{}',
        client_factory=cf_ni
    )

    compute_galleries_sdk = CliCommandType(
        operations_tmpl='azure.mgmt.compute.operations#GalleriesOperations.{}',
        client_factory=cf_galleries,
    )

    compute_gallery_images_sdk = CliCommandType(
        operations_tmpl='azure.mgmt.compute.operations#GalleryImagesOperations.{}',
        client_factory=cf_gallery_images,
    )

    compute_gallery_image_versions_sdk = CliCommandType(
        operations_tmpl='azure.mgmt.compute.operations#GalleryImageVersionsOperations.{}',
        client_factory=cf_gallery_image_versions,
    )

    compute_gallery_application_sdk = CliCommandType(
        operations_tmpl='azure.mgmt.compute.operations#GalleryApplicationsOperations.{}',
        client_factory=cf_gallery_application,
    )

    compute_gallery_application_version_sdk = CliCommandType(
        operations_tmpl='azure.mgmt.compute.operations#GalleryApplicationVersionsOperations.{}',
        client_factory=cf_gallery_application_version,
    )

    compute_proximity_placement_groups_sdk = CliCommandType(
        operations_tmpl='azure.mgmt.compute.operations#ProximityPlacementGroupsOperations.{}',
    )

    compute_dedicated_host_sdk = CliCommandType(
        operations_tmpl="azure.mgmt.compute.operations#DedicatedHostsOperations.{}",
        client_factory=cf_dedicated_hosts,
    )

    compute_dedicated_host_groups_sdk = CliCommandType(
        operations_tmpl="azure.mgmt.compute.operations#DedicatedHostGroupsOperations.{}",
        client_factory=cf_dedicated_host_groups,
    )

    image_builder_image_templates_sdk = CliCommandType(
        operations_tmpl="azure.mgmt.imagebuilder.operations#VirtualMachineImageTemplatesOperations.{}",
        client_factory=cf_img_bldr_image_templates,
    )

    compute_disk_encryption_set_sdk = CliCommandType(
        operations_tmpl='azure.mgmt.compute.operations#DiskEncryptionSetsOperations.{}',
        client_factory=cf_disk_encryption_set
    )

    monitor_custom = CliCommandType(
        operations_tmpl='azure.cli.command_modules.monitor.custom#{}',
        exception_handler=monitor_exception_handler
    )

    metric_definitions_sdk = CliCommandType(
        operations_tmpl='azure.mgmt.monitor.operations#MetricDefinitionsOperations.{}',
        resource_type=ResourceType.MGMT_MONITOR,
        client_factory=cf_metric_def,
        operation_group='metric_definitions',
        exception_handler=monitor_exception_handler
    )

    capacity_reservation_groups_sdk = CliCommandType(
        operations_tmpl='azure.mgmt.compute.operations#CapacityReservationGroupsOperations.{}',
        client_factory=cf_capacity_reservation_groups
    )

    capacity_reservations_sdk = CliCommandType(
        operations_tmpl='azure.mgmt.compute.operations#CapacityReservationsOperations.{}',
        client_factory=cf_capacity_reservations
    )

    restore_point = CliCommandType(
        operations_tmpl='azure.mgmt.compute.operations#RestorePointsOperations.{}',
        client_factory=cf_restore_point
    )

    restore_point_collection = CliCommandType(
        operations_tmpl='azure.mgmt.compute.operations#RestorePointCollectionsOperations.{}',
        client_factory=cf_restore_point_collection
    )

    with self.command_group('disk', compute_disk_sdk, operation_group='disks', min_api='2017-03-30') as g:
        g.custom_command('create', 'create_managed_disk', supports_no_wait=True, table_transformer=transform_disk_show_table_output, validator=process_disk_or_snapshot_create_namespace)
        g.command('delete', 'begin_delete', supports_no_wait=True, confirmation=True)
        g.custom_command('grant-access', 'grant_disk_access')
        g.custom_command('list', 'list_managed_disks', table_transformer='[].' + transform_disk_show_table_output)
        g.command('revoke-access', 'begin_revoke_access')
        g.show_command('show', 'get', table_transformer=transform_disk_show_table_output)
        g.generic_update_command('update', custom_func_name='update_managed_disk', setter_name='begin_create_or_update', setter_arg_name='disk', supports_no_wait=True)
        g.wait_command('wait')

    with self.command_group('disk-encryption-set', compute_disk_encryption_set_sdk, operation_group='disk_encryption_sets', client_factory=cf_disk_encryption_set, min_api='2019-07-01') as g:
        g.custom_command('create', 'create_disk_encryption_set', supports_no_wait=True)
        g.command('delete', 'begin_delete')
        g.generic_update_command('update', custom_func_name='update_disk_encryption_set', setter_arg_name='disk_encryption_set', setter_name='begin_create_or_update')
        g.show_command('show', 'get')
        g.custom_command('list', 'list_disk_encryption_sets')
        g.command('list-associated-resources', 'list_associated_resources', min_api='2020-06-30')

    with self.command_group('disk-access', compute_disk_access_sdk, operation_group='disk_accesses', client_factory=cf_disk_accesses, min_api='2020-05-01') as g:
        g.custom_command('create', 'create_disk_access', supports_no_wait=True)
        g.generic_update_command('update', setter_name='set_disk_access', setter_type=compute_custom, supports_no_wait=True)
        g.show_command('show', 'get')
        g.custom_command('list', 'list_disk_accesses')
        g.wait_command('wait')
        g.command('delete', 'begin_delete')

    with self.command_group('image', compute_image_sdk, min_api='2016-04-30-preview') as g:
        g.custom_command('create', 'create_image', validator=process_image_create_namespace)
        g.custom_command('list', 'list_images')
        g.show_command('show', 'get')
        g.command('delete', 'begin_delete')
        g.generic_update_command('update', setter_name='begin_create_or_update', custom_func_name='update_image')

    with self.command_group('image builder', image_builder_image_templates_sdk, custom_command_type=image_builder_custom) as g:
        g.custom_command('create', 'create_image_template', supports_no_wait=True, supports_local_cache=True, validator=process_image_template_create_namespace)
        g.custom_command('list', 'list_image_templates')
        g.show_command('show', 'get')
        g.command('delete', 'begin_delete')
        g.generic_update_command('update', setter_name='begin_create_or_update', supports_local_cache=True)  # todo Update fails for now as service does not support updates
        g.wait_command('wait')
        g.command('run', 'begin_run', supports_no_wait=True)
        g.custom_command('show-runs', 'show_build_output')
        g.command('cancel', 'begin_cancel')

    with self.command_group('image builder customizer', image_builder_image_templates_sdk, custom_command_type=image_builder_custom) as g:
        g.custom_command('add', 'add_template_customizer', supports_local_cache=True, validator=process_img_tmpl_customizer_add_namespace)
        g.custom_command('remove', 'remove_template_customizer', supports_local_cache=True)
        g.custom_command('clear', 'clear_template_customizer', supports_local_cache=True)

    with self.command_group('image builder output', image_builder_image_templates_sdk, custom_command_type=image_builder_custom) as g:
        g.custom_command('add', 'add_template_output', supports_local_cache=True, validator=process_img_tmpl_output_add_namespace)
        g.custom_command('remove', 'remove_template_output', supports_local_cache=True)
        g.custom_command('clear', 'clear_template_output', supports_local_cache=True)

    with self.command_group('snapshot', compute_snapshot_sdk, operation_group='snapshots', min_api='2016-04-30-preview') as g:
        g.custom_command('create', 'create_snapshot', validator=process_disk_or_snapshot_create_namespace, supports_no_wait=True)
        g.command('delete', 'begin_delete')
        g.custom_command('grant-access', 'grant_snapshot_access')
        g.custom_command('list', 'list_snapshots')
        g.command('revoke-access', 'begin_revoke_access')
        g.show_command('show', 'get')
        g.generic_update_command('update', custom_func_name='update_snapshot', setter_name='begin_create_or_update', setter_arg_name='snapshot', supports_no_wait=True)
        g.wait_command('wait')

    with self.command_group('vm', compute_vm_sdk) as g:
        g.custom_command('identity assign', 'assign_vm_identity', validator=process_assign_identity_namespace)
        g.custom_command('identity remove', 'remove_vm_identity', validator=process_remove_identity_namespace, min_api='2017-12-01')
        g.custom_show_command('identity show', 'show_vm_identity')

        g.custom_command('application set', 'set_vm_applications', validator=process_set_applications_namespace, min_api='2021-07-01')
        g.custom_command('application list', 'list_vm_applications', min_api='2021-07-01')

        g.custom_command('capture', 'capture_vm')
        g.custom_command('create', 'create_vm', transform=transform_vm_create_output, supports_no_wait=True, table_transformer=deployment_validate_table_format, validator=process_vm_create_namespace, exception_handler=handle_template_based_exception)
        g.command('convert', 'begin_convert_to_managed_disks', min_api='2016-04-30-preview')
        g.command('deallocate', 'begin_deallocate', supports_no_wait=True)
        g.command('delete', 'begin_delete', confirmation=True, supports_no_wait=True)
        g.command('generalize', 'generalize', supports_no_wait=True)
        g.custom_command('get-instance-view', 'get_instance_view', table_transformer='{Name:name, ResourceGroup:resourceGroup, Location:location, ProvisioningState:provisioningState, PowerState:instanceView.statuses[1].displayStatus}')
        g.custom_command('list', 'list_vm', table_transformer=transform_vm_list)
        g.custom_command('list-ip-addresses', 'list_vm_ip_addresses', table_transformer=transform_ip_addresses)
        g.command('list-sizes', 'list', command_type=compute_vm_size_sdk)
        g.custom_command('list-skus', 'list_skus', table_transformer=transform_sku_for_table_output, min_api='2017-03-30')
        g.command('list-usage', 'list', command_type=compute_vm_usage_sdk, transform=transform_vm_usage_list, table_transformer='[].{Name:localName, CurrentValue:currentValue, Limit:limit}')
        g.command('list-vm-resize-options', 'list_available_sizes')
        g.custom_command('open-port', 'open_vm_port')
        g.command('perform-maintenance', 'begin_perform_maintenance', min_api='2017-03-30')
        g.command('redeploy', 'begin_redeploy', supports_no_wait=True)
        g.custom_command('resize', 'resize_vm', supports_no_wait=True)
        g.custom_command('restart', 'restart_vm', supports_no_wait=True)
        g.custom_show_command('show', 'show_vm', table_transformer=transform_vm)
        g.command('simulate-eviction', 'simulate_eviction', min_api='2019-12-01')
        g.command('start', 'begin_start', supports_no_wait=True)
        g.command('stop', 'begin_power_off', supports_no_wait=True, validator=process_vm_vmss_stop)
        g.command('reapply', 'begin_reapply', supports_no_wait=True, min_api='2019-07-01')
        g.generic_update_command('update', getter_name='get_vm_to_update', setter_name='update_vm', setter_type=compute_custom, command_type=compute_custom, supports_no_wait=True, validator=process_vm_update_namespace)
        g.wait_command('wait', getter_name='get_instance_view', getter_type=compute_custom)
        g.custom_command('auto-shutdown', 'auto_shutdown_vm')
        g.command('assess-patches', 'begin_assess_patches', min_api='2020-06-01')

    with self.command_group('vm', compute_vm_sdk, client_factory=cf_vm) as g:
        g.custom_command('install-patches', 'install_vm_patches', supports_no_wait=True, min_api='2020-12-01')

    with self.command_group('vm availability-set', compute_availset_sdk) as g:
        g.custom_command('convert', 'convert_av_set_to_managed_disk', min_api='2016-04-30-preview')
        g.custom_command('create', 'create_av_set', table_transformer=deployment_validate_table_format, supports_no_wait=True, exception_handler=handle_template_based_exception)
        g.command('delete', 'delete')
        g.custom_command('list', 'list_av_sets')
        g.command('list-sizes', 'list_available_sizes')
        g.show_command('show', 'get')
        g.generic_update_command('update', custom_func_name='update_av_set')

    with self.command_group('vm boot-diagnostics', compute_vm_sdk) as g:
        g.custom_command('disable', 'disable_boot_diagnostics')
        g.custom_command('enable', 'enable_boot_diagnostics')
        g.custom_command('get-boot-log', 'get_boot_log')
        g.custom_command('get-boot-log-uris', 'get_boot_log_uris', min_api='2020-06-01')

    with self.command_group('vm diagnostics', compute_vm_sdk) as g:
        g.custom_command('set', 'set_diagnostics_extension')
        g.custom_command('get-default-config', 'show_default_diagnostics_configuration')

    with self.command_group('vm disk', compute_vm_sdk, min_api='2017-03-30') as g:
        g.custom_command('attach', 'attach_managed_data_disk')
        g.custom_command('detach', 'detach_data_disk')

    with self.command_group('vm encryption', custom_command_type=compute_disk_encryption_custom) as g:
        g.custom_command('enable', 'encrypt_vm', validator=process_disk_encryption_namespace)
        g.custom_command('disable', 'decrypt_vm')
        g.custom_show_command('show', 'show_vm_encryption_status', table_transformer=transform_vm_encryption_show_table_output)

    with self.command_group('vm extension', compute_vm_extension_sdk) as g:
        g.command('delete', 'begin_delete', supports_no_wait=True)
        g.show_command('show', 'get', table_transformer=transform_extension_show_table_output)
        g.custom_command('set', 'set_extension', supports_no_wait=True)
        g.custom_command('list', 'list_extensions', table_transformer='[].' + transform_extension_show_table_output)
        g.wait_command('wait')

    with self.command_group('vm extension image', compute_vm_extension_image_sdk) as g:
        g.show_command('show', 'get')
        g.command('list-names', 'list_types')
        g.command('list-versions', 'list_versions')
        g.custom_command('list', 'list_vm_extension_images')

    with self.command_group('vm image', compute_vm_image_sdk) as g:
        g.custom_command('list-offers', 'list_offers')
        g.custom_command('list-publishers', 'list_publishers')
        g.custom_command('list-skus', 'list_sku')
        g.custom_command('list', 'list_vm_images')
        g.custom_command('accept-terms', 'accept_market_ordering_terms',
                         deprecate_info=g.deprecate(redirect='az vm image terms accept', expiration='3.0.0'))
        g.custom_show_command('show', 'show_vm_image')

    with self.command_group('vm image terms', compute_vm_image_term_sdk, validator=None) as g:
        g.custom_command('accept', 'accept_terms')
        g.custom_command('cancel', 'cancel_terms')
        g.custom_show_command('show', 'get_terms')

    with self.command_group('vm nic', compute_vm_sdk) as g:
        g.custom_command('add', 'add_vm_nic')
        g.custom_command('remove', 'remove_vm_nic')
        g.custom_command('set', 'set_vm_nic')
        g.custom_show_command('show', 'show_vm_nic')
        g.custom_command('list', 'list_vm_nics')

    with self.command_group('vm run-command', compute_vm_run_sdk, client_factory=cf_run_commands, operation_group='virtual_machine_run_commands', min_api='2017-03-30') as g:
        g.custom_command('invoke', 'vm_run_command_invoke')
        g.custom_command('list', 'vm_run_command_list')
        g.custom_show_command('show', 'vm_run_command_show')
        g.custom_command('create', 'vm_run_command_create', supports_no_wait=True)
        g.custom_command('update', 'vm_run_command_update', supports_no_wait=True)
        g.custom_command('delete', 'vm_run_command_delete', supports_no_wait=True, confirmation=True)
        g.custom_wait_command('wait', 'vm_run_command_show')

    with self.command_group('vm secret', compute_vm_sdk) as g:
        g.custom_command('format', 'get_vm_format_secret', validator=process_vm_secret_format)
        g.custom_command('add', 'add_vm_secret')
        g.custom_command('list', 'list_vm_secrets')
        g.custom_command('remove', 'remove_vm_secret')

    with self.command_group('vm unmanaged-disk', compute_vm_sdk) as g:
        g.custom_command('attach', 'attach_unmanaged_data_disk')
        g.custom_command('detach', 'detach_data_disk')
        g.custom_command('list', 'list_unmanaged_disks')

    with self.command_group('vm user', compute_vm_sdk, supports_no_wait=True) as g:
        g.custom_command('update', 'set_user')
        g.custom_command('delete', 'delete_user')
        g.custom_command('reset-ssh', 'reset_linux_ssh')

    with self.command_group('vm host', compute_dedicated_host_sdk, client_factory=cf_dedicated_hosts,
                            min_api='2019-03-01') as g:
        g.show_command('show', 'get')
        g.custom_command('get-instance-view', 'get_dedicated_host_instance_view')
        g.custom_command('create', 'create_dedicated_host')
        g.command('list', 'list_by_host_group')
        g.generic_update_command('update', setter_name='begin_create_or_update')
        g.command('delete', 'begin_delete', confirmation=True)

    with self.command_group('vm host group', compute_dedicated_host_groups_sdk, client_factory=cf_dedicated_host_groups,
                            min_api='2019-03-01') as g:
        g.show_command('show', 'get')
        g.custom_command('get-instance-view', 'get_dedicated_host_group_instance_view', min_api='2020-06-01')
        g.custom_command('create', 'create_dedicated_host_group')
        g.custom_command('list', 'list_dedicated_host_groups')
        g.generic_update_command('update')
        g.command('delete', 'delete', confirmation=True)

    with self.command_group('vmss', compute_vmss_sdk, operation_group='virtual_machine_scale_sets') as g:
        g.custom_command('identity assign', 'assign_vmss_identity', validator=process_assign_identity_namespace)
        g.custom_command('identity remove', 'remove_vmss_identity', validator=process_remove_identity_namespace, min_api='2017-12-01', is_preview=True)
        g.custom_show_command('identity show', 'show_vmss_identity')
        g.custom_command('application set', 'set_vmss_applications', validator=process_set_applications_namespace, min_api='2021-07-01')
        g.custom_command('application list', 'list_vmss_applications', min_api='2021-07-01')
        g.custom_command('create', 'create_vmss', transform=DeploymentOutputLongRunningOperation(self.cli_ctx, 'Starting vmss create'), supports_no_wait=True, table_transformer=deployment_validate_table_format, validator=process_vmss_create_namespace, exception_handler=handle_template_based_exception)
        g.custom_command('deallocate', 'deallocate_vmss', supports_no_wait=True)
        g.command('delete', 'begin_delete', supports_no_wait=True)
        g.custom_command('delete-instances', 'delete_vmss_instances', supports_no_wait=True)
        g.custom_command('get-instance-view', 'get_vmss_instance_view', table_transformer='{ProvisioningState:statuses[0].displayStatus, PowerState:statuses[1].displayStatus}')
        g.custom_command('list', 'list_vmss', table_transformer=get_vmss_table_output_transformer(self))
        g.command('list-instances', 'list', command_type=compute_vmss_vm_sdk)
        g.custom_command('list-instance-connection-info', 'list_vmss_instance_connection_info')
        g.custom_command('list-instance-public-ips', 'list_vmss_instance_public_ips')
        g.command('list-skus', 'list_skus')
        g.custom_command('reimage', 'reimage_vmss', supports_no_wait=True, min_api='2017-03-30')
        g.command('perform-maintenance', 'begin_perform_maintenance', min_api='2017-12-01')
        g.custom_command('restart', 'restart_vmss', supports_no_wait=True)
        g.custom_command('scale', 'scale_vmss', supports_no_wait=True)
        g.custom_show_command('show', 'get_vmss', table_transformer=get_vmss_table_output_transformer(self, False))
        g.command('simulate-eviction', 'simulate_eviction', command_type=compute_vmss_vm_sdk, min_api='2019-12-01')
        g.custom_command('start', 'start_vmss', supports_no_wait=True)
        g.custom_command('stop', 'stop_vmss', supports_no_wait=True, validator=process_vm_vmss_stop)
        g.generic_update_command('update', getter_name='get_vmss_modified', setter_name='update_vmss', supports_no_wait=True, command_type=compute_custom, validator=validate_vmss_update_namespace)
        g.custom_command('update-instances', 'update_vmss_instances', supports_no_wait=True)
        g.wait_command('wait', getter_name='get_vmss', getter_type=compute_custom)
        g.command('get-os-upgrade-history', 'get_os_upgrade_history', min_api='2018-10-01')
        g.custom_command('set-orchestration-service-state', 'set_orchestration_service_state', supports_no_wait=True)

    with self.command_group('vmss diagnostics', compute_vmss_sdk) as g:
        g.custom_command('set', 'set_vmss_diagnostics_extension')
        g.custom_command('get-default-config', 'show_default_diagnostics_configuration')

    with self.command_group('vmss disk', compute_vmss_sdk, min_api='2017-03-30') as g:
        g.custom_command('attach', 'attach_managed_data_disk_to_vmss')
        g.custom_command('detach', 'detach_disk_from_vmss')

    with self.command_group('vmss encryption', custom_command_type=compute_disk_encryption_custom, min_api='2017-03-30') as g:
        g.custom_command('enable', 'encrypt_vmss', validator=process_disk_encryption_namespace)
        g.custom_command('disable', 'decrypt_vmss')
        g.custom_show_command('show', 'show_vmss_encryption_status')

    with self.command_group('vmss extension', compute_vmss_sdk) as g:
        g.custom_command('delete', 'delete_vmss_extension', supports_no_wait=True)
        g.custom_show_command('show', 'get_vmss_extension')
        g.custom_command('set', 'set_vmss_extension', supports_no_wait=True)
        g.custom_command('list', 'list_vmss_extensions')
        g.custom_command('upgrade', 'upgrade_vmss_extension', min_api='2020-06-01', supports_no_wait=True)

    with self.command_group('vmss extension image', compute_vm_extension_image_sdk) as g:
        g.show_command('show', 'get')
        g.command('list-names', 'list_types')
        g.command('list-versions', 'list_versions')
        g.custom_command('list', 'list_vm_extension_images')

    with self.command_group('vmss nic', network_nic_sdk) as g:
        g.command('list', 'list_virtual_machine_scale_set_network_interfaces')
        g.command('list-vm-nics', 'list_virtual_machine_scale_set_vm_network_interfaces')
        g.show_command('show', 'get_virtual_machine_scale_set_network_interface')

    with self.command_group('vmss run-command', compute_vmss_run_sdk, client_factory=cf_vmss_run_commands, min_api='2018-04-01') as g:
        g.custom_command('invoke', 'vmss_run_command_invoke')
        g.custom_command('list', 'vmss_run_command_list')
        g.custom_show_command('show', 'vmss_run_command_show')
        g.custom_command('create', 'vmss_run_command_create', supports_no_wait=True)
        g.custom_command('update', 'vmss_run_command_update', supports_no_wait=True)
        g.custom_command('delete', 'vmss_run_command_delete', supports_no_wait=True, confirmation=True)

    with self.command_group('vmss rolling-upgrade', compute_vmss_rolling_upgrade_sdk, min_api='2017-03-30') as g:
        g.command('cancel', 'begin_cancel')
        g.command('get-latest', 'get_latest')
        g.command('start', 'begin_start_os_upgrade')

    with self.command_group('sig', compute_galleries_sdk, operation_group='galleries', min_api='2018-06-01') as g:
        g.custom_command('create', 'create_image_gallery')
        g.show_command('show', 'get')
        g.custom_command('list', 'list_image_galleries')
        g.command('delete', 'begin_delete')
        g.generic_update_command('update', setter_type=compute_custom, setter_name='update_image_galleries', setter_arg_name='gallery')

    with self.command_group('sig image-definition', compute_gallery_images_sdk, operation_group='gallery_images', min_api='2018-06-01') as g:
        g.custom_command('create', 'create_gallery_image')
        g.command('list', 'list_by_gallery')
        g.show_command('show', 'get')
        g.command('delete', 'begin_delete')
        g.generic_update_command('update', setter_name='begin_create_or_update', setter_arg_name='gallery_image')

    with self.command_group('sig image-version', compute_gallery_image_versions_sdk, operation_group='gallery_image_versions', min_api='2018-06-01') as g:
        g.command('delete', 'begin_delete')
        g.show_command('show', 'get', table_transformer='{Name:name, ResourceGroup:resourceGroup, ProvisioningState:provisioningState, TargetRegions: publishingProfile.targetRegions && join(`, `, publishingProfile.targetRegions[*].name), ReplicationState:replicationStatus.aggregatedState}')
        g.command('list', 'list_by_gallery_image')
        g.custom_command('create', 'create_image_version', supports_no_wait=True)
        g.generic_update_command('update', getter_name='get_image_version_to_update', setter_arg_name='gallery_image_version', setter_name='update_image_version', setter_type=compute_custom, command_type=compute_custom, supports_no_wait=True)
        g.wait_command('wait')

    vm_shared_gallery = CliCommandType(
        operations_tmpl='azure.mgmt.compute.operations._shared_galleries_operations#SharedGalleriesOperations.{}',
        client_factory=cf_shared_galleries,
        operation_group='shared_galleries'
    )
    with self.command_group('sig', vm_shared_gallery) as g:
        g.custom_command('list-shared', 'sig_shared_gallery_list', client_factory=cf_shared_galleries,
                         is_experimental=True, operation_group='shared_galleries', min_api='2020-09-30')
        g.command('show-shared', 'get', is_experimental=True, operation_group='shared_galleries', min_api='2020-09-30')

    vm_gallery_sharing_profile = CliCommandType(
        operations_tmpl=(
            'azure.mgmt.compute.operations._gallery_sharing_profile_operations#GallerySharingProfileOperations.{}'
        ),
        client_factory=cf_gallery_sharing_profile,
        operation_group='shared_galleries'
    )
    with self.command_group('sig share', vm_gallery_sharing_profile,
                            client_factory=cf_gallery_sharing_profile,
                            operation_group='shared_galleries',
                            is_experimental=True, min_api='2020-09-30') as g:
        g.custom_command('add', 'sig_share_update', supports_no_wait=True)
        g.custom_command('remove', 'sig_share_update', supports_no_wait=True)
        g.custom_command('reset', 'sig_share_reset', supports_no_wait=True)
        g.wait_command('wait', getter_name='get_gallery_instance', getter_type=compute_custom)

    vm_shared_gallery_image = CliCommandType(
        operations_tmpl='azure.mgmt.compute.operations._shared_gallery_images_operations#SharedGalleryImagesOperations.'
        '{}',
        client_factory=cf_shared_gallery_image,
        operation_group='shared_galleries')
    with self.command_group('sig image-definition', vm_shared_gallery_image, min_api='2020-09-30', operation_group='shared_galleries',
                            client_factory=cf_shared_gallery_image) as g:
        g.custom_command('list-shared', 'sig_shared_image_definition_list', is_experimental=True)
        g.command('show-shared', 'get', is_experimental=True)

    vm_shared_gallery_image_version = CliCommandType(
        operations_tmpl='azure.mgmt.compute.operations._shared_gallery_image_versions_operations#SharedGalleryImageVers'
        'ionsOperations.{}',
        client_factory=cf_shared_gallery_image_version,
        operation_group='shared_galleries')
    with self.command_group('sig image-version', vm_shared_gallery_image_version, min_api='2020-09-30',
                            operation_group='shared_galleries',
                            client_factory=cf_shared_gallery_image_version) as g:
        g.custom_command('list-shared', 'sig_shared_image_version_list', is_experimental=True)
        g.command('show-shared', 'get', is_experimental=True)

    with self.command_group('sig gallery-application', compute_gallery_application_sdk, client_factory=cf_gallery_application, min_api='2021-07-01') as g:
        g.command('list', 'list_by_gallery')
        g.show_command('show', 'get')
        g.custom_command('create', 'gallery_application_create', supports_no_wait=True)
        g.custom_command('update', 'gallery_application_update', supports_no_wait=True)
        g.command('delete', 'begin_delete', supports_no_wait=True, confirmation=True)
        g.wait_command('wait')

    with self.command_group('sig gallery-application version', compute_gallery_application_version_sdk, client_factory=cf_gallery_application_version, min_api='2021-07-01') as g:
        g.command('list', 'list_by_gallery_application')
        g.show_command('show', 'get')
        g.custom_command('create', 'gallery_application_version_create', supports_no_wait=True)
        g.custom_command('update', 'gallery_application_version_update', supports_no_wait=True)
        g.command('delete', 'begin_delete', supports_no_wait=True, confirmation=True)

    with self.command_group('ppg', compute_proximity_placement_groups_sdk, min_api='2018-04-01', client_factory=cf_proximity_placement_groups) as g:
        g.show_command('show', 'get')
        g.custom_command('create', 'create_proximity_placement_group')
        g.custom_command('list', 'list_proximity_placement_groups')
        g.generic_update_command('update')
        g.command('delete', 'delete')

    with self.command_group('vm monitor log', client_factory=cf_log_analytics_data_plane) as g:
        g.custom_command('show', 'execute_query_for_vm', transform=transform_log_analytics_query_output)  # pylint: disable=show-command

    with self.command_group('vm monitor metrics', custom_command_type=monitor_custom, command_type=metric_definitions_sdk, resource_type=ResourceType.MGMT_MONITOR, operation_group='metric_definitions', min_api='2018-01-01', is_preview=True) as g:
        from azure.cli.command_modules.monitor.transformers import metrics_table, metrics_definitions_table
        from azure.cli.core.profiles._shared import APIVersionException
        try:
            g.custom_command('tail', 'list_metrics', command_type=monitor_custom, table_transformer=metrics_table)
            g.command('list-definitions', 'list', table_transformer=metrics_definitions_table)
        except APIVersionException:
            pass

    with self.command_group('capacity reservation group', capacity_reservation_groups_sdk, min_api='2021-04-01',
                            client_factory=cf_capacity_reservation_groups, is_preview=True) as g:
        g.custom_command('create', 'create_capacity_reservation_group')
        g.custom_command('update', 'update_capacity_reservation_group')
        g.command('delete', 'delete', confirmation=True)
        g.custom_show_command('show', 'show_capacity_reservation_group')
        g.custom_command('list', 'list_capacity_reservation_group')

    with self.command_group('capacity reservation', capacity_reservations_sdk, min_api='2021-04-01',
                            client_factory=cf_capacity_reservations, is_preview=True) as g:
        g.custom_command('create', 'create_capacity_reservation', supports_no_wait=True)
        g.custom_command('update', 'update_capacity_reservation', supports_no_wait=True)
        g.command('delete', 'begin_delete', supports_no_wait=True, confirmation=True)
        g.custom_show_command('show', 'show_capacity_reservation')
        g.custom_command('list', 'list_capacity_reservation')

    with self.command_group('restore-point', restore_point, client_factory=cf_restore_point, min_api='2021-03-01') as g:
        g.show_command('show', 'get')
        g.custom_command('create', 'restore_point_create', supports_no_wait=True)
        g.command('delete', 'begin_delete', supports_no_wait=True, confirmation=True)
        g.wait_command('wait')

    with self.command_group('restore-point collection', restore_point_collection, min_api='2021-03-01',
                            client_factory=cf_restore_point_collection) as g:
        g.command('list', 'list')
        g.custom_show_command('show', 'restore_point_collection_show')
        g.custom_command('create', 'restore_point_collection_create')
        g.custom_command('update', 'restore_point_collection_update')
        g.command('delete', 'begin_delete', supports_no_wait=True, confirmation=True)
        g.command('list-all', 'list_all')
        g.wait_command('wait')<|MERGE_RESOLUTION|>--- conflicted
+++ resolved
@@ -18,12 +18,8 @@
                                                           cf_gallery_sharing_profile, cf_shared_gallery_image,
                                                           cf_shared_gallery_image_version,
                                                           cf_capacity_reservation_groups, cf_capacity_reservations,
-<<<<<<< HEAD
-                                                          cf_restore_point, cf_restore_point_collection)
-=======
                                                           cf_vmss_run_commands, cf_gallery_application,
                                                           cf_gallery_application_version)
->>>>>>> 93c47df7
 from azure.cli.command_modules.vm._format import (
     transform_ip_addresses, transform_vm, transform_vm_create_output, transform_vm_usage_list, transform_vm_list,
     transform_sku_for_table_output, transform_disk_show_table_output, transform_extension_show_table_output,
@@ -229,16 +225,6 @@
     capacity_reservations_sdk = CliCommandType(
         operations_tmpl='azure.mgmt.compute.operations#CapacityReservationsOperations.{}',
         client_factory=cf_capacity_reservations
-    )
-
-    restore_point = CliCommandType(
-        operations_tmpl='azure.mgmt.compute.operations#RestorePointsOperations.{}',
-        client_factory=cf_restore_point
-    )
-
-    restore_point_collection = CliCommandType(
-        operations_tmpl='azure.mgmt.compute.operations#RestorePointCollectionsOperations.{}',
-        client_factory=cf_restore_point_collection
     )
 
     with self.command_group('disk', compute_disk_sdk, operation_group='disks', min_api='2017-03-30') as g:
@@ -640,20 +626,4 @@
         g.custom_command('update', 'update_capacity_reservation', supports_no_wait=True)
         g.command('delete', 'begin_delete', supports_no_wait=True, confirmation=True)
         g.custom_show_command('show', 'show_capacity_reservation')
-        g.custom_command('list', 'list_capacity_reservation')
-
-    with self.command_group('restore-point', restore_point, client_factory=cf_restore_point, min_api='2021-03-01') as g:
-        g.show_command('show', 'get')
-        g.custom_command('create', 'restore_point_create', supports_no_wait=True)
-        g.command('delete', 'begin_delete', supports_no_wait=True, confirmation=True)
-        g.wait_command('wait')
-
-    with self.command_group('restore-point collection', restore_point_collection, min_api='2021-03-01',
-                            client_factory=cf_restore_point_collection) as g:
-        g.command('list', 'list')
-        g.custom_show_command('show', 'restore_point_collection_show')
-        g.custom_command('create', 'restore_point_collection_create')
-        g.custom_command('update', 'restore_point_collection_update')
-        g.command('delete', 'begin_delete', supports_no_wait=True, confirmation=True)
-        g.command('list-all', 'list_all')
-        g.wait_command('wait')+        g.custom_command('list', 'list_capacity_reservation')