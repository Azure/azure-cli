# --------------------------------------------------------------------------------------------
# Copyright (c) Microsoft Corporation. All rights reserved.
# Licensed under the MIT License. See License.txt in the project root for license information.
# --------------------------------------------------------------------------------------------

# pylint: disable=no-self-use,too-many-arguments,too-many-lines
from __future__ import print_function
import json
import threading
import base64

try:
    from urllib.parse import urlparse
except ImportError:
    from urlparse import urlparse # pylint: disable=import-error

<<<<<<< HEAD
import OpenSSL.crypto

from azure.mgmt.web.models import (Site, SiteConfig, User, ServerFarmWithRichSku,
                                   SkuDescription, SslState, HostNameBinding,
                                   SiteSourceControl, Certificate, HostNameSslState)
=======
from azure.mgmt.web.models import (Site, SiteConfig, User, AppServicePlan,
                                   SkuDescription, SslState, HostNameBinding)
>>>>>>> d7cfa8d8

from azure.cli.core.commands.client_factory import get_mgmt_service_client
from azure.cli.core.commands.arm import is_valid_resource_id, parse_resource_id
from azure.cli.core.commands import LongRunningOperation

from azure.cli.core.prompting import prompt_pass, NoTTYException
import azure.cli.core.azlogging as azlogging
from azure.cli.core._util import CLIError
from ._params import web_client_factory, _generic_site_operation

logger = azlogging.get_az_logger(__name__)

#pylint:disable=no-member

#workaround that app service's error doesn't comform to LRO spec
class AppServiceLongRunningOperation(LongRunningOperation): #pylint: disable=too-few-public-methods

    def __init__(self, creating_plan=False):
        super(AppServiceLongRunningOperation, self).__init__(self)
        self._creating_plan = creating_plan

    def __call__(self, poller):
        try:
            return super(AppServiceLongRunningOperation, self).__call__(poller)
        except Exception as ex:
            raise self._get_detail_error(ex)

    def _get_detail_error(self, ex):
        try:
            detail = json.loads(ex.response.text)['Message']
            if self._creating_plan:
                if 'Requested features are not supported in region' in detail:
                    detail = ("Plan with linux worker is not supported in current region. " +
                              "Run 'az appservice list-locations --linux-workers-enabled' " +
                              "to cross check")
                elif 'Not enough available reserved instance servers to satisfy' in detail:
                    detail = ("Plan with Linux worker can only be created in a group " +
                              "which has never contained a Windows worker. Please use " +
                              "a new resource group. Original error:" + detail)
            return CLIError(detail)
        except: #pylint: disable=bare-except
            return ex

def create_webapp(resource_group_name, name, plan):
    client = web_client_factory()
    if is_valid_resource_id(plan):
        plan = parse_resource_id(plan)['name']
    location = _get_location_from_app_service_plan(client, resource_group_name, plan)
    webapp_def = Site(server_farm_id=plan, location=location)
    poller = client.web_apps.create_or_update(resource_group_name, name, webapp_def)
    return AppServiceLongRunningOperation()(poller)

def show_webapp(resource_group_name, name, slot=None):
    webapp = _generic_site_operation(resource_group_name, name, 'get', slot)
    return _rename_server_farm_props(webapp)

def list_webapp(resource_group_name=None):
    client = web_client_factory()
    if resource_group_name:
        result = client.web_apps.list_by_resource_group(resource_group_name)
    else:
        result = client.web_apps.list()
    for webapp in result:
        _rename_server_farm_props(webapp)
    return result

def _rename_server_farm_props(webapp):
    #Should be renamed in SDK in a future release
    setattr(webapp, 'app_service_plan_id', webapp.server_farm_id)
    del webapp.server_farm_id
    return webapp

def delete_webapp(resource_group_name, name, slot=None):
    return _generic_site_operation(resource_group_name, name, 'delete', slot)

def stop_webapp(resource_group_name, name, slot=None):
    return _generic_site_operation(resource_group_name, name, 'stop', slot)

def start_webapp(resource_group_name, name, slot=None):
    return _generic_site_operation(resource_group_name, name, 'start', slot)

def restart_webapp(resource_group_name, name, slot=None):
    return _generic_site_operation(resource_group_name, name, 'restart', slot)

def get_site_configs(resource_group_name, name, slot=None):
    return _generic_site_operation(resource_group_name, name, 'get_configuration', slot)

def get_app_settings(resource_group_name, name, slot=None):
    result = _generic_site_operation(resource_group_name, name, 'list_application_settings', slot)
    return result.properties

#for any modifications to the non-optional parameters, adjust the reflection logic accordingly
#in the method
def update_site_configs(resource_group_name, name, slot=None,
                        php_version=None, python_version=None,#pylint: disable=unused-argument
                        node_version=None, net_framework_version=None, #pylint: disable=unused-argument
                        java_version=None, java_container=None, java_container_version=None,#pylint: disable=unused-argument
                        remote_debugging_enabled=None, web_sockets_enabled=None,#pylint: disable=unused-argument
                        always_on=None, auto_heal_enabled=None,#pylint: disable=unused-argument
                        use32_bit_worker_process=None,#pylint: disable=unused-argument
                        app_command_line=None):#pylint: disable=unused-argument
    configs = get_site_configs(resource_group_name, name, slot)
    import inspect
    frame = inspect.currentframe()
    bool_flags = ['remote_debugging_enabled', 'web_sockets_enabled', 'always_on',
                  'auto_heal_enabled', 'use32_bit_worker_process']
    #note: getargvalues is used already in azure.cli.core.commands.
    #and no simple functional replacement for this deprecating method for 3.5
    args, _, _, values = inspect.getargvalues(frame) #pylint: disable=deprecated-method
    for arg in args[3:]:
        if arg is not None:
            setattr(configs, arg, values[arg] if arg not in bool_flags else values[arg] == 'true')

    return _generic_site_operation(resource_group_name, name, 'update_configuration', slot, configs)

def update_app_settings(resource_group_name, name, settings, slot=None):
    app_settings = _generic_site_operation(resource_group_name, name,
                                           'list_application_settings', slot)
    for name_value in settings:
        #split at the first '=', appsetting should not have '=' in the name
        settings_name, value = name_value.split('=', 1)
        app_settings.properties[settings_name] = value

    result = _generic_site_operation(resource_group_name, name, 'update_application_settings',
                                     slot, app_settings)
    return result.properties

def delete_app_settings(resource_group_name, name, setting_names, slot=None):
    app_settings = _generic_site_operation(resource_group_name, name,
                                           'list_application_settings', slot)
    for setting_name in setting_names:
        app_settings.properties.pop(setting_name, None)

    return _generic_site_operation(resource_group_name, name, 'update_application_settings',
                                   slot, app_settings)

CONTAINER_APPSETTING_NAMES = ['DOCKER_REGISTRY_SERVER_URL', 'DOCKER_REGISTRY_SERVER_USERNAME',
                              'DOCKER_REGISTRY_SERVER_PASSWORD', 'DOCKER_CUSTOM_IMAGE_NAME']

def update_container_settings(resource_group_name, name, docker_registry_server_url=None,
                              docker_custom_image_name=None, docker_registry_server_user=None,
                              docker_registry_server_password=None, slot=None):
    settings = []
    if docker_registry_server_url is not None:
        settings.append('DOCKER_REGISTRY_SERVER_URL=' + docker_registry_server_url)
    if docker_registry_server_user is not None:
        settings.append('DOCKER_REGISTRY_SERVER_USERNAME=' + docker_registry_server_user)
    if docker_registry_server_password is not None:
        settings.append('DOCKER_REGISTRY_SERVER_PASSWORD=' + docker_registry_server_password)
    if docker_custom_image_name is not None:
        settings.append('DOCKER_CUSTOM_IMAGE_NAME=' + docker_custom_image_name)
    settings = update_app_settings(resource_group_name, name, settings, slot)
    return _filter_for_container_settings(settings)

def delete_container_settings(resource_group_name, name, slot=None):
    delete_app_settings(resource_group_name, name, CONTAINER_APPSETTING_NAMES, slot)

def show_container_settings(resource_group_name, name, slot=None):
    settings = get_app_settings(resource_group_name, name, slot)
    return _filter_for_container_settings(settings)

def _filter_for_container_settings(settings):
    return {x: settings[x] for x in settings if x in CONTAINER_APPSETTING_NAMES}

def add_hostname(resource_group_name, webapp_name, name, slot=None):
    client = web_client_factory()
    webapp = client.web_apps.get(resource_group_name, webapp_name)
    binding = HostNameBinding(webapp.location, host_name_binding_name=name, site_name=webapp.name)
    if slot is None:
        return client.web_apps.create_or_update_host_name_binding(
            resource_group_name, webapp.name, name, binding)
    else:
        return client.web_apps.create_or_update_host_name_binding_slot(
            resource_group_name, webapp.name, name, binding, slot)

def delete_hostname(resource_group_name, webapp_name, name, slot=None):
    client = web_client_factory()
    if slot is None:
        return client.web_apps.delete_host_name_binding(resource_group_name, webapp_name, name)
    else:
        return client.web_apps.delete_host_name_binding_slot(resource_group_name,
                                                             webapp_name, slot, name)

def list_hostnames(resource_group_name, webapp_name, slot=None):
    return _generic_site_operation(resource_group_name, webapp_name, 'list_host_name_bindings',
                                   slot)

#TODO: figure out the 'configuration_source' and add related param descriptions
def create_webapp_slot(resource_group_name, webapp, slot, configuration_source=None):
    client = web_client_factory()
    site = client.web_apps.get(resource_group_name, webapp)
    location = site.location
    if configuration_source is None:
        slot_def = Site(server_farm_id=site.server_farm_id, location=location)
    elif configuration_source.lower() == webapp.lower(): #clone from production
        slot_def = site #pylint: disable=redefined-variable-type
    else: # from other slot
        slot_def = client.web_apps.get_slot(resource_group_name, webapp, slot)

    poller = client.web_apps.create_or_update_slot(resource_group_name, webapp, slot_def, slot)
    return AppServiceLongRunningOperation()(poller)


def config_source_control(resource_group_name, name, repo_url, repository_type=None, branch=None,
                          git_token=None, manual_integration=None, slot=None):
    from azure.mgmt.web.models import SiteSourceControl, SourceControl
    client = web_client_factory()
    location = _get_location_from_webapp(client, resource_group_name, name)
    if git_token:
        sc = SourceControl(location, name='GitHub', token=git_token)
        client.update_source_control('GitHub', sc)

    source_control = SiteSourceControl(location, repo_url=repo_url, branch=branch,
                                       is_manual_integration=manual_integration,
                                       is_mercurial=(repository_type != 'git'))
    return _generic_site_operation(resource_group_name, name,
                                   'create_or_update_source_control',
                                   slot, source_control)

def show_source_control(resource_group_name, name, slot=None):
    return _generic_site_operation(resource_group_name, name, 'get_source_control', slot)

def delete_source_control(resource_group_name, name, slot=None):
    return _generic_site_operation(resource_group_name, name, 'delete_source_control', slot)

def enable_local_git(resource_group_name, name, slot=None):
    client = web_client_factory()
    location = _get_location_from_webapp(client, resource_group_name, name)
    site_config = SiteConfig(location)
    site_config.scm_type = 'LocalGit'
    if slot is None:
        client.web_apps.create_or_update_configuration(resource_group_name, name, site_config)
    else:
        client.web_apps.create_or_update_configuration_slot(resource_group_name, name,
                                                            site_config, slot)

    return {'url' : _get_local_git_url(client, resource_group_name, name, slot)}

def sync_site_repo(resource_group_name, name, slot=None):
    return _generic_site_operation(resource_group_name, name, 'sync_repository',
                                   slot)

def list_app_service_plans(resource_group_name=None):
    client = web_client_factory()
    if resource_group_name is None:
        return client.app_service_plans.list()
    else:
        return client.app_service_plans.list_by_resource_group(resource_group_name)

def create_app_service_plan(resource_group_name, name, is_linux, sku='B1', number_of_workers=None,
                            location=None):
    client = web_client_factory()
    sku = _normalize_sku(sku)
    if location is None:
        location = _get_location_from_resource_group(resource_group_name)

    #the api is odd on parameter naming, have to live with it for now
    sku_def = SkuDescription(tier=_get_sku_name(sku), name=sku, capacity=number_of_workers)
    plan_def = AppServicePlan(location, app_service_plan_name=name,
                              sku=sku_def, reserved=(is_linux or None))
    poller = client.app_service_plans.create_or_update(resource_group_name, name, plan_def)
    return AppServiceLongRunningOperation(creating_plan=True)(poller)

def update_app_service_plan(instance, sku=None, number_of_workers=None,
                            admin_site_name=None):
    sku_def = instance.sku
    if sku is not None:
        sku = _normalize_sku(sku)
        sku_def.tier = _get_sku_name(sku)
        sku_def.name = sku

    if number_of_workers is not None:
        sku_def.capacity = number_of_workers

    instance.sku = sku_def
    if admin_site_name is not None:
        instance.admin_site_name = admin_site_name
    return instance

def _normalize_sku(sku):
    sku = sku.upper()
    if sku == 'FREE':
        return 'F1'
    elif sku == 'SHARED':
        return 'D1'
    else:
        return sku

def _get_sku_name(tier):
    tier = tier.upper()
    if tier == 'F1':
        return 'FREE'
    elif tier == 'D1':
        return 'SHARED'
    elif tier in ['B1', 'B2', 'B3']:
        return 'BASIC'
    elif tier in ['S1', 'S2', 'S3']:
        return 'STANDARD'
    elif tier in ['P1', 'P2', 'P3']:
        return 'PREMIUM'
    else:
        raise CLIError("Invalid sku(pricing tier), please refer to command help for valid values")

def _get_location_from_resource_group(resource_group_name):
    from azure.mgmt.resource.resources import ResourceManagementClient
    client = get_mgmt_service_client(ResourceManagementClient)
    group = client.resource_groups.get(resource_group_name)
    return group.location

def _get_location_from_webapp(client, resource_group_name, webapp):
    webapp = client.web_apps.get(resource_group_name, webapp)
    return webapp.location

def _get_location_from_app_service_plan(client, resource_group_name, plan):
    plan = client.app_service_plans.get(resource_group_name, plan)
    return plan.location

def _get_local_git_url(client, resource_group_name, name, slot=None):
    user = client.get_publishing_user()
    result = _generic_site_operation(resource_group_name, name, 'get_source_control', slot)
    parsed = urlparse(result.repo_url)
    return '{}://{}@{}/{}.git'.format(parsed.scheme, user.publishing_user_name,
                                      parsed.netloc, name)

def _get_scm_url(resource_group_name, name, slot=None):
    from azure.mgmt.web.models import HostType
    webapp = show_webapp(resource_group_name, name, slot=slot)
    for host in webapp.host_name_ssl_states or []:
        if host.host_type == HostType.repository:
            return "https://{}".format(host.name)

    # this should not happen, but throw anyway
    raise ValueError('Failed to retrieve Scm Uri')

def set_deployment_user(user_name, password=None):
    '''
    Update deployment credentials.(Note, all webapps in your subscription will be impacted)
    '''
    client = web_client_factory()
    user = User(location='not-really-needed') #TODO: open bug for this one is not needed
    user.publishing_user_name = user_name
    if password is None:
        try:
            password = prompt_pass(msg='Password: ', confirm=True)
        except NoTTYException:
            raise CLIError('Please specify both username and password in non-interactive mode.')

    user.publishing_password = password
    result = client.provider.update_publishing_user(user)
    return result

def view_in_browser(resource_group_name, name, slot=None):
    import webbrowser
    site = _generic_site_operation(resource_group_name, name, 'get', slot)
    url = site.default_host_name
    ssl_host = next((h for h in site.host_name_ssl_states
                     if h.ssl_state != SslState.disabled), None)
    url = ('https' if ssl_host else 'http') + '://' + url
    webbrowser.open(url, new=2) # 2 means: open in a new tab, if possible

#TODO: expose new blob suport
def config_diagnostics(resource_group_name, name, level=None,
                       application_logging=None, web_server_logging=None,
                       detailed_error_messages=None, failed_request_tracing=None,
                       slot=None):
    from azure.mgmt.web.models import (FileSystemApplicationLogsConfig, ApplicationLogsConfig,
                                       SiteLogsConfig, HttpLogsConfig,
                                       FileSystemHttpLogsConfig, EnabledConfig)
    client = web_client_factory()
    #TODO: ensure we call get_site only once
    site = client.web_apps.get(resource_group_name, name)
    location = site.location

    application_logs = None
    if application_logging is not None:
        if not application_logging:
            level = 'Off'
        elif level is None:
            level = 'Error'
        fs_log = FileSystemApplicationLogsConfig(level)
        application_logs = ApplicationLogsConfig(fs_log)

    http_logs = None
    if web_server_logging is not None:
        enabled = web_server_logging
        #100 mb max log size, retenting last 3 days. Yes we hard code it, portal does too
        fs_server_log = FileSystemHttpLogsConfig(100, 3, enabled)
        http_logs = HttpLogsConfig(fs_server_log)

    detailed_error_messages_logs = (None if detailed_error_messages is None
                                    else EnabledConfig(detailed_error_messages))
    failed_request_tracing_logs = (None if failed_request_tracing is None
                                   else EnabledConfig(failed_request_tracing))
    site_log_config = SiteLogsConfig(location,
                                     application_logs=application_logs,
                                     http_logs=http_logs,
                                     failed_requests_tracing=failed_request_tracing_logs,
                                     detailed_error_messages=detailed_error_messages_logs)

    return _generic_site_operation(resource_group_name, name, 'update_diagnostic_logs_config',
                                   slot, site_log_config)


def config_slot_auto_swap(resource_group_name, webapp, slot, auto_swap_slot=None, disable=None):
    client = web_client_factory()
    site_config = client.web_apps.get_configuration_slot(resource_group_name, webapp, slot)
    site_config.auto_swap_slot_name = '' if disable else (auto_swap_slot or 'production')
    return client.web_apps.update_configuration_slot(resource_group_name, webapp, site_config, slot)

def swap_slot(resource_group_name, webapp, slot, target_slot=None):
    client = web_client_factory()
    if target_slot is None:
        poller = client.web_apps.swap_slot_with_production(resource_group_name, webapp, slot, True)
    else:
        poller = client.web_apps.swap_slots_slot(resource_group_name, webapp, slot, target_slot,)

    return AppServiceLongRunningOperation()(poller)

def delete_slot(resource_group_name, webapp, slot):
    client = web_client_factory()
    #TODO: once swagger finalized, expose other parameters like: delete_all_slots, etc...
    client.web_apps.delete_slot(resource_group_name, webapp, slot)

def get_streaming_log(resource_group_name, name, provider=None, slot=None):
    scm_url = _get_scm_url(resource_group_name, name, slot)
    streaming_url = scm_url + '/logstream'
    import time
    if provider:
        streaming_url += ('/' + provider.lstrip('/'))

    client = web_client_factory()
    user, password = _get_site_credential(client, resource_group_name, name)
    t = threading.Thread(target=_stream_trace, args=(streaming_url, user, password))
    t.daemon = True
    t.start()

    while True:
        time.sleep(100) #so that ctrl+c can stop the command

def download_historical_logs(resource_group_name, name, log_file=None, slot=None):
    '''
    Download historical logs as a zip file
    '''
    scm_url = _get_scm_url(resource_group_name, name, slot)
    url = scm_url.rstrip('/') + '/dump'
    import requests
    r = requests.get(url, stream=True)
    with open(log_file, 'wb') as f:
        for chunk in r.iter_content(chunk_size=1024):
            if chunk: # filter out keep-alive new chunks
                f.write(chunk)
    logger.warning('Downloaded logs to %s', log_file)

def _get_site_credential(client, resource_group_name, name):
    creds = client.web_apps.list_publishing_credentials(resource_group_name, name)
    creds = creds.result()
    return (creds.publishing_user_name, creds.publishing_password)

def _stream_trace(streaming_url, user_name, password):
    import sys
    import certifi
    import urllib3
    try:
        import urllib3.contrib.pyopenssl
        urllib3.contrib.pyopenssl.inject_into_urllib3()
    except ImportError:
        pass

    std_encoding = sys.stdout.encoding
    http = urllib3.PoolManager(cert_reqs='CERT_REQUIRED', ca_certs=certifi.where())
    headers = urllib3.util.make_headers(basic_auth='{0}:{1}'.format(user_name, password))
    r = http.request(
        'GET',
        streaming_url,
        headers=headers,
        preload_content=False
    )
    for chunk in r.stream():
        if chunk:
            # Extra encode() and decode for stdout which does not surpport 'utf-8'
            print(chunk.decode(encoding='utf-8', errors='replace')
                  .encode(std_encoding, errors='replace')
                  .decode(std_encoding, errors='replace'), end='') # each line of log has CRLF.
    r.release_conn()

def upload_ssl_cert(resource_group_name, name, certificate_password, certificate_file):
    client = web_client_factory()
    webapp = client.sites.get_site(resource_group_name, name)
    cert_file = open(certificate_file, 'rb')
    cert_contents = cert_file.read()
    hosting_environment_profile_param = webapp.hosting_environment_profile
    if hosting_environment_profile_param is None:
        hosting_environment_profile_param = ""

    thumb_print = _get_cert(certificate_password, certificate_file)
    cert_name = _generate_cert_name(thumb_print, hosting_environment_profile_param,
                                    webapp.location, resource_group_name)
    cert_base64_str = base64.b64encode(cert_contents).decode("utf-8")
    cert = Certificate(password=certificate_password, pfx_blob=cert_base64_str,
                       location=webapp.location)
    return client.certificates.create_or_update_certificate(resource_group_name, cert_name, cert)

def _generate_cert_name(thumb_print, hosting_environment, location, resource_group_name):
    return "%s_%s_%s_%s" % (thumb_print, hosting_environment, location, resource_group_name)

def _get_cert(certificate_password, certificate_file):
    ''' Decrypts the .pfx file '''
    p12 = OpenSSL.crypto.load_pkcs12(open(certificate_file, 'rb').read(), certificate_password)
    cert = p12.get_certificate()
    digest_algorithm = 'sha1'
    thumbprint = cert.digest(digest_algorithm).decode("utf-8").replace(':', '')
    return thumbprint

def list_ssl_certs(resource_group_name):
    client = web_client_factory()
    return client.certificates.get_certificates(resource_group_name)

def delete_ssl_cert(resource_group_name, name, certificate_thumbprint):
    client = web_client_factory()
    error_str_1 = "Certificate for thumbprint '{}' found, but not for webapp '{}'"
    error_str_2 = "Certificate for thumbprint '{}' not found"
    webapp_certs = client.certificates.get_certificates(resource_group_name)
    for webapp_cert in webapp_certs:
        if webapp_cert.thumbprint == certificate_thumbprint:
            for hostname in webapp_cert.host_names:
                if name in hostname:
                    return client.certificates.delete_certificate(resource_group_name,
                                                                  webapp_cert.name)
                raise CLIError(error_str_1.format(certificate_thumbprint, name))
            raise CLIError(error_str_2.format(certificate_thumbprint))

def _update_host_name_ssl_state(resource_group_name, webapp_name, location,
                                host_name, ssl_state, thumbprint, client, slot=None):
    updated_webapp = Site(host_name_ssl_states=
                          [HostNameSslState
                           (
                               name=host_name,
                               ssl_state=ssl_state,
                               thumbprint=thumbprint,
                               to_update=True
                           )
                          ],
                          location=location)
    if slot:
        return client.sites.create_or_update_site_slot(resource_group_name,
                                                       '{}({})'.format(webapp_name, slot),
                                                       site_envelope=updated_webapp,
                                                       slot=slot)
    else:
        return client.sites.create_or_update_site(resource_group_name,
                                                  webapp_name,
                                                  site_envelope=updated_webapp)

def _update_ssl_binding(resource_group_name, name, certificate_thumbprint, ssl_type, slot=None):
    client = web_client_factory()
    webapp = client.sites.get_site(resource_group_name, name)
    webapp_certs = client.certificates.get_certificates(resource_group_name)
    for webapp_cert in webapp_certs:
        if webapp_cert.thumbprint == certificate_thumbprint:
            return _update_host_name_ssl_state(resource_group_name, name, webapp.location,
                                               webapp_cert.host_names[0], ssl_type,
                                               certificate_thumbprint, client, slot)
    raise CLIError("Certificate for thumbprint '{}' not found.".format(certificate_thumbprint))

def bind_ssl_cert(resource_group_name, name, certificate_thumbprint, ssl_type, slot=None):
    if ssl_type == 'SNI':
        return _update_ssl_binding(resource_group_name, name,
                                   certificate_thumbprint, SslState.sni_enabled, slot)
    else:
        return _update_ssl_binding(resource_group_name, name,
                                   certificate_thumbprint, SslState.ip_based_enabled, slot)

def unbind_ssl_cert(resource_group_name, name, certificate_thumbprint, slot=None):
    return _update_ssl_binding(resource_group_name, name,
                               certificate_thumbprint, SslState.disabled, slot)<|MERGE_RESOLUTION|>--- conflicted
+++ resolved
@@ -8,22 +8,15 @@
 import json
 import threading
 import base64
-
 try:
     from urllib.parse import urlparse
 except ImportError:
     from urlparse import urlparse # pylint: disable=import-error
-
-<<<<<<< HEAD
 import OpenSSL.crypto
 
 from azure.mgmt.web.models import (Site, SiteConfig, User, ServerFarmWithRichSku,
                                    SkuDescription, SslState, HostNameBinding,
                                    SiteSourceControl, Certificate, HostNameSslState)
-=======
-from azure.mgmt.web.models import (Site, SiteConfig, User, AppServicePlan,
-                                   SkuDescription, SslState, HostNameBinding)
->>>>>>> d7cfa8d8
 
 from azure.cli.core.commands.client_factory import get_mgmt_service_client
 from azure.cli.core.commands.arm import is_valid_resource_id, parse_resource_id
