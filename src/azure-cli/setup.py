--- conflicted
+++ resolved
@@ -121,11 +121,7 @@
     'azure-mgmt-servicebus~=0.6.0',
     'azure-mgmt-servicefabric~=0.2.0',
     'azure-mgmt-signalr~=0.3.0',
-<<<<<<< HEAD
-    'azure-mgmt-sql~=0.14.0',
-=======
     'azure-mgmt-sql~=0.15',
->>>>>>> 807faccc
     'azure-mgmt-sqlvirtualmachine~=0.4.0',
     'azure-mgmt-storage~=5.0.0',
     'azure-mgmt-trafficmanager~=0.51.0',
