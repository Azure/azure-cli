--- conflicted
+++ resolved
@@ -13,15 +13,9 @@
       ParameterSetName:
       - --enable-change-feed --change-feed-retention-days -n -g
       User-Agent:
-<<<<<<< HEAD
-      - AZURECLI/2.19.1 azsdk-python-azure-mgmt-storage/16.0.0 Python/3.7.9 (Windows-10-10.0.19041-SP0)
+      - AZURECLI/2.19.1 azsdk-python-azure-mgmt-storage/17.0.0 Python/3.7.9 (Windows-10-10.0.19041-SP0)
     method: GET
-    uri: https://management.azure.com/subscriptions/00000000-0000-0000-0000-000000000000/resourceGroups/cli_storage_account_update_change_feed000001/providers/Microsoft.Storage/storageAccounts/clitest000002/blobServices/default?api-version=2019-06-01
-=======
-      - AZURECLI/2.19.1 azsdk-python-azure-mgmt-storage/17.0.0 Python/3.7.7 (Windows-10-10.0.19041-SP0)
-    method: GET
-    uri: https://management.azure.com/subscriptions/00000000-0000-0000-0000-000000000000/resourceGroups/clitest.rg000001/providers/Microsoft.Storage/storageAccounts/clitest000002/blobServices/default?api-version=2021-01-01
->>>>>>> fffde7ec
+    uri: https://management.azure.com/subscriptions/00000000-0000-0000-0000-000000000000/resourceGroups/cli_storage_account_update_change_feed000001/providers/Microsoft.Storage/storageAccounts/clitest000002/blobServices/default?api-version=2021-01-01
   response:
     body:
       string: '{"sku":{"name":"Standard_LRS","tier":"Standard"},"id":"/subscriptions/00000000-0000-0000-0000-000000000000/resourceGroups/cli_storage_account_update_change_feed000001/providers/Microsoft.Storage/storageAccounts/clitest000002/blobServices/default","name":"default","type":"Microsoft.Storage/storageAccounts/blobServices","properties":{"cors":{"corsRules":[]},"deleteRetentionPolicy":{"enabled":false}}}'
@@ -33,11 +27,7 @@
       content-type:
       - application/json
       date:
-<<<<<<< HEAD
-      - Fri, 19 Feb 2021 05:13:15 GMT
-=======
-      - Sat, 20 Feb 2021 10:56:20 GMT
->>>>>>> fffde7ec
+      - Tue, 23 Feb 2021 05:25:38 GMT
       expires:
       - '-1'
       pragma:
@@ -74,15 +64,9 @@
       ParameterSetName:
       - --enable-change-feed --change-feed-retention-days -n -g
       User-Agent:
-<<<<<<< HEAD
-      - AZURECLI/2.19.1 azsdk-python-azure-mgmt-storage/16.0.0 Python/3.7.9 (Windows-10-10.0.19041-SP0)
+      - AZURECLI/2.19.1 azsdk-python-azure-mgmt-storage/17.0.0 Python/3.7.9 (Windows-10-10.0.19041-SP0)
     method: PUT
-    uri: https://management.azure.com/subscriptions/00000000-0000-0000-0000-000000000000/resourceGroups/cli_storage_account_update_change_feed000001/providers/Microsoft.Storage/storageAccounts/clitest000002/blobServices/default?api-version=2019-06-01
-=======
-      - AZURECLI/2.19.1 azsdk-python-azure-mgmt-storage/17.0.0 Python/3.7.7 (Windows-10-10.0.19041-SP0)
-    method: PUT
-    uri: https://management.azure.com/subscriptions/00000000-0000-0000-0000-000000000000/resourceGroups/clitest.rg000001/providers/Microsoft.Storage/storageAccounts/clitest000002/blobServices/default?api-version=2021-01-01
->>>>>>> fffde7ec
+    uri: https://management.azure.com/subscriptions/00000000-0000-0000-0000-000000000000/resourceGroups/cli_storage_account_update_change_feed000001/providers/Microsoft.Storage/storageAccounts/clitest000002/blobServices/default?api-version=2021-01-01
   response:
     body:
       string: '{"id":"/subscriptions/00000000-0000-0000-0000-000000000000/resourceGroups/cli_storage_account_update_change_feed000001/providers/Microsoft.Storage/storageAccounts/clitest000002/blobServices/default","name":"default","type":"Microsoft.Storage/storageAccounts/blobServices","properties":{"changeFeed":{"retentionInDays":1,"enabled":true},"cors":{"corsRules":[]},"deleteRetentionPolicy":{"enabled":false}}}'
@@ -94,11 +78,7 @@
       content-type:
       - application/json
       date:
-<<<<<<< HEAD
-      - Fri, 19 Feb 2021 05:13:17 GMT
-=======
-      - Sat, 20 Feb 2021 10:56:21 GMT
->>>>>>> fffde7ec
+      - Tue, 23 Feb 2021 05:25:40 GMT
       expires:
       - '-1'
       pragma:
@@ -114,11 +94,7 @@
       x-content-type-options:
       - nosniff
       x-ms-ratelimit-remaining-subscription-writes:
-<<<<<<< HEAD
-      - '1197'
-=======
-      - '1171'
->>>>>>> fffde7ec
+      - '1199'
     status:
       code: 200
       message: OK
@@ -136,15 +112,9 @@
       ParameterSetName:
       - --enable-change-feed --change-feed-retention-days -n -g
       User-Agent:
-<<<<<<< HEAD
-      - AZURECLI/2.19.1 azsdk-python-azure-mgmt-storage/16.0.0 Python/3.7.9 (Windows-10-10.0.19041-SP0)
+      - AZURECLI/2.19.1 azsdk-python-azure-mgmt-storage/17.0.0 Python/3.7.9 (Windows-10-10.0.19041-SP0)
     method: GET
-    uri: https://management.azure.com/subscriptions/00000000-0000-0000-0000-000000000000/resourceGroups/cli_storage_account_update_change_feed000001/providers/Microsoft.Storage/storageAccounts/clitest000002/blobServices/default?api-version=2019-06-01
-=======
-      - AZURECLI/2.19.1 azsdk-python-azure-mgmt-storage/17.0.0 Python/3.7.7 (Windows-10-10.0.19041-SP0)
-    method: GET
-    uri: https://management.azure.com/subscriptions/00000000-0000-0000-0000-000000000000/resourceGroups/clitest.rg000001/providers/Microsoft.Storage/storageAccounts/clitest000002/blobServices/default?api-version=2021-01-01
->>>>>>> fffde7ec
+    uri: https://management.azure.com/subscriptions/00000000-0000-0000-0000-000000000000/resourceGroups/cli_storage_account_update_change_feed000001/providers/Microsoft.Storage/storageAccounts/clitest000002/blobServices/default?api-version=2021-01-01
   response:
     body:
       string: '{"sku":{"name":"Standard_LRS","tier":"Standard"},"id":"/subscriptions/00000000-0000-0000-0000-000000000000/resourceGroups/cli_storage_account_update_change_feed000001/providers/Microsoft.Storage/storageAccounts/clitest000002/blobServices/default","name":"default","type":"Microsoft.Storage/storageAccounts/blobServices","properties":{"changeFeed":{"retentionInDays":1,"enabled":true},"cors":{"corsRules":[]},"deleteRetentionPolicy":{"enabled":false}}}'
@@ -156,11 +126,7 @@
       content-type:
       - application/json
       date:
-<<<<<<< HEAD
-      - Fri, 19 Feb 2021 05:13:17 GMT
-=======
-      - Sat, 20 Feb 2021 10:56:21 GMT
->>>>>>> fffde7ec
+      - Tue, 23 Feb 2021 05:25:42 GMT
       expires:
       - '-1'
       pragma:
@@ -197,15 +163,9 @@
       ParameterSetName:
       - --enable-change-feed --change-feed-retention-days -n -g
       User-Agent:
-<<<<<<< HEAD
-      - AZURECLI/2.19.1 azsdk-python-azure-mgmt-storage/16.0.0 Python/3.7.9 (Windows-10-10.0.19041-SP0)
+      - AZURECLI/2.19.1 azsdk-python-azure-mgmt-storage/17.0.0 Python/3.7.9 (Windows-10-10.0.19041-SP0)
     method: PUT
-    uri: https://management.azure.com/subscriptions/00000000-0000-0000-0000-000000000000/resourceGroups/cli_storage_account_update_change_feed000001/providers/Microsoft.Storage/storageAccounts/clitest000002/blobServices/default?api-version=2019-06-01
-=======
-      - AZURECLI/2.19.1 azsdk-python-azure-mgmt-storage/17.0.0 Python/3.7.7 (Windows-10-10.0.19041-SP0)
-    method: PUT
-    uri: https://management.azure.com/subscriptions/00000000-0000-0000-0000-000000000000/resourceGroups/clitest.rg000001/providers/Microsoft.Storage/storageAccounts/clitest000002/blobServices/default?api-version=2021-01-01
->>>>>>> fffde7ec
+    uri: https://management.azure.com/subscriptions/00000000-0000-0000-0000-000000000000/resourceGroups/cli_storage_account_update_change_feed000001/providers/Microsoft.Storage/storageAccounts/clitest000002/blobServices/default?api-version=2021-01-01
   response:
     body:
       string: '{"id":"/subscriptions/00000000-0000-0000-0000-000000000000/resourceGroups/cli_storage_account_update_change_feed000001/providers/Microsoft.Storage/storageAccounts/clitest000002/blobServices/default","name":"default","type":"Microsoft.Storage/storageAccounts/blobServices","properties":{"changeFeed":{"retentionInDays":100,"enabled":true},"cors":{"corsRules":[]},"deleteRetentionPolicy":{"enabled":false}}}'
@@ -217,11 +177,7 @@
       content-type:
       - application/json
       date:
-<<<<<<< HEAD
-      - Fri, 19 Feb 2021 05:13:17 GMT
-=======
-      - Sat, 20 Feb 2021 10:56:22 GMT
->>>>>>> fffde7ec
+      - Tue, 23 Feb 2021 05:25:43 GMT
       expires:
       - '-1'
       pragma:
@@ -237,11 +193,7 @@
       x-content-type-options:
       - nosniff
       x-ms-ratelimit-remaining-subscription-writes:
-<<<<<<< HEAD
-      - '1198'
-=======
-      - '1181'
->>>>>>> fffde7ec
+      - '1199'
     status:
       code: 200
       message: OK
@@ -259,15 +211,9 @@
       ParameterSetName:
       - --enable-change-feed --change-feed-retention-days -n -g
       User-Agent:
-<<<<<<< HEAD
-      - AZURECLI/2.19.1 azsdk-python-azure-mgmt-storage/16.0.0 Python/3.7.9 (Windows-10-10.0.19041-SP0)
+      - AZURECLI/2.19.1 azsdk-python-azure-mgmt-storage/17.0.0 Python/3.7.9 (Windows-10-10.0.19041-SP0)
     method: GET
-    uri: https://management.azure.com/subscriptions/00000000-0000-0000-0000-000000000000/resourceGroups/cli_storage_account_update_change_feed000001/providers/Microsoft.Storage/storageAccounts/clitest000002/blobServices/default?api-version=2019-06-01
-=======
-      - AZURECLI/2.19.1 azsdk-python-azure-mgmt-storage/17.0.0 Python/3.7.7 (Windows-10-10.0.19041-SP0)
-    method: GET
-    uri: https://management.azure.com/subscriptions/00000000-0000-0000-0000-000000000000/resourceGroups/clitest.rg000001/providers/Microsoft.Storage/storageAccounts/clitest000002/blobServices/default?api-version=2021-01-01
->>>>>>> fffde7ec
+    uri: https://management.azure.com/subscriptions/00000000-0000-0000-0000-000000000000/resourceGroups/cli_storage_account_update_change_feed000001/providers/Microsoft.Storage/storageAccounts/clitest000002/blobServices/default?api-version=2021-01-01
   response:
     body:
       string: '{"sku":{"name":"Standard_LRS","tier":"Standard"},"id":"/subscriptions/00000000-0000-0000-0000-000000000000/resourceGroups/cli_storage_account_update_change_feed000001/providers/Microsoft.Storage/storageAccounts/clitest000002/blobServices/default","name":"default","type":"Microsoft.Storage/storageAccounts/blobServices","properties":{"changeFeed":{"retentionInDays":100,"enabled":true},"cors":{"corsRules":[]},"deleteRetentionPolicy":{"enabled":false}}}'
@@ -279,11 +225,7 @@
       content-type:
       - application/json
       date:
-<<<<<<< HEAD
-      - Fri, 19 Feb 2021 05:13:19 GMT
-=======
-      - Sat, 20 Feb 2021 10:56:23 GMT
->>>>>>> fffde7ec
+      - Tue, 23 Feb 2021 05:25:44 GMT
       expires:
       - '-1'
       pragma:
@@ -320,15 +262,9 @@
       ParameterSetName:
       - --enable-change-feed --change-feed-retention-days -n -g
       User-Agent:
-<<<<<<< HEAD
-      - AZURECLI/2.19.1 azsdk-python-azure-mgmt-storage/16.0.0 Python/3.7.9 (Windows-10-10.0.19041-SP0)
+      - AZURECLI/2.19.1 azsdk-python-azure-mgmt-storage/17.0.0 Python/3.7.9 (Windows-10-10.0.19041-SP0)
     method: PUT
-    uri: https://management.azure.com/subscriptions/00000000-0000-0000-0000-000000000000/resourceGroups/cli_storage_account_update_change_feed000001/providers/Microsoft.Storage/storageAccounts/clitest000002/blobServices/default?api-version=2019-06-01
-=======
-      - AZURECLI/2.19.1 azsdk-python-azure-mgmt-storage/17.0.0 Python/3.7.7 (Windows-10-10.0.19041-SP0)
-    method: PUT
-    uri: https://management.azure.com/subscriptions/00000000-0000-0000-0000-000000000000/resourceGroups/clitest.rg000001/providers/Microsoft.Storage/storageAccounts/clitest000002/blobServices/default?api-version=2021-01-01
->>>>>>> fffde7ec
+    uri: https://management.azure.com/subscriptions/00000000-0000-0000-0000-000000000000/resourceGroups/cli_storage_account_update_change_feed000001/providers/Microsoft.Storage/storageAccounts/clitest000002/blobServices/default?api-version=2021-01-01
   response:
     body:
       string: '{"id":"/subscriptions/00000000-0000-0000-0000-000000000000/resourceGroups/cli_storage_account_update_change_feed000001/providers/Microsoft.Storage/storageAccounts/clitest000002/blobServices/default","name":"default","type":"Microsoft.Storage/storageAccounts/blobServices","properties":{"changeFeed":{"retentionInDays":14600,"enabled":true},"cors":{"corsRules":[]},"deleteRetentionPolicy":{"enabled":false}}}'
@@ -340,11 +276,7 @@
       content-type:
       - application/json
       date:
-<<<<<<< HEAD
-      - Fri, 19 Feb 2021 05:13:20 GMT
-=======
-      - Sat, 20 Feb 2021 10:56:24 GMT
->>>>>>> fffde7ec
+      - Tue, 23 Feb 2021 05:25:45 GMT
       expires:
       - '-1'
       pragma:
@@ -360,11 +292,7 @@
       x-content-type-options:
       - nosniff
       x-ms-ratelimit-remaining-subscription-writes:
-<<<<<<< HEAD
-      - '1197'
-=======
-      - '1170'
->>>>>>> fffde7ec
+      - '1198'
     status:
       code: 200
       message: OK
@@ -382,15 +310,9 @@
       ParameterSetName:
       - --enable-change-feed -n -g
       User-Agent:
-<<<<<<< HEAD
-      - AZURECLI/2.19.1 azsdk-python-azure-mgmt-storage/16.0.0 Python/3.7.9 (Windows-10-10.0.19041-SP0)
+      - AZURECLI/2.19.1 azsdk-python-azure-mgmt-storage/17.0.0 Python/3.7.9 (Windows-10-10.0.19041-SP0)
     method: GET
-    uri: https://management.azure.com/subscriptions/00000000-0000-0000-0000-000000000000/resourceGroups/cli_storage_account_update_change_feed000001/providers/Microsoft.Storage/storageAccounts/clitest000002/blobServices/default?api-version=2019-06-01
-=======
-      - AZURECLI/2.19.1 azsdk-python-azure-mgmt-storage/17.0.0 Python/3.7.7 (Windows-10-10.0.19041-SP0)
-    method: GET
-    uri: https://management.azure.com/subscriptions/00000000-0000-0000-0000-000000000000/resourceGroups/clitest.rg000001/providers/Microsoft.Storage/storageAccounts/clitest000002/blobServices/default?api-version=2021-01-01
->>>>>>> fffde7ec
+    uri: https://management.azure.com/subscriptions/00000000-0000-0000-0000-000000000000/resourceGroups/cli_storage_account_update_change_feed000001/providers/Microsoft.Storage/storageAccounts/clitest000002/blobServices/default?api-version=2021-01-01
   response:
     body:
       string: '{"sku":{"name":"Standard_LRS","tier":"Standard"},"id":"/subscriptions/00000000-0000-0000-0000-000000000000/resourceGroups/cli_storage_account_update_change_feed000001/providers/Microsoft.Storage/storageAccounts/clitest000002/blobServices/default","name":"default","type":"Microsoft.Storage/storageAccounts/blobServices","properties":{"changeFeed":{"retentionInDays":14600,"enabled":true},"cors":{"corsRules":[]},"deleteRetentionPolicy":{"enabled":false}}}'
@@ -402,11 +324,7 @@
       content-type:
       - application/json
       date:
-<<<<<<< HEAD
-      - Fri, 19 Feb 2021 05:13:21 GMT
-=======
-      - Sat, 20 Feb 2021 10:56:24 GMT
->>>>>>> fffde7ec
+      - Tue, 23 Feb 2021 05:25:46 GMT
       expires:
       - '-1'
       pragma:
@@ -443,9 +361,9 @@
       ParameterSetName:
       - --enable-change-feed -n -g
       User-Agent:
-      - AZURECLI/2.19.1 azsdk-python-azure-mgmt-storage/16.0.0 Python/3.7.9 (Windows-10-10.0.19041-SP0)
+      - AZURECLI/2.19.1 azsdk-python-azure-mgmt-storage/17.0.0 Python/3.7.9 (Windows-10-10.0.19041-SP0)
     method: PUT
-    uri: https://management.azure.com/subscriptions/00000000-0000-0000-0000-000000000000/resourceGroups/cli_storage_account_update_change_feed000001/providers/Microsoft.Storage/storageAccounts/clitest000002/blobServices/default?api-version=2019-06-01
+    uri: https://management.azure.com/subscriptions/00000000-0000-0000-0000-000000000000/resourceGroups/cli_storage_account_update_change_feed000001/providers/Microsoft.Storage/storageAccounts/clitest000002/blobServices/default?api-version=2021-01-01
   response:
     body:
       string: '{"id":"/subscriptions/00000000-0000-0000-0000-000000000000/resourceGroups/cli_storage_account_update_change_feed000001/providers/Microsoft.Storage/storageAccounts/clitest000002/blobServices/default","name":"default","type":"Microsoft.Storage/storageAccounts/blobServices","properties":{"changeFeed":{"enabled":false},"cors":{"corsRules":[]},"deleteRetentionPolicy":{"enabled":false}}}'
@@ -457,7 +375,7 @@
       content-type:
       - application/json
       date:
-      - Fri, 19 Feb 2021 05:13:21 GMT
+      - Tue, 23 Feb 2021 05:25:47 GMT
       expires:
       - '-1'
       pragma:
@@ -473,7 +391,7 @@
       x-content-type-options:
       - nosniff
       x-ms-ratelimit-remaining-subscription-writes:
-      - '1197'
+      - '1199'
     status:
       code: 200
       message: OK
