interactions:
- request:
    body: null
    headers:
      Accept:
      - application/json
      Accept-Encoding:
      - gzip, deflate
      CommandName:
      - storage account keys list
      Connection:
      - keep-alive
      Content-Length:
      - '0'
      ParameterSetName:
      - -n -g --query -o
      User-Agent:
<<<<<<< HEAD
      - AZURECLI/2.50.0 (PIP) azsdk-python-azure-mgmt-storage/0.1.0 Python/3.9.6 (Windows-10-10.0.19045-SP0)
=======
      - AZURECLI/2.53.0 azsdk-python-azure-mgmt-storage/21.1.0 Python/3.10.13 (Linux-5.15.0-1047-azure-x86_64-with-glibc2.31)
        VSTS_7b238909-6802-4b65-b90d-184bca47f458_build_220_0
>>>>>>> da1007ab
    method: POST
    uri: https://management.azure.com/subscriptions/00000000-0000-0000-0000-000000000000/resourceGroups/clitest000001/providers/Microsoft.Storage/storageAccounts/clitest000002/listKeys?api-version=2023-01-01&$expand=kerb
  response:
    body:
<<<<<<< HEAD
      string: '{"keys":[{"creationTime":"2023-07-06T03:42:54.6200252Z","keyName":"key1","value":"veryFakedStorageAccountKey==","permissions":"FULL"},{"creationTime":"2023-07-06T03:42:54.6200252Z","keyName":"key2","value":"veryFakedStorageAccountKey==","permissions":"FULL"}]}'
=======
      string: '{"keys":[{"creationTime":"2023-10-19T09:34:40.1532557Z","keyName":"key1","value":"veryFakedStorageAccountKey==","permissions":"FULL"},{"creationTime":"2023-10-19T09:34:40.1532557Z","keyName":"key2","value":"veryFakedStorageAccountKey==","permissions":"FULL"}]}'
>>>>>>> da1007ab
    headers:
      cache-control:
      - no-cache
      content-length:
      - '260'
      content-type:
      - application/json
      date:
<<<<<<< HEAD
      - Thu, 06 Jul 2023 03:43:17 GMT
=======
      - Thu, 19 Oct 2023 09:35:02 GMT
>>>>>>> da1007ab
      expires:
      - '-1'
      pragma:
      - no-cache
      server:
      - Microsoft-Azure-Storage-Resource-Provider/1.0,Microsoft-HTTPAPI/2.0 Microsoft-HTTPAPI/2.0
      strict-transport-security:
      - max-age=31536000; includeSubDomains
      transfer-encoding:
      - chunked
      vary:
      - Accept-Encoding
      x-content-type-options:
      - nosniff
      x-ms-ratelimit-remaining-subscription-resource-requests:
<<<<<<< HEAD
      - '11983'
=======
      - '11990'
>>>>>>> da1007ab
    status:
      code: 200
      message: OK
- request:
    body: null
    headers:
      Accept:
      - application/xml
      Accept-Encoding:
      - gzip, deflate
      CommandName:
      - storage container create
      Connection:
      - keep-alive
      Content-Length:
      - '0'
      ParameterSetName:
      - -n --account-name --account-key
      User-Agent:
<<<<<<< HEAD
      - AZURECLI/2.50.0 (PIP) azsdk-python-storage-blob/12.16.0 Python/3.9.6 (Windows-10-10.0.19045-SP0)
      x-ms-date:
      - Thu, 06 Jul 2023 03:43:18 GMT
=======
      - AZURECLI/2.53.0 azsdk-python-storage-blob/12.16.0 Python/3.10.13 (Linux-5.15.0-1047-azure-x86_64-with-glibc2.31)
        VSTS_7b238909-6802-4b65-b90d-184bca47f458_build_220_0
      x-ms-date:
      - Thu, 19 Oct 2023 09:35:03 GMT
>>>>>>> da1007ab
      x-ms-version:
      - '2022-11-02'
    method: PUT
    uri: https://clitest000002.blob.core.windows.net/con1000003?restype=container
  response:
    body:
      string: ''
    headers:
      content-length:
      - '0'
      date:
<<<<<<< HEAD
      - Thu, 06 Jul 2023 03:43:19 GMT
      etag:
      - '"0x8DB7DD324057B4E"'
      last-modified:
      - Thu, 06 Jul 2023 03:43:19 GMT
=======
      - Thu, 19 Oct 2023 09:35:02 GMT
      etag:
      - '"0x8DBD086ABEE8E30"'
      last-modified:
      - Thu, 19 Oct 2023 09:35:03 GMT
>>>>>>> da1007ab
      server:
      - Windows-Azure-Blob/1.0 Microsoft-HTTPAPI/2.0
      x-ms-version:
      - '2022-11-02'
    status:
      code: 201
      message: Created
- request:
    body: null
    headers:
      Accept:
      - application/json
      Accept-Encoding:
      - gzip, deflate
      CommandName:
      - storage account blob-service-properties update
      Connection:
      - keep-alive
      ParameterSetName:
      - -n -g --container-delete-retention-days --enable-container-delete-retention
      User-Agent:
<<<<<<< HEAD
      - AZURECLI/2.50.0 (PIP) azsdk-python-azure-mgmt-storage/0.1.0 Python/3.9.6 (Windows-10-10.0.19045-SP0)
=======
      - AZURECLI/2.53.0 azsdk-python-azure-mgmt-storage/21.1.0 Python/3.10.13 (Linux-5.15.0-1047-azure-x86_64-with-glibc2.31)
        VSTS_7b238909-6802-4b65-b90d-184bca47f458_build_220_0
>>>>>>> da1007ab
    method: GET
    uri: https://management.azure.com/subscriptions/00000000-0000-0000-0000-000000000000/resourceGroups/clitest000001/providers/Microsoft.Storage/storageAccounts/clitest000002/blobServices/default?api-version=2023-01-01
  response:
    body:
      string: '{"sku":{"name":"Standard_LRS","tier":"Standard"},"id":"/subscriptions/00000000-0000-0000-0000-000000000000/resourceGroups/clitest000001/providers/Microsoft.Storage/storageAccounts/clitest000002/blobServices/default","name":"default","type":"Microsoft.Storage/storageAccounts/blobServices","properties":{"cors":{"corsRules":[]},"deleteRetentionPolicy":{"allowPermanentDelete":false,"enabled":false}}}'
    headers:
      cache-control:
      - no-cache
      content-length:
      - '399'
      content-type:
      - application/json
      date:
<<<<<<< HEAD
      - Thu, 06 Jul 2023 03:43:20 GMT
=======
      - Thu, 19 Oct 2023 09:35:03 GMT
>>>>>>> da1007ab
      expires:
      - '-1'
      pragma:
      - no-cache
      server:
      - Microsoft-Azure-Storage-Resource-Provider/1.0,Microsoft-HTTPAPI/2.0 Microsoft-HTTPAPI/2.0
      strict-transport-security:
      - max-age=31536000; includeSubDomains
      transfer-encoding:
      - chunked
      vary:
      - Accept-Encoding
      x-content-type-options:
      - nosniff
    status:
      code: 200
      message: OK
- request:
    body: '{"properties": {"cors": {"corsRules": []}, "deleteRetentionPolicy": {"enabled":
      false, "allowPermanentDelete": false}, "containerDeleteRetentionPolicy": {"enabled":
      true, "days": 7}}}'
    headers:
      Accept:
      - application/json
      Accept-Encoding:
      - gzip, deflate
      CommandName:
      - storage account blob-service-properties update
      Connection:
      - keep-alive
      Content-Length:
      - '183'
      Content-Type:
      - application/json
      ParameterSetName:
      - -n -g --container-delete-retention-days --enable-container-delete-retention
      User-Agent:
<<<<<<< HEAD
      - AZURECLI/2.50.0 (PIP) azsdk-python-azure-mgmt-storage/0.1.0 Python/3.9.6 (Windows-10-10.0.19045-SP0)
=======
      - AZURECLI/2.53.0 azsdk-python-azure-mgmt-storage/21.1.0 Python/3.10.13 (Linux-5.15.0-1047-azure-x86_64-with-glibc2.31)
        VSTS_7b238909-6802-4b65-b90d-184bca47f458_build_220_0
>>>>>>> da1007ab
    method: PUT
    uri: https://management.azure.com/subscriptions/00000000-0000-0000-0000-000000000000/resourceGroups/clitest000001/providers/Microsoft.Storage/storageAccounts/clitest000002/blobServices/default?api-version=2023-01-01
  response:
    body:
      string: '{"id":"/subscriptions/00000000-0000-0000-0000-000000000000/resourceGroups/clitest000001/providers/Microsoft.Storage/storageAccounts/clitest000002/blobServices/default","name":"default","type":"Microsoft.Storage/storageAccounts/blobServices","properties":{"containerDeleteRetentionPolicy":{"enabled":true,"days":7},"cors":{"corsRules":[]},"deleteRetentionPolicy":{"allowPermanentDelete":false,"enabled":false}}}'
    headers:
      cache-control:
      - no-cache
      content-length:
      - '410'
      content-type:
      - application/json
      date:
<<<<<<< HEAD
      - Thu, 06 Jul 2023 03:43:23 GMT
=======
      - Thu, 19 Oct 2023 09:35:03 GMT
>>>>>>> da1007ab
      expires:
      - '-1'
      pragma:
      - no-cache
      server:
      - Microsoft-Azure-Storage-Resource-Provider/1.0,Microsoft-HTTPAPI/2.0 Microsoft-HTTPAPI/2.0
      strict-transport-security:
      - max-age=31536000; includeSubDomains
      transfer-encoding:
      - chunked
      vary:
      - Accept-Encoding
      x-content-type-options:
      - nosniff
      x-ms-ratelimit-remaining-subscription-writes:
<<<<<<< HEAD
      - '1139'
=======
      - '1191'
>>>>>>> da1007ab
    status:
      code: 200
      message: OK
- request:
    body: null
    headers:
      Accept:
      - application/xml
      Accept-Encoding:
      - gzip, deflate
      CommandName:
      - storage container list
      Connection:
      - keep-alive
      ParameterSetName:
      - --account-name --account-key
      User-Agent:
<<<<<<< HEAD
      - AZURECLI/2.50.0 (PIP) azsdk-python-storage-blob/12.16.0 Python/3.9.6 (Windows-10-10.0.19045-SP0)
      x-ms-date:
      - Thu, 06 Jul 2023 03:43:23 GMT
=======
      - AZURECLI/2.53.0 azsdk-python-storage-blob/12.16.0 Python/3.10.13 (Linux-5.15.0-1047-azure-x86_64-with-glibc2.31)
        VSTS_7b238909-6802-4b65-b90d-184bca47f458_build_220_0
      x-ms-date:
      - Thu, 19 Oct 2023 09:35:03 GMT
>>>>>>> da1007ab
      x-ms-version:
      - '2022-11-02'
    method: GET
    uri: https://clitest000002.blob.core.windows.net/?comp=list&maxresults=5000&include=
  response:
    body:
      string: "\uFEFF<?xml version=\"1.0\" encoding=\"utf-8\"?><EnumerationResults
        ServiceEndpoint=\"https://clitest000002.blob.core.windows.net/\"><MaxResults>5000</MaxResults><Containers><Container><Name>con1000003</Name><Properties><Last-Modified>Thu,
<<<<<<< HEAD
        06 Jul 2023 03:43:19 GMT</Last-Modified><Etag>\"0x8DB7DD324057B4E\"</Etag><LeaseStatus>unlocked</LeaseStatus><LeaseState>available</LeaseState><DefaultEncryptionScope>$account-encryption-key</DefaultEncryptionScope><DenyEncryptionScopeOverride>false</DenyEncryptionScopeOverride><HasImmutabilityPolicy>false</HasImmutabilityPolicy><HasLegalHold>false</HasLegalHold><ImmutableStorageWithVersioningEnabled>false</ImmutableStorageWithVersioningEnabled></Properties></Container></Containers><NextMarker
=======
        19 Oct 2023 09:35:03 GMT</Last-Modified><Etag>\"0x8DBD086ABEE8E30\"</Etag><LeaseStatus>unlocked</LeaseStatus><LeaseState>available</LeaseState><DefaultEncryptionScope>$account-encryption-key</DefaultEncryptionScope><DenyEncryptionScopeOverride>false</DenyEncryptionScopeOverride><HasImmutabilityPolicy>false</HasImmutabilityPolicy><HasLegalHold>false</HasLegalHold><ImmutableStorageWithVersioningEnabled>false</ImmutableStorageWithVersioningEnabled></Properties></Container></Containers><NextMarker
>>>>>>> da1007ab
        /></EnumerationResults>"
    headers:
      content-type:
      - application/xml
      date:
<<<<<<< HEAD
      - Thu, 06 Jul 2023 03:43:24 GMT
=======
      - Thu, 19 Oct 2023 09:35:03 GMT
>>>>>>> da1007ab
      server:
      - Windows-Azure-Blob/1.0 Microsoft-HTTPAPI/2.0
      transfer-encoding:
      - chunked
      x-ms-version:
      - '2022-11-02'
    status:
      code: 200
      message: OK
- request:
    body: null
    headers:
      Accept:
      - application/xml
      Accept-Encoding:
      - gzip, deflate
      CommandName:
      - storage container delete
      Connection:
      - keep-alive
      Content-Length:
      - '0'
      ParameterSetName:
      - -n --account-name --account-key
      User-Agent:
<<<<<<< HEAD
      - AZURECLI/2.50.0 (PIP) azsdk-python-storage-blob/12.16.0 Python/3.9.6 (Windows-10-10.0.19045-SP0)
      x-ms-date:
      - Thu, 06 Jul 2023 03:43:24 GMT
=======
      - AZURECLI/2.53.0 azsdk-python-storage-blob/12.16.0 Python/3.10.13 (Linux-5.15.0-1047-azure-x86_64-with-glibc2.31)
        VSTS_7b238909-6802-4b65-b90d-184bca47f458_build_220_0
      x-ms-date:
      - Thu, 19 Oct 2023 09:35:04 GMT
>>>>>>> da1007ab
      x-ms-version:
      - '2022-11-02'
    method: DELETE
    uri: https://clitest000002.blob.core.windows.net/con1000003?restype=container
  response:
    body:
      string: ''
    headers:
      content-length:
      - '0'
      date:
<<<<<<< HEAD
      - Thu, 06 Jul 2023 03:43:25 GMT
=======
      - Thu, 19 Oct 2023 09:35:03 GMT
>>>>>>> da1007ab
      server:
      - Windows-Azure-Blob/1.0 Microsoft-HTTPAPI/2.0
      x-ms-version:
      - '2022-11-02'
    status:
      code: 202
      message: Accepted
- request:
    body: null
    headers:
      Accept:
      - application/xml
      Accept-Encoding:
      - gzip, deflate
      CommandName:
      - storage container list
      Connection:
      - keep-alive
      ParameterSetName:
      - --account-name --account-key
      User-Agent:
<<<<<<< HEAD
      - AZURECLI/2.50.0 (PIP) azsdk-python-storage-blob/12.16.0 Python/3.9.6 (Windows-10-10.0.19045-SP0)
      x-ms-date:
      - Thu, 06 Jul 2023 03:43:26 GMT
=======
      - AZURECLI/2.53.0 azsdk-python-storage-blob/12.16.0 Python/3.10.13 (Linux-5.15.0-1047-azure-x86_64-with-glibc2.31)
        VSTS_7b238909-6802-4b65-b90d-184bca47f458_build_220_0
      x-ms-date:
      - Thu, 19 Oct 2023 09:35:04 GMT
>>>>>>> da1007ab
      x-ms-version:
      - '2022-11-02'
    method: GET
    uri: https://clitest000002.blob.core.windows.net/?comp=list&maxresults=5000&include=
  response:
    body:
      string: "\uFEFF<?xml version=\"1.0\" encoding=\"utf-8\"?><EnumerationResults
        ServiceEndpoint=\"https://clitest000002.blob.core.windows.net/\"><MaxResults>5000</MaxResults><Containers
        /><NextMarker /></EnumerationResults>"
    headers:
      content-type:
      - application/xml
      date:
<<<<<<< HEAD
      - Thu, 06 Jul 2023 03:43:26 GMT
=======
      - Thu, 19 Oct 2023 09:35:03 GMT
>>>>>>> da1007ab
      server:
      - Windows-Azure-Blob/1.0 Microsoft-HTTPAPI/2.0
      transfer-encoding:
      - chunked
      x-ms-version:
      - '2022-11-02'
    status:
      code: 200
      message: OK
- request:
    body: null
    headers:
      Accept:
      - application/xml
      Accept-Encoding:
      - gzip, deflate
      CommandName:
      - storage container list
      Connection:
      - keep-alive
      ParameterSetName:
      - --include-deleted --account-name --account-key
      User-Agent:
<<<<<<< HEAD
      - AZURECLI/2.50.0 (PIP) azsdk-python-storage-blob/12.16.0 Python/3.9.6 (Windows-10-10.0.19045-SP0)
      x-ms-date:
      - Thu, 06 Jul 2023 03:43:27 GMT
=======
      - AZURECLI/2.53.0 azsdk-python-storage-blob/12.16.0 Python/3.10.13 (Linux-5.15.0-1047-azure-x86_64-with-glibc2.31)
        VSTS_7b238909-6802-4b65-b90d-184bca47f458_build_220_0
      x-ms-date:
      - Thu, 19 Oct 2023 09:35:04 GMT
>>>>>>> da1007ab
      x-ms-version:
      - '2022-11-02'
    method: GET
    uri: https://clitest000002.blob.core.windows.net/?comp=list&maxresults=5000&include=deleted
  response:
    body:
      string: "\uFEFF<?xml version=\"1.0\" encoding=\"utf-8\"?><EnumerationResults
<<<<<<< HEAD
        ServiceEndpoint=\"https://clitest000002.blob.core.windows.net/\"><MaxResults>5000</MaxResults><Containers><Container><Name>con1000003</Name><Deleted>true</Deleted><Version>01D9AFBC018EE58C</Version><Properties><Last-Modified>Thu,
        06 Jul 2023 03:43:19 GMT</Last-Modified><Etag>\"0x8DB7DD324057B4E\"</Etag><LeaseStatus>locked</LeaseStatus><LeaseState>leased</LeaseState><LeaseDuration>fixed</LeaseDuration><DefaultEncryptionScope>$account-encryption-key</DefaultEncryptionScope><DenyEncryptionScopeOverride>false</DenyEncryptionScopeOverride><HasImmutabilityPolicy>false</HasImmutabilityPolicy><HasLegalHold>false</HasLegalHold><ImmutableStorageWithVersioningEnabled>false</ImmutableStorageWithVersioningEnabled><DeletedTime>Thu,
        06 Jul 2023 03:43:26 GMT</DeletedTime><RemainingRetentionDays>7</RemainingRetentionDays></Properties></Container></Containers><NextMarker
=======
        ServiceEndpoint=\"https://clitest000002.blob.core.windows.net/\"><MaxResults>5000</MaxResults><Containers><Container><Name>con1000003</Name><Deleted>true</Deleted><Version>01DA026F8977E827</Version><Properties><Last-Modified>Thu,
        19 Oct 2023 09:35:03 GMT</Last-Modified><Etag>\"0x8DBD086ABEE8E30\"</Etag><LeaseStatus>locked</LeaseStatus><LeaseState>leased</LeaseState><LeaseDuration>fixed</LeaseDuration><DefaultEncryptionScope>$account-encryption-key</DefaultEncryptionScope><DenyEncryptionScopeOverride>false</DenyEncryptionScopeOverride><HasImmutabilityPolicy>false</HasImmutabilityPolicy><HasLegalHold>false</HasLegalHold><ImmutableStorageWithVersioningEnabled>false</ImmutableStorageWithVersioningEnabled><DeletedTime>Thu,
        19 Oct 2023 09:35:04 GMT</DeletedTime><RemainingRetentionDays>7</RemainingRetentionDays></Properties></Container></Containers><NextMarker
>>>>>>> da1007ab
        /></EnumerationResults>"
    headers:
      content-type:
      - application/xml
      date:
<<<<<<< HEAD
      - Thu, 06 Jul 2023 03:43:27 GMT
=======
      - Thu, 19 Oct 2023 09:35:03 GMT
>>>>>>> da1007ab
      server:
      - Windows-Azure-Blob/1.0 Microsoft-HTTPAPI/2.0
      transfer-encoding:
      - chunked
      x-ms-version:
      - '2022-11-02'
    status:
      code: 200
      message: OK
- request:
    body: null
    headers:
      Accept:
      - application/xml
      Accept-Encoding:
      - gzip, deflate
      CommandName:
      - storage container list
      Connection:
      - keep-alive
      ParameterSetName:
      - --include-deleted --query -o --account-name --account-key
      User-Agent:
<<<<<<< HEAD
      - AZURECLI/2.50.0 (PIP) azsdk-python-storage-blob/12.16.0 Python/3.9.6 (Windows-10-10.0.19045-SP0)
      x-ms-date:
      - Thu, 06 Jul 2023 03:43:59 GMT
=======
      - AZURECLI/2.53.0 azsdk-python-storage-blob/12.16.0 Python/3.10.13 (Linux-5.15.0-1047-azure-x86_64-with-glibc2.31)
        VSTS_7b238909-6802-4b65-b90d-184bca47f458_build_220_0
      x-ms-date:
      - Thu, 19 Oct 2023 09:35:34 GMT
>>>>>>> da1007ab
      x-ms-version:
      - '2022-11-02'
    method: GET
    uri: https://clitest000002.blob.core.windows.net/?comp=list&maxresults=5000&include=deleted
  response:
    body:
      string: "\uFEFF<?xml version=\"1.0\" encoding=\"utf-8\"?><EnumerationResults
<<<<<<< HEAD
        ServiceEndpoint=\"https://clitest000002.blob.core.windows.net/\"><MaxResults>5000</MaxResults><Containers><Container><Name>con1000003</Name><Deleted>true</Deleted><Version>01D9AFBC018EE58C</Version><Properties><Last-Modified>Thu,
        06 Jul 2023 03:43:19 GMT</Last-Modified><Etag>\"0x8DB7DD324057B4E\"</Etag><LeaseStatus>unlocked</LeaseStatus><LeaseState>expired</LeaseState><DefaultEncryptionScope>$account-encryption-key</DefaultEncryptionScope><DenyEncryptionScopeOverride>false</DenyEncryptionScopeOverride><HasImmutabilityPolicy>false</HasImmutabilityPolicy><HasLegalHold>false</HasLegalHold><ImmutableStorageWithVersioningEnabled>false</ImmutableStorageWithVersioningEnabled><DeletedTime>Thu,
        06 Jul 2023 03:43:26 GMT</DeletedTime><RemainingRetentionDays>7</RemainingRetentionDays></Properties></Container></Containers><NextMarker
=======
        ServiceEndpoint=\"https://clitest000002.blob.core.windows.net/\"><MaxResults>5000</MaxResults><Containers><Container><Name>con1000003</Name><Deleted>true</Deleted><Version>01DA026F8977E827</Version><Properties><Last-Modified>Thu,
        19 Oct 2023 09:35:03 GMT</Last-Modified><Etag>\"0x8DBD086ABEE8E30\"</Etag><LeaseStatus>unlocked</LeaseStatus><LeaseState>expired</LeaseState><DefaultEncryptionScope>$account-encryption-key</DefaultEncryptionScope><DenyEncryptionScopeOverride>false</DenyEncryptionScopeOverride><HasImmutabilityPolicy>false</HasImmutabilityPolicy><HasLegalHold>false</HasLegalHold><ImmutableStorageWithVersioningEnabled>false</ImmutableStorageWithVersioningEnabled><DeletedTime>Thu,
        19 Oct 2023 09:35:04 GMT</DeletedTime><RemainingRetentionDays>7</RemainingRetentionDays></Properties></Container></Containers><NextMarker
>>>>>>> da1007ab
        /></EnumerationResults>"
    headers:
      content-type:
      - application/xml
      date:
<<<<<<< HEAD
      - Thu, 06 Jul 2023 03:44:00 GMT
=======
      - Thu, 19 Oct 2023 09:35:33 GMT
>>>>>>> da1007ab
      server:
      - Windows-Azure-Blob/1.0 Microsoft-HTTPAPI/2.0
      transfer-encoding:
      - chunked
      x-ms-version:
      - '2022-11-02'
    status:
      code: 200
      message: OK
- request:
    body: null
    headers:
      Accept:
      - application/xml
      Accept-Encoding:
      - gzip, deflate
      CommandName:
      - storage container restore
      Connection:
      - keep-alive
      Content-Length:
      - '0'
      ParameterSetName:
      - -n --deleted-version --account-name --account-key
      User-Agent:
<<<<<<< HEAD
      - AZURECLI/2.50.0 (PIP) azsdk-python-storage-blob/12.16.0 Python/3.9.6 (Windows-10-10.0.19045-SP0)
      x-ms-date:
      - Thu, 06 Jul 2023 03:44:00 GMT
      x-ms-deleted-container-name:
      - con1xsn6zr2xhlpzswnyryk6
      x-ms-deleted-container-version:
      - 01D9AFBC018EE58C
=======
      - AZURECLI/2.53.0 azsdk-python-storage-blob/12.16.0 Python/3.10.13 (Linux-5.15.0-1047-azure-x86_64-with-glibc2.31)
        VSTS_7b238909-6802-4b65-b90d-184bca47f458_build_220_0
      x-ms-date:
      - Thu, 19 Oct 2023 09:35:34 GMT
      x-ms-deleted-container-name:
      - con1pmnsxfk7ot2mmnmp5jso
      x-ms-deleted-container-version:
      - 01DA026F8977E827
>>>>>>> da1007ab
      x-ms-version:
      - '2022-11-02'
    method: PUT
    uri: https://clitest000002.blob.core.windows.net/con1000003?restype=container&comp=undelete
  response:
    body:
      string: ''
    headers:
      content-length:
      - '0'
      date:
<<<<<<< HEAD
      - Thu, 06 Jul 2023 03:44:01 GMT
=======
      - Thu, 19 Oct 2023 09:35:34 GMT
>>>>>>> da1007ab
      server:
      - Windows-Azure-Blob/1.0 Microsoft-HTTPAPI/2.0
      x-ms-version:
      - '2022-11-02'
    status:
      code: 201
      message: Created
- request:
    body: null
    headers:
      Accept:
      - application/xml
      Accept-Encoding:
      - gzip, deflate
      CommandName:
      - storage container list
      Connection:
      - keep-alive
      ParameterSetName:
      - --account-name --account-key
      User-Agent:
<<<<<<< HEAD
      - AZURECLI/2.50.0 (PIP) azsdk-python-storage-blob/12.16.0 Python/3.9.6 (Windows-10-10.0.19045-SP0)
      x-ms-date:
      - Thu, 06 Jul 2023 03:44:01 GMT
=======
      - AZURECLI/2.53.0 azsdk-python-storage-blob/12.16.0 Python/3.10.13 (Linux-5.15.0-1047-azure-x86_64-with-glibc2.31)
        VSTS_7b238909-6802-4b65-b90d-184bca47f458_build_220_0
      x-ms-date:
      - Thu, 19 Oct 2023 09:35:34 GMT
>>>>>>> da1007ab
      x-ms-version:
      - '2022-11-02'
    method: GET
    uri: https://clitest000002.blob.core.windows.net/?comp=list&maxresults=5000&include=
  response:
    body:
      string: "\uFEFF<?xml version=\"1.0\" encoding=\"utf-8\"?><EnumerationResults
        ServiceEndpoint=\"https://clitest000002.blob.core.windows.net/\"><MaxResults>5000</MaxResults><Containers><Container><Name>con1000003</Name><Properties><Last-Modified>Thu,
<<<<<<< HEAD
        06 Jul 2023 03:44:01 GMT</Last-Modified><Etag>\"0x8DB7DD33CDE9D54\"</Etag><LeaseStatus>unlocked</LeaseStatus><LeaseState>available</LeaseState><DefaultEncryptionScope>$account-encryption-key</DefaultEncryptionScope><DenyEncryptionScopeOverride>false</DenyEncryptionScopeOverride><HasImmutabilityPolicy>false</HasImmutabilityPolicy><HasLegalHold>false</HasLegalHold><ImmutableStorageWithVersioningEnabled>false</ImmutableStorageWithVersioningEnabled></Properties></Container></Containers><NextMarker
=======
        19 Oct 2023 09:35:34 GMT</Last-Modified><Etag>\"0x8DBD086BEC63A15\"</Etag><LeaseStatus>unlocked</LeaseStatus><LeaseState>available</LeaseState><DefaultEncryptionScope>$account-encryption-key</DefaultEncryptionScope><DenyEncryptionScopeOverride>false</DenyEncryptionScopeOverride><HasImmutabilityPolicy>false</HasImmutabilityPolicy><HasLegalHold>false</HasLegalHold><ImmutableStorageWithVersioningEnabled>false</ImmutableStorageWithVersioningEnabled></Properties></Container></Containers><NextMarker
>>>>>>> da1007ab
        /></EnumerationResults>"
    headers:
      content-type:
      - application/xml
      date:
<<<<<<< HEAD
      - Thu, 06 Jul 2023 03:44:02 GMT
=======
      - Thu, 19 Oct 2023 09:35:34 GMT
>>>>>>> da1007ab
      server:
      - Windows-Azure-Blob/1.0 Microsoft-HTTPAPI/2.0
      transfer-encoding:
      - chunked
      x-ms-version:
      - '2022-11-02'
    status:
      code: 200
      message: OK
- request:
    body: null
    headers:
      Accept:
      - application/xml
      Accept-Encoding:
      - gzip, deflate
      CommandName:
      - storage container list
      Connection:
      - keep-alive
      ParameterSetName:
      - --include-deleted --account-name --account-key
      User-Agent:
<<<<<<< HEAD
      - AZURECLI/2.50.0 (PIP) azsdk-python-storage-blob/12.16.0 Python/3.9.6 (Windows-10-10.0.19045-SP0)
      x-ms-date:
      - Thu, 06 Jul 2023 03:44:03 GMT
=======
      - AZURECLI/2.53.0 azsdk-python-storage-blob/12.16.0 Python/3.10.13 (Linux-5.15.0-1047-azure-x86_64-with-glibc2.31)
        VSTS_7b238909-6802-4b65-b90d-184bca47f458_build_220_0
      x-ms-date:
      - Thu, 19 Oct 2023 09:35:35 GMT
>>>>>>> da1007ab
      x-ms-version:
      - '2022-11-02'
    method: GET
    uri: https://clitest000002.blob.core.windows.net/?comp=list&maxresults=5000&include=deleted
  response:
    body:
      string: "\uFEFF<?xml version=\"1.0\" encoding=\"utf-8\"?><EnumerationResults
        ServiceEndpoint=\"https://clitest000002.blob.core.windows.net/\"><MaxResults>5000</MaxResults><Containers><Container><Name>con1000003</Name><Properties><Last-Modified>Thu,
<<<<<<< HEAD
        06 Jul 2023 03:44:01 GMT</Last-Modified><Etag>\"0x8DB7DD33CDE9D54\"</Etag><LeaseStatus>unlocked</LeaseStatus><LeaseState>available</LeaseState><DefaultEncryptionScope>$account-encryption-key</DefaultEncryptionScope><DenyEncryptionScopeOverride>false</DenyEncryptionScopeOverride><HasImmutabilityPolicy>false</HasImmutabilityPolicy><HasLegalHold>false</HasLegalHold><ImmutableStorageWithVersioningEnabled>false</ImmutableStorageWithVersioningEnabled></Properties></Container></Containers><NextMarker
=======
        19 Oct 2023 09:35:34 GMT</Last-Modified><Etag>\"0x8DBD086BEC63A15\"</Etag><LeaseStatus>unlocked</LeaseStatus><LeaseState>available</LeaseState><DefaultEncryptionScope>$account-encryption-key</DefaultEncryptionScope><DenyEncryptionScopeOverride>false</DenyEncryptionScopeOverride><HasImmutabilityPolicy>false</HasImmutabilityPolicy><HasLegalHold>false</HasLegalHold><ImmutableStorageWithVersioningEnabled>false</ImmutableStorageWithVersioningEnabled></Properties></Container></Containers><NextMarker
>>>>>>> da1007ab
        /></EnumerationResults>"
    headers:
      content-type:
      - application/xml
      date:
<<<<<<< HEAD
      - Thu, 06 Jul 2023 03:44:03 GMT
=======
      - Thu, 19 Oct 2023 09:35:34 GMT
>>>>>>> da1007ab
      server:
      - Windows-Azure-Blob/1.0 Microsoft-HTTPAPI/2.0
      transfer-encoding:
      - chunked
      x-ms-version:
      - '2022-11-02'
    status:
      code: 200
      message: OK
version: 1<|MERGE_RESOLUTION|>--- conflicted
+++ resolved
@@ -15,21 +15,13 @@
       ParameterSetName:
       - -n -g --query -o
       User-Agent:
-<<<<<<< HEAD
-      - AZURECLI/2.50.0 (PIP) azsdk-python-azure-mgmt-storage/0.1.0 Python/3.9.6 (Windows-10-10.0.19045-SP0)
-=======
       - AZURECLI/2.53.0 azsdk-python-azure-mgmt-storage/21.1.0 Python/3.10.13 (Linux-5.15.0-1047-azure-x86_64-with-glibc2.31)
         VSTS_7b238909-6802-4b65-b90d-184bca47f458_build_220_0
->>>>>>> da1007ab
     method: POST
     uri: https://management.azure.com/subscriptions/00000000-0000-0000-0000-000000000000/resourceGroups/clitest000001/providers/Microsoft.Storage/storageAccounts/clitest000002/listKeys?api-version=2023-01-01&$expand=kerb
   response:
     body:
-<<<<<<< HEAD
-      string: '{"keys":[{"creationTime":"2023-07-06T03:42:54.6200252Z","keyName":"key1","value":"veryFakedStorageAccountKey==","permissions":"FULL"},{"creationTime":"2023-07-06T03:42:54.6200252Z","keyName":"key2","value":"veryFakedStorageAccountKey==","permissions":"FULL"}]}'
-=======
       string: '{"keys":[{"creationTime":"2023-10-19T09:34:40.1532557Z","keyName":"key1","value":"veryFakedStorageAccountKey==","permissions":"FULL"},{"creationTime":"2023-10-19T09:34:40.1532557Z","keyName":"key2","value":"veryFakedStorageAccountKey==","permissions":"FULL"}]}'
->>>>>>> da1007ab
     headers:
       cache-control:
       - no-cache
@@ -38,11 +30,7 @@
       content-type:
       - application/json
       date:
-<<<<<<< HEAD
-      - Thu, 06 Jul 2023 03:43:17 GMT
-=======
       - Thu, 19 Oct 2023 09:35:02 GMT
->>>>>>> da1007ab
       expires:
       - '-1'
       pragma:
@@ -58,11 +46,7 @@
       x-content-type-options:
       - nosniff
       x-ms-ratelimit-remaining-subscription-resource-requests:
-<<<<<<< HEAD
-      - '11983'
-=======
       - '11990'
->>>>>>> da1007ab
     status:
       code: 200
       message: OK
@@ -82,16 +66,10 @@
       ParameterSetName:
       - -n --account-name --account-key
       User-Agent:
-<<<<<<< HEAD
-      - AZURECLI/2.50.0 (PIP) azsdk-python-storage-blob/12.16.0 Python/3.9.6 (Windows-10-10.0.19045-SP0)
-      x-ms-date:
-      - Thu, 06 Jul 2023 03:43:18 GMT
-=======
-      - AZURECLI/2.53.0 azsdk-python-storage-blob/12.16.0 Python/3.10.13 (Linux-5.15.0-1047-azure-x86_64-with-glibc2.31)
-        VSTS_7b238909-6802-4b65-b90d-184bca47f458_build_220_0
-      x-ms-date:
-      - Thu, 19 Oct 2023 09:35:03 GMT
->>>>>>> da1007ab
+      - AZURECLI/2.53.0 azsdk-python-storage-blob/12.16.0 Python/3.10.13 (Linux-5.15.0-1047-azure-x86_64-with-glibc2.31)
+        VSTS_7b238909-6802-4b65-b90d-184bca47f458_build_220_0
+      x-ms-date:
+      - Thu, 19 Oct 2023 09:35:03 GMT
       x-ms-version:
       - '2022-11-02'
     method: PUT
@@ -103,19 +81,11 @@
       content-length:
       - '0'
       date:
-<<<<<<< HEAD
-      - Thu, 06 Jul 2023 03:43:19 GMT
-      etag:
-      - '"0x8DB7DD324057B4E"'
-      last-modified:
-      - Thu, 06 Jul 2023 03:43:19 GMT
-=======
       - Thu, 19 Oct 2023 09:35:02 GMT
       etag:
       - '"0x8DBD086ABEE8E30"'
       last-modified:
       - Thu, 19 Oct 2023 09:35:03 GMT
->>>>>>> da1007ab
       server:
       - Windows-Azure-Blob/1.0 Microsoft-HTTPAPI/2.0
       x-ms-version:
@@ -137,12 +107,8 @@
       ParameterSetName:
       - -n -g --container-delete-retention-days --enable-container-delete-retention
       User-Agent:
-<<<<<<< HEAD
-      - AZURECLI/2.50.0 (PIP) azsdk-python-azure-mgmt-storage/0.1.0 Python/3.9.6 (Windows-10-10.0.19045-SP0)
-=======
       - AZURECLI/2.53.0 azsdk-python-azure-mgmt-storage/21.1.0 Python/3.10.13 (Linux-5.15.0-1047-azure-x86_64-with-glibc2.31)
         VSTS_7b238909-6802-4b65-b90d-184bca47f458_build_220_0
->>>>>>> da1007ab
     method: GET
     uri: https://management.azure.com/subscriptions/00000000-0000-0000-0000-000000000000/resourceGroups/clitest000001/providers/Microsoft.Storage/storageAccounts/clitest000002/blobServices/default?api-version=2023-01-01
   response:
@@ -156,11 +122,7 @@
       content-type:
       - application/json
       date:
-<<<<<<< HEAD
-      - Thu, 06 Jul 2023 03:43:20 GMT
-=======
-      - Thu, 19 Oct 2023 09:35:03 GMT
->>>>>>> da1007ab
+      - Thu, 19 Oct 2023 09:35:03 GMT
       expires:
       - '-1'
       pragma:
@@ -198,12 +160,8 @@
       ParameterSetName:
       - -n -g --container-delete-retention-days --enable-container-delete-retention
       User-Agent:
-<<<<<<< HEAD
-      - AZURECLI/2.50.0 (PIP) azsdk-python-azure-mgmt-storage/0.1.0 Python/3.9.6 (Windows-10-10.0.19045-SP0)
-=======
       - AZURECLI/2.53.0 azsdk-python-azure-mgmt-storage/21.1.0 Python/3.10.13 (Linux-5.15.0-1047-azure-x86_64-with-glibc2.31)
         VSTS_7b238909-6802-4b65-b90d-184bca47f458_build_220_0
->>>>>>> da1007ab
     method: PUT
     uri: https://management.azure.com/subscriptions/00000000-0000-0000-0000-000000000000/resourceGroups/clitest000001/providers/Microsoft.Storage/storageAccounts/clitest000002/blobServices/default?api-version=2023-01-01
   response:
@@ -217,11 +175,7 @@
       content-type:
       - application/json
       date:
-<<<<<<< HEAD
-      - Thu, 06 Jul 2023 03:43:23 GMT
-=======
-      - Thu, 19 Oct 2023 09:35:03 GMT
->>>>>>> da1007ab
+      - Thu, 19 Oct 2023 09:35:03 GMT
       expires:
       - '-1'
       pragma:
@@ -237,11 +191,7 @@
       x-content-type-options:
       - nosniff
       x-ms-ratelimit-remaining-subscription-writes:
-<<<<<<< HEAD
-      - '1139'
-=======
       - '1191'
->>>>>>> da1007ab
     status:
       code: 200
       message: OK
@@ -259,16 +209,10 @@
       ParameterSetName:
       - --account-name --account-key
       User-Agent:
-<<<<<<< HEAD
-      - AZURECLI/2.50.0 (PIP) azsdk-python-storage-blob/12.16.0 Python/3.9.6 (Windows-10-10.0.19045-SP0)
-      x-ms-date:
-      - Thu, 06 Jul 2023 03:43:23 GMT
-=======
-      - AZURECLI/2.53.0 azsdk-python-storage-blob/12.16.0 Python/3.10.13 (Linux-5.15.0-1047-azure-x86_64-with-glibc2.31)
-        VSTS_7b238909-6802-4b65-b90d-184bca47f458_build_220_0
-      x-ms-date:
-      - Thu, 19 Oct 2023 09:35:03 GMT
->>>>>>> da1007ab
+      - AZURECLI/2.53.0 azsdk-python-storage-blob/12.16.0 Python/3.10.13 (Linux-5.15.0-1047-azure-x86_64-with-glibc2.31)
+        VSTS_7b238909-6802-4b65-b90d-184bca47f458_build_220_0
+      x-ms-date:
+      - Thu, 19 Oct 2023 09:35:03 GMT
       x-ms-version:
       - '2022-11-02'
     method: GET
@@ -277,21 +221,13 @@
     body:
       string: "\uFEFF<?xml version=\"1.0\" encoding=\"utf-8\"?><EnumerationResults
         ServiceEndpoint=\"https://clitest000002.blob.core.windows.net/\"><MaxResults>5000</MaxResults><Containers><Container><Name>con1000003</Name><Properties><Last-Modified>Thu,
-<<<<<<< HEAD
-        06 Jul 2023 03:43:19 GMT</Last-Modified><Etag>\"0x8DB7DD324057B4E\"</Etag><LeaseStatus>unlocked</LeaseStatus><LeaseState>available</LeaseState><DefaultEncryptionScope>$account-encryption-key</DefaultEncryptionScope><DenyEncryptionScopeOverride>false</DenyEncryptionScopeOverride><HasImmutabilityPolicy>false</HasImmutabilityPolicy><HasLegalHold>false</HasLegalHold><ImmutableStorageWithVersioningEnabled>false</ImmutableStorageWithVersioningEnabled></Properties></Container></Containers><NextMarker
-=======
         19 Oct 2023 09:35:03 GMT</Last-Modified><Etag>\"0x8DBD086ABEE8E30\"</Etag><LeaseStatus>unlocked</LeaseStatus><LeaseState>available</LeaseState><DefaultEncryptionScope>$account-encryption-key</DefaultEncryptionScope><DenyEncryptionScopeOverride>false</DenyEncryptionScopeOverride><HasImmutabilityPolicy>false</HasImmutabilityPolicy><HasLegalHold>false</HasLegalHold><ImmutableStorageWithVersioningEnabled>false</ImmutableStorageWithVersioningEnabled></Properties></Container></Containers><NextMarker
->>>>>>> da1007ab
         /></EnumerationResults>"
     headers:
       content-type:
       - application/xml
       date:
-<<<<<<< HEAD
-      - Thu, 06 Jul 2023 03:43:24 GMT
-=======
-      - Thu, 19 Oct 2023 09:35:03 GMT
->>>>>>> da1007ab
+      - Thu, 19 Oct 2023 09:35:03 GMT
       server:
       - Windows-Azure-Blob/1.0 Microsoft-HTTPAPI/2.0
       transfer-encoding:
@@ -317,16 +253,10 @@
       ParameterSetName:
       - -n --account-name --account-key
       User-Agent:
-<<<<<<< HEAD
-      - AZURECLI/2.50.0 (PIP) azsdk-python-storage-blob/12.16.0 Python/3.9.6 (Windows-10-10.0.19045-SP0)
-      x-ms-date:
-      - Thu, 06 Jul 2023 03:43:24 GMT
-=======
       - AZURECLI/2.53.0 azsdk-python-storage-blob/12.16.0 Python/3.10.13 (Linux-5.15.0-1047-azure-x86_64-with-glibc2.31)
         VSTS_7b238909-6802-4b65-b90d-184bca47f458_build_220_0
       x-ms-date:
       - Thu, 19 Oct 2023 09:35:04 GMT
->>>>>>> da1007ab
       x-ms-version:
       - '2022-11-02'
     method: DELETE
@@ -338,11 +268,7 @@
       content-length:
       - '0'
       date:
-<<<<<<< HEAD
-      - Thu, 06 Jul 2023 03:43:25 GMT
-=======
-      - Thu, 19 Oct 2023 09:35:03 GMT
->>>>>>> da1007ab
+      - Thu, 19 Oct 2023 09:35:03 GMT
       server:
       - Windows-Azure-Blob/1.0 Microsoft-HTTPAPI/2.0
       x-ms-version:
@@ -364,16 +290,10 @@
       ParameterSetName:
       - --account-name --account-key
       User-Agent:
-<<<<<<< HEAD
-      - AZURECLI/2.50.0 (PIP) azsdk-python-storage-blob/12.16.0 Python/3.9.6 (Windows-10-10.0.19045-SP0)
-      x-ms-date:
-      - Thu, 06 Jul 2023 03:43:26 GMT
-=======
       - AZURECLI/2.53.0 azsdk-python-storage-blob/12.16.0 Python/3.10.13 (Linux-5.15.0-1047-azure-x86_64-with-glibc2.31)
         VSTS_7b238909-6802-4b65-b90d-184bca47f458_build_220_0
       x-ms-date:
       - Thu, 19 Oct 2023 09:35:04 GMT
->>>>>>> da1007ab
       x-ms-version:
       - '2022-11-02'
     method: GET
@@ -387,11 +307,7 @@
       content-type:
       - application/xml
       date:
-<<<<<<< HEAD
-      - Thu, 06 Jul 2023 03:43:26 GMT
-=======
-      - Thu, 19 Oct 2023 09:35:03 GMT
->>>>>>> da1007ab
+      - Thu, 19 Oct 2023 09:35:03 GMT
       server:
       - Windows-Azure-Blob/1.0 Microsoft-HTTPAPI/2.0
       transfer-encoding:
@@ -415,16 +331,10 @@
       ParameterSetName:
       - --include-deleted --account-name --account-key
       User-Agent:
-<<<<<<< HEAD
-      - AZURECLI/2.50.0 (PIP) azsdk-python-storage-blob/12.16.0 Python/3.9.6 (Windows-10-10.0.19045-SP0)
-      x-ms-date:
-      - Thu, 06 Jul 2023 03:43:27 GMT
-=======
       - AZURECLI/2.53.0 azsdk-python-storage-blob/12.16.0 Python/3.10.13 (Linux-5.15.0-1047-azure-x86_64-with-glibc2.31)
         VSTS_7b238909-6802-4b65-b90d-184bca47f458_build_220_0
       x-ms-date:
       - Thu, 19 Oct 2023 09:35:04 GMT
->>>>>>> da1007ab
       x-ms-version:
       - '2022-11-02'
     method: GET
@@ -432,25 +342,15 @@
   response:
     body:
       string: "\uFEFF<?xml version=\"1.0\" encoding=\"utf-8\"?><EnumerationResults
-<<<<<<< HEAD
-        ServiceEndpoint=\"https://clitest000002.blob.core.windows.net/\"><MaxResults>5000</MaxResults><Containers><Container><Name>con1000003</Name><Deleted>true</Deleted><Version>01D9AFBC018EE58C</Version><Properties><Last-Modified>Thu,
-        06 Jul 2023 03:43:19 GMT</Last-Modified><Etag>\"0x8DB7DD324057B4E\"</Etag><LeaseStatus>locked</LeaseStatus><LeaseState>leased</LeaseState><LeaseDuration>fixed</LeaseDuration><DefaultEncryptionScope>$account-encryption-key</DefaultEncryptionScope><DenyEncryptionScopeOverride>false</DenyEncryptionScopeOverride><HasImmutabilityPolicy>false</HasImmutabilityPolicy><HasLegalHold>false</HasLegalHold><ImmutableStorageWithVersioningEnabled>false</ImmutableStorageWithVersioningEnabled><DeletedTime>Thu,
-        06 Jul 2023 03:43:26 GMT</DeletedTime><RemainingRetentionDays>7</RemainingRetentionDays></Properties></Container></Containers><NextMarker
-=======
         ServiceEndpoint=\"https://clitest000002.blob.core.windows.net/\"><MaxResults>5000</MaxResults><Containers><Container><Name>con1000003</Name><Deleted>true</Deleted><Version>01DA026F8977E827</Version><Properties><Last-Modified>Thu,
         19 Oct 2023 09:35:03 GMT</Last-Modified><Etag>\"0x8DBD086ABEE8E30\"</Etag><LeaseStatus>locked</LeaseStatus><LeaseState>leased</LeaseState><LeaseDuration>fixed</LeaseDuration><DefaultEncryptionScope>$account-encryption-key</DefaultEncryptionScope><DenyEncryptionScopeOverride>false</DenyEncryptionScopeOverride><HasImmutabilityPolicy>false</HasImmutabilityPolicy><HasLegalHold>false</HasLegalHold><ImmutableStorageWithVersioningEnabled>false</ImmutableStorageWithVersioningEnabled><DeletedTime>Thu,
         19 Oct 2023 09:35:04 GMT</DeletedTime><RemainingRetentionDays>7</RemainingRetentionDays></Properties></Container></Containers><NextMarker
->>>>>>> da1007ab
         /></EnumerationResults>"
     headers:
       content-type:
       - application/xml
       date:
-<<<<<<< HEAD
-      - Thu, 06 Jul 2023 03:43:27 GMT
-=======
-      - Thu, 19 Oct 2023 09:35:03 GMT
->>>>>>> da1007ab
+      - Thu, 19 Oct 2023 09:35:03 GMT
       server:
       - Windows-Azure-Blob/1.0 Microsoft-HTTPAPI/2.0
       transfer-encoding:
@@ -474,16 +374,10 @@
       ParameterSetName:
       - --include-deleted --query -o --account-name --account-key
       User-Agent:
-<<<<<<< HEAD
-      - AZURECLI/2.50.0 (PIP) azsdk-python-storage-blob/12.16.0 Python/3.9.6 (Windows-10-10.0.19045-SP0)
-      x-ms-date:
-      - Thu, 06 Jul 2023 03:43:59 GMT
-=======
       - AZURECLI/2.53.0 azsdk-python-storage-blob/12.16.0 Python/3.10.13 (Linux-5.15.0-1047-azure-x86_64-with-glibc2.31)
         VSTS_7b238909-6802-4b65-b90d-184bca47f458_build_220_0
       x-ms-date:
       - Thu, 19 Oct 2023 09:35:34 GMT
->>>>>>> da1007ab
       x-ms-version:
       - '2022-11-02'
     method: GET
@@ -491,25 +385,15 @@
   response:
     body:
       string: "\uFEFF<?xml version=\"1.0\" encoding=\"utf-8\"?><EnumerationResults
-<<<<<<< HEAD
-        ServiceEndpoint=\"https://clitest000002.blob.core.windows.net/\"><MaxResults>5000</MaxResults><Containers><Container><Name>con1000003</Name><Deleted>true</Deleted><Version>01D9AFBC018EE58C</Version><Properties><Last-Modified>Thu,
-        06 Jul 2023 03:43:19 GMT</Last-Modified><Etag>\"0x8DB7DD324057B4E\"</Etag><LeaseStatus>unlocked</LeaseStatus><LeaseState>expired</LeaseState><DefaultEncryptionScope>$account-encryption-key</DefaultEncryptionScope><DenyEncryptionScopeOverride>false</DenyEncryptionScopeOverride><HasImmutabilityPolicy>false</HasImmutabilityPolicy><HasLegalHold>false</HasLegalHold><ImmutableStorageWithVersioningEnabled>false</ImmutableStorageWithVersioningEnabled><DeletedTime>Thu,
-        06 Jul 2023 03:43:26 GMT</DeletedTime><RemainingRetentionDays>7</RemainingRetentionDays></Properties></Container></Containers><NextMarker
-=======
         ServiceEndpoint=\"https://clitest000002.blob.core.windows.net/\"><MaxResults>5000</MaxResults><Containers><Container><Name>con1000003</Name><Deleted>true</Deleted><Version>01DA026F8977E827</Version><Properties><Last-Modified>Thu,
         19 Oct 2023 09:35:03 GMT</Last-Modified><Etag>\"0x8DBD086ABEE8E30\"</Etag><LeaseStatus>unlocked</LeaseStatus><LeaseState>expired</LeaseState><DefaultEncryptionScope>$account-encryption-key</DefaultEncryptionScope><DenyEncryptionScopeOverride>false</DenyEncryptionScopeOverride><HasImmutabilityPolicy>false</HasImmutabilityPolicy><HasLegalHold>false</HasLegalHold><ImmutableStorageWithVersioningEnabled>false</ImmutableStorageWithVersioningEnabled><DeletedTime>Thu,
         19 Oct 2023 09:35:04 GMT</DeletedTime><RemainingRetentionDays>7</RemainingRetentionDays></Properties></Container></Containers><NextMarker
->>>>>>> da1007ab
         /></EnumerationResults>"
     headers:
       content-type:
       - application/xml
       date:
-<<<<<<< HEAD
-      - Thu, 06 Jul 2023 03:44:00 GMT
-=======
       - Thu, 19 Oct 2023 09:35:33 GMT
->>>>>>> da1007ab
       server:
       - Windows-Azure-Blob/1.0 Microsoft-HTTPAPI/2.0
       transfer-encoding:
@@ -535,15 +419,6 @@
       ParameterSetName:
       - -n --deleted-version --account-name --account-key
       User-Agent:
-<<<<<<< HEAD
-      - AZURECLI/2.50.0 (PIP) azsdk-python-storage-blob/12.16.0 Python/3.9.6 (Windows-10-10.0.19045-SP0)
-      x-ms-date:
-      - Thu, 06 Jul 2023 03:44:00 GMT
-      x-ms-deleted-container-name:
-      - con1xsn6zr2xhlpzswnyryk6
-      x-ms-deleted-container-version:
-      - 01D9AFBC018EE58C
-=======
       - AZURECLI/2.53.0 azsdk-python-storage-blob/12.16.0 Python/3.10.13 (Linux-5.15.0-1047-azure-x86_64-with-glibc2.31)
         VSTS_7b238909-6802-4b65-b90d-184bca47f458_build_220_0
       x-ms-date:
@@ -552,7 +427,6 @@
       - con1pmnsxfk7ot2mmnmp5jso
       x-ms-deleted-container-version:
       - 01DA026F8977E827
->>>>>>> da1007ab
       x-ms-version:
       - '2022-11-02'
     method: PUT
@@ -564,11 +438,7 @@
       content-length:
       - '0'
       date:
-<<<<<<< HEAD
-      - Thu, 06 Jul 2023 03:44:01 GMT
-=======
       - Thu, 19 Oct 2023 09:35:34 GMT
->>>>>>> da1007ab
       server:
       - Windows-Azure-Blob/1.0 Microsoft-HTTPAPI/2.0
       x-ms-version:
@@ -590,16 +460,10 @@
       ParameterSetName:
       - --account-name --account-key
       User-Agent:
-<<<<<<< HEAD
-      - AZURECLI/2.50.0 (PIP) azsdk-python-storage-blob/12.16.0 Python/3.9.6 (Windows-10-10.0.19045-SP0)
-      x-ms-date:
-      - Thu, 06 Jul 2023 03:44:01 GMT
-=======
       - AZURECLI/2.53.0 azsdk-python-storage-blob/12.16.0 Python/3.10.13 (Linux-5.15.0-1047-azure-x86_64-with-glibc2.31)
         VSTS_7b238909-6802-4b65-b90d-184bca47f458_build_220_0
       x-ms-date:
       - Thu, 19 Oct 2023 09:35:34 GMT
->>>>>>> da1007ab
       x-ms-version:
       - '2022-11-02'
     method: GET
@@ -608,21 +472,13 @@
     body:
       string: "\uFEFF<?xml version=\"1.0\" encoding=\"utf-8\"?><EnumerationResults
         ServiceEndpoint=\"https://clitest000002.blob.core.windows.net/\"><MaxResults>5000</MaxResults><Containers><Container><Name>con1000003</Name><Properties><Last-Modified>Thu,
-<<<<<<< HEAD
-        06 Jul 2023 03:44:01 GMT</Last-Modified><Etag>\"0x8DB7DD33CDE9D54\"</Etag><LeaseStatus>unlocked</LeaseStatus><LeaseState>available</LeaseState><DefaultEncryptionScope>$account-encryption-key</DefaultEncryptionScope><DenyEncryptionScopeOverride>false</DenyEncryptionScopeOverride><HasImmutabilityPolicy>false</HasImmutabilityPolicy><HasLegalHold>false</HasLegalHold><ImmutableStorageWithVersioningEnabled>false</ImmutableStorageWithVersioningEnabled></Properties></Container></Containers><NextMarker
-=======
         19 Oct 2023 09:35:34 GMT</Last-Modified><Etag>\"0x8DBD086BEC63A15\"</Etag><LeaseStatus>unlocked</LeaseStatus><LeaseState>available</LeaseState><DefaultEncryptionScope>$account-encryption-key</DefaultEncryptionScope><DenyEncryptionScopeOverride>false</DenyEncryptionScopeOverride><HasImmutabilityPolicy>false</HasImmutabilityPolicy><HasLegalHold>false</HasLegalHold><ImmutableStorageWithVersioningEnabled>false</ImmutableStorageWithVersioningEnabled></Properties></Container></Containers><NextMarker
->>>>>>> da1007ab
         /></EnumerationResults>"
     headers:
       content-type:
       - application/xml
       date:
-<<<<<<< HEAD
-      - Thu, 06 Jul 2023 03:44:02 GMT
-=======
       - Thu, 19 Oct 2023 09:35:34 GMT
->>>>>>> da1007ab
       server:
       - Windows-Azure-Blob/1.0 Microsoft-HTTPAPI/2.0
       transfer-encoding:
@@ -646,16 +502,10 @@
       ParameterSetName:
       - --include-deleted --account-name --account-key
       User-Agent:
-<<<<<<< HEAD
-      - AZURECLI/2.50.0 (PIP) azsdk-python-storage-blob/12.16.0 Python/3.9.6 (Windows-10-10.0.19045-SP0)
-      x-ms-date:
-      - Thu, 06 Jul 2023 03:44:03 GMT
-=======
       - AZURECLI/2.53.0 azsdk-python-storage-blob/12.16.0 Python/3.10.13 (Linux-5.15.0-1047-azure-x86_64-with-glibc2.31)
         VSTS_7b238909-6802-4b65-b90d-184bca47f458_build_220_0
       x-ms-date:
       - Thu, 19 Oct 2023 09:35:35 GMT
->>>>>>> da1007ab
       x-ms-version:
       - '2022-11-02'
     method: GET
@@ -664,21 +514,13 @@
     body:
       string: "\uFEFF<?xml version=\"1.0\" encoding=\"utf-8\"?><EnumerationResults
         ServiceEndpoint=\"https://clitest000002.blob.core.windows.net/\"><MaxResults>5000</MaxResults><Containers><Container><Name>con1000003</Name><Properties><Last-Modified>Thu,
-<<<<<<< HEAD
-        06 Jul 2023 03:44:01 GMT</Last-Modified><Etag>\"0x8DB7DD33CDE9D54\"</Etag><LeaseStatus>unlocked</LeaseStatus><LeaseState>available</LeaseState><DefaultEncryptionScope>$account-encryption-key</DefaultEncryptionScope><DenyEncryptionScopeOverride>false</DenyEncryptionScopeOverride><HasImmutabilityPolicy>false</HasImmutabilityPolicy><HasLegalHold>false</HasLegalHold><ImmutableStorageWithVersioningEnabled>false</ImmutableStorageWithVersioningEnabled></Properties></Container></Containers><NextMarker
-=======
         19 Oct 2023 09:35:34 GMT</Last-Modified><Etag>\"0x8DBD086BEC63A15\"</Etag><LeaseStatus>unlocked</LeaseStatus><LeaseState>available</LeaseState><DefaultEncryptionScope>$account-encryption-key</DefaultEncryptionScope><DenyEncryptionScopeOverride>false</DenyEncryptionScopeOverride><HasImmutabilityPolicy>false</HasImmutabilityPolicy><HasLegalHold>false</HasLegalHold><ImmutableStorageWithVersioningEnabled>false</ImmutableStorageWithVersioningEnabled></Properties></Container></Containers><NextMarker
->>>>>>> da1007ab
         /></EnumerationResults>"
     headers:
       content-type:
       - application/xml
       date:
-<<<<<<< HEAD
-      - Thu, 06 Jul 2023 03:44:03 GMT
-=======
       - Thu, 19 Oct 2023 09:35:34 GMT
->>>>>>> da1007ab
       server:
       - Windows-Azure-Blob/1.0 Microsoft-HTTPAPI/2.0
       transfer-encoding:
