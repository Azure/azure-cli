--- conflicted
+++ resolved
@@ -321,11 +321,7 @@
 
 def _update_local_contexts(cmd, server_name, resource_group_name, location):
     cmd.cli_ctx.local_context.set(['mysql flexible-server'], 'server_name',
-<<<<<<< HEAD
-                                  server_namecccccccccc)  # Setting the server name in the local context
-=======
                                   server_name)  # Setting the server name in the local context
->>>>>>> b6a1e5ae
     cmd.cli_ctx.local_context.set([ALL], 'location',
                                   location)  # Setting the location in the local context
     cmd.cli_ctx.local_context.set([ALL], 'resource_group_name', resource_group_name)
