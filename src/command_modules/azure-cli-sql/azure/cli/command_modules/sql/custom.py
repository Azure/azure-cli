# --------------------------------------------------------------------------------------------
# Copyright (c) Microsoft Corporation. All rights reserved.
# Licensed under the MIT License. See License.txt in the project root for license information.
# --------------------------------------------------------------------------------------------

from ._util import (
    get_sql_servers_operation,
    get_sql_elasticpools_operations
)

from azure.cli.core.commands.client_factory import get_subscription_id
from azure.cli.core._util import CLIError
from azure.mgmt.sql.models.sql_management_client_enums import (
<<<<<<< HEAD
    CreateMode,
    ReplicationRole,
)
=======
    DatabaseEditions, ServiceObjectiveName)
>>>>>>> 7d7ae5f5

###############################################
#                Common funcs                 #
###############################################


# Determines server location
def get_server_location(server_name, resource_group_name):
    server_client = get_sql_servers_operation(None)
    # pylint: disable=no-member
    return server_client.get_by_resource_group(
        server_name=server_name,
        resource_group_name=resource_group_name).location


###############################################
#                sql db                       #
###############################################


# Helper class to bundle up database identity properties
class DatabaseIdentity(object):  # pylint: disable=too-few-public-methods
    def __init__(self, database_name, server_name, resource_group_name):
        self.database_name = database_name
        self.server_name = server_name
        self.resource_group_name = resource_group_name


# Creates a database or datawarehouse. Wrapper function which uses the server location so that
# the user doesn't need to specify location.
def _db_dw_create(
        client,
        db_id,
        kwargs):

    # Determine server location
    kwargs['location'] = get_server_location(
        server_name=db_id.server_name,
        resource_group_name=db_id.resource_group_name)

    # Create
    return client.create_or_update(
        server_name=db_id.server_name,
        resource_group_name=db_id.resource_group_name,
        database_name=db_id.database_name,
        parameters=kwargs)


# Creates a database. Wrapper function which uses the server location so that the user doesn't
# need to specify location.
def db_create(
        client,
        database_name,
        server_name,
        resource_group_name,
        **kwargs):

    # Verify edition
    edition = kwargs.get('edition')  # kwags['edition'] throws KeyError if not in dictionary
    if edition and edition.lower() == DatabaseEditions.data_warehouse.value.lower():
        raise CLIError('Azure SQL Data Warehouse can be created with the command'
                       ' `az sql dw create`.')

    return _db_dw_create(
        client,
        DatabaseIdentity(database_name, server_name, resource_group_name),
        kwargs)


# Common code for special db create modes.
def _db_create_special(
        client,
        source_db,
        dest_db,
        kwargs):

    # Determine server location
    kwargs['location'] = get_server_location(
        server_name=dest_db.server_name,
        resource_group_name=dest_db.resource_group_name)

    # Set create mode properties
    # url parse package has different names in Python 2 and 3. 'six' package works cross-version.
    from six.moves.urllib.parse import quote  # pylint: disable=import-error
    subscription_id = get_subscription_id()
    kwargs['source_database_id'] = (
        '/subscriptions/{}/resourceGroups/{}/providers/Microsoft.Sql/servers/{}/databases/{}'
        .format(quote(subscription_id),
                quote(source_db.resource_group_name),
                quote(source_db.server_name),
                quote(source_db.database_name)))

    # Create
    return client.create_or_update(
        server_name=dest_db.server_name,
        resource_group_name=dest_db.resource_group_name,
        database_name=dest_db.database_name,
        parameters=kwargs)


# Copies a database. Wrapper function to make create mode more convenient.
def db_copy(  # pylint: disable=too-many-arguments
        client,
        database_name,
        server_name,
        resource_group_name,
        dest_name,
        dest_server_name=None,
        dest_resource_group_name=None,
        **kwargs):

    # Determine optional values
    dest_server_name = dest_server_name or server_name
    dest_resource_group_name = dest_resource_group_name or resource_group_name

    # Set create mode
    kwargs['create_mode'] = 'Copy'

    return _db_create_special(
        client,
        DatabaseIdentity(database_name, server_name, resource_group_name),
        DatabaseIdentity(dest_name, dest_server_name, dest_resource_group_name),
        kwargs)


# Copies a replica. Wrapper function to make create mode more convenient.
def db_create_replica(  # pylint: disable=too-many-arguments
        client,
        database_name,
        server_name,
        resource_group_name,
        # Replica must have the same database name as the source db
        partner_server_name,
        partner_resource_group_name=None,
        **kwargs):

    # Determine optional values
    partner_resource_group_name = partner_resource_group_name or resource_group_name

    # Set create mode
    kwargs['create_mode'] = CreateMode.online_secondary.value

    # Replica must have the same database name as the source db
    return _db_create_special(
        client,
        DatabaseIdentity(database_name, server_name, resource_group_name),
        DatabaseIdentity(database_name, partner_server_name, partner_resource_group_name),
        kwargs)


# Creates a database from a database point in time backup.
# Wrapper function to make create mode more convenient.
def db_restore(  # pylint: disable=too-many-arguments
        client,
        database_name,
        server_name,
        resource_group_name,
        restore_point_in_time,
        dest_name,
        dest_server_name=None,
        dest_resource_group_name=None,
        **kwargs):

    # Determine optional values
    dest_resource_group_name = dest_resource_group_name or resource_group_name
    dest_server_name = dest_server_name or server_name

    # Set create mode properties
    kwargs['create_mode'] = 'PointInTimeRestore'
    kwargs['restore_point_in_time'] = restore_point_in_time

    return _db_create_special(
        client,
        DatabaseIdentity(database_name, server_name, resource_group_name),
        DatabaseIdentity(dest_name, dest_server_name, dest_resource_group_name),
        kwargs)


# Fails over a database. Wrapper function which uses the server location so that the user doesn't
# need to specify replication link id.
def db_failover(
        client,
        database_name,
        server_name,
        resource_group_name,
        allow_data_loss=False):

    # List replication links
    links = list(client.list_replication_links(
        database_name=database_name,
        server_name=server_name,
        resource_group_name=resource_group_name))

    if len(links) == 0:
        raise CLIError('The specified database has no replication links.')

    # If a replica is primary, then it has 1 or more links (to its secondaries).
    # If a replica is secondary, then it has exactly 1 link (to its primary).
    primary_link = next((l for l in links if l.partner_role == ReplicationRole.primary), None)
    if not primary_link:
        # No link to a primary, so this must already be a primary. Do nothing.
        return

    # Choose which failover method to use
    if allow_data_loss:
        failover_func = client.failover_replication_link_allow_data_loss
    else:
        failover_func = client.failover_replication_link

    # Execute failover from the primary to this database
    return failover_func(
        database_name=database_name,
        server_name=server_name,
        resource_group_name=resource_group_name,
        link_id=primary_link.name)


def db_delete_replica_link(  # pylint: disable=too-many-arguments
        client,
        database_name,
        server_name,
        resource_group_name,
        # Partner dbs must have the same name as one another
        partner_server_name,
        partner_resource_group_name=None):

    # Determine optional values
    partner_resource_group_name = partner_resource_group_name or resource_group_name

    # Find the replication link
    links = list(client.list_replication_links(
        database_name=database_name,
        server_name=server_name,
        resource_group_name=resource_group_name))

    # The link doesn't tell us the partner resource group name, so we just have to count on
    # partner server name being unique
    link = next((l for l in links if l.partner_server == partner_server_name), None)
    if not link:
        # No link exists, nothing to be done
        return

    return client.delete_replication_link(
        database_name=database_name,
        server_name=server_name,
        resource_group_name=resource_group_name,
        link_id=link.name)


# Lists databases in a server or elastic pool.
def db_list(
        client,
        server_name,
        resource_group_name,
        elastic_pool_name=None):

    if elastic_pool_name:
        # List all databases in the elastic pool
        pool_client = get_sql_elasticpools_operations(None)
        return pool_client.list_databases(
            server_name=server_name,
            resource_group_name=resource_group_name,
            elastic_pool_name=elastic_pool_name,
            filter=filter)
    else:
        # List all databases in the server
        return client.list_by_server(
            resource_group_name=resource_group_name,
            server_name=server_name)


# Update database. Custom update function to apply parameters to instance.
def db_update(
        instance,
        elastic_pool_name=None,
        max_size_bytes=None,
        requested_service_objective_name=None):

    # Verify edition
    if instance.edition.lower() == DatabaseEditions.data_warehouse.value.lower():
        raise CLIError('Azure SQL Data Warehouse can be updated with the command'
                       ' `az sql dw update`.')

    # Null out edition. The service will choose correct edition based on service objective and
    # elastic pool.
    instance.edition = None

    # Verify that elastic_pool_name and requested_service_objective_name param values are not
    # totally inconsistent. If elastic pool and service objective name are both specified, and
    # they are inconsistent (i.e. service objective is not 'ElasticPool'), then the service
    # actually ignores the value of service objective name (!!). We are trying to protect the CLI
    # user from this unintuitive behavior.
    if (elastic_pool_name and
            requested_service_objective_name and
            requested_service_objective_name != ServiceObjectiveName.elastic_pool.value):
        raise CLIError('If elastic pool is specified, service objective must be'
                       ' unspecified or equal \'{}\'.'.format(
                           ServiceObjectiveName.elastic_pool.value))

    # Update instance pool and service objective. The service treats these properties like PATCH,
    # so if either of these properties is null then the service will keep the property unchanged -
    # except if pool is null/empty and service objective is a standalone SLO value (e.g. 'S0',
    # 'S1', etc), in which case the pool being null/empty is meaningful - it means remove from
    # pool.
    instance.elastic_pool_name = elastic_pool_name
    instance.requested_service_objective_name = requested_service_objective_name

    # Null out requested_service_objective_id, because if requested_service_objective_id is
    # specified then requested_service_objective_name is ignored.
    instance.requested_service_objective_id = None

    # Null out edition so that edition gets chosen automatically by choice of SLO/pool
    instance.edition = None

    # Set other properties
    instance.max_size_bytes = max_size_bytes or instance.max_size_bytes

    return instance


###############################################
#                sql dw                       #
###############################################


# Creates a datawarehouse. Wrapper function which uses the server location so that the user doesn't
# need to specify location.
def dw_create(
        client,
        database_name,
        server_name,
        resource_group_name,
        **kwargs):

    # Set edition
    kwargs['edition'] = DatabaseEditions.data_warehouse.value

    # Create
    return _db_dw_create(
        client,
        DatabaseIdentity(database_name, server_name, resource_group_name),
        kwargs)


# Lists databases in a server or elastic pool.
def dw_list(
        client,
        server_name,
        resource_group_name):

    return client.list_by_server(
        resource_group_name=resource_group_name,
        server_name=server_name,
        # OData filter to include only DW's
        filter="properties/edition eq '{}'".format(DatabaseEditions.data_warehouse.value))


# Update data warehouse. Custom update function to apply parameters to instance.
def dw_update(
        instance,
        max_size_bytes=None,
        requested_service_objective_name=None):

    # Null out requested_service_objective_id, because if requested_service_objective_id is
    # specified then requested_service_objective_name is ignored.
    instance.requested_service_objective_id = None

    # Apply param values to instance
    instance.max_size_bytes = max_size_bytes or instance.max_size_bytes
    instance.requested_service_objective_name = (
        requested_service_objective_name or requested_service_objective_name)

    return instance


###############################################
#                sql elastic-pool             #
###############################################


# Creates an elastic pool. Wrapper function which uses the server location so that the user doesn't
# need to specify location.
def elastic_pool_create(
        client,
        server_name,
        resource_group_name,
        elastic_pool_name,
        **kwargs):

    # Determine server location
    kwargs['location'] = get_server_location(
        server_name=server_name,
        resource_group_name=resource_group_name)

    # Create
    return client.create_or_update(
        server_name=server_name,
        resource_group_name=resource_group_name,
        elastic_pool_name=elastic_pool_name,
        parameters=kwargs)


# Update elastic pool. Custom update function to apply parameters to instance.
def elastic_pool_update(
        instance,
        database_dtu_max=None,
        database_dtu_min=None,
        dtu=None,
        storage_mb=None):

    # Apply params to instance
    instance.database_dtu_max = database_dtu_max or instance.database_dtu_max
    instance.database_dtu_min = database_dtu_min or instance.database_dtu_min
    instance.dtu = dtu or instance.dtu
    instance.storage_mb = storage_mb or instance.storage_mb

    return instance


###############################################
#                sql server                   #
###############################################


# Update server. Custom update function to apply parameters to instance.
def server_update(
        instance,
        administrator_login_password=None):

    # Apply params to instance
    instance.administrator_login_password = (
        administrator_login_password or instance.administrator_login_password)

    return instance


#####
#           sql server firewall-rule
#####


# Creates a firewall rule with special start/end ip address value
# that represents all azure ips.
def firewall_rule_allow_all_azure_ips(
        client,
        server_name,
        resource_group_name):

    # Name of the rule that will be created
    rule_name = 'AllowAllAzureIPs'

    # Special start/end IP that represents allowing all azure ips
    azure_ip_addr = '0.0.0.0'

    return client.create_or_update_firewall_rule(
        resource_group_name=resource_group_name,
        server_name=server_name,
        firewall_rule_name=rule_name,
        start_ip_address=azure_ip_addr,
        end_ip_address=azure_ip_addr)


# Update firewall rule. Custom update function is required,
# see https://github.com/Azure/azure-cli/issues/2264
def firewall_rule_update(  # pylint: disable=too-many-arguments
        client,
        firewall_rule_name,
        server_name,
        resource_group_name,
        start_ip_address=None,
        end_ip_address=None):

    # Get existing instance
    instance = client.get_firewall_rule(
        firewall_rule_name=firewall_rule_name,
        server_name=server_name,
        resource_group_name=resource_group_name)

    # Send update
    return client.create_or_update_firewall_rule(
        firewall_rule_name=firewall_rule_name,
        server_name=server_name,
        resource_group_name=resource_group_name,
        start_ip_address=start_ip_address or instance.start_ip_address,
        end_ip_address=end_ip_address or instance.end_ip_address)<|MERGE_RESOLUTION|>--- conflicted
+++ resolved
@@ -11,13 +11,11 @@
 from azure.cli.core.commands.client_factory import get_subscription_id
 from azure.cli.core._util import CLIError
 from azure.mgmt.sql.models.sql_management_client_enums import (
-<<<<<<< HEAD
     CreateMode,
+    DatabaseEditions,
     ReplicationRole,
+    ServiceObjectiveName,
 )
-=======
-    DatabaseEditions, ServiceObjectiveName)
->>>>>>> 7d7ae5f5
 
 ###############################################
 #                Common funcs                 #
