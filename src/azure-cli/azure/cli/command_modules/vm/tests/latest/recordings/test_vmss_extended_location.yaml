interactions:
- request:
    body: null
    headers:
      Accept:
      - application/json
      Accept-Encoding:
      - gzip, deflate
      CommandName:
      - vmss create
      Connection:
      - keep-alive
      ParameterSetName:
      - -g -n --image --generate-ssh-keys --admin-username --edge-zone --lb-sku
      User-Agent:
<<<<<<< HEAD
      - AZURECLI/2.47.0 azsdk-python-azure-mgmt-resource/22.0.0 Python/3.10.11 (Linux-5.15.0-1036-azure-x86_64-with-glibc2.31)
        VSTS_7b238909-6802-4b65-b90d-184bca47f458_build_220_0
=======
      - AZURECLI/2.50.0 azsdk-python-azure-mgmt-resource/23.1.0b2 Python/3.9.13 (Windows-10-10.0.22621-SP0)
>>>>>>> 13d0ab0a
    method: GET
    uri: https://management.azure.com/subscriptions/00000000-0000-0000-0000-000000000000/resourcegroups/cli_test_vmss_extended_location_000001?api-version=2022-09-01
  response:
    body:
<<<<<<< HEAD
      string: '{"id":"/subscriptions/00000000-0000-0000-0000-000000000000/resourceGroups/cli_test_vmss_extended_location_000001","name":"cli_test_vmss_extended_location_000001","type":"Microsoft.Resources/resourceGroups","location":"westus","tags":{"product":"azurecli","cause":"automation","date":"2023-05-26T02:22:56Z"},"properties":{"provisioningState":"Succeeded"}}'
=======
      string: '{"id":"/subscriptions/00000000-0000-0000-0000-000000000000/resourceGroups/cli_test_vmss_extended_location_000001","name":"cli_test_vmss_extended_location_000001","type":"Microsoft.Resources/resourceGroups","location":"westus","tags":{"product":"azurecli","cause":"automation","test":"test_vmss_extended_location","date":"2023-07-24T08:52:18Z","module":"vm"},"properties":{"provisioningState":"Succeeded"}}'
>>>>>>> 13d0ab0a
    headers:
      cache-control:
      - no-cache
      content-length:
<<<<<<< HEAD
      - '354'
      content-type:
      - application/json; charset=utf-8
      date:
      - Fri, 26 May 2023 02:22:57 GMT
=======
      - '405'
      content-type:
      - application/json; charset=utf-8
      date:
      - Mon, 24 Jul 2023 08:52:32 GMT
>>>>>>> 13d0ab0a
      expires:
      - '-1'
      pragma:
      - no-cache
      strict-transport-security:
      - max-age=31536000; includeSubDomains
      vary:
      - Accept-Encoding
      x-content-type-options:
      - nosniff
    status:
      code: 200
      message: OK
- request:
    body: null
    headers:
      Accept:
      - application/json
      Accept-Encoding:
      - gzip, deflate
      CommandName:
      - vmss create
      Connection:
      - keep-alive
      ParameterSetName:
      - -g -n --image --generate-ssh-keys --admin-username --edge-zone --lb-sku
      User-Agent:
<<<<<<< HEAD
      - AZURECLI/2.47.0 azsdk-python-azure-mgmt-compute/29.1.0 Python/3.10.11 (Linux-5.15.0-1036-azure-x86_64-with-glibc2.31)
        VSTS_7b238909-6802-4b65-b90d-184bca47f458_build_220_0
=======
      - AZURECLI/2.50.0 azsdk-python-azure-mgmt-compute/30.0.0 Python/3.9.13 (Windows-10-10.0.22621-SP0)
>>>>>>> 13d0ab0a
    method: GET
    uri: https://management.azure.com/subscriptions/00000000-0000-0000-0000-000000000000/providers/Microsoft.Compute/locations/westus/publishers/Canonical/artifacttypes/vmimage/offers/UbuntuServer/skus/18.04-LTS/versions?$top=1&$orderby=name%20desc&api-version=2022-11-01
  response:
    body:
<<<<<<< HEAD
      string: "[\r\n  {\r\n    \"location\": \"westus\",\r\n    \"name\": \"18.04.202305220\",\r\n
        \   \"id\": \"/Subscriptions/00000000-0000-0000-0000-000000000000/Providers/Microsoft.Compute/Locations/westus/Publishers/Canonical/ArtifactTypes/VMImage/Offers/UbuntuServer/Skus/18.04-LTS/Versions/18.04.202305220\"\r\n
=======
      string: "[\r\n  {\r\n    \"location\": \"westus\",\r\n    \"name\": \"18.04.202306070\",\r\n
        \   \"id\": \"/Subscriptions/00000000-0000-0000-0000-000000000000/Providers/Microsoft.Compute/Locations/westus/Publishers/Canonical/ArtifactTypes/VMImage/Offers/UbuntuServer/Skus/18.04-LTS/Versions/18.04.202306070\"\r\n
>>>>>>> 13d0ab0a
        \ }\r\n]"
    headers:
      cache-control:
      - no-cache
      content-length:
      - '286'
      content-type:
      - application/json; charset=utf-8
      date:
<<<<<<< HEAD
      - Fri, 26 May 2023 02:22:58 GMT
=======
      - Mon, 24 Jul 2023 08:52:34 GMT
>>>>>>> 13d0ab0a
      expires:
      - '-1'
      pragma:
      - no-cache
      server:
      - Microsoft-HTTPAPI/2.0
      - Microsoft-HTTPAPI/2.0
      strict-transport-security:
      - max-age=31536000; includeSubDomains
      transfer-encoding:
      - chunked
      vary:
      - Accept-Encoding
      x-content-type-options:
      - nosniff
      x-ms-ratelimit-remaining-resource:
<<<<<<< HEAD
      - Microsoft.Compute/ListVMImagesVersionsFromLocation3Min;15998,Microsoft.Compute/ListVMImagesVersionsFromLocation30Min;43983
=======
      - Microsoft.Compute/ListVMImagesVersionsFromLocation3Min;15999,Microsoft.Compute/ListVMImagesVersionsFromLocation30Min;43999
>>>>>>> 13d0ab0a
    status:
      code: 200
      message: OK
- request:
    body: null
    headers:
      Accept:
      - application/json
      Accept-Encoding:
      - gzip, deflate
      CommandName:
      - vmss create
      Connection:
      - keep-alive
      ParameterSetName:
      - -g -n --image --generate-ssh-keys --admin-username --edge-zone --lb-sku
      User-Agent:
<<<<<<< HEAD
      - AZURECLI/2.47.0 azsdk-python-azure-mgmt-compute/29.1.0 Python/3.10.11 (Linux-5.15.0-1036-azure-x86_64-with-glibc2.31)
        VSTS_7b238909-6802-4b65-b90d-184bca47f458_build_220_0
    method: GET
    uri: https://management.azure.com/subscriptions/00000000-0000-0000-0000-000000000000/providers/Microsoft.Compute/locations/westus/publishers/Canonical/artifacttypes/vmimage/offers/UbuntuServer/skus/18.04-LTS/versions/18.04.202305220?api-version=2022-11-01
=======
      - AZURECLI/2.50.0 azsdk-python-azure-mgmt-compute/30.0.0 Python/3.9.13 (Windows-10-10.0.22621-SP0)
    method: GET
    uri: https://management.azure.com/subscriptions/00000000-0000-0000-0000-000000000000/providers/Microsoft.Compute/locations/westus/publishers/Canonical/artifacttypes/vmimage/offers/UbuntuServer/skus/18.04-LTS/versions/18.04.202306070?api-version=2022-11-01
>>>>>>> 13d0ab0a
  response:
    body:
      string: "{\r\n  \"properties\": {\r\n    \"hyperVGeneration\": \"V1\",\r\n    \"architecture\":
        \"x64\",\r\n    \"replicaType\": \"Unmanaged\",\r\n    \"disallowed\": {\r\n
        \     \"vmDiskType\": \"None\"\r\n    },\r\n    \"automaticOSUpgradeProperties\":
        {\r\n      \"automaticOSUpgradeSupported\": true\r\n    },\r\n    \"imageDeprecationStatus\":
        {\r\n      \"imageState\": \"Active\"\r\n    },\r\n    \"features\": [\r\n
        \     {\r\n        \"name\": \"IsAcceleratedNetworkSupported\",\r\n        \"value\":
        \"True\"\r\n      },\r\n      {\r\n        \"name\": \"DiskControllerTypes\",\r\n
        \       \"value\": \"SCSI, NVMe\"\r\n      },\r\n      {\r\n        \"name\":
        \"IsHibernateSupported\",\r\n        \"value\": \"True\"\r\n      }\r\n    ],\r\n
        \   \"osDiskImage\": {\r\n      \"operatingSystem\": \"Linux\",\r\n      \"sizeInGb\":
        31,\r\n      \"sizeInBytes\": 32213303808\r\n    },\r\n    \"dataDiskImages\":
<<<<<<< HEAD
        []\r\n  },\r\n  \"location\": \"westus\",\r\n  \"name\": \"18.04.202305220\",\r\n
        \ \"id\": \"/Subscriptions/00000000-0000-0000-0000-000000000000/Providers/Microsoft.Compute/Locations/westus/Publishers/Canonical/ArtifactTypes/VMImage/Offers/UbuntuServer/Skus/18.04-LTS/Versions/18.04.202305220\"\r\n}"
=======
        []\r\n  },\r\n  \"location\": \"westus\",\r\n  \"name\": \"18.04.202306070\",\r\n
        \ \"id\": \"/Subscriptions/00000000-0000-0000-0000-000000000000/Providers/Microsoft.Compute/Locations/westus/Publishers/Canonical/ArtifactTypes/VMImage/Offers/UbuntuServer/Skus/18.04-LTS/Versions/18.04.202306070\"\r\n}"
>>>>>>> 13d0ab0a
    headers:
      cache-control:
      - no-cache
      content-length:
      - '1048'
      content-type:
      - application/json; charset=utf-8
      date:
<<<<<<< HEAD
      - Fri, 26 May 2023 02:22:59 GMT
=======
      - Mon, 24 Jul 2023 08:52:34 GMT
>>>>>>> 13d0ab0a
      expires:
      - '-1'
      pragma:
      - no-cache
      server:
      - Microsoft-HTTPAPI/2.0
      - Microsoft-HTTPAPI/2.0
      strict-transport-security:
      - max-age=31536000; includeSubDomains
      transfer-encoding:
      - chunked
      vary:
      - Accept-Encoding
      x-content-type-options:
      - nosniff
      x-ms-ratelimit-remaining-resource:
<<<<<<< HEAD
      - Microsoft.Compute/GetVMImageFromLocation3Min;12998,Microsoft.Compute/GetVMImageFromLocation30Min;73989
=======
      - Microsoft.Compute/GetVMImageFromLocation3Min;12999,Microsoft.Compute/GetVMImageFromLocation30Min;73999
>>>>>>> 13d0ab0a
    status:
      code: 200
      message: OK
- request:
    body: null
    headers:
      Accept:
      - application/json
      Accept-Encoding:
      - gzip, deflate
      CommandName:
      - vmss create
      Connection:
      - keep-alive
      ParameterSetName:
      - -g -n --image --generate-ssh-keys --admin-username --edge-zone --lb-sku
      User-Agent:
<<<<<<< HEAD
      - AZURECLI/2.47.0 (AAZ) azsdk-python-core/1.24.0 Python/3.10.11 (Linux-5.15.0-1036-azure-x86_64-with-glibc2.31)
        VSTS_7b238909-6802-4b65-b90d-184bca47f458_build_220_0
=======
      - AZURECLI/2.50.0 (AAZ) azsdk-python-core/1.26.0 Python/3.9.13 (Windows-10-10.0.22621-SP0)
>>>>>>> 13d0ab0a
    method: GET
    uri: https://management.azure.com/subscriptions/00000000-0000-0000-0000-000000000000/resourceGroups/cli_test_vmss_extended_location_000001/providers/Microsoft.Network/virtualNetworks?api-version=2022-01-01
  response:
    body:
      string: '{"value":[]}'
    headers:
      cache-control:
      - no-cache
      content-length:
      - '12'
      content-type:
      - application/json; charset=utf-8
      date:
<<<<<<< HEAD
      - Fri, 26 May 2023 02:22:59 GMT
=======
      - Mon, 24 Jul 2023 08:52:36 GMT
>>>>>>> 13d0ab0a
      expires:
      - '-1'
      pragma:
      - no-cache
      strict-transport-security:
      - max-age=31536000; includeSubDomains
      vary:
      - Accept-Encoding
      x-content-type-options:
      - nosniff
    status:
      code: 200
      message: OK
- request:
    body: null
    headers:
      Accept:
      - application/json
      Accept-Encoding:
      - gzip, deflate
      CommandName:
      - vmss create
      Connection:
      - keep-alive
      ParameterSetName:
      - -g -n --image --generate-ssh-keys --admin-username --edge-zone --lb-sku
      User-Agent:
<<<<<<< HEAD
      - AZURECLI/2.47.0 azsdk-python-azure-mgmt-compute/29.1.0 Python/3.10.11 (Linux-5.15.0-1036-azure-x86_64-with-glibc2.31)
        VSTS_7b238909-6802-4b65-b90d-184bca47f458_build_220_0
=======
      - AZURECLI/2.50.0 azsdk-python-azure-mgmt-compute/30.0.0 Python/3.9.13 (Windows-10-10.0.22621-SP0)
>>>>>>> 13d0ab0a
    method: GET
    uri: https://management.azure.com/subscriptions/00000000-0000-0000-0000-000000000000/providers/Microsoft.Compute/locations/westus/publishers/Canonical/artifacttypes/vmimage/offers/UbuntuServer/skus/18.04-LTS/versions?$top=1&$orderby=name%20desc&api-version=2022-11-01
  response:
    body:
<<<<<<< HEAD
      string: "[\r\n  {\r\n    \"location\": \"westus\",\r\n    \"name\": \"18.04.202305220\",\r\n
        \   \"id\": \"/Subscriptions/00000000-0000-0000-0000-000000000000/Providers/Microsoft.Compute/Locations/westus/Publishers/Canonical/ArtifactTypes/VMImage/Offers/UbuntuServer/Skus/18.04-LTS/Versions/18.04.202305220\"\r\n
=======
      string: "[\r\n  {\r\n    \"location\": \"westus\",\r\n    \"name\": \"18.04.202306070\",\r\n
        \   \"id\": \"/Subscriptions/00000000-0000-0000-0000-000000000000/Providers/Microsoft.Compute/Locations/westus/Publishers/Canonical/ArtifactTypes/VMImage/Offers/UbuntuServer/Skus/18.04-LTS/Versions/18.04.202306070\"\r\n
>>>>>>> 13d0ab0a
        \ }\r\n]"
    headers:
      cache-control:
      - no-cache
      content-length:
      - '286'
      content-type:
      - application/json; charset=utf-8
      date:
<<<<<<< HEAD
      - Fri, 26 May 2023 02:23:00 GMT
=======
      - Mon, 24 Jul 2023 08:52:37 GMT
>>>>>>> 13d0ab0a
      expires:
      - '-1'
      pragma:
      - no-cache
      server:
      - Microsoft-HTTPAPI/2.0
      - Microsoft-HTTPAPI/2.0
      strict-transport-security:
      - max-age=31536000; includeSubDomains
      transfer-encoding:
      - chunked
      vary:
      - Accept-Encoding
      x-content-type-options:
      - nosniff
      x-ms-ratelimit-remaining-resource:
<<<<<<< HEAD
      - Microsoft.Compute/ListVMImagesVersionsFromLocation3Min;15997,Microsoft.Compute/ListVMImagesVersionsFromLocation30Min;43982
=======
      - Microsoft.Compute/ListVMImagesVersionsFromLocation3Min;15998,Microsoft.Compute/ListVMImagesVersionsFromLocation30Min;43998
>>>>>>> 13d0ab0a
    status:
      code: 200
      message: OK
- request:
    body: null
    headers:
      Accept:
      - application/json
      Accept-Encoding:
      - gzip, deflate
      CommandName:
      - vmss create
      Connection:
      - keep-alive
      ParameterSetName:
      - -g -n --image --generate-ssh-keys --admin-username --edge-zone --lb-sku
      User-Agent:
<<<<<<< HEAD
      - AZURECLI/2.47.0 azsdk-python-azure-mgmt-compute/29.1.0 Python/3.10.11 (Linux-5.15.0-1036-azure-x86_64-with-glibc2.31)
        VSTS_7b238909-6802-4b65-b90d-184bca47f458_build_220_0
    method: GET
    uri: https://management.azure.com/subscriptions/00000000-0000-0000-0000-000000000000/providers/Microsoft.Compute/locations/westus/publishers/Canonical/artifacttypes/vmimage/offers/UbuntuServer/skus/18.04-LTS/versions/18.04.202305220?api-version=2022-11-01
=======
      - AZURECLI/2.50.0 azsdk-python-azure-mgmt-compute/30.0.0 Python/3.9.13 (Windows-10-10.0.22621-SP0)
    method: GET
    uri: https://management.azure.com/subscriptions/00000000-0000-0000-0000-000000000000/providers/Microsoft.Compute/locations/westus/publishers/Canonical/artifacttypes/vmimage/offers/UbuntuServer/skus/18.04-LTS/versions/18.04.202306070?api-version=2022-11-01
>>>>>>> 13d0ab0a
  response:
    body:
      string: "{\r\n  \"properties\": {\r\n    \"hyperVGeneration\": \"V1\",\r\n    \"architecture\":
        \"x64\",\r\n    \"replicaType\": \"Unmanaged\",\r\n    \"disallowed\": {\r\n
        \     \"vmDiskType\": \"None\"\r\n    },\r\n    \"automaticOSUpgradeProperties\":
        {\r\n      \"automaticOSUpgradeSupported\": true\r\n    },\r\n    \"imageDeprecationStatus\":
        {\r\n      \"imageState\": \"Active\"\r\n    },\r\n    \"features\": [\r\n
        \     {\r\n        \"name\": \"IsAcceleratedNetworkSupported\",\r\n        \"value\":
        \"True\"\r\n      },\r\n      {\r\n        \"name\": \"DiskControllerTypes\",\r\n
        \       \"value\": \"SCSI, NVMe\"\r\n      },\r\n      {\r\n        \"name\":
        \"IsHibernateSupported\",\r\n        \"value\": \"True\"\r\n      }\r\n    ],\r\n
        \   \"osDiskImage\": {\r\n      \"operatingSystem\": \"Linux\",\r\n      \"sizeInGb\":
        31,\r\n      \"sizeInBytes\": 32213303808\r\n    },\r\n    \"dataDiskImages\":
<<<<<<< HEAD
        []\r\n  },\r\n  \"location\": \"westus\",\r\n  \"name\": \"18.04.202305220\",\r\n
        \ \"id\": \"/Subscriptions/00000000-0000-0000-0000-000000000000/Providers/Microsoft.Compute/Locations/westus/Publishers/Canonical/ArtifactTypes/VMImage/Offers/UbuntuServer/Skus/18.04-LTS/Versions/18.04.202305220\"\r\n}"
=======
        []\r\n  },\r\n  \"location\": \"westus\",\r\n  \"name\": \"18.04.202306070\",\r\n
        \ \"id\": \"/Subscriptions/00000000-0000-0000-0000-000000000000/Providers/Microsoft.Compute/Locations/westus/Publishers/Canonical/ArtifactTypes/VMImage/Offers/UbuntuServer/Skus/18.04-LTS/Versions/18.04.202306070\"\r\n}"
>>>>>>> 13d0ab0a
    headers:
      cache-control:
      - no-cache
      content-length:
      - '1048'
      content-type:
      - application/json; charset=utf-8
      date:
<<<<<<< HEAD
      - Fri, 26 May 2023 02:23:00 GMT
=======
      - Mon, 24 Jul 2023 08:52:38 GMT
>>>>>>> 13d0ab0a
      expires:
      - '-1'
      pragma:
      - no-cache
      server:
      - Microsoft-HTTPAPI/2.0
      - Microsoft-HTTPAPI/2.0
      strict-transport-security:
      - max-age=31536000; includeSubDomains
      transfer-encoding:
      - chunked
      vary:
      - Accept-Encoding
      x-content-type-options:
      - nosniff
      x-ms-ratelimit-remaining-resource:
<<<<<<< HEAD
      - Microsoft.Compute/GetVMImageFromLocation3Min;12997,Microsoft.Compute/GetVMImageFromLocation30Min;73988
=======
      - Microsoft.Compute/GetVMImageFromLocation3Min;12998,Microsoft.Compute/GetVMImageFromLocation30Min;73998
>>>>>>> 13d0ab0a
    status:
      code: 200
      message: OK
- request:
    body: null
    headers:
      Accept:
      - application/json
      Accept-Encoding:
      - gzip, deflate
      CommandName:
      - vmss create
      Connection:
      - keep-alive
      ParameterSetName:
      - -g -n --image --generate-ssh-keys --admin-username --edge-zone --lb-sku
      User-Agent:
<<<<<<< HEAD
      - AZURECLI/2.47.0 azsdk-python-azure-mgmt-compute/29.1.0 Python/3.10.11 (Linux-5.15.0-1036-azure-x86_64-with-glibc2.31)
        VSTS_7b238909-6802-4b65-b90d-184bca47f458_build_220_0
=======
      - AZURECLI/2.50.0 azsdk-python-azure-mgmt-compute/30.0.0 Python/3.9.13 (Windows-10-10.0.22621-SP0)
>>>>>>> 13d0ab0a
    method: GET
    uri: https://management.azure.com/subscriptions/00000000-0000-0000-0000-000000000000/providers/Microsoft.Compute/locations/westus/publishers/Canonical/artifacttypes/vmimage/offers/UbuntuServer/skus/18.04-LTS/versions?$top=1&$orderby=name%20desc&api-version=2022-11-01
  response:
    body:
<<<<<<< HEAD
      string: "[\r\n  {\r\n    \"location\": \"westus\",\r\n    \"name\": \"18.04.202305220\",\r\n
        \   \"id\": \"/Subscriptions/00000000-0000-0000-0000-000000000000/Providers/Microsoft.Compute/Locations/westus/Publishers/Canonical/ArtifactTypes/VMImage/Offers/UbuntuServer/Skus/18.04-LTS/Versions/18.04.202305220\"\r\n
=======
      string: "[\r\n  {\r\n    \"location\": \"westus\",\r\n    \"name\": \"18.04.202306070\",\r\n
        \   \"id\": \"/Subscriptions/00000000-0000-0000-0000-000000000000/Providers/Microsoft.Compute/Locations/westus/Publishers/Canonical/ArtifactTypes/VMImage/Offers/UbuntuServer/Skus/18.04-LTS/Versions/18.04.202306070\"\r\n
>>>>>>> 13d0ab0a
        \ }\r\n]"
    headers:
      cache-control:
      - no-cache
      content-length:
      - '286'
      content-type:
      - application/json; charset=utf-8
      date:
<<<<<<< HEAD
      - Fri, 26 May 2023 02:23:00 GMT
=======
      - Mon, 24 Jul 2023 08:52:39 GMT
>>>>>>> 13d0ab0a
      expires:
      - '-1'
      pragma:
      - no-cache
      server:
      - Microsoft-HTTPAPI/2.0
      - Microsoft-HTTPAPI/2.0
      strict-transport-security:
      - max-age=31536000; includeSubDomains
      transfer-encoding:
      - chunked
      vary:
      - Accept-Encoding
      x-content-type-options:
      - nosniff
      x-ms-ratelimit-remaining-resource:
<<<<<<< HEAD
      - Microsoft.Compute/ListVMImagesVersionsFromLocation3Min;15996,Microsoft.Compute/ListVMImagesVersionsFromLocation30Min;43981
=======
      - Microsoft.Compute/ListVMImagesVersionsFromLocation3Min;15997,Microsoft.Compute/ListVMImagesVersionsFromLocation30Min;43997
>>>>>>> 13d0ab0a
    status:
      code: 200
      message: OK
- request:
    body: null
    headers:
      Accept:
      - application/json
      Accept-Encoding:
      - gzip, deflate
      CommandName:
      - vmss create
      Connection:
      - keep-alive
      ParameterSetName:
      - -g -n --image --generate-ssh-keys --admin-username --edge-zone --lb-sku
      User-Agent:
<<<<<<< HEAD
      - AZURECLI/2.47.0 azsdk-python-azure-mgmt-compute/29.1.0 Python/3.10.11 (Linux-5.15.0-1036-azure-x86_64-with-glibc2.31)
        VSTS_7b238909-6802-4b65-b90d-184bca47f458_build_220_0
    method: GET
    uri: https://management.azure.com/subscriptions/00000000-0000-0000-0000-000000000000/providers/Microsoft.Compute/locations/westus/publishers/Canonical/artifacttypes/vmimage/offers/UbuntuServer/skus/18.04-LTS/versions/18.04.202305220?api-version=2022-11-01
=======
      - AZURECLI/2.50.0 azsdk-python-azure-mgmt-compute/30.0.0 Python/3.9.13 (Windows-10-10.0.22621-SP0)
    method: GET
    uri: https://management.azure.com/subscriptions/00000000-0000-0000-0000-000000000000/providers/Microsoft.Compute/locations/westus/publishers/Canonical/artifacttypes/vmimage/offers/UbuntuServer/skus/18.04-LTS/versions/18.04.202306070?api-version=2022-11-01
>>>>>>> 13d0ab0a
  response:
    body:
      string: "{\r\n  \"properties\": {\r\n    \"hyperVGeneration\": \"V1\",\r\n    \"architecture\":
        \"x64\",\r\n    \"replicaType\": \"Unmanaged\",\r\n    \"disallowed\": {\r\n
        \     \"vmDiskType\": \"None\"\r\n    },\r\n    \"automaticOSUpgradeProperties\":
        {\r\n      \"automaticOSUpgradeSupported\": true\r\n    },\r\n    \"imageDeprecationStatus\":
        {\r\n      \"imageState\": \"Active\"\r\n    },\r\n    \"features\": [\r\n
        \     {\r\n        \"name\": \"IsAcceleratedNetworkSupported\",\r\n        \"value\":
        \"True\"\r\n      },\r\n      {\r\n        \"name\": \"DiskControllerTypes\",\r\n
        \       \"value\": \"SCSI, NVMe\"\r\n      },\r\n      {\r\n        \"name\":
        \"IsHibernateSupported\",\r\n        \"value\": \"True\"\r\n      }\r\n    ],\r\n
        \   \"osDiskImage\": {\r\n      \"operatingSystem\": \"Linux\",\r\n      \"sizeInGb\":
        31,\r\n      \"sizeInBytes\": 32213303808\r\n    },\r\n    \"dataDiskImages\":
<<<<<<< HEAD
        []\r\n  },\r\n  \"location\": \"westus\",\r\n  \"name\": \"18.04.202305220\",\r\n
        \ \"id\": \"/Subscriptions/00000000-0000-0000-0000-000000000000/Providers/Microsoft.Compute/Locations/westus/Publishers/Canonical/ArtifactTypes/VMImage/Offers/UbuntuServer/Skus/18.04-LTS/Versions/18.04.202305220\"\r\n}"
=======
        []\r\n  },\r\n  \"location\": \"westus\",\r\n  \"name\": \"18.04.202306070\",\r\n
        \ \"id\": \"/Subscriptions/00000000-0000-0000-0000-000000000000/Providers/Microsoft.Compute/Locations/westus/Publishers/Canonical/ArtifactTypes/VMImage/Offers/UbuntuServer/Skus/18.04-LTS/Versions/18.04.202306070\"\r\n}"
>>>>>>> 13d0ab0a
    headers:
      cache-control:
      - no-cache
      content-length:
      - '1048'
      content-type:
      - application/json; charset=utf-8
      date:
<<<<<<< HEAD
      - Fri, 26 May 2023 02:23:01 GMT
=======
      - Mon, 24 Jul 2023 08:52:41 GMT
>>>>>>> 13d0ab0a
      expires:
      - '-1'
      pragma:
      - no-cache
      server:
      - Microsoft-HTTPAPI/2.0
      - Microsoft-HTTPAPI/2.0
      strict-transport-security:
      - max-age=31536000; includeSubDomains
      transfer-encoding:
      - chunked
      vary:
      - Accept-Encoding
      x-content-type-options:
      - nosniff
      x-ms-ratelimit-remaining-resource:
<<<<<<< HEAD
      - Microsoft.Compute/GetVMImageFromLocation3Min;12996,Microsoft.Compute/GetVMImageFromLocation30Min;73987
=======
      - Microsoft.Compute/GetVMImageFromLocation3Min;12997,Microsoft.Compute/GetVMImageFromLocation30Min;73997
>>>>>>> 13d0ab0a
    status:
      code: 200
      message: OK
- request:
    body: '{"properties": {"template": {"$schema": "https://schema.management.azure.com/schemas/2015-01-01/deploymentTemplate.json#",
      "contentVersion": "1.0.0.0", "parameters": {}, "variables": {}, "resources":
      [{"name": "vmssVNET", "type": "Microsoft.Network/virtualNetworks", "location":
      "westus", "apiVersion": "2021-02-01", "dependsOn": [], "tags": {}, "properties":
      {"addressSpace": {"addressPrefixes": ["10.0.0.0/16"]}, "subnets": [{"name":
      "vmssSubnet", "properties": {"addressPrefix": "10.0.0.0/24"}}]}, "extendedLocation":
      {"name": "microsoftlosangeles1", "type": "EdgeZone"}}, {"apiVersion": "2021-02-01",
      "type": "Microsoft.Network/publicIPAddresses", "name": "vmssLBPublicIP", "location":
      "westus", "tags": {}, "dependsOn": [], "properties": {"publicIPAllocationMethod":
      "Static"}, "sku": {"name": "Standard"}, "extendedLocation": {"name": "microsoftlosangeles1",
      "type": "EdgeZone"}}, {"type": "Microsoft.Network/loadBalancers", "name": "vmssLB",
      "location": "westus", "tags": {}, "apiVersion": "2021-02-01", "dependsOn": ["Microsoft.Network/virtualNetworks/vmssVNET",
      "Microsoft.Network/publicIpAddresses/vmssLBPublicIP"], "properties": {"backendAddressPools":
      [{"name": "vmssLBBEPool"}], "frontendIPConfigurations": [{"name": "loadBalancerFrontEnd",
      "properties": {"publicIPAddress": {"id": "/subscriptions/00000000-0000-0000-0000-000000000000/resourceGroups/cli_test_vmss_extended_location_000001/providers/Microsoft.Network/publicIPAddresses/vmssLBPublicIP"}}}],
      "loadBalancingRules": [{"name": "LBRule", "properties": {"frontendIPConfiguration":
      {"id": "[concat(resourceId(''Microsoft.Network/loadBalancers'', ''vmssLB''),
      ''/frontendIPConfigurations/'', ''loadBalancerFrontEnd'')]"}, "backendAddressPool":
      {"id": "[concat(resourceId(''Microsoft.Network/loadBalancers'', ''vmssLB''),
      ''/backendAddressPools/'', ''vmssLBBEPool'')]"}, "protocol": "tcp", "frontendPort":
      80, "backendPort": 80, "enableFloatingIP": false, "idleTimeoutInMinutes": 5}}]},
      "sku": {"name": "Standard"}, "extendedLocation": {"name": "microsoftlosangeles1",
      "type": "EdgeZone"}}, {"type": "Microsoft.Network/networkSecurityGroups", "name":
      "vmssNSG", "apiVersion": "2015-06-15", "location": "westus", "tags": {}, "dependsOn":
      [], "properties": {"securityRules": [{"name": "default-allow-ssh", "properties":
      {"protocol": "Tcp", "sourcePortRange": "*", "destinationPortRange": "22", "sourceAddressPrefix":
      "*", "destinationAddressPrefix": "*", "access": "Allow", "priority": 1000, "direction":
      "Inbound"}}]}}, {"type": "Microsoft.Network/loadBalancers/inboundNatRules",
      "apiVersion": "2022-01-01", "name": "vmssLB/NatRule", "location": "westus",
      "properties": {"frontendIPConfiguration": {"id": "[concat(resourceId(''Microsoft.Network/loadBalancers'',
      ''vmssLB''), ''/frontendIPConfigurations/'', ''loadBalancerFrontEnd'')]"}, "backendAddressPool":
      {"id": "[concat(resourceId(''Microsoft.Network/loadBalancers'', ''vmssLB''),
      ''/backendAddressPools/'', ''vmssLBBEPool'')]"}, "backendPort": 22, "frontendPortRangeStart":
      "50000", "frontendPortRangeEnd": "50119", "protocol": "tcp", "idleTimeoutInMinutes":
      5}, "dependsOn": ["[concat(''Microsoft.Network/loadBalancers/'', ''vmssLB'')]"]},
      {"type": "Microsoft.Compute/virtualMachineScaleSets", "name": "vmss", "location":
      "westus", "tags": {}, "apiVersion": "2023-03-01", "dependsOn": ["Microsoft.Network/virtualNetworks/vmssVNET",
      "Microsoft.Network/loadBalancers/vmssLB", "Microsoft.Network/networkSecurityGroups/vmssNSG"],
      "properties": {"overprovision": true, "upgradePolicy": {"mode": "manual", "rollingUpgradePolicy":
      {}}, "singlePlacementGroup": null, "virtualMachineProfile": {"storageProfile":
      {"osDisk": {"createOption": "FromImage", "caching": "ReadWrite", "managedDisk":
      {"storageAccountType": null}}, "imageReference": {"publisher": "Canonical",
      "offer": "UbuntuServer", "sku": "18.04-LTS", "version": "latest"}}, "osProfile":
<<<<<<< HEAD
      {"computerNamePrefix": "vmssfaaf2", "adminUsername": "vmtest", "linuxConfiguration":
      {"disablePasswordAuthentication": true, "ssh": {"publicKeys": [{"path": "/home/vmtest/.ssh/authorized_keys",
      "keyData": "ssh-rsa AAAAB3NzaC1yc2EAAAADAQABAAABAQCs/i3lxwGxI+YVNYr4amHpKJDysk9+MptNWHI/LO3bjZcWNDz5M8P8kcvN2ihtiUET28dHk199I+9ElkHA7tPBqhziqQ9FUPRLwzYMGvg/Fcp695vQf/Ib4HJOHvuJq6mNZWRhBoj2W2QOKmhpMx+HClEkd5jbg5w8m2mb1LrXc7GPqg2AVhjPXprXp8ti20O3OhQW3Vupme95ETLCCwlWWumcE/LSX3z/xhC94VEAj7SuoV+I9UTpd8qcuz9uXrGhiJjH9iCPjEXV70lg9IlY0/lTuMCpUtO2arVOfH2ek6HBGTWZ9uk4uTaW7PObuy/IHZEFuHV5hpJ9M2UGD3VZ"}]}}},
      "networkProfile": {"networkInterfaceConfigurations": [{"name": "vmssfaaf2Nic",
      "properties": {"ipConfigurations": [{"name": "vmssfaaf2IPConfig", "properties":
      {"subnet": {"id": "/subscriptions/00000000-0000-0000-0000-000000000000/resourceGroups/cli_test_vmss_extended_location_000001/providers/Microsoft.Network/virtualNetworks/vmssVNET/subnets/vmssSubnet"},
=======
      {"computerNamePrefix": "vmss91acd", "adminUsername": "vmtest", "linuxConfiguration":
      {"disablePasswordAuthentication": true, "ssh": {"publicKeys": [{"path": "/home/vmtest/.ssh/authorized_keys",
      "keyData": "ssh-rsa AAAAB3NzaC1yc2EAAAADAQABAAABgQDLq1sEri2RcnDg8tjo775iZUd5HVjAdQjSgky6ciJgrvPNUxZv9D65dL9GLllmDhq4Xv6SxbppUJhG0vl/VgaRRPyWRrHXgZRBl0c+H0A2X0Y7L/9sir1ezs2xv89+T03Y+KQYGyZa4xuxwlfdsl6YHjHGW97ONxyDfQesFkSdwyRI0RsnV0/GB8mRF32tgSwxqT8cpXjzjz7w4usgT52knfpyslFfZGRfTjamae/sZeezBTSfsvgryEMxxxXBvXC8/iiTxRG9cQxURK6t1VCeT6F7OmJhY2G+sPCXbkEyOjkfT18y/iUSyPEPVkoaO8Ab9eNPIUFBhRPapQlZ5YsQcIBrDmBb013lRdH82K6Q7Avp3x5liFwjQT96p5CIikl6MlJScZ6SK1dnqAEEPuBvz7vCKSsVaIxTeZhnpiX44cp87VGOR1Sqlus3s3C4NbRKU/a3023vmMV6t/F9SY94sFlWPs2q6ihRTmqV5oYZScJlGgp9voQ/9XStN+4pfAE=
      zhuyan@microsoft.com\n"}]}}}, "networkProfile": {"networkInterfaceConfigurations":
      [{"name": "vmss91acdNic", "properties": {"ipConfigurations": [{"name": "vmss91acdIPConfig",
      "properties": {"subnet": {"id": "/subscriptions/00000000-0000-0000-0000-000000000000/resourceGroups/cli_test_vmss_extended_location_000001/providers/Microsoft.Network/virtualNetworks/vmssVNET/subnets/vmssSubnet"},
>>>>>>> 13d0ab0a
      "loadBalancerBackendAddressPools": [{"id": "/subscriptions/00000000-0000-0000-0000-000000000000/resourceGroups/cli_test_vmss_extended_location_000001/providers/Microsoft.Network/loadBalancers/vmssLB/backendAddressPools/vmssLBBEPool"}]}}],
      "networkSecurityGroup": {"id": "[resourceId(''Microsoft.Network/networkSecurityGroups'',
      ''vmssNSG'')]"}, "primary": "true"}}]}}, "orchestrationMode": "Uniform"}, "sku":
      {"name": "Standard_DS1_v2", "capacity": 2}, "extendedLocation": {"name": "microsoftlosangeles1",
      "type": "EdgeZone"}}], "outputs": {"VMSS": {"type": "object", "value": "[reference(resourceId(''Microsoft.Compute/virtualMachineScaleSets'',
      ''vmss''),providers(''Microsoft.Compute'', ''virtualMachineScaleSets'').apiVersions[0])]"}}},
      "parameters": {}, "mode": "incremental"}}'
    headers:
      Accept:
      - application/json
      Accept-Encoding:
      - gzip, deflate
      CommandName:
      - vmss create
      Connection:
      - keep-alive
      Content-Length:
      - '5747'
      Content-Type:
      - application/json
      ParameterSetName:
      - -g -n --image --generate-ssh-keys --admin-username --edge-zone --lb-sku
      User-Agent:
<<<<<<< HEAD
      - AZURECLI/2.47.0 azsdk-python-azure-mgmt-resource/22.0.0 Python/3.10.11 (Linux-5.15.0-1036-azure-x86_64-with-glibc2.31)
        VSTS_7b238909-6802-4b65-b90d-184bca47f458_build_220_0
=======
      - AZURECLI/2.50.0 azsdk-python-azure-mgmt-resource/23.1.0b2 Python/3.9.13 (Windows-10-10.0.22621-SP0)
>>>>>>> 13d0ab0a
    method: PUT
    uri: https://management.azure.com/subscriptions/00000000-0000-0000-0000-000000000000/resourcegroups/cli_test_vmss_extended_location_000001/providers/Microsoft.Resources/deployments/mock-deployment?api-version=2022-09-01
  response:
    body:
<<<<<<< HEAD
      string: '{"id":"/subscriptions/00000000-0000-0000-0000-000000000000/resourceGroups/cli_test_vmss_extended_location_000001/providers/Microsoft.Resources/deployments/vmss_deploy_lNqh9cwnu5NHSYvYslcl0WSswPFD3Jk6","name":"vmss_deploy_lNqh9cwnu5NHSYvYslcl0WSswPFD3Jk6","type":"Microsoft.Resources/deployments","properties":{"templateHash":"10939185842464295977","parameters":{},"mode":"Incremental","provisioningState":"Accepted","timestamp":"2023-05-26T02:23:07.4042461Z","duration":"PT0.0001668S","correlationId":"1037cd86-851e-4d36-8f03-b3d448ec4e86","providers":[{"namespace":"Microsoft.Network","resourceTypes":[{"resourceType":"virtualNetworks","locations":["westus"]},{"resourceType":"publicIPAddresses","locations":["westus"]},{"resourceType":"loadBalancers","locations":["westus"]},{"resourceType":"networkSecurityGroups","locations":["westus"]},{"resourceType":"loadBalancers/inboundNatRules","locations":["westus"]}]},{"namespace":"Microsoft.Compute","resourceTypes":[{"resourceType":"virtualMachineScaleSets","locations":["westus"]}]}],"dependencies":[{"dependsOn":[{"id":"/subscriptions/00000000-0000-0000-0000-000000000000/resourceGroups/cli_test_vmss_extended_location_000001/providers/Microsoft.Network/virtualNetworks/vmssVNET","resourceType":"Microsoft.Network/virtualNetworks","resourceName":"vmssVNET"},{"id":"/subscriptions/00000000-0000-0000-0000-000000000000/resourceGroups/cli_test_vmss_extended_location_000001/providers/Microsoft.Network/publicIPAddresses/vmssLBPublicIP","resourceType":"Microsoft.Network/publicIPAddresses","resourceName":"vmssLBPublicIP"}],"id":"/subscriptions/00000000-0000-0000-0000-000000000000/resourceGroups/cli_test_vmss_extended_location_000001/providers/Microsoft.Network/loadBalancers/vmssLB","resourceType":"Microsoft.Network/loadBalancers","resourceName":"vmssLB"},{"dependsOn":[{"id":"/subscriptions/00000000-0000-0000-0000-000000000000/resourceGroups/cli_test_vmss_extended_location_000001/providers/Microsoft.Network/loadBalancers/vmssLB","resourceType":"Microsoft.Network/loadBalancers","resourceName":"vmssLB"}],"id":"/subscriptions/00000000-0000-0000-0000-000000000000/resourceGroups/cli_test_vmss_extended_location_000001/providers/Microsoft.Network/loadBalancers/vmssLB/inboundNatRules/NatRule","resourceType":"Microsoft.Network/loadBalancers/inboundNatRules","resourceName":"vmssLB/NatRule"},{"dependsOn":[{"id":"/subscriptions/00000000-0000-0000-0000-000000000000/resourceGroups/cli_test_vmss_extended_location_000001/providers/Microsoft.Network/virtualNetworks/vmssVNET","resourceType":"Microsoft.Network/virtualNetworks","resourceName":"vmssVNET"},{"id":"/subscriptions/00000000-0000-0000-0000-000000000000/resourceGroups/cli_test_vmss_extended_location_000001/providers/Microsoft.Network/loadBalancers/vmssLB","resourceType":"Microsoft.Network/loadBalancers","resourceName":"vmssLB"},{"id":"/subscriptions/00000000-0000-0000-0000-000000000000/resourceGroups/cli_test_vmss_extended_location_000001/providers/Microsoft.Network/networkSecurityGroups/vmssNSG","resourceType":"Microsoft.Network/networkSecurityGroups","resourceName":"vmssNSG"}],"id":"/subscriptions/00000000-0000-0000-0000-000000000000/resourceGroups/cli_test_vmss_extended_location_000001/providers/Microsoft.Compute/virtualMachineScaleSets/vmss","resourceType":"Microsoft.Compute/virtualMachineScaleSets","resourceName":"vmss"}]}}'
    headers:
      azure-asyncoperation:
      - https://management.azure.com/subscriptions/00000000-0000-0000-0000-000000000000/resourcegroups/cli_test_vmss_extended_location_000001/providers/Microsoft.Resources/deployments/vmss_deploy_lNqh9cwnu5NHSYvYslcl0WSswPFD3Jk6/operationStatuses/08585165390996336932?api-version=2022-09-01
      cache-control:
      - no-cache
      content-length:
      - '3349'
      content-type:
      - application/json; charset=utf-8
      date:
      - Fri, 26 May 2023 02:23:08 GMT
=======
      string: '{"id":"/subscriptions/00000000-0000-0000-0000-000000000000/resourceGroups/cli_test_vmss_extended_location_000001/providers/Microsoft.Resources/deployments/vmss_deploy_sriIu8ZmwoIfbptra5jy3lPFmGXMxqN7","name":"vmss_deploy_sriIu8ZmwoIfbptra5jy3lPFmGXMxqN7","type":"Microsoft.Resources/deployments","properties":{"templateHash":"2353825611370700516","parameters":{},"mode":"Incremental","provisioningState":"Accepted","timestamp":"2023-07-24T08:52:51.6138371Z","duration":"PT0.000102S","correlationId":"398e0159-8d55-45b3-987d-b51cc2228b7d","providers":[{"namespace":"Microsoft.Network","resourceTypes":[{"resourceType":"virtualNetworks","locations":["westus"]},{"resourceType":"publicIPAddresses","locations":["westus"]},{"resourceType":"loadBalancers","locations":["westus"]},{"resourceType":"networkSecurityGroups","locations":["westus"]},{"resourceType":"loadBalancers/inboundNatRules","locations":["westus"]}]},{"namespace":"Microsoft.Compute","resourceTypes":[{"resourceType":"virtualMachineScaleSets","locations":["westus"]}]}],"dependencies":[{"dependsOn":[{"id":"/subscriptions/00000000-0000-0000-0000-000000000000/resourceGroups/cli_test_vmss_extended_location_000001/providers/Microsoft.Network/virtualNetworks/vmssVNET","resourceType":"Microsoft.Network/virtualNetworks","resourceName":"vmssVNET"},{"id":"/subscriptions/00000000-0000-0000-0000-000000000000/resourceGroups/cli_test_vmss_extended_location_000001/providers/Microsoft.Network/publicIPAddresses/vmssLBPublicIP","resourceType":"Microsoft.Network/publicIPAddresses","resourceName":"vmssLBPublicIP"}],"id":"/subscriptions/00000000-0000-0000-0000-000000000000/resourceGroups/cli_test_vmss_extended_location_000001/providers/Microsoft.Network/loadBalancers/vmssLB","resourceType":"Microsoft.Network/loadBalancers","resourceName":"vmssLB"},{"dependsOn":[{"id":"/subscriptions/00000000-0000-0000-0000-000000000000/resourceGroups/cli_test_vmss_extended_location_000001/providers/Microsoft.Network/loadBalancers/vmssLB","resourceType":"Microsoft.Network/loadBalancers","resourceName":"vmssLB"}],"id":"/subscriptions/00000000-0000-0000-0000-000000000000/resourceGroups/cli_test_vmss_extended_location_000001/providers/Microsoft.Network/loadBalancers/vmssLB/inboundNatRules/NatRule","resourceType":"Microsoft.Network/loadBalancers/inboundNatRules","resourceName":"vmssLB/NatRule"},{"dependsOn":[{"id":"/subscriptions/00000000-0000-0000-0000-000000000000/resourceGroups/cli_test_vmss_extended_location_000001/providers/Microsoft.Network/virtualNetworks/vmssVNET","resourceType":"Microsoft.Network/virtualNetworks","resourceName":"vmssVNET"},{"id":"/subscriptions/00000000-0000-0000-0000-000000000000/resourceGroups/cli_test_vmss_extended_location_000001/providers/Microsoft.Network/loadBalancers/vmssLB","resourceType":"Microsoft.Network/loadBalancers","resourceName":"vmssLB"},{"id":"/subscriptions/00000000-0000-0000-0000-000000000000/resourceGroups/cli_test_vmss_extended_location_000001/providers/Microsoft.Network/networkSecurityGroups/vmssNSG","resourceType":"Microsoft.Network/networkSecurityGroups","resourceName":"vmssNSG"}],"id":"/subscriptions/00000000-0000-0000-0000-000000000000/resourceGroups/cli_test_vmss_extended_location_000001/providers/Microsoft.Compute/virtualMachineScaleSets/vmss","resourceType":"Microsoft.Compute/virtualMachineScaleSets","resourceName":"vmss"}]}}'
    headers:
      azure-asyncoperation:
      - https://management.azure.com/subscriptions/00000000-0000-0000-0000-000000000000/resourcegroups/cli_test_vmss_extended_location_000001/providers/Microsoft.Resources/deployments/vmss_deploy_sriIu8ZmwoIfbptra5jy3lPFmGXMxqN7/operationStatuses/08585114181171585768?api-version=2022-09-01
      cache-control:
      - no-cache
      content-length:
      - '3347'
      content-type:
      - application/json; charset=utf-8
      date:
      - Mon, 24 Jul 2023 08:52:54 GMT
>>>>>>> 13d0ab0a
      expires:
      - '-1'
      pragma:
      - no-cache
      strict-transport-security:
      - max-age=31536000; includeSubDomains
      x-content-type-options:
      - nosniff
      x-ms-ratelimit-remaining-subscription-writes:
      - '1199'
    status:
      code: 201
      message: Created
- request:
    body: null
    headers:
      Accept:
      - '*/*'
      Accept-Encoding:
      - gzip, deflate
      CommandName:
      - vmss create
      Connection:
      - keep-alive
      ParameterSetName:
      - -g -n --image --generate-ssh-keys --admin-username --edge-zone --lb-sku
      User-Agent:
<<<<<<< HEAD
      - AZURECLI/2.47.0 azsdk-python-azure-mgmt-resource/22.0.0 Python/3.10.11 (Linux-5.15.0-1036-azure-x86_64-with-glibc2.31)
        VSTS_7b238909-6802-4b65-b90d-184bca47f458_build_220_0
    method: GET
    uri: https://management.azure.com/subscriptions/00000000-0000-0000-0000-000000000000/resourcegroups/cli_test_vmss_extended_location_000001/providers/Microsoft.Resources/deployments/mock-deployment/operationStatuses/08585165390996336932?api-version=2022-09-01
=======
      - AZURECLI/2.50.0 azsdk-python-azure-mgmt-resource/23.1.0b2 Python/3.9.13 (Windows-10-10.0.22621-SP0)
    method: GET
    uri: https://management.azure.com/subscriptions/00000000-0000-0000-0000-000000000000/resourcegroups/cli_test_vmss_extended_location_000001/providers/Microsoft.Resources/deployments/mock-deployment/operationStatuses/08585114181171585768?api-version=2022-09-01
  response:
    body:
      string: '{"status":"Running"}'
    headers:
      cache-control:
      - no-cache
      content-length:
      - '20'
      content-type:
      - application/json; charset=utf-8
      date:
      - Mon, 24 Jul 2023 08:52:55 GMT
      expires:
      - '-1'
      pragma:
      - no-cache
      strict-transport-security:
      - max-age=31536000; includeSubDomains
      vary:
      - Accept-Encoding
      x-content-type-options:
      - nosniff
    status:
      code: 200
      message: OK
- request:
    body: null
    headers:
      Accept:
      - '*/*'
      Accept-Encoding:
      - gzip, deflate
      CommandName:
      - vmss create
      Connection:
      - keep-alive
      ParameterSetName:
      - -g -n --image --generate-ssh-keys --admin-username --edge-zone --lb-sku
      User-Agent:
      - AZURECLI/2.50.0 azsdk-python-azure-mgmt-resource/23.1.0b2 Python/3.9.13 (Windows-10-10.0.22621-SP0)
    method: GET
    uri: https://management.azure.com/subscriptions/00000000-0000-0000-0000-000000000000/resourcegroups/cli_test_vmss_extended_location_000001/providers/Microsoft.Resources/deployments/mock-deployment/operationStatuses/08585114181171585768?api-version=2022-09-01
  response:
    body:
      string: '{"status":"Running"}'
    headers:
      cache-control:
      - no-cache
      content-length:
      - '20'
      content-type:
      - application/json; charset=utf-8
      date:
      - Mon, 24 Jul 2023 08:53:25 GMT
      expires:
      - '-1'
      pragma:
      - no-cache
      strict-transport-security:
      - max-age=31536000; includeSubDomains
      vary:
      - Accept-Encoding
      x-content-type-options:
      - nosniff
    status:
      code: 200
      message: OK
- request:
    body: null
    headers:
      Accept:
      - '*/*'
      Accept-Encoding:
      - gzip, deflate
      CommandName:
      - vmss create
      Connection:
      - keep-alive
      ParameterSetName:
      - -g -n --image --generate-ssh-keys --admin-username --edge-zone --lb-sku
      User-Agent:
      - AZURECLI/2.50.0 azsdk-python-azure-mgmt-resource/23.1.0b2 Python/3.9.13 (Windows-10-10.0.22621-SP0)
    method: GET
    uri: https://management.azure.com/subscriptions/00000000-0000-0000-0000-000000000000/resourcegroups/cli_test_vmss_extended_location_000001/providers/Microsoft.Resources/deployments/mock-deployment/operationStatuses/08585114181171585768?api-version=2022-09-01
  response:
    body:
      string: '{"status":"Running"}'
    headers:
      cache-control:
      - no-cache
      content-length:
      - '20'
      content-type:
      - application/json; charset=utf-8
      date:
      - Mon, 24 Jul 2023 08:53:56 GMT
      expires:
      - '-1'
      pragma:
      - no-cache
      strict-transport-security:
      - max-age=31536000; includeSubDomains
      vary:
      - Accept-Encoding
      x-content-type-options:
      - nosniff
    status:
      code: 200
      message: OK
- request:
    body: null
    headers:
      Accept:
      - '*/*'
      Accept-Encoding:
      - gzip, deflate
      CommandName:
      - vmss create
      Connection:
      - keep-alive
      ParameterSetName:
      - -g -n --image --generate-ssh-keys --admin-username --edge-zone --lb-sku
      User-Agent:
      - AZURECLI/2.50.0 azsdk-python-azure-mgmt-resource/23.1.0b2 Python/3.9.13 (Windows-10-10.0.22621-SP0)
    method: GET
    uri: https://management.azure.com/subscriptions/00000000-0000-0000-0000-000000000000/resourcegroups/cli_test_vmss_extended_location_000001/providers/Microsoft.Resources/deployments/mock-deployment/operationStatuses/08585114181171585768?api-version=2022-09-01
  response:
    body:
      string: '{"status":"Running"}'
    headers:
      cache-control:
      - no-cache
      content-length:
      - '20'
      content-type:
      - application/json; charset=utf-8
      date:
      - Mon, 24 Jul 2023 08:54:27 GMT
      expires:
      - '-1'
      pragma:
      - no-cache
      strict-transport-security:
      - max-age=31536000; includeSubDomains
      vary:
      - Accept-Encoding
      x-content-type-options:
      - nosniff
    status:
      code: 200
      message: OK
- request:
    body: null
    headers:
      Accept:
      - '*/*'
      Accept-Encoding:
      - gzip, deflate
      CommandName:
      - vmss create
      Connection:
      - keep-alive
      ParameterSetName:
      - -g -n --image --generate-ssh-keys --admin-username --edge-zone --lb-sku
      User-Agent:
      - AZURECLI/2.50.0 azsdk-python-azure-mgmt-resource/23.1.0b2 Python/3.9.13 (Windows-10-10.0.22621-SP0)
    method: GET
    uri: https://management.azure.com/subscriptions/00000000-0000-0000-0000-000000000000/resourcegroups/cli_test_vmss_extended_location_000001/providers/Microsoft.Resources/deployments/mock-deployment/operationStatuses/08585114181171585768?api-version=2022-09-01
  response:
    body:
      string: '{"status":"Running"}'
    headers:
      cache-control:
      - no-cache
      content-length:
      - '20'
      content-type:
      - application/json; charset=utf-8
      date:
      - Mon, 24 Jul 2023 08:54:57 GMT
      expires:
      - '-1'
      pragma:
      - no-cache
      strict-transport-security:
      - max-age=31536000; includeSubDomains
      vary:
      - Accept-Encoding
      x-content-type-options:
      - nosniff
    status:
      code: 200
      message: OK
- request:
    body: null
    headers:
      Accept:
      - '*/*'
      Accept-Encoding:
      - gzip, deflate
      CommandName:
      - vmss create
      Connection:
      - keep-alive
      ParameterSetName:
      - -g -n --image --generate-ssh-keys --admin-username --edge-zone --lb-sku
      User-Agent:
      - AZURECLI/2.50.0 azsdk-python-azure-mgmt-resource/23.1.0b2 Python/3.9.13 (Windows-10-10.0.22621-SP0)
    method: GET
    uri: https://management.azure.com/subscriptions/00000000-0000-0000-0000-000000000000/resourcegroups/cli_test_vmss_extended_location_000001/providers/Microsoft.Resources/deployments/mock-deployment/operationStatuses/08585114181171585768?api-version=2022-09-01
>>>>>>> 13d0ab0a
  response:
    body:
      string: '{"status":"Running"}'
    headers:
      cache-control:
      - no-cache
      content-length:
      - '20'
      content-type:
      - application/json; charset=utf-8
      date:
<<<<<<< HEAD
      - Fri, 26 May 2023 02:23:38 GMT
=======
      - Mon, 24 Jul 2023 08:55:28 GMT
>>>>>>> 13d0ab0a
      expires:
      - '-1'
      pragma:
      - no-cache
      strict-transport-security:
      - max-age=31536000; includeSubDomains
      vary:
      - Accept-Encoding
      x-content-type-options:
      - nosniff
    status:
      code: 200
      message: OK
- request:
    body: null
    headers:
      Accept:
      - '*/*'
      Accept-Encoding:
      - gzip, deflate
      CommandName:
      - vmss create
      Connection:
      - keep-alive
      ParameterSetName:
      - -g -n --image --generate-ssh-keys --admin-username --edge-zone --lb-sku
      User-Agent:
<<<<<<< HEAD
      - AZURECLI/2.47.0 azsdk-python-azure-mgmt-resource/22.0.0 Python/3.10.11 (Linux-5.15.0-1036-azure-x86_64-with-glibc2.31)
        VSTS_7b238909-6802-4b65-b90d-184bca47f458_build_220_0
    method: GET
    uri: https://management.azure.com/subscriptions/00000000-0000-0000-0000-000000000000/resourcegroups/cli_test_vmss_extended_location_000001/providers/Microsoft.Resources/deployments/mock-deployment/operationStatuses/08585165390996336932?api-version=2022-09-01
=======
      - AZURECLI/2.50.0 azsdk-python-azure-mgmt-resource/23.1.0b2 Python/3.9.13 (Windows-10-10.0.22621-SP0)
    method: GET
    uri: https://management.azure.com/subscriptions/00000000-0000-0000-0000-000000000000/resourcegroups/cli_test_vmss_extended_location_000001/providers/Microsoft.Resources/deployments/mock-deployment/operationStatuses/08585114181171585768?api-version=2022-09-01
>>>>>>> 13d0ab0a
  response:
    body:
      string: '{"status":"Succeeded"}'
    headers:
      cache-control:
      - no-cache
      content-length:
      - '22'
      content-type:
      - application/json; charset=utf-8
      date:
<<<<<<< HEAD
      - Fri, 26 May 2023 02:24:08 GMT
=======
      - Mon, 24 Jul 2023 08:55:58 GMT
>>>>>>> 13d0ab0a
      expires:
      - '-1'
      pragma:
      - no-cache
      strict-transport-security:
      - max-age=31536000; includeSubDomains
      vary:
      - Accept-Encoding
      x-content-type-options:
      - nosniff
    status:
      code: 200
      message: OK
- request:
    body: null
    headers:
      Accept:
      - '*/*'
      Accept-Encoding:
      - gzip, deflate
      CommandName:
      - vmss create
      Connection:
      - keep-alive
      ParameterSetName:
      - -g -n --image --generate-ssh-keys --admin-username --edge-zone --lb-sku
      User-Agent:
<<<<<<< HEAD
      - AZURECLI/2.47.0 azsdk-python-azure-mgmt-resource/22.0.0 Python/3.10.11 (Linux-5.15.0-1036-azure-x86_64-with-glibc2.31)
        VSTS_7b238909-6802-4b65-b90d-184bca47f458_build_220_0
=======
      - AZURECLI/2.50.0 azsdk-python-azure-mgmt-resource/23.1.0b2 Python/3.9.13 (Windows-10-10.0.22621-SP0)
>>>>>>> 13d0ab0a
    method: GET
    uri: https://management.azure.com/subscriptions/00000000-0000-0000-0000-000000000000/resourcegroups/cli_test_vmss_extended_location_000001/providers/Microsoft.Resources/deployments/mock-deployment?api-version=2022-09-01
  response:
    body:
<<<<<<< HEAD
      string: '{"id":"/subscriptions/00000000-0000-0000-0000-000000000000/resourceGroups/cli_test_vmss_extended_location_000001/providers/Microsoft.Resources/deployments/vmss_deploy_lNqh9cwnu5NHSYvYslcl0WSswPFD3Jk6","name":"vmss_deploy_lNqh9cwnu5NHSYvYslcl0WSswPFD3Jk6","type":"Microsoft.Resources/deployments","properties":{"templateHash":"10939185842464295977","parameters":{},"mode":"Incremental","provisioningState":"Succeeded","timestamp":"2023-05-26T02:23:53.9072448Z","duration":"PT46.5031655S","correlationId":"1037cd86-851e-4d36-8f03-b3d448ec4e86","providers":[{"namespace":"Microsoft.Network","resourceTypes":[{"resourceType":"virtualNetworks","locations":["westus"]},{"resourceType":"publicIPAddresses","locations":["westus"]},{"resourceType":"loadBalancers","locations":["westus"]},{"resourceType":"networkSecurityGroups","locations":["westus"]},{"resourceType":"loadBalancers/inboundNatRules","locations":["westus"]}]},{"namespace":"Microsoft.Compute","resourceTypes":[{"resourceType":"virtualMachineScaleSets","locations":["westus"]}]}],"dependencies":[{"dependsOn":[{"id":"/subscriptions/00000000-0000-0000-0000-000000000000/resourceGroups/cli_test_vmss_extended_location_000001/providers/Microsoft.Network/virtualNetworks/vmssVNET","resourceType":"Microsoft.Network/virtualNetworks","resourceName":"vmssVNET"},{"id":"/subscriptions/00000000-0000-0000-0000-000000000000/resourceGroups/cli_test_vmss_extended_location_000001/providers/Microsoft.Network/publicIPAddresses/vmssLBPublicIP","resourceType":"Microsoft.Network/publicIPAddresses","resourceName":"vmssLBPublicIP"}],"id":"/subscriptions/00000000-0000-0000-0000-000000000000/resourceGroups/cli_test_vmss_extended_location_000001/providers/Microsoft.Network/loadBalancers/vmssLB","resourceType":"Microsoft.Network/loadBalancers","resourceName":"vmssLB"},{"dependsOn":[{"id":"/subscriptions/00000000-0000-0000-0000-000000000000/resourceGroups/cli_test_vmss_extended_location_000001/providers/Microsoft.Network/loadBalancers/vmssLB","resourceType":"Microsoft.Network/loadBalancers","resourceName":"vmssLB"}],"id":"/subscriptions/00000000-0000-0000-0000-000000000000/resourceGroups/cli_test_vmss_extended_location_000001/providers/Microsoft.Network/loadBalancers/vmssLB/inboundNatRules/NatRule","resourceType":"Microsoft.Network/loadBalancers/inboundNatRules","resourceName":"vmssLB/NatRule"},{"dependsOn":[{"id":"/subscriptions/00000000-0000-0000-0000-000000000000/resourceGroups/cli_test_vmss_extended_location_000001/providers/Microsoft.Network/virtualNetworks/vmssVNET","resourceType":"Microsoft.Network/virtualNetworks","resourceName":"vmssVNET"},{"id":"/subscriptions/00000000-0000-0000-0000-000000000000/resourceGroups/cli_test_vmss_extended_location_000001/providers/Microsoft.Network/loadBalancers/vmssLB","resourceType":"Microsoft.Network/loadBalancers","resourceName":"vmssLB"},{"id":"/subscriptions/00000000-0000-0000-0000-000000000000/resourceGroups/cli_test_vmss_extended_location_000001/providers/Microsoft.Network/networkSecurityGroups/vmssNSG","resourceType":"Microsoft.Network/networkSecurityGroups","resourceName":"vmssNSG"}],"id":"/subscriptions/00000000-0000-0000-0000-000000000000/resourceGroups/cli_test_vmss_extended_location_000001/providers/Microsoft.Compute/virtualMachineScaleSets/vmss","resourceType":"Microsoft.Compute/virtualMachineScaleSets","resourceName":"vmss"}],"outputs":{"vmss":{"type":"Object","value":{"singlePlacementGroup":true,"orchestrationMode":"Uniform","upgradePolicy":{"mode":"Manual","rollingUpgradePolicy":{"maxBatchInstancePercent":20,"maxUnhealthyInstancePercent":20,"maxUnhealthyUpgradedInstancePercent":20,"pauseTimeBetweenBatches":"PT0S","maxSurge":false,"rollbackFailedInstancesOnPolicyBreach":false}},"virtualMachineProfile":{"osProfile":{"computerNamePrefix":"vmssfaaf2","adminUsername":"vmtest","linuxConfiguration":{"disablePasswordAuthentication":true,"ssh":{"publicKeys":[{"path":"/home/vmtest/.ssh/authorized_keys","keyData":"ssh-rsa
        AAAAB3NzaC1yc2EAAAADAQABAAABAQCs/i3lxwGxI+YVNYr4amHpKJDysk9+MptNWHI/LO3bjZcWNDz5M8P8kcvN2ihtiUET28dHk199I+9ElkHA7tPBqhziqQ9FUPRLwzYMGvg/Fcp695vQf/Ib4HJOHvuJq6mNZWRhBoj2W2QOKmhpMx+HClEkd5jbg5w8m2mb1LrXc7GPqg2AVhjPXprXp8ti20O3OhQW3Vupme95ETLCCwlWWumcE/LSX3z/xhC94VEAj7SuoV+I9UTpd8qcuz9uXrGhiJjH9iCPjEXV70lg9IlY0/lTuMCpUtO2arVOfH2ek6HBGTWZ9uk4uTaW7PObuy/IHZEFuHV5hpJ9M2UGD3VZ"}]},"provisionVMAgent":true,"enableVMAgentPlatformUpdates":false},"secrets":[],"allowExtensionOperations":true,"requireGuestProvisionSignal":true},"storageProfile":{"osDisk":{"osType":"Linux","createOption":"FromImage","caching":"ReadWrite","managedDisk":{"storageAccountType":"Premium_LRS"},"diskSizeGB":31},"imageReference":{"publisher":"Canonical","offer":"UbuntuServer","sku":"18.04-LTS","version":"latest"}},"networkProfile":{"networkInterfaceConfigurations":[{"name":"vmssfaaf2Nic","properties":{"primary":true,"disableTcpStateTracking":false,"networkSecurityGroup":{"id":"/subscriptions/00000000-0000-0000-0000-000000000000/resourceGroups/cli_test_vmss_extended_location_000001/providers/Microsoft.Network/networkSecurityGroups/vmssNSG"},"dnsSettings":{"dnsServers":[]},"enableIPForwarding":false,"ipConfigurations":[{"name":"vmssfaaf2IPConfig","properties":{"subnet":{"id":"/subscriptions/00000000-0000-0000-0000-000000000000/resourceGroups/cli_test_vmss_extended_location_000001/providers/Microsoft.Network/virtualNetworks/vmssVNET/subnets/vmssSubnet"},"privateIPAddressVersion":"IPv4","loadBalancerBackendAddressPools":[{"id":"/subscriptions/00000000-0000-0000-0000-000000000000/resourceGroups/cli_test_vmss_extended_location_000001/providers/Microsoft.Network/loadBalancers/vmssLB/backendAddressPools/vmssLBBEPool"}]}}]}}]}},"provisioningState":"Succeeded","overprovision":true,"doNotRunExtensionsOnOverprovisionedVMs":false,"uniqueId":"70d33164-e90a-4830-ad82-4e2e5cb2202f","platformFaultDomainCount":1,"timeCreated":"2023-05-26T02:23:26.5205126+00:00"}}},"outputResources":[{"id":"/subscriptions/00000000-0000-0000-0000-000000000000/resourceGroups/cli_test_vmss_extended_location_000001/providers/Microsoft.Compute/virtualMachineScaleSets/vmss"},{"id":"/subscriptions/00000000-0000-0000-0000-000000000000/resourceGroups/cli_test_vmss_extended_location_000001/providers/Microsoft.Network/loadBalancers/vmssLB"},{"id":"/subscriptions/00000000-0000-0000-0000-000000000000/resourceGroups/cli_test_vmss_extended_location_000001/providers/Microsoft.Network/loadBalancers/vmssLB/inboundNatRules/NatRule"},{"id":"/subscriptions/00000000-0000-0000-0000-000000000000/resourceGroups/cli_test_vmss_extended_location_000001/providers/Microsoft.Network/networkSecurityGroups/vmssNSG"},{"id":"/subscriptions/00000000-0000-0000-0000-000000000000/resourceGroups/cli_test_vmss_extended_location_000001/providers/Microsoft.Network/publicIPAddresses/vmssLBPublicIP"},{"id":"/subscriptions/00000000-0000-0000-0000-000000000000/resourceGroups/cli_test_vmss_extended_location_000001/providers/Microsoft.Network/virtualNetworks/vmssVNET"}]}}'
=======
      string: '{"id":"/subscriptions/00000000-0000-0000-0000-000000000000/resourceGroups/cli_test_vmss_extended_location_000001/providers/Microsoft.Resources/deployments/vmss_deploy_sriIu8ZmwoIfbptra5jy3lPFmGXMxqN7","name":"vmss_deploy_sriIu8ZmwoIfbptra5jy3lPFmGXMxqN7","type":"Microsoft.Resources/deployments","properties":{"templateHash":"2353825611370700516","parameters":{},"mode":"Incremental","provisioningState":"Succeeded","timestamp":"2023-07-24T08:55:46.243512Z","duration":"PT2M54.6297769S","correlationId":"398e0159-8d55-45b3-987d-b51cc2228b7d","providers":[{"namespace":"Microsoft.Network","resourceTypes":[{"resourceType":"virtualNetworks","locations":["westus"]},{"resourceType":"publicIPAddresses","locations":["westus"]},{"resourceType":"loadBalancers","locations":["westus"]},{"resourceType":"networkSecurityGroups","locations":["westus"]},{"resourceType":"loadBalancers/inboundNatRules","locations":["westus"]}]},{"namespace":"Microsoft.Compute","resourceTypes":[{"resourceType":"virtualMachineScaleSets","locations":["westus"]}]}],"dependencies":[{"dependsOn":[{"id":"/subscriptions/00000000-0000-0000-0000-000000000000/resourceGroups/cli_test_vmss_extended_location_000001/providers/Microsoft.Network/virtualNetworks/vmssVNET","resourceType":"Microsoft.Network/virtualNetworks","resourceName":"vmssVNET"},{"id":"/subscriptions/00000000-0000-0000-0000-000000000000/resourceGroups/cli_test_vmss_extended_location_000001/providers/Microsoft.Network/publicIPAddresses/vmssLBPublicIP","resourceType":"Microsoft.Network/publicIPAddresses","resourceName":"vmssLBPublicIP"}],"id":"/subscriptions/00000000-0000-0000-0000-000000000000/resourceGroups/cli_test_vmss_extended_location_000001/providers/Microsoft.Network/loadBalancers/vmssLB","resourceType":"Microsoft.Network/loadBalancers","resourceName":"vmssLB"},{"dependsOn":[{"id":"/subscriptions/00000000-0000-0000-0000-000000000000/resourceGroups/cli_test_vmss_extended_location_000001/providers/Microsoft.Network/loadBalancers/vmssLB","resourceType":"Microsoft.Network/loadBalancers","resourceName":"vmssLB"}],"id":"/subscriptions/00000000-0000-0000-0000-000000000000/resourceGroups/cli_test_vmss_extended_location_000001/providers/Microsoft.Network/loadBalancers/vmssLB/inboundNatRules/NatRule","resourceType":"Microsoft.Network/loadBalancers/inboundNatRules","resourceName":"vmssLB/NatRule"},{"dependsOn":[{"id":"/subscriptions/00000000-0000-0000-0000-000000000000/resourceGroups/cli_test_vmss_extended_location_000001/providers/Microsoft.Network/virtualNetworks/vmssVNET","resourceType":"Microsoft.Network/virtualNetworks","resourceName":"vmssVNET"},{"id":"/subscriptions/00000000-0000-0000-0000-000000000000/resourceGroups/cli_test_vmss_extended_location_000001/providers/Microsoft.Network/loadBalancers/vmssLB","resourceType":"Microsoft.Network/loadBalancers","resourceName":"vmssLB"},{"id":"/subscriptions/00000000-0000-0000-0000-000000000000/resourceGroups/cli_test_vmss_extended_location_000001/providers/Microsoft.Network/networkSecurityGroups/vmssNSG","resourceType":"Microsoft.Network/networkSecurityGroups","resourceName":"vmssNSG"}],"id":"/subscriptions/00000000-0000-0000-0000-000000000000/resourceGroups/cli_test_vmss_extended_location_000001/providers/Microsoft.Compute/virtualMachineScaleSets/vmss","resourceType":"Microsoft.Compute/virtualMachineScaleSets","resourceName":"vmss"}],"outputs":{"vmss":{"type":"Object","value":{"singlePlacementGroup":true,"orchestrationMode":"Uniform","upgradePolicy":{"mode":"Manual","rollingUpgradePolicy":{"maxBatchInstancePercent":20,"maxUnhealthyInstancePercent":20,"maxUnhealthyUpgradedInstancePercent":20,"pauseTimeBetweenBatches":"PT0S","maxSurge":false,"rollbackFailedInstancesOnPolicyBreach":false}},"virtualMachineProfile":{"osProfile":{"computerNamePrefix":"vmss91acd","adminUsername":"vmtest","linuxConfiguration":{"disablePasswordAuthentication":true,"ssh":{"publicKeys":[{"path":"/home/vmtest/.ssh/authorized_keys","keyData":"ssh-rsa
        AAAAB3NzaC1yc2EAAAADAQABAAABgQDLq1sEri2RcnDg8tjo775iZUd5HVjAdQjSgky6ciJgrvPNUxZv9D65dL9GLllmDhq4Xv6SxbppUJhG0vl/VgaRRPyWRrHXgZRBl0c+H0A2X0Y7L/9sir1ezs2xv89+T03Y+KQYGyZa4xuxwlfdsl6YHjHGW97ONxyDfQesFkSdwyRI0RsnV0/GB8mRF32tgSwxqT8cpXjzjz7w4usgT52knfpyslFfZGRfTjamae/sZeezBTSfsvgryEMxxxXBvXC8/iiTxRG9cQxURK6t1VCeT6F7OmJhY2G+sPCXbkEyOjkfT18y/iUSyPEPVkoaO8Ab9eNPIUFBhRPapQlZ5YsQcIBrDmBb013lRdH82K6Q7Avp3x5liFwjQT96p5CIikl6MlJScZ6SK1dnqAEEPuBvz7vCKSsVaIxTeZhnpiX44cp87VGOR1Sqlus3s3C4NbRKU/a3023vmMV6t/F9SY94sFlWPs2q6ihRTmqV5oYZScJlGgp9voQ/9XStN+4pfAE=
        zhuyan@microsoft.com\n"}]},"provisionVMAgent":true,"enableVMAgentPlatformUpdates":false},"secrets":[],"allowExtensionOperations":true,"requireGuestProvisionSignal":true},"storageProfile":{"osDisk":{"osType":"Linux","createOption":"FromImage","caching":"ReadWrite","managedDisk":{"storageAccountType":"Premium_LRS"},"diskSizeGB":31},"imageReference":{"publisher":"Canonical","offer":"UbuntuServer","sku":"18.04-LTS","version":"latest"}},"networkProfile":{"networkInterfaceConfigurations":[{"name":"vmss91acdNic","properties":{"primary":true,"disableTcpStateTracking":false,"networkSecurityGroup":{"id":"/subscriptions/00000000-0000-0000-0000-000000000000/resourceGroups/cli_test_vmss_extended_location_000001/providers/Microsoft.Network/networkSecurityGroups/vmssNSG"},"dnsSettings":{"dnsServers":[]},"enableIPForwarding":false,"ipConfigurations":[{"name":"vmss91acdIPConfig","properties":{"subnet":{"id":"/subscriptions/00000000-0000-0000-0000-000000000000/resourceGroups/cli_test_vmss_extended_location_000001/providers/Microsoft.Network/virtualNetworks/vmssVNET/subnets/vmssSubnet"},"privateIPAddressVersion":"IPv4","loadBalancerBackendAddressPools":[{"id":"/subscriptions/00000000-0000-0000-0000-000000000000/resourceGroups/cli_test_vmss_extended_location_000001/providers/Microsoft.Network/loadBalancers/vmssLB/backendAddressPools/vmssLBBEPool"}]}}]}}]}},"provisioningState":"Succeeded","overprovision":true,"doNotRunExtensionsOnOverprovisionedVMs":false,"uniqueId":"fae69681-616b-4cbf-a6c5-34fd7071f629","platformFaultDomainCount":1,"timeCreated":"2023-07-24T08:54:47.3395143+00:00"}}},"outputResources":[{"id":"/subscriptions/00000000-0000-0000-0000-000000000000/resourceGroups/cli_test_vmss_extended_location_000001/providers/Microsoft.Compute/virtualMachineScaleSets/vmss"},{"id":"/subscriptions/00000000-0000-0000-0000-000000000000/resourceGroups/cli_test_vmss_extended_location_000001/providers/Microsoft.Network/loadBalancers/vmssLB"},{"id":"/subscriptions/00000000-0000-0000-0000-000000000000/resourceGroups/cli_test_vmss_extended_location_000001/providers/Microsoft.Network/loadBalancers/vmssLB/inboundNatRules/NatRule"},{"id":"/subscriptions/00000000-0000-0000-0000-000000000000/resourceGroups/cli_test_vmss_extended_location_000001/providers/Microsoft.Network/networkSecurityGroups/vmssNSG"},{"id":"/subscriptions/00000000-0000-0000-0000-000000000000/resourceGroups/cli_test_vmss_extended_location_000001/providers/Microsoft.Network/publicIPAddresses/vmssLBPublicIP"},{"id":"/subscriptions/00000000-0000-0000-0000-000000000000/resourceGroups/cli_test_vmss_extended_location_000001/providers/Microsoft.Network/virtualNetworks/vmssVNET"}]}}'
>>>>>>> 13d0ab0a
    headers:
      cache-control:
      - no-cache
      content-length:
      - '7147'
      content-type:
      - application/json; charset=utf-8
      date:
<<<<<<< HEAD
      - Fri, 26 May 2023 02:24:08 GMT
=======
      - Mon, 24 Jul 2023 08:55:58 GMT
>>>>>>> 13d0ab0a
      expires:
      - '-1'
      pragma:
      - no-cache
      strict-transport-security:
      - max-age=31536000; includeSubDomains
      vary:
      - Accept-Encoding
      x-content-type-options:
      - nosniff
    status:
      code: 200
      message: OK
- request:
    body: null
    headers:
      Accept:
      - application/json
      Accept-Encoding:
      - gzip, deflate
      CommandName:
      - vmss show
      Connection:
      - keep-alive
      ParameterSetName:
      - -g -n
      User-Agent:
<<<<<<< HEAD
      - AZURECLI/2.47.0 azsdk-python-azure-mgmt-compute/29.1.0 Python/3.10.11 (Linux-5.15.0-1036-azure-x86_64-with-glibc2.31)
        VSTS_7b238909-6802-4b65-b90d-184bca47f458_build_220_0
=======
      - AZURECLI/2.50.0 azsdk-python-azure-mgmt-compute/30.0.0 Python/3.9.13 (Windows-10-10.0.22621-SP0)
>>>>>>> 13d0ab0a
    method: GET
    uri: https://management.azure.com/subscriptions/00000000-0000-0000-0000-000000000000/resourceGroups/cli_test_vmss_extended_location_000001/providers/Microsoft.Compute/virtualMachineScaleSets/vmss?api-version=2023-03-01
  response:
    body:
      string: "{\r\n  \"name\": \"vmss\",\r\n  \"id\": \"/subscriptions/00000000-0000-0000-0000-000000000000/resourceGroups/cli_test_vmss_extended_location_000001/providers/Microsoft.Compute/virtualMachineScaleSets/vmss\",\r\n
        \ \"type\": \"Microsoft.Compute/virtualMachineScaleSets\",\r\n  \"location\":
        \"westus\",\r\n  \"tags\": {},\r\n  \"sku\": {\r\n    \"name\": \"Standard_DS1_v2\",\r\n
        \   \"tier\": \"Standard\",\r\n    \"capacity\": 2\r\n  },\r\n  \"properties\":
        {\r\n    \"singlePlacementGroup\": true,\r\n    \"orchestrationMode\": \"Uniform\",\r\n
        \   \"upgradePolicy\": {\r\n      \"mode\": \"Manual\",\r\n      \"rollingUpgradePolicy\":
        {\r\n        \"maxBatchInstancePercent\": 20,\r\n        \"maxUnhealthyInstancePercent\":
        20,\r\n        \"maxUnhealthyUpgradedInstancePercent\": 20,\r\n        \"pauseTimeBetweenBatches\":
        \"PT0S\",\r\n        \"maxSurge\": false,\r\n        \"rollbackFailedInstancesOnPolicyBreach\":
        false\r\n      }\r\n    },\r\n    \"virtualMachineProfile\": {\r\n      \"osProfile\":
<<<<<<< HEAD
        {\r\n        \"computerNamePrefix\": \"vmssfaaf2\",\r\n        \"adminUsername\":
        \"vmtest\",\r\n        \"linuxConfiguration\": {\r\n          \"disablePasswordAuthentication\":
        true,\r\n          \"ssh\": {\r\n            \"publicKeys\": [\r\n              {\r\n
        \               \"path\": \"/home/vmtest/.ssh/authorized_keys\",\r\n                \"keyData\":
        \"ssh-rsa AAAAB3NzaC1yc2EAAAADAQABAAABAQCs/i3lxwGxI+YVNYr4amHpKJDysk9+MptNWHI/LO3bjZcWNDz5M8P8kcvN2ihtiUET28dHk199I+9ElkHA7tPBqhziqQ9FUPRLwzYMGvg/Fcp695vQf/Ib4HJOHvuJq6mNZWRhBoj2W2QOKmhpMx+HClEkd5jbg5w8m2mb1LrXc7GPqg2AVhjPXprXp8ti20O3OhQW3Vupme95ETLCCwlWWumcE/LSX3z/xhC94VEAj7SuoV+I9UTpd8qcuz9uXrGhiJjH9iCPjEXV70lg9IlY0/lTuMCpUtO2arVOfH2ek6HBGTWZ9uk4uTaW7PObuy/IHZEFuHV5hpJ9M2UGD3VZ\"\r\n
        \             }\r\n            ]\r\n          },\r\n          \"provisionVMAgent\":
        true,\r\n          \"enableVMAgentPlatformUpdates\": false\r\n        },\r\n
        \       \"secrets\": [],\r\n        \"allowExtensionOperations\": true,\r\n
        \       \"requireGuestProvisionSignal\": true\r\n      },\r\n      \"storageProfile\":
=======
        {\r\n        \"computerNamePrefix\": \"vmss91acd\",\r\n        \"adminUsername\":
        \"vmtest\",\r\n        \"linuxConfiguration\": {\r\n          \"disablePasswordAuthentication\":
        true,\r\n          \"ssh\": {\r\n            \"publicKeys\": [\r\n              {\r\n
        \               \"path\": \"/home/vmtest/.ssh/authorized_keys\",\r\n                \"keyData\":
        \"ssh-rsa AAAAB3NzaC1yc2EAAAADAQABAAABgQDLq1sEri2RcnDg8tjo775iZUd5HVjAdQjSgky6ciJgrvPNUxZv9D65dL9GLllmDhq4Xv6SxbppUJhG0vl/VgaRRPyWRrHXgZRBl0c+H0A2X0Y7L/9sir1ezs2xv89+T03Y+KQYGyZa4xuxwlfdsl6YHjHGW97ONxyDfQesFkSdwyRI0RsnV0/GB8mRF32tgSwxqT8cpXjzjz7w4usgT52knfpyslFfZGRfTjamae/sZeezBTSfsvgryEMxxxXBvXC8/iiTxRG9cQxURK6t1VCeT6F7OmJhY2G+sPCXbkEyOjkfT18y/iUSyPEPVkoaO8Ab9eNPIUFBhRPapQlZ5YsQcIBrDmBb013lRdH82K6Q7Avp3x5liFwjQT96p5CIikl6MlJScZ6SK1dnqAEEPuBvz7vCKSsVaIxTeZhnpiX44cp87VGOR1Sqlus3s3C4NbRKU/a3023vmMV6t/F9SY94sFlWPs2q6ihRTmqV5oYZScJlGgp9voQ/9XStN+4pfAE=
        zhuyan@microsoft.com\\n\"\r\n              }\r\n            ]\r\n          },\r\n
        \         \"provisionVMAgent\": true,\r\n          \"enableVMAgentPlatformUpdates\":
        false\r\n        },\r\n        \"secrets\": [],\r\n        \"allowExtensionOperations\":
        true,\r\n        \"requireGuestProvisionSignal\": true\r\n      },\r\n      \"storageProfile\":
>>>>>>> 13d0ab0a
        {\r\n        \"osDisk\": {\r\n          \"osType\": \"Linux\",\r\n          \"createOption\":
        \"FromImage\",\r\n          \"caching\": \"ReadWrite\",\r\n          \"managedDisk\":
        {\r\n            \"storageAccountType\": \"Premium_LRS\"\r\n          },\r\n
        \         \"diskSizeGB\": 31\r\n        },\r\n        \"imageReference\":
        {\r\n          \"publisher\": \"Canonical\",\r\n          \"offer\": \"UbuntuServer\",\r\n
        \         \"sku\": \"18.04-LTS\",\r\n          \"version\": \"latest\"\r\n
<<<<<<< HEAD
        \       }\r\n      },\r\n      \"networkProfile\": {\"networkInterfaceConfigurations\":[{\"name\":\"vmssfaaf2Nic\",\"properties\":{\"primary\":true,\"disableTcpStateTracking\":false,\"networkSecurityGroup\":{\"id\":\"/subscriptions/00000000-0000-0000-0000-000000000000/resourceGroups/cli_test_vmss_extended_location_000001/providers/Microsoft.Network/networkSecurityGroups/vmssNSG\"},\"dnsSettings\":{\"dnsServers\":[]},\"enableIPForwarding\":false,\"ipConfigurations\":[{\"name\":\"vmssfaaf2IPConfig\",\"properties\":{\"subnet\":{\"id\":\"/subscriptions/00000000-0000-0000-0000-000000000000/resourceGroups/cli_test_vmss_extended_location_000001/providers/Microsoft.Network/virtualNetworks/vmssVNET/subnets/vmssSubnet\"},\"privateIPAddressVersion\":\"IPv4\",\"loadBalancerBackendAddressPools\":[{\"id\":\"/subscriptions/00000000-0000-0000-0000-000000000000/resourceGroups/cli_test_vmss_extended_location_000001/providers/Microsoft.Network/loadBalancers/vmssLB/backendAddressPools/vmssLBBEPool\"}]}}]}}]}\r\n
        \   },\r\n    \"provisioningState\": \"Succeeded\",\r\n    \"overprovision\":
        true,\r\n    \"doNotRunExtensionsOnOverprovisionedVMs\": false,\r\n    \"uniqueId\":
        \"70d33164-e90a-4830-ad82-4e2e5cb2202f\",\r\n    \"platformFaultDomainCount\":
        1,\r\n    \"timeCreated\": \"2023-05-26T02:23:26.5205126+00:00\"\r\n  },\r\n
=======
        \       }\r\n      },\r\n      \"networkProfile\": {\"networkInterfaceConfigurations\":[{\"name\":\"vmss91acdNic\",\"properties\":{\"primary\":true,\"disableTcpStateTracking\":false,\"networkSecurityGroup\":{\"id\":\"/subscriptions/00000000-0000-0000-0000-000000000000/resourceGroups/cli_test_vmss_extended_location_000001/providers/Microsoft.Network/networkSecurityGroups/vmssNSG\"},\"dnsSettings\":{\"dnsServers\":[]},\"enableIPForwarding\":false,\"ipConfigurations\":[{\"name\":\"vmss91acdIPConfig\",\"properties\":{\"subnet\":{\"id\":\"/subscriptions/00000000-0000-0000-0000-000000000000/resourceGroups/cli_test_vmss_extended_location_000001/providers/Microsoft.Network/virtualNetworks/vmssVNET/subnets/vmssSubnet\"},\"privateIPAddressVersion\":\"IPv4\",\"loadBalancerBackendAddressPools\":[{\"id\":\"/subscriptions/00000000-0000-0000-0000-000000000000/resourceGroups/cli_test_vmss_extended_location_000001/providers/Microsoft.Network/loadBalancers/vmssLB/backendAddressPools/vmssLBBEPool\"}]}}]}}]}\r\n
        \   },\r\n    \"provisioningState\": \"Succeeded\",\r\n    \"overprovision\":
        true,\r\n    \"doNotRunExtensionsOnOverprovisionedVMs\": false,\r\n    \"uniqueId\":
        \"fae69681-616b-4cbf-a6c5-34fd7071f629\",\r\n    \"platformFaultDomainCount\":
        1,\r\n    \"timeCreated\": \"2023-07-24T08:54:47.3395143+00:00\"\r\n  },\r\n
>>>>>>> 13d0ab0a
        \ \"extendedLocation\": {\r\n    \"type\": \"EdgeZone\",\r\n    \"name\":
        \"microsoftlosangeles1\"\r\n  }\r\n}"
    headers:
      cache-control:
      - no-cache
      content-length:
      - '3833'
      content-type:
      - application/json; charset=utf-8
      date:
<<<<<<< HEAD
      - Fri, 26 May 2023 02:24:09 GMT
=======
      - Mon, 24 Jul 2023 08:56:01 GMT
>>>>>>> 13d0ab0a
      expires:
      - '-1'
      pragma:
      - no-cache
      server:
      - Microsoft-HTTPAPI/2.0
      - Microsoft-HTTPAPI/2.0
      strict-transport-security:
      - max-age=31536000; includeSubDomains
      transfer-encoding:
      - chunked
      vary:
      - Accept-Encoding
      x-content-type-options:
      - nosniff
      x-ms-ratelimit-remaining-resource:
<<<<<<< HEAD
      - Microsoft.Compute/GetVMScaleSet3Min;395,Microsoft.Compute/GetVMScaleSet30Min;2554
=======
      - Microsoft.Compute/GetVMScaleSet3Min;371,Microsoft.Compute/GetVMScaleSet30Min;2561
>>>>>>> 13d0ab0a
    status:
      code: 200
      message: OK
- request:
    body: null
    headers:
      Accept:
      - application/json
      Accept-Encoding:
      - gzip, deflate
      CommandName:
      - network vnet show
      Connection:
      - keep-alive
      ParameterSetName:
      - -g -n
      User-Agent:
<<<<<<< HEAD
      - AZURECLI/2.47.0 (AAZ) azsdk-python-core/1.24.0 Python/3.10.11 (Linux-5.15.0-1036-azure-x86_64-with-glibc2.31)
        VSTS_7b238909-6802-4b65-b90d-184bca47f458_build_220_0
=======
      - AZURECLI/2.50.0 (AAZ) azsdk-python-core/1.26.0 Python/3.9.13 (Windows-10-10.0.22621-SP0)
>>>>>>> 13d0ab0a
    method: GET
    uri: https://management.azure.com/subscriptions/00000000-0000-0000-0000-000000000000/resourceGroups/cli_test_vmss_extended_location_000001/providers/Microsoft.Network/virtualNetworks/vmssVNET?api-version=2022-01-01
  response:
    body:
      string: "{\r\n  \"name\": \"vmssVNET\",\r\n  \"id\": \"/subscriptions/00000000-0000-0000-0000-000000000000/resourceGroups/cli_test_vmss_extended_location_000001/providers/Microsoft.Network/virtualNetworks/vmssVNET\",\r\n
<<<<<<< HEAD
        \ \"etag\": \"W/\\\"31146c12-e744-4b30-8f1c-e9bc2fe02bb8\\\"\",\r\n  \"type\":
        \"Microsoft.Network/virtualNetworks\",\r\n  \"location\": \"westus\",\r\n
        \ \"tags\": {},\r\n  \"extendedLocation\": {\r\n    \"type\": \"EdgeZone\",\r\n
        \   \"name\": \"microsoftlosangeles1\"\r\n  },\r\n  \"properties\": {\r\n
        \   \"provisioningState\": \"Succeeded\",\r\n    \"resourceGuid\": \"874cbd6c-a16e-4041-81e0-f4284ca96e53\",\r\n
        \   \"addressSpace\": {\r\n      \"addressPrefixes\": [\r\n        \"10.0.0.0/16\"\r\n
        \     ]\r\n    },\r\n    \"subnets\": [\r\n      {\r\n        \"name\": \"vmssSubnet\",\r\n
        \       \"id\": \"/subscriptions/00000000-0000-0000-0000-000000000000/resourceGroups/cli_test_vmss_extended_location_000001/providers/Microsoft.Network/virtualNetworks/vmssVNET/subnets/vmssSubnet\",\r\n
        \       \"etag\": \"W/\\\"31146c12-e744-4b30-8f1c-e9bc2fe02bb8\\\"\",\r\n
        \       \"properties\": {\r\n          \"provisioningState\": \"Succeeded\",\r\n
        \         \"addressPrefix\": \"10.0.0.0/24\",\r\n          \"ipConfigurations\":
        [\r\n            {\r\n              \"id\": \"/subscriptions/00000000-0000-0000-0000-000000000000/resourceGroups/cli_test_vmss_extended_location_000001/providers/Microsoft.Compute/virtualMachineScaleSets/vmss/virtualMachines/1/networkInterfaces/vmssfaaf2Nic/ipConfigurations/vmssfaaf2IPConfig\"\r\n
        \           },\r\n            {\r\n              \"id\": \"/subscriptions/00000000-0000-0000-0000-000000000000/resourceGroups/cli_test_vmss_extended_location_000001/providers/Microsoft.Compute/virtualMachineScaleSets/vmss/virtualMachines/2/networkInterfaces/vmssfaaf2Nic/ipConfigurations/vmssfaaf2IPConfig\"\r\n
=======
        \ \"etag\": \"W/\\\"a4eff444-e807-4a79-bb99-5860478f5fc5\\\"\",\r\n  \"type\":
        \"Microsoft.Network/virtualNetworks\",\r\n  \"location\": \"westus\",\r\n
        \ \"tags\": {},\r\n  \"extendedLocation\": {\r\n    \"type\": \"EdgeZone\",\r\n
        \   \"name\": \"microsoftlosangeles1\"\r\n  },\r\n  \"properties\": {\r\n
        \   \"provisioningState\": \"Succeeded\",\r\n    \"resourceGuid\": \"c3905168-8ae5-4413-859f-ba0dfddae78f\",\r\n
        \   \"addressSpace\": {\r\n      \"addressPrefixes\": [\r\n        \"10.0.0.0/16\"\r\n
        \     ]\r\n    },\r\n    \"subnets\": [\r\n      {\r\n        \"name\": \"vmssSubnet\",\r\n
        \       \"id\": \"/subscriptions/00000000-0000-0000-0000-000000000000/resourceGroups/cli_test_vmss_extended_location_000001/providers/Microsoft.Network/virtualNetworks/vmssVNET/subnets/vmssSubnet\",\r\n
        \       \"etag\": \"W/\\\"a4eff444-e807-4a79-bb99-5860478f5fc5\\\"\",\r\n
        \       \"properties\": {\r\n          \"provisioningState\": \"Succeeded\",\r\n
        \         \"addressPrefix\": \"10.0.0.0/24\",\r\n          \"ipConfigurations\":
        [\r\n            {\r\n              \"id\": \"/subscriptions/00000000-0000-0000-0000-000000000000/resourceGroups/CLI_TEST_VMSS_EXTENDED_LOCATION_I3NZVF6CZUN7G4BG6K2MQIAGXVSDFQUEXY4TC5EGPCO/PROVIDERS/MICROSOFT.COMPUTE/VIRTUALMACHINESCALESETS/VMSS/VIRTUALMACHINES/2/NETWORKINTERFACES/VMSS91ACDNIC/ipConfigurations/VMSS91ACDIPCONFIG\"\r\n
        \           },\r\n            {\r\n              \"id\": \"/subscriptions/00000000-0000-0000-0000-000000000000/resourceGroups/CLI_TEST_VMSS_EXTENDED_LOCATION_I3NZVF6CZUN7G4BG6K2MQIAGXVSDFQUEXY4TC5EGPCO/PROVIDERS/MICROSOFT.COMPUTE/VIRTUALMACHINESCALESETS/VMSS/VIRTUALMACHINES/3/NETWORKINTERFACES/VMSS91ACDNIC/ipConfigurations/VMSS91ACDIPCONFIG\"\r\n
>>>>>>> 13d0ab0a
        \           }\r\n          ],\r\n          \"delegations\": [],\r\n          \"privateEndpointNetworkPolicies\":
        \"Disabled\",\r\n          \"privateLinkServiceNetworkPolicies\": \"Enabled\",\r\n
        \         \"defaultOutboundAccess\": false\r\n        },\r\n        \"type\":
        \"Microsoft.Network/virtualNetworks/subnets\"\r\n      }\r\n    ],\r\n    \"virtualNetworkPeerings\":
        [],\r\n    \"enableDdosProtection\": false\r\n  }\r\n}"
    headers:
      cache-control:
      - no-cache
      content-length:
<<<<<<< HEAD
      - '2076'
      content-type:
      - application/json; charset=utf-8
      date:
      - Fri, 26 May 2023 02:24:09 GMT
      etag:
      - W/"31146c12-e744-4b30-8f1c-e9bc2fe02bb8"
=======
      - '2150'
      content-type:
      - application/json; charset=utf-8
      date:
      - Mon, 24 Jul 2023 08:56:04 GMT
      etag:
      - W/"a4eff444-e807-4a79-bb99-5860478f5fc5"
>>>>>>> 13d0ab0a
      expires:
      - '-1'
      pragma:
      - no-cache
      server:
      - Microsoft-HTTPAPI/2.0
      - Microsoft-HTTPAPI/2.0
      strict-transport-security:
      - max-age=31536000; includeSubDomains
      transfer-encoding:
      - chunked
      vary:
      - Accept-Encoding
      x-content-type-options:
      - nosniff
      x-ms-arm-service-request-id:
<<<<<<< HEAD
      - 872b6f3a-2603-45d9-8296-ba54898dfc70
=======
      - 0f5ad44b-72e3-4165-92ab-f5752d6782ca
>>>>>>> 13d0ab0a
    status:
      code: 200
      message: OK
- request:
    body: null
    headers:
      Accept:
      - application/json
      Accept-Encoding:
      - gzip, deflate
      CommandName:
      - network lb show
      Connection:
      - keep-alive
      ParameterSetName:
      - -g -n
      User-Agent:
<<<<<<< HEAD
      - AZURECLI/2.47.0 (AAZ) azsdk-python-core/1.24.0 Python/3.10.11 (Linux-5.15.0-1036-azure-x86_64-with-glibc2.31)
        VSTS_7b238909-6802-4b65-b90d-184bca47f458_build_220_0
=======
      - AZURECLI/2.50.0 (AAZ) azsdk-python-core/1.26.0 Python/3.9.13 (Windows-10-10.0.22621-SP0)
>>>>>>> 13d0ab0a
    method: GET
    uri: https://management.azure.com/subscriptions/00000000-0000-0000-0000-000000000000/resourceGroups/cli_test_vmss_extended_location_000001/providers/Microsoft.Network/loadBalancers/vmssLB?api-version=2022-05-01
  response:
    body:
      string: "{\r\n  \"name\": \"vmssLB\",\r\n  \"id\": \"/subscriptions/00000000-0000-0000-0000-000000000000/resourceGroups/cli_test_vmss_extended_location_000001/providers/Microsoft.Network/loadBalancers/vmssLB\",\r\n
<<<<<<< HEAD
        \ \"etag\": \"W/\\\"bc002f5d-1c42-4249-a795-1eddf4d962c2\\\"\",\r\n  \"type\":
        \"Microsoft.Network/loadBalancers\",\r\n  \"location\": \"westus\",\r\n  \"tags\":
        {},\r\n  \"extendedLocation\": {\r\n    \"type\": \"EdgeZone\",\r\n    \"name\":
        \"microsoftlosangeles1\"\r\n  },\r\n  \"properties\": {\r\n    \"provisioningState\":
        \"Succeeded\",\r\n    \"resourceGuid\": \"ec96951c-df38-418b-aefa-c665383e92fb\",\r\n
        \   \"frontendIPConfigurations\": [\r\n      {\r\n        \"name\": \"loadBalancerFrontEnd\",\r\n
        \       \"id\": \"/subscriptions/00000000-0000-0000-0000-000000000000/resourceGroups/cli_test_vmss_extended_location_000001/providers/Microsoft.Network/loadBalancers/vmssLB/frontendIPConfigurations/loadBalancerFrontEnd\",\r\n
        \       \"etag\": \"W/\\\"bc002f5d-1c42-4249-a795-1eddf4d962c2\\\"\",\r\n
=======
        \ \"etag\": \"W/\\\"9021ecfc-b9da-4cf0-8bfc-d6d7042417c3\\\"\",\r\n  \"type\":
        \"Microsoft.Network/loadBalancers\",\r\n  \"location\": \"westus\",\r\n  \"tags\":
        {},\r\n  \"extendedLocation\": {\r\n    \"type\": \"EdgeZone\",\r\n    \"name\":
        \"microsoftlosangeles1\"\r\n  },\r\n  \"properties\": {\r\n    \"provisioningState\":
        \"Succeeded\",\r\n    \"resourceGuid\": \"17c28c42-024a-4152-9a77-b440b3251a83\",\r\n
        \   \"frontendIPConfigurations\": [\r\n      {\r\n        \"name\": \"loadBalancerFrontEnd\",\r\n
        \       \"id\": \"/subscriptions/00000000-0000-0000-0000-000000000000/resourceGroups/cli_test_vmss_extended_location_000001/providers/Microsoft.Network/loadBalancers/vmssLB/frontendIPConfigurations/loadBalancerFrontEnd\",\r\n
        \       \"etag\": \"W/\\\"9021ecfc-b9da-4cf0-8bfc-d6d7042417c3\\\"\",\r\n
>>>>>>> 13d0ab0a
        \       \"type\": \"Microsoft.Network/loadBalancers/frontendIPConfigurations\",\r\n
        \       \"properties\": {\r\n          \"provisioningState\": \"Succeeded\",\r\n
        \         \"privateIPAllocationMethod\": \"Dynamic\",\r\n          \"publicIPAddress\":
        {\r\n            \"id\": \"/subscriptions/00000000-0000-0000-0000-000000000000/resourceGroups/cli_test_vmss_extended_location_000001/providers/Microsoft.Network/publicIPAddresses/vmssLBPublicIP\"\r\n
        \         },\r\n          \"loadBalancingRules\": [\r\n            {\r\n              \"id\":
        \"/subscriptions/00000000-0000-0000-0000-000000000000/resourceGroups/cli_test_vmss_extended_location_000001/providers/Microsoft.Network/loadBalancers/vmssLB/loadBalancingRules/LBRule\"\r\n
        \           }\r\n          ],\r\n          \"inboundNatRules\": [\r\n            {\r\n
        \             \"id\": \"/subscriptions/00000000-0000-0000-0000-000000000000/resourceGroups/cli_test_vmss_extended_location_000001/providers/Microsoft.Network/loadBalancers/vmssLB/inboundNatRules/NatRule\"\r\n
        \           }\r\n          ]\r\n        }\r\n      }\r\n    ],\r\n    \"backendAddressPools\":
        [\r\n      {\r\n        \"name\": \"vmssLBBEPool\",\r\n        \"id\": \"/subscriptions/00000000-0000-0000-0000-000000000000/resourceGroups/cli_test_vmss_extended_location_000001/providers/Microsoft.Network/loadBalancers/vmssLB/backendAddressPools/vmssLBBEPool\",\r\n
<<<<<<< HEAD
        \       \"etag\": \"W/\\\"bc002f5d-1c42-4249-a795-1eddf4d962c2\\\"\",\r\n
        \       \"properties\": {\r\n          \"provisioningState\": \"Succeeded\",\r\n
        \         \"loadBalancerBackendAddresses\": [\r\n            {\r\n              \"name\":
        \"4a6a73f2-aa4b-46b2-ac2a-c25cc730b62d\",\r\n              \"id\": \"/subscriptions/00000000-0000-0000-0000-000000000000/resourceGroups/cli_test_vmss_extended_location_000001/providers/Microsoft.Network/loadBalancers/vmssLB/backendAddressPools/vmssLBBEPool/loadBalancerBackendAddresses/4a6a73f2-aa4b-46b2-ac2a-c25cc730b62d\",\r\n
        \             \"etag\": \"W/\\\"bc002f5d-1c42-4249-a795-1eddf4d962c2\\\"\",\r\n
        \             \"properties\": {\r\n                \"provisioningState\":
        \"Succeeded\",\r\n                \"networkInterfaceIPConfiguration\": {\r\n
        \                 \"id\": \"/subscriptions/00000000-0000-0000-0000-000000000000/resourceGroups/cli_test_vmss_extended_location_000001/providers/Microsoft.Compute/virtualMachineScaleSets/vmss/virtualMachines/1/networkInterfaces/vmssfaaf2Nic/ipConfigurations/vmssfaaf2IPConfig\"\r\n
        \               },\r\n                \"inboundNatRulesPortMapping\": [\r\n
        \                 {\r\n                    \"inboundNatRuleName\": \"NatRule\",\r\n
        \                   \"frontendPort\": 50001,\r\n                    \"backendPort\":
        22\r\n                  }\r\n                ]\r\n              },\r\n              \"type\":
        \"Microsoft.Network/loadBalancers/backendAddressPools/loadBalancerBackendAddresses\"\r\n
        \           },\r\n            {\r\n              \"name\": \"315ea64f-d857-4a7d-8ee6-851d1b69474e\",\r\n
        \             \"id\": \"/subscriptions/00000000-0000-0000-0000-000000000000/resourceGroups/cli_test_vmss_extended_location_000001/providers/Microsoft.Network/loadBalancers/vmssLB/backendAddressPools/vmssLBBEPool/loadBalancerBackendAddresses/315ea64f-d857-4a7d-8ee6-851d1b69474e\",\r\n
        \             \"etag\": \"W/\\\"bc002f5d-1c42-4249-a795-1eddf4d962c2\\\"\",\r\n
        \             \"properties\": {\r\n                \"provisioningState\":
        \"Succeeded\",\r\n                \"networkInterfaceIPConfiguration\": {\r\n
        \                 \"id\": \"/subscriptions/00000000-0000-0000-0000-000000000000/resourceGroups/cli_test_vmss_extended_location_000001/providers/Microsoft.Compute/virtualMachineScaleSets/vmss/virtualMachines/2/networkInterfaces/vmssfaaf2Nic/ipConfigurations/vmssfaaf2IPConfig\"\r\n
        \               },\r\n                \"inboundNatRulesPortMapping\": [\r\n
        \                 {\r\n                    \"inboundNatRuleName\": \"NatRule\",\r\n
        \                   \"frontendPort\": 50002,\r\n                    \"backendPort\":
        22\r\n                  }\r\n                ]\r\n              },\r\n              \"type\":
        \"Microsoft.Network/loadBalancers/backendAddressPools/loadBalancerBackendAddresses\"\r\n
        \           }\r\n          ],\r\n          \"backendIPConfigurations\": [\r\n
        \           {\r\n              \"id\": \"/subscriptions/00000000-0000-0000-0000-000000000000/resourceGroups/cli_test_vmss_extended_location_000001/providers/Microsoft.Compute/virtualMachineScaleSets/vmss/virtualMachines/1/networkInterfaces/vmssfaaf2Nic/ipConfigurations/vmssfaaf2IPConfig\"\r\n
        \           },\r\n            {\r\n              \"id\": \"/subscriptions/00000000-0000-0000-0000-000000000000/resourceGroups/cli_test_vmss_extended_location_000001/providers/Microsoft.Compute/virtualMachineScaleSets/vmss/virtualMachines/2/networkInterfaces/vmssfaaf2Nic/ipConfigurations/vmssfaaf2IPConfig\"\r\n
=======
        \       \"etag\": \"W/\\\"9021ecfc-b9da-4cf0-8bfc-d6d7042417c3\\\"\",\r\n
        \       \"properties\": {\r\n          \"provisioningState\": \"Succeeded\",\r\n
        \         \"loadBalancerBackendAddresses\": [\r\n            {\r\n              \"name\":
        \"6a776536-89e8-429b-99ba-c7baf9c60b5f\",\r\n              \"id\": \"/subscriptions/00000000-0000-0000-0000-000000000000/resourceGroups/cli_test_vmss_extended_location_000001/providers/Microsoft.Network/loadBalancers/vmssLB/backendAddressPools/vmssLBBEPool/loadBalancerBackendAddresses/6a776536-89e8-429b-99ba-c7baf9c60b5f\",\r\n
        \             \"etag\": \"W/\\\"9021ecfc-b9da-4cf0-8bfc-d6d7042417c3\\\"\",\r\n
        \             \"properties\": {\r\n                \"provisioningState\":
        \"Succeeded\",\r\n                \"networkInterfaceIPConfiguration\": {\r\n
        \                 \"id\": \"/subscriptions/00000000-0000-0000-0000-000000000000/resourceGroups/cli_test_vmss_extended_location_000001/providers/Microsoft.Compute/virtualMachineScaleSets/vmss/virtualMachines/2/networkInterfaces/vmss91acdNic/ipConfigurations/vmss91acdIPConfig\"\r\n
        \               },\r\n                \"inboundNatRulesPortMapping\": [\r\n
        \                 {\r\n                    \"inboundNatRuleName\": \"NatRule\",\r\n
        \                   \"frontendPort\": 50002,\r\n                    \"backendPort\":
        22\r\n                  }\r\n                ]\r\n              },\r\n              \"type\":
        \"Microsoft.Network/loadBalancers/backendAddressPools/loadBalancerBackendAddresses\"\r\n
        \           },\r\n            {\r\n              \"name\": \"fd09c441-b682-4ff1-b647-2dc9e47e522b\",\r\n
        \             \"id\": \"/subscriptions/00000000-0000-0000-0000-000000000000/resourceGroups/cli_test_vmss_extended_location_000001/providers/Microsoft.Network/loadBalancers/vmssLB/backendAddressPools/vmssLBBEPool/loadBalancerBackendAddresses/fd09c441-b682-4ff1-b647-2dc9e47e522b\",\r\n
        \             \"etag\": \"W/\\\"9021ecfc-b9da-4cf0-8bfc-d6d7042417c3\\\"\",\r\n
        \             \"properties\": {\r\n                \"provisioningState\":
        \"Succeeded\",\r\n                \"networkInterfaceIPConfiguration\": {\r\n
        \                 \"id\": \"/subscriptions/00000000-0000-0000-0000-000000000000/resourceGroups/cli_test_vmss_extended_location_000001/providers/Microsoft.Compute/virtualMachineScaleSets/vmss/virtualMachines/3/networkInterfaces/vmss91acdNic/ipConfigurations/vmss91acdIPConfig\"\r\n
        \               },\r\n                \"inboundNatRulesPortMapping\": [\r\n
        \                 {\r\n                    \"inboundNatRuleName\": \"NatRule\",\r\n
        \                   \"frontendPort\": 50003,\r\n                    \"backendPort\":
        22\r\n                  }\r\n                ]\r\n              },\r\n              \"type\":
        \"Microsoft.Network/loadBalancers/backendAddressPools/loadBalancerBackendAddresses\"\r\n
        \           }\r\n          ],\r\n          \"backendIPConfigurations\": [\r\n
        \           {\r\n              \"id\": \"/subscriptions/00000000-0000-0000-0000-000000000000/resourceGroups/cli_test_vmss_extended_location_000001/providers/Microsoft.Compute/virtualMachineScaleSets/vmss/virtualMachines/2/networkInterfaces/vmss91acdNic/ipConfigurations/vmss91acdIPConfig\"\r\n
        \           },\r\n            {\r\n              \"id\": \"/subscriptions/00000000-0000-0000-0000-000000000000/resourceGroups/cli_test_vmss_extended_location_000001/providers/Microsoft.Compute/virtualMachineScaleSets/vmss/virtualMachines/3/networkInterfaces/vmss91acdNic/ipConfigurations/vmss91acdIPConfig\"\r\n
>>>>>>> 13d0ab0a
        \           }\r\n          ],\r\n          \"loadBalancingRules\": [\r\n            {\r\n
        \             \"id\": \"/subscriptions/00000000-0000-0000-0000-000000000000/resourceGroups/cli_test_vmss_extended_location_000001/providers/Microsoft.Network/loadBalancers/vmssLB/loadBalancingRules/LBRule\"\r\n
        \           }\r\n          ],\r\n          \"inboundNatRules\": [\r\n            {\r\n
        \             \"id\": \"/subscriptions/00000000-0000-0000-0000-000000000000/resourceGroups/cli_test_vmss_extended_location_000001/providers/Microsoft.Network/loadBalancers/vmssLB/inboundNatRules/NatRule\"\r\n
        \           }\r\n          ]\r\n        },\r\n        \"type\": \"Microsoft.Network/loadBalancers/backendAddressPools\"\r\n
        \     }\r\n    ],\r\n    \"loadBalancingRules\": [\r\n      {\r\n        \"name\":
        \"LBRule\",\r\n        \"id\": \"/subscriptions/00000000-0000-0000-0000-000000000000/resourceGroups/cli_test_vmss_extended_location_000001/providers/Microsoft.Network/loadBalancers/vmssLB/loadBalancingRules/LBRule\",\r\n
<<<<<<< HEAD
        \       \"etag\": \"W/\\\"bc002f5d-1c42-4249-a795-1eddf4d962c2\\\"\",\r\n
=======
        \       \"etag\": \"W/\\\"9021ecfc-b9da-4cf0-8bfc-d6d7042417c3\\\"\",\r\n
>>>>>>> 13d0ab0a
        \       \"type\": \"Microsoft.Network/loadBalancers/loadBalancingRules\",\r\n
        \       \"properties\": {\r\n          \"provisioningState\": \"Succeeded\",\r\n
        \         \"frontendIPConfiguration\": {\r\n            \"id\": \"/subscriptions/00000000-0000-0000-0000-000000000000/resourceGroups/cli_test_vmss_extended_location_000001/providers/Microsoft.Network/loadBalancers/vmssLB/frontendIPConfigurations/loadBalancerFrontEnd\"\r\n
        \         },\r\n          \"frontendPort\": 80,\r\n          \"backendPort\":
        80,\r\n          \"enableFloatingIP\": false,\r\n          \"idleTimeoutInMinutes\":
        5,\r\n          \"protocol\": \"Tcp\",\r\n          \"enableDestinationServiceEndpoint\":
        false,\r\n          \"enableTcpReset\": false,\r\n          \"allowBackendPortConflict\":
        false,\r\n          \"loadDistribution\": \"Default\",\r\n          \"disableOutboundSnat\":
        false,\r\n          \"backendAddressPool\": {\r\n            \"id\": \"/subscriptions/00000000-0000-0000-0000-000000000000/resourceGroups/cli_test_vmss_extended_location_000001/providers/Microsoft.Network/loadBalancers/vmssLB/backendAddressPools/vmssLBBEPool\"\r\n
        \         },\r\n          \"backendAddressPools\": [\r\n            {\r\n
        \             \"id\": \"/subscriptions/00000000-0000-0000-0000-000000000000/resourceGroups/cli_test_vmss_extended_location_000001/providers/Microsoft.Network/loadBalancers/vmssLB/backendAddressPools/vmssLBBEPool\"\r\n
        \           }\r\n          ]\r\n        }\r\n      }\r\n    ],\r\n    \"probes\":
        [],\r\n    \"inboundNatRules\": [\r\n      {\r\n        \"name\": \"NatRule\",\r\n
        \       \"id\": \"/subscriptions/00000000-0000-0000-0000-000000000000/resourceGroups/cli_test_vmss_extended_location_000001/providers/Microsoft.Network/loadBalancers/vmssLB/inboundNatRules/NatRule\",\r\n
<<<<<<< HEAD
        \       \"etag\": \"W/\\\"bc002f5d-1c42-4249-a795-1eddf4d962c2\\\"\",\r\n
=======
        \       \"etag\": \"W/\\\"9021ecfc-b9da-4cf0-8bfc-d6d7042417c3\\\"\",\r\n
>>>>>>> 13d0ab0a
        \       \"type\": \"Microsoft.Network/loadBalancers/inboundNatRules\",\r\n
        \       \"properties\": {\r\n          \"provisioningState\": \"Succeeded\",\r\n
        \         \"frontendIPConfiguration\": {\r\n            \"id\": \"/subscriptions/00000000-0000-0000-0000-000000000000/resourceGroups/cli_test_vmss_extended_location_000001/providers/Microsoft.Network/loadBalancers/vmssLB/frontendIPConfigurations/loadBalancerFrontEnd\"\r\n
        \         },\r\n          \"frontendPort\": 0,\r\n          \"backendPort\":
        22,\r\n          \"enableFloatingIP\": false,\r\n          \"idleTimeoutInMinutes\":
        5,\r\n          \"protocol\": \"Tcp\",\r\n          \"enableDestinationServiceEndpoint\":
        false,\r\n          \"enableTcpReset\": false,\r\n          \"allowBackendPortConflict\":
        false,\r\n          \"frontendPortRangeStart\": 50000,\r\n          \"frontendPortRangeEnd\":
        50119,\r\n          \"backendAddressPool\": {\r\n            \"id\": \"/subscriptions/00000000-0000-0000-0000-000000000000/resourceGroups/cli_test_vmss_extended_location_000001/providers/Microsoft.Network/loadBalancers/vmssLB/backendAddressPools/vmssLBBEPool\"\r\n
        \         }\r\n        }\r\n      }\r\n    ],\r\n    \"outboundRules\": [],\r\n
        \   \"inboundNatPools\": []\r\n  },\r\n  \"sku\": {\r\n    \"name\": \"Standard\",\r\n
        \   \"tier\": \"Regional\"\r\n  }\r\n}"
    headers:
      cache-control:
      - no-cache
      content-length:
      - '9461'
      content-type:
      - application/json; charset=utf-8
      date:
<<<<<<< HEAD
      - Fri, 26 May 2023 02:24:09 GMT
      etag:
      - W/"bc002f5d-1c42-4249-a795-1eddf4d962c2"
=======
      - Mon, 24 Jul 2023 08:56:05 GMT
      etag:
      - W/"9021ecfc-b9da-4cf0-8bfc-d6d7042417c3"
>>>>>>> 13d0ab0a
      expires:
      - '-1'
      pragma:
      - no-cache
      server:
      - Microsoft-HTTPAPI/2.0
      - Microsoft-HTTPAPI/2.0
      strict-transport-security:
      - max-age=31536000; includeSubDomains
      transfer-encoding:
      - chunked
      vary:
      - Accept-Encoding
      x-content-type-options:
      - nosniff
      x-ms-arm-service-request-id:
<<<<<<< HEAD
      - b98b7504-9739-452c-a30e-cfb53bfee197
=======
      - 75f5abc1-2bc8-4046-94a3-48df2372849b
>>>>>>> 13d0ab0a
    status:
      code: 200
      message: OK
- request:
    body: null
    headers:
      Accept:
      - application/json
      Accept-Encoding:
      - gzip, deflate
      CommandName:
      - network public-ip show
      Connection:
      - keep-alive
      ParameterSetName:
      - -n -g
      User-Agent:
<<<<<<< HEAD
      - AZURECLI/2.47.0 (AAZ) azsdk-python-core/1.24.0 Python/3.10.11 (Linux-5.15.0-1036-azure-x86_64-with-glibc2.31)
        VSTS_7b238909-6802-4b65-b90d-184bca47f458_build_220_0
=======
      - AZURECLI/2.50.0 (AAZ) azsdk-python-core/1.26.0 Python/3.9.13 (Windows-10-10.0.22621-SP0)
>>>>>>> 13d0ab0a
    method: GET
    uri: https://management.azure.com/subscriptions/00000000-0000-0000-0000-000000000000/resourceGroups/cli_test_vmss_extended_location_000001/providers/Microsoft.Network/publicIPAddresses/vmssLBPublicIP?api-version=2022-11-01
  response:
    body:
<<<<<<< HEAD
      string: "{\r\n  \"name\": \"vmssLBPublicIP\",\r\n  \"id\": \"/subscriptions/00000000-0000-0000-0000-000000000000/resourceGroups/cli_test_vmss_extended_location_000001/providers/Microsoft.Network/publicIPAddresses/vmssLBPublicIP\",\r\n
        \ \"etag\": \"W/\\\"1909b5c2-fe87-4fe2-b33d-bab7f6541e3d\\\"\",\r\n  \"location\":
        \"westus\",\r\n  \"tags\": {},\r\n  \"extendedLocation\": {\r\n    \"type\":
        \"EdgeZone\",\r\n    \"name\": \"microsoftlosangeles1\"\r\n  },\r\n  \"properties\":
        {\r\n    \"provisioningState\": \"Succeeded\",\r\n    \"resourceGuid\": \"0873d31a-7153-4037-85f7-3b9af331777f\",\r\n
        \   \"ipAddress\": \"20.59.65.82\",\r\n    \"publicIPAddressVersion\": \"IPv4\",\r\n
        \   \"publicIPAllocationMethod\": \"Static\",\r\n    \"idleTimeoutInMinutes\":
        4,\r\n    \"ipTags\": [],\r\n    \"ipConfiguration\": {\r\n      \"id\": \"/subscriptions/00000000-0000-0000-0000-000000000000/resourceGroups/cli_test_vmss_extended_location_000001/providers/Microsoft.Network/loadBalancers/vmssLB/frontendIPConfigurations/loadBalancerFrontEnd\"\r\n
        \   }\r\n  },\r\n  \"type\": \"Microsoft.Network/publicIPAddresses\",\r\n
        \ \"sku\": {\r\n    \"name\": \"Standard\",\r\n    \"tier\": \"Regional\"\r\n
        \ }\r\n}"
=======
      string: '{"name":"vmssLBPublicIP","id":"/subscriptions/00000000-0000-0000-0000-000000000000/resourceGroups/cli_test_vmss_extended_location_000001/providers/Microsoft.Network/publicIPAddresses/vmssLBPublicIP","etag":"W/\"4e25d8c5-3530-4d34-96d3-411e463d00b6\"","location":"westus","tags":{},"extendedLocation":{"type":"EdgeZone","name":"microsoftlosangeles1"},"properties":{"provisioningState":"Succeeded","resourceGuid":"9018108a-fd53-4f22-8ec4-532bb68ea17a","ipAddress":"20.59.65.96","publicIPAddressVersion":"IPv4","publicIPAllocationMethod":"Static","idleTimeoutInMinutes":4,"ipTags":[],"ipConfiguration":{"id":"/subscriptions/00000000-0000-0000-0000-000000000000/resourceGroups/cli_test_vmss_extended_location_000001/providers/Microsoft.Network/loadBalancers/vmssLB/frontendIPConfigurations/loadBalancerFrontEnd"}},"type":"Microsoft.Network/publicIPAddresses","sku":{"name":"Standard","tier":"Regional"}}'
>>>>>>> 13d0ab0a
    headers:
      cache-control:
      - no-cache
      content-length:
      - '899'
      content-type:
      - application/json; charset=utf-8
      date:
<<<<<<< HEAD
      - Fri, 26 May 2023 02:24:10 GMT
      etag:
      - W/"1909b5c2-fe87-4fe2-b33d-bab7f6541e3d"
=======
      - Mon, 24 Jul 2023 08:56:06 GMT
      etag:
      - W/"4e25d8c5-3530-4d34-96d3-411e463d00b6"
>>>>>>> 13d0ab0a
      expires:
      - '-1'
      pragma:
      - no-cache
      server:
      - Microsoft-HTTPAPI/2.0
      - Microsoft-HTTPAPI/2.0
      strict-transport-security:
      - max-age=31536000; includeSubDomains
      transfer-encoding:
      - chunked
      vary:
      - Accept-Encoding
      x-content-type-options:
      - nosniff
      x-ms-arm-service-request-id:
<<<<<<< HEAD
      - 3e492d91-2e84-45e6-89b9-40438f8a7ab1
=======
      - e9ee0d19-f6b9-4629-baba-2c4e487572e0
>>>>>>> 13d0ab0a
    status:
      code: 200
      message: OK
version: 1<|MERGE_RESOLUTION|>--- conflicted
+++ resolved
@@ -13,82 +13,55 @@
       ParameterSetName:
       - -g -n --image --generate-ssh-keys --admin-username --edge-zone --lb-sku
       User-Agent:
-<<<<<<< HEAD
-      - AZURECLI/2.47.0 azsdk-python-azure-mgmt-resource/22.0.0 Python/3.10.11 (Linux-5.15.0-1036-azure-x86_64-with-glibc2.31)
-        VSTS_7b238909-6802-4b65-b90d-184bca47f458_build_220_0
-=======
       - AZURECLI/2.50.0 azsdk-python-azure-mgmt-resource/23.1.0b2 Python/3.9.13 (Windows-10-10.0.22621-SP0)
->>>>>>> 13d0ab0a
     method: GET
     uri: https://management.azure.com/subscriptions/00000000-0000-0000-0000-000000000000/resourcegroups/cli_test_vmss_extended_location_000001?api-version=2022-09-01
   response:
     body:
-<<<<<<< HEAD
-      string: '{"id":"/subscriptions/00000000-0000-0000-0000-000000000000/resourceGroups/cli_test_vmss_extended_location_000001","name":"cli_test_vmss_extended_location_000001","type":"Microsoft.Resources/resourceGroups","location":"westus","tags":{"product":"azurecli","cause":"automation","date":"2023-05-26T02:22:56Z"},"properties":{"provisioningState":"Succeeded"}}'
-=======
       string: '{"id":"/subscriptions/00000000-0000-0000-0000-000000000000/resourceGroups/cli_test_vmss_extended_location_000001","name":"cli_test_vmss_extended_location_000001","type":"Microsoft.Resources/resourceGroups","location":"westus","tags":{"product":"azurecli","cause":"automation","test":"test_vmss_extended_location","date":"2023-07-24T08:52:18Z","module":"vm"},"properties":{"provisioningState":"Succeeded"}}'
->>>>>>> 13d0ab0a
-    headers:
-      cache-control:
-      - no-cache
-      content-length:
-<<<<<<< HEAD
-      - '354'
-      content-type:
-      - application/json; charset=utf-8
-      date:
-      - Fri, 26 May 2023 02:22:57 GMT
-=======
+    headers:
+      cache-control:
+      - no-cache
+      content-length:
       - '405'
       content-type:
       - application/json; charset=utf-8
       date:
       - Mon, 24 Jul 2023 08:52:32 GMT
->>>>>>> 13d0ab0a
-      expires:
-      - '-1'
-      pragma:
-      - no-cache
-      strict-transport-security:
-      - max-age=31536000; includeSubDomains
-      vary:
-      - Accept-Encoding
-      x-content-type-options:
-      - nosniff
-    status:
-      code: 200
-      message: OK
-- request:
-    body: null
-    headers:
-      Accept:
-      - application/json
-      Accept-Encoding:
-      - gzip, deflate
-      CommandName:
-      - vmss create
-      Connection:
-      - keep-alive
-      ParameterSetName:
-      - -g -n --image --generate-ssh-keys --admin-username --edge-zone --lb-sku
-      User-Agent:
-<<<<<<< HEAD
-      - AZURECLI/2.47.0 azsdk-python-azure-mgmt-compute/29.1.0 Python/3.10.11 (Linux-5.15.0-1036-azure-x86_64-with-glibc2.31)
-        VSTS_7b238909-6802-4b65-b90d-184bca47f458_build_220_0
-=======
+      expires:
+      - '-1'
+      pragma:
+      - no-cache
+      strict-transport-security:
+      - max-age=31536000; includeSubDomains
+      vary:
+      - Accept-Encoding
+      x-content-type-options:
+      - nosniff
+    status:
+      code: 200
+      message: OK
+- request:
+    body: null
+    headers:
+      Accept:
+      - application/json
+      Accept-Encoding:
+      - gzip, deflate
+      CommandName:
+      - vmss create
+      Connection:
+      - keep-alive
+      ParameterSetName:
+      - -g -n --image --generate-ssh-keys --admin-username --edge-zone --lb-sku
+      User-Agent:
       - AZURECLI/2.50.0 azsdk-python-azure-mgmt-compute/30.0.0 Python/3.9.13 (Windows-10-10.0.22621-SP0)
->>>>>>> 13d0ab0a
     method: GET
     uri: https://management.azure.com/subscriptions/00000000-0000-0000-0000-000000000000/providers/Microsoft.Compute/locations/westus/publishers/Canonical/artifacttypes/vmimage/offers/UbuntuServer/skus/18.04-LTS/versions?$top=1&$orderby=name%20desc&api-version=2022-11-01
   response:
     body:
-<<<<<<< HEAD
-      string: "[\r\n  {\r\n    \"location\": \"westus\",\r\n    \"name\": \"18.04.202305220\",\r\n
-        \   \"id\": \"/Subscriptions/00000000-0000-0000-0000-000000000000/Providers/Microsoft.Compute/Locations/westus/Publishers/Canonical/ArtifactTypes/VMImage/Offers/UbuntuServer/Skus/18.04-LTS/Versions/18.04.202305220\"\r\n
-=======
       string: "[\r\n  {\r\n    \"location\": \"westus\",\r\n    \"name\": \"18.04.202306070\",\r\n
         \   \"id\": \"/Subscriptions/00000000-0000-0000-0000-000000000000/Providers/Microsoft.Compute/Locations/westus/Publishers/Canonical/ArtifactTypes/VMImage/Offers/UbuntuServer/Skus/18.04-LTS/Versions/18.04.202306070\"\r\n
->>>>>>> 13d0ab0a
         \ }\r\n]"
     headers:
       cache-control:
@@ -98,11 +71,7 @@
       content-type:
       - application/json; charset=utf-8
       date:
-<<<<<<< HEAD
-      - Fri, 26 May 2023 02:22:58 GMT
-=======
       - Mon, 24 Jul 2023 08:52:34 GMT
->>>>>>> 13d0ab0a
       expires:
       - '-1'
       pragma:
@@ -119,38 +88,27 @@
       x-content-type-options:
       - nosniff
       x-ms-ratelimit-remaining-resource:
-<<<<<<< HEAD
-      - Microsoft.Compute/ListVMImagesVersionsFromLocation3Min;15998,Microsoft.Compute/ListVMImagesVersionsFromLocation30Min;43983
-=======
       - Microsoft.Compute/ListVMImagesVersionsFromLocation3Min;15999,Microsoft.Compute/ListVMImagesVersionsFromLocation30Min;43999
->>>>>>> 13d0ab0a
-    status:
-      code: 200
-      message: OK
-- request:
-    body: null
-    headers:
-      Accept:
-      - application/json
-      Accept-Encoding:
-      - gzip, deflate
-      CommandName:
-      - vmss create
-      Connection:
-      - keep-alive
-      ParameterSetName:
-      - -g -n --image --generate-ssh-keys --admin-username --edge-zone --lb-sku
-      User-Agent:
-<<<<<<< HEAD
-      - AZURECLI/2.47.0 azsdk-python-azure-mgmt-compute/29.1.0 Python/3.10.11 (Linux-5.15.0-1036-azure-x86_64-with-glibc2.31)
-        VSTS_7b238909-6802-4b65-b90d-184bca47f458_build_220_0
-    method: GET
-    uri: https://management.azure.com/subscriptions/00000000-0000-0000-0000-000000000000/providers/Microsoft.Compute/locations/westus/publishers/Canonical/artifacttypes/vmimage/offers/UbuntuServer/skus/18.04-LTS/versions/18.04.202305220?api-version=2022-11-01
-=======
+    status:
+      code: 200
+      message: OK
+- request:
+    body: null
+    headers:
+      Accept:
+      - application/json
+      Accept-Encoding:
+      - gzip, deflate
+      CommandName:
+      - vmss create
+      Connection:
+      - keep-alive
+      ParameterSetName:
+      - -g -n --image --generate-ssh-keys --admin-username --edge-zone --lb-sku
+      User-Agent:
       - AZURECLI/2.50.0 azsdk-python-azure-mgmt-compute/30.0.0 Python/3.9.13 (Windows-10-10.0.22621-SP0)
     method: GET
     uri: https://management.azure.com/subscriptions/00000000-0000-0000-0000-000000000000/providers/Microsoft.Compute/locations/westus/publishers/Canonical/artifacttypes/vmimage/offers/UbuntuServer/skus/18.04-LTS/versions/18.04.202306070?api-version=2022-11-01
->>>>>>> 13d0ab0a
   response:
     body:
       string: "{\r\n  \"properties\": {\r\n    \"hyperVGeneration\": \"V1\",\r\n    \"architecture\":
@@ -164,13 +122,8 @@
         \"IsHibernateSupported\",\r\n        \"value\": \"True\"\r\n      }\r\n    ],\r\n
         \   \"osDiskImage\": {\r\n      \"operatingSystem\": \"Linux\",\r\n      \"sizeInGb\":
         31,\r\n      \"sizeInBytes\": 32213303808\r\n    },\r\n    \"dataDiskImages\":
-<<<<<<< HEAD
-        []\r\n  },\r\n  \"location\": \"westus\",\r\n  \"name\": \"18.04.202305220\",\r\n
-        \ \"id\": \"/Subscriptions/00000000-0000-0000-0000-000000000000/Providers/Microsoft.Compute/Locations/westus/Publishers/Canonical/ArtifactTypes/VMImage/Offers/UbuntuServer/Skus/18.04-LTS/Versions/18.04.202305220\"\r\n}"
-=======
         []\r\n  },\r\n  \"location\": \"westus\",\r\n  \"name\": \"18.04.202306070\",\r\n
         \ \"id\": \"/Subscriptions/00000000-0000-0000-0000-000000000000/Providers/Microsoft.Compute/Locations/westus/Publishers/Canonical/ArtifactTypes/VMImage/Offers/UbuntuServer/Skus/18.04-LTS/Versions/18.04.202306070\"\r\n}"
->>>>>>> 13d0ab0a
     headers:
       cache-control:
       - no-cache
@@ -179,11 +132,7 @@
       content-type:
       - application/json; charset=utf-8
       date:
-<<<<<<< HEAD
-      - Fri, 26 May 2023 02:22:59 GMT
-=======
       - Mon, 24 Jul 2023 08:52:34 GMT
->>>>>>> 13d0ab0a
       expires:
       - '-1'
       pragma:
@@ -200,34 +149,25 @@
       x-content-type-options:
       - nosniff
       x-ms-ratelimit-remaining-resource:
-<<<<<<< HEAD
-      - Microsoft.Compute/GetVMImageFromLocation3Min;12998,Microsoft.Compute/GetVMImageFromLocation30Min;73989
-=======
       - Microsoft.Compute/GetVMImageFromLocation3Min;12999,Microsoft.Compute/GetVMImageFromLocation30Min;73999
->>>>>>> 13d0ab0a
-    status:
-      code: 200
-      message: OK
-- request:
-    body: null
-    headers:
-      Accept:
-      - application/json
-      Accept-Encoding:
-      - gzip, deflate
-      CommandName:
-      - vmss create
-      Connection:
-      - keep-alive
-      ParameterSetName:
-      - -g -n --image --generate-ssh-keys --admin-username --edge-zone --lb-sku
-      User-Agent:
-<<<<<<< HEAD
-      - AZURECLI/2.47.0 (AAZ) azsdk-python-core/1.24.0 Python/3.10.11 (Linux-5.15.0-1036-azure-x86_64-with-glibc2.31)
-        VSTS_7b238909-6802-4b65-b90d-184bca47f458_build_220_0
-=======
+    status:
+      code: 200
+      message: OK
+- request:
+    body: null
+    headers:
+      Accept:
+      - application/json
+      Accept-Encoding:
+      - gzip, deflate
+      CommandName:
+      - vmss create
+      Connection:
+      - keep-alive
+      ParameterSetName:
+      - -g -n --image --generate-ssh-keys --admin-username --edge-zone --lb-sku
+      User-Agent:
       - AZURECLI/2.50.0 (AAZ) azsdk-python-core/1.26.0 Python/3.9.13 (Windows-10-10.0.22621-SP0)
->>>>>>> 13d0ab0a
     method: GET
     uri: https://management.azure.com/subscriptions/00000000-0000-0000-0000-000000000000/resourceGroups/cli_test_vmss_extended_location_000001/providers/Microsoft.Network/virtualNetworks?api-version=2022-01-01
   response:
@@ -241,55 +181,41 @@
       content-type:
       - application/json; charset=utf-8
       date:
-<<<<<<< HEAD
-      - Fri, 26 May 2023 02:22:59 GMT
-=======
       - Mon, 24 Jul 2023 08:52:36 GMT
->>>>>>> 13d0ab0a
-      expires:
-      - '-1'
-      pragma:
-      - no-cache
-      strict-transport-security:
-      - max-age=31536000; includeSubDomains
-      vary:
-      - Accept-Encoding
-      x-content-type-options:
-      - nosniff
-    status:
-      code: 200
-      message: OK
-- request:
-    body: null
-    headers:
-      Accept:
-      - application/json
-      Accept-Encoding:
-      - gzip, deflate
-      CommandName:
-      - vmss create
-      Connection:
-      - keep-alive
-      ParameterSetName:
-      - -g -n --image --generate-ssh-keys --admin-username --edge-zone --lb-sku
-      User-Agent:
-<<<<<<< HEAD
-      - AZURECLI/2.47.0 azsdk-python-azure-mgmt-compute/29.1.0 Python/3.10.11 (Linux-5.15.0-1036-azure-x86_64-with-glibc2.31)
-        VSTS_7b238909-6802-4b65-b90d-184bca47f458_build_220_0
-=======
+      expires:
+      - '-1'
+      pragma:
+      - no-cache
+      strict-transport-security:
+      - max-age=31536000; includeSubDomains
+      vary:
+      - Accept-Encoding
+      x-content-type-options:
+      - nosniff
+    status:
+      code: 200
+      message: OK
+- request:
+    body: null
+    headers:
+      Accept:
+      - application/json
+      Accept-Encoding:
+      - gzip, deflate
+      CommandName:
+      - vmss create
+      Connection:
+      - keep-alive
+      ParameterSetName:
+      - -g -n --image --generate-ssh-keys --admin-username --edge-zone --lb-sku
+      User-Agent:
       - AZURECLI/2.50.0 azsdk-python-azure-mgmt-compute/30.0.0 Python/3.9.13 (Windows-10-10.0.22621-SP0)
->>>>>>> 13d0ab0a
     method: GET
     uri: https://management.azure.com/subscriptions/00000000-0000-0000-0000-000000000000/providers/Microsoft.Compute/locations/westus/publishers/Canonical/artifacttypes/vmimage/offers/UbuntuServer/skus/18.04-LTS/versions?$top=1&$orderby=name%20desc&api-version=2022-11-01
   response:
     body:
-<<<<<<< HEAD
-      string: "[\r\n  {\r\n    \"location\": \"westus\",\r\n    \"name\": \"18.04.202305220\",\r\n
-        \   \"id\": \"/Subscriptions/00000000-0000-0000-0000-000000000000/Providers/Microsoft.Compute/Locations/westus/Publishers/Canonical/ArtifactTypes/VMImage/Offers/UbuntuServer/Skus/18.04-LTS/Versions/18.04.202305220\"\r\n
-=======
       string: "[\r\n  {\r\n    \"location\": \"westus\",\r\n    \"name\": \"18.04.202306070\",\r\n
         \   \"id\": \"/Subscriptions/00000000-0000-0000-0000-000000000000/Providers/Microsoft.Compute/Locations/westus/Publishers/Canonical/ArtifactTypes/VMImage/Offers/UbuntuServer/Skus/18.04-LTS/Versions/18.04.202306070\"\r\n
->>>>>>> 13d0ab0a
         \ }\r\n]"
     headers:
       cache-control:
@@ -299,11 +225,7 @@
       content-type:
       - application/json; charset=utf-8
       date:
-<<<<<<< HEAD
-      - Fri, 26 May 2023 02:23:00 GMT
-=======
       - Mon, 24 Jul 2023 08:52:37 GMT
->>>>>>> 13d0ab0a
       expires:
       - '-1'
       pragma:
@@ -320,38 +242,27 @@
       x-content-type-options:
       - nosniff
       x-ms-ratelimit-remaining-resource:
-<<<<<<< HEAD
-      - Microsoft.Compute/ListVMImagesVersionsFromLocation3Min;15997,Microsoft.Compute/ListVMImagesVersionsFromLocation30Min;43982
-=======
       - Microsoft.Compute/ListVMImagesVersionsFromLocation3Min;15998,Microsoft.Compute/ListVMImagesVersionsFromLocation30Min;43998
->>>>>>> 13d0ab0a
-    status:
-      code: 200
-      message: OK
-- request:
-    body: null
-    headers:
-      Accept:
-      - application/json
-      Accept-Encoding:
-      - gzip, deflate
-      CommandName:
-      - vmss create
-      Connection:
-      - keep-alive
-      ParameterSetName:
-      - -g -n --image --generate-ssh-keys --admin-username --edge-zone --lb-sku
-      User-Agent:
-<<<<<<< HEAD
-      - AZURECLI/2.47.0 azsdk-python-azure-mgmt-compute/29.1.0 Python/3.10.11 (Linux-5.15.0-1036-azure-x86_64-with-glibc2.31)
-        VSTS_7b238909-6802-4b65-b90d-184bca47f458_build_220_0
-    method: GET
-    uri: https://management.azure.com/subscriptions/00000000-0000-0000-0000-000000000000/providers/Microsoft.Compute/locations/westus/publishers/Canonical/artifacttypes/vmimage/offers/UbuntuServer/skus/18.04-LTS/versions/18.04.202305220?api-version=2022-11-01
-=======
+    status:
+      code: 200
+      message: OK
+- request:
+    body: null
+    headers:
+      Accept:
+      - application/json
+      Accept-Encoding:
+      - gzip, deflate
+      CommandName:
+      - vmss create
+      Connection:
+      - keep-alive
+      ParameterSetName:
+      - -g -n --image --generate-ssh-keys --admin-username --edge-zone --lb-sku
+      User-Agent:
       - AZURECLI/2.50.0 azsdk-python-azure-mgmt-compute/30.0.0 Python/3.9.13 (Windows-10-10.0.22621-SP0)
     method: GET
     uri: https://management.azure.com/subscriptions/00000000-0000-0000-0000-000000000000/providers/Microsoft.Compute/locations/westus/publishers/Canonical/artifacttypes/vmimage/offers/UbuntuServer/skus/18.04-LTS/versions/18.04.202306070?api-version=2022-11-01
->>>>>>> 13d0ab0a
   response:
     body:
       string: "{\r\n  \"properties\": {\r\n    \"hyperVGeneration\": \"V1\",\r\n    \"architecture\":
@@ -365,13 +276,8 @@
         \"IsHibernateSupported\",\r\n        \"value\": \"True\"\r\n      }\r\n    ],\r\n
         \   \"osDiskImage\": {\r\n      \"operatingSystem\": \"Linux\",\r\n      \"sizeInGb\":
         31,\r\n      \"sizeInBytes\": 32213303808\r\n    },\r\n    \"dataDiskImages\":
-<<<<<<< HEAD
-        []\r\n  },\r\n  \"location\": \"westus\",\r\n  \"name\": \"18.04.202305220\",\r\n
-        \ \"id\": \"/Subscriptions/00000000-0000-0000-0000-000000000000/Providers/Microsoft.Compute/Locations/westus/Publishers/Canonical/ArtifactTypes/VMImage/Offers/UbuntuServer/Skus/18.04-LTS/Versions/18.04.202305220\"\r\n}"
-=======
         []\r\n  },\r\n  \"location\": \"westus\",\r\n  \"name\": \"18.04.202306070\",\r\n
         \ \"id\": \"/Subscriptions/00000000-0000-0000-0000-000000000000/Providers/Microsoft.Compute/Locations/westus/Publishers/Canonical/ArtifactTypes/VMImage/Offers/UbuntuServer/Skus/18.04-LTS/Versions/18.04.202306070\"\r\n}"
->>>>>>> 13d0ab0a
     headers:
       cache-control:
       - no-cache
@@ -380,11 +286,7 @@
       content-type:
       - application/json; charset=utf-8
       date:
-<<<<<<< HEAD
-      - Fri, 26 May 2023 02:23:00 GMT
-=======
       - Mon, 24 Jul 2023 08:52:38 GMT
->>>>>>> 13d0ab0a
       expires:
       - '-1'
       pragma:
@@ -401,45 +303,31 @@
       x-content-type-options:
       - nosniff
       x-ms-ratelimit-remaining-resource:
-<<<<<<< HEAD
-      - Microsoft.Compute/GetVMImageFromLocation3Min;12997,Microsoft.Compute/GetVMImageFromLocation30Min;73988
-=======
       - Microsoft.Compute/GetVMImageFromLocation3Min;12998,Microsoft.Compute/GetVMImageFromLocation30Min;73998
->>>>>>> 13d0ab0a
-    status:
-      code: 200
-      message: OK
-- request:
-    body: null
-    headers:
-      Accept:
-      - application/json
-      Accept-Encoding:
-      - gzip, deflate
-      CommandName:
-      - vmss create
-      Connection:
-      - keep-alive
-      ParameterSetName:
-      - -g -n --image --generate-ssh-keys --admin-username --edge-zone --lb-sku
-      User-Agent:
-<<<<<<< HEAD
-      - AZURECLI/2.47.0 azsdk-python-azure-mgmt-compute/29.1.0 Python/3.10.11 (Linux-5.15.0-1036-azure-x86_64-with-glibc2.31)
-        VSTS_7b238909-6802-4b65-b90d-184bca47f458_build_220_0
-=======
+    status:
+      code: 200
+      message: OK
+- request:
+    body: null
+    headers:
+      Accept:
+      - application/json
+      Accept-Encoding:
+      - gzip, deflate
+      CommandName:
+      - vmss create
+      Connection:
+      - keep-alive
+      ParameterSetName:
+      - -g -n --image --generate-ssh-keys --admin-username --edge-zone --lb-sku
+      User-Agent:
       - AZURECLI/2.50.0 azsdk-python-azure-mgmt-compute/30.0.0 Python/3.9.13 (Windows-10-10.0.22621-SP0)
->>>>>>> 13d0ab0a
     method: GET
     uri: https://management.azure.com/subscriptions/00000000-0000-0000-0000-000000000000/providers/Microsoft.Compute/locations/westus/publishers/Canonical/artifacttypes/vmimage/offers/UbuntuServer/skus/18.04-LTS/versions?$top=1&$orderby=name%20desc&api-version=2022-11-01
   response:
     body:
-<<<<<<< HEAD
-      string: "[\r\n  {\r\n    \"location\": \"westus\",\r\n    \"name\": \"18.04.202305220\",\r\n
-        \   \"id\": \"/Subscriptions/00000000-0000-0000-0000-000000000000/Providers/Microsoft.Compute/Locations/westus/Publishers/Canonical/ArtifactTypes/VMImage/Offers/UbuntuServer/Skus/18.04-LTS/Versions/18.04.202305220\"\r\n
-=======
       string: "[\r\n  {\r\n    \"location\": \"westus\",\r\n    \"name\": \"18.04.202306070\",\r\n
         \   \"id\": \"/Subscriptions/00000000-0000-0000-0000-000000000000/Providers/Microsoft.Compute/Locations/westus/Publishers/Canonical/ArtifactTypes/VMImage/Offers/UbuntuServer/Skus/18.04-LTS/Versions/18.04.202306070\"\r\n
->>>>>>> 13d0ab0a
         \ }\r\n]"
     headers:
       cache-control:
@@ -449,11 +337,7 @@
       content-type:
       - application/json; charset=utf-8
       date:
-<<<<<<< HEAD
-      - Fri, 26 May 2023 02:23:00 GMT
-=======
       - Mon, 24 Jul 2023 08:52:39 GMT
->>>>>>> 13d0ab0a
       expires:
       - '-1'
       pragma:
@@ -470,38 +354,27 @@
       x-content-type-options:
       - nosniff
       x-ms-ratelimit-remaining-resource:
-<<<<<<< HEAD
-      - Microsoft.Compute/ListVMImagesVersionsFromLocation3Min;15996,Microsoft.Compute/ListVMImagesVersionsFromLocation30Min;43981
-=======
       - Microsoft.Compute/ListVMImagesVersionsFromLocation3Min;15997,Microsoft.Compute/ListVMImagesVersionsFromLocation30Min;43997
->>>>>>> 13d0ab0a
-    status:
-      code: 200
-      message: OK
-- request:
-    body: null
-    headers:
-      Accept:
-      - application/json
-      Accept-Encoding:
-      - gzip, deflate
-      CommandName:
-      - vmss create
-      Connection:
-      - keep-alive
-      ParameterSetName:
-      - -g -n --image --generate-ssh-keys --admin-username --edge-zone --lb-sku
-      User-Agent:
-<<<<<<< HEAD
-      - AZURECLI/2.47.0 azsdk-python-azure-mgmt-compute/29.1.0 Python/3.10.11 (Linux-5.15.0-1036-azure-x86_64-with-glibc2.31)
-        VSTS_7b238909-6802-4b65-b90d-184bca47f458_build_220_0
-    method: GET
-    uri: https://management.azure.com/subscriptions/00000000-0000-0000-0000-000000000000/providers/Microsoft.Compute/locations/westus/publishers/Canonical/artifacttypes/vmimage/offers/UbuntuServer/skus/18.04-LTS/versions/18.04.202305220?api-version=2022-11-01
-=======
+    status:
+      code: 200
+      message: OK
+- request:
+    body: null
+    headers:
+      Accept:
+      - application/json
+      Accept-Encoding:
+      - gzip, deflate
+      CommandName:
+      - vmss create
+      Connection:
+      - keep-alive
+      ParameterSetName:
+      - -g -n --image --generate-ssh-keys --admin-username --edge-zone --lb-sku
+      User-Agent:
       - AZURECLI/2.50.0 azsdk-python-azure-mgmt-compute/30.0.0 Python/3.9.13 (Windows-10-10.0.22621-SP0)
     method: GET
     uri: https://management.azure.com/subscriptions/00000000-0000-0000-0000-000000000000/providers/Microsoft.Compute/locations/westus/publishers/Canonical/artifacttypes/vmimage/offers/UbuntuServer/skus/18.04-LTS/versions/18.04.202306070?api-version=2022-11-01
->>>>>>> 13d0ab0a
   response:
     body:
       string: "{\r\n  \"properties\": {\r\n    \"hyperVGeneration\": \"V1\",\r\n    \"architecture\":
@@ -515,13 +388,8 @@
         \"IsHibernateSupported\",\r\n        \"value\": \"True\"\r\n      }\r\n    ],\r\n
         \   \"osDiskImage\": {\r\n      \"operatingSystem\": \"Linux\",\r\n      \"sizeInGb\":
         31,\r\n      \"sizeInBytes\": 32213303808\r\n    },\r\n    \"dataDiskImages\":
-<<<<<<< HEAD
-        []\r\n  },\r\n  \"location\": \"westus\",\r\n  \"name\": \"18.04.202305220\",\r\n
-        \ \"id\": \"/Subscriptions/00000000-0000-0000-0000-000000000000/Providers/Microsoft.Compute/Locations/westus/Publishers/Canonical/ArtifactTypes/VMImage/Offers/UbuntuServer/Skus/18.04-LTS/Versions/18.04.202305220\"\r\n}"
-=======
         []\r\n  },\r\n  \"location\": \"westus\",\r\n  \"name\": \"18.04.202306070\",\r\n
         \ \"id\": \"/Subscriptions/00000000-0000-0000-0000-000000000000/Providers/Microsoft.Compute/Locations/westus/Publishers/Canonical/ArtifactTypes/VMImage/Offers/UbuntuServer/Skus/18.04-LTS/Versions/18.04.202306070\"\r\n}"
->>>>>>> 13d0ab0a
     headers:
       cache-control:
       - no-cache
@@ -530,11 +398,7 @@
       content-type:
       - application/json; charset=utf-8
       date:
-<<<<<<< HEAD
-      - Fri, 26 May 2023 02:23:01 GMT
-=======
       - Mon, 24 Jul 2023 08:52:41 GMT
->>>>>>> 13d0ab0a
       expires:
       - '-1'
       pragma:
@@ -551,11 +415,7 @@
       x-content-type-options:
       - nosniff
       x-ms-ratelimit-remaining-resource:
-<<<<<<< HEAD
-      - Microsoft.Compute/GetVMImageFromLocation3Min;12996,Microsoft.Compute/GetVMImageFromLocation30Min;73987
-=======
       - Microsoft.Compute/GetVMImageFromLocation3Min;12997,Microsoft.Compute/GetVMImageFromLocation30Min;73997
->>>>>>> 13d0ab0a
     status:
       code: 200
       message: OK
@@ -603,21 +463,12 @@
       {"osDisk": {"createOption": "FromImage", "caching": "ReadWrite", "managedDisk":
       {"storageAccountType": null}}, "imageReference": {"publisher": "Canonical",
       "offer": "UbuntuServer", "sku": "18.04-LTS", "version": "latest"}}, "osProfile":
-<<<<<<< HEAD
-      {"computerNamePrefix": "vmssfaaf2", "adminUsername": "vmtest", "linuxConfiguration":
-      {"disablePasswordAuthentication": true, "ssh": {"publicKeys": [{"path": "/home/vmtest/.ssh/authorized_keys",
-      "keyData": "ssh-rsa AAAAB3NzaC1yc2EAAAADAQABAAABAQCs/i3lxwGxI+YVNYr4amHpKJDysk9+MptNWHI/LO3bjZcWNDz5M8P8kcvN2ihtiUET28dHk199I+9ElkHA7tPBqhziqQ9FUPRLwzYMGvg/Fcp695vQf/Ib4HJOHvuJq6mNZWRhBoj2W2QOKmhpMx+HClEkd5jbg5w8m2mb1LrXc7GPqg2AVhjPXprXp8ti20O3OhQW3Vupme95ETLCCwlWWumcE/LSX3z/xhC94VEAj7SuoV+I9UTpd8qcuz9uXrGhiJjH9iCPjEXV70lg9IlY0/lTuMCpUtO2arVOfH2ek6HBGTWZ9uk4uTaW7PObuy/IHZEFuHV5hpJ9M2UGD3VZ"}]}}},
-      "networkProfile": {"networkInterfaceConfigurations": [{"name": "vmssfaaf2Nic",
-      "properties": {"ipConfigurations": [{"name": "vmssfaaf2IPConfig", "properties":
-      {"subnet": {"id": "/subscriptions/00000000-0000-0000-0000-000000000000/resourceGroups/cli_test_vmss_extended_location_000001/providers/Microsoft.Network/virtualNetworks/vmssVNET/subnets/vmssSubnet"},
-=======
       {"computerNamePrefix": "vmss91acd", "adminUsername": "vmtest", "linuxConfiguration":
       {"disablePasswordAuthentication": true, "ssh": {"publicKeys": [{"path": "/home/vmtest/.ssh/authorized_keys",
       "keyData": "ssh-rsa AAAAB3NzaC1yc2EAAAADAQABAAABgQDLq1sEri2RcnDg8tjo775iZUd5HVjAdQjSgky6ciJgrvPNUxZv9D65dL9GLllmDhq4Xv6SxbppUJhG0vl/VgaRRPyWRrHXgZRBl0c+H0A2X0Y7L/9sir1ezs2xv89+T03Y+KQYGyZa4xuxwlfdsl6YHjHGW97ONxyDfQesFkSdwyRI0RsnV0/GB8mRF32tgSwxqT8cpXjzjz7w4usgT52knfpyslFfZGRfTjamae/sZeezBTSfsvgryEMxxxXBvXC8/iiTxRG9cQxURK6t1VCeT6F7OmJhY2G+sPCXbkEyOjkfT18y/iUSyPEPVkoaO8Ab9eNPIUFBhRPapQlZ5YsQcIBrDmBb013lRdH82K6Q7Avp3x5liFwjQT96p5CIikl6MlJScZ6SK1dnqAEEPuBvz7vCKSsVaIxTeZhnpiX44cp87VGOR1Sqlus3s3C4NbRKU/a3023vmMV6t/F9SY94sFlWPs2q6ihRTmqV5oYZScJlGgp9voQ/9XStN+4pfAE=
       zhuyan@microsoft.com\n"}]}}}, "networkProfile": {"networkInterfaceConfigurations":
       [{"name": "vmss91acdNic", "properties": {"ipConfigurations": [{"name": "vmss91acdIPConfig",
       "properties": {"subnet": {"id": "/subscriptions/00000000-0000-0000-0000-000000000000/resourceGroups/cli_test_vmss_extended_location_000001/providers/Microsoft.Network/virtualNetworks/vmssVNET/subnets/vmssSubnet"},
->>>>>>> 13d0ab0a
       "loadBalancerBackendAddressPools": [{"id": "/subscriptions/00000000-0000-0000-0000-000000000000/resourceGroups/cli_test_vmss_extended_location_000001/providers/Microsoft.Network/loadBalancers/vmssLB/backendAddressPools/vmssLBBEPool"}]}}],
       "networkSecurityGroup": {"id": "[resourceId(''Microsoft.Network/networkSecurityGroups'',
       ''vmssNSG'')]"}, "primary": "true"}}]}}, "orchestrationMode": "Uniform"}, "sku":
@@ -641,30 +492,11 @@
       ParameterSetName:
       - -g -n --image --generate-ssh-keys --admin-username --edge-zone --lb-sku
       User-Agent:
-<<<<<<< HEAD
-      - AZURECLI/2.47.0 azsdk-python-azure-mgmt-resource/22.0.0 Python/3.10.11 (Linux-5.15.0-1036-azure-x86_64-with-glibc2.31)
-        VSTS_7b238909-6802-4b65-b90d-184bca47f458_build_220_0
-=======
       - AZURECLI/2.50.0 azsdk-python-azure-mgmt-resource/23.1.0b2 Python/3.9.13 (Windows-10-10.0.22621-SP0)
->>>>>>> 13d0ab0a
     method: PUT
     uri: https://management.azure.com/subscriptions/00000000-0000-0000-0000-000000000000/resourcegroups/cli_test_vmss_extended_location_000001/providers/Microsoft.Resources/deployments/mock-deployment?api-version=2022-09-01
   response:
     body:
-<<<<<<< HEAD
-      string: '{"id":"/subscriptions/00000000-0000-0000-0000-000000000000/resourceGroups/cli_test_vmss_extended_location_000001/providers/Microsoft.Resources/deployments/vmss_deploy_lNqh9cwnu5NHSYvYslcl0WSswPFD3Jk6","name":"vmss_deploy_lNqh9cwnu5NHSYvYslcl0WSswPFD3Jk6","type":"Microsoft.Resources/deployments","properties":{"templateHash":"10939185842464295977","parameters":{},"mode":"Incremental","provisioningState":"Accepted","timestamp":"2023-05-26T02:23:07.4042461Z","duration":"PT0.0001668S","correlationId":"1037cd86-851e-4d36-8f03-b3d448ec4e86","providers":[{"namespace":"Microsoft.Network","resourceTypes":[{"resourceType":"virtualNetworks","locations":["westus"]},{"resourceType":"publicIPAddresses","locations":["westus"]},{"resourceType":"loadBalancers","locations":["westus"]},{"resourceType":"networkSecurityGroups","locations":["westus"]},{"resourceType":"loadBalancers/inboundNatRules","locations":["westus"]}]},{"namespace":"Microsoft.Compute","resourceTypes":[{"resourceType":"virtualMachineScaleSets","locations":["westus"]}]}],"dependencies":[{"dependsOn":[{"id":"/subscriptions/00000000-0000-0000-0000-000000000000/resourceGroups/cli_test_vmss_extended_location_000001/providers/Microsoft.Network/virtualNetworks/vmssVNET","resourceType":"Microsoft.Network/virtualNetworks","resourceName":"vmssVNET"},{"id":"/subscriptions/00000000-0000-0000-0000-000000000000/resourceGroups/cli_test_vmss_extended_location_000001/providers/Microsoft.Network/publicIPAddresses/vmssLBPublicIP","resourceType":"Microsoft.Network/publicIPAddresses","resourceName":"vmssLBPublicIP"}],"id":"/subscriptions/00000000-0000-0000-0000-000000000000/resourceGroups/cli_test_vmss_extended_location_000001/providers/Microsoft.Network/loadBalancers/vmssLB","resourceType":"Microsoft.Network/loadBalancers","resourceName":"vmssLB"},{"dependsOn":[{"id":"/subscriptions/00000000-0000-0000-0000-000000000000/resourceGroups/cli_test_vmss_extended_location_000001/providers/Microsoft.Network/loadBalancers/vmssLB","resourceType":"Microsoft.Network/loadBalancers","resourceName":"vmssLB"}],"id":"/subscriptions/00000000-0000-0000-0000-000000000000/resourceGroups/cli_test_vmss_extended_location_000001/providers/Microsoft.Network/loadBalancers/vmssLB/inboundNatRules/NatRule","resourceType":"Microsoft.Network/loadBalancers/inboundNatRules","resourceName":"vmssLB/NatRule"},{"dependsOn":[{"id":"/subscriptions/00000000-0000-0000-0000-000000000000/resourceGroups/cli_test_vmss_extended_location_000001/providers/Microsoft.Network/virtualNetworks/vmssVNET","resourceType":"Microsoft.Network/virtualNetworks","resourceName":"vmssVNET"},{"id":"/subscriptions/00000000-0000-0000-0000-000000000000/resourceGroups/cli_test_vmss_extended_location_000001/providers/Microsoft.Network/loadBalancers/vmssLB","resourceType":"Microsoft.Network/loadBalancers","resourceName":"vmssLB"},{"id":"/subscriptions/00000000-0000-0000-0000-000000000000/resourceGroups/cli_test_vmss_extended_location_000001/providers/Microsoft.Network/networkSecurityGroups/vmssNSG","resourceType":"Microsoft.Network/networkSecurityGroups","resourceName":"vmssNSG"}],"id":"/subscriptions/00000000-0000-0000-0000-000000000000/resourceGroups/cli_test_vmss_extended_location_000001/providers/Microsoft.Compute/virtualMachineScaleSets/vmss","resourceType":"Microsoft.Compute/virtualMachineScaleSets","resourceName":"vmss"}]}}'
-    headers:
-      azure-asyncoperation:
-      - https://management.azure.com/subscriptions/00000000-0000-0000-0000-000000000000/resourcegroups/cli_test_vmss_extended_location_000001/providers/Microsoft.Resources/deployments/vmss_deploy_lNqh9cwnu5NHSYvYslcl0WSswPFD3Jk6/operationStatuses/08585165390996336932?api-version=2022-09-01
-      cache-control:
-      - no-cache
-      content-length:
-      - '3349'
-      content-type:
-      - application/json; charset=utf-8
-      date:
-      - Fri, 26 May 2023 02:23:08 GMT
-=======
       string: '{"id":"/subscriptions/00000000-0000-0000-0000-000000000000/resourceGroups/cli_test_vmss_extended_location_000001/providers/Microsoft.Resources/deployments/vmss_deploy_sriIu8ZmwoIfbptra5jy3lPFmGXMxqN7","name":"vmss_deploy_sriIu8ZmwoIfbptra5jy3lPFmGXMxqN7","type":"Microsoft.Resources/deployments","properties":{"templateHash":"2353825611370700516","parameters":{},"mode":"Incremental","provisioningState":"Accepted","timestamp":"2023-07-24T08:52:51.6138371Z","duration":"PT0.000102S","correlationId":"398e0159-8d55-45b3-987d-b51cc2228b7d","providers":[{"namespace":"Microsoft.Network","resourceTypes":[{"resourceType":"virtualNetworks","locations":["westus"]},{"resourceType":"publicIPAddresses","locations":["westus"]},{"resourceType":"loadBalancers","locations":["westus"]},{"resourceType":"networkSecurityGroups","locations":["westus"]},{"resourceType":"loadBalancers/inboundNatRules","locations":["westus"]}]},{"namespace":"Microsoft.Compute","resourceTypes":[{"resourceType":"virtualMachineScaleSets","locations":["westus"]}]}],"dependencies":[{"dependsOn":[{"id":"/subscriptions/00000000-0000-0000-0000-000000000000/resourceGroups/cli_test_vmss_extended_location_000001/providers/Microsoft.Network/virtualNetworks/vmssVNET","resourceType":"Microsoft.Network/virtualNetworks","resourceName":"vmssVNET"},{"id":"/subscriptions/00000000-0000-0000-0000-000000000000/resourceGroups/cli_test_vmss_extended_location_000001/providers/Microsoft.Network/publicIPAddresses/vmssLBPublicIP","resourceType":"Microsoft.Network/publicIPAddresses","resourceName":"vmssLBPublicIP"}],"id":"/subscriptions/00000000-0000-0000-0000-000000000000/resourceGroups/cli_test_vmss_extended_location_000001/providers/Microsoft.Network/loadBalancers/vmssLB","resourceType":"Microsoft.Network/loadBalancers","resourceName":"vmssLB"},{"dependsOn":[{"id":"/subscriptions/00000000-0000-0000-0000-000000000000/resourceGroups/cli_test_vmss_extended_location_000001/providers/Microsoft.Network/loadBalancers/vmssLB","resourceType":"Microsoft.Network/loadBalancers","resourceName":"vmssLB"}],"id":"/subscriptions/00000000-0000-0000-0000-000000000000/resourceGroups/cli_test_vmss_extended_location_000001/providers/Microsoft.Network/loadBalancers/vmssLB/inboundNatRules/NatRule","resourceType":"Microsoft.Network/loadBalancers/inboundNatRules","resourceName":"vmssLB/NatRule"},{"dependsOn":[{"id":"/subscriptions/00000000-0000-0000-0000-000000000000/resourceGroups/cli_test_vmss_extended_location_000001/providers/Microsoft.Network/virtualNetworks/vmssVNET","resourceType":"Microsoft.Network/virtualNetworks","resourceName":"vmssVNET"},{"id":"/subscriptions/00000000-0000-0000-0000-000000000000/resourceGroups/cli_test_vmss_extended_location_000001/providers/Microsoft.Network/loadBalancers/vmssLB","resourceType":"Microsoft.Network/loadBalancers","resourceName":"vmssLB"},{"id":"/subscriptions/00000000-0000-0000-0000-000000000000/resourceGroups/cli_test_vmss_extended_location_000001/providers/Microsoft.Network/networkSecurityGroups/vmssNSG","resourceType":"Microsoft.Network/networkSecurityGroups","resourceName":"vmssNSG"}],"id":"/subscriptions/00000000-0000-0000-0000-000000000000/resourceGroups/cli_test_vmss_extended_location_000001/providers/Microsoft.Compute/virtualMachineScaleSets/vmss","resourceType":"Microsoft.Compute/virtualMachineScaleSets","resourceName":"vmss"}]}}'
     headers:
       azure-asyncoperation:
@@ -677,7 +509,6 @@
       - application/json; charset=utf-8
       date:
       - Mon, 24 Jul 2023 08:52:54 GMT
->>>>>>> 13d0ab0a
       expires:
       - '-1'
       pragma:
@@ -705,12 +536,6 @@
       ParameterSetName:
       - -g -n --image --generate-ssh-keys --admin-username --edge-zone --lb-sku
       User-Agent:
-<<<<<<< HEAD
-      - AZURECLI/2.47.0 azsdk-python-azure-mgmt-resource/22.0.0 Python/3.10.11 (Linux-5.15.0-1036-azure-x86_64-with-glibc2.31)
-        VSTS_7b238909-6802-4b65-b90d-184bca47f458_build_220_0
-    method: GET
-    uri: https://management.azure.com/subscriptions/00000000-0000-0000-0000-000000000000/resourcegroups/cli_test_vmss_extended_location_000001/providers/Microsoft.Resources/deployments/mock-deployment/operationStatuses/08585165390996336932?api-version=2022-09-01
-=======
       - AZURECLI/2.50.0 azsdk-python-azure-mgmt-resource/23.1.0b2 Python/3.9.13 (Windows-10-10.0.22621-SP0)
     method: GET
     uri: https://management.azure.com/subscriptions/00000000-0000-0000-0000-000000000000/resourcegroups/cli_test_vmss_extended_location_000001/providers/Microsoft.Resources/deployments/mock-deployment/operationStatuses/08585114181171585768?api-version=2022-09-01
@@ -924,7 +749,6 @@
       - AZURECLI/2.50.0 azsdk-python-azure-mgmt-resource/23.1.0b2 Python/3.9.13 (Windows-10-10.0.22621-SP0)
     method: GET
     uri: https://management.azure.com/subscriptions/00000000-0000-0000-0000-000000000000/resourcegroups/cli_test_vmss_extended_location_000001/providers/Microsoft.Resources/deployments/mock-deployment/operationStatuses/08585114181171585768?api-version=2022-09-01
->>>>>>> 13d0ab0a
   response:
     body:
       string: '{"status":"Running"}'
@@ -936,11 +760,7 @@
       content-type:
       - application/json; charset=utf-8
       date:
-<<<<<<< HEAD
-      - Fri, 26 May 2023 02:23:38 GMT
-=======
       - Mon, 24 Jul 2023 08:55:28 GMT
->>>>>>> 13d0ab0a
       expires:
       - '-1'
       pragma:
@@ -968,16 +788,9 @@
       ParameterSetName:
       - -g -n --image --generate-ssh-keys --admin-username --edge-zone --lb-sku
       User-Agent:
-<<<<<<< HEAD
-      - AZURECLI/2.47.0 azsdk-python-azure-mgmt-resource/22.0.0 Python/3.10.11 (Linux-5.15.0-1036-azure-x86_64-with-glibc2.31)
-        VSTS_7b238909-6802-4b65-b90d-184bca47f458_build_220_0
-    method: GET
-    uri: https://management.azure.com/subscriptions/00000000-0000-0000-0000-000000000000/resourcegroups/cli_test_vmss_extended_location_000001/providers/Microsoft.Resources/deployments/mock-deployment/operationStatuses/08585165390996336932?api-version=2022-09-01
-=======
       - AZURECLI/2.50.0 azsdk-python-azure-mgmt-resource/23.1.0b2 Python/3.9.13 (Windows-10-10.0.22621-SP0)
     method: GET
     uri: https://management.azure.com/subscriptions/00000000-0000-0000-0000-000000000000/resourcegroups/cli_test_vmss_extended_location_000001/providers/Microsoft.Resources/deployments/mock-deployment/operationStatuses/08585114181171585768?api-version=2022-09-01
->>>>>>> 13d0ab0a
   response:
     body:
       string: '{"status":"Succeeded"}'
@@ -989,11 +802,7 @@
       content-type:
       - application/json; charset=utf-8
       date:
-<<<<<<< HEAD
-      - Fri, 26 May 2023 02:24:08 GMT
-=======
       - Mon, 24 Jul 2023 08:55:58 GMT
->>>>>>> 13d0ab0a
       expires:
       - '-1'
       pragma:
@@ -1021,24 +830,14 @@
       ParameterSetName:
       - -g -n --image --generate-ssh-keys --admin-username --edge-zone --lb-sku
       User-Agent:
-<<<<<<< HEAD
-      - AZURECLI/2.47.0 azsdk-python-azure-mgmt-resource/22.0.0 Python/3.10.11 (Linux-5.15.0-1036-azure-x86_64-with-glibc2.31)
-        VSTS_7b238909-6802-4b65-b90d-184bca47f458_build_220_0
-=======
       - AZURECLI/2.50.0 azsdk-python-azure-mgmt-resource/23.1.0b2 Python/3.9.13 (Windows-10-10.0.22621-SP0)
->>>>>>> 13d0ab0a
     method: GET
     uri: https://management.azure.com/subscriptions/00000000-0000-0000-0000-000000000000/resourcegroups/cli_test_vmss_extended_location_000001/providers/Microsoft.Resources/deployments/mock-deployment?api-version=2022-09-01
   response:
     body:
-<<<<<<< HEAD
-      string: '{"id":"/subscriptions/00000000-0000-0000-0000-000000000000/resourceGroups/cli_test_vmss_extended_location_000001/providers/Microsoft.Resources/deployments/vmss_deploy_lNqh9cwnu5NHSYvYslcl0WSswPFD3Jk6","name":"vmss_deploy_lNqh9cwnu5NHSYvYslcl0WSswPFD3Jk6","type":"Microsoft.Resources/deployments","properties":{"templateHash":"10939185842464295977","parameters":{},"mode":"Incremental","provisioningState":"Succeeded","timestamp":"2023-05-26T02:23:53.9072448Z","duration":"PT46.5031655S","correlationId":"1037cd86-851e-4d36-8f03-b3d448ec4e86","providers":[{"namespace":"Microsoft.Network","resourceTypes":[{"resourceType":"virtualNetworks","locations":["westus"]},{"resourceType":"publicIPAddresses","locations":["westus"]},{"resourceType":"loadBalancers","locations":["westus"]},{"resourceType":"networkSecurityGroups","locations":["westus"]},{"resourceType":"loadBalancers/inboundNatRules","locations":["westus"]}]},{"namespace":"Microsoft.Compute","resourceTypes":[{"resourceType":"virtualMachineScaleSets","locations":["westus"]}]}],"dependencies":[{"dependsOn":[{"id":"/subscriptions/00000000-0000-0000-0000-000000000000/resourceGroups/cli_test_vmss_extended_location_000001/providers/Microsoft.Network/virtualNetworks/vmssVNET","resourceType":"Microsoft.Network/virtualNetworks","resourceName":"vmssVNET"},{"id":"/subscriptions/00000000-0000-0000-0000-000000000000/resourceGroups/cli_test_vmss_extended_location_000001/providers/Microsoft.Network/publicIPAddresses/vmssLBPublicIP","resourceType":"Microsoft.Network/publicIPAddresses","resourceName":"vmssLBPublicIP"}],"id":"/subscriptions/00000000-0000-0000-0000-000000000000/resourceGroups/cli_test_vmss_extended_location_000001/providers/Microsoft.Network/loadBalancers/vmssLB","resourceType":"Microsoft.Network/loadBalancers","resourceName":"vmssLB"},{"dependsOn":[{"id":"/subscriptions/00000000-0000-0000-0000-000000000000/resourceGroups/cli_test_vmss_extended_location_000001/providers/Microsoft.Network/loadBalancers/vmssLB","resourceType":"Microsoft.Network/loadBalancers","resourceName":"vmssLB"}],"id":"/subscriptions/00000000-0000-0000-0000-000000000000/resourceGroups/cli_test_vmss_extended_location_000001/providers/Microsoft.Network/loadBalancers/vmssLB/inboundNatRules/NatRule","resourceType":"Microsoft.Network/loadBalancers/inboundNatRules","resourceName":"vmssLB/NatRule"},{"dependsOn":[{"id":"/subscriptions/00000000-0000-0000-0000-000000000000/resourceGroups/cli_test_vmss_extended_location_000001/providers/Microsoft.Network/virtualNetworks/vmssVNET","resourceType":"Microsoft.Network/virtualNetworks","resourceName":"vmssVNET"},{"id":"/subscriptions/00000000-0000-0000-0000-000000000000/resourceGroups/cli_test_vmss_extended_location_000001/providers/Microsoft.Network/loadBalancers/vmssLB","resourceType":"Microsoft.Network/loadBalancers","resourceName":"vmssLB"},{"id":"/subscriptions/00000000-0000-0000-0000-000000000000/resourceGroups/cli_test_vmss_extended_location_000001/providers/Microsoft.Network/networkSecurityGroups/vmssNSG","resourceType":"Microsoft.Network/networkSecurityGroups","resourceName":"vmssNSG"}],"id":"/subscriptions/00000000-0000-0000-0000-000000000000/resourceGroups/cli_test_vmss_extended_location_000001/providers/Microsoft.Compute/virtualMachineScaleSets/vmss","resourceType":"Microsoft.Compute/virtualMachineScaleSets","resourceName":"vmss"}],"outputs":{"vmss":{"type":"Object","value":{"singlePlacementGroup":true,"orchestrationMode":"Uniform","upgradePolicy":{"mode":"Manual","rollingUpgradePolicy":{"maxBatchInstancePercent":20,"maxUnhealthyInstancePercent":20,"maxUnhealthyUpgradedInstancePercent":20,"pauseTimeBetweenBatches":"PT0S","maxSurge":false,"rollbackFailedInstancesOnPolicyBreach":false}},"virtualMachineProfile":{"osProfile":{"computerNamePrefix":"vmssfaaf2","adminUsername":"vmtest","linuxConfiguration":{"disablePasswordAuthentication":true,"ssh":{"publicKeys":[{"path":"/home/vmtest/.ssh/authorized_keys","keyData":"ssh-rsa
-        AAAAB3NzaC1yc2EAAAADAQABAAABAQCs/i3lxwGxI+YVNYr4amHpKJDysk9+MptNWHI/LO3bjZcWNDz5M8P8kcvN2ihtiUET28dHk199I+9ElkHA7tPBqhziqQ9FUPRLwzYMGvg/Fcp695vQf/Ib4HJOHvuJq6mNZWRhBoj2W2QOKmhpMx+HClEkd5jbg5w8m2mb1LrXc7GPqg2AVhjPXprXp8ti20O3OhQW3Vupme95ETLCCwlWWumcE/LSX3z/xhC94VEAj7SuoV+I9UTpd8qcuz9uXrGhiJjH9iCPjEXV70lg9IlY0/lTuMCpUtO2arVOfH2ek6HBGTWZ9uk4uTaW7PObuy/IHZEFuHV5hpJ9M2UGD3VZ"}]},"provisionVMAgent":true,"enableVMAgentPlatformUpdates":false},"secrets":[],"allowExtensionOperations":true,"requireGuestProvisionSignal":true},"storageProfile":{"osDisk":{"osType":"Linux","createOption":"FromImage","caching":"ReadWrite","managedDisk":{"storageAccountType":"Premium_LRS"},"diskSizeGB":31},"imageReference":{"publisher":"Canonical","offer":"UbuntuServer","sku":"18.04-LTS","version":"latest"}},"networkProfile":{"networkInterfaceConfigurations":[{"name":"vmssfaaf2Nic","properties":{"primary":true,"disableTcpStateTracking":false,"networkSecurityGroup":{"id":"/subscriptions/00000000-0000-0000-0000-000000000000/resourceGroups/cli_test_vmss_extended_location_000001/providers/Microsoft.Network/networkSecurityGroups/vmssNSG"},"dnsSettings":{"dnsServers":[]},"enableIPForwarding":false,"ipConfigurations":[{"name":"vmssfaaf2IPConfig","properties":{"subnet":{"id":"/subscriptions/00000000-0000-0000-0000-000000000000/resourceGroups/cli_test_vmss_extended_location_000001/providers/Microsoft.Network/virtualNetworks/vmssVNET/subnets/vmssSubnet"},"privateIPAddressVersion":"IPv4","loadBalancerBackendAddressPools":[{"id":"/subscriptions/00000000-0000-0000-0000-000000000000/resourceGroups/cli_test_vmss_extended_location_000001/providers/Microsoft.Network/loadBalancers/vmssLB/backendAddressPools/vmssLBBEPool"}]}}]}}]}},"provisioningState":"Succeeded","overprovision":true,"doNotRunExtensionsOnOverprovisionedVMs":false,"uniqueId":"70d33164-e90a-4830-ad82-4e2e5cb2202f","platformFaultDomainCount":1,"timeCreated":"2023-05-26T02:23:26.5205126+00:00"}}},"outputResources":[{"id":"/subscriptions/00000000-0000-0000-0000-000000000000/resourceGroups/cli_test_vmss_extended_location_000001/providers/Microsoft.Compute/virtualMachineScaleSets/vmss"},{"id":"/subscriptions/00000000-0000-0000-0000-000000000000/resourceGroups/cli_test_vmss_extended_location_000001/providers/Microsoft.Network/loadBalancers/vmssLB"},{"id":"/subscriptions/00000000-0000-0000-0000-000000000000/resourceGroups/cli_test_vmss_extended_location_000001/providers/Microsoft.Network/loadBalancers/vmssLB/inboundNatRules/NatRule"},{"id":"/subscriptions/00000000-0000-0000-0000-000000000000/resourceGroups/cli_test_vmss_extended_location_000001/providers/Microsoft.Network/networkSecurityGroups/vmssNSG"},{"id":"/subscriptions/00000000-0000-0000-0000-000000000000/resourceGroups/cli_test_vmss_extended_location_000001/providers/Microsoft.Network/publicIPAddresses/vmssLBPublicIP"},{"id":"/subscriptions/00000000-0000-0000-0000-000000000000/resourceGroups/cli_test_vmss_extended_location_000001/providers/Microsoft.Network/virtualNetworks/vmssVNET"}]}}'
-=======
       string: '{"id":"/subscriptions/00000000-0000-0000-0000-000000000000/resourceGroups/cli_test_vmss_extended_location_000001/providers/Microsoft.Resources/deployments/vmss_deploy_sriIu8ZmwoIfbptra5jy3lPFmGXMxqN7","name":"vmss_deploy_sriIu8ZmwoIfbptra5jy3lPFmGXMxqN7","type":"Microsoft.Resources/deployments","properties":{"templateHash":"2353825611370700516","parameters":{},"mode":"Incremental","provisioningState":"Succeeded","timestamp":"2023-07-24T08:55:46.243512Z","duration":"PT2M54.6297769S","correlationId":"398e0159-8d55-45b3-987d-b51cc2228b7d","providers":[{"namespace":"Microsoft.Network","resourceTypes":[{"resourceType":"virtualNetworks","locations":["westus"]},{"resourceType":"publicIPAddresses","locations":["westus"]},{"resourceType":"loadBalancers","locations":["westus"]},{"resourceType":"networkSecurityGroups","locations":["westus"]},{"resourceType":"loadBalancers/inboundNatRules","locations":["westus"]}]},{"namespace":"Microsoft.Compute","resourceTypes":[{"resourceType":"virtualMachineScaleSets","locations":["westus"]}]}],"dependencies":[{"dependsOn":[{"id":"/subscriptions/00000000-0000-0000-0000-000000000000/resourceGroups/cli_test_vmss_extended_location_000001/providers/Microsoft.Network/virtualNetworks/vmssVNET","resourceType":"Microsoft.Network/virtualNetworks","resourceName":"vmssVNET"},{"id":"/subscriptions/00000000-0000-0000-0000-000000000000/resourceGroups/cli_test_vmss_extended_location_000001/providers/Microsoft.Network/publicIPAddresses/vmssLBPublicIP","resourceType":"Microsoft.Network/publicIPAddresses","resourceName":"vmssLBPublicIP"}],"id":"/subscriptions/00000000-0000-0000-0000-000000000000/resourceGroups/cli_test_vmss_extended_location_000001/providers/Microsoft.Network/loadBalancers/vmssLB","resourceType":"Microsoft.Network/loadBalancers","resourceName":"vmssLB"},{"dependsOn":[{"id":"/subscriptions/00000000-0000-0000-0000-000000000000/resourceGroups/cli_test_vmss_extended_location_000001/providers/Microsoft.Network/loadBalancers/vmssLB","resourceType":"Microsoft.Network/loadBalancers","resourceName":"vmssLB"}],"id":"/subscriptions/00000000-0000-0000-0000-000000000000/resourceGroups/cli_test_vmss_extended_location_000001/providers/Microsoft.Network/loadBalancers/vmssLB/inboundNatRules/NatRule","resourceType":"Microsoft.Network/loadBalancers/inboundNatRules","resourceName":"vmssLB/NatRule"},{"dependsOn":[{"id":"/subscriptions/00000000-0000-0000-0000-000000000000/resourceGroups/cli_test_vmss_extended_location_000001/providers/Microsoft.Network/virtualNetworks/vmssVNET","resourceType":"Microsoft.Network/virtualNetworks","resourceName":"vmssVNET"},{"id":"/subscriptions/00000000-0000-0000-0000-000000000000/resourceGroups/cli_test_vmss_extended_location_000001/providers/Microsoft.Network/loadBalancers/vmssLB","resourceType":"Microsoft.Network/loadBalancers","resourceName":"vmssLB"},{"id":"/subscriptions/00000000-0000-0000-0000-000000000000/resourceGroups/cli_test_vmss_extended_location_000001/providers/Microsoft.Network/networkSecurityGroups/vmssNSG","resourceType":"Microsoft.Network/networkSecurityGroups","resourceName":"vmssNSG"}],"id":"/subscriptions/00000000-0000-0000-0000-000000000000/resourceGroups/cli_test_vmss_extended_location_000001/providers/Microsoft.Compute/virtualMachineScaleSets/vmss","resourceType":"Microsoft.Compute/virtualMachineScaleSets","resourceName":"vmss"}],"outputs":{"vmss":{"type":"Object","value":{"singlePlacementGroup":true,"orchestrationMode":"Uniform","upgradePolicy":{"mode":"Manual","rollingUpgradePolicy":{"maxBatchInstancePercent":20,"maxUnhealthyInstancePercent":20,"maxUnhealthyUpgradedInstancePercent":20,"pauseTimeBetweenBatches":"PT0S","maxSurge":false,"rollbackFailedInstancesOnPolicyBreach":false}},"virtualMachineProfile":{"osProfile":{"computerNamePrefix":"vmss91acd","adminUsername":"vmtest","linuxConfiguration":{"disablePasswordAuthentication":true,"ssh":{"publicKeys":[{"path":"/home/vmtest/.ssh/authorized_keys","keyData":"ssh-rsa
         AAAAB3NzaC1yc2EAAAADAQABAAABgQDLq1sEri2RcnDg8tjo775iZUd5HVjAdQjSgky6ciJgrvPNUxZv9D65dL9GLllmDhq4Xv6SxbppUJhG0vl/VgaRRPyWRrHXgZRBl0c+H0A2X0Y7L/9sir1ezs2xv89+T03Y+KQYGyZa4xuxwlfdsl6YHjHGW97ONxyDfQesFkSdwyRI0RsnV0/GB8mRF32tgSwxqT8cpXjzjz7w4usgT52knfpyslFfZGRfTjamae/sZeezBTSfsvgryEMxxxXBvXC8/iiTxRG9cQxURK6t1VCeT6F7OmJhY2G+sPCXbkEyOjkfT18y/iUSyPEPVkoaO8Ab9eNPIUFBhRPapQlZ5YsQcIBrDmBb013lRdH82K6Q7Avp3x5liFwjQT96p5CIikl6MlJScZ6SK1dnqAEEPuBvz7vCKSsVaIxTeZhnpiX44cp87VGOR1Sqlus3s3C4NbRKU/a3023vmMV6t/F9SY94sFlWPs2q6ihRTmqV5oYZScJlGgp9voQ/9XStN+4pfAE=
         zhuyan@microsoft.com\n"}]},"provisionVMAgent":true,"enableVMAgentPlatformUpdates":false},"secrets":[],"allowExtensionOperations":true,"requireGuestProvisionSignal":true},"storageProfile":{"osDisk":{"osType":"Linux","createOption":"FromImage","caching":"ReadWrite","managedDisk":{"storageAccountType":"Premium_LRS"},"diskSizeGB":31},"imageReference":{"publisher":"Canonical","offer":"UbuntuServer","sku":"18.04-LTS","version":"latest"}},"networkProfile":{"networkInterfaceConfigurations":[{"name":"vmss91acdNic","properties":{"primary":true,"disableTcpStateTracking":false,"networkSecurityGroup":{"id":"/subscriptions/00000000-0000-0000-0000-000000000000/resourceGroups/cli_test_vmss_extended_location_000001/providers/Microsoft.Network/networkSecurityGroups/vmssNSG"},"dnsSettings":{"dnsServers":[]},"enableIPForwarding":false,"ipConfigurations":[{"name":"vmss91acdIPConfig","properties":{"subnet":{"id":"/subscriptions/00000000-0000-0000-0000-000000000000/resourceGroups/cli_test_vmss_extended_location_000001/providers/Microsoft.Network/virtualNetworks/vmssVNET/subnets/vmssSubnet"},"privateIPAddressVersion":"IPv4","loadBalancerBackendAddressPools":[{"id":"/subscriptions/00000000-0000-0000-0000-000000000000/resourceGroups/cli_test_vmss_extended_location_000001/providers/Microsoft.Network/loadBalancers/vmssLB/backendAddressPools/vmssLBBEPool"}]}}]}}]}},"provisioningState":"Succeeded","overprovision":true,"doNotRunExtensionsOnOverprovisionedVMs":false,"uniqueId":"fae69681-616b-4cbf-a6c5-34fd7071f629","platformFaultDomainCount":1,"timeCreated":"2023-07-24T08:54:47.3395143+00:00"}}},"outputResources":[{"id":"/subscriptions/00000000-0000-0000-0000-000000000000/resourceGroups/cli_test_vmss_extended_location_000001/providers/Microsoft.Compute/virtualMachineScaleSets/vmss"},{"id":"/subscriptions/00000000-0000-0000-0000-000000000000/resourceGroups/cli_test_vmss_extended_location_000001/providers/Microsoft.Network/loadBalancers/vmssLB"},{"id":"/subscriptions/00000000-0000-0000-0000-000000000000/resourceGroups/cli_test_vmss_extended_location_000001/providers/Microsoft.Network/loadBalancers/vmssLB/inboundNatRules/NatRule"},{"id":"/subscriptions/00000000-0000-0000-0000-000000000000/resourceGroups/cli_test_vmss_extended_location_000001/providers/Microsoft.Network/networkSecurityGroups/vmssNSG"},{"id":"/subscriptions/00000000-0000-0000-0000-000000000000/resourceGroups/cli_test_vmss_extended_location_000001/providers/Microsoft.Network/publicIPAddresses/vmssLBPublicIP"},{"id":"/subscriptions/00000000-0000-0000-0000-000000000000/resourceGroups/cli_test_vmss_extended_location_000001/providers/Microsoft.Network/virtualNetworks/vmssVNET"}]}}'
->>>>>>> 13d0ab0a
     headers:
       cache-control:
       - no-cache
@@ -1047,11 +846,7 @@
       content-type:
       - application/json; charset=utf-8
       date:
-<<<<<<< HEAD
-      - Fri, 26 May 2023 02:24:08 GMT
-=======
       - Mon, 24 Jul 2023 08:55:58 GMT
->>>>>>> 13d0ab0a
       expires:
       - '-1'
       pragma:
@@ -1079,12 +874,7 @@
       ParameterSetName:
       - -g -n
       User-Agent:
-<<<<<<< HEAD
-      - AZURECLI/2.47.0 azsdk-python-azure-mgmt-compute/29.1.0 Python/3.10.11 (Linux-5.15.0-1036-azure-x86_64-with-glibc2.31)
-        VSTS_7b238909-6802-4b65-b90d-184bca47f458_build_220_0
-=======
       - AZURECLI/2.50.0 azsdk-python-azure-mgmt-compute/30.0.0 Python/3.9.13 (Windows-10-10.0.22621-SP0)
->>>>>>> 13d0ab0a
     method: GET
     uri: https://management.azure.com/subscriptions/00000000-0000-0000-0000-000000000000/resourceGroups/cli_test_vmss_extended_location_000001/providers/Microsoft.Compute/virtualMachineScaleSets/vmss?api-version=2023-03-01
   response:
@@ -1099,17 +889,6 @@
         20,\r\n        \"maxUnhealthyUpgradedInstancePercent\": 20,\r\n        \"pauseTimeBetweenBatches\":
         \"PT0S\",\r\n        \"maxSurge\": false,\r\n        \"rollbackFailedInstancesOnPolicyBreach\":
         false\r\n      }\r\n    },\r\n    \"virtualMachineProfile\": {\r\n      \"osProfile\":
-<<<<<<< HEAD
-        {\r\n        \"computerNamePrefix\": \"vmssfaaf2\",\r\n        \"adminUsername\":
-        \"vmtest\",\r\n        \"linuxConfiguration\": {\r\n          \"disablePasswordAuthentication\":
-        true,\r\n          \"ssh\": {\r\n            \"publicKeys\": [\r\n              {\r\n
-        \               \"path\": \"/home/vmtest/.ssh/authorized_keys\",\r\n                \"keyData\":
-        \"ssh-rsa AAAAB3NzaC1yc2EAAAADAQABAAABAQCs/i3lxwGxI+YVNYr4amHpKJDysk9+MptNWHI/LO3bjZcWNDz5M8P8kcvN2ihtiUET28dHk199I+9ElkHA7tPBqhziqQ9FUPRLwzYMGvg/Fcp695vQf/Ib4HJOHvuJq6mNZWRhBoj2W2QOKmhpMx+HClEkd5jbg5w8m2mb1LrXc7GPqg2AVhjPXprXp8ti20O3OhQW3Vupme95ETLCCwlWWumcE/LSX3z/xhC94VEAj7SuoV+I9UTpd8qcuz9uXrGhiJjH9iCPjEXV70lg9IlY0/lTuMCpUtO2arVOfH2ek6HBGTWZ9uk4uTaW7PObuy/IHZEFuHV5hpJ9M2UGD3VZ\"\r\n
-        \             }\r\n            ]\r\n          },\r\n          \"provisionVMAgent\":
-        true,\r\n          \"enableVMAgentPlatformUpdates\": false\r\n        },\r\n
-        \       \"secrets\": [],\r\n        \"allowExtensionOperations\": true,\r\n
-        \       \"requireGuestProvisionSignal\": true\r\n      },\r\n      \"storageProfile\":
-=======
         {\r\n        \"computerNamePrefix\": \"vmss91acd\",\r\n        \"adminUsername\":
         \"vmtest\",\r\n        \"linuxConfiguration\": {\r\n          \"disablePasswordAuthentication\":
         true,\r\n          \"ssh\": {\r\n            \"publicKeys\": [\r\n              {\r\n
@@ -1119,26 +898,17 @@
         \         \"provisionVMAgent\": true,\r\n          \"enableVMAgentPlatformUpdates\":
         false\r\n        },\r\n        \"secrets\": [],\r\n        \"allowExtensionOperations\":
         true,\r\n        \"requireGuestProvisionSignal\": true\r\n      },\r\n      \"storageProfile\":
->>>>>>> 13d0ab0a
         {\r\n        \"osDisk\": {\r\n          \"osType\": \"Linux\",\r\n          \"createOption\":
         \"FromImage\",\r\n          \"caching\": \"ReadWrite\",\r\n          \"managedDisk\":
         {\r\n            \"storageAccountType\": \"Premium_LRS\"\r\n          },\r\n
         \         \"diskSizeGB\": 31\r\n        },\r\n        \"imageReference\":
         {\r\n          \"publisher\": \"Canonical\",\r\n          \"offer\": \"UbuntuServer\",\r\n
         \         \"sku\": \"18.04-LTS\",\r\n          \"version\": \"latest\"\r\n
-<<<<<<< HEAD
-        \       }\r\n      },\r\n      \"networkProfile\": {\"networkInterfaceConfigurations\":[{\"name\":\"vmssfaaf2Nic\",\"properties\":{\"primary\":true,\"disableTcpStateTracking\":false,\"networkSecurityGroup\":{\"id\":\"/subscriptions/00000000-0000-0000-0000-000000000000/resourceGroups/cli_test_vmss_extended_location_000001/providers/Microsoft.Network/networkSecurityGroups/vmssNSG\"},\"dnsSettings\":{\"dnsServers\":[]},\"enableIPForwarding\":false,\"ipConfigurations\":[{\"name\":\"vmssfaaf2IPConfig\",\"properties\":{\"subnet\":{\"id\":\"/subscriptions/00000000-0000-0000-0000-000000000000/resourceGroups/cli_test_vmss_extended_location_000001/providers/Microsoft.Network/virtualNetworks/vmssVNET/subnets/vmssSubnet\"},\"privateIPAddressVersion\":\"IPv4\",\"loadBalancerBackendAddressPools\":[{\"id\":\"/subscriptions/00000000-0000-0000-0000-000000000000/resourceGroups/cli_test_vmss_extended_location_000001/providers/Microsoft.Network/loadBalancers/vmssLB/backendAddressPools/vmssLBBEPool\"}]}}]}}]}\r\n
-        \   },\r\n    \"provisioningState\": \"Succeeded\",\r\n    \"overprovision\":
-        true,\r\n    \"doNotRunExtensionsOnOverprovisionedVMs\": false,\r\n    \"uniqueId\":
-        \"70d33164-e90a-4830-ad82-4e2e5cb2202f\",\r\n    \"platformFaultDomainCount\":
-        1,\r\n    \"timeCreated\": \"2023-05-26T02:23:26.5205126+00:00\"\r\n  },\r\n
-=======
         \       }\r\n      },\r\n      \"networkProfile\": {\"networkInterfaceConfigurations\":[{\"name\":\"vmss91acdNic\",\"properties\":{\"primary\":true,\"disableTcpStateTracking\":false,\"networkSecurityGroup\":{\"id\":\"/subscriptions/00000000-0000-0000-0000-000000000000/resourceGroups/cli_test_vmss_extended_location_000001/providers/Microsoft.Network/networkSecurityGroups/vmssNSG\"},\"dnsSettings\":{\"dnsServers\":[]},\"enableIPForwarding\":false,\"ipConfigurations\":[{\"name\":\"vmss91acdIPConfig\",\"properties\":{\"subnet\":{\"id\":\"/subscriptions/00000000-0000-0000-0000-000000000000/resourceGroups/cli_test_vmss_extended_location_000001/providers/Microsoft.Network/virtualNetworks/vmssVNET/subnets/vmssSubnet\"},\"privateIPAddressVersion\":\"IPv4\",\"loadBalancerBackendAddressPools\":[{\"id\":\"/subscriptions/00000000-0000-0000-0000-000000000000/resourceGroups/cli_test_vmss_extended_location_000001/providers/Microsoft.Network/loadBalancers/vmssLB/backendAddressPools/vmssLBBEPool\"}]}}]}}]}\r\n
         \   },\r\n    \"provisioningState\": \"Succeeded\",\r\n    \"overprovision\":
         true,\r\n    \"doNotRunExtensionsOnOverprovisionedVMs\": false,\r\n    \"uniqueId\":
         \"fae69681-616b-4cbf-a6c5-34fd7071f629\",\r\n    \"platformFaultDomainCount\":
         1,\r\n    \"timeCreated\": \"2023-07-24T08:54:47.3395143+00:00\"\r\n  },\r\n
->>>>>>> 13d0ab0a
         \ \"extendedLocation\": {\r\n    \"type\": \"EdgeZone\",\r\n    \"name\":
         \"microsoftlosangeles1\"\r\n  }\r\n}"
     headers:
@@ -1149,11 +919,7 @@
       content-type:
       - application/json; charset=utf-8
       date:
-<<<<<<< HEAD
-      - Fri, 26 May 2023 02:24:09 GMT
-=======
       - Mon, 24 Jul 2023 08:56:01 GMT
->>>>>>> 13d0ab0a
       expires:
       - '-1'
       pragma:
@@ -1170,11 +936,7 @@
       x-content-type-options:
       - nosniff
       x-ms-ratelimit-remaining-resource:
-<<<<<<< HEAD
-      - Microsoft.Compute/GetVMScaleSet3Min;395,Microsoft.Compute/GetVMScaleSet30Min;2554
-=======
       - Microsoft.Compute/GetVMScaleSet3Min;371,Microsoft.Compute/GetVMScaleSet30Min;2561
->>>>>>> 13d0ab0a
     status:
       code: 200
       message: OK
@@ -1192,32 +954,12 @@
       ParameterSetName:
       - -g -n
       User-Agent:
-<<<<<<< HEAD
-      - AZURECLI/2.47.0 (AAZ) azsdk-python-core/1.24.0 Python/3.10.11 (Linux-5.15.0-1036-azure-x86_64-with-glibc2.31)
-        VSTS_7b238909-6802-4b65-b90d-184bca47f458_build_220_0
-=======
       - AZURECLI/2.50.0 (AAZ) azsdk-python-core/1.26.0 Python/3.9.13 (Windows-10-10.0.22621-SP0)
->>>>>>> 13d0ab0a
     method: GET
     uri: https://management.azure.com/subscriptions/00000000-0000-0000-0000-000000000000/resourceGroups/cli_test_vmss_extended_location_000001/providers/Microsoft.Network/virtualNetworks/vmssVNET?api-version=2022-01-01
   response:
     body:
       string: "{\r\n  \"name\": \"vmssVNET\",\r\n  \"id\": \"/subscriptions/00000000-0000-0000-0000-000000000000/resourceGroups/cli_test_vmss_extended_location_000001/providers/Microsoft.Network/virtualNetworks/vmssVNET\",\r\n
-<<<<<<< HEAD
-        \ \"etag\": \"W/\\\"31146c12-e744-4b30-8f1c-e9bc2fe02bb8\\\"\",\r\n  \"type\":
-        \"Microsoft.Network/virtualNetworks\",\r\n  \"location\": \"westus\",\r\n
-        \ \"tags\": {},\r\n  \"extendedLocation\": {\r\n    \"type\": \"EdgeZone\",\r\n
-        \   \"name\": \"microsoftlosangeles1\"\r\n  },\r\n  \"properties\": {\r\n
-        \   \"provisioningState\": \"Succeeded\",\r\n    \"resourceGuid\": \"874cbd6c-a16e-4041-81e0-f4284ca96e53\",\r\n
-        \   \"addressSpace\": {\r\n      \"addressPrefixes\": [\r\n        \"10.0.0.0/16\"\r\n
-        \     ]\r\n    },\r\n    \"subnets\": [\r\n      {\r\n        \"name\": \"vmssSubnet\",\r\n
-        \       \"id\": \"/subscriptions/00000000-0000-0000-0000-000000000000/resourceGroups/cli_test_vmss_extended_location_000001/providers/Microsoft.Network/virtualNetworks/vmssVNET/subnets/vmssSubnet\",\r\n
-        \       \"etag\": \"W/\\\"31146c12-e744-4b30-8f1c-e9bc2fe02bb8\\\"\",\r\n
-        \       \"properties\": {\r\n          \"provisioningState\": \"Succeeded\",\r\n
-        \         \"addressPrefix\": \"10.0.0.0/24\",\r\n          \"ipConfigurations\":
-        [\r\n            {\r\n              \"id\": \"/subscriptions/00000000-0000-0000-0000-000000000000/resourceGroups/cli_test_vmss_extended_location_000001/providers/Microsoft.Compute/virtualMachineScaleSets/vmss/virtualMachines/1/networkInterfaces/vmssfaaf2Nic/ipConfigurations/vmssfaaf2IPConfig\"\r\n
-        \           },\r\n            {\r\n              \"id\": \"/subscriptions/00000000-0000-0000-0000-000000000000/resourceGroups/cli_test_vmss_extended_location_000001/providers/Microsoft.Compute/virtualMachineScaleSets/vmss/virtualMachines/2/networkInterfaces/vmssfaaf2Nic/ipConfigurations/vmssfaaf2IPConfig\"\r\n
-=======
         \ \"etag\": \"W/\\\"a4eff444-e807-4a79-bb99-5860478f5fc5\\\"\",\r\n  \"type\":
         \"Microsoft.Network/virtualNetworks\",\r\n  \"location\": \"westus\",\r\n
         \ \"tags\": {},\r\n  \"extendedLocation\": {\r\n    \"type\": \"EdgeZone\",\r\n
@@ -1231,7 +973,6 @@
         \         \"addressPrefix\": \"10.0.0.0/24\",\r\n          \"ipConfigurations\":
         [\r\n            {\r\n              \"id\": \"/subscriptions/00000000-0000-0000-0000-000000000000/resourceGroups/CLI_TEST_VMSS_EXTENDED_LOCATION_I3NZVF6CZUN7G4BG6K2MQIAGXVSDFQUEXY4TC5EGPCO/PROVIDERS/MICROSOFT.COMPUTE/VIRTUALMACHINESCALESETS/VMSS/VIRTUALMACHINES/2/NETWORKINTERFACES/VMSS91ACDNIC/ipConfigurations/VMSS91ACDIPCONFIG\"\r\n
         \           },\r\n            {\r\n              \"id\": \"/subscriptions/00000000-0000-0000-0000-000000000000/resourceGroups/CLI_TEST_VMSS_EXTENDED_LOCATION_I3NZVF6CZUN7G4BG6K2MQIAGXVSDFQUEXY4TC5EGPCO/PROVIDERS/MICROSOFT.COMPUTE/VIRTUALMACHINESCALESETS/VMSS/VIRTUALMACHINES/3/NETWORKINTERFACES/VMSS91ACDNIC/ipConfigurations/VMSS91ACDIPCONFIG\"\r\n
->>>>>>> 13d0ab0a
         \           }\r\n          ],\r\n          \"delegations\": [],\r\n          \"privateEndpointNetworkPolicies\":
         \"Disabled\",\r\n          \"privateLinkServiceNetworkPolicies\": \"Enabled\",\r\n
         \         \"defaultOutboundAccess\": false\r\n        },\r\n        \"type\":
@@ -1241,15 +982,6 @@
       cache-control:
       - no-cache
       content-length:
-<<<<<<< HEAD
-      - '2076'
-      content-type:
-      - application/json; charset=utf-8
-      date:
-      - Fri, 26 May 2023 02:24:09 GMT
-      etag:
-      - W/"31146c12-e744-4b30-8f1c-e9bc2fe02bb8"
-=======
       - '2150'
       content-type:
       - application/json; charset=utf-8
@@ -1257,7 +989,6 @@
       - Mon, 24 Jul 2023 08:56:04 GMT
       etag:
       - W/"a4eff444-e807-4a79-bb99-5860478f5fc5"
->>>>>>> 13d0ab0a
       expires:
       - '-1'
       pragma:
@@ -1274,11 +1005,7 @@
       x-content-type-options:
       - nosniff
       x-ms-arm-service-request-id:
-<<<<<<< HEAD
-      - 872b6f3a-2603-45d9-8296-ba54898dfc70
-=======
       - 0f5ad44b-72e3-4165-92ab-f5752d6782ca
->>>>>>> 13d0ab0a
     status:
       code: 200
       message: OK
@@ -1296,27 +1023,12 @@
       ParameterSetName:
       - -g -n
       User-Agent:
-<<<<<<< HEAD
-      - AZURECLI/2.47.0 (AAZ) azsdk-python-core/1.24.0 Python/3.10.11 (Linux-5.15.0-1036-azure-x86_64-with-glibc2.31)
-        VSTS_7b238909-6802-4b65-b90d-184bca47f458_build_220_0
-=======
       - AZURECLI/2.50.0 (AAZ) azsdk-python-core/1.26.0 Python/3.9.13 (Windows-10-10.0.22621-SP0)
->>>>>>> 13d0ab0a
     method: GET
     uri: https://management.azure.com/subscriptions/00000000-0000-0000-0000-000000000000/resourceGroups/cli_test_vmss_extended_location_000001/providers/Microsoft.Network/loadBalancers/vmssLB?api-version=2022-05-01
   response:
     body:
       string: "{\r\n  \"name\": \"vmssLB\",\r\n  \"id\": \"/subscriptions/00000000-0000-0000-0000-000000000000/resourceGroups/cli_test_vmss_extended_location_000001/providers/Microsoft.Network/loadBalancers/vmssLB\",\r\n
-<<<<<<< HEAD
-        \ \"etag\": \"W/\\\"bc002f5d-1c42-4249-a795-1eddf4d962c2\\\"\",\r\n  \"type\":
-        \"Microsoft.Network/loadBalancers\",\r\n  \"location\": \"westus\",\r\n  \"tags\":
-        {},\r\n  \"extendedLocation\": {\r\n    \"type\": \"EdgeZone\",\r\n    \"name\":
-        \"microsoftlosangeles1\"\r\n  },\r\n  \"properties\": {\r\n    \"provisioningState\":
-        \"Succeeded\",\r\n    \"resourceGuid\": \"ec96951c-df38-418b-aefa-c665383e92fb\",\r\n
-        \   \"frontendIPConfigurations\": [\r\n      {\r\n        \"name\": \"loadBalancerFrontEnd\",\r\n
-        \       \"id\": \"/subscriptions/00000000-0000-0000-0000-000000000000/resourceGroups/cli_test_vmss_extended_location_000001/providers/Microsoft.Network/loadBalancers/vmssLB/frontendIPConfigurations/loadBalancerFrontEnd\",\r\n
-        \       \"etag\": \"W/\\\"bc002f5d-1c42-4249-a795-1eddf4d962c2\\\"\",\r\n
-=======
         \ \"etag\": \"W/\\\"9021ecfc-b9da-4cf0-8bfc-d6d7042417c3\\\"\",\r\n  \"type\":
         \"Microsoft.Network/loadBalancers\",\r\n  \"location\": \"westus\",\r\n  \"tags\":
         {},\r\n  \"extendedLocation\": {\r\n    \"type\": \"EdgeZone\",\r\n    \"name\":
@@ -1325,7 +1037,6 @@
         \   \"frontendIPConfigurations\": [\r\n      {\r\n        \"name\": \"loadBalancerFrontEnd\",\r\n
         \       \"id\": \"/subscriptions/00000000-0000-0000-0000-000000000000/resourceGroups/cli_test_vmss_extended_location_000001/providers/Microsoft.Network/loadBalancers/vmssLB/frontendIPConfigurations/loadBalancerFrontEnd\",\r\n
         \       \"etag\": \"W/\\\"9021ecfc-b9da-4cf0-8bfc-d6d7042417c3\\\"\",\r\n
->>>>>>> 13d0ab0a
         \       \"type\": \"Microsoft.Network/loadBalancers/frontendIPConfigurations\",\r\n
         \       \"properties\": {\r\n          \"provisioningState\": \"Succeeded\",\r\n
         \         \"privateIPAllocationMethod\": \"Dynamic\",\r\n          \"publicIPAddress\":
@@ -1336,35 +1047,6 @@
         \             \"id\": \"/subscriptions/00000000-0000-0000-0000-000000000000/resourceGroups/cli_test_vmss_extended_location_000001/providers/Microsoft.Network/loadBalancers/vmssLB/inboundNatRules/NatRule\"\r\n
         \           }\r\n          ]\r\n        }\r\n      }\r\n    ],\r\n    \"backendAddressPools\":
         [\r\n      {\r\n        \"name\": \"vmssLBBEPool\",\r\n        \"id\": \"/subscriptions/00000000-0000-0000-0000-000000000000/resourceGroups/cli_test_vmss_extended_location_000001/providers/Microsoft.Network/loadBalancers/vmssLB/backendAddressPools/vmssLBBEPool\",\r\n
-<<<<<<< HEAD
-        \       \"etag\": \"W/\\\"bc002f5d-1c42-4249-a795-1eddf4d962c2\\\"\",\r\n
-        \       \"properties\": {\r\n          \"provisioningState\": \"Succeeded\",\r\n
-        \         \"loadBalancerBackendAddresses\": [\r\n            {\r\n              \"name\":
-        \"4a6a73f2-aa4b-46b2-ac2a-c25cc730b62d\",\r\n              \"id\": \"/subscriptions/00000000-0000-0000-0000-000000000000/resourceGroups/cli_test_vmss_extended_location_000001/providers/Microsoft.Network/loadBalancers/vmssLB/backendAddressPools/vmssLBBEPool/loadBalancerBackendAddresses/4a6a73f2-aa4b-46b2-ac2a-c25cc730b62d\",\r\n
-        \             \"etag\": \"W/\\\"bc002f5d-1c42-4249-a795-1eddf4d962c2\\\"\",\r\n
-        \             \"properties\": {\r\n                \"provisioningState\":
-        \"Succeeded\",\r\n                \"networkInterfaceIPConfiguration\": {\r\n
-        \                 \"id\": \"/subscriptions/00000000-0000-0000-0000-000000000000/resourceGroups/cli_test_vmss_extended_location_000001/providers/Microsoft.Compute/virtualMachineScaleSets/vmss/virtualMachines/1/networkInterfaces/vmssfaaf2Nic/ipConfigurations/vmssfaaf2IPConfig\"\r\n
-        \               },\r\n                \"inboundNatRulesPortMapping\": [\r\n
-        \                 {\r\n                    \"inboundNatRuleName\": \"NatRule\",\r\n
-        \                   \"frontendPort\": 50001,\r\n                    \"backendPort\":
-        22\r\n                  }\r\n                ]\r\n              },\r\n              \"type\":
-        \"Microsoft.Network/loadBalancers/backendAddressPools/loadBalancerBackendAddresses\"\r\n
-        \           },\r\n            {\r\n              \"name\": \"315ea64f-d857-4a7d-8ee6-851d1b69474e\",\r\n
-        \             \"id\": \"/subscriptions/00000000-0000-0000-0000-000000000000/resourceGroups/cli_test_vmss_extended_location_000001/providers/Microsoft.Network/loadBalancers/vmssLB/backendAddressPools/vmssLBBEPool/loadBalancerBackendAddresses/315ea64f-d857-4a7d-8ee6-851d1b69474e\",\r\n
-        \             \"etag\": \"W/\\\"bc002f5d-1c42-4249-a795-1eddf4d962c2\\\"\",\r\n
-        \             \"properties\": {\r\n                \"provisioningState\":
-        \"Succeeded\",\r\n                \"networkInterfaceIPConfiguration\": {\r\n
-        \                 \"id\": \"/subscriptions/00000000-0000-0000-0000-000000000000/resourceGroups/cli_test_vmss_extended_location_000001/providers/Microsoft.Compute/virtualMachineScaleSets/vmss/virtualMachines/2/networkInterfaces/vmssfaaf2Nic/ipConfigurations/vmssfaaf2IPConfig\"\r\n
-        \               },\r\n                \"inboundNatRulesPortMapping\": [\r\n
-        \                 {\r\n                    \"inboundNatRuleName\": \"NatRule\",\r\n
-        \                   \"frontendPort\": 50002,\r\n                    \"backendPort\":
-        22\r\n                  }\r\n                ]\r\n              },\r\n              \"type\":
-        \"Microsoft.Network/loadBalancers/backendAddressPools/loadBalancerBackendAddresses\"\r\n
-        \           }\r\n          ],\r\n          \"backendIPConfigurations\": [\r\n
-        \           {\r\n              \"id\": \"/subscriptions/00000000-0000-0000-0000-000000000000/resourceGroups/cli_test_vmss_extended_location_000001/providers/Microsoft.Compute/virtualMachineScaleSets/vmss/virtualMachines/1/networkInterfaces/vmssfaaf2Nic/ipConfigurations/vmssfaaf2IPConfig\"\r\n
-        \           },\r\n            {\r\n              \"id\": \"/subscriptions/00000000-0000-0000-0000-000000000000/resourceGroups/cli_test_vmss_extended_location_000001/providers/Microsoft.Compute/virtualMachineScaleSets/vmss/virtualMachines/2/networkInterfaces/vmssfaaf2Nic/ipConfigurations/vmssfaaf2IPConfig\"\r\n
-=======
         \       \"etag\": \"W/\\\"9021ecfc-b9da-4cf0-8bfc-d6d7042417c3\\\"\",\r\n
         \       \"properties\": {\r\n          \"provisioningState\": \"Succeeded\",\r\n
         \         \"loadBalancerBackendAddresses\": [\r\n            {\r\n              \"name\":
@@ -1392,7 +1074,6 @@
         \           }\r\n          ],\r\n          \"backendIPConfigurations\": [\r\n
         \           {\r\n              \"id\": \"/subscriptions/00000000-0000-0000-0000-000000000000/resourceGroups/cli_test_vmss_extended_location_000001/providers/Microsoft.Compute/virtualMachineScaleSets/vmss/virtualMachines/2/networkInterfaces/vmss91acdNic/ipConfigurations/vmss91acdIPConfig\"\r\n
         \           },\r\n            {\r\n              \"id\": \"/subscriptions/00000000-0000-0000-0000-000000000000/resourceGroups/cli_test_vmss_extended_location_000001/providers/Microsoft.Compute/virtualMachineScaleSets/vmss/virtualMachines/3/networkInterfaces/vmss91acdNic/ipConfigurations/vmss91acdIPConfig\"\r\n
->>>>>>> 13d0ab0a
         \           }\r\n          ],\r\n          \"loadBalancingRules\": [\r\n            {\r\n
         \             \"id\": \"/subscriptions/00000000-0000-0000-0000-000000000000/resourceGroups/cli_test_vmss_extended_location_000001/providers/Microsoft.Network/loadBalancers/vmssLB/loadBalancingRules/LBRule\"\r\n
         \           }\r\n          ],\r\n          \"inboundNatRules\": [\r\n            {\r\n
@@ -1400,11 +1081,7 @@
         \           }\r\n          ]\r\n        },\r\n        \"type\": \"Microsoft.Network/loadBalancers/backendAddressPools\"\r\n
         \     }\r\n    ],\r\n    \"loadBalancingRules\": [\r\n      {\r\n        \"name\":
         \"LBRule\",\r\n        \"id\": \"/subscriptions/00000000-0000-0000-0000-000000000000/resourceGroups/cli_test_vmss_extended_location_000001/providers/Microsoft.Network/loadBalancers/vmssLB/loadBalancingRules/LBRule\",\r\n
-<<<<<<< HEAD
-        \       \"etag\": \"W/\\\"bc002f5d-1c42-4249-a795-1eddf4d962c2\\\"\",\r\n
-=======
         \       \"etag\": \"W/\\\"9021ecfc-b9da-4cf0-8bfc-d6d7042417c3\\\"\",\r\n
->>>>>>> 13d0ab0a
         \       \"type\": \"Microsoft.Network/loadBalancers/loadBalancingRules\",\r\n
         \       \"properties\": {\r\n          \"provisioningState\": \"Succeeded\",\r\n
         \         \"frontendIPConfiguration\": {\r\n            \"id\": \"/subscriptions/00000000-0000-0000-0000-000000000000/resourceGroups/cli_test_vmss_extended_location_000001/providers/Microsoft.Network/loadBalancers/vmssLB/frontendIPConfigurations/loadBalancerFrontEnd\"\r\n
@@ -1419,11 +1096,7 @@
         \           }\r\n          ]\r\n        }\r\n      }\r\n    ],\r\n    \"probes\":
         [],\r\n    \"inboundNatRules\": [\r\n      {\r\n        \"name\": \"NatRule\",\r\n
         \       \"id\": \"/subscriptions/00000000-0000-0000-0000-000000000000/resourceGroups/cli_test_vmss_extended_location_000001/providers/Microsoft.Network/loadBalancers/vmssLB/inboundNatRules/NatRule\",\r\n
-<<<<<<< HEAD
-        \       \"etag\": \"W/\\\"bc002f5d-1c42-4249-a795-1eddf4d962c2\\\"\",\r\n
-=======
         \       \"etag\": \"W/\\\"9021ecfc-b9da-4cf0-8bfc-d6d7042417c3\\\"\",\r\n
->>>>>>> 13d0ab0a
         \       \"type\": \"Microsoft.Network/loadBalancers/inboundNatRules\",\r\n
         \       \"properties\": {\r\n          \"provisioningState\": \"Succeeded\",\r\n
         \         \"frontendIPConfiguration\": {\r\n            \"id\": \"/subscriptions/00000000-0000-0000-0000-000000000000/resourceGroups/cli_test_vmss_extended_location_000001/providers/Microsoft.Network/loadBalancers/vmssLB/frontendIPConfigurations/loadBalancerFrontEnd\"\r\n
@@ -1444,15 +1117,9 @@
       content-type:
       - application/json; charset=utf-8
       date:
-<<<<<<< HEAD
-      - Fri, 26 May 2023 02:24:09 GMT
-      etag:
-      - W/"bc002f5d-1c42-4249-a795-1eddf4d962c2"
-=======
       - Mon, 24 Jul 2023 08:56:05 GMT
       etag:
       - W/"9021ecfc-b9da-4cf0-8bfc-d6d7042417c3"
->>>>>>> 13d0ab0a
       expires:
       - '-1'
       pragma:
@@ -1469,11 +1136,7 @@
       x-content-type-options:
       - nosniff
       x-ms-arm-service-request-id:
-<<<<<<< HEAD
-      - b98b7504-9739-452c-a30e-cfb53bfee197
-=======
       - 75f5abc1-2bc8-4046-94a3-48df2372849b
->>>>>>> 13d0ab0a
     status:
       code: 200
       message: OK
@@ -1491,31 +1154,12 @@
       ParameterSetName:
       - -n -g
       User-Agent:
-<<<<<<< HEAD
-      - AZURECLI/2.47.0 (AAZ) azsdk-python-core/1.24.0 Python/3.10.11 (Linux-5.15.0-1036-azure-x86_64-with-glibc2.31)
-        VSTS_7b238909-6802-4b65-b90d-184bca47f458_build_220_0
-=======
       - AZURECLI/2.50.0 (AAZ) azsdk-python-core/1.26.0 Python/3.9.13 (Windows-10-10.0.22621-SP0)
->>>>>>> 13d0ab0a
     method: GET
     uri: https://management.azure.com/subscriptions/00000000-0000-0000-0000-000000000000/resourceGroups/cli_test_vmss_extended_location_000001/providers/Microsoft.Network/publicIPAddresses/vmssLBPublicIP?api-version=2022-11-01
   response:
     body:
-<<<<<<< HEAD
-      string: "{\r\n  \"name\": \"vmssLBPublicIP\",\r\n  \"id\": \"/subscriptions/00000000-0000-0000-0000-000000000000/resourceGroups/cli_test_vmss_extended_location_000001/providers/Microsoft.Network/publicIPAddresses/vmssLBPublicIP\",\r\n
-        \ \"etag\": \"W/\\\"1909b5c2-fe87-4fe2-b33d-bab7f6541e3d\\\"\",\r\n  \"location\":
-        \"westus\",\r\n  \"tags\": {},\r\n  \"extendedLocation\": {\r\n    \"type\":
-        \"EdgeZone\",\r\n    \"name\": \"microsoftlosangeles1\"\r\n  },\r\n  \"properties\":
-        {\r\n    \"provisioningState\": \"Succeeded\",\r\n    \"resourceGuid\": \"0873d31a-7153-4037-85f7-3b9af331777f\",\r\n
-        \   \"ipAddress\": \"20.59.65.82\",\r\n    \"publicIPAddressVersion\": \"IPv4\",\r\n
-        \   \"publicIPAllocationMethod\": \"Static\",\r\n    \"idleTimeoutInMinutes\":
-        4,\r\n    \"ipTags\": [],\r\n    \"ipConfiguration\": {\r\n      \"id\": \"/subscriptions/00000000-0000-0000-0000-000000000000/resourceGroups/cli_test_vmss_extended_location_000001/providers/Microsoft.Network/loadBalancers/vmssLB/frontendIPConfigurations/loadBalancerFrontEnd\"\r\n
-        \   }\r\n  },\r\n  \"type\": \"Microsoft.Network/publicIPAddresses\",\r\n
-        \ \"sku\": {\r\n    \"name\": \"Standard\",\r\n    \"tier\": \"Regional\"\r\n
-        \ }\r\n}"
-=======
       string: '{"name":"vmssLBPublicIP","id":"/subscriptions/00000000-0000-0000-0000-000000000000/resourceGroups/cli_test_vmss_extended_location_000001/providers/Microsoft.Network/publicIPAddresses/vmssLBPublicIP","etag":"W/\"4e25d8c5-3530-4d34-96d3-411e463d00b6\"","location":"westus","tags":{},"extendedLocation":{"type":"EdgeZone","name":"microsoftlosangeles1"},"properties":{"provisioningState":"Succeeded","resourceGuid":"9018108a-fd53-4f22-8ec4-532bb68ea17a","ipAddress":"20.59.65.96","publicIPAddressVersion":"IPv4","publicIPAllocationMethod":"Static","idleTimeoutInMinutes":4,"ipTags":[],"ipConfiguration":{"id":"/subscriptions/00000000-0000-0000-0000-000000000000/resourceGroups/cli_test_vmss_extended_location_000001/providers/Microsoft.Network/loadBalancers/vmssLB/frontendIPConfigurations/loadBalancerFrontEnd"}},"type":"Microsoft.Network/publicIPAddresses","sku":{"name":"Standard","tier":"Regional"}}'
->>>>>>> 13d0ab0a
     headers:
       cache-control:
       - no-cache
@@ -1524,15 +1168,9 @@
       content-type:
       - application/json; charset=utf-8
       date:
-<<<<<<< HEAD
-      - Fri, 26 May 2023 02:24:10 GMT
-      etag:
-      - W/"1909b5c2-fe87-4fe2-b33d-bab7f6541e3d"
-=======
       - Mon, 24 Jul 2023 08:56:06 GMT
       etag:
       - W/"4e25d8c5-3530-4d34-96d3-411e463d00b6"
->>>>>>> 13d0ab0a
       expires:
       - '-1'
       pragma:
@@ -1549,11 +1187,7 @@
       x-content-type-options:
       - nosniff
       x-ms-arm-service-request-id:
-<<<<<<< HEAD
-      - 3e492d91-2e84-45e6-89b9-40438f8a7ab1
-=======
       - e9ee0d19-f6b9-4629-baba-2c4e487572e0
->>>>>>> 13d0ab0a
     status:
       code: 200
       message: OK
