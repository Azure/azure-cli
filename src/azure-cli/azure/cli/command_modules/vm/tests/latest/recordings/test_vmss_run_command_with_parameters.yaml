--- conflicted
+++ resolved
@@ -13,24 +13,15 @@
       ParameterSetName:
       - -g -n --image --admin-username --generate-ssh-keys
       User-Agent:
-<<<<<<< HEAD
-      - python/3.6.5 (Windows-10-10.0.17134-SP0) msrest/0.6.10 msrest_azure/0.6.2
-        azure-mgmt-resource/4.0.0 Azure-SDK-For-Python AZURECLI/2.0.74
-=======
       - python/3.7.4 (Windows-10-10.0.18362-SP0) msrest/0.6.10 msrest_azure/0.6.2
         azure-mgmt-resource/4.0.0 Azure-SDK-For-Python AZURECLI/2.0.75
->>>>>>> 807faccc
       accept-language:
       - en-US
     method: GET
     uri: https://management.azure.com/subscriptions/00000000-0000-0000-0000-000000000000/resourcegroups/cli_test_vmss_run_command_w_params000001?api-version=2019-07-01
   response:
     body:
-<<<<<<< HEAD
-      string: '{"id":"/subscriptions/00000000-0000-0000-0000-000000000000/resourceGroups/cli_test_vmss_run_command_w_params000001","name":"cli_test_vmss_run_command_w_params000001","type":"Microsoft.Resources/resourceGroups","location":"westus","tags":{"product":"azurecli","cause":"automation","date":"2019-10-13T03:41:54Z"},"properties":{"provisioningState":"Succeeded"}}'
-=======
       string: '{"id":"/subscriptions/00000000-0000-0000-0000-000000000000/resourceGroups/cli_test_vmss_run_command_w_params000001","name":"cli_test_vmss_run_command_w_params000001","type":"Microsoft.Resources/resourceGroups","location":"westus","tags":{"product":"azurecli","cause":"automation","date":"2019-11-01T08:49:02Z"},"properties":{"provisioningState":"Succeeded"}}'
->>>>>>> 807faccc
     headers:
       cache-control:
       - no-cache
@@ -39,11 +30,7 @@
       content-type:
       - application/json; charset=utf-8
       date:
-<<<<<<< HEAD
-      - Sun, 13 Oct 2019 03:41:55 GMT
-=======
       - Fri, 01 Nov 2019 08:49:06 GMT
->>>>>>> 807faccc
       expires:
       - '-1'
       pragma:
@@ -122,15 +109,6 @@
       content-type:
       - text/plain; charset=utf-8
       date:
-<<<<<<< HEAD
-      - Sun, 13 Oct 2019 03:41:56 GMT
-      etag:
-      - '"5d5b1214d514a7d1af3a6606ac1a74d9cadc7bb5"'
-      expires:
-      - Sun, 13 Oct 2019 03:46:56 GMT
-      source-age:
-      - '152'
-=======
       - Fri, 01 Nov 2019 08:49:08 GMT
       etag:
       - W/"540044b4084c3c314537f1baa1770f248628b2bc9ba0328f1004c33862e049da"
@@ -138,7 +116,6 @@
       - Fri, 01 Nov 2019 08:54:08 GMT
       source-age:
       - '161'
->>>>>>> 807faccc
       strict-transport-security:
       - max-age=31536000
       vary:
@@ -152,29 +129,17 @@
       x-content-type-options:
       - nosniff
       x-fastly-request-id:
-<<<<<<< HEAD
-      - 56541f2584da9e28b4f9b981ab9887433703cea3
-=======
       - a079b07319a5b50f00e12144463180e90d5f32c5
->>>>>>> 807faccc
       x-frame-options:
       - deny
       x-geo-block-list:
       - ''
       x-github-request-id:
-<<<<<<< HEAD
-      - EB9A:7B36:215B5:2DF9E:5DA29C6C
-      x-served-by:
-      - cache-sjc3120-SJC
-      x-timer:
-      - S1570938116.273849,VS0,VE1
-=======
       - 5C18:044C:223269:24AD1A:5DBBF0E2
       x-served-by:
       - cache-sin18049-SIN
       x-timer:
       - S1572598148.057642,VS0,VE1
->>>>>>> 807faccc
       x-xss-protection:
       - 1; mode=block
     status:
@@ -194,13 +159,8 @@
       ParameterSetName:
       - -g -n --image --admin-username --generate-ssh-keys
       User-Agent:
-<<<<<<< HEAD
-      - python/3.6.5 (Windows-10-10.0.17134-SP0) msrest/0.6.10 msrest_azure/0.6.2
-        azure-mgmt-network/4.0.0 Azure-SDK-For-Python AZURECLI/2.0.74
-=======
       - python/3.7.4 (Windows-10-10.0.18362-SP0) msrest/0.6.10 msrest_azure/0.6.2
         azure-mgmt-network/7.0.0 Azure-SDK-For-Python AZURECLI/2.0.75
->>>>>>> 807faccc
       accept-language:
       - en-US
     method: GET
@@ -216,11 +176,7 @@
       content-type:
       - application/json; charset=utf-8
       date:
-<<<<<<< HEAD
-      - Sun, 13 Oct 2019 03:41:55 GMT
-=======
       - Fri, 01 Nov 2019 08:49:08 GMT
->>>>>>> 807faccc
       expires:
       - '-1'
       pragma:
@@ -261,15 +217,6 @@
       {"mode": "manual"}, "virtualMachineProfile": {"storageProfile": {"osDisk": {"createOption":
       "FromImage", "caching": "ReadWrite", "managedDisk": {"storageAccountType": null}},
       "imageReference": {"publisher": "Debian", "offer": "debian-10", "sku": "10",
-<<<<<<< HEAD
-      "version": "latest"}}, "osProfile": {"computerNamePrefix": "testrfb2e", "adminUsername":
-      "clitest1", "linuxConfiguration": {"disablePasswordAuthentication": true, "ssh":
-      {"publicKeys": [{"path": "/home/clitest1/.ssh/authorized_keys", "keyData": "ssh-rsa
-      AAAAB3NzaC1yc2EAAAADAQABAAABAQDmcgRsHqwe0KhWuRhEcwOyfuZmikdvvg1ZsvZxTMnE+gy3y69+QlVzGvz7dLuJiyvdFTEzcV8w0lu0ow2hDkk25h0QjwqdxorV0AR+AcHxtvwYxBFB5Ba4/0NL+K1fKM90HSYqD3h2Gc7OGYy2qApv4ZuoIj0EPDJy3g6dCYly80QLE/BiYII1nRnXHpoVAAXbVMSryjsAImEQMhRqBMIlEoyTr7Zs5UAc6Zm0FJTW2O97Yl9MmgdiV3WQUB+lGG6+WraPzxbr6Byw5LiXmswb/MM4f8BWPYQLbrq+Ef7EsySWooghV6v/nrpdw5OEts25KBPSfg8h3FyjluVeeQXd"}]}}},
-      "networkProfile": {"networkInterfaceConfigurations": [{"name": "testrfb2eNic",
-      "properties": {"primary": "true", "ipConfigurations": [{"name": "testrfb2eIPConfig",
-      "properties": {"subnet": {"id": "/subscriptions/00000000-0000-0000-0000-000000000000/resourceGroups/cli_test_vmss_run_command_w_params000001/providers/Microsoft.Network/virtualNetworks/test-run-command-vmss2VNET/subnets/test-run-command-vmss2Subnet"},
-=======
       "version": "latest"}}, "osProfile": {"computerNamePrefix": "testr9e78", "adminUsername":
       "clitest1", "linuxConfiguration": {"disablePasswordAuthentication": true, "ssh":
       {"publicKeys": [{"path": "/home/clitest1/.ssh/authorized_keys", "keyData": "ssh-rsa
@@ -277,7 +224,6 @@
       fey@DESKTOP-ARGPJS4\\n"}]}}}, "networkProfile": {"networkInterfaceConfigurations":
       [{"name": "testr9e78Nic", "properties": {"primary": "true", "ipConfigurations":
       [{"name": "testr9e78IPConfig", "properties": {"subnet": {"id": "/subscriptions/00000000-0000-0000-0000-000000000000/resourceGroups/cli_test_vmss_run_command_w_params000001/providers/Microsoft.Network/virtualNetworks/test-run-command-vmss2VNET/subnets/test-run-command-vmss2Subnet"},
->>>>>>> 807faccc
       "loadBalancerBackendAddressPools": [{"id": "/subscriptions/00000000-0000-0000-0000-000000000000/resourceGroups/cli_test_vmss_run_command_w_params000001/providers/Microsoft.Network/loadBalancers/test-run-command-vmss2LB/backendAddressPools/test-run-command-vmss2LBBEPool"}],
       "loadBalancerInboundNatPools": [{"id": "/subscriptions/00000000-0000-0000-0000-000000000000/resourceGroups/cli_test_vmss_run_command_w_params000001/providers/Microsoft.Network/loadBalancers/test-run-command-vmss2LB/inboundNatPools/test-run-command-vmss2LBNatPool"}]}}]}}]}},
       "singlePlacementGroup": null}}], "outputs": {"VMSS": {"type": "object", "value":
@@ -294,40 +240,24 @@
       Connection:
       - keep-alive
       Content-Length:
-<<<<<<< HEAD
-      - '4487'
-=======
       - '4509'
->>>>>>> 807faccc
       Content-Type:
       - application/json; charset=utf-8
       ParameterSetName:
       - -g -n --image --admin-username --generate-ssh-keys
       User-Agent:
-<<<<<<< HEAD
-      - python/3.6.5 (Windows-10-10.0.17134-SP0) msrest/0.6.10 msrest_azure/0.6.2
-        azure-mgmt-resource/4.0.0 Azure-SDK-For-Python AZURECLI/2.0.74
-=======
       - python/3.7.4 (Windows-10-10.0.18362-SP0) msrest/0.6.10 msrest_azure/0.6.2
         azure-mgmt-resource/4.0.0 Azure-SDK-For-Python AZURECLI/2.0.75
->>>>>>> 807faccc
       accept-language:
       - en-US
     method: PUT
     uri: https://management.azure.com/subscriptions/00000000-0000-0000-0000-000000000000/resourcegroups/cli_test_vmss_run_command_w_params000001/providers/Microsoft.Resources/deployments/mock-deployment?api-version=2019-07-01
   response:
     body:
-<<<<<<< HEAD
-      string: '{"id":"/subscriptions/00000000-0000-0000-0000-000000000000/resourceGroups/cli_test_vmss_run_command_w_params000001/providers/Microsoft.Resources/deployments/vmss_deploy_EkHD5J2q7xKXGlR67MFzVZvYoGZsTGHh","name":"vmss_deploy_EkHD5J2q7xKXGlR67MFzVZvYoGZsTGHh","type":"Microsoft.Resources/deployments","properties":{"templateHash":"18374802052909219426","parameters":{},"mode":"Incremental","provisioningState":"Accepted","timestamp":"2019-10-13T03:41:57.6045155Z","duration":"PT0.2969295S","correlationId":"c7451a39-f8af-4f7a-9d6c-a25ba9be2107","providers":[{"namespace":"Microsoft.Network","resourceTypes":[{"resourceType":"virtualNetworks","locations":["westus"]},{"resourceType":"publicIPAddresses","locations":["westus"]},{"resourceType":"loadBalancers","locations":["westus"]}]},{"namespace":"Microsoft.Compute","resourceTypes":[{"resourceType":"virtualMachineScaleSets","locations":["westus"]}]}],"dependencies":[{"dependsOn":[{"id":"/subscriptions/00000000-0000-0000-0000-000000000000/resourceGroups/cli_test_vmss_run_command_w_params000001/providers/Microsoft.Network/virtualNetworks/test-run-command-vmss2VNET","resourceType":"Microsoft.Network/virtualNetworks","resourceName":"test-run-command-vmss2VNET"},{"id":"/subscriptions/00000000-0000-0000-0000-000000000000/resourceGroups/cli_test_vmss_run_command_w_params000001/providers/Microsoft.Network/publicIPAddresses/test-run-command-vmss2LBPublicIP","resourceType":"Microsoft.Network/publicIPAddresses","resourceName":"test-run-command-vmss2LBPublicIP"}],"id":"/subscriptions/00000000-0000-0000-0000-000000000000/resourceGroups/cli_test_vmss_run_command_w_params000001/providers/Microsoft.Network/loadBalancers/test-run-command-vmss2LB","resourceType":"Microsoft.Network/loadBalancers","resourceName":"test-run-command-vmss2LB"},{"dependsOn":[{"id":"/subscriptions/00000000-0000-0000-0000-000000000000/resourceGroups/cli_test_vmss_run_command_w_params000001/providers/Microsoft.Network/virtualNetworks/test-run-command-vmss2VNET","resourceType":"Microsoft.Network/virtualNetworks","resourceName":"test-run-command-vmss2VNET"},{"id":"/subscriptions/00000000-0000-0000-0000-000000000000/resourceGroups/cli_test_vmss_run_command_w_params000001/providers/Microsoft.Network/loadBalancers/test-run-command-vmss2LB","resourceType":"Microsoft.Network/loadBalancers","resourceName":"test-run-command-vmss2LB"}],"id":"/subscriptions/00000000-0000-0000-0000-000000000000/resourceGroups/cli_test_vmss_run_command_w_params000001/providers/Microsoft.Compute/virtualMachineScaleSets/test-run-command-vmss2","resourceType":"Microsoft.Compute/virtualMachineScaleSets","resourceName":"test-run-command-vmss2"}]}}'
-    headers:
-      azure-asyncoperation:
-      - https://management.azure.com/subscriptions/00000000-0000-0000-0000-000000000000/resourcegroups/cli_test_vmss_run_command_w_params000001/providers/Microsoft.Resources/deployments/vmss_deploy_EkHD5J2q7xKXGlR67MFzVZvYoGZsTGHh/operationStatuses/08586306687681700517?api-version=2019-07-01
-=======
       string: '{"id":"/subscriptions/00000000-0000-0000-0000-000000000000/resourceGroups/cli_test_vmss_run_command_w_params000001/providers/Microsoft.Resources/deployments/vmss_deploy_X6vfX1iiNUWR0mfOiwJBlxkWtI0ahn7E","name":"vmss_deploy_X6vfX1iiNUWR0mfOiwJBlxkWtI0ahn7E","type":"Microsoft.Resources/deployments","properties":{"templateHash":"13025395235301247245","parameters":{},"mode":"Incremental","provisioningState":"Accepted","timestamp":"2019-11-01T08:49:13.7976949Z","duration":"PT2.3713465S","correlationId":"991e23c4-742f-44a5-8cec-9d9af0bd02c6","providers":[{"namespace":"Microsoft.Network","resourceTypes":[{"resourceType":"virtualNetworks","locations":["westus"]},{"resourceType":"publicIPAddresses","locations":["westus"]},{"resourceType":"loadBalancers","locations":["westus"]}]},{"namespace":"Microsoft.Compute","resourceTypes":[{"resourceType":"virtualMachineScaleSets","locations":["westus"]}]}],"dependencies":[{"dependsOn":[{"id":"/subscriptions/00000000-0000-0000-0000-000000000000/resourceGroups/cli_test_vmss_run_command_w_params000001/providers/Microsoft.Network/virtualNetworks/test-run-command-vmss2VNET","resourceType":"Microsoft.Network/virtualNetworks","resourceName":"test-run-command-vmss2VNET"},{"id":"/subscriptions/00000000-0000-0000-0000-000000000000/resourceGroups/cli_test_vmss_run_command_w_params000001/providers/Microsoft.Network/publicIPAddresses/test-run-command-vmss2LBPublicIP","resourceType":"Microsoft.Network/publicIPAddresses","resourceName":"test-run-command-vmss2LBPublicIP"}],"id":"/subscriptions/00000000-0000-0000-0000-000000000000/resourceGroups/cli_test_vmss_run_command_w_params000001/providers/Microsoft.Network/loadBalancers/test-run-command-vmss2LB","resourceType":"Microsoft.Network/loadBalancers","resourceName":"test-run-command-vmss2LB"},{"dependsOn":[{"id":"/subscriptions/00000000-0000-0000-0000-000000000000/resourceGroups/cli_test_vmss_run_command_w_params000001/providers/Microsoft.Network/virtualNetworks/test-run-command-vmss2VNET","resourceType":"Microsoft.Network/virtualNetworks","resourceName":"test-run-command-vmss2VNET"},{"id":"/subscriptions/00000000-0000-0000-0000-000000000000/resourceGroups/cli_test_vmss_run_command_w_params000001/providers/Microsoft.Network/loadBalancers/test-run-command-vmss2LB","resourceType":"Microsoft.Network/loadBalancers","resourceName":"test-run-command-vmss2LB"}],"id":"/subscriptions/00000000-0000-0000-0000-000000000000/resourceGroups/cli_test_vmss_run_command_w_params000001/providers/Microsoft.Compute/virtualMachineScaleSets/test-run-command-vmss2","resourceType":"Microsoft.Compute/virtualMachineScaleSets","resourceName":"test-run-command-vmss2"}]}}'
     headers:
       azure-asyncoperation:
       - https://management.azure.com/subscriptions/00000000-0000-0000-0000-000000000000/resourcegroups/cli_test_vmss_run_command_w_params000001/providers/Microsoft.Resources/deployments/vmss_deploy_X6vfX1iiNUWR0mfOiwJBlxkWtI0ahn7E/operationStatuses/08586290087340512812?api-version=2019-07-01
->>>>>>> 807faccc
       cache-control:
       - no-cache
       content-length:
@@ -335,11 +265,7 @@
       content-type:
       - application/json; charset=utf-8
       date:
-<<<<<<< HEAD
-      - Sun, 13 Oct 2019 03:41:56 GMT
-=======
       - Fri, 01 Nov 2019 08:49:14 GMT
->>>>>>> 807faccc
       expires:
       - '-1'
       pragma:
@@ -349,11 +275,7 @@
       x-content-type-options:
       - nosniff
       x-ms-ratelimit-remaining-subscription-writes:
-<<<<<<< HEAD
-      - '1198'
-=======
       - '1175'
->>>>>>> 807faccc
     status:
       code: 201
       message: Created
@@ -371,17 +293,10 @@
       ParameterSetName:
       - -g -n --image --admin-username --generate-ssh-keys
       User-Agent:
-<<<<<<< HEAD
-      - python/3.6.5 (Windows-10-10.0.17134-SP0) msrest/0.6.10 msrest_azure/0.6.2
-        azure-mgmt-resource/4.0.0 Azure-SDK-For-Python AZURECLI/2.0.74
-    method: GET
-    uri: https://management.azure.com/subscriptions/00000000-0000-0000-0000-000000000000/resourcegroups/cli_test_vmss_run_command_w_params000001/providers/Microsoft.Resources/deployments/mock-deployment/operationStatuses/08586306687681700517?api-version=2019-07-01
-=======
       - python/3.7.4 (Windows-10-10.0.18362-SP0) msrest/0.6.10 msrest_azure/0.6.2
         azure-mgmt-resource/4.0.0 Azure-SDK-For-Python AZURECLI/2.0.75
     method: GET
     uri: https://management.azure.com/subscriptions/00000000-0000-0000-0000-000000000000/resourcegroups/cli_test_vmss_run_command_w_params000001/providers/Microsoft.Resources/deployments/mock-deployment/operationStatuses/08586290087340512812?api-version=2019-07-01
->>>>>>> 807faccc
   response:
     body:
       string: '{"status":"Running"}'
@@ -393,11 +308,7 @@
       content-type:
       - application/json; charset=utf-8
       date:
-<<<<<<< HEAD
-      - Sun, 13 Oct 2019 03:42:26 GMT
-=======
       - Fri, 01 Nov 2019 08:49:45 GMT
->>>>>>> 807faccc
       expires:
       - '-1'
       pragma:
@@ -425,12 +336,6 @@
       ParameterSetName:
       - -g -n --image --admin-username --generate-ssh-keys
       User-Agent:
-<<<<<<< HEAD
-      - python/3.6.5 (Windows-10-10.0.17134-SP0) msrest/0.6.10 msrest_azure/0.6.2
-        azure-mgmt-resource/4.0.0 Azure-SDK-For-Python AZURECLI/2.0.74
-    method: GET
-    uri: https://management.azure.com/subscriptions/00000000-0000-0000-0000-000000000000/resourcegroups/cli_test_vmss_run_command_w_params000001/providers/Microsoft.Resources/deployments/mock-deployment/operationStatuses/08586306687681700517?api-version=2019-07-01
-=======
       - python/3.7.4 (Windows-10-10.0.18362-SP0) msrest/0.6.10 msrest_azure/0.6.2
         azure-mgmt-resource/4.0.0 Azure-SDK-For-Python AZURECLI/2.0.75
     method: GET
@@ -478,7 +383,6 @@
         azure-mgmt-resource/4.0.0 Azure-SDK-For-Python AZURECLI/2.0.75
     method: GET
     uri: https://management.azure.com/subscriptions/00000000-0000-0000-0000-000000000000/resourcegroups/cli_test_vmss_run_command_w_params000001/providers/Microsoft.Resources/deployments/mock-deployment/operationStatuses/08586290087340512812?api-version=2019-07-01
->>>>>>> 807faccc
   response:
     body:
       string: '{"status":"Running"}'
@@ -490,11 +394,7 @@
       content-type:
       - application/json; charset=utf-8
       date:
-<<<<<<< HEAD
-      - Sun, 13 Oct 2019 03:42:57 GMT
-=======
       - Fri, 01 Nov 2019 08:50:47 GMT
->>>>>>> 807faccc
       expires:
       - '-1'
       pragma:
@@ -519,15 +419,49 @@
       - vmss create
       Connection:
       - keep-alive
-<<<<<<< HEAD
       ParameterSetName:
       - -g -n --image --admin-username --generate-ssh-keys
       User-Agent:
-      - python/3.6.5 (Windows-10-10.0.17134-SP0) msrest/0.6.10 msrest_azure/0.6.2
-        azure-mgmt-resource/4.0.0 Azure-SDK-For-Python AZURECLI/2.0.74
-    method: GET
-    uri: https://management.azure.com/subscriptions/00000000-0000-0000-0000-000000000000/resourcegroups/cli_test_vmss_run_command_w_params000001/providers/Microsoft.Resources/deployments/mock-deployment/operationStatuses/08586306687681700517?api-version=2019-07-01
-=======
+      - python/3.7.4 (Windows-10-10.0.18362-SP0) msrest/0.6.10 msrest_azure/0.6.2
+        azure-mgmt-resource/4.0.0 Azure-SDK-For-Python AZURECLI/2.0.75
+    method: GET
+    uri: https://management.azure.com/subscriptions/00000000-0000-0000-0000-000000000000/resourcegroups/cli_test_vmss_run_command_w_params000001/providers/Microsoft.Resources/deployments/mock-deployment/operationStatuses/08586290087340512812?api-version=2019-07-01
+  response:
+    body:
+      string: '{"status":"Running"}'
+    headers:
+      cache-control:
+      - no-cache
+      content-length:
+      - '20'
+      content-type:
+      - application/json; charset=utf-8
+      date:
+      - Fri, 01 Nov 2019 08:51:18 GMT
+      expires:
+      - '-1'
+      pragma:
+      - no-cache
+      strict-transport-security:
+      - max-age=31536000; includeSubDomains
+      vary:
+      - Accept-Encoding
+      x-content-type-options:
+      - nosniff
+    status:
+      code: 200
+      message: OK
+- request:
+    body: null
+    headers:
+      Accept:
+      - application/json
+      Accept-Encoding:
+      - gzip, deflate
+      CommandName:
+      - vmss create
+      Connection:
+      - keep-alive
       ParameterSetName:
       - -g -n --image --admin-username --generate-ssh-keys
       User-Agent:
@@ -546,7 +480,7 @@
       content-type:
       - application/json; charset=utf-8
       date:
-      - Fri, 01 Nov 2019 08:51:18 GMT
+      - Fri, 01 Nov 2019 08:51:49 GMT
       expires:
       - '-1'
       pragma:
@@ -580,16 +514,16 @@
     uri: https://management.azure.com/subscriptions/00000000-0000-0000-0000-000000000000/resourcegroups/cli_test_vmss_run_command_w_params000001/providers/Microsoft.Resources/deployments/mock-deployment/operationStatuses/08586290087340512812?api-version=2019-07-01
   response:
     body:
-      string: '{"status":"Running"}'
-    headers:
-      cache-control:
-      - no-cache
-      content-length:
-      - '20'
-      content-type:
-      - application/json; charset=utf-8
-      date:
-      - Fri, 01 Nov 2019 08:51:49 GMT
+      string: '{"status":"Succeeded"}'
+    headers:
+      cache-control:
+      - no-cache
+      content-length:
+      - '22'
+      content-type:
+      - application/json; charset=utf-8
+      date:
+      - Fri, 01 Nov 2019 08:52:19 GMT
       expires:
       - '-1'
       pragma:
@@ -620,87 +554,21 @@
       - python/3.7.4 (Windows-10-10.0.18362-SP0) msrest/0.6.10 msrest_azure/0.6.2
         azure-mgmt-resource/4.0.0 Azure-SDK-For-Python AZURECLI/2.0.75
     method: GET
-    uri: https://management.azure.com/subscriptions/00000000-0000-0000-0000-000000000000/resourcegroups/cli_test_vmss_run_command_w_params000001/providers/Microsoft.Resources/deployments/mock-deployment/operationStatuses/08586290087340512812?api-version=2019-07-01
->>>>>>> 807faccc
-  response:
-    body:
-      string: '{"status":"Succeeded"}'
-    headers:
-      cache-control:
-      - no-cache
-      content-length:
-      - '22'
-      content-type:
-      - application/json; charset=utf-8
-      date:
-<<<<<<< HEAD
-      - Sun, 13 Oct 2019 03:43:27 GMT
-=======
-      - Fri, 01 Nov 2019 08:52:19 GMT
->>>>>>> 807faccc
-      expires:
-      - '-1'
-      pragma:
-      - no-cache
-      strict-transport-security:
-      - max-age=31536000; includeSubDomains
-      vary:
-      - Accept-Encoding
-      x-content-type-options:
-      - nosniff
-    status:
-      code: 200
-      message: OK
-- request:
-    body: null
-    headers:
-      Accept:
-      - application/json
-      Accept-Encoding:
-      - gzip, deflate
-      CommandName:
-      - vmss create
-      Connection:
-      - keep-alive
-      ParameterSetName:
-      - -g -n --image --admin-username --generate-ssh-keys
-      User-Agent:
-<<<<<<< HEAD
-      - python/3.6.5 (Windows-10-10.0.17134-SP0) msrest/0.6.10 msrest_azure/0.6.2
-        azure-mgmt-resource/4.0.0 Azure-SDK-For-Python AZURECLI/2.0.74
-=======
-      - python/3.7.4 (Windows-10-10.0.18362-SP0) msrest/0.6.10 msrest_azure/0.6.2
-        azure-mgmt-resource/4.0.0 Azure-SDK-For-Python AZURECLI/2.0.75
->>>>>>> 807faccc
-    method: GET
     uri: https://management.azure.com/subscriptions/00000000-0000-0000-0000-000000000000/resourcegroups/cli_test_vmss_run_command_w_params000001/providers/Microsoft.Resources/deployments/mock-deployment?api-version=2019-07-01
   response:
     body:
-<<<<<<< HEAD
-      string: '{"id":"/subscriptions/00000000-0000-0000-0000-000000000000/resourceGroups/cli_test_vmss_run_command_w_params000001/providers/Microsoft.Resources/deployments/vmss_deploy_EkHD5J2q7xKXGlR67MFzVZvYoGZsTGHh","name":"vmss_deploy_EkHD5J2q7xKXGlR67MFzVZvYoGZsTGHh","type":"Microsoft.Resources/deployments","properties":{"templateHash":"18374802052909219426","parameters":{},"mode":"Incremental","provisioningState":"Succeeded","timestamp":"2019-10-13T03:43:07.8981088Z","duration":"PT1M10.5905228S","correlationId":"c7451a39-f8af-4f7a-9d6c-a25ba9be2107","providers":[{"namespace":"Microsoft.Network","resourceTypes":[{"resourceType":"virtualNetworks","locations":["westus"]},{"resourceType":"publicIPAddresses","locations":["westus"]},{"resourceType":"loadBalancers","locations":["westus"]}]},{"namespace":"Microsoft.Compute","resourceTypes":[{"resourceType":"virtualMachineScaleSets","locations":["westus"]}]}],"dependencies":[{"dependsOn":[{"id":"/subscriptions/00000000-0000-0000-0000-000000000000/resourceGroups/cli_test_vmss_run_command_w_params000001/providers/Microsoft.Network/virtualNetworks/test-run-command-vmss2VNET","resourceType":"Microsoft.Network/virtualNetworks","resourceName":"test-run-command-vmss2VNET"},{"id":"/subscriptions/00000000-0000-0000-0000-000000000000/resourceGroups/cli_test_vmss_run_command_w_params000001/providers/Microsoft.Network/publicIPAddresses/test-run-command-vmss2LBPublicIP","resourceType":"Microsoft.Network/publicIPAddresses","resourceName":"test-run-command-vmss2LBPublicIP"}],"id":"/subscriptions/00000000-0000-0000-0000-000000000000/resourceGroups/cli_test_vmss_run_command_w_params000001/providers/Microsoft.Network/loadBalancers/test-run-command-vmss2LB","resourceType":"Microsoft.Network/loadBalancers","resourceName":"test-run-command-vmss2LB"},{"dependsOn":[{"id":"/subscriptions/00000000-0000-0000-0000-000000000000/resourceGroups/cli_test_vmss_run_command_w_params000001/providers/Microsoft.Network/virtualNetworks/test-run-command-vmss2VNET","resourceType":"Microsoft.Network/virtualNetworks","resourceName":"test-run-command-vmss2VNET"},{"id":"/subscriptions/00000000-0000-0000-0000-000000000000/resourceGroups/cli_test_vmss_run_command_w_params000001/providers/Microsoft.Network/loadBalancers/test-run-command-vmss2LB","resourceType":"Microsoft.Network/loadBalancers","resourceName":"test-run-command-vmss2LB"}],"id":"/subscriptions/00000000-0000-0000-0000-000000000000/resourceGroups/cli_test_vmss_run_command_w_params000001/providers/Microsoft.Compute/virtualMachineScaleSets/test-run-command-vmss2","resourceType":"Microsoft.Compute/virtualMachineScaleSets","resourceName":"test-run-command-vmss2"}],"outputs":{"vmss":{"type":"Object","value":{"singlePlacementGroup":true,"upgradePolicy":{"mode":"Manual"},"virtualMachineProfile":{"osProfile":{"computerNamePrefix":"testrfb2e","adminUsername":"clitest1","linuxConfiguration":{"disablePasswordAuthentication":true,"ssh":{"publicKeys":[{"path":"/home/clitest1/.ssh/authorized_keys","keyData":"ssh-rsa
-        AAAAB3NzaC1yc2EAAAADAQABAAABAQDmcgRsHqwe0KhWuRhEcwOyfuZmikdvvg1ZsvZxTMnE+gy3y69+QlVzGvz7dLuJiyvdFTEzcV8w0lu0ow2hDkk25h0QjwqdxorV0AR+AcHxtvwYxBFB5Ba4/0NL+K1fKM90HSYqD3h2Gc7OGYy2qApv4ZuoIj0EPDJy3g6dCYly80QLE/BiYII1nRnXHpoVAAXbVMSryjsAImEQMhRqBMIlEoyTr7Zs5UAc6Zm0FJTW2O97Yl9MmgdiV3WQUB+lGG6+WraPzxbr6Byw5LiXmswb/MM4f8BWPYQLbrq+Ef7EsySWooghV6v/nrpdw5OEts25KBPSfg8h3FyjluVeeQXd"}]},"provisionVMAgent":true},"secrets":[],"allowExtensionOperations":true,"requireGuestProvisionSignal":true},"storageProfile":{"osDisk":{"createOption":"FromImage","caching":"ReadWrite","managedDisk":{"storageAccountType":"Premium_LRS"}},"imageReference":{"publisher":"Debian","offer":"debian-10","sku":"10","version":"latest"}},"networkProfile":{"networkInterfaceConfigurations":[{"name":"testrfb2eNic","properties":{"primary":true,"enableAcceleratedNetworking":false,"dnsSettings":{"dnsServers":[]},"enableIPForwarding":false,"ipConfigurations":[{"name":"testrfb2eIPConfig","properties":{"subnet":{"id":"/subscriptions/00000000-0000-0000-0000-000000000000/resourceGroups/cli_test_vmss_run_command_w_params000001/providers/Microsoft.Network/virtualNetworks/test-run-command-vmss2VNET/subnets/test-run-command-vmss2Subnet"},"privateIPAddressVersion":"IPv4","loadBalancerBackendAddressPools":[{"id":"/subscriptions/00000000-0000-0000-0000-000000000000/resourceGroups/cli_test_vmss_run_command_w_params000001/providers/Microsoft.Network/loadBalancers/test-run-command-vmss2LB/backendAddressPools/test-run-command-vmss2LBBEPool"}],"loadBalancerInboundNatPools":[{"id":"/subscriptions/00000000-0000-0000-0000-000000000000/resourceGroups/cli_test_vmss_run_command_w_params000001/providers/Microsoft.Network/loadBalancers/test-run-command-vmss2LB/inboundNatPools/test-run-command-vmss2LBNatPool"}]}}]}}]}},"provisioningState":"Succeeded","overprovision":true,"doNotRunExtensionsOnOverprovisionedVMs":false,"uniqueId":"6385b327-db77-4c9b-b7ab-ef7f16c6be9a"}}},"outputResources":[{"id":"/subscriptions/00000000-0000-0000-0000-000000000000/resourceGroups/cli_test_vmss_run_command_w_params000001/providers/Microsoft.Compute/virtualMachineScaleSets/test-run-command-vmss2"},{"id":"/subscriptions/00000000-0000-0000-0000-000000000000/resourceGroups/cli_test_vmss_run_command_w_params000001/providers/Microsoft.Network/loadBalancers/test-run-command-vmss2LB"},{"id":"/subscriptions/00000000-0000-0000-0000-000000000000/resourceGroups/cli_test_vmss_run_command_w_params000001/providers/Microsoft.Network/publicIPAddresses/test-run-command-vmss2LBPublicIP"},{"id":"/subscriptions/00000000-0000-0000-0000-000000000000/resourceGroups/cli_test_vmss_run_command_w_params000001/providers/Microsoft.Network/virtualNetworks/test-run-command-vmss2VNET"}]}}'
-=======
       string: '{"id":"/subscriptions/00000000-0000-0000-0000-000000000000/resourceGroups/cli_test_vmss_run_command_w_params000001/providers/Microsoft.Resources/deployments/vmss_deploy_X6vfX1iiNUWR0mfOiwJBlxkWtI0ahn7E","name":"vmss_deploy_X6vfX1iiNUWR0mfOiwJBlxkWtI0ahn7E","type":"Microsoft.Resources/deployments","properties":{"templateHash":"13025395235301247245","parameters":{},"mode":"Incremental","provisioningState":"Succeeded","timestamp":"2019-11-01T08:52:10.7725211Z","duration":"PT2M59.3461727S","correlationId":"991e23c4-742f-44a5-8cec-9d9af0bd02c6","providers":[{"namespace":"Microsoft.Network","resourceTypes":[{"resourceType":"virtualNetworks","locations":["westus"]},{"resourceType":"publicIPAddresses","locations":["westus"]},{"resourceType":"loadBalancers","locations":["westus"]}]},{"namespace":"Microsoft.Compute","resourceTypes":[{"resourceType":"virtualMachineScaleSets","locations":["westus"]}]}],"dependencies":[{"dependsOn":[{"id":"/subscriptions/00000000-0000-0000-0000-000000000000/resourceGroups/cli_test_vmss_run_command_w_params000001/providers/Microsoft.Network/virtualNetworks/test-run-command-vmss2VNET","resourceType":"Microsoft.Network/virtualNetworks","resourceName":"test-run-command-vmss2VNET"},{"id":"/subscriptions/00000000-0000-0000-0000-000000000000/resourceGroups/cli_test_vmss_run_command_w_params000001/providers/Microsoft.Network/publicIPAddresses/test-run-command-vmss2LBPublicIP","resourceType":"Microsoft.Network/publicIPAddresses","resourceName":"test-run-command-vmss2LBPublicIP"}],"id":"/subscriptions/00000000-0000-0000-0000-000000000000/resourceGroups/cli_test_vmss_run_command_w_params000001/providers/Microsoft.Network/loadBalancers/test-run-command-vmss2LB","resourceType":"Microsoft.Network/loadBalancers","resourceName":"test-run-command-vmss2LB"},{"dependsOn":[{"id":"/subscriptions/00000000-0000-0000-0000-000000000000/resourceGroups/cli_test_vmss_run_command_w_params000001/providers/Microsoft.Network/virtualNetworks/test-run-command-vmss2VNET","resourceType":"Microsoft.Network/virtualNetworks","resourceName":"test-run-command-vmss2VNET"},{"id":"/subscriptions/00000000-0000-0000-0000-000000000000/resourceGroups/cli_test_vmss_run_command_w_params000001/providers/Microsoft.Network/loadBalancers/test-run-command-vmss2LB","resourceType":"Microsoft.Network/loadBalancers","resourceName":"test-run-command-vmss2LB"}],"id":"/subscriptions/00000000-0000-0000-0000-000000000000/resourceGroups/cli_test_vmss_run_command_w_params000001/providers/Microsoft.Compute/virtualMachineScaleSets/test-run-command-vmss2","resourceType":"Microsoft.Compute/virtualMachineScaleSets","resourceName":"test-run-command-vmss2"}],"outputs":{"vmss":{"type":"Object","value":{"singlePlacementGroup":true,"upgradePolicy":{"mode":"Manual"},"virtualMachineProfile":{"osProfile":{"computerNamePrefix":"testr9e78","adminUsername":"clitest1","linuxConfiguration":{"disablePasswordAuthentication":true,"ssh":{"publicKeys":[{"path":"/home/clitest1/.ssh/authorized_keys","keyData":"ssh-rsa
         AAAAB3NzaC1yc2EAAAADAQABAAABAQDmzXeK++L20uMK/Ug5wpjnWWyMlHoecEOxyHueHc1gPDj8qgLChiHt1OWJ1sDjiqBJ+hEEwZLjN8lCmUvWzzrl20d7M/BVp1ejulE/zr999kWuY3m5+FpAkbbxeO9LWoafwOir9dPzIOjDGdPWKbgHr3SerOHAuvVdXJDhWHtW5lB/MEnrxi48Pz/8k1lD1YccUAI6zDgKVJPBEk9fWMW8H0hKYsRXmlxdtg2npBQK7kbmcB2NJPEhTVgxVPqSaBVAt2lOCC/QQvAXcoD0lJGujp1IVYqSUarS5RnrYEDZ9Q6EKduWrP0GFkFkF8YzpFe+BRFaV8bLJrvZN43vgzRj
         fey@DESKTOP-ARGPJS4\n"}]},"provisionVMAgent":true},"secrets":[],"allowExtensionOperations":true,"requireGuestProvisionSignal":true},"storageProfile":{"osDisk":{"createOption":"FromImage","caching":"ReadWrite","managedDisk":{"storageAccountType":"Premium_LRS"}},"imageReference":{"publisher":"Debian","offer":"debian-10","sku":"10","version":"latest"}},"networkProfile":{"networkInterfaceConfigurations":[{"name":"testr9e78Nic","properties":{"primary":true,"enableAcceleratedNetworking":false,"dnsSettings":{"dnsServers":[]},"enableIPForwarding":false,"ipConfigurations":[{"name":"testr9e78IPConfig","properties":{"subnet":{"id":"/subscriptions/00000000-0000-0000-0000-000000000000/resourceGroups/cli_test_vmss_run_command_w_params000001/providers/Microsoft.Network/virtualNetworks/test-run-command-vmss2VNET/subnets/test-run-command-vmss2Subnet"},"privateIPAddressVersion":"IPv4","loadBalancerBackendAddressPools":[{"id":"/subscriptions/00000000-0000-0000-0000-000000000000/resourceGroups/cli_test_vmss_run_command_w_params000001/providers/Microsoft.Network/loadBalancers/test-run-command-vmss2LB/backendAddressPools/test-run-command-vmss2LBBEPool"}],"loadBalancerInboundNatPools":[{"id":"/subscriptions/00000000-0000-0000-0000-000000000000/resourceGroups/cli_test_vmss_run_command_w_params000001/providers/Microsoft.Network/loadBalancers/test-run-command-vmss2LB/inboundNatPools/test-run-command-vmss2LBNatPool"}]}}]}}]}},"provisioningState":"Succeeded","overprovision":true,"doNotRunExtensionsOnOverprovisionedVMs":false,"uniqueId":"cea8f0dc-8f77-4b12-b2f3-a4df11f9038d"}}},"outputResources":[{"id":"/subscriptions/00000000-0000-0000-0000-000000000000/resourceGroups/cli_test_vmss_run_command_w_params000001/providers/Microsoft.Compute/virtualMachineScaleSets/test-run-command-vmss2"},{"id":"/subscriptions/00000000-0000-0000-0000-000000000000/resourceGroups/cli_test_vmss_run_command_w_params000001/providers/Microsoft.Network/loadBalancers/test-run-command-vmss2LB"},{"id":"/subscriptions/00000000-0000-0000-0000-000000000000/resourceGroups/cli_test_vmss_run_command_w_params000001/providers/Microsoft.Network/publicIPAddresses/test-run-command-vmss2LBPublicIP"},{"id":"/subscriptions/00000000-0000-0000-0000-000000000000/resourceGroups/cli_test_vmss_run_command_w_params000001/providers/Microsoft.Network/virtualNetworks/test-run-command-vmss2VNET"}]}}'
->>>>>>> 807faccc
-    headers:
-      cache-control:
-      - no-cache
-      content-length:
-<<<<<<< HEAD
-      - '6202'
-      content-type:
-      - application/json; charset=utf-8
-      date:
-      - Sun, 13 Oct 2019 03:43:27 GMT
-=======
+    headers:
+      cache-control:
+      - no-cache
+      content-length:
       - '6224'
       content-type:
       - application/json; charset=utf-8
       date:
       - Fri, 01 Nov 2019 08:52:20 GMT
->>>>>>> 807faccc
       expires:
       - '-1'
       pragma:
@@ -728,13 +596,8 @@
       ParameterSetName:
       - --resource-group --name --query
       User-Agent:
-<<<<<<< HEAD
-      - python/3.6.5 (Windows-10-10.0.17134-SP0) msrest/0.6.10 msrest_azure/0.6.2
-        azure-mgmt-compute/8.0.0 Azure-SDK-For-Python AZURECLI/2.0.74
-=======
       - python/3.7.4 (Windows-10-10.0.18362-SP0) msrest/0.6.10 msrest_azure/0.6.2
         azure-mgmt-compute/9.0.0 Azure-SDK-For-Python AZURECLI/2.0.75
->>>>>>> 807faccc
       accept-language:
       - en-US
     method: GET
@@ -748,57 +611,6 @@
         \"1\",\r\n      \"sku\": {\r\n        \"name\": \"Standard_DS1_v2\",\r\n        \"tier\":
         \"Standard\"\r\n      },\r\n      \"properties\": {\r\n        \"latestModelApplied\":
         true,\r\n        \"modelDefinitionApplied\": \"VirtualMachineScaleSet\",\r\n
-<<<<<<< HEAD
-        \       \"networkProfileConfiguration\": {\"networkInterfaceConfigurations\":[{\"name\":\"testrfb2eNic\",\"properties\":{\"primary\":true,\"enableAcceleratedNetworking\":false,\"dnsSettings\":{\"dnsServers\":[]},\"enableIPForwarding\":false,\"ipConfigurations\":[{\"name\":\"testrfb2eIPConfig\",\"properties\":{\"subnet\":{\"id\":\"/subscriptions/00000000-0000-0000-0000-000000000000/resourceGroups/cli_test_vmss_run_command_w_params000001/providers/Microsoft.Network/virtualNetworks/test-run-command-vmss2VNET/subnets/test-run-command-vmss2Subnet\"},\"privateIPAddressVersion\":\"IPv4\",\"loadBalancerBackendAddressPools\":[{\"id\":\"/subscriptions/00000000-0000-0000-0000-000000000000/resourceGroups/cli_test_vmss_run_command_w_params000001/providers/Microsoft.Network/loadBalancers/test-run-command-vmss2LB/backendAddressPools/test-run-command-vmss2LBBEPool\"}],\"loadBalancerInboundNatPools\":[{\"id\":\"/subscriptions/00000000-0000-0000-0000-000000000000/resourceGroups/cli_test_vmss_run_command_w_params000001/providers/Microsoft.Network/loadBalancers/test-run-command-vmss2LB/inboundNatPools/test-run-command-vmss2LBNatPool\"}]}}]}}]},\r\n
-        \       \"vmId\": \"077d808f-bef7-41b1-880d-ed0caf2679ef\",\r\n        \"hardwareProfile\":
-        {},\r\n        \"storageProfile\": {\r\n          \"imageReference\": {\r\n
-        \           \"publisher\": \"Debian\",\r\n            \"offer\": \"debian-10\",\r\n
-        \           \"sku\": \"10\",\r\n            \"version\": \"0.20190909.10\"\r\n
-        \         },\r\n          \"osDisk\": {\r\n            \"osType\": \"Linux\",\r\n
-        \           \"name\": \"test-run-command-vmstest-run-command-vmssOS__1_3a0e1d83c479487cb7287ce753796f6e\",\r\n
-        \           \"createOption\": \"FromImage\",\r\n            \"caching\": \"ReadWrite\",\r\n
-        \           \"managedDisk\": {\r\n              \"storageAccountType\": \"Premium_LRS\",\r\n
-        \             \"id\": \"/subscriptions/00000000-0000-0000-0000-000000000000/resourceGroups/cli_test_vmss_run_command_w_params000001/providers/Microsoft.Compute/disks/test-run-command-vmstest-run-command-vmssOS__1_3a0e1d83c479487cb7287ce753796f6e\"\r\n
-        \           },\r\n            \"diskSizeGB\": 30\r\n          },\r\n          \"dataDisks\":
-        []\r\n        },\r\n        \"osProfile\": {\r\n          \"computerName\":
-        \"testrfb2e000001\",\r\n          \"adminUsername\": \"clitest1\",\r\n          \"linuxConfiguration\":
-        {\r\n            \"disablePasswordAuthentication\": true,\r\n            \"ssh\":
-        {\r\n              \"publicKeys\": [\r\n                {\r\n                  \"path\":
-        \"/home/clitest1/.ssh/authorized_keys\",\r\n                  \"keyData\":
-        \"ssh-rsa AAAAB3NzaC1yc2EAAAADAQABAAABAQDmcgRsHqwe0KhWuRhEcwOyfuZmikdvvg1ZsvZxTMnE+gy3y69+QlVzGvz7dLuJiyvdFTEzcV8w0lu0ow2hDkk25h0QjwqdxorV0AR+AcHxtvwYxBFB5Ba4/0NL+K1fKM90HSYqD3h2Gc7OGYy2qApv4ZuoIj0EPDJy3g6dCYly80QLE/BiYII1nRnXHpoVAAXbVMSryjsAImEQMhRqBMIlEoyTr7Zs5UAc6Zm0FJTW2O97Yl9MmgdiV3WQUB+lGG6+WraPzxbr6Byw5LiXmswb/MM4f8BWPYQLbrq+Ef7EsySWooghV6v/nrpdw5OEts25KBPSfg8h3FyjluVeeQXd\"\r\n
-        \               }\r\n              ]\r\n            },\r\n            \"provisionVMAgent\":
-        true\r\n          },\r\n          \"secrets\": [],\r\n          \"allowExtensionOperations\":
-        true,\r\n          \"requireGuestProvisionSignal\": true\r\n        },\r\n
-        \       \"networkProfile\": {\"networkInterfaces\":[{\"id\":\"/subscriptions/00000000-0000-0000-0000-000000000000/resourceGroups/cli_test_vmss_run_command_w_params000001/providers/Microsoft.Compute/virtualMachineScaleSets/test-run-command-vmss2/virtualMachines/1/networkInterfaces/testrfb2eNic\"}]},\r\n
-        \       \"provisioningState\": \"Updating\"\r\n      }\r\n    },\r\n    {\r\n
-        \     \"name\": \"test-run-command-vmss2_2\",\r\n      \"id\": \"/subscriptions/00000000-0000-0000-0000-000000000000/resourceGroups/cli_test_vmss_run_command_w_params000001/providers/Microsoft.Compute/virtualMachineScaleSets/test-run-command-vmss2/virtualMachines/2\",\r\n
-        \     \"type\": \"Microsoft.Compute/virtualMachineScaleSets/virtualMachines\",\r\n
-        \     \"location\": \"westus\",\r\n      \"tags\": {},\r\n      \"instanceId\":
-        \"2\",\r\n      \"sku\": {\r\n        \"name\": \"Standard_DS1_v2\",\r\n        \"tier\":
-        \"Standard\"\r\n      },\r\n      \"properties\": {\r\n        \"latestModelApplied\":
-        true,\r\n        \"modelDefinitionApplied\": \"VirtualMachineScaleSet\",\r\n
-        \       \"networkProfileConfiguration\": {\"networkInterfaceConfigurations\":[{\"name\":\"testrfb2eNic\",\"properties\":{\"primary\":true,\"enableAcceleratedNetworking\":false,\"dnsSettings\":{\"dnsServers\":[]},\"enableIPForwarding\":false,\"ipConfigurations\":[{\"name\":\"testrfb2eIPConfig\",\"properties\":{\"subnet\":{\"id\":\"/subscriptions/00000000-0000-0000-0000-000000000000/resourceGroups/cli_test_vmss_run_command_w_params000001/providers/Microsoft.Network/virtualNetworks/test-run-command-vmss2VNET/subnets/test-run-command-vmss2Subnet\"},\"privateIPAddressVersion\":\"IPv4\",\"loadBalancerBackendAddressPools\":[{\"id\":\"/subscriptions/00000000-0000-0000-0000-000000000000/resourceGroups/cli_test_vmss_run_command_w_params000001/providers/Microsoft.Network/loadBalancers/test-run-command-vmss2LB/backendAddressPools/test-run-command-vmss2LBBEPool\"}],\"loadBalancerInboundNatPools\":[{\"id\":\"/subscriptions/00000000-0000-0000-0000-000000000000/resourceGroups/cli_test_vmss_run_command_w_params000001/providers/Microsoft.Network/loadBalancers/test-run-command-vmss2LB/inboundNatPools/test-run-command-vmss2LBNatPool\"}]}}]}}]},\r\n
-        \       \"vmId\": \"3e53dd66-9fc4-47ae-b674-6ca292e13e35\",\r\n        \"hardwareProfile\":
-        {},\r\n        \"storageProfile\": {\r\n          \"imageReference\": {\r\n
-        \           \"publisher\": \"Debian\",\r\n            \"offer\": \"debian-10\",\r\n
-        \           \"sku\": \"10\",\r\n            \"version\": \"0.20190909.10\"\r\n
-        \         },\r\n          \"osDisk\": {\r\n            \"osType\": \"Linux\",\r\n
-        \           \"name\": \"test-run-command-vmstest-run-command-vmssOS__1_ce9cc52362a841ad87f408d34b1ff07e\",\r\n
-        \           \"createOption\": \"FromImage\",\r\n            \"caching\": \"ReadWrite\",\r\n
-        \           \"managedDisk\": {\r\n              \"storageAccountType\": \"Premium_LRS\",\r\n
-        \             \"id\": \"/subscriptions/00000000-0000-0000-0000-000000000000/resourceGroups/cli_test_vmss_run_command_w_params000001/providers/Microsoft.Compute/disks/test-run-command-vmstest-run-command-vmssOS__1_ce9cc52362a841ad87f408d34b1ff07e\"\r\n
-        \           },\r\n            \"diskSizeGB\": 30\r\n          },\r\n          \"dataDisks\":
-        []\r\n        },\r\n        \"osProfile\": {\r\n          \"computerName\":
-        \"testrfb2e000002\",\r\n          \"adminUsername\": \"clitest1\",\r\n          \"linuxConfiguration\":
-        {\r\n            \"disablePasswordAuthentication\": true,\r\n            \"ssh\":
-        {\r\n              \"publicKeys\": [\r\n                {\r\n                  \"path\":
-        \"/home/clitest1/.ssh/authorized_keys\",\r\n                  \"keyData\":
-        \"ssh-rsa AAAAB3NzaC1yc2EAAAADAQABAAABAQDmcgRsHqwe0KhWuRhEcwOyfuZmikdvvg1ZsvZxTMnE+gy3y69+QlVzGvz7dLuJiyvdFTEzcV8w0lu0ow2hDkk25h0QjwqdxorV0AR+AcHxtvwYxBFB5Ba4/0NL+K1fKM90HSYqD3h2Gc7OGYy2qApv4ZuoIj0EPDJy3g6dCYly80QLE/BiYII1nRnXHpoVAAXbVMSryjsAImEQMhRqBMIlEoyTr7Zs5UAc6Zm0FJTW2O97Yl9MmgdiV3WQUB+lGG6+WraPzxbr6Byw5LiXmswb/MM4f8BWPYQLbrq+Ef7EsySWooghV6v/nrpdw5OEts25KBPSfg8h3FyjluVeeQXd\"\r\n
-        \               }\r\n              ]\r\n            },\r\n            \"provisionVMAgent\":
-        true\r\n          },\r\n          \"secrets\": [],\r\n          \"allowExtensionOperations\":
-        true,\r\n          \"requireGuestProvisionSignal\": true\r\n        },\r\n
-        \       \"networkProfile\": {\"networkInterfaces\":[{\"id\":\"/subscriptions/00000000-0000-0000-0000-000000000000/resourceGroups/cli_test_vmss_run_command_w_params000001/providers/Microsoft.Compute/virtualMachineScaleSets/test-run-command-vmss2/virtualMachines/2/networkInterfaces/testrfb2eNic\"}]},\r\n
-=======
         \       \"networkProfileConfiguration\": {\"networkInterfaceConfigurations\":[{\"name\":\"testr9e78Nic\",\"properties\":{\"primary\":true,\"enableAcceleratedNetworking\":false,\"dnsSettings\":{\"dnsServers\":[]},\"enableIPForwarding\":false,\"ipConfigurations\":[{\"name\":\"testr9e78IPConfig\",\"properties\":{\"subnet\":{\"id\":\"/subscriptions/00000000-0000-0000-0000-000000000000/resourceGroups/cli_test_vmss_run_command_w_params000001/providers/Microsoft.Network/virtualNetworks/test-run-command-vmss2VNET/subnets/test-run-command-vmss2Subnet\"},\"privateIPAddressVersion\":\"IPv4\",\"loadBalancerBackendAddressPools\":[{\"id\":\"/subscriptions/00000000-0000-0000-0000-000000000000/resourceGroups/cli_test_vmss_run_command_w_params000001/providers/Microsoft.Network/loadBalancers/test-run-command-vmss2LB/backendAddressPools/test-run-command-vmss2LBBEPool\"}],\"loadBalancerInboundNatPools\":[{\"id\":\"/subscriptions/00000000-0000-0000-0000-000000000000/resourceGroups/cli_test_vmss_run_command_w_params000001/providers/Microsoft.Network/loadBalancers/test-run-command-vmss2LB/inboundNatPools/test-run-command-vmss2LBNatPool\"}]}}]}}]},\r\n
         \       \"vmId\": \"20f6f215-2d21-4cec-9528-1064354a9285\",\r\n        \"hardwareProfile\":
         {},\r\n        \"storageProfile\": {\r\n          \"imageReference\": {\r\n
@@ -848,25 +660,16 @@
         \           \"provisionVMAgent\": true\r\n          },\r\n          \"secrets\":
         [],\r\n          \"allowExtensionOperations\": true,\r\n          \"requireGuestProvisionSignal\":
         true\r\n        },\r\n        \"networkProfile\": {\"networkInterfaces\":[{\"id\":\"/subscriptions/00000000-0000-0000-0000-000000000000/resourceGroups/cli_test_vmss_run_command_w_params000001/providers/Microsoft.Compute/virtualMachineScaleSets/test-run-command-vmss2/virtualMachines/3/networkInterfaces/testr9e78Nic\"}]},\r\n
->>>>>>> 807faccc
         \       \"provisioningState\": \"Succeeded\"\r\n      }\r\n    }\r\n  ]\r\n}"
     headers:
       cache-control:
       - no-cache
       content-length:
-<<<<<<< HEAD
-      - '8481'
-      content-type:
-      - application/json; charset=utf-8
-      date:
-      - Sun, 13 Oct 2019 03:43:28 GMT
-=======
       - '8603'
       content-type:
       - application/json; charset=utf-8
       date:
       - Fri, 01 Nov 2019 08:52:21 GMT
->>>>>>> 807faccc
       expires:
       - '-1'
       pragma:
@@ -883,11 +686,7 @@
       x-content-type-options:
       - nosniff
       x-ms-ratelimit-remaining-resource:
-<<<<<<< HEAD
-      - Microsoft.Compute/HighCostGetVMScaleSet3Min;178,Microsoft.Compute/HighCostGetVMScaleSet30Min;895,Microsoft.Compute/VMScaleSetVMViews3Min;4995
-=======
       - Microsoft.Compute/HighCostGetVMScaleSet3Min;179,Microsoft.Compute/HighCostGetVMScaleSet30Min;884,Microsoft.Compute/VMScaleSetVMViews3Min;4993
->>>>>>> 807faccc
       x-ms-request-charge:
       - '4'
     status:
@@ -912,13 +711,8 @@
       ParameterSetName:
       - -g -n --instance-id --command-id --scripts --parameters
       User-Agent:
-<<<<<<< HEAD
-      - python/3.6.5 (Windows-10-10.0.17134-SP0) msrest/0.6.10 msrest_azure/0.6.2
-        azure-mgmt-compute/8.0.0 Azure-SDK-For-Python AZURECLI/2.0.74
-=======
       - python/3.7.4 (Windows-10-10.0.18362-SP0) msrest/0.6.10 msrest_azure/0.6.2
         azure-mgmt-compute/9.0.0 Azure-SDK-For-Python AZURECLI/2.0.75
->>>>>>> 807faccc
       accept-language:
       - en-US
     method: POST
@@ -928,29 +722,17 @@
       string: ''
     headers:
       azure-asyncoperation:
-<<<<<<< HEAD
-      - https://management.azure.com/subscriptions/00000000-0000-0000-0000-000000000000/providers/Microsoft.Compute/locations/westus/operations/bc52ee08-be99-4a5e-92e4-a7606c7013d0?api-version=2019-03-01
-=======
       - https://management.azure.com/subscriptions/00000000-0000-0000-0000-000000000000/providers/Microsoft.Compute/locations/westus/operations/2f562256-2b6a-4550-91f7-593e02dc4867?api-version=2019-07-01
->>>>>>> 807faccc
       cache-control:
       - no-cache
       content-length:
       - '0'
       date:
-<<<<<<< HEAD
-      - Sun, 13 Oct 2019 03:43:30 GMT
-      expires:
-      - '-1'
-      location:
-      - https://management.azure.com/subscriptions/00000000-0000-0000-0000-000000000000/providers/Microsoft.Compute/locations/westus/operations/bc52ee08-be99-4a5e-92e4-a7606c7013d0?monitor=true&api-version=2019-03-01
-=======
       - Fri, 01 Nov 2019 08:52:23 GMT
       expires:
       - '-1'
       location:
       - https://management.azure.com/subscriptions/00000000-0000-0000-0000-000000000000/providers/Microsoft.Compute/locations/westus/operations/2f562256-2b6a-4550-91f7-593e02dc4867?monitor=true&api-version=2019-07-01
->>>>>>> 807faccc
       pragma:
       - no-cache
       server:
@@ -961,15 +743,9 @@
       x-content-type-options:
       - nosniff
       x-ms-ratelimit-remaining-resource:
-<<<<<<< HEAD
-      - Microsoft.Compute/VMScaleSetActions3Min;239,Microsoft.Compute/VMScaleSetActions30Min;1196,Microsoft.Compute/VMScaleSetBatchedVMRequests5Min;1191,Microsoft.Compute/VmssQueuedVMOperations;4799
-      x-ms-ratelimit-remaining-subscription-writes:
-      - '1199'
-=======
       - Microsoft.Compute/VMScaleSetActions3Min;239,Microsoft.Compute/VMScaleSetActions30Min;1188,Microsoft.Compute/VMScaleSetBatchedVMRequests5Min;1191,Microsoft.Compute/VmssQueuedVMOperations;4799
       x-ms-ratelimit-remaining-subscription-writes:
       - '1190'
->>>>>>> 807faccc
       x-ms-request-charge:
       - '1'
     status:
@@ -989,20 +765,6 @@
       ParameterSetName:
       - -g -n --instance-id --command-id --scripts --parameters
       User-Agent:
-<<<<<<< HEAD
-      - python/3.6.5 (Windows-10-10.0.17134-SP0) msrest/0.6.10 msrest_azure/0.6.2
-        azure-mgmt-compute/8.0.0 Azure-SDK-For-Python AZURECLI/2.0.74
-    method: GET
-    uri: https://management.azure.com/subscriptions/00000000-0000-0000-0000-000000000000/providers/Microsoft.Compute/locations/westus/operations/bc52ee08-be99-4a5e-92e4-a7606c7013d0?api-version=2019-03-01
-  response:
-    body:
-      string: "{\r\n  \"startTime\": \"2019-10-13T03:43:30.0340017+00:00\",\r\n  \"endTime\":
-        \"2019-10-13T03:43:53.0817349+00:00\",\r\n  \"status\": \"Succeeded\",\r\n
-        \ \"properties\": {\r\n    \"output\": {\r\n  \"value\": [\r\n    {\r\n      \"code\":
-        \"ProvisioningState/succeeded\",\r\n      \"level\": \"Info\",\r\n      \"displayStatus\":
-        \"Provisioning succeeded\",\r\n      \"message\": \"Enable succeeded: \\n[stdout]\\n/var/lib/waagent/run-command/download/1/script.sh
-        hello\\n\\n[stderr]\\n\"\r\n    }\r\n  ]\r\n}\r\n  },\r\n  \"name\": \"bc52ee08-be99-4a5e-92e4-a7606c7013d0\"\r\n}"
-=======
       - python/3.7.4 (Windows-10-10.0.18362-SP0) msrest/0.6.10 msrest_azure/0.6.2
         azure-mgmt-compute/9.0.0 Azure-SDK-For-Python AZURECLI/2.0.75
     method: GET
@@ -1015,7 +777,6 @@
         \"ProvisioningState/succeeded\",\r\n      \"level\": \"Info\",\r\n      \"displayStatus\":
         \"Provisioning succeeded\",\r\n      \"message\": \"Enable succeeded: \\n[stdout]\\n/var/lib/waagent/run-command/download/1/script.sh
         hello\\n\\n[stderr]\\n\"\r\n    }\r\n  ]\r\n}\r\n  },\r\n  \"name\": \"2f562256-2b6a-4550-91f7-593e02dc4867\"\r\n}"
->>>>>>> 807faccc
     headers:
       cache-control:
       - no-cache
@@ -1024,11 +785,7 @@
       content-type:
       - application/json; charset=utf-8
       date:
-<<<<<<< HEAD
-      - Sun, 13 Oct 2019 03:44:00 GMT
-=======
       - Fri, 01 Nov 2019 08:52:54 GMT
->>>>>>> 807faccc
       expires:
       - '-1'
       pragma:
@@ -1045,11 +802,7 @@
       x-content-type-options:
       - nosniff
       x-ms-ratelimit-remaining-resource:
-<<<<<<< HEAD
-      - Microsoft.Compute/GetOperation3Min;14988,Microsoft.Compute/GetOperation30Min;29903
-=======
       - Microsoft.Compute/GetOperation3Min;14975,Microsoft.Compute/GetOperation30Min;29679
->>>>>>> 807faccc
     status:
       code: 200
       message: OK
@@ -1067,17 +820,10 @@
       ParameterSetName:
       - -g -n --instance-id --command-id --scripts --parameters
       User-Agent:
-<<<<<<< HEAD
-      - python/3.6.5 (Windows-10-10.0.17134-SP0) msrest/0.6.10 msrest_azure/0.6.2
-        azure-mgmt-compute/8.0.0 Azure-SDK-For-Python AZURECLI/2.0.74
-    method: GET
-    uri: https://management.azure.com/subscriptions/00000000-0000-0000-0000-000000000000/providers/Microsoft.Compute/locations/westus/operations/bc52ee08-be99-4a5e-92e4-a7606c7013d0?monitor=true&api-version=2019-03-01
-=======
       - python/3.7.4 (Windows-10-10.0.18362-SP0) msrest/0.6.10 msrest_azure/0.6.2
         azure-mgmt-compute/9.0.0 Azure-SDK-For-Python AZURECLI/2.0.75
     method: GET
     uri: https://management.azure.com/subscriptions/00000000-0000-0000-0000-000000000000/providers/Microsoft.Compute/locations/westus/operations/2f562256-2b6a-4550-91f7-593e02dc4867?monitor=true&api-version=2019-07-01
->>>>>>> 807faccc
   response:
     body:
       string: '{"value":[{"code":"ProvisioningState/succeeded","level":"Info","displayStatus":"Provisioning
@@ -1091,11 +837,7 @@
       content-type:
       - application/json; charset=utf-8
       date:
-<<<<<<< HEAD
-      - Sun, 13 Oct 2019 03:44:00 GMT
-=======
       - Fri, 01 Nov 2019 08:52:55 GMT
->>>>>>> 807faccc
       expires:
       - '-1'
       pragma:
@@ -1112,11 +854,7 @@
       x-content-type-options:
       - nosniff
       x-ms-ratelimit-remaining-resource:
-<<<<<<< HEAD
-      - Microsoft.Compute/GetOperation3Min;14987,Microsoft.Compute/GetOperation30Min;29902
-=======
       - Microsoft.Compute/GetOperation3Min;14974,Microsoft.Compute/GetOperation30Min;29678
->>>>>>> 807faccc
     status:
       code: 200
       message: OK
@@ -1139,13 +877,8 @@
       ParameterSetName:
       - -g -n --instance-id --command-id --scripts --parameters
       User-Agent:
-<<<<<<< HEAD
-      - python/3.6.5 (Windows-10-10.0.17134-SP0) msrest/0.6.10 msrest_azure/0.6.2
-        azure-mgmt-compute/8.0.0 Azure-SDK-For-Python AZURECLI/2.0.74
-=======
       - python/3.7.4 (Windows-10-10.0.18362-SP0) msrest/0.6.10 msrest_azure/0.6.2
         azure-mgmt-compute/9.0.0 Azure-SDK-For-Python AZURECLI/2.0.75
->>>>>>> 807faccc
       accept-language:
       - en-US
     method: POST
@@ -1155,29 +888,17 @@
       string: ''
     headers:
       azure-asyncoperation:
-<<<<<<< HEAD
-      - https://management.azure.com/subscriptions/00000000-0000-0000-0000-000000000000/providers/Microsoft.Compute/locations/westus/operations/b7735f71-a0f5-4ebf-bd9e-02d0909f96e6?api-version=2019-03-01
-=======
       - https://management.azure.com/subscriptions/00000000-0000-0000-0000-000000000000/providers/Microsoft.Compute/locations/westus/operations/a0b753fe-0e91-420e-b4cb-cccac830f5b3?api-version=2019-07-01
->>>>>>> 807faccc
       cache-control:
       - no-cache
       content-length:
       - '0'
       date:
-<<<<<<< HEAD
-      - Sun, 13 Oct 2019 03:44:00 GMT
-      expires:
-      - '-1'
-      location:
-      - https://management.azure.com/subscriptions/00000000-0000-0000-0000-000000000000/providers/Microsoft.Compute/locations/westus/operations/b7735f71-a0f5-4ebf-bd9e-02d0909f96e6?monitor=true&api-version=2019-03-01
-=======
       - Fri, 01 Nov 2019 08:52:57 GMT
       expires:
       - '-1'
       location:
       - https://management.azure.com/subscriptions/00000000-0000-0000-0000-000000000000/providers/Microsoft.Compute/locations/westus/operations/a0b753fe-0e91-420e-b4cb-cccac830f5b3?monitor=true&api-version=2019-07-01
->>>>>>> 807faccc
       pragma:
       - no-cache
       server:
@@ -1188,15 +909,9 @@
       x-content-type-options:
       - nosniff
       x-ms-ratelimit-remaining-resource:
-<<<<<<< HEAD
-      - Microsoft.Compute/VMScaleSetActions3Min;238,Microsoft.Compute/VMScaleSetActions30Min;1195,Microsoft.Compute/VMScaleSetBatchedVMRequests5Min;1190,Microsoft.Compute/VmssQueuedVMOperations;4799
-      x-ms-ratelimit-remaining-subscription-writes:
-      - '1199'
-=======
       - Microsoft.Compute/VMScaleSetActions3Min;238,Microsoft.Compute/VMScaleSetActions30Min;1187,Microsoft.Compute/VMScaleSetBatchedVMRequests5Min;1182,Microsoft.Compute/VmssQueuedVMOperations;4799
       x-ms-ratelimit-remaining-subscription-writes:
       - '1197'
->>>>>>> 807faccc
       x-ms-request-charge:
       - '1'
     status:
@@ -1216,20 +931,6 @@
       ParameterSetName:
       - -g -n --instance-id --command-id --scripts --parameters
       User-Agent:
-<<<<<<< HEAD
-      - python/3.6.5 (Windows-10-10.0.17134-SP0) msrest/0.6.10 msrest_azure/0.6.2
-        azure-mgmt-compute/8.0.0 Azure-SDK-For-Python AZURECLI/2.0.74
-    method: GET
-    uri: https://management.azure.com/subscriptions/00000000-0000-0000-0000-000000000000/providers/Microsoft.Compute/locations/westus/operations/b7735f71-a0f5-4ebf-bd9e-02d0909f96e6?api-version=2019-03-01
-  response:
-    body:
-      string: "{\r\n  \"startTime\": \"2019-10-13T03:44:01.0508016+00:00\",\r\n  \"endTime\":
-        \"2019-10-13T03:44:22.973568+00:00\",\r\n  \"status\": \"Succeeded\",\r\n
-        \ \"properties\": {\r\n    \"output\": {\r\n  \"value\": [\r\n    {\r\n      \"code\":
-        \"ProvisioningState/succeeded\",\r\n      \"level\": \"Info\",\r\n      \"displayStatus\":
-        \"Provisioning succeeded\",\r\n      \"message\": \"Enable succeeded: \\n[stdout]\\n/var/lib/waagent/run-command/download/1/script.sh
-        hello\\n\\n[stderr]\\n\"\r\n    }\r\n  ]\r\n}\r\n  },\r\n  \"name\": \"b7735f71-a0f5-4ebf-bd9e-02d0909f96e6\"\r\n}"
-=======
       - python/3.7.4 (Windows-10-10.0.18362-SP0) msrest/0.6.10 msrest_azure/0.6.2
         azure-mgmt-compute/9.0.0 Azure-SDK-For-Python AZURECLI/2.0.75
     method: GET
@@ -1241,24 +942,15 @@
         \ \"properties\": {\r\n    \"output\": {\"value\":[{\"code\":\"ProvisioningState/succeeded\",\"level\":\"Info\",\"displayStatus\":\"Provisioning
         succeeded\",\"message\":\"Enable succeeded: \\n[stdout]\\n/var/lib/waagent/run-command/download/1/script.sh
         hello\\n\\n[stderr]\\n\"}]}\r\n  },\r\n  \"name\": \"a0b753fe-0e91-420e-b4cb-cccac830f5b3\"\r\n}"
->>>>>>> 807faccc
-    headers:
-      cache-control:
-      - no-cache
-      content-length:
-<<<<<<< HEAD
-      - '501'
-      content-type:
-      - application/json; charset=utf-8
-      date:
-      - Sun, 13 Oct 2019 03:44:30 GMT
-=======
+    headers:
+      cache-control:
+      - no-cache
+      content-length:
       - '443'
       content-type:
       - application/json; charset=utf-8
       date:
       - Fri, 01 Nov 2019 08:53:27 GMT
->>>>>>> 807faccc
       expires:
       - '-1'
       pragma:
@@ -1275,11 +967,7 @@
       x-content-type-options:
       - nosniff
       x-ms-ratelimit-remaining-resource:
-<<<<<<< HEAD
-      - Microsoft.Compute/GetOperation3Min;14986,Microsoft.Compute/GetOperation30Min;29897
-=======
       - Microsoft.Compute/GetOperation3Min;14974,Microsoft.Compute/GetOperation30Min;29672
->>>>>>> 807faccc
     status:
       code: 200
       message: OK
@@ -1297,17 +985,10 @@
       ParameterSetName:
       - -g -n --instance-id --command-id --scripts --parameters
       User-Agent:
-<<<<<<< HEAD
-      - python/3.6.5 (Windows-10-10.0.17134-SP0) msrest/0.6.10 msrest_azure/0.6.2
-        azure-mgmt-compute/8.0.0 Azure-SDK-For-Python AZURECLI/2.0.74
-    method: GET
-    uri: https://management.azure.com/subscriptions/00000000-0000-0000-0000-000000000000/providers/Microsoft.Compute/locations/westus/operations/b7735f71-a0f5-4ebf-bd9e-02d0909f96e6?monitor=true&api-version=2019-03-01
-=======
       - python/3.7.4 (Windows-10-10.0.18362-SP0) msrest/0.6.10 msrest_azure/0.6.2
         azure-mgmt-compute/9.0.0 Azure-SDK-For-Python AZURECLI/2.0.75
     method: GET
     uri: https://management.azure.com/subscriptions/00000000-0000-0000-0000-000000000000/providers/Microsoft.Compute/locations/westus/operations/a0b753fe-0e91-420e-b4cb-cccac830f5b3?monitor=true&api-version=2019-07-01
->>>>>>> 807faccc
   response:
     body:
       string: '{"value":[{"code":"ProvisioningState/succeeded","level":"Info","displayStatus":"Provisioning
@@ -1321,11 +1002,7 @@
       content-type:
       - application/json; charset=utf-8
       date:
-<<<<<<< HEAD
-      - Sun, 13 Oct 2019 03:44:30 GMT
-=======
       - Fri, 01 Nov 2019 08:53:28 GMT
->>>>>>> 807faccc
       expires:
       - '-1'
       pragma:
@@ -1342,11 +1019,7 @@
       x-content-type-options:
       - nosniff
       x-ms-ratelimit-remaining-resource:
-<<<<<<< HEAD
-      - Microsoft.Compute/GetOperation3Min;14985,Microsoft.Compute/GetOperation30Min;29896
-=======
       - Microsoft.Compute/GetOperation3Min;14973,Microsoft.Compute/GetOperation30Min;29671
->>>>>>> 807faccc
     status:
       code: 200
       message: OK
