--- conflicted
+++ resolved
@@ -49,11 +49,8 @@
     SignalR = 'signalr'
     WebPubSub = 'webpubsub'
     ConfluentKafka = 'confluent-cloud'
-<<<<<<< HEAD
     AppInsights = 'app-insights'
-=======
     ContainerAppAsTarget = 'containerapp'
->>>>>>> b61cf55d
 
     @classmethod
     def value_of(cls, value):
@@ -148,12 +145,9 @@
     RESOURCE.SignalR: '/subscriptions/{subscription}/resourceGroups/{target_resource_group}/providers/Microsoft.SignalRService/SignalR/{signalr}',
     RESOURCE.WebPubSub: '/subscriptions/{subscription}/resourceGroups/{target_resource_group}/providers/Microsoft.SignalRService/WebPubSub/{webpubsub}',
     RESOURCE.ConfluentKafka: '#',  # special target resource, no arm resource id
-<<<<<<< HEAD
     RESOURCE.AppInsights: '/subscriptions/{subscription}/resourceGroups/{target_resource_group}/providers/microsoft.insights/components/{appinsights}',
-=======
 
     RESOURCE.ContainerAppAsTarget: '/subscriptions/{subscription}/resourceGroups/{target_resource_group}/providers/Microsoft.App/containerApps/{target_app_name}'
->>>>>>> b61cf55d
 }
 
 
@@ -633,7 +627,6 @@
             'placeholder': 'MyWebPubSub'
         }
     },
-<<<<<<< HEAD
     RESOURCE.AppInsights: {
         'target_resource_group': {
             'options': ['--target-resource-group', '--tg'],
@@ -644,7 +637,8 @@
             'options': ['--app-insights'],
             'help': 'Name of the app insights',
             'placeholder': 'MyAppInsights'
-=======
+        }
+    },
     RESOURCE.ContainerAppAsTarget: {
         'target_resource_group': {
             'options': ['--target-resource-group', '--tg'],
@@ -655,7 +649,6 @@
             'options': ['--target-app-name'],
             'help': 'Name of the container app as target resource',
             'placeholder': 'MyContainerAppAsTarget'
->>>>>>> b61cf55d
         }
     }
 }
@@ -810,12 +803,9 @@
         RESOURCE.SignalR: [AUTH_TYPE.SystemIdentity, AUTH_TYPE.SecretAuto, AUTH_TYPE.UserIdentity, AUTH_TYPE.ServicePrincipalSecret],
         RESOURCE.WebPubSub: [AUTH_TYPE.SystemIdentity, AUTH_TYPE.SecretAuto, AUTH_TYPE.UserIdentity, AUTH_TYPE.ServicePrincipalSecret],
         RESOURCE.ConfluentKafka: [AUTH_TYPE.Secret],
-<<<<<<< HEAD
         RESOURCE.AppInsights: [AUTH_TYPE.SecretAuto],
-=======
 
         RESOURCE.ContainerAppAsTarget: [AUTH_TYPE.SecretAuto]
->>>>>>> b61cf55d
     },
     RESOURCE.SpringCloud: {
         RESOURCE.Postgres: [AUTH_TYPE.Secret, AUTH_TYPE.SystemIdentity],
@@ -844,12 +834,9 @@
         RESOURCE.SignalR: [AUTH_TYPE.SystemIdentity, AUTH_TYPE.SecretAuto, AUTH_TYPE.UserIdentity, AUTH_TYPE.ServicePrincipalSecret],
         RESOURCE.WebPubSub: [AUTH_TYPE.SystemIdentity, AUTH_TYPE.SecretAuto, AUTH_TYPE.UserIdentity, AUTH_TYPE.ServicePrincipalSecret],
         RESOURCE.ConfluentKafka: [AUTH_TYPE.Secret],
-<<<<<<< HEAD
         RESOURCE.AppInsights: [AUTH_TYPE.SecretAuto],
-=======
 
         RESOURCE.ContainerAppAsTarget: [AUTH_TYPE.SecretAuto],
->>>>>>> b61cf55d
     },
     RESOURCE.KubernetesCluster: {
         RESOURCE.Postgres: [AUTH_TYPE.Secret],
@@ -878,12 +865,9 @@
         RESOURCE.SignalR: [AUTH_TYPE.SecretAuto, AUTH_TYPE.ServicePrincipalSecret],
         RESOURCE.WebPubSub: [AUTH_TYPE.SecretAuto, AUTH_TYPE.ServicePrincipalSecret],
         RESOURCE.ConfluentKafka: [AUTH_TYPE.Secret],
-<<<<<<< HEAD
         RESOURCE.AppInsights: [AUTH_TYPE.SecretAuto],
-=======
 
         RESOURCE.ContainerAppAsTarget: [AUTH_TYPE.SecretAuto],
->>>>>>> b61cf55d
     },
     RESOURCE.ContainerApp: {
         RESOURCE.Postgres: [AUTH_TYPE.Secret, AUTH_TYPE.SystemIdentity],
@@ -912,12 +896,9 @@
         RESOURCE.SignalR: [AUTH_TYPE.SystemIdentity, AUTH_TYPE.SecretAuto, AUTH_TYPE.UserIdentity, AUTH_TYPE.ServicePrincipalSecret],
         RESOURCE.WebPubSub: [AUTH_TYPE.SystemIdentity, AUTH_TYPE.SecretAuto, AUTH_TYPE.UserIdentity, AUTH_TYPE.ServicePrincipalSecret],
         RESOURCE.ConfluentKafka: [AUTH_TYPE.Secret],
-<<<<<<< HEAD
         RESOURCE.AppInsights: [AUTH_TYPE.SecretAuto],
-=======
 
         RESOURCE.ContainerAppAsTarget: [AUTH_TYPE.SecretAuto],
->>>>>>> b61cf55d
     },
 }
 SUPPORTED_AUTH_TYPE[RESOURCE.SpringCloudDeprecated] = SUPPORTED_AUTH_TYPE[RESOURCE.SpringCloud]
@@ -1156,24 +1137,26 @@
             CLIENT_TYPE.SpringBoot,
             CLIENT_TYPE.Blank
         ],
-<<<<<<< HEAD
         RESOURCE.AppInsights: [
-=======
+            CLIENT_TYPE.Dotnet,
+            CLIENT_TYPE.DotnetInternal,
+            CLIENT_TYPE.Java,
+            CLIENT_TYPE.Python,
+            CLIENT_TYPE.Nodejs,
+            CLIENT_TYPE.Go,
+            CLIENT_TYPE.Blank,
+        ],
         RESOURCE.ContainerAppAsTarget: [
->>>>>>> b61cf55d
-            CLIENT_TYPE.Dotnet,
-            CLIENT_TYPE.DotnetInternal,
-            CLIENT_TYPE.Java,
-            CLIENT_TYPE.Python,
-            CLIENT_TYPE.Nodejs,
-            CLIENT_TYPE.Go,
-<<<<<<< HEAD
-=======
+            CLIENT_TYPE.Dotnet,
+            CLIENT_TYPE.DotnetInternal,
+            CLIENT_TYPE.Java,
+            CLIENT_TYPE.Python,
+            CLIENT_TYPE.Nodejs,
+            CLIENT_TYPE.Go,
             CLIENT_TYPE.Php,
             CLIENT_TYPE.Ruby,
             CLIENT_TYPE.Django,
             CLIENT_TYPE.SpringBoot,
->>>>>>> b61cf55d
             CLIENT_TYPE.Blank
         ]
     }
