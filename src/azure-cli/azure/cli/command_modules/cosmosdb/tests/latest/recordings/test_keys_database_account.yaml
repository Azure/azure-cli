--- conflicted
+++ resolved
@@ -13,20 +13,12 @@
       ParameterSetName:
       - -n -g
       User-Agent:
-<<<<<<< HEAD
-      - AZURECLI/2.47.0 azsdk-python-azure-mgmt-resource/22.0.0 Python/3.9.13 (Windows-10-10.0.22621-SP0)
-=======
       - AZURECLI/2.48.1 azsdk-python-azure-mgmt-resource/22.0.0 Python/3.10.11 (Windows-10-10.0.22621-SP0)
->>>>>>> 314f72a8
     method: GET
     uri: https://management.azure.com/subscriptions/00000000-0000-0000-0000-000000000000/resourcegroups/cli_test_cosmosdb_account000001?api-version=2022-09-01
   response:
     body:
-<<<<<<< HEAD
-      string: '{"id":"/subscriptions/00000000-0000-0000-0000-000000000000/resourceGroups/cli_test_cosmosdb_account000001","name":"cli_test_cosmosdb_account000001","type":"Microsoft.Resources/resourceGroups","location":"westus","tags":{"product":"azurecli","cause":"automation","date":"2023-04-21T23:45:53Z"},"properties":{"provisioningState":"Succeeded"}}'
-=======
       string: '{"id":"/subscriptions/00000000-0000-0000-0000-000000000000/resourceGroups/cli_test_cosmosdb_account000001","name":"cli_test_cosmosdb_account000001","type":"Microsoft.Resources/resourceGroups","location":"westus","tags":{"product":"azurecli","cause":"automation","test":"test_keys_database_account","date":"2023-05-05T23:24:41Z"},"properties":{"provisioningState":"Succeeded"}}'
->>>>>>> 314f72a8
     headers:
       cache-control:
       - no-cache
@@ -35,17 +27,15 @@
       content-type:
       - application/json; charset=utf-8
       date:
-<<<<<<< HEAD
-      - Fri, 21 Apr 2023 23:45:53 GMT
-=======
       - Fri, 05 May 2023 23:24:45 GMT
->>>>>>> 314f72a8
       expires:
       - '-1'
       pragma:
       - no-cache
       strict-transport-security:
       - max-age=31536000; includeSubDomains
+      vary:
+      - Accept-Encoding
       x-content-type-options:
       - nosniff
     status:
@@ -71,22 +61,6 @@
       ParameterSetName:
       - -n -g
       User-Agent:
-<<<<<<< HEAD
-      - AZURECLI/2.47.0 azsdk-python-mgmt-cosmosdb/9.1.0 Python/3.9.13 (Windows-10-10.0.22621-SP0)
-    method: PUT
-    uri: https://management.azure.com/subscriptions/00000000-0000-0000-0000-000000000000/resourceGroups/cli_test_cosmosdb_account000001/providers/Microsoft.DocumentDB/databaseAccounts/cli000002?api-version=2023-03-15
-  response:
-    body:
-      string: '{"id":"/subscriptions/00000000-0000-0000-0000-000000000000/resourceGroups/cli_test_cosmosdb_account000001/providers/Microsoft.DocumentDB/databaseAccounts/cli000002","name":"cli000002","location":"West
-        US","type":"Microsoft.DocumentDB/databaseAccounts","kind":"GlobalDocumentDB","tags":{},"systemData":{"createdAt":"2023-04-21T23:45:59.467029Z"},"properties":{"provisioningState":"Creating","publicNetworkAccess":"Enabled","enableAutomaticFailover":false,"enableMultipleWriteLocations":false,"enablePartitionKeyMonitor":false,"isVirtualNetworkFilterEnabled":false,"virtualNetworkRules":[],"EnabledApiTypes":"Sql","disableKeyBasedMetadataWriteAccess":false,"enableFreeTier":false,"enableAnalyticalStorage":false,"analyticalStorageConfiguration":{"schemaType":"WellDefined"},"instanceId":"4548e03c-fb58-4c86-b29f-bf8f75ebbe60","databaseAccountOfferType":"Standard","defaultIdentity":"","networkAclBypass":"None","disableLocalAuth":false,"enablePartitionMerge":false,"minimalTlsVersion":"Tls","consistencyPolicy":{"defaultConsistencyLevel":"Session","maxIntervalInSeconds":5,"maxStalenessPrefix":100},"configurationOverrides":{},"writeLocations":[{"id":"cli000002-westus","locationName":"West
-        US","provisioningState":"Creating","failoverPriority":0,"isZoneRedundant":false}],"readLocations":[{"id":"cli000002-westus","locationName":"West
-        US","provisioningState":"Creating","failoverPriority":0,"isZoneRedundant":false}],"locations":[{"id":"cli000002-westus","locationName":"West
-        US","provisioningState":"Creating","failoverPriority":0,"isZoneRedundant":false}],"failoverPolicies":[{"id":"cli000002-westus","locationName":"West
-        US","failoverPriority":0}],"cors":[],"capabilities":[],"ipRules":[],"backupPolicy":{"type":"Periodic","periodicModeProperties":{"backupIntervalInMinutes":240,"backupRetentionIntervalInHours":8,"backupStorageRedundancy":"Invalid"}},"networkAclBypassResourceIds":[],"keysMetadata":{"primaryMasterKey":{"generationTime":"2023-04-21T23:45:59.467029Z"},"secondaryMasterKey":{"generationTime":"2023-04-21T23:45:59.467029Z"},"primaryReadonlyMasterKey":{"generationTime":"2023-04-21T23:45:59.467029Z"},"secondaryReadonlyMasterKey":{"generationTime":"2023-04-21T23:45:59.467029Z"}}},"identity":{"type":"None"}}'
-    headers:
-      azure-asyncoperation:
-      - https://management.azure.com/subscriptions/00000000-0000-0000-0000-000000000000/providers/Microsoft.DocumentDB/locations/westus/operationsStatus/025f5766-7c82-4733-89e9-c7cb56927358?api-version=2023-03-15
-=======
       - AZURECLI/2.48.1 azsdk-python-mgmt-cosmosdb/0.7.0 Python/3.10.11 (Windows-10-10.0.22621-SP0)
     method: PUT
     uri: https://management.azure.com/subscriptions/00000000-0000-0000-0000-000000000000/resourceGroups/cli_test_cosmosdb_account000001/providers/Microsoft.DocumentDB/databaseAccounts/cli000002?api-version=2023-04-15
@@ -101,23 +75,16 @@
     headers:
       azure-asyncoperation:
       - https://management.azure.com/subscriptions/00000000-0000-0000-0000-000000000000/providers/Microsoft.DocumentDB/locations/westus/operationsStatus/0ef67aa4-f4a2-4600-9326-6c865782ed65?api-version=2023-04-15
->>>>>>> 314f72a8
-      cache-control:
-      - no-store, no-cache
-      content-length:
-      - '2224'
-      content-type:
-      - application/json
-      date:
-<<<<<<< HEAD
-      - Fri, 21 Apr 2023 23:46:00 GMT
-      location:
-      - https://management.azure.com/subscriptions/00000000-0000-0000-0000-000000000000/resourceGroups/cli_test_cosmosdb_account000001/providers/Microsoft.DocumentDB/databaseAccounts/cli000002/operationResults/025f5766-7c82-4733-89e9-c7cb56927358?api-version=2023-03-15
-=======
+      cache-control:
+      - no-store, no-cache
+      content-length:
+      - '2229'
+      content-type:
+      - application/json
+      date:
       - Fri, 05 May 2023 23:24:57 GMT
       location:
       - https://management.azure.com/subscriptions/00000000-0000-0000-0000-000000000000/resourceGroups/cli_test_cosmosdb_account000001/providers/Microsoft.DocumentDB/databaseAccounts/cli000002/operationResults/0ef67aa4-f4a2-4600-9326-6c865782ed65?api-version=2023-04-15
->>>>>>> 314f72a8
       pragma:
       - no-cache
       server:
@@ -133,7 +100,7 @@
       x-ms-gatewayversion:
       - version=2.14.0
       x-ms-ratelimit-remaining-subscription-writes:
-      - '1195'
+      - '1199'
     status:
       code: 200
       message: Ok
@@ -151,15 +118,9 @@
       ParameterSetName:
       - -n -g
       User-Agent:
-<<<<<<< HEAD
-      - AZURECLI/2.47.0 azsdk-python-mgmt-cosmosdb/9.1.0 Python/3.9.13 (Windows-10-10.0.22621-SP0)
-    method: GET
-    uri: https://management.azure.com/subscriptions/00000000-0000-0000-0000-000000000000/providers/Microsoft.DocumentDB/locations/westus/operationsStatus/025f5766-7c82-4733-89e9-c7cb56927358?api-version=2023-03-15
-=======
       - AZURECLI/2.48.1 azsdk-python-mgmt-cosmosdb/0.7.0 Python/3.10.11 (Windows-10-10.0.22621-SP0)
     method: GET
     uri: https://management.azure.com/subscriptions/00000000-0000-0000-0000-000000000000/providers/Microsoft.DocumentDB/locations/westus/operationsStatus/0ef67aa4-f4a2-4600-9326-6c865782ed65?api-version=2023-04-15
->>>>>>> 314f72a8
   response:
     body:
       string: '{"status":"Enqueued"}'
@@ -171,11 +132,7 @@
       content-type:
       - application/json
       date:
-<<<<<<< HEAD
-      - Fri, 21 Apr 2023 23:46:30 GMT
-=======
       - Fri, 05 May 2023 23:24:57 GMT
->>>>>>> 314f72a8
       pragma:
       - no-cache
       server:
@@ -207,15 +164,9 @@
       ParameterSetName:
       - -n -g
       User-Agent:
-<<<<<<< HEAD
-      - AZURECLI/2.47.0 azsdk-python-mgmt-cosmosdb/9.1.0 Python/3.9.13 (Windows-10-10.0.22621-SP0)
-    method: GET
-    uri: https://management.azure.com/subscriptions/00000000-0000-0000-0000-000000000000/providers/Microsoft.DocumentDB/locations/westus/operationsStatus/025f5766-7c82-4733-89e9-c7cb56927358?api-version=2023-03-15
-=======
       - AZURECLI/2.48.1 azsdk-python-mgmt-cosmosdb/0.7.0 Python/3.10.11 (Windows-10-10.0.22621-SP0)
     method: GET
     uri: https://management.azure.com/subscriptions/00000000-0000-0000-0000-000000000000/providers/Microsoft.DocumentDB/locations/westus/operationsStatus/0ef67aa4-f4a2-4600-9326-6c865782ed65?api-version=2023-04-15
->>>>>>> 314f72a8
   response:
     body:
       string: '{"status":"Dequeued"}'
@@ -227,11 +178,7 @@
       content-type:
       - application/json
       date:
-<<<<<<< HEAD
-      - Fri, 21 Apr 2023 23:47:00 GMT
-=======
       - Fri, 05 May 2023 23:25:28 GMT
->>>>>>> 314f72a8
       pragma:
       - no-cache
       server:
@@ -263,15 +210,9 @@
       ParameterSetName:
       - -n -g
       User-Agent:
-<<<<<<< HEAD
-      - AZURECLI/2.47.0 azsdk-python-mgmt-cosmosdb/9.1.0 Python/3.9.13 (Windows-10-10.0.22621-SP0)
-    method: GET
-    uri: https://management.azure.com/subscriptions/00000000-0000-0000-0000-000000000000/providers/Microsoft.DocumentDB/locations/westus/operationsStatus/025f5766-7c82-4733-89e9-c7cb56927358?api-version=2023-03-15
-=======
       - AZURECLI/2.48.1 azsdk-python-mgmt-cosmosdb/0.7.0 Python/3.10.11 (Windows-10-10.0.22621-SP0)
     method: GET
     uri: https://management.azure.com/subscriptions/00000000-0000-0000-0000-000000000000/providers/Microsoft.DocumentDB/locations/westus/operationsStatus/0ef67aa4-f4a2-4600-9326-6c865782ed65?api-version=2023-04-15
->>>>>>> 314f72a8
   response:
     body:
       string: '{"status":"Dequeued"}'
@@ -283,11 +224,7 @@
       content-type:
       - application/json
       date:
-<<<<<<< HEAD
-      - Fri, 21 Apr 2023 23:47:31 GMT
-=======
       - Fri, 05 May 2023 23:25:58 GMT
->>>>>>> 314f72a8
       pragma:
       - no-cache
       server:
@@ -319,15 +256,55 @@
       ParameterSetName:
       - -n -g
       User-Agent:
-<<<<<<< HEAD
-      - AZURECLI/2.47.0 azsdk-python-mgmt-cosmosdb/9.1.0 Python/3.9.13 (Windows-10-10.0.22621-SP0)
-    method: GET
-    uri: https://management.azure.com/subscriptions/00000000-0000-0000-0000-000000000000/providers/Microsoft.DocumentDB/locations/westus/operationsStatus/025f5766-7c82-4733-89e9-c7cb56927358?api-version=2023-03-15
-=======
       - AZURECLI/2.48.1 azsdk-python-mgmt-cosmosdb/0.7.0 Python/3.10.11 (Windows-10-10.0.22621-SP0)
     method: GET
     uri: https://management.azure.com/subscriptions/00000000-0000-0000-0000-000000000000/providers/Microsoft.DocumentDB/locations/westus/operationsStatus/0ef67aa4-f4a2-4600-9326-6c865782ed65?api-version=2023-04-15
->>>>>>> 314f72a8
+  response:
+    body:
+      string: '{"status":"Dequeued"}'
+    headers:
+      cache-control:
+      - no-store, no-cache
+      content-length:
+      - '21'
+      content-type:
+      - application/json
+      date:
+      - Fri, 05 May 2023 23:26:27 GMT
+      pragma:
+      - no-cache
+      server:
+      - Microsoft-HTTPAPI/2.0
+      strict-transport-security:
+      - max-age=31536000; includeSubDomains
+      transfer-encoding:
+      - chunked
+      vary:
+      - Accept-Encoding
+      x-content-type-options:
+      - nosniff
+      x-ms-gatewayversion:
+      - version=2.14.0
+    status:
+      code: 200
+      message: Ok
+- request:
+    body: null
+    headers:
+      Accept:
+      - '*/*'
+      Accept-Encoding:
+      - gzip, deflate
+      CommandName:
+      - cosmosdb create
+      Connection:
+      - keep-alive
+      ParameterSetName:
+      - -n -g
+      User-Agent:
+      - AZURECLI/2.48.1 azsdk-python-mgmt-cosmosdb/0.7.0 Python/3.10.11 (Windows-10-10.0.22621-SP0)
+    method: GET
+    uri: https://management.azure.com/subscriptions/00000000-0000-0000-0000-000000000000/providers/Microsoft.DocumentDB/locations/westus/operationsStatus/0ef67aa4-f4a2-4600-9326-6c865782ed65?api-version=2023-04-15
   response:
     body:
       string: '{"status":"Succeeded"}'
@@ -339,11 +316,7 @@
       content-type:
       - application/json
       date:
-<<<<<<< HEAD
-      - Fri, 21 Apr 2023 23:48:01 GMT
-=======
-      - Fri, 05 May 2023 23:26:27 GMT
->>>>>>> 314f72a8
+      - Fri, 05 May 2023 23:26:58 GMT
       pragma:
       - no-cache
       server:
@@ -375,80 +348,6 @@
       ParameterSetName:
       - -n -g
       User-Agent:
-<<<<<<< HEAD
-      - AZURECLI/2.47.0 azsdk-python-mgmt-cosmosdb/9.1.0 Python/3.9.13 (Windows-10-10.0.22621-SP0)
-    method: GET
-    uri: https://management.azure.com/subscriptions/00000000-0000-0000-0000-000000000000/resourceGroups/cli_test_cosmosdb_account000001/providers/Microsoft.DocumentDB/databaseAccounts/cli000002?api-version=2023-03-15
-=======
-      - AZURECLI/2.48.1 azsdk-python-mgmt-cosmosdb/0.7.0 Python/3.10.11 (Windows-10-10.0.22621-SP0)
-    method: GET
-    uri: https://management.azure.com/subscriptions/00000000-0000-0000-0000-000000000000/providers/Microsoft.DocumentDB/locations/westus/operationsStatus/0ef67aa4-f4a2-4600-9326-6c865782ed65?api-version=2023-04-15
->>>>>>> 314f72a8
-  response:
-    body:
-      string: '{"id":"/subscriptions/00000000-0000-0000-0000-000000000000/resourceGroups/cli_test_cosmosdb_account000001/providers/Microsoft.DocumentDB/databaseAccounts/cli000002","name":"cli000002","location":"West
-        US","type":"Microsoft.DocumentDB/databaseAccounts","kind":"GlobalDocumentDB","tags":{},"systemData":{"createdAt":"2023-04-21T23:47:21.8336698Z"},"properties":{"provisioningState":"Succeeded","documentEndpoint":"https://cli000002.documents.azure.com:443/","sqlEndpoint":"https://cli000002.documents.azure.com:443/","publicNetworkAccess":"Enabled","enableAutomaticFailover":false,"enableMultipleWriteLocations":false,"enablePartitionKeyMonitor":false,"isVirtualNetworkFilterEnabled":false,"virtualNetworkRules":[],"EnabledApiTypes":"Sql","disableKeyBasedMetadataWriteAccess":false,"enableFreeTier":false,"enableAnalyticalStorage":false,"analyticalStorageConfiguration":{"schemaType":"WellDefined"},"instanceId":"4548e03c-fb58-4c86-b29f-bf8f75ebbe60","databaseAccountOfferType":"Standard","defaultIdentity":"FirstPartyIdentity","networkAclBypass":"None","disableLocalAuth":false,"enablePartitionMerge":false,"minimalTlsVersion":"Tls","consistencyPolicy":{"defaultConsistencyLevel":"Session","maxIntervalInSeconds":5,"maxStalenessPrefix":100},"configurationOverrides":{},"writeLocations":[{"id":"cli000002-westus","locationName":"West
-        US","documentEndpoint":"https://cli000002-westus.documents.azure.com:443/","provisioningState":"Succeeded","failoverPriority":0,"isZoneRedundant":false}],"readLocations":[{"id":"cli000002-westus","locationName":"West
-        US","documentEndpoint":"https://cli000002-westus.documents.azure.com:443/","provisioningState":"Succeeded","failoverPriority":0,"isZoneRedundant":false}],"locations":[{"id":"cli000002-westus","locationName":"West
-        US","documentEndpoint":"https://cli000002-westus.documents.azure.com:443/","provisioningState":"Succeeded","failoverPriority":0,"isZoneRedundant":false}],"failoverPolicies":[{"id":"cli000002-westus","locationName":"West
-        US","failoverPriority":0}],"cors":[],"capabilities":[],"ipRules":[],"backupPolicy":{"type":"Periodic","periodicModeProperties":{"backupIntervalInMinutes":240,"backupRetentionIntervalInHours":8,"backupStorageRedundancy":"Geo"}},"networkAclBypassResourceIds":[],"keysMetadata":{"primaryMasterKey":{"generationTime":"2023-04-21T23:47:21.8336698Z"},"secondaryMasterKey":{"generationTime":"2023-04-21T23:47:21.8336698Z"},"primaryReadonlyMasterKey":{"generationTime":"2023-04-21T23:47:21.8336698Z"},"secondaryReadonlyMasterKey":{"generationTime":"2023-04-21T23:47:21.8336698Z"}}},"identity":{"type":"None"}}'
-    headers:
-      cache-control:
-      - no-store, no-cache
-      content-length:
-      - '2583'
-      content-type:
-      - application/json
-      date:
-<<<<<<< HEAD
-      - Fri, 21 Apr 2023 23:48:01 GMT
-=======
-      - Fri, 05 May 2023 23:26:58 GMT
->>>>>>> 314f72a8
-      pragma:
-      - no-cache
-      server:
-      - Microsoft-HTTPAPI/2.0
-      strict-transport-security:
-      - max-age=31536000; includeSubDomains
-      transfer-encoding:
-      - chunked
-      vary:
-      - Accept-Encoding
-      x-content-type-options:
-      - nosniff
-      x-ms-gatewayversion:
-      - version=2.14.0
-    status:
-      code: 200
-      message: Ok
-- request:
-    body: null
-    headers:
-      Accept:
-      - application/json
-      Accept-Encoding:
-      - gzip, deflate
-      CommandName:
-      - cosmosdb create
-      Connection:
-      - keep-alive
-      ParameterSetName:
-      - -n -g
-      User-Agent:
-<<<<<<< HEAD
-      - AZURECLI/2.47.0 azsdk-python-mgmt-cosmosdb/9.1.0 Python/3.9.13 (Windows-10-10.0.22621-SP0)
-    method: GET
-    uri: https://management.azure.com/subscriptions/00000000-0000-0000-0000-000000000000/resourceGroups/cli_test_cosmosdb_account000001/providers/Microsoft.DocumentDB/databaseAccounts/cli000002?api-version=2023-03-15
-  response:
-    body:
-      string: '{"id":"/subscriptions/00000000-0000-0000-0000-000000000000/resourceGroups/cli_test_cosmosdb_account000001/providers/Microsoft.DocumentDB/databaseAccounts/cli000002","name":"cli000002","location":"West
-        US","type":"Microsoft.DocumentDB/databaseAccounts","kind":"GlobalDocumentDB","tags":{},"systemData":{"createdAt":"2023-04-21T23:47:21.8336698Z"},"properties":{"provisioningState":"Succeeded","documentEndpoint":"https://cli000002.documents.azure.com:443/","sqlEndpoint":"https://cli000002.documents.azure.com:443/","publicNetworkAccess":"Enabled","enableAutomaticFailover":false,"enableMultipleWriteLocations":false,"enablePartitionKeyMonitor":false,"isVirtualNetworkFilterEnabled":false,"virtualNetworkRules":[],"EnabledApiTypes":"Sql","disableKeyBasedMetadataWriteAccess":false,"enableFreeTier":false,"enableAnalyticalStorage":false,"analyticalStorageConfiguration":{"schemaType":"WellDefined"},"instanceId":"4548e03c-fb58-4c86-b29f-bf8f75ebbe60","databaseAccountOfferType":"Standard","defaultIdentity":"FirstPartyIdentity","networkAclBypass":"None","disableLocalAuth":false,"enablePartitionMerge":false,"minimalTlsVersion":"Tls","consistencyPolicy":{"defaultConsistencyLevel":"Session","maxIntervalInSeconds":5,"maxStalenessPrefix":100},"configurationOverrides":{},"writeLocations":[{"id":"cli000002-westus","locationName":"West
-        US","documentEndpoint":"https://cli000002-westus.documents.azure.com:443/","provisioningState":"Succeeded","failoverPriority":0,"isZoneRedundant":false}],"readLocations":[{"id":"cli000002-westus","locationName":"West
-        US","documentEndpoint":"https://cli000002-westus.documents.azure.com:443/","provisioningState":"Succeeded","failoverPriority":0,"isZoneRedundant":false}],"locations":[{"id":"cli000002-westus","locationName":"West
-        US","documentEndpoint":"https://cli000002-westus.documents.azure.com:443/","provisioningState":"Succeeded","failoverPriority":0,"isZoneRedundant":false}],"failoverPolicies":[{"id":"cli000002-westus","locationName":"West
-        US","failoverPriority":0}],"cors":[],"capabilities":[],"ipRules":[],"backupPolicy":{"type":"Periodic","periodicModeProperties":{"backupIntervalInMinutes":240,"backupRetentionIntervalInHours":8,"backupStorageRedundancy":"Geo"}},"networkAclBypassResourceIds":[],"keysMetadata":{"primaryMasterKey":{"generationTime":"2023-04-21T23:47:21.8336698Z"},"secondaryMasterKey":{"generationTime":"2023-04-21T23:47:21.8336698Z"},"primaryReadonlyMasterKey":{"generationTime":"2023-04-21T23:47:21.8336698Z"},"secondaryReadonlyMasterKey":{"generationTime":"2023-04-21T23:47:21.8336698Z"}}},"identity":{"type":"None"}}'
-=======
       - AZURECLI/2.48.1 azsdk-python-mgmt-cosmosdb/0.7.0 Python/3.10.11 (Windows-10-10.0.22621-SP0)
     method: GET
     uri: https://management.azure.com/subscriptions/00000000-0000-0000-0000-000000000000/resourceGroups/cli_test_cosmosdb_account000001/providers/Microsoft.DocumentDB/databaseAccounts/cli000002?api-version=2023-04-15
@@ -460,7 +359,6 @@
         US","documentEndpoint":"https://cli000002-westus.documents.azure.com:443/","provisioningState":"Succeeded","failoverPriority":0,"isZoneRedundant":false}],"locations":[{"id":"cli000002-westus","locationName":"West
         US","documentEndpoint":"https://cli000002-westus.documents.azure.com:443/","provisioningState":"Succeeded","failoverPriority":0,"isZoneRedundant":false}],"failoverPolicies":[{"id":"cli000002-westus","locationName":"West
         US","failoverPriority":0}],"cors":[],"capabilities":[],"ipRules":[],"backupPolicy":{"type":"Periodic","periodicModeProperties":{"backupIntervalInMinutes":240,"backupRetentionIntervalInHours":8,"backupStorageRedundancy":"Geo"}},"networkAclBypassResourceIds":[],"keysMetadata":{"primaryMasterKey":{"generationTime":"2023-05-05T23:26:26.4390735Z"},"secondaryMasterKey":{"generationTime":"2023-05-05T23:26:26.4390735Z"},"primaryReadonlyMasterKey":{"generationTime":"2023-05-05T23:26:26.4390735Z"},"secondaryReadonlyMasterKey":{"generationTime":"2023-05-05T23:26:26.4390735Z"}}},"identity":{"type":"None"}}'
->>>>>>> 314f72a8
     headers:
       cache-control:
       - no-store, no-cache
@@ -469,52 +367,38 @@
       content-type:
       - application/json
       date:
-<<<<<<< HEAD
-      - Fri, 21 Apr 2023 23:48:01 GMT
-=======
       - Fri, 05 May 2023 23:26:58 GMT
->>>>>>> 314f72a8
-      pragma:
-      - no-cache
-      server:
-      - Microsoft-HTTPAPI/2.0
-      strict-transport-security:
-      - max-age=31536000; includeSubDomains
-      transfer-encoding:
-      - chunked
-      vary:
-      - Accept-Encoding
-      x-content-type-options:
-      - nosniff
-      x-ms-gatewayversion:
-      - version=2.14.0
-    status:
-      code: 200
-      message: Ok
-- request:
-    body: null
-    headers:
-      Accept:
-      - application/json
-      Accept-Encoding:
-      - gzip, deflate
-      CommandName:
-      - cosmosdb keys list
-      Connection:
-      - keep-alive
-      Content-Length:
-      - '0'
+      pragma:
+      - no-cache
+      server:
+      - Microsoft-HTTPAPI/2.0
+      strict-transport-security:
+      - max-age=31536000; includeSubDomains
+      transfer-encoding:
+      - chunked
+      vary:
+      - Accept-Encoding
+      x-content-type-options:
+      - nosniff
+      x-ms-gatewayversion:
+      - version=2.14.0
+    status:
+      code: 200
+      message: Ok
+- request:
+    body: null
+    headers:
+      Accept:
+      - application/json
+      Accept-Encoding:
+      - gzip, deflate
+      CommandName:
+      - cosmosdb create
+      Connection:
+      - keep-alive
       ParameterSetName:
       - -n -g
       User-Agent:
-<<<<<<< HEAD
-      - AZURECLI/2.47.0 azsdk-python-mgmt-cosmosdb/9.1.0 Python/3.9.13 (Windows-10-10.0.22621-SP0)
-    method: POST
-    uri: https://management.azure.com/subscriptions/00000000-0000-0000-0000-000000000000/resourceGroups/cli_test_cosmosdb_account000001/providers/Microsoft.DocumentDB/databaseAccounts/cli000002/listKeys?api-version=2023-03-15
-  response:
-    body:
-      string: '{"primaryMasterKey":"YcLmP9if02nYDofoiozvGAzar106PgqGO82rdeZ872gXE27EQy2Xt64FvtatHwapskq4OvYSNsoVACDbfreuhQ==","secondaryMasterKey":"GtI6cuLOoKGpAugLF0WVnmFj8iQJ8RwMyEGx34RGNmUsWXn71iZCOObgIjVH2QU7QSxWH98vkw9lACDbwYYztg==","primaryReadonlyMasterKey":"n3ud22HFb49RyfTZFrpaMOPpkJqm0vOmJQrH8fu0uaIJQJP2YvOUYfWaS1ytlS5MSOwlF6EpojNnACDbhpgfRA==","secondaryReadonlyMasterKey":"0AKDgoAoUpPh9jRqTlQzrqSduVLWxYK7LoEFgr28yOHMvzoOQdekBKHBzZJ9D5j2wwyjxQorsslmACDbxE7o8w=="}'
-=======
       - AZURECLI/2.48.1 azsdk-python-mgmt-cosmosdb/0.7.0 Python/3.10.11 (Windows-10-10.0.22621-SP0)
     method: GET
     uri: https://management.azure.com/subscriptions/00000000-0000-0000-0000-000000000000/resourceGroups/cli_test_cosmosdb_account000001/providers/Microsoft.DocumentDB/databaseAccounts/cli000002?api-version=2023-04-15
@@ -526,7 +410,54 @@
         US","documentEndpoint":"https://cli000002-westus.documents.azure.com:443/","provisioningState":"Succeeded","failoverPriority":0,"isZoneRedundant":false}],"locations":[{"id":"cli000002-westus","locationName":"West
         US","documentEndpoint":"https://cli000002-westus.documents.azure.com:443/","provisioningState":"Succeeded","failoverPriority":0,"isZoneRedundant":false}],"failoverPolicies":[{"id":"cli000002-westus","locationName":"West
         US","failoverPriority":0}],"cors":[],"capabilities":[],"ipRules":[],"backupPolicy":{"type":"Periodic","periodicModeProperties":{"backupIntervalInMinutes":240,"backupRetentionIntervalInHours":8,"backupStorageRedundancy":"Geo"}},"networkAclBypassResourceIds":[],"keysMetadata":{"primaryMasterKey":{"generationTime":"2023-05-05T23:26:26.4390735Z"},"secondaryMasterKey":{"generationTime":"2023-05-05T23:26:26.4390735Z"},"primaryReadonlyMasterKey":{"generationTime":"2023-05-05T23:26:26.4390735Z"},"secondaryReadonlyMasterKey":{"generationTime":"2023-05-05T23:26:26.4390735Z"}}},"identity":{"type":"None"}}'
->>>>>>> 314f72a8
+    headers:
+      cache-control:
+      - no-store, no-cache
+      content-length:
+      - '2583'
+      content-type:
+      - application/json
+      date:
+      - Fri, 05 May 2023 23:26:58 GMT
+      pragma:
+      - no-cache
+      server:
+      - Microsoft-HTTPAPI/2.0
+      strict-transport-security:
+      - max-age=31536000; includeSubDomains
+      transfer-encoding:
+      - chunked
+      vary:
+      - Accept-Encoding
+      x-content-type-options:
+      - nosniff
+      x-ms-gatewayversion:
+      - version=2.14.0
+    status:
+      code: 200
+      message: Ok
+- request:
+    body: null
+    headers:
+      Accept:
+      - application/json
+      Accept-Encoding:
+      - gzip, deflate
+      CommandName:
+      - cosmosdb keys list
+      Connection:
+      - keep-alive
+      Content-Length:
+      - '0'
+      ParameterSetName:
+      - -n -g
+      User-Agent:
+      - AZURECLI/2.48.1 azsdk-python-mgmt-cosmosdb/0.7.0 Python/3.10.11 (Windows-10-10.0.22621-SP0)
+    method: POST
+    uri: https://management.azure.com/subscriptions/00000000-0000-0000-0000-000000000000/resourceGroups/cli_test_cosmosdb_account000001/providers/Microsoft.DocumentDB/databaseAccounts/cli000002/listKeys?api-version=2023-04-15
+  response:
+    body:
+      string: '{"primaryMasterKey":"y24qozCRIT9gF1lc4G3wiYuPbFt9BnNSfcO7CkQm3jnSZ7GyLTPVBufki50iH6omuctYlXAHf2MYACDbTnux1w==","secondaryMasterKey":"cLOVZWhbHI5Aw14GBvgojxE85DLpx3d9RLeAF8lRFYM29CMkfmXGZSIArE2h8voEFSIt9Ks1AGxAACDbDkL9pw==","primaryReadonlyMasterKey":"XW6d0EqqiMAm0InTigzkqddMPPdZGcx4Z6xMJ9Srnd9lITeaXEqrrX4syWo3jCZmmlM6FJ3r6NWFACDbH2iQmQ==","secondaryReadonlyMasterKey":"oGhlvQbdmgXzIBVQMHUlmSrwK3h8YODiq8NZmENS9WCWxs3xxhHU4uJDNvM1VtQxBQR2Yl0hZ4QBACDbXijodg=="}'
     headers:
       cache-control:
       - no-store, no-cache
@@ -535,17 +466,17 @@
       content-type:
       - application/json
       date:
-<<<<<<< HEAD
-      - Fri, 21 Apr 2023 23:48:01 GMT
-=======
-      - Fri, 05 May 2023 23:26:58 GMT
->>>>>>> 314f72a8
-      pragma:
-      - no-cache
-      server:
-      - Microsoft-HTTPAPI/2.0
-      strict-transport-security:
-      - max-age=31536000; includeSubDomains
+      - Fri, 05 May 2023 23:26:59 GMT
+      pragma:
+      - no-cache
+      server:
+      - Microsoft-HTTPAPI/2.0
+      strict-transport-security:
+      - max-age=31536000; includeSubDomains
+      transfer-encoding:
+      - chunked
+      vary:
+      - Accept-Encoding
       x-content-type-options:
       - nosniff
       x-ms-gatewayversion:
@@ -573,85 +504,15 @@
       ParameterSetName:
       - -n -g --key-kind
       User-Agent:
-<<<<<<< HEAD
-      - AZURECLI/2.47.0 azsdk-python-mgmt-cosmosdb/9.1.0 Python/3.9.13 (Windows-10-10.0.22621-SP0)
-    method: POST
-    uri: https://management.azure.com/subscriptions/00000000-0000-0000-0000-000000000000/resourceGroups/cli_test_cosmosdb_account000001/providers/Microsoft.DocumentDB/databaseAccounts/cli000002/regenerateKey?api-version=2023-03-15
-  response:
-    body:
-      string: '{"status":"Enqueued"}'
-=======
-      - AZURECLI/2.48.1 azsdk-python-mgmt-cosmosdb/0.7.0 Python/3.10.11 (Windows-10-10.0.22621-SP0)
-    method: POST
-    uri: https://management.azure.com/subscriptions/00000000-0000-0000-0000-000000000000/resourceGroups/cli_test_cosmosdb_account000001/providers/Microsoft.DocumentDB/databaseAccounts/cli000002/listKeys?api-version=2023-04-15
-  response:
-    body:
-      string: '{"primaryMasterKey":"y24qozCRIT9gF1lc4G3wiYuPbFt9BnNSfcO7CkQm3jnSZ7GyLTPVBufki50iH6omuctYlXAHf2MYACDbTnux1w==","secondaryMasterKey":"cLOVZWhbHI5Aw14GBvgojxE85DLpx3d9RLeAF8lRFYM29CMkfmXGZSIArE2h8voEFSIt9Ks1AGxAACDbDkL9pw==","primaryReadonlyMasterKey":"XW6d0EqqiMAm0InTigzkqddMPPdZGcx4Z6xMJ9Srnd9lITeaXEqrrX4syWo3jCZmmlM6FJ3r6NWFACDbH2iQmQ==","secondaryReadonlyMasterKey":"oGhlvQbdmgXzIBVQMHUlmSrwK3h8YODiq8NZmENS9WCWxs3xxhHU4uJDNvM1VtQxBQR2Yl0hZ4QBACDbXijodg=="}'
->>>>>>> 314f72a8
-    headers:
-      azure-asyncoperation:
-      - https://management.azure.com/subscriptions/00000000-0000-0000-0000-000000000000/providers/Microsoft.DocumentDB/locations/westus/operationsStatus/03a9684f-9e1b-421a-abb1-e17a3dded535?api-version=2023-03-15
-      cache-control:
-      - no-store, no-cache
-      content-length:
-      - '21'
-      content-type:
-      - application/json
-      date:
-<<<<<<< HEAD
-      - Fri, 21 Apr 2023 23:48:03 GMT
-      location:
-      - https://management.azure.com/subscriptions/00000000-0000-0000-0000-000000000000/resourceGroups/cli_test_cosmosdb_account000001/providers/Microsoft.DocumentDB/databaseAccounts/cli000002/regenerateKey/operationResults/03a9684f-9e1b-421a-abb1-e17a3dded535?api-version=2023-03-15
-=======
-      - Fri, 05 May 2023 23:26:59 GMT
->>>>>>> 314f72a8
-      pragma:
-      - no-cache
-      server:
-      - Microsoft-HTTPAPI/2.0
-      strict-transport-security:
-      - max-age=31536000; includeSubDomains
-      x-content-type-options:
-      - nosniff
-      x-ms-gatewayversion:
-      - version=2.14.0
-      x-ms-ratelimit-remaining-subscription-writes:
-      - '1199'
-    status:
-      code: 202
-      message: Accepted
-- request:
-    body: null
-    headers:
-      Accept:
-      - '*/*'
-      Accept-Encoding:
-      - gzip, deflate
-      CommandName:
-      - cosmosdb keys regenerate
-      Connection:
-      - keep-alive
-      ParameterSetName:
-      - -n -g --key-kind
-      User-Agent:
-<<<<<<< HEAD
-      - AZURECLI/2.47.0 azsdk-python-mgmt-cosmosdb/9.1.0 Python/3.9.13 (Windows-10-10.0.22621-SP0)
-    method: GET
-    uri: https://management.azure.com/subscriptions/00000000-0000-0000-0000-000000000000/providers/Microsoft.DocumentDB/locations/westus/operationsStatus/03a9684f-9e1b-421a-abb1-e17a3dded535?api-version=2023-03-15
-=======
       - AZURECLI/2.48.1 azsdk-python-mgmt-cosmosdb/0.7.0 Python/3.10.11 (Windows-10-10.0.22621-SP0)
     method: POST
     uri: https://management.azure.com/subscriptions/00000000-0000-0000-0000-000000000000/resourceGroups/cli_test_cosmosdb_account000001/providers/Microsoft.DocumentDB/databaseAccounts/cli000002/regenerateKey?api-version=2023-04-15
->>>>>>> 314f72a8
-  response:
-    body:
-      string: '{"status":"Dequeued"}'
-    headers:
-<<<<<<< HEAD
-=======
+  response:
+    body:
+      string: '{"status":"Enqueued"}'
+    headers:
       azure-asyncoperation:
       - https://management.azure.com/subscriptions/00000000-0000-0000-0000-000000000000/providers/Microsoft.DocumentDB/locations/westus/operationsStatus/df591359-fab5-41a1-88fa-1df1e1648e51?api-version=2023-04-15
->>>>>>> 314f72a8
       cache-control:
       - no-store, no-cache
       content-length:
@@ -659,49 +520,38 @@
       content-type:
       - application/json
       date:
-<<<<<<< HEAD
-      - Fri, 21 Apr 2023 23:48:33 GMT
-=======
       - Fri, 05 May 2023 23:27:00 GMT
       location:
       - https://management.azure.com/subscriptions/00000000-0000-0000-0000-000000000000/resourceGroups/cli_test_cosmosdb_account000001/providers/Microsoft.DocumentDB/databaseAccounts/cli000002/regenerateKey/operationResults/df591359-fab5-41a1-88fa-1df1e1648e51?api-version=2023-04-15
->>>>>>> 314f72a8
-      pragma:
-      - no-cache
-      server:
-      - Microsoft-HTTPAPI/2.0
-      strict-transport-security:
-      - max-age=31536000; includeSubDomains
-      transfer-encoding:
-      - chunked
-      vary:
-      - Accept-Encoding
-      x-content-type-options:
-      - nosniff
-      x-ms-gatewayversion:
-      - version=2.14.0
-    status:
-      code: 200
-      message: Ok
-- request:
-    body: null
-    headers:
-      Accept:
-      - '*/*'
-      Accept-Encoding:
-      - gzip, deflate
-      CommandName:
-      - cosmosdb keys regenerate
-      Connection:
-      - keep-alive
-      ParameterSetName:
-      - -n -g --key-kind
-      User-Agent:
-<<<<<<< HEAD
-      - AZURECLI/2.47.0 azsdk-python-mgmt-cosmosdb/9.1.0 Python/3.9.13 (Windows-10-10.0.22621-SP0)
-    method: GET
-    uri: https://management.azure.com/subscriptions/00000000-0000-0000-0000-000000000000/providers/Microsoft.DocumentDB/locations/westus/operationsStatus/03a9684f-9e1b-421a-abb1-e17a3dded535?api-version=2023-03-15
-=======
+      pragma:
+      - no-cache
+      server:
+      - Microsoft-HTTPAPI/2.0
+      strict-transport-security:
+      - max-age=31536000; includeSubDomains
+      x-content-type-options:
+      - nosniff
+      x-ms-gatewayversion:
+      - version=2.14.0
+      x-ms-ratelimit-remaining-subscription-writes:
+      - '1199'
+    status:
+      code: 202
+      message: Accepted
+- request:
+    body: null
+    headers:
+      Accept:
+      - '*/*'
+      Accept-Encoding:
+      - gzip, deflate
+      CommandName:
+      - cosmosdb keys regenerate
+      Connection:
+      - keep-alive
+      ParameterSetName:
+      - -n -g --key-kind
+      User-Agent:
       - AZURECLI/2.48.1 azsdk-python-mgmt-cosmosdb/0.7.0 Python/3.10.11 (Windows-10-10.0.22621-SP0)
     method: GET
     uri: https://management.azure.com/subscriptions/00000000-0000-0000-0000-000000000000/providers/Microsoft.DocumentDB/locations/westus/operationsStatus/df591359-fab5-41a1-88fa-1df1e1648e51?api-version=2023-04-15
@@ -797,7 +647,6 @@
       - AZURECLI/2.48.1 azsdk-python-mgmt-cosmosdb/0.7.0 Python/3.10.11 (Windows-10-10.0.22621-SP0)
     method: GET
     uri: https://management.azure.com/subscriptions/00000000-0000-0000-0000-000000000000/providers/Microsoft.DocumentDB/locations/westus/operationsStatus/df591359-fab5-41a1-88fa-1df1e1648e51?api-version=2023-04-15
->>>>>>> 314f72a8
   response:
     body:
       string: '{"status":"Succeeded"}'
@@ -809,51 +658,41 @@
       content-type:
       - application/json
       date:
-<<<<<<< HEAD
-      - Fri, 21 Apr 2023 23:49:04 GMT
-=======
       - Fri, 05 May 2023 23:28:01 GMT
->>>>>>> 314f72a8
-      pragma:
-      - no-cache
-      server:
-      - Microsoft-HTTPAPI/2.0
-      strict-transport-security:
-      - max-age=31536000; includeSubDomains
-      transfer-encoding:
-      - chunked
-      vary:
-      - Accept-Encoding
-      x-content-type-options:
-      - nosniff
-      x-ms-gatewayversion:
-      - version=2.14.0
-    status:
-      code: 200
-      message: Ok
-- request:
-    body: null
-    headers:
-      Accept:
-      - '*/*'
-      Accept-Encoding:
-      - gzip, deflate
-      CommandName:
-      - cosmosdb keys regenerate
-      Connection:
-      - keep-alive
-      ParameterSetName:
-      - -n -g --key-kind
-      User-Agent:
-<<<<<<< HEAD
-      - AZURECLI/2.47.0 azsdk-python-mgmt-cosmosdb/9.1.0 Python/3.9.13 (Windows-10-10.0.22621-SP0)
-    method: GET
-    uri: https://management.azure.com/subscriptions/00000000-0000-0000-0000-000000000000/resourceGroups/cli_test_cosmosdb_account000001/providers/Microsoft.DocumentDB/databaseAccounts/cli000002/regenerateKey/operationResults/03a9684f-9e1b-421a-abb1-e17a3dded535?api-version=2023-03-15
-=======
+      pragma:
+      - no-cache
+      server:
+      - Microsoft-HTTPAPI/2.0
+      strict-transport-security:
+      - max-age=31536000; includeSubDomains
+      transfer-encoding:
+      - chunked
+      vary:
+      - Accept-Encoding
+      x-content-type-options:
+      - nosniff
+      x-ms-gatewayversion:
+      - version=2.14.0
+    status:
+      code: 200
+      message: Ok
+- request:
+    body: null
+    headers:
+      Accept:
+      - '*/*'
+      Accept-Encoding:
+      - gzip, deflate
+      CommandName:
+      - cosmosdb keys regenerate
+      Connection:
+      - keep-alive
+      ParameterSetName:
+      - -n -g --key-kind
+      User-Agent:
       - AZURECLI/2.48.1 azsdk-python-mgmt-cosmosdb/0.7.0 Python/3.10.11 (Windows-10-10.0.22621-SP0)
     method: GET
     uri: https://management.azure.com/subscriptions/00000000-0000-0000-0000-000000000000/resourceGroups/cli_test_cosmosdb_account000001/providers/Microsoft.DocumentDB/databaseAccounts/cli000002/regenerateKey/operationResults/df591359-fab5-41a1-88fa-1df1e1648e51?api-version=2023-04-15
->>>>>>> 314f72a8
   response:
     body:
       string: '{"status":"Succeeded"}'
@@ -865,11 +704,7 @@
       content-type:
       - application/json
       date:
-<<<<<<< HEAD
-      - Fri, 21 Apr 2023 23:49:04 GMT
-=======
       - Fri, 05 May 2023 23:28:01 GMT
->>>>>>> 314f72a8
       pragma:
       - no-cache
       server:
@@ -905,25 +740,15 @@
       ParameterSetName:
       - -n -g --key-kind
       User-Agent:
-<<<<<<< HEAD
-      - AZURECLI/2.47.0 azsdk-python-mgmt-cosmosdb/9.1.0 Python/3.9.13 (Windows-10-10.0.22621-SP0)
-    method: POST
-    uri: https://management.azure.com/subscriptions/00000000-0000-0000-0000-000000000000/resourceGroups/cli_test_cosmosdb_account000001/providers/Microsoft.DocumentDB/databaseAccounts/cli000002/regenerateKey?api-version=2023-03-15
-=======
       - AZURECLI/2.48.1 azsdk-python-mgmt-cosmosdb/0.7.0 Python/3.10.11 (Windows-10-10.0.22621-SP0)
     method: POST
     uri: https://management.azure.com/subscriptions/00000000-0000-0000-0000-000000000000/resourceGroups/cli_test_cosmosdb_account000001/providers/Microsoft.DocumentDB/databaseAccounts/cli000002/regenerateKey?api-version=2023-04-15
->>>>>>> 314f72a8
   response:
     body:
       string: '{"status":"Enqueued"}'
     headers:
       azure-asyncoperation:
-<<<<<<< HEAD
-      - https://management.azure.com/subscriptions/00000000-0000-0000-0000-000000000000/providers/Microsoft.DocumentDB/locations/westus/operationsStatus/88061a15-c488-4f7e-b0e5-70c711cab415?api-version=2023-03-15
-=======
       - https://management.azure.com/subscriptions/00000000-0000-0000-0000-000000000000/providers/Microsoft.DocumentDB/locations/westus/operationsStatus/5cfaf691-3942-4fa9-8747-e15d82b1b8c9?api-version=2023-04-15
->>>>>>> 314f72a8
       cache-control:
       - no-store, no-cache
       content-length:
@@ -931,15 +756,9 @@
       content-type:
       - application/json
       date:
-<<<<<<< HEAD
-      - Fri, 21 Apr 2023 23:49:06 GMT
-      location:
-      - https://management.azure.com/subscriptions/00000000-0000-0000-0000-000000000000/resourceGroups/cli_test_cosmosdb_account000001/providers/Microsoft.DocumentDB/databaseAccounts/cli000002/regenerateKey/operationResults/88061a15-c488-4f7e-b0e5-70c711cab415?api-version=2023-03-15
-=======
       - Fri, 05 May 2023 23:28:03 GMT
       location:
       - https://management.azure.com/subscriptions/00000000-0000-0000-0000-000000000000/resourceGroups/cli_test_cosmosdb_account000001/providers/Microsoft.DocumentDB/databaseAccounts/cli000002/regenerateKey/operationResults/5cfaf691-3942-4fa9-8747-e15d82b1b8c9?api-version=2023-04-15
->>>>>>> 314f72a8
       pragma:
       - no-cache
       server:
@@ -969,11 +788,6 @@
       ParameterSetName:
       - -n -g --key-kind
       User-Agent:
-<<<<<<< HEAD
-      - AZURECLI/2.47.0 azsdk-python-mgmt-cosmosdb/9.1.0 Python/3.9.13 (Windows-10-10.0.22621-SP0)
-    method: GET
-    uri: https://management.azure.com/subscriptions/00000000-0000-0000-0000-000000000000/providers/Microsoft.DocumentDB/locations/westus/operationsStatus/88061a15-c488-4f7e-b0e5-70c711cab415?api-version=2023-03-15
-=======
       - AZURECLI/2.48.1 azsdk-python-mgmt-cosmosdb/0.7.0 Python/3.10.11 (Windows-10-10.0.22621-SP0)
     method: GET
     uri: https://management.azure.com/subscriptions/00000000-0000-0000-0000-000000000000/providers/Microsoft.DocumentDB/locations/westus/operationsStatus/5cfaf691-3942-4fa9-8747-e15d82b1b8c9?api-version=2023-04-15
@@ -1023,7 +837,6 @@
       - AZURECLI/2.48.1 azsdk-python-mgmt-cosmosdb/0.7.0 Python/3.10.11 (Windows-10-10.0.22621-SP0)
     method: GET
     uri: https://management.azure.com/subscriptions/00000000-0000-0000-0000-000000000000/providers/Microsoft.DocumentDB/locations/westus/operationsStatus/5cfaf691-3942-4fa9-8747-e15d82b1b8c9?api-version=2023-04-15
->>>>>>> 314f72a8
   response:
     body:
       string: '{"status":"Succeeded"}'
@@ -1035,51 +848,41 @@
       content-type:
       - application/json
       date:
-<<<<<<< HEAD
-      - Fri, 21 Apr 2023 23:49:35 GMT
-=======
       - Fri, 05 May 2023 23:28:34 GMT
->>>>>>> 314f72a8
-      pragma:
-      - no-cache
-      server:
-      - Microsoft-HTTPAPI/2.0
-      strict-transport-security:
-      - max-age=31536000; includeSubDomains
-      transfer-encoding:
-      - chunked
-      vary:
-      - Accept-Encoding
-      x-content-type-options:
-      - nosniff
-      x-ms-gatewayversion:
-      - version=2.14.0
-    status:
-      code: 200
-      message: Ok
-- request:
-    body: null
-    headers:
-      Accept:
-      - '*/*'
-      Accept-Encoding:
-      - gzip, deflate
-      CommandName:
-      - cosmosdb keys regenerate
-      Connection:
-      - keep-alive
-      ParameterSetName:
-      - -n -g --key-kind
-      User-Agent:
-<<<<<<< HEAD
-      - AZURECLI/2.47.0 azsdk-python-mgmt-cosmosdb/9.1.0 Python/3.9.13 (Windows-10-10.0.22621-SP0)
-    method: GET
-    uri: https://management.azure.com/subscriptions/00000000-0000-0000-0000-000000000000/resourceGroups/cli_test_cosmosdb_account000001/providers/Microsoft.DocumentDB/databaseAccounts/cli000002/regenerateKey/operationResults/88061a15-c488-4f7e-b0e5-70c711cab415?api-version=2023-03-15
-=======
+      pragma:
+      - no-cache
+      server:
+      - Microsoft-HTTPAPI/2.0
+      strict-transport-security:
+      - max-age=31536000; includeSubDomains
+      transfer-encoding:
+      - chunked
+      vary:
+      - Accept-Encoding
+      x-content-type-options:
+      - nosniff
+      x-ms-gatewayversion:
+      - version=2.14.0
+    status:
+      code: 200
+      message: Ok
+- request:
+    body: null
+    headers:
+      Accept:
+      - '*/*'
+      Accept-Encoding:
+      - gzip, deflate
+      CommandName:
+      - cosmosdb keys regenerate
+      Connection:
+      - keep-alive
+      ParameterSetName:
+      - -n -g --key-kind
+      User-Agent:
       - AZURECLI/2.48.1 azsdk-python-mgmt-cosmosdb/0.7.0 Python/3.10.11 (Windows-10-10.0.22621-SP0)
     method: GET
     uri: https://management.azure.com/subscriptions/00000000-0000-0000-0000-000000000000/resourceGroups/cli_test_cosmosdb_account000001/providers/Microsoft.DocumentDB/databaseAccounts/cli000002/regenerateKey/operationResults/5cfaf691-3942-4fa9-8747-e15d82b1b8c9?api-version=2023-04-15
->>>>>>> 314f72a8
   response:
     body:
       string: '{"status":"Succeeded"}'
@@ -1091,11 +894,7 @@
       content-type:
       - application/json
       date:
-<<<<<<< HEAD
-      - Fri, 21 Apr 2023 23:49:36 GMT
-=======
       - Fri, 05 May 2023 23:28:34 GMT
->>>>>>> 314f72a8
       pragma:
       - no-cache
       server:
@@ -1131,25 +930,15 @@
       ParameterSetName:
       - -n -g --key-kind
       User-Agent:
-<<<<<<< HEAD
-      - AZURECLI/2.47.0 azsdk-python-mgmt-cosmosdb/9.1.0 Python/3.9.13 (Windows-10-10.0.22621-SP0)
-    method: POST
-    uri: https://management.azure.com/subscriptions/00000000-0000-0000-0000-000000000000/resourceGroups/cli_test_cosmosdb_account000001/providers/Microsoft.DocumentDB/databaseAccounts/cli000002/regenerateKey?api-version=2023-03-15
-=======
       - AZURECLI/2.48.1 azsdk-python-mgmt-cosmosdb/0.7.0 Python/3.10.11 (Windows-10-10.0.22621-SP0)
     method: POST
     uri: https://management.azure.com/subscriptions/00000000-0000-0000-0000-000000000000/resourceGroups/cli_test_cosmosdb_account000001/providers/Microsoft.DocumentDB/databaseAccounts/cli000002/regenerateKey?api-version=2023-04-15
->>>>>>> 314f72a8
   response:
     body:
       string: '{"status":"Enqueued"}'
     headers:
       azure-asyncoperation:
-<<<<<<< HEAD
-      - https://management.azure.com/subscriptions/00000000-0000-0000-0000-000000000000/providers/Microsoft.DocumentDB/locations/westus/operationsStatus/124d3c94-2cef-46c0-9f46-f05bb033269f?api-version=2023-03-15
-=======
       - https://management.azure.com/subscriptions/00000000-0000-0000-0000-000000000000/providers/Microsoft.DocumentDB/locations/westus/operationsStatus/ddc435bb-6a64-4df0-8564-13cc65a48d8f?api-version=2023-04-15
->>>>>>> 314f72a8
       cache-control:
       - no-store, no-cache
       content-length:
@@ -1157,15 +946,9 @@
       content-type:
       - application/json
       date:
-<<<<<<< HEAD
-      - Fri, 21 Apr 2023 23:49:38 GMT
-      location:
-      - https://management.azure.com/subscriptions/00000000-0000-0000-0000-000000000000/resourceGroups/cli_test_cosmosdb_account000001/providers/Microsoft.DocumentDB/databaseAccounts/cli000002/regenerateKey/operationResults/124d3c94-2cef-46c0-9f46-f05bb033269f?api-version=2023-03-15
-=======
       - Fri, 05 May 2023 23:28:35 GMT
       location:
       - https://management.azure.com/subscriptions/00000000-0000-0000-0000-000000000000/resourceGroups/cli_test_cosmosdb_account000001/providers/Microsoft.DocumentDB/databaseAccounts/cli000002/regenerateKey/operationResults/ddc435bb-6a64-4df0-8564-13cc65a48d8f?api-version=2023-04-15
->>>>>>> 314f72a8
       pragma:
       - no-cache
       server:
@@ -1177,7 +960,7 @@
       x-ms-gatewayversion:
       - version=2.14.0
       x-ms-ratelimit-remaining-subscription-writes:
-      - '1197'
+      - '1199'
     status:
       code: 202
       message: Accepted
@@ -1195,21 +978,12 @@
       ParameterSetName:
       - -n -g --key-kind
       User-Agent:
-<<<<<<< HEAD
-      - AZURECLI/2.47.0 azsdk-python-mgmt-cosmosdb/9.1.0 Python/3.9.13 (Windows-10-10.0.22621-SP0)
-    method: GET
-    uri: https://management.azure.com/subscriptions/00000000-0000-0000-0000-000000000000/providers/Microsoft.DocumentDB/locations/westus/operationsStatus/124d3c94-2cef-46c0-9f46-f05bb033269f?api-version=2023-03-15
-  response:
-    body:
-      string: '{"status":"Dequeued"}'
-=======
       - AZURECLI/2.48.1 azsdk-python-mgmt-cosmosdb/0.7.0 Python/3.10.11 (Windows-10-10.0.22621-SP0)
     method: GET
     uri: https://management.azure.com/subscriptions/00000000-0000-0000-0000-000000000000/providers/Microsoft.DocumentDB/locations/westus/operationsStatus/ddc435bb-6a64-4df0-8564-13cc65a48d8f?api-version=2023-04-15
   response:
     body:
       string: '{"status":"Enqueued"}'
->>>>>>> 314f72a8
     headers:
       cache-control:
       - no-store, no-cache
@@ -1218,51 +992,41 @@
       content-type:
       - application/json
       date:
-<<<<<<< HEAD
-      - Fri, 21 Apr 2023 23:50:08 GMT
-=======
       - Fri, 05 May 2023 23:28:35 GMT
->>>>>>> 314f72a8
-      pragma:
-      - no-cache
-      server:
-      - Microsoft-HTTPAPI/2.0
-      strict-transport-security:
-      - max-age=31536000; includeSubDomains
-      transfer-encoding:
-      - chunked
-      vary:
-      - Accept-Encoding
-      x-content-type-options:
-      - nosniff
-      x-ms-gatewayversion:
-      - version=2.14.0
-    status:
-      code: 200
-      message: Ok
-- request:
-    body: null
-    headers:
-      Accept:
-      - '*/*'
-      Accept-Encoding:
-      - gzip, deflate
-      CommandName:
-      - cosmosdb keys regenerate
-      Connection:
-      - keep-alive
-      ParameterSetName:
-      - -n -g --key-kind
-      User-Agent:
-<<<<<<< HEAD
-      - AZURECLI/2.47.0 azsdk-python-mgmt-cosmosdb/9.1.0 Python/3.9.13 (Windows-10-10.0.22621-SP0)
-    method: GET
-    uri: https://management.azure.com/subscriptions/00000000-0000-0000-0000-000000000000/providers/Microsoft.DocumentDB/locations/westus/operationsStatus/124d3c94-2cef-46c0-9f46-f05bb033269f?api-version=2023-03-15
-=======
+      pragma:
+      - no-cache
+      server:
+      - Microsoft-HTTPAPI/2.0
+      strict-transport-security:
+      - max-age=31536000; includeSubDomains
+      transfer-encoding:
+      - chunked
+      vary:
+      - Accept-Encoding
+      x-content-type-options:
+      - nosniff
+      x-ms-gatewayversion:
+      - version=2.14.0
+    status:
+      code: 200
+      message: Ok
+- request:
+    body: null
+    headers:
+      Accept:
+      - '*/*'
+      Accept-Encoding:
+      - gzip, deflate
+      CommandName:
+      - cosmosdb keys regenerate
+      Connection:
+      - keep-alive
+      ParameterSetName:
+      - -n -g --key-kind
+      User-Agent:
       - AZURECLI/2.48.1 azsdk-python-mgmt-cosmosdb/0.7.0 Python/3.10.11 (Windows-10-10.0.22621-SP0)
     method: GET
     uri: https://management.azure.com/subscriptions/00000000-0000-0000-0000-000000000000/providers/Microsoft.DocumentDB/locations/westus/operationsStatus/ddc435bb-6a64-4df0-8564-13cc65a48d8f?api-version=2023-04-15
->>>>>>> 314f72a8
   response:
     body:
       string: '{"status":"Succeeded"}'
@@ -1274,51 +1038,41 @@
       content-type:
       - application/json
       date:
-<<<<<<< HEAD
-      - Fri, 21 Apr 2023 23:50:38 GMT
-=======
       - Fri, 05 May 2023 23:29:05 GMT
->>>>>>> 314f72a8
-      pragma:
-      - no-cache
-      server:
-      - Microsoft-HTTPAPI/2.0
-      strict-transport-security:
-      - max-age=31536000; includeSubDomains
-      transfer-encoding:
-      - chunked
-      vary:
-      - Accept-Encoding
-      x-content-type-options:
-      - nosniff
-      x-ms-gatewayversion:
-      - version=2.14.0
-    status:
-      code: 200
-      message: Ok
-- request:
-    body: null
-    headers:
-      Accept:
-      - '*/*'
-      Accept-Encoding:
-      - gzip, deflate
-      CommandName:
-      - cosmosdb keys regenerate
-      Connection:
-      - keep-alive
-      ParameterSetName:
-      - -n -g --key-kind
-      User-Agent:
-<<<<<<< HEAD
-      - AZURECLI/2.47.0 azsdk-python-mgmt-cosmosdb/9.1.0 Python/3.9.13 (Windows-10-10.0.22621-SP0)
-    method: GET
-    uri: https://management.azure.com/subscriptions/00000000-0000-0000-0000-000000000000/resourceGroups/cli_test_cosmosdb_account000001/providers/Microsoft.DocumentDB/databaseAccounts/cli000002/regenerateKey/operationResults/124d3c94-2cef-46c0-9f46-f05bb033269f?api-version=2023-03-15
-=======
+      pragma:
+      - no-cache
+      server:
+      - Microsoft-HTTPAPI/2.0
+      strict-transport-security:
+      - max-age=31536000; includeSubDomains
+      transfer-encoding:
+      - chunked
+      vary:
+      - Accept-Encoding
+      x-content-type-options:
+      - nosniff
+      x-ms-gatewayversion:
+      - version=2.14.0
+    status:
+      code: 200
+      message: Ok
+- request:
+    body: null
+    headers:
+      Accept:
+      - '*/*'
+      Accept-Encoding:
+      - gzip, deflate
+      CommandName:
+      - cosmosdb keys regenerate
+      Connection:
+      - keep-alive
+      ParameterSetName:
+      - -n -g --key-kind
+      User-Agent:
       - AZURECLI/2.48.1 azsdk-python-mgmt-cosmosdb/0.7.0 Python/3.10.11 (Windows-10-10.0.22621-SP0)
     method: GET
     uri: https://management.azure.com/subscriptions/00000000-0000-0000-0000-000000000000/resourceGroups/cli_test_cosmosdb_account000001/providers/Microsoft.DocumentDB/databaseAccounts/cli000002/regenerateKey/operationResults/ddc435bb-6a64-4df0-8564-13cc65a48d8f?api-version=2023-04-15
->>>>>>> 314f72a8
   response:
     body:
       string: '{"status":"Succeeded"}'
@@ -1330,11 +1084,7 @@
       content-type:
       - application/json
       date:
-<<<<<<< HEAD
-      - Fri, 21 Apr 2023 23:50:38 GMT
-=======
       - Fri, 05 May 2023 23:29:05 GMT
->>>>>>> 314f72a8
       pragma:
       - no-cache
       server:
@@ -1370,25 +1120,15 @@
       ParameterSetName:
       - -n -g --key-kind
       User-Agent:
-<<<<<<< HEAD
-      - AZURECLI/2.47.0 azsdk-python-mgmt-cosmosdb/9.1.0 Python/3.9.13 (Windows-10-10.0.22621-SP0)
-    method: POST
-    uri: https://management.azure.com/subscriptions/00000000-0000-0000-0000-000000000000/resourceGroups/cli_test_cosmosdb_account000001/providers/Microsoft.DocumentDB/databaseAccounts/cli000002/regenerateKey?api-version=2023-03-15
-=======
       - AZURECLI/2.48.1 azsdk-python-mgmt-cosmosdb/0.7.0 Python/3.10.11 (Windows-10-10.0.22621-SP0)
     method: POST
     uri: https://management.azure.com/subscriptions/00000000-0000-0000-0000-000000000000/resourceGroups/cli_test_cosmosdb_account000001/providers/Microsoft.DocumentDB/databaseAccounts/cli000002/regenerateKey?api-version=2023-04-15
->>>>>>> 314f72a8
   response:
     body:
       string: '{"status":"Enqueued"}'
     headers:
       azure-asyncoperation:
-<<<<<<< HEAD
-      - https://management.azure.com/subscriptions/00000000-0000-0000-0000-000000000000/providers/Microsoft.DocumentDB/locations/westus/operationsStatus/5efa8e90-8e1a-4d02-9b28-53a6196a233c?api-version=2023-03-15
-=======
       - https://management.azure.com/subscriptions/00000000-0000-0000-0000-000000000000/providers/Microsoft.DocumentDB/locations/westus/operationsStatus/f4c1776a-3008-4c77-b654-b3d788fb1cda?api-version=2023-04-15
->>>>>>> 314f72a8
       cache-control:
       - no-store, no-cache
       content-length:
@@ -1396,15 +1136,9 @@
       content-type:
       - application/json
       date:
-<<<<<<< HEAD
-      - Fri, 21 Apr 2023 23:50:40 GMT
-      location:
-      - https://management.azure.com/subscriptions/00000000-0000-0000-0000-000000000000/resourceGroups/cli_test_cosmosdb_account000001/providers/Microsoft.DocumentDB/databaseAccounts/cli000002/regenerateKey/operationResults/5efa8e90-8e1a-4d02-9b28-53a6196a233c?api-version=2023-03-15
-=======
       - Fri, 05 May 2023 23:29:06 GMT
       location:
       - https://management.azure.com/subscriptions/00000000-0000-0000-0000-000000000000/resourceGroups/cli_test_cosmosdb_account000001/providers/Microsoft.DocumentDB/databaseAccounts/cli000002/regenerateKey/operationResults/f4c1776a-3008-4c77-b654-b3d788fb1cda?api-version=2023-04-15
->>>>>>> 314f72a8
       pragma:
       - no-cache
       server:
@@ -1434,21 +1168,12 @@
       ParameterSetName:
       - -n -g --key-kind
       User-Agent:
-<<<<<<< HEAD
-      - AZURECLI/2.47.0 azsdk-python-mgmt-cosmosdb/9.1.0 Python/3.9.13 (Windows-10-10.0.22621-SP0)
-    method: GET
-    uri: https://management.azure.com/subscriptions/00000000-0000-0000-0000-000000000000/providers/Microsoft.DocumentDB/locations/westus/operationsStatus/5efa8e90-8e1a-4d02-9b28-53a6196a233c?api-version=2023-03-15
-  response:
-    body:
-      string: '{"status":"Dequeued"}'
-=======
       - AZURECLI/2.48.1 azsdk-python-mgmt-cosmosdb/0.7.0 Python/3.10.11 (Windows-10-10.0.22621-SP0)
     method: GET
     uri: https://management.azure.com/subscriptions/00000000-0000-0000-0000-000000000000/providers/Microsoft.DocumentDB/locations/westus/operationsStatus/f4c1776a-3008-4c77-b654-b3d788fb1cda?api-version=2023-04-15
   response:
     body:
       string: '{"status":"Enqueued"}'
->>>>>>> 314f72a8
     headers:
       cache-control:
       - no-store, no-cache
@@ -1457,51 +1182,41 @@
       content-type:
       - application/json
       date:
-<<<<<<< HEAD
-      - Fri, 21 Apr 2023 23:51:10 GMT
-=======
       - Fri, 05 May 2023 23:29:06 GMT
->>>>>>> 314f72a8
-      pragma:
-      - no-cache
-      server:
-      - Microsoft-HTTPAPI/2.0
-      strict-transport-security:
-      - max-age=31536000; includeSubDomains
-      transfer-encoding:
-      - chunked
-      vary:
-      - Accept-Encoding
-      x-content-type-options:
-      - nosniff
-      x-ms-gatewayversion:
-      - version=2.14.0
-    status:
-      code: 200
-      message: Ok
-- request:
-    body: null
-    headers:
-      Accept:
-      - '*/*'
-      Accept-Encoding:
-      - gzip, deflate
-      CommandName:
-      - cosmosdb keys regenerate
-      Connection:
-      - keep-alive
-      ParameterSetName:
-      - -n -g --key-kind
-      User-Agent:
-<<<<<<< HEAD
-      - AZURECLI/2.47.0 azsdk-python-mgmt-cosmosdb/9.1.0 Python/3.9.13 (Windows-10-10.0.22621-SP0)
-    method: GET
-    uri: https://management.azure.com/subscriptions/00000000-0000-0000-0000-000000000000/providers/Microsoft.DocumentDB/locations/westus/operationsStatus/5efa8e90-8e1a-4d02-9b28-53a6196a233c?api-version=2023-03-15
-=======
+      pragma:
+      - no-cache
+      server:
+      - Microsoft-HTTPAPI/2.0
+      strict-transport-security:
+      - max-age=31536000; includeSubDomains
+      transfer-encoding:
+      - chunked
+      vary:
+      - Accept-Encoding
+      x-content-type-options:
+      - nosniff
+      x-ms-gatewayversion:
+      - version=2.14.0
+    status:
+      code: 200
+      message: Ok
+- request:
+    body: null
+    headers:
+      Accept:
+      - '*/*'
+      Accept-Encoding:
+      - gzip, deflate
+      CommandName:
+      - cosmosdb keys regenerate
+      Connection:
+      - keep-alive
+      ParameterSetName:
+      - -n -g --key-kind
+      User-Agent:
       - AZURECLI/2.48.1 azsdk-python-mgmt-cosmosdb/0.7.0 Python/3.10.11 (Windows-10-10.0.22621-SP0)
     method: GET
     uri: https://management.azure.com/subscriptions/00000000-0000-0000-0000-000000000000/providers/Microsoft.DocumentDB/locations/westus/operationsStatus/f4c1776a-3008-4c77-b654-b3d788fb1cda?api-version=2023-04-15
->>>>>>> 314f72a8
   response:
     body:
       string: '{"status":"Succeeded"}'
@@ -1513,51 +1228,41 @@
       content-type:
       - application/json
       date:
-<<<<<<< HEAD
-      - Fri, 21 Apr 2023 23:51:40 GMT
-=======
       - Fri, 05 May 2023 23:29:37 GMT
->>>>>>> 314f72a8
-      pragma:
-      - no-cache
-      server:
-      - Microsoft-HTTPAPI/2.0
-      strict-transport-security:
-      - max-age=31536000; includeSubDomains
-      transfer-encoding:
-      - chunked
-      vary:
-      - Accept-Encoding
-      x-content-type-options:
-      - nosniff
-      x-ms-gatewayversion:
-      - version=2.14.0
-    status:
-      code: 200
-      message: Ok
-- request:
-    body: null
-    headers:
-      Accept:
-      - '*/*'
-      Accept-Encoding:
-      - gzip, deflate
-      CommandName:
-      - cosmosdb keys regenerate
-      Connection:
-      - keep-alive
-      ParameterSetName:
-      - -n -g --key-kind
-      User-Agent:
-<<<<<<< HEAD
-      - AZURECLI/2.47.0 azsdk-python-mgmt-cosmosdb/9.1.0 Python/3.9.13 (Windows-10-10.0.22621-SP0)
-    method: GET
-    uri: https://management.azure.com/subscriptions/00000000-0000-0000-0000-000000000000/resourceGroups/cli_test_cosmosdb_account000001/providers/Microsoft.DocumentDB/databaseAccounts/cli000002/regenerateKey/operationResults/5efa8e90-8e1a-4d02-9b28-53a6196a233c?api-version=2023-03-15
-=======
+      pragma:
+      - no-cache
+      server:
+      - Microsoft-HTTPAPI/2.0
+      strict-transport-security:
+      - max-age=31536000; includeSubDomains
+      transfer-encoding:
+      - chunked
+      vary:
+      - Accept-Encoding
+      x-content-type-options:
+      - nosniff
+      x-ms-gatewayversion:
+      - version=2.14.0
+    status:
+      code: 200
+      message: Ok
+- request:
+    body: null
+    headers:
+      Accept:
+      - '*/*'
+      Accept-Encoding:
+      - gzip, deflate
+      CommandName:
+      - cosmosdb keys regenerate
+      Connection:
+      - keep-alive
+      ParameterSetName:
+      - -n -g --key-kind
+      User-Agent:
       - AZURECLI/2.48.1 azsdk-python-mgmt-cosmosdb/0.7.0 Python/3.10.11 (Windows-10-10.0.22621-SP0)
     method: GET
     uri: https://management.azure.com/subscriptions/00000000-0000-0000-0000-000000000000/resourceGroups/cli_test_cosmosdb_account000001/providers/Microsoft.DocumentDB/databaseAccounts/cli000002/regenerateKey/operationResults/f4c1776a-3008-4c77-b654-b3d788fb1cda?api-version=2023-04-15
->>>>>>> 314f72a8
   response:
     body:
       string: '{"status":"Succeeded"}'
@@ -1569,11 +1274,7 @@
       content-type:
       - application/json
       date:
-<<<<<<< HEAD
-      - Fri, 21 Apr 2023 23:51:40 GMT
-=======
       - Fri, 05 May 2023 23:29:37 GMT
->>>>>>> 314f72a8
       pragma:
       - no-cache
       server:
@@ -1607,21 +1308,12 @@
       ParameterSetName:
       - -n -g
       User-Agent:
-<<<<<<< HEAD
-      - AZURECLI/2.47.0 azsdk-python-mgmt-cosmosdb/9.1.0 Python/3.9.13 (Windows-10-10.0.22621-SP0)
-    method: POST
-    uri: https://management.azure.com/subscriptions/00000000-0000-0000-0000-000000000000/resourceGroups/cli_test_cosmosdb_account000001/providers/Microsoft.DocumentDB/databaseAccounts/cli000002/listKeys?api-version=2023-03-15
-  response:
-    body:
-      string: '{"primaryMasterKey":"fS5oKRvAhw7M1TjLX0UKtNvNoNaDAb33SiYMTOyCuXr3wCBsKIu9KBY5sAPrUCeawoDJzxjsf1wUACDb3wuMSA==","secondaryMasterKey":"z3ZqIRxvKAOt1MYI5a79vjFKpPw8DlZVDXIkSTK4G4mlvCY6I4Ph8hcDEjm3Pt8tGV15n3joRCRiACDbBC3zWw==","primaryReadonlyMasterKey":"nnYNq2JtmIOiuqX1JyrdK9S2aqXlbbzl1Kag4GwL4sIpQWQ5WdUKjPt05L0YJ49al5e2yzZ69sFFACDbHI3o0w==","secondaryReadonlyMasterKey":"c3oJeDpAw60W1QFVngPJm52g7cu2bduTwSFUD7oIALYQgaSr59rkpAkkmmQhtUepCW4Bh0uOeedaACDbsoHS1Q=="}'
-=======
       - AZURECLI/2.48.1 azsdk-python-mgmt-cosmosdb/0.7.0 Python/3.10.11 (Windows-10-10.0.22621-SP0)
     method: POST
     uri: https://management.azure.com/subscriptions/00000000-0000-0000-0000-000000000000/resourceGroups/cli_test_cosmosdb_account000001/providers/Microsoft.DocumentDB/databaseAccounts/cli000002/listKeys?api-version=2023-04-15
   response:
     body:
       string: '{"primaryMasterKey":"GlOKkX051EJUXd8POdbtQvD32gVpOoiLU9RbTBytYJr7027ivfyPovEn6ww70cc2eT2Ivfs0mEylACDbakiWVQ==","secondaryMasterKey":"TOOJm1OBU01MelvFUfbtjo4LzTRIrxaN1CM85odMXyaouQbXMuaao1Py3xVkpcVUao9OnDmZrINNACDbjkqWHg==","primaryReadonlyMasterKey":"TdtougqGZiqglwwDBKeYrMTmK1b9vorfpgJkNRYIsgxJnXZpPT24FYeFvfRyBM7xzInSiekiSwVMACDbnXsfmQ==","secondaryReadonlyMasterKey":"rvQoFUdpJcBBbFc74u3YJ74MacncFOQfidHnuWXURR01egmu2sgpwr7tnU4n8ueA6tEx7HFDw70TACDbR2yg7w=="}'
->>>>>>> 314f72a8
     headers:
       cache-control:
       - no-store, no-cache
@@ -1630,11 +1322,7 @@
       content-type:
       - application/json
       date:
-<<<<<<< HEAD
-      - Fri, 21 Apr 2023 23:51:41 GMT
-=======
       - Fri, 05 May 2023 23:29:38 GMT
->>>>>>> 314f72a8
       pragma:
       - no-cache
       server:
@@ -1670,21 +1358,12 @@
       ParameterSetName:
       - -n -g
       User-Agent:
-<<<<<<< HEAD
-      - AZURECLI/2.47.0 azsdk-python-mgmt-cosmosdb/9.1.0 Python/3.9.13 (Windows-10-10.0.22621-SP0)
-    method: POST
-    uri: https://management.azure.com/subscriptions/00000000-0000-0000-0000-000000000000/resourceGroups/cli_test_cosmosdb_account000001/providers/Microsoft.DocumentDB/databaseAccounts/cli000002/readonlykeys?api-version=2023-03-15
-  response:
-    body:
-      string: '{"primaryReadonlyMasterKey":"nnYNq2JtmIOiuqX1JyrdK9S2aqXlbbzl1Kag4GwL4sIpQWQ5WdUKjPt05L0YJ49al5e2yzZ69sFFACDbHI3o0w==","secondaryReadonlyMasterKey":"c3oJeDpAw60W1QFVngPJm52g7cu2bduTwSFUD7oIALYQgaSr59rkpAkkmmQhtUepCW4Bh0uOeedaACDbsoHS1Q=="}'
-=======
       - AZURECLI/2.48.1 azsdk-python-mgmt-cosmosdb/0.7.0 Python/3.10.11 (Windows-10-10.0.22621-SP0)
     method: POST
     uri: https://management.azure.com/subscriptions/00000000-0000-0000-0000-000000000000/resourceGroups/cli_test_cosmosdb_account000001/providers/Microsoft.DocumentDB/databaseAccounts/cli000002/readonlykeys?api-version=2023-04-15
   response:
     body:
       string: '{"primaryReadonlyMasterKey":"TdtougqGZiqglwwDBKeYrMTmK1b9vorfpgJkNRYIsgxJnXZpPT24FYeFvfRyBM7xzInSiekiSwVMACDbnXsfmQ==","secondaryReadonlyMasterKey":"rvQoFUdpJcBBbFc74u3YJ74MacncFOQfidHnuWXURR01egmu2sgpwr7tnU4n8ueA6tEx7HFDw70TACDbR2yg7w=="}'
->>>>>>> 314f72a8
     headers:
       cache-control:
       - no-store, no-cache
@@ -1693,11 +1372,7 @@
       content-type:
       - application/json
       date:
-<<<<<<< HEAD
-      - Fri, 21 Apr 2023 23:51:42 GMT
-=======
       - Fri, 05 May 2023 23:29:39 GMT
->>>>>>> 314f72a8
       pragma:
       - no-cache
       server:
@@ -1733,21 +1408,12 @@
       ParameterSetName:
       - -n -g
       User-Agent:
-<<<<<<< HEAD
-      - AZURECLI/2.47.0 azsdk-python-mgmt-cosmosdb/9.1.0 Python/3.9.13 (Windows-10-10.0.22621-SP0)
-    method: POST
-    uri: https://management.azure.com/subscriptions/00000000-0000-0000-0000-000000000000/resourceGroups/cli_test_cosmosdb_account000001/providers/Microsoft.DocumentDB/databaseAccounts/cli000002/listKeys?api-version=2023-03-15
-  response:
-    body:
-      string: '{"primaryMasterKey":"fS5oKRvAhw7M1TjLX0UKtNvNoNaDAb33SiYMTOyCuXr3wCBsKIu9KBY5sAPrUCeawoDJzxjsf1wUACDb3wuMSA==","secondaryMasterKey":"z3ZqIRxvKAOt1MYI5a79vjFKpPw8DlZVDXIkSTK4G4mlvCY6I4Ph8hcDEjm3Pt8tGV15n3joRCRiACDbBC3zWw==","primaryReadonlyMasterKey":"nnYNq2JtmIOiuqX1JyrdK9S2aqXlbbzl1Kag4GwL4sIpQWQ5WdUKjPt05L0YJ49al5e2yzZ69sFFACDbHI3o0w==","secondaryReadonlyMasterKey":"c3oJeDpAw60W1QFVngPJm52g7cu2bduTwSFUD7oIALYQgaSr59rkpAkkmmQhtUepCW4Bh0uOeedaACDbsoHS1Q=="}'
-=======
       - AZURECLI/2.48.1 azsdk-python-mgmt-cosmosdb/0.7.0 Python/3.10.11 (Windows-10-10.0.22621-SP0)
     method: POST
     uri: https://management.azure.com/subscriptions/00000000-0000-0000-0000-000000000000/resourceGroups/cli_test_cosmosdb_account000001/providers/Microsoft.DocumentDB/databaseAccounts/cli000002/listKeys?api-version=2023-04-15
   response:
     body:
       string: '{"primaryMasterKey":"GlOKkX051EJUXd8POdbtQvD32gVpOoiLU9RbTBytYJr7027ivfyPovEn6ww70cc2eT2Ivfs0mEylACDbakiWVQ==","secondaryMasterKey":"TOOJm1OBU01MelvFUfbtjo4LzTRIrxaN1CM85odMXyaouQbXMuaao1Py3xVkpcVUao9OnDmZrINNACDbjkqWHg==","primaryReadonlyMasterKey":"TdtougqGZiqglwwDBKeYrMTmK1b9vorfpgJkNRYIsgxJnXZpPT24FYeFvfRyBM7xzInSiekiSwVMACDbnXsfmQ==","secondaryReadonlyMasterKey":"rvQoFUdpJcBBbFc74u3YJ74MacncFOQfidHnuWXURR01egmu2sgpwr7tnU4n8ueA6tEx7HFDw70TACDbR2yg7w=="}'
->>>>>>> 314f72a8
     headers:
       cache-control:
       - no-store, no-cache
@@ -1756,11 +1422,7 @@
       content-type:
       - application/json
       date:
-<<<<<<< HEAD
-      - Fri, 21 Apr 2023 23:51:42 GMT
-=======
       - Fri, 05 May 2023 23:29:39 GMT
->>>>>>> 314f72a8
       pragma:
       - no-cache
       server:
