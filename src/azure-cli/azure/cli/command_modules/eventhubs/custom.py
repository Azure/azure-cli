# --------------------------------------------------------------------------------------------
# Copyright (c) Microsoft Corporation. All rights reserved.
# Licensed under the MIT License. See License.txt in the project root for license information.
# --------------------------------------------------------------------------------------------

# pylint: disable=line-too-long
# pylint: disable=too-many-lines
# pylint: disable=inconsistent-return-statements
# pylint: disable=too-many-locals

from azure.cli.core.profiles import ResourceType
from knack.log import get_logger

logger = get_logger(__name__)


# Namespace Region
def cli_namespace_create(cmd, client, resource_group_name, namespace_name, location=None, tags=None, sku='Standard', capacity=None,
                         is_auto_inflate_enabled=None, maximum_throughput_units=None, is_kafka_enabled=None, zone_redundant=None, cluster_arm_id=None,
                         disable_local_auth=None, mi_system_assigned=None, mi_user_assigned=None, encryption_config=None, minimum_tls_version=None, require_infrastructure_encryption=None):
    EHNamespace = cmd.get_models('EHNamespace', resource_type=ResourceType.MGMT_EVENTHUB)
    Sku = cmd.get_models('Sku', resource_type=ResourceType.MGMT_EVENTHUB)
    Identity = cmd.get_models('Identity', resource_type=ResourceType.MGMT_EVENTHUB)
    IdentityType = cmd.get_models('ManagedServiceIdentityType', resource_type=ResourceType.MGMT_EVENTHUB)
    UserAssignedIdentity = cmd.get_models('UserAssignedIdentity', resource_type=ResourceType.MGMT_EVENTHUB)
    Encryption = cmd.get_models('Encryption', resource_type=ResourceType.MGMT_EVENTHUB)

    if cmd.supported_api_version(resource_type=ResourceType.MGMT_EVENTHUB, min_api='2018-01-01-preview'):
        ehparam = EHNamespace()
        ehparam.location = location
        ehparam.tags = tags
        ehparam.sku = Sku(name=sku, tier=sku, capacity=capacity)
        ehparam.is_auto_inflate_enabled = is_auto_inflate_enabled
        ehparam.maximum_throughput_units = maximum_throughput_units
        ehparam.kafka_enabled = is_kafka_enabled
        ehparam.zone_redundant = zone_redundant
        ehparam.disable_local_auth = disable_local_auth
        ehparam.cluster_arm_id = cluster_arm_id
        ehparam.minimum_tls_version = minimum_tls_version

        if mi_system_assigned:
            ehparam.identity = Identity(type=IdentityType.SYSTEM_ASSIGNED)

        if mi_user_assigned:
            if ehparam.identity:
                if ehparam.identity.type == IdentityType.SYSTEM_ASSIGNED:
                    ehparam.identity.type = IdentityType.SYSTEM_ASSIGNED_USER_ASSIGNED
                else:
                    ehparam.identity.type = IdentityType.USER_ASSIGNED
            else:
                ehparam.identity = Identity(type=IdentityType.USER_ASSIGNED)

            default_user_identity = UserAssignedIdentity()
            ehparam.identity.user_assigned_identities = dict.fromkeys(mi_user_assigned, default_user_identity)

        if encryption_config:
            ehparam.encryption = Encryption()
            ehparam.encryption.key_vault_properties = encryption_config

        if require_infrastructure_encryption is not None:
            if ehparam.encryption is None:
                ehparam.encryption = Encryption()
            ehparam.encryption.require_infrastructure_encryption = require_infrastructure_encryption

        client.begin_create_or_update(
            resource_group_name=resource_group_name,
            namespace_name=namespace_name,
            parameters=ehparam).result()

    return client.get(resource_group_name, namespace_name)


def cli_namespace_update(cmd, instance, tags=None, sku=None, capacity=None, is_auto_inflate_enabled=None,
                         maximum_throughput_units=None, is_kafka_enabled=None,
                         disable_local_auth=None, require_infrastructure_encryption=None, minimum_tls_version=None):
    Encryption = cmd.get_models('Encryption', resource_type=ResourceType.MGMT_EVENTHUB)

    if cmd.supported_api_version(resource_type=ResourceType.MGMT_EVENTHUB, min_api='2021-06-01-preview'):
        if tags:
            instance.tags = tags

        if sku:
            instance.sku.name = sku
            instance.sku.tier = sku

        if capacity:
            instance.sku.capacity = capacity

        if is_auto_inflate_enabled is not None:
            instance.is_auto_inflate_enabled = is_auto_inflate_enabled

        if maximum_throughput_units is not None:
            instance.maximum_throughput_units = maximum_throughput_units

        if is_kafka_enabled is not None:
            instance.kafka_enabled = is_kafka_enabled

        if minimum_tls_version:
            instance.minimum_tls_version = minimum_tls_version

        if require_infrastructure_encryption is not None:
            if instance.encryption is None:
                instance.encryption = Encryption()
            instance.encryption.require_infrastructure_encryption = require_infrastructure_encryption

        if disable_local_auth is not None:
            instance.disable_local_auth = disable_local_auth

    return instance


def cli_namespace_list(cmd, client, resource_group_name=None):
    if cmd.supported_api_version(min_api='2021-06-01-preview'):
        if resource_group_name:
            return client.list_by_resource_group(resource_group_name=resource_group_name)

    return client.list()


<<<<<<< HEAD
def cli_namespace_exists(client, name):

    return client.check_name_availability(parameters={'name': name})
=======
# Eventhub Region
def cli_eheventhub_create(cmd, client, resource_group_name, namespace_name, event_hub_name, message_retention_in_days=None, partition_count=None, status=None,
                          enabled=None, skip_empty_archives=None, capture_interval_seconds=None, capture_size_limit_bytes=None, destination_name=None, storage_account_resource_id=None, blob_container=None, archive_name_format=None):
    # from azure.mgmt.eventhub.models import Eventhub, CaptureDescription, Destination, EncodingCaptureDescription
    Eventhub = cmd.get_models('Eventhub', resource_type=ResourceType.MGMT_EVENTHUB)
    CaptureDescription = cmd.get_models('CaptureDescription', resource_type=ResourceType.MGMT_EVENTHUB)
    Destination = cmd.get_models('Destination', resource_type=ResourceType.MGMT_EVENTHUB)
    EncodingCaptureDescription = cmd.get_models('EncodingCaptureDescription', resource_type=ResourceType.MGMT_EVENTHUB)

    eventhubparameter1 = Eventhub()

    if cmd.supported_api_version(resource_type=ResourceType.MGMT_EVENTHUB, min_api='2017-04-01'):
        if message_retention_in_days:
            logger.warning('Parameter --message-retention would be deprecated in a future release and would be replaced by --retention-time-in-hours.')
            eventhubparameter1.message_retention_in_days = message_retention_in_days

        if partition_count:
            eventhubparameter1.partition_count = partition_count

        if status:
            eventhubparameter1.status = status

        if enabled is not None and enabled is True:
            eventhubparameter1.capture_description = CaptureDescription(
                enabled=enabled,
                skip_empty_archives=skip_empty_archives,
                encoding=EncodingCaptureDescription.avro,
                interval_in_seconds=capture_interval_seconds,
                size_limit_in_bytes=capture_size_limit_bytes,
                destination=Destination(
                    name=destination_name,
                    storage_account_resource_id=storage_account_resource_id,
                    blob_container=blob_container,
                    archive_name_format=archive_name_format)
            )
    return client.create_or_update(
        resource_group_name=resource_group_name,
        namespace_name=namespace_name,
        event_hub_name=event_hub_name,
        parameters=eventhubparameter1)


def cli_eheventhub_update(cmd, instance, message_retention_in_days=None, partition_count=None, status=None,
                          enabled=None, skip_empty_archives=None, capture_interval_seconds=None,
                          capture_size_limit_bytes=None, destination_name=None, storage_account_resource_id=None,
                          blob_container=None, archive_name_format=None):
    capturedescription, destination, encodingcapturedescription = cmd.get_models('CaptureDescription', 'Destination', 'EncodingCaptureDescription')

    if cmd.supported_api_version(resource_type=ResourceType.MGMT_EVENTHUB, min_api='2017-04-01'):
        if message_retention_in_days is not None:
            logger.warning('Parameter --message-retention would be deprecated in a future release and would be replaced by --retention-time-in-hours.')
            instance.message_retention_in_days = message_retention_in_days

        if partition_count:
            instance.partition_count = partition_count

        if status:
            instance.status = status

        if enabled is not None and not instance.capture_description:
            instance.capture_description = capturedescription()
            instance.capture_description.destination = destination()
            instance.capture_description.encoding = encodingcapturedescription.avro
            instance.capture_description.enabled = enabled

        if instance.capture_description:
            if enabled is not None:
                instance.capture_description.enabled = enabled
            if capture_interval_seconds:
                instance.capture_description.interval_in_seconds = capture_interval_seconds
            if capture_size_limit_bytes:
                instance.capture_description.size_limit_in_bytes = capture_size_limit_bytes
            if destination_name:
                instance.capture_description.destination.name = destination_name
            if storage_account_resource_id:
                instance.capture_description.destination.storage_account_resource_id = storage_account_resource_id
            if blob_container:
                instance.capture_description.destination.blob_container = blob_container
            if archive_name_format:
                instance.capture_description.destination.archive_name_format = archive_name_format
            if skip_empty_archives:
                instance.capture_description.skip_empty_archives = skip_empty_archives

    return instance
>>>>>>> 3e7a96f1


# NetwrokRuleSet Region
def cli_networkrule_createupdate(cmd, client, resource_group_name, namespace_name, subnet=None, ip_mask=None, ignore_missing_vnet_service_endpoint=False, action='Allow'):
    NWRuleSetVirtualNetworkRules = cmd.get_models('NWRuleSetVirtualNetworkRules', resource_type=ResourceType.MGMT_EVENTHUB)
    Subnet = cmd.get_models('Subnet', resource_type=ResourceType.MGMT_EVENTHUB)
    NWRuleSetIpRules = cmd.get_models('NWRuleSetIpRules', resource_type=ResourceType.MGMT_EVENTHUB)

    netwrokruleset = client.get_network_rule_set(resource_group_name, namespace_name)
    logger.warning('This version will be depracated & latest version will release in breaking change release.')
    if cmd.supported_api_version(resource_type=ResourceType.MGMT_EVENTHUB, min_api='2017-04-01'):
        if netwrokruleset.virtual_network_rules is None:
            netwrokruleset.virtual_network_rules = [NWRuleSetVirtualNetworkRules]

        if netwrokruleset.ip_rules is None:
            netwrokruleset.ip_rules = [NWRuleSetIpRules]

        if subnet:
            netwrokruleset.virtual_network_rules.append(NWRuleSetVirtualNetworkRules(subnet=Subnet(id=subnet),
                                                                                     ignore_missing_vnet_service_endpoint=ignore_missing_vnet_service_endpoint))

        if ip_mask:
            netwrokruleset.ip_rules.append(NWRuleSetIpRules(ip_mask=ip_mask, action=action))

    return client.create_or_update_network_rule_set(resource_group_name, namespace_name, netwrokruleset)


def cli_networkrule_update(client, resource_group_name, namespace_name, public_network_access=None, trusted_service_access_enabled=None,
                           default_action=None):
    networkruleset = client.get_network_rule_set(resource_group_name, namespace_name)

    if trusted_service_access_enabled is not None:
        networkruleset.trusted_service_access_enabled = trusted_service_access_enabled

    if public_network_access:
        networkruleset.public_network_access = public_network_access

    if default_action:
        networkruleset.default_action = default_action

    return client.create_or_update_network_rule_set(resource_group_name, namespace_name, networkruleset)


def cli_networkrule_delete(cmd, client, resource_group_name, namespace_name, subnet=None, ip_mask=None):
    NWRuleSetVirtualNetworkRules = cmd.get_models('NWRuleSetVirtualNetworkRules', resource_type=ResourceType.MGMT_EVENTHUB)
    NWRuleSetIpRules = cmd.get_models('NWRuleSetIpRules', resource_type=ResourceType.MGMT_EVENTHUB)
    netwrokruleset = client.get_network_rule_set(resource_group_name, namespace_name)
    if cmd.supported_api_version(resource_type=ResourceType.MGMT_EVENTHUB, min_api='2017-04-01'):
        if subnet:
            virtualnetworkrule = NWRuleSetVirtualNetworkRules()
            virtualnetworkrule.subnet = subnet

            for vnetruletodelete in netwrokruleset.virtual_network_rules:
                if vnetruletodelete.subnet.id.lower() == subnet.lower():
                    virtualnetworkrule.ignore_missing_vnet_service_endpoint = vnetruletodelete.ignore_missing_vnet_service_endpoint
                    netwrokruleset.virtual_network_rules.remove(vnetruletodelete)
                    break

        if ip_mask:
            ipruletodelete = NWRuleSetIpRules()
            ipruletodelete.ip_mask = ip_mask
            ipruletodelete.action = "Allow"

            if ipruletodelete in netwrokruleset.ip_rules:
                netwrokruleset.ip_rules.remove(ipruletodelete)

    return client.create_or_update_network_rule_set(resource_group_name, namespace_name, netwrokruleset)


# GeoDR region
def cli_geodr_name_exists(client, resource_group_name, namespace_name, name):

    return client.check_name_availability(resource_group_name, namespace_name, parameters={'name': name})


def cli_geodr_create(client, resource_group_name, namespace_name, alias, partner_namespace=None, alternate_name=None):

    return client.create_or_update(resource_group_name,
                                   namespace_name,
                                   alias,
                                   parameters={'partner_namespace': partner_namespace, 'alternate_name': alternate_name})


def cli_add_identity(cmd, client, resource_group_name, namespace_name, system_assigned=None, user_assigned=None):
    namespace = client.get(resource_group_name, namespace_name)
    IdentityType = cmd.get_models('ManagedServiceIdentityType', resource_type=ResourceType.MGMT_EVENTHUB)
    Identity = cmd.get_models('Identity', resource_type=ResourceType.MGMT_EVENTHUB)
    UserAssignedIdentity = cmd.get_models('UserAssignedIdentity', resource_type=ResourceType.MGMT_EVENTHUB)

    identity_id = {}

    if namespace.identity is None:
        namespace.identity = Identity()

    if system_assigned:
        if namespace.identity.type == IdentityType.USER_ASSIGNED:
            namespace.identity.type = IdentityType.SYSTEM_ASSIGNED_USER_ASSIGNED

        elif namespace.identity.type == IdentityType.NONE or namespace.identity.type is None:
            namespace.identity.type = IdentityType.SYSTEM_ASSIGNED

    if user_assigned:
        default_user_identity = UserAssignedIdentity()
        identity_id.update(dict.fromkeys(user_assigned, default_user_identity))

        if namespace.identity.user_assigned_identities is None:
            namespace.identity.user_assigned_identities = identity_id
        else:
            namespace.identity.user_assigned_identities.update(identity_id)

        if namespace.identity.type == IdentityType.SYSTEM_ASSIGNED:
            namespace.identity.type = IdentityType.SYSTEM_ASSIGNED_USER_ASSIGNED

        elif namespace.identity.type == IdentityType.NONE or namespace.identity.type is None:
            namespace.identity.type = IdentityType.USER_ASSIGNED

    client.begin_create_or_update(
        resource_group_name=resource_group_name,
        namespace_name=namespace_name,
        parameters=namespace).result()

    get_namespace = client.get(resource_group_name, namespace_name)

    return get_namespace


def cli_remove_identity(cmd, client, resource_group_name, namespace_name, system_assigned=None, user_assigned=None):
    namespace = client.get(resource_group_name, namespace_name)
    IdentityType = cmd.get_models('ManagedServiceIdentityType', resource_type=ResourceType.MGMT_EVENTHUB)

    from azure.cli.core import CLIError

    if namespace.identity is None:
        raise CLIError('The namespace does not have identity enabled')

    if system_assigned:
        if namespace.identity.type == IdentityType.SYSTEM_ASSIGNED:
            namespace.identity.type = IdentityType.NONE

        if namespace.identity.type == IdentityType.SYSTEM_ASSIGNED_USER_ASSIGNED:
            namespace.identity.type = IdentityType.USER_ASSIGNED

    if user_assigned:
        if namespace.identity.type == IdentityType.USER_ASSIGNED:
            if namespace.identity.user_assigned_identities:
                for x in user_assigned:
                    namespace.identity.user_assigned_identities.pop(x)
                # if all identities are popped off of the dictionary, we disable user assigned identity
                if len(namespace.identity.user_assigned_identities) == 0:
                    namespace.identity.type = IdentityType.NONE
                    namespace.identity.user_assigned_identities = None

        if namespace.identity.type == IdentityType.SYSTEM_ASSIGNED_USER_ASSIGNED:
            if namespace.identity.user_assigned_identities:
                for x in user_assigned:
                    namespace.identity.user_assigned_identities.pop(x)
                # if all identities are popped off of the dictionary, we disable user assigned identity
                if len(namespace.identity.user_assigned_identities) == 0:
                    namespace.identity.type = IdentityType.SYSTEM_ASSIGNED
                    namespace.identity.user_assigned_identities = None

    client.begin_create_or_update(
        resource_group_name=resource_group_name,
        namespace_name=namespace_name,
        parameters=namespace).result()

    get_namespace = client.get(resource_group_name, namespace_name)

    return get_namespace


def cli_add_encryption(cmd, client, resource_group_name, namespace_name, encryption_config, require_infrastructure_encryption=None):
    namespace = client.get(resource_group_name, namespace_name)
    Encryption = cmd.get_models('Encryption', resource_type=ResourceType.MGMT_EVENTHUB)

    if namespace.encryption:
        if namespace.encryption.key_vault_properties:
            namespace.encryption.key_vault_properties.extend(encryption_config)
        else:
            namespace.encryption.key_vault_properties = encryption_config

    else:
        namespace.encryption = Encryption()
        namespace.encryption.key_vault_properties = encryption_config

    if require_infrastructure_encryption is not None:
        namespace.encryption.require_infrastructure_encryption = require_infrastructure_encryption

    client.begin_create_or_update(
        resource_group_name=resource_group_name,
        namespace_name=namespace_name,
        parameters=namespace).result()

    get_namespace = client.get(resource_group_name, namespace_name)

    return get_namespace


def cli_remove_encryption(client, resource_group_name, namespace_name, encryption_config):
    namespace = client.get(resource_group_name, namespace_name)

    from azure.cli.core import CLIError

    if namespace.encryption is None:
        raise CLIError('The namespace does not have encryption enabled')

    if namespace.encryption.key_vault_properties:
        for encryption_property in encryption_config:
            if encryption_property in namespace.encryption.key_vault_properties:
                namespace.encryption.key_vault_properties.remove(encryption_property)

    client.begin_create_or_update(
        resource_group_name=resource_group_name,
        namespace_name=namespace_name,
        parameters=namespace).result()

    get_namespace = client.get(resource_group_name, namespace_name)

    return get_namespace


def cli_appgroup_create(cmd, client, resource_group_name, namespace_name, application_group_name, client_app_group_identifier,
                        throttling_policy_config, is_enabled=None):
    ApplicationGroup = cmd.get_models('ApplicationGroup', resource_type=ResourceType.MGMT_EVENTHUB)
    appGroup = ApplicationGroup(policies=throttling_policy_config, client_app_group_identifier=client_app_group_identifier)

    if is_enabled is not None:
        ApplicationGroup.is_enabled = is_enabled

    return client.create_or_update_application_group(resource_group_name, namespace_name, application_group_name, appGroup)


def cli_appgroup_update(client, resource_group_name, namespace_name, application_group_name, is_enabled=None):
    appGroup = client.get(resource_group_name, namespace_name, application_group_name)

    if is_enabled is not None:
        appGroup.is_enabled = is_enabled

    return client.create_or_update_application_group(resource_group_name, namespace_name, application_group_name, appGroup)


def cli_add_appgroup_policy(client, resource_group_name, namespace_name, application_group_name, throttling_policy_config):
    appGroup = client.get(resource_group_name, namespace_name, application_group_name)
    appGroup.policies.extend(throttling_policy_config)
    return client.create_or_update_application_group(resource_group_name, namespace_name, application_group_name, appGroup)


def cli_remove_appgroup_policy(client, resource_group_name, namespace_name, application_group_name, throttling_policy_config):
    from azure.cli.core import CLIError

    appGroup = client.get(resource_group_name, namespace_name, application_group_name)
    logger.warning(
        'This operation will do removals based on policy name. Will not accept metric-id,rate-limit-threshold in the future in future release.'
        'Also throttling_policy_config parameter will replace with "policy" in same future release.')
    if appGroup.policies:
        for policy_object in throttling_policy_config:
            if policy_object in appGroup.policies:
                appGroup.policies.remove(policy_object)
            else:
                raise CLIError('The following policy was not found: Name: ' + policy_object.name + ', RateLimitThreshold: ' + str(policy_object.rate_limit_threshold) + ', MetricId: ' + policy_object.metric_id)

    return client.create_or_update_application_group(resource_group_name, namespace_name, application_group_name, appGroup)<|MERGE_RESOLUTION|>--- conflicted
+++ resolved
@@ -114,99 +114,7 @@
         if resource_group_name:
             return client.list_by_resource_group(resource_group_name=resource_group_name)
 
-    return client.list()
-
-
-<<<<<<< HEAD
-def cli_namespace_exists(client, name):
-
-    return client.check_name_availability(parameters={'name': name})
-=======
-# Eventhub Region
-def cli_eheventhub_create(cmd, client, resource_group_name, namespace_name, event_hub_name, message_retention_in_days=None, partition_count=None, status=None,
-                          enabled=None, skip_empty_archives=None, capture_interval_seconds=None, capture_size_limit_bytes=None, destination_name=None, storage_account_resource_id=None, blob_container=None, archive_name_format=None):
-    # from azure.mgmt.eventhub.models import Eventhub, CaptureDescription, Destination, EncodingCaptureDescription
-    Eventhub = cmd.get_models('Eventhub', resource_type=ResourceType.MGMT_EVENTHUB)
-    CaptureDescription = cmd.get_models('CaptureDescription', resource_type=ResourceType.MGMT_EVENTHUB)
-    Destination = cmd.get_models('Destination', resource_type=ResourceType.MGMT_EVENTHUB)
-    EncodingCaptureDescription = cmd.get_models('EncodingCaptureDescription', resource_type=ResourceType.MGMT_EVENTHUB)
-
-    eventhubparameter1 = Eventhub()
-
-    if cmd.supported_api_version(resource_type=ResourceType.MGMT_EVENTHUB, min_api='2017-04-01'):
-        if message_retention_in_days:
-            logger.warning('Parameter --message-retention would be deprecated in a future release and would be replaced by --retention-time-in-hours.')
-            eventhubparameter1.message_retention_in_days = message_retention_in_days
-
-        if partition_count:
-            eventhubparameter1.partition_count = partition_count
-
-        if status:
-            eventhubparameter1.status = status
-
-        if enabled is not None and enabled is True:
-            eventhubparameter1.capture_description = CaptureDescription(
-                enabled=enabled,
-                skip_empty_archives=skip_empty_archives,
-                encoding=EncodingCaptureDescription.avro,
-                interval_in_seconds=capture_interval_seconds,
-                size_limit_in_bytes=capture_size_limit_bytes,
-                destination=Destination(
-                    name=destination_name,
-                    storage_account_resource_id=storage_account_resource_id,
-                    blob_container=blob_container,
-                    archive_name_format=archive_name_format)
-            )
-    return client.create_or_update(
-        resource_group_name=resource_group_name,
-        namespace_name=namespace_name,
-        event_hub_name=event_hub_name,
-        parameters=eventhubparameter1)
-
-
-def cli_eheventhub_update(cmd, instance, message_retention_in_days=None, partition_count=None, status=None,
-                          enabled=None, skip_empty_archives=None, capture_interval_seconds=None,
-                          capture_size_limit_bytes=None, destination_name=None, storage_account_resource_id=None,
-                          blob_container=None, archive_name_format=None):
-    capturedescription, destination, encodingcapturedescription = cmd.get_models('CaptureDescription', 'Destination', 'EncodingCaptureDescription')
-
-    if cmd.supported_api_version(resource_type=ResourceType.MGMT_EVENTHUB, min_api='2017-04-01'):
-        if message_retention_in_days is not None:
-            logger.warning('Parameter --message-retention would be deprecated in a future release and would be replaced by --retention-time-in-hours.')
-            instance.message_retention_in_days = message_retention_in_days
-
-        if partition_count:
-            instance.partition_count = partition_count
-
-        if status:
-            instance.status = status
-
-        if enabled is not None and not instance.capture_description:
-            instance.capture_description = capturedescription()
-            instance.capture_description.destination = destination()
-            instance.capture_description.encoding = encodingcapturedescription.avro
-            instance.capture_description.enabled = enabled
-
-        if instance.capture_description:
-            if enabled is not None:
-                instance.capture_description.enabled = enabled
-            if capture_interval_seconds:
-                instance.capture_description.interval_in_seconds = capture_interval_seconds
-            if capture_size_limit_bytes:
-                instance.capture_description.size_limit_in_bytes = capture_size_limit_bytes
-            if destination_name:
-                instance.capture_description.destination.name = destination_name
-            if storage_account_resource_id:
-                instance.capture_description.destination.storage_account_resource_id = storage_account_resource_id
-            if blob_container:
-                instance.capture_description.destination.blob_container = blob_container
-            if archive_name_format:
-                instance.capture_description.destination.archive_name_format = archive_name_format
-            if skip_empty_archives:
-                instance.capture_description.skip_empty_archives = skip_empty_archives
-
-    return instance
->>>>>>> 3e7a96f1
+   return client.list()
 
 
 # NetwrokRuleSet Region
