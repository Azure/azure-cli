--- conflicted
+++ resolved
@@ -13,24 +13,15 @@
       ParameterSetName:
       - -g -n --image --vnet
       User-Agent:
-<<<<<<< HEAD
-      - python/3.6.5 (Windows-10-10.0.17134-SP0) msrest/0.6.10 msrest_azure/0.6.2
-        azure-mgmt-resource/4.0.0 Azure-SDK-For-Python AZURECLI/2.0.74
-=======
       - python/3.7.4 (Windows-10-10.0.18362-SP0) msrest/0.6.10 msrest_azure/0.6.2
         azure-mgmt-resource/4.0.0 Azure-SDK-For-Python AZURECLI/2.0.75
->>>>>>> 807faccc
       accept-language:
       - en-US
     method: GET
     uri: https://management.azure.com/subscriptions/00000000-0000-0000-0000-000000000000/resourcegroups/clitest.rg000001?api-version=2019-07-01
   response:
     body:
-<<<<<<< HEAD
-      string: '{"id":"/subscriptions/00000000-0000-0000-0000-000000000000/resourceGroups/clitest.rg000001","name":"clitest.rg000001","type":"Microsoft.Resources/resourceGroups","location":"westus","tags":{"product":"azurecli","cause":"automation","date":"2019-10-14T05:39:51Z"},"properties":{"provisioningState":"Succeeded"}}'
-=======
       string: '{"id":"/subscriptions/00000000-0000-0000-0000-000000000000/resourceGroups/clitest.rg000001","name":"clitest.rg000001","type":"Microsoft.Resources/resourceGroups","location":"westus","tags":{"product":"azurecli","cause":"automation","date":"2019-10-21T11:03:22Z"},"properties":{"provisioningState":"Succeeded"}}'
->>>>>>> 807faccc
     headers:
       cache-control:
       - no-cache
@@ -39,11 +30,7 @@
       content-type:
       - application/json; charset=utf-8
       date:
-<<<<<<< HEAD
-      - Mon, 14 Oct 2019 05:39:52 GMT
-=======
       - Mon, 21 Oct 2019 11:03:28 GMT
->>>>>>> 807faccc
       expires:
       - '-1'
       pragma:
@@ -71,24 +58,15 @@
       ParameterSetName:
       - -g -n --image --subnet
       User-Agent:
-<<<<<<< HEAD
-      - python/3.6.5 (Windows-10-10.0.17134-SP0) msrest/0.6.10 msrest_azure/0.6.2
-        azure-mgmt-resource/4.0.0 Azure-SDK-For-Python AZURECLI/2.0.74
-=======
       - python/3.7.4 (Windows-10-10.0.18362-SP0) msrest/0.6.10 msrest_azure/0.6.2
         azure-mgmt-resource/4.0.0 Azure-SDK-For-Python AZURECLI/2.0.75
->>>>>>> 807faccc
       accept-language:
       - en-US
     method: GET
     uri: https://management.azure.com/subscriptions/00000000-0000-0000-0000-000000000000/resourcegroups/clitest.rg000001?api-version=2019-07-01
   response:
     body:
-<<<<<<< HEAD
-      string: '{"id":"/subscriptions/00000000-0000-0000-0000-000000000000/resourceGroups/clitest.rg000001","name":"clitest.rg000001","type":"Microsoft.Resources/resourceGroups","location":"westus","tags":{"product":"azurecli","cause":"automation","date":"2019-10-14T05:39:51Z"},"properties":{"provisioningState":"Succeeded"}}'
-=======
       string: '{"id":"/subscriptions/00000000-0000-0000-0000-000000000000/resourceGroups/clitest.rg000001","name":"clitest.rg000001","type":"Microsoft.Resources/resourceGroups","location":"westus","tags":{"product":"azurecli","cause":"automation","date":"2019-10-21T11:03:22Z"},"properties":{"provisioningState":"Succeeded"}}'
->>>>>>> 807faccc
     headers:
       cache-control:
       - no-cache
@@ -97,11 +75,7 @@
       content-type:
       - application/json; charset=utf-8
       date:
-<<<<<<< HEAD
-      - Mon, 14 Oct 2019 05:39:53 GMT
-=======
       - Mon, 21 Oct 2019 11:03:29 GMT
->>>>>>> 807faccc
       expires:
       - '-1'
       pragma:
@@ -129,24 +103,15 @@
       ParameterSetName:
       - -g -n --image --network-profile
       User-Agent:
-<<<<<<< HEAD
-      - python/3.6.5 (Windows-10-10.0.17134-SP0) msrest/0.6.10 msrest_azure/0.6.2
-        azure-mgmt-resource/4.0.0 Azure-SDK-For-Python AZURECLI/2.0.74
-=======
       - python/3.7.4 (Windows-10-10.0.18362-SP0) msrest/0.6.10 msrest_azure/0.6.2
         azure-mgmt-resource/4.0.0 Azure-SDK-For-Python AZURECLI/2.0.75
->>>>>>> 807faccc
       accept-language:
       - en-US
     method: GET
     uri: https://management.azure.com/subscriptions/00000000-0000-0000-0000-000000000000/resourcegroups/clitest.rg000001?api-version=2019-07-01
   response:
     body:
-<<<<<<< HEAD
-      string: '{"id":"/subscriptions/00000000-0000-0000-0000-000000000000/resourceGroups/clitest.rg000001","name":"clitest.rg000001","type":"Microsoft.Resources/resourceGroups","location":"westus","tags":{"product":"azurecli","cause":"automation","date":"2019-10-14T05:39:51Z"},"properties":{"provisioningState":"Succeeded"}}'
-=======
       string: '{"id":"/subscriptions/00000000-0000-0000-0000-000000000000/resourceGroups/clitest.rg000001","name":"clitest.rg000001","type":"Microsoft.Resources/resourceGroups","location":"westus","tags":{"product":"azurecli","cause":"automation","date":"2019-10-21T11:03:22Z"},"properties":{"provisioningState":"Succeeded"}}'
->>>>>>> 807faccc
     headers:
       cache-control:
       - no-cache
@@ -155,11 +120,7 @@
       content-type:
       - application/json; charset=utf-8
       date:
-<<<<<<< HEAD
-      - Mon, 14 Oct 2019 05:39:54 GMT
-=======
       - Mon, 21 Oct 2019 11:03:31 GMT
->>>>>>> 807faccc
       expires:
       - '-1'
       pragma:
@@ -195,13 +156,8 @@
       ParameterSetName:
       - -g -n --image --network-profile
       User-Agent:
-<<<<<<< HEAD
-      - python/3.6.5 (Windows-10-10.0.17134-SP0) msrest/0.6.10 msrest_azure/0.6.2
-        azure-mgmt-containerinstance/1.5.0 Azure-SDK-For-Python AZURECLI/2.0.74
-=======
       - python/3.7.4 (Windows-10-10.0.18362-SP0) msrest/0.6.10 msrest_azure/0.6.2
         azure-mgmt-containerinstance/1.5.0 Azure-SDK-For-Python AZURECLI/2.0.75
->>>>>>> 807faccc
       accept-language:
       - en-US
     method: PUT
@@ -219,11 +175,7 @@
       content-type:
       - application/json; charset=utf-8
       date:
-<<<<<<< HEAD
-      - Mon, 14 Oct 2019 05:39:55 GMT
-=======
       - Mon, 21 Oct 2019 11:03:35 GMT
->>>>>>> 807faccc
       expires:
       - '-1'
       pragma:
@@ -233,19 +185,11 @@
       x-content-type-options:
       - nosniff
       x-ms-ratelimit-remaining-subscription-resource-requests-pt1h:
-<<<<<<< HEAD
-      - '298'
-      x-ms-ratelimit-remaining-subscription-resource-requests-pt5m:
-      - '98'
-      x-ms-ratelimit-remaining-subscription-writes:
-      - '1199'
-=======
       - '299'
       x-ms-ratelimit-remaining-subscription-resource-requests-pt5m:
       - '99'
       x-ms-ratelimit-remaining-subscription-writes:
       - '1149'
->>>>>>> 807faccc
     status:
       code: 400
       message: Bad Request
