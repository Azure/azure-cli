--- conflicted
+++ resolved
@@ -121,13 +121,8 @@
     'azure-mgmt-servicelinker==1.2.0b1',
     'azure-mgmt-servicefabric~=1.0.0',
     'azure-mgmt-signalr==1.1.0',
-<<<<<<< HEAD
     'azure-mgmt-sqlvirtualmachine==1.0.0b5',
-    'azure-mgmt-sql==4.0.0b7',
-=======
-    'azure-mgmt-sqlvirtualmachine==1.0.0b4',
     'azure-mgmt-sql==4.0.0b8',
->>>>>>> 43ceaa97
     'azure-mgmt-storage~=21.0.0',
     'azure-mgmt-synapse==2.1.0b5',
     'azure-mgmt-trafficmanager~=1.0.0',
