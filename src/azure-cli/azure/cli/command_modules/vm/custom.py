# --------------------------------------------------------------------------------------------
# Copyright (c) Microsoft Corporation. All rights reserved.
# Licensed under the MIT License. See License.txt in the project root for license information.
# --------------------------------------------------------------------------------------------

# pylint: disable=no-self-use,too-many-lines
from __future__ import print_function
import json
import os

try:
    from urllib.parse import urlparse
except ImportError:
    from urlparse import urlparse  # pylint: disable=import-error

# the urlopen is imported for automation purpose
from six.moves.urllib.request import urlopen  # noqa, pylint: disable=import-error,unused-import,ungrouped-imports

from knack.log import get_logger
from knack.util import CLIError

from azure.cli.command_modules.vm._validators import _get_resource_group_from_vault_name
from azure.cli.core.commands.validators import validate_file_or_dict

from azure.cli.core.commands import LongRunningOperation, DeploymentOutputLongRunningOperation
from azure.cli.core.commands.client_factory import get_mgmt_service_client, get_data_service_client
from azure.cli.core.profiles import ResourceType
from azure.cli.core.util import sdk_no_wait

from ._vm_utils import read_content_if_is_file
from ._vm_diagnostics_templates import get_default_diag_config

from ._actions import (load_images_from_aliases_doc, load_extension_images_thru_services,
                       load_images_thru_services, _get_latest_image_version)
from ._client_factory import _compute_client_factory, cf_public_ip_addresses

logger = get_logger(__name__)


# Use the same name by portal, so people can update from both cli and portal
# (VM doesn't allow multiple handlers for the same extension)
_ACCESS_EXT_HANDLER_NAME = 'enablevmaccess'

_LINUX_ACCESS_EXT = 'VMAccessForLinux'
_WINDOWS_ACCESS_EXT = 'VMAccessAgent'
_LINUX_DIAG_EXT = 'LinuxDiagnostic'
_WINDOWS_DIAG_EXT = 'IaaSDiagnostics'
extension_mappings = {
    _LINUX_ACCESS_EXT: {
        'version': '1.4',
        'publisher': 'Microsoft.OSTCExtensions'
    },
    _WINDOWS_ACCESS_EXT: {
        'version': '2.0',
        'publisher': 'Microsoft.Compute'
    },
    _LINUX_DIAG_EXT: {
        'version': '3.0',
        'publisher': 'Microsoft.Azure.Diagnostics'
    },
    _WINDOWS_DIAG_EXT: {
        'version': '1.5',
        'publisher': 'Microsoft.Azure.Diagnostics'
    }
}


def _construct_identity_info(identity_scope, identity_role, implicit_identity, external_identities):
    info = {}
    if identity_scope:
        info['scope'] = identity_scope
        info['role'] = str(identity_role)  # could be DefaultStr, so convert to string
    info['userAssignedIdentities'] = external_identities or {}
    info['systemAssignedIdentity'] = implicit_identity or ''
    return info


# for injecting test seams to produce predicatable role assignment id for playback
def _gen_guid():
    import uuid
    return uuid.uuid4()


def _get_access_extension_upgrade_info(extensions, name):
    version = extension_mappings[name]['version']
    publisher = extension_mappings[name]['publisher']

    auto_upgrade = None

    if extensions:
        extension = next((e for e in extensions if e.name == name), None)
        from distutils.version import LooseVersion  # pylint: disable=no-name-in-module,import-error
        if extension and LooseVersion(extension.type_handler_version) < LooseVersion(version):
            auto_upgrade = True
        elif extension and LooseVersion(extension.type_handler_version) > LooseVersion(version):
            version = extension.type_handler_version

    return publisher, version, auto_upgrade


def _get_extension_instance_name(instance_view, publisher, extension_type_name,
                                 suggested_name=None):
    extension_instance_name = suggested_name or extension_type_name
    full_type_name = '.'.join([publisher, extension_type_name])
    if instance_view.extensions:
        ext = next((x for x in instance_view.extensions
                    if x.type and (x.type.lower() == full_type_name.lower())), None)
        if ext:
            extension_instance_name = ext.name
    return extension_instance_name


def _get_storage_management_client(cli_ctx):
    return get_mgmt_service_client(cli_ctx, ResourceType.MGMT_STORAGE)


def _get_disk_lun(data_disks):
    # start from 0, search for unused int for lun
    if not data_disks:
        return 0

    existing_luns = sorted([d.lun for d in data_disks])
    for i, current in enumerate(existing_luns):
        if current != i:
            return i
    return len(existing_luns)


def _get_private_config(cli_ctx, resource_group_name, storage_account):
    storage_mgmt_client = _get_storage_management_client(cli_ctx)
    # pylint: disable=no-member
    keys = storage_mgmt_client.storage_accounts.list_keys(resource_group_name, storage_account).keys

    private_config = {
        'storageAccountName': storage_account,
        'storageAccountKey': keys[0].value
    }
    return private_config


def _get_resource_group_location(cli_ctx, resource_group_name):
    client = get_mgmt_service_client(cli_ctx, ResourceType.MGMT_RESOURCE_RESOURCES)
    # pylint: disable=no-member
    return client.resource_groups.get(resource_group_name).location


def _get_sku_object(cmd, sku):
    if cmd.supported_api_version(min_api='2017-03-30'):
        DiskSku = cmd.get_models('DiskSku')
        return DiskSku(name=sku)
    return sku


def _grant_access(cmd, resource_group_name, name, duration_in_seconds, is_disk, access_level):
    AccessLevel = cmd.get_models('AccessLevel')
    client = _compute_client_factory(cmd.cli_ctx)
    op = client.disks if is_disk else client.snapshots
    return op.grant_access(resource_group_name, name, access_level or AccessLevel.read, duration_in_seconds)


def _is_linux_os(vm):
    os_type = vm.storage_profile.os_disk.os_type.value if vm.storage_profile.os_disk.os_type else None
    if os_type:
        return os_type.lower() == 'linux'
    # the os_type could be None for VM scaleset, let us check out os configurations
    if vm.os_profile.linux_configuration:
        return bool(vm.os_profile.linux_configuration)
    return False


def _merge_secrets(secrets):
    """
    Merge a list of secrets. Each secret should be a dict fitting the following JSON structure:
    [{ "sourceVault": { "id": "value" },
        "vaultCertificates": [{ "certificateUrl": "value",
        "certificateStore": "cert store name (only on windows)"}] }]
    The array of secrets is merged on sourceVault.id.
    :param secrets:
    :return:
    """
    merged = {}
    vc_name = 'vaultCertificates'
    for outer in secrets:
        for secret in outer:
            if secret['sourceVault']['id'] not in merged:
                merged[secret['sourceVault']['id']] = []
            merged[secret['sourceVault']['id']] = \
                secret[vc_name] + merged[secret['sourceVault']['id']]

    # transform the reduced map to vm format
    formatted = [{'sourceVault': {'id': source_id},
                  'vaultCertificates': value}
                 for source_id, value in list(merged.items())]
    return formatted


def _normalize_extension_version(cli_ctx, publisher, vm_extension_name, version, location):

    def _trim_away_build_number(version):
        # workaround a known issue: the version must only contain "major.minor", even though
        # "extension image list" gives more detail
        return '.'.join(version.split('.')[0:2])

    if not version:
        result = load_extension_images_thru_services(cli_ctx, publisher, vm_extension_name, None, location,
                                                     show_latest=True, partial_match=False)
        if not result:
            raise CLIError('Failed to find the latest version for the extension "{}"'.format(vm_extension_name))
        # with 'show_latest' enabled, we will only get one result.
        version = result[0]['version']

    version = _trim_away_build_number(version)
    return version


def _parse_rg_name(strid):
    '''From an ID, extract the contained (resource group, name) tuple.'''
    from msrestazure.tools import parse_resource_id
    parts = parse_resource_id(strid)
    return (parts['resource_group'], parts['name'])


def _set_sku(cmd, instance, sku):
    if cmd.supported_api_version(min_api='2017-03-30'):
        instance.sku = cmd.get_models('DiskSku')(name=sku)
    else:
        instance.account_type = sku


def _show_missing_access_warning(resource_group, name, command):
    warn = ("No access was given yet to the '{1}', because '--scope' was not provided. "
            "You should setup by creating a role assignment, e.g. "
            "'az role assignment create --assignee <principal-id> --role contributor -g {0}' "
            "would let it access the current resource group. To get the pricipal id, run "
            "'az {2} show -g {0} -n {1} --query \"identity.principalId\" -otsv'".format(resource_group, name, command))
    logger.warning(warn)


# Hide extension information from output as the info is not correct and unhelpful; also
# commands using it mean to hide the extension concept from users.
class ExtensionUpdateLongRunningOperation(LongRunningOperation):  # pylint: disable=too-few-public-methods
    pass


# region Disks (Managed)
def create_managed_disk(cmd, resource_group_name, disk_name, location=None,  # pylint: disable=too-many-locals
                        size_gb=None, sku='Premium_LRS', os_type=None,
                        source=None, for_upload=None, upload_size_bytes=None,  # pylint: disable=unused-argument
                        # below are generated internally from 'source'
                        source_blob_uri=None, source_disk=None, source_snapshot=None,
                        source_storage_account_id=None, no_wait=False, tags=None, zone=None,
                        disk_iops_read_write=None, disk_mbps_read_write=None, hyper_v_generation=None):
    Disk, CreationData, DiskCreateOption = cmd.get_models('Disk', 'CreationData', 'DiskCreateOption')

    location = location or _get_resource_group_location(cmd.cli_ctx, resource_group_name)
    if source_blob_uri:
        option = DiskCreateOption.import_enum
    elif source_disk or source_snapshot:
        option = DiskCreateOption.copy
    elif for_upload:
        option = DiskCreateOption.upload
    else:
        option = DiskCreateOption.empty

    if upload_size_bytes is not None and for_upload is not True:
        raise CLIError('usage error: --upload-size-bytes should be used together with --for-upload')

    creation_data = CreationData(create_option=option, source_uri=source_blob_uri,
                                 image_reference=None,
                                 source_resource_id=source_disk or source_snapshot,
                                 storage_account_id=source_storage_account_id,
                                 upload_size_bytes=upload_size_bytes)

    if size_gb is None and upload_size_bytes is None and (option == DiskCreateOption.empty or for_upload):
        raise CLIError('usage error: --size-gb or --upload-size-bytes required to create an empty disk')
    disk = Disk(location=location, creation_data=creation_data, tags=(tags or {}),
                sku=_get_sku_object(cmd, sku), disk_size_gb=size_gb, os_type=os_type)

    if hyper_v_generation:
        disk.hyper_vgeneration = hyper_v_generation

    if zone:
        disk.zones = zone
    if disk_iops_read_write is not None:
        disk.disk_iops_read_write = disk_iops_read_write
    if disk_mbps_read_write is not None:
        disk.disk_mbps_read_write = disk_mbps_read_write

    client = _compute_client_factory(cmd.cli_ctx)
    return sdk_no_wait(no_wait, client.disks.create_or_update, resource_group_name, disk_name, disk)


def grant_disk_access(cmd, resource_group_name, disk_name, duration_in_seconds, access_level=None):
    return _grant_access(cmd, resource_group_name, disk_name, duration_in_seconds, is_disk=True,
                         access_level=access_level)


def list_managed_disks(cmd, resource_group_name=None):
    client = _compute_client_factory(cmd.cli_ctx)
    if resource_group_name:
        return client.disks.list_by_resource_group(resource_group_name)
    return client.disks.list()


def update_managed_disk(cmd, instance, size_gb=None, sku=None, disk_iops_read_write=None, disk_mbps_read_write=None):
    if size_gb is not None:
        instance.disk_size_gb = size_gb
    if sku is not None:
        _set_sku(cmd, instance, sku)
    if disk_iops_read_write is not None:
        instance.disk_iops_read_write = disk_iops_read_write
    if disk_mbps_read_write is not None:
        instance.disk_mbps_read_write = disk_mbps_read_write
    return instance
# endregion


# region Images (Managed)
def create_image(cmd, resource_group_name, name, source, os_type=None, data_disk_sources=None, location=None,  # pylint: disable=too-many-locals,unused-argument
                 # below are generated internally from 'source' and 'data_disk_sources'
                 source_virtual_machine=None, storage_sku=None, hyper_v_generation=None,
                 os_blob_uri=None, data_blob_uris=None,
                 os_snapshot=None, data_snapshots=None,
                 os_disk=None, os_disk_caching=None, data_disks=None, tags=None, zone_resilient=None):
    ImageOSDisk, ImageDataDisk, ImageStorageProfile, Image, SubResource, OperatingSystemStateTypes = cmd.get_models(
        'ImageOSDisk', 'ImageDataDisk', 'ImageStorageProfile', 'Image', 'SubResource', 'OperatingSystemStateTypes')

    if source_virtual_machine:
        location = location or _get_resource_group_location(cmd.cli_ctx, resource_group_name)
        image_storage_profile = None if zone_resilient is None else ImageStorageProfile(zone_resilient=zone_resilient)
        image = Image(location=location, source_virtual_machine=SubResource(id=source_virtual_machine),
                      storage_profile=image_storage_profile, tags=(tags or {}))
    else:
        os_disk = ImageOSDisk(os_type=os_type,
                              os_state=OperatingSystemStateTypes.generalized,
                              caching=os_disk_caching,
                              snapshot=SubResource(id=os_snapshot) if os_snapshot else None,
                              managed_disk=SubResource(id=os_disk) if os_disk else None,
                              blob_uri=os_blob_uri,
                              storage_account_type=storage_sku)
        all_data_disks = []
        lun = 0
        if data_blob_uris:
            for d in data_blob_uris:
                all_data_disks.append(ImageDataDisk(lun=lun, blob_uri=d))
                lun += 1
        if data_snapshots:
            for d in data_snapshots:
                all_data_disks.append(ImageDataDisk(lun=lun, snapshot=SubResource(id=d)))
                lun += 1
        if data_disks:
            for d in data_disks:
                all_data_disks.append(ImageDataDisk(lun=lun, managed_disk=SubResource(id=d)))
                lun += 1

        image_storage_profile = ImageStorageProfile(os_disk=os_disk, data_disks=all_data_disks)
        if zone_resilient is not None:
            image_storage_profile.zone_resilient = zone_resilient
        location = location or _get_resource_group_location(cmd.cli_ctx, resource_group_name)
        # pylint disable=no-member
        image = Image(location=location, storage_profile=image_storage_profile, tags=(tags or {}))

    if hyper_v_generation:
        image.hyper_vgeneration = hyper_v_generation

    client = _compute_client_factory(cmd.cli_ctx)
    return client.images.create_or_update(resource_group_name, name, image)


def update_image(instance, tags=None):
    if tags is not None:
        instance.tags = tags
    return instance


def list_images(cmd, resource_group_name=None):
    client = _compute_client_factory(cmd.cli_ctx)
    if resource_group_name:
        return client.images.list_by_resource_group(resource_group_name)
    return client.images.list()
# endregion


# region Snapshots
def create_snapshot(cmd, resource_group_name, snapshot_name, location=None, size_gb=None, sku='Standard_LRS',
                    source=None, for_upload=None, incremental=None,  # pylint: disable=unused-argument
                    # below are generated internally from 'source'
                    source_blob_uri=None, source_disk=None, source_snapshot=None, source_storage_account_id=None,
                    hyper_v_generation=None, tags=None, no_wait=False):
    Snapshot, CreationData, DiskCreateOption = cmd.get_models('Snapshot', 'CreationData', 'DiskCreateOption')

    location = location or _get_resource_group_location(cmd.cli_ctx, resource_group_name)
    if source_blob_uri:
        option = DiskCreateOption.import_enum
    elif source_disk or source_snapshot:
        option = DiskCreateOption.copy
    elif for_upload:
        option = DiskCreateOption.upload
    else:
        option = DiskCreateOption.empty

    creation_data = CreationData(create_option=option, source_uri=source_blob_uri,
                                 image_reference=None,
                                 source_resource_id=source_disk or source_snapshot,
                                 storage_account_id=source_storage_account_id)

    if size_gb is None and option == DiskCreateOption.empty:
        raise CLIError('Please supply size for the snapshots')
    snapshot = Snapshot(location=location, creation_data=creation_data, tags=(tags or {}),
                        sku=_get_sku_object(cmd, sku), disk_size_gb=size_gb, incremental=incremental)
    if hyper_v_generation:
        snapshot.hyper_vgeneration = hyper_v_generation

    client = _compute_client_factory(cmd.cli_ctx)
    return sdk_no_wait(no_wait, client.snapshots.create_or_update, resource_group_name, snapshot_name, snapshot)


def grant_snapshot_access(cmd, resource_group_name, snapshot_name, duration_in_seconds, access_level=None):
    return _grant_access(cmd, resource_group_name, snapshot_name, duration_in_seconds, is_disk=False,
                         access_level=access_level)


def list_snapshots(cmd, resource_group_name=None):
    client = _compute_client_factory(cmd.cli_ctx)
    if resource_group_name:
        return client.snapshots.list_by_resource_group(resource_group_name)
    return client.snapshots.list()


def update_snapshot(cmd, instance, sku=None):
    if sku is not None:
        _set_sku(cmd, instance, sku)
    return instance
# endregion


# region VirtualMachines Identity
def show_vm_identity(cmd, resource_group_name, vm_name):
    client = _compute_client_factory(cmd.cli_ctx)
    return client.virtual_machines.get(resource_group_name, vm_name).identity


def show_vmss_identity(cmd, resource_group_name, vm_name):
    client = _compute_client_factory(cmd.cli_ctx)
    return client.virtual_machine_scale_sets.get(resource_group_name, vm_name).identity


def assign_vm_identity(cmd, resource_group_name, vm_name, assign_identity=None, identity_role='Contributor',
                       identity_role_id=None, identity_scope=None):
    VirtualMachineIdentity, ResourceIdentityType, VirtualMachineUpdate = cmd.get_models('VirtualMachineIdentity',
                                                                                        'ResourceIdentityType',
                                                                                        'VirtualMachineUpdate')
    VirtualMachineIdentityUserAssignedIdentitiesValue = cmd.get_models(
        'VirtualMachineIdentityUserAssignedIdentitiesValue')
    from azure.cli.core.commands.arm import assign_identity as assign_identity_helper
    client = _compute_client_factory(cmd.cli_ctx)
    _, _, external_identities, enable_local_identity = _build_identities_info(assign_identity)

    def getter():
        return client.virtual_machines.get(resource_group_name, vm_name)

    def setter(vm, external_identities=external_identities):
        if vm.identity and vm.identity.type == ResourceIdentityType.system_assigned_user_assigned:
            identity_types = ResourceIdentityType.system_assigned_user_assigned
        elif vm.identity and vm.identity.type == ResourceIdentityType.system_assigned and external_identities:
            identity_types = ResourceIdentityType.system_assigned_user_assigned
        elif vm.identity and vm.identity.type == ResourceIdentityType.user_assigned and enable_local_identity:
            identity_types = ResourceIdentityType.system_assigned_user_assigned
        elif external_identities and enable_local_identity:
            identity_types = ResourceIdentityType.system_assigned_user_assigned
        elif external_identities:
            identity_types = ResourceIdentityType.user_assigned
        else:
            identity_types = ResourceIdentityType.system_assigned

        vm.identity = VirtualMachineIdentity(type=identity_types)
        if external_identities:
            vm.identity.user_assigned_identities = {}
            for identity in external_identities:
                vm.identity.user_assigned_identities[identity] = VirtualMachineIdentityUserAssignedIdentitiesValue()

        vm_patch = VirtualMachineUpdate()
        vm_patch.identity = vm.identity
        return patch_vm(cmd, resource_group_name, vm_name, vm_patch)

    assign_identity_helper(cmd.cli_ctx, getter, setter, identity_role=identity_role_id, identity_scope=identity_scope)
    vm = client.virtual_machines.get(resource_group_name, vm_name)
    return _construct_identity_info(identity_scope, identity_role, vm.identity.principal_id,
                                    vm.identity.user_assigned_identities)
# endregion


# region VirtualMachines
def capture_vm(cmd, resource_group_name, vm_name, vhd_name_prefix,
               storage_container='vhds', overwrite=True):
    VirtualMachineCaptureParameters = cmd.get_models('VirtualMachineCaptureParameters')
    client = _compute_client_factory(cmd.cli_ctx)
    parameter = VirtualMachineCaptureParameters(vhd_prefix=vhd_name_prefix,
                                                destination_container_name=storage_container,
                                                overwrite_vhds=overwrite)
    poller = client.virtual_machines.capture(resource_group_name, vm_name, parameter)
    result = LongRunningOperation(cmd.cli_ctx)(poller)
    output = getattr(result, 'output', None) or result.resources[0]
    print(json.dumps(output, indent=2))  # pylint: disable=no-member


# pylint: disable=too-many-locals, unused-argument, too-many-statements, too-many-branches
def create_vm(cmd, vm_name, resource_group_name, image=None, size='Standard_DS1_v2', location=None, tags=None,
              no_wait=False, authentication_type=None, admin_password=None, computer_name=None,
              admin_username=None, ssh_dest_key_path=None, ssh_key_value=None, generate_ssh_keys=False,
              availability_set=None, nics=None, nsg=None, nsg_rule=None, accelerated_networking=None,
              private_ip_address=None, public_ip_address=None, public_ip_address_allocation='dynamic',
              public_ip_address_dns_name=None, public_ip_sku=None, os_disk_name=None, os_type=None,
              storage_account=None, os_caching=None, data_caching=None, storage_container_name=None, storage_sku=None,
              use_unmanaged_disk=False, attach_os_disk=None, os_disk_size_gb=None, attach_data_disks=None,
              data_disk_sizes_gb=None, disk_info=None,
              vnet_name=None, vnet_address_prefix='10.0.0.0/16', subnet=None, subnet_address_prefix='10.0.0.0/24',
              storage_profile=None, os_publisher=None, os_offer=None, os_sku=None, os_version=None,
              storage_account_type=None, vnet_type=None, nsg_type=None, public_ip_address_type=None, nic_type=None,
              validate=False, custom_data=None, secrets=None, plan_name=None, plan_product=None, plan_publisher=None,
              plan_promotion_code=None, license_type=None, assign_identity=None, identity_scope=None,
              identity_role='Contributor', identity_role_id=None, application_security_groups=None, zone=None,
              boot_diagnostics_storage=None, ultra_ssd_enabled=None, ephemeral_os_disk=None,
              proximity_placement_group=None, dedicated_host=None, dedicated_host_group=None, aux_subscriptions=None,
<<<<<<< HEAD
              priority=None, max_billing=None, eviction_policy=None, vmss=None):
=======
              priority=None, max_billing=None, eviction_policy=None, enable_agent=None, workspace=None):
>>>>>>> 15b3674b
    from azure.cli.core.commands.client_factory import get_subscription_id
    from azure.cli.core.util import random_string, hash_string
    from azure.cli.core.commands.arm import ArmTemplateBuilder
    from azure.cli.command_modules.vm._template_builder import (build_vm_resource,
                                                                build_storage_account_resource, build_nic_resource,
                                                                build_vnet_resource, build_nsg_resource,
                                                                build_public_ip_resource, StorageProfile,
                                                                build_msi_role_assignment,
                                                                build_vm_mmaExtension_resource,
                                                                build_vm_daExtensionName_resource)
    from msrestazure.tools import resource_id, is_valid_resource_id

    storage_sku = disk_info['os'].get('storageAccountType')

    subscription_id = get_subscription_id(cmd.cli_ctx)
    network_id_template = resource_id(
        subscription=subscription_id, resource_group=resource_group_name,
        namespace='Microsoft.Network')

    vm_id = resource_id(
        subscription=subscription_id, resource_group=resource_group_name,
        namespace='Microsoft.Compute', type='virtualMachines', name=vm_name)

    # determine final defaults and calculated values
    tags = tags or {}
    os_disk_name = os_disk_name or ('osdisk_{}'.format(hash_string(vm_id, length=10)) if use_unmanaged_disk else None)
    storage_container_name = storage_container_name or 'vhds'

    # Build up the ARM template
    master_template = ArmTemplateBuilder()

    vm_dependencies = []
    if storage_account_type == 'new':
        storage_account = storage_account or 'vhdstorage{}'.format(
            hash_string(vm_id, length=14, force_lower=True))
        vm_dependencies.append('Microsoft.Storage/storageAccounts/{}'.format(storage_account))
        master_template.add_resource(build_storage_account_resource(cmd, storage_account, location,
                                                                    tags, storage_sku))

    nic_name = None
    if nic_type == 'new':
        nic_name = '{}VMNic'.format(vm_name)
        vm_dependencies.append('Microsoft.Network/networkInterfaces/{}'.format(nic_name))

        nic_dependencies = []
        if vnet_type == 'new':
            vnet_name = vnet_name or '{}VNET'.format(vm_name)
            subnet = subnet or '{}Subnet'.format(vm_name)
            nic_dependencies.append('Microsoft.Network/virtualNetworks/{}'.format(vnet_name))
            master_template.add_resource(build_vnet_resource(
                cmd, vnet_name, location, tags, vnet_address_prefix, subnet, subnet_address_prefix))

        if nsg_type == 'new':
            nsg_rule_type = 'rdp' if os_type.lower() == 'windows' else 'ssh'
            nsg = nsg or '{}NSG'.format(vm_name)
            nic_dependencies.append('Microsoft.Network/networkSecurityGroups/{}'.format(nsg))
            master_template.add_resource(build_nsg_resource(cmd, nsg, location, tags, nsg_rule_type))

        if public_ip_address_type == 'new':
            public_ip_address = public_ip_address or '{}PublicIP'.format(vm_name)
            nic_dependencies.append('Microsoft.Network/publicIpAddresses/{}'.format(
                public_ip_address))
            master_template.add_resource(build_public_ip_resource(cmd, public_ip_address, location, tags,
                                                                  public_ip_address_allocation,
                                                                  public_ip_address_dns_name,
                                                                  public_ip_sku, zone))

        subnet_id = subnet if is_valid_resource_id(subnet) else \
            '{}/virtualNetworks/{}/subnets/{}'.format(network_id_template, vnet_name, subnet)

        nsg_id = None
        if nsg:
            nsg_id = nsg if is_valid_resource_id(nsg) else \
                '{}/networkSecurityGroups/{}'.format(network_id_template, nsg)

        public_ip_address_id = None
        if public_ip_address:
            public_ip_address_id = public_ip_address if is_valid_resource_id(public_ip_address) \
                else '{}/publicIPAddresses/{}'.format(network_id_template, public_ip_address)

        nics = [
            {'id': '{}/networkInterfaces/{}'.format(network_id_template, nic_name)}
        ]
        nic_resource = build_nic_resource(
            cmd, nic_name, location, tags, vm_name, subnet_id, private_ip_address, nsg_id,
            public_ip_address_id, application_security_groups, accelerated_networking=accelerated_networking)
        nic_resource['dependsOn'] = nic_dependencies
        master_template.add_resource(nic_resource)
    else:
        # Using an existing NIC
        invalid_parameters = [nsg, public_ip_address, subnet, vnet_name, application_security_groups]
        if any(invalid_parameters):
            raise CLIError('When specifying an existing NIC, do not specify NSG, '
                           'public IP, ASGs, VNet or subnet.')

    os_vhd_uri = None
    if storage_profile in [StorageProfile.SACustomImage, StorageProfile.SAPirImage]:
        storage_account_name = storage_account.rsplit('/', 1)
        storage_account_name = storage_account_name[1] if \
            len(storage_account_name) > 1 else storage_account_name[0]
        os_vhd_uri = 'https://{}.blob.{}/{}/{}.vhd'.format(
            storage_account_name, cmd.cli_ctx.cloud.suffixes.storage_endpoint, storage_container_name, os_disk_name)
    elif storage_profile == StorageProfile.SASpecializedOSDisk:
        os_vhd_uri = attach_os_disk
        os_disk_name = attach_os_disk.rsplit('/', 1)[1][:-4]

    if custom_data:
        custom_data = read_content_if_is_file(custom_data)

    if secrets:
        secrets = _merge_secrets([validate_file_or_dict(secret) for secret in secrets])

    vm_resource = build_vm_resource(
        cmd=cmd, name=vm_name, location=location, tags=tags, size=size, storage_profile=storage_profile, nics=nics,
        admin_username=admin_username, availability_set_id=availability_set, admin_password=admin_password,
        ssh_key_values=ssh_key_value, ssh_key_path=ssh_dest_key_path, image_reference=image,
        os_disk_name=os_disk_name, custom_image_os_type=os_type, authentication_type=authentication_type,
        os_publisher=os_publisher, os_offer=os_offer, os_sku=os_sku, os_version=os_version, os_vhd_uri=os_vhd_uri,
        attach_os_disk=attach_os_disk, os_disk_size_gb=os_disk_size_gb, custom_data=custom_data, secrets=secrets,
        license_type=license_type, zone=zone, disk_info=disk_info,
        boot_diagnostics_storage_uri=boot_diagnostics_storage, ultra_ssd_enabled=ultra_ssd_enabled,
        proximity_placement_group=proximity_placement_group, computer_name=computer_name,
        dedicated_host=dedicated_host, priority=priority, max_billing=max_billing, eviction_policy=eviction_policy,
<<<<<<< HEAD
        vmss=vmss)
=======
        enable_agent=enable_agent)
>>>>>>> 15b3674b

    vm_resource['dependsOn'] = vm_dependencies

    if plan_name:
        vm_resource['plan'] = {
            'name': plan_name,
            'publisher': plan_publisher,
            'product': plan_product,
            'promotionCode': plan_promotion_code
        }

    enable_local_identity = None
    if assign_identity is not None:
        vm_resource['identity'], _, _, enable_local_identity = _build_identities_info(assign_identity)
        role_assignment_guid = None
        if identity_scope:
            role_assignment_guid = str(_gen_guid())
            master_template.add_resource(build_msi_role_assignment(vm_name, vm_id, identity_role_id,
                                                                   role_assignment_guid, identity_scope))

    if workspace is not None:
        workspace_id = _prepare_workspace(cmd, resource_group_name, workspace)
        master_template.add_secure_parameter('workspaceId', workspace_id)
        vm_mmaExtension_resource = build_vm_mmaExtension_resource(cmd, vm_name, location)
        vm_daExtensionName_resource = build_vm_daExtensionName_resource(cmd, vm_name, location)
        master_template.add_resource(vm_mmaExtension_resource)
        master_template.add_resource(vm_daExtensionName_resource)

    master_template.add_resource(vm_resource)

    if admin_password:
        master_template.add_secure_parameter('adminPassword', admin_password)

    template = master_template.build()
    parameters = master_template.build_parameters()

    # deploy ARM template
    deployment_name = 'vm_deploy_' + random_string(32)
    client = get_mgmt_service_client(cmd.cli_ctx, ResourceType.MGMT_RESOURCE_RESOURCES,
                                     aux_subscriptions=aux_subscriptions).deployments
    DeploymentProperties = cmd.get_models('DeploymentProperties', resource_type=ResourceType.MGMT_RESOURCE_RESOURCES)
    properties = DeploymentProperties(template=template, parameters=parameters, mode='incremental')
    if validate:
        from azure.cli.command_modules.vm._vm_utils import log_pprint_template
        log_pprint_template(template)
        log_pprint_template(parameters)
        return client.validate(resource_group_name, deployment_name, properties)

    # creates the VM deployment
    if no_wait:
        return sdk_no_wait(no_wait, client.create_or_update,
                           resource_group_name, deployment_name, properties)
    LongRunningOperation(cmd.cli_ctx)(client.create_or_update(resource_group_name, deployment_name, properties))

    vm = get_vm_details(cmd, resource_group_name, vm_name)
    if assign_identity is not None:
        if enable_local_identity and not identity_scope:
            _show_missing_access_warning(resource_group_name, vm_name, 'vm')
        setattr(vm, 'identity', _construct_identity_info(identity_scope, identity_role, vm.identity.principal_id,
                                                         vm.identity.user_assigned_identities))
    return vm


def get_instance_view(cmd, resource_group_name, vm_name):
    return get_vm(cmd, resource_group_name, vm_name, 'instanceView')


def get_vm(cmd, resource_group_name, vm_name, expand=None):
    client = _compute_client_factory(cmd.cli_ctx)
    return client.virtual_machines.get(resource_group_name, vm_name, expand=expand)


def get_vm_details(cmd, resource_group_name, vm_name):
    from msrestazure.tools import parse_resource_id
    from azure.cli.command_modules.vm._vm_utils import get_target_network_api
    result = get_instance_view(cmd, resource_group_name, vm_name)
    network_client = get_mgmt_service_client(
        cmd.cli_ctx, ResourceType.MGMT_NETWORK, api_version=get_target_network_api(cmd.cli_ctx))
    public_ips = []
    fqdns = []
    private_ips = []
    mac_addresses = []
    # pylint: disable=line-too-long,no-member
    for nic_ref in result.network_profile.network_interfaces:
        nic_parts = parse_resource_id(nic_ref.id)
        nic = network_client.network_interfaces.get(nic_parts['resource_group'], nic_parts['name'])
        if nic.mac_address:
            mac_addresses.append(nic.mac_address)
        for ip_configuration in nic.ip_configurations:
            if ip_configuration.private_ip_address:
                private_ips.append(ip_configuration.private_ip_address)
            if ip_configuration.public_ip_address:
                res = parse_resource_id(ip_configuration.public_ip_address.id)
                public_ip_info = network_client.public_ip_addresses.get(res['resource_group'],
                                                                        res['name'])
                if public_ip_info.ip_address:
                    public_ips.append(public_ip_info.ip_address)
                if public_ip_info.dns_settings:
                    fqdns.append(public_ip_info.dns_settings.fqdn)

    setattr(result, 'power_state',
            ','.join([s.display_status for s in result.instance_view.statuses if s.code.startswith('PowerState/')]))
    setattr(result, 'public_ips', ','.join(public_ips))
    setattr(result, 'fqdns', ','.join(fqdns))
    setattr(result, 'private_ips', ','.join(private_ips))
    setattr(result, 'mac_addresses', ','.join(mac_addresses))
    del result.instance_view  # we don't need other instance_view info as people won't care
    return result


def list_skus(cmd, location=None, size=None, zone=None, show_all=None, resource_type=None):
    from ._vm_utils import list_sku_info
    result = list_sku_info(cmd.cli_ctx, location)
    if not show_all:
        result = [x for x in result if not [y for y in (x.restrictions or [])
                                            if y.reason_code == 'NotAvailableForSubscription']]
    if resource_type:
        result = [x for x in result if x.resource_type.lower() == resource_type.lower()]
    if size:
        result = [x for x in result if x.resource_type == 'virtualMachines' and size.lower() in x.name.lower()]
    if zone:
        result = [x for x in result if x.resource_type == 'virtualMachines' and
                  x.location_info and x.location_info[0].zones]
    return result


def list_vm(cmd, resource_group_name=None, show_details=False):
    ccf = _compute_client_factory(cmd.cli_ctx)
    vm_list = ccf.virtual_machines.list(resource_group_name=resource_group_name) \
        if resource_group_name else ccf.virtual_machines.list_all()
    if show_details:
        return [get_vm_details(cmd, _parse_rg_name(v.id)[0], v.name) for v in vm_list]

    return list(vm_list)


def list_vm_ip_addresses(cmd, resource_group_name=None, vm_name=None):
    # We start by getting NICs as they are the smack in the middle of all data that we
    # want to collect for a VM (as long as we don't need any info on the VM than what
    # is available in the Id, we don't need to make any calls to the compute RP)
    #
    # Since there is no guarantee that a NIC is in the same resource group as a given
    # Virtual Machine, we can't constrain the lookup to only a single group...
    network_client = get_mgmt_service_client(cmd.cli_ctx, ResourceType.MGMT_NETWORK)
    nics = network_client.network_interfaces.list_all()
    public_ip_addresses = network_client.public_ip_addresses.list_all()

    ip_address_lookup = {pip.id: pip for pip in list(public_ip_addresses)}

    result = []
    for nic in [n for n in list(nics) if n.virtual_machine]:
        nic_resource_group, nic_vm_name = _parse_rg_name(nic.virtual_machine.id)

        # If provided, make sure that resource group name and vm name match the NIC we are
        # looking at before adding it to the result...
        same_resource_group_name = (resource_group_name is None or
                                    resource_group_name.lower() == nic_resource_group.lower())
        same_vm_name = (vm_name is None or
                        vm_name.lower() == nic_vm_name.lower())
        if same_resource_group_name and same_vm_name:
            network_info = {
                'privateIpAddresses': [],
                'publicIpAddresses': []
            }
            for ip_configuration in nic.ip_configurations:
                network_info['privateIpAddresses'].append(ip_configuration.private_ip_address)
                if ip_configuration.public_ip_address:
                    public_ip_address = ip_address_lookup[ip_configuration.public_ip_address.id]

                    public_ip_addr_info = {
                        'id': public_ip_address.id,
                        'name': public_ip_address.name,
                        'ipAddress': public_ip_address.ip_address,
                        'ipAllocationMethod': public_ip_address.public_ip_allocation_method
                    }

                    try:
                        public_ip_addr_info['zone'] = public_ip_address.zones[0]
                    except (AttributeError, IndexError, TypeError):
                        pass

                    network_info['publicIpAddresses'].append(public_ip_addr_info)

            result.append({
                'virtualMachine': {
                    'resourceGroup': nic_resource_group,
                    'name': nic_vm_name,
                    'network': network_info
                }
            })

    return result


def open_vm_port(cmd, resource_group_name, vm_name, port, priority=900, network_security_group_name=None,
                 apply_to_subnet=False):
    from msrestazure.tools import parse_resource_id

    network = get_mgmt_service_client(cmd.cli_ctx, ResourceType.MGMT_NETWORK)

    vm = get_vm(cmd, resource_group_name, vm_name)
    location = vm.location
    nic_ids = list(vm.network_profile.network_interfaces)
    if len(nic_ids) > 1:
        raise CLIError('Multiple NICs is not supported for this command. Create rules on the NSG '
                       'directly.')
    if not nic_ids:
        raise CLIError("No NIC associated with VM '{}'".format(vm_name))

    # get existing NSG or create a new one
    created_nsg = False
    nic = network.network_interfaces.get(resource_group_name, os.path.split(nic_ids[0].id)[1])
    if not apply_to_subnet:
        nsg = nic.network_security_group
    else:
        subnet_id = parse_resource_id(nic.ip_configurations[0].subnet.id)
        subnet = network.subnets.get(resource_group_name, subnet_id['name'], subnet_id['child_name_1'])
        nsg = subnet.network_security_group

    if not nsg:
        NetworkSecurityGroup = \
            cmd.get_models('NetworkSecurityGroup', resource_type=ResourceType.MGMT_NETWORK)
        nsg = LongRunningOperation(cmd.cli_ctx, 'Creating network security group')(
            network.network_security_groups.create_or_update(
                resource_group_name=resource_group_name,
                network_security_group_name=network_security_group_name,
                parameters=NetworkSecurityGroup(location=location)
            )
        )
        created_nsg = True

    # update the NSG with the new rule to allow inbound traffic
    SecurityRule = cmd.get_models('SecurityRule', resource_type=ResourceType.MGMT_NETWORK)
    rule_name = 'open-port-all' if port == '*' else 'open-port-{}'.format(port)
    rule = SecurityRule(protocol='*', access='allow', direction='inbound', name=rule_name,
                        source_port_range='*', destination_port_range=port, priority=priority,
                        source_address_prefix='*', destination_address_prefix='*')
    nsg_name = nsg.name or os.path.split(nsg.id)[1]
    LongRunningOperation(cmd.cli_ctx, 'Adding security rule')(
        network.security_rules.create_or_update(
            resource_group_name, nsg_name, rule_name, rule)
    )

    # update the NIC or subnet if a new NSG was created
    if created_nsg and not apply_to_subnet:
        nic.network_security_group = nsg
        LongRunningOperation(cmd.cli_ctx, 'Updating NIC')(network.network_interfaces.create_or_update(
            resource_group_name, nic.name, nic))
    elif created_nsg and apply_to_subnet:
        subnet.network_security_group = nsg
        LongRunningOperation(cmd.cli_ctx, 'Updating subnet')(network.subnets.create_or_update(
            resource_group_name=resource_group_name,
            virtual_network_name=subnet_id['name'],
            subnet_name=subnet_id['child_name_1'],
            subnet_parameters=subnet
        ))

    return network.network_security_groups.get(resource_group_name, nsg_name)


def resize_vm(cmd, resource_group_name, vm_name, size, no_wait=False):
    vm = get_vm(cmd, resource_group_name, vm_name)
    if vm.hardware_profile.vm_size == size:
        logger.warning("VM is already %s", size)
        return None

    vm.hardware_profile.vm_size = size  # pylint: disable=no-member
    return set_vm(cmd, vm, no_wait=no_wait)


def restart_vm(cmd, resource_group_name, vm_name, no_wait=False, force=False):
    client = _compute_client_factory(cmd.cli_ctx)
    if force:
        return sdk_no_wait(no_wait, client.virtual_machines.redeploy, resource_group_name, vm_name)
    return sdk_no_wait(no_wait, client.virtual_machines.restart, resource_group_name, vm_name)


def set_vm(cmd, instance, lro_operation=None, no_wait=False):
    instance.resources = None  # Issue: https://github.com/Azure/autorest/issues/934
    client = _compute_client_factory(cmd.cli_ctx)
    parsed_id = _parse_rg_name(instance.id)
    poller = sdk_no_wait(no_wait, client.virtual_machines.create_or_update,
                         resource_group_name=parsed_id[0],
                         vm_name=parsed_id[1],
                         parameters=instance)
    if lro_operation:
        return lro_operation(poller)

    return LongRunningOperation(cmd.cli_ctx)(poller)


def patch_vm(cmd, resource_group_name, vm_name, vm):
    client = _compute_client_factory(cmd.cli_ctx)
    poller = client.virtual_machines.update(resource_group_name, vm_name, vm)
    return LongRunningOperation(cmd.cli_ctx)(poller)


def show_vm(cmd, resource_group_name, vm_name, show_details=False):
    return get_vm_details(cmd, resource_group_name, vm_name) if show_details \
        else get_vm(cmd, resource_group_name, vm_name)


def update_vm(cmd, resource_group_name, vm_name, os_disk=None, disk_caching=None,
              write_accelerator=None, license_type=None, no_wait=False, **kwargs):
    from msrestazure.tools import parse_resource_id, resource_id, is_valid_resource_id
    from ._vm_utils import update_write_accelerator_settings, update_disk_caching
    vm = kwargs['parameters']
    if os_disk is not None:
        if is_valid_resource_id(os_disk):
            disk_id, disk_name = os_disk, parse_resource_id(os_disk)['name']
        else:
            res = parse_resource_id(vm.id)
            disk_id = resource_id(subscription=res['subscription'], resource_group=res['resource_group'],
                                  namespace='Microsoft.Compute', type='disks', name=os_disk)
            disk_name = os_disk
        vm.storage_profile.os_disk.managed_disk.id = disk_id
        vm.storage_profile.os_disk.name = disk_name

    if write_accelerator is not None:
        update_write_accelerator_settings(vm.storage_profile, write_accelerator)

    if disk_caching is not None:
        update_disk_caching(vm.storage_profile, disk_caching)

    if license_type is not None:
        vm.license_type = license_type

    return sdk_no_wait(no_wait, _compute_client_factory(cmd.cli_ctx).virtual_machines.create_or_update,
                       resource_group_name, vm_name, **kwargs)


def _prepare_workspace(cmd, resource_group_name, workspace):
    from msrestazure.tools import is_valid_resource_id
    from ._client_factory import cf_log_analytics
    from azure.cli.core.commands.client_factory import get_subscription_id
    from msrestazure.azure_exceptions import CloudError

    workspace_id = None
    if not is_valid_resource_id(workspace):
        workspace_name = workspace
        subscription_id = get_subscription_id(cmd.cli_ctx)
        log_client = cf_log_analytics(cmd.cli_ctx, subscription_id)
        workspace_result = None
        try:
            workspace_result = log_client.get(resource_group_name, workspace_name)
        except CloudError:
            from azure.mgmt.loganalytics.models import Workspace, Sku, SkuNameEnum
            sku = Sku(name=SkuNameEnum.per_gb2018.value)
            retention_time = 30  # default value
            location = _get_resource_group_location(cmd.cli_ctx, resource_group_name)
            workspace_instance = Workspace(location=location,
                                           sku=sku,
                                           retention_in_days=retention_time)
            workspace_result = LongRunningOperation(cmd.cli_ctx)(log_client.create_or_update(resource_group_name,
                                                                                             workspace_name,
                                                                                             workspace_instance))
        workspace_id = workspace_result.id
    else:
        workspace_id = workspace
    return workspace_id
# endregion


# region VirtualMachines AvailabilitySets
def _get_availset(cmd, resource_group_name, name):
    return _compute_client_factory(cmd.cli_ctx).availability_sets.get(resource_group_name, name)


def _set_availset(cmd, resource_group_name, name, **kwargs):
    return _compute_client_factory(cmd.cli_ctx).availability_sets.create_or_update(resource_group_name, name, **kwargs)


# pylint: disable=inconsistent-return-statements
def convert_av_set_to_managed_disk(cmd, resource_group_name, availability_set_name):
    av_set = _get_availset(cmd, resource_group_name, availability_set_name)
    if av_set.sku.name != 'Aligned':
        av_set.sku.name = 'Aligned'

        # let us double check whether the existing FD number is supported
        skus = list_skus(cmd, av_set.location)
        av_sku = next((s for s in skus if s.resource_type == 'availabilitySets' and s.name == 'Aligned'), None)
        if av_sku and av_sku.capabilities:
            max_fd = int(next((c.value for c in av_sku.capabilities if c.name == 'MaximumPlatformFaultDomainCount'),
                              '0'))
            if max_fd and max_fd < av_set.platform_fault_domain_count:
                logger.warning("The fault domain count will be adjusted from %s to %s so to stay within region's "
                               "limitation", av_set.platform_fault_domain_count, max_fd)
                av_set.platform_fault_domain_count = max_fd

        return _set_availset(cmd, resource_group_name=resource_group_name, name=availability_set_name,
                             parameters=av_set)
    logger.warning('Availability set %s is already configured for managed disks.', availability_set_name)


def create_av_set(cmd, availability_set_name, resource_group_name, platform_fault_domain_count=2,
                  platform_update_domain_count=None, location=None, proximity_placement_group=None, unmanaged=False,
                  no_wait=False, tags=None, validate=False):
    from azure.cli.core.util import random_string
    from azure.cli.core.commands.arm import ArmTemplateBuilder
    from azure.cli.command_modules.vm._template_builder import build_av_set_resource

    tags = tags or {}

    # Build up the ARM template
    master_template = ArmTemplateBuilder()

    av_set_resource = build_av_set_resource(cmd, availability_set_name, location, tags,
                                            platform_update_domain_count,
                                            platform_fault_domain_count, unmanaged,
                                            proximity_placement_group=proximity_placement_group)
    master_template.add_resource(av_set_resource)

    template = master_template.build()

    # deploy ARM template
    deployment_name = 'av_set_deploy_' + random_string(32)
    client = get_mgmt_service_client(cmd.cli_ctx, ResourceType.MGMT_RESOURCE_RESOURCES).deployments
    DeploymentProperties = cmd.get_models('DeploymentProperties', resource_type=ResourceType.MGMT_RESOURCE_RESOURCES)

    properties = DeploymentProperties(template=template, parameters={}, mode='incremental')
    if validate:
        return client.validate(resource_group_name, deployment_name, properties)

    if no_wait:
        return sdk_no_wait(no_wait, client.create_or_update,
                           resource_group_name, deployment_name, properties)

    LongRunningOperation(cmd.cli_ctx)(sdk_no_wait(no_wait, client.create_or_update,
                                                  resource_group_name, deployment_name, properties))
    compute_client = _compute_client_factory(cmd.cli_ctx)
    return compute_client.availability_sets.get(resource_group_name, availability_set_name)


def list_av_sets(cmd, resource_group_name=None):
    op_group = _compute_client_factory(cmd.cli_ctx).availability_sets
    if resource_group_name:
        return op_group.list(resource_group_name)
    return op_group.list_by_subscription()
# endregion


# region VirtualMachines BootDiagnostics
def disable_boot_diagnostics(cmd, resource_group_name, vm_name):
    vm = get_vm(cmd, resource_group_name, vm_name)
    diag_profile = vm.diagnostics_profile
    if not (diag_profile and diag_profile.boot_diagnostics and diag_profile.boot_diagnostics.enabled):
        return

    diag_profile.boot_diagnostics.enabled = False
    diag_profile.boot_diagnostics.storage_uri = None
    set_vm(cmd, vm, ExtensionUpdateLongRunningOperation(cmd.cli_ctx, 'disabling boot diagnostics', 'done'))


def enable_boot_diagnostics(cmd, resource_group_name, vm_name, storage):
    from azure.cli.command_modules.vm._vm_utils import get_storage_blob_uri
    vm = get_vm(cmd, resource_group_name, vm_name)
    storage_uri = get_storage_blob_uri(cmd.cli_ctx, storage)

    if (vm.diagnostics_profile and
            vm.diagnostics_profile.boot_diagnostics and
            vm.diagnostics_profile.boot_diagnostics.enabled and
            vm.diagnostics_profile.boot_diagnostics.storage_uri and
            vm.diagnostics_profile.boot_diagnostics.storage_uri.lower() == storage_uri.lower()):
        return

    DiagnosticsProfile, BootDiagnostics = cmd.get_models('DiagnosticsProfile', 'BootDiagnostics')

    boot_diag = BootDiagnostics(enabled=True, storage_uri=storage_uri)
    if vm.diagnostics_profile is None:
        vm.diagnostics_profile = DiagnosticsProfile(boot_diagnostics=boot_diag)
    else:
        vm.diagnostics_profile.boot_diagnostics = boot_diag

    set_vm(cmd, vm, ExtensionUpdateLongRunningOperation(cmd.cli_ctx, 'enabling boot diagnostics', 'done'))


class BootLogStreamWriter(object):  # pylint: disable=too-few-public-methods

    def __init__(self, out):
        self.out = out

    def write(self, str_or_bytes):
        content = str_or_bytes
        if isinstance(str_or_bytes, bytes):
            content = str_or_bytes.decode('utf8')
        try:
            self.out.write(content)
        except UnicodeEncodeError:
            # e.g. 'charmap' codec can't encode characters in position 258829-258830: character maps to <undefined>
            import unicodedata
            ascii_content = unicodedata.normalize('NFKD', content).encode('ascii', 'ignore')
            self.out.write(ascii_content.decode())
            logger.warning("A few unicode characters have been ignored because the shell is not able to display. "
                           "To see the full log, use a shell with unicode capacity")


def get_boot_log(cmd, resource_group_name, vm_name):
    import re
    import sys
    from azure.cli.core.profiles import get_sdk
    BlockBlobService = get_sdk(cmd.cli_ctx, ResourceType.DATA_STORAGE, 'blob.blockblobservice#BlockBlobService')

    client = _compute_client_factory(cmd.cli_ctx)

    virtual_machine = client.virtual_machines.get(resource_group_name, vm_name, expand='instanceView')
    # pylint: disable=no-member
    if (not virtual_machine.instance_view.boot_diagnostics or
            not virtual_machine.instance_view.boot_diagnostics.serial_console_log_blob_uri):
        raise CLIError('Please enable boot diagnostics.')

    blob_uri = virtual_machine.instance_view.boot_diagnostics.serial_console_log_blob_uri

    # Find storage account for diagnostics
    storage_mgmt_client = _get_storage_management_client(cmd.cli_ctx)
    if not blob_uri:
        raise CLIError('No console log available')
    try:
        storage_accounts = storage_mgmt_client.storage_accounts.list()
        matching_storage_account = (a for a in list(storage_accounts)
                                    if blob_uri.startswith(a.primary_endpoints.blob))
        storage_account = next(matching_storage_account)
    except StopIteration:
        raise CLIError('Failed to find storage accont for console log file')

    regex = r'/subscriptions/[^/]+/resourceGroups/(?P<rg>[^/]+)/.+'
    match = re.search(regex, storage_account.id, re.I)
    rg = match.group('rg')
    # Get account key
    keys = storage_mgmt_client.storage_accounts.list_keys(rg, storage_account.name)

    # Extract container and blob name from url...
    container, blob = urlparse(blob_uri).path.split('/')[-2:]

    storage_client = get_data_service_client(
        cmd.cli_ctx,
        BlockBlobService,
        storage_account.name,
        keys.keys[0].value,
        endpoint_suffix=cmd.cli_ctx.cloud.suffixes.storage_endpoint)  # pylint: disable=no-member

    # our streamwriter not seekable, so no parallel.
    storage_client.get_blob_to_stream(container, blob, BootLogStreamWriter(sys.stdout), max_connections=1)
# endregion


# region VirtualMachines Diagnostics
def set_diagnostics_extension(
        cmd, resource_group_name, vm_name, settings, protected_settings=None, version=None,
        no_auto_upgrade=False):
    client = _compute_client_factory(cmd.cli_ctx)
    vm = client.virtual_machines.get(resource_group_name, vm_name, 'instanceView')
    # pylint: disable=no-member
    is_linux_os = _is_linux_os(vm)
    vm_extension_name = _LINUX_DIAG_EXT if is_linux_os else _WINDOWS_DIAG_EXT
    if is_linux_os:  # check incompatible version
        exts = vm.instance_view.extensions or []
        major_ver = extension_mappings[_LINUX_DIAG_EXT]['version'].split('.')[0]
        if next((e for e in exts if e.name == vm_extension_name and
                 not e.type_handler_version.startswith(major_ver + '.')), None):
            logger.warning('There is an incompatible version of diagnostics extension installed. '
                           'We will update it with a new version')
            poller = client.virtual_machine_extensions.delete(resource_group_name, vm_name,
                                                              vm_extension_name)
            LongRunningOperation(cmd.cli_ctx)(poller)

    return set_extension(cmd, resource_group_name, vm_name, vm_extension_name,
                         extension_mappings[vm_extension_name]['publisher'],
                         version or extension_mappings[vm_extension_name]['version'],
                         settings,
                         protected_settings,
                         no_auto_upgrade)


def show_default_diagnostics_configuration(is_windows_os=False):
    public_settings = get_default_diag_config(is_windows_os)
    # pylint: disable=line-too-long
    protected_settings_info = json.dumps({
        'storageAccountName': "__STORAGE_ACCOUNT_NAME__",
        # LAD and WAD are not consistent on sas token format. Call it out here
        "storageAccountSasToken": "__SAS_TOKEN_{}__".format("WITH_LEADING_QUESTION_MARK" if is_windows_os else "WITHOUT_LEADING_QUESTION_MARK")
    }, indent=2)
    logger.warning('Protected settings with storage account info is required to work with the default configurations, e.g. \n%s', protected_settings_info)
    return public_settings
# endregion


# region VirtualMachines Disks (Managed)
def attach_managed_data_disk(cmd, resource_group_name, vm_name, disk, new=False, sku=None,
                             size_gb=1023, lun=None, caching=None, enable_write_accelerator=False):
    '''attach a managed disk'''
    from msrestazure.tools import parse_resource_id
    vm = get_vm(cmd, resource_group_name, vm_name)
    DataDisk, ManagedDiskParameters, DiskCreateOption = cmd.get_models(
        'DataDisk', 'ManagedDiskParameters', 'DiskCreateOptionTypes')

    # pylint: disable=no-member
    if lun is None:
        lun = _get_disk_lun(vm.storage_profile.data_disks)
    if new:
        data_disk = DataDisk(lun=lun, create_option=DiskCreateOption.empty,
                             name=parse_resource_id(disk)['name'],
                             disk_size_gb=size_gb, caching=caching,
                             managed_disk=ManagedDiskParameters(storage_account_type=sku))
    else:
        params = ManagedDiskParameters(id=disk, storage_account_type=sku)
        data_disk = DataDisk(lun=lun, create_option=DiskCreateOption.attach, managed_disk=params, caching=caching)

    if enable_write_accelerator:
        data_disk.write_accelerator_enabled = enable_write_accelerator

    vm.storage_profile.data_disks.append(data_disk)
    set_vm(cmd, vm)


def detach_data_disk(cmd, resource_group_name, vm_name, disk_name):
    # here we handle both unmanaged or managed disk
    vm = get_vm(cmd, resource_group_name, vm_name)
    # pylint: disable=no-member
    leftovers = [d for d in vm.storage_profile.data_disks if d.name.lower() != disk_name.lower()]
    if len(vm.storage_profile.data_disks) == len(leftovers):
        raise CLIError("No disk with the name '{}' was found".format(disk_name))
    vm.storage_profile.data_disks = leftovers
    set_vm(cmd, vm)
# endregion


# region VirtualMachines Extensions
def list_extensions(cmd, resource_group_name, vm_name):
    vm = get_vm(cmd, resource_group_name, vm_name)
    extension_type = 'Microsoft.Compute/virtualMachines/extensions'
    result = [r for r in (vm.resources or []) if r.type == extension_type]
    return result


def set_extension(cmd, resource_group_name, vm_name, vm_extension_name, publisher, version=None, settings=None,
                  protected_settings=None, no_auto_upgrade=False, force_update=False, no_wait=False,
                  extension_instance_name=None):
    vm = get_vm(cmd, resource_group_name, vm_name, 'instanceView')
    client = _compute_client_factory(cmd.cli_ctx)

    if not extension_instance_name:
        extension_instance_name = vm_extension_name

    VirtualMachineExtension = cmd.get_models('VirtualMachineExtension')
    instance_name = _get_extension_instance_name(vm.instance_view, publisher, vm_extension_name,
                                                 suggested_name=extension_instance_name)
    if instance_name != extension_instance_name:
        msg = "A %s extension with name %s already exists. Updating it with your settings..."
        logger.warning(msg, vm_extension_name, instance_name)

    version = _normalize_extension_version(cmd.cli_ctx, publisher, vm_extension_name, version, vm.location)
    ext = VirtualMachineExtension(location=vm.location,
                                  publisher=publisher,
                                  virtual_machine_extension_type=vm_extension_name,
                                  protected_settings=protected_settings,
                                  type_handler_version=version,
                                  settings=settings,
                                  auto_upgrade_minor_version=(not no_auto_upgrade))
    if force_update:
        ext.force_update_tag = str(_gen_guid())
    return sdk_no_wait(no_wait, client.virtual_machine_extensions.create_or_update,
                       resource_group_name, vm_name, instance_name, ext)
# endregion


# region VirtualMachines Extension Images
def list_vm_extension_images(
        cmd, image_location=None, publisher_name=None, name=None, version=None, latest=False):
    return load_extension_images_thru_services(
        cmd.cli_ctx, publisher_name, name, version, image_location, latest)
# endregion


# region VirtualMachines Identity
def _remove_identities(cmd, resource_group_name, name, identities, getter, setter):
    from ._vm_utils import MSI_LOCAL_ID
    ResourceIdentityType = cmd.get_models('ResourceIdentityType', operation_group='virtual_machines')
    remove_system_assigned_identity = False
    if MSI_LOCAL_ID in identities:
        remove_system_assigned_identity = True
        identities.remove(MSI_LOCAL_ID)
    resource = getter(cmd, resource_group_name, name)
    if resource.identity is None:
        return None
    emsis_to_remove = []
    if identities:
        existing_emsis = {x.lower() for x in list((resource.identity.user_assigned_identities or {}).keys())}
        emsis_to_remove = {x.lower() for x in identities}
        non_existing = emsis_to_remove.difference(existing_emsis)
        if non_existing:
            raise CLIError("'{}' are not associated with '{}'".format(','.join(non_existing), name))
        if not list(existing_emsis - emsis_to_remove):  # if all emsis are gone, we need to update the type
            if resource.identity.type == ResourceIdentityType.user_assigned:
                resource.identity.type = ResourceIdentityType.none
            elif resource.identity.type == ResourceIdentityType.system_assigned_user_assigned:
                resource.identity.type = ResourceIdentityType.system_assigned

    resource.identity.user_assigned_identities = None
    if remove_system_assigned_identity:
        resource.identity.type = (ResourceIdentityType.none
                                  if resource.identity.type == ResourceIdentityType.system_assigned
                                  else ResourceIdentityType.user_assigned)

    if emsis_to_remove:
        if resource.identity.type not in [ResourceIdentityType.none, ResourceIdentityType.system_assigned]:
            resource.identity.user_assigned_identities = {}
            for identity in emsis_to_remove:
                resource.identity.user_assigned_identities[identity] = None

    result = LongRunningOperation(cmd.cli_ctx)(setter(resource_group_name, name, resource))
    return result.identity


def remove_vm_identity(cmd, resource_group_name, vm_name, identities=None):
    def setter(resource_group_name, vm_name, vm):
        client = _compute_client_factory(cmd.cli_ctx)
        VirtualMachineUpdate = cmd.get_models('VirtualMachineUpdate', operation_group='virtual_machines')
        vm_update = VirtualMachineUpdate(identity=vm.identity)
        return client.virtual_machines.update(resource_group_name, vm_name, vm_update)

    if identities is None:
        from ._vm_utils import MSI_LOCAL_ID
        identities = [MSI_LOCAL_ID]

    return _remove_identities(cmd, resource_group_name, vm_name, identities, get_vm, setter)
# endregion


# region VirtualMachines Images
def list_vm_images(cmd, image_location=None, publisher_name=None, offer=None, sku=None,
                   all=False):  # pylint: disable=redefined-builtin
    load_thru_services = all

    if load_thru_services:
        if not publisher_name and not offer and not sku:
            logger.warning("You are retrieving all the images from server which could take more than a minute. "
                           "To shorten the wait, provide '--publisher', '--offer' or '--sku'. Partial name search "
                           "is supported.")
        all_images = load_images_thru_services(cmd.cli_ctx, publisher_name, offer, sku, image_location)
    else:
        all_images = load_images_from_aliases_doc(cmd.cli_ctx, publisher_name, offer, sku)
        logger.warning(
            'You are viewing an offline list of images, use --all to retrieve an up-to-date list')

    for i in all_images:
        i['urn'] = ':'.join([i['publisher'], i['offer'], i['sku'], i['version']])
    return all_images


def show_vm_image(cmd, urn=None, publisher=None, offer=None, sku=None, version=None, location=None):
    from azure.cli.core.commands.parameters import get_one_of_subscription_locations
    usage_err = 'usage error: --plan STRING --offer STRING --publish STRING --version STRING | --urn STRING'
    location = location or get_one_of_subscription_locations(cmd.cli_ctx)
    if urn:
        if any([publisher, offer, sku, version]):
            raise CLIError(usage_err)
        publisher, offer, sku, version = urn.split(":")
        if version.lower() == 'latest':
            version = _get_latest_image_version(cmd.cli_ctx, location, publisher, offer, sku)
    elif not publisher or not offer or not sku or not version:
        raise CLIError(usage_err)
    client = _compute_client_factory(cmd.cli_ctx)
    return client.virtual_machine_images.get(location, publisher, offer, sku, version)


def accept_market_ordering_terms(cmd, urn=None, publisher=None, offer=None, plan=None):
    from azure.mgmt.marketplaceordering import MarketplaceOrderingAgreements

    usage_err = 'usage error: --plan STRING --offer STRING --publish STRING |--urn STRING'
    if urn:
        if any([publisher, offer, plan]):
            raise CLIError(usage_err)
        publisher, offer, _, _ = urn.split(':')
        image = show_vm_image(cmd, urn)
        if not image.plan:
            logger.warning("Image '%s' has no terms to accept.", urn)
            return
        plan = image.plan.name
    else:
        if not publisher or not offer or not plan:
            raise CLIError(usage_err)

    market_place_client = get_mgmt_service_client(cmd.cli_ctx, MarketplaceOrderingAgreements)

    term = market_place_client.marketplace_agreements.get(publisher, offer, plan)
    term.accepted = True
    return market_place_client.marketplace_agreements.create(publisher, offer, plan, term)
# endregion


# region VirtualMachines NetworkInterfaces (NICs)
def show_vm_nic(cmd, resource_group_name, vm_name, nic):
    from msrestazure.tools import parse_resource_id
    vm = get_vm(cmd, resource_group_name, vm_name)
    found = next(
        (n for n in vm.network_profile.network_interfaces if nic.lower() == n.id.lower()), None
        # pylint: disable=no-member
    )
    if found:
        network_client = get_mgmt_service_client(cmd.cli_ctx, ResourceType.MGMT_NETWORK)
        nic_name = parse_resource_id(found.id)['name']
        return network_client.network_interfaces.get(resource_group_name, nic_name)
    raise CLIError("NIC '{}' not found on VM '{}'".format(nic, vm_name))


def list_vm_nics(cmd, resource_group_name, vm_name):
    vm = get_vm(cmd, resource_group_name, vm_name)
    return vm.network_profile.network_interfaces  # pylint: disable=no-member


def add_vm_nic(cmd, resource_group_name, vm_name, nics, primary_nic=None):
    vm = get_vm(cmd, resource_group_name, vm_name)
    new_nics = _build_nic_list(cmd, nics)
    existing_nics = _get_existing_nics(vm)
    return _update_vm_nics(cmd, vm, existing_nics + new_nics, primary_nic)


def remove_vm_nic(cmd, resource_group_name, vm_name, nics, primary_nic=None):

    def to_delete(nic_id):
        return [n for n in nics_to_delete if n.id.lower() == nic_id.lower()]

    vm = get_vm(cmd, resource_group_name, vm_name)
    nics_to_delete = _build_nic_list(cmd, nics)
    existing_nics = _get_existing_nics(vm)
    survived = [x for x in existing_nics if not to_delete(x.id)]
    return _update_vm_nics(cmd, vm, survived, primary_nic)


def set_vm_nic(cmd, resource_group_name, vm_name, nics, primary_nic=None):
    vm = get_vm(cmd, resource_group_name, vm_name)
    nics = _build_nic_list(cmd, nics)
    return _update_vm_nics(cmd, vm, nics, primary_nic)


def _build_nic_list(cmd, nic_ids):
    NetworkInterfaceReference = cmd.get_models('NetworkInterfaceReference')
    nic_list = []
    if nic_ids:
        # pylint: disable=no-member
        network_client = get_mgmt_service_client(cmd.cli_ctx, ResourceType.MGMT_NETWORK)
        for nic_id in nic_ids:
            rg, name = _parse_rg_name(nic_id)
            nic = network_client.network_interfaces.get(rg, name)
            nic_list.append(NetworkInterfaceReference(id=nic.id, primary=False))
    return nic_list


def _get_existing_nics(vm):
    network_profile = getattr(vm, 'network_profile', None)
    nics = []
    if network_profile is not None:
        nics = network_profile.network_interfaces or []
    return nics


def _update_vm_nics(cmd, vm, nics, primary_nic):
    NetworkProfile = cmd.get_models('NetworkProfile')

    if primary_nic:
        try:
            _, primary_nic_name = _parse_rg_name(primary_nic)
        except IndexError:
            primary_nic_name = primary_nic

        matched = [n for n in nics if _parse_rg_name(n.id)[1].lower() == primary_nic_name.lower()]
        if not matched:
            raise CLIError('Primary Nic {} is not found'.format(primary_nic))
        if len(matched) > 1:
            raise CLIError('Duplicate Nic entries with name {}'.format(primary_nic))
        for n in nics:
            n.primary = False
        matched[0].primary = True
    elif nics:
        if not [n for n in nics if n.primary]:
            nics[0].primary = True

    network_profile = getattr(vm, 'network_profile', None)
    if network_profile is None:
        vm.network_profile = NetworkProfile(network_interfaces=nics)
    else:
        network_profile.network_interfaces = nics

    return set_vm(cmd, vm).network_profile.network_interfaces
# endregion


# region VirtualMachines RunCommand
def run_command_invoke(cmd, resource_group_name, vm_vmss_name, command_id, scripts=None, parameters=None, instance_id=None):  # pylint: disable=line-too-long
    RunCommandInput, RunCommandInputParameter = cmd.get_models('RunCommandInput', 'RunCommandInputParameter')

    parameters = parameters or []
    run_command_input_parameters = []
    auto_arg_name_num = 0
    for p in parameters:
        if '=' in p:
            n, v = p.split('=', 1)
        else:
            # RunCommand API requires named arguments, which doesn't make lots of sense for bash scripts
            # using positional arguments, so here we provide names just to get API happy
            # note, we don't handle mixing styles, but will consolidate by GA when API is settled
            auto_arg_name_num += 1
            n = 'arg{}'.format(auto_arg_name_num)
            v = p
        run_command_input_parameters.append(RunCommandInputParameter(name=n, value=v))

    client = _compute_client_factory(cmd.cli_ctx)

    # if instance_id, this is a vmss instance
    if instance_id:
        return client.virtual_machine_scale_set_vms.run_command(resource_group_name, vm_vmss_name, instance_id,
                                                                RunCommandInput(command_id=command_id, script=scripts,
                                                                                parameters=run_command_input_parameters))  # pylint: disable=line-too-long
    # otherwise this is a regular vm instance
    return client.virtual_machines.run_command(resource_group_name, vm_vmss_name,
                                               RunCommandInput(command_id=command_id, script=scripts,
                                                               parameters=run_command_input_parameters))


def vm_run_command_invoke(cmd, resource_group_name, vm_name, command_id, scripts=None, parameters=None):
    return run_command_invoke(cmd, resource_group_name, vm_name, command_id, scripts, parameters)

# endregion


# region VirtualMachines Secrets
def _get_vault_id_from_name(cli_ctx, client, vault_name):
    group_name = _get_resource_group_from_vault_name(cli_ctx, vault_name)
    if not group_name:
        raise CLIError("unable to find vault '{}' in current subscription.".format(vault_name))
    vault = client.get(group_name, vault_name)
    return vault.id


def get_vm_format_secret(cmd, secrets, certificate_store=None, keyvault=None, resource_group_name=None):
    from azure.keyvault import KeyVaultId
    import re
    client = get_mgmt_service_client(cmd.cli_ctx, ResourceType.MGMT_KEYVAULT).vaults
    grouped_secrets = {}

    merged_secrets = []
    for s in secrets:
        merged_secrets += s.splitlines()

    # group secrets by source vault
    for secret in merged_secrets:
        parsed = KeyVaultId.parse_secret_id(secret)
        match = re.search('://(.+?)\\.', parsed.vault)
        vault_name = match.group(1)
        if vault_name not in grouped_secrets:
            grouped_secrets[vault_name] = {
                'vaultCertificates': [],
                'id': keyvault or _get_vault_id_from_name(cmd.cli_ctx, client, vault_name)
            }

        vault_cert = {'certificateUrl': secret}
        if certificate_store:
            vault_cert['certificateStore'] = certificate_store

        grouped_secrets[vault_name]['vaultCertificates'].append(vault_cert)

    # transform the reduced map to vm format
    formatted = [{'sourceVault': {'id': value['id']},
                  'vaultCertificates': value['vaultCertificates']}
                 for _, value in list(grouped_secrets.items())]

    return formatted


def add_vm_secret(cmd, resource_group_name, vm_name, keyvault, certificate, certificate_store=None):
    from msrestazure.tools import parse_resource_id
    from ._vm_utils import create_keyvault_data_plane_client, get_key_vault_base_url
    VaultSecretGroup, SubResource, VaultCertificate = cmd.get_models(
        'VaultSecretGroup', 'SubResource', 'VaultCertificate')
    vm = get_vm(cmd, resource_group_name, vm_name)

    if '://' not in certificate:  # has a cert name rather a full url?
        keyvault_client = create_keyvault_data_plane_client(cmd.cli_ctx)
        cert_info = keyvault_client.get_certificate(
            get_key_vault_base_url(cmd.cli_ctx, parse_resource_id(keyvault)['name']), certificate, '')
        certificate = cert_info.sid

    if not _is_linux_os(vm):
        certificate_store = certificate_store or 'My'
    elif certificate_store:
        raise CLIError('Usage error: --certificate-store is only applicable on Windows VM')
    vault_cert = VaultCertificate(certificate_url=certificate, certificate_store=certificate_store)
    vault_secret_group = next((x for x in vm.os_profile.secrets
                               if x.source_vault and x.source_vault.id.lower() == keyvault.lower()), None)
    if vault_secret_group:
        vault_secret_group.vault_certificates.append(vault_cert)
    else:
        vault_secret_group = VaultSecretGroup(source_vault=SubResource(id=keyvault), vault_certificates=[vault_cert])
        vm.os_profile.secrets.append(vault_secret_group)
    vm = set_vm(cmd, vm)
    return vm.os_profile.secrets


def list_vm_secrets(cmd, resource_group_name, vm_name):
    vm = get_vm(cmd, resource_group_name, vm_name)
    return vm.os_profile.secrets


def remove_vm_secret(cmd, resource_group_name, vm_name, keyvault, certificate=None):
    vm = get_vm(cmd, resource_group_name, vm_name)

    # support 2 kinds of filter:
    # a. if only keyvault is supplied, we delete its whole vault group.
    # b. if both keyvault and certificate are supplied, we only delete the specific cert entry.

    to_keep = vm.os_profile.secrets
    keyvault_matched = []
    if keyvault:
        keyvault = keyvault.lower()
        keyvault_matched = [x for x in to_keep if x.source_vault and x.source_vault.id.lower() == keyvault]

    if keyvault and not certificate:
        to_keep = [x for x in to_keep if x not in keyvault_matched]
    elif certificate:
        temp = keyvault_matched if keyvault else to_keep
        cert_url_pattern = certificate.lower()
        if '://' not in cert_url_pattern:  # just a cert name?
            cert_url_pattern = '/' + cert_url_pattern + '/'
        for x in temp:
            x.vault_certificates = ([v for v in x.vault_certificates
                                     if not(v.certificate_url and cert_url_pattern in v.certificate_url.lower())])
        to_keep = [x for x in to_keep if x.vault_certificates]  # purge all groups w/o any cert entries

    vm.os_profile.secrets = to_keep
    vm = set_vm(cmd, vm)
    return vm.os_profile.secrets
# endregion


# region VirtualMachines UnmanagedDisks
def attach_unmanaged_data_disk(cmd, resource_group_name, vm_name, new=False, vhd_uri=None, lun=None,
                               disk_name=None, size_gb=1023, caching=None):
    DataDisk, DiskCreateOptionTypes, VirtualHardDisk = cmd.get_models(
        'DataDisk', 'DiskCreateOptionTypes', 'VirtualHardDisk')
    if not new and not disk_name:
        raise CLIError('Pleae provide the name of the existing disk to attach')
    create_option = DiskCreateOptionTypes.empty if new else DiskCreateOptionTypes.attach

    vm = get_vm(cmd, resource_group_name, vm_name)
    if disk_name is None:
        import datetime
        disk_name = vm_name + '-' + datetime.datetime.now().strftime("%Y-%m-%d-%H-%M-%S")
    # pylint: disable=no-member
    if vhd_uri is None:
        if not hasattr(vm.storage_profile.os_disk, 'vhd') or not vm.storage_profile.os_disk.vhd:
            raise CLIError('Adding unmanaged disks to a VM with managed disks is not supported')
        blob_uri = vm.storage_profile.os_disk.vhd.uri
        vhd_uri = blob_uri[0:blob_uri.rindex('/') + 1] + disk_name + '.vhd'

    if lun is None:
        lun = _get_disk_lun(vm.storage_profile.data_disks)
    disk = DataDisk(lun=lun, vhd=VirtualHardDisk(uri=vhd_uri), name=disk_name,
                    create_option=create_option,
                    caching=caching, disk_size_gb=size_gb if new else None)
    if vm.storage_profile.data_disks is None:
        vm.storage_profile.data_disks = []
    vm.storage_profile.data_disks.append(disk)
    return set_vm(cmd, vm)


def list_unmanaged_disks(cmd, resource_group_name, vm_name):
    vm = get_vm(cmd, resource_group_name, vm_name)
    return vm.storage_profile.data_disks  # pylint: disable=no-member
# endregion


# region VirtualMachines Users
def _update_linux_access_extension(cmd, vm_instance, resource_group_name, protected_settings,
                                   no_wait=False):
    client = _compute_client_factory(cmd.cli_ctx)

    VirtualMachineExtension = cmd.get_models('VirtualMachineExtension')

    # pylint: disable=no-member
    instance_name = _get_extension_instance_name(vm_instance.instance_view,
                                                 extension_mappings[_LINUX_ACCESS_EXT]['publisher'],
                                                 _LINUX_ACCESS_EXT,
                                                 _ACCESS_EXT_HANDLER_NAME)

    publisher, version, auto_upgrade = _get_access_extension_upgrade_info(
        vm_instance.resources, _LINUX_ACCESS_EXT)

    ext = VirtualMachineExtension(location=vm_instance.location,  # pylint: disable=no-member
                                  publisher=publisher,
                                  virtual_machine_extension_type=_LINUX_ACCESS_EXT,
                                  protected_settings=protected_settings,
                                  type_handler_version=version,
                                  settings={},
                                  auto_upgrade_minor_version=auto_upgrade)
    return sdk_no_wait(no_wait, client.virtual_machine_extensions.create_or_update,
                       resource_group_name, vm_instance.name, instance_name, ext)


def _set_linux_user(cmd, vm_instance, resource_group_name, username,
                    password=None, ssh_key_value=None, no_wait=False):
    protected_settings = {}
    protected_settings['username'] = username
    if password:
        protected_settings['password'] = password
    elif not ssh_key_value and not password:  # default to ssh
        ssh_key_value = os.path.join(os.path.expanduser('~'), '.ssh', 'id_rsa.pub')

    if ssh_key_value:
        protected_settings['ssh_key'] = read_content_if_is_file(ssh_key_value)

    if no_wait:
        return _update_linux_access_extension(cmd, vm_instance, resource_group_name,
                                              protected_settings, no_wait)
    poller = _update_linux_access_extension(cmd, vm_instance, resource_group_name,
                                            protected_settings)
    return ExtensionUpdateLongRunningOperation(cmd.cli_ctx, 'setting user', 'done')(poller)


def _reset_windows_admin(cmd, vm_instance, resource_group_name, username, password, no_wait=False):
    '''Update the password. You can only change the password. Adding a new user is not supported. '''
    client = _compute_client_factory(cmd.cli_ctx)
    VirtualMachineExtension = cmd.get_models('VirtualMachineExtension')

    publisher, version, auto_upgrade = _get_access_extension_upgrade_info(
        vm_instance.resources, _WINDOWS_ACCESS_EXT)
    # pylint: disable=no-member
    instance_name = _get_extension_instance_name(vm_instance.instance_view,
                                                 publisher,
                                                 _WINDOWS_ACCESS_EXT,
                                                 _ACCESS_EXT_HANDLER_NAME)

    ext = VirtualMachineExtension(location=vm_instance.location,  # pylint: disable=no-member
                                  publisher=publisher,
                                  virtual_machine_extension_type=_WINDOWS_ACCESS_EXT,
                                  protected_settings={'Password': password},
                                  type_handler_version=version,
                                  settings={'UserName': username},
                                  auto_upgrade_minor_version=auto_upgrade)

    if no_wait:
        return sdk_no_wait(no_wait, client.virtual_machine_extensions.create_or_update,
                           resource_group_name, vm_instance.name, instance_name, ext)
    poller = client.virtual_machine_extensions.create_or_update(resource_group_name,
                                                                vm_instance.name,
                                                                instance_name, ext)
    return ExtensionUpdateLongRunningOperation(cmd.cli_ctx, 'resetting admin', 'done')(poller)


def set_user(cmd, resource_group_name, vm_name, username, password=None, ssh_key_value=None,
             no_wait=False):
    vm = get_vm(cmd, resource_group_name, vm_name, 'instanceView')
    if _is_linux_os(vm):
        return _set_linux_user(cmd, vm, resource_group_name, username, password, ssh_key_value, no_wait)
    if ssh_key_value:
        raise CLIError('SSH key is not appliable on a Windows VM')
    return _reset_windows_admin(cmd, vm, resource_group_name, username, password, no_wait)


def delete_user(cmd, resource_group_name, vm_name, username, no_wait=False):
    vm = get_vm(cmd, resource_group_name, vm_name, 'instanceView')
    if not _is_linux_os(vm):
        raise CLIError('Deleting a user is not supported on Windows VM')
    if no_wait:
        return _update_linux_access_extension(cmd, vm, resource_group_name,
                                              {'remove_user': username}, no_wait)
    poller = _update_linux_access_extension(cmd, vm, resource_group_name,
                                            {'remove_user': username})
    return ExtensionUpdateLongRunningOperation(cmd.cli_ctx, 'deleting user', 'done')(poller)


def reset_linux_ssh(cmd, resource_group_name, vm_name, no_wait=False):
    vm = get_vm(cmd, resource_group_name, vm_name, 'instanceView')
    if not _is_linux_os(vm):
        raise CLIError('Resetting SSH is not supported in Windows VM')
    if no_wait:
        return _update_linux_access_extension(cmd, vm, resource_group_name,
                                              {'reset_ssh': True}, no_wait)
    poller = _update_linux_access_extension(cmd, vm, resource_group_name,
                                            {'reset_ssh': True})
    return ExtensionUpdateLongRunningOperation(cmd.cli_ctx, 'resetting SSH', 'done')(poller)
# endregion


# region VirtualMachineScaleSets
def assign_vmss_identity(cmd, resource_group_name, vmss_name, assign_identity=None, identity_role='Contributor',
                         identity_role_id=None, identity_scope=None):
    VirtualMachineScaleSetIdentity, UpgradeMode, ResourceIdentityType, VirtualMachineScaleSetUpdate = cmd.get_models(
        'VirtualMachineScaleSetIdentity', 'UpgradeMode', 'ResourceIdentityType', 'VirtualMachineScaleSetUpdate')
    IdentityUserAssignedIdentitiesValue = cmd.get_models('VirtualMachineScaleSetIdentityUserAssignedIdentitiesValue')
    from azure.cli.core.commands.arm import assign_identity as assign_identity_helper
    client = _compute_client_factory(cmd.cli_ctx)
    _, _, external_identities, enable_local_identity = _build_identities_info(assign_identity)

    def getter():
        return client.virtual_machine_scale_sets.get(resource_group_name, vmss_name)

    def setter(vmss, external_identities=external_identities):

        if vmss.identity and vmss.identity.type == ResourceIdentityType.system_assigned_user_assigned:
            identity_types = ResourceIdentityType.system_assigned_user_assigned
        elif vmss.identity and vmss.identity.type == ResourceIdentityType.system_assigned and external_identities:
            identity_types = ResourceIdentityType.system_assigned_user_assigned
        elif vmss.identity and vmss.identity.type == ResourceIdentityType.user_assigned and enable_local_identity:
            identity_types = ResourceIdentityType.system_assigned_user_assigned
        elif external_identities and enable_local_identity:
            identity_types = ResourceIdentityType.system_assigned_user_assigned
        elif external_identities:
            identity_types = ResourceIdentityType.user_assigned
        else:
            identity_types = ResourceIdentityType.system_assigned
        vmss.identity = VirtualMachineScaleSetIdentity(type=identity_types)
        if external_identities:
            vmss.identity.user_assigned_identities = {}
            for identity in external_identities:
                vmss.identity.user_assigned_identities[identity] = IdentityUserAssignedIdentitiesValue()
        vmss_patch = VirtualMachineScaleSetUpdate()
        vmss_patch.identity = vmss.identity
        poller = client.virtual_machine_scale_sets.update(resource_group_name, vmss_name, vmss_patch)
        return LongRunningOperation(cmd.cli_ctx)(poller)

    assign_identity_helper(cmd.cli_ctx, getter, setter, identity_role=identity_role_id, identity_scope=identity_scope)
    vmss = client.virtual_machine_scale_sets.get(resource_group_name, vmss_name)
    if vmss.upgrade_policy.mode == UpgradeMode.manual:
        logger.warning("With manual upgrade mode, you will need to run 'az vmss update-instances -g %s -n %s "
                       "--instance-ids *' to propagate the change", resource_group_name, vmss_name)

    return _construct_identity_info(identity_scope, identity_role, vmss.identity.principal_id,
                                    vmss.identity.user_assigned_identities)


# pylint: disable=too-many-locals, too-many-statements
def create_vmss(cmd, vmss_name, resource_group_name, image,
                disable_overprovision=False, instance_count=2,
                location=None, tags=None, upgrade_policy_mode='manual', validate=False,
                admin_username=None, admin_password=None, authentication_type=None,
                vm_sku=None, no_wait=False,
                ssh_dest_key_path=None, ssh_key_value=None, generate_ssh_keys=False,
                load_balancer=None, load_balancer_sku=None, application_gateway=None,
                app_gateway_subnet_address_prefix=None,
                app_gateway_sku='Standard_Large', app_gateway_capacity=10,
                backend_pool_name=None, nat_pool_name=None, backend_port=None, health_probe=None,
                public_ip_address=None, public_ip_address_allocation=None,
                public_ip_address_dns_name=None, accelerated_networking=None,
                public_ip_per_vm=False, vm_domain_name=None, dns_servers=None, nsg=None,
                os_caching=None, data_caching=None,
                storage_container_name='vhds', storage_sku=None,
                os_type=None, os_disk_name=None,
                use_unmanaged_disk=False, data_disk_sizes_gb=None, disk_info=None,
                vnet_name=None, vnet_address_prefix='10.0.0.0/16',
                subnet=None, subnet_address_prefix=None,
                os_offer=None, os_publisher=None, os_sku=None, os_version=None,
                load_balancer_type=None, app_gateway_type=None, vnet_type=None,
                public_ip_address_type=None, storage_profile=None,
                single_placement_group=None, custom_data=None, secrets=None, platform_fault_domain_count=None,
                plan_name=None, plan_product=None, plan_publisher=None, plan_promotion_code=None, license_type=None,
                assign_identity=None, identity_scope=None, identity_role='Contributor',
                identity_role_id=None, zones=None, priority=None, eviction_policy=None,
                application_security_groups=None, ultra_ssd_enabled=None, ephemeral_os_disk=None,
                proximity_placement_group=None, aux_subscriptions=None, terminate_notification_time=None,
                max_billing=None, computer_name_prefix=None):
    from azure.cli.core.commands.client_factory import get_subscription_id
    from azure.cli.core.util import random_string, hash_string
    from azure.cli.core.commands.arm import ArmTemplateBuilder
    from azure.cli.command_modules.vm._template_builder import (StorageProfile, build_vmss_resource,
                                                                build_vnet_resource, build_public_ip_resource,
                                                                build_load_balancer_resource,
                                                                build_vmss_storage_account_pool_resource,
                                                                build_application_gateway_resource,
                                                                build_msi_role_assignment, build_nsg_resource)
    from msrestazure.tools import resource_id, is_valid_resource_id

    storage_sku = disk_info['os'].get('storageAccountType')

    subscription_id = get_subscription_id(cmd.cli_ctx)
    network_id_template = resource_id(
        subscription=subscription_id, resource_group=resource_group_name,
        namespace='Microsoft.Network')

    vmss_id = resource_id(
        subscription=subscription_id, resource_group=resource_group_name,
        namespace='Microsoft.Compute', type='virtualMachineScaleSets', name=vmss_name)

    scrubbed_name = vmss_name.replace('-', '').lower()[:5]
    naming_prefix = '{}{}'.format(scrubbed_name,
                                  hash_string(vmss_id,
                                              length=(9 - len(scrubbed_name)),
                                              force_lower=True))

    # determine final defaults and calculated values
    tags = tags or {}
    os_disk_name = os_disk_name or ('osdisk_{}'.format(hash_string(vmss_id, length=10)) if use_unmanaged_disk else None)
    load_balancer = load_balancer or '{}LB'.format(vmss_name)
    app_gateway = application_gateway or '{}AG'.format(vmss_name)
    backend_pool_name = backend_pool_name or '{}BEPool'.format(load_balancer or application_gateway)

    # Build up the ARM template
    master_template = ArmTemplateBuilder()

    vmss_dependencies = []

    # VNET will always be a dependency
    if vnet_type == 'new':
        vnet_name = vnet_name or '{}VNET'.format(vmss_name)
        subnet = subnet or '{}Subnet'.format(vmss_name)
        vmss_dependencies.append('Microsoft.Network/virtualNetworks/{}'.format(vnet_name))
        vnet = build_vnet_resource(
            cmd, vnet_name, location, tags, vnet_address_prefix, subnet, subnet_address_prefix)
        if app_gateway_type:
            vnet['properties']['subnets'].append({
                'name': 'appGwSubnet',
                'properties': {
                    'addressPrefix': app_gateway_subnet_address_prefix
                }
            })
        master_template.add_resource(vnet)

    subnet_id = subnet if is_valid_resource_id(subnet) else \
        '{}/virtualNetworks/{}/subnets/{}'.format(network_id_template, vnet_name, subnet)
    gateway_subnet_id = ('{}/virtualNetworks/{}/subnets/appGwSubnet'.format(network_id_template, vnet_name)
                         if app_gateway_type == 'new' else None)

    # public IP is used by either load balancer/application gateway
    public_ip_address_id = None
    if public_ip_address:
        public_ip_address_id = (public_ip_address if is_valid_resource_id(public_ip_address)
                                else '{}/publicIPAddresses/{}'.format(network_id_template,
                                                                      public_ip_address))

    def _get_public_ip_address_allocation(value, sku):
        IPAllocationMethod = cmd.get_models('IPAllocationMethod', resource_type=ResourceType.MGMT_NETWORK)
        if not value:
            value = IPAllocationMethod.static.value if (sku and sku.lower() == 'standard') \
                else IPAllocationMethod.dynamic.value
        return value

    # Handle load balancer creation
    if load_balancer_type == 'new':
        vmss_dependencies.append('Microsoft.Network/loadBalancers/{}'.format(load_balancer))

        lb_dependencies = []
        if vnet_type == 'new':
            lb_dependencies.append('Microsoft.Network/virtualNetworks/{}'.format(vnet_name))
        if public_ip_address_type == 'new':
            public_ip_address = public_ip_address or '{}PublicIP'.format(load_balancer)
            lb_dependencies.append(
                'Microsoft.Network/publicIpAddresses/{}'.format(public_ip_address))
            master_template.add_resource(build_public_ip_resource(
                cmd, public_ip_address, location, tags,
                _get_public_ip_address_allocation(public_ip_address_allocation, load_balancer_sku),
                public_ip_address_dns_name, load_balancer_sku, zones))
            public_ip_address_id = '{}/publicIPAddresses/{}'.format(network_id_template,
                                                                    public_ip_address)

        # calculate default names if not provided
        nat_pool_name = nat_pool_name or '{}NatPool'.format(load_balancer)
        if not backend_port:
            backend_port = 3389 if os_type == 'windows' else 22

        lb_resource = build_load_balancer_resource(
            cmd, load_balancer, location, tags, backend_pool_name, nat_pool_name, backend_port,
            'loadBalancerFrontEnd', public_ip_address_id, subnet_id, private_ip_address='',
            private_ip_allocation='Dynamic', sku=load_balancer_sku, instance_count=instance_count,
            disable_overprovision=disable_overprovision)
        lb_resource['dependsOn'] = lb_dependencies
        master_template.add_resource(lb_resource)

        # Per https://docs.microsoft.com/azure/load-balancer/load-balancer-standard-overview#nsg
        if load_balancer_sku and load_balancer_sku.lower() == 'standard' and nsg is None:
            nsg_name = '{}NSG'.format(vmss_name)
            master_template.add_resource(build_nsg_resource(
                None, nsg_name, location, tags, 'rdp' if os_type.lower() == 'windows' else 'ssh'))
            nsg = "[resourceId('Microsoft.Network/networkSecurityGroups', '{}')]".format(nsg_name)
            vmss_dependencies.append('Microsoft.Network/networkSecurityGroups/{}'.format(nsg_name))

    # Or handle application gateway creation
    if app_gateway_type == 'new':
        vmss_dependencies.append('Microsoft.Network/applicationGateways/{}'.format(app_gateway))

        ag_dependencies = []
        if vnet_type == 'new':
            ag_dependencies.append('Microsoft.Network/virtualNetworks/{}'.format(vnet_name))
        if public_ip_address_type == 'new':
            public_ip_address = public_ip_address or '{}PublicIP'.format(app_gateway)
            ag_dependencies.append(
                'Microsoft.Network/publicIpAddresses/{}'.format(public_ip_address))
            master_template.add_resource(build_public_ip_resource(
                cmd, public_ip_address, location, tags,
                _get_public_ip_address_allocation(public_ip_address_allocation, None), public_ip_address_dns_name,
                None, zones))
            public_ip_address_id = '{}/publicIPAddresses/{}'.format(network_id_template,
                                                                    public_ip_address)

        # calculate default names if not provided
        backend_port = backend_port or 80

        ag_resource = build_application_gateway_resource(
            cmd, app_gateway, location, tags, backend_pool_name, backend_port, 'appGwFrontendIP',
            public_ip_address_id, subnet_id, gateway_subnet_id, private_ip_address='',
            private_ip_allocation='Dynamic', sku=app_gateway_sku, capacity=app_gateway_capacity)
        ag_resource['dependsOn'] = ag_dependencies
        master_template.add_variable(
            'appGwID',
            "[resourceId('Microsoft.Network/applicationGateways', '{}')]".format(app_gateway))
        master_template.add_resource(ag_resource)

    # create storage accounts if needed for unmanaged disk storage
    if storage_profile == StorageProfile.SAPirImage:
        master_template.add_resource(build_vmss_storage_account_pool_resource(
            cmd, 'storageLoop', location, tags, storage_sku))
        master_template.add_variable('storageAccountNames', [
            '{}{}'.format(naming_prefix, x) for x in range(5)
        ])
        master_template.add_variable('vhdContainers', [
            "[concat('https://', variables('storageAccountNames')[{}], '.blob.{}/{}')]".format(
                x, cmd.cli_ctx.cloud.suffixes.storage_endpoint, storage_container_name) for x in range(5)
        ])
        vmss_dependencies.append('storageLoop')

    backend_address_pool_id = None
    inbound_nat_pool_id = None
    if load_balancer_type or app_gateway_type:
        network_balancer = load_balancer if load_balancer_type else app_gateway
        balancer_type = 'loadBalancers' if load_balancer_type else 'applicationGateways'

        if is_valid_resource_id(network_balancer):
            # backend address pool needed by load balancer or app gateway
            backend_address_pool_id = '{}/backendAddressPools/{}'.format(network_balancer, backend_pool_name)
            if nat_pool_name:
                inbound_nat_pool_id = '{}/inboundNatPools/{}'.format(network_balancer, nat_pool_name)
        else:
            # backend address pool needed by load balancer or app gateway
            backend_address_pool_id = '{}/{}/{}/backendAddressPools/{}'.format(
                network_id_template, balancer_type, network_balancer, backend_pool_name)
            if nat_pool_name:
                inbound_nat_pool_id = '{}/{}/{}/inboundNatPools/{}'.format(
                    network_id_template, balancer_type, network_balancer, nat_pool_name)

        if health_probe and not is_valid_resource_id(health_probe):
            health_probe = '{}/loadBalancers/{}/probes/{}'.format(network_id_template, load_balancer, health_probe)

    ip_config_name = '{}IPConfig'.format(naming_prefix)
    nic_name = '{}Nic'.format(naming_prefix)

    if custom_data:
        custom_data = read_content_if_is_file(custom_data)

    if secrets:
        secrets = _merge_secrets([validate_file_or_dict(secret) for secret in secrets])

    if computer_name_prefix is not None and isinstance(computer_name_prefix, str):
        naming_prefix = computer_name_prefix

    vmss_resource = build_vmss_resource(
        cmd=cmd, name=vmss_name, naming_prefix=naming_prefix, location=location, tags=tags,
        overprovision=not disable_overprovision, upgrade_policy_mode=upgrade_policy_mode, vm_sku=vm_sku,
        instance_count=instance_count, ip_config_name=ip_config_name, nic_name=nic_name, subnet_id=subnet_id,
        public_ip_per_vm=public_ip_per_vm, vm_domain_name=vm_domain_name, dns_servers=dns_servers, nsg=nsg,
        accelerated_networking=accelerated_networking, admin_username=admin_username,
        authentication_type=authentication_type, storage_profile=storage_profile, os_disk_name=os_disk_name,
        disk_info=disk_info, os_type=os_type, image=image, admin_password=admin_password,
        ssh_key_values=ssh_key_value, ssh_key_path=ssh_dest_key_path, os_publisher=os_publisher, os_offer=os_offer,
        os_sku=os_sku, os_version=os_version, backend_address_pool_id=backend_address_pool_id,
        inbound_nat_pool_id=inbound_nat_pool_id, health_probe=health_probe,
        single_placement_group=single_placement_group, platform_fault_domain_count=platform_fault_domain_count,
        custom_data=custom_data, secrets=secrets, license_type=license_type, zones=zones, priority=priority,
        eviction_policy=eviction_policy, application_security_groups=application_security_groups,
        ultra_ssd_enabled=ultra_ssd_enabled, proximity_placement_group=proximity_placement_group,
        terminate_notification_time=terminate_notification_time, max_billing=max_billing)
    vmss_resource['dependsOn'] = vmss_dependencies

    if plan_name:
        vmss_resource['plan'] = {
            'name': plan_name,
            'publisher': plan_publisher,
            'product': plan_product,
            'promotionCode': plan_promotion_code
        }

    enable_local_identity = None
    if assign_identity is not None:
        vmss_resource['identity'], _, _, enable_local_identity = _build_identities_info(
            assign_identity)
        if identity_scope:
            role_assignment_guid = str(_gen_guid())
            master_template.add_resource(build_msi_role_assignment(vmss_name, vmss_id, identity_role_id,
                                                                   role_assignment_guid, identity_scope, False))

    master_template.add_resource(vmss_resource)
    master_template.add_output('VMSS', vmss_name, 'Microsoft.Compute', 'virtualMachineScaleSets',
                               output_type='object')

    if admin_password:
        master_template.add_secure_parameter('adminPassword', admin_password)

    template = master_template.build()
    parameters = master_template.build_parameters()

    # deploy ARM template
    deployment_name = 'vmss_deploy_' + random_string(32)
    client = get_mgmt_service_client(cmd.cli_ctx, ResourceType.MGMT_RESOURCE_RESOURCES,
                                     aux_subscriptions=aux_subscriptions).deployments
    DeploymentProperties = cmd.get_models('DeploymentProperties', resource_type=ResourceType.MGMT_RESOURCE_RESOURCES)

    properties = DeploymentProperties(template=template, parameters=parameters, mode='incremental')
    if validate:
        from azure.cli.command_modules.vm._vm_utils import log_pprint_template
        log_pprint_template(template)
        log_pprint_template(parameters)
        return sdk_no_wait(no_wait, client.validate, resource_group_name, deployment_name, properties)

    # creates the VMSS deployment
    deployment_result = DeploymentOutputLongRunningOperation(cmd.cli_ctx)(
        sdk_no_wait(no_wait, client.create_or_update, resource_group_name, deployment_name, properties))
    if assign_identity is not None:
        vmss_info = get_vmss(cmd, resource_group_name, vmss_name)
        if enable_local_identity and not identity_scope:
            _show_missing_access_warning(resource_group_name, vmss_name, 'vmss')
        deployment_result['vmss']['identity'] = _construct_identity_info(identity_scope, identity_role,
                                                                         vmss_info.identity.principal_id,
                                                                         vmss_info.identity.user_assigned_identities)
    return deployment_result


def _build_identities_info(identities):
    from ._vm_utils import MSI_LOCAL_ID
    identities = identities or []
    identity_types = []
    if not identities or MSI_LOCAL_ID in identities:
        identity_types.append('SystemAssigned')
    external_identities = [x for x in identities if x != MSI_LOCAL_ID]
    if external_identities:
        identity_types.append('UserAssigned')
    identity_types = ','.join(identity_types)
    info = {'type': identity_types}
    if external_identities:
        info['userAssignedIdentities'] = {e: {} for e in external_identities}
    return (info, identity_types, external_identities, 'SystemAssigned' in identity_types)


def deallocate_vmss(cmd, resource_group_name, vm_scale_set_name, instance_ids=None, no_wait=False):
    client = _compute_client_factory(cmd.cli_ctx)
    if instance_ids and len(instance_ids) == 1:
        return sdk_no_wait(no_wait, client.virtual_machine_scale_set_vms.deallocate,
                           resource_group_name, vm_scale_set_name, instance_ids[0])

    return sdk_no_wait(no_wait, client.virtual_machine_scale_sets.deallocate,
                       resource_group_name, vm_scale_set_name, instance_ids=instance_ids)


def delete_vmss_instances(cmd, resource_group_name, vm_scale_set_name, instance_ids, no_wait=False):
    client = _compute_client_factory(cmd.cli_ctx)
    if len(instance_ids) == 1:
        return sdk_no_wait(no_wait, client.virtual_machine_scale_set_vms.delete,
                           resource_group_name, vm_scale_set_name, instance_ids[0])

    return sdk_no_wait(no_wait, client.virtual_machine_scale_sets.delete_instances,
                       resource_group_name, vm_scale_set_name, instance_ids)


def get_vmss(cmd, resource_group_name, name, instance_id=None):
    client = _compute_client_factory(cmd.cli_ctx)
    if instance_id is not None:
        return client.virtual_machine_scale_set_vms.get(resource_group_name, name, instance_id)
    return client.virtual_machine_scale_sets.get(resource_group_name, name)


def get_vmss_instance_view(cmd, resource_group_name, vm_scale_set_name, instance_id=None):
    client = _compute_client_factory(cmd.cli_ctx)
    if instance_id:
        if instance_id == '*':

            return [x.instance_view for x in (client.virtual_machine_scale_set_vms.list(
                resource_group_name, vm_scale_set_name, select='instanceView', expand='instanceView'))]

        return client.virtual_machine_scale_set_vms.get_instance_view(resource_group_name, vm_scale_set_name,
                                                                      instance_id)

    return client.virtual_machine_scale_sets.get_instance_view(resource_group_name, vm_scale_set_name)


def list_vmss(cmd, resource_group_name=None):
    client = _compute_client_factory(cmd.cli_ctx)
    if resource_group_name:
        return client.virtual_machine_scale_sets.list(resource_group_name)
    return client.virtual_machine_scale_sets.list_all()


def list_vmss_instance_connection_info(cmd, resource_group_name, vm_scale_set_name):
    from msrestazure.tools import parse_resource_id
    client = _compute_client_factory(cmd.cli_ctx)
    vmss = client.virtual_machine_scale_sets.get(resource_group_name, vm_scale_set_name)
    # find the load balancer
    nic_configs = vmss.virtual_machine_profile.network_profile.network_interface_configurations
    primary_nic_config = next((n for n in nic_configs if n.primary), None)
    if primary_nic_config is None:
        raise CLIError('could not find a primary NIC which is needed to search to load balancer')
    ip_configs = primary_nic_config.ip_configurations
    ip_config = next((ip for ip in ip_configs if ip.load_balancer_inbound_nat_pools), None)
    if not ip_config:
        raise CLIError('No load balancer exists to retrieve public IP address')
    res_id = ip_config.load_balancer_inbound_nat_pools[0].id
    lb_info = parse_resource_id(res_id)
    lb_name = lb_info['name']
    lb_rg = lb_info['resource_group']

    # get public ip
    network_client = get_mgmt_service_client(cmd.cli_ctx, ResourceType.MGMT_NETWORK)
    lb = network_client.load_balancers.get(lb_rg, lb_name)
    if getattr(lb.frontend_ip_configurations[0], 'public_ip_address', None):
        res_id = lb.frontend_ip_configurations[0].public_ip_address.id
        public_ip_info = parse_resource_id(res_id)
        public_ip_name = public_ip_info['name']
        public_ip_rg = public_ip_info['resource_group']
        public_ip = network_client.public_ip_addresses.get(public_ip_rg, public_ip_name)
        public_ip_address = public_ip.ip_address

        # loop around inboundnatrule
        instance_addresses = {}
        for rule in lb.inbound_nat_rules:
            instance_id = parse_resource_id(rule.backend_ip_configuration.id)['child_name_1']
            instance_addresses['instance ' + instance_id] = '{}:{}'.format(public_ip_address,
                                                                           rule.frontend_port)

        return instance_addresses
    raise CLIError('The VM scale-set uses an internal load balancer, hence no connection information')


def list_vmss_instance_public_ips(cmd, resource_group_name, vm_scale_set_name):
    result = cf_public_ip_addresses(cmd.cli_ctx).list_virtual_machine_scale_set_public_ip_addresses(
        resource_group_name, vm_scale_set_name)
    # filter away over-provisioned instances which are deleted after 'create/update' returns
    return [r for r in result if r.ip_address]


def reimage_vmss(cmd, resource_group_name, vm_scale_set_name, instance_id=None, no_wait=False):
    client = _compute_client_factory(cmd.cli_ctx)
    if instance_id:
        return sdk_no_wait(no_wait, client.virtual_machine_scale_set_vms.reimage,
                           resource_group_name, vm_scale_set_name, instance_id)
    return sdk_no_wait(no_wait, client.virtual_machine_scale_sets.reimage, resource_group_name, vm_scale_set_name)


def restart_vmss(cmd, resource_group_name, vm_scale_set_name, instance_ids=None, no_wait=False):
    client = _compute_client_factory(cmd.cli_ctx)
    if instance_ids and len(instance_ids) == 1:
        return sdk_no_wait(no_wait, client.virtual_machine_scale_set_vms.restart,
                           resource_group_name, vm_scale_set_name, instance_ids[0])
    return sdk_no_wait(no_wait, client.virtual_machine_scale_sets.restart, resource_group_name, vm_scale_set_name,
                       instance_ids=instance_ids)


# pylint: disable=inconsistent-return-statements
def scale_vmss(cmd, resource_group_name, vm_scale_set_name, new_capacity, no_wait=False):
    VirtualMachineScaleSet = cmd.get_models('VirtualMachineScaleSet')
    client = _compute_client_factory(cmd.cli_ctx)
    vmss = client.virtual_machine_scale_sets.get(resource_group_name, vm_scale_set_name)
    # pylint: disable=no-member
    if vmss.sku.capacity == new_capacity:
        return

    vmss.sku.capacity = new_capacity
    vmss_new = VirtualMachineScaleSet(location=vmss.location, sku=vmss.sku)
    return sdk_no_wait(no_wait, client.virtual_machine_scale_sets.create_or_update,
                       resource_group_name, vm_scale_set_name, vmss_new)


def start_vmss(cmd, resource_group_name, vm_scale_set_name, instance_ids=None, no_wait=False):
    client = _compute_client_factory(cmd.cli_ctx)
    if instance_ids and len(instance_ids) == 1:
        return sdk_no_wait(no_wait, client.virtual_machine_scale_set_vms.start,
                           resource_group_name, vm_scale_set_name, instance_ids[0])

    return sdk_no_wait(no_wait, client.virtual_machine_scale_sets.start,
                       resource_group_name, vm_scale_set_name, instance_ids=instance_ids)


def stop_vmss(cmd, resource_group_name, vm_scale_set_name, instance_ids=None, no_wait=False, skip_shutdown=False):
    client = _compute_client_factory(cmd.cli_ctx)
    if instance_ids and len(instance_ids) == 1:
        return sdk_no_wait(no_wait, client.virtual_machine_scale_set_vms.power_off, resource_group_name,
                           vm_scale_set_name, instance_id=instance_ids[0], skip_shutdown=skip_shutdown)

    return sdk_no_wait(no_wait, client.virtual_machine_scale_sets.power_off, resource_group_name, vm_scale_set_name,
                       instance_ids=instance_ids, skip_shutdown=skip_shutdown)


def update_vmss_instances(cmd, resource_group_name, vm_scale_set_name, instance_ids, no_wait=False):
    client = _compute_client_factory(cmd.cli_ctx)
    return sdk_no_wait(no_wait, client.virtual_machine_scale_sets.update_instances,
                       resource_group_name, vm_scale_set_name, instance_ids)


def update_vmss(cmd, resource_group_name, name, license_type=None, no_wait=False, instance_id=None,
                protect_from_scale_in=None, protect_from_scale_set_actions=None,
                enable_terminate_notification=None, terminate_notification_time=None,
                **kwargs):
    vmss = kwargs['parameters']
    client = _compute_client_factory(cmd.cli_ctx)

    VMProtectionPolicy = cmd.get_models('VirtualMachineScaleSetVMProtectionPolicy')

    # handle vmss instance update
    if instance_id is not None:
        if license_type is not None:
            vmss.license_type = license_type

        if not vmss.protection_policy:
            vmss.protection_policy = VMProtectionPolicy()

        if protect_from_scale_in is not None:
            vmss.protection_policy.protect_from_scale_in = protect_from_scale_in

        if protect_from_scale_set_actions is not None:
            vmss.protection_policy.protect_from_scale_set_actions = protect_from_scale_set_actions

        return sdk_no_wait(no_wait, client.virtual_machine_scale_set_vms.update,
                           resource_group_name, name, instance_id, **kwargs)

    # else handle vmss update
    if license_type is not None:
        vmss.virtual_machine_profile.license_type = license_type

    if enable_terminate_notification is not None or terminate_notification_time is not None:
        TerminateNotificationProfile = cmd.get_models('TerminateNotificationProfile')
        vmss.virtual_machine_profile.scheduled_events_profile.terminate_notification_profile =\
            TerminateNotificationProfile(not_before_timeout=terminate_notification_time,
                                         enable=enable_terminate_notification)

    return sdk_no_wait(no_wait, client.virtual_machine_scale_sets.create_or_update,
                       resource_group_name, name, **kwargs)

# endregion


# region VirtualMachineScaleSets Diagnostics
def set_vmss_diagnostics_extension(
        cmd, resource_group_name, vmss_name, settings, protected_settings=None, version=None,
        no_auto_upgrade=False):
    client = _compute_client_factory(cmd.cli_ctx)
    vmss = client.virtual_machine_scale_sets.get(resource_group_name, vmss_name)
    # pylint: disable=no-member
    is_linux_os = _is_linux_os(vmss.virtual_machine_profile)
    vm_extension_name = _LINUX_DIAG_EXT if is_linux_os else _WINDOWS_DIAG_EXT
    if is_linux_os and vmss.virtual_machine_profile.extension_profile:  # check incompatibles
        exts = vmss.virtual_machine_profile.extension_profile.extensions or []
        major_ver = extension_mappings[_LINUX_DIAG_EXT]['version'].split('.')[0]
        # For VMSS, we don't do auto-removal like VM because there is no reliable API to wait for
        # the removal done before we can install the newer one
        if next((e for e in exts if e.name == _LINUX_DIAG_EXT and
                 not e.type_handler_version.startswith(major_ver + '.')), None):
            delete_cmd = 'az vmss extension delete -g {} --vmss-name {} -n {}'.format(
                resource_group_name, vmss_name, vm_extension_name)
            raise CLIError("There is an incompatible version of diagnostics extension installed. "
                           "Please remove it by running '{}', and retry. 'az vmss update-instances'"
                           " might be needed if with manual upgrade policy".format(delete_cmd))

    poller = set_vmss_extension(cmd, resource_group_name, vmss_name, vm_extension_name,
                                extension_mappings[vm_extension_name]['publisher'],
                                version or extension_mappings[vm_extension_name]['version'],
                                settings,
                                protected_settings,
                                no_auto_upgrade)

    result = LongRunningOperation(cmd.cli_ctx)(poller)
    UpgradeMode = cmd.get_models('UpgradeMode')
    if vmss.upgrade_policy.mode == UpgradeMode.manual:
        poller2 = update_vmss_instances(cmd, resource_group_name, vmss_name, ['*'])
        LongRunningOperation(cmd.cli_ctx)(poller2)
    return result
# endregion


# region VirtualMachineScaleSets Disks (Managed)
def attach_managed_data_disk_to_vmss(cmd, resource_group_name, vmss_name, size_gb=None, instance_id=None, lun=None,
                                     caching=None, disk=None, sku=None):

    def _init_data_disk(storage_profile, lun, existing_disk=None):
        data_disks = storage_profile.data_disks or []
        if lun is None:
            lun = _get_disk_lun(data_disks)
        if existing_disk is None:
            data_disk = DataDisk(lun=lun, create_option=DiskCreateOptionTypes.empty, disk_size_gb=size_gb,
                                 caching=caching, managed_disk=ManagedDiskParameters(storage_account_type=sku))
        else:
            data_disk = DataDisk(lun=lun, create_option=DiskCreateOptionTypes.attach, caching=caching,
                                 managed_disk=ManagedDiskParameters(id=existing_disk, storage_account_type=sku))

        data_disks.append(data_disk)
        storage_profile.data_disks = data_disks

    DiskCreateOptionTypes, ManagedDiskParameters = cmd.get_models(
        'DiskCreateOptionTypes', 'ManagedDiskParameters')
    if disk is None:
        DataDisk = cmd.get_models('VirtualMachineScaleSetDataDisk')
    else:
        DataDisk = cmd.get_models('DataDisk')

    client = _compute_client_factory(cmd.cli_ctx)
    if instance_id is None:
        vmss = client.virtual_machine_scale_sets.get(resource_group_name, vmss_name)
        # pylint: disable=no-member
        _init_data_disk(vmss.virtual_machine_profile.storage_profile, lun)
        return client.virtual_machine_scale_sets.create_or_update(resource_group_name, vmss_name, vmss)

    vmss_vm = client.virtual_machine_scale_set_vms.get(resource_group_name, vmss_name, instance_id)
    _init_data_disk(vmss_vm.storage_profile, lun, disk)
    return client.virtual_machine_scale_set_vms.update(resource_group_name, vmss_name, instance_id, vmss_vm)


def detach_disk_from_vmss(cmd, resource_group_name, vmss_name, lun, instance_id=None):
    client = _compute_client_factory(cmd.cli_ctx)
    if instance_id is None:
        vmss = client.virtual_machine_scale_sets.get(resource_group_name, vmss_name)
        # pylint: disable=no-member
        data_disks = vmss.virtual_machine_profile.storage_profile.data_disks
    else:
        vmss_vm = client.virtual_machine_scale_set_vms.get(resource_group_name, vmss_name, instance_id)
        data_disks = vmss_vm.storage_profile.data_disks

    leftovers = [d for d in data_disks if d.lun != lun]
    if len(data_disks) == len(leftovers):
        raise CLIError("Could not find the data disk with lun '{}'".format(lun))

    if instance_id is None:
        vmss.virtual_machine_profile.storage_profile.data_disks = leftovers
        return client.virtual_machine_scale_sets.create_or_update(resource_group_name, vmss_name, vmss)
    vmss_vm.storage_profile.data_disks = leftovers
    return client.virtual_machine_scale_set_vms.update(resource_group_name, vmss_name, instance_id, vmss_vm)
# endregion


# region VirtualMachineScaleSets Extensions
def delete_vmss_extension(cmd, resource_group_name, vmss_name, extension_name):
    client = _compute_client_factory(cmd.cli_ctx)
    vmss = client.virtual_machine_scale_sets.get(resource_group_name, vmss_name)
    # pylint: disable=no-member
    if not vmss.virtual_machine_profile.extension_profile:
        raise CLIError('Scale set has no extensions to delete')

    keep_list = [e for e in vmss.virtual_machine_profile.extension_profile.extensions
                 if e.name != extension_name]
    if len(keep_list) == len(vmss.virtual_machine_profile.extension_profile.extensions):
        raise CLIError('Extension {} not found'.format(extension_name))

    vmss.virtual_machine_profile.extension_profile.extensions = keep_list

    return client.virtual_machine_scale_sets.create_or_update(resource_group_name, vmss_name, vmss)


# pylint: disable=inconsistent-return-statements
def get_vmss_extension(cmd, resource_group_name, vmss_name, extension_name):
    client = _compute_client_factory(cmd.cli_ctx)
    vmss = client.virtual_machine_scale_sets.get(resource_group_name, vmss_name)
    # pylint: disable=no-member
    if not vmss.virtual_machine_profile.extension_profile:
        return
    return next((e for e in vmss.virtual_machine_profile.extension_profile.extensions
                 if e.name == extension_name), None)


def list_vmss_extensions(cmd, resource_group_name, vmss_name):
    client = _compute_client_factory(cmd.cli_ctx)
    vmss = client.virtual_machine_scale_sets.get(resource_group_name, vmss_name)
    # pylint: disable=no-member
    return None if not vmss.virtual_machine_profile.extension_profile \
        else vmss.virtual_machine_profile.extension_profile.extensions


def set_vmss_extension(cmd, resource_group_name, vmss_name, extension_name, publisher, version=None,
                       settings=None, protected_settings=None, no_auto_upgrade=False, force_update=False,
                       no_wait=False, extension_instance_name=None, provision_after_extensions=None):
    if not extension_instance_name:
        extension_instance_name = extension_name

    client = _compute_client_factory(cmd.cli_ctx)
    vmss = client.virtual_machine_scale_sets.get(resource_group_name, vmss_name)
    VirtualMachineScaleSetExtension, VirtualMachineScaleSetExtensionProfile = cmd.get_models(
        'VirtualMachineScaleSetExtension', 'VirtualMachineScaleSetExtensionProfile')

    # pylint: disable=no-member
    version = _normalize_extension_version(cmd.cli_ctx, publisher, extension_name, version, vmss.location)
    extension_profile = vmss.virtual_machine_profile.extension_profile
    if extension_profile:
        extensions = extension_profile.extensions
        if extensions:
            extension_profile.extensions = [x for x in extensions if
                                            x.type.lower() != extension_name.lower() or x.publisher.lower() != publisher.lower()]  # pylint: disable=line-too-long

    ext = VirtualMachineScaleSetExtension(name=extension_instance_name,
                                          publisher=publisher,
                                          type=extension_name,
                                          protected_settings=protected_settings,
                                          type_handler_version=version,
                                          settings=settings,
                                          auto_upgrade_minor_version=(not no_auto_upgrade),
                                          provision_after_extensions=provision_after_extensions)
    if force_update:
        ext.force_update_tag = str(_gen_guid())

    if not vmss.virtual_machine_profile.extension_profile:
        vmss.virtual_machine_profile.extension_profile = VirtualMachineScaleSetExtensionProfile(extensions=[])
    vmss.virtual_machine_profile.extension_profile.extensions.append(ext)

    return sdk_no_wait(no_wait, client.virtual_machine_scale_sets.create_or_update,
                       resource_group_name, vmss_name, vmss)
# endregion


# region VirtualMachineScaleSets RunCommand
def vmss_run_command_invoke(cmd, resource_group_name, vmss_name, command_id, instance_id, scripts=None, parameters=None):  # pylint: disable=line-too-long
    return run_command_invoke(cmd, resource_group_name, vmss_name, command_id, scripts, parameters, instance_id)
# endregion


# region VirtualMachineScaleSets Identity
def remove_vmss_identity(cmd, resource_group_name, vmss_name, identities=None):
    client = _compute_client_factory(cmd.cli_ctx)

    def _get_vmss(_, resource_group_name, vmss_name):
        return client.virtual_machine_scale_sets.get(resource_group_name, vmss_name)

    def _set_vmss(resource_group_name, name, vmss_instance):
        VirtualMachineScaleSetUpdate = cmd.get_models('VirtualMachineScaleSetUpdate',
                                                      operation_group='virtual_machine_scale_sets')
        vmss_update = VirtualMachineScaleSetUpdate(identity=vmss_instance.identity)
        return client.virtual_machine_scale_sets.update(resource_group_name, vmss_name, vmss_update)

    if identities is None:
        from ._vm_utils import MSI_LOCAL_ID
        identities = [MSI_LOCAL_ID]

    return _remove_identities(cmd, resource_group_name, vmss_name, identities,
                              _get_vmss,
                              _set_vmss)
# endregion


# region image galleries
def list_image_galleries(cmd, resource_group_name=None):
    client = _compute_client_factory(cmd.cli_ctx)
    if resource_group_name:
        return client.galleries.list_by_resource_group(resource_group_name)
    return client.galleries.list()


def create_image_gallery(cmd, resource_group_name, gallery_name, description=None,
                         location=None, no_wait=False, tags=None):
    client = _compute_client_factory(cmd.cli_ctx)
    Gallery = cmd.get_models('Gallery')
    location = location or _get_resource_group_location(cmd.cli_ctx, resource_group_name)

    gallery = Gallery(description=description, location=location, tags=(tags or {}))

    client = _compute_client_factory(cmd.cli_ctx)
    return sdk_no_wait(no_wait, client.galleries.create_or_update, resource_group_name, gallery_name, gallery)


def create_gallery_image(cmd, resource_group_name, gallery_name, gallery_image_name, os_type, publisher, offer, sku,
                         os_state=None, end_of_life_date=None, privacy_statement_uri=None, release_note_uri=None,
                         eula=None, description=None, location=None,
                         minimum_cpu_core=None, maximum_cpu_core=None, minimum_memory=None, maximum_memory=None,
                         disallowed_disk_types=None, plan_name=None, plan_publisher=None, plan_product=None, tags=None):
    # pylint: disable=line-too-long
    GalleryImage, GalleryImageIdentifier, RecommendedMachineConfiguration, ResourceRange, Disallowed, ImagePurchasePlan = cmd.get_models(
        'GalleryImage', 'GalleryImageIdentifier', 'RecommendedMachineConfiguration', 'ResourceRange', 'Disallowed', 'ImagePurchasePlan')
    client = _compute_client_factory(cmd.cli_ctx)
    location = location or _get_resource_group_location(cmd.cli_ctx, resource_group_name)

    end_of_life_date = fix_gallery_image_date_info(end_of_life_date)
    recommendation = None
    if any([minimum_cpu_core, maximum_cpu_core, minimum_memory, maximum_memory]):
        cpu_recommendation, memory_recommendation = None, None
        if any([minimum_cpu_core, maximum_cpu_core]):
            cpu_recommendation = ResourceRange(min=minimum_cpu_core, max=maximum_cpu_core)
        if any([minimum_memory, maximum_memory]):
            memory_recommendation = ResourceRange(min=minimum_memory, max=maximum_memory)
        recommendation = RecommendedMachineConfiguration(v_cp_us=cpu_recommendation, memory=memory_recommendation)
    purchase_plan = None
    if any([plan_name, plan_publisher, plan_product]):
        purchase_plan = ImagePurchasePlan(name=plan_name, publisher=plan_publisher, product=plan_product)

    image = GalleryImage(identifier=GalleryImageIdentifier(publisher=publisher, offer=offer, sku=sku),
                         os_type=os_type, os_state='Generalized', end_of_life_date=end_of_life_date,
                         recommended=recommendation, disallowed=Disallowed(disk_types=disallowed_disk_types),
                         purchase_plan=purchase_plan, location=location, eula=eula, tags=(tags or {}))
    return client.gallery_images.create_or_update(resource_group_name, gallery_name, gallery_image_name, image)


def create_image_version(cmd, resource_group_name, gallery_name, gallery_image_name, managed_image,
                         gallery_image_version, location=None, target_regions=None, storage_account_type=None,
                         end_of_life_date=None, exclude_from_latest=None, replica_count=None, tags=None):
    from msrestazure.tools import resource_id, is_valid_resource_id
    ImageVersionPublishingProfile, GalleryArtifactSource, ManagedArtifact, ImageVersion, TargetRegion = cmd.get_models(
        'GalleryImageVersionPublishingProfile', 'GalleryArtifactSource', 'ManagedArtifact', 'GalleryImageVersion',
        'TargetRegion')
    client = _compute_client_factory(cmd.cli_ctx)
    location = location or _get_resource_group_location(cmd.cli_ctx, resource_group_name)
    end_of_life_date = fix_gallery_image_date_info(end_of_life_date)
    if not is_valid_resource_id(managed_image):
        managed_image = resource_id(subscription=client.config.subscription_id, resource_group=resource_group_name,
                                    namespace='Microsoft.Compute', type='images', name=managed_image)
    source = GalleryArtifactSource(managed_image=ManagedArtifact(id=managed_image))
    profile = ImageVersionPublishingProfile(exclude_from_latest=exclude_from_latest, end_of_life_date=end_of_life_date,
                                            target_regions=target_regions or [TargetRegion(name=location)],
                                            source=source, replica_count=replica_count,
                                            storage_account_type=storage_account_type)
    image_version = ImageVersion(publishing_profile=profile, location=location, tags=(tags or {}))

    return client.gallery_image_versions.create_or_update(resource_group_name=resource_group_name,
                                                          gallery_name=gallery_name,
                                                          gallery_image_name=gallery_image_name,
                                                          gallery_image_version_name=gallery_image_version,
                                                          gallery_image_version=image_version)


def fix_gallery_image_date_info(date_info):
    # here we add needed time, if only date is provided, so the setting can be accepted by servie end
    if date_info and 't' not in date_info.lower():
        date_info += 'T12:59:59Z'
    return date_info


def update_image_version(instance, target_regions=None, replica_count=None):
    if target_regions:
        instance.publishing_profile.target_regions = target_regions
    if replica_count:
        instance.publishing_profile.replica_count = replica_count
    return instance
# endregion


# region proximity placement groups
def create_proximity_placement_group(cmd, client, proximity_placement_group_name, resource_group_name,
                                     ppg_type=None, location=None, tags=None):
    from knack.arguments import CaseInsensitiveList

    location = location or _get_resource_group_location(cmd.cli_ctx, resource_group_name)

    ProximityPlacementGroup, PPGType = cmd.get_models('ProximityPlacementGroup', 'ProximityPlacementGroupType')
    choices = CaseInsensitiveList([x.value for x in PPGType])

    if ppg_type and ppg_type not in choices:
        logger.info("Valid choices: %s", str(choices))
        raise CLIError("Usage error: invalid value for --type/-t")

    ppg_params = ProximityPlacementGroup(name=proximity_placement_group_name, proximity_placement_group_type=ppg_type,
                                         location=location, tags=(tags or {}))

    return client.create_or_update(resource_group_name=resource_group_name,
                                   proximity_placement_group_name=proximity_placement_group_name, parameters=ppg_params)


def list_proximity_placement_groups(client, resource_group_name=None):
    if resource_group_name:
        return client.list_by_resource_group(resource_group_name=resource_group_name)
    return client.list_by_subscription()
# endregion


# region dedicated host
def create_dedicated_host_group(cmd, client, host_group_name, resource_group_name, platform_fault_domain_count=None,
                                location=None, zones=None, tags=None):
    DedicatedHostGroup = cmd.get_models('DedicatedHostGroup')
    location = location or _get_resource_group_location(cmd.cli_ctx, resource_group_name)

    host_group_params = DedicatedHostGroup(location=location, platform_fault_domain_count=platform_fault_domain_count,
                                           zones=zones, tags=tags)

    return client.create_or_update(resource_group_name, host_group_name, parameters=host_group_params)


def list_dedicated_host_groups(cmd, client, resource_group_name=None):
    if resource_group_name:
        return client.list_by_resource_group(resource_group_name)
    return client.list_by_subscription()


def create_dedicated_host(cmd, client, host_group_name, host_name, resource_group_name, sku, platform_fault_domain=None,
                          auto_replace_on_failure=None, license_type=None, location=None, tags=None):
    DedicatedHostType = cmd.get_models('DedicatedHost')
    SkuType = cmd.get_models('Sku')

    location = location or _get_resource_group_location(cmd.cli_ctx, resource_group_name)
    sku = SkuType(name=sku)

    host_params = DedicatedHostType(location=location, platform_fault_domain=platform_fault_domain,
                                    auto_replace_on_failure=auto_replace_on_failure, license_type=license_type,
                                    sku=sku, tags=tags)

    return client.create_or_update(resource_group_name, host_group_name, host_name, parameters=host_params)


def get_dedicated_host_instance_view(client, host_group_name, host_name, resource_group_name):
    return client.get(resource_group_name, host_group_name, host_name, expand="instanceView")

# endregion<|MERGE_RESOLUTION|>--- conflicted
+++ resolved
@@ -522,11 +522,7 @@
               identity_role='Contributor', identity_role_id=None, application_security_groups=None, zone=None,
               boot_diagnostics_storage=None, ultra_ssd_enabled=None, ephemeral_os_disk=None,
               proximity_placement_group=None, dedicated_host=None, dedicated_host_group=None, aux_subscriptions=None,
-<<<<<<< HEAD
-              priority=None, max_billing=None, eviction_policy=None, vmss=None):
-=======
-              priority=None, max_billing=None, eviction_policy=None, enable_agent=None, workspace=None):
->>>>>>> 15b3674b
+              priority=None, max_billing=None, eviction_policy=None, enable_agent=None, workspace=None, vmss=None):
     from azure.cli.core.commands.client_factory import get_subscription_id
     from azure.cli.core.util import random_string, hash_string
     from azure.cli.core.commands.arm import ArmTemplateBuilder
@@ -650,11 +646,7 @@
         boot_diagnostics_storage_uri=boot_diagnostics_storage, ultra_ssd_enabled=ultra_ssd_enabled,
         proximity_placement_group=proximity_placement_group, computer_name=computer_name,
         dedicated_host=dedicated_host, priority=priority, max_billing=max_billing, eviction_policy=eviction_policy,
-<<<<<<< HEAD
-        vmss=vmss)
-=======
-        enable_agent=enable_agent)
->>>>>>> 15b3674b
+        enable_agent=enable_agent, vmss=vmss)
 
     vm_resource['dependsOn'] = vm_dependencies
 
