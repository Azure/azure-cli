interactions:
- request:
    body: '{"name": "eventhubs-nscli000002"}'
    headers:
      Accept:
      - application/json
      Accept-Encoding:
      - gzip, deflate
      CommandName:
      - eventhubs namespace exists
      Connection:
      - keep-alive
      Content-Length:
      - '33'
      Content-Type:
      - application/json
      ParameterSetName:
      - --name
      User-Agent:
<<<<<<< HEAD
      - AZURECLI/2.45.0 azsdk-python-azure-mgmt-eventhub/10.1.0 Python/3.8.0 (Windows-10-10.0.19041-SP0)
=======
      - AZURECLI/2.44.1 azsdk-python-azure-mgmt-eventhub/10.1.0 Python/3.8.0 (Windows-10-10.0.19041-SP0)
>>>>>>> 36786c51
    method: POST
    uri: https://management.azure.com/subscriptions/00000000-0000-0000-0000-000000000000/providers/Microsoft.EventHub/checkNameAvailability?api-version=2022-01-01-preview
  response:
    body:
      string: '{"nameAvailable":true,"reason":"None","message":null}'
    headers:
      cache-control:
      - no-cache
      content-length:
      - '53'
      content-type:
      - application/json; charset=utf-8
      date:
<<<<<<< HEAD
      - Wed, 15 Feb 2023 12:31:17 GMT
=======
      - Thu, 02 Feb 2023 16:19:00 GMT
>>>>>>> 36786c51
      expires:
      - '-1'
      pragma:
      - no-cache
      server:
      - Service-Bus-Resource-Provider/SN1
      - Microsoft-HTTPAPI/2.0
      server-sb:
      - Service-Bus-Resource-Provider/SN1
      strict-transport-security:
      - max-age=31536000; includeSubDomains
      transfer-encoding:
      - chunked
      vary:
      - Accept-Encoding
      x-content-type-options:
      - nosniff
      x-ms-ratelimit-remaining-subscription-writes:
      - '1198'
    status:
      code: 200
      message: OK
- request:
    body: '{"identity": {"type": "None"}, "location": "southcentralus", "sku": {"name":
      "Standard", "tier": "Standard"}, "tags": {"{tag1": "value1}"}}'
    headers:
      Accept:
      - application/json
      Accept-Encoding:
      - gzip, deflate
      CommandName:
      - eventhubs namespace create
      Connection:
      - keep-alive
      Content-Length:
      - '139'
      Content-Type:
      - application/json
      ParameterSetName:
      - --resource-group --name --location --tags --sku
      User-Agent:
<<<<<<< HEAD
      - AZURECLI/2.45.0 azsdk-python-azure-mgmt-eventhub/10.1.0 Python/3.8.0 (Windows-10-10.0.19041-SP0)
=======
      - AZURECLI/2.44.1 (AAZ) azsdk-python-core/1.24.0 Python/3.8.0 (Windows-10-10.0.19041-SP0)
>>>>>>> 36786c51
    method: PUT
    uri: https://management.azure.com/subscriptions/00000000-0000-0000-0000-000000000000/resourceGroups/cli_test_eh_namespace000001/providers/Microsoft.EventHub/namespaces/eventhubs-nscli000002?api-version=2022-01-01-preview
  response:
    body:
      string: '{"sku":{"name":"Standard","tier":"Standard","capacity":1},"id":"/subscriptions/00000000-0000-0000-0000-000000000000/resourceGroups/cli_test_eh_namespace000001/providers/Microsoft.EventHub/namespaces/eventhubs-nscli000002","name":"eventhubs-nscli000002","type":"Microsoft.EventHub/Namespaces","location":"South
<<<<<<< HEAD
        Central US","tags":{"{tag1":"value1}"},"properties":{"minimumTlsVersion":"1.2","publicNetworkAccess":"Enabled","disableLocalAuth":false,"zoneRedundant":false,"isAutoInflateEnabled":false,"maximumThroughputUnits":0,"kafkaEnabled":true,"provisioningState":"Created","metricId":"326100e2-f69d-4268-8503-075374f62b6e:eventhubs-nscli000002","createdAt":"2023-02-15T12:31:20.953Z","updatedAt":"2023-02-15T12:31:20.953Z","serviceBusEndpoint":"https://eventhubs-nscli000002.servicebus.windows.net:443/","status":"Activating"}}'
=======
        Central US","tags":{"{tag1":"value1}"},"properties":{"minimumTlsVersion":"1.2","publicNetworkAccess":"Enabled","disableLocalAuth":false,"zoneRedundant":false,"isAutoInflateEnabled":false,"maximumThroughputUnits":0,"kafkaEnabled":true,"provisioningState":"Created","metricId":"326100e2-f69d-4268-8503-075374f62b6e:eventhubs-nscli000002","createdAt":"2023-02-02T16:19:03.467Z","updatedAt":"2023-02-02T16:19:03.467Z","serviceBusEndpoint":"https://eventhubs-nscli000002.servicebus.windows.net:443/","status":"Activating"}}'
>>>>>>> 36786c51
    headers:
      cache-control:
      - no-cache
      content-length:
      - '828'
      content-type:
      - application/json; charset=utf-8
      date:
<<<<<<< HEAD
      - Wed, 15 Feb 2023 12:31:21 GMT
=======
      - Thu, 02 Feb 2023 16:19:03 GMT
>>>>>>> 36786c51
      expires:
      - '-1'
      pragma:
      - no-cache
      server:
      - Service-Bus-Resource-Provider/SN1
      - Microsoft-HTTPAPI/2.0
      server-sb:
      - Service-Bus-Resource-Provider/SN1
      strict-transport-security:
      - max-age=31536000; includeSubDomains
      transfer-encoding:
      - chunked
      vary:
      - Accept-Encoding
      x-content-type-options:
      - nosniff
      x-ms-ratelimit-remaining-subscription-resource-requests:
      - '49'
    status:
      code: 200
      message: OK
- request:
    body: null
    headers:
      Accept:
      - '*/*'
      Accept-Encoding:
      - gzip, deflate
      CommandName:
      - eventhubs namespace create
      Connection:
      - keep-alive
      ParameterSetName:
      - --resource-group --name --location --tags --sku
      User-Agent:
<<<<<<< HEAD
      - AZURECLI/2.45.0 azsdk-python-azure-mgmt-eventhub/10.1.0 Python/3.8.0 (Windows-10-10.0.19041-SP0)
=======
      - AZURECLI/2.44.1 (AAZ) azsdk-python-core/1.24.0 Python/3.8.0 (Windows-10-10.0.19041-SP0)
>>>>>>> 36786c51
    method: GET
    uri: https://management.azure.com/subscriptions/00000000-0000-0000-0000-000000000000/resourceGroups/cli_test_eh_namespace000001/providers/Microsoft.EventHub/namespaces/eventhubs-nscli000002?api-version=2022-01-01-preview
  response:
    body:
      string: '{"sku":{"name":"Standard","tier":"Standard","capacity":1},"id":"/subscriptions/00000000-0000-0000-0000-000000000000/resourceGroups/cli_test_eh_namespace000001/providers/Microsoft.EventHub/namespaces/eventhubs-nscli000002","name":"eventhubs-nscli000002","type":"Microsoft.EventHub/Namespaces","location":"South
<<<<<<< HEAD
        Central US","tags":{"{tag1":"value1}"},"properties":{"minimumTlsVersion":"1.2","publicNetworkAccess":"Enabled","disableLocalAuth":false,"zoneRedundant":false,"isAutoInflateEnabled":false,"maximumThroughputUnits":0,"kafkaEnabled":true,"provisioningState":"Created","metricId":"326100e2-f69d-4268-8503-075374f62b6e:eventhubs-nscli000002","createdAt":"2023-02-15T12:31:20.953Z","updatedAt":"2023-02-15T12:31:20.953Z","serviceBusEndpoint":"https://eventhubs-nscli000002.servicebus.windows.net:443/","status":"Activating"}}'
=======
        Central US","tags":{"{tag1":"value1}"},"properties":{"minimumTlsVersion":"1.2","publicNetworkAccess":"Enabled","disableLocalAuth":false,"zoneRedundant":false,"isAutoInflateEnabled":false,"maximumThroughputUnits":0,"kafkaEnabled":true,"provisioningState":"Created","metricId":"326100e2-f69d-4268-8503-075374f62b6e:eventhubs-nscli000002","createdAt":"2023-02-02T16:19:03.467Z","updatedAt":"2023-02-02T16:19:03.467Z","serviceBusEndpoint":"https://eventhubs-nscli000002.servicebus.windows.net:443/","status":"Activating"}}'
>>>>>>> 36786c51
    headers:
      cache-control:
      - no-cache
      content-length:
      - '828'
      content-type:
      - application/json; charset=utf-8
      date:
<<<<<<< HEAD
      - Wed, 15 Feb 2023 12:31:51 GMT
=======
      - Thu, 02 Feb 2023 16:19:33 GMT
>>>>>>> 36786c51
      expires:
      - '-1'
      pragma:
      - no-cache
      server:
      - Service-Bus-Resource-Provider/SN1
      - Microsoft-HTTPAPI/2.0
      server-sb:
      - Service-Bus-Resource-Provider/SN1
      strict-transport-security:
      - max-age=31536000; includeSubDomains
      transfer-encoding:
      - chunked
      vary:
      - Accept-Encoding
      x-content-type-options:
      - nosniff
    status:
      code: 200
      message: OK
- request:
    body: null
    headers:
      Accept:
      - '*/*'
      Accept-Encoding:
      - gzip, deflate
      CommandName:
      - eventhubs namespace create
      Connection:
      - keep-alive
      ParameterSetName:
      - --resource-group --name --location --tags --sku
      User-Agent:
<<<<<<< HEAD
      - AZURECLI/2.45.0 azsdk-python-azure-mgmt-eventhub/10.1.0 Python/3.8.0 (Windows-10-10.0.19041-SP0)
    method: GET
    uri: https://management.azure.com/subscriptions/00000000-0000-0000-0000-000000000000/resourceGroups/cli_test_eh_namespace000001/providers/Microsoft.EventHub/namespaces/eventhubs-nscli000002?api-version=2022-01-01-preview
  response:
    body:
      string: '{"sku":{"name":"Standard","tier":"Standard","capacity":1},"id":"/subscriptions/00000000-0000-0000-0000-000000000000/resourceGroups/cli_test_eh_namespace000001/providers/Microsoft.EventHub/namespaces/eventhubs-nscli000002","name":"eventhubs-nscli000002","type":"Microsoft.EventHub/Namespaces","location":"South
        Central US","tags":{"{tag1":"value1}"},"properties":{"minimumTlsVersion":"1.2","publicNetworkAccess":"Enabled","disableLocalAuth":false,"zoneRedundant":false,"isAutoInflateEnabled":false,"maximumThroughputUnits":0,"kafkaEnabled":true,"provisioningState":"Succeeded","metricId":"326100e2-f69d-4268-8503-075374f62b6e:eventhubs-nscli000002","createdAt":"2023-02-15T12:31:20.953Z","updatedAt":"2023-02-15T12:32:12.713Z","serviceBusEndpoint":"https://eventhubs-nscli000002.servicebus.windows.net:443/","status":"Active"}}'
    headers:
      cache-control:
      - no-cache
      content-length:
      - '826'
      content-type:
      - application/json; charset=utf-8
      date:
      - Wed, 15 Feb 2023 12:32:21 GMT
      expires:
      - '-1'
      pragma:
      - no-cache
      server:
      - Service-Bus-Resource-Provider/SN1
      - Microsoft-HTTPAPI/2.0
      server-sb:
      - Service-Bus-Resource-Provider/SN1
      strict-transport-security:
      - max-age=31536000; includeSubDomains
      transfer-encoding:
      - chunked
      vary:
      - Accept-Encoding
      x-content-type-options:
      - nosniff
    status:
      code: 200
      message: OK
- request:
    body: null
    headers:
      Accept:
      - application/json
      Accept-Encoding:
      - gzip, deflate
      CommandName:
      - eventhubs namespace create
      Connection:
      - keep-alive
      ParameterSetName:
      - --resource-group --name --location --tags --sku
      User-Agent:
      - AZURECLI/2.45.0 azsdk-python-azure-mgmt-eventhub/10.1.0 Python/3.8.0 (Windows-10-10.0.19041-SP0)
=======
      - AZURECLI/2.44.1 (AAZ) azsdk-python-core/1.24.0 Python/3.8.0 (Windows-10-10.0.19041-SP0)
>>>>>>> 36786c51
    method: GET
    uri: https://management.azure.com/subscriptions/00000000-0000-0000-0000-000000000000/resourceGroups/cli_test_eh_namespace000001/providers/Microsoft.EventHub/namespaces/eventhubs-nscli000002?api-version=2022-01-01-preview
  response:
    body:
      string: '{"sku":{"name":"Standard","tier":"Standard","capacity":1},"id":"/subscriptions/00000000-0000-0000-0000-000000000000/resourceGroups/cli_test_eh_namespace000001/providers/Microsoft.EventHub/namespaces/eventhubs-nscli000002","name":"eventhubs-nscli000002","type":"Microsoft.EventHub/Namespaces","location":"South
<<<<<<< HEAD
        Central US","tags":{"{tag1":"value1}"},"properties":{"minimumTlsVersion":"1.2","publicNetworkAccess":"Enabled","disableLocalAuth":false,"zoneRedundant":false,"isAutoInflateEnabled":false,"maximumThroughputUnits":0,"kafkaEnabled":true,"provisioningState":"Succeeded","metricId":"326100e2-f69d-4268-8503-075374f62b6e:eventhubs-nscli000002","createdAt":"2023-02-15T12:31:20.953Z","updatedAt":"2023-02-15T12:32:12.713Z","serviceBusEndpoint":"https://eventhubs-nscli000002.servicebus.windows.net:443/","status":"Active"}}'
=======
        Central US","tags":{"{tag1":"value1}"},"properties":{"minimumTlsVersion":"1.2","publicNetworkAccess":"Enabled","disableLocalAuth":false,"zoneRedundant":false,"isAutoInflateEnabled":false,"maximumThroughputUnits":0,"kafkaEnabled":true,"provisioningState":"Succeeded","metricId":"326100e2-f69d-4268-8503-075374f62b6e:eventhubs-nscli000002","createdAt":"2023-02-02T16:19:03.467Z","updatedAt":"2023-02-02T16:19:54.267Z","serviceBusEndpoint":"https://eventhubs-nscli000002.servicebus.windows.net:443/","status":"Active"}}'
>>>>>>> 36786c51
    headers:
      cache-control:
      - no-cache
      content-length:
      - '826'
      content-type:
      - application/json; charset=utf-8
      date:
<<<<<<< HEAD
      - Wed, 15 Feb 2023 12:32:21 GMT
=======
      - Thu, 02 Feb 2023 16:20:04 GMT
>>>>>>> 36786c51
      expires:
      - '-1'
      pragma:
      - no-cache
      server:
      - Service-Bus-Resource-Provider/SN1
      - Microsoft-HTTPAPI/2.0
      server-sb:
      - Service-Bus-Resource-Provider/SN1
<<<<<<< HEAD
=======
      strict-transport-security:
      - max-age=31536000; includeSubDomains
      transfer-encoding:
      - chunked
      vary:
      - Accept-Encoding
      x-content-type-options:
      - nosniff
    status:
      code: 200
      message: OK
- request:
    body: '{}'
    headers:
      Accept:
      - application/json
      Accept-Encoding:
      - gzip, deflate
      CommandName:
      - eventhubs eventhub create
      Connection:
      - keep-alive
      Content-Length:
      - '2'
      Content-Type:
      - application/json
      ParameterSetName:
      - --resource-group --namespace-name --name
      User-Agent:
      - AZURECLI/2.44.1 azsdk-python-azure-mgmt-eventhub/10.1.0 Python/3.8.0 (Windows-10-10.0.19041-SP0)
    method: PUT
    uri: https://management.azure.com/subscriptions/00000000-0000-0000-0000-000000000000/resourceGroups/cli_test_eh_namespace000001/providers/Microsoft.EventHub/namespaces/eventhubs-nscli000002/eventhubs/eh1?api-version=2022-01-01-preview
  response:
    body:
      string: '{"id":"/subscriptions/00000000-0000-0000-0000-000000000000/resourceGroups/cli_test_eh_namespace000001/providers/Microsoft.EventHub/namespaces/eventhubs-nscli000002/eventhubs/eh1","name":"eh1","type":"Microsoft.EventHub/namespaces/eventhubs","location":"southcentralus","properties":{"messageRetentionInDays":7,"partitionCount":4,"status":"Active","createdAt":"2023-02-02T16:20:07.613Z","updatedAt":"2023-02-02T16:20:07.913Z","partitionIds":["0","1","2","3"]}}'
    headers:
      cache-control:
      - no-cache
      content-length:
      - '459'
      content-type:
      - application/json; charset=utf-8
      date:
      - Thu, 02 Feb 2023 16:20:08 GMT
      expires:
      - '-1'
      pragma:
      - no-cache
      server:
      - Microsoft-HTTPAPI/2.0
>>>>>>> 36786c51
      strict-transport-security:
      - max-age=31536000; includeSubDomains
      transfer-encoding:
      - chunked
      vary:
      - Accept-Encoding
      x-content-type-options:
      - nosniff
<<<<<<< HEAD
=======
      x-ms-ratelimit-remaining-subscription-writes:
      - '1199'
>>>>>>> 36786c51
    status:
      code: 200
      message: OK
- request:
    body: '{"properties": {"rights": ["Listen", "Send", "Manage"]}}'
    headers:
      Accept:
      - application/json
      Accept-Encoding:
      - gzip, deflate
      CommandName:
      - eventhubs namespace authorization-rule create
      Connection:
      - keep-alive
      Content-Length:
      - '56'
      Content-Type:
      - application/json
      ParameterSetName:
      - --resource-group --namespace-name --name --rights
      User-Agent:
<<<<<<< HEAD
      - AZURECLI/2.45.0 (AAZ) azsdk-python-core/1.24.0 Python/3.8.0 (Windows-10-10.0.19041-SP0)
=======
      - AZURECLI/2.44.1 azsdk-python-azure-mgmt-eventhub/10.1.0 Python/3.8.0 (Windows-10-10.0.19041-SP0)
>>>>>>> 36786c51
    method: PUT
    uri: https://management.azure.com/subscriptions/00000000-0000-0000-0000-000000000000/resourceGroups/cli_test_eh_namespace000001/providers/Microsoft.EventHub/namespaces/eventhubs-nscli000002/authorizationRules/namespaceAuthRule1?api-version=2022-01-01-preview
  response:
    body:
<<<<<<< HEAD
      string: '{"id":"/subscriptions/00000000-0000-0000-0000-000000000000/resourceGroups/cli_test_eh_namespace000001/providers/Microsoft.EventHub/namespaces/eventhubs-nscli000002/authorizationRules/namespaceAuthRule1","name":"namespaceAuthRule1","type":"Microsoft.EventHub/Namespaces/AuthorizationRules","location":"southcentralus","properties":{"rights":["Listen","Send","Manage"]}}'
=======
      string: '{"id":"/subscriptions/00000000-0000-0000-0000-000000000000/resourceGroups/cli_test_eh_namespace000001/providers/Microsoft.EventHub/namespaces/eventhubs-nscli000002/authorizationRules/namespaceAuthRule1","name":"namespaceAuthRule1","type":"Microsoft.EventHub/Namespaces/AuthorizationRules","location":"southcentralus","properties":{"rights":["Send","Manage","Listen"]}}'
>>>>>>> 36786c51
    headers:
      cache-control:
      - no-cache
      content-length:
      - '368'
      content-type:
      - application/json; charset=utf-8
      date:
<<<<<<< HEAD
      - Wed, 15 Feb 2023 12:32:29 GMT
=======
      - Thu, 02 Feb 2023 16:20:16 GMT
>>>>>>> 36786c51
      expires:
      - '-1'
      pragma:
      - no-cache
      server:
      - Microsoft-HTTPAPI/2.0
      strict-transport-security:
      - max-age=31536000; includeSubDomains
      transfer-encoding:
      - chunked
      vary:
      - Accept-Encoding
      x-content-type-options:
      - nosniff
      x-ms-ratelimit-remaining-subscription-writes:
      - '1198'
    status:
      code: 200
      message: OK
- request:
    body: null
    headers:
      Accept:
      - application/json
      Accept-Encoding:
      - gzip, deflate
      CommandName:
      - eventhubs namespace authorization-rule update
      Connection:
      - keep-alive
      ParameterSetName:
      - --resource-group --namespace-name --name --rights
      User-Agent:
<<<<<<< HEAD
      - AZURECLI/2.45.0 (AAZ) azsdk-python-core/1.24.0 Python/3.8.0 (Windows-10-10.0.19041-SP0)
=======
      - AZURECLI/2.44.1 azsdk-python-azure-mgmt-eventhub/10.1.0 Python/3.8.0 (Windows-10-10.0.19041-SP0)
>>>>>>> 36786c51
    method: GET
    uri: https://management.azure.com/subscriptions/00000000-0000-0000-0000-000000000000/resourceGroups/cli_test_eh_namespace000001/providers/Microsoft.EventHub/namespaces/eventhubs-nscli000002/authorizationRules/namespaceAuthRule1?api-version=2022-01-01-preview
  response:
    body:
<<<<<<< HEAD
      string: '{"id":"/subscriptions/00000000-0000-0000-0000-000000000000/resourcegroups/cli_test_eh_namespace000001/providers/Microsoft.EventHub/namespaces/eventhubs-nscli000002/authorizationrules/namespaceAuthRule1","name":"namespaceAuthRule1","type":"Microsoft.EventHub/Namespaces/AuthorizationRules","location":"southcentralus","properties":{"rights":["Listen","Send","Manage"]}}'
=======
      string: '{"id":"/subscriptions/00000000-0000-0000-0000-000000000000/resourcegroups/cli_test_eh_namespace000001/providers/Microsoft.EventHub/namespaces/eventhubs-nscli000002/authorizationrules/namespaceAuthRule1","name":"namespaceAuthRule1","type":"Microsoft.EventHub/Namespaces/AuthorizationRules","location":"southcentralus","properties":{"rights":["Send","Manage","Listen"]}}'
>>>>>>> 36786c51
    headers:
      cache-control:
      - no-cache
      content-length:
      - '368'
      content-type:
      - application/json; charset=utf-8
      date:
<<<<<<< HEAD
      - Wed, 15 Feb 2023 12:32:30 GMT
=======
      - Thu, 02 Feb 2023 16:20:16 GMT
>>>>>>> 36786c51
      expires:
      - '-1'
      pragma:
      - no-cache
      server:
      - Microsoft-HTTPAPI/2.0
      strict-transport-security:
      - max-age=31536000; includeSubDomains
      transfer-encoding:
      - chunked
      vary:
      - Accept-Encoding
      x-content-type-options:
      - nosniff
    status:
      code: 200
      message: OK
- request:
    body: '{"properties": {"rights": ["Listen"]}}'
    headers:
      Accept:
      - application/json
      Accept-Encoding:
      - gzip, deflate
      CommandName:
      - eventhubs namespace authorization-rule update
      Connection:
      - keep-alive
      Content-Length:
      - '38'
      Content-Type:
      - application/json
      ParameterSetName:
      - --resource-group --namespace-name --name --rights
      User-Agent:
<<<<<<< HEAD
      - AZURECLI/2.45.0 (AAZ) azsdk-python-core/1.24.0 Python/3.8.0 (Windows-10-10.0.19041-SP0)
=======
      - AZURECLI/2.44.1 azsdk-python-azure-mgmt-eventhub/10.1.0 Python/3.8.0 (Windows-10-10.0.19041-SP0)
>>>>>>> 36786c51
    method: PUT
    uri: https://management.azure.com/subscriptions/00000000-0000-0000-0000-000000000000/resourceGroups/cli_test_eh_namespace000001/providers/Microsoft.EventHub/namespaces/eventhubs-nscli000002/authorizationRules/namespaceAuthRule1?api-version=2022-01-01-preview
  response:
    body:
      string: '{"id":"/subscriptions/00000000-0000-0000-0000-000000000000/resourceGroups/cli_test_eh_namespace000001/providers/Microsoft.EventHub/namespaces/eventhubs-nscli000002/authorizationRules/namespaceAuthRule1","name":"namespaceAuthRule1","type":"Microsoft.EventHub/Namespaces/AuthorizationRules","location":"southcentralus","properties":{"rights":["Listen"]}}'
    headers:
      cache-control:
      - no-cache
      content-length:
      - '352'
      content-type:
      - application/json; charset=utf-8
      date:
<<<<<<< HEAD
      - Wed, 15 Feb 2023 12:32:36 GMT
=======
      - Thu, 02 Feb 2023 16:20:23 GMT
>>>>>>> 36786c51
      expires:
      - '-1'
      pragma:
      - no-cache
      server:
      - Microsoft-HTTPAPI/2.0
      strict-transport-security:
      - max-age=31536000; includeSubDomains
      transfer-encoding:
      - chunked
      vary:
      - Accept-Encoding
      x-content-type-options:
      - nosniff
      x-ms-ratelimit-remaining-subscription-writes:
      - '1199'
    status:
      code: 200
      message: OK
- request:
    body: null
    headers:
      Accept:
      - application/json
      Accept-Encoding:
      - gzip, deflate
      CommandName:
      - eventhubs namespace authorization-rule list
      Connection:
      - keep-alive
      ParameterSetName:
      - --resource-group --namespace-name
      User-Agent:
<<<<<<< HEAD
      - AZURECLI/2.45.0 (AAZ) azsdk-python-core/1.24.0 Python/3.8.0 (Windows-10-10.0.19041-SP0)
=======
      - AZURECLI/2.44.1 azsdk-python-azure-mgmt-eventhub/10.1.0 Python/3.8.0 (Windows-10-10.0.19041-SP0)
>>>>>>> 36786c51
    method: GET
    uri: https://management.azure.com/subscriptions/00000000-0000-0000-0000-000000000000/resourceGroups/cli_test_eh_namespace000001/providers/Microsoft.EventHub/namespaces/eventhubs-nscli000002/authorizationRules?api-version=2022-01-01-preview
  response:
    body:
      string: '{"value":[{"id":"/subscriptions/00000000-0000-0000-0000-000000000000/resourcegroups/cli_test_eh_namespace000001/providers/Microsoft.EventHub/namespaces/eventhubs-nscli000002/authorizationrules/RootManageSharedAccessKey","name":"RootManageSharedAccessKey","type":"Microsoft.EventHub/Namespaces/AuthorizationRules","location":"southcentralus","properties":{"rights":["Listen","Manage","Send"]}},{"id":"/subscriptions/00000000-0000-0000-0000-000000000000/resourcegroups/cli_test_eh_namespace000001/providers/Microsoft.EventHub/namespaces/eventhubs-nscli000002/authorizationrules/namespaceAuthRule1","name":"namespaceAuthRule1","type":"Microsoft.EventHub/Namespaces/AuthorizationRules","location":"southcentralus","properties":{"rights":["Listen"]}}]}'
    headers:
      cache-control:
      - no-cache
      content-length:
      - '747'
      content-type:
      - application/json; charset=utf-8
      date:
<<<<<<< HEAD
      - Wed, 15 Feb 2023 12:32:37 GMT
=======
      - Thu, 02 Feb 2023 16:20:24 GMT
>>>>>>> 36786c51
      expires:
      - '-1'
      pragma:
      - no-cache
      server:
      - Microsoft-HTTPAPI/2.0
      strict-transport-security:
      - max-age=31536000; includeSubDomains
      transfer-encoding:
      - chunked
      vary:
      - Accept-Encoding
      x-content-type-options:
      - nosniff
    status:
      code: 200
      message: OK
- request:
    body: null
    headers:
      Accept:
      - application/json
      Accept-Encoding:
      - gzip, deflate
      CommandName:
      - eventhubs namespace authorization-rule keys list
      Connection:
      - keep-alive
      Content-Length:
      - '0'
      ParameterSetName:
      - --resource-group --namespace-name --name
      User-Agent:
<<<<<<< HEAD
      - AZURECLI/2.45.0 (AAZ) azsdk-python-core/1.24.0 Python/3.8.0 (Windows-10-10.0.19041-SP0)
    method: POST
    uri: https://management.azure.com/subscriptions/00000000-0000-0000-0000-000000000000/resourceGroups/cli_test_eh_namespace000001/providers/Microsoft.EventHub/namespaces/eventhubs-nscli000002/authorizationRules/namespaceAuthRule1/listKeys?api-version=2022-01-01-preview
=======
      - AZURECLI/2.44.1 azsdk-python-azure-mgmt-eventhub/10.1.0 Python/3.8.0 (Windows-10-10.0.19041-SP0)
    method: PUT
    uri: https://management.azure.com/subscriptions/00000000-0000-0000-0000-000000000000/resourceGroups/cli_test_eh_namespace000001/providers/Microsoft.EventHub/namespaces/eventhubs-nscli000002/eventhubs/eh1/authorizationRules/eventHubAuthRule1?api-version=2022-01-01-preview
>>>>>>> 36786c51
  response:
    body:
      string: '{"primaryConnectionString":"Endpoint=sb://eventhubs-nscli000002.servicebus.windows.net/;SharedAccessKeyName=namespaceAuthRule1;SharedAccessKey=sanitized4","secondaryConnectionString":"Endpoint=sb://eventhubs-nscli000002.servicebus.windows.net/;SharedAccessKeyName=namespaceAuthRule1;SharedAccessKey=sanitized8","primaryKey":"sanitized4","secondaryKey":"sanitized8","keyName":"namespaceAuthRule1"}'
    headers:
      cache-control:
      - no-cache
      content-length:
      - '532'
      content-type:
      - application/json; charset=utf-8
      date:
<<<<<<< HEAD
      - Wed, 15 Feb 2023 12:32:38 GMT
=======
      - Thu, 02 Feb 2023 16:20:25 GMT
>>>>>>> 36786c51
      expires:
      - '-1'
      pragma:
      - no-cache
      server:
      - Microsoft-HTTPAPI/2.0
      strict-transport-security:
      - max-age=31536000; includeSubDomains
      transfer-encoding:
      - chunked
      vary:
      - Accept-Encoding
      x-content-type-options:
      - nosniff
      x-ms-ratelimit-remaining-subscription-writes:
      - '1199'
    status:
      code: 200
      message: OK
- request:
    body: '{"keyType": "PrimaryKey"}'
    headers:
      Accept:
      - application/json
      Accept-Encoding:
      - gzip, deflate
      CommandName:
      - eventhubs namespace authorization-rule keys renew
      Connection:
      - keep-alive
      Content-Length:
      - '25'
      Content-Type:
      - application/json
      ParameterSetName:
      - --resource-group --namespace-name --name --key
      User-Agent:
<<<<<<< HEAD
      - AZURECLI/2.45.0 (AAZ) azsdk-python-core/1.24.0 Python/3.8.0 (Windows-10-10.0.19041-SP0)
    method: POST
    uri: https://management.azure.com/subscriptions/00000000-0000-0000-0000-000000000000/resourceGroups/cli_test_eh_namespace000001/providers/Microsoft.EventHub/namespaces/eventhubs-nscli000002/authorizationRules/namespaceAuthRule1/regenerateKeys?api-version=2022-01-01-preview
=======
      - AZURECLI/2.44.1 azsdk-python-azure-mgmt-eventhub/10.1.0 Python/3.8.0 (Windows-10-10.0.19041-SP0)
    method: GET
    uri: https://management.azure.com/subscriptions/00000000-0000-0000-0000-000000000000/resourceGroups/cli_test_eh_namespace000001/providers/Microsoft.EventHub/namespaces/eventhubs-nscli000002/eventhubs/eh1/authorizationRules/eventHubAuthRule1?api-version=2022-01-01-preview
>>>>>>> 36786c51
  response:
    body:
      string: '{"primaryConnectionString":"Endpoint=sb://eventhubs-nscli000002.servicebus.windows.net/;SharedAccessKeyName=namespaceAuthRule1;SharedAccessKey=sanitized3","secondaryConnectionString":"Endpoint=sb://eventhubs-nscli000002.servicebus.windows.net/;SharedAccessKeyName=namespaceAuthRule1;SharedAccessKey=sanitized8","primaryKey":"sanitized3","secondaryKey":"sanitized8","keyName":"namespaceAuthRule1"}'
    headers:
      cache-control:
      - no-cache
      content-length:
      - '532'
      content-type:
      - application/json; charset=utf-8
      date:
<<<<<<< HEAD
      - Wed, 15 Feb 2023 12:32:45 GMT
=======
      - Thu, 02 Feb 2023 16:20:26 GMT
>>>>>>> 36786c51
      expires:
      - '-1'
      pragma:
      - no-cache
      server:
      - Microsoft-HTTPAPI/2.0
      strict-transport-security:
      - max-age=31536000; includeSubDomains
      transfer-encoding:
      - chunked
      vary:
      - Accept-Encoding
      x-content-type-options:
      - nosniff
      x-ms-ratelimit-remaining-subscription-writes:
      - '1199'
    status:
      code: 200
      message: OK
- request:
    body: '{"keyType": "SecondaryKey"}'
    headers:
      Accept:
      - application/json
      Accept-Encoding:
      - gzip, deflate
      CommandName:
      - eventhubs namespace authorization-rule keys renew
      Connection:
      - keep-alive
      Content-Length:
      - '27'
      Content-Type:
      - application/json
      ParameterSetName:
      - --resource-group --namespace-name --name --key
      User-Agent:
<<<<<<< HEAD
      - AZURECLI/2.45.0 (AAZ) azsdk-python-core/1.24.0 Python/3.8.0 (Windows-10-10.0.19041-SP0)
    method: POST
    uri: https://management.azure.com/subscriptions/00000000-0000-0000-0000-000000000000/resourceGroups/cli_test_eh_namespace000001/providers/Microsoft.EventHub/namespaces/eventhubs-nscli000002/authorizationRules/namespaceAuthRule1/regenerateKeys?api-version=2022-01-01-preview
=======
      - AZURECLI/2.44.1 azsdk-python-azure-mgmt-eventhub/10.1.0 Python/3.8.0 (Windows-10-10.0.19041-SP0)
    method: PUT
    uri: https://management.azure.com/subscriptions/00000000-0000-0000-0000-000000000000/resourceGroups/cli_test_eh_namespace000001/providers/Microsoft.EventHub/namespaces/eventhubs-nscli000002/eventhubs/eh1/authorizationRules/eventHubAuthRule1?api-version=2022-01-01-preview
>>>>>>> 36786c51
  response:
    body:
      string: '{"primaryConnectionString":"Endpoint=sb://eventhubs-nscli000002.servicebus.windows.net/;SharedAccessKeyName=namespaceAuthRule1;SharedAccessKey=sanitized3","secondaryConnectionString":"Endpoint=sb://eventhubs-nscli000002.servicebus.windows.net/;SharedAccessKeyName=namespaceAuthRule1;SharedAccessKey=sanitized7","primaryKey":"sanitized3","secondaryKey":"sanitized7","keyName":"namespaceAuthRule1"}'
    headers:
      cache-control:
      - no-cache
      content-length:
      - '532'
      content-type:
      - application/json; charset=utf-8
      date:
<<<<<<< HEAD
      - Wed, 15 Feb 2023 12:32:51 GMT
=======
      - Thu, 02 Feb 2023 16:20:27 GMT
>>>>>>> 36786c51
      expires:
      - '-1'
      pragma:
      - no-cache
      server:
      - Microsoft-HTTPAPI/2.0
      strict-transport-security:
      - max-age=31536000; includeSubDomains
      transfer-encoding:
      - chunked
      vary:
      - Accept-Encoding
      x-content-type-options:
      - nosniff
      x-ms-ratelimit-remaining-subscription-writes:
      - '1199'
    status:
      code: 200
      message: OK
- request:
    body: '{}'
    headers:
      Accept:
      - application/json
      Accept-Encoding:
      - gzip, deflate
      CommandName:
      - eventhubs eventhub create
      Connection:
      - keep-alive
      Content-Length:
      - '2'
      Content-Type:
      - application/json
      ParameterSetName:
      - --resource-group --namespace-name --name
      User-Agent:
<<<<<<< HEAD
      - AZURECLI/2.45.0 azsdk-python-azure-mgmt-eventhub/10.1.0 Python/3.8.0 (Windows-10-10.0.19041-SP0)
    method: PUT
    uri: https://management.azure.com/subscriptions/00000000-0000-0000-0000-000000000000/resourceGroups/cli_test_eh_namespace000001/providers/Microsoft.EventHub/namespaces/eventhubs-nscli000002/eventhubs/eventhubnm000003?api-version=2022-01-01-preview
=======
      - AZURECLI/2.44.1 azsdk-python-azure-mgmt-eventhub/10.1.0 Python/3.8.0 (Windows-10-10.0.19041-SP0)
    method: GET
    uri: https://management.azure.com/subscriptions/00000000-0000-0000-0000-000000000000/resourceGroups/cli_test_eh_namespace000001/providers/Microsoft.EventHub/namespaces/eventhubs-nscli000002/eventhubs/eh1/authorizationRules?api-version=2022-01-01-preview
>>>>>>> 36786c51
  response:
    body:
      string: '{"id":"/subscriptions/00000000-0000-0000-0000-000000000000/resourceGroups/cli_test_eh_namespace000001/providers/Microsoft.EventHub/namespaces/eventhubs-nscli000002/eventhubs/eventhubnm000003","name":"eventhubnm000003","type":"Microsoft.EventHub/namespaces/eventhubs","location":"southcentralus","properties":{"messageRetentionInDays":7,"partitionCount":4,"status":"Active","createdAt":"2023-02-15T12:32:54.963Z","updatedAt":"2023-02-15T12:32:55.247Z","partitionIds":["0","1","2","3"]}}'
    headers:
      cache-control:
      - no-cache
      content-length:
      - '485'
      content-type:
      - application/json; charset=utf-8
      date:
<<<<<<< HEAD
      - Wed, 15 Feb 2023 12:32:55 GMT
=======
      - Thu, 02 Feb 2023 16:20:27 GMT
>>>>>>> 36786c51
      expires:
      - '-1'
      pragma:
      - no-cache
      server:
      - Microsoft-HTTPAPI/2.0
      strict-transport-security:
      - max-age=31536000; includeSubDomains
      transfer-encoding:
      - chunked
      vary:
      - Accept-Encoding
      x-content-type-options:
      - nosniff
      x-ms-ratelimit-remaining-subscription-writes:
      - '1199'
    status:
      code: 200
      message: OK
- request:
    body: '{"properties": {"rights": ["Listen", "Send", "Manage"]}}'
    headers:
      Accept:
      - application/json
      Accept-Encoding:
      - gzip, deflate
      CommandName:
      - eventhubs eventhub authorization-rule create
      Connection:
      - keep-alive
      Content-Length:
      - '56'
      Content-Type:
      - application/json
      ParameterSetName:
      - --resource-group --namespace-name --eventhub-name --name --rights
      User-Agent:
<<<<<<< HEAD
      - AZURECLI/2.45.0 (AAZ) azsdk-python-core/1.24.0 Python/3.8.0 (Windows-10-10.0.19041-SP0)
    method: PUT
    uri: https://management.azure.com/subscriptions/00000000-0000-0000-0000-000000000000/resourceGroups/cli_test_eh_namespace000001/providers/Microsoft.EventHub/namespaces/eventhubs-nscli000002/eventhubs/eventhubnm000003/authorizationRules/eventHubAuthRule1?api-version=2022-01-01-preview
  response:
    body:
      string: '{"id":"/subscriptions/00000000-0000-0000-0000-000000000000/resourceGroups/cli_test_eh_namespace000001/providers/Microsoft.EventHub/namespaces/eventhubs-nscli000002/eventhubs/eventhubnm000003/authorizationRules/eventHubAuthRule1","name":"eventHubAuthRule1","type":"Microsoft.EventHub/namespaces/eventhubs/authorizationrules","properties":{"rights":["Listen","Send","Manage"]}}'
=======
      - AZURECLI/2.44.1 azsdk-python-azure-mgmt-eventhub/10.1.0 Python/3.8.0 (Windows-10-10.0.19041-SP0)
    method: GET
    uri: https://management.azure.com/subscriptions/00000000-0000-0000-0000-000000000000/resourceGroups/cli_test_eh_namespace000001/providers/Microsoft.EventHub/namespaces/eventhubs-nscli000002/authorizationRules/namespaceAuthRule1?api-version=2022-01-01-preview
  response:
    body:
      string: '{"id":"/subscriptions/00000000-0000-0000-0000-000000000000/resourcegroups/cli_test_eh_namespace000001/providers/Microsoft.EventHub/namespaces/eventhubs-nscli000002/authorizationrules/namespaceAuthRule1","name":"namespaceAuthRule1","type":"Microsoft.EventHub/Namespaces/AuthorizationRules","location":"southcentralus","properties":{"rights":["Listen"]}}'
>>>>>>> 36786c51
    headers:
      cache-control:
      - no-cache
      content-length:
<<<<<<< HEAD
      - '375'
      content-type:
      - application/json; charset=utf-8
      date:
      - Wed, 15 Feb 2023 12:32:56 GMT
=======
      - '352'
      content-type:
      - application/json; charset=utf-8
      date:
      - Thu, 02 Feb 2023 16:20:46 GMT
>>>>>>> 36786c51
      expires:
      - '-1'
      pragma:
      - no-cache
      server:
      - Microsoft-HTTPAPI/2.0
      strict-transport-security:
      - max-age=31536000; includeSubDomains
      x-content-type-options:
      - nosniff
      x-ms-ratelimit-remaining-subscription-writes:
      - '1199'
    status:
      code: 200
      message: OK
- request:
    body: null
    headers:
      Accept:
      - application/json
      Accept-Encoding:
      - gzip, deflate
      CommandName:
      - eventhubs eventhub authorization-rule show
      Connection:
      - keep-alive
      ParameterSetName:
      - --resource-group --namespace-name --eventhub-name --name
      User-Agent:
<<<<<<< HEAD
      - AZURECLI/2.45.0 (AAZ) azsdk-python-core/1.24.0 Python/3.8.0 (Windows-10-10.0.19041-SP0)
=======
      - AZURECLI/2.44.1 azsdk-python-azure-mgmt-eventhub/10.1.0 Python/3.8.0 (Windows-10-10.0.19041-SP0)
>>>>>>> 36786c51
    method: GET
    uri: https://management.azure.com/subscriptions/00000000-0000-0000-0000-000000000000/resourceGroups/cli_test_eh_namespace000001/providers/Microsoft.EventHub/namespaces/eventhubs-nscli000002/eventhubs/eventhubnm000003/authorizationRules/eventHubAuthRule1?api-version=2022-01-01-preview
  response:
    body:
      string: '{"id":"/subscriptions/00000000-0000-0000-0000-000000000000/resourcegroups/cli_test_eh_namespace000001/providers/Microsoft.EventHub/namespaces/eventhubs-nscli000002/eventhubs/eventhubnm000003/authorizationrules/eventHubAuthRule1","name":"eventHubAuthRule1","type":"Microsoft.EventHub/namespaces/eventhubs/authorizationrules","location":"southcentralus","properties":{"rights":["Listen","Send","Manage"]}}'
    headers:
      cache-control:
      - no-cache
      content-length:
      - '403'
      content-type:
      - application/json; charset=utf-8
      date:
<<<<<<< HEAD
      - Wed, 15 Feb 2023 12:32:56 GMT
=======
      - Thu, 02 Feb 2023 16:20:48 GMT
>>>>>>> 36786c51
      expires:
      - '-1'
      pragma:
      - no-cache
      server:
      - Microsoft-HTTPAPI/2.0
      strict-transport-security:
      - max-age=31536000; includeSubDomains
      transfer-encoding:
      - chunked
      vary:
      - Accept-Encoding
      x-content-type-options:
      - nosniff
    status:
      code: 200
      message: OK
- request:
    body: null
    headers:
      Accept:
      - application/json
      Accept-Encoding:
      - gzip, deflate
      CommandName:
      - eventhubs eventhub authorization-rule keys list
      Connection:
      - keep-alive
      Content-Length:
      - '0'
      ParameterSetName:
      - --resource-group --namespace-name --eventhub-name --name
      User-Agent:
<<<<<<< HEAD
      - AZURECLI/2.45.0 (AAZ) azsdk-python-core/1.24.0 Python/3.8.0 (Windows-10-10.0.19041-SP0)
    method: POST
    uri: https://management.azure.com/subscriptions/00000000-0000-0000-0000-000000000000/resourceGroups/cli_test_eh_namespace000001/providers/Microsoft.EventHub/namespaces/eventhubs-nscli000002/eventhubs/eventhubnm000003/authorizationRules/eventHubAuthRule1/listKeys?api-version=2022-01-01-preview
=======
      - AZURECLI/2.44.1 azsdk-python-azure-mgmt-eventhub/10.1.0 Python/3.8.0 (Windows-10-10.0.19041-SP0)
    method: DELETE
    uri: https://management.azure.com/subscriptions/00000000-0000-0000-0000-000000000000/resourceGroups/cli_test_eh_namespace000001/providers/Microsoft.EventHub/namespaces/eventhubs-nscli000002/authorizationRules/namespaceAuthRule1?api-version=2022-01-01-preview
>>>>>>> 36786c51
  response:
    body:
      string: '{"primaryConnectionString":"Endpoint=sb://eventhubs-nscli000002.servicebus.windows.net/;SharedAccessKeyName=eventHubAuthRule1;SharedAccessKey=sanitized2;EntityPath=eventhubnm000003","secondaryConnectionString":"Endpoint=sb://eventhubs-nscli000002.servicebus.windows.net/;SharedAccessKeyName=eventHubAuthRule1;SharedAccessKey=sanitized6;EntityPath=eventhubnm000003","primaryKey":"sanitized2","secondaryKey":"sanitized6","keyName":"eventHubAuthRule1"}'
    headers:
      cache-control:
      - no-cache
      content-length:
      - '585'
      content-type:
      - application/json; charset=utf-8
      date:
<<<<<<< HEAD
      - Wed, 15 Feb 2023 12:32:58 GMT
=======
      - Thu, 02 Feb 2023 16:20:56 GMT
>>>>>>> 36786c51
      expires:
      - '-1'
      pragma:
      - no-cache
      server:
      - Microsoft-HTTPAPI/2.0
      strict-transport-security:
      - max-age=31536000; includeSubDomains
      transfer-encoding:
      - chunked
      vary:
      - Accept-Encoding
      x-content-type-options:
      - nosniff
      x-ms-ratelimit-remaining-subscription-writes:
      - '1199'
    status:
      code: 200
      message: OK
- request:
    body: '{"keyType": "PrimaryKey"}'
    headers:
      Accept:
      - application/json
      Accept-Encoding:
      - gzip, deflate
      CommandName:
      - eventhubs eventhub authorization-rule keys renew
      Connection:
      - keep-alive
      Content-Length:
      - '25'
      Content-Type:
      - application/json
      ParameterSetName:
      - --resource-group --namespace-name --eventhub-name --name --key
      User-Agent:
<<<<<<< HEAD
      - AZURECLI/2.45.0 (AAZ) azsdk-python-core/1.24.0 Python/3.8.0 (Windows-10-10.0.19041-SP0)
    method: POST
    uri: https://management.azure.com/subscriptions/00000000-0000-0000-0000-000000000000/resourceGroups/cli_test_eh_namespace000001/providers/Microsoft.EventHub/namespaces/eventhubs-nscli000002/eventhubs/eventhubnm000003/authorizationRules/eventHubAuthRule1/regenerateKeys?api-version=2022-01-01-preview
=======
      - AZURECLI/2.44.1 azsdk-python-azure-mgmt-eventhub/10.1.0 Python/3.8.0 (Windows-10-10.0.19041-SP0)
    method: DELETE
    uri: https://management.azure.com/subscriptions/00000000-0000-0000-0000-000000000000/resourceGroups/cli_test_eh_namespace000001/providers/Microsoft.EventHub/namespaces/eventhubs-nscli000002/eventhubs/eh1/authorizationRules/eventHubAuthRule1?api-version=2022-01-01-preview
>>>>>>> 36786c51
  response:
    body:
      string: '{"primaryConnectionString":"Endpoint=sb://eventhubs-nscli000002.servicebus.windows.net/;SharedAccessKeyName=eventHubAuthRule1;SharedAccessKey=sanitized1;EntityPath=eventhubnm000003","secondaryConnectionString":"Endpoint=sb://eventhubs-nscli000002.servicebus.windows.net/;SharedAccessKeyName=eventHubAuthRule1;SharedAccessKey=sanitized6;EntityPath=eventhubnm000003","primaryKey":"sanitized1","secondaryKey":"sanitized6","keyName":"eventHubAuthRule1"}'
    headers:
      cache-control:
      - no-cache
      content-length:
      - '585'
      content-type:
      - application/json; charset=utf-8
      date:
<<<<<<< HEAD
      - Wed, 15 Feb 2023 12:32:59 GMT
=======
      - Thu, 02 Feb 2023 16:20:58 GMT
>>>>>>> 36786c51
      expires:
      - '-1'
      pragma:
      - no-cache
      server:
      - Microsoft-HTTPAPI/2.0
      strict-transport-security:
      - max-age=31536000; includeSubDomains
      transfer-encoding:
      - chunked
      vary:
      - Accept-Encoding
      x-content-type-options:
      - nosniff
<<<<<<< HEAD
      x-ms-ratelimit-remaining-subscription-writes:
      - '1199'
=======
      x-ms-ratelimit-remaining-subscription-deletes:
      - '14999'
>>>>>>> 36786c51
    status:
      code: 200
      message: OK
- request:
    body: '{"keyType": "SecondaryKey"}'
    headers:
      Accept:
      - application/json
      Accept-Encoding:
      - gzip, deflate
      CommandName:
      - eventhubs eventhub authorization-rule keys renew
      Connection:
      - keep-alive
      Content-Length:
      - '27'
      Content-Type:
      - application/json
      ParameterSetName:
      - --resource-group --namespace-name --eventhub-name --name --key
      User-Agent:
<<<<<<< HEAD
      - AZURECLI/2.45.0 (AAZ) azsdk-python-core/1.24.0 Python/3.8.0 (Windows-10-10.0.19041-SP0)
    method: POST
    uri: https://management.azure.com/subscriptions/00000000-0000-0000-0000-000000000000/resourceGroups/cli_test_eh_namespace000001/providers/Microsoft.EventHub/namespaces/eventhubs-nscli000002/eventhubs/eventhubnm000003/authorizationRules/eventHubAuthRule1/regenerateKeys?api-version=2022-01-01-preview
  response:
    body:
      string: '{"primaryConnectionString":"Endpoint=sb://eventhubs-nscli000002.servicebus.windows.net/;SharedAccessKeyName=eventHubAuthRule1;SharedAccessKey=santized1;EntityPath=eventhubnm000003","secondaryConnectionString":"Endpoint=sb://eventhubs-nscli000002.servicebus.windows.net/;SharedAccessKeyName=eventHubAuthRule1;SharedAccessKey=sanitized5;EntityPath=eventhubnm000003","primaryKey":"sanitized1","secondaryKey":"sanitized5","keyName":"eventHubAuthRule1"}'
=======
      - AZURECLI/2.44.1 azsdk-python-azure-mgmt-eventhub/10.1.0 Python/3.8.0 (Windows-10-10.0.19041-SP0)
    method: GET
    uri: https://management.azure.com/subscriptions/00000000-0000-0000-0000-000000000000/resourceGroups/cli_test_eh_namespace000001/providers/Microsoft.EventHub/namespaces/eventhubs-nscli000002/authorizationRules?api-version=2022-01-01-preview
  response:
    body:
      string: '{"value":[{"id":"/subscriptions/00000000-0000-0000-0000-000000000000/resourcegroups/cli_test_eh_namespace000001/providers/Microsoft.EventHub/namespaces/eventhubs-nscli000002/authorizationrules/RootManageSharedAccessKey","name":"RootManageSharedAccessKey","type":"Microsoft.EventHub/Namespaces/AuthorizationRules","location":"southcentralus","properties":{"rights":["Listen","Manage","Send"]}}]}'
>>>>>>> 36786c51
    headers:
      cache-control:
      - no-cache
      content-length:
<<<<<<< HEAD
      - '585'
      content-type:
      - application/json; charset=utf-8
      date:
      - Wed, 15 Feb 2023 12:32:59 GMT
=======
      - '394'
      content-type:
      - application/json; charset=utf-8
      date:
      - Thu, 02 Feb 2023 16:20:58 GMT
>>>>>>> 36786c51
      expires:
      - '-1'
      pragma:
      - no-cache
      server:
      - Microsoft-HTTPAPI/2.0
      strict-transport-security:
      - max-age=31536000; includeSubDomains
      transfer-encoding:
      - chunked
      vary:
      - Accept-Encoding
      x-content-type-options:
      - nosniff
      x-ms-ratelimit-remaining-subscription-writes:
      - '1199'
    status:
      code: 200
      message: OK
- request:
    body: null
    headers:
      Accept:
      - application/json
      Accept-Encoding:
      - gzip, deflate
      CommandName:
      - eventhubs namespace delete
      Connection:
      - keep-alive
      Content-Length:
      - '0'
      ParameterSetName:
      - --resource-group --name
      User-Agent:
<<<<<<< HEAD
      - AZURECLI/2.45.0 azsdk-python-azure-mgmt-eventhub/10.1.0 Python/3.8.0 (Windows-10-10.0.19041-SP0)
    method: DELETE
    uri: https://management.azure.com/subscriptions/00000000-0000-0000-0000-000000000000/resourceGroups/cli_test_eh_namespace000001/providers/Microsoft.EventHub/namespaces/eventhubs-nscli000002?api-version=2022-01-01-preview
=======
      - AZURECLI/2.44.1 azsdk-python-azure-mgmt-eventhub/10.1.0 Python/3.8.0 (Windows-10-10.0.19041-SP0)
    method: GET
    uri: https://management.azure.com/subscriptions/00000000-0000-0000-0000-000000000000/resourceGroups/cli_test_eh_namespace000001/providers/Microsoft.EventHub/namespaces/eventhubs-nscli000002/eventhubs/eh1/authorizationRules?api-version=2022-01-01-preview
>>>>>>> 36786c51
  response:
    body:
      string: ''
    headers:
      cache-control:
      - no-cache
      content-length:
      - '0'
      date:
<<<<<<< HEAD
      - Wed, 15 Feb 2023 12:33:01 GMT
=======
      - Thu, 02 Feb 2023 16:21:00 GMT
>>>>>>> 36786c51
      expires:
      - '-1'
      location:
      - https://management.azure.com/subscriptions/00000000-0000-0000-0000-000000000000/resourcegroups/cli_test_eh_namespace000001/providers/Microsoft.EventHub/locations/southcentralus/operationStatus/eventhubs-nscli000002?api-version=2022-01-01-preview&resourceType=Namespace
      pragma:
      - no-cache
      server:
      - Service-Bus-Resource-Provider/SN1
      - Microsoft-HTTPAPI/2.0
      server-sb:
      - Service-Bus-Resource-Provider/SN1
      strict-transport-security:
      - max-age=31536000; includeSubDomains
      x-content-type-options:
      - nosniff
      x-ms-ratelimit-remaining-subscription-deletes:
      - '14999'
    status:
      code: 202
      message: Accepted
- request:
    body: null
    headers:
      Accept:
      - '*/*'
      Accept-Encoding:
      - gzip, deflate
      CommandName:
      - eventhubs namespace delete
      Connection:
      - keep-alive
      ParameterSetName:
      - --resource-group --name
      User-Agent:
<<<<<<< HEAD
      - AZURECLI/2.45.0 azsdk-python-azure-mgmt-eventhub/10.1.0 Python/3.8.0 (Windows-10-10.0.19041-SP0)
    method: GET
    uri: https://management.azure.com/subscriptions/00000000-0000-0000-0000-000000000000/resourcegroups/cli_test_eh_namespace000001/providers/Microsoft.EventHub/locations/southcentralus/operationStatus/eventhubs-nscli000002?api-version=2022-01-01-preview&resourceType=Namespace
=======
      - AZURECLI/2.44.1 (AAZ) azsdk-python-core/1.24.0 Python/3.8.0 (Windows-10-10.0.19041-SP0)
    method: DELETE
    uri: https://management.azure.com/subscriptions/00000000-0000-0000-0000-000000000000/resourceGroups/cli_test_eh_namespace000001/providers/Microsoft.EventHub/namespaces/eventhubs-nscli000002?api-version=2022-01-01-preview
>>>>>>> 36786c51
  response:
    body:
      string: ''
    headers:
      cache-control:
      - no-cache
      content-length:
      - '0'
      date:
<<<<<<< HEAD
      - Wed, 15 Feb 2023 12:33:31 GMT
=======
      - Thu, 02 Feb 2023 16:21:01 GMT
>>>>>>> 36786c51
      expires:
      - '-1'
      location:
      - https://management.azure.com/subscriptions/00000000-0000-0000-0000-000000000000/resourcegroups/cli_test_eh_namespace000001/providers/Microsoft.EventHub/locations/southcentralus/operationStatus/eventhubs-nscli000002?api-version=2022-01-01-preview&resourceType=Namespace
      pragma:
      - no-cache
      server:
      - Service-Bus-Resource-Provider/SN1
      - Microsoft-HTTPAPI/2.0
      server-sb:
      - Service-Bus-Resource-Provider/SN1
      strict-transport-security:
      - max-age=31536000; includeSubDomains
      x-content-type-options:
      - nosniff
    status:
      code: 202
      message: Accepted
- request:
    body: null
    headers:
      Accept:
      - '*/*'
      Accept-Encoding:
      - gzip, deflate
      CommandName:
      - eventhubs namespace delete
      Connection:
      - keep-alive
      ParameterSetName:
      - --resource-group --name
      User-Agent:
<<<<<<< HEAD
      - AZURECLI/2.45.0 azsdk-python-azure-mgmt-eventhub/10.1.0 Python/3.8.0 (Windows-10-10.0.19041-SP0)
=======
      - AZURECLI/2.44.1 (AAZ) azsdk-python-core/1.24.0 Python/3.8.0 (Windows-10-10.0.19041-SP0)
>>>>>>> 36786c51
    method: GET
    uri: https://management.azure.com/subscriptions/00000000-0000-0000-0000-000000000000/resourcegroups/cli_test_eh_namespace000001/providers/Microsoft.EventHub/locations/southcentralus/operationStatus/eventhubs-nscli000002?api-version=2022-01-01-preview&resourceType=Namespace
  response:
    body:
      string: ''
    headers:
      cache-control:
      - no-cache
      date:
<<<<<<< HEAD
      - Wed, 15 Feb 2023 12:34:01 GMT
=======
      - Thu, 02 Feb 2023 16:21:31 GMT
>>>>>>> 36786c51
      expires:
      - '-1'
      pragma:
      - no-cache
      server:
      - Service-Bus-Resource-Provider/SN1
      - Microsoft-HTTPAPI/2.0
      server-sb:
      - Service-Bus-Resource-Provider/SN1
      strict-transport-security:
      - max-age=31536000; includeSubDomains
      x-content-type-options:
      - nosniff
    status:
      code: 204
      message: No Content
version: 1<|MERGE_RESOLUTION|>--- conflicted
+++ resolved
@@ -17,11 +17,7 @@
       ParameterSetName:
       - --name
       User-Agent:
-<<<<<<< HEAD
-      - AZURECLI/2.45.0 azsdk-python-azure-mgmt-eventhub/10.1.0 Python/3.8.0 (Windows-10-10.0.19041-SP0)
-=======
-      - AZURECLI/2.44.1 azsdk-python-azure-mgmt-eventhub/10.1.0 Python/3.8.0 (Windows-10-10.0.19041-SP0)
->>>>>>> 36786c51
+      - AZURECLI/2.46.0 azsdk-python-azure-mgmt-eventhub/10.1.0 Python/3.10.0 (Windows-10-10.0.19044-SP0)
     method: POST
     uri: https://management.azure.com/subscriptions/00000000-0000-0000-0000-000000000000/providers/Microsoft.EventHub/checkNameAvailability?api-version=2022-01-01-preview
   response:
@@ -35,11 +31,7 @@
       content-type:
       - application/json; charset=utf-8
       date:
-<<<<<<< HEAD
-      - Wed, 15 Feb 2023 12:31:17 GMT
-=======
-      - Thu, 02 Feb 2023 16:19:00 GMT
->>>>>>> 36786c51
+      - Thu, 30 Mar 2023 06:19:28 GMT
       expires:
       - '-1'
       pragma:
@@ -58,7 +50,7 @@
       x-content-type-options:
       - nosniff
       x-ms-ratelimit-remaining-subscription-writes:
-      - '1198'
+      - '1199'
     status:
       code: 200
       message: OK
@@ -81,21 +73,13 @@
       ParameterSetName:
       - --resource-group --name --location --tags --sku
       User-Agent:
-<<<<<<< HEAD
-      - AZURECLI/2.45.0 azsdk-python-azure-mgmt-eventhub/10.1.0 Python/3.8.0 (Windows-10-10.0.19041-SP0)
-=======
-      - AZURECLI/2.44.1 (AAZ) azsdk-python-core/1.24.0 Python/3.8.0 (Windows-10-10.0.19041-SP0)
->>>>>>> 36786c51
+      - AZURECLI/2.46.0 (AAZ) azsdk-python-core/1.24.0 Python/3.10.0 (Windows-10-10.0.19044-SP0)
     method: PUT
     uri: https://management.azure.com/subscriptions/00000000-0000-0000-0000-000000000000/resourceGroups/cli_test_eh_namespace000001/providers/Microsoft.EventHub/namespaces/eventhubs-nscli000002?api-version=2022-01-01-preview
   response:
     body:
       string: '{"sku":{"name":"Standard","tier":"Standard","capacity":1},"id":"/subscriptions/00000000-0000-0000-0000-000000000000/resourceGroups/cli_test_eh_namespace000001/providers/Microsoft.EventHub/namespaces/eventhubs-nscli000002","name":"eventhubs-nscli000002","type":"Microsoft.EventHub/Namespaces","location":"South
-<<<<<<< HEAD
-        Central US","tags":{"{tag1":"value1}"},"properties":{"minimumTlsVersion":"1.2","publicNetworkAccess":"Enabled","disableLocalAuth":false,"zoneRedundant":false,"isAutoInflateEnabled":false,"maximumThroughputUnits":0,"kafkaEnabled":true,"provisioningState":"Created","metricId":"326100e2-f69d-4268-8503-075374f62b6e:eventhubs-nscli000002","createdAt":"2023-02-15T12:31:20.953Z","updatedAt":"2023-02-15T12:31:20.953Z","serviceBusEndpoint":"https://eventhubs-nscli000002.servicebus.windows.net:443/","status":"Activating"}}'
-=======
-        Central US","tags":{"{tag1":"value1}"},"properties":{"minimumTlsVersion":"1.2","publicNetworkAccess":"Enabled","disableLocalAuth":false,"zoneRedundant":false,"isAutoInflateEnabled":false,"maximumThroughputUnits":0,"kafkaEnabled":true,"provisioningState":"Created","metricId":"326100e2-f69d-4268-8503-075374f62b6e:eventhubs-nscli000002","createdAt":"2023-02-02T16:19:03.467Z","updatedAt":"2023-02-02T16:19:03.467Z","serviceBusEndpoint":"https://eventhubs-nscli000002.servicebus.windows.net:443/","status":"Activating"}}'
->>>>>>> 36786c51
+        Central US","tags":{"{tag1":"value1}"},"properties":{"minimumTlsVersion":"1.2","publicNetworkAccess":"Enabled","disableLocalAuth":false,"zoneRedundant":false,"isAutoInflateEnabled":false,"maximumThroughputUnits":0,"kafkaEnabled":true,"provisioningState":"Created","metricId":"326100e2-f69d-4268-8503-075374f62b6e:eventhubs-nscli000002","createdAt":"2023-03-30T06:19:32.233Z","updatedAt":"2023-03-30T06:19:32.233Z","serviceBusEndpoint":"https://eventhubs-nscli000002.servicebus.windows.net:443/","status":"Activating"}}'
     headers:
       cache-control:
       - no-cache
@@ -104,11 +88,7 @@
       content-type:
       - application/json; charset=utf-8
       date:
-<<<<<<< HEAD
-      - Wed, 15 Feb 2023 12:31:21 GMT
-=======
-      - Thu, 02 Feb 2023 16:19:03 GMT
->>>>>>> 36786c51
+      - Thu, 30 Mar 2023 06:19:32 GMT
       expires:
       - '-1'
       pragma:
@@ -145,21 +125,13 @@
       ParameterSetName:
       - --resource-group --name --location --tags --sku
       User-Agent:
-<<<<<<< HEAD
-      - AZURECLI/2.45.0 azsdk-python-azure-mgmt-eventhub/10.1.0 Python/3.8.0 (Windows-10-10.0.19041-SP0)
-=======
-      - AZURECLI/2.44.1 (AAZ) azsdk-python-core/1.24.0 Python/3.8.0 (Windows-10-10.0.19041-SP0)
->>>>>>> 36786c51
+      - AZURECLI/2.46.0 (AAZ) azsdk-python-core/1.24.0 Python/3.10.0 (Windows-10-10.0.19044-SP0)
     method: GET
     uri: https://management.azure.com/subscriptions/00000000-0000-0000-0000-000000000000/resourceGroups/cli_test_eh_namespace000001/providers/Microsoft.EventHub/namespaces/eventhubs-nscli000002?api-version=2022-01-01-preview
   response:
     body:
       string: '{"sku":{"name":"Standard","tier":"Standard","capacity":1},"id":"/subscriptions/00000000-0000-0000-0000-000000000000/resourceGroups/cli_test_eh_namespace000001/providers/Microsoft.EventHub/namespaces/eventhubs-nscli000002","name":"eventhubs-nscli000002","type":"Microsoft.EventHub/Namespaces","location":"South
-<<<<<<< HEAD
-        Central US","tags":{"{tag1":"value1}"},"properties":{"minimumTlsVersion":"1.2","publicNetworkAccess":"Enabled","disableLocalAuth":false,"zoneRedundant":false,"isAutoInflateEnabled":false,"maximumThroughputUnits":0,"kafkaEnabled":true,"provisioningState":"Created","metricId":"326100e2-f69d-4268-8503-075374f62b6e:eventhubs-nscli000002","createdAt":"2023-02-15T12:31:20.953Z","updatedAt":"2023-02-15T12:31:20.953Z","serviceBusEndpoint":"https://eventhubs-nscli000002.servicebus.windows.net:443/","status":"Activating"}}'
-=======
-        Central US","tags":{"{tag1":"value1}"},"properties":{"minimumTlsVersion":"1.2","publicNetworkAccess":"Enabled","disableLocalAuth":false,"zoneRedundant":false,"isAutoInflateEnabled":false,"maximumThroughputUnits":0,"kafkaEnabled":true,"provisioningState":"Created","metricId":"326100e2-f69d-4268-8503-075374f62b6e:eventhubs-nscli000002","createdAt":"2023-02-02T16:19:03.467Z","updatedAt":"2023-02-02T16:19:03.467Z","serviceBusEndpoint":"https://eventhubs-nscli000002.servicebus.windows.net:443/","status":"Activating"}}'
->>>>>>> 36786c51
+        Central US","tags":{"{tag1":"value1}"},"properties":{"minimumTlsVersion":"1.2","publicNetworkAccess":"Enabled","disableLocalAuth":false,"zoneRedundant":false,"isAutoInflateEnabled":false,"maximumThroughputUnits":0,"kafkaEnabled":true,"provisioningState":"Created","metricId":"326100e2-f69d-4268-8503-075374f62b6e:eventhubs-nscli000002","createdAt":"2023-03-30T06:19:32.233Z","updatedAt":"2023-03-30T06:19:32.233Z","serviceBusEndpoint":"https://eventhubs-nscli000002.servicebus.windows.net:443/","status":"Activating"}}'
     headers:
       cache-control:
       - no-cache
@@ -168,11 +140,7 @@
       content-type:
       - application/json; charset=utf-8
       date:
-<<<<<<< HEAD
-      - Wed, 15 Feb 2023 12:31:51 GMT
-=======
-      - Thu, 02 Feb 2023 16:19:33 GMT
->>>>>>> 36786c51
+      - Thu, 30 Mar 2023 06:20:02 GMT
       expires:
       - '-1'
       pragma:
@@ -207,14 +175,13 @@
       ParameterSetName:
       - --resource-group --name --location --tags --sku
       User-Agent:
-<<<<<<< HEAD
-      - AZURECLI/2.45.0 azsdk-python-azure-mgmt-eventhub/10.1.0 Python/3.8.0 (Windows-10-10.0.19041-SP0)
+      - AZURECLI/2.46.0 (AAZ) azsdk-python-core/1.24.0 Python/3.10.0 (Windows-10-10.0.19044-SP0)
     method: GET
     uri: https://management.azure.com/subscriptions/00000000-0000-0000-0000-000000000000/resourceGroups/cli_test_eh_namespace000001/providers/Microsoft.EventHub/namespaces/eventhubs-nscli000002?api-version=2022-01-01-preview
   response:
     body:
       string: '{"sku":{"name":"Standard","tier":"Standard","capacity":1},"id":"/subscriptions/00000000-0000-0000-0000-000000000000/resourceGroups/cli_test_eh_namespace000001/providers/Microsoft.EventHub/namespaces/eventhubs-nscli000002","name":"eventhubs-nscli000002","type":"Microsoft.EventHub/Namespaces","location":"South
-        Central US","tags":{"{tag1":"value1}"},"properties":{"minimumTlsVersion":"1.2","publicNetworkAccess":"Enabled","disableLocalAuth":false,"zoneRedundant":false,"isAutoInflateEnabled":false,"maximumThroughputUnits":0,"kafkaEnabled":true,"provisioningState":"Succeeded","metricId":"326100e2-f69d-4268-8503-075374f62b6e:eventhubs-nscli000002","createdAt":"2023-02-15T12:31:20.953Z","updatedAt":"2023-02-15T12:32:12.713Z","serviceBusEndpoint":"https://eventhubs-nscli000002.servicebus.windows.net:443/","status":"Active"}}'
+        Central US","tags":{"{tag1":"value1}"},"properties":{"minimumTlsVersion":"1.2","publicNetworkAccess":"Enabled","disableLocalAuth":false,"zoneRedundant":false,"isAutoInflateEnabled":false,"maximumThroughputUnits":0,"kafkaEnabled":true,"provisioningState":"Succeeded","metricId":"326100e2-f69d-4268-8503-075374f62b6e:eventhubs-nscli000002","createdAt":"2023-03-30T06:19:32.233Z","updatedAt":"2023-03-30T06:20:21.783Z","serviceBusEndpoint":"https://eventhubs-nscli000002.servicebus.windows.net:443/","status":"Active"}}'
     headers:
       cache-control:
       - no-cache
@@ -223,7 +190,7 @@
       content-type:
       - application/json; charset=utf-8
       date:
-      - Wed, 15 Feb 2023 12:32:21 GMT
+      - Thu, 30 Mar 2023 06:20:33 GMT
       expires:
       - '-1'
       pragma:
@@ -245,6 +212,58 @@
       code: 200
       message: OK
 - request:
+    body: '{"properties": {"rights": ["Listen", "Send", "Manage"]}}'
+    headers:
+      Accept:
+      - application/json
+      Accept-Encoding:
+      - gzip, deflate
+      CommandName:
+      - eventhubs namespace authorization-rule create
+      Connection:
+      - keep-alive
+      Content-Length:
+      - '56'
+      Content-Type:
+      - application/json
+      ParameterSetName:
+      - --resource-group --namespace-name --name --rights
+      User-Agent:
+      - AZURECLI/2.46.0 (AAZ) azsdk-python-core/1.24.0 Python/3.10.0 (Windows-10-10.0.19044-SP0)
+    method: PUT
+    uri: https://management.azure.com/subscriptions/00000000-0000-0000-0000-000000000000/resourceGroups/cli_test_eh_namespace000001/providers/Microsoft.EventHub/namespaces/eventhubs-nscli000002/authorizationRules/namespaceAuthRule1?api-version=2022-01-01-preview
+  response:
+    body:
+      string: '{"id":"/subscriptions/00000000-0000-0000-0000-000000000000/resourceGroups/cli_test_eh_namespace000001/providers/Microsoft.EventHub/namespaces/eventhubs-nscli000002/authorizationRules/namespaceAuthRule1","name":"namespaceAuthRule1","type":"Microsoft.EventHub/Namespaces/AuthorizationRules","location":"southcentralus","properties":{"rights":["Listen","Send","Manage"]}}'
+    headers:
+      cache-control:
+      - no-cache
+      content-length:
+      - '368'
+      content-type:
+      - application/json; charset=utf-8
+      date:
+      - Thu, 30 Mar 2023 06:20:39 GMT
+      expires:
+      - '-1'
+      pragma:
+      - no-cache
+      server:
+      - Microsoft-HTTPAPI/2.0
+      strict-transport-security:
+      - max-age=31536000; includeSubDomains
+      transfer-encoding:
+      - chunked
+      vary:
+      - Accept-Encoding
+      x-content-type-options:
+      - nosniff
+      x-ms-ratelimit-remaining-subscription-writes:
+      - '1199'
+    status:
+      code: 200
+      message: OK
+- request:
     body: null
     headers:
       Accept:
@@ -252,58 +271,293 @@
       Accept-Encoding:
       - gzip, deflate
       CommandName:
-      - eventhubs namespace create
-      Connection:
-      - keep-alive
-      ParameterSetName:
-      - --resource-group --name --location --tags --sku
-      User-Agent:
-      - AZURECLI/2.45.0 azsdk-python-azure-mgmt-eventhub/10.1.0 Python/3.8.0 (Windows-10-10.0.19041-SP0)
-=======
-      - AZURECLI/2.44.1 (AAZ) azsdk-python-core/1.24.0 Python/3.8.0 (Windows-10-10.0.19041-SP0)
->>>>>>> 36786c51
+      - eventhubs namespace authorization-rule update
+      Connection:
+      - keep-alive
+      ParameterSetName:
+      - --resource-group --namespace-name --name --rights
+      User-Agent:
+      - AZURECLI/2.46.0 (AAZ) azsdk-python-core/1.24.0 Python/3.10.0 (Windows-10-10.0.19044-SP0)
     method: GET
-    uri: https://management.azure.com/subscriptions/00000000-0000-0000-0000-000000000000/resourceGroups/cli_test_eh_namespace000001/providers/Microsoft.EventHub/namespaces/eventhubs-nscli000002?api-version=2022-01-01-preview
-  response:
-    body:
-      string: '{"sku":{"name":"Standard","tier":"Standard","capacity":1},"id":"/subscriptions/00000000-0000-0000-0000-000000000000/resourceGroups/cli_test_eh_namespace000001/providers/Microsoft.EventHub/namespaces/eventhubs-nscli000002","name":"eventhubs-nscli000002","type":"Microsoft.EventHub/Namespaces","location":"South
-<<<<<<< HEAD
-        Central US","tags":{"{tag1":"value1}"},"properties":{"minimumTlsVersion":"1.2","publicNetworkAccess":"Enabled","disableLocalAuth":false,"zoneRedundant":false,"isAutoInflateEnabled":false,"maximumThroughputUnits":0,"kafkaEnabled":true,"provisioningState":"Succeeded","metricId":"326100e2-f69d-4268-8503-075374f62b6e:eventhubs-nscli000002","createdAt":"2023-02-15T12:31:20.953Z","updatedAt":"2023-02-15T12:32:12.713Z","serviceBusEndpoint":"https://eventhubs-nscli000002.servicebus.windows.net:443/","status":"Active"}}'
-=======
-        Central US","tags":{"{tag1":"value1}"},"properties":{"minimumTlsVersion":"1.2","publicNetworkAccess":"Enabled","disableLocalAuth":false,"zoneRedundant":false,"isAutoInflateEnabled":false,"maximumThroughputUnits":0,"kafkaEnabled":true,"provisioningState":"Succeeded","metricId":"326100e2-f69d-4268-8503-075374f62b6e:eventhubs-nscli000002","createdAt":"2023-02-02T16:19:03.467Z","updatedAt":"2023-02-02T16:19:54.267Z","serviceBusEndpoint":"https://eventhubs-nscli000002.servicebus.windows.net:443/","status":"Active"}}'
->>>>>>> 36786c51
-    headers:
-      cache-control:
-      - no-cache
-      content-length:
-      - '826'
-      content-type:
-      - application/json; charset=utf-8
-      date:
-<<<<<<< HEAD
-      - Wed, 15 Feb 2023 12:32:21 GMT
-=======
-      - Thu, 02 Feb 2023 16:20:04 GMT
->>>>>>> 36786c51
-      expires:
-      - '-1'
-      pragma:
-      - no-cache
-      server:
-      - Service-Bus-Resource-Provider/SN1
-      - Microsoft-HTTPAPI/2.0
-      server-sb:
-      - Service-Bus-Resource-Provider/SN1
-<<<<<<< HEAD
-=======
-      strict-transport-security:
-      - max-age=31536000; includeSubDomains
-      transfer-encoding:
-      - chunked
-      vary:
-      - Accept-Encoding
-      x-content-type-options:
-      - nosniff
+    uri: https://management.azure.com/subscriptions/00000000-0000-0000-0000-000000000000/resourceGroups/cli_test_eh_namespace000001/providers/Microsoft.EventHub/namespaces/eventhubs-nscli000002/authorizationRules/namespaceAuthRule1?api-version=2022-01-01-preview
+  response:
+    body:
+      string: '{"id":"/subscriptions/00000000-0000-0000-0000-000000000000/resourcegroups/cli_test_eh_namespace000001/providers/Microsoft.EventHub/namespaces/eventhubs-nscli000002/authorizationrules/namespaceAuthRule1","name":"namespaceAuthRule1","type":"Microsoft.EventHub/Namespaces/AuthorizationRules","location":"southcentralus","properties":{"rights":["Listen","Send","Manage"]}}'
+    headers:
+      cache-control:
+      - no-cache
+      content-length:
+      - '368'
+      content-type:
+      - application/json; charset=utf-8
+      date:
+      - Thu, 30 Mar 2023 06:20:40 GMT
+      expires:
+      - '-1'
+      pragma:
+      - no-cache
+      server:
+      - Microsoft-HTTPAPI/2.0
+      strict-transport-security:
+      - max-age=31536000; includeSubDomains
+      transfer-encoding:
+      - chunked
+      vary:
+      - Accept-Encoding
+      x-content-type-options:
+      - nosniff
+    status:
+      code: 200
+      message: OK
+- request:
+    body: '{"properties": {"rights": ["Listen"]}}'
+    headers:
+      Accept:
+      - application/json
+      Accept-Encoding:
+      - gzip, deflate
+      CommandName:
+      - eventhubs namespace authorization-rule update
+      Connection:
+      - keep-alive
+      Content-Length:
+      - '38'
+      Content-Type:
+      - application/json
+      ParameterSetName:
+      - --resource-group --namespace-name --name --rights
+      User-Agent:
+      - AZURECLI/2.46.0 (AAZ) azsdk-python-core/1.24.0 Python/3.10.0 (Windows-10-10.0.19044-SP0)
+    method: PUT
+    uri: https://management.azure.com/subscriptions/00000000-0000-0000-0000-000000000000/resourceGroups/cli_test_eh_namespace000001/providers/Microsoft.EventHub/namespaces/eventhubs-nscli000002/authorizationRules/namespaceAuthRule1?api-version=2022-01-01-preview
+  response:
+    body:
+      string: '{"id":"/subscriptions/00000000-0000-0000-0000-000000000000/resourceGroups/cli_test_eh_namespace000001/providers/Microsoft.EventHub/namespaces/eventhubs-nscli000002/authorizationRules/namespaceAuthRule1","name":"namespaceAuthRule1","type":"Microsoft.EventHub/Namespaces/AuthorizationRules","location":"southcentralus","properties":{"rights":["Listen"]}}'
+    headers:
+      cache-control:
+      - no-cache
+      content-length:
+      - '352'
+      content-type:
+      - application/json; charset=utf-8
+      date:
+      - Thu, 30 Mar 2023 06:20:47 GMT
+      expires:
+      - '-1'
+      pragma:
+      - no-cache
+      server:
+      - Microsoft-HTTPAPI/2.0
+      strict-transport-security:
+      - max-age=31536000; includeSubDomains
+      transfer-encoding:
+      - chunked
+      vary:
+      - Accept-Encoding
+      x-content-type-options:
+      - nosniff
+      x-ms-ratelimit-remaining-subscription-writes:
+      - '1199'
+    status:
+      code: 200
+      message: OK
+- request:
+    body: null
+    headers:
+      Accept:
+      - application/json
+      Accept-Encoding:
+      - gzip, deflate
+      CommandName:
+      - eventhubs namespace authorization-rule list
+      Connection:
+      - keep-alive
+      ParameterSetName:
+      - --resource-group --namespace-name
+      User-Agent:
+      - AZURECLI/2.46.0 (AAZ) azsdk-python-core/1.24.0 Python/3.10.0 (Windows-10-10.0.19044-SP0)
+    method: GET
+    uri: https://management.azure.com/subscriptions/00000000-0000-0000-0000-000000000000/resourceGroups/cli_test_eh_namespace000001/providers/Microsoft.EventHub/namespaces/eventhubs-nscli000002/authorizationRules?api-version=2022-01-01-preview
+  response:
+    body:
+      string: '{"value":[{"id":"/subscriptions/00000000-0000-0000-0000-000000000000/resourcegroups/cli_test_eh_namespace000001/providers/Microsoft.EventHub/namespaces/eventhubs-nscli000002/authorizationrules/RootManageSharedAccessKey","name":"RootManageSharedAccessKey","type":"Microsoft.EventHub/Namespaces/AuthorizationRules","location":"southcentralus","properties":{"rights":["Listen","Manage","Send"]}},{"id":"/subscriptions/00000000-0000-0000-0000-000000000000/resourcegroups/cli_test_eh_namespace000001/providers/Microsoft.EventHub/namespaces/eventhubs-nscli000002/authorizationrules/namespaceAuthRule1","name":"namespaceAuthRule1","type":"Microsoft.EventHub/Namespaces/AuthorizationRules","location":"southcentralus","properties":{"rights":["Listen"]}}]}'
+    headers:
+      cache-control:
+      - no-cache
+      content-length:
+      - '747'
+      content-type:
+      - application/json; charset=utf-8
+      date:
+      - Thu, 30 Mar 2023 06:20:48 GMT
+      expires:
+      - '-1'
+      pragma:
+      - no-cache
+      server:
+      - Microsoft-HTTPAPI/2.0
+      strict-transport-security:
+      - max-age=31536000; includeSubDomains
+      transfer-encoding:
+      - chunked
+      vary:
+      - Accept-Encoding
+      x-content-type-options:
+      - nosniff
+    status:
+      code: 200
+      message: OK
+- request:
+    body: null
+    headers:
+      Accept:
+      - application/json
+      Accept-Encoding:
+      - gzip, deflate
+      CommandName:
+      - eventhubs namespace authorization-rule keys list
+      Connection:
+      - keep-alive
+      Content-Length:
+      - '0'
+      ParameterSetName:
+      - --resource-group --namespace-name --name
+      User-Agent:
+      - AZURECLI/2.46.0 (AAZ) azsdk-python-core/1.24.0 Python/3.10.0 (Windows-10-10.0.19044-SP0)
+    method: POST
+    uri: https://management.azure.com/subscriptions/00000000-0000-0000-0000-000000000000/resourceGroups/cli_test_eh_namespace000001/providers/Microsoft.EventHub/namespaces/eventhubs-nscli000002/authorizationRules/namespaceAuthRule1/listKeys?api-version=2022-01-01-preview
+  response:
+    body:
+      string: '{"primaryConnectionString":"Endpoint=sb://eventhubs-nscli000002.servicebus.windows.net/;SharedAccessKeyName=namespaceAuthRule1;SharedAccessKey=j3x1h7/XjopbPfjflJxaK00z21Ot2e0oC+AEhBq9Hj4=","secondaryConnectionString":"Endpoint=sb://eventhubs-nscli000002.servicebus.windows.net/;SharedAccessKeyName=namespaceAuthRule1;SharedAccessKey=NFx6JHfLJ0cxs01zzPKyfKtNi7cTD0Cfd+AEhLxQ0sI=","primaryKey":"j3x1h7/XjopbPfjflJxaK00z21Ot2e0oC+AEhBq9Hj4=","secondaryKey":"NFx6JHfLJ0cxs01zzPKyfKtNi7cTD0Cfd+AEhLxQ0sI=","keyName":"namespaceAuthRule1"}'
+    headers:
+      cache-control:
+      - no-cache
+      content-length:
+      - '532'
+      content-type:
+      - application/json; charset=utf-8
+      date:
+      - Thu, 30 Mar 2023 06:20:49 GMT
+      expires:
+      - '-1'
+      pragma:
+      - no-cache
+      server:
+      - Microsoft-HTTPAPI/2.0
+      strict-transport-security:
+      - max-age=31536000; includeSubDomains
+      transfer-encoding:
+      - chunked
+      vary:
+      - Accept-Encoding
+      x-content-type-options:
+      - nosniff
+      x-ms-ratelimit-remaining-subscription-writes:
+      - '1199'
+    status:
+      code: 200
+      message: OK
+- request:
+    body: '{"keyType": "PrimaryKey"}'
+    headers:
+      Accept:
+      - application/json
+      Accept-Encoding:
+      - gzip, deflate
+      CommandName:
+      - eventhubs namespace authorization-rule keys renew
+      Connection:
+      - keep-alive
+      Content-Length:
+      - '25'
+      Content-Type:
+      - application/json
+      ParameterSetName:
+      - --resource-group --namespace-name --name --key
+      User-Agent:
+      - AZURECLI/2.46.0 (AAZ) azsdk-python-core/1.24.0 Python/3.10.0 (Windows-10-10.0.19044-SP0)
+    method: POST
+    uri: https://management.azure.com/subscriptions/00000000-0000-0000-0000-000000000000/resourceGroups/cli_test_eh_namespace000001/providers/Microsoft.EventHub/namespaces/eventhubs-nscli000002/authorizationRules/namespaceAuthRule1/regenerateKeys?api-version=2022-01-01-preview
+  response:
+    body:
+      string: '{"primaryConnectionString":"Endpoint=sb://eventhubs-nscli000002.servicebus.windows.net/;SharedAccessKeyName=namespaceAuthRule1;SharedAccessKey=mP41qKW8MJXPwkIi5H30UDwUELTBrbxJB+AEhNjRjCo=","secondaryConnectionString":"Endpoint=sb://eventhubs-nscli000002.servicebus.windows.net/;SharedAccessKeyName=namespaceAuthRule1;SharedAccessKey=NFx6JHfLJ0cxs01zzPKyfKtNi7cTD0Cfd+AEhLxQ0sI=","primaryKey":"mP41qKW8MJXPwkIi5H30UDwUELTBrbxJB+AEhNjRjCo=","secondaryKey":"NFx6JHfLJ0cxs01zzPKyfKtNi7cTD0Cfd+AEhLxQ0sI=","keyName":"namespaceAuthRule1"}'
+    headers:
+      cache-control:
+      - no-cache
+      content-length:
+      - '532'
+      content-type:
+      - application/json; charset=utf-8
+      date:
+      - Thu, 30 Mar 2023 06:20:56 GMT
+      expires:
+      - '-1'
+      pragma:
+      - no-cache
+      server:
+      - Microsoft-HTTPAPI/2.0
+      strict-transport-security:
+      - max-age=31536000; includeSubDomains
+      transfer-encoding:
+      - chunked
+      vary:
+      - Accept-Encoding
+      x-content-type-options:
+      - nosniff
+      x-ms-ratelimit-remaining-subscription-writes:
+      - '1199'
+    status:
+      code: 200
+      message: OK
+- request:
+    body: '{"keyType": "SecondaryKey"}'
+    headers:
+      Accept:
+      - application/json
+      Accept-Encoding:
+      - gzip, deflate
+      CommandName:
+      - eventhubs namespace authorization-rule keys renew
+      Connection:
+      - keep-alive
+      Content-Length:
+      - '27'
+      Content-Type:
+      - application/json
+      ParameterSetName:
+      - --resource-group --namespace-name --name --key
+      User-Agent:
+      - AZURECLI/2.46.0 (AAZ) azsdk-python-core/1.24.0 Python/3.10.0 (Windows-10-10.0.19044-SP0)
+    method: POST
+    uri: https://management.azure.com/subscriptions/00000000-0000-0000-0000-000000000000/resourceGroups/cli_test_eh_namespace000001/providers/Microsoft.EventHub/namespaces/eventhubs-nscli000002/authorizationRules/namespaceAuthRule1/regenerateKeys?api-version=2022-01-01-preview
+  response:
+    body:
+      string: '{"primaryConnectionString":"Endpoint=sb://eventhubs-nscli000002.servicebus.windows.net/;SharedAccessKeyName=namespaceAuthRule1;SharedAccessKey=mP41qKW8MJXPwkIi5H30UDwUELTBrbxJB+AEhNjRjCo=","secondaryConnectionString":"Endpoint=sb://eventhubs-nscli000002.servicebus.windows.net/;SharedAccessKeyName=namespaceAuthRule1;SharedAccessKey=/0SS5oQu2RkCfdAUV89nqNrU8QSTRLLSo+AEhOD8Q+s=","primaryKey":"mP41qKW8MJXPwkIi5H30UDwUELTBrbxJB+AEhNjRjCo=","secondaryKey":"/0SS5oQu2RkCfdAUV89nqNrU8QSTRLLSo+AEhOD8Q+s=","keyName":"namespaceAuthRule1"}'
+    headers:
+      cache-control:
+      - no-cache
+      content-length:
+      - '532'
+      content-type:
+      - application/json; charset=utf-8
+      date:
+      - Thu, 30 Mar 2023 06:21:02 GMT
+      expires:
+      - '-1'
+      pragma:
+      - no-cache
+      server:
+      - Microsoft-HTTPAPI/2.0
+      strict-transport-security:
+      - max-age=31536000; includeSubDomains
+      transfer-encoding:
+      - chunked
+      vary:
+      - Accept-Encoding
+      x-content-type-options:
+      - nosniff
+      x-ms-ratelimit-remaining-subscription-writes:
+      - '1199'
     status:
       code: 200
       message: OK
@@ -325,41 +579,37 @@
       ParameterSetName:
       - --resource-group --namespace-name --name
       User-Agent:
-      - AZURECLI/2.44.1 azsdk-python-azure-mgmt-eventhub/10.1.0 Python/3.8.0 (Windows-10-10.0.19041-SP0)
+      - AZURECLI/2.46.0 azsdk-python-azure-mgmt-eventhub/10.1.0 Python/3.10.0 (Windows-10-10.0.19044-SP0)
     method: PUT
-    uri: https://management.azure.com/subscriptions/00000000-0000-0000-0000-000000000000/resourceGroups/cli_test_eh_namespace000001/providers/Microsoft.EventHub/namespaces/eventhubs-nscli000002/eventhubs/eh1?api-version=2022-01-01-preview
-  response:
-    body:
-      string: '{"id":"/subscriptions/00000000-0000-0000-0000-000000000000/resourceGroups/cli_test_eh_namespace000001/providers/Microsoft.EventHub/namespaces/eventhubs-nscli000002/eventhubs/eh1","name":"eh1","type":"Microsoft.EventHub/namespaces/eventhubs","location":"southcentralus","properties":{"messageRetentionInDays":7,"partitionCount":4,"status":"Active","createdAt":"2023-02-02T16:20:07.613Z","updatedAt":"2023-02-02T16:20:07.913Z","partitionIds":["0","1","2","3"]}}'
-    headers:
-      cache-control:
-      - no-cache
-      content-length:
-      - '459'
-      content-type:
-      - application/json; charset=utf-8
-      date:
-      - Thu, 02 Feb 2023 16:20:08 GMT
-      expires:
-      - '-1'
-      pragma:
-      - no-cache
-      server:
-      - Microsoft-HTTPAPI/2.0
->>>>>>> 36786c51
-      strict-transport-security:
-      - max-age=31536000; includeSubDomains
-      transfer-encoding:
-      - chunked
-      vary:
-      - Accept-Encoding
-      x-content-type-options:
-      - nosniff
-<<<<<<< HEAD
-=======
-      x-ms-ratelimit-remaining-subscription-writes:
-      - '1199'
->>>>>>> 36786c51
+    uri: https://management.azure.com/subscriptions/00000000-0000-0000-0000-000000000000/resourceGroups/cli_test_eh_namespace000001/providers/Microsoft.EventHub/namespaces/eventhubs-nscli000002/eventhubs/eventhubnm000003?api-version=2022-01-01-preview
+  response:
+    body:
+      string: '{"id":"/subscriptions/00000000-0000-0000-0000-000000000000/resourceGroups/cli_test_eh_namespace000001/providers/Microsoft.EventHub/namespaces/eventhubs-nscli000002/eventhubs/eventhubnm000003","name":"eventhubnm000003","type":"Microsoft.EventHub/namespaces/eventhubs","location":"southcentralus","properties":{"messageRetentionInDays":7,"partitionCount":4,"status":"Active","createdAt":"2023-03-30T06:21:05.213Z","updatedAt":"2023-03-30T06:21:05.457Z","partitionIds":["0","1","2","3"]}}'
+    headers:
+      cache-control:
+      - no-cache
+      content-length:
+      - '485'
+      content-type:
+      - application/json; charset=utf-8
+      date:
+      - Thu, 30 Mar 2023 06:21:05 GMT
+      expires:
+      - '-1'
+      pragma:
+      - no-cache
+      server:
+      - Microsoft-HTTPAPI/2.0
+      strict-transport-security:
+      - max-age=31536000; includeSubDomains
+      transfer-encoding:
+      - chunked
+      vary:
+      - Accept-Encoding
+      x-content-type-options:
+      - nosniff
+      x-ms-ratelimit-remaining-subscription-writes:
+      - '1199'
     status:
       code: 200
       message: OK
@@ -371,7 +621,7 @@
       Accept-Encoding:
       - gzip, deflate
       CommandName:
-      - eventhubs namespace authorization-rule create
+      - eventhubs eventhub authorization-rule create
       Connection:
       - keep-alive
       Content-Length:
@@ -379,51 +629,39 @@
       Content-Type:
       - application/json
       ParameterSetName:
-      - --resource-group --namespace-name --name --rights
-      User-Agent:
-<<<<<<< HEAD
-      - AZURECLI/2.45.0 (AAZ) azsdk-python-core/1.24.0 Python/3.8.0 (Windows-10-10.0.19041-SP0)
-=======
-      - AZURECLI/2.44.1 azsdk-python-azure-mgmt-eventhub/10.1.0 Python/3.8.0 (Windows-10-10.0.19041-SP0)
->>>>>>> 36786c51
+      - --resource-group --namespace-name --eventhub-name --name --rights
+      User-Agent:
+      - AZURECLI/2.46.0 (AAZ) azsdk-python-core/1.24.0 Python/3.10.0 (Windows-10-10.0.19044-SP0)
     method: PUT
-    uri: https://management.azure.com/subscriptions/00000000-0000-0000-0000-000000000000/resourceGroups/cli_test_eh_namespace000001/providers/Microsoft.EventHub/namespaces/eventhubs-nscli000002/authorizationRules/namespaceAuthRule1?api-version=2022-01-01-preview
-  response:
-    body:
-<<<<<<< HEAD
-      string: '{"id":"/subscriptions/00000000-0000-0000-0000-000000000000/resourceGroups/cli_test_eh_namespace000001/providers/Microsoft.EventHub/namespaces/eventhubs-nscli000002/authorizationRules/namespaceAuthRule1","name":"namespaceAuthRule1","type":"Microsoft.EventHub/Namespaces/AuthorizationRules","location":"southcentralus","properties":{"rights":["Listen","Send","Manage"]}}'
-=======
-      string: '{"id":"/subscriptions/00000000-0000-0000-0000-000000000000/resourceGroups/cli_test_eh_namespace000001/providers/Microsoft.EventHub/namespaces/eventhubs-nscli000002/authorizationRules/namespaceAuthRule1","name":"namespaceAuthRule1","type":"Microsoft.EventHub/Namespaces/AuthorizationRules","location":"southcentralus","properties":{"rights":["Send","Manage","Listen"]}}'
->>>>>>> 36786c51
-    headers:
-      cache-control:
-      - no-cache
-      content-length:
-      - '368'
-      content-type:
-      - application/json; charset=utf-8
-      date:
-<<<<<<< HEAD
-      - Wed, 15 Feb 2023 12:32:29 GMT
-=======
-      - Thu, 02 Feb 2023 16:20:16 GMT
->>>>>>> 36786c51
-      expires:
-      - '-1'
-      pragma:
-      - no-cache
-      server:
-      - Microsoft-HTTPAPI/2.0
-      strict-transport-security:
-      - max-age=31536000; includeSubDomains
-      transfer-encoding:
-      - chunked
-      vary:
-      - Accept-Encoding
-      x-content-type-options:
-      - nosniff
-      x-ms-ratelimit-remaining-subscription-writes:
-      - '1198'
+    uri: https://management.azure.com/subscriptions/00000000-0000-0000-0000-000000000000/resourceGroups/cli_test_eh_namespace000001/providers/Microsoft.EventHub/namespaces/eventhubs-nscli000002/eventhubs/eventhubnm000003/authorizationRules/eventHubAuthRule1?api-version=2022-01-01-preview
+  response:
+    body:
+      string: '{"id":"/subscriptions/00000000-0000-0000-0000-000000000000/resourceGroups/cli_test_eh_namespace000001/providers/Microsoft.EventHub/namespaces/eventhubs-nscli000002/eventhubs/eventhubnm000003/authorizationRules/eventHubAuthRule1","name":"eventHubAuthRule1","type":"Microsoft.EventHub/namespaces/eventhubs/authorizationrules","properties":{"rights":["Listen","Send","Manage"]}}'
+    headers:
+      cache-control:
+      - no-cache
+      content-length:
+      - '375'
+      content-type:
+      - application/json; charset=utf-8
+      date:
+      - Thu, 30 Mar 2023 06:21:06 GMT
+      expires:
+      - '-1'
+      pragma:
+      - no-cache
+      server:
+      - Microsoft-HTTPAPI/2.0
+      strict-transport-security:
+      - max-age=31536000; includeSubDomains
+      transfer-encoding:
+      - chunked
+      vary:
+      - Accept-Encoding
+      x-content-type-options:
+      - nosniff
+      x-ms-ratelimit-remaining-subscription-writes:
+      - '1199'
     status:
       code: 200
       message: OK
@@ -435,113 +673,41 @@
       Accept-Encoding:
       - gzip, deflate
       CommandName:
-      - eventhubs namespace authorization-rule update
-      Connection:
-      - keep-alive
-      ParameterSetName:
-      - --resource-group --namespace-name --name --rights
-      User-Agent:
-<<<<<<< HEAD
-      - AZURECLI/2.45.0 (AAZ) azsdk-python-core/1.24.0 Python/3.8.0 (Windows-10-10.0.19041-SP0)
-=======
-      - AZURECLI/2.44.1 azsdk-python-azure-mgmt-eventhub/10.1.0 Python/3.8.0 (Windows-10-10.0.19041-SP0)
->>>>>>> 36786c51
+      - eventhubs eventhub authorization-rule show
+      Connection:
+      - keep-alive
+      ParameterSetName:
+      - --resource-group --namespace-name --eventhub-name --name
+      User-Agent:
+      - AZURECLI/2.46.0 (AAZ) azsdk-python-core/1.24.0 Python/3.10.0 (Windows-10-10.0.19044-SP0)
     method: GET
-    uri: https://management.azure.com/subscriptions/00000000-0000-0000-0000-000000000000/resourceGroups/cli_test_eh_namespace000001/providers/Microsoft.EventHub/namespaces/eventhubs-nscli000002/authorizationRules/namespaceAuthRule1?api-version=2022-01-01-preview
-  response:
-    body:
-<<<<<<< HEAD
-      string: '{"id":"/subscriptions/00000000-0000-0000-0000-000000000000/resourcegroups/cli_test_eh_namespace000001/providers/Microsoft.EventHub/namespaces/eventhubs-nscli000002/authorizationrules/namespaceAuthRule1","name":"namespaceAuthRule1","type":"Microsoft.EventHub/Namespaces/AuthorizationRules","location":"southcentralus","properties":{"rights":["Listen","Send","Manage"]}}'
-=======
-      string: '{"id":"/subscriptions/00000000-0000-0000-0000-000000000000/resourcegroups/cli_test_eh_namespace000001/providers/Microsoft.EventHub/namespaces/eventhubs-nscli000002/authorizationrules/namespaceAuthRule1","name":"namespaceAuthRule1","type":"Microsoft.EventHub/Namespaces/AuthorizationRules","location":"southcentralus","properties":{"rights":["Send","Manage","Listen"]}}'
->>>>>>> 36786c51
-    headers:
-      cache-control:
-      - no-cache
-      content-length:
-      - '368'
-      content-type:
-      - application/json; charset=utf-8
-      date:
-<<<<<<< HEAD
-      - Wed, 15 Feb 2023 12:32:30 GMT
-=======
-      - Thu, 02 Feb 2023 16:20:16 GMT
->>>>>>> 36786c51
-      expires:
-      - '-1'
-      pragma:
-      - no-cache
-      server:
-      - Microsoft-HTTPAPI/2.0
-      strict-transport-security:
-      - max-age=31536000; includeSubDomains
-      transfer-encoding:
-      - chunked
-      vary:
-      - Accept-Encoding
-      x-content-type-options:
-      - nosniff
-    status:
-      code: 200
-      message: OK
-- request:
-    body: '{"properties": {"rights": ["Listen"]}}'
-    headers:
-      Accept:
-      - application/json
-      Accept-Encoding:
-      - gzip, deflate
-      CommandName:
-      - eventhubs namespace authorization-rule update
-      Connection:
-      - keep-alive
-      Content-Length:
-      - '38'
-      Content-Type:
-      - application/json
-      ParameterSetName:
-      - --resource-group --namespace-name --name --rights
-      User-Agent:
-<<<<<<< HEAD
-      - AZURECLI/2.45.0 (AAZ) azsdk-python-core/1.24.0 Python/3.8.0 (Windows-10-10.0.19041-SP0)
-=======
-      - AZURECLI/2.44.1 azsdk-python-azure-mgmt-eventhub/10.1.0 Python/3.8.0 (Windows-10-10.0.19041-SP0)
->>>>>>> 36786c51
-    method: PUT
-    uri: https://management.azure.com/subscriptions/00000000-0000-0000-0000-000000000000/resourceGroups/cli_test_eh_namespace000001/providers/Microsoft.EventHub/namespaces/eventhubs-nscli000002/authorizationRules/namespaceAuthRule1?api-version=2022-01-01-preview
-  response:
-    body:
-      string: '{"id":"/subscriptions/00000000-0000-0000-0000-000000000000/resourceGroups/cli_test_eh_namespace000001/providers/Microsoft.EventHub/namespaces/eventhubs-nscli000002/authorizationRules/namespaceAuthRule1","name":"namespaceAuthRule1","type":"Microsoft.EventHub/Namespaces/AuthorizationRules","location":"southcentralus","properties":{"rights":["Listen"]}}'
-    headers:
-      cache-control:
-      - no-cache
-      content-length:
-      - '352'
-      content-type:
-      - application/json; charset=utf-8
-      date:
-<<<<<<< HEAD
-      - Wed, 15 Feb 2023 12:32:36 GMT
-=======
-      - Thu, 02 Feb 2023 16:20:23 GMT
->>>>>>> 36786c51
-      expires:
-      - '-1'
-      pragma:
-      - no-cache
-      server:
-      - Microsoft-HTTPAPI/2.0
-      strict-transport-security:
-      - max-age=31536000; includeSubDomains
-      transfer-encoding:
-      - chunked
-      vary:
-      - Accept-Encoding
-      x-content-type-options:
-      - nosniff
-      x-ms-ratelimit-remaining-subscription-writes:
-      - '1199'
+    uri: https://management.azure.com/subscriptions/00000000-0000-0000-0000-000000000000/resourceGroups/cli_test_eh_namespace000001/providers/Microsoft.EventHub/namespaces/eventhubs-nscli000002/eventhubs/eventhubnm000003/authorizationRules/eventHubAuthRule1?api-version=2022-01-01-preview
+  response:
+    body:
+      string: '{"id":"/subscriptions/00000000-0000-0000-0000-000000000000/resourcegroups/cli_test_eh_namespace000001/providers/Microsoft.EventHub/namespaces/eventhubs-nscli000002/eventhubs/eventhubnm000003/authorizationrules/eventHubAuthRule1","name":"eventHubAuthRule1","type":"Microsoft.EventHub/namespaces/eventhubs/authorizationrules","location":"southcentralus","properties":{"rights":["Listen","Send","Manage"]}}'
+    headers:
+      cache-control:
+      - no-cache
+      content-length:
+      - '403'
+      content-type:
+      - application/json; charset=utf-8
+      date:
+      - Thu, 30 Mar 2023 06:21:06 GMT
+      expires:
+      - '-1'
+      pragma:
+      - no-cache
+      server:
+      - Microsoft-HTTPAPI/2.0
+      strict-transport-security:
+      - max-age=31536000; includeSubDomains
+      transfer-encoding:
+      - chunked
+      vary:
+      - Accept-Encoding
+      x-content-type-options:
+      - nosniff
     status:
       code: 200
       message: OK
@@ -553,93 +719,29 @@
       Accept-Encoding:
       - gzip, deflate
       CommandName:
-      - eventhubs namespace authorization-rule list
-      Connection:
-      - keep-alive
-      ParameterSetName:
-      - --resource-group --namespace-name
-      User-Agent:
-<<<<<<< HEAD
-      - AZURECLI/2.45.0 (AAZ) azsdk-python-core/1.24.0 Python/3.8.0 (Windows-10-10.0.19041-SP0)
-=======
-      - AZURECLI/2.44.1 azsdk-python-azure-mgmt-eventhub/10.1.0 Python/3.8.0 (Windows-10-10.0.19041-SP0)
->>>>>>> 36786c51
-    method: GET
-    uri: https://management.azure.com/subscriptions/00000000-0000-0000-0000-000000000000/resourceGroups/cli_test_eh_namespace000001/providers/Microsoft.EventHub/namespaces/eventhubs-nscli000002/authorizationRules?api-version=2022-01-01-preview
-  response:
-    body:
-      string: '{"value":[{"id":"/subscriptions/00000000-0000-0000-0000-000000000000/resourcegroups/cli_test_eh_namespace000001/providers/Microsoft.EventHub/namespaces/eventhubs-nscli000002/authorizationrules/RootManageSharedAccessKey","name":"RootManageSharedAccessKey","type":"Microsoft.EventHub/Namespaces/AuthorizationRules","location":"southcentralus","properties":{"rights":["Listen","Manage","Send"]}},{"id":"/subscriptions/00000000-0000-0000-0000-000000000000/resourcegroups/cli_test_eh_namespace000001/providers/Microsoft.EventHub/namespaces/eventhubs-nscli000002/authorizationrules/namespaceAuthRule1","name":"namespaceAuthRule1","type":"Microsoft.EventHub/Namespaces/AuthorizationRules","location":"southcentralus","properties":{"rights":["Listen"]}}]}'
-    headers:
-      cache-control:
-      - no-cache
-      content-length:
-      - '747'
-      content-type:
-      - application/json; charset=utf-8
-      date:
-<<<<<<< HEAD
-      - Wed, 15 Feb 2023 12:32:37 GMT
-=======
-      - Thu, 02 Feb 2023 16:20:24 GMT
->>>>>>> 36786c51
-      expires:
-      - '-1'
-      pragma:
-      - no-cache
-      server:
-      - Microsoft-HTTPAPI/2.0
-      strict-transport-security:
-      - max-age=31536000; includeSubDomains
-      transfer-encoding:
-      - chunked
-      vary:
-      - Accept-Encoding
-      x-content-type-options:
-      - nosniff
-    status:
-      code: 200
-      message: OK
-- request:
-    body: null
-    headers:
-      Accept:
-      - application/json
-      Accept-Encoding:
-      - gzip, deflate
-      CommandName:
-      - eventhubs namespace authorization-rule keys list
+      - eventhubs eventhub authorization-rule keys list
       Connection:
       - keep-alive
       Content-Length:
       - '0'
       ParameterSetName:
-      - --resource-group --namespace-name --name
-      User-Agent:
-<<<<<<< HEAD
-      - AZURECLI/2.45.0 (AAZ) azsdk-python-core/1.24.0 Python/3.8.0 (Windows-10-10.0.19041-SP0)
+      - --resource-group --namespace-name --eventhub-name --name
+      User-Agent:
+      - AZURECLI/2.46.0 (AAZ) azsdk-python-core/1.24.0 Python/3.10.0 (Windows-10-10.0.19044-SP0)
     method: POST
-    uri: https://management.azure.com/subscriptions/00000000-0000-0000-0000-000000000000/resourceGroups/cli_test_eh_namespace000001/providers/Microsoft.EventHub/namespaces/eventhubs-nscli000002/authorizationRules/namespaceAuthRule1/listKeys?api-version=2022-01-01-preview
-=======
-      - AZURECLI/2.44.1 azsdk-python-azure-mgmt-eventhub/10.1.0 Python/3.8.0 (Windows-10-10.0.19041-SP0)
-    method: PUT
-    uri: https://management.azure.com/subscriptions/00000000-0000-0000-0000-000000000000/resourceGroups/cli_test_eh_namespace000001/providers/Microsoft.EventHub/namespaces/eventhubs-nscli000002/eventhubs/eh1/authorizationRules/eventHubAuthRule1?api-version=2022-01-01-preview
->>>>>>> 36786c51
-  response:
-    body:
-      string: '{"primaryConnectionString":"Endpoint=sb://eventhubs-nscli000002.servicebus.windows.net/;SharedAccessKeyName=namespaceAuthRule1;SharedAccessKey=sanitized4","secondaryConnectionString":"Endpoint=sb://eventhubs-nscli000002.servicebus.windows.net/;SharedAccessKeyName=namespaceAuthRule1;SharedAccessKey=sanitized8","primaryKey":"sanitized4","secondaryKey":"sanitized8","keyName":"namespaceAuthRule1"}'
-    headers:
-      cache-control:
-      - no-cache
-      content-length:
-      - '532'
-      content-type:
-      - application/json; charset=utf-8
-      date:
-<<<<<<< HEAD
-      - Wed, 15 Feb 2023 12:32:38 GMT
-=======
-      - Thu, 02 Feb 2023 16:20:25 GMT
->>>>>>> 36786c51
+    uri: https://management.azure.com/subscriptions/00000000-0000-0000-0000-000000000000/resourceGroups/cli_test_eh_namespace000001/providers/Microsoft.EventHub/namespaces/eventhubs-nscli000002/eventhubs/eventhubnm000003/authorizationRules/eventHubAuthRule1/listKeys?api-version=2022-01-01-preview
+  response:
+    body:
+      string: '{"primaryConnectionString":"Endpoint=sb://eventhubs-nscli000002.servicebus.windows.net/;SharedAccessKeyName=eventHubAuthRule1;SharedAccessKey=q6PB/M2GBxWMkX0hYWVW9KTE7AM3Sv19++AEhIz55go=;EntityPath=eventhubnm000003","secondaryConnectionString":"Endpoint=sb://eventhubs-nscli000002.servicebus.windows.net/;SharedAccessKeyName=eventHubAuthRule1;SharedAccessKey=gR87gfnyo475m3FM4XB6v0Z5QNvEDrRBD+AEhB62QMc=;EntityPath=eventhubnm000003","primaryKey":"q6PB/M2GBxWMkX0hYWVW9KTE7AM3Sv19++AEhIz55go=","secondaryKey":"gR87gfnyo475m3FM4XB6v0Z5QNvEDrRBD+AEhB62QMc=","keyName":"eventHubAuthRule1"}'
+    headers:
+      cache-control:
+      - no-cache
+      content-length:
+      - '585'
+      content-type:
+      - application/json; charset=utf-8
+      date:
+      - Thu, 30 Mar 2023 06:21:07 GMT
       expires:
       - '-1'
       pragma:
@@ -667,7 +769,7 @@
       Accept-Encoding:
       - gzip, deflate
       CommandName:
-      - eventhubs namespace authorization-rule keys renew
+      - eventhubs eventhub authorization-rule keys renew
       Connection:
       - keep-alive
       Content-Length:
@@ -675,33 +777,23 @@
       Content-Type:
       - application/json
       ParameterSetName:
-      - --resource-group --namespace-name --name --key
-      User-Agent:
-<<<<<<< HEAD
-      - AZURECLI/2.45.0 (AAZ) azsdk-python-core/1.24.0 Python/3.8.0 (Windows-10-10.0.19041-SP0)
+      - --resource-group --namespace-name --eventhub-name --name --key
+      User-Agent:
+      - AZURECLI/2.46.0 (AAZ) azsdk-python-core/1.24.0 Python/3.10.0 (Windows-10-10.0.19044-SP0)
     method: POST
-    uri: https://management.azure.com/subscriptions/00000000-0000-0000-0000-000000000000/resourceGroups/cli_test_eh_namespace000001/providers/Microsoft.EventHub/namespaces/eventhubs-nscli000002/authorizationRules/namespaceAuthRule1/regenerateKeys?api-version=2022-01-01-preview
-=======
-      - AZURECLI/2.44.1 azsdk-python-azure-mgmt-eventhub/10.1.0 Python/3.8.0 (Windows-10-10.0.19041-SP0)
-    method: GET
-    uri: https://management.azure.com/subscriptions/00000000-0000-0000-0000-000000000000/resourceGroups/cli_test_eh_namespace000001/providers/Microsoft.EventHub/namespaces/eventhubs-nscli000002/eventhubs/eh1/authorizationRules/eventHubAuthRule1?api-version=2022-01-01-preview
->>>>>>> 36786c51
-  response:
-    body:
-      string: '{"primaryConnectionString":"Endpoint=sb://eventhubs-nscli000002.servicebus.windows.net/;SharedAccessKeyName=namespaceAuthRule1;SharedAccessKey=sanitized3","secondaryConnectionString":"Endpoint=sb://eventhubs-nscli000002.servicebus.windows.net/;SharedAccessKeyName=namespaceAuthRule1;SharedAccessKey=sanitized8","primaryKey":"sanitized3","secondaryKey":"sanitized8","keyName":"namespaceAuthRule1"}'
-    headers:
-      cache-control:
-      - no-cache
-      content-length:
-      - '532'
-      content-type:
-      - application/json; charset=utf-8
-      date:
-<<<<<<< HEAD
-      - Wed, 15 Feb 2023 12:32:45 GMT
-=======
-      - Thu, 02 Feb 2023 16:20:26 GMT
->>>>>>> 36786c51
+    uri: https://management.azure.com/subscriptions/00000000-0000-0000-0000-000000000000/resourceGroups/cli_test_eh_namespace000001/providers/Microsoft.EventHub/namespaces/eventhubs-nscli000002/eventhubs/eventhubnm000003/authorizationRules/eventHubAuthRule1/regenerateKeys?api-version=2022-01-01-preview
+  response:
+    body:
+      string: '{"primaryConnectionString":"Endpoint=sb://eventhubs-nscli000002.servicebus.windows.net/;SharedAccessKeyName=eventHubAuthRule1;SharedAccessKey=D8zSt79rrnXtCszn3mMuo3kEic2jr/iVc+AEhDIkwyc=;EntityPath=eventhubnm000003","secondaryConnectionString":"Endpoint=sb://eventhubs-nscli000002.servicebus.windows.net/;SharedAccessKeyName=eventHubAuthRule1;SharedAccessKey=gR87gfnyo475m3FM4XB6v0Z5QNvEDrRBD+AEhB62QMc=;EntityPath=eventhubnm000003","primaryKey":"D8zSt79rrnXtCszn3mMuo3kEic2jr/iVc+AEhDIkwyc=","secondaryKey":"gR87gfnyo475m3FM4XB6v0Z5QNvEDrRBD+AEhB62QMc=","keyName":"eventHubAuthRule1"}'
+    headers:
+      cache-control:
+      - no-cache
+      content-length:
+      - '585'
+      content-type:
+      - application/json; charset=utf-8
+      date:
+      - Thu, 30 Mar 2023 06:21:08 GMT
       expires:
       - '-1'
       pragma:
@@ -729,7 +821,7 @@
       Accept-Encoding:
       - gzip, deflate
       CommandName:
-      - eventhubs namespace authorization-rule keys renew
+      - eventhubs eventhub authorization-rule keys renew
       Connection:
       - keep-alive
       Content-Length:
@@ -737,485 +829,88 @@
       Content-Type:
       - application/json
       ParameterSetName:
-      - --resource-group --namespace-name --name --key
-      User-Agent:
-<<<<<<< HEAD
-      - AZURECLI/2.45.0 (AAZ) azsdk-python-core/1.24.0 Python/3.8.0 (Windows-10-10.0.19041-SP0)
-    method: POST
-    uri: https://management.azure.com/subscriptions/00000000-0000-0000-0000-000000000000/resourceGroups/cli_test_eh_namespace000001/providers/Microsoft.EventHub/namespaces/eventhubs-nscli000002/authorizationRules/namespaceAuthRule1/regenerateKeys?api-version=2022-01-01-preview
-=======
-      - AZURECLI/2.44.1 azsdk-python-azure-mgmt-eventhub/10.1.0 Python/3.8.0 (Windows-10-10.0.19041-SP0)
-    method: PUT
-    uri: https://management.azure.com/subscriptions/00000000-0000-0000-0000-000000000000/resourceGroups/cli_test_eh_namespace000001/providers/Microsoft.EventHub/namespaces/eventhubs-nscli000002/eventhubs/eh1/authorizationRules/eventHubAuthRule1?api-version=2022-01-01-preview
->>>>>>> 36786c51
-  response:
-    body:
-      string: '{"primaryConnectionString":"Endpoint=sb://eventhubs-nscli000002.servicebus.windows.net/;SharedAccessKeyName=namespaceAuthRule1;SharedAccessKey=sanitized3","secondaryConnectionString":"Endpoint=sb://eventhubs-nscli000002.servicebus.windows.net/;SharedAccessKeyName=namespaceAuthRule1;SharedAccessKey=sanitized7","primaryKey":"sanitized3","secondaryKey":"sanitized7","keyName":"namespaceAuthRule1"}'
-    headers:
-      cache-control:
-      - no-cache
-      content-length:
-      - '532'
-      content-type:
-      - application/json; charset=utf-8
-      date:
-<<<<<<< HEAD
-      - Wed, 15 Feb 2023 12:32:51 GMT
-=======
-      - Thu, 02 Feb 2023 16:20:27 GMT
->>>>>>> 36786c51
-      expires:
-      - '-1'
-      pragma:
-      - no-cache
-      server:
-      - Microsoft-HTTPAPI/2.0
-      strict-transport-security:
-      - max-age=31536000; includeSubDomains
-      transfer-encoding:
-      - chunked
-      vary:
-      - Accept-Encoding
-      x-content-type-options:
-      - nosniff
-      x-ms-ratelimit-remaining-subscription-writes:
-      - '1199'
-    status:
-      code: 200
-      message: OK
-- request:
-    body: '{}'
-    headers:
-      Accept:
-      - application/json
-      Accept-Encoding:
-      - gzip, deflate
-      CommandName:
-      - eventhubs eventhub create
-      Connection:
-      - keep-alive
-      Content-Length:
-      - '2'
-      Content-Type:
-      - application/json
-      ParameterSetName:
-      - --resource-group --namespace-name --name
-      User-Agent:
-<<<<<<< HEAD
-      - AZURECLI/2.45.0 azsdk-python-azure-mgmt-eventhub/10.1.0 Python/3.8.0 (Windows-10-10.0.19041-SP0)
-    method: PUT
-    uri: https://management.azure.com/subscriptions/00000000-0000-0000-0000-000000000000/resourceGroups/cli_test_eh_namespace000001/providers/Microsoft.EventHub/namespaces/eventhubs-nscli000002/eventhubs/eventhubnm000003?api-version=2022-01-01-preview
-=======
-      - AZURECLI/2.44.1 azsdk-python-azure-mgmt-eventhub/10.1.0 Python/3.8.0 (Windows-10-10.0.19041-SP0)
-    method: GET
-    uri: https://management.azure.com/subscriptions/00000000-0000-0000-0000-000000000000/resourceGroups/cli_test_eh_namespace000001/providers/Microsoft.EventHub/namespaces/eventhubs-nscli000002/eventhubs/eh1/authorizationRules?api-version=2022-01-01-preview
->>>>>>> 36786c51
-  response:
-    body:
-      string: '{"id":"/subscriptions/00000000-0000-0000-0000-000000000000/resourceGroups/cli_test_eh_namespace000001/providers/Microsoft.EventHub/namespaces/eventhubs-nscli000002/eventhubs/eventhubnm000003","name":"eventhubnm000003","type":"Microsoft.EventHub/namespaces/eventhubs","location":"southcentralus","properties":{"messageRetentionInDays":7,"partitionCount":4,"status":"Active","createdAt":"2023-02-15T12:32:54.963Z","updatedAt":"2023-02-15T12:32:55.247Z","partitionIds":["0","1","2","3"]}}'
-    headers:
-      cache-control:
-      - no-cache
-      content-length:
-      - '485'
-      content-type:
-      - application/json; charset=utf-8
-      date:
-<<<<<<< HEAD
-      - Wed, 15 Feb 2023 12:32:55 GMT
-=======
-      - Thu, 02 Feb 2023 16:20:27 GMT
->>>>>>> 36786c51
-      expires:
-      - '-1'
-      pragma:
-      - no-cache
-      server:
-      - Microsoft-HTTPAPI/2.0
-      strict-transport-security:
-      - max-age=31536000; includeSubDomains
-      transfer-encoding:
-      - chunked
-      vary:
-      - Accept-Encoding
-      x-content-type-options:
-      - nosniff
-      x-ms-ratelimit-remaining-subscription-writes:
-      - '1199'
-    status:
-      code: 200
-      message: OK
-- request:
-    body: '{"properties": {"rights": ["Listen", "Send", "Manage"]}}'
-    headers:
-      Accept:
-      - application/json
-      Accept-Encoding:
-      - gzip, deflate
-      CommandName:
-      - eventhubs eventhub authorization-rule create
-      Connection:
-      - keep-alive
-      Content-Length:
-      - '56'
-      Content-Type:
-      - application/json
-      ParameterSetName:
-      - --resource-group --namespace-name --eventhub-name --name --rights
-      User-Agent:
-<<<<<<< HEAD
-      - AZURECLI/2.45.0 (AAZ) azsdk-python-core/1.24.0 Python/3.8.0 (Windows-10-10.0.19041-SP0)
-    method: PUT
-    uri: https://management.azure.com/subscriptions/00000000-0000-0000-0000-000000000000/resourceGroups/cli_test_eh_namespace000001/providers/Microsoft.EventHub/namespaces/eventhubs-nscli000002/eventhubs/eventhubnm000003/authorizationRules/eventHubAuthRule1?api-version=2022-01-01-preview
-  response:
-    body:
-      string: '{"id":"/subscriptions/00000000-0000-0000-0000-000000000000/resourceGroups/cli_test_eh_namespace000001/providers/Microsoft.EventHub/namespaces/eventhubs-nscli000002/eventhubs/eventhubnm000003/authorizationRules/eventHubAuthRule1","name":"eventHubAuthRule1","type":"Microsoft.EventHub/namespaces/eventhubs/authorizationrules","properties":{"rights":["Listen","Send","Manage"]}}'
-=======
-      - AZURECLI/2.44.1 azsdk-python-azure-mgmt-eventhub/10.1.0 Python/3.8.0 (Windows-10-10.0.19041-SP0)
-    method: GET
-    uri: https://management.azure.com/subscriptions/00000000-0000-0000-0000-000000000000/resourceGroups/cli_test_eh_namespace000001/providers/Microsoft.EventHub/namespaces/eventhubs-nscli000002/authorizationRules/namespaceAuthRule1?api-version=2022-01-01-preview
-  response:
-    body:
-      string: '{"id":"/subscriptions/00000000-0000-0000-0000-000000000000/resourcegroups/cli_test_eh_namespace000001/providers/Microsoft.EventHub/namespaces/eventhubs-nscli000002/authorizationrules/namespaceAuthRule1","name":"namespaceAuthRule1","type":"Microsoft.EventHub/Namespaces/AuthorizationRules","location":"southcentralus","properties":{"rights":["Listen"]}}'
->>>>>>> 36786c51
-    headers:
-      cache-control:
-      - no-cache
-      content-length:
-<<<<<<< HEAD
-      - '375'
-      content-type:
-      - application/json; charset=utf-8
-      date:
-      - Wed, 15 Feb 2023 12:32:56 GMT
-=======
-      - '352'
-      content-type:
-      - application/json; charset=utf-8
-      date:
-      - Thu, 02 Feb 2023 16:20:46 GMT
->>>>>>> 36786c51
-      expires:
-      - '-1'
-      pragma:
-      - no-cache
-      server:
-      - Microsoft-HTTPAPI/2.0
-      strict-transport-security:
-      - max-age=31536000; includeSubDomains
-      x-content-type-options:
-      - nosniff
-      x-ms-ratelimit-remaining-subscription-writes:
-      - '1199'
-    status:
-      code: 200
-      message: OK
-- request:
-    body: null
-    headers:
-      Accept:
-      - application/json
-      Accept-Encoding:
-      - gzip, deflate
-      CommandName:
-      - eventhubs eventhub authorization-rule show
-      Connection:
-      - keep-alive
-      ParameterSetName:
-      - --resource-group --namespace-name --eventhub-name --name
-      User-Agent:
-<<<<<<< HEAD
-      - AZURECLI/2.45.0 (AAZ) azsdk-python-core/1.24.0 Python/3.8.0 (Windows-10-10.0.19041-SP0)
-=======
-      - AZURECLI/2.44.1 azsdk-python-azure-mgmt-eventhub/10.1.0 Python/3.8.0 (Windows-10-10.0.19041-SP0)
->>>>>>> 36786c51
-    method: GET
-    uri: https://management.azure.com/subscriptions/00000000-0000-0000-0000-000000000000/resourceGroups/cli_test_eh_namespace000001/providers/Microsoft.EventHub/namespaces/eventhubs-nscli000002/eventhubs/eventhubnm000003/authorizationRules/eventHubAuthRule1?api-version=2022-01-01-preview
-  response:
-    body:
-      string: '{"id":"/subscriptions/00000000-0000-0000-0000-000000000000/resourcegroups/cli_test_eh_namespace000001/providers/Microsoft.EventHub/namespaces/eventhubs-nscli000002/eventhubs/eventhubnm000003/authorizationrules/eventHubAuthRule1","name":"eventHubAuthRule1","type":"Microsoft.EventHub/namespaces/eventhubs/authorizationrules","location":"southcentralus","properties":{"rights":["Listen","Send","Manage"]}}'
-    headers:
-      cache-control:
-      - no-cache
-      content-length:
-      - '403'
-      content-type:
-      - application/json; charset=utf-8
-      date:
-<<<<<<< HEAD
-      - Wed, 15 Feb 2023 12:32:56 GMT
-=======
-      - Thu, 02 Feb 2023 16:20:48 GMT
->>>>>>> 36786c51
-      expires:
-      - '-1'
-      pragma:
-      - no-cache
-      server:
-      - Microsoft-HTTPAPI/2.0
-      strict-transport-security:
-      - max-age=31536000; includeSubDomains
-      transfer-encoding:
-      - chunked
-      vary:
-      - Accept-Encoding
-      x-content-type-options:
-      - nosniff
-    status:
-      code: 200
-      message: OK
-- request:
-    body: null
-    headers:
-      Accept:
-      - application/json
-      Accept-Encoding:
-      - gzip, deflate
-      CommandName:
-      - eventhubs eventhub authorization-rule keys list
-      Connection:
-      - keep-alive
-      Content-Length:
-      - '0'
-      ParameterSetName:
-      - --resource-group --namespace-name --eventhub-name --name
-      User-Agent:
-<<<<<<< HEAD
-      - AZURECLI/2.45.0 (AAZ) azsdk-python-core/1.24.0 Python/3.8.0 (Windows-10-10.0.19041-SP0)
-    method: POST
-    uri: https://management.azure.com/subscriptions/00000000-0000-0000-0000-000000000000/resourceGroups/cli_test_eh_namespace000001/providers/Microsoft.EventHub/namespaces/eventhubs-nscli000002/eventhubs/eventhubnm000003/authorizationRules/eventHubAuthRule1/listKeys?api-version=2022-01-01-preview
-=======
-      - AZURECLI/2.44.1 azsdk-python-azure-mgmt-eventhub/10.1.0 Python/3.8.0 (Windows-10-10.0.19041-SP0)
-    method: DELETE
-    uri: https://management.azure.com/subscriptions/00000000-0000-0000-0000-000000000000/resourceGroups/cli_test_eh_namespace000001/providers/Microsoft.EventHub/namespaces/eventhubs-nscli000002/authorizationRules/namespaceAuthRule1?api-version=2022-01-01-preview
->>>>>>> 36786c51
-  response:
-    body:
-      string: '{"primaryConnectionString":"Endpoint=sb://eventhubs-nscli000002.servicebus.windows.net/;SharedAccessKeyName=eventHubAuthRule1;SharedAccessKey=sanitized2;EntityPath=eventhubnm000003","secondaryConnectionString":"Endpoint=sb://eventhubs-nscli000002.servicebus.windows.net/;SharedAccessKeyName=eventHubAuthRule1;SharedAccessKey=sanitized6;EntityPath=eventhubnm000003","primaryKey":"sanitized2","secondaryKey":"sanitized6","keyName":"eventHubAuthRule1"}'
-    headers:
-      cache-control:
-      - no-cache
-      content-length:
-      - '585'
-      content-type:
-      - application/json; charset=utf-8
-      date:
-<<<<<<< HEAD
-      - Wed, 15 Feb 2023 12:32:58 GMT
-=======
-      - Thu, 02 Feb 2023 16:20:56 GMT
->>>>>>> 36786c51
-      expires:
-      - '-1'
-      pragma:
-      - no-cache
-      server:
-      - Microsoft-HTTPAPI/2.0
-      strict-transport-security:
-      - max-age=31536000; includeSubDomains
-      transfer-encoding:
-      - chunked
-      vary:
-      - Accept-Encoding
-      x-content-type-options:
-      - nosniff
-      x-ms-ratelimit-remaining-subscription-writes:
-      - '1199'
-    status:
-      code: 200
-      message: OK
-- request:
-    body: '{"keyType": "PrimaryKey"}'
-    headers:
-      Accept:
-      - application/json
-      Accept-Encoding:
-      - gzip, deflate
-      CommandName:
-      - eventhubs eventhub authorization-rule keys renew
-      Connection:
-      - keep-alive
-      Content-Length:
-      - '25'
-      Content-Type:
-      - application/json
-      ParameterSetName:
       - --resource-group --namespace-name --eventhub-name --name --key
       User-Agent:
-<<<<<<< HEAD
-      - AZURECLI/2.45.0 (AAZ) azsdk-python-core/1.24.0 Python/3.8.0 (Windows-10-10.0.19041-SP0)
+      - AZURECLI/2.46.0 (AAZ) azsdk-python-core/1.24.0 Python/3.10.0 (Windows-10-10.0.19044-SP0)
     method: POST
     uri: https://management.azure.com/subscriptions/00000000-0000-0000-0000-000000000000/resourceGroups/cli_test_eh_namespace000001/providers/Microsoft.EventHub/namespaces/eventhubs-nscli000002/eventhubs/eventhubnm000003/authorizationRules/eventHubAuthRule1/regenerateKeys?api-version=2022-01-01-preview
-=======
-      - AZURECLI/2.44.1 azsdk-python-azure-mgmt-eventhub/10.1.0 Python/3.8.0 (Windows-10-10.0.19041-SP0)
+  response:
+    body:
+      string: '{"primaryConnectionString":"Endpoint=sb://eventhubs-nscli000002.servicebus.windows.net/;SharedAccessKeyName=eventHubAuthRule1;SharedAccessKey=D8zSt79rrnXtCszn3mMuo3kEic2jr/iVc+AEhDIkwyc=;EntityPath=eventhubnm000003","secondaryConnectionString":"Endpoint=sb://eventhubs-nscli000002.servicebus.windows.net/;SharedAccessKeyName=eventHubAuthRule1;SharedAccessKey=cNGTwRgWIR+BI5T/jUi5RwxVD/H1YvSzJ+AEhDGZfTQ=;EntityPath=eventhubnm000003","primaryKey":"D8zSt79rrnXtCszn3mMuo3kEic2jr/iVc+AEhDIkwyc=","secondaryKey":"cNGTwRgWIR+BI5T/jUi5RwxVD/H1YvSzJ+AEhDGZfTQ=","keyName":"eventHubAuthRule1"}'
+    headers:
+      cache-control:
+      - no-cache
+      content-length:
+      - '585'
+      content-type:
+      - application/json; charset=utf-8
+      date:
+      - Thu, 30 Mar 2023 06:21:09 GMT
+      expires:
+      - '-1'
+      pragma:
+      - no-cache
+      server:
+      - Microsoft-HTTPAPI/2.0
+      strict-transport-security:
+      - max-age=31536000; includeSubDomains
+      transfer-encoding:
+      - chunked
+      vary:
+      - Accept-Encoding
+      x-content-type-options:
+      - nosniff
+      x-ms-ratelimit-remaining-subscription-writes:
+      - '1199'
+    status:
+      code: 200
+      message: OK
+- request:
+    body: null
+    headers:
+      Accept:
+      - '*/*'
+      Accept-Encoding:
+      - gzip, deflate
+      CommandName:
+      - eventhubs namespace delete
+      Connection:
+      - keep-alive
+      Content-Length:
+      - '0'
+      ParameterSetName:
+      - --resource-group --name
+      User-Agent:
+      - AZURECLI/2.46.0 (AAZ) azsdk-python-core/1.24.0 Python/3.10.0 (Windows-10-10.0.19044-SP0)
     method: DELETE
-    uri: https://management.azure.com/subscriptions/00000000-0000-0000-0000-000000000000/resourceGroups/cli_test_eh_namespace000001/providers/Microsoft.EventHub/namespaces/eventhubs-nscli000002/eventhubs/eh1/authorizationRules/eventHubAuthRule1?api-version=2022-01-01-preview
->>>>>>> 36786c51
-  response:
-    body:
-      string: '{"primaryConnectionString":"Endpoint=sb://eventhubs-nscli000002.servicebus.windows.net/;SharedAccessKeyName=eventHubAuthRule1;SharedAccessKey=sanitized1;EntityPath=eventhubnm000003","secondaryConnectionString":"Endpoint=sb://eventhubs-nscli000002.servicebus.windows.net/;SharedAccessKeyName=eventHubAuthRule1;SharedAccessKey=sanitized6;EntityPath=eventhubnm000003","primaryKey":"sanitized1","secondaryKey":"sanitized6","keyName":"eventHubAuthRule1"}'
-    headers:
-      cache-control:
-      - no-cache
-      content-length:
-      - '585'
-      content-type:
-      - application/json; charset=utf-8
-      date:
-<<<<<<< HEAD
-      - Wed, 15 Feb 2023 12:32:59 GMT
-=======
-      - Thu, 02 Feb 2023 16:20:58 GMT
->>>>>>> 36786c51
-      expires:
-      - '-1'
-      pragma:
-      - no-cache
-      server:
-      - Microsoft-HTTPAPI/2.0
-      strict-transport-security:
-      - max-age=31536000; includeSubDomains
-      transfer-encoding:
-      - chunked
-      vary:
-      - Accept-Encoding
-      x-content-type-options:
-      - nosniff
-<<<<<<< HEAD
-      x-ms-ratelimit-remaining-subscription-writes:
-      - '1199'
-=======
+    uri: https://management.azure.com/subscriptions/00000000-0000-0000-0000-000000000000/resourceGroups/cli_test_eh_namespace000001/providers/Microsoft.EventHub/namespaces/eventhubs-nscli000002?api-version=2022-01-01-preview
+  response:
+    body:
+      string: ''
+    headers:
+      cache-control:
+      - no-cache
+      content-length:
+      - '0'
+      date:
+      - Thu, 30 Mar 2023 06:21:11 GMT
+      expires:
+      - '-1'
+      location:
+      - https://management.azure.com/subscriptions/00000000-0000-0000-0000-000000000000/resourcegroups/cli_test_eh_namespace000001/providers/Microsoft.EventHub/locations/southcentralus/operationStatus/eventhubs-nscli000002?api-version=2022-01-01-preview&resourceType=Namespace
+      pragma:
+      - no-cache
+      server:
+      - Service-Bus-Resource-Provider/SN1
+      - Microsoft-HTTPAPI/2.0
+      server-sb:
+      - Service-Bus-Resource-Provider/SN1
+      strict-transport-security:
+      - max-age=31536000; includeSubDomains
+      x-content-type-options:
+      - nosniff
       x-ms-ratelimit-remaining-subscription-deletes:
       - '14999'
->>>>>>> 36786c51
-    status:
-      code: 200
-      message: OK
-- request:
-    body: '{"keyType": "SecondaryKey"}'
-    headers:
-      Accept:
-      - application/json
-      Accept-Encoding:
-      - gzip, deflate
-      CommandName:
-      - eventhubs eventhub authorization-rule keys renew
-      Connection:
-      - keep-alive
-      Content-Length:
-      - '27'
-      Content-Type:
-      - application/json
-      ParameterSetName:
-      - --resource-group --namespace-name --eventhub-name --name --key
-      User-Agent:
-<<<<<<< HEAD
-      - AZURECLI/2.45.0 (AAZ) azsdk-python-core/1.24.0 Python/3.8.0 (Windows-10-10.0.19041-SP0)
-    method: POST
-    uri: https://management.azure.com/subscriptions/00000000-0000-0000-0000-000000000000/resourceGroups/cli_test_eh_namespace000001/providers/Microsoft.EventHub/namespaces/eventhubs-nscli000002/eventhubs/eventhubnm000003/authorizationRules/eventHubAuthRule1/regenerateKeys?api-version=2022-01-01-preview
-  response:
-    body:
-      string: '{"primaryConnectionString":"Endpoint=sb://eventhubs-nscli000002.servicebus.windows.net/;SharedAccessKeyName=eventHubAuthRule1;SharedAccessKey=santized1;EntityPath=eventhubnm000003","secondaryConnectionString":"Endpoint=sb://eventhubs-nscli000002.servicebus.windows.net/;SharedAccessKeyName=eventHubAuthRule1;SharedAccessKey=sanitized5;EntityPath=eventhubnm000003","primaryKey":"sanitized1","secondaryKey":"sanitized5","keyName":"eventHubAuthRule1"}'
-=======
-      - AZURECLI/2.44.1 azsdk-python-azure-mgmt-eventhub/10.1.0 Python/3.8.0 (Windows-10-10.0.19041-SP0)
-    method: GET
-    uri: https://management.azure.com/subscriptions/00000000-0000-0000-0000-000000000000/resourceGroups/cli_test_eh_namespace000001/providers/Microsoft.EventHub/namespaces/eventhubs-nscli000002/authorizationRules?api-version=2022-01-01-preview
-  response:
-    body:
-      string: '{"value":[{"id":"/subscriptions/00000000-0000-0000-0000-000000000000/resourcegroups/cli_test_eh_namespace000001/providers/Microsoft.EventHub/namespaces/eventhubs-nscli000002/authorizationrules/RootManageSharedAccessKey","name":"RootManageSharedAccessKey","type":"Microsoft.EventHub/Namespaces/AuthorizationRules","location":"southcentralus","properties":{"rights":["Listen","Manage","Send"]}}]}'
->>>>>>> 36786c51
-    headers:
-      cache-control:
-      - no-cache
-      content-length:
-<<<<<<< HEAD
-      - '585'
-      content-type:
-      - application/json; charset=utf-8
-      date:
-      - Wed, 15 Feb 2023 12:32:59 GMT
-=======
-      - '394'
-      content-type:
-      - application/json; charset=utf-8
-      date:
-      - Thu, 02 Feb 2023 16:20:58 GMT
->>>>>>> 36786c51
-      expires:
-      - '-1'
-      pragma:
-      - no-cache
-      server:
-      - Microsoft-HTTPAPI/2.0
-      strict-transport-security:
-      - max-age=31536000; includeSubDomains
-      transfer-encoding:
-      - chunked
-      vary:
-      - Accept-Encoding
-      x-content-type-options:
-      - nosniff
-      x-ms-ratelimit-remaining-subscription-writes:
-      - '1199'
-    status:
-      code: 200
-      message: OK
-- request:
-    body: null
-    headers:
-      Accept:
-      - application/json
-      Accept-Encoding:
-      - gzip, deflate
-      CommandName:
-      - eventhubs namespace delete
-      Connection:
-      - keep-alive
-      Content-Length:
-      - '0'
-      ParameterSetName:
-      - --resource-group --name
-      User-Agent:
-<<<<<<< HEAD
-      - AZURECLI/2.45.0 azsdk-python-azure-mgmt-eventhub/10.1.0 Python/3.8.0 (Windows-10-10.0.19041-SP0)
-    method: DELETE
-    uri: https://management.azure.com/subscriptions/00000000-0000-0000-0000-000000000000/resourceGroups/cli_test_eh_namespace000001/providers/Microsoft.EventHub/namespaces/eventhubs-nscli000002?api-version=2022-01-01-preview
-=======
-      - AZURECLI/2.44.1 azsdk-python-azure-mgmt-eventhub/10.1.0 Python/3.8.0 (Windows-10-10.0.19041-SP0)
-    method: GET
-    uri: https://management.azure.com/subscriptions/00000000-0000-0000-0000-000000000000/resourceGroups/cli_test_eh_namespace000001/providers/Microsoft.EventHub/namespaces/eventhubs-nscli000002/eventhubs/eh1/authorizationRules?api-version=2022-01-01-preview
->>>>>>> 36786c51
-  response:
-    body:
-      string: ''
-    headers:
-      cache-control:
-      - no-cache
-      content-length:
-      - '0'
-      date:
-<<<<<<< HEAD
-      - Wed, 15 Feb 2023 12:33:01 GMT
-=======
-      - Thu, 02 Feb 2023 16:21:00 GMT
->>>>>>> 36786c51
-      expires:
-      - '-1'
-      location:
-      - https://management.azure.com/subscriptions/00000000-0000-0000-0000-000000000000/resourcegroups/cli_test_eh_namespace000001/providers/Microsoft.EventHub/locations/southcentralus/operationStatus/eventhubs-nscli000002?api-version=2022-01-01-preview&resourceType=Namespace
-      pragma:
-      - no-cache
-      server:
-      - Service-Bus-Resource-Provider/SN1
-      - Microsoft-HTTPAPI/2.0
-      server-sb:
-      - Service-Bus-Resource-Provider/SN1
-      strict-transport-security:
-      - max-age=31536000; includeSubDomains
-      x-content-type-options:
-      - nosniff
-      x-ms-ratelimit-remaining-subscription-deletes:
-      - '14999'
     status:
       code: 202
       message: Accepted
@@ -1233,80 +928,17 @@
       ParameterSetName:
       - --resource-group --name
       User-Agent:
-<<<<<<< HEAD
-      - AZURECLI/2.45.0 azsdk-python-azure-mgmt-eventhub/10.1.0 Python/3.8.0 (Windows-10-10.0.19041-SP0)
+      - AZURECLI/2.46.0 (AAZ) azsdk-python-core/1.24.0 Python/3.10.0 (Windows-10-10.0.19044-SP0)
     method: GET
     uri: https://management.azure.com/subscriptions/00000000-0000-0000-0000-000000000000/resourcegroups/cli_test_eh_namespace000001/providers/Microsoft.EventHub/locations/southcentralus/operationStatus/eventhubs-nscli000002?api-version=2022-01-01-preview&resourceType=Namespace
-=======
-      - AZURECLI/2.44.1 (AAZ) azsdk-python-core/1.24.0 Python/3.8.0 (Windows-10-10.0.19041-SP0)
-    method: DELETE
-    uri: https://management.azure.com/subscriptions/00000000-0000-0000-0000-000000000000/resourceGroups/cli_test_eh_namespace000001/providers/Microsoft.EventHub/namespaces/eventhubs-nscli000002?api-version=2022-01-01-preview
->>>>>>> 36786c51
   response:
     body:
       string: ''
     headers:
       cache-control:
       - no-cache
-      content-length:
-      - '0'
-      date:
-<<<<<<< HEAD
-      - Wed, 15 Feb 2023 12:33:31 GMT
-=======
-      - Thu, 02 Feb 2023 16:21:01 GMT
->>>>>>> 36786c51
-      expires:
-      - '-1'
-      location:
-      - https://management.azure.com/subscriptions/00000000-0000-0000-0000-000000000000/resourcegroups/cli_test_eh_namespace000001/providers/Microsoft.EventHub/locations/southcentralus/operationStatus/eventhubs-nscli000002?api-version=2022-01-01-preview&resourceType=Namespace
-      pragma:
-      - no-cache
-      server:
-      - Service-Bus-Resource-Provider/SN1
-      - Microsoft-HTTPAPI/2.0
-      server-sb:
-      - Service-Bus-Resource-Provider/SN1
-      strict-transport-security:
-      - max-age=31536000; includeSubDomains
-      x-content-type-options:
-      - nosniff
-    status:
-      code: 202
-      message: Accepted
-- request:
-    body: null
-    headers:
-      Accept:
-      - '*/*'
-      Accept-Encoding:
-      - gzip, deflate
-      CommandName:
-      - eventhubs namespace delete
-      Connection:
-      - keep-alive
-      ParameterSetName:
-      - --resource-group --name
-      User-Agent:
-<<<<<<< HEAD
-      - AZURECLI/2.45.0 azsdk-python-azure-mgmt-eventhub/10.1.0 Python/3.8.0 (Windows-10-10.0.19041-SP0)
-=======
-      - AZURECLI/2.44.1 (AAZ) azsdk-python-core/1.24.0 Python/3.8.0 (Windows-10-10.0.19041-SP0)
->>>>>>> 36786c51
-    method: GET
-    uri: https://management.azure.com/subscriptions/00000000-0000-0000-0000-000000000000/resourcegroups/cli_test_eh_namespace000001/providers/Microsoft.EventHub/locations/southcentralus/operationStatus/eventhubs-nscli000002?api-version=2022-01-01-preview&resourceType=Namespace
-  response:
-    body:
-      string: ''
-    headers:
-      cache-control:
-      - no-cache
-      date:
-<<<<<<< HEAD
-      - Wed, 15 Feb 2023 12:34:01 GMT
-=======
-      - Thu, 02 Feb 2023 16:21:31 GMT
->>>>>>> 36786c51
+      date:
+      - Thu, 30 Mar 2023 06:21:41 GMT
       expires:
       - '-1'
       pragma:
