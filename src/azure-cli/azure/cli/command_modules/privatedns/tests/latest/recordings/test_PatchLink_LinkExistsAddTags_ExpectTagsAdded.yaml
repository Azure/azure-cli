interactions:
- request:
    body: '{"location": "global"}'
    headers:
      Accept:
      - application/json
      Accept-Encoding:
      - gzip, deflate
      CommandName:
      - network private-dns zone create
      Connection:
      - keep-alive
      Content-Length:
      - '22'
      Content-Type:
      - application/json; charset=utf-8
      If-None-Match:
      - '*'
      ParameterSetName:
      - -g -n
      User-Agent:
      - python/3.7.4 (Linux-4.15.0-99-generic-x86_64-with-debian-buster-sid) msrest/0.6.16
        msrest_azure/0.6.3 azure-mgmt-privatedns/0.1.0 Azure-SDK-For-Python AZURECLI/2.7.0
      accept-language:
      - en-US
    method: PUT
    uri: https://management.azure.com/subscriptions/00000000-0000-0000-0000-000000000000/resourceGroups/clitest_privatedns000001/providers/Microsoft.Network/privateDnsZones/clitest.privatedns.com000002?api-version=2018-09-01
  response:
    body:
      string: '{}'
    headers:
      azure-asyncoperation:
      - https://management.azure.com:443/subscriptions/00000000-0000-0000-0000-000000000000/resourceGroups/clitest_privatedns000001/providers/Microsoft.Network/privateDnsOperationStatuses/RnJvbnRFbmRBc3luY09wZXJhdGlvbjtVcHNlcnRQcml2YXRlRG5zWm9uZTtmYzk5YmQ1Yi04MjcwLTQ1MDMtODExZS1jZmZiMDlmMGU5MDM=?api-version=2018-09-01
      cache-control:
      - private
      content-length:
      - '2'
      content-type:
      - application/json; charset=utf-8
      date:
      - Tue, 16 Jun 2020 09:28:59 GMT
      location:
      - https://management.azure.com/subscriptions/00000000-0000-0000-0000-000000000000/resourceGroups/clitest_privatedns000001/providers/Microsoft.Network/privateDnsOperationResults/RnJvbnRFbmRBc3luY09wZXJhdGlvbjtVcHNlcnRQcml2YXRlRG5zWm9uZTtmYzk5YmQ1Yi04MjcwLTQ1MDMtODExZS1jZmZiMDlmMGU5MDM=?api-version=2018-09-01
      server:
      - Microsoft-IIS/10.0
      strict-transport-security:
      - max-age=31536000; includeSubDomains
      x-aspnet-version:
      - 4.0.30319
      x-content-type-options:
      - nosniff
      x-ms-ratelimit-remaining-subscription-resource-requests:
      - '11999'
      x-powered-by:
      - ASP.NET
    status:
      code: 202
      message: Accepted
- request:
    body: null
    headers:
      Accept:
      - application/json
      Accept-Encoding:
      - gzip, deflate
      CommandName:
      - network private-dns zone create
      Connection:
      - keep-alive
      ParameterSetName:
      - -g -n
      User-Agent:
      - python/3.7.4 (Linux-4.15.0-99-generic-x86_64-with-debian-buster-sid) msrest/0.6.16
        msrest_azure/0.6.3 azure-mgmt-privatedns/0.1.0 Azure-SDK-For-Python AZURECLI/2.7.0
    method: GET
    uri: https://management.azure.com/subscriptions/00000000-0000-0000-0000-000000000000/resourceGroups/clitest_privatedns000001/providers/Microsoft.Network/privateDnsOperationStatuses/RnJvbnRFbmRBc3luY09wZXJhdGlvbjtVcHNlcnRQcml2YXRlRG5zWm9uZTtmYzk5YmQ1Yi04MjcwLTQ1MDMtODExZS1jZmZiMDlmMGU5MDM=?api-version=2018-09-01
  response:
    body:
      string: '{"status":"Succeeded"}'
    headers:
      cache-control:
      - private
      content-length:
      - '22'
      content-type:
      - application/json; charset=utf-8
      date:
      - Tue, 16 Jun 2020 09:29:30 GMT
      server:
      - Microsoft-IIS/10.0
      strict-transport-security:
      - max-age=31536000; includeSubDomains
      transfer-encoding:
      - chunked
      vary:
      - Accept-Encoding
      x-aspnet-version:
      - 4.0.30319
      x-content-type-options:
      - nosniff
      x-ms-ratelimit-remaining-subscription-resource-requests:
      - '497'
      x-powered-by:
      - ASP.NET
    status:
      code: 200
      message: OK
- request:
    body: null
    headers:
      Accept:
      - application/json
      Accept-Encoding:
      - gzip, deflate
      CommandName:
      - network private-dns zone create
      Connection:
      - keep-alive
      ParameterSetName:
      - -g -n
      User-Agent:
      - python/3.7.4 (Linux-4.15.0-99-generic-x86_64-with-debian-buster-sid) msrest/0.6.16
        msrest_azure/0.6.3 azure-mgmt-privatedns/0.1.0 Azure-SDK-For-Python AZURECLI/2.7.0
    method: GET
    uri: https://management.azure.com/subscriptions/00000000-0000-0000-0000-000000000000/resourceGroups/clitest_privatedns000001/providers/Microsoft.Network/privateDnsZones/clitest.privatedns.com000002?api-version=2018-09-01
  response:
    body:
      string: '{"id":"\/subscriptions\/0b1f6471-1bf0-4dda-aec3-cb9272f09590\/resourceGroups\/clitest_privatedns000001\/providers\/Microsoft.Network\/privateDnsZones\/clitest.privatedns.com000002","name":"clitest.privatedns.com000002","type":"Microsoft.Network\/privateDnsZones","etag":"800ee3a3-435f-4dbd-84b9-67ee245be3c3","location":"global","properties":{"maxNumberOfRecordSets":25000,"maxNumberOfVirtualNetworkLinks":1000,"maxNumberOfVirtualNetworkLinksWithRegistration":100,"numberOfRecordSets":1,"numberOfVirtualNetworkLinks":0,"numberOfVirtualNetworkLinksWithRegistration":0,"provisioningState":"Succeeded"}}'
    headers:
      cache-control:
      - private
      content-length:
      - '665'
      content-type:
      - application/json; charset=utf-8
      date:
      - Tue, 16 Jun 2020 09:29:31 GMT
      etag:
      - 800ee3a3-435f-4dbd-84b9-67ee245be3c3
      server:
      - Microsoft-IIS/10.0
      strict-transport-security:
      - max-age=31536000; includeSubDomains
      transfer-encoding:
      - chunked
      vary:
      - Accept-Encoding
      x-aspnet-version:
      - 4.0.30319
      x-content-type-options:
      - nosniff
      x-ms-ratelimit-remaining-subscription-resource-requests:
      - '499'
      x-powered-by:
      - ASP.NET
    status:
      code: 200
      message: OK
- request:
    body: null
    headers:
      Accept:
      - application/json
      Accept-Encoding:
      - gzip, deflate
      CommandName:
      - network vnet create
      Connection:
      - keep-alive
      ParameterSetName:
      - -g -n
      User-Agent:
      - python/3.7.4 (Linux-4.15.0-99-generic-x86_64-with-debian-buster-sid) msrest/0.6.16
        msrest_azure/0.6.3 azure-mgmt-resource/9.0.0 Azure-SDK-For-Python AZURECLI/2.7.0
      accept-language:
      - en-US
    method: GET
    uri: https://management.azure.com/subscriptions/00000000-0000-0000-0000-000000000000/resourcegroups/clitest_privatedns000001?api-version=2019-07-01
  response:
    body:
      string: '{"id":"/subscriptions/00000000-0000-0000-0000-000000000000/resourceGroups/clitest_privatedns000001","name":"clitest_privatedns000001","type":"Microsoft.Resources/resourceGroups","location":"westus","tags":{"product":"azurecli","cause":"automation","date":"2020-06-16T09:28:51Z"},"properties":{"provisioningState":"Succeeded"}}'
    headers:
      cache-control:
      - no-cache
      content-length:
      - '428'
      content-type:
      - application/json; charset=utf-8
      date:
      - Tue, 16 Jun 2020 09:29:31 GMT
      expires:
      - '-1'
      pragma:
      - no-cache
      strict-transport-security:
      - max-age=31536000; includeSubDomains
      vary:
      - Accept-Encoding
      x-content-type-options:
      - nosniff
    status:
      code: 200
      message: OK
- request:
    body: '{"location": "westus", "tags": {}, "properties": {"addressSpace": {"addressPrefixes":
      ["10.0.0.0/16"]}, "dhcpOptions": {}}}'
    headers:
      Accept:
      - application/json
      Accept-Encoding:
      - gzip, deflate
      CommandName:
      - network vnet create
      Connection:
      - keep-alive
      Content-Length:
      - '123'
      Content-Type:
      - application/json; charset=utf-8
      ParameterSetName:
      - -g -n
      User-Agent:
      - python/3.7.4 (Linux-4.15.0-99-generic-x86_64-with-debian-buster-sid) msrest/0.6.16
        msrest_azure/0.6.3 azure-mgmt-network/10.2.0 Azure-SDK-For-Python AZURECLI/2.7.0
      accept-language:
      - en-US
    method: PUT
<<<<<<< HEAD
    uri: https://management.azure.com/subscriptions/00000000-0000-0000-0000-000000000000/resourceGroups/clitest_privatedns000001/providers/Microsoft.Network/virtualNetworks/clitestprivatednsvnet000003?api-version=2020-05-01
=======
    uri: https://management.azure.com/subscriptions/00000000-0000-0000-0000-000000000000/resourceGroups/clitest_privatedns000001/providers/Microsoft.Network/virtualNetworks/clitestprivatednsvnet000003?api-version=2021-02-01
>>>>>>> 6ad1929a
  response:
    body:
      string: "{\r\n  \"name\": \"clitestprivatednsvnet000003\",\r\n  \"id\": \"/subscriptions/00000000-0000-0000-0000-000000000000/resourceGroups/clitest_privatedns000001/providers/Microsoft.Network/virtualNetworks/clitestprivatednsvnet000003\"\
        ,\r\n  \"etag\": \"W/\\\"fa89d93d-ac38-4c48-921a-4d0156e435fb\\\"\",\r\n \
        \ \"type\": \"Microsoft.Network/virtualNetworks\",\r\n  \"location\": \"westus\"\
        ,\r\n  \"tags\": {},\r\n  \"properties\": {\r\n    \"provisioningState\":\
        \ \"Updating\",\r\n    \"resourceGuid\": \"5a661f63-46e5-4f11-bc71-b9ea865970b2\"\
        ,\r\n    \"addressSpace\": {\r\n      \"addressPrefixes\": [\r\n        \"\
        10.0.0.0/16\"\r\n      ]\r\n    },\r\n    \"dhcpOptions\": {\r\n      \"dnsServers\"\
        : []\r\n    },\r\n    \"subnets\": [],\r\n    \"virtualNetworkPeerings\":\
        \ [],\r\n    \"enableDdosProtection\": false,\r\n    \"enableVmProtection\"\
        : false\r\n  }\r\n}"
    headers:
      azure-asyncnotification:
      - Enabled
      azure-asyncoperation:
<<<<<<< HEAD
      - https://management.azure.com/subscriptions/00000000-0000-0000-0000-000000000000/providers/Microsoft.Network/locations/westus/operations/2f388d2e-7015-48f4-b7a1-184aa9ca534f?api-version=2020-05-01
=======
      - https://management.azure.com/subscriptions/00000000-0000-0000-0000-000000000000/providers/Microsoft.Network/locations/westus/operations/90d70c57-6444-4431-8490-e714125d6fca?api-version=2021-02-01
>>>>>>> 6ad1929a
      cache-control:
      - no-cache
      content-length:
      - '826'
      content-type:
      - application/json; charset=utf-8
      date:
      - Tue, 16 Jun 2020 09:29:37 GMT
      expires:
      - '-1'
      pragma:
      - no-cache
      server:
      - Microsoft-HTTPAPI/2.0
      - Microsoft-HTTPAPI/2.0
      strict-transport-security:
      - max-age=31536000; includeSubDomains
      x-content-type-options:
      - nosniff
      x-ms-arm-service-request-id:
      - 8278bb98-c04f-4653-b185-c8c63f20cf92
      x-ms-ratelimit-remaining-subscription-writes:
      - '1198'
    status:
      code: 201
      message: Created
- request:
    body: null
    headers:
      Accept:
      - application/json
      Accept-Encoding:
      - gzip, deflate
      CommandName:
      - network vnet create
      Connection:
      - keep-alive
      ParameterSetName:
      - -g -n
      User-Agent:
      - python/3.7.4 (Linux-4.15.0-99-generic-x86_64-with-debian-buster-sid) msrest/0.6.16
        msrest_azure/0.6.3 azure-mgmt-network/10.2.0 Azure-SDK-For-Python AZURECLI/2.7.0
    method: GET
<<<<<<< HEAD
    uri: https://management.azure.com/subscriptions/00000000-0000-0000-0000-000000000000/providers/Microsoft.Network/locations/westus/operations/2f388d2e-7015-48f4-b7a1-184aa9ca534f?api-version=2020-05-01
=======
    uri: https://management.azure.com/subscriptions/00000000-0000-0000-0000-000000000000/providers/Microsoft.Network/locations/westus/operations/90d70c57-6444-4431-8490-e714125d6fca?api-version=2021-02-01
>>>>>>> 6ad1929a
  response:
    body:
      string: "{\r\n  \"status\": \"Succeeded\"\r\n}"
    headers:
      cache-control:
      - no-cache
      content-length:
      - '29'
      content-type:
      - application/json; charset=utf-8
      date:
      - Tue, 16 Jun 2020 09:29:41 GMT
      expires:
      - '-1'
      pragma:
      - no-cache
      server:
      - Microsoft-HTTPAPI/2.0
      - Microsoft-HTTPAPI/2.0
      strict-transport-security:
      - max-age=31536000; includeSubDomains
      transfer-encoding:
      - chunked
      vary:
      - Accept-Encoding
      x-content-type-options:
      - nosniff
      x-ms-arm-service-request-id:
      - 9d1dc01f-69b8-4251-8235-b79355e69055
    status:
      code: 200
      message: OK
- request:
    body: null
    headers:
      Accept:
      - application/json
      Accept-Encoding:
      - gzip, deflate
      CommandName:
      - network vnet create
      Connection:
      - keep-alive
      ParameterSetName:
      - -g -n
      User-Agent:
      - python/3.7.4 (Linux-4.15.0-99-generic-x86_64-with-debian-buster-sid) msrest/0.6.16
        msrest_azure/0.6.3 azure-mgmt-network/10.2.0 Azure-SDK-For-Python AZURECLI/2.7.0
    method: GET
<<<<<<< HEAD
    uri: https://management.azure.com/subscriptions/00000000-0000-0000-0000-000000000000/resourceGroups/clitest_privatedns000001/providers/Microsoft.Network/virtualNetworks/clitestprivatednsvnet000003?api-version=2020-05-01
=======
    uri: https://management.azure.com/subscriptions/00000000-0000-0000-0000-000000000000/resourceGroups/clitest_privatedns000001/providers/Microsoft.Network/virtualNetworks/clitestprivatednsvnet000003?api-version=2021-02-01
>>>>>>> 6ad1929a
  response:
    body:
      string: "{\r\n  \"name\": \"clitestprivatednsvnet000003\",\r\n  \"id\": \"/subscriptions/00000000-0000-0000-0000-000000000000/resourceGroups/clitest_privatedns000001/providers/Microsoft.Network/virtualNetworks/clitestprivatednsvnet000003\"\
        ,\r\n  \"etag\": \"W/\\\"c854f456-ddf7-4288-9546-9a5f2243727e\\\"\",\r\n \
        \ \"type\": \"Microsoft.Network/virtualNetworks\",\r\n  \"location\": \"westus\"\
        ,\r\n  \"tags\": {},\r\n  \"properties\": {\r\n    \"provisioningState\":\
        \ \"Succeeded\",\r\n    \"resourceGuid\": \"5a661f63-46e5-4f11-bc71-b9ea865970b2\"\
        ,\r\n    \"addressSpace\": {\r\n      \"addressPrefixes\": [\r\n        \"\
        10.0.0.0/16\"\r\n      ]\r\n    },\r\n    \"dhcpOptions\": {\r\n      \"dnsServers\"\
        : []\r\n    },\r\n    \"subnets\": [],\r\n    \"virtualNetworkPeerings\":\
        \ [],\r\n    \"enableDdosProtection\": false,\r\n    \"enableVmProtection\"\
        : false\r\n  }\r\n}"
    headers:
      cache-control:
      - no-cache
      content-length:
      - '827'
      content-type:
      - application/json; charset=utf-8
      date:
      - Tue, 16 Jun 2020 09:29:41 GMT
      etag:
      - W/"c854f456-ddf7-4288-9546-9a5f2243727e"
      expires:
      - '-1'
      pragma:
      - no-cache
      server:
      - Microsoft-HTTPAPI/2.0
      - Microsoft-HTTPAPI/2.0
      strict-transport-security:
      - max-age=31536000; includeSubDomains
      transfer-encoding:
      - chunked
      vary:
      - Accept-Encoding
      x-content-type-options:
      - nosniff
      x-ms-arm-service-request-id:
      - 5b159344-af8b-4e22-ab29-dbe4b0195d4f
    status:
      code: 200
      message: OK
- request:
    body: 'b''{"location": "global", "properties": {"virtualNetwork": {"id": "/subscriptions/00000000-0000-0000-0000-000000000000/resourceGroups/clitest_privatedns000001/providers/Microsoft.Network/virtualNetworks/clitestprivatednsvnet000003"},
      "registrationEnabled": false}}'''
    headers:
      Accept:
      - application/json
      Accept-Encoding:
      - gzip, deflate
      CommandName:
      - network private-dns link vnet create
      Connection:
      - keep-alive
      Content-Length:
      - '320'
      Content-Type:
      - application/json; charset=utf-8
      If-None-Match:
      - '*'
      ParameterSetName:
      - -g -n -z -v -e
      User-Agent:
      - python/3.7.4 (Linux-4.15.0-99-generic-x86_64-with-debian-buster-sid) msrest/0.6.16
        msrest_azure/0.6.3 azure-mgmt-privatedns/0.1.0 Azure-SDK-For-Python AZURECLI/2.7.0
      accept-language:
      - en-US
    method: PUT
    uri: https://management.azure.com/subscriptions/00000000-0000-0000-0000-000000000000/resourceGroups/clitest_privatedns000001/providers/Microsoft.Network/privateDnsZones/clitest.privatedns.com000002/virtualNetworkLinks/clitestprivatednslink000004?api-version=2018-09-01
  response:
    body:
      string: '{}'
    headers:
      azure-asyncoperation:
      - https://management.azure.com:443/subscriptions/00000000-0000-0000-0000-000000000000/resourceGroups/clitest_privatedns000001/providers/Microsoft.Network/privateDnsOperationStatuses/RnJvbnRFbmRBc3luY09wZXJhdGlvbjtVcHNlcnRWaXJ0dWFsTmV0d29ya0xpbms7MzU5MjllNDAtNGU1ZS00ZWI2LWI4YTEtNjgyMzQ4M2Y0M2Ri?api-version=2018-09-01
      cache-control:
      - private
      content-length:
      - '2'
      content-type:
      - application/json; charset=utf-8
      date:
      - Tue, 16 Jun 2020 09:29:47 GMT
      location:
      - https://management.azure.com/subscriptions/00000000-0000-0000-0000-000000000000/resourceGroups/clitest_privatedns000001/providers/Microsoft.Network/privateDnsOperationResults/RnJvbnRFbmRBc3luY09wZXJhdGlvbjtVcHNlcnRWaXJ0dWFsTmV0d29ya0xpbms7MzU5MjllNDAtNGU1ZS00ZWI2LWI4YTEtNjgyMzQ4M2Y0M2Ri?api-version=2018-09-01
      server:
      - Microsoft-IIS/10.0
      strict-transport-security:
      - max-age=31536000; includeSubDomains
      x-aspnet-version:
      - 4.0.30319
      x-content-type-options:
      - nosniff
      x-ms-ratelimit-remaining-subscription-resource-requests:
      - '11998'
      x-powered-by:
      - ASP.NET
    status:
      code: 202
      message: Accepted
- request:
    body: null
    headers:
      Accept:
      - application/json
      Accept-Encoding:
      - gzip, deflate
      CommandName:
      - network private-dns link vnet create
      Connection:
      - keep-alive
      ParameterSetName:
      - -g -n -z -v -e
      User-Agent:
      - python/3.7.4 (Linux-4.15.0-99-generic-x86_64-with-debian-buster-sid) msrest/0.6.16
        msrest_azure/0.6.3 azure-mgmt-privatedns/0.1.0 Azure-SDK-For-Python AZURECLI/2.7.0
    method: GET
    uri: https://management.azure.com/subscriptions/00000000-0000-0000-0000-000000000000/resourceGroups/clitest_privatedns000001/providers/Microsoft.Network/privateDnsOperationStatuses/RnJvbnRFbmRBc3luY09wZXJhdGlvbjtVcHNlcnRWaXJ0dWFsTmV0d29ya0xpbms7MzU5MjllNDAtNGU1ZS00ZWI2LWI4YTEtNjgyMzQ4M2Y0M2Ri?api-version=2018-09-01
  response:
    body:
      string: '{"status":"InProgress"}'
    headers:
      azure-asyncoperation:
      - https://management.azure.com:443/subscriptions/00000000-0000-0000-0000-000000000000/resourceGroups/clitest_privatedns000001/providers/Microsoft.Network/privateDnsOperationStatuses/RnJvbnRFbmRBc3luY09wZXJhdGlvbjtVcHNlcnRWaXJ0dWFsTmV0d29ya0xpbms7MzU5MjllNDAtNGU1ZS00ZWI2LWI4YTEtNjgyMzQ4M2Y0M2Ri?api-version=2018-09-01
      cache-control:
      - private
      content-length:
      - '23'
      content-type:
      - application/json; charset=utf-8
      date:
      - Tue, 16 Jun 2020 09:30:17 GMT
      location:
      - https://management.azure.com/subscriptions/00000000-0000-0000-0000-000000000000/resourceGroups/clitest_privatedns000001/providers/Microsoft.Network/privateDnsOperationResults/RnJvbnRFbmRBc3luY09wZXJhdGlvbjtVcHNlcnRWaXJ0dWFsTmV0d29ya0xpbms7MzU5MjllNDAtNGU1ZS00ZWI2LWI4YTEtNjgyMzQ4M2Y0M2Ri?api-version=2018-09-01
      server:
      - Microsoft-IIS/10.0
      strict-transport-security:
      - max-age=31536000; includeSubDomains
      x-aspnet-version:
      - 4.0.30319
      x-content-type-options:
      - nosniff
      x-ms-ratelimit-remaining-subscription-resource-requests:
      - '499'
      x-powered-by:
      - ASP.NET
    status:
      code: 202
      message: Accepted
- request:
    body: null
    headers:
      Accept:
      - application/json
      Accept-Encoding:
      - gzip, deflate
      CommandName:
      - network private-dns link vnet create
      Connection:
      - keep-alive
      ParameterSetName:
      - -g -n -z -v -e
      User-Agent:
      - python/3.7.4 (Linux-4.15.0-99-generic-x86_64-with-debian-buster-sid) msrest/0.6.16
        msrest_azure/0.6.3 azure-mgmt-privatedns/0.1.0 Azure-SDK-For-Python AZURECLI/2.7.0
    method: GET
    uri: https://management.azure.com/subscriptions/00000000-0000-0000-0000-000000000000/resourceGroups/clitest_privatedns000001/providers/Microsoft.Network/privateDnsOperationStatuses/RnJvbnRFbmRBc3luY09wZXJhdGlvbjtVcHNlcnRWaXJ0dWFsTmV0d29ya0xpbms7MzU5MjllNDAtNGU1ZS00ZWI2LWI4YTEtNjgyMzQ4M2Y0M2Ri?api-version=2018-09-01
  response:
    body:
      string: '{"status":"Succeeded"}'
    headers:
      cache-control:
      - private
      content-length:
      - '22'
      content-type:
      - application/json; charset=utf-8
      date:
      - Tue, 16 Jun 2020 09:30:48 GMT
      server:
      - Microsoft-IIS/10.0
      strict-transport-security:
      - max-age=31536000; includeSubDomains
      transfer-encoding:
      - chunked
      vary:
      - Accept-Encoding
      x-aspnet-version:
      - 4.0.30319
      x-content-type-options:
      - nosniff
      x-ms-ratelimit-remaining-subscription-resource-requests:
      - '498'
      x-powered-by:
      - ASP.NET
    status:
      code: 200
      message: OK
- request:
    body: null
    headers:
      Accept:
      - application/json
      Accept-Encoding:
      - gzip, deflate
      CommandName:
      - network private-dns link vnet create
      Connection:
      - keep-alive
      ParameterSetName:
      - -g -n -z -v -e
      User-Agent:
      - python/3.7.4 (Linux-4.15.0-99-generic-x86_64-with-debian-buster-sid) msrest/0.6.16
        msrest_azure/0.6.3 azure-mgmt-privatedns/0.1.0 Azure-SDK-For-Python AZURECLI/2.7.0
    method: GET
    uri: https://management.azure.com/subscriptions/00000000-0000-0000-0000-000000000000/resourceGroups/clitest_privatedns000001/providers/Microsoft.Network/privateDnsZones/clitest.privatedns.com000002/virtualNetworkLinks/clitestprivatednslink000004?api-version=2018-09-01
  response:
    body:
      string: '{"id":"\/subscriptions\/0b1f6471-1bf0-4dda-aec3-cb9272f09590\/resourceGroups\/clitest_privatedns000001\/providers\/Microsoft.Network\/privateDnsZones\/clitest.privatedns.com000002\/virtualNetworkLinks\/clitestprivatednslink000004","name":"clitestprivatednslink000004","type":"Microsoft.Network\/privateDnsZones\/virtualNetworkLinks","etag":"\"25001b62-0000-0100-0000-5ee8912c0000\"","location":"global","properties":{"provisioningState":"Succeeded","registrationEnabled":false,"virtualNetwork":{"id":"\/subscriptions\/0b1f6471-1bf0-4dda-aec3-cb9272f09590\/resourceGroups\/clitest_privatedns000001\/providers\/Microsoft.Network\/virtualNetworks\/clitestprivatednsvnet000003"},"virtualNetworkLinkState":"Completed"}}'
    headers:
      cache-control:
      - private
      content-length:
      - '847'
      content-type:
      - application/json; charset=utf-8
      date:
      - Tue, 16 Jun 2020 09:30:49 GMT
      etag:
      - '"25001b62-0000-0100-0000-5ee8912c0000"'
      server:
      - Microsoft-IIS/10.0
      strict-transport-security:
      - max-age=31536000; includeSubDomains
      transfer-encoding:
      - chunked
      vary:
      - Accept-Encoding
      x-aspnet-version:
      - 4.0.30319
      x-content-type-options:
      - nosniff
      x-ms-ratelimit-remaining-subscription-resource-requests:
      - '498'
      x-powered-by:
      - ASP.NET
    status:
      code: 200
      message: OK
- request:
    body: null
    headers:
      Accept:
      - application/json
      Accept-Encoding:
      - gzip, deflate
      CommandName:
      - network private-dns link vnet update
      Connection:
      - keep-alive
      ParameterSetName:
      - -g -n -z --tags
      User-Agent:
      - python/3.7.4 (Linux-4.15.0-99-generic-x86_64-with-debian-buster-sid) msrest/0.6.16
        msrest_azure/0.6.3 azure-mgmt-privatedns/0.1.0 Azure-SDK-For-Python AZURECLI/2.7.0
      accept-language:
      - en-US
    method: GET
    uri: https://management.azure.com/subscriptions/00000000-0000-0000-0000-000000000000/resourceGroups/clitest_privatedns000001/providers/Microsoft.Network/privateDnsZones/clitest.privatedns.com000002/virtualNetworkLinks/clitestprivatednslink000004?api-version=2018-09-01
  response:
    body:
      string: '{"id":"\/subscriptions\/0b1f6471-1bf0-4dda-aec3-cb9272f09590\/resourceGroups\/clitest_privatedns000001\/providers\/Microsoft.Network\/privateDnsZones\/clitest.privatedns.com000002\/virtualNetworkLinks\/clitestprivatednslink000004","name":"clitestprivatednslink000004","type":"Microsoft.Network\/privateDnsZones\/virtualNetworkLinks","etag":"\"25001b62-0000-0100-0000-5ee8912c0000\"","location":"global","properties":{"provisioningState":"Succeeded","registrationEnabled":false,"virtualNetwork":{"id":"\/subscriptions\/0b1f6471-1bf0-4dda-aec3-cb9272f09590\/resourceGroups\/clitest_privatedns000001\/providers\/Microsoft.Network\/virtualNetworks\/clitestprivatednsvnet000003"},"virtualNetworkLinkState":"Completed"}}'
    headers:
      cache-control:
      - private
      content-length:
      - '847'
      content-type:
      - application/json; charset=utf-8
      date:
      - Tue, 16 Jun 2020 09:30:50 GMT
      etag:
      - '"25001b62-0000-0100-0000-5ee8912c0000"'
      server:
      - Microsoft-IIS/10.0
      strict-transport-security:
      - max-age=31536000; includeSubDomains
      transfer-encoding:
      - chunked
      vary:
      - Accept-Encoding
      x-aspnet-version:
      - 4.0.30319
      x-content-type-options:
      - nosniff
      x-ms-ratelimit-remaining-subscription-resource-requests:
      - '499'
      x-powered-by:
      - ASP.NET
    status:
      code: 200
      message: OK
- request:
    body: 'b''{"tags": {"tagKey000005": "tagVal000006"}, "location": "global", "etag":
      "\\"25001b62-0000-0100-0000-5ee8912c0000\\"", "properties": {"virtualNetwork":
      {"id": "/subscriptions/00000000-0000-0000-0000-000000000000/resourceGroups/clitest_privatedns000001/providers/Microsoft.Network/virtualNetworks/clitestprivatednsvnet000003"},
      "registrationEnabled": false}}'''
    headers:
      Accept:
      - application/json
      Accept-Encoding:
      - gzip, deflate
      CommandName:
      - network private-dns link vnet update
      Connection:
      - keep-alive
      Content-Length:
      - '420'
      Content-Type:
      - application/json; charset=utf-8
      ParameterSetName:
      - -g -n -z --tags
      User-Agent:
      - python/3.7.4 (Linux-4.15.0-99-generic-x86_64-with-debian-buster-sid) msrest/0.6.16
        msrest_azure/0.6.3 azure-mgmt-privatedns/0.1.0 Azure-SDK-For-Python AZURECLI/2.7.0
      accept-language:
      - en-US
    method: PATCH
    uri: https://management.azure.com/subscriptions/00000000-0000-0000-0000-000000000000/resourceGroups/clitest_privatedns000001/providers/Microsoft.Network/privateDnsZones/clitest.privatedns.com000002/virtualNetworkLinks/clitestprivatednslink000004?api-version=2018-09-01
  response:
    body:
      string: '{}'
    headers:
      azure-asyncoperation:
      - https://management.azure.com:443/subscriptions/00000000-0000-0000-0000-000000000000/resourceGroups/clitest_privatedns000001/providers/Microsoft.Network/privateDnsOperationStatuses/RnJvbnRFbmRBc3luY09wZXJhdGlvbjtVcHNlcnRWaXJ0dWFsTmV0d29ya0xpbms7ODY4YzJiZmUtYzkzYy00NGUyLTgwMDQtY2FmM2IyZjlhZTE1?api-version=2018-09-01
      cache-control:
      - private
      content-length:
      - '2'
      content-type:
      - application/json; charset=utf-8
      date:
      - Tue, 16 Jun 2020 09:30:53 GMT
      location:
      - https://management.azure.com/subscriptions/00000000-0000-0000-0000-000000000000/resourceGroups/clitest_privatedns000001/providers/Microsoft.Network/privateDnsOperationResults/RnJvbnRFbmRBc3luY09wZXJhdGlvbjtVcHNlcnRWaXJ0dWFsTmV0d29ya0xpbms7ODY4YzJiZmUtYzkzYy00NGUyLTgwMDQtY2FmM2IyZjlhZTE1?api-version=2018-09-01
      server:
      - Microsoft-IIS/10.0
      strict-transport-security:
      - max-age=31536000; includeSubDomains
      x-aspnet-version:
      - 4.0.30319
      x-content-type-options:
      - nosniff
      x-ms-ratelimit-remaining-subscription-resource-requests:
      - '11999'
      x-powered-by:
      - ASP.NET
    status:
      code: 202
      message: Accepted
- request:
    body: null
    headers:
      Accept:
      - application/json
      Accept-Encoding:
      - gzip, deflate
      CommandName:
      - network private-dns link vnet update
      Connection:
      - keep-alive
      ParameterSetName:
      - -g -n -z --tags
      User-Agent:
      - python/3.7.4 (Linux-4.15.0-99-generic-x86_64-with-debian-buster-sid) msrest/0.6.16
        msrest_azure/0.6.3 azure-mgmt-privatedns/0.1.0 Azure-SDK-For-Python AZURECLI/2.7.0
    method: GET
    uri: https://management.azure.com/subscriptions/00000000-0000-0000-0000-000000000000/resourceGroups/clitest_privatedns000001/providers/Microsoft.Network/privateDnsOperationStatuses/RnJvbnRFbmRBc3luY09wZXJhdGlvbjtVcHNlcnRWaXJ0dWFsTmV0d29ya0xpbms7ODY4YzJiZmUtYzkzYy00NGUyLTgwMDQtY2FmM2IyZjlhZTE1?api-version=2018-09-01
  response:
    body:
      string: '{"status":"InProgress"}'
    headers:
      azure-asyncoperation:
      - https://management.azure.com:443/subscriptions/00000000-0000-0000-0000-000000000000/resourceGroups/clitest_privatedns000001/providers/Microsoft.Network/privateDnsOperationStatuses/RnJvbnRFbmRBc3luY09wZXJhdGlvbjtVcHNlcnRWaXJ0dWFsTmV0d29ya0xpbms7ODY4YzJiZmUtYzkzYy00NGUyLTgwMDQtY2FmM2IyZjlhZTE1?api-version=2018-09-01
      cache-control:
      - private
      content-length:
      - '23'
      content-type:
      - application/json; charset=utf-8
      date:
      - Tue, 16 Jun 2020 09:31:23 GMT
      location:
      - https://management.azure.com/subscriptions/00000000-0000-0000-0000-000000000000/resourceGroups/clitest_privatedns000001/providers/Microsoft.Network/privateDnsOperationResults/RnJvbnRFbmRBc3luY09wZXJhdGlvbjtVcHNlcnRWaXJ0dWFsTmV0d29ya0xpbms7ODY4YzJiZmUtYzkzYy00NGUyLTgwMDQtY2FmM2IyZjlhZTE1?api-version=2018-09-01
      server:
      - Microsoft-IIS/10.0
      strict-transport-security:
      - max-age=31536000; includeSubDomains
      x-aspnet-version:
      - 4.0.30319
      x-content-type-options:
      - nosniff
      x-ms-ratelimit-remaining-subscription-resource-requests:
      - '497'
      x-powered-by:
      - ASP.NET
    status:
      code: 202
      message: Accepted
- request:
    body: null
    headers:
      Accept:
      - application/json
      Accept-Encoding:
      - gzip, deflate
      CommandName:
      - network private-dns link vnet update
      Connection:
      - keep-alive
      ParameterSetName:
      - -g -n -z --tags
      User-Agent:
      - python/3.7.4 (Linux-4.15.0-99-generic-x86_64-with-debian-buster-sid) msrest/0.6.16
        msrest_azure/0.6.3 azure-mgmt-privatedns/0.1.0 Azure-SDK-For-Python AZURECLI/2.7.0
    method: GET
    uri: https://management.azure.com/subscriptions/00000000-0000-0000-0000-000000000000/resourceGroups/clitest_privatedns000001/providers/Microsoft.Network/privateDnsOperationStatuses/RnJvbnRFbmRBc3luY09wZXJhdGlvbjtVcHNlcnRWaXJ0dWFsTmV0d29ya0xpbms7ODY4YzJiZmUtYzkzYy00NGUyLTgwMDQtY2FmM2IyZjlhZTE1?api-version=2018-09-01
  response:
    body:
      string: '{"status":"Succeeded"}'
    headers:
      cache-control:
      - private
      content-length:
      - '22'
      content-type:
      - application/json; charset=utf-8
      date:
      - Tue, 16 Jun 2020 09:31:55 GMT
      server:
      - Microsoft-IIS/10.0
      strict-transport-security:
      - max-age=31536000; includeSubDomains
      transfer-encoding:
      - chunked
      vary:
      - Accept-Encoding
      x-aspnet-version:
      - 4.0.30319
      x-content-type-options:
      - nosniff
      x-ms-ratelimit-remaining-subscription-resource-requests:
      - '499'
      x-powered-by:
      - ASP.NET
    status:
      code: 200
      message: OK
- request:
    body: null
    headers:
      Accept:
      - application/json
      Accept-Encoding:
      - gzip, deflate
      CommandName:
      - network private-dns link vnet update
      Connection:
      - keep-alive
      ParameterSetName:
      - -g -n -z --tags
      User-Agent:
      - python/3.7.4 (Linux-4.15.0-99-generic-x86_64-with-debian-buster-sid) msrest/0.6.16
        msrest_azure/0.6.3 azure-mgmt-privatedns/0.1.0 Azure-SDK-For-Python AZURECLI/2.7.0
    method: GET
    uri: https://management.azure.com/subscriptions/00000000-0000-0000-0000-000000000000/resourceGroups/clitest_privatedns000001/providers/Microsoft.Network/privateDnsZones/clitest.privatedns.com000002/virtualNetworkLinks/clitestprivatednslink000004?api-version=2018-09-01
  response:
    body:
      string: '{"id":"\/subscriptions\/0b1f6471-1bf0-4dda-aec3-cb9272f09590\/resourceGroups\/clitest_privatedns000001\/providers\/Microsoft.Network\/privateDnsZones\/clitest.privatedns.com000002\/virtualNetworkLinks\/clitestprivatednslink000004","name":"clitestprivatednslink000004","type":"Microsoft.Network\/privateDnsZones\/virtualNetworkLinks","etag":"\"25008963-0000-0100-0000-5ee8916b0000\"","location":"global","tags":{"tagKey000005":"tagVal000006"},"properties":{"provisioningState":"Succeeded","registrationEnabled":false,"virtualNetwork":{"id":"\/subscriptions\/0b1f6471-1bf0-4dda-aec3-cb9272f09590\/resourceGroups\/clitest_privatedns000001\/providers\/Microsoft.Network\/virtualNetworks\/clitestprivatednsvnet000003"},"virtualNetworkLinkState":"Completed"}}'
    headers:
      cache-control:
      - private
      content-length:
      - '892'
      content-type:
      - application/json; charset=utf-8
      date:
      - Tue, 16 Jun 2020 09:31:55 GMT
      etag:
      - '"25008963-0000-0100-0000-5ee8916b0000"'
      server:
      - Microsoft-IIS/10.0
      strict-transport-security:
      - max-age=31536000; includeSubDomains
      transfer-encoding:
      - chunked
      vary:
      - Accept-Encoding
      x-aspnet-version:
      - 4.0.30319
      x-content-type-options:
      - nosniff
      x-ms-ratelimit-remaining-subscription-resource-requests:
      - '499'
      x-powered-by:
      - ASP.NET
    status:
      code: 200
      message: OK
version: 1<|MERGE_RESOLUTION|>--- conflicted
+++ resolved
@@ -13,172 +13,167 @@
       Content-Length:
       - '22'
       Content-Type:
-      - application/json; charset=utf-8
+      - application/json
       If-None-Match:
       - '*'
       ParameterSetName:
       - -g -n
       User-Agent:
-      - python/3.7.4 (Linux-4.15.0-99-generic-x86_64-with-debian-buster-sid) msrest/0.6.16
-        msrest_azure/0.6.3 azure-mgmt-privatedns/0.1.0 Azure-SDK-For-Python AZURECLI/2.7.0
+      - AZURECLI/2.22.1 azsdk-python-mgmt-privatedns/1.0.0 Python/3.8.9 (Windows-10-10.0.19041-SP0)
+    method: PUT
+    uri: https://management.azure.com/subscriptions/00000000-0000-0000-0000-000000000000/resourceGroups/clitest_privatedns000001/providers/Microsoft.Network/privateDnsZones/clitest.privatedns.com000002?api-version=2018-09-01
+  response:
+    body:
+      string: '{}'
+    headers:
+      azure-asyncoperation:
+      - https://management.azure.com:443/subscriptions/00000000-0000-0000-0000-000000000000/resourceGroups/clitest_privatedns000001/providers/Microsoft.Network/privateDnsOperationStatuses/RnJvbnRFbmRBc3luY09wZXJhdGlvbjtVcHNlcnRQcml2YXRlRG5zWm9uZTswNjlmMjUzMy01ZDE0LTQxMTgtYmVlZi03MTBiOTE3M2ZmMzY=?api-version=2018-09-01
+      cache-control:
+      - private
+      content-length:
+      - '2'
+      content-type:
+      - application/json; charset=utf-8
+      date:
+      - Mon, 26 Apr 2021 09:37:01 GMT
+      location:
+      - https://management.azure.com/subscriptions/00000000-0000-0000-0000-000000000000/resourceGroups/clitest_privatedns000001/providers/Microsoft.Network/privateDnsOperationResults/RnJvbnRFbmRBc3luY09wZXJhdGlvbjtVcHNlcnRQcml2YXRlRG5zWm9uZTswNjlmMjUzMy01ZDE0LTQxMTgtYmVlZi03MTBiOTE3M2ZmMzY=?api-version=2018-09-01
+      server:
+      - Microsoft-IIS/10.0
+      strict-transport-security:
+      - max-age=31536000; includeSubDomains
+      x-aspnet-version:
+      - 4.0.30319
+      x-content-type-options:
+      - nosniff
+      x-ms-ratelimit-remaining-subscription-resource-requests:
+      - '11992'
+      x-powered-by:
+      - ASP.NET
+    status:
+      code: 202
+      message: Accepted
+- request:
+    body: null
+    headers:
+      Accept:
+      - '*/*'
+      Accept-Encoding:
+      - gzip, deflate
+      CommandName:
+      - network private-dns zone create
+      Connection:
+      - keep-alive
+      ParameterSetName:
+      - -g -n
+      User-Agent:
+      - AZURECLI/2.22.1 azsdk-python-mgmt-privatedns/1.0.0 Python/3.8.9 (Windows-10-10.0.19041-SP0)
+    method: GET
+    uri: https://management.azure.com/subscriptions/00000000-0000-0000-0000-000000000000/resourceGroups/clitest_privatedns000001/providers/Microsoft.Network/privateDnsOperationStatuses/RnJvbnRFbmRBc3luY09wZXJhdGlvbjtVcHNlcnRQcml2YXRlRG5zWm9uZTswNjlmMjUzMy01ZDE0LTQxMTgtYmVlZi03MTBiOTE3M2ZmMzY=?api-version=2018-09-01
+  response:
+    body:
+      string: '{"status":"Succeeded"}'
+    headers:
+      cache-control:
+      - private
+      content-length:
+      - '22'
+      content-type:
+      - application/json; charset=utf-8
+      date:
+      - Mon, 26 Apr 2021 09:37:31 GMT
+      server:
+      - Microsoft-IIS/10.0
+      strict-transport-security:
+      - max-age=31536000; includeSubDomains
+      transfer-encoding:
+      - chunked
+      vary:
+      - Accept-Encoding
+      x-aspnet-version:
+      - 4.0.30319
+      x-content-type-options:
+      - nosniff
+      x-ms-ratelimit-remaining-subscription-resource-requests:
+      - '495'
+      x-powered-by:
+      - ASP.NET
+    status:
+      code: 200
+      message: OK
+- request:
+    body: null
+    headers:
+      Accept:
+      - '*/*'
+      Accept-Encoding:
+      - gzip, deflate
+      CommandName:
+      - network private-dns zone create
+      Connection:
+      - keep-alive
+      ParameterSetName:
+      - -g -n
+      User-Agent:
+      - AZURECLI/2.22.1 azsdk-python-mgmt-privatedns/1.0.0 Python/3.8.9 (Windows-10-10.0.19041-SP0)
+    method: GET
+    uri: https://management.azure.com/subscriptions/00000000-0000-0000-0000-000000000000/resourceGroups/clitest_privatedns000001/providers/Microsoft.Network/privateDnsZones/clitest.privatedns.com000002?api-version=2018-09-01
+  response:
+    body:
+      string: '{"id":"\/subscriptions\/00000000-0000-0000-0000-000000000000\/resourceGroups\/clitest_privatedns000001\/providers\/Microsoft.Network\/privateDnsZones\/clitest.privatedns.com000002","name":"clitest.privatedns.com000002","type":"Microsoft.Network\/privateDnsZones","etag":"987636d4-5cf2-4e55-abf4-65c5446f9610","location":"global","properties":{"maxNumberOfRecordSets":25000,"maxNumberOfVirtualNetworkLinks":1000,"maxNumberOfVirtualNetworkLinksWithRegistration":100,"numberOfRecordSets":1,"numberOfVirtualNetworkLinks":0,"numberOfVirtualNetworkLinksWithRegistration":0,"provisioningState":"Succeeded"}}'
+    headers:
+      cache-control:
+      - private
+      content-length:
+      - '665'
+      content-type:
+      - application/json; charset=utf-8
+      date:
+      - Mon, 26 Apr 2021 09:37:31 GMT
+      etag:
+      - 987636d4-5cf2-4e55-abf4-65c5446f9610
+      server:
+      - Microsoft-IIS/10.0
+      strict-transport-security:
+      - max-age=31536000; includeSubDomains
+      transfer-encoding:
+      - chunked
+      vary:
+      - Accept-Encoding
+      x-aspnet-version:
+      - 4.0.30319
+      x-content-type-options:
+      - nosniff
+      x-ms-ratelimit-remaining-subscription-resource-requests:
+      - '494'
+      x-powered-by:
+      - ASP.NET
+    status:
+      code: 200
+      message: OK
+- request:
+    body: null
+    headers:
+      Accept:
+      - application/json
+      Accept-Encoding:
+      - gzip, deflate
+      CommandName:
+      - network vnet create
+      Connection:
+      - keep-alive
+      ParameterSetName:
+      - -g -n
+      User-Agent:
+      - python/3.8.9 (Windows-10-10.0.19041-SP0) msrest/0.6.21 msrest_azure/0.6.3
+        azure-mgmt-resource/12.1.0 Azure-SDK-For-Python AZURECLI/2.22.1
       accept-language:
       - en-US
-    method: PUT
-    uri: https://management.azure.com/subscriptions/00000000-0000-0000-0000-000000000000/resourceGroups/clitest_privatedns000001/providers/Microsoft.Network/privateDnsZones/clitest.privatedns.com000002?api-version=2018-09-01
-  response:
-    body:
-      string: '{}'
-    headers:
-      azure-asyncoperation:
-      - https://management.azure.com:443/subscriptions/00000000-0000-0000-0000-000000000000/resourceGroups/clitest_privatedns000001/providers/Microsoft.Network/privateDnsOperationStatuses/RnJvbnRFbmRBc3luY09wZXJhdGlvbjtVcHNlcnRQcml2YXRlRG5zWm9uZTtmYzk5YmQ1Yi04MjcwLTQ1MDMtODExZS1jZmZiMDlmMGU5MDM=?api-version=2018-09-01
-      cache-control:
-      - private
-      content-length:
-      - '2'
-      content-type:
-      - application/json; charset=utf-8
-      date:
-      - Tue, 16 Jun 2020 09:28:59 GMT
-      location:
-      - https://management.azure.com/subscriptions/00000000-0000-0000-0000-000000000000/resourceGroups/clitest_privatedns000001/providers/Microsoft.Network/privateDnsOperationResults/RnJvbnRFbmRBc3luY09wZXJhdGlvbjtVcHNlcnRQcml2YXRlRG5zWm9uZTtmYzk5YmQ1Yi04MjcwLTQ1MDMtODExZS1jZmZiMDlmMGU5MDM=?api-version=2018-09-01
-      server:
-      - Microsoft-IIS/10.0
-      strict-transport-security:
-      - max-age=31536000; includeSubDomains
-      x-aspnet-version:
-      - 4.0.30319
-      x-content-type-options:
-      - nosniff
-      x-ms-ratelimit-remaining-subscription-resource-requests:
-      - '11999'
-      x-powered-by:
-      - ASP.NET
-    status:
-      code: 202
-      message: Accepted
-- request:
-    body: null
-    headers:
-      Accept:
-      - application/json
-      Accept-Encoding:
-      - gzip, deflate
-      CommandName:
-      - network private-dns zone create
-      Connection:
-      - keep-alive
-      ParameterSetName:
-      - -g -n
-      User-Agent:
-      - python/3.7.4 (Linux-4.15.0-99-generic-x86_64-with-debian-buster-sid) msrest/0.6.16
-        msrest_azure/0.6.3 azure-mgmt-privatedns/0.1.0 Azure-SDK-For-Python AZURECLI/2.7.0
-    method: GET
-    uri: https://management.azure.com/subscriptions/00000000-0000-0000-0000-000000000000/resourceGroups/clitest_privatedns000001/providers/Microsoft.Network/privateDnsOperationStatuses/RnJvbnRFbmRBc3luY09wZXJhdGlvbjtVcHNlcnRQcml2YXRlRG5zWm9uZTtmYzk5YmQ1Yi04MjcwLTQ1MDMtODExZS1jZmZiMDlmMGU5MDM=?api-version=2018-09-01
-  response:
-    body:
-      string: '{"status":"Succeeded"}'
-    headers:
-      cache-control:
-      - private
-      content-length:
-      - '22'
-      content-type:
-      - application/json; charset=utf-8
-      date:
-      - Tue, 16 Jun 2020 09:29:30 GMT
-      server:
-      - Microsoft-IIS/10.0
-      strict-transport-security:
-      - max-age=31536000; includeSubDomains
-      transfer-encoding:
-      - chunked
-      vary:
-      - Accept-Encoding
-      x-aspnet-version:
-      - 4.0.30319
-      x-content-type-options:
-      - nosniff
-      x-ms-ratelimit-remaining-subscription-resource-requests:
-      - '497'
-      x-powered-by:
-      - ASP.NET
-    status:
-      code: 200
-      message: OK
-- request:
-    body: null
-    headers:
-      Accept:
-      - application/json
-      Accept-Encoding:
-      - gzip, deflate
-      CommandName:
-      - network private-dns zone create
-      Connection:
-      - keep-alive
-      ParameterSetName:
-      - -g -n
-      User-Agent:
-      - python/3.7.4 (Linux-4.15.0-99-generic-x86_64-with-debian-buster-sid) msrest/0.6.16
-        msrest_azure/0.6.3 azure-mgmt-privatedns/0.1.0 Azure-SDK-For-Python AZURECLI/2.7.0
-    method: GET
-    uri: https://management.azure.com/subscriptions/00000000-0000-0000-0000-000000000000/resourceGroups/clitest_privatedns000001/providers/Microsoft.Network/privateDnsZones/clitest.privatedns.com000002?api-version=2018-09-01
-  response:
-    body:
-      string: '{"id":"\/subscriptions\/0b1f6471-1bf0-4dda-aec3-cb9272f09590\/resourceGroups\/clitest_privatedns000001\/providers\/Microsoft.Network\/privateDnsZones\/clitest.privatedns.com000002","name":"clitest.privatedns.com000002","type":"Microsoft.Network\/privateDnsZones","etag":"800ee3a3-435f-4dbd-84b9-67ee245be3c3","location":"global","properties":{"maxNumberOfRecordSets":25000,"maxNumberOfVirtualNetworkLinks":1000,"maxNumberOfVirtualNetworkLinksWithRegistration":100,"numberOfRecordSets":1,"numberOfVirtualNetworkLinks":0,"numberOfVirtualNetworkLinksWithRegistration":0,"provisioningState":"Succeeded"}}'
-    headers:
-      cache-control:
-      - private
-      content-length:
-      - '665'
-      content-type:
-      - application/json; charset=utf-8
-      date:
-      - Tue, 16 Jun 2020 09:29:31 GMT
-      etag:
-      - 800ee3a3-435f-4dbd-84b9-67ee245be3c3
-      server:
-      - Microsoft-IIS/10.0
-      strict-transport-security:
-      - max-age=31536000; includeSubDomains
-      transfer-encoding:
-      - chunked
-      vary:
-      - Accept-Encoding
-      x-aspnet-version:
-      - 4.0.30319
-      x-content-type-options:
-      - nosniff
-      x-ms-ratelimit-remaining-subscription-resource-requests:
-      - '499'
-      x-powered-by:
-      - ASP.NET
-    status:
-      code: 200
-      message: OK
-- request:
-    body: null
-    headers:
-      Accept:
-      - application/json
-      Accept-Encoding:
-      - gzip, deflate
-      CommandName:
-      - network vnet create
-      Connection:
-      - keep-alive
-      ParameterSetName:
-      - -g -n
-      User-Agent:
-      - python/3.7.4 (Linux-4.15.0-99-generic-x86_64-with-debian-buster-sid) msrest/0.6.16
-        msrest_azure/0.6.3 azure-mgmt-resource/9.0.0 Azure-SDK-For-Python AZURECLI/2.7.0
-      accept-language:
-      - en-US
-    method: GET
-    uri: https://management.azure.com/subscriptions/00000000-0000-0000-0000-000000000000/resourcegroups/clitest_privatedns000001?api-version=2019-07-01
-  response:
-    body:
-      string: '{"id":"/subscriptions/00000000-0000-0000-0000-000000000000/resourceGroups/clitest_privatedns000001","name":"clitest_privatedns000001","type":"Microsoft.Resources/resourceGroups","location":"westus","tags":{"product":"azurecli","cause":"automation","date":"2020-06-16T09:28:51Z"},"properties":{"provisioningState":"Succeeded"}}'
+    method: GET
+    uri: https://management.azure.com/subscriptions/00000000-0000-0000-0000-000000000000/resourcegroups/clitest_privatedns000001?api-version=2020-10-01
+  response:
+    body:
+      string: '{"id":"/subscriptions/00000000-0000-0000-0000-000000000000/resourceGroups/clitest_privatedns000001","name":"clitest_privatedns000001","type":"Microsoft.Resources/resourceGroups","location":"westus","tags":{"product":"azurecli","cause":"automation","date":"2021-04-26T09:36:53Z"},"properties":{"provisioningState":"Succeeded"}}'
     headers:
       cache-control:
       - no-cache
@@ -187,7 +182,7 @@
       content-type:
       - application/json; charset=utf-8
       date:
-      - Tue, 16 Jun 2020 09:29:31 GMT
+      - Mon, 26 Apr 2021 09:37:31 GMT
       expires:
       - '-1'
       pragma:
@@ -216,49 +211,37 @@
       Content-Length:
       - '123'
       Content-Type:
-      - application/json; charset=utf-8
+      - application/json
       ParameterSetName:
       - -g -n
       User-Agent:
-      - python/3.7.4 (Linux-4.15.0-99-generic-x86_64-with-debian-buster-sid) msrest/0.6.16
-        msrest_azure/0.6.3 azure-mgmt-network/10.2.0 Azure-SDK-For-Python AZURECLI/2.7.0
-      accept-language:
-      - en-US
+      - AZURECLI/2.22.1 azsdk-python-azure-mgmt-network/18.0.0 Python/3.8.9 (Windows-10-10.0.19041-SP0)
     method: PUT
-<<<<<<< HEAD
-    uri: https://management.azure.com/subscriptions/00000000-0000-0000-0000-000000000000/resourceGroups/clitest_privatedns000001/providers/Microsoft.Network/virtualNetworks/clitestprivatednsvnet000003?api-version=2020-05-01
-=======
     uri: https://management.azure.com/subscriptions/00000000-0000-0000-0000-000000000000/resourceGroups/clitest_privatedns000001/providers/Microsoft.Network/virtualNetworks/clitestprivatednsvnet000003?api-version=2021-02-01
->>>>>>> 6ad1929a
-  response:
-    body:
-      string: "{\r\n  \"name\": \"clitestprivatednsvnet000003\",\r\n  \"id\": \"/subscriptions/00000000-0000-0000-0000-000000000000/resourceGroups/clitest_privatedns000001/providers/Microsoft.Network/virtualNetworks/clitestprivatednsvnet000003\"\
-        ,\r\n  \"etag\": \"W/\\\"fa89d93d-ac38-4c48-921a-4d0156e435fb\\\"\",\r\n \
-        \ \"type\": \"Microsoft.Network/virtualNetworks\",\r\n  \"location\": \"westus\"\
-        ,\r\n  \"tags\": {},\r\n  \"properties\": {\r\n    \"provisioningState\":\
-        \ \"Updating\",\r\n    \"resourceGuid\": \"5a661f63-46e5-4f11-bc71-b9ea865970b2\"\
-        ,\r\n    \"addressSpace\": {\r\n      \"addressPrefixes\": [\r\n        \"\
-        10.0.0.0/16\"\r\n      ]\r\n    },\r\n    \"dhcpOptions\": {\r\n      \"dnsServers\"\
-        : []\r\n    },\r\n    \"subnets\": [],\r\n    \"virtualNetworkPeerings\":\
-        \ [],\r\n    \"enableDdosProtection\": false,\r\n    \"enableVmProtection\"\
-        : false\r\n  }\r\n}"
+  response:
+    body:
+      string: "{\r\n  \"name\": \"clitestprivatednsvnet000003\",\r\n  \"id\": \"/subscriptions/00000000-0000-0000-0000-000000000000/resourceGroups/clitest_privatedns000001/providers/Microsoft.Network/virtualNetworks/clitestprivatednsvnet000003\",\r\n
+        \ \"etag\": \"W/\\\"9f0e47f8-956f-47cf-bb0b-a9a5e9ee6a5b\\\"\",\r\n  \"type\":
+        \"Microsoft.Network/virtualNetworks\",\r\n  \"location\": \"westus\",\r\n
+        \ \"tags\": {},\r\n  \"properties\": {\r\n    \"provisioningState\": \"Updating\",\r\n
+        \   \"resourceGuid\": \"faf657d7-80c1-436d-b0e7-4c0f9e2b279b\",\r\n    \"addressSpace\":
+        {\r\n      \"addressPrefixes\": [\r\n        \"10.0.0.0/16\"\r\n      ]\r\n
+        \   },\r\n    \"dhcpOptions\": {\r\n      \"dnsServers\": []\r\n    },\r\n
+        \   \"subnets\": [],\r\n    \"virtualNetworkPeerings\": [],\r\n    \"enableDdosProtection\":
+        false\r\n  }\r\n}"
     headers:
       azure-asyncnotification:
       - Enabled
       azure-asyncoperation:
-<<<<<<< HEAD
-      - https://management.azure.com/subscriptions/00000000-0000-0000-0000-000000000000/providers/Microsoft.Network/locations/westus/operations/2f388d2e-7015-48f4-b7a1-184aa9ca534f?api-version=2020-05-01
-=======
       - https://management.azure.com/subscriptions/00000000-0000-0000-0000-000000000000/providers/Microsoft.Network/locations/westus/operations/90d70c57-6444-4431-8490-e714125d6fca?api-version=2021-02-01
->>>>>>> 6ad1929a
       cache-control:
       - no-cache
       content-length:
-      - '826'
-      content-type:
-      - application/json; charset=utf-8
-      date:
-      - Tue, 16 Jun 2020 09:29:37 GMT
+      - '792'
+      content-type:
+      - application/json; charset=utf-8
+      date:
+      - Mon, 26 Apr 2021 09:37:39 GMT
       expires:
       - '-1'
       pragma:
@@ -271,9 +254,9 @@
       x-content-type-options:
       - nosniff
       x-ms-arm-service-request-id:
-      - 8278bb98-c04f-4653-b185-c8c63f20cf92
+      - f3047a74-6b78-44af-ac5d-a00ecb3cc895
       x-ms-ratelimit-remaining-subscription-writes:
-      - '1198'
+      - '1192'
     status:
       code: 201
       message: Created
@@ -281,7 +264,7 @@
     body: null
     headers:
       Accept:
-      - application/json
+      - '*/*'
       Accept-Encoding:
       - gzip, deflate
       CommandName:
@@ -291,14 +274,9 @@
       ParameterSetName:
       - -g -n
       User-Agent:
-      - python/3.7.4 (Linux-4.15.0-99-generic-x86_64-with-debian-buster-sid) msrest/0.6.16
-        msrest_azure/0.6.3 azure-mgmt-network/10.2.0 Azure-SDK-For-Python AZURECLI/2.7.0
-    method: GET
-<<<<<<< HEAD
-    uri: https://management.azure.com/subscriptions/00000000-0000-0000-0000-000000000000/providers/Microsoft.Network/locations/westus/operations/2f388d2e-7015-48f4-b7a1-184aa9ca534f?api-version=2020-05-01
-=======
+      - AZURECLI/2.22.1 azsdk-python-azure-mgmt-network/18.0.0 Python/3.8.9 (Windows-10-10.0.19041-SP0)
+    method: GET
     uri: https://management.azure.com/subscriptions/00000000-0000-0000-0000-000000000000/providers/Microsoft.Network/locations/westus/operations/90d70c57-6444-4431-8490-e714125d6fca?api-version=2021-02-01
->>>>>>> 6ad1929a
   response:
     body:
       string: "{\r\n  \"status\": \"Succeeded\"\r\n}"
@@ -310,7 +288,7 @@
       content-type:
       - application/json; charset=utf-8
       date:
-      - Tue, 16 Jun 2020 09:29:41 GMT
+      - Mon, 26 Apr 2021 09:37:43 GMT
       expires:
       - '-1'
       pragma:
@@ -327,15 +305,15 @@
       x-content-type-options:
       - nosniff
       x-ms-arm-service-request-id:
-      - 9d1dc01f-69b8-4251-8235-b79355e69055
-    status:
-      code: 200
-      message: OK
-- request:
-    body: null
-    headers:
-      Accept:
-      - application/json
+      - 44952222-bf30-4453-b7f7-9af848ba836c
+    status:
+      code: 200
+      message: OK
+- request:
+    body: null
+    headers:
+      Accept:
+      - '*/*'
       Accept-Encoding:
       - gzip, deflate
       CommandName:
@@ -345,37 +323,31 @@
       ParameterSetName:
       - -g -n
       User-Agent:
-      - python/3.7.4 (Linux-4.15.0-99-generic-x86_64-with-debian-buster-sid) msrest/0.6.16
-        msrest_azure/0.6.3 azure-mgmt-network/10.2.0 Azure-SDK-For-Python AZURECLI/2.7.0
-    method: GET
-<<<<<<< HEAD
-    uri: https://management.azure.com/subscriptions/00000000-0000-0000-0000-000000000000/resourceGroups/clitest_privatedns000001/providers/Microsoft.Network/virtualNetworks/clitestprivatednsvnet000003?api-version=2020-05-01
-=======
+      - AZURECLI/2.22.1 azsdk-python-azure-mgmt-network/18.0.0 Python/3.8.9 (Windows-10-10.0.19041-SP0)
+    method: GET
     uri: https://management.azure.com/subscriptions/00000000-0000-0000-0000-000000000000/resourceGroups/clitest_privatedns000001/providers/Microsoft.Network/virtualNetworks/clitestprivatednsvnet000003?api-version=2021-02-01
->>>>>>> 6ad1929a
-  response:
-    body:
-      string: "{\r\n  \"name\": \"clitestprivatednsvnet000003\",\r\n  \"id\": \"/subscriptions/00000000-0000-0000-0000-000000000000/resourceGroups/clitest_privatedns000001/providers/Microsoft.Network/virtualNetworks/clitestprivatednsvnet000003\"\
-        ,\r\n  \"etag\": \"W/\\\"c854f456-ddf7-4288-9546-9a5f2243727e\\\"\",\r\n \
-        \ \"type\": \"Microsoft.Network/virtualNetworks\",\r\n  \"location\": \"westus\"\
-        ,\r\n  \"tags\": {},\r\n  \"properties\": {\r\n    \"provisioningState\":\
-        \ \"Succeeded\",\r\n    \"resourceGuid\": \"5a661f63-46e5-4f11-bc71-b9ea865970b2\"\
-        ,\r\n    \"addressSpace\": {\r\n      \"addressPrefixes\": [\r\n        \"\
-        10.0.0.0/16\"\r\n      ]\r\n    },\r\n    \"dhcpOptions\": {\r\n      \"dnsServers\"\
-        : []\r\n    },\r\n    \"subnets\": [],\r\n    \"virtualNetworkPeerings\":\
-        \ [],\r\n    \"enableDdosProtection\": false,\r\n    \"enableVmProtection\"\
-        : false\r\n  }\r\n}"
+  response:
+    body:
+      string: "{\r\n  \"name\": \"clitestprivatednsvnet000003\",\r\n  \"id\": \"/subscriptions/00000000-0000-0000-0000-000000000000/resourceGroups/clitest_privatedns000001/providers/Microsoft.Network/virtualNetworks/clitestprivatednsvnet000003\",\r\n
+        \ \"etag\": \"W/\\\"593782cd-c502-4857-876b-1b21f1ae7e2d\\\"\",\r\n  \"type\":
+        \"Microsoft.Network/virtualNetworks\",\r\n  \"location\": \"westus\",\r\n
+        \ \"tags\": {},\r\n  \"properties\": {\r\n    \"provisioningState\": \"Succeeded\",\r\n
+        \   \"resourceGuid\": \"faf657d7-80c1-436d-b0e7-4c0f9e2b279b\",\r\n    \"addressSpace\":
+        {\r\n      \"addressPrefixes\": [\r\n        \"10.0.0.0/16\"\r\n      ]\r\n
+        \   },\r\n    \"dhcpOptions\": {\r\n      \"dnsServers\": []\r\n    },\r\n
+        \   \"subnets\": [],\r\n    \"virtualNetworkPeerings\": [],\r\n    \"enableDdosProtection\":
+        false\r\n  }\r\n}"
     headers:
       cache-control:
       - no-cache
       content-length:
-      - '827'
-      content-type:
-      - application/json; charset=utf-8
-      date:
-      - Tue, 16 Jun 2020 09:29:41 GMT
+      - '793'
+      content-type:
+      - application/json; charset=utf-8
+      date:
+      - Mon, 26 Apr 2021 09:37:43 GMT
       etag:
-      - W/"c854f456-ddf7-4288-9546-9a5f2243727e"
+      - W/"593782cd-c502-4857-876b-1b21f1ae7e2d"
       expires:
       - '-1'
       pragma:
@@ -392,13 +364,13 @@
       x-content-type-options:
       - nosniff
       x-ms-arm-service-request-id:
-      - 5b159344-af8b-4e22-ab29-dbe4b0195d4f
-    status:
-      code: 200
-      message: OK
-- request:
-    body: 'b''{"location": "global", "properties": {"virtualNetwork": {"id": "/subscriptions/00000000-0000-0000-0000-000000000000/resourceGroups/clitest_privatedns000001/providers/Microsoft.Network/virtualNetworks/clitestprivatednsvnet000003"},
-      "registrationEnabled": false}}'''
+      - d215b350-d942-4a43-b9a5-5587082498f5
+    status:
+      code: 200
+      message: OK
+- request:
+    body: '{"location": "global", "properties": {"virtualNetwork": {"id": "/subscriptions/00000000-0000-0000-0000-000000000000/resourceGroups/clitest_privatedns000001/providers/Microsoft.Network/virtualNetworks/clitestprivatednsvnet000003"},
+      "registrationEnabled": false}}'
     headers:
       Accept:
       - application/json
@@ -411,16 +383,13 @@
       Content-Length:
       - '320'
       Content-Type:
-      - application/json; charset=utf-8
+      - application/json
       If-None-Match:
       - '*'
       ParameterSetName:
       - -g -n -z -v -e
       User-Agent:
-      - python/3.7.4 (Linux-4.15.0-99-generic-x86_64-with-debian-buster-sid) msrest/0.6.16
-        msrest_azure/0.6.3 azure-mgmt-privatedns/0.1.0 Azure-SDK-For-Python AZURECLI/2.7.0
-      accept-language:
-      - en-US
+      - AZURECLI/2.22.1 azsdk-python-mgmt-privatedns/1.0.0 Python/3.8.9 (Windows-10-10.0.19041-SP0)
     method: PUT
     uri: https://management.azure.com/subscriptions/00000000-0000-0000-0000-000000000000/resourceGroups/clitest_privatedns000001/providers/Microsoft.Network/privateDnsZones/clitest.privatedns.com000002/virtualNetworkLinks/clitestprivatednslink000004?api-version=2018-09-01
   response:
@@ -428,7 +397,7 @@
       string: '{}'
     headers:
       azure-asyncoperation:
-      - https://management.azure.com:443/subscriptions/00000000-0000-0000-0000-000000000000/resourceGroups/clitest_privatedns000001/providers/Microsoft.Network/privateDnsOperationStatuses/RnJvbnRFbmRBc3luY09wZXJhdGlvbjtVcHNlcnRWaXJ0dWFsTmV0d29ya0xpbms7MzU5MjllNDAtNGU1ZS00ZWI2LWI4YTEtNjgyMzQ4M2Y0M2Ri?api-version=2018-09-01
+      - https://management.azure.com:443/subscriptions/00000000-0000-0000-0000-000000000000/resourceGroups/clitest_privatedns000001/providers/Microsoft.Network/privateDnsOperationStatuses/RnJvbnRFbmRBc3luY09wZXJhdGlvbjtVcHNlcnRWaXJ0dWFsTmV0d29ya0xpbms7NjVjNTE0OGMtYTYwOS00MWU1LWE5NDQtOThjNGNhZjlmNzI5?api-version=2018-09-01
       cache-control:
       - private
       content-length:
@@ -436,9 +405,9 @@
       content-type:
       - application/json; charset=utf-8
       date:
-      - Tue, 16 Jun 2020 09:29:47 GMT
+      - Mon, 26 Apr 2021 09:37:47 GMT
       location:
-      - https://management.azure.com/subscriptions/00000000-0000-0000-0000-000000000000/resourceGroups/clitest_privatedns000001/providers/Microsoft.Network/privateDnsOperationResults/RnJvbnRFbmRBc3luY09wZXJhdGlvbjtVcHNlcnRWaXJ0dWFsTmV0d29ya0xpbms7MzU5MjllNDAtNGU1ZS00ZWI2LWI4YTEtNjgyMzQ4M2Y0M2Ri?api-version=2018-09-01
+      - https://management.azure.com/subscriptions/00000000-0000-0000-0000-000000000000/resourceGroups/clitest_privatedns000001/providers/Microsoft.Network/privateDnsOperationResults/RnJvbnRFbmRBc3luY09wZXJhdGlvbjtVcHNlcnRWaXJ0dWFsTmV0d29ya0xpbms7NjVjNTE0OGMtYTYwOS00MWU1LWE5NDQtOThjNGNhZjlmNzI5?api-version=2018-09-01
       server:
       - Microsoft-IIS/10.0
       strict-transport-security:
@@ -458,7 +427,7 @@
     body: null
     headers:
       Accept:
-      - application/json
+      - '*/*'
       Accept-Encoding:
       - gzip, deflate
       CommandName:
@@ -468,46 +437,45 @@
       ParameterSetName:
       - -g -n -z -v -e
       User-Agent:
-      - python/3.7.4 (Linux-4.15.0-99-generic-x86_64-with-debian-buster-sid) msrest/0.6.16
-        msrest_azure/0.6.3 azure-mgmt-privatedns/0.1.0 Azure-SDK-For-Python AZURECLI/2.7.0
-    method: GET
-    uri: https://management.azure.com/subscriptions/00000000-0000-0000-0000-000000000000/resourceGroups/clitest_privatedns000001/providers/Microsoft.Network/privateDnsOperationStatuses/RnJvbnRFbmRBc3luY09wZXJhdGlvbjtVcHNlcnRWaXJ0dWFsTmV0d29ya0xpbms7MzU5MjllNDAtNGU1ZS00ZWI2LWI4YTEtNjgyMzQ4M2Y0M2Ri?api-version=2018-09-01
-  response:
-    body:
-      string: '{"status":"InProgress"}'
-    headers:
-      azure-asyncoperation:
-      - https://management.azure.com:443/subscriptions/00000000-0000-0000-0000-000000000000/resourceGroups/clitest_privatedns000001/providers/Microsoft.Network/privateDnsOperationStatuses/RnJvbnRFbmRBc3luY09wZXJhdGlvbjtVcHNlcnRWaXJ0dWFsTmV0d29ya0xpbms7MzU5MjllNDAtNGU1ZS00ZWI2LWI4YTEtNjgyMzQ4M2Y0M2Ri?api-version=2018-09-01
-      cache-control:
-      - private
-      content-length:
-      - '23'
-      content-type:
-      - application/json; charset=utf-8
-      date:
-      - Tue, 16 Jun 2020 09:30:17 GMT
-      location:
-      - https://management.azure.com/subscriptions/00000000-0000-0000-0000-000000000000/resourceGroups/clitest_privatedns000001/providers/Microsoft.Network/privateDnsOperationResults/RnJvbnRFbmRBc3luY09wZXJhdGlvbjtVcHNlcnRWaXJ0dWFsTmV0d29ya0xpbms7MzU5MjllNDAtNGU1ZS00ZWI2LWI4YTEtNjgyMzQ4M2Y0M2Ri?api-version=2018-09-01
-      server:
-      - Microsoft-IIS/10.0
-      strict-transport-security:
-      - max-age=31536000; includeSubDomains
-      x-aspnet-version:
-      - 4.0.30319
-      x-content-type-options:
-      - nosniff
-      x-ms-ratelimit-remaining-subscription-resource-requests:
-      - '499'
-      x-powered-by:
-      - ASP.NET
-    status:
-      code: 202
-      message: Accepted
-- request:
-    body: null
-    headers:
-      Accept:
-      - application/json
+      - AZURECLI/2.22.1 azsdk-python-mgmt-privatedns/1.0.0 Python/3.8.9 (Windows-10-10.0.19041-SP0)
+    method: GET
+    uri: https://management.azure.com/subscriptions/00000000-0000-0000-0000-000000000000/resourceGroups/clitest_privatedns000001/providers/Microsoft.Network/privateDnsOperationStatuses/RnJvbnRFbmRBc3luY09wZXJhdGlvbjtVcHNlcnRWaXJ0dWFsTmV0d29ya0xpbms7NjVjNTE0OGMtYTYwOS00MWU1LWE5NDQtOThjNGNhZjlmNzI5?api-version=2018-09-01
+  response:
+    body:
+      string: '{"status":"Succeeded"}'
+    headers:
+      cache-control:
+      - private
+      content-length:
+      - '22'
+      content-type:
+      - application/json; charset=utf-8
+      date:
+      - Mon, 26 Apr 2021 09:38:18 GMT
+      server:
+      - Microsoft-IIS/10.0
+      strict-transport-security:
+      - max-age=31536000; includeSubDomains
+      transfer-encoding:
+      - chunked
+      vary:
+      - Accept-Encoding
+      x-aspnet-version:
+      - 4.0.30319
+      x-content-type-options:
+      - nosniff
+      x-ms-ratelimit-remaining-subscription-resource-requests:
+      - '495'
+      x-powered-by:
+      - ASP.NET
+    status:
+      code: 200
+      message: OK
+- request:
+    body: null
+    headers:
+      Accept:
+      - '*/*'
       Accept-Encoding:
       - gzip, deflate
       CommandName:
@@ -517,22 +485,73 @@
       ParameterSetName:
       - -g -n -z -v -e
       User-Agent:
-      - python/3.7.4 (Linux-4.15.0-99-generic-x86_64-with-debian-buster-sid) msrest/0.6.16
-        msrest_azure/0.6.3 azure-mgmt-privatedns/0.1.0 Azure-SDK-For-Python AZURECLI/2.7.0
-    method: GET
-    uri: https://management.azure.com/subscriptions/00000000-0000-0000-0000-000000000000/resourceGroups/clitest_privatedns000001/providers/Microsoft.Network/privateDnsOperationStatuses/RnJvbnRFbmRBc3luY09wZXJhdGlvbjtVcHNlcnRWaXJ0dWFsTmV0d29ya0xpbms7MzU5MjllNDAtNGU1ZS00ZWI2LWI4YTEtNjgyMzQ4M2Y0M2Ri?api-version=2018-09-01
-  response:
-    body:
-      string: '{"status":"Succeeded"}'
-    headers:
-      cache-control:
-      - private
-      content-length:
-      - '22'
-      content-type:
-      - application/json; charset=utf-8
-      date:
-      - Tue, 16 Jun 2020 09:30:48 GMT
+      - AZURECLI/2.22.1 azsdk-python-mgmt-privatedns/1.0.0 Python/3.8.9 (Windows-10-10.0.19041-SP0)
+    method: GET
+    uri: https://management.azure.com/subscriptions/00000000-0000-0000-0000-000000000000/resourceGroups/clitest_privatedns000001/providers/Microsoft.Network/privateDnsZones/clitest.privatedns.com000002/virtualNetworkLinks/clitestprivatednslink000004?api-version=2018-09-01
+  response:
+    body:
+      string: '{"id":"\/subscriptions\/00000000-0000-0000-0000-000000000000\/resourceGroups\/clitest_privatedns000001\/providers\/Microsoft.Network\/privateDnsZones\/clitest.privatedns.com000002\/virtualNetworkLinks\/clitestprivatednslink000004","name":"clitestprivatednslink000004","type":"Microsoft.Network\/privateDnsZones\/virtualNetworkLinks","etag":"\"3900ff5d-0000-0100-0000-608689fd0000\"","location":"global","properties":{"provisioningState":"Succeeded","registrationEnabled":false,"virtualNetwork":{"id":"\/subscriptions\/00000000-0000-0000-0000-000000000000\/resourceGroups\/clitest_privatedns000001\/providers\/Microsoft.Network\/virtualNetworks\/clitestprivatednsvnet000003"},"virtualNetworkLinkState":"Completed"}}'
+    headers:
+      cache-control:
+      - private
+      content-length:
+      - '847'
+      content-type:
+      - application/json; charset=utf-8
+      date:
+      - Mon, 26 Apr 2021 09:38:18 GMT
+      etag:
+      - '"3900ff5d-0000-0100-0000-608689fd0000"'
+      server:
+      - Microsoft-IIS/10.0
+      strict-transport-security:
+      - max-age=31536000; includeSubDomains
+      transfer-encoding:
+      - chunked
+      vary:
+      - Accept-Encoding
+      x-aspnet-version:
+      - 4.0.30319
+      x-content-type-options:
+      - nosniff
+      x-ms-ratelimit-remaining-subscription-resource-requests:
+      - '495'
+      x-powered-by:
+      - ASP.NET
+    status:
+      code: 200
+      message: OK
+- request:
+    body: null
+    headers:
+      Accept:
+      - application/json
+      Accept-Encoding:
+      - gzip, deflate
+      CommandName:
+      - network private-dns link vnet update
+      Connection:
+      - keep-alive
+      ParameterSetName:
+      - -g -n -z --tags
+      User-Agent:
+      - AZURECLI/2.22.1 azsdk-python-mgmt-privatedns/1.0.0 Python/3.8.9 (Windows-10-10.0.19041-SP0)
+    method: GET
+    uri: https://management.azure.com/subscriptions/00000000-0000-0000-0000-000000000000/resourceGroups/clitest_privatedns000001/providers/Microsoft.Network/privateDnsZones/clitest.privatedns.com000002/virtualNetworkLinks/clitestprivatednslink000004?api-version=2018-09-01
+  response:
+    body:
+      string: '{"id":"\/subscriptions\/00000000-0000-0000-0000-000000000000\/resourceGroups\/clitest_privatedns000001\/providers\/Microsoft.Network\/privateDnsZones\/clitest.privatedns.com000002\/virtualNetworkLinks\/clitestprivatednslink000004","name":"clitestprivatednslink000004","type":"Microsoft.Network\/privateDnsZones\/virtualNetworkLinks","etag":"\"3900ff5d-0000-0100-0000-608689fd0000\"","location":"global","properties":{"provisioningState":"Succeeded","registrationEnabled":false,"virtualNetwork":{"id":"\/subscriptions\/00000000-0000-0000-0000-000000000000\/resourceGroups\/clitest_privatedns000001\/providers\/Microsoft.Network\/virtualNetworks\/clitestprivatednsvnet000003"},"virtualNetworkLinkState":"Completed"}}'
+    headers:
+      cache-control:
+      - private
+      content-length:
+      - '847'
+      content-type:
+      - application/json; charset=utf-8
+      date:
+      - Mon, 26 Apr 2021 09:38:19 GMT
+      etag:
+      - '"3900ff5d-0000-0100-0000-608689fd0000"'
       server:
       - Microsoft-IIS/10.0
       strict-transport-security:
@@ -553,114 +572,10 @@
       code: 200
       message: OK
 - request:
-    body: null
-    headers:
-      Accept:
-      - application/json
-      Accept-Encoding:
-      - gzip, deflate
-      CommandName:
-      - network private-dns link vnet create
-      Connection:
-      - keep-alive
-      ParameterSetName:
-      - -g -n -z -v -e
-      User-Agent:
-      - python/3.7.4 (Linux-4.15.0-99-generic-x86_64-with-debian-buster-sid) msrest/0.6.16
-        msrest_azure/0.6.3 azure-mgmt-privatedns/0.1.0 Azure-SDK-For-Python AZURECLI/2.7.0
-    method: GET
-    uri: https://management.azure.com/subscriptions/00000000-0000-0000-0000-000000000000/resourceGroups/clitest_privatedns000001/providers/Microsoft.Network/privateDnsZones/clitest.privatedns.com000002/virtualNetworkLinks/clitestprivatednslink000004?api-version=2018-09-01
-  response:
-    body:
-      string: '{"id":"\/subscriptions\/0b1f6471-1bf0-4dda-aec3-cb9272f09590\/resourceGroups\/clitest_privatedns000001\/providers\/Microsoft.Network\/privateDnsZones\/clitest.privatedns.com000002\/virtualNetworkLinks\/clitestprivatednslink000004","name":"clitestprivatednslink000004","type":"Microsoft.Network\/privateDnsZones\/virtualNetworkLinks","etag":"\"25001b62-0000-0100-0000-5ee8912c0000\"","location":"global","properties":{"provisioningState":"Succeeded","registrationEnabled":false,"virtualNetwork":{"id":"\/subscriptions\/0b1f6471-1bf0-4dda-aec3-cb9272f09590\/resourceGroups\/clitest_privatedns000001\/providers\/Microsoft.Network\/virtualNetworks\/clitestprivatednsvnet000003"},"virtualNetworkLinkState":"Completed"}}'
-    headers:
-      cache-control:
-      - private
-      content-length:
-      - '847'
-      content-type:
-      - application/json; charset=utf-8
-      date:
-      - Tue, 16 Jun 2020 09:30:49 GMT
-      etag:
-      - '"25001b62-0000-0100-0000-5ee8912c0000"'
-      server:
-      - Microsoft-IIS/10.0
-      strict-transport-security:
-      - max-age=31536000; includeSubDomains
-      transfer-encoding:
-      - chunked
-      vary:
-      - Accept-Encoding
-      x-aspnet-version:
-      - 4.0.30319
-      x-content-type-options:
-      - nosniff
-      x-ms-ratelimit-remaining-subscription-resource-requests:
-      - '498'
-      x-powered-by:
-      - ASP.NET
-    status:
-      code: 200
-      message: OK
-- request:
-    body: null
-    headers:
-      Accept:
-      - application/json
-      Accept-Encoding:
-      - gzip, deflate
-      CommandName:
-      - network private-dns link vnet update
-      Connection:
-      - keep-alive
-      ParameterSetName:
-      - -g -n -z --tags
-      User-Agent:
-      - python/3.7.4 (Linux-4.15.0-99-generic-x86_64-with-debian-buster-sid) msrest/0.6.16
-        msrest_azure/0.6.3 azure-mgmt-privatedns/0.1.0 Azure-SDK-For-Python AZURECLI/2.7.0
-      accept-language:
-      - en-US
-    method: GET
-    uri: https://management.azure.com/subscriptions/00000000-0000-0000-0000-000000000000/resourceGroups/clitest_privatedns000001/providers/Microsoft.Network/privateDnsZones/clitest.privatedns.com000002/virtualNetworkLinks/clitestprivatednslink000004?api-version=2018-09-01
-  response:
-    body:
-      string: '{"id":"\/subscriptions\/0b1f6471-1bf0-4dda-aec3-cb9272f09590\/resourceGroups\/clitest_privatedns000001\/providers\/Microsoft.Network\/privateDnsZones\/clitest.privatedns.com000002\/virtualNetworkLinks\/clitestprivatednslink000004","name":"clitestprivatednslink000004","type":"Microsoft.Network\/privateDnsZones\/virtualNetworkLinks","etag":"\"25001b62-0000-0100-0000-5ee8912c0000\"","location":"global","properties":{"provisioningState":"Succeeded","registrationEnabled":false,"virtualNetwork":{"id":"\/subscriptions\/0b1f6471-1bf0-4dda-aec3-cb9272f09590\/resourceGroups\/clitest_privatedns000001\/providers\/Microsoft.Network\/virtualNetworks\/clitestprivatednsvnet000003"},"virtualNetworkLinkState":"Completed"}}'
-    headers:
-      cache-control:
-      - private
-      content-length:
-      - '847'
-      content-type:
-      - application/json; charset=utf-8
-      date:
-      - Tue, 16 Jun 2020 09:30:50 GMT
-      etag:
-      - '"25001b62-0000-0100-0000-5ee8912c0000"'
-      server:
-      - Microsoft-IIS/10.0
-      strict-transport-security:
-      - max-age=31536000; includeSubDomains
-      transfer-encoding:
-      - chunked
-      vary:
-      - Accept-Encoding
-      x-aspnet-version:
-      - 4.0.30319
-      x-content-type-options:
-      - nosniff
-      x-ms-ratelimit-remaining-subscription-resource-requests:
-      - '499'
-      x-powered-by:
-      - ASP.NET
-    status:
-      code: 200
-      message: OK
-- request:
-    body: 'b''{"tags": {"tagKey000005": "tagVal000006"}, "location": "global", "etag":
-      "\\"25001b62-0000-0100-0000-5ee8912c0000\\"", "properties": {"virtualNetwork":
+    body: '{"tags": {"tagKey000005": "tagVal000006"}, "location": "global", "etag":
+      "\"3900ff5d-0000-0100-0000-608689fd0000\"", "properties": {"virtualNetwork":
       {"id": "/subscriptions/00000000-0000-0000-0000-000000000000/resourceGroups/clitest_privatedns000001/providers/Microsoft.Network/virtualNetworks/clitestprivatednsvnet000003"},
-      "registrationEnabled": false}}'''
+      "registrationEnabled": false}}'
     headers:
       Accept:
       - application/json
@@ -673,14 +588,11 @@
       Content-Length:
       - '420'
       Content-Type:
-      - application/json; charset=utf-8
+      - application/json
       ParameterSetName:
       - -g -n -z --tags
       User-Agent:
-      - python/3.7.4 (Linux-4.15.0-99-generic-x86_64-with-debian-buster-sid) msrest/0.6.16
-        msrest_azure/0.6.3 azure-mgmt-privatedns/0.1.0 Azure-SDK-For-Python AZURECLI/2.7.0
-      accept-language:
-      - en-US
+      - AZURECLI/2.22.1 azsdk-python-mgmt-privatedns/1.0.0 Python/3.8.9 (Windows-10-10.0.19041-SP0)
     method: PATCH
     uri: https://management.azure.com/subscriptions/00000000-0000-0000-0000-000000000000/resourceGroups/clitest_privatedns000001/providers/Microsoft.Network/privateDnsZones/clitest.privatedns.com000002/virtualNetworkLinks/clitestprivatednslink000004?api-version=2018-09-01
   response:
@@ -688,7 +600,7 @@
       string: '{}'
     headers:
       azure-asyncoperation:
-      - https://management.azure.com:443/subscriptions/00000000-0000-0000-0000-000000000000/resourceGroups/clitest_privatedns000001/providers/Microsoft.Network/privateDnsOperationStatuses/RnJvbnRFbmRBc3luY09wZXJhdGlvbjtVcHNlcnRWaXJ0dWFsTmV0d29ya0xpbms7ODY4YzJiZmUtYzkzYy00NGUyLTgwMDQtY2FmM2IyZjlhZTE1?api-version=2018-09-01
+      - https://management.azure.com:443/subscriptions/00000000-0000-0000-0000-000000000000/resourceGroups/clitest_privatedns000001/providers/Microsoft.Network/privateDnsOperationStatuses/RnJvbnRFbmRBc3luY09wZXJhdGlvbjtVcHNlcnRWaXJ0dWFsTmV0d29ya0xpbms7MDA1ZmUxMmMtNWEzNy00NDc2LWE1OGEtMmY5NWVlNzRiYzhj?api-version=2018-09-01
       cache-control:
       - private
       content-length:
@@ -696,19 +608,19 @@
       content-type:
       - application/json; charset=utf-8
       date:
-      - Tue, 16 Jun 2020 09:30:53 GMT
+      - Mon, 26 Apr 2021 09:38:21 GMT
       location:
-      - https://management.azure.com/subscriptions/00000000-0000-0000-0000-000000000000/resourceGroups/clitest_privatedns000001/providers/Microsoft.Network/privateDnsOperationResults/RnJvbnRFbmRBc3luY09wZXJhdGlvbjtVcHNlcnRWaXJ0dWFsTmV0d29ya0xpbms7ODY4YzJiZmUtYzkzYy00NGUyLTgwMDQtY2FmM2IyZjlhZTE1?api-version=2018-09-01
-      server:
-      - Microsoft-IIS/10.0
-      strict-transport-security:
-      - max-age=31536000; includeSubDomains
-      x-aspnet-version:
-      - 4.0.30319
-      x-content-type-options:
-      - nosniff
-      x-ms-ratelimit-remaining-subscription-resource-requests:
-      - '11999'
+      - https://management.azure.com/subscriptions/00000000-0000-0000-0000-000000000000/resourceGroups/clitest_privatedns000001/providers/Microsoft.Network/privateDnsOperationResults/RnJvbnRFbmRBc3luY09wZXJhdGlvbjtVcHNlcnRWaXJ0dWFsTmV0d29ya0xpbms7MDA1ZmUxMmMtNWEzNy00NDc2LWE1OGEtMmY5NWVlNzRiYzhj?api-version=2018-09-01
+      server:
+      - Microsoft-IIS/10.0
+      strict-transport-security:
+      - max-age=31536000; includeSubDomains
+      x-aspnet-version:
+      - 4.0.30319
+      x-content-type-options:
+      - nosniff
+      x-ms-ratelimit-remaining-subscription-resource-requests:
+      - '11998'
       x-powered-by:
       - ASP.NET
     status:
@@ -718,7 +630,7 @@
     body: null
     headers:
       Accept:
-      - application/json
+      - '*/*'
       Accept-Encoding:
       - gzip, deflate
       CommandName:
@@ -728,30 +640,79 @@
       ParameterSetName:
       - -g -n -z --tags
       User-Agent:
-      - python/3.7.4 (Linux-4.15.0-99-generic-x86_64-with-debian-buster-sid) msrest/0.6.16
-        msrest_azure/0.6.3 azure-mgmt-privatedns/0.1.0 Azure-SDK-For-Python AZURECLI/2.7.0
-    method: GET
-    uri: https://management.azure.com/subscriptions/00000000-0000-0000-0000-000000000000/resourceGroups/clitest_privatedns000001/providers/Microsoft.Network/privateDnsOperationStatuses/RnJvbnRFbmRBc3luY09wZXJhdGlvbjtVcHNlcnRWaXJ0dWFsTmV0d29ya0xpbms7ODY4YzJiZmUtYzkzYy00NGUyLTgwMDQtY2FmM2IyZjlhZTE1?api-version=2018-09-01
-  response:
-    body:
-      string: '{"status":"InProgress"}'
-    headers:
-      azure-asyncoperation:
-      - https://management.azure.com:443/subscriptions/00000000-0000-0000-0000-000000000000/resourceGroups/clitest_privatedns000001/providers/Microsoft.Network/privateDnsOperationStatuses/RnJvbnRFbmRBc3luY09wZXJhdGlvbjtVcHNlcnRWaXJ0dWFsTmV0d29ya0xpbms7ODY4YzJiZmUtYzkzYy00NGUyLTgwMDQtY2FmM2IyZjlhZTE1?api-version=2018-09-01
-      cache-control:
-      - private
-      content-length:
-      - '23'
-      content-type:
-      - application/json; charset=utf-8
-      date:
-      - Tue, 16 Jun 2020 09:31:23 GMT
-      location:
-      - https://management.azure.com/subscriptions/00000000-0000-0000-0000-000000000000/resourceGroups/clitest_privatedns000001/providers/Microsoft.Network/privateDnsOperationResults/RnJvbnRFbmRBc3luY09wZXJhdGlvbjtVcHNlcnRWaXJ0dWFsTmV0d29ya0xpbms7ODY4YzJiZmUtYzkzYy00NGUyLTgwMDQtY2FmM2IyZjlhZTE1?api-version=2018-09-01
-      server:
-      - Microsoft-IIS/10.0
-      strict-transport-security:
-      - max-age=31536000; includeSubDomains
+      - AZURECLI/2.22.1 azsdk-python-mgmt-privatedns/1.0.0 Python/3.8.9 (Windows-10-10.0.19041-SP0)
+    method: GET
+    uri: https://management.azure.com/subscriptions/00000000-0000-0000-0000-000000000000/resourceGroups/clitest_privatedns000001/providers/Microsoft.Network/privateDnsOperationStatuses/RnJvbnRFbmRBc3luY09wZXJhdGlvbjtVcHNlcnRWaXJ0dWFsTmV0d29ya0xpbms7MDA1ZmUxMmMtNWEzNy00NDc2LWE1OGEtMmY5NWVlNzRiYzhj?api-version=2018-09-01
+  response:
+    body:
+      string: '{"status":"Succeeded"}'
+    headers:
+      cache-control:
+      - private
+      content-length:
+      - '22'
+      content-type:
+      - application/json; charset=utf-8
+      date:
+      - Mon, 26 Apr 2021 09:38:51 GMT
+      server:
+      - Microsoft-IIS/10.0
+      strict-transport-security:
+      - max-age=31536000; includeSubDomains
+      transfer-encoding:
+      - chunked
+      vary:
+      - Accept-Encoding
+      x-aspnet-version:
+      - 4.0.30319
+      x-content-type-options:
+      - nosniff
+      x-ms-ratelimit-remaining-subscription-resource-requests:
+      - '493'
+      x-powered-by:
+      - ASP.NET
+    status:
+      code: 200
+      message: OK
+- request:
+    body: null
+    headers:
+      Accept:
+      - '*/*'
+      Accept-Encoding:
+      - gzip, deflate
+      CommandName:
+      - network private-dns link vnet update
+      Connection:
+      - keep-alive
+      ParameterSetName:
+      - -g -n -z --tags
+      User-Agent:
+      - AZURECLI/2.22.1 azsdk-python-mgmt-privatedns/1.0.0 Python/3.8.9 (Windows-10-10.0.19041-SP0)
+    method: GET
+    uri: https://management.azure.com/subscriptions/00000000-0000-0000-0000-000000000000/resourceGroups/clitest_privatedns000001/providers/Microsoft.Network/privateDnsZones/clitest.privatedns.com000002/virtualNetworkLinks/clitestprivatednslink000004?api-version=2018-09-01
+  response:
+    body:
+      string: '{"id":"\/subscriptions\/00000000-0000-0000-0000-000000000000\/resourceGroups\/clitest_privatedns000001\/providers\/Microsoft.Network\/privateDnsZones\/clitest.privatedns.com000002\/virtualNetworkLinks\/clitestprivatednslink000004","name":"clitestprivatednslink000004","type":"Microsoft.Network\/privateDnsZones\/virtualNetworkLinks","etag":"\"39002061-0000-0100-0000-60868a200000\"","location":"global","tags":{"tagKey000005":"tagVal000006"},"properties":{"provisioningState":"Succeeded","registrationEnabled":false,"virtualNetwork":{"id":"\/subscriptions\/00000000-0000-0000-0000-000000000000\/resourceGroups\/clitest_privatedns000001\/providers\/Microsoft.Network\/virtualNetworks\/clitestprivatednsvnet000003"},"virtualNetworkLinkState":"Completed"}}'
+    headers:
+      cache-control:
+      - private
+      content-length:
+      - '892'
+      content-type:
+      - application/json; charset=utf-8
+      date:
+      - Mon, 26 Apr 2021 09:38:51 GMT
+      etag:
+      - '"39002061-0000-0100-0000-60868a200000"'
+      server:
+      - Microsoft-IIS/10.0
+      strict-transport-security:
+      - max-age=31536000; includeSubDomains
+      transfer-encoding:
+      - chunked
+      vary:
+      - Accept-Encoding
       x-aspnet-version:
       - 4.0.30319
       x-content-type-options:
@@ -761,106 +722,6 @@
       x-powered-by:
       - ASP.NET
     status:
-      code: 202
-      message: Accepted
-- request:
-    body: null
-    headers:
-      Accept:
-      - application/json
-      Accept-Encoding:
-      - gzip, deflate
-      CommandName:
-      - network private-dns link vnet update
-      Connection:
-      - keep-alive
-      ParameterSetName:
-      - -g -n -z --tags
-      User-Agent:
-      - python/3.7.4 (Linux-4.15.0-99-generic-x86_64-with-debian-buster-sid) msrest/0.6.16
-        msrest_azure/0.6.3 azure-mgmt-privatedns/0.1.0 Azure-SDK-For-Python AZURECLI/2.7.0
-    method: GET
-    uri: https://management.azure.com/subscriptions/00000000-0000-0000-0000-000000000000/resourceGroups/clitest_privatedns000001/providers/Microsoft.Network/privateDnsOperationStatuses/RnJvbnRFbmRBc3luY09wZXJhdGlvbjtVcHNlcnRWaXJ0dWFsTmV0d29ya0xpbms7ODY4YzJiZmUtYzkzYy00NGUyLTgwMDQtY2FmM2IyZjlhZTE1?api-version=2018-09-01
-  response:
-    body:
-      string: '{"status":"Succeeded"}'
-    headers:
-      cache-control:
-      - private
-      content-length:
-      - '22'
-      content-type:
-      - application/json; charset=utf-8
-      date:
-      - Tue, 16 Jun 2020 09:31:55 GMT
-      server:
-      - Microsoft-IIS/10.0
-      strict-transport-security:
-      - max-age=31536000; includeSubDomains
-      transfer-encoding:
-      - chunked
-      vary:
-      - Accept-Encoding
-      x-aspnet-version:
-      - 4.0.30319
-      x-content-type-options:
-      - nosniff
-      x-ms-ratelimit-remaining-subscription-resource-requests:
-      - '499'
-      x-powered-by:
-      - ASP.NET
-    status:
-      code: 200
-      message: OK
-- request:
-    body: null
-    headers:
-      Accept:
-      - application/json
-      Accept-Encoding:
-      - gzip, deflate
-      CommandName:
-      - network private-dns link vnet update
-      Connection:
-      - keep-alive
-      ParameterSetName:
-      - -g -n -z --tags
-      User-Agent:
-      - python/3.7.4 (Linux-4.15.0-99-generic-x86_64-with-debian-buster-sid) msrest/0.6.16
-        msrest_azure/0.6.3 azure-mgmt-privatedns/0.1.0 Azure-SDK-For-Python AZURECLI/2.7.0
-    method: GET
-    uri: https://management.azure.com/subscriptions/00000000-0000-0000-0000-000000000000/resourceGroups/clitest_privatedns000001/providers/Microsoft.Network/privateDnsZones/clitest.privatedns.com000002/virtualNetworkLinks/clitestprivatednslink000004?api-version=2018-09-01
-  response:
-    body:
-      string: '{"id":"\/subscriptions\/0b1f6471-1bf0-4dda-aec3-cb9272f09590\/resourceGroups\/clitest_privatedns000001\/providers\/Microsoft.Network\/privateDnsZones\/clitest.privatedns.com000002\/virtualNetworkLinks\/clitestprivatednslink000004","name":"clitestprivatednslink000004","type":"Microsoft.Network\/privateDnsZones\/virtualNetworkLinks","etag":"\"25008963-0000-0100-0000-5ee8916b0000\"","location":"global","tags":{"tagKey000005":"tagVal000006"},"properties":{"provisioningState":"Succeeded","registrationEnabled":false,"virtualNetwork":{"id":"\/subscriptions\/0b1f6471-1bf0-4dda-aec3-cb9272f09590\/resourceGroups\/clitest_privatedns000001\/providers\/Microsoft.Network\/virtualNetworks\/clitestprivatednsvnet000003"},"virtualNetworkLinkState":"Completed"}}'
-    headers:
-      cache-control:
-      - private
-      content-length:
-      - '892'
-      content-type:
-      - application/json; charset=utf-8
-      date:
-      - Tue, 16 Jun 2020 09:31:55 GMT
-      etag:
-      - '"25008963-0000-0100-0000-5ee8916b0000"'
-      server:
-      - Microsoft-IIS/10.0
-      strict-transport-security:
-      - max-age=31536000; includeSubDomains
-      transfer-encoding:
-      - chunked
-      vary:
-      - Accept-Encoding
-      x-aspnet-version:
-      - 4.0.30319
-      x-content-type-options:
-      - nosniff
-      x-ms-ratelimit-remaining-subscription-resource-requests:
-      - '499'
-      x-powered-by:
-      - ASP.NET
-    status:
       code: 200
       message: OK
 version: 1