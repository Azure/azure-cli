# --------------------------------------------------------------------------------------------
# Copyright (c) Microsoft Corporation. All rights reserved.
# Licensed under the MIT License. See License.txt in the project root for license information.
# --------------------------------------------------------------------------------------------

# pylint: disable=line-too-long,too-many-lines

from azure.cli.core.commands import DeploymentOutputLongRunningOperation
from azure.cli.core.commands.arm import (
    deployment_validate_table_format, handle_template_based_exception)
from azure.cli.core.commands import CliCommandType
from azure.cli.core.profiles import get_api_version, ResourceType

from azure.cli.command_modules.network._client_factory import (
    cf_application_gateways, cf_express_route_circuit_authorizations,
    cf_express_route_circuit_peerings, cf_express_route_circuits,
    cf_express_route_service_providers, cf_load_balancers, cf_local_network_gateways,
    cf_network_interfaces, cf_network_security_groups, cf_network_watcher, cf_packet_capture,
    cf_route_tables, cf_routes, cf_route_filter_rules, cf_route_filters, cf_virtual_networks,
    cf_virtual_network_peerings, cf_virtual_network_gateway_connections,
    cf_virtual_network_gateways, cf_traffic_manager_mgmt_endpoints,
    cf_traffic_manager_mgmt_profiles, cf_dns_mgmt_record_sets, cf_dns_mgmt_zones,
    cf_tm_geographic, cf_security_rules, cf_subnets, cf_usages, cf_service_community,
    cf_public_ip_addresses, cf_endpoint_services, cf_application_security_groups, cf_connection_monitor,
    cf_ddos_protection_plans, cf_public_ip_prefixes, cf_service_endpoint_policies,
    cf_service_endpoint_policy_definitions, cf_dns_references, cf_private_endpoints, cf_network_profiles,
    cf_express_route_circuit_connections, cf_express_route_gateways, cf_express_route_connections,
    cf_express_route_ports, cf_express_route_port_locations, cf_express_route_links, cf_app_gateway_waf_policy,
    cf_service_tags, cf_private_link_services, cf_private_endpoint_types, cf_peer_express_route_circuit_connections,
    cf_virtual_router, cf_virtual_router_peering, cf_service_aliases, cf_bastion_hosts, cf_flow_logs,
    cf_private_dns_zone_groups, cf_security_partner_providers, cf_load_balancer_backend_pools,
    cf_network_virtual_appliances, cf_virtual_appliance_skus, cf_virtual_appliance_sites, cf_virtual_hub,
    cf_virtual_hub_bgp_connection, cf_virtual_hub_bgp_connections)
from azure.cli.command_modules.network._util import (
    list_network_resource_property, get_network_resource_property_entry, delete_network_resource_property_entry,
    delete_lb_resource_property_entry)
from azure.cli.command_modules.network._format import (
    transform_local_gateway_table_output, transform_dns_record_set_output,
    transform_dns_record_set_table_output, transform_dns_zone_table_output,
    transform_vnet_create_output, transform_public_ip_create_output,
    transform_traffic_manager_create_output, transform_nic_create_output,
    transform_nsg_create_output, transform_vnet_gateway_create_output,
    transform_vpn_connection, transform_vpn_connection_list,
    transform_geographic_hierachy_table_output,
    transform_service_community_table_output, transform_waf_rule_sets_table_output,
    transform_network_usage_list, transform_network_usage_table, transform_nsg_rule_table_output,
    transform_vnet_table_output, transform_effective_route_table, transform_effective_nsg,
    transform_vnet_gateway_routes_table, transform_vnet_gateway_bgp_peer_table)
from azure.cli.command_modules.network._validators import (
    get_network_watcher_from_location,
    process_ag_create_namespace, process_ag_listener_create_namespace, process_ag_http_settings_create_namespace,
    process_ag_rule_create_namespace, process_ag_ssl_policy_set_namespace, process_ag_url_path_map_create_namespace,
    process_ag_url_path_map_rule_create_namespace, process_auth_create_namespace, process_nic_create_namespace,
    process_lb_create_namespace, process_lb_frontend_ip_namespace, process_local_gateway_create_namespace,
    process_nw_cm_create_namespace,
    process_nw_cm_v2_endpoint_namespace, process_nw_cm_v2_test_configuration_namespace,
    process_nw_cm_v2_test_group, process_nw_cm_v2_output_namespace,
    process_nw_flow_log_set_namespace, process_nw_flow_log_create_namespace, process_nw_flow_log_show_namespace,
    process_nw_packet_capture_create_namespace, process_nw_test_connectivity_namespace, process_nw_topology_namespace,
    process_nw_troubleshooting_start_namespace, process_nw_troubleshooting_show_namespace,
    process_public_ip_create_namespace, process_tm_endpoint_create_namespace,
    process_vnet_create_namespace, process_vnet_gateway_create_namespace, process_vnet_gateway_update_namespace,
    process_vpn_connection_create_namespace, process_route_table_create_namespace,
    process_lb_outbound_rule_namespace, process_nw_config_diagnostic_namespace, process_list_delegations_namespace,
    process_appgw_waf_policy_update, process_cross_region_lb_frontend_ip_namespace, process_cross_region_lb_create_namespace)

NETWORK_VROUTER_DEPRECATION_INFO = 'network routeserver'
NETWORK_VROUTER_PEERING_DEPRECATION_INFO = 'network routeserver peering'


# pylint: disable=too-many-locals, too-many-statements
def load_command_table(self, _):

    # region Command Types
    network_ag_sdk = CliCommandType(
        operations_tmpl='azure.mgmt.network.operations#ApplicationGatewaysOperations.{}',
        client_factory=cf_application_gateways
    )

    network_ag_waf_sdk = CliCommandType(
        operations_tmpl='azure.mgmt.network.operations#WebApplicationFirewallPoliciesOperations.{}',
        client_factory=cf_app_gateway_waf_policy
    )

    network_util = CliCommandType(
        operations_tmpl='azure.cli.command_modules.network._util#{}',
        client_factory=None
    )

    network_asg_sdk = CliCommandType(
        operations_tmpl='azure.mgmt.network.operations#ApplicationSecurityGroupsOperations.{}',
        client_factory=cf_application_security_groups
    )

    network_ddos_sdk = CliCommandType(
        operations_tmpl='azure.mgmt.network.operations#DdosProtectionPlansOperations.{}',
        client_factory=cf_ddos_protection_plans
    )

    network_dns_zone_sdk = CliCommandType(
        operations_tmpl='azure.mgmt.dns.operations#ZonesOperations.{}',
        client_factory=cf_dns_mgmt_zones,
        resource_type=ResourceType.MGMT_NETWORK_DNS
    )

    network_dns_record_set_sdk = CliCommandType(
        operations_tmpl='azure.mgmt.dns.operations#RecordSetsOperations.{}',
        client_factory=cf_dns_mgmt_record_sets,
        resource_type=ResourceType.MGMT_NETWORK_DNS
    )

    network_dns_reference_sdk = CliCommandType(
        operations_tmpl='azure.mgmt.dns.operations#DnsResourceReferenceOperations.{}',
        client_factory=cf_dns_references,
        resource_type=ResourceType.MGMT_NETWORK_DNS,
        min_api='2018-05-01'
    )

    network_endpoint_service_sdk = CliCommandType(
        operations_tmpl='azure.mgmt.network.operations#AvailableEndpointServicesOperations.{}',
        client_factory=cf_endpoint_services,
        min_api='2017-06-01'
    )

    network_er_sdk = CliCommandType(
        operations_tmpl='azure.mgmt.network.operations#ExpressRouteCircuitsOperations.{}',
        client_factory=cf_express_route_circuits,
        min_api='2016-09-01'
    )

    network_er_connection_sdk = CliCommandType(
        operations_tmpl='azure.mgmt.network.operations#ExpressRouteConnectionsOperations.{}',
        client_factory=cf_express_route_connections,
        min_api='2018-08-01'
    )

    network_er_gateway_sdk = CliCommandType(
        operations_tmpl='azure.mgmt.network.operations#ExpressRouteGatewaysOperations.{}',
        client_factory=cf_express_route_gateways,
        min_api='2018-08-01'
    )

    network_er_ports_sdk = CliCommandType(
        operations_tmpl='azure.mgmt.network.operations#ExpressRoutePortsOperations.{}',
        client_factory=cf_express_route_ports,
        min_api='2018-08-01'
    )

    network_er_port_locations_sdk = CliCommandType(
        operations_tmpl='azure.mgmt.network.operations#ExpressRoutePortsLocationsOperations.{}',
        client_factory=cf_express_route_port_locations,
        min_api='2018-08-01'
    )

    network_er_links_sdk = CliCommandType(
        operations_tmpl='azure.mgmt.network.operations#ExpressRouteLinksOperations.{}',
        client_factory=cf_express_route_links,
        min_api='2018-08-01'
    )

    network_erca_sdk = CliCommandType(
        operations_tmpl='azure.mgmt.network.operations#ExpressRouteCircuitAuthorizationsOperations.{}',
        client_factory=cf_express_route_circuit_authorizations,
        min_api='2016-09-01'
    )

    network_erconn_sdk = CliCommandType(
        operations_tmpl='azure.mgmt.network.operations#ExpressRouteCircuitConnectionsOperations.{}',
        client_factory=cf_express_route_circuit_connections,
        min_api='2018-07-01'
    )

    network_perconn_sdk = CliCommandType(
        operations_tmpl='azure.mgmt.network.operations#PeerExpressRouteCircuitConnectionsOperations.{}',
        client_factory=cf_peer_express_route_circuit_connections,
        min_api='2019-02-01'
    )

    network_ersp_sdk = CliCommandType(
        operations_tmpl='azure.mgmt.network.operations#ExpressRouteServiceProvidersOperations.{}',
        client_factory=cf_express_route_service_providers,
        min_api='2016-09-01'
    )

    network_er_peering_sdk = CliCommandType(
        operations_tmpl='azure.mgmt.network.operations#ExpressRouteCircuitPeeringsOperations.{}',
        client_factory=cf_express_route_circuit_peerings
    )

    network_private_endpoint_sdk = CliCommandType(
        operations_tmpl='azure.mgmt.network.operations#PrivateEndpointsOperations.{}',
        client_factory=cf_private_endpoints,
        min_api='2020-06-01'
    )

    network_private_endpoint_dns_zone_group_sdk = CliCommandType(
        operations_tmpl='azure.mgmt.network.operations#PrivateDnsZoneGroupsOperations.{}',
        client_factory=cf_private_dns_zone_groups,
        min_api='2020-03-01'
    )

    network_private_link_service_sdk = CliCommandType(
        operations_tmpl='azure.mgmt.network.operations#PrivateLinkServicesOperations.{}',
        client_factory=cf_private_link_services,
        min_api='2019-04-01'
    )

    network_lb_sdk = CliCommandType(
        operations_tmpl='azure.mgmt.network.operations#LoadBalancersOperations.{}',
        client_factory=cf_load_balancers
    )

    network_lb_backend_pool_sdk = CliCommandType(
        operations_tmpl='azure.mgmt.network.operations#LoadBalancerBackendAddressPoolsOperations.{}',
        client_factory=cf_load_balancer_backend_pools,
        min_api='2020-04-01'
    )

    network_lgw_sdk = CliCommandType(
        operations_tmpl='azure.mgmt.network.operations#LocalNetworkGatewaysOperations.{}',
        client_factory=cf_local_network_gateways
    )

    network_nic_sdk = CliCommandType(
        operations_tmpl='azure.mgmt.network.operations#NetworkInterfacesOperations.{}',
        client_factory=cf_network_interfaces
    )

    network_profile_sdk = CliCommandType(
        operations_tmpl='azure.mgmt.network.operations#NetworkProfilesOperations.{}',
        client_factory=cf_network_profiles,
        min_api='2018-08-01'
    )

    network_nsg_sdk = CliCommandType(
        operations_tmpl='azure.mgmt.network.operations#NetworkSecurityGroupsOperations.{}',
        client_factory=cf_network_security_groups
    )

    network_nsg_rule_sdk = CliCommandType(
        operations_tmpl='azure.mgmt.network.operations#SecurityRulesOperations.{}',
        client_factory=cf_security_rules
    )

    network_public_ip_sdk = CliCommandType(
        operations_tmpl='azure.mgmt.network.operations#PublicIPAddressesOperations.{}',
        client_factory=cf_public_ip_addresses
    )

    network_public_ip_prefix_sdk = CliCommandType(
        operations_tmpl='azure.mgmt.network.operations#PublicIPPrefixesOperations.{}',
        client_factory=cf_public_ip_prefixes,
        min_api='2018-07-01'
    )

    network_rf_sdk = CliCommandType(
        operations_tmpl='azure.mgmt.network.operations#RouteFiltersOperations.{}',
        client_factory=cf_route_filters,
        min_api='2016-12-01'
    )

    network_rfr_sdk = CliCommandType(
        operations_tmpl='azure.mgmt.network.operations#RouteFilterRulesOperations.{}',
        client_factory=cf_route_filter_rules,
        min_api='2016-12-01'
    )

    network_rt_sdk = CliCommandType(
        operations_tmpl='azure.mgmt.network.operations#RouteTablesOperations.{}',
        client_factory=cf_route_tables
    )

    network_service_tags_sdk = CliCommandType(
        operations_tmpl='azure.mgmt.network.operations#ServiceTagsOperations.{}',
        client_factory=cf_service_tags,
        min_api='2019-04-01'
    )

    network_subnet_sdk = CliCommandType(
        operations_tmpl='azure.mgmt.network.operations#SubnetsOperations.{}',
        client_factory=cf_subnets
    )

    network_tmp_sdk = CliCommandType(
        operations_tmpl='azure.mgmt.trafficmanager.operations#ProfilesOperations.{}',
        client_factory=cf_traffic_manager_mgmt_profiles
    )

    network_tme_sdk = CliCommandType(
        operations_tmpl='azure.mgmt.trafficmanager.operations#EndpointsOperations.{}',
        client_factory=cf_traffic_manager_mgmt_endpoints
    )

    network_vgw_sdk = CliCommandType(
        operations_tmpl='azure.mgmt.network.operations#VirtualNetworkGatewaysOperations.{}',
        client_factory=cf_virtual_network_gateways
    )

    network_vnet_sdk = CliCommandType(
        operations_tmpl='azure.mgmt.network.operations#VirtualNetworksOperations.{}',
        client_factory=cf_virtual_networks
    )

    network_vnet_peering_sdk = CliCommandType(
        operations_tmpl='azure.mgmt.network.operations#VirtualNetworkPeeringsOperations.{}',
        client_factory=cf_virtual_network_peerings
    )

    network_vpn_sdk = CliCommandType(
        operations_tmpl='azure.mgmt.network.operations#VirtualNetworkGatewayConnectionsOperations.{}',
        client_factory=cf_virtual_network_gateway_connections
    )

    network_watcher_sdk = CliCommandType(
        operations_tmpl='azure.mgmt.network.operations#NetworkWatchersOperations.{}',
        client_factory=cf_network_watcher
    )

    network_watcher_cm_sdk = CliCommandType(
        operations_tmpl='azure.mgmt.network.operations#ConnectionMonitorsOperations.{}',
        client_factory=cf_connection_monitor
    )

    network_watcher_flow_log_sdk = CliCommandType(
        operations_tmpl='azure.mgmt.network.operations#FlowLogsOperations.{}',
        client_factory=cf_flow_logs,
    )

    network_watcher_flow_log_update_sdk = CliCommandType(
        operations_tmpl='azure.cli.command_modules.network.custom#{}',
        client_factory=cf_flow_logs,
    )

    network_watcher_pc_sdk = CliCommandType(
        operations_tmpl='azure.mgmt.network.operations#PacketCapturesOperations.{}',
        client_factory=cf_packet_capture
    )

    network_sepd_sdk = CliCommandType(
        operations_tmpl='azure.mgmt.network.operations#ServiceEndpointPolicyDefinitionsOperations.{}',
        client_factory=cf_service_endpoint_policy_definitions,
        min_api='2018-07-01'
    )

    network_sepp_sdk = CliCommandType(
        operations_tmpl='azure.mgmt.network.operations#ServiceEndpointPoliciesOperations.{}',
        client_factory=cf_service_endpoint_policies,
        min_api='2018-07-01'
    )

    network_virtual_hub_sdk = CliCommandType(
        operations_tmpl='azure.mgmt.network.operations#VirtualHubsOperations.{}',
        client_factory=cf_virtual_hub,
        min_api='2020-07-01'
    )

    network_virtual_hub_update_sdk = CliCommandType(
        operations_tmpl='azure.cli.command_modules.network.custom#{}',
        client_factory=cf_virtual_hub,
        min_api='2020-07-01'
    )

    network_virtual_hub_bgp_connection_sdk = CliCommandType(
        operations_tmpl='azure.mgmt.network.operations#VirtualHubBgpConnectionOperations.{}',
        client_factory=cf_virtual_hub_bgp_connection,
        min_api='2020-07-01'
    )

    network_virtual_hub_bgp_connection_update_sdk = CliCommandType(
        operations_tmpl='azure.cli.command_modules.network.custom#{}',
        client_factory=cf_virtual_hub_bgp_connection,
        min_api='2020-07-01'
    )

    network_virtual_hub_bgp_connections_sdk = CliCommandType(
        operations_tmpl='azure.mgmt.network.operations#VirtualHubBgpConnectionsOperations.{}',
        client_factory=cf_virtual_hub_bgp_connections,
        min_api='2020-07-01'
    )

    network_virtual_hub_bgp_connections_update_sdk = CliCommandType(
        operations_tmpl='azure.cli.command_modules.network.custom#{}',
        client_factory=cf_virtual_hub_bgp_connections,
        min_api='2020-07-01'
    )

    network_vrouter_sdk = CliCommandType(
        operations_tmpl='azure.mgmt.network.operations#VirtualRoutersOperations.{}',
        client_factory=cf_virtual_router,
        min_api='2019-08-01'
    )

    network_vrouter_update_sdk = CliCommandType(
        operations_tmpl='azure.cli.command_modules.network.custom#{}',
        client_factory=cf_virtual_router,
        min_api='2019-08-01'
    )

    network_vrouter_peering_sdk = CliCommandType(
        operations_tmpl='azure.mgmt.network.operations#VirtualRouterPeeringsOperations.{}',
        client_factory=cf_virtual_router_peering,
        min_api='2019-08-01'
    )

    network_vrouter_peering_update_sdk = CliCommandType(
        operations_tmpl='azure.cli.command_modules.network.custom#{}',
        client_factory=cf_virtual_router_peering,
        min_api='2019-08-01'
    )

    network_service_aliases_sdk = CliCommandType(
        operations_tmpl='azure.mgmt.network.operations#AvailableServiceAliasesOperations.{}',
        client_factory=cf_service_aliases,
        min_api='2019-08-01'
    )

    network_bastion_hosts_sdk = CliCommandType(
        operations_tmpl='azure.mgmt.network.operations#BastionHostsOperations.{}',
        client_factory=cf_bastion_hosts,
        min_api='2019-11-01'
    )

    network_security_partner_provider_sdk = CliCommandType(
        operations_tmpl='azure.mgmt.network.operations#SecurityPartnerProvidersOperations.{}',
        client_factory=cf_security_partner_providers,
        min_api='2020-03-01'
    )

    network_virtual_appliances_sdk = CliCommandType(
        operations_tmpl='azure.mgmt.network.operations#NetworkVirtualAppliancesOperations.{}',
        client_factory=cf_network_virtual_appliances,
        min_api='2020-05-01'
    )

    virtual_appliance_skus_sdk = CliCommandType(
        operations_tmpl='azure.mgmt.network.operations#VirtualApplianceSkusOperations.{}',
        client_factory=cf_virtual_appliance_skus,
        min_api='2020-05-01'
    )

    virtual_appliance_sites_sdk = CliCommandType(
        operations_tmpl='azure.mgmt.network.operations#VirtualApplianceSitesOperations.{}',
        client_factory=cf_virtual_appliance_sites,
        min_api='2020-05-01'
    )

    network_custom = CliCommandType(operations_tmpl='azure.cli.command_modules.network.custom#{}')

    network_load_balancers_custom = CliCommandType(
        operations_tmpl='azure.cli.command_modules.network.custom#{}',
        client_factory=cf_load_balancers,
        min_api='2020-08-01'
    )

    network_nic_custom = CliCommandType(
        operations_tmpl='azure.cli.command_modules.network.custom#{}',
        client_factory=cf_network_interfaces
    )

    # endregion

    # region NetworkRoot
    usage_path = 'azure.mgmt.network.operations#UsagesOperations.{}'
    with self.command_group('network') as g:
        g.command('list-usages', 'list', operations_tmpl=usage_path, client_factory=cf_usages, transform=transform_network_usage_list, table_transformer=transform_network_usage_table)

    with self.command_group('network', network_service_tags_sdk) as g:
        g.command('list-service-tags', 'list')
        g.custom_command('list-service-aliases', 'list_service_aliases', command_type=network_service_aliases_sdk)
    # endregion

    # region ApplicationGateways
    with self.command_group('network application-gateway', network_ag_sdk) as g:
        g.custom_command('create', 'create_application_gateway',
                         transform=DeploymentOutputLongRunningOperation(self.cli_ctx),
                         supports_no_wait=True,
                         table_transformer=deployment_validate_table_format,
                         validator=process_ag_create_namespace,
                         exception_handler=handle_template_based_exception)
        g.command('delete', 'begin_delete', supports_no_wait=True)
        g.show_command('show', 'get')
        g.custom_command('list', 'list_application_gateways')
        g.command('start', 'begin_start')
        g.command('stop', 'begin_stop')
        g.custom_command('show-backend-health', 'show_ag_backend_health', min_api='2016-09-01', client_factory=cf_application_gateways)
        g.generic_update_command('update', supports_no_wait=True, setter_name='begin_create_or_update', custom_func_name='update_application_gateway')
        g.wait_command('wait')

    subresource_properties = [
        {'prop': 'authentication_certificates', 'name': 'auth-cert'},
        {'prop': 'ssl_certificates', 'name': 'ssl-cert'},
        {'prop': 'frontend_ip_configurations', 'name': 'frontend-ip'},
        {'prop': 'frontend_ports', 'name': 'frontend-port'},
        {'prop': 'backend_address_pools', 'name': 'address-pool'},
        {'prop': 'backend_http_settings_collection', 'name': 'http-settings', 'validator': process_ag_http_settings_create_namespace},
        {'prop': 'http_listeners', 'name': 'http-listener', 'validator': process_ag_listener_create_namespace},
        {'prop': 'request_routing_rules', 'name': 'rule', 'validator': process_ag_rule_create_namespace},
        {'prop': 'probes', 'name': 'probe'},
        {'prop': 'url_path_maps', 'name': 'url-path-map', 'validator': process_ag_url_path_map_create_namespace},
        {'prop': 'rewrite_rule_sets', 'name': 'rewrite-rule set'}
    ]
    if self.supported_api_version(min_api='2018-08-01'):
        subresource_properties.append({'prop': 'trusted_root_certificates', 'name': 'root-cert'})

    def _make_singular(value):
        try:
            if value.endswith('ies'):
                value = value[:-3] + 'y'
            elif value.endswith('s'):
                value = value[:-1]
            return value
        except AttributeError:
            return value

    for kwargs in subresource_properties:
        alias = kwargs['name']
        subresource = kwargs['prop']
        create_validator = kwargs.get('validator', None)
        with self.command_group('network application-gateway {}'.format(alias), network_util) as g:
            g.command('list', list_network_resource_property('application_gateways', subresource))
            g.show_command('show', get_network_resource_property_entry('application_gateways', subresource))
            g.command('delete', delete_network_resource_property_entry('application_gateways', subresource), supports_no_wait=True)
            g.custom_command('create', 'create_ag_{}'.format(_make_singular(subresource)), supports_no_wait=True, validator=create_validator)
            g.generic_update_command('update', command_type=network_ag_sdk, supports_no_wait=True,
                                     setter_name='begin_create_or_update',
                                     custom_func_name='update_ag_{}'.format(_make_singular(subresource)),
                                     child_collection_prop_name=subresource, validator=create_validator)

    with self.command_group('network application-gateway rewrite-rule', network_ag_sdk, min_api='2018-12-01') as g:
        g.custom_command('create', 'create_ag_rewrite_rule', supports_no_wait=True)
        g.custom_show_command('show', 'show_ag_rewrite_rule')
        g.custom_command('list', 'list_ag_rewrite_rules')
        g.custom_command('delete', 'delete_ag_rewrite_rule', supports_no_wait=True)
        g.generic_update_command('update', command_type=network_ag_sdk, supports_no_wait=True,
                                 setter_name='begin_create_or_update',
                                 custom_func_name='update_ag_rewrite_rule',
                                 child_collection_prop_name='rewrite_rule_sets.rewrite_rules',
                                 child_collection_key='name.name',
                                 child_arg_name='rule_set_name.rule_name')

    with self.command_group('network application-gateway rewrite-rule condition', network_ag_sdk, min_api='2018-12-01') as g:
        g.custom_command('create', 'create_ag_rewrite_rule_condition', supports_no_wait=True)
        g.custom_show_command('show', 'show_ag_rewrite_rule_condition')
        g.custom_command('list', 'list_ag_rewrite_rule_conditions')
        g.custom_command('delete', 'delete_ag_rewrite_rule_condition', supports_no_wait=True)
        g.generic_update_command('update', command_type=network_ag_sdk, supports_no_wait=True,
                                 setter_name='begin_create_or_update',
                                 custom_func_name='update_ag_rewrite_rule_condition',
                                 child_collection_prop_name='rewrite_rule_sets.rewrite_rules.conditions',
                                 child_collection_key='name.name.variable',
                                 child_arg_name='rule_set_name.rule_name.variable')

    with self.command_group('network application-gateway redirect-config', network_util, min_api='2017-06-01') as g:
        subresource = 'redirect_configurations'
        g.command('list', list_network_resource_property('application_gateways', subresource))
        g.show_command('show', get_network_resource_property_entry('application_gateways', subresource))
        g.command('delete', delete_network_resource_property_entry('application_gateways', subresource), supports_no_wait=True)
        g.custom_command('create', 'create_ag_{}'.format(_make_singular(subresource)), supports_no_wait=True, doc_string_source='ApplicationGatewayRedirectConfiguration')
        g.generic_update_command('update', command_type=network_ag_sdk,
                                 client_factory=cf_application_gateways, supports_no_wait=True,
                                 setter_name='begin_create_or_update',
                                 custom_func_name='update_ag_{}'.format(_make_singular(subresource)),
                                 child_collection_prop_name=subresource, doc_string_source='ApplicationGatewayRedirectConfiguration')

    with self.command_group('network application-gateway rewrite-rule', network_ag_sdk, min_api='2018-12-01') as g:
        g.command('condition list-server-variables', 'list_available_server_variables')
        g.command('list-request-headers', 'list_available_request_headers')
        g.command('list-response-headers', 'list_available_response_headers')

    with self.command_group('network application-gateway ssl-policy') as g:
        g.custom_command('set', 'set_ag_ssl_policy_2017_06_01', min_api='2017-06-01', supports_no_wait=True, validator=process_ag_ssl_policy_set_namespace, doc_string_source='ApplicationGatewaySslPolicy')
        g.custom_command('set', 'set_ag_ssl_policy_2017_03_01', max_api='2017-03-01', supports_no_wait=True, validator=process_ag_ssl_policy_set_namespace)
        g.custom_show_command('show', 'show_ag_ssl_policy')

    with self.command_group('network application-gateway ssl-policy', network_ag_sdk, min_api='2017-06-01') as g:
        g.command('list-options', 'list_available_ssl_options')
        g.command('predefined list', 'list_available_ssl_predefined_policies')
        g.show_command('predefined show', 'get_ssl_predefined_policy')

    with self.command_group('network application-gateway url-path-map rule') as g:
        g.custom_command('create', 'create_ag_url_path_map_rule', supports_no_wait=True, validator=process_ag_url_path_map_rule_create_namespace)
        g.custom_command('delete', 'delete_ag_url_path_map_rule', supports_no_wait=True)

    with self.command_group('network application-gateway waf-config') as g:
        g.custom_command('set', 'set_ag_waf_config_2017_03_01', min_api='2017-03-01', supports_no_wait=True)
        g.custom_command('set', 'set_ag_waf_config_2016_09_01', max_api='2016-09-01', supports_no_wait=True)
        g.custom_show_command('show', 'show_ag_waf_config')
        g.custom_command('list-rule-sets', 'list_ag_waf_rule_sets', min_api='2017-03-01', client_factory=cf_application_gateways, table_transformer=transform_waf_rule_sets_table_output)

    with self.command_group('network application-gateway identity', command_type=network_ag_sdk, min_api='2018-12-01') as g:
        g.custom_command('assign', 'assign_ag_identity', supports_no_wait=True)
        g.custom_command('remove', 'remove_ag_identity', supports_no_wait=True)
        g.custom_show_command('show', 'show_ag_identity')

    with self.command_group('network application-gateway private-link',
                            command_type=network_ag_sdk,
                            min_api='2020-05-01',
                            is_preview=True) as g:
        g.custom_command('add', 'add_ag_private_link', supports_no_wait=True)
        g.custom_command('remove', 'remove_ag_private_link', confirmation=True, supports_no_wait=True)
        g.custom_show_command('show', 'show_ag_private_link')
        g.custom_command('list', 'list_ag_private_link')
        g.wait_command('wait')

    with self.command_group('network application-gateway private-link ip-config',
                            command_type=network_ag_sdk,
                            min_api='2020-05-01',
                            is_preview=True) as g:
        g.custom_command('add', 'add_ag_private_link_ip', supports_no_wait=True)
        g.custom_command('remove', 'remove_ag_private_link_ip', confirmation=True, supports_no_wait=True)
        g.custom_show_command('show', 'show_ag_private_link_ip')
        g.custom_command('list', 'list_ag_private_link_ip')
        g.wait_command('wait')
    # endregion

    # region ApplicationGatewayWAFPolicy
    with self.command_group('network application-gateway waf-policy', network_ag_waf_sdk,
                            client_factory=cf_app_gateway_waf_policy,
                            min_api='2018-12-01') as g:
        g.custom_command('create', 'create_ag_waf_policy')
        g.command('delete', 'begin_delete')
        g.show_command('show', 'get')
        g.custom_command('list', 'list_ag_waf_policies')
        g.generic_update_command('update', custom_func_name='update_ag_waf_policy')
        g.wait_command('wait')

    with self.command_group('network application-gateway waf-policy policy-setting', network_ag_waf_sdk,
                            client_factory=cf_app_gateway_waf_policy,
                            min_api='2019-09-01') as g:
        g.custom_command('list', 'list_waf_policy_setting')
        g.generic_update_command('update',
                                 command_type=network_ag_waf_sdk,
                                 client_factory=cf_app_gateway_waf_policy,
                                 custom_func_name='update_waf_policy_setting')

    with self.command_group('network application-gateway waf-policy custom-rule', network_ag_waf_sdk,
                            client_factory=cf_app_gateway_waf_policy,
                            min_api='2018-12-01') as g:
        g.custom_command('create', 'create_waf_custom_rule')
        g.custom_command('delete', 'delete_waf_custom_rule')
        g.custom_command('list', 'list_waf_custom_rules')
        g.custom_show_command('show', 'show_waf_custom_rule')
        g.generic_update_command('update',
                                 command_type=network_ag_waf_sdk,
                                 client_factory=cf_app_gateway_waf_policy,
                                 custom_func_name='update_waf_custom_rule',
                                 child_collection_prop_name='custom_rules',
                                 child_arg_name='rule_name')

    with self.command_group('network application-gateway waf-policy custom-rule match-condition', network_ag_waf_sdk,
                            client_factory=cf_app_gateway_waf_policy,
                            min_api='2018-12-01') as g:
        g.custom_command('add', 'add_waf_custom_rule_match_cond')
        g.custom_command('list', 'list_waf_custom_rule_match_cond')
        g.custom_command('remove', 'remove_waf_custom_rule_match_cond')

    with self.command_group('network application-gateway waf-policy managed-rule rule-set', network_ag_waf_sdk,
                            client_factory=cf_app_gateway_waf_policy,
                            min_api='2019-09-01') as g:
        g.custom_command('add', 'add_waf_managed_rule_set')
        g.generic_update_command('update',
                                 command_type=network_ag_waf_sdk,
                                 client_factory=cf_app_gateway_waf_policy,
                                 custom_func_name='update_waf_managed_rule_set',
                                 validator=process_appgw_waf_policy_update)
        g.custom_command('remove', 'remove_waf_managed_rule_set')
        g.custom_command('list', 'list_waf_managed_rule_set')

    with self.command_group('network application-gateway waf-policy managed-rule exclusion', network_ag_waf_sdk,
                            client_factory=cf_app_gateway_waf_policy,
                            min_api='2019-09-01') as g:
        g.custom_command('add', 'add_waf_managed_rule_exclusion')
        g.custom_command('remove', 'remove_waf_managed_rule_exclusion')
        g.custom_command('list', 'list_waf_managed_rule_exclusion')

    with self.command_group('network application-gateway client-cert', network_ag_sdk, min_api='2020-06-01', is_preview=True) as g:
        g.custom_command('add', 'add_trusted_client_certificate')
        g.custom_command('remove', 'remove_trusted_client_certificate')
        g.custom_command('list', 'list_trusted_client_certificate')

    with self.command_group('network application-gateway ssl-profile', network_ag_sdk, min_api='2020-06-01', is_preview=True) as g:
        g.custom_command('add', 'add_ssl_profile')
        g.custom_command('remove', 'remove_ssl_profile')
        g.custom_command('list', 'list_ssl_profile')
    # endregion

    # region ApplicationSecurityGroups
    with self.command_group('network asg', network_asg_sdk, client_factory=cf_application_security_groups, min_api='2017-09-01') as g:
        g.custom_command('create', 'create_asg')
        g.show_command('show', 'get')
        g.command('list', 'list_all')
        g.command('delete', 'begin_delete')
        g.generic_update_command('update', setter_name='begin_create_or_update', custom_func_name='update_asg')
    # endregion

    # region DdosProtectionPlans
    with self.command_group('network ddos-protection', network_ddos_sdk, min_api='2018-02-01') as g:
        g.custom_command('create', 'create_ddos_plan')
        g.command('delete', 'begin_delete')
        g.custom_command('list', 'list_ddos_plans')
        g.show_command('show', 'get')
        g.generic_update_command('update', setter_name='begin_create_or_update', custom_func_name='update_ddos_plan')
    # endregion

    # region DNS
    with self.command_group('network dns', network_dns_reference_sdk, resource_type=ResourceType.MGMT_NETWORK_DNS) as g:
        g.command('list-references', 'get_by_target_resources')

    with self.command_group('network dns zone', network_dns_zone_sdk) as g:
        g.command('delete', 'begin_delete', confirmation=True)
        g.show_command('show', 'get', table_transformer=transform_dns_zone_table_output)
        g.custom_command('list', 'list_dns_zones', table_transformer=transform_dns_zone_table_output)
        g.custom_command('import', 'import_zone')
        g.custom_command('export', 'export_zone')
        g.custom_command('create', 'create_dns_zone', client_factory=cf_dns_mgmt_zones)
        g.generic_update_command('update', custom_func_name='update_dns_zone')

    with self.command_group('network dns record-set') as g:
        g.custom_command('list', 'list_dns_record_set', client_factory=cf_dns_mgmt_record_sets, transform=transform_dns_record_set_output)

    api_version = str(get_api_version(self.cli_ctx, ResourceType.MGMT_NETWORK_DNS))
    api_version = api_version.replace('-', '_')
    dns_doc_string = 'azure.mgmt.dns.v' + api_version + '.operations#RecordSetsOperations.create_or_update'

    supported_records = ['a', 'aaaa', 'mx', 'ns', 'ptr', 'srv', 'txt']
    if self.supported_api_version(resource_type=ResourceType.MGMT_NETWORK_DNS, min_api='2018-02-01'):
        supported_records.append('caa')
    for record in supported_records:
        with self.command_group('network dns record-set {}'.format(record), network_dns_record_set_sdk, resource_type=ResourceType.MGMT_NETWORK_DNS) as g:
            g.show_command('show', 'get', transform=transform_dns_record_set_output)
            g.command('delete', 'delete', confirmation=True)
            g.custom_command('list', 'list_dns_record_set', client_factory=cf_dns_mgmt_record_sets, transform=transform_dns_record_set_output, table_transformer=transform_dns_record_set_table_output)
            g.custom_command('create', 'create_dns_record_set', transform=transform_dns_record_set_output, doc_string_source=dns_doc_string)
            g.custom_command('add-record', 'add_dns_{}_record'.format(record), transform=transform_dns_record_set_output)
            g.custom_command('remove-record', 'remove_dns_{}_record'.format(record), transform=transform_dns_record_set_output)
            g.generic_update_command('update', custom_func_name='update_dns_record_set', transform=transform_dns_record_set_output)

    with self.command_group('network dns record-set soa', network_dns_record_set_sdk) as g:
        g.show_command('show', 'get', transform=transform_dns_record_set_output)
        g.custom_command('update', 'update_dns_soa_record', transform=transform_dns_record_set_output)

    with self.command_group('network dns record-set cname', network_dns_record_set_sdk) as g:
        g.show_command('show', 'get', transform=transform_dns_record_set_output)
        g.command('delete', 'delete', confirmation=True)
        g.custom_command('list', 'list_dns_record_set', client_factory=cf_dns_mgmt_record_sets, transform=transform_dns_record_set_output, table_transformer=transform_dns_record_set_table_output)
        g.custom_command('create', 'create_dns_record_set', transform=transform_dns_record_set_output, doc_string_source=dns_doc_string)
        g.custom_command('set-record', 'add_dns_cname_record', transform=transform_dns_record_set_output)
        g.custom_command('remove-record', 'remove_dns_cname_record', transform=transform_dns_record_set_output)
    # endregion

    # region ExpressRoutes
    with self.command_group('network express-route', network_er_sdk) as g:
        g.command('delete', 'begin_delete', supports_no_wait=True)
        g.show_command('show', 'get')
        g.command('get-stats', 'get_stats')
        g.command('list-arp-tables', 'begin_list_arp_table')
        g.command('list-route-tables', 'begin_list_routes_table', is_preview=True)
        g.command('list-route-tables-summary', 'begin_list_routes_table_summary', is_preview=True)
        g.custom_command('create', 'create_express_route', supports_no_wait=True)
        g.custom_command('list', 'list_express_route_circuits')
        g.command('list-service-providers', 'list', command_type=network_ersp_sdk)
        g.generic_update_command('update', setter_name='begin_create_or_update', custom_func_name='update_express_route', supports_no_wait=True)
        g.wait_command('wait')

    with self.command_group('network express-route auth', network_erca_sdk) as g:
        g.custom_command('create', 'create_express_route_auth', min_api='2019-09-01')
        g.command('create', 'begin_create_or_update', max_api='2019-08-01', validator=process_auth_create_namespace)
        g.command('delete', 'begin_delete')
        g.show_command('show', 'get')
        g.command('list', 'list')

    with self.command_group('network express-route gateway', network_er_gateway_sdk) as g:
        g.custom_command('create', 'create_express_route_gateway')
        g.command('delete', 'begin_delete')
        g.custom_command('list', 'list_express_route_gateways')
        g.show_command('show', 'get')
        g.generic_update_command('update', setter_name='begin_create_or_update', custom_func_name='update_express_route_gateway', setter_arg_name='put_express_route_gateway_parameters')

    with self.command_group('network express-route gateway connection', network_er_connection_sdk) as g:
        g.custom_command('create', 'create_express_route_connection')
        g.command('delete', 'begin_delete')
        g.command('list', 'list')
        g.show_command('show', 'get')
        g.generic_update_command('update', setter_name='begin_create_or_update', custom_func_name='update_express_route_connection', setter_arg_name='put_express_route_connection_parameters')

    with self.command_group('network express-route peering', network_er_peering_sdk) as g:
        g.custom_command('create', 'create_express_route_peering', client_factory=cf_express_route_circuit_peerings)
        g.command('delete', 'begin_delete')
        g.show_command('show', 'get')
        g.command('list', 'list')
        g.command('get-stats', 'get_peering_stats', command_type=network_er_sdk, is_preview=True)
        g.generic_update_command('update', setter_name='begin_create_or_update', setter_arg_name='peering_parameters', custom_func_name='update_express_route_peering')

    with self.command_group('network express-route peering connection', network_erconn_sdk) as g:
        g.custom_command('create', 'create_express_route_peering_connection')
        g.command('delete', 'begin_delete')
        g.show_command('show')
        g.command('list', 'list')

    with self.command_group('network express-route peering peer-connection', network_perconn_sdk, is_preview=True) as g:
        g.show_command('show', is_preview=True)
        g.show_command('list', 'list', is_preview=True)

    with self.command_group('network express-route port', network_er_ports_sdk) as g:
        g.custom_command('create', 'create_express_route_port')
        g.command('delete', 'begin_delete')
        g.custom_command('list', 'list_express_route_ports')
        g.show_command('show')
        g.generic_update_command('update', custom_func_name='update_express_route_port')
        g.custom_command('generate-loa', 'download_generated_loa_as_pdf')
        g.generic_update_command('update', setter_name='begin_create_or_update', custom_func_name='update_express_route_port')

    with self.command_group('network express-route port identity', min_api='2019-08-01') as g:
        g.custom_command('assign', 'assign_express_route_port_identity', supports_no_wait=True)
        g.custom_command('remove', 'remove_express_route_port_identity', supports_no_wait=True)
        g.custom_show_command('show', 'show_express_route_port_identity')

    with self.command_group('network express-route port link', network_er_links_sdk) as g:
        g.command('list', 'list')
        g.show_command('show')

    with self.command_group('network express-route port link', network_er_ports_sdk) as g:
        g.generic_update_command('update',
                                 setter_name='begin_create_or_update',
                                 custom_func_name='update_express_route_port_link',
                                 supports_no_wait=True,
                                 child_collection_prop_name='links',
                                 child_arg_name='link_name',
                                 min_api='2019-08-01')

    with self.command_group('network express-route port location', network_er_port_locations_sdk) as g:
        g.command('list', 'list')
        g.show_command('show')
    # endregion

    # region PrivateEndpoint
    with self.command_group('network private-endpoint', network_private_endpoint_sdk) as g:
        g.custom_command('create', 'create_private_endpoint', min_api='2019-04-01')
        g.command('delete', 'begin_delete', min_api='2019-04-01')
        g.custom_command('list', 'list_private_endpoints')
        g.show_command('show')
        g.generic_update_command('update', setter_name='begin_create_or_update', custom_func_name='update_private_endpoint', min_api='2019-04-01')
        g.command(
            'list-types', 'list',
            operations_tmpl='azure.mgmt.network.operations#AvailablePrivateEndpointTypesOperations.{}',
            client_factory=cf_private_endpoint_types,
            min_api='2019-04-01'
        )

    with self.command_group('network private-endpoint dns-zone-group', network_private_endpoint_dns_zone_group_sdk, min_api='2020-03-01') as g:
        g.custom_command('create', 'create_private_endpoint_private_dns_zone_group')
        g.custom_command('add', 'add_private_endpoint_private_dns_zone')
        g.custom_command('remove', 'remove_private_endpoint_private_dns_zone')
        g.command('delete', 'begin_delete')
        g.show_command('show')
        g.command('list', 'list')
    # endregion

    # region PrivateLinkServices
    with self.command_group('network private-link-service', network_private_link_service_sdk) as g:
        g.custom_command('create', 'create_private_link_service')
        g.command('delete', 'begin_delete')
        g.custom_command('list', 'list_private_link_services')
        g.show_command('show')
        g.generic_update_command('update', setter_name='begin_create_or_update', custom_func_name='update_private_link_service')

    with self.command_group('network private-link-service connection', network_private_link_service_sdk) as g:
        g.command('delete', 'begin_delete_private_endpoint_connection')
        g.custom_command('update', 'update_private_endpoint_connection')

    # TODO: Due to service limitation.
    # with self.command_group('network private-link-service ip-configs', network_private_link_service_sdk) as g:
    #     g.custom_command('add', 'add_private_link_services_ipconfig')
    #     g.custom_command('remove', 'remove_private_link_services_ipconfig')

    # endregion

    # region LoadBalancers
    with self.command_group('network lb', network_lb_sdk) as g:
        g.show_command('show', 'get')
        g.custom_command('create', 'create_load_balancer', transform=DeploymentOutputLongRunningOperation(self.cli_ctx), supports_no_wait=True, table_transformer=deployment_validate_table_format, validator=process_lb_create_namespace, exception_handler=handle_template_based_exception)
        g.command('delete', 'begin_delete')
        g.custom_command('list', 'list_lbs')
        g.wait_command('wait')
        g.generic_update_command('update', getter_name='lb_get', getter_type=network_load_balancers_custom,
                                 setter_name='begin_create_or_update')
        g.custom_command('list-nic', 'list_load_balancer_nic', min_api='2017-06-01')

    property_map = {
        'frontend_ip_configurations': 'frontend-ip',
        'inbound_nat_rules': 'inbound-nat-rule',
        'inbound_nat_pools': 'inbound-nat-pool',
        'load_balancing_rules': 'rule',
        'probes': 'probe',
    }
    for subresource, alias in property_map.items():
        with self.command_group('network lb {}'.format(alias), network_util) as g:
            g.command('list', list_network_resource_property('load_balancers', subresource))
            g.show_command('show', get_network_resource_property_entry('load_balancers', subresource))
            g.command('delete', delete_lb_resource_property_entry('load_balancers', subresource))

    with self.command_group('network lb frontend-ip', network_lb_sdk) as g:
        g.custom_command('create', 'create_lb_frontend_ip_configuration', validator=process_lb_frontend_ip_namespace)
        g.generic_update_command('update', child_collection_prop_name='frontend_ip_configurations',
                                 getter_name='lb_get',
                                 getter_type=network_load_balancers_custom,
                                 setter_name='update_lb_frontend_ip_configuration_setter',
                                 setter_type=network_load_balancers_custom,
                                 custom_func_name='set_lb_frontend_ip_configuration',
                                 validator=process_lb_frontend_ip_namespace)

    with self.command_group('network lb inbound-nat-rule', network_lb_sdk) as g:
        g.custom_command('create', 'create_lb_inbound_nat_rule')
        g.generic_update_command('update', child_collection_prop_name='inbound_nat_rules',
                                 getter_name='lb_get',
                                 getter_type=network_load_balancers_custom,
                                 setter_name='begin_create_or_update',
                                 custom_func_name='set_lb_inbound_nat_rule')

    with self.command_group('network lb inbound-nat-pool', network_lb_sdk) as g:
        g.custom_command('create', 'create_lb_inbound_nat_pool')
        g.generic_update_command('update', child_collection_prop_name='inbound_nat_pools',
                                 getter_name='lb_get',
                                 getter_type=network_load_balancers_custom,
                                 setter_name='begin_create_or_update',
                                 custom_func_name='set_lb_inbound_nat_pool')

    with self.command_group('network lb address-pool', network_lb_backend_pool_sdk) as g:
        g.custom_command('create', 'create_lb_backend_address_pool')
        g.show_command('show', 'get')
        g.command('list', 'list')
        g.custom_command('delete', 'delete_lb_backend_address_pool')

    with self.command_group('network lb address-pool', network_lb_sdk, max_api='2020-03-01') as g:
        g.custom_command('create', 'create_lb_backend_address_pool')

    with self.command_group('network lb address-pool', network_util, max_api='2020-03-01') as g:
        g.command('list', list_network_resource_property('load_balancers', 'backend_address_pools'))
        g.show_command('show', get_network_resource_property_entry('load_balancers', 'backend_address_pools'))
        g.command('delete', delete_lb_resource_property_entry('load_balancers', 'backend_address_pools'))

    with self.command_group('network lb address-pool address', network_lb_backend_pool_sdk, is_preview=True) as g:
        g.custom_command('add', 'add_lb_backend_address_pool_address')
        g.custom_command('remove', 'remove_lb_backend_address_pool_address')
        g.custom_command('list', 'list_lb_backend_address_pool_address')

    with self.command_group('network lb address-pool tunnel-interface', network_lb_backend_pool_sdk, min_api='2021-02-01', is_preview=True) as g:
        g.custom_command('add', 'add_lb_backend_address_pool_tunnel_interface')
        g.custom_command('update', 'update_lb_backend_address_pool_tunnel_interface')
        g.custom_command('remove', 'remove_lb_backend_address_pool_tunnel_interface')
        g.custom_command('list', 'list_lb_backend_address_pool_tunnel_interface')

    with self.command_group('network lb rule', network_lb_sdk) as g:
        g.custom_command('create', 'create_lb_rule')
        g.generic_update_command('update', child_collection_prop_name='load_balancing_rules',
                                 getter_name='lb_get',
                                 getter_type=network_load_balancers_custom,
                                 setter_name='begin_create_or_update',
                                 custom_func_name='set_lb_rule')

    with self.command_group('network lb probe', network_lb_sdk) as g:
        g.custom_command('create', 'create_lb_probe')
        g.generic_update_command('update', child_collection_prop_name='probes',
                                 getter_name='lb_get',
                                 getter_type=network_load_balancers_custom,
                                 setter_name='begin_create_or_update',
                                 custom_func_name='set_lb_probe')

    with self.command_group('network lb outbound-rule', network_lb_sdk, min_api='2018-07-01') as g:
        g.custom_command('create', 'create_lb_outbound_rule', validator=process_lb_outbound_rule_namespace)
        g.generic_update_command('update', child_collection_prop_name='outbound_rules',
                                 getter_name='lb_get',
                                 getter_type=network_load_balancers_custom,
                                 setter_name='begin_create_or_update',
                                 custom_func_name='set_lb_outbound_rule', validator=process_lb_outbound_rule_namespace)

    with self.command_group('network lb outbound-rule', network_util, min_api='2018-07-01') as g:
        g.command('list', list_network_resource_property('load_balancers', 'outbound_rules'))
        g.show_command('show', get_network_resource_property_entry('load_balancers', 'outbound_rules'))
        g.command('delete', delete_lb_resource_property_entry('load_balancers', 'outbound_rules'))
    # endregion

    # region cross-region load balancer
    with self.command_group('network cross-region-lb', network_lb_sdk) as g:
        g.show_command('show', 'get')
        g.custom_command('create', 'create_cross_region_load_balancer', transform=DeploymentOutputLongRunningOperation(self.cli_ctx), supports_no_wait=True, table_transformer=deployment_validate_table_format, validator=process_cross_region_lb_create_namespace, exception_handler=handle_template_based_exception)
        g.command('delete', 'begin_delete')
        g.custom_command('list', 'list_lbs')
        g.generic_update_command('update', setter_name='begin_create_or_update')
        g.wait_command('wait')

    cross_region_lb_property_map = {
        'frontend_ip_configurations': 'frontend-ip',
        'load_balancing_rules': 'rule',
        'probes': 'probe',
    }

    for subresource, alias in cross_region_lb_property_map.items():
        with self.command_group('network cross-region-lb {}'.format(alias), network_util) as g:
            g.command('list', list_network_resource_property('load_balancers', subresource))
            g.show_command('show', get_network_resource_property_entry('load_balancers', subresource))
            g.command('delete', delete_lb_resource_property_entry('load_balancers', subresource))

    with self.command_group('network cross-region-lb frontend-ip', network_lb_sdk) as g:
        g.custom_command('create', 'create_cross_region_lb_frontend_ip_configuration', validator=process_cross_region_lb_frontend_ip_namespace)
        g.generic_update_command('update', child_collection_prop_name='frontend_ip_configurations',
                                 setter_name='begin_create_or_update',
                                 custom_func_name='set_cross_region_lb_frontend_ip_configuration',
                                 validator=process_cross_region_lb_frontend_ip_namespace)

    with self.command_group('network cross-region-lb address-pool', network_lb_backend_pool_sdk) as g:
        g.custom_command('create', 'create_cross_region_lb_backend_address_pool')
        g.show_command('show', 'get')
        g.command('list', 'list')
        g.custom_command('delete', 'delete_cross_region_lb_backend_address_pool')

    with self.command_group('network cross-region-lb address-pool address', network_lb_backend_pool_sdk, is_preview=True) as g:
        g.custom_command('add', 'add_cross_region_lb_backend_address_pool_address')
        g.custom_command('remove', 'remove_lb_backend_address_pool_address')
        g.custom_command('list', 'list_lb_backend_address_pool_address')

    with self.command_group('network cross-region-lb rule', network_lb_sdk) as g:
        g.custom_command('create', 'create_cross_region_lb_rule')
        g.generic_update_command('update', child_collection_prop_name='load_balancing_rules',
                                 setter_name='begin_create_or_update',
                                 custom_func_name='set_cross_region_lb_rule')

    with self.command_group('network cross-region-lb probe', network_lb_sdk) as g:
        g.custom_command('create', 'create_lb_probe')
        g.generic_update_command('update', child_collection_prop_name='probes',
                                 setter_name='begin_create_or_update',
                                 custom_func_name='set_lb_probe')
    # endregion

    # region LocalGateways
    with self.command_group('network local-gateway', network_lgw_sdk) as g:
        g.command('delete', 'begin_delete', supports_no_wait=True)
        g.show_command('show', 'get')
        g.command('list', 'list', table_transformer=transform_local_gateway_table_output)
        g.custom_command('create', 'create_local_gateway', supports_no_wait=True, validator=process_local_gateway_create_namespace)
        g.generic_update_command('update', setter_name='begin_create_or_update', custom_func_name='update_local_gateway', supports_no_wait=True)
        g.wait_command('wait')
    # endregion

    # region NetworkInterfaces: (NIC)
    with self.command_group('network nic', network_nic_sdk) as g:
        g.custom_command('create', 'create_nic', transform=transform_nic_create_output, validator=process_nic_create_namespace, supports_no_wait=True)
        g.command('delete', 'begin_delete', supports_no_wait=True)
        g.show_command('show', 'get')
        g.custom_command('list', 'list_nics')
        g.command('show-effective-route-table', 'begin_get_effective_route_table', min_api='2016-09-01', table_transformer=transform_effective_route_table)
        g.command('list-effective-nsg', 'begin_list_effective_network_security_groups', min_api='2016-09-01', table_transformer=transform_effective_nsg)
        g.generic_update_command('update', setter_name='begin_create_or_update', custom_func_name='update_nic', supports_no_wait=True)
        g.wait_command('wait')

    resource = 'network_interfaces'
    subresource = 'ip_configurations'
    with self.command_group('network nic ip-config', network_nic_sdk) as g:
        g.custom_command('create', 'create_nic_ip_config')
        g.generic_update_command('update',
                                 child_collection_prop_name='ip_configurations', child_arg_name='ip_config_name',
                                 setter_name='update_nic_ip_config_setter',
                                 setter_type=network_nic_custom,
                                 custom_func_name='set_nic_ip_config')
        g.command('list', list_network_resource_property(resource, subresource), command_type=network_util)
        g.show_command('show', get_network_resource_property_entry(resource, subresource), command_type=network_util)
        g.command('delete', delete_network_resource_property_entry(resource, subresource), command_type=network_util)

    with self.command_group('network nic ip-config address-pool') as g:
        g.custom_command('add', 'add_nic_ip_config_address_pool')
        g.custom_command('remove', 'remove_nic_ip_config_address_pool')

    with self.command_group('network nic ip-config inbound-nat-rule') as g:
        g.custom_command('add', 'add_nic_ip_config_inbound_nat_rule')
        g.custom_command('remove', 'remove_nic_ip_config_inbound_nat_rule')

    # endregion

    # region NetworkSecurityGroups
    with self.command_group('network nsg', network_nsg_sdk) as g:
        g.command('delete', 'begin_delete')
        g.show_command('show', 'get')
        g.custom_command('list', 'list_nsgs')
        g.custom_command('create', 'create_nsg', transform=transform_nsg_create_output)
        g.generic_update_command('update', setter_name='begin_create_or_update')

    with self.command_group('network nsg rule', network_nsg_rule_sdk) as g:
        g.command('delete', 'begin_delete')
        g.custom_command('list', 'list_nsg_rules', table_transformer=lambda x: [transform_nsg_rule_table_output(i) for i in x])
        g.show_command('show', 'get', table_transformer=transform_nsg_rule_table_output)
        g.custom_command('create', 'create_nsg_rule_2017_06_01', min_api='2017-06-01')
        g.generic_update_command('update', setter_arg_name='security_rule_parameters', min_api='2017-06-01',
                                 setter_name='begin_create_or_update',
                                 custom_func_name='update_nsg_rule_2017_06_01', doc_string_source='SecurityRule')
        g.custom_command('create', 'create_nsg_rule_2017_03_01', max_api='2017-03-01')
        g.generic_update_command('update', max_api='2017-03-01', setter_arg_name='security_rule_parameters',
                                 setter_name='begin_create_or_update',
                                 custom_func_name='update_nsg_rule_2017_03_01', doc_string_source='SecurityRule')
    # endregion

    # region NetworkProfiles
    with self.command_group('network profile', network_profile_sdk) as g:
        g.command('delete', 'begin_delete', confirmation=True)
        g.custom_command('list', 'list_network_profiles')
        g.show_command('show')
    # endregion

    # region NetworkWatchers
    with self.command_group('network watcher', network_watcher_sdk, client_factory=cf_network_watcher, min_api='2016-09-01') as g:
        g.custom_command('configure', 'configure_network_watcher')
        g.command('list', 'list_all')
        g.custom_command('test-ip-flow', 'check_nw_ip_flow', client_factory=cf_network_watcher)
        g.custom_command('test-connectivity', 'check_nw_connectivity', client_factory=cf_network_watcher, validator=process_nw_test_connectivity_namespace, is_preview=True)
        g.custom_command('show-next-hop', 'show_nw_next_hop', client_factory=cf_network_watcher)
        g.custom_command('show-security-group-view', 'show_nw_security_view', client_factory=cf_network_watcher)
        g.custom_command('show-topology', 'show_topology_watcher', validator=process_nw_topology_namespace)
        g.custom_command('run-configuration-diagnostic', 'run_network_configuration_diagnostic', client_factory=cf_network_watcher, min_api='2018-06-01', validator=process_nw_config_diagnostic_namespace)

    with self.command_group('network watcher connection-monitor', network_watcher_cm_sdk, client_factory=cf_connection_monitor, min_api='2018-01-01') as g:
        g.custom_command('create', 'create_nw_connection_monitor', validator=process_nw_cm_create_namespace)
        g.command('delete', 'begin_delete')
        g.show_command('show', 'get')
        g.command('stop', 'begin_stop')
        g.command('start', 'begin_start')
        g.command('query', 'begin_query')
        g.command('list', 'list')

    with self.command_group('network watcher connection-monitor endpoint',
                            network_watcher_cm_sdk,
                            min_api='2019-11-01',
                            client_factory=cf_connection_monitor,
                            is_preview=True,
                            validator=process_nw_cm_v2_endpoint_namespace) as g:
        g.custom_command('add', 'add_nw_connection_monitor_v2_endpoint')
        g.custom_command('remove', 'remove_nw_connection_monitor_v2_endpoint')
        g.custom_show_command('show', 'show_nw_connection_monitor_v2_endpoint')
        g.custom_command('list', 'list_nw_connection_monitor_v2_endpoint')

    with self.command_group('network watcher connection-monitor test-configuration',
                            network_watcher_cm_sdk,
                            min_api='2019-11-01',
                            client_factory=cf_connection_monitor,
                            is_preview=True,
                            validator=process_nw_cm_v2_test_configuration_namespace) as c:
        c.custom_command('add', 'add_nw_connection_monitor_v2_test_configuration')
        c.custom_command('remove', 'remove_nw_connection_monitor_v2_test_configuration')
        c.custom_show_command('show', 'show_nw_connection_monitor_v2_test_configuration')
        c.custom_command('list', 'list_nw_connection_monitor_v2_test_configuration')

    with self.command_group('network watcher connection-monitor test-group',
                            network_watcher_cm_sdk,
                            min_api='2019-11-01',
                            client_factory=cf_connection_monitor,
                            is_preview=True,
                            validator=process_nw_cm_v2_test_group) as c:
        c.custom_command('add', 'add_nw_connection_monitor_v2_test_group')
        c.custom_command('remove', 'remove_nw_connection_monitor_v2_test_group')
        c.custom_show_command('show', 'show_nw_connection_monitor_v2_test_group')
        c.custom_command('list', 'list_nw_connection_monitor_v2_test_group')

    with self.command_group('network watcher connection-monitor output',
                            network_watcher_cm_sdk,
                            min_api='2019-11-01',
                            client_factory=cf_connection_monitor,
                            is_preview=True,
                            validator=process_nw_cm_v2_output_namespace) as c:
        c.custom_command('add', 'add_nw_connection_monitor_v2_output')
        c.custom_command('remove', 'remove_nw_connection_monitor_v2_output')
        c.custom_command('list', 'list_nw_connection_monitor_v2_output')

    with self.command_group('network watcher packet-capture', network_watcher_pc_sdk, min_api='2016-09-01') as g:
        g.custom_command('create', 'create_nw_packet_capture', client_factory=cf_packet_capture, validator=process_nw_packet_capture_create_namespace)
        g.show_command('show', 'get')
        g.command('show-status', 'begin_get_status')
        g.command('delete', 'begin_delete')
        g.command('stop', 'begin_stop')
        g.command('list', 'list')

    with self.command_group('network watcher flow-log', client_factory=cf_network_watcher, min_api='2016-09-01') as g:
        g.custom_command('configure',
                         'set_nsg_flow_logging',
                         validator=process_nw_flow_log_set_namespace,
                         deprecate_info=self.deprecate(redirect='network watcher flow-log create', hide=False))
        g.custom_show_command('show', 'show_nsg_flow_logging', validator=process_nw_flow_log_show_namespace)

    with self.command_group('network watcher flow-log',
                            network_watcher_flow_log_sdk,
                            client_factory=cf_flow_logs,
                            min_api='2019-11-01',
                            validator=get_network_watcher_from_location(remove=False)) as g:
        g.custom_command('list', 'list_nw_flow_log', validator=get_network_watcher_from_location(remove=False))
        g.custom_command('delete', 'delete_nw_flow_log', validator=get_network_watcher_from_location(remove=False))
        g.custom_command('create',
                         'create_nw_flow_log',
                         client_factory=cf_flow_logs,
                         validator=process_nw_flow_log_create_namespace)
        g.generic_update_command('update',
                                 getter_name='update_nw_flow_log_getter',
                                 getter_type=network_watcher_flow_log_update_sdk,
                                 setter_name='update_nw_flow_log_setter',
                                 setter_type=network_watcher_flow_log_update_sdk,
                                 custom_func_name='update_nw_flow_log',
                                 validator=process_nw_flow_log_create_namespace)

    with self.command_group('network watcher troubleshooting', client_factory=cf_network_watcher, min_api='2016-09-01') as g:
        g.custom_command('start', 'start_nw_troubleshooting', supports_no_wait=True, validator=process_nw_troubleshooting_start_namespace)
        g.custom_show_command('show', 'show_nw_troubleshooting_result', validator=process_nw_troubleshooting_show_namespace)
    # endregion

    # region PublicIPAddresses
    public_ip_show_table_transform = '{Name:name, ResourceGroup:resourceGroup, Location:location, $zone$Address:ipAddress, AddressVersion:publicIpAddressVersion, AllocationMethod:publicIpAllocationMethod, IdleTimeoutInMinutes:idleTimeoutInMinutes, ProvisioningState:provisioningState}'
    public_ip_show_table_transform = public_ip_show_table_transform.replace('$zone$', 'Zones: (!zones && \' \') || join(` `, zones), ' if self.supported_api_version(min_api='2017-06-01') else ' ')

    with self.command_group('network public-ip', network_public_ip_sdk) as g:
        g.command('delete', 'begin_delete')
        g.show_command('show', 'get', table_transformer=public_ip_show_table_transform)
        g.custom_command('list', 'list_public_ips', table_transformer='[].' + public_ip_show_table_transform)
        g.custom_command('create', 'create_public_ip', transform=transform_public_ip_create_output, validator=process_public_ip_create_namespace)
        g.generic_update_command('update', setter_name='begin_create_or_update', custom_func_name='update_public_ip')

    with self.command_group('network public-ip prefix', network_public_ip_prefix_sdk, client_factory=cf_public_ip_prefixes) as g:
        g.custom_command('create', 'create_public_ip_prefix')
        g.command('delete', 'begin_delete')
        g.custom_command('list', 'list_public_ip_prefixes')
        g.show_command('show')
        g.generic_update_command('update', setter_name='begin_create_or_update', custom_func_name='update_public_ip_prefix')

    # endregion

    # region RouteFilters
    with self.command_group('network route-filter', network_rf_sdk, min_api='2016-12-01', is_preview=True) as g:
        g.custom_command('create', 'create_route_filter', client_factory=cf_route_filters)
        g.custom_command('list', 'list_route_filters', client_factory=cf_route_filters)
        g.show_command('show', 'get')
        g.command('delete', 'begin_delete')
        g.generic_update_command('update', setter_name='begin_create_or_update', setter_arg_name='route_filter_parameters')

    with self.command_group('network route-filter rule', network_rfr_sdk, min_api='2016-12-01') as g:
        g.custom_command('create', 'create_route_filter_rule', client_factory=cf_route_filter_rules)
        g.command('list', 'list_by_route_filter')
        g.show_command('show', 'get')
        g.command('delete', 'begin_delete')
        g.generic_update_command('update', setter_name='begin_create_or_update', setter_arg_name='route_filter_rule_parameters')
        sc_path = 'azure.mgmt.network.operations#BgpServiceCommunitiesOperations.{}'
        g.command('list-service-communities', 'list', operations_tmpl=sc_path, client_factory=cf_service_community, table_transformer=transform_service_community_table_output)

    # endregion

    # region RouteTables
    with self.command_group('network route-table', network_rt_sdk) as g:
        g.custom_command('create', 'create_route_table', validator=process_route_table_create_namespace)
        g.command('delete', 'begin_delete')
        g.show_command('show', 'get')
        g.custom_command('list', 'list_route_tables')
        g.generic_update_command('update', setter_name='begin_create_or_update', custom_func_name='update_route_table')

    network_rtr_sdk = CliCommandType(
        operations_tmpl='azure.mgmt.network.operations#RoutesOperations.{}',
        client_factory=cf_routes
    )
    with self.command_group('network route-table route', network_rtr_sdk) as g:
        g.custom_command('create', 'create_route')
        g.command('delete', 'begin_delete')
        g.show_command('show', 'get')
        g.command('list', 'list')
        g.generic_update_command('update', setter_name='begin_create_or_update', setter_arg_name='route_parameters', custom_func_name='update_route')

    # endregion

    # region ServiceEndpoint
    with self.command_group('network service-endpoint', network_endpoint_service_sdk) as g:
        g.command('list', 'list')

    with self.command_group('network service-endpoint policy', network_sepp_sdk) as g:
        g.custom_command('create', 'create_service_endpoint_policy')
        g.command('delete', 'begin_delete')
        g.custom_command('list', 'list_service_endpoint_policies')
        g.show_command('show')
        g.generic_update_command('update', setter_name='begin_create_or_update', custom_func_name='update_service_endpoint_policy')

    with self.command_group('network service-endpoint policy-definition', network_sepd_sdk) as g:
        g.custom_command('create', 'create_service_endpoint_policy_definition')
        g.command('delete', 'begin_delete')
        g.command('list', 'list_by_resource_group')
        g.show_command('show')
        g.generic_update_command('update', custom_func_name='update_service_endpoint_policy_definition',
                                 setter_name='begin_create_or_update',
                                 setter_arg_name='service_endpoint_policy_definitions')
    # endregion

    # region TrafficManagers
    with self.command_group('network traffic-manager profile', network_tmp_sdk) as g:
        g.command('check-dns', 'check_traffic_manager_relative_dns_name_availability')
        g.show_command('show', 'get')
        g.command('delete', 'delete')
        g.custom_command('list', 'list_traffic_manager_profiles')
        g.custom_command('create', 'create_traffic_manager_profile', transform=transform_traffic_manager_create_output)
        g.generic_update_command('update', custom_func_name='update_traffic_manager_profile')

    with self.command_group('network traffic-manager endpoint', network_tme_sdk) as g:
        g.show_command('show', 'get')
        g.command('delete', 'delete')
        g.custom_command('create', 'create_traffic_manager_endpoint', validator=process_tm_endpoint_create_namespace)
        g.custom_command('list', 'list_traffic_manager_endpoints')
        g.generic_update_command('update', custom_func_name='update_traffic_manager_endpoint')

        tm_geographic_path = 'azure.mgmt.trafficmanager.operations.geographic_hierarchies_operations#GeographicHierarchiesOperations.{}'
        g.command('show-geographic-hierarchy', 'get_default', client_factory=cf_tm_geographic, operations_tmpl=tm_geographic_path, table_transformer=transform_geographic_hierachy_table_output)

    # endregion

    # region VirtualNetworks
    with self.command_group('network vnet', network_vnet_sdk) as g:
        g.command('delete', 'begin_delete')
        g.custom_command('list', 'list_vnet', table_transformer=transform_vnet_table_output)
        g.show_command('show', 'get')
        g.command('check-ip-address', 'check_ip_address_availability', min_api='2016-09-01')
        g.custom_command('create', 'create_vnet', transform=transform_vnet_create_output, validator=process_vnet_create_namespace, supports_local_cache=True)
        g.generic_update_command('update', setter_name='begin_create_or_update', custom_func_name='update_vnet', supports_local_cache=True)
        g.command('list-endpoint-services', 'list', command_type=network_endpoint_service_sdk)
        g.custom_command('list-available-ips', 'list_available_ips', min_api='2016-09-01', is_preview=True)

    with self.command_group('network vnet peering', network_vnet_peering_sdk, min_api='2016-09-01') as g:
        g.custom_command('create', 'create_vnet_peering')
        g.show_command('show', 'get')
        g.command('list', 'list')
        g.command('delete', 'begin_delete')
        g.generic_update_command('update', setter_name='update_vnet_peering', setter_type=network_custom)

    with self.command_group('network vnet subnet', network_subnet_sdk) as g:
        g.custom_command('create', 'create_subnet', supports_local_cache=True)
        g.command('delete', 'begin_delete')
        g.show_command('show', 'get')
        g.command('list', 'list')
        g.generic_update_command('update', setter_name='begin_create_or_update', setter_arg_name='subnet_parameters',
                                 custom_func_name='update_subnet')
        g.custom_command('list-available-delegations', 'list_avail_subnet_delegations', min_api='2018-08-01', validator=process_list_delegations_namespace)
    # endregion

    # region VirtualNetworkGateways
    with self.command_group('network vnet-gateway', network_vgw_sdk, min_api='2016-09-01') as g:
        g.custom_command('create', 'create_vnet_gateway', supports_no_wait=True, transform=transform_vnet_gateway_create_output, validator=process_vnet_gateway_create_namespace)
        g.generic_update_command('update', setter_name='begin_create_or_update', custom_func_name='update_vnet_gateway', supports_no_wait=True, validator=process_vnet_gateway_update_namespace)
        g.wait_command('wait')
        g.command('delete', 'begin_delete', supports_no_wait=True)
        g.show_command('show', 'get')
        g.command('list', 'list')
        g.command('reset', 'begin_reset')
        g.command('list-bgp-peer-status', 'begin_get_bgp_peer_status', table_transformer=transform_vnet_gateway_bgp_peer_table)
        g.command('list-advertised-routes', 'begin_get_advertised_routes', table_transformer=transform_vnet_gateway_routes_table)
        g.command('list-learned-routes', 'begin_get_learned_routes', table_transformer=transform_vnet_gateway_routes_table)
        g.command('show-supported-devices', 'supported_vpn_devices', is_preview=True, min_api='2017-09-01')
        g.custom_command('disconnect-vpn-connections', 'disconnect_vnet_gateway_vpn_connections', client_factory=cf_virtual_network_gateways, supports_no_wait=True, is_preview=True, min_api='2019-11-01')

    with self.command_group('network vnet-gateway packet-capture', network_vgw_sdk, client_factory=cf_virtual_network_gateways, is_preview=True, min_api='2019-07-01') as g:
        g.custom_command('start', 'start_vnet_gateway_package_capture', supports_no_wait=True)
        g.custom_command('stop', 'stop_vnet_gateway_package_capture', supports_no_wait=True)

    with self.command_group('network vnet-gateway vpn-client', network_vgw_sdk, client_factory=cf_virtual_network_gateways) as g:
        g.custom_command('generate', 'generate_vpn_client')
        g.command('show-url', 'begin_get_vpn_profile_package_url', min_api='2017-08-01')
        g.command('show-health', 'begin_get_vpnclient_connection_health', is_preview=True, min_api='2019-04-01')

    with self.command_group('network vnet-gateway vpn-client ipsec-policy', network_vgw_sdk, client_factory=cf_virtual_network_gateways, is_preview=True, min_api='2018-02-01') as g:
        g.custom_command('set', 'set_vpn_client_ipsec_policy', supports_no_wait=True)
        g.show_command('show', 'begin_get_vpnclient_ipsec_parameters')

    # with self.command_group

    with self.command_group('network vnet-gateway revoked-cert', network_vgw_sdk) as g:
        g.custom_command('create', 'create_vnet_gateway_revoked_cert')
        g.custom_command('delete', 'delete_vnet_gateway_revoked_cert')

    with self.command_group('network vnet-gateway root-cert', network_vgw_sdk) as g:
        g.custom_command('create', 'create_vnet_gateway_root_cert')
        g.custom_command('delete', 'delete_vnet_gateway_root_cert')

    with self.command_group('network vnet-gateway ipsec-policy', network_vgw_sdk, min_api='2018-02-01') as g:
        g.custom_command('add', 'add_vnet_gateway_ipsec_policy', supports_no_wait=True, doc_string_source='IpsecPolicy')
        g.custom_command('list', 'list_vnet_gateway_ipsec_policies')
        g.custom_command('clear', 'clear_vnet_gateway_ipsec_policies', supports_no_wait=True)

    with self.command_group('network vnet-gateway aad', network_vgw_sdk, min_api='2019-04-01') as g:
        g.custom_command('assign', 'assign_vnet_gateway_aad', supports_no_wait=True)
        g.custom_show_command('show', 'show_vnet_gateway_aad')
        g.custom_command('remove', 'remove_vnet_gateway_aad', supports_no_wait=True)

    with self.command_group('network vnet-gateway nat-rule', network_vgw_sdk, min_api='2021-02-01', is_preview=True) as g:
        g.custom_command('add', 'add_vnet_gateway_nat_rule', supports_no_wait=True)
        g.custom_show_command('list', 'show_vnet_gateway_nat_rule')
        g.custom_command('remove', 'remove_vnet_gateway_nat_rule', supports_no_wait=True)
    # endregion

    # region VirtualNetworkGatewayConnections
    with self.command_group('network vpn-connection', network_vpn_sdk) as g:
        g.custom_command('create', 'create_vpn_connection', transform=DeploymentOutputLongRunningOperation(self.cli_ctx), table_transformer=deployment_validate_table_format, validator=process_vpn_connection_create_namespace, exception_handler=handle_template_based_exception)
        g.command('delete', 'begin_delete')
        g.show_command('show', 'get', transform=transform_vpn_connection)
        g.custom_command('list', 'list_vpn_connections', transform=transform_vpn_connection_list)
        g.generic_update_command('update', setter_name='begin_create_or_update', custom_func_name='update_vpn_connection')
        g.command('list-ike-sas', 'begin_get_ike_sas', is_preview=True, min_api='2020-08-01')
        g.custom_command('show-device-config-script', 'show_vpn_connection_device_config_script', client_factory=cf_virtual_network_gateways, is_preview=True, min_api='2017-09-01')

    with self.command_group('network vpn-connection shared-key', network_vpn_sdk, client_factory=cf_virtual_network_gateway_connections) as g:
        g.show_command('show', 'get_shared_key')
        g.custom_command('reset', 'reset_shared_key')
        g.generic_update_command('update',
                                 getter_name='get_shared_key',
                                 custom_func_name='update_shared_key',
                                 setter_name='begin_set_shared_key')

    with self.command_group('network vpn-connection ipsec-policy', network_vpn_sdk, client_factory=cf_virtual_network_gateway_connections, min_api='2017-03-01') as g:
        g.custom_command('add', 'add_vpn_conn_ipsec_policy', supports_no_wait=True, doc_string_source='IpsecPolicy')
        g.custom_command('list', 'list_vpn_conn_ipsec_policies')
        g.custom_command('clear', 'clear_vpn_conn_ipsec_policies', supports_no_wait=True)

    with self.command_group('network vpn-connection packet-capture', network_vpn_sdk, client_factory=cf_virtual_network_gateway_connections, is_preview=True, min_api='2019-07-01') as g:
        g.custom_command('start', 'start_vpn_conn_package_capture', supports_no_wait=True)
        g.custom_command('stop', 'stop_vpn_conn_package_capture', supports_no_wait=True)

    # endregion

    # region VirtualRouter
    with self.command_group('network vrouter', network_vrouter_sdk,
                            deprecate_info=self.deprecate(redirect=NETWORK_VROUTER_DEPRECATION_INFO, hide=True)) as g:
        g.custom_command('create', 'create_virtual_router')
        g.generic_update_command('update',
                                 getter_name='virtual_router_update_getter',
                                 getter_type=network_vrouter_update_sdk,
                                 setter_name='virtual_router_update_setter',
                                 setter_type=network_vrouter_update_sdk,
                                 custom_func_name='update_virtual_router')
        g.custom_command('delete', 'delete_virtual_router')
        g.custom_show_command('show', 'show_virtual_router')
        g.custom_command('list', 'list_virtual_router')

    with self.command_group(
            'network vrouter peering', network_vrouter_peering_sdk,
            deprecate_info=self.deprecate(redirect=NETWORK_VROUTER_PEERING_DEPRECATION_INFO, hide=True)) as g:
        g.custom_command('create', 'create_virtual_router_peering')
        g.generic_update_command('update',
                                 getter_name='virtual_router_peering_update_getter',
                                 getter_type=network_vrouter_peering_update_sdk,
                                 setter_name='virtual_router_peering_update_setter',
                                 setter_type=network_vrouter_peering_update_sdk,
                                 custom_func_name='update_virtual_router_peering')
        g.custom_command('delete', 'delete_virtual_router_peering')
        g.custom_show_command('show', 'show_virtual_router_peering')
        g.custom_command('list', 'list_virtual_router_peering')
    # endregion

    # region VirtualHub
    with self.command_group('network routeserver', network_virtual_hub_sdk,
                            custom_command_type=network_virtual_hub_update_sdk) as g:
        g.custom_command('create', 'create_virtual_hub')
        g.generic_update_command('update',
                                 setter_name='virtual_hub_update_setter',
                                 setter_type=network_virtual_hub_update_sdk,
                                 custom_func_name='update_virtual_hub')
        g.custom_command('delete', 'delete_virtual_hub', supports_no_wait=True, confirmation=True)
        g.show_command('show', 'get')
        g.custom_command('list', 'list_virtual_hub')
        g.wait_command('wait')

    with self.command_group('network routeserver peering', network_virtual_hub_bgp_connection_sdk,
                            custom_command_type=network_virtual_hub_bgp_connection_update_sdk) as g:
        g.custom_command('create', 'create_virtual_hub_bgp_connection', supports_no_wait=True)
        g.generic_update_command('update',
                                 setter_name='virtual_hub_bgp_connection_update_setter',
                                 setter_type=network_virtual_hub_bgp_connection_update_sdk,
                                 custom_func_name='update_virtual_hub_bgp_connection')
        g.custom_command('delete', 'delete_virtual_hub_bgp_connection', supports_no_wait=True, confirmation=True)
        g.show_command('show', 'get')
        g.wait_command('wait')

    with self.command_group('network routeserver peering', network_virtual_hub_bgp_connections_sdk,
                            custom_command_type=network_virtual_hub_bgp_connections_update_sdk) as g:
        g.command('list', 'list')
        g.custom_command('list-learned-routes', 'list_virtual_hub_bgp_connection_learned_routes')
        g.custom_command('list-advertised-routes', 'list_virtual_hub_bgp_connection_advertised_routes')
    # endregion

    # region Bastion
    with self.command_group('network bastion', network_bastion_hosts_sdk, is_preview=True) as g:
        g.custom_command('create', 'create_bastion_host')
        g.show_command('show', 'get')
        g.custom_command('list', 'list_bastion_host')
<<<<<<< HEAD
        g.custom_command('ssh', 'ssh_bastion_host')
        g.custom_command('rdp', 'rdp_bastion_host')
        g.custom_command('tunnel', 'create_bastion_tunnel')
        g.command('delete', 'delete')
=======
        g.command('delete', 'begin_delete')
>>>>>>> 90f21234
    # endregion

    # region Security Partner Provider
    with self.command_group('network security-partner-provider', network_security_partner_provider_sdk, is_preview=True) as g:
        g.custom_command('create', 'create_security_partner_provider')
        g.generic_update_command('update', setter_name='begin_create_or_update', custom_func_name='update_security_partner_provider')
        g.show_command('show', 'get')
        g.custom_command('list', 'list_security_partner_provider')
        g.command('delete', 'begin_delete')
    # endregion

    # region PrivateLinkResource and PrivateEndpointConnection
    plr_and_pec_custom = CliCommandType(operations_tmpl='azure.cli.command_modules.network.private_link_resource_and_endpoint_connections.custom#{}')
    with self.command_group('network private-link-resource', custom_command_type=plr_and_pec_custom) as g:
        g.custom_show_command('list', 'list_private_link_resource')
    with self.command_group('network private-endpoint-connection', custom_command_type=plr_and_pec_custom) as g:
        g.custom_command('approve', 'approve_private_endpoint_connection')
        g.custom_command('reject', 'reject_private_endpoint_connection')
        g.custom_command('delete', 'remove_private_endpoint_connection', confirmation=True)
        g.custom_show_command('show', 'show_private_endpoint_connection')
        g.custom_command('list', 'list_private_endpoint_connection')
    # endregion

    # region Network Virtual Appliance
    with self.command_group('network virtual-appliance', network_virtual_appliances_sdk, client_factory=cf_network_virtual_appliances, is_preview=True) as g:
        g.custom_command('create', 'create_network_virtual_appliance')
        g.generic_update_command('update', setter_name='begin_create_or_update', custom_func_name='update_network_virtual_appliance')
        g.show_command('show', 'get')
        g.custom_command('list', 'list_network_virtual_appliance')
        g.command('delete', 'begin_delete', confirmation=True)

    with self.command_group('network virtual-appliance site', virtual_appliance_sites_sdk, client_factory=cf_virtual_appliance_sites, is_preview=True) as g:
        g.custom_command('create', 'create_network_virtual_appliance_site')
        g.generic_update_command('update', setter_name='begin_create_or_update', custom_func_name='update_network_virtual_appliance_site')
        g.show_command('show', 'get')
        g.command('delete', 'begin_delete', confirmation=True)
        g.command('list', 'list')

    with self.command_group('network virtual-appliance sku', virtual_appliance_skus_sdk, is_preview=True) as g:
        g.show_command('show', 'get')
        g.command('list', 'list')
    # endregion<|MERGE_RESOLUTION|>--- conflicted
+++ resolved
@@ -1485,14 +1485,10 @@
         g.custom_command('create', 'create_bastion_host')
         g.show_command('show', 'get')
         g.custom_command('list', 'list_bastion_host')
-<<<<<<< HEAD
         g.custom_command('ssh', 'ssh_bastion_host')
         g.custom_command('rdp', 'rdp_bastion_host')
         g.custom_command('tunnel', 'create_bastion_tunnel')
-        g.command('delete', 'delete')
-=======
-        g.command('delete', 'begin_delete')
->>>>>>> 90f21234
+        g.command('delete', 'begin_delete')
     # endregion
 
     # region Security Partner Provider
