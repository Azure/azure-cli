--- conflicted
+++ resolved
@@ -75,15 +75,9 @@
     'azure-mgmt-cognitiveservices~=13.5.0',
     'azure-mgmt-compute~=34.1.0',
     'azure-mgmt-containerinstance==10.2.0b1',
-<<<<<<< HEAD
-    'azure-mgmt-containerregistry==13.0.0',
-    'azure-mgmt-containerservice~=35.0.0',
-    'azure-mgmt-cosmosdb==9.8.0',
-=======
     'azure-mgmt-containerregistry==14.0.0',
     'azure-mgmt-containerservice~=36.0.0',
-    'azure-mgmt-cosmosdb==9.7.0',
->>>>>>> 98e87253
+    'azure-mgmt-cosmosdb==9.8.0',
     'azure-mgmt-databoxedge~=1.0.0',
     'azure-mgmt-datalake-store~=1.1.0b1',
     'azure-mgmt-datamigration~=10.0.0',
