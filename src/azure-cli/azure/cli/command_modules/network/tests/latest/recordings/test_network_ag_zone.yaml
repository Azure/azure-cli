interactions:
- request:
    body: null
    headers:
      Accept:
      - application/json
      Accept-Encoding:
      - gzip, deflate
      CommandName:
      - network public-ip create
      Connection:
      - keep-alive
      ParameterSetName:
      - -g -n --sku
      User-Agent:
<<<<<<< HEAD
      - python/3.6.5 (Windows-10-10.0.17134-SP0) msrest/0.6.10 msrest_azure/0.6.2
=======
      - python/3.7.4 (Windows-10-10.0.18362-SP0) msrest/0.6.10 msrest_azure/0.6.2
>>>>>>> 15b3674b
        azure-mgmt-resource/4.0.0 Azure-SDK-For-Python AZURECLI/2.0.74
      accept-language:
      - en-US
    method: GET
    uri: https://management.azure.com/subscriptions/00000000-0000-0000-0000-000000000000/resourcegroups/cli_test_ag_zone000001?api-version=2019-07-01
  response:
    body:
<<<<<<< HEAD
      string: '{"id":"/subscriptions/00000000-0000-0000-0000-000000000000/resourceGroups/cli_test_ag_zone000001","name":"cli_test_ag_zone000001","type":"Microsoft.Resources/resourceGroups","location":"westus2","tags":{"product":"azurecli","cause":"automation","date":"2019-10-13T07:23:07Z"},"properties":{"provisioningState":"Succeeded"}}'
=======
      string: '{"id":"/subscriptions/00000000-0000-0000-0000-000000000000/resourceGroups/cli_test_ag_zone000001","name":"cli_test_ag_zone000001","type":"Microsoft.Resources/resourceGroups","location":"westus2","tags":{"product":"azurecli","cause":"automation","date":"2019-10-10T10:42:09Z"},"properties":{"provisioningState":"Succeeded"}}'
>>>>>>> 15b3674b
    headers:
      cache-control:
      - no-cache
      content-length:
      - '429'
      content-type:
      - application/json; charset=utf-8
      date:
<<<<<<< HEAD
      - Sun, 13 Oct 2019 07:23:08 GMT
=======
      - Thu, 10 Oct 2019 10:42:14 GMT
>>>>>>> 15b3674b
      expires:
      - '-1'
      pragma:
      - no-cache
      strict-transport-security:
      - max-age=31536000; includeSubDomains
      vary:
      - Accept-Encoding
      x-content-type-options:
      - nosniff
    status:
      code: 200
      message: OK
- request:
    body: '{"location": "westus2", "sku": {"name": "Standard"}, "properties": {"publicIPAllocationMethod":
      "Static", "publicIPAddressVersion": "IPv4", "idleTimeoutInMinutes": 4}}'
    headers:
      Accept:
      - application/json
      Accept-Encoding:
      - gzip, deflate
      CommandName:
      - network public-ip create
      Connection:
      - keep-alive
      Content-Length:
      - '167'
      Content-Type:
      - application/json; charset=utf-8
      ParameterSetName:
      - -g -n --sku
      User-Agent:
<<<<<<< HEAD
      - python/3.6.5 (Windows-10-10.0.17134-SP0) msrest/0.6.10 msrest_azure/0.6.2
        azure-mgmt-network/4.0.0 Azure-SDK-For-Python AZURECLI/2.0.74
=======
      - python/3.7.4 (Windows-10-10.0.18362-SP0) msrest/0.6.10 msrest_azure/0.6.2
        azure-mgmt-network/6.0.0 Azure-SDK-For-Python AZURECLI/2.0.74
>>>>>>> 15b3674b
      accept-language:
      - en-US
    method: PUT
    uri: https://management.azure.com/subscriptions/00000000-0000-0000-0000-000000000000/resourceGroups/cli_test_ag_zone000001/providers/Microsoft.Network/publicIPAddresses/pubip1?api-version=2019-08-01
  response:
    body:
      string: "{\r\n  \"name\": \"pubip1\",\r\n  \"id\": \"/subscriptions/00000000-0000-0000-0000-000000000000/resourceGroups/cli_test_ag_zone000001/providers/Microsoft.Network/publicIPAddresses/pubip1\",\r\n
<<<<<<< HEAD
        \ \"etag\": \"W/\\\"8bb0829f-b66d-4fbf-8abf-b9cdd7b2b082\\\"\",\r\n  \"location\":
        \"westus2\",\r\n  \"properties\": {\r\n    \"provisioningState\": \"Updating\",\r\n
        \   \"resourceGuid\": \"4df56ba9-d5ad-4ea5-b654-a7d769bf7254\",\r\n    \"publicIPAddressVersion\":
=======
        \ \"etag\": \"W/\\\"6f156b83-6be2-4b5a-bb67-a76844ff5bb5\\\"\",\r\n  \"location\":
        \"westus2\",\r\n  \"properties\": {\r\n    \"provisioningState\": \"Updating\",\r\n
        \   \"resourceGuid\": \"b5650ca7-8f64-4401-a072-d336ab471c9e\",\r\n    \"publicIPAddressVersion\":
>>>>>>> 15b3674b
        \"IPv4\",\r\n    \"publicIPAllocationMethod\": \"Static\",\r\n    \"idleTimeoutInMinutes\":
        4,\r\n    \"ipTags\": []\r\n  },\r\n  \"type\": \"Microsoft.Network/publicIPAddresses\",\r\n
        \ \"sku\": {\r\n    \"name\": \"Standard\",\r\n    \"tier\": \"Regional\"\r\n
        \ }\r\n}"
    headers:
      azure-asyncoperation:
<<<<<<< HEAD
      - https://management.azure.com/subscriptions/00000000-0000-0000-0000-000000000000/providers/Microsoft.Network/locations/westus2/operations/3ffd18bf-43af-4edd-a235-adfcd0dfc18d?api-version=2019-04-01
=======
      - https://management.azure.com/subscriptions/00000000-0000-0000-0000-000000000000/providers/Microsoft.Network/locations/westus2/operations/85284e37-0f9c-434c-b0a3-998d8023ff2e?api-version=2019-08-01
>>>>>>> 15b3674b
      cache-control:
      - no-cache
      content-length:
      - '688'
      content-type:
      - application/json; charset=utf-8
      date:
<<<<<<< HEAD
      - Sun, 13 Oct 2019 07:23:09 GMT
=======
      - Thu, 10 Oct 2019 10:42:18 GMT
>>>>>>> 15b3674b
      expires:
      - '-1'
      pragma:
      - no-cache
      server:
      - Microsoft-HTTPAPI/2.0
      - Microsoft-HTTPAPI/2.0
      strict-transport-security:
      - max-age=31536000; includeSubDomains
      x-content-type-options:
      - nosniff
      x-ms-arm-service-request-id:
<<<<<<< HEAD
      - 5784b120-8b0d-4ade-94a8-4f5e5418662e
      x-ms-ratelimit-remaining-subscription-writes:
      - '1198'
=======
      - 571839a2-e76f-44a8-98a0-92e821e21954
      x-ms-ratelimit-remaining-subscription-writes:
      - '1194'
>>>>>>> 15b3674b
    status:
      code: 201
      message: Created
- request:
    body: null
    headers:
      Accept:
      - application/json
      Accept-Encoding:
      - gzip, deflate
      CommandName:
      - network public-ip create
      Connection:
      - keep-alive
      ParameterSetName:
      - -g -n --sku
      User-Agent:
<<<<<<< HEAD
      - python/3.6.5 (Windows-10-10.0.17134-SP0) msrest/0.6.10 msrest_azure/0.6.2
        azure-mgmt-network/4.0.0 Azure-SDK-For-Python AZURECLI/2.0.74
    method: GET
    uri: https://management.azure.com/subscriptions/00000000-0000-0000-0000-000000000000/providers/Microsoft.Network/locations/westus2/operations/3ffd18bf-43af-4edd-a235-adfcd0dfc18d?api-version=2019-04-01
=======
      - python/3.7.4 (Windows-10-10.0.18362-SP0) msrest/0.6.10 msrest_azure/0.6.2
        azure-mgmt-network/6.0.0 Azure-SDK-For-Python AZURECLI/2.0.74
    method: GET
    uri: https://management.azure.com/subscriptions/00000000-0000-0000-0000-000000000000/providers/Microsoft.Network/locations/westus2/operations/85284e37-0f9c-434c-b0a3-998d8023ff2e?api-version=2019-08-01
>>>>>>> 15b3674b
  response:
    body:
      string: "{\r\n  \"status\": \"InProgress\"\r\n}"
    headers:
      cache-control:
      - no-cache
      content-length:
      - '30'
      content-type:
      - application/json; charset=utf-8
      date:
<<<<<<< HEAD
      - Sun, 13 Oct 2019 07:23:10 GMT
=======
      - Thu, 10 Oct 2019 10:42:20 GMT
>>>>>>> 15b3674b
      expires:
      - '-1'
      pragma:
      - no-cache
      server:
      - Microsoft-HTTPAPI/2.0
      - Microsoft-HTTPAPI/2.0
      strict-transport-security:
      - max-age=31536000; includeSubDomains
      transfer-encoding:
      - chunked
      vary:
      - Accept-Encoding
      x-content-type-options:
      - nosniff
      x-ms-arm-service-request-id:
<<<<<<< HEAD
      - 41b5cbae-db17-45c9-953e-655d095904f0
=======
      - 33a73b5c-dce0-4a8b-85d3-06824e5b8d2c
>>>>>>> 15b3674b
    status:
      code: 200
      message: OK
- request:
    body: null
    headers:
      Accept:
      - application/json
      Accept-Encoding:
      - gzip, deflate
      CommandName:
      - network public-ip create
      Connection:
      - keep-alive
      ParameterSetName:
      - -g -n --sku
      User-Agent:
<<<<<<< HEAD
      - python/3.6.5 (Windows-10-10.0.17134-SP0) msrest/0.6.10 msrest_azure/0.6.2
        azure-mgmt-network/4.0.0 Azure-SDK-For-Python AZURECLI/2.0.74
    method: GET
    uri: https://management.azure.com/subscriptions/00000000-0000-0000-0000-000000000000/providers/Microsoft.Network/locations/westus2/operations/3ffd18bf-43af-4edd-a235-adfcd0dfc18d?api-version=2019-04-01
=======
      - python/3.7.4 (Windows-10-10.0.18362-SP0) msrest/0.6.10 msrest_azure/0.6.2
        azure-mgmt-network/6.0.0 Azure-SDK-For-Python AZURECLI/2.0.74
    method: GET
    uri: https://management.azure.com/subscriptions/00000000-0000-0000-0000-000000000000/providers/Microsoft.Network/locations/westus2/operations/85284e37-0f9c-434c-b0a3-998d8023ff2e?api-version=2019-08-01
>>>>>>> 15b3674b
  response:
    body:
      string: "{\r\n  \"status\": \"Succeeded\"\r\n}"
    headers:
      cache-control:
      - no-cache
      content-length:
      - '29'
      content-type:
      - application/json; charset=utf-8
      date:
<<<<<<< HEAD
      - Sun, 13 Oct 2019 07:23:12 GMT
=======
      - Thu, 10 Oct 2019 10:42:22 GMT
>>>>>>> 15b3674b
      expires:
      - '-1'
      pragma:
      - no-cache
      server:
      - Microsoft-HTTPAPI/2.0
      - Microsoft-HTTPAPI/2.0
      strict-transport-security:
      - max-age=31536000; includeSubDomains
      transfer-encoding:
      - chunked
      vary:
      - Accept-Encoding
      x-content-type-options:
      - nosniff
      x-ms-arm-service-request-id:
<<<<<<< HEAD
      - efa9517a-5eac-4152-861d-2085dfb497d4
=======
      - 5e46b639-7200-43f4-96e7-d4d79a45fdec
>>>>>>> 15b3674b
    status:
      code: 200
      message: OK
- request:
    body: null
    headers:
      Accept:
      - application/json
      Accept-Encoding:
      - gzip, deflate
      CommandName:
      - network public-ip create
      Connection:
      - keep-alive
      ParameterSetName:
      - -g -n --sku
      User-Agent:
<<<<<<< HEAD
      - python/3.6.5 (Windows-10-10.0.17134-SP0) msrest/0.6.10 msrest_azure/0.6.2
        azure-mgmt-network/4.0.0 Azure-SDK-For-Python AZURECLI/2.0.74
=======
      - python/3.7.4 (Windows-10-10.0.18362-SP0) msrest/0.6.10 msrest_azure/0.6.2
        azure-mgmt-network/6.0.0 Azure-SDK-For-Python AZURECLI/2.0.74
>>>>>>> 15b3674b
    method: GET
    uri: https://management.azure.com/subscriptions/00000000-0000-0000-0000-000000000000/resourceGroups/cli_test_ag_zone000001/providers/Microsoft.Network/publicIPAddresses/pubip1?api-version=2019-08-01
  response:
    body:
      string: "{\r\n  \"name\": \"pubip1\",\r\n  \"id\": \"/subscriptions/00000000-0000-0000-0000-000000000000/resourceGroups/cli_test_ag_zone000001/providers/Microsoft.Network/publicIPAddresses/pubip1\",\r\n
<<<<<<< HEAD
        \ \"etag\": \"W/\\\"8691b634-d59b-4b27-8961-ef988d43eef1\\\"\",\r\n  \"location\":
        \"westus2\",\r\n  \"properties\": {\r\n    \"provisioningState\": \"Succeeded\",\r\n
        \   \"resourceGuid\": \"4df56ba9-d5ad-4ea5-b654-a7d769bf7254\",\r\n    \"ipAddress\":
        \"52.156.91.75\",\r\n    \"publicIPAddressVersion\": \"IPv4\",\r\n    \"publicIPAllocationMethod\":
=======
        \ \"etag\": \"W/\\\"82155174-a8cc-4e99-b5e4-f814373389aa\\\"\",\r\n  \"location\":
        \"westus2\",\r\n  \"properties\": {\r\n    \"provisioningState\": \"Succeeded\",\r\n
        \   \"resourceGuid\": \"b5650ca7-8f64-4401-a072-d336ab471c9e\",\r\n    \"ipAddress\":
        \"40.91.72.110\",\r\n    \"publicIPAddressVersion\": \"IPv4\",\r\n    \"publicIPAllocationMethod\":
>>>>>>> 15b3674b
        \"Static\",\r\n    \"idleTimeoutInMinutes\": 4,\r\n    \"ipTags\": []\r\n
        \ },\r\n  \"type\": \"Microsoft.Network/publicIPAddresses\",\r\n  \"sku\":
        {\r\n    \"name\": \"Standard\",\r\n    \"tier\": \"Regional\"\r\n  }\r\n}"
    headers:
      cache-control:
      - no-cache
      content-length:
      - '723'
      content-type:
      - application/json; charset=utf-8
      date:
<<<<<<< HEAD
      - Sun, 13 Oct 2019 07:23:12 GMT
      etag:
      - W/"8691b634-d59b-4b27-8961-ef988d43eef1"
=======
      - Thu, 10 Oct 2019 10:42:23 GMT
      etag:
      - W/"82155174-a8cc-4e99-b5e4-f814373389aa"
>>>>>>> 15b3674b
      expires:
      - '-1'
      pragma:
      - no-cache
      server:
      - Microsoft-HTTPAPI/2.0
      - Microsoft-HTTPAPI/2.0
      strict-transport-security:
      - max-age=31536000; includeSubDomains
      transfer-encoding:
      - chunked
      vary:
      - Accept-Encoding
      x-content-type-options:
      - nosniff
      x-ms-arm-service-request-id:
<<<<<<< HEAD
      - 51e4ef92-7bc8-49d2-b578-dd63667d4a15
=======
      - 9645a0c2-3c7a-4d71-849f-101ea50f03e5
>>>>>>> 15b3674b
    status:
      code: 200
      message: OK
- request:
    body: null
    headers:
      Accept:
      - application/json
      Accept-Encoding:
      - gzip, deflate
      CommandName:
      - network application-gateway create
      Connection:
      - keep-alive
      ParameterSetName:
      - -g -n --sku --min-capacity --max-capacity --zones --public-ip-address --no-wait
      User-Agent:
<<<<<<< HEAD
      - python/3.6.5 (Windows-10-10.0.17134-SP0) msrest/0.6.10 msrest_azure/0.6.2
=======
      - python/3.7.4 (Windows-10-10.0.18362-SP0) msrest/0.6.10 msrest_azure/0.6.2
>>>>>>> 15b3674b
        azure-mgmt-resource/4.0.0 Azure-SDK-For-Python AZURECLI/2.0.74
      accept-language:
      - en-US
    method: GET
    uri: https://management.azure.com/subscriptions/00000000-0000-0000-0000-000000000000/resourcegroups/cli_test_ag_zone000001?api-version=2019-07-01
  response:
    body:
<<<<<<< HEAD
      string: '{"id":"/subscriptions/00000000-0000-0000-0000-000000000000/resourceGroups/cli_test_ag_zone000001","name":"cli_test_ag_zone000001","type":"Microsoft.Resources/resourceGroups","location":"westus2","tags":{"product":"azurecli","cause":"automation","date":"2019-10-13T07:23:07Z"},"properties":{"provisioningState":"Succeeded"}}'
=======
      string: '{"id":"/subscriptions/00000000-0000-0000-0000-000000000000/resourceGroups/cli_test_ag_zone000001","name":"cli_test_ag_zone000001","type":"Microsoft.Resources/resourceGroups","location":"westus2","tags":{"product":"azurecli","cause":"automation","date":"2019-10-10T10:42:09Z"},"properties":{"provisioningState":"Succeeded"}}'
>>>>>>> 15b3674b
    headers:
      cache-control:
      - no-cache
      content-length:
      - '429'
      content-type:
      - application/json; charset=utf-8
      date:
<<<<<<< HEAD
      - Sun, 13 Oct 2019 07:23:13 GMT
=======
      - Thu, 10 Oct 2019 10:42:24 GMT
>>>>>>> 15b3674b
      expires:
      - '-1'
      pragma:
      - no-cache
      strict-transport-security:
      - max-age=31536000; includeSubDomains
      vary:
      - Accept-Encoding
      x-content-type-options:
      - nosniff
    status:
      code: 200
      message: OK
- request:
    body: null
    headers:
      Accept:
      - application/json
      Accept-Encoding:
      - gzip, deflate
      CommandName:
      - network application-gateway create
      Connection:
      - keep-alive
      ParameterSetName:
      - -g -n --sku --min-capacity --max-capacity --zones --public-ip-address --no-wait
      User-Agent:
<<<<<<< HEAD
      - python/3.6.5 (Windows-10-10.0.17134-SP0) msrest/0.6.10 msrest_azure/0.6.2
=======
      - python/3.7.4 (Windows-10-10.0.18362-SP0) msrest/0.6.10 msrest_azure/0.6.2
>>>>>>> 15b3674b
        azure-mgmt-resource/4.0.0 Azure-SDK-For-Python AZURECLI/2.0.74
      accept-language:
      - en-US
    method: GET
    uri: https://management.azure.com/subscriptions/00000000-0000-0000-0000-000000000000/resources?$filter=resourceGroup%20eq%20%27cli_test_ag_zone000001%27%20and%20name%20eq%20%27None%27%20and%20resourceType%20eq%20%27Microsoft.Network%2FvirtualNetworks%27&api-version=2019-07-01
  response:
    body:
      string: '{"value":[]}'
    headers:
      cache-control:
      - no-cache
      content-length:
      - '12'
      content-type:
      - application/json; charset=utf-8
      date:
<<<<<<< HEAD
      - Sun, 13 Oct 2019 07:23:13 GMT
=======
      - Thu, 10 Oct 2019 10:42:24 GMT
>>>>>>> 15b3674b
      expires:
      - '-1'
      pragma:
      - no-cache
      strict-transport-security:
      - max-age=31536000; includeSubDomains
      vary:
      - Accept-Encoding
      x-content-type-options:
      - nosniff
    status:
      code: 200
      message: OK
- request:
    body: null
    headers:
      Accept:
      - application/json
      Accept-Encoding:
      - gzip, deflate
      CommandName:
      - network application-gateway create
      Connection:
      - keep-alive
      ParameterSetName:
      - -g -n --sku --min-capacity --max-capacity --zones --public-ip-address --no-wait
      User-Agent:
<<<<<<< HEAD
      - python/3.6.5 (Windows-10-10.0.17134-SP0) msrest/0.6.10 msrest_azure/0.6.2
=======
      - python/3.7.4 (Windows-10-10.0.18362-SP0) msrest/0.6.10 msrest_azure/0.6.2
>>>>>>> 15b3674b
        azure-mgmt-resource/4.0.0 Azure-SDK-For-Python AZURECLI/2.0.74
      accept-language:
      - en-US
    method: GET
    uri: https://management.azure.com/subscriptions/00000000-0000-0000-0000-000000000000/resources?$filter=resourceGroup%20eq%20%27cli_test_ag_zone000001%27%20and%20name%20eq%20%27pubip1%27%20and%20resourceType%20eq%20%27Microsoft.Network%2FpublicIPAddresses%27&api-version=2019-07-01
  response:
    body:
      string: '{"value":[{"id":"/subscriptions/00000000-0000-0000-0000-000000000000/resourceGroups/cli_test_ag_zone000001/providers/Microsoft.Network/publicIPAddresses/pubip1","name":"pubip1","type":"Microsoft.Network/publicIPAddresses","sku":{"name":"Standard","tier":"Regional"},"location":"westus2"}]}'
    headers:
      cache-control:
      - no-cache
      content-length:
      - '342'
      content-type:
      - application/json; charset=utf-8
      date:
<<<<<<< HEAD
      - Sun, 13 Oct 2019 07:23:13 GMT
=======
      - Thu, 10 Oct 2019 10:42:24 GMT
>>>>>>> 15b3674b
      expires:
      - '-1'
      pragma:
      - no-cache
      strict-transport-security:
      - max-age=31536000; includeSubDomains
      vary:
      - Accept-Encoding
      x-content-type-options:
      - nosniff
    status:
      code: 200
      message: OK
- request:
    body: 'b''{"properties": {"template": {"$schema": "https://schema.management.azure.com/schemas/2015-01-01/deploymentTemplate.json#",
      "contentVersion": "1.0.0.0", "parameters": {}, "variables": {"appGwID": "[resourceId(\''Microsoft.Network/applicationGateways\'',
      \''ag1\'')]"}, "resources": [{"name": "ag1Vnet", "type": "Microsoft.Network/virtualNetworks",
      "location": "westus2", "apiVersion": "2015-06-15", "dependsOn": [], "tags":
      {}, "properties": {"addressSpace": {"addressPrefixes": ["10.0.0.0/16"]}, "subnets":
      [{"name": "default", "properties": {"addressPrefix": "10.0.0.0/24"}}]}}, {"type":
      "Microsoft.Network/applicationGateways", "name": "ag1", "location": "westus2",
      "tags": {}, "apiVersion": "2019-08-01", "dependsOn": ["Microsoft.Network/virtualNetworks/ag1Vnet"],
      "properties": {"backendAddressPools": [{"name": "appGatewayBackendPool"}], "backendHttpSettingsCollection":
      [{"name": "appGatewayBackendHttpSettings", "properties": {"Port": 80, "Protocol":
      "Http", "CookieBasedAffinity": "disabled", "connectionDraining": {"enabled":
      false, "drainTimeoutInSec": 1}}}], "frontendIPConfigurations": [{"name": "appGatewayFrontendIP",
      "properties": {"publicIPAddress": {"id": "/subscriptions/00000000-0000-0000-0000-000000000000/resourceGroups/cli_test_ag_zone000001/providers/Microsoft.Network/publicIPAddresses/pubip1"}}}],
      "frontendPorts": [{"name": "appGatewayFrontendPort", "properties": {"Port":
      80}}], "gatewayIPConfigurations": [{"name": "appGatewayFrontendIP", "properties":
      {"subnet": {"id": "/subscriptions/00000000-0000-0000-0000-000000000000/resourceGroups/cli_test_ag_zone000001/providers/Microsoft.Network/virtualNetworks/ag1Vnet/subnets/default"}}}],
      "httpListeners": [{"name": "appGatewayHttpListener", "properties": {"FrontendIpConfiguration":
      {"Id": "[concat(variables(\''appGwID\''), \''/frontendIPConfigurations/appGatewayFrontendIP\'')]"},
      "FrontendPort": {"Id": "[concat(variables(\''appGwID\''), \''/frontendPorts/appGatewayFrontendPort\'')]"},
      "Protocol": "http", "SslCertificate": null}}], "sku": {"name": "Standard_v2",
      "tier": "Standard_v2"}, "requestRoutingRules": [{"Name": "rule1", "properties":
      {"RuleType": "Basic", "httpListener": {"id": "[concat(variables(\''appGwID\''),
      \''/httpListeners/appGatewayHttpListener\'')]"}, "backendAddressPool": {"id":
      "[concat(variables(\''appGwID\''), \''/backendAddressPools/appGatewayBackendPool\'')]"},
      "backendHttpSettings": {"id": "[concat(variables(\''appGwID\''), \''/backendHttpSettingsCollection/appGatewayBackendHttpSettings\'')]"}}}],
      "autoscaleConfiguration": {"minCapacity": 2, "maxCapacity": 4}}, "zones": ["1",
      "3"]}], "outputs": {"applicationGateway": {"type": "object", "value": "[reference(\''ag1\'')]"}}},
      "parameters": {}, "mode": "Incremental"}}'''
    headers:
      Accept:
      - application/json
      Accept-Encoding:
      - gzip, deflate
      CommandName:
      - network application-gateway create
      Connection:
      - keep-alive
      Content-Length:
      - '2785'
      Content-Type:
      - application/json; charset=utf-8
      ParameterSetName:
      - -g -n --sku --min-capacity --max-capacity --zones --public-ip-address --no-wait
      User-Agent:
<<<<<<< HEAD
      - python/3.6.5 (Windows-10-10.0.17134-SP0) msrest/0.6.10 msrest_azure/0.6.2
=======
      - python/3.7.4 (Windows-10-10.0.18362-SP0) msrest/0.6.10 msrest_azure/0.6.2
>>>>>>> 15b3674b
        azure-mgmt-resource/4.0.0 Azure-SDK-For-Python AZURECLI/2.0.74
      accept-language:
      - en-US
    method: PUT
    uri: https://management.azure.com/subscriptions/00000000-0000-0000-0000-000000000000/resourcegroups/cli_test_ag_zone000001/providers/Microsoft.Resources/deployments/mock-deployment?api-version=2019-07-01
  response:
    body:
<<<<<<< HEAD
      string: '{"id":"/subscriptions/00000000-0000-0000-0000-000000000000/resourceGroups/cli_test_ag_zone000001/providers/Microsoft.Resources/deployments/ag_deploy_4i0E6wJZckh2sA16McpbaiOFfOqqzWlJ","name":"ag_deploy_4i0E6wJZckh2sA16McpbaiOFfOqqzWlJ","type":"Microsoft.Resources/deployments","properties":{"templateHash":"574125130217491079","parameters":{},"mode":"Incremental","provisioningState":"Accepted","timestamp":"2019-10-13T07:23:15.5985986Z","duration":"PT0.707053S","correlationId":"92ab9ee3-efae-45f9-96c3-57266db03046","providers":[{"namespace":"Microsoft.Network","resourceTypes":[{"resourceType":"virtualNetworks","locations":["westus2"]},{"resourceType":"applicationGateways","locations":["westus2"]}]}],"dependencies":[{"dependsOn":[{"id":"/subscriptions/00000000-0000-0000-0000-000000000000/resourceGroups/cli_test_ag_zone000001/providers/Microsoft.Network/virtualNetworks/ag1Vnet","resourceType":"Microsoft.Network/virtualNetworks","resourceName":"ag1Vnet"}],"id":"/subscriptions/00000000-0000-0000-0000-000000000000/resourceGroups/cli_test_ag_zone000001/providers/Microsoft.Network/applicationGateways/ag1","resourceType":"Microsoft.Network/applicationGateways","resourceName":"ag1"}]}}'
    headers:
      azure-asyncoperation:
      - https://management.azure.com/subscriptions/00000000-0000-0000-0000-000000000000/resourcegroups/cli_test_ag_zone000001/providers/Microsoft.Resources/deployments/ag_deploy_4i0E6wJZckh2sA16McpbaiOFfOqqzWlJ/operationStatuses/08586306554905860760?api-version=2019-07-01
      cache-control:
      - no-cache
      content-length:
      - '1350'
      content-type:
      - application/json; charset=utf-8
      date:
      - Sun, 13 Oct 2019 07:23:15 GMT
=======
      string: '{"id":"/subscriptions/00000000-0000-0000-0000-000000000000/resourceGroups/cli_test_ag_zone000001/providers/Microsoft.Resources/deployments/ag_deploy_6sDDNkCkV0drWxRjjqoYJV6BkqDvJjjZ","name":"ag_deploy_6sDDNkCkV0drWxRjjqoYJV6BkqDvJjjZ","type":"Microsoft.Resources/deployments","properties":{"templateHash":"8336957063736408156","parameters":{},"mode":"Incremental","provisioningState":"Accepted","timestamp":"2019-10-10T10:42:28.9634344Z","duration":"PT2.9153432S","correlationId":"c290f1e2-1717-444b-b153-83f637e95e9a","providers":[{"namespace":"Microsoft.Network","resourceTypes":[{"resourceType":"virtualNetworks","locations":["westus2"]},{"resourceType":"applicationGateways","locations":["westus2"]}]}],"dependencies":[{"dependsOn":[{"id":"/subscriptions/00000000-0000-0000-0000-000000000000/resourceGroups/cli_test_ag_zone000001/providers/Microsoft.Network/virtualNetworks/ag1Vnet","resourceType":"Microsoft.Network/virtualNetworks","resourceName":"ag1Vnet"}],"id":"/subscriptions/00000000-0000-0000-0000-000000000000/resourceGroups/cli_test_ag_zone000001/providers/Microsoft.Network/applicationGateways/ag1","resourceType":"Microsoft.Network/applicationGateways","resourceName":"ag1"}]}}'
    headers:
      azure-asyncoperation:
      - https://management.azure.com/subscriptions/00000000-0000-0000-0000-000000000000/resourcegroups/cli_test_ag_zone000001/providers/Microsoft.Resources/deployments/ag_deploy_6sDDNkCkV0drWxRjjqoYJV6BkqDvJjjZ/operationStatuses/08586309027394295246?api-version=2019-05-10
      cache-control:
      - no-cache
      content-length:
      - '1352'
      content-type:
      - application/json; charset=utf-8
      date:
      - Thu, 10 Oct 2019 10:42:29 GMT
>>>>>>> 15b3674b
      expires:
      - '-1'
      pragma:
      - no-cache
      strict-transport-security:
      - max-age=31536000; includeSubDomains
      x-content-type-options:
      - nosniff
      x-ms-ratelimit-remaining-subscription-writes:
<<<<<<< HEAD
      - '1198'
=======
      - '1197'
>>>>>>> 15b3674b
    status:
      code: 201
      message: Created
- request:
    body: null
    headers:
      Accept:
      - application/json
      Accept-Encoding:
      - gzip, deflate
      CommandName:
      - network application-gateway wait
      Connection:
      - keep-alive
      ParameterSetName:
      - -g -n --exists
      User-Agent:
<<<<<<< HEAD
      - python/3.6.5 (Windows-10-10.0.17134-SP0) msrest/0.6.10 msrest_azure/0.6.2
        azure-mgmt-network/4.0.0 Azure-SDK-For-Python AZURECLI/2.0.74
=======
      - python/3.7.4 (Windows-10-10.0.18362-SP0) msrest/0.6.10 msrest_azure/0.6.2
        azure-mgmt-network/6.0.0 Azure-SDK-For-Python AZURECLI/2.0.74
>>>>>>> 15b3674b
      accept-language:
      - en-US
    method: GET
    uri: https://management.azure.com/subscriptions/00000000-0000-0000-0000-000000000000/resourceGroups/cli_test_ag_zone000001/providers/Microsoft.Network/applicationGateways/ag1?api-version=2019-08-01
  response:
    body:
      string: '{"error":{"code":"ResourceNotFound","message":"The Resource ''Microsoft.Network/applicationGateways/ag1''
        under resource group ''cli_test_ag_zone000001'' was not found."}}'
    headers:
      cache-control:
      - no-cache
      content-length:
      - '220'
      content-type:
      - application/json; charset=utf-8
      date:
<<<<<<< HEAD
      - Sun, 13 Oct 2019 07:23:15 GMT
=======
      - Thu, 10 Oct 2019 10:42:30 GMT
>>>>>>> 15b3674b
      expires:
      - '-1'
      pragma:
      - no-cache
      strict-transport-security:
      - max-age=31536000; includeSubDomains
      x-content-type-options:
      - nosniff
      x-ms-failure-cause:
      - gateway
    status:
      code: 404
      message: Not Found
- request:
    body: null
    headers:
      Accept:
      - application/json
      Accept-Encoding:
      - gzip, deflate
      CommandName:
      - network application-gateway wait
      Connection:
      - keep-alive
      ParameterSetName:
      - -g -n --exists
      User-Agent:
<<<<<<< HEAD
      - python/3.6.5 (Windows-10-10.0.17134-SP0) msrest/0.6.10 msrest_azure/0.6.2
        azure-mgmt-network/4.0.0 Azure-SDK-For-Python AZURECLI/2.0.74
=======
      - python/3.7.4 (Windows-10-10.0.18362-SP0) msrest/0.6.10 msrest_azure/0.6.2
        azure-mgmt-network/6.0.0 Azure-SDK-For-Python AZURECLI/2.0.74
>>>>>>> 15b3674b
      accept-language:
      - en-US
    method: GET
    uri: https://management.azure.com/subscriptions/00000000-0000-0000-0000-000000000000/resourceGroups/cli_test_ag_zone000001/providers/Microsoft.Network/applicationGateways/ag1?api-version=2019-08-01
  response:
    body:
      string: "{\r\n  \"name\": \"ag1\",\r\n  \"id\": \"/subscriptions/00000000-0000-0000-0000-000000000000/resourceGroups/cli_test_ag_zone000001/providers/Microsoft.Network/applicationGateways/ag1\",\r\n
<<<<<<< HEAD
        \ \"etag\": \"W/\\\"ea93064a-2280-402c-855d-1171245a485f\\\"\",\r\n  \"type\":
        \"Microsoft.Network/applicationGateways\",\r\n  \"location\": \"westus2\",\r\n
        \ \"tags\": {},\r\n  \"zones\": [\r\n    \"1\",\r\n    \"3\"\r\n  ],\r\n  \"properties\":
        {\r\n    \"provisioningState\": \"Updating\",\r\n    \"resourceGuid\": \"7d76bc45-766c-477f-8233-e607a49bdf9a\",\r\n
=======
        \ \"etag\": \"W/\\\"91a0efd5-909d-4419-b07f-da2028dbd885\\\"\",\r\n  \"type\":
        \"Microsoft.Network/applicationGateways\",\r\n  \"location\": \"westus2\",\r\n
        \ \"tags\": {},\r\n  \"zones\": [\r\n    \"1\",\r\n    \"3\"\r\n  ],\r\n  \"properties\":
        {\r\n    \"provisioningState\": \"Updating\",\r\n    \"resourceGuid\": \"00ddda4c-b9be-4a0b-ae3e-7caa1e2a6e60\",\r\n
>>>>>>> 15b3674b
        \   \"sku\": {\r\n      \"name\": \"Standard_v2\",\r\n      \"tier\": \"Standard_v2\"\r\n
        \   },\r\n    \"operationalState\": \"Stopped\",\r\n    \"gatewayIPConfigurations\":
        [\r\n      {\r\n        \"name\": \"appGatewayFrontendIP\",\r\n        \"id\":
        \"/subscriptions/00000000-0000-0000-0000-000000000000/resourceGroups/cli_test_ag_zone000001/providers/Microsoft.Network/applicationGateways/ag1/gatewayIPConfigurations/appGatewayFrontendIP\",\r\n
<<<<<<< HEAD
        \       \"etag\": \"W/\\\"ea93064a-2280-402c-855d-1171245a485f\\\"\",\r\n
=======
        \       \"etag\": \"W/\\\"91a0efd5-909d-4419-b07f-da2028dbd885\\\"\",\r\n
>>>>>>> 15b3674b
        \       \"properties\": {\r\n          \"provisioningState\": \"Updating\",\r\n
        \         \"subnet\": {\r\n            \"id\": \"/subscriptions/00000000-0000-0000-0000-000000000000/resourceGroups/cli_test_ag_zone000001/providers/Microsoft.Network/virtualNetworks/ag1Vnet/subnets/default\"\r\n
        \         }\r\n        },\r\n        \"type\": \"Microsoft.Network/applicationGateways/gatewayIPConfigurations\"\r\n
        \     }\r\n    ],\r\n    \"sslCertificates\": [],\r\n    \"trustedRootCertificates\":
        [],\r\n    \"frontendIPConfigurations\": [\r\n      {\r\n        \"name\":
        \"appGatewayFrontendIP\",\r\n        \"id\": \"/subscriptions/00000000-0000-0000-0000-000000000000/resourceGroups/cli_test_ag_zone000001/providers/Microsoft.Network/applicationGateways/ag1/frontendIPConfigurations/appGatewayFrontendIP\",\r\n
<<<<<<< HEAD
        \       \"etag\": \"W/\\\"ea93064a-2280-402c-855d-1171245a485f\\\"\",\r\n
=======
        \       \"etag\": \"W/\\\"91a0efd5-909d-4419-b07f-da2028dbd885\\\"\",\r\n
>>>>>>> 15b3674b
        \       \"type\": \"Microsoft.Network/applicationGateways/frontendIPConfigurations\",\r\n
        \       \"properties\": {\r\n          \"provisioningState\": \"Updating\",\r\n
        \         \"privateIPAllocationMethod\": \"Dynamic\",\r\n          \"publicIPAddress\":
        {\r\n            \"id\": \"/subscriptions/00000000-0000-0000-0000-000000000000/resourceGroups/cli_test_ag_zone000001/providers/Microsoft.Network/publicIPAddresses/pubip1\"\r\n
        \         },\r\n          \"httpListeners\": [\r\n            {\r\n              \"id\":
        \"/subscriptions/00000000-0000-0000-0000-000000000000/resourceGroups/cli_test_ag_zone000001/providers/Microsoft.Network/applicationGateways/ag1/httpListeners/appGatewayHttpListener\"\r\n
        \           }\r\n          ]\r\n        }\r\n      }\r\n    ],\r\n    \"frontendPorts\":
        [\r\n      {\r\n        \"name\": \"appGatewayFrontendPort\",\r\n        \"id\":
        \"/subscriptions/00000000-0000-0000-0000-000000000000/resourceGroups/cli_test_ag_zone000001/providers/Microsoft.Network/applicationGateways/ag1/frontendPorts/appGatewayFrontendPort\",\r\n
<<<<<<< HEAD
        \       \"etag\": \"W/\\\"ea93064a-2280-402c-855d-1171245a485f\\\"\",\r\n
=======
        \       \"etag\": \"W/\\\"91a0efd5-909d-4419-b07f-da2028dbd885\\\"\",\r\n
>>>>>>> 15b3674b
        \       \"properties\": {\r\n          \"provisioningState\": \"Updating\",\r\n
        \         \"port\": 80,\r\n          \"httpListeners\": [\r\n            {\r\n
        \             \"id\": \"/subscriptions/00000000-0000-0000-0000-000000000000/resourceGroups/cli_test_ag_zone000001/providers/Microsoft.Network/applicationGateways/ag1/httpListeners/appGatewayHttpListener\"\r\n
        \           }\r\n          ]\r\n        },\r\n        \"type\": \"Microsoft.Network/applicationGateways/frontendPorts\"\r\n
        \     }\r\n    ],\r\n    \"backendAddressPools\": [\r\n      {\r\n        \"name\":
        \"appGatewayBackendPool\",\r\n        \"id\": \"/subscriptions/00000000-0000-0000-0000-000000000000/resourceGroups/cli_test_ag_zone000001/providers/Microsoft.Network/applicationGateways/ag1/backendAddressPools/appGatewayBackendPool\",\r\n
<<<<<<< HEAD
        \       \"etag\": \"W/\\\"ea93064a-2280-402c-855d-1171245a485f\\\"\",\r\n
=======
        \       \"etag\": \"W/\\\"91a0efd5-909d-4419-b07f-da2028dbd885\\\"\",\r\n
>>>>>>> 15b3674b
        \       \"properties\": {\r\n          \"provisioningState\": \"Updating\",\r\n
        \         \"backendAddresses\": [],\r\n          \"requestRoutingRules\":
        [\r\n            {\r\n              \"id\": \"/subscriptions/00000000-0000-0000-0000-000000000000/resourceGroups/cli_test_ag_zone000001/providers/Microsoft.Network/applicationGateways/ag1/requestRoutingRules/rule1\"\r\n
        \           }\r\n          ]\r\n        },\r\n        \"type\": \"Microsoft.Network/applicationGateways/backendAddressPools\"\r\n
        \     }\r\n    ],\r\n    \"backendHttpSettingsCollection\": [\r\n      {\r\n
        \       \"name\": \"appGatewayBackendHttpSettings\",\r\n        \"id\": \"/subscriptions/00000000-0000-0000-0000-000000000000/resourceGroups/cli_test_ag_zone000001/providers/Microsoft.Network/applicationGateways/ag1/backendHttpSettingsCollection/appGatewayBackendHttpSettings\",\r\n
<<<<<<< HEAD
        \       \"etag\": \"W/\\\"ea93064a-2280-402c-855d-1171245a485f\\\"\",\r\n
=======
        \       \"etag\": \"W/\\\"91a0efd5-909d-4419-b07f-da2028dbd885\\\"\",\r\n
>>>>>>> 15b3674b
        \       \"properties\": {\r\n          \"provisioningState\": \"Updating\",\r\n
        \         \"port\": 80,\r\n          \"protocol\": \"Http\",\r\n          \"cookieBasedAffinity\":
        \"Disabled\",\r\n          \"connectionDraining\": {\r\n            \"enabled\":
        false,\r\n            \"drainTimeoutInSec\": 1\r\n          },\r\n          \"pickHostNameFromBackendAddress\":
        false,\r\n          \"requestTimeout\": 30,\r\n          \"requestRoutingRules\":
        [\r\n            {\r\n              \"id\": \"/subscriptions/00000000-0000-0000-0000-000000000000/resourceGroups/cli_test_ag_zone000001/providers/Microsoft.Network/applicationGateways/ag1/requestRoutingRules/rule1\"\r\n
        \           }\r\n          ]\r\n        },\r\n        \"type\": \"Microsoft.Network/applicationGateways/backendHttpSettingsCollection\"\r\n
        \     }\r\n    ],\r\n    \"httpListeners\": [\r\n      {\r\n        \"name\":
        \"appGatewayHttpListener\",\r\n        \"id\": \"/subscriptions/00000000-0000-0000-0000-000000000000/resourceGroups/cli_test_ag_zone000001/providers/Microsoft.Network/applicationGateways/ag1/httpListeners/appGatewayHttpListener\",\r\n
<<<<<<< HEAD
        \       \"etag\": \"W/\\\"ea93064a-2280-402c-855d-1171245a485f\\\"\",\r\n
=======
        \       \"etag\": \"W/\\\"91a0efd5-909d-4419-b07f-da2028dbd885\\\"\",\r\n
>>>>>>> 15b3674b
        \       \"properties\": {\r\n          \"provisioningState\": \"Updating\",\r\n
        \         \"frontendIPConfiguration\": {\r\n            \"id\": \"/subscriptions/00000000-0000-0000-0000-000000000000/resourceGroups/cli_test_ag_zone000001/providers/Microsoft.Network/applicationGateways/ag1/frontendIPConfigurations/appGatewayFrontendIP\"\r\n
        \         },\r\n          \"frontendPort\": {\r\n            \"id\": \"/subscriptions/00000000-0000-0000-0000-000000000000/resourceGroups/cli_test_ag_zone000001/providers/Microsoft.Network/applicationGateways/ag1/frontendPorts/appGatewayFrontendPort\"\r\n
        \         },\r\n          \"protocol\": \"Http\",\r\n          \"requireServerNameIndication\":
        false,\r\n          \"requestRoutingRules\": [\r\n            {\r\n              \"id\":
        \"/subscriptions/00000000-0000-0000-0000-000000000000/resourceGroups/cli_test_ag_zone000001/providers/Microsoft.Network/applicationGateways/ag1/requestRoutingRules/rule1\"\r\n
        \           }\r\n          ]\r\n        },\r\n        \"type\": \"Microsoft.Network/applicationGateways/httpListeners\"\r\n
        \     }\r\n    ],\r\n    \"urlPathMaps\": [],\r\n    \"requestRoutingRules\":
        [\r\n      {\r\n        \"name\": \"rule1\",\r\n        \"id\": \"/subscriptions/00000000-0000-0000-0000-000000000000/resourceGroups/cli_test_ag_zone000001/providers/Microsoft.Network/applicationGateways/ag1/requestRoutingRules/rule1\",\r\n
<<<<<<< HEAD
        \       \"etag\": \"W/\\\"ea93064a-2280-402c-855d-1171245a485f\\\"\",\r\n
=======
        \       \"etag\": \"W/\\\"91a0efd5-909d-4419-b07f-da2028dbd885\\\"\",\r\n
>>>>>>> 15b3674b
        \       \"properties\": {\r\n          \"provisioningState\": \"Updating\",\r\n
        \         \"ruleType\": \"Basic\",\r\n          \"httpListener\": {\r\n            \"id\":
        \"/subscriptions/00000000-0000-0000-0000-000000000000/resourceGroups/cli_test_ag_zone000001/providers/Microsoft.Network/applicationGateways/ag1/httpListeners/appGatewayHttpListener\"\r\n
        \         },\r\n          \"backendAddressPool\": {\r\n            \"id\":
        \"/subscriptions/00000000-0000-0000-0000-000000000000/resourceGroups/cli_test_ag_zone000001/providers/Microsoft.Network/applicationGateways/ag1/backendAddressPools/appGatewayBackendPool\"\r\n
        \         },\r\n          \"backendHttpSettings\": {\r\n            \"id\":
        \"/subscriptions/00000000-0000-0000-0000-000000000000/resourceGroups/cli_test_ag_zone000001/providers/Microsoft.Network/applicationGateways/ag1/backendHttpSettingsCollection/appGatewayBackendHttpSettings\"\r\n
        \         }\r\n        },\r\n        \"type\": \"Microsoft.Network/applicationGateways/requestRoutingRules\"\r\n
        \     }\r\n    ],\r\n    \"probes\": [],\r\n    \"rewriteRuleSets\": [],\r\n
        \   \"redirectConfigurations\": [],\r\n    \"autoscaleConfiguration\": {\r\n
        \     \"minCapacity\": 2,\r\n      \"maxCapacity\": 4\r\n    }\r\n  }\r\n}"
    headers:
      cache-control:
      - no-cache
      content-length:
      - '9158'
      content-type:
      - application/json; charset=utf-8
      date:
<<<<<<< HEAD
      - Sun, 13 Oct 2019 07:23:46 GMT
      etag:
      - W/"ea93064a-2280-402c-855d-1171245a485f"
=======
      - Thu, 10 Oct 2019 10:43:00 GMT
      etag:
      - W/"91a0efd5-909d-4419-b07f-da2028dbd885"
>>>>>>> 15b3674b
      expires:
      - '-1'
      pragma:
      - no-cache
      server:
      - Microsoft-HTTPAPI/2.0
      - Microsoft-HTTPAPI/2.0
      strict-transport-security:
      - max-age=31536000; includeSubDomains
      transfer-encoding:
      - chunked
      vary:
      - Accept-Encoding
      x-content-type-options:
      - nosniff
      x-ms-arm-service-request-id:
<<<<<<< HEAD
      - 97fb25ae-33f1-4d2f-9f6c-cd30289f92bb
=======
      - ad3ffdf0-a7d5-415f-a4f7-f715fdfc7ac0
>>>>>>> 15b3674b
    status:
      code: 200
      message: OK
- request:
    body: null
    headers:
      Accept:
      - application/json
      Accept-Encoding:
      - gzip, deflate
      CommandName:
      - network application-gateway show
      Connection:
      - keep-alive
      ParameterSetName:
      - -g -n
      User-Agent:
<<<<<<< HEAD
      - python/3.6.5 (Windows-10-10.0.17134-SP0) msrest/0.6.10 msrest_azure/0.6.2
        azure-mgmt-network/4.0.0 Azure-SDK-For-Python AZURECLI/2.0.74
=======
      - python/3.7.4 (Windows-10-10.0.18362-SP0) msrest/0.6.10 msrest_azure/0.6.2
        azure-mgmt-network/6.0.0 Azure-SDK-For-Python AZURECLI/2.0.74
>>>>>>> 15b3674b
      accept-language:
      - en-US
    method: GET
    uri: https://management.azure.com/subscriptions/00000000-0000-0000-0000-000000000000/resourceGroups/cli_test_ag_zone000001/providers/Microsoft.Network/applicationGateways/ag1?api-version=2019-08-01
  response:
    body:
      string: "{\r\n  \"name\": \"ag1\",\r\n  \"id\": \"/subscriptions/00000000-0000-0000-0000-000000000000/resourceGroups/cli_test_ag_zone000001/providers/Microsoft.Network/applicationGateways/ag1\",\r\n
<<<<<<< HEAD
        \ \"etag\": \"W/\\\"ea93064a-2280-402c-855d-1171245a485f\\\"\",\r\n  \"type\":
        \"Microsoft.Network/applicationGateways\",\r\n  \"location\": \"westus2\",\r\n
        \ \"tags\": {},\r\n  \"zones\": [\r\n    \"1\",\r\n    \"3\"\r\n  ],\r\n  \"properties\":
        {\r\n    \"provisioningState\": \"Updating\",\r\n    \"resourceGuid\": \"7d76bc45-766c-477f-8233-e607a49bdf9a\",\r\n
=======
        \ \"etag\": \"W/\\\"91a0efd5-909d-4419-b07f-da2028dbd885\\\"\",\r\n  \"type\":
        \"Microsoft.Network/applicationGateways\",\r\n  \"location\": \"westus2\",\r\n
        \ \"tags\": {},\r\n  \"zones\": [\r\n    \"1\",\r\n    \"3\"\r\n  ],\r\n  \"properties\":
        {\r\n    \"provisioningState\": \"Updating\",\r\n    \"resourceGuid\": \"00ddda4c-b9be-4a0b-ae3e-7caa1e2a6e60\",\r\n
>>>>>>> 15b3674b
        \   \"sku\": {\r\n      \"name\": \"Standard_v2\",\r\n      \"tier\": \"Standard_v2\"\r\n
        \   },\r\n    \"operationalState\": \"Stopped\",\r\n    \"gatewayIPConfigurations\":
        [\r\n      {\r\n        \"name\": \"appGatewayFrontendIP\",\r\n        \"id\":
        \"/subscriptions/00000000-0000-0000-0000-000000000000/resourceGroups/cli_test_ag_zone000001/providers/Microsoft.Network/applicationGateways/ag1/gatewayIPConfigurations/appGatewayFrontendIP\",\r\n
<<<<<<< HEAD
        \       \"etag\": \"W/\\\"ea93064a-2280-402c-855d-1171245a485f\\\"\",\r\n
=======
        \       \"etag\": \"W/\\\"91a0efd5-909d-4419-b07f-da2028dbd885\\\"\",\r\n
>>>>>>> 15b3674b
        \       \"properties\": {\r\n          \"provisioningState\": \"Updating\",\r\n
        \         \"subnet\": {\r\n            \"id\": \"/subscriptions/00000000-0000-0000-0000-000000000000/resourceGroups/cli_test_ag_zone000001/providers/Microsoft.Network/virtualNetworks/ag1Vnet/subnets/default\"\r\n
        \         }\r\n        },\r\n        \"type\": \"Microsoft.Network/applicationGateways/gatewayIPConfigurations\"\r\n
        \     }\r\n    ],\r\n    \"sslCertificates\": [],\r\n    \"trustedRootCertificates\":
        [],\r\n    \"frontendIPConfigurations\": [\r\n      {\r\n        \"name\":
        \"appGatewayFrontendIP\",\r\n        \"id\": \"/subscriptions/00000000-0000-0000-0000-000000000000/resourceGroups/cli_test_ag_zone000001/providers/Microsoft.Network/applicationGateways/ag1/frontendIPConfigurations/appGatewayFrontendIP\",\r\n
<<<<<<< HEAD
        \       \"etag\": \"W/\\\"ea93064a-2280-402c-855d-1171245a485f\\\"\",\r\n
=======
        \       \"etag\": \"W/\\\"91a0efd5-909d-4419-b07f-da2028dbd885\\\"\",\r\n
>>>>>>> 15b3674b
        \       \"type\": \"Microsoft.Network/applicationGateways/frontendIPConfigurations\",\r\n
        \       \"properties\": {\r\n          \"provisioningState\": \"Updating\",\r\n
        \         \"privateIPAllocationMethod\": \"Dynamic\",\r\n          \"publicIPAddress\":
        {\r\n            \"id\": \"/subscriptions/00000000-0000-0000-0000-000000000000/resourceGroups/cli_test_ag_zone000001/providers/Microsoft.Network/publicIPAddresses/pubip1\"\r\n
        \         },\r\n          \"httpListeners\": [\r\n            {\r\n              \"id\":
        \"/subscriptions/00000000-0000-0000-0000-000000000000/resourceGroups/cli_test_ag_zone000001/providers/Microsoft.Network/applicationGateways/ag1/httpListeners/appGatewayHttpListener\"\r\n
        \           }\r\n          ]\r\n        }\r\n      }\r\n    ],\r\n    \"frontendPorts\":
        [\r\n      {\r\n        \"name\": \"appGatewayFrontendPort\",\r\n        \"id\":
        \"/subscriptions/00000000-0000-0000-0000-000000000000/resourceGroups/cli_test_ag_zone000001/providers/Microsoft.Network/applicationGateways/ag1/frontendPorts/appGatewayFrontendPort\",\r\n
<<<<<<< HEAD
        \       \"etag\": \"W/\\\"ea93064a-2280-402c-855d-1171245a485f\\\"\",\r\n
=======
        \       \"etag\": \"W/\\\"91a0efd5-909d-4419-b07f-da2028dbd885\\\"\",\r\n
>>>>>>> 15b3674b
        \       \"properties\": {\r\n          \"provisioningState\": \"Updating\",\r\n
        \         \"port\": 80,\r\n          \"httpListeners\": [\r\n            {\r\n
        \             \"id\": \"/subscriptions/00000000-0000-0000-0000-000000000000/resourceGroups/cli_test_ag_zone000001/providers/Microsoft.Network/applicationGateways/ag1/httpListeners/appGatewayHttpListener\"\r\n
        \           }\r\n          ]\r\n        },\r\n        \"type\": \"Microsoft.Network/applicationGateways/frontendPorts\"\r\n
        \     }\r\n    ],\r\n    \"backendAddressPools\": [\r\n      {\r\n        \"name\":
        \"appGatewayBackendPool\",\r\n        \"id\": \"/subscriptions/00000000-0000-0000-0000-000000000000/resourceGroups/cli_test_ag_zone000001/providers/Microsoft.Network/applicationGateways/ag1/backendAddressPools/appGatewayBackendPool\",\r\n
<<<<<<< HEAD
        \       \"etag\": \"W/\\\"ea93064a-2280-402c-855d-1171245a485f\\\"\",\r\n
=======
        \       \"etag\": \"W/\\\"91a0efd5-909d-4419-b07f-da2028dbd885\\\"\",\r\n
>>>>>>> 15b3674b
        \       \"properties\": {\r\n          \"provisioningState\": \"Updating\",\r\n
        \         \"backendAddresses\": [],\r\n          \"requestRoutingRules\":
        [\r\n            {\r\n              \"id\": \"/subscriptions/00000000-0000-0000-0000-000000000000/resourceGroups/cli_test_ag_zone000001/providers/Microsoft.Network/applicationGateways/ag1/requestRoutingRules/rule1\"\r\n
        \           }\r\n          ]\r\n        },\r\n        \"type\": \"Microsoft.Network/applicationGateways/backendAddressPools\"\r\n
        \     }\r\n    ],\r\n    \"backendHttpSettingsCollection\": [\r\n      {\r\n
        \       \"name\": \"appGatewayBackendHttpSettings\",\r\n        \"id\": \"/subscriptions/00000000-0000-0000-0000-000000000000/resourceGroups/cli_test_ag_zone000001/providers/Microsoft.Network/applicationGateways/ag1/backendHttpSettingsCollection/appGatewayBackendHttpSettings\",\r\n
<<<<<<< HEAD
        \       \"etag\": \"W/\\\"ea93064a-2280-402c-855d-1171245a485f\\\"\",\r\n
=======
        \       \"etag\": \"W/\\\"91a0efd5-909d-4419-b07f-da2028dbd885\\\"\",\r\n
>>>>>>> 15b3674b
        \       \"properties\": {\r\n          \"provisioningState\": \"Updating\",\r\n
        \         \"port\": 80,\r\n          \"protocol\": \"Http\",\r\n          \"cookieBasedAffinity\":
        \"Disabled\",\r\n          \"connectionDraining\": {\r\n            \"enabled\":
        false,\r\n            \"drainTimeoutInSec\": 1\r\n          },\r\n          \"pickHostNameFromBackendAddress\":
        false,\r\n          \"requestTimeout\": 30,\r\n          \"requestRoutingRules\":
        [\r\n            {\r\n              \"id\": \"/subscriptions/00000000-0000-0000-0000-000000000000/resourceGroups/cli_test_ag_zone000001/providers/Microsoft.Network/applicationGateways/ag1/requestRoutingRules/rule1\"\r\n
        \           }\r\n          ]\r\n        },\r\n        \"type\": \"Microsoft.Network/applicationGateways/backendHttpSettingsCollection\"\r\n
        \     }\r\n    ],\r\n    \"httpListeners\": [\r\n      {\r\n        \"name\":
        \"appGatewayHttpListener\",\r\n        \"id\": \"/subscriptions/00000000-0000-0000-0000-000000000000/resourceGroups/cli_test_ag_zone000001/providers/Microsoft.Network/applicationGateways/ag1/httpListeners/appGatewayHttpListener\",\r\n
<<<<<<< HEAD
        \       \"etag\": \"W/\\\"ea93064a-2280-402c-855d-1171245a485f\\\"\",\r\n
=======
        \       \"etag\": \"W/\\\"91a0efd5-909d-4419-b07f-da2028dbd885\\\"\",\r\n
>>>>>>> 15b3674b
        \       \"properties\": {\r\n          \"provisioningState\": \"Updating\",\r\n
        \         \"frontendIPConfiguration\": {\r\n            \"id\": \"/subscriptions/00000000-0000-0000-0000-000000000000/resourceGroups/cli_test_ag_zone000001/providers/Microsoft.Network/applicationGateways/ag1/frontendIPConfigurations/appGatewayFrontendIP\"\r\n
        \         },\r\n          \"frontendPort\": {\r\n            \"id\": \"/subscriptions/00000000-0000-0000-0000-000000000000/resourceGroups/cli_test_ag_zone000001/providers/Microsoft.Network/applicationGateways/ag1/frontendPorts/appGatewayFrontendPort\"\r\n
        \         },\r\n          \"protocol\": \"Http\",\r\n          \"requireServerNameIndication\":
        false,\r\n          \"requestRoutingRules\": [\r\n            {\r\n              \"id\":
        \"/subscriptions/00000000-0000-0000-0000-000000000000/resourceGroups/cli_test_ag_zone000001/providers/Microsoft.Network/applicationGateways/ag1/requestRoutingRules/rule1\"\r\n
        \           }\r\n          ]\r\n        },\r\n        \"type\": \"Microsoft.Network/applicationGateways/httpListeners\"\r\n
        \     }\r\n    ],\r\n    \"urlPathMaps\": [],\r\n    \"requestRoutingRules\":
        [\r\n      {\r\n        \"name\": \"rule1\",\r\n        \"id\": \"/subscriptions/00000000-0000-0000-0000-000000000000/resourceGroups/cli_test_ag_zone000001/providers/Microsoft.Network/applicationGateways/ag1/requestRoutingRules/rule1\",\r\n
<<<<<<< HEAD
        \       \"etag\": \"W/\\\"ea93064a-2280-402c-855d-1171245a485f\\\"\",\r\n
=======
        \       \"etag\": \"W/\\\"91a0efd5-909d-4419-b07f-da2028dbd885\\\"\",\r\n
>>>>>>> 15b3674b
        \       \"properties\": {\r\n          \"provisioningState\": \"Updating\",\r\n
        \         \"ruleType\": \"Basic\",\r\n          \"httpListener\": {\r\n            \"id\":
        \"/subscriptions/00000000-0000-0000-0000-000000000000/resourceGroups/cli_test_ag_zone000001/providers/Microsoft.Network/applicationGateways/ag1/httpListeners/appGatewayHttpListener\"\r\n
        \         },\r\n          \"backendAddressPool\": {\r\n            \"id\":
        \"/subscriptions/00000000-0000-0000-0000-000000000000/resourceGroups/cli_test_ag_zone000001/providers/Microsoft.Network/applicationGateways/ag1/backendAddressPools/appGatewayBackendPool\"\r\n
        \         },\r\n          \"backendHttpSettings\": {\r\n            \"id\":
        \"/subscriptions/00000000-0000-0000-0000-000000000000/resourceGroups/cli_test_ag_zone000001/providers/Microsoft.Network/applicationGateways/ag1/backendHttpSettingsCollection/appGatewayBackendHttpSettings\"\r\n
        \         }\r\n        },\r\n        \"type\": \"Microsoft.Network/applicationGateways/requestRoutingRules\"\r\n
        \     }\r\n    ],\r\n    \"probes\": [],\r\n    \"rewriteRuleSets\": [],\r\n
        \   \"redirectConfigurations\": [],\r\n    \"autoscaleConfiguration\": {\r\n
        \     \"minCapacity\": 2,\r\n      \"maxCapacity\": 4\r\n    }\r\n  }\r\n}"
    headers:
      cache-control:
      - no-cache
      content-length:
      - '9158'
      content-type:
      - application/json; charset=utf-8
      date:
<<<<<<< HEAD
      - Sun, 13 Oct 2019 07:23:47 GMT
      etag:
      - W/"ea93064a-2280-402c-855d-1171245a485f"
=======
      - Thu, 10 Oct 2019 10:43:01 GMT
      etag:
      - W/"91a0efd5-909d-4419-b07f-da2028dbd885"
>>>>>>> 15b3674b
      expires:
      - '-1'
      pragma:
      - no-cache
      server:
      - Microsoft-HTTPAPI/2.0
      - Microsoft-HTTPAPI/2.0
      strict-transport-security:
      - max-age=31536000; includeSubDomains
      transfer-encoding:
      - chunked
      vary:
      - Accept-Encoding
      x-content-type-options:
      - nosniff
      x-ms-arm-service-request-id:
<<<<<<< HEAD
      - 16eb0fef-eb35-49d7-8473-4827cdf59e02
=======
      - c33855d8-fb32-4b57-af1b-17bbeed24734
>>>>>>> 15b3674b
    status:
      code: 200
      message: OK
version: 1<|MERGE_RESOLUTION|>--- conflicted
+++ resolved
@@ -13,11 +13,7 @@
       ParameterSetName:
       - -g -n --sku
       User-Agent:
-<<<<<<< HEAD
-      - python/3.6.5 (Windows-10-10.0.17134-SP0) msrest/0.6.10 msrest_azure/0.6.2
-=======
-      - python/3.7.4 (Windows-10-10.0.18362-SP0) msrest/0.6.10 msrest_azure/0.6.2
->>>>>>> 15b3674b
+      - python/3.7.4 (Windows-10-10.0.18362-SP0) msrest/0.6.10 msrest_azure/0.6.2
         azure-mgmt-resource/4.0.0 Azure-SDK-For-Python AZURECLI/2.0.74
       accept-language:
       - en-US
@@ -25,11 +21,7 @@
     uri: https://management.azure.com/subscriptions/00000000-0000-0000-0000-000000000000/resourcegroups/cli_test_ag_zone000001?api-version=2019-07-01
   response:
     body:
-<<<<<<< HEAD
-      string: '{"id":"/subscriptions/00000000-0000-0000-0000-000000000000/resourceGroups/cli_test_ag_zone000001","name":"cli_test_ag_zone000001","type":"Microsoft.Resources/resourceGroups","location":"westus2","tags":{"product":"azurecli","cause":"automation","date":"2019-10-13T07:23:07Z"},"properties":{"provisioningState":"Succeeded"}}'
-=======
       string: '{"id":"/subscriptions/00000000-0000-0000-0000-000000000000/resourceGroups/cli_test_ag_zone000001","name":"cli_test_ag_zone000001","type":"Microsoft.Resources/resourceGroups","location":"westus2","tags":{"product":"azurecli","cause":"automation","date":"2019-10-10T10:42:09Z"},"properties":{"provisioningState":"Succeeded"}}'
->>>>>>> 15b3674b
     headers:
       cache-control:
       - no-cache
@@ -38,11 +30,7 @@
       content-type:
       - application/json; charset=utf-8
       date:
-<<<<<<< HEAD
-      - Sun, 13 Oct 2019 07:23:08 GMT
-=======
       - Thu, 10 Oct 2019 10:42:14 GMT
->>>>>>> 15b3674b
       expires:
       - '-1'
       pragma:
@@ -75,13 +63,8 @@
       ParameterSetName:
       - -g -n --sku
       User-Agent:
-<<<<<<< HEAD
-      - python/3.6.5 (Windows-10-10.0.17134-SP0) msrest/0.6.10 msrest_azure/0.6.2
-        azure-mgmt-network/4.0.0 Azure-SDK-For-Python AZURECLI/2.0.74
-=======
       - python/3.7.4 (Windows-10-10.0.18362-SP0) msrest/0.6.10 msrest_azure/0.6.2
         azure-mgmt-network/6.0.0 Azure-SDK-For-Python AZURECLI/2.0.74
->>>>>>> 15b3674b
       accept-language:
       - en-US
     method: PUT
@@ -89,26 +72,16 @@
   response:
     body:
       string: "{\r\n  \"name\": \"pubip1\",\r\n  \"id\": \"/subscriptions/00000000-0000-0000-0000-000000000000/resourceGroups/cli_test_ag_zone000001/providers/Microsoft.Network/publicIPAddresses/pubip1\",\r\n
-<<<<<<< HEAD
-        \ \"etag\": \"W/\\\"8bb0829f-b66d-4fbf-8abf-b9cdd7b2b082\\\"\",\r\n  \"location\":
-        \"westus2\",\r\n  \"properties\": {\r\n    \"provisioningState\": \"Updating\",\r\n
-        \   \"resourceGuid\": \"4df56ba9-d5ad-4ea5-b654-a7d769bf7254\",\r\n    \"publicIPAddressVersion\":
-=======
         \ \"etag\": \"W/\\\"6f156b83-6be2-4b5a-bb67-a76844ff5bb5\\\"\",\r\n  \"location\":
         \"westus2\",\r\n  \"properties\": {\r\n    \"provisioningState\": \"Updating\",\r\n
         \   \"resourceGuid\": \"b5650ca7-8f64-4401-a072-d336ab471c9e\",\r\n    \"publicIPAddressVersion\":
->>>>>>> 15b3674b
         \"IPv4\",\r\n    \"publicIPAllocationMethod\": \"Static\",\r\n    \"idleTimeoutInMinutes\":
         4,\r\n    \"ipTags\": []\r\n  },\r\n  \"type\": \"Microsoft.Network/publicIPAddresses\",\r\n
         \ \"sku\": {\r\n    \"name\": \"Standard\",\r\n    \"tier\": \"Regional\"\r\n
         \ }\r\n}"
     headers:
       azure-asyncoperation:
-<<<<<<< HEAD
-      - https://management.azure.com/subscriptions/00000000-0000-0000-0000-000000000000/providers/Microsoft.Network/locations/westus2/operations/3ffd18bf-43af-4edd-a235-adfcd0dfc18d?api-version=2019-04-01
-=======
       - https://management.azure.com/subscriptions/00000000-0000-0000-0000-000000000000/providers/Microsoft.Network/locations/westus2/operations/85284e37-0f9c-434c-b0a3-998d8023ff2e?api-version=2019-08-01
->>>>>>> 15b3674b
       cache-control:
       - no-cache
       content-length:
@@ -116,11 +89,7 @@
       content-type:
       - application/json; charset=utf-8
       date:
-<<<<<<< HEAD
-      - Sun, 13 Oct 2019 07:23:09 GMT
-=======
       - Thu, 10 Oct 2019 10:42:18 GMT
->>>>>>> 15b3674b
       expires:
       - '-1'
       pragma:
@@ -133,15 +102,9 @@
       x-content-type-options:
       - nosniff
       x-ms-arm-service-request-id:
-<<<<<<< HEAD
-      - 5784b120-8b0d-4ade-94a8-4f5e5418662e
-      x-ms-ratelimit-remaining-subscription-writes:
-      - '1198'
-=======
       - 571839a2-e76f-44a8-98a0-92e821e21954
       x-ms-ratelimit-remaining-subscription-writes:
       - '1194'
->>>>>>> 15b3674b
     status:
       code: 201
       message: Created
@@ -159,17 +122,10 @@
       ParameterSetName:
       - -g -n --sku
       User-Agent:
-<<<<<<< HEAD
-      - python/3.6.5 (Windows-10-10.0.17134-SP0) msrest/0.6.10 msrest_azure/0.6.2
-        azure-mgmt-network/4.0.0 Azure-SDK-For-Python AZURECLI/2.0.74
-    method: GET
-    uri: https://management.azure.com/subscriptions/00000000-0000-0000-0000-000000000000/providers/Microsoft.Network/locations/westus2/operations/3ffd18bf-43af-4edd-a235-adfcd0dfc18d?api-version=2019-04-01
-=======
       - python/3.7.4 (Windows-10-10.0.18362-SP0) msrest/0.6.10 msrest_azure/0.6.2
         azure-mgmt-network/6.0.0 Azure-SDK-For-Python AZURECLI/2.0.74
     method: GET
     uri: https://management.azure.com/subscriptions/00000000-0000-0000-0000-000000000000/providers/Microsoft.Network/locations/westus2/operations/85284e37-0f9c-434c-b0a3-998d8023ff2e?api-version=2019-08-01
->>>>>>> 15b3674b
   response:
     body:
       string: "{\r\n  \"status\": \"InProgress\"\r\n}"
@@ -181,11 +137,7 @@
       content-type:
       - application/json; charset=utf-8
       date:
-<<<<<<< HEAD
-      - Sun, 13 Oct 2019 07:23:10 GMT
-=======
       - Thu, 10 Oct 2019 10:42:20 GMT
->>>>>>> 15b3674b
       expires:
       - '-1'
       pragma:
@@ -202,11 +154,7 @@
       x-content-type-options:
       - nosniff
       x-ms-arm-service-request-id:
-<<<<<<< HEAD
-      - 41b5cbae-db17-45c9-953e-655d095904f0
-=======
       - 33a73b5c-dce0-4a8b-85d3-06824e5b8d2c
->>>>>>> 15b3674b
     status:
       code: 200
       message: OK
@@ -224,17 +172,10 @@
       ParameterSetName:
       - -g -n --sku
       User-Agent:
-<<<<<<< HEAD
-      - python/3.6.5 (Windows-10-10.0.17134-SP0) msrest/0.6.10 msrest_azure/0.6.2
-        azure-mgmt-network/4.0.0 Azure-SDK-For-Python AZURECLI/2.0.74
-    method: GET
-    uri: https://management.azure.com/subscriptions/00000000-0000-0000-0000-000000000000/providers/Microsoft.Network/locations/westus2/operations/3ffd18bf-43af-4edd-a235-adfcd0dfc18d?api-version=2019-04-01
-=======
       - python/3.7.4 (Windows-10-10.0.18362-SP0) msrest/0.6.10 msrest_azure/0.6.2
         azure-mgmt-network/6.0.0 Azure-SDK-For-Python AZURECLI/2.0.74
     method: GET
     uri: https://management.azure.com/subscriptions/00000000-0000-0000-0000-000000000000/providers/Microsoft.Network/locations/westus2/operations/85284e37-0f9c-434c-b0a3-998d8023ff2e?api-version=2019-08-01
->>>>>>> 15b3674b
   response:
     body:
       string: "{\r\n  \"status\": \"Succeeded\"\r\n}"
@@ -246,11 +187,7 @@
       content-type:
       - application/json; charset=utf-8
       date:
-<<<<<<< HEAD
-      - Sun, 13 Oct 2019 07:23:12 GMT
-=======
       - Thu, 10 Oct 2019 10:42:22 GMT
->>>>>>> 15b3674b
       expires:
       - '-1'
       pragma:
@@ -267,11 +204,7 @@
       x-content-type-options:
       - nosniff
       x-ms-arm-service-request-id:
-<<<<<<< HEAD
-      - efa9517a-5eac-4152-861d-2085dfb497d4
-=======
       - 5e46b639-7200-43f4-96e7-d4d79a45fdec
->>>>>>> 15b3674b
     status:
       code: 200
       message: OK
@@ -289,29 +222,17 @@
       ParameterSetName:
       - -g -n --sku
       User-Agent:
-<<<<<<< HEAD
-      - python/3.6.5 (Windows-10-10.0.17134-SP0) msrest/0.6.10 msrest_azure/0.6.2
-        azure-mgmt-network/4.0.0 Azure-SDK-For-Python AZURECLI/2.0.74
-=======
       - python/3.7.4 (Windows-10-10.0.18362-SP0) msrest/0.6.10 msrest_azure/0.6.2
         azure-mgmt-network/6.0.0 Azure-SDK-For-Python AZURECLI/2.0.74
->>>>>>> 15b3674b
     method: GET
     uri: https://management.azure.com/subscriptions/00000000-0000-0000-0000-000000000000/resourceGroups/cli_test_ag_zone000001/providers/Microsoft.Network/publicIPAddresses/pubip1?api-version=2019-08-01
   response:
     body:
       string: "{\r\n  \"name\": \"pubip1\",\r\n  \"id\": \"/subscriptions/00000000-0000-0000-0000-000000000000/resourceGroups/cli_test_ag_zone000001/providers/Microsoft.Network/publicIPAddresses/pubip1\",\r\n
-<<<<<<< HEAD
-        \ \"etag\": \"W/\\\"8691b634-d59b-4b27-8961-ef988d43eef1\\\"\",\r\n  \"location\":
-        \"westus2\",\r\n  \"properties\": {\r\n    \"provisioningState\": \"Succeeded\",\r\n
-        \   \"resourceGuid\": \"4df56ba9-d5ad-4ea5-b654-a7d769bf7254\",\r\n    \"ipAddress\":
-        \"52.156.91.75\",\r\n    \"publicIPAddressVersion\": \"IPv4\",\r\n    \"publicIPAllocationMethod\":
-=======
         \ \"etag\": \"W/\\\"82155174-a8cc-4e99-b5e4-f814373389aa\\\"\",\r\n  \"location\":
         \"westus2\",\r\n  \"properties\": {\r\n    \"provisioningState\": \"Succeeded\",\r\n
         \   \"resourceGuid\": \"b5650ca7-8f64-4401-a072-d336ab471c9e\",\r\n    \"ipAddress\":
         \"40.91.72.110\",\r\n    \"publicIPAddressVersion\": \"IPv4\",\r\n    \"publicIPAllocationMethod\":
->>>>>>> 15b3674b
         \"Static\",\r\n    \"idleTimeoutInMinutes\": 4,\r\n    \"ipTags\": []\r\n
         \ },\r\n  \"type\": \"Microsoft.Network/publicIPAddresses\",\r\n  \"sku\":
         {\r\n    \"name\": \"Standard\",\r\n    \"tier\": \"Regional\"\r\n  }\r\n}"
@@ -323,15 +244,9 @@
       content-type:
       - application/json; charset=utf-8
       date:
-<<<<<<< HEAD
-      - Sun, 13 Oct 2019 07:23:12 GMT
-      etag:
-      - W/"8691b634-d59b-4b27-8961-ef988d43eef1"
-=======
       - Thu, 10 Oct 2019 10:42:23 GMT
       etag:
       - W/"82155174-a8cc-4e99-b5e4-f814373389aa"
->>>>>>> 15b3674b
       expires:
       - '-1'
       pragma:
@@ -348,11 +263,7 @@
       x-content-type-options:
       - nosniff
       x-ms-arm-service-request-id:
-<<<<<<< HEAD
-      - 51e4ef92-7bc8-49d2-b578-dd63667d4a15
-=======
       - 9645a0c2-3c7a-4d71-849f-101ea50f03e5
->>>>>>> 15b3674b
     status:
       code: 200
       message: OK
@@ -370,11 +281,7 @@
       ParameterSetName:
       - -g -n --sku --min-capacity --max-capacity --zones --public-ip-address --no-wait
       User-Agent:
-<<<<<<< HEAD
-      - python/3.6.5 (Windows-10-10.0.17134-SP0) msrest/0.6.10 msrest_azure/0.6.2
-=======
-      - python/3.7.4 (Windows-10-10.0.18362-SP0) msrest/0.6.10 msrest_azure/0.6.2
->>>>>>> 15b3674b
+      - python/3.7.4 (Windows-10-10.0.18362-SP0) msrest/0.6.10 msrest_azure/0.6.2
         azure-mgmt-resource/4.0.0 Azure-SDK-For-Python AZURECLI/2.0.74
       accept-language:
       - en-US
@@ -382,11 +289,7 @@
     uri: https://management.azure.com/subscriptions/00000000-0000-0000-0000-000000000000/resourcegroups/cli_test_ag_zone000001?api-version=2019-07-01
   response:
     body:
-<<<<<<< HEAD
-      string: '{"id":"/subscriptions/00000000-0000-0000-0000-000000000000/resourceGroups/cli_test_ag_zone000001","name":"cli_test_ag_zone000001","type":"Microsoft.Resources/resourceGroups","location":"westus2","tags":{"product":"azurecli","cause":"automation","date":"2019-10-13T07:23:07Z"},"properties":{"provisioningState":"Succeeded"}}'
-=======
       string: '{"id":"/subscriptions/00000000-0000-0000-0000-000000000000/resourceGroups/cli_test_ag_zone000001","name":"cli_test_ag_zone000001","type":"Microsoft.Resources/resourceGroups","location":"westus2","tags":{"product":"azurecli","cause":"automation","date":"2019-10-10T10:42:09Z"},"properties":{"provisioningState":"Succeeded"}}'
->>>>>>> 15b3674b
     headers:
       cache-control:
       - no-cache
@@ -395,11 +298,7 @@
       content-type:
       - application/json; charset=utf-8
       date:
-<<<<<<< HEAD
-      - Sun, 13 Oct 2019 07:23:13 GMT
-=======
       - Thu, 10 Oct 2019 10:42:24 GMT
->>>>>>> 15b3674b
       expires:
       - '-1'
       pragma:
@@ -427,11 +326,7 @@
       ParameterSetName:
       - -g -n --sku --min-capacity --max-capacity --zones --public-ip-address --no-wait
       User-Agent:
-<<<<<<< HEAD
-      - python/3.6.5 (Windows-10-10.0.17134-SP0) msrest/0.6.10 msrest_azure/0.6.2
-=======
-      - python/3.7.4 (Windows-10-10.0.18362-SP0) msrest/0.6.10 msrest_azure/0.6.2
->>>>>>> 15b3674b
+      - python/3.7.4 (Windows-10-10.0.18362-SP0) msrest/0.6.10 msrest_azure/0.6.2
         azure-mgmt-resource/4.0.0 Azure-SDK-For-Python AZURECLI/2.0.74
       accept-language:
       - en-US
@@ -448,11 +343,7 @@
       content-type:
       - application/json; charset=utf-8
       date:
-<<<<<<< HEAD
-      - Sun, 13 Oct 2019 07:23:13 GMT
-=======
       - Thu, 10 Oct 2019 10:42:24 GMT
->>>>>>> 15b3674b
       expires:
       - '-1'
       pragma:
@@ -480,11 +371,7 @@
       ParameterSetName:
       - -g -n --sku --min-capacity --max-capacity --zones --public-ip-address --no-wait
       User-Agent:
-<<<<<<< HEAD
-      - python/3.6.5 (Windows-10-10.0.17134-SP0) msrest/0.6.10 msrest_azure/0.6.2
-=======
-      - python/3.7.4 (Windows-10-10.0.18362-SP0) msrest/0.6.10 msrest_azure/0.6.2
->>>>>>> 15b3674b
+      - python/3.7.4 (Windows-10-10.0.18362-SP0) msrest/0.6.10 msrest_azure/0.6.2
         azure-mgmt-resource/4.0.0 Azure-SDK-For-Python AZURECLI/2.0.74
       accept-language:
       - en-US
@@ -501,11 +388,7 @@
       content-type:
       - application/json; charset=utf-8
       date:
-<<<<<<< HEAD
-      - Sun, 13 Oct 2019 07:23:13 GMT
-=======
       - Thu, 10 Oct 2019 10:42:24 GMT
->>>>>>> 15b3674b
       expires:
       - '-1'
       pragma:
@@ -564,11 +447,7 @@
       ParameterSetName:
       - -g -n --sku --min-capacity --max-capacity --zones --public-ip-address --no-wait
       User-Agent:
-<<<<<<< HEAD
-      - python/3.6.5 (Windows-10-10.0.17134-SP0) msrest/0.6.10 msrest_azure/0.6.2
-=======
-      - python/3.7.4 (Windows-10-10.0.18362-SP0) msrest/0.6.10 msrest_azure/0.6.2
->>>>>>> 15b3674b
+      - python/3.7.4 (Windows-10-10.0.18362-SP0) msrest/0.6.10 msrest_azure/0.6.2
         azure-mgmt-resource/4.0.0 Azure-SDK-For-Python AZURECLI/2.0.74
       accept-language:
       - en-US
@@ -576,20 +455,6 @@
     uri: https://management.azure.com/subscriptions/00000000-0000-0000-0000-000000000000/resourcegroups/cli_test_ag_zone000001/providers/Microsoft.Resources/deployments/mock-deployment?api-version=2019-07-01
   response:
     body:
-<<<<<<< HEAD
-      string: '{"id":"/subscriptions/00000000-0000-0000-0000-000000000000/resourceGroups/cli_test_ag_zone000001/providers/Microsoft.Resources/deployments/ag_deploy_4i0E6wJZckh2sA16McpbaiOFfOqqzWlJ","name":"ag_deploy_4i0E6wJZckh2sA16McpbaiOFfOqqzWlJ","type":"Microsoft.Resources/deployments","properties":{"templateHash":"574125130217491079","parameters":{},"mode":"Incremental","provisioningState":"Accepted","timestamp":"2019-10-13T07:23:15.5985986Z","duration":"PT0.707053S","correlationId":"92ab9ee3-efae-45f9-96c3-57266db03046","providers":[{"namespace":"Microsoft.Network","resourceTypes":[{"resourceType":"virtualNetworks","locations":["westus2"]},{"resourceType":"applicationGateways","locations":["westus2"]}]}],"dependencies":[{"dependsOn":[{"id":"/subscriptions/00000000-0000-0000-0000-000000000000/resourceGroups/cli_test_ag_zone000001/providers/Microsoft.Network/virtualNetworks/ag1Vnet","resourceType":"Microsoft.Network/virtualNetworks","resourceName":"ag1Vnet"}],"id":"/subscriptions/00000000-0000-0000-0000-000000000000/resourceGroups/cli_test_ag_zone000001/providers/Microsoft.Network/applicationGateways/ag1","resourceType":"Microsoft.Network/applicationGateways","resourceName":"ag1"}]}}'
-    headers:
-      azure-asyncoperation:
-      - https://management.azure.com/subscriptions/00000000-0000-0000-0000-000000000000/resourcegroups/cli_test_ag_zone000001/providers/Microsoft.Resources/deployments/ag_deploy_4i0E6wJZckh2sA16McpbaiOFfOqqzWlJ/operationStatuses/08586306554905860760?api-version=2019-07-01
-      cache-control:
-      - no-cache
-      content-length:
-      - '1350'
-      content-type:
-      - application/json; charset=utf-8
-      date:
-      - Sun, 13 Oct 2019 07:23:15 GMT
-=======
       string: '{"id":"/subscriptions/00000000-0000-0000-0000-000000000000/resourceGroups/cli_test_ag_zone000001/providers/Microsoft.Resources/deployments/ag_deploy_6sDDNkCkV0drWxRjjqoYJV6BkqDvJjjZ","name":"ag_deploy_6sDDNkCkV0drWxRjjqoYJV6BkqDvJjjZ","type":"Microsoft.Resources/deployments","properties":{"templateHash":"8336957063736408156","parameters":{},"mode":"Incremental","provisioningState":"Accepted","timestamp":"2019-10-10T10:42:28.9634344Z","duration":"PT2.9153432S","correlationId":"c290f1e2-1717-444b-b153-83f637e95e9a","providers":[{"namespace":"Microsoft.Network","resourceTypes":[{"resourceType":"virtualNetworks","locations":["westus2"]},{"resourceType":"applicationGateways","locations":["westus2"]}]}],"dependencies":[{"dependsOn":[{"id":"/subscriptions/00000000-0000-0000-0000-000000000000/resourceGroups/cli_test_ag_zone000001/providers/Microsoft.Network/virtualNetworks/ag1Vnet","resourceType":"Microsoft.Network/virtualNetworks","resourceName":"ag1Vnet"}],"id":"/subscriptions/00000000-0000-0000-0000-000000000000/resourceGroups/cli_test_ag_zone000001/providers/Microsoft.Network/applicationGateways/ag1","resourceType":"Microsoft.Network/applicationGateways","resourceName":"ag1"}]}}'
     headers:
       azure-asyncoperation:
@@ -602,7 +467,6 @@
       - application/json; charset=utf-8
       date:
       - Thu, 10 Oct 2019 10:42:29 GMT
->>>>>>> 15b3674b
       expires:
       - '-1'
       pragma:
@@ -612,11 +476,7 @@
       x-content-type-options:
       - nosniff
       x-ms-ratelimit-remaining-subscription-writes:
-<<<<<<< HEAD
-      - '1198'
-=======
       - '1197'
->>>>>>> 15b3674b
     status:
       code: 201
       message: Created
@@ -634,13 +494,8 @@
       ParameterSetName:
       - -g -n --exists
       User-Agent:
-<<<<<<< HEAD
-      - python/3.6.5 (Windows-10-10.0.17134-SP0) msrest/0.6.10 msrest_azure/0.6.2
-        azure-mgmt-network/4.0.0 Azure-SDK-For-Python AZURECLI/2.0.74
-=======
       - python/3.7.4 (Windows-10-10.0.18362-SP0) msrest/0.6.10 msrest_azure/0.6.2
         azure-mgmt-network/6.0.0 Azure-SDK-For-Python AZURECLI/2.0.74
->>>>>>> 15b3674b
       accept-language:
       - en-US
     method: GET
@@ -657,11 +512,7 @@
       content-type:
       - application/json; charset=utf-8
       date:
-<<<<<<< HEAD
-      - Sun, 13 Oct 2019 07:23:15 GMT
-=======
       - Thu, 10 Oct 2019 10:42:30 GMT
->>>>>>> 15b3674b
       expires:
       - '-1'
       pragma:
@@ -689,13 +540,8 @@
       ParameterSetName:
       - -g -n --exists
       User-Agent:
-<<<<<<< HEAD
-      - python/3.6.5 (Windows-10-10.0.17134-SP0) msrest/0.6.10 msrest_azure/0.6.2
-        azure-mgmt-network/4.0.0 Azure-SDK-For-Python AZURECLI/2.0.74
-=======
       - python/3.7.4 (Windows-10-10.0.18362-SP0) msrest/0.6.10 msrest_azure/0.6.2
         azure-mgmt-network/6.0.0 Azure-SDK-For-Python AZURECLI/2.0.74
->>>>>>> 15b3674b
       accept-language:
       - en-US
     method: GET
@@ -703,37 +549,22 @@
   response:
     body:
       string: "{\r\n  \"name\": \"ag1\",\r\n  \"id\": \"/subscriptions/00000000-0000-0000-0000-000000000000/resourceGroups/cli_test_ag_zone000001/providers/Microsoft.Network/applicationGateways/ag1\",\r\n
-<<<<<<< HEAD
-        \ \"etag\": \"W/\\\"ea93064a-2280-402c-855d-1171245a485f\\\"\",\r\n  \"type\":
-        \"Microsoft.Network/applicationGateways\",\r\n  \"location\": \"westus2\",\r\n
-        \ \"tags\": {},\r\n  \"zones\": [\r\n    \"1\",\r\n    \"3\"\r\n  ],\r\n  \"properties\":
-        {\r\n    \"provisioningState\": \"Updating\",\r\n    \"resourceGuid\": \"7d76bc45-766c-477f-8233-e607a49bdf9a\",\r\n
-=======
         \ \"etag\": \"W/\\\"91a0efd5-909d-4419-b07f-da2028dbd885\\\"\",\r\n  \"type\":
         \"Microsoft.Network/applicationGateways\",\r\n  \"location\": \"westus2\",\r\n
         \ \"tags\": {},\r\n  \"zones\": [\r\n    \"1\",\r\n    \"3\"\r\n  ],\r\n  \"properties\":
         {\r\n    \"provisioningState\": \"Updating\",\r\n    \"resourceGuid\": \"00ddda4c-b9be-4a0b-ae3e-7caa1e2a6e60\",\r\n
->>>>>>> 15b3674b
         \   \"sku\": {\r\n      \"name\": \"Standard_v2\",\r\n      \"tier\": \"Standard_v2\"\r\n
         \   },\r\n    \"operationalState\": \"Stopped\",\r\n    \"gatewayIPConfigurations\":
         [\r\n      {\r\n        \"name\": \"appGatewayFrontendIP\",\r\n        \"id\":
         \"/subscriptions/00000000-0000-0000-0000-000000000000/resourceGroups/cli_test_ag_zone000001/providers/Microsoft.Network/applicationGateways/ag1/gatewayIPConfigurations/appGatewayFrontendIP\",\r\n
-<<<<<<< HEAD
-        \       \"etag\": \"W/\\\"ea93064a-2280-402c-855d-1171245a485f\\\"\",\r\n
-=======
-        \       \"etag\": \"W/\\\"91a0efd5-909d-4419-b07f-da2028dbd885\\\"\",\r\n
->>>>>>> 15b3674b
+        \       \"etag\": \"W/\\\"91a0efd5-909d-4419-b07f-da2028dbd885\\\"\",\r\n
         \       \"properties\": {\r\n          \"provisioningState\": \"Updating\",\r\n
         \         \"subnet\": {\r\n            \"id\": \"/subscriptions/00000000-0000-0000-0000-000000000000/resourceGroups/cli_test_ag_zone000001/providers/Microsoft.Network/virtualNetworks/ag1Vnet/subnets/default\"\r\n
         \         }\r\n        },\r\n        \"type\": \"Microsoft.Network/applicationGateways/gatewayIPConfigurations\"\r\n
         \     }\r\n    ],\r\n    \"sslCertificates\": [],\r\n    \"trustedRootCertificates\":
         [],\r\n    \"frontendIPConfigurations\": [\r\n      {\r\n        \"name\":
         \"appGatewayFrontendIP\",\r\n        \"id\": \"/subscriptions/00000000-0000-0000-0000-000000000000/resourceGroups/cli_test_ag_zone000001/providers/Microsoft.Network/applicationGateways/ag1/frontendIPConfigurations/appGatewayFrontendIP\",\r\n
-<<<<<<< HEAD
-        \       \"etag\": \"W/\\\"ea93064a-2280-402c-855d-1171245a485f\\\"\",\r\n
-=======
-        \       \"etag\": \"W/\\\"91a0efd5-909d-4419-b07f-da2028dbd885\\\"\",\r\n
->>>>>>> 15b3674b
+        \       \"etag\": \"W/\\\"91a0efd5-909d-4419-b07f-da2028dbd885\\\"\",\r\n
         \       \"type\": \"Microsoft.Network/applicationGateways/frontendIPConfigurations\",\r\n
         \       \"properties\": {\r\n          \"provisioningState\": \"Updating\",\r\n
         \         \"privateIPAllocationMethod\": \"Dynamic\",\r\n          \"publicIPAddress\":
@@ -743,33 +574,21 @@
         \           }\r\n          ]\r\n        }\r\n      }\r\n    ],\r\n    \"frontendPorts\":
         [\r\n      {\r\n        \"name\": \"appGatewayFrontendPort\",\r\n        \"id\":
         \"/subscriptions/00000000-0000-0000-0000-000000000000/resourceGroups/cli_test_ag_zone000001/providers/Microsoft.Network/applicationGateways/ag1/frontendPorts/appGatewayFrontendPort\",\r\n
-<<<<<<< HEAD
-        \       \"etag\": \"W/\\\"ea93064a-2280-402c-855d-1171245a485f\\\"\",\r\n
-=======
-        \       \"etag\": \"W/\\\"91a0efd5-909d-4419-b07f-da2028dbd885\\\"\",\r\n
->>>>>>> 15b3674b
+        \       \"etag\": \"W/\\\"91a0efd5-909d-4419-b07f-da2028dbd885\\\"\",\r\n
         \       \"properties\": {\r\n          \"provisioningState\": \"Updating\",\r\n
         \         \"port\": 80,\r\n          \"httpListeners\": [\r\n            {\r\n
         \             \"id\": \"/subscriptions/00000000-0000-0000-0000-000000000000/resourceGroups/cli_test_ag_zone000001/providers/Microsoft.Network/applicationGateways/ag1/httpListeners/appGatewayHttpListener\"\r\n
         \           }\r\n          ]\r\n        },\r\n        \"type\": \"Microsoft.Network/applicationGateways/frontendPorts\"\r\n
         \     }\r\n    ],\r\n    \"backendAddressPools\": [\r\n      {\r\n        \"name\":
         \"appGatewayBackendPool\",\r\n        \"id\": \"/subscriptions/00000000-0000-0000-0000-000000000000/resourceGroups/cli_test_ag_zone000001/providers/Microsoft.Network/applicationGateways/ag1/backendAddressPools/appGatewayBackendPool\",\r\n
-<<<<<<< HEAD
-        \       \"etag\": \"W/\\\"ea93064a-2280-402c-855d-1171245a485f\\\"\",\r\n
-=======
-        \       \"etag\": \"W/\\\"91a0efd5-909d-4419-b07f-da2028dbd885\\\"\",\r\n
->>>>>>> 15b3674b
+        \       \"etag\": \"W/\\\"91a0efd5-909d-4419-b07f-da2028dbd885\\\"\",\r\n
         \       \"properties\": {\r\n          \"provisioningState\": \"Updating\",\r\n
         \         \"backendAddresses\": [],\r\n          \"requestRoutingRules\":
         [\r\n            {\r\n              \"id\": \"/subscriptions/00000000-0000-0000-0000-000000000000/resourceGroups/cli_test_ag_zone000001/providers/Microsoft.Network/applicationGateways/ag1/requestRoutingRules/rule1\"\r\n
         \           }\r\n          ]\r\n        },\r\n        \"type\": \"Microsoft.Network/applicationGateways/backendAddressPools\"\r\n
         \     }\r\n    ],\r\n    \"backendHttpSettingsCollection\": [\r\n      {\r\n
         \       \"name\": \"appGatewayBackendHttpSettings\",\r\n        \"id\": \"/subscriptions/00000000-0000-0000-0000-000000000000/resourceGroups/cli_test_ag_zone000001/providers/Microsoft.Network/applicationGateways/ag1/backendHttpSettingsCollection/appGatewayBackendHttpSettings\",\r\n
-<<<<<<< HEAD
-        \       \"etag\": \"W/\\\"ea93064a-2280-402c-855d-1171245a485f\\\"\",\r\n
-=======
-        \       \"etag\": \"W/\\\"91a0efd5-909d-4419-b07f-da2028dbd885\\\"\",\r\n
->>>>>>> 15b3674b
+        \       \"etag\": \"W/\\\"91a0efd5-909d-4419-b07f-da2028dbd885\\\"\",\r\n
         \       \"properties\": {\r\n          \"provisioningState\": \"Updating\",\r\n
         \         \"port\": 80,\r\n          \"protocol\": \"Http\",\r\n          \"cookieBasedAffinity\":
         \"Disabled\",\r\n          \"connectionDraining\": {\r\n            \"enabled\":
@@ -779,11 +598,7 @@
         \           }\r\n          ]\r\n        },\r\n        \"type\": \"Microsoft.Network/applicationGateways/backendHttpSettingsCollection\"\r\n
         \     }\r\n    ],\r\n    \"httpListeners\": [\r\n      {\r\n        \"name\":
         \"appGatewayHttpListener\",\r\n        \"id\": \"/subscriptions/00000000-0000-0000-0000-000000000000/resourceGroups/cli_test_ag_zone000001/providers/Microsoft.Network/applicationGateways/ag1/httpListeners/appGatewayHttpListener\",\r\n
-<<<<<<< HEAD
-        \       \"etag\": \"W/\\\"ea93064a-2280-402c-855d-1171245a485f\\\"\",\r\n
-=======
-        \       \"etag\": \"W/\\\"91a0efd5-909d-4419-b07f-da2028dbd885\\\"\",\r\n
->>>>>>> 15b3674b
+        \       \"etag\": \"W/\\\"91a0efd5-909d-4419-b07f-da2028dbd885\\\"\",\r\n
         \       \"properties\": {\r\n          \"provisioningState\": \"Updating\",\r\n
         \         \"frontendIPConfiguration\": {\r\n            \"id\": \"/subscriptions/00000000-0000-0000-0000-000000000000/resourceGroups/cli_test_ag_zone000001/providers/Microsoft.Network/applicationGateways/ag1/frontendIPConfigurations/appGatewayFrontendIP\"\r\n
         \         },\r\n          \"frontendPort\": {\r\n            \"id\": \"/subscriptions/00000000-0000-0000-0000-000000000000/resourceGroups/cli_test_ag_zone000001/providers/Microsoft.Network/applicationGateways/ag1/frontendPorts/appGatewayFrontendPort\"\r\n
@@ -793,11 +608,7 @@
         \           }\r\n          ]\r\n        },\r\n        \"type\": \"Microsoft.Network/applicationGateways/httpListeners\"\r\n
         \     }\r\n    ],\r\n    \"urlPathMaps\": [],\r\n    \"requestRoutingRules\":
         [\r\n      {\r\n        \"name\": \"rule1\",\r\n        \"id\": \"/subscriptions/00000000-0000-0000-0000-000000000000/resourceGroups/cli_test_ag_zone000001/providers/Microsoft.Network/applicationGateways/ag1/requestRoutingRules/rule1\",\r\n
-<<<<<<< HEAD
-        \       \"etag\": \"W/\\\"ea93064a-2280-402c-855d-1171245a485f\\\"\",\r\n
-=======
-        \       \"etag\": \"W/\\\"91a0efd5-909d-4419-b07f-da2028dbd885\\\"\",\r\n
->>>>>>> 15b3674b
+        \       \"etag\": \"W/\\\"91a0efd5-909d-4419-b07f-da2028dbd885\\\"\",\r\n
         \       \"properties\": {\r\n          \"provisioningState\": \"Updating\",\r\n
         \         \"ruleType\": \"Basic\",\r\n          \"httpListener\": {\r\n            \"id\":
         \"/subscriptions/00000000-0000-0000-0000-000000000000/resourceGroups/cli_test_ag_zone000001/providers/Microsoft.Network/applicationGateways/ag1/httpListeners/appGatewayHttpListener\"\r\n
@@ -817,15 +628,9 @@
       content-type:
       - application/json; charset=utf-8
       date:
-<<<<<<< HEAD
-      - Sun, 13 Oct 2019 07:23:46 GMT
-      etag:
-      - W/"ea93064a-2280-402c-855d-1171245a485f"
-=======
       - Thu, 10 Oct 2019 10:43:00 GMT
       etag:
       - W/"91a0efd5-909d-4419-b07f-da2028dbd885"
->>>>>>> 15b3674b
       expires:
       - '-1'
       pragma:
@@ -842,11 +647,7 @@
       x-content-type-options:
       - nosniff
       x-ms-arm-service-request-id:
-<<<<<<< HEAD
-      - 97fb25ae-33f1-4d2f-9f6c-cd30289f92bb
-=======
       - ad3ffdf0-a7d5-415f-a4f7-f715fdfc7ac0
->>>>>>> 15b3674b
     status:
       code: 200
       message: OK
@@ -864,13 +665,8 @@
       ParameterSetName:
       - -g -n
       User-Agent:
-<<<<<<< HEAD
-      - python/3.6.5 (Windows-10-10.0.17134-SP0) msrest/0.6.10 msrest_azure/0.6.2
-        azure-mgmt-network/4.0.0 Azure-SDK-For-Python AZURECLI/2.0.74
-=======
       - python/3.7.4 (Windows-10-10.0.18362-SP0) msrest/0.6.10 msrest_azure/0.6.2
         azure-mgmt-network/6.0.0 Azure-SDK-For-Python AZURECLI/2.0.74
->>>>>>> 15b3674b
       accept-language:
       - en-US
     method: GET
@@ -878,37 +674,22 @@
   response:
     body:
       string: "{\r\n  \"name\": \"ag1\",\r\n  \"id\": \"/subscriptions/00000000-0000-0000-0000-000000000000/resourceGroups/cli_test_ag_zone000001/providers/Microsoft.Network/applicationGateways/ag1\",\r\n
-<<<<<<< HEAD
-        \ \"etag\": \"W/\\\"ea93064a-2280-402c-855d-1171245a485f\\\"\",\r\n  \"type\":
-        \"Microsoft.Network/applicationGateways\",\r\n  \"location\": \"westus2\",\r\n
-        \ \"tags\": {},\r\n  \"zones\": [\r\n    \"1\",\r\n    \"3\"\r\n  ],\r\n  \"properties\":
-        {\r\n    \"provisioningState\": \"Updating\",\r\n    \"resourceGuid\": \"7d76bc45-766c-477f-8233-e607a49bdf9a\",\r\n
-=======
         \ \"etag\": \"W/\\\"91a0efd5-909d-4419-b07f-da2028dbd885\\\"\",\r\n  \"type\":
         \"Microsoft.Network/applicationGateways\",\r\n  \"location\": \"westus2\",\r\n
         \ \"tags\": {},\r\n  \"zones\": [\r\n    \"1\",\r\n    \"3\"\r\n  ],\r\n  \"properties\":
         {\r\n    \"provisioningState\": \"Updating\",\r\n    \"resourceGuid\": \"00ddda4c-b9be-4a0b-ae3e-7caa1e2a6e60\",\r\n
->>>>>>> 15b3674b
         \   \"sku\": {\r\n      \"name\": \"Standard_v2\",\r\n      \"tier\": \"Standard_v2\"\r\n
         \   },\r\n    \"operationalState\": \"Stopped\",\r\n    \"gatewayIPConfigurations\":
         [\r\n      {\r\n        \"name\": \"appGatewayFrontendIP\",\r\n        \"id\":
         \"/subscriptions/00000000-0000-0000-0000-000000000000/resourceGroups/cli_test_ag_zone000001/providers/Microsoft.Network/applicationGateways/ag1/gatewayIPConfigurations/appGatewayFrontendIP\",\r\n
-<<<<<<< HEAD
-        \       \"etag\": \"W/\\\"ea93064a-2280-402c-855d-1171245a485f\\\"\",\r\n
-=======
-        \       \"etag\": \"W/\\\"91a0efd5-909d-4419-b07f-da2028dbd885\\\"\",\r\n
->>>>>>> 15b3674b
+        \       \"etag\": \"W/\\\"91a0efd5-909d-4419-b07f-da2028dbd885\\\"\",\r\n
         \       \"properties\": {\r\n          \"provisioningState\": \"Updating\",\r\n
         \         \"subnet\": {\r\n            \"id\": \"/subscriptions/00000000-0000-0000-0000-000000000000/resourceGroups/cli_test_ag_zone000001/providers/Microsoft.Network/virtualNetworks/ag1Vnet/subnets/default\"\r\n
         \         }\r\n        },\r\n        \"type\": \"Microsoft.Network/applicationGateways/gatewayIPConfigurations\"\r\n
         \     }\r\n    ],\r\n    \"sslCertificates\": [],\r\n    \"trustedRootCertificates\":
         [],\r\n    \"frontendIPConfigurations\": [\r\n      {\r\n        \"name\":
         \"appGatewayFrontendIP\",\r\n        \"id\": \"/subscriptions/00000000-0000-0000-0000-000000000000/resourceGroups/cli_test_ag_zone000001/providers/Microsoft.Network/applicationGateways/ag1/frontendIPConfigurations/appGatewayFrontendIP\",\r\n
-<<<<<<< HEAD
-        \       \"etag\": \"W/\\\"ea93064a-2280-402c-855d-1171245a485f\\\"\",\r\n
-=======
-        \       \"etag\": \"W/\\\"91a0efd5-909d-4419-b07f-da2028dbd885\\\"\",\r\n
->>>>>>> 15b3674b
+        \       \"etag\": \"W/\\\"91a0efd5-909d-4419-b07f-da2028dbd885\\\"\",\r\n
         \       \"type\": \"Microsoft.Network/applicationGateways/frontendIPConfigurations\",\r\n
         \       \"properties\": {\r\n          \"provisioningState\": \"Updating\",\r\n
         \         \"privateIPAllocationMethod\": \"Dynamic\",\r\n          \"publicIPAddress\":
@@ -918,33 +699,21 @@
         \           }\r\n          ]\r\n        }\r\n      }\r\n    ],\r\n    \"frontendPorts\":
         [\r\n      {\r\n        \"name\": \"appGatewayFrontendPort\",\r\n        \"id\":
         \"/subscriptions/00000000-0000-0000-0000-000000000000/resourceGroups/cli_test_ag_zone000001/providers/Microsoft.Network/applicationGateways/ag1/frontendPorts/appGatewayFrontendPort\",\r\n
-<<<<<<< HEAD
-        \       \"etag\": \"W/\\\"ea93064a-2280-402c-855d-1171245a485f\\\"\",\r\n
-=======
-        \       \"etag\": \"W/\\\"91a0efd5-909d-4419-b07f-da2028dbd885\\\"\",\r\n
->>>>>>> 15b3674b
+        \       \"etag\": \"W/\\\"91a0efd5-909d-4419-b07f-da2028dbd885\\\"\",\r\n
         \       \"properties\": {\r\n          \"provisioningState\": \"Updating\",\r\n
         \         \"port\": 80,\r\n          \"httpListeners\": [\r\n            {\r\n
         \             \"id\": \"/subscriptions/00000000-0000-0000-0000-000000000000/resourceGroups/cli_test_ag_zone000001/providers/Microsoft.Network/applicationGateways/ag1/httpListeners/appGatewayHttpListener\"\r\n
         \           }\r\n          ]\r\n        },\r\n        \"type\": \"Microsoft.Network/applicationGateways/frontendPorts\"\r\n
         \     }\r\n    ],\r\n    \"backendAddressPools\": [\r\n      {\r\n        \"name\":
         \"appGatewayBackendPool\",\r\n        \"id\": \"/subscriptions/00000000-0000-0000-0000-000000000000/resourceGroups/cli_test_ag_zone000001/providers/Microsoft.Network/applicationGateways/ag1/backendAddressPools/appGatewayBackendPool\",\r\n
-<<<<<<< HEAD
-        \       \"etag\": \"W/\\\"ea93064a-2280-402c-855d-1171245a485f\\\"\",\r\n
-=======
-        \       \"etag\": \"W/\\\"91a0efd5-909d-4419-b07f-da2028dbd885\\\"\",\r\n
->>>>>>> 15b3674b
+        \       \"etag\": \"W/\\\"91a0efd5-909d-4419-b07f-da2028dbd885\\\"\",\r\n
         \       \"properties\": {\r\n          \"provisioningState\": \"Updating\",\r\n
         \         \"backendAddresses\": [],\r\n          \"requestRoutingRules\":
         [\r\n            {\r\n              \"id\": \"/subscriptions/00000000-0000-0000-0000-000000000000/resourceGroups/cli_test_ag_zone000001/providers/Microsoft.Network/applicationGateways/ag1/requestRoutingRules/rule1\"\r\n
         \           }\r\n          ]\r\n        },\r\n        \"type\": \"Microsoft.Network/applicationGateways/backendAddressPools\"\r\n
         \     }\r\n    ],\r\n    \"backendHttpSettingsCollection\": [\r\n      {\r\n
         \       \"name\": \"appGatewayBackendHttpSettings\",\r\n        \"id\": \"/subscriptions/00000000-0000-0000-0000-000000000000/resourceGroups/cli_test_ag_zone000001/providers/Microsoft.Network/applicationGateways/ag1/backendHttpSettingsCollection/appGatewayBackendHttpSettings\",\r\n
-<<<<<<< HEAD
-        \       \"etag\": \"W/\\\"ea93064a-2280-402c-855d-1171245a485f\\\"\",\r\n
-=======
-        \       \"etag\": \"W/\\\"91a0efd5-909d-4419-b07f-da2028dbd885\\\"\",\r\n
->>>>>>> 15b3674b
+        \       \"etag\": \"W/\\\"91a0efd5-909d-4419-b07f-da2028dbd885\\\"\",\r\n
         \       \"properties\": {\r\n          \"provisioningState\": \"Updating\",\r\n
         \         \"port\": 80,\r\n          \"protocol\": \"Http\",\r\n          \"cookieBasedAffinity\":
         \"Disabled\",\r\n          \"connectionDraining\": {\r\n            \"enabled\":
@@ -954,11 +723,7 @@
         \           }\r\n          ]\r\n        },\r\n        \"type\": \"Microsoft.Network/applicationGateways/backendHttpSettingsCollection\"\r\n
         \     }\r\n    ],\r\n    \"httpListeners\": [\r\n      {\r\n        \"name\":
         \"appGatewayHttpListener\",\r\n        \"id\": \"/subscriptions/00000000-0000-0000-0000-000000000000/resourceGroups/cli_test_ag_zone000001/providers/Microsoft.Network/applicationGateways/ag1/httpListeners/appGatewayHttpListener\",\r\n
-<<<<<<< HEAD
-        \       \"etag\": \"W/\\\"ea93064a-2280-402c-855d-1171245a485f\\\"\",\r\n
-=======
-        \       \"etag\": \"W/\\\"91a0efd5-909d-4419-b07f-da2028dbd885\\\"\",\r\n
->>>>>>> 15b3674b
+        \       \"etag\": \"W/\\\"91a0efd5-909d-4419-b07f-da2028dbd885\\\"\",\r\n
         \       \"properties\": {\r\n          \"provisioningState\": \"Updating\",\r\n
         \         \"frontendIPConfiguration\": {\r\n            \"id\": \"/subscriptions/00000000-0000-0000-0000-000000000000/resourceGroups/cli_test_ag_zone000001/providers/Microsoft.Network/applicationGateways/ag1/frontendIPConfigurations/appGatewayFrontendIP\"\r\n
         \         },\r\n          \"frontendPort\": {\r\n            \"id\": \"/subscriptions/00000000-0000-0000-0000-000000000000/resourceGroups/cli_test_ag_zone000001/providers/Microsoft.Network/applicationGateways/ag1/frontendPorts/appGatewayFrontendPort\"\r\n
@@ -968,11 +733,7 @@
         \           }\r\n          ]\r\n        },\r\n        \"type\": \"Microsoft.Network/applicationGateways/httpListeners\"\r\n
         \     }\r\n    ],\r\n    \"urlPathMaps\": [],\r\n    \"requestRoutingRules\":
         [\r\n      {\r\n        \"name\": \"rule1\",\r\n        \"id\": \"/subscriptions/00000000-0000-0000-0000-000000000000/resourceGroups/cli_test_ag_zone000001/providers/Microsoft.Network/applicationGateways/ag1/requestRoutingRules/rule1\",\r\n
-<<<<<<< HEAD
-        \       \"etag\": \"W/\\\"ea93064a-2280-402c-855d-1171245a485f\\\"\",\r\n
-=======
-        \       \"etag\": \"W/\\\"91a0efd5-909d-4419-b07f-da2028dbd885\\\"\",\r\n
->>>>>>> 15b3674b
+        \       \"etag\": \"W/\\\"91a0efd5-909d-4419-b07f-da2028dbd885\\\"\",\r\n
         \       \"properties\": {\r\n          \"provisioningState\": \"Updating\",\r\n
         \         \"ruleType\": \"Basic\",\r\n          \"httpListener\": {\r\n            \"id\":
         \"/subscriptions/00000000-0000-0000-0000-000000000000/resourceGroups/cli_test_ag_zone000001/providers/Microsoft.Network/applicationGateways/ag1/httpListeners/appGatewayHttpListener\"\r\n
@@ -992,15 +753,9 @@
       content-type:
       - application/json; charset=utf-8
       date:
-<<<<<<< HEAD
-      - Sun, 13 Oct 2019 07:23:47 GMT
-      etag:
-      - W/"ea93064a-2280-402c-855d-1171245a485f"
-=======
       - Thu, 10 Oct 2019 10:43:01 GMT
       etag:
       - W/"91a0efd5-909d-4419-b07f-da2028dbd885"
->>>>>>> 15b3674b
       expires:
       - '-1'
       pragma:
@@ -1017,11 +772,7 @@
       x-content-type-options:
       - nosniff
       x-ms-arm-service-request-id:
-<<<<<<< HEAD
-      - 16eb0fef-eb35-49d7-8473-4827cdf59e02
-=======
       - c33855d8-fb32-4b57-af1b-17bbeed24734
->>>>>>> 15b3674b
     status:
       code: 200
       message: OK
