--- conflicted
+++ resolved
@@ -274,7 +274,6 @@
             self.is_empty()
         ])
 
-<<<<<<< HEAD
     @ResourceGroupPreparer(random_name_length=17, name_prefix='clitest', location='eastus')
     def test_aks_create_default_service_without_SP_and_with_role_assignment(self, resource_group, resource_group_location):
         aks_name = self.create_random_name('cliakstest', 16)
@@ -297,8 +296,6 @@
             self.check('[0].scope', '{vnet_subnet_id}')
         ])
 
-=======
->>>>>>> 2940d935
 
     # It works in --live mode but fails in replay mode.get rid off @live_only attribute once this resolved
     @live_only()
