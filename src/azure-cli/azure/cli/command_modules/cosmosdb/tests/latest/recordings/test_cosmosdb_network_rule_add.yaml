--- conflicted
+++ resolved
@@ -13,20 +13,12 @@
       ParameterSetName:
       - --name --resource-group --subnet-name
       User-Agent:
-<<<<<<< HEAD
-      - AZURECLI/2.45.0 azsdk-python-azure-mgmt-resource/21.1.0b1 Python/3.8.10 (Windows-10-10.0.22621-SP0)
-=======
       - AZURECLI/2.45.0 azsdk-python-azure-mgmt-resource/21.1.0b1 Python/3.10.10 (Windows-10-10.0.22621-SP0)
->>>>>>> 81f8e181
     method: GET
     uri: https://management.azure.com/subscriptions/00000000-0000-0000-0000-000000000000/resourcegroups/cli_test_cosmosdb_account000001?api-version=2021-04-01
   response:
     body:
-<<<<<<< HEAD
-      string: '{"id":"/subscriptions/00000000-0000-0000-0000-000000000000/resourceGroups/cli_test_cosmosdb_account000001","name":"cli_test_cosmosdb_account000001","type":"Microsoft.Resources/resourceGroups","location":"westus","tags":{"product":"azurecli","cause":"automation","date":"2023-02-23T07:27:57Z"},"properties":{"provisioningState":"Succeeded"}}'
-=======
       string: '{"id":"/subscriptions/00000000-0000-0000-0000-000000000000/resourceGroups/cli_test_cosmosdb_account000001","name":"cli_test_cosmosdb_account000001","type":"Microsoft.Resources/resourceGroups","location":"westus","tags":{"product":"azurecli","cause":"automation","date":"2023-02-28T05:15:45Z"},"properties":{"provisioningState":"Succeeded"}}'
->>>>>>> 81f8e181
     headers:
       cache-control:
       - no-cache
@@ -35,11 +27,7 @@
       content-type:
       - application/json; charset=utf-8
       date:
-<<<<<<< HEAD
-      - Thu, 23 Feb 2023 07:27:59 GMT
-=======
       - Tue, 28 Feb 2023 05:15:52 GMT
->>>>>>> 81f8e181
       expires:
       - '-1'
       pragma:
@@ -73,25 +61,12 @@
       ParameterSetName:
       - --name --resource-group --subnet-name
       User-Agent:
-<<<<<<< HEAD
-      - AZURECLI/2.45.0 (AAZ) azsdk-python-core/1.24.0 Python/3.8.10 (Windows-10-10.0.22621-SP0)
-=======
       - AZURECLI/2.45.0 (AAZ) azsdk-python-core/1.24.0 Python/3.10.10 (Windows-10-10.0.22621-SP0)
->>>>>>> 81f8e181
     method: PUT
     uri: https://management.azure.com/subscriptions/00000000-0000-0000-0000-000000000000/resourceGroups/cli_test_cosmosdb_account000001/providers/Microsoft.Network/virtualNetworks/cli000003?api-version=2022-01-01
   response:
     body:
       string: "{\r\n  \"name\": \"cli000003\",\r\n  \"id\": \"/subscriptions/00000000-0000-0000-0000-000000000000/resourceGroups/cli_test_cosmosdb_account000001/providers/Microsoft.Network/virtualNetworks/cli000003\",\r\n
-<<<<<<< HEAD
-        \ \"etag\": \"W/\\\"6dcbb2ec-4520-430e-9f1f-f8fc3df31ba6\\\"\",\r\n  \"type\":
-        \"Microsoft.Network/virtualNetworks\",\r\n  \"location\": \"westus\",\r\n
-        \ \"properties\": {\r\n    \"provisioningState\": \"Updating\",\r\n    \"resourceGuid\":
-        \"52d7bcb4-2c26-44d5-9ad6-027175a3bde5\",\r\n    \"addressSpace\": {\r\n      \"addressPrefixes\":
-        [\r\n        \"10.0.0.0/16\"\r\n      ]\r\n    },\r\n    \"subnets\": [\r\n
-        \     {\r\n        \"name\": \"cli000004\",\r\n        \"id\": \"/subscriptions/00000000-0000-0000-0000-000000000000/resourceGroups/cli_test_cosmosdb_account000001/providers/Microsoft.Network/virtualNetworks/cli000003/subnets/cli000004\",\r\n
-        \       \"etag\": \"W/\\\"6dcbb2ec-4520-430e-9f1f-f8fc3df31ba6\\\"\",\r\n
-=======
         \ \"etag\": \"W/\\\"a8bf3189-7096-46aa-a5ba-63e68329d06b\\\"\",\r\n  \"type\":
         \"Microsoft.Network/virtualNetworks\",\r\n  \"location\": \"westus\",\r\n
         \ \"properties\": {\r\n    \"provisioningState\": \"Updating\",\r\n    \"resourceGuid\":
@@ -99,7 +74,6 @@
         [\r\n        \"10.0.0.0/16\"\r\n      ]\r\n    },\r\n    \"subnets\": [\r\n
         \     {\r\n        \"name\": \"cli000004\",\r\n        \"id\": \"/subscriptions/00000000-0000-0000-0000-000000000000/resourceGroups/cli_test_cosmosdb_account000001/providers/Microsoft.Network/virtualNetworks/cli000003/subnets/cli000004\",\r\n
         \       \"etag\": \"W/\\\"a8bf3189-7096-46aa-a5ba-63e68329d06b\\\"\",\r\n
->>>>>>> 81f8e181
         \       \"properties\": {\r\n          \"provisioningState\": \"Updating\",\r\n
         \         \"addressPrefix\": \"10.0.0.0/24\",\r\n          \"delegations\":
         [],\r\n          \"privateEndpointNetworkPolicies\": \"Disabled\",\r\n          \"privateLinkServiceNetworkPolicies\":
@@ -110,11 +84,7 @@
       azure-asyncnotification:
       - Enabled
       azure-asyncoperation:
-<<<<<<< HEAD
-      - https://management.azure.com/subscriptions/00000000-0000-0000-0000-000000000000/providers/Microsoft.Network/locations/westus/operations/dfd754dc-6a4b-4233-9ac6-576d7ed16823?api-version=2022-01-01
-=======
       - https://management.azure.com/subscriptions/00000000-0000-0000-0000-000000000000/providers/Microsoft.Network/locations/westus/operations/14a14507-7729-4cfe-ba40-3f9b02e2c525?api-version=2022-01-01
->>>>>>> 81f8e181
       cache-control:
       - no-cache
       content-length:
@@ -122,11 +92,7 @@
       content-type:
       - application/json; charset=utf-8
       date:
-<<<<<<< HEAD
-      - Thu, 23 Feb 2023 07:28:07 GMT
-=======
       - Tue, 28 Feb 2023 05:15:53 GMT
->>>>>>> 81f8e181
       expires:
       - '-1'
       pragma:
@@ -139,16 +105,12 @@
       x-content-type-options:
       - nosniff
       x-ms-arm-service-request-id:
-<<<<<<< HEAD
-      - a52ff830-d057-4e2a-8545-4e2227cb3e2f
-=======
       - 76ff1982-6ac3-41e8-92e0-6dda8f6ef217
->>>>>>> 81f8e181
       x-ms-ratelimit-remaining-subscription-writes:
       - '1199'
     status:
       code: 201
-      message: ''
+      message: Created
 - request:
     body: null
     headers:
@@ -163,15 +125,9 @@
       ParameterSetName:
       - --name --resource-group --subnet-name
       User-Agent:
-<<<<<<< HEAD
-      - AZURECLI/2.45.0 (AAZ) azsdk-python-core/1.24.0 Python/3.8.10 (Windows-10-10.0.22621-SP0)
-    method: GET
-    uri: https://management.azure.com/subscriptions/00000000-0000-0000-0000-000000000000/providers/Microsoft.Network/locations/westus/operations/dfd754dc-6a4b-4233-9ac6-576d7ed16823?api-version=2022-01-01
-=======
       - AZURECLI/2.45.0 (AAZ) azsdk-python-core/1.24.0 Python/3.10.10 (Windows-10-10.0.22621-SP0)
     method: GET
     uri: https://management.azure.com/subscriptions/00000000-0000-0000-0000-000000000000/providers/Microsoft.Network/locations/westus/operations/14a14507-7729-4cfe-ba40-3f9b02e2c525?api-version=2022-01-01
->>>>>>> 81f8e181
   response:
     body:
       string: "{\r\n  \"status\": \"Succeeded\"\r\n}"
@@ -183,11 +139,7 @@
       content-type:
       - application/json; charset=utf-8
       date:
-<<<<<<< HEAD
-      - Thu, 23 Feb 2023 07:28:11 GMT
-=======
       - Tue, 28 Feb 2023 05:15:56 GMT
->>>>>>> 81f8e181
       expires:
       - '-1'
       pragma:
@@ -204,11 +156,7 @@
       x-content-type-options:
       - nosniff
       x-ms-arm-service-request-id:
-<<<<<<< HEAD
-      - 301528f5-a6da-4711-bb59-d68970702dcb
-=======
       - add78e39-8fdf-447f-be92-098ab07786d1
->>>>>>> 81f8e181
     status:
       code: 200
       message: OK
@@ -226,25 +174,12 @@
       ParameterSetName:
       - --name --resource-group --subnet-name
       User-Agent:
-<<<<<<< HEAD
-      - AZURECLI/2.45.0 (AAZ) azsdk-python-core/1.24.0 Python/3.8.10 (Windows-10-10.0.22621-SP0)
-=======
       - AZURECLI/2.45.0 (AAZ) azsdk-python-core/1.24.0 Python/3.10.10 (Windows-10-10.0.22621-SP0)
->>>>>>> 81f8e181
     method: GET
     uri: https://management.azure.com/subscriptions/00000000-0000-0000-0000-000000000000/resourceGroups/cli_test_cosmosdb_account000001/providers/Microsoft.Network/virtualNetworks/cli000003?api-version=2022-01-01
   response:
     body:
       string: "{\r\n  \"name\": \"cli000003\",\r\n  \"id\": \"/subscriptions/00000000-0000-0000-0000-000000000000/resourceGroups/cli_test_cosmosdb_account000001/providers/Microsoft.Network/virtualNetworks/cli000003\",\r\n
-<<<<<<< HEAD
-        \ \"etag\": \"W/\\\"1fa94f4e-d180-4040-8ab0-5933f9479b74\\\"\",\r\n  \"type\":
-        \"Microsoft.Network/virtualNetworks\",\r\n  \"location\": \"westus\",\r\n
-        \ \"properties\": {\r\n    \"provisioningState\": \"Succeeded\",\r\n    \"resourceGuid\":
-        \"52d7bcb4-2c26-44d5-9ad6-027175a3bde5\",\r\n    \"addressSpace\": {\r\n      \"addressPrefixes\":
-        [\r\n        \"10.0.0.0/16\"\r\n      ]\r\n    },\r\n    \"subnets\": [\r\n
-        \     {\r\n        \"name\": \"cli000004\",\r\n        \"id\": \"/subscriptions/00000000-0000-0000-0000-000000000000/resourceGroups/cli_test_cosmosdb_account000001/providers/Microsoft.Network/virtualNetworks/cli000003/subnets/cli000004\",\r\n
-        \       \"etag\": \"W/\\\"1fa94f4e-d180-4040-8ab0-5933f9479b74\\\"\",\r\n
-=======
         \ \"etag\": \"W/\\\"26b2c123-eb89-41b0-9d0b-d86972bd5881\\\"\",\r\n  \"type\":
         \"Microsoft.Network/virtualNetworks\",\r\n  \"location\": \"westus\",\r\n
         \ \"properties\": {\r\n    \"provisioningState\": \"Succeeded\",\r\n    \"resourceGuid\":
@@ -252,7 +187,6 @@
         [\r\n        \"10.0.0.0/16\"\r\n      ]\r\n    },\r\n    \"subnets\": [\r\n
         \     {\r\n        \"name\": \"cli000004\",\r\n        \"id\": \"/subscriptions/00000000-0000-0000-0000-000000000000/resourceGroups/cli_test_cosmosdb_account000001/providers/Microsoft.Network/virtualNetworks/cli000003/subnets/cli000004\",\r\n
         \       \"etag\": \"W/\\\"26b2c123-eb89-41b0-9d0b-d86972bd5881\\\"\",\r\n
->>>>>>> 81f8e181
         \       \"properties\": {\r\n          \"provisioningState\": \"Succeeded\",\r\n
         \         \"addressPrefix\": \"10.0.0.0/24\",\r\n          \"delegations\":
         [],\r\n          \"privateEndpointNetworkPolicies\": \"Disabled\",\r\n          \"privateLinkServiceNetworkPolicies\":
@@ -267,15 +201,9 @@
       content-type:
       - application/json; charset=utf-8
       date:
-<<<<<<< HEAD
-      - Thu, 23 Feb 2023 07:28:11 GMT
-      etag:
-      - W/"1fa94f4e-d180-4040-8ab0-5933f9479b74"
-=======
       - Tue, 28 Feb 2023 05:15:56 GMT
       etag:
       - W/"26b2c123-eb89-41b0-9d0b-d86972bd5881"
->>>>>>> 81f8e181
       expires:
       - '-1'
       pragma:
@@ -292,11 +220,7 @@
       x-content-type-options:
       - nosniff
       x-ms-arm-service-request-id:
-<<<<<<< HEAD
-      - 17ac2c24-3d30-43ad-a150-757725ae5372
-=======
       - a7ff6a57-d11c-4823-8e2a-edfcd7e5ba4f
->>>>>>> 81f8e181
     status:
       code: 200
       message: OK
@@ -314,20 +238,12 @@
       ParameterSetName:
       - -n -g --enable-virtual-network
       User-Agent:
-<<<<<<< HEAD
-      - AZURECLI/2.45.0 azsdk-python-azure-mgmt-resource/21.1.0b1 Python/3.8.10 (Windows-10-10.0.22621-SP0)
-=======
       - AZURECLI/2.45.0 azsdk-python-azure-mgmt-resource/21.1.0b1 Python/3.10.10 (Windows-10-10.0.22621-SP0)
->>>>>>> 81f8e181
     method: GET
     uri: https://management.azure.com/subscriptions/00000000-0000-0000-0000-000000000000/resourcegroups/cli_test_cosmosdb_account000001?api-version=2021-04-01
   response:
     body:
-<<<<<<< HEAD
-      string: '{"id":"/subscriptions/00000000-0000-0000-0000-000000000000/resourceGroups/cli_test_cosmosdb_account000001","name":"cli_test_cosmosdb_account000001","type":"Microsoft.Resources/resourceGroups","location":"westus","tags":{"product":"azurecli","cause":"automation","date":"2023-02-23T07:27:57Z"},"properties":{"provisioningState":"Succeeded"}}'
-=======
       string: '{"id":"/subscriptions/00000000-0000-0000-0000-000000000000/resourceGroups/cli_test_cosmosdb_account000001","name":"cli_test_cosmosdb_account000001","type":"Microsoft.Resources/resourceGroups","location":"westus","tags":{"product":"azurecli","cause":"automation","date":"2023-02-28T05:15:45Z"},"properties":{"provisioningState":"Succeeded"}}'
->>>>>>> 81f8e181
     headers:
       cache-control:
       - no-cache
@@ -336,11 +252,7 @@
       content-type:
       - application/json; charset=utf-8
       date:
-<<<<<<< HEAD
-      - Thu, 23 Feb 2023 07:28:12 GMT
-=======
       - Tue, 28 Feb 2023 05:15:58 GMT
->>>>>>> 81f8e181
       expires:
       - '-1'
       pragma:
@@ -375,36 +287,12 @@
       ParameterSetName:
       - -n -g --enable-virtual-network
       User-Agent:
-<<<<<<< HEAD
-      - AZURECLI/2.45.0 azsdk-python-mgmt-cosmosdb/9.0.0 Python/3.8.10 (Windows-10-10.0.22621-SP0)
-=======
-      - AZURECLI/2.45.0 azsdk-python-mgmt-cosmosdb/9.0.0 Python/3.10.10 (Windows-10-10.0.22621-SP0)
->>>>>>> 81f8e181
+      - AZURECLI/2.45.0 azsdk-python-mgmt-cosmosdb/9.0.0 Python/3.10.10 (Windows-10-10.0.22621-SP0)
     method: PUT
     uri: https://management.azure.com/subscriptions/00000000-0000-0000-0000-000000000000/resourceGroups/cli_test_cosmosdb_account000001/providers/Microsoft.DocumentDB/databaseAccounts/cli000002?api-version=2022-11-15
   response:
     body:
       string: '{"id":"/subscriptions/00000000-0000-0000-0000-000000000000/resourceGroups/cli_test_cosmosdb_account000001/providers/Microsoft.DocumentDB/databaseAccounts/cli000002","name":"cli000002","location":"West
-<<<<<<< HEAD
-        US","type":"Microsoft.DocumentDB/databaseAccounts","kind":"GlobalDocumentDB","tags":{},"systemData":{"createdAt":"2023-02-23T07:28:22.1973574Z"},"properties":{"provisioningState":"Creating","publicNetworkAccess":"Enabled","enableAutomaticFailover":false,"enableMultipleWriteLocations":false,"enablePartitionKeyMonitor":false,"isVirtualNetworkFilterEnabled":true,"virtualNetworkRules":[],"EnabledApiTypes":"Sql","disableKeyBasedMetadataWriteAccess":false,"enableFreeTier":false,"enableAnalyticalStorage":false,"analyticalStorageConfiguration":{"schemaType":"WellDefined"},"instanceId":"ae1ee2de-80b6-4a00-b744-85fe58b9398e","databaseAccountOfferType":"Standard","enableFullFidelityChangeFeed":false,"defaultIdentity":"","networkAclBypass":"None","disableLocalAuth":false,"enablePartitionMerge":false,"minimalTlsVersion":"Tls","consistencyPolicy":{"defaultConsistencyLevel":"Session","maxIntervalInSeconds":5,"maxStalenessPrefix":100},"configurationOverrides":{},"writeLocations":[{"id":"cli000002-westus","locationName":"West
-        US","provisioningState":"Creating","failoverPriority":0,"isZoneRedundant":false}],"readLocations":[{"id":"cli000002-westus","locationName":"West
-        US","provisioningState":"Creating","failoverPriority":0,"isZoneRedundant":false}],"locations":[{"id":"cli000002-westus","locationName":"West
-        US","provisioningState":"Creating","failoverPriority":0,"isZoneRedundant":false}],"failoverPolicies":[{"id":"cli000002-westus","locationName":"West
-        US","failoverPriority":0}],"cors":[],"capabilities":[],"ipRules":[],"backupPolicy":{"type":"Periodic","periodicModeProperties":{"backupIntervalInMinutes":240,"backupRetentionIntervalInHours":8,"backupStorageRedundancy":"Invalid"}},"networkAclBypassResourceIds":[],"keysMetadata":{"primaryMasterKey":{"generationTime":"2023-02-23T07:28:22.1973574Z"},"secondaryMasterKey":{"generationTime":"2023-02-23T07:28:22.1973574Z"},"primaryReadonlyMasterKey":{"generationTime":"2023-02-23T07:28:22.1973574Z"},"secondaryReadonlyMasterKey":{"generationTime":"2023-02-23T07:28:22.1973574Z"}}},"identity":{"type":"None"}}'
-    headers:
-      azure-asyncoperation:
-      - https://management.azure.com/subscriptions/00000000-0000-0000-0000-000000000000/providers/Microsoft.DocumentDB/locations/westus/operationsStatus/a7099c77-3506-4926-9cd3-a63c6739baa3?api-version=2022-11-15
-      cache-control:
-      - no-store, no-cache
-      content-length:
-      - '2265'
-      content-type:
-      - application/json
-      date:
-      - Thu, 23 Feb 2023 07:28:25 GMT
-      location:
-      - https://management.azure.com/subscriptions/00000000-0000-0000-0000-000000000000/resourceGroups/cli_test_cosmosdb_account000001/providers/Microsoft.DocumentDB/databaseAccounts/cli000002/operationResults/a7099c77-3506-4926-9cd3-a63c6739baa3?api-version=2022-11-15
-=======
         US","type":"Microsoft.DocumentDB/databaseAccounts","kind":"GlobalDocumentDB","tags":{},"systemData":{"createdAt":"2023-02-28T05:16:01.6037627Z"},"properties":{"provisioningState":"Creating","publicNetworkAccess":"Enabled","enableAutomaticFailover":false,"enableMultipleWriteLocations":false,"enablePartitionKeyMonitor":false,"isVirtualNetworkFilterEnabled":true,"virtualNetworkRules":[],"EnabledApiTypes":"Sql","disableKeyBasedMetadataWriteAccess":false,"enableFreeTier":false,"enableAnalyticalStorage":false,"analyticalStorageConfiguration":{"schemaType":"WellDefined"},"instanceId":"f76293ae-3187-45d7-b46b-527d2e5e32d4","databaseAccountOfferType":"Standard","defaultIdentity":"","networkAclBypass":"None","disableLocalAuth":false,"enablePartitionMerge":false,"minimalTlsVersion":"Tls","consistencyPolicy":{"defaultConsistencyLevel":"Session","maxIntervalInSeconds":5,"maxStalenessPrefix":100},"configurationOverrides":{},"writeLocations":[{"id":"cli000002-westus","locationName":"West
         US","provisioningState":"Creating","failoverPriority":0,"isZoneRedundant":false}],"readLocations":[{"id":"cli000002-westus","locationName":"West
         US","provisioningState":"Creating","failoverPriority":0,"isZoneRedundant":false}],"locations":[{"id":"cli000002-westus","locationName":"West
@@ -423,7 +311,6 @@
       - Tue, 28 Feb 2023 05:16:03 GMT
       location:
       - https://management.azure.com/subscriptions/00000000-0000-0000-0000-000000000000/resourceGroups/cli_test_cosmosdb_account000001/providers/Microsoft.DocumentDB/databaseAccounts/cli000002/operationResults/1a3488fd-9db8-4c61-83a5-b85981e5ac5a?api-version=2022-11-15
->>>>>>> 81f8e181
       pragma:
       - no-cache
       server:
@@ -439,11 +326,7 @@
       x-ms-gatewayversion:
       - version=2.14.0
       x-ms-ratelimit-remaining-subscription-writes:
-<<<<<<< HEAD
-      - '1199'
-=======
       - '1198'
->>>>>>> 81f8e181
     status:
       code: 200
       message: Ok
@@ -461,31 +344,21 @@
       ParameterSetName:
       - -n -g --enable-virtual-network
       User-Agent:
-<<<<<<< HEAD
-      - AZURECLI/2.45.0 azsdk-python-mgmt-cosmosdb/9.0.0 Python/3.8.10 (Windows-10-10.0.22621-SP0)
-    method: GET
-    uri: https://management.azure.com/subscriptions/00000000-0000-0000-0000-000000000000/providers/Microsoft.DocumentDB/locations/westus/operationsStatus/a7099c77-3506-4926-9cd3-a63c6739baa3?api-version=2022-11-15
-=======
       - AZURECLI/2.45.0 azsdk-python-mgmt-cosmosdb/9.0.0 Python/3.10.10 (Windows-10-10.0.22621-SP0)
     method: GET
     uri: https://management.azure.com/subscriptions/00000000-0000-0000-0000-000000000000/providers/Microsoft.DocumentDB/locations/westus/operationsStatus/1a3488fd-9db8-4c61-83a5-b85981e5ac5a?api-version=2022-11-15
->>>>>>> 81f8e181
-  response:
-    body:
-      string: '{"status":"Dequeued"}'
-    headers:
-      cache-control:
-      - no-store, no-cache
-      content-length:
-      - '21'
-      content-type:
-      - application/json
-      date:
-<<<<<<< HEAD
-      - Thu, 23 Feb 2023 07:28:54 GMT
-=======
+  response:
+    body:
+      string: '{"status":"Dequeued"}'
+    headers:
+      cache-control:
+      - no-store, no-cache
+      content-length:
+      - '21'
+      content-type:
+      - application/json
+      date:
       - Tue, 28 Feb 2023 05:16:33 GMT
->>>>>>> 81f8e181
       pragma:
       - no-cache
       server:
@@ -517,31 +390,21 @@
       ParameterSetName:
       - -n -g --enable-virtual-network
       User-Agent:
-<<<<<<< HEAD
-      - AZURECLI/2.45.0 azsdk-python-mgmt-cosmosdb/9.0.0 Python/3.8.10 (Windows-10-10.0.22621-SP0)
-    method: GET
-    uri: https://management.azure.com/subscriptions/00000000-0000-0000-0000-000000000000/providers/Microsoft.DocumentDB/locations/westus/operationsStatus/a7099c77-3506-4926-9cd3-a63c6739baa3?api-version=2022-11-15
-=======
       - AZURECLI/2.45.0 azsdk-python-mgmt-cosmosdb/9.0.0 Python/3.10.10 (Windows-10-10.0.22621-SP0)
     method: GET
     uri: https://management.azure.com/subscriptions/00000000-0000-0000-0000-000000000000/providers/Microsoft.DocumentDB/locations/westus/operationsStatus/1a3488fd-9db8-4c61-83a5-b85981e5ac5a?api-version=2022-11-15
->>>>>>> 81f8e181
-  response:
-    body:
-      string: '{"status":"Dequeued"}'
-    headers:
-      cache-control:
-      - no-store, no-cache
-      content-length:
-      - '21'
-      content-type:
-      - application/json
-      date:
-<<<<<<< HEAD
-      - Thu, 23 Feb 2023 07:29:25 GMT
-=======
+  response:
+    body:
+      string: '{"status":"Dequeued"}'
+    headers:
+      cache-control:
+      - no-store, no-cache
+      content-length:
+      - '21'
+      content-type:
+      - application/json
+      date:
       - Tue, 28 Feb 2023 05:17:03 GMT
->>>>>>> 81f8e181
       pragma:
       - no-cache
       server:
@@ -573,31 +436,21 @@
       ParameterSetName:
       - -n -g --enable-virtual-network
       User-Agent:
-<<<<<<< HEAD
-      - AZURECLI/2.45.0 azsdk-python-mgmt-cosmosdb/9.0.0 Python/3.8.10 (Windows-10-10.0.22621-SP0)
-    method: GET
-    uri: https://management.azure.com/subscriptions/00000000-0000-0000-0000-000000000000/providers/Microsoft.DocumentDB/locations/westus/operationsStatus/a7099c77-3506-4926-9cd3-a63c6739baa3?api-version=2022-11-15
-=======
       - AZURECLI/2.45.0 azsdk-python-mgmt-cosmosdb/9.0.0 Python/3.10.10 (Windows-10-10.0.22621-SP0)
     method: GET
     uri: https://management.azure.com/subscriptions/00000000-0000-0000-0000-000000000000/providers/Microsoft.DocumentDB/locations/westus/operationsStatus/1a3488fd-9db8-4c61-83a5-b85981e5ac5a?api-version=2022-11-15
->>>>>>> 81f8e181
-  response:
-    body:
-      string: '{"status":"Dequeued"}'
-    headers:
-      cache-control:
-      - no-store, no-cache
-      content-length:
-      - '21'
-      content-type:
-      - application/json
-      date:
-<<<<<<< HEAD
-      - Thu, 23 Feb 2023 07:29:55 GMT
-=======
+  response:
+    body:
+      string: '{"status":"Dequeued"}'
+    headers:
+      cache-control:
+      - no-store, no-cache
+      content-length:
+      - '21'
+      content-type:
+      - application/json
+      date:
       - Tue, 28 Feb 2023 05:17:34 GMT
->>>>>>> 81f8e181
       pragma:
       - no-cache
       server:
@@ -629,31 +482,21 @@
       ParameterSetName:
       - -n -g --enable-virtual-network
       User-Agent:
-<<<<<<< HEAD
-      - AZURECLI/2.45.0 azsdk-python-mgmt-cosmosdb/9.0.0 Python/3.8.10 (Windows-10-10.0.22621-SP0)
-    method: GET
-    uri: https://management.azure.com/subscriptions/00000000-0000-0000-0000-000000000000/providers/Microsoft.DocumentDB/locations/westus/operationsStatus/a7099c77-3506-4926-9cd3-a63c6739baa3?api-version=2022-11-15
-=======
       - AZURECLI/2.45.0 azsdk-python-mgmt-cosmosdb/9.0.0 Python/3.10.10 (Windows-10-10.0.22621-SP0)
     method: GET
     uri: https://management.azure.com/subscriptions/00000000-0000-0000-0000-000000000000/providers/Microsoft.DocumentDB/locations/westus/operationsStatus/1a3488fd-9db8-4c61-83a5-b85981e5ac5a?api-version=2022-11-15
->>>>>>> 81f8e181
-  response:
-    body:
-      string: '{"status":"Dequeued"}'
-    headers:
-      cache-control:
-      - no-store, no-cache
-      content-length:
-      - '21'
-      content-type:
-      - application/json
-      date:
-<<<<<<< HEAD
-      - Thu, 23 Feb 2023 07:30:26 GMT
-=======
+  response:
+    body:
+      string: '{"status":"Dequeued"}'
+    headers:
+      cache-control:
+      - no-store, no-cache
+      content-length:
+      - '21'
+      content-type:
+      - application/json
+      date:
       - Tue, 28 Feb 2023 05:18:04 GMT
->>>>>>> 81f8e181
       pragma:
       - no-cache
       server:
@@ -685,15 +528,9 @@
       ParameterSetName:
       - -n -g --enable-virtual-network
       User-Agent:
-<<<<<<< HEAD
-      - AZURECLI/2.45.0 azsdk-python-mgmt-cosmosdb/9.0.0 Python/3.8.10 (Windows-10-10.0.22621-SP0)
-    method: GET
-    uri: https://management.azure.com/subscriptions/00000000-0000-0000-0000-000000000000/providers/Microsoft.DocumentDB/locations/westus/operationsStatus/a7099c77-3506-4926-9cd3-a63c6739baa3?api-version=2022-11-15
-=======
       - AZURECLI/2.45.0 azsdk-python-mgmt-cosmosdb/9.0.0 Python/3.10.10 (Windows-10-10.0.22621-SP0)
     method: GET
     uri: https://management.azure.com/subscriptions/00000000-0000-0000-0000-000000000000/providers/Microsoft.DocumentDB/locations/westus/operationsStatus/1a3488fd-9db8-4c61-83a5-b85981e5ac5a?api-version=2022-11-15
->>>>>>> 81f8e181
   response:
     body:
       string: '{"status":"Succeeded"}'
@@ -705,11 +542,7 @@
       content-type:
       - application/json
       date:
-<<<<<<< HEAD
-      - Thu, 23 Feb 2023 07:30:56 GMT
-=======
       - Tue, 28 Feb 2023 05:18:34 GMT
->>>>>>> 81f8e181
       pragma:
       - no-cache
       server:
@@ -741,46 +574,26 @@
       ParameterSetName:
       - -n -g --enable-virtual-network
       User-Agent:
-<<<<<<< HEAD
-      - AZURECLI/2.45.0 azsdk-python-mgmt-cosmosdb/9.0.0 Python/3.8.10 (Windows-10-10.0.22621-SP0)
-=======
-      - AZURECLI/2.45.0 azsdk-python-mgmt-cosmosdb/9.0.0 Python/3.10.10 (Windows-10-10.0.22621-SP0)
->>>>>>> 81f8e181
+      - AZURECLI/2.45.0 azsdk-python-mgmt-cosmosdb/9.0.0 Python/3.10.10 (Windows-10-10.0.22621-SP0)
     method: GET
     uri: https://management.azure.com/subscriptions/00000000-0000-0000-0000-000000000000/resourceGroups/cli_test_cosmosdb_account000001/providers/Microsoft.DocumentDB/databaseAccounts/cli000002?api-version=2022-11-15
   response:
     body:
       string: '{"id":"/subscriptions/00000000-0000-0000-0000-000000000000/resourceGroups/cli_test_cosmosdb_account000001/providers/Microsoft.DocumentDB/databaseAccounts/cli000002","name":"cli000002","location":"West
-<<<<<<< HEAD
-        US","type":"Microsoft.DocumentDB/databaseAccounts","kind":"GlobalDocumentDB","tags":{},"systemData":{"createdAt":"2023-02-23T07:30:00.2416613Z"},"properties":{"provisioningState":"Succeeded","documentEndpoint":"https://cli000002.documents.azure.com:443/","sqlEndpoint":"https://cli000002.documents.azure.com:443/","publicNetworkAccess":"Enabled","enableAutomaticFailover":false,"enableMultipleWriteLocations":false,"enablePartitionKeyMonitor":false,"isVirtualNetworkFilterEnabled":true,"virtualNetworkRules":[],"EnabledApiTypes":"Sql","disableKeyBasedMetadataWriteAccess":false,"enableFreeTier":false,"enableAnalyticalStorage":false,"analyticalStorageConfiguration":{"schemaType":"WellDefined"},"instanceId":"ae1ee2de-80b6-4a00-b744-85fe58b9398e","databaseAccountOfferType":"Standard","enableFullFidelityChangeFeed":false,"defaultIdentity":"FirstPartyIdentity","networkAclBypass":"None","disableLocalAuth":false,"enablePartitionMerge":false,"minimalTlsVersion":"Tls","consistencyPolicy":{"defaultConsistencyLevel":"Session","maxIntervalInSeconds":5,"maxStalenessPrefix":100},"configurationOverrides":{},"writeLocations":[{"id":"cli000002-westus","locationName":"West
-        US","documentEndpoint":"https://cli000002-westus.documents.azure.com:443/","provisioningState":"Succeeded","failoverPriority":0,"isZoneRedundant":false}],"readLocations":[{"id":"cli000002-westus","locationName":"West
-        US","documentEndpoint":"https://cli000002-westus.documents.azure.com:443/","provisioningState":"Succeeded","failoverPriority":0,"isZoneRedundant":false}],"locations":[{"id":"cli000002-westus","locationName":"West
-        US","documentEndpoint":"https://cli000002-westus.documents.azure.com:443/","provisioningState":"Succeeded","failoverPriority":0,"isZoneRedundant":false}],"failoverPolicies":[{"id":"cli000002-westus","locationName":"West
-        US","failoverPriority":0}],"cors":[],"capabilities":[],"ipRules":[],"backupPolicy":{"type":"Periodic","periodicModeProperties":{"backupIntervalInMinutes":240,"backupRetentionIntervalInHours":8,"backupStorageRedundancy":"Geo"}},"networkAclBypassResourceIds":[],"keysMetadata":{"primaryMasterKey":{"generationTime":"2023-02-23T07:30:00.2416613Z"},"secondaryMasterKey":{"generationTime":"2023-02-23T07:30:00.2416613Z"},"primaryReadonlyMasterKey":{"generationTime":"2023-02-23T07:30:00.2416613Z"},"secondaryReadonlyMasterKey":{"generationTime":"2023-02-23T07:30:00.2416613Z"}}},"identity":{"type":"None"}}'
-=======
         US","type":"Microsoft.DocumentDB/databaseAccounts","kind":"GlobalDocumentDB","tags":{},"systemData":{"createdAt":"2023-02-28T05:17:37.0338134Z"},"properties":{"provisioningState":"Succeeded","documentEndpoint":"https://cli000002.documents.azure.com:443/","sqlEndpoint":"https://cli000002.documents.azure.com:443/","publicNetworkAccess":"Enabled","enableAutomaticFailover":false,"enableMultipleWriteLocations":false,"enablePartitionKeyMonitor":false,"isVirtualNetworkFilterEnabled":true,"virtualNetworkRules":[],"EnabledApiTypes":"Sql","disableKeyBasedMetadataWriteAccess":false,"enableFreeTier":false,"enableAnalyticalStorage":false,"analyticalStorageConfiguration":{"schemaType":"WellDefined"},"instanceId":"f76293ae-3187-45d7-b46b-527d2e5e32d4","databaseAccountOfferType":"Standard","defaultIdentity":"FirstPartyIdentity","networkAclBypass":"None","disableLocalAuth":false,"enablePartitionMerge":false,"minimalTlsVersion":"Tls","consistencyPolicy":{"defaultConsistencyLevel":"Session","maxIntervalInSeconds":5,"maxStalenessPrefix":100},"configurationOverrides":{},"writeLocations":[{"id":"cli000002-westus","locationName":"West
         US","documentEndpoint":"https://cli000002-westus.documents.azure.com:443/","provisioningState":"Succeeded","failoverPriority":0,"isZoneRedundant":false}],"readLocations":[{"id":"cli000002-westus","locationName":"West
         US","documentEndpoint":"https://cli000002-westus.documents.azure.com:443/","provisioningState":"Succeeded","failoverPriority":0,"isZoneRedundant":false}],"locations":[{"id":"cli000002-westus","locationName":"West
         US","documentEndpoint":"https://cli000002-westus.documents.azure.com:443/","provisioningState":"Succeeded","failoverPriority":0,"isZoneRedundant":false}],"failoverPolicies":[{"id":"cli000002-westus","locationName":"West
         US","failoverPriority":0}],"cors":[],"capabilities":[],"ipRules":[],"backupPolicy":{"type":"Periodic","periodicModeProperties":{"backupIntervalInMinutes":240,"backupRetentionIntervalInHours":8,"backupStorageRedundancy":"Geo"}},"networkAclBypassResourceIds":[],"keysMetadata":{"primaryMasterKey":{"generationTime":"2023-02-28T05:17:37.0338134Z"},"secondaryMasterKey":{"generationTime":"2023-02-28T05:17:37.0338134Z"},"primaryReadonlyMasterKey":{"generationTime":"2023-02-28T05:17:37.0338134Z"},"secondaryReadonlyMasterKey":{"generationTime":"2023-02-28T05:17:37.0338134Z"}}},"identity":{"type":"None"}}'
->>>>>>> 81f8e181
-    headers:
-      cache-control:
-      - no-store, no-cache
-      content-length:
-<<<<<<< HEAD
-      - '2619'
-      content-type:
-      - application/json
-      date:
-      - Thu, 23 Feb 2023 07:30:57 GMT
-=======
+    headers:
+      cache-control:
+      - no-store, no-cache
+      content-length:
       - '2582'
       content-type:
       - application/json
       date:
       - Tue, 28 Feb 2023 05:18:34 GMT
->>>>>>> 81f8e181
       pragma:
       - no-cache
       server:
@@ -812,117 +625,77 @@
       ParameterSetName:
       - -n -g --enable-virtual-network
       User-Agent:
-<<<<<<< HEAD
-      - AZURECLI/2.45.0 azsdk-python-mgmt-cosmosdb/9.0.0 Python/3.8.10 (Windows-10-10.0.22621-SP0)
-=======
-      - AZURECLI/2.45.0 azsdk-python-mgmt-cosmosdb/9.0.0 Python/3.10.10 (Windows-10-10.0.22621-SP0)
->>>>>>> 81f8e181
+      - AZURECLI/2.45.0 azsdk-python-mgmt-cosmosdb/9.0.0 Python/3.10.10 (Windows-10-10.0.22621-SP0)
     method: GET
     uri: https://management.azure.com/subscriptions/00000000-0000-0000-0000-000000000000/resourceGroups/cli_test_cosmosdb_account000001/providers/Microsoft.DocumentDB/databaseAccounts/cli000002?api-version=2022-11-15
   response:
     body:
       string: '{"id":"/subscriptions/00000000-0000-0000-0000-000000000000/resourceGroups/cli_test_cosmosdb_account000001/providers/Microsoft.DocumentDB/databaseAccounts/cli000002","name":"cli000002","location":"West
-<<<<<<< HEAD
-        US","type":"Microsoft.DocumentDB/databaseAccounts","kind":"GlobalDocumentDB","tags":{},"systemData":{"createdAt":"2023-02-23T07:30:00.2416613Z"},"properties":{"provisioningState":"Succeeded","documentEndpoint":"https://cli000002.documents.azure.com:443/","sqlEndpoint":"https://cli000002.documents.azure.com:443/","publicNetworkAccess":"Enabled","enableAutomaticFailover":false,"enableMultipleWriteLocations":false,"enablePartitionKeyMonitor":false,"isVirtualNetworkFilterEnabled":true,"virtualNetworkRules":[],"EnabledApiTypes":"Sql","disableKeyBasedMetadataWriteAccess":false,"enableFreeTier":false,"enableAnalyticalStorage":false,"analyticalStorageConfiguration":{"schemaType":"WellDefined"},"instanceId":"ae1ee2de-80b6-4a00-b744-85fe58b9398e","databaseAccountOfferType":"Standard","enableFullFidelityChangeFeed":false,"defaultIdentity":"FirstPartyIdentity","networkAclBypass":"None","disableLocalAuth":false,"enablePartitionMerge":false,"minimalTlsVersion":"Tls","consistencyPolicy":{"defaultConsistencyLevel":"Session","maxIntervalInSeconds":5,"maxStalenessPrefix":100},"configurationOverrides":{},"writeLocations":[{"id":"cli000002-westus","locationName":"West
-        US","documentEndpoint":"https://cli000002-westus.documents.azure.com:443/","provisioningState":"Succeeded","failoverPriority":0,"isZoneRedundant":false}],"readLocations":[{"id":"cli000002-westus","locationName":"West
-        US","documentEndpoint":"https://cli000002-westus.documents.azure.com:443/","provisioningState":"Succeeded","failoverPriority":0,"isZoneRedundant":false}],"locations":[{"id":"cli000002-westus","locationName":"West
-        US","documentEndpoint":"https://cli000002-westus.documents.azure.com:443/","provisioningState":"Succeeded","failoverPriority":0,"isZoneRedundant":false}],"failoverPolicies":[{"id":"cli000002-westus","locationName":"West
-        US","failoverPriority":0}],"cors":[],"capabilities":[],"ipRules":[],"backupPolicy":{"type":"Periodic","periodicModeProperties":{"backupIntervalInMinutes":240,"backupRetentionIntervalInHours":8,"backupStorageRedundancy":"Geo"}},"networkAclBypassResourceIds":[],"keysMetadata":{"primaryMasterKey":{"generationTime":"2023-02-23T07:30:00.2416613Z"},"secondaryMasterKey":{"generationTime":"2023-02-23T07:30:00.2416613Z"},"primaryReadonlyMasterKey":{"generationTime":"2023-02-23T07:30:00.2416613Z"},"secondaryReadonlyMasterKey":{"generationTime":"2023-02-23T07:30:00.2416613Z"}}},"identity":{"type":"None"}}'
-=======
         US","type":"Microsoft.DocumentDB/databaseAccounts","kind":"GlobalDocumentDB","tags":{},"systemData":{"createdAt":"2023-02-28T05:17:37.0338134Z"},"properties":{"provisioningState":"Succeeded","documentEndpoint":"https://cli000002.documents.azure.com:443/","sqlEndpoint":"https://cli000002.documents.azure.com:443/","publicNetworkAccess":"Enabled","enableAutomaticFailover":false,"enableMultipleWriteLocations":false,"enablePartitionKeyMonitor":false,"isVirtualNetworkFilterEnabled":true,"virtualNetworkRules":[],"EnabledApiTypes":"Sql","disableKeyBasedMetadataWriteAccess":false,"enableFreeTier":false,"enableAnalyticalStorage":false,"analyticalStorageConfiguration":{"schemaType":"WellDefined"},"instanceId":"f76293ae-3187-45d7-b46b-527d2e5e32d4","databaseAccountOfferType":"Standard","defaultIdentity":"FirstPartyIdentity","networkAclBypass":"None","disableLocalAuth":false,"enablePartitionMerge":false,"minimalTlsVersion":"Tls","consistencyPolicy":{"defaultConsistencyLevel":"Session","maxIntervalInSeconds":5,"maxStalenessPrefix":100},"configurationOverrides":{},"writeLocations":[{"id":"cli000002-westus","locationName":"West
         US","documentEndpoint":"https://cli000002-westus.documents.azure.com:443/","provisioningState":"Succeeded","failoverPriority":0,"isZoneRedundant":false}],"readLocations":[{"id":"cli000002-westus","locationName":"West
         US","documentEndpoint":"https://cli000002-westus.documents.azure.com:443/","provisioningState":"Succeeded","failoverPriority":0,"isZoneRedundant":false}],"locations":[{"id":"cli000002-westus","locationName":"West
         US","documentEndpoint":"https://cli000002-westus.documents.azure.com:443/","provisioningState":"Succeeded","failoverPriority":0,"isZoneRedundant":false}],"failoverPolicies":[{"id":"cli000002-westus","locationName":"West
         US","failoverPriority":0}],"cors":[],"capabilities":[],"ipRules":[],"backupPolicy":{"type":"Periodic","periodicModeProperties":{"backupIntervalInMinutes":240,"backupRetentionIntervalInHours":8,"backupStorageRedundancy":"Geo"}},"networkAclBypassResourceIds":[],"keysMetadata":{"primaryMasterKey":{"generationTime":"2023-02-28T05:17:37.0338134Z"},"secondaryMasterKey":{"generationTime":"2023-02-28T05:17:37.0338134Z"},"primaryReadonlyMasterKey":{"generationTime":"2023-02-28T05:17:37.0338134Z"},"secondaryReadonlyMasterKey":{"generationTime":"2023-02-28T05:17:37.0338134Z"}}},"identity":{"type":"None"}}'
->>>>>>> 81f8e181
-    headers:
-      cache-control:
-      - no-store, no-cache
-      content-length:
-<<<<<<< HEAD
-      - '2619'
-      content-type:
-      - application/json
-      date:
-      - Thu, 23 Feb 2023 07:30:57 GMT
-=======
+    headers:
+      cache-control:
+      - no-store, no-cache
+      content-length:
       - '2582'
       content-type:
       - application/json
       date:
       - Tue, 28 Feb 2023 05:18:34 GMT
->>>>>>> 81f8e181
-      pragma:
-      - no-cache
-      server:
-      - Microsoft-HTTPAPI/2.0
-      strict-transport-security:
-      - max-age=31536000; includeSubDomains
-      transfer-encoding:
-      - chunked
-      vary:
-      - Accept-Encoding
-      x-content-type-options:
-      - nosniff
-      x-ms-gatewayversion:
-      - version=2.14.0
-    status:
-      code: 200
-      message: Ok
-- request:
-    body: null
-    headers:
-      Accept:
-      - application/json
-      Accept-Encoding:
-      - gzip, deflate
-      CommandName:
-      - cosmosdb network-rule add
-      Connection:
-      - keep-alive
-      ParameterSetName:
-      - -n -g --virtual-network --subnet --ignore-missing-vnet-service-endpoint
-      User-Agent:
-<<<<<<< HEAD
-      - AZURECLI/2.45.0 azsdk-python-mgmt-cosmosdb/9.0.0 Python/3.8.10 (Windows-10-10.0.22621-SP0)
-=======
-      - AZURECLI/2.45.0 azsdk-python-mgmt-cosmosdb/9.0.0 Python/3.10.10 (Windows-10-10.0.22621-SP0)
->>>>>>> 81f8e181
+      pragma:
+      - no-cache
+      server:
+      - Microsoft-HTTPAPI/2.0
+      strict-transport-security:
+      - max-age=31536000; includeSubDomains
+      transfer-encoding:
+      - chunked
+      vary:
+      - Accept-Encoding
+      x-content-type-options:
+      - nosniff
+      x-ms-gatewayversion:
+      - version=2.14.0
+    status:
+      code: 200
+      message: Ok
+- request:
+    body: null
+    headers:
+      Accept:
+      - application/json
+      Accept-Encoding:
+      - gzip, deflate
+      CommandName:
+      - cosmosdb network-rule add
+      Connection:
+      - keep-alive
+      ParameterSetName:
+      - -n -g --virtual-network --subnet --ignore-missing-vnet-service-endpoint
+      User-Agent:
+      - AZURECLI/2.45.0 azsdk-python-mgmt-cosmosdb/9.0.0 Python/3.10.10 (Windows-10-10.0.22621-SP0)
     method: GET
     uri: https://management.azure.com/subscriptions/00000000-0000-0000-0000-000000000000/resourceGroups/cli_test_cosmosdb_account000001/providers/Microsoft.DocumentDB/databaseAccounts/cli000002?api-version=2022-11-15
   response:
     body:
       string: '{"id":"/subscriptions/00000000-0000-0000-0000-000000000000/resourceGroups/cli_test_cosmosdb_account000001/providers/Microsoft.DocumentDB/databaseAccounts/cli000002","name":"cli000002","location":"West
-<<<<<<< HEAD
-        US","type":"Microsoft.DocumentDB/databaseAccounts","kind":"GlobalDocumentDB","tags":{},"systemData":{"createdAt":"2023-02-23T07:30:00.2416613Z"},"properties":{"provisioningState":"Succeeded","documentEndpoint":"https://cli000002.documents.azure.com:443/","sqlEndpoint":"https://cli000002.documents.azure.com:443/","publicNetworkAccess":"Enabled","enableAutomaticFailover":false,"enableMultipleWriteLocations":false,"enablePartitionKeyMonitor":false,"isVirtualNetworkFilterEnabled":true,"virtualNetworkRules":[],"EnabledApiTypes":"Sql","disableKeyBasedMetadataWriteAccess":false,"enableFreeTier":false,"enableAnalyticalStorage":false,"analyticalStorageConfiguration":{"schemaType":"WellDefined"},"instanceId":"ae1ee2de-80b6-4a00-b744-85fe58b9398e","databaseAccountOfferType":"Standard","enableFullFidelityChangeFeed":false,"defaultIdentity":"FirstPartyIdentity","networkAclBypass":"None","disableLocalAuth":false,"enablePartitionMerge":false,"minimalTlsVersion":"Tls","consistencyPolicy":{"defaultConsistencyLevel":"Session","maxIntervalInSeconds":5,"maxStalenessPrefix":100},"configurationOverrides":{},"writeLocations":[{"id":"cli000002-westus","locationName":"West
-        US","documentEndpoint":"https://cli000002-westus.documents.azure.com:443/","provisioningState":"Succeeded","failoverPriority":0,"isZoneRedundant":false}],"readLocations":[{"id":"cli000002-westus","locationName":"West
-        US","documentEndpoint":"https://cli000002-westus.documents.azure.com:443/","provisioningState":"Succeeded","failoverPriority":0,"isZoneRedundant":false}],"locations":[{"id":"cli000002-westus","locationName":"West
-        US","documentEndpoint":"https://cli000002-westus.documents.azure.com:443/","provisioningState":"Succeeded","failoverPriority":0,"isZoneRedundant":false}],"failoverPolicies":[{"id":"cli000002-westus","locationName":"West
-        US","failoverPriority":0}],"cors":[],"capabilities":[],"ipRules":[],"backupPolicy":{"type":"Periodic","periodicModeProperties":{"backupIntervalInMinutes":240,"backupRetentionIntervalInHours":8,"backupStorageRedundancy":"Geo"}},"networkAclBypassResourceIds":[],"keysMetadata":{"primaryMasterKey":{"generationTime":"2023-02-23T07:30:00.2416613Z"},"secondaryMasterKey":{"generationTime":"2023-02-23T07:30:00.2416613Z"},"primaryReadonlyMasterKey":{"generationTime":"2023-02-23T07:30:00.2416613Z"},"secondaryReadonlyMasterKey":{"generationTime":"2023-02-23T07:30:00.2416613Z"}}},"identity":{"type":"None"}}'
-=======
         US","type":"Microsoft.DocumentDB/databaseAccounts","kind":"GlobalDocumentDB","tags":{},"systemData":{"createdAt":"2023-02-28T05:17:37.0338134Z"},"properties":{"provisioningState":"Succeeded","documentEndpoint":"https://cli000002.documents.azure.com:443/","sqlEndpoint":"https://cli000002.documents.azure.com:443/","publicNetworkAccess":"Enabled","enableAutomaticFailover":false,"enableMultipleWriteLocations":false,"enablePartitionKeyMonitor":false,"isVirtualNetworkFilterEnabled":true,"virtualNetworkRules":[],"EnabledApiTypes":"Sql","disableKeyBasedMetadataWriteAccess":false,"enableFreeTier":false,"enableAnalyticalStorage":false,"analyticalStorageConfiguration":{"schemaType":"WellDefined"},"instanceId":"f76293ae-3187-45d7-b46b-527d2e5e32d4","databaseAccountOfferType":"Standard","defaultIdentity":"FirstPartyIdentity","networkAclBypass":"None","disableLocalAuth":false,"enablePartitionMerge":false,"minimalTlsVersion":"Tls","consistencyPolicy":{"defaultConsistencyLevel":"Session","maxIntervalInSeconds":5,"maxStalenessPrefix":100},"configurationOverrides":{},"writeLocations":[{"id":"cli000002-westus","locationName":"West
         US","documentEndpoint":"https://cli000002-westus.documents.azure.com:443/","provisioningState":"Succeeded","failoverPriority":0,"isZoneRedundant":false}],"readLocations":[{"id":"cli000002-westus","locationName":"West
         US","documentEndpoint":"https://cli000002-westus.documents.azure.com:443/","provisioningState":"Succeeded","failoverPriority":0,"isZoneRedundant":false}],"locations":[{"id":"cli000002-westus","locationName":"West
         US","documentEndpoint":"https://cli000002-westus.documents.azure.com:443/","provisioningState":"Succeeded","failoverPriority":0,"isZoneRedundant":false}],"failoverPolicies":[{"id":"cli000002-westus","locationName":"West
         US","failoverPriority":0}],"cors":[],"capabilities":[],"ipRules":[],"backupPolicy":{"type":"Periodic","periodicModeProperties":{"backupIntervalInMinutes":240,"backupRetentionIntervalInHours":8,"backupStorageRedundancy":"Geo"}},"networkAclBypassResourceIds":[],"keysMetadata":{"primaryMasterKey":{"generationTime":"2023-02-28T05:17:37.0338134Z"},"secondaryMasterKey":{"generationTime":"2023-02-28T05:17:37.0338134Z"},"primaryReadonlyMasterKey":{"generationTime":"2023-02-28T05:17:37.0338134Z"},"secondaryReadonlyMasterKey":{"generationTime":"2023-02-28T05:17:37.0338134Z"}}},"identity":{"type":"None"}}'
->>>>>>> 81f8e181
-    headers:
-      cache-control:
-      - no-store, no-cache
-      content-length:
-<<<<<<< HEAD
-      - '2619'
-      content-type:
-      - application/json
-      date:
-      - Thu, 23 Feb 2023 07:30:59 GMT
-=======
+    headers:
+      cache-control:
+      - no-store, no-cache
+      content-length:
       - '2582'
       content-type:
       - application/json
       date:
       - Tue, 28 Feb 2023 05:18:35 GMT
->>>>>>> 81f8e181
       pragma:
       - no-cache
       server:
@@ -959,36 +732,12 @@
       ParameterSetName:
       - -n -g --virtual-network --subnet --ignore-missing-vnet-service-endpoint
       User-Agent:
-<<<<<<< HEAD
-      - AZURECLI/2.45.0 azsdk-python-mgmt-cosmosdb/9.0.0 Python/3.8.10 (Windows-10-10.0.22621-SP0)
-=======
-      - AZURECLI/2.45.0 azsdk-python-mgmt-cosmosdb/9.0.0 Python/3.10.10 (Windows-10-10.0.22621-SP0)
->>>>>>> 81f8e181
+      - AZURECLI/2.45.0 azsdk-python-mgmt-cosmosdb/9.0.0 Python/3.10.10 (Windows-10-10.0.22621-SP0)
     method: PATCH
     uri: https://management.azure.com/subscriptions/00000000-0000-0000-0000-000000000000/resourceGroups/cli_test_cosmosdb_account000001/providers/Microsoft.DocumentDB/databaseAccounts/cli000002?api-version=2022-11-15
   response:
     body:
       string: '{"id":"/subscriptions/00000000-0000-0000-0000-000000000000/resourceGroups/cli_test_cosmosdb_account000001/providers/Microsoft.DocumentDB/databaseAccounts/cli000002","name":"cli000002","location":"West
-<<<<<<< HEAD
-        US","type":"Microsoft.DocumentDB/databaseAccounts","kind":"GlobalDocumentDB","tags":{},"systemData":{"createdAt":"2023-02-23T07:30:00.2416613Z"},"properties":{"provisioningState":"Updating","documentEndpoint":"https://cli000002.documents.azure.com:443/","sqlEndpoint":"https://cli000002.documents.azure.com:443/","publicNetworkAccess":"Enabled","enableAutomaticFailover":false,"enableMultipleWriteLocations":false,"enablePartitionKeyMonitor":false,"isVirtualNetworkFilterEnabled":true,"virtualNetworkRules":[],"EnabledApiTypes":"Sql","disableKeyBasedMetadataWriteAccess":false,"enableFreeTier":false,"enableAnalyticalStorage":false,"analyticalStorageConfiguration":{"schemaType":"WellDefined"},"instanceId":"ae1ee2de-80b6-4a00-b744-85fe58b9398e","databaseAccountOfferType":"Standard","enableFullFidelityChangeFeed":false,"defaultIdentity":"FirstPartyIdentity","networkAclBypass":"None","disableLocalAuth":false,"enablePartitionMerge":false,"minimalTlsVersion":"Tls","consistencyPolicy":{"defaultConsistencyLevel":"Session","maxIntervalInSeconds":5,"maxStalenessPrefix":100},"configurationOverrides":{},"writeLocations":[{"id":"cli000002-westus","locationName":"West
-        US","documentEndpoint":"https://cli000002-westus.documents.azure.com:443/","provisioningState":"Succeeded","failoverPriority":0,"isZoneRedundant":false}],"readLocations":[{"id":"cli000002-westus","locationName":"West
-        US","documentEndpoint":"https://cli000002-westus.documents.azure.com:443/","provisioningState":"Succeeded","failoverPriority":0,"isZoneRedundant":false}],"locations":[{"id":"cli000002-westus","locationName":"West
-        US","documentEndpoint":"https://cli000002-westus.documents.azure.com:443/","provisioningState":"Succeeded","failoverPriority":0,"isZoneRedundant":false}],"failoverPolicies":[{"id":"cli000002-westus","locationName":"West
-        US","failoverPriority":0}],"cors":[],"capabilities":[],"ipRules":[],"backupPolicy":{"type":"Periodic","periodicModeProperties":{"backupIntervalInMinutes":240,"backupRetentionIntervalInHours":8,"backupStorageRedundancy":"Geo"}},"networkAclBypassResourceIds":[],"keysMetadata":{"primaryMasterKey":{"generationTime":"2023-02-23T07:30:00.2416613Z"},"secondaryMasterKey":{"generationTime":"2023-02-23T07:30:00.2416613Z"},"primaryReadonlyMasterKey":{"generationTime":"2023-02-23T07:30:00.2416613Z"},"secondaryReadonlyMasterKey":{"generationTime":"2023-02-23T07:30:00.2416613Z"}}},"identity":{"type":"None"}}'
-    headers:
-      azure-asyncoperation:
-      - https://management.azure.com/subscriptions/00000000-0000-0000-0000-000000000000/providers/Microsoft.DocumentDB/locations/westus/operationsStatus/2364f728-5d1a-438d-ae6d-120a0812954a?api-version=2022-11-15
-      cache-control:
-      - no-store, no-cache
-      content-length:
-      - '2618'
-      content-type:
-      - application/json
-      date:
-      - Thu, 23 Feb 2023 07:31:06 GMT
-      location:
-      - https://management.azure.com/subscriptions/00000000-0000-0000-0000-000000000000/resourceGroups/cli_test_cosmosdb_account000001/providers/Microsoft.DocumentDB/databaseAccounts/cli000002/operationResults/2364f728-5d1a-438d-ae6d-120a0812954a?api-version=2022-11-15
-=======
         US","type":"Microsoft.DocumentDB/databaseAccounts","kind":"GlobalDocumentDB","tags":{},"systemData":{"createdAt":"2023-02-28T05:17:37.0338134Z"},"properties":{"provisioningState":"Updating","documentEndpoint":"https://cli000002.documents.azure.com:443/","sqlEndpoint":"https://cli000002.documents.azure.com:443/","publicNetworkAccess":"Enabled","enableAutomaticFailover":false,"enableMultipleWriteLocations":false,"enablePartitionKeyMonitor":false,"isVirtualNetworkFilterEnabled":true,"virtualNetworkRules":[],"EnabledApiTypes":"Sql","disableKeyBasedMetadataWriteAccess":false,"enableFreeTier":false,"enableAnalyticalStorage":false,"analyticalStorageConfiguration":{"schemaType":"WellDefined"},"instanceId":"f76293ae-3187-45d7-b46b-527d2e5e32d4","databaseAccountOfferType":"Standard","defaultIdentity":"FirstPartyIdentity","networkAclBypass":"None","disableLocalAuth":false,"enablePartitionMerge":false,"minimalTlsVersion":"Tls","consistencyPolicy":{"defaultConsistencyLevel":"Session","maxIntervalInSeconds":5,"maxStalenessPrefix":100},"configurationOverrides":{},"writeLocations":[{"id":"cli000002-westus","locationName":"West
         US","documentEndpoint":"https://cli000002-westus.documents.azure.com:443/","provisioningState":"Succeeded","failoverPriority":0,"isZoneRedundant":false}],"readLocations":[{"id":"cli000002-westus","locationName":"West
         US","documentEndpoint":"https://cli000002-westus.documents.azure.com:443/","provisioningState":"Succeeded","failoverPriority":0,"isZoneRedundant":false}],"locations":[{"id":"cli000002-westus","locationName":"West
@@ -1007,7 +756,6 @@
       - Tue, 28 Feb 2023 05:18:38 GMT
       location:
       - https://management.azure.com/subscriptions/00000000-0000-0000-0000-000000000000/resourceGroups/cli_test_cosmosdb_account000001/providers/Microsoft.DocumentDB/databaseAccounts/cli000002/operationResults/92d13ced-9670-48b0-ae3a-13eb4c5b9584?api-version=2022-11-15
->>>>>>> 81f8e181
       pragma:
       - no-cache
       server:
@@ -1023,989 +771,809 @@
       x-ms-gatewayversion:
       - version=2.14.0
       x-ms-ratelimit-remaining-subscription-writes:
-<<<<<<< HEAD
-      - '1198'
-=======
       - '1199'
->>>>>>> 81f8e181
-    status:
-      code: 200
-      message: Ok
-- request:
-    body: null
-    headers:
-      Accept:
-      - '*/*'
-      Accept-Encoding:
-      - gzip, deflate
-      CommandName:
-      - cosmosdb network-rule add
-      Connection:
-      - keep-alive
-      ParameterSetName:
-      - -n -g --virtual-network --subnet --ignore-missing-vnet-service-endpoint
-      User-Agent:
-<<<<<<< HEAD
-      - AZURECLI/2.45.0 azsdk-python-mgmt-cosmosdb/9.0.0 Python/3.8.10 (Windows-10-10.0.22621-SP0)
-    method: GET
-    uri: https://management.azure.com/subscriptions/00000000-0000-0000-0000-000000000000/providers/Microsoft.DocumentDB/locations/westus/operationsStatus/2364f728-5d1a-438d-ae6d-120a0812954a?api-version=2022-11-15
-=======
+    status:
+      code: 200
+      message: Ok
+- request:
+    body: null
+    headers:
+      Accept:
+      - '*/*'
+      Accept-Encoding:
+      - gzip, deflate
+      CommandName:
+      - cosmosdb network-rule add
+      Connection:
+      - keep-alive
+      ParameterSetName:
+      - -n -g --virtual-network --subnet --ignore-missing-vnet-service-endpoint
+      User-Agent:
       - AZURECLI/2.45.0 azsdk-python-mgmt-cosmosdb/9.0.0 Python/3.10.10 (Windows-10-10.0.22621-SP0)
     method: GET
     uri: https://management.azure.com/subscriptions/00000000-0000-0000-0000-000000000000/providers/Microsoft.DocumentDB/locations/westus/operationsStatus/92d13ced-9670-48b0-ae3a-13eb4c5b9584?api-version=2022-11-15
->>>>>>> 81f8e181
-  response:
-    body:
-      string: '{"status":"Dequeued"}'
-    headers:
-      cache-control:
-      - no-store, no-cache
-      content-length:
-      - '21'
-      content-type:
-      - application/json
-      date:
-<<<<<<< HEAD
-      - Thu, 23 Feb 2023 07:31:36 GMT
-=======
+  response:
+    body:
+      string: '{"status":"Dequeued"}'
+    headers:
+      cache-control:
+      - no-store, no-cache
+      content-length:
+      - '21'
+      content-type:
+      - application/json
+      date:
       - Tue, 28 Feb 2023 05:19:08 GMT
->>>>>>> 81f8e181
-      pragma:
-      - no-cache
-      server:
-      - Microsoft-HTTPAPI/2.0
-      strict-transport-security:
-      - max-age=31536000; includeSubDomains
-      transfer-encoding:
-      - chunked
-      vary:
-      - Accept-Encoding
-      x-content-type-options:
-      - nosniff
-      x-ms-gatewayversion:
-      - version=2.14.0
-    status:
-      code: 200
-      message: Ok
-- request:
-    body: null
-    headers:
-      Accept:
-      - '*/*'
-      Accept-Encoding:
-      - gzip, deflate
-      CommandName:
-      - cosmosdb network-rule add
-      Connection:
-      - keep-alive
-      ParameterSetName:
-      - -n -g --virtual-network --subnet --ignore-missing-vnet-service-endpoint
-      User-Agent:
-<<<<<<< HEAD
-      - AZURECLI/2.45.0 azsdk-python-mgmt-cosmosdb/9.0.0 Python/3.8.10 (Windows-10-10.0.22621-SP0)
-    method: GET
-    uri: https://management.azure.com/subscriptions/00000000-0000-0000-0000-000000000000/providers/Microsoft.DocumentDB/locations/westus/operationsStatus/2364f728-5d1a-438d-ae6d-120a0812954a?api-version=2022-11-15
-=======
+      pragma:
+      - no-cache
+      server:
+      - Microsoft-HTTPAPI/2.0
+      strict-transport-security:
+      - max-age=31536000; includeSubDomains
+      transfer-encoding:
+      - chunked
+      vary:
+      - Accept-Encoding
+      x-content-type-options:
+      - nosniff
+      x-ms-gatewayversion:
+      - version=2.14.0
+    status:
+      code: 200
+      message: Ok
+- request:
+    body: null
+    headers:
+      Accept:
+      - '*/*'
+      Accept-Encoding:
+      - gzip, deflate
+      CommandName:
+      - cosmosdb network-rule add
+      Connection:
+      - keep-alive
+      ParameterSetName:
+      - -n -g --virtual-network --subnet --ignore-missing-vnet-service-endpoint
+      User-Agent:
       - AZURECLI/2.45.0 azsdk-python-mgmt-cosmosdb/9.0.0 Python/3.10.10 (Windows-10-10.0.22621-SP0)
     method: GET
     uri: https://management.azure.com/subscriptions/00000000-0000-0000-0000-000000000000/providers/Microsoft.DocumentDB/locations/westus/operationsStatus/92d13ced-9670-48b0-ae3a-13eb4c5b9584?api-version=2022-11-15
->>>>>>> 81f8e181
-  response:
-    body:
-      string: '{"status":"Dequeued"}'
-    headers:
-      cache-control:
-      - no-store, no-cache
-      content-length:
-      - '21'
-      content-type:
-      - application/json
-      date:
-<<<<<<< HEAD
-      - Thu, 23 Feb 2023 07:32:07 GMT
-=======
+  response:
+    body:
+      string: '{"status":"Dequeued"}'
+    headers:
+      cache-control:
+      - no-store, no-cache
+      content-length:
+      - '21'
+      content-type:
+      - application/json
+      date:
       - Tue, 28 Feb 2023 05:19:38 GMT
->>>>>>> 81f8e181
-      pragma:
-      - no-cache
-      server:
-      - Microsoft-HTTPAPI/2.0
-      strict-transport-security:
-      - max-age=31536000; includeSubDomains
-      transfer-encoding:
-      - chunked
-      vary:
-      - Accept-Encoding
-      x-content-type-options:
-      - nosniff
-      x-ms-gatewayversion:
-      - version=2.14.0
-    status:
-      code: 200
-      message: Ok
-- request:
-    body: null
-    headers:
-      Accept:
-      - '*/*'
-      Accept-Encoding:
-      - gzip, deflate
-      CommandName:
-      - cosmosdb network-rule add
-      Connection:
-      - keep-alive
-      ParameterSetName:
-      - -n -g --virtual-network --subnet --ignore-missing-vnet-service-endpoint
-      User-Agent:
-<<<<<<< HEAD
-      - AZURECLI/2.45.0 azsdk-python-mgmt-cosmosdb/9.0.0 Python/3.8.10 (Windows-10-10.0.22621-SP0)
-    method: GET
-    uri: https://management.azure.com/subscriptions/00000000-0000-0000-0000-000000000000/providers/Microsoft.DocumentDB/locations/westus/operationsStatus/2364f728-5d1a-438d-ae6d-120a0812954a?api-version=2022-11-15
-=======
+      pragma:
+      - no-cache
+      server:
+      - Microsoft-HTTPAPI/2.0
+      strict-transport-security:
+      - max-age=31536000; includeSubDomains
+      transfer-encoding:
+      - chunked
+      vary:
+      - Accept-Encoding
+      x-content-type-options:
+      - nosniff
+      x-ms-gatewayversion:
+      - version=2.14.0
+    status:
+      code: 200
+      message: Ok
+- request:
+    body: null
+    headers:
+      Accept:
+      - '*/*'
+      Accept-Encoding:
+      - gzip, deflate
+      CommandName:
+      - cosmosdb network-rule add
+      Connection:
+      - keep-alive
+      ParameterSetName:
+      - -n -g --virtual-network --subnet --ignore-missing-vnet-service-endpoint
+      User-Agent:
       - AZURECLI/2.45.0 azsdk-python-mgmt-cosmosdb/9.0.0 Python/3.10.10 (Windows-10-10.0.22621-SP0)
     method: GET
     uri: https://management.azure.com/subscriptions/00000000-0000-0000-0000-000000000000/providers/Microsoft.DocumentDB/locations/westus/operationsStatus/92d13ced-9670-48b0-ae3a-13eb4c5b9584?api-version=2022-11-15
->>>>>>> 81f8e181
-  response:
-    body:
-      string: '{"status":"Dequeued"}'
-    headers:
-      cache-control:
-      - no-store, no-cache
-      content-length:
-      - '21'
-      content-type:
-      - application/json
-      date:
-<<<<<<< HEAD
-      - Thu, 23 Feb 2023 07:32:36 GMT
-=======
+  response:
+    body:
+      string: '{"status":"Dequeued"}'
+    headers:
+      cache-control:
+      - no-store, no-cache
+      content-length:
+      - '21'
+      content-type:
+      - application/json
+      date:
       - Tue, 28 Feb 2023 05:20:08 GMT
->>>>>>> 81f8e181
-      pragma:
-      - no-cache
-      server:
-      - Microsoft-HTTPAPI/2.0
-      strict-transport-security:
-      - max-age=31536000; includeSubDomains
-      transfer-encoding:
-      - chunked
-      vary:
-      - Accept-Encoding
-      x-content-type-options:
-      - nosniff
-      x-ms-gatewayversion:
-      - version=2.14.0
-    status:
-      code: 200
-      message: Ok
-- request:
-    body: null
-    headers:
-      Accept:
-      - '*/*'
-      Accept-Encoding:
-      - gzip, deflate
-      CommandName:
-      - cosmosdb network-rule add
-      Connection:
-      - keep-alive
-      ParameterSetName:
-      - -n -g --virtual-network --subnet --ignore-missing-vnet-service-endpoint
-      User-Agent:
-<<<<<<< HEAD
-      - AZURECLI/2.45.0 azsdk-python-mgmt-cosmosdb/9.0.0 Python/3.8.10 (Windows-10-10.0.22621-SP0)
-    method: GET
-    uri: https://management.azure.com/subscriptions/00000000-0000-0000-0000-000000000000/providers/Microsoft.DocumentDB/locations/westus/operationsStatus/2364f728-5d1a-438d-ae6d-120a0812954a?api-version=2022-11-15
-=======
+      pragma:
+      - no-cache
+      server:
+      - Microsoft-HTTPAPI/2.0
+      strict-transport-security:
+      - max-age=31536000; includeSubDomains
+      transfer-encoding:
+      - chunked
+      vary:
+      - Accept-Encoding
+      x-content-type-options:
+      - nosniff
+      x-ms-gatewayversion:
+      - version=2.14.0
+    status:
+      code: 200
+      message: Ok
+- request:
+    body: null
+    headers:
+      Accept:
+      - '*/*'
+      Accept-Encoding:
+      - gzip, deflate
+      CommandName:
+      - cosmosdb network-rule add
+      Connection:
+      - keep-alive
+      ParameterSetName:
+      - -n -g --virtual-network --subnet --ignore-missing-vnet-service-endpoint
+      User-Agent:
       - AZURECLI/2.45.0 azsdk-python-mgmt-cosmosdb/9.0.0 Python/3.10.10 (Windows-10-10.0.22621-SP0)
     method: GET
     uri: https://management.azure.com/subscriptions/00000000-0000-0000-0000-000000000000/providers/Microsoft.DocumentDB/locations/westus/operationsStatus/92d13ced-9670-48b0-ae3a-13eb4c5b9584?api-version=2022-11-15
->>>>>>> 81f8e181
-  response:
-    body:
-      string: '{"status":"Dequeued"}'
-    headers:
-      cache-control:
-      - no-store, no-cache
-      content-length:
-      - '21'
-      content-type:
-      - application/json
-      date:
-<<<<<<< HEAD
-      - Thu, 23 Feb 2023 07:33:07 GMT
-=======
+  response:
+    body:
+      string: '{"status":"Dequeued"}'
+    headers:
+      cache-control:
+      - no-store, no-cache
+      content-length:
+      - '21'
+      content-type:
+      - application/json
+      date:
       - Tue, 28 Feb 2023 05:20:39 GMT
->>>>>>> 81f8e181
-      pragma:
-      - no-cache
-      server:
-      - Microsoft-HTTPAPI/2.0
-      strict-transport-security:
-      - max-age=31536000; includeSubDomains
-      transfer-encoding:
-      - chunked
-      vary:
-      - Accept-Encoding
-      x-content-type-options:
-      - nosniff
-      x-ms-gatewayversion:
-      - version=2.14.0
-    status:
-      code: 200
-      message: Ok
-- request:
-    body: null
-    headers:
-      Accept:
-      - '*/*'
-      Accept-Encoding:
-      - gzip, deflate
-      CommandName:
-      - cosmosdb network-rule add
-      Connection:
-      - keep-alive
-      ParameterSetName:
-      - -n -g --virtual-network --subnet --ignore-missing-vnet-service-endpoint
-      User-Agent:
-<<<<<<< HEAD
-      - AZURECLI/2.45.0 azsdk-python-mgmt-cosmosdb/9.0.0 Python/3.8.10 (Windows-10-10.0.22621-SP0)
-    method: GET
-    uri: https://management.azure.com/subscriptions/00000000-0000-0000-0000-000000000000/providers/Microsoft.DocumentDB/locations/westus/operationsStatus/2364f728-5d1a-438d-ae6d-120a0812954a?api-version=2022-11-15
-=======
+      pragma:
+      - no-cache
+      server:
+      - Microsoft-HTTPAPI/2.0
+      strict-transport-security:
+      - max-age=31536000; includeSubDomains
+      transfer-encoding:
+      - chunked
+      vary:
+      - Accept-Encoding
+      x-content-type-options:
+      - nosniff
+      x-ms-gatewayversion:
+      - version=2.14.0
+    status:
+      code: 200
+      message: Ok
+- request:
+    body: null
+    headers:
+      Accept:
+      - '*/*'
+      Accept-Encoding:
+      - gzip, deflate
+      CommandName:
+      - cosmosdb network-rule add
+      Connection:
+      - keep-alive
+      ParameterSetName:
+      - -n -g --virtual-network --subnet --ignore-missing-vnet-service-endpoint
+      User-Agent:
       - AZURECLI/2.45.0 azsdk-python-mgmt-cosmosdb/9.0.0 Python/3.10.10 (Windows-10-10.0.22621-SP0)
     method: GET
     uri: https://management.azure.com/subscriptions/00000000-0000-0000-0000-000000000000/providers/Microsoft.DocumentDB/locations/westus/operationsStatus/92d13ced-9670-48b0-ae3a-13eb4c5b9584?api-version=2022-11-15
->>>>>>> 81f8e181
-  response:
-    body:
-      string: '{"status":"Dequeued"}'
-    headers:
-      cache-control:
-      - no-store, no-cache
-      content-length:
-      - '21'
-      content-type:
-      - application/json
-      date:
-<<<<<<< HEAD
-      - Thu, 23 Feb 2023 07:33:38 GMT
-=======
+  response:
+    body:
+      string: '{"status":"Dequeued"}'
+    headers:
+      cache-control:
+      - no-store, no-cache
+      content-length:
+      - '21'
+      content-type:
+      - application/json
+      date:
       - Tue, 28 Feb 2023 05:21:09 GMT
->>>>>>> 81f8e181
-      pragma:
-      - no-cache
-      server:
-      - Microsoft-HTTPAPI/2.0
-      strict-transport-security:
-      - max-age=31536000; includeSubDomains
-      transfer-encoding:
-      - chunked
-      vary:
-      - Accept-Encoding
-      x-content-type-options:
-      - nosniff
-      x-ms-gatewayversion:
-      - version=2.14.0
-    status:
-      code: 200
-      message: Ok
-- request:
-    body: null
-    headers:
-      Accept:
-      - '*/*'
-      Accept-Encoding:
-      - gzip, deflate
-      CommandName:
-      - cosmosdb network-rule add
-      Connection:
-      - keep-alive
-      ParameterSetName:
-      - -n -g --virtual-network --subnet --ignore-missing-vnet-service-endpoint
-      User-Agent:
-<<<<<<< HEAD
-      - AZURECLI/2.45.0 azsdk-python-mgmt-cosmosdb/9.0.0 Python/3.8.10 (Windows-10-10.0.22621-SP0)
-    method: GET
-    uri: https://management.azure.com/subscriptions/00000000-0000-0000-0000-000000000000/providers/Microsoft.DocumentDB/locations/westus/operationsStatus/2364f728-5d1a-438d-ae6d-120a0812954a?api-version=2022-11-15
-=======
+      pragma:
+      - no-cache
+      server:
+      - Microsoft-HTTPAPI/2.0
+      strict-transport-security:
+      - max-age=31536000; includeSubDomains
+      transfer-encoding:
+      - chunked
+      vary:
+      - Accept-Encoding
+      x-content-type-options:
+      - nosniff
+      x-ms-gatewayversion:
+      - version=2.14.0
+    status:
+      code: 200
+      message: Ok
+- request:
+    body: null
+    headers:
+      Accept:
+      - '*/*'
+      Accept-Encoding:
+      - gzip, deflate
+      CommandName:
+      - cosmosdb network-rule add
+      Connection:
+      - keep-alive
+      ParameterSetName:
+      - -n -g --virtual-network --subnet --ignore-missing-vnet-service-endpoint
+      User-Agent:
       - AZURECLI/2.45.0 azsdk-python-mgmt-cosmosdb/9.0.0 Python/3.10.10 (Windows-10-10.0.22621-SP0)
     method: GET
     uri: https://management.azure.com/subscriptions/00000000-0000-0000-0000-000000000000/providers/Microsoft.DocumentDB/locations/westus/operationsStatus/92d13ced-9670-48b0-ae3a-13eb4c5b9584?api-version=2022-11-15
->>>>>>> 81f8e181
-  response:
-    body:
-      string: '{"status":"Dequeued"}'
-    headers:
-      cache-control:
-      - no-store, no-cache
-      content-length:
-      - '21'
-      content-type:
-      - application/json
-      date:
-<<<<<<< HEAD
-      - Thu, 23 Feb 2023 07:34:08 GMT
-=======
+  response:
+    body:
+      string: '{"status":"Dequeued"}'
+    headers:
+      cache-control:
+      - no-store, no-cache
+      content-length:
+      - '21'
+      content-type:
+      - application/json
+      date:
       - Tue, 28 Feb 2023 05:21:38 GMT
->>>>>>> 81f8e181
-      pragma:
-      - no-cache
-      server:
-      - Microsoft-HTTPAPI/2.0
-      strict-transport-security:
-      - max-age=31536000; includeSubDomains
-      transfer-encoding:
-      - chunked
-      vary:
-      - Accept-Encoding
-      x-content-type-options:
-      - nosniff
-      x-ms-gatewayversion:
-      - version=2.14.0
-    status:
-      code: 200
-      message: Ok
-- request:
-    body: null
-    headers:
-      Accept:
-      - '*/*'
-      Accept-Encoding:
-      - gzip, deflate
-      CommandName:
-      - cosmosdb network-rule add
-      Connection:
-      - keep-alive
-      ParameterSetName:
-      - -n -g --virtual-network --subnet --ignore-missing-vnet-service-endpoint
-      User-Agent:
-<<<<<<< HEAD
-      - AZURECLI/2.45.0 azsdk-python-mgmt-cosmosdb/9.0.0 Python/3.8.10 (Windows-10-10.0.22621-SP0)
-    method: GET
-    uri: https://management.azure.com/subscriptions/00000000-0000-0000-0000-000000000000/providers/Microsoft.DocumentDB/locations/westus/operationsStatus/2364f728-5d1a-438d-ae6d-120a0812954a?api-version=2022-11-15
-=======
+      pragma:
+      - no-cache
+      server:
+      - Microsoft-HTTPAPI/2.0
+      strict-transport-security:
+      - max-age=31536000; includeSubDomains
+      transfer-encoding:
+      - chunked
+      vary:
+      - Accept-Encoding
+      x-content-type-options:
+      - nosniff
+      x-ms-gatewayversion:
+      - version=2.14.0
+    status:
+      code: 200
+      message: Ok
+- request:
+    body: null
+    headers:
+      Accept:
+      - '*/*'
+      Accept-Encoding:
+      - gzip, deflate
+      CommandName:
+      - cosmosdb network-rule add
+      Connection:
+      - keep-alive
+      ParameterSetName:
+      - -n -g --virtual-network --subnet --ignore-missing-vnet-service-endpoint
+      User-Agent:
       - AZURECLI/2.45.0 azsdk-python-mgmt-cosmosdb/9.0.0 Python/3.10.10 (Windows-10-10.0.22621-SP0)
     method: GET
     uri: https://management.azure.com/subscriptions/00000000-0000-0000-0000-000000000000/providers/Microsoft.DocumentDB/locations/westus/operationsStatus/92d13ced-9670-48b0-ae3a-13eb4c5b9584?api-version=2022-11-15
->>>>>>> 81f8e181
-  response:
-    body:
-      string: '{"status":"Dequeued"}'
-    headers:
-      cache-control:
-      - no-store, no-cache
-      content-length:
-      - '21'
-      content-type:
-      - application/json
-      date:
-<<<<<<< HEAD
-      - Thu, 23 Feb 2023 07:34:38 GMT
-=======
+  response:
+    body:
+      string: '{"status":"Dequeued"}'
+    headers:
+      cache-control:
+      - no-store, no-cache
+      content-length:
+      - '21'
+      content-type:
+      - application/json
+      date:
       - Tue, 28 Feb 2023 05:22:08 GMT
->>>>>>> 81f8e181
-      pragma:
-      - no-cache
-      server:
-      - Microsoft-HTTPAPI/2.0
-      strict-transport-security:
-      - max-age=31536000; includeSubDomains
-      transfer-encoding:
-      - chunked
-      vary:
-      - Accept-Encoding
-      x-content-type-options:
-      - nosniff
-      x-ms-gatewayversion:
-      - version=2.14.0
-    status:
-      code: 200
-      message: Ok
-- request:
-    body: null
-    headers:
-      Accept:
-      - '*/*'
-      Accept-Encoding:
-      - gzip, deflate
-      CommandName:
-      - cosmosdb network-rule add
-      Connection:
-      - keep-alive
-      ParameterSetName:
-      - -n -g --virtual-network --subnet --ignore-missing-vnet-service-endpoint
-      User-Agent:
-<<<<<<< HEAD
-      - AZURECLI/2.45.0 azsdk-python-mgmt-cosmosdb/9.0.0 Python/3.8.10 (Windows-10-10.0.22621-SP0)
-    method: GET
-    uri: https://management.azure.com/subscriptions/00000000-0000-0000-0000-000000000000/providers/Microsoft.DocumentDB/locations/westus/operationsStatus/2364f728-5d1a-438d-ae6d-120a0812954a?api-version=2022-11-15
-=======
+      pragma:
+      - no-cache
+      server:
+      - Microsoft-HTTPAPI/2.0
+      strict-transport-security:
+      - max-age=31536000; includeSubDomains
+      transfer-encoding:
+      - chunked
+      vary:
+      - Accept-Encoding
+      x-content-type-options:
+      - nosniff
+      x-ms-gatewayversion:
+      - version=2.14.0
+    status:
+      code: 200
+      message: Ok
+- request:
+    body: null
+    headers:
+      Accept:
+      - '*/*'
+      Accept-Encoding:
+      - gzip, deflate
+      CommandName:
+      - cosmosdb network-rule add
+      Connection:
+      - keep-alive
+      ParameterSetName:
+      - -n -g --virtual-network --subnet --ignore-missing-vnet-service-endpoint
+      User-Agent:
       - AZURECLI/2.45.0 azsdk-python-mgmt-cosmosdb/9.0.0 Python/3.10.10 (Windows-10-10.0.22621-SP0)
     method: GET
     uri: https://management.azure.com/subscriptions/00000000-0000-0000-0000-000000000000/providers/Microsoft.DocumentDB/locations/westus/operationsStatus/92d13ced-9670-48b0-ae3a-13eb4c5b9584?api-version=2022-11-15
->>>>>>> 81f8e181
-  response:
-    body:
-      string: '{"status":"Dequeued"}'
-    headers:
-      cache-control:
-      - no-store, no-cache
-      content-length:
-      - '21'
-      content-type:
-      - application/json
-      date:
-<<<<<<< HEAD
-      - Thu, 23 Feb 2023 07:35:08 GMT
-=======
+  response:
+    body:
+      string: '{"status":"Dequeued"}'
+    headers:
+      cache-control:
+      - no-store, no-cache
+      content-length:
+      - '21'
+      content-type:
+      - application/json
+      date:
       - Tue, 28 Feb 2023 05:22:39 GMT
->>>>>>> 81f8e181
-      pragma:
-      - no-cache
-      server:
-      - Microsoft-HTTPAPI/2.0
-      strict-transport-security:
-      - max-age=31536000; includeSubDomains
-      transfer-encoding:
-      - chunked
-      vary:
-      - Accept-Encoding
-      x-content-type-options:
-      - nosniff
-      x-ms-gatewayversion:
-      - version=2.14.0
-    status:
-      code: 200
-      message: Ok
-- request:
-    body: null
-    headers:
-      Accept:
-      - '*/*'
-      Accept-Encoding:
-      - gzip, deflate
-      CommandName:
-      - cosmosdb network-rule add
-      Connection:
-      - keep-alive
-      ParameterSetName:
-      - -n -g --virtual-network --subnet --ignore-missing-vnet-service-endpoint
-      User-Agent:
-<<<<<<< HEAD
-      - AZURECLI/2.45.0 azsdk-python-mgmt-cosmosdb/9.0.0 Python/3.8.10 (Windows-10-10.0.22621-SP0)
-    method: GET
-    uri: https://management.azure.com/subscriptions/00000000-0000-0000-0000-000000000000/providers/Microsoft.DocumentDB/locations/westus/operationsStatus/2364f728-5d1a-438d-ae6d-120a0812954a?api-version=2022-11-15
-=======
+      pragma:
+      - no-cache
+      server:
+      - Microsoft-HTTPAPI/2.0
+      strict-transport-security:
+      - max-age=31536000; includeSubDomains
+      transfer-encoding:
+      - chunked
+      vary:
+      - Accept-Encoding
+      x-content-type-options:
+      - nosniff
+      x-ms-gatewayversion:
+      - version=2.14.0
+    status:
+      code: 200
+      message: Ok
+- request:
+    body: null
+    headers:
+      Accept:
+      - '*/*'
+      Accept-Encoding:
+      - gzip, deflate
+      CommandName:
+      - cosmosdb network-rule add
+      Connection:
+      - keep-alive
+      ParameterSetName:
+      - -n -g --virtual-network --subnet --ignore-missing-vnet-service-endpoint
+      User-Agent:
       - AZURECLI/2.45.0 azsdk-python-mgmt-cosmosdb/9.0.0 Python/3.10.10 (Windows-10-10.0.22621-SP0)
     method: GET
     uri: https://management.azure.com/subscriptions/00000000-0000-0000-0000-000000000000/providers/Microsoft.DocumentDB/locations/westus/operationsStatus/92d13ced-9670-48b0-ae3a-13eb4c5b9584?api-version=2022-11-15
->>>>>>> 81f8e181
-  response:
-    body:
-      string: '{"status":"Dequeued"}'
-    headers:
-      cache-control:
-      - no-store, no-cache
-      content-length:
-      - '21'
-      content-type:
-      - application/json
-      date:
-<<<<<<< HEAD
-      - Thu, 23 Feb 2023 07:35:39 GMT
-=======
+  response:
+    body:
+      string: '{"status":"Dequeued"}'
+    headers:
+      cache-control:
+      - no-store, no-cache
+      content-length:
+      - '21'
+      content-type:
+      - application/json
+      date:
       - Tue, 28 Feb 2023 05:23:09 GMT
->>>>>>> 81f8e181
-      pragma:
-      - no-cache
-      server:
-      - Microsoft-HTTPAPI/2.0
-      strict-transport-security:
-      - max-age=31536000; includeSubDomains
-      transfer-encoding:
-      - chunked
-      vary:
-      - Accept-Encoding
-      x-content-type-options:
-      - nosniff
-      x-ms-gatewayversion:
-      - version=2.14.0
-    status:
-      code: 200
-      message: Ok
-- request:
-    body: null
-    headers:
-      Accept:
-      - '*/*'
-      Accept-Encoding:
-      - gzip, deflate
-      CommandName:
-      - cosmosdb network-rule add
-      Connection:
-      - keep-alive
-      ParameterSetName:
-      - -n -g --virtual-network --subnet --ignore-missing-vnet-service-endpoint
-      User-Agent:
-<<<<<<< HEAD
-      - AZURECLI/2.45.0 azsdk-python-mgmt-cosmosdb/9.0.0 Python/3.8.10 (Windows-10-10.0.22621-SP0)
-    method: GET
-    uri: https://management.azure.com/subscriptions/00000000-0000-0000-0000-000000000000/providers/Microsoft.DocumentDB/locations/westus/operationsStatus/2364f728-5d1a-438d-ae6d-120a0812954a?api-version=2022-11-15
-=======
+      pragma:
+      - no-cache
+      server:
+      - Microsoft-HTTPAPI/2.0
+      strict-transport-security:
+      - max-age=31536000; includeSubDomains
+      transfer-encoding:
+      - chunked
+      vary:
+      - Accept-Encoding
+      x-content-type-options:
+      - nosniff
+      x-ms-gatewayversion:
+      - version=2.14.0
+    status:
+      code: 200
+      message: Ok
+- request:
+    body: null
+    headers:
+      Accept:
+      - '*/*'
+      Accept-Encoding:
+      - gzip, deflate
+      CommandName:
+      - cosmosdb network-rule add
+      Connection:
+      - keep-alive
+      ParameterSetName:
+      - -n -g --virtual-network --subnet --ignore-missing-vnet-service-endpoint
+      User-Agent:
       - AZURECLI/2.45.0 azsdk-python-mgmt-cosmosdb/9.0.0 Python/3.10.10 (Windows-10-10.0.22621-SP0)
     method: GET
     uri: https://management.azure.com/subscriptions/00000000-0000-0000-0000-000000000000/providers/Microsoft.DocumentDB/locations/westus/operationsStatus/92d13ced-9670-48b0-ae3a-13eb4c5b9584?api-version=2022-11-15
->>>>>>> 81f8e181
-  response:
-    body:
-      string: '{"status":"Dequeued"}'
-    headers:
-      cache-control:
-      - no-store, no-cache
-      content-length:
-      - '21'
-      content-type:
-      - application/json
-      date:
-<<<<<<< HEAD
-      - Thu, 23 Feb 2023 07:36:08 GMT
-=======
+  response:
+    body:
+      string: '{"status":"Dequeued"}'
+    headers:
+      cache-control:
+      - no-store, no-cache
+      content-length:
+      - '21'
+      content-type:
+      - application/json
+      date:
       - Tue, 28 Feb 2023 05:23:39 GMT
->>>>>>> 81f8e181
-      pragma:
-      - no-cache
-      server:
-      - Microsoft-HTTPAPI/2.0
-      strict-transport-security:
-      - max-age=31536000; includeSubDomains
-      transfer-encoding:
-      - chunked
-      vary:
-      - Accept-Encoding
-      x-content-type-options:
-      - nosniff
-      x-ms-gatewayversion:
-      - version=2.14.0
-    status:
-      code: 200
-      message: Ok
-- request:
-    body: null
-    headers:
-      Accept:
-      - '*/*'
-      Accept-Encoding:
-      - gzip, deflate
-      CommandName:
-      - cosmosdb network-rule add
-      Connection:
-      - keep-alive
-      ParameterSetName:
-      - -n -g --virtual-network --subnet --ignore-missing-vnet-service-endpoint
-      User-Agent:
-<<<<<<< HEAD
-      - AZURECLI/2.45.0 azsdk-python-mgmt-cosmosdb/9.0.0 Python/3.8.10 (Windows-10-10.0.22621-SP0)
-    method: GET
-    uri: https://management.azure.com/subscriptions/00000000-0000-0000-0000-000000000000/providers/Microsoft.DocumentDB/locations/westus/operationsStatus/2364f728-5d1a-438d-ae6d-120a0812954a?api-version=2022-11-15
-=======
+      pragma:
+      - no-cache
+      server:
+      - Microsoft-HTTPAPI/2.0
+      strict-transport-security:
+      - max-age=31536000; includeSubDomains
+      transfer-encoding:
+      - chunked
+      vary:
+      - Accept-Encoding
+      x-content-type-options:
+      - nosniff
+      x-ms-gatewayversion:
+      - version=2.14.0
+    status:
+      code: 200
+      message: Ok
+- request:
+    body: null
+    headers:
+      Accept:
+      - '*/*'
+      Accept-Encoding:
+      - gzip, deflate
+      CommandName:
+      - cosmosdb network-rule add
+      Connection:
+      - keep-alive
+      ParameterSetName:
+      - -n -g --virtual-network --subnet --ignore-missing-vnet-service-endpoint
+      User-Agent:
       - AZURECLI/2.45.0 azsdk-python-mgmt-cosmosdb/9.0.0 Python/3.10.10 (Windows-10-10.0.22621-SP0)
     method: GET
     uri: https://management.azure.com/subscriptions/00000000-0000-0000-0000-000000000000/providers/Microsoft.DocumentDB/locations/westus/operationsStatus/92d13ced-9670-48b0-ae3a-13eb4c5b9584?api-version=2022-11-15
->>>>>>> 81f8e181
-  response:
-    body:
-      string: '{"status":"Dequeued"}'
-    headers:
-      cache-control:
-      - no-store, no-cache
-      content-length:
-      - '21'
-      content-type:
-      - application/json
-      date:
-<<<<<<< HEAD
-      - Thu, 23 Feb 2023 07:36:39 GMT
-=======
+  response:
+    body:
+      string: '{"status":"Dequeued"}'
+    headers:
+      cache-control:
+      - no-store, no-cache
+      content-length:
+      - '21'
+      content-type:
+      - application/json
+      date:
       - Tue, 28 Feb 2023 05:24:09 GMT
->>>>>>> 81f8e181
-      pragma:
-      - no-cache
-      server:
-      - Microsoft-HTTPAPI/2.0
-      strict-transport-security:
-      - max-age=31536000; includeSubDomains
-      transfer-encoding:
-      - chunked
-      vary:
-      - Accept-Encoding
-      x-content-type-options:
-      - nosniff
-      x-ms-gatewayversion:
-      - version=2.14.0
-    status:
-      code: 200
-      message: Ok
-- request:
-    body: null
-    headers:
-      Accept:
-      - '*/*'
-      Accept-Encoding:
-      - gzip, deflate
-      CommandName:
-      - cosmosdb network-rule add
-      Connection:
-      - keep-alive
-      ParameterSetName:
-      - -n -g --virtual-network --subnet --ignore-missing-vnet-service-endpoint
-      User-Agent:
-<<<<<<< HEAD
-      - AZURECLI/2.45.0 azsdk-python-mgmt-cosmosdb/9.0.0 Python/3.8.10 (Windows-10-10.0.22621-SP0)
-    method: GET
-    uri: https://management.azure.com/subscriptions/00000000-0000-0000-0000-000000000000/providers/Microsoft.DocumentDB/locations/westus/operationsStatus/2364f728-5d1a-438d-ae6d-120a0812954a?api-version=2022-11-15
-=======
+      pragma:
+      - no-cache
+      server:
+      - Microsoft-HTTPAPI/2.0
+      strict-transport-security:
+      - max-age=31536000; includeSubDomains
+      transfer-encoding:
+      - chunked
+      vary:
+      - Accept-Encoding
+      x-content-type-options:
+      - nosniff
+      x-ms-gatewayversion:
+      - version=2.14.0
+    status:
+      code: 200
+      message: Ok
+- request:
+    body: null
+    headers:
+      Accept:
+      - '*/*'
+      Accept-Encoding:
+      - gzip, deflate
+      CommandName:
+      - cosmosdb network-rule add
+      Connection:
+      - keep-alive
+      ParameterSetName:
+      - -n -g --virtual-network --subnet --ignore-missing-vnet-service-endpoint
+      User-Agent:
       - AZURECLI/2.45.0 azsdk-python-mgmt-cosmosdb/9.0.0 Python/3.10.10 (Windows-10-10.0.22621-SP0)
     method: GET
     uri: https://management.azure.com/subscriptions/00000000-0000-0000-0000-000000000000/providers/Microsoft.DocumentDB/locations/westus/operationsStatus/92d13ced-9670-48b0-ae3a-13eb4c5b9584?api-version=2022-11-15
->>>>>>> 81f8e181
-  response:
-    body:
-      string: '{"status":"Dequeued"}'
-    headers:
-      cache-control:
-      - no-store, no-cache
-      content-length:
-      - '21'
-      content-type:
-      - application/json
-      date:
-<<<<<<< HEAD
-      - Thu, 23 Feb 2023 07:37:10 GMT
-=======
+  response:
+    body:
+      string: '{"status":"Dequeued"}'
+    headers:
+      cache-control:
+      - no-store, no-cache
+      content-length:
+      - '21'
+      content-type:
+      - application/json
+      date:
       - Tue, 28 Feb 2023 05:24:39 GMT
->>>>>>> 81f8e181
-      pragma:
-      - no-cache
-      server:
-      - Microsoft-HTTPAPI/2.0
-      strict-transport-security:
-      - max-age=31536000; includeSubDomains
-      transfer-encoding:
-      - chunked
-      vary:
-      - Accept-Encoding
-      x-content-type-options:
-      - nosniff
-      x-ms-gatewayversion:
-      - version=2.14.0
-    status:
-      code: 200
-      message: Ok
-- request:
-    body: null
-    headers:
-      Accept:
-      - '*/*'
-      Accept-Encoding:
-      - gzip, deflate
-      CommandName:
-      - cosmosdb network-rule add
-      Connection:
-      - keep-alive
-      ParameterSetName:
-      - -n -g --virtual-network --subnet --ignore-missing-vnet-service-endpoint
-      User-Agent:
-<<<<<<< HEAD
-      - AZURECLI/2.45.0 azsdk-python-mgmt-cosmosdb/9.0.0 Python/3.8.10 (Windows-10-10.0.22621-SP0)
-    method: GET
-    uri: https://management.azure.com/subscriptions/00000000-0000-0000-0000-000000000000/providers/Microsoft.DocumentDB/locations/westus/operationsStatus/2364f728-5d1a-438d-ae6d-120a0812954a?api-version=2022-11-15
-=======
+      pragma:
+      - no-cache
+      server:
+      - Microsoft-HTTPAPI/2.0
+      strict-transport-security:
+      - max-age=31536000; includeSubDomains
+      transfer-encoding:
+      - chunked
+      vary:
+      - Accept-Encoding
+      x-content-type-options:
+      - nosniff
+      x-ms-gatewayversion:
+      - version=2.14.0
+    status:
+      code: 200
+      message: Ok
+- request:
+    body: null
+    headers:
+      Accept:
+      - '*/*'
+      Accept-Encoding:
+      - gzip, deflate
+      CommandName:
+      - cosmosdb network-rule add
+      Connection:
+      - keep-alive
+      ParameterSetName:
+      - -n -g --virtual-network --subnet --ignore-missing-vnet-service-endpoint
+      User-Agent:
       - AZURECLI/2.45.0 azsdk-python-mgmt-cosmosdb/9.0.0 Python/3.10.10 (Windows-10-10.0.22621-SP0)
     method: GET
     uri: https://management.azure.com/subscriptions/00000000-0000-0000-0000-000000000000/providers/Microsoft.DocumentDB/locations/westus/operationsStatus/92d13ced-9670-48b0-ae3a-13eb4c5b9584?api-version=2022-11-15
->>>>>>> 81f8e181
-  response:
-    body:
-      string: '{"status":"Dequeued"}'
-    headers:
-      cache-control:
-      - no-store, no-cache
-      content-length:
-      - '21'
-      content-type:
-      - application/json
-      date:
-<<<<<<< HEAD
-      - Thu, 23 Feb 2023 07:37:40 GMT
-=======
+  response:
+    body:
+      string: '{"status":"Dequeued"}'
+    headers:
+      cache-control:
+      - no-store, no-cache
+      content-length:
+      - '21'
+      content-type:
+      - application/json
+      date:
       - Tue, 28 Feb 2023 05:25:09 GMT
->>>>>>> 81f8e181
-      pragma:
-      - no-cache
-      server:
-      - Microsoft-HTTPAPI/2.0
-      strict-transport-security:
-      - max-age=31536000; includeSubDomains
-      transfer-encoding:
-      - chunked
-      vary:
-      - Accept-Encoding
-      x-content-type-options:
-      - nosniff
-      x-ms-gatewayversion:
-      - version=2.14.0
-    status:
-      code: 200
-      message: Ok
-- request:
-    body: null
-    headers:
-      Accept:
-      - '*/*'
-      Accept-Encoding:
-      - gzip, deflate
-      CommandName:
-      - cosmosdb network-rule add
-      Connection:
-      - keep-alive
-      ParameterSetName:
-      - -n -g --virtual-network --subnet --ignore-missing-vnet-service-endpoint
-      User-Agent:
-<<<<<<< HEAD
-      - AZURECLI/2.45.0 azsdk-python-mgmt-cosmosdb/9.0.0 Python/3.8.10 (Windows-10-10.0.22621-SP0)
-    method: GET
-    uri: https://management.azure.com/subscriptions/00000000-0000-0000-0000-000000000000/providers/Microsoft.DocumentDB/locations/westus/operationsStatus/2364f728-5d1a-438d-ae6d-120a0812954a?api-version=2022-11-15
-=======
+      pragma:
+      - no-cache
+      server:
+      - Microsoft-HTTPAPI/2.0
+      strict-transport-security:
+      - max-age=31536000; includeSubDomains
+      transfer-encoding:
+      - chunked
+      vary:
+      - Accept-Encoding
+      x-content-type-options:
+      - nosniff
+      x-ms-gatewayversion:
+      - version=2.14.0
+    status:
+      code: 200
+      message: Ok
+- request:
+    body: null
+    headers:
+      Accept:
+      - '*/*'
+      Accept-Encoding:
+      - gzip, deflate
+      CommandName:
+      - cosmosdb network-rule add
+      Connection:
+      - keep-alive
+      ParameterSetName:
+      - -n -g --virtual-network --subnet --ignore-missing-vnet-service-endpoint
+      User-Agent:
       - AZURECLI/2.45.0 azsdk-python-mgmt-cosmosdb/9.0.0 Python/3.10.10 (Windows-10-10.0.22621-SP0)
     method: GET
     uri: https://management.azure.com/subscriptions/00000000-0000-0000-0000-000000000000/providers/Microsoft.DocumentDB/locations/westus/operationsStatus/92d13ced-9670-48b0-ae3a-13eb4c5b9584?api-version=2022-11-15
->>>>>>> 81f8e181
-  response:
-    body:
-      string: '{"status":"Dequeued"}'
-    headers:
-      cache-control:
-      - no-store, no-cache
-      content-length:
-      - '21'
-      content-type:
-      - application/json
-      date:
-<<<<<<< HEAD
-      - Thu, 23 Feb 2023 07:38:10 GMT
-=======
+  response:
+    body:
+      string: '{"status":"Dequeued"}'
+    headers:
+      cache-control:
+      - no-store, no-cache
+      content-length:
+      - '21'
+      content-type:
+      - application/json
+      date:
       - Tue, 28 Feb 2023 05:25:39 GMT
->>>>>>> 81f8e181
-      pragma:
-      - no-cache
-      server:
-      - Microsoft-HTTPAPI/2.0
-      strict-transport-security:
-      - max-age=31536000; includeSubDomains
-      transfer-encoding:
-      - chunked
-      vary:
-      - Accept-Encoding
-      x-content-type-options:
-      - nosniff
-      x-ms-gatewayversion:
-      - version=2.14.0
-    status:
-      code: 200
-      message: Ok
-- request:
-    body: null
-    headers:
-      Accept:
-      - '*/*'
-      Accept-Encoding:
-      - gzip, deflate
-      CommandName:
-      - cosmosdb network-rule add
-      Connection:
-      - keep-alive
-      ParameterSetName:
-      - -n -g --virtual-network --subnet --ignore-missing-vnet-service-endpoint
-      User-Agent:
-<<<<<<< HEAD
-      - AZURECLI/2.45.0 azsdk-python-mgmt-cosmosdb/9.0.0 Python/3.8.10 (Windows-10-10.0.22621-SP0)
-    method: GET
-    uri: https://management.azure.com/subscriptions/00000000-0000-0000-0000-000000000000/providers/Microsoft.DocumentDB/locations/westus/operationsStatus/2364f728-5d1a-438d-ae6d-120a0812954a?api-version=2022-11-15
-=======
+      pragma:
+      - no-cache
+      server:
+      - Microsoft-HTTPAPI/2.0
+      strict-transport-security:
+      - max-age=31536000; includeSubDomains
+      transfer-encoding:
+      - chunked
+      vary:
+      - Accept-Encoding
+      x-content-type-options:
+      - nosniff
+      x-ms-gatewayversion:
+      - version=2.14.0
+    status:
+      code: 200
+      message: Ok
+- request:
+    body: null
+    headers:
+      Accept:
+      - '*/*'
+      Accept-Encoding:
+      - gzip, deflate
+      CommandName:
+      - cosmosdb network-rule add
+      Connection:
+      - keep-alive
+      ParameterSetName:
+      - -n -g --virtual-network --subnet --ignore-missing-vnet-service-endpoint
+      User-Agent:
       - AZURECLI/2.45.0 azsdk-python-mgmt-cosmosdb/9.0.0 Python/3.10.10 (Windows-10-10.0.22621-SP0)
     method: GET
     uri: https://management.azure.com/subscriptions/00000000-0000-0000-0000-000000000000/providers/Microsoft.DocumentDB/locations/westus/operationsStatus/92d13ced-9670-48b0-ae3a-13eb4c5b9584?api-version=2022-11-15
->>>>>>> 81f8e181
-  response:
-    body:
-      string: '{"status":"Dequeued"}'
-    headers:
-      cache-control:
-      - no-store, no-cache
-      content-length:
-      - '21'
-      content-type:
-      - application/json
-      date:
-<<<<<<< HEAD
-      - Thu, 23 Feb 2023 07:38:41 GMT
-=======
+  response:
+    body:
+      string: '{"status":"Dequeued"}'
+    headers:
+      cache-control:
+      - no-store, no-cache
+      content-length:
+      - '21'
+      content-type:
+      - application/json
+      date:
       - Tue, 28 Feb 2023 05:26:09 GMT
->>>>>>> 81f8e181
-      pragma:
-      - no-cache
-      server:
-      - Microsoft-HTTPAPI/2.0
-      strict-transport-security:
-      - max-age=31536000; includeSubDomains
-      transfer-encoding:
-      - chunked
-      vary:
-      - Accept-Encoding
-      x-content-type-options:
-      - nosniff
-      x-ms-gatewayversion:
-      - version=2.14.0
-    status:
-      code: 200
-      message: Ok
-- request:
-    body: null
-    headers:
-      Accept:
-      - '*/*'
-      Accept-Encoding:
-      - gzip, deflate
-      CommandName:
-      - cosmosdb network-rule add
-      Connection:
-      - keep-alive
-      ParameterSetName:
-      - -n -g --virtual-network --subnet --ignore-missing-vnet-service-endpoint
-      User-Agent:
-<<<<<<< HEAD
-      - AZURECLI/2.45.0 azsdk-python-mgmt-cosmosdb/9.0.0 Python/3.8.10 (Windows-10-10.0.22621-SP0)
-    method: GET
-    uri: https://management.azure.com/subscriptions/00000000-0000-0000-0000-000000000000/providers/Microsoft.DocumentDB/locations/westus/operationsStatus/2364f728-5d1a-438d-ae6d-120a0812954a?api-version=2022-11-15
-=======
+      pragma:
+      - no-cache
+      server:
+      - Microsoft-HTTPAPI/2.0
+      strict-transport-security:
+      - max-age=31536000; includeSubDomains
+      transfer-encoding:
+      - chunked
+      vary:
+      - Accept-Encoding
+      x-content-type-options:
+      - nosniff
+      x-ms-gatewayversion:
+      - version=2.14.0
+    status:
+      code: 200
+      message: Ok
+- request:
+    body: null
+    headers:
+      Accept:
+      - '*/*'
+      Accept-Encoding:
+      - gzip, deflate
+      CommandName:
+      - cosmosdb network-rule add
+      Connection:
+      - keep-alive
+      ParameterSetName:
+      - -n -g --virtual-network --subnet --ignore-missing-vnet-service-endpoint
+      User-Agent:
       - AZURECLI/2.45.0 azsdk-python-mgmt-cosmosdb/9.0.0 Python/3.10.10 (Windows-10-10.0.22621-SP0)
     method: GET
     uri: https://management.azure.com/subscriptions/00000000-0000-0000-0000-000000000000/providers/Microsoft.DocumentDB/locations/westus/operationsStatus/92d13ced-9670-48b0-ae3a-13eb4c5b9584?api-version=2022-11-15
->>>>>>> 81f8e181
-  response:
-    body:
-      string: '{"status":"Dequeued"}'
-    headers:
-      cache-control:
-      - no-store, no-cache
-      content-length:
-      - '21'
-      content-type:
-      - application/json
-      date:
-<<<<<<< HEAD
-      - Thu, 23 Feb 2023 07:39:12 GMT
-=======
+  response:
+    body:
+      string: '{"status":"Dequeued"}'
+    headers:
+      cache-control:
+      - no-store, no-cache
+      content-length:
+      - '21'
+      content-type:
+      - application/json
+      date:
       - Tue, 28 Feb 2023 05:26:40 GMT
->>>>>>> 81f8e181
-      pragma:
-      - no-cache
-      server:
-      - Microsoft-HTTPAPI/2.0
-      strict-transport-security:
-      - max-age=31536000; includeSubDomains
-      transfer-encoding:
-      - chunked
-      vary:
-      - Accept-Encoding
-      x-content-type-options:
-      - nosniff
-      x-ms-gatewayversion:
-      - version=2.14.0
-    status:
-      code: 200
-      message: Ok
-- request:
-    body: null
-    headers:
-      Accept:
-      - '*/*'
-      Accept-Encoding:
-      - gzip, deflate
-      CommandName:
-      - cosmosdb network-rule add
-      Connection:
-      - keep-alive
-      ParameterSetName:
-      - -n -g --virtual-network --subnet --ignore-missing-vnet-service-endpoint
-      User-Agent:
-<<<<<<< HEAD
-      - AZURECLI/2.45.0 azsdk-python-mgmt-cosmosdb/9.0.0 Python/3.8.10 (Windows-10-10.0.22621-SP0)
-    method: GET
-    uri: https://management.azure.com/subscriptions/00000000-0000-0000-0000-000000000000/providers/Microsoft.DocumentDB/locations/westus/operationsStatus/2364f728-5d1a-438d-ae6d-120a0812954a?api-version=2022-11-15
-=======
+      pragma:
+      - no-cache
+      server:
+      - Microsoft-HTTPAPI/2.0
+      strict-transport-security:
+      - max-age=31536000; includeSubDomains
+      transfer-encoding:
+      - chunked
+      vary:
+      - Accept-Encoding
+      x-content-type-options:
+      - nosniff
+      x-ms-gatewayversion:
+      - version=2.14.0
+    status:
+      code: 200
+      message: Ok
+- request:
+    body: null
+    headers:
+      Accept:
+      - '*/*'
+      Accept-Encoding:
+      - gzip, deflate
+      CommandName:
+      - cosmosdb network-rule add
+      Connection:
+      - keep-alive
+      ParameterSetName:
+      - -n -g --virtual-network --subnet --ignore-missing-vnet-service-endpoint
+      User-Agent:
       - AZURECLI/2.45.0 azsdk-python-mgmt-cosmosdb/9.0.0 Python/3.10.10 (Windows-10-10.0.22621-SP0)
     method: GET
     uri: https://management.azure.com/subscriptions/00000000-0000-0000-0000-000000000000/providers/Microsoft.DocumentDB/locations/westus/operationsStatus/92d13ced-9670-48b0-ae3a-13eb4c5b9584?api-version=2022-11-15
->>>>>>> 81f8e181
-  response:
-    body:
-      string: '{"status":"Dequeued"}'
-    headers:
-      cache-control:
-      - no-store, no-cache
-      content-length:
-      - '21'
-      content-type:
-      - application/json
-      date:
-<<<<<<< HEAD
-      - Thu, 23 Feb 2023 07:39:42 GMT
-=======
+  response:
+    body:
+      string: '{"status":"Dequeued"}'
+    headers:
+      cache-control:
+      - no-store, no-cache
+      content-length:
+      - '21'
+      content-type:
+      - application/json
+      date:
       - Tue, 28 Feb 2023 05:27:10 GMT
->>>>>>> 81f8e181
-      pragma:
-      - no-cache
-      server:
-      - Microsoft-HTTPAPI/2.0
-      strict-transport-security:
-      - max-age=31536000; includeSubDomains
-      transfer-encoding:
-      - chunked
-      vary:
-      - Accept-Encoding
-      x-content-type-options:
-      - nosniff
-      x-ms-gatewayversion:
-      - version=2.14.0
-    status:
-      code: 200
-      message: Ok
-- request:
-    body: null
-    headers:
-      Accept:
-      - '*/*'
-      Accept-Encoding:
-      - gzip, deflate
-      CommandName:
-      - cosmosdb network-rule add
-      Connection:
-      - keep-alive
-      ParameterSetName:
-      - -n -g --virtual-network --subnet --ignore-missing-vnet-service-endpoint
-      User-Agent:
-<<<<<<< HEAD
-      - AZURECLI/2.45.0 azsdk-python-mgmt-cosmosdb/9.0.0 Python/3.8.10 (Windows-10-10.0.22621-SP0)
-    method: GET
-    uri: https://management.azure.com/subscriptions/00000000-0000-0000-0000-000000000000/providers/Microsoft.DocumentDB/locations/westus/operationsStatus/2364f728-5d1a-438d-ae6d-120a0812954a?api-version=2022-11-15
-=======
+      pragma:
+      - no-cache
+      server:
+      - Microsoft-HTTPAPI/2.0
+      strict-transport-security:
+      - max-age=31536000; includeSubDomains
+      transfer-encoding:
+      - chunked
+      vary:
+      - Accept-Encoding
+      x-content-type-options:
+      - nosniff
+      x-ms-gatewayversion:
+      - version=2.14.0
+    status:
+      code: 200
+      message: Ok
+- request:
+    body: null
+    headers:
+      Accept:
+      - '*/*'
+      Accept-Encoding:
+      - gzip, deflate
+      CommandName:
+      - cosmosdb network-rule add
+      Connection:
+      - keep-alive
+      ParameterSetName:
+      - -n -g --virtual-network --subnet --ignore-missing-vnet-service-endpoint
+      User-Agent:
       - AZURECLI/2.45.0 azsdk-python-mgmt-cosmosdb/9.0.0 Python/3.10.10 (Windows-10-10.0.22621-SP0)
     method: GET
     uri: https://management.azure.com/subscriptions/00000000-0000-0000-0000-000000000000/providers/Microsoft.DocumentDB/locations/westus/operationsStatus/92d13ced-9670-48b0-ae3a-13eb4c5b9584?api-version=2022-11-15
->>>>>>> 81f8e181
   response:
     body:
       string: '{"status":"Succeeded"}'
@@ -2017,153 +1585,109 @@
       content-type:
       - application/json
       date:
-<<<<<<< HEAD
-      - Thu, 23 Feb 2023 07:40:12 GMT
-=======
       - Tue, 28 Feb 2023 05:27:40 GMT
->>>>>>> 81f8e181
-      pragma:
-      - no-cache
-      server:
-      - Microsoft-HTTPAPI/2.0
-      strict-transport-security:
-      - max-age=31536000; includeSubDomains
-      transfer-encoding:
-      - chunked
-      vary:
-      - Accept-Encoding
-      x-content-type-options:
-      - nosniff
-      x-ms-gatewayversion:
-      - version=2.14.0
-    status:
-      code: 200
-      message: Ok
-- request:
-    body: null
-    headers:
-      Accept:
-      - '*/*'
-      Accept-Encoding:
-      - gzip, deflate
-      CommandName:
-      - cosmosdb network-rule add
-      Connection:
-      - keep-alive
-      ParameterSetName:
-      - -n -g --virtual-network --subnet --ignore-missing-vnet-service-endpoint
-      User-Agent:
-<<<<<<< HEAD
-      - AZURECLI/2.45.0 azsdk-python-mgmt-cosmosdb/9.0.0 Python/3.8.10 (Windows-10-10.0.22621-SP0)
-=======
-      - AZURECLI/2.45.0 azsdk-python-mgmt-cosmosdb/9.0.0 Python/3.10.10 (Windows-10-10.0.22621-SP0)
->>>>>>> 81f8e181
+      pragma:
+      - no-cache
+      server:
+      - Microsoft-HTTPAPI/2.0
+      strict-transport-security:
+      - max-age=31536000; includeSubDomains
+      transfer-encoding:
+      - chunked
+      vary:
+      - Accept-Encoding
+      x-content-type-options:
+      - nosniff
+      x-ms-gatewayversion:
+      - version=2.14.0
+    status:
+      code: 200
+      message: Ok
+- request:
+    body: null
+    headers:
+      Accept:
+      - '*/*'
+      Accept-Encoding:
+      - gzip, deflate
+      CommandName:
+      - cosmosdb network-rule add
+      Connection:
+      - keep-alive
+      ParameterSetName:
+      - -n -g --virtual-network --subnet --ignore-missing-vnet-service-endpoint
+      User-Agent:
+      - AZURECLI/2.45.0 azsdk-python-mgmt-cosmosdb/9.0.0 Python/3.10.10 (Windows-10-10.0.22621-SP0)
     method: GET
     uri: https://management.azure.com/subscriptions/00000000-0000-0000-0000-000000000000/resourceGroups/cli_test_cosmosdb_account000001/providers/Microsoft.DocumentDB/databaseAccounts/cli000002?api-version=2022-11-15
   response:
     body:
       string: '{"id":"/subscriptions/00000000-0000-0000-0000-000000000000/resourceGroups/cli_test_cosmosdb_account000001/providers/Microsoft.DocumentDB/databaseAccounts/cli000002","name":"cli000002","location":"West
-<<<<<<< HEAD
-        US","type":"Microsoft.DocumentDB/databaseAccounts","kind":"GlobalDocumentDB","tags":{},"systemData":{"createdAt":"2023-02-23T07:30:00.2416613Z"},"properties":{"provisioningState":"Succeeded","documentEndpoint":"https://cli000002.documents.azure.com:443/","sqlEndpoint":"https://cli000002.documents.azure.com:443/","publicNetworkAccess":"Enabled","enableAutomaticFailover":false,"enableMultipleWriteLocations":false,"enablePartitionKeyMonitor":false,"isVirtualNetworkFilterEnabled":true,"virtualNetworkRules":[{"id":"/subscriptions/00000000-0000-0000-0000-000000000000/resourceGroups/cli_test_cosmosdb_account000001/providers/Microsoft.Network/virtualNetworks/cli000003/subnets/cli000004","ignoreMissingVNetServiceEndpoint":true}],"EnabledApiTypes":"Sql","disableKeyBasedMetadataWriteAccess":false,"enableFreeTier":false,"enableAnalyticalStorage":false,"analyticalStorageConfiguration":{"schemaType":"WellDefined"},"instanceId":"ae1ee2de-80b6-4a00-b744-85fe58b9398e","databaseAccountOfferType":"Standard","enableFullFidelityChangeFeed":false,"defaultIdentity":"FirstPartyIdentity","networkAclBypass":"None","disableLocalAuth":false,"enablePartitionMerge":false,"minimalTlsVersion":"Tls","consistencyPolicy":{"defaultConsistencyLevel":"Session","maxIntervalInSeconds":5,"maxStalenessPrefix":100},"configurationOverrides":{},"writeLocations":[{"id":"cli000002-westus","locationName":"West
-        US","documentEndpoint":"https://cli000002-westus.documents.azure.com:443/","provisioningState":"Succeeded","failoverPriority":0,"isZoneRedundant":false}],"readLocations":[{"id":"cli000002-westus","locationName":"West
-        US","documentEndpoint":"https://cli000002-westus.documents.azure.com:443/","provisioningState":"Succeeded","failoverPriority":0,"isZoneRedundant":false}],"locations":[{"id":"cli000002-westus","locationName":"West
-        US","documentEndpoint":"https://cli000002-westus.documents.azure.com:443/","provisioningState":"Succeeded","failoverPriority":0,"isZoneRedundant":false}],"failoverPolicies":[{"id":"cli000002-westus","locationName":"West
-        US","failoverPriority":0}],"cors":[],"capabilities":[],"ipRules":[],"backupPolicy":{"type":"Periodic","periodicModeProperties":{"backupIntervalInMinutes":240,"backupRetentionIntervalInHours":8,"backupStorageRedundancy":"Geo"}},"networkAclBypassResourceIds":[],"keysMetadata":{"primaryMasterKey":{"generationTime":"2023-02-23T07:30:00.2416613Z"},"secondaryMasterKey":{"generationTime":"2023-02-23T07:30:00.2416613Z"},"primaryReadonlyMasterKey":{"generationTime":"2023-02-23T07:30:00.2416613Z"},"secondaryReadonlyMasterKey":{"generationTime":"2023-02-23T07:30:00.2416613Z"}}},"identity":{"type":"None"}}'
-=======
         US","type":"Microsoft.DocumentDB/databaseAccounts","kind":"GlobalDocumentDB","tags":{},"systemData":{"createdAt":"2023-02-28T05:17:37.0338134Z"},"properties":{"provisioningState":"Succeeded","documentEndpoint":"https://cli000002.documents.azure.com:443/","sqlEndpoint":"https://cli000002.documents.azure.com:443/","publicNetworkAccess":"Enabled","enableAutomaticFailover":false,"enableMultipleWriteLocations":false,"enablePartitionKeyMonitor":false,"isVirtualNetworkFilterEnabled":true,"virtualNetworkRules":[{"id":"/subscriptions/00000000-0000-0000-0000-000000000000/resourceGroups/cli_test_cosmosdb_account000001/providers/Microsoft.Network/virtualNetworks/cli000003/subnets/cli000004","ignoreMissingVNetServiceEndpoint":true}],"EnabledApiTypes":"Sql","disableKeyBasedMetadataWriteAccess":false,"enableFreeTier":false,"enableAnalyticalStorage":false,"analyticalStorageConfiguration":{"schemaType":"WellDefined"},"instanceId":"f76293ae-3187-45d7-b46b-527d2e5e32d4","databaseAccountOfferType":"Standard","defaultIdentity":"FirstPartyIdentity","networkAclBypass":"None","disableLocalAuth":false,"enablePartitionMerge":false,"minimalTlsVersion":"Tls","consistencyPolicy":{"defaultConsistencyLevel":"Session","maxIntervalInSeconds":5,"maxStalenessPrefix":100},"configurationOverrides":{},"writeLocations":[{"id":"cli000002-westus","locationName":"West
         US","documentEndpoint":"https://cli000002-westus.documents.azure.com:443/","provisioningState":"Succeeded","failoverPriority":0,"isZoneRedundant":false}],"readLocations":[{"id":"cli000002-westus","locationName":"West
         US","documentEndpoint":"https://cli000002-westus.documents.azure.com:443/","provisioningState":"Succeeded","failoverPriority":0,"isZoneRedundant":false}],"locations":[{"id":"cli000002-westus","locationName":"West
         US","documentEndpoint":"https://cli000002-westus.documents.azure.com:443/","provisioningState":"Succeeded","failoverPriority":0,"isZoneRedundant":false}],"failoverPolicies":[{"id":"cli000002-westus","locationName":"West
         US","failoverPriority":0}],"cors":[],"capabilities":[],"ipRules":[],"backupPolicy":{"type":"Periodic","periodicModeProperties":{"backupIntervalInMinutes":240,"backupRetentionIntervalInHours":8,"backupStorageRedundancy":"Geo"}},"networkAclBypassResourceIds":[],"keysMetadata":{"primaryMasterKey":{"generationTime":"2023-02-28T05:17:37.0338134Z"},"secondaryMasterKey":{"generationTime":"2023-02-28T05:17:37.0338134Z"},"primaryReadonlyMasterKey":{"generationTime":"2023-02-28T05:17:37.0338134Z"},"secondaryReadonlyMasterKey":{"generationTime":"2023-02-28T05:17:37.0338134Z"}}},"identity":{"type":"None"}}'
->>>>>>> 81f8e181
-    headers:
-      cache-control:
-      - no-store, no-cache
-      content-length:
-<<<<<<< HEAD
-      - '2838'
-      content-type:
-      - application/json
-      date:
-      - Thu, 23 Feb 2023 07:40:13 GMT
-=======
+    headers:
+      cache-control:
+      - no-store, no-cache
+      content-length:
       - '2801'
       content-type:
       - application/json
       date:
       - Tue, 28 Feb 2023 05:27:40 GMT
->>>>>>> 81f8e181
-      pragma:
-      - no-cache
-      server:
-      - Microsoft-HTTPAPI/2.0
-      strict-transport-security:
-      - max-age=31536000; includeSubDomains
-      transfer-encoding:
-      - chunked
-      vary:
-      - Accept-Encoding
-      x-content-type-options:
-      - nosniff
-      x-ms-gatewayversion:
-      - version=2.14.0
-    status:
-      code: 200
-      message: Ok
-- request:
-    body: null
-    headers:
-      Accept:
-      - application/json
-      Accept-Encoding:
-      - gzip, deflate
-      CommandName:
-      - cosmosdb network-rule add
-      Connection:
-      - keep-alive
-      ParameterSetName:
-      - -n -g --virtual-network --subnet --ignore-missing-vnet-service-endpoint
-      User-Agent:
-<<<<<<< HEAD
-      - AZURECLI/2.45.0 azsdk-python-mgmt-cosmosdb/9.0.0 Python/3.8.10 (Windows-10-10.0.22621-SP0)
-=======
-      - AZURECLI/2.45.0 azsdk-python-mgmt-cosmosdb/9.0.0 Python/3.10.10 (Windows-10-10.0.22621-SP0)
->>>>>>> 81f8e181
+      pragma:
+      - no-cache
+      server:
+      - Microsoft-HTTPAPI/2.0
+      strict-transport-security:
+      - max-age=31536000; includeSubDomains
+      transfer-encoding:
+      - chunked
+      vary:
+      - Accept-Encoding
+      x-content-type-options:
+      - nosniff
+      x-ms-gatewayversion:
+      - version=2.14.0
+    status:
+      code: 200
+      message: Ok
+- request:
+    body: null
+    headers:
+      Accept:
+      - application/json
+      Accept-Encoding:
+      - gzip, deflate
+      CommandName:
+      - cosmosdb network-rule add
+      Connection:
+      - keep-alive
+      ParameterSetName:
+      - -n -g --virtual-network --subnet --ignore-missing-vnet-service-endpoint
+      User-Agent:
+      - AZURECLI/2.45.0 azsdk-python-mgmt-cosmosdb/9.0.0 Python/3.10.10 (Windows-10-10.0.22621-SP0)
     method: GET
     uri: https://management.azure.com/subscriptions/00000000-0000-0000-0000-000000000000/resourceGroups/cli_test_cosmosdb_account000001/providers/Microsoft.DocumentDB/databaseAccounts/cli000002?api-version=2022-11-15
   response:
     body:
       string: '{"id":"/subscriptions/00000000-0000-0000-0000-000000000000/resourceGroups/cli_test_cosmosdb_account000001/providers/Microsoft.DocumentDB/databaseAccounts/cli000002","name":"cli000002","location":"West
-<<<<<<< HEAD
-        US","type":"Microsoft.DocumentDB/databaseAccounts","kind":"GlobalDocumentDB","tags":{},"systemData":{"createdAt":"2023-02-23T07:30:00.2416613Z"},"properties":{"provisioningState":"Succeeded","documentEndpoint":"https://cli000002.documents.azure.com:443/","sqlEndpoint":"https://cli000002.documents.azure.com:443/","publicNetworkAccess":"Enabled","enableAutomaticFailover":false,"enableMultipleWriteLocations":false,"enablePartitionKeyMonitor":false,"isVirtualNetworkFilterEnabled":true,"virtualNetworkRules":[{"id":"/subscriptions/00000000-0000-0000-0000-000000000000/resourceGroups/cli_test_cosmosdb_account000001/providers/Microsoft.Network/virtualNetworks/cli000003/subnets/cli000004","ignoreMissingVNetServiceEndpoint":true}],"EnabledApiTypes":"Sql","disableKeyBasedMetadataWriteAccess":false,"enableFreeTier":false,"enableAnalyticalStorage":false,"analyticalStorageConfiguration":{"schemaType":"WellDefined"},"instanceId":"ae1ee2de-80b6-4a00-b744-85fe58b9398e","databaseAccountOfferType":"Standard","enableFullFidelityChangeFeed":false,"defaultIdentity":"FirstPartyIdentity","networkAclBypass":"None","disableLocalAuth":false,"enablePartitionMerge":false,"minimalTlsVersion":"Tls","consistencyPolicy":{"defaultConsistencyLevel":"Session","maxIntervalInSeconds":5,"maxStalenessPrefix":100},"configurationOverrides":{},"writeLocations":[{"id":"cli000002-westus","locationName":"West
-        US","documentEndpoint":"https://cli000002-westus.documents.azure.com:443/","provisioningState":"Succeeded","failoverPriority":0,"isZoneRedundant":false}],"readLocations":[{"id":"cli000002-westus","locationName":"West
-        US","documentEndpoint":"https://cli000002-westus.documents.azure.com:443/","provisioningState":"Succeeded","failoverPriority":0,"isZoneRedundant":false}],"locations":[{"id":"cli000002-westus","locationName":"West
-        US","documentEndpoint":"https://cli000002-westus.documents.azure.com:443/","provisioningState":"Succeeded","failoverPriority":0,"isZoneRedundant":false}],"failoverPolicies":[{"id":"cli000002-westus","locationName":"West
-        US","failoverPriority":0}],"cors":[],"capabilities":[],"ipRules":[],"backupPolicy":{"type":"Periodic","periodicModeProperties":{"backupIntervalInMinutes":240,"backupRetentionIntervalInHours":8,"backupStorageRedundancy":"Geo"}},"networkAclBypassResourceIds":[],"keysMetadata":{"primaryMasterKey":{"generationTime":"2023-02-23T07:30:00.2416613Z"},"secondaryMasterKey":{"generationTime":"2023-02-23T07:30:00.2416613Z"},"primaryReadonlyMasterKey":{"generationTime":"2023-02-23T07:30:00.2416613Z"},"secondaryReadonlyMasterKey":{"generationTime":"2023-02-23T07:30:00.2416613Z"}}},"identity":{"type":"None"}}'
-=======
         US","type":"Microsoft.DocumentDB/databaseAccounts","kind":"GlobalDocumentDB","tags":{},"systemData":{"createdAt":"2023-02-28T05:17:37.0338134Z"},"properties":{"provisioningState":"Succeeded","documentEndpoint":"https://cli000002.documents.azure.com:443/","sqlEndpoint":"https://cli000002.documents.azure.com:443/","publicNetworkAccess":"Enabled","enableAutomaticFailover":false,"enableMultipleWriteLocations":false,"enablePartitionKeyMonitor":false,"isVirtualNetworkFilterEnabled":true,"virtualNetworkRules":[{"id":"/subscriptions/00000000-0000-0000-0000-000000000000/resourceGroups/cli_test_cosmosdb_account000001/providers/Microsoft.Network/virtualNetworks/cli000003/subnets/cli000004","ignoreMissingVNetServiceEndpoint":true}],"EnabledApiTypes":"Sql","disableKeyBasedMetadataWriteAccess":false,"enableFreeTier":false,"enableAnalyticalStorage":false,"analyticalStorageConfiguration":{"schemaType":"WellDefined"},"instanceId":"f76293ae-3187-45d7-b46b-527d2e5e32d4","databaseAccountOfferType":"Standard","defaultIdentity":"FirstPartyIdentity","networkAclBypass":"None","disableLocalAuth":false,"enablePartitionMerge":false,"minimalTlsVersion":"Tls","consistencyPolicy":{"defaultConsistencyLevel":"Session","maxIntervalInSeconds":5,"maxStalenessPrefix":100},"configurationOverrides":{},"writeLocations":[{"id":"cli000002-westus","locationName":"West
         US","documentEndpoint":"https://cli000002-westus.documents.azure.com:443/","provisioningState":"Succeeded","failoverPriority":0,"isZoneRedundant":false}],"readLocations":[{"id":"cli000002-westus","locationName":"West
         US","documentEndpoint":"https://cli000002-westus.documents.azure.com:443/","provisioningState":"Succeeded","failoverPriority":0,"isZoneRedundant":false}],"locations":[{"id":"cli000002-westus","locationName":"West
         US","documentEndpoint":"https://cli000002-westus.documents.azure.com:443/","provisioningState":"Succeeded","failoverPriority":0,"isZoneRedundant":false}],"failoverPolicies":[{"id":"cli000002-westus","locationName":"West
         US","failoverPriority":0}],"cors":[],"capabilities":[],"ipRules":[],"backupPolicy":{"type":"Periodic","periodicModeProperties":{"backupIntervalInMinutes":240,"backupRetentionIntervalInHours":8,"backupStorageRedundancy":"Geo"}},"networkAclBypassResourceIds":[],"keysMetadata":{"primaryMasterKey":{"generationTime":"2023-02-28T05:17:37.0338134Z"},"secondaryMasterKey":{"generationTime":"2023-02-28T05:17:37.0338134Z"},"primaryReadonlyMasterKey":{"generationTime":"2023-02-28T05:17:37.0338134Z"},"secondaryReadonlyMasterKey":{"generationTime":"2023-02-28T05:17:37.0338134Z"}}},"identity":{"type":"None"}}'
->>>>>>> 81f8e181
-    headers:
-      cache-control:
-      - no-store, no-cache
-      content-length:
-<<<<<<< HEAD
-      - '2838'
-      content-type:
-      - application/json
-      date:
-      - Thu, 23 Feb 2023 07:40:14 GMT
-=======
+    headers:
+      cache-control:
+      - no-store, no-cache
+      content-length:
       - '2801'
       content-type:
       - application/json
       date:
       - Tue, 28 Feb 2023 05:27:40 GMT
->>>>>>> 81f8e181
       pragma:
       - no-cache
       server:
@@ -2195,46 +1719,26 @@
       ParameterSetName:
       - -n -g --vnet-name --subnet --ignore-missing-endpoint
       User-Agent:
-<<<<<<< HEAD
-      - AZURECLI/2.45.0 azsdk-python-mgmt-cosmosdb/9.0.0 Python/3.8.10 (Windows-10-10.0.22621-SP0)
-=======
-      - AZURECLI/2.45.0 azsdk-python-mgmt-cosmosdb/9.0.0 Python/3.10.10 (Windows-10-10.0.22621-SP0)
->>>>>>> 81f8e181
+      - AZURECLI/2.45.0 azsdk-python-mgmt-cosmosdb/9.0.0 Python/3.10.10 (Windows-10-10.0.22621-SP0)
     method: GET
     uri: https://management.azure.com/subscriptions/00000000-0000-0000-0000-000000000000/resourceGroups/cli_test_cosmosdb_account000001/providers/Microsoft.DocumentDB/databaseAccounts/cli000002?api-version=2022-11-15
   response:
     body:
       string: '{"id":"/subscriptions/00000000-0000-0000-0000-000000000000/resourceGroups/cli_test_cosmosdb_account000001/providers/Microsoft.DocumentDB/databaseAccounts/cli000002","name":"cli000002","location":"West
-<<<<<<< HEAD
-        US","type":"Microsoft.DocumentDB/databaseAccounts","kind":"GlobalDocumentDB","tags":{},"systemData":{"createdAt":"2023-02-23T07:30:00.2416613Z"},"properties":{"provisioningState":"Succeeded","documentEndpoint":"https://cli000002.documents.azure.com:443/","sqlEndpoint":"https://cli000002.documents.azure.com:443/","publicNetworkAccess":"Enabled","enableAutomaticFailover":false,"enableMultipleWriteLocations":false,"enablePartitionKeyMonitor":false,"isVirtualNetworkFilterEnabled":true,"virtualNetworkRules":[{"id":"/subscriptions/00000000-0000-0000-0000-000000000000/resourceGroups/cli_test_cosmosdb_account000001/providers/Microsoft.Network/virtualNetworks/cli000003/subnets/cli000004","ignoreMissingVNetServiceEndpoint":true}],"EnabledApiTypes":"Sql","disableKeyBasedMetadataWriteAccess":false,"enableFreeTier":false,"enableAnalyticalStorage":false,"analyticalStorageConfiguration":{"schemaType":"WellDefined"},"instanceId":"ae1ee2de-80b6-4a00-b744-85fe58b9398e","databaseAccountOfferType":"Standard","enableFullFidelityChangeFeed":false,"defaultIdentity":"FirstPartyIdentity","networkAclBypass":"None","disableLocalAuth":false,"enablePartitionMerge":false,"minimalTlsVersion":"Tls","consistencyPolicy":{"defaultConsistencyLevel":"Session","maxIntervalInSeconds":5,"maxStalenessPrefix":100},"configurationOverrides":{},"writeLocations":[{"id":"cli000002-westus","locationName":"West
-        US","documentEndpoint":"https://cli000002-westus.documents.azure.com:443/","provisioningState":"Succeeded","failoverPriority":0,"isZoneRedundant":false}],"readLocations":[{"id":"cli000002-westus","locationName":"West
-        US","documentEndpoint":"https://cli000002-westus.documents.azure.com:443/","provisioningState":"Succeeded","failoverPriority":0,"isZoneRedundant":false}],"locations":[{"id":"cli000002-westus","locationName":"West
-        US","documentEndpoint":"https://cli000002-westus.documents.azure.com:443/","provisioningState":"Succeeded","failoverPriority":0,"isZoneRedundant":false}],"failoverPolicies":[{"id":"cli000002-westus","locationName":"West
-        US","failoverPriority":0}],"cors":[],"capabilities":[],"ipRules":[],"backupPolicy":{"type":"Periodic","periodicModeProperties":{"backupIntervalInMinutes":240,"backupRetentionIntervalInHours":8,"backupStorageRedundancy":"Geo"}},"networkAclBypassResourceIds":[],"keysMetadata":{"primaryMasterKey":{"generationTime":"2023-02-23T07:30:00.2416613Z"},"secondaryMasterKey":{"generationTime":"2023-02-23T07:30:00.2416613Z"},"primaryReadonlyMasterKey":{"generationTime":"2023-02-23T07:30:00.2416613Z"},"secondaryReadonlyMasterKey":{"generationTime":"2023-02-23T07:30:00.2416613Z"}}},"identity":{"type":"None"}}'
-=======
         US","type":"Microsoft.DocumentDB/databaseAccounts","kind":"GlobalDocumentDB","tags":{},"systemData":{"createdAt":"2023-02-28T05:17:37.0338134Z"},"properties":{"provisioningState":"Succeeded","documentEndpoint":"https://cli000002.documents.azure.com:443/","sqlEndpoint":"https://cli000002.documents.azure.com:443/","publicNetworkAccess":"Enabled","enableAutomaticFailover":false,"enableMultipleWriteLocations":false,"enablePartitionKeyMonitor":false,"isVirtualNetworkFilterEnabled":true,"virtualNetworkRules":[{"id":"/subscriptions/00000000-0000-0000-0000-000000000000/resourceGroups/cli_test_cosmosdb_account000001/providers/Microsoft.Network/virtualNetworks/cli000003/subnets/cli000004","ignoreMissingVNetServiceEndpoint":true}],"EnabledApiTypes":"Sql","disableKeyBasedMetadataWriteAccess":false,"enableFreeTier":false,"enableAnalyticalStorage":false,"analyticalStorageConfiguration":{"schemaType":"WellDefined"},"instanceId":"f76293ae-3187-45d7-b46b-527d2e5e32d4","databaseAccountOfferType":"Standard","defaultIdentity":"FirstPartyIdentity","networkAclBypass":"None","disableLocalAuth":false,"enablePartitionMerge":false,"minimalTlsVersion":"Tls","consistencyPolicy":{"defaultConsistencyLevel":"Session","maxIntervalInSeconds":5,"maxStalenessPrefix":100},"configurationOverrides":{},"writeLocations":[{"id":"cli000002-westus","locationName":"West
         US","documentEndpoint":"https://cli000002-westus.documents.azure.com:443/","provisioningState":"Succeeded","failoverPriority":0,"isZoneRedundant":false}],"readLocations":[{"id":"cli000002-westus","locationName":"West
         US","documentEndpoint":"https://cli000002-westus.documents.azure.com:443/","provisioningState":"Succeeded","failoverPriority":0,"isZoneRedundant":false}],"locations":[{"id":"cli000002-westus","locationName":"West
         US","documentEndpoint":"https://cli000002-westus.documents.azure.com:443/","provisioningState":"Succeeded","failoverPriority":0,"isZoneRedundant":false}],"failoverPolicies":[{"id":"cli000002-westus","locationName":"West
         US","failoverPriority":0}],"cors":[],"capabilities":[],"ipRules":[],"backupPolicy":{"type":"Periodic","periodicModeProperties":{"backupIntervalInMinutes":240,"backupRetentionIntervalInHours":8,"backupStorageRedundancy":"Geo"}},"networkAclBypassResourceIds":[],"keysMetadata":{"primaryMasterKey":{"generationTime":"2023-02-28T05:17:37.0338134Z"},"secondaryMasterKey":{"generationTime":"2023-02-28T05:17:37.0338134Z"},"primaryReadonlyMasterKey":{"generationTime":"2023-02-28T05:17:37.0338134Z"},"secondaryReadonlyMasterKey":{"generationTime":"2023-02-28T05:17:37.0338134Z"}}},"identity":{"type":"None"}}'
->>>>>>> 81f8e181
-    headers:
-      cache-control:
-      - no-store, no-cache
-      content-length:
-<<<<<<< HEAD
-      - '2838'
-      content-type:
-      - application/json
-      date:
-      - Thu, 23 Feb 2023 07:40:16 GMT
-=======
+    headers:
+      cache-control:
+      - no-store, no-cache
+      content-length:
       - '2801'
       content-type:
       - application/json
       date:
       - Tue, 28 Feb 2023 05:27:40 GMT
->>>>>>> 81f8e181
       pragma:
       - no-cache
       server:
@@ -2271,36 +1775,12 @@
       ParameterSetName:
       - -n -g --vnet-name --subnet --ignore-missing-endpoint
       User-Agent:
-<<<<<<< HEAD
-      - AZURECLI/2.45.0 azsdk-python-mgmt-cosmosdb/9.0.0 Python/3.8.10 (Windows-10-10.0.22621-SP0)
-=======
-      - AZURECLI/2.45.0 azsdk-python-mgmt-cosmosdb/9.0.0 Python/3.10.10 (Windows-10-10.0.22621-SP0)
->>>>>>> 81f8e181
+      - AZURECLI/2.45.0 azsdk-python-mgmt-cosmosdb/9.0.0 Python/3.10.10 (Windows-10-10.0.22621-SP0)
     method: PATCH
     uri: https://management.azure.com/subscriptions/00000000-0000-0000-0000-000000000000/resourceGroups/cli_test_cosmosdb_account000001/providers/Microsoft.DocumentDB/databaseAccounts/cli000002?api-version=2022-11-15
   response:
     body:
       string: '{"id":"/subscriptions/00000000-0000-0000-0000-000000000000/resourceGroups/cli_test_cosmosdb_account000001/providers/Microsoft.DocumentDB/databaseAccounts/cli000002","name":"cli000002","location":"West
-<<<<<<< HEAD
-        US","type":"Microsoft.DocumentDB/databaseAccounts","kind":"GlobalDocumentDB","tags":{},"systemData":{"createdAt":"2023-02-23T07:30:00.2416613Z"},"properties":{"provisioningState":"Updating","documentEndpoint":"https://cli000002.documents.azure.com:443/","sqlEndpoint":"https://cli000002.documents.azure.com:443/","publicNetworkAccess":"Enabled","enableAutomaticFailover":false,"enableMultipleWriteLocations":false,"enablePartitionKeyMonitor":false,"isVirtualNetworkFilterEnabled":true,"virtualNetworkRules":[{"id":"/subscriptions/00000000-0000-0000-0000-000000000000/resourceGroups/cli_test_cosmosdb_account000001/providers/Microsoft.Network/virtualNetworks/cli000003/subnets/cli000004","ignoreMissingVNetServiceEndpoint":true}],"EnabledApiTypes":"Sql","disableKeyBasedMetadataWriteAccess":false,"enableFreeTier":false,"enableAnalyticalStorage":false,"analyticalStorageConfiguration":{"schemaType":"WellDefined"},"instanceId":"ae1ee2de-80b6-4a00-b744-85fe58b9398e","databaseAccountOfferType":"Standard","enableFullFidelityChangeFeed":false,"defaultIdentity":"FirstPartyIdentity","networkAclBypass":"None","disableLocalAuth":false,"enablePartitionMerge":false,"minimalTlsVersion":"Tls","consistencyPolicy":{"defaultConsistencyLevel":"Session","maxIntervalInSeconds":5,"maxStalenessPrefix":100},"configurationOverrides":{},"writeLocations":[{"id":"cli000002-westus","locationName":"West
-        US","documentEndpoint":"https://cli000002-westus.documents.azure.com:443/","provisioningState":"Succeeded","failoverPriority":0,"isZoneRedundant":false}],"readLocations":[{"id":"cli000002-westus","locationName":"West
-        US","documentEndpoint":"https://cli000002-westus.documents.azure.com:443/","provisioningState":"Succeeded","failoverPriority":0,"isZoneRedundant":false}],"locations":[{"id":"cli000002-westus","locationName":"West
-        US","documentEndpoint":"https://cli000002-westus.documents.azure.com:443/","provisioningState":"Succeeded","failoverPriority":0,"isZoneRedundant":false}],"failoverPolicies":[{"id":"cli000002-westus","locationName":"West
-        US","failoverPriority":0}],"cors":[],"capabilities":[],"ipRules":[],"backupPolicy":{"type":"Periodic","periodicModeProperties":{"backupIntervalInMinutes":240,"backupRetentionIntervalInHours":8,"backupStorageRedundancy":"Geo"}},"networkAclBypassResourceIds":[],"keysMetadata":{"primaryMasterKey":{"generationTime":"2023-02-23T07:30:00.2416613Z"},"secondaryMasterKey":{"generationTime":"2023-02-23T07:30:00.2416613Z"},"primaryReadonlyMasterKey":{"generationTime":"2023-02-23T07:30:00.2416613Z"},"secondaryReadonlyMasterKey":{"generationTime":"2023-02-23T07:30:00.2416613Z"}}},"identity":{"type":"None"}}'
-    headers:
-      azure-asyncoperation:
-      - https://management.azure.com/subscriptions/00000000-0000-0000-0000-000000000000/providers/Microsoft.DocumentDB/locations/westus/operationsStatus/f496a8ba-0c94-4459-a730-e2e782eb2bc1?api-version=2022-11-15
-      cache-control:
-      - no-store, no-cache
-      content-length:
-      - '2837'
-      content-type:
-      - application/json
-      date:
-      - Thu, 23 Feb 2023 07:40:24 GMT
-      location:
-      - https://management.azure.com/subscriptions/00000000-0000-0000-0000-000000000000/resourceGroups/cli_test_cosmosdb_account000001/providers/Microsoft.DocumentDB/databaseAccounts/cli000002/operationResults/f496a8ba-0c94-4459-a730-e2e782eb2bc1?api-version=2022-11-15
-=======
         US","type":"Microsoft.DocumentDB/databaseAccounts","kind":"GlobalDocumentDB","tags":{},"systemData":{"createdAt":"2023-02-28T05:17:37.0338134Z"},"properties":{"provisioningState":"Updating","documentEndpoint":"https://cli000002.documents.azure.com:443/","sqlEndpoint":"https://cli000002.documents.azure.com:443/","publicNetworkAccess":"Enabled","enableAutomaticFailover":false,"enableMultipleWriteLocations":false,"enablePartitionKeyMonitor":false,"isVirtualNetworkFilterEnabled":true,"virtualNetworkRules":[{"id":"/subscriptions/00000000-0000-0000-0000-000000000000/resourceGroups/cli_test_cosmosdb_account000001/providers/Microsoft.Network/virtualNetworks/cli000003/subnets/cli000004","ignoreMissingVNetServiceEndpoint":true}],"EnabledApiTypes":"Sql","disableKeyBasedMetadataWriteAccess":false,"enableFreeTier":false,"enableAnalyticalStorage":false,"analyticalStorageConfiguration":{"schemaType":"WellDefined"},"instanceId":"f76293ae-3187-45d7-b46b-527d2e5e32d4","databaseAccountOfferType":"Standard","defaultIdentity":"FirstPartyIdentity","networkAclBypass":"None","disableLocalAuth":false,"enablePartitionMerge":false,"minimalTlsVersion":"Tls","consistencyPolicy":{"defaultConsistencyLevel":"Session","maxIntervalInSeconds":5,"maxStalenessPrefix":100},"configurationOverrides":{},"writeLocations":[{"id":"cli000002-westus","locationName":"West
         US","documentEndpoint":"https://cli000002-westus.documents.azure.com:443/","provisioningState":"Succeeded","failoverPriority":0,"isZoneRedundant":false}],"readLocations":[{"id":"cli000002-westus","locationName":"West
         US","documentEndpoint":"https://cli000002-westus.documents.azure.com:443/","provisioningState":"Succeeded","failoverPriority":0,"isZoneRedundant":false}],"locations":[{"id":"cli000002-westus","locationName":"West
@@ -2319,7 +1799,6 @@
       - Tue, 28 Feb 2023 05:27:44 GMT
       location:
       - https://management.azure.com/subscriptions/00000000-0000-0000-0000-000000000000/resourceGroups/cli_test_cosmosdb_account000001/providers/Microsoft.DocumentDB/databaseAccounts/cli000002/operationResults/3aa337f9-009a-432d-b849-87a597f5d70f?api-version=2022-11-15
->>>>>>> 81f8e181
       pragma:
       - no-cache
       server:
@@ -2353,15 +1832,9 @@
       ParameterSetName:
       - -n -g --vnet-name --subnet --ignore-missing-endpoint
       User-Agent:
-<<<<<<< HEAD
-      - AZURECLI/2.45.0 azsdk-python-mgmt-cosmosdb/9.0.0 Python/3.8.10 (Windows-10-10.0.22621-SP0)
-    method: GET
-    uri: https://management.azure.com/subscriptions/00000000-0000-0000-0000-000000000000/providers/Microsoft.DocumentDB/locations/westus/operationsStatus/f496a8ba-0c94-4459-a730-e2e782eb2bc1?api-version=2022-11-15
-=======
       - AZURECLI/2.45.0 azsdk-python-mgmt-cosmosdb/9.0.0 Python/3.10.10 (Windows-10-10.0.22621-SP0)
     method: GET
     uri: https://management.azure.com/subscriptions/00000000-0000-0000-0000-000000000000/providers/Microsoft.DocumentDB/locations/westus/operationsStatus/3aa337f9-009a-432d-b849-87a597f5d70f?api-version=2022-11-15
->>>>>>> 81f8e181
   response:
     body:
       string: '{"status":"Succeeded"}'
@@ -2373,11 +1846,7 @@
       content-type:
       - application/json
       date:
-<<<<<<< HEAD
-      - Thu, 23 Feb 2023 07:40:54 GMT
-=======
       - Tue, 28 Feb 2023 05:28:15 GMT
->>>>>>> 81f8e181
       pragma:
       - no-cache
       server:
@@ -2409,46 +1878,26 @@
       ParameterSetName:
       - -n -g --vnet-name --subnet --ignore-missing-endpoint
       User-Agent:
-<<<<<<< HEAD
-      - AZURECLI/2.45.0 azsdk-python-mgmt-cosmosdb/9.0.0 Python/3.8.10 (Windows-10-10.0.22621-SP0)
-=======
-      - AZURECLI/2.45.0 azsdk-python-mgmt-cosmosdb/9.0.0 Python/3.10.10 (Windows-10-10.0.22621-SP0)
->>>>>>> 81f8e181
+      - AZURECLI/2.45.0 azsdk-python-mgmt-cosmosdb/9.0.0 Python/3.10.10 (Windows-10-10.0.22621-SP0)
     method: GET
     uri: https://management.azure.com/subscriptions/00000000-0000-0000-0000-000000000000/resourceGroups/cli_test_cosmosdb_account000001/providers/Microsoft.DocumentDB/databaseAccounts/cli000002?api-version=2022-11-15
   response:
     body:
       string: '{"id":"/subscriptions/00000000-0000-0000-0000-000000000000/resourceGroups/cli_test_cosmosdb_account000001/providers/Microsoft.DocumentDB/databaseAccounts/cli000002","name":"cli000002","location":"West
-<<<<<<< HEAD
-        US","type":"Microsoft.DocumentDB/databaseAccounts","kind":"GlobalDocumentDB","tags":{},"systemData":{"createdAt":"2023-02-23T07:30:00.2416613Z"},"properties":{"provisioningState":"Succeeded","documentEndpoint":"https://cli000002.documents.azure.com:443/","sqlEndpoint":"https://cli000002.documents.azure.com:443/","publicNetworkAccess":"Enabled","enableAutomaticFailover":false,"enableMultipleWriteLocations":false,"enablePartitionKeyMonitor":false,"isVirtualNetworkFilterEnabled":true,"virtualNetworkRules":[{"id":"/subscriptions/00000000-0000-0000-0000-000000000000/resourceGroups/cli_test_cosmosdb_account000001/providers/Microsoft.Network/virtualNetworks/cli000003/subnets/cli000004","ignoreMissingVNetServiceEndpoint":true}],"EnabledApiTypes":"Sql","disableKeyBasedMetadataWriteAccess":false,"enableFreeTier":false,"enableAnalyticalStorage":false,"analyticalStorageConfiguration":{"schemaType":"WellDefined"},"instanceId":"ae1ee2de-80b6-4a00-b744-85fe58b9398e","databaseAccountOfferType":"Standard","enableFullFidelityChangeFeed":false,"defaultIdentity":"FirstPartyIdentity","networkAclBypass":"None","disableLocalAuth":false,"enablePartitionMerge":false,"minimalTlsVersion":"Tls","consistencyPolicy":{"defaultConsistencyLevel":"Session","maxIntervalInSeconds":5,"maxStalenessPrefix":100},"configurationOverrides":{},"writeLocations":[{"id":"cli000002-westus","locationName":"West
-        US","documentEndpoint":"https://cli000002-westus.documents.azure.com:443/","provisioningState":"Succeeded","failoverPriority":0,"isZoneRedundant":false}],"readLocations":[{"id":"cli000002-westus","locationName":"West
-        US","documentEndpoint":"https://cli000002-westus.documents.azure.com:443/","provisioningState":"Succeeded","failoverPriority":0,"isZoneRedundant":false}],"locations":[{"id":"cli000002-westus","locationName":"West
-        US","documentEndpoint":"https://cli000002-westus.documents.azure.com:443/","provisioningState":"Succeeded","failoverPriority":0,"isZoneRedundant":false}],"failoverPolicies":[{"id":"cli000002-westus","locationName":"West
-        US","failoverPriority":0}],"cors":[],"capabilities":[],"ipRules":[],"backupPolicy":{"type":"Periodic","periodicModeProperties":{"backupIntervalInMinutes":240,"backupRetentionIntervalInHours":8,"backupStorageRedundancy":"Geo"}},"networkAclBypassResourceIds":[],"keysMetadata":{"primaryMasterKey":{"generationTime":"2023-02-23T07:30:00.2416613Z"},"secondaryMasterKey":{"generationTime":"2023-02-23T07:30:00.2416613Z"},"primaryReadonlyMasterKey":{"generationTime":"2023-02-23T07:30:00.2416613Z"},"secondaryReadonlyMasterKey":{"generationTime":"2023-02-23T07:30:00.2416613Z"}}},"identity":{"type":"None"}}'
-=======
         US","type":"Microsoft.DocumentDB/databaseAccounts","kind":"GlobalDocumentDB","tags":{},"systemData":{"createdAt":"2023-02-28T05:17:37.0338134Z"},"properties":{"provisioningState":"Succeeded","documentEndpoint":"https://cli000002.documents.azure.com:443/","sqlEndpoint":"https://cli000002.documents.azure.com:443/","publicNetworkAccess":"Enabled","enableAutomaticFailover":false,"enableMultipleWriteLocations":false,"enablePartitionKeyMonitor":false,"isVirtualNetworkFilterEnabled":true,"virtualNetworkRules":[{"id":"/subscriptions/00000000-0000-0000-0000-000000000000/resourceGroups/cli_test_cosmosdb_account000001/providers/Microsoft.Network/virtualNetworks/cli000003/subnets/cli000004","ignoreMissingVNetServiceEndpoint":true}],"EnabledApiTypes":"Sql","disableKeyBasedMetadataWriteAccess":false,"enableFreeTier":false,"enableAnalyticalStorage":false,"analyticalStorageConfiguration":{"schemaType":"WellDefined"},"instanceId":"f76293ae-3187-45d7-b46b-527d2e5e32d4","databaseAccountOfferType":"Standard","defaultIdentity":"FirstPartyIdentity","networkAclBypass":"None","disableLocalAuth":false,"enablePartitionMerge":false,"minimalTlsVersion":"Tls","consistencyPolicy":{"defaultConsistencyLevel":"Session","maxIntervalInSeconds":5,"maxStalenessPrefix":100},"configurationOverrides":{},"writeLocations":[{"id":"cli000002-westus","locationName":"West
         US","documentEndpoint":"https://cli000002-westus.documents.azure.com:443/","provisioningState":"Succeeded","failoverPriority":0,"isZoneRedundant":false}],"readLocations":[{"id":"cli000002-westus","locationName":"West
         US","documentEndpoint":"https://cli000002-westus.documents.azure.com:443/","provisioningState":"Succeeded","failoverPriority":0,"isZoneRedundant":false}],"locations":[{"id":"cli000002-westus","locationName":"West
         US","documentEndpoint":"https://cli000002-westus.documents.azure.com:443/","provisioningState":"Succeeded","failoverPriority":0,"isZoneRedundant":false}],"failoverPolicies":[{"id":"cli000002-westus","locationName":"West
         US","failoverPriority":0}],"cors":[],"capabilities":[],"ipRules":[],"backupPolicy":{"type":"Periodic","periodicModeProperties":{"backupIntervalInMinutes":240,"backupRetentionIntervalInHours":8,"backupStorageRedundancy":"Geo"}},"networkAclBypassResourceIds":[],"keysMetadata":{"primaryMasterKey":{"generationTime":"2023-02-28T05:17:37.0338134Z"},"secondaryMasterKey":{"generationTime":"2023-02-28T05:17:37.0338134Z"},"primaryReadonlyMasterKey":{"generationTime":"2023-02-28T05:17:37.0338134Z"},"secondaryReadonlyMasterKey":{"generationTime":"2023-02-28T05:17:37.0338134Z"}}},"identity":{"type":"None"}}'
->>>>>>> 81f8e181
-    headers:
-      cache-control:
-      - no-store, no-cache
-      content-length:
-<<<<<<< HEAD
-      - '2838'
-      content-type:
-      - application/json
-      date:
-      - Thu, 23 Feb 2023 07:40:55 GMT
-=======
+    headers:
+      cache-control:
+      - no-store, no-cache
+      content-length:
       - '2801'
       content-type:
       - application/json
       date:
       - Tue, 28 Feb 2023 05:28:15 GMT
->>>>>>> 81f8e181
       pragma:
       - no-cache
       server:
@@ -2480,46 +1929,26 @@
       ParameterSetName:
       - -n -g --vnet-name --subnet --ignore-missing-endpoint
       User-Agent:
-<<<<<<< HEAD
-      - AZURECLI/2.45.0 azsdk-python-mgmt-cosmosdb/9.0.0 Python/3.8.10 (Windows-10-10.0.22621-SP0)
-=======
-      - AZURECLI/2.45.0 azsdk-python-mgmt-cosmosdb/9.0.0 Python/3.10.10 (Windows-10-10.0.22621-SP0)
->>>>>>> 81f8e181
+      - AZURECLI/2.45.0 azsdk-python-mgmt-cosmosdb/9.0.0 Python/3.10.10 (Windows-10-10.0.22621-SP0)
     method: GET
     uri: https://management.azure.com/subscriptions/00000000-0000-0000-0000-000000000000/resourceGroups/cli_test_cosmosdb_account000001/providers/Microsoft.DocumentDB/databaseAccounts/cli000002?api-version=2022-11-15
   response:
     body:
       string: '{"id":"/subscriptions/00000000-0000-0000-0000-000000000000/resourceGroups/cli_test_cosmosdb_account000001/providers/Microsoft.DocumentDB/databaseAccounts/cli000002","name":"cli000002","location":"West
-<<<<<<< HEAD
-        US","type":"Microsoft.DocumentDB/databaseAccounts","kind":"GlobalDocumentDB","tags":{},"systemData":{"createdAt":"2023-02-23T07:30:00.2416613Z"},"properties":{"provisioningState":"Succeeded","documentEndpoint":"https://cli000002.documents.azure.com:443/","sqlEndpoint":"https://cli000002.documents.azure.com:443/","publicNetworkAccess":"Enabled","enableAutomaticFailover":false,"enableMultipleWriteLocations":false,"enablePartitionKeyMonitor":false,"isVirtualNetworkFilterEnabled":true,"virtualNetworkRules":[{"id":"/subscriptions/00000000-0000-0000-0000-000000000000/resourceGroups/cli_test_cosmosdb_account000001/providers/Microsoft.Network/virtualNetworks/cli000003/subnets/cli000004","ignoreMissingVNetServiceEndpoint":true}],"EnabledApiTypes":"Sql","disableKeyBasedMetadataWriteAccess":false,"enableFreeTier":false,"enableAnalyticalStorage":false,"analyticalStorageConfiguration":{"schemaType":"WellDefined"},"instanceId":"ae1ee2de-80b6-4a00-b744-85fe58b9398e","databaseAccountOfferType":"Standard","enableFullFidelityChangeFeed":false,"defaultIdentity":"FirstPartyIdentity","networkAclBypass":"None","disableLocalAuth":false,"enablePartitionMerge":false,"minimalTlsVersion":"Tls","consistencyPolicy":{"defaultConsistencyLevel":"Session","maxIntervalInSeconds":5,"maxStalenessPrefix":100},"configurationOverrides":{},"writeLocations":[{"id":"cli000002-westus","locationName":"West
-        US","documentEndpoint":"https://cli000002-westus.documents.azure.com:443/","provisioningState":"Succeeded","failoverPriority":0,"isZoneRedundant":false}],"readLocations":[{"id":"cli000002-westus","locationName":"West
-        US","documentEndpoint":"https://cli000002-westus.documents.azure.com:443/","provisioningState":"Succeeded","failoverPriority":0,"isZoneRedundant":false}],"locations":[{"id":"cli000002-westus","locationName":"West
-        US","documentEndpoint":"https://cli000002-westus.documents.azure.com:443/","provisioningState":"Succeeded","failoverPriority":0,"isZoneRedundant":false}],"failoverPolicies":[{"id":"cli000002-westus","locationName":"West
-        US","failoverPriority":0}],"cors":[],"capabilities":[],"ipRules":[],"backupPolicy":{"type":"Periodic","periodicModeProperties":{"backupIntervalInMinutes":240,"backupRetentionIntervalInHours":8,"backupStorageRedundancy":"Geo"}},"networkAclBypassResourceIds":[],"keysMetadata":{"primaryMasterKey":{"generationTime":"2023-02-23T07:30:00.2416613Z"},"secondaryMasterKey":{"generationTime":"2023-02-23T07:30:00.2416613Z"},"primaryReadonlyMasterKey":{"generationTime":"2023-02-23T07:30:00.2416613Z"},"secondaryReadonlyMasterKey":{"generationTime":"2023-02-23T07:30:00.2416613Z"}}},"identity":{"type":"None"}}'
-=======
         US","type":"Microsoft.DocumentDB/databaseAccounts","kind":"GlobalDocumentDB","tags":{},"systemData":{"createdAt":"2023-02-28T05:17:37.0338134Z"},"properties":{"provisioningState":"Succeeded","documentEndpoint":"https://cli000002.documents.azure.com:443/","sqlEndpoint":"https://cli000002.documents.azure.com:443/","publicNetworkAccess":"Enabled","enableAutomaticFailover":false,"enableMultipleWriteLocations":false,"enablePartitionKeyMonitor":false,"isVirtualNetworkFilterEnabled":true,"virtualNetworkRules":[{"id":"/subscriptions/00000000-0000-0000-0000-000000000000/resourceGroups/cli_test_cosmosdb_account000001/providers/Microsoft.Network/virtualNetworks/cli000003/subnets/cli000004","ignoreMissingVNetServiceEndpoint":true}],"EnabledApiTypes":"Sql","disableKeyBasedMetadataWriteAccess":false,"enableFreeTier":false,"enableAnalyticalStorage":false,"analyticalStorageConfiguration":{"schemaType":"WellDefined"},"instanceId":"f76293ae-3187-45d7-b46b-527d2e5e32d4","databaseAccountOfferType":"Standard","defaultIdentity":"FirstPartyIdentity","networkAclBypass":"None","disableLocalAuth":false,"enablePartitionMerge":false,"minimalTlsVersion":"Tls","consistencyPolicy":{"defaultConsistencyLevel":"Session","maxIntervalInSeconds":5,"maxStalenessPrefix":100},"configurationOverrides":{},"writeLocations":[{"id":"cli000002-westus","locationName":"West
         US","documentEndpoint":"https://cli000002-westus.documents.azure.com:443/","provisioningState":"Succeeded","failoverPriority":0,"isZoneRedundant":false}],"readLocations":[{"id":"cli000002-westus","locationName":"West
         US","documentEndpoint":"https://cli000002-westus.documents.azure.com:443/","provisioningState":"Succeeded","failoverPriority":0,"isZoneRedundant":false}],"locations":[{"id":"cli000002-westus","locationName":"West
         US","documentEndpoint":"https://cli000002-westus.documents.azure.com:443/","provisioningState":"Succeeded","failoverPriority":0,"isZoneRedundant":false}],"failoverPolicies":[{"id":"cli000002-westus","locationName":"West
         US","failoverPriority":0}],"cors":[],"capabilities":[],"ipRules":[],"backupPolicy":{"type":"Periodic","periodicModeProperties":{"backupIntervalInMinutes":240,"backupRetentionIntervalInHours":8,"backupStorageRedundancy":"Geo"}},"networkAclBypassResourceIds":[],"keysMetadata":{"primaryMasterKey":{"generationTime":"2023-02-28T05:17:37.0338134Z"},"secondaryMasterKey":{"generationTime":"2023-02-28T05:17:37.0338134Z"},"primaryReadonlyMasterKey":{"generationTime":"2023-02-28T05:17:37.0338134Z"},"secondaryReadonlyMasterKey":{"generationTime":"2023-02-28T05:17:37.0338134Z"}}},"identity":{"type":"None"}}'
->>>>>>> 81f8e181
-    headers:
-      cache-control:
-      - no-store, no-cache
-      content-length:
-<<<<<<< HEAD
-      - '2838'
-      content-type:
-      - application/json
-      date:
-      - Thu, 23 Feb 2023 07:40:55 GMT
-=======
+    headers:
+      cache-control:
+      - no-store, no-cache
+      content-length:
       - '2801'
       content-type:
       - application/json
       date:
       - Tue, 28 Feb 2023 05:28:15 GMT
->>>>>>> 81f8e181
       pragma:
       - no-cache
       server:
