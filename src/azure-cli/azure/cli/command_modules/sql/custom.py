--- conflicted
+++ resolved
@@ -2703,30 +2703,20 @@
     kwargs['sku'] = _find_managed_instance_sku_from_capabilities(cmd.cli_ctx, kwargs['location'], sku)
     kwargs['subnet_id'] = virtual_network_subnet_id
 
-<<<<<<< HEAD
-    if kwargs['location'] in ['southeastasia','brazilsouth','eastasia']:
-        if kwargs['storage_account_type'] == 'GRS':
-            confirmation = prompt_y_n("Selected value for backup storage redundancy is geo-redundant storage. Note that database backups will be geo-replicated to the paired region. To learn more about Azure Paired Regions visit https://aka.ms/micreate-ragrs-regions. Do you want to proceed?")
-=======
     if not kwargs['yes'] and kwargs['location'].lower() in ['southeastasia', 'brazilsouth', 'eastasia']:
         if kwargs['storage_account_type'] == 'GRS':
             confirmation = prompt_y_n("""Selected value for backup storage redundancy is geo-redundant storage.
              Note that database backups will be geo-replicated to the paired region.
              To learn more about Azure Paired Regions visit https://aka.ms/micreate-ragrs-regions.
              Do you want to proceed?""")
->>>>>>> 8d0fa995
             if not confirmation:
                 return
 
         if not kwargs['storage_account_type']:
-<<<<<<< HEAD
-            confirmation = prompt_y_n("You have not specified the value for backup storage redundancy which will default to geo-redundant storage. Note that database backups will be geo-replicated to the paired region. To learn more about Azure Paired Regions visit https://aka.ms/micreate-ragrs-regions. Do you want to proceed?")
-=======
             confirmation = prompt_y_n("""You have not specified the value for backup storage redundancy
             which will default to geo-redundant storage. Note that database backups will be geo-replicated
             to the paired region. To learn more about Azure Paired Regions visit https://aka.ms/micreate-ragrs-regions.
             Do you want to proceed?""")
->>>>>>> 8d0fa995
             if not confirmation:
                 return
 
