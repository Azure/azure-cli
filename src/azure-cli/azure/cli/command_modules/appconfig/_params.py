# --------------------------------------------------------------------------------------------
# Copyright (c) Microsoft Corporation. All rights reserved.
# Licensed under the MIT License. See License.txt in the project root for license information.
# --------------------------------------------------------------------------------------------

# pylint: disable=line-too-long
# pylint: disable=too-many-statements

from knack.arguments import CLIArgumentType
from azure.cli.core.commands.parameters import (get_enum_type,
                                                get_location_type,
                                                get_three_state_flag,
                                                tags_type,
                                                resource_group_name_type)
from azure.cli.core.commands.validators import \
    get_default_location_from_resource_group
from ._constants import ImportExportProfiles

from ._validators import (validate_appservice_name_or_id, validate_snapshot_query_fields,
                          validate_connection_string, validate_datetime,
                          validate_export, validate_import,
                          validate_import_depth, validate_query_fields,
                          validate_feature_query_fields, validate_filter_parameters,
                          validate_separator, validate_secret_identifier,
                          validate_key, validate_feature, validate_feature_key,
                          validate_identity, validate_auth_mode,
                          validate_resolve_keyvault, validate_export_profile, validate_import_profile,
                          validate_strict_import, validate_export_as_reference, validate_snapshot_filters)


def load_arguments(self, _):

    # PARAMETER REGISTRATION
    fields_arg_type = CLIArgumentType(
        nargs='+',
        help='Space-separated customized output fields.',
        validator=validate_query_fields,
        arg_type=get_enum_type(['key', 'value', 'label', 'content_type', 'etag', 'tags', 'locked', 'last_modified'])
    )
    feature_fields_arg_type = CLIArgumentType(
        nargs='+',
        help='Customize output fields for Feature Flags.',
        validator=validate_feature_query_fields,
        arg_type=get_enum_type(['name', 'key', 'label', 'locked', 'last_modified', 'state', 'description', 'conditions'])
    )
    snapshot_fields_arg_type = CLIArgumentType(
        nargs='+',
        help='Customize output fields for Snapshots',
        validator=validate_snapshot_query_fields,
        arg_type=get_enum_type(['name', 'etag', 'status_code', 'retention_period', 'filters', 'status', 'created', 'expires', 'size', 'items_count', 'size', 'tags'])
    )
    filter_parameters_arg_type = CLIArgumentType(
        validator=validate_filter_parameters,
        help="Space-separated filter parameters in 'name[=value]' format. The value must be an escaped JSON string.",
        nargs='*'
    )
    datatime_filter_arg_type = CLIArgumentType(
        validator=validate_datetime,
        help='Format: "YYYY-MM-DDThh:mm:ssZ". If no time zone specified, use UTC by default.'
    )
    top_arg_type = CLIArgumentType(
        options_list=['--top', '-t'],
        type=int,
        help='Maximum number of items to return. Must be a positive integer. Default to 100.'
    )
    retention_days_arg_type = CLIArgumentType(
        options_list=['--retention-days'],
        type=int,
        help='Number of days to retain the soft delete enabled App Configuration after deleting. Must be a positive integer between 0 and 7.'
    )
    identities_arg_type = CLIArgumentType(
        nargs='*',
        validator=validate_identity
    )
    store_name_arg_type = CLIArgumentType(
        options_list=['--store-name', '-s'],
        type=str,
        help='Name of the App Configuration. You can configure the default name using `az configure --defaults app_configuration_store=<name>`.',
        configured_default='app_configuration_store'
    )
    replica_name_arg_type = CLIArgumentType(
        options_list=['--name', '-n'],
        type=str,
        help='Name of the replica of the App Configuration.',
        configured_default=None
    )

<<<<<<< HEAD
    snapshot_name_arg_type = CLIArgumentType(
        options_list=['--snapshot-name', '-s'],
        type=str,
        help='Name of the App Configuration snapshot.',
        configured_default=None
    )

    snapshot_filter_arg_type = CLIArgumentType(
        options_list=['--filters'],
        validator=validate_snapshot_filters,
        nargs='+',
        help='Space-separated list of escaped JSON objects that represent the key and label filters used to build an App Configuration snapshot.'
    )

=======
    # Used with data plane commands. These take either a store name or connection string argument.
    # We only read default values when neither connection string nor store name is provided so configured defaults are not supplied.
    data_plane_name_arg_type = CLIArgumentType(
        options_list=['--name', '-n'],
        type=str,
        help='Name of the App Configuration. You can configure the default name using `az configure --defaults app_configuration_store=<name>`.',
        configured_default=None
    )

>>>>>>> 49f108e2
    with self.argument_context('appconfig') as c:
        c.argument('resource_group_name', arg_type=resource_group_name_type)
        c.argument('name', options_list=['--name', '-n'], id_part='None', help='Name of the App Configuration. You can configure the default name using `az configure --defaults app_configuration_store=<name>`', configured_default='app_configuration_store')
        c.argument('connection_string', validator=validate_connection_string,
                   help="Combination of access key and endpoint of App Configuration. Can be found using 'az appconfig credential list'. Users can preset it using `az configure --defaults appconfig_connection_string=<connection_string>` or environment variable with the name AZURE_APPCONFIG_CONNECTION_STRING.")
        c.argument('yes', options_list=['--yes', '-y'], help='Do not prompt for confirmation.')
        c.argument('datetime', arg_type=datatime_filter_arg_type)
        c.argument('top', arg_type=top_arg_type)
        c.argument('all_', options_list=['--all'], action='store_true', help="List all items.")
        c.argument('fields', arg_type=fields_arg_type)
        c.argument('sku', help='The sku of App Configuration', arg_type=get_enum_type(['Free', 'Standard']))
        c.argument('endpoint', help='If auth mode is "login", provide endpoint URL of the App Configuration. The endpoint can be retrieved using "az appconfig show" command. You can configure the default endpoint using `az configure --defaults appconfig_endpoint=<endpoint>`', configured_default='appconfig_endpoint')
        c.argument('auth_mode', arg_type=get_enum_type(['login', 'key']), configured_default='appconfig_auth_mode', validator=validate_auth_mode,
                   help='This parameter can be used for indicating how a data operation is to be authorized. ' +
                   'If the auth mode is "key", provide connection string or store name and your account access keys will be retrieved for authorization. ' +
                   'If the auth mode is "login", provide the store endpoint or store name and your "az login" credentials will be used for authorization. ' +
                   'You can configure the default auth mode using `az configure --defaults appconfig_auth_mode=<auth_mode>`. ' +
                   'For more information, see https://docs.microsoft.com/azure/azure-app-configuration/concept-enable-rbac')

    with self.argument_context('appconfig create') as c:
        c.argument('location', options_list=['--location', '-l'], arg_type=get_location_type(self.cli_ctx), validator=get_default_location_from_resource_group)
        c.argument('tags', arg_type=tags_type, help="Space-separated tags: key[=value] [key[=value] ...].")
        c.argument('assign_identity', arg_type=identities_arg_type,
                   help='Space-separated list of managed identities to be assigned. Use "[system]" to refer to system-assigned managed identity or a resource ID to refer to user-assigned managed identity. If this argument is provided without any value, system-assigned managed identity will be assigned by default. If this argument is not provided, no managed identities will be assigned to this App Configuration store.')
        c.argument('enable_public_network', options_list=['--enable-public-network', '-e'], arg_type=get_three_state_flag(),
                   help='When true, requests coming from public networks have permission to access this store while private endpoint is enabled. When false, only requests made through Private Links can reach this store.')
        c.argument('disable_local_auth', arg_type=get_three_state_flag(), help='Disable all authentication methods other than AAD authentication.')
        c.argument('retention_days', arg_type=retention_days_arg_type)
        c.argument('enable_purge_protection', options_list=['--enable-purge-protection', '-p'], arg_type=get_three_state_flag(), help='Property specifying whether protection against purge is enabled for this App Configuration. Setting this property to true activates protection against purge for this App Configuration and its contents. Enabling this functionality is irreversible.')

    with self.argument_context('appconfig update') as c:
        c.argument('tags', arg_type=tags_type)
        c.argument('enable_public_network', options_list=['--enable-public-network', '-e'], arg_type=get_three_state_flag(),
                   help='When true, requests coming from public networks have permission to access this store while private endpoint is enabled. When false, only requests made through Private Links can reach this store.')
        c.argument('disable_local_auth', arg_type=get_three_state_flag(), help='Disable all authentication methods other than AAD authentication.')
        c.argument('enable_purge_protection', options_list=['--enable-purge-protection', '-p'], arg_type=get_three_state_flag(), help='Property specifying whether protection against purge is enabled for this App Configuration. Setting this property to true activates protection against purge for this App Configuration and its contents. Enabling this functionality is irreversible.')

    with self.argument_context('appconfig recover') as c:
        c.argument('location', arg_type=get_location_type(self.cli_ctx), help='Location of the deleted App Configuration. Can be viewed using command `az appconfig show-deleted`.')
        c.argument('resource_group_name', arg_type=resource_group_name_type, help='Resource group of the deleted App Configuration.')

    with self.argument_context('appconfig show-deleted') as c:
        c.argument('location', arg_type=get_location_type(self.cli_ctx), help='Location of the deleted App Configuration.')

    with self.argument_context('appconfig purge') as c:
        c.argument('location', arg_type=get_location_type(self.cli_ctx), help='Location of the deleted App Configuration. Can be viewed using command `az appconfig show-deleted`.')

    with self.argument_context('appconfig update', arg_group='Customer Managed Key') as c:
        c.argument('encryption_key_name', help='The name of the KeyVault key.')
        c.argument('encryption_key_vault', help='The URI of the KeyVault.')
        c.argument('encryption_key_version', help='The version of the KeyVault key. Use the latest version by default.')
        c.argument('identity_client_id', help='Client ID of the managed identity with wrap and unwrap access to encryption key. Use system-assigned managed identity by default.')

    with self.argument_context('appconfig identity assign') as c:
        c.argument('identities', arg_type=identities_arg_type, help="Accept system-assigned or user-assigned managed identities separated by spaces. Use '[system]' to refer to system-assigned managed identity or a resource ID to refer to user-assigned managed identity. If this argument is not provided or this argument is provided without any value, system-assigned managed identity will be used by default.")

    with self.argument_context('appconfig identity remove') as c:
        c.argument('identities', arg_type=identities_arg_type, help="Accept system-assigned or user-assigned managed identities separated by spaces. Use '[system]' to refer to system-assigned managed identity, '[all]' for all managed identities or a resource ID to refer user-assigned managed identity. If this argument is not provided or this argument is provided without any value, system-assigned managed identity will be removed by default.")

    with self.argument_context('appconfig credential regenerate') as c:
        c.argument('id_', options_list=['--id'], help='Id of the key to be regenerated. Can be found using az appconfig credential list command.')

    with self.argument_context('appconfig kv') as c:
        c.argument('name', arg_type=data_plane_name_arg_type)

    with self.argument_context('appconfig kv import') as c:
        c.argument('label', help="Imported KVs and feature flags will be assigned with this label. If no label specified, will assign null label.")
        c.argument('prefix', help="This prefix will be appended to the front of imported keys. Prefix will be ignored for feature flags.")
        c.argument('source', options_list=['--source', '-s'], arg_type=get_enum_type(['file', 'appconfig', 'appservice']), validator=validate_import, help="The source of importing. Note that importing feature flags from appservice is not supported.")
        c.argument('yes', help="Do not prompt for preview.")
        c.argument('skip_features', help="Import only key values and exclude all feature flags. By default, all feature flags will be imported from file or appconfig. Not applicable for appservice.", arg_type=get_three_state_flag())
        c.argument('content_type', help='Content type of all imported items.')

    with self.argument_context('appconfig kv import', arg_group='File') as c:
        c.argument('path', help='Local configuration file path. Required for file arguments.')
        c.argument('format_', options_list=['--format'], arg_type=get_enum_type(['json', 'yaml', 'properties']), help='Imported file format. Required for file arguments. Currently, feature flags are not supported in properties format.')
        c.argument('depth', validator=validate_import_depth, help="Depth for flattening the json or yaml file to key-value pairs. Flatten to the deepest level by default if --separator is provided. Not applicable for property files or feature flags.")
        # bypass cli allowed values limitation
        c.argument('separator', validator=validate_separator, help="Delimiter for flattening the json or yaml file to key-value pairs. Separator will be ignored for property files and feature flags. Supported values: '.', ',', ';', '-', '_', '__', '/', ':' ")
        c.argument('profile', validator=validate_import_profile, arg_type=get_enum_type([ImportExportProfiles.DEFAULT, ImportExportProfiles.KVSET]), help="Import profile to be used for importing the key-values. Options 'depth', 'separator', 'content-type', 'label', 'skip-features' and, 'prefix' are not supported when using '{}' profile.".format(ImportExportProfiles.KVSET))
        c.argument('strict', validator=validate_strict_import, arg_type=get_three_state_flag(), help="Delete all other key-values in the store with specified prefix and label")

    with self.argument_context('appconfig kv import', arg_group='AppConfig') as c:
        c.argument('src_name', help='The name of the source App Configuration.')
        c.argument('src_connection_string', validator=validate_connection_string, help="Combination of access key and endpoint of the source store.")
        c.argument('src_key', help='If no key specified, import all keys by default. Support star sign as filters, for instance abc* means keys with abc as prefix. Key filtering not applicable for feature flags. By default, all feature flags with specified label will be imported.')
        c.argument('src_label', help="Only keys with this label in source AppConfig will be imported. If no value specified, import keys with null label by default. Support star sign as filters, for instance * means all labels, abc* means labels with abc as prefix.")
        c.argument('preserve_labels', arg_type=get_three_state_flag(), help="Flag to preserve labels from source AppConfig. This argument should NOT be specified along with --label.")
        c.argument('src_endpoint', help='If --src-auth-mode is "login", provide endpoint URL of the source App Configuration.')
        c.argument('src_auth_mode', arg_type=get_enum_type(['login', 'key']),
                   help='Auth mode for connecting to source App Configuration. For details, refer to "--auth-mode" argument.')

    with self.argument_context('appconfig kv import', arg_group='AppService') as c:
        c.argument('appservice_account', validator=validate_appservice_name_or_id, help='ARM ID for AppService OR the name of the AppService, assuming it is in the same subscription and resource group as the App Configuration. Required for AppService arguments')

    with self.argument_context('appconfig kv export') as c:
        c.argument('label', help="Only keys and feature flags with this label will be exported. If no label specified, export keys and feature flags with null label by default. When export destination is appconfig, or when export destination is file with `appconfig/kvset` profile, this argument supports asterisk and comma signs for label filtering, for instance, * means all labels, abc* means labels with abc as prefix, and abc,xyz means labels with abc or xyz.")
        c.argument('prefix', help="Prefix to be trimmed from keys. Prefix will be ignored for feature flags.")
        c.argument('key', help='If no key specified, return all keys by default. Support star sign as filters, for instance abc* means keys with abc as prefix. Key filtering not applicable for feature flags. By default, all feature flags with specified label will be exported.')
        c.argument('destination', options_list=['--destination', '-d'], arg_type=get_enum_type(['file', 'appconfig', 'appservice']), validator=validate_export, help="The destination of exporting. Note that exporting feature flags to appservice is not supported.")
        c.argument('yes', help="Do not prompt for preview.")
        c.argument('skip_features', help="Export items excluding all feature flags. By default, all features with the specified label will be exported to file or appconfig. Not applicable for appservice.", arg_type=get_three_state_flag())
        c.argument('skip_keyvault', help="Export items excluding all key vault references. By default, all key vault references with the specified label will be exported.", arg_type=get_three_state_flag())

    with self.argument_context('appconfig kv export', arg_group='File') as c:
        c.argument('path', help='Local configuration file path. Required for file arguments.')
        c.argument('format_', options_list=['--format'], arg_type=get_enum_type(['json', 'yaml', 'properties']), help='File format exporting to. Required for file arguments. Currently, feature flags are not supported in properties format.')
        c.argument('depth', validator=validate_import_depth, help="Depth for flattening the key-value pairs to json or yaml file. Flatten to the deepest level by default. Not applicable for property files or feature flags.")
        # bypass cli allowed values limitation
        c.argument('separator', validator=validate_separator, help="Delimiter for flattening the key-value pairs to json or yaml file. Required for exporting hierarchical structure. Separator will be ignored for property files and feature flags. Supported values: '.', ',', ';', '-', '_', '__', '/', ':' ")
        c.argument('naming_convention', arg_type=get_enum_type(['pascal', 'camel', 'underscore', 'hyphen']), help='Naming convention to be used for "Feature Management" section of file. Example: pascal = FeatureManagement, camel = featureManagement, underscore = feature_management, hyphen = feature-management.')
        c.argument('resolve_keyvault', arg_type=get_three_state_flag(), validator=validate_resolve_keyvault, help="Resolve the content of key vault reference.")
        c.argument('profile', validator=validate_export_profile, arg_type=get_enum_type([ImportExportProfiles.DEFAULT, ImportExportProfiles.KVSET]), help="Export profile to be used for exporting the key-values. Options 'depth', 'separator', 'naming-convention', 'prefix', 'dest-label' and, 'resolve-keyvault' are not supported when using '{}' profile".format(ImportExportProfiles.KVSET))

    with self.argument_context('appconfig kv export', arg_group='AppConfig') as c:
        c.argument('dest_name', help='The name of the destination App Configuration.')
        c.argument('dest_connection_string', validator=validate_connection_string, help="Combination of access key and endpoint of the destination store.")
        c.argument('dest_label', help="Exported KVs will be labeled with this destination label. If neither --dest-label nor --preserve-labels is specified, will assign null label.")
        c.argument('preserve_labels', arg_type=get_three_state_flag(), help="Flag to preserve labels from source AppConfig. This argument should NOT be specified along with --dest-label.")
        c.argument('dest_endpoint', help='If --dest-auth-mode is "login", provide endpoint URL of the destination App Configuration.')
        c.argument('dest_auth_mode', arg_type=get_enum_type(['login', 'key']),
                   help='Auth mode for connecting to destination App Configuration. For details, refer to "--auth-mode" argument.')

    with self.argument_context('appconfig kv export', arg_group='AppService') as c:
        c.argument('appservice_account', validator=validate_appservice_name_or_id, help='ARM ID for AppService OR the name of the AppService, assuming it is in the same subscription and resource group as the App Configuration. Required for AppService arguments')
        c.argument('export_as_reference', options_list=['--export-as-reference', '-r'], is_preview=True, arg_type=get_three_state_flag(), validator=validate_export_as_reference,
                   help="Export key-values as App Configuration references. For more information, see https://docs.microsoft.com/en-us/azure/app-service/app-service-configuration-references")

    with self.argument_context('appconfig kv set') as c:
        c.argument('key', validator=validate_key, help="Key to be set. Key cannot be a '.' or '..', or contain the '%' character.")
        c.argument('label', help="If no label specified, set the key with null label by default")
        c.argument('tags', arg_type=tags_type)
        c.argument('content_type', help='Content type of the keyvalue to be set.')
        c.argument('value', help='Value of the keyvalue to be set.')

    with self.argument_context('appconfig kv set-keyvault') as c:
        c.argument('key', validator=validate_key, help="Key to be set. Key cannot be a '.' or '..', or contain the '%' character.")
        c.argument('label', help="If no label specified, set the key with null label by default")
        c.argument('tags', arg_type=tags_type)
        c.argument('secret_identifier', validator=validate_secret_identifier, help="ID of the Key Vault object. Can be found using 'az keyvault {collection} show' command, where collection is key, secret or certificate. To set reference to the latest version of your secret, remove version information from secret identifier.")

    with self.argument_context('appconfig kv delete') as c:
        c.argument('key', help='Support star sign as filters, for instance * means all key and abc* means keys with abc as prefix.')
        c.argument('label', help="If no label specified, delete entry with null label. Support star sign as filters, for instance * means all label and abc* means labels with abc as prefix.")

    with self.argument_context('appconfig kv show') as c:
        c.argument('key', help='Key to be showed.')
        c.argument('label', help="If no label specified, show entry with null label. Filtering is not supported.")

    with self.argument_context('appconfig kv list') as c:
        c.argument('key', help='If no key specified, return all keys by default. Support star sign as filters, for instance abc* means keys with abc as prefix.')
        c.argument('label', help="If no label specified, list all labels. Support star sign as filters, for instance abc* means labels with abc as prefix. Use '\\0' for null label.")
        c.argument('snapshot', help="List all keys in a given snapshot of the App Configuration store. If no snapshot is specified, the keys currently in the store are listed.", is_preview=True)
        c.argument('resolve_keyvault', arg_type=get_three_state_flag(), help="Resolve the content of key vault reference. This argument should NOT be specified along with --fields. Instead use --query for customized query.")

    with self.argument_context('appconfig kv restore') as c:
        c.argument('key', help='If no key specified, restore all keys by default. Support star sign as filters, for instance abc* means keys with abc as prefix.')
        c.argument('label', help="If no label specified, restore all key-value pairs with all labels. Support star sign as filters, for instance abc* means labels with abc as prefix. Use '\\0' for null label.")

    with self.argument_context('appconfig kv lock') as c:
        c.argument('key', help='Key to be locked.')
        c.argument('label', help="If no label specified, lock entry with null label. Filtering is not supported.")

    with self.argument_context('appconfig kv unlock') as c:
        c.argument('key', help='Key to be unlocked.')
        c.argument('label', help="If no label specified, unlock entry with null label. Filtering is not supported.")

    with self.argument_context('appconfig revision list') as c:
        c.argument('name', arg_type=data_plane_name_arg_type)
        c.argument('key', help='If no key specified, return all keys by default. Support star sign as filters, for instance abc* means keys with abc as prefix.')
        c.argument('label', help="If no label specified, list all labels. Support star sign as filters, for instance abc* means labels with abc as prefix. Use '\\0' for null label.")

    with self.argument_context('appconfig feature') as c:
        c.argument('name', arg_type=data_plane_name_arg_type)
        c.argument('key', validator=validate_feature_key, help='Key of the feature flag. Key must start with the ".appconfig.featureflag/" prefix. Key cannot contain the "%" character. If both key and feature arguments are provided, only key will be used. Default key is the reserved prefix ".appconfig.featureflag/" + feature name.')

    with self.argument_context('appconfig feature show') as c:
        c.argument('feature', help='Name of the feature flag to be retrieved. If the feature flag key is different from the default key, provide the `--key` argument instead.')
        c.argument('label', help="If no label specified, show entry with null label. Filtering is not supported.")
        c.argument('fields', arg_type=feature_fields_arg_type)

    with self.argument_context('appconfig feature set') as c:
        c.argument('feature', validator=validate_feature, help="Name of the feature flag to be set. Feature name cannot contain the '%' character.")
        c.argument('label', help="If no label specified, set the feature flag with null label by default")
        c.argument('description', help='Description of the feature flag to be set.')
        c.argument('key', validator=validate_feature_key, help='Key of the feature flag. Key must start with the ".appconfig.featureflag/" prefix. Key cannot contain the "%" character. Default key is the reserved prefix ".appconfig.featureflag/" + feature name.')

    with self.argument_context('appconfig feature delete') as c:
        c.argument('feature', help='Name of the feature to be deleted. If the feature flag key is different from the default key, provide the `--key` argument instead. Support star sign as filters, for instance * means all features and abc* means features with abc as prefix. Comma separated features are not supported. Please provide escaped string if your feature name contains comma.')
        c.argument('label', help="If no label specified, delete the feature flag with null label by default. Support star sign as filters, for instance * means all labels and abc* means labels with abc as prefix.")
        c.argument('key', validator=validate_feature_key, help='Key of the feature flag. Key must start with the ".appconfig.featureflag/" prefix. Key cannot contain the "%" character. If both key and feature arguments are provided, only key will be used. Support star sign as filters, for instance ".appconfig.featureflag/*" means all features and ".appconfig.featureflag/abc*" means features with abc as prefix. Comma separated features are not supported. Please provide escaped string if your feature name contains comma.')

    with self.argument_context('appconfig feature list') as c:
        c.argument('feature', help='Name of the feature to be listed. If the feature flag key is different from the default key, provide the `--key` argument instead. Support star sign as filters, for instance * means all features and abc* means features with abc as prefix. Comma separated features are not supported. Please provide escaped string if your feature name contains comma.')
        c.argument('label', help="If no label specified, list all labels. Support star sign as filters, for instance * means all labels and abc* means labels with abc as prefix. Use '\\0' for null label.")
        c.argument('fields', arg_type=feature_fields_arg_type)
        c.argument('all_', help="List all feature flags.")
        c.argument('key', validator=validate_feature_key, help='Key of the feature flag. Key must start with the ".appconfig.featureflag/" prefix. Key cannot contain the "%" character. If both key and feature arguments are provided, only key will be used. Support star sign as filters, for instance ".appconfig.featureflag/*" means all features and ".appconfig.featureflag/abc*" means features with abc as prefix. Comma separated features are not supported. Please provide escaped string if your feature name contains comma.')

    with self.argument_context('appconfig feature lock') as c:
        c.argument('feature', help='Name of the feature to be locked. If the feature flag key is different from the default key, provide the `--key` argument instead.')
        c.argument('label', help="If no label specified, lock the feature flag with null label by default.")

    with self.argument_context('appconfig feature unlock') as c:
        c.argument('feature', help='Name of the feature to be unlocked. If the feature flag key is different from the default key, provide the `--key` argument instead.')
        c.argument('label', help="If no label specified, unlock the feature flag with null label by default.")

    with self.argument_context('appconfig feature enable') as c:
        c.argument('feature', help='Name of the feature to be enabled. If the feature flag key is different from the default key, provide the `--key` argument instead.')
        c.argument('label', help="If no label specified, enable the feature flag with null label by default.")

    with self.argument_context('appconfig feature disable') as c:
        c.argument('feature', help='Name of the feature to be disabled. If the feature flag key is different from the default key, provide the `--key` argument instead.')
        c.argument('label', help="If no label specified, disable the feature flag with null label by default.")

    with self.argument_context('appconfig feature filter add') as c:
        c.argument('feature', help='Name of the feature to which you want to add the filter. If the feature flag key is different from the default key, provide the `--key` argument instead.')
        c.argument('label', help="If no label specified, add to the feature flag with null label by default.")
        c.argument('filter_name', help='Name of the filter to be added.')
        c.argument('filter_parameters', arg_type=filter_parameters_arg_type)
        c.argument('index', type=int, help='Zero-based index in the list of filters where you want to insert the new filter. If no index is specified or index is invalid, filter will be added to the end of the list.')

    with self.argument_context('appconfig feature filter update') as c:
        c.argument('feature', help='Name of the feature whose filter you want to update. If the feature flag key is different from the default key, provide the `--key` argument instead.')
        c.argument('label', help="If no label specified, update the feature flag with null label by default.")
        c.argument('filter_name', help='Name of the filter to be updated.')
        c.argument('filter_parameters', arg_type=filter_parameters_arg_type)
        c.argument('index', type=int, help='Zero-based index of the filter to be updated in case there are multiple instances with same filter name.')

    with self.argument_context('appconfig feature filter delete') as c:
        c.argument('feature', help='Name of the feature from which you want to delete the filter. If the feature flag key is different from the default key, provide the `--key` argument instead.')
        c.argument('label', help="If no label specified, delete from the feature flag with null label by default.")
        c.argument('filter_name', help='Name of the filter to be deleted.')
        c.argument('index', type=int, help='Zero-based index of the filter to be deleted in case there are multiple instances with same filter name.')
        c.argument('all_', help="Delete all filters associated with a feature flag.")

    with self.argument_context('appconfig feature filter show') as c:
        c.argument('feature', help='Name of the feature which contains the filter. If the feature flag key is different from the default key, provide the `--key` argument instead.')
        c.argument('label', help="If no label specified, show the feature flag with null label by default.")
        c.argument('filter_name', help='Name of the filter to be displayed.')
        c.argument('index', type=int, help='Zero-based index of the filter to be displayed in case there are multiple instances with same filter name.')

    with self.argument_context('appconfig feature filter list') as c:
        c.argument('feature', help='Name of the feature whose filters you want to be displayed. If the feature flag key is different from the default key, provide the `--key` argument instead.')
        c.argument('label', help="If no label specified, display filters from the feature flag with null label by default.")
        c.argument('all_', help="List all filters associated with a feature flag.")

    with self.argument_context('appconfig replica') as c:
        c.argument('store_name', arg_type=store_name_arg_type)
        c.argument('name', arg_type=replica_name_arg_type)

    with self.argument_context('appconfig replica create') as c:
        c.argument('location', arg_type=get_location_type(self.cli_ctx), help='Location at which to create the replica.')

    with self.argument_context('appconfig snapshot create') as c:
        c.argument('snapshot_name', arg_type=snapshot_name_arg_type)
        c.argument('filters', arg_type=snapshot_filter_arg_type)
        c.argument('composition_type', arg_type=get_enum_type(["key", "key_label"]), help='Composition type used in building app configuration snapshots. If not specified, defaults to key.')
        c.argument('retention_period', type=int, help='Duration in seconds for which a snapshot can remain archived before expiry. A snapshot can be archived for a maximum of 7 days (604,800s) for free tier stores and 90 days (7,776,000s) for standard tier stores. If specified, retention period must be at least 1 hour (3600s)')
        c.argument('tags', arg_type=tags_type, help="Space-separated tags: key[=value] [key[=value] ...].")

    with self.argument_context('appconfig snapshot show') as c:
        c.argument('snapshot_name', arg_type=snapshot_name_arg_type)
        c.argument('fields', arg_type=snapshot_fields_arg_type)

    with self.argument_context('appconfig snapshot list') as c:
        c.argument('snapshot_name', options_list=['--snapshot-name', '-s'], help='If no name specified, return all snapshots by default. Support star sign as filters, for instance abc* means snapshots with abc as prefix to the name.')
        c.argument('status', help='Value used to filter snapshots by their status.')
        c.argument('top', arg_type=top_arg_type)
        c.argument('all_', options_list=['--all'], action='store_true', help="List all snapshots.")
        c.argument('fields', arg_type=snapshot_fields_arg_type)

    with self.argument_context('appconfig snapshot archive') as c:
        c.argument('snapshot_name', arg_type=snapshot_name_arg_type)

    with self.argument_context('appconfig snapshot recover') as c:
        c.argument('snapshot_name', arg_type=snapshot_name_arg_type)<|MERGE_RESOLUTION|>--- conflicted
+++ resolved
@@ -85,7 +85,6 @@
         configured_default=None
     )
 
-<<<<<<< HEAD
     snapshot_name_arg_type = CLIArgumentType(
         options_list=['--snapshot-name', '-s'],
         type=str,
@@ -100,7 +99,6 @@
         help='Space-separated list of escaped JSON objects that represent the key and label filters used to build an App Configuration snapshot.'
     )
 
-=======
     # Used with data plane commands. These take either a store name or connection string argument.
     # We only read default values when neither connection string nor store name is provided so configured defaults are not supplied.
     data_plane_name_arg_type = CLIArgumentType(
@@ -110,7 +108,6 @@
         configured_default=None
     )
 
->>>>>>> 49f108e2
     with self.argument_context('appconfig') as c:
         c.argument('resource_group_name', arg_type=resource_group_name_type)
         c.argument('name', options_list=['--name', '-n'], id_part='None', help='Name of the App Configuration. You can configure the default name using `az configure --defaults app_configuration_store=<name>`', configured_default='app_configuration_store')
