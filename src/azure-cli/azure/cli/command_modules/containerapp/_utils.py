--- conflicted
+++ resolved
@@ -530,20 +530,12 @@
         registry_server = registry_server.replace(':', '-')
         if urlparse(registry_server).hostname is not None:
             registry_secret_name = "{server}-{user}".format(
-<<<<<<< HEAD
                 server=urlparse(registry_server).hostname.replace('.', ''),
-=======
-                server=urlparse(registry_server).hostname.replace('.', ''), 
->>>>>>> 21976b3c
                 user=make_dns1123_compliant(registry_user)
             )
         else:
             registry_secret_name = "{server}-{user}".format(
-<<<<<<< HEAD
                 server=registry_server.replace('.', ''),
-=======
-                server=registry_server.replace('.', ''), 
->>>>>>> 21976b3c
                 user=make_dns1123_compliant(registry_user)
             )
 
