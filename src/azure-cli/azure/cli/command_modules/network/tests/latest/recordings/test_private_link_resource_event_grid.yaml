interactions:
- request:
    body: '{"location": "centraluseuap", "sku": {"name": "Basic"}, "identity": {"type":
      "None"}, "kind": "Azure", "properties": {"inputSchema": "EventGridSchema", "publicNetworkAccess":
      "disabled"}}'
    headers:
      Accept:
      - application/json
      Accept-Encoding:
      - gzip, deflate
      CommandName:
      - eventgrid topic create
      Connection:
      - keep-alive
      Content-Length:
      - '187'
      Content-Type:
      - application/json
      ParameterSetName:
      - --name --resource-group --location --public-network-access
      User-Agent:
<<<<<<< HEAD
      - AZURECLI/2.26.0 azsdk-python-mgmt-eventgrid/9.0.0 Python/3.8.10 (Windows-10-10.0.19043-SP0)
=======
      - AZURECLI/2.26.1 azsdk-python-mgmt-eventgrid/9.0.0 Python/3.8.10 (Windows-10-10.0.19043-SP0)
>>>>>>> a12f5762
    method: PUT
    uri: https://management.azure.com/subscriptions/00000000-0000-0000-0000-000000000000/resourceGroups/cli_test_event_grid_plr000001/providers/Microsoft.EventGrid/topics/cli000002?api-version=2020-10-15-preview
  response:
    body:
      string: '{"properties":{"provisioningState":"Creating","endpoint":null,"inputSchema":"EventGridSchema","publicNetworkAccess":"Disabled"},"sku":{"name":"Basic"},"identity":{"type":"None","principalId":null,"tenantId":null,"userAssignedIdentities":null},"kind":"Azure","location":"centraluseuap","tags":null,"id":"/subscriptions/00000000-0000-0000-0000-000000000000/resourceGroups/cli_test_event_grid_plr000001/providers/Microsoft.EventGrid/topics/cli000002","name":"cli000002","type":"Microsoft.EventGrid/topics"}'
    headers:
      azure-asyncoperation:
<<<<<<< HEAD
      - https://management.azure.com:443/subscriptions/00000000-0000-0000-0000-000000000000/providers/Microsoft.EventGrid/locations/centraluseuap/operationsStatus/51826C1B-6E9B-4901-8F89-3661F5744277?api-version=2020-10-15-preview
=======
      - https://management.azure.com:443/subscriptions/00000000-0000-0000-0000-000000000000/providers/Microsoft.EventGrid/locations/centraluseuap/operationsStatus/824EFF34-F1F5-49C9-8D5D-D94FEB534C1C?api-version=2020-10-15-preview
>>>>>>> a12f5762
      cache-control:
      - no-cache
      content-length:
      - '611'
      content-type:
      - application/json; charset=utf-8
      date:
<<<<<<< HEAD
      - Tue, 13 Jul 2021 06:21:47 GMT
=======
      - Wed, 28 Jul 2021 07:52:05 GMT
>>>>>>> a12f5762
      expires:
      - '-1'
      pragma:
      - no-cache
      server:
      - Microsoft-HTTPAPI/2.0
      strict-transport-security:
      - max-age=31536000; includeSubDomains
      x-content-type-options:
      - nosniff
      x-ms-ratelimit-remaining-subscription-writes:
      - '1199'
    status:
      code: 201
      message: Created
- request:
    body: null
    headers:
      Accept:
      - '*/*'
      Accept-Encoding:
      - gzip, deflate
      CommandName:
      - eventgrid topic create
      Connection:
      - keep-alive
      ParameterSetName:
      - --name --resource-group --location --public-network-access
      User-Agent:
<<<<<<< HEAD
      - AZURECLI/2.26.0 azsdk-python-mgmt-eventgrid/9.0.0 Python/3.8.10 (Windows-10-10.0.19043-SP0)
    method: GET
    uri: https://management.azure.com/subscriptions/00000000-0000-0000-0000-000000000000/providers/Microsoft.EventGrid/locations/centraluseuap/operationsStatus/51826C1B-6E9B-4901-8F89-3661F5744277?api-version=2020-10-15-preview
  response:
    body:
      string: '{"id":"https://management.azure.com/subscriptions/00000000-0000-0000-0000-000000000000/providers/Microsoft.EventGrid/locations/centraluseuap/operationsStatus/51826C1B-6E9B-4901-8F89-3661F5744277?api-version=2020-10-15-preview","name":"51826c1b-6e9b-4901-8f89-3661f5744277","status":"Succeeded"}'
=======
      - AZURECLI/2.26.1 azsdk-python-mgmt-eventgrid/9.0.0 Python/3.8.10 (Windows-10-10.0.19043-SP0)
    method: GET
    uri: https://management.azure.com/subscriptions/00000000-0000-0000-0000-000000000000/providers/Microsoft.EventGrid/locations/centraluseuap/operationsStatus/824EFF34-F1F5-49C9-8D5D-D94FEB534C1C?api-version=2020-10-15-preview
  response:
    body:
      string: '{"id":"https://management.azure.com/subscriptions/00000000-0000-0000-0000-000000000000/providers/Microsoft.EventGrid/locations/centraluseuap/operationsStatus/824EFF34-F1F5-49C9-8D5D-D94FEB534C1C?api-version=2020-10-15-preview","name":"824eff34-f1f5-49c9-8d5d-d94feb534c1c","status":"Succeeded"}'
>>>>>>> a12f5762
    headers:
      cache-control:
      - no-cache
      content-length:
      - '294'
      content-type:
      - application/json; charset=utf-8
      date:
<<<<<<< HEAD
      - Tue, 13 Jul 2021 06:21:57 GMT
=======
      - Wed, 28 Jul 2021 07:52:16 GMT
>>>>>>> a12f5762
      expires:
      - '-1'
      pragma:
      - no-cache
      server:
      - Microsoft-HTTPAPI/2.0
      strict-transport-security:
      - max-age=31536000; includeSubDomains
      transfer-encoding:
      - chunked
      vary:
      - Accept-Encoding
      x-content-type-options:
      - nosniff
    status:
      code: 200
      message: OK
- request:
    body: null
    headers:
      Accept:
      - '*/*'
      Accept-Encoding:
      - gzip, deflate
      CommandName:
      - eventgrid topic create
      Connection:
      - keep-alive
      ParameterSetName:
      - --name --resource-group --location --public-network-access
      User-Agent:
<<<<<<< HEAD
      - AZURECLI/2.26.0 azsdk-python-mgmt-eventgrid/9.0.0 Python/3.8.10 (Windows-10-10.0.19043-SP0)
=======
      - AZURECLI/2.26.1 azsdk-python-mgmt-eventgrid/9.0.0 Python/3.8.10 (Windows-10-10.0.19043-SP0)
>>>>>>> a12f5762
    method: GET
    uri: https://management.azure.com/subscriptions/00000000-0000-0000-0000-000000000000/resourceGroups/cli_test_event_grid_plr000001/providers/Microsoft.EventGrid/topics/cli000002?api-version=2020-10-15-preview
  response:
    body:
<<<<<<< HEAD
      string: '{"properties":{"provisioningState":"Succeeded","endpoint":"https://cli000002.centraluseuap-1.eventgrid.azure.net/api/events","inputSchema":"EventGridSchema","metricResourceId":"95a7a65b-9b38-4e14-9082-892f5a085d52","publicNetworkAccess":"Disabled"},"sku":{"name":"Basic"},"identity":{"type":"None","principalId":null,"tenantId":null,"userAssignedIdentities":null},"kind":"Azure","location":"centraluseuap","tags":null,"id":"/subscriptions/00000000-0000-0000-0000-000000000000/resourceGroups/cli_test_event_grid_plr000001/providers/Microsoft.EventGrid/topics/cli000002","name":"cli000002","type":"Microsoft.EventGrid/topics"}'
=======
      string: '{"properties":{"provisioningState":"Succeeded","endpoint":"https://cli000002.centraluseuap-1.eventgrid.azure.net/api/events","inputSchema":"EventGridSchema","metricResourceId":"ee067f37-91aa-40ca-8041-c65008b3c118","publicNetworkAccess":"Disabled"},"sku":{"name":"Basic"},"identity":{"type":"None","principalId":null,"tenantId":null,"userAssignedIdentities":null},"kind":"Azure","location":"centraluseuap","tags":null,"id":"/subscriptions/00000000-0000-0000-0000-000000000000/resourceGroups/cli_test_event_grid_plr000001/providers/Microsoft.EventGrid/topics/cli000002","name":"cli000002","type":"Microsoft.EventGrid/topics"}'
>>>>>>> a12f5762
    headers:
      cache-control:
      - no-cache
      content-length:
      - '763'
      content-type:
      - application/json; charset=utf-8
      date:
<<<<<<< HEAD
      - Tue, 13 Jul 2021 06:21:57 GMT
=======
      - Wed, 28 Jul 2021 07:52:16 GMT
>>>>>>> a12f5762
      expires:
      - '-1'
      pragma:
      - no-cache
      server:
      - Microsoft-HTTPAPI/2.0
      strict-transport-security:
      - max-age=31536000; includeSubDomains
      transfer-encoding:
      - chunked
      vary:
      - Accept-Encoding
      x-content-type-options:
      - nosniff
    status:
      code: 200
      message: OK
- request:
    body: null
    headers:
      Accept:
      - '*/*'
      Accept-Encoding:
      - gzip, deflate
      CommandName:
      - network private-link-resource list
      Connection:
      - keep-alive
      ParameterSetName:
      - --id
      User-Agent:
<<<<<<< HEAD
      - python/3.8.10 (Windows-10-10.0.19043-SP0) AZURECLI/2.26.0
=======
      - python/3.8.10 (Windows-10-10.0.19043-SP0) AZURECLI/2.26.1
>>>>>>> a12f5762
    method: GET
    uri: https://management.azure.com/subscriptions/00000000-0000-0000-0000-000000000000/resourceGroups/cli_test_event_grid_plr000001/providers/Microsoft.EventGrid/topics/cli000002/privateLinkResources?api-version=2020-04-01-preview
  response:
    body:
      string: '{"value":[{"properties":{"groupId":"topic","displayName":"Event Grid
        topic","requiredMembers":["topic"],"requiredZoneNames":["privatelink.eventgrid.azure.net"]},"id":"/subscriptions/00000000-0000-0000-0000-000000000000/resourceGroups/cli_test_event_grid_plr000001/providers/Microsoft.EventGrid/topics/cli000002/privateLinkResources/topic","name":"topic","type":"Microsoft.EventGrid/topics/privateLinkResources"}]}'
    headers:
      cache-control:
      - no-cache
      content-length:
      - '490'
      content-type:
      - application/json; charset=utf-8
      date:
<<<<<<< HEAD
      - Tue, 13 Jul 2021 06:21:58 GMT
=======
      - Wed, 28 Jul 2021 07:52:17 GMT
>>>>>>> a12f5762
      expires:
      - '-1'
      pragma:
      - no-cache
      server:
      - Microsoft-HTTPAPI/2.0
      strict-transport-security:
      - max-age=31536000; includeSubDomains
      transfer-encoding:
      - chunked
      vary:
      - Accept-Encoding
      x-content-type-options:
      - nosniff
    status:
      code: 200
      message: OK
- request:
    body: '{"location": "centraluseuap", "sku": {"name": "Basic"}, "identity": {"type":
      "None"}, "properties": {"inputSchema": "EventGridSchema", "publicNetworkAccess":
      "disabled"}}'
    headers:
      Accept:
      - application/json
      Accept-Encoding:
      - gzip, deflate
      CommandName:
      - eventgrid domain create
      Connection:
      - keep-alive
      Content-Length:
      - '170'
      Content-Type:
      - application/json
      ParameterSetName:
      - --name --resource-group --location --public-network-access
      User-Agent:
<<<<<<< HEAD
      - AZURECLI/2.26.0 azsdk-python-mgmt-eventgrid/9.0.0 Python/3.8.10 (Windows-10-10.0.19043-SP0)
=======
      - AZURECLI/2.26.1 azsdk-python-mgmt-eventgrid/9.0.0 Python/3.8.10 (Windows-10-10.0.19043-SP0)
>>>>>>> a12f5762
    method: PUT
    uri: https://management.azure.com/subscriptions/00000000-0000-0000-0000-000000000000/resourceGroups/cli_test_event_grid_plr000001/providers/Microsoft.EventGrid/domains/cli000003?api-version=2020-10-15-preview
  response:
    body:
      string: '{"properties":{"provisioningState":"Creating","endpoint":null,"inputSchema":"EventGridSchema","publicNetworkAccess":"Disabled"},"sku":{"name":"Basic"},"identity":{"type":"None","principalId":null,"tenantId":null,"userAssignedIdentities":null},"location":"centraluseuap","tags":null,"id":"/subscriptions/00000000-0000-0000-0000-000000000000/resourceGroups/cli_test_event_grid_plr000001/providers/Microsoft.EventGrid/domains/cli000003","name":"cli000003","type":"Microsoft.EventGrid/domains"}'
    headers:
      azure-asyncoperation:
<<<<<<< HEAD
      - https://management.azure.com:443/subscriptions/00000000-0000-0000-0000-000000000000/providers/Microsoft.EventGrid/locations/centraluseuap/operationsStatus/D8E09C53-7FD0-4E7D-B78A-4655A6FD4CF8?api-version=2020-10-15-preview
=======
      - https://management.azure.com:443/subscriptions/00000000-0000-0000-0000-000000000000/providers/Microsoft.EventGrid/locations/centraluseuap/operationsStatus/9DF1B555-FD24-4E70-A75A-2CE81B8EE8B6?api-version=2020-10-15-preview
>>>>>>> a12f5762
      cache-control:
      - no-cache
      content-length:
      - '598'
      content-type:
      - application/json; charset=utf-8
      date:
<<<<<<< HEAD
      - Tue, 13 Jul 2021 06:22:05 GMT
=======
      - Wed, 28 Jul 2021 07:52:22 GMT
>>>>>>> a12f5762
      expires:
      - '-1'
      pragma:
      - no-cache
      server:
      - Microsoft-HTTPAPI/2.0
      strict-transport-security:
      - max-age=31536000; includeSubDomains
      x-content-type-options:
      - nosniff
      x-ms-ratelimit-remaining-subscription-writes:
<<<<<<< HEAD
      - '1197'
=======
      - '1196'
>>>>>>> a12f5762
    status:
      code: 201
      message: Created
- request:
    body: null
    headers:
      Accept:
      - '*/*'
      Accept-Encoding:
      - gzip, deflate
      CommandName:
      - eventgrid domain create
      Connection:
      - keep-alive
      ParameterSetName:
      - --name --resource-group --location --public-network-access
      User-Agent:
<<<<<<< HEAD
      - AZURECLI/2.26.0 azsdk-python-mgmt-eventgrid/9.0.0 Python/3.8.10 (Windows-10-10.0.19043-SP0)
    method: GET
    uri: https://management.azure.com/subscriptions/00000000-0000-0000-0000-000000000000/providers/Microsoft.EventGrid/locations/centraluseuap/operationsStatus/D8E09C53-7FD0-4E7D-B78A-4655A6FD4CF8?api-version=2020-10-15-preview
  response:
    body:
      string: '{"id":"https://management.azure.com/subscriptions/00000000-0000-0000-0000-000000000000/providers/Microsoft.EventGrid/locations/centraluseuap/operationsStatus/D8E09C53-7FD0-4E7D-B78A-4655A6FD4CF8?api-version=2020-10-15-preview","name":"d8e09c53-7fd0-4e7d-b78a-4655a6fd4cf8","status":"Succeeded"}'
=======
      - AZURECLI/2.26.1 azsdk-python-mgmt-eventgrid/9.0.0 Python/3.8.10 (Windows-10-10.0.19043-SP0)
    method: GET
    uri: https://management.azure.com/subscriptions/00000000-0000-0000-0000-000000000000/providers/Microsoft.EventGrid/locations/centraluseuap/operationsStatus/9DF1B555-FD24-4E70-A75A-2CE81B8EE8B6?api-version=2020-10-15-preview
  response:
    body:
      string: '{"id":"https://management.azure.com/subscriptions/00000000-0000-0000-0000-000000000000/providers/Microsoft.EventGrid/locations/centraluseuap/operationsStatus/9DF1B555-FD24-4E70-A75A-2CE81B8EE8B6?api-version=2020-10-15-preview","name":"9df1b555-fd24-4e70-a75a-2ce81b8ee8b6","status":"Succeeded"}'
>>>>>>> a12f5762
    headers:
      cache-control:
      - no-cache
      content-length:
      - '294'
      content-type:
      - application/json; charset=utf-8
      date:
<<<<<<< HEAD
      - Tue, 13 Jul 2021 06:22:16 GMT
=======
      - Wed, 28 Jul 2021 07:52:33 GMT
>>>>>>> a12f5762
      expires:
      - '-1'
      pragma:
      - no-cache
      server:
      - Microsoft-HTTPAPI/2.0
      strict-transport-security:
      - max-age=31536000; includeSubDomains
      transfer-encoding:
      - chunked
      vary:
      - Accept-Encoding
      x-content-type-options:
      - nosniff
    status:
      code: 200
      message: OK
- request:
    body: null
    headers:
      Accept:
      - '*/*'
      Accept-Encoding:
      - gzip, deflate
      CommandName:
      - eventgrid domain create
      Connection:
      - keep-alive
      ParameterSetName:
      - --name --resource-group --location --public-network-access
      User-Agent:
<<<<<<< HEAD
      - AZURECLI/2.26.0 azsdk-python-mgmt-eventgrid/9.0.0 Python/3.8.10 (Windows-10-10.0.19043-SP0)
=======
      - AZURECLI/2.26.1 azsdk-python-mgmt-eventgrid/9.0.0 Python/3.8.10 (Windows-10-10.0.19043-SP0)
>>>>>>> a12f5762
    method: GET
    uri: https://management.azure.com/subscriptions/00000000-0000-0000-0000-000000000000/resourceGroups/cli_test_event_grid_plr000001/providers/Microsoft.EventGrid/domains/cli000003?api-version=2020-10-15-preview
  response:
    body:
<<<<<<< HEAD
      string: '{"properties":{"provisioningState":"Succeeded","endpoint":"https://cli000003.centraluseuap-1.eventgrid.azure.net/api/events","inputSchema":"EventGridSchema","metricResourceId":"86ee7f4f-dbc3-4b21-950c-6e27f2824ac8","publicNetworkAccess":"Disabled"},"sku":{"name":"Basic"},"identity":{"type":"None","principalId":null,"tenantId":null,"userAssignedIdentities":null},"location":"centraluseuap","tags":null,"id":"/subscriptions/00000000-0000-0000-0000-000000000000/resourceGroups/cli_test_event_grid_plr000001/providers/Microsoft.EventGrid/domains/cli000003","name":"cli000003","type":"Microsoft.EventGrid/domains"}'
=======
      string: '{"properties":{"provisioningState":"Succeeded","endpoint":"https://cli000003.centraluseuap-1.eventgrid.azure.net/api/events","inputSchema":"EventGridSchema","metricResourceId":"01befa51-913b-4c9c-9fc3-faa51ee8a4b7","publicNetworkAccess":"Disabled"},"sku":{"name":"Basic"},"identity":{"type":"None","principalId":null,"tenantId":null,"userAssignedIdentities":null},"location":"centraluseuap","tags":null,"id":"/subscriptions/00000000-0000-0000-0000-000000000000/resourceGroups/cli_test_event_grid_plr000001/providers/Microsoft.EventGrid/domains/cli000003","name":"cli000003","type":"Microsoft.EventGrid/domains"}'
>>>>>>> a12f5762
    headers:
      cache-control:
      - no-cache
      content-length:
      - '750'
      content-type:
      - application/json; charset=utf-8
      date:
<<<<<<< HEAD
      - Tue, 13 Jul 2021 06:22:16 GMT
=======
      - Wed, 28 Jul 2021 07:52:33 GMT
>>>>>>> a12f5762
      expires:
      - '-1'
      pragma:
      - no-cache
      server:
      - Microsoft-HTTPAPI/2.0
      strict-transport-security:
      - max-age=31536000; includeSubDomains
      transfer-encoding:
      - chunked
      vary:
      - Accept-Encoding
      x-content-type-options:
      - nosniff
    status:
      code: 200
      message: OK
- request:
    body: null
    headers:
      Accept:
      - '*/*'
      Accept-Encoding:
      - gzip, deflate
      CommandName:
      - network private-link-resource list
      Connection:
      - keep-alive
      ParameterSetName:
      - --id
      User-Agent:
<<<<<<< HEAD
      - python/3.8.10 (Windows-10-10.0.19043-SP0) AZURECLI/2.26.0
=======
      - python/3.8.10 (Windows-10-10.0.19043-SP0) AZURECLI/2.26.1
>>>>>>> a12f5762
    method: GET
    uri: https://management.azure.com/subscriptions/00000000-0000-0000-0000-000000000000/resourceGroups/cli_test_event_grid_plr000001/providers/Microsoft.EventGrid/domains/cli000003/privateLinkResources?api-version=2020-04-01-preview
  response:
    body:
      string: '{"value":[{"properties":{"groupId":"domain","displayName":"Event Grid
        domain","requiredMembers":["domain"],"requiredZoneNames":["privatelink.eventgrid.azure.net"]},"id":"/subscriptions/00000000-0000-0000-0000-000000000000/resourceGroups/cli_test_event_grid_plr000001/providers/Microsoft.EventGrid/domains/cli000003/privateLinkResources/domain","name":"domain","type":"Microsoft.EventGrid/domains/privateLinkResources"}]}'
    headers:
      cache-control:
      - no-cache
      content-length:
      - '497'
      content-type:
      - application/json; charset=utf-8
      date:
<<<<<<< HEAD
      - Tue, 13 Jul 2021 06:22:18 GMT
=======
      - Wed, 28 Jul 2021 07:52:35 GMT
>>>>>>> a12f5762
      expires:
      - '-1'
      pragma:
      - no-cache
      server:
      - Microsoft-HTTPAPI/2.0
      strict-transport-security:
      - max-age=31536000; includeSubDomains
      transfer-encoding:
      - chunked
      vary:
      - Accept-Encoding
      x-content-type-options:
      - nosniff
    status:
      code: 200
      message: OK
version: 1<|MERGE_RESOLUTION|>--- conflicted
+++ resolved
@@ -19,11 +19,7 @@
       ParameterSetName:
       - --name --resource-group --location --public-network-access
       User-Agent:
-<<<<<<< HEAD
-      - AZURECLI/2.26.0 azsdk-python-mgmt-eventgrid/9.0.0 Python/3.8.10 (Windows-10-10.0.19043-SP0)
-=======
-      - AZURECLI/2.26.1 azsdk-python-mgmt-eventgrid/9.0.0 Python/3.8.10 (Windows-10-10.0.19043-SP0)
->>>>>>> a12f5762
+      - AZURECLI/2.26.1 azsdk-python-mgmt-eventgrid/9.0.0 Python/3.8.10 (Windows-10-10.0.19043-SP0)
     method: PUT
     uri: https://management.azure.com/subscriptions/00000000-0000-0000-0000-000000000000/resourceGroups/cli_test_event_grid_plr000001/providers/Microsoft.EventGrid/topics/cli000002?api-version=2020-10-15-preview
   response:
@@ -31,11 +27,7 @@
       string: '{"properties":{"provisioningState":"Creating","endpoint":null,"inputSchema":"EventGridSchema","publicNetworkAccess":"Disabled"},"sku":{"name":"Basic"},"identity":{"type":"None","principalId":null,"tenantId":null,"userAssignedIdentities":null},"kind":"Azure","location":"centraluseuap","tags":null,"id":"/subscriptions/00000000-0000-0000-0000-000000000000/resourceGroups/cli_test_event_grid_plr000001/providers/Microsoft.EventGrid/topics/cli000002","name":"cli000002","type":"Microsoft.EventGrid/topics"}'
     headers:
       azure-asyncoperation:
-<<<<<<< HEAD
-      - https://management.azure.com:443/subscriptions/00000000-0000-0000-0000-000000000000/providers/Microsoft.EventGrid/locations/centraluseuap/operationsStatus/51826C1B-6E9B-4901-8F89-3661F5744277?api-version=2020-10-15-preview
-=======
       - https://management.azure.com:443/subscriptions/00000000-0000-0000-0000-000000000000/providers/Microsoft.EventGrid/locations/centraluseuap/operationsStatus/824EFF34-F1F5-49C9-8D5D-D94FEB534C1C?api-version=2020-10-15-preview
->>>>>>> a12f5762
       cache-control:
       - no-cache
       content-length:
@@ -43,11 +35,7 @@
       content-type:
       - application/json; charset=utf-8
       date:
-<<<<<<< HEAD
-      - Tue, 13 Jul 2021 06:21:47 GMT
-=======
       - Wed, 28 Jul 2021 07:52:05 GMT
->>>>>>> a12f5762
       expires:
       - '-1'
       pragma:
@@ -77,21 +65,12 @@
       ParameterSetName:
       - --name --resource-group --location --public-network-access
       User-Agent:
-<<<<<<< HEAD
-      - AZURECLI/2.26.0 azsdk-python-mgmt-eventgrid/9.0.0 Python/3.8.10 (Windows-10-10.0.19043-SP0)
-    method: GET
-    uri: https://management.azure.com/subscriptions/00000000-0000-0000-0000-000000000000/providers/Microsoft.EventGrid/locations/centraluseuap/operationsStatus/51826C1B-6E9B-4901-8F89-3661F5744277?api-version=2020-10-15-preview
-  response:
-    body:
-      string: '{"id":"https://management.azure.com/subscriptions/00000000-0000-0000-0000-000000000000/providers/Microsoft.EventGrid/locations/centraluseuap/operationsStatus/51826C1B-6E9B-4901-8F89-3661F5744277?api-version=2020-10-15-preview","name":"51826c1b-6e9b-4901-8f89-3661f5744277","status":"Succeeded"}'
-=======
       - AZURECLI/2.26.1 azsdk-python-mgmt-eventgrid/9.0.0 Python/3.8.10 (Windows-10-10.0.19043-SP0)
     method: GET
     uri: https://management.azure.com/subscriptions/00000000-0000-0000-0000-000000000000/providers/Microsoft.EventGrid/locations/centraluseuap/operationsStatus/824EFF34-F1F5-49C9-8D5D-D94FEB534C1C?api-version=2020-10-15-preview
   response:
     body:
       string: '{"id":"https://management.azure.com/subscriptions/00000000-0000-0000-0000-000000000000/providers/Microsoft.EventGrid/locations/centraluseuap/operationsStatus/824EFF34-F1F5-49C9-8D5D-D94FEB534C1C?api-version=2020-10-15-preview","name":"824eff34-f1f5-49c9-8d5d-d94feb534c1c","status":"Succeeded"}'
->>>>>>> a12f5762
     headers:
       cache-control:
       - no-cache
@@ -100,11 +79,7 @@
       content-type:
       - application/json; charset=utf-8
       date:
-<<<<<<< HEAD
-      - Tue, 13 Jul 2021 06:21:57 GMT
-=======
       - Wed, 28 Jul 2021 07:52:16 GMT
->>>>>>> a12f5762
       expires:
       - '-1'
       pragma:
@@ -136,20 +111,12 @@
       ParameterSetName:
       - --name --resource-group --location --public-network-access
       User-Agent:
-<<<<<<< HEAD
-      - AZURECLI/2.26.0 azsdk-python-mgmt-eventgrid/9.0.0 Python/3.8.10 (Windows-10-10.0.19043-SP0)
-=======
-      - AZURECLI/2.26.1 azsdk-python-mgmt-eventgrid/9.0.0 Python/3.8.10 (Windows-10-10.0.19043-SP0)
->>>>>>> a12f5762
+      - AZURECLI/2.26.1 azsdk-python-mgmt-eventgrid/9.0.0 Python/3.8.10 (Windows-10-10.0.19043-SP0)
     method: GET
     uri: https://management.azure.com/subscriptions/00000000-0000-0000-0000-000000000000/resourceGroups/cli_test_event_grid_plr000001/providers/Microsoft.EventGrid/topics/cli000002?api-version=2020-10-15-preview
   response:
     body:
-<<<<<<< HEAD
-      string: '{"properties":{"provisioningState":"Succeeded","endpoint":"https://cli000002.centraluseuap-1.eventgrid.azure.net/api/events","inputSchema":"EventGridSchema","metricResourceId":"95a7a65b-9b38-4e14-9082-892f5a085d52","publicNetworkAccess":"Disabled"},"sku":{"name":"Basic"},"identity":{"type":"None","principalId":null,"tenantId":null,"userAssignedIdentities":null},"kind":"Azure","location":"centraluseuap","tags":null,"id":"/subscriptions/00000000-0000-0000-0000-000000000000/resourceGroups/cli_test_event_grid_plr000001/providers/Microsoft.EventGrid/topics/cli000002","name":"cli000002","type":"Microsoft.EventGrid/topics"}'
-=======
       string: '{"properties":{"provisioningState":"Succeeded","endpoint":"https://cli000002.centraluseuap-1.eventgrid.azure.net/api/events","inputSchema":"EventGridSchema","metricResourceId":"ee067f37-91aa-40ca-8041-c65008b3c118","publicNetworkAccess":"Disabled"},"sku":{"name":"Basic"},"identity":{"type":"None","principalId":null,"tenantId":null,"userAssignedIdentities":null},"kind":"Azure","location":"centraluseuap","tags":null,"id":"/subscriptions/00000000-0000-0000-0000-000000000000/resourceGroups/cli_test_event_grid_plr000001/providers/Microsoft.EventGrid/topics/cli000002","name":"cli000002","type":"Microsoft.EventGrid/topics"}'
->>>>>>> a12f5762
     headers:
       cache-control:
       - no-cache
@@ -158,11 +125,7 @@
       content-type:
       - application/json; charset=utf-8
       date:
-<<<<<<< HEAD
-      - Tue, 13 Jul 2021 06:21:57 GMT
-=======
       - Wed, 28 Jul 2021 07:52:16 GMT
->>>>>>> a12f5762
       expires:
       - '-1'
       pragma:
@@ -194,11 +157,7 @@
       ParameterSetName:
       - --id
       User-Agent:
-<<<<<<< HEAD
-      - python/3.8.10 (Windows-10-10.0.19043-SP0) AZURECLI/2.26.0
-=======
       - python/3.8.10 (Windows-10-10.0.19043-SP0) AZURECLI/2.26.1
->>>>>>> a12f5762
     method: GET
     uri: https://management.azure.com/subscriptions/00000000-0000-0000-0000-000000000000/resourceGroups/cli_test_event_grid_plr000001/providers/Microsoft.EventGrid/topics/cli000002/privateLinkResources?api-version=2020-04-01-preview
   response:
@@ -213,11 +172,7 @@
       content-type:
       - application/json; charset=utf-8
       date:
-<<<<<<< HEAD
-      - Tue, 13 Jul 2021 06:21:58 GMT
-=======
       - Wed, 28 Jul 2021 07:52:17 GMT
->>>>>>> a12f5762
       expires:
       - '-1'
       pragma:
@@ -255,11 +210,7 @@
       ParameterSetName:
       - --name --resource-group --location --public-network-access
       User-Agent:
-<<<<<<< HEAD
-      - AZURECLI/2.26.0 azsdk-python-mgmt-eventgrid/9.0.0 Python/3.8.10 (Windows-10-10.0.19043-SP0)
-=======
-      - AZURECLI/2.26.1 azsdk-python-mgmt-eventgrid/9.0.0 Python/3.8.10 (Windows-10-10.0.19043-SP0)
->>>>>>> a12f5762
+      - AZURECLI/2.26.1 azsdk-python-mgmt-eventgrid/9.0.0 Python/3.8.10 (Windows-10-10.0.19043-SP0)
     method: PUT
     uri: https://management.azure.com/subscriptions/00000000-0000-0000-0000-000000000000/resourceGroups/cli_test_event_grid_plr000001/providers/Microsoft.EventGrid/domains/cli000003?api-version=2020-10-15-preview
   response:
@@ -267,11 +218,7 @@
       string: '{"properties":{"provisioningState":"Creating","endpoint":null,"inputSchema":"EventGridSchema","publicNetworkAccess":"Disabled"},"sku":{"name":"Basic"},"identity":{"type":"None","principalId":null,"tenantId":null,"userAssignedIdentities":null},"location":"centraluseuap","tags":null,"id":"/subscriptions/00000000-0000-0000-0000-000000000000/resourceGroups/cli_test_event_grid_plr000001/providers/Microsoft.EventGrid/domains/cli000003","name":"cli000003","type":"Microsoft.EventGrid/domains"}'
     headers:
       azure-asyncoperation:
-<<<<<<< HEAD
-      - https://management.azure.com:443/subscriptions/00000000-0000-0000-0000-000000000000/providers/Microsoft.EventGrid/locations/centraluseuap/operationsStatus/D8E09C53-7FD0-4E7D-B78A-4655A6FD4CF8?api-version=2020-10-15-preview
-=======
       - https://management.azure.com:443/subscriptions/00000000-0000-0000-0000-000000000000/providers/Microsoft.EventGrid/locations/centraluseuap/operationsStatus/9DF1B555-FD24-4E70-A75A-2CE81B8EE8B6?api-version=2020-10-15-preview
->>>>>>> a12f5762
       cache-control:
       - no-cache
       content-length:
@@ -279,11 +226,7 @@
       content-type:
       - application/json; charset=utf-8
       date:
-<<<<<<< HEAD
-      - Tue, 13 Jul 2021 06:22:05 GMT
-=======
       - Wed, 28 Jul 2021 07:52:22 GMT
->>>>>>> a12f5762
       expires:
       - '-1'
       pragma:
@@ -295,11 +238,7 @@
       x-content-type-options:
       - nosniff
       x-ms-ratelimit-remaining-subscription-writes:
-<<<<<<< HEAD
-      - '1197'
-=======
       - '1196'
->>>>>>> a12f5762
     status:
       code: 201
       message: Created
@@ -317,21 +256,12 @@
       ParameterSetName:
       - --name --resource-group --location --public-network-access
       User-Agent:
-<<<<<<< HEAD
-      - AZURECLI/2.26.0 azsdk-python-mgmt-eventgrid/9.0.0 Python/3.8.10 (Windows-10-10.0.19043-SP0)
-    method: GET
-    uri: https://management.azure.com/subscriptions/00000000-0000-0000-0000-000000000000/providers/Microsoft.EventGrid/locations/centraluseuap/operationsStatus/D8E09C53-7FD0-4E7D-B78A-4655A6FD4CF8?api-version=2020-10-15-preview
-  response:
-    body:
-      string: '{"id":"https://management.azure.com/subscriptions/00000000-0000-0000-0000-000000000000/providers/Microsoft.EventGrid/locations/centraluseuap/operationsStatus/D8E09C53-7FD0-4E7D-B78A-4655A6FD4CF8?api-version=2020-10-15-preview","name":"d8e09c53-7fd0-4e7d-b78a-4655a6fd4cf8","status":"Succeeded"}'
-=======
       - AZURECLI/2.26.1 azsdk-python-mgmt-eventgrid/9.0.0 Python/3.8.10 (Windows-10-10.0.19043-SP0)
     method: GET
     uri: https://management.azure.com/subscriptions/00000000-0000-0000-0000-000000000000/providers/Microsoft.EventGrid/locations/centraluseuap/operationsStatus/9DF1B555-FD24-4E70-A75A-2CE81B8EE8B6?api-version=2020-10-15-preview
   response:
     body:
       string: '{"id":"https://management.azure.com/subscriptions/00000000-0000-0000-0000-000000000000/providers/Microsoft.EventGrid/locations/centraluseuap/operationsStatus/9DF1B555-FD24-4E70-A75A-2CE81B8EE8B6?api-version=2020-10-15-preview","name":"9df1b555-fd24-4e70-a75a-2ce81b8ee8b6","status":"Succeeded"}'
->>>>>>> a12f5762
     headers:
       cache-control:
       - no-cache
@@ -340,11 +270,7 @@
       content-type:
       - application/json; charset=utf-8
       date:
-<<<<<<< HEAD
-      - Tue, 13 Jul 2021 06:22:16 GMT
-=======
       - Wed, 28 Jul 2021 07:52:33 GMT
->>>>>>> a12f5762
       expires:
       - '-1'
       pragma:
@@ -376,20 +302,12 @@
       ParameterSetName:
       - --name --resource-group --location --public-network-access
       User-Agent:
-<<<<<<< HEAD
-      - AZURECLI/2.26.0 azsdk-python-mgmt-eventgrid/9.0.0 Python/3.8.10 (Windows-10-10.0.19043-SP0)
-=======
-      - AZURECLI/2.26.1 azsdk-python-mgmt-eventgrid/9.0.0 Python/3.8.10 (Windows-10-10.0.19043-SP0)
->>>>>>> a12f5762
+      - AZURECLI/2.26.1 azsdk-python-mgmt-eventgrid/9.0.0 Python/3.8.10 (Windows-10-10.0.19043-SP0)
     method: GET
     uri: https://management.azure.com/subscriptions/00000000-0000-0000-0000-000000000000/resourceGroups/cli_test_event_grid_plr000001/providers/Microsoft.EventGrid/domains/cli000003?api-version=2020-10-15-preview
   response:
     body:
-<<<<<<< HEAD
-      string: '{"properties":{"provisioningState":"Succeeded","endpoint":"https://cli000003.centraluseuap-1.eventgrid.azure.net/api/events","inputSchema":"EventGridSchema","metricResourceId":"86ee7f4f-dbc3-4b21-950c-6e27f2824ac8","publicNetworkAccess":"Disabled"},"sku":{"name":"Basic"},"identity":{"type":"None","principalId":null,"tenantId":null,"userAssignedIdentities":null},"location":"centraluseuap","tags":null,"id":"/subscriptions/00000000-0000-0000-0000-000000000000/resourceGroups/cli_test_event_grid_plr000001/providers/Microsoft.EventGrid/domains/cli000003","name":"cli000003","type":"Microsoft.EventGrid/domains"}'
-=======
       string: '{"properties":{"provisioningState":"Succeeded","endpoint":"https://cli000003.centraluseuap-1.eventgrid.azure.net/api/events","inputSchema":"EventGridSchema","metricResourceId":"01befa51-913b-4c9c-9fc3-faa51ee8a4b7","publicNetworkAccess":"Disabled"},"sku":{"name":"Basic"},"identity":{"type":"None","principalId":null,"tenantId":null,"userAssignedIdentities":null},"location":"centraluseuap","tags":null,"id":"/subscriptions/00000000-0000-0000-0000-000000000000/resourceGroups/cli_test_event_grid_plr000001/providers/Microsoft.EventGrid/domains/cli000003","name":"cli000003","type":"Microsoft.EventGrid/domains"}'
->>>>>>> a12f5762
     headers:
       cache-control:
       - no-cache
@@ -398,11 +316,7 @@
       content-type:
       - application/json; charset=utf-8
       date:
-<<<<<<< HEAD
-      - Tue, 13 Jul 2021 06:22:16 GMT
-=======
       - Wed, 28 Jul 2021 07:52:33 GMT
->>>>>>> a12f5762
       expires:
       - '-1'
       pragma:
@@ -434,11 +348,7 @@
       ParameterSetName:
       - --id
       User-Agent:
-<<<<<<< HEAD
-      - python/3.8.10 (Windows-10-10.0.19043-SP0) AZURECLI/2.26.0
-=======
       - python/3.8.10 (Windows-10-10.0.19043-SP0) AZURECLI/2.26.1
->>>>>>> a12f5762
     method: GET
     uri: https://management.azure.com/subscriptions/00000000-0000-0000-0000-000000000000/resourceGroups/cli_test_event_grid_plr000001/providers/Microsoft.EventGrid/domains/cli000003/privateLinkResources?api-version=2020-04-01-preview
   response:
@@ -453,11 +363,7 @@
       content-type:
       - application/json; charset=utf-8
       date:
-<<<<<<< HEAD
-      - Tue, 13 Jul 2021 06:22:18 GMT
-=======
       - Wed, 28 Jul 2021 07:52:35 GMT
->>>>>>> a12f5762
       expires:
       - '-1'
       pragma:
