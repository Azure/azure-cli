--- conflicted
+++ resolved
@@ -2261,30 +2261,8 @@
     port = hostname_parts[1]
     id_parameters = hy_co_info.split("/")
 
-    # populate object with information from the hyrbid connection, and set it
-<<<<<<< HEAD
-    """   # on webapp
-        hc = {
-=======
-    # on webapp
-    hc = {
->>>>>>> 0744a0d1
-        "name": hybrid_connection,
-        "type": hy_co.type,
-        "location": hy_co_location,
-        "properties": {
-            "serviceBusNamespace": id_parameters[8],
-            "relayName": hybrid_connection,
-            "relayArmUri": hy_co_info,
-            "hostName": hostname,
-            "port": port,
-            "sendKeyName": "defaultSender",
-            "sendKeyValue": hy_co_keys.primary_key
-        }
-<<<<<<< HEAD
-        }
-
-    """
+    # populate object with information from the hyrbid connection, and set it on webapp
+
     hc = HybridConnection(service_bus_namespace=id_parameters[8], 
                         relay_name=hybrid_connection, 
                         relay_arm_uri=hy_co_info,
@@ -2294,11 +2272,6 @@
                         send_key_value=hy_co_keys.primary_key, 
                         service_bus_suffix=".servicebus.windows.net")
     return_hc = web_client.web_apps.create_or_update_hybrid_connection(resource_group, name, namespace, hybrid_connection, hc)
-=======
-    }
-
-    return_hc = web_client.web_apps.set_hybrid_connection(resource_group, name, namespace, hybrid_connection, hc)
->>>>>>> 0744a0d1
 
     # reformats hybrid connection, to prune unnecessary fields
     resourceGroup = return_hc.id.split("/")
@@ -2437,16 +2410,11 @@
     for x in result:
         # removes GUIDs from name and id
         longName = x.name
-<<<<<<< HEAD
         if '_' in longName:
             usIndex = longName.index('_')
             shortName = longName[usIndex + 1:]
         else: 
             shortName = longName
-=======
-        usIndex = longName.index('_')
-        shortName = longName[usIndex + 1:]
->>>>>>> 0744a0d1
         v_id = x.id
         lastSlash = v_id.rindex('/')
         shortId = v_id[:lastSlash] + '/' + shortName
@@ -2507,35 +2475,10 @@
         return
 
     subnet_resource_id = vnet_info.id + "/subnets/" + subnet
-<<<<<<< HEAD
-    #swiftVnet = {
-    #    "id": swift_connection_info.id,
-    #    "name": swift_connection_info.name,
-    #    "type": swift_connection_info.type,
-    #    "location": vnet_info.location,
-    #    "properties": {
-    #        "subnetResourceId": subnet_resource_id,
-    #        "swiftSupported": "true"
-    #    }
-    #}
-    swiftVnet = SwiftVirtualNetwork(subnet_resource_id=swift_connection_info.id,
-                                    swift_supported=True)
-
+    
+    swiftVnet = SwiftVirtualNetwork(subnet_resource_id=swift_connection_info.id, swift_supported=True)
+    
     return_vnet = client.web_apps.create_or_update_swift_virtual_network_connection(resource_group, name, swiftVnet)
-=======
-    swiftVnet = {
-        "id": swift_connection_info.id,
-        "name": swift_connection_info.name,
-        "type": swift_connection_info.type,
-        "location": vnet_info.location,
-        "properties": {
-            "subnetResourceId": subnet_resource_id,
-            "swiftSupported": "true"
-        }
-    }
-
-    return_vnet = client.web_apps.set_swift_virtual_network_connection(resource_group, name, swiftVnet)
->>>>>>> 0744a0d1
 
     # reformats the vnet entry, removing unecessary information
     id_strings = return_vnet.id.split('/')
