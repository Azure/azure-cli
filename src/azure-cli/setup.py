--- conflicted
+++ resolved
@@ -119,11 +119,7 @@
     'azure-mgmt-servicefabric~=1.0.0',
     'azure-mgmt-signalr==2.0.0b1',
     'azure-mgmt-sqlvirtualmachine==1.0.0b5',
-<<<<<<< HEAD
     'azure-mgmt-sql==4.0.0b17',
-=======
-    'azure-mgmt-sql==4.0.0b16',
->>>>>>> 1965dba5
     'azure-mgmt-storage==21.1.0',
     'azure-mgmt-synapse==2.1.0b5',
     'azure-mgmt-trafficmanager~=1.0.0',
