# --------------------------------------------------------------------------------------------
# Copyright (c) Microsoft Corporation. All rights reserved.
# Licensed under the MIT License. See License.txt in the project root for license information.
# --------------------------------------------------------------------------------------------

# pylint: disable=too-many-lines
# pylint: disable=line-too-long

from collections import OrderedDict
import codecs
import json
import os
import platform
import re
import ssl
import sys
import uuid
import base64

from urllib.request import urlopen
from urllib.parse import urlparse

from msrestazure.tools import is_valid_resource_id, parse_resource_id

from azure.mgmt.resource.resources.models import GenericResource, DeploymentMode

from azure.cli.core.azclierror import ArgumentUsageError, InvalidArgumentValueError, RequiredArgumentMissingError
from azure.cli.core.parser import IncorrectUsageError
from azure.cli.core.util import get_file_json, read_file_content, shell_safe_json_parse, sdk_no_wait
from azure.cli.core.commands import LongRunningOperation
from azure.cli.core.commands.arm import raise_subdivision_deployment_error
from azure.cli.core.commands.client_factory import get_mgmt_service_client, get_subscription_id
from azure.cli.core.profiles import ResourceType, get_sdk, get_api_version, AZURE_API_PROFILES

from azure.cli.command_modules.resource._client_factory import (
    _resource_client_factory, _resource_policy_client_factory, _resource_lock_client_factory,
    _resource_links_client_factory, _resource_deploymentscripts_client_factory, _authorization_management_client, _resource_managedapps_client_factory, _resource_templatespecs_client_factory, _resource_privatelinks_client_factory)
from azure.cli.command_modules.resource._validators import _parse_lock_id

from azure.core.pipeline.policies import SansIOHTTPPolicy

from knack.log import get_logger
from knack.prompting import prompt, prompt_pass, prompt_t_f, prompt_choice_list, prompt_int, NoTTYException
from knack.util import CLIError

from ._validators import MSI_LOCAL_ID
from ._formatters import format_what_if_operation_result
from ._bicep import (
    run_bicep_command,
    is_bicep_file,
    ensure_bicep_installation,
    remove_bicep_installation,
    get_bicep_latest_release_tag,
    get_bicep_available_release_tags,
    validate_bicep_target_scope,
    supports_bicep_publish
)

from ._utils import _build_preflight_error_message, _build_http_response_error_message

logger = get_logger(__name__)

RPAAS_APIS = {'microsoft.datadog': '/subscriptions/{subscriptionId}/providers/Microsoft.Datadog/agreements/default?api-version=2020-02-01-preview',
              'microsoft.confluent': '/subscriptions/{subscriptionId}/providers/Microsoft.Confluent/agreements/default?api-version=2020-03-01-preview'}


def _build_resource_id(**kwargs):
    from msrestazure.tools import resource_id as resource_id_from_dict
    try:
        return resource_id_from_dict(**kwargs)
    except KeyError:
        return None


def _process_parameters(template_param_defs, parameter_lists):  # pylint: disable=too-many-statements

    def _try_parse_json_object(value):
        try:
            parsed = _remove_comments_from_json(value, False)
            return parsed.get('parameters', parsed)
        except Exception:  # pylint: disable=broad-except
            return None

    def _try_load_file_object(file_path):
        try:
            is_file = os.path.isfile(file_path)
        except ValueError:
            return None
        if is_file is True:
            try:
                content = read_file_content(file_path)
                if not content:
                    return None
                parsed = _remove_comments_from_json(content, False, file_path)
                return parsed.get('parameters', parsed)
            except Exception as ex:
                raise CLIError("Failed to parse {} with exception:\n    {}".format(file_path, ex))
        return None

    def _try_load_uri(uri):
        if "://" in uri:
            try:
                value = _urlretrieve(uri).decode('utf-8')
                parsed = _remove_comments_from_json(value, False)
                return parsed.get('parameters', parsed)
            except Exception:  # pylint: disable=broad-except
                pass
        return None

    def _try_parse_key_value_object(template_param_defs, parameters, value):
        # support situation where empty JSON "{}" is provided
        if value == '{}' and not parameters:
            return True

        try:
            key, value = value.split('=', 1)
        except ValueError:
            return False

        param = template_param_defs.get(key, None)
        if param is None:
            raise CLIError("unrecognized template parameter '{}'. Allowed parameters: {}"
                           .format(key, ', '.join(sorted(template_param_defs.keys()))))

        param_type = param.get('type', None)
        if param_type:
            param_type = param_type.lower()
        if param_type in ['object', 'array', 'secureobject']:
            parameters[key] = {'value': shell_safe_json_parse(value)}
        elif param_type in ['string', 'securestring']:
            parameters[key] = {'value': value}
        elif param_type == 'bool':
            parameters[key] = {'value': value.lower() == 'true'}
        elif param_type == 'int':
            parameters[key] = {'value': int(value)}
        else:
            logger.warning("Unrecognized type '%s' for parameter '%s'. Interpretting as string.", param_type, key)
            parameters[key] = {'value': value}

        return True

    parameters = {}
    for params in parameter_lists or []:
        for item in params:
            param_obj = _try_load_file_object(item)
            if param_obj is None:
                param_obj = _try_parse_json_object(item)
            if param_obj is None:
                param_obj = _try_load_uri(item)
            if param_obj is not None:
                parameters.update(param_obj)
            elif not _try_parse_key_value_object(template_param_defs, parameters, item):
                raise CLIError('Unable to parse parameter: {}'.format(item))

    return parameters


# pylint: disable=redefined-outer-name
def _find_missing_parameters(parameters, template):
    if template is None:
        return {}
    template_parameters = template.get('parameters', None)
    if template_parameters is None:
        return {}

    missing = OrderedDict()
    for parameter_name in template_parameters:
        parameter = template_parameters[parameter_name]
        if 'defaultValue' in parameter:
            continue
        if parameters is not None and parameters.get(parameter_name, None) is not None:
            continue
        missing[parameter_name] = parameter
    return missing


def _prompt_for_parameters(missing_parameters, fail_on_no_tty=True):  # pylint: disable=too-many-statements

    prompt_list = missing_parameters.keys() if isinstance(missing_parameters, OrderedDict) \
        else sorted(missing_parameters)
    result = OrderedDict()
    no_tty = False
    for param_name in prompt_list:
        param = missing_parameters[param_name]
        param_type = param.get('type', 'string').lower()
        description = 'Missing description'
        metadata = param.get('metadata', None)
        if metadata is not None:
            description = metadata.get('description', description)
        allowed_values = param.get('allowedValues', None)

        prompt_str = "Please provide {} value for '{}' (? for help): ".format(param_type, param_name)
        while True:
            if allowed_values is not None:
                try:
                    ix = prompt_choice_list(prompt_str, allowed_values, help_string=description)
                    result[param_name] = allowed_values[ix]
                except NoTTYException:
                    result[param_name] = None
                    no_tty = True
                break
            if param_type == 'securestring':
                try:
                    value = prompt_pass(prompt_str, help_string=description)
                except NoTTYException:
                    value = None
                    no_tty = True
                result[param_name] = value
                break
            if param_type == 'int':
                try:
                    int_value = prompt_int(prompt_str, help_string=description)
                    result[param_name] = int_value
                except NoTTYException:
                    result[param_name] = 0
                    no_tty = True
                break
            if param_type == 'bool':
                try:
                    value = prompt_t_f(prompt_str, help_string=description)
                    result[param_name] = value
                except NoTTYException:
                    result[param_name] = False
                    no_tty = True
                break
            if param_type in ['object', 'array']:
                try:
                    value = prompt(prompt_str, help_string=description)
                except NoTTYException:
                    value = ''
                    no_tty = True

                if value == '':
                    value = {} if param_type == 'object' else []
                else:
                    try:
                        value = shell_safe_json_parse(value)
                    except Exception as ex:  # pylint: disable=broad-except
                        logger.error(ex)
                        continue
                result[param_name] = value
                break

            try:
                result[param_name] = prompt(prompt_str, help_string=description)
            except NoTTYException:
                result[param_name] = None
                no_tty = True
            break
    if no_tty and fail_on_no_tty:
        raise NoTTYException
    return result


# pylint: disable=redefined-outer-name
def _get_missing_parameters(parameters, template, prompt_fn, no_prompt=False):
    missing = _find_missing_parameters(parameters, template)
    if missing:
        if no_prompt is True:
            logger.warning("Missing input parameters: %s ", ', '.join(sorted(missing.keys())))
        else:
            try:
                prompt_parameters = prompt_fn(missing)
                for param_name in prompt_parameters:
                    parameters[param_name] = {
                        "value": prompt_parameters[param_name]
                    }
            except NoTTYException:
                raise CLIError("Missing input parameters: {}".format(', '.join(sorted(missing.keys()))))
    return parameters


def _ssl_context():
    if sys.version_info < (3, 4):
        return ssl.SSLContext(ssl.PROTOCOL_TLSv1)

    return ssl.create_default_context()


def _urlretrieve(url):
    try:
        req = urlopen(url, context=_ssl_context())
        return req.read()
    except Exception:  # pylint: disable=broad-except
        raise CLIError('Unable to retrieve url {}'.format(url))


# pylint: disable=redefined-outer-name
def _remove_comments_from_json(template, preserve_order=True, file_path=None):
    from ._json_handler import json_min

    # When commenting at the bottom of all elements in a JSON object, jsmin has a bug that will wrap lines.
    # It will affect the subsequent multi-line processing logic, so remove those comments in advance here.
    # Related issue: https://github.com/Azure/azure-cli/issues/11995, the sample is in the additional context of it.
    template = re.sub(r'(^[\t ]*//[\s\S]*?\n)|(^[\t ]*/\*{1,2}[\s\S]*?\*/)', '', template, flags=re.M)

    # In order to solve the package conflict introduced by jsmin, the jsmin code is referenced into json_min
    minified = json_min(template)
    try:
        return shell_safe_json_parse(minified, preserve_order, strict=False)  # use strict=False to allow multiline strings
    except CLIError:
        # Because the processing of removing comments and compression will lead to misplacement of error location,
        # so the error message should be wrapped.
        if file_path:
            raise CLIError("Failed to parse '{}', please check whether it is a valid JSON format".format(file_path))
        raise CLIError("Failed to parse the JSON data, please check whether it is a valid JSON format")


# pylint: disable=too-many-locals, too-many-statements, too-few-public-methods
def _deploy_arm_template_core_unmodified(cmd, resource_group_name, template_file=None,
                                         template_uri=None, deployment_name=None, parameters=None,
                                         mode=None, rollback_on_error=None, validate_only=False, no_wait=False,
                                         aux_subscriptions=None, aux_tenants=None, no_prompt=False):
    DeploymentProperties, TemplateLink, OnErrorDeployment = cmd.get_models('DeploymentProperties', 'TemplateLink',
                                                                           'OnErrorDeployment')
    template_link = None
    template_obj = None
    on_error_deployment = None
    template_content = None
    if template_uri:
        template_link = TemplateLink(uri=template_uri)
        template_obj = _remove_comments_from_json(_urlretrieve(template_uri).decode('utf-8'), file_path=template_uri)
    else:
        template_content = (
            run_bicep_command(["build", "--stdout", template_file])
            if is_bicep_file(template_file)
            else read_file_content(template_file)
        )
        template_obj = _remove_comments_from_json(template_content, file_path=template_file)

    if rollback_on_error == '':
        on_error_deployment = OnErrorDeployment(type='LastSuccessful')
    elif rollback_on_error:
        on_error_deployment = OnErrorDeployment(type='SpecificDeployment', deployment_name=rollback_on_error)

    template_param_defs = template_obj.get('parameters', {})
    template_obj['resources'] = template_obj.get('resources', [])
    parameters = _process_parameters(template_param_defs, parameters) or {}
    parameters = _get_missing_parameters(parameters, template_obj, _prompt_for_parameters, no_prompt)

    parameters = json.loads(json.dumps(parameters))

    properties = DeploymentProperties(template=template_content, template_link=template_link,
                                      parameters=parameters, mode=mode, on_error_deployment=on_error_deployment)

    smc = get_mgmt_service_client(cmd.cli_ctx, ResourceType.MGMT_RESOURCE_RESOURCES,
                                  aux_subscriptions=aux_subscriptions, aux_tenants=aux_tenants)

    deployment_client = smc.deployments  # This solves the multi-api for you

    if not template_uri:
        # Plug this as default HTTP pipeline
        # pylint: disable=protected-access
        from azure.core.pipeline import Pipeline
        smc._client._pipeline._impl_policies.append(JsonCTemplatePolicy())
        # Because JsonCTemplatePolicy needs to be wrapped as _SansIOHTTPPolicyRunner, so a new Pipeline is built
        smc._client._pipeline = Pipeline(
            policies=smc._client._pipeline._impl_policies,
            transport=smc._client._pipeline._transport
        )

    from azure.core.exceptions import HttpResponseError
    Deployment = cmd.get_models('Deployment')
    deployment = Deployment(properties=properties)
    if cmd.supported_api_version(min_api='2019-10-01', resource_type=ResourceType.MGMT_RESOURCE_RESOURCES):
        try:
            validation_poller = deployment_client.begin_validate(resource_group_name, deployment_name, deployment)
        except HttpResponseError as err:
            err_message = _build_http_response_error_message(err)
            raise_subdivision_deployment_error(err_message, err.error.code if err.error else None)
        validation_result = LongRunningOperation(cmd.cli_ctx)(validation_poller)
    else:
        validation_result = deployment_client.validate(resource_group_name, deployment_name, deployment)

    if validation_result and validation_result.error:
        err_message = _build_preflight_error_message(validation_result.error)
        raise_subdivision_deployment_error(err_message)
    if validate_only:
        return validation_result

    return sdk_no_wait(no_wait, deployment_client.begin_create_or_update, resource_group_name, deployment_name,
                       deployment)


<<<<<<< HEAD
class JsonCTemplate:
    def __init__(self, template_string):
        self.template_string = template_string

        
class JSONSerializer(Serializer):
    def body(self, data, data_type, **kwargs):
        if data_type in ('Deployment', 'ScopedDeployment', 'DeploymentWhatIf', 'ScopedDeploymentWhatIf'):
            # Be sure to pass a DeploymentProperties
            template = data.properties.template
            if template:
                data_as_dict = data.serialize()
                data_as_dict["properties"]["template"] = JsonCTemplate(template)

                return data_as_dict
        return super(JSONSerializer, self).body(data, data_type, **kwargs)


class JsonCTemplatePolicy(SansIOHTTPPolicy):

=======
class JsonCTemplatePolicy(SansIOHTTPPolicy):

    # Obtain the template data and then splice it with other properties into the JSONC format
>>>>>>> 85dbfa7b
    def on_request(self, request):
        http_request = request.http_request
        request_data = getattr(http_request, 'data', {}) or {}
        if not request_data:
            return

        # In the case of retry, because the first request has been processed and
        # converted the type of "request.http_request.data" from string to bytes,
        # so there is no need to process request object again during retry
        if isinstance(request_data, bytes):
            return

        # 'request_data' has been dumped into JSON string in set_json_body() when building HttpRequest in Python SDK.
        # In order to facilitate subsequent parsing, it is converted into a dict first
        http_request.data = json.loads(request_data)

        if http_request.data.get('properties', {}).get('template'):
            template = http_request.data["properties"]["template"]
            del http_request.data["properties"]["template"]

            # templateLink nad template cannot exist at the same time in deployment_dry_run mode
            if "templateLink" in http_request.data["properties"].keys():
                del http_request.data["properties"]["templateLink"]

            # The 'template' and other properties (such as 'parameters','mode'...) are spliced and encoded into the UTF-8 bytes as the request data
            # The format of the request data is: {"properties": {"parameters": {...}, "mode": "Incremental", template:{\r\n  "$schema": "...",\r\n  "contentVersion": "...",\r\n  "parameters": {...}}}
            # This is not an ordinary JSON format, but it is a JSONC format that service can deserialize
            # If not do this splicing, the request data generated by default serialization cannot be deserialized on the service side.
            # Because the service cannot deserialize the template element: "template": "{\r\n  \"$schema\": \"...\",\r\n  \"contentVersion\": \"...\",\r\n  \"parameters\": {...}}"
            partial_request = json.dumps(http_request.data)
            http_request.data = partial_request[:-2] + ", template:" + template + r"}}"
            http_request.data = http_request.data.encode('utf-8')


# pylint: disable=unused-argument
def deploy_arm_template_at_subscription_scope(cmd,
                                              template_file=None, template_uri=None, parameters=None,
                                              deployment_name=None, deployment_location=None,
                                              no_wait=False, handle_extended_json_format=None, no_prompt=False,
                                              confirm_with_what_if=None, what_if_result_format=None,
                                              what_if_exclude_change_types=None, template_spec=None, query_string=None,
                                              what_if=None, proceed_if_no_change=None):
    if confirm_with_what_if or what_if:
        what_if_result = _what_if_deploy_arm_template_at_subscription_scope_core(cmd,
                                                                                 template_file=template_file, template_uri=template_uri,
                                                                                 parameters=parameters, deployment_name=deployment_name,
                                                                                 deployment_location=deployment_location,
                                                                                 result_format=what_if_result_format,
                                                                                 exclude_change_types=what_if_exclude_change_types,
                                                                                 no_prompt=no_prompt, template_spec=template_spec, query_string=query_string,
                                                                                 return_result=True)
        if what_if:
            return None

        ChangeType = cmd.get_models('ChangeType')
        has_change = any(change.change_type not in [ChangeType.no_change, ChangeType.ignore] for change in what_if_result.changes)

        if not proceed_if_no_change or has_change:
            from knack.prompting import prompt_y_n

            if not prompt_y_n("\nAre you sure you want to execute the deployment?"):
                return None

    return _deploy_arm_template_at_subscription_scope(cmd=cmd,
                                                      template_file=template_file, template_uri=template_uri, parameters=parameters,
                                                      deployment_name=deployment_name, deployment_location=deployment_location,
                                                      validate_only=False, no_wait=no_wait,
                                                      no_prompt=no_prompt, template_spec=template_spec, query_string=query_string)


# pylint: disable=unused-argument
def validate_arm_template_at_subscription_scope(cmd,
                                                template_file=None, template_uri=None, parameters=None,
                                                deployment_name=None, deployment_location=None,
                                                no_wait=False, handle_extended_json_format=None,
                                                no_prompt=False, template_spec=None, query_string=None):
    return _deploy_arm_template_at_subscription_scope(cmd=cmd,
                                                      template_file=template_file, template_uri=template_uri, parameters=parameters,
                                                      deployment_name=deployment_name, deployment_location=deployment_location,
                                                      validate_only=True, no_wait=no_wait,
                                                      no_prompt=no_prompt, template_spec=template_spec, query_string=query_string,)


def _deploy_arm_template_at_subscription_scope(cmd,
                                               template_file=None, template_uri=None, parameters=None,
                                               deployment_name=None, deployment_location=None, validate_only=False,
                                               no_wait=False, no_prompt=False, template_spec=None, query_string=None):
    deployment_properties = _prepare_deployment_properties_unmodified(cmd, 'subscription', template_file=template_file,
                                                                      template_uri=template_uri, parameters=parameters,
                                                                      mode='Incremental',
                                                                      no_prompt=no_prompt,
                                                                      template_spec=template_spec, query_string=query_string)

    mgmt_client = _get_deployment_management_client(cmd.cli_ctx, plug_pipeline=(template_uri is None and template_spec is None))

    from azure.core.exceptions import HttpResponseError
    Deployment = cmd.get_models('Deployment')
    deployment = Deployment(properties=deployment_properties, location=deployment_location)
    if cmd.supported_api_version(min_api='2019-10-01', resource_type=ResourceType.MGMT_RESOURCE_RESOURCES):
        try:
            validation_poller = mgmt_client.begin_validate_at_subscription_scope(deployment_name, deployment)
        except HttpResponseError as err:
            err_message = _build_http_response_error_message(err)
            raise_subdivision_deployment_error(err_message, err.error.code if err.error else None)
        validation_result = LongRunningOperation(cmd.cli_ctx)(validation_poller)
    else:
        validation_result = mgmt_client.validate_at_subscription_scope(deployment_name, deployment)

    if validation_result and validation_result.error:
        err_message = _build_preflight_error_message(validation_result.error)
        raise_subdivision_deployment_error(err_message)
    if validate_only:
        return validation_result

    return sdk_no_wait(no_wait, mgmt_client.begin_create_or_update_at_subscription_scope, deployment_name, deployment)


# pylint: disable=unused-argument
def deploy_arm_template_at_resource_group(cmd,
                                          resource_group_name=None,
                                          template_file=None, template_uri=None, parameters=None,
                                          deployment_name=None, mode=None, rollback_on_error=None,
                                          no_wait=False, handle_extended_json_format=None,
                                          aux_subscriptions=None, aux_tenants=None, no_prompt=False,
                                          confirm_with_what_if=None, what_if_result_format=None,
                                          what_if_exclude_change_types=None, template_spec=None, query_string=None,
                                          what_if=None, proceed_if_no_change=None):
    if confirm_with_what_if or what_if:
        what_if_result = _what_if_deploy_arm_template_at_resource_group_core(cmd,
                                                                             resource_group_name=resource_group_name,
                                                                             template_file=template_file, template_uri=template_uri,
                                                                             parameters=parameters, deployment_name=deployment_name, mode=mode,
                                                                             aux_tenants=aux_tenants, result_format=what_if_result_format,
                                                                             exclude_change_types=what_if_exclude_change_types,
                                                                             no_prompt=no_prompt, template_spec=template_spec, query_string=query_string,
                                                                             return_result=True)
        if what_if:
            return None

        ChangeType = cmd.get_models('ChangeType')
        has_change = any(change.change_type not in [ChangeType.no_change, ChangeType.ignore] for change in what_if_result.changes)

        if not proceed_if_no_change or has_change:
            from knack.prompting import prompt_y_n

            if not prompt_y_n("\nAre you sure you want to execute the deployment?"):
                return None

    return _deploy_arm_template_at_resource_group(cmd=cmd,
                                                  resource_group_name=resource_group_name,
                                                  template_file=template_file, template_uri=template_uri, parameters=parameters,
                                                  deployment_name=deployment_name, mode=mode, rollback_on_error=rollback_on_error,
                                                  validate_only=False, no_wait=no_wait,
                                                  aux_subscriptions=aux_subscriptions, aux_tenants=aux_tenants,
                                                  no_prompt=no_prompt, template_spec=template_spec, query_string=query_string)


# pylint: disable=unused-argument
def validate_arm_template_at_resource_group(cmd,
                                            resource_group_name=None,
                                            template_file=None, template_uri=None, parameters=None,
                                            deployment_name=None, mode=None, rollback_on_error=None,
                                            no_wait=False, handle_extended_json_format=None, no_prompt=False, template_spec=None, query_string=None):
    return _deploy_arm_template_at_resource_group(cmd,
                                                  resource_group_name=resource_group_name,
                                                  template_file=template_file, template_uri=template_uri, parameters=parameters,
                                                  deployment_name=deployment_name, mode=mode, rollback_on_error=rollback_on_error,
                                                  validate_only=True, no_wait=no_wait,
                                                  no_prompt=no_prompt, template_spec=template_spec, query_string=query_string)


def _deploy_arm_template_at_resource_group(cmd,
                                           resource_group_name=None,
                                           template_file=None, template_uri=None, parameters=None,
                                           deployment_name=None, mode=None, rollback_on_error=None,
                                           validate_only=False, no_wait=False,
                                           aux_subscriptions=None, aux_tenants=None, no_prompt=False, template_spec=None, query_string=None):
    deployment_properties = _prepare_deployment_properties_unmodified(cmd, 'resourceGroup', template_file=template_file,
                                                                      template_uri=template_uri,
                                                                      parameters=parameters, mode=mode,
                                                                      rollback_on_error=rollback_on_error,
                                                                      no_prompt=no_prompt, template_spec=template_spec, query_string=query_string)

    mgmt_client = _get_deployment_management_client(cmd.cli_ctx, aux_subscriptions=aux_subscriptions,
                                                    aux_tenants=aux_tenants, plug_pipeline=(template_uri is None and template_spec is None))

    from azure.core.exceptions import HttpResponseError
    Deployment = cmd.get_models('Deployment')
    deployment = Deployment(properties=deployment_properties)
    if cmd.supported_api_version(min_api='2019-10-01', resource_type=ResourceType.MGMT_RESOURCE_RESOURCES):
        try:
            validation_poller = mgmt_client.begin_validate(resource_group_name, deployment_name, deployment)
        except HttpResponseError as err:
            err_message = _build_http_response_error_message(err)
            raise_subdivision_deployment_error(err_message, err.error.code if err.error else None)
        validation_result = LongRunningOperation(cmd.cli_ctx)(validation_poller)
    else:
        validation_result = mgmt_client.validate(resource_group_name, deployment_name, deployment)

    if validation_result and validation_result.error:
        err_message = _build_preflight_error_message(validation_result.error)
        raise_subdivision_deployment_error(err_message)
    if validate_only:
        return validation_result

    return sdk_no_wait(no_wait, mgmt_client.begin_create_or_update, resource_group_name, deployment_name, deployment)


# pylint: disable=unused-argument
def deploy_arm_template_at_management_group(cmd,
                                            management_group_id=None,
                                            template_file=None, template_uri=None, parameters=None,
                                            deployment_name=None, deployment_location=None,
                                            no_wait=False, handle_extended_json_format=None, no_prompt=False,
                                            confirm_with_what_if=None, what_if_result_format=None,
                                            what_if_exclude_change_types=None, template_spec=None, query_string=None,
                                            what_if=None, proceed_if_no_change=None):
    if confirm_with_what_if or what_if:
        what_if_result = _what_if_deploy_arm_template_at_management_group_core(cmd,
                                                                               management_group_id=management_group_id,
                                                                               template_file=template_file, template_uri=template_uri,
                                                                               parameters=parameters, deployment_name=deployment_name,
                                                                               deployment_location=deployment_location,
                                                                               result_format=what_if_result_format,
                                                                               exclude_change_types=what_if_exclude_change_types,
                                                                               no_prompt=no_prompt, template_spec=template_spec, query_string=query_string,
                                                                               return_result=True)
        if what_if:
            return None

        ChangeType = cmd.get_models('ChangeType')
        has_change = any(change.change_type not in [ChangeType.no_change, ChangeType.ignore] for change in what_if_result.changes)

        if not proceed_if_no_change or has_change:
            from knack.prompting import prompt_y_n

            if not prompt_y_n("\nAre you sure you want to execute the deployment?"):
                return None

    return _deploy_arm_template_at_management_group(cmd=cmd,
                                                    management_group_id=management_group_id,
                                                    template_file=template_file, template_uri=template_uri, parameters=parameters,
                                                    deployment_name=deployment_name, deployment_location=deployment_location,
                                                    validate_only=False, no_wait=no_wait,
                                                    no_prompt=no_prompt, template_spec=template_spec, query_string=query_string)


# pylint: disable=unused-argument
def validate_arm_template_at_management_group(cmd,
                                              management_group_id=None,
                                              template_file=None, template_uri=None, parameters=None,
                                              deployment_name=None, deployment_location=None,
                                              no_wait=False, handle_extended_json_format=None,
                                              no_prompt=False, template_spec=None, query_string=None):
    return _deploy_arm_template_at_management_group(cmd=cmd,
                                                    management_group_id=management_group_id,
                                                    template_file=template_file, template_uri=template_uri, parameters=parameters,
                                                    deployment_name=deployment_name, deployment_location=deployment_location,
                                                    validate_only=True, no_wait=no_wait,
                                                    no_prompt=no_prompt, template_spec=template_spec, query_string=query_string)


def _deploy_arm_template_at_management_group(cmd,
                                             management_group_id=None,
                                             template_file=None, template_uri=None, parameters=None,
                                             deployment_name=None, deployment_location=None, validate_only=False,
                                             no_wait=False, no_prompt=False, template_spec=None, query_string=None):
    deployment_properties = _prepare_deployment_properties_unmodified(cmd, 'managementGroup', template_file=template_file,
                                                                      template_uri=template_uri,
                                                                      parameters=parameters, mode='Incremental',
                                                                      no_prompt=no_prompt, template_spec=template_spec, query_string=query_string)

    mgmt_client = _get_deployment_management_client(cmd.cli_ctx, plug_pipeline=(template_uri is None and template_spec is None))

    from azure.core.exceptions import HttpResponseError
    ScopedDeployment = cmd.get_models('ScopedDeployment')
    deployment = ScopedDeployment(properties=deployment_properties, location=deployment_location)
    if cmd.supported_api_version(min_api='2019-10-01', resource_type=ResourceType.MGMT_RESOURCE_RESOURCES):
        try:
            validation_poller = mgmt_client.begin_validate_at_management_group_scope(management_group_id,
                                                                                     deployment_name, deployment)
        except HttpResponseError as err:
            err_message = _build_http_response_error_message(err)
            raise_subdivision_deployment_error(err_message, err.error.code if err.error else None)
        validation_result = LongRunningOperation(cmd.cli_ctx)(validation_poller)
    else:
        validation_result = mgmt_client.validate_at_management_group_scope(management_group_id, deployment_name,
                                                                           deployment)

    if validation_result and validation_result.error:
        err_message = _build_preflight_error_message(validation_result.error)
        raise_subdivision_deployment_error(err_message)
    if validate_only:
        return validation_result

    return sdk_no_wait(no_wait, mgmt_client.begin_create_or_update_at_management_group_scope, management_group_id,
                       deployment_name, deployment)


# pylint: disable=unused-argument
def deploy_arm_template_at_tenant_scope(cmd,
                                        template_file=None, template_uri=None, parameters=None,
                                        deployment_name=None, deployment_location=None,
                                        no_wait=False, handle_extended_json_format=None, no_prompt=False,
                                        confirm_with_what_if=None, what_if_result_format=None,
                                        what_if_exclude_change_types=None, template_spec=None, query_string=None,
                                        what_if=None, proceed_if_no_change=None):
    if confirm_with_what_if or what_if:
        what_if_result = _what_if_deploy_arm_template_at_tenant_scope_core(cmd,
                                                                           template_file=template_file, template_uri=template_uri,
                                                                           parameters=parameters, deployment_name=deployment_name,
                                                                           deployment_location=deployment_location,
                                                                           result_format=what_if_result_format,
                                                                           exclude_change_types=what_if_exclude_change_types,
                                                                           no_prompt=no_prompt, template_spec=template_spec, query_string=query_string,
                                                                           return_result=True)
        if what_if:
            return None

        ChangeType = cmd.get_models('ChangeType')
        has_change = any(change.change_type not in [ChangeType.no_change, ChangeType.ignore] for change in what_if_result.changes)

        if not proceed_if_no_change or has_change:
            from knack.prompting import prompt_y_n

            if not prompt_y_n("\nAre you sure you want to execute the deployment?"):
                return None

    return _deploy_arm_template_at_tenant_scope(cmd=cmd,
                                                template_file=template_file, template_uri=template_uri, parameters=parameters,
                                                deployment_name=deployment_name, deployment_location=deployment_location,
                                                validate_only=False, no_wait=no_wait,
                                                no_prompt=no_prompt, template_spec=template_spec, query_string=query_string)


# pylint: disable=unused-argument
def validate_arm_template_at_tenant_scope(cmd,
                                          template_file=None, template_uri=None, parameters=None,
                                          deployment_name=None, deployment_location=None,
                                          no_wait=False, handle_extended_json_format=None, no_prompt=False, template_spec=None, query_string=None):
    return _deploy_arm_template_at_tenant_scope(cmd=cmd,
                                                template_file=template_file, template_uri=template_uri, parameters=parameters,
                                                deployment_name=deployment_name, deployment_location=deployment_location,
                                                validate_only=True, no_wait=no_wait,
                                                no_prompt=no_prompt, template_spec=template_spec, query_string=query_string)


def _deploy_arm_template_at_tenant_scope(cmd,
                                         template_file=None, template_uri=None, parameters=None,
                                         deployment_name=None, deployment_location=None, validate_only=False,
                                         no_wait=False, no_prompt=False, template_spec=None, query_string=None):
    deployment_properties = _prepare_deployment_properties_unmodified(cmd, 'tenant', template_file=template_file,
                                                                      template_uri=template_uri,
                                                                      parameters=parameters, mode='Incremental',
                                                                      no_prompt=no_prompt, template_spec=template_spec, query_string=query_string,)

    mgmt_client = _get_deployment_management_client(cmd.cli_ctx, plug_pipeline=(template_uri is None and template_spec is None))

    from azure.core.exceptions import HttpResponseError
    ScopedDeployment = cmd.get_models('ScopedDeployment')
    deployment = ScopedDeployment(properties=deployment_properties, location=deployment_location)
    if cmd.supported_api_version(min_api='2019-10-01', resource_type=ResourceType.MGMT_RESOURCE_RESOURCES):
        try:
            validation_poller = mgmt_client.begin_validate_at_tenant_scope(deployment_name=deployment_name,
                                                                           parameters=deployment)
        except HttpResponseError as err:
            err_message = _build_http_response_error_message(err)
            raise_subdivision_deployment_error(err_message, err.error.code if err.error else None)
        validation_result = LongRunningOperation(cmd.cli_ctx)(validation_poller)
    else:
        validation_result = mgmt_client.validate_at_tenant_scope(deployment_name=deployment_name,
                                                                 parameters=deployment)

    if validation_result and validation_result.error:
        err_message = _build_preflight_error_message(validation_result.error)
        raise_subdivision_deployment_error(err_message)
    if validate_only:
        return validation_result

    return sdk_no_wait(no_wait, mgmt_client.begin_create_or_update_at_tenant_scope, deployment_name, deployment)


def what_if_deploy_arm_template_at_resource_group(cmd, resource_group_name,
                                                  template_file=None, template_uri=None, parameters=None,
                                                  deployment_name=None, mode=DeploymentMode.incremental,
                                                  aux_tenants=None, result_format=None,
                                                  no_pretty_print=None, no_prompt=False,
                                                  exclude_change_types=None, template_spec=None, query_string=None):
    return _what_if_deploy_arm_template_at_resource_group_core(cmd, resource_group_name,
                                                               template_file, template_uri, parameters,
                                                               deployment_name, DeploymentMode.incremental,
                                                               aux_tenants, result_format,
                                                               no_pretty_print, no_prompt,
                                                               exclude_change_types, template_spec, query_string)


def _what_if_deploy_arm_template_at_resource_group_core(cmd, resource_group_name,
                                                        template_file=None, template_uri=None, parameters=None,
                                                        deployment_name=None, mode=DeploymentMode.incremental,
                                                        aux_tenants=None, result_format=None,
                                                        no_pretty_print=None, no_prompt=False,
                                                        exclude_change_types=None, template_spec=None, query_string=None,
                                                        return_result=None):
    what_if_properties = _prepare_deployment_what_if_properties(cmd, 'resourceGroup', template_file, template_uri,
                                                                parameters, mode, result_format, no_prompt, template_spec, query_string)
    mgmt_client = _get_deployment_management_client(cmd.cli_ctx, aux_tenants=aux_tenants,
                                                    plug_pipeline=(template_uri is None and template_spec is None))
    DeploymentWhatIf = cmd.get_models('DeploymentWhatIf')
    deployment_what_if = DeploymentWhatIf(properties=what_if_properties)
    what_if_poller = mgmt_client.begin_what_if(resource_group_name, deployment_name,
                                               parameters=deployment_what_if)
    what_if_result = _what_if_deploy_arm_template_core(cmd.cli_ctx, what_if_poller, no_pretty_print, exclude_change_types)

    return what_if_result if no_pretty_print or return_result else None


def what_if_deploy_arm_template_at_subscription_scope(cmd,
                                                      template_file=None, template_uri=None, parameters=None,
                                                      deployment_name=None, deployment_location=None,
                                                      result_format=None, no_pretty_print=None, no_prompt=False,
                                                      exclude_change_types=None, template_spec=None, query_string=None):
    return _what_if_deploy_arm_template_at_subscription_scope_core(cmd,
                                                                   template_file, template_uri, parameters,
                                                                   deployment_name, deployment_location,
                                                                   result_format, no_pretty_print, no_prompt,
                                                                   exclude_change_types, template_spec, query_string)


def _what_if_deploy_arm_template_at_subscription_scope_core(cmd,
                                                            template_file=None, template_uri=None, parameters=None,
                                                            deployment_name=None, deployment_location=None,
                                                            result_format=None, no_pretty_print=None, no_prompt=False,
                                                            exclude_change_types=None, template_spec=None, query_string=None,
                                                            return_result=None):
    what_if_properties = _prepare_deployment_what_if_properties(cmd, 'subscription', template_file, template_uri, parameters,
                                                                DeploymentMode.incremental, result_format, no_prompt, template_spec, query_string)
    mgmt_client = _get_deployment_management_client(cmd.cli_ctx, plug_pipeline=(template_uri is None and template_spec is None))
    ScopedDeploymentWhatIf = cmd.get_models('ScopedDeploymentWhatIf')
    scoped_deployment_what_if = ScopedDeploymentWhatIf(location=deployment_location, properties=what_if_properties)
    what_if_poller = mgmt_client.begin_what_if_at_subscription_scope(deployment_name,
                                                                     parameters=scoped_deployment_what_if)
    what_if_result = _what_if_deploy_arm_template_core(cmd.cli_ctx, what_if_poller, no_pretty_print, exclude_change_types)

    return what_if_result if no_pretty_print or return_result else None


def what_if_deploy_arm_template_at_management_group(cmd, management_group_id=None,
                                                    template_file=None, template_uri=None, parameters=None,
                                                    deployment_name=None, deployment_location=None,
                                                    result_format=None, no_pretty_print=None, no_prompt=False,
                                                    exclude_change_types=None, template_spec=None, query_string=None):
    return _what_if_deploy_arm_template_at_management_group_core(cmd, management_group_id,
                                                                 template_file, template_uri, parameters,
                                                                 deployment_name, deployment_location,
                                                                 result_format, no_pretty_print, no_prompt,
                                                                 exclude_change_types, template_spec, query_string)


def _what_if_deploy_arm_template_at_management_group_core(cmd, management_group_id=None,
                                                          template_file=None, template_uri=None, parameters=None,
                                                          deployment_name=None, deployment_location=None,
                                                          result_format=None, no_pretty_print=None, no_prompt=False,
                                                          exclude_change_types=None, template_spec=None, query_string=None,
                                                          return_result=None):
    what_if_properties = _prepare_deployment_what_if_properties(cmd, 'managementGroup', template_file, template_uri, parameters,
                                                                DeploymentMode.incremental, result_format, no_prompt, template_spec=template_spec, query_string=query_string)
    mgmt_client = _get_deployment_management_client(cmd.cli_ctx, plug_pipeline=(template_uri is None and template_spec is None))
    ScopedDeploymentWhatIf = cmd.get_models('ScopedDeploymentWhatIf')
    scoped_deployment_what_if = ScopedDeploymentWhatIf(location=deployment_location, properties=what_if_properties)
    what_if_poller = mgmt_client.begin_what_if_at_management_group_scope(management_group_id, deployment_name,
                                                                         parameters=scoped_deployment_what_if)
    what_if_result = _what_if_deploy_arm_template_core(cmd.cli_ctx, what_if_poller, no_pretty_print, exclude_change_types)

    return what_if_result if no_pretty_print or return_result else None


def what_if_deploy_arm_template_at_tenant_scope(cmd,
                                                template_file=None, template_uri=None, parameters=None,
                                                deployment_name=None, deployment_location=None,
                                                result_format=None, no_pretty_print=None, no_prompt=False,
                                                exclude_change_types=None, template_spec=None, query_string=None):
    return _what_if_deploy_arm_template_at_tenant_scope_core(cmd,
                                                             template_file, template_uri, parameters,
                                                             deployment_name, deployment_location,
                                                             result_format, no_pretty_print, no_prompt,
                                                             exclude_change_types, template_spec, query_string)


def _what_if_deploy_arm_template_at_tenant_scope_core(cmd,
                                                      template_file=None, template_uri=None, parameters=None,
                                                      deployment_name=None, deployment_location=None,
                                                      result_format=None, no_pretty_print=None, no_prompt=False,
                                                      exclude_change_types=None, template_spec=None, query_string=None,
                                                      return_result=None):
    what_if_properties = _prepare_deployment_what_if_properties(cmd, 'tenant', template_file, template_uri, parameters,
                                                                DeploymentMode.incremental, result_format, no_prompt, template_spec, query_string)
    mgmt_client = _get_deployment_management_client(cmd.cli_ctx, plug_pipeline=(template_uri is None and template_spec is None))
    ScopedDeploymentWhatIf = cmd.get_models('ScopedDeploymentWhatIf')
    scoped_deployment_what_if = ScopedDeploymentWhatIf(location=deployment_location, properties=what_if_properties)
    what_if_poller = mgmt_client.begin_what_if_at_tenant_scope(deployment_name, parameters=scoped_deployment_what_if)
    what_if_result = _what_if_deploy_arm_template_core(cmd.cli_ctx, what_if_poller, no_pretty_print, exclude_change_types)

    return what_if_result if no_pretty_print or return_result else None


def _what_if_deploy_arm_template_core(cli_ctx, what_if_poller, no_pretty_print, exclude_change_types):
    what_if_result = LongRunningOperation(cli_ctx)(what_if_poller)

    if what_if_result.error:
        # The status code is 200 even when there's an error, because
        # it is technically a successful What-If operation. The error
        # is on the ARM template but not the operation.
        err_message = _build_preflight_error_message(what_if_result.error)
        raise CLIError(err_message)

    if exclude_change_types:
        exclude_change_types = set(map(lambda x: x.lower(), exclude_change_types))
        what_if_result.changes = list(
            filter(lambda x: x.change_type.lower() not in exclude_change_types, what_if_result.changes)
        )

    if no_pretty_print:
        return what_if_result

    try:
        if cli_ctx.enable_color:
            # Disabling colorama since it will silently strip out the Xterm 256 color codes the What-If formatter
            # is using. Unfortunately, the colors that colorama supports are very limited, which doesn't meet our needs.
            from colorama import deinit
            deinit()

            # Enable virtual terminal mode for Windows console so it processes color codes.
            if platform.system() == "Windows":
                from ._win_vt import enable_vt_mode
                enable_vt_mode()

        print(format_what_if_operation_result(what_if_result, cli_ctx.enable_color))
    finally:
        if cli_ctx.enable_color:
            from colorama import init
            init()

    return what_if_result


def _prepare_template_uri_with_query_string(template_uri, input_query_string):
    from urllib.parse import urlencode, parse_qs, urlsplit, urlunsplit

    try:
        scheme, netloc, path, query_string, fragment = urlsplit(template_uri)  # pylint: disable=unused-variable
        query_params = parse_qs(input_query_string)
        new_query_string = urlencode(query_params, doseq=True)

        return urlunsplit((scheme, netloc, path, new_query_string, fragment))
    except Exception:  # pylint: disable=broad-except
        raise InvalidArgumentValueError('Unable to parse parameter: {} .Make sure the value is formed correctly.'.format(input_query_string))


def _prepare_deployment_properties_unmodified(cmd, deployment_scope, template_file=None, template_uri=None, parameters=None,
                                              mode=None, rollback_on_error=None, no_prompt=False, template_spec=None, query_string=None):
    cli_ctx = cmd.cli_ctx
    DeploymentProperties, TemplateLink, OnErrorDeployment = get_sdk(cli_ctx, ResourceType.MGMT_RESOURCE_RESOURCES,
                                                                    'DeploymentProperties', 'TemplateLink',
                                                                    'OnErrorDeployment', mod='models')
    template_link = None
    template_obj = None
    on_error_deployment = None
    template_content = None

    if query_string and not template_uri:
        raise IncorrectUsageError('please provide --template-uri if --query-string is specified')

    if template_uri:
        if query_string:
            template_link = TemplateLink(uri=template_uri, query_string=query_string)
            template_uri = _prepare_template_uri_with_query_string(template_uri=template_uri, input_query_string=query_string)
        else:
            template_link = TemplateLink(uri=template_uri)
        template_obj = _remove_comments_from_json(_urlretrieve(template_uri).decode('utf-8'), file_path=template_uri)
    elif template_spec:
        template_link = TemplateLink(id=template_spec, mode="Incremental")
        # The api-version for ResourceType.MGMT_RESOURCE_RESOURCES may get updated and point to another (newer) version of the api version for
        # ResourceType.MGMT_RESOURCE_TEMPLATESPECS than our designated version. This ensures the api-version of all the rest requests for
        # template_spec are consistent in the same profile:
        api_version = get_api_version(cli_ctx, ResourceType.MGMT_RESOURCE_TEMPLATESPECS)
        template_obj = show_resource(cmd=cmd, resource_ids=[template_spec], api_version=api_version).properties['mainTemplate']
    else:
        template_content = (
            run_bicep_command(["build", "--stdout", template_file])
            if is_bicep_file(template_file)
            else read_file_content(template_file)
        )
        template_obj = _remove_comments_from_json(template_content, file_path=template_file)

        if is_bicep_file(template_file):
            template_schema = template_obj.get('$schema', '')
            validate_bicep_target_scope(template_schema, deployment_scope)

    if rollback_on_error == '':
        on_error_deployment = OnErrorDeployment(type='LastSuccessful')
    elif rollback_on_error:
        on_error_deployment = OnErrorDeployment(type='SpecificDeployment', deployment_name=rollback_on_error)

    template_param_defs = template_obj.get('parameters', {})
    template_obj['resources'] = template_obj.get('resources', [])
    parameters = _process_parameters(template_param_defs, parameters) or {}
    parameters = _get_missing_parameters(parameters, template_obj, _prompt_for_parameters, no_prompt)
    parameters = json.loads(json.dumps(parameters))

    properties = DeploymentProperties(template=template_content, template_link=template_link,
                                      parameters=parameters, mode=mode, on_error_deployment=on_error_deployment)
    return properties


def _prepare_deployment_what_if_properties(cmd, deployment_scope, template_file, template_uri, parameters,
                                           mode, result_format, no_prompt, template_spec, query_string):
    DeploymentWhatIfProperties, DeploymentWhatIfSettings = get_sdk(cmd.cli_ctx, ResourceType.MGMT_RESOURCE_RESOURCES,
                                                                   'DeploymentWhatIfProperties', 'DeploymentWhatIfSettings',
                                                                   mod='models')

    deployment_properties = _prepare_deployment_properties_unmodified(cmd, deployment_scope, template_file=template_file, template_uri=template_uri,
                                                                      parameters=parameters, mode=mode, no_prompt=no_prompt, template_spec=template_spec, query_string=query_string)
    deployment_what_if_properties = DeploymentWhatIfProperties(template=deployment_properties.template, template_link=deployment_properties.template_link,
                                                               parameters=deployment_properties.parameters, mode=deployment_properties.mode,
                                                               what_if_settings=DeploymentWhatIfSettings(result_format=result_format))

    return deployment_what_if_properties


# pylint: disable=protected-access
def _get_deployment_management_client(cli_ctx, aux_subscriptions=None, aux_tenants=None, plug_pipeline=True):

    smc = get_mgmt_service_client(cli_ctx, ResourceType.MGMT_RESOURCE_RESOURCES,
                                  aux_subscriptions=aux_subscriptions, aux_tenants=aux_tenants)

    deployment_client = smc.deployments  # This solves the multi-api for you

    if not plug_pipeline:
        return deployment_client

    # Plug this as default HTTP pipeline
    from azure.core.pipeline import Pipeline
    smc._client._pipeline._impl_policies.append(JsonCTemplatePolicy())
    # Because JsonCTemplatePolicy needs to be wrapped as _SansIOHTTPPolicyRunner, so a new Pipeline is built
    smc._client._pipeline = Pipeline(
        policies=smc._client._pipeline._impl_policies,
        transport=smc._client._pipeline._transport
    )

    return deployment_client


def _list_resources_odata_filter_builder(resource_group_name=None, resource_provider_namespace=None,
                                         resource_type=None, name=None, tag=None, location=None):
    """Build up OData filter string from parameters """
    if tag is not None:
        if resource_group_name:
            raise IncorrectUsageError('you cannot use \'--tag\' with \'--resource-group\''
                                      '(If the default value for resource group is set, please use \'az configure --defaults group=""\' command to clear it first)')
        if resource_provider_namespace:
            raise IncorrectUsageError('you cannot use \'--tag\' with \'--namespace\'')
        if resource_type:
            raise IncorrectUsageError('you cannot use \'--tag\' with \'--resource-type\'')
        if name:
            raise IncorrectUsageError('you cannot use \'--tag\' with \'--name\'')
        if location:
            raise IncorrectUsageError('you cannot use \'--tag\' with \'--location\''
                                      '(If the default value for location is set, please use \'az configure --defaults location=""\' command to clear it first)')

    filters = []

    if resource_group_name:
        filters.append("resourceGroup eq '{}'".format(resource_group_name))

    if name:
        filters.append("name eq '{}'".format(name))

    if location:
        filters.append("location eq '{}'".format(location))

    if resource_type:
        if resource_provider_namespace:
            f = "'{}/{}'".format(resource_provider_namespace, resource_type)
        else:
            if not re.match('[^/]+/[^/]+', resource_type):
                raise CLIError(
                    'Malformed resource-type: '
                    '--resource-type=<namespace>/<resource-type> expected.')
            # assume resource_type is <namespace>/<type>. The worst is to get a server error
            f = "'{}'".format(resource_type)
        filters.append("resourceType eq " + f)
    else:
        if resource_provider_namespace:
            raise CLIError('--namespace also requires --resource-type')

    if tag:
        tag_name = list(tag.keys())[0] if isinstance(tag, dict) else tag
        tag_value = tag[tag_name] if isinstance(tag, dict) else ''
        if tag_name:
            if tag_name[-1] == '*':
                filters.append("startswith(tagname, '%s')" % tag_name[0:-1])
            else:
                filters.append("tagname eq '%s'" % tag_name)
                if tag_value != '':
                    filters.append("tagvalue eq '%s'" % tag_value)
    return ' and '.join(filters)


def _get_auth_provider_latest_api_version(cli_ctx):
    rcf = _resource_client_factory(cli_ctx)
    api_version = _ResourceUtils.resolve_api_version(rcf, 'Microsoft.Authorization', None, 'providerOperations')
    return api_version


def _update_provider(cmd, namespace, registering, wait, properties=None, mg_id=None, accept_terms=None):
    import time
    target_state = 'Registered' if registering else 'Unregistered'
    rcf = _resource_client_factory(cmd.cli_ctx)
    is_rpaas = namespace.lower() in RPAAS_APIS
    if mg_id is None and registering:
        if is_rpaas and accept_terms:
            wait = True
        if cmd.supported_api_version(min_api='2021-04-01'):
            r = rcf.providers.register(namespace, properties=properties)
        else:
            r = rcf.providers.register(namespace)
    elif mg_id and registering:
        r = rcf.providers.register_at_management_group_scope(namespace, mg_id)
        if r is None:
            return
    else:
        r = rcf.providers.unregister(namespace)

    if r.registration_state == target_state:
        return

    if wait:
        while True:
            time.sleep(10)
            rp_info = rcf.providers.get(namespace)
            if rp_info.registration_state == target_state:
                break
        if is_rpaas and accept_terms and registering and mg_id is None:
            # call accept term API
            from azure.cli.core.util import send_raw_request
            send_raw_request(cmd.cli_ctx, 'put', RPAAS_APIS[namespace.lower()], body=json.dumps({"properties": {"accepted": True}}))
    else:
        action = 'Registering' if registering else 'Unregistering'
        msg_template = '%s is still on-going. You can monitor using \'az provider show -n %s\''
        logger.warning(msg_template, action, namespace)


def _build_policy_scope(subscription_id, resource_group_name, scope):
    subscription_scope = '/subscriptions/' + subscription_id
    if scope:
        if resource_group_name:
            err = "Resource group '{}' is redundant because 'scope' is supplied"
            raise CLIError(err.format(resource_group_name))
    elif resource_group_name:
        scope = subscription_scope + '/resourceGroups/' + resource_group_name
    else:
        scope = subscription_scope
    return scope


def _resolve_policy_id(cmd, policy, policy_set_definition, client):
    policy_id = policy or policy_set_definition
    if not is_valid_resource_id(policy_id):
        if policy:
            policy_def = _get_custom_or_builtin_policy(cmd, client, policy)
            policy_id = policy_def.id
        else:
            policy_set_def = _get_custom_or_builtin_policy(cmd, client, policy_set_definition, None, None, True)
            policy_id = policy_set_def.id
    return policy_id


def _parse_management_group_reference(name):
    if _is_management_group_scope(name):
        parts = name.split('/')
        if len(parts) >= 9:
            return parts[4], parts[8]
    return None, name


def _parse_management_group_id(scope):
    if _is_management_group_scope(scope):
        parts = scope.split('/')
        if len(parts) >= 5:
            return parts[4]
    return None


def _get_custom_or_builtin_policy(cmd, client, name, subscription=None, management_group=None, for_policy_set=False):
    from azure.core.exceptions import HttpResponseError
    policy_operations = client.policy_set_definitions if for_policy_set else client.policy_definitions

    if cmd.supported_api_version(min_api='2018-03-01'):
        enforce_mutually_exclusive(subscription, management_group)
        if subscription:
            subscription_id = _get_subscription_id_from_subscription(cmd.cli_ctx, subscription)
            client = get_mgmt_service_client(cmd.cli_ctx, ResourceType.MGMT_RESOURCE_POLICY,
                                             subscription_id=subscription_id)
            policy_operations = client.policy_set_definitions if for_policy_set else client.policy_definitions
    try:
        if cmd.supported_api_version(min_api='2018-03-01'):
            if not management_group:
                management_group, name = _parse_management_group_reference(name)
            if management_group:
                return policy_operations.get_at_management_group(name, management_group)
        return policy_operations.get(name)
    except (HttpResponseError) as ex:
        status_code = ex.status_code if isinstance(ex, HttpResponseError) else ex.response.status_code
        if status_code == 404:
            try:
                return policy_operations.get_built_in(name)
            except HttpResponseError as ex2:
                # When the `--policy` parameter is neither a valid policy definition name nor conforms to the policy definition id format,
                # an exception of "AuthorizationFailed" will be reported to mislead customers.
                # So we need to modify the exception information thrown here.
                if ex2.status_code == 403 and ex2.error and ex2.error.code == 'AuthorizationFailed':
                    raise IncorrectUsageError('\'--policy\' should be a valid name or id of the policy definition')
                raise ex2
        raise


def _load_file_string_or_uri(file_or_string_or_uri, name, required=True):
    if file_or_string_or_uri is None:
        if required:
            raise CLIError('--{} is required'.format(name))
        return None
    url = urlparse(file_or_string_or_uri)
    if url.scheme == 'http' or url.scheme == 'https' or url.scheme == 'file':
        response = urlopen(file_or_string_or_uri)
        reader = codecs.getreader('utf-8')
        result = json.load(reader(response))
        response.close()
        return result
    if os.path.exists(file_or_string_or_uri):
        return get_file_json(file_or_string_or_uri)
    return shell_safe_json_parse(file_or_string_or_uri)


def _call_subscription_get(cmd, lock_client, *args):
    if cmd.supported_api_version(max_api='2015-01-01'):
        return lock_client.management_locks.get(*args)
    return lock_client.management_locks.get_at_subscription_level(*args)


def _extract_lock_params(resource_group_name, resource_provider_namespace,
                         resource_type, resource_name):
    if resource_group_name is None:
        return (None, None, None, None)

    if resource_name is None:
        return (resource_group_name, None, None, None)

    parts = resource_type.split('/', 2)
    if resource_provider_namespace is None and len(parts) == 2:
        resource_provider_namespace = parts[0]
        resource_type = parts[1]
    return (resource_group_name, resource_name, resource_provider_namespace, resource_type)


def _update_lock_parameters(parameters, level, notes):
    if level is not None:
        parameters.level = level
    if notes is not None:
        parameters.notes = notes


def _validate_resource_inputs(resource_group_name, resource_provider_namespace,
                              resource_type, resource_name):
    if resource_group_name is None:
        raise CLIError('--resource-group/-g is required.')
    if resource_type is None:
        raise CLIError('--resource-type is required')
    if resource_name is None:
        raise CLIError('--name/-n is required')
    if resource_provider_namespace is None:
        raise CLIError('--namespace is required')


# region Custom Commands

def list_resource_groups(cmd, tag=None):  # pylint: disable=no-self-use
    """ List resource groups, optionally filtered by a tag.
    :param str tag:tag to filter by in 'key[=value]' format
    """
    rcf = _resource_client_factory(cmd.cli_ctx)

    filters = []
    if tag:
        key = list(tag.keys())[0]
        filters.append("tagname eq '{}'".format(key))
        if tag[key]:
            filters.append("tagvalue eq '{}'".format(tag[key]))

    filter_text = ' and '.join(filters) if filters else None

    groups = rcf.resource_groups.list(filter=filter_text)
    return list(groups)


def create_resource_group(cmd, rg_name, location, tags=None, managed_by=None):
    """ Create a new resource group.
    :param str resource_group_name:the desired resource group name
    :param str location:the resource group location
    :param str tags:tags in 'a=b c' format
    """
    rcf = _resource_client_factory(cmd.cli_ctx)

    ResourceGroup = cmd.get_models('ResourceGroup')
    parameters = ResourceGroup(
        location=location,
        tags=tags
    )

    if cmd.supported_api_version(min_api='2016-09-01'):
        parameters.managed_by = managed_by

    return rcf.resource_groups.create_or_update(rg_name, parameters)


def update_resource_group(instance, tags=None):

    if tags is not None:
        instance.tags = tags

    return instance


def export_group_as_template(
        cmd, resource_group_name, include_comments=False, include_parameter_default_value=False, resource_ids=None, skip_resource_name_params=False, skip_all_params=False):
    """Captures a resource group as a template.
    :param str resource_group_name: the name of the resource group.
    :param resource_ids: space-separated resource ids to filter the export by. To export all resources, do not specify this argument or supply "*".
    :param bool include_comments: export template with comments.
    :param bool include_parameter_default_value: export template parameter with default value.
    :param bool skip_resource_name_params: export template and skip resource name parameterization.
    :param bool skip_all_params: export template parameter and skip all parameterization.
    """
    rcf = _resource_client_factory(cmd.cli_ctx)

    export_options = []
    if include_comments:
        export_options.append('IncludeComments')
    if include_parameter_default_value:
        export_options.append('IncludeParameterDefaultValue')
    if skip_resource_name_params:
        export_options.append('SkipResourceNameParameterization')
    if skip_all_params:
        export_options.append('SkipAllParameterization')

    resources = []
    if resource_ids is None or resource_ids[0] == "*":
        resources = ["*"]
    else:
        for i in resource_ids:
            if is_valid_resource_id(i):
                resources.append(i)
            else:
                raise CLIError('az resource: error: argument --resource-ids: invalid ResourceId value: \'%s\'' % i)

    options = ','.join(export_options) if export_options else None

    ExportTemplateRequest = cmd.get_models('ExportTemplateRequest')
    export_template_request = ExportTemplateRequest(resources=resources, options=options)

    # Exporting a resource group as a template is async since API version 2019-08-01.
    if cmd.supported_api_version(min_api='2019-08-01'):
        result_poller = rcf.resource_groups.begin_export_template(resource_group_name,
                                                                  parameters=export_template_request)
        result = LongRunningOperation(cmd.cli_ctx)(result_poller)
    else:
        result = rcf.resource_groups.begin_export_template(resource_group_name,
                                                           parameters=export_template_request)

    # pylint: disable=no-member
    # On error, server still returns 200, with details in the error attribute
    if result.error:
        error = result.error
        try:
            logger.warning(error.message)
        except AttributeError:
            logger.warning(str(error))
        for detail in getattr(error, 'details', None) or []:
            logger.error(detail.message)

    return result.template


def create_application(cmd, resource_group_name,
                       application_name, managedby_resource_group_id,
                       kind, managedapp_definition_id=None, location=None,
                       plan_name=None, plan_publisher=None, plan_product=None,
                       plan_version=None, tags=None, parameters=None):
    """ Create a new managed application.
    :param str resource_group_name:the desired resource group name
    :param str application_name:the managed application name
    :param str kind:the managed application kind. can be marketplace or servicecatalog
    :param str plan_name:the managed application package plan name
    :param str plan_publisher:the managed application package plan publisher
    :param str plan_product:the managed application package plan product
    :param str plan_version:the managed application package plan version
    :param str tags:tags in 'a=b c' format
    """
    from azure.mgmt.resource.managedapplications.models import Application, Plan
    racf = _resource_managedapps_client_factory(cmd.cli_ctx)
    rcf = _resource_client_factory(cmd.cli_ctx)
    if not location:
        location = rcf.resource_groups.get(resource_group_name).location
    application = Application(
        location=location,
        managed_resource_group_id=managedby_resource_group_id,
        kind=kind,
        tags=tags
    )

    if kind.lower() == 'servicecatalog':
        if managedapp_definition_id:
            application.application_definition_id = managedapp_definition_id
        else:
            raise CLIError('--managedapp-definition-id is required if kind is ServiceCatalog')
    elif kind.lower() == 'marketplace':
        if (plan_name is None and plan_product is None and
                plan_publisher is None and plan_version is None):
            raise CLIError('--plan-name, --plan-product, --plan-publisher and \
            --plan-version are all required if kind is MarketPlace')
        application.plan = Plan(name=plan_name, publisher=plan_publisher, product=plan_product, version=plan_version)

    applicationParameters = None

    if parameters:
        if os.path.exists(parameters):
            applicationParameters = get_file_json(parameters)
        else:
            applicationParameters = shell_safe_json_parse(parameters)

    application.parameters = applicationParameters

    return racf.applications.begin_create_or_update(resource_group_name, application_name, application)


def show_application(cmd, resource_group_name=None, application_name=None):
    """ Gets a managed application.
    :param str resource_group_name:the resource group name
    :param str application_name:the managed application name
    """
    racf = _resource_managedapps_client_factory(cmd.cli_ctx)
    return racf.applications.get(resource_group_name, application_name)


def show_applicationdefinition(cmd, resource_group_name=None, application_definition_name=None):
    """ Gets a managed application definition.
    :param str resource_group_name:the resource group name
    :param str application_definition_name:the managed application definition name
    """
    racf = _resource_managedapps_client_factory(cmd.cli_ctx)
    return racf.application_definitions.get(resource_group_name, application_definition_name)


def create_or_update_applicationdefinition(cmd, resource_group_name,
                                           application_definition_name,
                                           lock_level, authorizations,
                                           description, display_name,
                                           package_file_uri=None, create_ui_definition=None,
                                           main_template=None, location=None, tags=None):
    """ Create or update a new managed application definition.
    :param str resource_group_name:the desired resource group name
    :param str application_definition_name:the managed application definition name
    :param str description:the managed application definition description
    :param str display_name:the managed application definition display name
    :param str package_file_uri:the managed application definition package file uri
    :param str create_ui_definition:the managed application definition create ui definition
    :param str main_template:the managed application definition main template
    :param str tags:tags in 'a=b c' format
    """
    from azure.mgmt.resource.managedapplications.models import ApplicationDefinition, ApplicationProviderAuthorization
    if not package_file_uri and not create_ui_definition and not main_template:
        raise CLIError('usage error: --package-file-uri <url> | --create-ui-definition --main-template')
    if package_file_uri:
        if create_ui_definition or main_template:
            raise CLIError('usage error: must not specify --create-ui-definition --main-template')
    if not package_file_uri:
        if not create_ui_definition or not main_template:
            raise CLIError('usage error: must specify --create-ui-definition --main-template')
    racf = _resource_managedapps_client_factory(cmd.cli_ctx)
    rcf = _resource_client_factory(cmd.cli_ctx)
    if not location:
        location = rcf.resource_groups.get(resource_group_name).location
    authorizations = authorizations or []
    applicationAuthList = []

    for name_value in authorizations:
        # split at the first ':', neither principalId nor roldeDefinitionId should have a ':'
        principalId, roleDefinitionId = name_value.split(':', 1)
        applicationAuth = ApplicationProviderAuthorization(
            principal_id=principalId,
            role_definition_id=roleDefinitionId)
        applicationAuthList.append(applicationAuth)

    applicationDef = ApplicationDefinition(lock_level=lock_level,
                                           authorizations=applicationAuthList,
                                           package_file_uri=package_file_uri)
    applicationDef.display_name = display_name
    applicationDef.description = description
    applicationDef.location = location
    applicationDef.package_file_uri = package_file_uri
    applicationDef.create_ui_definition = create_ui_definition
    applicationDef.main_template = main_template
    applicationDef.tags = tags

    return racf.application_definitions.begin_create_or_update(resource_group_name,
                                                               application_definition_name, applicationDef)


def list_applications(cmd, resource_group_name=None):
    racf = _resource_managedapps_client_factory(cmd.cli_ctx)

    if resource_group_name:
        applications = racf.applications.list_by_resource_group(resource_group_name)
    else:
        applications = racf.applications.list_by_subscription()
    return list(applications)


def list_deployments_at_subscription_scope(cmd, filter_string=None):
    rcf = _resource_client_factory(cmd.cli_ctx)
    return rcf.deployments.list_at_subscription_scope(filter=filter_string)


def list_deployments_at_resource_group(cmd, resource_group_name, filter_string=None):
    rcf = _resource_client_factory(cmd.cli_ctx)
    return rcf.deployments.list_by_resource_group(resource_group_name, filter=filter_string)


def list_deployments_at_management_group(cmd, management_group_id, filter_string=None):
    rcf = _resource_client_factory(cmd.cli_ctx)
    return rcf.deployments.list_at_management_group_scope(management_group_id, filter=filter_string)


def list_deployments_at_tenant_scope(cmd, filter_string=None):
    rcf = _resource_client_factory(cmd.cli_ctx)
    return rcf.deployments.list_at_tenant_scope(filter=filter_string)


def get_deployment_at_subscription_scope(cmd, deployment_name):
    rcf = _resource_client_factory(cmd.cli_ctx)
    return rcf.deployments.get_at_subscription_scope(deployment_name)


def get_deployment_at_resource_group(cmd, resource_group_name, deployment_name):
    rcf = _resource_client_factory(cmd.cli_ctx)
    return rcf.deployments.get(resource_group_name, deployment_name)


def get_deployment_at_management_group(cmd, management_group_id, deployment_name):
    rcf = _resource_client_factory(cmd.cli_ctx)
    return rcf.deployments.get_at_management_group_scope(management_group_id, deployment_name)


def get_deployment_at_tenant_scope(cmd, deployment_name):
    rcf = _resource_client_factory(cmd.cli_ctx)
    return rcf.deployments.get_at_tenant_scope(deployment_name)


def delete_deployment_at_subscription_scope(cmd, deployment_name):
    rcf = _resource_client_factory(cmd.cli_ctx)
    return rcf.deployments.begin_delete_at_subscription_scope(deployment_name)


def delete_deployment_at_resource_group(cmd, resource_group_name, deployment_name):
    rcf = _resource_client_factory(cmd.cli_ctx)
    return rcf.deployments.begin_delete(resource_group_name, deployment_name)


def delete_deployment_at_management_group(cmd, management_group_id, deployment_name):
    rcf = _resource_client_factory(cmd.cli_ctx)
    return rcf.deployments.begin_delete_at_management_group_scope(management_group_id, deployment_name)


def delete_deployment_at_tenant_scope(cmd, deployment_name):
    rcf = _resource_client_factory(cmd.cli_ctx)
    return rcf.deployments.begin_delete_at_tenant_scope(deployment_name)


def cancel_deployment_at_subscription_scope(cmd, deployment_name):
    rcf = _resource_client_factory(cmd.cli_ctx)
    return rcf.deployments.cancel_at_subscription_scope(deployment_name)


def cancel_deployment_at_resource_group(cmd, resource_group_name, deployment_name):
    rcf = _resource_client_factory(cmd.cli_ctx)
    return rcf.deployments.cancel(resource_group_name, deployment_name)


def cancel_deployment_at_management_group(cmd, management_group_id, deployment_name):
    rcf = _resource_client_factory(cmd.cli_ctx)
    return rcf.deployments.cancel_at_management_group_scope(management_group_id, deployment_name)


def cancel_deployment_at_tenant_scope(cmd, deployment_name):
    rcf = _resource_client_factory(cmd.cli_ctx)
    return rcf.deployments.cancel_at_tenant_scope(deployment_name)


# pylint: disable=unused-argument
def deploy_arm_template(cmd, resource_group_name,
                        template_file=None, template_uri=None, deployment_name=None,
                        parameters=None, mode=None, rollback_on_error=None, no_wait=False,
                        handle_extended_json_format=None, aux_subscriptions=None, aux_tenants=None,
                        no_prompt=False):
    return _deploy_arm_template_core_unmodified(cmd, resource_group_name=resource_group_name,
                                                template_file=template_file, template_uri=template_uri,
                                                deployment_name=deployment_name, parameters=parameters, mode=mode,
                                                rollback_on_error=rollback_on_error, no_wait=no_wait,
                                                aux_subscriptions=aux_subscriptions, aux_tenants=aux_tenants,
                                                no_prompt=no_prompt)


# pylint: disable=unused-argument
def validate_arm_template(cmd, resource_group_name, template_file=None, template_uri=None,
                          parameters=None, mode=None, rollback_on_error=None, handle_extended_json_format=None,
                          no_prompt=False):
    return _deploy_arm_template_core_unmodified(cmd, resource_group_name, template_file, template_uri,
                                                'deployment_dry_run', parameters, mode, rollback_on_error,
                                                validate_only=True, no_prompt=no_prompt)


def export_template_at_subscription_scope(cmd, deployment_name):
    rcf = _resource_client_factory(cmd.cli_ctx)
    result = rcf.deployments.export_template_at_subscription_scope(deployment_name)

    print(json.dumps(result.template, indent=2))  # pylint: disable=no-member


def export_template_at_resource_group(cmd, resource_group_name, deployment_name):
    rcf = _resource_client_factory(cmd.cli_ctx)
    result = rcf.deployments.export_template(resource_group_name, deployment_name)

    print(json.dumps(result.template, indent=2))  # pylint: disable=no-member


def export_template_at_management_group(cmd, management_group_id, deployment_name):
    rcf = _resource_client_factory(cmd.cli_ctx)
    result = rcf.deployments.export_template_at_management_group_scope(management_group_id, deployment_name)

    print(json.dumps(result.template, indent=2))  # pylint: disable=no-member


def export_template_at_tenant_scope(cmd, deployment_name):
    rcf = _resource_client_factory(cmd.cli_ctx)
    result = rcf.deployments.export_template_at_tenant_scope(deployment_name)

    print(json.dumps(result.template, indent=2))  # pylint: disable=no-member


def export_deployment_as_template(cmd, resource_group_name, deployment_name):
    smc = _resource_client_factory(cmd.cli_ctx)
    result = smc.deployments.export_template(resource_group_name, deployment_name)
    print(json.dumps(result.template, indent=2))  # pylint: disable=no-member


def create_resource(cmd, properties,
                    resource_group_name=None, resource_provider_namespace=None,
                    parent_resource_path=None, resource_type=None, resource_name=None,
                    resource_id=None, api_version=None, location=None, is_full_object=False,
                    latest_include_preview=False):
    res = _ResourceUtils(cmd.cli_ctx, resource_group_name, resource_provider_namespace,
                         parent_resource_path, resource_type, resource_name,
                         resource_id, api_version, latest_include_preview=latest_include_preview)
    return res.create_resource(properties, location, is_full_object)


def _get_parsed_resource_ids(resource_ids):
    """
    Returns a generator of parsed resource ids. Raise when there is invalid resource id.
    """
    if not resource_ids:
        return None

    for rid in resource_ids:
        if not is_valid_resource_id(rid):
            raise CLIError('az resource: error: argument --ids: invalid ResourceId value: \'%s\'' % rid)

    return ({'resource_id': rid} for rid in resource_ids)


def _get_rsrc_util_from_parsed_id(cli_ctx, parsed_id, api_version, latest_include_preview=False):
    return _ResourceUtils(cli_ctx,
                          parsed_id.get('resource_group', None),
                          parsed_id.get('resource_namespace', None),
                          parsed_id.get('resource_parent', None),
                          parsed_id.get('resource_type', None),
                          parsed_id.get('resource_name', None),
                          parsed_id.get('resource_id', None),
                          api_version,
                          latest_include_preview=latest_include_preview)


def _create_parsed_id(cli_ctx, resource_group_name=None, resource_provider_namespace=None, parent_resource_path=None,
                      resource_type=None, resource_name=None):
    subscription = get_subscription_id(cli_ctx)
    return {
        'resource_group': resource_group_name,
        'resource_namespace': resource_provider_namespace,
        'resource_parent': parent_resource_path,
        'resource_type': resource_type,
        'resource_name': resource_name,
        'subscription': subscription
    }


def _single_or_collection(obj, default=None):
    if not obj:
        return default

    if isinstance(obj, list) and len(obj) == 1:
        return obj[0]

    return obj


def show_resource(cmd, resource_ids=None, resource_group_name=None,
                  resource_provider_namespace=None, parent_resource_path=None, resource_type=None,
                  resource_name=None, api_version=None, include_response_body=False, latest_include_preview=False):
    parsed_ids = _get_parsed_resource_ids(resource_ids) or [_create_parsed_id(cmd.cli_ctx,
                                                                              resource_group_name,
                                                                              resource_provider_namespace,
                                                                              parent_resource_path,
                                                                              resource_type,
                                                                              resource_name)]

    return _single_or_collection(
        [_get_rsrc_util_from_parsed_id(cmd.cli_ctx, id_dict, api_version, latest_include_preview).get_resource(
            include_response_body) for id_dict in parsed_ids])


# pylint: disable=unused-argument
def delete_resource(cmd, resource_ids=None, resource_group_name=None,
                    resource_provider_namespace=None, parent_resource_path=None, resource_type=None,
                    resource_name=None, api_version=None, latest_include_preview=False):
    """
    Deletes the given resource(s).
    This function allows deletion of ids with dependencies on one another.
    This is done with multiple passes through the given ids.
    """
    parsed_ids = _get_parsed_resource_ids(resource_ids) or [_create_parsed_id(cmd.cli_ctx,
                                                                              resource_group_name,
                                                                              resource_provider_namespace,
                                                                              parent_resource_path,
                                                                              resource_type,
                                                                              resource_name)]
    to_be_deleted = [(_get_rsrc_util_from_parsed_id(cmd.cli_ctx, id_dict, api_version, latest_include_preview), id_dict)
                     for id_dict in parsed_ids]

    results = []
    from azure.core.exceptions import HttpResponseError
    while to_be_deleted:
        logger.debug("Start new loop to delete resources.")
        operations = []
        failed_to_delete = []
        for rsrc_utils, id_dict in to_be_deleted:
            try:
                operations.append(rsrc_utils.delete())
                resource = _build_resource_id(**id_dict) or resource_name
                logger.debug("deleting %s", resource)
            except HttpResponseError as e:
                # request to delete failed, add parsed id dict back to queue
                id_dict['exception'] = str(e)
                failed_to_delete.append((rsrc_utils, id_dict))
        to_be_deleted = failed_to_delete

        # stop deleting if none deletable
        if not operations:
            break

        # all operations return result before next pass
        for operation in operations:
            results.append(operation.result())

    if to_be_deleted:
        error_msg_builder = ['Some resources failed to be deleted (run with `--verbose` for more information):']
        for _, id_dict in to_be_deleted:
            logger.info(id_dict['exception'])
            resource_id = _build_resource_id(**id_dict) or id_dict['resource_id']
            error_msg_builder.append(resource_id)
        raise CLIError(os.linesep.join(error_msg_builder))

    return _single_or_collection(results)


def update_resource(cmd, parameters, resource_ids=None,
                    resource_group_name=None, resource_provider_namespace=None,
                    parent_resource_path=None, resource_type=None, resource_name=None, api_version=None,
                    latest_include_preview=False):
    parsed_ids = _get_parsed_resource_ids(resource_ids) or [_create_parsed_id(cmd.cli_ctx,
                                                                              resource_group_name,
                                                                              resource_provider_namespace,
                                                                              parent_resource_path,
                                                                              resource_type,
                                                                              resource_name)]

    return _single_or_collection(
        [_get_rsrc_util_from_parsed_id(cmd.cli_ctx, id_dict, api_version, latest_include_preview).update(parameters)
         for id_dict in parsed_ids])


def tag_resource(cmd, tags, resource_ids=None, resource_group_name=None, resource_provider_namespace=None,
                 parent_resource_path=None, resource_type=None, resource_name=None, api_version=None,
                 is_incremental=None, latest_include_preview=False):
    """ Updates the tags on an existing resource. To clear tags, specify the --tag option
    without anything else. """
    parsed_ids = _get_parsed_resource_ids(resource_ids) or [_create_parsed_id(cmd.cli_ctx,
                                                                              resource_group_name,
                                                                              resource_provider_namespace,
                                                                              parent_resource_path,
                                                                              resource_type,
                                                                              resource_name)]

    return _single_or_collection([LongRunningOperation(cmd.cli_ctx)(
        _get_rsrc_util_from_parsed_id(cmd.cli_ctx, id_dict, api_version, latest_include_preview).tag(
            tags, is_incremental)) for id_dict in parsed_ids])


def invoke_resource_action(cmd, action, request_body=None, resource_ids=None,
                           resource_group_name=None, resource_provider_namespace=None,
                           parent_resource_path=None, resource_type=None, resource_name=None,
                           api_version=None, latest_include_preview=False):
    """ Invokes the provided action on an existing resource."""
    parsed_ids = _get_parsed_resource_ids(resource_ids) or [_create_parsed_id(cmd.cli_ctx,
                                                                              resource_group_name,
                                                                              resource_provider_namespace,
                                                                              parent_resource_path,
                                                                              resource_type,
                                                                              resource_name)]

    return _single_or_collection(
        [_get_rsrc_util_from_parsed_id(cmd.cli_ctx, id_dict, api_version, latest_include_preview).invoke_action(
            action, request_body) for id_dict in parsed_ids])


def get_deployment_operations(client, resource_group_name, deployment_name, operation_ids):
    """get a deployment's operation."""
    result = []
    for op_id in operation_ids:
        dep = client.get(resource_group_name, deployment_name, op_id)
        result.append(dep)
    return result


def get_deployment_operations_at_subscription_scope(client, deployment_name, operation_ids):
    result = []
    for op_id in operation_ids:
        deployment = client.get_at_subscription_scope(deployment_name, op_id)
        result.append(deployment)
    return result


def get_deployment_operations_at_resource_group(client, resource_group_name, deployment_name, operation_ids):
    result = []
    for op_id in operation_ids:
        dep = client.get(resource_group_name, deployment_name, op_id)
        result.append(dep)
    return result


def get_deployment_operations_at_management_group(client, management_group_id, deployment_name, operation_ids):
    result = []
    for op_id in operation_ids:
        dep = client.get_at_management_group_scope(management_group_id, deployment_name, op_id)
        result.append(dep)
    return result


def get_deployment_operations_at_tenant_scope(client, deployment_name, operation_ids):
    result = []
    for op_id in operation_ids:
        dep = client.get_at_tenant_scope(deployment_name, op_id)
        result.append(dep)
    return result


def list_deployment_scripts(cmd, resource_group_name=None):
    rcf = _resource_deploymentscripts_client_factory(cmd.cli_ctx)
    if resource_group_name is not None:
        return rcf.deployment_scripts.list_by_resource_group(resource_group_name)
    return rcf.deployment_scripts.list_by_subscription()


def get_deployment_script(cmd, resource_group_name, name):
    rcf = _resource_deploymentscripts_client_factory(cmd.cli_ctx)
    return rcf.deployment_scripts.get(resource_group_name, name)


def get_deployment_script_logs(cmd, resource_group_name, name):
    rcf = _resource_deploymentscripts_client_factory(cmd.cli_ctx)
    return rcf.deployment_scripts.get_logs(resource_group_name, name)


def delete_deployment_script(cmd, resource_group_name, name):
    rcf = _resource_deploymentscripts_client_factory(cmd.cli_ctx)
    rcf.deployment_scripts.delete(resource_group_name, name)


def get_template_spec(cmd, resource_group_name=None, name=None, version=None, template_spec=None):
    if template_spec:
        id_parts = parse_resource_id(template_spec)
        resource_group_name = id_parts.get('resource_group')
        name = id_parts.get('name')
        version = id_parts.get('resource_name')
        if version == name:
            version = None
    rcf = _resource_templatespecs_client_factory(cmd.cli_ctx)
    if version:
        return rcf.template_spec_versions.get(resource_group_name, name, version)
    retrieved_template = rcf.template_specs.get(resource_group_name, name, expand="versions")
    version_names = list(retrieved_template.versions.keys())
    retrieved_template.versions = version_names
    return retrieved_template


def create_template_spec(cmd, resource_group_name, name, template_file=None, location=None, display_name=None,
                         description=None, version=None, version_description=None, tags=None, no_prompt=False, ui_form_definition_file=None):
    if location is None:
        rcf = _resource_client_factory(cmd.cli_ctx)
        location = rcf.resource_groups.get(resource_group_name).location
    rcf = _resource_templatespecs_client_factory(cmd.cli_ctx)

    if template_file and not version:
        raise IncorrectUsageError('please provide --version if --template-file is specified')

    if version:
        input_template, artifacts, input_ui_form_definition = None, None, None
        exists = False
        if no_prompt is False:
            try:  # Check if child template spec already exists.
                rcf.template_spec_versions.get(resource_group_name=resource_group_name, template_spec_name=name, template_spec_version=version)
                from knack.prompting import prompt_y_n
                confirmation = prompt_y_n("This will override template spec {} version {}. Proceed?".format(name, version))
                if not confirmation:
                    return None
                exists = True
            except Exception:  # pylint: disable=broad-except
                pass

        if template_file:
            from azure.cli.command_modules.resource._packing_engine import (pack)
            if is_bicep_file(template_file):
                template_content = run_bicep_command(["build", "--stdout", template_file])
                input_content = _remove_comments_from_json(template_content, file_path=template_file)
                input_template = json.loads(json.dumps(input_content))
                artifacts = []
            else:
                packed_template = pack(cmd, template_file)
                input_template = getattr(packed_template, 'RootTemplate')
                artifacts = getattr(packed_template, 'Artifacts')

        if ui_form_definition_file:
            ui_form_definition_content = _remove_comments_from_json(read_file_content(ui_form_definition_file))
            input_ui_form_definition = json.loads(json.dumps(ui_form_definition_content))

        if not exists:
            try:  # Check if parent template spec already exists.
                existing_parent = rcf.template_specs.get(resource_group_name=resource_group_name, template_spec_name=name)
                if tags is None:  # New version should inherit tags from parent if none are provided.
                    tags = getattr(existing_parent, 'tags')
            except Exception:  # pylint: disable=broad-except
                tags = tags or {}
                TemplateSpec = get_sdk(cmd.cli_ctx, ResourceType.MGMT_RESOURCE_TEMPLATESPECS, 'TemplateSpec', mod='models')
                template_spec_parent = TemplateSpec(location=location, description=description, display_name=display_name, tags=tags)
                rcf.template_specs.create_or_update(resource_group_name, name, template_spec_parent)

        TemplateSpecVersion = get_sdk(cmd.cli_ctx, ResourceType.MGMT_RESOURCE_TEMPLATESPECS, 'TemplateSpecVersion', mod='models')
        template_spec_version = TemplateSpecVersion(location=location, linked_templates=artifacts, description=version_description, main_template=input_template, tags=tags, ui_form_definition=input_ui_form_definition)
        return rcf.template_spec_versions.create_or_update(resource_group_name, name, version, template_spec_version)

    tags = tags or {}
    TemplateSpec = get_sdk(cmd.cli_ctx, ResourceType.MGMT_RESOURCE_TEMPLATESPECS, 'TemplateSpec', mod='models')
    template_spec_parent = TemplateSpec(location=location, description=description, display_name=display_name, tags=tags)
    return rcf.template_specs.create_or_update(resource_group_name, name, template_spec_parent)


def update_template_spec(cmd, resource_group_name=None, name=None, template_spec=None, template_file=None, display_name=None,
                         description=None, version=None, version_description=None, tags=None, ui_form_definition_file=None):
    rcf = _resource_templatespecs_client_factory(cmd.cli_ctx)

    if template_spec:
        id_parts = parse_resource_id(template_spec)
        resource_group_name = id_parts.get('resource_group')
        name = id_parts.get('name')
        version = id_parts.get('resource_name')
        if version == name:
            version = None

    existing_template, artifacts, input_ui_form_definition = None, None, None
    if template_file:
        from azure.cli.command_modules.resource._packing_engine import (pack)
        if is_bicep_file(template_file):
            template_content = run_bicep_command(["build", "--stdout", template_file])
            input_content = _remove_comments_from_json(template_content, file_path=template_file)
            input_template = json.loads(json.dumps(input_content))
            artifacts = []
        else:
            packed_template = pack(cmd, template_file)
            input_template = getattr(packed_template, 'RootTemplate')
            artifacts = getattr(packed_template, 'Artifacts')

    if ui_form_definition_file:
        ui_form_definition_content = _remove_comments_from_json(read_file_content(ui_form_definition_file))
        input_ui_form_definition = json.loads(json.dumps(ui_form_definition_content))

    if version:
        existing_template = rcf.template_spec_versions.get(resource_group_name=resource_group_name, template_spec_name=name, template_spec_version=version)

        location = getattr(existing_template, 'location')

        # Do not remove tags if not explicitly empty.
        if tags is None:
            tags = getattr(existing_template, 'tags')
        if version_description is None:
            version_description = getattr(existing_template, 'description')
        if template_file is None:
            input_template = getattr(existing_template, 'main_template')
        if ui_form_definition_file is None:
            input_ui_form_definition = getattr(existing_template, 'ui_form_definition')
        TemplateSpecVersion = get_sdk(cmd.cli_ctx, ResourceType.MGMT_RESOURCE_TEMPLATESPECS, 'TemplateSpecVersion', mod='models')

        updated_template_spec = TemplateSpecVersion(location=location, linked_templates=artifacts, description=version_description, main_template=input_template, tags=tags, ui_form_definition=input_ui_form_definition)
        return rcf.template_spec_versions.create_or_update(resource_group_name, name, version, updated_template_spec)

    existing_template = rcf.template_specs.get(resource_group_name=resource_group_name, template_spec_name=name)

    location = getattr(existing_template, 'location')
    # Do not remove tags if not explicitly empty.
    if tags is None:
        tags = getattr(existing_template, 'tags')
    if display_name is None:
        display_name = getattr(existing_template, 'display_name')
    if description is None:
        description = getattr(existing_template, 'description')

    TemplateSpec = get_sdk(cmd.cli_ctx, ResourceType.MGMT_RESOURCE_TEMPLATESPECS, 'TemplateSpec', mod='models')

    root_template = TemplateSpec(location=location, description=description, display_name=display_name, tags=tags)
    return rcf.template_specs.create_or_update(resource_group_name, name, root_template)


def export_template_spec(cmd, output_folder, resource_group_name=None, name=None, version=None, template_spec=None):
    rcf = _resource_templatespecs_client_factory(cmd.cli_ctx)
    if template_spec:
        id_parts = parse_resource_id(template_spec)
        resource_group_name = id_parts.get('resource_group')
        name = id_parts.get('name')
        version = id_parts.get('resource_name')
        if version == name:
            version = None
    if not version:
        raise IncorrectUsageError('Please specify the template spec version for export')
    exported_template = rcf.template_spec_versions.get(resource_group_name, name, version)
    from azure.cli.command_modules.resource._packing_engine import (unpack)
    return unpack(cmd, exported_template, output_folder, (str(name) + '.JSON'))


def delete_template_spec(cmd, resource_group_name=None, name=None, version=None, template_spec=None):
    rcf = _resource_templatespecs_client_factory(cmd.cli_ctx)
    if template_spec:
        id_parts = parse_resource_id(template_spec)
        resource_group_name = id_parts.get('resource_group')
        name = id_parts.get('name')
        version = id_parts.get('resource_name')
        if version == name:
            version = None
    if version:
        return rcf.template_spec_versions.delete(resource_group_name=resource_group_name, template_spec_name=name, template_spec_version=version)
    return rcf.template_specs.delete(resource_group_name=resource_group_name, template_spec_name=name)


def list_template_specs(cmd, resource_group_name=None, name=None):
    rcf = _resource_templatespecs_client_factory(cmd.cli_ctx)
    if resource_group_name is not None:
        if name is not None:
            return rcf.template_spec_versions.list(resource_group_name=resource_group_name, template_spec_name=name)
        return rcf.template_specs.list_by_resource_group(resource_group_name)
    return rcf.template_specs.list_by_subscription()


def list_deployment_operations_at_subscription_scope(cmd, deployment_name):
    rcf = _resource_client_factory(cmd.cli_ctx)
    return rcf.deployment_operations.list_at_subscription_scope(deployment_name)


def list_deployment_operations_at_resource_group(cmd, resource_group_name, deployment_name):
    rcf = _resource_client_factory(cmd.cli_ctx)
    return rcf.deployment_operations.list(resource_group_name, deployment_name)


def list_deployment_operations_at_management_group(cmd, management_group_id, deployment_name):
    rcf = _resource_client_factory(cmd.cli_ctx)
    return rcf.deployment_operations.list_at_management_group_scope(management_group_id, deployment_name)


def list_deployment_operations_at_tenant_scope(cmd, deployment_name):
    rcf = _resource_client_factory(cmd.cli_ctx)
    return rcf.deployment_operations.list_at_tenant_scope(deployment_name)


def get_deployment_operation_at_subscription_scope(cmd, deployment_name, op_id):
    rcf = _resource_client_factory(cmd.cli_ctx)
    return rcf.deployment_operations.get_at_subscription_scope(deployment_name, op_id)


def get_deployment_operation_at_resource_group(cmd, resource_group_name, deployment_name, op_id):
    rcf = _resource_client_factory(cmd.cli_ctx)
    return rcf.deployment_operations.get(resource_group_name, deployment_name, op_id)


def get_deployment_operation_at_management_group(cmd, management_group_id, deployment_name, op_id):
    rcf = _resource_client_factory(cmd.cli_ctx)
    return rcf.deployment_operations.get_at_management_group_scope(management_group_id, deployment_name, op_id)


def get_deployment_operation_at_tenant_scope(cmd, deployment_name, op_id):
    rcf = _resource_client_factory(cmd.cli_ctx)
    return rcf.deployment_operations.get_at_tenant_scope(deployment_name, op_id)


def list_resources(cmd, resource_group_name=None,
                   resource_provider_namespace=None, resource_type=None, name=None, tag=None,
                   location=None):
    rcf = _resource_client_factory(cmd.cli_ctx)

    if resource_group_name is not None:
        rcf.resource_groups.get(resource_group_name)

    odata_filter = _list_resources_odata_filter_builder(resource_group_name,
                                                        resource_provider_namespace,
                                                        resource_type, name, tag, location)

    expand = "createdTime,changedTime,provisioningState"
    resources = rcf.resources.list(filter=odata_filter, expand=expand)
    return list(resources)


def register_provider(cmd, resource_provider_namespace, consent_to_permissions=False, mg=None, wait=False, accept_terms=None):
    properties = None
    if cmd.supported_api_version(min_api='2021-04-01') and consent_to_permissions:
        ProviderRegistrationRequest, ProviderConsentDefinition = cmd.get_models('ProviderRegistrationRequest', 'ProviderConsentDefinition')
        properties = ProviderRegistrationRequest(third_party_provider_consent=ProviderConsentDefinition(consent_to_authorization=consent_to_permissions))
    _update_provider(cmd, resource_provider_namespace, registering=True, wait=wait, properties=properties, mg_id=mg, accept_terms=accept_terms)


def unregister_provider(cmd, resource_provider_namespace, wait=False):
    _update_provider(cmd, resource_provider_namespace, registering=False, wait=wait)


def list_provider_operations(cmd):
    auth_client = _authorization_management_client(cmd.cli_ctx)
    return auth_client.provider_operations_metadata.list()


def list_provider_permissions(cmd, resource_provider_namespace):
    rcf = _resource_client_factory(cmd.cli_ctx)
    return rcf.providers.provider_permissions(resource_provider_namespace)


def show_provider_operations(cmd, resource_provider_namespace):
    version = getattr(get_api_version(cmd.cli_ctx, ResourceType.MGMT_AUTHORIZATION), 'provider_operations_metadata')
    auth_client = _authorization_management_client(cmd.cli_ctx)
    if version == '2015-07-01':
        return auth_client.provider_operations_metadata.get(resource_provider_namespace, version)
    return auth_client.provider_operations_metadata.get(resource_provider_namespace)


def move_resource(cmd, ids, destination_group, destination_subscription_id=None):
    """Moves resources from one resource group to another(can be under different subscription)

    :param ids: the space-separated resource ids to be moved
    :param destination_group: the destination resource group name
    :param destination_subscription_id: the destination subscription identifier
    """
    # verify all resource ids are valid and under the same group
    resources = []
    for i in ids:
        if is_valid_resource_id(i):
            resources.append(parse_resource_id(i))
        else:
            raise CLIError('Invalid id "{}", as it has no group or subscription field'.format(i))

    if len({r['subscription'] for r in resources}) > 1:
        raise CLIError('All resources should be under the same subscription')
    if len({r['resource_group'] for r in resources}) > 1:
        raise CLIError('All resources should be under the same group')

    rcf = _resource_client_factory(cmd.cli_ctx)
    default_subscription_id = get_subscription_id(cmd.cli_ctx)
    target = _build_resource_id(subscription=(destination_subscription_id or default_subscription_id),
                                resource_group=destination_group)

    ResourcesMoveInfo = cmd.get_models('ResourcesMoveInfo')
    resources_move_info = ResourcesMoveInfo(resources=ids, target_resource_group=target)
    return rcf.resources.begin_move_resources(resources[0]['resource_group'], parameters=resources_move_info)


def list_features(client, resource_provider_namespace=None):
    if resource_provider_namespace:
        return client.list(resource_provider_namespace=resource_provider_namespace)
    return client.list_all()


def register_feature(client, resource_provider_namespace, feature_name):
    logger.warning("Once the feature '%s' is registered, invoking 'az provider register -n %s' is required "
                   "to get the change propagated", feature_name, resource_provider_namespace)
    return client.register(resource_provider_namespace, feature_name)


def unregister_feature(client, resource_provider_namespace, feature_name):
    logger.warning("Once the feature '%s' is unregistered, invoking 'az provider register -n %s' is required "
                   "to get the change propagated", feature_name, resource_provider_namespace)
    return client.unregister(resource_provider_namespace, feature_name)


def list_feature_registrations(client, resource_provider_namespace=None):
    if resource_provider_namespace:
        return client.list_by_subscription(provider_namespace=resource_provider_namespace)
    return client.list_all_by_subscription()


def create_feature_registration(client, resource_provider_namespace, feature_name):
    return client.create_or_update(resource_provider_namespace, feature_name, {})


def delete_feature_registration(client, resource_provider_namespace, feature_name):
    return client.delete(resource_provider_namespace, feature_name)


# pylint: disable=inconsistent-return-statements,too-many-locals
def create_policy_assignment(cmd, policy=None, policy_set_definition=None,
                             name=None, display_name=None, params=None,
                             resource_group_name=None, scope=None, sku=None,
                             not_scopes=None, location=None, assign_identity=None,
                             mi_system_assigned=None, mi_user_assigned=None,
                             identity_scope=None, identity_role='Contributor', enforcement_mode='Default',
                             description=None):
    """Creates a policy assignment
    :param not_scopes: Space-separated scopes where the policy assignment does not apply.
    """
    if bool(policy) == bool(policy_set_definition):
        raise ArgumentUsageError('usage error: --policy NAME_OR_ID | '
                                 '--policy-set-definition NAME_OR_ID')
    policy_client = _resource_policy_client_factory(cmd.cli_ctx)
    subscription_id = get_subscription_id(cmd.cli_ctx)
    scope = _build_policy_scope(subscription_id, resource_group_name, scope)
    policy_id = _resolve_policy_id(cmd, policy, policy_set_definition, policy_client)
    params = _load_file_string_or_uri(params, 'params', False)

    PolicyAssignment = cmd.get_models('PolicyAssignment')
    assignment = PolicyAssignment(display_name=display_name, policy_definition_id=policy_id, scope=scope, enforcement_mode=enforcement_mode, description=description)
    assignment.parameters = params if params else None

    if cmd.supported_api_version(min_api='2017-06-01-preview'):
        if not_scopes:
            kwargs_list = []
            for id_arg in not_scopes.split(' '):
                id_parts = parse_resource_id(id_arg)
                if id_parts.get('subscription') or _is_management_group_scope(id_arg):
                    kwargs_list.append(id_arg)
                else:
                    raise InvalidArgumentValueError("Invalid resource ID value in --not-scopes: '%s'" % id_arg)
            assignment.not_scopes = kwargs_list

    identities = None
    if cmd.supported_api_version(min_api='2018-05-01'):
        if location:
            assignment.location = location
        if mi_system_assigned is not None or assign_identity is not None:
            identities = [MSI_LOCAL_ID]
        elif mi_user_assigned is not None:
            identities = [mi_user_assigned]

        identity = None
        if identities is not None:
            identity = _build_identities_info(cmd, identities, resource_group_name)
        assignment.identity = identity

    if name is None:
        name = (base64.urlsafe_b64encode(uuid.uuid4().bytes).decode())[:-2]

    createdAssignment = policy_client.policy_assignments.create(scope, name, assignment)

    # Create the identity's role assignment if requested
    if identities is not None and identity_scope:
        from azure.cli.core.commands.arm import assign_identity as _assign_identity_helper
        _assign_identity_helper(cmd.cli_ctx, lambda: createdAssignment, lambda resource: createdAssignment, identity_role, identity_scope)

    return createdAssignment


def _get_resource_id(cli_ctx, val, resource_group, resource_type, resource_namespace):
    from msrestazure.tools import resource_id
    if is_valid_resource_id(val):
        return val

    kwargs = {
        'name': val,
        'resource_group': resource_group,
        'namespace': resource_namespace,
        'type': resource_type,
        'subscription': get_subscription_id(cli_ctx)
    }
    missing_kwargs = {k: v for k, v in kwargs.items() if not v}

    return resource_id(**kwargs) if not missing_kwargs else None


def _build_identities_info(cmd, identities, resourceGroupName):
    identities = identities or []
    ResourceIdentityType = cmd.get_models('ResourceIdentityType')
    ResourceIdentity = cmd.get_models('Identity')
    identity_type = ResourceIdentityType.none
    if not identities or MSI_LOCAL_ID in identities:
        return ResourceIdentity(type=ResourceIdentityType.system_assigned)

    user_assigned_identities = [x for x in identities if x != MSI_LOCAL_ID]
    if user_assigned_identities and len(user_assigned_identities) > 0:
        msiId = _get_resource_id(cmd.cli_ctx, user_assigned_identities[0], resourceGroupName,
                                 'userAssignedIdentities', 'Microsoft.ManagedIdentity')

        UserAssignedIdentitiesValue = cmd.get_models('UserAssignedIdentitiesValue')
        userAssignedIdentity = {msiId: UserAssignedIdentitiesValue()}
        return ResourceIdentity(type=ResourceIdentityType.user_assigned, user_assigned_identities=userAssignedIdentity)

    return ResourceIdentity(type=identity_type)


def update_policy_assignment(cmd, name=None, display_name=None, params=None,
                             resource_group_name=None, scope=None, sku=None,
                             not_scopes=None, enforcement_mode=None, description=None):
    """Updates a policy assignment
    :param not_scopes: Space-separated scopes where the policy assignment does not apply.
    """
    policy_client = _resource_policy_client_factory(cmd.cli_ctx)
    subscription_id = get_subscription_id(cmd.cli_ctx)
    scope = _build_policy_scope(subscription_id, resource_group_name, scope)
    params = _load_file_string_or_uri(params, 'params', False)

    existing_assignment = policy_client.policy_assignments.get(scope, name)
    PolicyAssignment = cmd.get_models('PolicyAssignment')
    assignment = PolicyAssignment(
        display_name=display_name if display_name is not None else existing_assignment.display_name,
        policy_definition_id=existing_assignment.policy_definition_id,
        scope=existing_assignment.scope,
        enforcement_mode=enforcement_mode if enforcement_mode is not None else existing_assignment.enforcement_mode,
        metadata=existing_assignment.metadata,
        parameters=params if params is not None else existing_assignment.parameters,
        description=description if description is not None else existing_assignment.description)

    if cmd.supported_api_version(min_api='2017-06-01-preview'):
        kwargs_list = existing_assignment.not_scopes
        if not_scopes:
            kwargs_list = []
            for id_arg in not_scopes.split(' '):
                id_parts = parse_resource_id(id_arg)
                if id_parts.get('subscription') or _is_management_group_scope(id_arg):
                    kwargs_list.append(id_arg)
                else:
                    raise InvalidArgumentValueError("Invalid resource ID value in --not-scopes: '%s'" % id_arg)
        assignment.not_scopes = kwargs_list

    if cmd.supported_api_version(min_api='2018-05-01'):
        assignment.location = existing_assignment.location
        assignment.identity = existing_assignment.identity

    if cmd.supported_api_version(min_api='2020-09-01'):
        assignment.non_compliance_messages = existing_assignment.non_compliance_messages

    return policy_client.policy_assignments.create(scope, name, assignment)


def delete_policy_assignment(cmd, name, resource_group_name=None, scope=None):
    policy_client = _resource_policy_client_factory(cmd.cli_ctx)
    subscription_id = get_subscription_id(cmd.cli_ctx)
    scope = _build_policy_scope(subscription_id, resource_group_name, scope)
    policy_client.policy_assignments.delete(scope, name)


def show_policy_assignment(cmd, name, resource_group_name=None, scope=None):
    policy_client = _resource_policy_client_factory(cmd.cli_ctx)
    subscription_id = get_subscription_id(cmd.cli_ctx)
    scope = _build_policy_scope(subscription_id, resource_group_name, scope)
    return policy_client.policy_assignments.get(scope, name)


def list_policy_assignment(cmd, disable_scope_strict_match=None, resource_group_name=None, scope=None):
    policy_client = _resource_policy_client_factory(cmd.cli_ctx)
    _scope = _build_policy_scope(get_subscription_id(cmd.cli_ctx),
                                 resource_group_name, scope)
    id_parts = parse_resource_id(_scope)
    subscription = id_parts.get('subscription')
    resource_group = id_parts.get('resource_group')
    resource_type = id_parts.get('child_type_1') or id_parts.get('type')
    resource_name = id_parts.get('child_name_1') or id_parts.get('name')
    management_group = _parse_management_group_id(scope)

    if management_group:
        result = policy_client.policy_assignments.list_for_management_group(management_group_id=management_group, filter='atScope()')
    elif all([resource_type, resource_group, subscription]):
        namespace = id_parts.get('namespace')
        parent_resource_path = '' if not id_parts.get('child_name_1') else (id_parts['type'] + '/' + id_parts['name'])
        result = policy_client.policy_assignments.list_for_resource(
            resource_group, namespace,
            parent_resource_path, resource_type, resource_name)
    elif resource_group:
        result = policy_client.policy_assignments.list_for_resource_group(resource_group)
    elif subscription:
        result = policy_client.policy_assignments.list()
    elif scope:
        raise InvalidArgumentValueError('usage error `--scope`: must be a fully qualified ARM ID.')
    else:
        raise ArgumentUsageError('usage error: --scope ARM_ID | --resource-group NAME')

    if not disable_scope_strict_match:
        result = [i for i in result if _scope.lower().strip('/') == i.scope.lower().strip('/')]

    return result


def list_policy_non_compliance_message(cmd, name, scope=None, resource_group_name=None):
    policy_client = _resource_policy_client_factory(cmd.cli_ctx)
    subscription_id = get_subscription_id(cmd.cli_ctx)
    scope = _build_policy_scope(subscription_id, resource_group_name, scope)
    return policy_client.policy_assignments.get(scope, name).non_compliance_messages


def create_policy_non_compliance_message(cmd, name, message, scope=None, resource_group_name=None,
                                         policy_definition_reference_id=None):
    policy_client = _resource_policy_client_factory(cmd.cli_ctx)
    subscription_id = get_subscription_id(cmd.cli_ctx)
    scope = _build_policy_scope(subscription_id, resource_group_name, scope)

    assignment = policy_client.policy_assignments.get(scope, name)

    NonComplianceMessage = cmd.get_models('NonComplianceMessage')
    created_message = NonComplianceMessage(message=message, policy_definition_reference_id=policy_definition_reference_id)
    if not assignment.non_compliance_messages:
        assignment.non_compliance_messages = []
    assignment.non_compliance_messages.append(created_message)

    return policy_client.policy_assignments.create(scope, name, assignment).non_compliance_messages


def delete_policy_non_compliance_message(cmd, name, message, scope=None, resource_group_name=None,
                                         policy_definition_reference_id=None):
    policy_client = _resource_policy_client_factory(cmd.cli_ctx)
    subscription_id = get_subscription_id(cmd.cli_ctx)
    scope = _build_policy_scope(subscription_id, resource_group_name, scope)

    assignment = policy_client.policy_assignments.get(scope, name)

    NonComplianceMessage = cmd.get_models('NonComplianceMessage')
    message_to_remove = NonComplianceMessage(message=message, policy_definition_reference_id=policy_definition_reference_id)
    if assignment.non_compliance_messages:
        assignment.non_compliance_messages = [existingMessage for existingMessage in assignment.non_compliance_messages if not _is_non_compliance_message_equivalent(existingMessage, message_to_remove)]

    return policy_client.policy_assignments.create(scope, name, assignment).non_compliance_messages


def _is_non_compliance_message_equivalent(first, second):
    first_message = '' if first.message is None else first.message
    seccond_message = '' if second.message is None else second.message
    first_reference_id = '' if first.policy_definition_reference_id is None else first.policy_definition_reference_id
    second_reference_id = '' if second.policy_definition_reference_id is None else second.policy_definition_reference_id

    return first_message.lower() == seccond_message.lower() and first_reference_id.lower() == second_reference_id.lower()


def set_identity(cmd, name, scope=None, resource_group_name=None,
                 mi_system_assigned=None, mi_user_assigned=None,
                 identity_role='Contributor', identity_scope=None):
    policy_client = _resource_policy_client_factory(cmd.cli_ctx)
    subscription_id = get_subscription_id(cmd.cli_ctx)
    scope = _build_policy_scope(subscription_id, resource_group_name, scope)
    # Backward compatibility that assign system assigned MSI when none specified.
    identities = None
    if mi_system_assigned is not None or mi_user_assigned is None:
        identities = [MSI_LOCAL_ID]
    else:
        identities = [mi_user_assigned]

    def getter():
        return policy_client.policy_assignments.get(scope, name)

    def setter(policyAssignment):
        policyAssignment.identity = _build_identities_info(cmd, identities, resource_group_name)
        return policy_client.policy_assignments.create(scope, name, policyAssignment)

    from azure.cli.core.commands.arm import assign_identity as _assign_identity_helper
    updatedAssignment = _assign_identity_helper(cmd.cli_ctx, getter, setter, identity_role, identity_scope)
    return updatedAssignment.identity


def show_identity(cmd, name, scope=None, resource_group_name=None):
    policy_client = _resource_policy_client_factory(cmd.cli_ctx)
    subscription_id = get_subscription_id(cmd.cli_ctx)
    scope = _build_policy_scope(subscription_id, resource_group_name, scope)
    return policy_client.policy_assignments.get(scope, name).identity


def remove_identity(cmd, name, scope=None, resource_group_name=None):
    policy_client = _resource_policy_client_factory(cmd.cli_ctx)
    subscription_id = get_subscription_id(cmd.cli_ctx)
    scope = _build_policy_scope(subscription_id, resource_group_name, scope)
    policyAssignment = policy_client.policy_assignments.get(scope, name)

    ResourceIdentityType = cmd.get_models('ResourceIdentityType')
    ResourceIdentity = cmd.get_models('Identity')
    policyAssignment.identity = ResourceIdentity(type=ResourceIdentityType.none)
    policyAssignment = policy_client.policy_assignments.create(scope, name, policyAssignment)
    return policyAssignment.identity


def enforce_mutually_exclusive(subscription, management_group):
    if subscription and management_group:
        raise IncorrectUsageError('cannot provide both --subscription and --management-group')


def create_policy_definition(cmd, name, rules=None, params=None, display_name=None, description=None, mode=None,
                             metadata=None, subscription=None, management_group=None):
    rules = _load_file_string_or_uri(rules, 'rules')
    params = _load_file_string_or_uri(params, 'params', False)

    PolicyDefinition = cmd.get_models('PolicyDefinition')
    parameters = PolicyDefinition(policy_rule=rules, parameters=params, description=description,
                                  display_name=display_name)
    if cmd.supported_api_version(min_api='2016-12-01'):
        parameters.mode = mode
    if cmd.supported_api_version(min_api='2017-06-01-preview'):
        parameters.metadata = metadata
    if cmd.supported_api_version(min_api='2018-03-01'):
        enforce_mutually_exclusive(subscription, management_group)
        if management_group:
            policy_client = _resource_policy_client_factory(cmd.cli_ctx)
            return policy_client.policy_definitions.create_or_update_at_management_group(name, management_group, parameters)
        if subscription:
            subscription_id = _get_subscription_id_from_subscription(cmd.cli_ctx, subscription)
            policy_client = get_mgmt_service_client(cmd.cli_ctx, ResourceType.MGMT_RESOURCE_POLICY,
                                                    subscription_id=subscription_id)
            return policy_client.policy_definitions.create_or_update(name, parameters)

    policy_client = _resource_policy_client_factory(cmd.cli_ctx)
    return policy_client.policy_definitions.create_or_update(name, parameters)


def create_policy_setdefinition(cmd, name, definitions, params=None, display_name=None, description=None,
                                subscription=None, management_group=None, definition_groups=None, metadata=None):

    definitions = _load_file_string_or_uri(definitions, 'definitions')
    params = _load_file_string_or_uri(params, 'params', False)
    definition_groups = _load_file_string_or_uri(definition_groups, 'definition_groups', False)

    PolicySetDefinition = cmd.get_models('PolicySetDefinition')
    parameters = PolicySetDefinition(policy_definitions=definitions, parameters=params, description=description,
                                     display_name=display_name, policy_definition_groups=definition_groups)

    if cmd.supported_api_version(min_api='2017-06-01-preview'):
        parameters.metadata = metadata
    if cmd.supported_api_version(min_api='2018-03-01'):
        enforce_mutually_exclusive(subscription, management_group)
        if management_group:
            policy_client = _resource_policy_client_factory(cmd.cli_ctx)
            return policy_client.policy_set_definitions.create_or_update_at_management_group(name, management_group, parameters)
        if subscription:
            subscription_id = _get_subscription_id_from_subscription(cmd.cli_ctx, subscription)
            policy_client = get_mgmt_service_client(cmd.cli_ctx, ResourceType.MGMT_RESOURCE_POLICY,
                                                    subscription_id=subscription_id)
            return policy_client.policy_set_definitions.create_or_update(name, parameters)

    policy_client = _resource_policy_client_factory(cmd.cli_ctx)
    return policy_client.policy_set_definitions.create_or_update(name, parameters)


def get_policy_definition(cmd, policy_definition_name, subscription=None, management_group=None):
    policy_client = _resource_policy_client_factory(cmd.cli_ctx)
    return _get_custom_or_builtin_policy(cmd, policy_client, policy_definition_name, subscription, management_group)


def get_policy_setdefinition(cmd, policy_set_definition_name, subscription=None, management_group=None):
    policy_client = _resource_policy_client_factory(cmd.cli_ctx)
    return _get_custom_or_builtin_policy(cmd, policy_client, policy_set_definition_name, subscription, management_group, True)


def list_policy_definition(cmd, subscription=None, management_group=None):

    if cmd.supported_api_version(min_api='2018-03-01'):
        enforce_mutually_exclusive(subscription, management_group)
        if management_group:
            policy_client = _resource_policy_client_factory(cmd.cli_ctx)
            return policy_client.policy_definitions.list_by_management_group(management_group)
        if subscription:
            subscription_id = _get_subscription_id_from_subscription(cmd.cli_ctx, subscription)
            policy_client = get_mgmt_service_client(cmd.cli_ctx, ResourceType.MGMT_RESOURCE_POLICY,
                                                    subscription_id=subscription_id)
            return policy_client.policy_definitions.list()

    policy_client = _resource_policy_client_factory(cmd.cli_ctx)
    return policy_client.policy_definitions.list()


def list_policy_setdefinition(cmd, subscription=None, management_group=None):
    if cmd.supported_api_version(min_api='2018-03-01'):
        enforce_mutually_exclusive(subscription, management_group)
        if management_group:
            policy_client = _resource_policy_client_factory(cmd.cli_ctx)
            return policy_client.policy_set_definitions.list_by_management_group(management_group)
        if subscription:
            subscription_id = _get_subscription_id_from_subscription(cmd.cli_ctx, subscription)
            policy_client = get_mgmt_service_client(cmd.cli_ctx, ResourceType.MGMT_RESOURCE_POLICY,
                                                    subscription_id=subscription_id)
            return policy_client.policy_set_definitions.list()

    policy_client = _resource_policy_client_factory(cmd.cli_ctx)
    return policy_client.policy_set_definitions.list()


def delete_policy_definition(cmd, policy_definition_name, subscription=None, management_group=None):
    if cmd.supported_api_version(min_api='2018-03-01'):
        enforce_mutually_exclusive(subscription, management_group)
        if management_group:
            policy_client = _resource_policy_client_factory(cmd.cli_ctx)
            return policy_client.policy_definitions.delete_at_management_group(policy_definition_name, management_group)
        if subscription:
            subscription_id = _get_subscription_id_from_subscription(cmd.cli_ctx, subscription)
            policy_client = get_mgmt_service_client(cmd.cli_ctx, ResourceType.MGMT_RESOURCE_POLICY,
                                                    subscription_id=subscription_id)
            return policy_client.policy_definitions.delete(policy_definition_name)

    policy_client = _resource_policy_client_factory(cmd.cli_ctx)
    return policy_client.policy_definitions.delete(policy_definition_name)


def delete_policy_setdefinition(cmd, policy_set_definition_name, subscription=None, management_group=None):
    if cmd.supported_api_version(min_api='2018-03-01'):
        enforce_mutually_exclusive(subscription, management_group)
        if management_group:
            policy_client = _resource_policy_client_factory(cmd.cli_ctx)
            return policy_client.policy_set_definitions.delete_at_management_group(policy_set_definition_name,
                                                                                   management_group)
        if subscription:
            subscription_id = _get_subscription_id_from_subscription(cmd.cli_ctx, subscription)
            policy_client = get_mgmt_service_client(cmd.cli_ctx, ResourceType.MGMT_RESOURCE_POLICY,
                                                    subscription_id=subscription_id)
            return policy_client.policy_set_definitions.delete(policy_set_definition_name)

    policy_client = _resource_policy_client_factory(cmd.cli_ctx)
    return policy_client.policy_set_definitions.delete(policy_set_definition_name)


def update_policy_definition(cmd, policy_definition_name, rules=None, params=None,
                             display_name=None, description=None, metadata=None, mode=None,
                             subscription=None, management_group=None):

    rules = _load_file_string_or_uri(rules, 'rules', False)
    params = _load_file_string_or_uri(params, 'params', False)

    policy_client = _resource_policy_client_factory(cmd.cli_ctx)
    definition = _get_custom_or_builtin_policy(cmd, policy_client, policy_definition_name, subscription, management_group)
    # pylint: disable=line-too-long,no-member

    PolicyDefinition = cmd.get_models('PolicyDefinition')
    parameters = PolicyDefinition(
        policy_rule=rules if rules is not None else definition.policy_rule,
        parameters=params if params is not None else definition.parameters,
        display_name=display_name if display_name is not None else definition.display_name,
        description=description if description is not None else definition.description,
        metadata=metadata if metadata is not None else definition.metadata)

    if cmd.supported_api_version(min_api='2016-12-01'):
        parameters.mode = mode
    if cmd.supported_api_version(min_api='2018-03-01'):
        enforce_mutually_exclusive(subscription, management_group)
        if management_group:
            return policy_client.policy_definitions.create_or_update_at_management_group(policy_definition_name, management_group, parameters)
        if subscription:
            subscription_id = _get_subscription_id_from_subscription(cmd.cli_ctx, subscription)
            policy_client = get_mgmt_service_client(cmd.cli_ctx, ResourceType.MGMT_RESOURCE_POLICY,
                                                    subscription_id=subscription_id)
            return policy_client.policy_definitions.create_or_update(policy_definition_name, parameters)

    return policy_client.policy_definitions.create_or_update(policy_definition_name, parameters)


def update_policy_setdefinition(cmd, policy_set_definition_name, definitions=None, params=None,
                                display_name=None, description=None,
                                subscription=None, management_group=None, definition_groups=None, metadata=None):

    definitions = _load_file_string_or_uri(definitions, 'definitions', False)
    params = _load_file_string_or_uri(params, 'params', False)
    definition_groups = _load_file_string_or_uri(definition_groups, 'definition_groups', False)

    policy_client = _resource_policy_client_factory(cmd.cli_ctx)
    definition = _get_custom_or_builtin_policy(cmd, policy_client, policy_set_definition_name, subscription, management_group, True)
    # pylint: disable=line-too-long,no-member
    PolicySetDefinition = cmd.get_models('PolicySetDefinition')
    parameters = PolicySetDefinition(
        policy_definitions=definitions if definitions is not None else definition.policy_definitions,
        description=description if description is not None else definition.description,
        display_name=display_name if display_name is not None else definition.display_name,
        parameters=params if params is not None else definition.parameters,
        policy_definition_groups=definition_groups if definition_groups is not None else definition.policy_definition_groups,
        metadata=metadata if metadata is not None else definition.metadata)

    if cmd.supported_api_version(min_api='2018-03-01'):
        enforce_mutually_exclusive(subscription, management_group)
        if management_group:
            return policy_client.policy_set_definitions.create_or_update_at_management_group(policy_set_definition_name, management_group, parameters)
        if subscription:
            subscription_id = _get_subscription_id_from_subscription(cmd.cli_ctx, subscription)
            policy_client = get_mgmt_service_client(cmd.cli_ctx, ResourceType.MGMT_RESOURCE_POLICY,
                                                    subscription_id=subscription_id)
            return policy_client.policy_set_definitions.create_or_update(policy_set_definition_name, parameters)

    return policy_client.policy_set_definitions.create_or_update(policy_set_definition_name, parameters)


def create_policy_exemption(cmd, name, policy_assignment=None, exemption_category=None,
                            policy_definition_reference_ids=None, expires_on=None,
                            display_name=None, description=None, resource_group_name=None, scope=None,
                            metadata=None):
    if policy_assignment is None:
        raise RequiredArgumentMissingError('--policy_assignment is required')
    if exemption_category is None:
        raise RequiredArgumentMissingError('--exemption_category is required')

    policy_client = _resource_policy_client_factory(cmd.cli_ctx)
    subscription_id = get_subscription_id(cmd.cli_ctx)
    scope = _build_policy_scope(subscription_id, resource_group_name, scope)
    PolicyExemption = cmd.get_models('PolicyExemption')
    exemption = PolicyExemption(policy_assignment_id=policy_assignment, policy_definition_reference_ids=policy_definition_reference_ids,
                                exemption_category=exemption_category, expires_on=expires_on,
                                display_name=display_name, description=description, metadata=metadata)
    createdExemption = policy_client.policy_exemptions.create_or_update(scope, name, exemption)
    return createdExemption


def update_policy_exemption(cmd, name, exemption_category=None,
                            policy_definition_reference_ids=None, expires_on=None,
                            display_name=None, description=None, resource_group_name=None, scope=None,
                            metadata=None):
    policy_client = _resource_policy_client_factory(cmd.cli_ctx)
    subscription_id = get_subscription_id(cmd.cli_ctx)
    scope = _build_policy_scope(subscription_id, resource_group_name, scope)
    PolicyExemption = cmd.get_models('PolicyExemption')
    exemption = policy_client.policy_exemptions.get(scope, name)
    parameters = PolicyExemption(
        policy_assignment_id=exemption.policy_assignment_id,
        policy_definition_reference_ids=policy_definition_reference_ids if policy_definition_reference_ids is not None else exemption.policy_definition_reference_ids,
        exemption_category=exemption_category if exemption_category is not None else exemption.exemption_category,
        expires_on=expires_on if expires_on is not None else exemption.expires_on,
        display_name=display_name if display_name is not None else exemption.display_name,
        description=description if description is not None else exemption.description,
        metadata=metadata if metadata is not None else exemption.metadata)
    updatedExemption = policy_client.policy_exemptions.create_or_update(scope, name, parameters)
    return updatedExemption


def delete_policy_exemption(cmd, name, resource_group_name=None, scope=None):
    policy_client = _resource_policy_client_factory(cmd.cli_ctx)
    subscription_id = get_subscription_id(cmd.cli_ctx)
    scope = _build_policy_scope(subscription_id, resource_group_name, scope)
    policy_client.policy_exemptions.delete(scope, name)


def get_policy_exemption(cmd, name, resource_group_name=None, scope=None):
    policy_client = _resource_policy_client_factory(cmd.cli_ctx)
    subscription_id = get_subscription_id(cmd.cli_ctx)
    scope = _build_policy_scope(subscription_id, resource_group_name, scope)
    return policy_client.policy_exemptions.get(scope, name)


def list_policy_exemption(cmd, disable_scope_strict_match=None, resource_group_name=None, scope=None):
    policy_client = _resource_policy_client_factory(cmd.cli_ctx)
    _scope = _build_policy_scope(get_subscription_id(cmd.cli_ctx),
                                 resource_group_name, scope)
    id_parts = parse_resource_id(_scope)
    subscription = id_parts.get('subscription')
    resource_group = id_parts.get('resource_group')
    resource_type = id_parts.get('child_type_1') or id_parts.get('type')
    resource_name = id_parts.get('child_name_1') or id_parts.get('name')
    management_group = _parse_management_group_id(scope)

    if management_group:
        result = policy_client.policy_exemptions.list_for_management_group(management_group_id=management_group, filter='atScope()')
    elif all([resource_type, resource_group, subscription]):
        namespace = id_parts.get('namespace')
        parent_resource_path = '' if not id_parts.get('child_name_1') else (id_parts['type'] + '/' + id_parts['name'])
        result = policy_client.policy_exemptions.list_for_resource(
            resource_group, namespace,
            parent_resource_path, resource_type, resource_name)
    elif resource_group:
        result = policy_client.policy_exemptions.list_for_resource_group(resource_group)
    elif subscription:
        result = policy_client.policy_exemptions.list()
    elif scope:
        raise InvalidArgumentValueError('usage error `--scope`: must be a fully qualified ARM ID.')
    else:
        raise ArgumentUsageError('usage error: --scope ARM_ID | --resource-group NAME')

    if not disable_scope_strict_match:
        result = [i for i in result if i.id.lower().strip('/').startswith(_scope.lower().strip('/') + "/providers/microsoft.authorization/policyexemptions")]

    return result


def _register_rp(cli_ctx, subscription_id=None):
    rp = "Microsoft.Management"
    import time
    rcf = get_mgmt_service_client(
        cli_ctx,
        ResourceType.MGMT_RESOURCE_RESOURCES,
        subscription_id)
    rcf.providers.register(rp)
    while True:
        time.sleep(10)
        rp_info = rcf.providers.get(rp)
        if rp_info.registration_state == 'Registered':
            break


def _get_subscription_id_from_subscription(cli_ctx, subscription):  # pylint: disable=inconsistent-return-statements
    from azure.cli.core._profile import Profile
    profile = Profile(cli_ctx=cli_ctx)
    subscriptions_list = profile.load_cached_subscriptions()
    for sub in subscriptions_list:
        if subscription in (sub['id'], sub['name']):
            return sub['id']
    raise CLIError("Subscription not found in the current context.")


def _get_parent_id_from_parent(parent):
    if parent is None or _is_management_group_scope(parent):
        return parent
    return "/providers/Microsoft.Management/managementGroups/" + parent


def _is_management_group_scope(scope):
    return scope is not None and scope.lower().startswith("/providers/microsoft.management/managementgroups")


def cli_managementgroups_get_tenant_backfill_status(
        cmd,
        client):
    return client.tenant_backfill_status()


def cli_managementgroups_start_tenant_backfill(
        cmd,
        client):
    return client.start_tenant_backfill()


def cli_managementgroups_get_name_availability(cmd, client, group_name):
    from azure.mgmt.managementgroups.models import CheckNameAvailabilityRequest
    checkNameAvailabilityRequest = CheckNameAvailabilityRequest(name=group_name)
    return client.check_name_availability(checkNameAvailabilityRequest)


def cli_managementgroups_group_list(cmd, client, no_register=False):
    if not no_register:
        _register_rp(cmd.cli_ctx)
    return client.list()


def cli_managementgroups_group_show(
        cmd,
        client,
        group_name,
        expand=False,
        recurse=False,
        no_register=False):
    if not no_register:
        _register_rp(cmd.cli_ctx)
    if expand:
        return client.get(group_name, "children", recurse)
    return client.get(group_name)


def cli_managementgroups_group_create(
        cmd,
        client,
        group_name,
        display_name=None,
        parent=None,
        no_register=False):
    if not no_register:
        _register_rp(cmd.cli_ctx)
    parent_id = _get_parent_id_from_parent(parent)
    from azure.mgmt.managementgroups.models import (
        CreateManagementGroupRequest, CreateManagementGroupDetails, CreateParentGroupInfo)
    create_parent_grp_info = CreateParentGroupInfo(id=parent_id)
    create_mgmt_grp_details = CreateManagementGroupDetails(parent=create_parent_grp_info)
    create_mgmt_grp_request = CreateManagementGroupRequest(
        name=group_name,
        display_name=display_name,
        details=create_mgmt_grp_details)
    return client.begin_create_or_update(group_name, create_mgmt_grp_request)


def cli_managementgroups_group_update_custom_func(
        instance,
        display_name=None,
        parent_id=None):
    parent_group_id = _get_parent_id_from_parent(parent_id)
    instance.display_name = display_name
    instance.parent_group_id = parent_group_id
    return instance


def cli_managementgroups_group_update_get():
    from azure.mgmt.managementgroups.models import PatchManagementGroupRequest
    update_parameters = PatchManagementGroupRequest(display_name=None, parent_group_id=None)
    return update_parameters


def cli_managementgroups_group_update_set(
        cmd, client, group_name, parameters=None):
    return client.update(group_name, parameters)


def cli_managementgroups_group_delete(cmd, client, group_name, no_register=False):
    if not no_register:
        _register_rp(cmd.cli_ctx)
    return client.begin_delete(group_name)


def cli_managementgroups_subscription_add(
        cmd, client, group_name, subscription):
    subscription_id = _get_subscription_id_from_subscription(
        cmd.cli_ctx, subscription)
    return client.create(group_name, subscription_id)


def cli_managementgroups_subscription_show(
        cmd,
        client,
        group_name,
        subscription):
    subscription_id = _get_subscription_id_from_subscription(cmd.cli_ctx, subscription)
    return client.get_subscription(group_name, subscription_id)


def cli_managementgroups_subscription_show_sub_under_mg(
        cmd,
        client,
        group_name):
    return client.get_subscriptions_under_management_group(group_name)


def cli_managementgroups_subscription_remove(
        cmd, client, group_name, subscription):
    subscription_id = _get_subscription_id_from_subscription(
        cmd.cli_ctx, subscription)
    return client.delete(group_name, subscription_id)


def cli_managementgroups_entities_list(
        cmd,
        client):
    return client.list()


def cli_hierarchy_settings_list(
        cmd,
        client,
        group_name):
    return client.list(group_name)


def cli_hierarchy_settings_create(
        cmd,
        client,
        group_name,
        require_authorization_for_group_creation=None,
        default_management_group=None):
    from azure.mgmt.managementgroups.models import CreateOrUpdateSettingsRequest
    create_or_update_parameters = CreateOrUpdateSettingsRequest(require_authorization_for_group_creation=require_authorization_for_group_creation, default_management_group=default_management_group)
    return client.create_or_update(group_name, create_or_update_parameters)


def cli_hierarchy_settings_delete(
        cmd,
        client,
        group_name):
    return client.delete(group_name)


def cli_hierarchysettings_group_update_custom_func(
        instance,
        require_authorization_for_group_creation=None,
        default_management_group=None):
    instance.require_authorization_for_group_creation = require_authorization_for_group_creation
    instance.default_management_group = default_management_group
    return instance


def cli_hierarchysettings_group_update_get():
    from azure.mgmt.managementgroups.models import CreateOrUpdateSettingsRequest
    update_parameters = CreateOrUpdateSettingsRequest(require_authorization_for_group_creation=None, default_management_group=None)
    return update_parameters


def cli_hierarchysettings_group_update_set(
        cmd, client, group_name, parameters=None):
    return client.update(group_name, parameters)


# region Locks


def _validate_lock_params_match_lock(
        lock_client, name, resource_group, resource_provider_namespace, parent_resource_path,
        resource_type, resource_name):
    """
    Locks are scoped to subscription, resource group or resource.
    However, the az list command returns all locks for the current scopes
    and all lower scopes (e.g. resource group level also includes resource locks).
    This can lead to a confusing user experience where the user specifies a lock
    name and assumes that it will work, even if they haven't given the right
    scope. This function attempts to validate the parameters and help the
    user find the right scope, by first finding the lock, and then infering
    what it's parameters should be.
    """
    locks = lock_client.management_locks.list_at_subscription_level()
    found_count = 0  # locks at different levels can have the same name
    lock_resource_id = None
    for lock in locks:
        if lock.name == name:
            found_count = found_count + 1
            lock_resource_id = lock.id
    if found_count == 1:
        # If we only found one lock, let's validate that the parameters are correct,
        # if we found more than one, we'll assume the user knows what they're doing
        # TODO: Add validation for that case too?
        resource = parse_resource_id(lock_resource_id)
        _resource_group = resource.get('resource_group', None)
        _resource_namespace = resource.get('namespace', None)
        if _resource_group is None:
            return
        if resource_group != _resource_group:
            raise CLIError(
                'Unexpected --resource-group for lock {}, expected {}'.format(
                    name, _resource_group))
        if _resource_namespace is None or _resource_namespace == 'Microsoft.Authorization':
            return
        if resource_provider_namespace != _resource_namespace:
            raise CLIError(
                'Unexpected --namespace for lock {}, expected {}'.format(name, _resource_namespace))
        if resource.get('child_type_2', None) is None:
            _resource_type = resource.get('type', None)
            _resource_name = resource.get('name', None)
        else:
            if resource.get('child_type_3', None) is None:
                _resource_type = resource.get('child_type_1', None)
                _resource_name = resource.get('child_name_1', None)
                parent = (resource['type'] + '/' + resource['name'])
            else:
                _resource_type = resource.get('child_type_2', None)
                _resource_name = resource.get('child_name_2', None)
                parent = (resource['type'] + '/' + resource['name'] + '/' +
                          resource['child_type_1'] + '/' + resource['child_name_1'])
            if parent != parent_resource_path:
                raise CLIError(
                    'Unexpected --parent for lock {}, expected {}'.format(
                        name, parent))
        if resource_type != _resource_type:
            raise CLIError('Unexpected --resource-type for lock {}, expected {}'.format(
                name, _resource_type))
        if resource_name != _resource_name:
            raise CLIError('Unexpected --resource-name for lock {}, expected {}'.format(
                name, _resource_name))


def list_locks(cmd, resource_group=None,
               resource_provider_namespace=None, parent_resource_path=None, resource_type=None,
               resource_name=None, filter_string=None):
    """
    :param resource_provider_namespace: Name of a resource provider.
    :type resource_provider_namespace: str
    :param parent_resource_path: Path to a parent resource
    :type parent_resource_path: str
    :param resource_type: The type for the resource with the lock.
    :type resource_type: str
    :param resource_name: Name of a resource that has a lock.
    :type resource_name: str
    :param filter_string: A query filter to use to restrict the results.
    :type filter_string: str
    """
    lock_client = _resource_lock_client_factory(cmd.cli_ctx)
    lock_resource = _extract_lock_params(resource_group, resource_provider_namespace,
                                         resource_type, resource_name)
    resource_group = lock_resource[0]
    resource_name = lock_resource[1]
    resource_provider_namespace = lock_resource[2]
    resource_type = lock_resource[3]

    if resource_group is None:
        return lock_client.management_locks.list_at_subscription_level(filter=filter_string)
    if resource_name is None:
        return lock_client.management_locks.list_at_resource_group_level(
            resource_group, filter=filter_string)
    return lock_client.management_locks.list_at_resource_level(
        resource_group, resource_provider_namespace, parent_resource_path or '', resource_type,
        resource_name, filter=filter_string)


# pylint: disable=inconsistent-return-statements
def get_lock(cmd, lock_name=None, resource_group=None, resource_provider_namespace=None,
             parent_resource_path=None, resource_type=None, resource_name=None, ids=None):
    """
    :param name: The name of the lock.
    :type name: str
    """
    if ids:
        kwargs_list = []
        for id_arg in ids:
            try:
                kwargs_list.append(_parse_lock_id(id_arg))
            except AttributeError:
                logger.error('az lock show: error: argument --ids: invalid ResourceId value: \'%s\'', id_arg)
                return
        results = [get_lock(cmd, **kwargs) for kwargs in kwargs_list]
        return results[0] if len(results) == 1 else results

    lock_client = _resource_lock_client_factory(cmd.cli_ctx)

    lock_resource = _extract_lock_params(resource_group, resource_provider_namespace,
                                         resource_type, resource_name)

    resource_group = lock_resource[0]
    resource_name = lock_resource[1]
    resource_provider_namespace = lock_resource[2]
    resource_type = lock_resource[3]

    _validate_lock_params_match_lock(lock_client, lock_name, resource_group,
                                     resource_provider_namespace, parent_resource_path,
                                     resource_type, resource_name)

    if resource_group is None:
        return _call_subscription_get(cmd, lock_client, lock_name)
    if resource_name is None:
        return lock_client.management_locks.get_at_resource_group_level(resource_group, lock_name)
    if cmd.supported_api_version(max_api='2015-01-01'):
        lock_list = list_locks(resource_group, resource_provider_namespace, parent_resource_path,
                               resource_type, resource_name)
        return next((lock for lock in lock_list if lock.name == lock_name), None)
    return lock_client.management_locks.get_at_resource_level(
        resource_group, resource_provider_namespace,
        parent_resource_path or '', resource_type, resource_name, lock_name)


# pylint: disable=inconsistent-return-statements
def delete_lock(cmd, lock_name=None, resource_group=None, resource_provider_namespace=None,
                parent_resource_path=None, resource_type=None, resource_name=None, ids=None):
    """
    :param name: The name of the lock.
    :type name: str
    :param resource_provider_namespace: Name of a resource provider.
    :type resource_provider_namespace: str
    :param parent_resource_path: Path to a parent resource
    :type parent_resource_path: str
    :param resource_type: The type for the resource with the lock.
    :type resource_type: str
    :param resource_name: Name of a resource that has a lock.
    :type resource_name: str
    """
    if ids:
        kwargs_list = []
        for id_arg in ids:
            try:
                kwargs_list.append(_parse_lock_id(id_arg))
            except AttributeError:
                logger.error('az lock delete: error: argument --ids: invalid ResourceId value: \'%s\'', id_arg)
                return
        results = [delete_lock(cmd, **kwargs) for kwargs in kwargs_list]
        return results[0] if len(results) == 1 else results

    lock_client = _resource_lock_client_factory(cmd.cli_ctx)
    lock_resource = _extract_lock_params(resource_group, resource_provider_namespace,
                                         resource_type, resource_name)
    resource_group = lock_resource[0]
    resource_name = lock_resource[1]
    resource_provider_namespace = lock_resource[2]
    resource_type = lock_resource[3]

    _validate_lock_params_match_lock(lock_client, lock_name, resource_group,
                                     resource_provider_namespace, parent_resource_path,
                                     resource_type, resource_name)

    if resource_group is None:
        return lock_client.management_locks.delete_at_subscription_level(lock_name)
    if resource_name is None:
        return lock_client.management_locks.delete_at_resource_group_level(
            resource_group, lock_name)
    return lock_client.management_locks.delete_at_resource_level(
        resource_group, resource_provider_namespace, parent_resource_path or '', resource_type,
        resource_name, lock_name)


def create_lock(cmd, lock_name, level,
                resource_group=None, resource_provider_namespace=None, notes=None,
                parent_resource_path=None, resource_type=None, resource_name=None):
    """
    :param name: The name of the lock.
    :type name: str
    :param resource_provider_namespace: Name of a resource provider.
    :type resource_provider_namespace: str
    :param parent_resource_path: Path to a parent resource
    :type parent_resource_path: str
    :param resource_type: The type for the resource with the lock.
    :type resource_type: str
    :param resource_name: Name of a resource that has a lock.
    :type resource_name: str
    :param notes: Notes about this lock.
    :type notes: str
    """
    ManagementLockObject = get_sdk(cmd.cli_ctx, ResourceType.MGMT_RESOURCE_LOCKS, 'ManagementLockObject', mod='models')
    parameters = ManagementLockObject(level=level, notes=notes, name=lock_name)

    lock_client = _resource_lock_client_factory(cmd.cli_ctx)
    lock_resource = _extract_lock_params(resource_group, resource_provider_namespace,
                                         resource_type, resource_name)
    resource_group = lock_resource[0]
    resource_name = lock_resource[1]
    resource_provider_namespace = lock_resource[2]
    resource_type = lock_resource[3]

    if resource_group is None:
        return lock_client.management_locks.create_or_update_at_subscription_level(lock_name, parameters)

    if resource_name is None:
        return lock_client.management_locks.create_or_update_at_resource_group_level(
            resource_group, lock_name, parameters)

    return lock_client.management_locks.create_or_update_at_resource_level(
        resource_group, resource_provider_namespace, parent_resource_path or '', resource_type,
        resource_name, lock_name, parameters)


# pylint: disable=inconsistent-return-statements
def update_lock(cmd, lock_name=None, resource_group=None, resource_provider_namespace=None, notes=None,
                parent_resource_path=None, resource_type=None, resource_name=None, level=None, ids=None):
    """
    Allows updates to the lock-type(level) and the notes of the lock
    """
    if ids:
        kwargs_list = []
        for id_arg in ids:
            try:
                kwargs_list.append(_parse_lock_id(id_arg))
            except AttributeError:
                logger.error('az lock update: error: argument --ids: invalid ResourceId value: \'%s\'', id_arg)
                return
        results = [update_lock(cmd, level=level, notes=notes, **kwargs) for kwargs in kwargs_list]
        return results[0] if len(results) == 1 else results

    lock_client = _resource_lock_client_factory(cmd.cli_ctx)

    lock_resource = _extract_lock_params(resource_group, resource_provider_namespace,
                                         resource_type, resource_name)

    resource_group = lock_resource[0]
    resource_name = lock_resource[1]
    resource_provider_namespace = lock_resource[2]
    resource_type = lock_resource[3]

    _validate_lock_params_match_lock(lock_client, lock_name, resource_group, resource_provider_namespace,
                                     parent_resource_path, resource_type, resource_name)

    if resource_group is None:
        params = _call_subscription_get(cmd, lock_client, lock_name)
        _update_lock_parameters(params, level, notes)
        return lock_client.management_locks.create_or_update_at_subscription_level(lock_name, params)
    if resource_name is None:
        params = lock_client.management_locks.get_at_resource_group_level(resource_group, lock_name)
        _update_lock_parameters(params, level, notes)
        return lock_client.management_locks.create_or_update_at_resource_group_level(
            resource_group, lock_name, params)
    if cmd.supported_api_version(max_api='2015-01-01'):
        lock_list = list_locks(resource_group, resource_provider_namespace, parent_resource_path,
                               resource_type, resource_name)
        return next((lock for lock in lock_list if lock.name == lock_name), None)
    params = lock_client.management_locks.get_at_resource_level(
        resource_group, resource_provider_namespace, parent_resource_path or '', resource_type,
        resource_name, lock_name)
    _update_lock_parameters(params, level, notes)
    return lock_client.management_locks.create_or_update_at_resource_level(
        resource_group, resource_provider_namespace, parent_resource_path or '', resource_type,
        resource_name, lock_name, params)
# endregion


# region ResourceLinks
def create_resource_link(cmd, link_id, target_id, notes=None):
    links_client = _resource_links_client_factory(cmd.cli_ctx).resource_links

    ResourceLink = cmd.get_models('ResourceLink')
    ResourceLinkProperties = cmd.get_models('ResourceLinkProperties')
    properties = ResourceLinkProperties(target_id=target_id, notes=notes)
    resource_link = ResourceLink(properties=properties)
    links_client.create_or_update(link_id, resource_link)


def update_resource_link(cmd, link_id, target_id=None, notes=None):
    links_client = _resource_links_client_factory(cmd.cli_ctx).resource_links
    params = links_client.get(link_id)

    ResourceLink = cmd.get_models('ResourceLink')
    ResourceLinkProperties = cmd.get_models('ResourceLinkProperties')
    # pylint: disable=no-member
    properties = ResourceLinkProperties(
        target_id=target_id if target_id is not None else params.properties.target_id,
        notes=notes if notes is not None else params.properties.notes)
    resource_link = ResourceLink(properties=properties)
    links_client.create_or_update(link_id, resource_link)


def list_resource_links(cmd, scope=None, filter_string=None):
    links_client = _resource_links_client_factory(cmd.cli_ctx).resource_links
    if scope is not None:
        return links_client.list_at_source_scope(scope, filter=filter_string)
    return links_client.list_at_subscription(filter=filter_string)
# endregion


# region tags
def get_tag_at_scope(cmd, resource_id=None):
    rcf = _resource_client_factory(cmd.cli_ctx)
    if resource_id is not None:
        return rcf.tags.get_at_scope(scope=resource_id)

    return rcf.tags.list()


def create_or_update_tag_at_scope(cmd, resource_id=None, tags=None, tag_name=None):
    rcf = _resource_client_factory(cmd.cli_ctx)
    if resource_id is not None:
        if not tags:
            raise IncorrectUsageError("Tags could not be empty.")
        Tags = cmd.get_models('Tags')
        tag_obj = Tags(tags=tags)
        TagsResource = cmd.get_models('TagsResource')
        tags_resource = TagsResource(properties=tag_obj)
        return rcf.tags.create_or_update_at_scope(scope=resource_id, parameters=tags_resource)

    return rcf.tags.create_or_update(tag_name=tag_name)


def delete_tag_at_scope(cmd, resource_id=None, tag_name=None):
    rcf = _resource_client_factory(cmd.cli_ctx)
    if resource_id is not None:
        return rcf.tags.delete_at_scope(scope=resource_id)

    return rcf.tags.delete(tag_name=tag_name)


def update_tag_at_scope(cmd, resource_id, tags, operation):
    rcf = _resource_client_factory(cmd.cli_ctx)
    if not tags:
        raise IncorrectUsageError("Tags could not be empty.")
    Tags = cmd.get_models('Tags')
    tag_obj = Tags(tags=tags)
    TagsPatchResource = cmd.get_models('TagsPatchResource')
    tags_resource = TagsPatchResource(properties=tag_obj, operation=operation)
    return rcf.tags.update_at_scope(scope=resource_id, parameters=tags_resource)
# endregion


class _ResourceUtils:  # pylint: disable=too-many-instance-attributes
    def __init__(self, cli_ctx,
                 resource_group_name=None, resource_provider_namespace=None,
                 parent_resource_path=None, resource_type=None, resource_name=None,
                 resource_id=None, api_version=None, rcf=None, latest_include_preview=False):
        # if the resouce_type is in format 'namespace/type' split it.
        # (we don't have to do this, but commands like 'vm show' returns such values)
        if resource_type and not resource_provider_namespace and not parent_resource_path:
            parts = resource_type.split('/')
            if len(parts) > 1:
                resource_provider_namespace = parts[0]
                resource_type = parts[1]

        self.rcf = rcf or _resource_client_factory(cli_ctx)
        if api_version is None:
            if resource_id:
                api_version = _ResourceUtils._resolve_api_version_by_id(self.rcf, resource_id,
                                                                        latest_include_preview=latest_include_preview)
            else:
                _validate_resource_inputs(resource_group_name, resource_provider_namespace,
                                          resource_type, resource_name)
                api_version = _ResourceUtils.resolve_api_version(self.rcf,
                                                                 resource_provider_namespace,
                                                                 parent_resource_path,
                                                                 resource_type,
                                                                 latest_include_preview=latest_include_preview)

        self.resource_group_name = resource_group_name
        self.resource_provider_namespace = resource_provider_namespace
        self.parent_resource_path = parent_resource_path if parent_resource_path else ''
        self.resource_type = resource_type
        self.resource_name = resource_name
        self.resource_id = resource_id
        self.api_version = api_version

    def create_resource(self, properties, location, is_full_object):
        try:
            res = json.loads(properties)
        except json.decoder.JSONDecodeError as ex:
            raise CLIError('Error parsing JSON.\n{}\n{}'.format(properties, ex))

        if not is_full_object:
            if not location:
                if self.resource_id:
                    rg_name = parse_resource_id(self.resource_id)['resource_group']
                else:
                    rg_name = self.resource_group_name
                location = self.rcf.resource_groups.get(rg_name).location

            res = GenericResource(location=location, properties=res)
        elif res.get('location', None) is None:
            raise IncorrectUsageError("location of the resource is required")

        if self.resource_id:
            resource = self.rcf.resources.begin_create_or_update_by_id(self.resource_id,
                                                                       self.api_version,
                                                                       res)
        else:
            resource = self.rcf.resources.begin_create_or_update(self.resource_group_name,
                                                                 self.resource_provider_namespace,
                                                                 self.parent_resource_path,
                                                                 self.resource_type,
                                                                 self.resource_name,
                                                                 self.api_version,
                                                                 res)
        return resource

    def get_resource(self, include_response_body=False):

        def add_response_body(pipeline_response, deserialized, *kwargs):
            resource = deserialized
            response_body = {}
            try:
                response_body = pipeline_response.http_response.internal_response.content.decode()
            except AttributeError:
                pass
            setattr(resource, 'response_body', json.loads(response_body))
            return resource

        cls = None
        if include_response_body:
            cls = add_response_body

        if self.resource_id:
            resource = self.rcf.resources.get_by_id(self.resource_id, self.api_version, cls=cls)
        else:
            resource = self.rcf.resources.get(self.resource_group_name,
                                              self.resource_provider_namespace,
                                              self.parent_resource_path,
                                              self.resource_type,
                                              self.resource_name,
                                              self.api_version,
                                              cls=cls)

        return resource

    def delete(self):
        if self.resource_id:
            return self.rcf.resources.begin_delete_by_id(self.resource_id, self.api_version)
        return self.rcf.resources.begin_delete(self.resource_group_name,
                                               self.resource_provider_namespace,
                                               self.parent_resource_path,
                                               self.resource_type,
                                               self.resource_name,
                                               self.api_version)

    def update(self, parameters):
        if self.resource_id:
            return self.rcf.resources.begin_create_or_update_by_id(self.resource_id,
                                                                   self.api_version,
                                                                   parameters)
        return self.rcf.resources.begin_create_or_update(self.resource_group_name,
                                                         self.resource_provider_namespace,
                                                         self.parent_resource_path,
                                                         self.resource_type,
                                                         self.resource_name,
                                                         self.api_version,
                                                         parameters)

    def tag(self, tags, is_incremental=False):
        resource = self.get_resource()

        if is_incremental is True:
            if not tags:
                raise CLIError("When modifying tag incrementally, the parameters of tag must have specific values.")
            if resource.tags:
                resource.tags.update(tags)
                tags = resource.tags

        # please add the service type that needs to be requested with PATCH type here
        # for example: the properties of RecoveryServices/vaults must be filled, and a PUT request that passes back
        # to properties will fail due to the lack of properties, so the PATCH type should be used
        need_patch_service = ['Microsoft.RecoveryServices/vaults', 'Microsoft.Resources/resourceGroups',
                              'Microsoft.ContainerRegistry/registries/webhooks',
                              'Microsoft.ContainerInstance/containerGroups',
                              'Microsoft.Network/publicIPAddresses']

        if resource is not None and resource.type in need_patch_service:
            parameters = GenericResource(tags=tags)
            if self.resource_id:
                return self.rcf.resources.begin_update_by_id(self.resource_id, self.api_version, parameters)
            return self.rcf.resources.begin_update(self.resource_group_name,
                                                   self.resource_provider_namespace,
                                                   self.parent_resource_path,
                                                   self.resource_type,
                                                   self.resource_name,
                                                   self.api_version,
                                                   parameters)

        # pylint: disable=no-member
        parameters = GenericResource(
            location=resource.location,
            tags=tags,
            plan=resource.plan,
            properties=resource.properties,
            kind=resource.kind,
            managed_by=resource.managed_by,
            sku=resource.sku,
            identity=resource.identity)

        if self.resource_id:
            return self.rcf.resources.begin_create_or_update_by_id(self.resource_id, self.api_version,
                                                                   parameters)
        return self.rcf.resources.begin_create_or_update(self.resource_group_name,
                                                         self.resource_provider_namespace,
                                                         self.parent_resource_path,
                                                         self.resource_type,
                                                         self.resource_name,
                                                         self.api_version,
                                                         parameters)

    def invoke_action(self, action, request_body):
        """
        Formats Url if none provided and sends the POST request with the url and request-body.
        """
        from msrestazure.azure_operation import AzureOperationPoller

        query_parameters = {}
        serialize = self.rcf.resources._serialize  # pylint: disable=protected-access
        client = self.rcf.resources._client  # pylint: disable=protected-access

        url = '/subscriptions/{subscriptionId}/resourcegroups/{resourceGroupName}/providers/' \
            '{resourceProviderNamespace}/{parentResourcePath}/{resourceType}/{resourceName}/{action}'

        if self.resource_id:
            url = client.format_url(
                '{resource_id}/{action}',
                resource_id=self.resource_id,
                action=serialize.url("action", action, 'str'))
        else:
            url = client.format_url(
                url,
                resourceGroupName=serialize.url(
                    "resource_group_name", self.resource_group_name, 'str',
                    max_length=90, min_length=1, pattern=r'^[-\w\._\(\)]+$'),
                resourceProviderNamespace=serialize.url(
                    "resource_provider_namespace", self.resource_provider_namespace, 'str'),
                parentResourcePath=serialize.url(
                    "parent_resource_path", self.parent_resource_path, 'str', skip_quote=True),
                resourceType=serialize.url("resource_type", self.resource_type, 'str', skip_quote=True),
                resourceName=serialize.url("resource_name", self.resource_name, 'str'),
                subscriptionId=serialize.url(
                    "self._config.subscription_id", self.rcf.resources._config.subscription_id, 'str'),
                action=serialize.url("action", action, 'str'))

        # Construct parameters
        query_parameters['api-version'] = serialize.query("api_version", self.api_version, 'str')

        # Construct headers
        header_parameters = {}
        header_parameters['Content-Type'] = 'application/json; charset=utf-8'
        # This value of accept_language comes from the fixed configuration in the AzureConfiguration in track 1.
        header_parameters['accept-language'] = 'en-US'

        body_content_kwargs = {}
        body_content_kwargs['content'] = json.loads(request_body) if request_body else None

        # Construct and send request
        def long_running_send():
            request = client.post(url, query_parameters, header_parameters, **body_content_kwargs)
            pipeline_response = client._pipeline.run(request, stream=False)
            return pipeline_response.http_response.internal_response

        def get_long_running_status(status_link, headers=None):
            request = client.get(status_link, query_parameters, header_parameters)
            if headers:
                request.headers.update(headers)
            pipeline_response = client._pipeline.run(request, stream=False)
            return pipeline_response.http_response.internal_response

        def get_long_running_output(response):
            from azure.core.exceptions import HttpResponseError
            if response.status_code not in [200, 202, 204]:
                exp = HttpResponseError(response)
                exp.request_id = response.headers.get('x-ms-request-id')
                raise exp
            return response.text

        return AzureOperationPoller(long_running_send, get_long_running_output, get_long_running_status)

    @staticmethod
    def resolve_api_version(rcf, resource_provider_namespace, parent_resource_path, resource_type,
                            latest_include_preview=False):
        provider = rcf.providers.get(resource_provider_namespace)

        # If available, we will use parent resource's api-version
        resource_type_str = (parent_resource_path.split('/')[0] if parent_resource_path else resource_type)

        rt = [t for t in provider.resource_types
              if t.resource_type.lower() == resource_type_str.lower()]
        if not rt:
            raise IncorrectUsageError('Resource type {} not found.'.format(resource_type_str))
        if len(rt) == 1 and rt[0].api_versions:
            # If latest_include_preview is true,
            # the last api-version will be taken regardless of whether it is preview version or not
            if latest_include_preview:
                return rt[0].api_versions[0]
            # Take the latest stable version first.
            # if there is no stable version, the latest preview version will be taken.
            npv = [v for v in rt[0].api_versions if 'preview' not in v.lower()]
            return npv[0] if npv else rt[0].api_versions[0]
        raise IncorrectUsageError(
            'API version is required and could not be resolved for resource {}'
            .format(resource_type))

    @staticmethod
    def _resolve_api_version_by_id(rcf, resource_id, latest_include_preview=False):
        parts = parse_resource_id(resource_id)

        if len(parts) == 2 and parts['subscription'] is not None and parts['resource_group'] is not None:
            return AZURE_API_PROFILES['latest'][ResourceType.MGMT_RESOURCE_RESOURCES]

        if 'namespace' not in parts:
            raise CLIError('The type of value entered by --ids parameter is not supported.')

        namespace = parts.get('child_namespace_1', parts['namespace'])
        if parts.get('child_type_2'):
            parent = (parts['type'] + '/' + parts['name'] + '/' +
                      parts['child_type_1'] + '/' + parts['child_name_1'])
            resource_type = parts['child_type_2']
        elif parts.get('child_type_1'):
            # if the child resource has a provider namespace it is independent of the
            # parent, so set the parent to empty
            if parts.get('child_namespace_1') is not None:
                parent = ''
            else:
                parent = parts['type'] + '/' + parts['name']
            resource_type = parts['child_type_1']
        else:
            parent = None
            resource_type = parts['type']

        return _ResourceUtils.resolve_api_version(rcf, namespace, parent, resource_type,
                                                  latest_include_preview=latest_include_preview)


def install_bicep_cli(cmd, version=None, target_platform=None):
    # The parameter version is actually a git tag here.
    ensure_bicep_installation(release_tag=version, target_platform=target_platform)


def uninstall_bicep_cli(cmd):
    remove_bicep_installation()


def upgrade_bicep_cli(cmd, target_platform=None):
    latest_release_tag = get_bicep_latest_release_tag()
    ensure_bicep_installation(release_tag=latest_release_tag, target_platform=target_platform)


def build_bicep_file(cmd, file, stdout=None, outdir=None, outfile=None):
    args = ["build", file]
    if outdir:
        args += ["--outdir", outdir]
    if outfile:
        args += ["--outfile", outfile]
    if stdout:
        args += ["--stdout"]
        print(run_bicep_command(args))
        return
    run_bicep_command(args)


def publish_bicep_file(cmd, file, target):
    if supports_bicep_publish():
        run_bicep_command(["publish", file, "--target", target])
    else:
        logger.error("az bicep publish could not be executed with the current version of Bicep CLI. Please upgrade Bicep CLI to v0.4.1008 or later.")


def decompile_bicep_file(cmd, file):
    run_bicep_command(["decompile", file])


def show_bicep_cli_version(cmd):
    print(run_bicep_command(["--version"], auto_install=False))


def list_bicep_cli_versions(cmd):
    return get_bicep_available_release_tags()

def create_resourcemanager_privatelink(
    cmd, resource_group, name, location):
    rcf = _resource_privatelinks_client_factory(cmd.cli_ctx)
    return rcf.resource_management_private_link.put(resource_group, name, location)

def get_resourcemanager_privatelink(cmd, resource_group, name):
    rcf = _resource_privatelinks_client_factory(cmd.cli_ctx)
    return rcf.resource_management_private_link.get(resource_group, name)    

def list_resourcemanager_privatelink(cmd, resource_group=None):
    rcf = _resource_privatelinks_client_factory(cmd.cli_ctx)
    if resource_group:
        return rcf.resource_management_private_link.list_by_resource_group(resource_group)
    else:    
        return rcf.resource_management_private_link.list()
    
def delete_resourcemanager_privatelink(cmd, resource_group, name):
    rcf = _resource_privatelinks_client_factory(cmd.cli_ctx)
    return rcf.resource_management_private_link.delete(resource_group, name)

def create_private_link_association(cmd, management_group_id, name, private_link, public_network_access):
    rcf = _resource_privatelinks_client_factory(cmd.cli_ctx)
    PrivateLinkProperties, PrivateLinkObject = cmd.get_models('PrivateLinkAssociationProperties', 'PrivateLinkAssociationObject')
    pl = PrivateLinkObject(properties=PrivateLinkProperties(private_link=private_link, public_network_access=public_network_access))
    return rcf.private_link_association.put(group_id=management_group_id, pla_id=name, parameters=pl)

def get_private_link_association(cmd, management_group_id, name):
    rcf = _resource_privatelinks_client_factory(cmd.cli_ctx)
    return rcf.private_link_association.get(group_id=management_group_id, pla_id=name)

def delete_private_link_association(cmd, management_group_id, name):
    rcf = _resource_privatelinks_client_factory(cmd.cli_ctx)
    return rcf.private_link_association.put(group_id=management_group_id, pla_id=name)

def list_private_link_association(cmd, management_group_id):
    rcf = _resource_privatelinks_client_factory(cmd.cli_ctx)
    return rcf.private_link_association.list(group_id=management_group_id)<|MERGE_RESOLUTION|>--- conflicted
+++ resolved
@@ -382,32 +382,9 @@
                        deployment)
 
 
-<<<<<<< HEAD
-class JsonCTemplate:
-    def __init__(self, template_string):
-        self.template_string = template_string
-
-        
-class JSONSerializer(Serializer):
-    def body(self, data, data_type, **kwargs):
-        if data_type in ('Deployment', 'ScopedDeployment', 'DeploymentWhatIf', 'ScopedDeploymentWhatIf'):
-            # Be sure to pass a DeploymentProperties
-            template = data.properties.template
-            if template:
-                data_as_dict = data.serialize()
-                data_as_dict["properties"]["template"] = JsonCTemplate(template)
-
-                return data_as_dict
-        return super(JSONSerializer, self).body(data, data_type, **kwargs)
-
-
 class JsonCTemplatePolicy(SansIOHTTPPolicy):
 
-=======
-class JsonCTemplatePolicy(SansIOHTTPPolicy):
-
     # Obtain the template data and then splice it with other properties into the JSONC format
->>>>>>> 85dbfa7b
     def on_request(self, request):
         http_request = request.http_request
         request_data = getattr(http_request, 'data', {}) or {}
