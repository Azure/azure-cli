interactions:
- request:
    body: null
    headers:
      Accept:
      - application/json
      Accept-Encoding:
      - gzip, deflate
      CommandName:
      - network vnet create
      Connection:
      - keep-alive
      ParameterSetName:
      - -g -n --address-prefix --subnet-name --subnet-prefix
      User-Agent:
      - AZURECLI/2.30.0 azsdk-python-azure-mgmt-resource/19.0.0 Python/3.8.6 (macOS-10.15.7-x86_64-i386-64bit)
    method: GET
    uri: https://management.azure.com/subscriptions/00000000-0000-0000-0000-000000000000/resourcegroups/clitest.rg000001?api-version=2021-04-01
  response:
    body:
      string: '{"id":"/subscriptions/00000000-0000-0000-0000-000000000000/resourceGroups/clitest.rg000001","name":"clitest.rg000001","type":"Microsoft.Resources/resourceGroups","location":"francecentral","tags":{"product":"azurecli","cause":"automation","date":"2021-11-19T22:04:50Z"},"properties":{"provisioningState":"Succeeded"}}'
    headers:
      cache-control:
      - no-cache
      content-length:
      - '317'
      content-type:
      - application/json; charset=utf-8
      date:
      - Fri, 19 Nov 2021 22:05:18 GMT
      expires:
      - '-1'
      pragma:
      - no-cache
      strict-transport-security:
      - max-age=31536000; includeSubDomains
      vary:
      - Accept-Encoding
      x-content-type-options:
      - nosniff
    status:
      code: 200
      message: OK
- request:
    body: '{"location": "francecentral", "tags": {}, "properties": {"addressSpace":
      {"addressPrefixes": ["10.0.0.0/16"]}, "dhcpOptions": {}, "subnets": [{"name":
      "swiftsubnet000005", "properties": {"addressPrefix": "10.0.0.0/24", "privateEndpointNetworkPolicies":
      "Enabled", "privateLinkServiceNetworkPolicies": "Enabled"}}]}}'
    headers:
      Accept:
      - application/json
      Accept-Encoding:
      - gzip, deflate
      CommandName:
      - network vnet create
      Connection:
      - keep-alive
      Content-Length:
      - '322'
      Content-Type:
      - application/json
      ParameterSetName:
      - -g -n --address-prefix --subnet-name --subnet-prefix
      User-Agent:
      - AZURECLI/2.30.0 azsdk-python-azure-mgmt-network/19.3.0 Python/3.8.6 (macOS-10.15.7-x86_64-i386-64bit)
    method: PUT
    uri: https://management.azure.com/subscriptions/00000000-0000-0000-0000-000000000000/resourceGroups/clitest.rg000001/providers/Microsoft.Network/virtualNetworks/swiftname000006?api-version=2021-05-01
  response:
    body:
      string: "{\r\n  \"name\": \"swiftname000006\",\r\n  \"id\": \"/subscriptions/00000000-0000-0000-0000-000000000000/resourceGroups/clitest.rg000001/providers/Microsoft.Network/virtualNetworks/swiftname000006\",\r\n
        \ \"etag\": \"W/\\\"3565e4fb-1610-4b8e-8535-616141140ea1\\\"\",\r\n  \"type\":
        \"Microsoft.Network/virtualNetworks\",\r\n  \"location\": \"francecentral\",\r\n
        \ \"tags\": {},\r\n  \"properties\": {\r\n    \"provisioningState\": \"Updating\",\r\n
        \   \"resourceGuid\": \"a39edaf1-2681-4249-9cc6-ce8f4f42572f\",\r\n    \"addressSpace\":
        {\r\n      \"addressPrefixes\": [\r\n        \"10.0.0.0/16\"\r\n      ]\r\n
        \   },\r\n    \"dhcpOptions\": {\r\n      \"dnsServers\": []\r\n    },\r\n
        \   \"subnets\": [\r\n      {\r\n        \"name\": \"swiftsubnet000005\",\r\n
        \       \"id\": \"/subscriptions/00000000-0000-0000-0000-000000000000/resourceGroups/clitest.rg000001/providers/Microsoft.Network/virtualNetworks/swiftname000006/subnets/swiftsubnet000005\",\r\n
        \       \"etag\": \"W/\\\"3565e4fb-1610-4b8e-8535-616141140ea1\\\"\",\r\n
        \       \"properties\": {\r\n          \"provisioningState\": \"Updating\",\r\n
        \         \"addressPrefix\": \"10.0.0.0/24\",\r\n          \"delegations\":
        [],\r\n          \"privateEndpointNetworkPolicies\": \"Enabled\",\r\n          \"privateLinkServiceNetworkPolicies\":
        \"Enabled\"\r\n        },\r\n        \"type\": \"Microsoft.Network/virtualNetworks/subnets\"\r\n
        \     }\r\n    ],\r\n    \"virtualNetworkPeerings\": [],\r\n    \"enableDdosProtection\":
        false\r\n  }\r\n}"
    headers:
      azure-asyncnotification:
      - Enabled
      azure-asyncoperation:
      - https://management.azure.com/subscriptions/00000000-0000-0000-0000-000000000000/providers/Microsoft.Network/locations/francecentral/operations/23edd7d5-2445-43ab-a4ac-1e883a1d29c8?api-version=2021-05-01
      cache-control:
      - no-cache
      content-length:
      - '1342'
      content-type:
      - application/json; charset=utf-8
      date:
      - Fri, 19 Nov 2021 22:05:22 GMT
      expires:
      - '-1'
      pragma:
      - no-cache
      server:
      - Microsoft-HTTPAPI/2.0
      - Microsoft-HTTPAPI/2.0
      strict-transport-security:
      - max-age=31536000; includeSubDomains
      x-content-type-options:
      - nosniff
      x-ms-arm-service-request-id:
      - 41b59f42-166e-4438-b1f1-6c1609525ea1
      x-ms-ratelimit-remaining-subscription-writes:
      - '1196'
    status:
      code: 201
      message: Created
- request:
    body: null
    headers:
      Accept:
      - '*/*'
      Accept-Encoding:
      - gzip, deflate
      CommandName:
      - network vnet create
      Connection:
      - keep-alive
      ParameterSetName:
      - -g -n --address-prefix --subnet-name --subnet-prefix
      User-Agent:
      - AZURECLI/2.30.0 azsdk-python-azure-mgmt-network/19.3.0 Python/3.8.6 (macOS-10.15.7-x86_64-i386-64bit)
    method: GET
    uri: https://management.azure.com/subscriptions/00000000-0000-0000-0000-000000000000/providers/Microsoft.Network/locations/francecentral/operations/23edd7d5-2445-43ab-a4ac-1e883a1d29c8?api-version=2021-05-01
  response:
    body:
      string: "{\r\n  \"status\": \"Succeeded\"\r\n}"
    headers:
      cache-control:
      - no-cache
      content-length:
      - '29'
      content-type:
      - application/json; charset=utf-8
      date:
      - Fri, 19 Nov 2021 22:05:25 GMT
      expires:
      - '-1'
      pragma:
      - no-cache
      server:
      - Microsoft-HTTPAPI/2.0
      - Microsoft-HTTPAPI/2.0
      strict-transport-security:
      - max-age=31536000; includeSubDomains
      transfer-encoding:
      - chunked
      vary:
      - Accept-Encoding
      x-content-type-options:
      - nosniff
      x-ms-arm-service-request-id:
      - c8d947d6-b243-4ac7-a0e5-05b513d304da
    status:
      code: 200
      message: OK
- request:
    body: null
    headers:
      Accept:
      - '*/*'
      Accept-Encoding:
      - gzip, deflate
      CommandName:
      - network vnet create
      Connection:
      - keep-alive
      ParameterSetName:
      - -g -n --address-prefix --subnet-name --subnet-prefix
      User-Agent:
      - AZURECLI/2.30.0 azsdk-python-azure-mgmt-network/19.3.0 Python/3.8.6 (macOS-10.15.7-x86_64-i386-64bit)
    method: GET
    uri: https://management.azure.com/subscriptions/00000000-0000-0000-0000-000000000000/resourceGroups/clitest.rg000001/providers/Microsoft.Network/virtualNetworks/swiftname000006?api-version=2021-05-01
  response:
    body:
      string: "{\r\n  \"name\": \"swiftname000006\",\r\n  \"id\": \"/subscriptions/00000000-0000-0000-0000-000000000000/resourceGroups/clitest.rg000001/providers/Microsoft.Network/virtualNetworks/swiftname000006\",\r\n
        \ \"etag\": \"W/\\\"0f1deeb8-13dc-4489-8018-1bd5769acd81\\\"\",\r\n  \"type\":
        \"Microsoft.Network/virtualNetworks\",\r\n  \"location\": \"francecentral\",\r\n
        \ \"tags\": {},\r\n  \"properties\": {\r\n    \"provisioningState\": \"Succeeded\",\r\n
        \   \"resourceGuid\": \"a39edaf1-2681-4249-9cc6-ce8f4f42572f\",\r\n    \"addressSpace\":
        {\r\n      \"addressPrefixes\": [\r\n        \"10.0.0.0/16\"\r\n      ]\r\n
        \   },\r\n    \"dhcpOptions\": {\r\n      \"dnsServers\": []\r\n    },\r\n
        \   \"subnets\": [\r\n      {\r\n        \"name\": \"swiftsubnet000005\",\r\n
        \       \"id\": \"/subscriptions/00000000-0000-0000-0000-000000000000/resourceGroups/clitest.rg000001/providers/Microsoft.Network/virtualNetworks/swiftname000006/subnets/swiftsubnet000005\",\r\n
        \       \"etag\": \"W/\\\"0f1deeb8-13dc-4489-8018-1bd5769acd81\\\"\",\r\n
        \       \"properties\": {\r\n          \"provisioningState\": \"Succeeded\",\r\n
        \         \"addressPrefix\": \"10.0.0.0/24\",\r\n          \"delegations\":
        [],\r\n          \"privateEndpointNetworkPolicies\": \"Enabled\",\r\n          \"privateLinkServiceNetworkPolicies\":
        \"Enabled\"\r\n        },\r\n        \"type\": \"Microsoft.Network/virtualNetworks/subnets\"\r\n
        \     }\r\n    ],\r\n    \"virtualNetworkPeerings\": [],\r\n    \"enableDdosProtection\":
        false\r\n  }\r\n}"
    headers:
      cache-control:
      - no-cache
      content-length:
      - '1344'
      content-type:
      - application/json; charset=utf-8
      date:
      - Fri, 19 Nov 2021 22:05:26 GMT
      etag:
      - W/"0f1deeb8-13dc-4489-8018-1bd5769acd81"
      expires:
      - '-1'
      pragma:
      - no-cache
      server:
      - Microsoft-HTTPAPI/2.0
      - Microsoft-HTTPAPI/2.0
      strict-transport-security:
      - max-age=31536000; includeSubDomains
      transfer-encoding:
      - chunked
      vary:
      - Accept-Encoding
      x-content-type-options:
      - nosniff
      x-ms-arm-service-request-id:
      - 9f1c2f97-1817-4135-8e61-866263909507
    status:
      code: 200
      message: OK
- request:
    body: null
    headers:
      Accept:
      - application/json
      Accept-Encoding:
      - gzip, deflate
      CommandName:
      - appservice plan create
      Connection:
      - keep-alive
      ParameterSetName:
      - -g -n --sku
      User-Agent:
      - AZURECLI/2.30.0 azsdk-python-azure-mgmt-resource/19.0.0 Python/3.8.6 (macOS-10.15.7-x86_64-i386-64bit)
    method: GET
    uri: https://management.azure.com/subscriptions/00000000-0000-0000-0000-000000000000/resourcegroups/clitest.rg000001?api-version=2021-04-01
  response:
    body:
      string: '{"id":"/subscriptions/00000000-0000-0000-0000-000000000000/resourceGroups/clitest.rg000001","name":"clitest.rg000001","type":"Microsoft.Resources/resourceGroups","location":"francecentral","tags":{"product":"azurecli","cause":"automation","date":"2021-11-19T22:04:50Z"},"properties":{"provisioningState":"Succeeded"}}'
    headers:
      cache-control:
      - no-cache
      content-length:
      - '317'
      content-type:
      - application/json; charset=utf-8
      date:
      - Fri, 19 Nov 2021 22:05:27 GMT
      expires:
      - '-1'
      pragma:
      - no-cache
      strict-transport-security:
      - max-age=31536000; includeSubDomains
      vary:
      - Accept-Encoding
      x-content-type-options:
      - nosniff
    status:
      code: 200
      message: OK
- request:
    body: '{"location": "francecentral", "sku": {"name": "P1V2", "tier": "PREMIUMV2",
      "capacity": 1}, "properties": {"perSiteScaling": false, "isXenon": false}}'
    headers:
      Accept:
      - application/json
      Accept-Encoding:
      - gzip, deflate
      CommandName:
      - appservice plan create
      Connection:
      - keep-alive
      Content-Length:
      - '149'
      Content-Type:
      - application/json
      ParameterSetName:
      - -g -n --sku
      User-Agent:
      - AZURECLI/2.30.0 azsdk-python-azure-mgmt-web/4.0.0 Python/3.8.6 (macOS-10.15.7-x86_64-i386-64bit)
    method: PUT
    uri: https://management.azure.com/subscriptions/00000000-0000-0000-0000-000000000000/resourceGroups/clitest.rg000001/providers/Microsoft.Web/serverfarms/swiftplan000004?api-version=2020-09-01
  response:
    body:
      string: '{"id":"/subscriptions/00000000-0000-0000-0000-000000000000/resourceGroups/clitest.rg000001/providers/Microsoft.Web/serverfarms/swiftplan000004","name":"swiftplan000004","type":"Microsoft.Web/serverfarms","kind":"app","location":"francecentral","properties":{"serverFarmId":37142,"name":"swiftplan000004","sku":{"name":"P1v2","tier":"PremiumV2","size":"P1v2","family":"Pv2","capacity":1},"workerSize":"D1","workerSizeId":3,"workerTierName":null,"numberOfWorkers":1,"currentWorkerSize":"D1","currentWorkerSizeId":3,"currentNumberOfWorkers":1,"status":"Ready","webSpace":"clitest.rg000001-FranceCentralwebspace","subscription":"2edc29f4-b81f-494b-a624-cc619903b837","adminSiteName":null,"hostingEnvironment":null,"hostingEnvironmentProfile":null,"maximumNumberOfWorkers":0,"planName":"VirtualDedicatedPlan","adminRuntimeSiteName":null,"computeMode":"Dedicated","siteMode":null,"geoRegion":"France
        Central","perSiteScaling":false,"elasticScaleEnabled":false,"maximumElasticWorkerCount":1,"numberOfSites":0,"hostingEnvironmentId":null,"isSpot":false,"spotExpirationTime":null,"freeOfferExpirationTime":null,"tags":null,"kind":"app","resourceGroup":"clitest.rg000001","reserved":false,"isXenon":false,"hyperV":false,"mdmId":"waws-prod-par-015_37142","targetWorkerCount":0,"targetWorkerSizeId":0,"provisioningState":"Succeeded","webSiteId":null,"existingServerFarmIds":null,"kubeEnvironmentProfile":null,"zoneRedundant":false},"sku":{"name":"P1v2","tier":"PremiumV2","size":"P1v2","family":"Pv2","capacity":1}}'
    headers:
      cache-control:
      - no-cache
      content-length:
      - '1707'
      content-type:
      - application/json
      date:
      - Fri, 19 Nov 2021 22:05:39 GMT
      etag:
      - '"1D7DD91957DD34B"'
      expires:
      - '-1'
      pragma:
      - no-cache
      server:
      - Microsoft-IIS/10.0
      strict-transport-security:
      - max-age=31536000; includeSubDomains
      transfer-encoding:
      - chunked
      vary:
      - Accept-Encoding
      x-aspnet-version:
      - 4.0.30319
      x-content-type-options:
      - nosniff
      x-ms-ratelimit-remaining-subscription-writes:
      - '1197'
      x-powered-by:
      - ASP.NET
    status:
      code: 200
      message: OK
- request:
    body: null
    headers:
      Accept:
      - application/json
      Accept-Encoding:
      - gzip, deflate
      CommandName:
      - functionapp create
      Connection:
      - keep-alive
      ParameterSetName:
      - -g -n --plan -s
      User-Agent:
      - AZURECLI/2.30.0 azsdk-python-azure-mgmt-web/4.0.0 Python/3.8.6 (macOS-10.15.7-x86_64-i386-64bit)
    method: GET
    uri: https://management.azure.com/subscriptions/00000000-0000-0000-0000-000000000000/resourceGroups/clitest.rg000001/providers/Microsoft.Web/serverfarms/swiftplan000004?api-version=2020-09-01
  response:
    body:
      string: '{"id":"/subscriptions/00000000-0000-0000-0000-000000000000/resourceGroups/clitest.rg000001/providers/Microsoft.Web/serverfarms/swiftplan000004","name":"swiftplan000004","type":"Microsoft.Web/serverfarms","kind":"app","location":"France
        Central","properties":{"serverFarmId":37142,"name":"swiftplan000004","workerSize":"D1","workerSizeId":3,"workerTierName":null,"numberOfWorkers":1,"currentWorkerSize":"D1","currentWorkerSizeId":3,"currentNumberOfWorkers":1,"status":"Ready","webSpace":"clitest.rg000001-FranceCentralwebspace","subscription":"2edc29f4-b81f-494b-a624-cc619903b837","adminSiteName":null,"hostingEnvironment":null,"hostingEnvironmentProfile":null,"maximumNumberOfWorkers":30,"planName":"VirtualDedicatedPlan","adminRuntimeSiteName":null,"computeMode":"Dedicated","siteMode":null,"geoRegion":"France
        Central","perSiteScaling":false,"elasticScaleEnabled":false,"maximumElasticWorkerCount":1,"numberOfSites":0,"hostingEnvironmentId":null,"isSpot":false,"spotExpirationTime":null,"freeOfferExpirationTime":null,"tags":null,"kind":"app","resourceGroup":"clitest.rg000001","reserved":false,"isXenon":false,"hyperV":false,"mdmId":"waws-prod-par-015_37142","targetWorkerCount":0,"targetWorkerSizeId":0,"provisioningState":"Succeeded","webSiteId":null,"existingServerFarmIds":null,"kubeEnvironmentProfile":null,"zoneRedundant":false},"sku":{"name":"P1v2","tier":"PremiumV2","size":"P1v2","family":"Pv2","capacity":1}}'
    headers:
      cache-control:
      - no-cache
      content-length:
<<<<<<< HEAD
      - '317'
=======
      - '1626'
>>>>>>> 8f28e981
      content-type:
      - application/json
      date:
      - Fri, 19 Nov 2021 22:05:40 GMT
      expires:
      - '-1'
      pragma:
      - no-cache
      server:
      - Microsoft-IIS/10.0
      strict-transport-security:
      - max-age=31536000; includeSubDomains
      transfer-encoding:
      - chunked
      vary:
      - Accept-Encoding
      x-aspnet-version:
      - 4.0.30319
      x-content-type-options:
      - nosniff
      x-powered-by:
      - ASP.NET
    status:
      code: 200
      message: OK
- request:
    body: null
    headers:
      Accept:
      - application/json
      Accept-Encoding:
      - gzip, deflate
      CommandName:
      - functionapp create
      Connection:
      - keep-alive
      ParameterSetName:
      - -g -n --plan -s
      User-Agent:
      - AZURECLI/2.30.0 azsdk-python-azure-mgmt-storage/19.0.0 Python/3.8.6 (macOS-10.15.7-x86_64-i386-64bit)
    method: GET
    uri: https://management.azure.com/subscriptions/00000000-0000-0000-0000-000000000000/resourceGroups/clitest.rg000001/providers/Microsoft.Storage/storageAccounts/clitest000002?api-version=2021-06-01
  response:
    body:
      string: '{"sku":{"name":"Standard_LRS","tier":"Standard"},"kind":"Storage","id":"/subscriptions/00000000-0000-0000-0000-000000000000/resourceGroups/clitest.rg000001/providers/Microsoft.Storage/storageAccounts/clitest000002","name":"clitest000002","type":"Microsoft.Storage/storageAccounts","location":"westus","tags":{},"properties":{"keyCreationTime":{"key1":"2021-11-19T22:04:56.4563704Z","key2":"2021-11-19T22:04:56.4563704Z"},"privateEndpointConnections":[],"minimumTlsVersion":"TLS1_0","allowBlobPublicAccess":true,"networkAcls":{"bypass":"AzureServices","virtualNetworkRules":[],"ipRules":[],"defaultAction":"Allow"},"supportsHttpsTrafficOnly":true,"encryption":{"services":{"file":{"keyType":"Account","enabled":true,"lastEnabledTime":"2021-11-19T22:04:56.4563704Z"},"blob":{"keyType":"Account","enabled":true,"lastEnabledTime":"2021-11-19T22:04:56.4563704Z"}},"keySource":"Microsoft.Storage"},"provisioningState":"Succeeded","creationTime":"2021-11-19T22:04:56.3470295Z","primaryEndpoints":{"blob":"https://clitest000002.blob.core.windows.net/","queue":"https://clitest000002.queue.core.windows.net/","table":"https://clitest000002.table.core.windows.net/","file":"https://clitest000002.file.core.windows.net/"},"primaryLocation":"westus","statusOfPrimary":"available"}}'
    headers:
      cache-control:
      - no-cache
      content-length:
<<<<<<< HEAD
      - '1503'
=======
      - '1394'
>>>>>>> 8f28e981
      content-type:
      - application/json
      date:
      - Fri, 19 Nov 2021 22:05:42 GMT
      expires:
      - '-1'
      pragma:
      - no-cache
      server:
      - Microsoft-Azure-Storage-Resource-Provider/1.0,Microsoft-HTTPAPI/2.0 Microsoft-HTTPAPI/2.0
      strict-transport-security:
      - max-age=31536000; includeSubDomains
      transfer-encoding:
      - chunked
      vary:
      - Accept-Encoding
      x-content-type-options:
      - nosniff
    status:
      code: 200
      message: OK
- request:
    body: null
    headers:
      Accept:
      - application/json
      Accept-Encoding:
      - gzip, deflate
      CommandName:
      - functionapp create
      Connection:
      - keep-alive
      Content-Length:
      - '0'
      ParameterSetName:
      - -g -n --plan -s
      User-Agent:
      - AZURECLI/2.30.0 azsdk-python-azure-mgmt-storage/19.0.0 Python/3.8.6 (macOS-10.15.7-x86_64-i386-64bit)
    method: POST
    uri: https://management.azure.com/subscriptions/00000000-0000-0000-0000-000000000000/resourceGroups/clitest.rg000001/providers/Microsoft.Storage/storageAccounts/clitest000002/listKeys?api-version=2021-06-01&$expand=kerb
  response:
    body:
      string: '{"keys":[{"creationTime":"2021-11-19T22:04:56.4563704Z","keyName":"key1","value":"veryFakedStorageAccountKey==","permissions":"FULL"},{"creationTime":"2021-11-19T22:04:56.4563704Z","keyName":"key2","value":"veryFakedStorageAccountKey==","permissions":"FULL"}]}'
    headers:
      cache-control:
      - no-cache
      content-length:
<<<<<<< HEAD
      - '1422'
=======
      - '380'
>>>>>>> 8f28e981
      content-type:
      - application/json
      date:
      - Fri, 19 Nov 2021 22:05:42 GMT
      expires:
      - '-1'
      pragma:
      - no-cache
      server:
      - Microsoft-Azure-Storage-Resource-Provider/1.0,Microsoft-HTTPAPI/2.0 Microsoft-HTTPAPI/2.0
      strict-transport-security:
      - max-age=31536000; includeSubDomains
      transfer-encoding:
      - chunked
      vary:
      - Accept-Encoding
      x-content-type-options:
      - nosniff
      x-ms-ratelimit-remaining-subscription-resource-requests:
      - '11996'
    status:
      code: 200
      message: OK
- request:
    body: '{"kind": "functionapp", "location": "France Central", "properties": {"serverFarmId":
      "swiftplan000004", "reserved": false, "isXenon": false, "hyperV": false, "siteConfig":
      {"netFrameworkVersion": "v4.6", "appSettings": [{"name": "FUNCTIONS_WORKER_RUNTIME",
      "value": "dotnet"}, {"name": "FUNCTIONS_EXTENSION_VERSION", "value": "~3"},
      {"name": "AzureWebJobsStorage", "value": "DefaultEndpointsProtocol=https;EndpointSuffix=core.windows.net;AccountName=clitest000002;AccountKey=veryFakedStorageAccountKey=="}],
      "use32BitWorkerProcess": true, "alwaysOn": true, "localMySqlEnabled": false,
      "http20Enabled": true}, "scmSiteAlsoStopped": false}}'
    headers:
      Accept:
      - application/json
      Accept-Encoding:
      - gzip, deflate
      CommandName:
      - functionapp create
      Connection:
      - keep-alive
      Content-Length:
      - '718'
      Content-Type:
      - application/json
      ParameterSetName:
      - -g -n --plan -s
      User-Agent:
      - AZURECLI/2.30.0 azsdk-python-azure-mgmt-web/4.0.0 Python/3.8.6 (macOS-10.15.7-x86_64-i386-64bit)
    method: PUT
    uri: https://management.azure.com/subscriptions/00000000-0000-0000-0000-000000000000/resourceGroups/clitest.rg000001/providers/Microsoft.Web/sites/swiftfunctionapp000003?api-version=2020-09-01
  response:
    body:
      string: '{"error":{"code":"GatewayTimeout","message":"The gateway did not receive
        a response from ''Microsoft.Web'' within the specified time period."}}'
    headers:
      cache-control:
      - no-cache
      connection:
      - close
      content-length:
<<<<<<< HEAD
      - '1269'
=======
      - '141'
>>>>>>> 8f28e981
      content-type:
      - application/json; charset=utf-8
      date:
      - Fri, 19 Nov 2021 22:06:49 GMT
      expires:
      - '-1'
      pragma:
      - no-cache
      strict-transport-security:
      - max-age=31536000; includeSubDomains
      x-content-type-options:
      - nosniff
      x-ms-failure-cause:
      - service
    status:
      code: 504
      message: Gateway Timeout
- request:
    body: '{"kind": "functionapp", "location": "France Central", "properties": {"serverFarmId":
      "swiftplan000004", "reserved": false, "isXenon": false, "hyperV": false, "siteConfig":
      {"netFrameworkVersion": "v4.6", "appSettings": [{"name": "FUNCTIONS_WORKER_RUNTIME",
      "value": "dotnet"}, {"name": "FUNCTIONS_EXTENSION_VERSION", "value": "~3"},
      {"name": "AzureWebJobsStorage", "value": "DefaultEndpointsProtocol=https;EndpointSuffix=core.windows.net;AccountName=clitest000002;AccountKey=veryFakedStorageAccountKey=="}],
      "use32BitWorkerProcess": true, "alwaysOn": true, "localMySqlEnabled": false,
      "http20Enabled": true}, "scmSiteAlsoStopped": false}}'
    headers:
      Accept:
      - application/json
      Accept-Encoding:
      - gzip, deflate
      CommandName:
      - functionapp create
      Connection:
      - keep-alive
      Content-Length:
      - '718'
      Content-Type:
      - application/json
      ParameterSetName:
      - -g -n --plan -s
      User-Agent:
      - AZURECLI/2.30.0 azsdk-python-azure-mgmt-web/4.0.0 Python/3.8.6 (macOS-10.15.7-x86_64-i386-64bit)
    method: PUT
    uri: https://management.azure.com/subscriptions/00000000-0000-0000-0000-000000000000/resourceGroups/clitest.rg000001/providers/Microsoft.Web/sites/swiftfunctionapp000003?api-version=2020-09-01
  response:
    body:
      string: '{"Code":"429","Message":"Cannot acquire exclusive lock to create, update
        or delete this site. Retry the request later.","Target":null,"Details":[{"Message":"Cannot
        acquire exclusive lock to create, update or delete this site. Retry the request
        later."},{"Code":"429"},{"ErrorEntity":{"ExtendedCode":"59206","MessageTemplate":"Cannot
        acquire exclusive lock to create, update or delete this site. Retry the request
        later.","Parameters":[],"Code":"429","Message":"Cannot acquire exclusive lock
        to create, update or delete this site. Retry the request later."}}],"Innererror":null}'
    headers:
      cache-control:
      - no-cache
      connection:
      - close
      content-length:
<<<<<<< HEAD
      - '260'
=======
      - '577'
>>>>>>> 8f28e981
      content-type:
      - application/json; charset=utf-8
      date:
      - Fri, 19 Nov 2021 22:06:55 GMT
      expires:
      - '-1'
      pragma:
      - no-cache
      server:
      - Microsoft-IIS/10.0
      strict-transport-security:
      - max-age=31536000; includeSubDomains
      x-aspnet-version:
      - 4.0.30319
      x-content-type-options:
      - nosniff
      x-ms-ratelimit-remaining-subscription-resource-requests:
      - '499'
      x-powered-by:
      - ASP.NET
    status:
      code: 429
      message: Too Many Requests
- request:
    body: '{"kind": "functionapp", "location": "France Central", "properties": {"serverFarmId":
      "swiftplan000004", "reserved": false, "isXenon": false, "hyperV": false, "siteConfig":
      {"netFrameworkVersion": "v4.6", "appSettings": [{"name": "FUNCTIONS_WORKER_RUNTIME",
      "value": "dotnet"}, {"name": "FUNCTIONS_EXTENSION_VERSION", "value": "~3"},
      {"name": "AzureWebJobsStorage", "value": "DefaultEndpointsProtocol=https;EndpointSuffix=core.windows.net;AccountName=clitest000002;AccountKey=veryFakedStorageAccountKey=="}],
      "use32BitWorkerProcess": true, "alwaysOn": true, "localMySqlEnabled": false,
      "http20Enabled": true}, "scmSiteAlsoStopped": false}}'
    headers:
      Accept:
      - application/json
      Accept-Encoding:
      - gzip, deflate
      CommandName:
      - functionapp create
      Connection:
      - keep-alive
      Content-Length:
      - '718'
      Content-Type:
      - application/json
      ParameterSetName:
      - -g -n --plan -s
      User-Agent:
      - AZURECLI/2.30.0 azsdk-python-azure-mgmt-web/4.0.0 Python/3.8.6 (macOS-10.15.7-x86_64-i386-64bit)
    method: PUT
    uri: https://management.azure.com/subscriptions/00000000-0000-0000-0000-000000000000/resourceGroups/clitest.rg000001/providers/Microsoft.Web/sites/swiftfunctionapp000003?api-version=2020-09-01
  response:
    body:
      string: '{"id":"/subscriptions/00000000-0000-0000-0000-000000000000/resourceGroups/clitest.rg000001/providers/Microsoft.Web/sites/swiftfunctionapp000003","name":"swiftfunctionapp000003","type":"Microsoft.Web/sites","kind":"functionapp","location":"France
        Central","properties":{"name":"swiftfunctionapp000003","state":"Running","hostNames":["swiftfunctionapp000003.azurewebsites.net"],"webSpace":"clitest.rg000001-FranceCentralwebspace","selfLink":"https://waws-prod-par-015.api.azurewebsites.windows.net:454/subscriptions/00000000-0000-0000-0000-000000000000/webspaces/clitest.rg000001-FranceCentralwebspace/sites/swiftfunctionapp000003","repositorySiteName":"swiftfunctionapp000003","owner":null,"usageState":"Normal","enabled":true,"adminEnabled":true,"enabledHostNames":["swiftfunctionapp000003.azurewebsites.net","swiftfunctionapp000003.scm.azurewebsites.net"],"siteProperties":{"metadata":null,"properties":[{"name":"LinuxFxVersion","value":""},{"name":"WindowsFxVersion","value":null}],"appSettings":null},"availabilityState":"Normal","sslCertificates":null,"csrs":[],"cers":null,"siteMode":null,"hostNameSslStates":[{"name":"swiftfunctionapp000003.azurewebsites.net","sslState":"Disabled","ipBasedSslResult":null,"virtualIP":null,"thumbprint":null,"toUpdate":null,"toUpdateIpBasedSsl":null,"ipBasedSslState":"NotConfigured","hostType":"Standard"},{"name":"swiftfunctionapp000003.scm.azurewebsites.net","sslState":"Disabled","ipBasedSslResult":null,"virtualIP":null,"thumbprint":null,"toUpdate":null,"toUpdateIpBasedSsl":null,"ipBasedSslState":"NotConfigured","hostType":"Repository"}],"computeMode":null,"serverFarm":null,"serverFarmId":"/subscriptions/00000000-0000-0000-0000-000000000000/resourceGroups/clitest.rg000001/providers/Microsoft.Web/serverfarms/swiftplan000004","reserved":false,"isXenon":false,"hyperV":false,"lastModifiedTimeUtc":"2021-11-19T22:07:04.59","storageRecoveryDefaultState":"Running","contentAvailabilityState":"Normal","runtimeAvailabilityState":"Normal","siteConfig":{"numberOfWorkers":1,"defaultDocuments":null,"netFrameworkVersion":null,"phpVersion":null,"pythonVersion":null,"nodeVersion":null,"powerShellVersion":null,"linuxFxVersion":"","windowsFxVersion":null,"requestTracingEnabled":null,"remoteDebuggingEnabled":null,"remoteDebuggingVersion":null,"httpLoggingEnabled":null,"azureMonitorLogCategories":null,"acrUseManagedIdentityCreds":false,"acrUserManagedIdentityID":null,"logsDirectorySizeLimit":null,"detailedErrorLoggingEnabled":null,"publishingUsername":null,"publishingPassword":null,"appSettings":null,"metadata":null,"connectionStrings":null,"machineKey":null,"handlerMappings":null,"documentRoot":null,"scmType":null,"use32BitWorkerProcess":null,"webSocketsEnabled":null,"alwaysOn":true,"javaVersion":null,"javaContainer":null,"javaContainerVersion":null,"appCommandLine":null,"managedPipelineMode":null,"virtualApplications":null,"winAuthAdminState":null,"winAuthTenantState":null,"customAppPoolIdentityAdminState":null,"customAppPoolIdentityTenantState":null,"runtimeADUser":null,"runtimeADUserPassword":null,"loadBalancing":null,"routingRules":null,"experiments":null,"limits":null,"autoHealEnabled":null,"autoHealRules":null,"tracingOptions":null,"vnetName":null,"vnetRouteAllEnabled":null,"vnetPrivatePortsCount":null,"publicNetworkAccess":null,"cors":null,"push":null,"apiDefinition":null,"apiManagementConfig":null,"autoSwapSlotName":null,"localMySqlEnabled":null,"managedServiceIdentityId":null,"xManagedServiceIdentityId":null,"keyVaultReferenceIdentity":null,"ipSecurityRestrictions":[{"ipAddress":"Any","action":"Allow","priority":1,"name":"Allow
        all","description":"Allow all access"}],"scmIpSecurityRestrictions":[{"ipAddress":"Any","action":"Allow","priority":1,"name":"Allow
        all","description":"Allow all access"}],"scmIpSecurityRestrictionsUseMain":null,"http20Enabled":true,"minTlsVersion":null,"scmMinTlsVersion":null,"ftpsState":null,"preWarmedInstanceCount":null,"functionAppScaleLimit":0,"healthCheckPath":null,"fileChangeAuditEnabled":null,"functionsRuntimeScaleMonitoringEnabled":null,"websiteTimeZone":null,"minimumElasticInstanceCount":0,"azureStorageAccounts":null,"sitePort":null},"deploymentId":"swiftfunctionapp000003","slotName":null,"trafficManagerHostNames":null,"sku":"PremiumV2","scmSiteAlsoStopped":false,"targetSwapSlot":null,"hostingEnvironment":null,"hostingEnvironmentProfile":null,"clientAffinityEnabled":false,"clientCertEnabled":false,"clientCertMode":"Required","clientCertExclusionPaths":null,"hostNamesDisabled":false,"domainVerificationIdentifiers":null,"customDomainVerificationId":"333646C25EDA7C903C86F0F0D0193C412978B2E48FA0B4F1461D339FBBAE3EB7","kind":"functionapp","inboundIpAddress":"20.43.43.33","possibleInboundIpAddresses":"20.43.43.33","ftpUsername":"swiftfunctionapp000003\\$swiftfunctionapp000003","ftpsHostName":"ftps://waws-prod-par-015.ftp.azurewebsites.windows.net/site/wwwroot","outboundIpAddresses":"51.11.238.47,51.11.238.176,51.11.238.204,51.11.238.255,51.11.239.9,51.11.239.36,20.43.43.33","possibleOutboundIpAddresses":"51.11.234.14,51.11.235.103,51.11.236.195,51.11.237.97,51.11.237.231,51.11.238.40,51.11.238.47,51.11.238.176,51.11.238.204,51.11.238.255,51.11.239.9,51.11.239.36,51.11.239.40,51.11.200.72,51.11.200.124,51.11.236.220,51.11.236.221,51.11.237.48,51.11.237.217,51.11.238.18,51.11.238.19,51.11.238.38,51.11.238.39,51.11.238.56,51.11.238.57,51.11.238.60,51.11.238.61,20.74.24.206,20.74.24.218,20.74.25.13,20.43.43.33","containerSize":1536,"dailyMemoryTimeQuota":0,"suspendedTill":null,"siteDisabledReason":0,"functionExecutionUnitsCache":null,"maxNumberOfWorkers":null,"homeStamp":"waws-prod-par-015","cloningInfo":null,"hostingEnvironmentId":null,"tags":null,"resourceGroup":"clitest.rg000001","defaultHostName":"swiftfunctionapp000003.azurewebsites.net","slotSwapStatus":null,"httpsOnly":false,"redundancyMode":"None","inProgressOperationId":null,"geoDistributions":null,"privateEndpointConnections":null,"buildVersion":null,"targetBuildVersion":null,"migrationState":null,"eligibleLogCategories":"FunctionAppLogs","storageAccountRequired":false,"virtualNetworkSubnetId":null,"keyVaultReferenceIdentity":"SystemAssigned"}}'
    headers:
      cache-control:
      - no-cache
      content-length:
<<<<<<< HEAD
      - '6157'
=======
      - '6482'
>>>>>>> 8f28e981
      content-type:
      - application/json
      date:
      - Fri, 19 Nov 2021 22:07:09 GMT
      etag:
      - '"1D7DD91BD0A082B"'
      expires:
      - '-1'
      pragma:
      - no-cache
      server:
      - Microsoft-IIS/10.0
      strict-transport-security:
      - max-age=31536000; includeSubDomains
      transfer-encoding:
      - chunked
      vary:
      - Accept-Encoding
      x-aspnet-version:
      - 4.0.30319
      x-content-type-options:
      - nosniff
      x-ms-ratelimit-remaining-subscription-resource-requests:
      - '499'
      x-powered-by:
      - ASP.NET
    status:
      code: 200
      message: OK
- request:
    body: '{"location": "France Central", "kind": "web", "properties": {"Application_Type":
      "web"}}'
    headers:
      Accept:
      - application/json
      Accept-Encoding:
      - gzip, deflate
      CommandName:
      - functionapp create
      Connection:
      - keep-alive
      Content-Length:
      - '88'
      Content-Type:
      - application/json
      ParameterSetName:
      - -g -n --plan -s
      User-Agent:
      - AZURECLI/2.30.0 azsdk-python-azure-mgmt-applicationinsights/1.0.0 Python/3.8.6
        (macOS-10.15.7-x86_64-i386-64bit)
    method: PUT
    uri: https://management.azure.com/subscriptions/00000000-0000-0000-0000-000000000000/resourceGroups/clitest.rg000001/providers/Microsoft.Insights/components/swiftfunctionapp000003?api-version=2015-05-01
  response:
    body:
      string: '{"id":"/subscriptions/00000000-0000-0000-0000-000000000000/resourceGroups/clitest.rg000001/providers/microsoft.insights/components/swiftfunctionapp000003","name":"swiftfunctionapp000003","type":"microsoft.insights/components","location":"francecentral","tags":{},"kind":"web","etag":"\"f80078d9-0000-0e00-0000-619820110000\"","properties":{"Ver":"v2","ApplicationId":"swiftfunctionapp000003","AppId":"92529e02-e32e-4b97-8b33-73a38bbb9b9f","Application_Type":"web","Flow_Type":null,"Request_Source":null,"InstrumentationKey":"0d1dff13-4bf2-4dab-ab36-e688935f3e3c","ConnectionString":"InstrumentationKey=0d1dff13-4bf2-4dab-ab36-e688935f3e3c;IngestionEndpoint=https://francecentral-0.in.applicationinsights.azure.com/","Name":"swiftfunctionapp000003","CreationDate":"2021-11-19T22:07:13.5844067+00:00","TenantId":"2edc29f4-b81f-494b-a624-cc619903b837","provisioningState":"Succeeded","SamplingPercentage":null,"RetentionInDays":90,"IngestionMode":"ApplicationInsights","publicNetworkAccessForIngestion":"Enabled","publicNetworkAccessForQuery":"Enabled"}}'
    headers:
      access-control-expose-headers:
      - Request-Context
      cache-control:
      - no-cache
      content-length:
      - '1051'
      content-type:
      - application/json; charset=utf-8
      date:
      - Fri, 19 Nov 2021 22:07:15 GMT
      expires:
      - '-1'
      pragma:
      - no-cache
      request-context:
      - appId=cid-v1:920e14b1-13f3-461a-a4bb-b4fe6f1a4525
      server:
      - Microsoft-IIS/10.0
      strict-transport-security:
      - max-age=31536000; includeSubDomains
      transfer-encoding:
      - chunked
      vary:
      - Accept-Encoding
      x-content-type-options:
      - nosniff
      x-ms-ratelimit-remaining-subscription-writes:
      - '1196'
      x-powered-by:
      - ASP.NET
    status:
      code: 200
      message: OK
- request:
    body: null
    headers:
      Accept:
      - application/json
      Accept-Encoding:
      - gzip, deflate
      CommandName:
      - functionapp create
      Connection:
      - keep-alive
      Content-Length:
      - '0'
      ParameterSetName:
      - -g -n --plan -s
      User-Agent:
      - AZURECLI/2.30.0 azsdk-python-azure-mgmt-web/4.0.0 Python/3.8.6 (macOS-10.15.7-x86_64-i386-64bit)
    method: POST
    uri: https://management.azure.com/subscriptions/00000000-0000-0000-0000-000000000000/resourceGroups/clitest.rg000001/providers/Microsoft.Web/sites/swiftfunctionapp000003/config/appsettings/list?api-version=2020-09-01
  response:
    body:
      string: '{"id":"/subscriptions/00000000-0000-0000-0000-000000000000/resourceGroups/clitest.rg000001/providers/Microsoft.Web/sites/swiftfunctionapp000003/config/appsettings","name":"appsettings","type":"Microsoft.Web/sites/config","location":"France
        Central","properties":{"FUNCTIONS_WORKER_RUNTIME":"dotnet","FUNCTIONS_EXTENSION_VERSION":"~3","AzureWebJobsStorage":"DefaultEndpointsProtocol=https;EndpointSuffix=core.windows.net;AccountName=clitest000002;AccountKey=veryFakedStorageAccountKey=="}}'
    headers:
      cache-control:
      - no-cache
      content-length:
      - '488'
      content-type:
      - application/json
      date:
      - Fri, 19 Nov 2021 22:07:17 GMT
      expires:
      - '-1'
      pragma:
      - no-cache
      server:
      - Microsoft-IIS/10.0
      strict-transport-security:
      - max-age=31536000; includeSubDomains
      transfer-encoding:
      - chunked
      vary:
      - Accept-Encoding
      x-aspnet-version:
      - 4.0.30319
      x-content-type-options:
      - nosniff
      x-ms-ratelimit-remaining-subscription-resource-requests:
      - '11999'
      x-powered-by:
      - ASP.NET
    status:
      code: 200
      message: OK
- request:
    body: '{"properties": {"FUNCTIONS_WORKER_RUNTIME": "dotnet", "FUNCTIONS_EXTENSION_VERSION":
      "~3", "AzureWebJobsStorage": "DefaultEndpointsProtocol=https;EndpointSuffix=core.windows.net;AccountName=clitest000002;AccountKey=veryFakedStorageAccountKey==",
      "APPINSIGHTS_INSTRUMENTATIONKEY": "0d1dff13-4bf2-4dab-ab36-e688935f3e3c"}}'
    headers:
      Accept:
      - application/json
      Accept-Encoding:
      - gzip, deflate
      CommandName:
      - functionapp create
      Connection:
      - keep-alive
      Content-Length:
      - '391'
      Content-Type:
      - application/json
      ParameterSetName:
      - -g -n --plan -s
      User-Agent:
      - AZURECLI/2.30.0 azsdk-python-azure-mgmt-web/4.0.0 Python/3.8.6 (macOS-10.15.7-x86_64-i386-64bit)
    method: PUT
    uri: https://management.azure.com/subscriptions/00000000-0000-0000-0000-000000000000/resourceGroups/clitest.rg000001/providers/Microsoft.Web/sites/swiftfunctionapp000003/config/appsettings?api-version=2020-09-01
  response:
    body:
      string: '{"id":"/subscriptions/00000000-0000-0000-0000-000000000000/resourceGroups/clitest.rg000001/providers/Microsoft.Web/sites/swiftfunctionapp000003/config/appsettings","name":"appsettings","type":"Microsoft.Web/sites/config","location":"France
        Central","properties":{"FUNCTIONS_WORKER_RUNTIME":"dotnet","FUNCTIONS_EXTENSION_VERSION":"~3","AzureWebJobsStorage":"DefaultEndpointsProtocol=https;EndpointSuffix=core.windows.net;AccountName=clitest000002;AccountKey=veryFakedStorageAccountKey==","APPINSIGHTS_INSTRUMENTATIONKEY":"0d1dff13-4bf2-4dab-ab36-e688935f3e3c"}}'
    headers:
      cache-control:
      - no-cache
      content-length:
      - '560'
      content-type:
      - application/json
      date:
      - Fri, 19 Nov 2021 22:07:19 GMT
      etag:
      - '"1D7DD91D1D24355"'
      expires:
      - '-1'
      pragma:
      - no-cache
      server:
      - Microsoft-IIS/10.0
      strict-transport-security:
      - max-age=31536000; includeSubDomains
      transfer-encoding:
      - chunked
      vary:
      - Accept-Encoding
      x-aspnet-version:
      - 4.0.30319
      x-content-type-options:
      - nosniff
      x-ms-ratelimit-remaining-subscription-writes:
      - '1197'
      x-powered-by:
      - ASP.NET
    status:
      code: 200
      message: OK
- request:
    body: null
    headers:
      Accept:
      - application/json
      Accept-Encoding:
      - gzip, deflate
      CommandName:
      - functionapp vnet-integration add
      Connection:
      - keep-alive
      ParameterSetName:
      - -g -n --vnet --subnet
      User-Agent:
      - AZURECLI/2.30.0 azsdk-python-azure-mgmt-network/19.3.0 Python/3.8.6 (macOS-10.15.7-x86_64-i386-64bit)
    method: GET
    uri: https://management.azure.com/subscriptions/00000000-0000-0000-0000-000000000000/providers/Microsoft.Network/virtualNetworks?api-version=2021-05-01
  response:
    body:
      string: '{"value":[{"name":"aks-vnet-55114266","id":"/subscriptions/00000000-0000-0000-0000-000000000000/resourceGroups/MC_aksClusterGroup_aksClusterGroup-aks_eastus/providers/Microsoft.Network/virtualNetworks/aks-vnet-55114266","etag":"W/\"37bc0985-506e-42e1-91f2-6407d67a7b5c\"","type":"Microsoft.Network/virtualNetworks","location":"eastus","properties":{"provisioningState":"Succeeded","resourceGuid":"0018dece-7b53-4c88-a570-dbfcae61e5b2","addressSpace":{"addressPrefixes":["10.0.0.0/8"]},"subnets":[{"name":"aks-subnet","id":"/subscriptions/00000000-0000-0000-0000-000000000000/resourceGroups/MC_aksClusterGroup_aksClusterGroup-aks_eastus/providers/Microsoft.Network/virtualNetworks/aks-vnet-55114266/subnets/aks-subnet","etag":"W/\"37bc0985-506e-42e1-91f2-6407d67a7b5c\"","properties":{"provisioningState":"Succeeded","addressPrefix":"10.240.0.0/16","networkSecurityGroup":{"id":"/subscriptions/00000000-0000-0000-0000-000000000000/resourceGroups/MC_aksClusterGroup_aksClusterGroup-aks_eastus/providers/Microsoft.Network/networkSecurityGroups/aks-agentpool-55114266-nsg"},"routeTable":{"id":"/subscriptions/00000000-0000-0000-0000-000000000000/resourceGroups/MC_aksClusterGroup_aksClusterGroup-aks_eastus/providers/Microsoft.Network/routeTables/aks-agentpool-55114266-routetable"},"ipConfigurations":[{"id":"/subscriptions/00000000-0000-0000-0000-000000000000/resourceGroups/MC_aksClusterGroup_aksClusterGroup-aks_eastus/providers/Microsoft.Compute/virtualMachineScaleSets/aks-nodepool1-55114266-vmss/virtualMachines/0/networkInterfaces/aks-nodepool1-55114266-vmss/ipConfigurations/ipconfig1"},{"id":"/subscriptions/00000000-0000-0000-0000-000000000000/resourceGroups/MC_aksClusterGroup_aksClusterGroup-aks_eastus/providers/Microsoft.Compute/virtualMachineScaleSets/aks-nodepool1-55114266-vmss/virtualMachines/1/networkInterfaces/aks-nodepool1-55114266-vmss/ipConfigurations/ipconfig1"},{"id":"/subscriptions/00000000-0000-0000-0000-000000000000/resourceGroups/MC_aksClusterGroup_aksClusterGroup-aks_eastus/providers/Microsoft.Compute/virtualMachineScaleSets/aks-nodepool1-55114266-vmss/virtualMachines/2/networkInterfaces/aks-nodepool1-55114266-vmss/ipConfigurations/ipconfig1"}],"delegations":[],"privateEndpointNetworkPolicies":"Enabled","privateLinkServiceNetworkPolicies":"Enabled"},"type":"Microsoft.Network/virtualNetworks/subnets"}],"virtualNetworkPeerings":[],"enableDdosProtection":false}},{"name":"swiftname000006","id":"/subscriptions/00000000-0000-0000-0000-000000000000/resourceGroups/clitest.rg000001/providers/Microsoft.Network/virtualNetworks/swiftname000006","etag":"W/\"30f80b86-e15d-4c1c-a525-b9a7c3a3b425\"","type":"Microsoft.Network/virtualNetworks","location":"francecentral","tags":{},"properties":{"provisioningState":"Succeeded","resourceGuid":"a39edaf1-2681-4249-9cc6-ce8f4f42572f","addressSpace":{"addressPrefixes":["10.0.0.0/16"]},"dhcpOptions":{"dnsServers":[]},"subnets":[{"name":"swiftsubnet000005","id":"/subscriptions/00000000-0000-0000-0000-000000000000/resourceGroups/clitest.rg000001/providers/Microsoft.Network/virtualNetworks/swiftname000006/subnets/swiftsubnet000005","etag":"W/\"30f80b86-e15d-4c1c-a525-b9a7c3a3b425\"","properties":{"provisioningState":"Succeeded","addressPrefix":"10.0.0.0/24","networkSecurityGroup":{"id":"/subscriptions/00000000-0000-0000-0000-000000000000/resourceGroups/cleanupservice/providers/Microsoft.Network/networkSecurityGroups/rg-cleanupservice-nsg4"},"delegations":[],"privateEndpointNetworkPolicies":"Enabled","privateLinkServiceNetworkPolicies":"Enabled"},"type":"Microsoft.Network/virtualNetworks/subnets"}],"virtualNetworkPeerings":[],"enableDdosProtection":false}}]}'
    headers:
      cache-control:
      - no-cache
      content-length:
<<<<<<< HEAD
      - '56767'
=======
      - '3800'
>>>>>>> 8f28e981
      content-type:
      - application/json; charset=utf-8
      date:
      - Fri, 19 Nov 2021 22:07:19 GMT
      expires:
      - '-1'
      pragma:
      - no-cache
      strict-transport-security:
      - max-age=31536000; includeSubDomains
      vary:
      - Accept-Encoding
      x-content-type-options:
      - nosniff
      x-ms-original-request-ids:
      - 0235262b-29fd-46fb-a544-48c95ede02ae
      - 9f3e4a92-b1d6-4a52-acb4-2b8a4bffea12
    status:
      code: 200
      message: OK
- request:
    body: null
    headers:
      Accept:
      - application/json
      Accept-Encoding:
      - gzip, deflate
      CommandName:
      - functionapp vnet-integration add
      Connection:
      - keep-alive
      ParameterSetName:
      - -g -n --vnet --subnet
      User-Agent:
      - AZURECLI/2.30.0 azsdk-python-azure-mgmt-web/4.0.0 Python/3.8.6 (macOS-10.15.7-x86_64-i386-64bit)
    method: GET
    uri: https://management.azure.com/subscriptions/00000000-0000-0000-0000-000000000000/resourceGroups/clitest.rg000001/providers/Microsoft.Web/sites/swiftfunctionapp000003?api-version=2020-09-01
  response:
    body:
      string: '{"id":"/subscriptions/00000000-0000-0000-0000-000000000000/resourceGroups/clitest.rg000001/providers/Microsoft.Web/sites/swiftfunctionapp000003","name":"swiftfunctionapp000003","type":"Microsoft.Web/sites","kind":"functionapp","location":"France
        Central","properties":{"name":"swiftfunctionapp000003","state":"Running","hostNames":["swiftfunctionapp000003.azurewebsites.net"],"webSpace":"clitest.rg000001-FranceCentralwebspace","selfLink":"https://waws-prod-par-015.api.azurewebsites.windows.net:454/subscriptions/00000000-0000-0000-0000-000000000000/webspaces/clitest.rg000001-FranceCentralwebspace/sites/swiftfunctionapp000003","repositorySiteName":"swiftfunctionapp000003","owner":null,"usageState":"Normal","enabled":true,"adminEnabled":true,"enabledHostNames":["swiftfunctionapp000003.azurewebsites.net","swiftfunctionapp000003.scm.azurewebsites.net"],"siteProperties":{"metadata":null,"properties":[{"name":"LinuxFxVersion","value":""},{"name":"WindowsFxVersion","value":null}],"appSettings":null},"availabilityState":"Normal","sslCertificates":null,"csrs":[],"cers":null,"siteMode":null,"hostNameSslStates":[{"name":"swiftfunctionapp000003.azurewebsites.net","sslState":"Disabled","ipBasedSslResult":null,"virtualIP":null,"thumbprint":null,"toUpdate":null,"toUpdateIpBasedSsl":null,"ipBasedSslState":"NotConfigured","hostType":"Standard"},{"name":"swiftfunctionapp000003.scm.azurewebsites.net","sslState":"Disabled","ipBasedSslResult":null,"virtualIP":null,"thumbprint":null,"toUpdate":null,"toUpdateIpBasedSsl":null,"ipBasedSslState":"NotConfigured","hostType":"Repository"}],"computeMode":null,"serverFarm":null,"serverFarmId":"/subscriptions/00000000-0000-0000-0000-000000000000/resourceGroups/clitest.rg000001/providers/Microsoft.Web/serverfarms/swiftplan000004","reserved":false,"isXenon":false,"hyperV":false,"lastModifiedTimeUtc":"2021-11-19T22:07:19.0933333","storageRecoveryDefaultState":"Running","contentAvailabilityState":"Normal","runtimeAvailabilityState":"Normal","siteConfig":{"numberOfWorkers":1,"defaultDocuments":null,"netFrameworkVersion":null,"phpVersion":null,"pythonVersion":null,"nodeVersion":null,"powerShellVersion":null,"linuxFxVersion":"","windowsFxVersion":null,"requestTracingEnabled":null,"remoteDebuggingEnabled":null,"remoteDebuggingVersion":null,"httpLoggingEnabled":null,"azureMonitorLogCategories":null,"acrUseManagedIdentityCreds":false,"acrUserManagedIdentityID":null,"logsDirectorySizeLimit":null,"detailedErrorLoggingEnabled":null,"publishingUsername":null,"publishingPassword":null,"appSettings":null,"metadata":null,"connectionStrings":null,"machineKey":null,"handlerMappings":null,"documentRoot":null,"scmType":null,"use32BitWorkerProcess":null,"webSocketsEnabled":null,"alwaysOn":true,"javaVersion":null,"javaContainer":null,"javaContainerVersion":null,"appCommandLine":null,"managedPipelineMode":null,"virtualApplications":null,"winAuthAdminState":null,"winAuthTenantState":null,"customAppPoolIdentityAdminState":null,"customAppPoolIdentityTenantState":null,"runtimeADUser":null,"runtimeADUserPassword":null,"loadBalancing":null,"routingRules":null,"experiments":null,"limits":null,"autoHealEnabled":null,"autoHealRules":null,"tracingOptions":null,"vnetName":null,"vnetRouteAllEnabled":null,"vnetPrivatePortsCount":null,"publicNetworkAccess":null,"cors":null,"push":null,"apiDefinition":null,"apiManagementConfig":null,"autoSwapSlotName":null,"localMySqlEnabled":null,"managedServiceIdentityId":null,"xManagedServiceIdentityId":null,"keyVaultReferenceIdentity":null,"ipSecurityRestrictions":null,"scmIpSecurityRestrictions":null,"scmIpSecurityRestrictionsUseMain":null,"http20Enabled":true,"minTlsVersion":null,"scmMinTlsVersion":null,"ftpsState":null,"preWarmedInstanceCount":null,"functionAppScaleLimit":0,"healthCheckPath":null,"fileChangeAuditEnabled":null,"functionsRuntimeScaleMonitoringEnabled":null,"websiteTimeZone":null,"minimumElasticInstanceCount":0,"azureStorageAccounts":null,"sitePort":null},"deploymentId":"swiftfunctionapp000003","slotName":null,"trafficManagerHostNames":null,"sku":"PremiumV2","scmSiteAlsoStopped":false,"targetSwapSlot":null,"hostingEnvironment":null,"hostingEnvironmentProfile":null,"clientAffinityEnabled":false,"clientCertEnabled":false,"clientCertMode":"Required","clientCertExclusionPaths":null,"hostNamesDisabled":false,"domainVerificationIdentifiers":null,"customDomainVerificationId":"333646C25EDA7C903C86F0F0D0193C412978B2E48FA0B4F1461D339FBBAE3EB7","kind":"functionapp","inboundIpAddress":"20.43.43.33","possibleInboundIpAddresses":"20.43.43.33","ftpUsername":"swiftfunctionapp000003\\$swiftfunctionapp000003","ftpsHostName":"ftps://waws-prod-par-015.ftp.azurewebsites.windows.net/site/wwwroot","outboundIpAddresses":"51.11.238.47,51.11.238.176,51.11.238.204,51.11.238.255,51.11.239.9,51.11.239.36,20.43.43.33","possibleOutboundIpAddresses":"51.11.234.14,51.11.235.103,51.11.236.195,51.11.237.97,51.11.237.231,51.11.238.40,51.11.238.47,51.11.238.176,51.11.238.204,51.11.238.255,51.11.239.9,51.11.239.36,51.11.239.40,51.11.200.72,51.11.200.124,51.11.236.220,51.11.236.221,51.11.237.48,51.11.237.217,51.11.238.18,51.11.238.19,51.11.238.38,51.11.238.39,51.11.238.56,51.11.238.57,51.11.238.60,51.11.238.61,20.74.24.206,20.74.24.218,20.74.25.13,20.43.43.33","containerSize":1536,"dailyMemoryTimeQuota":0,"suspendedTill":null,"siteDisabledReason":0,"functionExecutionUnitsCache":null,"maxNumberOfWorkers":null,"homeStamp":"waws-prod-par-015","cloningInfo":null,"hostingEnvironmentId":null,"tags":null,"resourceGroup":"clitest.rg000001","defaultHostName":"swiftfunctionapp000003.azurewebsites.net","slotSwapStatus":null,"httpsOnly":false,"redundancyMode":"None","inProgressOperationId":null,"geoDistributions":null,"privateEndpointConnections":[],"buildVersion":null,"targetBuildVersion":null,"migrationState":null,"eligibleLogCategories":"FunctionAppLogs","storageAccountRequired":false,"virtualNetworkSubnetId":null,"keyVaultReferenceIdentity":"SystemAssigned"}}'
    headers:
      cache-control:
      - no-cache
      content-length:
<<<<<<< HEAD
      - '5950'
=======
      - '6287'
>>>>>>> 8f28e981
      content-type:
      - application/json
      date:
      - Fri, 19 Nov 2021 22:07:21 GMT
      etag:
      - '"1D7DD91D1D24355"'
      expires:
      - '-1'
      pragma:
      - no-cache
      server:
      - Microsoft-IIS/10.0
      strict-transport-security:
      - max-age=31536000; includeSubDomains
      transfer-encoding:
      - chunked
      vary:
      - Accept-Encoding
      x-aspnet-version:
      - 4.0.30319
      x-content-type-options:
      - nosniff
      x-powered-by:
      - ASP.NET
    status:
      code: 200
      message: OK
- request:
    body: null
    headers:
      Accept:
      - application/json
      Accept-Encoding:
      - gzip, deflate
      CommandName:
      - functionapp vnet-integration add
      Connection:
      - keep-alive
      ParameterSetName:
      - -g -n --vnet --subnet
      User-Agent:
      - AZURECLI/2.30.0 azsdk-python-azure-mgmt-web/4.0.0 Python/3.8.6 (macOS-10.15.7-x86_64-i386-64bit)
    method: GET
    uri: https://management.azure.com/subscriptions/00000000-0000-0000-0000-000000000000/resourceGroups/clitest.rg000001/providers/Microsoft.Web/sites/swiftfunctionapp000003?api-version=2020-09-01
  response:
    body:
      string: '{"id":"/subscriptions/00000000-0000-0000-0000-000000000000/resourceGroups/clitest.rg000001/providers/Microsoft.Web/sites/swiftfunctionapp000003","name":"swiftfunctionapp000003","type":"Microsoft.Web/sites","kind":"functionapp","location":"France
        Central","properties":{"name":"swiftfunctionapp000003","state":"Running","hostNames":["swiftfunctionapp000003.azurewebsites.net"],"webSpace":"clitest.rg000001-FranceCentralwebspace","selfLink":"https://waws-prod-par-015.api.azurewebsites.windows.net:454/subscriptions/00000000-0000-0000-0000-000000000000/webspaces/clitest.rg000001-FranceCentralwebspace/sites/swiftfunctionapp000003","repositorySiteName":"swiftfunctionapp000003","owner":null,"usageState":"Normal","enabled":true,"adminEnabled":true,"enabledHostNames":["swiftfunctionapp000003.azurewebsites.net","swiftfunctionapp000003.scm.azurewebsites.net"],"siteProperties":{"metadata":null,"properties":[{"name":"LinuxFxVersion","value":""},{"name":"WindowsFxVersion","value":null}],"appSettings":null},"availabilityState":"Normal","sslCertificates":null,"csrs":[],"cers":null,"siteMode":null,"hostNameSslStates":[{"name":"swiftfunctionapp000003.azurewebsites.net","sslState":"Disabled","ipBasedSslResult":null,"virtualIP":null,"thumbprint":null,"toUpdate":null,"toUpdateIpBasedSsl":null,"ipBasedSslState":"NotConfigured","hostType":"Standard"},{"name":"swiftfunctionapp000003.scm.azurewebsites.net","sslState":"Disabled","ipBasedSslResult":null,"virtualIP":null,"thumbprint":null,"toUpdate":null,"toUpdateIpBasedSsl":null,"ipBasedSslState":"NotConfigured","hostType":"Repository"}],"computeMode":null,"serverFarm":null,"serverFarmId":"/subscriptions/00000000-0000-0000-0000-000000000000/resourceGroups/clitest.rg000001/providers/Microsoft.Web/serverfarms/swiftplan000004","reserved":false,"isXenon":false,"hyperV":false,"lastModifiedTimeUtc":"2021-11-19T22:07:19.0933333","storageRecoveryDefaultState":"Running","contentAvailabilityState":"Normal","runtimeAvailabilityState":"Normal","siteConfig":{"numberOfWorkers":1,"defaultDocuments":null,"netFrameworkVersion":null,"phpVersion":null,"pythonVersion":null,"nodeVersion":null,"powerShellVersion":null,"linuxFxVersion":"","windowsFxVersion":null,"requestTracingEnabled":null,"remoteDebuggingEnabled":null,"remoteDebuggingVersion":null,"httpLoggingEnabled":null,"azureMonitorLogCategories":null,"acrUseManagedIdentityCreds":false,"acrUserManagedIdentityID":null,"logsDirectorySizeLimit":null,"detailedErrorLoggingEnabled":null,"publishingUsername":null,"publishingPassword":null,"appSettings":null,"metadata":null,"connectionStrings":null,"machineKey":null,"handlerMappings":null,"documentRoot":null,"scmType":null,"use32BitWorkerProcess":null,"webSocketsEnabled":null,"alwaysOn":true,"javaVersion":null,"javaContainer":null,"javaContainerVersion":null,"appCommandLine":null,"managedPipelineMode":null,"virtualApplications":null,"winAuthAdminState":null,"winAuthTenantState":null,"customAppPoolIdentityAdminState":null,"customAppPoolIdentityTenantState":null,"runtimeADUser":null,"runtimeADUserPassword":null,"loadBalancing":null,"routingRules":null,"experiments":null,"limits":null,"autoHealEnabled":null,"autoHealRules":null,"tracingOptions":null,"vnetName":null,"vnetRouteAllEnabled":null,"vnetPrivatePortsCount":null,"publicNetworkAccess":null,"cors":null,"push":null,"apiDefinition":null,"apiManagementConfig":null,"autoSwapSlotName":null,"localMySqlEnabled":null,"managedServiceIdentityId":null,"xManagedServiceIdentityId":null,"keyVaultReferenceIdentity":null,"ipSecurityRestrictions":null,"scmIpSecurityRestrictions":null,"scmIpSecurityRestrictionsUseMain":null,"http20Enabled":true,"minTlsVersion":null,"scmMinTlsVersion":null,"ftpsState":null,"preWarmedInstanceCount":null,"functionAppScaleLimit":0,"healthCheckPath":null,"fileChangeAuditEnabled":null,"functionsRuntimeScaleMonitoringEnabled":null,"websiteTimeZone":null,"minimumElasticInstanceCount":0,"azureStorageAccounts":null,"sitePort":null},"deploymentId":"swiftfunctionapp000003","slotName":null,"trafficManagerHostNames":null,"sku":"PremiumV2","scmSiteAlsoStopped":false,"targetSwapSlot":null,"hostingEnvironment":null,"hostingEnvironmentProfile":null,"clientAffinityEnabled":false,"clientCertEnabled":false,"clientCertMode":"Required","clientCertExclusionPaths":null,"hostNamesDisabled":false,"domainVerificationIdentifiers":null,"customDomainVerificationId":"333646C25EDA7C903C86F0F0D0193C412978B2E48FA0B4F1461D339FBBAE3EB7","kind":"functionapp","inboundIpAddress":"20.43.43.33","possibleInboundIpAddresses":"20.43.43.33","ftpUsername":"swiftfunctionapp000003\\$swiftfunctionapp000003","ftpsHostName":"ftps://waws-prod-par-015.ftp.azurewebsites.windows.net/site/wwwroot","outboundIpAddresses":"51.11.238.47,51.11.238.176,51.11.238.204,51.11.238.255,51.11.239.9,51.11.239.36,20.43.43.33","possibleOutboundIpAddresses":"51.11.234.14,51.11.235.103,51.11.236.195,51.11.237.97,51.11.237.231,51.11.238.40,51.11.238.47,51.11.238.176,51.11.238.204,51.11.238.255,51.11.239.9,51.11.239.36,51.11.239.40,51.11.200.72,51.11.200.124,51.11.236.220,51.11.236.221,51.11.237.48,51.11.237.217,51.11.238.18,51.11.238.19,51.11.238.38,51.11.238.39,51.11.238.56,51.11.238.57,51.11.238.60,51.11.238.61,20.74.24.206,20.74.24.218,20.74.25.13,20.43.43.33","containerSize":1536,"dailyMemoryTimeQuota":0,"suspendedTill":null,"siteDisabledReason":0,"functionExecutionUnitsCache":null,"maxNumberOfWorkers":null,"homeStamp":"waws-prod-par-015","cloningInfo":null,"hostingEnvironmentId":null,"tags":null,"resourceGroup":"clitest.rg000001","defaultHostName":"swiftfunctionapp000003.azurewebsites.net","slotSwapStatus":null,"httpsOnly":false,"redundancyMode":"None","inProgressOperationId":null,"geoDistributions":null,"privateEndpointConnections":[],"buildVersion":null,"targetBuildVersion":null,"migrationState":null,"eligibleLogCategories":"FunctionAppLogs","storageAccountRequired":false,"virtualNetworkSubnetId":null,"keyVaultReferenceIdentity":"SystemAssigned"}}'
    headers:
      cache-control:
      - no-cache
      content-length:
<<<<<<< HEAD
      - '5950'
=======
      - '6287'
>>>>>>> 8f28e981
      content-type:
      - application/json
      date:
      - Fri, 19 Nov 2021 22:07:23 GMT
      etag:
      - '"1D7DD91D1D24355"'
      expires:
      - '-1'
      pragma:
      - no-cache
      server:
      - Microsoft-IIS/10.0
      strict-transport-security:
      - max-age=31536000; includeSubDomains
      transfer-encoding:
      - chunked
      vary:
      - Accept-Encoding
      x-aspnet-version:
      - 4.0.30319
      x-content-type-options:
      - nosniff
      x-powered-by:
      - ASP.NET
    status:
      code: 200
      message: OK
- request:
    body: null
    headers:
      Accept:
      - application/json
      Accept-Encoding:
      - gzip, deflate
      CommandName:
      - functionapp vnet-integration add
      Connection:
      - keep-alive
      ParameterSetName:
      - -g -n --vnet --subnet
      User-Agent:
      - AZURECLI/2.30.0 azsdk-python-azure-mgmt-web/4.0.0 Python/3.8.6 (macOS-10.15.7-x86_64-i386-64bit)
    method: GET
    uri: https://management.azure.com/subscriptions/00000000-0000-0000-0000-000000000000/resourceGroups/clitest.rg000001/providers/Microsoft.Web/sites/swiftfunctionapp000003/config/web?api-version=2020-09-01
  response:
    body:
      string: '{"id":"/subscriptions/00000000-0000-0000-0000-000000000000/resourceGroups/clitest.rg000001/providers/Microsoft.Web/sites/swiftfunctionapp000003/config/web","name":"swiftfunctionapp000003","type":"Microsoft.Web/sites/config","location":"France
        Central","properties":{"numberOfWorkers":1,"defaultDocuments":["Default.htm","Default.html","Default.asp","index.htm","index.html","iisstart.htm","default.aspx","index.php"],"netFrameworkVersion":"v4.0","phpVersion":"5.6","pythonVersion":"","nodeVersion":"","powerShellVersion":"","linuxFxVersion":"","windowsFxVersion":null,"requestTracingEnabled":false,"remoteDebuggingEnabled":false,"remoteDebuggingVersion":null,"httpLoggingEnabled":false,"azureMonitorLogCategories":null,"acrUseManagedIdentityCreds":false,"acrUserManagedIdentityID":null,"logsDirectorySizeLimit":35,"detailedErrorLoggingEnabled":false,"publishingUsername":"$swiftfunctionapp000003","publishingPassword":null,"appSettings":null,"metadata":null,"connectionStrings":null,"machineKey":null,"handlerMappings":null,"documentRoot":null,"scmType":"None","use32BitWorkerProcess":true,"webSocketsEnabled":false,"alwaysOn":true,"javaVersion":null,"javaContainer":null,"javaContainerVersion":null,"appCommandLine":"","managedPipelineMode":"Integrated","virtualApplications":[{"virtualPath":"/","physicalPath":"site\\wwwroot","preloadEnabled":true,"virtualDirectories":null}],"winAuthAdminState":0,"winAuthTenantState":0,"customAppPoolIdentityAdminState":false,"customAppPoolIdentityTenantState":false,"runtimeADUser":null,"runtimeADUserPassword":null,"loadBalancing":"LeastRequests","routingRules":[],"experiments":{"rampUpRules":[]},"limits":null,"autoHealEnabled":false,"autoHealRules":null,"tracingOptions":null,"vnetName":"","vnetRouteAllEnabled":false,"vnetPrivatePortsCount":0,"publicNetworkAccess":null,"siteAuthEnabled":false,"siteAuthSettings":{"enabled":null,"unauthenticatedClientAction":null,"tokenStoreEnabled":null,"allowedExternalRedirectUrls":null,"defaultProvider":null,"clientId":null,"clientSecret":null,"clientSecretSettingName":null,"clientSecretCertificateThumbprint":null,"issuer":null,"allowedAudiences":null,"additionalLoginParams":null,"isAadAutoProvisioned":false,"aadClaimsAuthorization":null,"googleClientId":null,"googleClientSecret":null,"googleClientSecretSettingName":null,"googleOAuthScopes":null,"facebookAppId":null,"facebookAppSecret":null,"facebookAppSecretSettingName":null,"facebookOAuthScopes":null,"gitHubClientId":null,"gitHubClientSecret":null,"gitHubClientSecretSettingName":null,"gitHubOAuthScopes":null,"twitterConsumerKey":null,"twitterConsumerSecret":null,"twitterConsumerSecretSettingName":null,"microsoftAccountClientId":null,"microsoftAccountClientSecret":null,"microsoftAccountClientSecretSettingName":null,"microsoftAccountOAuthScopes":null,"configVersion":null},"cors":null,"push":null,"apiDefinition":null,"apiManagementConfig":null,"autoSwapSlotName":null,"localMySqlEnabled":false,"managedServiceIdentityId":null,"xManagedServiceIdentityId":null,"keyVaultReferenceIdentity":null,"ipSecurityRestrictions":[{"ipAddress":"Any","action":"Allow","priority":1,"name":"Allow
        all","description":"Allow all access"}],"scmIpSecurityRestrictions":[{"ipAddress":"Any","action":"Allow","priority":1,"name":"Allow
        all","description":"Allow all access"}],"scmIpSecurityRestrictionsUseMain":false,"http20Enabled":true,"minTlsVersion":"1.2","scmMinTlsVersion":"1.0","ftpsState":"AllAllowed","preWarmedInstanceCount":0,"functionAppScaleLimit":0,"healthCheckPath":null,"fileChangeAuditEnabled":false,"functionsRuntimeScaleMonitoringEnabled":false,"websiteTimeZone":null,"minimumElasticInstanceCount":0,"azureStorageAccounts":{},"sitePort":null}}'
    headers:
      cache-control:
      - no-cache
      content-length:
      - '3687'
      content-type:
      - application/json
      date:
      - Fri, 19 Nov 2021 22:07:24 GMT
      expires:
      - '-1'
      pragma:
      - no-cache
      server:
      - Microsoft-IIS/10.0
      strict-transport-security:
      - max-age=31536000; includeSubDomains
      transfer-encoding:
      - chunked
      vary:
      - Accept-Encoding
      x-aspnet-version:
      - 4.0.30319
      x-content-type-options:
      - nosniff
      x-powered-by:
      - ASP.NET
    status:
      code: 200
      message: OK
- request:
    body: '{"format": "WebDeploy"}'
    headers:
      Accept:
      - application/xml
      Accept-Encoding:
      - gzip, deflate
      CommandName:
      - functionapp vnet-integration add
      Connection:
      - keep-alive
      Content-Length:
      - '23'
      Content-Type:
      - application/json
      ParameterSetName:
      - -g -n --vnet --subnet
      User-Agent:
      - AZURECLI/2.30.0 azsdk-python-azure-mgmt-web/4.0.0 Python/3.8.6 (macOS-10.15.7-x86_64-i386-64bit)
    method: POST
    uri: https://management.azure.com/subscriptions/00000000-0000-0000-0000-000000000000/resourceGroups/clitest.rg000001/providers/Microsoft.Web/sites/swiftfunctionapp000003/publishxml?api-version=2020-09-01
  response:
    body:
      string: <publishData><publishProfile profileName="swiftfunctionapp000003 - Web
        Deploy" publishMethod="MSDeploy" publishUrl="swiftfunctionapp000003.scm.azurewebsites.net:443"
        msdeploySite="swiftfunctionapp000003" userName="$swiftfunctionapp000003" userPWD="7TaPftLkx0womd65wKSSAZx5K673rZgjGoz75unbePjZm85tq2Bti05bR0uJ"
        destinationAppUrl="http://swiftfunctionapp000003.azurewebsites.net" SQLServerDBConnectionString=""
        mySQLDBConnectionString="" hostingProviderForumLink="" controlPanelLink="http://windows.azure.com"
        webSystem="WebSites"><databases /></publishProfile><publishProfile profileName="swiftfunctionapp000003
        - FTP" publishMethod="FTP" publishUrl="ftp://waws-prod-par-015.ftp.azurewebsites.windows.net/site/wwwroot"
        ftpPassiveMode="True" userName="swiftfunctionapp000003\$swiftfunctionapp000003"
        userPWD="7TaPftLkx0womd65wKSSAZx5K673rZgjGoz75unbePjZm85tq2Bti05bR0uJ" destinationAppUrl="http://swiftfunctionapp000003.azurewebsites.net"
        SQLServerDBConnectionString="" mySQLDBConnectionString="" hostingProviderForumLink=""
        controlPanelLink="http://windows.azure.com" webSystem="WebSites"><databases
        /></publishProfile><publishProfile profileName="swiftfunctionapp000003 - Zip
        Deploy" publishMethod="ZipDeploy" publishUrl="swiftfunctionapp000003.scm.azurewebsites.net:443"
        userName="$swiftfunctionapp000003" userPWD="7TaPftLkx0womd65wKSSAZx5K673rZgjGoz75unbePjZm85tq2Bti05bR0uJ"
        destinationAppUrl="http://swiftfunctionapp000003.azurewebsites.net" SQLServerDBConnectionString=""
        mySQLDBConnectionString="" hostingProviderForumLink="" controlPanelLink="http://windows.azure.com"
        webSystem="WebSites"><databases /></publishProfile></publishData>
    headers:
      cache-control:
      - no-cache
      content-length:
      - '1641'
      content-type:
      - application/xml
      date:
      - Fri, 19 Nov 2021 22:07:24 GMT
      expires:
      - '-1'
      pragma:
      - no-cache
      server:
      - Microsoft-IIS/10.0
      strict-transport-security:
      - max-age=31536000; includeSubDomains
      x-aspnet-version:
      - 4.0.30319
      x-content-type-options:
      - nosniff
      x-ms-ratelimit-remaining-subscription-resource-requests:
      - '11998'
      x-powered-by:
      - ASP.NET
    status:
      code: 200
      message: OK
- request:
    body: null
    headers:
      Accept:
      - application/json
      Accept-Encoding:
      - gzip, deflate
      CommandName:
      - functionapp vnet-integration add
      Connection:
      - keep-alive
      ParameterSetName:
      - -g -n --vnet --subnet
      User-Agent:
      - AZURECLI/2.30.0 azsdk-python-azure-mgmt-web/4.0.0 Python/3.8.6 (macOS-10.15.7-x86_64-i386-64bit)
    method: GET
    uri: https://management.azure.com/subscriptions/00000000-0000-0000-0000-000000000000/resourceGroups/clitest.rg000001/providers/Microsoft.Web/serverfarms/swiftplan000004?api-version=2020-09-01
  response:
    body:
      string: '{"id":"/subscriptions/00000000-0000-0000-0000-000000000000/resourceGroups/clitest.rg000001/providers/Microsoft.Web/serverfarms/swiftplan000004","name":"swiftplan000004","type":"Microsoft.Web/serverfarms","kind":"app","location":"France
        Central","properties":{"serverFarmId":37142,"name":"swiftplan000004","workerSize":"D1","workerSizeId":3,"workerTierName":null,"numberOfWorkers":1,"currentWorkerSize":"D1","currentWorkerSizeId":3,"currentNumberOfWorkers":1,"status":"Ready","webSpace":"clitest.rg000001-FranceCentralwebspace","subscription":"2edc29f4-b81f-494b-a624-cc619903b837","adminSiteName":null,"hostingEnvironment":null,"hostingEnvironmentProfile":null,"maximumNumberOfWorkers":30,"planName":"VirtualDedicatedPlan","adminRuntimeSiteName":null,"computeMode":"Dedicated","siteMode":null,"geoRegion":"France
        Central","perSiteScaling":false,"elasticScaleEnabled":false,"maximumElasticWorkerCount":1,"numberOfSites":1,"hostingEnvironmentId":null,"isSpot":false,"spotExpirationTime":null,"freeOfferExpirationTime":null,"tags":null,"kind":"app","resourceGroup":"clitest.rg000001","reserved":false,"isXenon":false,"hyperV":false,"mdmId":"waws-prod-par-015_37142","targetWorkerCount":0,"targetWorkerSizeId":0,"provisioningState":"Succeeded","webSiteId":null,"existingServerFarmIds":null,"kubeEnvironmentProfile":null,"zoneRedundant":false},"sku":{"name":"P1v2","tier":"PremiumV2","size":"P1v2","family":"Pv2","capacity":1}}'
    headers:
      cache-control:
      - no-cache
      content-length:
      - '1422'
      content-type:
      - application/json
      date:
      - Fri, 19 Nov 2021 22:07:25 GMT
      expires:
      - '-1'
      pragma:
      - no-cache
      server:
      - Microsoft-IIS/10.0
      strict-transport-security:
      - max-age=31536000; includeSubDomains
      transfer-encoding:
      - chunked
      vary:
      - Accept-Encoding
      x-aspnet-version:
      - 4.0.30319
      x-content-type-options:
      - nosniff
      x-powered-by:
      - ASP.NET
    status:
      code: 200
      message: OK
- request:
    body: null
    headers:
      Accept:
      - application/json
      Accept-Encoding:
      - gzip, deflate
      CommandName:
      - functionapp vnet-integration add
      Connection:
      - keep-alive
      ParameterSetName:
      - -g -n --vnet --subnet
      User-Agent:
      - AZURECLI/2.30.0 azsdk-python-azure-mgmt-network/19.3.0 Python/3.8.6 (macOS-10.15.7-x86_64-i386-64bit)
    method: GET
    uri: https://management.azure.com/subscriptions/00000000-0000-0000-0000-000000000000/resourceGroups/clitest.rg000001/providers/Microsoft.Network/virtualNetworks/swiftname000006?api-version=2021-05-01
  response:
    body:
      string: "{\r\n  \"name\": \"swiftname000006\",\r\n  \"id\": \"/subscriptions/00000000-0000-0000-0000-000000000000/resourceGroups/clitest.rg000001/providers/Microsoft.Network/virtualNetworks/swiftname000006\",\r\n
        \ \"etag\": \"W/\\\"30f80b86-e15d-4c1c-a525-b9a7c3a3b425\\\"\",\r\n  \"type\":
        \"Microsoft.Network/virtualNetworks\",\r\n  \"location\": \"francecentral\",\r\n
        \ \"tags\": {},\r\n  \"properties\": {\r\n    \"provisioningState\": \"Succeeded\",\r\n
        \   \"resourceGuid\": \"a39edaf1-2681-4249-9cc6-ce8f4f42572f\",\r\n    \"addressSpace\":
        {\r\n      \"addressPrefixes\": [\r\n        \"10.0.0.0/16\"\r\n      ]\r\n
        \   },\r\n    \"dhcpOptions\": {\r\n      \"dnsServers\": []\r\n    },\r\n
        \   \"subnets\": [\r\n      {\r\n        \"name\": \"swiftsubnet000005\",\r\n
        \       \"id\": \"/subscriptions/00000000-0000-0000-0000-000000000000/resourceGroups/clitest.rg000001/providers/Microsoft.Network/virtualNetworks/swiftname000006/subnets/swiftsubnet000005\",\r\n
        \       \"etag\": \"W/\\\"30f80b86-e15d-4c1c-a525-b9a7c3a3b425\\\"\",\r\n
        \       \"properties\": {\r\n          \"provisioningState\": \"Succeeded\",\r\n
        \         \"addressPrefix\": \"10.0.0.0/24\",\r\n          \"networkSecurityGroup\":
        {\r\n            \"id\": \"/subscriptions/00000000-0000-0000-0000-000000000000/resourceGroups/cleanupservice/providers/Microsoft.Network/networkSecurityGroups/rg-cleanupservice-nsg4\"\r\n
        \         },\r\n          \"delegations\": [],\r\n          \"privateEndpointNetworkPolicies\":
        \"Enabled\",\r\n          \"privateLinkServiceNetworkPolicies\": \"Enabled\"\r\n
        \       },\r\n        \"type\": \"Microsoft.Network/virtualNetworks/subnets\"\r\n
        \     }\r\n    ],\r\n    \"virtualNetworkPeerings\": [],\r\n    \"enableDdosProtection\":
        false\r\n  }\r\n}"
    headers:
      cache-control:
      - no-cache
      content-length:
<<<<<<< HEAD
      - '1344'
=======
      - '1730'
>>>>>>> 8f28e981
      content-type:
      - application/json; charset=utf-8
      date:
      - Fri, 19 Nov 2021 22:07:26 GMT
      etag:
      - W/"30f80b86-e15d-4c1c-a525-b9a7c3a3b425"
      expires:
      - '-1'
      pragma:
      - no-cache
      server:
      - Microsoft-HTTPAPI/2.0
      - Microsoft-HTTPAPI/2.0
      strict-transport-security:
      - max-age=31536000; includeSubDomains
      transfer-encoding:
      - chunked
      vary:
      - Accept-Encoding
      x-content-type-options:
      - nosniff
      x-ms-arm-service-request-id:
      - a809a86a-8334-4778-9c69-f89a5ba8e446
    status:
      code: 200
      message: OK
- request:
    body: null
    headers:
      Accept:
      - application/json
      Accept-Encoding:
      - gzip, deflate
      CommandName:
      - functionapp vnet-integration add
      Connection:
      - keep-alive
      ParameterSetName:
      - -g -n --vnet --subnet
      User-Agent:
      - AZURECLI/2.30.0 azsdk-python-azure-mgmt-resource/19.0.0 Python/3.8.6 (macOS-10.15.7-x86_64-i386-64bit)
    method: GET
    uri: https://management.azure.com/subscriptions/00000000-0000-0000-0000-000000000000/locations?api-version=2019-11-01
  response:
    body:
      string: "{\"value\":[{\"id\":\"/subscriptions/00000000-0000-0000-0000-000000000000/locations/eastus\",\"name\":\"eastus\",\"displayName\":\"East
        US\",\"regionalDisplayName\":\"(US) East US\",\"metadata\":{\"regionType\":\"Physical\",\"regionCategory\":\"Recommended\",\"geographyGroup\":\"US\",\"longitude\":\"-79.8164\",\"latitude\":\"37.3719\",\"physicalLocation\":\"Virginia\",\"pairedRegion\":[{\"name\":\"westus\",\"id\":\"/subscriptions/00000000-0000-0000-0000-000000000000/locations/westus\"}]}},{\"id\":\"/subscriptions/00000000-0000-0000-0000-000000000000/locations/eastus2\",\"name\":\"eastus2\",\"displayName\":\"East
        US 2\",\"regionalDisplayName\":\"(US) East US 2\",\"metadata\":{\"regionType\":\"Physical\",\"regionCategory\":\"Recommended\",\"geographyGroup\":\"US\",\"longitude\":\"-78.3889\",\"latitude\":\"36.6681\",\"physicalLocation\":\"Virginia\",\"pairedRegion\":[{\"name\":\"centralus\",\"id\":\"/subscriptions/00000000-0000-0000-0000-000000000000/locations/centralus\"}]}},{\"id\":\"/subscriptions/00000000-0000-0000-0000-000000000000/locations/southcentralus\",\"name\":\"southcentralus\",\"displayName\":\"South
        Central US\",\"regionalDisplayName\":\"(US) South Central US\",\"metadata\":{\"regionType\":\"Physical\",\"regionCategory\":\"Recommended\",\"geographyGroup\":\"US\",\"longitude\":\"-98.5\",\"latitude\":\"29.4167\",\"physicalLocation\":\"Texas\",\"pairedRegion\":[{\"name\":\"northcentralus\",\"id\":\"/subscriptions/00000000-0000-0000-0000-000000000000/locations/northcentralus\"}]}},{\"id\":\"/subscriptions/00000000-0000-0000-0000-000000000000/locations/westus2\",\"name\":\"westus2\",\"displayName\":\"West
        US 2\",\"regionalDisplayName\":\"(US) West US 2\",\"metadata\":{\"regionType\":\"Physical\",\"regionCategory\":\"Recommended\",\"geographyGroup\":\"US\",\"longitude\":\"-119.852\",\"latitude\":\"47.233\",\"physicalLocation\":\"Washington\",\"pairedRegion\":[{\"name\":\"westcentralus\",\"id\":\"/subscriptions/00000000-0000-0000-0000-000000000000/locations/westcentralus\"}]}},{\"id\":\"/subscriptions/00000000-0000-0000-0000-000000000000/locations/westus3\",\"name\":\"westus3\",\"displayName\":\"West
        US 3\",\"regionalDisplayName\":\"(US) West US 3\",\"metadata\":{\"regionType\":\"Physical\",\"regionCategory\":\"Recommended\",\"geographyGroup\":\"US\",\"longitude\":\"-112.074036\",\"latitude\":\"33.448376\",\"physicalLocation\":\"Phoenix\",\"pairedRegion\":[{\"name\":\"eastus\",\"id\":\"/subscriptions/00000000-0000-0000-0000-000000000000/locations/eastus\"}]}},{\"id\":\"/subscriptions/00000000-0000-0000-0000-000000000000/locations/australiaeast\",\"name\":\"australiaeast\",\"displayName\":\"Australia
        East\",\"regionalDisplayName\":\"(Asia Pacific) Australia East\",\"metadata\":{\"regionType\":\"Physical\",\"regionCategory\":\"Recommended\",\"geographyGroup\":\"Asia
        Pacific\",\"longitude\":\"151.2094\",\"latitude\":\"-33.86\",\"physicalLocation\":\"New
        South Wales\",\"pairedRegion\":[{\"name\":\"australiasoutheast\",\"id\":\"/subscriptions/00000000-0000-0000-0000-000000000000/locations/australiasoutheast\"}]}},{\"id\":\"/subscriptions/00000000-0000-0000-0000-000000000000/locations/southeastasia\",\"name\":\"southeastasia\",\"displayName\":\"Southeast
        Asia\",\"regionalDisplayName\":\"(Asia Pacific) Southeast Asia\",\"metadata\":{\"regionType\":\"Physical\",\"regionCategory\":\"Recommended\",\"geographyGroup\":\"Asia
        Pacific\",\"longitude\":\"103.833\",\"latitude\":\"1.283\",\"physicalLocation\":\"Singapore\",\"pairedRegion\":[{\"name\":\"eastasia\",\"id\":\"/subscriptions/00000000-0000-0000-0000-000000000000/locations/eastasia\"}]}},{\"id\":\"/subscriptions/00000000-0000-0000-0000-000000000000/locations/northeurope\",\"name\":\"northeurope\",\"displayName\":\"North
        Europe\",\"regionalDisplayName\":\"(Europe) North Europe\",\"metadata\":{\"regionType\":\"Physical\",\"regionCategory\":\"Recommended\",\"geographyGroup\":\"Europe\",\"longitude\":\"-6.2597\",\"latitude\":\"53.3478\",\"physicalLocation\":\"Ireland\",\"pairedRegion\":[{\"name\":\"westeurope\",\"id\":\"/subscriptions/00000000-0000-0000-0000-000000000000/locations/westeurope\"}]}},{\"id\":\"/subscriptions/00000000-0000-0000-0000-000000000000/locations/swedencentral\",\"name\":\"swedencentral\",\"displayName\":\"Sweden
        Central\",\"regionalDisplayName\":\"(Europe) Sweden Central\",\"metadata\":{\"regionType\":\"Physical\",\"regionCategory\":\"Recommended\",\"geographyGroup\":\"Europe\",\"longitude\":\"17.14127\",\"latitude\":\"60.67488\",\"physicalLocation\":\"G\xE4vle\",\"pairedRegion\":[{\"name\":\"swedensouth\",\"id\":\"/subscriptions/00000000-0000-0000-0000-000000000000/locations/swedensouth\"}]}},{\"id\":\"/subscriptions/00000000-0000-0000-0000-000000000000/locations/uksouth\",\"name\":\"uksouth\",\"displayName\":\"UK
        South\",\"regionalDisplayName\":\"(Europe) UK South\",\"metadata\":{\"regionType\":\"Physical\",\"regionCategory\":\"Recommended\",\"geographyGroup\":\"Europe\",\"longitude\":\"-0.799\",\"latitude\":\"50.941\",\"physicalLocation\":\"London\",\"pairedRegion\":[{\"name\":\"ukwest\",\"id\":\"/subscriptions/00000000-0000-0000-0000-000000000000/locations/ukwest\"}]}},{\"id\":\"/subscriptions/00000000-0000-0000-0000-000000000000/locations/westeurope\",\"name\":\"westeurope\",\"displayName\":\"West
        Europe\",\"regionalDisplayName\":\"(Europe) West Europe\",\"metadata\":{\"regionType\":\"Physical\",\"regionCategory\":\"Recommended\",\"geographyGroup\":\"Europe\",\"longitude\":\"4.9\",\"latitude\":\"52.3667\",\"physicalLocation\":\"Netherlands\",\"pairedRegion\":[{\"name\":\"northeurope\",\"id\":\"/subscriptions/00000000-0000-0000-0000-000000000000/locations/northeurope\"}]}},{\"id\":\"/subscriptions/00000000-0000-0000-0000-000000000000/locations/centralus\",\"name\":\"centralus\",\"displayName\":\"Central
        US\",\"regionalDisplayName\":\"(US) Central US\",\"metadata\":{\"regionType\":\"Physical\",\"regionCategory\":\"Recommended\",\"geographyGroup\":\"US\",\"longitude\":\"-93.6208\",\"latitude\":\"41.5908\",\"physicalLocation\":\"Iowa\",\"pairedRegion\":[{\"name\":\"eastus2\",\"id\":\"/subscriptions/00000000-0000-0000-0000-000000000000/locations/eastus2\"}]}},{\"id\":\"/subscriptions/00000000-0000-0000-0000-000000000000/locations/northcentralus\",\"name\":\"northcentralus\",\"displayName\":\"North
        Central US\",\"regionalDisplayName\":\"(US) North Central US\",\"metadata\":{\"regionType\":\"Physical\",\"regionCategory\":\"Recommended\",\"geographyGroup\":\"US\",\"longitude\":\"-87.6278\",\"latitude\":\"41.8819\",\"physicalLocation\":\"Illinois\",\"pairedRegion\":[{\"name\":\"southcentralus\",\"id\":\"/subscriptions/00000000-0000-0000-0000-000000000000/locations/southcentralus\"}]}},{\"id\":\"/subscriptions/00000000-0000-0000-0000-000000000000/locations/westus\",\"name\":\"westus\",\"displayName\":\"West
        US\",\"regionalDisplayName\":\"(US) West US\",\"metadata\":{\"regionType\":\"Physical\",\"regionCategory\":\"Recommended\",\"geographyGroup\":\"US\",\"longitude\":\"-122.417\",\"latitude\":\"37.783\",\"physicalLocation\":\"California\",\"pairedRegion\":[{\"name\":\"eastus\",\"id\":\"/subscriptions/00000000-0000-0000-0000-000000000000/locations/eastus\"}]}},{\"id\":\"/subscriptions/00000000-0000-0000-0000-000000000000/locations/southafricanorth\",\"name\":\"southafricanorth\",\"displayName\":\"South
        Africa North\",\"regionalDisplayName\":\"(Africa) South Africa North\",\"metadata\":{\"regionType\":\"Physical\",\"regionCategory\":\"Recommended\",\"geographyGroup\":\"Africa\",\"longitude\":\"28.218370\",\"latitude\":\"-25.731340\",\"physicalLocation\":\"Johannesburg\",\"pairedRegion\":[{\"name\":\"southafricawest\",\"id\":\"/subscriptions/00000000-0000-0000-0000-000000000000/locations/southafricawest\"}]}},{\"id\":\"/subscriptions/00000000-0000-0000-0000-000000000000/locations/centralindia\",\"name\":\"centralindia\",\"displayName\":\"Central
        India\",\"regionalDisplayName\":\"(Asia Pacific) Central India\",\"metadata\":{\"regionType\":\"Physical\",\"regionCategory\":\"Recommended\",\"geographyGroup\":\"Asia
        Pacific\",\"longitude\":\"73.9197\",\"latitude\":\"18.5822\",\"physicalLocation\":\"Pune\",\"pairedRegion\":[{\"name\":\"southindia\",\"id\":\"/subscriptions/00000000-0000-0000-0000-000000000000/locations/southindia\"}]}},{\"id\":\"/subscriptions/00000000-0000-0000-0000-000000000000/locations/eastasia\",\"name\":\"eastasia\",\"displayName\":\"East
        Asia\",\"regionalDisplayName\":\"(Asia Pacific) East Asia\",\"metadata\":{\"regionType\":\"Physical\",\"regionCategory\":\"Recommended\",\"geographyGroup\":\"Asia
        Pacific\",\"longitude\":\"114.188\",\"latitude\":\"22.267\",\"physicalLocation\":\"Hong
        Kong\",\"pairedRegion\":[{\"name\":\"southeastasia\",\"id\":\"/subscriptions/00000000-0000-0000-0000-000000000000/locations/southeastasia\"}]}},{\"id\":\"/subscriptions/00000000-0000-0000-0000-000000000000/locations/japaneast\",\"name\":\"japaneast\",\"displayName\":\"Japan
        East\",\"regionalDisplayName\":\"(Asia Pacific) Japan East\",\"metadata\":{\"regionType\":\"Physical\",\"regionCategory\":\"Recommended\",\"geographyGroup\":\"Asia
        Pacific\",\"longitude\":\"139.77\",\"latitude\":\"35.68\",\"physicalLocation\":\"Tokyo,
        Saitama\",\"pairedRegion\":[{\"name\":\"japanwest\",\"id\":\"/subscriptions/00000000-0000-0000-0000-000000000000/locations/japanwest\"}]}},{\"id\":\"/subscriptions/00000000-0000-0000-0000-000000000000/locations/jioindiawest\",\"name\":\"jioindiawest\",\"displayName\":\"Jio
        India West\",\"regionalDisplayName\":\"(Asia Pacific) Jio India West\",\"metadata\":{\"regionType\":\"Physical\",\"regionCategory\":\"Recommended\",\"geographyGroup\":\"Asia
        Pacific\",\"longitude\":\"70.05773\",\"latitude\":\"22.470701\",\"physicalLocation\":\"Jamnagar\",\"pairedRegion\":[{\"name\":\"jioindiacentral\",\"id\":\"/subscriptions/00000000-0000-0000-0000-000000000000/locations/jioindiacentral\"}]}},{\"id\":\"/subscriptions/00000000-0000-0000-0000-000000000000/locations/koreacentral\",\"name\":\"koreacentral\",\"displayName\":\"Korea
        Central\",\"regionalDisplayName\":\"(Asia Pacific) Korea Central\",\"metadata\":{\"regionType\":\"Physical\",\"regionCategory\":\"Recommended\",\"geographyGroup\":\"Asia
        Pacific\",\"longitude\":\"126.9780\",\"latitude\":\"37.5665\",\"physicalLocation\":\"Seoul\",\"pairedRegion\":[{\"name\":\"koreasouth\",\"id\":\"/subscriptions/00000000-0000-0000-0000-000000000000/locations/koreasouth\"}]}},{\"id\":\"/subscriptions/00000000-0000-0000-0000-000000000000/locations/canadacentral\",\"name\":\"canadacentral\",\"displayName\":\"Canada
        Central\",\"regionalDisplayName\":\"(Canada) Canada Central\",\"metadata\":{\"regionType\":\"Physical\",\"regionCategory\":\"Recommended\",\"geographyGroup\":\"Canada\",\"longitude\":\"-79.383\",\"latitude\":\"43.653\",\"physicalLocation\":\"Toronto\",\"pairedRegion\":[{\"name\":\"canadaeast\",\"id\":\"/subscriptions/00000000-0000-0000-0000-000000000000/locations/canadaeast\"}]}},{\"id\":\"/subscriptions/00000000-0000-0000-0000-000000000000/locations/francecentral\",\"name\":\"francecentral\",\"displayName\":\"France
        Central\",\"regionalDisplayName\":\"(Europe) France Central\",\"metadata\":{\"regionType\":\"Physical\",\"regionCategory\":\"Recommended\",\"geographyGroup\":\"Europe\",\"longitude\":\"2.3730\",\"latitude\":\"46.3772\",\"physicalLocation\":\"Paris\",\"pairedRegion\":[{\"name\":\"francesouth\",\"id\":\"/subscriptions/00000000-0000-0000-0000-000000000000/locations/francesouth\"}]}},{\"id\":\"/subscriptions/00000000-0000-0000-0000-000000000000/locations/germanywestcentral\",\"name\":\"germanywestcentral\",\"displayName\":\"Germany
        West Central\",\"regionalDisplayName\":\"(Europe) Germany West Central\",\"metadata\":{\"regionType\":\"Physical\",\"regionCategory\":\"Recommended\",\"geographyGroup\":\"Europe\",\"longitude\":\"8.682127\",\"latitude\":\"50.110924\",\"physicalLocation\":\"Frankfurt\",\"pairedRegion\":[{\"name\":\"germanynorth\",\"id\":\"/subscriptions/00000000-0000-0000-0000-000000000000/locations/germanynorth\"}]}},{\"id\":\"/subscriptions/00000000-0000-0000-0000-000000000000/locations/norwayeast\",\"name\":\"norwayeast\",\"displayName\":\"Norway
        East\",\"regionalDisplayName\":\"(Europe) Norway East\",\"metadata\":{\"regionType\":\"Physical\",\"regionCategory\":\"Recommended\",\"geographyGroup\":\"Europe\",\"longitude\":\"10.752245\",\"latitude\":\"59.913868\",\"physicalLocation\":\"Norway\",\"pairedRegion\":[{\"name\":\"norwaywest\",\"id\":\"/subscriptions/00000000-0000-0000-0000-000000000000/locations/norwaywest\"}]}},{\"id\":\"/subscriptions/00000000-0000-0000-0000-000000000000/locations/switzerlandnorth\",\"name\":\"switzerlandnorth\",\"displayName\":\"Switzerland
        North\",\"regionalDisplayName\":\"(Europe) Switzerland North\",\"metadata\":{\"regionType\":\"Physical\",\"regionCategory\":\"Recommended\",\"geographyGroup\":\"Europe\",\"longitude\":\"8.564572\",\"latitude\":\"47.451542\",\"physicalLocation\":\"Zurich\",\"pairedRegion\":[{\"name\":\"switzerlandwest\",\"id\":\"/subscriptions/00000000-0000-0000-0000-000000000000/locations/switzerlandwest\"}]}},{\"id\":\"/subscriptions/00000000-0000-0000-0000-000000000000/locations/uaenorth\",\"name\":\"uaenorth\",\"displayName\":\"UAE
        North\",\"regionalDisplayName\":\"(Middle East) UAE North\",\"metadata\":{\"regionType\":\"Physical\",\"regionCategory\":\"Recommended\",\"geographyGroup\":\"Middle
        East\",\"longitude\":\"55.316666\",\"latitude\":\"25.266666\",\"physicalLocation\":\"Dubai\",\"pairedRegion\":[{\"name\":\"uaecentral\",\"id\":\"/subscriptions/00000000-0000-0000-0000-000000000000/locations/uaecentral\"}]}},{\"id\":\"/subscriptions/00000000-0000-0000-0000-000000000000/locations/brazilsouth\",\"name\":\"brazilsouth\",\"displayName\":\"Brazil
        South\",\"regionalDisplayName\":\"(South America) Brazil South\",\"metadata\":{\"regionType\":\"Physical\",\"regionCategory\":\"Recommended\",\"geographyGroup\":\"South
        America\",\"longitude\":\"-46.633\",\"latitude\":\"-23.55\",\"physicalLocation\":\"Sao
        Paulo State\",\"pairedRegion\":[{\"name\":\"southcentralus\",\"id\":\"/subscriptions/00000000-0000-0000-0000-000000000000/locations/southcentralus\"}]}},{\"id\":\"/subscriptions/00000000-0000-0000-0000-000000000000/locations/centralusstage\",\"name\":\"centralusstage\",\"displayName\":\"Central
        US (Stage)\",\"regionalDisplayName\":\"(US) Central US (Stage)\",\"metadata\":{\"regionType\":\"Logical\",\"regionCategory\":\"Other\",\"geographyGroup\":\"US\"}},{\"id\":\"/subscriptions/00000000-0000-0000-0000-000000000000/locations/eastusstage\",\"name\":\"eastusstage\",\"displayName\":\"East
        US (Stage)\",\"regionalDisplayName\":\"(US) East US (Stage)\",\"metadata\":{\"regionType\":\"Logical\",\"regionCategory\":\"Other\",\"geographyGroup\":\"US\"}},{\"id\":\"/subscriptions/00000000-0000-0000-0000-000000000000/locations/eastus2stage\",\"name\":\"eastus2stage\",\"displayName\":\"East
        US 2 (Stage)\",\"regionalDisplayName\":\"(US) East US 2 (Stage)\",\"metadata\":{\"regionType\":\"Logical\",\"regionCategory\":\"Other\",\"geographyGroup\":\"US\"}},{\"id\":\"/subscriptions/00000000-0000-0000-0000-000000000000/locations/northcentralusstage\",\"name\":\"northcentralusstage\",\"displayName\":\"North
        Central US (Stage)\",\"regionalDisplayName\":\"(US) North Central US (Stage)\",\"metadata\":{\"regionType\":\"Logical\",\"regionCategory\":\"Other\",\"geographyGroup\":\"US\"}},{\"id\":\"/subscriptions/00000000-0000-0000-0000-000000000000/locations/southcentralusstage\",\"name\":\"southcentralusstage\",\"displayName\":\"South
        Central US (Stage)\",\"regionalDisplayName\":\"(US) South Central US (Stage)\",\"metadata\":{\"regionType\":\"Logical\",\"regionCategory\":\"Other\",\"geographyGroup\":\"US\"}},{\"id\":\"/subscriptions/00000000-0000-0000-0000-000000000000/locations/westusstage\",\"name\":\"westusstage\",\"displayName\":\"West
        US (Stage)\",\"regionalDisplayName\":\"(US) West US (Stage)\",\"metadata\":{\"regionType\":\"Logical\",\"regionCategory\":\"Other\",\"geographyGroup\":\"US\"}},{\"id\":\"/subscriptions/00000000-0000-0000-0000-000000000000/locations/westus2stage\",\"name\":\"westus2stage\",\"displayName\":\"West
        US 2 (Stage)\",\"regionalDisplayName\":\"(US) West US 2 (Stage)\",\"metadata\":{\"regionType\":\"Logical\",\"regionCategory\":\"Other\",\"geographyGroup\":\"US\"}},{\"id\":\"/subscriptions/00000000-0000-0000-0000-000000000000/locations/asia\",\"name\":\"asia\",\"displayName\":\"Asia\",\"regionalDisplayName\":\"Asia\",\"metadata\":{\"regionType\":\"Logical\",\"regionCategory\":\"Other\"}},{\"id\":\"/subscriptions/00000000-0000-0000-0000-000000000000/locations/asiapacific\",\"name\":\"asiapacific\",\"displayName\":\"Asia
        Pacific\",\"regionalDisplayName\":\"Asia Pacific\",\"metadata\":{\"regionType\":\"Logical\",\"regionCategory\":\"Other\"}},{\"id\":\"/subscriptions/00000000-0000-0000-0000-000000000000/locations/australia\",\"name\":\"australia\",\"displayName\":\"Australia\",\"regionalDisplayName\":\"Australia\",\"metadata\":{\"regionType\":\"Logical\",\"regionCategory\":\"Other\"}},{\"id\":\"/subscriptions/00000000-0000-0000-0000-000000000000/locations/brazil\",\"name\":\"brazil\",\"displayName\":\"Brazil\",\"regionalDisplayName\":\"Brazil\",\"metadata\":{\"regionType\":\"Logical\",\"regionCategory\":\"Other\"}},{\"id\":\"/subscriptions/00000000-0000-0000-0000-000000000000/locations/canada\",\"name\":\"canada\",\"displayName\":\"Canada\",\"regionalDisplayName\":\"Canada\",\"metadata\":{\"regionType\":\"Logical\",\"regionCategory\":\"Other\"}},{\"id\":\"/subscriptions/00000000-0000-0000-0000-000000000000/locations/europe\",\"name\":\"europe\",\"displayName\":\"Europe\",\"regionalDisplayName\":\"Europe\",\"metadata\":{\"regionType\":\"Logical\",\"regionCategory\":\"Other\"}},{\"id\":\"/subscriptions/00000000-0000-0000-0000-000000000000/locations/france\",\"name\":\"france\",\"displayName\":\"France\",\"regionalDisplayName\":\"France\",\"metadata\":{\"regionType\":\"Logical\",\"regionCategory\":\"Other\"}},{\"id\":\"/subscriptions/00000000-0000-0000-0000-000000000000/locations/germany\",\"name\":\"germany\",\"displayName\":\"Germany\",\"regionalDisplayName\":\"Germany\",\"metadata\":{\"regionType\":\"Logical\",\"regionCategory\":\"Other\"}},{\"id\":\"/subscriptions/00000000-0000-0000-0000-000000000000/locations/global\",\"name\":\"global\",\"displayName\":\"Global\",\"regionalDisplayName\":\"Global\",\"metadata\":{\"regionType\":\"Logical\",\"regionCategory\":\"Other\"}},{\"id\":\"/subscriptions/00000000-0000-0000-0000-000000000000/locations/india\",\"name\":\"india\",\"displayName\":\"India\",\"regionalDisplayName\":\"India\",\"metadata\":{\"regionType\":\"Logical\",\"regionCategory\":\"Other\"}},{\"id\":\"/subscriptions/00000000-0000-0000-0000-000000000000/locations/japan\",\"name\":\"japan\",\"displayName\":\"Japan\",\"regionalDisplayName\":\"Japan\",\"metadata\":{\"regionType\":\"Logical\",\"regionCategory\":\"Other\"}},{\"id\":\"/subscriptions/00000000-0000-0000-0000-000000000000/locations/korea\",\"name\":\"korea\",\"displayName\":\"Korea\",\"regionalDisplayName\":\"Korea\",\"metadata\":{\"regionType\":\"Logical\",\"regionCategory\":\"Other\"}},{\"id\":\"/subscriptions/00000000-0000-0000-0000-000000000000/locations/norway\",\"name\":\"norway\",\"displayName\":\"Norway\",\"regionalDisplayName\":\"Norway\",\"metadata\":{\"regionType\":\"Logical\",\"regionCategory\":\"Other\"}},{\"id\":\"/subscriptions/00000000-0000-0000-0000-000000000000/locations/southafrica\",\"name\":\"southafrica\",\"displayName\":\"South
        Africa\",\"regionalDisplayName\":\"South Africa\",\"metadata\":{\"regionType\":\"Logical\",\"regionCategory\":\"Other\"}},{\"id\":\"/subscriptions/00000000-0000-0000-0000-000000000000/locations/switzerland\",\"name\":\"switzerland\",\"displayName\":\"Switzerland\",\"regionalDisplayName\":\"Switzerland\",\"metadata\":{\"regionType\":\"Logical\",\"regionCategory\":\"Other\"}},{\"id\":\"/subscriptions/00000000-0000-0000-0000-000000000000/locations/uae\",\"name\":\"uae\",\"displayName\":\"United
        Arab Emirates\",\"regionalDisplayName\":\"United Arab Emirates\",\"metadata\":{\"regionType\":\"Logical\",\"regionCategory\":\"Other\"}},{\"id\":\"/subscriptions/00000000-0000-0000-0000-000000000000/locations/uk\",\"name\":\"uk\",\"displayName\":\"United
        Kingdom\",\"regionalDisplayName\":\"United Kingdom\",\"metadata\":{\"regionType\":\"Logical\",\"regionCategory\":\"Other\"}},{\"id\":\"/subscriptions/00000000-0000-0000-0000-000000000000/locations/unitedstates\",\"name\":\"unitedstates\",\"displayName\":\"United
        States\",\"regionalDisplayName\":\"United States\",\"metadata\":{\"regionType\":\"Logical\",\"regionCategory\":\"Other\"}},{\"id\":\"/subscriptions/00000000-0000-0000-0000-000000000000/locations/eastasiastage\",\"name\":\"eastasiastage\",\"displayName\":\"East
        Asia (Stage)\",\"regionalDisplayName\":\"(Asia Pacific) East Asia (Stage)\",\"metadata\":{\"regionType\":\"Logical\",\"regionCategory\":\"Other\",\"geographyGroup\":\"Asia
        Pacific\"}},{\"id\":\"/subscriptions/00000000-0000-0000-0000-000000000000/locations/southeastasiastage\",\"name\":\"southeastasiastage\",\"displayName\":\"Southeast
        Asia (Stage)\",\"regionalDisplayName\":\"(Asia Pacific) Southeast Asia (Stage)\",\"metadata\":{\"regionType\":\"Logical\",\"regionCategory\":\"Other\",\"geographyGroup\":\"Asia
        Pacific\"}},{\"id\":\"/subscriptions/00000000-0000-0000-0000-000000000000/locations/centraluseuap\",\"name\":\"centraluseuap\",\"displayName\":\"Central
        US EUAP\",\"regionalDisplayName\":\"(US) Central US EUAP\",\"metadata\":{\"regionType\":\"Physical\",\"regionCategory\":\"Other\",\"geographyGroup\":\"US\",\"longitude\":\"-93.6208\",\"latitude\":\"41.5908\",\"pairedRegion\":[{\"name\":\"eastus2euap\",\"id\":\"/subscriptions/00000000-0000-0000-0000-000000000000/locations/eastus2euap\"}]}},{\"id\":\"/subscriptions/00000000-0000-0000-0000-000000000000/locations/eastus2euap\",\"name\":\"eastus2euap\",\"displayName\":\"East
        US 2 EUAP\",\"regionalDisplayName\":\"(US) East US 2 EUAP\",\"metadata\":{\"regionType\":\"Physical\",\"regionCategory\":\"Other\",\"geographyGroup\":\"US\",\"longitude\":\"-78.3889\",\"latitude\":\"36.6681\",\"pairedRegion\":[{\"name\":\"centraluseuap\",\"id\":\"/subscriptions/00000000-0000-0000-0000-000000000000/locations/centraluseuap\"}]}},{\"id\":\"/subscriptions/00000000-0000-0000-0000-000000000000/locations/westcentralus\",\"name\":\"westcentralus\",\"displayName\":\"West
        Central US\",\"regionalDisplayName\":\"(US) West Central US\",\"metadata\":{\"regionType\":\"Physical\",\"regionCategory\":\"Other\",\"geographyGroup\":\"US\",\"longitude\":\"-110.234\",\"latitude\":\"40.890\",\"physicalLocation\":\"Wyoming\",\"pairedRegion\":[{\"name\":\"westus2\",\"id\":\"/subscriptions/00000000-0000-0000-0000-000000000000/locations/westus2\"}]}},{\"id\":\"/subscriptions/00000000-0000-0000-0000-000000000000/locations/southafricawest\",\"name\":\"southafricawest\",\"displayName\":\"South
        Africa West\",\"regionalDisplayName\":\"(Africa) South Africa West\",\"metadata\":{\"regionType\":\"Physical\",\"regionCategory\":\"Other\",\"geographyGroup\":\"Africa\",\"longitude\":\"18.843266\",\"latitude\":\"-34.075691\",\"physicalLocation\":\"Cape
        Town\",\"pairedRegion\":[{\"name\":\"southafricanorth\",\"id\":\"/subscriptions/00000000-0000-0000-0000-000000000000/locations/southafricanorth\"}]}},{\"id\":\"/subscriptions/00000000-0000-0000-0000-000000000000/locations/australiacentral\",\"name\":\"australiacentral\",\"displayName\":\"Australia
        Central\",\"regionalDisplayName\":\"(Asia Pacific) Australia Central\",\"metadata\":{\"regionType\":\"Physical\",\"regionCategory\":\"Other\",\"geographyGroup\":\"Asia
        Pacific\",\"longitude\":\"149.1244\",\"latitude\":\"-35.3075\",\"physicalLocation\":\"Canberra\",\"pairedRegion\":[{\"name\":\"australiacentral\",\"id\":\"/subscriptions/00000000-0000-0000-0000-000000000000/locations/australiacentral\"}]}},{\"id\":\"/subscriptions/00000000-0000-0000-0000-000000000000/locations/australiacentral2\",\"name\":\"australiacentral2\",\"displayName\":\"Australia
        Central 2\",\"regionalDisplayName\":\"(Asia Pacific) Australia Central 2\",\"metadata\":{\"regionType\":\"Physical\",\"regionCategory\":\"Other\",\"geographyGroup\":\"Asia
        Pacific\",\"longitude\":\"149.1244\",\"latitude\":\"-35.3075\",\"physicalLocation\":\"Canberra\",\"pairedRegion\":[{\"name\":\"australiacentral2\",\"id\":\"/subscriptions/00000000-0000-0000-0000-000000000000/locations/australiacentral2\"}]}},{\"id\":\"/subscriptions/00000000-0000-0000-0000-000000000000/locations/australiasoutheast\",\"name\":\"australiasoutheast\",\"displayName\":\"Australia
        Southeast\",\"regionalDisplayName\":\"(Asia Pacific) Australia Southeast\",\"metadata\":{\"regionType\":\"Physical\",\"regionCategory\":\"Other\",\"geographyGroup\":\"Asia
        Pacific\",\"longitude\":\"144.9631\",\"latitude\":\"-37.8136\",\"physicalLocation\":\"Victoria\",\"pairedRegion\":[{\"name\":\"australiaeast\",\"id\":\"/subscriptions/00000000-0000-0000-0000-000000000000/locations/australiaeast\"}]}},{\"id\":\"/subscriptions/00000000-0000-0000-0000-000000000000/locations/japanwest\",\"name\":\"japanwest\",\"displayName\":\"Japan
        West\",\"regionalDisplayName\":\"(Asia Pacific) Japan West\",\"metadata\":{\"regionType\":\"Physical\",\"regionCategory\":\"Other\",\"geographyGroup\":\"Asia
        Pacific\",\"longitude\":\"135.5022\",\"latitude\":\"34.6939\",\"physicalLocation\":\"Osaka\",\"pairedRegion\":[{\"name\":\"japaneast\",\"id\":\"/subscriptions/00000000-0000-0000-0000-000000000000/locations/japaneast\"}]}},{\"id\":\"/subscriptions/00000000-0000-0000-0000-000000000000/locations/jioindiacentral\",\"name\":\"jioindiacentral\",\"displayName\":\"Jio
        India Central\",\"regionalDisplayName\":\"(Asia Pacific) Jio India Central\",\"metadata\":{\"regionType\":\"Physical\",\"regionCategory\":\"Other\",\"geographyGroup\":\"Asia
        Pacific\",\"longitude\":\"79.08886\",\"latitude\":\"21.146633\",\"physicalLocation\":\"Nagpur\",\"pairedRegion\":[{\"name\":\"jioindiawest\",\"id\":\"/subscriptions/00000000-0000-0000-0000-000000000000/locations/jioindiawest\"}]}},{\"id\":\"/subscriptions/00000000-0000-0000-0000-000000000000/locations/koreasouth\",\"name\":\"koreasouth\",\"displayName\":\"Korea
        South\",\"regionalDisplayName\":\"(Asia Pacific) Korea South\",\"metadata\":{\"regionType\":\"Physical\",\"regionCategory\":\"Other\",\"geographyGroup\":\"Asia
        Pacific\",\"longitude\":\"129.0756\",\"latitude\":\"35.1796\",\"physicalLocation\":\"Busan\",\"pairedRegion\":[{\"name\":\"koreacentral\",\"id\":\"/subscriptions/00000000-0000-0000-0000-000000000000/locations/koreacentral\"}]}},{\"id\":\"/subscriptions/00000000-0000-0000-0000-000000000000/locations/southindia\",\"name\":\"southindia\",\"displayName\":\"South
        India\",\"regionalDisplayName\":\"(Asia Pacific) South India\",\"metadata\":{\"regionType\":\"Physical\",\"regionCategory\":\"Other\",\"geographyGroup\":\"Asia
        Pacific\",\"longitude\":\"80.1636\",\"latitude\":\"12.9822\",\"physicalLocation\":\"Chennai\",\"pairedRegion\":[{\"name\":\"centralindia\",\"id\":\"/subscriptions/00000000-0000-0000-0000-000000000000/locations/centralindia\"}]}},{\"id\":\"/subscriptions/00000000-0000-0000-0000-000000000000/locations/westindia\",\"name\":\"westindia\",\"displayName\":\"West
        India\",\"regionalDisplayName\":\"(Asia Pacific) West India\",\"metadata\":{\"regionType\":\"Physical\",\"regionCategory\":\"Other\",\"geographyGroup\":\"Asia
        Pacific\",\"longitude\":\"72.868\",\"latitude\":\"19.088\",\"physicalLocation\":\"Mumbai\",\"pairedRegion\":[{\"name\":\"southindia\",\"id\":\"/subscriptions/00000000-0000-0000-0000-000000000000/locations/southindia\"}]}},{\"id\":\"/subscriptions/00000000-0000-0000-0000-000000000000/locations/canadaeast\",\"name\":\"canadaeast\",\"displayName\":\"Canada
        East\",\"regionalDisplayName\":\"(Canada) Canada East\",\"metadata\":{\"regionType\":\"Physical\",\"regionCategory\":\"Other\",\"geographyGroup\":\"Canada\",\"longitude\":\"-71.217\",\"latitude\":\"46.817\",\"physicalLocation\":\"Quebec\",\"pairedRegion\":[{\"name\":\"canadacentral\",\"id\":\"/subscriptions/00000000-0000-0000-0000-000000000000/locations/canadacentral\"}]}},{\"id\":\"/subscriptions/00000000-0000-0000-0000-000000000000/locations/francesouth\",\"name\":\"francesouth\",\"displayName\":\"France
        South\",\"regionalDisplayName\":\"(Europe) France South\",\"metadata\":{\"regionType\":\"Physical\",\"regionCategory\":\"Other\",\"geographyGroup\":\"Europe\",\"longitude\":\"2.1972\",\"latitude\":\"43.8345\",\"physicalLocation\":\"Marseille\",\"pairedRegion\":[{\"name\":\"francecentral\",\"id\":\"/subscriptions/00000000-0000-0000-0000-000000000000/locations/francecentral\"}]}},{\"id\":\"/subscriptions/00000000-0000-0000-0000-000000000000/locations/germanynorth\",\"name\":\"germanynorth\",\"displayName\":\"Germany
        North\",\"regionalDisplayName\":\"(Europe) Germany North\",\"metadata\":{\"regionType\":\"Physical\",\"regionCategory\":\"Other\",\"geographyGroup\":\"Europe\",\"longitude\":\"8.806422\",\"latitude\":\"53.073635\",\"physicalLocation\":\"Berlin\",\"pairedRegion\":[{\"name\":\"germanywestcentral\",\"id\":\"/subscriptions/00000000-0000-0000-0000-000000000000/locations/germanywestcentral\"}]}},{\"id\":\"/subscriptions/00000000-0000-0000-0000-000000000000/locations/norwaywest\",\"name\":\"norwaywest\",\"displayName\":\"Norway
        West\",\"regionalDisplayName\":\"(Europe) Norway West\",\"metadata\":{\"regionType\":\"Physical\",\"regionCategory\":\"Other\",\"geographyGroup\":\"Europe\",\"longitude\":\"5.733107\",\"latitude\":\"58.969975\",\"physicalLocation\":\"Norway\",\"pairedRegion\":[{\"name\":\"norwayeast\",\"id\":\"/subscriptions/00000000-0000-0000-0000-000000000000/locations/norwayeast\"}]}},{\"id\":\"/subscriptions/00000000-0000-0000-0000-000000000000/locations/switzerlandwest\",\"name\":\"switzerlandwest\",\"displayName\":\"Switzerland
        West\",\"regionalDisplayName\":\"(Europe) Switzerland West\",\"metadata\":{\"regionType\":\"Physical\",\"regionCategory\":\"Other\",\"geographyGroup\":\"Europe\",\"longitude\":\"6.143158\",\"latitude\":\"46.204391\",\"physicalLocation\":\"Geneva\",\"pairedRegion\":[{\"name\":\"switzerlandnorth\",\"id\":\"/subscriptions/00000000-0000-0000-0000-000000000000/locations/switzerlandnorth\"}]}},{\"id\":\"/subscriptions/00000000-0000-0000-0000-000000000000/locations/ukwest\",\"name\":\"ukwest\",\"displayName\":\"UK
        West\",\"regionalDisplayName\":\"(Europe) UK West\",\"metadata\":{\"regionType\":\"Physical\",\"regionCategory\":\"Other\",\"geographyGroup\":\"Europe\",\"longitude\":\"-3.084\",\"latitude\":\"53.427\",\"physicalLocation\":\"Cardiff\",\"pairedRegion\":[{\"name\":\"uksouth\",\"id\":\"/subscriptions/00000000-0000-0000-0000-000000000000/locations/uksouth\"}]}},{\"id\":\"/subscriptions/00000000-0000-0000-0000-000000000000/locations/uaecentral\",\"name\":\"uaecentral\",\"displayName\":\"UAE
        Central\",\"regionalDisplayName\":\"(Middle East) UAE Central\",\"metadata\":{\"regionType\":\"Physical\",\"regionCategory\":\"Other\",\"geographyGroup\":\"Middle
        East\",\"longitude\":\"54.366669\",\"latitude\":\"24.466667\",\"physicalLocation\":\"Abu
        Dhabi\",\"pairedRegion\":[{\"name\":\"uaenorth\",\"id\":\"/subscriptions/00000000-0000-0000-0000-000000000000/locations/uaenorth\"}]}},{\"id\":\"/subscriptions/00000000-0000-0000-0000-000000000000/locations/brazilsoutheast\",\"name\":\"brazilsoutheast\",\"displayName\":\"Brazil
        Southeast\",\"regionalDisplayName\":\"(South America) Brazil Southeast\",\"metadata\":{\"regionType\":\"Physical\",\"regionCategory\":\"Other\",\"geographyGroup\":\"South
        America\",\"longitude\":\"-43.2075\",\"latitude\":\"-22.90278\",\"physicalLocation\":\"Rio\",\"pairedRegion\":[{\"name\":\"brazilsouth\",\"id\":\"/subscriptions/00000000-0000-0000-0000-000000000000/locations/brazilsouth\"}]}}]}"
    headers:
      cache-control:
      - no-cache
      content-length:
<<<<<<< HEAD
      - '29925'
=======
      - '28530'
>>>>>>> 8f28e981
      content-type:
      - application/json; charset=utf-8
      date:
      - Fri, 19 Nov 2021 22:07:26 GMT
      expires:
      - '-1'
      pragma:
      - no-cache
      strict-transport-security:
      - max-age=31536000; includeSubDomains
      vary:
      - Accept-Encoding
      x-content-type-options:
      - nosniff
    status:
      code: 200
      message: OK
- request:
    body: null
    headers:
      Accept:
      - application/json
      Accept-Encoding:
      - gzip, deflate
      CommandName:
      - functionapp vnet-integration add
      Connection:
      - keep-alive
      ParameterSetName:
      - -g -n --vnet --subnet
      User-Agent:
      - AZURECLI/2.30.0 azsdk-python-azure-mgmt-resource/19.0.0 Python/3.8.6 (macOS-10.15.7-x86_64-i386-64bit)
    method: GET
    uri: https://management.azure.com/subscriptions/00000000-0000-0000-0000-000000000000/locations?api-version=2019-11-01
  response:
    body:
      string: "{\"value\":[{\"id\":\"/subscriptions/00000000-0000-0000-0000-000000000000/locations/eastus\",\"name\":\"eastus\",\"displayName\":\"East
        US\",\"regionalDisplayName\":\"(US) East US\",\"metadata\":{\"regionType\":\"Physical\",\"regionCategory\":\"Recommended\",\"geographyGroup\":\"US\",\"longitude\":\"-79.8164\",\"latitude\":\"37.3719\",\"physicalLocation\":\"Virginia\",\"pairedRegion\":[{\"name\":\"westus\",\"id\":\"/subscriptions/00000000-0000-0000-0000-000000000000/locations/westus\"}]}},{\"id\":\"/subscriptions/00000000-0000-0000-0000-000000000000/locations/eastus2\",\"name\":\"eastus2\",\"displayName\":\"East
        US 2\",\"regionalDisplayName\":\"(US) East US 2\",\"metadata\":{\"regionType\":\"Physical\",\"regionCategory\":\"Recommended\",\"geographyGroup\":\"US\",\"longitude\":\"-78.3889\",\"latitude\":\"36.6681\",\"physicalLocation\":\"Virginia\",\"pairedRegion\":[{\"name\":\"centralus\",\"id\":\"/subscriptions/00000000-0000-0000-0000-000000000000/locations/centralus\"}]}},{\"id\":\"/subscriptions/00000000-0000-0000-0000-000000000000/locations/southcentralus\",\"name\":\"southcentralus\",\"displayName\":\"South
        Central US\",\"regionalDisplayName\":\"(US) South Central US\",\"metadata\":{\"regionType\":\"Physical\",\"regionCategory\":\"Recommended\",\"geographyGroup\":\"US\",\"longitude\":\"-98.5\",\"latitude\":\"29.4167\",\"physicalLocation\":\"Texas\",\"pairedRegion\":[{\"name\":\"northcentralus\",\"id\":\"/subscriptions/00000000-0000-0000-0000-000000000000/locations/northcentralus\"}]}},{\"id\":\"/subscriptions/00000000-0000-0000-0000-000000000000/locations/westus2\",\"name\":\"westus2\",\"displayName\":\"West
        US 2\",\"regionalDisplayName\":\"(US) West US 2\",\"metadata\":{\"regionType\":\"Physical\",\"regionCategory\":\"Recommended\",\"geographyGroup\":\"US\",\"longitude\":\"-119.852\",\"latitude\":\"47.233\",\"physicalLocation\":\"Washington\",\"pairedRegion\":[{\"name\":\"westcentralus\",\"id\":\"/subscriptions/00000000-0000-0000-0000-000000000000/locations/westcentralus\"}]}},{\"id\":\"/subscriptions/00000000-0000-0000-0000-000000000000/locations/westus3\",\"name\":\"westus3\",\"displayName\":\"West
        US 3\",\"regionalDisplayName\":\"(US) West US 3\",\"metadata\":{\"regionType\":\"Physical\",\"regionCategory\":\"Recommended\",\"geographyGroup\":\"US\",\"longitude\":\"-112.074036\",\"latitude\":\"33.448376\",\"physicalLocation\":\"Phoenix\",\"pairedRegion\":[{\"name\":\"eastus\",\"id\":\"/subscriptions/00000000-0000-0000-0000-000000000000/locations/eastus\"}]}},{\"id\":\"/subscriptions/00000000-0000-0000-0000-000000000000/locations/australiaeast\",\"name\":\"australiaeast\",\"displayName\":\"Australia
        East\",\"regionalDisplayName\":\"(Asia Pacific) Australia East\",\"metadata\":{\"regionType\":\"Physical\",\"regionCategory\":\"Recommended\",\"geographyGroup\":\"Asia
        Pacific\",\"longitude\":\"151.2094\",\"latitude\":\"-33.86\",\"physicalLocation\":\"New
        South Wales\",\"pairedRegion\":[{\"name\":\"australiasoutheast\",\"id\":\"/subscriptions/00000000-0000-0000-0000-000000000000/locations/australiasoutheast\"}]}},{\"id\":\"/subscriptions/00000000-0000-0000-0000-000000000000/locations/southeastasia\",\"name\":\"southeastasia\",\"displayName\":\"Southeast
        Asia\",\"regionalDisplayName\":\"(Asia Pacific) Southeast Asia\",\"metadata\":{\"regionType\":\"Physical\",\"regionCategory\":\"Recommended\",\"geographyGroup\":\"Asia
        Pacific\",\"longitude\":\"103.833\",\"latitude\":\"1.283\",\"physicalLocation\":\"Singapore\",\"pairedRegion\":[{\"name\":\"eastasia\",\"id\":\"/subscriptions/00000000-0000-0000-0000-000000000000/locations/eastasia\"}]}},{\"id\":\"/subscriptions/00000000-0000-0000-0000-000000000000/locations/northeurope\",\"name\":\"northeurope\",\"displayName\":\"North
        Europe\",\"regionalDisplayName\":\"(Europe) North Europe\",\"metadata\":{\"regionType\":\"Physical\",\"regionCategory\":\"Recommended\",\"geographyGroup\":\"Europe\",\"longitude\":\"-6.2597\",\"latitude\":\"53.3478\",\"physicalLocation\":\"Ireland\",\"pairedRegion\":[{\"name\":\"westeurope\",\"id\":\"/subscriptions/00000000-0000-0000-0000-000000000000/locations/westeurope\"}]}},{\"id\":\"/subscriptions/00000000-0000-0000-0000-000000000000/locations/swedencentral\",\"name\":\"swedencentral\",\"displayName\":\"Sweden
        Central\",\"regionalDisplayName\":\"(Europe) Sweden Central\",\"metadata\":{\"regionType\":\"Physical\",\"regionCategory\":\"Recommended\",\"geographyGroup\":\"Europe\",\"longitude\":\"17.14127\",\"latitude\":\"60.67488\",\"physicalLocation\":\"G\xE4vle\",\"pairedRegion\":[{\"name\":\"swedensouth\",\"id\":\"/subscriptions/00000000-0000-0000-0000-000000000000/locations/swedensouth\"}]}},{\"id\":\"/subscriptions/00000000-0000-0000-0000-000000000000/locations/uksouth\",\"name\":\"uksouth\",\"displayName\":\"UK
        South\",\"regionalDisplayName\":\"(Europe) UK South\",\"metadata\":{\"regionType\":\"Physical\",\"regionCategory\":\"Recommended\",\"geographyGroup\":\"Europe\",\"longitude\":\"-0.799\",\"latitude\":\"50.941\",\"physicalLocation\":\"London\",\"pairedRegion\":[{\"name\":\"ukwest\",\"id\":\"/subscriptions/00000000-0000-0000-0000-000000000000/locations/ukwest\"}]}},{\"id\":\"/subscriptions/00000000-0000-0000-0000-000000000000/locations/westeurope\",\"name\":\"westeurope\",\"displayName\":\"West
        Europe\",\"regionalDisplayName\":\"(Europe) West Europe\",\"metadata\":{\"regionType\":\"Physical\",\"regionCategory\":\"Recommended\",\"geographyGroup\":\"Europe\",\"longitude\":\"4.9\",\"latitude\":\"52.3667\",\"physicalLocation\":\"Netherlands\",\"pairedRegion\":[{\"name\":\"northeurope\",\"id\":\"/subscriptions/00000000-0000-0000-0000-000000000000/locations/northeurope\"}]}},{\"id\":\"/subscriptions/00000000-0000-0000-0000-000000000000/locations/centralus\",\"name\":\"centralus\",\"displayName\":\"Central
        US\",\"regionalDisplayName\":\"(US) Central US\",\"metadata\":{\"regionType\":\"Physical\",\"regionCategory\":\"Recommended\",\"geographyGroup\":\"US\",\"longitude\":\"-93.6208\",\"latitude\":\"41.5908\",\"physicalLocation\":\"Iowa\",\"pairedRegion\":[{\"name\":\"eastus2\",\"id\":\"/subscriptions/00000000-0000-0000-0000-000000000000/locations/eastus2\"}]}},{\"id\":\"/subscriptions/00000000-0000-0000-0000-000000000000/locations/northcentralus\",\"name\":\"northcentralus\",\"displayName\":\"North
        Central US\",\"regionalDisplayName\":\"(US) North Central US\",\"metadata\":{\"regionType\":\"Physical\",\"regionCategory\":\"Recommended\",\"geographyGroup\":\"US\",\"longitude\":\"-87.6278\",\"latitude\":\"41.8819\",\"physicalLocation\":\"Illinois\",\"pairedRegion\":[{\"name\":\"southcentralus\",\"id\":\"/subscriptions/00000000-0000-0000-0000-000000000000/locations/southcentralus\"}]}},{\"id\":\"/subscriptions/00000000-0000-0000-0000-000000000000/locations/westus\",\"name\":\"westus\",\"displayName\":\"West
        US\",\"regionalDisplayName\":\"(US) West US\",\"metadata\":{\"regionType\":\"Physical\",\"regionCategory\":\"Recommended\",\"geographyGroup\":\"US\",\"longitude\":\"-122.417\",\"latitude\":\"37.783\",\"physicalLocation\":\"California\",\"pairedRegion\":[{\"name\":\"eastus\",\"id\":\"/subscriptions/00000000-0000-0000-0000-000000000000/locations/eastus\"}]}},{\"id\":\"/subscriptions/00000000-0000-0000-0000-000000000000/locations/southafricanorth\",\"name\":\"southafricanorth\",\"displayName\":\"South
        Africa North\",\"regionalDisplayName\":\"(Africa) South Africa North\",\"metadata\":{\"regionType\":\"Physical\",\"regionCategory\":\"Recommended\",\"geographyGroup\":\"Africa\",\"longitude\":\"28.218370\",\"latitude\":\"-25.731340\",\"physicalLocation\":\"Johannesburg\",\"pairedRegion\":[{\"name\":\"southafricawest\",\"id\":\"/subscriptions/00000000-0000-0000-0000-000000000000/locations/southafricawest\"}]}},{\"id\":\"/subscriptions/00000000-0000-0000-0000-000000000000/locations/centralindia\",\"name\":\"centralindia\",\"displayName\":\"Central
        India\",\"regionalDisplayName\":\"(Asia Pacific) Central India\",\"metadata\":{\"regionType\":\"Physical\",\"regionCategory\":\"Recommended\",\"geographyGroup\":\"Asia
        Pacific\",\"longitude\":\"73.9197\",\"latitude\":\"18.5822\",\"physicalLocation\":\"Pune\",\"pairedRegion\":[{\"name\":\"southindia\",\"id\":\"/subscriptions/00000000-0000-0000-0000-000000000000/locations/southindia\"}]}},{\"id\":\"/subscriptions/00000000-0000-0000-0000-000000000000/locations/eastasia\",\"name\":\"eastasia\",\"displayName\":\"East
        Asia\",\"regionalDisplayName\":\"(Asia Pacific) East Asia\",\"metadata\":{\"regionType\":\"Physical\",\"regionCategory\":\"Recommended\",\"geographyGroup\":\"Asia
        Pacific\",\"longitude\":\"114.188\",\"latitude\":\"22.267\",\"physicalLocation\":\"Hong
        Kong\",\"pairedRegion\":[{\"name\":\"southeastasia\",\"id\":\"/subscriptions/00000000-0000-0000-0000-000000000000/locations/southeastasia\"}]}},{\"id\":\"/subscriptions/00000000-0000-0000-0000-000000000000/locations/japaneast\",\"name\":\"japaneast\",\"displayName\":\"Japan
        East\",\"regionalDisplayName\":\"(Asia Pacific) Japan East\",\"metadata\":{\"regionType\":\"Physical\",\"regionCategory\":\"Recommended\",\"geographyGroup\":\"Asia
        Pacific\",\"longitude\":\"139.77\",\"latitude\":\"35.68\",\"physicalLocation\":\"Tokyo,
        Saitama\",\"pairedRegion\":[{\"name\":\"japanwest\",\"id\":\"/subscriptions/00000000-0000-0000-0000-000000000000/locations/japanwest\"}]}},{\"id\":\"/subscriptions/00000000-0000-0000-0000-000000000000/locations/jioindiawest\",\"name\":\"jioindiawest\",\"displayName\":\"Jio
        India West\",\"regionalDisplayName\":\"(Asia Pacific) Jio India West\",\"metadata\":{\"regionType\":\"Physical\",\"regionCategory\":\"Recommended\",\"geographyGroup\":\"Asia
        Pacific\",\"longitude\":\"70.05773\",\"latitude\":\"22.470701\",\"physicalLocation\":\"Jamnagar\",\"pairedRegion\":[{\"name\":\"jioindiacentral\",\"id\":\"/subscriptions/00000000-0000-0000-0000-000000000000/locations/jioindiacentral\"}]}},{\"id\":\"/subscriptions/00000000-0000-0000-0000-000000000000/locations/koreacentral\",\"name\":\"koreacentral\",\"displayName\":\"Korea
        Central\",\"regionalDisplayName\":\"(Asia Pacific) Korea Central\",\"metadata\":{\"regionType\":\"Physical\",\"regionCategory\":\"Recommended\",\"geographyGroup\":\"Asia
        Pacific\",\"longitude\":\"126.9780\",\"latitude\":\"37.5665\",\"physicalLocation\":\"Seoul\",\"pairedRegion\":[{\"name\":\"koreasouth\",\"id\":\"/subscriptions/00000000-0000-0000-0000-000000000000/locations/koreasouth\"}]}},{\"id\":\"/subscriptions/00000000-0000-0000-0000-000000000000/locations/canadacentral\",\"name\":\"canadacentral\",\"displayName\":\"Canada
        Central\",\"regionalDisplayName\":\"(Canada) Canada Central\",\"metadata\":{\"regionType\":\"Physical\",\"regionCategory\":\"Recommended\",\"geographyGroup\":\"Canada\",\"longitude\":\"-79.383\",\"latitude\":\"43.653\",\"physicalLocation\":\"Toronto\",\"pairedRegion\":[{\"name\":\"canadaeast\",\"id\":\"/subscriptions/00000000-0000-0000-0000-000000000000/locations/canadaeast\"}]}},{\"id\":\"/subscriptions/00000000-0000-0000-0000-000000000000/locations/francecentral\",\"name\":\"francecentral\",\"displayName\":\"France
        Central\",\"regionalDisplayName\":\"(Europe) France Central\",\"metadata\":{\"regionType\":\"Physical\",\"regionCategory\":\"Recommended\",\"geographyGroup\":\"Europe\",\"longitude\":\"2.3730\",\"latitude\":\"46.3772\",\"physicalLocation\":\"Paris\",\"pairedRegion\":[{\"name\":\"francesouth\",\"id\":\"/subscriptions/00000000-0000-0000-0000-000000000000/locations/francesouth\"}]}},{\"id\":\"/subscriptions/00000000-0000-0000-0000-000000000000/locations/germanywestcentral\",\"name\":\"germanywestcentral\",\"displayName\":\"Germany
        West Central\",\"regionalDisplayName\":\"(Europe) Germany West Central\",\"metadata\":{\"regionType\":\"Physical\",\"regionCategory\":\"Recommended\",\"geographyGroup\":\"Europe\",\"longitude\":\"8.682127\",\"latitude\":\"50.110924\",\"physicalLocation\":\"Frankfurt\",\"pairedRegion\":[{\"name\":\"germanynorth\",\"id\":\"/subscriptions/00000000-0000-0000-0000-000000000000/locations/germanynorth\"}]}},{\"id\":\"/subscriptions/00000000-0000-0000-0000-000000000000/locations/norwayeast\",\"name\":\"norwayeast\",\"displayName\":\"Norway
        East\",\"regionalDisplayName\":\"(Europe) Norway East\",\"metadata\":{\"regionType\":\"Physical\",\"regionCategory\":\"Recommended\",\"geographyGroup\":\"Europe\",\"longitude\":\"10.752245\",\"latitude\":\"59.913868\",\"physicalLocation\":\"Norway\",\"pairedRegion\":[{\"name\":\"norwaywest\",\"id\":\"/subscriptions/00000000-0000-0000-0000-000000000000/locations/norwaywest\"}]}},{\"id\":\"/subscriptions/00000000-0000-0000-0000-000000000000/locations/switzerlandnorth\",\"name\":\"switzerlandnorth\",\"displayName\":\"Switzerland
        North\",\"regionalDisplayName\":\"(Europe) Switzerland North\",\"metadata\":{\"regionType\":\"Physical\",\"regionCategory\":\"Recommended\",\"geographyGroup\":\"Europe\",\"longitude\":\"8.564572\",\"latitude\":\"47.451542\",\"physicalLocation\":\"Zurich\",\"pairedRegion\":[{\"name\":\"switzerlandwest\",\"id\":\"/subscriptions/00000000-0000-0000-0000-000000000000/locations/switzerlandwest\"}]}},{\"id\":\"/subscriptions/00000000-0000-0000-0000-000000000000/locations/uaenorth\",\"name\":\"uaenorth\",\"displayName\":\"UAE
        North\",\"regionalDisplayName\":\"(Middle East) UAE North\",\"metadata\":{\"regionType\":\"Physical\",\"regionCategory\":\"Recommended\",\"geographyGroup\":\"Middle
        East\",\"longitude\":\"55.316666\",\"latitude\":\"25.266666\",\"physicalLocation\":\"Dubai\",\"pairedRegion\":[{\"name\":\"uaecentral\",\"id\":\"/subscriptions/00000000-0000-0000-0000-000000000000/locations/uaecentral\"}]}},{\"id\":\"/subscriptions/00000000-0000-0000-0000-000000000000/locations/brazilsouth\",\"name\":\"brazilsouth\",\"displayName\":\"Brazil
        South\",\"regionalDisplayName\":\"(South America) Brazil South\",\"metadata\":{\"regionType\":\"Physical\",\"regionCategory\":\"Recommended\",\"geographyGroup\":\"South
        America\",\"longitude\":\"-46.633\",\"latitude\":\"-23.55\",\"physicalLocation\":\"Sao
        Paulo State\",\"pairedRegion\":[{\"name\":\"southcentralus\",\"id\":\"/subscriptions/00000000-0000-0000-0000-000000000000/locations/southcentralus\"}]}},{\"id\":\"/subscriptions/00000000-0000-0000-0000-000000000000/locations/centralusstage\",\"name\":\"centralusstage\",\"displayName\":\"Central
        US (Stage)\",\"regionalDisplayName\":\"(US) Central US (Stage)\",\"metadata\":{\"regionType\":\"Logical\",\"regionCategory\":\"Other\",\"geographyGroup\":\"US\"}},{\"id\":\"/subscriptions/00000000-0000-0000-0000-000000000000/locations/eastusstage\",\"name\":\"eastusstage\",\"displayName\":\"East
        US (Stage)\",\"regionalDisplayName\":\"(US) East US (Stage)\",\"metadata\":{\"regionType\":\"Logical\",\"regionCategory\":\"Other\",\"geographyGroup\":\"US\"}},{\"id\":\"/subscriptions/00000000-0000-0000-0000-000000000000/locations/eastus2stage\",\"name\":\"eastus2stage\",\"displayName\":\"East
        US 2 (Stage)\",\"regionalDisplayName\":\"(US) East US 2 (Stage)\",\"metadata\":{\"regionType\":\"Logical\",\"regionCategory\":\"Other\",\"geographyGroup\":\"US\"}},{\"id\":\"/subscriptions/00000000-0000-0000-0000-000000000000/locations/northcentralusstage\",\"name\":\"northcentralusstage\",\"displayName\":\"North
        Central US (Stage)\",\"regionalDisplayName\":\"(US) North Central US (Stage)\",\"metadata\":{\"regionType\":\"Logical\",\"regionCategory\":\"Other\",\"geographyGroup\":\"US\"}},{\"id\":\"/subscriptions/00000000-0000-0000-0000-000000000000/locations/southcentralusstage\",\"name\":\"southcentralusstage\",\"displayName\":\"South
        Central US (Stage)\",\"regionalDisplayName\":\"(US) South Central US (Stage)\",\"metadata\":{\"regionType\":\"Logical\",\"regionCategory\":\"Other\",\"geographyGroup\":\"US\"}},{\"id\":\"/subscriptions/00000000-0000-0000-0000-000000000000/locations/westusstage\",\"name\":\"westusstage\",\"displayName\":\"West
        US (Stage)\",\"regionalDisplayName\":\"(US) West US (Stage)\",\"metadata\":{\"regionType\":\"Logical\",\"regionCategory\":\"Other\",\"geographyGroup\":\"US\"}},{\"id\":\"/subscriptions/00000000-0000-0000-0000-000000000000/locations/westus2stage\",\"name\":\"westus2stage\",\"displayName\":\"West
        US 2 (Stage)\",\"regionalDisplayName\":\"(US) West US 2 (Stage)\",\"metadata\":{\"regionType\":\"Logical\",\"regionCategory\":\"Other\",\"geographyGroup\":\"US\"}},{\"id\":\"/subscriptions/00000000-0000-0000-0000-000000000000/locations/asia\",\"name\":\"asia\",\"displayName\":\"Asia\",\"regionalDisplayName\":\"Asia\",\"metadata\":{\"regionType\":\"Logical\",\"regionCategory\":\"Other\"}},{\"id\":\"/subscriptions/00000000-0000-0000-0000-000000000000/locations/asiapacific\",\"name\":\"asiapacific\",\"displayName\":\"Asia
        Pacific\",\"regionalDisplayName\":\"Asia Pacific\",\"metadata\":{\"regionType\":\"Logical\",\"regionCategory\":\"Other\"}},{\"id\":\"/subscriptions/00000000-0000-0000-0000-000000000000/locations/australia\",\"name\":\"australia\",\"displayName\":\"Australia\",\"regionalDisplayName\":\"Australia\",\"metadata\":{\"regionType\":\"Logical\",\"regionCategory\":\"Other\"}},{\"id\":\"/subscriptions/00000000-0000-0000-0000-000000000000/locations/brazil\",\"name\":\"brazil\",\"displayName\":\"Brazil\",\"regionalDisplayName\":\"Brazil\",\"metadata\":{\"regionType\":\"Logical\",\"regionCategory\":\"Other\"}},{\"id\":\"/subscriptions/00000000-0000-0000-0000-000000000000/locations/canada\",\"name\":\"canada\",\"displayName\":\"Canada\",\"regionalDisplayName\":\"Canada\",\"metadata\":{\"regionType\":\"Logical\",\"regionCategory\":\"Other\"}},{\"id\":\"/subscriptions/00000000-0000-0000-0000-000000000000/locations/europe\",\"name\":\"europe\",\"displayName\":\"Europe\",\"regionalDisplayName\":\"Europe\",\"metadata\":{\"regionType\":\"Logical\",\"regionCategory\":\"Other\"}},{\"id\":\"/subscriptions/00000000-0000-0000-0000-000000000000/locations/france\",\"name\":\"france\",\"displayName\":\"France\",\"regionalDisplayName\":\"France\",\"metadata\":{\"regionType\":\"Logical\",\"regionCategory\":\"Other\"}},{\"id\":\"/subscriptions/00000000-0000-0000-0000-000000000000/locations/germany\",\"name\":\"germany\",\"displayName\":\"Germany\",\"regionalDisplayName\":\"Germany\",\"metadata\":{\"regionType\":\"Logical\",\"regionCategory\":\"Other\"}},{\"id\":\"/subscriptions/00000000-0000-0000-0000-000000000000/locations/global\",\"name\":\"global\",\"displayName\":\"Global\",\"regionalDisplayName\":\"Global\",\"metadata\":{\"regionType\":\"Logical\",\"regionCategory\":\"Other\"}},{\"id\":\"/subscriptions/00000000-0000-0000-0000-000000000000/locations/india\",\"name\":\"india\",\"displayName\":\"India\",\"regionalDisplayName\":\"India\",\"metadata\":{\"regionType\":\"Logical\",\"regionCategory\":\"Other\"}},{\"id\":\"/subscriptions/00000000-0000-0000-0000-000000000000/locations/japan\",\"name\":\"japan\",\"displayName\":\"Japan\",\"regionalDisplayName\":\"Japan\",\"metadata\":{\"regionType\":\"Logical\",\"regionCategory\":\"Other\"}},{\"id\":\"/subscriptions/00000000-0000-0000-0000-000000000000/locations/korea\",\"name\":\"korea\",\"displayName\":\"Korea\",\"regionalDisplayName\":\"Korea\",\"metadata\":{\"regionType\":\"Logical\",\"regionCategory\":\"Other\"}},{\"id\":\"/subscriptions/00000000-0000-0000-0000-000000000000/locations/norway\",\"name\":\"norway\",\"displayName\":\"Norway\",\"regionalDisplayName\":\"Norway\",\"metadata\":{\"regionType\":\"Logical\",\"regionCategory\":\"Other\"}},{\"id\":\"/subscriptions/00000000-0000-0000-0000-000000000000/locations/southafrica\",\"name\":\"southafrica\",\"displayName\":\"South
        Africa\",\"regionalDisplayName\":\"South Africa\",\"metadata\":{\"regionType\":\"Logical\",\"regionCategory\":\"Other\"}},{\"id\":\"/subscriptions/00000000-0000-0000-0000-000000000000/locations/switzerland\",\"name\":\"switzerland\",\"displayName\":\"Switzerland\",\"regionalDisplayName\":\"Switzerland\",\"metadata\":{\"regionType\":\"Logical\",\"regionCategory\":\"Other\"}},{\"id\":\"/subscriptions/00000000-0000-0000-0000-000000000000/locations/uae\",\"name\":\"uae\",\"displayName\":\"United
        Arab Emirates\",\"regionalDisplayName\":\"United Arab Emirates\",\"metadata\":{\"regionType\":\"Logical\",\"regionCategory\":\"Other\"}},{\"id\":\"/subscriptions/00000000-0000-0000-0000-000000000000/locations/uk\",\"name\":\"uk\",\"displayName\":\"United
        Kingdom\",\"regionalDisplayName\":\"United Kingdom\",\"metadata\":{\"regionType\":\"Logical\",\"regionCategory\":\"Other\"}},{\"id\":\"/subscriptions/00000000-0000-0000-0000-000000000000/locations/unitedstates\",\"name\":\"unitedstates\",\"displayName\":\"United
        States\",\"regionalDisplayName\":\"United States\",\"metadata\":{\"regionType\":\"Logical\",\"regionCategory\":\"Other\"}},{\"id\":\"/subscriptions/00000000-0000-0000-0000-000000000000/locations/eastasiastage\",\"name\":\"eastasiastage\",\"displayName\":\"East
        Asia (Stage)\",\"regionalDisplayName\":\"(Asia Pacific) East Asia (Stage)\",\"metadata\":{\"regionType\":\"Logical\",\"regionCategory\":\"Other\",\"geographyGroup\":\"Asia
        Pacific\"}},{\"id\":\"/subscriptions/00000000-0000-0000-0000-000000000000/locations/southeastasiastage\",\"name\":\"southeastasiastage\",\"displayName\":\"Southeast
        Asia (Stage)\",\"regionalDisplayName\":\"(Asia Pacific) Southeast Asia (Stage)\",\"metadata\":{\"regionType\":\"Logical\",\"regionCategory\":\"Other\",\"geographyGroup\":\"Asia
        Pacific\"}},{\"id\":\"/subscriptions/00000000-0000-0000-0000-000000000000/locations/centraluseuap\",\"name\":\"centraluseuap\",\"displayName\":\"Central
        US EUAP\",\"regionalDisplayName\":\"(US) Central US EUAP\",\"metadata\":{\"regionType\":\"Physical\",\"regionCategory\":\"Other\",\"geographyGroup\":\"US\",\"longitude\":\"-93.6208\",\"latitude\":\"41.5908\",\"pairedRegion\":[{\"name\":\"eastus2euap\",\"id\":\"/subscriptions/00000000-0000-0000-0000-000000000000/locations/eastus2euap\"}]}},{\"id\":\"/subscriptions/00000000-0000-0000-0000-000000000000/locations/eastus2euap\",\"name\":\"eastus2euap\",\"displayName\":\"East
        US 2 EUAP\",\"regionalDisplayName\":\"(US) East US 2 EUAP\",\"metadata\":{\"regionType\":\"Physical\",\"regionCategory\":\"Other\",\"geographyGroup\":\"US\",\"longitude\":\"-78.3889\",\"latitude\":\"36.6681\",\"pairedRegion\":[{\"name\":\"centraluseuap\",\"id\":\"/subscriptions/00000000-0000-0000-0000-000000000000/locations/centraluseuap\"}]}},{\"id\":\"/subscriptions/00000000-0000-0000-0000-000000000000/locations/westcentralus\",\"name\":\"westcentralus\",\"displayName\":\"West
        Central US\",\"regionalDisplayName\":\"(US) West Central US\",\"metadata\":{\"regionType\":\"Physical\",\"regionCategory\":\"Other\",\"geographyGroup\":\"US\",\"longitude\":\"-110.234\",\"latitude\":\"40.890\",\"physicalLocation\":\"Wyoming\",\"pairedRegion\":[{\"name\":\"westus2\",\"id\":\"/subscriptions/00000000-0000-0000-0000-000000000000/locations/westus2\"}]}},{\"id\":\"/subscriptions/00000000-0000-0000-0000-000000000000/locations/southafricawest\",\"name\":\"southafricawest\",\"displayName\":\"South
        Africa West\",\"regionalDisplayName\":\"(Africa) South Africa West\",\"metadata\":{\"regionType\":\"Physical\",\"regionCategory\":\"Other\",\"geographyGroup\":\"Africa\",\"longitude\":\"18.843266\",\"latitude\":\"-34.075691\",\"physicalLocation\":\"Cape
        Town\",\"pairedRegion\":[{\"name\":\"southafricanorth\",\"id\":\"/subscriptions/00000000-0000-0000-0000-000000000000/locations/southafricanorth\"}]}},{\"id\":\"/subscriptions/00000000-0000-0000-0000-000000000000/locations/australiacentral\",\"name\":\"australiacentral\",\"displayName\":\"Australia
        Central\",\"regionalDisplayName\":\"(Asia Pacific) Australia Central\",\"metadata\":{\"regionType\":\"Physical\",\"regionCategory\":\"Other\",\"geographyGroup\":\"Asia
        Pacific\",\"longitude\":\"149.1244\",\"latitude\":\"-35.3075\",\"physicalLocation\":\"Canberra\",\"pairedRegion\":[{\"name\":\"australiacentral\",\"id\":\"/subscriptions/00000000-0000-0000-0000-000000000000/locations/australiacentral\"}]}},{\"id\":\"/subscriptions/00000000-0000-0000-0000-000000000000/locations/australiacentral2\",\"name\":\"australiacentral2\",\"displayName\":\"Australia
        Central 2\",\"regionalDisplayName\":\"(Asia Pacific) Australia Central 2\",\"metadata\":{\"regionType\":\"Physical\",\"regionCategory\":\"Other\",\"geographyGroup\":\"Asia
        Pacific\",\"longitude\":\"149.1244\",\"latitude\":\"-35.3075\",\"physicalLocation\":\"Canberra\",\"pairedRegion\":[{\"name\":\"australiacentral2\",\"id\":\"/subscriptions/00000000-0000-0000-0000-000000000000/locations/australiacentral2\"}]}},{\"id\":\"/subscriptions/00000000-0000-0000-0000-000000000000/locations/australiasoutheast\",\"name\":\"australiasoutheast\",\"displayName\":\"Australia
        Southeast\",\"regionalDisplayName\":\"(Asia Pacific) Australia Southeast\",\"metadata\":{\"regionType\":\"Physical\",\"regionCategory\":\"Other\",\"geographyGroup\":\"Asia
        Pacific\",\"longitude\":\"144.9631\",\"latitude\":\"-37.8136\",\"physicalLocation\":\"Victoria\",\"pairedRegion\":[{\"name\":\"australiaeast\",\"id\":\"/subscriptions/00000000-0000-0000-0000-000000000000/locations/australiaeast\"}]}},{\"id\":\"/subscriptions/00000000-0000-0000-0000-000000000000/locations/japanwest\",\"name\":\"japanwest\",\"displayName\":\"Japan
        West\",\"regionalDisplayName\":\"(Asia Pacific) Japan West\",\"metadata\":{\"regionType\":\"Physical\",\"regionCategory\":\"Other\",\"geographyGroup\":\"Asia
        Pacific\",\"longitude\":\"135.5022\",\"latitude\":\"34.6939\",\"physicalLocation\":\"Osaka\",\"pairedRegion\":[{\"name\":\"japaneast\",\"id\":\"/subscriptions/00000000-0000-0000-0000-000000000000/locations/japaneast\"}]}},{\"id\":\"/subscriptions/00000000-0000-0000-0000-000000000000/locations/jioindiacentral\",\"name\":\"jioindiacentral\",\"displayName\":\"Jio
        India Central\",\"regionalDisplayName\":\"(Asia Pacific) Jio India Central\",\"metadata\":{\"regionType\":\"Physical\",\"regionCategory\":\"Other\",\"geographyGroup\":\"Asia
        Pacific\",\"longitude\":\"79.08886\",\"latitude\":\"21.146633\",\"physicalLocation\":\"Nagpur\",\"pairedRegion\":[{\"name\":\"jioindiawest\",\"id\":\"/subscriptions/00000000-0000-0000-0000-000000000000/locations/jioindiawest\"}]}},{\"id\":\"/subscriptions/00000000-0000-0000-0000-000000000000/locations/koreasouth\",\"name\":\"koreasouth\",\"displayName\":\"Korea
        South\",\"regionalDisplayName\":\"(Asia Pacific) Korea South\",\"metadata\":{\"regionType\":\"Physical\",\"regionCategory\":\"Other\",\"geographyGroup\":\"Asia
        Pacific\",\"longitude\":\"129.0756\",\"latitude\":\"35.1796\",\"physicalLocation\":\"Busan\",\"pairedRegion\":[{\"name\":\"koreacentral\",\"id\":\"/subscriptions/00000000-0000-0000-0000-000000000000/locations/koreacentral\"}]}},{\"id\":\"/subscriptions/00000000-0000-0000-0000-000000000000/locations/southindia\",\"name\":\"southindia\",\"displayName\":\"South
        India\",\"regionalDisplayName\":\"(Asia Pacific) South India\",\"metadata\":{\"regionType\":\"Physical\",\"regionCategory\":\"Other\",\"geographyGroup\":\"Asia
        Pacific\",\"longitude\":\"80.1636\",\"latitude\":\"12.9822\",\"physicalLocation\":\"Chennai\",\"pairedRegion\":[{\"name\":\"centralindia\",\"id\":\"/subscriptions/00000000-0000-0000-0000-000000000000/locations/centralindia\"}]}},{\"id\":\"/subscriptions/00000000-0000-0000-0000-000000000000/locations/westindia\",\"name\":\"westindia\",\"displayName\":\"West
        India\",\"regionalDisplayName\":\"(Asia Pacific) West India\",\"metadata\":{\"regionType\":\"Physical\",\"regionCategory\":\"Other\",\"geographyGroup\":\"Asia
        Pacific\",\"longitude\":\"72.868\",\"latitude\":\"19.088\",\"physicalLocation\":\"Mumbai\",\"pairedRegion\":[{\"name\":\"southindia\",\"id\":\"/subscriptions/00000000-0000-0000-0000-000000000000/locations/southindia\"}]}},{\"id\":\"/subscriptions/00000000-0000-0000-0000-000000000000/locations/canadaeast\",\"name\":\"canadaeast\",\"displayName\":\"Canada
        East\",\"regionalDisplayName\":\"(Canada) Canada East\",\"metadata\":{\"regionType\":\"Physical\",\"regionCategory\":\"Other\",\"geographyGroup\":\"Canada\",\"longitude\":\"-71.217\",\"latitude\":\"46.817\",\"physicalLocation\":\"Quebec\",\"pairedRegion\":[{\"name\":\"canadacentral\",\"id\":\"/subscriptions/00000000-0000-0000-0000-000000000000/locations/canadacentral\"}]}},{\"id\":\"/subscriptions/00000000-0000-0000-0000-000000000000/locations/francesouth\",\"name\":\"francesouth\",\"displayName\":\"France
        South\",\"regionalDisplayName\":\"(Europe) France South\",\"metadata\":{\"regionType\":\"Physical\",\"regionCategory\":\"Other\",\"geographyGroup\":\"Europe\",\"longitude\":\"2.1972\",\"latitude\":\"43.8345\",\"physicalLocation\":\"Marseille\",\"pairedRegion\":[{\"name\":\"francecentral\",\"id\":\"/subscriptions/00000000-0000-0000-0000-000000000000/locations/francecentral\"}]}},{\"id\":\"/subscriptions/00000000-0000-0000-0000-000000000000/locations/germanynorth\",\"name\":\"germanynorth\",\"displayName\":\"Germany
        North\",\"regionalDisplayName\":\"(Europe) Germany North\",\"metadata\":{\"regionType\":\"Physical\",\"regionCategory\":\"Other\",\"geographyGroup\":\"Europe\",\"longitude\":\"8.806422\",\"latitude\":\"53.073635\",\"physicalLocation\":\"Berlin\",\"pairedRegion\":[{\"name\":\"germanywestcentral\",\"id\":\"/subscriptions/00000000-0000-0000-0000-000000000000/locations/germanywestcentral\"}]}},{\"id\":\"/subscriptions/00000000-0000-0000-0000-000000000000/locations/norwaywest\",\"name\":\"norwaywest\",\"displayName\":\"Norway
        West\",\"regionalDisplayName\":\"(Europe) Norway West\",\"metadata\":{\"regionType\":\"Physical\",\"regionCategory\":\"Other\",\"geographyGroup\":\"Europe\",\"longitude\":\"5.733107\",\"latitude\":\"58.969975\",\"physicalLocation\":\"Norway\",\"pairedRegion\":[{\"name\":\"norwayeast\",\"id\":\"/subscriptions/00000000-0000-0000-0000-000000000000/locations/norwayeast\"}]}},{\"id\":\"/subscriptions/00000000-0000-0000-0000-000000000000/locations/switzerlandwest\",\"name\":\"switzerlandwest\",\"displayName\":\"Switzerland
        West\",\"regionalDisplayName\":\"(Europe) Switzerland West\",\"metadata\":{\"regionType\":\"Physical\",\"regionCategory\":\"Other\",\"geographyGroup\":\"Europe\",\"longitude\":\"6.143158\",\"latitude\":\"46.204391\",\"physicalLocation\":\"Geneva\",\"pairedRegion\":[{\"name\":\"switzerlandnorth\",\"id\":\"/subscriptions/00000000-0000-0000-0000-000000000000/locations/switzerlandnorth\"}]}},{\"id\":\"/subscriptions/00000000-0000-0000-0000-000000000000/locations/ukwest\",\"name\":\"ukwest\",\"displayName\":\"UK
        West\",\"regionalDisplayName\":\"(Europe) UK West\",\"metadata\":{\"regionType\":\"Physical\",\"regionCategory\":\"Other\",\"geographyGroup\":\"Europe\",\"longitude\":\"-3.084\",\"latitude\":\"53.427\",\"physicalLocation\":\"Cardiff\",\"pairedRegion\":[{\"name\":\"uksouth\",\"id\":\"/subscriptions/00000000-0000-0000-0000-000000000000/locations/uksouth\"}]}},{\"id\":\"/subscriptions/00000000-0000-0000-0000-000000000000/locations/uaecentral\",\"name\":\"uaecentral\",\"displayName\":\"UAE
        Central\",\"regionalDisplayName\":\"(Middle East) UAE Central\",\"metadata\":{\"regionType\":\"Physical\",\"regionCategory\":\"Other\",\"geographyGroup\":\"Middle
        East\",\"longitude\":\"54.366669\",\"latitude\":\"24.466667\",\"physicalLocation\":\"Abu
        Dhabi\",\"pairedRegion\":[{\"name\":\"uaenorth\",\"id\":\"/subscriptions/00000000-0000-0000-0000-000000000000/locations/uaenorth\"}]}},{\"id\":\"/subscriptions/00000000-0000-0000-0000-000000000000/locations/brazilsoutheast\",\"name\":\"brazilsoutheast\",\"displayName\":\"Brazil
        Southeast\",\"regionalDisplayName\":\"(South America) Brazil Southeast\",\"metadata\":{\"regionType\":\"Physical\",\"regionCategory\":\"Other\",\"geographyGroup\":\"South
        America\",\"longitude\":\"-43.2075\",\"latitude\":\"-22.90278\",\"physicalLocation\":\"Rio\",\"pairedRegion\":[{\"name\":\"brazilsouth\",\"id\":\"/subscriptions/00000000-0000-0000-0000-000000000000/locations/brazilsouth\"}]}}]}"
    headers:
      cache-control:
      - no-cache
      content-length:
<<<<<<< HEAD
      - '29925'
=======
      - '28530'
>>>>>>> 8f28e981
      content-type:
      - application/json; charset=utf-8
      date:
      - Fri, 19 Nov 2021 22:07:28 GMT
      expires:
      - '-1'
      pragma:
      - no-cache
      strict-transport-security:
      - max-age=31536000; includeSubDomains
      vary:
      - Accept-Encoding
      x-content-type-options:
      - nosniff
    status:
      code: 200
      message: OK
- request:
    body: null
    headers:
      Accept:
      - application/json
      Accept-Encoding:
      - gzip, deflate
      CommandName:
      - functionapp vnet-integration add
      Connection:
      - keep-alive
      ParameterSetName:
      - -g -n --vnet --subnet
      User-Agent:
      - AZURECLI/2.30.0 azsdk-python-azure-mgmt-network/19.3.0 Python/3.8.6 (macOS-10.15.7-x86_64-i386-64bit)
    method: GET
    uri: https://management.azure.com/subscriptions/00000000-0000-0000-0000-000000000000/resourceGroups/clitest.rg000001/providers/Microsoft.Network/virtualNetworks/swiftname000006/subnets/swiftsubnet000005?api-version=2021-05-01
  response:
    body:
      string: "{\r\n  \"name\": \"swiftsubnet000005\",\r\n  \"id\": \"/subscriptions/00000000-0000-0000-0000-000000000000/resourceGroups/clitest.rg000001/providers/Microsoft.Network/virtualNetworks/swiftname000006/subnets/swiftsubnet000005\",\r\n
        \ \"etag\": \"W/\\\"30f80b86-e15d-4c1c-a525-b9a7c3a3b425\\\"\",\r\n  \"properties\":
        {\r\n    \"provisioningState\": \"Succeeded\",\r\n    \"addressPrefix\": \"10.0.0.0/24\",\r\n
        \   \"networkSecurityGroup\": {\r\n      \"id\": \"/subscriptions/00000000-0000-0000-0000-000000000000/resourceGroups/cleanupservice/providers/Microsoft.Network/networkSecurityGroups/rg-cleanupservice-nsg4\"\r\n
        \   },\r\n    \"delegations\": [],\r\n    \"privateEndpointNetworkPolicies\":
        \"Enabled\",\r\n    \"privateLinkServiceNetworkPolicies\": \"Enabled\"\r\n
        \ },\r\n  \"type\": \"Microsoft.Network/virtualNetworks/subnets\"\r\n}"
    headers:
      cache-control:
      - no-cache
      content-length:
<<<<<<< HEAD
      - '557'
=======
      - '848'
>>>>>>> 8f28e981
      content-type:
      - application/json; charset=utf-8
      date:
      - Fri, 19 Nov 2021 22:07:29 GMT
      etag:
      - W/"30f80b86-e15d-4c1c-a525-b9a7c3a3b425"
      expires:
      - '-1'
      pragma:
      - no-cache
      server:
      - Microsoft-HTTPAPI/2.0
      - Microsoft-HTTPAPI/2.0
      strict-transport-security:
      - max-age=31536000; includeSubDomains
      transfer-encoding:
      - chunked
      vary:
      - Accept-Encoding
      x-content-type-options:
      - nosniff
      x-ms-arm-service-request-id:
      - 11ebe38f-7dc9-4220-a6b9-3f68998f9c3c
    status:
      code: 200
      message: OK
- request:
    body: '{"id": "/subscriptions/00000000-0000-0000-0000-000000000000/resourceGroups/clitest.rg000001/providers/Microsoft.Network/virtualNetworks/swiftname000006/subnets/swiftsubnet000005",
      "name": "swiftsubnet000005", "type": "Microsoft.Network/virtualNetworks/subnets",
      "properties": {"addressPrefix": "10.0.0.0/24", "networkSecurityGroup": {"id":
      "/subscriptions/00000000-0000-0000-0000-000000000000/resourceGroups/cleanupservice/providers/Microsoft.Network/networkSecurityGroups/rg-cleanupservice-nsg4"},
      "delegations": [{"name": "delegation", "properties": {"serviceName": "Microsoft.Web/serverFarms"}}],
      "privateEndpointNetworkPolicies": "Enabled", "privateLinkServiceNetworkPolicies":
      "Enabled"}}'
    headers:
      Accept:
      - application/json
      Accept-Encoding:
      - gzip, deflate
      CommandName:
      - functionapp vnet-integration add
      Connection:
      - keep-alive
      Content-Length:
      - '775'
      Content-Type:
      - application/json
      ParameterSetName:
      - -g -n --vnet --subnet
      User-Agent:
      - AZURECLI/2.30.0 azsdk-python-azure-mgmt-network/19.3.0 Python/3.8.6 (macOS-10.15.7-x86_64-i386-64bit)
    method: PUT
    uri: https://management.azure.com/subscriptions/00000000-0000-0000-0000-000000000000/resourceGroups/clitest.rg000001/providers/Microsoft.Network/virtualNetworks/swiftname000006/subnets/swiftsubnet000005?api-version=2021-05-01
  response:
    body:
      string: "{\r\n  \"name\": \"swiftsubnet000005\",\r\n  \"id\": \"/subscriptions/00000000-0000-0000-0000-000000000000/resourceGroups/clitest.rg000001/providers/Microsoft.Network/virtualNetworks/swiftname000006/subnets/swiftsubnet000005\",\r\n
        \ \"etag\": \"W/\\\"a3a98783-2dfb-4d21-858d-6c689e0b3323\\\"\",\r\n  \"properties\":
        {\r\n    \"provisioningState\": \"Updating\",\r\n    \"addressPrefix\": \"10.0.0.0/24\",\r\n
        \   \"networkSecurityGroup\": {\r\n      \"id\": \"/subscriptions/00000000-0000-0000-0000-000000000000/resourceGroups/cleanupservice/providers/Microsoft.Network/networkSecurityGroups/rg-cleanupservice-nsg4\"\r\n
        \   },\r\n    \"delegations\": [\r\n      {\r\n        \"name\": \"delegation\",\r\n
        \       \"id\": \"/subscriptions/00000000-0000-0000-0000-000000000000/resourceGroups/clitest.rg000001/providers/Microsoft.Network/virtualNetworks/swiftname000006/subnets/swiftsubnet000005/delegations/delegation\",\r\n
        \       \"etag\": \"W/\\\"a3a98783-2dfb-4d21-858d-6c689e0b3323\\\"\",\r\n
        \       \"properties\": {\r\n          \"provisioningState\": \"Succeeded\",\r\n
        \         \"serviceName\": \"Microsoft.Web/serverFarms\",\r\n          \"actions\":
        [\r\n            \"Microsoft.Network/virtualNetworks/subnets/action\"\r\n
        \         ]\r\n        },\r\n        \"type\": \"Microsoft.Network/virtualNetworks/subnets/delegations\"\r\n
        \     }\r\n    ],\r\n    \"privateEndpointNetworkPolicies\": \"Enabled\",\r\n
        \   \"privateLinkServiceNetworkPolicies\": \"Enabled\"\r\n  },\r\n  \"type\":
        \"Microsoft.Network/virtualNetworks/subnets\"\r\n}"
    headers:
      azure-asyncoperation:
      - https://management.azure.com/subscriptions/00000000-0000-0000-0000-000000000000/providers/Microsoft.Network/locations/francecentral/operations/236fe69f-dea8-4cd4-b58e-f8da0cbb2bf5?api-version=2021-05-01
      cache-control:
      - no-cache
      content-length:
<<<<<<< HEAD
      - '1196'
=======
      - '1562'
>>>>>>> 8f28e981
      content-type:
      - application/json; charset=utf-8
      date:
      - Fri, 19 Nov 2021 22:07:30 GMT
      expires:
      - '-1'
      pragma:
      - no-cache
      server:
      - Microsoft-HTTPAPI/2.0
      - Microsoft-HTTPAPI/2.0
      strict-transport-security:
      - max-age=31536000; includeSubDomains
      transfer-encoding:
      - chunked
      vary:
      - Accept-Encoding
      x-content-type-options:
      - nosniff
      x-ms-arm-service-request-id:
      - 490eb958-3bc0-43ce-a243-552156220bf2
      x-ms-ratelimit-remaining-subscription-writes:
      - '1198'
    status:
      code: 200
      message: OK
- request:
    body: null
    headers:
      Accept:
      - '*/*'
      Accept-Encoding:
      - gzip, deflate
      CommandName:
      - functionapp vnet-integration add
      Connection:
      - keep-alive
      ParameterSetName:
      - -g -n --vnet --subnet
      User-Agent:
      - AZURECLI/2.30.0 azsdk-python-azure-mgmt-network/19.3.0 Python/3.8.6 (macOS-10.15.7-x86_64-i386-64bit)
    method: GET
    uri: https://management.azure.com/subscriptions/00000000-0000-0000-0000-000000000000/providers/Microsoft.Network/locations/francecentral/operations/236fe69f-dea8-4cd4-b58e-f8da0cbb2bf5?api-version=2021-05-01
  response:
    body:
      string: "{\r\n  \"status\": \"Succeeded\"\r\n}"
    headers:
      cache-control:
      - no-cache
      content-length:
      - '29'
      content-type:
      - application/json; charset=utf-8
      date:
      - Fri, 19 Nov 2021 22:07:33 GMT
      expires:
      - '-1'
      pragma:
      - no-cache
      server:
      - Microsoft-HTTPAPI/2.0
      - Microsoft-HTTPAPI/2.0
      strict-transport-security:
      - max-age=31536000; includeSubDomains
      transfer-encoding:
      - chunked
      vary:
      - Accept-Encoding
      x-content-type-options:
      - nosniff
      x-ms-arm-service-request-id:
      - 63922619-4e00-475f-8a68-a13c2d03f3f3
    status:
      code: 200
      message: OK
- request:
    body: null
    headers:
      Accept:
      - '*/*'
      Accept-Encoding:
      - gzip, deflate
      CommandName:
      - functionapp vnet-integration add
      Connection:
      - keep-alive
      ParameterSetName:
      - -g -n --vnet --subnet
      User-Agent:
      - AZURECLI/2.30.0 azsdk-python-azure-mgmt-network/19.3.0 Python/3.8.6 (macOS-10.15.7-x86_64-i386-64bit)
    method: GET
    uri: https://management.azure.com/subscriptions/00000000-0000-0000-0000-000000000000/resourceGroups/clitest.rg000001/providers/Microsoft.Network/virtualNetworks/swiftname000006/subnets/swiftsubnet000005?api-version=2021-05-01
  response:
    body:
      string: "{\r\n  \"name\": \"swiftsubnet000005\",\r\n  \"id\": \"/subscriptions/00000000-0000-0000-0000-000000000000/resourceGroups/clitest.rg000001/providers/Microsoft.Network/virtualNetworks/swiftname000006/subnets/swiftsubnet000005\",\r\n
        \ \"etag\": \"W/\\\"d7344505-a82b-4c66-9f9c-a09b959caffd\\\"\",\r\n  \"properties\":
        {\r\n    \"provisioningState\": \"Succeeded\",\r\n    \"addressPrefix\": \"10.0.0.0/24\",\r\n
        \   \"networkSecurityGroup\": {\r\n      \"id\": \"/subscriptions/00000000-0000-0000-0000-000000000000/resourceGroups/cleanupservice/providers/Microsoft.Network/networkSecurityGroups/rg-cleanupservice-nsg4\"\r\n
        \   },\r\n    \"delegations\": [\r\n      {\r\n        \"name\": \"delegation\",\r\n
        \       \"id\": \"/subscriptions/00000000-0000-0000-0000-000000000000/resourceGroups/clitest.rg000001/providers/Microsoft.Network/virtualNetworks/swiftname000006/subnets/swiftsubnet000005/delegations/delegation\",\r\n
        \       \"etag\": \"W/\\\"d7344505-a82b-4c66-9f9c-a09b959caffd\\\"\",\r\n
        \       \"properties\": {\r\n          \"provisioningState\": \"Succeeded\",\r\n
        \         \"serviceName\": \"Microsoft.Web/serverFarms\",\r\n          \"actions\":
        [\r\n            \"Microsoft.Network/virtualNetworks/subnets/action\"\r\n
        \         ]\r\n        },\r\n        \"type\": \"Microsoft.Network/virtualNetworks/subnets/delegations\"\r\n
        \     }\r\n    ],\r\n    \"privateEndpointNetworkPolicies\": \"Enabled\",\r\n
        \   \"privateLinkServiceNetworkPolicies\": \"Enabled\"\r\n  },\r\n  \"type\":
        \"Microsoft.Network/virtualNetworks/subnets\"\r\n}"
    headers:
      cache-control:
      - no-cache
      content-length:
<<<<<<< HEAD
      - '2075'
=======
      - '1563'
>>>>>>> 8f28e981
      content-type:
      - application/json; charset=utf-8
      date:
      - Fri, 19 Nov 2021 22:07:33 GMT
      etag:
      - W/"d7344505-a82b-4c66-9f9c-a09b959caffd"
      expires:
      - '-1'
      pragma:
      - no-cache
      server:
      - Microsoft-HTTPAPI/2.0
      - Microsoft-HTTPAPI/2.0
      strict-transport-security:
      - max-age=31536000; includeSubDomains
      transfer-encoding:
      - chunked
      vary:
      - Accept-Encoding
      x-content-type-options:
      - nosniff
      x-ms-arm-service-request-id:
      - 9fd35532-37cd-4347-8f57-0687606900eb
    status:
      code: 200
      message: OK
- request:
    body: '{"properties": {"reserved": false, "isXenon": false, "hyperV": false, "scmSiteAlsoStopped":
      false, "virtualNetworkSubnetId": "/subscriptions/00000000-0000-0000-0000-000000000000/resourceGroups/clitest.rg000001/providers/Microsoft.Network/virtualNetworks/swiftname000006/subnets/swiftsubnet000005"}}'
    headers:
      Accept:
      - application/json
      Accept-Encoding:
      - gzip, deflate
      CommandName:
      - functionapp vnet-integration add
      Connection:
      - keep-alive
      Content-Length:
      - '373'
      Content-Type:
      - application/json
      ParameterSetName:
      - -g -n --vnet --subnet
      User-Agent:
      - AZURECLI/2.30.0 azsdk-python-azure-mgmt-web/4.0.0 Python/3.8.6 (macOS-10.15.7-x86_64-i386-64bit)
    method: PATCH
    uri: https://management.azure.com/subscriptions/00000000-0000-0000-0000-000000000000/resourceGroups/clitest.rg000001/providers/Microsoft.Web/sites/swiftfunctionapp000003?api-version=2020-09-01
  response:
    body:
      string: '{"id":"/subscriptions/00000000-0000-0000-0000-000000000000/resourceGroups/clitest.rg000001/providers/Microsoft.Web/sites/swiftfunctionapp000003","name":"swiftfunctionapp000003","type":"Microsoft.Web/sites","kind":"functionapp","location":"France
        Central","properties":{"name":"swiftfunctionapp000003","state":"Running","hostNames":["swiftfunctionapp000003.azurewebsites.net"],"webSpace":"clitest.rg000001-FranceCentralwebspace","selfLink":"https://waws-prod-par-015.api.azurewebsites.windows.net:454/subscriptions/00000000-0000-0000-0000-000000000000/webspaces/clitest.rg000001-FranceCentralwebspace/sites/swiftfunctionapp000003","repositorySiteName":"swiftfunctionapp000003","owner":null,"usageState":"Normal","enabled":true,"adminEnabled":true,"enabledHostNames":["swiftfunctionapp000003.azurewebsites.net","swiftfunctionapp000003.scm.azurewebsites.net"],"siteProperties":{"metadata":null,"properties":[{"name":"LinuxFxVersion","value":""},{"name":"WindowsFxVersion","value":null}],"appSettings":null},"availabilityState":"Normal","sslCertificates":null,"csrs":[],"cers":null,"siteMode":null,"hostNameSslStates":[{"name":"swiftfunctionapp000003.azurewebsites.net","sslState":"Disabled","ipBasedSslResult":null,"virtualIP":null,"thumbprint":null,"toUpdate":null,"toUpdateIpBasedSsl":null,"ipBasedSslState":"NotConfigured","hostType":"Standard"},{"name":"swiftfunctionapp000003.scm.azurewebsites.net","sslState":"Disabled","ipBasedSslResult":null,"virtualIP":null,"thumbprint":null,"toUpdate":null,"toUpdateIpBasedSsl":null,"ipBasedSslState":"NotConfigured","hostType":"Repository"}],"computeMode":null,"serverFarm":null,"serverFarmId":"/subscriptions/00000000-0000-0000-0000-000000000000/resourceGroups/clitest.rg000001/providers/Microsoft.Web/serverfarms/swiftplan000004","reserved":false,"isXenon":false,"hyperV":false,"lastModifiedTimeUtc":"2021-11-19T22:07:32.2233333","storageRecoveryDefaultState":"Running","contentAvailabilityState":"Normal","runtimeAvailabilityState":"Normal","siteConfig":{"numberOfWorkers":1,"defaultDocuments":null,"netFrameworkVersion":null,"phpVersion":null,"pythonVersion":null,"nodeVersion":null,"powerShellVersion":null,"linuxFxVersion":"","windowsFxVersion":null,"requestTracingEnabled":null,"remoteDebuggingEnabled":null,"remoteDebuggingVersion":null,"httpLoggingEnabled":null,"azureMonitorLogCategories":null,"acrUseManagedIdentityCreds":false,"acrUserManagedIdentityID":null,"logsDirectorySizeLimit":null,"detailedErrorLoggingEnabled":null,"publishingUsername":null,"publishingPassword":null,"appSettings":null,"metadata":null,"connectionStrings":null,"machineKey":null,"handlerMappings":null,"documentRoot":null,"scmType":null,"use32BitWorkerProcess":null,"webSocketsEnabled":null,"alwaysOn":true,"javaVersion":null,"javaContainer":null,"javaContainerVersion":null,"appCommandLine":null,"managedPipelineMode":null,"virtualApplications":null,"winAuthAdminState":null,"winAuthTenantState":null,"customAppPoolIdentityAdminState":null,"customAppPoolIdentityTenantState":null,"runtimeADUser":null,"runtimeADUserPassword":null,"loadBalancing":null,"routingRules":null,"experiments":null,"limits":null,"autoHealEnabled":null,"autoHealRules":null,"tracingOptions":null,"vnetName":null,"vnetRouteAllEnabled":null,"vnetPrivatePortsCount":null,"publicNetworkAccess":null,"cors":null,"push":null,"apiDefinition":null,"apiManagementConfig":null,"autoSwapSlotName":null,"localMySqlEnabled":null,"managedServiceIdentityId":null,"xManagedServiceIdentityId":null,"keyVaultReferenceIdentity":null,"ipSecurityRestrictions":[{"ipAddress":"Any","action":"Allow","priority":1,"name":"Allow
        all","description":"Allow all access"}],"scmIpSecurityRestrictions":[{"ipAddress":"Any","action":"Allow","priority":1,"name":"Allow
        all","description":"Allow all access"}],"scmIpSecurityRestrictionsUseMain":null,"http20Enabled":true,"minTlsVersion":null,"scmMinTlsVersion":null,"ftpsState":null,"preWarmedInstanceCount":null,"functionAppScaleLimit":0,"healthCheckPath":null,"fileChangeAuditEnabled":null,"functionsRuntimeScaleMonitoringEnabled":null,"websiteTimeZone":null,"minimumElasticInstanceCount":0,"azureStorageAccounts":null,"sitePort":null},"deploymentId":"swiftfunctionapp000003","slotName":null,"trafficManagerHostNames":null,"sku":"PremiumV2","scmSiteAlsoStopped":false,"targetSwapSlot":null,"hostingEnvironment":null,"hostingEnvironmentProfile":null,"clientAffinityEnabled":false,"clientCertEnabled":false,"clientCertMode":"Required","clientCertExclusionPaths":null,"hostNamesDisabled":false,"domainVerificationIdentifiers":null,"customDomainVerificationId":"333646C25EDA7C903C86F0F0D0193C412978B2E48FA0B4F1461D339FBBAE3EB7","kind":"functionapp","inboundIpAddress":"20.43.43.33","possibleInboundIpAddresses":"20.43.43.33","ftpUsername":"swiftfunctionapp000003\\$swiftfunctionapp000003","ftpsHostName":"ftps://waws-prod-par-015.ftp.azurewebsites.windows.net/site/wwwroot","outboundIpAddresses":"51.11.238.47,51.11.238.176,51.11.238.204,51.11.238.255,51.11.239.9,51.11.239.36,20.43.43.33","possibleOutboundIpAddresses":"51.11.234.14,51.11.235.103,51.11.236.195,51.11.237.97,51.11.237.231,51.11.238.40,51.11.238.47,51.11.238.176,51.11.238.204,51.11.238.255,51.11.239.9,51.11.239.36,51.11.239.40,51.11.200.72,51.11.200.124,51.11.236.220,51.11.236.221,51.11.237.48,51.11.237.217,51.11.238.18,51.11.238.19,51.11.238.38,51.11.238.39,51.11.238.56,51.11.238.57,51.11.238.60,51.11.238.61,20.74.24.206,20.74.24.218,20.74.25.13,20.43.43.33","containerSize":1536,"dailyMemoryTimeQuota":0,"suspendedTill":null,"siteDisabledReason":0,"functionExecutionUnitsCache":null,"maxNumberOfWorkers":null,"homeStamp":"waws-prod-par-015","cloningInfo":null,"hostingEnvironmentId":null,"tags":null,"resourceGroup":"clitest.rg000001","defaultHostName":"swiftfunctionapp000003.azurewebsites.net","slotSwapStatus":null,"httpsOnly":false,"redundancyMode":"None","inProgressOperationId":null,"geoDistributions":null,"privateEndpointConnections":null,"buildVersion":null,"targetBuildVersion":null,"migrationState":null,"eligibleLogCategories":"FunctionAppLogs","storageAccountRequired":false,"virtualNetworkSubnetId":"/subscriptions/00000000-0000-0000-0000-000000000000/resourceGroups/clitest.rg000001/providers/Microsoft.Network/virtualNetworks/swiftname000006/subnets/swiftsubnet000005","keyVaultReferenceIdentity":"SystemAssigned"}}'
    headers:
      cache-control:
      - no-cache
      content-length:
<<<<<<< HEAD
      - '6316'
=======
      - '6729'
>>>>>>> 8f28e981
      content-type:
      - application/json
      date:
      - Fri, 19 Nov 2021 22:07:38 GMT
      etag:
      - '"1D7DD91D1D24355"'
      expires:
      - '-1'
      pragma:
      - no-cache
      server:
      - Microsoft-IIS/10.0
      strict-transport-security:
      - max-age=31536000; includeSubDomains
      transfer-encoding:
      - chunked
      vary:
      - Accept-Encoding
      x-aspnet-version:
      - 4.0.30319
      x-content-type-options:
      - nosniff
      x-ms-ratelimit-remaining-subscription-resource-requests:
      - '499'
      x-powered-by:
      - ASP.NET
    status:
      code: 200
      message: OK
- request:
    body: null
    headers:
      Accept:
      - application/json
      Accept-Encoding:
      - gzip, deflate
      CommandName:
      - functionapp vnet-integration add
      Connection:
      - keep-alive
      ParameterSetName:
      - -g -n --vnet --subnet
      User-Agent:
      - AZURECLI/2.30.0 azsdk-python-azure-mgmt-web/4.0.0 Python/3.8.6 (macOS-10.15.7-x86_64-i386-64bit)
    method: GET
    uri: https://management.azure.com/subscriptions/00000000-0000-0000-0000-000000000000/resourceGroups/clitest.rg000001/providers/Microsoft.Web/sites/swiftfunctionapp000003/config/web?api-version=2020-09-01
  response:
    body:
      string: '{"id":"/subscriptions/00000000-0000-0000-0000-000000000000/resourceGroups/clitest.rg000001/providers/Microsoft.Web/sites/swiftfunctionapp000003/config/web","name":"swiftfunctionapp000003","type":"Microsoft.Web/sites/config","location":"France
        Central","properties":{"numberOfWorkers":1,"defaultDocuments":["Default.htm","Default.html","Default.asp","index.htm","index.html","iisstart.htm","default.aspx","index.php"],"netFrameworkVersion":"v4.0","phpVersion":"5.6","pythonVersion":"","nodeVersion":"","powerShellVersion":"","linuxFxVersion":"","windowsFxVersion":null,"requestTracingEnabled":false,"remoteDebuggingEnabled":false,"remoteDebuggingVersion":null,"httpLoggingEnabled":false,"azureMonitorLogCategories":null,"acrUseManagedIdentityCreds":false,"acrUserManagedIdentityID":null,"logsDirectorySizeLimit":35,"detailedErrorLoggingEnabled":false,"publishingUsername":"$swiftfunctionapp000003","publishingPassword":null,"appSettings":null,"metadata":null,"connectionStrings":null,"machineKey":null,"handlerMappings":null,"documentRoot":null,"scmType":"None","use32BitWorkerProcess":true,"webSocketsEnabled":false,"alwaysOn":true,"javaVersion":null,"javaContainer":null,"javaContainerVersion":null,"appCommandLine":"","managedPipelineMode":"Integrated","virtualApplications":[{"virtualPath":"/","physicalPath":"site\\wwwroot","preloadEnabled":true,"virtualDirectories":null}],"winAuthAdminState":0,"winAuthTenantState":0,"customAppPoolIdentityAdminState":false,"customAppPoolIdentityTenantState":false,"runtimeADUser":null,"runtimeADUserPassword":null,"loadBalancing":"LeastRequests","routingRules":[],"experiments":{"rampUpRules":[]},"limits":null,"autoHealEnabled":false,"autoHealRules":null,"tracingOptions":null,"vnetName":"a39edaf1-2681-4249-9cc6-ce8f4f42572f_swiftsubnet000005","vnetRouteAllEnabled":false,"vnetPrivatePortsCount":0,"publicNetworkAccess":null,"siteAuthEnabled":false,"siteAuthSettings":{"enabled":null,"unauthenticatedClientAction":null,"tokenStoreEnabled":null,"allowedExternalRedirectUrls":null,"defaultProvider":null,"clientId":null,"clientSecret":null,"clientSecretSettingName":null,"clientSecretCertificateThumbprint":null,"issuer":null,"allowedAudiences":null,"additionalLoginParams":null,"isAadAutoProvisioned":false,"aadClaimsAuthorization":null,"googleClientId":null,"googleClientSecret":null,"googleClientSecretSettingName":null,"googleOAuthScopes":null,"facebookAppId":null,"facebookAppSecret":null,"facebookAppSecretSettingName":null,"facebookOAuthScopes":null,"gitHubClientId":null,"gitHubClientSecret":null,"gitHubClientSecretSettingName":null,"gitHubOAuthScopes":null,"twitterConsumerKey":null,"twitterConsumerSecret":null,"twitterConsumerSecretSettingName":null,"microsoftAccountClientId":null,"microsoftAccountClientSecret":null,"microsoftAccountClientSecretSettingName":null,"microsoftAccountOAuthScopes":null,"configVersion":null},"cors":null,"push":null,"apiDefinition":null,"apiManagementConfig":null,"autoSwapSlotName":null,"localMySqlEnabled":false,"managedServiceIdentityId":null,"xManagedServiceIdentityId":null,"keyVaultReferenceIdentity":null,"ipSecurityRestrictions":[{"ipAddress":"Any","action":"Allow","priority":1,"name":"Allow
        all","description":"Allow all access"}],"scmIpSecurityRestrictions":[{"ipAddress":"Any","action":"Allow","priority":1,"name":"Allow
        all","description":"Allow all access"}],"scmIpSecurityRestrictionsUseMain":false,"http20Enabled":true,"minTlsVersion":"1.2","scmMinTlsVersion":"1.0","ftpsState":"AllAllowed","preWarmedInstanceCount":0,"functionAppScaleLimit":0,"healthCheckPath":null,"fileChangeAuditEnabled":false,"functionsRuntimeScaleMonitoringEnabled":false,"websiteTimeZone":null,"minimumElasticInstanceCount":0,"azureStorageAccounts":{},"sitePort":null}}'
    headers:
      cache-control:
      - no-cache
      content-length:
      - '3741'
      content-type:
      - application/json
      date:
      - Fri, 19 Nov 2021 22:07:40 GMT
      expires:
      - '-1'
      pragma:
      - no-cache
      server:
      - Microsoft-IIS/10.0
      strict-transport-security:
      - max-age=31536000; includeSubDomains
      transfer-encoding:
      - chunked
      vary:
      - Accept-Encoding
      x-aspnet-version:
      - 4.0.30319
      x-content-type-options:
      - nosniff
      x-powered-by:
      - ASP.NET
    status:
      code: 200
      message: OK
- request:
    body: null
    headers:
      Accept:
      - application/json
      Accept-Encoding:
      - gzip, deflate
      CommandName:
      - functionapp vnet-integration add
      Connection:
      - keep-alive
      ParameterSetName:
      - -g -n --vnet --subnet
      User-Agent:
      - AZURECLI/2.30.0 azsdk-python-azure-mgmt-web/4.0.0 Python/3.8.6 (macOS-10.15.7-x86_64-i386-64bit)
    method: GET
    uri: https://management.azure.com/subscriptions/00000000-0000-0000-0000-000000000000/resourceGroups/clitest.rg000001/providers/Microsoft.Web/sites/swiftfunctionapp000003/config/web?api-version=2020-09-01
  response:
    body:
      string: '{"id":"/subscriptions/00000000-0000-0000-0000-000000000000/resourceGroups/clitest.rg000001/providers/Microsoft.Web/sites/swiftfunctionapp000003/config/web","name":"swiftfunctionapp000003","type":"Microsoft.Web/sites/config","location":"France
        Central","properties":{"numberOfWorkers":1,"defaultDocuments":["Default.htm","Default.html","Default.asp","index.htm","index.html","iisstart.htm","default.aspx","index.php"],"netFrameworkVersion":"v4.0","phpVersion":"5.6","pythonVersion":"","nodeVersion":"","powerShellVersion":"","linuxFxVersion":"","windowsFxVersion":null,"requestTracingEnabled":false,"remoteDebuggingEnabled":false,"remoteDebuggingVersion":null,"httpLoggingEnabled":false,"azureMonitorLogCategories":null,"acrUseManagedIdentityCreds":false,"acrUserManagedIdentityID":null,"logsDirectorySizeLimit":35,"detailedErrorLoggingEnabled":false,"publishingUsername":"$swiftfunctionapp000003","publishingPassword":null,"appSettings":null,"metadata":null,"connectionStrings":null,"machineKey":null,"handlerMappings":null,"documentRoot":null,"scmType":"None","use32BitWorkerProcess":true,"webSocketsEnabled":false,"alwaysOn":true,"javaVersion":null,"javaContainer":null,"javaContainerVersion":null,"appCommandLine":"","managedPipelineMode":"Integrated","virtualApplications":[{"virtualPath":"/","physicalPath":"site\\wwwroot","preloadEnabled":true,"virtualDirectories":null}],"winAuthAdminState":0,"winAuthTenantState":0,"customAppPoolIdentityAdminState":false,"customAppPoolIdentityTenantState":false,"runtimeADUser":null,"runtimeADUserPassword":null,"loadBalancing":"LeastRequests","routingRules":[],"experiments":{"rampUpRules":[]},"limits":null,"autoHealEnabled":false,"autoHealRules":null,"tracingOptions":null,"vnetName":"a39edaf1-2681-4249-9cc6-ce8f4f42572f_swiftsubnet000005","vnetRouteAllEnabled":false,"vnetPrivatePortsCount":0,"publicNetworkAccess":null,"siteAuthEnabled":false,"siteAuthSettings":{"enabled":null,"unauthenticatedClientAction":null,"tokenStoreEnabled":null,"allowedExternalRedirectUrls":null,"defaultProvider":null,"clientId":null,"clientSecret":null,"clientSecretSettingName":null,"clientSecretCertificateThumbprint":null,"issuer":null,"allowedAudiences":null,"additionalLoginParams":null,"isAadAutoProvisioned":false,"aadClaimsAuthorization":null,"googleClientId":null,"googleClientSecret":null,"googleClientSecretSettingName":null,"googleOAuthScopes":null,"facebookAppId":null,"facebookAppSecret":null,"facebookAppSecretSettingName":null,"facebookOAuthScopes":null,"gitHubClientId":null,"gitHubClientSecret":null,"gitHubClientSecretSettingName":null,"gitHubOAuthScopes":null,"twitterConsumerKey":null,"twitterConsumerSecret":null,"twitterConsumerSecretSettingName":null,"microsoftAccountClientId":null,"microsoftAccountClientSecret":null,"microsoftAccountClientSecretSettingName":null,"microsoftAccountOAuthScopes":null,"configVersion":null},"cors":null,"push":null,"apiDefinition":null,"apiManagementConfig":null,"autoSwapSlotName":null,"localMySqlEnabled":false,"managedServiceIdentityId":null,"xManagedServiceIdentityId":null,"keyVaultReferenceIdentity":null,"ipSecurityRestrictions":[{"ipAddress":"Any","action":"Allow","priority":1,"name":"Allow
        all","description":"Allow all access"}],"scmIpSecurityRestrictions":[{"ipAddress":"Any","action":"Allow","priority":1,"name":"Allow
        all","description":"Allow all access"}],"scmIpSecurityRestrictionsUseMain":false,"http20Enabled":true,"minTlsVersion":"1.2","scmMinTlsVersion":"1.0","ftpsState":"AllAllowed","preWarmedInstanceCount":0,"functionAppScaleLimit":0,"healthCheckPath":null,"fileChangeAuditEnabled":false,"functionsRuntimeScaleMonitoringEnabled":false,"websiteTimeZone":null,"minimumElasticInstanceCount":0,"azureStorageAccounts":{},"sitePort":null}}'
    headers:
      cache-control:
      - no-cache
      content-length:
      - '3741'
      content-type:
      - application/json
      date:
      - Fri, 19 Nov 2021 22:07:42 GMT
      expires:
      - '-1'
      pragma:
      - no-cache
      server:
      - Microsoft-IIS/10.0
      strict-transport-security:
      - max-age=31536000; includeSubDomains
      transfer-encoding:
      - chunked
      vary:
      - Accept-Encoding
      x-aspnet-version:
      - 4.0.30319
      x-content-type-options:
      - nosniff
      x-powered-by:
      - ASP.NET
    status:
      code: 200
      message: OK
- request:
    body: '{"properties": {"numberOfWorkers": 1, "defaultDocuments": ["Default.htm",
      "Default.html", "Default.asp", "index.htm", "index.html", "iisstart.htm", "default.aspx",
      "index.php"], "netFrameworkVersion": "v4.0", "phpVersion": "5.6", "pythonVersion":
      "", "nodeVersion": "", "powerShellVersion": "", "linuxFxVersion": "", "requestTracingEnabled":
      false, "remoteDebuggingEnabled": false, "httpLoggingEnabled": false, "acrUseManagedIdentityCreds":
      false, "logsDirectorySizeLimit": 35, "detailedErrorLoggingEnabled": false, "publishingUsername":
      "$swiftfunctionapp000003", "scmType": "None", "use32BitWorkerProcess": true,
      "webSocketsEnabled": false, "alwaysOn": true, "appCommandLine": "", "managedPipelineMode":
      "Integrated", "virtualApplications": [{"virtualPath": "/", "physicalPath": "site\\wwwroot",
      "preloadEnabled": true}], "loadBalancing": "LeastRequests", "experiments": {"rampUpRules":
      []}, "autoHealEnabled": false, "vnetName": "a39edaf1-2681-4249-9cc6-ce8f4f42572f_swiftsubnet000005",
      "vnetRouteAllEnabled": true, "vnetPrivatePortsCount": 0, "localMySqlEnabled":
      false, "scmIpSecurityRestrictionsUseMain": false, "http20Enabled": true, "minTlsVersion":
      "1.2", "scmMinTlsVersion": "1.0", "ftpsState": "AllAllowed", "preWarmedInstanceCount":
      0}}'
    headers:
      Accept:
      - application/json
      Accept-Encoding:
      - gzip, deflate
      CommandName:
      - functionapp vnet-integration add
      Connection:
      - keep-alive
      Content-Length:
      - '1257'
      Content-Type:
      - application/json
      ParameterSetName:
      - -g -n --vnet --subnet
      User-Agent:
      - AZURECLI/2.30.0 azsdk-python-azure-mgmt-web/4.0.0 Python/3.8.6 (macOS-10.15.7-x86_64-i386-64bit)
    method: PATCH
    uri: https://management.azure.com/subscriptions/00000000-0000-0000-0000-000000000000/resourceGroups/clitest.rg000001/providers/Microsoft.Web/sites/swiftfunctionapp000003/config/web?api-version=2020-09-01
  response:
    body:
      string: '{"id":"/subscriptions/00000000-0000-0000-0000-000000000000/resourceGroups/clitest.rg000001/providers/Microsoft.Web/sites/swiftfunctionapp000003","name":"swiftfunctionapp000003","type":"Microsoft.Web/sites","location":"France
        Central","properties":{"numberOfWorkers":1,"defaultDocuments":["Default.htm","Default.html","Default.asp","index.htm","index.html","iisstart.htm","default.aspx","index.php"],"netFrameworkVersion":"v4.0","phpVersion":"5.6","pythonVersion":"","nodeVersion":"","powerShellVersion":"","linuxFxVersion":"","windowsFxVersion":null,"requestTracingEnabled":false,"remoteDebuggingEnabled":false,"remoteDebuggingVersion":"VS2019","httpLoggingEnabled":false,"azureMonitorLogCategories":null,"acrUseManagedIdentityCreds":false,"acrUserManagedIdentityID":null,"logsDirectorySizeLimit":35,"detailedErrorLoggingEnabled":false,"publishingUsername":"$swiftfunctionapp000003","publishingPassword":null,"appSettings":null,"metadata":null,"connectionStrings":null,"machineKey":null,"handlerMappings":null,"documentRoot":null,"scmType":"None","use32BitWorkerProcess":true,"webSocketsEnabled":false,"alwaysOn":true,"javaVersion":null,"javaContainer":null,"javaContainerVersion":null,"appCommandLine":"","managedPipelineMode":"Integrated","virtualApplications":[{"virtualPath":"/","physicalPath":"site\\wwwroot","preloadEnabled":true,"virtualDirectories":null}],"winAuthAdminState":0,"winAuthTenantState":0,"customAppPoolIdentityAdminState":false,"customAppPoolIdentityTenantState":false,"runtimeADUser":null,"runtimeADUserPassword":null,"loadBalancing":"LeastRequests","routingRules":[],"experiments":{"rampUpRules":[]},"limits":null,"autoHealEnabled":false,"autoHealRules":null,"tracingOptions":null,"vnetName":"a39edaf1-2681-4249-9cc6-ce8f4f42572f_swiftsubnet000005","vnetRouteAllEnabled":true,"vnetPrivatePortsCount":0,"publicNetworkAccess":null,"siteAuthEnabled":false,"siteAuthSettings":{"enabled":null,"unauthenticatedClientAction":null,"tokenStoreEnabled":null,"allowedExternalRedirectUrls":null,"defaultProvider":null,"clientId":null,"clientSecret":null,"clientSecretSettingName":null,"clientSecretCertificateThumbprint":null,"issuer":null,"allowedAudiences":null,"additionalLoginParams":null,"isAadAutoProvisioned":false,"aadClaimsAuthorization":null,"googleClientId":null,"googleClientSecret":null,"googleClientSecretSettingName":null,"googleOAuthScopes":null,"facebookAppId":null,"facebookAppSecret":null,"facebookAppSecretSettingName":null,"facebookOAuthScopes":null,"gitHubClientId":null,"gitHubClientSecret":null,"gitHubClientSecretSettingName":null,"gitHubOAuthScopes":null,"twitterConsumerKey":null,"twitterConsumerSecret":null,"twitterConsumerSecretSettingName":null,"microsoftAccountClientId":null,"microsoftAccountClientSecret":null,"microsoftAccountClientSecretSettingName":null,"microsoftAccountOAuthScopes":null,"configVersion":null},"cors":null,"push":null,"apiDefinition":null,"apiManagementConfig":null,"autoSwapSlotName":null,"localMySqlEnabled":false,"managedServiceIdentityId":null,"xManagedServiceIdentityId":null,"keyVaultReferenceIdentity":null,"ipSecurityRestrictions":[{"ipAddress":"Any","action":"Allow","priority":1,"name":"Allow
        all","description":"Allow all access"}],"scmIpSecurityRestrictions":[{"ipAddress":"Any","action":"Allow","priority":1,"name":"Allow
        all","description":"Allow all access"}],"scmIpSecurityRestrictionsUseMain":false,"http20Enabled":true,"minTlsVersion":"1.2","scmMinTlsVersion":"1.0","ftpsState":"AllAllowed","preWarmedInstanceCount":0,"functionAppScaleLimit":0,"healthCheckPath":null,"fileChangeAuditEnabled":false,"functionsRuntimeScaleMonitoringEnabled":false,"websiteTimeZone":null,"minimumElasticInstanceCount":0,"azureStorageAccounts":{},"sitePort":null}}'
    headers:
      cache-control:
      - no-cache
      content-length:
      - '3726'
      content-type:
      - application/json
      date:
      - Fri, 19 Nov 2021 22:07:46 GMT
      etag:
      - '"1D7DD91DBFA5C55"'
      expires:
      - '-1'
      pragma:
      - no-cache
      server:
      - Microsoft-IIS/10.0
      strict-transport-security:
      - max-age=31536000; includeSubDomains
      transfer-encoding:
      - chunked
      vary:
      - Accept-Encoding
      x-aspnet-version:
      - 4.0.30319
      x-content-type-options:
      - nosniff
      x-ms-ratelimit-remaining-subscription-writes:
      - '1199'
      x-powered-by:
      - ASP.NET
    status:
      code: 200
      message: OK
- request:
    body: null
    headers:
      Accept:
      - application/json
      Accept-Encoding:
      - gzip, deflate
      CommandName:
      - functionapp vnet-integration list
      Connection:
      - keep-alive
      ParameterSetName:
      - -g -n
      User-Agent:
      - AZURECLI/2.30.0 azsdk-python-azure-mgmt-web/4.0.0 Python/3.8.6 (macOS-10.15.7-x86_64-i386-64bit)
    method: GET
    uri: https://management.azure.com/subscriptions/00000000-0000-0000-0000-000000000000/resourceGroups/clitest.rg000001/providers/Microsoft.Web/sites/swiftfunctionapp000003/virtualNetworkConnections?api-version=2020-09-01
  response:
    body:
      string: '[{"id":"/subscriptions/00000000-0000-0000-0000-000000000000/resourceGroups/clitest.rg000001/providers/Microsoft.Web/sites/swiftfunctionapp000003/virtualNetworkConnections/a39edaf1-2681-4249-9cc6-ce8f4f42572f_swiftsubnet000005","name":"a39edaf1-2681-4249-9cc6-ce8f4f42572f_swiftsubnet000005","type":"Microsoft.Web/sites/virtualNetworkConnections","location":"France
        Central","properties":{"vnetResourceId":"/subscriptions/00000000-0000-0000-0000-000000000000/resourceGroups/clitest.rg000001/providers/Microsoft.Network/virtualNetworks/swiftname000006/subnets/swiftsubnet000005","certThumbprint":null,"certBlob":null,"routes":null,"resyncRequired":false,"dnsServers":null,"isSwift":true}}]'
    headers:
      cache-control:
      - no-cache
      content-length:
      - '687'
      content-type:
      - application/json
      date:
      - Fri, 19 Nov 2021 22:07:48 GMT
      expires:
      - '-1'
      pragma:
      - no-cache
      server:
      - Microsoft-IIS/10.0
      strict-transport-security:
      - max-age=31536000; includeSubDomains
      transfer-encoding:
      - chunked
      vary:
      - Accept-Encoding
      x-aspnet-version:
      - 4.0.30319
      x-content-type-options:
      - nosniff
      x-powered-by:
      - ASP.NET
    status:
      code: 200
      message: OK
- request:
    body: null
    headers:
      Accept:
      - application/json
      Accept-Encoding:
      - gzip, deflate
      CommandName:
      - functionapp deployment slot create
      Connection:
      - keep-alive
      ParameterSetName:
      - -g -n --slot
      User-Agent:
      - AZURECLI/2.30.0 azsdk-python-azure-mgmt-web/4.0.0 Python/3.8.6 (macOS-10.15.7-x86_64-i386-64bit)
    method: GET
    uri: https://management.azure.com/subscriptions/00000000-0000-0000-0000-000000000000/resourceGroups/clitest.rg000001/providers/Microsoft.Web/sites/swiftfunctionapp000003?api-version=2020-09-01
  response:
    body:
      string: '{"id":"/subscriptions/00000000-0000-0000-0000-000000000000/resourceGroups/clitest.rg000001/providers/Microsoft.Web/sites/swiftfunctionapp000003","name":"swiftfunctionapp000003","type":"Microsoft.Web/sites","kind":"functionapp","location":"France
        Central","properties":{"name":"swiftfunctionapp000003","state":"Running","hostNames":["swiftfunctionapp000003.azurewebsites.net"],"webSpace":"clitest.rg000001-FranceCentralwebspace","selfLink":"https://waws-prod-par-015.api.azurewebsites.windows.net:454/subscriptions/00000000-0000-0000-0000-000000000000/webspaces/clitest.rg000001-FranceCentralwebspace/sites/swiftfunctionapp000003","repositorySiteName":"swiftfunctionapp000003","owner":null,"usageState":"Normal","enabled":true,"adminEnabled":true,"enabledHostNames":["swiftfunctionapp000003.azurewebsites.net","swiftfunctionapp000003.scm.azurewebsites.net"],"siteProperties":{"metadata":null,"properties":[{"name":"LinuxFxVersion","value":""},{"name":"WindowsFxVersion","value":null}],"appSettings":null},"availabilityState":"Normal","sslCertificates":null,"csrs":[],"cers":null,"siteMode":null,"hostNameSslStates":[{"name":"swiftfunctionapp000003.azurewebsites.net","sslState":"Disabled","ipBasedSslResult":null,"virtualIP":null,"thumbprint":null,"toUpdate":null,"toUpdateIpBasedSsl":null,"ipBasedSslState":"NotConfigured","hostType":"Standard"},{"name":"swiftfunctionapp000003.scm.azurewebsites.net","sslState":"Disabled","ipBasedSslResult":null,"virtualIP":null,"thumbprint":null,"toUpdate":null,"toUpdateIpBasedSsl":null,"ipBasedSslState":"NotConfigured","hostType":"Repository"}],"computeMode":null,"serverFarm":null,"serverFarmId":"/subscriptions/00000000-0000-0000-0000-000000000000/resourceGroups/clitest.rg000001/providers/Microsoft.Web/serverfarms/swiftplan000004","reserved":false,"isXenon":false,"hyperV":false,"lastModifiedTimeUtc":"2021-11-19T22:07:45.5","storageRecoveryDefaultState":"Running","contentAvailabilityState":"Normal","runtimeAvailabilityState":"Normal","siteConfig":{"numberOfWorkers":1,"defaultDocuments":null,"netFrameworkVersion":null,"phpVersion":null,"pythonVersion":null,"nodeVersion":null,"powerShellVersion":null,"linuxFxVersion":"","windowsFxVersion":null,"requestTracingEnabled":null,"remoteDebuggingEnabled":null,"remoteDebuggingVersion":null,"httpLoggingEnabled":null,"azureMonitorLogCategories":null,"acrUseManagedIdentityCreds":false,"acrUserManagedIdentityID":null,"logsDirectorySizeLimit":null,"detailedErrorLoggingEnabled":null,"publishingUsername":null,"publishingPassword":null,"appSettings":null,"metadata":null,"connectionStrings":null,"machineKey":null,"handlerMappings":null,"documentRoot":null,"scmType":null,"use32BitWorkerProcess":null,"webSocketsEnabled":null,"alwaysOn":true,"javaVersion":null,"javaContainer":null,"javaContainerVersion":null,"appCommandLine":null,"managedPipelineMode":null,"virtualApplications":null,"winAuthAdminState":null,"winAuthTenantState":null,"customAppPoolIdentityAdminState":null,"customAppPoolIdentityTenantState":null,"runtimeADUser":null,"runtimeADUserPassword":null,"loadBalancing":null,"routingRules":null,"experiments":null,"limits":null,"autoHealEnabled":null,"autoHealRules":null,"tracingOptions":null,"vnetName":null,"vnetRouteAllEnabled":null,"vnetPrivatePortsCount":null,"publicNetworkAccess":null,"cors":null,"push":null,"apiDefinition":null,"apiManagementConfig":null,"autoSwapSlotName":null,"localMySqlEnabled":null,"managedServiceIdentityId":null,"xManagedServiceIdentityId":null,"keyVaultReferenceIdentity":null,"ipSecurityRestrictions":null,"scmIpSecurityRestrictions":null,"scmIpSecurityRestrictionsUseMain":null,"http20Enabled":true,"minTlsVersion":null,"scmMinTlsVersion":null,"ftpsState":null,"preWarmedInstanceCount":null,"functionAppScaleLimit":0,"healthCheckPath":null,"fileChangeAuditEnabled":null,"functionsRuntimeScaleMonitoringEnabled":null,"websiteTimeZone":null,"minimumElasticInstanceCount":0,"azureStorageAccounts":null,"sitePort":null},"deploymentId":"swiftfunctionapp000003","slotName":null,"trafficManagerHostNames":null,"sku":"PremiumV2","scmSiteAlsoStopped":false,"targetSwapSlot":null,"hostingEnvironment":null,"hostingEnvironmentProfile":null,"clientAffinityEnabled":false,"clientCertEnabled":false,"clientCertMode":"Required","clientCertExclusionPaths":null,"hostNamesDisabled":false,"domainVerificationIdentifiers":null,"customDomainVerificationId":"333646C25EDA7C903C86F0F0D0193C412978B2E48FA0B4F1461D339FBBAE3EB7","kind":"functionapp","inboundIpAddress":"20.43.43.33","possibleInboundIpAddresses":"20.43.43.33","ftpUsername":"swiftfunctionapp000003\\$swiftfunctionapp000003","ftpsHostName":"ftps://waws-prod-par-015.ftp.azurewebsites.windows.net/site/wwwroot","outboundIpAddresses":"51.11.238.47,51.11.238.176,51.11.238.204,51.11.238.255,51.11.239.9,51.11.239.36,20.43.43.33","possibleOutboundIpAddresses":"51.11.234.14,51.11.235.103,51.11.236.195,51.11.237.97,51.11.237.231,51.11.238.40,51.11.238.47,51.11.238.176,51.11.238.204,51.11.238.255,51.11.239.9,51.11.239.36,51.11.239.40,51.11.200.72,51.11.200.124,51.11.236.220,51.11.236.221,51.11.237.48,51.11.237.217,51.11.238.18,51.11.238.19,51.11.238.38,51.11.238.39,51.11.238.56,51.11.238.57,51.11.238.60,51.11.238.61,20.74.24.206,20.74.24.218,20.74.25.13,20.43.43.33","containerSize":1536,"dailyMemoryTimeQuota":0,"suspendedTill":null,"siteDisabledReason":0,"functionExecutionUnitsCache":null,"maxNumberOfWorkers":null,"homeStamp":"waws-prod-par-015","cloningInfo":null,"hostingEnvironmentId":null,"tags":null,"resourceGroup":"clitest.rg000001","defaultHostName":"swiftfunctionapp000003.azurewebsites.net","slotSwapStatus":null,"httpsOnly":false,"redundancyMode":"None","inProgressOperationId":null,"geoDistributions":null,"privateEndpointConnections":[],"buildVersion":null,"targetBuildVersion":null,"migrationState":null,"eligibleLogCategories":"FunctionAppLogs","storageAccountRequired":false,"virtualNetworkSubnetId":"/subscriptions/00000000-0000-0000-0000-000000000000/resourceGroups/clitest.rg000001/providers/Microsoft.Network/virtualNetworks/swiftname000006/subnets/swiftsubnet000005","keyVaultReferenceIdentity":"SystemAssigned"}}'
    headers:
      cache-control:
      - no-cache
      content-length:
<<<<<<< HEAD
      - '6122'
=======
      - '6523'
>>>>>>> 8f28e981
      content-type:
      - application/json
      date:
      - Fri, 19 Nov 2021 22:07:49 GMT
      etag:
      - '"1D7DD91E18F99C0"'
      expires:
      - '-1'
      pragma:
      - no-cache
      server:
      - Microsoft-IIS/10.0
      strict-transport-security:
      - max-age=31536000; includeSubDomains
      transfer-encoding:
      - chunked
      vary:
      - Accept-Encoding
      x-aspnet-version:
      - 4.0.30319
      x-content-type-options:
      - nosniff
      x-powered-by:
      - ASP.NET
    status:
      code: 200
      message: OK
- request:
    body: '{"location": "France Central", "properties": {"serverFarmId": "/subscriptions/00000000-0000-0000-0000-000000000000/resourceGroups/clitest.rg000001/providers/Microsoft.Web/serverfarms/swiftplan000004",
      "reserved": false, "isXenon": false, "hyperV": false, "scmSiteAlsoStopped":
      false}}'
    headers:
      Accept:
      - application/json
      Accept-Encoding:
      - gzip, deflate
      CommandName:
      - functionapp deployment slot create
      Connection:
      - keep-alive
      Content-Length:
      - '352'
      Content-Type:
      - application/json
      ParameterSetName:
      - -g -n --slot
      User-Agent:
      - AZURECLI/2.30.0 azsdk-python-azure-mgmt-web/4.0.0 Python/3.8.6 (macOS-10.15.7-x86_64-i386-64bit)
    method: PUT
    uri: https://management.azure.com/subscriptions/00000000-0000-0000-0000-000000000000/resourceGroups/clitest.rg000001/providers/Microsoft.Web/sites/swiftfunctionapp000003/slots/swiftfunctionapp000003-stage?api-version=2020-09-01
  response:
    body:
      string: '{"id":"/subscriptions/00000000-0000-0000-0000-000000000000/resourceGroups/clitest.rg000001/providers/Microsoft.Web/sites/swiftfunctionapp000003/slots/swiftfunctionapp000003-stage","name":"swiftfunctionapp000003/swiftfunctionapp000003-stage","type":"Microsoft.Web/sites/slots","kind":"functionapp","location":"France
        Central","properties":{"name":"swiftfunctionapp000003(swiftfunctionapp000003-stage)","state":"Running","hostNames":["swiftfunctionapp000003-swiftfunctionapp000003-stage.azurewebsites.net"],"webSpace":"clitest.rg000001-FranceCentralwebspace","selfLink":"https://waws-prod-par-015.api.azurewebsites.windows.net:454/subscriptions/00000000-0000-0000-0000-000000000000/webspaces/clitest.rg000001-FranceCentralwebspace/sites/swiftfunctionapp000003","repositorySiteName":"swiftfunctionapp000003","owner":null,"usageState":"Normal","enabled":true,"adminEnabled":true,"enabledHostNames":["swiftfunctionapp000003-swiftfunctionapp000003-stage.azurewebsites.net","swiftfunctionapp000003-swiftfunctionapp000003-stage.scm.azurewebsites.net"],"siteProperties":{"metadata":null,"properties":[{"name":"LinuxFxVersion","value":""},{"name":"WindowsFxVersion","value":null}],"appSettings":null},"availabilityState":"Normal","sslCertificates":null,"csrs":[],"cers":null,"siteMode":null,"hostNameSslStates":[{"name":"swiftfunctionapp000003-swiftfunctionapp000003-stage.azurewebsites.net","sslState":"Disabled","ipBasedSslResult":null,"virtualIP":null,"thumbprint":null,"toUpdate":null,"toUpdateIpBasedSsl":null,"ipBasedSslState":"NotConfigured","hostType":"Standard"},{"name":"swiftfunctionapp000003-swiftfunctionapp000003-stage.scm.azurewebsites.net","sslState":"Disabled","ipBasedSslResult":null,"virtualIP":null,"thumbprint":null,"toUpdate":null,"toUpdateIpBasedSsl":null,"ipBasedSslState":"NotConfigured","hostType":"Repository"}],"computeMode":null,"serverFarm":null,"serverFarmId":"/subscriptions/00000000-0000-0000-0000-000000000000/resourceGroups/clitest.rg000001/providers/Microsoft.Web/serverfarms/swiftplan000004","reserved":false,"isXenon":false,"hyperV":false,"lastModifiedTimeUtc":"2021-11-19T22:08:00.9433333","storageRecoveryDefaultState":"Running","contentAvailabilityState":"Normal","runtimeAvailabilityState":"Normal","siteConfig":{"numberOfWorkers":1,"defaultDocuments":null,"netFrameworkVersion":null,"phpVersion":null,"pythonVersion":null,"nodeVersion":null,"powerShellVersion":null,"linuxFxVersion":"","windowsFxVersion":null,"requestTracingEnabled":null,"remoteDebuggingEnabled":null,"remoteDebuggingVersion":null,"httpLoggingEnabled":null,"azureMonitorLogCategories":null,"acrUseManagedIdentityCreds":false,"acrUserManagedIdentityID":null,"logsDirectorySizeLimit":null,"detailedErrorLoggingEnabled":null,"publishingUsername":null,"publishingPassword":null,"appSettings":null,"metadata":null,"connectionStrings":null,"machineKey":null,"handlerMappings":null,"documentRoot":null,"scmType":null,"use32BitWorkerProcess":null,"webSocketsEnabled":null,"alwaysOn":false,"javaVersion":null,"javaContainer":null,"javaContainerVersion":null,"appCommandLine":null,"managedPipelineMode":null,"virtualApplications":null,"winAuthAdminState":null,"winAuthTenantState":null,"customAppPoolIdentityAdminState":null,"customAppPoolIdentityTenantState":null,"runtimeADUser":null,"runtimeADUserPassword":null,"loadBalancing":null,"routingRules":null,"experiments":null,"limits":null,"autoHealEnabled":null,"autoHealRules":null,"tracingOptions":null,"vnetName":null,"vnetRouteAllEnabled":null,"vnetPrivatePortsCount":null,"publicNetworkAccess":null,"cors":null,"push":null,"apiDefinition":null,"apiManagementConfig":null,"autoSwapSlotName":null,"localMySqlEnabled":null,"managedServiceIdentityId":null,"xManagedServiceIdentityId":null,"keyVaultReferenceIdentity":null,"ipSecurityRestrictions":[{"ipAddress":"Any","action":"Allow","priority":1,"name":"Allow
        all","description":"Allow all access"}],"scmIpSecurityRestrictions":[{"ipAddress":"Any","action":"Allow","priority":1,"name":"Allow
        all","description":"Allow all access"}],"scmIpSecurityRestrictionsUseMain":null,"http20Enabled":false,"minTlsVersion":null,"scmMinTlsVersion":null,"ftpsState":null,"preWarmedInstanceCount":null,"functionAppScaleLimit":0,"healthCheckPath":null,"fileChangeAuditEnabled":null,"functionsRuntimeScaleMonitoringEnabled":null,"websiteTimeZone":null,"minimumElasticInstanceCount":0,"azureStorageAccounts":null,"sitePort":null},"deploymentId":"swiftfunctionapp000003__595e","slotName":null,"trafficManagerHostNames":null,"sku":"PremiumV2","scmSiteAlsoStopped":false,"targetSwapSlot":null,"hostingEnvironment":null,"hostingEnvironmentProfile":null,"clientAffinityEnabled":false,"clientCertEnabled":false,"clientCertMode":"Required","clientCertExclusionPaths":null,"hostNamesDisabled":false,"domainVerificationIdentifiers":null,"customDomainVerificationId":"333646C25EDA7C903C86F0F0D0193C412978B2E48FA0B4F1461D339FBBAE3EB7","kind":"functionapp","inboundIpAddress":"20.43.43.33","possibleInboundIpAddresses":"20.43.43.33","ftpUsername":"swiftfunctionapp000003__swiftfunctionapp000003-stage\\$swiftfunctionapp000003__swiftfunctionapp000003-stage","ftpsHostName":"ftps://waws-prod-par-015.ftp.azurewebsites.windows.net/site/wwwroot","outboundIpAddresses":"51.11.238.47,51.11.238.176,51.11.238.204,51.11.238.255,51.11.239.9,51.11.239.36,20.43.43.33","possibleOutboundIpAddresses":"51.11.234.14,51.11.235.103,51.11.236.195,51.11.237.97,51.11.237.231,51.11.238.40,51.11.238.47,51.11.238.176,51.11.238.204,51.11.238.255,51.11.239.9,51.11.239.36,51.11.239.40,51.11.200.72,51.11.200.124,51.11.236.220,51.11.236.221,51.11.237.48,51.11.237.217,51.11.238.18,51.11.238.19,51.11.238.38,51.11.238.39,51.11.238.56,51.11.238.57,51.11.238.60,51.11.238.61,20.74.24.206,20.74.24.218,20.74.25.13,20.43.43.33","containerSize":1536,"dailyMemoryTimeQuota":0,"suspendedTill":null,"siteDisabledReason":0,"functionExecutionUnitsCache":null,"maxNumberOfWorkers":null,"homeStamp":"waws-prod-par-015","cloningInfo":null,"hostingEnvironmentId":null,"tags":null,"resourceGroup":"clitest.rg000001","defaultHostName":"swiftfunctionapp000003-swiftfunctionapp000003-stage.azurewebsites.net","slotSwapStatus":null,"httpsOnly":false,"redundancyMode":"None","inProgressOperationId":null,"geoDistributions":null,"privateEndpointConnections":null,"buildVersion":null,"targetBuildVersion":null,"migrationState":null,"eligibleLogCategories":"FunctionAppLogs","storageAccountRequired":false,"virtualNetworkSubnetId":null,"keyVaultReferenceIdentity":"SystemAssigned"}}'
    headers:
      cache-control:
      - no-cache
      content-length:
      - '6497'
      content-type:
      - application/json
      date:
      - Fri, 19 Nov 2021 22:08:18 GMT
      etag:
      - '"1D7DD91E18F99C0"'
      expires:
      - '-1'
      pragma:
      - no-cache
      server:
      - Microsoft-IIS/10.0
      strict-transport-security:
      - max-age=31536000; includeSubDomains
      transfer-encoding:
      - chunked
      vary:
      - Accept-Encoding
      x-aspnet-version:
      - 4.0.30319
      x-content-type-options:
      - nosniff
      x-ms-ratelimit-remaining-subscription-resource-requests:
      - '499'
      x-powered-by:
      - ASP.NET
    status:
      code: 200
      message: OK
- request:
    body: null
    headers:
      Accept:
      - application/json
      Accept-Encoding:
      - gzip, deflate
      CommandName:
      - functionapp vnet-integration add
      Connection:
      - keep-alive
      ParameterSetName:
      - -g -n --vnet --subnet --slot
      User-Agent:
      - AZURECLI/2.30.0 azsdk-python-azure-mgmt-network/19.3.0 Python/3.8.6 (macOS-10.15.7-x86_64-i386-64bit)
    method: GET
    uri: https://management.azure.com/subscriptions/00000000-0000-0000-0000-000000000000/providers/Microsoft.Network/virtualNetworks?api-version=2021-05-01
  response:
    body:
      string: '{"value":[{"name":"aks-vnet-55114266","id":"/subscriptions/00000000-0000-0000-0000-000000000000/resourceGroups/MC_aksClusterGroup_aksClusterGroup-aks_eastus/providers/Microsoft.Network/virtualNetworks/aks-vnet-55114266","etag":"W/\"37bc0985-506e-42e1-91f2-6407d67a7b5c\"","type":"Microsoft.Network/virtualNetworks","location":"eastus","properties":{"provisioningState":"Succeeded","resourceGuid":"0018dece-7b53-4c88-a570-dbfcae61e5b2","addressSpace":{"addressPrefixes":["10.0.0.0/8"]},"subnets":[{"name":"aks-subnet","id":"/subscriptions/00000000-0000-0000-0000-000000000000/resourceGroups/MC_aksClusterGroup_aksClusterGroup-aks_eastus/providers/Microsoft.Network/virtualNetworks/aks-vnet-55114266/subnets/aks-subnet","etag":"W/\"37bc0985-506e-42e1-91f2-6407d67a7b5c\"","properties":{"provisioningState":"Succeeded","addressPrefix":"10.240.0.0/16","networkSecurityGroup":{"id":"/subscriptions/00000000-0000-0000-0000-000000000000/resourceGroups/MC_aksClusterGroup_aksClusterGroup-aks_eastus/providers/Microsoft.Network/networkSecurityGroups/aks-agentpool-55114266-nsg"},"routeTable":{"id":"/subscriptions/00000000-0000-0000-0000-000000000000/resourceGroups/MC_aksClusterGroup_aksClusterGroup-aks_eastus/providers/Microsoft.Network/routeTables/aks-agentpool-55114266-routetable"},"ipConfigurations":[{"id":"/subscriptions/00000000-0000-0000-0000-000000000000/resourceGroups/MC_aksClusterGroup_aksClusterGroup-aks_eastus/providers/Microsoft.Compute/virtualMachineScaleSets/aks-nodepool1-55114266-vmss/virtualMachines/0/networkInterfaces/aks-nodepool1-55114266-vmss/ipConfigurations/ipconfig1"},{"id":"/subscriptions/00000000-0000-0000-0000-000000000000/resourceGroups/MC_aksClusterGroup_aksClusterGroup-aks_eastus/providers/Microsoft.Compute/virtualMachineScaleSets/aks-nodepool1-55114266-vmss/virtualMachines/1/networkInterfaces/aks-nodepool1-55114266-vmss/ipConfigurations/ipconfig1"},{"id":"/subscriptions/00000000-0000-0000-0000-000000000000/resourceGroups/MC_aksClusterGroup_aksClusterGroup-aks_eastus/providers/Microsoft.Compute/virtualMachineScaleSets/aks-nodepool1-55114266-vmss/virtualMachines/2/networkInterfaces/aks-nodepool1-55114266-vmss/ipConfigurations/ipconfig1"}],"delegations":[],"privateEndpointNetworkPolicies":"Enabled","privateLinkServiceNetworkPolicies":"Enabled"},"type":"Microsoft.Network/virtualNetworks/subnets"}],"virtualNetworkPeerings":[],"enableDdosProtection":false}},{"name":"swiftname000006","id":"/subscriptions/00000000-0000-0000-0000-000000000000/resourceGroups/clitest.rg000001/providers/Microsoft.Network/virtualNetworks/swiftname000006","etag":"W/\"58823276-8fca-4ec4-9cf5-e945fcd1963d\"","type":"Microsoft.Network/virtualNetworks","location":"francecentral","tags":{},"properties":{"provisioningState":"Succeeded","resourceGuid":"a39edaf1-2681-4249-9cc6-ce8f4f42572f","addressSpace":{"addressPrefixes":["10.0.0.0/16"]},"dhcpOptions":{"dnsServers":[]},"subnets":[{"name":"swiftsubnet000005","id":"/subscriptions/00000000-0000-0000-0000-000000000000/resourceGroups/clitest.rg000001/providers/Microsoft.Network/virtualNetworks/swiftname000006/subnets/swiftsubnet000005","etag":"W/\"58823276-8fca-4ec4-9cf5-e945fcd1963d\"","properties":{"provisioningState":"Succeeded","addressPrefix":"10.0.0.0/24","networkSecurityGroup":{"id":"/subscriptions/00000000-0000-0000-0000-000000000000/resourceGroups/cleanupservice/providers/Microsoft.Network/networkSecurityGroups/rg-cleanupservice-nsg4"},"serviceAssociationLinks":[{"name":"AppServiceLink","id":"/subscriptions/00000000-0000-0000-0000-000000000000/resourceGroups/clitest.rg000001/providers/Microsoft.Network/virtualNetworks/swiftname000006/subnets/swiftsubnet000005/serviceAssociationLinks/AppServiceLink","etag":"W/\"58823276-8fca-4ec4-9cf5-e945fcd1963d\"","type":"Microsoft.Network/virtualNetworks/subnets/serviceAssociationLinks","properties":{"provisioningState":"Succeeded","linkedResourceType":"Microsoft.Web/serverfarms","link":"/subscriptions/00000000-0000-0000-0000-000000000000/resourceGroups/clitest.rg000001/providers/Microsoft.Web/serverfarms/swiftplan000004","enabledForArmDeployments":false,"allowDelete":false,"locations":[]}}],"delegations":[{"name":"delegation","id":"/subscriptions/00000000-0000-0000-0000-000000000000/resourceGroups/clitest.rg000001/providers/Microsoft.Network/virtualNetworks/swiftname000006/subnets/swiftsubnet000005/delegations/delegation","etag":"W/\"58823276-8fca-4ec4-9cf5-e945fcd1963d\"","properties":{"provisioningState":"Succeeded","serviceName":"Microsoft.Web/serverFarms","actions":["Microsoft.Network/virtualNetworks/subnets/action"]},"type":"Microsoft.Network/virtualNetworks/subnets/delegations"}],"privateEndpointNetworkPolicies":"Enabled","privateLinkServiceNetworkPolicies":"Enabled"},"type":"Microsoft.Network/virtualNetworks/subnets"}],"virtualNetworkPeerings":[],"enableDdosProtection":false}}]}'
    headers:
      cache-control:
      - no-cache
      content-length:
<<<<<<< HEAD
      - '56103'
=======
      - '5212'
>>>>>>> 8f28e981
      content-type:
      - application/json; charset=utf-8
      date:
      - Fri, 19 Nov 2021 22:08:18 GMT
      expires:
      - '-1'
      pragma:
      - no-cache
      strict-transport-security:
      - max-age=31536000; includeSubDomains
      vary:
      - Accept-Encoding
      x-content-type-options:
      - nosniff
      x-ms-original-request-ids:
      - ded42db2-67b1-42a1-9359-60588062d6d6
      - 402514cb-ae33-4c55-af93-a3a77169923b
    status:
      code: 200
      message: OK
- request:
    body: null
    headers:
      Accept:
      - application/json
      Accept-Encoding:
      - gzip, deflate
      CommandName:
      - functionapp vnet-integration add
      Connection:
      - keep-alive
      ParameterSetName:
      - -g -n --vnet --subnet --slot
      User-Agent:
      - AZURECLI/2.30.0 azsdk-python-azure-mgmt-web/4.0.0 Python/3.8.6 (macOS-10.15.7-x86_64-i386-64bit)
    method: GET
    uri: https://management.azure.com/subscriptions/00000000-0000-0000-0000-000000000000/resourceGroups/clitest.rg000001/providers/Microsoft.Web/sites/swiftfunctionapp000003/slots/swiftfunctionapp000003-stage?api-version=2020-09-01
  response:
    body:
      string: '{"id":"/subscriptions/00000000-0000-0000-0000-000000000000/resourceGroups/clitest.rg000001/providers/Microsoft.Web/sites/swiftfunctionapp000003/slots/swiftfunctionapp000003-stage","name":"swiftfunctionapp000003/swiftfunctionapp000003-stage","type":"Microsoft.Web/sites/slots","kind":"functionapp","location":"France
        Central","properties":{"name":"swiftfunctionapp000003(swiftfunctionapp000003-stage)","state":"Running","hostNames":["swiftfunctionapp000003-swiftfunctionapp000003-stage.azurewebsites.net"],"webSpace":"clitest.rg000001-FranceCentralwebspace","selfLink":"https://waws-prod-par-015.api.azurewebsites.windows.net:454/subscriptions/00000000-0000-0000-0000-000000000000/webspaces/clitest.rg000001-FranceCentralwebspace/sites/swiftfunctionapp000003","repositorySiteName":"swiftfunctionapp000003","owner":null,"usageState":"Normal","enabled":true,"adminEnabled":true,"enabledHostNames":["swiftfunctionapp000003-swiftfunctionapp000003-stage.azurewebsites.net","swiftfunctionapp000003-swiftfunctionapp000003-stage.scm.azurewebsites.net"],"siteProperties":{"metadata":null,"properties":[{"name":"LinuxFxVersion","value":""},{"name":"WindowsFxVersion","value":null}],"appSettings":null},"availabilityState":"Normal","sslCertificates":null,"csrs":[],"cers":null,"siteMode":null,"hostNameSslStates":[{"name":"swiftfunctionapp000003-swiftfunctionapp000003-stage.azurewebsites.net","sslState":"Disabled","ipBasedSslResult":null,"virtualIP":null,"thumbprint":null,"toUpdate":null,"toUpdateIpBasedSsl":null,"ipBasedSslState":"NotConfigured","hostType":"Standard"},{"name":"swiftfunctionapp000003-swiftfunctionapp000003-stage.scm.azurewebsites.net","sslState":"Disabled","ipBasedSslResult":null,"virtualIP":null,"thumbprint":null,"toUpdate":null,"toUpdateIpBasedSsl":null,"ipBasedSslState":"NotConfigured","hostType":"Repository"}],"computeMode":null,"serverFarm":null,"serverFarmId":"/subscriptions/00000000-0000-0000-0000-000000000000/resourceGroups/clitest.rg000001/providers/Microsoft.Web/serverfarms/swiftplan000004","reserved":false,"isXenon":false,"hyperV":false,"lastModifiedTimeUtc":"2021-11-19T22:08:03.7","storageRecoveryDefaultState":"Running","contentAvailabilityState":"Normal","runtimeAvailabilityState":"Normal","siteConfig":{"numberOfWorkers":1,"defaultDocuments":null,"netFrameworkVersion":null,"phpVersion":null,"pythonVersion":null,"nodeVersion":null,"powerShellVersion":null,"linuxFxVersion":"","windowsFxVersion":null,"requestTracingEnabled":null,"remoteDebuggingEnabled":null,"remoteDebuggingVersion":null,"httpLoggingEnabled":null,"azureMonitorLogCategories":null,"acrUseManagedIdentityCreds":false,"acrUserManagedIdentityID":null,"logsDirectorySizeLimit":null,"detailedErrorLoggingEnabled":null,"publishingUsername":null,"publishingPassword":null,"appSettings":null,"metadata":null,"connectionStrings":null,"machineKey":null,"handlerMappings":null,"documentRoot":null,"scmType":null,"use32BitWorkerProcess":null,"webSocketsEnabled":null,"alwaysOn":true,"javaVersion":null,"javaContainer":null,"javaContainerVersion":null,"appCommandLine":null,"managedPipelineMode":null,"virtualApplications":null,"winAuthAdminState":null,"winAuthTenantState":null,"customAppPoolIdentityAdminState":null,"customAppPoolIdentityTenantState":null,"runtimeADUser":null,"runtimeADUserPassword":null,"loadBalancing":null,"routingRules":null,"experiments":null,"limits":null,"autoHealEnabled":null,"autoHealRules":null,"tracingOptions":null,"vnetName":null,"vnetRouteAllEnabled":null,"vnetPrivatePortsCount":null,"publicNetworkAccess":null,"cors":null,"push":null,"apiDefinition":null,"apiManagementConfig":null,"autoSwapSlotName":null,"localMySqlEnabled":null,"managedServiceIdentityId":null,"xManagedServiceIdentityId":null,"keyVaultReferenceIdentity":null,"ipSecurityRestrictions":null,"scmIpSecurityRestrictions":null,"scmIpSecurityRestrictionsUseMain":null,"http20Enabled":true,"minTlsVersion":null,"scmMinTlsVersion":null,"ftpsState":null,"preWarmedInstanceCount":null,"functionAppScaleLimit":0,"healthCheckPath":null,"fileChangeAuditEnabled":null,"functionsRuntimeScaleMonitoringEnabled":null,"websiteTimeZone":null,"minimumElasticInstanceCount":1,"azureStorageAccounts":null,"sitePort":null},"deploymentId":"swiftfunctionapp000003__595e","slotName":null,"trafficManagerHostNames":null,"sku":"PremiumV2","scmSiteAlsoStopped":false,"targetSwapSlot":null,"hostingEnvironment":null,"hostingEnvironmentProfile":null,"clientAffinityEnabled":false,"clientCertEnabled":false,"clientCertMode":"Required","clientCertExclusionPaths":null,"hostNamesDisabled":false,"domainVerificationIdentifiers":null,"customDomainVerificationId":"333646C25EDA7C903C86F0F0D0193C412978B2E48FA0B4F1461D339FBBAE3EB7","kind":"functionapp","inboundIpAddress":"20.43.43.33","possibleInboundIpAddresses":"20.43.43.33","ftpUsername":"swiftfunctionapp000003__swiftfunctionapp000003-stage\\$swiftfunctionapp000003__swiftfunctionapp000003-stage","ftpsHostName":"ftps://waws-prod-par-015.ftp.azurewebsites.windows.net/site/wwwroot","outboundIpAddresses":"51.11.238.47,51.11.238.176,51.11.238.204,51.11.238.255,51.11.239.9,51.11.239.36,20.43.43.33","possibleOutboundIpAddresses":"51.11.234.14,51.11.235.103,51.11.236.195,51.11.237.97,51.11.237.231,51.11.238.40,51.11.238.47,51.11.238.176,51.11.238.204,51.11.238.255,51.11.239.9,51.11.239.36,51.11.239.40,51.11.200.72,51.11.200.124,51.11.236.220,51.11.236.221,51.11.237.48,51.11.237.217,51.11.238.18,51.11.238.19,51.11.238.38,51.11.238.39,51.11.238.56,51.11.238.57,51.11.238.60,51.11.238.61,20.74.24.206,20.74.24.218,20.74.25.13,20.43.43.33","containerSize":1536,"dailyMemoryTimeQuota":0,"suspendedTill":null,"siteDisabledReason":0,"functionExecutionUnitsCache":null,"maxNumberOfWorkers":null,"homeStamp":"waws-prod-par-015","cloningInfo":null,"hostingEnvironmentId":null,"tags":null,"resourceGroup":"clitest.rg000001","defaultHostName":"swiftfunctionapp000003-swiftfunctionapp000003-stage.azurewebsites.net","slotSwapStatus":null,"httpsOnly":false,"redundancyMode":"None","inProgressOperationId":null,"geoDistributions":null,"privateEndpointConnections":[],"buildVersion":null,"targetBuildVersion":null,"migrationState":null,"eligibleLogCategories":"FunctionAppLogs","storageAccountRequired":false,"virtualNetworkSubnetId":"/subscriptions/00000000-0000-0000-0000-000000000000/resourceGroups/clitest.rg000001/providers/Microsoft.Network/virtualNetworks/swiftname000006/subnets/swiftsubnet000005","keyVaultReferenceIdentity":"SystemAssigned"}}'
    headers:
      cache-control:
      - no-cache
      content-length:
<<<<<<< HEAD
      - '6462'
=======
      - '6885'
>>>>>>> 8f28e981
      content-type:
      - application/json
      date:
      - Fri, 19 Nov 2021 22:08:20 GMT
      etag:
      - '"1D7DD91EC68B340"'
      expires:
      - '-1'
      pragma:
      - no-cache
      server:
      - Microsoft-IIS/10.0
      strict-transport-security:
      - max-age=31536000; includeSubDomains
      transfer-encoding:
      - chunked
      vary:
      - Accept-Encoding
      x-aspnet-version:
      - 4.0.30319
      x-content-type-options:
      - nosniff
      x-powered-by:
      - ASP.NET
    status:
      code: 200
      message: OK
- request:
    body: null
    headers:
      Accept:
      - application/json
      Accept-Encoding:
      - gzip, deflate
      CommandName:
      - functionapp vnet-integration add
      Connection:
      - keep-alive
      ParameterSetName:
      - -g -n --vnet --subnet --slot
      User-Agent:
      - AZURECLI/2.30.0 azsdk-python-azure-mgmt-web/4.0.0 Python/3.8.6 (macOS-10.15.7-x86_64-i386-64bit)
    method: GET
    uri: https://management.azure.com/subscriptions/00000000-0000-0000-0000-000000000000/resourceGroups/clitest.rg000001/providers/Microsoft.Web/sites/swiftfunctionapp000003/slots/swiftfunctionapp000003-stage?api-version=2020-09-01
  response:
    body:
      string: '{"id":"/subscriptions/00000000-0000-0000-0000-000000000000/resourceGroups/clitest.rg000001/providers/Microsoft.Web/sites/swiftfunctionapp000003/slots/swiftfunctionapp000003-stage","name":"swiftfunctionapp000003/swiftfunctionapp000003-stage","type":"Microsoft.Web/sites/slots","kind":"functionapp","location":"France
        Central","properties":{"name":"swiftfunctionapp000003(swiftfunctionapp000003-stage)","state":"Running","hostNames":["swiftfunctionapp000003-swiftfunctionapp000003-stage.azurewebsites.net"],"webSpace":"clitest.rg000001-FranceCentralwebspace","selfLink":"https://waws-prod-par-015.api.azurewebsites.windows.net:454/subscriptions/00000000-0000-0000-0000-000000000000/webspaces/clitest.rg000001-FranceCentralwebspace/sites/swiftfunctionapp000003","repositorySiteName":"swiftfunctionapp000003","owner":null,"usageState":"Normal","enabled":true,"adminEnabled":true,"enabledHostNames":["swiftfunctionapp000003-swiftfunctionapp000003-stage.azurewebsites.net","swiftfunctionapp000003-swiftfunctionapp000003-stage.scm.azurewebsites.net"],"siteProperties":{"metadata":null,"properties":[{"name":"LinuxFxVersion","value":""},{"name":"WindowsFxVersion","value":null}],"appSettings":null},"availabilityState":"Normal","sslCertificates":null,"csrs":[],"cers":null,"siteMode":null,"hostNameSslStates":[{"name":"swiftfunctionapp000003-swiftfunctionapp000003-stage.azurewebsites.net","sslState":"Disabled","ipBasedSslResult":null,"virtualIP":null,"thumbprint":null,"toUpdate":null,"toUpdateIpBasedSsl":null,"ipBasedSslState":"NotConfigured","hostType":"Standard"},{"name":"swiftfunctionapp000003-swiftfunctionapp000003-stage.scm.azurewebsites.net","sslState":"Disabled","ipBasedSslResult":null,"virtualIP":null,"thumbprint":null,"toUpdate":null,"toUpdateIpBasedSsl":null,"ipBasedSslState":"NotConfigured","hostType":"Repository"}],"computeMode":null,"serverFarm":null,"serverFarmId":"/subscriptions/00000000-0000-0000-0000-000000000000/resourceGroups/clitest.rg000001/providers/Microsoft.Web/serverfarms/swiftplan000004","reserved":false,"isXenon":false,"hyperV":false,"lastModifiedTimeUtc":"2021-11-19T22:08:03.7","storageRecoveryDefaultState":"Running","contentAvailabilityState":"Normal","runtimeAvailabilityState":"Normal","siteConfig":{"numberOfWorkers":1,"defaultDocuments":null,"netFrameworkVersion":null,"phpVersion":null,"pythonVersion":null,"nodeVersion":null,"powerShellVersion":null,"linuxFxVersion":"","windowsFxVersion":null,"requestTracingEnabled":null,"remoteDebuggingEnabled":null,"remoteDebuggingVersion":null,"httpLoggingEnabled":null,"azureMonitorLogCategories":null,"acrUseManagedIdentityCreds":false,"acrUserManagedIdentityID":null,"logsDirectorySizeLimit":null,"detailedErrorLoggingEnabled":null,"publishingUsername":null,"publishingPassword":null,"appSettings":null,"metadata":null,"connectionStrings":null,"machineKey":null,"handlerMappings":null,"documentRoot":null,"scmType":null,"use32BitWorkerProcess":null,"webSocketsEnabled":null,"alwaysOn":true,"javaVersion":null,"javaContainer":null,"javaContainerVersion":null,"appCommandLine":null,"managedPipelineMode":null,"virtualApplications":null,"winAuthAdminState":null,"winAuthTenantState":null,"customAppPoolIdentityAdminState":null,"customAppPoolIdentityTenantState":null,"runtimeADUser":null,"runtimeADUserPassword":null,"loadBalancing":null,"routingRules":null,"experiments":null,"limits":null,"autoHealEnabled":null,"autoHealRules":null,"tracingOptions":null,"vnetName":null,"vnetRouteAllEnabled":null,"vnetPrivatePortsCount":null,"publicNetworkAccess":null,"cors":null,"push":null,"apiDefinition":null,"apiManagementConfig":null,"autoSwapSlotName":null,"localMySqlEnabled":null,"managedServiceIdentityId":null,"xManagedServiceIdentityId":null,"keyVaultReferenceIdentity":null,"ipSecurityRestrictions":null,"scmIpSecurityRestrictions":null,"scmIpSecurityRestrictionsUseMain":null,"http20Enabled":true,"minTlsVersion":null,"scmMinTlsVersion":null,"ftpsState":null,"preWarmedInstanceCount":null,"functionAppScaleLimit":0,"healthCheckPath":null,"fileChangeAuditEnabled":null,"functionsRuntimeScaleMonitoringEnabled":null,"websiteTimeZone":null,"minimumElasticInstanceCount":1,"azureStorageAccounts":null,"sitePort":null},"deploymentId":"swiftfunctionapp000003__595e","slotName":null,"trafficManagerHostNames":null,"sku":"PremiumV2","scmSiteAlsoStopped":false,"targetSwapSlot":null,"hostingEnvironment":null,"hostingEnvironmentProfile":null,"clientAffinityEnabled":false,"clientCertEnabled":false,"clientCertMode":"Required","clientCertExclusionPaths":null,"hostNamesDisabled":false,"domainVerificationIdentifiers":null,"customDomainVerificationId":"333646C25EDA7C903C86F0F0D0193C412978B2E48FA0B4F1461D339FBBAE3EB7","kind":"functionapp","inboundIpAddress":"20.43.43.33","possibleInboundIpAddresses":"20.43.43.33","ftpUsername":"swiftfunctionapp000003__swiftfunctionapp000003-stage\\$swiftfunctionapp000003__swiftfunctionapp000003-stage","ftpsHostName":"ftps://waws-prod-par-015.ftp.azurewebsites.windows.net/site/wwwroot","outboundIpAddresses":"51.11.238.47,51.11.238.176,51.11.238.204,51.11.238.255,51.11.239.9,51.11.239.36,20.43.43.33","possibleOutboundIpAddresses":"51.11.234.14,51.11.235.103,51.11.236.195,51.11.237.97,51.11.237.231,51.11.238.40,51.11.238.47,51.11.238.176,51.11.238.204,51.11.238.255,51.11.239.9,51.11.239.36,51.11.239.40,51.11.200.72,51.11.200.124,51.11.236.220,51.11.236.221,51.11.237.48,51.11.237.217,51.11.238.18,51.11.238.19,51.11.238.38,51.11.238.39,51.11.238.56,51.11.238.57,51.11.238.60,51.11.238.61,20.74.24.206,20.74.24.218,20.74.25.13,20.43.43.33","containerSize":1536,"dailyMemoryTimeQuota":0,"suspendedTill":null,"siteDisabledReason":0,"functionExecutionUnitsCache":null,"maxNumberOfWorkers":null,"homeStamp":"waws-prod-par-015","cloningInfo":null,"hostingEnvironmentId":null,"tags":null,"resourceGroup":"clitest.rg000001","defaultHostName":"swiftfunctionapp000003-swiftfunctionapp000003-stage.azurewebsites.net","slotSwapStatus":null,"httpsOnly":false,"redundancyMode":"None","inProgressOperationId":null,"geoDistributions":null,"privateEndpointConnections":[],"buildVersion":null,"targetBuildVersion":null,"migrationState":null,"eligibleLogCategories":"FunctionAppLogs","storageAccountRequired":false,"virtualNetworkSubnetId":"/subscriptions/00000000-0000-0000-0000-000000000000/resourceGroups/clitest.rg000001/providers/Microsoft.Network/virtualNetworks/swiftname000006/subnets/swiftsubnet000005","keyVaultReferenceIdentity":"SystemAssigned"}}'
    headers:
      cache-control:
      - no-cache
      content-length:
<<<<<<< HEAD
      - '6462'
=======
      - '6885'
>>>>>>> 8f28e981
      content-type:
      - application/json
      date:
      - Fri, 19 Nov 2021 22:08:22 GMT
      etag:
      - '"1D7DD91EC68B340"'
      expires:
      - '-1'
      pragma:
      - no-cache
      server:
      - Microsoft-IIS/10.0
      strict-transport-security:
      - max-age=31536000; includeSubDomains
      transfer-encoding:
      - chunked
      vary:
      - Accept-Encoding
      x-aspnet-version:
      - 4.0.30319
      x-content-type-options:
      - nosniff
      x-powered-by:
      - ASP.NET
    status:
      code: 200
      message: OK
- request:
    body: null
    headers:
      Accept:
      - application/json
      Accept-Encoding:
      - gzip, deflate
      CommandName:
      - functionapp vnet-integration add
      Connection:
      - keep-alive
      ParameterSetName:
      - -g -n --vnet --subnet --slot
      User-Agent:
      - AZURECLI/2.30.0 azsdk-python-azure-mgmt-web/4.0.0 Python/3.8.6 (macOS-10.15.7-x86_64-i386-64bit)
    method: GET
    uri: https://management.azure.com/subscriptions/00000000-0000-0000-0000-000000000000/resourceGroups/clitest.rg000001/providers/Microsoft.Web/sites/swiftfunctionapp000003/slots/swiftfunctionapp000003-stage/config/web?api-version=2020-09-01
  response:
    body:
      string: '{"id":"/subscriptions/00000000-0000-0000-0000-000000000000/resourceGroups/clitest.rg000001/providers/Microsoft.Web/sites/swiftfunctionapp000003/slots/swiftfunctionapp000003-stage/config/web","name":"swiftfunctionapp000003","type":"Microsoft.Web/sites/config","location":"France
        Central","properties":{"numberOfWorkers":1,"defaultDocuments":["Default.htm","Default.html","Default.asp","index.htm","index.html","iisstart.htm","default.aspx","index.php","hostingstart.html"],"netFrameworkVersion":"v4.0","phpVersion":"5.6","pythonVersion":"","nodeVersion":"","powerShellVersion":"","linuxFxVersion":"","windowsFxVersion":null,"requestTracingEnabled":false,"remoteDebuggingEnabled":false,"remoteDebuggingVersion":"VS2019","httpLoggingEnabled":false,"azureMonitorLogCategories":null,"acrUseManagedIdentityCreds":false,"acrUserManagedIdentityID":null,"logsDirectorySizeLimit":35,"detailedErrorLoggingEnabled":false,"publishingUsername":"$swiftfunctionapp000003__swiftfunctionapp000003-stage","publishingPassword":null,"appSettings":null,"metadata":null,"connectionStrings":null,"machineKey":null,"handlerMappings":null,"documentRoot":null,"scmType":"None","use32BitWorkerProcess":true,"webSocketsEnabled":false,"alwaysOn":true,"javaVersion":null,"javaContainer":null,"javaContainerVersion":null,"appCommandLine":"","managedPipelineMode":"Integrated","virtualApplications":[{"virtualPath":"/","physicalPath":"site\\wwwroot","preloadEnabled":true,"virtualDirectories":null}],"winAuthAdminState":0,"winAuthTenantState":0,"customAppPoolIdentityAdminState":false,"customAppPoolIdentityTenantState":false,"runtimeADUser":null,"runtimeADUserPassword":null,"loadBalancing":"LeastRequests","routingRules":[],"experiments":{"rampUpRules":[]},"limits":null,"autoHealEnabled":false,"autoHealRules":null,"tracingOptions":null,"vnetName":"a39edaf1-2681-4249-9cc6-ce8f4f42572f_swiftsubnet000005","vnetRouteAllEnabled":true,"vnetPrivatePortsCount":0,"publicNetworkAccess":null,"siteAuthEnabled":false,"siteAuthSettings":{"enabled":null,"unauthenticatedClientAction":null,"tokenStoreEnabled":null,"allowedExternalRedirectUrls":null,"defaultProvider":null,"clientId":null,"clientSecret":null,"clientSecretSettingName":null,"clientSecretCertificateThumbprint":null,"issuer":null,"allowedAudiences":null,"additionalLoginParams":null,"isAadAutoProvisioned":false,"aadClaimsAuthorization":null,"googleClientId":null,"googleClientSecret":null,"googleClientSecretSettingName":null,"googleOAuthScopes":null,"facebookAppId":null,"facebookAppSecret":null,"facebookAppSecretSettingName":null,"facebookOAuthScopes":null,"gitHubClientId":null,"gitHubClientSecret":null,"gitHubClientSecretSettingName":null,"gitHubOAuthScopes":null,"twitterConsumerKey":null,"twitterConsumerSecret":null,"twitterConsumerSecretSettingName":null,"microsoftAccountClientId":null,"microsoftAccountClientSecret":null,"microsoftAccountClientSecretSettingName":null,"microsoftAccountOAuthScopes":null,"configVersion":null},"cors":null,"push":null,"apiDefinition":null,"apiManagementConfig":null,"autoSwapSlotName":null,"localMySqlEnabled":false,"managedServiceIdentityId":null,"xManagedServiceIdentityId":null,"keyVaultReferenceIdentity":null,"ipSecurityRestrictions":[{"ipAddress":"Any","action":"Allow","priority":1,"name":"Allow
        all","description":"Allow all access"}],"scmIpSecurityRestrictions":[{"ipAddress":"Any","action":"Allow","priority":1,"name":"Allow
        all","description":"Allow all access"}],"scmIpSecurityRestrictionsUseMain":false,"http20Enabled":true,"minTlsVersion":"1.2","scmMinTlsVersion":"1.0","ftpsState":"AllAllowed","preWarmedInstanceCount":0,"functionAppScaleLimit":0,"healthCheckPath":null,"fileChangeAuditEnabled":false,"functionsRuntimeScaleMonitoringEnabled":false,"websiteTimeZone":null,"minimumElasticInstanceCount":1,"azureStorageAccounts":{},"sitePort":null}}'
    headers:
      cache-control:
      - no-cache
      content-length:
      - '3829'
      content-type:
      - application/json
      date:
      - Fri, 19 Nov 2021 22:08:23 GMT
      expires:
      - '-1'
      pragma:
      - no-cache
      server:
      - Microsoft-IIS/10.0
      strict-transport-security:
      - max-age=31536000; includeSubDomains
      transfer-encoding:
      - chunked
      vary:
      - Accept-Encoding
      x-aspnet-version:
      - 4.0.30319
      x-content-type-options:
      - nosniff
      x-powered-by:
      - ASP.NET
    status:
      code: 200
      message: OK
- request:
    body: '{"format": "WebDeploy"}'
    headers:
      Accept:
      - application/xml
      Accept-Encoding:
      - gzip, deflate
      CommandName:
      - functionapp vnet-integration add
      Connection:
      - keep-alive
      Content-Length:
      - '23'
      Content-Type:
      - application/json
      ParameterSetName:
      - -g -n --vnet --subnet --slot
      User-Agent:
      - AZURECLI/2.30.0 azsdk-python-azure-mgmt-web/4.0.0 Python/3.8.6 (macOS-10.15.7-x86_64-i386-64bit)
    method: POST
    uri: https://management.azure.com/subscriptions/00000000-0000-0000-0000-000000000000/resourceGroups/clitest.rg000001/providers/Microsoft.Web/sites/swiftfunctionapp000003/slots/swiftfunctionapp000003-stage/publishxml?api-version=2020-09-01
  response:
    body:
      string: <publishData><publishProfile profileName="swiftfunctionapp000003-swiftfunctionapp000003-stage
        - Web Deploy" publishMethod="MSDeploy" publishUrl="swiftfunctionapp000003-swiftfunctionapp000003-stage.scm.azurewebsites.net:443"
        msdeploySite="swiftfunctionapp000003__swiftfunctionapp000003-stage" userName="$swiftfunctionapp000003__swiftfunctionapp000003-stage"
        userPWD="cBScTA4nxq4rsyuF8iu2rsj3heWmdmfjpfxgpteniMmTzYcnRa9SHf7z5bgb" destinationAppUrl="http://swiftfunctionapp000003-swiftfunctionapp000003-stage.azurewebsites.net"
        SQLServerDBConnectionString="" mySQLDBConnectionString="" hostingProviderForumLink=""
        controlPanelLink="http://windows.azure.com" webSystem="WebSites"><databases
        /></publishProfile><publishProfile profileName="swiftfunctionapp000003-swiftfunctionapp000003-stage
        - FTP" publishMethod="FTP" publishUrl="ftp://waws-prod-par-015.ftp.azurewebsites.windows.net/site/wwwroot"
        ftpPassiveMode="True" userName="swiftfunctionapp000003__swiftfunctionapp000003-stage\$swiftfunctionapp000003__swiftfunctionapp000003-stage"
        userPWD="cBScTA4nxq4rsyuF8iu2rsj3heWmdmfjpfxgpteniMmTzYcnRa9SHf7z5bgb" destinationAppUrl="http://swiftfunctionapp000003-swiftfunctionapp000003-stage.azurewebsites.net"
        SQLServerDBConnectionString="" mySQLDBConnectionString="" hostingProviderForumLink=""
        controlPanelLink="http://windows.azure.com" webSystem="WebSites"><databases
        /></publishProfile><publishProfile profileName="swiftfunctionapp000003-swiftfunctionapp000003-stage
        - Zip Deploy" publishMethod="ZipDeploy" publishUrl="swiftfunctionapp000003-swiftfunctionapp000003-stage.scm.azurewebsites.net:443"
        userName="$swiftfunctionapp000003__swiftfunctionapp000003-stage" userPWD="cBScTA4nxq4rsyuF8iu2rsj3heWmdmfjpfxgpteniMmTzYcnRa9SHf7z5bgb"
        destinationAppUrl="http://swiftfunctionapp000003-swiftfunctionapp000003-stage.azurewebsites.net"
        SQLServerDBConnectionString="" mySQLDBConnectionString="" hostingProviderForumLink=""
        controlPanelLink="http://windows.azure.com" webSystem="WebSites"><databases
        /></publishProfile></publishData>
    headers:
      cache-control:
      - no-cache
      content-length:
      - '2023'
      content-type:
      - application/xml
      date:
      - Fri, 19 Nov 2021 22:08:24 GMT
      expires:
      - '-1'
      pragma:
      - no-cache
      server:
      - Microsoft-IIS/10.0
      strict-transport-security:
      - max-age=31536000; includeSubDomains
      x-aspnet-version:
      - 4.0.30319
      x-content-type-options:
      - nosniff
      x-ms-ratelimit-remaining-subscription-writes:
      - '1199'
      x-powered-by:
      - ASP.NET
    status:
      code: 200
      message: OK
- request:
    body: null
    headers:
      Accept:
      - application/json
      Accept-Encoding:
      - gzip, deflate
      CommandName:
      - functionapp vnet-integration add
      Connection:
      - keep-alive
      ParameterSetName:
      - -g -n --vnet --subnet --slot
      User-Agent:
      - AZURECLI/2.30.0 azsdk-python-azure-mgmt-web/4.0.0 Python/3.8.6 (macOS-10.15.7-x86_64-i386-64bit)
    method: GET
    uri: https://management.azure.com/subscriptions/00000000-0000-0000-0000-000000000000/resourceGroups/clitest.rg000001/providers/Microsoft.Web/serverfarms/swiftplan000004?api-version=2020-09-01
  response:
    body:
      string: '{"id":"/subscriptions/00000000-0000-0000-0000-000000000000/resourceGroups/clitest.rg000001/providers/Microsoft.Web/serverfarms/swiftplan000004","name":"swiftplan000004","type":"Microsoft.Web/serverfarms","kind":"app","location":"France
        Central","properties":{"serverFarmId":37142,"name":"swiftplan000004","workerSize":"D1","workerSizeId":3,"workerTierName":null,"numberOfWorkers":1,"currentWorkerSize":"D1","currentWorkerSizeId":3,"currentNumberOfWorkers":1,"status":"Ready","webSpace":"clitest.rg000001-FranceCentralwebspace","subscription":"2edc29f4-b81f-494b-a624-cc619903b837","adminSiteName":null,"hostingEnvironment":null,"hostingEnvironmentProfile":null,"maximumNumberOfWorkers":30,"planName":"VirtualDedicatedPlan","adminRuntimeSiteName":null,"computeMode":"Dedicated","siteMode":null,"geoRegion":"France
        Central","perSiteScaling":false,"elasticScaleEnabled":false,"maximumElasticWorkerCount":1,"numberOfSites":1,"hostingEnvironmentId":null,"isSpot":false,"spotExpirationTime":null,"freeOfferExpirationTime":null,"tags":null,"kind":"app","resourceGroup":"clitest.rg000001","reserved":false,"isXenon":false,"hyperV":false,"mdmId":"waws-prod-par-015_37142","targetWorkerCount":0,"targetWorkerSizeId":0,"provisioningState":"Succeeded","webSiteId":null,"existingServerFarmIds":null,"kubeEnvironmentProfile":null,"zoneRedundant":false},"sku":{"name":"P1v2","tier":"PremiumV2","size":"P1v2","family":"Pv2","capacity":1}}'
    headers:
      cache-control:
      - no-cache
      content-length:
      - '1422'
      content-type:
      - application/json
      date:
      - Fri, 19 Nov 2021 22:08:26 GMT
      expires:
      - '-1'
      pragma:
      - no-cache
      server:
      - Microsoft-IIS/10.0
      strict-transport-security:
      - max-age=31536000; includeSubDomains
      transfer-encoding:
      - chunked
      vary:
      - Accept-Encoding
      x-aspnet-version:
      - 4.0.30319
      x-content-type-options:
      - nosniff
      x-powered-by:
      - ASP.NET
    status:
      code: 200
      message: OK
- request:
    body: null
    headers:
      Accept:
      - application/json
      Accept-Encoding:
      - gzip, deflate
      CommandName:
      - functionapp vnet-integration add
      Connection:
      - keep-alive
      ParameterSetName:
      - -g -n --vnet --subnet --slot
      User-Agent:
      - AZURECLI/2.30.0 azsdk-python-azure-mgmt-network/19.3.0 Python/3.8.6 (macOS-10.15.7-x86_64-i386-64bit)
    method: GET
    uri: https://management.azure.com/subscriptions/00000000-0000-0000-0000-000000000000/resourceGroups/clitest.rg000001/providers/Microsoft.Network/virtualNetworks/swiftname000006?api-version=2021-05-01
  response:
    body:
      string: "{\r\n  \"name\": \"swiftname000006\",\r\n  \"id\": \"/subscriptions/00000000-0000-0000-0000-000000000000/resourceGroups/clitest.rg000001/providers/Microsoft.Network/virtualNetworks/swiftname000006\",\r\n
        \ \"etag\": \"W/\\\"58823276-8fca-4ec4-9cf5-e945fcd1963d\\\"\",\r\n  \"type\":
        \"Microsoft.Network/virtualNetworks\",\r\n  \"location\": \"francecentral\",\r\n
        \ \"tags\": {},\r\n  \"properties\": {\r\n    \"provisioningState\": \"Succeeded\",\r\n
        \   \"resourceGuid\": \"a39edaf1-2681-4249-9cc6-ce8f4f42572f\",\r\n    \"addressSpace\":
        {\r\n      \"addressPrefixes\": [\r\n        \"10.0.0.0/16\"\r\n      ]\r\n
        \   },\r\n    \"dhcpOptions\": {\r\n      \"dnsServers\": []\r\n    },\r\n
        \   \"subnets\": [\r\n      {\r\n        \"name\": \"swiftsubnet000005\",\r\n
        \       \"id\": \"/subscriptions/00000000-0000-0000-0000-000000000000/resourceGroups/clitest.rg000001/providers/Microsoft.Network/virtualNetworks/swiftname000006/subnets/swiftsubnet000005\",\r\n
        \       \"etag\": \"W/\\\"58823276-8fca-4ec4-9cf5-e945fcd1963d\\\"\",\r\n
        \       \"properties\": {\r\n          \"provisioningState\": \"Succeeded\",\r\n
        \         \"addressPrefix\": \"10.0.0.0/24\",\r\n          \"networkSecurityGroup\":
        {\r\n            \"id\": \"/subscriptions/00000000-0000-0000-0000-000000000000/resourceGroups/cleanupservice/providers/Microsoft.Network/networkSecurityGroups/rg-cleanupservice-nsg4\"\r\n
        \         },\r\n          \"serviceAssociationLinks\": [\r\n            {\r\n
        \             \"name\": \"AppServiceLink\",\r\n              \"id\": \"/subscriptions/00000000-0000-0000-0000-000000000000/resourceGroups/clitest.rg000001/providers/Microsoft.Network/virtualNetworks/swiftname000006/subnets/swiftsubnet000005/serviceAssociationLinks/AppServiceLink\",\r\n
        \             \"etag\": \"W/\\\"58823276-8fca-4ec4-9cf5-e945fcd1963d\\\"\",\r\n
        \             \"type\": \"Microsoft.Network/virtualNetworks/subnets/serviceAssociationLinks\",\r\n
        \             \"properties\": {\r\n                \"provisioningState\":
        \"Succeeded\",\r\n                \"linkedResourceType\": \"Microsoft.Web/serverfarms\",\r\n
        \               \"link\": \"/subscriptions/00000000-0000-0000-0000-000000000000/resourceGroups/clitest.rg000001/providers/Microsoft.Web/serverfarms/swiftplan000004\",\r\n
        \               \"enabledForArmDeployments\": false,\r\n                \"allowDelete\":
        false,\r\n                \"locations\": []\r\n              }\r\n            }\r\n
        \         ],\r\n          \"delegations\": [\r\n            {\r\n              \"name\":
        \"delegation\",\r\n              \"id\": \"/subscriptions/00000000-0000-0000-0000-000000000000/resourceGroups/clitest.rg000001/providers/Microsoft.Network/virtualNetworks/swiftname000006/subnets/swiftsubnet000005/delegations/delegation\",\r\n
        \             \"etag\": \"W/\\\"58823276-8fca-4ec4-9cf5-e945fcd1963d\\\"\",\r\n
        \             \"properties\": {\r\n                \"provisioningState\":
        \"Succeeded\",\r\n                \"serviceName\": \"Microsoft.Web/serverFarms\",\r\n
        \               \"actions\": [\r\n                  \"Microsoft.Network/virtualNetworks/subnets/action\"\r\n
        \               ]\r\n              },\r\n              \"type\": \"Microsoft.Network/virtualNetworks/subnets/delegations\"\r\n
        \           }\r\n          ],\r\n          \"privateEndpointNetworkPolicies\":
        \"Enabled\",\r\n          \"privateLinkServiceNetworkPolicies\": \"Enabled\"\r\n
        \       },\r\n        \"type\": \"Microsoft.Network/virtualNetworks/subnets\"\r\n
        \     }\r\n    ],\r\n    \"virtualNetworkPeerings\": [],\r\n    \"enableDdosProtection\":
        false\r\n  }\r\n}"
    headers:
      cache-control:
      - no-cache
      content-length:
<<<<<<< HEAD
      - '3042'
=======
      - '3646'
>>>>>>> 8f28e981
      content-type:
      - application/json; charset=utf-8
      date:
      - Fri, 19 Nov 2021 22:08:27 GMT
      etag:
      - W/"58823276-8fca-4ec4-9cf5-e945fcd1963d"
      expires:
      - '-1'
      pragma:
      - no-cache
      server:
      - Microsoft-HTTPAPI/2.0
      - Microsoft-HTTPAPI/2.0
      strict-transport-security:
      - max-age=31536000; includeSubDomains
      transfer-encoding:
      - chunked
      vary:
      - Accept-Encoding
      x-content-type-options:
      - nosniff
      x-ms-arm-service-request-id:
      - bb004359-29e0-4097-9c50-7e43bc863490
    status:
      code: 200
      message: OK
- request:
    body: null
    headers:
      Accept:
      - application/json
      Accept-Encoding:
      - gzip, deflate
      CommandName:
      - functionapp vnet-integration add
      Connection:
      - keep-alive
      ParameterSetName:
      - -g -n --vnet --subnet --slot
      User-Agent:
      - AZURECLI/2.30.0 azsdk-python-azure-mgmt-resource/19.0.0 Python/3.8.6 (macOS-10.15.7-x86_64-i386-64bit)
    method: GET
    uri: https://management.azure.com/subscriptions/00000000-0000-0000-0000-000000000000/locations?api-version=2019-11-01
  response:
    body:
      string: "{\"value\":[{\"id\":\"/subscriptions/00000000-0000-0000-0000-000000000000/locations/eastus\",\"name\":\"eastus\",\"displayName\":\"East
        US\",\"regionalDisplayName\":\"(US) East US\",\"metadata\":{\"regionType\":\"Physical\",\"regionCategory\":\"Recommended\",\"geographyGroup\":\"US\",\"longitude\":\"-79.8164\",\"latitude\":\"37.3719\",\"physicalLocation\":\"Virginia\",\"pairedRegion\":[{\"name\":\"westus\",\"id\":\"/subscriptions/00000000-0000-0000-0000-000000000000/locations/westus\"}]}},{\"id\":\"/subscriptions/00000000-0000-0000-0000-000000000000/locations/eastus2\",\"name\":\"eastus2\",\"displayName\":\"East
        US 2\",\"regionalDisplayName\":\"(US) East US 2\",\"metadata\":{\"regionType\":\"Physical\",\"regionCategory\":\"Recommended\",\"geographyGroup\":\"US\",\"longitude\":\"-78.3889\",\"latitude\":\"36.6681\",\"physicalLocation\":\"Virginia\",\"pairedRegion\":[{\"name\":\"centralus\",\"id\":\"/subscriptions/00000000-0000-0000-0000-000000000000/locations/centralus\"}]}},{\"id\":\"/subscriptions/00000000-0000-0000-0000-000000000000/locations/southcentralus\",\"name\":\"southcentralus\",\"displayName\":\"South
        Central US\",\"regionalDisplayName\":\"(US) South Central US\",\"metadata\":{\"regionType\":\"Physical\",\"regionCategory\":\"Recommended\",\"geographyGroup\":\"US\",\"longitude\":\"-98.5\",\"latitude\":\"29.4167\",\"physicalLocation\":\"Texas\",\"pairedRegion\":[{\"name\":\"northcentralus\",\"id\":\"/subscriptions/00000000-0000-0000-0000-000000000000/locations/northcentralus\"}]}},{\"id\":\"/subscriptions/00000000-0000-0000-0000-000000000000/locations/westus2\",\"name\":\"westus2\",\"displayName\":\"West
        US 2\",\"regionalDisplayName\":\"(US) West US 2\",\"metadata\":{\"regionType\":\"Physical\",\"regionCategory\":\"Recommended\",\"geographyGroup\":\"US\",\"longitude\":\"-119.852\",\"latitude\":\"47.233\",\"physicalLocation\":\"Washington\",\"pairedRegion\":[{\"name\":\"westcentralus\",\"id\":\"/subscriptions/00000000-0000-0000-0000-000000000000/locations/westcentralus\"}]}},{\"id\":\"/subscriptions/00000000-0000-0000-0000-000000000000/locations/westus3\",\"name\":\"westus3\",\"displayName\":\"West
        US 3\",\"regionalDisplayName\":\"(US) West US 3\",\"metadata\":{\"regionType\":\"Physical\",\"regionCategory\":\"Recommended\",\"geographyGroup\":\"US\",\"longitude\":\"-112.074036\",\"latitude\":\"33.448376\",\"physicalLocation\":\"Phoenix\",\"pairedRegion\":[{\"name\":\"eastus\",\"id\":\"/subscriptions/00000000-0000-0000-0000-000000000000/locations/eastus\"}]}},{\"id\":\"/subscriptions/00000000-0000-0000-0000-000000000000/locations/australiaeast\",\"name\":\"australiaeast\",\"displayName\":\"Australia
        East\",\"regionalDisplayName\":\"(Asia Pacific) Australia East\",\"metadata\":{\"regionType\":\"Physical\",\"regionCategory\":\"Recommended\",\"geographyGroup\":\"Asia
        Pacific\",\"longitude\":\"151.2094\",\"latitude\":\"-33.86\",\"physicalLocation\":\"New
        South Wales\",\"pairedRegion\":[{\"name\":\"australiasoutheast\",\"id\":\"/subscriptions/00000000-0000-0000-0000-000000000000/locations/australiasoutheast\"}]}},{\"id\":\"/subscriptions/00000000-0000-0000-0000-000000000000/locations/southeastasia\",\"name\":\"southeastasia\",\"displayName\":\"Southeast
        Asia\",\"regionalDisplayName\":\"(Asia Pacific) Southeast Asia\",\"metadata\":{\"regionType\":\"Physical\",\"regionCategory\":\"Recommended\",\"geographyGroup\":\"Asia
        Pacific\",\"longitude\":\"103.833\",\"latitude\":\"1.283\",\"physicalLocation\":\"Singapore\",\"pairedRegion\":[{\"name\":\"eastasia\",\"id\":\"/subscriptions/00000000-0000-0000-0000-000000000000/locations/eastasia\"}]}},{\"id\":\"/subscriptions/00000000-0000-0000-0000-000000000000/locations/northeurope\",\"name\":\"northeurope\",\"displayName\":\"North
        Europe\",\"regionalDisplayName\":\"(Europe) North Europe\",\"metadata\":{\"regionType\":\"Physical\",\"regionCategory\":\"Recommended\",\"geographyGroup\":\"Europe\",\"longitude\":\"-6.2597\",\"latitude\":\"53.3478\",\"physicalLocation\":\"Ireland\",\"pairedRegion\":[{\"name\":\"westeurope\",\"id\":\"/subscriptions/00000000-0000-0000-0000-000000000000/locations/westeurope\"}]}},{\"id\":\"/subscriptions/00000000-0000-0000-0000-000000000000/locations/swedencentral\",\"name\":\"swedencentral\",\"displayName\":\"Sweden
        Central\",\"regionalDisplayName\":\"(Europe) Sweden Central\",\"metadata\":{\"regionType\":\"Physical\",\"regionCategory\":\"Recommended\",\"geographyGroup\":\"Europe\",\"longitude\":\"17.14127\",\"latitude\":\"60.67488\",\"physicalLocation\":\"G\xE4vle\",\"pairedRegion\":[{\"name\":\"swedensouth\",\"id\":\"/subscriptions/00000000-0000-0000-0000-000000000000/locations/swedensouth\"}]}},{\"id\":\"/subscriptions/00000000-0000-0000-0000-000000000000/locations/uksouth\",\"name\":\"uksouth\",\"displayName\":\"UK
        South\",\"regionalDisplayName\":\"(Europe) UK South\",\"metadata\":{\"regionType\":\"Physical\",\"regionCategory\":\"Recommended\",\"geographyGroup\":\"Europe\",\"longitude\":\"-0.799\",\"latitude\":\"50.941\",\"physicalLocation\":\"London\",\"pairedRegion\":[{\"name\":\"ukwest\",\"id\":\"/subscriptions/00000000-0000-0000-0000-000000000000/locations/ukwest\"}]}},{\"id\":\"/subscriptions/00000000-0000-0000-0000-000000000000/locations/westeurope\",\"name\":\"westeurope\",\"displayName\":\"West
        Europe\",\"regionalDisplayName\":\"(Europe) West Europe\",\"metadata\":{\"regionType\":\"Physical\",\"regionCategory\":\"Recommended\",\"geographyGroup\":\"Europe\",\"longitude\":\"4.9\",\"latitude\":\"52.3667\",\"physicalLocation\":\"Netherlands\",\"pairedRegion\":[{\"name\":\"northeurope\",\"id\":\"/subscriptions/00000000-0000-0000-0000-000000000000/locations/northeurope\"}]}},{\"id\":\"/subscriptions/00000000-0000-0000-0000-000000000000/locations/centralus\",\"name\":\"centralus\",\"displayName\":\"Central
        US\",\"regionalDisplayName\":\"(US) Central US\",\"metadata\":{\"regionType\":\"Physical\",\"regionCategory\":\"Recommended\",\"geographyGroup\":\"US\",\"longitude\":\"-93.6208\",\"latitude\":\"41.5908\",\"physicalLocation\":\"Iowa\",\"pairedRegion\":[{\"name\":\"eastus2\",\"id\":\"/subscriptions/00000000-0000-0000-0000-000000000000/locations/eastus2\"}]}},{\"id\":\"/subscriptions/00000000-0000-0000-0000-000000000000/locations/northcentralus\",\"name\":\"northcentralus\",\"displayName\":\"North
        Central US\",\"regionalDisplayName\":\"(US) North Central US\",\"metadata\":{\"regionType\":\"Physical\",\"regionCategory\":\"Recommended\",\"geographyGroup\":\"US\",\"longitude\":\"-87.6278\",\"latitude\":\"41.8819\",\"physicalLocation\":\"Illinois\",\"pairedRegion\":[{\"name\":\"southcentralus\",\"id\":\"/subscriptions/00000000-0000-0000-0000-000000000000/locations/southcentralus\"}]}},{\"id\":\"/subscriptions/00000000-0000-0000-0000-000000000000/locations/westus\",\"name\":\"westus\",\"displayName\":\"West
        US\",\"regionalDisplayName\":\"(US) West US\",\"metadata\":{\"regionType\":\"Physical\",\"regionCategory\":\"Recommended\",\"geographyGroup\":\"US\",\"longitude\":\"-122.417\",\"latitude\":\"37.783\",\"physicalLocation\":\"California\",\"pairedRegion\":[{\"name\":\"eastus\",\"id\":\"/subscriptions/00000000-0000-0000-0000-000000000000/locations/eastus\"}]}},{\"id\":\"/subscriptions/00000000-0000-0000-0000-000000000000/locations/southafricanorth\",\"name\":\"southafricanorth\",\"displayName\":\"South
        Africa North\",\"regionalDisplayName\":\"(Africa) South Africa North\",\"metadata\":{\"regionType\":\"Physical\",\"regionCategory\":\"Recommended\",\"geographyGroup\":\"Africa\",\"longitude\":\"28.218370\",\"latitude\":\"-25.731340\",\"physicalLocation\":\"Johannesburg\",\"pairedRegion\":[{\"name\":\"southafricawest\",\"id\":\"/subscriptions/00000000-0000-0000-0000-000000000000/locations/southafricawest\"}]}},{\"id\":\"/subscriptions/00000000-0000-0000-0000-000000000000/locations/centralindia\",\"name\":\"centralindia\",\"displayName\":\"Central
        India\",\"regionalDisplayName\":\"(Asia Pacific) Central India\",\"metadata\":{\"regionType\":\"Physical\",\"regionCategory\":\"Recommended\",\"geographyGroup\":\"Asia
        Pacific\",\"longitude\":\"73.9197\",\"latitude\":\"18.5822\",\"physicalLocation\":\"Pune\",\"pairedRegion\":[{\"name\":\"southindia\",\"id\":\"/subscriptions/00000000-0000-0000-0000-000000000000/locations/southindia\"}]}},{\"id\":\"/subscriptions/00000000-0000-0000-0000-000000000000/locations/eastasia\",\"name\":\"eastasia\",\"displayName\":\"East
        Asia\",\"regionalDisplayName\":\"(Asia Pacific) East Asia\",\"metadata\":{\"regionType\":\"Physical\",\"regionCategory\":\"Recommended\",\"geographyGroup\":\"Asia
        Pacific\",\"longitude\":\"114.188\",\"latitude\":\"22.267\",\"physicalLocation\":\"Hong
        Kong\",\"pairedRegion\":[{\"name\":\"southeastasia\",\"id\":\"/subscriptions/00000000-0000-0000-0000-000000000000/locations/southeastasia\"}]}},{\"id\":\"/subscriptions/00000000-0000-0000-0000-000000000000/locations/japaneast\",\"name\":\"japaneast\",\"displayName\":\"Japan
        East\",\"regionalDisplayName\":\"(Asia Pacific) Japan East\",\"metadata\":{\"regionType\":\"Physical\",\"regionCategory\":\"Recommended\",\"geographyGroup\":\"Asia
        Pacific\",\"longitude\":\"139.77\",\"latitude\":\"35.68\",\"physicalLocation\":\"Tokyo,
        Saitama\",\"pairedRegion\":[{\"name\":\"japanwest\",\"id\":\"/subscriptions/00000000-0000-0000-0000-000000000000/locations/japanwest\"}]}},{\"id\":\"/subscriptions/00000000-0000-0000-0000-000000000000/locations/jioindiawest\",\"name\":\"jioindiawest\",\"displayName\":\"Jio
        India West\",\"regionalDisplayName\":\"(Asia Pacific) Jio India West\",\"metadata\":{\"regionType\":\"Physical\",\"regionCategory\":\"Recommended\",\"geographyGroup\":\"Asia
        Pacific\",\"longitude\":\"70.05773\",\"latitude\":\"22.470701\",\"physicalLocation\":\"Jamnagar\",\"pairedRegion\":[{\"name\":\"jioindiacentral\",\"id\":\"/subscriptions/00000000-0000-0000-0000-000000000000/locations/jioindiacentral\"}]}},{\"id\":\"/subscriptions/00000000-0000-0000-0000-000000000000/locations/koreacentral\",\"name\":\"koreacentral\",\"displayName\":\"Korea
        Central\",\"regionalDisplayName\":\"(Asia Pacific) Korea Central\",\"metadata\":{\"regionType\":\"Physical\",\"regionCategory\":\"Recommended\",\"geographyGroup\":\"Asia
        Pacific\",\"longitude\":\"126.9780\",\"latitude\":\"37.5665\",\"physicalLocation\":\"Seoul\",\"pairedRegion\":[{\"name\":\"koreasouth\",\"id\":\"/subscriptions/00000000-0000-0000-0000-000000000000/locations/koreasouth\"}]}},{\"id\":\"/subscriptions/00000000-0000-0000-0000-000000000000/locations/canadacentral\",\"name\":\"canadacentral\",\"displayName\":\"Canada
        Central\",\"regionalDisplayName\":\"(Canada) Canada Central\",\"metadata\":{\"regionType\":\"Physical\",\"regionCategory\":\"Recommended\",\"geographyGroup\":\"Canada\",\"longitude\":\"-79.383\",\"latitude\":\"43.653\",\"physicalLocation\":\"Toronto\",\"pairedRegion\":[{\"name\":\"canadaeast\",\"id\":\"/subscriptions/00000000-0000-0000-0000-000000000000/locations/canadaeast\"}]}},{\"id\":\"/subscriptions/00000000-0000-0000-0000-000000000000/locations/francecentral\",\"name\":\"francecentral\",\"displayName\":\"France
        Central\",\"regionalDisplayName\":\"(Europe) France Central\",\"metadata\":{\"regionType\":\"Physical\",\"regionCategory\":\"Recommended\",\"geographyGroup\":\"Europe\",\"longitude\":\"2.3730\",\"latitude\":\"46.3772\",\"physicalLocation\":\"Paris\",\"pairedRegion\":[{\"name\":\"francesouth\",\"id\":\"/subscriptions/00000000-0000-0000-0000-000000000000/locations/francesouth\"}]}},{\"id\":\"/subscriptions/00000000-0000-0000-0000-000000000000/locations/germanywestcentral\",\"name\":\"germanywestcentral\",\"displayName\":\"Germany
        West Central\",\"regionalDisplayName\":\"(Europe) Germany West Central\",\"metadata\":{\"regionType\":\"Physical\",\"regionCategory\":\"Recommended\",\"geographyGroup\":\"Europe\",\"longitude\":\"8.682127\",\"latitude\":\"50.110924\",\"physicalLocation\":\"Frankfurt\",\"pairedRegion\":[{\"name\":\"germanynorth\",\"id\":\"/subscriptions/00000000-0000-0000-0000-000000000000/locations/germanynorth\"}]}},{\"id\":\"/subscriptions/00000000-0000-0000-0000-000000000000/locations/norwayeast\",\"name\":\"norwayeast\",\"displayName\":\"Norway
        East\",\"regionalDisplayName\":\"(Europe) Norway East\",\"metadata\":{\"regionType\":\"Physical\",\"regionCategory\":\"Recommended\",\"geographyGroup\":\"Europe\",\"longitude\":\"10.752245\",\"latitude\":\"59.913868\",\"physicalLocation\":\"Norway\",\"pairedRegion\":[{\"name\":\"norwaywest\",\"id\":\"/subscriptions/00000000-0000-0000-0000-000000000000/locations/norwaywest\"}]}},{\"id\":\"/subscriptions/00000000-0000-0000-0000-000000000000/locations/switzerlandnorth\",\"name\":\"switzerlandnorth\",\"displayName\":\"Switzerland
        North\",\"regionalDisplayName\":\"(Europe) Switzerland North\",\"metadata\":{\"regionType\":\"Physical\",\"regionCategory\":\"Recommended\",\"geographyGroup\":\"Europe\",\"longitude\":\"8.564572\",\"latitude\":\"47.451542\",\"physicalLocation\":\"Zurich\",\"pairedRegion\":[{\"name\":\"switzerlandwest\",\"id\":\"/subscriptions/00000000-0000-0000-0000-000000000000/locations/switzerlandwest\"}]}},{\"id\":\"/subscriptions/00000000-0000-0000-0000-000000000000/locations/uaenorth\",\"name\":\"uaenorth\",\"displayName\":\"UAE
        North\",\"regionalDisplayName\":\"(Middle East) UAE North\",\"metadata\":{\"regionType\":\"Physical\",\"regionCategory\":\"Recommended\",\"geographyGroup\":\"Middle
        East\",\"longitude\":\"55.316666\",\"latitude\":\"25.266666\",\"physicalLocation\":\"Dubai\",\"pairedRegion\":[{\"name\":\"uaecentral\",\"id\":\"/subscriptions/00000000-0000-0000-0000-000000000000/locations/uaecentral\"}]}},{\"id\":\"/subscriptions/00000000-0000-0000-0000-000000000000/locations/brazilsouth\",\"name\":\"brazilsouth\",\"displayName\":\"Brazil
        South\",\"regionalDisplayName\":\"(South America) Brazil South\",\"metadata\":{\"regionType\":\"Physical\",\"regionCategory\":\"Recommended\",\"geographyGroup\":\"South
        America\",\"longitude\":\"-46.633\",\"latitude\":\"-23.55\",\"physicalLocation\":\"Sao
        Paulo State\",\"pairedRegion\":[{\"name\":\"southcentralus\",\"id\":\"/subscriptions/00000000-0000-0000-0000-000000000000/locations/southcentralus\"}]}},{\"id\":\"/subscriptions/00000000-0000-0000-0000-000000000000/locations/centralusstage\",\"name\":\"centralusstage\",\"displayName\":\"Central
        US (Stage)\",\"regionalDisplayName\":\"(US) Central US (Stage)\",\"metadata\":{\"regionType\":\"Logical\",\"regionCategory\":\"Other\",\"geographyGroup\":\"US\"}},{\"id\":\"/subscriptions/00000000-0000-0000-0000-000000000000/locations/eastusstage\",\"name\":\"eastusstage\",\"displayName\":\"East
        US (Stage)\",\"regionalDisplayName\":\"(US) East US (Stage)\",\"metadata\":{\"regionType\":\"Logical\",\"regionCategory\":\"Other\",\"geographyGroup\":\"US\"}},{\"id\":\"/subscriptions/00000000-0000-0000-0000-000000000000/locations/eastus2stage\",\"name\":\"eastus2stage\",\"displayName\":\"East
        US 2 (Stage)\",\"regionalDisplayName\":\"(US) East US 2 (Stage)\",\"metadata\":{\"regionType\":\"Logical\",\"regionCategory\":\"Other\",\"geographyGroup\":\"US\"}},{\"id\":\"/subscriptions/00000000-0000-0000-0000-000000000000/locations/northcentralusstage\",\"name\":\"northcentralusstage\",\"displayName\":\"North
        Central US (Stage)\",\"regionalDisplayName\":\"(US) North Central US (Stage)\",\"metadata\":{\"regionType\":\"Logical\",\"regionCategory\":\"Other\",\"geographyGroup\":\"US\"}},{\"id\":\"/subscriptions/00000000-0000-0000-0000-000000000000/locations/southcentralusstage\",\"name\":\"southcentralusstage\",\"displayName\":\"South
        Central US (Stage)\",\"regionalDisplayName\":\"(US) South Central US (Stage)\",\"metadata\":{\"regionType\":\"Logical\",\"regionCategory\":\"Other\",\"geographyGroup\":\"US\"}},{\"id\":\"/subscriptions/00000000-0000-0000-0000-000000000000/locations/westusstage\",\"name\":\"westusstage\",\"displayName\":\"West
        US (Stage)\",\"regionalDisplayName\":\"(US) West US (Stage)\",\"metadata\":{\"regionType\":\"Logical\",\"regionCategory\":\"Other\",\"geographyGroup\":\"US\"}},{\"id\":\"/subscriptions/00000000-0000-0000-0000-000000000000/locations/westus2stage\",\"name\":\"westus2stage\",\"displayName\":\"West
        US 2 (Stage)\",\"regionalDisplayName\":\"(US) West US 2 (Stage)\",\"metadata\":{\"regionType\":\"Logical\",\"regionCategory\":\"Other\",\"geographyGroup\":\"US\"}},{\"id\":\"/subscriptions/00000000-0000-0000-0000-000000000000/locations/asia\",\"name\":\"asia\",\"displayName\":\"Asia\",\"regionalDisplayName\":\"Asia\",\"metadata\":{\"regionType\":\"Logical\",\"regionCategory\":\"Other\"}},{\"id\":\"/subscriptions/00000000-0000-0000-0000-000000000000/locations/asiapacific\",\"name\":\"asiapacific\",\"displayName\":\"Asia
        Pacific\",\"regionalDisplayName\":\"Asia Pacific\",\"metadata\":{\"regionType\":\"Logical\",\"regionCategory\":\"Other\"}},{\"id\":\"/subscriptions/00000000-0000-0000-0000-000000000000/locations/australia\",\"name\":\"australia\",\"displayName\":\"Australia\",\"regionalDisplayName\":\"Australia\",\"metadata\":{\"regionType\":\"Logical\",\"regionCategory\":\"Other\"}},{\"id\":\"/subscriptions/00000000-0000-0000-0000-000000000000/locations/brazil\",\"name\":\"brazil\",\"displayName\":\"Brazil\",\"regionalDisplayName\":\"Brazil\",\"metadata\":{\"regionType\":\"Logical\",\"regionCategory\":\"Other\"}},{\"id\":\"/subscriptions/00000000-0000-0000-0000-000000000000/locations/canada\",\"name\":\"canada\",\"displayName\":\"Canada\",\"regionalDisplayName\":\"Canada\",\"metadata\":{\"regionType\":\"Logical\",\"regionCategory\":\"Other\"}},{\"id\":\"/subscriptions/00000000-0000-0000-0000-000000000000/locations/europe\",\"name\":\"europe\",\"displayName\":\"Europe\",\"regionalDisplayName\":\"Europe\",\"metadata\":{\"regionType\":\"Logical\",\"regionCategory\":\"Other\"}},{\"id\":\"/subscriptions/00000000-0000-0000-0000-000000000000/locations/france\",\"name\":\"france\",\"displayName\":\"France\",\"regionalDisplayName\":\"France\",\"metadata\":{\"regionType\":\"Logical\",\"regionCategory\":\"Other\"}},{\"id\":\"/subscriptions/00000000-0000-0000-0000-000000000000/locations/germany\",\"name\":\"germany\",\"displayName\":\"Germany\",\"regionalDisplayName\":\"Germany\",\"metadata\":{\"regionType\":\"Logical\",\"regionCategory\":\"Other\"}},{\"id\":\"/subscriptions/00000000-0000-0000-0000-000000000000/locations/global\",\"name\":\"global\",\"displayName\":\"Global\",\"regionalDisplayName\":\"Global\",\"metadata\":{\"regionType\":\"Logical\",\"regionCategory\":\"Other\"}},{\"id\":\"/subscriptions/00000000-0000-0000-0000-000000000000/locations/india\",\"name\":\"india\",\"displayName\":\"India\",\"regionalDisplayName\":\"India\",\"metadata\":{\"regionType\":\"Logical\",\"regionCategory\":\"Other\"}},{\"id\":\"/subscriptions/00000000-0000-0000-0000-000000000000/locations/japan\",\"name\":\"japan\",\"displayName\":\"Japan\",\"regionalDisplayName\":\"Japan\",\"metadata\":{\"regionType\":\"Logical\",\"regionCategory\":\"Other\"}},{\"id\":\"/subscriptions/00000000-0000-0000-0000-000000000000/locations/korea\",\"name\":\"korea\",\"displayName\":\"Korea\",\"regionalDisplayName\":\"Korea\",\"metadata\":{\"regionType\":\"Logical\",\"regionCategory\":\"Other\"}},{\"id\":\"/subscriptions/00000000-0000-0000-0000-000000000000/locations/norway\",\"name\":\"norway\",\"displayName\":\"Norway\",\"regionalDisplayName\":\"Norway\",\"metadata\":{\"regionType\":\"Logical\",\"regionCategory\":\"Other\"}},{\"id\":\"/subscriptions/00000000-0000-0000-0000-000000000000/locations/southafrica\",\"name\":\"southafrica\",\"displayName\":\"South
        Africa\",\"regionalDisplayName\":\"South Africa\",\"metadata\":{\"regionType\":\"Logical\",\"regionCategory\":\"Other\"}},{\"id\":\"/subscriptions/00000000-0000-0000-0000-000000000000/locations/switzerland\",\"name\":\"switzerland\",\"displayName\":\"Switzerland\",\"regionalDisplayName\":\"Switzerland\",\"metadata\":{\"regionType\":\"Logical\",\"regionCategory\":\"Other\"}},{\"id\":\"/subscriptions/00000000-0000-0000-0000-000000000000/locations/uae\",\"name\":\"uae\",\"displayName\":\"United
        Arab Emirates\",\"regionalDisplayName\":\"United Arab Emirates\",\"metadata\":{\"regionType\":\"Logical\",\"regionCategory\":\"Other\"}},{\"id\":\"/subscriptions/00000000-0000-0000-0000-000000000000/locations/uk\",\"name\":\"uk\",\"displayName\":\"United
        Kingdom\",\"regionalDisplayName\":\"United Kingdom\",\"metadata\":{\"regionType\":\"Logical\",\"regionCategory\":\"Other\"}},{\"id\":\"/subscriptions/00000000-0000-0000-0000-000000000000/locations/unitedstates\",\"name\":\"unitedstates\",\"displayName\":\"United
        States\",\"regionalDisplayName\":\"United States\",\"metadata\":{\"regionType\":\"Logical\",\"regionCategory\":\"Other\"}},{\"id\":\"/subscriptions/00000000-0000-0000-0000-000000000000/locations/eastasiastage\",\"name\":\"eastasiastage\",\"displayName\":\"East
        Asia (Stage)\",\"regionalDisplayName\":\"(Asia Pacific) East Asia (Stage)\",\"metadata\":{\"regionType\":\"Logical\",\"regionCategory\":\"Other\",\"geographyGroup\":\"Asia
        Pacific\"}},{\"id\":\"/subscriptions/00000000-0000-0000-0000-000000000000/locations/southeastasiastage\",\"name\":\"southeastasiastage\",\"displayName\":\"Southeast
        Asia (Stage)\",\"regionalDisplayName\":\"(Asia Pacific) Southeast Asia (Stage)\",\"metadata\":{\"regionType\":\"Logical\",\"regionCategory\":\"Other\",\"geographyGroup\":\"Asia
        Pacific\"}},{\"id\":\"/subscriptions/00000000-0000-0000-0000-000000000000/locations/centraluseuap\",\"name\":\"centraluseuap\",\"displayName\":\"Central
        US EUAP\",\"regionalDisplayName\":\"(US) Central US EUAP\",\"metadata\":{\"regionType\":\"Physical\",\"regionCategory\":\"Other\",\"geographyGroup\":\"US\",\"longitude\":\"-93.6208\",\"latitude\":\"41.5908\",\"pairedRegion\":[{\"name\":\"eastus2euap\",\"id\":\"/subscriptions/00000000-0000-0000-0000-000000000000/locations/eastus2euap\"}]}},{\"id\":\"/subscriptions/00000000-0000-0000-0000-000000000000/locations/eastus2euap\",\"name\":\"eastus2euap\",\"displayName\":\"East
        US 2 EUAP\",\"regionalDisplayName\":\"(US) East US 2 EUAP\",\"metadata\":{\"regionType\":\"Physical\",\"regionCategory\":\"Other\",\"geographyGroup\":\"US\",\"longitude\":\"-78.3889\",\"latitude\":\"36.6681\",\"pairedRegion\":[{\"name\":\"centraluseuap\",\"id\":\"/subscriptions/00000000-0000-0000-0000-000000000000/locations/centraluseuap\"}]}},{\"id\":\"/subscriptions/00000000-0000-0000-0000-000000000000/locations/westcentralus\",\"name\":\"westcentralus\",\"displayName\":\"West
        Central US\",\"regionalDisplayName\":\"(US) West Central US\",\"metadata\":{\"regionType\":\"Physical\",\"regionCategory\":\"Other\",\"geographyGroup\":\"US\",\"longitude\":\"-110.234\",\"latitude\":\"40.890\",\"physicalLocation\":\"Wyoming\",\"pairedRegion\":[{\"name\":\"westus2\",\"id\":\"/subscriptions/00000000-0000-0000-0000-000000000000/locations/westus2\"}]}},{\"id\":\"/subscriptions/00000000-0000-0000-0000-000000000000/locations/southafricawest\",\"name\":\"southafricawest\",\"displayName\":\"South
        Africa West\",\"regionalDisplayName\":\"(Africa) South Africa West\",\"metadata\":{\"regionType\":\"Physical\",\"regionCategory\":\"Other\",\"geographyGroup\":\"Africa\",\"longitude\":\"18.843266\",\"latitude\":\"-34.075691\",\"physicalLocation\":\"Cape
        Town\",\"pairedRegion\":[{\"name\":\"southafricanorth\",\"id\":\"/subscriptions/00000000-0000-0000-0000-000000000000/locations/southafricanorth\"}]}},{\"id\":\"/subscriptions/00000000-0000-0000-0000-000000000000/locations/australiacentral\",\"name\":\"australiacentral\",\"displayName\":\"Australia
        Central\",\"regionalDisplayName\":\"(Asia Pacific) Australia Central\",\"metadata\":{\"regionType\":\"Physical\",\"regionCategory\":\"Other\",\"geographyGroup\":\"Asia
        Pacific\",\"longitude\":\"149.1244\",\"latitude\":\"-35.3075\",\"physicalLocation\":\"Canberra\",\"pairedRegion\":[{\"name\":\"australiacentral\",\"id\":\"/subscriptions/00000000-0000-0000-0000-000000000000/locations/australiacentral\"}]}},{\"id\":\"/subscriptions/00000000-0000-0000-0000-000000000000/locations/australiacentral2\",\"name\":\"australiacentral2\",\"displayName\":\"Australia
        Central 2\",\"regionalDisplayName\":\"(Asia Pacific) Australia Central 2\",\"metadata\":{\"regionType\":\"Physical\",\"regionCategory\":\"Other\",\"geographyGroup\":\"Asia
        Pacific\",\"longitude\":\"149.1244\",\"latitude\":\"-35.3075\",\"physicalLocation\":\"Canberra\",\"pairedRegion\":[{\"name\":\"australiacentral2\",\"id\":\"/subscriptions/00000000-0000-0000-0000-000000000000/locations/australiacentral2\"}]}},{\"id\":\"/subscriptions/00000000-0000-0000-0000-000000000000/locations/australiasoutheast\",\"name\":\"australiasoutheast\",\"displayName\":\"Australia
        Southeast\",\"regionalDisplayName\":\"(Asia Pacific) Australia Southeast\",\"metadata\":{\"regionType\":\"Physical\",\"regionCategory\":\"Other\",\"geographyGroup\":\"Asia
        Pacific\",\"longitude\":\"144.9631\",\"latitude\":\"-37.8136\",\"physicalLocation\":\"Victoria\",\"pairedRegion\":[{\"name\":\"australiaeast\",\"id\":\"/subscriptions/00000000-0000-0000-0000-000000000000/locations/australiaeast\"}]}},{\"id\":\"/subscriptions/00000000-0000-0000-0000-000000000000/locations/japanwest\",\"name\":\"japanwest\",\"displayName\":\"Japan
        West\",\"regionalDisplayName\":\"(Asia Pacific) Japan West\",\"metadata\":{\"regionType\":\"Physical\",\"regionCategory\":\"Other\",\"geographyGroup\":\"Asia
        Pacific\",\"longitude\":\"135.5022\",\"latitude\":\"34.6939\",\"physicalLocation\":\"Osaka\",\"pairedRegion\":[{\"name\":\"japaneast\",\"id\":\"/subscriptions/00000000-0000-0000-0000-000000000000/locations/japaneast\"}]}},{\"id\":\"/subscriptions/00000000-0000-0000-0000-000000000000/locations/jioindiacentral\",\"name\":\"jioindiacentral\",\"displayName\":\"Jio
        India Central\",\"regionalDisplayName\":\"(Asia Pacific) Jio India Central\",\"metadata\":{\"regionType\":\"Physical\",\"regionCategory\":\"Other\",\"geographyGroup\":\"Asia
        Pacific\",\"longitude\":\"79.08886\",\"latitude\":\"21.146633\",\"physicalLocation\":\"Nagpur\",\"pairedRegion\":[{\"name\":\"jioindiawest\",\"id\":\"/subscriptions/00000000-0000-0000-0000-000000000000/locations/jioindiawest\"}]}},{\"id\":\"/subscriptions/00000000-0000-0000-0000-000000000000/locations/koreasouth\",\"name\":\"koreasouth\",\"displayName\":\"Korea
        South\",\"regionalDisplayName\":\"(Asia Pacific) Korea South\",\"metadata\":{\"regionType\":\"Physical\",\"regionCategory\":\"Other\",\"geographyGroup\":\"Asia
        Pacific\",\"longitude\":\"129.0756\",\"latitude\":\"35.1796\",\"physicalLocation\":\"Busan\",\"pairedRegion\":[{\"name\":\"koreacentral\",\"id\":\"/subscriptions/00000000-0000-0000-0000-000000000000/locations/koreacentral\"}]}},{\"id\":\"/subscriptions/00000000-0000-0000-0000-000000000000/locations/southindia\",\"name\":\"southindia\",\"displayName\":\"South
        India\",\"regionalDisplayName\":\"(Asia Pacific) South India\",\"metadata\":{\"regionType\":\"Physical\",\"regionCategory\":\"Other\",\"geographyGroup\":\"Asia
        Pacific\",\"longitude\":\"80.1636\",\"latitude\":\"12.9822\",\"physicalLocation\":\"Chennai\",\"pairedRegion\":[{\"name\":\"centralindia\",\"id\":\"/subscriptions/00000000-0000-0000-0000-000000000000/locations/centralindia\"}]}},{\"id\":\"/subscriptions/00000000-0000-0000-0000-000000000000/locations/westindia\",\"name\":\"westindia\",\"displayName\":\"West
        India\",\"regionalDisplayName\":\"(Asia Pacific) West India\",\"metadata\":{\"regionType\":\"Physical\",\"regionCategory\":\"Other\",\"geographyGroup\":\"Asia
        Pacific\",\"longitude\":\"72.868\",\"latitude\":\"19.088\",\"physicalLocation\":\"Mumbai\",\"pairedRegion\":[{\"name\":\"southindia\",\"id\":\"/subscriptions/00000000-0000-0000-0000-000000000000/locations/southindia\"}]}},{\"id\":\"/subscriptions/00000000-0000-0000-0000-000000000000/locations/canadaeast\",\"name\":\"canadaeast\",\"displayName\":\"Canada
        East\",\"regionalDisplayName\":\"(Canada) Canada East\",\"metadata\":{\"regionType\":\"Physical\",\"regionCategory\":\"Other\",\"geographyGroup\":\"Canada\",\"longitude\":\"-71.217\",\"latitude\":\"46.817\",\"physicalLocation\":\"Quebec\",\"pairedRegion\":[{\"name\":\"canadacentral\",\"id\":\"/subscriptions/00000000-0000-0000-0000-000000000000/locations/canadacentral\"}]}},{\"id\":\"/subscriptions/00000000-0000-0000-0000-000000000000/locations/francesouth\",\"name\":\"francesouth\",\"displayName\":\"France
        South\",\"regionalDisplayName\":\"(Europe) France South\",\"metadata\":{\"regionType\":\"Physical\",\"regionCategory\":\"Other\",\"geographyGroup\":\"Europe\",\"longitude\":\"2.1972\",\"latitude\":\"43.8345\",\"physicalLocation\":\"Marseille\",\"pairedRegion\":[{\"name\":\"francecentral\",\"id\":\"/subscriptions/00000000-0000-0000-0000-000000000000/locations/francecentral\"}]}},{\"id\":\"/subscriptions/00000000-0000-0000-0000-000000000000/locations/germanynorth\",\"name\":\"germanynorth\",\"displayName\":\"Germany
        North\",\"regionalDisplayName\":\"(Europe) Germany North\",\"metadata\":{\"regionType\":\"Physical\",\"regionCategory\":\"Other\",\"geographyGroup\":\"Europe\",\"longitude\":\"8.806422\",\"latitude\":\"53.073635\",\"physicalLocation\":\"Berlin\",\"pairedRegion\":[{\"name\":\"germanywestcentral\",\"id\":\"/subscriptions/00000000-0000-0000-0000-000000000000/locations/germanywestcentral\"}]}},{\"id\":\"/subscriptions/00000000-0000-0000-0000-000000000000/locations/norwaywest\",\"name\":\"norwaywest\",\"displayName\":\"Norway
        West\",\"regionalDisplayName\":\"(Europe) Norway West\",\"metadata\":{\"regionType\":\"Physical\",\"regionCategory\":\"Other\",\"geographyGroup\":\"Europe\",\"longitude\":\"5.733107\",\"latitude\":\"58.969975\",\"physicalLocation\":\"Norway\",\"pairedRegion\":[{\"name\":\"norwayeast\",\"id\":\"/subscriptions/00000000-0000-0000-0000-000000000000/locations/norwayeast\"}]}},{\"id\":\"/subscriptions/00000000-0000-0000-0000-000000000000/locations/switzerlandwest\",\"name\":\"switzerlandwest\",\"displayName\":\"Switzerland
        West\",\"regionalDisplayName\":\"(Europe) Switzerland West\",\"metadata\":{\"regionType\":\"Physical\",\"regionCategory\":\"Other\",\"geographyGroup\":\"Europe\",\"longitude\":\"6.143158\",\"latitude\":\"46.204391\",\"physicalLocation\":\"Geneva\",\"pairedRegion\":[{\"name\":\"switzerlandnorth\",\"id\":\"/subscriptions/00000000-0000-0000-0000-000000000000/locations/switzerlandnorth\"}]}},{\"id\":\"/subscriptions/00000000-0000-0000-0000-000000000000/locations/ukwest\",\"name\":\"ukwest\",\"displayName\":\"UK
        West\",\"regionalDisplayName\":\"(Europe) UK West\",\"metadata\":{\"regionType\":\"Physical\",\"regionCategory\":\"Other\",\"geographyGroup\":\"Europe\",\"longitude\":\"-3.084\",\"latitude\":\"53.427\",\"physicalLocation\":\"Cardiff\",\"pairedRegion\":[{\"name\":\"uksouth\",\"id\":\"/subscriptions/00000000-0000-0000-0000-000000000000/locations/uksouth\"}]}},{\"id\":\"/subscriptions/00000000-0000-0000-0000-000000000000/locations/uaecentral\",\"name\":\"uaecentral\",\"displayName\":\"UAE
        Central\",\"regionalDisplayName\":\"(Middle East) UAE Central\",\"metadata\":{\"regionType\":\"Physical\",\"regionCategory\":\"Other\",\"geographyGroup\":\"Middle
        East\",\"longitude\":\"54.366669\",\"latitude\":\"24.466667\",\"physicalLocation\":\"Abu
        Dhabi\",\"pairedRegion\":[{\"name\":\"uaenorth\",\"id\":\"/subscriptions/00000000-0000-0000-0000-000000000000/locations/uaenorth\"}]}},{\"id\":\"/subscriptions/00000000-0000-0000-0000-000000000000/locations/brazilsoutheast\",\"name\":\"brazilsoutheast\",\"displayName\":\"Brazil
        Southeast\",\"regionalDisplayName\":\"(South America) Brazil Southeast\",\"metadata\":{\"regionType\":\"Physical\",\"regionCategory\":\"Other\",\"geographyGroup\":\"South
        America\",\"longitude\":\"-43.2075\",\"latitude\":\"-22.90278\",\"physicalLocation\":\"Rio\",\"pairedRegion\":[{\"name\":\"brazilsouth\",\"id\":\"/subscriptions/00000000-0000-0000-0000-000000000000/locations/brazilsouth\"}]}}]}"
    headers:
      cache-control:
      - no-cache
      content-length:
<<<<<<< HEAD
      - '29925'
=======
      - '28530'
>>>>>>> 8f28e981
      content-type:
      - application/json; charset=utf-8
      date:
      - Fri, 19 Nov 2021 22:08:29 GMT
      expires:
      - '-1'
      pragma:
      - no-cache
      strict-transport-security:
      - max-age=31536000; includeSubDomains
      vary:
      - Accept-Encoding
      x-content-type-options:
      - nosniff
    status:
      code: 200
      message: OK
- request:
    body: null
    headers:
      Accept:
      - application/json
      Accept-Encoding:
      - gzip, deflate
      CommandName:
      - functionapp vnet-integration add
      Connection:
      - keep-alive
      ParameterSetName:
      - -g -n --vnet --subnet --slot
      User-Agent:
      - AZURECLI/2.30.0 azsdk-python-azure-mgmt-resource/19.0.0 Python/3.8.6 (macOS-10.15.7-x86_64-i386-64bit)
    method: GET
    uri: https://management.azure.com/subscriptions/00000000-0000-0000-0000-000000000000/locations?api-version=2019-11-01
  response:
    body:
      string: "{\"value\":[{\"id\":\"/subscriptions/00000000-0000-0000-0000-000000000000/locations/eastus\",\"name\":\"eastus\",\"displayName\":\"East
        US\",\"regionalDisplayName\":\"(US) East US\",\"metadata\":{\"regionType\":\"Physical\",\"regionCategory\":\"Recommended\",\"geographyGroup\":\"US\",\"longitude\":\"-79.8164\",\"latitude\":\"37.3719\",\"physicalLocation\":\"Virginia\",\"pairedRegion\":[{\"name\":\"westus\",\"id\":\"/subscriptions/00000000-0000-0000-0000-000000000000/locations/westus\"}]}},{\"id\":\"/subscriptions/00000000-0000-0000-0000-000000000000/locations/eastus2\",\"name\":\"eastus2\",\"displayName\":\"East
        US 2\",\"regionalDisplayName\":\"(US) East US 2\",\"metadata\":{\"regionType\":\"Physical\",\"regionCategory\":\"Recommended\",\"geographyGroup\":\"US\",\"longitude\":\"-78.3889\",\"latitude\":\"36.6681\",\"physicalLocation\":\"Virginia\",\"pairedRegion\":[{\"name\":\"centralus\",\"id\":\"/subscriptions/00000000-0000-0000-0000-000000000000/locations/centralus\"}]}},{\"id\":\"/subscriptions/00000000-0000-0000-0000-000000000000/locations/southcentralus\",\"name\":\"southcentralus\",\"displayName\":\"South
        Central US\",\"regionalDisplayName\":\"(US) South Central US\",\"metadata\":{\"regionType\":\"Physical\",\"regionCategory\":\"Recommended\",\"geographyGroup\":\"US\",\"longitude\":\"-98.5\",\"latitude\":\"29.4167\",\"physicalLocation\":\"Texas\",\"pairedRegion\":[{\"name\":\"northcentralus\",\"id\":\"/subscriptions/00000000-0000-0000-0000-000000000000/locations/northcentralus\"}]}},{\"id\":\"/subscriptions/00000000-0000-0000-0000-000000000000/locations/westus2\",\"name\":\"westus2\",\"displayName\":\"West
        US 2\",\"regionalDisplayName\":\"(US) West US 2\",\"metadata\":{\"regionType\":\"Physical\",\"regionCategory\":\"Recommended\",\"geographyGroup\":\"US\",\"longitude\":\"-119.852\",\"latitude\":\"47.233\",\"physicalLocation\":\"Washington\",\"pairedRegion\":[{\"name\":\"westcentralus\",\"id\":\"/subscriptions/00000000-0000-0000-0000-000000000000/locations/westcentralus\"}]}},{\"id\":\"/subscriptions/00000000-0000-0000-0000-000000000000/locations/westus3\",\"name\":\"westus3\",\"displayName\":\"West
        US 3\",\"regionalDisplayName\":\"(US) West US 3\",\"metadata\":{\"regionType\":\"Physical\",\"regionCategory\":\"Recommended\",\"geographyGroup\":\"US\",\"longitude\":\"-112.074036\",\"latitude\":\"33.448376\",\"physicalLocation\":\"Phoenix\",\"pairedRegion\":[{\"name\":\"eastus\",\"id\":\"/subscriptions/00000000-0000-0000-0000-000000000000/locations/eastus\"}]}},{\"id\":\"/subscriptions/00000000-0000-0000-0000-000000000000/locations/australiaeast\",\"name\":\"australiaeast\",\"displayName\":\"Australia
        East\",\"regionalDisplayName\":\"(Asia Pacific) Australia East\",\"metadata\":{\"regionType\":\"Physical\",\"regionCategory\":\"Recommended\",\"geographyGroup\":\"Asia
        Pacific\",\"longitude\":\"151.2094\",\"latitude\":\"-33.86\",\"physicalLocation\":\"New
        South Wales\",\"pairedRegion\":[{\"name\":\"australiasoutheast\",\"id\":\"/subscriptions/00000000-0000-0000-0000-000000000000/locations/australiasoutheast\"}]}},{\"id\":\"/subscriptions/00000000-0000-0000-0000-000000000000/locations/southeastasia\",\"name\":\"southeastasia\",\"displayName\":\"Southeast
        Asia\",\"regionalDisplayName\":\"(Asia Pacific) Southeast Asia\",\"metadata\":{\"regionType\":\"Physical\",\"regionCategory\":\"Recommended\",\"geographyGroup\":\"Asia
        Pacific\",\"longitude\":\"103.833\",\"latitude\":\"1.283\",\"physicalLocation\":\"Singapore\",\"pairedRegion\":[{\"name\":\"eastasia\",\"id\":\"/subscriptions/00000000-0000-0000-0000-000000000000/locations/eastasia\"}]}},{\"id\":\"/subscriptions/00000000-0000-0000-0000-000000000000/locations/northeurope\",\"name\":\"northeurope\",\"displayName\":\"North
        Europe\",\"regionalDisplayName\":\"(Europe) North Europe\",\"metadata\":{\"regionType\":\"Physical\",\"regionCategory\":\"Recommended\",\"geographyGroup\":\"Europe\",\"longitude\":\"-6.2597\",\"latitude\":\"53.3478\",\"physicalLocation\":\"Ireland\",\"pairedRegion\":[{\"name\":\"westeurope\",\"id\":\"/subscriptions/00000000-0000-0000-0000-000000000000/locations/westeurope\"}]}},{\"id\":\"/subscriptions/00000000-0000-0000-0000-000000000000/locations/swedencentral\",\"name\":\"swedencentral\",\"displayName\":\"Sweden
        Central\",\"regionalDisplayName\":\"(Europe) Sweden Central\",\"metadata\":{\"regionType\":\"Physical\",\"regionCategory\":\"Recommended\",\"geographyGroup\":\"Europe\",\"longitude\":\"17.14127\",\"latitude\":\"60.67488\",\"physicalLocation\":\"G\xE4vle\",\"pairedRegion\":[{\"name\":\"swedensouth\",\"id\":\"/subscriptions/00000000-0000-0000-0000-000000000000/locations/swedensouth\"}]}},{\"id\":\"/subscriptions/00000000-0000-0000-0000-000000000000/locations/uksouth\",\"name\":\"uksouth\",\"displayName\":\"UK
        South\",\"regionalDisplayName\":\"(Europe) UK South\",\"metadata\":{\"regionType\":\"Physical\",\"regionCategory\":\"Recommended\",\"geographyGroup\":\"Europe\",\"longitude\":\"-0.799\",\"latitude\":\"50.941\",\"physicalLocation\":\"London\",\"pairedRegion\":[{\"name\":\"ukwest\",\"id\":\"/subscriptions/00000000-0000-0000-0000-000000000000/locations/ukwest\"}]}},{\"id\":\"/subscriptions/00000000-0000-0000-0000-000000000000/locations/westeurope\",\"name\":\"westeurope\",\"displayName\":\"West
        Europe\",\"regionalDisplayName\":\"(Europe) West Europe\",\"metadata\":{\"regionType\":\"Physical\",\"regionCategory\":\"Recommended\",\"geographyGroup\":\"Europe\",\"longitude\":\"4.9\",\"latitude\":\"52.3667\",\"physicalLocation\":\"Netherlands\",\"pairedRegion\":[{\"name\":\"northeurope\",\"id\":\"/subscriptions/00000000-0000-0000-0000-000000000000/locations/northeurope\"}]}},{\"id\":\"/subscriptions/00000000-0000-0000-0000-000000000000/locations/centralus\",\"name\":\"centralus\",\"displayName\":\"Central
        US\",\"regionalDisplayName\":\"(US) Central US\",\"metadata\":{\"regionType\":\"Physical\",\"regionCategory\":\"Recommended\",\"geographyGroup\":\"US\",\"longitude\":\"-93.6208\",\"latitude\":\"41.5908\",\"physicalLocation\":\"Iowa\",\"pairedRegion\":[{\"name\":\"eastus2\",\"id\":\"/subscriptions/00000000-0000-0000-0000-000000000000/locations/eastus2\"}]}},{\"id\":\"/subscriptions/00000000-0000-0000-0000-000000000000/locations/northcentralus\",\"name\":\"northcentralus\",\"displayName\":\"North
        Central US\",\"regionalDisplayName\":\"(US) North Central US\",\"metadata\":{\"regionType\":\"Physical\",\"regionCategory\":\"Recommended\",\"geographyGroup\":\"US\",\"longitude\":\"-87.6278\",\"latitude\":\"41.8819\",\"physicalLocation\":\"Illinois\",\"pairedRegion\":[{\"name\":\"southcentralus\",\"id\":\"/subscriptions/00000000-0000-0000-0000-000000000000/locations/southcentralus\"}]}},{\"id\":\"/subscriptions/00000000-0000-0000-0000-000000000000/locations/westus\",\"name\":\"westus\",\"displayName\":\"West
        US\",\"regionalDisplayName\":\"(US) West US\",\"metadata\":{\"regionType\":\"Physical\",\"regionCategory\":\"Recommended\",\"geographyGroup\":\"US\",\"longitude\":\"-122.417\",\"latitude\":\"37.783\",\"physicalLocation\":\"California\",\"pairedRegion\":[{\"name\":\"eastus\",\"id\":\"/subscriptions/00000000-0000-0000-0000-000000000000/locations/eastus\"}]}},{\"id\":\"/subscriptions/00000000-0000-0000-0000-000000000000/locations/southafricanorth\",\"name\":\"southafricanorth\",\"displayName\":\"South
        Africa North\",\"regionalDisplayName\":\"(Africa) South Africa North\",\"metadata\":{\"regionType\":\"Physical\",\"regionCategory\":\"Recommended\",\"geographyGroup\":\"Africa\",\"longitude\":\"28.218370\",\"latitude\":\"-25.731340\",\"physicalLocation\":\"Johannesburg\",\"pairedRegion\":[{\"name\":\"southafricawest\",\"id\":\"/subscriptions/00000000-0000-0000-0000-000000000000/locations/southafricawest\"}]}},{\"id\":\"/subscriptions/00000000-0000-0000-0000-000000000000/locations/centralindia\",\"name\":\"centralindia\",\"displayName\":\"Central
        India\",\"regionalDisplayName\":\"(Asia Pacific) Central India\",\"metadata\":{\"regionType\":\"Physical\",\"regionCategory\":\"Recommended\",\"geographyGroup\":\"Asia
        Pacific\",\"longitude\":\"73.9197\",\"latitude\":\"18.5822\",\"physicalLocation\":\"Pune\",\"pairedRegion\":[{\"name\":\"southindia\",\"id\":\"/subscriptions/00000000-0000-0000-0000-000000000000/locations/southindia\"}]}},{\"id\":\"/subscriptions/00000000-0000-0000-0000-000000000000/locations/eastasia\",\"name\":\"eastasia\",\"displayName\":\"East
        Asia\",\"regionalDisplayName\":\"(Asia Pacific) East Asia\",\"metadata\":{\"regionType\":\"Physical\",\"regionCategory\":\"Recommended\",\"geographyGroup\":\"Asia
        Pacific\",\"longitude\":\"114.188\",\"latitude\":\"22.267\",\"physicalLocation\":\"Hong
        Kong\",\"pairedRegion\":[{\"name\":\"southeastasia\",\"id\":\"/subscriptions/00000000-0000-0000-0000-000000000000/locations/southeastasia\"}]}},{\"id\":\"/subscriptions/00000000-0000-0000-0000-000000000000/locations/japaneast\",\"name\":\"japaneast\",\"displayName\":\"Japan
        East\",\"regionalDisplayName\":\"(Asia Pacific) Japan East\",\"metadata\":{\"regionType\":\"Physical\",\"regionCategory\":\"Recommended\",\"geographyGroup\":\"Asia
        Pacific\",\"longitude\":\"139.77\",\"latitude\":\"35.68\",\"physicalLocation\":\"Tokyo,
        Saitama\",\"pairedRegion\":[{\"name\":\"japanwest\",\"id\":\"/subscriptions/00000000-0000-0000-0000-000000000000/locations/japanwest\"}]}},{\"id\":\"/subscriptions/00000000-0000-0000-0000-000000000000/locations/jioindiawest\",\"name\":\"jioindiawest\",\"displayName\":\"Jio
        India West\",\"regionalDisplayName\":\"(Asia Pacific) Jio India West\",\"metadata\":{\"regionType\":\"Physical\",\"regionCategory\":\"Recommended\",\"geographyGroup\":\"Asia
        Pacific\",\"longitude\":\"70.05773\",\"latitude\":\"22.470701\",\"physicalLocation\":\"Jamnagar\",\"pairedRegion\":[{\"name\":\"jioindiacentral\",\"id\":\"/subscriptions/00000000-0000-0000-0000-000000000000/locations/jioindiacentral\"}]}},{\"id\":\"/subscriptions/00000000-0000-0000-0000-000000000000/locations/koreacentral\",\"name\":\"koreacentral\",\"displayName\":\"Korea
        Central\",\"regionalDisplayName\":\"(Asia Pacific) Korea Central\",\"metadata\":{\"regionType\":\"Physical\",\"regionCategory\":\"Recommended\",\"geographyGroup\":\"Asia
        Pacific\",\"longitude\":\"126.9780\",\"latitude\":\"37.5665\",\"physicalLocation\":\"Seoul\",\"pairedRegion\":[{\"name\":\"koreasouth\",\"id\":\"/subscriptions/00000000-0000-0000-0000-000000000000/locations/koreasouth\"}]}},{\"id\":\"/subscriptions/00000000-0000-0000-0000-000000000000/locations/canadacentral\",\"name\":\"canadacentral\",\"displayName\":\"Canada
        Central\",\"regionalDisplayName\":\"(Canada) Canada Central\",\"metadata\":{\"regionType\":\"Physical\",\"regionCategory\":\"Recommended\",\"geographyGroup\":\"Canada\",\"longitude\":\"-79.383\",\"latitude\":\"43.653\",\"physicalLocation\":\"Toronto\",\"pairedRegion\":[{\"name\":\"canadaeast\",\"id\":\"/subscriptions/00000000-0000-0000-0000-000000000000/locations/canadaeast\"}]}},{\"id\":\"/subscriptions/00000000-0000-0000-0000-000000000000/locations/francecentral\",\"name\":\"francecentral\",\"displayName\":\"France
        Central\",\"regionalDisplayName\":\"(Europe) France Central\",\"metadata\":{\"regionType\":\"Physical\",\"regionCategory\":\"Recommended\",\"geographyGroup\":\"Europe\",\"longitude\":\"2.3730\",\"latitude\":\"46.3772\",\"physicalLocation\":\"Paris\",\"pairedRegion\":[{\"name\":\"francesouth\",\"id\":\"/subscriptions/00000000-0000-0000-0000-000000000000/locations/francesouth\"}]}},{\"id\":\"/subscriptions/00000000-0000-0000-0000-000000000000/locations/germanywestcentral\",\"name\":\"germanywestcentral\",\"displayName\":\"Germany
        West Central\",\"regionalDisplayName\":\"(Europe) Germany West Central\",\"metadata\":{\"regionType\":\"Physical\",\"regionCategory\":\"Recommended\",\"geographyGroup\":\"Europe\",\"longitude\":\"8.682127\",\"latitude\":\"50.110924\",\"physicalLocation\":\"Frankfurt\",\"pairedRegion\":[{\"name\":\"germanynorth\",\"id\":\"/subscriptions/00000000-0000-0000-0000-000000000000/locations/germanynorth\"}]}},{\"id\":\"/subscriptions/00000000-0000-0000-0000-000000000000/locations/norwayeast\",\"name\":\"norwayeast\",\"displayName\":\"Norway
        East\",\"regionalDisplayName\":\"(Europe) Norway East\",\"metadata\":{\"regionType\":\"Physical\",\"regionCategory\":\"Recommended\",\"geographyGroup\":\"Europe\",\"longitude\":\"10.752245\",\"latitude\":\"59.913868\",\"physicalLocation\":\"Norway\",\"pairedRegion\":[{\"name\":\"norwaywest\",\"id\":\"/subscriptions/00000000-0000-0000-0000-000000000000/locations/norwaywest\"}]}},{\"id\":\"/subscriptions/00000000-0000-0000-0000-000000000000/locations/switzerlandnorth\",\"name\":\"switzerlandnorth\",\"displayName\":\"Switzerland
        North\",\"regionalDisplayName\":\"(Europe) Switzerland North\",\"metadata\":{\"regionType\":\"Physical\",\"regionCategory\":\"Recommended\",\"geographyGroup\":\"Europe\",\"longitude\":\"8.564572\",\"latitude\":\"47.451542\",\"physicalLocation\":\"Zurich\",\"pairedRegion\":[{\"name\":\"switzerlandwest\",\"id\":\"/subscriptions/00000000-0000-0000-0000-000000000000/locations/switzerlandwest\"}]}},{\"id\":\"/subscriptions/00000000-0000-0000-0000-000000000000/locations/uaenorth\",\"name\":\"uaenorth\",\"displayName\":\"UAE
        North\",\"regionalDisplayName\":\"(Middle East) UAE North\",\"metadata\":{\"regionType\":\"Physical\",\"regionCategory\":\"Recommended\",\"geographyGroup\":\"Middle
        East\",\"longitude\":\"55.316666\",\"latitude\":\"25.266666\",\"physicalLocation\":\"Dubai\",\"pairedRegion\":[{\"name\":\"uaecentral\",\"id\":\"/subscriptions/00000000-0000-0000-0000-000000000000/locations/uaecentral\"}]}},{\"id\":\"/subscriptions/00000000-0000-0000-0000-000000000000/locations/brazilsouth\",\"name\":\"brazilsouth\",\"displayName\":\"Brazil
        South\",\"regionalDisplayName\":\"(South America) Brazil South\",\"metadata\":{\"regionType\":\"Physical\",\"regionCategory\":\"Recommended\",\"geographyGroup\":\"South
        America\",\"longitude\":\"-46.633\",\"latitude\":\"-23.55\",\"physicalLocation\":\"Sao
        Paulo State\",\"pairedRegion\":[{\"name\":\"southcentralus\",\"id\":\"/subscriptions/00000000-0000-0000-0000-000000000000/locations/southcentralus\"}]}},{\"id\":\"/subscriptions/00000000-0000-0000-0000-000000000000/locations/centralusstage\",\"name\":\"centralusstage\",\"displayName\":\"Central
        US (Stage)\",\"regionalDisplayName\":\"(US) Central US (Stage)\",\"metadata\":{\"regionType\":\"Logical\",\"regionCategory\":\"Other\",\"geographyGroup\":\"US\"}},{\"id\":\"/subscriptions/00000000-0000-0000-0000-000000000000/locations/eastusstage\",\"name\":\"eastusstage\",\"displayName\":\"East
        US (Stage)\",\"regionalDisplayName\":\"(US) East US (Stage)\",\"metadata\":{\"regionType\":\"Logical\",\"regionCategory\":\"Other\",\"geographyGroup\":\"US\"}},{\"id\":\"/subscriptions/00000000-0000-0000-0000-000000000000/locations/eastus2stage\",\"name\":\"eastus2stage\",\"displayName\":\"East
        US 2 (Stage)\",\"regionalDisplayName\":\"(US) East US 2 (Stage)\",\"metadata\":{\"regionType\":\"Logical\",\"regionCategory\":\"Other\",\"geographyGroup\":\"US\"}},{\"id\":\"/subscriptions/00000000-0000-0000-0000-000000000000/locations/northcentralusstage\",\"name\":\"northcentralusstage\",\"displayName\":\"North
        Central US (Stage)\",\"regionalDisplayName\":\"(US) North Central US (Stage)\",\"metadata\":{\"regionType\":\"Logical\",\"regionCategory\":\"Other\",\"geographyGroup\":\"US\"}},{\"id\":\"/subscriptions/00000000-0000-0000-0000-000000000000/locations/southcentralusstage\",\"name\":\"southcentralusstage\",\"displayName\":\"South
        Central US (Stage)\",\"regionalDisplayName\":\"(US) South Central US (Stage)\",\"metadata\":{\"regionType\":\"Logical\",\"regionCategory\":\"Other\",\"geographyGroup\":\"US\"}},{\"id\":\"/subscriptions/00000000-0000-0000-0000-000000000000/locations/westusstage\",\"name\":\"westusstage\",\"displayName\":\"West
        US (Stage)\",\"regionalDisplayName\":\"(US) West US (Stage)\",\"metadata\":{\"regionType\":\"Logical\",\"regionCategory\":\"Other\",\"geographyGroup\":\"US\"}},{\"id\":\"/subscriptions/00000000-0000-0000-0000-000000000000/locations/westus2stage\",\"name\":\"westus2stage\",\"displayName\":\"West
        US 2 (Stage)\",\"regionalDisplayName\":\"(US) West US 2 (Stage)\",\"metadata\":{\"regionType\":\"Logical\",\"regionCategory\":\"Other\",\"geographyGroup\":\"US\"}},{\"id\":\"/subscriptions/00000000-0000-0000-0000-000000000000/locations/asia\",\"name\":\"asia\",\"displayName\":\"Asia\",\"regionalDisplayName\":\"Asia\",\"metadata\":{\"regionType\":\"Logical\",\"regionCategory\":\"Other\"}},{\"id\":\"/subscriptions/00000000-0000-0000-0000-000000000000/locations/asiapacific\",\"name\":\"asiapacific\",\"displayName\":\"Asia
        Pacific\",\"regionalDisplayName\":\"Asia Pacific\",\"metadata\":{\"regionType\":\"Logical\",\"regionCategory\":\"Other\"}},{\"id\":\"/subscriptions/00000000-0000-0000-0000-000000000000/locations/australia\",\"name\":\"australia\",\"displayName\":\"Australia\",\"regionalDisplayName\":\"Australia\",\"metadata\":{\"regionType\":\"Logical\",\"regionCategory\":\"Other\"}},{\"id\":\"/subscriptions/00000000-0000-0000-0000-000000000000/locations/brazil\",\"name\":\"brazil\",\"displayName\":\"Brazil\",\"regionalDisplayName\":\"Brazil\",\"metadata\":{\"regionType\":\"Logical\",\"regionCategory\":\"Other\"}},{\"id\":\"/subscriptions/00000000-0000-0000-0000-000000000000/locations/canada\",\"name\":\"canada\",\"displayName\":\"Canada\",\"regionalDisplayName\":\"Canada\",\"metadata\":{\"regionType\":\"Logical\",\"regionCategory\":\"Other\"}},{\"id\":\"/subscriptions/00000000-0000-0000-0000-000000000000/locations/europe\",\"name\":\"europe\",\"displayName\":\"Europe\",\"regionalDisplayName\":\"Europe\",\"metadata\":{\"regionType\":\"Logical\",\"regionCategory\":\"Other\"}},{\"id\":\"/subscriptions/00000000-0000-0000-0000-000000000000/locations/france\",\"name\":\"france\",\"displayName\":\"France\",\"regionalDisplayName\":\"France\",\"metadata\":{\"regionType\":\"Logical\",\"regionCategory\":\"Other\"}},{\"id\":\"/subscriptions/00000000-0000-0000-0000-000000000000/locations/germany\",\"name\":\"germany\",\"displayName\":\"Germany\",\"regionalDisplayName\":\"Germany\",\"metadata\":{\"regionType\":\"Logical\",\"regionCategory\":\"Other\"}},{\"id\":\"/subscriptions/00000000-0000-0000-0000-000000000000/locations/global\",\"name\":\"global\",\"displayName\":\"Global\",\"regionalDisplayName\":\"Global\",\"metadata\":{\"regionType\":\"Logical\",\"regionCategory\":\"Other\"}},{\"id\":\"/subscriptions/00000000-0000-0000-0000-000000000000/locations/india\",\"name\":\"india\",\"displayName\":\"India\",\"regionalDisplayName\":\"India\",\"metadata\":{\"regionType\":\"Logical\",\"regionCategory\":\"Other\"}},{\"id\":\"/subscriptions/00000000-0000-0000-0000-000000000000/locations/japan\",\"name\":\"japan\",\"displayName\":\"Japan\",\"regionalDisplayName\":\"Japan\",\"metadata\":{\"regionType\":\"Logical\",\"regionCategory\":\"Other\"}},{\"id\":\"/subscriptions/00000000-0000-0000-0000-000000000000/locations/korea\",\"name\":\"korea\",\"displayName\":\"Korea\",\"regionalDisplayName\":\"Korea\",\"metadata\":{\"regionType\":\"Logical\",\"regionCategory\":\"Other\"}},{\"id\":\"/subscriptions/00000000-0000-0000-0000-000000000000/locations/norway\",\"name\":\"norway\",\"displayName\":\"Norway\",\"regionalDisplayName\":\"Norway\",\"metadata\":{\"regionType\":\"Logical\",\"regionCategory\":\"Other\"}},{\"id\":\"/subscriptions/00000000-0000-0000-0000-000000000000/locations/southafrica\",\"name\":\"southafrica\",\"displayName\":\"South
        Africa\",\"regionalDisplayName\":\"South Africa\",\"metadata\":{\"regionType\":\"Logical\",\"regionCategory\":\"Other\"}},{\"id\":\"/subscriptions/00000000-0000-0000-0000-000000000000/locations/switzerland\",\"name\":\"switzerland\",\"displayName\":\"Switzerland\",\"regionalDisplayName\":\"Switzerland\",\"metadata\":{\"regionType\":\"Logical\",\"regionCategory\":\"Other\"}},{\"id\":\"/subscriptions/00000000-0000-0000-0000-000000000000/locations/uae\",\"name\":\"uae\",\"displayName\":\"United
        Arab Emirates\",\"regionalDisplayName\":\"United Arab Emirates\",\"metadata\":{\"regionType\":\"Logical\",\"regionCategory\":\"Other\"}},{\"id\":\"/subscriptions/00000000-0000-0000-0000-000000000000/locations/uk\",\"name\":\"uk\",\"displayName\":\"United
        Kingdom\",\"regionalDisplayName\":\"United Kingdom\",\"metadata\":{\"regionType\":\"Logical\",\"regionCategory\":\"Other\"}},{\"id\":\"/subscriptions/00000000-0000-0000-0000-000000000000/locations/unitedstates\",\"name\":\"unitedstates\",\"displayName\":\"United
        States\",\"regionalDisplayName\":\"United States\",\"metadata\":{\"regionType\":\"Logical\",\"regionCategory\":\"Other\"}},{\"id\":\"/subscriptions/00000000-0000-0000-0000-000000000000/locations/eastasiastage\",\"name\":\"eastasiastage\",\"displayName\":\"East
        Asia (Stage)\",\"regionalDisplayName\":\"(Asia Pacific) East Asia (Stage)\",\"metadata\":{\"regionType\":\"Logical\",\"regionCategory\":\"Other\",\"geographyGroup\":\"Asia
        Pacific\"}},{\"id\":\"/subscriptions/00000000-0000-0000-0000-000000000000/locations/southeastasiastage\",\"name\":\"southeastasiastage\",\"displayName\":\"Southeast
        Asia (Stage)\",\"regionalDisplayName\":\"(Asia Pacific) Southeast Asia (Stage)\",\"metadata\":{\"regionType\":\"Logical\",\"regionCategory\":\"Other\",\"geographyGroup\":\"Asia
        Pacific\"}},{\"id\":\"/subscriptions/00000000-0000-0000-0000-000000000000/locations/centraluseuap\",\"name\":\"centraluseuap\",\"displayName\":\"Central
        US EUAP\",\"regionalDisplayName\":\"(US) Central US EUAP\",\"metadata\":{\"regionType\":\"Physical\",\"regionCategory\":\"Other\",\"geographyGroup\":\"US\",\"longitude\":\"-93.6208\",\"latitude\":\"41.5908\",\"pairedRegion\":[{\"name\":\"eastus2euap\",\"id\":\"/subscriptions/00000000-0000-0000-0000-000000000000/locations/eastus2euap\"}]}},{\"id\":\"/subscriptions/00000000-0000-0000-0000-000000000000/locations/eastus2euap\",\"name\":\"eastus2euap\",\"displayName\":\"East
        US 2 EUAP\",\"regionalDisplayName\":\"(US) East US 2 EUAP\",\"metadata\":{\"regionType\":\"Physical\",\"regionCategory\":\"Other\",\"geographyGroup\":\"US\",\"longitude\":\"-78.3889\",\"latitude\":\"36.6681\",\"pairedRegion\":[{\"name\":\"centraluseuap\",\"id\":\"/subscriptions/00000000-0000-0000-0000-000000000000/locations/centraluseuap\"}]}},{\"id\":\"/subscriptions/00000000-0000-0000-0000-000000000000/locations/westcentralus\",\"name\":\"westcentralus\",\"displayName\":\"West
        Central US\",\"regionalDisplayName\":\"(US) West Central US\",\"metadata\":{\"regionType\":\"Physical\",\"regionCategory\":\"Other\",\"geographyGroup\":\"US\",\"longitude\":\"-110.234\",\"latitude\":\"40.890\",\"physicalLocation\":\"Wyoming\",\"pairedRegion\":[{\"name\":\"westus2\",\"id\":\"/subscriptions/00000000-0000-0000-0000-000000000000/locations/westus2\"}]}},{\"id\":\"/subscriptions/00000000-0000-0000-0000-000000000000/locations/southafricawest\",\"name\":\"southafricawest\",\"displayName\":\"South
        Africa West\",\"regionalDisplayName\":\"(Africa) South Africa West\",\"metadata\":{\"regionType\":\"Physical\",\"regionCategory\":\"Other\",\"geographyGroup\":\"Africa\",\"longitude\":\"18.843266\",\"latitude\":\"-34.075691\",\"physicalLocation\":\"Cape
        Town\",\"pairedRegion\":[{\"name\":\"southafricanorth\",\"id\":\"/subscriptions/00000000-0000-0000-0000-000000000000/locations/southafricanorth\"}]}},{\"id\":\"/subscriptions/00000000-0000-0000-0000-000000000000/locations/australiacentral\",\"name\":\"australiacentral\",\"displayName\":\"Australia
        Central\",\"regionalDisplayName\":\"(Asia Pacific) Australia Central\",\"metadata\":{\"regionType\":\"Physical\",\"regionCategory\":\"Other\",\"geographyGroup\":\"Asia
        Pacific\",\"longitude\":\"149.1244\",\"latitude\":\"-35.3075\",\"physicalLocation\":\"Canberra\",\"pairedRegion\":[{\"name\":\"australiacentral\",\"id\":\"/subscriptions/00000000-0000-0000-0000-000000000000/locations/australiacentral\"}]}},{\"id\":\"/subscriptions/00000000-0000-0000-0000-000000000000/locations/australiacentral2\",\"name\":\"australiacentral2\",\"displayName\":\"Australia
        Central 2\",\"regionalDisplayName\":\"(Asia Pacific) Australia Central 2\",\"metadata\":{\"regionType\":\"Physical\",\"regionCategory\":\"Other\",\"geographyGroup\":\"Asia
        Pacific\",\"longitude\":\"149.1244\",\"latitude\":\"-35.3075\",\"physicalLocation\":\"Canberra\",\"pairedRegion\":[{\"name\":\"australiacentral2\",\"id\":\"/subscriptions/00000000-0000-0000-0000-000000000000/locations/australiacentral2\"}]}},{\"id\":\"/subscriptions/00000000-0000-0000-0000-000000000000/locations/australiasoutheast\",\"name\":\"australiasoutheast\",\"displayName\":\"Australia
        Southeast\",\"regionalDisplayName\":\"(Asia Pacific) Australia Southeast\",\"metadata\":{\"regionType\":\"Physical\",\"regionCategory\":\"Other\",\"geographyGroup\":\"Asia
        Pacific\",\"longitude\":\"144.9631\",\"latitude\":\"-37.8136\",\"physicalLocation\":\"Victoria\",\"pairedRegion\":[{\"name\":\"australiaeast\",\"id\":\"/subscriptions/00000000-0000-0000-0000-000000000000/locations/australiaeast\"}]}},{\"id\":\"/subscriptions/00000000-0000-0000-0000-000000000000/locations/japanwest\",\"name\":\"japanwest\",\"displayName\":\"Japan
        West\",\"regionalDisplayName\":\"(Asia Pacific) Japan West\",\"metadata\":{\"regionType\":\"Physical\",\"regionCategory\":\"Other\",\"geographyGroup\":\"Asia
        Pacific\",\"longitude\":\"135.5022\",\"latitude\":\"34.6939\",\"physicalLocation\":\"Osaka\",\"pairedRegion\":[{\"name\":\"japaneast\",\"id\":\"/subscriptions/00000000-0000-0000-0000-000000000000/locations/japaneast\"}]}},{\"id\":\"/subscriptions/00000000-0000-0000-0000-000000000000/locations/jioindiacentral\",\"name\":\"jioindiacentral\",\"displayName\":\"Jio
        India Central\",\"regionalDisplayName\":\"(Asia Pacific) Jio India Central\",\"metadata\":{\"regionType\":\"Physical\",\"regionCategory\":\"Other\",\"geographyGroup\":\"Asia
        Pacific\",\"longitude\":\"79.08886\",\"latitude\":\"21.146633\",\"physicalLocation\":\"Nagpur\",\"pairedRegion\":[{\"name\":\"jioindiawest\",\"id\":\"/subscriptions/00000000-0000-0000-0000-000000000000/locations/jioindiawest\"}]}},{\"id\":\"/subscriptions/00000000-0000-0000-0000-000000000000/locations/koreasouth\",\"name\":\"koreasouth\",\"displayName\":\"Korea
        South\",\"regionalDisplayName\":\"(Asia Pacific) Korea South\",\"metadata\":{\"regionType\":\"Physical\",\"regionCategory\":\"Other\",\"geographyGroup\":\"Asia
        Pacific\",\"longitude\":\"129.0756\",\"latitude\":\"35.1796\",\"physicalLocation\":\"Busan\",\"pairedRegion\":[{\"name\":\"koreacentral\",\"id\":\"/subscriptions/00000000-0000-0000-0000-000000000000/locations/koreacentral\"}]}},{\"id\":\"/subscriptions/00000000-0000-0000-0000-000000000000/locations/southindia\",\"name\":\"southindia\",\"displayName\":\"South
        India\",\"regionalDisplayName\":\"(Asia Pacific) South India\",\"metadata\":{\"regionType\":\"Physical\",\"regionCategory\":\"Other\",\"geographyGroup\":\"Asia
        Pacific\",\"longitude\":\"80.1636\",\"latitude\":\"12.9822\",\"physicalLocation\":\"Chennai\",\"pairedRegion\":[{\"name\":\"centralindia\",\"id\":\"/subscriptions/00000000-0000-0000-0000-000000000000/locations/centralindia\"}]}},{\"id\":\"/subscriptions/00000000-0000-0000-0000-000000000000/locations/westindia\",\"name\":\"westindia\",\"displayName\":\"West
        India\",\"regionalDisplayName\":\"(Asia Pacific) West India\",\"metadata\":{\"regionType\":\"Physical\",\"regionCategory\":\"Other\",\"geographyGroup\":\"Asia
        Pacific\",\"longitude\":\"72.868\",\"latitude\":\"19.088\",\"physicalLocation\":\"Mumbai\",\"pairedRegion\":[{\"name\":\"southindia\",\"id\":\"/subscriptions/00000000-0000-0000-0000-000000000000/locations/southindia\"}]}},{\"id\":\"/subscriptions/00000000-0000-0000-0000-000000000000/locations/canadaeast\",\"name\":\"canadaeast\",\"displayName\":\"Canada
        East\",\"regionalDisplayName\":\"(Canada) Canada East\",\"metadata\":{\"regionType\":\"Physical\",\"regionCategory\":\"Other\",\"geographyGroup\":\"Canada\",\"longitude\":\"-71.217\",\"latitude\":\"46.817\",\"physicalLocation\":\"Quebec\",\"pairedRegion\":[{\"name\":\"canadacentral\",\"id\":\"/subscriptions/00000000-0000-0000-0000-000000000000/locations/canadacentral\"}]}},{\"id\":\"/subscriptions/00000000-0000-0000-0000-000000000000/locations/francesouth\",\"name\":\"francesouth\",\"displayName\":\"France
        South\",\"regionalDisplayName\":\"(Europe) France South\",\"metadata\":{\"regionType\":\"Physical\",\"regionCategory\":\"Other\",\"geographyGroup\":\"Europe\",\"longitude\":\"2.1972\",\"latitude\":\"43.8345\",\"physicalLocation\":\"Marseille\",\"pairedRegion\":[{\"name\":\"francecentral\",\"id\":\"/subscriptions/00000000-0000-0000-0000-000000000000/locations/francecentral\"}]}},{\"id\":\"/subscriptions/00000000-0000-0000-0000-000000000000/locations/germanynorth\",\"name\":\"germanynorth\",\"displayName\":\"Germany
        North\",\"regionalDisplayName\":\"(Europe) Germany North\",\"metadata\":{\"regionType\":\"Physical\",\"regionCategory\":\"Other\",\"geographyGroup\":\"Europe\",\"longitude\":\"8.806422\",\"latitude\":\"53.073635\",\"physicalLocation\":\"Berlin\",\"pairedRegion\":[{\"name\":\"germanywestcentral\",\"id\":\"/subscriptions/00000000-0000-0000-0000-000000000000/locations/germanywestcentral\"}]}},{\"id\":\"/subscriptions/00000000-0000-0000-0000-000000000000/locations/norwaywest\",\"name\":\"norwaywest\",\"displayName\":\"Norway
        West\",\"regionalDisplayName\":\"(Europe) Norway West\",\"metadata\":{\"regionType\":\"Physical\",\"regionCategory\":\"Other\",\"geographyGroup\":\"Europe\",\"longitude\":\"5.733107\",\"latitude\":\"58.969975\",\"physicalLocation\":\"Norway\",\"pairedRegion\":[{\"name\":\"norwayeast\",\"id\":\"/subscriptions/00000000-0000-0000-0000-000000000000/locations/norwayeast\"}]}},{\"id\":\"/subscriptions/00000000-0000-0000-0000-000000000000/locations/switzerlandwest\",\"name\":\"switzerlandwest\",\"displayName\":\"Switzerland
        West\",\"regionalDisplayName\":\"(Europe) Switzerland West\",\"metadata\":{\"regionType\":\"Physical\",\"regionCategory\":\"Other\",\"geographyGroup\":\"Europe\",\"longitude\":\"6.143158\",\"latitude\":\"46.204391\",\"physicalLocation\":\"Geneva\",\"pairedRegion\":[{\"name\":\"switzerlandnorth\",\"id\":\"/subscriptions/00000000-0000-0000-0000-000000000000/locations/switzerlandnorth\"}]}},{\"id\":\"/subscriptions/00000000-0000-0000-0000-000000000000/locations/ukwest\",\"name\":\"ukwest\",\"displayName\":\"UK
        West\",\"regionalDisplayName\":\"(Europe) UK West\",\"metadata\":{\"regionType\":\"Physical\",\"regionCategory\":\"Other\",\"geographyGroup\":\"Europe\",\"longitude\":\"-3.084\",\"latitude\":\"53.427\",\"physicalLocation\":\"Cardiff\",\"pairedRegion\":[{\"name\":\"uksouth\",\"id\":\"/subscriptions/00000000-0000-0000-0000-000000000000/locations/uksouth\"}]}},{\"id\":\"/subscriptions/00000000-0000-0000-0000-000000000000/locations/uaecentral\",\"name\":\"uaecentral\",\"displayName\":\"UAE
        Central\",\"regionalDisplayName\":\"(Middle East) UAE Central\",\"metadata\":{\"regionType\":\"Physical\",\"regionCategory\":\"Other\",\"geographyGroup\":\"Middle
        East\",\"longitude\":\"54.366669\",\"latitude\":\"24.466667\",\"physicalLocation\":\"Abu
        Dhabi\",\"pairedRegion\":[{\"name\":\"uaenorth\",\"id\":\"/subscriptions/00000000-0000-0000-0000-000000000000/locations/uaenorth\"}]}},{\"id\":\"/subscriptions/00000000-0000-0000-0000-000000000000/locations/brazilsoutheast\",\"name\":\"brazilsoutheast\",\"displayName\":\"Brazil
        Southeast\",\"regionalDisplayName\":\"(South America) Brazil Southeast\",\"metadata\":{\"regionType\":\"Physical\",\"regionCategory\":\"Other\",\"geographyGroup\":\"South
        America\",\"longitude\":\"-43.2075\",\"latitude\":\"-22.90278\",\"physicalLocation\":\"Rio\",\"pairedRegion\":[{\"name\":\"brazilsouth\",\"id\":\"/subscriptions/00000000-0000-0000-0000-000000000000/locations/brazilsouth\"}]}}]}"
    headers:
      cache-control:
      - no-cache
      content-length:
<<<<<<< HEAD
      - '29925'
=======
      - '28530'
>>>>>>> 8f28e981
      content-type:
      - application/json; charset=utf-8
      date:
      - Fri, 19 Nov 2021 22:08:29 GMT
      expires:
      - '-1'
      pragma:
      - no-cache
      strict-transport-security:
      - max-age=31536000; includeSubDomains
      vary:
      - Accept-Encoding
      x-content-type-options:
      - nosniff
    status:
      code: 200
      message: OK
- request:
    body: null
    headers:
      Accept:
      - application/json
      Accept-Encoding:
      - gzip, deflate
      CommandName:
      - functionapp vnet-integration add
      Connection:
      - keep-alive
      ParameterSetName:
      - -g -n --vnet --subnet --slot
      User-Agent:
      - AZURECLI/2.30.0 azsdk-python-azure-mgmt-network/19.3.0 Python/3.8.6 (macOS-10.15.7-x86_64-i386-64bit)
    method: GET
    uri: https://management.azure.com/subscriptions/00000000-0000-0000-0000-000000000000/resourceGroups/clitest.rg000001/providers/Microsoft.Network/virtualNetworks/swiftname000006/subnets/swiftsubnet000005?api-version=2021-05-01
  response:
    body:
      string: "{\r\n  \"name\": \"swiftsubnet000005\",\r\n  \"id\": \"/subscriptions/00000000-0000-0000-0000-000000000000/resourceGroups/clitest.rg000001/providers/Microsoft.Network/virtualNetworks/swiftname000006/subnets/swiftsubnet000005\",\r\n
        \ \"etag\": \"W/\\\"58823276-8fca-4ec4-9cf5-e945fcd1963d\\\"\",\r\n  \"properties\":
        {\r\n    \"provisioningState\": \"Succeeded\",\r\n    \"addressPrefix\": \"10.0.0.0/24\",\r\n
        \   \"networkSecurityGroup\": {\r\n      \"id\": \"/subscriptions/00000000-0000-0000-0000-000000000000/resourceGroups/cleanupservice/providers/Microsoft.Network/networkSecurityGroups/rg-cleanupservice-nsg4\"\r\n
        \   },\r\n    \"serviceAssociationLinks\": [\r\n      {\r\n        \"name\":
        \"AppServiceLink\",\r\n        \"id\": \"/subscriptions/00000000-0000-0000-0000-000000000000/resourceGroups/clitest.rg000001/providers/Microsoft.Network/virtualNetworks/swiftname000006/subnets/swiftsubnet000005/serviceAssociationLinks/AppServiceLink\",\r\n
        \       \"etag\": \"W/\\\"58823276-8fca-4ec4-9cf5-e945fcd1963d\\\"\",\r\n
        \       \"type\": \"Microsoft.Network/virtualNetworks/subnets/serviceAssociationLinks\",\r\n
        \       \"properties\": {\r\n          \"provisioningState\": \"Succeeded\",\r\n
        \         \"linkedResourceType\": \"Microsoft.Web/serverfarms\",\r\n          \"link\":
        \"/subscriptions/00000000-0000-0000-0000-000000000000/resourceGroups/clitest.rg000001/providers/Microsoft.Web/serverfarms/swiftplan000004\",\r\n
        \         \"enabledForArmDeployments\": false,\r\n          \"allowDelete\":
        false,\r\n          \"locations\": []\r\n        }\r\n      }\r\n    ],\r\n
        \   \"delegations\": [\r\n      {\r\n        \"name\": \"delegation\",\r\n
        \       \"id\": \"/subscriptions/00000000-0000-0000-0000-000000000000/resourceGroups/clitest.rg000001/providers/Microsoft.Network/virtualNetworks/swiftname000006/subnets/swiftsubnet000005/delegations/delegation\",\r\n
        \       \"etag\": \"W/\\\"58823276-8fca-4ec4-9cf5-e945fcd1963d\\\"\",\r\n
        \       \"properties\": {\r\n          \"provisioningState\": \"Succeeded\",\r\n
        \         \"serviceName\": \"Microsoft.Web/serverFarms\",\r\n          \"actions\":
        [\r\n            \"Microsoft.Network/virtualNetworks/subnets/action\"\r\n
        \         ]\r\n        },\r\n        \"type\": \"Microsoft.Network/virtualNetworks/subnets/delegations\"\r\n
        \     }\r\n    ],\r\n    \"privateEndpointNetworkPolicies\": \"Enabled\",\r\n
        \   \"privateLinkServiceNetworkPolicies\": \"Enabled\"\r\n  },\r\n  \"type\":
        \"Microsoft.Network/virtualNetworks/subnets\"\r\n}"
    headers:
      cache-control:
      - no-cache
      content-length:
<<<<<<< HEAD
      - '2075'
=======
      - '2584'
>>>>>>> 8f28e981
      content-type:
      - application/json; charset=utf-8
      date:
      - Fri, 19 Nov 2021 22:08:31 GMT
      etag:
      - W/"58823276-8fca-4ec4-9cf5-e945fcd1963d"
      expires:
      - '-1'
      pragma:
      - no-cache
      server:
      - Microsoft-HTTPAPI/2.0
      - Microsoft-HTTPAPI/2.0
      strict-transport-security:
      - max-age=31536000; includeSubDomains
      transfer-encoding:
      - chunked
      vary:
      - Accept-Encoding
      x-content-type-options:
      - nosniff
      x-ms-arm-service-request-id:
      - b05933e0-a7ab-46a7-84f7-b737e2641523
    status:
      code: 200
      message: OK
- request:
    body: '{"properties": {"reserved": false, "isXenon": false, "hyperV": false, "scmSiteAlsoStopped":
      false, "virtualNetworkSubnetId": "/subscriptions/00000000-0000-0000-0000-000000000000/resourceGroups/clitest.rg000001/providers/Microsoft.Network/virtualNetworks/swiftname000006/subnets/swiftsubnet000005"}}'
    headers:
      Accept:
      - application/json
      Accept-Encoding:
      - gzip, deflate
      CommandName:
      - functionapp vnet-integration add
      Connection:
      - keep-alive
      Content-Length:
      - '373'
      Content-Type:
      - application/json
      ParameterSetName:
      - -g -n --vnet --subnet --slot
      User-Agent:
      - AZURECLI/2.30.0 azsdk-python-azure-mgmt-web/4.0.0 Python/3.8.6 (macOS-10.15.7-x86_64-i386-64bit)
    method: PATCH
    uri: https://management.azure.com/subscriptions/00000000-0000-0000-0000-000000000000/resourceGroups/clitest.rg000001/providers/Microsoft.Web/sites/swiftfunctionapp000003/slots/swiftfunctionapp000003-stage?api-version=2020-09-01
  response:
    body:
      string: '{"id":"/subscriptions/00000000-0000-0000-0000-000000000000/resourceGroups/clitest.rg000001/providers/Microsoft.Web/sites/swiftfunctionapp000003/slots/swiftfunctionapp000003-stage","name":"swiftfunctionapp000003/swiftfunctionapp000003-stage","type":"Microsoft.Web/sites/slots","kind":"functionapp","location":"France
        Central","properties":{"name":"swiftfunctionapp000003(swiftfunctionapp000003-stage)","state":"Running","hostNames":["swiftfunctionapp000003-swiftfunctionapp000003-stage.azurewebsites.net"],"webSpace":"clitest.rg000001-FranceCentralwebspace","selfLink":"https://waws-prod-par-015.api.azurewebsites.windows.net:454/subscriptions/00000000-0000-0000-0000-000000000000/webspaces/clitest.rg000001-FranceCentralwebspace/sites/swiftfunctionapp000003","repositorySiteName":"swiftfunctionapp000003","owner":null,"usageState":"Normal","enabled":true,"adminEnabled":true,"enabledHostNames":["swiftfunctionapp000003-swiftfunctionapp000003-stage.azurewebsites.net","swiftfunctionapp000003-swiftfunctionapp000003-stage.scm.azurewebsites.net"],"siteProperties":{"metadata":null,"properties":[{"name":"LinuxFxVersion","value":""},{"name":"WindowsFxVersion","value":null}],"appSettings":null},"availabilityState":"Normal","sslCertificates":null,"csrs":[],"cers":null,"siteMode":null,"hostNameSslStates":[{"name":"swiftfunctionapp000003-swiftfunctionapp000003-stage.azurewebsites.net","sslState":"Disabled","ipBasedSslResult":null,"virtualIP":null,"thumbprint":null,"toUpdate":null,"toUpdateIpBasedSsl":null,"ipBasedSslState":"NotConfigured","hostType":"Standard"},{"name":"swiftfunctionapp000003-swiftfunctionapp000003-stage.scm.azurewebsites.net","sslState":"Disabled","ipBasedSslResult":null,"virtualIP":null,"thumbprint":null,"toUpdate":null,"toUpdateIpBasedSsl":null,"ipBasedSslState":"NotConfigured","hostType":"Repository"}],"computeMode":null,"serverFarm":null,"serverFarmId":"/subscriptions/00000000-0000-0000-0000-000000000000/resourceGroups/clitest.rg000001/providers/Microsoft.Web/serverfarms/swiftplan000004","reserved":false,"isXenon":false,"hyperV":false,"lastModifiedTimeUtc":"2021-11-19T22:08:32.1566667","storageRecoveryDefaultState":"Running","contentAvailabilityState":"Normal","runtimeAvailabilityState":"Normal","siteConfig":{"numberOfWorkers":1,"defaultDocuments":null,"netFrameworkVersion":null,"phpVersion":null,"pythonVersion":null,"nodeVersion":null,"powerShellVersion":null,"linuxFxVersion":"","windowsFxVersion":null,"requestTracingEnabled":null,"remoteDebuggingEnabled":null,"remoteDebuggingVersion":null,"httpLoggingEnabled":null,"azureMonitorLogCategories":null,"acrUseManagedIdentityCreds":false,"acrUserManagedIdentityID":null,"logsDirectorySizeLimit":null,"detailedErrorLoggingEnabled":null,"publishingUsername":null,"publishingPassword":null,"appSettings":null,"metadata":null,"connectionStrings":null,"machineKey":null,"handlerMappings":null,"documentRoot":null,"scmType":null,"use32BitWorkerProcess":null,"webSocketsEnabled":null,"alwaysOn":true,"javaVersion":null,"javaContainer":null,"javaContainerVersion":null,"appCommandLine":null,"managedPipelineMode":null,"virtualApplications":null,"winAuthAdminState":null,"winAuthTenantState":null,"customAppPoolIdentityAdminState":null,"customAppPoolIdentityTenantState":null,"runtimeADUser":null,"runtimeADUserPassword":null,"loadBalancing":null,"routingRules":null,"experiments":null,"limits":null,"autoHealEnabled":null,"autoHealRules":null,"tracingOptions":null,"vnetName":null,"vnetRouteAllEnabled":null,"vnetPrivatePortsCount":null,"publicNetworkAccess":null,"cors":null,"push":null,"apiDefinition":null,"apiManagementConfig":null,"autoSwapSlotName":null,"localMySqlEnabled":null,"managedServiceIdentityId":null,"xManagedServiceIdentityId":null,"keyVaultReferenceIdentity":null,"ipSecurityRestrictions":[{"ipAddress":"Any","action":"Allow","priority":1,"name":"Allow
        all","description":"Allow all access"}],"scmIpSecurityRestrictions":[{"ipAddress":"Any","action":"Allow","priority":1,"name":"Allow
        all","description":"Allow all access"}],"scmIpSecurityRestrictionsUseMain":null,"http20Enabled":true,"minTlsVersion":null,"scmMinTlsVersion":null,"ftpsState":null,"preWarmedInstanceCount":null,"functionAppScaleLimit":0,"healthCheckPath":null,"fileChangeAuditEnabled":null,"functionsRuntimeScaleMonitoringEnabled":null,"websiteTimeZone":null,"minimumElasticInstanceCount":1,"azureStorageAccounts":null,"sitePort":null},"deploymentId":"swiftfunctionapp000003__595e","slotName":null,"trafficManagerHostNames":null,"sku":"PremiumV2","scmSiteAlsoStopped":false,"targetSwapSlot":null,"hostingEnvironment":null,"hostingEnvironmentProfile":null,"clientAffinityEnabled":false,"clientCertEnabled":false,"clientCertMode":"Required","clientCertExclusionPaths":null,"hostNamesDisabled":false,"domainVerificationIdentifiers":null,"customDomainVerificationId":"333646C25EDA7C903C86F0F0D0193C412978B2E48FA0B4F1461D339FBBAE3EB7","kind":"functionapp","inboundIpAddress":"20.43.43.33","possibleInboundIpAddresses":"20.43.43.33","ftpUsername":"swiftfunctionapp000003__swiftfunctionapp000003-stage\\$swiftfunctionapp000003__swiftfunctionapp000003-stage","ftpsHostName":"ftps://waws-prod-par-015.ftp.azurewebsites.windows.net/site/wwwroot","outboundIpAddresses":"51.11.238.47,51.11.238.176,51.11.238.204,51.11.238.255,51.11.239.9,51.11.239.36,20.43.43.33","possibleOutboundIpAddresses":"51.11.234.14,51.11.235.103,51.11.236.195,51.11.237.97,51.11.237.231,51.11.238.40,51.11.238.47,51.11.238.176,51.11.238.204,51.11.238.255,51.11.239.9,51.11.239.36,51.11.239.40,51.11.200.72,51.11.200.124,51.11.236.220,51.11.236.221,51.11.237.48,51.11.237.217,51.11.238.18,51.11.238.19,51.11.238.38,51.11.238.39,51.11.238.56,51.11.238.57,51.11.238.60,51.11.238.61,20.74.24.206,20.74.24.218,20.74.25.13,20.43.43.33","containerSize":1536,"dailyMemoryTimeQuota":0,"suspendedTill":null,"siteDisabledReason":0,"functionExecutionUnitsCache":null,"maxNumberOfWorkers":null,"homeStamp":"waws-prod-par-015","cloningInfo":null,"hostingEnvironmentId":null,"tags":null,"resourceGroup":"clitest.rg000001","defaultHostName":"swiftfunctionapp000003-swiftfunctionapp000003-stage.azurewebsites.net","slotSwapStatus":null,"httpsOnly":false,"redundancyMode":"None","inProgressOperationId":null,"geoDistributions":null,"privateEndpointConnections":null,"buildVersion":null,"targetBuildVersion":null,"migrationState":null,"eligibleLogCategories":"FunctionAppLogs","storageAccountRequired":false,"virtualNetworkSubnetId":"/subscriptions/00000000-0000-0000-0000-000000000000/resourceGroups/clitest.rg000001/providers/Microsoft.Network/virtualNetworks/swiftname000006/subnets/swiftsubnet000005","keyVaultReferenceIdentity":"SystemAssigned"}}'
    headers:
      cache-control:
      - no-cache
      content-length:
      - '6662'
      content-type:
      - application/json
      date:
      - Fri, 19 Nov 2021 22:08:35 GMT
      etag:
      - '"1D7DD91EC68B340"'
      expires:
      - '-1'
      pragma:
      - no-cache
      server:
      - Microsoft-IIS/10.0
      strict-transport-security:
      - max-age=31536000; includeSubDomains
      transfer-encoding:
      - chunked
      vary:
      - Accept-Encoding
      x-aspnet-version:
      - 4.0.30319
      x-content-type-options:
      - nosniff
      x-ms-ratelimit-remaining-subscription-resource-requests:
      - '499'
      x-powered-by:
      - ASP.NET
    status:
      code: 200
      message: OK
- request:
    body: null
    headers:
      Accept:
      - application/json
      Accept-Encoding:
      - gzip, deflate
      CommandName:
      - functionapp vnet-integration add
      Connection:
      - keep-alive
      ParameterSetName:
      - -g -n --vnet --subnet --slot
      User-Agent:
      - AZURECLI/2.30.0 azsdk-python-azure-mgmt-web/4.0.0 Python/3.8.6 (macOS-10.15.7-x86_64-i386-64bit)
    method: GET
    uri: https://management.azure.com/subscriptions/00000000-0000-0000-0000-000000000000/resourceGroups/clitest.rg000001/providers/Microsoft.Web/sites/swiftfunctionapp000003/slots/swiftfunctionapp000003-stage/config/web?api-version=2020-09-01
  response:
    body:
      string: '{"id":"/subscriptions/00000000-0000-0000-0000-000000000000/resourceGroups/clitest.rg000001/providers/Microsoft.Web/sites/swiftfunctionapp000003/slots/swiftfunctionapp000003-stage/config/web","name":"swiftfunctionapp000003","type":"Microsoft.Web/sites/config","location":"France
        Central","properties":{"numberOfWorkers":1,"defaultDocuments":["Default.htm","Default.html","Default.asp","index.htm","index.html","iisstart.htm","default.aspx","index.php","hostingstart.html"],"netFrameworkVersion":"v4.0","phpVersion":"5.6","pythonVersion":"","nodeVersion":"","powerShellVersion":"","linuxFxVersion":"","windowsFxVersion":null,"requestTracingEnabled":false,"remoteDebuggingEnabled":false,"remoteDebuggingVersion":"VS2019","httpLoggingEnabled":false,"azureMonitorLogCategories":null,"acrUseManagedIdentityCreds":false,"acrUserManagedIdentityID":null,"logsDirectorySizeLimit":35,"detailedErrorLoggingEnabled":false,"publishingUsername":"$swiftfunctionapp000003__swiftfunctionapp000003-stage","publishingPassword":null,"appSettings":null,"metadata":null,"connectionStrings":null,"machineKey":null,"handlerMappings":null,"documentRoot":null,"scmType":"None","use32BitWorkerProcess":true,"webSocketsEnabled":false,"alwaysOn":true,"javaVersion":null,"javaContainer":null,"javaContainerVersion":null,"appCommandLine":"","managedPipelineMode":"Integrated","virtualApplications":[{"virtualPath":"/","physicalPath":"site\\wwwroot","preloadEnabled":true,"virtualDirectories":null}],"winAuthAdminState":0,"winAuthTenantState":0,"customAppPoolIdentityAdminState":false,"customAppPoolIdentityTenantState":false,"runtimeADUser":null,"runtimeADUserPassword":null,"loadBalancing":"LeastRequests","routingRules":[],"experiments":{"rampUpRules":[]},"limits":null,"autoHealEnabled":false,"autoHealRules":null,"tracingOptions":null,"vnetName":"a39edaf1-2681-4249-9cc6-ce8f4f42572f_swiftsubnet000005","vnetRouteAllEnabled":true,"vnetPrivatePortsCount":0,"publicNetworkAccess":null,"siteAuthEnabled":false,"siteAuthSettings":{"enabled":null,"unauthenticatedClientAction":null,"tokenStoreEnabled":null,"allowedExternalRedirectUrls":null,"defaultProvider":null,"clientId":null,"clientSecret":null,"clientSecretSettingName":null,"clientSecretCertificateThumbprint":null,"issuer":null,"allowedAudiences":null,"additionalLoginParams":null,"isAadAutoProvisioned":false,"aadClaimsAuthorization":null,"googleClientId":null,"googleClientSecret":null,"googleClientSecretSettingName":null,"googleOAuthScopes":null,"facebookAppId":null,"facebookAppSecret":null,"facebookAppSecretSettingName":null,"facebookOAuthScopes":null,"gitHubClientId":null,"gitHubClientSecret":null,"gitHubClientSecretSettingName":null,"gitHubOAuthScopes":null,"twitterConsumerKey":null,"twitterConsumerSecret":null,"twitterConsumerSecretSettingName":null,"microsoftAccountClientId":null,"microsoftAccountClientSecret":null,"microsoftAccountClientSecretSettingName":null,"microsoftAccountOAuthScopes":null,"configVersion":null},"cors":null,"push":null,"apiDefinition":null,"apiManagementConfig":null,"autoSwapSlotName":null,"localMySqlEnabled":false,"managedServiceIdentityId":null,"xManagedServiceIdentityId":null,"keyVaultReferenceIdentity":null,"ipSecurityRestrictions":[{"ipAddress":"Any","action":"Allow","priority":1,"name":"Allow
        all","description":"Allow all access"}],"scmIpSecurityRestrictions":[{"ipAddress":"Any","action":"Allow","priority":1,"name":"Allow
        all","description":"Allow all access"}],"scmIpSecurityRestrictionsUseMain":false,"http20Enabled":true,"minTlsVersion":"1.2","scmMinTlsVersion":"1.0","ftpsState":"AllAllowed","preWarmedInstanceCount":0,"functionAppScaleLimit":0,"healthCheckPath":null,"fileChangeAuditEnabled":false,"functionsRuntimeScaleMonitoringEnabled":false,"websiteTimeZone":null,"minimumElasticInstanceCount":1,"azureStorageAccounts":{},"sitePort":null}}'
    headers:
      cache-control:
      - no-cache
      content-length:
      - '3829'
      content-type:
      - application/json
      date:
      - Fri, 19 Nov 2021 22:08:37 GMT
      expires:
      - '-1'
      pragma:
      - no-cache
      server:
      - Microsoft-IIS/10.0
      strict-transport-security:
      - max-age=31536000; includeSubDomains
      transfer-encoding:
      - chunked
      vary:
      - Accept-Encoding
      x-aspnet-version:
      - 4.0.30319
      x-content-type-options:
      - nosniff
      x-powered-by:
      - ASP.NET
    status:
      code: 200
      message: OK
- request:
    body: null
    headers:
      Accept:
      - application/json
      Accept-Encoding:
      - gzip, deflate
      CommandName:
      - functionapp vnet-integration list
      Connection:
      - keep-alive
      ParameterSetName:
      - -g -n --slot
      User-Agent:
      - AZURECLI/2.30.0 azsdk-python-azure-mgmt-web/4.0.0 Python/3.8.6 (macOS-10.15.7-x86_64-i386-64bit)
    method: GET
    uri: https://management.azure.com/subscriptions/00000000-0000-0000-0000-000000000000/resourceGroups/clitest.rg000001/providers/Microsoft.Web/sites/swiftfunctionapp000003/slots/swiftfunctionapp000003-stage/virtualNetworkConnections?api-version=2020-09-01
  response:
    body:
      string: '[{"id":"/subscriptions/00000000-0000-0000-0000-000000000000/resourceGroups/clitest.rg000001/providers/Microsoft.Web/sites/swiftfunctionapp000003/slots/swiftfunctionapp000003-stage/virtualNetworkConnections/a39edaf1-2681-4249-9cc6-ce8f4f42572f_swiftsubnet000005","name":"a39edaf1-2681-4249-9cc6-ce8f4f42572f_swiftsubnet000005","type":"Microsoft.Web/sites/virtualNetworkConnections","location":"France
        Central","properties":{"vnetResourceId":"/subscriptions/00000000-0000-0000-0000-000000000000/resourceGroups/clitest.rg000001/providers/Microsoft.Network/virtualNetworks/swiftname000006/subnets/swiftsubnet000005","certThumbprint":null,"certBlob":null,"routes":null,"resyncRequired":false,"dnsServers":null,"isSwift":true}}]'
    headers:
      cache-control:
      - no-cache
      content-length:
      - '722'
      content-type:
      - application/json
      date:
      - Fri, 19 Nov 2021 22:08:38 GMT
      expires:
      - '-1'
      pragma:
      - no-cache
      server:
      - Microsoft-IIS/10.0
      strict-transport-security:
      - max-age=31536000; includeSubDomains
      transfer-encoding:
      - chunked
      vary:
      - Accept-Encoding
      x-aspnet-version:
      - 4.0.30319
      x-content-type-options:
      - nosniff
      x-powered-by:
      - ASP.NET
    status:
      code: 200
      message: OK
- request:
    body: null
    headers:
      Accept:
      - application/json
      Accept-Encoding:
      - gzip, deflate
      CommandName:
      - functionapp vnet-integration remove
      Connection:
      - keep-alive
      Content-Length:
      - '0'
      ParameterSetName:
      - -g -n
      User-Agent:
      - AZURECLI/2.30.0 azsdk-python-azure-mgmt-web/4.0.0 Python/3.8.6 (macOS-10.15.7-x86_64-i386-64bit)
    method: DELETE
    uri: https://management.azure.com/subscriptions/00000000-0000-0000-0000-000000000000/resourceGroups/clitest.rg000001/providers/Microsoft.Web/sites/swiftfunctionapp000003/networkConfig/virtualNetwork?api-version=2020-09-01
  response:
    body:
      string: ''
    headers:
      cache-control:
      - no-cache
      content-length:
      - '0'
      date:
      - Fri, 19 Nov 2021 22:08:40 GMT
      expires:
      - '-1'
      pragma:
      - no-cache
      server:
      - Microsoft-IIS/10.0
      strict-transport-security:
      - max-age=31536000; includeSubDomains
      x-aspnet-version:
      - 4.0.30319
      x-content-type-options:
      - nosniff
      x-ms-ratelimit-remaining-subscription-deletes:
      - '14998'
      x-powered-by:
      - ASP.NET
    status:
      code: 200
      message: OK
- request:
    body: null
    headers:
      Accept:
      - application/json
      Accept-Encoding:
      - gzip, deflate
      CommandName:
      - functionapp vnet-integration list
      Connection:
      - keep-alive
      ParameterSetName:
      - -g -n
      User-Agent:
      - AZURECLI/2.30.0 azsdk-python-azure-mgmt-web/4.0.0 Python/3.8.6 (macOS-10.15.7-x86_64-i386-64bit)
    method: GET
    uri: https://management.azure.com/subscriptions/00000000-0000-0000-0000-000000000000/resourceGroups/clitest.rg000001/providers/Microsoft.Web/sites/swiftfunctionapp000003/virtualNetworkConnections?api-version=2020-09-01
  response:
    body:
      string: '[]'
    headers:
      cache-control:
      - no-cache
      content-length:
      - '2'
      content-type:
      - application/json
      date:
      - Fri, 19 Nov 2021 22:08:40 GMT
      expires:
      - '-1'
      pragma:
      - no-cache
      server:
      - Microsoft-IIS/10.0
      strict-transport-security:
      - max-age=31536000; includeSubDomains
      transfer-encoding:
      - chunked
      vary:
      - Accept-Encoding
      x-aspnet-version:
      - 4.0.30319
      x-content-type-options:
      - nosniff
      x-powered-by:
      - ASP.NET
    status:
      code: 200
      message: OK
- request:
    body: null
    headers:
      Accept:
      - application/json
      Accept-Encoding:
      - gzip, deflate
      CommandName:
      - functionapp vnet-integration remove
      Connection:
      - keep-alive
      Content-Length:
      - '0'
      ParameterSetName:
      - -g -n --slot
      User-Agent:
      - AZURECLI/2.30.0 azsdk-python-azure-mgmt-web/4.0.0 Python/3.8.6 (macOS-10.15.7-x86_64-i386-64bit)
    method: DELETE
    uri: https://management.azure.com/subscriptions/00000000-0000-0000-0000-000000000000/resourceGroups/clitest.rg000001/providers/Microsoft.Web/sites/swiftfunctionapp000003/slots/swiftfunctionapp000003-stage/networkConfig/virtualNetwork?api-version=2020-09-01
  response:
    body:
      string: ''
    headers:
      cache-control:
      - no-cache
      content-length:
      - '0'
      date:
      - Fri, 19 Nov 2021 22:08:48 GMT
      expires:
      - '-1'
      pragma:
      - no-cache
      server:
      - Microsoft-IIS/10.0
      strict-transport-security:
      - max-age=31536000; includeSubDomains
      x-aspnet-version:
      - 4.0.30319
      x-content-type-options:
      - nosniff
      x-ms-ratelimit-remaining-subscription-deletes:
      - '14998'
      x-powered-by:
      - ASP.NET
    status:
      code: 200
      message: OK
- request:
    body: null
    headers:
      Accept:
      - application/json
      Accept-Encoding:
      - gzip, deflate
      CommandName:
      - functionapp vnet-integration list
      Connection:
      - keep-alive
      ParameterSetName:
      - -g -n --slot
      User-Agent:
      - AZURECLI/2.30.0 azsdk-python-azure-mgmt-web/4.0.0 Python/3.8.6 (macOS-10.15.7-x86_64-i386-64bit)
    method: GET
    uri: https://management.azure.com/subscriptions/00000000-0000-0000-0000-000000000000/resourceGroups/clitest.rg000001/providers/Microsoft.Web/sites/swiftfunctionapp000003/slots/swiftfunctionapp000003-stage/virtualNetworkConnections?api-version=2020-09-01
  response:
    body:
      string: '[]'
    headers:
      cache-control:
      - no-cache
      content-length:
      - '2'
      content-type:
      - application/json
      date:
      - Fri, 19 Nov 2021 22:08:48 GMT
      expires:
      - '-1'
      pragma:
      - no-cache
      server:
      - Microsoft-IIS/10.0
      strict-transport-security:
      - max-age=31536000; includeSubDomains
      transfer-encoding:
      - chunked
      vary:
      - Accept-Encoding
      x-aspnet-version:
      - 4.0.30319
      x-content-type-options:
      - nosniff
      x-powered-by:
      - ASP.NET
    status:
      code: 200
      message: OK
version: 1<|MERGE_RESOLUTION|>--- conflicted
+++ resolved
@@ -23,7 +23,7 @@
       cache-control:
       - no-cache
       content-length:
-      - '317'
+      - '435'
       content-type:
       - application/json; charset=utf-8
       date:
@@ -91,7 +91,7 @@
       cache-control:
       - no-cache
       content-length:
-      - '1342'
+      - '1501'
       content-type:
       - application/json; charset=utf-8
       date:
@@ -202,7 +202,7 @@
       cache-control:
       - no-cache
       content-length:
-      - '1344'
+      - '1503'
       content-type:
       - application/json; charset=utf-8
       date:
@@ -253,7 +253,7 @@
       cache-control:
       - no-cache
       content-length:
-      - '317'
+      - '435'
       content-type:
       - application/json; charset=utf-8
       date:
@@ -357,11 +357,7 @@
       cache-control:
       - no-cache
       content-length:
-<<<<<<< HEAD
-      - '317'
-=======
       - '1626'
->>>>>>> 8f28e981
       content-type:
       - application/json
       date:
@@ -411,11 +407,7 @@
       cache-control:
       - no-cache
       content-length:
-<<<<<<< HEAD
-      - '1503'
-=======
       - '1394'
->>>>>>> 8f28e981
       content-type:
       - application/json
       date:
@@ -463,11 +455,7 @@
       cache-control:
       - no-cache
       content-length:
-<<<<<<< HEAD
-      - '1422'
-=======
       - '380'
->>>>>>> 8f28e981
       content-type:
       - application/json
       date:
@@ -528,11 +516,7 @@
       connection:
       - close
       content-length:
-<<<<<<< HEAD
-      - '1269'
-=======
       - '141'
->>>>>>> 8f28e981
       content-type:
       - application/json; charset=utf-8
       date:
@@ -592,11 +576,7 @@
       connection:
       - close
       content-length:
-<<<<<<< HEAD
-      - '260'
-=======
       - '577'
->>>>>>> 8f28e981
       content-type:
       - application/json; charset=utf-8
       date:
@@ -657,11 +637,7 @@
       cache-control:
       - no-cache
       content-length:
-<<<<<<< HEAD
-      - '6157'
-=======
       - '6482'
->>>>>>> 8f28e981
       content-type:
       - application/json
       date:
@@ -723,7 +699,7 @@
       cache-control:
       - no-cache
       content-length:
-      - '1051'
+      - '1118'
       content-type:
       - application/json; charset=utf-8
       date:
@@ -778,7 +754,7 @@
       cache-control:
       - no-cache
       content-length:
-      - '488'
+      - '620'
       content-type:
       - application/json
       date:
@@ -837,7 +813,7 @@
       cache-control:
       - no-cache
       content-length:
-      - '560'
+      - '692'
       content-type:
       - application/json
       date:
@@ -891,11 +867,7 @@
       cache-control:
       - no-cache
       content-length:
-<<<<<<< HEAD
-      - '56767'
-=======
       - '3800'
->>>>>>> 8f28e981
       content-type:
       - application/json; charset=utf-8
       date:
@@ -941,11 +913,7 @@
       cache-control:
       - no-cache
       content-length:
-<<<<<<< HEAD
-      - '5950'
-=======
       - '6287'
->>>>>>> 8f28e981
       content-type:
       - application/json
       date:
@@ -998,11 +966,7 @@
       cache-control:
       - no-cache
       content-length:
-<<<<<<< HEAD
-      - '5950'
-=======
       - '6287'
->>>>>>> 8f28e981
       content-type:
       - application/json
       date:
@@ -1057,7 +1021,7 @@
       cache-control:
       - no-cache
       content-length:
-      - '3687'
+      - '3752'
       content-type:
       - application/json
       date:
@@ -1127,7 +1091,7 @@
       cache-control:
       - no-cache
       content-length:
-      - '1641'
+      - '1667'
       content-type:
       - application/xml
       date:
@@ -1177,7 +1141,7 @@
       cache-control:
       - no-cache
       content-length:
-      - '1422'
+      - '1626'
       content-type:
       - application/json
       date:
@@ -1244,11 +1208,7 @@
       cache-control:
       - no-cache
       content-length:
-<<<<<<< HEAD
-      - '1344'
-=======
       - '1730'
->>>>>>> 8f28e981
       content-type:
       - application/json; charset=utf-8
       date:
@@ -1387,11 +1347,7 @@
       cache-control:
       - no-cache
       content-length:
-<<<<<<< HEAD
-      - '29925'
-=======
       - '28530'
->>>>>>> 8f28e981
       content-type:
       - application/json; charset=utf-8
       date:
@@ -1521,11 +1477,7 @@
       cache-control:
       - no-cache
       content-length:
-<<<<<<< HEAD
-      - '29925'
-=======
       - '28530'
->>>>>>> 8f28e981
       content-type:
       - application/json; charset=utf-8
       date:
@@ -1573,11 +1525,7 @@
       cache-control:
       - no-cache
       content-length:
-<<<<<<< HEAD
-      - '557'
-=======
       - '848'
->>>>>>> 8f28e981
       content-type:
       - application/json; charset=utf-8
       date:
@@ -1653,11 +1601,7 @@
       cache-control:
       - no-cache
       content-length:
-<<<<<<< HEAD
-      - '1196'
-=======
       - '1562'
->>>>>>> 8f28e981
       content-type:
       - application/json; charset=utf-8
       date:
@@ -1770,11 +1714,7 @@
       cache-control:
       - no-cache
       content-length:
-<<<<<<< HEAD
-      - '2075'
-=======
       - '1563'
->>>>>>> 8f28e981
       content-type:
       - application/json; charset=utf-8
       date:
@@ -1833,11 +1773,7 @@
       cache-control:
       - no-cache
       content-length:
-<<<<<<< HEAD
-      - '6316'
-=======
       - '6729'
->>>>>>> 8f28e981
       content-type:
       - application/json
       date:
@@ -1894,7 +1830,7 @@
       cache-control:
       - no-cache
       content-length:
-      - '3741'
+      - '3813'
       content-type:
       - application/json
       date:
@@ -1947,7 +1883,7 @@
       cache-control:
       - no-cache
       content-length:
-      - '3741'
+      - '3813'
       content-type:
       - application/json
       date:
@@ -2018,7 +1954,7 @@
       cache-control:
       - no-cache
       content-length:
-      - '3726'
+      - '3798'
       content-type:
       - application/json
       date:
@@ -2073,7 +2009,7 @@
       cache-control:
       - no-cache
       content-length:
-      - '687'
+      - '837'
       content-type:
       - application/json
       date:
@@ -2124,11 +2060,7 @@
       cache-control:
       - no-cache
       content-length:
-<<<<<<< HEAD
-      - '6122'
-=======
       - '6523'
->>>>>>> 8f28e981
       content-type:
       - application/json
       date:
@@ -2189,7 +2121,7 @@
       cache-control:
       - no-cache
       content-length:
-      - '6497'
+      - '6851'
       content-type:
       - application/json
       date:
@@ -2243,11 +2175,7 @@
       cache-control:
       - no-cache
       content-length:
-<<<<<<< HEAD
-      - '56103'
-=======
       - '5212'
->>>>>>> 8f28e981
       content-type:
       - application/json; charset=utf-8
       date:
@@ -2293,11 +2221,7 @@
       cache-control:
       - no-cache
       content-length:
-<<<<<<< HEAD
-      - '6462'
-=======
       - '6885'
->>>>>>> 8f28e981
       content-type:
       - application/json
       date:
@@ -2350,11 +2274,7 @@
       cache-control:
       - no-cache
       content-length:
-<<<<<<< HEAD
-      - '6462'
-=======
       - '6885'
->>>>>>> 8f28e981
       content-type:
       - application/json
       date:
@@ -2409,7 +2329,7 @@
       cache-control:
       - no-cache
       content-length:
-      - '3829'
+      - '3905'
       content-type:
       - application/json
       date:
@@ -2481,7 +2401,7 @@
       cache-control:
       - no-cache
       content-length:
-      - '2023'
+      - '2075'
       content-type:
       - application/xml
       date:
@@ -2531,7 +2451,7 @@
       cache-control:
       - no-cache
       content-length:
-      - '1422'
+      - '1626'
       content-type:
       - application/json
       date:
@@ -2614,11 +2534,7 @@
       cache-control:
       - no-cache
       content-length:
-<<<<<<< HEAD
-      - '3042'
-=======
       - '3646'
->>>>>>> 8f28e981
       content-type:
       - application/json; charset=utf-8
       date:
@@ -2757,11 +2673,7 @@
       cache-control:
       - no-cache
       content-length:
-<<<<<<< HEAD
-      - '29925'
-=======
       - '28530'
->>>>>>> 8f28e981
       content-type:
       - application/json; charset=utf-8
       date:
@@ -2891,11 +2803,7 @@
       cache-control:
       - no-cache
       content-length:
-<<<<<<< HEAD
-      - '29925'
-=======
       - '28530'
->>>>>>> 8f28e981
       content-type:
       - application/json; charset=utf-8
       date:
@@ -2959,11 +2867,7 @@
       cache-control:
       - no-cache
       content-length:
-<<<<<<< HEAD
-      - '2075'
-=======
       - '2584'
->>>>>>> 8f28e981
       content-type:
       - application/json; charset=utf-8
       date:
@@ -3022,7 +2926,7 @@
       cache-control:
       - no-cache
       content-length:
-      - '6662'
+      - '7091'
       content-type:
       - application/json
       date:
@@ -3079,7 +2983,7 @@
       cache-control:
       - no-cache
       content-length:
-      - '3829'
+      - '3905'
       content-type:
       - application/json
       date:
@@ -3130,7 +3034,7 @@
       cache-control:
       - no-cache
       content-length:
-      - '722'
+      - '874'
       content-type:
       - application/json
       date:
