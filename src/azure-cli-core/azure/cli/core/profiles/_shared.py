# --------------------------------------------------------------------------------------------
# Copyright (c) Microsoft Corporation. All rights reserved.
# Licensed under the MIT License. See License.txt in the project root for license information.
# --------------------------------------------------------------------------------------------

# TODO Move this to a package shared by CLI and SDK
from enum import Enum
from functools import total_ordering
from importlib import import_module


class APIVersionException(Exception):
    def __init__(self, type_name, api_profile):
        super(APIVersionException, self).__init__(type_name, api_profile)
        self.type_name = type_name
        self.api_profile = api_profile

    def __str__(self):
        return "Unable to get API version for type '{}' in profile '{}'".format(
            self.type_name, self.api_profile)


# Sentinel value for profile
PROFILE_TYPE = object()


class CustomResourceType(object):  # pylint: disable=too-few-public-methods
    def __init__(self, import_prefix, client_name):
        self.import_prefix = import_prefix
        self.client_name = client_name


class ResourceType(Enum):  # pylint: disable=too-few-public-methods

    MGMT_KUSTO = ('azure.mgmt.kusto', 'KustoManagementClient')
    MGMT_KEYVAULT = ('azure.mgmt.keyvault', 'KeyVaultManagementClient')
    MGMT_STORAGE = ('azure.mgmt.storage', 'StorageManagementClient')
    MGMT_COMPUTE = ('azure.mgmt.compute', 'ComputeManagementClient')
    MGMT_NETWORK = ('azure.mgmt.network', 'NetworkManagementClient')
    MGMT_NETWORK_DNS = ('azure.mgmt.dns', 'DnsManagementClient')
    MGMT_AUTHORIZATION = ('azure.mgmt.authorization', 'AuthorizationManagementClient')
    MGMT_CONTAINERREGISTRY = ('azure.mgmt.containerregistry', 'ContainerRegistryManagementClient')
    MGMT_RESOURCE_FEATURES = ('azure.mgmt.resource.features', 'FeatureClient')
    MGMT_RESOURCE_LINKS = ('azure.mgmt.resource.links', 'ManagementLinkClient')
    MGMT_RESOURCE_LOCKS = ('azure.mgmt.resource.locks', 'ManagementLockClient')
    MGMT_RESOURCE_POLICY = ('azure.mgmt.resource.policy', 'PolicyClient')
    MGMT_RESOURCE_RESOURCES = ('azure.mgmt.resource.resources', 'ResourceManagementClient')
    MGMT_RESOURCE_SUBSCRIPTIONS = ('azure.mgmt.resource.subscriptions', 'SubscriptionClient')
    DATA_KEYVAULT = ('azure.keyvault', 'KeyVaultClient')
    DATA_STORAGE = ('azure.multiapi.storage', None)
    DATA_COSMOS_TABLE = ('azure.multiapi.cosmosdb', None)

    def __init__(self, import_prefix, client_name):
        """Constructor.

        :param import_prefix: Path to the (unversioned) module.
        :type import_prefix: str.
        :param client_name: Name the client for this resource type.
        :type client_name: str.
        """
        self.import_prefix = import_prefix
        self.client_name = client_name


class SDKProfile(object):  # pylint: disable=too-few-public-methods

    def __init__(self, default_api_version, profile=None):
        """Constructor.

        :param str default_api_version: Default API version if not overridden by a profile. Nullable.
        :param profile: A dict operation group name to API version.
        :type profile: dict[str, str]
        """
        self.profile = profile if profile is not None else {}
        self.profile[None] = default_api_version

    @property
    def default_api_version(self):
        return self.profile[None]


AZURE_API_PROFILES = {
    'latest': {
        ResourceType.MGMT_STORAGE: '2018-07-01',
<<<<<<< HEAD
        ResourceType.MGMT_NETWORK: '2019-02-01',
        ResourceType.MGMT_COMPUTE: SDKProfile('2018-10-01', {
=======
        ResourceType.MGMT_NETWORK: '2018-12-01',
        ResourceType.MGMT_COMPUTE: SDKProfile('2019-03-01', {
>>>>>>> f5831f57
            'resource_skus': '2017-09-01',
            'disks': '2018-09-30',
            'snapshots': '2018-09-30',
            'images': '2018-10-01'
        }),
        ResourceType.MGMT_RESOURCE_FEATURES: '2015-12-01',
        ResourceType.MGMT_RESOURCE_LINKS: '2016-09-01',
        ResourceType.MGMT_RESOURCE_LOCKS: '2016-09-01',
        ResourceType.MGMT_RESOURCE_POLICY: '2018-05-01',
        ResourceType.MGMT_RESOURCE_RESOURCES: '2018-05-01',
        ResourceType.MGMT_RESOURCE_SUBSCRIPTIONS: '2016-06-01',
        ResourceType.MGMT_NETWORK_DNS: '2018-05-01',
        ResourceType.MGMT_KEYVAULT: '2018-02-14',
        ResourceType.MGMT_AUTHORIZATION: SDKProfile('2018-01-01-preview', {
            'classic_administrators': '2015-06-01'
        }),
        ResourceType.MGMT_CONTAINERREGISTRY: '2018-09-01',
        ResourceType.DATA_KEYVAULT: '7.0',
        ResourceType.DATA_STORAGE: '2018-03-28',
        ResourceType.DATA_COSMOS_TABLE: '2017-04-17'
    },
    '2019-03-01-hybrid': {
        ResourceType.MGMT_STORAGE: '2017-10-01',
        ResourceType.MGMT_NETWORK: '2017-10-01',
        ResourceType.MGMT_COMPUTE: SDKProfile('2017-12-01', {
            'resource_skus': '2017-09-01',
            'disks': '2017-03-30',
            'snapshots': '2017-03-30'
        }),
        ResourceType.MGMT_RESOURCE_LINKS: '2016-09-01',
        ResourceType.MGMT_RESOURCE_LOCKS: '2016-09-01',
        ResourceType.MGMT_RESOURCE_POLICY: '2016-12-01',
        ResourceType.MGMT_RESOURCE_RESOURCES: '2018-05-01',
        ResourceType.MGMT_RESOURCE_SUBSCRIPTIONS: '2016-06-01',
        ResourceType.MGMT_NETWORK_DNS: '2016-04-01',
        ResourceType.MGMT_KEYVAULT: '2016-10-01',
        ResourceType.MGMT_AUTHORIZATION: SDKProfile('2015-07-01', {
            'classic_administrators': '2015-06-01',
            'policy_assignments': '2016-12-01',
            'policy_definitions': '2016-12-01'
        }),
        ResourceType.MGMT_CONTAINERREGISTRY: '2018-09-01',
        ResourceType.DATA_KEYVAULT: '2016-10-01',
        ResourceType.DATA_STORAGE: '2017-11-09',
        ResourceType.DATA_COSMOS_TABLE: '2017-04-17'
    },
    '2018-03-01-hybrid': {
        ResourceType.MGMT_STORAGE: '2016-01-01',
        ResourceType.MGMT_NETWORK: '2017-10-01',
        ResourceType.MGMT_COMPUTE: SDKProfile('2017-03-30'),
        ResourceType.MGMT_RESOURCE_LINKS: '2016-09-01',
        ResourceType.MGMT_RESOURCE_LOCKS: '2016-09-01',
        ResourceType.MGMT_RESOURCE_POLICY: '2016-12-01',
        ResourceType.MGMT_RESOURCE_RESOURCES: '2018-02-01',
        ResourceType.MGMT_RESOURCE_SUBSCRIPTIONS: '2016-06-01',
        ResourceType.MGMT_NETWORK_DNS: '2016-04-01',
        ResourceType.MGMT_KEYVAULT: '2016-10-01',
        ResourceType.MGMT_AUTHORIZATION: SDKProfile('2015-07-01', {
            'classic_administrators': '2015-06-01'
        }),
        ResourceType.MGMT_CONTAINERREGISTRY: '2018-09-01',
        ResourceType.DATA_KEYVAULT: '2016-10-01',
        ResourceType.DATA_STORAGE: '2017-04-17',
        ResourceType.DATA_COSMOS_TABLE: '2017-04-17'
    },
    '2017-03-09-profile': {
        ResourceType.MGMT_STORAGE: '2016-01-01',
        ResourceType.MGMT_NETWORK: '2015-06-15',
        ResourceType.MGMT_COMPUTE: SDKProfile('2016-03-30'),
        ResourceType.MGMT_RESOURCE_LINKS: '2016-09-01',
        ResourceType.MGMT_RESOURCE_LOCKS: '2015-01-01',
        ResourceType.MGMT_RESOURCE_POLICY: '2015-10-01-preview',
        ResourceType.MGMT_RESOURCE_RESOURCES: '2016-02-01',
        ResourceType.MGMT_RESOURCE_SUBSCRIPTIONS: '2016-06-01',
        ResourceType.MGMT_NETWORK_DNS: '2016-04-01',
        ResourceType.MGMT_KEYVAULT: '2016-10-01',
        ResourceType.MGMT_AUTHORIZATION: SDKProfile('2015-07-01', {
            'classic_administrators': '2015-06-01'
        }),
        ResourceType.MGMT_CONTAINERREGISTRY: '2018-09-01',
        ResourceType.DATA_KEYVAULT: '2016-10-01',
        ResourceType.DATA_STORAGE: '2015-04-05'
    }
}


class _ApiVersions(object):  # pylint: disable=too-few-public-methods
    def __init__(self, client_type, sdk_profile, post_process):
        self._client_type = client_type
        self._sdk_profile = sdk_profile
        self._post_process = post_process
        self._operations_groups_value = None
        self._resolved = False

    def _resolve(self):
        if self._resolved:
            return

        self._operations_groups_value = {}
        for operation_group_name, operation_type in self._client_type.__dict__.items():
            if not isinstance(operation_type, property):
                continue

            value_to_save = self._sdk_profile.profile.get(
                operation_group_name,
                self._sdk_profile.default_api_version
            )
            self._operations_groups_value[operation_group_name] = self._post_process(value_to_save)
        self._resolved = True

    def __getattr__(self, item):
        try:
            self._resolve()
            return self._operations_groups_value[item]
        except KeyError:
            raise AttributeError('Attribute {} does not exist.'.format(item))


def _get_api_version_tuple(resource_type, sdk_profile, post_process=lambda x: x):
    """Return a _ApiVersion instance where key are operation group and value are api version."""
    return _ApiVersions(client_type=get_client_class(resource_type),
                        sdk_profile=sdk_profile,
                        post_process=post_process)


def get_api_version(api_profile, resource_type, as_sdk_profile=False):
    """Get the API version of a resource type given an API profile.

    :param api_profile: The name of the API profile.
    :type api_profile: str.
    :param resource_type: The resource type.
    :type resource_type: ResourceType.
    :returns:  str -- the API version.
    :raises: APIVersionException
    """
    try:
        api_version = AZURE_API_PROFILES[api_profile][resource_type]
        if as_sdk_profile:
            return api_version  # Could be SDKProfile or string
        if isinstance(api_version, SDKProfile):
            api_version = _get_api_version_tuple(resource_type, api_version)
        return api_version
    except KeyError:
        raise APIVersionException(resource_type, api_profile)


@total_ordering
class _SemVerAPIFormat(object):
    """Basic semver x.y.z API format.
    Supports x, or x.y, or x.y.z
    """

    def __init__(self, api_version_str):
        try:
            parts = api_version_str.split('.')
            parts += [0, 0]  # At worst never read, at best minor/patch
            self.major = int(parts[0])
            self.minor = int(parts[1])
            self.patch = int(parts[2])
        except (ValueError, TypeError):
            raise ValueError('The API version {} is not in a '
                             'semver format'.format(api_version_str))

    def __eq__(self, other):
        return (self.major, self.minor, self.patch) == (other.major, other.minor, other.patch)

    def __lt__(self, other):
        return (self.major, self.minor, self.patch) < (other.major, other.minor, other.patch)


@total_ordering  # pylint: disable=too-few-public-methods
class _DateAPIFormat(object):
    """ Class to support comparisons for API versions in
        YYYY-MM-DD, YYYY-MM-DD-preview, YYYY-MM-DD-profile, YYYY-MM-DD-profile-preview
        or any string that starts with YYYY-MM-DD format. A special case is made for 'latest'.
    """

    def __init__(self, api_version_str):
        try:
            self.latest = self.preview = False
            self.yyyy = self.mm = self.dd = None
            if api_version_str == 'latest':
                self.latest = True
            else:
                if 'preview' in api_version_str:
                    self.preview = True
                parts = api_version_str.split('-')
                self.yyyy = int(parts[0])
                self.mm = int(parts[1])
                self.dd = int(parts[2])
        except (ValueError, TypeError):
            raise ValueError('The API version {} is not in a '
                             'supported format'.format(api_version_str))

    def __eq__(self, other):
        return self.latest == other.latest and self.yyyy == other.yyyy and self.mm == other.mm and \
            self.dd == other.dd and self.preview == other.preview

    def __lt__(self, other):  # pylint: disable=too-many-return-statements
        if self.latest or other.latest:
            if not self.latest and other.latest:
                return True
            if self.latest and not other.latest:
                return False
            return False
        if self.yyyy < other.yyyy:
            return True
        if self.yyyy == other.yyyy:
            if self.mm < other.mm:
                return True
            if self.mm == other.mm:
                if self.dd < other.dd:
                    return True
                if self.dd == other.dd:
                    if self.preview and not other.preview:
                        return True
        return False


def _parse_api_version(api_version):
    """Will try to parse it as a date, and if not working
    as semver, and if still not working raise.
    """
    try:
        return _DateAPIFormat(api_version)
    except ValueError:
        return _SemVerAPIFormat(api_version)


def _cross_api_format_less_than(api_version, other):
    """LT strategy that supports if types are different.

    For now, let's assume that any Semver is higher than any DateAPI
    This fits KeyVault, if later we have a counter-example we'll update
    """
    api_version = _parse_api_version(api_version)
    other = _parse_api_version(other)

    if type(api_version) is type(other):
        return api_version < other
    return isinstance(api_version, _DateAPIFormat) and isinstance(other, _SemVerAPIFormat)


def _validate_api_version(api_version_str, min_api=None, max_api=None):
    """Validate if api_version is inside the interval min_api/max_api.
    """
    if min_api and _cross_api_format_less_than(api_version_str, min_api):
        return False
    if max_api and _cross_api_format_less_than(max_api, api_version_str):
        return False
    return True


def supported_api_version(api_profile, resource_type, min_api=None, max_api=None, operation_group=None):
    """
    Returns True if current API version for the resource type satisfies min/max range.
    To compare profile versions, set resource type to None.
    Can return a tuple<operation_group, bool> if the resource_type supports SDKProfile.
    note: Currently supports YYYY-MM-DD, YYYY-MM-DD-preview, YYYY-MM-DD-profile
    or YYYY-MM-DD-profile-preview  formatted strings.
    """
    if not isinstance(resource_type, (ResourceType, CustomResourceType)) and resource_type != PROFILE_TYPE:
        raise ValueError("'resource_type' is required.")
    if min_api is None and max_api is None:
        raise ValueError('At least a min or max version must be specified')
    api_version_obj = get_api_version(api_profile, resource_type, as_sdk_profile=True) \
        if isinstance(resource_type, (ResourceType, CustomResourceType)) else api_profile
    if isinstance(api_version_obj, SDKProfile):
        api_version_obj = api_version_obj.profile.get(operation_group or '', api_version_obj.default_api_version)
    return _validate_api_version(api_version_obj, min_api, max_api)


def _get_attr(sdk_path, mod_attr_path, checked=True):
    try:
        attr_mod, attr_path = mod_attr_path.split('#') \
            if '#' in mod_attr_path else (mod_attr_path, '')
        full_mod_path = '{}.{}'.format(sdk_path, attr_mod) if attr_mod else sdk_path
        op = import_module(full_mod_path)
        if attr_path:
            # Only load attributes if needed
            for part in attr_path.split('.'):
                op = getattr(op, part)
        return op
    except (ImportError, AttributeError) as ex:
        if checked:
            return None
        raise ex


def get_client_class(resource_type):
    return _get_attr(resource_type.import_prefix, '#' + resource_type.client_name)


def get_versioned_sdk_path(api_profile, resource_type, operation_group=None):
    """ Patch the unversioned sdk path to include the appropriate API version for the
        resource type in question.
        e.g. Converts azure.mgmt.storage.operations.storage_accounts_operations to
                      azure.mgmt.storage.v2016_12_01.operations.storage_accounts_operations
                      azure.keyvault.v7_0.models.KeyVault
    """
    api_version = get_api_version(api_profile, resource_type)
    if isinstance(api_version, _ApiVersions):
        if operation_group is None:
            raise ValueError("operation_group is required for resource type '{}'".format(resource_type))
        api_version = getattr(api_version, operation_group)
    return '{}.v{}'.format(resource_type.import_prefix, api_version.replace('-', '_').replace('.', '_'))


def get_versioned_sdk(api_profile, resource_type, *attr_args, **kwargs):
    checked = kwargs.get('checked', True)
    sub_mod_prefix = kwargs.get('mod', None)
    operation_group = kwargs.get('operation_group', None)
    sdk_path = get_versioned_sdk_path(api_profile, resource_type, operation_group)
    if not attr_args:
        # No attributes to load. Return the versioned sdk
        return import_module(sdk_path)
    results = []
    for mod_attr_path in attr_args:
        if sub_mod_prefix and '#' not in mod_attr_path:
            mod_attr_path = '{}#{}'.format(sub_mod_prefix, mod_attr_path)
        loaded_obj = _get_attr(sdk_path, mod_attr_path, checked)
        results.append(loaded_obj)
    return results[0] if len(results) == 1 else results<|MERGE_RESOLUTION|>--- conflicted
+++ resolved
@@ -82,13 +82,8 @@
 AZURE_API_PROFILES = {
     'latest': {
         ResourceType.MGMT_STORAGE: '2018-07-01',
-<<<<<<< HEAD
         ResourceType.MGMT_NETWORK: '2019-02-01',
-        ResourceType.MGMT_COMPUTE: SDKProfile('2018-10-01', {
-=======
-        ResourceType.MGMT_NETWORK: '2018-12-01',
         ResourceType.MGMT_COMPUTE: SDKProfile('2019-03-01', {
->>>>>>> f5831f57
             'resource_skus': '2017-09-01',
             'disks': '2018-09-30',
             'snapshots': '2018-09-30',
