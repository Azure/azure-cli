interactions:
- request:
    body: null
    headers:
      Accept:
      - application/json
      Accept-Encoding:
      - gzip, deflate
      CommandName:
      - functionapp plan create
      Connection:
      - keep-alive
      ParameterSetName:
      - -g -n --sku --is-linux
      User-Agent:
      - AZURECLI/2.30.0 azsdk-python-azure-mgmt-resource/19.0.0 Python/3.8.6 (macOS-10.15.7-x86_64-i386-64bit)
    method: GET
    uri: https://management.azure.com/subscriptions/00000000-0000-0000-0000-000000000000/resourcegroups/clitest.rg000001?api-version=2021-04-01
  response:
    body:
      string: '{"id":"/subscriptions/00000000-0000-0000-0000-000000000000/resourceGroups/clitest.rg000001","name":"clitest.rg000001","type":"Microsoft.Resources/resourceGroups","location":"ukwest","tags":{"product":"azurecli","cause":"automation","date":"2021-11-19T21:39:45Z"},"properties":{"provisioningState":"Succeeded"}}'
    headers:
      cache-control:
      - no-cache
      content-length:
      - '310'
      content-type:
      - application/json; charset=utf-8
      date:
      - Fri, 19 Nov 2021 21:40:14 GMT
      expires:
      - '-1'
      pragma:
      - no-cache
      strict-transport-security:
      - max-age=31536000; includeSubDomains
      vary:
      - Accept-Encoding
      x-content-type-options:
      - nosniff
    status:
      code: 200
      message: OK
- request:
    body: '{"location": "ukwest", "sku": {"name": "S1", "tier": "STANDARD"}, "properties":
      {"perSiteScaling": false, "reserved": true, "isXenon": false}}'
    headers:
      Accept:
      - application/json
      Accept-Encoding:
      - gzip, deflate
      CommandName:
      - functionapp plan create
      Connection:
      - keep-alive
      Content-Length:
      - '142'
      Content-Type:
      - application/json
      ParameterSetName:
      - -g -n --sku --is-linux
      User-Agent:
      - AZURECLI/2.30.0 azsdk-python-azure-mgmt-web/4.0.0 Python/3.8.6 (macOS-10.15.7-x86_64-i386-64bit)
    method: PUT
    uri: https://management.azure.com/subscriptions/00000000-0000-0000-0000-000000000000/resourceGroups/clitest.rg000001/providers/Microsoft.Web/serverfarms/funcapplinplan000003?api-version=2020-09-01
  response:
    body:
      string: '{"id":"/subscriptions/00000000-0000-0000-0000-000000000000/resourceGroups/clitest.rg000001/providers/Microsoft.Web/serverfarms/funcapplinplan000003","name":"funcapplinplan000003","type":"Microsoft.Web/serverfarms","kind":"linux","location":"ukwest","properties":{"serverFarmId":18587,"name":"funcapplinplan000003","sku":{"name":"S1","tier":"Standard","size":"S1","family":"S","capacity":1},"workerSize":"Default","workerSizeId":0,"workerTierName":null,"numberOfWorkers":1,"currentWorkerSize":"Default","currentWorkerSizeId":0,"currentNumberOfWorkers":1,"status":"Ready","webSpace":"clitest.rg000001-UKWestwebspace-Linux","subscription":"2edc29f4-b81f-494b-a624-cc619903b837","adminSiteName":null,"hostingEnvironment":null,"hostingEnvironmentProfile":null,"maximumNumberOfWorkers":0,"planName":"VirtualDedicatedPlan","adminRuntimeSiteName":null,"computeMode":"Dedicated","siteMode":null,"geoRegion":"UK
        West","perSiteScaling":false,"elasticScaleEnabled":false,"maximumElasticWorkerCount":1,"numberOfSites":0,"hostingEnvironmentId":null,"isSpot":false,"spotExpirationTime":null,"freeOfferExpirationTime":null,"tags":null,"kind":"linux","resourceGroup":"clitest.rg000001","reserved":true,"isXenon":false,"hyperV":false,"mdmId":"waws-prod-cw1-017_18587","targetWorkerCount":0,"targetWorkerSizeId":0,"provisioningState":"Succeeded","webSiteId":null,"existingServerFarmIds":null,"kubeEnvironmentProfile":null,"zoneRedundant":false},"sku":{"name":"S1","tier":"Standard","size":"S1","family":"S","capacity":1}}'
    headers:
      cache-control:
      - no-cache
      content-length:
      - '1502'
      content-type:
      - application/json
      date:
      - Fri, 19 Nov 2021 21:40:28 GMT
      etag:
      - '"1D7DD8E10A592E0"'
      expires:
      - '-1'
      pragma:
      - no-cache
      server:
      - Microsoft-IIS/10.0
      strict-transport-security:
      - max-age=31536000; includeSubDomains
      transfer-encoding:
      - chunked
      vary:
      - Accept-Encoding
      x-aspnet-version:
      - 4.0.30319
      x-content-type-options:
      - nosniff
      x-ms-ratelimit-remaining-subscription-writes:
      - '1198'
      x-powered-by:
      - ASP.NET
    status:
      code: 200
      message: OK
- request:
    body: null
    headers:
      Accept:
      - application/json
      Accept-Encoding:
      - gzip, deflate
      CommandName:
      - functionapp create
      Connection:
      - keep-alive
      ParameterSetName:
      - -g -n --plan -s --runtime --runtime-version --functions-version
      User-Agent:
      - AZURECLI/2.30.0 azsdk-python-azure-mgmt-web/4.0.0 Python/3.8.6 (macOS-10.15.7-x86_64-i386-64bit)
    method: GET
    uri: https://management.azure.com/subscriptions/00000000-0000-0000-0000-000000000000/resourceGroups/clitest.rg000001/providers/Microsoft.Web/serverfarms/funcapplinplan000003?api-version=2020-09-01
  response:
    body:
      string: '{"id":"/subscriptions/00000000-0000-0000-0000-000000000000/resourceGroups/clitest.rg000001/providers/Microsoft.Web/serverfarms/funcapplinplan000003","name":"funcapplinplan000003","type":"Microsoft.Web/serverfarms","kind":"linux","location":"UK
        West","properties":{"serverFarmId":18587,"name":"funcapplinplan000003","workerSize":"Default","workerSizeId":0,"workerTierName":null,"numberOfWorkers":1,"currentWorkerSize":"Default","currentWorkerSizeId":0,"currentNumberOfWorkers":1,"status":"Ready","webSpace":"clitest.rg000001-UKWestwebspace-Linux","subscription":"2edc29f4-b81f-494b-a624-cc619903b837","adminSiteName":null,"hostingEnvironment":null,"hostingEnvironmentProfile":null,"maximumNumberOfWorkers":10,"planName":"VirtualDedicatedPlan","adminRuntimeSiteName":null,"computeMode":"Dedicated","siteMode":null,"geoRegion":"UK
        West","perSiteScaling":false,"elasticScaleEnabled":false,"maximumElasticWorkerCount":1,"numberOfSites":0,"hostingEnvironmentId":null,"isSpot":false,"spotExpirationTime":null,"freeOfferExpirationTime":null,"tags":null,"kind":"linux","resourceGroup":"clitest.rg000001","reserved":true,"isXenon":false,"hyperV":false,"mdmId":"waws-prod-cw1-017_18587","targetWorkerCount":0,"targetWorkerSizeId":0,"provisioningState":"Succeeded","webSiteId":null,"existingServerFarmIds":null,"kubeEnvironmentProfile":null,"zoneRedundant":false},"sku":{"name":"S1","tier":"Standard","size":"S1","family":"S","capacity":1}}'
    headers:
      cache-control:
      - no-cache
      content-length:
      - '1428'
      content-type:
      - application/json
      date:
      - Fri, 19 Nov 2021 21:40:29 GMT
      expires:
      - '-1'
      pragma:
      - no-cache
      server:
      - Microsoft-IIS/10.0
      strict-transport-security:
      - max-age=31536000; includeSubDomains
      transfer-encoding:
      - chunked
      vary:
      - Accept-Encoding
      x-aspnet-version:
      - 4.0.30319
      x-content-type-options:
      - nosniff
      x-powered-by:
      - ASP.NET
    status:
      code: 200
      message: OK
- request:
    body: null
    headers:
      Accept:
      - application/json
      Accept-Encoding:
      - gzip, deflate
      CommandName:
      - functionapp create
      Connection:
      - keep-alive
      ParameterSetName:
      - -g -n --plan -s --runtime --runtime-version --functions-version
      User-Agent:
      - AZURECLI/2.30.0 azsdk-python-azure-mgmt-storage/19.0.0 Python/3.8.6 (macOS-10.15.7-x86_64-i386-64bit)
    method: GET
    uri: https://management.azure.com/subscriptions/00000000-0000-0000-0000-000000000000/resourceGroups/clitest.rg000001/providers/Microsoft.Storage/storageAccounts/clitest000002?api-version=2021-06-01
  response:
    body:
      string: '{"sku":{"name":"Standard_LRS","tier":"Standard"},"kind":"Storage","id":"/subscriptions/00000000-0000-0000-0000-000000000000/resourceGroups/clitest.rg000001/providers/Microsoft.Storage/storageAccounts/clitest000002","name":"clitest000002","type":"Microsoft.Storage/storageAccounts","location":"westus","tags":{},"properties":{"keyCreationTime":{"key1":"2021-11-19T21:39:53.5222643Z","key2":"2021-11-19T21:39:53.5222643Z"},"privateEndpointConnections":[],"minimumTlsVersion":"TLS1_0","allowBlobPublicAccess":true,"networkAcls":{"bypass":"AzureServices","virtualNetworkRules":[],"ipRules":[],"defaultAction":"Allow"},"supportsHttpsTrafficOnly":true,"encryption":{"services":{"file":{"keyType":"Account","enabled":true,"lastEnabledTime":"2021-11-19T21:39:53.5222643Z"},"blob":{"keyType":"Account","enabled":true,"lastEnabledTime":"2021-11-19T21:39:53.5222643Z"}},"keySource":"Microsoft.Storage"},"provisioningState":"Succeeded","creationTime":"2021-11-19T21:39:53.4597743Z","primaryEndpoints":{"blob":"https://clitest000002.blob.core.windows.net/","queue":"https://clitest000002.queue.core.windows.net/","table":"https://clitest000002.table.core.windows.net/","file":"https://clitest000002.file.core.windows.net/"},"primaryLocation":"westus","statusOfPrimary":"available"}}'
    headers:
      cache-control:
      - no-cache
      content-length:
      - '1269'
      content-type:
      - application/json
      date:
      - Fri, 19 Nov 2021 21:40:29 GMT
      expires:
      - '-1'
      pragma:
      - no-cache
      server:
      - Microsoft-Azure-Storage-Resource-Provider/1.0,Microsoft-HTTPAPI/2.0 Microsoft-HTTPAPI/2.0
      strict-transport-security:
      - max-age=31536000; includeSubDomains
      transfer-encoding:
      - chunked
      vary:
      - Accept-Encoding
      x-content-type-options:
      - nosniff
    status:
      code: 200
      message: OK
- request:
    body: null
    headers:
      Accept:
      - application/json
      Accept-Encoding:
      - gzip, deflate
      CommandName:
      - functionapp create
      Connection:
      - keep-alive
      Content-Length:
      - '0'
      ParameterSetName:
      - -g -n --plan -s --runtime --runtime-version --functions-version
      User-Agent:
      - AZURECLI/2.30.0 azsdk-python-azure-mgmt-storage/19.0.0 Python/3.8.6 (macOS-10.15.7-x86_64-i386-64bit)
    method: POST
    uri: https://management.azure.com/subscriptions/00000000-0000-0000-0000-000000000000/resourceGroups/clitest.rg000001/providers/Microsoft.Storage/storageAccounts/clitest000002/listKeys?api-version=2021-06-01&$expand=kerb
  response:
    body:
      string: '{"keys":[{"creationTime":"2021-11-19T21:39:53.5222643Z","keyName":"key1","value":"veryFakedStorageAccountKey==","permissions":"FULL"},{"creationTime":"2021-11-19T21:39:53.5222643Z","keyName":"key2","value":"veryFakedStorageAccountKey==","permissions":"FULL"}]}'
    headers:
      cache-control:
      - no-cache
      content-length:
      - '260'
      content-type:
      - application/json
      date:
      - Fri, 19 Nov 2021 21:40:29 GMT
      expires:
      - '-1'
      pragma:
      - no-cache
      server:
      - Microsoft-Azure-Storage-Resource-Provider/1.0,Microsoft-HTTPAPI/2.0 Microsoft-HTTPAPI/2.0
      strict-transport-security:
      - max-age=31536000; includeSubDomains
      transfer-encoding:
      - chunked
      vary:
      - Accept-Encoding
      x-content-type-options:
      - nosniff
      x-ms-ratelimit-remaining-subscription-resource-requests:
      - '11999'
    status:
      code: 200
      message: OK
- request:
    body: '{"kind": "functionapp,linux", "location": "UK West", "properties": {"serverFarmId":
      "funcapplinplan000003", "reserved": true, "isXenon": false, "hyperV": false,
      "siteConfig": {"netFrameworkVersion": "v4.6", "linuxFxVersion": "PowerShell|7",
      "appSettings": [{"name": "MACHINEKEY_DecryptionKey", "value": "EB9B1025EF966163E5C608D656D1A90D63DF4D7EFFF703F0103228150BC21671"},
      {"name": "WEBSITES_ENABLE_APP_SERVICE_STORAGE", "value": "true"}, {"name": "FUNCTIONS_WORKER_RUNTIME",
      "value": "powershell"}, {"name": "FUNCTIONS_EXTENSION_VERSION", "value": "~4"},
      {"name": "AzureWebJobsStorage", "value": "DefaultEndpointsProtocol=https;EndpointSuffix=core.windows.net;AccountName=clitest000002;AccountKey=veryFakedStorageAccountKey=="}],
      "use32BitWorkerProcess": false, "alwaysOn": true, "localMySqlEnabled": false,
      "http20Enabled": true}, "scmSiteAlsoStopped": false}}'
    headers:
      Accept:
      - application/json
      Accept-Encoding:
      - gzip, deflate
      CommandName:
      - functionapp create
      Connection:
      - keep-alive
      Content-Length:
      - '936'
      Content-Type:
      - application/json
      ParameterSetName:
      - -g -n --plan -s --runtime --runtime-version --functions-version
      User-Agent:
      - AZURECLI/2.30.0 azsdk-python-azure-mgmt-web/4.0.0 Python/3.8.6 (macOS-10.15.7-x86_64-i386-64bit)
    method: PUT
    uri: https://management.azure.com/subscriptions/00000000-0000-0000-0000-000000000000/resourceGroups/clitest.rg000001/providers/Microsoft.Web/sites/functionapp-linux000004?api-version=2020-09-01
  response:
    body:
      string: '{"id":"/subscriptions/00000000-0000-0000-0000-000000000000/resourceGroups/clitest.rg000001/providers/Microsoft.Web/sites/functionapp-linux000004","name":"functionapp-linux000004","type":"Microsoft.Web/sites","kind":"functionapp,linux","location":"UK
        West","properties":{"name":"functionapp-linux000004","state":"Running","hostNames":["functionapp-linux000004.azurewebsites.net"],"webSpace":"clitest.rg000001-UKWestwebspace-Linux","selfLink":"https://waws-prod-cw1-017.api.azurewebsites.windows.net:454/subscriptions/00000000-0000-0000-0000-000000000000/webspaces/clitest.rg000001-UKWestwebspace-Linux/sites/functionapp-linux000004","repositorySiteName":"functionapp-linux000004","owner":null,"usageState":"Normal","enabled":true,"adminEnabled":true,"enabledHostNames":["functionapp-linux000004.azurewebsites.net","functionapp-linux000004.scm.azurewebsites.net"],"siteProperties":{"metadata":null,"properties":[{"name":"LinuxFxVersion","value":"PowerShell|7"},{"name":"WindowsFxVersion","value":null}],"appSettings":null},"availabilityState":"Normal","sslCertificates":null,"csrs":[],"cers":null,"siteMode":null,"hostNameSslStates":[{"name":"functionapp-linux000004.azurewebsites.net","sslState":"Disabled","ipBasedSslResult":null,"virtualIP":null,"thumbprint":null,"toUpdate":null,"toUpdateIpBasedSsl":null,"ipBasedSslState":"NotConfigured","hostType":"Standard"},{"name":"functionapp-linux000004.scm.azurewebsites.net","sslState":"Disabled","ipBasedSslResult":null,"virtualIP":null,"thumbprint":null,"toUpdate":null,"toUpdateIpBasedSsl":null,"ipBasedSslState":"NotConfigured","hostType":"Repository"}],"computeMode":null,"serverFarm":null,"serverFarmId":"/subscriptions/00000000-0000-0000-0000-000000000000/resourceGroups/clitest.rg000001/providers/Microsoft.Web/serverfarms/funcapplinplan000003","reserved":true,"isXenon":false,"hyperV":false,"lastModifiedTimeUtc":"2021-11-19T21:40:51.7366667","storageRecoveryDefaultState":"Running","contentAvailabilityState":"Normal","runtimeAvailabilityState":"Normal","siteConfig":{"numberOfWorkers":1,"defaultDocuments":null,"netFrameworkVersion":null,"phpVersion":null,"pythonVersion":null,"nodeVersion":null,"powerShellVersion":null,"linuxFxVersion":"","windowsFxVersion":null,"requestTracingEnabled":null,"remoteDebuggingEnabled":null,"remoteDebuggingVersion":null,"httpLoggingEnabled":null,"azureMonitorLogCategories":null,"acrUseManagedIdentityCreds":false,"acrUserManagedIdentityID":null,"logsDirectorySizeLimit":null,"detailedErrorLoggingEnabled":null,"publishingUsername":null,"publishingPassword":null,"appSettings":null,"metadata":null,"connectionStrings":null,"machineKey":null,"handlerMappings":null,"documentRoot":null,"scmType":null,"use32BitWorkerProcess":null,"webSocketsEnabled":null,"alwaysOn":false,"javaVersion":null,"javaContainer":null,"javaContainerVersion":null,"appCommandLine":null,"managedPipelineMode":null,"virtualApplications":null,"winAuthAdminState":null,"winAuthTenantState":null,"customAppPoolIdentityAdminState":null,"customAppPoolIdentityTenantState":null,"runtimeADUser":null,"runtimeADUserPassword":null,"loadBalancing":null,"routingRules":null,"experiments":null,"limits":null,"autoHealEnabled":null,"autoHealRules":null,"tracingOptions":null,"vnetName":null,"vnetRouteAllEnabled":null,"vnetPrivatePortsCount":null,"publicNetworkAccess":null,"cors":null,"push":null,"apiDefinition":null,"apiManagementConfig":null,"autoSwapSlotName":null,"localMySqlEnabled":null,"managedServiceIdentityId":null,"xManagedServiceIdentityId":null,"keyVaultReferenceIdentity":null,"ipSecurityRestrictions":[{"ipAddress":"Any","action":"Allow","priority":1,"name":"Allow
        all","description":"Allow all access"}],"scmIpSecurityRestrictions":[{"ipAddress":"Any","action":"Allow","priority":1,"name":"Allow
        all","description":"Allow all access"}],"scmIpSecurityRestrictionsUseMain":null,"http20Enabled":false,"minTlsVersion":null,"scmMinTlsVersion":null,"ftpsState":null,"preWarmedInstanceCount":null,"functionAppScaleLimit":0,"healthCheckPath":null,"fileChangeAuditEnabled":null,"functionsRuntimeScaleMonitoringEnabled":null,"websiteTimeZone":null,"minimumElasticInstanceCount":0,"azureStorageAccounts":null,"sitePort":null},"deploymentId":"functionapp-linux000004","slotName":null,"trafficManagerHostNames":null,"sku":"Standard","scmSiteAlsoStopped":false,"targetSwapSlot":null,"hostingEnvironment":null,"hostingEnvironmentProfile":null,"clientAffinityEnabled":false,"clientCertEnabled":false,"clientCertMode":"Required","clientCertExclusionPaths":null,"hostNamesDisabled":false,"domainVerificationIdentifiers":null,"customDomainVerificationId":"333646C25EDA7C903C86F0F0D0193C412978B2E48FA0B4F1461D339FBBAE3EB7","kind":"functionapp,linux","inboundIpAddress":"51.140.210.99","possibleInboundIpAddresses":"51.140.210.99","ftpUsername":"functionapp-linux000004\\$functionapp-linux000004","ftpsHostName":"ftps://waws-prod-cw1-017.ftp.azurewebsites.windows.net/site/wwwroot","outboundIpAddresses":"51.140.210.99,51.141.121.252,51.141.30.11,51.140.216.188,51.140.218.72","possibleOutboundIpAddresses":"51.140.210.99,51.141.121.252,51.141.30.11,51.140.216.188,51.140.218.72,51.140.243.28,51.141.118.176,51.140.247.165,51.140.219.138,51.140.201.163","containerSize":0,"dailyMemoryTimeQuota":0,"suspendedTill":null,"siteDisabledReason":0,"functionExecutionUnitsCache":null,"maxNumberOfWorkers":null,"homeStamp":"waws-prod-cw1-017","cloningInfo":null,"hostingEnvironmentId":null,"tags":null,"resourceGroup":"clitest.rg000001","defaultHostName":"functionapp-linux000004.azurewebsites.net","slotSwapStatus":null,"httpsOnly":false,"redundancyMode":"None","inProgressOperationId":null,"geoDistributions":null,"privateEndpointConnections":null,"buildVersion":null,"targetBuildVersion":null,"migrationState":null,"eligibleLogCategories":"FunctionAppLogs","storageAccountRequired":false,"virtualNetworkSubnetId":null,"keyVaultReferenceIdentity":"SystemAssigned"}}'
    headers:
      cache-control:
      - no-cache
      content-length:
      - '5904'
      content-type:
      - application/json
      date:
      - Fri, 19 Nov 2021 21:41:08 GMT
      etag:
      - '"1D7DD8E200AEB40"'
      expires:
      - '-1'
      pragma:
      - no-cache
      server:
      - Microsoft-IIS/10.0
      strict-transport-security:
      - max-age=31536000; includeSubDomains
      transfer-encoding:
      - chunked
      vary:
      - Accept-Encoding
      x-aspnet-version:
      - 4.0.30319
      x-content-type-options:
      - nosniff
      x-ms-ratelimit-remaining-subscription-resource-requests:
      - '499'
      x-powered-by:
      - ASP.NET
    status:
      code: 200
      message: OK
- request:
    body: '{"location": "UK West", "kind": "web", "properties": {"Application_Type":
      "web"}}'
    headers:
      Accept:
      - application/json
      Accept-Encoding:
      - gzip, deflate
      CommandName:
      - functionapp create
      Connection:
      - keep-alive
      Content-Length:
      - '81'
      Content-Type:
      - application/json
      ParameterSetName:
      - -g -n --plan -s --runtime --runtime-version --functions-version
      User-Agent:
      - AZURECLI/2.30.0 azsdk-python-azure-mgmt-applicationinsights/1.0.0 Python/3.8.6
        (macOS-10.15.7-x86_64-i386-64bit)
    method: PUT
    uri: https://management.azure.com/subscriptions/00000000-0000-0000-0000-000000000000/resourceGroups/clitest.rg000001/providers/Microsoft.Insights/components/functionapp-linux000004?api-version=2015-05-01
  response:
    body:
      string: '{"id":"/subscriptions/00000000-0000-0000-0000-000000000000/resourceGroups/clitest.rg000001/providers/microsoft.insights/components/functionapp-linux000004","name":"functionapp-linux000004","type":"microsoft.insights/components","location":"ukwest","tags":{},"kind":"web","etag":"\"24000271-0000-1000-0000-619819fd0000\"","properties":{"Ver":"v2","ApplicationId":"functionapp-linux000004","AppId":"e5ea48bf-f877-4f67-88ad-47d57df0a793","Application_Type":"web","Flow_Type":null,"Request_Source":null,"InstrumentationKey":"806a2082-bf75-4a72-b217-fa571758d0f7","ConnectionString":"InstrumentationKey=806a2082-bf75-4a72-b217-fa571758d0f7;IngestionEndpoint=https://ukwest-0.in.applicationinsights.azure.com/","Name":"functionapp-linux000004","CreationDate":"2021-11-19T21:41:17.5512964+00:00","TenantId":"2edc29f4-b81f-494b-a624-cc619903b837","provisioningState":"Succeeded","SamplingPercentage":null,"RetentionInDays":90,"IngestionMode":"ApplicationInsights","publicNetworkAccessForIngestion":"Enabled","publicNetworkAccessForQuery":"Enabled"}}'
    headers:
      access-control-expose-headers:
      - Request-Context
      cache-control:
      - no-cache
      content-length:
      - '1041'
      content-type:
      - application/json; charset=utf-8
      date:
      - Fri, 19 Nov 2021 21:41:20 GMT
      expires:
      - '-1'
      pragma:
      - no-cache
      request-context:
      - appId=cid-v1:920e14b1-13f3-461a-a4bb-b4fe6f1a4525
      server:
      - Microsoft-IIS/10.0
      strict-transport-security:
      - max-age=31536000; includeSubDomains
      transfer-encoding:
      - chunked
      vary:
      - Accept-Encoding
      x-content-type-options:
      - nosniff
      x-ms-ratelimit-remaining-subscription-writes:
      - '1199'
      x-powered-by:
      - ASP.NET
    status:
      code: 200
      message: OK
- request:
    body: null
    headers:
      Accept:
      - application/json
      Accept-Encoding:
      - gzip, deflate
      CommandName:
      - functionapp create
      Connection:
      - keep-alive
      Content-Length:
      - '0'
      ParameterSetName:
      - -g -n --plan -s --runtime --runtime-version --functions-version
      User-Agent:
      - AZURECLI/2.30.0 azsdk-python-azure-mgmt-web/4.0.0 Python/3.8.6 (macOS-10.15.7-x86_64-i386-64bit)
    method: POST
    uri: https://management.azure.com/subscriptions/00000000-0000-0000-0000-000000000000/resourceGroups/clitest.rg000001/providers/Microsoft.Web/sites/functionapp-linux000004/config/appsettings/list?api-version=2020-09-01
  response:
    body:
      string: '{"id":"/subscriptions/00000000-0000-0000-0000-000000000000/resourceGroups/clitest.rg000001/providers/Microsoft.Web/sites/functionapp-linux000004/config/appsettings","name":"appsettings","type":"Microsoft.Web/sites/config","location":"UK
        West","properties":{"MACHINEKEY_DecryptionKey":"EB9B1025EF966163E5C608D656D1A90D63DF4D7EFFF703F0103228150BC21671","WEBSITES_ENABLE_APP_SERVICE_STORAGE":"true","FUNCTIONS_WORKER_RUNTIME":"powershell","FUNCTIONS_EXTENSION_VERSION":"~4","AzureWebJobsStorage":"DefaultEndpointsProtocol=https;EndpointSuffix=core.windows.net;AccountName=clitest000002;AccountKey=veryFakedStorageAccountKey=="}}'
    headers:
      cache-control:
      - no-cache
      content-length:
      - '625'
      content-type:
      - application/json
      date:
      - Fri, 19 Nov 2021 21:41:20 GMT
      expires:
      - '-1'
      pragma:
      - no-cache
      server:
      - Microsoft-IIS/10.0
      strict-transport-security:
      - max-age=31536000; includeSubDomains
      transfer-encoding:
      - chunked
      vary:
      - Accept-Encoding
      x-aspnet-version:
      - 4.0.30319
      x-content-type-options:
      - nosniff
      x-ms-ratelimit-remaining-subscription-resource-requests:
      - '11999'
      x-powered-by:
      - ASP.NET
    status:
      code: 200
      message: OK
- request:
    body: '{"properties": {"MACHINEKEY_DecryptionKey": "EB9B1025EF966163E5C608D656D1A90D63DF4D7EFFF703F0103228150BC21671",
      "WEBSITES_ENABLE_APP_SERVICE_STORAGE": "true", "FUNCTIONS_WORKER_RUNTIME": "powershell",
      "FUNCTIONS_EXTENSION_VERSION": "~4", "AzureWebJobsStorage": "DefaultEndpointsProtocol=https;EndpointSuffix=core.windows.net;AccountName=clitest000002;AccountKey=veryFakedStorageAccountKey==",
      "APPINSIGHTS_INSTRUMENTATIONKEY": "806a2082-bf75-4a72-b217-fa571758d0f7"}}'
    headers:
      Accept:
      - application/json
      Accept-Encoding:
      - gzip, deflate
      CommandName:
      - functionapp create
      Connection:
      - keep-alive
      Content-Length:
      - '538'
      Content-Type:
      - application/json
      ParameterSetName:
      - -g -n --plan -s --runtime --runtime-version --functions-version
      User-Agent:
      - AZURECLI/2.30.0 azsdk-python-azure-mgmt-web/4.0.0 Python/3.8.6 (macOS-10.15.7-x86_64-i386-64bit)
    method: PUT
    uri: https://management.azure.com/subscriptions/00000000-0000-0000-0000-000000000000/resourceGroups/clitest.rg000001/providers/Microsoft.Web/sites/functionapp-linux000004/config/appsettings?api-version=2020-09-01
  response:
    body:
      string: '{"id":"/subscriptions/00000000-0000-0000-0000-000000000000/resourceGroups/clitest.rg000001/providers/Microsoft.Web/sites/functionapp-linux000004/config/appsettings","name":"appsettings","type":"Microsoft.Web/sites/config","location":"UK
        West","properties":{"MACHINEKEY_DecryptionKey":"EB9B1025EF966163E5C608D656D1A90D63DF4D7EFFF703F0103228150BC21671","WEBSITES_ENABLE_APP_SERVICE_STORAGE":"true","FUNCTIONS_WORKER_RUNTIME":"powershell","FUNCTIONS_EXTENSION_VERSION":"~4","AzureWebJobsStorage":"DefaultEndpointsProtocol=https;EndpointSuffix=core.windows.net;AccountName=clitest000002;AccountKey=veryFakedStorageAccountKey==","APPINSIGHTS_INSTRUMENTATIONKEY":"806a2082-bf75-4a72-b217-fa571758d0f7"}}'
    headers:
      cache-control:
      - no-cache
      content-length:
      - '697'
      content-type:
      - application/json
      date:
      - Fri, 19 Nov 2021 21:41:22 GMT
      etag:
      - '"1D7DD8E323EF400"'
      expires:
      - '-1'
      pragma:
      - no-cache
      server:
      - Microsoft-IIS/10.0
      strict-transport-security:
      - max-age=31536000; includeSubDomains
      transfer-encoding:
      - chunked
      vary:
      - Accept-Encoding
      x-aspnet-version:
      - 4.0.30319
      x-content-type-options:
      - nosniff
      x-ms-ratelimit-remaining-subscription-writes:
      - '1198'
      x-powered-by:
      - ASP.NET
    status:
      code: 200
      message: OK
- request:
    body: null
    headers:
      Accept:
      - application/json
      Accept-Encoding:
      - gzip, deflate
      CommandName:
      - functionapp list
      Connection:
      - keep-alive
      ParameterSetName:
      - -g
      User-Agent:
      - AZURECLI/2.30.0 azsdk-python-azure-mgmt-web/4.0.0 Python/3.8.6 (macOS-10.15.7-x86_64-i386-64bit)
    method: GET
    uri: https://management.azure.com/subscriptions/00000000-0000-0000-0000-000000000000/resourceGroups/clitest.rg000001/providers/Microsoft.Web/sites?api-version=2020-09-01
  response:
    body:
      string: '{"value":[{"id":"/subscriptions/00000000-0000-0000-0000-000000000000/resourceGroups/clitest.rg000001/providers/Microsoft.Web/sites/functionapp-linux000004","name":"functionapp-linux000004","type":"Microsoft.Web/sites","kind":"functionapp,linux","location":"UK
        West","properties":{"name":"functionapp-linux000004","state":"Running","hostNames":["functionapp-linux000004.azurewebsites.net"],"webSpace":"clitest.rg000001-UKWestwebspace-Linux","selfLink":"https://waws-prod-cw1-017.api.azurewebsites.windows.net:454/subscriptions/00000000-0000-0000-0000-000000000000/webspaces/clitest.rg000001-UKWestwebspace-Linux/sites/functionapp-linux000004","repositorySiteName":"functionapp-linux000004","owner":null,"usageState":"Normal","enabled":true,"adminEnabled":true,"enabledHostNames":["functionapp-linux000004.azurewebsites.net","functionapp-linux000004.scm.azurewebsites.net"],"siteProperties":{"metadata":null,"properties":[{"name":"LinuxFxVersion","value":"PowerShell|7"},{"name":"WindowsFxVersion","value":null}],"appSettings":null},"availabilityState":"Normal","sslCertificates":null,"csrs":[],"cers":null,"siteMode":null,"hostNameSslStates":[{"name":"functionapp-linux000004.azurewebsites.net","sslState":"Disabled","ipBasedSslResult":null,"virtualIP":null,"thumbprint":null,"toUpdate":null,"toUpdateIpBasedSsl":null,"ipBasedSslState":"NotConfigured","hostType":"Standard"},{"name":"functionapp-linux000004.scm.azurewebsites.net","sslState":"Disabled","ipBasedSslResult":null,"virtualIP":null,"thumbprint":null,"toUpdate":null,"toUpdateIpBasedSsl":null,"ipBasedSslState":"NotConfigured","hostType":"Repository"}],"computeMode":null,"serverFarm":null,"serverFarmId":"/subscriptions/00000000-0000-0000-0000-000000000000/resourceGroups/clitest.rg000001/providers/Microsoft.Web/serverfarms/funcapplinplan000003","reserved":true,"isXenon":false,"hyperV":false,"lastModifiedTimeUtc":"2021-11-19T21:41:22.88","storageRecoveryDefaultState":"Running","contentAvailabilityState":"Normal","runtimeAvailabilityState":"Normal","siteConfig":{"numberOfWorkers":1,"defaultDocuments":null,"netFrameworkVersion":null,"phpVersion":null,"pythonVersion":null,"nodeVersion":null,"powerShellVersion":null,"linuxFxVersion":"PowerShell|7","windowsFxVersion":null,"requestTracingEnabled":null,"remoteDebuggingEnabled":null,"remoteDebuggingVersion":null,"httpLoggingEnabled":null,"azureMonitorLogCategories":null,"acrUseManagedIdentityCreds":false,"acrUserManagedIdentityID":null,"logsDirectorySizeLimit":null,"detailedErrorLoggingEnabled":null,"publishingUsername":null,"publishingPassword":null,"appSettings":null,"metadata":null,"connectionStrings":null,"machineKey":null,"handlerMappings":null,"documentRoot":null,"scmType":null,"use32BitWorkerProcess":null,"webSocketsEnabled":null,"alwaysOn":true,"javaVersion":null,"javaContainer":null,"javaContainerVersion":null,"appCommandLine":null,"managedPipelineMode":null,"virtualApplications":null,"winAuthAdminState":null,"winAuthTenantState":null,"customAppPoolIdentityAdminState":null,"customAppPoolIdentityTenantState":null,"runtimeADUser":null,"runtimeADUserPassword":null,"loadBalancing":null,"routingRules":null,"experiments":null,"limits":null,"autoHealEnabled":null,"autoHealRules":null,"tracingOptions":null,"vnetName":null,"vnetRouteAllEnabled":null,"vnetPrivatePortsCount":null,"publicNetworkAccess":null,"cors":null,"push":null,"apiDefinition":null,"apiManagementConfig":null,"autoSwapSlotName":null,"localMySqlEnabled":null,"managedServiceIdentityId":null,"xManagedServiceIdentityId":null,"keyVaultReferenceIdentity":null,"ipSecurityRestrictions":null,"scmIpSecurityRestrictions":null,"scmIpSecurityRestrictionsUseMain":null,"http20Enabled":true,"minTlsVersion":null,"scmMinTlsVersion":null,"ftpsState":null,"preWarmedInstanceCount":null,"functionAppScaleLimit":0,"healthCheckPath":null,"fileChangeAuditEnabled":null,"functionsRuntimeScaleMonitoringEnabled":null,"websiteTimeZone":null,"minimumElasticInstanceCount":0,"azureStorageAccounts":null,"sitePort":null},"deploymentId":"functionapp-linux000004","slotName":null,"trafficManagerHostNames":null,"sku":"Standard","scmSiteAlsoStopped":false,"targetSwapSlot":null,"hostingEnvironment":null,"hostingEnvironmentProfile":null,"clientAffinityEnabled":false,"clientCertEnabled":false,"clientCertMode":"Required","clientCertExclusionPaths":null,"hostNamesDisabled":false,"domainVerificationIdentifiers":null,"customDomainVerificationId":"333646C25EDA7C903C86F0F0D0193C412978B2E48FA0B4F1461D339FBBAE3EB7","kind":"functionapp,linux","inboundIpAddress":"51.140.210.99","possibleInboundIpAddresses":"51.140.210.99","ftpUsername":"functionapp-linux000004\\$functionapp-linux000004","ftpsHostName":"ftps://waws-prod-cw1-017.ftp.azurewebsites.windows.net/site/wwwroot","outboundIpAddresses":"51.140.210.99,51.141.121.252,51.141.30.11,51.140.216.188,51.140.218.72","possibleOutboundIpAddresses":"51.140.210.99,51.141.121.252,51.141.30.11,51.140.216.188,51.140.218.72,51.140.243.28,51.141.118.176,51.140.247.165,51.140.219.138,51.140.201.163","containerSize":0,"dailyMemoryTimeQuota":0,"suspendedTill":null,"siteDisabledReason":0,"functionExecutionUnitsCache":null,"maxNumberOfWorkers":null,"homeStamp":"waws-prod-cw1-017","cloningInfo":null,"hostingEnvironmentId":null,"tags":null,"resourceGroup":"clitest.rg000001","defaultHostName":"functionapp-linux000004.azurewebsites.net","slotSwapStatus":null,"httpsOnly":false,"redundancyMode":"None","inProgressOperationId":null,"geoDistributions":null,"privateEndpointConnections":null,"buildVersion":null,"targetBuildVersion":null,"migrationState":null,"eligibleLogCategories":"FunctionAppLogs","storageAccountRequired":false,"virtualNetworkSubnetId":null,"keyVaultReferenceIdentity":"SystemAssigned"}}],"nextLink":null,"id":null}'
    headers:
      cache-control:
      - no-cache
      content-length:
<<<<<<< HEAD
      - '5754'
=======
      - '6062'
>>>>>>> 8f28e981
      content-type:
      - application/json
      date:
      - Fri, 19 Nov 2021 21:41:24 GMT
      expires:
      - '-1'
      pragma:
      - no-cache
      server:
      - Microsoft-IIS/10.0
      strict-transport-security:
      - max-age=31536000; includeSubDomains
      transfer-encoding:
      - chunked
      vary:
      - Accept-Encoding
      x-aspnet-version:
      - 4.0.30319
      x-content-type-options:
      - nosniff
      x-powered-by:
      - ASP.NET
    status:
      code: 200
      message: OK
- request:
    body: null
    headers:
      Accept:
      - application/json
      Accept-Encoding:
      - gzip, deflate
      CommandName:
      - functionapp config show
      Connection:
      - keep-alive
      ParameterSetName:
      - -g -n
      User-Agent:
      - AZURECLI/2.30.0 azsdk-python-azure-mgmt-web/4.0.0 Python/3.8.6 (macOS-10.15.7-x86_64-i386-64bit)
    method: GET
    uri: https://management.azure.com/subscriptions/00000000-0000-0000-0000-000000000000/resourceGroups/clitest.rg000001/providers/Microsoft.Web/sites/functionapp-linux000004/config/web?api-version=2020-09-01
  response:
    body:
      string: '{"id":"/subscriptions/00000000-0000-0000-0000-000000000000/resourceGroups/clitest.rg000001/providers/Microsoft.Web/sites/functionapp-linux000004/config/web","name":"functionapp-linux000004","type":"Microsoft.Web/sites/config","location":"UK
        West","properties":{"numberOfWorkers":1,"defaultDocuments":["Default.htm","Default.html","Default.asp","index.htm","index.html","iisstart.htm","default.aspx","index.php"],"netFrameworkVersion":"v4.0","phpVersion":"","pythonVersion":"","nodeVersion":"","powerShellVersion":"","linuxFxVersion":"PowerShell|7","windowsFxVersion":null,"requestTracingEnabled":false,"remoteDebuggingEnabled":false,"remoteDebuggingVersion":null,"httpLoggingEnabled":false,"azureMonitorLogCategories":null,"acrUseManagedIdentityCreds":false,"acrUserManagedIdentityID":null,"logsDirectorySizeLimit":35,"detailedErrorLoggingEnabled":false,"publishingUsername":"$functionapp-linux000004","publishingPassword":null,"appSettings":null,"metadata":null,"connectionStrings":null,"machineKey":null,"handlerMappings":null,"documentRoot":null,"scmType":"None","use32BitWorkerProcess":false,"webSocketsEnabled":false,"alwaysOn":true,"javaVersion":null,"javaContainer":null,"javaContainerVersion":null,"appCommandLine":"","managedPipelineMode":"Integrated","virtualApplications":[{"virtualPath":"/","physicalPath":"site\\wwwroot","preloadEnabled":true,"virtualDirectories":null}],"winAuthAdminState":0,"winAuthTenantState":0,"customAppPoolIdentityAdminState":false,"customAppPoolIdentityTenantState":false,"runtimeADUser":null,"runtimeADUserPassword":null,"loadBalancing":"LeastRequests","routingRules":[],"experiments":{"rampUpRules":[]},"limits":null,"autoHealEnabled":false,"autoHealRules":null,"tracingOptions":null,"vnetName":"","vnetRouteAllEnabled":false,"vnetPrivatePortsCount":0,"publicNetworkAccess":null,"siteAuthEnabled":false,"siteAuthSettings":{"enabled":null,"unauthenticatedClientAction":null,"tokenStoreEnabled":null,"allowedExternalRedirectUrls":null,"defaultProvider":null,"clientId":null,"clientSecret":null,"clientSecretSettingName":null,"clientSecretCertificateThumbprint":null,"issuer":null,"allowedAudiences":null,"additionalLoginParams":null,"isAadAutoProvisioned":false,"aadClaimsAuthorization":null,"googleClientId":null,"googleClientSecret":null,"googleClientSecretSettingName":null,"googleOAuthScopes":null,"facebookAppId":null,"facebookAppSecret":null,"facebookAppSecretSettingName":null,"facebookOAuthScopes":null,"gitHubClientId":null,"gitHubClientSecret":null,"gitHubClientSecretSettingName":null,"gitHubOAuthScopes":null,"twitterConsumerKey":null,"twitterConsumerSecret":null,"twitterConsumerSecretSettingName":null,"microsoftAccountClientId":null,"microsoftAccountClientSecret":null,"microsoftAccountClientSecretSettingName":null,"microsoftAccountOAuthScopes":null,"configVersion":null},"cors":null,"push":null,"apiDefinition":null,"apiManagementConfig":null,"autoSwapSlotName":null,"localMySqlEnabled":false,"managedServiceIdentityId":null,"xManagedServiceIdentityId":null,"keyVaultReferenceIdentity":null,"ipSecurityRestrictions":[{"ipAddress":"Any","action":"Allow","priority":1,"name":"Allow
        all","description":"Allow all access"}],"scmIpSecurityRestrictions":[{"ipAddress":"Any","action":"Allow","priority":1,"name":"Allow
        all","description":"Allow all access"}],"scmIpSecurityRestrictionsUseMain":false,"http20Enabled":true,"minTlsVersion":"1.2","scmMinTlsVersion":"1.0","ftpsState":"AllAllowed","preWarmedInstanceCount":0,"functionAppScaleLimit":0,"healthCheckPath":null,"fileChangeAuditEnabled":false,"functionsRuntimeScaleMonitoringEnabled":false,"websiteTimeZone":null,"minimumElasticInstanceCount":0,"azureStorageAccounts":{},"sitePort":null}}'
    headers:
      cache-control:
      - no-cache
      content-length:
      - '3693'
      content-type:
      - application/json
      date:
      - Fri, 19 Nov 2021 21:41:25 GMT
      expires:
      - '-1'
      pragma:
      - no-cache
      server:
      - Microsoft-IIS/10.0
      strict-transport-security:
      - max-age=31536000; includeSubDomains
      transfer-encoding:
      - chunked
      vary:
      - Accept-Encoding
      x-aspnet-version:
      - 4.0.30319
      x-content-type-options:
      - nosniff
      x-powered-by:
      - ASP.NET
    status:
      code: 200
      message: OK
version: 1<|MERGE_RESOLUTION|>--- conflicted
+++ resolved
@@ -23,7 +23,7 @@
       cache-control:
       - no-cache
       content-length:
-      - '310'
+      - '428'
       content-type:
       - application/json; charset=utf-8
       date:
@@ -71,7 +71,7 @@
       cache-control:
       - no-cache
       content-length:
-      - '1502'
+      - '1691'
       content-type:
       - application/json
       date:
@@ -127,7 +127,7 @@
       cache-control:
       - no-cache
       content-length:
-      - '1428'
+      - '1617'
       content-type:
       - application/json
       date:
@@ -177,7 +177,7 @@
       cache-control:
       - no-cache
       content-length:
-      - '1269'
+      - '1394'
       content-type:
       - application/json
       date:
@@ -225,7 +225,7 @@
       cache-control:
       - no-cache
       content-length:
-      - '260'
+      - '380'
       content-type:
       - application/json
       date:
@@ -288,7 +288,7 @@
       cache-control:
       - no-cache
       content-length:
-      - '5904'
+      - '6217'
       content-type:
       - application/json
       date:
@@ -350,7 +350,7 @@
       cache-control:
       - no-cache
       content-length:
-      - '1041'
+      - '1104'
       content-type:
       - application/json; charset=utf-8
       date:
@@ -405,7 +405,7 @@
       cache-control:
       - no-cache
       content-length:
-      - '625'
+      - '756'
       content-type:
       - application/json
       date:
@@ -465,7 +465,7 @@
       cache-control:
       - no-cache
       content-length:
-      - '697'
+      - '828'
       content-type:
       - application/json
       date:
@@ -520,11 +520,7 @@
       cache-control:
       - no-cache
       content-length:
-<<<<<<< HEAD
-      - '5754'
-=======
       - '6062'
->>>>>>> 8f28e981
       content-type:
       - application/json
       date:
@@ -577,7 +573,7 @@
       cache-control:
       - no-cache
       content-length:
-      - '3693'
+      - '3755'
       content-type:
       - application/json
       date:
