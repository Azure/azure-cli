--- conflicted
+++ resolved
@@ -13,24 +13,15 @@
       ParameterSetName:
       - -n -g --sku
       User-Agent:
-<<<<<<< HEAD
-      - python/3.6.5 (Windows-10-10.0.17134-SP0) msrest/0.6.10 msrest_azure/0.6.1
-        azure-mgmt-resource/4.0.0 Azure-SDK-For-Python AZURECLI/2.0.74
-=======
       - python/3.7.4 (Windows-10-10.0.18362-SP0) msrest/0.6.10 msrest_azure/0.6.2
         azure-mgmt-resource/4.0.0 Azure-SDK-For-Python AZURECLI/2.0.75
->>>>>>> 807faccc
       accept-language:
       - en-US
     method: GET
     uri: https://management.azure.com/subscriptions/00000000-0000-0000-0000-000000000000/resourcegroups/azure_search_cli_test000001?api-version=2019-07-01
   response:
     body:
-<<<<<<< HEAD
-      string: '{"id":"/subscriptions/00000000-0000-0000-0000-000000000000/resourceGroups/azure_search_cli_test000001","name":"azure_search_cli_test000001","type":"Microsoft.Resources/resourceGroups","location":"westus","tags":{"product":"azurecli","cause":"automation","date":"2019-10-09T22:31:32Z"},"properties":{"provisioningState":"Succeeded"}}'
-=======
       string: '{"id":"/subscriptions/00000000-0000-0000-0000-000000000000/resourceGroups/azure_search_cli_test000001","name":"azure_search_cli_test000001","type":"Microsoft.Resources/resourceGroups","location":"westus","tags":{"product":"azurecli","cause":"automation","date":"2019-10-21T13:09:48Z"},"properties":{"provisioningState":"Succeeded"}}'
->>>>>>> 807faccc
     headers:
       cache-control:
       - no-cache
@@ -39,11 +30,7 @@
       content-type:
       - application/json; charset=utf-8
       date:
-<<<<<<< HEAD
-      - Wed, 09 Oct 2019 22:31:35 GMT
-=======
       - Mon, 21 Oct 2019 13:09:54 GMT
->>>>>>> 807faccc
       expires:
       - '-1'
       pragma:
@@ -76,13 +63,8 @@
       ParameterSetName:
       - -n -g --sku
       User-Agent:
-<<<<<<< HEAD
-      - python/3.6.5 (Windows-10-10.0.17134-SP0) msrest/0.6.10 msrest_azure/0.6.1
-        azure-mgmt-search/2.1.0 Azure-SDK-For-Python AZURECLI/2.0.74
-=======
-      - python/3.7.4 (Windows-10-10.0.18362-SP0) msrest/0.6.10 msrest_azure/0.6.2
-        azure-mgmt-search/2.1.0 Azure-SDK-For-Python AZURECLI/2.0.75
->>>>>>> 807faccc
+      - python/3.7.4 (Windows-10-10.0.18362-SP0) msrest/0.6.10 msrest_azure/0.6.2
+        azure-mgmt-search/2.1.0 Azure-SDK-For-Python AZURECLI/2.0.75
       accept-language:
       - en-US
     method: PUT
@@ -99,39 +81,23 @@
       content-type:
       - application/json; charset=utf-8
       date:
-<<<<<<< HEAD
-      - Wed, 09 Oct 2019 22:32:07 GMT
-      elapsed-time:
-      - '32816'
-      etag:
-      - W/"datetime'2019-10-09T22%3A32%3A08.4519057Z'"
-=======
       - Mon, 21 Oct 2019 13:10:27 GMT
       elapsed-time:
       - '26483'
       etag:
       - W/"datetime'2019-10-21T13%3A10%3A26.6824628Z'"
->>>>>>> 807faccc
-      expires:
-      - '-1'
-      pragma:
-      - no-cache
-      request-id:
-<<<<<<< HEAD
-      - 8c9f9d28-eae4-11e9-8db3-000d3a3ab28a
-=======
+      expires:
+      - '-1'
+      pragma:
+      - no-cache
+      request-id:
       - 1248291a-f404-11e9-b4f1-186024942c80
->>>>>>> 807faccc
       strict-transport-security:
       - max-age=31536000; includeSubDomains
       x-content-type-options:
       - nosniff
       x-ms-ratelimit-remaining-subscription-writes:
-<<<<<<< HEAD
-      - '1199'
-=======
       - '1184'
->>>>>>> 807faccc
     status:
       code: 201
       message: Created
@@ -149,24 +115,15 @@
       ParameterSetName:
       - --service-name -g
       User-Agent:
-<<<<<<< HEAD
-      - python/3.6.5 (Windows-10-10.0.17134-SP0) msrest/0.6.10 msrest_azure/0.6.1
-        azure-mgmt-search/2.1.0 Azure-SDK-For-Python AZURECLI/2.0.74
-=======
-      - python/3.7.4 (Windows-10-10.0.18362-SP0) msrest/0.6.10 msrest_azure/0.6.2
-        azure-mgmt-search/2.1.0 Azure-SDK-For-Python AZURECLI/2.0.75
->>>>>>> 807faccc
+      - python/3.7.4 (Windows-10-10.0.18362-SP0) msrest/0.6.10 msrest_azure/0.6.2
+        azure-mgmt-search/2.1.0 Azure-SDK-For-Python AZURECLI/2.0.75
       accept-language:
       - en-US
     method: GET
     uri: https://management.azure.com/subscriptions/00000000-0000-0000-0000-000000000000/resourceGroups/azure_search_cli_test000001/providers/Microsoft.Search/searchServices/test000002/listQueryKeys?api-version=2015-08-19
   response:
     body:
-<<<<<<< HEAD
-      string: '{"value":[{"name":null,"key":"DCBCA18F00E6128C6D27559D5B99830F"}],"nextLink":null}'
-=======
       string: '{"value":[{"name":null,"key":"D013D316041C6055D3928F080D34B4B2"}],"nextLink":null}'
->>>>>>> 807faccc
     headers:
       cache-control:
       - no-cache
@@ -175,25 +132,15 @@
       content-type:
       - application/json; charset=utf-8
       date:
-<<<<<<< HEAD
-      - Wed, 09 Oct 2019 22:32:08 GMT
-      elapsed-time:
-      - '180'
-=======
       - Mon, 21 Oct 2019 13:10:29 GMT
       elapsed-time:
       - '168'
->>>>>>> 807faccc
-      expires:
-      - '-1'
-      pragma:
-      - no-cache
-      request-id:
-<<<<<<< HEAD
-      - a1115078-eae4-11e9-b591-000d3a3ab28a
-=======
+      expires:
+      - '-1'
+      pragma:
+      - no-cache
+      request-id:
       - 26866cb4-f404-11e9-982f-186024942c80
->>>>>>> 807faccc
       strict-transport-security:
       - max-age=31536000; includeSubDomains
       transfer-encoding:
@@ -221,24 +168,15 @@
       ParameterSetName:
       - --service-name -g -n
       User-Agent:
-<<<<<<< HEAD
-      - python/3.6.5 (Windows-10-10.0.17134-SP0) msrest/0.6.10 msrest_azure/0.6.1
-        azure-mgmt-search/2.1.0 Azure-SDK-For-Python AZURECLI/2.0.74
-=======
-      - python/3.7.4 (Windows-10-10.0.18362-SP0) msrest/0.6.10 msrest_azure/0.6.2
-        azure-mgmt-search/2.1.0 Azure-SDK-For-Python AZURECLI/2.0.75
->>>>>>> 807faccc
+      - python/3.7.4 (Windows-10-10.0.18362-SP0) msrest/0.6.10 msrest_azure/0.6.2
+        azure-mgmt-search/2.1.0 Azure-SDK-For-Python AZURECLI/2.0.75
       accept-language:
       - en-US
     method: POST
     uri: https://management.azure.com/subscriptions/00000000-0000-0000-0000-000000000000/resourceGroups/azure_search_cli_test000001/providers/Microsoft.Search/searchServices/test000002/createQueryKey/test000003?api-version=2015-08-19
   response:
     body:
-<<<<<<< HEAD
-      string: '{"name":"test000003","key":"3D6BD01DC5017C51A65A7BDD6ADCC0E2"}'
-=======
       string: '{"name":"test000003","key":"2AF568783984D6E49E45099BC2476B3C"}'
->>>>>>> 807faccc
     headers:
       cache-control:
       - no-cache
@@ -247,25 +185,15 @@
       content-type:
       - application/json; charset=utf-8
       date:
-<<<<<<< HEAD
-      - Wed, 09 Oct 2019 22:32:10 GMT
-      elapsed-time:
-      - '231'
-=======
       - Mon, 21 Oct 2019 13:10:32 GMT
       elapsed-time:
       - '155'
->>>>>>> 807faccc
-      expires:
-      - '-1'
-      pragma:
-      - no-cache
-      request-id:
-<<<<<<< HEAD
-      - a1a05e74-eae4-11e9-8b6d-000d3a3ab28a
-=======
+      expires:
+      - '-1'
+      pragma:
+      - no-cache
+      request-id:
       - 27fbbd2c-f404-11e9-8916-186024942c80
->>>>>>> 807faccc
       strict-transport-security:
       - max-age=31536000; includeSubDomains
       transfer-encoding:
@@ -275,11 +203,7 @@
       x-content-type-options:
       - nosniff
       x-ms-ratelimit-remaining-subscription-writes:
-<<<<<<< HEAD
-      - '1199'
-=======
       - '1196'
->>>>>>> 807faccc
     status:
       code: 200
       message: OK
@@ -297,24 +221,15 @@
       ParameterSetName:
       - --service-name -g
       User-Agent:
-<<<<<<< HEAD
-      - python/3.6.5 (Windows-10-10.0.17134-SP0) msrest/0.6.10 msrest_azure/0.6.1
-        azure-mgmt-search/2.1.0 Azure-SDK-For-Python AZURECLI/2.0.74
-=======
-      - python/3.7.4 (Windows-10-10.0.18362-SP0) msrest/0.6.10 msrest_azure/0.6.2
-        azure-mgmt-search/2.1.0 Azure-SDK-For-Python AZURECLI/2.0.75
->>>>>>> 807faccc
+      - python/3.7.4 (Windows-10-10.0.18362-SP0) msrest/0.6.10 msrest_azure/0.6.2
+        azure-mgmt-search/2.1.0 Azure-SDK-For-Python AZURECLI/2.0.75
       accept-language:
       - en-US
     method: GET
     uri: https://management.azure.com/subscriptions/00000000-0000-0000-0000-000000000000/resourceGroups/azure_search_cli_test000001/providers/Microsoft.Search/searchServices/test000002/listQueryKeys?api-version=2015-08-19
   response:
     body:
-<<<<<<< HEAD
-      string: '{"value":[{"name":null,"key":"DCBCA18F00E6128C6D27559D5B99830F"},{"name":"test000003","key":"3D6BD01DC5017C51A65A7BDD6ADCC0E2"}],"nextLink":null}'
-=======
       string: '{"value":[{"name":null,"key":"D013D316041C6055D3928F080D34B4B2"},{"name":"test000003","key":"2AF568783984D6E49E45099BC2476B3C"}],"nextLink":null}'
->>>>>>> 807faccc
     headers:
       cache-control:
       - no-cache
@@ -323,25 +238,15 @@
       content-type:
       - application/json; charset=utf-8
       date:
-<<<<<<< HEAD
-      - Wed, 09 Oct 2019 22:32:11 GMT
-      elapsed-time:
-      - '447'
-=======
       - Mon, 21 Oct 2019 13:10:36 GMT
       elapsed-time:
       - '181'
->>>>>>> 807faccc
-      expires:
-      - '-1'
-      pragma:
-      - no-cache
-      request-id:
-<<<<<<< HEAD
-      - a23b6f2e-eae4-11e9-a442-000d3a3ab28a
-=======
+      expires:
+      - '-1'
+      pragma:
+      - no-cache
+      request-id:
       - 29ffffd8-f404-11e9-b57e-186024942c80
->>>>>>> 807faccc
       strict-transport-security:
       - max-age=31536000; includeSubDomains
       transfer-encoding:
@@ -369,24 +274,15 @@
       ParameterSetName:
       - --service-name -g -n
       User-Agent:
-<<<<<<< HEAD
-      - python/3.6.5 (Windows-10-10.0.17134-SP0) msrest/0.6.10 msrest_azure/0.6.1
-        azure-mgmt-search/2.1.0 Azure-SDK-For-Python AZURECLI/2.0.74
-=======
-      - python/3.7.4 (Windows-10-10.0.18362-SP0) msrest/0.6.10 msrest_azure/0.6.2
-        azure-mgmt-search/2.1.0 Azure-SDK-For-Python AZURECLI/2.0.75
->>>>>>> 807faccc
+      - python/3.7.4 (Windows-10-10.0.18362-SP0) msrest/0.6.10 msrest_azure/0.6.2
+        azure-mgmt-search/2.1.0 Azure-SDK-For-Python AZURECLI/2.0.75
       accept-language:
       - en-US
     method: POST
     uri: https://management.azure.com/subscriptions/00000000-0000-0000-0000-000000000000/resourceGroups/azure_search_cli_test000001/providers/Microsoft.Search/searchServices/test000002/createQueryKey/test000004?api-version=2015-08-19
   response:
     body:
-<<<<<<< HEAD
-      string: '{"name":"test000004","key":"74B95ECB820E43022D8BF4EEE2809548"}'
-=======
       string: '{"name":"test000004","key":"89C3AD1681495786AFDEF80AFD1491DC"}'
->>>>>>> 807faccc
     headers:
       cache-control:
       - no-cache
@@ -395,25 +291,15 @@
       content-type:
       - application/json; charset=utf-8
       date:
-<<<<<<< HEAD
-      - Wed, 09 Oct 2019 22:32:12 GMT
-      elapsed-time:
-      - '191'
-=======
       - Mon, 21 Oct 2019 13:10:39 GMT
       elapsed-time:
       - '198'
->>>>>>> 807faccc
-      expires:
-      - '-1'
-      pragma:
-      - no-cache
-      request-id:
-<<<<<<< HEAD
-      - a2f7baa4-eae4-11e9-9681-000d3a3ab28a
-=======
+      expires:
+      - '-1'
+      pragma:
+      - no-cache
+      request-id:
       - 2c0ce276-f404-11e9-af41-186024942c80
->>>>>>> 807faccc
       strict-transport-security:
       - max-age=31536000; includeSubDomains
       transfer-encoding:
@@ -423,11 +309,7 @@
       x-content-type-options:
       - nosniff
       x-ms-ratelimit-remaining-subscription-writes:
-<<<<<<< HEAD
-      - '1199'
-=======
       - '1197'
->>>>>>> 807faccc
     status:
       code: 200
       message: OK
@@ -445,24 +327,15 @@
       ParameterSetName:
       - --service-name -g
       User-Agent:
-<<<<<<< HEAD
-      - python/3.6.5 (Windows-10-10.0.17134-SP0) msrest/0.6.10 msrest_azure/0.6.1
-        azure-mgmt-search/2.1.0 Azure-SDK-For-Python AZURECLI/2.0.74
-=======
-      - python/3.7.4 (Windows-10-10.0.18362-SP0) msrest/0.6.10 msrest_azure/0.6.2
-        azure-mgmt-search/2.1.0 Azure-SDK-For-Python AZURECLI/2.0.75
->>>>>>> 807faccc
+      - python/3.7.4 (Windows-10-10.0.18362-SP0) msrest/0.6.10 msrest_azure/0.6.2
+        azure-mgmt-search/2.1.0 Azure-SDK-For-Python AZURECLI/2.0.75
       accept-language:
       - en-US
     method: GET
     uri: https://management.azure.com/subscriptions/00000000-0000-0000-0000-000000000000/resourceGroups/azure_search_cli_test000001/providers/Microsoft.Search/searchServices/test000002/listQueryKeys?api-version=2015-08-19
   response:
     body:
-<<<<<<< HEAD
-      string: '{"value":[{"name":null,"key":"DCBCA18F00E6128C6D27559D5B99830F"},{"name":"test000003","key":"3D6BD01DC5017C51A65A7BDD6ADCC0E2"},{"name":"test000004","key":"74B95ECB820E43022D8BF4EEE2809548"}],"nextLink":null}'
-=======
       string: '{"value":[{"name":null,"key":"D013D316041C6055D3928F080D34B4B2"},{"name":"test000003","key":"2AF568783984D6E49E45099BC2476B3C"},{"name":"test000004","key":"89C3AD1681495786AFDEF80AFD1491DC"}],"nextLink":null}'
->>>>>>> 807faccc
     headers:
       cache-control:
       - no-cache
@@ -471,25 +344,15 @@
       content-type:
       - application/json; charset=utf-8
       date:
-<<<<<<< HEAD
-      - Wed, 09 Oct 2019 22:32:13 GMT
-      elapsed-time:
-      - '192'
-=======
       - Mon, 21 Oct 2019 13:10:41 GMT
       elapsed-time:
       - '166'
->>>>>>> 807faccc
-      expires:
-      - '-1'
-      pragma:
-      - no-cache
-      request-id:
-<<<<<<< HEAD
-      - a38920b0-eae4-11e9-82fa-000d3a3ab28a
-=======
+      expires:
+      - '-1'
+      pragma:
+      - no-cache
+      request-id:
       - 2d8ac68c-f404-11e9-bb4f-186024942c80
->>>>>>> 807faccc
       strict-transport-security:
       - max-age=31536000; includeSubDomains
       transfer-encoding:
@@ -517,21 +380,12 @@
       ParameterSetName:
       - --service-name -g --key-value
       User-Agent:
-<<<<<<< HEAD
-      - python/3.6.5 (Windows-10-10.0.17134-SP0) msrest/0.6.10 msrest_azure/0.6.1
-        azure-mgmt-search/2.1.0 Azure-SDK-For-Python AZURECLI/2.0.74
-      accept-language:
-      - en-US
-    method: DELETE
-    uri: https://management.azure.com/subscriptions/00000000-0000-0000-0000-000000000000/resourceGroups/azure_search_cli_test000001/providers/Microsoft.Search/searchServices/test000002/deleteQueryKey/3D6BD01DC5017C51A65A7BDD6ADCC0E2?api-version=2015-08-19
-=======
       - python/3.7.4 (Windows-10-10.0.18362-SP0) msrest/0.6.10 msrest_azure/0.6.2
         azure-mgmt-search/2.1.0 Azure-SDK-For-Python AZURECLI/2.0.75
       accept-language:
       - en-US
     method: DELETE
     uri: https://management.azure.com/subscriptions/00000000-0000-0000-0000-000000000000/resourceGroups/azure_search_cli_test000001/providers/Microsoft.Search/searchServices/test000002/deleteQueryKey/2AF568783984D6E49E45099BC2476B3C?api-version=2015-08-19
->>>>>>> 807faccc
   response:
     body:
       string: ''
@@ -539,31 +393,21 @@
       cache-control:
       - no-cache
       date:
-<<<<<<< HEAD
-      - Wed, 09 Oct 2019 22:32:14 GMT
-      elapsed-time:
-      - '273'
-=======
       - Mon, 21 Oct 2019 13:10:45 GMT
       elapsed-time:
       - '140'
->>>>>>> 807faccc
-      expires:
-      - '-1'
-      pragma:
-      - no-cache
-      request-id:
-<<<<<<< HEAD
-      - a41cf2f4-eae4-11e9-a139-000d3a3ab28a
-=======
+      expires:
+      - '-1'
+      pragma:
+      - no-cache
+      request-id:
       - 2f33178c-f404-11e9-9faf-186024942c80
->>>>>>> 807faccc
       strict-transport-security:
       - max-age=31536000; includeSubDomains
       x-content-type-options:
       - nosniff
       x-ms-ratelimit-remaining-subscription-deletes:
-      - '14999'
+      - '14997'
     status:
       code: 204
       message: No Content
@@ -581,24 +425,15 @@
       ParameterSetName:
       - --service-name -g
       User-Agent:
-<<<<<<< HEAD
-      - python/3.6.5 (Windows-10-10.0.17134-SP0) msrest/0.6.10 msrest_azure/0.6.1
-        azure-mgmt-search/2.1.0 Azure-SDK-For-Python AZURECLI/2.0.74
-=======
-      - python/3.7.4 (Windows-10-10.0.18362-SP0) msrest/0.6.10 msrest_azure/0.6.2
-        azure-mgmt-search/2.1.0 Azure-SDK-For-Python AZURECLI/2.0.75
->>>>>>> 807faccc
+      - python/3.7.4 (Windows-10-10.0.18362-SP0) msrest/0.6.10 msrest_azure/0.6.2
+        azure-mgmt-search/2.1.0 Azure-SDK-For-Python AZURECLI/2.0.75
       accept-language:
       - en-US
     method: GET
     uri: https://management.azure.com/subscriptions/00000000-0000-0000-0000-000000000000/resourceGroups/azure_search_cli_test000001/providers/Microsoft.Search/searchServices/test000002/listQueryKeys?api-version=2015-08-19
   response:
     body:
-<<<<<<< HEAD
-      string: '{"value":[{"name":null,"key":"DCBCA18F00E6128C6D27559D5B99830F"},{"name":"test000004","key":"74B95ECB820E43022D8BF4EEE2809548"}],"nextLink":null}'
-=======
       string: '{"value":[{"name":null,"key":"D013D316041C6055D3928F080D34B4B2"},{"name":"test000004","key":"89C3AD1681495786AFDEF80AFD1491DC"}],"nextLink":null}'
->>>>>>> 807faccc
     headers:
       cache-control:
       - no-cache
@@ -607,25 +442,15 @@
       content-type:
       - application/json; charset=utf-8
       date:
-<<<<<<< HEAD
-      - Wed, 09 Oct 2019 22:32:15 GMT
-      elapsed-time:
-      - '199'
-=======
       - Mon, 21 Oct 2019 13:10:47 GMT
       elapsed-time:
       - '131'
->>>>>>> 807faccc
-      expires:
-      - '-1'
-      pragma:
-      - no-cache
-      request-id:
-<<<<<<< HEAD
-      - a4d2255e-eae4-11e9-8a3d-000d3a3ab28a
-=======
+      expires:
+      - '-1'
+      pragma:
+      - no-cache
+      request-id:
       - 3137f858-f404-11e9-bcc7-186024942c80
->>>>>>> 807faccc
       strict-transport-security:
       - max-age=31536000; includeSubDomains
       transfer-encoding:
@@ -653,21 +478,12 @@
       ParameterSetName:
       - --service-name -g --key-value
       User-Agent:
-<<<<<<< HEAD
-      - python/3.6.5 (Windows-10-10.0.17134-SP0) msrest/0.6.10 msrest_azure/0.6.1
-        azure-mgmt-search/2.1.0 Azure-SDK-For-Python AZURECLI/2.0.74
-      accept-language:
-      - en-US
-    method: DELETE
-    uri: https://management.azure.com/subscriptions/00000000-0000-0000-0000-000000000000/resourceGroups/azure_search_cli_test000001/providers/Microsoft.Search/searchServices/test000002/deleteQueryKey/74B95ECB820E43022D8BF4EEE2809548?api-version=2015-08-19
-=======
       - python/3.7.4 (Windows-10-10.0.18362-SP0) msrest/0.6.10 msrest_azure/0.6.2
         azure-mgmt-search/2.1.0 Azure-SDK-For-Python AZURECLI/2.0.75
       accept-language:
       - en-US
     method: DELETE
     uri: https://management.azure.com/subscriptions/00000000-0000-0000-0000-000000000000/resourceGroups/azure_search_cli_test000001/providers/Microsoft.Search/searchServices/test000002/deleteQueryKey/89C3AD1681495786AFDEF80AFD1491DC?api-version=2015-08-19
->>>>>>> 807faccc
   response:
     body:
       string: ''
@@ -675,35 +491,21 @@
       cache-control:
       - no-cache
       date:
-<<<<<<< HEAD
-      - Wed, 09 Oct 2019 22:32:16 GMT
-      elapsed-time:
-      - '277'
-=======
       - Mon, 21 Oct 2019 13:10:50 GMT
       elapsed-time:
       - '125'
->>>>>>> 807faccc
-      expires:
-      - '-1'
-      pragma:
-      - no-cache
-      request-id:
-<<<<<<< HEAD
-      - a55ed0a4-eae4-11e9-b2ec-000d3a3ab28a
-=======
+      expires:
+      - '-1'
+      pragma:
+      - no-cache
+      request-id:
       - 32b71590-f404-11e9-a0e7-186024942c80
->>>>>>> 807faccc
       strict-transport-security:
       - max-age=31536000; includeSubDomains
       x-content-type-options:
       - nosniff
       x-ms-ratelimit-remaining-subscription-deletes:
-<<<<<<< HEAD
-      - '14999'
-=======
       - '14996'
->>>>>>> 807faccc
     status:
       code: 204
       message: No Content
@@ -721,24 +523,15 @@
       ParameterSetName:
       - --service-name -g
       User-Agent:
-<<<<<<< HEAD
-      - python/3.6.5 (Windows-10-10.0.17134-SP0) msrest/0.6.10 msrest_azure/0.6.1
-        azure-mgmt-search/2.1.0 Azure-SDK-For-Python AZURECLI/2.0.74
-=======
-      - python/3.7.4 (Windows-10-10.0.18362-SP0) msrest/0.6.10 msrest_azure/0.6.2
-        azure-mgmt-search/2.1.0 Azure-SDK-For-Python AZURECLI/2.0.75
->>>>>>> 807faccc
+      - python/3.7.4 (Windows-10-10.0.18362-SP0) msrest/0.6.10 msrest_azure/0.6.2
+        azure-mgmt-search/2.1.0 Azure-SDK-For-Python AZURECLI/2.0.75
       accept-language:
       - en-US
     method: GET
     uri: https://management.azure.com/subscriptions/00000000-0000-0000-0000-000000000000/resourceGroups/azure_search_cli_test000001/providers/Microsoft.Search/searchServices/test000002/listQueryKeys?api-version=2015-08-19
   response:
     body:
-<<<<<<< HEAD
-      string: '{"value":[{"name":null,"key":"DCBCA18F00E6128C6D27559D5B99830F"}],"nextLink":null}'
-=======
       string: '{"value":[{"name":null,"key":"D013D316041C6055D3928F080D34B4B2"}],"nextLink":null}'
->>>>>>> 807faccc
     headers:
       cache-control:
       - no-cache
@@ -747,25 +540,15 @@
       content-type:
       - application/json; charset=utf-8
       date:
-<<<<<<< HEAD
-      - Wed, 09 Oct 2019 22:32:17 GMT
-      elapsed-time:
-      - '230'
-=======
       - Mon, 21 Oct 2019 13:10:53 GMT
       elapsed-time:
       - '118'
->>>>>>> 807faccc
-      expires:
-      - '-1'
-      pragma:
-      - no-cache
-      request-id:
-<<<<<<< HEAD
-      - a612bde6-eae4-11e9-9cd4-000d3a3ab28a
-=======
+      expires:
+      - '-1'
+      pragma:
+      - no-cache
+      request-id:
       - 343faf82-f404-11e9-9645-186024942c80
->>>>>>> 807faccc
       strict-transport-security:
       - max-age=31536000; includeSubDomains
       transfer-encoding:
