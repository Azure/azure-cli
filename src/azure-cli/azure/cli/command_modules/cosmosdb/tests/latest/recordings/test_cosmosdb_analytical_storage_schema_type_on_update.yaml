interactions:
- request:
    body: null
    headers:
      Accept:
      - application/json
      Accept-Encoding:
      - gzip, deflate
      CommandName:
      - cosmosdb create
      Connection:
      - keep-alive
      ParameterSetName:
      - -n -g --analytical-storage-schema-type
      User-Agent:
<<<<<<< HEAD
      - AZURECLI/2.47.0 azsdk-python-azure-mgmt-resource/22.0.0 Python/3.9.13 (Windows-10-10.0.22621-SP0)
=======
      - AZURECLI/2.48.1 azsdk-python-azure-mgmt-resource/22.0.0 Python/3.10.11 (Windows-10-10.0.22621-SP0)
>>>>>>> 314f72a8
    method: GET
    uri: https://management.azure.com/subscriptions/00000000-0000-0000-0000-000000000000/resourcegroups/cli_test_cosmosdb_account000001?api-version=2022-09-01
  response:
    body:
<<<<<<< HEAD
      string: '{"id":"/subscriptions/00000000-0000-0000-0000-000000000000/resourceGroups/cli_test_cosmosdb_account000001","name":"cli_test_cosmosdb_account000001","type":"Microsoft.Resources/resourceGroups","location":"westus","tags":{"product":"azurecli","cause":"automation","date":"2023-04-21T22:51:10Z"},"properties":{"provisioningState":"Succeeded"}}'
=======
      string: '{"id":"/subscriptions/00000000-0000-0000-0000-000000000000/resourceGroups/cli_test_cosmosdb_account000001","name":"cli_test_cosmosdb_account000001","type":"Microsoft.Resources/resourceGroups","location":"westus","tags":{"product":"azurecli","cause":"automation","test":"test_cosmosdb_analytical_storage_schema_type_on_update","date":"2023-05-05T02:00:01Z"},"properties":{"provisioningState":"Succeeded"}}'
>>>>>>> 314f72a8
    headers:
      cache-control:
      - no-cache
      content-length:
      - '404'
      content-type:
      - application/json; charset=utf-8
      date:
<<<<<<< HEAD
      - Fri, 21 Apr 2023 22:51:12 GMT
=======
      - Fri, 05 May 2023 02:00:02 GMT
>>>>>>> 314f72a8
      expires:
      - '-1'
      pragma:
      - no-cache
      strict-transport-security:
      - max-age=31536000; includeSubDomains
      vary:
      - Accept-Encoding
      x-content-type-options:
      - nosniff
    status:
      code: 200
      message: OK
- request:
    body: '{"location": "westus", "kind": "GlobalDocumentDB", "properties": {"locations":
      [{"locationName": "westus", "failoverPriority": 0, "isZoneRedundant": false}],
      "databaseAccountOfferType": "Standard", "apiProperties": {}, "analyticalStorageConfiguration":
      {"schemaType": "FullFidelity"}, "createMode": "Default"}}'
    headers:
      Accept:
      - application/json
      Accept-Encoding:
      - gzip, deflate
      CommandName:
      - cosmosdb create
      Connection:
      - keep-alive
      Content-Length:
      - '310'
      Content-Type:
      - application/json
      ParameterSetName:
      - -n -g --analytical-storage-schema-type
      User-Agent:
<<<<<<< HEAD
      - AZURECLI/2.47.0 azsdk-python-mgmt-cosmosdb/9.1.0 Python/3.9.13 (Windows-10-10.0.22621-SP0)
    method: PUT
    uri: https://management.azure.com/subscriptions/00000000-0000-0000-0000-000000000000/resourceGroups/cli_test_cosmosdb_account000001/providers/Microsoft.DocumentDB/databaseAccounts/cli000002?api-version=2023-03-15
  response:
    body:
      string: '{"id":"/subscriptions/00000000-0000-0000-0000-000000000000/resourceGroups/cli_test_cosmosdb_account000001/providers/Microsoft.DocumentDB/databaseAccounts/cli000002","name":"cli000002","location":"West
        US","type":"Microsoft.DocumentDB/databaseAccounts","kind":"GlobalDocumentDB","tags":{},"systemData":{"createdAt":"2023-04-21T22:51:17.7185063Z"},"properties":{"provisioningState":"Creating","publicNetworkAccess":"Enabled","enableAutomaticFailover":false,"enableMultipleWriteLocations":false,"enablePartitionKeyMonitor":false,"isVirtualNetworkFilterEnabled":false,"virtualNetworkRules":[],"EnabledApiTypes":"Sql","disableKeyBasedMetadataWriteAccess":false,"enableFreeTier":false,"enableAnalyticalStorage":false,"analyticalStorageConfiguration":{"schemaType":"FullFidelity"},"instanceId":"112233e4-c9da-4cde-b1cc-1bc18509d713","databaseAccountOfferType":"Standard","defaultIdentity":"","networkAclBypass":"None","disableLocalAuth":false,"enablePartitionMerge":false,"minimalTlsVersion":"Tls","consistencyPolicy":{"defaultConsistencyLevel":"Session","maxIntervalInSeconds":5,"maxStalenessPrefix":100},"configurationOverrides":{},"writeLocations":[{"id":"cli000002-westus","locationName":"West
        US","provisioningState":"Creating","failoverPriority":0,"isZoneRedundant":false}],"readLocations":[{"id":"cli000002-westus","locationName":"West
        US","provisioningState":"Creating","failoverPriority":0,"isZoneRedundant":false}],"locations":[{"id":"cli000002-westus","locationName":"West
        US","provisioningState":"Creating","failoverPriority":0,"isZoneRedundant":false}],"failoverPolicies":[{"id":"cli000002-westus","locationName":"West
        US","failoverPriority":0}],"cors":[],"capabilities":[],"ipRules":[],"backupPolicy":{"type":"Periodic","periodicModeProperties":{"backupIntervalInMinutes":240,"backupRetentionIntervalInHours":8,"backupStorageRedundancy":"Invalid"}},"networkAclBypassResourceIds":[],"keysMetadata":{"primaryMasterKey":{"generationTime":"2023-04-21T22:51:17.7185063Z"},"secondaryMasterKey":{"generationTime":"2023-04-21T22:51:17.7185063Z"},"primaryReadonlyMasterKey":{"generationTime":"2023-04-21T22:51:17.7185063Z"},"secondaryReadonlyMasterKey":{"generationTime":"2023-04-21T22:51:17.7185063Z"}}},"identity":{"type":"None"}}'
    headers:
      azure-asyncoperation:
      - https://management.azure.com/subscriptions/00000000-0000-0000-0000-000000000000/providers/Microsoft.DocumentDB/locations/westus/operationsStatus/a2734eec-c302-4f9c-ae38-95e29f935086?api-version=2023-03-15
=======
      - AZURECLI/2.48.1 azsdk-python-mgmt-cosmosdb/0.7.0 Python/3.10.11 (Windows-10-10.0.22621-SP0)
    method: PUT
    uri: https://management.azure.com/subscriptions/00000000-0000-0000-0000-000000000000/resourceGroups/cli_test_cosmosdb_account000001/providers/Microsoft.DocumentDB/databaseAccounts/cli000002?api-version=2023-04-15
  response:
    body:
      string: '{"id":"/subscriptions/00000000-0000-0000-0000-000000000000/resourceGroups/cli_test_cosmosdb_account000001/providers/Microsoft.DocumentDB/databaseAccounts/cli000002","name":"cli000002","location":"West
        US","type":"Microsoft.DocumentDB/databaseAccounts","kind":"GlobalDocumentDB","tags":{},"systemData":{"createdAt":"2023-05-05T02:00:08.5159373Z"},"properties":{"provisioningState":"Creating","publicNetworkAccess":"Enabled","enableAutomaticFailover":false,"enableMultipleWriteLocations":false,"enablePartitionKeyMonitor":false,"isVirtualNetworkFilterEnabled":false,"virtualNetworkRules":[],"EnabledApiTypes":"Sql","disableKeyBasedMetadataWriteAccess":false,"enableFreeTier":false,"enableAnalyticalStorage":false,"analyticalStorageConfiguration":{"schemaType":"FullFidelity"},"instanceId":"0dfe29f9-2611-422e-a13d-1d25bedfff83","databaseAccountOfferType":"Standard","defaultIdentity":"","networkAclBypass":"None","disableLocalAuth":false,"enablePartitionMerge":false,"minimalTlsVersion":"Tls","consistencyPolicy":{"defaultConsistencyLevel":"Session","maxIntervalInSeconds":5,"maxStalenessPrefix":100},"configurationOverrides":{},"writeLocations":[{"id":"cli000002-westus","locationName":"West
        US","provisioningState":"Creating","failoverPriority":0,"isZoneRedundant":false}],"readLocations":[{"id":"cli000002-westus","locationName":"West
        US","provisioningState":"Creating","failoverPriority":0,"isZoneRedundant":false}],"locations":[{"id":"cli000002-westus","locationName":"West
        US","provisioningState":"Creating","failoverPriority":0,"isZoneRedundant":false}],"failoverPolicies":[{"id":"cli000002-westus","locationName":"West
        US","failoverPriority":0}],"cors":[],"capabilities":[],"ipRules":[],"backupPolicy":{"type":"Periodic","periodicModeProperties":{"backupIntervalInMinutes":240,"backupRetentionIntervalInHours":8,"backupStorageRedundancy":"Invalid"}},"networkAclBypassResourceIds":[],"keysMetadata":{"primaryMasterKey":{"generationTime":"2023-05-05T02:00:08.5159373Z"},"secondaryMasterKey":{"generationTime":"2023-05-05T02:00:08.5159373Z"},"primaryReadonlyMasterKey":{"generationTime":"2023-05-05T02:00:08.5159373Z"},"secondaryReadonlyMasterKey":{"generationTime":"2023-05-05T02:00:08.5159373Z"}}},"identity":{"type":"None"}}'
    headers:
      azure-asyncoperation:
      - https://management.azure.com/subscriptions/00000000-0000-0000-0000-000000000000/providers/Microsoft.DocumentDB/locations/westus/operationsStatus/837ef705-df42-47f8-a11b-564b19aa3332?api-version=2023-04-15
>>>>>>> 314f72a8
      cache-control:
      - no-store, no-cache
      content-length:
      - '2230'
      content-type:
      - application/json
      date:
<<<<<<< HEAD
      - Fri, 21 Apr 2023 22:51:19 GMT
      location:
      - https://management.azure.com/subscriptions/00000000-0000-0000-0000-000000000000/resourceGroups/cli_test_cosmosdb_account000001/providers/Microsoft.DocumentDB/databaseAccounts/cli000002/operationResults/a2734eec-c302-4f9c-ae38-95e29f935086?api-version=2023-03-15
=======
      - Fri, 05 May 2023 02:00:13 GMT
      location:
      - https://management.azure.com/subscriptions/00000000-0000-0000-0000-000000000000/resourceGroups/cli_test_cosmosdb_account000001/providers/Microsoft.DocumentDB/databaseAccounts/cli000002/operationResults/837ef705-df42-47f8-a11b-564b19aa3332?api-version=2023-04-15
>>>>>>> 314f72a8
      pragma:
      - no-cache
      server:
      - Microsoft-HTTPAPI/2.0
      strict-transport-security:
      - max-age=31536000; includeSubDomains
      transfer-encoding:
      - chunked
      vary:
      - Accept-Encoding
      x-content-type-options:
      - nosniff
      x-ms-gatewayversion:
      - version=2.14.0
      x-ms-ratelimit-remaining-subscription-writes:
      - '1199'
    status:
      code: 200
      message: Ok
- request:
    body: null
    headers:
      Accept:
      - '*/*'
      Accept-Encoding:
      - gzip, deflate
      CommandName:
      - cosmosdb create
      Connection:
      - keep-alive
      ParameterSetName:
      - -n -g --analytical-storage-schema-type
      User-Agent:
<<<<<<< HEAD
      - AZURECLI/2.47.0 azsdk-python-mgmt-cosmosdb/9.1.0 Python/3.9.13 (Windows-10-10.0.22621-SP0)
    method: GET
    uri: https://management.azure.com/subscriptions/00000000-0000-0000-0000-000000000000/providers/Microsoft.DocumentDB/locations/westus/operationsStatus/a2734eec-c302-4f9c-ae38-95e29f935086?api-version=2023-03-15
=======
      - AZURECLI/2.48.1 azsdk-python-mgmt-cosmosdb/0.7.0 Python/3.10.11 (Windows-10-10.0.22621-SP0)
    method: GET
    uri: https://management.azure.com/subscriptions/00000000-0000-0000-0000-000000000000/providers/Microsoft.DocumentDB/locations/westus/operationsStatus/837ef705-df42-47f8-a11b-564b19aa3332?api-version=2023-04-15
  response:
    body:
      string: '{"status":"Enqueued"}'
    headers:
      cache-control:
      - no-store, no-cache
      content-length:
      - '21'
      content-type:
      - application/json
      date:
      - Fri, 05 May 2023 02:00:13 GMT
      pragma:
      - no-cache
      server:
      - Microsoft-HTTPAPI/2.0
      strict-transport-security:
      - max-age=31536000; includeSubDomains
      transfer-encoding:
      - chunked
      vary:
      - Accept-Encoding
      x-content-type-options:
      - nosniff
      x-ms-gatewayversion:
      - version=2.14.0
    status:
      code: 200
      message: Ok
- request:
    body: null
    headers:
      Accept:
      - '*/*'
      Accept-Encoding:
      - gzip, deflate
      CommandName:
      - cosmosdb create
      Connection:
      - keep-alive
      ParameterSetName:
      - -n -g --analytical-storage-schema-type
      User-Agent:
      - AZURECLI/2.48.1 azsdk-python-mgmt-cosmosdb/0.7.0 Python/3.10.11 (Windows-10-10.0.22621-SP0)
    method: GET
    uri: https://management.azure.com/subscriptions/00000000-0000-0000-0000-000000000000/providers/Microsoft.DocumentDB/locations/westus/operationsStatus/837ef705-df42-47f8-a11b-564b19aa3332?api-version=2023-04-15
>>>>>>> 314f72a8
  response:
    body:
      string: '{"status":"Dequeued"}'
    headers:
      cache-control:
      - no-store, no-cache
      content-length:
      - '21'
      content-type:
      - application/json
      date:
<<<<<<< HEAD
      - Fri, 21 Apr 2023 22:51:49 GMT
=======
      - Fri, 05 May 2023 02:00:43 GMT
>>>>>>> 314f72a8
      pragma:
      - no-cache
      server:
      - Microsoft-HTTPAPI/2.0
      strict-transport-security:
      - max-age=31536000; includeSubDomains
      transfer-encoding:
      - chunked
      vary:
      - Accept-Encoding
      x-content-type-options:
      - nosniff
      x-ms-gatewayversion:
      - version=2.14.0
    status:
      code: 200
      message: Ok
- request:
    body: null
    headers:
      Accept:
      - '*/*'
      Accept-Encoding:
      - gzip, deflate
      CommandName:
      - cosmosdb create
      Connection:
      - keep-alive
      ParameterSetName:
      - -n -g --analytical-storage-schema-type
      User-Agent:
<<<<<<< HEAD
      - AZURECLI/2.47.0 azsdk-python-mgmt-cosmosdb/9.1.0 Python/3.9.13 (Windows-10-10.0.22621-SP0)
    method: GET
    uri: https://management.azure.com/subscriptions/00000000-0000-0000-0000-000000000000/providers/Microsoft.DocumentDB/locations/westus/operationsStatus/a2734eec-c302-4f9c-ae38-95e29f935086?api-version=2023-03-15
=======
      - AZURECLI/2.48.1 azsdk-python-mgmt-cosmosdb/0.7.0 Python/3.10.11 (Windows-10-10.0.22621-SP0)
    method: GET
    uri: https://management.azure.com/subscriptions/00000000-0000-0000-0000-000000000000/providers/Microsoft.DocumentDB/locations/westus/operationsStatus/837ef705-df42-47f8-a11b-564b19aa3332?api-version=2023-04-15
>>>>>>> 314f72a8
  response:
    body:
      string: '{"status":"Dequeued"}'
    headers:
      cache-control:
      - no-store, no-cache
      content-length:
      - '21'
      content-type:
      - application/json
      date:
<<<<<<< HEAD
      - Fri, 21 Apr 2023 22:52:19 GMT
=======
      - Fri, 05 May 2023 02:01:12 GMT
>>>>>>> 314f72a8
      pragma:
      - no-cache
      server:
      - Microsoft-HTTPAPI/2.0
      strict-transport-security:
      - max-age=31536000; includeSubDomains
      transfer-encoding:
      - chunked
      vary:
      - Accept-Encoding
      x-content-type-options:
      - nosniff
      x-ms-gatewayversion:
      - version=2.14.0
    status:
      code: 200
      message: Ok
- request:
    body: null
    headers:
      Accept:
      - '*/*'
      Accept-Encoding:
      - gzip, deflate
      CommandName:
      - cosmosdb create
      Connection:
      - keep-alive
      ParameterSetName:
      - -n -g --analytical-storage-schema-type
      User-Agent:
<<<<<<< HEAD
      - AZURECLI/2.47.0 azsdk-python-mgmt-cosmosdb/9.1.0 Python/3.9.13 (Windows-10-10.0.22621-SP0)
    method: GET
    uri: https://management.azure.com/subscriptions/00000000-0000-0000-0000-000000000000/providers/Microsoft.DocumentDB/locations/westus/operationsStatus/a2734eec-c302-4f9c-ae38-95e29f935086?api-version=2023-03-15
=======
      - AZURECLI/2.48.1 azsdk-python-mgmt-cosmosdb/0.7.0 Python/3.10.11 (Windows-10-10.0.22621-SP0)
    method: GET
    uri: https://management.azure.com/subscriptions/00000000-0000-0000-0000-000000000000/providers/Microsoft.DocumentDB/locations/westus/operationsStatus/837ef705-df42-47f8-a11b-564b19aa3332?api-version=2023-04-15
>>>>>>> 314f72a8
  response:
    body:
      string: '{"status":"Dequeued"}'
    headers:
      cache-control:
      - no-store, no-cache
      content-length:
      - '21'
      content-type:
      - application/json
      date:
<<<<<<< HEAD
      - Fri, 21 Apr 2023 22:52:49 GMT
=======
      - Fri, 05 May 2023 02:01:43 GMT
>>>>>>> 314f72a8
      pragma:
      - no-cache
      server:
      - Microsoft-HTTPAPI/2.0
      strict-transport-security:
      - max-age=31536000; includeSubDomains
      transfer-encoding:
      - chunked
      vary:
      - Accept-Encoding
      x-content-type-options:
      - nosniff
      x-ms-gatewayversion:
      - version=2.14.0
    status:
      code: 200
      message: Ok
- request:
    body: null
    headers:
      Accept:
      - '*/*'
      Accept-Encoding:
      - gzip, deflate
      CommandName:
      - cosmosdb create
      Connection:
      - keep-alive
      ParameterSetName:
      - -n -g --analytical-storage-schema-type
      User-Agent:
<<<<<<< HEAD
      - AZURECLI/2.47.0 azsdk-python-mgmt-cosmosdb/9.1.0 Python/3.9.13 (Windows-10-10.0.22621-SP0)
    method: GET
    uri: https://management.azure.com/subscriptions/00000000-0000-0000-0000-000000000000/providers/Microsoft.DocumentDB/locations/westus/operationsStatus/a2734eec-c302-4f9c-ae38-95e29f935086?api-version=2023-03-15
=======
      - AZURECLI/2.48.1 azsdk-python-mgmt-cosmosdb/0.7.0 Python/3.10.11 (Windows-10-10.0.22621-SP0)
    method: GET
    uri: https://management.azure.com/subscriptions/00000000-0000-0000-0000-000000000000/providers/Microsoft.DocumentDB/locations/westus/operationsStatus/837ef705-df42-47f8-a11b-564b19aa3332?api-version=2023-04-15
  response:
    body:
      string: '{"status":"Dequeued"}'
    headers:
      cache-control:
      - no-store, no-cache
      content-length:
      - '21'
      content-type:
      - application/json
      date:
      - Fri, 05 May 2023 02:02:13 GMT
      pragma:
      - no-cache
      server:
      - Microsoft-HTTPAPI/2.0
      strict-transport-security:
      - max-age=31536000; includeSubDomains
      transfer-encoding:
      - chunked
      vary:
      - Accept-Encoding
      x-content-type-options:
      - nosniff
      x-ms-gatewayversion:
      - version=2.14.0
    status:
      code: 200
      message: Ok
- request:
    body: null
    headers:
      Accept:
      - '*/*'
      Accept-Encoding:
      - gzip, deflate
      CommandName:
      - cosmosdb create
      Connection:
      - keep-alive
      ParameterSetName:
      - -n -g --analytical-storage-schema-type
      User-Agent:
      - AZURECLI/2.48.1 azsdk-python-mgmt-cosmosdb/0.7.0 Python/3.10.11 (Windows-10-10.0.22621-SP0)
    method: GET
    uri: https://management.azure.com/subscriptions/00000000-0000-0000-0000-000000000000/providers/Microsoft.DocumentDB/locations/westus/operationsStatus/837ef705-df42-47f8-a11b-564b19aa3332?api-version=2023-04-15
>>>>>>> 314f72a8
  response:
    body:
      string: '{"status":"Succeeded"}'
    headers:
      cache-control:
      - no-store, no-cache
      content-length:
      - '22'
      content-type:
      - application/json
      date:
<<<<<<< HEAD
      - Fri, 21 Apr 2023 22:53:19 GMT
=======
      - Fri, 05 May 2023 02:02:43 GMT
>>>>>>> 314f72a8
      pragma:
      - no-cache
      server:
      - Microsoft-HTTPAPI/2.0
      strict-transport-security:
      - max-age=31536000; includeSubDomains
      transfer-encoding:
      - chunked
      vary:
      - Accept-Encoding
      x-content-type-options:
      - nosniff
      x-ms-gatewayversion:
      - version=2.14.0
    status:
      code: 200
      message: Ok
- request:
    body: null
    headers:
      Accept:
      - '*/*'
      Accept-Encoding:
      - gzip, deflate
      CommandName:
      - cosmosdb create
      Connection:
      - keep-alive
      ParameterSetName:
      - -n -g --analytical-storage-schema-type
      User-Agent:
<<<<<<< HEAD
      - AZURECLI/2.47.0 azsdk-python-mgmt-cosmosdb/9.1.0 Python/3.9.13 (Windows-10-10.0.22621-SP0)
    method: GET
    uri: https://management.azure.com/subscriptions/00000000-0000-0000-0000-000000000000/resourceGroups/cli_test_cosmosdb_account000001/providers/Microsoft.DocumentDB/databaseAccounts/cli000002?api-version=2023-03-15
  response:
    body:
      string: '{"id":"/subscriptions/00000000-0000-0000-0000-000000000000/resourceGroups/cli_test_cosmosdb_account000001/providers/Microsoft.DocumentDB/databaseAccounts/cli000002","name":"cli000002","location":"West
        US","type":"Microsoft.DocumentDB/databaseAccounts","kind":"GlobalDocumentDB","tags":{},"systemData":{"createdAt":"2023-04-21T22:52:42.8946081Z"},"properties":{"provisioningState":"Succeeded","documentEndpoint":"https://cli000002.documents.azure.com:443/","sqlEndpoint":"https://cli000002.documents.azure.com:443/","publicNetworkAccess":"Enabled","enableAutomaticFailover":false,"enableMultipleWriteLocations":false,"enablePartitionKeyMonitor":false,"isVirtualNetworkFilterEnabled":false,"virtualNetworkRules":[],"EnabledApiTypes":"Sql","disableKeyBasedMetadataWriteAccess":false,"enableFreeTier":false,"enableAnalyticalStorage":false,"analyticalStorageConfiguration":{"schemaType":"FullFidelity"},"instanceId":"112233e4-c9da-4cde-b1cc-1bc18509d713","databaseAccountOfferType":"Standard","defaultIdentity":"FirstPartyIdentity","networkAclBypass":"None","disableLocalAuth":false,"enablePartitionMerge":false,"minimalTlsVersion":"Tls","consistencyPolicy":{"defaultConsistencyLevel":"Session","maxIntervalInSeconds":5,"maxStalenessPrefix":100},"configurationOverrides":{},"writeLocations":[{"id":"cli000002-westus","locationName":"West
        US","documentEndpoint":"https://cli000002-westus.documents.azure.com:443/","provisioningState":"Succeeded","failoverPriority":0,"isZoneRedundant":false}],"readLocations":[{"id":"cli000002-westus","locationName":"West
        US","documentEndpoint":"https://cli000002-westus.documents.azure.com:443/","provisioningState":"Succeeded","failoverPriority":0,"isZoneRedundant":false}],"locations":[{"id":"cli000002-westus","locationName":"West
        US","documentEndpoint":"https://cli000002-westus.documents.azure.com:443/","provisioningState":"Succeeded","failoverPriority":0,"isZoneRedundant":false}],"failoverPolicies":[{"id":"cli000002-westus","locationName":"West
        US","failoverPriority":0}],"cors":[],"capabilities":[],"ipRules":[],"backupPolicy":{"type":"Periodic","periodicModeProperties":{"backupIntervalInMinutes":240,"backupRetentionIntervalInHours":8,"backupStorageRedundancy":"Geo"}},"networkAclBypassResourceIds":[],"keysMetadata":{"primaryMasterKey":{"generationTime":"2023-04-21T22:52:42.8946081Z"},"secondaryMasterKey":{"generationTime":"2023-04-21T22:52:42.8946081Z"},"primaryReadonlyMasterKey":{"generationTime":"2023-04-21T22:52:42.8946081Z"},"secondaryReadonlyMasterKey":{"generationTime":"2023-04-21T22:52:42.8946081Z"}}},"identity":{"type":"None"}}'
=======
      - AZURECLI/2.48.1 azsdk-python-mgmt-cosmosdb/0.7.0 Python/3.10.11 (Windows-10-10.0.22621-SP0)
    method: GET
    uri: https://management.azure.com/subscriptions/00000000-0000-0000-0000-000000000000/resourceGroups/cli_test_cosmosdb_account000001/providers/Microsoft.DocumentDB/databaseAccounts/cli000002?api-version=2023-04-15
  response:
    body:
      string: '{"id":"/subscriptions/00000000-0000-0000-0000-000000000000/resourceGroups/cli_test_cosmosdb_account000001/providers/Microsoft.DocumentDB/databaseAccounts/cli000002","name":"cli000002","location":"West
        US","type":"Microsoft.DocumentDB/databaseAccounts","kind":"GlobalDocumentDB","tags":{},"systemData":{"createdAt":"2023-05-05T02:01:53.4124222Z"},"properties":{"provisioningState":"Succeeded","documentEndpoint":"https://cli000002.documents.azure.com:443/","sqlEndpoint":"https://cli000002.documents.azure.com:443/","publicNetworkAccess":"Enabled","enableAutomaticFailover":false,"enableMultipleWriteLocations":false,"enablePartitionKeyMonitor":false,"isVirtualNetworkFilterEnabled":false,"virtualNetworkRules":[],"EnabledApiTypes":"Sql","disableKeyBasedMetadataWriteAccess":false,"enableFreeTier":false,"enableAnalyticalStorage":false,"analyticalStorageConfiguration":{"schemaType":"FullFidelity"},"instanceId":"0dfe29f9-2611-422e-a13d-1d25bedfff83","databaseAccountOfferType":"Standard","defaultIdentity":"FirstPartyIdentity","networkAclBypass":"None","disableLocalAuth":false,"enablePartitionMerge":false,"minimalTlsVersion":"Tls","consistencyPolicy":{"defaultConsistencyLevel":"Session","maxIntervalInSeconds":5,"maxStalenessPrefix":100},"configurationOverrides":{},"writeLocations":[{"id":"cli000002-westus","locationName":"West
        US","documentEndpoint":"https://cli000002-westus.documents.azure.com:443/","provisioningState":"Succeeded","failoverPriority":0,"isZoneRedundant":false}],"readLocations":[{"id":"cli000002-westus","locationName":"West
        US","documentEndpoint":"https://cli000002-westus.documents.azure.com:443/","provisioningState":"Succeeded","failoverPriority":0,"isZoneRedundant":false}],"locations":[{"id":"cli000002-westus","locationName":"West
        US","documentEndpoint":"https://cli000002-westus.documents.azure.com:443/","provisioningState":"Succeeded","failoverPriority":0,"isZoneRedundant":false}],"failoverPolicies":[{"id":"cli000002-westus","locationName":"West
        US","failoverPriority":0}],"cors":[],"capabilities":[],"ipRules":[],"backupPolicy":{"type":"Periodic","periodicModeProperties":{"backupIntervalInMinutes":240,"backupRetentionIntervalInHours":8,"backupStorageRedundancy":"Geo"}},"networkAclBypassResourceIds":[],"keysMetadata":{"primaryMasterKey":{"generationTime":"2023-05-05T02:01:53.4124222Z"},"secondaryMasterKey":{"generationTime":"2023-05-05T02:01:53.4124222Z"},"primaryReadonlyMasterKey":{"generationTime":"2023-05-05T02:01:53.4124222Z"},"secondaryReadonlyMasterKey":{"generationTime":"2023-05-05T02:01:53.4124222Z"}}},"identity":{"type":"None"}}'
>>>>>>> 314f72a8
    headers:
      cache-control:
      - no-store, no-cache
      content-length:
      - '2584'
      content-type:
      - application/json
      date:
<<<<<<< HEAD
      - Fri, 21 Apr 2023 22:53:19 GMT
=======
      - Fri, 05 May 2023 02:02:43 GMT
>>>>>>> 314f72a8
      pragma:
      - no-cache
      server:
      - Microsoft-HTTPAPI/2.0
      strict-transport-security:
      - max-age=31536000; includeSubDomains
      transfer-encoding:
      - chunked
      vary:
      - Accept-Encoding
      x-content-type-options:
      - nosniff
      x-ms-gatewayversion:
      - version=2.14.0
    status:
      code: 200
      message: Ok
- request:
    body: null
    headers:
      Accept:
      - application/json
      Accept-Encoding:
      - gzip, deflate
      CommandName:
      - cosmosdb create
      Connection:
      - keep-alive
      ParameterSetName:
      - -n -g --analytical-storage-schema-type
      User-Agent:
<<<<<<< HEAD
      - AZURECLI/2.47.0 azsdk-python-mgmt-cosmosdb/9.1.0 Python/3.9.13 (Windows-10-10.0.22621-SP0)
    method: GET
    uri: https://management.azure.com/subscriptions/00000000-0000-0000-0000-000000000000/resourceGroups/cli_test_cosmosdb_account000001/providers/Microsoft.DocumentDB/databaseAccounts/cli000002?api-version=2023-03-15
  response:
    body:
      string: '{"id":"/subscriptions/00000000-0000-0000-0000-000000000000/resourceGroups/cli_test_cosmosdb_account000001/providers/Microsoft.DocumentDB/databaseAccounts/cli000002","name":"cli000002","location":"West
        US","type":"Microsoft.DocumentDB/databaseAccounts","kind":"GlobalDocumentDB","tags":{},"systemData":{"createdAt":"2023-04-21T22:52:42.8946081Z"},"properties":{"provisioningState":"Succeeded","documentEndpoint":"https://cli000002.documents.azure.com:443/","sqlEndpoint":"https://cli000002.documents.azure.com:443/","publicNetworkAccess":"Enabled","enableAutomaticFailover":false,"enableMultipleWriteLocations":false,"enablePartitionKeyMonitor":false,"isVirtualNetworkFilterEnabled":false,"virtualNetworkRules":[],"EnabledApiTypes":"Sql","disableKeyBasedMetadataWriteAccess":false,"enableFreeTier":false,"enableAnalyticalStorage":false,"analyticalStorageConfiguration":{"schemaType":"FullFidelity"},"instanceId":"112233e4-c9da-4cde-b1cc-1bc18509d713","databaseAccountOfferType":"Standard","defaultIdentity":"FirstPartyIdentity","networkAclBypass":"None","disableLocalAuth":false,"enablePartitionMerge":false,"minimalTlsVersion":"Tls","consistencyPolicy":{"defaultConsistencyLevel":"Session","maxIntervalInSeconds":5,"maxStalenessPrefix":100},"configurationOverrides":{},"writeLocations":[{"id":"cli000002-westus","locationName":"West
        US","documentEndpoint":"https://cli000002-westus.documents.azure.com:443/","provisioningState":"Succeeded","failoverPriority":0,"isZoneRedundant":false}],"readLocations":[{"id":"cli000002-westus","locationName":"West
        US","documentEndpoint":"https://cli000002-westus.documents.azure.com:443/","provisioningState":"Succeeded","failoverPriority":0,"isZoneRedundant":false}],"locations":[{"id":"cli000002-westus","locationName":"West
        US","documentEndpoint":"https://cli000002-westus.documents.azure.com:443/","provisioningState":"Succeeded","failoverPriority":0,"isZoneRedundant":false}],"failoverPolicies":[{"id":"cli000002-westus","locationName":"West
        US","failoverPriority":0}],"cors":[],"capabilities":[],"ipRules":[],"backupPolicy":{"type":"Periodic","periodicModeProperties":{"backupIntervalInMinutes":240,"backupRetentionIntervalInHours":8,"backupStorageRedundancy":"Geo"}},"networkAclBypassResourceIds":[],"keysMetadata":{"primaryMasterKey":{"generationTime":"2023-04-21T22:52:42.8946081Z"},"secondaryMasterKey":{"generationTime":"2023-04-21T22:52:42.8946081Z"},"primaryReadonlyMasterKey":{"generationTime":"2023-04-21T22:52:42.8946081Z"},"secondaryReadonlyMasterKey":{"generationTime":"2023-04-21T22:52:42.8946081Z"}}},"identity":{"type":"None"}}'
=======
      - AZURECLI/2.48.1 azsdk-python-mgmt-cosmosdb/0.7.0 Python/3.10.11 (Windows-10-10.0.22621-SP0)
    method: GET
    uri: https://management.azure.com/subscriptions/00000000-0000-0000-0000-000000000000/resourceGroups/cli_test_cosmosdb_account000001/providers/Microsoft.DocumentDB/databaseAccounts/cli000002?api-version=2023-04-15
  response:
    body:
      string: '{"id":"/subscriptions/00000000-0000-0000-0000-000000000000/resourceGroups/cli_test_cosmosdb_account000001/providers/Microsoft.DocumentDB/databaseAccounts/cli000002","name":"cli000002","location":"West
        US","type":"Microsoft.DocumentDB/databaseAccounts","kind":"GlobalDocumentDB","tags":{},"systemData":{"createdAt":"2023-05-05T02:01:53.4124222Z"},"properties":{"provisioningState":"Succeeded","documentEndpoint":"https://cli000002.documents.azure.com:443/","sqlEndpoint":"https://cli000002.documents.azure.com:443/","publicNetworkAccess":"Enabled","enableAutomaticFailover":false,"enableMultipleWriteLocations":false,"enablePartitionKeyMonitor":false,"isVirtualNetworkFilterEnabled":false,"virtualNetworkRules":[],"EnabledApiTypes":"Sql","disableKeyBasedMetadataWriteAccess":false,"enableFreeTier":false,"enableAnalyticalStorage":false,"analyticalStorageConfiguration":{"schemaType":"FullFidelity"},"instanceId":"0dfe29f9-2611-422e-a13d-1d25bedfff83","databaseAccountOfferType":"Standard","defaultIdentity":"FirstPartyIdentity","networkAclBypass":"None","disableLocalAuth":false,"enablePartitionMerge":false,"minimalTlsVersion":"Tls","consistencyPolicy":{"defaultConsistencyLevel":"Session","maxIntervalInSeconds":5,"maxStalenessPrefix":100},"configurationOverrides":{},"writeLocations":[{"id":"cli000002-westus","locationName":"West
        US","documentEndpoint":"https://cli000002-westus.documents.azure.com:443/","provisioningState":"Succeeded","failoverPriority":0,"isZoneRedundant":false}],"readLocations":[{"id":"cli000002-westus","locationName":"West
        US","documentEndpoint":"https://cli000002-westus.documents.azure.com:443/","provisioningState":"Succeeded","failoverPriority":0,"isZoneRedundant":false}],"locations":[{"id":"cli000002-westus","locationName":"West
        US","documentEndpoint":"https://cli000002-westus.documents.azure.com:443/","provisioningState":"Succeeded","failoverPriority":0,"isZoneRedundant":false}],"failoverPolicies":[{"id":"cli000002-westus","locationName":"West
        US","failoverPriority":0}],"cors":[],"capabilities":[],"ipRules":[],"backupPolicy":{"type":"Periodic","periodicModeProperties":{"backupIntervalInMinutes":240,"backupRetentionIntervalInHours":8,"backupStorageRedundancy":"Geo"}},"networkAclBypassResourceIds":[],"keysMetadata":{"primaryMasterKey":{"generationTime":"2023-05-05T02:01:53.4124222Z"},"secondaryMasterKey":{"generationTime":"2023-05-05T02:01:53.4124222Z"},"primaryReadonlyMasterKey":{"generationTime":"2023-05-05T02:01:53.4124222Z"},"secondaryReadonlyMasterKey":{"generationTime":"2023-05-05T02:01:53.4124222Z"}}},"identity":{"type":"None"}}'
>>>>>>> 314f72a8
    headers:
      cache-control:
      - no-store, no-cache
      content-length:
      - '2584'
      content-type:
      - application/json
      date:
<<<<<<< HEAD
      - Fri, 21 Apr 2023 22:53:20 GMT
=======
      - Fri, 05 May 2023 02:02:43 GMT
>>>>>>> 314f72a8
      pragma:
      - no-cache
      server:
      - Microsoft-HTTPAPI/2.0
      strict-transport-security:
      - max-age=31536000; includeSubDomains
      transfer-encoding:
      - chunked
      vary:
      - Accept-Encoding
      x-content-type-options:
      - nosniff
      x-ms-gatewayversion:
      - version=2.14.0
    status:
      code: 200
      message: Ok
- request:
    body: null
    headers:
      Accept:
      - application/json
      Accept-Encoding:
      - gzip, deflate
      CommandName:
      - cosmosdb update
      Connection:
      - keep-alive
      ParameterSetName:
      - -n -g --analytical-storage-schema-type
      User-Agent:
<<<<<<< HEAD
      - AZURECLI/2.47.0 azsdk-python-mgmt-cosmosdb/9.1.0 Python/3.9.13 (Windows-10-10.0.22621-SP0)
    method: GET
    uri: https://management.azure.com/subscriptions/00000000-0000-0000-0000-000000000000/resourceGroups/cli_test_cosmosdb_account000001/providers/Microsoft.DocumentDB/databaseAccounts/cli000002?api-version=2023-03-15
  response:
    body:
      string: '{"id":"/subscriptions/00000000-0000-0000-0000-000000000000/resourceGroups/cli_test_cosmosdb_account000001/providers/Microsoft.DocumentDB/databaseAccounts/cli000002","name":"cli000002","location":"West
        US","type":"Microsoft.DocumentDB/databaseAccounts","kind":"GlobalDocumentDB","tags":{},"systemData":{"createdAt":"2023-04-21T22:52:42.8946081Z"},"properties":{"provisioningState":"Succeeded","documentEndpoint":"https://cli000002.documents.azure.com:443/","sqlEndpoint":"https://cli000002.documents.azure.com:443/","publicNetworkAccess":"Enabled","enableAutomaticFailover":false,"enableMultipleWriteLocations":false,"enablePartitionKeyMonitor":false,"isVirtualNetworkFilterEnabled":false,"virtualNetworkRules":[],"EnabledApiTypes":"Sql","disableKeyBasedMetadataWriteAccess":false,"enableFreeTier":false,"enableAnalyticalStorage":false,"analyticalStorageConfiguration":{"schemaType":"FullFidelity"},"instanceId":"112233e4-c9da-4cde-b1cc-1bc18509d713","databaseAccountOfferType":"Standard","defaultIdentity":"FirstPartyIdentity","networkAclBypass":"None","disableLocalAuth":false,"enablePartitionMerge":false,"minimalTlsVersion":"Tls","consistencyPolicy":{"defaultConsistencyLevel":"Session","maxIntervalInSeconds":5,"maxStalenessPrefix":100},"configurationOverrides":{},"writeLocations":[{"id":"cli000002-westus","locationName":"West
        US","documentEndpoint":"https://cli000002-westus.documents.azure.com:443/","provisioningState":"Succeeded","failoverPriority":0,"isZoneRedundant":false}],"readLocations":[{"id":"cli000002-westus","locationName":"West
        US","documentEndpoint":"https://cli000002-westus.documents.azure.com:443/","provisioningState":"Succeeded","failoverPriority":0,"isZoneRedundant":false}],"locations":[{"id":"cli000002-westus","locationName":"West
        US","documentEndpoint":"https://cli000002-westus.documents.azure.com:443/","provisioningState":"Succeeded","failoverPriority":0,"isZoneRedundant":false}],"failoverPolicies":[{"id":"cli000002-westus","locationName":"West
        US","failoverPriority":0}],"cors":[],"capabilities":[],"ipRules":[],"backupPolicy":{"type":"Periodic","periodicModeProperties":{"backupIntervalInMinutes":240,"backupRetentionIntervalInHours":8,"backupStorageRedundancy":"Geo"}},"networkAclBypassResourceIds":[],"keysMetadata":{"primaryMasterKey":{"generationTime":"2023-04-21T22:52:42.8946081Z"},"secondaryMasterKey":{"generationTime":"2023-04-21T22:52:42.8946081Z"},"primaryReadonlyMasterKey":{"generationTime":"2023-04-21T22:52:42.8946081Z"},"secondaryReadonlyMasterKey":{"generationTime":"2023-04-21T22:52:42.8946081Z"}}},"identity":{"type":"None"}}'
=======
      - AZURECLI/2.48.1 azsdk-python-mgmt-cosmosdb/0.7.0 Python/3.10.11 (Windows-10-10.0.22621-SP0)
    method: GET
    uri: https://management.azure.com/subscriptions/00000000-0000-0000-0000-000000000000/resourceGroups/cli_test_cosmosdb_account000001/providers/Microsoft.DocumentDB/databaseAccounts/cli000002?api-version=2023-04-15
  response:
    body:
      string: '{"id":"/subscriptions/00000000-0000-0000-0000-000000000000/resourceGroups/cli_test_cosmosdb_account000001/providers/Microsoft.DocumentDB/databaseAccounts/cli000002","name":"cli000002","location":"West
        US","type":"Microsoft.DocumentDB/databaseAccounts","kind":"GlobalDocumentDB","tags":{},"systemData":{"createdAt":"2023-05-05T02:01:53.4124222Z"},"properties":{"provisioningState":"Succeeded","documentEndpoint":"https://cli000002.documents.azure.com:443/","sqlEndpoint":"https://cli000002.documents.azure.com:443/","publicNetworkAccess":"Enabled","enableAutomaticFailover":false,"enableMultipleWriteLocations":false,"enablePartitionKeyMonitor":false,"isVirtualNetworkFilterEnabled":false,"virtualNetworkRules":[],"EnabledApiTypes":"Sql","disableKeyBasedMetadataWriteAccess":false,"enableFreeTier":false,"enableAnalyticalStorage":false,"analyticalStorageConfiguration":{"schemaType":"FullFidelity"},"instanceId":"0dfe29f9-2611-422e-a13d-1d25bedfff83","databaseAccountOfferType":"Standard","defaultIdentity":"FirstPartyIdentity","networkAclBypass":"None","disableLocalAuth":false,"enablePartitionMerge":false,"minimalTlsVersion":"Tls","consistencyPolicy":{"defaultConsistencyLevel":"Session","maxIntervalInSeconds":5,"maxStalenessPrefix":100},"configurationOverrides":{},"writeLocations":[{"id":"cli000002-westus","locationName":"West
        US","documentEndpoint":"https://cli000002-westus.documents.azure.com:443/","provisioningState":"Succeeded","failoverPriority":0,"isZoneRedundant":false}],"readLocations":[{"id":"cli000002-westus","locationName":"West
        US","documentEndpoint":"https://cli000002-westus.documents.azure.com:443/","provisioningState":"Succeeded","failoverPriority":0,"isZoneRedundant":false}],"locations":[{"id":"cli000002-westus","locationName":"West
        US","documentEndpoint":"https://cli000002-westus.documents.azure.com:443/","provisioningState":"Succeeded","failoverPriority":0,"isZoneRedundant":false}],"failoverPolicies":[{"id":"cli000002-westus","locationName":"West
        US","failoverPriority":0}],"cors":[],"capabilities":[],"ipRules":[],"backupPolicy":{"type":"Periodic","periodicModeProperties":{"backupIntervalInMinutes":240,"backupRetentionIntervalInHours":8,"backupStorageRedundancy":"Geo"}},"networkAclBypassResourceIds":[],"keysMetadata":{"primaryMasterKey":{"generationTime":"2023-05-05T02:01:53.4124222Z"},"secondaryMasterKey":{"generationTime":"2023-05-05T02:01:53.4124222Z"},"primaryReadonlyMasterKey":{"generationTime":"2023-05-05T02:01:53.4124222Z"},"secondaryReadonlyMasterKey":{"generationTime":"2023-05-05T02:01:53.4124222Z"}}},"identity":{"type":"None"}}'
>>>>>>> 314f72a8
    headers:
      cache-control:
      - no-store, no-cache
      content-length:
      - '2584'
      content-type:
      - application/json
      date:
<<<<<<< HEAD
      - Fri, 21 Apr 2023 22:53:21 GMT
=======
      - Fri, 05 May 2023 02:02:44 GMT
>>>>>>> 314f72a8
      pragma:
      - no-cache
      server:
      - Microsoft-HTTPAPI/2.0
      strict-transport-security:
      - max-age=31536000; includeSubDomains
      transfer-encoding:
      - chunked
      vary:
      - Accept-Encoding
      x-content-type-options:
      - nosniff
      x-ms-gatewayversion:
      - version=2.14.0
    status:
      code: 200
      message: Ok
- request:
    body: '{"properties": {"apiProperties": {}, "analyticalStorageConfiguration":
      {"schemaType": "WellDefined"}}}'
    headers:
      Accept:
      - application/json
      Accept-Encoding:
      - gzip, deflate
      CommandName:
      - cosmosdb update
      Connection:
      - keep-alive
      Content-Length:
      - '102'
      Content-Type:
      - application/json
      ParameterSetName:
      - -n -g --analytical-storage-schema-type
      User-Agent:
<<<<<<< HEAD
      - AZURECLI/2.47.0 azsdk-python-mgmt-cosmosdb/9.1.0 Python/3.9.13 (Windows-10-10.0.22621-SP0)
    method: PATCH
    uri: https://management.azure.com/subscriptions/00000000-0000-0000-0000-000000000000/resourceGroups/cli_test_cosmosdb_account000001/providers/Microsoft.DocumentDB/databaseAccounts/cli000002?api-version=2023-03-15
  response:
    body:
      string: '{"id":"/subscriptions/00000000-0000-0000-0000-000000000000/resourceGroups/cli_test_cosmosdb_account000001/providers/Microsoft.DocumentDB/databaseAccounts/cli000002","name":"cli000002","location":"West
        US","type":"Microsoft.DocumentDB/databaseAccounts","kind":"GlobalDocumentDB","tags":{},"systemData":{"createdAt":"2023-04-21T22:52:42.8946081Z"},"properties":{"provisioningState":"Updating","documentEndpoint":"https://cli000002.documents.azure.com:443/","sqlEndpoint":"https://cli000002.documents.azure.com:443/","publicNetworkAccess":"Enabled","enableAutomaticFailover":false,"enableMultipleWriteLocations":false,"enablePartitionKeyMonitor":false,"isVirtualNetworkFilterEnabled":false,"virtualNetworkRules":[],"EnabledApiTypes":"Sql","disableKeyBasedMetadataWriteAccess":false,"enableFreeTier":false,"enableAnalyticalStorage":false,"analyticalStorageConfiguration":{"schemaType":"FullFidelity"},"instanceId":"112233e4-c9da-4cde-b1cc-1bc18509d713","databaseAccountOfferType":"Standard","defaultIdentity":"FirstPartyIdentity","networkAclBypass":"None","disableLocalAuth":false,"enablePartitionMerge":false,"minimalTlsVersion":"Tls","consistencyPolicy":{"defaultConsistencyLevel":"Session","maxIntervalInSeconds":5,"maxStalenessPrefix":100},"configurationOverrides":{},"writeLocations":[{"id":"cli000002-westus","locationName":"West
        US","documentEndpoint":"https://cli000002-westus.documents.azure.com:443/","provisioningState":"Succeeded","failoverPriority":0,"isZoneRedundant":false}],"readLocations":[{"id":"cli000002-westus","locationName":"West
        US","documentEndpoint":"https://cli000002-westus.documents.azure.com:443/","provisioningState":"Succeeded","failoverPriority":0,"isZoneRedundant":false}],"locations":[{"id":"cli000002-westus","locationName":"West
        US","documentEndpoint":"https://cli000002-westus.documents.azure.com:443/","provisioningState":"Succeeded","failoverPriority":0,"isZoneRedundant":false}],"failoverPolicies":[{"id":"cli000002-westus","locationName":"West
        US","failoverPriority":0}],"cors":[],"capabilities":[],"ipRules":[],"backupPolicy":{"type":"Periodic","periodicModeProperties":{"backupIntervalInMinutes":240,"backupRetentionIntervalInHours":8,"backupStorageRedundancy":"Geo"}},"networkAclBypassResourceIds":[],"keysMetadata":{"primaryMasterKey":{"generationTime":"2023-04-21T22:52:42.8946081Z"},"secondaryMasterKey":{"generationTime":"2023-04-21T22:52:42.8946081Z"},"primaryReadonlyMasterKey":{"generationTime":"2023-04-21T22:52:42.8946081Z"},"secondaryReadonlyMasterKey":{"generationTime":"2023-04-21T22:52:42.8946081Z"}}},"identity":{"type":"None"}}'
    headers:
      azure-asyncoperation:
      - https://management.azure.com/subscriptions/00000000-0000-0000-0000-000000000000/providers/Microsoft.DocumentDB/locations/westus/operationsStatus/560e5c7a-e472-48b5-821a-cedef537d2eb?api-version=2023-03-15
=======
      - AZURECLI/2.48.1 azsdk-python-mgmt-cosmosdb/0.7.0 Python/3.10.11 (Windows-10-10.0.22621-SP0)
    method: PATCH
    uri: https://management.azure.com/subscriptions/00000000-0000-0000-0000-000000000000/resourceGroups/cli_test_cosmosdb_account000001/providers/Microsoft.DocumentDB/databaseAccounts/cli000002?api-version=2023-04-15
  response:
    body:
      string: '{"id":"/subscriptions/00000000-0000-0000-0000-000000000000/resourceGroups/cli_test_cosmosdb_account000001/providers/Microsoft.DocumentDB/databaseAccounts/cli000002","name":"cli000002","location":"West
        US","type":"Microsoft.DocumentDB/databaseAccounts","kind":"GlobalDocumentDB","tags":{},"systemData":{"createdAt":"2023-05-05T02:01:53.4124222Z"},"properties":{"provisioningState":"Updating","documentEndpoint":"https://cli000002.documents.azure.com:443/","sqlEndpoint":"https://cli000002.documents.azure.com:443/","publicNetworkAccess":"Enabled","enableAutomaticFailover":false,"enableMultipleWriteLocations":false,"enablePartitionKeyMonitor":false,"isVirtualNetworkFilterEnabled":false,"virtualNetworkRules":[],"EnabledApiTypes":"Sql","disableKeyBasedMetadataWriteAccess":false,"enableFreeTier":false,"enableAnalyticalStorage":false,"analyticalStorageConfiguration":{"schemaType":"FullFidelity"},"instanceId":"0dfe29f9-2611-422e-a13d-1d25bedfff83","databaseAccountOfferType":"Standard","defaultIdentity":"FirstPartyIdentity","networkAclBypass":"None","disableLocalAuth":false,"enablePartitionMerge":false,"minimalTlsVersion":"Tls","consistencyPolicy":{"defaultConsistencyLevel":"Session","maxIntervalInSeconds":5,"maxStalenessPrefix":100},"configurationOverrides":{},"writeLocations":[{"id":"cli000002-westus","locationName":"West
        US","documentEndpoint":"https://cli000002-westus.documents.azure.com:443/","provisioningState":"Succeeded","failoverPriority":0,"isZoneRedundant":false}],"readLocations":[{"id":"cli000002-westus","locationName":"West
        US","documentEndpoint":"https://cli000002-westus.documents.azure.com:443/","provisioningState":"Succeeded","failoverPriority":0,"isZoneRedundant":false}],"locations":[{"id":"cli000002-westus","locationName":"West
        US","documentEndpoint":"https://cli000002-westus.documents.azure.com:443/","provisioningState":"Succeeded","failoverPriority":0,"isZoneRedundant":false}],"failoverPolicies":[{"id":"cli000002-westus","locationName":"West
        US","failoverPriority":0}],"cors":[],"capabilities":[],"ipRules":[],"backupPolicy":{"type":"Periodic","periodicModeProperties":{"backupIntervalInMinutes":240,"backupRetentionIntervalInHours":8,"backupStorageRedundancy":"Geo"}},"networkAclBypassResourceIds":[],"keysMetadata":{"primaryMasterKey":{"generationTime":"2023-05-05T02:01:53.4124222Z"},"secondaryMasterKey":{"generationTime":"2023-05-05T02:01:53.4124222Z"},"primaryReadonlyMasterKey":{"generationTime":"2023-05-05T02:01:53.4124222Z"},"secondaryReadonlyMasterKey":{"generationTime":"2023-05-05T02:01:53.4124222Z"}}},"identity":{"type":"None"}}'
    headers:
      azure-asyncoperation:
      - https://management.azure.com/subscriptions/00000000-0000-0000-0000-000000000000/providers/Microsoft.DocumentDB/locations/westus/operationsStatus/2b2f405e-3e29-4d90-929c-826a4810be15?api-version=2023-04-15
>>>>>>> 314f72a8
      cache-control:
      - no-store, no-cache
      content-length:
      - '2583'
      content-type:
      - application/json
      date:
<<<<<<< HEAD
      - Fri, 21 Apr 2023 22:53:26 GMT
      location:
      - https://management.azure.com/subscriptions/00000000-0000-0000-0000-000000000000/resourceGroups/cli_test_cosmosdb_account000001/providers/Microsoft.DocumentDB/databaseAccounts/cli000002/operationResults/560e5c7a-e472-48b5-821a-cedef537d2eb?api-version=2023-03-15
=======
      - Fri, 05 May 2023 02:02:46 GMT
      location:
      - https://management.azure.com/subscriptions/00000000-0000-0000-0000-000000000000/resourceGroups/cli_test_cosmosdb_account000001/providers/Microsoft.DocumentDB/databaseAccounts/cli000002/operationResults/2b2f405e-3e29-4d90-929c-826a4810be15?api-version=2023-04-15
>>>>>>> 314f72a8
      pragma:
      - no-cache
      server:
      - Microsoft-HTTPAPI/2.0
      strict-transport-security:
      - max-age=31536000; includeSubDomains
      transfer-encoding:
      - chunked
      vary:
      - Accept-Encoding
      x-content-type-options:
      - nosniff
      x-ms-gatewayversion:
      - version=2.14.0
      x-ms-ratelimit-remaining-subscription-writes:
<<<<<<< HEAD
      - '1199'
=======
      - '1197'
    status:
      code: 200
      message: Ok
- request:
    body: null
    headers:
      Accept:
      - '*/*'
      Accept-Encoding:
      - gzip, deflate
      CommandName:
      - cosmosdb update
      Connection:
      - keep-alive
      ParameterSetName:
      - -n -g --analytical-storage-schema-type
      User-Agent:
      - AZURECLI/2.48.1 azsdk-python-mgmt-cosmosdb/0.7.0 Python/3.10.11 (Windows-10-10.0.22621-SP0)
    method: GET
    uri: https://management.azure.com/subscriptions/00000000-0000-0000-0000-000000000000/providers/Microsoft.DocumentDB/locations/westus/operationsStatus/2b2f405e-3e29-4d90-929c-826a4810be15?api-version=2023-04-15
  response:
    body:
      string: '{"status":"Enqueued"}'
    headers:
      cache-control:
      - no-store, no-cache
      content-length:
      - '21'
      content-type:
      - application/json
      date:
      - Fri, 05 May 2023 02:02:47 GMT
      pragma:
      - no-cache
      server:
      - Microsoft-HTTPAPI/2.0
      strict-transport-security:
      - max-age=31536000; includeSubDomains
      transfer-encoding:
      - chunked
      vary:
      - Accept-Encoding
      x-content-type-options:
      - nosniff
      x-ms-gatewayversion:
      - version=2.14.0
>>>>>>> 314f72a8
    status:
      code: 200
      message: Ok
- request:
    body: null
    headers:
      Accept:
      - '*/*'
      Accept-Encoding:
      - gzip, deflate
      CommandName:
      - cosmosdb update
      Connection:
      - keep-alive
      ParameterSetName:
      - -n -g --analytical-storage-schema-type
      User-Agent:
<<<<<<< HEAD
      - AZURECLI/2.47.0 azsdk-python-mgmt-cosmosdb/9.1.0 Python/3.9.13 (Windows-10-10.0.22621-SP0)
    method: GET
    uri: https://management.azure.com/subscriptions/00000000-0000-0000-0000-000000000000/providers/Microsoft.DocumentDB/locations/westus/operationsStatus/560e5c7a-e472-48b5-821a-cedef537d2eb?api-version=2023-03-15
=======
      - AZURECLI/2.48.1 azsdk-python-mgmt-cosmosdb/0.7.0 Python/3.10.11 (Windows-10-10.0.22621-SP0)
    method: GET
    uri: https://management.azure.com/subscriptions/00000000-0000-0000-0000-000000000000/providers/Microsoft.DocumentDB/locations/westus/operationsStatus/2b2f405e-3e29-4d90-929c-826a4810be15?api-version=2023-04-15
>>>>>>> 314f72a8
  response:
    body:
      string: '{"status":"Dequeued"}'
    headers:
      cache-control:
      - no-store, no-cache
      content-length:
      - '21'
      content-type:
      - application/json
      date:
<<<<<<< HEAD
      - Fri, 21 Apr 2023 22:53:56 GMT
=======
      - Fri, 05 May 2023 02:03:16 GMT
>>>>>>> 314f72a8
      pragma:
      - no-cache
      server:
      - Microsoft-HTTPAPI/2.0
      strict-transport-security:
      - max-age=31536000; includeSubDomains
      transfer-encoding:
      - chunked
      vary:
      - Accept-Encoding
      x-content-type-options:
      - nosniff
      x-ms-gatewayversion:
      - version=2.14.0
    status:
      code: 200
      message: Ok
- request:
    body: null
    headers:
      Accept:
      - '*/*'
      Accept-Encoding:
      - gzip, deflate
      CommandName:
      - cosmosdb update
      Connection:
      - keep-alive
      ParameterSetName:
      - -n -g --analytical-storage-schema-type
      User-Agent:
<<<<<<< HEAD
      - AZURECLI/2.47.0 azsdk-python-mgmt-cosmosdb/9.1.0 Python/3.9.13 (Windows-10-10.0.22621-SP0)
    method: GET
    uri: https://management.azure.com/subscriptions/00000000-0000-0000-0000-000000000000/providers/Microsoft.DocumentDB/locations/westus/operationsStatus/560e5c7a-e472-48b5-821a-cedef537d2eb?api-version=2023-03-15
=======
      - AZURECLI/2.48.1 azsdk-python-mgmt-cosmosdb/0.7.0 Python/3.10.11 (Windows-10-10.0.22621-SP0)
    method: GET
    uri: https://management.azure.com/subscriptions/00000000-0000-0000-0000-000000000000/providers/Microsoft.DocumentDB/locations/westus/operationsStatus/2b2f405e-3e29-4d90-929c-826a4810be15?api-version=2023-04-15
>>>>>>> 314f72a8
  response:
    body:
      string: '{"status":"Succeeded"}'
    headers:
      cache-control:
      - no-store, no-cache
      content-length:
      - '22'
      content-type:
      - application/json
      date:
<<<<<<< HEAD
      - Fri, 21 Apr 2023 22:54:26 GMT
=======
      - Fri, 05 May 2023 02:03:47 GMT
>>>>>>> 314f72a8
      pragma:
      - no-cache
      server:
      - Microsoft-HTTPAPI/2.0
      strict-transport-security:
      - max-age=31536000; includeSubDomains
      transfer-encoding:
      - chunked
      vary:
      - Accept-Encoding
      x-content-type-options:
      - nosniff
      x-ms-gatewayversion:
      - version=2.14.0
    status:
      code: 200
      message: Ok
- request:
    body: null
    headers:
      Accept:
      - '*/*'
      Accept-Encoding:
      - gzip, deflate
      CommandName:
      - cosmosdb update
      Connection:
      - keep-alive
      ParameterSetName:
      - -n -g --analytical-storage-schema-type
      User-Agent:
<<<<<<< HEAD
      - AZURECLI/2.47.0 azsdk-python-mgmt-cosmosdb/9.1.0 Python/3.9.13 (Windows-10-10.0.22621-SP0)
    method: GET
    uri: https://management.azure.com/subscriptions/00000000-0000-0000-0000-000000000000/resourceGroups/cli_test_cosmosdb_account000001/providers/Microsoft.DocumentDB/databaseAccounts/cli000002?api-version=2023-03-15
  response:
    body:
      string: '{"id":"/subscriptions/00000000-0000-0000-0000-000000000000/resourceGroups/cli_test_cosmosdb_account000001/providers/Microsoft.DocumentDB/databaseAccounts/cli000002","name":"cli000002","location":"West
        US","type":"Microsoft.DocumentDB/databaseAccounts","kind":"GlobalDocumentDB","tags":{},"systemData":{"createdAt":"2023-04-21T22:52:42.8946081Z"},"properties":{"provisioningState":"Succeeded","documentEndpoint":"https://cli000002.documents.azure.com:443/","sqlEndpoint":"https://cli000002.documents.azure.com:443/","publicNetworkAccess":"Enabled","enableAutomaticFailover":false,"enableMultipleWriteLocations":false,"enablePartitionKeyMonitor":false,"isVirtualNetworkFilterEnabled":false,"virtualNetworkRules":[],"EnabledApiTypes":"Sql","disableKeyBasedMetadataWriteAccess":false,"enableFreeTier":false,"enableAnalyticalStorage":false,"analyticalStorageConfiguration":{"schemaType":"WellDefined"},"instanceId":"112233e4-c9da-4cde-b1cc-1bc18509d713","databaseAccountOfferType":"Standard","defaultIdentity":"FirstPartyIdentity","networkAclBypass":"None","disableLocalAuth":false,"enablePartitionMerge":false,"minimalTlsVersion":"Tls","consistencyPolicy":{"defaultConsistencyLevel":"Session","maxIntervalInSeconds":5,"maxStalenessPrefix":100},"configurationOverrides":{},"writeLocations":[{"id":"cli000002-westus","locationName":"West
        US","documentEndpoint":"https://cli000002-westus.documents.azure.com:443/","provisioningState":"Succeeded","failoverPriority":0,"isZoneRedundant":false}],"readLocations":[{"id":"cli000002-westus","locationName":"West
        US","documentEndpoint":"https://cli000002-westus.documents.azure.com:443/","provisioningState":"Succeeded","failoverPriority":0,"isZoneRedundant":false}],"locations":[{"id":"cli000002-westus","locationName":"West
        US","documentEndpoint":"https://cli000002-westus.documents.azure.com:443/","provisioningState":"Succeeded","failoverPriority":0,"isZoneRedundant":false}],"failoverPolicies":[{"id":"cli000002-westus","locationName":"West
        US","failoverPriority":0}],"cors":[],"capabilities":[],"ipRules":[],"backupPolicy":{"type":"Periodic","periodicModeProperties":{"backupIntervalInMinutes":240,"backupRetentionIntervalInHours":8,"backupStorageRedundancy":"Geo"}},"networkAclBypassResourceIds":[],"keysMetadata":{"primaryMasterKey":{"generationTime":"2023-04-21T22:52:42.8946081Z"},"secondaryMasterKey":{"generationTime":"2023-04-21T22:52:42.8946081Z"},"primaryReadonlyMasterKey":{"generationTime":"2023-04-21T22:52:42.8946081Z"},"secondaryReadonlyMasterKey":{"generationTime":"2023-04-21T22:52:42.8946081Z"}}},"identity":{"type":"None"}}'
=======
      - AZURECLI/2.48.1 azsdk-python-mgmt-cosmosdb/0.7.0 Python/3.10.11 (Windows-10-10.0.22621-SP0)
    method: GET
    uri: https://management.azure.com/subscriptions/00000000-0000-0000-0000-000000000000/resourceGroups/cli_test_cosmosdb_account000001/providers/Microsoft.DocumentDB/databaseAccounts/cli000002?api-version=2023-04-15
  response:
    body:
      string: '{"id":"/subscriptions/00000000-0000-0000-0000-000000000000/resourceGroups/cli_test_cosmosdb_account000001/providers/Microsoft.DocumentDB/databaseAccounts/cli000002","name":"cli000002","location":"West
        US","type":"Microsoft.DocumentDB/databaseAccounts","kind":"GlobalDocumentDB","tags":{},"systemData":{"createdAt":"2023-05-05T02:01:53.4124222Z"},"properties":{"provisioningState":"Succeeded","documentEndpoint":"https://cli000002.documents.azure.com:443/","sqlEndpoint":"https://cli000002.documents.azure.com:443/","publicNetworkAccess":"Enabled","enableAutomaticFailover":false,"enableMultipleWriteLocations":false,"enablePartitionKeyMonitor":false,"isVirtualNetworkFilterEnabled":false,"virtualNetworkRules":[],"EnabledApiTypes":"Sql","disableKeyBasedMetadataWriteAccess":false,"enableFreeTier":false,"enableAnalyticalStorage":false,"analyticalStorageConfiguration":{"schemaType":"WellDefined"},"instanceId":"0dfe29f9-2611-422e-a13d-1d25bedfff83","databaseAccountOfferType":"Standard","defaultIdentity":"FirstPartyIdentity","networkAclBypass":"None","disableLocalAuth":false,"enablePartitionMerge":false,"minimalTlsVersion":"Tls","consistencyPolicy":{"defaultConsistencyLevel":"Session","maxIntervalInSeconds":5,"maxStalenessPrefix":100},"configurationOverrides":{},"writeLocations":[{"id":"cli000002-westus","locationName":"West
        US","documentEndpoint":"https://cli000002-westus.documents.azure.com:443/","provisioningState":"Succeeded","failoverPriority":0,"isZoneRedundant":false}],"readLocations":[{"id":"cli000002-westus","locationName":"West
        US","documentEndpoint":"https://cli000002-westus.documents.azure.com:443/","provisioningState":"Succeeded","failoverPriority":0,"isZoneRedundant":false}],"locations":[{"id":"cli000002-westus","locationName":"West
        US","documentEndpoint":"https://cli000002-westus.documents.azure.com:443/","provisioningState":"Succeeded","failoverPriority":0,"isZoneRedundant":false}],"failoverPolicies":[{"id":"cli000002-westus","locationName":"West
        US","failoverPriority":0}],"cors":[],"capabilities":[],"ipRules":[],"backupPolicy":{"type":"Periodic","periodicModeProperties":{"backupIntervalInMinutes":240,"backupRetentionIntervalInHours":8,"backupStorageRedundancy":"Geo"}},"networkAclBypassResourceIds":[],"keysMetadata":{"primaryMasterKey":{"generationTime":"2023-05-05T02:01:53.4124222Z"},"secondaryMasterKey":{"generationTime":"2023-05-05T02:01:53.4124222Z"},"primaryReadonlyMasterKey":{"generationTime":"2023-05-05T02:01:53.4124222Z"},"secondaryReadonlyMasterKey":{"generationTime":"2023-05-05T02:01:53.4124222Z"}}},"identity":{"type":"None"}}'
>>>>>>> 314f72a8
    headers:
      cache-control:
      - no-store, no-cache
      content-length:
      - '2583'
      content-type:
      - application/json
      date:
<<<<<<< HEAD
      - Fri, 21 Apr 2023 22:54:26 GMT
=======
      - Fri, 05 May 2023 02:03:47 GMT
>>>>>>> 314f72a8
      pragma:
      - no-cache
      server:
      - Microsoft-HTTPAPI/2.0
      strict-transport-security:
      - max-age=31536000; includeSubDomains
      transfer-encoding:
      - chunked
      vary:
      - Accept-Encoding
      x-content-type-options:
      - nosniff
      x-ms-gatewayversion:
      - version=2.14.0
    status:
      code: 200
      message: Ok
- request:
    body: null
    headers:
      Accept:
      - application/json
      Accept-Encoding:
      - gzip, deflate
      CommandName:
      - cosmosdb update
      Connection:
      - keep-alive
      ParameterSetName:
      - -n -g --analytical-storage-schema-type
      User-Agent:
<<<<<<< HEAD
      - AZURECLI/2.47.0 azsdk-python-mgmt-cosmosdb/9.1.0 Python/3.9.13 (Windows-10-10.0.22621-SP0)
    method: GET
    uri: https://management.azure.com/subscriptions/00000000-0000-0000-0000-000000000000/resourceGroups/cli_test_cosmosdb_account000001/providers/Microsoft.DocumentDB/databaseAccounts/cli000002?api-version=2023-03-15
  response:
    body:
      string: '{"id":"/subscriptions/00000000-0000-0000-0000-000000000000/resourceGroups/cli_test_cosmosdb_account000001/providers/Microsoft.DocumentDB/databaseAccounts/cli000002","name":"cli000002","location":"West
        US","type":"Microsoft.DocumentDB/databaseAccounts","kind":"GlobalDocumentDB","tags":{},"systemData":{"createdAt":"2023-04-21T22:52:42.8946081Z"},"properties":{"provisioningState":"Succeeded","documentEndpoint":"https://cli000002.documents.azure.com:443/","sqlEndpoint":"https://cli000002.documents.azure.com:443/","publicNetworkAccess":"Enabled","enableAutomaticFailover":false,"enableMultipleWriteLocations":false,"enablePartitionKeyMonitor":false,"isVirtualNetworkFilterEnabled":false,"virtualNetworkRules":[],"EnabledApiTypes":"Sql","disableKeyBasedMetadataWriteAccess":false,"enableFreeTier":false,"enableAnalyticalStorage":false,"analyticalStorageConfiguration":{"schemaType":"WellDefined"},"instanceId":"112233e4-c9da-4cde-b1cc-1bc18509d713","databaseAccountOfferType":"Standard","defaultIdentity":"FirstPartyIdentity","networkAclBypass":"None","disableLocalAuth":false,"enablePartitionMerge":false,"minimalTlsVersion":"Tls","consistencyPolicy":{"defaultConsistencyLevel":"Session","maxIntervalInSeconds":5,"maxStalenessPrefix":100},"configurationOverrides":{},"writeLocations":[{"id":"cli000002-westus","locationName":"West
        US","documentEndpoint":"https://cli000002-westus.documents.azure.com:443/","provisioningState":"Succeeded","failoverPriority":0,"isZoneRedundant":false}],"readLocations":[{"id":"cli000002-westus","locationName":"West
        US","documentEndpoint":"https://cli000002-westus.documents.azure.com:443/","provisioningState":"Succeeded","failoverPriority":0,"isZoneRedundant":false}],"locations":[{"id":"cli000002-westus","locationName":"West
        US","documentEndpoint":"https://cli000002-westus.documents.azure.com:443/","provisioningState":"Succeeded","failoverPriority":0,"isZoneRedundant":false}],"failoverPolicies":[{"id":"cli000002-westus","locationName":"West
        US","failoverPriority":0}],"cors":[],"capabilities":[],"ipRules":[],"backupPolicy":{"type":"Periodic","periodicModeProperties":{"backupIntervalInMinutes":240,"backupRetentionIntervalInHours":8,"backupStorageRedundancy":"Geo"}},"networkAclBypassResourceIds":[],"keysMetadata":{"primaryMasterKey":{"generationTime":"2023-04-21T22:52:42.8946081Z"},"secondaryMasterKey":{"generationTime":"2023-04-21T22:52:42.8946081Z"},"primaryReadonlyMasterKey":{"generationTime":"2023-04-21T22:52:42.8946081Z"},"secondaryReadonlyMasterKey":{"generationTime":"2023-04-21T22:52:42.8946081Z"}}},"identity":{"type":"None"}}'
=======
      - AZURECLI/2.48.1 azsdk-python-mgmt-cosmosdb/0.7.0 Python/3.10.11 (Windows-10-10.0.22621-SP0)
    method: GET
    uri: https://management.azure.com/subscriptions/00000000-0000-0000-0000-000000000000/resourceGroups/cli_test_cosmosdb_account000001/providers/Microsoft.DocumentDB/databaseAccounts/cli000002?api-version=2023-04-15
  response:
    body:
      string: '{"id":"/subscriptions/00000000-0000-0000-0000-000000000000/resourceGroups/cli_test_cosmosdb_account000001/providers/Microsoft.DocumentDB/databaseAccounts/cli000002","name":"cli000002","location":"West
        US","type":"Microsoft.DocumentDB/databaseAccounts","kind":"GlobalDocumentDB","tags":{},"systemData":{"createdAt":"2023-05-05T02:01:53.4124222Z"},"properties":{"provisioningState":"Succeeded","documentEndpoint":"https://cli000002.documents.azure.com:443/","sqlEndpoint":"https://cli000002.documents.azure.com:443/","publicNetworkAccess":"Enabled","enableAutomaticFailover":false,"enableMultipleWriteLocations":false,"enablePartitionKeyMonitor":false,"isVirtualNetworkFilterEnabled":false,"virtualNetworkRules":[],"EnabledApiTypes":"Sql","disableKeyBasedMetadataWriteAccess":false,"enableFreeTier":false,"enableAnalyticalStorage":false,"analyticalStorageConfiguration":{"schemaType":"WellDefined"},"instanceId":"0dfe29f9-2611-422e-a13d-1d25bedfff83","databaseAccountOfferType":"Standard","defaultIdentity":"FirstPartyIdentity","networkAclBypass":"None","disableLocalAuth":false,"enablePartitionMerge":false,"minimalTlsVersion":"Tls","consistencyPolicy":{"defaultConsistencyLevel":"Session","maxIntervalInSeconds":5,"maxStalenessPrefix":100},"configurationOverrides":{},"writeLocations":[{"id":"cli000002-westus","locationName":"West
        US","documentEndpoint":"https://cli000002-westus.documents.azure.com:443/","provisioningState":"Succeeded","failoverPriority":0,"isZoneRedundant":false}],"readLocations":[{"id":"cli000002-westus","locationName":"West
        US","documentEndpoint":"https://cli000002-westus.documents.azure.com:443/","provisioningState":"Succeeded","failoverPriority":0,"isZoneRedundant":false}],"locations":[{"id":"cli000002-westus","locationName":"West
        US","documentEndpoint":"https://cli000002-westus.documents.azure.com:443/","provisioningState":"Succeeded","failoverPriority":0,"isZoneRedundant":false}],"failoverPolicies":[{"id":"cli000002-westus","locationName":"West
        US","failoverPriority":0}],"cors":[],"capabilities":[],"ipRules":[],"backupPolicy":{"type":"Periodic","periodicModeProperties":{"backupIntervalInMinutes":240,"backupRetentionIntervalInHours":8,"backupStorageRedundancy":"Geo"}},"networkAclBypassResourceIds":[],"keysMetadata":{"primaryMasterKey":{"generationTime":"2023-05-05T02:01:53.4124222Z"},"secondaryMasterKey":{"generationTime":"2023-05-05T02:01:53.4124222Z"},"primaryReadonlyMasterKey":{"generationTime":"2023-05-05T02:01:53.4124222Z"},"secondaryReadonlyMasterKey":{"generationTime":"2023-05-05T02:01:53.4124222Z"}}},"identity":{"type":"None"}}'
>>>>>>> 314f72a8
    headers:
      cache-control:
      - no-store, no-cache
      content-length:
      - '2583'
      content-type:
      - application/json
      date:
<<<<<<< HEAD
      - Fri, 21 Apr 2023 22:54:26 GMT
=======
      - Fri, 05 May 2023 02:03:47 GMT
>>>>>>> 314f72a8
      pragma:
      - no-cache
      server:
      - Microsoft-HTTPAPI/2.0
      strict-transport-security:
      - max-age=31536000; includeSubDomains
      transfer-encoding:
      - chunked
      vary:
      - Accept-Encoding
      x-content-type-options:
      - nosniff
      x-ms-gatewayversion:
      - version=2.14.0
    status:
      code: 200
      message: Ok
- request:
    body: null
    headers:
      Accept:
      - application/json
      Accept-Encoding:
      - gzip, deflate
      CommandName:
      - cosmosdb show
      Connection:
      - keep-alive
      ParameterSetName:
      - -n -g
      User-Agent:
<<<<<<< HEAD
      - AZURECLI/2.47.0 azsdk-python-mgmt-cosmosdb/9.1.0 Python/3.9.13 (Windows-10-10.0.22621-SP0)
    method: GET
    uri: https://management.azure.com/subscriptions/00000000-0000-0000-0000-000000000000/resourceGroups/cli_test_cosmosdb_account000001/providers/Microsoft.DocumentDB/databaseAccounts/cli000002?api-version=2023-03-15
  response:
    body:
      string: '{"id":"/subscriptions/00000000-0000-0000-0000-000000000000/resourceGroups/cli_test_cosmosdb_account000001/providers/Microsoft.DocumentDB/databaseAccounts/cli000002","name":"cli000002","location":"West
        US","type":"Microsoft.DocumentDB/databaseAccounts","kind":"GlobalDocumentDB","tags":{},"systemData":{"createdAt":"2023-04-21T22:52:42.8946081Z"},"properties":{"provisioningState":"Succeeded","documentEndpoint":"https://cli000002.documents.azure.com:443/","sqlEndpoint":"https://cli000002.documents.azure.com:443/","publicNetworkAccess":"Enabled","enableAutomaticFailover":false,"enableMultipleWriteLocations":false,"enablePartitionKeyMonitor":false,"isVirtualNetworkFilterEnabled":false,"virtualNetworkRules":[],"EnabledApiTypes":"Sql","disableKeyBasedMetadataWriteAccess":false,"enableFreeTier":false,"enableAnalyticalStorage":false,"analyticalStorageConfiguration":{"schemaType":"WellDefined"},"instanceId":"112233e4-c9da-4cde-b1cc-1bc18509d713","databaseAccountOfferType":"Standard","defaultIdentity":"FirstPartyIdentity","networkAclBypass":"None","disableLocalAuth":false,"enablePartitionMerge":false,"minimalTlsVersion":"Tls","consistencyPolicy":{"defaultConsistencyLevel":"Session","maxIntervalInSeconds":5,"maxStalenessPrefix":100},"configurationOverrides":{},"writeLocations":[{"id":"cli000002-westus","locationName":"West
        US","documentEndpoint":"https://cli000002-westus.documents.azure.com:443/","provisioningState":"Succeeded","failoverPriority":0,"isZoneRedundant":false}],"readLocations":[{"id":"cli000002-westus","locationName":"West
        US","documentEndpoint":"https://cli000002-westus.documents.azure.com:443/","provisioningState":"Succeeded","failoverPriority":0,"isZoneRedundant":false}],"locations":[{"id":"cli000002-westus","locationName":"West
        US","documentEndpoint":"https://cli000002-westus.documents.azure.com:443/","provisioningState":"Succeeded","failoverPriority":0,"isZoneRedundant":false}],"failoverPolicies":[{"id":"cli000002-westus","locationName":"West
        US","failoverPriority":0}],"cors":[],"capabilities":[],"ipRules":[],"backupPolicy":{"type":"Periodic","periodicModeProperties":{"backupIntervalInMinutes":240,"backupRetentionIntervalInHours":8,"backupStorageRedundancy":"Geo"}},"networkAclBypassResourceIds":[],"keysMetadata":{"primaryMasterKey":{"generationTime":"2023-04-21T22:52:42.8946081Z"},"secondaryMasterKey":{"generationTime":"2023-04-21T22:52:42.8946081Z"},"primaryReadonlyMasterKey":{"generationTime":"2023-04-21T22:52:42.8946081Z"},"secondaryReadonlyMasterKey":{"generationTime":"2023-04-21T22:52:42.8946081Z"}}},"identity":{"type":"None"}}'
=======
      - AZURECLI/2.48.1 azsdk-python-mgmt-cosmosdb/0.7.0 Python/3.10.11 (Windows-10-10.0.22621-SP0)
    method: GET
    uri: https://management.azure.com/subscriptions/00000000-0000-0000-0000-000000000000/resourceGroups/cli_test_cosmosdb_account000001/providers/Microsoft.DocumentDB/databaseAccounts/cli000002?api-version=2023-04-15
  response:
    body:
      string: '{"id":"/subscriptions/00000000-0000-0000-0000-000000000000/resourceGroups/cli_test_cosmosdb_account000001/providers/Microsoft.DocumentDB/databaseAccounts/cli000002","name":"cli000002","location":"West
        US","type":"Microsoft.DocumentDB/databaseAccounts","kind":"GlobalDocumentDB","tags":{},"systemData":{"createdAt":"2023-05-05T02:01:53.4124222Z"},"properties":{"provisioningState":"Succeeded","documentEndpoint":"https://cli000002.documents.azure.com:443/","sqlEndpoint":"https://cli000002.documents.azure.com:443/","publicNetworkAccess":"Enabled","enableAutomaticFailover":false,"enableMultipleWriteLocations":false,"enablePartitionKeyMonitor":false,"isVirtualNetworkFilterEnabled":false,"virtualNetworkRules":[],"EnabledApiTypes":"Sql","disableKeyBasedMetadataWriteAccess":false,"enableFreeTier":false,"enableAnalyticalStorage":false,"analyticalStorageConfiguration":{"schemaType":"WellDefined"},"instanceId":"0dfe29f9-2611-422e-a13d-1d25bedfff83","databaseAccountOfferType":"Standard","defaultIdentity":"FirstPartyIdentity","networkAclBypass":"None","disableLocalAuth":false,"enablePartitionMerge":false,"minimalTlsVersion":"Tls","consistencyPolicy":{"defaultConsistencyLevel":"Session","maxIntervalInSeconds":5,"maxStalenessPrefix":100},"configurationOverrides":{},"writeLocations":[{"id":"cli000002-westus","locationName":"West
        US","documentEndpoint":"https://cli000002-westus.documents.azure.com:443/","provisioningState":"Succeeded","failoverPriority":0,"isZoneRedundant":false}],"readLocations":[{"id":"cli000002-westus","locationName":"West
        US","documentEndpoint":"https://cli000002-westus.documents.azure.com:443/","provisioningState":"Succeeded","failoverPriority":0,"isZoneRedundant":false}],"locations":[{"id":"cli000002-westus","locationName":"West
        US","documentEndpoint":"https://cli000002-westus.documents.azure.com:443/","provisioningState":"Succeeded","failoverPriority":0,"isZoneRedundant":false}],"failoverPolicies":[{"id":"cli000002-westus","locationName":"West
        US","failoverPriority":0}],"cors":[],"capabilities":[],"ipRules":[],"backupPolicy":{"type":"Periodic","periodicModeProperties":{"backupIntervalInMinutes":240,"backupRetentionIntervalInHours":8,"backupStorageRedundancy":"Geo"}},"networkAclBypassResourceIds":[],"keysMetadata":{"primaryMasterKey":{"generationTime":"2023-05-05T02:01:53.4124222Z"},"secondaryMasterKey":{"generationTime":"2023-05-05T02:01:53.4124222Z"},"primaryReadonlyMasterKey":{"generationTime":"2023-05-05T02:01:53.4124222Z"},"secondaryReadonlyMasterKey":{"generationTime":"2023-05-05T02:01:53.4124222Z"}}},"identity":{"type":"None"}}'
>>>>>>> 314f72a8
    headers:
      cache-control:
      - no-store, no-cache
      content-length:
      - '2583'
      content-type:
      - application/json
      date:
<<<<<<< HEAD
      - Fri, 21 Apr 2023 22:54:27 GMT
=======
      - Fri, 05 May 2023 02:03:47 GMT
>>>>>>> 314f72a8
      pragma:
      - no-cache
      server:
      - Microsoft-HTTPAPI/2.0
      strict-transport-security:
      - max-age=31536000; includeSubDomains
      x-content-type-options:
      - nosniff
      x-ms-gatewayversion:
      - version=2.14.0
    status:
      code: 200
      message: Ok
version: 1<|MERGE_RESOLUTION|>--- conflicted
+++ resolved
@@ -13,20 +13,12 @@
       ParameterSetName:
       - -n -g --analytical-storage-schema-type
       User-Agent:
-<<<<<<< HEAD
-      - AZURECLI/2.47.0 azsdk-python-azure-mgmt-resource/22.0.0 Python/3.9.13 (Windows-10-10.0.22621-SP0)
-=======
       - AZURECLI/2.48.1 azsdk-python-azure-mgmt-resource/22.0.0 Python/3.10.11 (Windows-10-10.0.22621-SP0)
->>>>>>> 314f72a8
     method: GET
     uri: https://management.azure.com/subscriptions/00000000-0000-0000-0000-000000000000/resourcegroups/cli_test_cosmosdb_account000001?api-version=2022-09-01
   response:
     body:
-<<<<<<< HEAD
-      string: '{"id":"/subscriptions/00000000-0000-0000-0000-000000000000/resourceGroups/cli_test_cosmosdb_account000001","name":"cli_test_cosmosdb_account000001","type":"Microsoft.Resources/resourceGroups","location":"westus","tags":{"product":"azurecli","cause":"automation","date":"2023-04-21T22:51:10Z"},"properties":{"provisioningState":"Succeeded"}}'
-=======
       string: '{"id":"/subscriptions/00000000-0000-0000-0000-000000000000/resourceGroups/cli_test_cosmosdb_account000001","name":"cli_test_cosmosdb_account000001","type":"Microsoft.Resources/resourceGroups","location":"westus","tags":{"product":"azurecli","cause":"automation","test":"test_cosmosdb_analytical_storage_schema_type_on_update","date":"2023-05-05T02:00:01Z"},"properties":{"provisioningState":"Succeeded"}}'
->>>>>>> 314f72a8
     headers:
       cache-control:
       - no-cache
@@ -35,11 +27,7 @@
       content-type:
       - application/json; charset=utf-8
       date:
-<<<<<<< HEAD
-      - Fri, 21 Apr 2023 22:51:12 GMT
-=======
       - Fri, 05 May 2023 02:00:02 GMT
->>>>>>> 314f72a8
       expires:
       - '-1'
       pragma:
@@ -74,22 +62,6 @@
       ParameterSetName:
       - -n -g --analytical-storage-schema-type
       User-Agent:
-<<<<<<< HEAD
-      - AZURECLI/2.47.0 azsdk-python-mgmt-cosmosdb/9.1.0 Python/3.9.13 (Windows-10-10.0.22621-SP0)
-    method: PUT
-    uri: https://management.azure.com/subscriptions/00000000-0000-0000-0000-000000000000/resourceGroups/cli_test_cosmosdb_account000001/providers/Microsoft.DocumentDB/databaseAccounts/cli000002?api-version=2023-03-15
-  response:
-    body:
-      string: '{"id":"/subscriptions/00000000-0000-0000-0000-000000000000/resourceGroups/cli_test_cosmosdb_account000001/providers/Microsoft.DocumentDB/databaseAccounts/cli000002","name":"cli000002","location":"West
-        US","type":"Microsoft.DocumentDB/databaseAccounts","kind":"GlobalDocumentDB","tags":{},"systemData":{"createdAt":"2023-04-21T22:51:17.7185063Z"},"properties":{"provisioningState":"Creating","publicNetworkAccess":"Enabled","enableAutomaticFailover":false,"enableMultipleWriteLocations":false,"enablePartitionKeyMonitor":false,"isVirtualNetworkFilterEnabled":false,"virtualNetworkRules":[],"EnabledApiTypes":"Sql","disableKeyBasedMetadataWriteAccess":false,"enableFreeTier":false,"enableAnalyticalStorage":false,"analyticalStorageConfiguration":{"schemaType":"FullFidelity"},"instanceId":"112233e4-c9da-4cde-b1cc-1bc18509d713","databaseAccountOfferType":"Standard","defaultIdentity":"","networkAclBypass":"None","disableLocalAuth":false,"enablePartitionMerge":false,"minimalTlsVersion":"Tls","consistencyPolicy":{"defaultConsistencyLevel":"Session","maxIntervalInSeconds":5,"maxStalenessPrefix":100},"configurationOverrides":{},"writeLocations":[{"id":"cli000002-westus","locationName":"West
-        US","provisioningState":"Creating","failoverPriority":0,"isZoneRedundant":false}],"readLocations":[{"id":"cli000002-westus","locationName":"West
-        US","provisioningState":"Creating","failoverPriority":0,"isZoneRedundant":false}],"locations":[{"id":"cli000002-westus","locationName":"West
-        US","provisioningState":"Creating","failoverPriority":0,"isZoneRedundant":false}],"failoverPolicies":[{"id":"cli000002-westus","locationName":"West
-        US","failoverPriority":0}],"cors":[],"capabilities":[],"ipRules":[],"backupPolicy":{"type":"Periodic","periodicModeProperties":{"backupIntervalInMinutes":240,"backupRetentionIntervalInHours":8,"backupStorageRedundancy":"Invalid"}},"networkAclBypassResourceIds":[],"keysMetadata":{"primaryMasterKey":{"generationTime":"2023-04-21T22:51:17.7185063Z"},"secondaryMasterKey":{"generationTime":"2023-04-21T22:51:17.7185063Z"},"primaryReadonlyMasterKey":{"generationTime":"2023-04-21T22:51:17.7185063Z"},"secondaryReadonlyMasterKey":{"generationTime":"2023-04-21T22:51:17.7185063Z"}}},"identity":{"type":"None"}}'
-    headers:
-      azure-asyncoperation:
-      - https://management.azure.com/subscriptions/00000000-0000-0000-0000-000000000000/providers/Microsoft.DocumentDB/locations/westus/operationsStatus/a2734eec-c302-4f9c-ae38-95e29f935086?api-version=2023-03-15
-=======
       - AZURECLI/2.48.1 azsdk-python-mgmt-cosmosdb/0.7.0 Python/3.10.11 (Windows-10-10.0.22621-SP0)
     method: PUT
     uri: https://management.azure.com/subscriptions/00000000-0000-0000-0000-000000000000/resourceGroups/cli_test_cosmosdb_account000001/providers/Microsoft.DocumentDB/databaseAccounts/cli000002?api-version=2023-04-15
@@ -104,7 +76,6 @@
     headers:
       azure-asyncoperation:
       - https://management.azure.com/subscriptions/00000000-0000-0000-0000-000000000000/providers/Microsoft.DocumentDB/locations/westus/operationsStatus/837ef705-df42-47f8-a11b-564b19aa3332?api-version=2023-04-15
->>>>>>> 314f72a8
       cache-control:
       - no-store, no-cache
       content-length:
@@ -112,15 +83,9 @@
       content-type:
       - application/json
       date:
-<<<<<<< HEAD
-      - Fri, 21 Apr 2023 22:51:19 GMT
-      location:
-      - https://management.azure.com/subscriptions/00000000-0000-0000-0000-000000000000/resourceGroups/cli_test_cosmosdb_account000001/providers/Microsoft.DocumentDB/databaseAccounts/cli000002/operationResults/a2734eec-c302-4f9c-ae38-95e29f935086?api-version=2023-03-15
-=======
       - Fri, 05 May 2023 02:00:13 GMT
       location:
       - https://management.azure.com/subscriptions/00000000-0000-0000-0000-000000000000/resourceGroups/cli_test_cosmosdb_account000001/providers/Microsoft.DocumentDB/databaseAccounts/cli000002/operationResults/837ef705-df42-47f8-a11b-564b19aa3332?api-version=2023-04-15
->>>>>>> 314f72a8
       pragma:
       - no-cache
       server:
@@ -154,11 +119,6 @@
       ParameterSetName:
       - -n -g --analytical-storage-schema-type
       User-Agent:
-<<<<<<< HEAD
-      - AZURECLI/2.47.0 azsdk-python-mgmt-cosmosdb/9.1.0 Python/3.9.13 (Windows-10-10.0.22621-SP0)
-    method: GET
-    uri: https://management.azure.com/subscriptions/00000000-0000-0000-0000-000000000000/providers/Microsoft.DocumentDB/locations/westus/operationsStatus/a2734eec-c302-4f9c-ae38-95e29f935086?api-version=2023-03-15
-=======
       - AZURECLI/2.48.1 azsdk-python-mgmt-cosmosdb/0.7.0 Python/3.10.11 (Windows-10-10.0.22621-SP0)
     method: GET
     uri: https://management.azure.com/subscriptions/00000000-0000-0000-0000-000000000000/providers/Microsoft.DocumentDB/locations/westus/operationsStatus/837ef705-df42-47f8-a11b-564b19aa3332?api-version=2023-04-15
@@ -208,7 +168,6 @@
       - AZURECLI/2.48.1 azsdk-python-mgmt-cosmosdb/0.7.0 Python/3.10.11 (Windows-10-10.0.22621-SP0)
     method: GET
     uri: https://management.azure.com/subscriptions/00000000-0000-0000-0000-000000000000/providers/Microsoft.DocumentDB/locations/westus/operationsStatus/837ef705-df42-47f8-a11b-564b19aa3332?api-version=2023-04-15
->>>>>>> 314f72a8
   response:
     body:
       string: '{"status":"Dequeued"}'
@@ -220,51 +179,41 @@
       content-type:
       - application/json
       date:
-<<<<<<< HEAD
-      - Fri, 21 Apr 2023 22:51:49 GMT
-=======
       - Fri, 05 May 2023 02:00:43 GMT
->>>>>>> 314f72a8
-      pragma:
-      - no-cache
-      server:
-      - Microsoft-HTTPAPI/2.0
-      strict-transport-security:
-      - max-age=31536000; includeSubDomains
-      transfer-encoding:
-      - chunked
-      vary:
-      - Accept-Encoding
-      x-content-type-options:
-      - nosniff
-      x-ms-gatewayversion:
-      - version=2.14.0
-    status:
-      code: 200
-      message: Ok
-- request:
-    body: null
-    headers:
-      Accept:
-      - '*/*'
-      Accept-Encoding:
-      - gzip, deflate
-      CommandName:
-      - cosmosdb create
-      Connection:
-      - keep-alive
-      ParameterSetName:
-      - -n -g --analytical-storage-schema-type
-      User-Agent:
-<<<<<<< HEAD
-      - AZURECLI/2.47.0 azsdk-python-mgmt-cosmosdb/9.1.0 Python/3.9.13 (Windows-10-10.0.22621-SP0)
-    method: GET
-    uri: https://management.azure.com/subscriptions/00000000-0000-0000-0000-000000000000/providers/Microsoft.DocumentDB/locations/westus/operationsStatus/a2734eec-c302-4f9c-ae38-95e29f935086?api-version=2023-03-15
-=======
+      pragma:
+      - no-cache
+      server:
+      - Microsoft-HTTPAPI/2.0
+      strict-transport-security:
+      - max-age=31536000; includeSubDomains
+      transfer-encoding:
+      - chunked
+      vary:
+      - Accept-Encoding
+      x-content-type-options:
+      - nosniff
+      x-ms-gatewayversion:
+      - version=2.14.0
+    status:
+      code: 200
+      message: Ok
+- request:
+    body: null
+    headers:
+      Accept:
+      - '*/*'
+      Accept-Encoding:
+      - gzip, deflate
+      CommandName:
+      - cosmosdb create
+      Connection:
+      - keep-alive
+      ParameterSetName:
+      - -n -g --analytical-storage-schema-type
+      User-Agent:
       - AZURECLI/2.48.1 azsdk-python-mgmt-cosmosdb/0.7.0 Python/3.10.11 (Windows-10-10.0.22621-SP0)
     method: GET
     uri: https://management.azure.com/subscriptions/00000000-0000-0000-0000-000000000000/providers/Microsoft.DocumentDB/locations/westus/operationsStatus/837ef705-df42-47f8-a11b-564b19aa3332?api-version=2023-04-15
->>>>>>> 314f72a8
   response:
     body:
       string: '{"status":"Dequeued"}'
@@ -276,51 +225,41 @@
       content-type:
       - application/json
       date:
-<<<<<<< HEAD
-      - Fri, 21 Apr 2023 22:52:19 GMT
-=======
       - Fri, 05 May 2023 02:01:12 GMT
->>>>>>> 314f72a8
-      pragma:
-      - no-cache
-      server:
-      - Microsoft-HTTPAPI/2.0
-      strict-transport-security:
-      - max-age=31536000; includeSubDomains
-      transfer-encoding:
-      - chunked
-      vary:
-      - Accept-Encoding
-      x-content-type-options:
-      - nosniff
-      x-ms-gatewayversion:
-      - version=2.14.0
-    status:
-      code: 200
-      message: Ok
-- request:
-    body: null
-    headers:
-      Accept:
-      - '*/*'
-      Accept-Encoding:
-      - gzip, deflate
-      CommandName:
-      - cosmosdb create
-      Connection:
-      - keep-alive
-      ParameterSetName:
-      - -n -g --analytical-storage-schema-type
-      User-Agent:
-<<<<<<< HEAD
-      - AZURECLI/2.47.0 azsdk-python-mgmt-cosmosdb/9.1.0 Python/3.9.13 (Windows-10-10.0.22621-SP0)
-    method: GET
-    uri: https://management.azure.com/subscriptions/00000000-0000-0000-0000-000000000000/providers/Microsoft.DocumentDB/locations/westus/operationsStatus/a2734eec-c302-4f9c-ae38-95e29f935086?api-version=2023-03-15
-=======
+      pragma:
+      - no-cache
+      server:
+      - Microsoft-HTTPAPI/2.0
+      strict-transport-security:
+      - max-age=31536000; includeSubDomains
+      transfer-encoding:
+      - chunked
+      vary:
+      - Accept-Encoding
+      x-content-type-options:
+      - nosniff
+      x-ms-gatewayversion:
+      - version=2.14.0
+    status:
+      code: 200
+      message: Ok
+- request:
+    body: null
+    headers:
+      Accept:
+      - '*/*'
+      Accept-Encoding:
+      - gzip, deflate
+      CommandName:
+      - cosmosdb create
+      Connection:
+      - keep-alive
+      ParameterSetName:
+      - -n -g --analytical-storage-schema-type
+      User-Agent:
       - AZURECLI/2.48.1 azsdk-python-mgmt-cosmosdb/0.7.0 Python/3.10.11 (Windows-10-10.0.22621-SP0)
     method: GET
     uri: https://management.azure.com/subscriptions/00000000-0000-0000-0000-000000000000/providers/Microsoft.DocumentDB/locations/westus/operationsStatus/837ef705-df42-47f8-a11b-564b19aa3332?api-version=2023-04-15
->>>>>>> 314f72a8
   response:
     body:
       string: '{"status":"Dequeued"}'
@@ -332,47 +271,38 @@
       content-type:
       - application/json
       date:
-<<<<<<< HEAD
-      - Fri, 21 Apr 2023 22:52:49 GMT
-=======
       - Fri, 05 May 2023 02:01:43 GMT
->>>>>>> 314f72a8
-      pragma:
-      - no-cache
-      server:
-      - Microsoft-HTTPAPI/2.0
-      strict-transport-security:
-      - max-age=31536000; includeSubDomains
-      transfer-encoding:
-      - chunked
-      vary:
-      - Accept-Encoding
-      x-content-type-options:
-      - nosniff
-      x-ms-gatewayversion:
-      - version=2.14.0
-    status:
-      code: 200
-      message: Ok
-- request:
-    body: null
-    headers:
-      Accept:
-      - '*/*'
-      Accept-Encoding:
-      - gzip, deflate
-      CommandName:
-      - cosmosdb create
-      Connection:
-      - keep-alive
-      ParameterSetName:
-      - -n -g --analytical-storage-schema-type
-      User-Agent:
-<<<<<<< HEAD
-      - AZURECLI/2.47.0 azsdk-python-mgmt-cosmosdb/9.1.0 Python/3.9.13 (Windows-10-10.0.22621-SP0)
-    method: GET
-    uri: https://management.azure.com/subscriptions/00000000-0000-0000-0000-000000000000/providers/Microsoft.DocumentDB/locations/westus/operationsStatus/a2734eec-c302-4f9c-ae38-95e29f935086?api-version=2023-03-15
-=======
+      pragma:
+      - no-cache
+      server:
+      - Microsoft-HTTPAPI/2.0
+      strict-transport-security:
+      - max-age=31536000; includeSubDomains
+      transfer-encoding:
+      - chunked
+      vary:
+      - Accept-Encoding
+      x-content-type-options:
+      - nosniff
+      x-ms-gatewayversion:
+      - version=2.14.0
+    status:
+      code: 200
+      message: Ok
+- request:
+    body: null
+    headers:
+      Accept:
+      - '*/*'
+      Accept-Encoding:
+      - gzip, deflate
+      CommandName:
+      - cosmosdb create
+      Connection:
+      - keep-alive
+      ParameterSetName:
+      - -n -g --analytical-storage-schema-type
+      User-Agent:
       - AZURECLI/2.48.1 azsdk-python-mgmt-cosmosdb/0.7.0 Python/3.10.11 (Windows-10-10.0.22621-SP0)
     method: GET
     uri: https://management.azure.com/subscriptions/00000000-0000-0000-0000-000000000000/providers/Microsoft.DocumentDB/locations/westus/operationsStatus/837ef705-df42-47f8-a11b-564b19aa3332?api-version=2023-04-15
@@ -422,7 +352,6 @@
       - AZURECLI/2.48.1 azsdk-python-mgmt-cosmosdb/0.7.0 Python/3.10.11 (Windows-10-10.0.22621-SP0)
     method: GET
     uri: https://management.azure.com/subscriptions/00000000-0000-0000-0000-000000000000/providers/Microsoft.DocumentDB/locations/westus/operationsStatus/837ef705-df42-47f8-a11b-564b19aa3332?api-version=2023-04-15
->>>>>>> 314f72a8
   response:
     body:
       string: '{"status":"Succeeded"}'
@@ -434,55 +363,38 @@
       content-type:
       - application/json
       date:
-<<<<<<< HEAD
-      - Fri, 21 Apr 2023 22:53:19 GMT
-=======
       - Fri, 05 May 2023 02:02:43 GMT
->>>>>>> 314f72a8
-      pragma:
-      - no-cache
-      server:
-      - Microsoft-HTTPAPI/2.0
-      strict-transport-security:
-      - max-age=31536000; includeSubDomains
-      transfer-encoding:
-      - chunked
-      vary:
-      - Accept-Encoding
-      x-content-type-options:
-      - nosniff
-      x-ms-gatewayversion:
-      - version=2.14.0
-    status:
-      code: 200
-      message: Ok
-- request:
-    body: null
-    headers:
-      Accept:
-      - '*/*'
-      Accept-Encoding:
-      - gzip, deflate
-      CommandName:
-      - cosmosdb create
-      Connection:
-      - keep-alive
-      ParameterSetName:
-      - -n -g --analytical-storage-schema-type
-      User-Agent:
-<<<<<<< HEAD
-      - AZURECLI/2.47.0 azsdk-python-mgmt-cosmosdb/9.1.0 Python/3.9.13 (Windows-10-10.0.22621-SP0)
-    method: GET
-    uri: https://management.azure.com/subscriptions/00000000-0000-0000-0000-000000000000/resourceGroups/cli_test_cosmosdb_account000001/providers/Microsoft.DocumentDB/databaseAccounts/cli000002?api-version=2023-03-15
-  response:
-    body:
-      string: '{"id":"/subscriptions/00000000-0000-0000-0000-000000000000/resourceGroups/cli_test_cosmosdb_account000001/providers/Microsoft.DocumentDB/databaseAccounts/cli000002","name":"cli000002","location":"West
-        US","type":"Microsoft.DocumentDB/databaseAccounts","kind":"GlobalDocumentDB","tags":{},"systemData":{"createdAt":"2023-04-21T22:52:42.8946081Z"},"properties":{"provisioningState":"Succeeded","documentEndpoint":"https://cli000002.documents.azure.com:443/","sqlEndpoint":"https://cli000002.documents.azure.com:443/","publicNetworkAccess":"Enabled","enableAutomaticFailover":false,"enableMultipleWriteLocations":false,"enablePartitionKeyMonitor":false,"isVirtualNetworkFilterEnabled":false,"virtualNetworkRules":[],"EnabledApiTypes":"Sql","disableKeyBasedMetadataWriteAccess":false,"enableFreeTier":false,"enableAnalyticalStorage":false,"analyticalStorageConfiguration":{"schemaType":"FullFidelity"},"instanceId":"112233e4-c9da-4cde-b1cc-1bc18509d713","databaseAccountOfferType":"Standard","defaultIdentity":"FirstPartyIdentity","networkAclBypass":"None","disableLocalAuth":false,"enablePartitionMerge":false,"minimalTlsVersion":"Tls","consistencyPolicy":{"defaultConsistencyLevel":"Session","maxIntervalInSeconds":5,"maxStalenessPrefix":100},"configurationOverrides":{},"writeLocations":[{"id":"cli000002-westus","locationName":"West
-        US","documentEndpoint":"https://cli000002-westus.documents.azure.com:443/","provisioningState":"Succeeded","failoverPriority":0,"isZoneRedundant":false}],"readLocations":[{"id":"cli000002-westus","locationName":"West
-        US","documentEndpoint":"https://cli000002-westus.documents.azure.com:443/","provisioningState":"Succeeded","failoverPriority":0,"isZoneRedundant":false}],"locations":[{"id":"cli000002-westus","locationName":"West
-        US","documentEndpoint":"https://cli000002-westus.documents.azure.com:443/","provisioningState":"Succeeded","failoverPriority":0,"isZoneRedundant":false}],"failoverPolicies":[{"id":"cli000002-westus","locationName":"West
-        US","failoverPriority":0}],"cors":[],"capabilities":[],"ipRules":[],"backupPolicy":{"type":"Periodic","periodicModeProperties":{"backupIntervalInMinutes":240,"backupRetentionIntervalInHours":8,"backupStorageRedundancy":"Geo"}},"networkAclBypassResourceIds":[],"keysMetadata":{"primaryMasterKey":{"generationTime":"2023-04-21T22:52:42.8946081Z"},"secondaryMasterKey":{"generationTime":"2023-04-21T22:52:42.8946081Z"},"primaryReadonlyMasterKey":{"generationTime":"2023-04-21T22:52:42.8946081Z"},"secondaryReadonlyMasterKey":{"generationTime":"2023-04-21T22:52:42.8946081Z"}}},"identity":{"type":"None"}}'
-=======
+      pragma:
+      - no-cache
+      server:
+      - Microsoft-HTTPAPI/2.0
+      strict-transport-security:
+      - max-age=31536000; includeSubDomains
+      transfer-encoding:
+      - chunked
+      vary:
+      - Accept-Encoding
+      x-content-type-options:
+      - nosniff
+      x-ms-gatewayversion:
+      - version=2.14.0
+    status:
+      code: 200
+      message: Ok
+- request:
+    body: null
+    headers:
+      Accept:
+      - '*/*'
+      Accept-Encoding:
+      - gzip, deflate
+      CommandName:
+      - cosmosdb create
+      Connection:
+      - keep-alive
+      ParameterSetName:
+      - -n -g --analytical-storage-schema-type
+      User-Agent:
       - AZURECLI/2.48.1 azsdk-python-mgmt-cosmosdb/0.7.0 Python/3.10.11 (Windows-10-10.0.22621-SP0)
     method: GET
     uri: https://management.azure.com/subscriptions/00000000-0000-0000-0000-000000000000/resourceGroups/cli_test_cosmosdb_account000001/providers/Microsoft.DocumentDB/databaseAccounts/cli000002?api-version=2023-04-15
@@ -494,7 +406,6 @@
         US","documentEndpoint":"https://cli000002-westus.documents.azure.com:443/","provisioningState":"Succeeded","failoverPriority":0,"isZoneRedundant":false}],"locations":[{"id":"cli000002-westus","locationName":"West
         US","documentEndpoint":"https://cli000002-westus.documents.azure.com:443/","provisioningState":"Succeeded","failoverPriority":0,"isZoneRedundant":false}],"failoverPolicies":[{"id":"cli000002-westus","locationName":"West
         US","failoverPriority":0}],"cors":[],"capabilities":[],"ipRules":[],"backupPolicy":{"type":"Periodic","periodicModeProperties":{"backupIntervalInMinutes":240,"backupRetentionIntervalInHours":8,"backupStorageRedundancy":"Geo"}},"networkAclBypassResourceIds":[],"keysMetadata":{"primaryMasterKey":{"generationTime":"2023-05-05T02:01:53.4124222Z"},"secondaryMasterKey":{"generationTime":"2023-05-05T02:01:53.4124222Z"},"primaryReadonlyMasterKey":{"generationTime":"2023-05-05T02:01:53.4124222Z"},"secondaryReadonlyMasterKey":{"generationTime":"2023-05-05T02:01:53.4124222Z"}}},"identity":{"type":"None"}}'
->>>>>>> 314f72a8
     headers:
       cache-control:
       - no-store, no-cache
@@ -503,55 +414,38 @@
       content-type:
       - application/json
       date:
-<<<<<<< HEAD
-      - Fri, 21 Apr 2023 22:53:19 GMT
-=======
       - Fri, 05 May 2023 02:02:43 GMT
->>>>>>> 314f72a8
-      pragma:
-      - no-cache
-      server:
-      - Microsoft-HTTPAPI/2.0
-      strict-transport-security:
-      - max-age=31536000; includeSubDomains
-      transfer-encoding:
-      - chunked
-      vary:
-      - Accept-Encoding
-      x-content-type-options:
-      - nosniff
-      x-ms-gatewayversion:
-      - version=2.14.0
-    status:
-      code: 200
-      message: Ok
-- request:
-    body: null
-    headers:
-      Accept:
-      - application/json
-      Accept-Encoding:
-      - gzip, deflate
-      CommandName:
-      - cosmosdb create
-      Connection:
-      - keep-alive
-      ParameterSetName:
-      - -n -g --analytical-storage-schema-type
-      User-Agent:
-<<<<<<< HEAD
-      - AZURECLI/2.47.0 azsdk-python-mgmt-cosmosdb/9.1.0 Python/3.9.13 (Windows-10-10.0.22621-SP0)
-    method: GET
-    uri: https://management.azure.com/subscriptions/00000000-0000-0000-0000-000000000000/resourceGroups/cli_test_cosmosdb_account000001/providers/Microsoft.DocumentDB/databaseAccounts/cli000002?api-version=2023-03-15
-  response:
-    body:
-      string: '{"id":"/subscriptions/00000000-0000-0000-0000-000000000000/resourceGroups/cli_test_cosmosdb_account000001/providers/Microsoft.DocumentDB/databaseAccounts/cli000002","name":"cli000002","location":"West
-        US","type":"Microsoft.DocumentDB/databaseAccounts","kind":"GlobalDocumentDB","tags":{},"systemData":{"createdAt":"2023-04-21T22:52:42.8946081Z"},"properties":{"provisioningState":"Succeeded","documentEndpoint":"https://cli000002.documents.azure.com:443/","sqlEndpoint":"https://cli000002.documents.azure.com:443/","publicNetworkAccess":"Enabled","enableAutomaticFailover":false,"enableMultipleWriteLocations":false,"enablePartitionKeyMonitor":false,"isVirtualNetworkFilterEnabled":false,"virtualNetworkRules":[],"EnabledApiTypes":"Sql","disableKeyBasedMetadataWriteAccess":false,"enableFreeTier":false,"enableAnalyticalStorage":false,"analyticalStorageConfiguration":{"schemaType":"FullFidelity"},"instanceId":"112233e4-c9da-4cde-b1cc-1bc18509d713","databaseAccountOfferType":"Standard","defaultIdentity":"FirstPartyIdentity","networkAclBypass":"None","disableLocalAuth":false,"enablePartitionMerge":false,"minimalTlsVersion":"Tls","consistencyPolicy":{"defaultConsistencyLevel":"Session","maxIntervalInSeconds":5,"maxStalenessPrefix":100},"configurationOverrides":{},"writeLocations":[{"id":"cli000002-westus","locationName":"West
-        US","documentEndpoint":"https://cli000002-westus.documents.azure.com:443/","provisioningState":"Succeeded","failoverPriority":0,"isZoneRedundant":false}],"readLocations":[{"id":"cli000002-westus","locationName":"West
-        US","documentEndpoint":"https://cli000002-westus.documents.azure.com:443/","provisioningState":"Succeeded","failoverPriority":0,"isZoneRedundant":false}],"locations":[{"id":"cli000002-westus","locationName":"West
-        US","documentEndpoint":"https://cli000002-westus.documents.azure.com:443/","provisioningState":"Succeeded","failoverPriority":0,"isZoneRedundant":false}],"failoverPolicies":[{"id":"cli000002-westus","locationName":"West
-        US","failoverPriority":0}],"cors":[],"capabilities":[],"ipRules":[],"backupPolicy":{"type":"Periodic","periodicModeProperties":{"backupIntervalInMinutes":240,"backupRetentionIntervalInHours":8,"backupStorageRedundancy":"Geo"}},"networkAclBypassResourceIds":[],"keysMetadata":{"primaryMasterKey":{"generationTime":"2023-04-21T22:52:42.8946081Z"},"secondaryMasterKey":{"generationTime":"2023-04-21T22:52:42.8946081Z"},"primaryReadonlyMasterKey":{"generationTime":"2023-04-21T22:52:42.8946081Z"},"secondaryReadonlyMasterKey":{"generationTime":"2023-04-21T22:52:42.8946081Z"}}},"identity":{"type":"None"}}'
-=======
+      pragma:
+      - no-cache
+      server:
+      - Microsoft-HTTPAPI/2.0
+      strict-transport-security:
+      - max-age=31536000; includeSubDomains
+      transfer-encoding:
+      - chunked
+      vary:
+      - Accept-Encoding
+      x-content-type-options:
+      - nosniff
+      x-ms-gatewayversion:
+      - version=2.14.0
+    status:
+      code: 200
+      message: Ok
+- request:
+    body: null
+    headers:
+      Accept:
+      - application/json
+      Accept-Encoding:
+      - gzip, deflate
+      CommandName:
+      - cosmosdb create
+      Connection:
+      - keep-alive
+      ParameterSetName:
+      - -n -g --analytical-storage-schema-type
+      User-Agent:
       - AZURECLI/2.48.1 azsdk-python-mgmt-cosmosdb/0.7.0 Python/3.10.11 (Windows-10-10.0.22621-SP0)
     method: GET
     uri: https://management.azure.com/subscriptions/00000000-0000-0000-0000-000000000000/resourceGroups/cli_test_cosmosdb_account000001/providers/Microsoft.DocumentDB/databaseAccounts/cli000002?api-version=2023-04-15
@@ -563,7 +457,6 @@
         US","documentEndpoint":"https://cli000002-westus.documents.azure.com:443/","provisioningState":"Succeeded","failoverPriority":0,"isZoneRedundant":false}],"locations":[{"id":"cli000002-westus","locationName":"West
         US","documentEndpoint":"https://cli000002-westus.documents.azure.com:443/","provisioningState":"Succeeded","failoverPriority":0,"isZoneRedundant":false}],"failoverPolicies":[{"id":"cli000002-westus","locationName":"West
         US","failoverPriority":0}],"cors":[],"capabilities":[],"ipRules":[],"backupPolicy":{"type":"Periodic","periodicModeProperties":{"backupIntervalInMinutes":240,"backupRetentionIntervalInHours":8,"backupStorageRedundancy":"Geo"}},"networkAclBypassResourceIds":[],"keysMetadata":{"primaryMasterKey":{"generationTime":"2023-05-05T02:01:53.4124222Z"},"secondaryMasterKey":{"generationTime":"2023-05-05T02:01:53.4124222Z"},"primaryReadonlyMasterKey":{"generationTime":"2023-05-05T02:01:53.4124222Z"},"secondaryReadonlyMasterKey":{"generationTime":"2023-05-05T02:01:53.4124222Z"}}},"identity":{"type":"None"}}'
->>>>>>> 314f72a8
     headers:
       cache-control:
       - no-store, no-cache
@@ -572,11 +465,7 @@
       content-type:
       - application/json
       date:
-<<<<<<< HEAD
-      - Fri, 21 Apr 2023 22:53:20 GMT
-=======
       - Fri, 05 May 2023 02:02:43 GMT
->>>>>>> 314f72a8
       pragma:
       - no-cache
       server:
@@ -608,19 +497,6 @@
       ParameterSetName:
       - -n -g --analytical-storage-schema-type
       User-Agent:
-<<<<<<< HEAD
-      - AZURECLI/2.47.0 azsdk-python-mgmt-cosmosdb/9.1.0 Python/3.9.13 (Windows-10-10.0.22621-SP0)
-    method: GET
-    uri: https://management.azure.com/subscriptions/00000000-0000-0000-0000-000000000000/resourceGroups/cli_test_cosmosdb_account000001/providers/Microsoft.DocumentDB/databaseAccounts/cli000002?api-version=2023-03-15
-  response:
-    body:
-      string: '{"id":"/subscriptions/00000000-0000-0000-0000-000000000000/resourceGroups/cli_test_cosmosdb_account000001/providers/Microsoft.DocumentDB/databaseAccounts/cli000002","name":"cli000002","location":"West
-        US","type":"Microsoft.DocumentDB/databaseAccounts","kind":"GlobalDocumentDB","tags":{},"systemData":{"createdAt":"2023-04-21T22:52:42.8946081Z"},"properties":{"provisioningState":"Succeeded","documentEndpoint":"https://cli000002.documents.azure.com:443/","sqlEndpoint":"https://cli000002.documents.azure.com:443/","publicNetworkAccess":"Enabled","enableAutomaticFailover":false,"enableMultipleWriteLocations":false,"enablePartitionKeyMonitor":false,"isVirtualNetworkFilterEnabled":false,"virtualNetworkRules":[],"EnabledApiTypes":"Sql","disableKeyBasedMetadataWriteAccess":false,"enableFreeTier":false,"enableAnalyticalStorage":false,"analyticalStorageConfiguration":{"schemaType":"FullFidelity"},"instanceId":"112233e4-c9da-4cde-b1cc-1bc18509d713","databaseAccountOfferType":"Standard","defaultIdentity":"FirstPartyIdentity","networkAclBypass":"None","disableLocalAuth":false,"enablePartitionMerge":false,"minimalTlsVersion":"Tls","consistencyPolicy":{"defaultConsistencyLevel":"Session","maxIntervalInSeconds":5,"maxStalenessPrefix":100},"configurationOverrides":{},"writeLocations":[{"id":"cli000002-westus","locationName":"West
-        US","documentEndpoint":"https://cli000002-westus.documents.azure.com:443/","provisioningState":"Succeeded","failoverPriority":0,"isZoneRedundant":false}],"readLocations":[{"id":"cli000002-westus","locationName":"West
-        US","documentEndpoint":"https://cli000002-westus.documents.azure.com:443/","provisioningState":"Succeeded","failoverPriority":0,"isZoneRedundant":false}],"locations":[{"id":"cli000002-westus","locationName":"West
-        US","documentEndpoint":"https://cli000002-westus.documents.azure.com:443/","provisioningState":"Succeeded","failoverPriority":0,"isZoneRedundant":false}],"failoverPolicies":[{"id":"cli000002-westus","locationName":"West
-        US","failoverPriority":0}],"cors":[],"capabilities":[],"ipRules":[],"backupPolicy":{"type":"Periodic","periodicModeProperties":{"backupIntervalInMinutes":240,"backupRetentionIntervalInHours":8,"backupStorageRedundancy":"Geo"}},"networkAclBypassResourceIds":[],"keysMetadata":{"primaryMasterKey":{"generationTime":"2023-04-21T22:52:42.8946081Z"},"secondaryMasterKey":{"generationTime":"2023-04-21T22:52:42.8946081Z"},"primaryReadonlyMasterKey":{"generationTime":"2023-04-21T22:52:42.8946081Z"},"secondaryReadonlyMasterKey":{"generationTime":"2023-04-21T22:52:42.8946081Z"}}},"identity":{"type":"None"}}'
-=======
       - AZURECLI/2.48.1 azsdk-python-mgmt-cosmosdb/0.7.0 Python/3.10.11 (Windows-10-10.0.22621-SP0)
     method: GET
     uri: https://management.azure.com/subscriptions/00000000-0000-0000-0000-000000000000/resourceGroups/cli_test_cosmosdb_account000001/providers/Microsoft.DocumentDB/databaseAccounts/cli000002?api-version=2023-04-15
@@ -632,7 +508,6 @@
         US","documentEndpoint":"https://cli000002-westus.documents.azure.com:443/","provisioningState":"Succeeded","failoverPriority":0,"isZoneRedundant":false}],"locations":[{"id":"cli000002-westus","locationName":"West
         US","documentEndpoint":"https://cli000002-westus.documents.azure.com:443/","provisioningState":"Succeeded","failoverPriority":0,"isZoneRedundant":false}],"failoverPolicies":[{"id":"cli000002-westus","locationName":"West
         US","failoverPriority":0}],"cors":[],"capabilities":[],"ipRules":[],"backupPolicy":{"type":"Periodic","periodicModeProperties":{"backupIntervalInMinutes":240,"backupRetentionIntervalInHours":8,"backupStorageRedundancy":"Geo"}},"networkAclBypassResourceIds":[],"keysMetadata":{"primaryMasterKey":{"generationTime":"2023-05-05T02:01:53.4124222Z"},"secondaryMasterKey":{"generationTime":"2023-05-05T02:01:53.4124222Z"},"primaryReadonlyMasterKey":{"generationTime":"2023-05-05T02:01:53.4124222Z"},"secondaryReadonlyMasterKey":{"generationTime":"2023-05-05T02:01:53.4124222Z"}}},"identity":{"type":"None"}}'
->>>>>>> 314f72a8
     headers:
       cache-control:
       - no-store, no-cache
@@ -641,11 +516,7 @@
       content-type:
       - application/json
       date:
-<<<<<<< HEAD
-      - Fri, 21 Apr 2023 22:53:21 GMT
-=======
       - Fri, 05 May 2023 02:02:44 GMT
->>>>>>> 314f72a8
       pragma:
       - no-cache
       server:
@@ -682,22 +553,6 @@
       ParameterSetName:
       - -n -g --analytical-storage-schema-type
       User-Agent:
-<<<<<<< HEAD
-      - AZURECLI/2.47.0 azsdk-python-mgmt-cosmosdb/9.1.0 Python/3.9.13 (Windows-10-10.0.22621-SP0)
-    method: PATCH
-    uri: https://management.azure.com/subscriptions/00000000-0000-0000-0000-000000000000/resourceGroups/cli_test_cosmosdb_account000001/providers/Microsoft.DocumentDB/databaseAccounts/cli000002?api-version=2023-03-15
-  response:
-    body:
-      string: '{"id":"/subscriptions/00000000-0000-0000-0000-000000000000/resourceGroups/cli_test_cosmosdb_account000001/providers/Microsoft.DocumentDB/databaseAccounts/cli000002","name":"cli000002","location":"West
-        US","type":"Microsoft.DocumentDB/databaseAccounts","kind":"GlobalDocumentDB","tags":{},"systemData":{"createdAt":"2023-04-21T22:52:42.8946081Z"},"properties":{"provisioningState":"Updating","documentEndpoint":"https://cli000002.documents.azure.com:443/","sqlEndpoint":"https://cli000002.documents.azure.com:443/","publicNetworkAccess":"Enabled","enableAutomaticFailover":false,"enableMultipleWriteLocations":false,"enablePartitionKeyMonitor":false,"isVirtualNetworkFilterEnabled":false,"virtualNetworkRules":[],"EnabledApiTypes":"Sql","disableKeyBasedMetadataWriteAccess":false,"enableFreeTier":false,"enableAnalyticalStorage":false,"analyticalStorageConfiguration":{"schemaType":"FullFidelity"},"instanceId":"112233e4-c9da-4cde-b1cc-1bc18509d713","databaseAccountOfferType":"Standard","defaultIdentity":"FirstPartyIdentity","networkAclBypass":"None","disableLocalAuth":false,"enablePartitionMerge":false,"minimalTlsVersion":"Tls","consistencyPolicy":{"defaultConsistencyLevel":"Session","maxIntervalInSeconds":5,"maxStalenessPrefix":100},"configurationOverrides":{},"writeLocations":[{"id":"cli000002-westus","locationName":"West
-        US","documentEndpoint":"https://cli000002-westus.documents.azure.com:443/","provisioningState":"Succeeded","failoverPriority":0,"isZoneRedundant":false}],"readLocations":[{"id":"cli000002-westus","locationName":"West
-        US","documentEndpoint":"https://cli000002-westus.documents.azure.com:443/","provisioningState":"Succeeded","failoverPriority":0,"isZoneRedundant":false}],"locations":[{"id":"cli000002-westus","locationName":"West
-        US","documentEndpoint":"https://cli000002-westus.documents.azure.com:443/","provisioningState":"Succeeded","failoverPriority":0,"isZoneRedundant":false}],"failoverPolicies":[{"id":"cli000002-westus","locationName":"West
-        US","failoverPriority":0}],"cors":[],"capabilities":[],"ipRules":[],"backupPolicy":{"type":"Periodic","periodicModeProperties":{"backupIntervalInMinutes":240,"backupRetentionIntervalInHours":8,"backupStorageRedundancy":"Geo"}},"networkAclBypassResourceIds":[],"keysMetadata":{"primaryMasterKey":{"generationTime":"2023-04-21T22:52:42.8946081Z"},"secondaryMasterKey":{"generationTime":"2023-04-21T22:52:42.8946081Z"},"primaryReadonlyMasterKey":{"generationTime":"2023-04-21T22:52:42.8946081Z"},"secondaryReadonlyMasterKey":{"generationTime":"2023-04-21T22:52:42.8946081Z"}}},"identity":{"type":"None"}}'
-    headers:
-      azure-asyncoperation:
-      - https://management.azure.com/subscriptions/00000000-0000-0000-0000-000000000000/providers/Microsoft.DocumentDB/locations/westus/operationsStatus/560e5c7a-e472-48b5-821a-cedef537d2eb?api-version=2023-03-15
-=======
       - AZURECLI/2.48.1 azsdk-python-mgmt-cosmosdb/0.7.0 Python/3.10.11 (Windows-10-10.0.22621-SP0)
     method: PATCH
     uri: https://management.azure.com/subscriptions/00000000-0000-0000-0000-000000000000/resourceGroups/cli_test_cosmosdb_account000001/providers/Microsoft.DocumentDB/databaseAccounts/cli000002?api-version=2023-04-15
@@ -712,7 +567,6 @@
     headers:
       azure-asyncoperation:
       - https://management.azure.com/subscriptions/00000000-0000-0000-0000-000000000000/providers/Microsoft.DocumentDB/locations/westus/operationsStatus/2b2f405e-3e29-4d90-929c-826a4810be15?api-version=2023-04-15
->>>>>>> 314f72a8
       cache-control:
       - no-store, no-cache
       content-length:
@@ -720,15 +574,9 @@
       content-type:
       - application/json
       date:
-<<<<<<< HEAD
-      - Fri, 21 Apr 2023 22:53:26 GMT
-      location:
-      - https://management.azure.com/subscriptions/00000000-0000-0000-0000-000000000000/resourceGroups/cli_test_cosmosdb_account000001/providers/Microsoft.DocumentDB/databaseAccounts/cli000002/operationResults/560e5c7a-e472-48b5-821a-cedef537d2eb?api-version=2023-03-15
-=======
       - Fri, 05 May 2023 02:02:46 GMT
       location:
       - https://management.azure.com/subscriptions/00000000-0000-0000-0000-000000000000/resourceGroups/cli_test_cosmosdb_account000001/providers/Microsoft.DocumentDB/databaseAccounts/cli000002/operationResults/2b2f405e-3e29-4d90-929c-826a4810be15?api-version=2023-04-15
->>>>>>> 314f72a8
       pragma:
       - no-cache
       server:
@@ -744,9 +592,6 @@
       x-ms-gatewayversion:
       - version=2.14.0
       x-ms-ratelimit-remaining-subscription-writes:
-<<<<<<< HEAD
-      - '1199'
-=======
       - '1197'
     status:
       code: 200
@@ -794,7 +639,6 @@
       - nosniff
       x-ms-gatewayversion:
       - version=2.14.0
->>>>>>> 314f72a8
     status:
       code: 200
       message: Ok
@@ -812,15 +656,9 @@
       ParameterSetName:
       - -n -g --analytical-storage-schema-type
       User-Agent:
-<<<<<<< HEAD
-      - AZURECLI/2.47.0 azsdk-python-mgmt-cosmosdb/9.1.0 Python/3.9.13 (Windows-10-10.0.22621-SP0)
-    method: GET
-    uri: https://management.azure.com/subscriptions/00000000-0000-0000-0000-000000000000/providers/Microsoft.DocumentDB/locations/westus/operationsStatus/560e5c7a-e472-48b5-821a-cedef537d2eb?api-version=2023-03-15
-=======
       - AZURECLI/2.48.1 azsdk-python-mgmt-cosmosdb/0.7.0 Python/3.10.11 (Windows-10-10.0.22621-SP0)
     method: GET
     uri: https://management.azure.com/subscriptions/00000000-0000-0000-0000-000000000000/providers/Microsoft.DocumentDB/locations/westus/operationsStatus/2b2f405e-3e29-4d90-929c-826a4810be15?api-version=2023-04-15
->>>>>>> 314f72a8
   response:
     body:
       string: '{"status":"Dequeued"}'
@@ -832,11 +670,7 @@
       content-type:
       - application/json
       date:
-<<<<<<< HEAD
-      - Fri, 21 Apr 2023 22:53:56 GMT
-=======
       - Fri, 05 May 2023 02:03:16 GMT
->>>>>>> 314f72a8
       pragma:
       - no-cache
       server:
@@ -868,15 +702,9 @@
       ParameterSetName:
       - -n -g --analytical-storage-schema-type
       User-Agent:
-<<<<<<< HEAD
-      - AZURECLI/2.47.0 azsdk-python-mgmt-cosmosdb/9.1.0 Python/3.9.13 (Windows-10-10.0.22621-SP0)
-    method: GET
-    uri: https://management.azure.com/subscriptions/00000000-0000-0000-0000-000000000000/providers/Microsoft.DocumentDB/locations/westus/operationsStatus/560e5c7a-e472-48b5-821a-cedef537d2eb?api-version=2023-03-15
-=======
       - AZURECLI/2.48.1 azsdk-python-mgmt-cosmosdb/0.7.0 Python/3.10.11 (Windows-10-10.0.22621-SP0)
     method: GET
     uri: https://management.azure.com/subscriptions/00000000-0000-0000-0000-000000000000/providers/Microsoft.DocumentDB/locations/westus/operationsStatus/2b2f405e-3e29-4d90-929c-826a4810be15?api-version=2023-04-15
->>>>>>> 314f72a8
   response:
     body:
       string: '{"status":"Succeeded"}'
@@ -888,11 +716,7 @@
       content-type:
       - application/json
       date:
-<<<<<<< HEAD
-      - Fri, 21 Apr 2023 22:54:26 GMT
-=======
       - Fri, 05 May 2023 02:03:47 GMT
->>>>>>> 314f72a8
       pragma:
       - no-cache
       server:
@@ -924,19 +748,6 @@
       ParameterSetName:
       - -n -g --analytical-storage-schema-type
       User-Agent:
-<<<<<<< HEAD
-      - AZURECLI/2.47.0 azsdk-python-mgmt-cosmosdb/9.1.0 Python/3.9.13 (Windows-10-10.0.22621-SP0)
-    method: GET
-    uri: https://management.azure.com/subscriptions/00000000-0000-0000-0000-000000000000/resourceGroups/cli_test_cosmosdb_account000001/providers/Microsoft.DocumentDB/databaseAccounts/cli000002?api-version=2023-03-15
-  response:
-    body:
-      string: '{"id":"/subscriptions/00000000-0000-0000-0000-000000000000/resourceGroups/cli_test_cosmosdb_account000001/providers/Microsoft.DocumentDB/databaseAccounts/cli000002","name":"cli000002","location":"West
-        US","type":"Microsoft.DocumentDB/databaseAccounts","kind":"GlobalDocumentDB","tags":{},"systemData":{"createdAt":"2023-04-21T22:52:42.8946081Z"},"properties":{"provisioningState":"Succeeded","documentEndpoint":"https://cli000002.documents.azure.com:443/","sqlEndpoint":"https://cli000002.documents.azure.com:443/","publicNetworkAccess":"Enabled","enableAutomaticFailover":false,"enableMultipleWriteLocations":false,"enablePartitionKeyMonitor":false,"isVirtualNetworkFilterEnabled":false,"virtualNetworkRules":[],"EnabledApiTypes":"Sql","disableKeyBasedMetadataWriteAccess":false,"enableFreeTier":false,"enableAnalyticalStorage":false,"analyticalStorageConfiguration":{"schemaType":"WellDefined"},"instanceId":"112233e4-c9da-4cde-b1cc-1bc18509d713","databaseAccountOfferType":"Standard","defaultIdentity":"FirstPartyIdentity","networkAclBypass":"None","disableLocalAuth":false,"enablePartitionMerge":false,"minimalTlsVersion":"Tls","consistencyPolicy":{"defaultConsistencyLevel":"Session","maxIntervalInSeconds":5,"maxStalenessPrefix":100},"configurationOverrides":{},"writeLocations":[{"id":"cli000002-westus","locationName":"West
-        US","documentEndpoint":"https://cli000002-westus.documents.azure.com:443/","provisioningState":"Succeeded","failoverPriority":0,"isZoneRedundant":false}],"readLocations":[{"id":"cli000002-westus","locationName":"West
-        US","documentEndpoint":"https://cli000002-westus.documents.azure.com:443/","provisioningState":"Succeeded","failoverPriority":0,"isZoneRedundant":false}],"locations":[{"id":"cli000002-westus","locationName":"West
-        US","documentEndpoint":"https://cli000002-westus.documents.azure.com:443/","provisioningState":"Succeeded","failoverPriority":0,"isZoneRedundant":false}],"failoverPolicies":[{"id":"cli000002-westus","locationName":"West
-        US","failoverPriority":0}],"cors":[],"capabilities":[],"ipRules":[],"backupPolicy":{"type":"Periodic","periodicModeProperties":{"backupIntervalInMinutes":240,"backupRetentionIntervalInHours":8,"backupStorageRedundancy":"Geo"}},"networkAclBypassResourceIds":[],"keysMetadata":{"primaryMasterKey":{"generationTime":"2023-04-21T22:52:42.8946081Z"},"secondaryMasterKey":{"generationTime":"2023-04-21T22:52:42.8946081Z"},"primaryReadonlyMasterKey":{"generationTime":"2023-04-21T22:52:42.8946081Z"},"secondaryReadonlyMasterKey":{"generationTime":"2023-04-21T22:52:42.8946081Z"}}},"identity":{"type":"None"}}'
-=======
       - AZURECLI/2.48.1 azsdk-python-mgmt-cosmosdb/0.7.0 Python/3.10.11 (Windows-10-10.0.22621-SP0)
     method: GET
     uri: https://management.azure.com/subscriptions/00000000-0000-0000-0000-000000000000/resourceGroups/cli_test_cosmosdb_account000001/providers/Microsoft.DocumentDB/databaseAccounts/cli000002?api-version=2023-04-15
@@ -948,7 +759,6 @@
         US","documentEndpoint":"https://cli000002-westus.documents.azure.com:443/","provisioningState":"Succeeded","failoverPriority":0,"isZoneRedundant":false}],"locations":[{"id":"cli000002-westus","locationName":"West
         US","documentEndpoint":"https://cli000002-westus.documents.azure.com:443/","provisioningState":"Succeeded","failoverPriority":0,"isZoneRedundant":false}],"failoverPolicies":[{"id":"cli000002-westus","locationName":"West
         US","failoverPriority":0}],"cors":[],"capabilities":[],"ipRules":[],"backupPolicy":{"type":"Periodic","periodicModeProperties":{"backupIntervalInMinutes":240,"backupRetentionIntervalInHours":8,"backupStorageRedundancy":"Geo"}},"networkAclBypassResourceIds":[],"keysMetadata":{"primaryMasterKey":{"generationTime":"2023-05-05T02:01:53.4124222Z"},"secondaryMasterKey":{"generationTime":"2023-05-05T02:01:53.4124222Z"},"primaryReadonlyMasterKey":{"generationTime":"2023-05-05T02:01:53.4124222Z"},"secondaryReadonlyMasterKey":{"generationTime":"2023-05-05T02:01:53.4124222Z"}}},"identity":{"type":"None"}}'
->>>>>>> 314f72a8
     headers:
       cache-control:
       - no-store, no-cache
@@ -957,11 +767,7 @@
       content-type:
       - application/json
       date:
-<<<<<<< HEAD
-      - Fri, 21 Apr 2023 22:54:26 GMT
-=======
       - Fri, 05 May 2023 02:03:47 GMT
->>>>>>> 314f72a8
       pragma:
       - no-cache
       server:
@@ -993,19 +799,6 @@
       ParameterSetName:
       - -n -g --analytical-storage-schema-type
       User-Agent:
-<<<<<<< HEAD
-      - AZURECLI/2.47.0 azsdk-python-mgmt-cosmosdb/9.1.0 Python/3.9.13 (Windows-10-10.0.22621-SP0)
-    method: GET
-    uri: https://management.azure.com/subscriptions/00000000-0000-0000-0000-000000000000/resourceGroups/cli_test_cosmosdb_account000001/providers/Microsoft.DocumentDB/databaseAccounts/cli000002?api-version=2023-03-15
-  response:
-    body:
-      string: '{"id":"/subscriptions/00000000-0000-0000-0000-000000000000/resourceGroups/cli_test_cosmosdb_account000001/providers/Microsoft.DocumentDB/databaseAccounts/cli000002","name":"cli000002","location":"West
-        US","type":"Microsoft.DocumentDB/databaseAccounts","kind":"GlobalDocumentDB","tags":{},"systemData":{"createdAt":"2023-04-21T22:52:42.8946081Z"},"properties":{"provisioningState":"Succeeded","documentEndpoint":"https://cli000002.documents.azure.com:443/","sqlEndpoint":"https://cli000002.documents.azure.com:443/","publicNetworkAccess":"Enabled","enableAutomaticFailover":false,"enableMultipleWriteLocations":false,"enablePartitionKeyMonitor":false,"isVirtualNetworkFilterEnabled":false,"virtualNetworkRules":[],"EnabledApiTypes":"Sql","disableKeyBasedMetadataWriteAccess":false,"enableFreeTier":false,"enableAnalyticalStorage":false,"analyticalStorageConfiguration":{"schemaType":"WellDefined"},"instanceId":"112233e4-c9da-4cde-b1cc-1bc18509d713","databaseAccountOfferType":"Standard","defaultIdentity":"FirstPartyIdentity","networkAclBypass":"None","disableLocalAuth":false,"enablePartitionMerge":false,"minimalTlsVersion":"Tls","consistencyPolicy":{"defaultConsistencyLevel":"Session","maxIntervalInSeconds":5,"maxStalenessPrefix":100},"configurationOverrides":{},"writeLocations":[{"id":"cli000002-westus","locationName":"West
-        US","documentEndpoint":"https://cli000002-westus.documents.azure.com:443/","provisioningState":"Succeeded","failoverPriority":0,"isZoneRedundant":false}],"readLocations":[{"id":"cli000002-westus","locationName":"West
-        US","documentEndpoint":"https://cli000002-westus.documents.azure.com:443/","provisioningState":"Succeeded","failoverPriority":0,"isZoneRedundant":false}],"locations":[{"id":"cli000002-westus","locationName":"West
-        US","documentEndpoint":"https://cli000002-westus.documents.azure.com:443/","provisioningState":"Succeeded","failoverPriority":0,"isZoneRedundant":false}],"failoverPolicies":[{"id":"cli000002-westus","locationName":"West
-        US","failoverPriority":0}],"cors":[],"capabilities":[],"ipRules":[],"backupPolicy":{"type":"Periodic","periodicModeProperties":{"backupIntervalInMinutes":240,"backupRetentionIntervalInHours":8,"backupStorageRedundancy":"Geo"}},"networkAclBypassResourceIds":[],"keysMetadata":{"primaryMasterKey":{"generationTime":"2023-04-21T22:52:42.8946081Z"},"secondaryMasterKey":{"generationTime":"2023-04-21T22:52:42.8946081Z"},"primaryReadonlyMasterKey":{"generationTime":"2023-04-21T22:52:42.8946081Z"},"secondaryReadonlyMasterKey":{"generationTime":"2023-04-21T22:52:42.8946081Z"}}},"identity":{"type":"None"}}'
-=======
       - AZURECLI/2.48.1 azsdk-python-mgmt-cosmosdb/0.7.0 Python/3.10.11 (Windows-10-10.0.22621-SP0)
     method: GET
     uri: https://management.azure.com/subscriptions/00000000-0000-0000-0000-000000000000/resourceGroups/cli_test_cosmosdb_account000001/providers/Microsoft.DocumentDB/databaseAccounts/cli000002?api-version=2023-04-15
@@ -1017,7 +810,6 @@
         US","documentEndpoint":"https://cli000002-westus.documents.azure.com:443/","provisioningState":"Succeeded","failoverPriority":0,"isZoneRedundant":false}],"locations":[{"id":"cli000002-westus","locationName":"West
         US","documentEndpoint":"https://cli000002-westus.documents.azure.com:443/","provisioningState":"Succeeded","failoverPriority":0,"isZoneRedundant":false}],"failoverPolicies":[{"id":"cli000002-westus","locationName":"West
         US","failoverPriority":0}],"cors":[],"capabilities":[],"ipRules":[],"backupPolicy":{"type":"Periodic","periodicModeProperties":{"backupIntervalInMinutes":240,"backupRetentionIntervalInHours":8,"backupStorageRedundancy":"Geo"}},"networkAclBypassResourceIds":[],"keysMetadata":{"primaryMasterKey":{"generationTime":"2023-05-05T02:01:53.4124222Z"},"secondaryMasterKey":{"generationTime":"2023-05-05T02:01:53.4124222Z"},"primaryReadonlyMasterKey":{"generationTime":"2023-05-05T02:01:53.4124222Z"},"secondaryReadonlyMasterKey":{"generationTime":"2023-05-05T02:01:53.4124222Z"}}},"identity":{"type":"None"}}'
->>>>>>> 314f72a8
     headers:
       cache-control:
       - no-store, no-cache
@@ -1026,11 +818,7 @@
       content-type:
       - application/json
       date:
-<<<<<<< HEAD
-      - Fri, 21 Apr 2023 22:54:26 GMT
-=======
       - Fri, 05 May 2023 02:03:47 GMT
->>>>>>> 314f72a8
       pragma:
       - no-cache
       server:
@@ -1062,19 +850,6 @@
       ParameterSetName:
       - -n -g
       User-Agent:
-<<<<<<< HEAD
-      - AZURECLI/2.47.0 azsdk-python-mgmt-cosmosdb/9.1.0 Python/3.9.13 (Windows-10-10.0.22621-SP0)
-    method: GET
-    uri: https://management.azure.com/subscriptions/00000000-0000-0000-0000-000000000000/resourceGroups/cli_test_cosmosdb_account000001/providers/Microsoft.DocumentDB/databaseAccounts/cli000002?api-version=2023-03-15
-  response:
-    body:
-      string: '{"id":"/subscriptions/00000000-0000-0000-0000-000000000000/resourceGroups/cli_test_cosmosdb_account000001/providers/Microsoft.DocumentDB/databaseAccounts/cli000002","name":"cli000002","location":"West
-        US","type":"Microsoft.DocumentDB/databaseAccounts","kind":"GlobalDocumentDB","tags":{},"systemData":{"createdAt":"2023-04-21T22:52:42.8946081Z"},"properties":{"provisioningState":"Succeeded","documentEndpoint":"https://cli000002.documents.azure.com:443/","sqlEndpoint":"https://cli000002.documents.azure.com:443/","publicNetworkAccess":"Enabled","enableAutomaticFailover":false,"enableMultipleWriteLocations":false,"enablePartitionKeyMonitor":false,"isVirtualNetworkFilterEnabled":false,"virtualNetworkRules":[],"EnabledApiTypes":"Sql","disableKeyBasedMetadataWriteAccess":false,"enableFreeTier":false,"enableAnalyticalStorage":false,"analyticalStorageConfiguration":{"schemaType":"WellDefined"},"instanceId":"112233e4-c9da-4cde-b1cc-1bc18509d713","databaseAccountOfferType":"Standard","defaultIdentity":"FirstPartyIdentity","networkAclBypass":"None","disableLocalAuth":false,"enablePartitionMerge":false,"minimalTlsVersion":"Tls","consistencyPolicy":{"defaultConsistencyLevel":"Session","maxIntervalInSeconds":5,"maxStalenessPrefix":100},"configurationOverrides":{},"writeLocations":[{"id":"cli000002-westus","locationName":"West
-        US","documentEndpoint":"https://cli000002-westus.documents.azure.com:443/","provisioningState":"Succeeded","failoverPriority":0,"isZoneRedundant":false}],"readLocations":[{"id":"cli000002-westus","locationName":"West
-        US","documentEndpoint":"https://cli000002-westus.documents.azure.com:443/","provisioningState":"Succeeded","failoverPriority":0,"isZoneRedundant":false}],"locations":[{"id":"cli000002-westus","locationName":"West
-        US","documentEndpoint":"https://cli000002-westus.documents.azure.com:443/","provisioningState":"Succeeded","failoverPriority":0,"isZoneRedundant":false}],"failoverPolicies":[{"id":"cli000002-westus","locationName":"West
-        US","failoverPriority":0}],"cors":[],"capabilities":[],"ipRules":[],"backupPolicy":{"type":"Periodic","periodicModeProperties":{"backupIntervalInMinutes":240,"backupRetentionIntervalInHours":8,"backupStorageRedundancy":"Geo"}},"networkAclBypassResourceIds":[],"keysMetadata":{"primaryMasterKey":{"generationTime":"2023-04-21T22:52:42.8946081Z"},"secondaryMasterKey":{"generationTime":"2023-04-21T22:52:42.8946081Z"},"primaryReadonlyMasterKey":{"generationTime":"2023-04-21T22:52:42.8946081Z"},"secondaryReadonlyMasterKey":{"generationTime":"2023-04-21T22:52:42.8946081Z"}}},"identity":{"type":"None"}}'
-=======
       - AZURECLI/2.48.1 azsdk-python-mgmt-cosmosdb/0.7.0 Python/3.10.11 (Windows-10-10.0.22621-SP0)
     method: GET
     uri: https://management.azure.com/subscriptions/00000000-0000-0000-0000-000000000000/resourceGroups/cli_test_cosmosdb_account000001/providers/Microsoft.DocumentDB/databaseAccounts/cli000002?api-version=2023-04-15
@@ -1086,7 +861,6 @@
         US","documentEndpoint":"https://cli000002-westus.documents.azure.com:443/","provisioningState":"Succeeded","failoverPriority":0,"isZoneRedundant":false}],"locations":[{"id":"cli000002-westus","locationName":"West
         US","documentEndpoint":"https://cli000002-westus.documents.azure.com:443/","provisioningState":"Succeeded","failoverPriority":0,"isZoneRedundant":false}],"failoverPolicies":[{"id":"cli000002-westus","locationName":"West
         US","failoverPriority":0}],"cors":[],"capabilities":[],"ipRules":[],"backupPolicy":{"type":"Periodic","periodicModeProperties":{"backupIntervalInMinutes":240,"backupRetentionIntervalInHours":8,"backupStorageRedundancy":"Geo"}},"networkAclBypassResourceIds":[],"keysMetadata":{"primaryMasterKey":{"generationTime":"2023-05-05T02:01:53.4124222Z"},"secondaryMasterKey":{"generationTime":"2023-05-05T02:01:53.4124222Z"},"primaryReadonlyMasterKey":{"generationTime":"2023-05-05T02:01:53.4124222Z"},"secondaryReadonlyMasterKey":{"generationTime":"2023-05-05T02:01:53.4124222Z"}}},"identity":{"type":"None"}}'
->>>>>>> 314f72a8
     headers:
       cache-control:
       - no-store, no-cache
@@ -1095,17 +869,17 @@
       content-type:
       - application/json
       date:
-<<<<<<< HEAD
-      - Fri, 21 Apr 2023 22:54:27 GMT
-=======
       - Fri, 05 May 2023 02:03:47 GMT
->>>>>>> 314f72a8
-      pragma:
-      - no-cache
-      server:
-      - Microsoft-HTTPAPI/2.0
-      strict-transport-security:
-      - max-age=31536000; includeSubDomains
+      pragma:
+      - no-cache
+      server:
+      - Microsoft-HTTPAPI/2.0
+      strict-transport-security:
+      - max-age=31536000; includeSubDomains
+      transfer-encoding:
+      - chunked
+      vary:
+      - Accept-Encoding
       x-content-type-options:
       - nosniff
       x-ms-gatewayversion:
