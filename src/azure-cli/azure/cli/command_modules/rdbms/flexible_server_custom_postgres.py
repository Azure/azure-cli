--- conflicted
+++ resolved
@@ -748,34 +748,7 @@
     return sdk_no_wait(no_wait, client.begin_create, resource_group_name, server_name, parameters)
 
 
-<<<<<<< HEAD
 def flexible_replica_promote(client, resource_group_name, server_name, promote_mode='standalone', promote_option='planned'):
-=======
-def flexible_replica_stop(cmd, client, resource_group_name, server_name):
-    validate_resource_group(resource_group_name)
-    validate_citus_cluster(cmd, resource_group_name, server_name)
-
-    try:
-        server_object = client.get(resource_group_name, server_name)
-    except Exception as e:
-        raise ResourceNotFoundError(e)
-
-    if server_object.replica.role is not None and "replica" not in server_object.replica.role.lower():
-        raise CLIError('Server {} is not a replica server.'.format(server_name))
-
-    params = postgresql_flexibleservers.models.ServerForUpdate(
-        replica=postgresql_flexibleservers.models.Replica(
-            role='None',
-            promote_mode='standalone',
-            promote_option='planned'
-        )
-    )
-
-    return client.begin_update(resource_group_name, server_name, params)
-
-
-def flexible_replica_promote(cmd, client, resource_group_name, server_name, promote_mode='standalone', promote_option='planned'):
->>>>>>> 17a4bbbb
     validate_resource_group(resource_group_name)
     validate_citus_cluster(cmd, resource_group_name, server_name)
 
