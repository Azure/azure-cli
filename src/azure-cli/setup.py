--- conflicted
+++ resolved
@@ -76,11 +76,7 @@
     'azure-mgmt-compute~=29.1.0',
     'azure-mgmt-consumption~=2.0',
     'azure-mgmt-containerinstance~=9.1.0',
-<<<<<<< HEAD
     'azure-mgmt-containerregistry==10.1.0',
-=======
-    'azure-mgmt-containerregistry==10.0.0',
->>>>>>> e8b6fedc
     'azure-mgmt-containerservice~=21.2.0',
     'azure-mgmt-cosmosdb==8.0.0',
     'azure-mgmt-databoxedge~=1.0.0',
