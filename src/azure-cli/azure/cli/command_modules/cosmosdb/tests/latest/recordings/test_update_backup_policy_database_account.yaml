interactions:
- request:
    body: null
    headers:
      Accept:
      - application/json
      Accept-Encoding:
      - gzip, deflate
      CommandName:
      - cosmosdb create
      Connection:
      - keep-alive
      ParameterSetName:
      - -n -g
      User-Agent:
<<<<<<< HEAD
      - AZURECLI/2.47.0 azsdk-python-azure-mgmt-resource/22.0.0 Python/3.9.13 (Windows-10-10.0.22621-SP0)
=======
      - AZURECLI/2.48.1 azsdk-python-azure-mgmt-resource/22.0.0 Python/3.10.11 (Windows-10-10.0.22621-SP0)
>>>>>>> 314f72a8
    method: GET
    uri: https://management.azure.com/subscriptions/00000000-0000-0000-0000-000000000000/resourcegroups/cli_update_backup_policy_database_account000001?api-version=2022-09-01
  response:
    body:
<<<<<<< HEAD
      string: '{"id":"/subscriptions/00000000-0000-0000-0000-000000000000/resourceGroups/cli_update_backup_policy_database_account000001","name":"cli_update_backup_policy_database_account000001","type":"Microsoft.Resources/resourceGroups","location":"westus","tags":{"product":"azurecli","cause":"automation","date":"2023-04-21T23:49:12Z"},"properties":{"provisioningState":"Succeeded"}}'
=======
      string: '{"id":"/subscriptions/00000000-0000-0000-0000-000000000000/resourceGroups/cli_update_backup_policy_database_account000001","name":"cli_update_backup_policy_database_account000001","type":"Microsoft.Resources/resourceGroups","location":"westus","tags":{"product":"azurecli","cause":"automation","test":"test_update_backup_policy_database_account","date":"2023-05-05T20:15:07Z"},"properties":{"provisioningState":"Succeeded"}}'
>>>>>>> 314f72a8
    headers:
      cache-control:
      - no-cache
      content-length:
      - '424'
      content-type:
      - application/json; charset=utf-8
      date:
<<<<<<< HEAD
      - Fri, 21 Apr 2023 23:49:12 GMT
=======
      - Fri, 05 May 2023 20:15:08 GMT
>>>>>>> 314f72a8
      expires:
      - '-1'
      pragma:
      - no-cache
      strict-transport-security:
      - max-age=31536000; includeSubDomains
      vary:
      - Accept-Encoding
      x-content-type-options:
      - nosniff
    status:
      code: 200
      message: OK
- request:
    body: '{"location": "westus", "kind": "GlobalDocumentDB", "properties": {"locations":
      [{"locationName": "westus", "failoverPriority": 0, "isZoneRedundant": false}],
      "databaseAccountOfferType": "Standard", "apiProperties": {}, "createMode": "Default"}}'
    headers:
      Accept:
      - application/json
      Accept-Encoding:
      - gzip, deflate
      CommandName:
      - cosmosdb create
      Connection:
      - keep-alive
      Content-Length:
      - '244'
      Content-Type:
      - application/json
      ParameterSetName:
      - -n -g
      User-Agent:
<<<<<<< HEAD
      - AZURECLI/2.47.0 azsdk-python-mgmt-cosmosdb/9.1.0 Python/3.9.13 (Windows-10-10.0.22621-SP0)
    method: PUT
    uri: https://management.azure.com/subscriptions/00000000-0000-0000-0000-000000000000/resourceGroups/cli_update_backup_policy_database_account000001/providers/Microsoft.DocumentDB/databaseAccounts/cli000002?api-version=2023-03-15
  response:
    body:
      string: '{"id":"/subscriptions/00000000-0000-0000-0000-000000000000/resourceGroups/cli_update_backup_policy_database_account000001/providers/Microsoft.DocumentDB/databaseAccounts/cli000002","name":"cli000002","location":"West
        US","type":"Microsoft.DocumentDB/databaseAccounts","kind":"GlobalDocumentDB","tags":{},"systemData":{"createdAt":"2023-04-21T23:49:18.4606362Z"},"properties":{"provisioningState":"Creating","publicNetworkAccess":"Enabled","enableAutomaticFailover":false,"enableMultipleWriteLocations":false,"enablePartitionKeyMonitor":false,"isVirtualNetworkFilterEnabled":false,"virtualNetworkRules":[],"EnabledApiTypes":"Sql","disableKeyBasedMetadataWriteAccess":false,"enableFreeTier":false,"enableAnalyticalStorage":false,"analyticalStorageConfiguration":{"schemaType":"WellDefined"},"instanceId":"3bbfa9dd-7f4b-4cb7-90c8-8f650a40317d","databaseAccountOfferType":"Standard","defaultIdentity":"","networkAclBypass":"None","disableLocalAuth":false,"enablePartitionMerge":false,"minimalTlsVersion":"Tls","consistencyPolicy":{"defaultConsistencyLevel":"Session","maxIntervalInSeconds":5,"maxStalenessPrefix":100},"configurationOverrides":{},"writeLocations":[{"id":"cli000002-westus","locationName":"West
        US","provisioningState":"Creating","failoverPriority":0,"isZoneRedundant":false}],"readLocations":[{"id":"cli000002-westus","locationName":"West
        US","provisioningState":"Creating","failoverPriority":0,"isZoneRedundant":false}],"locations":[{"id":"cli000002-westus","locationName":"West
        US","provisioningState":"Creating","failoverPriority":0,"isZoneRedundant":false}],"failoverPolicies":[{"id":"cli000002-westus","locationName":"West
        US","failoverPriority":0}],"cors":[],"capabilities":[],"ipRules":[],"backupPolicy":{"type":"Periodic","periodicModeProperties":{"backupIntervalInMinutes":240,"backupRetentionIntervalInHours":8,"backupStorageRedundancy":"Invalid"}},"networkAclBypassResourceIds":[],"keysMetadata":{"primaryMasterKey":{"generationTime":"2023-04-21T23:49:18.4606362Z"},"secondaryMasterKey":{"generationTime":"2023-04-21T23:49:18.4606362Z"},"primaryReadonlyMasterKey":{"generationTime":"2023-04-21T23:49:18.4606362Z"},"secondaryReadonlyMasterKey":{"generationTime":"2023-04-21T23:49:18.4606362Z"}}},"identity":{"type":"None"}}'
    headers:
      azure-asyncoperation:
      - https://management.azure.com/subscriptions/00000000-0000-0000-0000-000000000000/providers/Microsoft.DocumentDB/locations/westus/operationsStatus/488dbc4a-97ae-4088-8538-d9aec823deaa?api-version=2023-03-15
=======
      - AZURECLI/2.48.1 azsdk-python-mgmt-cosmosdb/0.7.0 Python/3.10.11 (Windows-10-10.0.22621-SP0)
    method: PUT
    uri: https://management.azure.com/subscriptions/00000000-0000-0000-0000-000000000000/resourceGroups/cli_update_backup_policy_database_account000001/providers/Microsoft.DocumentDB/databaseAccounts/cli000002?api-version=2023-04-15
  response:
    body:
      string: '{"id":"/subscriptions/00000000-0000-0000-0000-000000000000/resourceGroups/cli_update_backup_policy_database_account000001/providers/Microsoft.DocumentDB/databaseAccounts/cli000002","name":"cli000002","location":"West
        US","type":"Microsoft.DocumentDB/databaseAccounts","kind":"GlobalDocumentDB","tags":{},"systemData":{"createdAt":"2023-05-05T20:15:13.4627251Z"},"properties":{"provisioningState":"Creating","publicNetworkAccess":"Enabled","enableAutomaticFailover":false,"enableMultipleWriteLocations":false,"enablePartitionKeyMonitor":false,"isVirtualNetworkFilterEnabled":false,"virtualNetworkRules":[],"EnabledApiTypes":"Sql","disableKeyBasedMetadataWriteAccess":false,"enableFreeTier":false,"enableAnalyticalStorage":false,"analyticalStorageConfiguration":{"schemaType":"WellDefined"},"instanceId":"54c7b7ab-502e-4669-b599-0ad75381a364","databaseAccountOfferType":"Standard","defaultIdentity":"","networkAclBypass":"None","disableLocalAuth":false,"enablePartitionMerge":false,"minimalTlsVersion":"Tls","consistencyPolicy":{"defaultConsistencyLevel":"Session","maxIntervalInSeconds":5,"maxStalenessPrefix":100},"configurationOverrides":{},"writeLocations":[{"id":"cli000002-westus","locationName":"West
        US","provisioningState":"Creating","failoverPriority":0,"isZoneRedundant":false}],"readLocations":[{"id":"cli000002-westus","locationName":"West
        US","provisioningState":"Creating","failoverPriority":0,"isZoneRedundant":false}],"locations":[{"id":"cli000002-westus","locationName":"West
        US","provisioningState":"Creating","failoverPriority":0,"isZoneRedundant":false}],"failoverPolicies":[{"id":"cli000002-westus","locationName":"West
        US","failoverPriority":0}],"cors":[],"capabilities":[],"ipRules":[],"backupPolicy":{"type":"Periodic","periodicModeProperties":{"backupIntervalInMinutes":240,"backupRetentionIntervalInHours":8,"backupStorageRedundancy":"Invalid"}},"networkAclBypassResourceIds":[],"keysMetadata":{"primaryMasterKey":{"generationTime":"2023-05-05T20:15:13.4627251Z"},"secondaryMasterKey":{"generationTime":"2023-05-05T20:15:13.4627251Z"},"primaryReadonlyMasterKey":{"generationTime":"2023-05-05T20:15:13.4627251Z"},"secondaryReadonlyMasterKey":{"generationTime":"2023-05-05T20:15:13.4627251Z"}}},"identity":{"type":"None"}}'
    headers:
      azure-asyncoperation:
      - https://management.azure.com/subscriptions/00000000-0000-0000-0000-000000000000/providers/Microsoft.DocumentDB/locations/westus/operationsStatus/bdfda4e6-184c-439c-bfaa-3076db52d8ca?api-version=2023-04-15
>>>>>>> 314f72a8
      cache-control:
      - no-store, no-cache
      content-length:
      - '2245'
      content-type:
      - application/json
      date:
<<<<<<< HEAD
      - Fri, 21 Apr 2023 23:49:20 GMT
      location:
      - https://management.azure.com/subscriptions/00000000-0000-0000-0000-000000000000/resourceGroups/cli_update_backup_policy_database_account000001/providers/Microsoft.DocumentDB/databaseAccounts/cli000002/operationResults/488dbc4a-97ae-4088-8538-d9aec823deaa?api-version=2023-03-15
=======
      - Fri, 05 May 2023 20:15:14 GMT
      location:
      - https://management.azure.com/subscriptions/00000000-0000-0000-0000-000000000000/resourceGroups/cli_update_backup_policy_database_account000001/providers/Microsoft.DocumentDB/databaseAccounts/cli000002/operationResults/bdfda4e6-184c-439c-bfaa-3076db52d8ca?api-version=2023-04-15
>>>>>>> 314f72a8
      pragma:
      - no-cache
      server:
      - Microsoft-HTTPAPI/2.0
      strict-transport-security:
      - max-age=31536000; includeSubDomains
      x-content-type-options:
      - nosniff
      x-ms-gatewayversion:
      - version=2.14.0
      x-ms-ratelimit-remaining-subscription-writes:
      - '1198'
    status:
      code: 200
      message: Ok
- request:
    body: null
    headers:
      Accept:
      - '*/*'
      Accept-Encoding:
      - gzip, deflate
      CommandName:
      - cosmosdb create
      Connection:
      - keep-alive
      ParameterSetName:
      - -n -g
      User-Agent:
<<<<<<< HEAD
      - AZURECLI/2.47.0 azsdk-python-mgmt-cosmosdb/9.1.0 Python/3.9.13 (Windows-10-10.0.22621-SP0)
    method: GET
    uri: https://management.azure.com/subscriptions/00000000-0000-0000-0000-000000000000/providers/Microsoft.DocumentDB/locations/westus/operationsStatus/488dbc4a-97ae-4088-8538-d9aec823deaa?api-version=2023-03-15
=======
      - AZURECLI/2.48.1 azsdk-python-mgmt-cosmosdb/0.7.0 Python/3.10.11 (Windows-10-10.0.22621-SP0)
    method: GET
    uri: https://management.azure.com/subscriptions/00000000-0000-0000-0000-000000000000/providers/Microsoft.DocumentDB/locations/westus/operationsStatus/bdfda4e6-184c-439c-bfaa-3076db52d8ca?api-version=2023-04-15
  response:
    body:
      string: '{"status":"Enqueued"}'
    headers:
      cache-control:
      - no-store, no-cache
      content-length:
      - '21'
      content-type:
      - application/json
      date:
      - Fri, 05 May 2023 20:15:14 GMT
      pragma:
      - no-cache
      server:
      - Microsoft-HTTPAPI/2.0
      strict-transport-security:
      - max-age=31536000; includeSubDomains
      transfer-encoding:
      - chunked
      vary:
      - Accept-Encoding
      x-content-type-options:
      - nosniff
      x-ms-gatewayversion:
      - version=2.14.0
    status:
      code: 200
      message: Ok
- request:
    body: null
    headers:
      Accept:
      - '*/*'
      Accept-Encoding:
      - gzip, deflate
      CommandName:
      - cosmosdb create
      Connection:
      - keep-alive
      ParameterSetName:
      - -n -g
      User-Agent:
      - AZURECLI/2.48.1 azsdk-python-mgmt-cosmosdb/0.7.0 Python/3.10.11 (Windows-10-10.0.22621-SP0)
    method: GET
    uri: https://management.azure.com/subscriptions/00000000-0000-0000-0000-000000000000/providers/Microsoft.DocumentDB/locations/westus/operationsStatus/bdfda4e6-184c-439c-bfaa-3076db52d8ca?api-version=2023-04-15
>>>>>>> 314f72a8
  response:
    body:
      string: '{"status":"Dequeued"}'
    headers:
      cache-control:
      - no-store, no-cache
      content-length:
      - '21'
      content-type:
      - application/json
      date:
<<<<<<< HEAD
      - Fri, 21 Apr 2023 23:49:50 GMT
=======
      - Fri, 05 May 2023 20:15:45 GMT
>>>>>>> 314f72a8
      pragma:
      - no-cache
      server:
      - Microsoft-HTTPAPI/2.0
      strict-transport-security:
      - max-age=31536000; includeSubDomains
      x-content-type-options:
      - nosniff
      x-ms-gatewayversion:
      - version=2.14.0
    status:
      code: 200
      message: Ok
- request:
    body: null
    headers:
      Accept:
      - '*/*'
      Accept-Encoding:
      - gzip, deflate
      CommandName:
      - cosmosdb create
      Connection:
      - keep-alive
      ParameterSetName:
      - -n -g
      User-Agent:
<<<<<<< HEAD
      - AZURECLI/2.47.0 azsdk-python-mgmt-cosmosdb/9.1.0 Python/3.9.13 (Windows-10-10.0.22621-SP0)
    method: GET
    uri: https://management.azure.com/subscriptions/00000000-0000-0000-0000-000000000000/providers/Microsoft.DocumentDB/locations/westus/operationsStatus/488dbc4a-97ae-4088-8538-d9aec823deaa?api-version=2023-03-15
=======
      - AZURECLI/2.48.1 azsdk-python-mgmt-cosmosdb/0.7.0 Python/3.10.11 (Windows-10-10.0.22621-SP0)
    method: GET
    uri: https://management.azure.com/subscriptions/00000000-0000-0000-0000-000000000000/providers/Microsoft.DocumentDB/locations/westus/operationsStatus/bdfda4e6-184c-439c-bfaa-3076db52d8ca?api-version=2023-04-15
>>>>>>> 314f72a8
  response:
    body:
      string: '{"status":"Dequeued"}'
    headers:
      cache-control:
      - no-store, no-cache
      content-length:
      - '21'
      content-type:
      - application/json
      date:
<<<<<<< HEAD
      - Fri, 21 Apr 2023 23:50:19 GMT
=======
      - Fri, 05 May 2023 20:16:14 GMT
>>>>>>> 314f72a8
      pragma:
      - no-cache
      server:
      - Microsoft-HTTPAPI/2.0
      strict-transport-security:
      - max-age=31536000; includeSubDomains
      x-content-type-options:
      - nosniff
      x-ms-gatewayversion:
      - version=2.14.0
    status:
      code: 200
      message: Ok
- request:
    body: null
    headers:
      Accept:
      - '*/*'
      Accept-Encoding:
      - gzip, deflate
      CommandName:
      - cosmosdb create
      Connection:
      - keep-alive
      ParameterSetName:
      - -n -g
      User-Agent:
<<<<<<< HEAD
      - AZURECLI/2.47.0 azsdk-python-mgmt-cosmosdb/9.1.0 Python/3.9.13 (Windows-10-10.0.22621-SP0)
    method: GET
    uri: https://management.azure.com/subscriptions/00000000-0000-0000-0000-000000000000/providers/Microsoft.DocumentDB/locations/westus/operationsStatus/488dbc4a-97ae-4088-8538-d9aec823deaa?api-version=2023-03-15
=======
      - AZURECLI/2.48.1 azsdk-python-mgmt-cosmosdb/0.7.0 Python/3.10.11 (Windows-10-10.0.22621-SP0)
    method: GET
    uri: https://management.azure.com/subscriptions/00000000-0000-0000-0000-000000000000/providers/Microsoft.DocumentDB/locations/westus/operationsStatus/bdfda4e6-184c-439c-bfaa-3076db52d8ca?api-version=2023-04-15
>>>>>>> 314f72a8
  response:
    body:
      string: '{"status":"Dequeued"}'
    headers:
      cache-control:
      - no-store, no-cache
      content-length:
      - '21'
      content-type:
      - application/json
      date:
<<<<<<< HEAD
      - Fri, 21 Apr 2023 23:50:49 GMT
=======
      - Fri, 05 May 2023 20:16:44 GMT
>>>>>>> 314f72a8
      pragma:
      - no-cache
      server:
      - Microsoft-HTTPAPI/2.0
      strict-transport-security:
      - max-age=31536000; includeSubDomains
      x-content-type-options:
      - nosniff
      x-ms-gatewayversion:
      - version=2.14.0
    status:
      code: 200
      message: Ok
- request:
    body: null
    headers:
      Accept:
      - '*/*'
      Accept-Encoding:
      - gzip, deflate
      CommandName:
      - cosmosdb create
      Connection:
      - keep-alive
      ParameterSetName:
      - -n -g
      User-Agent:
<<<<<<< HEAD
      - AZURECLI/2.47.0 azsdk-python-mgmt-cosmosdb/9.1.0 Python/3.9.13 (Windows-10-10.0.22621-SP0)
    method: GET
    uri: https://management.azure.com/subscriptions/00000000-0000-0000-0000-000000000000/providers/Microsoft.DocumentDB/locations/westus/operationsStatus/488dbc4a-97ae-4088-8538-d9aec823deaa?api-version=2023-03-15
=======
      - AZURECLI/2.48.1 azsdk-python-mgmt-cosmosdb/0.7.0 Python/3.10.11 (Windows-10-10.0.22621-SP0)
    method: GET
    uri: https://management.azure.com/subscriptions/00000000-0000-0000-0000-000000000000/providers/Microsoft.DocumentDB/locations/westus/operationsStatus/bdfda4e6-184c-439c-bfaa-3076db52d8ca?api-version=2023-04-15
>>>>>>> 314f72a8
  response:
    body:
      string: '{"status":"Succeeded"}'
    headers:
      cache-control:
      - no-store, no-cache
      content-length:
      - '22'
      content-type:
      - application/json
      date:
<<<<<<< HEAD
      - Fri, 21 Apr 2023 23:51:20 GMT
=======
      - Fri, 05 May 2023 20:17:15 GMT
>>>>>>> 314f72a8
      pragma:
      - no-cache
      server:
      - Microsoft-HTTPAPI/2.0
      strict-transport-security:
      - max-age=31536000; includeSubDomains
      x-content-type-options:
      - nosniff
      x-ms-gatewayversion:
      - version=2.14.0
    status:
      code: 200
      message: Ok
- request:
    body: null
    headers:
      Accept:
      - '*/*'
      Accept-Encoding:
      - gzip, deflate
      CommandName:
      - cosmosdb create
      Connection:
      - keep-alive
      ParameterSetName:
      - -n -g
      User-Agent:
<<<<<<< HEAD
      - AZURECLI/2.47.0 azsdk-python-mgmt-cosmosdb/9.1.0 Python/3.9.13 (Windows-10-10.0.22621-SP0)
    method: GET
    uri: https://management.azure.com/subscriptions/00000000-0000-0000-0000-000000000000/resourceGroups/cli_update_backup_policy_database_account000001/providers/Microsoft.DocumentDB/databaseAccounts/cli000002?api-version=2023-03-15
  response:
    body:
      string: '{"id":"/subscriptions/00000000-0000-0000-0000-000000000000/resourceGroups/cli_update_backup_policy_database_account000001/providers/Microsoft.DocumentDB/databaseAccounts/cli000002","name":"cli000002","location":"West
        US","type":"Microsoft.DocumentDB/databaseAccounts","kind":"GlobalDocumentDB","tags":{},"systemData":{"createdAt":"2023-04-21T23:50:42.095514Z"},"properties":{"provisioningState":"Succeeded","documentEndpoint":"https://cli000002.documents.azure.com:443/","sqlEndpoint":"https://cli000002.documents.azure.com:443/","publicNetworkAccess":"Enabled","enableAutomaticFailover":false,"enableMultipleWriteLocations":false,"enablePartitionKeyMonitor":false,"isVirtualNetworkFilterEnabled":false,"virtualNetworkRules":[],"EnabledApiTypes":"Sql","disableKeyBasedMetadataWriteAccess":false,"enableFreeTier":false,"enableAnalyticalStorage":false,"analyticalStorageConfiguration":{"schemaType":"WellDefined"},"instanceId":"3bbfa9dd-7f4b-4cb7-90c8-8f650a40317d","databaseAccountOfferType":"Standard","defaultIdentity":"FirstPartyIdentity","networkAclBypass":"None","disableLocalAuth":false,"enablePartitionMerge":false,"minimalTlsVersion":"Tls","consistencyPolicy":{"defaultConsistencyLevel":"Session","maxIntervalInSeconds":5,"maxStalenessPrefix":100},"configurationOverrides":{},"writeLocations":[{"id":"cli000002-westus","locationName":"West
        US","documentEndpoint":"https://cli000002-westus.documents.azure.com:443/","provisioningState":"Succeeded","failoverPriority":0,"isZoneRedundant":false}],"readLocations":[{"id":"cli000002-westus","locationName":"West
        US","documentEndpoint":"https://cli000002-westus.documents.azure.com:443/","provisioningState":"Succeeded","failoverPriority":0,"isZoneRedundant":false}],"locations":[{"id":"cli000002-westus","locationName":"West
        US","documentEndpoint":"https://cli000002-westus.documents.azure.com:443/","provisioningState":"Succeeded","failoverPriority":0,"isZoneRedundant":false}],"failoverPolicies":[{"id":"cli000002-westus","locationName":"West
        US","failoverPriority":0}],"cors":[],"capabilities":[],"ipRules":[],"backupPolicy":{"type":"Periodic","periodicModeProperties":{"backupIntervalInMinutes":240,"backupRetentionIntervalInHours":8,"backupStorageRedundancy":"Geo"}},"networkAclBypassResourceIds":[],"keysMetadata":{"primaryMasterKey":{"generationTime":"2023-04-21T23:50:42.095514Z"},"secondaryMasterKey":{"generationTime":"2023-04-21T23:50:42.095514Z"},"primaryReadonlyMasterKey":{"generationTime":"2023-04-21T23:50:42.095514Z"},"secondaryReadonlyMasterKey":{"generationTime":"2023-04-21T23:50:42.095514Z"}}},"identity":{"type":"None"}}'
=======
      - AZURECLI/2.48.1 azsdk-python-mgmt-cosmosdb/0.7.0 Python/3.10.11 (Windows-10-10.0.22621-SP0)
    method: GET
    uri: https://management.azure.com/subscriptions/00000000-0000-0000-0000-000000000000/resourceGroups/cli_update_backup_policy_database_account000001/providers/Microsoft.DocumentDB/databaseAccounts/cli000002?api-version=2023-04-15
  response:
    body:
      string: '{"id":"/subscriptions/00000000-0000-0000-0000-000000000000/resourceGroups/cli_update_backup_policy_database_account000001/providers/Microsoft.DocumentDB/databaseAccounts/cli000002","name":"cli000002","location":"West
        US","type":"Microsoft.DocumentDB/databaseAccounts","kind":"GlobalDocumentDB","tags":{},"systemData":{"createdAt":"2023-05-05T20:16:41.835277Z"},"properties":{"provisioningState":"Succeeded","documentEndpoint":"https://cli000002.documents.azure.com:443/","sqlEndpoint":"https://cli000002.documents.azure.com:443/","publicNetworkAccess":"Enabled","enableAutomaticFailover":false,"enableMultipleWriteLocations":false,"enablePartitionKeyMonitor":false,"isVirtualNetworkFilterEnabled":false,"virtualNetworkRules":[],"EnabledApiTypes":"Sql","disableKeyBasedMetadataWriteAccess":false,"enableFreeTier":false,"enableAnalyticalStorage":false,"analyticalStorageConfiguration":{"schemaType":"WellDefined"},"instanceId":"54c7b7ab-502e-4669-b599-0ad75381a364","databaseAccountOfferType":"Standard","defaultIdentity":"FirstPartyIdentity","networkAclBypass":"None","disableLocalAuth":false,"enablePartitionMerge":false,"minimalTlsVersion":"Tls","consistencyPolicy":{"defaultConsistencyLevel":"Session","maxIntervalInSeconds":5,"maxStalenessPrefix":100},"configurationOverrides":{},"writeLocations":[{"id":"cli000002-westus","locationName":"West
        US","documentEndpoint":"https://cli000002-westus.documents.azure.com:443/","provisioningState":"Succeeded","failoverPriority":0,"isZoneRedundant":false}],"readLocations":[{"id":"cli000002-westus","locationName":"West
        US","documentEndpoint":"https://cli000002-westus.documents.azure.com:443/","provisioningState":"Succeeded","failoverPriority":0,"isZoneRedundant":false}],"locations":[{"id":"cli000002-westus","locationName":"West
        US","documentEndpoint":"https://cli000002-westus.documents.azure.com:443/","provisioningState":"Succeeded","failoverPriority":0,"isZoneRedundant":false}],"failoverPolicies":[{"id":"cli000002-westus","locationName":"West
        US","failoverPriority":0}],"cors":[],"capabilities":[],"ipRules":[],"backupPolicy":{"type":"Periodic","periodicModeProperties":{"backupIntervalInMinutes":240,"backupRetentionIntervalInHours":8,"backupStorageRedundancy":"Geo"}},"networkAclBypassResourceIds":[],"keysMetadata":{"primaryMasterKey":{"generationTime":"2023-05-05T20:16:41.835277Z"},"secondaryMasterKey":{"generationTime":"2023-05-05T20:16:41.835277Z"},"primaryReadonlyMasterKey":{"generationTime":"2023-05-05T20:16:41.835277Z"},"secondaryReadonlyMasterKey":{"generationTime":"2023-05-05T20:16:41.835277Z"}}},"identity":{"type":"None"}}'
>>>>>>> 314f72a8
    headers:
      cache-control:
      - no-store, no-cache
      content-length:
      - '2594'
      content-type:
      - application/json
      date:
<<<<<<< HEAD
      - Fri, 21 Apr 2023 23:51:20 GMT
=======
      - Fri, 05 May 2023 20:17:15 GMT
>>>>>>> 314f72a8
      pragma:
      - no-cache
      server:
      - Microsoft-HTTPAPI/2.0
      strict-transport-security:
      - max-age=31536000; includeSubDomains
      x-content-type-options:
      - nosniff
      x-ms-gatewayversion:
      - version=2.14.0
    status:
      code: 200
      message: Ok
- request:
    body: null
    headers:
      Accept:
      - application/json
      Accept-Encoding:
      - gzip, deflate
      CommandName:
      - cosmosdb create
      Connection:
      - keep-alive
      ParameterSetName:
      - -n -g
      User-Agent:
<<<<<<< HEAD
      - AZURECLI/2.47.0 azsdk-python-mgmt-cosmosdb/9.1.0 Python/3.9.13 (Windows-10-10.0.22621-SP0)
    method: GET
    uri: https://management.azure.com/subscriptions/00000000-0000-0000-0000-000000000000/resourceGroups/cli_update_backup_policy_database_account000001/providers/Microsoft.DocumentDB/databaseAccounts/cli000002?api-version=2023-03-15
  response:
    body:
      string: '{"id":"/subscriptions/00000000-0000-0000-0000-000000000000/resourceGroups/cli_update_backup_policy_database_account000001/providers/Microsoft.DocumentDB/databaseAccounts/cli000002","name":"cli000002","location":"West
        US","type":"Microsoft.DocumentDB/databaseAccounts","kind":"GlobalDocumentDB","tags":{},"systemData":{"createdAt":"2023-04-21T23:50:42.095514Z"},"properties":{"provisioningState":"Succeeded","documentEndpoint":"https://cli000002.documents.azure.com:443/","sqlEndpoint":"https://cli000002.documents.azure.com:443/","publicNetworkAccess":"Enabled","enableAutomaticFailover":false,"enableMultipleWriteLocations":false,"enablePartitionKeyMonitor":false,"isVirtualNetworkFilterEnabled":false,"virtualNetworkRules":[],"EnabledApiTypes":"Sql","disableKeyBasedMetadataWriteAccess":false,"enableFreeTier":false,"enableAnalyticalStorage":false,"analyticalStorageConfiguration":{"schemaType":"WellDefined"},"instanceId":"3bbfa9dd-7f4b-4cb7-90c8-8f650a40317d","databaseAccountOfferType":"Standard","defaultIdentity":"FirstPartyIdentity","networkAclBypass":"None","disableLocalAuth":false,"enablePartitionMerge":false,"minimalTlsVersion":"Tls","consistencyPolicy":{"defaultConsistencyLevel":"Session","maxIntervalInSeconds":5,"maxStalenessPrefix":100},"configurationOverrides":{},"writeLocations":[{"id":"cli000002-westus","locationName":"West
        US","documentEndpoint":"https://cli000002-westus.documents.azure.com:443/","provisioningState":"Succeeded","failoverPriority":0,"isZoneRedundant":false}],"readLocations":[{"id":"cli000002-westus","locationName":"West
        US","documentEndpoint":"https://cli000002-westus.documents.azure.com:443/","provisioningState":"Succeeded","failoverPriority":0,"isZoneRedundant":false}],"locations":[{"id":"cli000002-westus","locationName":"West
        US","documentEndpoint":"https://cli000002-westus.documents.azure.com:443/","provisioningState":"Succeeded","failoverPriority":0,"isZoneRedundant":false}],"failoverPolicies":[{"id":"cli000002-westus","locationName":"West
        US","failoverPriority":0}],"cors":[],"capabilities":[],"ipRules":[],"backupPolicy":{"type":"Periodic","periodicModeProperties":{"backupIntervalInMinutes":240,"backupRetentionIntervalInHours":8,"backupStorageRedundancy":"Geo"}},"networkAclBypassResourceIds":[],"keysMetadata":{"primaryMasterKey":{"generationTime":"2023-04-21T23:50:42.095514Z"},"secondaryMasterKey":{"generationTime":"2023-04-21T23:50:42.095514Z"},"primaryReadonlyMasterKey":{"generationTime":"2023-04-21T23:50:42.095514Z"},"secondaryReadonlyMasterKey":{"generationTime":"2023-04-21T23:50:42.095514Z"}}},"identity":{"type":"None"}}'
=======
      - AZURECLI/2.48.1 azsdk-python-mgmt-cosmosdb/0.7.0 Python/3.10.11 (Windows-10-10.0.22621-SP0)
    method: GET
    uri: https://management.azure.com/subscriptions/00000000-0000-0000-0000-000000000000/resourceGroups/cli_update_backup_policy_database_account000001/providers/Microsoft.DocumentDB/databaseAccounts/cli000002?api-version=2023-04-15
  response:
    body:
      string: '{"id":"/subscriptions/00000000-0000-0000-0000-000000000000/resourceGroups/cli_update_backup_policy_database_account000001/providers/Microsoft.DocumentDB/databaseAccounts/cli000002","name":"cli000002","location":"West
        US","type":"Microsoft.DocumentDB/databaseAccounts","kind":"GlobalDocumentDB","tags":{},"systemData":{"createdAt":"2023-05-05T20:16:41.835277Z"},"properties":{"provisioningState":"Succeeded","documentEndpoint":"https://cli000002.documents.azure.com:443/","sqlEndpoint":"https://cli000002.documents.azure.com:443/","publicNetworkAccess":"Enabled","enableAutomaticFailover":false,"enableMultipleWriteLocations":false,"enablePartitionKeyMonitor":false,"isVirtualNetworkFilterEnabled":false,"virtualNetworkRules":[],"EnabledApiTypes":"Sql","disableKeyBasedMetadataWriteAccess":false,"enableFreeTier":false,"enableAnalyticalStorage":false,"analyticalStorageConfiguration":{"schemaType":"WellDefined"},"instanceId":"54c7b7ab-502e-4669-b599-0ad75381a364","databaseAccountOfferType":"Standard","defaultIdentity":"FirstPartyIdentity","networkAclBypass":"None","disableLocalAuth":false,"enablePartitionMerge":false,"minimalTlsVersion":"Tls","consistencyPolicy":{"defaultConsistencyLevel":"Session","maxIntervalInSeconds":5,"maxStalenessPrefix":100},"configurationOverrides":{},"writeLocations":[{"id":"cli000002-westus","locationName":"West
        US","documentEndpoint":"https://cli000002-westus.documents.azure.com:443/","provisioningState":"Succeeded","failoverPriority":0,"isZoneRedundant":false}],"readLocations":[{"id":"cli000002-westus","locationName":"West
        US","documentEndpoint":"https://cli000002-westus.documents.azure.com:443/","provisioningState":"Succeeded","failoverPriority":0,"isZoneRedundant":false}],"locations":[{"id":"cli000002-westus","locationName":"West
        US","documentEndpoint":"https://cli000002-westus.documents.azure.com:443/","provisioningState":"Succeeded","failoverPriority":0,"isZoneRedundant":false}],"failoverPolicies":[{"id":"cli000002-westus","locationName":"West
        US","failoverPriority":0}],"cors":[],"capabilities":[],"ipRules":[],"backupPolicy":{"type":"Periodic","periodicModeProperties":{"backupIntervalInMinutes":240,"backupRetentionIntervalInHours":8,"backupStorageRedundancy":"Geo"}},"networkAclBypassResourceIds":[],"keysMetadata":{"primaryMasterKey":{"generationTime":"2023-05-05T20:16:41.835277Z"},"secondaryMasterKey":{"generationTime":"2023-05-05T20:16:41.835277Z"},"primaryReadonlyMasterKey":{"generationTime":"2023-05-05T20:16:41.835277Z"},"secondaryReadonlyMasterKey":{"generationTime":"2023-05-05T20:16:41.835277Z"}}},"identity":{"type":"None"}}'
>>>>>>> 314f72a8
    headers:
      cache-control:
      - no-store, no-cache
      content-length:
      - '2594'
      content-type:
      - application/json
      date:
<<<<<<< HEAD
      - Fri, 21 Apr 2023 23:51:21 GMT
=======
      - Fri, 05 May 2023 20:17:15 GMT
>>>>>>> 314f72a8
      pragma:
      - no-cache
      server:
      - Microsoft-HTTPAPI/2.0
      strict-transport-security:
      - max-age=31536000; includeSubDomains
      x-content-type-options:
      - nosniff
      x-ms-gatewayversion:
      - version=2.14.0
    status:
      code: 200
      message: Ok
- request:
    body: null
    headers:
      Accept:
      - application/json
      Accept-Encoding:
      - gzip, deflate
      CommandName:
      - cosmosdb show
      Connection:
      - keep-alive
      ParameterSetName:
      - -n -g
      User-Agent:
<<<<<<< HEAD
      - AZURECLI/2.47.0 azsdk-python-mgmt-cosmosdb/9.1.0 Python/3.9.13 (Windows-10-10.0.22621-SP0)
    method: GET
    uri: https://management.azure.com/subscriptions/00000000-0000-0000-0000-000000000000/resourceGroups/cli_update_backup_policy_database_account000001/providers/Microsoft.DocumentDB/databaseAccounts/cli000002?api-version=2023-03-15
  response:
    body:
      string: '{"id":"/subscriptions/00000000-0000-0000-0000-000000000000/resourceGroups/cli_update_backup_policy_database_account000001/providers/Microsoft.DocumentDB/databaseAccounts/cli000002","name":"cli000002","location":"West
        US","type":"Microsoft.DocumentDB/databaseAccounts","kind":"GlobalDocumentDB","tags":{},"systemData":{"createdAt":"2023-04-21T23:50:42.095514Z"},"properties":{"provisioningState":"Succeeded","documentEndpoint":"https://cli000002.documents.azure.com:443/","sqlEndpoint":"https://cli000002.documents.azure.com:443/","publicNetworkAccess":"Enabled","enableAutomaticFailover":false,"enableMultipleWriteLocations":false,"enablePartitionKeyMonitor":false,"isVirtualNetworkFilterEnabled":false,"virtualNetworkRules":[],"EnabledApiTypes":"Sql","disableKeyBasedMetadataWriteAccess":false,"enableFreeTier":false,"enableAnalyticalStorage":false,"analyticalStorageConfiguration":{"schemaType":"WellDefined"},"instanceId":"3bbfa9dd-7f4b-4cb7-90c8-8f650a40317d","databaseAccountOfferType":"Standard","defaultIdentity":"FirstPartyIdentity","networkAclBypass":"None","disableLocalAuth":false,"enablePartitionMerge":false,"minimalTlsVersion":"Tls","consistencyPolicy":{"defaultConsistencyLevel":"Session","maxIntervalInSeconds":5,"maxStalenessPrefix":100},"configurationOverrides":{},"writeLocations":[{"id":"cli000002-westus","locationName":"West
        US","documentEndpoint":"https://cli000002-westus.documents.azure.com:443/","provisioningState":"Succeeded","failoverPriority":0,"isZoneRedundant":false}],"readLocations":[{"id":"cli000002-westus","locationName":"West
        US","documentEndpoint":"https://cli000002-westus.documents.azure.com:443/","provisioningState":"Succeeded","failoverPriority":0,"isZoneRedundant":false}],"locations":[{"id":"cli000002-westus","locationName":"West
        US","documentEndpoint":"https://cli000002-westus.documents.azure.com:443/","provisioningState":"Succeeded","failoverPriority":0,"isZoneRedundant":false}],"failoverPolicies":[{"id":"cli000002-westus","locationName":"West
        US","failoverPriority":0}],"cors":[],"capabilities":[],"ipRules":[],"backupPolicy":{"type":"Periodic","periodicModeProperties":{"backupIntervalInMinutes":240,"backupRetentionIntervalInHours":8,"backupStorageRedundancy":"Geo"}},"networkAclBypassResourceIds":[],"keysMetadata":{"primaryMasterKey":{"generationTime":"2023-04-21T23:50:42.095514Z"},"secondaryMasterKey":{"generationTime":"2023-04-21T23:50:42.095514Z"},"primaryReadonlyMasterKey":{"generationTime":"2023-04-21T23:50:42.095514Z"},"secondaryReadonlyMasterKey":{"generationTime":"2023-04-21T23:50:42.095514Z"}}},"identity":{"type":"None"}}'
=======
      - AZURECLI/2.48.1 azsdk-python-mgmt-cosmosdb/0.7.0 Python/3.10.11 (Windows-10-10.0.22621-SP0)
    method: GET
    uri: https://management.azure.com/subscriptions/00000000-0000-0000-0000-000000000000/resourceGroups/cli_update_backup_policy_database_account000001/providers/Microsoft.DocumentDB/databaseAccounts/cli000002?api-version=2023-04-15
  response:
    body:
      string: '{"id":"/subscriptions/00000000-0000-0000-0000-000000000000/resourceGroups/cli_update_backup_policy_database_account000001/providers/Microsoft.DocumentDB/databaseAccounts/cli000002","name":"cli000002","location":"West
        US","type":"Microsoft.DocumentDB/databaseAccounts","kind":"GlobalDocumentDB","tags":{},"systemData":{"createdAt":"2023-05-05T20:16:41.835277Z"},"properties":{"provisioningState":"Succeeded","documentEndpoint":"https://cli000002.documents.azure.com:443/","sqlEndpoint":"https://cli000002.documents.azure.com:443/","publicNetworkAccess":"Enabled","enableAutomaticFailover":false,"enableMultipleWriteLocations":false,"enablePartitionKeyMonitor":false,"isVirtualNetworkFilterEnabled":false,"virtualNetworkRules":[],"EnabledApiTypes":"Sql","disableKeyBasedMetadataWriteAccess":false,"enableFreeTier":false,"enableAnalyticalStorage":false,"analyticalStorageConfiguration":{"schemaType":"WellDefined"},"instanceId":"54c7b7ab-502e-4669-b599-0ad75381a364","databaseAccountOfferType":"Standard","defaultIdentity":"FirstPartyIdentity","networkAclBypass":"None","disableLocalAuth":false,"enablePartitionMerge":false,"minimalTlsVersion":"Tls","consistencyPolicy":{"defaultConsistencyLevel":"Session","maxIntervalInSeconds":5,"maxStalenessPrefix":100},"configurationOverrides":{},"writeLocations":[{"id":"cli000002-westus","locationName":"West
        US","documentEndpoint":"https://cli000002-westus.documents.azure.com:443/","provisioningState":"Succeeded","failoverPriority":0,"isZoneRedundant":false}],"readLocations":[{"id":"cli000002-westus","locationName":"West
        US","documentEndpoint":"https://cli000002-westus.documents.azure.com:443/","provisioningState":"Succeeded","failoverPriority":0,"isZoneRedundant":false}],"locations":[{"id":"cli000002-westus","locationName":"West
        US","documentEndpoint":"https://cli000002-westus.documents.azure.com:443/","provisioningState":"Succeeded","failoverPriority":0,"isZoneRedundant":false}],"failoverPolicies":[{"id":"cli000002-westus","locationName":"West
        US","failoverPriority":0}],"cors":[],"capabilities":[],"ipRules":[],"backupPolicy":{"type":"Periodic","periodicModeProperties":{"backupIntervalInMinutes":240,"backupRetentionIntervalInHours":8,"backupStorageRedundancy":"Geo"}},"networkAclBypassResourceIds":[],"keysMetadata":{"primaryMasterKey":{"generationTime":"2023-05-05T20:16:41.835277Z"},"secondaryMasterKey":{"generationTime":"2023-05-05T20:16:41.835277Z"},"primaryReadonlyMasterKey":{"generationTime":"2023-05-05T20:16:41.835277Z"},"secondaryReadonlyMasterKey":{"generationTime":"2023-05-05T20:16:41.835277Z"}}},"identity":{"type":"None"}}'
>>>>>>> 314f72a8
    headers:
      cache-control:
      - no-store, no-cache
      content-length:
      - '2594'
      content-type:
      - application/json
      date:
<<<<<<< HEAD
      - Fri, 21 Apr 2023 23:51:21 GMT
=======
      - Fri, 05 May 2023 20:17:15 GMT
>>>>>>> 314f72a8
      pragma:
      - no-cache
      server:
      - Microsoft-HTTPAPI/2.0
      strict-transport-security:
      - max-age=31536000; includeSubDomains
      transfer-encoding:
      - chunked
      vary:
      - Accept-Encoding
      x-content-type-options:
      - nosniff
      x-ms-gatewayversion:
      - version=2.14.0
    status:
      code: 200
      message: Ok
- request:
    body: null
    headers:
      Accept:
      - application/json
      Accept-Encoding:
      - gzip, deflate
      CommandName:
      - cosmosdb update
      Connection:
      - keep-alive
      ParameterSetName:
      - -n -g --backup-interval --backup-retention
      User-Agent:
<<<<<<< HEAD
      - AZURECLI/2.47.0 azsdk-python-mgmt-cosmosdb/9.1.0 Python/3.9.13 (Windows-10-10.0.22621-SP0)
    method: GET
    uri: https://management.azure.com/subscriptions/00000000-0000-0000-0000-000000000000/resourceGroups/cli_update_backup_policy_database_account000001/providers/Microsoft.DocumentDB/databaseAccounts/cli000002?api-version=2023-03-15
  response:
    body:
      string: '{"id":"/subscriptions/00000000-0000-0000-0000-000000000000/resourceGroups/cli_update_backup_policy_database_account000001/providers/Microsoft.DocumentDB/databaseAccounts/cli000002","name":"cli000002","location":"West
        US","type":"Microsoft.DocumentDB/databaseAccounts","kind":"GlobalDocumentDB","tags":{},"systemData":{"createdAt":"2023-04-21T23:50:42.095514Z"},"properties":{"provisioningState":"Succeeded","documentEndpoint":"https://cli000002.documents.azure.com:443/","sqlEndpoint":"https://cli000002.documents.azure.com:443/","publicNetworkAccess":"Enabled","enableAutomaticFailover":false,"enableMultipleWriteLocations":false,"enablePartitionKeyMonitor":false,"isVirtualNetworkFilterEnabled":false,"virtualNetworkRules":[],"EnabledApiTypes":"Sql","disableKeyBasedMetadataWriteAccess":false,"enableFreeTier":false,"enableAnalyticalStorage":false,"analyticalStorageConfiguration":{"schemaType":"WellDefined"},"instanceId":"3bbfa9dd-7f4b-4cb7-90c8-8f650a40317d","databaseAccountOfferType":"Standard","defaultIdentity":"FirstPartyIdentity","networkAclBypass":"None","disableLocalAuth":false,"enablePartitionMerge":false,"minimalTlsVersion":"Tls","consistencyPolicy":{"defaultConsistencyLevel":"Session","maxIntervalInSeconds":5,"maxStalenessPrefix":100},"configurationOverrides":{},"writeLocations":[{"id":"cli000002-westus","locationName":"West
        US","documentEndpoint":"https://cli000002-westus.documents.azure.com:443/","provisioningState":"Succeeded","failoverPriority":0,"isZoneRedundant":false}],"readLocations":[{"id":"cli000002-westus","locationName":"West
        US","documentEndpoint":"https://cli000002-westus.documents.azure.com:443/","provisioningState":"Succeeded","failoverPriority":0,"isZoneRedundant":false}],"locations":[{"id":"cli000002-westus","locationName":"West
        US","documentEndpoint":"https://cli000002-westus.documents.azure.com:443/","provisioningState":"Succeeded","failoverPriority":0,"isZoneRedundant":false}],"failoverPolicies":[{"id":"cli000002-westus","locationName":"West
        US","failoverPriority":0}],"cors":[],"capabilities":[],"ipRules":[],"backupPolicy":{"type":"Periodic","periodicModeProperties":{"backupIntervalInMinutes":240,"backupRetentionIntervalInHours":8,"backupStorageRedundancy":"Geo"}},"networkAclBypassResourceIds":[],"keysMetadata":{"primaryMasterKey":{"generationTime":"2023-04-21T23:50:42.095514Z"},"secondaryMasterKey":{"generationTime":"2023-04-21T23:50:42.095514Z"},"primaryReadonlyMasterKey":{"generationTime":"2023-04-21T23:50:42.095514Z"},"secondaryReadonlyMasterKey":{"generationTime":"2023-04-21T23:50:42.095514Z"}}},"identity":{"type":"None"}}'
=======
      - AZURECLI/2.48.1 azsdk-python-mgmt-cosmosdb/0.7.0 Python/3.10.11 (Windows-10-10.0.22621-SP0)
    method: GET
    uri: https://management.azure.com/subscriptions/00000000-0000-0000-0000-000000000000/resourceGroups/cli_update_backup_policy_database_account000001/providers/Microsoft.DocumentDB/databaseAccounts/cli000002?api-version=2023-04-15
  response:
    body:
      string: '{"id":"/subscriptions/00000000-0000-0000-0000-000000000000/resourceGroups/cli_update_backup_policy_database_account000001/providers/Microsoft.DocumentDB/databaseAccounts/cli000002","name":"cli000002","location":"West
        US","type":"Microsoft.DocumentDB/databaseAccounts","kind":"GlobalDocumentDB","tags":{},"systemData":{"createdAt":"2023-05-05T20:16:41.835277Z"},"properties":{"provisioningState":"Succeeded","documentEndpoint":"https://cli000002.documents.azure.com:443/","sqlEndpoint":"https://cli000002.documents.azure.com:443/","publicNetworkAccess":"Enabled","enableAutomaticFailover":false,"enableMultipleWriteLocations":false,"enablePartitionKeyMonitor":false,"isVirtualNetworkFilterEnabled":false,"virtualNetworkRules":[],"EnabledApiTypes":"Sql","disableKeyBasedMetadataWriteAccess":false,"enableFreeTier":false,"enableAnalyticalStorage":false,"analyticalStorageConfiguration":{"schemaType":"WellDefined"},"instanceId":"54c7b7ab-502e-4669-b599-0ad75381a364","databaseAccountOfferType":"Standard","defaultIdentity":"FirstPartyIdentity","networkAclBypass":"None","disableLocalAuth":false,"enablePartitionMerge":false,"minimalTlsVersion":"Tls","consistencyPolicy":{"defaultConsistencyLevel":"Session","maxIntervalInSeconds":5,"maxStalenessPrefix":100},"configurationOverrides":{},"writeLocations":[{"id":"cli000002-westus","locationName":"West
        US","documentEndpoint":"https://cli000002-westus.documents.azure.com:443/","provisioningState":"Succeeded","failoverPriority":0,"isZoneRedundant":false}],"readLocations":[{"id":"cli000002-westus","locationName":"West
        US","documentEndpoint":"https://cli000002-westus.documents.azure.com:443/","provisioningState":"Succeeded","failoverPriority":0,"isZoneRedundant":false}],"locations":[{"id":"cli000002-westus","locationName":"West
        US","documentEndpoint":"https://cli000002-westus.documents.azure.com:443/","provisioningState":"Succeeded","failoverPriority":0,"isZoneRedundant":false}],"failoverPolicies":[{"id":"cli000002-westus","locationName":"West
        US","failoverPriority":0}],"cors":[],"capabilities":[],"ipRules":[],"backupPolicy":{"type":"Periodic","periodicModeProperties":{"backupIntervalInMinutes":240,"backupRetentionIntervalInHours":8,"backupStorageRedundancy":"Geo"}},"networkAclBypassResourceIds":[],"keysMetadata":{"primaryMasterKey":{"generationTime":"2023-05-05T20:16:41.835277Z"},"secondaryMasterKey":{"generationTime":"2023-05-05T20:16:41.835277Z"},"primaryReadonlyMasterKey":{"generationTime":"2023-05-05T20:16:41.835277Z"},"secondaryReadonlyMasterKey":{"generationTime":"2023-05-05T20:16:41.835277Z"}}},"identity":{"type":"None"}}'
>>>>>>> 314f72a8
    headers:
      cache-control:
      - no-store, no-cache
      content-length:
      - '2594'
      content-type:
      - application/json
      date:
<<<<<<< HEAD
      - Fri, 21 Apr 2023 23:51:22 GMT
=======
      - Fri, 05 May 2023 20:17:16 GMT
>>>>>>> 314f72a8
      pragma:
      - no-cache
      server:
      - Microsoft-HTTPAPI/2.0
      strict-transport-security:
      - max-age=31536000; includeSubDomains
      transfer-encoding:
      - chunked
      vary:
      - Accept-Encoding
      x-content-type-options:
      - nosniff
      x-ms-gatewayversion:
      - version=2.14.0
    status:
      code: 200
      message: Ok
- request:
    body: '{"properties": {"apiProperties": {}, "backupPolicy": {"type": "Periodic",
      "periodicModeProperties": {"backupIntervalInMinutes": 120, "backupRetentionIntervalInHours":
      8}}}}'
    headers:
      Accept:
      - application/json
      Accept-Encoding:
      - gzip, deflate
      CommandName:
      - cosmosdb update
      Connection:
      - keep-alive
      Content-Length:
      - '172'
      Content-Type:
      - application/json
      ParameterSetName:
      - -n -g --backup-interval --backup-retention
      User-Agent:
<<<<<<< HEAD
      - AZURECLI/2.47.0 azsdk-python-mgmt-cosmosdb/9.1.0 Python/3.9.13 (Windows-10-10.0.22621-SP0)
    method: PATCH
    uri: https://management.azure.com/subscriptions/00000000-0000-0000-0000-000000000000/resourceGroups/cli_update_backup_policy_database_account000001/providers/Microsoft.DocumentDB/databaseAccounts/cli000002?api-version=2023-03-15
  response:
    body:
      string: '{"id":"/subscriptions/00000000-0000-0000-0000-000000000000/resourceGroups/cli_update_backup_policy_database_account000001/providers/Microsoft.DocumentDB/databaseAccounts/cli000002","name":"cli000002","location":"West
        US","type":"Microsoft.DocumentDB/databaseAccounts","kind":"GlobalDocumentDB","tags":{},"systemData":{"createdAt":"2023-04-21T23:50:42.095514Z"},"properties":{"provisioningState":"Updating","documentEndpoint":"https://cli000002.documents.azure.com:443/","sqlEndpoint":"https://cli000002.documents.azure.com:443/","publicNetworkAccess":"Enabled","enableAutomaticFailover":false,"enableMultipleWriteLocations":false,"enablePartitionKeyMonitor":false,"isVirtualNetworkFilterEnabled":false,"virtualNetworkRules":[],"EnabledApiTypes":"Sql","disableKeyBasedMetadataWriteAccess":false,"enableFreeTier":false,"enableAnalyticalStorage":false,"analyticalStorageConfiguration":{"schemaType":"WellDefined"},"instanceId":"3bbfa9dd-7f4b-4cb7-90c8-8f650a40317d","databaseAccountOfferType":"Standard","defaultIdentity":"FirstPartyIdentity","networkAclBypass":"None","disableLocalAuth":false,"enablePartitionMerge":false,"minimalTlsVersion":"Tls","consistencyPolicy":{"defaultConsistencyLevel":"Session","maxIntervalInSeconds":5,"maxStalenessPrefix":100},"configurationOverrides":{},"writeLocations":[{"id":"cli000002-westus","locationName":"West
        US","documentEndpoint":"https://cli000002-westus.documents.azure.com:443/","provisioningState":"Succeeded","failoverPriority":0,"isZoneRedundant":false}],"readLocations":[{"id":"cli000002-westus","locationName":"West
        US","documentEndpoint":"https://cli000002-westus.documents.azure.com:443/","provisioningState":"Succeeded","failoverPriority":0,"isZoneRedundant":false}],"locations":[{"id":"cli000002-westus","locationName":"West
        US","documentEndpoint":"https://cli000002-westus.documents.azure.com:443/","provisioningState":"Succeeded","failoverPriority":0,"isZoneRedundant":false}],"failoverPolicies":[{"id":"cli000002-westus","locationName":"West
        US","failoverPriority":0}],"cors":[],"capabilities":[],"ipRules":[],"backupPolicy":{"type":"Periodic","periodicModeProperties":{"backupIntervalInMinutes":240,"backupRetentionIntervalInHours":8,"backupStorageRedundancy":"Geo"}},"networkAclBypassResourceIds":[],"keysMetadata":{"primaryMasterKey":{"generationTime":"2023-04-21T23:50:42.095514Z"},"secondaryMasterKey":{"generationTime":"2023-04-21T23:50:42.095514Z"},"primaryReadonlyMasterKey":{"generationTime":"2023-04-21T23:50:42.095514Z"},"secondaryReadonlyMasterKey":{"generationTime":"2023-04-21T23:50:42.095514Z"}}},"identity":{"type":"None"}}'
    headers:
      azure-asyncoperation:
      - https://management.azure.com/subscriptions/00000000-0000-0000-0000-000000000000/providers/Microsoft.DocumentDB/locations/westus/operationsStatus/578d470a-5d63-4710-9c6c-071c343b73ab?api-version=2023-03-15
=======
      - AZURECLI/2.48.1 azsdk-python-mgmt-cosmosdb/0.7.0 Python/3.10.11 (Windows-10-10.0.22621-SP0)
    method: PATCH
    uri: https://management.azure.com/subscriptions/00000000-0000-0000-0000-000000000000/resourceGroups/cli_update_backup_policy_database_account000001/providers/Microsoft.DocumentDB/databaseAccounts/cli000002?api-version=2023-04-15
  response:
    body:
      string: '{"id":"/subscriptions/00000000-0000-0000-0000-000000000000/resourceGroups/cli_update_backup_policy_database_account000001/providers/Microsoft.DocumentDB/databaseAccounts/cli000002","name":"cli000002","location":"West
        US","type":"Microsoft.DocumentDB/databaseAccounts","kind":"GlobalDocumentDB","tags":{},"systemData":{"createdAt":"2023-05-05T20:16:41.835277Z"},"properties":{"provisioningState":"Updating","documentEndpoint":"https://cli000002.documents.azure.com:443/","sqlEndpoint":"https://cli000002.documents.azure.com:443/","publicNetworkAccess":"Enabled","enableAutomaticFailover":false,"enableMultipleWriteLocations":false,"enablePartitionKeyMonitor":false,"isVirtualNetworkFilterEnabled":false,"virtualNetworkRules":[],"EnabledApiTypes":"Sql","disableKeyBasedMetadataWriteAccess":false,"enableFreeTier":false,"enableAnalyticalStorage":false,"analyticalStorageConfiguration":{"schemaType":"WellDefined"},"instanceId":"54c7b7ab-502e-4669-b599-0ad75381a364","databaseAccountOfferType":"Standard","defaultIdentity":"FirstPartyIdentity","networkAclBypass":"None","disableLocalAuth":false,"enablePartitionMerge":false,"minimalTlsVersion":"Tls","consistencyPolicy":{"defaultConsistencyLevel":"Session","maxIntervalInSeconds":5,"maxStalenessPrefix":100},"configurationOverrides":{},"writeLocations":[{"id":"cli000002-westus","locationName":"West
        US","documentEndpoint":"https://cli000002-westus.documents.azure.com:443/","provisioningState":"Succeeded","failoverPriority":0,"isZoneRedundant":false}],"readLocations":[{"id":"cli000002-westus","locationName":"West
        US","documentEndpoint":"https://cli000002-westus.documents.azure.com:443/","provisioningState":"Succeeded","failoverPriority":0,"isZoneRedundant":false}],"locations":[{"id":"cli000002-westus","locationName":"West
        US","documentEndpoint":"https://cli000002-westus.documents.azure.com:443/","provisioningState":"Succeeded","failoverPriority":0,"isZoneRedundant":false}],"failoverPolicies":[{"id":"cli000002-westus","locationName":"West
        US","failoverPriority":0}],"cors":[],"capabilities":[],"ipRules":[],"backupPolicy":{"type":"Periodic","periodicModeProperties":{"backupIntervalInMinutes":240,"backupRetentionIntervalInHours":8,"backupStorageRedundancy":"Geo"}},"networkAclBypassResourceIds":[],"keysMetadata":{"primaryMasterKey":{"generationTime":"2023-05-05T20:16:41.835277Z"},"secondaryMasterKey":{"generationTime":"2023-05-05T20:16:41.835277Z"},"primaryReadonlyMasterKey":{"generationTime":"2023-05-05T20:16:41.835277Z"},"secondaryReadonlyMasterKey":{"generationTime":"2023-05-05T20:16:41.835277Z"}}},"identity":{"type":"None"}}'
    headers:
      azure-asyncoperation:
      - https://management.azure.com/subscriptions/00000000-0000-0000-0000-000000000000/providers/Microsoft.DocumentDB/locations/westus/operationsStatus/3294ed32-864f-4666-9746-dc98a3296855?api-version=2023-04-15
>>>>>>> 314f72a8
      cache-control:
      - no-store, no-cache
      content-length:
      - '2593'
      content-type:
      - application/json
      date:
<<<<<<< HEAD
      - Fri, 21 Apr 2023 23:51:26 GMT
      location:
      - https://management.azure.com/subscriptions/00000000-0000-0000-0000-000000000000/resourceGroups/cli_update_backup_policy_database_account000001/providers/Microsoft.DocumentDB/databaseAccounts/cli000002/operationResults/578d470a-5d63-4710-9c6c-071c343b73ab?api-version=2023-03-15
=======
      - Fri, 05 May 2023 20:17:19 GMT
      location:
      - https://management.azure.com/subscriptions/00000000-0000-0000-0000-000000000000/resourceGroups/cli_update_backup_policy_database_account000001/providers/Microsoft.DocumentDB/databaseAccounts/cli000002/operationResults/3294ed32-864f-4666-9746-dc98a3296855?api-version=2023-04-15
>>>>>>> 314f72a8
      pragma:
      - no-cache
      server:
      - Microsoft-HTTPAPI/2.0
      strict-transport-security:
      - max-age=31536000; includeSubDomains
      transfer-encoding:
      - chunked
      vary:
      - Accept-Encoding
      x-content-type-options:
      - nosniff
      x-ms-gatewayversion:
      - version=2.14.0
      x-ms-ratelimit-remaining-subscription-writes:
<<<<<<< HEAD
      - '1193'
=======
      - '1199'
    status:
      code: 200
      message: Ok
- request:
    body: null
    headers:
      Accept:
      - '*/*'
      Accept-Encoding:
      - gzip, deflate
      CommandName:
      - cosmosdb update
      Connection:
      - keep-alive
      ParameterSetName:
      - -n -g --backup-interval --backup-retention
      User-Agent:
      - AZURECLI/2.48.1 azsdk-python-mgmt-cosmosdb/0.7.0 Python/3.10.11 (Windows-10-10.0.22621-SP0)
    method: GET
    uri: https://management.azure.com/subscriptions/00000000-0000-0000-0000-000000000000/providers/Microsoft.DocumentDB/locations/westus/operationsStatus/3294ed32-864f-4666-9746-dc98a3296855?api-version=2023-04-15
  response:
    body:
      string: '{"status":"Enqueued"}'
    headers:
      cache-control:
      - no-store, no-cache
      content-length:
      - '21'
      content-type:
      - application/json
      date:
      - Fri, 05 May 2023 20:17:19 GMT
      pragma:
      - no-cache
      server:
      - Microsoft-HTTPAPI/2.0
      strict-transport-security:
      - max-age=31536000; includeSubDomains
      transfer-encoding:
      - chunked
      vary:
      - Accept-Encoding
      x-content-type-options:
      - nosniff
      x-ms-gatewayversion:
      - version=2.14.0
>>>>>>> 314f72a8
    status:
      code: 200
      message: Ok
- request:
    body: null
    headers:
      Accept:
      - '*/*'
      Accept-Encoding:
      - gzip, deflate
      CommandName:
      - cosmosdb update
      Connection:
      - keep-alive
      ParameterSetName:
      - -n -g --backup-interval --backup-retention
      User-Agent:
<<<<<<< HEAD
      - AZURECLI/2.47.0 azsdk-python-mgmt-cosmosdb/9.1.0 Python/3.9.13 (Windows-10-10.0.22621-SP0)
    method: GET
    uri: https://management.azure.com/subscriptions/00000000-0000-0000-0000-000000000000/providers/Microsoft.DocumentDB/locations/westus/operationsStatus/578d470a-5d63-4710-9c6c-071c343b73ab?api-version=2023-03-15
=======
      - AZURECLI/2.48.1 azsdk-python-mgmt-cosmosdb/0.7.0 Python/3.10.11 (Windows-10-10.0.22621-SP0)
    method: GET
    uri: https://management.azure.com/subscriptions/00000000-0000-0000-0000-000000000000/providers/Microsoft.DocumentDB/locations/westus/operationsStatus/3294ed32-864f-4666-9746-dc98a3296855?api-version=2023-04-15
>>>>>>> 314f72a8
  response:
    body:
      string: '{"status":"Dequeued"}'
    headers:
      cache-control:
      - no-store, no-cache
      content-length:
      - '21'
      content-type:
      - application/json
      date:
<<<<<<< HEAD
      - Fri, 21 Apr 2023 23:51:56 GMT
=======
      - Fri, 05 May 2023 20:17:49 GMT
>>>>>>> 314f72a8
      pragma:
      - no-cache
      server:
      - Microsoft-HTTPAPI/2.0
      strict-transport-security:
      - max-age=31536000; includeSubDomains
      transfer-encoding:
      - chunked
      vary:
      - Accept-Encoding
      x-content-type-options:
      - nosniff
      x-ms-gatewayversion:
      - version=2.14.0
    status:
      code: 200
      message: Ok
- request:
    body: null
    headers:
      Accept:
      - '*/*'
      Accept-Encoding:
      - gzip, deflate
      CommandName:
      - cosmosdb update
      Connection:
      - keep-alive
      ParameterSetName:
      - -n -g --backup-interval --backup-retention
      User-Agent:
<<<<<<< HEAD
      - AZURECLI/2.47.0 azsdk-python-mgmt-cosmosdb/9.1.0 Python/3.9.13 (Windows-10-10.0.22621-SP0)
    method: GET
    uri: https://management.azure.com/subscriptions/00000000-0000-0000-0000-000000000000/providers/Microsoft.DocumentDB/locations/westus/operationsStatus/578d470a-5d63-4710-9c6c-071c343b73ab?api-version=2023-03-15
=======
      - AZURECLI/2.48.1 azsdk-python-mgmt-cosmosdb/0.7.0 Python/3.10.11 (Windows-10-10.0.22621-SP0)
    method: GET
    uri: https://management.azure.com/subscriptions/00000000-0000-0000-0000-000000000000/providers/Microsoft.DocumentDB/locations/westus/operationsStatus/3294ed32-864f-4666-9746-dc98a3296855?api-version=2023-04-15
>>>>>>> 314f72a8
  response:
    body:
      string: '{"status":"Succeeded"}'
    headers:
      cache-control:
      - no-store, no-cache
      content-length:
      - '22'
      content-type:
      - application/json
      date:
<<<<<<< HEAD
      - Fri, 21 Apr 2023 23:52:26 GMT
=======
      - Fri, 05 May 2023 20:18:19 GMT
>>>>>>> 314f72a8
      pragma:
      - no-cache
      server:
      - Microsoft-HTTPAPI/2.0
      strict-transport-security:
      - max-age=31536000; includeSubDomains
      transfer-encoding:
      - chunked
      vary:
      - Accept-Encoding
      x-content-type-options:
      - nosniff
      x-ms-gatewayversion:
      - version=2.14.0
    status:
      code: 200
      message: Ok
- request:
    body: null
    headers:
      Accept:
      - '*/*'
      Accept-Encoding:
      - gzip, deflate
      CommandName:
      - cosmosdb update
      Connection:
      - keep-alive
      ParameterSetName:
      - -n -g --backup-interval --backup-retention
      User-Agent:
<<<<<<< HEAD
      - AZURECLI/2.47.0 azsdk-python-mgmt-cosmosdb/9.1.0 Python/3.9.13 (Windows-10-10.0.22621-SP0)
    method: GET
    uri: https://management.azure.com/subscriptions/00000000-0000-0000-0000-000000000000/resourceGroups/cli_update_backup_policy_database_account000001/providers/Microsoft.DocumentDB/databaseAccounts/cli000002?api-version=2023-03-15
  response:
    body:
      string: '{"id":"/subscriptions/00000000-0000-0000-0000-000000000000/resourceGroups/cli_update_backup_policy_database_account000001/providers/Microsoft.DocumentDB/databaseAccounts/cli000002","name":"cli000002","location":"West
        US","type":"Microsoft.DocumentDB/databaseAccounts","kind":"GlobalDocumentDB","tags":{},"systemData":{"createdAt":"2023-04-21T23:50:42.095514Z"},"properties":{"provisioningState":"Succeeded","documentEndpoint":"https://cli000002.documents.azure.com:443/","sqlEndpoint":"https://cli000002.documents.azure.com:443/","publicNetworkAccess":"Enabled","enableAutomaticFailover":false,"enableMultipleWriteLocations":false,"enablePartitionKeyMonitor":false,"isVirtualNetworkFilterEnabled":false,"virtualNetworkRules":[],"EnabledApiTypes":"Sql","disableKeyBasedMetadataWriteAccess":false,"enableFreeTier":false,"enableAnalyticalStorage":false,"analyticalStorageConfiguration":{"schemaType":"WellDefined"},"instanceId":"3bbfa9dd-7f4b-4cb7-90c8-8f650a40317d","databaseAccountOfferType":"Standard","defaultIdentity":"FirstPartyIdentity","networkAclBypass":"None","disableLocalAuth":false,"enablePartitionMerge":false,"minimalTlsVersion":"Tls","consistencyPolicy":{"defaultConsistencyLevel":"Session","maxIntervalInSeconds":5,"maxStalenessPrefix":100},"configurationOverrides":{},"writeLocations":[{"id":"cli000002-westus","locationName":"West
        US","documentEndpoint":"https://cli000002-westus.documents.azure.com:443/","provisioningState":"Succeeded","failoverPriority":0,"isZoneRedundant":false}],"readLocations":[{"id":"cli000002-westus","locationName":"West
        US","documentEndpoint":"https://cli000002-westus.documents.azure.com:443/","provisioningState":"Succeeded","failoverPriority":0,"isZoneRedundant":false}],"locations":[{"id":"cli000002-westus","locationName":"West
        US","documentEndpoint":"https://cli000002-westus.documents.azure.com:443/","provisioningState":"Succeeded","failoverPriority":0,"isZoneRedundant":false}],"failoverPolicies":[{"id":"cli000002-westus","locationName":"West
        US","failoverPriority":0}],"cors":[],"capabilities":[],"ipRules":[],"backupPolicy":{"type":"Periodic","periodicModeProperties":{"backupIntervalInMinutes":120,"backupRetentionIntervalInHours":8,"backupStorageRedundancy":"Geo"}},"networkAclBypassResourceIds":[],"keysMetadata":{"primaryMasterKey":{"generationTime":"2023-04-21T23:50:42.095514Z"},"secondaryMasterKey":{"generationTime":"2023-04-21T23:50:42.095514Z"},"primaryReadonlyMasterKey":{"generationTime":"2023-04-21T23:50:42.095514Z"},"secondaryReadonlyMasterKey":{"generationTime":"2023-04-21T23:50:42.095514Z"}}},"identity":{"type":"None"}}'
=======
      - AZURECLI/2.48.1 azsdk-python-mgmt-cosmosdb/0.7.0 Python/3.10.11 (Windows-10-10.0.22621-SP0)
    method: GET
    uri: https://management.azure.com/subscriptions/00000000-0000-0000-0000-000000000000/resourceGroups/cli_update_backup_policy_database_account000001/providers/Microsoft.DocumentDB/databaseAccounts/cli000002?api-version=2023-04-15
  response:
    body:
      string: '{"id":"/subscriptions/00000000-0000-0000-0000-000000000000/resourceGroups/cli_update_backup_policy_database_account000001/providers/Microsoft.DocumentDB/databaseAccounts/cli000002","name":"cli000002","location":"West
        US","type":"Microsoft.DocumentDB/databaseAccounts","kind":"GlobalDocumentDB","tags":{},"systemData":{"createdAt":"2023-05-05T20:16:41.835277Z"},"properties":{"provisioningState":"Succeeded","documentEndpoint":"https://cli000002.documents.azure.com:443/","sqlEndpoint":"https://cli000002.documents.azure.com:443/","publicNetworkAccess":"Enabled","enableAutomaticFailover":false,"enableMultipleWriteLocations":false,"enablePartitionKeyMonitor":false,"isVirtualNetworkFilterEnabled":false,"virtualNetworkRules":[],"EnabledApiTypes":"Sql","disableKeyBasedMetadataWriteAccess":false,"enableFreeTier":false,"enableAnalyticalStorage":false,"analyticalStorageConfiguration":{"schemaType":"WellDefined"},"instanceId":"54c7b7ab-502e-4669-b599-0ad75381a364","databaseAccountOfferType":"Standard","defaultIdentity":"FirstPartyIdentity","networkAclBypass":"None","disableLocalAuth":false,"enablePartitionMerge":false,"minimalTlsVersion":"Tls","consistencyPolicy":{"defaultConsistencyLevel":"Session","maxIntervalInSeconds":5,"maxStalenessPrefix":100},"configurationOverrides":{},"writeLocations":[{"id":"cli000002-westus","locationName":"West
        US","documentEndpoint":"https://cli000002-westus.documents.azure.com:443/","provisioningState":"Succeeded","failoverPriority":0,"isZoneRedundant":false}],"readLocations":[{"id":"cli000002-westus","locationName":"West
        US","documentEndpoint":"https://cli000002-westus.documents.azure.com:443/","provisioningState":"Succeeded","failoverPriority":0,"isZoneRedundant":false}],"locations":[{"id":"cli000002-westus","locationName":"West
        US","documentEndpoint":"https://cli000002-westus.documents.azure.com:443/","provisioningState":"Succeeded","failoverPriority":0,"isZoneRedundant":false}],"failoverPolicies":[{"id":"cli000002-westus","locationName":"West
        US","failoverPriority":0}],"cors":[],"capabilities":[],"ipRules":[],"backupPolicy":{"type":"Periodic","periodicModeProperties":{"backupIntervalInMinutes":120,"backupRetentionIntervalInHours":8,"backupStorageRedundancy":"Geo"}},"networkAclBypassResourceIds":[],"keysMetadata":{"primaryMasterKey":{"generationTime":"2023-05-05T20:16:41.835277Z"},"secondaryMasterKey":{"generationTime":"2023-05-05T20:16:41.835277Z"},"primaryReadonlyMasterKey":{"generationTime":"2023-05-05T20:16:41.835277Z"},"secondaryReadonlyMasterKey":{"generationTime":"2023-05-05T20:16:41.835277Z"}}},"identity":{"type":"None"}}'
>>>>>>> 314f72a8
    headers:
      cache-control:
      - no-store, no-cache
      content-length:
      - '2594'
      content-type:
      - application/json
      date:
<<<<<<< HEAD
      - Fri, 21 Apr 2023 23:52:26 GMT
=======
      - Fri, 05 May 2023 20:18:19 GMT
>>>>>>> 314f72a8
      pragma:
      - no-cache
      server:
      - Microsoft-HTTPAPI/2.0
      strict-transport-security:
      - max-age=31536000; includeSubDomains
      transfer-encoding:
      - chunked
      vary:
      - Accept-Encoding
      x-content-type-options:
      - nosniff
      x-ms-gatewayversion:
      - version=2.14.0
    status:
      code: 200
      message: Ok
- request:
    body: null
    headers:
      Accept:
      - application/json
      Accept-Encoding:
      - gzip, deflate
      CommandName:
      - cosmosdb update
      Connection:
      - keep-alive
      ParameterSetName:
      - -n -g --backup-interval --backup-retention
      User-Agent:
<<<<<<< HEAD
      - AZURECLI/2.47.0 azsdk-python-mgmt-cosmosdb/9.1.0 Python/3.9.13 (Windows-10-10.0.22621-SP0)
    method: GET
    uri: https://management.azure.com/subscriptions/00000000-0000-0000-0000-000000000000/resourceGroups/cli_update_backup_policy_database_account000001/providers/Microsoft.DocumentDB/databaseAccounts/cli000002?api-version=2023-03-15
  response:
    body:
      string: '{"id":"/subscriptions/00000000-0000-0000-0000-000000000000/resourceGroups/cli_update_backup_policy_database_account000001/providers/Microsoft.DocumentDB/databaseAccounts/cli000002","name":"cli000002","location":"West
        US","type":"Microsoft.DocumentDB/databaseAccounts","kind":"GlobalDocumentDB","tags":{},"systemData":{"createdAt":"2023-04-21T23:50:42.095514Z"},"properties":{"provisioningState":"Succeeded","documentEndpoint":"https://cli000002.documents.azure.com:443/","sqlEndpoint":"https://cli000002.documents.azure.com:443/","publicNetworkAccess":"Enabled","enableAutomaticFailover":false,"enableMultipleWriteLocations":false,"enablePartitionKeyMonitor":false,"isVirtualNetworkFilterEnabled":false,"virtualNetworkRules":[],"EnabledApiTypes":"Sql","disableKeyBasedMetadataWriteAccess":false,"enableFreeTier":false,"enableAnalyticalStorage":false,"analyticalStorageConfiguration":{"schemaType":"WellDefined"},"instanceId":"3bbfa9dd-7f4b-4cb7-90c8-8f650a40317d","databaseAccountOfferType":"Standard","defaultIdentity":"FirstPartyIdentity","networkAclBypass":"None","disableLocalAuth":false,"enablePartitionMerge":false,"minimalTlsVersion":"Tls","consistencyPolicy":{"defaultConsistencyLevel":"Session","maxIntervalInSeconds":5,"maxStalenessPrefix":100},"configurationOverrides":{},"writeLocations":[{"id":"cli000002-westus","locationName":"West
        US","documentEndpoint":"https://cli000002-westus.documents.azure.com:443/","provisioningState":"Succeeded","failoverPriority":0,"isZoneRedundant":false}],"readLocations":[{"id":"cli000002-westus","locationName":"West
        US","documentEndpoint":"https://cli000002-westus.documents.azure.com:443/","provisioningState":"Succeeded","failoverPriority":0,"isZoneRedundant":false}],"locations":[{"id":"cli000002-westus","locationName":"West
        US","documentEndpoint":"https://cli000002-westus.documents.azure.com:443/","provisioningState":"Succeeded","failoverPriority":0,"isZoneRedundant":false}],"failoverPolicies":[{"id":"cli000002-westus","locationName":"West
        US","failoverPriority":0}],"cors":[],"capabilities":[],"ipRules":[],"backupPolicy":{"type":"Periodic","periodicModeProperties":{"backupIntervalInMinutes":120,"backupRetentionIntervalInHours":8,"backupStorageRedundancy":"Geo"}},"networkAclBypassResourceIds":[],"keysMetadata":{"primaryMasterKey":{"generationTime":"2023-04-21T23:50:42.095514Z"},"secondaryMasterKey":{"generationTime":"2023-04-21T23:50:42.095514Z"},"primaryReadonlyMasterKey":{"generationTime":"2023-04-21T23:50:42.095514Z"},"secondaryReadonlyMasterKey":{"generationTime":"2023-04-21T23:50:42.095514Z"}}},"identity":{"type":"None"}}'
=======
      - AZURECLI/2.48.1 azsdk-python-mgmt-cosmosdb/0.7.0 Python/3.10.11 (Windows-10-10.0.22621-SP0)
    method: GET
    uri: https://management.azure.com/subscriptions/00000000-0000-0000-0000-000000000000/resourceGroups/cli_update_backup_policy_database_account000001/providers/Microsoft.DocumentDB/databaseAccounts/cli000002?api-version=2023-04-15
  response:
    body:
      string: '{"id":"/subscriptions/00000000-0000-0000-0000-000000000000/resourceGroups/cli_update_backup_policy_database_account000001/providers/Microsoft.DocumentDB/databaseAccounts/cli000002","name":"cli000002","location":"West
        US","type":"Microsoft.DocumentDB/databaseAccounts","kind":"GlobalDocumentDB","tags":{},"systemData":{"createdAt":"2023-05-05T20:16:41.835277Z"},"properties":{"provisioningState":"Succeeded","documentEndpoint":"https://cli000002.documents.azure.com:443/","sqlEndpoint":"https://cli000002.documents.azure.com:443/","publicNetworkAccess":"Enabled","enableAutomaticFailover":false,"enableMultipleWriteLocations":false,"enablePartitionKeyMonitor":false,"isVirtualNetworkFilterEnabled":false,"virtualNetworkRules":[],"EnabledApiTypes":"Sql","disableKeyBasedMetadataWriteAccess":false,"enableFreeTier":false,"enableAnalyticalStorage":false,"analyticalStorageConfiguration":{"schemaType":"WellDefined"},"instanceId":"54c7b7ab-502e-4669-b599-0ad75381a364","databaseAccountOfferType":"Standard","defaultIdentity":"FirstPartyIdentity","networkAclBypass":"None","disableLocalAuth":false,"enablePartitionMerge":false,"minimalTlsVersion":"Tls","consistencyPolicy":{"defaultConsistencyLevel":"Session","maxIntervalInSeconds":5,"maxStalenessPrefix":100},"configurationOverrides":{},"writeLocations":[{"id":"cli000002-westus","locationName":"West
        US","documentEndpoint":"https://cli000002-westus.documents.azure.com:443/","provisioningState":"Succeeded","failoverPriority":0,"isZoneRedundant":false}],"readLocations":[{"id":"cli000002-westus","locationName":"West
        US","documentEndpoint":"https://cli000002-westus.documents.azure.com:443/","provisioningState":"Succeeded","failoverPriority":0,"isZoneRedundant":false}],"locations":[{"id":"cli000002-westus","locationName":"West
        US","documentEndpoint":"https://cli000002-westus.documents.azure.com:443/","provisioningState":"Succeeded","failoverPriority":0,"isZoneRedundant":false}],"failoverPolicies":[{"id":"cli000002-westus","locationName":"West
        US","failoverPriority":0}],"cors":[],"capabilities":[],"ipRules":[],"backupPolicy":{"type":"Periodic","periodicModeProperties":{"backupIntervalInMinutes":120,"backupRetentionIntervalInHours":8,"backupStorageRedundancy":"Geo"}},"networkAclBypassResourceIds":[],"keysMetadata":{"primaryMasterKey":{"generationTime":"2023-05-05T20:16:41.835277Z"},"secondaryMasterKey":{"generationTime":"2023-05-05T20:16:41.835277Z"},"primaryReadonlyMasterKey":{"generationTime":"2023-05-05T20:16:41.835277Z"},"secondaryReadonlyMasterKey":{"generationTime":"2023-05-05T20:16:41.835277Z"}}},"identity":{"type":"None"}}'
>>>>>>> 314f72a8
    headers:
      cache-control:
      - no-store, no-cache
      content-length:
      - '2594'
      content-type:
      - application/json
      date:
<<<<<<< HEAD
      - Fri, 21 Apr 2023 23:52:27 GMT
=======
      - Fri, 05 May 2023 20:18:19 GMT
>>>>>>> 314f72a8
      pragma:
      - no-cache
      server:
      - Microsoft-HTTPAPI/2.0
      strict-transport-security:
      - max-age=31536000; includeSubDomains
      transfer-encoding:
      - chunked
      vary:
      - Accept-Encoding
      x-content-type-options:
      - nosniff
      x-ms-gatewayversion:
      - version=2.14.0
    status:
      code: 200
      message: Ok
- request:
    body: null
    headers:
      Accept:
      - application/json
      Accept-Encoding:
      - gzip, deflate
      CommandName:
      - cosmosdb update
      Connection:
      - keep-alive
      ParameterSetName:
      - -n -g --backup-policy-type
      User-Agent:
<<<<<<< HEAD
      - AZURECLI/2.47.0 azsdk-python-mgmt-cosmosdb/9.1.0 Python/3.9.13 (Windows-10-10.0.22621-SP0)
    method: GET
    uri: https://management.azure.com/subscriptions/00000000-0000-0000-0000-000000000000/resourceGroups/cli_update_backup_policy_database_account000001/providers/Microsoft.DocumentDB/databaseAccounts/cli000002?api-version=2023-03-15
  response:
    body:
      string: '{"id":"/subscriptions/00000000-0000-0000-0000-000000000000/resourceGroups/cli_update_backup_policy_database_account000001/providers/Microsoft.DocumentDB/databaseAccounts/cli000002","name":"cli000002","location":"West
        US","type":"Microsoft.DocumentDB/databaseAccounts","kind":"GlobalDocumentDB","tags":{},"systemData":{"createdAt":"2023-04-21T23:50:42.095514Z"},"properties":{"provisioningState":"Succeeded","documentEndpoint":"https://cli000002.documents.azure.com:443/","sqlEndpoint":"https://cli000002.documents.azure.com:443/","publicNetworkAccess":"Enabled","enableAutomaticFailover":false,"enableMultipleWriteLocations":false,"enablePartitionKeyMonitor":false,"isVirtualNetworkFilterEnabled":false,"virtualNetworkRules":[],"EnabledApiTypes":"Sql","disableKeyBasedMetadataWriteAccess":false,"enableFreeTier":false,"enableAnalyticalStorage":false,"analyticalStorageConfiguration":{"schemaType":"WellDefined"},"instanceId":"3bbfa9dd-7f4b-4cb7-90c8-8f650a40317d","databaseAccountOfferType":"Standard","defaultIdentity":"FirstPartyIdentity","networkAclBypass":"None","disableLocalAuth":false,"enablePartitionMerge":false,"minimalTlsVersion":"Tls","consistencyPolicy":{"defaultConsistencyLevel":"Session","maxIntervalInSeconds":5,"maxStalenessPrefix":100},"configurationOverrides":{},"writeLocations":[{"id":"cli000002-westus","locationName":"West
        US","documentEndpoint":"https://cli000002-westus.documents.azure.com:443/","provisioningState":"Succeeded","failoverPriority":0,"isZoneRedundant":false}],"readLocations":[{"id":"cli000002-westus","locationName":"West
        US","documentEndpoint":"https://cli000002-westus.documents.azure.com:443/","provisioningState":"Succeeded","failoverPriority":0,"isZoneRedundant":false}],"locations":[{"id":"cli000002-westus","locationName":"West
        US","documentEndpoint":"https://cli000002-westus.documents.azure.com:443/","provisioningState":"Succeeded","failoverPriority":0,"isZoneRedundant":false}],"failoverPolicies":[{"id":"cli000002-westus","locationName":"West
        US","failoverPriority":0}],"cors":[],"capabilities":[],"ipRules":[],"backupPolicy":{"type":"Periodic","periodicModeProperties":{"backupIntervalInMinutes":120,"backupRetentionIntervalInHours":8,"backupStorageRedundancy":"Geo"}},"networkAclBypassResourceIds":[],"keysMetadata":{"primaryMasterKey":{"generationTime":"2023-04-21T23:50:42.095514Z"},"secondaryMasterKey":{"generationTime":"2023-04-21T23:50:42.095514Z"},"primaryReadonlyMasterKey":{"generationTime":"2023-04-21T23:50:42.095514Z"},"secondaryReadonlyMasterKey":{"generationTime":"2023-04-21T23:50:42.095514Z"}}},"identity":{"type":"None"}}'
=======
      - AZURECLI/2.48.1 azsdk-python-mgmt-cosmosdb/0.7.0 Python/3.10.11 (Windows-10-10.0.22621-SP0)
    method: GET
    uri: https://management.azure.com/subscriptions/00000000-0000-0000-0000-000000000000/resourceGroups/cli_update_backup_policy_database_account000001/providers/Microsoft.DocumentDB/databaseAccounts/cli000002?api-version=2023-04-15
  response:
    body:
      string: '{"id":"/subscriptions/00000000-0000-0000-0000-000000000000/resourceGroups/cli_update_backup_policy_database_account000001/providers/Microsoft.DocumentDB/databaseAccounts/cli000002","name":"cli000002","location":"West
        US","type":"Microsoft.DocumentDB/databaseAccounts","kind":"GlobalDocumentDB","tags":{},"systemData":{"createdAt":"2023-05-05T20:16:41.835277Z"},"properties":{"provisioningState":"Succeeded","documentEndpoint":"https://cli000002.documents.azure.com:443/","sqlEndpoint":"https://cli000002.documents.azure.com:443/","publicNetworkAccess":"Enabled","enableAutomaticFailover":false,"enableMultipleWriteLocations":false,"enablePartitionKeyMonitor":false,"isVirtualNetworkFilterEnabled":false,"virtualNetworkRules":[],"EnabledApiTypes":"Sql","disableKeyBasedMetadataWriteAccess":false,"enableFreeTier":false,"enableAnalyticalStorage":false,"analyticalStorageConfiguration":{"schemaType":"WellDefined"},"instanceId":"54c7b7ab-502e-4669-b599-0ad75381a364","databaseAccountOfferType":"Standard","defaultIdentity":"FirstPartyIdentity","networkAclBypass":"None","disableLocalAuth":false,"enablePartitionMerge":false,"minimalTlsVersion":"Tls","consistencyPolicy":{"defaultConsistencyLevel":"Session","maxIntervalInSeconds":5,"maxStalenessPrefix":100},"configurationOverrides":{},"writeLocations":[{"id":"cli000002-westus","locationName":"West
        US","documentEndpoint":"https://cli000002-westus.documents.azure.com:443/","provisioningState":"Succeeded","failoverPriority":0,"isZoneRedundant":false}],"readLocations":[{"id":"cli000002-westus","locationName":"West
        US","documentEndpoint":"https://cli000002-westus.documents.azure.com:443/","provisioningState":"Succeeded","failoverPriority":0,"isZoneRedundant":false}],"locations":[{"id":"cli000002-westus","locationName":"West
        US","documentEndpoint":"https://cli000002-westus.documents.azure.com:443/","provisioningState":"Succeeded","failoverPriority":0,"isZoneRedundant":false}],"failoverPolicies":[{"id":"cli000002-westus","locationName":"West
        US","failoverPriority":0}],"cors":[],"capabilities":[],"ipRules":[],"backupPolicy":{"type":"Periodic","periodicModeProperties":{"backupIntervalInMinutes":120,"backupRetentionIntervalInHours":8,"backupStorageRedundancy":"Geo"}},"networkAclBypassResourceIds":[],"keysMetadata":{"primaryMasterKey":{"generationTime":"2023-05-05T20:16:41.835277Z"},"secondaryMasterKey":{"generationTime":"2023-05-05T20:16:41.835277Z"},"primaryReadonlyMasterKey":{"generationTime":"2023-05-05T20:16:41.835277Z"},"secondaryReadonlyMasterKey":{"generationTime":"2023-05-05T20:16:41.835277Z"}}},"identity":{"type":"None"}}'
>>>>>>> 314f72a8
    headers:
      cache-control:
      - no-store, no-cache
      content-length:
      - '2594'
      content-type:
      - application/json
      date:
<<<<<<< HEAD
      - Fri, 21 Apr 2023 23:52:27 GMT
=======
      - Fri, 05 May 2023 20:18:20 GMT
>>>>>>> 314f72a8
      pragma:
      - no-cache
      server:
      - Microsoft-HTTPAPI/2.0
      strict-transport-security:
      - max-age=31536000; includeSubDomains
      transfer-encoding:
      - chunked
      vary:
      - Accept-Encoding
      x-content-type-options:
      - nosniff
      x-ms-gatewayversion:
      - version=2.14.0
    status:
      code: 200
      message: Ok
- request:
    body: '{"properties": {"apiProperties": {}, "backupPolicy": {"type": "Continuous",
      "continuousModeProperties": {"tier": "Continuous30Days"}}}}'
    headers:
      Accept:
      - application/json
      Accept-Encoding:
      - gzip, deflate
      CommandName:
      - cosmosdb update
      Connection:
      - keep-alive
      Content-Length:
      - '135'
      Content-Type:
      - application/json
      ParameterSetName:
      - -n -g --backup-policy-type
      User-Agent:
<<<<<<< HEAD
      - AZURECLI/2.47.0 azsdk-python-mgmt-cosmosdb/9.1.0 Python/3.9.13 (Windows-10-10.0.22621-SP0)
    method: PATCH
    uri: https://management.azure.com/subscriptions/00000000-0000-0000-0000-000000000000/resourceGroups/cli_update_backup_policy_database_account000001/providers/Microsoft.DocumentDB/databaseAccounts/cli000002?api-version=2023-03-15
  response:
    body:
      string: '{"id":"/subscriptions/00000000-0000-0000-0000-000000000000/resourceGroups/cli_update_backup_policy_database_account000001/providers/Microsoft.DocumentDB/databaseAccounts/cli000002","name":"cli000002","location":"West
        US","type":"Microsoft.DocumentDB/databaseAccounts","kind":"GlobalDocumentDB","tags":{},"systemData":{"createdAt":"2023-04-21T23:50:42.095514Z"},"properties":{"provisioningState":"Updating","documentEndpoint":"https://cli000002.documents.azure.com:443/","sqlEndpoint":"https://cli000002.documents.azure.com:443/","publicNetworkAccess":"Enabled","enableAutomaticFailover":false,"enableMultipleWriteLocations":false,"enablePartitionKeyMonitor":false,"isVirtualNetworkFilterEnabled":false,"virtualNetworkRules":[],"EnabledApiTypes":"Sql","disableKeyBasedMetadataWriteAccess":false,"enableFreeTier":false,"enableAnalyticalStorage":false,"analyticalStorageConfiguration":{"schemaType":"WellDefined"},"instanceId":"3bbfa9dd-7f4b-4cb7-90c8-8f650a40317d","databaseAccountOfferType":"Standard","defaultIdentity":"FirstPartyIdentity","networkAclBypass":"None","disableLocalAuth":false,"enablePartitionMerge":false,"minimalTlsVersion":"Tls","consistencyPolicy":{"defaultConsistencyLevel":"Session","maxIntervalInSeconds":5,"maxStalenessPrefix":100},"configurationOverrides":{},"writeLocations":[{"id":"cli000002-westus","locationName":"West
        US","documentEndpoint":"https://cli000002-westus.documents.azure.com:443/","provisioningState":"Succeeded","failoverPriority":0,"isZoneRedundant":false}],"readLocations":[{"id":"cli000002-westus","locationName":"West
        US","documentEndpoint":"https://cli000002-westus.documents.azure.com:443/","provisioningState":"Succeeded","failoverPriority":0,"isZoneRedundant":false}],"locations":[{"id":"cli000002-westus","locationName":"West
        US","documentEndpoint":"https://cli000002-westus.documents.azure.com:443/","provisioningState":"Succeeded","failoverPriority":0,"isZoneRedundant":false}],"failoverPolicies":[{"id":"cli000002-westus","locationName":"West
        US","failoverPriority":0}],"cors":[],"capabilities":[],"ipRules":[],"backupPolicy":{"type":"Periodic","periodicModeProperties":{"backupIntervalInMinutes":120,"backupRetentionIntervalInHours":8,"backupStorageRedundancy":"Geo"}},"networkAclBypassResourceIds":[],"keysMetadata":{"primaryMasterKey":{"generationTime":"2023-04-21T23:50:42.095514Z"},"secondaryMasterKey":{"generationTime":"2023-04-21T23:50:42.095514Z"},"primaryReadonlyMasterKey":{"generationTime":"2023-04-21T23:50:42.095514Z"},"secondaryReadonlyMasterKey":{"generationTime":"2023-04-21T23:50:42.095514Z"}}},"identity":{"type":"None"}}'
    headers:
      azure-asyncoperation:
      - https://management.azure.com/subscriptions/00000000-0000-0000-0000-000000000000/providers/Microsoft.DocumentDB/locations/westus/operationsStatus/3ac0b302-353f-4ef7-b4e1-b8228db7c44e?api-version=2023-03-15
=======
      - AZURECLI/2.48.1 azsdk-python-mgmt-cosmosdb/0.7.0 Python/3.10.11 (Windows-10-10.0.22621-SP0)
    method: PATCH
    uri: https://management.azure.com/subscriptions/00000000-0000-0000-0000-000000000000/resourceGroups/cli_update_backup_policy_database_account000001/providers/Microsoft.DocumentDB/databaseAccounts/cli000002?api-version=2023-04-15
  response:
    body:
      string: '{"id":"/subscriptions/00000000-0000-0000-0000-000000000000/resourceGroups/cli_update_backup_policy_database_account000001/providers/Microsoft.DocumentDB/databaseAccounts/cli000002","name":"cli000002","location":"West
        US","type":"Microsoft.DocumentDB/databaseAccounts","kind":"GlobalDocumentDB","tags":{},"systemData":{"createdAt":"2023-05-05T20:16:41.835277Z"},"properties":{"provisioningState":"Updating","documentEndpoint":"https://cli000002.documents.azure.com:443/","sqlEndpoint":"https://cli000002.documents.azure.com:443/","publicNetworkAccess":"Enabled","enableAutomaticFailover":false,"enableMultipleWriteLocations":false,"enablePartitionKeyMonitor":false,"isVirtualNetworkFilterEnabled":false,"virtualNetworkRules":[],"EnabledApiTypes":"Sql","disableKeyBasedMetadataWriteAccess":false,"enableFreeTier":false,"enableAnalyticalStorage":false,"analyticalStorageConfiguration":{"schemaType":"WellDefined"},"instanceId":"54c7b7ab-502e-4669-b599-0ad75381a364","databaseAccountOfferType":"Standard","defaultIdentity":"FirstPartyIdentity","networkAclBypass":"None","disableLocalAuth":false,"enablePartitionMerge":false,"minimalTlsVersion":"Tls","consistencyPolicy":{"defaultConsistencyLevel":"Session","maxIntervalInSeconds":5,"maxStalenessPrefix":100},"configurationOverrides":{},"writeLocations":[{"id":"cli000002-westus","locationName":"West
        US","documentEndpoint":"https://cli000002-westus.documents.azure.com:443/","provisioningState":"Succeeded","failoverPriority":0,"isZoneRedundant":false}],"readLocations":[{"id":"cli000002-westus","locationName":"West
        US","documentEndpoint":"https://cli000002-westus.documents.azure.com:443/","provisioningState":"Succeeded","failoverPriority":0,"isZoneRedundant":false}],"locations":[{"id":"cli000002-westus","locationName":"West
        US","documentEndpoint":"https://cli000002-westus.documents.azure.com:443/","provisioningState":"Succeeded","failoverPriority":0,"isZoneRedundant":false}],"failoverPolicies":[{"id":"cli000002-westus","locationName":"West
        US","failoverPriority":0}],"cors":[],"capabilities":[],"ipRules":[],"backupPolicy":{"type":"Periodic","periodicModeProperties":{"backupIntervalInMinutes":120,"backupRetentionIntervalInHours":8,"backupStorageRedundancy":"Geo"}},"networkAclBypassResourceIds":[],"keysMetadata":{"primaryMasterKey":{"generationTime":"2023-05-05T20:16:41.835277Z"},"secondaryMasterKey":{"generationTime":"2023-05-05T20:16:41.835277Z"},"primaryReadonlyMasterKey":{"generationTime":"2023-05-05T20:16:41.835277Z"},"secondaryReadonlyMasterKey":{"generationTime":"2023-05-05T20:16:41.835277Z"}}},"identity":{"type":"None"}}'
    headers:
      azure-asyncoperation:
      - https://management.azure.com/subscriptions/00000000-0000-0000-0000-000000000000/providers/Microsoft.DocumentDB/locations/westus/operationsStatus/1a34a578-d062-43a4-8082-d4e1f8bb85c1?api-version=2023-04-15
>>>>>>> 314f72a8
      cache-control:
      - no-store, no-cache
      content-length:
      - '2593'
      content-type:
      - application/json
      date:
<<<<<<< HEAD
      - Fri, 21 Apr 2023 23:52:32 GMT
      location:
      - https://management.azure.com/subscriptions/00000000-0000-0000-0000-000000000000/resourceGroups/cli_update_backup_policy_database_account000001/providers/Microsoft.DocumentDB/databaseAccounts/cli000002/operationResults/3ac0b302-353f-4ef7-b4e1-b8228db7c44e?api-version=2023-03-15
=======
      - Fri, 05 May 2023 20:18:24 GMT
      location:
      - https://management.azure.com/subscriptions/00000000-0000-0000-0000-000000000000/resourceGroups/cli_update_backup_policy_database_account000001/providers/Microsoft.DocumentDB/databaseAccounts/cli000002/operationResults/1a34a578-d062-43a4-8082-d4e1f8bb85c1?api-version=2023-04-15
>>>>>>> 314f72a8
      pragma:
      - no-cache
      server:
      - Microsoft-HTTPAPI/2.0
      strict-transport-security:
      - max-age=31536000; includeSubDomains
      transfer-encoding:
      - chunked
      vary:
      - Accept-Encoding
      x-content-type-options:
      - nosniff
      x-ms-gatewayversion:
      - version=2.14.0
      x-ms-ratelimit-remaining-subscription-writes:
      - '1199'
    status:
      code: 200
      message: Ok
- request:
    body: null
    headers:
      Accept:
      - '*/*'
      Accept-Encoding:
      - gzip, deflate
      CommandName:
      - cosmosdb update
      Connection:
      - keep-alive
      ParameterSetName:
      - -n -g --backup-policy-type
      User-Agent:
      - AZURECLI/2.48.1 azsdk-python-mgmt-cosmosdb/0.7.0 Python/3.10.11 (Windows-10-10.0.22621-SP0)
    method: GET
    uri: https://management.azure.com/subscriptions/00000000-0000-0000-0000-000000000000/providers/Microsoft.DocumentDB/locations/westus/operationsStatus/1a34a578-d062-43a4-8082-d4e1f8bb85c1?api-version=2023-04-15
  response:
    body:
      string: '{"status":"Enqueued"}'
    headers:
      cache-control:
      - no-store, no-cache
      content-length:
      - '21'
      content-type:
      - application/json
      date:
      - Fri, 05 May 2023 20:18:25 GMT
      pragma:
      - no-cache
      server:
      - Microsoft-HTTPAPI/2.0
      strict-transport-security:
      - max-age=31536000; includeSubDomains
      transfer-encoding:
      - chunked
      vary:
      - Accept-Encoding
      x-content-type-options:
      - nosniff
      x-ms-gatewayversion:
      - version=2.14.0
    status:
      code: 200
      message: Ok
- request:
    body: null
    headers:
      Accept:
      - '*/*'
      Accept-Encoding:
      - gzip, deflate
      CommandName:
      - cosmosdb update
      Connection:
      - keep-alive
      ParameterSetName:
      - -n -g --backup-policy-type
      User-Agent:
      - AZURECLI/2.48.1 azsdk-python-mgmt-cosmosdb/0.7.0 Python/3.10.11 (Windows-10-10.0.22621-SP0)
    method: GET
    uri: https://management.azure.com/subscriptions/00000000-0000-0000-0000-000000000000/providers/Microsoft.DocumentDB/locations/westus/operationsStatus/1a34a578-d062-43a4-8082-d4e1f8bb85c1?api-version=2023-04-15
  response:
    body:
      string: '{"status":"Dequeued"}'
    headers:
      cache-control:
      - no-store, no-cache
      content-length:
      - '21'
      content-type:
      - application/json
      date:
      - Fri, 05 May 2023 20:18:54 GMT
      pragma:
      - no-cache
      server:
      - Microsoft-HTTPAPI/2.0
      strict-transport-security:
      - max-age=31536000; includeSubDomains
      transfer-encoding:
      - chunked
      vary:
      - Accept-Encoding
      x-content-type-options:
      - nosniff
      x-ms-gatewayversion:
      - version=2.14.0
    status:
      code: 200
      message: Ok
- request:
    body: null
    headers:
      Accept:
      - '*/*'
      Accept-Encoding:
      - gzip, deflate
      CommandName:
      - cosmosdb update
      Connection:
      - keep-alive
      ParameterSetName:
      - -n -g --backup-policy-type
      User-Agent:
      - AZURECLI/2.48.1 azsdk-python-mgmt-cosmosdb/0.7.0 Python/3.10.11 (Windows-10-10.0.22621-SP0)
    method: GET
    uri: https://management.azure.com/subscriptions/00000000-0000-0000-0000-000000000000/providers/Microsoft.DocumentDB/locations/westus/operationsStatus/1a34a578-d062-43a4-8082-d4e1f8bb85c1?api-version=2023-04-15
  response:
    body:
      string: '{"status":"Dequeued"}'
    headers:
      cache-control:
      - no-store, no-cache
      content-length:
      - '21'
      content-type:
      - application/json
      date:
      - Fri, 05 May 2023 20:19:24 GMT
      pragma:
      - no-cache
      server:
      - Microsoft-HTTPAPI/2.0
      strict-transport-security:
      - max-age=31536000; includeSubDomains
      transfer-encoding:
      - chunked
      vary:
      - Accept-Encoding
      x-content-type-options:
      - nosniff
      x-ms-gatewayversion:
      - version=2.14.0
    status:
      code: 200
      message: Ok
- request:
    body: null
    headers:
      Accept:
      - '*/*'
      Accept-Encoding:
      - gzip, deflate
      CommandName:
      - cosmosdb update
      Connection:
      - keep-alive
      ParameterSetName:
      - -n -g --backup-policy-type
      User-Agent:
      - AZURECLI/2.48.1 azsdk-python-mgmt-cosmosdb/0.7.0 Python/3.10.11 (Windows-10-10.0.22621-SP0)
    method: GET
    uri: https://management.azure.com/subscriptions/00000000-0000-0000-0000-000000000000/providers/Microsoft.DocumentDB/locations/westus/operationsStatus/1a34a578-d062-43a4-8082-d4e1f8bb85c1?api-version=2023-04-15
  response:
    body:
      string: '{"status":"Dequeued"}'
    headers:
      cache-control:
      - no-store, no-cache
      content-length:
      - '21'
      content-type:
      - application/json
      date:
      - Fri, 05 May 2023 20:19:54 GMT
      pragma:
      - no-cache
      server:
      - Microsoft-HTTPAPI/2.0
      strict-transport-security:
      - max-age=31536000; includeSubDomains
      transfer-encoding:
      - chunked
      vary:
      - Accept-Encoding
      x-content-type-options:
      - nosniff
      x-ms-gatewayversion:
      - version=2.14.0
    status:
      code: 200
      message: Ok
- request:
    body: null
    headers:
      Accept:
      - '*/*'
      Accept-Encoding:
      - gzip, deflate
      CommandName:
      - cosmosdb update
      Connection:
      - keep-alive
      ParameterSetName:
      - -n -g --backup-policy-type
      User-Agent:
      - AZURECLI/2.48.1 azsdk-python-mgmt-cosmosdb/0.7.0 Python/3.10.11 (Windows-10-10.0.22621-SP0)
    method: GET
    uri: https://management.azure.com/subscriptions/00000000-0000-0000-0000-000000000000/providers/Microsoft.DocumentDB/locations/westus/operationsStatus/1a34a578-d062-43a4-8082-d4e1f8bb85c1?api-version=2023-04-15
  response:
    body:
      string: '{"status":"Dequeued"}'
    headers:
      cache-control:
      - no-store, no-cache
      content-length:
      - '21'
      content-type:
      - application/json
      date:
      - Fri, 05 May 2023 20:20:24 GMT
      pragma:
      - no-cache
      server:
      - Microsoft-HTTPAPI/2.0
      strict-transport-security:
      - max-age=31536000; includeSubDomains
      transfer-encoding:
      - chunked
      vary:
      - Accept-Encoding
      x-content-type-options:
      - nosniff
      x-ms-gatewayversion:
      - version=2.14.0
    status:
      code: 200
      message: Ok
- request:
    body: null
    headers:
      Accept:
      - '*/*'
      Accept-Encoding:
      - gzip, deflate
      CommandName:
      - cosmosdb update
      Connection:
      - keep-alive
      ParameterSetName:
      - -n -g --backup-policy-type
      User-Agent:
      - AZURECLI/2.48.1 azsdk-python-mgmt-cosmosdb/0.7.0 Python/3.10.11 (Windows-10-10.0.22621-SP0)
    method: GET
    uri: https://management.azure.com/subscriptions/00000000-0000-0000-0000-000000000000/providers/Microsoft.DocumentDB/locations/westus/operationsStatus/1a34a578-d062-43a4-8082-d4e1f8bb85c1?api-version=2023-04-15
  response:
    body:
      string: '{"status":"Dequeued"}'
    headers:
      cache-control:
      - no-store, no-cache
      content-length:
      - '21'
      content-type:
      - application/json
      date:
      - Fri, 05 May 2023 20:20:54 GMT
      pragma:
      - no-cache
      server:
      - Microsoft-HTTPAPI/2.0
      strict-transport-security:
      - max-age=31536000; includeSubDomains
      transfer-encoding:
      - chunked
      vary:
      - Accept-Encoding
      x-content-type-options:
      - nosniff
      x-ms-gatewayversion:
      - version=2.14.0
    status:
      code: 200
      message: Ok
- request:
    body: null
    headers:
      Accept:
      - '*/*'
      Accept-Encoding:
      - gzip, deflate
      CommandName:
      - cosmosdb update
      Connection:
      - keep-alive
      ParameterSetName:
      - -n -g --backup-policy-type
      User-Agent:
      - AZURECLI/2.48.1 azsdk-python-mgmt-cosmosdb/0.7.0 Python/3.10.11 (Windows-10-10.0.22621-SP0)
    method: GET
    uri: https://management.azure.com/subscriptions/00000000-0000-0000-0000-000000000000/providers/Microsoft.DocumentDB/locations/westus/operationsStatus/1a34a578-d062-43a4-8082-d4e1f8bb85c1?api-version=2023-04-15
  response:
    body:
      string: '{"status":"Dequeued"}'
    headers:
      cache-control:
      - no-store, no-cache
      content-length:
      - '21'
      content-type:
      - application/json
      date:
      - Fri, 05 May 2023 20:21:25 GMT
      pragma:
      - no-cache
      server:
      - Microsoft-HTTPAPI/2.0
      strict-transport-security:
      - max-age=31536000; includeSubDomains
      transfer-encoding:
      - chunked
      vary:
      - Accept-Encoding
      x-content-type-options:
      - nosniff
      x-ms-gatewayversion:
      - version=2.14.0
    status:
      code: 200
      message: Ok
- request:
    body: null
    headers:
      Accept:
      - '*/*'
      Accept-Encoding:
      - gzip, deflate
      CommandName:
      - cosmosdb update
      Connection:
      - keep-alive
      ParameterSetName:
      - -n -g --backup-policy-type
      User-Agent:
      - AZURECLI/2.48.1 azsdk-python-mgmt-cosmosdb/0.7.0 Python/3.10.11 (Windows-10-10.0.22621-SP0)
    method: GET
    uri: https://management.azure.com/subscriptions/00000000-0000-0000-0000-000000000000/providers/Microsoft.DocumentDB/locations/westus/operationsStatus/1a34a578-d062-43a4-8082-d4e1f8bb85c1?api-version=2023-04-15
  response:
    body:
      string: '{"status":"Dequeued"}'
    headers:
      cache-control:
      - no-store, no-cache
      content-length:
      - '21'
      content-type:
      - application/json
      date:
      - Fri, 05 May 2023 20:21:55 GMT
      pragma:
      - no-cache
      server:
      - Microsoft-HTTPAPI/2.0
      strict-transport-security:
      - max-age=31536000; includeSubDomains
      transfer-encoding:
      - chunked
      vary:
      - Accept-Encoding
      x-content-type-options:
      - nosniff
      x-ms-gatewayversion:
      - version=2.14.0
    status:
      code: 200
      message: Ok
- request:
    body: null
    headers:
      Accept:
      - '*/*'
      Accept-Encoding:
      - gzip, deflate
      CommandName:
      - cosmosdb update
      Connection:
      - keep-alive
      ParameterSetName:
      - -n -g --backup-policy-type
      User-Agent:
      - AZURECLI/2.48.1 azsdk-python-mgmt-cosmosdb/0.7.0 Python/3.10.11 (Windows-10-10.0.22621-SP0)
    method: GET
    uri: https://management.azure.com/subscriptions/00000000-0000-0000-0000-000000000000/providers/Microsoft.DocumentDB/locations/westus/operationsStatus/1a34a578-d062-43a4-8082-d4e1f8bb85c1?api-version=2023-04-15
  response:
    body:
      string: '{"status":"Dequeued"}'
    headers:
      cache-control:
      - no-store, no-cache
      content-length:
      - '21'
      content-type:
      - application/json
      date:
      - Fri, 05 May 2023 20:22:25 GMT
      pragma:
      - no-cache
      server:
      - Microsoft-HTTPAPI/2.0
      strict-transport-security:
      - max-age=31536000; includeSubDomains
      transfer-encoding:
      - chunked
      vary:
      - Accept-Encoding
      x-content-type-options:
      - nosniff
      x-ms-gatewayversion:
      - version=2.14.0
    status:
      code: 200
      message: Ok
- request:
    body: null
    headers:
      Accept:
      - '*/*'
      Accept-Encoding:
      - gzip, deflate
      CommandName:
      - cosmosdb update
      Connection:
      - keep-alive
      ParameterSetName:
      - -n -g --backup-policy-type
      User-Agent:
      - AZURECLI/2.48.1 azsdk-python-mgmt-cosmosdb/0.7.0 Python/3.10.11 (Windows-10-10.0.22621-SP0)
    method: GET
    uri: https://management.azure.com/subscriptions/00000000-0000-0000-0000-000000000000/providers/Microsoft.DocumentDB/locations/westus/operationsStatus/1a34a578-d062-43a4-8082-d4e1f8bb85c1?api-version=2023-04-15
  response:
    body:
      string: '{"status":"Dequeued"}'
    headers:
      cache-control:
      - no-store, no-cache
      content-length:
      - '21'
      content-type:
      - application/json
      date:
      - Fri, 05 May 2023 20:22:55 GMT
      pragma:
      - no-cache
      server:
      - Microsoft-HTTPAPI/2.0
      strict-transport-security:
      - max-age=31536000; includeSubDomains
      transfer-encoding:
      - chunked
      vary:
      - Accept-Encoding
      x-content-type-options:
      - nosniff
      x-ms-gatewayversion:
      - version=2.14.0
    status:
      code: 200
      message: Ok
- request:
    body: null
    headers:
      Accept:
      - '*/*'
      Accept-Encoding:
      - gzip, deflate
      CommandName:
      - cosmosdb update
      Connection:
      - keep-alive
      ParameterSetName:
      - -n -g --backup-policy-type
      User-Agent:
      - AZURECLI/2.48.1 azsdk-python-mgmt-cosmosdb/0.7.0 Python/3.10.11 (Windows-10-10.0.22621-SP0)
    method: GET
    uri: https://management.azure.com/subscriptions/00000000-0000-0000-0000-000000000000/providers/Microsoft.DocumentDB/locations/westus/operationsStatus/1a34a578-d062-43a4-8082-d4e1f8bb85c1?api-version=2023-04-15
  response:
    body:
      string: '{"status":"Dequeued"}'
    headers:
      cache-control:
      - no-store, no-cache
      content-length:
      - '21'
      content-type:
      - application/json
      date:
      - Fri, 05 May 2023 20:23:25 GMT
      pragma:
      - no-cache
      server:
      - Microsoft-HTTPAPI/2.0
      strict-transport-security:
      - max-age=31536000; includeSubDomains
      transfer-encoding:
      - chunked
      vary:
      - Accept-Encoding
      x-content-type-options:
      - nosniff
      x-ms-gatewayversion:
      - version=2.14.0
    status:
      code: 200
      message: Ok
- request:
    body: null
    headers:
      Accept:
      - '*/*'
      Accept-Encoding:
      - gzip, deflate
      CommandName:
      - cosmosdb update
      Connection:
      - keep-alive
      ParameterSetName:
      - -n -g --backup-policy-type
      User-Agent:
      - AZURECLI/2.48.1 azsdk-python-mgmt-cosmosdb/0.7.0 Python/3.10.11 (Windows-10-10.0.22621-SP0)
    method: GET
    uri: https://management.azure.com/subscriptions/00000000-0000-0000-0000-000000000000/providers/Microsoft.DocumentDB/locations/westus/operationsStatus/1a34a578-d062-43a4-8082-d4e1f8bb85c1?api-version=2023-04-15
  response:
    body:
      string: '{"status":"Dequeued"}'
    headers:
      cache-control:
      - no-store, no-cache
      content-length:
      - '21'
      content-type:
      - application/json
      date:
      - Fri, 05 May 2023 20:23:55 GMT
      pragma:
      - no-cache
      server:
      - Microsoft-HTTPAPI/2.0
      strict-transport-security:
      - max-age=31536000; includeSubDomains
      transfer-encoding:
      - chunked
      vary:
      - Accept-Encoding
      x-content-type-options:
      - nosniff
      x-ms-gatewayversion:
      - version=2.14.0
    status:
      code: 200
      message: Ok
- request:
    body: null
    headers:
      Accept:
      - '*/*'
      Accept-Encoding:
      - gzip, deflate
      CommandName:
      - cosmosdb update
      Connection:
      - keep-alive
      ParameterSetName:
      - -n -g --backup-policy-type
      User-Agent:
      - AZURECLI/2.48.1 azsdk-python-mgmt-cosmosdb/0.7.0 Python/3.10.11 (Windows-10-10.0.22621-SP0)
    method: GET
    uri: https://management.azure.com/subscriptions/00000000-0000-0000-0000-000000000000/providers/Microsoft.DocumentDB/locations/westus/operationsStatus/1a34a578-d062-43a4-8082-d4e1f8bb85c1?api-version=2023-04-15
  response:
    body:
      string: '{"status":"Dequeued"}'
    headers:
      cache-control:
      - no-store, no-cache
      content-length:
      - '21'
      content-type:
      - application/json
      date:
      - Fri, 05 May 2023 20:24:26 GMT
      pragma:
      - no-cache
      server:
      - Microsoft-HTTPAPI/2.0
      strict-transport-security:
      - max-age=31536000; includeSubDomains
      transfer-encoding:
      - chunked
      vary:
      - Accept-Encoding
      x-content-type-options:
      - nosniff
      x-ms-gatewayversion:
      - version=2.14.0
    status:
      code: 200
      message: Ok
- request:
    body: null
    headers:
      Accept:
      - '*/*'
      Accept-Encoding:
      - gzip, deflate
      CommandName:
      - cosmosdb update
      Connection:
      - keep-alive
      ParameterSetName:
      - -n -g --backup-policy-type
      User-Agent:
      - AZURECLI/2.48.1 azsdk-python-mgmt-cosmosdb/0.7.0 Python/3.10.11 (Windows-10-10.0.22621-SP0)
    method: GET
    uri: https://management.azure.com/subscriptions/00000000-0000-0000-0000-000000000000/providers/Microsoft.DocumentDB/locations/westus/operationsStatus/1a34a578-d062-43a4-8082-d4e1f8bb85c1?api-version=2023-04-15
  response:
    body:
      string: '{"status":"Dequeued"}'
    headers:
      cache-control:
      - no-store, no-cache
      content-length:
      - '21'
      content-type:
      - application/json
      date:
      - Fri, 05 May 2023 20:24:56 GMT
      pragma:
      - no-cache
      server:
      - Microsoft-HTTPAPI/2.0
      strict-transport-security:
      - max-age=31536000; includeSubDomains
      transfer-encoding:
      - chunked
      vary:
      - Accept-Encoding
      x-content-type-options:
      - nosniff
      x-ms-gatewayversion:
      - version=2.14.0
    status:
      code: 200
      message: Ok
- request:
    body: null
    headers:
      Accept:
      - '*/*'
      Accept-Encoding:
      - gzip, deflate
      CommandName:
      - cosmosdb update
      Connection:
      - keep-alive
      ParameterSetName:
      - -n -g --backup-policy-type
      User-Agent:
      - AZURECLI/2.48.1 azsdk-python-mgmt-cosmosdb/0.7.0 Python/3.10.11 (Windows-10-10.0.22621-SP0)
    method: GET
    uri: https://management.azure.com/subscriptions/00000000-0000-0000-0000-000000000000/providers/Microsoft.DocumentDB/locations/westus/operationsStatus/1a34a578-d062-43a4-8082-d4e1f8bb85c1?api-version=2023-04-15
  response:
    body:
      string: '{"status":"Dequeued"}'
    headers:
      cache-control:
      - no-store, no-cache
      content-length:
      - '21'
      content-type:
      - application/json
      date:
      - Fri, 05 May 2023 20:25:26 GMT
      pragma:
      - no-cache
      server:
      - Microsoft-HTTPAPI/2.0
      strict-transport-security:
      - max-age=31536000; includeSubDomains
      transfer-encoding:
      - chunked
      vary:
      - Accept-Encoding
      x-content-type-options:
      - nosniff
      x-ms-gatewayversion:
      - version=2.14.0
    status:
      code: 200
      message: Ok
- request:
    body: null
    headers:
      Accept:
      - '*/*'
      Accept-Encoding:
      - gzip, deflate
      CommandName:
      - cosmosdb update
      Connection:
      - keep-alive
      ParameterSetName:
      - -n -g --backup-policy-type
      User-Agent:
      - AZURECLI/2.48.1 azsdk-python-mgmt-cosmosdb/0.7.0 Python/3.10.11 (Windows-10-10.0.22621-SP0)
    method: GET
    uri: https://management.azure.com/subscriptions/00000000-0000-0000-0000-000000000000/providers/Microsoft.DocumentDB/locations/westus/operationsStatus/1a34a578-d062-43a4-8082-d4e1f8bb85c1?api-version=2023-04-15
  response:
    body:
      string: '{"status":"Dequeued"}'
    headers:
      cache-control:
      - no-store, no-cache
      content-length:
      - '21'
      content-type:
      - application/json
      date:
      - Fri, 05 May 2023 20:25:56 GMT
      pragma:
      - no-cache
      server:
      - Microsoft-HTTPAPI/2.0
      strict-transport-security:
      - max-age=31536000; includeSubDomains
      transfer-encoding:
      - chunked
      vary:
      - Accept-Encoding
      x-content-type-options:
      - nosniff
      x-ms-gatewayversion:
      - version=2.14.0
    status:
      code: 200
      message: Ok
- request:
    body: null
    headers:
      Accept:
      - '*/*'
      Accept-Encoding:
      - gzip, deflate
      CommandName:
      - cosmosdb update
      Connection:
      - keep-alive
      ParameterSetName:
      - -n -g --backup-policy-type
      User-Agent:
      - AZURECLI/2.48.1 azsdk-python-mgmt-cosmosdb/0.7.0 Python/3.10.11 (Windows-10-10.0.22621-SP0)
    method: GET
    uri: https://management.azure.com/subscriptions/00000000-0000-0000-0000-000000000000/providers/Microsoft.DocumentDB/locations/westus/operationsStatus/1a34a578-d062-43a4-8082-d4e1f8bb85c1?api-version=2023-04-15
  response:
    body:
      string: '{"status":"Dequeued"}'
    headers:
      cache-control:
      - no-store, no-cache
      content-length:
      - '21'
      content-type:
      - application/json
      date:
      - Fri, 05 May 2023 20:26:26 GMT
      pragma:
      - no-cache
      server:
      - Microsoft-HTTPAPI/2.0
      strict-transport-security:
      - max-age=31536000; includeSubDomains
      transfer-encoding:
      - chunked
      vary:
      - Accept-Encoding
      x-content-type-options:
      - nosniff
      x-ms-gatewayversion:
      - version=2.14.0
    status:
      code: 200
      message: Ok
- request:
    body: null
    headers:
      Accept:
      - '*/*'
      Accept-Encoding:
      - gzip, deflate
      CommandName:
      - cosmosdb update
      Connection:
      - keep-alive
      ParameterSetName:
      - -n -g --backup-policy-type
      User-Agent:
<<<<<<< HEAD
      - AZURECLI/2.47.0 azsdk-python-mgmt-cosmosdb/9.1.0 Python/3.9.13 (Windows-10-10.0.22621-SP0)
    method: GET
    uri: https://management.azure.com/subscriptions/00000000-0000-0000-0000-000000000000/providers/Microsoft.DocumentDB/locations/westus/operationsStatus/3ac0b302-353f-4ef7-b4e1-b8228db7c44e?api-version=2023-03-15
=======
      - AZURECLI/2.48.1 azsdk-python-mgmt-cosmosdb/0.7.0 Python/3.10.11 (Windows-10-10.0.22621-SP0)
    method: GET
    uri: https://management.azure.com/subscriptions/00000000-0000-0000-0000-000000000000/providers/Microsoft.DocumentDB/locations/westus/operationsStatus/1a34a578-d062-43a4-8082-d4e1f8bb85c1?api-version=2023-04-15
  response:
    body:
      string: '{"status":"Dequeued"}'
    headers:
      cache-control:
      - no-store, no-cache
      content-length:
      - '21'
      content-type:
      - application/json
      date:
      - Fri, 05 May 2023 20:26:57 GMT
      pragma:
      - no-cache
      server:
      - Microsoft-HTTPAPI/2.0
      strict-transport-security:
      - max-age=31536000; includeSubDomains
      transfer-encoding:
      - chunked
      vary:
      - Accept-Encoding
      x-content-type-options:
      - nosniff
      x-ms-gatewayversion:
      - version=2.14.0
    status:
      code: 200
      message: Ok
- request:
    body: null
    headers:
      Accept:
      - '*/*'
      Accept-Encoding:
      - gzip, deflate
      CommandName:
      - cosmosdb update
      Connection:
      - keep-alive
      ParameterSetName:
      - -n -g --backup-policy-type
      User-Agent:
      - AZURECLI/2.48.1 azsdk-python-mgmt-cosmosdb/0.7.0 Python/3.10.11 (Windows-10-10.0.22621-SP0)
    method: GET
    uri: https://management.azure.com/subscriptions/00000000-0000-0000-0000-000000000000/providers/Microsoft.DocumentDB/locations/westus/operationsStatus/1a34a578-d062-43a4-8082-d4e1f8bb85c1?api-version=2023-04-15
  response:
    body:
      string: '{"status":"Dequeued"}'
    headers:
      cache-control:
      - no-store, no-cache
      content-length:
      - '21'
      content-type:
      - application/json
      date:
      - Fri, 05 May 2023 20:27:27 GMT
      pragma:
      - no-cache
      server:
      - Microsoft-HTTPAPI/2.0
      strict-transport-security:
      - max-age=31536000; includeSubDomains
      transfer-encoding:
      - chunked
      vary:
      - Accept-Encoding
      x-content-type-options:
      - nosniff
      x-ms-gatewayversion:
      - version=2.14.0
    status:
      code: 200
      message: Ok
- request:
    body: null
    headers:
      Accept:
      - '*/*'
      Accept-Encoding:
      - gzip, deflate
      CommandName:
      - cosmosdb update
      Connection:
      - keep-alive
      ParameterSetName:
      - -n -g --backup-policy-type
      User-Agent:
      - AZURECLI/2.48.1 azsdk-python-mgmt-cosmosdb/0.7.0 Python/3.10.11 (Windows-10-10.0.22621-SP0)
    method: GET
    uri: https://management.azure.com/subscriptions/00000000-0000-0000-0000-000000000000/providers/Microsoft.DocumentDB/locations/westus/operationsStatus/1a34a578-d062-43a4-8082-d4e1f8bb85c1?api-version=2023-04-15
  response:
    body:
      string: '{"status":"Dequeued"}'
    headers:
      cache-control:
      - no-store, no-cache
      content-length:
      - '21'
      content-type:
      - application/json
      date:
      - Fri, 05 May 2023 20:27:57 GMT
      pragma:
      - no-cache
      server:
      - Microsoft-HTTPAPI/2.0
      strict-transport-security:
      - max-age=31536000; includeSubDomains
      transfer-encoding:
      - chunked
      vary:
      - Accept-Encoding
      x-content-type-options:
      - nosniff
      x-ms-gatewayversion:
      - version=2.14.0
    status:
      code: 200
      message: Ok
- request:
    body: null
    headers:
      Accept:
      - '*/*'
      Accept-Encoding:
      - gzip, deflate
      CommandName:
      - cosmosdb update
      Connection:
      - keep-alive
      ParameterSetName:
      - -n -g --backup-policy-type
      User-Agent:
      - AZURECLI/2.48.1 azsdk-python-mgmt-cosmosdb/0.7.0 Python/3.10.11 (Windows-10-10.0.22621-SP0)
    method: GET
    uri: https://management.azure.com/subscriptions/00000000-0000-0000-0000-000000000000/providers/Microsoft.DocumentDB/locations/westus/operationsStatus/1a34a578-d062-43a4-8082-d4e1f8bb85c1?api-version=2023-04-15
  response:
    body:
      string: '{"status":"Dequeued"}'
    headers:
      cache-control:
      - no-store, no-cache
      content-length:
      - '21'
      content-type:
      - application/json
      date:
      - Fri, 05 May 2023 20:28:27 GMT
      pragma:
      - no-cache
      server:
      - Microsoft-HTTPAPI/2.0
      strict-transport-security:
      - max-age=31536000; includeSubDomains
      transfer-encoding:
      - chunked
      vary:
      - Accept-Encoding
      x-content-type-options:
      - nosniff
      x-ms-gatewayversion:
      - version=2.14.0
    status:
      code: 200
      message: Ok
- request:
    body: null
    headers:
      Accept:
      - '*/*'
      Accept-Encoding:
      - gzip, deflate
      CommandName:
      - cosmosdb update
      Connection:
      - keep-alive
      ParameterSetName:
      - -n -g --backup-policy-type
      User-Agent:
      - AZURECLI/2.48.1 azsdk-python-mgmt-cosmosdb/0.7.0 Python/3.10.11 (Windows-10-10.0.22621-SP0)
    method: GET
    uri: https://management.azure.com/subscriptions/00000000-0000-0000-0000-000000000000/providers/Microsoft.DocumentDB/locations/westus/operationsStatus/1a34a578-d062-43a4-8082-d4e1f8bb85c1?api-version=2023-04-15
  response:
    body:
      string: '{"status":"Dequeued"}'
    headers:
      cache-control:
      - no-store, no-cache
      content-length:
      - '21'
      content-type:
      - application/json
      date:
      - Fri, 05 May 2023 20:28:57 GMT
      pragma:
      - no-cache
      server:
      - Microsoft-HTTPAPI/2.0
      strict-transport-security:
      - max-age=31536000; includeSubDomains
      transfer-encoding:
      - chunked
      vary:
      - Accept-Encoding
      x-content-type-options:
      - nosniff
      x-ms-gatewayversion:
      - version=2.14.0
    status:
      code: 200
      message: Ok
- request:
    body: null
    headers:
      Accept:
      - '*/*'
      Accept-Encoding:
      - gzip, deflate
      CommandName:
      - cosmosdb update
      Connection:
      - keep-alive
      ParameterSetName:
      - -n -g --backup-policy-type
      User-Agent:
      - AZURECLI/2.48.1 azsdk-python-mgmt-cosmosdb/0.7.0 Python/3.10.11 (Windows-10-10.0.22621-SP0)
    method: GET
    uri: https://management.azure.com/subscriptions/00000000-0000-0000-0000-000000000000/providers/Microsoft.DocumentDB/locations/westus/operationsStatus/1a34a578-d062-43a4-8082-d4e1f8bb85c1?api-version=2023-04-15
  response:
    body:
      string: '{"status":"Dequeued"}'
    headers:
      cache-control:
      - no-store, no-cache
      content-length:
      - '21'
      content-type:
      - application/json
      date:
      - Fri, 05 May 2023 20:29:27 GMT
      pragma:
      - no-cache
      server:
      - Microsoft-HTTPAPI/2.0
      strict-transport-security:
      - max-age=31536000; includeSubDomains
      transfer-encoding:
      - chunked
      vary:
      - Accept-Encoding
      x-content-type-options:
      - nosniff
      x-ms-gatewayversion:
      - version=2.14.0
    status:
      code: 200
      message: Ok
- request:
    body: null
    headers:
      Accept:
      - '*/*'
      Accept-Encoding:
      - gzip, deflate
      CommandName:
      - cosmosdb update
      Connection:
      - keep-alive
      ParameterSetName:
      - -n -g --backup-policy-type
      User-Agent:
      - AZURECLI/2.48.1 azsdk-python-mgmt-cosmosdb/0.7.0 Python/3.10.11 (Windows-10-10.0.22621-SP0)
    method: GET
    uri: https://management.azure.com/subscriptions/00000000-0000-0000-0000-000000000000/providers/Microsoft.DocumentDB/locations/westus/operationsStatus/1a34a578-d062-43a4-8082-d4e1f8bb85c1?api-version=2023-04-15
  response:
    body:
      string: '{"status":"Dequeued"}'
    headers:
      cache-control:
      - no-store, no-cache
      content-length:
      - '21'
      content-type:
      - application/json
      date:
      - Fri, 05 May 2023 20:29:57 GMT
      pragma:
      - no-cache
      server:
      - Microsoft-HTTPAPI/2.0
      strict-transport-security:
      - max-age=31536000; includeSubDomains
      transfer-encoding:
      - chunked
      vary:
      - Accept-Encoding
      x-content-type-options:
      - nosniff
      x-ms-gatewayversion:
      - version=2.14.0
    status:
      code: 200
      message: Ok
- request:
    body: null
    headers:
      Accept:
      - '*/*'
      Accept-Encoding:
      - gzip, deflate
      CommandName:
      - cosmosdb update
      Connection:
      - keep-alive
      ParameterSetName:
      - -n -g --backup-policy-type
      User-Agent:
      - AZURECLI/2.48.1 azsdk-python-mgmt-cosmosdb/0.7.0 Python/3.10.11 (Windows-10-10.0.22621-SP0)
    method: GET
    uri: https://management.azure.com/subscriptions/00000000-0000-0000-0000-000000000000/providers/Microsoft.DocumentDB/locations/westus/operationsStatus/1a34a578-d062-43a4-8082-d4e1f8bb85c1?api-version=2023-04-15
  response:
    body:
      string: '{"status":"Dequeued"}'
    headers:
      cache-control:
      - no-store, no-cache
      content-length:
      - '21'
      content-type:
      - application/json
      date:
      - Fri, 05 May 2023 20:30:28 GMT
      pragma:
      - no-cache
      server:
      - Microsoft-HTTPAPI/2.0
      strict-transport-security:
      - max-age=31536000; includeSubDomains
      transfer-encoding:
      - chunked
      vary:
      - Accept-Encoding
      x-content-type-options:
      - nosniff
      x-ms-gatewayversion:
      - version=2.14.0
    status:
      code: 200
      message: Ok
- request:
    body: null
    headers:
      Accept:
      - '*/*'
      Accept-Encoding:
      - gzip, deflate
      CommandName:
      - cosmosdb update
      Connection:
      - keep-alive
      ParameterSetName:
      - -n -g --backup-policy-type
      User-Agent:
      - AZURECLI/2.48.1 azsdk-python-mgmt-cosmosdb/0.7.0 Python/3.10.11 (Windows-10-10.0.22621-SP0)
    method: GET
    uri: https://management.azure.com/subscriptions/00000000-0000-0000-0000-000000000000/providers/Microsoft.DocumentDB/locations/westus/operationsStatus/1a34a578-d062-43a4-8082-d4e1f8bb85c1?api-version=2023-04-15
  response:
    body:
      string: '{"status":"Dequeued"}'
    headers:
      cache-control:
      - no-store, no-cache
      content-length:
      - '21'
      content-type:
      - application/json
      date:
      - Fri, 05 May 2023 20:30:57 GMT
      pragma:
      - no-cache
      server:
      - Microsoft-HTTPAPI/2.0
      strict-transport-security:
      - max-age=31536000; includeSubDomains
      transfer-encoding:
      - chunked
      vary:
      - Accept-Encoding
      x-content-type-options:
      - nosniff
      x-ms-gatewayversion:
      - version=2.14.0
    status:
      code: 200
      message: Ok
- request:
    body: null
    headers:
      Accept:
      - '*/*'
      Accept-Encoding:
      - gzip, deflate
      CommandName:
      - cosmosdb update
      Connection:
      - keep-alive
      ParameterSetName:
      - -n -g --backup-policy-type
      User-Agent:
      - AZURECLI/2.48.1 azsdk-python-mgmt-cosmosdb/0.7.0 Python/3.10.11 (Windows-10-10.0.22621-SP0)
    method: GET
    uri: https://management.azure.com/subscriptions/00000000-0000-0000-0000-000000000000/providers/Microsoft.DocumentDB/locations/westus/operationsStatus/1a34a578-d062-43a4-8082-d4e1f8bb85c1?api-version=2023-04-15
  response:
    body:
      string: '{"status":"Dequeued"}'
    headers:
      cache-control:
      - no-store, no-cache
      content-length:
      - '21'
      content-type:
      - application/json
      date:
      - Fri, 05 May 2023 20:31:27 GMT
      pragma:
      - no-cache
      server:
      - Microsoft-HTTPAPI/2.0
      strict-transport-security:
      - max-age=31536000; includeSubDomains
      transfer-encoding:
      - chunked
      vary:
      - Accept-Encoding
      x-content-type-options:
      - nosniff
      x-ms-gatewayversion:
      - version=2.14.0
    status:
      code: 200
      message: Ok
- request:
    body: null
    headers:
      Accept:
      - '*/*'
      Accept-Encoding:
      - gzip, deflate
      CommandName:
      - cosmosdb update
      Connection:
      - keep-alive
      ParameterSetName:
      - -n -g --backup-policy-type
      User-Agent:
      - AZURECLI/2.48.1 azsdk-python-mgmt-cosmosdb/0.7.0 Python/3.10.11 (Windows-10-10.0.22621-SP0)
    method: GET
    uri: https://management.azure.com/subscriptions/00000000-0000-0000-0000-000000000000/providers/Microsoft.DocumentDB/locations/westus/operationsStatus/1a34a578-d062-43a4-8082-d4e1f8bb85c1?api-version=2023-04-15
  response:
    body:
      string: '{"status":"Dequeued"}'
    headers:
      cache-control:
      - no-store, no-cache
      content-length:
      - '21'
      content-type:
      - application/json
      date:
      - Fri, 05 May 2023 20:31:57 GMT
      pragma:
      - no-cache
      server:
      - Microsoft-HTTPAPI/2.0
      strict-transport-security:
      - max-age=31536000; includeSubDomains
      transfer-encoding:
      - chunked
      vary:
      - Accept-Encoding
      x-content-type-options:
      - nosniff
      x-ms-gatewayversion:
      - version=2.14.0
    status:
      code: 200
      message: Ok
- request:
    body: null
    headers:
      Accept:
      - '*/*'
      Accept-Encoding:
      - gzip, deflate
      CommandName:
      - cosmosdb update
      Connection:
      - keep-alive
      ParameterSetName:
      - -n -g --backup-policy-type
      User-Agent:
      - AZURECLI/2.48.1 azsdk-python-mgmt-cosmosdb/0.7.0 Python/3.10.11 (Windows-10-10.0.22621-SP0)
    method: GET
    uri: https://management.azure.com/subscriptions/00000000-0000-0000-0000-000000000000/providers/Microsoft.DocumentDB/locations/westus/operationsStatus/1a34a578-d062-43a4-8082-d4e1f8bb85c1?api-version=2023-04-15
  response:
    body:
      string: '{"status":"Dequeued"}'
    headers:
      cache-control:
      - no-store, no-cache
      content-length:
      - '21'
      content-type:
      - application/json
      date:
      - Fri, 05 May 2023 20:32:27 GMT
      pragma:
      - no-cache
      server:
      - Microsoft-HTTPAPI/2.0
      strict-transport-security:
      - max-age=31536000; includeSubDomains
      transfer-encoding:
      - chunked
      vary:
      - Accept-Encoding
      x-content-type-options:
      - nosniff
      x-ms-gatewayversion:
      - version=2.14.0
    status:
      code: 200
      message: Ok
- request:
    body: null
    headers:
      Accept:
      - '*/*'
      Accept-Encoding:
      - gzip, deflate
      CommandName:
      - cosmosdb update
      Connection:
      - keep-alive
      ParameterSetName:
      - -n -g --backup-policy-type
      User-Agent:
      - AZURECLI/2.48.1 azsdk-python-mgmt-cosmosdb/0.7.0 Python/3.10.11 (Windows-10-10.0.22621-SP0)
    method: GET
    uri: https://management.azure.com/subscriptions/00000000-0000-0000-0000-000000000000/providers/Microsoft.DocumentDB/locations/westus/operationsStatus/1a34a578-d062-43a4-8082-d4e1f8bb85c1?api-version=2023-04-15
  response:
    body:
      string: '{"status":"Dequeued"}'
    headers:
      cache-control:
      - no-store, no-cache
      content-length:
      - '21'
      content-type:
      - application/json
      date:
      - Fri, 05 May 2023 20:32:57 GMT
      pragma:
      - no-cache
      server:
      - Microsoft-HTTPAPI/2.0
      strict-transport-security:
      - max-age=31536000; includeSubDomains
      transfer-encoding:
      - chunked
      vary:
      - Accept-Encoding
      x-content-type-options:
      - nosniff
      x-ms-gatewayversion:
      - version=2.14.0
    status:
      code: 200
      message: Ok
- request:
    body: null
    headers:
      Accept:
      - '*/*'
      Accept-Encoding:
      - gzip, deflate
      CommandName:
      - cosmosdb update
      Connection:
      - keep-alive
      ParameterSetName:
      - -n -g --backup-policy-type
      User-Agent:
      - AZURECLI/2.48.1 azsdk-python-mgmt-cosmosdb/0.7.0 Python/3.10.11 (Windows-10-10.0.22621-SP0)
    method: GET
    uri: https://management.azure.com/subscriptions/00000000-0000-0000-0000-000000000000/providers/Microsoft.DocumentDB/locations/westus/operationsStatus/1a34a578-d062-43a4-8082-d4e1f8bb85c1?api-version=2023-04-15
  response:
    body:
      string: '{"status":"Dequeued"}'
    headers:
      cache-control:
      - no-store, no-cache
      content-length:
      - '21'
      content-type:
      - application/json
      date:
      - Fri, 05 May 2023 20:33:28 GMT
      pragma:
      - no-cache
      server:
      - Microsoft-HTTPAPI/2.0
      strict-transport-security:
      - max-age=31536000; includeSubDomains
      transfer-encoding:
      - chunked
      vary:
      - Accept-Encoding
      x-content-type-options:
      - nosniff
      x-ms-gatewayversion:
      - version=2.14.0
    status:
      code: 200
      message: Ok
- request:
    body: null
    headers:
      Accept:
      - '*/*'
      Accept-Encoding:
      - gzip, deflate
      CommandName:
      - cosmosdb update
      Connection:
      - keep-alive
      ParameterSetName:
      - -n -g --backup-policy-type
      User-Agent:
      - AZURECLI/2.48.1 azsdk-python-mgmt-cosmosdb/0.7.0 Python/3.10.11 (Windows-10-10.0.22621-SP0)
    method: GET
    uri: https://management.azure.com/subscriptions/00000000-0000-0000-0000-000000000000/providers/Microsoft.DocumentDB/locations/westus/operationsStatus/1a34a578-d062-43a4-8082-d4e1f8bb85c1?api-version=2023-04-15
  response:
    body:
      string: '{"status":"Dequeued"}'
    headers:
      cache-control:
      - no-store, no-cache
      content-length:
      - '21'
      content-type:
      - application/json
      date:
      - Fri, 05 May 2023 20:33:58 GMT
      pragma:
      - no-cache
      server:
      - Microsoft-HTTPAPI/2.0
      strict-transport-security:
      - max-age=31536000; includeSubDomains
      transfer-encoding:
      - chunked
      vary:
      - Accept-Encoding
      x-content-type-options:
      - nosniff
      x-ms-gatewayversion:
      - version=2.14.0
    status:
      code: 200
      message: Ok
- request:
    body: null
    headers:
      Accept:
      - '*/*'
      Accept-Encoding:
      - gzip, deflate
      CommandName:
      - cosmosdb update
      Connection:
      - keep-alive
      ParameterSetName:
      - -n -g --backup-policy-type
      User-Agent:
      - AZURECLI/2.48.1 azsdk-python-mgmt-cosmosdb/0.7.0 Python/3.10.11 (Windows-10-10.0.22621-SP0)
    method: GET
    uri: https://management.azure.com/subscriptions/00000000-0000-0000-0000-000000000000/providers/Microsoft.DocumentDB/locations/westus/operationsStatus/1a34a578-d062-43a4-8082-d4e1f8bb85c1?api-version=2023-04-15
  response:
    body:
      string: '{"status":"Dequeued"}'
    headers:
      cache-control:
      - no-store, no-cache
      content-length:
      - '21'
      content-type:
      - application/json
      date:
      - Fri, 05 May 2023 20:34:28 GMT
      pragma:
      - no-cache
      server:
      - Microsoft-HTTPAPI/2.0
      strict-transport-security:
      - max-age=31536000; includeSubDomains
      transfer-encoding:
      - chunked
      vary:
      - Accept-Encoding
      x-content-type-options:
      - nosniff
      x-ms-gatewayversion:
      - version=2.14.0
    status:
      code: 200
      message: Ok
- request:
    body: null
    headers:
      Accept:
      - '*/*'
      Accept-Encoding:
      - gzip, deflate
      CommandName:
      - cosmosdb update
      Connection:
      - keep-alive
      ParameterSetName:
      - -n -g --backup-policy-type
      User-Agent:
      - AZURECLI/2.48.1 azsdk-python-mgmt-cosmosdb/0.7.0 Python/3.10.11 (Windows-10-10.0.22621-SP0)
    method: GET
    uri: https://management.azure.com/subscriptions/00000000-0000-0000-0000-000000000000/providers/Microsoft.DocumentDB/locations/westus/operationsStatus/1a34a578-d062-43a4-8082-d4e1f8bb85c1?api-version=2023-04-15
  response:
    body:
      string: '{"status":"Dequeued"}'
    headers:
      cache-control:
      - no-store, no-cache
      content-length:
      - '21'
      content-type:
      - application/json
      date:
      - Fri, 05 May 2023 20:34:58 GMT
      pragma:
      - no-cache
      server:
      - Microsoft-HTTPAPI/2.0
      strict-transport-security:
      - max-age=31536000; includeSubDomains
      transfer-encoding:
      - chunked
      vary:
      - Accept-Encoding
      x-content-type-options:
      - nosniff
      x-ms-gatewayversion:
      - version=2.14.0
    status:
      code: 200
      message: Ok
- request:
    body: null
    headers:
      Accept:
      - '*/*'
      Accept-Encoding:
      - gzip, deflate
      CommandName:
      - cosmosdb update
      Connection:
      - keep-alive
      ParameterSetName:
      - -n -g --backup-policy-type
      User-Agent:
      - AZURECLI/2.48.1 azsdk-python-mgmt-cosmosdb/0.7.0 Python/3.10.11 (Windows-10-10.0.22621-SP0)
    method: GET
    uri: https://management.azure.com/subscriptions/00000000-0000-0000-0000-000000000000/providers/Microsoft.DocumentDB/locations/westus/operationsStatus/1a34a578-d062-43a4-8082-d4e1f8bb85c1?api-version=2023-04-15
  response:
    body:
      string: '{"status":"Dequeued"}'
    headers:
      cache-control:
      - no-store, no-cache
      content-length:
      - '21'
      content-type:
      - application/json
      date:
      - Fri, 05 May 2023 20:35:28 GMT
      pragma:
      - no-cache
      server:
      - Microsoft-HTTPAPI/2.0
      strict-transport-security:
      - max-age=31536000; includeSubDomains
      transfer-encoding:
      - chunked
      vary:
      - Accept-Encoding
      x-content-type-options:
      - nosniff
      x-ms-gatewayversion:
      - version=2.14.0
    status:
      code: 200
      message: Ok
- request:
    body: null
    headers:
      Accept:
      - '*/*'
      Accept-Encoding:
      - gzip, deflate
      CommandName:
      - cosmosdb update
      Connection:
      - keep-alive
      ParameterSetName:
      - -n -g --backup-policy-type
      User-Agent:
      - AZURECLI/2.48.1 azsdk-python-mgmt-cosmosdb/0.7.0 Python/3.10.11 (Windows-10-10.0.22621-SP0)
    method: GET
    uri: https://management.azure.com/subscriptions/00000000-0000-0000-0000-000000000000/providers/Microsoft.DocumentDB/locations/westus/operationsStatus/1a34a578-d062-43a4-8082-d4e1f8bb85c1?api-version=2023-04-15
  response:
    body:
      string: '{"status":"Dequeued"}'
    headers:
      cache-control:
      - no-store, no-cache
      content-length:
      - '21'
      content-type:
      - application/json
      date:
      - Fri, 05 May 2023 20:35:59 GMT
      pragma:
      - no-cache
      server:
      - Microsoft-HTTPAPI/2.0
      strict-transport-security:
      - max-age=31536000; includeSubDomains
      transfer-encoding:
      - chunked
      vary:
      - Accept-Encoding
      x-content-type-options:
      - nosniff
      x-ms-gatewayversion:
      - version=2.14.0
    status:
      code: 200
      message: Ok
- request:
    body: null
    headers:
      Accept:
      - '*/*'
      Accept-Encoding:
      - gzip, deflate
      CommandName:
      - cosmosdb update
      Connection:
      - keep-alive
      ParameterSetName:
      - -n -g --backup-policy-type
      User-Agent:
      - AZURECLI/2.48.1 azsdk-python-mgmt-cosmosdb/0.7.0 Python/3.10.11 (Windows-10-10.0.22621-SP0)
    method: GET
    uri: https://management.azure.com/subscriptions/00000000-0000-0000-0000-000000000000/providers/Microsoft.DocumentDB/locations/westus/operationsStatus/1a34a578-d062-43a4-8082-d4e1f8bb85c1?api-version=2023-04-15
  response:
    body:
      string: '{"status":"Dequeued"}'
    headers:
      cache-control:
      - no-store, no-cache
      content-length:
      - '21'
      content-type:
      - application/json
      date:
      - Fri, 05 May 2023 20:36:29 GMT
      pragma:
      - no-cache
      server:
      - Microsoft-HTTPAPI/2.0
      strict-transport-security:
      - max-age=31536000; includeSubDomains
      transfer-encoding:
      - chunked
      vary:
      - Accept-Encoding
      x-content-type-options:
      - nosniff
      x-ms-gatewayversion:
      - version=2.14.0
    status:
      code: 200
      message: Ok
- request:
    body: null
    headers:
      Accept:
      - '*/*'
      Accept-Encoding:
      - gzip, deflate
      CommandName:
      - cosmosdb update
      Connection:
      - keep-alive
      ParameterSetName:
      - -n -g --backup-policy-type
      User-Agent:
      - AZURECLI/2.48.1 azsdk-python-mgmt-cosmosdb/0.7.0 Python/3.10.11 (Windows-10-10.0.22621-SP0)
    method: GET
    uri: https://management.azure.com/subscriptions/00000000-0000-0000-0000-000000000000/providers/Microsoft.DocumentDB/locations/westus/operationsStatus/1a34a578-d062-43a4-8082-d4e1f8bb85c1?api-version=2023-04-15
  response:
    body:
      string: '{"status":"Dequeued"}'
    headers:
      cache-control:
      - no-store, no-cache
      content-length:
      - '21'
      content-type:
      - application/json
      date:
      - Fri, 05 May 2023 20:36:59 GMT
      pragma:
      - no-cache
      server:
      - Microsoft-HTTPAPI/2.0
      strict-transport-security:
      - max-age=31536000; includeSubDomains
      transfer-encoding:
      - chunked
      vary:
      - Accept-Encoding
      x-content-type-options:
      - nosniff
      x-ms-gatewayversion:
      - version=2.14.0
    status:
      code: 200
      message: Ok
- request:
    body: null
    headers:
      Accept:
      - '*/*'
      Accept-Encoding:
      - gzip, deflate
      CommandName:
      - cosmosdb update
      Connection:
      - keep-alive
      ParameterSetName:
      - -n -g --backup-policy-type
      User-Agent:
      - AZURECLI/2.48.1 azsdk-python-mgmt-cosmosdb/0.7.0 Python/3.10.11 (Windows-10-10.0.22621-SP0)
    method: GET
    uri: https://management.azure.com/subscriptions/00000000-0000-0000-0000-000000000000/providers/Microsoft.DocumentDB/locations/westus/operationsStatus/1a34a578-d062-43a4-8082-d4e1f8bb85c1?api-version=2023-04-15
  response:
    body:
      string: '{"status":"Dequeued"}'
    headers:
      cache-control:
      - no-store, no-cache
      content-length:
      - '21'
      content-type:
      - application/json
      date:
      - Fri, 05 May 2023 20:37:30 GMT
      pragma:
      - no-cache
      server:
      - Microsoft-HTTPAPI/2.0
      strict-transport-security:
      - max-age=31536000; includeSubDomains
      transfer-encoding:
      - chunked
      vary:
      - Accept-Encoding
      x-content-type-options:
      - nosniff
      x-ms-gatewayversion:
      - version=2.14.0
    status:
      code: 200
      message: Ok
- request:
    body: null
    headers:
      Accept:
      - '*/*'
      Accept-Encoding:
      - gzip, deflate
      CommandName:
      - cosmosdb update
      Connection:
      - keep-alive
      ParameterSetName:
      - -n -g --backup-policy-type
      User-Agent:
      - AZURECLI/2.48.1 azsdk-python-mgmt-cosmosdb/0.7.0 Python/3.10.11 (Windows-10-10.0.22621-SP0)
    method: GET
    uri: https://management.azure.com/subscriptions/00000000-0000-0000-0000-000000000000/providers/Microsoft.DocumentDB/locations/westus/operationsStatus/1a34a578-d062-43a4-8082-d4e1f8bb85c1?api-version=2023-04-15
  response:
    body:
      string: '{"status":"Dequeued"}'
    headers:
      cache-control:
      - no-store, no-cache
      content-length:
      - '21'
      content-type:
      - application/json
      date:
      - Fri, 05 May 2023 20:38:00 GMT
      pragma:
      - no-cache
      server:
      - Microsoft-HTTPAPI/2.0
      strict-transport-security:
      - max-age=31536000; includeSubDomains
      transfer-encoding:
      - chunked
      vary:
      - Accept-Encoding
      x-content-type-options:
      - nosniff
      x-ms-gatewayversion:
      - version=2.14.0
    status:
      code: 200
      message: Ok
- request:
    body: null
    headers:
      Accept:
      - '*/*'
      Accept-Encoding:
      - gzip, deflate
      CommandName:
      - cosmosdb update
      Connection:
      - keep-alive
      ParameterSetName:
      - -n -g --backup-policy-type
      User-Agent:
      - AZURECLI/2.48.1 azsdk-python-mgmt-cosmosdb/0.7.0 Python/3.10.11 (Windows-10-10.0.22621-SP0)
    method: GET
    uri: https://management.azure.com/subscriptions/00000000-0000-0000-0000-000000000000/providers/Microsoft.DocumentDB/locations/westus/operationsStatus/1a34a578-d062-43a4-8082-d4e1f8bb85c1?api-version=2023-04-15
  response:
    body:
      string: '{"status":"Dequeued"}'
    headers:
      cache-control:
      - no-store, no-cache
      content-length:
      - '21'
      content-type:
      - application/json
      date:
      - Fri, 05 May 2023 20:38:30 GMT
      pragma:
      - no-cache
      server:
      - Microsoft-HTTPAPI/2.0
      strict-transport-security:
      - max-age=31536000; includeSubDomains
      transfer-encoding:
      - chunked
      vary:
      - Accept-Encoding
      x-content-type-options:
      - nosniff
      x-ms-gatewayversion:
      - version=2.14.0
    status:
      code: 200
      message: Ok
- request:
    body: null
    headers:
      Accept:
      - '*/*'
      Accept-Encoding:
      - gzip, deflate
      CommandName:
      - cosmosdb update
      Connection:
      - keep-alive
      ParameterSetName:
      - -n -g --backup-policy-type
      User-Agent:
      - AZURECLI/2.48.1 azsdk-python-mgmt-cosmosdb/0.7.0 Python/3.10.11 (Windows-10-10.0.22621-SP0)
    method: GET
    uri: https://management.azure.com/subscriptions/00000000-0000-0000-0000-000000000000/providers/Microsoft.DocumentDB/locations/westus/operationsStatus/1a34a578-d062-43a4-8082-d4e1f8bb85c1?api-version=2023-04-15
  response:
    body:
      string: '{"status":"Dequeued"}'
    headers:
      cache-control:
      - no-store, no-cache
      content-length:
      - '21'
      content-type:
      - application/json
      date:
      - Fri, 05 May 2023 20:39:00 GMT
      pragma:
      - no-cache
      server:
      - Microsoft-HTTPAPI/2.0
      strict-transport-security:
      - max-age=31536000; includeSubDomains
      transfer-encoding:
      - chunked
      vary:
      - Accept-Encoding
      x-content-type-options:
      - nosniff
      x-ms-gatewayversion:
      - version=2.14.0
    status:
      code: 200
      message: Ok
- request:
    body: null
    headers:
      Accept:
      - '*/*'
      Accept-Encoding:
      - gzip, deflate
      CommandName:
      - cosmosdb update
      Connection:
      - keep-alive
      ParameterSetName:
      - -n -g --backup-policy-type
      User-Agent:
      - AZURECLI/2.48.1 azsdk-python-mgmt-cosmosdb/0.7.0 Python/3.10.11 (Windows-10-10.0.22621-SP0)
    method: GET
    uri: https://management.azure.com/subscriptions/00000000-0000-0000-0000-000000000000/providers/Microsoft.DocumentDB/locations/westus/operationsStatus/1a34a578-d062-43a4-8082-d4e1f8bb85c1?api-version=2023-04-15
  response:
    body:
      string: '{"status":"Dequeued"}'
    headers:
      cache-control:
      - no-store, no-cache
      content-length:
      - '21'
      content-type:
      - application/json
      date:
      - Fri, 05 May 2023 20:39:29 GMT
      pragma:
      - no-cache
      server:
      - Microsoft-HTTPAPI/2.0
      strict-transport-security:
      - max-age=31536000; includeSubDomains
      transfer-encoding:
      - chunked
      vary:
      - Accept-Encoding
      x-content-type-options:
      - nosniff
      x-ms-gatewayversion:
      - version=2.14.0
    status:
      code: 200
      message: Ok
- request:
    body: null
    headers:
      Accept:
      - '*/*'
      Accept-Encoding:
      - gzip, deflate
      CommandName:
      - cosmosdb update
      Connection:
      - keep-alive
      ParameterSetName:
      - -n -g --backup-policy-type
      User-Agent:
      - AZURECLI/2.48.1 azsdk-python-mgmt-cosmosdb/0.7.0 Python/3.10.11 (Windows-10-10.0.22621-SP0)
    method: GET
    uri: https://management.azure.com/subscriptions/00000000-0000-0000-0000-000000000000/providers/Microsoft.DocumentDB/locations/westus/operationsStatus/1a34a578-d062-43a4-8082-d4e1f8bb85c1?api-version=2023-04-15
  response:
    body:
      string: '{"status":"Dequeued"}'
    headers:
      cache-control:
      - no-store, no-cache
      content-length:
      - '21'
      content-type:
      - application/json
      date:
      - Fri, 05 May 2023 20:40:00 GMT
      pragma:
      - no-cache
      server:
      - Microsoft-HTTPAPI/2.0
      strict-transport-security:
      - max-age=31536000; includeSubDomains
      transfer-encoding:
      - chunked
      vary:
      - Accept-Encoding
      x-content-type-options:
      - nosniff
      x-ms-gatewayversion:
      - version=2.14.0
    status:
      code: 200
      message: Ok
- request:
    body: null
    headers:
      Accept:
      - '*/*'
      Accept-Encoding:
      - gzip, deflate
      CommandName:
      - cosmosdb update
      Connection:
      - keep-alive
      ParameterSetName:
      - -n -g --backup-policy-type
      User-Agent:
      - AZURECLI/2.48.1 azsdk-python-mgmt-cosmosdb/0.7.0 Python/3.10.11 (Windows-10-10.0.22621-SP0)
    method: GET
    uri: https://management.azure.com/subscriptions/00000000-0000-0000-0000-000000000000/providers/Microsoft.DocumentDB/locations/westus/operationsStatus/1a34a578-d062-43a4-8082-d4e1f8bb85c1?api-version=2023-04-15
  response:
    body:
      string: '{"status":"Dequeued"}'
    headers:
      cache-control:
      - no-store, no-cache
      content-length:
      - '21'
      content-type:
      - application/json
      date:
      - Fri, 05 May 2023 20:40:30 GMT
      pragma:
      - no-cache
      server:
      - Microsoft-HTTPAPI/2.0
      strict-transport-security:
      - max-age=31536000; includeSubDomains
      transfer-encoding:
      - chunked
      vary:
      - Accept-Encoding
      x-content-type-options:
      - nosniff
      x-ms-gatewayversion:
      - version=2.14.0
    status:
      code: 200
      message: Ok
- request:
    body: null
    headers:
      Accept:
      - '*/*'
      Accept-Encoding:
      - gzip, deflate
      CommandName:
      - cosmosdb update
      Connection:
      - keep-alive
      ParameterSetName:
      - -n -g --backup-policy-type
      User-Agent:
      - AZURECLI/2.48.1 azsdk-python-mgmt-cosmosdb/0.7.0 Python/3.10.11 (Windows-10-10.0.22621-SP0)
    method: GET
    uri: https://management.azure.com/subscriptions/00000000-0000-0000-0000-000000000000/providers/Microsoft.DocumentDB/locations/westus/operationsStatus/1a34a578-d062-43a4-8082-d4e1f8bb85c1?api-version=2023-04-15
  response:
    body:
      string: '{"status":"Dequeued"}'
    headers:
      cache-control:
      - no-store, no-cache
      content-length:
      - '21'
      content-type:
      - application/json
      date:
      - Fri, 05 May 2023 20:41:00 GMT
      pragma:
      - no-cache
      server:
      - Microsoft-HTTPAPI/2.0
      strict-transport-security:
      - max-age=31536000; includeSubDomains
      transfer-encoding:
      - chunked
      vary:
      - Accept-Encoding
      x-content-type-options:
      - nosniff
      x-ms-gatewayversion:
      - version=2.14.0
    status:
      code: 200
      message: Ok
- request:
    body: null
    headers:
      Accept:
      - '*/*'
      Accept-Encoding:
      - gzip, deflate
      CommandName:
      - cosmosdb update
      Connection:
      - keep-alive
      ParameterSetName:
      - -n -g --backup-policy-type
      User-Agent:
      - AZURECLI/2.48.1 azsdk-python-mgmt-cosmosdb/0.7.0 Python/3.10.11 (Windows-10-10.0.22621-SP0)
    method: GET
    uri: https://management.azure.com/subscriptions/00000000-0000-0000-0000-000000000000/providers/Microsoft.DocumentDB/locations/westus/operationsStatus/1a34a578-d062-43a4-8082-d4e1f8bb85c1?api-version=2023-04-15
  response:
    body:
      string: '{"status":"Dequeued"}'
    headers:
      cache-control:
      - no-store, no-cache
      content-length:
      - '21'
      content-type:
      - application/json
      date:
      - Fri, 05 May 2023 20:41:30 GMT
      pragma:
      - no-cache
      server:
      - Microsoft-HTTPAPI/2.0
      strict-transport-security:
      - max-age=31536000; includeSubDomains
      transfer-encoding:
      - chunked
      vary:
      - Accept-Encoding
      x-content-type-options:
      - nosniff
      x-ms-gatewayversion:
      - version=2.14.0
    status:
      code: 200
      message: Ok
- request:
    body: null
    headers:
      Accept:
      - '*/*'
      Accept-Encoding:
      - gzip, deflate
      CommandName:
      - cosmosdb update
      Connection:
      - keep-alive
      ParameterSetName:
      - -n -g --backup-policy-type
      User-Agent:
      - AZURECLI/2.48.1 azsdk-python-mgmt-cosmosdb/0.7.0 Python/3.10.11 (Windows-10-10.0.22621-SP0)
    method: GET
    uri: https://management.azure.com/subscriptions/00000000-0000-0000-0000-000000000000/providers/Microsoft.DocumentDB/locations/westus/operationsStatus/1a34a578-d062-43a4-8082-d4e1f8bb85c1?api-version=2023-04-15
  response:
    body:
      string: '{"status":"Dequeued"}'
    headers:
      cache-control:
      - no-store, no-cache
      content-length:
      - '21'
      content-type:
      - application/json
      date:
      - Fri, 05 May 2023 20:42:01 GMT
      pragma:
      - no-cache
      server:
      - Microsoft-HTTPAPI/2.0
      strict-transport-security:
      - max-age=31536000; includeSubDomains
      transfer-encoding:
      - chunked
      vary:
      - Accept-Encoding
      x-content-type-options:
      - nosniff
      x-ms-gatewayversion:
      - version=2.14.0
    status:
      code: 200
      message: Ok
- request:
    body: null
    headers:
      Accept:
      - '*/*'
      Accept-Encoding:
      - gzip, deflate
      CommandName:
      - cosmosdb update
      Connection:
      - keep-alive
      ParameterSetName:
      - -n -g --backup-policy-type
      User-Agent:
      - AZURECLI/2.48.1 azsdk-python-mgmt-cosmosdb/0.7.0 Python/3.10.11 (Windows-10-10.0.22621-SP0)
    method: GET
    uri: https://management.azure.com/subscriptions/00000000-0000-0000-0000-000000000000/providers/Microsoft.DocumentDB/locations/westus/operationsStatus/1a34a578-d062-43a4-8082-d4e1f8bb85c1?api-version=2023-04-15
  response:
    body:
      string: '{"status":"Dequeued"}'
    headers:
      cache-control:
      - no-store, no-cache
      content-length:
      - '21'
      content-type:
      - application/json
      date:
      - Fri, 05 May 2023 20:42:31 GMT
      pragma:
      - no-cache
      server:
      - Microsoft-HTTPAPI/2.0
      strict-transport-security:
      - max-age=31536000; includeSubDomains
      transfer-encoding:
      - chunked
      vary:
      - Accept-Encoding
      x-content-type-options:
      - nosniff
      x-ms-gatewayversion:
      - version=2.14.0
    status:
      code: 200
      message: Ok
- request:
    body: null
    headers:
      Accept:
      - '*/*'
      Accept-Encoding:
      - gzip, deflate
      CommandName:
      - cosmosdb update
      Connection:
      - keep-alive
      ParameterSetName:
      - -n -g --backup-policy-type
      User-Agent:
      - AZURECLI/2.48.1 azsdk-python-mgmt-cosmosdb/0.7.0 Python/3.10.11 (Windows-10-10.0.22621-SP0)
    method: GET
    uri: https://management.azure.com/subscriptions/00000000-0000-0000-0000-000000000000/providers/Microsoft.DocumentDB/locations/westus/operationsStatus/1a34a578-d062-43a4-8082-d4e1f8bb85c1?api-version=2023-04-15
  response:
    body:
      string: '{"status":"Dequeued"}'
    headers:
      cache-control:
      - no-store, no-cache
      content-length:
      - '21'
      content-type:
      - application/json
      date:
      - Fri, 05 May 2023 20:43:01 GMT
      pragma:
      - no-cache
      server:
      - Microsoft-HTTPAPI/2.0
      strict-transport-security:
      - max-age=31536000; includeSubDomains
      transfer-encoding:
      - chunked
      vary:
      - Accept-Encoding
      x-content-type-options:
      - nosniff
      x-ms-gatewayversion:
      - version=2.14.0
    status:
      code: 200
      message: Ok
- request:
    body: null
    headers:
      Accept:
      - '*/*'
      Accept-Encoding:
      - gzip, deflate
      CommandName:
      - cosmosdb update
      Connection:
      - keep-alive
      ParameterSetName:
      - -n -g --backup-policy-type
      User-Agent:
      - AZURECLI/2.48.1 azsdk-python-mgmt-cosmosdb/0.7.0 Python/3.10.11 (Windows-10-10.0.22621-SP0)
    method: GET
    uri: https://management.azure.com/subscriptions/00000000-0000-0000-0000-000000000000/providers/Microsoft.DocumentDB/locations/westus/operationsStatus/1a34a578-d062-43a4-8082-d4e1f8bb85c1?api-version=2023-04-15
  response:
    body:
      string: '{"status":"Dequeued"}'
    headers:
      cache-control:
      - no-store, no-cache
      content-length:
      - '21'
      content-type:
      - application/json
      date:
      - Fri, 05 May 2023 20:43:31 GMT
      pragma:
      - no-cache
      server:
      - Microsoft-HTTPAPI/2.0
      strict-transport-security:
      - max-age=31536000; includeSubDomains
      transfer-encoding:
      - chunked
      vary:
      - Accept-Encoding
      x-content-type-options:
      - nosniff
      x-ms-gatewayversion:
      - version=2.14.0
    status:
      code: 200
      message: Ok
- request:
    body: null
    headers:
      Accept:
      - '*/*'
      Accept-Encoding:
      - gzip, deflate
      CommandName:
      - cosmosdb update
      Connection:
      - keep-alive
      ParameterSetName:
      - -n -g --backup-policy-type
      User-Agent:
      - AZURECLI/2.48.1 azsdk-python-mgmt-cosmosdb/0.7.0 Python/3.10.11 (Windows-10-10.0.22621-SP0)
    method: GET
    uri: https://management.azure.com/subscriptions/00000000-0000-0000-0000-000000000000/providers/Microsoft.DocumentDB/locations/westus/operationsStatus/1a34a578-d062-43a4-8082-d4e1f8bb85c1?api-version=2023-04-15
  response:
    body:
      string: '{"status":"Dequeued"}'
    headers:
      cache-control:
      - no-store, no-cache
      content-length:
      - '21'
      content-type:
      - application/json
      date:
      - Fri, 05 May 2023 20:44:01 GMT
      pragma:
      - no-cache
      server:
      - Microsoft-HTTPAPI/2.0
      strict-transport-security:
      - max-age=31536000; includeSubDomains
      transfer-encoding:
      - chunked
      vary:
      - Accept-Encoding
      x-content-type-options:
      - nosniff
      x-ms-gatewayversion:
      - version=2.14.0
    status:
      code: 200
      message: Ok
- request:
    body: null
    headers:
      Accept:
      - '*/*'
      Accept-Encoding:
      - gzip, deflate
      CommandName:
      - cosmosdb update
      Connection:
      - keep-alive
      ParameterSetName:
      - -n -g --backup-policy-type
      User-Agent:
      - AZURECLI/2.48.1 azsdk-python-mgmt-cosmosdb/0.7.0 Python/3.10.11 (Windows-10-10.0.22621-SP0)
    method: GET
    uri: https://management.azure.com/subscriptions/00000000-0000-0000-0000-000000000000/providers/Microsoft.DocumentDB/locations/westus/operationsStatus/1a34a578-d062-43a4-8082-d4e1f8bb85c1?api-version=2023-04-15
  response:
    body:
      string: '{"status":"Dequeued"}'
    headers:
      cache-control:
      - no-store, no-cache
      content-length:
      - '21'
      content-type:
      - application/json
      date:
      - Fri, 05 May 2023 20:44:32 GMT
      pragma:
      - no-cache
      server:
      - Microsoft-HTTPAPI/2.0
      strict-transport-security:
      - max-age=31536000; includeSubDomains
      transfer-encoding:
      - chunked
      vary:
      - Accept-Encoding
      x-content-type-options:
      - nosniff
      x-ms-gatewayversion:
      - version=2.14.0
    status:
      code: 200
      message: Ok
- request:
    body: null
    headers:
      Accept:
      - '*/*'
      Accept-Encoding:
      - gzip, deflate
      CommandName:
      - cosmosdb update
      Connection:
      - keep-alive
      ParameterSetName:
      - -n -g --backup-policy-type
      User-Agent:
      - AZURECLI/2.48.1 azsdk-python-mgmt-cosmosdb/0.7.0 Python/3.10.11 (Windows-10-10.0.22621-SP0)
    method: GET
    uri: https://management.azure.com/subscriptions/00000000-0000-0000-0000-000000000000/providers/Microsoft.DocumentDB/locations/westus/operationsStatus/1a34a578-d062-43a4-8082-d4e1f8bb85c1?api-version=2023-04-15
  response:
    body:
      string: '{"status":"Dequeued"}'
    headers:
      cache-control:
      - no-store, no-cache
      content-length:
      - '21'
      content-type:
      - application/json
      date:
      - Fri, 05 May 2023 20:45:02 GMT
      pragma:
      - no-cache
      server:
      - Microsoft-HTTPAPI/2.0
      strict-transport-security:
      - max-age=31536000; includeSubDomains
      transfer-encoding:
      - chunked
      vary:
      - Accept-Encoding
      x-content-type-options:
      - nosniff
      x-ms-gatewayversion:
      - version=2.14.0
    status:
      code: 200
      message: Ok
- request:
    body: null
    headers:
      Accept:
      - '*/*'
      Accept-Encoding:
      - gzip, deflate
      CommandName:
      - cosmosdb update
      Connection:
      - keep-alive
      ParameterSetName:
      - -n -g --backup-policy-type
      User-Agent:
      - AZURECLI/2.48.1 azsdk-python-mgmt-cosmosdb/0.7.0 Python/3.10.11 (Windows-10-10.0.22621-SP0)
    method: GET
    uri: https://management.azure.com/subscriptions/00000000-0000-0000-0000-000000000000/providers/Microsoft.DocumentDB/locations/westus/operationsStatus/1a34a578-d062-43a4-8082-d4e1f8bb85c1?api-version=2023-04-15
>>>>>>> 314f72a8
  response:
    body:
      string: '{"status":"Dequeued"}'
    headers:
      cache-control:
      - no-store, no-cache
      content-length:
      - '21'
      content-type:
      - application/json
      date:
<<<<<<< HEAD
      - Fri, 21 Apr 2023 23:53:02 GMT
=======
      - Fri, 05 May 2023 20:45:32 GMT
>>>>>>> 314f72a8
      pragma:
      - no-cache
      server:
      - Microsoft-HTTPAPI/2.0
      strict-transport-security:
      - max-age=31536000; includeSubDomains
      transfer-encoding:
      - chunked
      vary:
      - Accept-Encoding
      x-content-type-options:
      - nosniff
      x-ms-gatewayversion:
      - version=2.14.0
    status:
      code: 200
      message: Ok
- request:
    body: null
    headers:
      Accept:
      - '*/*'
      Accept-Encoding:
      - gzip, deflate
      CommandName:
      - cosmosdb update
      Connection:
      - keep-alive
      ParameterSetName:
      - -n -g --backup-policy-type
      User-Agent:
<<<<<<< HEAD
      - AZURECLI/2.47.0 azsdk-python-mgmt-cosmosdb/9.1.0 Python/3.9.13 (Windows-10-10.0.22621-SP0)
    method: GET
    uri: https://management.azure.com/subscriptions/00000000-0000-0000-0000-000000000000/providers/Microsoft.DocumentDB/locations/westus/operationsStatus/3ac0b302-353f-4ef7-b4e1-b8228db7c44e?api-version=2023-03-15
=======
      - AZURECLI/2.48.1 azsdk-python-mgmt-cosmosdb/0.7.0 Python/3.10.11 (Windows-10-10.0.22621-SP0)
    method: GET
    uri: https://management.azure.com/subscriptions/00000000-0000-0000-0000-000000000000/providers/Microsoft.DocumentDB/locations/westus/operationsStatus/1a34a578-d062-43a4-8082-d4e1f8bb85c1?api-version=2023-04-15
>>>>>>> 314f72a8
  response:
    body:
      string: '{"status":"Dequeued"}'
    headers:
      cache-control:
      - no-store, no-cache
      content-length:
      - '21'
      content-type:
      - application/json
      date:
<<<<<<< HEAD
      - Fri, 21 Apr 2023 23:53:33 GMT
=======
      - Fri, 05 May 2023 20:46:02 GMT
>>>>>>> 314f72a8
      pragma:
      - no-cache
      server:
      - Microsoft-HTTPAPI/2.0
      strict-transport-security:
      - max-age=31536000; includeSubDomains
      transfer-encoding:
      - chunked
      vary:
      - Accept-Encoding
      x-content-type-options:
      - nosniff
      x-ms-gatewayversion:
      - version=2.14.0
    status:
      code: 200
      message: Ok
- request:
    body: null
    headers:
      Accept:
      - '*/*'
      Accept-Encoding:
      - gzip, deflate
      CommandName:
      - cosmosdb update
      Connection:
      - keep-alive
      ParameterSetName:
      - -n -g --backup-policy-type
      User-Agent:
<<<<<<< HEAD
      - AZURECLI/2.47.0 azsdk-python-mgmt-cosmosdb/9.1.0 Python/3.9.13 (Windows-10-10.0.22621-SP0)
    method: GET
    uri: https://management.azure.com/subscriptions/00000000-0000-0000-0000-000000000000/providers/Microsoft.DocumentDB/locations/westus/operationsStatus/3ac0b302-353f-4ef7-b4e1-b8228db7c44e?api-version=2023-03-15
=======
      - AZURECLI/2.48.1 azsdk-python-mgmt-cosmosdb/0.7.0 Python/3.10.11 (Windows-10-10.0.22621-SP0)
    method: GET
    uri: https://management.azure.com/subscriptions/00000000-0000-0000-0000-000000000000/providers/Microsoft.DocumentDB/locations/westus/operationsStatus/1a34a578-d062-43a4-8082-d4e1f8bb85c1?api-version=2023-04-15
>>>>>>> 314f72a8
  response:
    body:
      string: '{"status":"Dequeued"}'
    headers:
      cache-control:
      - no-store, no-cache
      content-length:
      - '21'
      content-type:
      - application/json
      date:
<<<<<<< HEAD
      - Fri, 21 Apr 2023 23:54:03 GMT
=======
      - Fri, 05 May 2023 20:46:31 GMT
>>>>>>> 314f72a8
      pragma:
      - no-cache
      server:
      - Microsoft-HTTPAPI/2.0
      strict-transport-security:
      - max-age=31536000; includeSubDomains
      transfer-encoding:
      - chunked
      vary:
      - Accept-Encoding
      x-content-type-options:
      - nosniff
      x-ms-gatewayversion:
      - version=2.14.0
    status:
      code: 200
      message: Ok
- request:
    body: null
    headers:
      Accept:
      - '*/*'
      Accept-Encoding:
      - gzip, deflate
      CommandName:
      - cosmosdb update
      Connection:
      - keep-alive
      ParameterSetName:
      - -n -g --backup-policy-type
      User-Agent:
<<<<<<< HEAD
      - AZURECLI/2.47.0 azsdk-python-mgmt-cosmosdb/9.1.0 Python/3.9.13 (Windows-10-10.0.22621-SP0)
    method: GET
    uri: https://management.azure.com/subscriptions/00000000-0000-0000-0000-000000000000/providers/Microsoft.DocumentDB/locations/westus/operationsStatus/3ac0b302-353f-4ef7-b4e1-b8228db7c44e?api-version=2023-03-15
=======
      - AZURECLI/2.48.1 azsdk-python-mgmt-cosmosdb/0.7.0 Python/3.10.11 (Windows-10-10.0.22621-SP0)
    method: GET
    uri: https://management.azure.com/subscriptions/00000000-0000-0000-0000-000000000000/providers/Microsoft.DocumentDB/locations/westus/operationsStatus/1a34a578-d062-43a4-8082-d4e1f8bb85c1?api-version=2023-04-15
>>>>>>> 314f72a8
  response:
    body:
      string: '{"status":"Succeeded"}'
    headers:
      cache-control:
      - no-store, no-cache
      content-length:
      - '22'
      content-type:
      - application/json
      date:
<<<<<<< HEAD
      - Fri, 21 Apr 2023 23:54:33 GMT
=======
      - Fri, 05 May 2023 20:47:02 GMT
>>>>>>> 314f72a8
      pragma:
      - no-cache
      server:
      - Microsoft-HTTPAPI/2.0
      strict-transport-security:
      - max-age=31536000; includeSubDomains
      transfer-encoding:
      - chunked
      vary:
      - Accept-Encoding
      x-content-type-options:
      - nosniff
      x-ms-gatewayversion:
      - version=2.14.0
    status:
      code: 200
      message: Ok
- request:
    body: null
    headers:
      Accept:
      - '*/*'
      Accept-Encoding:
      - gzip, deflate
      CommandName:
      - cosmosdb update
      Connection:
      - keep-alive
      ParameterSetName:
      - -n -g --backup-policy-type
      User-Agent:
<<<<<<< HEAD
      - AZURECLI/2.47.0 azsdk-python-mgmt-cosmosdb/9.1.0 Python/3.9.13 (Windows-10-10.0.22621-SP0)
    method: GET
    uri: https://management.azure.com/subscriptions/00000000-0000-0000-0000-000000000000/resourceGroups/cli_update_backup_policy_database_account000001/providers/Microsoft.DocumentDB/databaseAccounts/cli000002?api-version=2023-03-15
  response:
    body:
      string: '{"id":"/subscriptions/00000000-0000-0000-0000-000000000000/resourceGroups/cli_update_backup_policy_database_account000001/providers/Microsoft.DocumentDB/databaseAccounts/cli000002","name":"cli000002","location":"West
        US","type":"Microsoft.DocumentDB/databaseAccounts","kind":"GlobalDocumentDB","tags":{},"systemData":{"createdAt":"2023-04-21T23:50:42.095514Z"},"properties":{"provisioningState":"Succeeded","documentEndpoint":"https://cli000002.documents.azure.com:443/","sqlEndpoint":"https://cli000002.documents.azure.com:443/","publicNetworkAccess":"Enabled","enableAutomaticFailover":false,"enableMultipleWriteLocations":false,"enablePartitionKeyMonitor":false,"isVirtualNetworkFilterEnabled":false,"virtualNetworkRules":[],"EnabledApiTypes":"Sql","disableKeyBasedMetadataWriteAccess":false,"enableFreeTier":false,"enableAnalyticalStorage":false,"analyticalStorageConfiguration":{"schemaType":"WellDefined"},"instanceId":"3bbfa9dd-7f4b-4cb7-90c8-8f650a40317d","createMode":"Default","databaseAccountOfferType":"Standard","defaultIdentity":"FirstPartyIdentity","networkAclBypass":"None","disableLocalAuth":false,"enablePartitionMerge":false,"minimalTlsVersion":"Tls","consistencyPolicy":{"defaultConsistencyLevel":"Session","maxIntervalInSeconds":5,"maxStalenessPrefix":100},"configurationOverrides":{},"writeLocations":[{"id":"cli000002-westus","locationName":"West
        US","documentEndpoint":"https://cli000002-westus.documents.azure.com:443/","provisioningState":"Succeeded","failoverPriority":0,"isZoneRedundant":false}],"readLocations":[{"id":"cli000002-westus","locationName":"West
        US","documentEndpoint":"https://cli000002-westus.documents.azure.com:443/","provisioningState":"Succeeded","failoverPriority":0,"isZoneRedundant":false}],"locations":[{"id":"cli000002-westus","locationName":"West
        US","documentEndpoint":"https://cli000002-westus.documents.azure.com:443/","provisioningState":"Succeeded","failoverPriority":0,"isZoneRedundant":false}],"failoverPolicies":[{"id":"cli000002-westus","locationName":"West
        US","failoverPriority":0}],"cors":[],"capabilities":[],"ipRules":[],"backupPolicy":{"type":"Continuous"},"networkAclBypassResourceIds":[],"keysMetadata":{"primaryMasterKey":{"generationTime":"2023-04-21T23:50:42.095514Z"},"secondaryMasterKey":{"generationTime":"2023-04-21T23:50:42.095514Z"},"primaryReadonlyMasterKey":{"generationTime":"2023-04-21T23:50:42.095514Z"},"secondaryReadonlyMasterKey":{"generationTime":"2023-04-21T23:50:42.095514Z"}}},"identity":{"type":"None"}}'
=======
      - AZURECLI/2.48.1 azsdk-python-mgmt-cosmosdb/0.7.0 Python/3.10.11 (Windows-10-10.0.22621-SP0)
    method: GET
    uri: https://management.azure.com/subscriptions/00000000-0000-0000-0000-000000000000/resourceGroups/cli_update_backup_policy_database_account000001/providers/Microsoft.DocumentDB/databaseAccounts/cli000002?api-version=2023-04-15
  response:
    body:
      string: '{"id":"/subscriptions/00000000-0000-0000-0000-000000000000/resourceGroups/cli_update_backup_policy_database_account000001/providers/Microsoft.DocumentDB/databaseAccounts/cli000002","name":"cli000002","location":"West
        US","type":"Microsoft.DocumentDB/databaseAccounts","kind":"GlobalDocumentDB","tags":{},"systemData":{"createdAt":"2023-05-05T20:16:41.835277Z"},"properties":{"provisioningState":"Succeeded","documentEndpoint":"https://cli000002.documents.azure.com:443/","sqlEndpoint":"https://cli000002.documents.azure.com:443/","publicNetworkAccess":"Enabled","enableAutomaticFailover":false,"enableMultipleWriteLocations":false,"enablePartitionKeyMonitor":false,"isVirtualNetworkFilterEnabled":false,"virtualNetworkRules":[],"EnabledApiTypes":"Sql","disableKeyBasedMetadataWriteAccess":false,"enableFreeTier":false,"enableAnalyticalStorage":false,"analyticalStorageConfiguration":{"schemaType":"WellDefined"},"instanceId":"54c7b7ab-502e-4669-b599-0ad75381a364","createMode":"Default","databaseAccountOfferType":"Standard","defaultIdentity":"FirstPartyIdentity","networkAclBypass":"None","disableLocalAuth":false,"enablePartitionMerge":false,"minimalTlsVersion":"Tls","consistencyPolicy":{"defaultConsistencyLevel":"Session","maxIntervalInSeconds":5,"maxStalenessPrefix":100},"configurationOverrides":{},"writeLocations":[{"id":"cli000002-westus","locationName":"West
        US","documentEndpoint":"https://cli000002-westus.documents.azure.com:443/","provisioningState":"Succeeded","failoverPriority":0,"isZoneRedundant":false}],"readLocations":[{"id":"cli000002-westus","locationName":"West
        US","documentEndpoint":"https://cli000002-westus.documents.azure.com:443/","provisioningState":"Succeeded","failoverPriority":0,"isZoneRedundant":false}],"locations":[{"id":"cli000002-westus","locationName":"West
        US","documentEndpoint":"https://cli000002-westus.documents.azure.com:443/","provisioningState":"Succeeded","failoverPriority":0,"isZoneRedundant":false}],"failoverPolicies":[{"id":"cli000002-westus","locationName":"West
        US","failoverPriority":0}],"cors":[],"capabilities":[],"ipRules":[],"backupPolicy":{"type":"Continuous","continuousModeProperties":{"tier":"Continuous30Days"}},"networkAclBypassResourceIds":[],"keysMetadata":{"primaryMasterKey":{"generationTime":"2023-05-05T20:16:41.835277Z"},"secondaryMasterKey":{"generationTime":"2023-05-05T20:16:41.835277Z"},"primaryReadonlyMasterKey":{"generationTime":"2023-05-05T20:16:41.835277Z"},"secondaryReadonlyMasterKey":{"generationTime":"2023-05-05T20:16:41.835277Z"}}},"identity":{"type":"None"}}'
>>>>>>> 314f72a8
    headers:
      cache-control:
      - no-store, no-cache
      content-length:
<<<<<<< HEAD
      - '2495'
      content-type:
      - application/json
      date:
      - Fri, 21 Apr 2023 23:54:33 GMT
=======
      - '2550'
      content-type:
      - application/json
      date:
      - Fri, 05 May 2023 20:47:02 GMT
>>>>>>> 314f72a8
      pragma:
      - no-cache
      server:
      - Microsoft-HTTPAPI/2.0
      strict-transport-security:
      - max-age=31536000; includeSubDomains
      transfer-encoding:
      - chunked
      vary:
      - Accept-Encoding
      x-content-type-options:
      - nosniff
      x-ms-gatewayversion:
      - version=2.14.0
    status:
      code: 200
      message: Ok
- request:
    body: null
    headers:
      Accept:
      - application/json
      Accept-Encoding:
      - gzip, deflate
      CommandName:
      - cosmosdb update
      Connection:
      - keep-alive
      ParameterSetName:
      - -n -g --backup-policy-type
      User-Agent:
<<<<<<< HEAD
      - AZURECLI/2.47.0 azsdk-python-mgmt-cosmosdb/9.1.0 Python/3.9.13 (Windows-10-10.0.22621-SP0)
    method: GET
    uri: https://management.azure.com/subscriptions/00000000-0000-0000-0000-000000000000/resourceGroups/cli_update_backup_policy_database_account000001/providers/Microsoft.DocumentDB/databaseAccounts/cli000002?api-version=2023-03-15
  response:
    body:
      string: '{"id":"/subscriptions/00000000-0000-0000-0000-000000000000/resourceGroups/cli_update_backup_policy_database_account000001/providers/Microsoft.DocumentDB/databaseAccounts/cli000002","name":"cli000002","location":"West
        US","type":"Microsoft.DocumentDB/databaseAccounts","kind":"GlobalDocumentDB","tags":{},"systemData":{"createdAt":"2023-04-21T23:50:42.095514Z"},"properties":{"provisioningState":"Succeeded","documentEndpoint":"https://cli000002.documents.azure.com:443/","sqlEndpoint":"https://cli000002.documents.azure.com:443/","publicNetworkAccess":"Enabled","enableAutomaticFailover":false,"enableMultipleWriteLocations":false,"enablePartitionKeyMonitor":false,"isVirtualNetworkFilterEnabled":false,"virtualNetworkRules":[],"EnabledApiTypes":"Sql","disableKeyBasedMetadataWriteAccess":false,"enableFreeTier":false,"enableAnalyticalStorage":false,"analyticalStorageConfiguration":{"schemaType":"WellDefined"},"instanceId":"3bbfa9dd-7f4b-4cb7-90c8-8f650a40317d","createMode":"Default","databaseAccountOfferType":"Standard","defaultIdentity":"FirstPartyIdentity","networkAclBypass":"None","disableLocalAuth":false,"enablePartitionMerge":false,"minimalTlsVersion":"Tls","consistencyPolicy":{"defaultConsistencyLevel":"Session","maxIntervalInSeconds":5,"maxStalenessPrefix":100},"configurationOverrides":{},"writeLocations":[{"id":"cli000002-westus","locationName":"West
        US","documentEndpoint":"https://cli000002-westus.documents.azure.com:443/","provisioningState":"Succeeded","failoverPriority":0,"isZoneRedundant":false}],"readLocations":[{"id":"cli000002-westus","locationName":"West
        US","documentEndpoint":"https://cli000002-westus.documents.azure.com:443/","provisioningState":"Succeeded","failoverPriority":0,"isZoneRedundant":false}],"locations":[{"id":"cli000002-westus","locationName":"West
        US","documentEndpoint":"https://cli000002-westus.documents.azure.com:443/","provisioningState":"Succeeded","failoverPriority":0,"isZoneRedundant":false}],"failoverPolicies":[{"id":"cli000002-westus","locationName":"West
        US","failoverPriority":0}],"cors":[],"capabilities":[],"ipRules":[],"backupPolicy":{"type":"Continuous"},"networkAclBypassResourceIds":[],"keysMetadata":{"primaryMasterKey":{"generationTime":"2023-04-21T23:50:42.095514Z"},"secondaryMasterKey":{"generationTime":"2023-04-21T23:50:42.095514Z"},"primaryReadonlyMasterKey":{"generationTime":"2023-04-21T23:50:42.095514Z"},"secondaryReadonlyMasterKey":{"generationTime":"2023-04-21T23:50:42.095514Z"}}},"identity":{"type":"None"}}'
=======
      - AZURECLI/2.48.1 azsdk-python-mgmt-cosmosdb/0.7.0 Python/3.10.11 (Windows-10-10.0.22621-SP0)
    method: GET
    uri: https://management.azure.com/subscriptions/00000000-0000-0000-0000-000000000000/resourceGroups/cli_update_backup_policy_database_account000001/providers/Microsoft.DocumentDB/databaseAccounts/cli000002?api-version=2023-04-15
  response:
    body:
      string: '{"id":"/subscriptions/00000000-0000-0000-0000-000000000000/resourceGroups/cli_update_backup_policy_database_account000001/providers/Microsoft.DocumentDB/databaseAccounts/cli000002","name":"cli000002","location":"West
        US","type":"Microsoft.DocumentDB/databaseAccounts","kind":"GlobalDocumentDB","tags":{},"systemData":{"createdAt":"2023-05-05T20:16:41.835277Z"},"properties":{"provisioningState":"Succeeded","documentEndpoint":"https://cli000002.documents.azure.com:443/","sqlEndpoint":"https://cli000002.documents.azure.com:443/","publicNetworkAccess":"Enabled","enableAutomaticFailover":false,"enableMultipleWriteLocations":false,"enablePartitionKeyMonitor":false,"isVirtualNetworkFilterEnabled":false,"virtualNetworkRules":[],"EnabledApiTypes":"Sql","disableKeyBasedMetadataWriteAccess":false,"enableFreeTier":false,"enableAnalyticalStorage":false,"analyticalStorageConfiguration":{"schemaType":"WellDefined"},"instanceId":"54c7b7ab-502e-4669-b599-0ad75381a364","createMode":"Default","databaseAccountOfferType":"Standard","defaultIdentity":"FirstPartyIdentity","networkAclBypass":"None","disableLocalAuth":false,"enablePartitionMerge":false,"minimalTlsVersion":"Tls","consistencyPolicy":{"defaultConsistencyLevel":"Session","maxIntervalInSeconds":5,"maxStalenessPrefix":100},"configurationOverrides":{},"writeLocations":[{"id":"cli000002-westus","locationName":"West
        US","documentEndpoint":"https://cli000002-westus.documents.azure.com:443/","provisioningState":"Succeeded","failoverPriority":0,"isZoneRedundant":false}],"readLocations":[{"id":"cli000002-westus","locationName":"West
        US","documentEndpoint":"https://cli000002-westus.documents.azure.com:443/","provisioningState":"Succeeded","failoverPriority":0,"isZoneRedundant":false}],"locations":[{"id":"cli000002-westus","locationName":"West
        US","documentEndpoint":"https://cli000002-westus.documents.azure.com:443/","provisioningState":"Succeeded","failoverPriority":0,"isZoneRedundant":false}],"failoverPolicies":[{"id":"cli000002-westus","locationName":"West
        US","failoverPriority":0}],"cors":[],"capabilities":[],"ipRules":[],"backupPolicy":{"type":"Continuous","continuousModeProperties":{"tier":"Continuous30Days"}},"networkAclBypassResourceIds":[],"keysMetadata":{"primaryMasterKey":{"generationTime":"2023-05-05T20:16:41.835277Z"},"secondaryMasterKey":{"generationTime":"2023-05-05T20:16:41.835277Z"},"primaryReadonlyMasterKey":{"generationTime":"2023-05-05T20:16:41.835277Z"},"secondaryReadonlyMasterKey":{"generationTime":"2023-05-05T20:16:41.835277Z"}}},"identity":{"type":"None"}}'
>>>>>>> 314f72a8
    headers:
      cache-control:
      - no-store, no-cache
      content-length:
<<<<<<< HEAD
      - '2495'
      content-type:
      - application/json
      date:
      - Fri, 21 Apr 2023 23:54:33 GMT
=======
      - '2550'
      content-type:
      - application/json
      date:
      - Fri, 05 May 2023 20:47:03 GMT
>>>>>>> 314f72a8
      pragma:
      - no-cache
      server:
      - Microsoft-HTTPAPI/2.0
      strict-transport-security:
      - max-age=31536000; includeSubDomains
      transfer-encoding:
      - chunked
      vary:
      - Accept-Encoding
      x-content-type-options:
      - nosniff
      x-ms-gatewayversion:
      - version=2.14.0
    status:
      code: 200
      message: Ok
version: 1<|MERGE_RESOLUTION|>--- conflicted
+++ resolved
@@ -13,20 +13,12 @@
       ParameterSetName:
       - -n -g
       User-Agent:
-<<<<<<< HEAD
-      - AZURECLI/2.47.0 azsdk-python-azure-mgmt-resource/22.0.0 Python/3.9.13 (Windows-10-10.0.22621-SP0)
-=======
       - AZURECLI/2.48.1 azsdk-python-azure-mgmt-resource/22.0.0 Python/3.10.11 (Windows-10-10.0.22621-SP0)
->>>>>>> 314f72a8
     method: GET
     uri: https://management.azure.com/subscriptions/00000000-0000-0000-0000-000000000000/resourcegroups/cli_update_backup_policy_database_account000001?api-version=2022-09-01
   response:
     body:
-<<<<<<< HEAD
-      string: '{"id":"/subscriptions/00000000-0000-0000-0000-000000000000/resourceGroups/cli_update_backup_policy_database_account000001","name":"cli_update_backup_policy_database_account000001","type":"Microsoft.Resources/resourceGroups","location":"westus","tags":{"product":"azurecli","cause":"automation","date":"2023-04-21T23:49:12Z"},"properties":{"provisioningState":"Succeeded"}}'
-=======
       string: '{"id":"/subscriptions/00000000-0000-0000-0000-000000000000/resourceGroups/cli_update_backup_policy_database_account000001","name":"cli_update_backup_policy_database_account000001","type":"Microsoft.Resources/resourceGroups","location":"westus","tags":{"product":"azurecli","cause":"automation","test":"test_update_backup_policy_database_account","date":"2023-05-05T20:15:07Z"},"properties":{"provisioningState":"Succeeded"}}'
->>>>>>> 314f72a8
     headers:
       cache-control:
       - no-cache
@@ -35,11 +27,7 @@
       content-type:
       - application/json; charset=utf-8
       date:
-<<<<<<< HEAD
-      - Fri, 21 Apr 2023 23:49:12 GMT
-=======
       - Fri, 05 May 2023 20:15:08 GMT
->>>>>>> 314f72a8
       expires:
       - '-1'
       pragma:
@@ -73,22 +61,6 @@
       ParameterSetName:
       - -n -g
       User-Agent:
-<<<<<<< HEAD
-      - AZURECLI/2.47.0 azsdk-python-mgmt-cosmosdb/9.1.0 Python/3.9.13 (Windows-10-10.0.22621-SP0)
-    method: PUT
-    uri: https://management.azure.com/subscriptions/00000000-0000-0000-0000-000000000000/resourceGroups/cli_update_backup_policy_database_account000001/providers/Microsoft.DocumentDB/databaseAccounts/cli000002?api-version=2023-03-15
-  response:
-    body:
-      string: '{"id":"/subscriptions/00000000-0000-0000-0000-000000000000/resourceGroups/cli_update_backup_policy_database_account000001/providers/Microsoft.DocumentDB/databaseAccounts/cli000002","name":"cli000002","location":"West
-        US","type":"Microsoft.DocumentDB/databaseAccounts","kind":"GlobalDocumentDB","tags":{},"systemData":{"createdAt":"2023-04-21T23:49:18.4606362Z"},"properties":{"provisioningState":"Creating","publicNetworkAccess":"Enabled","enableAutomaticFailover":false,"enableMultipleWriteLocations":false,"enablePartitionKeyMonitor":false,"isVirtualNetworkFilterEnabled":false,"virtualNetworkRules":[],"EnabledApiTypes":"Sql","disableKeyBasedMetadataWriteAccess":false,"enableFreeTier":false,"enableAnalyticalStorage":false,"analyticalStorageConfiguration":{"schemaType":"WellDefined"},"instanceId":"3bbfa9dd-7f4b-4cb7-90c8-8f650a40317d","databaseAccountOfferType":"Standard","defaultIdentity":"","networkAclBypass":"None","disableLocalAuth":false,"enablePartitionMerge":false,"minimalTlsVersion":"Tls","consistencyPolicy":{"defaultConsistencyLevel":"Session","maxIntervalInSeconds":5,"maxStalenessPrefix":100},"configurationOverrides":{},"writeLocations":[{"id":"cli000002-westus","locationName":"West
-        US","provisioningState":"Creating","failoverPriority":0,"isZoneRedundant":false}],"readLocations":[{"id":"cli000002-westus","locationName":"West
-        US","provisioningState":"Creating","failoverPriority":0,"isZoneRedundant":false}],"locations":[{"id":"cli000002-westus","locationName":"West
-        US","provisioningState":"Creating","failoverPriority":0,"isZoneRedundant":false}],"failoverPolicies":[{"id":"cli000002-westus","locationName":"West
-        US","failoverPriority":0}],"cors":[],"capabilities":[],"ipRules":[],"backupPolicy":{"type":"Periodic","periodicModeProperties":{"backupIntervalInMinutes":240,"backupRetentionIntervalInHours":8,"backupStorageRedundancy":"Invalid"}},"networkAclBypassResourceIds":[],"keysMetadata":{"primaryMasterKey":{"generationTime":"2023-04-21T23:49:18.4606362Z"},"secondaryMasterKey":{"generationTime":"2023-04-21T23:49:18.4606362Z"},"primaryReadonlyMasterKey":{"generationTime":"2023-04-21T23:49:18.4606362Z"},"secondaryReadonlyMasterKey":{"generationTime":"2023-04-21T23:49:18.4606362Z"}}},"identity":{"type":"None"}}'
-    headers:
-      azure-asyncoperation:
-      - https://management.azure.com/subscriptions/00000000-0000-0000-0000-000000000000/providers/Microsoft.DocumentDB/locations/westus/operationsStatus/488dbc4a-97ae-4088-8538-d9aec823deaa?api-version=2023-03-15
-=======
       - AZURECLI/2.48.1 azsdk-python-mgmt-cosmosdb/0.7.0 Python/3.10.11 (Windows-10-10.0.22621-SP0)
     method: PUT
     uri: https://management.azure.com/subscriptions/00000000-0000-0000-0000-000000000000/resourceGroups/cli_update_backup_policy_database_account000001/providers/Microsoft.DocumentDB/databaseAccounts/cli000002?api-version=2023-04-15
@@ -103,7 +75,6 @@
     headers:
       azure-asyncoperation:
       - https://management.azure.com/subscriptions/00000000-0000-0000-0000-000000000000/providers/Microsoft.DocumentDB/locations/westus/operationsStatus/bdfda4e6-184c-439c-bfaa-3076db52d8ca?api-version=2023-04-15
->>>>>>> 314f72a8
       cache-control:
       - no-store, no-cache
       content-length:
@@ -111,21 +82,19 @@
       content-type:
       - application/json
       date:
-<<<<<<< HEAD
-      - Fri, 21 Apr 2023 23:49:20 GMT
-      location:
-      - https://management.azure.com/subscriptions/00000000-0000-0000-0000-000000000000/resourceGroups/cli_update_backup_policy_database_account000001/providers/Microsoft.DocumentDB/databaseAccounts/cli000002/operationResults/488dbc4a-97ae-4088-8538-d9aec823deaa?api-version=2023-03-15
-=======
       - Fri, 05 May 2023 20:15:14 GMT
       location:
       - https://management.azure.com/subscriptions/00000000-0000-0000-0000-000000000000/resourceGroups/cli_update_backup_policy_database_account000001/providers/Microsoft.DocumentDB/databaseAccounts/cli000002/operationResults/bdfda4e6-184c-439c-bfaa-3076db52d8ca?api-version=2023-04-15
->>>>>>> 314f72a8
-      pragma:
-      - no-cache
-      server:
-      - Microsoft-HTTPAPI/2.0
-      strict-transport-security:
-      - max-age=31536000; includeSubDomains
+      pragma:
+      - no-cache
+      server:
+      - Microsoft-HTTPAPI/2.0
+      strict-transport-security:
+      - max-age=31536000; includeSubDomains
+      transfer-encoding:
+      - chunked
+      vary:
+      - Accept-Encoding
       x-content-type-options:
       - nosniff
       x-ms-gatewayversion:
@@ -149,11 +118,6 @@
       ParameterSetName:
       - -n -g
       User-Agent:
-<<<<<<< HEAD
-      - AZURECLI/2.47.0 azsdk-python-mgmt-cosmosdb/9.1.0 Python/3.9.13 (Windows-10-10.0.22621-SP0)
-    method: GET
-    uri: https://management.azure.com/subscriptions/00000000-0000-0000-0000-000000000000/providers/Microsoft.DocumentDB/locations/westus/operationsStatus/488dbc4a-97ae-4088-8538-d9aec823deaa?api-version=2023-03-15
-=======
       - AZURECLI/2.48.1 azsdk-python-mgmt-cosmosdb/0.7.0 Python/3.10.11 (Windows-10-10.0.22621-SP0)
     method: GET
     uri: https://management.azure.com/subscriptions/00000000-0000-0000-0000-000000000000/providers/Microsoft.DocumentDB/locations/westus/operationsStatus/bdfda4e6-184c-439c-bfaa-3076db52d8ca?api-version=2023-04-15
@@ -203,29 +167,28 @@
       - AZURECLI/2.48.1 azsdk-python-mgmt-cosmosdb/0.7.0 Python/3.10.11 (Windows-10-10.0.22621-SP0)
     method: GET
     uri: https://management.azure.com/subscriptions/00000000-0000-0000-0000-000000000000/providers/Microsoft.DocumentDB/locations/westus/operationsStatus/bdfda4e6-184c-439c-bfaa-3076db52d8ca?api-version=2023-04-15
->>>>>>> 314f72a8
-  response:
-    body:
-      string: '{"status":"Dequeued"}'
-    headers:
-      cache-control:
-      - no-store, no-cache
-      content-length:
-      - '21'
-      content-type:
-      - application/json
-      date:
-<<<<<<< HEAD
-      - Fri, 21 Apr 2023 23:49:50 GMT
-=======
+  response:
+    body:
+      string: '{"status":"Dequeued"}'
+    headers:
+      cache-control:
+      - no-store, no-cache
+      content-length:
+      - '21'
+      content-type:
+      - application/json
+      date:
       - Fri, 05 May 2023 20:15:45 GMT
->>>>>>> 314f72a8
-      pragma:
-      - no-cache
-      server:
-      - Microsoft-HTTPAPI/2.0
-      strict-transport-security:
-      - max-age=31536000; includeSubDomains
+      pragma:
+      - no-cache
+      server:
+      - Microsoft-HTTPAPI/2.0
+      strict-transport-security:
+      - max-age=31536000; includeSubDomains
+      transfer-encoding:
+      - chunked
+      vary:
+      - Accept-Encoding
       x-content-type-options:
       - nosniff
       x-ms-gatewayversion:
@@ -247,37 +210,31 @@
       ParameterSetName:
       - -n -g
       User-Agent:
-<<<<<<< HEAD
-      - AZURECLI/2.47.0 azsdk-python-mgmt-cosmosdb/9.1.0 Python/3.9.13 (Windows-10-10.0.22621-SP0)
-    method: GET
-    uri: https://management.azure.com/subscriptions/00000000-0000-0000-0000-000000000000/providers/Microsoft.DocumentDB/locations/westus/operationsStatus/488dbc4a-97ae-4088-8538-d9aec823deaa?api-version=2023-03-15
-=======
       - AZURECLI/2.48.1 azsdk-python-mgmt-cosmosdb/0.7.0 Python/3.10.11 (Windows-10-10.0.22621-SP0)
     method: GET
     uri: https://management.azure.com/subscriptions/00000000-0000-0000-0000-000000000000/providers/Microsoft.DocumentDB/locations/westus/operationsStatus/bdfda4e6-184c-439c-bfaa-3076db52d8ca?api-version=2023-04-15
->>>>>>> 314f72a8
-  response:
-    body:
-      string: '{"status":"Dequeued"}'
-    headers:
-      cache-control:
-      - no-store, no-cache
-      content-length:
-      - '21'
-      content-type:
-      - application/json
-      date:
-<<<<<<< HEAD
-      - Fri, 21 Apr 2023 23:50:19 GMT
-=======
+  response:
+    body:
+      string: '{"status":"Dequeued"}'
+    headers:
+      cache-control:
+      - no-store, no-cache
+      content-length:
+      - '21'
+      content-type:
+      - application/json
+      date:
       - Fri, 05 May 2023 20:16:14 GMT
->>>>>>> 314f72a8
-      pragma:
-      - no-cache
-      server:
-      - Microsoft-HTTPAPI/2.0
-      strict-transport-security:
-      - max-age=31536000; includeSubDomains
+      pragma:
+      - no-cache
+      server:
+      - Microsoft-HTTPAPI/2.0
+      strict-transport-security:
+      - max-age=31536000; includeSubDomains
+      transfer-encoding:
+      - chunked
+      vary:
+      - Accept-Encoding
       x-content-type-options:
       - nosniff
       x-ms-gatewayversion:
@@ -299,37 +256,31 @@
       ParameterSetName:
       - -n -g
       User-Agent:
-<<<<<<< HEAD
-      - AZURECLI/2.47.0 azsdk-python-mgmt-cosmosdb/9.1.0 Python/3.9.13 (Windows-10-10.0.22621-SP0)
-    method: GET
-    uri: https://management.azure.com/subscriptions/00000000-0000-0000-0000-000000000000/providers/Microsoft.DocumentDB/locations/westus/operationsStatus/488dbc4a-97ae-4088-8538-d9aec823deaa?api-version=2023-03-15
-=======
       - AZURECLI/2.48.1 azsdk-python-mgmt-cosmosdb/0.7.0 Python/3.10.11 (Windows-10-10.0.22621-SP0)
     method: GET
     uri: https://management.azure.com/subscriptions/00000000-0000-0000-0000-000000000000/providers/Microsoft.DocumentDB/locations/westus/operationsStatus/bdfda4e6-184c-439c-bfaa-3076db52d8ca?api-version=2023-04-15
->>>>>>> 314f72a8
-  response:
-    body:
-      string: '{"status":"Dequeued"}'
-    headers:
-      cache-control:
-      - no-store, no-cache
-      content-length:
-      - '21'
-      content-type:
-      - application/json
-      date:
-<<<<<<< HEAD
-      - Fri, 21 Apr 2023 23:50:49 GMT
-=======
+  response:
+    body:
+      string: '{"status":"Dequeued"}'
+    headers:
+      cache-control:
+      - no-store, no-cache
+      content-length:
+      - '21'
+      content-type:
+      - application/json
+      date:
       - Fri, 05 May 2023 20:16:44 GMT
->>>>>>> 314f72a8
-      pragma:
-      - no-cache
-      server:
-      - Microsoft-HTTPAPI/2.0
-      strict-transport-security:
-      - max-age=31536000; includeSubDomains
+      pragma:
+      - no-cache
+      server:
+      - Microsoft-HTTPAPI/2.0
+      strict-transport-security:
+      - max-age=31536000; includeSubDomains
+      transfer-encoding:
+      - chunked
+      vary:
+      - Accept-Encoding
       x-content-type-options:
       - nosniff
       x-ms-gatewayversion:
@@ -351,15 +302,9 @@
       ParameterSetName:
       - -n -g
       User-Agent:
-<<<<<<< HEAD
-      - AZURECLI/2.47.0 azsdk-python-mgmt-cosmosdb/9.1.0 Python/3.9.13 (Windows-10-10.0.22621-SP0)
-    method: GET
-    uri: https://management.azure.com/subscriptions/00000000-0000-0000-0000-000000000000/providers/Microsoft.DocumentDB/locations/westus/operationsStatus/488dbc4a-97ae-4088-8538-d9aec823deaa?api-version=2023-03-15
-=======
       - AZURECLI/2.48.1 azsdk-python-mgmt-cosmosdb/0.7.0 Python/3.10.11 (Windows-10-10.0.22621-SP0)
     method: GET
     uri: https://management.azure.com/subscriptions/00000000-0000-0000-0000-000000000000/providers/Microsoft.DocumentDB/locations/westus/operationsStatus/bdfda4e6-184c-439c-bfaa-3076db52d8ca?api-version=2023-04-15
->>>>>>> 314f72a8
   response:
     body:
       string: '{"status":"Succeeded"}'
@@ -371,17 +316,17 @@
       content-type:
       - application/json
       date:
-<<<<<<< HEAD
-      - Fri, 21 Apr 2023 23:51:20 GMT
-=======
       - Fri, 05 May 2023 20:17:15 GMT
->>>>>>> 314f72a8
-      pragma:
-      - no-cache
-      server:
-      - Microsoft-HTTPAPI/2.0
-      strict-transport-security:
-      - max-age=31536000; includeSubDomains
+      pragma:
+      - no-cache
+      server:
+      - Microsoft-HTTPAPI/2.0
+      strict-transport-security:
+      - max-age=31536000; includeSubDomains
+      transfer-encoding:
+      - chunked
+      vary:
+      - Accept-Encoding
       x-content-type-options:
       - nosniff
       x-ms-gatewayversion:
@@ -403,19 +348,6 @@
       ParameterSetName:
       - -n -g
       User-Agent:
-<<<<<<< HEAD
-      - AZURECLI/2.47.0 azsdk-python-mgmt-cosmosdb/9.1.0 Python/3.9.13 (Windows-10-10.0.22621-SP0)
-    method: GET
-    uri: https://management.azure.com/subscriptions/00000000-0000-0000-0000-000000000000/resourceGroups/cli_update_backup_policy_database_account000001/providers/Microsoft.DocumentDB/databaseAccounts/cli000002?api-version=2023-03-15
-  response:
-    body:
-      string: '{"id":"/subscriptions/00000000-0000-0000-0000-000000000000/resourceGroups/cli_update_backup_policy_database_account000001/providers/Microsoft.DocumentDB/databaseAccounts/cli000002","name":"cli000002","location":"West
-        US","type":"Microsoft.DocumentDB/databaseAccounts","kind":"GlobalDocumentDB","tags":{},"systemData":{"createdAt":"2023-04-21T23:50:42.095514Z"},"properties":{"provisioningState":"Succeeded","documentEndpoint":"https://cli000002.documents.azure.com:443/","sqlEndpoint":"https://cli000002.documents.azure.com:443/","publicNetworkAccess":"Enabled","enableAutomaticFailover":false,"enableMultipleWriteLocations":false,"enablePartitionKeyMonitor":false,"isVirtualNetworkFilterEnabled":false,"virtualNetworkRules":[],"EnabledApiTypes":"Sql","disableKeyBasedMetadataWriteAccess":false,"enableFreeTier":false,"enableAnalyticalStorage":false,"analyticalStorageConfiguration":{"schemaType":"WellDefined"},"instanceId":"3bbfa9dd-7f4b-4cb7-90c8-8f650a40317d","databaseAccountOfferType":"Standard","defaultIdentity":"FirstPartyIdentity","networkAclBypass":"None","disableLocalAuth":false,"enablePartitionMerge":false,"minimalTlsVersion":"Tls","consistencyPolicy":{"defaultConsistencyLevel":"Session","maxIntervalInSeconds":5,"maxStalenessPrefix":100},"configurationOverrides":{},"writeLocations":[{"id":"cli000002-westus","locationName":"West
-        US","documentEndpoint":"https://cli000002-westus.documents.azure.com:443/","provisioningState":"Succeeded","failoverPriority":0,"isZoneRedundant":false}],"readLocations":[{"id":"cli000002-westus","locationName":"West
-        US","documentEndpoint":"https://cli000002-westus.documents.azure.com:443/","provisioningState":"Succeeded","failoverPriority":0,"isZoneRedundant":false}],"locations":[{"id":"cli000002-westus","locationName":"West
-        US","documentEndpoint":"https://cli000002-westus.documents.azure.com:443/","provisioningState":"Succeeded","failoverPriority":0,"isZoneRedundant":false}],"failoverPolicies":[{"id":"cli000002-westus","locationName":"West
-        US","failoverPriority":0}],"cors":[],"capabilities":[],"ipRules":[],"backupPolicy":{"type":"Periodic","periodicModeProperties":{"backupIntervalInMinutes":240,"backupRetentionIntervalInHours":8,"backupStorageRedundancy":"Geo"}},"networkAclBypassResourceIds":[],"keysMetadata":{"primaryMasterKey":{"generationTime":"2023-04-21T23:50:42.095514Z"},"secondaryMasterKey":{"generationTime":"2023-04-21T23:50:42.095514Z"},"primaryReadonlyMasterKey":{"generationTime":"2023-04-21T23:50:42.095514Z"},"secondaryReadonlyMasterKey":{"generationTime":"2023-04-21T23:50:42.095514Z"}}},"identity":{"type":"None"}}'
-=======
       - AZURECLI/2.48.1 azsdk-python-mgmt-cosmosdb/0.7.0 Python/3.10.11 (Windows-10-10.0.22621-SP0)
     method: GET
     uri: https://management.azure.com/subscriptions/00000000-0000-0000-0000-000000000000/resourceGroups/cli_update_backup_policy_database_account000001/providers/Microsoft.DocumentDB/databaseAccounts/cli000002?api-version=2023-04-15
@@ -427,7 +359,6 @@
         US","documentEndpoint":"https://cli000002-westus.documents.azure.com:443/","provisioningState":"Succeeded","failoverPriority":0,"isZoneRedundant":false}],"locations":[{"id":"cli000002-westus","locationName":"West
         US","documentEndpoint":"https://cli000002-westus.documents.azure.com:443/","provisioningState":"Succeeded","failoverPriority":0,"isZoneRedundant":false}],"failoverPolicies":[{"id":"cli000002-westus","locationName":"West
         US","failoverPriority":0}],"cors":[],"capabilities":[],"ipRules":[],"backupPolicy":{"type":"Periodic","periodicModeProperties":{"backupIntervalInMinutes":240,"backupRetentionIntervalInHours":8,"backupStorageRedundancy":"Geo"}},"networkAclBypassResourceIds":[],"keysMetadata":{"primaryMasterKey":{"generationTime":"2023-05-05T20:16:41.835277Z"},"secondaryMasterKey":{"generationTime":"2023-05-05T20:16:41.835277Z"},"primaryReadonlyMasterKey":{"generationTime":"2023-05-05T20:16:41.835277Z"},"secondaryReadonlyMasterKey":{"generationTime":"2023-05-05T20:16:41.835277Z"}}},"identity":{"type":"None"}}'
->>>>>>> 314f72a8
     headers:
       cache-control:
       - no-store, no-cache
@@ -436,17 +367,17 @@
       content-type:
       - application/json
       date:
-<<<<<<< HEAD
-      - Fri, 21 Apr 2023 23:51:20 GMT
-=======
       - Fri, 05 May 2023 20:17:15 GMT
->>>>>>> 314f72a8
-      pragma:
-      - no-cache
-      server:
-      - Microsoft-HTTPAPI/2.0
-      strict-transport-security:
-      - max-age=31536000; includeSubDomains
+      pragma:
+      - no-cache
+      server:
+      - Microsoft-HTTPAPI/2.0
+      strict-transport-security:
+      - max-age=31536000; includeSubDomains
+      transfer-encoding:
+      - chunked
+      vary:
+      - Accept-Encoding
       x-content-type-options:
       - nosniff
       x-ms-gatewayversion:
@@ -468,19 +399,6 @@
       ParameterSetName:
       - -n -g
       User-Agent:
-<<<<<<< HEAD
-      - AZURECLI/2.47.0 azsdk-python-mgmt-cosmosdb/9.1.0 Python/3.9.13 (Windows-10-10.0.22621-SP0)
-    method: GET
-    uri: https://management.azure.com/subscriptions/00000000-0000-0000-0000-000000000000/resourceGroups/cli_update_backup_policy_database_account000001/providers/Microsoft.DocumentDB/databaseAccounts/cli000002?api-version=2023-03-15
-  response:
-    body:
-      string: '{"id":"/subscriptions/00000000-0000-0000-0000-000000000000/resourceGroups/cli_update_backup_policy_database_account000001/providers/Microsoft.DocumentDB/databaseAccounts/cli000002","name":"cli000002","location":"West
-        US","type":"Microsoft.DocumentDB/databaseAccounts","kind":"GlobalDocumentDB","tags":{},"systemData":{"createdAt":"2023-04-21T23:50:42.095514Z"},"properties":{"provisioningState":"Succeeded","documentEndpoint":"https://cli000002.documents.azure.com:443/","sqlEndpoint":"https://cli000002.documents.azure.com:443/","publicNetworkAccess":"Enabled","enableAutomaticFailover":false,"enableMultipleWriteLocations":false,"enablePartitionKeyMonitor":false,"isVirtualNetworkFilterEnabled":false,"virtualNetworkRules":[],"EnabledApiTypes":"Sql","disableKeyBasedMetadataWriteAccess":false,"enableFreeTier":false,"enableAnalyticalStorage":false,"analyticalStorageConfiguration":{"schemaType":"WellDefined"},"instanceId":"3bbfa9dd-7f4b-4cb7-90c8-8f650a40317d","databaseAccountOfferType":"Standard","defaultIdentity":"FirstPartyIdentity","networkAclBypass":"None","disableLocalAuth":false,"enablePartitionMerge":false,"minimalTlsVersion":"Tls","consistencyPolicy":{"defaultConsistencyLevel":"Session","maxIntervalInSeconds":5,"maxStalenessPrefix":100},"configurationOverrides":{},"writeLocations":[{"id":"cli000002-westus","locationName":"West
-        US","documentEndpoint":"https://cli000002-westus.documents.azure.com:443/","provisioningState":"Succeeded","failoverPriority":0,"isZoneRedundant":false}],"readLocations":[{"id":"cli000002-westus","locationName":"West
-        US","documentEndpoint":"https://cli000002-westus.documents.azure.com:443/","provisioningState":"Succeeded","failoverPriority":0,"isZoneRedundant":false}],"locations":[{"id":"cli000002-westus","locationName":"West
-        US","documentEndpoint":"https://cli000002-westus.documents.azure.com:443/","provisioningState":"Succeeded","failoverPriority":0,"isZoneRedundant":false}],"failoverPolicies":[{"id":"cli000002-westus","locationName":"West
-        US","failoverPriority":0}],"cors":[],"capabilities":[],"ipRules":[],"backupPolicy":{"type":"Periodic","periodicModeProperties":{"backupIntervalInMinutes":240,"backupRetentionIntervalInHours":8,"backupStorageRedundancy":"Geo"}},"networkAclBypassResourceIds":[],"keysMetadata":{"primaryMasterKey":{"generationTime":"2023-04-21T23:50:42.095514Z"},"secondaryMasterKey":{"generationTime":"2023-04-21T23:50:42.095514Z"},"primaryReadonlyMasterKey":{"generationTime":"2023-04-21T23:50:42.095514Z"},"secondaryReadonlyMasterKey":{"generationTime":"2023-04-21T23:50:42.095514Z"}}},"identity":{"type":"None"}}'
-=======
       - AZURECLI/2.48.1 azsdk-python-mgmt-cosmosdb/0.7.0 Python/3.10.11 (Windows-10-10.0.22621-SP0)
     method: GET
     uri: https://management.azure.com/subscriptions/00000000-0000-0000-0000-000000000000/resourceGroups/cli_update_backup_policy_database_account000001/providers/Microsoft.DocumentDB/databaseAccounts/cli000002?api-version=2023-04-15
@@ -492,7 +410,6 @@
         US","documentEndpoint":"https://cli000002-westus.documents.azure.com:443/","provisioningState":"Succeeded","failoverPriority":0,"isZoneRedundant":false}],"locations":[{"id":"cli000002-westus","locationName":"West
         US","documentEndpoint":"https://cli000002-westus.documents.azure.com:443/","provisioningState":"Succeeded","failoverPriority":0,"isZoneRedundant":false}],"failoverPolicies":[{"id":"cli000002-westus","locationName":"West
         US","failoverPriority":0}],"cors":[],"capabilities":[],"ipRules":[],"backupPolicy":{"type":"Periodic","periodicModeProperties":{"backupIntervalInMinutes":240,"backupRetentionIntervalInHours":8,"backupStorageRedundancy":"Geo"}},"networkAclBypassResourceIds":[],"keysMetadata":{"primaryMasterKey":{"generationTime":"2023-05-05T20:16:41.835277Z"},"secondaryMasterKey":{"generationTime":"2023-05-05T20:16:41.835277Z"},"primaryReadonlyMasterKey":{"generationTime":"2023-05-05T20:16:41.835277Z"},"secondaryReadonlyMasterKey":{"generationTime":"2023-05-05T20:16:41.835277Z"}}},"identity":{"type":"None"}}'
->>>>>>> 314f72a8
     headers:
       cache-control:
       - no-store, no-cache
@@ -501,17 +418,17 @@
       content-type:
       - application/json
       date:
-<<<<<<< HEAD
-      - Fri, 21 Apr 2023 23:51:21 GMT
-=======
       - Fri, 05 May 2023 20:17:15 GMT
->>>>>>> 314f72a8
-      pragma:
-      - no-cache
-      server:
-      - Microsoft-HTTPAPI/2.0
-      strict-transport-security:
-      - max-age=31536000; includeSubDomains
+      pragma:
+      - no-cache
+      server:
+      - Microsoft-HTTPAPI/2.0
+      strict-transport-security:
+      - max-age=31536000; includeSubDomains
+      transfer-encoding:
+      - chunked
+      vary:
+      - Accept-Encoding
       x-content-type-options:
       - nosniff
       x-ms-gatewayversion:
@@ -533,19 +450,6 @@
       ParameterSetName:
       - -n -g
       User-Agent:
-<<<<<<< HEAD
-      - AZURECLI/2.47.0 azsdk-python-mgmt-cosmosdb/9.1.0 Python/3.9.13 (Windows-10-10.0.22621-SP0)
-    method: GET
-    uri: https://management.azure.com/subscriptions/00000000-0000-0000-0000-000000000000/resourceGroups/cli_update_backup_policy_database_account000001/providers/Microsoft.DocumentDB/databaseAccounts/cli000002?api-version=2023-03-15
-  response:
-    body:
-      string: '{"id":"/subscriptions/00000000-0000-0000-0000-000000000000/resourceGroups/cli_update_backup_policy_database_account000001/providers/Microsoft.DocumentDB/databaseAccounts/cli000002","name":"cli000002","location":"West
-        US","type":"Microsoft.DocumentDB/databaseAccounts","kind":"GlobalDocumentDB","tags":{},"systemData":{"createdAt":"2023-04-21T23:50:42.095514Z"},"properties":{"provisioningState":"Succeeded","documentEndpoint":"https://cli000002.documents.azure.com:443/","sqlEndpoint":"https://cli000002.documents.azure.com:443/","publicNetworkAccess":"Enabled","enableAutomaticFailover":false,"enableMultipleWriteLocations":false,"enablePartitionKeyMonitor":false,"isVirtualNetworkFilterEnabled":false,"virtualNetworkRules":[],"EnabledApiTypes":"Sql","disableKeyBasedMetadataWriteAccess":false,"enableFreeTier":false,"enableAnalyticalStorage":false,"analyticalStorageConfiguration":{"schemaType":"WellDefined"},"instanceId":"3bbfa9dd-7f4b-4cb7-90c8-8f650a40317d","databaseAccountOfferType":"Standard","defaultIdentity":"FirstPartyIdentity","networkAclBypass":"None","disableLocalAuth":false,"enablePartitionMerge":false,"minimalTlsVersion":"Tls","consistencyPolicy":{"defaultConsistencyLevel":"Session","maxIntervalInSeconds":5,"maxStalenessPrefix":100},"configurationOverrides":{},"writeLocations":[{"id":"cli000002-westus","locationName":"West
-        US","documentEndpoint":"https://cli000002-westus.documents.azure.com:443/","provisioningState":"Succeeded","failoverPriority":0,"isZoneRedundant":false}],"readLocations":[{"id":"cli000002-westus","locationName":"West
-        US","documentEndpoint":"https://cli000002-westus.documents.azure.com:443/","provisioningState":"Succeeded","failoverPriority":0,"isZoneRedundant":false}],"locations":[{"id":"cli000002-westus","locationName":"West
-        US","documentEndpoint":"https://cli000002-westus.documents.azure.com:443/","provisioningState":"Succeeded","failoverPriority":0,"isZoneRedundant":false}],"failoverPolicies":[{"id":"cli000002-westus","locationName":"West
-        US","failoverPriority":0}],"cors":[],"capabilities":[],"ipRules":[],"backupPolicy":{"type":"Periodic","periodicModeProperties":{"backupIntervalInMinutes":240,"backupRetentionIntervalInHours":8,"backupStorageRedundancy":"Geo"}},"networkAclBypassResourceIds":[],"keysMetadata":{"primaryMasterKey":{"generationTime":"2023-04-21T23:50:42.095514Z"},"secondaryMasterKey":{"generationTime":"2023-04-21T23:50:42.095514Z"},"primaryReadonlyMasterKey":{"generationTime":"2023-04-21T23:50:42.095514Z"},"secondaryReadonlyMasterKey":{"generationTime":"2023-04-21T23:50:42.095514Z"}}},"identity":{"type":"None"}}'
-=======
       - AZURECLI/2.48.1 azsdk-python-mgmt-cosmosdb/0.7.0 Python/3.10.11 (Windows-10-10.0.22621-SP0)
     method: GET
     uri: https://management.azure.com/subscriptions/00000000-0000-0000-0000-000000000000/resourceGroups/cli_update_backup_policy_database_account000001/providers/Microsoft.DocumentDB/databaseAccounts/cli000002?api-version=2023-04-15
@@ -557,7 +461,6 @@
         US","documentEndpoint":"https://cli000002-westus.documents.azure.com:443/","provisioningState":"Succeeded","failoverPriority":0,"isZoneRedundant":false}],"locations":[{"id":"cli000002-westus","locationName":"West
         US","documentEndpoint":"https://cli000002-westus.documents.azure.com:443/","provisioningState":"Succeeded","failoverPriority":0,"isZoneRedundant":false}],"failoverPolicies":[{"id":"cli000002-westus","locationName":"West
         US","failoverPriority":0}],"cors":[],"capabilities":[],"ipRules":[],"backupPolicy":{"type":"Periodic","periodicModeProperties":{"backupIntervalInMinutes":240,"backupRetentionIntervalInHours":8,"backupStorageRedundancy":"Geo"}},"networkAclBypassResourceIds":[],"keysMetadata":{"primaryMasterKey":{"generationTime":"2023-05-05T20:16:41.835277Z"},"secondaryMasterKey":{"generationTime":"2023-05-05T20:16:41.835277Z"},"primaryReadonlyMasterKey":{"generationTime":"2023-05-05T20:16:41.835277Z"},"secondaryReadonlyMasterKey":{"generationTime":"2023-05-05T20:16:41.835277Z"}}},"identity":{"type":"None"}}'
->>>>>>> 314f72a8
     headers:
       cache-control:
       - no-store, no-cache
@@ -566,11 +469,7 @@
       content-type:
       - application/json
       date:
-<<<<<<< HEAD
-      - Fri, 21 Apr 2023 23:51:21 GMT
-=======
       - Fri, 05 May 2023 20:17:15 GMT
->>>>>>> 314f72a8
       pragma:
       - no-cache
       server:
@@ -602,19 +501,6 @@
       ParameterSetName:
       - -n -g --backup-interval --backup-retention
       User-Agent:
-<<<<<<< HEAD
-      - AZURECLI/2.47.0 azsdk-python-mgmt-cosmosdb/9.1.0 Python/3.9.13 (Windows-10-10.0.22621-SP0)
-    method: GET
-    uri: https://management.azure.com/subscriptions/00000000-0000-0000-0000-000000000000/resourceGroups/cli_update_backup_policy_database_account000001/providers/Microsoft.DocumentDB/databaseAccounts/cli000002?api-version=2023-03-15
-  response:
-    body:
-      string: '{"id":"/subscriptions/00000000-0000-0000-0000-000000000000/resourceGroups/cli_update_backup_policy_database_account000001/providers/Microsoft.DocumentDB/databaseAccounts/cli000002","name":"cli000002","location":"West
-        US","type":"Microsoft.DocumentDB/databaseAccounts","kind":"GlobalDocumentDB","tags":{},"systemData":{"createdAt":"2023-04-21T23:50:42.095514Z"},"properties":{"provisioningState":"Succeeded","documentEndpoint":"https://cli000002.documents.azure.com:443/","sqlEndpoint":"https://cli000002.documents.azure.com:443/","publicNetworkAccess":"Enabled","enableAutomaticFailover":false,"enableMultipleWriteLocations":false,"enablePartitionKeyMonitor":false,"isVirtualNetworkFilterEnabled":false,"virtualNetworkRules":[],"EnabledApiTypes":"Sql","disableKeyBasedMetadataWriteAccess":false,"enableFreeTier":false,"enableAnalyticalStorage":false,"analyticalStorageConfiguration":{"schemaType":"WellDefined"},"instanceId":"3bbfa9dd-7f4b-4cb7-90c8-8f650a40317d","databaseAccountOfferType":"Standard","defaultIdentity":"FirstPartyIdentity","networkAclBypass":"None","disableLocalAuth":false,"enablePartitionMerge":false,"minimalTlsVersion":"Tls","consistencyPolicy":{"defaultConsistencyLevel":"Session","maxIntervalInSeconds":5,"maxStalenessPrefix":100},"configurationOverrides":{},"writeLocations":[{"id":"cli000002-westus","locationName":"West
-        US","documentEndpoint":"https://cli000002-westus.documents.azure.com:443/","provisioningState":"Succeeded","failoverPriority":0,"isZoneRedundant":false}],"readLocations":[{"id":"cli000002-westus","locationName":"West
-        US","documentEndpoint":"https://cli000002-westus.documents.azure.com:443/","provisioningState":"Succeeded","failoverPriority":0,"isZoneRedundant":false}],"locations":[{"id":"cli000002-westus","locationName":"West
-        US","documentEndpoint":"https://cli000002-westus.documents.azure.com:443/","provisioningState":"Succeeded","failoverPriority":0,"isZoneRedundant":false}],"failoverPolicies":[{"id":"cli000002-westus","locationName":"West
-        US","failoverPriority":0}],"cors":[],"capabilities":[],"ipRules":[],"backupPolicy":{"type":"Periodic","periodicModeProperties":{"backupIntervalInMinutes":240,"backupRetentionIntervalInHours":8,"backupStorageRedundancy":"Geo"}},"networkAclBypassResourceIds":[],"keysMetadata":{"primaryMasterKey":{"generationTime":"2023-04-21T23:50:42.095514Z"},"secondaryMasterKey":{"generationTime":"2023-04-21T23:50:42.095514Z"},"primaryReadonlyMasterKey":{"generationTime":"2023-04-21T23:50:42.095514Z"},"secondaryReadonlyMasterKey":{"generationTime":"2023-04-21T23:50:42.095514Z"}}},"identity":{"type":"None"}}'
-=======
       - AZURECLI/2.48.1 azsdk-python-mgmt-cosmosdb/0.7.0 Python/3.10.11 (Windows-10-10.0.22621-SP0)
     method: GET
     uri: https://management.azure.com/subscriptions/00000000-0000-0000-0000-000000000000/resourceGroups/cli_update_backup_policy_database_account000001/providers/Microsoft.DocumentDB/databaseAccounts/cli000002?api-version=2023-04-15
@@ -626,7 +512,6 @@
         US","documentEndpoint":"https://cli000002-westus.documents.azure.com:443/","provisioningState":"Succeeded","failoverPriority":0,"isZoneRedundant":false}],"locations":[{"id":"cli000002-westus","locationName":"West
         US","documentEndpoint":"https://cli000002-westus.documents.azure.com:443/","provisioningState":"Succeeded","failoverPriority":0,"isZoneRedundant":false}],"failoverPolicies":[{"id":"cli000002-westus","locationName":"West
         US","failoverPriority":0}],"cors":[],"capabilities":[],"ipRules":[],"backupPolicy":{"type":"Periodic","periodicModeProperties":{"backupIntervalInMinutes":240,"backupRetentionIntervalInHours":8,"backupStorageRedundancy":"Geo"}},"networkAclBypassResourceIds":[],"keysMetadata":{"primaryMasterKey":{"generationTime":"2023-05-05T20:16:41.835277Z"},"secondaryMasterKey":{"generationTime":"2023-05-05T20:16:41.835277Z"},"primaryReadonlyMasterKey":{"generationTime":"2023-05-05T20:16:41.835277Z"},"secondaryReadonlyMasterKey":{"generationTime":"2023-05-05T20:16:41.835277Z"}}},"identity":{"type":"None"}}'
->>>>>>> 314f72a8
     headers:
       cache-control:
       - no-store, no-cache
@@ -635,11 +520,7 @@
       content-type:
       - application/json
       date:
-<<<<<<< HEAD
-      - Fri, 21 Apr 2023 23:51:22 GMT
-=======
       - Fri, 05 May 2023 20:17:16 GMT
->>>>>>> 314f72a8
       pragma:
       - no-cache
       server:
@@ -677,22 +558,6 @@
       ParameterSetName:
       - -n -g --backup-interval --backup-retention
       User-Agent:
-<<<<<<< HEAD
-      - AZURECLI/2.47.0 azsdk-python-mgmt-cosmosdb/9.1.0 Python/3.9.13 (Windows-10-10.0.22621-SP0)
-    method: PATCH
-    uri: https://management.azure.com/subscriptions/00000000-0000-0000-0000-000000000000/resourceGroups/cli_update_backup_policy_database_account000001/providers/Microsoft.DocumentDB/databaseAccounts/cli000002?api-version=2023-03-15
-  response:
-    body:
-      string: '{"id":"/subscriptions/00000000-0000-0000-0000-000000000000/resourceGroups/cli_update_backup_policy_database_account000001/providers/Microsoft.DocumentDB/databaseAccounts/cli000002","name":"cli000002","location":"West
-        US","type":"Microsoft.DocumentDB/databaseAccounts","kind":"GlobalDocumentDB","tags":{},"systemData":{"createdAt":"2023-04-21T23:50:42.095514Z"},"properties":{"provisioningState":"Updating","documentEndpoint":"https://cli000002.documents.azure.com:443/","sqlEndpoint":"https://cli000002.documents.azure.com:443/","publicNetworkAccess":"Enabled","enableAutomaticFailover":false,"enableMultipleWriteLocations":false,"enablePartitionKeyMonitor":false,"isVirtualNetworkFilterEnabled":false,"virtualNetworkRules":[],"EnabledApiTypes":"Sql","disableKeyBasedMetadataWriteAccess":false,"enableFreeTier":false,"enableAnalyticalStorage":false,"analyticalStorageConfiguration":{"schemaType":"WellDefined"},"instanceId":"3bbfa9dd-7f4b-4cb7-90c8-8f650a40317d","databaseAccountOfferType":"Standard","defaultIdentity":"FirstPartyIdentity","networkAclBypass":"None","disableLocalAuth":false,"enablePartitionMerge":false,"minimalTlsVersion":"Tls","consistencyPolicy":{"defaultConsistencyLevel":"Session","maxIntervalInSeconds":5,"maxStalenessPrefix":100},"configurationOverrides":{},"writeLocations":[{"id":"cli000002-westus","locationName":"West
-        US","documentEndpoint":"https://cli000002-westus.documents.azure.com:443/","provisioningState":"Succeeded","failoverPriority":0,"isZoneRedundant":false}],"readLocations":[{"id":"cli000002-westus","locationName":"West
-        US","documentEndpoint":"https://cli000002-westus.documents.azure.com:443/","provisioningState":"Succeeded","failoverPriority":0,"isZoneRedundant":false}],"locations":[{"id":"cli000002-westus","locationName":"West
-        US","documentEndpoint":"https://cli000002-westus.documents.azure.com:443/","provisioningState":"Succeeded","failoverPriority":0,"isZoneRedundant":false}],"failoverPolicies":[{"id":"cli000002-westus","locationName":"West
-        US","failoverPriority":0}],"cors":[],"capabilities":[],"ipRules":[],"backupPolicy":{"type":"Periodic","periodicModeProperties":{"backupIntervalInMinutes":240,"backupRetentionIntervalInHours":8,"backupStorageRedundancy":"Geo"}},"networkAclBypassResourceIds":[],"keysMetadata":{"primaryMasterKey":{"generationTime":"2023-04-21T23:50:42.095514Z"},"secondaryMasterKey":{"generationTime":"2023-04-21T23:50:42.095514Z"},"primaryReadonlyMasterKey":{"generationTime":"2023-04-21T23:50:42.095514Z"},"secondaryReadonlyMasterKey":{"generationTime":"2023-04-21T23:50:42.095514Z"}}},"identity":{"type":"None"}}'
-    headers:
-      azure-asyncoperation:
-      - https://management.azure.com/subscriptions/00000000-0000-0000-0000-000000000000/providers/Microsoft.DocumentDB/locations/westus/operationsStatus/578d470a-5d63-4710-9c6c-071c343b73ab?api-version=2023-03-15
-=======
       - AZURECLI/2.48.1 azsdk-python-mgmt-cosmosdb/0.7.0 Python/3.10.11 (Windows-10-10.0.22621-SP0)
     method: PATCH
     uri: https://management.azure.com/subscriptions/00000000-0000-0000-0000-000000000000/resourceGroups/cli_update_backup_policy_database_account000001/providers/Microsoft.DocumentDB/databaseAccounts/cli000002?api-version=2023-04-15
@@ -707,7 +572,6 @@
     headers:
       azure-asyncoperation:
       - https://management.azure.com/subscriptions/00000000-0000-0000-0000-000000000000/providers/Microsoft.DocumentDB/locations/westus/operationsStatus/3294ed32-864f-4666-9746-dc98a3296855?api-version=2023-04-15
->>>>>>> 314f72a8
       cache-control:
       - no-store, no-cache
       content-length:
@@ -715,15 +579,9 @@
       content-type:
       - application/json
       date:
-<<<<<<< HEAD
-      - Fri, 21 Apr 2023 23:51:26 GMT
-      location:
-      - https://management.azure.com/subscriptions/00000000-0000-0000-0000-000000000000/resourceGroups/cli_update_backup_policy_database_account000001/providers/Microsoft.DocumentDB/databaseAccounts/cli000002/operationResults/578d470a-5d63-4710-9c6c-071c343b73ab?api-version=2023-03-15
-=======
       - Fri, 05 May 2023 20:17:19 GMT
       location:
       - https://management.azure.com/subscriptions/00000000-0000-0000-0000-000000000000/resourceGroups/cli_update_backup_policy_database_account000001/providers/Microsoft.DocumentDB/databaseAccounts/cli000002/operationResults/3294ed32-864f-4666-9746-dc98a3296855?api-version=2023-04-15
->>>>>>> 314f72a8
       pragma:
       - no-cache
       server:
@@ -739,9 +597,6 @@
       x-ms-gatewayversion:
       - version=2.14.0
       x-ms-ratelimit-remaining-subscription-writes:
-<<<<<<< HEAD
-      - '1193'
-=======
       - '1199'
     status:
       code: 200
@@ -789,7 +644,6 @@
       - nosniff
       x-ms-gatewayversion:
       - version=2.14.0
->>>>>>> 314f72a8
     status:
       code: 200
       message: Ok
@@ -807,31 +661,21 @@
       ParameterSetName:
       - -n -g --backup-interval --backup-retention
       User-Agent:
-<<<<<<< HEAD
-      - AZURECLI/2.47.0 azsdk-python-mgmt-cosmosdb/9.1.0 Python/3.9.13 (Windows-10-10.0.22621-SP0)
-    method: GET
-    uri: https://management.azure.com/subscriptions/00000000-0000-0000-0000-000000000000/providers/Microsoft.DocumentDB/locations/westus/operationsStatus/578d470a-5d63-4710-9c6c-071c343b73ab?api-version=2023-03-15
-=======
       - AZURECLI/2.48.1 azsdk-python-mgmt-cosmosdb/0.7.0 Python/3.10.11 (Windows-10-10.0.22621-SP0)
     method: GET
     uri: https://management.azure.com/subscriptions/00000000-0000-0000-0000-000000000000/providers/Microsoft.DocumentDB/locations/westus/operationsStatus/3294ed32-864f-4666-9746-dc98a3296855?api-version=2023-04-15
->>>>>>> 314f72a8
-  response:
-    body:
-      string: '{"status":"Dequeued"}'
-    headers:
-      cache-control:
-      - no-store, no-cache
-      content-length:
-      - '21'
-      content-type:
-      - application/json
-      date:
-<<<<<<< HEAD
-      - Fri, 21 Apr 2023 23:51:56 GMT
-=======
+  response:
+    body:
+      string: '{"status":"Dequeued"}'
+    headers:
+      cache-control:
+      - no-store, no-cache
+      content-length:
+      - '21'
+      content-type:
+      - application/json
+      date:
       - Fri, 05 May 2023 20:17:49 GMT
->>>>>>> 314f72a8
       pragma:
       - no-cache
       server:
@@ -863,15 +707,9 @@
       ParameterSetName:
       - -n -g --backup-interval --backup-retention
       User-Agent:
-<<<<<<< HEAD
-      - AZURECLI/2.47.0 azsdk-python-mgmt-cosmosdb/9.1.0 Python/3.9.13 (Windows-10-10.0.22621-SP0)
-    method: GET
-    uri: https://management.azure.com/subscriptions/00000000-0000-0000-0000-000000000000/providers/Microsoft.DocumentDB/locations/westus/operationsStatus/578d470a-5d63-4710-9c6c-071c343b73ab?api-version=2023-03-15
-=======
       - AZURECLI/2.48.1 azsdk-python-mgmt-cosmosdb/0.7.0 Python/3.10.11 (Windows-10-10.0.22621-SP0)
     method: GET
     uri: https://management.azure.com/subscriptions/00000000-0000-0000-0000-000000000000/providers/Microsoft.DocumentDB/locations/westus/operationsStatus/3294ed32-864f-4666-9746-dc98a3296855?api-version=2023-04-15
->>>>>>> 314f72a8
   response:
     body:
       string: '{"status":"Succeeded"}'
@@ -883,11 +721,7 @@
       content-type:
       - application/json
       date:
-<<<<<<< HEAD
-      - Fri, 21 Apr 2023 23:52:26 GMT
-=======
       - Fri, 05 May 2023 20:18:19 GMT
->>>>>>> 314f72a8
       pragma:
       - no-cache
       server:
@@ -919,19 +753,6 @@
       ParameterSetName:
       - -n -g --backup-interval --backup-retention
       User-Agent:
-<<<<<<< HEAD
-      - AZURECLI/2.47.0 azsdk-python-mgmt-cosmosdb/9.1.0 Python/3.9.13 (Windows-10-10.0.22621-SP0)
-    method: GET
-    uri: https://management.azure.com/subscriptions/00000000-0000-0000-0000-000000000000/resourceGroups/cli_update_backup_policy_database_account000001/providers/Microsoft.DocumentDB/databaseAccounts/cli000002?api-version=2023-03-15
-  response:
-    body:
-      string: '{"id":"/subscriptions/00000000-0000-0000-0000-000000000000/resourceGroups/cli_update_backup_policy_database_account000001/providers/Microsoft.DocumentDB/databaseAccounts/cli000002","name":"cli000002","location":"West
-        US","type":"Microsoft.DocumentDB/databaseAccounts","kind":"GlobalDocumentDB","tags":{},"systemData":{"createdAt":"2023-04-21T23:50:42.095514Z"},"properties":{"provisioningState":"Succeeded","documentEndpoint":"https://cli000002.documents.azure.com:443/","sqlEndpoint":"https://cli000002.documents.azure.com:443/","publicNetworkAccess":"Enabled","enableAutomaticFailover":false,"enableMultipleWriteLocations":false,"enablePartitionKeyMonitor":false,"isVirtualNetworkFilterEnabled":false,"virtualNetworkRules":[],"EnabledApiTypes":"Sql","disableKeyBasedMetadataWriteAccess":false,"enableFreeTier":false,"enableAnalyticalStorage":false,"analyticalStorageConfiguration":{"schemaType":"WellDefined"},"instanceId":"3bbfa9dd-7f4b-4cb7-90c8-8f650a40317d","databaseAccountOfferType":"Standard","defaultIdentity":"FirstPartyIdentity","networkAclBypass":"None","disableLocalAuth":false,"enablePartitionMerge":false,"minimalTlsVersion":"Tls","consistencyPolicy":{"defaultConsistencyLevel":"Session","maxIntervalInSeconds":5,"maxStalenessPrefix":100},"configurationOverrides":{},"writeLocations":[{"id":"cli000002-westus","locationName":"West
-        US","documentEndpoint":"https://cli000002-westus.documents.azure.com:443/","provisioningState":"Succeeded","failoverPriority":0,"isZoneRedundant":false}],"readLocations":[{"id":"cli000002-westus","locationName":"West
-        US","documentEndpoint":"https://cli000002-westus.documents.azure.com:443/","provisioningState":"Succeeded","failoverPriority":0,"isZoneRedundant":false}],"locations":[{"id":"cli000002-westus","locationName":"West
-        US","documentEndpoint":"https://cli000002-westus.documents.azure.com:443/","provisioningState":"Succeeded","failoverPriority":0,"isZoneRedundant":false}],"failoverPolicies":[{"id":"cli000002-westus","locationName":"West
-        US","failoverPriority":0}],"cors":[],"capabilities":[],"ipRules":[],"backupPolicy":{"type":"Periodic","periodicModeProperties":{"backupIntervalInMinutes":120,"backupRetentionIntervalInHours":8,"backupStorageRedundancy":"Geo"}},"networkAclBypassResourceIds":[],"keysMetadata":{"primaryMasterKey":{"generationTime":"2023-04-21T23:50:42.095514Z"},"secondaryMasterKey":{"generationTime":"2023-04-21T23:50:42.095514Z"},"primaryReadonlyMasterKey":{"generationTime":"2023-04-21T23:50:42.095514Z"},"secondaryReadonlyMasterKey":{"generationTime":"2023-04-21T23:50:42.095514Z"}}},"identity":{"type":"None"}}'
-=======
       - AZURECLI/2.48.1 azsdk-python-mgmt-cosmosdb/0.7.0 Python/3.10.11 (Windows-10-10.0.22621-SP0)
     method: GET
     uri: https://management.azure.com/subscriptions/00000000-0000-0000-0000-000000000000/resourceGroups/cli_update_backup_policy_database_account000001/providers/Microsoft.DocumentDB/databaseAccounts/cli000002?api-version=2023-04-15
@@ -943,7 +764,6 @@
         US","documentEndpoint":"https://cli000002-westus.documents.azure.com:443/","provisioningState":"Succeeded","failoverPriority":0,"isZoneRedundant":false}],"locations":[{"id":"cli000002-westus","locationName":"West
         US","documentEndpoint":"https://cli000002-westus.documents.azure.com:443/","provisioningState":"Succeeded","failoverPriority":0,"isZoneRedundant":false}],"failoverPolicies":[{"id":"cli000002-westus","locationName":"West
         US","failoverPriority":0}],"cors":[],"capabilities":[],"ipRules":[],"backupPolicy":{"type":"Periodic","periodicModeProperties":{"backupIntervalInMinutes":120,"backupRetentionIntervalInHours":8,"backupStorageRedundancy":"Geo"}},"networkAclBypassResourceIds":[],"keysMetadata":{"primaryMasterKey":{"generationTime":"2023-05-05T20:16:41.835277Z"},"secondaryMasterKey":{"generationTime":"2023-05-05T20:16:41.835277Z"},"primaryReadonlyMasterKey":{"generationTime":"2023-05-05T20:16:41.835277Z"},"secondaryReadonlyMasterKey":{"generationTime":"2023-05-05T20:16:41.835277Z"}}},"identity":{"type":"None"}}'
->>>>>>> 314f72a8
     headers:
       cache-control:
       - no-store, no-cache
@@ -952,11 +772,7 @@
       content-type:
       - application/json
       date:
-<<<<<<< HEAD
-      - Fri, 21 Apr 2023 23:52:26 GMT
-=======
       - Fri, 05 May 2023 20:18:19 GMT
->>>>>>> 314f72a8
       pragma:
       - no-cache
       server:
@@ -988,19 +804,6 @@
       ParameterSetName:
       - -n -g --backup-interval --backup-retention
       User-Agent:
-<<<<<<< HEAD
-      - AZURECLI/2.47.0 azsdk-python-mgmt-cosmosdb/9.1.0 Python/3.9.13 (Windows-10-10.0.22621-SP0)
-    method: GET
-    uri: https://management.azure.com/subscriptions/00000000-0000-0000-0000-000000000000/resourceGroups/cli_update_backup_policy_database_account000001/providers/Microsoft.DocumentDB/databaseAccounts/cli000002?api-version=2023-03-15
-  response:
-    body:
-      string: '{"id":"/subscriptions/00000000-0000-0000-0000-000000000000/resourceGroups/cli_update_backup_policy_database_account000001/providers/Microsoft.DocumentDB/databaseAccounts/cli000002","name":"cli000002","location":"West
-        US","type":"Microsoft.DocumentDB/databaseAccounts","kind":"GlobalDocumentDB","tags":{},"systemData":{"createdAt":"2023-04-21T23:50:42.095514Z"},"properties":{"provisioningState":"Succeeded","documentEndpoint":"https://cli000002.documents.azure.com:443/","sqlEndpoint":"https://cli000002.documents.azure.com:443/","publicNetworkAccess":"Enabled","enableAutomaticFailover":false,"enableMultipleWriteLocations":false,"enablePartitionKeyMonitor":false,"isVirtualNetworkFilterEnabled":false,"virtualNetworkRules":[],"EnabledApiTypes":"Sql","disableKeyBasedMetadataWriteAccess":false,"enableFreeTier":false,"enableAnalyticalStorage":false,"analyticalStorageConfiguration":{"schemaType":"WellDefined"},"instanceId":"3bbfa9dd-7f4b-4cb7-90c8-8f650a40317d","databaseAccountOfferType":"Standard","defaultIdentity":"FirstPartyIdentity","networkAclBypass":"None","disableLocalAuth":false,"enablePartitionMerge":false,"minimalTlsVersion":"Tls","consistencyPolicy":{"defaultConsistencyLevel":"Session","maxIntervalInSeconds":5,"maxStalenessPrefix":100},"configurationOverrides":{},"writeLocations":[{"id":"cli000002-westus","locationName":"West
-        US","documentEndpoint":"https://cli000002-westus.documents.azure.com:443/","provisioningState":"Succeeded","failoverPriority":0,"isZoneRedundant":false}],"readLocations":[{"id":"cli000002-westus","locationName":"West
-        US","documentEndpoint":"https://cli000002-westus.documents.azure.com:443/","provisioningState":"Succeeded","failoverPriority":0,"isZoneRedundant":false}],"locations":[{"id":"cli000002-westus","locationName":"West
-        US","documentEndpoint":"https://cli000002-westus.documents.azure.com:443/","provisioningState":"Succeeded","failoverPriority":0,"isZoneRedundant":false}],"failoverPolicies":[{"id":"cli000002-westus","locationName":"West
-        US","failoverPriority":0}],"cors":[],"capabilities":[],"ipRules":[],"backupPolicy":{"type":"Periodic","periodicModeProperties":{"backupIntervalInMinutes":120,"backupRetentionIntervalInHours":8,"backupStorageRedundancy":"Geo"}},"networkAclBypassResourceIds":[],"keysMetadata":{"primaryMasterKey":{"generationTime":"2023-04-21T23:50:42.095514Z"},"secondaryMasterKey":{"generationTime":"2023-04-21T23:50:42.095514Z"},"primaryReadonlyMasterKey":{"generationTime":"2023-04-21T23:50:42.095514Z"},"secondaryReadonlyMasterKey":{"generationTime":"2023-04-21T23:50:42.095514Z"}}},"identity":{"type":"None"}}'
-=======
       - AZURECLI/2.48.1 azsdk-python-mgmt-cosmosdb/0.7.0 Python/3.10.11 (Windows-10-10.0.22621-SP0)
     method: GET
     uri: https://management.azure.com/subscriptions/00000000-0000-0000-0000-000000000000/resourceGroups/cli_update_backup_policy_database_account000001/providers/Microsoft.DocumentDB/databaseAccounts/cli000002?api-version=2023-04-15
@@ -1012,7 +815,6 @@
         US","documentEndpoint":"https://cli000002-westus.documents.azure.com:443/","provisioningState":"Succeeded","failoverPriority":0,"isZoneRedundant":false}],"locations":[{"id":"cli000002-westus","locationName":"West
         US","documentEndpoint":"https://cli000002-westus.documents.azure.com:443/","provisioningState":"Succeeded","failoverPriority":0,"isZoneRedundant":false}],"failoverPolicies":[{"id":"cli000002-westus","locationName":"West
         US","failoverPriority":0}],"cors":[],"capabilities":[],"ipRules":[],"backupPolicy":{"type":"Periodic","periodicModeProperties":{"backupIntervalInMinutes":120,"backupRetentionIntervalInHours":8,"backupStorageRedundancy":"Geo"}},"networkAclBypassResourceIds":[],"keysMetadata":{"primaryMasterKey":{"generationTime":"2023-05-05T20:16:41.835277Z"},"secondaryMasterKey":{"generationTime":"2023-05-05T20:16:41.835277Z"},"primaryReadonlyMasterKey":{"generationTime":"2023-05-05T20:16:41.835277Z"},"secondaryReadonlyMasterKey":{"generationTime":"2023-05-05T20:16:41.835277Z"}}},"identity":{"type":"None"}}'
->>>>>>> 314f72a8
     headers:
       cache-control:
       - no-store, no-cache
@@ -1021,55 +823,38 @@
       content-type:
       - application/json
       date:
-<<<<<<< HEAD
-      - Fri, 21 Apr 2023 23:52:27 GMT
-=======
       - Fri, 05 May 2023 20:18:19 GMT
->>>>>>> 314f72a8
-      pragma:
-      - no-cache
-      server:
-      - Microsoft-HTTPAPI/2.0
-      strict-transport-security:
-      - max-age=31536000; includeSubDomains
-      transfer-encoding:
-      - chunked
-      vary:
-      - Accept-Encoding
-      x-content-type-options:
-      - nosniff
-      x-ms-gatewayversion:
-      - version=2.14.0
-    status:
-      code: 200
-      message: Ok
-- request:
-    body: null
-    headers:
-      Accept:
-      - application/json
-      Accept-Encoding:
-      - gzip, deflate
-      CommandName:
-      - cosmosdb update
-      Connection:
-      - keep-alive
-      ParameterSetName:
-      - -n -g --backup-policy-type
-      User-Agent:
-<<<<<<< HEAD
-      - AZURECLI/2.47.0 azsdk-python-mgmt-cosmosdb/9.1.0 Python/3.9.13 (Windows-10-10.0.22621-SP0)
-    method: GET
-    uri: https://management.azure.com/subscriptions/00000000-0000-0000-0000-000000000000/resourceGroups/cli_update_backup_policy_database_account000001/providers/Microsoft.DocumentDB/databaseAccounts/cli000002?api-version=2023-03-15
-  response:
-    body:
-      string: '{"id":"/subscriptions/00000000-0000-0000-0000-000000000000/resourceGroups/cli_update_backup_policy_database_account000001/providers/Microsoft.DocumentDB/databaseAccounts/cli000002","name":"cli000002","location":"West
-        US","type":"Microsoft.DocumentDB/databaseAccounts","kind":"GlobalDocumentDB","tags":{},"systemData":{"createdAt":"2023-04-21T23:50:42.095514Z"},"properties":{"provisioningState":"Succeeded","documentEndpoint":"https://cli000002.documents.azure.com:443/","sqlEndpoint":"https://cli000002.documents.azure.com:443/","publicNetworkAccess":"Enabled","enableAutomaticFailover":false,"enableMultipleWriteLocations":false,"enablePartitionKeyMonitor":false,"isVirtualNetworkFilterEnabled":false,"virtualNetworkRules":[],"EnabledApiTypes":"Sql","disableKeyBasedMetadataWriteAccess":false,"enableFreeTier":false,"enableAnalyticalStorage":false,"analyticalStorageConfiguration":{"schemaType":"WellDefined"},"instanceId":"3bbfa9dd-7f4b-4cb7-90c8-8f650a40317d","databaseAccountOfferType":"Standard","defaultIdentity":"FirstPartyIdentity","networkAclBypass":"None","disableLocalAuth":false,"enablePartitionMerge":false,"minimalTlsVersion":"Tls","consistencyPolicy":{"defaultConsistencyLevel":"Session","maxIntervalInSeconds":5,"maxStalenessPrefix":100},"configurationOverrides":{},"writeLocations":[{"id":"cli000002-westus","locationName":"West
-        US","documentEndpoint":"https://cli000002-westus.documents.azure.com:443/","provisioningState":"Succeeded","failoverPriority":0,"isZoneRedundant":false}],"readLocations":[{"id":"cli000002-westus","locationName":"West
-        US","documentEndpoint":"https://cli000002-westus.documents.azure.com:443/","provisioningState":"Succeeded","failoverPriority":0,"isZoneRedundant":false}],"locations":[{"id":"cli000002-westus","locationName":"West
-        US","documentEndpoint":"https://cli000002-westus.documents.azure.com:443/","provisioningState":"Succeeded","failoverPriority":0,"isZoneRedundant":false}],"failoverPolicies":[{"id":"cli000002-westus","locationName":"West
-        US","failoverPriority":0}],"cors":[],"capabilities":[],"ipRules":[],"backupPolicy":{"type":"Periodic","periodicModeProperties":{"backupIntervalInMinutes":120,"backupRetentionIntervalInHours":8,"backupStorageRedundancy":"Geo"}},"networkAclBypassResourceIds":[],"keysMetadata":{"primaryMasterKey":{"generationTime":"2023-04-21T23:50:42.095514Z"},"secondaryMasterKey":{"generationTime":"2023-04-21T23:50:42.095514Z"},"primaryReadonlyMasterKey":{"generationTime":"2023-04-21T23:50:42.095514Z"},"secondaryReadonlyMasterKey":{"generationTime":"2023-04-21T23:50:42.095514Z"}}},"identity":{"type":"None"}}'
-=======
+      pragma:
+      - no-cache
+      server:
+      - Microsoft-HTTPAPI/2.0
+      strict-transport-security:
+      - max-age=31536000; includeSubDomains
+      transfer-encoding:
+      - chunked
+      vary:
+      - Accept-Encoding
+      x-content-type-options:
+      - nosniff
+      x-ms-gatewayversion:
+      - version=2.14.0
+    status:
+      code: 200
+      message: Ok
+- request:
+    body: null
+    headers:
+      Accept:
+      - application/json
+      Accept-Encoding:
+      - gzip, deflate
+      CommandName:
+      - cosmosdb update
+      Connection:
+      - keep-alive
+      ParameterSetName:
+      - -n -g --backup-policy-type
+      User-Agent:
       - AZURECLI/2.48.1 azsdk-python-mgmt-cosmosdb/0.7.0 Python/3.10.11 (Windows-10-10.0.22621-SP0)
     method: GET
     uri: https://management.azure.com/subscriptions/00000000-0000-0000-0000-000000000000/resourceGroups/cli_update_backup_policy_database_account000001/providers/Microsoft.DocumentDB/databaseAccounts/cli000002?api-version=2023-04-15
@@ -1081,7 +866,6 @@
         US","documentEndpoint":"https://cli000002-westus.documents.azure.com:443/","provisioningState":"Succeeded","failoverPriority":0,"isZoneRedundant":false}],"locations":[{"id":"cli000002-westus","locationName":"West
         US","documentEndpoint":"https://cli000002-westus.documents.azure.com:443/","provisioningState":"Succeeded","failoverPriority":0,"isZoneRedundant":false}],"failoverPolicies":[{"id":"cli000002-westus","locationName":"West
         US","failoverPriority":0}],"cors":[],"capabilities":[],"ipRules":[],"backupPolicy":{"type":"Periodic","periodicModeProperties":{"backupIntervalInMinutes":120,"backupRetentionIntervalInHours":8,"backupStorageRedundancy":"Geo"}},"networkAclBypassResourceIds":[],"keysMetadata":{"primaryMasterKey":{"generationTime":"2023-05-05T20:16:41.835277Z"},"secondaryMasterKey":{"generationTime":"2023-05-05T20:16:41.835277Z"},"primaryReadonlyMasterKey":{"generationTime":"2023-05-05T20:16:41.835277Z"},"secondaryReadonlyMasterKey":{"generationTime":"2023-05-05T20:16:41.835277Z"}}},"identity":{"type":"None"}}'
->>>>>>> 314f72a8
     headers:
       cache-control:
       - no-store, no-cache
@@ -1090,11 +874,7 @@
       content-type:
       - application/json
       date:
-<<<<<<< HEAD
-      - Fri, 21 Apr 2023 23:52:27 GMT
-=======
       - Fri, 05 May 2023 20:18:20 GMT
->>>>>>> 314f72a8
       pragma:
       - no-cache
       server:
@@ -1131,22 +911,6 @@
       ParameterSetName:
       - -n -g --backup-policy-type
       User-Agent:
-<<<<<<< HEAD
-      - AZURECLI/2.47.0 azsdk-python-mgmt-cosmosdb/9.1.0 Python/3.9.13 (Windows-10-10.0.22621-SP0)
-    method: PATCH
-    uri: https://management.azure.com/subscriptions/00000000-0000-0000-0000-000000000000/resourceGroups/cli_update_backup_policy_database_account000001/providers/Microsoft.DocumentDB/databaseAccounts/cli000002?api-version=2023-03-15
-  response:
-    body:
-      string: '{"id":"/subscriptions/00000000-0000-0000-0000-000000000000/resourceGroups/cli_update_backup_policy_database_account000001/providers/Microsoft.DocumentDB/databaseAccounts/cli000002","name":"cli000002","location":"West
-        US","type":"Microsoft.DocumentDB/databaseAccounts","kind":"GlobalDocumentDB","tags":{},"systemData":{"createdAt":"2023-04-21T23:50:42.095514Z"},"properties":{"provisioningState":"Updating","documentEndpoint":"https://cli000002.documents.azure.com:443/","sqlEndpoint":"https://cli000002.documents.azure.com:443/","publicNetworkAccess":"Enabled","enableAutomaticFailover":false,"enableMultipleWriteLocations":false,"enablePartitionKeyMonitor":false,"isVirtualNetworkFilterEnabled":false,"virtualNetworkRules":[],"EnabledApiTypes":"Sql","disableKeyBasedMetadataWriteAccess":false,"enableFreeTier":false,"enableAnalyticalStorage":false,"analyticalStorageConfiguration":{"schemaType":"WellDefined"},"instanceId":"3bbfa9dd-7f4b-4cb7-90c8-8f650a40317d","databaseAccountOfferType":"Standard","defaultIdentity":"FirstPartyIdentity","networkAclBypass":"None","disableLocalAuth":false,"enablePartitionMerge":false,"minimalTlsVersion":"Tls","consistencyPolicy":{"defaultConsistencyLevel":"Session","maxIntervalInSeconds":5,"maxStalenessPrefix":100},"configurationOverrides":{},"writeLocations":[{"id":"cli000002-westus","locationName":"West
-        US","documentEndpoint":"https://cli000002-westus.documents.azure.com:443/","provisioningState":"Succeeded","failoverPriority":0,"isZoneRedundant":false}],"readLocations":[{"id":"cli000002-westus","locationName":"West
-        US","documentEndpoint":"https://cli000002-westus.documents.azure.com:443/","provisioningState":"Succeeded","failoverPriority":0,"isZoneRedundant":false}],"locations":[{"id":"cli000002-westus","locationName":"West
-        US","documentEndpoint":"https://cli000002-westus.documents.azure.com:443/","provisioningState":"Succeeded","failoverPriority":0,"isZoneRedundant":false}],"failoverPolicies":[{"id":"cli000002-westus","locationName":"West
-        US","failoverPriority":0}],"cors":[],"capabilities":[],"ipRules":[],"backupPolicy":{"type":"Periodic","periodicModeProperties":{"backupIntervalInMinutes":120,"backupRetentionIntervalInHours":8,"backupStorageRedundancy":"Geo"}},"networkAclBypassResourceIds":[],"keysMetadata":{"primaryMasterKey":{"generationTime":"2023-04-21T23:50:42.095514Z"},"secondaryMasterKey":{"generationTime":"2023-04-21T23:50:42.095514Z"},"primaryReadonlyMasterKey":{"generationTime":"2023-04-21T23:50:42.095514Z"},"secondaryReadonlyMasterKey":{"generationTime":"2023-04-21T23:50:42.095514Z"}}},"identity":{"type":"None"}}'
-    headers:
-      azure-asyncoperation:
-      - https://management.azure.com/subscriptions/00000000-0000-0000-0000-000000000000/providers/Microsoft.DocumentDB/locations/westus/operationsStatus/3ac0b302-353f-4ef7-b4e1-b8228db7c44e?api-version=2023-03-15
-=======
       - AZURECLI/2.48.1 azsdk-python-mgmt-cosmosdb/0.7.0 Python/3.10.11 (Windows-10-10.0.22621-SP0)
     method: PATCH
     uri: https://management.azure.com/subscriptions/00000000-0000-0000-0000-000000000000/resourceGroups/cli_update_backup_policy_database_account000001/providers/Microsoft.DocumentDB/databaseAccounts/cli000002?api-version=2023-04-15
@@ -1161,7 +925,6 @@
     headers:
       azure-asyncoperation:
       - https://management.azure.com/subscriptions/00000000-0000-0000-0000-000000000000/providers/Microsoft.DocumentDB/locations/westus/operationsStatus/1a34a578-d062-43a4-8082-d4e1f8bb85c1?api-version=2023-04-15
->>>>>>> 314f72a8
       cache-control:
       - no-store, no-cache
       content-length:
@@ -1169,15 +932,9 @@
       content-type:
       - application/json
       date:
-<<<<<<< HEAD
-      - Fri, 21 Apr 2023 23:52:32 GMT
-      location:
-      - https://management.azure.com/subscriptions/00000000-0000-0000-0000-000000000000/resourceGroups/cli_update_backup_policy_database_account000001/providers/Microsoft.DocumentDB/databaseAccounts/cli000002/operationResults/3ac0b302-353f-4ef7-b4e1-b8228db7c44e?api-version=2023-03-15
-=======
       - Fri, 05 May 2023 20:18:24 GMT
       location:
       - https://management.azure.com/subscriptions/00000000-0000-0000-0000-000000000000/resourceGroups/cli_update_backup_policy_database_account000001/providers/Microsoft.DocumentDB/databaseAccounts/cli000002/operationResults/1a34a578-d062-43a4-8082-d4e1f8bb85c1?api-version=2023-04-15
->>>>>>> 314f72a8
       pragma:
       - no-cache
       server:
@@ -1993,11 +1750,6 @@
       ParameterSetName:
       - -n -g --backup-policy-type
       User-Agent:
-<<<<<<< HEAD
-      - AZURECLI/2.47.0 azsdk-python-mgmt-cosmosdb/9.1.0 Python/3.9.13 (Windows-10-10.0.22621-SP0)
-    method: GET
-    uri: https://management.azure.com/subscriptions/00000000-0000-0000-0000-000000000000/providers/Microsoft.DocumentDB/locations/westus/operationsStatus/3ac0b302-353f-4ef7-b4e1-b8228db7c44e?api-version=2023-03-15
-=======
       - AZURECLI/2.48.1 azsdk-python-mgmt-cosmosdb/0.7.0 Python/3.10.11 (Windows-10-10.0.22621-SP0)
     method: GET
     uri: https://management.azure.com/subscriptions/00000000-0000-0000-0000-000000000000/providers/Microsoft.DocumentDB/locations/westus/operationsStatus/1a34a578-d062-43a4-8082-d4e1f8bb85c1?api-version=2023-04-15
@@ -3703,175 +3455,144 @@
       - AZURECLI/2.48.1 azsdk-python-mgmt-cosmosdb/0.7.0 Python/3.10.11 (Windows-10-10.0.22621-SP0)
     method: GET
     uri: https://management.azure.com/subscriptions/00000000-0000-0000-0000-000000000000/providers/Microsoft.DocumentDB/locations/westus/operationsStatus/1a34a578-d062-43a4-8082-d4e1f8bb85c1?api-version=2023-04-15
->>>>>>> 314f72a8
-  response:
-    body:
-      string: '{"status":"Dequeued"}'
-    headers:
-      cache-control:
-      - no-store, no-cache
-      content-length:
-      - '21'
-      content-type:
-      - application/json
-      date:
-<<<<<<< HEAD
-      - Fri, 21 Apr 2023 23:53:02 GMT
-=======
+  response:
+    body:
+      string: '{"status":"Dequeued"}'
+    headers:
+      cache-control:
+      - no-store, no-cache
+      content-length:
+      - '21'
+      content-type:
+      - application/json
+      date:
       - Fri, 05 May 2023 20:45:32 GMT
->>>>>>> 314f72a8
-      pragma:
-      - no-cache
-      server:
-      - Microsoft-HTTPAPI/2.0
-      strict-transport-security:
-      - max-age=31536000; includeSubDomains
-      transfer-encoding:
-      - chunked
-      vary:
-      - Accept-Encoding
-      x-content-type-options:
-      - nosniff
-      x-ms-gatewayversion:
-      - version=2.14.0
-    status:
-      code: 200
-      message: Ok
-- request:
-    body: null
-    headers:
-      Accept:
-      - '*/*'
-      Accept-Encoding:
-      - gzip, deflate
-      CommandName:
-      - cosmosdb update
-      Connection:
-      - keep-alive
-      ParameterSetName:
-      - -n -g --backup-policy-type
-      User-Agent:
-<<<<<<< HEAD
-      - AZURECLI/2.47.0 azsdk-python-mgmt-cosmosdb/9.1.0 Python/3.9.13 (Windows-10-10.0.22621-SP0)
-    method: GET
-    uri: https://management.azure.com/subscriptions/00000000-0000-0000-0000-000000000000/providers/Microsoft.DocumentDB/locations/westus/operationsStatus/3ac0b302-353f-4ef7-b4e1-b8228db7c44e?api-version=2023-03-15
-=======
-      - AZURECLI/2.48.1 azsdk-python-mgmt-cosmosdb/0.7.0 Python/3.10.11 (Windows-10-10.0.22621-SP0)
-    method: GET
-    uri: https://management.azure.com/subscriptions/00000000-0000-0000-0000-000000000000/providers/Microsoft.DocumentDB/locations/westus/operationsStatus/1a34a578-d062-43a4-8082-d4e1f8bb85c1?api-version=2023-04-15
->>>>>>> 314f72a8
-  response:
-    body:
-      string: '{"status":"Dequeued"}'
-    headers:
-      cache-control:
-      - no-store, no-cache
-      content-length:
-      - '21'
-      content-type:
-      - application/json
-      date:
-<<<<<<< HEAD
-      - Fri, 21 Apr 2023 23:53:33 GMT
-=======
+      pragma:
+      - no-cache
+      server:
+      - Microsoft-HTTPAPI/2.0
+      strict-transport-security:
+      - max-age=31536000; includeSubDomains
+      transfer-encoding:
+      - chunked
+      vary:
+      - Accept-Encoding
+      x-content-type-options:
+      - nosniff
+      x-ms-gatewayversion:
+      - version=2.14.0
+    status:
+      code: 200
+      message: Ok
+- request:
+    body: null
+    headers:
+      Accept:
+      - '*/*'
+      Accept-Encoding:
+      - gzip, deflate
+      CommandName:
+      - cosmosdb update
+      Connection:
+      - keep-alive
+      ParameterSetName:
+      - -n -g --backup-policy-type
+      User-Agent:
+      - AZURECLI/2.48.1 azsdk-python-mgmt-cosmosdb/0.7.0 Python/3.10.11 (Windows-10-10.0.22621-SP0)
+    method: GET
+    uri: https://management.azure.com/subscriptions/00000000-0000-0000-0000-000000000000/providers/Microsoft.DocumentDB/locations/westus/operationsStatus/1a34a578-d062-43a4-8082-d4e1f8bb85c1?api-version=2023-04-15
+  response:
+    body:
+      string: '{"status":"Dequeued"}'
+    headers:
+      cache-control:
+      - no-store, no-cache
+      content-length:
+      - '21'
+      content-type:
+      - application/json
+      date:
       - Fri, 05 May 2023 20:46:02 GMT
->>>>>>> 314f72a8
-      pragma:
-      - no-cache
-      server:
-      - Microsoft-HTTPAPI/2.0
-      strict-transport-security:
-      - max-age=31536000; includeSubDomains
-      transfer-encoding:
-      - chunked
-      vary:
-      - Accept-Encoding
-      x-content-type-options:
-      - nosniff
-      x-ms-gatewayversion:
-      - version=2.14.0
-    status:
-      code: 200
-      message: Ok
-- request:
-    body: null
-    headers:
-      Accept:
-      - '*/*'
-      Accept-Encoding:
-      - gzip, deflate
-      CommandName:
-      - cosmosdb update
-      Connection:
-      - keep-alive
-      ParameterSetName:
-      - -n -g --backup-policy-type
-      User-Agent:
-<<<<<<< HEAD
-      - AZURECLI/2.47.0 azsdk-python-mgmt-cosmosdb/9.1.0 Python/3.9.13 (Windows-10-10.0.22621-SP0)
-    method: GET
-    uri: https://management.azure.com/subscriptions/00000000-0000-0000-0000-000000000000/providers/Microsoft.DocumentDB/locations/westus/operationsStatus/3ac0b302-353f-4ef7-b4e1-b8228db7c44e?api-version=2023-03-15
-=======
-      - AZURECLI/2.48.1 azsdk-python-mgmt-cosmosdb/0.7.0 Python/3.10.11 (Windows-10-10.0.22621-SP0)
-    method: GET
-    uri: https://management.azure.com/subscriptions/00000000-0000-0000-0000-000000000000/providers/Microsoft.DocumentDB/locations/westus/operationsStatus/1a34a578-d062-43a4-8082-d4e1f8bb85c1?api-version=2023-04-15
->>>>>>> 314f72a8
-  response:
-    body:
-      string: '{"status":"Dequeued"}'
-    headers:
-      cache-control:
-      - no-store, no-cache
-      content-length:
-      - '21'
-      content-type:
-      - application/json
-      date:
-<<<<<<< HEAD
-      - Fri, 21 Apr 2023 23:54:03 GMT
-=======
+      pragma:
+      - no-cache
+      server:
+      - Microsoft-HTTPAPI/2.0
+      strict-transport-security:
+      - max-age=31536000; includeSubDomains
+      transfer-encoding:
+      - chunked
+      vary:
+      - Accept-Encoding
+      x-content-type-options:
+      - nosniff
+      x-ms-gatewayversion:
+      - version=2.14.0
+    status:
+      code: 200
+      message: Ok
+- request:
+    body: null
+    headers:
+      Accept:
+      - '*/*'
+      Accept-Encoding:
+      - gzip, deflate
+      CommandName:
+      - cosmosdb update
+      Connection:
+      - keep-alive
+      ParameterSetName:
+      - -n -g --backup-policy-type
+      User-Agent:
+      - AZURECLI/2.48.1 azsdk-python-mgmt-cosmosdb/0.7.0 Python/3.10.11 (Windows-10-10.0.22621-SP0)
+    method: GET
+    uri: https://management.azure.com/subscriptions/00000000-0000-0000-0000-000000000000/providers/Microsoft.DocumentDB/locations/westus/operationsStatus/1a34a578-d062-43a4-8082-d4e1f8bb85c1?api-version=2023-04-15
+  response:
+    body:
+      string: '{"status":"Dequeued"}'
+    headers:
+      cache-control:
+      - no-store, no-cache
+      content-length:
+      - '21'
+      content-type:
+      - application/json
+      date:
       - Fri, 05 May 2023 20:46:31 GMT
->>>>>>> 314f72a8
-      pragma:
-      - no-cache
-      server:
-      - Microsoft-HTTPAPI/2.0
-      strict-transport-security:
-      - max-age=31536000; includeSubDomains
-      transfer-encoding:
-      - chunked
-      vary:
-      - Accept-Encoding
-      x-content-type-options:
-      - nosniff
-      x-ms-gatewayversion:
-      - version=2.14.0
-    status:
-      code: 200
-      message: Ok
-- request:
-    body: null
-    headers:
-      Accept:
-      - '*/*'
-      Accept-Encoding:
-      - gzip, deflate
-      CommandName:
-      - cosmosdb update
-      Connection:
-      - keep-alive
-      ParameterSetName:
-      - -n -g --backup-policy-type
-      User-Agent:
-<<<<<<< HEAD
-      - AZURECLI/2.47.0 azsdk-python-mgmt-cosmosdb/9.1.0 Python/3.9.13 (Windows-10-10.0.22621-SP0)
-    method: GET
-    uri: https://management.azure.com/subscriptions/00000000-0000-0000-0000-000000000000/providers/Microsoft.DocumentDB/locations/westus/operationsStatus/3ac0b302-353f-4ef7-b4e1-b8228db7c44e?api-version=2023-03-15
-=======
-      - AZURECLI/2.48.1 azsdk-python-mgmt-cosmosdb/0.7.0 Python/3.10.11 (Windows-10-10.0.22621-SP0)
-    method: GET
-    uri: https://management.azure.com/subscriptions/00000000-0000-0000-0000-000000000000/providers/Microsoft.DocumentDB/locations/westus/operationsStatus/1a34a578-d062-43a4-8082-d4e1f8bb85c1?api-version=2023-04-15
->>>>>>> 314f72a8
+      pragma:
+      - no-cache
+      server:
+      - Microsoft-HTTPAPI/2.0
+      strict-transport-security:
+      - max-age=31536000; includeSubDomains
+      transfer-encoding:
+      - chunked
+      vary:
+      - Accept-Encoding
+      x-content-type-options:
+      - nosniff
+      x-ms-gatewayversion:
+      - version=2.14.0
+    status:
+      code: 200
+      message: Ok
+- request:
+    body: null
+    headers:
+      Accept:
+      - '*/*'
+      Accept-Encoding:
+      - gzip, deflate
+      CommandName:
+      - cosmosdb update
+      Connection:
+      - keep-alive
+      ParameterSetName:
+      - -n -g --backup-policy-type
+      User-Agent:
+      - AZURECLI/2.48.1 azsdk-python-mgmt-cosmosdb/0.7.0 Python/3.10.11 (Windows-10-10.0.22621-SP0)
+    method: GET
+    uri: https://management.azure.com/subscriptions/00000000-0000-0000-0000-000000000000/providers/Microsoft.DocumentDB/locations/westus/operationsStatus/1a34a578-d062-43a4-8082-d4e1f8bb85c1?api-version=2023-04-15
   response:
     body:
       string: '{"status":"Succeeded"}'
@@ -3883,55 +3604,38 @@
       content-type:
       - application/json
       date:
-<<<<<<< HEAD
-      - Fri, 21 Apr 2023 23:54:33 GMT
-=======
       - Fri, 05 May 2023 20:47:02 GMT
->>>>>>> 314f72a8
-      pragma:
-      - no-cache
-      server:
-      - Microsoft-HTTPAPI/2.0
-      strict-transport-security:
-      - max-age=31536000; includeSubDomains
-      transfer-encoding:
-      - chunked
-      vary:
-      - Accept-Encoding
-      x-content-type-options:
-      - nosniff
-      x-ms-gatewayversion:
-      - version=2.14.0
-    status:
-      code: 200
-      message: Ok
-- request:
-    body: null
-    headers:
-      Accept:
-      - '*/*'
-      Accept-Encoding:
-      - gzip, deflate
-      CommandName:
-      - cosmosdb update
-      Connection:
-      - keep-alive
-      ParameterSetName:
-      - -n -g --backup-policy-type
-      User-Agent:
-<<<<<<< HEAD
-      - AZURECLI/2.47.0 azsdk-python-mgmt-cosmosdb/9.1.0 Python/3.9.13 (Windows-10-10.0.22621-SP0)
-    method: GET
-    uri: https://management.azure.com/subscriptions/00000000-0000-0000-0000-000000000000/resourceGroups/cli_update_backup_policy_database_account000001/providers/Microsoft.DocumentDB/databaseAccounts/cli000002?api-version=2023-03-15
-  response:
-    body:
-      string: '{"id":"/subscriptions/00000000-0000-0000-0000-000000000000/resourceGroups/cli_update_backup_policy_database_account000001/providers/Microsoft.DocumentDB/databaseAccounts/cli000002","name":"cli000002","location":"West
-        US","type":"Microsoft.DocumentDB/databaseAccounts","kind":"GlobalDocumentDB","tags":{},"systemData":{"createdAt":"2023-04-21T23:50:42.095514Z"},"properties":{"provisioningState":"Succeeded","documentEndpoint":"https://cli000002.documents.azure.com:443/","sqlEndpoint":"https://cli000002.documents.azure.com:443/","publicNetworkAccess":"Enabled","enableAutomaticFailover":false,"enableMultipleWriteLocations":false,"enablePartitionKeyMonitor":false,"isVirtualNetworkFilterEnabled":false,"virtualNetworkRules":[],"EnabledApiTypes":"Sql","disableKeyBasedMetadataWriteAccess":false,"enableFreeTier":false,"enableAnalyticalStorage":false,"analyticalStorageConfiguration":{"schemaType":"WellDefined"},"instanceId":"3bbfa9dd-7f4b-4cb7-90c8-8f650a40317d","createMode":"Default","databaseAccountOfferType":"Standard","defaultIdentity":"FirstPartyIdentity","networkAclBypass":"None","disableLocalAuth":false,"enablePartitionMerge":false,"minimalTlsVersion":"Tls","consistencyPolicy":{"defaultConsistencyLevel":"Session","maxIntervalInSeconds":5,"maxStalenessPrefix":100},"configurationOverrides":{},"writeLocations":[{"id":"cli000002-westus","locationName":"West
-        US","documentEndpoint":"https://cli000002-westus.documents.azure.com:443/","provisioningState":"Succeeded","failoverPriority":0,"isZoneRedundant":false}],"readLocations":[{"id":"cli000002-westus","locationName":"West
-        US","documentEndpoint":"https://cli000002-westus.documents.azure.com:443/","provisioningState":"Succeeded","failoverPriority":0,"isZoneRedundant":false}],"locations":[{"id":"cli000002-westus","locationName":"West
-        US","documentEndpoint":"https://cli000002-westus.documents.azure.com:443/","provisioningState":"Succeeded","failoverPriority":0,"isZoneRedundant":false}],"failoverPolicies":[{"id":"cli000002-westus","locationName":"West
-        US","failoverPriority":0}],"cors":[],"capabilities":[],"ipRules":[],"backupPolicy":{"type":"Continuous"},"networkAclBypassResourceIds":[],"keysMetadata":{"primaryMasterKey":{"generationTime":"2023-04-21T23:50:42.095514Z"},"secondaryMasterKey":{"generationTime":"2023-04-21T23:50:42.095514Z"},"primaryReadonlyMasterKey":{"generationTime":"2023-04-21T23:50:42.095514Z"},"secondaryReadonlyMasterKey":{"generationTime":"2023-04-21T23:50:42.095514Z"}}},"identity":{"type":"None"}}'
-=======
+      pragma:
+      - no-cache
+      server:
+      - Microsoft-HTTPAPI/2.0
+      strict-transport-security:
+      - max-age=31536000; includeSubDomains
+      transfer-encoding:
+      - chunked
+      vary:
+      - Accept-Encoding
+      x-content-type-options:
+      - nosniff
+      x-ms-gatewayversion:
+      - version=2.14.0
+    status:
+      code: 200
+      message: Ok
+- request:
+    body: null
+    headers:
+      Accept:
+      - '*/*'
+      Accept-Encoding:
+      - gzip, deflate
+      CommandName:
+      - cosmosdb update
+      Connection:
+      - keep-alive
+      ParameterSetName:
+      - -n -g --backup-policy-type
+      User-Agent:
       - AZURECLI/2.48.1 azsdk-python-mgmt-cosmosdb/0.7.0 Python/3.10.11 (Windows-10-10.0.22621-SP0)
     method: GET
     uri: https://management.azure.com/subscriptions/00000000-0000-0000-0000-000000000000/resourceGroups/cli_update_backup_policy_database_account000001/providers/Microsoft.DocumentDB/databaseAccounts/cli000002?api-version=2023-04-15
@@ -3943,68 +3647,46 @@
         US","documentEndpoint":"https://cli000002-westus.documents.azure.com:443/","provisioningState":"Succeeded","failoverPriority":0,"isZoneRedundant":false}],"locations":[{"id":"cli000002-westus","locationName":"West
         US","documentEndpoint":"https://cli000002-westus.documents.azure.com:443/","provisioningState":"Succeeded","failoverPriority":0,"isZoneRedundant":false}],"failoverPolicies":[{"id":"cli000002-westus","locationName":"West
         US","failoverPriority":0}],"cors":[],"capabilities":[],"ipRules":[],"backupPolicy":{"type":"Continuous","continuousModeProperties":{"tier":"Continuous30Days"}},"networkAclBypassResourceIds":[],"keysMetadata":{"primaryMasterKey":{"generationTime":"2023-05-05T20:16:41.835277Z"},"secondaryMasterKey":{"generationTime":"2023-05-05T20:16:41.835277Z"},"primaryReadonlyMasterKey":{"generationTime":"2023-05-05T20:16:41.835277Z"},"secondaryReadonlyMasterKey":{"generationTime":"2023-05-05T20:16:41.835277Z"}}},"identity":{"type":"None"}}'
->>>>>>> 314f72a8
-    headers:
-      cache-control:
-      - no-store, no-cache
-      content-length:
-<<<<<<< HEAD
-      - '2495'
-      content-type:
-      - application/json
-      date:
-      - Fri, 21 Apr 2023 23:54:33 GMT
-=======
+    headers:
+      cache-control:
+      - no-store, no-cache
+      content-length:
       - '2550'
       content-type:
       - application/json
       date:
       - Fri, 05 May 2023 20:47:02 GMT
->>>>>>> 314f72a8
-      pragma:
-      - no-cache
-      server:
-      - Microsoft-HTTPAPI/2.0
-      strict-transport-security:
-      - max-age=31536000; includeSubDomains
-      transfer-encoding:
-      - chunked
-      vary:
-      - Accept-Encoding
-      x-content-type-options:
-      - nosniff
-      x-ms-gatewayversion:
-      - version=2.14.0
-    status:
-      code: 200
-      message: Ok
-- request:
-    body: null
-    headers:
-      Accept:
-      - application/json
-      Accept-Encoding:
-      - gzip, deflate
-      CommandName:
-      - cosmosdb update
-      Connection:
-      - keep-alive
-      ParameterSetName:
-      - -n -g --backup-policy-type
-      User-Agent:
-<<<<<<< HEAD
-      - AZURECLI/2.47.0 azsdk-python-mgmt-cosmosdb/9.1.0 Python/3.9.13 (Windows-10-10.0.22621-SP0)
-    method: GET
-    uri: https://management.azure.com/subscriptions/00000000-0000-0000-0000-000000000000/resourceGroups/cli_update_backup_policy_database_account000001/providers/Microsoft.DocumentDB/databaseAccounts/cli000002?api-version=2023-03-15
-  response:
-    body:
-      string: '{"id":"/subscriptions/00000000-0000-0000-0000-000000000000/resourceGroups/cli_update_backup_policy_database_account000001/providers/Microsoft.DocumentDB/databaseAccounts/cli000002","name":"cli000002","location":"West
-        US","type":"Microsoft.DocumentDB/databaseAccounts","kind":"GlobalDocumentDB","tags":{},"systemData":{"createdAt":"2023-04-21T23:50:42.095514Z"},"properties":{"provisioningState":"Succeeded","documentEndpoint":"https://cli000002.documents.azure.com:443/","sqlEndpoint":"https://cli000002.documents.azure.com:443/","publicNetworkAccess":"Enabled","enableAutomaticFailover":false,"enableMultipleWriteLocations":false,"enablePartitionKeyMonitor":false,"isVirtualNetworkFilterEnabled":false,"virtualNetworkRules":[],"EnabledApiTypes":"Sql","disableKeyBasedMetadataWriteAccess":false,"enableFreeTier":false,"enableAnalyticalStorage":false,"analyticalStorageConfiguration":{"schemaType":"WellDefined"},"instanceId":"3bbfa9dd-7f4b-4cb7-90c8-8f650a40317d","createMode":"Default","databaseAccountOfferType":"Standard","defaultIdentity":"FirstPartyIdentity","networkAclBypass":"None","disableLocalAuth":false,"enablePartitionMerge":false,"minimalTlsVersion":"Tls","consistencyPolicy":{"defaultConsistencyLevel":"Session","maxIntervalInSeconds":5,"maxStalenessPrefix":100},"configurationOverrides":{},"writeLocations":[{"id":"cli000002-westus","locationName":"West
-        US","documentEndpoint":"https://cli000002-westus.documents.azure.com:443/","provisioningState":"Succeeded","failoverPriority":0,"isZoneRedundant":false}],"readLocations":[{"id":"cli000002-westus","locationName":"West
-        US","documentEndpoint":"https://cli000002-westus.documents.azure.com:443/","provisioningState":"Succeeded","failoverPriority":0,"isZoneRedundant":false}],"locations":[{"id":"cli000002-westus","locationName":"West
-        US","documentEndpoint":"https://cli000002-westus.documents.azure.com:443/","provisioningState":"Succeeded","failoverPriority":0,"isZoneRedundant":false}],"failoverPolicies":[{"id":"cli000002-westus","locationName":"West
-        US","failoverPriority":0}],"cors":[],"capabilities":[],"ipRules":[],"backupPolicy":{"type":"Continuous"},"networkAclBypassResourceIds":[],"keysMetadata":{"primaryMasterKey":{"generationTime":"2023-04-21T23:50:42.095514Z"},"secondaryMasterKey":{"generationTime":"2023-04-21T23:50:42.095514Z"},"primaryReadonlyMasterKey":{"generationTime":"2023-04-21T23:50:42.095514Z"},"secondaryReadonlyMasterKey":{"generationTime":"2023-04-21T23:50:42.095514Z"}}},"identity":{"type":"None"}}'
-=======
+      pragma:
+      - no-cache
+      server:
+      - Microsoft-HTTPAPI/2.0
+      strict-transport-security:
+      - max-age=31536000; includeSubDomains
+      transfer-encoding:
+      - chunked
+      vary:
+      - Accept-Encoding
+      x-content-type-options:
+      - nosniff
+      x-ms-gatewayversion:
+      - version=2.14.0
+    status:
+      code: 200
+      message: Ok
+- request:
+    body: null
+    headers:
+      Accept:
+      - application/json
+      Accept-Encoding:
+      - gzip, deflate
+      CommandName:
+      - cosmosdb update
+      Connection:
+      - keep-alive
+      ParameterSetName:
+      - -n -g --backup-policy-type
+      User-Agent:
       - AZURECLI/2.48.1 azsdk-python-mgmt-cosmosdb/0.7.0 Python/3.10.11 (Windows-10-10.0.22621-SP0)
     method: GET
     uri: https://management.azure.com/subscriptions/00000000-0000-0000-0000-000000000000/resourceGroups/cli_update_backup_policy_database_account000001/providers/Microsoft.DocumentDB/databaseAccounts/cli000002?api-version=2023-04-15
@@ -4016,24 +3698,15 @@
         US","documentEndpoint":"https://cli000002-westus.documents.azure.com:443/","provisioningState":"Succeeded","failoverPriority":0,"isZoneRedundant":false}],"locations":[{"id":"cli000002-westus","locationName":"West
         US","documentEndpoint":"https://cli000002-westus.documents.azure.com:443/","provisioningState":"Succeeded","failoverPriority":0,"isZoneRedundant":false}],"failoverPolicies":[{"id":"cli000002-westus","locationName":"West
         US","failoverPriority":0}],"cors":[],"capabilities":[],"ipRules":[],"backupPolicy":{"type":"Continuous","continuousModeProperties":{"tier":"Continuous30Days"}},"networkAclBypassResourceIds":[],"keysMetadata":{"primaryMasterKey":{"generationTime":"2023-05-05T20:16:41.835277Z"},"secondaryMasterKey":{"generationTime":"2023-05-05T20:16:41.835277Z"},"primaryReadonlyMasterKey":{"generationTime":"2023-05-05T20:16:41.835277Z"},"secondaryReadonlyMasterKey":{"generationTime":"2023-05-05T20:16:41.835277Z"}}},"identity":{"type":"None"}}'
->>>>>>> 314f72a8
-    headers:
-      cache-control:
-      - no-store, no-cache
-      content-length:
-<<<<<<< HEAD
-      - '2495'
-      content-type:
-      - application/json
-      date:
-      - Fri, 21 Apr 2023 23:54:33 GMT
-=======
+    headers:
+      cache-control:
+      - no-store, no-cache
+      content-length:
       - '2550'
       content-type:
       - application/json
       date:
       - Fri, 05 May 2023 20:47:03 GMT
->>>>>>> 314f72a8
       pragma:
       - no-cache
       server:
