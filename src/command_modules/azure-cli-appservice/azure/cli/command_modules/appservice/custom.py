--- conflicted
+++ resolved
@@ -61,11 +61,7 @@
             site_config.linux_fx_version = runtime
         elif deployment_container_image_name:
             site_config.linux_fx_version = _format_linux_fx_version(deployment_container_image_name)
-<<<<<<< HEAD
-            #site_config.app_settings.append(NameValuePair('WEBSITES_ENABLE_APP_SERVICE_STORAGE', "false"))
-=======
             site_config.app_settings.append(NameValuePair("WEBSITES_ENABLE_APP_SERVICE_STORAGE", "false"))
->>>>>>> 0e6993de
         else:  # must specify runtime
             raise CLIError('usage error: must specify --runtime | --deployment-container-image-name')  # pylint: disable=line-too-long
 
