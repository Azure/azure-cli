# --------------------------------------------------------------------------------------------
# Copyright (c) Microsoft Corporation. All rights reserved.
# Licensed under the MIT License. See License.txt in the project root for license information.
# --------------------------------------------------------------------------------------------

# pylint: disable=no-name-in-module,import-error
from azure.cli.core.commands import CliCommandType
from azure.cli.core.commands.arm import deployment_validate_table_format
from azure.cli.core.profiles import ResourceType

from ._client_factory import cf_container_services
from ._client_factory import cf_managed_clusters
from ._client_factory import cf_agent_pools
from ._client_factory import cf_openshift_managed_clusters
from ._format import aks_list_table_format
from ._format import aks_show_table_format
from ._format import aks_agentpool_show_table_format
from ._format import aks_agentpool_list_table_format
from ._format import osa_list_table_format
from ._format import aks_upgrades_table_format
from ._format import aks_versions_table_format
from ._format import aks_run_command_result_format


# pylint: disable=too-many-statements
def load_command_table(self, _):

    container_services_sdk = CliCommandType(
        operations_tmpl='azure.mgmt.containerservice.operations.'
                        '_container_services_operations#ContainerServicesOperations.{}',
        operation_group='container_services',
        resource_type=ResourceType.MGMT_CONTAINERSERVICE,
        client_factory=cf_container_services
    )

    managed_clusters_sdk = CliCommandType(
        operations_tmpl='azure.mgmt.containerservice.operations.'
                        '_managed_clusters_operations#ManagedClustersOperations.{}',
        operation_group='managed_clusters',
        resource_type=ResourceType.MGMT_CONTAINERSERVICE,
        client_factory=cf_managed_clusters
    )

    agent_pools_sdk = CliCommandType(
        operations_tmpl='azext_aks_preview.vendored_sdks.azure_mgmt_preview_aks.'
                        'operations._agent_pools_operations#AgentPoolsOperations.{}',
        resource_type=ResourceType.MGMT_CONTAINERSERVICE,
        client_factory=cf_managed_clusters
    )

    openshift_managed_clusters_sdk = CliCommandType(
        operations_tmpl='azure.mgmt.containerservice.operations.'
                        '_open_shift_managed_clusters_operations#OpenShiftManagedClustersOperations.{}',
        operation_group='open_shift_managed_clusters',
        resource_type=ResourceType.MGMT_CONTAINERSERVICE,
        client_factory=cf_openshift_managed_clusters
    )

    # ACS base commands
    # TODO: When the first azure-cli release after January 31, 2020 is planned, add
    # `expiration=<CLI core version>` to the `self.deprecate()` args below.
    deprecate_info = self.deprecate(redirect='aks', hide=True)
    with self.command_group('acs', container_services_sdk, deprecate_info=deprecate_info,
                            client_factory=cf_container_services) as g:
        g.custom_command('browse', 'acs_browse')
        g.custom_command('create', 'acs_create', supports_no_wait=True,
                         table_transformer=deployment_validate_table_format)
        g.command('delete', 'begin_delete', confirmation=True)
        g.custom_command('list', 'list_container_services')
        g.custom_command('list-locations', 'list_acs_locations')
        g.custom_command('scale', 'update_acs')
        g.show_command('show', 'get')
        g.wait_command('wait')

    # ACS Mesos DC/OS commands
    with self.command_group('acs dcos', container_services_sdk, client_factory=cf_container_services) as g:
        g.custom_command('browse', 'dcos_browse')
        g.custom_command('install-cli', 'dcos_install_cli',
                         client_factory=None)

    # ACS Kubernetes commands
    with self.command_group('acs kubernetes', container_services_sdk,
                            client_factory=cf_container_services) as g:
        g.custom_command('browse', 'k8s_browse')
        g.custom_command('get-credentials', 'k8s_get_credentials')
        g.custom_command('install-cli', 'k8s_install_cli', client_factory=None)

    # AKS commands
    with self.command_group('aks', managed_clusters_sdk,
                            client_factory=cf_managed_clusters) as g:
        g.custom_command('browse', 'aks_browse')
        g.custom_command('create', 'aks_create', supports_no_wait=True)
        g.custom_command('update', 'aks_update', supports_no_wait=True)
        g.command('delete', 'begin_delete', supports_no_wait=True, confirmation=True)
        g.custom_command('update-credentials',
                         'aks_update_credentials', supports_no_wait=True)
        g.custom_command('disable-addons', 'aks_disable_addons',
                         supports_no_wait=True)
        g.custom_command('enable-addons', 'aks_enable_addons',
                         supports_no_wait=True)
        g.custom_command('get-credentials', 'aks_get_credentials')
        g.custom_command('check-acr', 'aks_check_acr')
        g.command('get-upgrades', 'get_upgrade_profile',
                  table_transformer=aks_upgrades_table_format)
        g.custom_command('install-cli', 'k8s_install_cli', client_factory=None)
        g.custom_command('list', 'aks_list',
                         table_transformer=aks_list_table_format)
        g.custom_command('remove-dev-spaces',
                         'aks_remove_dev_spaces', deprecate_info=g.deprecate())
        g.custom_command('scale', 'aks_scale', supports_no_wait=True)
        g.custom_show_command('show', 'aks_show',
                              table_transformer=aks_show_table_format)
        g.custom_command('upgrade', 'aks_upgrade', supports_no_wait=True)
        g.custom_command('use-dev-spaces', 'aks_use_dev_spaces',
                         deprecate_info=g.deprecate())
        g.custom_command('rotate-certs', 'aks_rotate_certs', supports_no_wait=True,
                         confirmation='Kubernetes will be unavailable during certificate rotation process.\n' +
                         'Are you sure you want to perform this operation?')
        g.wait_command('wait')
<<<<<<< HEAD
        g.command('stop', 'stop', supports_no_wait=True, min_api='2020-09-01')
        g.command('start', 'start', supports_no_wait=True, min_api='2020-09-01')
=======
        g.command('stop', 'begin_stop', supports_no_wait=True)
        g.command('start', 'begin_start', supports_no_wait=True)
>>>>>>> 00dc8862

    with self.command_group('aks', container_services_sdk, client_factory=cf_container_services) as g:
        g.custom_command('get-versions', 'aks_get_versions',
                         table_transformer=aks_versions_table_format)

    # AKS agent pool commands
    with self.command_group('aks nodepool',
                            agent_pools_sdk,
                            client_factory=cf_agent_pools) as g:
        g.custom_command('list', 'aks_agentpool_list',
                         table_transformer=aks_agentpool_list_table_format)
        g.custom_show_command('show', 'aks_agentpool_show',
                              table_transformer=aks_agentpool_show_table_format)
        g.custom_command('add', 'aks_agentpool_add', supports_no_wait=True)
        g.custom_command('scale', 'aks_agentpool_scale', supports_no_wait=True)
        g.custom_command('upgrade', 'aks_agentpool_upgrade',
                         supports_no_wait=True)
        g.custom_command('update', 'aks_agentpool_update',
                         supports_no_wait=True)
        g.custom_command('delete', 'aks_agentpool_delete',
                         supports_no_wait=True)
        g.custom_command('get-upgrades', 'aks_agentpool_get_upgrade_profile')

    with self.command_group('aks command', managed_clusters_sdk, client_factory=cf_managed_clusters) as g:
        g.custom_command('invoke', 'aks_runcommand', supports_no_wait=True,
                         table_transformer=aks_run_command_result_format)
        g.custom_command('result', 'aks_command_result',
                         supports_no_wait=False, table_transformer=aks_run_command_result_format)

    # OSA commands
    with self.command_group('openshift', openshift_managed_clusters_sdk,
                            client_factory=cf_openshift_managed_clusters,
                            deprecate_info=self.deprecate(redirect='aro', hide=True)) as g:
        g.custom_command('create', 'openshift_create', supports_no_wait=True)
        g.command('delete', 'begin_delete', supports_no_wait=True, confirmation=True)
        g.custom_command('scale', 'openshift_scale', supports_no_wait=True)
        g.custom_show_command('show', 'openshift_show')
        g.custom_command('list', 'osa_list',
                         table_transformer=osa_list_table_format)
        g.wait_command('wait')

    # OSA monitor subgroup
    with self.command_group('openshift monitor', openshift_managed_clusters_sdk,
                            client_factory=cf_openshift_managed_clusters) as g:
        g.custom_command('enable', 'openshift_monitor_enable',
                         supports_no_wait=True)
        g.custom_command('disable', 'openshift_monitor_disable',
                         supports_no_wait=True)<|MERGE_RESOLUTION|>--- conflicted
+++ resolved
@@ -117,13 +117,8 @@
                          confirmation='Kubernetes will be unavailable during certificate rotation process.\n' +
                          'Are you sure you want to perform this operation?')
         g.wait_command('wait')
-<<<<<<< HEAD
-        g.command('stop', 'stop', supports_no_wait=True, min_api='2020-09-01')
-        g.command('start', 'start', supports_no_wait=True, min_api='2020-09-01')
-=======
-        g.command('stop', 'begin_stop', supports_no_wait=True)
-        g.command('start', 'begin_start', supports_no_wait=True)
->>>>>>> 00dc8862
+        g.command('stop', 'begin_stop', supports_no_wait=True, min_api='2020-09-01')
+        g.command('start', 'begin_start', supports_no_wait=True, min_api='2020-09-01')
 
     with self.command_group('aks', container_services_sdk, client_factory=cf_container_services) as g:
         g.custom_command('get-versions', 'aks_get_versions',
