--- conflicted
+++ resolved
@@ -554,13 +554,8 @@
             CONFIG.load(os.path.join(azure_folder, 'az.json'))
             SESSION.load(os.path.join(azure_folder, 'az.sess'), max_age=3600)
 
-<<<<<<< HEAD
             self.app.initialize(Configuration())
-=======
-            config = Configuration()
-            self.app.initialize(config)
-
->>>>>>> ef735f54
+
             result = self.app.execute(args)
             self.last_exit = 0
             if result and result.result is not None:
