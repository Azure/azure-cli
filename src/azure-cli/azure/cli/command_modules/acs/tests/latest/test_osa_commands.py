# --------------------------------------------------------------------------------------------
# Copyright (c) Microsoft Corporation. All rights reserved.
# Licensed under the MIT License. See License.txt in the project root for license information.
# --------------------------------------------------------------------------------------------

import os
import tempfile
import unittest

from knack.util import CLIError

from azure.cli.testsdk import (
    ResourceGroupPreparer, ManagedApplicationPreparer, ScenarioTest, live_only)
from azure.cli.testsdk.scenario_tests import AllowLargeResponse
from azure.cli.testsdk.checkers import (StringContainCheck, StringContainCheckIgnoreCase)

# flake8: noqa


class AzureOpenShiftServiceScenarioTest(ScenarioTest):

    # It works in --live mode but fails in replay mode.get rid off @live_only attribute once this resolved
    @live_only()
    @ResourceGroupPreparer(random_name_length=17, name_prefix='clitestosa', location='eastus')
    @ManagedApplicationPreparer()
    def test_openshift_create_default_service(self, resource_group, resource_group_location, aad_client_app_id, aad_client_app_secret):
        # kwargs for string formatting
        osa_name = self.create_random_name('clitestosa', 15)
        self.kwargs.update({
            'resource_group': resource_group,
            'name': osa_name,
            'location': resource_group_location,
            'aad_client_app_id': aad_client_app_id,
            'aad_client_app_secret': aad_client_app_secret,
            'resource_type': "Microsoft.ContainerService/OpenShiftManagedClusters"
        })

        # create
        create_cmd = 'openshift create --resource-group={resource_group} --name={name} --location={location} ' \
                     '--compute-count=1 ' \
                     '--aad-client-app-id {aad_client_app_id} --aad-client-app-secret {aad_client_app_secret}'
        self.cmd(create_cmd, checks=[
            self.exists('fqdn'),
            self.check('provisioningState', 'Succeeded')
        ])

        # show
        self.cmd('openshift show -g {resource_group} -n {name}', checks=[
            self.check('type', '{resource_type}'),
            self.check('name', '{name}'),
            self.check('resourceGroup', '{resource_group}'),
            self.check('agentPoolProfiles[0].count', 1),
            self.check('agentPoolProfiles[0].osType', 'Linux'),
            self.check('agentPoolProfiles[0].vmSize', 'Standard_D4s_v3'),
            self.exists('openShiftVersion')
        ])

        # scale up
        self.cmd('openshift scale -g {resource_group} -n {name} --compute-count 3', checks=[
            self.check('agentPoolProfiles[0].count', 3)
        ])

        # show again
        self.cmd('openshift show -g {resource_group} -n {name}', checks=[
            self.check('agentPoolProfiles[0].count', 3)
        ])

        # delete
        self.cmd('openshift delete -g {resource_group} -n {name} --yes --no-wait', checks=[self.is_empty()])

    # It works in --live mode but fails in replay mode.get rid off @live_only attribute once this resolved
    @live_only()
    @ResourceGroupPreparer(random_name_length=17, name_prefix='clitestosa', location='eastus')
    @ManagedApplicationPreparer()
    def test_openshift_create_service_no_wait(self, resource_group, resource_group_location, aad_client_app_id, aad_client_app_secret):
        # kwargs for string formatting
        osa_name = self.create_random_name('clitestosa', 15)
        self.kwargs.update({
            'resource_group': resource_group,
            'name': osa_name,
            'location': resource_group_location,
            'aad_client_app_id': aad_client_app_id,
            'aad_client_app_secret': aad_client_app_secret
        })

        # create --no-wait
        create_cmd = 'openshift create -g {resource_group} -n {name} ' \
                     '-l {location} -c 1 --aad-client-app-id {aad_client_app_id} ' \
                     '--aad-client-app-secret {aad_client_app_secret} ' \
                     '--tags scenario_test --no-wait'
        self.cmd(create_cmd, checks=[self.is_empty()])

        # wait
        self.cmd('openshift wait -g {resource_group} -n {name} --created', checks=[self.is_empty()])

        # show
        self.cmd('openshift show -g {resource_group} -n {name}', checks=[
            self.check('name', '{name}'),
            self.check('resourceGroup', '{resource_group}'),
            self.check('agentPoolProfiles[0].count', 1),
            self.check('agentPoolProfiles[0].vmSize', 'Standard_D4s_v3'),
            self.check('provisioningState', 'Succeeded'),
            self.exists('openShiftVersion')
        ])

        # delete
        self.cmd('openshift delete -g {resource_group} -n {name} --yes', checks=[self.is_empty()])

        # show again and expect failure
        self.cmd('openshift show -g {resource_group} -n {name}', expect_failure=True)

    # It works in --live mode but fails in replay mode.get rid off @live_only attribute once this resolved
    @live_only()
    @ResourceGroupPreparer(random_name_length=17, name_prefix='clitestosa', location='eastus')
    def test_openshift_create_default_service_no_aad(self, resource_group, resource_group_location):
        # kwargs for string formatting
        osa_name = self.create_random_name('clitestosa', 15)
        self.kwargs.update({
            'resource_group': resource_group,
            'name': osa_name,
            'location': resource_group_location,
            'resource_type': 'Microsoft.ContainerService/OpenShiftManagedClusters'
        })

        # create
        create_cmd = 'openshift create --resource-group={resource_group} --name={name} --location={location} ' \
                     '--compute-count=1 '
        self.cmd(create_cmd, checks=[
            self.exists('fqdn'),
            self.check('provisioningState', 'Succeeded')
        ])

        # show
        self.cmd('openshift show -g {resource_group} -n {name}', checks=[
            self.check('type', '{resource_type}'),
            self.check('name', '{name}'),
            self.check('resourceGroup', '{resource_group}'),
            self.check('agentPoolProfiles[0].count', 1),
            self.check('agentPoolProfiles[0].osType', 'Linux'),
            self.check('agentPoolProfiles[0].vmSize', 'Standard_D4s_v3'),
            self.exists('openShiftVersion')
        ])

        # scale up
        self.cmd('openshift scale -g {resource_group} -n {name} --compute-count 3', checks=[
            self.check('agentPoolProfiles[0].count', 3)
        ])

        # show again
        self.cmd('openshift show -g {resource_group} -n {name}', checks=[
            self.check('agentPoolProfiles[0].count', 3)
        ])

        # delete
        self.cmd('openshift delete -g {resource_group} -n {name} --yes --no-wait', checks=[self.is_empty()])
    # It works in --live mode but fails in replay mode.get rid off @live_only attribute once this resolved
    @live_only()
    @ResourceGroupPreparer(random_name_length=17, name_prefix='clitestosa', location='eastus')
    @ManagedApplicationPreparer()
    def test_openshift_create_with_monitoring(self, resource_group, resource_group_location, aad_client_app_id, aad_client_app_secret):
        # kwargs for string formatting
        osa_name = self.create_random_name('clitestosa', 15)
        self.kwargs.update({
            'resource_group': resource_group,
            'name': osa_name,
            'location': resource_group_location,
            'aad_client_app_id': aad_client_app_id,
            'aad_client_app_secret': aad_client_app_secret
        })
        workspace = self.cmd("monitor log-analytics workspace create -g {resource_group} -n {name}").get_output_in_json()
        workspace_id = workspace["id"]
        account = self.cmd("account show").get_output_in_json()
        tenant_id = account["tenantId"]
<<<<<<< HEAD
        self.kwargs.update({            
=======
        self.kwargs.update({
>>>>>>> 3ea435b0
            'workspace_id': workspace_id,
            'tenant_id': tenant_id
        })
        # create
        create_cmd = 'openshift create --resource-group={resource_group} --name={name} --location={location} ' \
                     '--compute-count=1 ' \
                     '--aad-client-app-id {aad_client_app_id} --aad-client-app-secret {aad_client_app_secret} ' \
                     '--aad-tenant-id {tenant_id} --workspace-id {workspace_id}'

        self.cmd(create_cmd, checks=[self.is_empty()])
<<<<<<< HEAD
=======
        # show
        self.cmd('openshift show -g {resource_group} -n {name}', checks=[
            self.check('name', '{name}'),
            self.check('resourceGroup', '{resource_group}'),
            self.exists('openShiftVersion'),
            self.exists('monitorProfile')
        ])
        # delete
        self.cmd('openshift delete -g {resource_group} -n {name} --yes --no-wait', checks=[self.is_empty()])

    @live_only()
    @ResourceGroupPreparer(random_name_length=17, name_prefix='clitestosa', location='eastus')
    @ManagedApplicationPreparer()
    def test_openshift_monitoring_enable(self, resource_group, resource_group_location, aad_client_app_id, aad_client_app_secret):
        # kwargs for string formatting
        osa_name = self.create_random_name('clitestosa', 15)
        self.kwargs.update({
            'resource_group': resource_group,
            'name': osa_name,
            'location': resource_group_location,
            'aad_client_app_id': aad_client_app_id,
            'aad_client_app_secret': aad_client_app_secret
        })
        account = self.cmd("account show").get_output_in_json()
        tenant_id = account["tenantId"]
        self.kwargs.update({
            'tenant_id': tenant_id
        })

        # create without monitoring
        create_cmd = 'openshift create --resource-group={resource_group} --name={name} --location={location} ' \
                     '--compute-count=1 ' \
                     '--aad-client-app-id {aad_client_app_id} --aad-client-app-secret {aad_client_app_secret} ' \
                     '--aad-tenant-id {tenant_id}'
        self.cmd(create_cmd, checks=[self.is_empty()])

>>>>>>> 3ea435b0
        # show
        self.cmd('openshift show -g {resource_group} -n {name}', checks=[
            self.check('name', '{name}'),
            self.check('resourceGroup', '{resource_group}'),
            self.exists('openShiftVersion'),
<<<<<<< HEAD
            self.exists('monitorProfile')
=======
>>>>>>> 3ea435b0
        ])

        workspace = self.cmd("monitor log-analytics workspace create -g {resource_group} -n {name}").get_output_in_json()
        workspace_id = workspace["id"]
        self.kwargs.update({
            'workspace_id': workspace_id,
        })
        monitor_enable_cmd = 'openshift monitor enable --resource-group={resource_group} --name={name} --location={location} ' \
                     '--workspace-id {workspace_id}'

        self.cmd(monitor_enable_cmd, checks=[self.is_empty()])

        self.cmd('openshift show -g {resource_group} -n {name}', checks=[
            self.exists('monitorProfile')
        ])

        # delete
        self.cmd('openshift delete -g {resource_group} -n {name} --yes --no-wait', checks=[self.is_empty()])<|MERGE_RESOLUTION|>--- conflicted
+++ resolved
@@ -171,11 +171,7 @@
         workspace_id = workspace["id"]
         account = self.cmd("account show").get_output_in_json()
         tenant_id = account["tenantId"]
-<<<<<<< HEAD
-        self.kwargs.update({            
-=======
-        self.kwargs.update({
->>>>>>> 3ea435b0
+        self.kwargs.update({
             'workspace_id': workspace_id,
             'tenant_id': tenant_id
         })
@@ -186,8 +182,6 @@
                      '--aad-tenant-id {tenant_id} --workspace-id {workspace_id}'
 
         self.cmd(create_cmd, checks=[self.is_empty()])
-<<<<<<< HEAD
-=======
         # show
         self.cmd('openshift show -g {resource_group} -n {name}', checks=[
             self.check('name', '{name}'),
@@ -224,16 +218,11 @@
                      '--aad-tenant-id {tenant_id}'
         self.cmd(create_cmd, checks=[self.is_empty()])
 
->>>>>>> 3ea435b0
         # show
         self.cmd('openshift show -g {resource_group} -n {name}', checks=[
             self.check('name', '{name}'),
             self.check('resourceGroup', '{resource_group}'),
             self.exists('openShiftVersion'),
-<<<<<<< HEAD
-            self.exists('monitorProfile')
-=======
->>>>>>> 3ea435b0
         ])
 
         workspace = self.cmd("monitor log-analytics workspace create -g {resource_group} -n {name}").get_output_in_json()
