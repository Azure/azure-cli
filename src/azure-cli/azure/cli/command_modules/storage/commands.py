# --------------------------------------------------------------------------------------------
# Copyright (c) Microsoft Corporation. All rights reserved.
# Licensed under the MIT License. See License.txt in the project root for license information.
# --------------------------------------------------------------------------------------------

from azure.cli.command_modules.storage._client_factory import (cf_sa, cf_blob_container_mgmt, blob_data_service_factory,
                                                               page_blob_service_factory,
                                                               multi_service_properties_factory,
                                                               cf_mgmt_policy, cf_sa_for_keys,
                                                               cf_mgmt_blob_services, cf_mgmt_file_shares,
                                                               cf_private_link, cf_private_endpoint,
                                                               cf_mgmt_encryption_scope, cf_mgmt_file_services,
                                                               cf_adls_file_system, cf_adls_directory,
                                                               cf_adls_file, cf_adls_service,
                                                               cf_blob_client, cf_blob_lease_client,
                                                               cf_or_policy, cf_container_client,
                                                               cf_queue_service, cf_table_service, cf_table_client,
                                                               cf_sa_blob_inventory, cf_blob_service, cf_queue_client,
                                                               cf_share_client, cf_share_service,
                                                               cf_share_file_client, cf_share_directory_client,
                                                               cf_container_lease_client, cf_local_users)

from azure.cli.core.commands import CliCommandType
from azure.cli.core.commands.arm import show_exception_handler
from azure.cli.core.profiles import ResourceType


def load_command_table(self, _):  # pylint: disable=too-many-locals, too-many-statements
    storage_account_sdk = CliCommandType(
        operations_tmpl='azure.mgmt.storage.operations#StorageAccountsOperations.{}',
        client_factory=cf_sa,
        resource_type=ResourceType.MGMT_STORAGE
    )

    blob_service_mgmt_sdk = CliCommandType(
        operations_tmpl='azure.mgmt.storage.operations#BlobServicesOperations.{}',
        client_factory=cf_mgmt_blob_services,
        resource_type=ResourceType.MGMT_STORAGE
    )

    file_service_mgmt_sdk = CliCommandType(
        operations_tmpl='azure.mgmt.storage.operations#FileServicesOperations.{}',
        client_factory=cf_mgmt_file_services,
        resource_type=ResourceType.MGMT_STORAGE
    )

    file_shares_mgmt_sdk = CliCommandType(
        operations_tmpl='azure.mgmt.storage.operations#FileSharesOperations.{}',
        client_factory=cf_mgmt_file_shares,
        resource_type=ResourceType.MGMT_STORAGE
    )

    storage_account_sdk_keys = CliCommandType(
        operations_tmpl='azure.mgmt.storage.operations#StorageAccountsOperations.{}',
        client_factory=cf_sa_for_keys,
        resource_type=ResourceType.MGMT_STORAGE
    )

    private_link_resource_sdk = CliCommandType(
        operations_tmpl='azure.mgmt.storage.operations#PrivateLinkResourcesOperations.{}',
        client_factory=cf_private_link,
        resource_type=ResourceType.MGMT_STORAGE
    )

    private_endpoint_sdk = CliCommandType(
        operations_tmpl='azure.mgmt.storage.operations#PrivateEndpointConnectionsOperations.{}',
        client_factory=cf_private_endpoint,
        resource_type=ResourceType.MGMT_STORAGE
    )

    private_endpoint_custom_type = CliCommandType(
        operations_tmpl='azure.cli.command_modules.storage.operations.account#{}',
        client_factory=cf_private_endpoint,
        resource_type=ResourceType.MGMT_STORAGE)

    storage_account_custom_type = CliCommandType(
        operations_tmpl='azure.cli.command_modules.storage.operations.account#{}',
        client_factory=cf_sa)

    block_blob_sdk = CliCommandType(
        operations_tmpl='azure.multiapi.storage.blob.blockblobservice#BlockBlobService.{}',
        client_factory=blob_data_service_factory,
        resource_type=ResourceType.DATA_STORAGE)

    def get_custom_sdk(custom_module, client_factory, resource_type=ResourceType.DATA_STORAGE):
        """Returns a CliCommandType instance with specified operation template based on the given custom module name.
        This is useful when the command is not defined in the default 'custom' module but instead in a module under
        'operations' package."""
        return CliCommandType(
            operations_tmpl='azure.cli.command_modules.storage.operations.{}#'.format(
                custom_module) + '{}',
            client_factory=client_factory,
            resource_type=resource_type
        )

    with self.command_group('storage', command_type=block_blob_sdk,
                            custom_command_type=get_custom_sdk('azcopy', blob_data_service_factory)) as g:
        g.storage_custom_command('remove', 'storage_remove')

    with self.command_group('storage', custom_command_type=get_custom_sdk('azcopy', None)) as g:
        from ._validators import validate_azcopy_credential
        g.storage_custom_command('copy', 'storage_copy', validator=validate_azcopy_credential)

    with self.command_group('storage account', storage_account_sdk, resource_type=ResourceType.MGMT_STORAGE,
                            custom_command_type=storage_account_custom_type) as g:
        g.custom_command('check-name', 'check_name_availability')
        g.custom_command('create', 'create_storage_account')
        g.command('delete', 'delete', confirmation=True)
        g.show_command('show', 'get_properties')
        g.custom_command('list', 'list_storage_accounts')
        g.custom_command(
            'show-usage', 'show_storage_account_usage', min_api='2018-02-01')
        g.custom_command(
            'show-usage', 'show_storage_account_usage_no_location', max_api='2017-10-01')
        g.custom_command('show-connection-string',
                         'show_storage_account_connection_string')
        g.generic_update_command('update', getter_name='get_properties', setter_name='update',
                                 custom_func_name='update_storage_account', min_api='2016-12-01')
        failover_confirmation = """
        The secondary cluster will become the primary cluster after failover. Please understand the following impact to your storage account before you initiate the failover:
            1. Please check the Last Sync Time using `az storage account show` with `--expand geoReplicationStats` and check the "geoReplicationStats" property. This is the data you may lose if you initiate the failover.
            2. After the failover, your storage account type will be converted to locally redundant storage (LRS). You can convert your account to use geo-redundant storage (GRS).
            3. Once you re-enable GRS/GZRS for your storage account, Microsoft will replicate data to your new secondary region. Replication time is dependent on the amount of data to replicate. Please note that there are bandwidth charges for the bootstrap. Please refer to doc: https://azure.microsoft.com/pricing/details/bandwidth/
        """
        g.command('failover', 'begin_failover', supports_no_wait=True, is_preview=True, min_api='2018-07-01',
                  confirmation=failover_confirmation)
        g.command('hns-migration start', 'begin_hierarchical_namespace_migration',
                  supports_no_wait=True, min_api='2021-06-01')
        g.command('hns-migration stop', 'begin_abort_hierarchical_namespace_migration',
                  supports_no_wait=True, min_api='2021-06-01')

    with self.command_group('storage account', storage_account_sdk_keys, resource_type=ResourceType.MGMT_STORAGE,
                            custom_command_type=storage_account_custom_type) as g:
        from ._validators import validate_key_name
        g.custom_command('keys renew', 'regenerate_key', validator=validate_key_name,
                         transform=lambda x: getattr(x, 'keys', x))
        g.command('keys list', 'list_keys',
                  transform=lambda x: getattr(x, 'keys', x))
        g.command('revoke-delegation-keys', 'revoke_user_delegation_keys', min_api='2019-04-01')

    account_blob_service_custom_sdk = get_custom_sdk('account', client_factory=cf_blob_service,
                                                     resource_type=ResourceType.DATA_STORAGE_BLOB)
    with self.command_group('storage account', resource_type=ResourceType.DATA_STORAGE_BLOB,
                            custom_command_type=account_blob_service_custom_sdk) as g:
        g.storage_custom_command('generate-sas', 'generate_sas')

    blob_inventory_sdk = CliCommandType(
        operations_tmpl='azure.mgmt.storage.operations#BlobInventoryPoliciesOperations.{}',
        client_factory=cf_sa_blob_inventory,
        resource_type=ResourceType.MGMT_STORAGE
    )

    blob_inventory_custom_type = CliCommandType(
        operations_tmpl='azure.cli.command_modules.storage.operations.account#{}',
        client_factory=cf_sa_blob_inventory,
        resource_type=ResourceType.MGMT_STORAGE
    )

    with self.command_group('storage account blob-inventory-policy', blob_inventory_sdk,
                            custom_command_type=blob_inventory_custom_type, is_preview=True,
                            resource_type=ResourceType.MGMT_STORAGE, min_api='2020-08-01-preview') as g:
        g.custom_command('create', 'create_blob_inventory_policy')
        g.generic_update_command('update', getter_name='get_blob_inventory_policy',
                                 getter_type=blob_inventory_custom_type,
                                 setter_name='update_blob_inventory_policy',
                                 setter_type=blob_inventory_custom_type)
        g.custom_command('delete', 'delete_blob_inventory_policy', confirmation=True)
        g.custom_show_command('show', 'get_blob_inventory_policy')

    encryption_scope_sdk = CliCommandType(
        operations_tmpl='azure.mgmt.storage.operations#EncryptionScopesOperations.{}',
        client_factory=cf_mgmt_encryption_scope,
        resource_type=ResourceType.MGMT_STORAGE
    )

    encryption_scope_custom_type = CliCommandType(
        operations_tmpl='azure.cli.command_modules.storage.operations.account#{}',
        client_factory=cf_mgmt_encryption_scope,
        resource_type=ResourceType.MGMT_STORAGE
    )

    with self.command_group('storage account encryption-scope', encryption_scope_sdk,
                            custom_command_type=encryption_scope_custom_type,
                            resource_type=ResourceType.MGMT_STORAGE, min_api='2019-06-01') as g:

        g.custom_command('create', 'create_encryption_scope')
        g.show_command('show', 'get')
        g.command('list', 'list')
        g.custom_command('update', 'update_encryption_scope')

    management_policy_sdk = CliCommandType(
        operations_tmpl='azure.mgmt.storage.operations#ManagementPoliciesOperations.{}',
        client_factory=cf_mgmt_policy,
        resource_type=ResourceType.MGMT_STORAGE
    )

    management_policy_custom_type = CliCommandType(
        operations_tmpl='azure.cli.command_modules.storage.operations.account#{}',
        client_factory=cf_mgmt_policy)

    storage_blob_custom_type = CliCommandType(
        operations_tmpl='azure.cli.command_modules.storage.operations.blob#{}',
        client_factory=cf_sa,
        resource_type=ResourceType.MGMT_STORAGE)

    with self.command_group('storage account management-policy', management_policy_sdk,
                            resource_type=ResourceType.MGMT_STORAGE, min_api='2018-11-01',
                            custom_command_type=management_policy_custom_type) as g:
        g.custom_show_command('show', 'get_management_policy')
        g.custom_command('create', 'create_management_policies')
        g.generic_update_command('update', getter_name='get_management_policy',
                                 getter_type=management_policy_custom_type,
                                 setter_name='update_management_policies',
                                 setter_type=management_policy_custom_type)
        g.custom_command('delete', 'delete_management_policy')

    with self.command_group('storage account network-rule', storage_account_sdk,
                            custom_command_type=storage_account_custom_type,
                            resource_type=ResourceType.MGMT_STORAGE, min_api='2017-06-01') as g:
        g.custom_command('add', 'add_network_rule')
        g.custom_command('list', 'list_network_rules')
        g.custom_command('remove', 'remove_network_rule')

    or_policy_sdk = CliCommandType(
        operations_tmpl='azure.mgmt.storage.operations#ObjectReplicationPoliciesOperations.{}',
        client_factory=cf_or_policy,
        resource_type=ResourceType.MGMT_STORAGE)

    or_policy_custom_type = CliCommandType(
        operations_tmpl='azure.cli.command_modules.storage.operations.account#{}',
        client_factory=cf_or_policy)

    with self.command_group('storage account or-policy', or_policy_sdk, is_preview=True,
                            resource_type=ResourceType.MGMT_STORAGE, min_api='2019-06-01',
                            custom_command_type=or_policy_custom_type) as g:
        g.show_command('show', 'get')
        g.command('list', 'list')
        g.custom_command('create', 'create_or_policy')
        g.generic_update_command('update', setter_name='update_or_policy', setter_type=or_policy_custom_type)
        g.command('delete', 'delete')

    with self.command_group('storage account or-policy rule', or_policy_sdk, is_preview=True,
                            resource_type=ResourceType.MGMT_STORAGE, min_api='2019-06-01',
                            custom_command_type=or_policy_custom_type) as g:
        g.custom_show_command('show', 'get_or_rule')
        g.custom_command('list', 'list_or_rules')
        g.custom_command('add', 'add_or_rule')
        g.custom_command('update', 'update_or_rule')
        g.custom_command('remove', 'remove_or_rule')

    with self.command_group('storage account private-endpoint-connection', private_endpoint_sdk,
                            custom_command_type=private_endpoint_custom_type, is_preview=True,
                            resource_type=ResourceType.MGMT_STORAGE, min_api='2019-06-01') as g:
        from ._validators import validate_private_endpoint_connection_id
        g.command('delete', 'delete', confirmation=True, validator=validate_private_endpoint_connection_id)
        g.show_command('show', 'get', validator=validate_private_endpoint_connection_id)
        g.custom_command('approve', 'approve_private_endpoint_connection',
                         validator=validate_private_endpoint_connection_id)
        g.custom_command('reject', 'reject_private_endpoint_connection',
                         validator=validate_private_endpoint_connection_id)

    with self.command_group('storage account private-link-resource', private_link_resource_sdk,
                            resource_type=ResourceType.MGMT_STORAGE) as g:
        from azure.cli.core.commands.transform import gen_dict_to_list_transform
        g.command('list', 'list_by_storage_account', is_preview=True, min_api='2019-06-01',
                  transform=gen_dict_to_list_transform(key="value"))

    with self.command_group('storage account blob-service-properties', blob_service_mgmt_sdk,
                            custom_command_type=storage_account_custom_type,
                            resource_type=ResourceType.MGMT_STORAGE, min_api='2018-07-01') as g:
        from ._transformers import transform_restore_policy_output
        g.show_command('show', 'get_service_properties', transform=transform_restore_policy_output)
        g.generic_update_command('update',
                                 getter_name='get_service_properties',
                                 setter_name='set_service_properties',
                                 custom_func_name='update_blob_service_properties',
                                 transform=transform_restore_policy_output)

    with self.command_group('storage account file-service-properties', file_service_mgmt_sdk,
                            custom_command_type=get_custom_sdk('account', client_factory=cf_mgmt_file_services,
                                                               resource_type=ResourceType.MGMT_STORAGE),
                            resource_type=ResourceType.MGMT_STORAGE, min_api='2019-06-01') as g:
        g.show_command('show', 'get_service_properties')
        g.generic_update_command('update',
                                 getter_name='get_service_properties',
                                 setter_name='set_service_properties',
                                 custom_func_name='update_file_service_properties')

    local_users_sdk = CliCommandType(
        operations_tmpl='azure.mgmt.storage.operations#'
                        'LocalUsersOperations.{}',
        client_factory=cf_local_users,
        resource_type=ResourceType.MGMT_STORAGE
    )

    local_users_custom_type = CliCommandType(
        operations_tmpl='azure.cli.command_modules.storage.operations.account#{}',
        client_factory=cf_local_users,
        resource_type=ResourceType.MGMT_STORAGE
    )

    with self.command_group('storage account local-user', local_users_sdk,
                            custom_command_type=local_users_custom_type,
                            resource_type=ResourceType.MGMT_STORAGE, min_api='2021-08-01') as g:
        g.custom_command('create', 'create_local_user')
        g.custom_command('update', 'update_local_user')
        g.command('delete', 'delete')
        g.command('list', 'list')
        g.show_command('show', 'get')
        g.command('list-keys', 'list_keys')
        g.command('regenerate-password', 'regenerate_password')

    with self.command_group('storage logging', get_custom_sdk('logging', multi_service_properties_factory)) as g:
        from ._transformers import transform_logging_list_output
        g.storage_command('update', 'set_logging')
        g.storage_command('show', 'get_logging',
                          table_transformer=transform_logging_list_output,
                          exception_handler=show_exception_handler)
        g.storage_command('off', 'disable_logging', is_preview=True)

    with self.command_group('storage metrics', get_custom_sdk('metrics', multi_service_properties_factory)) as g:
        from ._transformers import transform_metrics_list_output
        g.storage_command('update', 'set_metrics')
        g.storage_command('show', 'get_metrics',
                          table_transformer=transform_metrics_list_output,
                          exception_handler=show_exception_handler)

    blob_client_sdk = CliCommandType(
        operations_tmpl='azure.multiapi.storagev2.blob._blob_client#BlobClient.{}',
        client_factory=cf_blob_client,
        resource_type=ResourceType.DATA_STORAGE_BLOB
    )

    with self.command_group('storage blob', blob_client_sdk, resource_type=ResourceType.DATA_STORAGE_BLOB,
                            min_api='2019-02-02',
                            custom_command_type=get_custom_sdk('blob', client_factory=cf_blob_client,
                                                               resource_type=ResourceType.DATA_STORAGE_BLOB)) as g:
        from ._transformers import (transform_blob_list_output, transform_blob_json_output,
                                    transform_blob_upload_output, transform_url_without_encode,
                                    create_boolean_result_output_transformer)
        from ._format import transform_blob_output, transform_boolean_for_table
        from ._exception_handler import file_related_exception_handler
        from ._validators import (process_blob_upload_batch_parameters, process_blob_download_batch_parameters,
                                  process_blob_delete_batch_parameters)
        g.storage_custom_command_oauth('copy start', 'copy_blob')
        g.storage_command_oauth('copy cancel', 'abort_copy')
        g.storage_custom_command_oauth('show', 'show_blob_v2', transform=transform_blob_json_output,
                                       table_transformer=transform_blob_output,
                                       exception_handler=show_exception_handler)
        g.storage_custom_command_oauth('set-tier', 'set_blob_tier_v2')
        g.storage_custom_command_oauth('list', 'list_blobs', client_factory=cf_container_client,
                                       transform=transform_blob_list_output,
                                       table_transformer=transform_blob_output)
        g.storage_custom_command_oauth('query', 'query_blob',
                                       is_preview=True, min_api='2019-12-12')
        g.storage_custom_command_oauth('rewrite', 'rewrite_blob', is_preview=True, min_api='2020-04-08')
        g.storage_command_oauth('set-legal-hold', 'set_legal_hold', min_api='2020-10-02')
        g.storage_custom_command_oauth('immutability-policy set', 'set_immutability_policy', min_api='2020-10-02')
        g.storage_command_oauth('immutability-policy delete', 'delete_immutability_policy', min_api='2020-10-02')
        g.storage_custom_command_oauth('upload', 'upload_blob', transform=transform_blob_upload_output,
                                       exception_handler=file_related_exception_handler)
        g.storage_custom_command_oauth('upload-batch', 'storage_blob_upload_batch', client_factory=cf_blob_service,
                                       validator=process_blob_upload_batch_parameters,
                                       exception_handler=file_related_exception_handler)
        g.storage_custom_command_oauth('download', 'download_blob',
                                       transform=transform_blob_json_output,
                                       table_transformer=transform_blob_output,
                                       exception_handler=file_related_exception_handler)
        g.storage_custom_command_oauth('download-batch', 'storage_blob_download_batch', client_factory=cf_blob_service,
                                       validator=process_blob_download_batch_parameters,
                                       exception_handler=file_related_exception_handler)
        g.storage_custom_command_oauth('url', 'create_blob_url', client_factory=cf_blob_service,
                                       transform=transform_url_without_encode)
        g.storage_command_oauth('metadata show', 'get_blob_properties', exception_handler=show_exception_handler,
                                transform=lambda x: x.metadata)
        g.storage_command_oauth('metadata update', 'set_blob_metadata')
        g.storage_command_oauth('snapshot', 'create_snapshot')
        g.storage_command_oauth('update', 'set_http_headers')
        g.storage_custom_command_oauth('exists', 'exists', client_factory=cf_blob_service,
                                       transform=create_boolean_result_output_transformer('exists'))
        g.storage_command_oauth('delete', 'delete_blob')
        g.storage_command_oauth('undelete', 'undelete_blob',
                                transform=create_boolean_result_output_transformer('undeleted'),
                                table_transformer=transform_boolean_for_table)
        g.storage_custom_command_oauth('delete-batch', 'storage_blob_delete_batch', client_factory=cf_blob_service,
                                       validator=process_blob_delete_batch_parameters)

    blob_service_custom_sdk = get_custom_sdk('blob', client_factory=cf_blob_service,
                                             resource_type=ResourceType.DATA_STORAGE_BLOB)
    with self.command_group('storage blob', resource_type=ResourceType.DATA_STORAGE_BLOB,
                            custom_command_type=blob_service_custom_sdk) as g:
        g.storage_custom_command_oauth('generate-sas', 'generate_sas_blob_uri')

    blob_service_sdk = CliCommandType(
        operations_tmpl='azure.multiapi.storagev2.blob._blob_service_client#' 'BlobServiceClient.{}',
        client_factory=cf_blob_service,
        resource_type=ResourceType.DATA_STORAGE_BLOB
    )

    with self.command_group('storage blob', blob_service_sdk, resource_type=ResourceType.DATA_STORAGE_BLOB,
                            custom_command_type=blob_service_custom_sdk) as g:
        from ._transformers import transform_blob_json_output_track2
        g.storage_custom_command_oauth('copy start-batch', 'storage_blob_copy_batch')
        g.storage_command_oauth('service-properties show', 'get_service_properties',
                                transform=transform_blob_json_output_track2, exception_handler=show_exception_handler)
        g.storage_command_oauth('service-properties update', generic_update=True, getter_name='get_service_properties',
                                setter_type=get_custom_sdk('blob', cf_blob_service),
                                setter_name='set_service_properties_track2',
                                custom_func_name='transform_blob_generic_output',
                                client_factory=lambda cli_ctx, kwargs: cf_blob_service(cli_ctx, kwargs.copy()),
                                transform=transform_blob_json_output_track2)
        g.storage_command_oauth('service-properties delete-policy show',
                                'get_service_properties', transform=lambda x: x['delete_retention_policy'],
                                exception_handler=show_exception_handler)
        g.storage_custom_command_oauth('service-properties delete-policy update', 'set_delete_policy')

    blob_lease_client_sdk = CliCommandType(
        operations_tmpl='azure.multiapi.storagev2.blob._lease#BlobLeaseClient.{}',
        client_factory=cf_blob_lease_client,
        resource_type=ResourceType.DATA_STORAGE_BLOB
    )

    with self.command_group('storage blob lease', blob_lease_client_sdk, resource_type=ResourceType.DATA_STORAGE_BLOB,
                            min_api='2019-02-02',
                            custom_command_type=get_custom_sdk('blob', client_factory=cf_blob_lease_client,
                                                               resource_type=ResourceType.DATA_STORAGE_BLOB)) as g:
        g.storage_custom_command_oauth('acquire', 'acquire_blob_lease')
        g.storage_command_oauth('break', 'break_lease')
        g.storage_command_oauth('change', 'change')
        g.storage_custom_command_oauth('renew', 'renew_blob_lease')
        g.storage_command_oauth('release', 'release')

    with self.command_group('storage blob', storage_account_sdk, resource_type=ResourceType.MGMT_STORAGE,
                            custom_command_type=storage_blob_custom_type) as g:
        g.custom_command('restore', 'restore_blob_ranges', min_api='2019-06-01', supports_no_wait=True)

    with self.command_group('storage blob incremental-copy',
                            operations_tmpl='azure.multiapi.storage.blob.pageblobservice#PageBlobService.{}',
                            client_factory=page_blob_service_factory,
                            resource_type=ResourceType.DATA_STORAGE,
                            min_api='2016-05-31') as g:
        g.storage_command_oauth('start', 'incremental_copy_blob')

    with self.command_group('storage blob incremental-copy',
                            operations_tmpl='azure.multiapi.storage.blob.blockblobservice#BlockBlobService.{}',
                            client_factory=page_blob_service_factory,
                            resource_type=ResourceType.DATA_STORAGE,
                            min_api='2016-05-31') as g:
        g.storage_command_oauth('cancel', 'abort_copy_blob')

    with self.command_group('storage blob', command_type=block_blob_sdk,
                            custom_command_type=get_custom_sdk('azcopy', blob_data_service_factory)) as g:
        g.storage_custom_command('sync', 'storage_blob_sync', is_preview=True)

    container_client_sdk = CliCommandType(
        operations_tmpl='azure.multiapi.storagev2.blob._container_client#'
                        'ContainerClient.{}',
        client_factory=cf_container_client,
        resource_type=ResourceType.DATA_STORAGE_BLOB
    )
    with self.command_group('storage container', command_type=container_client_sdk,
                            resource_type=ResourceType.DATA_STORAGE_BLOB,
                            custom_command_type=get_custom_sdk('blob', client_factory=cf_container_client,
                                                               resource_type=ResourceType.DATA_STORAGE_BLOB)) as g:
        from ._transformers import transform_container_json_output, transform_container_permission_output
        from azure.cli.command_modules.storage._format import transform_container_show
        g.storage_command_oauth('show', 'get_container_properties',
                                transform=transform_container_json_output,
                                table_transformer=transform_container_show,
                                exception_handler=show_exception_handler)
        g.storage_command_oauth('exists', 'exists',
                                transform=create_boolean_result_output_transformer('exists'),
                                table_transformer=transform_boolean_for_table)
        g.storage_custom_command_oauth('set-permission', 'set_container_permission')
        g.storage_command_oauth('show-permission', 'get_container_access_policy',
                                transform=transform_container_permission_output)
        g.storage_command_oauth('metadata update', 'set_container_metadata')
        g.storage_command_oauth('metadata show', 'get_container_properties',
                                exception_handler=show_exception_handler,
                                transform=lambda x: getattr(x, 'metadata', x))

    container_lease_client_sdk = CliCommandType(
        operations_tmpl='azure.multiapi.storagev2.blob._lease#BlobLeaseClient.{}',
        client_factory=cf_container_lease_client,
        resource_type=ResourceType.DATA_STORAGE_BLOB
    )

    with self.command_group('storage container lease', container_lease_client_sdk,
                            resource_type=ResourceType.DATA_STORAGE_BLOB,
                            custom_command_type=get_custom_sdk('blob', client_factory=cf_container_lease_client,
                                                               resource_type=ResourceType.DATA_STORAGE_BLOB)) as g:
        g.storage_custom_command_oauth('acquire', 'acquire_blob_lease')
        g.storage_custom_command_oauth('renew', 'renew_blob_lease')
        g.storage_command_oauth('break', 'break_lease')
        g.storage_command_oauth('change', 'change')
        g.storage_command_oauth('release', 'release')

    with self.command_group('storage container', command_type=blob_service_sdk,
                            custom_command_type=blob_service_custom_sdk,
                            resource_type=ResourceType.DATA_STORAGE_BLOB) as g:
        from ._transformers import transform_container_list_output
        from azure.cli.command_modules.storage._format import transform_container_list
        from ._validators import process_container_delete_parameters
        g.storage_custom_command_oauth('create', 'create_container',
                                       transform=create_boolean_result_output_transformer('created'),
                                       table_transformer=transform_boolean_for_table)
        g.storage_custom_command_oauth('delete', 'delete_container',
                                       validator=process_container_delete_parameters,
                                       transform=create_boolean_result_output_transformer('deleted'),
                                       table_transformer=transform_boolean_for_table)
        g.storage_custom_command_oauth('list', 'list_containers', min_api='2019-02-02',
                                       transform=transform_container_list_output,
                                       table_transformer=transform_container_list)
        g.storage_custom_command_oauth('generate-sas', 'generate_container_shared_access_signature')
        g.storage_command_oauth('restore', 'undelete_container', min_api='2020-02-10')

    with self.command_group('storage container policy', resource_type=ResourceType.DATA_STORAGE_BLOB,
                            custom_command_type=get_custom_sdk('access_policy', client_factory=cf_container_client,
                                                               resource_type=ResourceType.DATA_STORAGE_BLOB)) as g:
        from ._transformers import transform_acl_list_output, transform_acl_edit, transform_acl_datetime
        g.storage_custom_command_oauth('create', 'create_acl_policy', transform=transform_acl_edit)
        g.storage_custom_command_oauth('delete', 'delete_acl_policy', transform=transform_acl_edit)
        g.storage_custom_command_oauth(
            'update', 'set_acl_policy', transform=transform_acl_edit)
        g.storage_custom_command_oauth(
            'show', 'get_acl_policy', transform=transform_acl_datetime, exception_handler=show_exception_handler)
        g.storage_custom_command_oauth(
            'list', 'list_acl_policies', table_transformer=transform_acl_list_output)

    blob_container_mgmt_sdk = CliCommandType(
        operations_tmpl='azure.mgmt.storage.operations#BlobContainersOperations.{}',
        client_factory=cf_blob_container_mgmt,
        resource_type=ResourceType.MGMT_STORAGE
    )

    with self.command_group('storage container immutability-policy', command_type=blob_container_mgmt_sdk,
                            custom_command_type=get_custom_sdk('blob', cf_blob_container_mgmt,
                                                               resource_type=ResourceType.MGMT_STORAGE),
                            min_api='2018-02-01') as g:
        from azure.cli.command_modules.storage._transformers import transform_immutability_policy

        from ._validators import validate_allow_protected_append_writes_all

        g.show_command('show', 'get_immutability_policy',
                       transform=transform_immutability_policy)
        g.custom_command('create', 'create_or_update_immutability_policy',
                         validator=validate_allow_protected_append_writes_all)
        g.command('delete', 'delete_immutability_policy',
                  transform=lambda x: None)
        g.command('lock', 'lock_immutability_policy')
        g.custom_command('extend', 'extend_immutability_policy')

    with self.command_group('storage container legal-hold', command_type=blob_container_mgmt_sdk,
                            custom_command_type=get_custom_sdk('blob', cf_blob_container_mgmt,
                                                               resource_type=ResourceType.MGMT_STORAGE),
                            min_api='2018-02-01') as g:
        g.custom_command('set', 'set_legal_hold')
        g.custom_command('clear', 'clear_legal_hold')
        g.show_command(
            'show', 'get', transform=lambda x: getattr(x, 'legal_hold', x))

    with self.command_group('storage container-rm', command_type=blob_container_mgmt_sdk,
                            custom_command_type=get_custom_sdk('blob', cf_blob_container_mgmt,
                                                               resource_type=ResourceType.MGMT_STORAGE),
                            resource_type=ResourceType.MGMT_STORAGE, min_api='2018-02-01') as g:
        g.custom_command('create', 'create_container_rm')
        g.command('delete', 'delete', confirmation=True)
        g.generic_update_command('update', setter_name='update', max_api='2019-04-01')
        g.generic_update_command('update', setter_name='update', setter_arg_name='blob_container',
                                 custom_func_name='update_container_rm', min_api='2019-06-01')
        g.custom_command('list', 'list_container_rm')
        g.custom_command('exists', 'container_rm_exists', transform=create_boolean_result_output_transformer('exists'),
                         table_transformer=transform_boolean_for_table)
        g.show_command('show', 'get')
        g.command('migrate-vlw', 'begin_object_level_worm', supports_no_wait=True, is_preview=True)

    share_client_sdk = CliCommandType(
        operations_tmpl='azure.multiapi.storagev2.fileshare._share_client#ShareClient.{}',
        client_factory=cf_share_client,
        resource_type=ResourceType.DATA_STORAGE_FILESHARE)

    share_service_sdk = CliCommandType(
        operations_tmpl='azure.multiapi.storagev2.fileshare._share_service_client#ShareServiceClient.{}',
        client_factory=cf_share_service,
        resource_type=ResourceType.DATA_STORAGE_FILESHARE)

    directory_client_sdk = CliCommandType(
        operations_tmpl='azure.multiapi.storagev2.fileshare._directory_client#ShareDirectoryClient.{}',
        client_factory=cf_share_directory_client,
        resource_type=ResourceType.DATA_STORAGE_FILESHARE)

    file_client_sdk = CliCommandType(
        operations_tmpl='azure.multiapi.storagev2.fileshare._file_client#ShareFileClient.{}',
        client_factory=cf_share_file_client,
        resource_type=ResourceType.DATA_STORAGE_FILESHARE)

    with self.command_group('storage share-rm', command_type=file_shares_mgmt_sdk,
                            custom_command_type=get_custom_sdk('file',
                                                               cf_mgmt_file_shares,
                                                               resource_type=ResourceType.MGMT_STORAGE),
                            resource_type=ResourceType.MGMT_STORAGE, min_api='2019-04-01') as g:
        from ._transformers import transform_share_rm_output, transform_share_rm_list_output
        g.custom_command('create', 'create_share_rm')
        g.command('delete', 'delete', confirmation=True)
        g.custom_command('exists', '_file_share_exists', transform=create_boolean_result_output_transformer('exists'))
        g.custom_command('list', 'list_share_rm', transform=transform_share_rm_list_output)
        g.show_command('show', 'get', transform=transform_share_rm_output)
        g.generic_update_command('update', setter_name='update', setter_arg_name='file_share',
                                 custom_func_name='update_share_rm')
        g.custom_command('stats', 'get_stats', transform=lambda x: getattr(x, 'share_usage_bytes'))
        g.custom_command('restore', 'restore_share_rm')
        g.custom_command('snapshot', 'snapshot_share_rm', min_api='2020-08-01-preview', is_preview=True,
                         transform=transform_share_rm_output)

    with self.command_group('storage share', command_type=share_client_sdk,
                            custom_command_type=get_custom_sdk('fileshare', cf_share_client,
                                                               ResourceType.DATA_STORAGE_FILESHARE),
                            resource_type=ResourceType.DATA_STORAGE_FILESHARE, min_api='2019-02-02') as g:
        from ._format import transform_boolean_for_table
        from ._transformers import (transform_file_share_json_output, transform_share_list_handle)
        g.storage_custom_command('create', 'create_share',
                                 transform=create_boolean_result_output_transformer('created'),
                                 table_transformer=transform_boolean_for_table)
        g.storage_custom_command('delete', 'delete_share',
                                 transform=create_boolean_result_output_transformer('deleted'),
                                 table_transformer=transform_boolean_for_table)
        g.storage_custom_command('generate-sas', 'generate_share_sas')
        g.storage_custom_command('stats', 'get_share_stats')
        g.storage_custom_command('snapshot', 'create_snapshot')
        g.storage_command('show', 'get_share_properties', exception_handler=show_exception_handler,
                          transform=transform_file_share_json_output)
        g.storage_custom_command('exists', 'share_exists', transform=create_boolean_result_output_transformer('exists'))
        g.storage_command('update', 'set_share_quota')
        g.storage_command('metadata show', 'get_share_properties', exception_handler=show_exception_handler,
                          transform=lambda x: getattr(x, 'metadata', x))
        g.storage_custom_command('metadata update', 'set_share_metadata',
                                 transform=create_boolean_result_output_transformer('updated'))
        g.storage_custom_command('list-handle', 'list_handle', transform=transform_share_list_handle)
        g.storage_custom_command('close-handle', 'close_handle')

    with self.command_group('storage share', command_type=share_service_sdk,
                            custom_command_type=get_custom_sdk('fileshare', cf_share_service,
                                                               ResourceType.DATA_STORAGE_FILESHARE),
                            resource_type=ResourceType.DATA_STORAGE_FILESHARE, min_api='2019-02-02') as g:
        from ._transformers import transform_storage_list_output
        from ._format import transform_share_list
        from ._transformers import transform_url_without_encode
        g.storage_custom_command('list', 'list_shares', transform=transform_storage_list_output,
                                 table_transformer=transform_share_list)
        g.storage_custom_command('url', 'create_share_url', transform=transform_url_without_encode)

    with self.command_group('storage share policy',
                            custom_command_type=get_custom_sdk('access_policy', cf_share_client,
                                                               ResourceType.DATA_STORAGE_FILESHARE),
                            resource_type=ResourceType.DATA_STORAGE_FILESHARE, min_api='2019-02-02') as g:
        from ._transformers import transform_acl_list_output, transform_acl_edit, transform_acl_datetime
        g.storage_custom_command('create', 'create_acl_policy', transform=transform_acl_edit)
        g.storage_custom_command('delete', 'delete_acl_policy', transform=transform_acl_edit)
        g.storage_custom_command(
            'show', 'get_acl_policy', exception_handler=show_exception_handler, transform=transform_acl_datetime)
        g.storage_custom_command(
            'list', 'list_acl_policies', table_transformer=transform_acl_list_output)
        g.storage_custom_command('update', 'set_acl_policy', transform=transform_acl_edit)

    with self.command_group('storage directory', command_type=directory_client_sdk,
                            custom_command_type=get_custom_sdk('directory', cf_share_directory_client)) as g:
        from ._transformers import transform_share_directory_json_output
        from ._format import transform_file_directory_result, transform_file_output
        g.storage_custom_command('create', 'create_directory',
                                 transform=create_boolean_result_output_transformer('created'),
                                 table_transformer=transform_boolean_for_table)
        g.storage_custom_command('delete', 'delete_directory',
                                 transform=create_boolean_result_output_transformer('deleted'),
                                 table_transformer=transform_boolean_for_table)
        g.storage_custom_command('show', 'get_directory_properties',
                                 transform=transform_share_directory_json_output,
                                 table_transformer=transform_file_output,
                                 exception_handler=show_exception_handler)
        g.storage_command('exists', 'exists',
                          transform=create_boolean_result_output_transformer('exists'))
        g.storage_command('metadata show', 'get_directory_properties',
                          exception_handler=show_exception_handler,
                          transform=lambda x: getattr(x, 'metadata', x))
        g.storage_command('metadata update', 'set_directory_metadata')
        g.storage_custom_command('list', 'list_share_directories',
                                 transform=transform_file_directory_result,
                                 table_transformer=transform_file_output)

    with self.command_group('storage file', command_type=file_client_sdk,
                            custom_command_type=get_custom_sdk('file', cf_share_file_client)) as g:
        from ._transformers import transform_file_show_result
        from ._format import transform_metadata_show, transform_boolean_for_table, transform_file_output
        from ._exception_handler import file_related_exception_handler
        g.storage_custom_command('list', 'list_share_files', client_factory=cf_share_client,
                                 transform=transform_file_directory_result,
                                 table_transformer=transform_file_output)
        g.storage_command('delete', 'delete_file', transform=create_boolean_result_output_transformer('deleted'),
                          table_transformer=transform_boolean_for_table)
        g.storage_custom_command('delete-batch', 'storage_file_delete_batch', client_factory=cf_share_client)
        g.storage_command('resize', 'resize_file')
        g.storage_custom_command('url', 'create_file_url', transform=transform_url_without_encode,
                                 client_factory=cf_share_client)
        g.storage_custom_command('generate-sas', 'generate_sas_file', client_factory=cf_share_client)
        g.storage_command('show', 'get_file_properties', transform=transform_file_show_result,
                          table_transformer=transform_file_output,
                          exception_handler=show_exception_handler)
        g.storage_custom_command('update', 'file_updates', resource_type=ResourceType.DATA_STORAGE_FILESHARE)
        g.storage_custom_command('exists', 'file_exists', transform=create_boolean_result_output_transformer('exists'))
        g.storage_command('metadata show', 'get_file_properties', exception_handler=show_exception_handler,
                          transform=transform_metadata_show)
        g.storage_command('metadata update', 'set_file_metadata')
        g.storage_custom_command('copy start', 'storage_file_copy', resource_type=ResourceType.DATA_STORAGE_FILESHARE)
        g.storage_command('copy cancel', 'abort_copy')
        g.storage_custom_command('copy start-batch', 'storage_file_copy_batch', client_factory=cf_share_client)
<<<<<<< HEAD
        g.storage_custom_command('upload', 'storage_file_upload', exception_handler=file_related_exception_handler)
=======

        g.storage_custom_command('upload', 'storage_file_upload', exception_handler=file_related_exception_handler,
                                 resource_type=ResourceType.DATA_STORAGE_FILESHARE)
>>>>>>> 21d07dc5
        g.storage_custom_command('upload-batch', 'storage_file_upload_batch',
                                 custom_command_type=get_custom_sdk('file', client_factory=cf_share_client))
        g.storage_custom_command('download', 'download_file', exception_handler=file_related_exception_handler,
                                 transform=transform_file_show_result)
        g.storage_custom_command('download-batch', 'storage_file_download_batch', client_factory=cf_share_client)

    with self.command_group('storage cors', get_custom_sdk('cors', multi_service_properties_factory)) as g:
        from ._transformers import transform_cors_list_output

        g.storage_command('add', 'add_cors')
        g.storage_command('clear', 'clear_cors')
        g.storage_command('list', 'list_cors',
                          transform=transform_cors_list_output)

    queue_client_sdk = CliCommandType(
        operations_tmpl='azure.multiapi.storagev2.queue._queue_client#QueueClient.{}',
        client_factory=cf_queue_client, resource_type=ResourceType.DATA_STORAGE_QUEUE)

    with self.command_group('storage queue', command_type=queue_client_sdk, is_preview=True,
                            custom_command_type=get_custom_sdk('queue', cf_queue_client,
                                                               ResourceType.DATA_STORAGE_QUEUE),
                            resource_type=ResourceType.DATA_STORAGE_QUEUE, min_api='2018-03-28') as g:
        from ._format import transform_boolean_for_table
        from ._transformers import create_boolean_result_output_transformer

        g.storage_custom_command_oauth('create', 'create_queue',
                                       transform=create_boolean_result_output_transformer('created'),
                                       table_transformer=transform_boolean_for_table)
        g.storage_custom_command_oauth('delete', 'delete_queue',
                                       transform=create_boolean_result_output_transformer('deleted'),
                                       table_transformer=transform_boolean_for_table)
        g.storage_custom_command(
            'generate-sas', 'generate_queue_sas')
        g.storage_custom_command_oauth('exists', 'queue_exists',
                                       transform=create_boolean_result_output_transformer('exists'))

        g.storage_command_oauth(
            'metadata show', 'get_queue_properties',
            exception_handler=show_exception_handler, transform=lambda x: getattr(x, 'metadata', x))
        g.storage_command_oauth('metadata update', 'set_queue_metadata',
                                transform=create_boolean_result_output_transformer('updated'))

    with self.command_group('storage queue policy', command_type=queue_client_sdk, is_preview=True,
                            custom_command_type=get_custom_sdk('access_policy', cf_queue_client,
                                                               ResourceType.DATA_STORAGE_QUEUE),
                            resource_type=ResourceType.DATA_STORAGE_QUEUE, min_api='2018-03-28') as g:
        from ._transformers import (transform_acl_list_output, transform_queue_policy_output,
                                    transform_queue_policy_json_output)
        g.storage_custom_command_oauth('create', 'create_acl_policy')
        g.storage_custom_command_oauth('delete', 'delete_acl_policy')
        g.storage_custom_command_oauth('show', 'get_acl_policy',
                                       transform=transform_queue_policy_output,
                                       exception_handler=show_exception_handler)
        g.storage_custom_command_oauth('list', 'list_acl_policies',
                                       transform=transform_queue_policy_json_output,
                                       table_transformer=transform_acl_list_output)
        g.storage_custom_command_oauth('update', 'set_acl_policy')

    with self.command_group('storage message', command_type=queue_client_sdk, is_preview=True,
                            custom_command_type=get_custom_sdk('queue', cf_queue_client,
                                                               ResourceType.DATA_STORAGE_QUEUE),
                            resource_type=ResourceType.DATA_STORAGE_QUEUE, min_api='2018-03-28') as g:
        from ._transformers import (transform_message_list_output, transform_message_output)
        from ._format import transform_message_show

        g.storage_command_oauth('put', 'send_message', transform=transform_message_output)
        g.storage_custom_command_oauth('get', 'receive_messages', transform=transform_message_list_output,
                                       table_transformer=transform_message_show)
        g.storage_command_oauth('peek', 'peek_messages', transform=transform_message_list_output,
                                table_transformer=transform_message_show)
        g.storage_command_oauth('delete', 'delete_message',
                                transform=create_boolean_result_output_transformer('deleted'),
                                table_transformer=transform_boolean_for_table)
        g.storage_command_oauth('clear', 'clear_messages')
        g.storage_command_oauth('update', 'update_message', transform=transform_message_output)

    queue_service_sdk = CliCommandType(
        operations_tmpl='azure.multiapi.storagev2.queue._queue_service_client#QueueServiceClient.{}',
        client_factory=cf_queue_service, resource_type=ResourceType.DATA_STORAGE_QUEUE)

    with self.command_group('storage queue', command_type=queue_service_sdk, is_preview=True,
                            custom_command_type=get_custom_sdk('queue', cf_queue_service,
                                                               ResourceType.DATA_STORAGE_QUEUE),
                            resource_type=ResourceType.DATA_STORAGE_QUEUE, min_api='2018-03-28') as g:
        from ._transformers import transform_queue_stats_output
        g.storage_command_oauth('stats', 'get_service_stats', transform=transform_queue_stats_output)
        g.storage_custom_command_oauth('list', 'list_queues', transform=transform_storage_list_output)

    table_service_sdk = CliCommandType(operations_tmpl='azure.data.tables._table_service_client#TableServiceClient.{}',
                                       client_factory=cf_table_service,
                                       resource_type=ResourceType.DATA_STORAGE_TABLE)

    table_client_sdk = CliCommandType(operations_tmpl='azure.data.tables._table_client#TableClient.{}',
                                      client_factory=cf_table_client,
                                      resource_type=ResourceType.DATA_STORAGE_TABLE)

    with self.command_group('storage table', table_service_sdk, resource_type=ResourceType.DATA_STORAGE_TABLE,
                            custom_command_type=get_custom_sdk('table', cf_table_service)) as g:
        from ._transformers import transform_table_stats_output
        g.storage_custom_command_oauth('create', 'create_table',
                                       transform=create_boolean_result_output_transformer('created'),
                                       table_transformer=transform_boolean_for_table)
        g.storage_custom_command_oauth('delete', 'delete_table',
                                       transform=create_boolean_result_output_transformer('deleted'),
                                       table_transformer=transform_boolean_for_table)
        g.storage_custom_command_oauth('exists', 'exists', transform=create_boolean_result_output_transformer('exists'))
        g.storage_custom_command('generate-sas', 'generate_sas')
        g.storage_custom_command_oauth('list', 'list_tables')
        g.storage_command_oauth('stats', 'get_service_stats', transform=transform_table_stats_output)

    with self.command_group('storage table policy', table_client_sdk, resource_type=ResourceType.DATA_STORAGE_TABLE,
                            custom_command_type=get_custom_sdk('access_policy', cf_table_client)) as g:
        g.storage_custom_command('create', 'create_acl_policy')
        g.storage_custom_command('delete', 'delete_acl_policy')
        g.storage_custom_command('show', 'get_acl_policy',
                                 exception_handler=show_exception_handler)
        g.storage_custom_command('list', 'list_acl_policies',
                                 table_transformer=transform_acl_list_output)
        g.storage_custom_command('update', 'set_acl_policy')

    with self.command_group('storage entity', table_client_sdk, resource_type=ResourceType.DATA_STORAGE_TABLE,
                            custom_command_type=get_custom_sdk('table', cf_table_client)) as g:
        from ._format import transform_entity_show
        from ._transformers import (transform_entity_query_output,
                                    transform_entities_result,
                                    transform_entity_result)
        g.storage_custom_command_oauth('insert', 'insert_entity')
        g.storage_custom_command_oauth('replace', 'replace_entity')
        g.storage_custom_command_oauth('merge', 'merge_entity')
        g.storage_custom_command_oauth('delete', 'delete_entity',
                                       transform=create_boolean_result_output_transformer('deleted'),
                                       table_transformer=transform_boolean_for_table)
        g.storage_command_oauth('show', 'get_entity',
                                table_transformer=transform_entity_show,
                                transform=transform_entity_result,
                                exception_handler=show_exception_handler)
        g.storage_custom_command_oauth('query', 'query_entity',
                                       table_transformer=transform_entity_query_output,
                                       transform=transform_entities_result)

    adls_service_sdk = CliCommandType(
        operations_tmpl='azure.multiapi.storagev2.filedatalake._data_lake_service_client#DataLakeServiceClient.{}',
        client_factory=cf_adls_service,
        resource_type=ResourceType.DATA_STORAGE_FILEDATALAKE
    )

    adls_fs_sdk = CliCommandType(
        operations_tmpl='azure.multiapi.storagev2.filedatalake._file_system_client#FileSystemClient.{}',
        client_factory=cf_adls_file_system,
        resource_type=ResourceType.DATA_STORAGE_FILEDATALAKE
    )
    adls_directory_sdk = CliCommandType(
        operations_tmpl='azure.multiapi.storagev2.filedatalake._data_lake_directory_client#DataLakeDirectoryClient.{}',
        client_factory=cf_adls_directory,
        resource_type=ResourceType.DATA_STORAGE_FILEDATALAKE
    )
    custom_adls_directory_sdk = get_custom_sdk(custom_module='fs_directory',
                                               client_factory=cf_adls_directory,
                                               resource_type=ResourceType.DATA_STORAGE_FILEDATALAKE)
    adls_file_sdk = CliCommandType(
        operations_tmpl='azure.multiapi.storagev2.filedatalake._data_lake_file_client#DataLakeFileClient.{}',
        client_factory=cf_adls_file,
        resource_type=ResourceType.DATA_STORAGE_FILEDATALAKE
    )

    with self.command_group('storage fs', adls_fs_sdk, resource_type=ResourceType.DATA_STORAGE_FILEDATALAKE,
                            custom_command_type=get_custom_sdk('filesystem', cf_adls_file_system),
                            min_api='2018-11-09') as g:
        from ._transformers import transform_fs_list_public_access_output, transform_fs_public_access_output, \
            transform_metadata
        g.storage_custom_command_oauth('create', 'create_file_system')
        g.storage_command_oauth('list', 'list_file_systems', command_type=adls_service_sdk,
                                transform=transform_fs_list_public_access_output)
        g.storage_command_oauth('show', 'get_file_system_properties', exception_handler=show_exception_handler,
                                transform=transform_fs_public_access_output)
        g.storage_command_oauth('delete', 'delete_file_system', confirmation=True)
        g.storage_custom_command_oauth('exists', 'exists', transform=create_boolean_result_output_transformer('exists'))
        g.storage_command_oauth('metadata update', 'set_file_system_metadata')
        g.storage_command_oauth('metadata show', 'get_file_system_properties', exception_handler=show_exception_handler,
                                transform=transform_metadata)
        g.storage_custom_command_oauth('generate-sas', 'generate_sas_fs_uri', is_preview=True,
                                       custom_command_type=get_custom_sdk('filesystem', client_factory=cf_adls_service))
        g.storage_custom_command_oauth('list-deleted-path', 'list_deleted_path', min_api='2020-06-12')
        g.storage_command_oauth('undelete-path', '_undelete_path', min_api='2020-06-12')

    with self.command_group('storage fs service-properties', command_type=adls_service_sdk,
                            custom_command_type=get_custom_sdk('filesystem', cf_adls_service),
                            resource_type=ResourceType.DATA_STORAGE_FILEDATALAKE, min_api='2020-06-12') as g:
        g.storage_command_oauth('show', 'get_service_properties', exception_handler=show_exception_handler)
        g.storage_custom_command_oauth('update', 'set_service_properties')

    with self.command_group('storage fs directory', adls_directory_sdk,
                            custom_command_type=get_custom_sdk('fs_directory', cf_adls_directory),
                            resource_type=ResourceType.DATA_STORAGE_FILEDATALAKE, min_api='2018-11-09') as g:
        from ._transformers import transform_storage_list_output, transform_metadata
        g.storage_command_oauth('create', 'create_directory')
        g.storage_custom_command_oauth('exists', 'exists', transform=create_boolean_result_output_transformer('exists'))
        g.storage_custom_command_oauth('show', 'get_directory_properties', exception_handler=show_exception_handler)
        g.storage_command_oauth('delete', 'delete_directory', confirmation=True)
        g.storage_command_oauth('move', 'rename_directory')
        g.storage_custom_command_oauth('list', 'list_fs_directories', client_factory=cf_adls_file_system,
                                       transform=transform_storage_list_output)
        g.storage_command_oauth('metadata update', 'set_metadata')
        g.storage_command_oauth('metadata show', 'get_directory_properties', exception_handler=show_exception_handler,
                                transform=transform_metadata)
        g.storage_custom_command_oauth('generate-sas', 'generate_sas_directory_uri',
                                       custom_command_type=get_custom_sdk('fs_directory',
                                                                          client_factory=cf_adls_service),
                                       min_api='2020-02-10')

    with self.command_group('storage fs directory', custom_command_type=get_custom_sdk('azcopy', None))as g:
        g.storage_custom_command('upload', 'storage_fs_directory_copy', is_preview=True)
        g.storage_custom_command('download', 'storage_fs_directory_copy', is_preview=True)

    with self.command_group('storage fs file', adls_file_sdk, resource_type=ResourceType.DATA_STORAGE_FILEDATALAKE,
                            custom_command_type=get_custom_sdk('fs_file', cf_adls_file), min_api='2018-11-09') as g:
        from ._transformers import transform_storage_list_output, create_boolean_result_output_transformer
        g.storage_command_oauth('create', 'create_file')
        g.storage_custom_command_oauth('upload', 'upload_file')
        g.storage_custom_command_oauth('exists', 'exists', transform=create_boolean_result_output_transformer('exists'))
        g.storage_custom_command_oauth('append', 'append_file')
        g.storage_custom_command_oauth('download', 'download_file')
        g.storage_custom_command_oauth('show', 'get_file_properties', exception_handler=show_exception_handler)
        g.storage_custom_command_oauth('list', 'list_fs_files',
                                       custom_command_type=get_custom_sdk('fs_file', cf_adls_file_system),
                                       transform=transform_storage_list_output)
        g.storage_command_oauth('move', 'rename_file')
        g.storage_command_oauth('delete', 'delete_file', confirmation=True)
        g.storage_command_oauth('metadata update', 'set_metadata')
        g.storage_command_oauth('metadata show', 'get_file_properties', exception_handler=show_exception_handler,
                                transform=transform_metadata)
        g.storage_command_oauth('set-expiry', "set_file_expiry")

    with self.command_group('storage fs access', adls_directory_sdk, custom_command_type=custom_adls_directory_sdk,
                            resource_type=ResourceType.DATA_STORAGE_FILEDATALAKE, min_api='2018-11-09') as g:
        from ._transformers import transform_fs_access_output
        g.storage_command_oauth('set', 'set_access_control')
        g.storage_command_oauth('show', 'get_access_control', transform=transform_fs_access_output)
        g.storage_custom_command_oauth('set-recursive', 'set_access_control_recursive', min_api='2020-02-10')
        g.storage_custom_command_oauth('update-recursive', 'update_access_control_recursive', min_api='2020-02-10')
        g.storage_custom_command_oauth('remove-recursive', 'remove_access_control_recursive', min_api='2020-02-10')<|MERGE_RESOLUTION|>--- conflicted
+++ resolved
@@ -712,13 +712,8 @@
         g.storage_custom_command('copy start', 'storage_file_copy', resource_type=ResourceType.DATA_STORAGE_FILESHARE)
         g.storage_command('copy cancel', 'abort_copy')
         g.storage_custom_command('copy start-batch', 'storage_file_copy_batch', client_factory=cf_share_client)
-<<<<<<< HEAD
-        g.storage_custom_command('upload', 'storage_file_upload', exception_handler=file_related_exception_handler)
-=======
-
         g.storage_custom_command('upload', 'storage_file_upload', exception_handler=file_related_exception_handler,
                                  resource_type=ResourceType.DATA_STORAGE_FILESHARE)
->>>>>>> 21d07dc5
         g.storage_custom_command('upload-batch', 'storage_file_upload_batch',
                                  custom_command_type=get_custom_sdk('file', client_factory=cf_share_client))
         g.storage_custom_command('download', 'download_file', exception_handler=file_related_exception_handler,
