--- conflicted
+++ resolved
@@ -14,17 +14,10 @@
       - --resource-group --name --ssh-key-value --pod-cidr --service-cidr --dns-service-ip
         --network-plugin --network-policy
       User-Agent:
-<<<<<<< HEAD
-      - AZURECLI/2.49.0 azsdk-python-azure-mgmt-containerservice/23.0.0 Python/3.8.16
-        (macOS-13.4-arm64-arm-64bit)
-    method: GET
-    uri: https://management.azure.com/subscriptions/00000000-0000-0000-0000-000000000000/resourceGroups/clitest000001/providers/Microsoft.ContainerService/managedClusters/cliakstest000002?api-version=2023-05-01
-=======
       - AZURECLI/2.49.0 azsdk-python-azure-mgmt-containerservice/24.0.0 Python/3.8.10
         (Linux-5.15.0-1039-azure-x86_64-with-glibc2.29)
     method: GET
     uri: https://management.azure.com/subscriptions/00000000-0000-0000-0000-000000000000/resourceGroups/clitest000001/providers/Microsoft.ContainerService/managedClusters/cliakstest000002?api-version=2023-07-01
->>>>>>> 13d0ab0a
   response:
     body:
       string: '{"error":{"code":"ResourceNotFound","message":"The Resource ''Microsoft.ContainerService/managedClusters/cliakstest000002''
@@ -38,11 +31,7 @@
       content-type:
       - application/json; charset=utf-8
       date:
-<<<<<<< HEAD
-      - Thu, 15 Jun 2023 22:36:16 GMT
-=======
       - Thu, 29 Jun 2023 09:59:32 GMT
->>>>>>> 13d0ab0a
       expires:
       - '-1'
       pragma:
@@ -71,20 +60,12 @@
       - --resource-group --name --ssh-key-value --pod-cidr --service-cidr --dns-service-ip
         --network-plugin --network-policy
       User-Agent:
-<<<<<<< HEAD
-      - AZURECLI/2.49.0 azsdk-python-azure-mgmt-resource/22.0.0 Python/3.8.16 (macOS-13.4-arm64-arm-64bit)
-=======
       - AZURECLI/2.49.0 azsdk-python-azure-mgmt-resource/23.1.0b2 Python/3.8.10 (Linux-5.15.0-1039-azure-x86_64-with-glibc2.29)
->>>>>>> 13d0ab0a
     method: GET
     uri: https://management.azure.com/subscriptions/00000000-0000-0000-0000-000000000000/resourcegroups/clitest000001?api-version=2022-09-01
   response:
     body:
-<<<<<<< HEAD
-      string: '{"id":"/subscriptions/00000000-0000-0000-0000-000000000000/resourceGroups/clitest000001","name":"clitest000001","type":"Microsoft.Resources/resourceGroups","location":"westus2","tags":{"product":"azurecli","cause":"automation","test":"test_aks_create_network_cidr","date":"2023-06-15T22:36:13Z","module":"acs"},"properties":{"provisioningState":"Succeeded"}}'
-=======
       string: '{"id":"/subscriptions/00000000-0000-0000-0000-000000000000/resourceGroups/clitest000001","name":"clitest000001","type":"Microsoft.Resources/resourceGroups","location":"westus2","tags":{"product":"azurecli","cause":"automation","test":"test_aks_create_network_cidr","date":"2023-06-29T09:59:31Z","module":"acs"},"properties":{"provisioningState":"Succeeded"}}'
->>>>>>> 13d0ab0a
     headers:
       cache-control:
       - no-cache
@@ -93,11 +74,7 @@
       content-type:
       - application/json; charset=utf-8
       date:
-<<<<<<< HEAD
-      - Thu, 15 Jun 2023 22:36:15 GMT
-=======
       - Thu, 29 Jun 2023 09:59:33 GMT
->>>>>>> 13d0ab0a
       expires:
       - '-1'
       pragma:
@@ -113,32 +90,19 @@
       message: OK
 - request:
     body: '{"location": "westus2", "identity": {"type": "SystemAssigned"}, "properties":
-<<<<<<< HEAD
-      {"kubernetesVersion": "", "dnsPrefix": "cliakstest-clitestdo63xky4b-8ecadf",
-=======
       {"kubernetesVersion": "", "dnsPrefix": "cliakstest-clitestj35o7365l-79a739",
->>>>>>> 13d0ab0a
       "agentPoolProfiles": [{"count": 3, "vmSize": "Standard_DS2_v2", "osDiskSizeGB":
       0, "osType": "Linux", "enableAutoScaling": false, "type": "VirtualMachineScaleSets",
       "mode": "System", "orchestratorVersion": "", "upgradeSettings": {}, "enableNodePublicIP":
       false, "scaleSetPriority": "Regular", "scaleSetEvictionPolicy": "Delete", "spotMaxPrice":
       -1.0, "nodeTaints": [], "enableEncryptionAtHost": false, "enableUltraSSD": false,
       "enableFIPS": false, "name": "nodepool1"}], "linuxProfile": {"adminUsername":
-<<<<<<< HEAD
-      "azureuser", "ssh": {"publicKeys": [{"keyData": "ssh-rsa AAAAB3NzaC1yc2EAAAADAQABAAACAQCbIg1guRHbI0lV11wWDt1r2cUdcNd27CJsg+SfgC7miZeubtwUhbsPdhMQsfDyhOWHq1+ZL0M+nJZV63d/1dhmhtgyOqejUwrPlzKhydsbrsdUor+JmNJDdW01v7BXHyuymT8G4s09jCasNOwiufbP/qp72ruu0bIA1nySsvlf9pCQAuFkAnVnf/rFhUlOkhtRpwcq8SUNY2zRHR/EKb/4NWY1JzR4sa3q2fWIJdrrX0DvLoa5g9bIEd4Df79ba7v+yiUBOS0zT2ll+z4g9izHK3EO5d8hL4jYxcjKs+wcslSYRWrascfscLgMlMGh0CdKeNTDjHpGPncaf3Z+FwwwjWeuiNBxv7bJo13/8B/098KlVDl4GZqsoBCEjPyJfV6hO0y/LkRGkk7oHWKgeWAfKtfLItRp00eZ4fcJNK9kCaSMmEugoZWcI7NGbZXzqFWqbpRI7NcDP9+WIQ+i9U5vqWsqd/zng4kbuAJ6UuKqIzB0upYrLShfQE3SAck8oaLhJqqq56VfDuASNpJKidV+zq27HfSBmbXnkR/5AK337dc3MXKJypoK/QPMLKUAP5XLPbs+NddJQV7EZXd29DLgp+fRIg3edpKdO7ZErWhv7d+3Kws+e1Y+ypmR2WIVSwVyBEUfgv2C8Ts9gnTF4pNcEY/S2aBicz5Ew2+jdyGNQQ==
-      test@example.com\n"}]}}, "addonProfiles": {}, "enableRBAC": true, "networkProfile":
-      {"networkPlugin": "kubenet", "networkPolicy": "calico", "podCidr": "10.244.0.0/16",
-      "serviceCidr": "10.0.0.0/16", "dnsServiceIP": "10.0.2.10", "outboundType": "loadBalancer",
-      "loadBalancerSku": "standard"}, "disableLocalAccounts": false, "storageProfile":
-      {}}}'
-=======
       "azureuser", "ssh": {"publicKeys": [{"keyData": "ssh-rsa AAAAB3NzaC1yc2EAAAADAQABAAABAQCw4P22/hE86EX0l2HMO+M6Gw+CW6O4Yl84NLjVqF7NtK8xwQKcZwGeIwNBv/HxJ0uMJlOCG1ZMPPvSZHDp07QvAjYKKryIkIGilxLUh4fNOEQiZqAXB2badERUdwLRB4f6kHc0vb35GHw3tlyjjDjvQTO7UgZQxnbipxyrJAYfMHxfXjST1tvmln3v87WvBGsY2hr1Iqx/gMO3AIqaNoJntl1sIeAcg8xXdYW3PP6N1gYToFsDxsQZU2rfefIRDniuP4fYy2J4shtEAkyzv1BlOBJGHBqCzyrhXVqFElLSFV99QhLUi43zXL4Ge1QKJBztH/q48ohMBt3WenkP2KsT
       azcli_aks_live_test@example.com\n"}]}}, "addonProfiles": {}, "enableRBAC": true,
       "networkProfile": {"networkPlugin": "kubenet", "networkPolicy": "calico", "podCidr":
       "10.244.0.0/16", "serviceCidr": "10.0.0.0/16", "dnsServiceIP": "10.0.2.10",
       "outboundType": "loadBalancer", "loadBalancerSku": "standard"}, "disableLocalAccounts":
       false, "storageProfile": {}}}'
->>>>>>> 13d0ab0a
     headers:
       Accept:
       - application/json
@@ -149,77 +113,13 @@
       Connection:
       - keep-alive
       Content-Length:
-<<<<<<< HEAD
-      - '1778'
-=======
       - '1449'
->>>>>>> 13d0ab0a
       Content-Type:
       - application/json
       ParameterSetName:
       - --resource-group --name --ssh-key-value --pod-cidr --service-cidr --dns-service-ip
         --network-plugin --network-policy
       User-Agent:
-<<<<<<< HEAD
-      - AZURECLI/2.49.0 azsdk-python-azure-mgmt-containerservice/23.0.0 Python/3.8.16
-        (macOS-13.4-arm64-arm-64bit)
-    method: PUT
-    uri: https://management.azure.com/subscriptions/00000000-0000-0000-0000-000000000000/resourceGroups/clitest000001/providers/Microsoft.ContainerService/managedClusters/cliakstest000002?api-version=2023-05-01
-  response:
-    body:
-      string: "{\n  \"id\": \"/subscriptions/00000000-0000-0000-0000-000000000000/resourcegroups/clitest000001/providers/Microsoft.ContainerService/managedClusters/cliakstest000002\"\
-        ,\n  \"location\": \"westus2\",\n  \"name\": \"cliakstest000002\",\n  \"type\"\
-        : \"Microsoft.ContainerService/ManagedClusters\",\n  \"properties\": {\n \
-        \  \"provisioningState\": \"Creating\",\n   \"powerState\": {\n    \"code\"\
-        : \"Running\"\n   },\n   \"kubernetesVersion\": \"1.25.6\",\n   \"currentKubernetesVersion\"\
-        : \"1.25.6\",\n   \"dnsPrefix\": \"cliakstest-clitestdo63xky4b-8ecadf\",\n\
-        \   \"fqdn\": \"cliakstest-clitestdo63xky4b-8ecadf-ibrsrey0.hcp.westus2.azmk8s.io\"\
-        ,\n   \"azurePortalFQDN\": \"cliakstest-clitestdo63xky4b-8ecadf-ibrsrey0.portal.hcp.westus2.azmk8s.io\"\
-        ,\n   \"agentPoolProfiles\": [\n    {\n     \"name\": \"nodepool1\",\n   \
-        \  \"count\": 3,\n     \"vmSize\": \"Standard_DS2_v2\",\n     \"osDiskSizeGB\"\
-        : 128,\n     \"osDiskType\": \"Managed\",\n     \"kubeletDiskType\": \"OS\"\
-        ,\n     \"maxPods\": 110,\n     \"type\": \"VirtualMachineScaleSets\",\n \
-        \    \"enableAutoScaling\": false,\n     \"provisioningState\": \"Creating\"\
-        ,\n     \"powerState\": {\n      \"code\": \"Running\"\n     },\n     \"orchestratorVersion\"\
-        : \"1.25.6\",\n     \"currentOrchestratorVersion\": \"1.25.6\",\n     \"enableNodePublicIP\"\
-        : false,\n     \"mode\": \"System\",\n     \"enableEncryptionAtHost\": false,\n\
-        \     \"enableUltraSSD\": false,\n     \"osType\": \"Linux\",\n     \"osSKU\"\
-        : \"Ubuntu\",\n     \"nodeImageVersion\": \"AKSUbuntu-2204gen2containerd-202306.01.0\"\
-        ,\n     \"upgradeSettings\": {},\n     \"enableFIPS\": false\n    }\n   ],\n\
-        \   \"linuxProfile\": {\n    \"adminUsername\": \"azureuser\",\n    \"ssh\"\
-        : {\n     \"publicKeys\": [\n      {\n       \"keyData\": \"ssh-rsa AAAAB3NzaC1yc2EAAAADAQABAAACAQCbIg1guRHbI0lV11wWDt1r2cUdcNd27CJsg+SfgC7miZeubtwUhbsPdhMQsfDyhOWHq1+ZL0M+nJZV63d/1dhmhtgyOqejUwrPlzKhydsbrsdUor+JmNJDdW01v7BXHyuymT8G4s09jCasNOwiufbP/qp72ruu0bIA1nySsvlf9pCQAuFkAnVnf/rFhUlOkhtRpwcq8SUNY2zRHR/EKb/4NWY1JzR4sa3q2fWIJdrrX0DvLoa5g9bIEd4Df79ba7v+yiUBOS0zT2ll+z4g9izHK3EO5d8hL4jYxcjKs+wcslSYRWrascfscLgMlMGh0CdKeNTDjHpGPncaf3Z+FwwwjWeuiNBxv7bJo13/8B/098KlVDl4GZqsoBCEjPyJfV6hO0y/LkRGkk7oHWKgeWAfKtfLItRp00eZ4fcJNK9kCaSMmEugoZWcI7NGbZXzqFWqbpRI7NcDP9+WIQ+i9U5vqWsqd/zng4kbuAJ6UuKqIzB0upYrLShfQE3SAck8oaLhJqqq56VfDuASNpJKidV+zq27HfSBmbXnkR/5AK337dc3MXKJypoK/QPMLKUAP5XLPbs+NddJQV7EZXd29DLgp+fRIg3edpKdO7ZErWhv7d+3Kws+e1Y+ypmR2WIVSwVyBEUfgv2C8Ts9gnTF4pNcEY/S2aBicz5Ew2+jdyGNQQ==\
-        \ test@example.com\\n\"\n      }\n     ]\n    }\n   },\n   \"servicePrincipalProfile\"\
-        : {\n    \"clientId\":\"00000000-0000-0000-0000-000000000001\"\n   },\n  \
-        \ \"nodeResourceGroup\": \"MC_clitest000001_cliakstest000002_westus2\",\n\
-        \   \"enableRBAC\": true,\n   \"supportPlan\": \"KubernetesOfficial\",\n \
-        \  \"networkProfile\": {\n    \"networkPlugin\": \"kubenet\",\n    \"networkPolicy\"\
-        : \"calico\",\n    \"loadBalancerSku\": \"standard\",\n    \"loadBalancerProfile\"\
-        : {\n     \"managedOutboundIPs\": {\n      \"count\": 1\n     }\n    },\n\
-        \    \"podCidr\": \"10.244.0.0/16\",\n    \"serviceCidr\": \"10.0.0.0/16\"\
-        ,\n    \"dnsServiceIP\": \"10.0.2.10\",\n    \"outboundType\": \"loadBalancer\"\
-        ,\n    \"podCidrs\": [\n     \"10.244.0.0/16\"\n    ],\n    \"serviceCidrs\"\
-        : [\n     \"10.0.0.0/16\"\n    ],\n    \"ipFamilies\": [\n     \"IPv4\"\n\
-        \    ]\n   },\n   \"maxAgentPools\": 100,\n   \"disableLocalAccounts\": false,\n\
-        \   \"securityProfile\": {},\n   \"storageProfile\": {\n    \"diskCSIDriver\"\
-        : {\n     \"enabled\": true\n    },\n    \"fileCSIDriver\": {\n     \"enabled\"\
-        : true\n    },\n    \"snapshotController\": {\n     \"enabled\": true\n  \
-        \  }\n   },\n   \"oidcIssuerProfile\": {\n    \"enabled\": false\n   },\n\
-        \   \"workloadAutoScalerProfile\": {}\n  },\n  \"identity\": {\n   \"type\"\
-        : \"SystemAssigned\",\n   \"principalId\":\"00000000-0000-0000-0000-000000000001\"\
-        ,\n   \"tenantId\": \"72f988bf-86f1-41af-91ab-2d7cd011db47\"\n  },\n  \"sku\"\
-        : {\n   \"name\": \"Base\",\n   \"tier\": \"Free\"\n  }\n }"
-    headers:
-      azure-asyncoperation:
-      - https://management.azure.com/subscriptions/00000000-0000-0000-0000-000000000000/providers/Microsoft.ContainerService/locations/westus2/operations/4b215d85-59a2-44de-82ac-7b9f73e7b3c4?api-version=2016-03-30
-      cache-control:
-      - no-cache
-      content-length:
-      - '3627'
-      content-type:
-      - application/json
-      date:
-      - Thu, 15 Jun 2023 22:36:23 GMT
-=======
       - AZURECLI/2.49.0 azsdk-python-azure-mgmt-containerservice/24.0.0 Python/3.8.10
         (Linux-5.15.0-1039-azure-x86_64-with-glibc2.29)
     method: PUT
@@ -275,7 +175,6 @@
       - application/json
       date:
       - Thu, 29 Jun 2023 09:59:39 GMT
->>>>>>> 13d0ab0a
       expires:
       - '-1'
       pragma:
@@ -305,17 +204,6 @@
       ParameterSetName:
       - --resource-group --name --ssh-key-value --pod-cidr --service-cidr --dns-service-ip
         --network-plugin --network-policy
-<<<<<<< HEAD
-      User-Agent:
-      - AZURECLI/2.49.0 azsdk-python-azure-mgmt-containerservice/23.0.0 Python/3.8.16
-        (macOS-13.4-arm64-arm-64bit)
-    method: GET
-    uri: https://management.azure.com/subscriptions/00000000-0000-0000-0000-000000000000/providers/Microsoft.ContainerService/locations/westus2/operations/4b215d85-59a2-44de-82ac-7b9f73e7b3c4?api-version=2016-03-30
-  response:
-    body:
-      string: "{\n  \"name\": \"855d214b-a259-de44-82ac-7b9f73e7b3c4\",\n  \"status\"\
-        : \"InProgress\",\n  \"startTime\": \"2023-06-15T22:36:23.3614105Z\"\n }"
-=======
       User-Agent:
       - AZURECLI/2.49.0 azsdk-python-azure-mgmt-containerservice/24.0.0 Python/3.8.10
         (Linux-5.15.0-1039-azure-x86_64-with-glibc2.29)
@@ -423,639 +311,488 @@
     body:
       string: "{\n  \"name\": \"acb0b330-9a93-a840-adf2-ed48f2645028\",\n  \"status\":
         \"InProgress\",\n  \"startTime\": \"2023-06-29T09:59:38.6774542Z\"\n }"
->>>>>>> 13d0ab0a
-    headers:
-      cache-control:
-      - no-cache
-      content-length:
-      - '126'
-      content-type:
-      - application/json
-      date:
-<<<<<<< HEAD
-      - Thu, 15 Jun 2023 22:36:23 GMT
-=======
+    headers:
+      cache-control:
+      - no-cache
+      content-length:
+      - '126'
+      content-type:
+      - application/json
+      date:
       - Thu, 29 Jun 2023 10:00:38 GMT
->>>>>>> 13d0ab0a
-      expires:
-      - '-1'
-      pragma:
-      - no-cache
-      server:
-      - nginx
-      strict-transport-security:
-      - max-age=31536000; includeSubDomains
-      transfer-encoding:
-      - chunked
-      vary:
-      - Accept-Encoding
-      x-content-type-options:
-      - nosniff
-    status:
-      code: 200
-      message: OK
-- request:
-    body: null
-    headers:
-      Accept:
-      - '*/*'
-      Accept-Encoding:
-      - gzip, deflate
-      CommandName:
-      - aks create
-      Connection:
-      - keep-alive
-      ParameterSetName:
-      - --resource-group --name --ssh-key-value --pod-cidr --service-cidr --dns-service-ip
-        --network-plugin --network-policy
-      User-Agent:
-<<<<<<< HEAD
-      - AZURECLI/2.49.0 azsdk-python-azure-mgmt-containerservice/23.0.0 Python/3.8.16
-        (macOS-13.4-arm64-arm-64bit)
-    method: GET
-    uri: https://management.azure.com/subscriptions/00000000-0000-0000-0000-000000000000/providers/Microsoft.ContainerService/locations/westus2/operations/4b215d85-59a2-44de-82ac-7b9f73e7b3c4?api-version=2016-03-30
-  response:
-    body:
-      string: "{\n  \"name\": \"855d214b-a259-de44-82ac-7b9f73e7b3c4\",\n  \"status\"\
-        : \"InProgress\",\n  \"startTime\": \"2023-06-15T22:36:23.3614105Z\"\n }"
-=======
-      - AZURECLI/2.49.0 azsdk-python-azure-mgmt-containerservice/24.0.0 Python/3.8.10
-        (Linux-5.15.0-1039-azure-x86_64-with-glibc2.29)
-    method: GET
-    uri: https://management.azure.com/subscriptions/00000000-0000-0000-0000-000000000000/providers/Microsoft.ContainerService/locations/westus2/operations/30b3b0ac-939a-40a8-adf2-ed48f2645028?api-version=2016-03-30
-  response:
-    body:
-      string: "{\n  \"name\": \"acb0b330-9a93-a840-adf2-ed48f2645028\",\n  \"status\":
-        \"InProgress\",\n  \"startTime\": \"2023-06-29T09:59:38.6774542Z\"\n }"
->>>>>>> 13d0ab0a
-    headers:
-      cache-control:
-      - no-cache
-      content-length:
-      - '126'
-      content-type:
-      - application/json
-      date:
-<<<<<<< HEAD
-      - Thu, 15 Jun 2023 22:36:53 GMT
-=======
+      expires:
+      - '-1'
+      pragma:
+      - no-cache
+      server:
+      - nginx
+      strict-transport-security:
+      - max-age=31536000; includeSubDomains
+      transfer-encoding:
+      - chunked
+      vary:
+      - Accept-Encoding
+      x-content-type-options:
+      - nosniff
+    status:
+      code: 200
+      message: OK
+- request:
+    body: null
+    headers:
+      Accept:
+      - '*/*'
+      Accept-Encoding:
+      - gzip, deflate
+      CommandName:
+      - aks create
+      Connection:
+      - keep-alive
+      ParameterSetName:
+      - --resource-group --name --ssh-key-value --pod-cidr --service-cidr --dns-service-ip
+        --network-plugin --network-policy
+      User-Agent:
+      - AZURECLI/2.49.0 azsdk-python-azure-mgmt-containerservice/24.0.0 Python/3.8.10
+        (Linux-5.15.0-1039-azure-x86_64-with-glibc2.29)
+    method: GET
+    uri: https://management.azure.com/subscriptions/00000000-0000-0000-0000-000000000000/providers/Microsoft.ContainerService/locations/westus2/operations/30b3b0ac-939a-40a8-adf2-ed48f2645028?api-version=2016-03-30
+  response:
+    body:
+      string: "{\n  \"name\": \"acb0b330-9a93-a840-adf2-ed48f2645028\",\n  \"status\":
+        \"InProgress\",\n  \"startTime\": \"2023-06-29T09:59:38.6774542Z\"\n }"
+    headers:
+      cache-control:
+      - no-cache
+      content-length:
+      - '126'
+      content-type:
+      - application/json
+      date:
       - Thu, 29 Jun 2023 10:01:08 GMT
->>>>>>> 13d0ab0a
-      expires:
-      - '-1'
-      pragma:
-      - no-cache
-      server:
-      - nginx
-      strict-transport-security:
-      - max-age=31536000; includeSubDomains
-      transfer-encoding:
-      - chunked
-      vary:
-      - Accept-Encoding
-      x-content-type-options:
-      - nosniff
-    status:
-      code: 200
-      message: OK
-- request:
-    body: null
-    headers:
-      Accept:
-      - '*/*'
-      Accept-Encoding:
-      - gzip, deflate
-      CommandName:
-      - aks create
-      Connection:
-      - keep-alive
-      ParameterSetName:
-      - --resource-group --name --ssh-key-value --pod-cidr --service-cidr --dns-service-ip
-        --network-plugin --network-policy
-      User-Agent:
-<<<<<<< HEAD
-      - AZURECLI/2.49.0 azsdk-python-azure-mgmt-containerservice/23.0.0 Python/3.8.16
-        (macOS-13.4-arm64-arm-64bit)
-    method: GET
-    uri: https://management.azure.com/subscriptions/00000000-0000-0000-0000-000000000000/providers/Microsoft.ContainerService/locations/westus2/operations/4b215d85-59a2-44de-82ac-7b9f73e7b3c4?api-version=2016-03-30
-  response:
-    body:
-      string: "{\n  \"name\": \"855d214b-a259-de44-82ac-7b9f73e7b3c4\",\n  \"status\"\
-        : \"InProgress\",\n  \"startTime\": \"2023-06-15T22:36:23.3614105Z\"\n }"
-=======
-      - AZURECLI/2.49.0 azsdk-python-azure-mgmt-containerservice/24.0.0 Python/3.8.10
-        (Linux-5.15.0-1039-azure-x86_64-with-glibc2.29)
-    method: GET
-    uri: https://management.azure.com/subscriptions/00000000-0000-0000-0000-000000000000/providers/Microsoft.ContainerService/locations/westus2/operations/30b3b0ac-939a-40a8-adf2-ed48f2645028?api-version=2016-03-30
-  response:
-    body:
-      string: "{\n  \"name\": \"acb0b330-9a93-a840-adf2-ed48f2645028\",\n  \"status\":
-        \"InProgress\",\n  \"startTime\": \"2023-06-29T09:59:38.6774542Z\"\n }"
->>>>>>> 13d0ab0a
-    headers:
-      cache-control:
-      - no-cache
-      content-length:
-      - '126'
-      content-type:
-      - application/json
-      date:
-<<<<<<< HEAD
-      - Thu, 15 Jun 2023 22:37:23 GMT
-=======
+      expires:
+      - '-1'
+      pragma:
+      - no-cache
+      server:
+      - nginx
+      strict-transport-security:
+      - max-age=31536000; includeSubDomains
+      transfer-encoding:
+      - chunked
+      vary:
+      - Accept-Encoding
+      x-content-type-options:
+      - nosniff
+    status:
+      code: 200
+      message: OK
+- request:
+    body: null
+    headers:
+      Accept:
+      - '*/*'
+      Accept-Encoding:
+      - gzip, deflate
+      CommandName:
+      - aks create
+      Connection:
+      - keep-alive
+      ParameterSetName:
+      - --resource-group --name --ssh-key-value --pod-cidr --service-cidr --dns-service-ip
+        --network-plugin --network-policy
+      User-Agent:
+      - AZURECLI/2.49.0 azsdk-python-azure-mgmt-containerservice/24.0.0 Python/3.8.10
+        (Linux-5.15.0-1039-azure-x86_64-with-glibc2.29)
+    method: GET
+    uri: https://management.azure.com/subscriptions/00000000-0000-0000-0000-000000000000/providers/Microsoft.ContainerService/locations/westus2/operations/30b3b0ac-939a-40a8-adf2-ed48f2645028?api-version=2016-03-30
+  response:
+    body:
+      string: "{\n  \"name\": \"acb0b330-9a93-a840-adf2-ed48f2645028\",\n  \"status\":
+        \"InProgress\",\n  \"startTime\": \"2023-06-29T09:59:38.6774542Z\"\n }"
+    headers:
+      cache-control:
+      - no-cache
+      content-length:
+      - '126'
+      content-type:
+      - application/json
+      date:
       - Thu, 29 Jun 2023 10:01:39 GMT
->>>>>>> 13d0ab0a
-      expires:
-      - '-1'
-      pragma:
-      - no-cache
-      server:
-      - nginx
-      strict-transport-security:
-      - max-age=31536000; includeSubDomains
-      transfer-encoding:
-      - chunked
-      vary:
-      - Accept-Encoding
-      x-content-type-options:
-      - nosniff
-    status:
-      code: 200
-      message: OK
-- request:
-    body: null
-    headers:
-      Accept:
-      - '*/*'
-      Accept-Encoding:
-      - gzip, deflate
-      CommandName:
-      - aks create
-      Connection:
-      - keep-alive
-      ParameterSetName:
-      - --resource-group --name --ssh-key-value --pod-cidr --service-cidr --dns-service-ip
-        --network-plugin --network-policy
-      User-Agent:
-<<<<<<< HEAD
-      - AZURECLI/2.49.0 azsdk-python-azure-mgmt-containerservice/23.0.0 Python/3.8.16
-        (macOS-13.4-arm64-arm-64bit)
-    method: GET
-    uri: https://management.azure.com/subscriptions/00000000-0000-0000-0000-000000000000/providers/Microsoft.ContainerService/locations/westus2/operations/4b215d85-59a2-44de-82ac-7b9f73e7b3c4?api-version=2016-03-30
-  response:
-    body:
-      string: "{\n  \"name\": \"855d214b-a259-de44-82ac-7b9f73e7b3c4\",\n  \"status\"\
-        : \"InProgress\",\n  \"startTime\": \"2023-06-15T22:36:23.3614105Z\"\n }"
-=======
-      - AZURECLI/2.49.0 azsdk-python-azure-mgmt-containerservice/24.0.0 Python/3.8.10
-        (Linux-5.15.0-1039-azure-x86_64-with-glibc2.29)
-    method: GET
-    uri: https://management.azure.com/subscriptions/00000000-0000-0000-0000-000000000000/providers/Microsoft.ContainerService/locations/westus2/operations/30b3b0ac-939a-40a8-adf2-ed48f2645028?api-version=2016-03-30
-  response:
-    body:
-      string: "{\n  \"name\": \"acb0b330-9a93-a840-adf2-ed48f2645028\",\n  \"status\":
-        \"InProgress\",\n  \"startTime\": \"2023-06-29T09:59:38.6774542Z\"\n }"
->>>>>>> 13d0ab0a
-    headers:
-      cache-control:
-      - no-cache
-      content-length:
-      - '126'
-      content-type:
-      - application/json
-      date:
-<<<<<<< HEAD
-      - Thu, 15 Jun 2023 22:37:54 GMT
-=======
+      expires:
+      - '-1'
+      pragma:
+      - no-cache
+      server:
+      - nginx
+      strict-transport-security:
+      - max-age=31536000; includeSubDomains
+      transfer-encoding:
+      - chunked
+      vary:
+      - Accept-Encoding
+      x-content-type-options:
+      - nosniff
+    status:
+      code: 200
+      message: OK
+- request:
+    body: null
+    headers:
+      Accept:
+      - '*/*'
+      Accept-Encoding:
+      - gzip, deflate
+      CommandName:
+      - aks create
+      Connection:
+      - keep-alive
+      ParameterSetName:
+      - --resource-group --name --ssh-key-value --pod-cidr --service-cidr --dns-service-ip
+        --network-plugin --network-policy
+      User-Agent:
+      - AZURECLI/2.49.0 azsdk-python-azure-mgmt-containerservice/24.0.0 Python/3.8.10
+        (Linux-5.15.0-1039-azure-x86_64-with-glibc2.29)
+    method: GET
+    uri: https://management.azure.com/subscriptions/00000000-0000-0000-0000-000000000000/providers/Microsoft.ContainerService/locations/westus2/operations/30b3b0ac-939a-40a8-adf2-ed48f2645028?api-version=2016-03-30
+  response:
+    body:
+      string: "{\n  \"name\": \"acb0b330-9a93-a840-adf2-ed48f2645028\",\n  \"status\":
+        \"InProgress\",\n  \"startTime\": \"2023-06-29T09:59:38.6774542Z\"\n }"
+    headers:
+      cache-control:
+      - no-cache
+      content-length:
+      - '126'
+      content-type:
+      - application/json
+      date:
       - Thu, 29 Jun 2023 10:02:09 GMT
->>>>>>> 13d0ab0a
-      expires:
-      - '-1'
-      pragma:
-      - no-cache
-      server:
-      - nginx
-      strict-transport-security:
-      - max-age=31536000; includeSubDomains
-      transfer-encoding:
-      - chunked
-      vary:
-      - Accept-Encoding
-      x-content-type-options:
-      - nosniff
-    status:
-      code: 200
-      message: OK
-- request:
-    body: null
-    headers:
-      Accept:
-      - '*/*'
-      Accept-Encoding:
-      - gzip, deflate
-      CommandName:
-      - aks create
-      Connection:
-      - keep-alive
-      ParameterSetName:
-      - --resource-group --name --ssh-key-value --pod-cidr --service-cidr --dns-service-ip
-        --network-plugin --network-policy
-      User-Agent:
-<<<<<<< HEAD
-      - AZURECLI/2.49.0 azsdk-python-azure-mgmt-containerservice/23.0.0 Python/3.8.16
-        (macOS-13.4-arm64-arm-64bit)
-    method: GET
-    uri: https://management.azure.com/subscriptions/00000000-0000-0000-0000-000000000000/providers/Microsoft.ContainerService/locations/westus2/operations/4b215d85-59a2-44de-82ac-7b9f73e7b3c4?api-version=2016-03-30
-  response:
-    body:
-      string: "{\n  \"name\": \"855d214b-a259-de44-82ac-7b9f73e7b3c4\",\n  \"status\"\
-        : \"InProgress\",\n  \"startTime\": \"2023-06-15T22:36:23.3614105Z\"\n }"
-=======
-      - AZURECLI/2.49.0 azsdk-python-azure-mgmt-containerservice/24.0.0 Python/3.8.10
-        (Linux-5.15.0-1039-azure-x86_64-with-glibc2.29)
-    method: GET
-    uri: https://management.azure.com/subscriptions/00000000-0000-0000-0000-000000000000/providers/Microsoft.ContainerService/locations/westus2/operations/30b3b0ac-939a-40a8-adf2-ed48f2645028?api-version=2016-03-30
-  response:
-    body:
-      string: "{\n  \"name\": \"acb0b330-9a93-a840-adf2-ed48f2645028\",\n  \"status\":
-        \"InProgress\",\n  \"startTime\": \"2023-06-29T09:59:38.6774542Z\"\n }"
->>>>>>> 13d0ab0a
-    headers:
-      cache-control:
-      - no-cache
-      content-length:
-      - '126'
-      content-type:
-      - application/json
-      date:
-<<<<<<< HEAD
-      - Thu, 15 Jun 2023 22:38:24 GMT
-=======
+      expires:
+      - '-1'
+      pragma:
+      - no-cache
+      server:
+      - nginx
+      strict-transport-security:
+      - max-age=31536000; includeSubDomains
+      transfer-encoding:
+      - chunked
+      vary:
+      - Accept-Encoding
+      x-content-type-options:
+      - nosniff
+    status:
+      code: 200
+      message: OK
+- request:
+    body: null
+    headers:
+      Accept:
+      - '*/*'
+      Accept-Encoding:
+      - gzip, deflate
+      CommandName:
+      - aks create
+      Connection:
+      - keep-alive
+      ParameterSetName:
+      - --resource-group --name --ssh-key-value --pod-cidr --service-cidr --dns-service-ip
+        --network-plugin --network-policy
+      User-Agent:
+      - AZURECLI/2.49.0 azsdk-python-azure-mgmt-containerservice/24.0.0 Python/3.8.10
+        (Linux-5.15.0-1039-azure-x86_64-with-glibc2.29)
+    method: GET
+    uri: https://management.azure.com/subscriptions/00000000-0000-0000-0000-000000000000/providers/Microsoft.ContainerService/locations/westus2/operations/30b3b0ac-939a-40a8-adf2-ed48f2645028?api-version=2016-03-30
+  response:
+    body:
+      string: "{\n  \"name\": \"acb0b330-9a93-a840-adf2-ed48f2645028\",\n  \"status\":
+        \"InProgress\",\n  \"startTime\": \"2023-06-29T09:59:38.6774542Z\"\n }"
+    headers:
+      cache-control:
+      - no-cache
+      content-length:
+      - '126'
+      content-type:
+      - application/json
+      date:
       - Thu, 29 Jun 2023 10:02:39 GMT
->>>>>>> 13d0ab0a
-      expires:
-      - '-1'
-      pragma:
-      - no-cache
-      server:
-      - nginx
-      strict-transport-security:
-      - max-age=31536000; includeSubDomains
-      transfer-encoding:
-      - chunked
-      vary:
-      - Accept-Encoding
-      x-content-type-options:
-      - nosniff
-    status:
-      code: 200
-      message: OK
-- request:
-    body: null
-    headers:
-      Accept:
-      - '*/*'
-      Accept-Encoding:
-      - gzip, deflate
-      CommandName:
-      - aks create
-      Connection:
-      - keep-alive
-      ParameterSetName:
-      - --resource-group --name --ssh-key-value --pod-cidr --service-cidr --dns-service-ip
-        --network-plugin --network-policy
-      User-Agent:
-<<<<<<< HEAD
-      - AZURECLI/2.49.0 azsdk-python-azure-mgmt-containerservice/23.0.0 Python/3.8.16
-        (macOS-13.4-arm64-arm-64bit)
-    method: GET
-    uri: https://management.azure.com/subscriptions/00000000-0000-0000-0000-000000000000/providers/Microsoft.ContainerService/locations/westus2/operations/4b215d85-59a2-44de-82ac-7b9f73e7b3c4?api-version=2016-03-30
-  response:
-    body:
-      string: "{\n  \"name\": \"855d214b-a259-de44-82ac-7b9f73e7b3c4\",\n  \"status\"\
-        : \"InProgress\",\n  \"startTime\": \"2023-06-15T22:36:23.3614105Z\"\n }"
-=======
-      - AZURECLI/2.49.0 azsdk-python-azure-mgmt-containerservice/24.0.0 Python/3.8.10
-        (Linux-5.15.0-1039-azure-x86_64-with-glibc2.29)
-    method: GET
-    uri: https://management.azure.com/subscriptions/00000000-0000-0000-0000-000000000000/providers/Microsoft.ContainerService/locations/westus2/operations/30b3b0ac-939a-40a8-adf2-ed48f2645028?api-version=2016-03-30
-  response:
-    body:
-      string: "{\n  \"name\": \"acb0b330-9a93-a840-adf2-ed48f2645028\",\n  \"status\":
-        \"InProgress\",\n  \"startTime\": \"2023-06-29T09:59:38.6774542Z\"\n }"
->>>>>>> 13d0ab0a
-    headers:
-      cache-control:
-      - no-cache
-      content-length:
-      - '126'
-      content-type:
-      - application/json
-      date:
-<<<<<<< HEAD
-      - Thu, 15 Jun 2023 22:38:54 GMT
-=======
+      expires:
+      - '-1'
+      pragma:
+      - no-cache
+      server:
+      - nginx
+      strict-transport-security:
+      - max-age=31536000; includeSubDomains
+      transfer-encoding:
+      - chunked
+      vary:
+      - Accept-Encoding
+      x-content-type-options:
+      - nosniff
+    status:
+      code: 200
+      message: OK
+- request:
+    body: null
+    headers:
+      Accept:
+      - '*/*'
+      Accept-Encoding:
+      - gzip, deflate
+      CommandName:
+      - aks create
+      Connection:
+      - keep-alive
+      ParameterSetName:
+      - --resource-group --name --ssh-key-value --pod-cidr --service-cidr --dns-service-ip
+        --network-plugin --network-policy
+      User-Agent:
+      - AZURECLI/2.49.0 azsdk-python-azure-mgmt-containerservice/24.0.0 Python/3.8.10
+        (Linux-5.15.0-1039-azure-x86_64-with-glibc2.29)
+    method: GET
+    uri: https://management.azure.com/subscriptions/00000000-0000-0000-0000-000000000000/providers/Microsoft.ContainerService/locations/westus2/operations/30b3b0ac-939a-40a8-adf2-ed48f2645028?api-version=2016-03-30
+  response:
+    body:
+      string: "{\n  \"name\": \"acb0b330-9a93-a840-adf2-ed48f2645028\",\n  \"status\":
+        \"InProgress\",\n  \"startTime\": \"2023-06-29T09:59:38.6774542Z\"\n }"
+    headers:
+      cache-control:
+      - no-cache
+      content-length:
+      - '126'
+      content-type:
+      - application/json
+      date:
       - Thu, 29 Jun 2023 10:03:09 GMT
->>>>>>> 13d0ab0a
-      expires:
-      - '-1'
-      pragma:
-      - no-cache
-      server:
-      - nginx
-      strict-transport-security:
-      - max-age=31536000; includeSubDomains
-      transfer-encoding:
-      - chunked
-      vary:
-      - Accept-Encoding
-      x-content-type-options:
-      - nosniff
-    status:
-      code: 200
-      message: OK
-- request:
-    body: null
-    headers:
-      Accept:
-      - '*/*'
-      Accept-Encoding:
-      - gzip, deflate
-      CommandName:
-      - aks create
-      Connection:
-      - keep-alive
-      ParameterSetName:
-      - --resource-group --name --ssh-key-value --pod-cidr --service-cidr --dns-service-ip
-        --network-plugin --network-policy
-      User-Agent:
-<<<<<<< HEAD
-      - AZURECLI/2.49.0 azsdk-python-azure-mgmt-containerservice/23.0.0 Python/3.8.16
-        (macOS-13.4-arm64-arm-64bit)
-    method: GET
-    uri: https://management.azure.com/subscriptions/00000000-0000-0000-0000-000000000000/providers/Microsoft.ContainerService/locations/westus2/operations/4b215d85-59a2-44de-82ac-7b9f73e7b3c4?api-version=2016-03-30
-  response:
-    body:
-      string: "{\n  \"name\": \"855d214b-a259-de44-82ac-7b9f73e7b3c4\",\n  \"status\"\
-        : \"InProgress\",\n  \"startTime\": \"2023-06-15T22:36:23.3614105Z\"\n }"
-=======
-      - AZURECLI/2.49.0 azsdk-python-azure-mgmt-containerservice/24.0.0 Python/3.8.10
-        (Linux-5.15.0-1039-azure-x86_64-with-glibc2.29)
-    method: GET
-    uri: https://management.azure.com/subscriptions/00000000-0000-0000-0000-000000000000/providers/Microsoft.ContainerService/locations/westus2/operations/30b3b0ac-939a-40a8-adf2-ed48f2645028?api-version=2016-03-30
-  response:
-    body:
-      string: "{\n  \"name\": \"acb0b330-9a93-a840-adf2-ed48f2645028\",\n  \"status\":
-        \"InProgress\",\n  \"startTime\": \"2023-06-29T09:59:38.6774542Z\"\n }"
->>>>>>> 13d0ab0a
-    headers:
-      cache-control:
-      - no-cache
-      content-length:
-      - '126'
-      content-type:
-      - application/json
-      date:
-<<<<<<< HEAD
-      - Thu, 15 Jun 2023 22:39:25 GMT
-=======
+      expires:
+      - '-1'
+      pragma:
+      - no-cache
+      server:
+      - nginx
+      strict-transport-security:
+      - max-age=31536000; includeSubDomains
+      transfer-encoding:
+      - chunked
+      vary:
+      - Accept-Encoding
+      x-content-type-options:
+      - nosniff
+    status:
+      code: 200
+      message: OK
+- request:
+    body: null
+    headers:
+      Accept:
+      - '*/*'
+      Accept-Encoding:
+      - gzip, deflate
+      CommandName:
+      - aks create
+      Connection:
+      - keep-alive
+      ParameterSetName:
+      - --resource-group --name --ssh-key-value --pod-cidr --service-cidr --dns-service-ip
+        --network-plugin --network-policy
+      User-Agent:
+      - AZURECLI/2.49.0 azsdk-python-azure-mgmt-containerservice/24.0.0 Python/3.8.10
+        (Linux-5.15.0-1039-azure-x86_64-with-glibc2.29)
+    method: GET
+    uri: https://management.azure.com/subscriptions/00000000-0000-0000-0000-000000000000/providers/Microsoft.ContainerService/locations/westus2/operations/30b3b0ac-939a-40a8-adf2-ed48f2645028?api-version=2016-03-30
+  response:
+    body:
+      string: "{\n  \"name\": \"acb0b330-9a93-a840-adf2-ed48f2645028\",\n  \"status\":
+        \"InProgress\",\n  \"startTime\": \"2023-06-29T09:59:38.6774542Z\"\n }"
+    headers:
+      cache-control:
+      - no-cache
+      content-length:
+      - '126'
+      content-type:
+      - application/json
+      date:
       - Thu, 29 Jun 2023 10:03:40 GMT
->>>>>>> 13d0ab0a
-      expires:
-      - '-1'
-      pragma:
-      - no-cache
-      server:
-      - nginx
-      strict-transport-security:
-      - max-age=31536000; includeSubDomains
-      transfer-encoding:
-      - chunked
-      vary:
-      - Accept-Encoding
-      x-content-type-options:
-      - nosniff
-    status:
-      code: 200
-      message: OK
-- request:
-    body: null
-    headers:
-      Accept:
-      - '*/*'
-      Accept-Encoding:
-      - gzip, deflate
-      CommandName:
-      - aks create
-      Connection:
-      - keep-alive
-      ParameterSetName:
-      - --resource-group --name --ssh-key-value --pod-cidr --service-cidr --dns-service-ip
-        --network-plugin --network-policy
-      User-Agent:
-<<<<<<< HEAD
-      - AZURECLI/2.49.0 azsdk-python-azure-mgmt-containerservice/23.0.0 Python/3.8.16
-        (macOS-13.4-arm64-arm-64bit)
-    method: GET
-    uri: https://management.azure.com/subscriptions/00000000-0000-0000-0000-000000000000/providers/Microsoft.ContainerService/locations/westus2/operations/4b215d85-59a2-44de-82ac-7b9f73e7b3c4?api-version=2016-03-30
-  response:
-    body:
-      string: "{\n  \"name\": \"855d214b-a259-de44-82ac-7b9f73e7b3c4\",\n  \"status\"\
-        : \"InProgress\",\n  \"startTime\": \"2023-06-15T22:36:23.3614105Z\"\n }"
-=======
-      - AZURECLI/2.49.0 azsdk-python-azure-mgmt-containerservice/24.0.0 Python/3.8.10
-        (Linux-5.15.0-1039-azure-x86_64-with-glibc2.29)
-    method: GET
-    uri: https://management.azure.com/subscriptions/00000000-0000-0000-0000-000000000000/providers/Microsoft.ContainerService/locations/westus2/operations/30b3b0ac-939a-40a8-adf2-ed48f2645028?api-version=2016-03-30
-  response:
-    body:
-      string: "{\n  \"name\": \"acb0b330-9a93-a840-adf2-ed48f2645028\",\n  \"status\":
-        \"InProgress\",\n  \"startTime\": \"2023-06-29T09:59:38.6774542Z\"\n }"
->>>>>>> 13d0ab0a
-    headers:
-      cache-control:
-      - no-cache
-      content-length:
-      - '126'
-      content-type:
-      - application/json
-      date:
-<<<<<<< HEAD
-      - Thu, 15 Jun 2023 22:39:55 GMT
-=======
+      expires:
+      - '-1'
+      pragma:
+      - no-cache
+      server:
+      - nginx
+      strict-transport-security:
+      - max-age=31536000; includeSubDomains
+      transfer-encoding:
+      - chunked
+      vary:
+      - Accept-Encoding
+      x-content-type-options:
+      - nosniff
+    status:
+      code: 200
+      message: OK
+- request:
+    body: null
+    headers:
+      Accept:
+      - '*/*'
+      Accept-Encoding:
+      - gzip, deflate
+      CommandName:
+      - aks create
+      Connection:
+      - keep-alive
+      ParameterSetName:
+      - --resource-group --name --ssh-key-value --pod-cidr --service-cidr --dns-service-ip
+        --network-plugin --network-policy
+      User-Agent:
+      - AZURECLI/2.49.0 azsdk-python-azure-mgmt-containerservice/24.0.0 Python/3.8.10
+        (Linux-5.15.0-1039-azure-x86_64-with-glibc2.29)
+    method: GET
+    uri: https://management.azure.com/subscriptions/00000000-0000-0000-0000-000000000000/providers/Microsoft.ContainerService/locations/westus2/operations/30b3b0ac-939a-40a8-adf2-ed48f2645028?api-version=2016-03-30
+  response:
+    body:
+      string: "{\n  \"name\": \"acb0b330-9a93-a840-adf2-ed48f2645028\",\n  \"status\":
+        \"InProgress\",\n  \"startTime\": \"2023-06-29T09:59:38.6774542Z\"\n }"
+    headers:
+      cache-control:
+      - no-cache
+      content-length:
+      - '126'
+      content-type:
+      - application/json
+      date:
       - Thu, 29 Jun 2023 10:04:10 GMT
->>>>>>> 13d0ab0a
-      expires:
-      - '-1'
-      pragma:
-      - no-cache
-      server:
-      - nginx
-      strict-transport-security:
-      - max-age=31536000; includeSubDomains
-      transfer-encoding:
-      - chunked
-      vary:
-      - Accept-Encoding
-      x-content-type-options:
-      - nosniff
-    status:
-      code: 200
-      message: OK
-- request:
-    body: null
-    headers:
-      Accept:
-      - '*/*'
-      Accept-Encoding:
-      - gzip, deflate
-      CommandName:
-      - aks create
-      Connection:
-      - keep-alive
-      ParameterSetName:
-      - --resource-group --name --ssh-key-value --pod-cidr --service-cidr --dns-service-ip
-        --network-plugin --network-policy
-      User-Agent:
-<<<<<<< HEAD
-      - AZURECLI/2.49.0 azsdk-python-azure-mgmt-containerservice/23.0.0 Python/3.8.16
-        (macOS-13.4-arm64-arm-64bit)
-    method: GET
-    uri: https://management.azure.com/subscriptions/00000000-0000-0000-0000-000000000000/providers/Microsoft.ContainerService/locations/westus2/operations/4b215d85-59a2-44de-82ac-7b9f73e7b3c4?api-version=2016-03-30
-  response:
-    body:
-      string: "{\n  \"name\": \"855d214b-a259-de44-82ac-7b9f73e7b3c4\",\n  \"status\"\
-        : \"InProgress\",\n  \"startTime\": \"2023-06-15T22:36:23.3614105Z\"\n }"
-=======
-      - AZURECLI/2.49.0 azsdk-python-azure-mgmt-containerservice/24.0.0 Python/3.8.10
-        (Linux-5.15.0-1039-azure-x86_64-with-glibc2.29)
-    method: GET
-    uri: https://management.azure.com/subscriptions/00000000-0000-0000-0000-000000000000/providers/Microsoft.ContainerService/locations/westus2/operations/30b3b0ac-939a-40a8-adf2-ed48f2645028?api-version=2016-03-30
-  response:
-    body:
-      string: "{\n  \"name\": \"acb0b330-9a93-a840-adf2-ed48f2645028\",\n  \"status\":
-        \"InProgress\",\n  \"startTime\": \"2023-06-29T09:59:38.6774542Z\"\n }"
->>>>>>> 13d0ab0a
-    headers:
-      cache-control:
-      - no-cache
-      content-length:
-      - '126'
-      content-type:
-      - application/json
-      date:
-<<<<<<< HEAD
-      - Thu, 15 Jun 2023 22:40:25 GMT
-=======
+      expires:
+      - '-1'
+      pragma:
+      - no-cache
+      server:
+      - nginx
+      strict-transport-security:
+      - max-age=31536000; includeSubDomains
+      transfer-encoding:
+      - chunked
+      vary:
+      - Accept-Encoding
+      x-content-type-options:
+      - nosniff
+    status:
+      code: 200
+      message: OK
+- request:
+    body: null
+    headers:
+      Accept:
+      - '*/*'
+      Accept-Encoding:
+      - gzip, deflate
+      CommandName:
+      - aks create
+      Connection:
+      - keep-alive
+      ParameterSetName:
+      - --resource-group --name --ssh-key-value --pod-cidr --service-cidr --dns-service-ip
+        --network-plugin --network-policy
+      User-Agent:
+      - AZURECLI/2.49.0 azsdk-python-azure-mgmt-containerservice/24.0.0 Python/3.8.10
+        (Linux-5.15.0-1039-azure-x86_64-with-glibc2.29)
+    method: GET
+    uri: https://management.azure.com/subscriptions/00000000-0000-0000-0000-000000000000/providers/Microsoft.ContainerService/locations/westus2/operations/30b3b0ac-939a-40a8-adf2-ed48f2645028?api-version=2016-03-30
+  response:
+    body:
+      string: "{\n  \"name\": \"acb0b330-9a93-a840-adf2-ed48f2645028\",\n  \"status\":
+        \"InProgress\",\n  \"startTime\": \"2023-06-29T09:59:38.6774542Z\"\n }"
+    headers:
+      cache-control:
+      - no-cache
+      content-length:
+      - '126'
+      content-type:
+      - application/json
+      date:
       - Thu, 29 Jun 2023 10:04:40 GMT
->>>>>>> 13d0ab0a
-      expires:
-      - '-1'
-      pragma:
-      - no-cache
-      server:
-      - nginx
-      strict-transport-security:
-      - max-age=31536000; includeSubDomains
-      transfer-encoding:
-      - chunked
-      vary:
-      - Accept-Encoding
-      x-content-type-options:
-      - nosniff
-    status:
-      code: 200
-      message: OK
-- request:
-    body: null
-    headers:
-      Accept:
-      - '*/*'
-      Accept-Encoding:
-      - gzip, deflate
-      CommandName:
-      - aks create
-      Connection:
-      - keep-alive
-      ParameterSetName:
-      - --resource-group --name --ssh-key-value --pod-cidr --service-cidr --dns-service-ip
-        --network-plugin --network-policy
-      User-Agent:
-<<<<<<< HEAD
-      - AZURECLI/2.49.0 azsdk-python-azure-mgmt-containerservice/23.0.0 Python/3.8.16
-        (macOS-13.4-arm64-arm-64bit)
-    method: GET
-    uri: https://management.azure.com/subscriptions/00000000-0000-0000-0000-000000000000/providers/Microsoft.ContainerService/locations/westus2/operations/4b215d85-59a2-44de-82ac-7b9f73e7b3c4?api-version=2016-03-30
-  response:
-    body:
-      string: "{\n  \"name\": \"855d214b-a259-de44-82ac-7b9f73e7b3c4\",\n  \"status\"\
-        : \"InProgress\",\n  \"startTime\": \"2023-06-15T22:36:23.3614105Z\"\n }"
-=======
-      - AZURECLI/2.49.0 azsdk-python-azure-mgmt-containerservice/24.0.0 Python/3.8.10
-        (Linux-5.15.0-1039-azure-x86_64-with-glibc2.29)
-    method: GET
-    uri: https://management.azure.com/subscriptions/00000000-0000-0000-0000-000000000000/providers/Microsoft.ContainerService/locations/westus2/operations/30b3b0ac-939a-40a8-adf2-ed48f2645028?api-version=2016-03-30
-  response:
-    body:
-      string: "{\n  \"name\": \"acb0b330-9a93-a840-adf2-ed48f2645028\",\n  \"status\":
-        \"InProgress\",\n  \"startTime\": \"2023-06-29T09:59:38.6774542Z\"\n }"
->>>>>>> 13d0ab0a
-    headers:
-      cache-control:
-      - no-cache
-      content-length:
-      - '126'
-      content-type:
-      - application/json
-      date:
-<<<<<<< HEAD
-      - Thu, 15 Jun 2023 22:40:55 GMT
-=======
+      expires:
+      - '-1'
+      pragma:
+      - no-cache
+      server:
+      - nginx
+      strict-transport-security:
+      - max-age=31536000; includeSubDomains
+      transfer-encoding:
+      - chunked
+      vary:
+      - Accept-Encoding
+      x-content-type-options:
+      - nosniff
+    status:
+      code: 200
+      message: OK
+- request:
+    body: null
+    headers:
+      Accept:
+      - '*/*'
+      Accept-Encoding:
+      - gzip, deflate
+      CommandName:
+      - aks create
+      Connection:
+      - keep-alive
+      ParameterSetName:
+      - --resource-group --name --ssh-key-value --pod-cidr --service-cidr --dns-service-ip
+        --network-plugin --network-policy
+      User-Agent:
+      - AZURECLI/2.49.0 azsdk-python-azure-mgmt-containerservice/24.0.0 Python/3.8.10
+        (Linux-5.15.0-1039-azure-x86_64-with-glibc2.29)
+    method: GET
+    uri: https://management.azure.com/subscriptions/00000000-0000-0000-0000-000000000000/providers/Microsoft.ContainerService/locations/westus2/operations/30b3b0ac-939a-40a8-adf2-ed48f2645028?api-version=2016-03-30
+  response:
+    body:
+      string: "{\n  \"name\": \"acb0b330-9a93-a840-adf2-ed48f2645028\",\n  \"status\":
+        \"InProgress\",\n  \"startTime\": \"2023-06-29T09:59:38.6774542Z\"\n }"
+    headers:
+      cache-control:
+      - no-cache
+      content-length:
+      - '126'
+      content-type:
+      - application/json
+      date:
       - Thu, 29 Jun 2023 10:05:10 GMT
->>>>>>> 13d0ab0a
-      expires:
-      - '-1'
-      pragma:
-      - no-cache
-      server:
-      - nginx
-      strict-transport-security:
-      - max-age=31536000; includeSubDomains
-      transfer-encoding:
-      - chunked
-      vary:
-      - Accept-Encoding
-      x-content-type-options:
-      - nosniff
-    status:
-      code: 200
-      message: OK
-- request:
-    body: null
-    headers:
-      Accept:
-      - '*/*'
-      Accept-Encoding:
-      - gzip, deflate
-      CommandName:
-      - aks create
-      Connection:
-      - keep-alive
-      ParameterSetName:
-      - --resource-group --name --ssh-key-value --pod-cidr --service-cidr --dns-service-ip
-        --network-plugin --network-policy
-      User-Agent:
-<<<<<<< HEAD
-      - AZURECLI/2.49.0 azsdk-python-azure-mgmt-containerservice/23.0.0 Python/3.8.16
-        (macOS-13.4-arm64-arm-64bit)
-    method: GET
-    uri: https://management.azure.com/subscriptions/00000000-0000-0000-0000-000000000000/providers/Microsoft.ContainerService/locations/westus2/operations/4b215d85-59a2-44de-82ac-7b9f73e7b3c4?api-version=2016-03-30
-  response:
-    body:
-      string: "{\n  \"name\": \"855d214b-a259-de44-82ac-7b9f73e7b3c4\",\n  \"status\"\
-        : \"Succeeded\",\n  \"startTime\": \"2023-06-15T22:36:23.3614105Z\",\n  \"\
-        endTime\": \"2023-06-15T22:41:16.8033603Z\"\n }"
-=======
+      expires:
+      - '-1'
+      pragma:
+      - no-cache
+      server:
+      - nginx
+      strict-transport-security:
+      - max-age=31536000; includeSubDomains
+      transfer-encoding:
+      - chunked
+      vary:
+      - Accept-Encoding
+      x-content-type-options:
+      - nosniff
+    status:
+      code: 200
+      message: OK
+- request:
+    body: null
+    headers:
+      Accept:
+      - '*/*'
+      Accept-Encoding:
+      - gzip, deflate
+      CommandName:
+      - aks create
+      Connection:
+      - keep-alive
+      ParameterSetName:
+      - --resource-group --name --ssh-key-value --pod-cidr --service-cidr --dns-service-ip
+        --network-plugin --network-policy
+      User-Agent:
       - AZURECLI/2.49.0 azsdk-python-azure-mgmt-containerservice/24.0.0 Python/3.8.10
         (Linux-5.15.0-1039-azure-x86_64-with-glibc2.29)
     method: GET
@@ -1212,7 +949,6 @@
       string: "{\n  \"name\": \"acb0b330-9a93-a840-adf2-ed48f2645028\",\n  \"status\":
         \"Succeeded\",\n  \"startTime\": \"2023-06-29T09:59:38.6774542Z\",\n  \"endTime\":
         \"2023-06-29T10:06:55.4332455Z\"\n }"
->>>>>>> 13d0ab0a
     headers:
       cache-control:
       - no-cache
@@ -1221,96 +957,39 @@
       content-type:
       - application/json
       date:
-<<<<<<< HEAD
-      - Thu, 15 Jun 2023 22:41:24 GMT
-=======
       - Thu, 29 Jun 2023 10:07:11 GMT
->>>>>>> 13d0ab0a
-      expires:
-      - '-1'
-      pragma:
-      - no-cache
-      server:
-      - nginx
-      strict-transport-security:
-      - max-age=31536000; includeSubDomains
-      transfer-encoding:
-      - chunked
-      vary:
-      - Accept-Encoding
-      x-content-type-options:
-      - nosniff
-    status:
-      code: 200
-      message: OK
-- request:
-    body: null
-    headers:
-      Accept:
-      - '*/*'
-      Accept-Encoding:
-      - gzip, deflate
-      CommandName:
-      - aks create
-      Connection:
-      - keep-alive
-      ParameterSetName:
-      - --resource-group --name --ssh-key-value --pod-cidr --service-cidr --dns-service-ip
-        --network-plugin --network-policy
-      User-Agent:
-<<<<<<< HEAD
-      - AZURECLI/2.49.0 azsdk-python-azure-mgmt-containerservice/23.0.0 Python/3.8.16
-        (macOS-13.4-arm64-arm-64bit)
-    method: GET
-    uri: https://management.azure.com/subscriptions/00000000-0000-0000-0000-000000000000/resourceGroups/clitest000001/providers/Microsoft.ContainerService/managedClusters/cliakstest000002?api-version=2023-05-01
-  response:
-    body:
-      string: "{\n  \"id\": \"/subscriptions/00000000-0000-0000-0000-000000000000/resourcegroups/clitest000001/providers/Microsoft.ContainerService/managedClusters/cliakstest000002\"\
-        ,\n  \"location\": \"westus2\",\n  \"name\": \"cliakstest000002\",\n  \"type\"\
-        : \"Microsoft.ContainerService/ManagedClusters\",\n  \"properties\": {\n \
-        \  \"provisioningState\": \"Succeeded\",\n   \"powerState\": {\n    \"code\"\
-        : \"Running\"\n   },\n   \"kubernetesVersion\": \"1.25.6\",\n   \"currentKubernetesVersion\"\
-        : \"1.25.6\",\n   \"dnsPrefix\": \"cliakstest-clitestdo63xky4b-8ecadf\",\n\
-        \   \"fqdn\": \"cliakstest-clitestdo63xky4b-8ecadf-ibrsrey0.hcp.westus2.azmk8s.io\"\
-        ,\n   \"azurePortalFQDN\": \"cliakstest-clitestdo63xky4b-8ecadf-ibrsrey0.portal.hcp.westus2.azmk8s.io\"\
-        ,\n   \"agentPoolProfiles\": [\n    {\n     \"name\": \"nodepool1\",\n   \
-        \  \"count\": 3,\n     \"vmSize\": \"Standard_DS2_v2\",\n     \"osDiskSizeGB\"\
-        : 128,\n     \"osDiskType\": \"Managed\",\n     \"kubeletDiskType\": \"OS\"\
-        ,\n     \"maxPods\": 110,\n     \"type\": \"VirtualMachineScaleSets\",\n \
-        \    \"enableAutoScaling\": false,\n     \"provisioningState\": \"Succeeded\"\
-        ,\n     \"powerState\": {\n      \"code\": \"Running\"\n     },\n     \"orchestratorVersion\"\
-        : \"1.25.6\",\n     \"currentOrchestratorVersion\": \"1.25.6\",\n     \"enableNodePublicIP\"\
-        : false,\n     \"mode\": \"System\",\n     \"enableEncryptionAtHost\": false,\n\
-        \     \"enableUltraSSD\": false,\n     \"osType\": \"Linux\",\n     \"osSKU\"\
-        : \"Ubuntu\",\n     \"nodeImageVersion\": \"AKSUbuntu-2204gen2containerd-202306.01.0\"\
-        ,\n     \"upgradeSettings\": {},\n     \"enableFIPS\": false\n    }\n   ],\n\
-        \   \"linuxProfile\": {\n    \"adminUsername\": \"azureuser\",\n    \"ssh\"\
-        : {\n     \"publicKeys\": [\n      {\n       \"keyData\": \"ssh-rsa AAAAB3NzaC1yc2EAAAADAQABAAACAQCbIg1guRHbI0lV11wWDt1r2cUdcNd27CJsg+SfgC7miZeubtwUhbsPdhMQsfDyhOWHq1+ZL0M+nJZV63d/1dhmhtgyOqejUwrPlzKhydsbrsdUor+JmNJDdW01v7BXHyuymT8G4s09jCasNOwiufbP/qp72ruu0bIA1nySsvlf9pCQAuFkAnVnf/rFhUlOkhtRpwcq8SUNY2zRHR/EKb/4NWY1JzR4sa3q2fWIJdrrX0DvLoa5g9bIEd4Df79ba7v+yiUBOS0zT2ll+z4g9izHK3EO5d8hL4jYxcjKs+wcslSYRWrascfscLgMlMGh0CdKeNTDjHpGPncaf3Z+FwwwjWeuiNBxv7bJo13/8B/098KlVDl4GZqsoBCEjPyJfV6hO0y/LkRGkk7oHWKgeWAfKtfLItRp00eZ4fcJNK9kCaSMmEugoZWcI7NGbZXzqFWqbpRI7NcDP9+WIQ+i9U5vqWsqd/zng4kbuAJ6UuKqIzB0upYrLShfQE3SAck8oaLhJqqq56VfDuASNpJKidV+zq27HfSBmbXnkR/5AK337dc3MXKJypoK/QPMLKUAP5XLPbs+NddJQV7EZXd29DLgp+fRIg3edpKdO7ZErWhv7d+3Kws+e1Y+ypmR2WIVSwVyBEUfgv2C8Ts9gnTF4pNcEY/S2aBicz5Ew2+jdyGNQQ==\
-        \ test@example.com\\n\"\n      }\n     ]\n    }\n   },\n   \"servicePrincipalProfile\"\
-        : {\n    \"clientId\":\"00000000-0000-0000-0000-000000000001\"\n   },\n  \
-        \ \"nodeResourceGroup\": \"MC_clitest000001_cliakstest000002_westus2\",\n\
-        \   \"enableRBAC\": true,\n   \"supportPlan\": \"KubernetesOfficial\",\n \
-        \  \"networkProfile\": {\n    \"networkPlugin\": \"kubenet\",\n    \"networkPolicy\"\
-        : \"calico\",\n    \"loadBalancerSku\": \"Standard\",\n    \"loadBalancerProfile\"\
-        : {\n     \"managedOutboundIPs\": {\n      \"count\": 1\n     },\n     \"\
-        effectiveOutboundIPs\": [\n      {\n       \"id\": \"/subscriptions/00000000-0000-0000-0000-000000000000/resourceGroups/MC_clitest000001_cliakstest000002_westus2/providers/Microsoft.Network/publicIPAddresses/1f4c1bbe-5adc-4f15-a6c3-658080d0da20\"\
-        \n      }\n     ]\n    },\n    \"podCidr\": \"10.244.0.0/16\",\n    \"serviceCidr\"\
-        : \"10.0.0.0/16\",\n    \"dnsServiceIP\": \"10.0.2.10\",\n    \"outboundType\"\
-        : \"loadBalancer\",\n    \"podCidrs\": [\n     \"10.244.0.0/16\"\n    ],\n\
-        \    \"serviceCidrs\": [\n     \"10.0.0.0/16\"\n    ],\n    \"ipFamilies\"\
-        : [\n     \"IPv4\"\n    ]\n   },\n   \"maxAgentPools\": 100,\n   \"identityProfile\"\
-        : {\n    \"kubeletidentity\": {\n     \"resourceId\": \"/subscriptions/00000000-0000-0000-0000-000000000000/resourcegroups/MC_clitest000001_cliakstest000002_westus2/providers/Microsoft.ManagedIdentity/userAssignedIdentities/cliakstest000002-agentpool\"\
-        ,\n     \"clientId\":\"00000000-0000-0000-0000-000000000001\",\n     \"objectId\"\
-        :\"00000000-0000-0000-0000-000000000001\"\n    }\n   },\n   \"disableLocalAccounts\"\
-        : false,\n   \"securityProfile\": {},\n   \"storageProfile\": {\n    \"diskCSIDriver\"\
-        : {\n     \"enabled\": true\n    },\n    \"fileCSIDriver\": {\n     \"enabled\"\
-        : true\n    },\n    \"snapshotController\": {\n     \"enabled\": true\n  \
-        \  }\n   },\n   \"oidcIssuerProfile\": {\n    \"enabled\": false\n   },\n\
-        \   \"workloadAutoScalerProfile\": {}\n  },\n  \"identity\": {\n   \"type\"\
-        : \"SystemAssigned\",\n   \"principalId\":\"00000000-0000-0000-0000-000000000001\"\
-        ,\n   \"tenantId\": \"72f988bf-86f1-41af-91ab-2d7cd011db47\"\n  },\n  \"sku\"\
-        : {\n   \"name\": \"Base\",\n   \"tier\": \"Free\"\n  }\n }"
-=======
+      expires:
+      - '-1'
+      pragma:
+      - no-cache
+      server:
+      - nginx
+      strict-transport-security:
+      - max-age=31536000; includeSubDomains
+      transfer-encoding:
+      - chunked
+      vary:
+      - Accept-Encoding
+      x-content-type-options:
+      - nosniff
+    status:
+      code: 200
+      message: OK
+- request:
+    body: null
+    headers:
+      Accept:
+      - '*/*'
+      Accept-Encoding:
+      - gzip, deflate
+      CommandName:
+      - aks create
+      Connection:
+      - keep-alive
+      ParameterSetName:
+      - --resource-group --name --ssh-key-value --pod-cidr --service-cidr --dns-service-ip
+        --network-plugin --network-policy
+      User-Agent:
       - AZURECLI/2.49.0 azsdk-python-azure-mgmt-containerservice/24.0.0 Python/3.8.10
         (Linux-5.15.0-1039-azure-x86_64-with-glibc2.29)
     method: GET
@@ -1360,24 +1039,15 @@
         {\n   \"type\": \"SystemAssigned\",\n   \"principalId\":\"00000000-0000-0000-0000-000000000001\",\n
         \  \"tenantId\": \"72f988bf-86f1-41af-91ab-2d7cd011db47\"\n  },\n  \"sku\":
         {\n   \"name\": \"Base\",\n   \"tier\": \"Free\"\n  }\n }"
->>>>>>> 13d0ab0a
-    headers:
-      cache-control:
-      - no-cache
-      content-length:
-<<<<<<< HEAD
-      - '4280'
-      content-type:
-      - application/json
-      date:
-      - Thu, 15 Jun 2023 22:41:26 GMT
-=======
+    headers:
+      cache-control:
+      - no-cache
+      content-length:
       - '3951'
       content-type:
       - application/json
       date:
       - Thu, 29 Jun 2023 10:07:12 GMT
->>>>>>> 13d0ab0a
       expires:
       - '-1'
       pragma:
@@ -1411,45 +1081,26 @@
       ParameterSetName:
       - -g -n --yes --no-wait
       User-Agent:
-<<<<<<< HEAD
-      - AZURECLI/2.49.0 azsdk-python-azure-mgmt-containerservice/23.0.0 Python/3.8.16
-        (macOS-13.4-arm64-arm-64bit)
-    method: DELETE
-    uri: https://management.azure.com/subscriptions/00000000-0000-0000-0000-000000000000/resourceGroups/clitest000001/providers/Microsoft.ContainerService/managedClusters/cliakstest000002?api-version=2023-05-01
-=======
       - AZURECLI/2.49.0 azsdk-python-azure-mgmt-containerservice/24.0.0 Python/3.8.10
         (Linux-5.15.0-1039-azure-x86_64-with-glibc2.29)
     method: DELETE
     uri: https://management.azure.com/subscriptions/00000000-0000-0000-0000-000000000000/resourceGroups/clitest000001/providers/Microsoft.ContainerService/managedClusters/cliakstest000002?api-version=2023-07-01
->>>>>>> 13d0ab0a
   response:
     body:
       string: ''
     headers:
       azure-asyncoperation:
-<<<<<<< HEAD
-      - https://management.azure.com/subscriptions/00000000-0000-0000-0000-000000000000/providers/Microsoft.ContainerService/locations/westus2/operations/07cd3002-d1f3-45cf-bf95-470e1b1dcff3?api-version=2016-03-30
-=======
       - https://management.azure.com/subscriptions/00000000-0000-0000-0000-000000000000/providers/Microsoft.ContainerService/locations/westus2/operations/73360e6d-011b-456f-8485-3bcc26196e61?api-version=2016-03-30
->>>>>>> 13d0ab0a
       cache-control:
       - no-cache
       content-length:
       - '0'
       date:
-<<<<<<< HEAD
-      - Thu, 15 Jun 2023 22:41:28 GMT
-      expires:
-      - '-1'
-      location:
-      - https://management.azure.com/subscriptions/00000000-0000-0000-0000-000000000000/providers/Microsoft.ContainerService/locations/westus2/operationresults/07cd3002-d1f3-45cf-bf95-470e1b1dcff3?api-version=2016-03-30
-=======
       - Thu, 29 Jun 2023 10:07:13 GMT
       expires:
       - '-1'
       location:
       - https://management.azure.com/subscriptions/00000000-0000-0000-0000-000000000000/providers/Microsoft.ContainerService/locations/westus2/operationresults/73360e6d-011b-456f-8485-3bcc26196e61?api-version=2016-03-30
->>>>>>> 13d0ab0a
       pragma:
       - no-cache
       server:
