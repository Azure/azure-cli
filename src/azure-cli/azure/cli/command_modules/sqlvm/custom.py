# --------------------------------------------------------------------------------------------
# Copyright (c) Microsoft Corporation. All rights reserved.
# Licensed under the MIT License. See License.txt in the project root for license information.
# --------------------------------------------------------------------------------------------

from msrestazure.tools import is_valid_resource_id, resource_id
from knack.prompting import prompt_pass
from azure.cli.core.azclierror import (
    RequiredArgumentMissingError,
    AzureResponseError,
    HTTPError
)
from azure.cli.core.commands import LongRunningOperation
from azure.cli.core.util import (
    sdk_no_wait
)

from azure.mgmt.sqlvirtualmachine.models import (
    WsfcDomainProfile,
    SqlVirtualMachineGroup,
    PrivateIPAddress,
    LoadBalancerConfiguration,
    AvailabilityGroupListener,
    WsfcDomainCredentials,
    AutoPatchingSettings,
    AutoBackupSettings,
    KeyVaultCredentialSettings,
    SqlConnectivityUpdateSettings,
    SqlWorkloadTypeUpdateSettings,
    AdditionalFeaturesServerConfigurations,
    ServerConfigurationsManagementSettings,
    Schedule,
    AssessmentSettings,
    SqlVirtualMachine,
    AADAuthenticationSettings
)

from ._util import (
    does_custom_log_exist,
    create_custom_table,
    validate_dcr,
    does_name_exist,
    create_dcra
)

from azure.cli.command_modules.sqlvm._template_builder import *
import re

# from azure.mgmt.resource import ResourceManagementClient

from azure.cli.command_modules.vm.custom import get_vm


def sqlvm_list(
        client,
        resource_group_name=None):
    '''
    Lists all SQL virtual machines in a resource group or subscription.
    '''
    if resource_group_name:
        # List all sql vms  in the resource group
        return client.list_by_resource_group(
            resource_group_name=resource_group_name)

    # List all sql vms in the subscription
    return client.list()


def sqlvm_group_list(
        client,
        resource_group_name=None):
    '''
    Lists all SQL virtual machine groups in a resource group or subscription.
    '''
    if resource_group_name:
        # List all sql vm groups in the resource group
        return client.list_by_resource_group(
            resource_group_name=resource_group_name)

    # List all sql vm groups in the subscription
    return client.list()


# pylint: disable= line-too-long, too-many-arguments
def sqlvm_group_create(
        client,
        cmd,
        sql_virtual_machine_group_name,
        resource_group_name,
        sql_image_offer,
        sql_image_sku,
        domain_fqdn,
        cluster_operator_account,
        sql_service_account,
        storage_account_url,
        cluster_subnet_type="SingleSubnet",
        storage_account_key=None,
        location=None,
        cluster_bootstrap_account=None,
        file_share_witness_path=None,
        ou_path=None,
        tags=None):
    '''
    Creates a SQL virtual machine group.
    '''
    tags = tags or {}

    if not storage_account_key:
        storage_account_key = prompt_pass('Storage Key: ', confirm=True)

    # Create the windows server failover cluster domain profile object.
    wsfc_domain_profile_object = WsfcDomainProfile(
        domain_fqdn=domain_fqdn,
        ou_path=ou_path,
        cluster_bootstrap_account=cluster_bootstrap_account,
        cluster_operator_account=cluster_operator_account,
        sql_service_account=sql_service_account,
        file_share_witness_path=file_share_witness_path,
        storage_account_url=storage_account_url,
        storage_account_primary_key=storage_account_key,
        cluster_subnet_type=cluster_subnet_type)

    sqlvm_group_object = SqlVirtualMachineGroup(
        sql_image_offer=sql_image_offer,
        sql_image_sku=sql_image_sku,
        wsfc_domain_profile=wsfc_domain_profile_object,
        location=location,
        cluster_subnet_type=cluster_subnet_type,
        tags=tags)

    # Since it's a running operation, we will do the put and then the get to
    # display the instance.
    LongRunningOperation(
        cmd.cli_ctx)(
        sdk_no_wait(
            False,
            client.begin_create_or_update,
            resource_group_name,
            sql_virtual_machine_group_name,
            sqlvm_group_object))

    return client.get(resource_group_name, sql_virtual_machine_group_name)


# pylint: disable=line-too-long, too-many-arguments
def sqlvm_group_update(
        instance,
        domain_fqdn=None,
        cluster_operator_account=None,
        sql_service_account=None,
        storage_account_url=None,
        storage_account_key=None,
        cluster_bootstrap_account=None,
        file_share_witness_path=None,
        ou_path=None,
        tags=None,
        cluster_subnet_type=None):
    '''
    Updates a SQL virtual machine group.
    '''
    if domain_fqdn is not None:
        instance.wsfc_domain_profile.domain_fqdn = domain_fqdn
    if cluster_operator_account is not None:
        instance.wsfc_domain_profile.cluster_operator_account = cluster_operator_account
    if cluster_bootstrap_account is not None:
        instance.wsfc_domain_profile.cluster_bootstrap_account = cluster_bootstrap_account
    if sql_service_account is not None:
        instance.wsfc_domain_profile.sql_service_account = sql_service_account
    if storage_account_url is not None:
        instance.wsfc_domain_profile.storage_account_url = storage_account_url
    if storage_account_key is not None:
        instance.wsfc_domain_profile.storage_account_primary_key = storage_account_key
    if storage_account_url and not storage_account_key:
        instance.wsfc_domain_profile.storage_account_primary_key = prompt_pass(
            'Storage Key: ', confirm=True)
    if file_share_witness_path is not None:
        instance.wsfc_domain_profile.file_share_witness_path = file_share_witness_path
    if ou_path is not None:
        instance.wsfc_domain_profile.ou_path = ou_path
    if cluster_subnet_type is not None:
        instance.wsfc_domain_profile.cluster_subnet_type = cluster_subnet_type
    if tags is not None:
        instance.tags = tags

    return instance


# pylint: disable=line-too-long, too-many-boolean-expressions, too-many-arguments
def sqlvm_aglistener_create(client, cmd, availability_group_listener_name, sql_virtual_machine_group_name,
                            resource_group_name, availability_group_name, ip_address, subnet_resource_id,
                            load_balancer_resource_id, probe_port, sql_virtual_machine_instances, port=1433,
                            public_ip_address_resource_id=None, vnet_name=None):  # pylint: disable=unused-argument
    '''
    Creates an availability group listener
    '''
    # Create the private ip address
    private_ip_object = PrivateIPAddress(ip_address=ip_address,
                                         subnet_resource_id=subnet_resource_id
                                         if is_valid_resource_id(subnet_resource_id) else None)

    # Create the load balancer configurations
    load_balancer_object = LoadBalancerConfiguration(
        private_ip_address=private_ip_object,
        public_ip_address_resource_id=public_ip_address_resource_id,
        load_balancer_resource_id=load_balancer_resource_id,
        probe_port=probe_port,
        sql_virtual_machine_instances=sql_virtual_machine_instances)

    # Create the availability group listener object
    ag_listener_object = AvailabilityGroupListener(
        availability_group_name=availability_group_name,
        load_balancer_configurations=[load_balancer_object],
        port=port)

    LongRunningOperation(
        cmd.cli_ctx)(
        sdk_no_wait(
            False,
            client.begin_create_or_update,
            resource_group_name,
            sql_virtual_machine_group_name,
            availability_group_listener_name,
            ag_listener_object))

    return client.get(
        resource_group_name,
        sql_virtual_machine_group_name,
        availability_group_listener_name)


def aglistener_update(instance, sql_virtual_machine_instances=None):
    '''
    Updates an availability group listener
    '''
    # Get the list of all current machines in the ag listener
    if sql_virtual_machine_instances:
        instance.load_balancer_configurations[0].sql_virtual_machine_instances = sql_virtual_machine_instances

    return instance


# pylint: disable=too-many-arguments, too-many-locals, line-too-long, too-many-boolean-expressions
def sqlvm_create(
        client,
        cmd,
        sql_virtual_machine_name,
        resource_group_name,
        sql_server_license_type=None,
        location=None,
        sql_image_sku=None,
        enable_auto_patching=None,
        sql_management_mode="LightWeight",
        least_privilege_mode=None,
        day_of_week=None,
        maintenance_window_starting_hour=None,
        maintenance_window_duration=None,
        enable_auto_backup=None,
        enable_encryption=False,
        retention_period=None,
        storage_account_url=None,
        storage_access_key=None,
        backup_password=None,
        backup_system_dbs=False,
        backup_schedule_type=None,
        full_backup_frequency=None,
        full_backup_start_time=None,
        full_backup_window_hours=None,
        log_backup_frequency=None,
        enable_key_vault_credential=None,
        credential_name=None,
        azure_key_vault_url=None,
        service_principal_name=None,
        service_principal_secret=None,
        connectivity_type=None,
        port=None,
        sql_auth_update_username=None,
        sql_auth_update_password=None,
        sql_workload_type=None,
        enable_r_services=None,
        tags=None,
        sql_image_offer=None):
    '''
    Creates a SQL virtual machine.
    '''
    from azure.cli.core.commands.client_factory import get_subscription_id

    subscription_id = get_subscription_id(cmd.cli_ctx)

    virtual_machine_resource_id = resource_id(
        subscription=subscription_id,
        resource_group=resource_group_name,
        namespace='Microsoft.Compute',
        type='virtualMachines',
        name=sql_virtual_machine_name)

    tags = tags or {}

    # If customer has provided any auto_patching settings, enabling plugin
    # should be True
    if (day_of_week or maintenance_window_duration or maintenance_window_starting_hour):
        enable_auto_patching = True

    auto_patching_object = AutoPatchingSettings(
        enable=enable_auto_patching,
        day_of_week=day_of_week,
        maintenance_window_starting_hour=maintenance_window_starting_hour,
        maintenance_window_duration=maintenance_window_duration)

    # If customer has provided any auto_backup settings, enabling plugin
    # should be True
    if (enable_encryption or retention_period or storage_account_url or storage_access_key or backup_password or
            backup_system_dbs or backup_schedule_type or full_backup_frequency or full_backup_start_time or
            full_backup_window_hours or log_backup_frequency):
        enable_auto_backup = True
        if not storage_access_key:
            storage_access_key = prompt_pass('Storage Key: ', confirm=True)
        if enable_encryption and not backup_password:
            backup_password = prompt_pass('Backup Password: ', confirm=True)

    auto_backup_object = AutoBackupSettings(
        enable=enable_auto_backup,
        enable_encryption=enable_encryption if enable_auto_backup else None,
        retention_period=retention_period,
        storage_account_url=storage_account_url,
        storage_access_key=storage_access_key,
        password=backup_password,
        backup_system_dbs=backup_system_dbs if enable_auto_backup else None,
        backup_schedule_type=backup_schedule_type,
        full_backup_frequency=full_backup_frequency,
        full_backup_start_time=full_backup_start_time,
        full_backup_window_hours=full_backup_window_hours,
        log_backup_frequency=log_backup_frequency)

    # If customer has provided any key_vault_credential settings, enabling
    # plugin should be True
    if (credential_name or azure_key_vault_url or service_principal_name or service_principal_secret):
        enable_key_vault_credential = True
        if not service_principal_secret:
            service_principal_secret = prompt_pass(
                'Service Principal Secret: ', confirm=True)

    keyvault_object = KeyVaultCredentialSettings(
        enable=enable_key_vault_credential,
        credential_name=credential_name,
        azure_key_vault_url=azure_key_vault_url,
        service_principal_name=service_principal_name,
        service_principal_secret=service_principal_secret)

    connectivity_object = SqlConnectivityUpdateSettings(
        port=port,
        connectivity_type=connectivity_type,
        sql_auth_update_user_name=sql_auth_update_username,
        sql_auth_update_password=sql_auth_update_password)

    workload_type_object = SqlWorkloadTypeUpdateSettings(
        sql_workload_type=sql_workload_type)

    additional_features_object = AdditionalFeaturesServerConfigurations(
        is_r_services_enabled=enable_r_services)

    server_configuration_object = ServerConfigurationsManagementSettings(
        sql_connectivity_update_settings=connectivity_object,
        sql_workload_type_update_settings=workload_type_object,
        additional_features_server_configurations=additional_features_object)

    sqlvm_object = SqlVirtualMachine(
        location=location,
        virtual_machine_resource_id=virtual_machine_resource_id,
        sql_server_license_type=sql_server_license_type,
        least_privilege_mode=least_privilege_mode,
        sql_image_sku=sql_image_sku,
        sql_management=sql_management_mode,
        sql_image_offer=sql_image_offer,
        auto_patching_settings=auto_patching_object,
        auto_backup_settings=auto_backup_object,
        key_vault_credential_settings=keyvault_object,
        server_configurations_management_settings=server_configuration_object,
        tags=tags)

    # Since it's a running operation, we will do the put and then the get to
    # display the instance.
    LongRunningOperation(
        cmd.cli_ctx)(
        sdk_no_wait(
            False,
            client.begin_create_or_update,
            resource_group_name,
            sql_virtual_machine_name,
            sqlvm_object))

    return client.get(resource_group_name, sql_virtual_machine_name)


# pylint: disable=too-many-statements, line-too-long, too-many-boolean-expressions, unused-argument
def sqlvm_update(
        cmd,
        instance,
        sql_virtual_machine_name,
        resource_group_name,
        sql_server_license_type=None,
        sql_image_sku=None,
        least_privilege_mode=None,
        enable_auto_patching=None,
        day_of_week=None,
        maintenance_window_starting_hour=None,
        maintenance_window_duration=None,
        enable_auto_backup=None,
        enable_encryption=False,
        retention_period=None,
        storage_account_url=None,
        prompt=True,
        storage_access_key=None,
        backup_password=None,
        backup_system_dbs=False,
        backup_schedule_type=None,
        sql_management_mode=None,
        full_backup_frequency=None,
        full_backup_start_time=None,
        full_backup_window_hours=None,
        log_backup_frequency=None,
        enable_key_vault_credential=None,
        credential_name=None,
        azure_key_vault_url=None,
        service_principal_name=None,
        service_principal_secret=None,
        connectivity_type=None,
        port=None,
        sql_workload_type=None,
        enable_r_services=None,
        tags=None,
        enable_assessment=None,
        enable_assessment_schedule=None,
        assessment_weekly_interval=None,
        assessment_monthly_occurrence=None,
        assessment_day_of_week=None,
        assessment_start_time_local=None,
        workspace_name=None,
        workspace_rg=None,
        workspace_sub=None,
        agent_rg=None):
    '''
    Updates a SQL virtual machine.
    '''
    if tags is not None:
        instance.tags = tags
    if sql_server_license_type is not None:
        instance.sql_server_license_type = sql_server_license_type
    if sql_image_sku is not None:
        instance.sql_image_sku = sql_image_sku
    if sql_management_mode is not None:
        instance.sql_management = sql_management_mode
    if least_privilege_mode is not None:
        instance.least_privilege_mode = least_privilege_mode

    if (enable_auto_patching is not None or day_of_week is not None or maintenance_window_starting_hour is not None or maintenance_window_duration is not None):

        enable_auto_patching = enable_auto_patching if enable_auto_patching is False else True
        instance.auto_patching_settings = AutoPatchingSettings(
            enable=enable_auto_patching,
            day_of_week=day_of_week,
            maintenance_window_starting_hour=maintenance_window_starting_hour,
            maintenance_window_duration=maintenance_window_duration)

    if (enable_auto_backup is not None or enable_encryption or retention_period is not None or storage_account_url is not None or
            storage_access_key is not None or backup_password is not None or backup_system_dbs or backup_schedule_type is not None or
            full_backup_frequency is not None or full_backup_start_time is not None or full_backup_window_hours is not None or
            log_backup_frequency is not None):

        enable_auto_backup = enable_auto_backup if enable_auto_backup is False else True
        if not storage_access_key:
            storage_access_key = prompt_pass('Storage Key: ', confirm=True)
        if enable_encryption and not backup_password:
            backup_password = prompt_pass('Backup Password: ', confirm=True)

        instance.auto_backup_settings = AutoBackupSettings(
            enable=enable_auto_backup,
            enable_encryption=enable_encryption if enable_auto_backup else None,
            retention_period=retention_period,
            storage_account_url=storage_account_url,
            storage_access_key=storage_access_key,
            password=backup_password,
            backup_system_dbs=backup_system_dbs if enable_auto_backup else None,
            backup_schedule_type=backup_schedule_type,
            full_backup_frequency=full_backup_frequency,
            full_backup_start_time=full_backup_start_time,
            full_backup_window_hours=full_backup_window_hours,
            log_backup_frequency=log_backup_frequency)

    if (enable_key_vault_credential is not None or credential_name is not None or azure_key_vault_url is not None or
            service_principal_name is not None or service_principal_secret is not None):

        enable_key_vault_credential = enable_key_vault_credential if enable_key_vault_credential is False else True
        if not service_principal_secret:
            service_principal_secret = prompt_pass(
                'Service Principal Secret: ', confirm=True)

        instance.key_vault_credential_settings = KeyVaultCredentialSettings(
            enable=enable_key_vault_credential,
            credential_name=credential_name,
            service_principal_name=service_principal_name,
            service_principal_secret=service_principal_secret,
            azure_key_vault_url=azure_key_vault_url)

    instance.server_configurations_management_settings = ServerConfigurationsManagementSettings()

    if (connectivity_type is not None or port is not None):
        instance.server_configurations_management_settings.sql_connectivity_update_settings = SqlConnectivityUpdateSettings(
            connectivity_type=connectivity_type, port=port)

    if sql_workload_type is not None:
        instance.server_configurations_management_settings.sql_workload_type_update_settings = SqlWorkloadTypeUpdateSettings(
            sql_workload_type=sql_workload_type)

    if enable_r_services is not None:
        instance.server_configurations_management_settings.additional_features_server_configurations = AdditionalFeaturesServerConfigurations(
            is_r_services_enabled=enable_r_services)

    # If none of the settings was modified, reset
    # server_configurations_management_settings to be null
    if (instance.server_configurations_management_settings.sql_connectivity_update_settings is None and
            instance.server_configurations_management_settings.sql_workload_type_update_settings is None and
            instance.server_configurations_management_settings.sql_storage_update_settings is None and
            instance.server_configurations_management_settings.additional_features_server_configurations is None):
        instance.server_configurations_management_settings = None

    set_assessment_properties(cmd,
                              instance,
                              enable_assessment,
                              enable_assessment_schedule,
                              assessment_weekly_interval,
                              assessment_monthly_occurrence,
                              assessment_day_of_week,
                              assessment_start_time_local,
                              resource_group_name,
                              sql_virtual_machine_name,
                              workspace_rg,
                              workspace_name,
                              workspace_sub,
                              agent_rg)

    return instance


<<<<<<< HEAD
def sqlvm_add_to_group(
        client,
        cmd,
        sql_virtual_machine_name,
        resource_group_name,
        sql_virtual_machine_group_resource_id,
        sql_service_account_password=None,
        cluster_operator_account_password=None,
        cluster_bootstrap_account_password=None):
=======
# pylint: disable=unused-argument
def sqlvm_enable_azure_ad_auth(client, cmd, sql_virtual_machine_name, resource_group_name, msi_client_id=None, skip_client_validation=None):
    ''' Enable Azure AD authentication on a SQL virtual machine.

        :param cmd: The CLI command.
        :type cmd: AzCliCommand.
        :param instance: The Sql Virtual Machine instance.
        :type instance: SqlVirtualMachine.
        :param resource_group_name: The resource group name
        :type resource_group_name: str.
        :param msi_client_id: The clientId of the managed identity used in Azure AD authentication.
                              None means system-assigned managed identity
        :type: str.
        :param skip_client_validation: Whether to skip the client side validation. The server side validation always happens.
                                       This parameter is used in the validation and ignored here.
        :type: bool.

        :return: The updated Sql Virtual Machine instance.
        :rtype: SqlVirtualMachine.
    '''

    sqlvm_object = client.get(resource_group_name, sql_virtual_machine_name)

    if sqlvm_object.server_configurations_management_settings is None:
        sqlvm_object.server_configurations_management_settings = ServerConfigurationsManagementSettings()

    sqlvm_object.server_configurations_management_settings.azure_ad_authentication_settings = AADAuthenticationSettings(client_id=msi_client_id if msi_client_id else '')

    # Since it's a running operation, we will do the put and then the get to display the instance.
    LongRunningOperation(cmd.cli_ctx)(sdk_no_wait(False, client.begin_create_or_update,
                                                  resource_group_name, sql_virtual_machine_name, sqlvm_object))

    return client.get(resource_group_name, sql_virtual_machine_name)


# pylint: disable=unused-argument
def validate_azure_ad_auth(cmd, sql_virtual_machine_name, resource_group_name, msi_client_id=None):
    ''' Valida if Azure AD authentication is ready on a SQL virtual machine.
        The logic of validation is in the validator method. If the SQL virtual machine passes the validator,
        it means this SQL virtual machine is valid for Azure AD authentication

        :param cmd: The CLI command.
        :type cmd: AzCliCommand.
        :param resource_group_name: The resource group name
        :type resource_group_name: str.
        :param msi_client_id: The clientId of the managed identity used in Azure AD authentication.
                              None means system-assigned managed identity
        :type: str.

        :return: The updated Sql Virtual Machine instance.
        :rtype: SqlVirtualMachine.
    '''

    passing_validation_message = "Sql virtual machine {} is valid for Azure AD authentication.".format(sql_virtual_machine_name)

    return passing_validation_message


def sqlvm_add_to_group(client, cmd, sql_virtual_machine_name, resource_group_name,
                       sql_virtual_machine_group_resource_id, sql_service_account_password=None,
                       cluster_operator_account_password=None, cluster_bootstrap_account_password=None):
>>>>>>> f66ca560
    '''
    Adds a SQL virtual machine to a group.
    '''

    sqlvm_object = client.get(resource_group_name, sql_virtual_machine_name)

    if not sql_service_account_password:
        sql_service_account_password = prompt_pass(
            'SQL Service account password: ', confirm=True)
    if not cluster_operator_account_password:
        cluster_operator_account_password = prompt_pass(
            'Cluster operator account password: ',
            confirm=True,
            help_string='Password to authenticate with the domain controller.')

    sqlvm_object.sql_virtual_machine_group_resource_id = sql_virtual_machine_group_resource_id

    sqlvm_object.wsfc_domain_credentials = WsfcDomainCredentials(
        cluster_bootstrap_account_password=cluster_bootstrap_account_password,
        cluster_operator_account_password=cluster_operator_account_password,
        sql_service_account_password=sql_service_account_password)

    # Since it's a running operation, we will do the put and then the get to
    # display the instance.
    LongRunningOperation(
        cmd.cli_ctx)(
        sdk_no_wait(
            False,
            client.begin_create_or_update,
            resource_group_name,
            sql_virtual_machine_name,
            sqlvm_object))

    return client.get(resource_group_name, sql_virtual_machine_name)


def sqlvm_remove_from_group(
        client,
        cmd,
        sql_virtual_machine_name,
        resource_group_name):
    '''
    Removes a SQL virtual machine from a group.
    '''

    sqlvm_object = client.get(resource_group_name, sql_virtual_machine_name)

    sqlvm_object.sql_virtual_machine_group_resource_id = None
    sqlvm_object.wsfc_domain_credentials = None

    # Since it's a running operation, we will do the put and then the get to
    # display the instance.
    LongRunningOperation(
        cmd.cli_ctx)(
        sdk_no_wait(
            False,
            client.begin_create_or_update,
            resource_group_name,
            sql_virtual_machine_name,
            sqlvm_object))

    return client.get(resource_group_name, sql_virtual_machine_name)


# region Helpers for custom commands
def set_assessment_properties(
        cmd,
        instance,
        enable_assessment,
        enable_assessment_schedule,
        assessment_weekly_interval,
        assessment_monthly_occurrence,
        assessment_day_of_week,
        assessment_start_time_local,
        resource_group_name,
        sql_virtual_machine_name,
        workspace_rg,
        workspace_name,
        workspace_sub,
        agent_rg):
    '''
    Set assessment properties to be sent in sql vm update
    '''

    from azure.cli.core.commands.client_factory import get_subscription_id
    from azure.cli.core.util import random_string, send_raw_request
    from azure.cli.command_modules.vm._vm_utils import ArmTemplateBuilder20190401
    from azure.cli.core.profiles import ResourceType
    from azure.cli.core.commands.client_factory import get_mgmt_service_client
    from ._assessment_data_source import table_name
    from itertools import count

    # If assessment.schedule settings are provided but enable schedule is
    # skipped, then ensure schedule is enabled
    if (enable_assessment_schedule is None and (
            assessment_weekly_interval is not None or assessment_monthly_occurrence or assessment_day_of_week or assessment_start_time_local)):
        enable_assessment_schedule = True

    # If assessment schedule is enabled but enable assessment is skipped, then
    # ensure assessment is enabled
    if (enable_assessment_schedule is not None and enable_assessment is None):
        enable_assessment = True

    if enable_assessment is not None:
        instance.assessment_settings = AssessmentSettings()
        instance.assessment_settings.enable = enable_assessment

        if enable_assessment_schedule is not None:
            instance.assessment_settings.schedule = Schedule()
            instance.assessment_settings.schedule.enable = enable_assessment_schedule

            if enable_assessment_schedule:
                instance.assessment_settings.schedule.weekly_interval = assessment_weekly_interval
                instance.assessment_settings.schedule.monthly_occurrence = assessment_monthly_occurrence
                instance.assessment_settings.schedule.day_of_week = assessment_day_of_week
                instance.assessment_settings.schedule.start_time = assessment_start_time_local

    # Validate and deploy pre-requisites if necessary
    # 1. Log Analytics extension for given workspace
    # 2. Custom log definition on workspace
    if enable_assessment:
        workspace_id = None
        curr_subscription = get_subscription_id(cmd.cli_ctx)
        # Raise error if workspace arguments not provided by user
        if workspace_name is None or workspace_rg is None:
            raise RequiredArgumentMissingError(
                'Assessment requires a Log Analytics workspace and Log Analytics extension on VM - '
                'workspace name and workspace resource group must be specified to deploy pre-requisites.')
        if agent_rg is None:
            agent_rg = resource_group_name
            # raise Warning -
            # raise RequiredArgumentMissingError(
            # 'Assessment requires a Resource Group to deploy the AMA Agent resources- '

        if workspace_sub is None:
            # raise warning => --workspace-sub not provided. Using current
            # subscription to find LA WS
            workspace_sub = curr_subscription
        api_version = "2021-12-01-preview"
        la_url = f"https://management.azure.com/subscriptions/{workspace_sub}/resourcegroups/{workspace_rg}/providers/Microsoft.OperationalInsights/workspaces/{workspace_name}?api-version={api_version}"

        try:
            la_response = send_raw_request(
                cmd.cli_ctx, method="GET", url=la_url)
        except Exception as e:
            raise AzureResponseError(
                f'Could not connect to the LA workspace - Error {e}.'
                ' If the workspace is not in the same subscription as the VM, use the --workspace-sub parameter')

        la_response = la_response.json()
        workspace_id = la_response['properties']['customerId']
        workspace_loc = la_response['location']

        workspace_res_id = la_response['id']

        # Validate the agent_rg -> Check if DCR + DCE exist already
        ama_sub = curr_subscription
        url = f"https://management.azure.com/subscriptions/{ama_sub}/resourceGroups/{agent_rg}/providers/Microsoft.Insights/dataCollectionRules?api-version=2022-06-01"
        print(ama_sub, agent_rg)
        print(url)
        try:
            dcr_response = send_raw_request(cmd.cli_ctx, method="GET", url=url)
        except HTTPError as e:
            raise AzureResponseError(
                f'An Http Error occured: {e}'
                'could not connect to the provided agent resource group {agent_rg}. Ensure the resource in the same subscription as {ama_sub}')

        # response contains list of dcr's
        dcr_response = dcr_response.json()
        print(dcr_response)
        dcr_list = dcr_response['value']
        dcr_found = False

        # get list of all dcr names found
        dcr_name_list = []

        for dcr in dcr_list:
            # Validate each dcr. Validation passes = reuse dcr

            # Fully qualified resource url that can be used
            dcr_id = dcr['id']

            # Define the regex pattern for extracting the required fields
            dcr_pattern = r'/subscriptions/([^/]+)/resourceGroups/([^/]+)/.*?/dataCollectionRules/([^/]+)'

            # Search the id in dcr_List for the fields
            dcr_match = re.search(dcr_pattern, dcr_id)

            if dcr_match:
                dcr_subId = dcr_match.group(1)
                dcr_rg = dcr_match.group(2)
                dcr_name = dcr_match.group(3)

            dcr_name_list.append(dcr_name)

            # Validate DCR Name with regex before continuing
            dcr_name_pattern = re.compile(
                r"^[0-9a-f]{8}-[0-9a-f]{4}-[0-9a-f]{4}-[0-9a-f]{4}-[0-9a-f]{12}_[a-z0-9]+_DCR_\d+$",
                re.IGNORECASE)

            if dcr_name_pattern.match(dcr_name):
                url = f"https://management.azure.com/subscriptions/{dcr_subId}/resourceGroups/{dcr_rg}/providers/Microsoft.Insights/dataCollectionRules/{dcr_name}?api-version=2022-06-01"

                try:
                    dcr_response = send_raw_request(
                        cmd.cli_ctx, method="GET", url=url)
                except BaseException:
                    # continue as we couldn't connect to DCR. If all
                    # connections fail we create new anyway
                    continue
            else:
                # If DCR Name doesn't match then skip to check next DCR
                continue
            # Validate dcr response
            dcr_response = dcr_response.json()

            dcr_location = dcr_response['location']
            dce_endpoint_id = dcr_response['properties']['dataCollectionEndpointId']
            dcr_source_filePattern = dcr_response['properties']['dataSources']['logFiles'][0]['filePatterns'][0]
            dcr_custom_log = dcr_response['properties']['dataFlows'][0]['outputStream']
            # Custom-SqlAssessment_CL
            dcr_la_id = dcr_response['properties']['destinations']['logAnalytics'][0]['workspaceId']
            print(dcr_la_id)
            # CustomerId is the workspace Id GUID. ResourceId is full qualified resource path
            # dcr_la_name = dcr_response['properties']['destinations']['logAnalytics'][0]['name']
            # workspace name is arbitrary name given by DCR resource metadata

            dcr_found = validate_dcr(
                cmd,
                dcr_location,
                workspace_loc,
                dcr_source_filePattern,
                dcr_custom_log,
                dcr_la_id,
                workspace_id,
                dce_endpoint_id)
            if dcr_found:
                validated_dcr_res_id = dcr_id
                break

            # Match all the stuff
            # collect a list of all dcr names found in this rg and ensure no
            # collision in new create name

            # Validate_DCR():
            # dcr follows naming convention
            # Sample DCR NAME => 0009fc4d-e310-4e40-8e63-c48a23e9cdc1_eastus_DCR_1
            # dcr location = la workspace location as they must be in same

        # New Custom table deployment workflow:
        # Check if old table exists - if yes - run POST command.
        # If does not exist add to the deployment template
        log_exists = does_custom_log_exist(
            cmd, workspace_name, workspace_rg, workspace_sub)

        # Check if log exists. V1 log checked with above. V2 log checked with
        # GET https://management.azure.com/subscriptions/{subscriptionId}/resourcegroups/{resourceGroupName}/providers/Microsoft.OperationalInsights/workspaces/{workspaceName}/tables/{tableName}?api-version=2021-12-01-preview
        # **This may be redundant if above checks v2 table by default **
        custom_table_url = f"https://management.azure.com/subscriptions/{curr_subscription}/resourceGroups/{workspace_rg}/providers/Microsoft.OperationalInsights/workspaces/{workspace_name}/tables/{table_name}?api-version=2021-12-01-preview"

        try:
            response = send_raw_request(
                cmd.cli_ctx, method="GET", url=custom_table_url)
            if response.status_code == 200:
                log_exists = True
            elif response.status_code == 404:
                log_exists = log_exists or False
            else:
                print(f"Unexpected response code: {response.status_code}")
                return False
        except Exception as e:
            log_exists = log_exists or False

        if log_exists:
            # Run a POST on the existing table for migration
            # POST
            # https://management.azure.com/subscriptions/{subscriptionId}/resourcegroups/{resourceGroupName}/providers/Microsoft.OperationalInsights/workspaces/{workspaceName}/tables/{tableName}/migrate?api-version=2021-12-01-preview
            try:
                # Does a GET on the dce to ensure no http errors - suffices
                table_migration_url = f"https://management.azure.com/subscriptions/{workspace_sub}/resourceGroups/{workspace_rg}/providers/Microsoft.OperationalInsights/workspaces/{workspace_name}/tables/{table_name}/migrate?api-version=2021-12-01-preview"

                send_raw_request(
                    cmd.cli_ctx,
                    method="POST",
                    url=table_migration_url)
            except Exception as e:
                raise AzureResponseError(
                    f"Old Custom Log detected. Migrating to Custom Table failed for url {table_migration_url}. Exception: {e}")
        else:
            # Define the endpoint URL
            url = f"/subscriptions/{workspace_sub}/resourceGroups/{workspace_rg}/providers/Microsoft.OperationalInsights/workspaces/{workspace_name}/tables/{table_name}?api-version=2021-12-01-preview"

            # Define the request headers
            headers = [
                'Content-Type=application/json'
            ]
            body = create_custom_table()

            try:
                send_raw_request(
                    cmd.cli_ctx,
                    method='PUT',
                    url=url,
                    headers=headers,
                    body=body)
            except Exception as e:
                raise AzureResponseError(
                    f"Creating new Custom Table failed with error {e}")

        if not dcr_found:
            # Create DCE, DCR, DCRA, AMA Agent
            dce_name = ""
            dcr_name = ""
            dcra_name = ""
            # These resources must be deployed to a Resource Group in the same
            # region as the LA workspace

            print("DCR DCE not found. Building full tempalte")
            # we must do get req and loop on dce till we get an http error so we know it does not exist
            # else increase x and try again

            base_url = f"https://management.azure.com/subscriptions/{curr_subscription}/resourceGroups/{agent_rg}/providers/Microsoft.Insights/dataCollectionEndpoints/"
            api_version = "?api-version=2022-06-01"

            for index in count(start=1):
                dce_name = f"{workspace_loc}-DCE-{index}"
                dce_url = f"{base_url}{dce_name}{api_version}"
                if not does_name_exist(cmd, dce_url):
                    break

            dce_res = f"/subscriptions/{curr_subscription}/resourceGroups/{agent_rg}/providers/Microsoft.Insights/dataCollectionEndpoints/{dce_name}"

            base_url = f"https://management.azure.com/subscriptions/{curr_subscription}/resourceGroups/{agent_rg}/providers/Microsoft.Insights/dataCollectionRules/"
            api_version = "?api-version=2022-06-01"
            for index in count(start=1):
                dcr_name = f"{workspace_id}_{workspace_loc}_DCR_{index}"
                dcr_url = f"{base_url}{dcr_name}{api_version}"
                if not does_name_exist(cmd, dcr_url):
                    break

            master_template = ArmTemplateBuilder20190401()
            dce = build_dce_resource(dce_name, workspace_loc)
            master_template.add_resource(dce)
            dcr = build_dcr_resource(
                dcr_name,
                workspace_loc,
                workspace_name,
                workspace_res_id,
                dce_res,
                dce_name)
            master_template.add_resource(dcr)

            vm = get_vm(
                cmd,
                resource_group_name,
                sql_virtual_machine_name,
                'instanceView')

            #amainstall = build_ama_install_resource(sql_virtual_machine_name, vm.location, resource_group_name, curr_subscription)
            #master_template.add_resource(amainstall)

            # /subscriptions/0009fc4d-e310-4e40-8e63-c48a23e9cdc1/resourceGroups/abhaga-iaasrg/providers/Microsoft.Insights/dataCollectionRules/0009fc4d-e310-4e40-8e63-c48a23e9cdc1_eastus_DCR_1
            dcr_resource_id = f"/subscriptions/{curr_subscription}/resourceGroups/{agent_rg}/providers/Microsoft.Insights/dataCollectionRules/{dcr_name}"

            # GET
            # https://management.azure.com/{resourceUri}/providers/Microsoft.Insights/dataCollectionRuleAssociations/{associationName}?api-version=2022-06-01

            # dcrlinkage = build_dcr_vm_linkage_resource(sql_virtual_machine_name, dcra_name, dcr_resource_id, dcr_name)

            # For DCRA do a put request after template deployment
            # PUT https://management.azure.com/subscriptions/703362b3-f278-4e4b-9179-c76eaf41ffc2/resourceGroups/myResourceGroup/providers/Microsoft.Compute/virtualMachines/myVm/providers/Microsoft.Insights/dataCollectionRuleAssociations/myAssociation?api-version=2022-06-01
            # {
            # "properties": {
            #   "dataCollectionRuleId": "/subscriptions/703362b3-f278-4e4b-9179-c76eaf41ffc2/resourceGroups/myResourceGroup/providers/Microsoft.Insights/dataCollectionRules/myCollectionRule"
            # }
            # }
            # master_template.add_resource(dcrlinkage)

            template = master_template.build()
            print(template)

            # deploy ARM template
            deployment_name = 'vm_deploy_' + random_string(32)
            client = get_mgmt_service_client(
                cmd.cli_ctx, ResourceType.MGMT_RESOURCE_RESOURCES).deployments
            DeploymentProperties = cmd.get_models(
                'DeploymentProperties',
                resource_type=ResourceType.MGMT_RESOURCE_RESOURCES)

            properties = DeploymentProperties(
                template=template, parameters={}, mode='incremental')

            Deployment = cmd.get_models(
                'Deployment', resource_type=ResourceType.MGMT_RESOURCE_RESOURCES)
            deployment = Deployment(properties=properties)

            # creates the AMA DEPLOYMENT
            LongRunningOperation(
                cmd.cli_ctx)(
                client.begin_create_or_update(
                    agent_rg,
                    deployment_name,
                    deployment))

            #amainstall = build_ama_install_resource(sql_virtual_machine_name, vm.location, resource_group_name, curr_subscription)
            #master_template.add_resource(amainstall)

            vm_resource_uri = f"subscriptions/{curr_subscription}/resourceGroups/{resource_group_name}/providers/Microsoft.Compute/virtualMachines/{sql_virtual_machine_name}"
            base_url = f"https://management.azure.com/{vm_resource_uri}/providers/Microsoft.Insights/dataCollectionRuleAssociations/"
            api_version = "?api-version=2022-06-01"
            for index in count(start=1):
                dcra_name = f"{workspace_id}_{workspace_loc}_DCRA_{index}"
                dcra_url = f"{base_url}{dcra_name}{api_version}"
                if not does_name_exist(cmd, dcra_url):
                    break
           # url = f" https://management.azure.com/subscriptions/{curr_subscription}/resourceGroups/{resource_group_name}/providers/Microsoft.Compute/virtualMachines/{sql_virtual_machine_name}/providers/Microsoft.Insights/dataCollectionRuleAssociations/{dcra_name}?api-version=2022-06-01"
            # Define the request header

            body = create_dcra(dcr_resource_id)
            try:
                send_raw_request(
                    cmd.cli_ctx,
                    method='PUT',
                    url=dcra_url,
                    body=body)
            except Exception as e:
                raise AzureResponseError(
                    f"Creating new DCRA for DCR {dcr_name} failed with error {e}")

        else:

            # DCR and DCE were validated
            # build ARM template for linkage resource and AMA installation
            print("DCR DCE VAlidated. Reusing and building only partial template")
            master_template = ArmTemplateBuilder20190401()
            vm_resource_uri = f"subscriptions/{curr_subscription}/resourceGroups/{resource_group_name}/providers/Microsoft.Compute/virtualMachines/{sql_virtual_machine_name}"
            base_url = f"https://management.azure.com/{vm_resource_uri}/providers/Microsoft.Insights/dataCollectionRuleAssociations/"
            api_version = "?api-version=2022-06-01"
            for index in count(start=1):
                dcra_name = f"{workspace_id}_{workspace_loc}_DCRA_{index}"
                dcra_url = f"{base_url}{dcra_name}{api_version}"
                if not does_name_exist(cmd, dcra_url):
                    break
            vm = get_vm(
                cmd,
                resource_group_name,
                sql_virtual_machine_name,
                'instanceView')
            amainstall = build_ama_install_resource(
                sql_virtual_machine_name, vm.location, resource_group_name, curr_subscription)

            master_template.add_resource(amainstall)

            dcrlinkage = build_dcr_vm_linkage_resource(sql_virtual_machine_name, dcra_name, dcr_id)
            master_template.add_resource(dcrlinkage)

            template = master_template.build()
            print(template)
            # deploy ARM template
            deployment_name = 'vm_deploy_' + random_string(32)
            client = get_mgmt_service_client(
                cmd.cli_ctx, ResourceType.MGMT_RESOURCE_RESOURCES).deployments
            DeploymentProperties = cmd.get_models(
                'DeploymentProperties',
                resource_type=ResourceType.MGMT_RESOURCE_RESOURCES)

            properties = DeploymentProperties(
                template=template, parameters={}, mode='incremental')

            Deployment = cmd.get_models(
                'Deployment', resource_type=ResourceType.MGMT_RESOURCE_RESOURCES)
            deployment = Deployment(properties=properties)

            # creates the AMA DEPLOYMENT

            LongRunningOperation(cmd.cli_ctx)(client.begin_create_or_update(resource_group_name, deployment_name, deployment))
            # url = f"https://management.azure.com/subscriptions/{curr_subscription}/resourceGroups/{resource_group_name}/providers/Microsoft.Compute/virtualMachines/{sql_virtual_machine_name}/providers/Microsoft.Insights/dataCollectionRuleAssociations/{dcra_name}?api-version=2022-06-01"
            # Define the request headers
            print("success")

            headers = [
                'Content-Type=application/json'
            ]
            body = create_dcra(validated_dcr_res_id)

            try:
                send_raw_request(
                    cmd.cli_ctx,
                    method='PUT',
                    url=dcra_url,
                    headers=headers,
                    body=body)
            except Exception as e:
                print(
                    f"Creating new DCRA for DCR {dcr_name} failed with error {e}")

                # raise AzureResponseError(f"Creating new DCRA for DCR {dcr_name} failed with error {e}")
            return

    elif enable_assessment is False:
        print("DELETEING DCRA and disabling assessment")
        # Delete DCRA
        # Otherwise AssessmentSetting payload is set above
        # GET DCRA ATTACHED TO VM: Validate for Assessment and delete
        # Unless we can track assessment dcra resource id.

        # GET
        # https://management.azure.com/subscriptions/703362b3-f278-4e4b-9179-c76eaf41ffc2/resourceGroups/myResourceGroup/providers/Microsoft.Compute/virtualMachines/myVm/providers/Microsoft.Insights/dataCollectionRuleAssociations?api-version=2022-06-01

        vm_sub = get_subscription_id(cmd.cli_ctx)
        vm_rg = resource_group_name
        vm_name = sql_virtual_machine_name

        dcra_get_url = f"https://management.azure.com/subscriptions/{vm_sub}/resourceGroups/{vm_rg}/providers/Microsoft.Compute/virtualMachines/{vm_name}/providers/Microsoft.Insights/dataCollectionRuleAssociations?api-version=2022-06-01"
        try:
            # GET on VM DCRA endpoint to list all DCRA attached to this VM
            dcra_list = send_raw_request(
                cmd.cli_ctx, method="GET", url=dcra_get_url)
        except BaseException:
            # No DCRA Found. Assessment is disabled through AMA.
            return
        dcra_list = dcra_list.json()
        if 'value' in dcra_list and not dcra_list['value']:
            # Raise warning or message saying no DCRA found
            return
        for dcra in dcra_list['value']:

            dcra_name = dcra['name']
            #print(dcra_name)
            pattern = re.compile(
                r"^[0-9a-f]{8}-[0-9a-f]{4}-[0-9a-f]{4}-[0-9a-f]{4}-[0-9a-f]{12}_[a-z0-9]+_DCRA_\d+$",
                re.IGNORECASE)
            if pattern.match(dcra_name):

                # Match from response the values and add to url then delete

                curr_subscription = get_subscription_id(cmd.cli_ctx)
                resourceUri = f"subscriptions/{curr_subscription}/resourceGroups/{resource_group_name}/providers/Microsoft.Compute/virtualMachines/{sql_virtual_machine_name}"
                # DELETE
                # https://management.azure.com/{resourceUri}/providers/Microsoft.Insights/dataCollectionRuleAssociations/{associationName}?api-version=2022-06-01
                dcra_url = f"https://management.azure.com/{resourceUri}/providers/Microsoft.Insights/dataCollectionRuleAssociations/{dcra_name}?api-version=2022-06-01"
                print(dcra_name)
                send_raw_request(
                    cmd.cli_ctx, method="DELETE", url=dcra_url)
                return
            else:
                continue
            # Raise message DCRA deleted. Assessment disabled succesfully.

        # Can also delete based on this simply as customer should not be creating this dcra..
        # Find DCRA matching naming convention
        # If 1 found - delete and check deleted
        # If multiple found - validate each and delete all that pass validation?
        # Check DCR resource ID
        # Run through validation of DCR
        # Basic validation: Custom Log, file pattern and dcr name
        # advanced - dce endpoint valid, la workspace valid and location same
# endregion Helpers for custom commands<|MERGE_RESOLUTION|>--- conflicted
+++ resolved
@@ -541,17 +541,6 @@
     return instance
 
 
-<<<<<<< HEAD
-def sqlvm_add_to_group(
-        client,
-        cmd,
-        sql_virtual_machine_name,
-        resource_group_name,
-        sql_virtual_machine_group_resource_id,
-        sql_service_account_password=None,
-        cluster_operator_account_password=None,
-        cluster_bootstrap_account_password=None):
-=======
 # pylint: disable=unused-argument
 def sqlvm_enable_azure_ad_auth(client, cmd, sql_virtual_machine_name, resource_group_name, msi_client_id=None, skip_client_validation=None):
     ''' Enable Azure AD authentication on a SQL virtual machine.
@@ -613,7 +602,15 @@
 def sqlvm_add_to_group(client, cmd, sql_virtual_machine_name, resource_group_name,
                        sql_virtual_machine_group_resource_id, sql_service_account_password=None,
                        cluster_operator_account_password=None, cluster_bootstrap_account_password=None):
->>>>>>> f66ca560
+def sqlvm_add_to_group(
+        client,
+        cmd,
+        sql_virtual_machine_name,
+        resource_group_name,
+        sql_virtual_machine_group_resource_id,
+        sql_service_account_password=None,
+        cluster_operator_account_password=None,
+        cluster_bootstrap_account_password=None):
     '''
     Adds a SQL virtual machine to a group.
     '''
