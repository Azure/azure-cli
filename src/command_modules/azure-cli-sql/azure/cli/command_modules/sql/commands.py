# --------------------------------------------------------------------------------------------
# Copyright (c) Microsoft Corporation. All rights reserved.
# Licensed under the MIT License. See License.txt in the project root for license information.
# --------------------------------------------------------------------------------------------

from azure.cli.core.commands import CliCommandType

from ._util import (
    get_sql_server_azure_ad_administrators_operations,
    get_sql_capabilities_operations,
    get_sql_databases_operations,
    get_sql_database_blob_auditing_policies_operations,
    get_sql_database_operations_operations,
    get_sql_database_threat_detection_policies_operations,
    get_sql_database_transparent_data_encryption_activities_operations,
    get_sql_database_transparent_data_encryptions_operations,
    get_sql_database_usages_operations,
    get_sql_elastic_pools_operations,
    get_sql_encryption_protectors_operations,
    get_sql_firewall_rules_operations,
    get_sql_replication_links_operations,
    get_sql_restorable_dropped_databases_operations,
    get_sql_server_connection_policies_operations,
    get_sql_server_dns_aliases_operations,
    get_sql_server_keys_operations,
    get_sql_servers_operations,
    get_sql_server_usages_operations,
    get_sql_subscription_usages_operations,
    get_sql_virtual_network_rules_operations,
)
from ._validators import (
    validate_create_db,
    validate_subnet
)


# pylint: disable=line-too-long,too-many-statements
def load_command_table(self, _):
    ###############################################
    #                sql capabilities             #
    ###############################################
    capabilities_operations = CliCommandType(
        operations_tmpl='azure.mgmt.sql.operations.capabilities_operations#CapabilitiesOperations.{}',
        client_factory=get_sql_capabilities_operations)

    with self.command_group('sql db', capabilities_operations, client_factory=get_sql_capabilities_operations) as g:
        g.custom_command('list-editions', 'db_list_capabilities')

    with self.command_group('sql elastic-pool', capabilities_operations, client_factory=get_sql_capabilities_operations) as g:
        g.custom_command('list-editions', 'elastic_pool_list_capabilities')

    ###############################################
    #                sql list-usages              #
    ###############################################
    subscription_usages_operations = CliCommandType(
        operations_tmpl='azure.mgmt.sql.operations.subscription_usages_operations#SubscriptionUsagesOperations.{}',
        client_factory=get_sql_subscription_usages_operations)

    with self.command_group('sql', subscription_usages_operations, client_factory=get_sql_subscription_usages_operations) as g:
        g.command('list-usages', 'list_by_location')
        g.command('show-usage', 'get')

    ###############################################
    #                sql db                       #
    ###############################################
    with self.command_group('sql db') as g:
        g.custom_command('show-connection-string', 'db_show_conn_str')

    database_operations = CliCommandType(
        operations_tmpl='azure.mgmt.sql.operations.databases_operations#DatabasesOperations.{}',
        client_factory=get_sql_databases_operations)
    with self.command_group('sql db', database_operations, client_factory=get_sql_databases_operations) as g:
<<<<<<< HEAD
        g.custom_command('create', 'db_create', no_wait_param='raw', validator=validate_create_db)
        g.custom_command('copy', 'db_copy', no_wait_param='raw', validator=validate_create_db)
        g.custom_command('restore', 'db_restore', no_wait_param='raw', validator=validate_create_db)
=======
        g.custom_command('create', 'db_create', supports_no_wait=True)
        g.custom_command('copy', 'db_copy', supports_no_wait=True)
        g.custom_command('restore', 'db_restore', supports_no_wait=True)
>>>>>>> 5f1a9c62
        g.custom_command('rename', 'db_rename')
        g.command('show', 'get')
        g.custom_command('list', 'db_list')
        g.command('delete', 'delete', confirmation=True)
        g.generic_update_command('update', custom_func_name='db_update', supports_no_wait=True)
        g.custom_command('import', 'db_import')
        g.custom_command('export', 'db_export')

    with self.command_group('sql db replica', database_operations, client_factory=get_sql_databases_operations) as g:
<<<<<<< HEAD
        g.custom_command('create', 'db_create_replica', no_wait_param='raw', validator=validate_create_db)
=======
        g.custom_command('create', 'db_create_replica', supports_no_wait=True)
>>>>>>> 5f1a9c62

    with self.command_group('sql dw', database_operations, client_factory=get_sql_databases_operations) as g:
        g.custom_command('create', 'dw_create', supports_no_wait=True)
        g.command('show', 'get')
        g.custom_command('list', 'dw_list')
        g.command('delete', 'delete', confirmation=True)
        g.command('pause', 'pause')
        g.command('resume', 'resume')
        g.generic_update_command('update', custom_func_name='dw_update', supports_no_wait=True)

    database_operations_operations = CliCommandType(
        operations_tmpl='azure.mgmt.sql.operations.database_operations#DatabaseOperations.{}',
        client_factory=get_sql_database_operations_operations)

    with self.command_group('sql db op', database_operations_operations) as g:
        g.command('list', 'list_by_database')
        g.command('cancel', 'cancel')

    transparent_data_encryptions_operations = CliCommandType(
        operations_tmpl='azure.mgmt.sql.operations.transparent_data_encryptions_operations#TransparentDataEncryptionsOperations.{}',
        client_factory=get_sql_database_transparent_data_encryptions_operations)
    with self.command_group('sql db tde', transparent_data_encryptions_operations) as g:
        g.command('set', 'create_or_update')
        g.command('show', 'get')

    transparent_data_encryption_activities_operations = CliCommandType(
        operations_tmpl='azure.mgmt.sql.operations.transparent_data_encryption_activities_operations#TransparentDataEncryptionActivitiesOperations.{}',
        client_factory=get_sql_database_transparent_data_encryption_activities_operations)
    with self.command_group('sql db tde', transparent_data_encryption_activities_operations) as g:
        g.command('list-activity', 'list_by_configuration')

    replication_links_operations = CliCommandType(
        operations_tmpl='azure.mgmt.sql.operations.replication_links_operations#ReplicationLinksOperations.{}',
        client_factory=get_sql_replication_links_operations)
    with self.command_group('sql db replica', replication_links_operations, client_factory=get_sql_replication_links_operations) as g:
        g.command('list-links', 'list_by_database')
        g.custom_command('delete-link', 'db_delete_replica_link', confirmation=True)
        g.custom_command('set-primary', 'db_failover')

    restorable_dropped_databases_operations = CliCommandType(
        operations_tmpl='azure.mgmt.sql.operations.restorable_dropped_databases_operations#RestorableDroppedDatabasesOperations.{}',
        client_factory=get_sql_restorable_dropped_databases_operations)
    with self.command_group('sql db', restorable_dropped_databases_operations) as g:
        g.command('list-deleted', 'list_by_server')

    database_blob_auditing_policies_operations = CliCommandType(
        operations_tmpl='azure.mgmt.sql.operations.database_blob_auditing_policies_operations#DatabaseBlobAuditingPoliciesOperations.{}',
        client_factory=get_sql_database_blob_auditing_policies_operations)
    with self.command_group('sql db audit-policy', database_blob_auditing_policies_operations, client_factory=get_sql_database_blob_auditing_policies_operations) as g:
        g.command('show', 'get')
        g.generic_update_command('update', custom_func_name='db_audit_policy_update')

    database_threat_detection_policies_operations = CliCommandType(
        operations_tmpl='azure.mgmt.sql.operations.database_threat_detection_policies_operations#DatabaseThreatDetectionPoliciesOperations.{}',
        client_factory=get_sql_database_threat_detection_policies_operations)
    with self.command_group('sql db threat-policy', database_threat_detection_policies_operations, client_factory=get_sql_database_threat_detection_policies_operations) as g:
        g.command('show', 'get')
        g.generic_update_command('update', custom_func_name='db_threat_detection_policy_update')

    database_usages_operations = CliCommandType(
        operations_tmpl='azure.mgmt.sql.operations.database_usages_operations#DatabaseUsagesOperations.{}',
        client_factory=get_sql_database_usages_operations)
    with self.command_group('sql db', database_usages_operations) as g:
        g.command('list-usages', 'list_by_database')

    ###############################################
    #                sql elastic-pool             #
    ###############################################
    elastic_pools_ops = CliCommandType(
        operations_tmpl='azure.mgmt.sql.operations.elastic_pools_operations#ElasticPoolsOperations.{}',
        client_factory=get_sql_elastic_pools_operations)
    with self.command_group('sql elastic-pool', elastic_pools_ops, client_factory=get_sql_elastic_pools_operations) as g:
        g.custom_command('create', 'elastic_pool_create')
        g.command('delete', 'delete')
        g.command('show', 'get')
        g.command('list', 'list_by_server')
        g.generic_update_command('update', custom_func_name='elastic_pool_update')

    with self.command_group('sql elastic-pool', database_operations) as g:
        g.command('list-dbs', 'list_by_elastic_pool')

    ###############################################
    #                sql server                   #
    ###############################################
    servers_operations = CliCommandType(
        operations_tmpl='azure.mgmt.sql.operations.servers_operations#ServersOperations.{}',
        client_factory=get_sql_servers_operations)
    with self.command_group('sql server', servers_operations, client_factory=get_sql_servers_operations) as g:
        g.custom_command('create', 'server_create')
        g.command('delete', 'delete', confirmation=True)
        g.command('show', 'get')
        g.custom_command('list', 'server_list')
        g.generic_update_command('update', custom_func_name='server_update')

    server_usages_operations = CliCommandType(
        operations_tmpl='azure.mgmt.sql.operations.server_usages_operations#ServerUsagesOperations.{}',
        client_factory=get_sql_server_usages_operations)
    with self.command_group('sql server', server_usages_operations) as g:
        g.command('list-usages', 'list_by_server')

    firewall_rules_operations = CliCommandType(
        operations_tmpl='azure.mgmt.sql.operations.firewall_rules_operations#FirewallRulesOperations.{}',
        client_factory=get_sql_firewall_rules_operations)
    with self.command_group('sql server firewall-rule', firewall_rules_operations, client_factory=get_sql_firewall_rules_operations) as g:
        g.command('create', 'create_or_update')
        g.custom_command('update', 'firewall_rule_update')
        g.command('delete', 'delete')
        g.command('show', 'get')
        g.command('list', 'list_by_server')

    aadadmin_operations = CliCommandType(
        operations_tmpl='azure.mgmt.sql.operations.server_azure_ad_administrators_operations#ServerAzureADAdministratorsOperations.{}',
        client_factory=get_sql_server_azure_ad_administrators_operations)
    with self.command_group('sql server ad-admin', aadadmin_operations, client_factory=get_sql_server_azure_ad_administrators_operations) as g:
        g.custom_command('create', 'server_ad_admin_set')
        g.command('list', 'list_by_server')
        g.command('delete', 'delete')
        g.generic_update_command('update', custom_func_name='server_ad_admin_update',
                                 setter_arg_name='properties')

    server_keys_operations = CliCommandType(
        operations_tmpl='azure.mgmt.sql.operations.server_keys_operations#ServerKeysOperations.{}',
        client_factory=get_sql_server_keys_operations)
    with self.command_group('sql server key', server_keys_operations, client_factory=get_sql_server_keys_operations) as g:
        g.custom_command('create', 'server_key_create')
        g.custom_command('delete', 'server_key_delete')
        g.custom_command('show', 'server_key_get')
        g.command('list', 'list_by_server')

    encryption_protectors_operations = CliCommandType(
        operations_tmpl='azure.mgmt.sql.operations.encryption_protectors_operations#EncryptionProtectorsOperations.{}',
        client_factory=get_sql_encryption_protectors_operations)
    with self.command_group('sql server tde-key', encryption_protectors_operations, client_factory=get_sql_encryption_protectors_operations) as g:
        g.command('show', 'get')
        g.custom_command('set', 'encryption_protector_update')

    virtual_network_rules_operations = CliCommandType(
        operations_tmpl='azure.mgmt.sql.operations.virtual_network_rules_operations#VirtualNetworkRulesOperations.{}',
        client_factory=get_sql_virtual_network_rules_operations)
    with self.command_group('sql server vnet-rule', virtual_network_rules_operations, client_factory=get_sql_virtual_network_rules_operations) as g:
        g.command('create', 'create_or_update', validator=validate_subnet)
        g.command('show', 'get')
        g.command('list', 'list_by_server')
        g.command('delete', 'delete')
        g.generic_update_command('update')

    server_connection_policies_operations = CliCommandType(
        operations_tmpl='azure.mgmt.sql.operations.server_connection_policies_operations#ServerConnectionPoliciesOperations.{}',
        client_factory=get_sql_server_connection_policies_operations)
    with self.command_group('sql server conn-policy', server_connection_policies_operations, client_factory=get_sql_server_connection_policies_operations) as c:
        c.command('show', 'get')
        c.generic_update_command('update')

    server_dns_aliases_operations = CliCommandType(
        operations_tmpl='azure.mgmt.sql.operations.server_dns_aliases_operations#ServerDnsAliasesOperations.{}',
        client_factory=get_sql_server_dns_aliases_operations)
    with self.command_group('sql server dns-alias', server_dns_aliases_operations, client_factory=get_sql_server_dns_aliases_operations) as c:
        c.command('show', 'get')
        c.command('list', 'list_by_server')
        c.command('create', 'create_or_update')
        c.command('delete', 'delete')
        c.custom_command('set', 'server_dns_alias_set')<|MERGE_RESOLUTION|>--- conflicted
+++ resolved
@@ -70,15 +70,9 @@
         operations_tmpl='azure.mgmt.sql.operations.databases_operations#DatabasesOperations.{}',
         client_factory=get_sql_databases_operations)
     with self.command_group('sql db', database_operations, client_factory=get_sql_databases_operations) as g:
-<<<<<<< HEAD
-        g.custom_command('create', 'db_create', no_wait_param='raw', validator=validate_create_db)
-        g.custom_command('copy', 'db_copy', no_wait_param='raw', validator=validate_create_db)
-        g.custom_command('restore', 'db_restore', no_wait_param='raw', validator=validate_create_db)
-=======
-        g.custom_command('create', 'db_create', supports_no_wait=True)
-        g.custom_command('copy', 'db_copy', supports_no_wait=True)
-        g.custom_command('restore', 'db_restore', supports_no_wait=True)
->>>>>>> 5f1a9c62
+        g.custom_command('create', 'db_create', supports_no_wait=True, validator=validate_create_db)
+        g.custom_command('copy', 'db_copy', supports_no_wait=True, validator=validate_create_db)
+        g.custom_command('restore', 'db_restore', supports_no_wait=True, validator=validate_create_db)
         g.custom_command('rename', 'db_rename')
         g.command('show', 'get')
         g.custom_command('list', 'db_list')
@@ -88,11 +82,7 @@
         g.custom_command('export', 'db_export')
 
     with self.command_group('sql db replica', database_operations, client_factory=get_sql_databases_operations) as g:
-<<<<<<< HEAD
-        g.custom_command('create', 'db_create_replica', no_wait_param='raw', validator=validate_create_db)
-=======
-        g.custom_command('create', 'db_create_replica', supports_no_wait=True)
->>>>>>> 5f1a9c62
+        g.custom_command('create', 'db_create_replica', supports_no_wait=True, validator=validate_create_db)
 
     with self.command_group('sql dw', database_operations, client_factory=get_sql_databases_operations) as g:
         g.custom_command('create', 'dw_create', supports_no_wait=True)
