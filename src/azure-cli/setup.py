--- conflicted
+++ resolved
@@ -106,13 +106,8 @@
     'azure-mgmt-monitor~=3.0.0',
     'azure-mgmt-msi~=6.0.0',
     'azure-mgmt-netapp~=7.0.0',
-<<<<<<< HEAD
     'azure-mgmt-network~=20.0.0',
-    'azure-mgmt-policyinsights~=1.0.0',
-=======
-    'azure-mgmt-network~=19.3.0',
     'azure-mgmt-policyinsights~=1.1.0b2',
->>>>>>> a549b82f
     'azure-mgmt-privatedns~=1.0.0',
     'azure-mgmt-rdbms~=10.0.0',
     'azure-mgmt-recoveryservicesbackup~=4.1.1',
