--- conflicted
+++ resolved
@@ -19,13 +19,8 @@
       ParameterSetName:
       - --resource-group --name
       User-Agent:
-<<<<<<< HEAD
-      - python/3.8.5 (macOS-10.14.3-x86_64-i386-64bit) msrest/0.6.21 msrest_azure/0.6.3
-        azure-mgmt-privatedns/1.0.0 Azure-SDK-For-Python AZURECLI/2.21.0
-=======
       - python/3.7.9 (Windows-10-10.0.19041-SP0) msrest/0.6.21 msrest_azure/0.6.3
         azure-mgmt-privatedns/0.1.0 Azure-SDK-For-Python AZURECLI/2.22.0
->>>>>>> 63a988a5
       accept-language:
       - en-US
     method: PUT
@@ -75,13 +70,8 @@
       ParameterSetName:
       - --resource-group --name
       User-Agent:
-<<<<<<< HEAD
-      - python/3.8.5 (macOS-10.14.3-x86_64-i386-64bit) msrest/0.6.21 msrest_azure/0.6.3
-        azure-mgmt-privatedns/1.0.0 Azure-SDK-For-Python AZURECLI/2.21.0
-=======
       - python/3.7.9 (Windows-10-10.0.19041-SP0) msrest/0.6.21 msrest_azure/0.6.3
         azure-mgmt-privatedns/0.1.0 Azure-SDK-For-Python AZURECLI/2.22.0
->>>>>>> 63a988a5
     method: GET
     uri: https://management.azure.com/subscriptions/00000000-0000-0000-0000-000000000000/resourceGroups/clitest000001/providers/Microsoft.Network/privateDnsOperationStatuses/RnJvbnRFbmRBc3luY09wZXJhdGlvbjtVcHNlcnRQcml2YXRlRG5zWm9uZTs3YzU0NjVhMi1iZDhjLTQ0NjgtOGZhMi02NzQyYzY5Y2EyYTk=?api-version=2018-09-01
   response:
@@ -129,13 +119,8 @@
       ParameterSetName:
       - --resource-group --name
       User-Agent:
-<<<<<<< HEAD
-      - python/3.8.5 (macOS-10.14.3-x86_64-i386-64bit) msrest/0.6.21 msrest_azure/0.6.3
-        azure-mgmt-privatedns/1.0.0 Azure-SDK-For-Python AZURECLI/2.21.0
-=======
       - python/3.7.9 (Windows-10-10.0.19041-SP0) msrest/0.6.21 msrest_azure/0.6.3
         azure-mgmt-privatedns/0.1.0 Azure-SDK-For-Python AZURECLI/2.22.0
->>>>>>> 63a988a5
     method: GET
     uri: https://management.azure.com/subscriptions/00000000-0000-0000-0000-000000000000/resourceGroups/clitest000001/providers/Microsoft.Network/privateDnsZones/privatelink.westus2.azmk8s.io?api-version=2018-09-01
   response:
