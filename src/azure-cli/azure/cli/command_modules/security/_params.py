# --------------------------------------------------------------------------------------------
# Copyright (c) Microsoft Corporation. All rights reserved.
# Licensed under the MIT License. See License.txt in the project root for license information.
# --------------------------------------------------------------------------------------------

# pylint: disable=line-too-long
# pylint: disable=too-many-statements
# pylint: disable=too-many-locals

from azure.cli.core.commands.parameters import (get_three_state_flag,
                                                get_enum_type,
                                                resource_group_name_type)
from azure.mgmt.security.models._security_center_enums import Enum69
from knack.arguments import CLIArgumentType
from ._validators import (validate_alert_status,
                          validate_auto_provisioning_toggle,
                          validate_pricing_tier,
                          validate_assessment_status_code)
from .actions import AppendBaselines, AppendBaseline

name_arg_type = CLIArgumentType(options_list=('--name', '-n'), metavar='NAME', help='name of the resource to be fetched')
home_region_arg_type = CLIArgumentType(options_list=('--home-region', '-hr'), metavar='HOMEREGION', help='home region that was selected for the subscription')
location_arg_type = CLIArgumentType(options_list=('--location', '-l'), metavar='LOCATION', help='location of the resource')

# Alerts
alert_status_arg_type = CLIArgumentType(options_list=('--status'), metavar='STATUS', help='target status of the alert. possible values are "dismiss" and "activate"')


# Alerts Suppression Rules
suppression_rule_name_arg_type = CLIArgumentType(options_list=('--rule-name'), metavar='RULENAME', help='The unique name of the alerts suppression rule.')
suppression_alert_type_arg_type = CLIArgumentType(options_list=('--alert-type'), metavar='ALERTTYPE', help='Type of the alert to automatically suppress. For all alert types, use "*".')
suppression_reason_arg_type = CLIArgumentType(options_list=('--reason'), metavar='REASON', help='The reason for dismissing the alert.')
suppression_expiration_date_utc_arg_type = CLIArgumentType(options_list=('--expiration-date-utc'), metavar='EXPIRATIONDATEUTC', help='Expiration date of the rule, if value is not provided or provided as null this field will default to the maximum allowed expiration date.')
suppression_state_arg_type = CLIArgumentType(options_list=('--state'), metavar='STATE', help='Possible states of the rule. Possible values are "Enabled" and "Disabled".')
suppression_comment_arg_type = CLIArgumentType(options_list=('--comment'), metavar='COMMENT', help='Any comment regarding the rule.')
suppression_all_of_arg_type = CLIArgumentType(options_list=('--all-of'), metavar='ALLOF', help='The suppression conditions. Should be provided in a json array format.')
suppression_rule_scope_field_arg_type = CLIArgumentType(options_list=('--field'), metavar='FIELD', help='Entity name.')
suppression_rule_scope_contains_arg_type = CLIArgumentType(options_list=('--contains-substring'), metavar='CONTAINSSUBSTRING', help='The string to scope the suppression rule by.')
suppression_rule_scope_any_of_arg_type = CLIArgumentType(options_list=('--any-of'), metavar='ANYOF', help='A list of strings to scope the suppression rule by.')

# Atp
storage_account_arg_type = CLIArgumentType(options_list=('--storage-account'), metavar='NAME', help='Name of an existing Storage account.')
cosmos_db_account_arg_type = CLIArgumentType(options_list=('--cosmosdb-account'), metavar='NAME', help='Name of an existing Cosmos DB account.')

# Sql Vulnerability Assessment
va_sql_vm_resource_id_arg_type = CLIArgumentType(options_list=('--vm-resource-id'), metavar='VMRESOURCEID', help='Resource ID of the scanned machine. For On-Premise machines, please provide your workspace resource ID')
va_sql_workspace_id_arg_type = CLIArgumentType(options_list=('--workspace-id'), metavar='WORKSPACEID', help='The ID of the workspace connected to the scanned machine')
va_sql_server_name_arg_type = CLIArgumentType(options_list=('--server-name'), metavar='SERVERNAME', help='The name of the scanned server')
va_sql_database_name_arg_type = CLIArgumentType(options_list=('--database-name'), metavar='DATABASENAME', help='The name of the scanned database')
va_sql_scan_id_arg_type = CLIArgumentType(options_list=('--scan-id'), metavar='SCANID', help='The ID of the scan')
va_sql_rule_id_arg_type = CLIArgumentType(options_list=('--rule-id'), metavar='RULEID', help='The ID of the scanned rule. Format: "VAXXXX", where XXXX indicates the number of the rule')
va_sql_baseline_single_arg_type = CLIArgumentType(options_list=('--baseline', '-b'), metavar='BASELINE', help='Baseline records to be set. The following example will set a baseline with two records: --baseline line1_w1 line1_w2 line1_w3 --baseline line2_w1 line2_w2 line2_w3', action=AppendBaseline, nargs='+')
va_sql_baseline_multiple_arg_type = CLIArgumentType(options_list=('--baseline', '-b'), metavar='BASELINE', help='Baseline records to be set. The following example will set a baseline for two rules: --baseline rule=VA1111 line1_w1 line1_w2 --baseline rule=VA2222 line1_w1 line1_w2 line1_w3 --baseline rule=VA1111 line2_w1 line2_w2', action=AppendBaselines, nargs='+')
va_sql_vm_name_arg_type = CLIArgumentType(options_list=('--vm-name'), metavar='VMNAME', help='Provide the name of the machine, for On-Premise resources only')
va_sql_agent_id_arg_type = CLIArgumentType(options_list=('--agent-id'), metavar='AGENTID', help='Provide the ID of the agent on the scanned machine, for On-Premise resources only')
va_sql_vm_uuid_arg_type = CLIArgumentType(options_list=('--vm-uuid'), metavar='VMUUID', help='Provide the UUID of the scanned machine, for On-Premise resources only')

# Auto Provisioning
auto_provisioning_auto_provision_arg_type = CLIArgumentType(options_list=('--auto-provision'), metavar='AUTOPROVISION', help='Automatic provisioning toggle. possible values are "On" or "Off"')

# Contacts
contact_email_arg_type = CLIArgumentType(options_list=('--email'), metavar='EMAIL', help='E-mail of the security contact')
contact_phone_arg_type = CLIArgumentType(options_list=('--phone'), metavar='PHONE', help='Phone of the security contact')
contact_alert_notifications_arg_type = CLIArgumentType(options_list=('--alert-notifications'), metavar='ALERTNOTIFICATIONS', help='Whether to send mail notifications to the security contacts')
contact_alerts_admins_arg_type = CLIArgumentType(options_list=('--alerts-admins'), metavar='ALERTADMINS', help='Whether to send mail notifications to the subscription administrators')

# Pricing
pricing_tier_arg_type = CLIArgumentType(options_list=('--tier'), metavar='TIER', help='pricing tier type')

# Workspace settings
workspace_setting_target_workspace_arg_type = CLIArgumentType(options_list=('--target-workspace'), metavar='TARGETWORKSPACE', help='An ID of the workspace resource that will hold the security data')

# Assessments
assessment_assessed_resource_id_arg_type = CLIArgumentType(options_list=('--assessed-resource-id'), metavar='ASSESSEDRESOURCEID', help='The target resource for this assessment')
assessment_additional_data_arg_type = CLIArgumentType(options_list=('--additional-data'), metavar='ADDITIONALDATA', help='Data that is attached to the assessment result for better investigations or status clarity')
assessment_status_code_arg_type = CLIArgumentType(options_list=('--status-code'), metavar='STATUSCODE', help='Progremmatic code for the result of the assessment. can be "Healthy", "Unhealthy" or "NotApplicable"')
assessment_status_cause_arg_type = CLIArgumentType(options_list=('--status-cause'), metavar='STATUSCAUSE', help='Progremmatic code for the cause of the assessment result')
assessment_status_description_arg_type = CLIArgumentType(options_list=('--status-description'), metavar='STATUSDESCRIPTION', help='Human readable description of the cause of the assessment result')

# Assessment metadata
assessment_metadata_display_name_arg_type = CLIArgumentType(options_list=('--display-name'), metavar='DISPLAYNAME', help='Human readable title for this object')
assessment_metadata_remediation_description_arg_type = CLIArgumentType(options_list=('--remediation-description'), metavar='REMEDIATIONDESCRIPTION', help='Detailed string that will help users to understand the different ways to mitigate or fix the security issue')
assessment_metadata_description_arg_type = CLIArgumentType(options_list=('--description'), metavar='DESCRIPTION', help='Detailed string that will help users to understand the assessment and how it is calculated')
assessment_metadata_severity_arg_type = CLIArgumentType(options_list=('--severity'), metavar='SEVERITY', help='Indicates the importance of the security risk if the assessment is unhealthy')

# Sub Assessment
sub_assessment_assessment_name_arg_type = CLIArgumentType(options_list=('--assessment-name'), metavar='ASSESSMENTNAME', help='Name of the assessment resource')

# IoT Solution
iot_solution_name_arg_type = CLIArgumentType(options_list=('--solution-name'), metavar='SOLUTIONNAME', help='Name of the IoT Security solution')
iot_solution_display_name_arg_type = CLIArgumentType(options_list=('--display-name'), metavar='DISPLAYNAME', help='Resource display name')
iot_solution_iot_hubs_arg_type = CLIArgumentType(options_list=('--iot-hubs'), metavar='IOTHUBS', help='IoT Hub resource IDs')

# Regulatory Compliance
regulatory_compliance_standard_name = CLIArgumentType(option_list=('--standard-name'), metave='STANDARDNAME', help='The compliance standard name')
regulatory_compliance_control_name = CLIArgumentType(option_list=('--control-name'), metave='CONTROLNAME', help='The compliance control name')

# Adaptive Network hardenings
adaptive_network_hardenings_resource_namespace = CLIArgumentType(option_list=('--resource_namespace'), metave='RESOURCENAMESPACE', help='The Namespace of the resource')
adaptive_network_hardenings_resource_resource_type = CLIArgumentType(option_list=('--resource_type'), metave='RESOURCETYPE', help='The type of the resource')
adaptive_network_hardenings_resource_resource_name = CLIArgumentType(option_list=('--resource_name'), metave='RESOURCENAME', help='Name of the resource')
adaptive_network_hardenings_resource_adaptive_network_hardenings_resource_name = CLIArgumentType(option_list=('--adaptive_network_hardenings_resource_name'), metave='ADAPTIVENETWORKHARDENINGSRESOURCENAME', help='Adaptive Network Hardening resource name')

# Adaptive Application Controls
adaptive_application_controls_group_name = CLIArgumentType(option_list=('--group-name'), metave='GROUPNAME', help='Name of an application control VM/server group')

# Automations
automation_scopes_arg_type = CLIArgumentType(options_list=('--scopes'), metavar='SCOPES', help='A collection of scopes on which the security automations logic is applied')
automation_sources_arg_type = CLIArgumentType(options_list=('--sources'), metavar='SOURCES', help='A collection of the source event types which evaluate the security automation set of rules')
automation_actions_arg_type = CLIArgumentType(options_list=('--actions'), metavar='ACTIONS', help='A collection of the actions which are triggered if all the configured rules evaluations, within at least one rule set, are true')
automation_etag_arg_type = CLIArgumentType(options_list=('--etag'), metavar='ETAG', help='Entity tag is used for comparing two or more entities from the same requested resource')
automation_tags_arg_type = CLIArgumentType(options_list=('--tags'), metavar='TAGS', help='A list of key value pairs that describe the resource')
automation_description_arg_type = CLIArgumentType(options_list=('--description'), metavar='DESCRIPTION', help='The security automation description')
automation_isEnabled_arg_type = CLIArgumentType(options_list=('--isEnabled'), metavar='ISENABLED', help='Indicates whether the security automation is enabled')
automation_scope_description = CLIArgumentType(options_list=('--description'), metavar='DESCRIPTION', help='The resources scope description')
automation_scope_path = CLIArgumentType(options_list=('--scope-path'), metavar='SCOPEPATH', help='The resources scope path. Can be the subscription on which the automation is defined on or a resource group under that subscription (fully qualified Azure resource IDs)')
automation_rule_expected_value = CLIArgumentType(options_list=('--expected-value'), metavar='EXPECTEDVALUE', help='The expected value')
automation_rule_operator = CLIArgumentType(options_list=('--operator'), metavar='OPERATOR', help='A valid comparer operator to use. A case-insensitive comparison will be applied for String PropertyType')
automation_rule_property_j_path = CLIArgumentType(options_list=('--property-j-path'), metavar='PROPERTYJPATH', help='The JPath of the entity model property that should be checked')
automation_rule_property_type = CLIArgumentType(options_list=('--property-type'), metavar='PROPERTYTYPE', help='The data type of the compared operands (string, integer, floating point number or a boolean [true/false]]')
automation_rule_set_rules = CLIArgumentType(options_list=('--rules'), metavar='RULES', help='A rule which is evaluated upon event interception. The rule is configured by comparing a specific value from the event model to an expected value. This comparison is done by using one of the supported operators set')
automation_source_event_source = CLIArgumentType(options_list=('--event-source'), metavar='EVENTSOURCE', help='A valid event source type')
automation_source_rule_sets = CLIArgumentType(options_list=('--rule-sets'), metavar='RULESETS', help='A set of rules which evaluate upon event interception. A logical disjunction is applied between defined rule sets (logical "or").')
automation_action_logic_app_resource_id = CLIArgumentType(options_list=('--logic-app-resource-id'), metavar='LOGICAPPRESOURCEID', help='The triggered Logic App Azure Resource ID. This can also reside on other subscriptions, given that you have permissions to trigger the Logic App')
automation_action_logic_app_uri = CLIArgumentType(options_list=('--uri'), metavar='URI', help='The Logic App trigger URI endpoint (it will not be included in any response)')
automation_action_event_hub_connection_string = CLIArgumentType(options_list=('--connection-string'), metavar='', help='The target Event Hub connection string (it will not be included in any response)')
automation_action_event_hub_resource_id = CLIArgumentType(options_list=('--event-hub-resource-id'), metavar='EVENTHUBRESOURCEID', help='The target Event Hub Azure Resource ID')
automation_action_event_hub_sas_policy_name = CLIArgumentType(options_list=('--sas-policy-name'), metavar='SASPOLICYNAME', help='The target Event Hub SAS policy name')
automation_action_workspace_resource_id = CLIArgumentType(options_list=('--workspace-resource-id'), metavar='WORKSPACERESOURCEID', help='The fully qualified Log Analytics Workspace Azure Resource ID')


# pylint: disable=too-many-branches
def load_arguments(self, _):
    for scope in ['alert',
                  'alerts-suppression-rule',
                  'atp',
                  'va sql',
                  'task',
                  'setting',
                  'contact',
                  'auto-provisioning-setting',
                  'discovered-security-solution',
                  'external-security-solution',
                  'jit-policy',
                  'location',
                  'pricing',
                  'topology',
                  'workspace-setting',
                  'assessment',
                  'assessment-metadata',
                  'sub-assessment',
                  'iot-solution',
                  'iot-analytics',
                  'iot-alerts',
                  'iot-recommendations',
                  'regulatory-compliance-standards',
                  'regulatory-compliance-controls',
                  'regulatory-compliance-assessments',
                  'adaptive-application-controls',
                  'adaptive_network_hardenings',
                  'allowed_connections',
                  'secure-scores',
                  'secure-score-controls',
                  'secure-score-control-definitions',
<<<<<<< HEAD
                  'security_solutions_reference_data']:
=======
                  'setting',
                  'automation'
                  ]:
>>>>>>> 92fe38a2
        with self.argument_context('security {}'.format(scope)) as c:
            c.argument(
                'resource_group_name',
                options_list=['--resource-group', '-g'],
                arg_type=resource_group_name_type)
            c.argument(
                'resource_name',
                arg_type=name_arg_type)
            c.argument(
                'location',
                arg_type=location_arg_type)
            c.argument(
                'vm_resource_id',
                arg_type=va_sql_vm_resource_id_arg_type)
            c.argument(
                'workspace_id',
                arg_type=va_sql_workspace_id_arg_type)
            c.argument(
                'server_name',
                arg_type=va_sql_server_name_arg_type)
            c.argument(
                'database_name',
                arg_type=va_sql_database_name_arg_type)
            c.argument(
                'vm_name',
                arg_type=va_sql_vm_name_arg_type)
            c.argument(
                'agent_id',
                arg_type=va_sql_agent_id_arg_type)
            c.argument(
                'vm_uuid',
                arg_type=va_sql_vm_uuid_arg_type)

    with self.argument_context('security atp storage') as c:
        c.argument(
            'storage_account_name',
            arg_type=storage_account_arg_type)
    with self.argument_context('security atp cosmosdb') as c:
        c.argument(
            'cosmos_db_account_name',
            arg_type=cosmos_db_account_arg_type)

    for scope in ['regulatory-compliance-controls']:
        with self.argument_context('security {}'.format(scope)) as c:
            c.argument(
                'standard_name',
                arg_type=regulatory_compliance_standard_name)

    for scope in ['regulatory-compliance-assessments']:
        with self.argument_context('security {}'.format(scope)) as c:
            c.argument(
                'standard_name',
                arg_type=regulatory_compliance_standard_name)
            c.argument(
                'control_name',
                arg_type=regulatory_compliance_control_name)

    for scope in ['alert update']:
        with self.argument_context('security {}'.format(scope)) as c:
            c.argument(
                'status',
                validator=validate_alert_status,
                arg_type=alert_status_arg_type)

    for scope in ['alerts-suppression-rule update']:
        with self.argument_context('security {}'.format(scope)) as c:
            c.argument(
                'rule_name',
                arg_type=suppression_rule_name_arg_type)
            c.argument(
                'alert_type',
                arg_type=suppression_alert_type_arg_type)
            c.argument(
                'reason',
                arg_type=suppression_reason_arg_type)
            c.argument(
                'expiration_date_utc',
                arg_type=suppression_expiration_date_utc_arg_type)
            c.argument(
                'state',
                arg_type=suppression_state_arg_type)
            c.argument(
                'comment',
                arg_type=suppression_comment_arg_type)

    for scope in ['alerts-suppression-rule show']:
        with self.argument_context('security {}'.format(scope)) as c:
            c.argument(
                'rule_name',
                arg_type=suppression_rule_name_arg_type)

    for scope in ['alerts-suppression-rule delete']:
        with self.argument_context('security {}'.format(scope)) as c:
            c.argument(
                'rule_name',
                arg_type=suppression_rule_name_arg_type)

    for scope in ['alerts-suppression-rule upsert_scope']:
        with self.argument_context('security {}'.format(scope)) as c:
            c.argument(
                'rule_name',
                arg_type=suppression_rule_name_arg_type)
            c.argument(
                'field',
                arg_type=suppression_rule_scope_field_arg_type)
            c.argument(
                'contains_substring',
                arg_type=suppression_rule_scope_contains_arg_type)
            c.argument(
                'any_of',
                arg_type=suppression_rule_scope_any_of_arg_type)

    for scope in ['alerts-suppression-rule delete_scope']:
        with self.argument_context('security {}'.format(scope)) as c:
            c.argument(
                'rule_name',
                arg_type=suppression_rule_name_arg_type)
            c.argument(
                'field',
                arg_type=suppression_rule_scope_field_arg_type)

    for scope in ['auto-provisioning-setting update']:
        with self.argument_context('security {}'.format(scope)) as c:
            c.argument(
                'auto_provision',
                validator=validate_auto_provisioning_toggle,
                arg_type=auto_provisioning_auto_provision_arg_type)

    for scope in ['atp storage update', 'atp cosmosdb update']:
        with self.argument_context('security {}'.format(scope)) as c:
            c.argument('is_enabled', help='Enable or disable Advanced Threat Protection for a received storage or Cosmos DB account.', arg_type=get_three_state_flag())

    for scope in ['va sql scans show',
                  'va sql results']:
        with self.argument_context('security {}'.format(scope)) as c:
            c.argument('scan_id', arg_type=va_sql_scan_id_arg_type)

    for scope in ['va sql results show',
                  'va sql baseline show',
                  'va sql baseline delete',
                  'va sql baseline update']:
        with self.argument_context('security {}'.format(scope)) as c:
            c.argument('rule_id', arg_type=va_sql_rule_id_arg_type)

    for scope in ['va sql baseline update']:
        with self.argument_context('security {}'.format(scope)) as c:
            c.argument('baseline', arg_type=va_sql_baseline_single_arg_type)

    for scope in ['va sql baseline set']:
        with self.argument_context('security {}'.format(scope)) as c:
            c.argument('baseline', arg_type=va_sql_baseline_multiple_arg_type)

    for scope in ['va sql baseline update',
                  'va sql baseline set']:
        with self.argument_context('security {}'.format(scope)) as c:
            c.argument('baseline_latest', options_list=('--latest'), metavar='BASELINE', help='Use this argument without parameters to set baseline upon latest scan results', arg_type=get_three_state_flag())

    for scope in ['contact create']:
        with self.argument_context('security {}'.format(scope)) as c:
            c.argument(
                'email',
                arg_type=contact_email_arg_type)
            c.argument(
                'phone',
                arg_type=contact_phone_arg_type)
            c.argument(
                'alert_notifications',
                arg_type=contact_alert_notifications_arg_type)
            c.argument(
                'alerts_admins',
                arg_type=contact_alerts_admins_arg_type)

    for scope in ['pricing create']:
        with self.argument_context('security {}'.format(scope)) as c:
            c.argument(
                'tier',
                validator=validate_pricing_tier,
                arg_type=pricing_tier_arg_type)

    for scope in ['workspace-setting create']:
        with self.argument_context('security {}'.format(scope)) as c:
            c.argument(
                'target_workspace',
                arg_type=workspace_setting_target_workspace_arg_type)

    for scope in ['assessment']:
        with self.argument_context('security {}'.format(scope)) as c:
            c.argument(
                'assessed_resource_id',
                arg_type=assessment_assessed_resource_id_arg_type)

    for scope in ['assessment create']:
        with self.argument_context('security {}'.format(scope)) as c:
            c.argument(
                'additional_data',
                arg_type=assessment_additional_data_arg_type)
            c.argument(
                'status_code',
                validator=validate_assessment_status_code,
                arg_type=assessment_status_code_arg_type)
            c.argument(
                'status_cause',
                arg_type=assessment_status_cause_arg_type)
            c.argument(
                'status_description',
                arg_type=assessment_status_description_arg_type)

    for scope in ['assessment-metadata create']:
        with self.argument_context('security {}'.format(scope)) as c:
            c.argument(
                'display_name',
                arg_type=assessment_metadata_display_name_arg_type)
            c.argument(
                'remediation_description',
                arg_type=assessment_metadata_remediation_description_arg_type)
            c.argument(
                'description',
                arg_type=assessment_metadata_description_arg_type)
            c.argument(
                'severity',
                arg_type=assessment_metadata_severity_arg_type)

    for scope in ['sub-assessment']:
        with self.argument_context('security {}'.format(scope)) as c:
            c.argument(
                'assessed_resource_id',
                arg_type=assessment_assessed_resource_id_arg_type)
            c.argument(
                'assessment_name',
                arg_type=sub_assessment_assessment_name_arg_type)

    for scope in ['adaptive_network_hardenings']:
        with self.argument_context('security {}'.format(scope)) as c:
            c.argument(
                'resource_namespace',
                arg_type=adaptive_network_hardenings_resource_namespace)
            c.argument(
                'resource_type',
                arg_type=adaptive_network_hardenings_resource_resource_type)
            c.argument(
                'resource_name',
                arg_type=adaptive_network_hardenings_resource_resource_name)
            c.argument(
                'adaptive_network_hardenings_resource_name',
                arg_type=adaptive_network_hardenings_resource_adaptive_network_hardenings_resource_name)

    for scope in ['iot-solution']:
        with self.argument_context('security {}'.format(scope)) as c:
            c.argument(
                'iot_solution_name',
                arg_type=iot_solution_name_arg_type)
            c.argument(
                'iot_solution_display_name',
                arg_type=iot_solution_display_name_arg_type)
            c.argument(
                'iot_solution_iot_hubs',
                arg_type=iot_solution_iot_hubs_arg_type)

    for scope in ['iot-analytics']:
        with self.argument_context('security {}'.format(scope)) as c:
            c.argument(
                'iot_solution_name',
                arg_type=iot_solution_name_arg_type)

    for scope in ['iot-alerts']:
        with self.argument_context('security {}'.format(scope)) as c:
            c.argument(
                'iot_solution_name',
                arg_type=iot_solution_name_arg_type)

    for scope in ['iot-recommendations']:
        with self.argument_context('security {}'.format(scope)) as c:
            c.argument(
                'iot_solution_name',
                arg_type=iot_solution_name_arg_type)

    for scope in ['adaptive-application-controls']:
        with self.argument_context('security {}'.format(scope)) as c:
            c.argument(
                'group_name',
                arg_type=adaptive_application_controls_group_name)

    for scope in ['setting']:
        with self.argument_context('security {}'.format(scope)) as c:
            c.argument('setting_name', options_list=['--name', '-n'], help='The name of the setting', arg_type=get_enum_type(Enum69))
            c.argument('enabled', help='Enable or disable the setting status.', arg_type=get_three_state_flag())

    for scope in ['automation create_or_update', 'automation validate']:
        with self.argument_context('security {}'.format(scope)) as c:
            c.argument(
                'scopes',
                arg_type=automation_scopes_arg_type)
            c.argument(
                'sources',
                arg_type=automation_sources_arg_type)
            c.argument(
                'actions',
                arg_type=automation_actions_arg_type)
            c.argument(
                'etag',
                arg_type=automation_etag_arg_type)
            c.argument(
                'tags',
                arg_type=automation_tags_arg_type)
            c.argument(
                'description',
                arg_type=automation_description_arg_type)
            c.argument(
                'isEnabled',
                arg_type=automation_isEnabled_arg_type)
    for scope in ['automation-scope create']:
        with self.argument_context('security {}'.format(scope)) as c:
            c.argument(
                'scope_path',
                arg_type=automation_scope_path)
            c.argument(
                'description',
                arg_type=automation_scope_description)
    for scope in ['automation-rule create']:
        with self.argument_context('security {}'.format(scope)) as c:
            c.argument(
                'expected_value',
                arg_type=automation_rule_expected_value)
            c.argument(
                'operator',
                arg_type=automation_rule_operator)
            c.argument(
                'property_j_path',
                arg_type=automation_rule_property_j_path)
            c.argument(
                'property_type',
                arg_type=automation_rule_property_type)
    for scope in ['automation-rule-set create']:
        with self.argument_context('security {}'.format(scope)) as c:
            c.argument(
                'rules',
                arg_type=automation_rule_set_rules)
    for scope in ['automation-source create']:
        with self.argument_context('security {}'.format(scope)) as c:
            c.argument(
                'event_source',
                arg_type=automation_source_event_source)
            c.argument(
                'rule_sets',
                arg_type=automation_source_rule_sets)
    for scope in ['automation-action-logic-app create']:
        with self.argument_context('security {}'.format(scope)) as c:
            c.argument(
                'logic_app_resource_id',
                arg_type=automation_action_logic_app_resource_id)
            c.argument(
                'uri',
                arg_type=automation_action_logic_app_uri)
    for scope in ['automation-action-event-hub create']:
        with self.argument_context('security {}'.format(scope)) as c:
            c.argument(
                'event_hub_resource_id',
                arg_type=automation_action_event_hub_resource_id)
            c.argument(
                'connection_string',
                arg_type=automation_action_event_hub_connection_string)
            c.argument(
                'sas_policy_name',
                arg_type=automation_action_event_hub_sas_policy_name)
    for scope in ['automation-action-workspace create']:
        with self.argument_context('security {}'.format(scope)) as c:
            c.argument(
                'workspace_resource_id',
                arg_type=automation_action_workspace_resource_id)<|MERGE_RESOLUTION|>--- conflicted
+++ resolved
@@ -162,13 +162,10 @@
                   'secure-scores',
                   'secure-score-controls',
                   'secure-score-control-definitions',
-<<<<<<< HEAD
-                  'security_solutions_reference_data']:
-=======
+                  'security_solutions_reference_data',
                   'setting',
                   'automation'
                   ]:
->>>>>>> 92fe38a2
         with self.argument_context('security {}'.format(scope)) as c:
             c.argument(
                 'resource_group_name',
