# --------------------------------------------------------------------------------------------
# Copyright (c) Microsoft Corporation. All rights reserved.
# Licensed under the MIT License. See License.txt in the project root for license information.
# --------------------------------------------------------------------------------------------

import ipaddress

<<<<<<< HEAD
from azure.cli.core.azclierror import (InvalidArgumentValueError, ArgumentUsageError, RequiredArgumentMissingError,
                                       ResourceNotFoundError, ValidationError, MutuallyExclusiveArgumentError)
from azure.cli.core.commands.client_factory import get_mgmt_service_client
=======
from azure.cli.core.azclierror import (InvalidArgumentValueError, ArgumentUsageError, ValidationError,
                                       MutuallyExclusiveArgumentError)
from azure.cli.core.commands.client_factory import get_mgmt_service_client, get_subscription_id
>>>>>>> b421a9b7
from azure.cli.core.profiles import ResourceType
from azure.cli.core.commands.validators import validate_tags

from knack.log import get_logger
from knack.util import CLIError
from msrestazure.tools import is_valid_resource_id, parse_resource_id

from ._appservice_utils import _generic_site_operation
from ._client_factory import web_client_factory
<<<<<<< HEAD
from .utils import _normalize_sku, get_sku_tier
=======
from .utils import _normalize_sku, get_sku_name, _normalize_location
>>>>>>> b421a9b7

logger = get_logger(__name__)


def validate_and_convert_to_int(flag, val):
    try:
        return int(val)
    except ValueError:
        raise ArgumentUsageError("{} is expected to have an int value.".format(flag))


def validate_range_of_int_flag(flag_name, value, min_val, max_val):
    value = validate_and_convert_to_int(flag_name, value)
    if min_val > value or value > max_val:
        raise ArgumentUsageError("Usage error: {} is expected to be between {} and {} (inclusive)".format(flag_name,
                                                                                                          min_val,
                                                                                                          max_val))
    return value


def validate_timeout_value(namespace):
    """Validates that zip deployment timeout is set to a reasonable min value"""
    if isinstance(namespace.timeout, int):
        if namespace.timeout <= 29:
            raise ArgumentUsageError('--timeout value should be a positive value in seconds and should be at least 30')


def validate_site_create(cmd, namespace):
    """Validate the SiteName that is being used to create is available
    This API requires that the RG is already created"""
    client = web_client_factory(cmd.cli_ctx)
    if isinstance(namespace.name, str) and isinstance(namespace.resource_group_name, str) \
            and isinstance(namespace.plan, str):
        resource_group_name = namespace.resource_group_name
        plan = namespace.plan
        if is_valid_resource_id(plan):
            parsed_result = parse_resource_id(plan)
            plan_info = client.app_service_plans.get(parsed_result['resource_group'], parsed_result['name'])
        else:
            plan_info = client.app_service_plans.get(resource_group_name, plan)
        if not plan_info:
            raise ResourceNotFoundError("The plan '{}' doesn't exist in the resource group '{}'".format(
                plan, resource_group_name))
        # verify that the name is available for create
        validation_payload = {
            "name": namespace.name,
            "type": "Microsoft.Web/sites",
            "location": plan_info.location,
            "properties": {
                "serverfarmId": plan_info.id
            }
        }
        validation = client.validate(resource_group_name, validation_payload)
        if validation.status.lower() == "failure" and validation.error.code != 'SiteAlreadyExists':
            raise ValidationError(validation.error.message)


def validate_ase_create(cmd, namespace):
    # Validate the ASE Name availability
    client = web_client_factory(cmd.cli_ctx)
    resource_type = 'Microsoft.Web/hostingEnvironments'
    if isinstance(namespace.name, str):
        name_validation = client.check_name_availability(namespace.name, resource_type)
        if not name_validation.name_available:
            raise ValidationError(name_validation.message)


def _validate_asp_sku(sku, app_service_environment, zone_redundant):
    if zone_redundant and get_sku_tier(sku.upper()) not in ['PREMIUMV2', 'PREMIUMV3']:
        raise ValidationError("Zone redundancy cannot be enabled for sku {}".format(sku))
    # Isolated SKU is supported only for ASE
    if sku.upper() in ['I1', 'I2', 'I3', 'I1V2', 'I2V2', 'I3V2']:
        if not app_service_environment:
            raise ValidationError("The pricing tier 'Isolated' is not allowed for this app service plan. "
                                  "Use this link to learn more: "
                                  "https://docs.microsoft.com/azure/app-service/overview-hosting-plans")
    else:
        if app_service_environment:
            raise ValidationError("Only pricing tier 'Isolated' is allowed in this app service plan. Use this link to "
                                  "learn more: https://docs.microsoft.com/azure/app-service/overview-hosting-plans")


def validate_asp_create(namespace):
    validate_tags(namespace)
    sku = _normalize_sku(namespace.sku)
    _validate_asp_sku(sku, namespace.app_service_environment, namespace.zone_redundant)
    if namespace.is_linux and namespace.hyper_v:
        raise MutuallyExclusiveArgumentError('Usage error: --is-linux and --hyper-v cannot be used together.')


def validate_functionapp_asp_create(namespace):
    validate_tags(namespace)
    sku = _normalize_sku(namespace.sku)
    tier = get_sku_tier(sku)
    _validate_asp_sku(sku=sku, app_service_environment=None, zone_redundant=namespace.zone_redundant)
    if namespace.max_burst is not None:
        if tier.lower() != "elasticpremium":
            raise ArgumentUsageError("--max-burst is only supported for Elastic Premium (EP) plans")
        namespace.max_burst = validate_range_of_int_flag('--max-burst', namespace.max_burst, min_val=0, max_val=20)
    if namespace.number_of_workers is not None:
        namespace.number_of_workers = validate_range_of_int_flag('--number-of-workers / --min-elastic-worker-count',
                                                                 namespace.number_of_workers, min_val=0, max_val=20)


def validate_app_or_slot_exists_in_rg(cmd, namespace):
    """Validate that the App/slot exists in the RG provided"""
    client = web_client_factory(cmd.cli_ctx)
    webapp = namespace.name
    resource_group_name = namespace.resource_group_name
    if isinstance(namespace.slot, str):
        app = client.web_apps.get_slot(resource_group_name, webapp, namespace.slot, raw=True)
    else:
        app = client.web_apps.get(resource_group_name, webapp, None, raw=True)
    if app.response.status_code != 200:
        raise ResourceNotFoundError(app.response.text)


def validate_app_exists_in_rg(cmd, namespace):
    client = web_client_factory(cmd.cli_ctx)
    webapp = namespace.name
    resource_group_name = namespace.resource_group_name
    app = client.web_apps.get(resource_group_name, webapp, None, raw=True)
    if app.response.status_code != 200:
        raise ResourceNotFoundError(app.response.text)


def validate_add_vnet(cmd, namespace):
    from azure.core.exceptions import ResourceNotFoundError

    resource_group_name = namespace.resource_group_name
    from azure.cli.command_modules.network._client_factory import network_client_factory

    vnet_identifier = namespace.vnet
    name = namespace.name
    slot = namespace.slot

    if is_valid_resource_id(vnet_identifier):
        current_sub_id = get_subscription_id(cmd.cli_ctx)
        parsed_vnet = parse_resource_id(vnet_identifier)

        vnet_sub_id = parsed_vnet['subscription']
        vnet_group = parsed_vnet['resource_group']
        vnet_name = parsed_vnet['name']

        cmd.cli_ctx.data['subscription_id'] = vnet_sub_id
        vnet_client = network_client_factory(cmd.cli_ctx)
        vnet_loc = vnet_client.virtual_networks.get(resource_group_name=vnet_group,
                                                    virtual_network_name=vnet_name).location
        cmd.cli_ctx.data['subscription_id'] = current_sub_id
    else:
        vnet_client = network_client_factory(cmd.cli_ctx)

        try:
            vnet_loc = vnet_client.virtual_networks.get(resource_group_name=namespace.resource_group_name,
                                                        virtual_network_name=vnet_identifier).location
        except ResourceNotFoundError:
            vnets = vnet_client.virtual_networks.list_all()
            vnet_loc = ''
            for v in vnets:
                if vnet_identifier == v.name:
                    vnet_loc = v.location
                    break

    if not vnet_loc:
        # Fall back to back end validation
        logger.warning("Failed to fetch vnet. Skipping location validation.")
        return

    webapp = _generic_site_operation(cmd.cli_ctx, resource_group_name, name, 'get', slot)

    webapp_loc = _normalize_location(cmd, webapp.location)
    vnet_loc = _normalize_location(cmd, vnet_loc)

    if vnet_loc != webapp_loc:
        raise ValidationError("The app and the vnet resources are in different locations. "
                              "Cannot integrate a regional VNET to an app in a different region")


def validate_front_end_scale_factor(namespace):
    if namespace.front_end_scale_factor:
        min_scale_factor = 5
        max_scale_factor = 15
        scale_error_text = "Frontend Scale Factor '{}' is invalid. Must be between {} and {}"
        scale_factor = namespace.front_end_scale_factor
        if scale_factor < min_scale_factor or scale_factor > max_scale_factor:
            raise ValidationError(scale_error_text.format(scale_factor, min_scale_factor, max_scale_factor))


def validate_ip_address(cmd, namespace):
    if namespace.ip_address is not None:
        _validate_ip_address_format(namespace)
        # For prevention of adding the duplicate IPs.
        if 'add' in cmd.name:
            _validate_ip_address_existence(cmd, namespace)


def validate_onedeploy_params(namespace):
    if namespace.src_path and namespace.src_url:
        raise MutuallyExclusiveArgumentError('Only one of --src-path and --src-url can be specified')

    if not namespace.src_path and not namespace.src_url:
        raise RequiredArgumentMissingError('Either of --src-path or --src-url must be specified')

    if namespace.src_url and not namespace.artifact_type:
        raise RequiredArgumentMissingError('Deployment type is mandatory when deploying from URLs. Use --type')


def _validate_ip_address_format(namespace):
    if namespace.ip_address is not None:
        input_value = namespace.ip_address
        if ' ' in input_value:
            raise InvalidArgumentValueError("Spaces not allowed: '{}' ".format(input_value))
        input_ips = input_value.split(',')
        if len(input_ips) > 8:
            raise InvalidArgumentValueError('Maximum 8 IP addresses are allowed per rule.')
        validated_ips = ''
        for ip in input_ips:
            # Use ipaddress library to validate ip network format
            ip_obj = ipaddress.ip_network(ip)
            validated_ips += str(ip_obj) + ','
        namespace.ip_address = validated_ips[:-1]


def _validate_ip_address_existence(cmd, namespace):
    resource_group_name = namespace.resource_group_name
    name = namespace.name
    slot = namespace.slot
    scm_site = namespace.scm_site
    configs = _generic_site_operation(cmd.cli_ctx, resource_group_name, name, 'get_configuration', slot)
    access_rules = configs.scm_ip_security_restrictions if scm_site else configs.ip_security_restrictions
    ip_exists = [(lambda x: x.ip_address == namespace.ip_address)(x) for x in access_rules]
    if True in ip_exists:
        raise ArgumentUsageError('IP address: ' + namespace.ip_address + ' already exists. '
                                 'Cannot add duplicate IP address values.')


def validate_service_tag(cmd, namespace):
    if namespace.service_tag is not None:
        _validate_service_tag_format(cmd, namespace)
        # For prevention of adding the duplicate IPs.
        if 'add' in cmd.name:
            _validate_service_tag_existence(cmd, namespace)


def _validate_service_tag_format(cmd, namespace):
    if namespace.service_tag is not None:
        input_value = namespace.service_tag
        if ' ' in input_value:
            raise InvalidArgumentValueError("Spaces not allowed: '{}' ".format(input_value))
        input_tags = input_value.split(',')
        if len(input_tags) > 8:
            raise InvalidArgumentValueError('Maximum 8 service tags are allowed per rule.')
        network_client = get_mgmt_service_client(cmd.cli_ctx, ResourceType.MGMT_NETWORK)
        resource_group_name = namespace.resource_group_name
        name = namespace.name
        webapp = _generic_site_operation(cmd.cli_ctx, resource_group_name, name, 'get')
        service_tag_full_list = network_client.service_tags.list(webapp.location).values
        if service_tag_full_list is None:
            logger.warning('Not able to get full Service Tag list. Cannot validate Service Tag.')
            return
        for tag in input_tags:
            valid_tag = False
            for tag_full_list in service_tag_full_list:
                if tag.lower() == tag_full_list.name.lower():
                    valid_tag = True
                    continue
            if not valid_tag:
                raise InvalidArgumentValueError('Unknown Service Tag: ' + tag)


def _validate_service_tag_existence(cmd, namespace):
    resource_group_name = namespace.resource_group_name
    name = namespace.name
    slot = namespace.slot
    scm_site = namespace.scm_site
    input_tag_value = namespace.service_tag.replace(' ', '')
    configs = _generic_site_operation(cmd.cli_ctx, resource_group_name, name, 'get_configuration', slot)
    access_rules = configs.scm_ip_security_restrictions if scm_site else configs.ip_security_restrictions
    for rule in access_rules:
        if rule.ip_address and rule.ip_address.lower() == input_tag_value.lower():
            raise ArgumentUsageError('Service Tag: ' + namespace.service_tag + ' already exists. '
                                     'Cannot add duplicate Service Tag values.')


def validate_public_cloud(cmd):
    from azure.cli.core.cloud import AZURE_PUBLIC_CLOUD
    if cmd.cli_ctx.cloud.name != AZURE_PUBLIC_CLOUD.name:
        raise ValidationError('This command is not yet supported on soveriegn clouds.')


def validate_staticsite_sku(cmd, namespace):
    from azure.mgmt.web import WebSiteManagementClient
    client = get_mgmt_service_client(cmd.cli_ctx, WebSiteManagementClient).static_sites
    sku_name = client.get_static_site(namespace.resource_group_name, namespace.name).sku.name
    if sku_name.lower() != "standard":
        raise ValidationError("Invalid SKU: '{}'. Staticwebapp must have 'Standard' SKU".format(sku_name))


def validate_staticsite_link_function(cmd, namespace):
    from azure.mgmt.web import WebSiteManagementClient
    validate_staticsite_sku(cmd, namespace)

    if not is_valid_resource_id(namespace.function_resource_id):
        raise ArgumentUsageError("--function-resource-id must specify a function resource ID. "
                                 "To get resource ID, use the following commmand, inserting the function "
                                 "group/name as needed: \n"
                                 "az functionapp show --resource-group \"[FUNCTION_RESOURCE_GROUP]\" "
                                 "--name \"[FUNCTION_NAME]\" --query id ")

    client = get_mgmt_service_client(cmd.cli_ctx, WebSiteManagementClient, api_version="2020-12-01").static_sites
    functions = client.get_user_provided_function_apps_for_static_site(
        name=namespace.name, resource_group_name=namespace.resource_group_name)
    if list(functions):
        raise ValidationError("Cannot have more than one user provided function app associated with a Static Web App")


# TODO consider combining with validate_add_vnet
def validate_vnet_integration(cmd, namespace):
    validate_tags(namespace)
    if namespace.subnet or namespace.vnet:
        if not namespace.subnet:
            raise ArgumentUsageError("Cannot use --vnet without --subnet")
        if not is_valid_resource_id(namespace.subnet) and not namespace.vnet:
            raise ArgumentUsageError("Must either specify subnet by resource ID or include --vnet argument")

        client = web_client_factory(cmd.cli_ctx)
        if is_valid_resource_id(namespace.plan):
            parse_result = parse_resource_id(namespace.plan)
            plan_info = client.app_service_plans.get(parse_result['resource_group'], parse_result['name'])
        else:
            plan_info = client.app_service_plans.get(name=namespace.plan,
                                                     resource_group_name=namespace.resource_group_name)

        sku_name = plan_info.sku.name
        disallowed_skus = {'FREE', 'SHARED', 'BASIC', 'ElasticPremium', 'PremiumContainer', 'Isolated', 'IsolatedV2'}
        if get_sku_tier(sku_name) in disallowed_skus:
            raise ArgumentUsageError("App Service Plan has invalid sku for vnet integration: {}."
                                     "Plan sku cannot be one of: {}. "
                                     "Please run 'az appservice plan create -h' "
                                     "to see all available App Service Plan SKUs ".format(sku_name, disallowed_skus))<|MERGE_RESOLUTION|>--- conflicted
+++ resolved
@@ -5,15 +5,10 @@
 
 import ipaddress
 
-<<<<<<< HEAD
+
 from azure.cli.core.azclierror import (InvalidArgumentValueError, ArgumentUsageError, RequiredArgumentMissingError,
                                        ResourceNotFoundError, ValidationError, MutuallyExclusiveArgumentError)
-from azure.cli.core.commands.client_factory import get_mgmt_service_client
-=======
-from azure.cli.core.azclierror import (InvalidArgumentValueError, ArgumentUsageError, ValidationError,
-                                       MutuallyExclusiveArgumentError)
 from azure.cli.core.commands.client_factory import get_mgmt_service_client, get_subscription_id
->>>>>>> b421a9b7
 from azure.cli.core.profiles import ResourceType
 from azure.cli.core.commands.validators import validate_tags
 
@@ -23,11 +18,7 @@
 
 from ._appservice_utils import _generic_site_operation
 from ._client_factory import web_client_factory
-<<<<<<< HEAD
-from .utils import _normalize_sku, get_sku_tier
-=======
-from .utils import _normalize_sku, get_sku_name, _normalize_location
->>>>>>> b421a9b7
+from .utils import _normalize_sku, get_sku_tier, _normalize_location
 
 logger = get_logger(__name__)
 
