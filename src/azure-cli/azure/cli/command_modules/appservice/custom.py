# --------------------------------------------------------------------------------------------
# Copyright (c) Microsoft Corporation. All rights reserved.
# Licensed under the MIT License. See License.txt in the project root for license information.
# --------------------------------------------------------------------------------------------

import ast
import threading
import time
import re
from xml.etree import ElementTree

from urllib.parse import urlparse
from urllib.request import urlopen

from binascii import hexlify
from os import urandom
import datetime
import json
import ssl
import sys
import uuid
from functools import reduce
import invoke
from nacl import encoding, public

import OpenSSL.crypto
from fabric import Connection

from knack.prompting import prompt_pass, NoTTYException, prompt_y_n
from knack.util import CLIError
from knack.log import get_logger

from msrestazure.azure_exceptions import CloudError
from msrestazure.tools import is_valid_resource_id, parse_resource_id, resource_id

from azure.mgmt.storage import StorageManagementClient
from azure.mgmt.applicationinsights import ApplicationInsightsManagementClient
from azure.mgmt.web.models import KeyInfo

from azure.cli.core.commands.client_factory import get_mgmt_service_client
from azure.cli.core.commands import LongRunningOperation
from azure.cli.core.util import in_cloud_console, shell_safe_json_parse, open_page_in_browser, get_json_object, \
    ConfiguredDefaultSetter, sdk_no_wait
from azure.cli.core.util import get_az_user_agent, send_raw_request, get_file_json
from azure.cli.core.profiles import ResourceType, get_sdk
from azure.cli.core.azclierror import (InvalidArgumentValueError, MutuallyExclusiveArgumentError, ResourceNotFoundError,
                                       RequiredArgumentMissingError, ValidationError, CLIInternalError,
                                       UnclassifiedUserFault, AzureResponseError, AzureInternalError,
                                       ArgumentUsageError, FileOperationError)

from .tunnel import TunnelServer

from ._params import AUTH_TYPES, MULTI_CONTAINER_TYPES
from ._client_factory import (web_client_factory, ex_handler_factory, providers_client_factory,
                              appcontainers_client_factory)
from ._appservice_utils import _generic_site_operation, _generic_settings_operation
from .utils import (_normalize_sku,
                    get_sku_tier,
                    retryable_method,
                    raise_missing_token_suggestion,
                    _get_location_from_resource_group,
                    _list_app,
                    is_functionapp,
                    _rename_server_farm_props,
                    _get_location_from_webapp,
                    _normalize_location,
                    get_pool_manager, use_additional_properties, get_app_service_plan_from_webapp,
                    get_resource_if_exists, repo_url_to_name, get_token,
                    app_service_plan_exists, is_centauri_functionapp, _remove_list_duplicates)
from ._create_util import (zip_contents_from_dir, get_runtime_version_details, create_resource_group, get_app_details,
                           check_resource_group_exists, set_location, get_site_availability, get_profile_username,
                           get_plan_to_use, get_lang_from_content, get_rg_to_use, get_sku_to_use,
                           detect_os_from_src, get_current_stack_from_runtime, generate_default_app_name,
                           get_or_create_default_workspace, get_or_create_default_resource_group,
                           get_workspace)
from ._constants import (FUNCTIONS_STACKS_API_KEYS, FUNCTIONS_LINUX_RUNTIME_VERSION_REGEX,
                         FUNCTIONS_WINDOWS_RUNTIME_VERSION_REGEX, FUNCTIONS_NO_V2_REGIONS, PUBLIC_CLOUD,
                         LINUX_GITHUB_ACTIONS_WORKFLOW_TEMPLATE_PATH, WINDOWS_GITHUB_ACTIONS_WORKFLOW_TEMPLATE_PATH,
                         DOTNET_RUNTIME_NAME, NETCORE_RUNTIME_NAME, ASPDOTNET_RUNTIME_NAME, LINUX_OS_NAME,
                         WINDOWS_OS_NAME, LINUX_FUNCTIONAPP_GITHUB_ACTIONS_WORKFLOW_TEMPLATE_PATH,
                         WINDOWS_FUNCTIONAPP_GITHUB_ACTIONS_WORKFLOW_TEMPLATE_PATH, DEFAULT_CENTAURI_IMAGE,
<<<<<<< HEAD
                         RUNTIME_STATUS_TEXT_MAP)
=======
                         VERSION_2022_09_01)
>>>>>>> 5d1e078f
from ._github_oauth import (get_github_access_token, cache_github_token)
from ._validators import validate_and_convert_to_int, validate_range_of_int_flag

from .aaz.latest.network.vnet import List as VNetList, Show as VNetShow
from .aaz.latest.network.vnet.subnet import Show as SubnetShow, Update as SubnetUpdate
from .aaz.latest.relay.hyco import Show as HyCoShow
from .aaz.latest.relay.hyco.authorization_rule import List as HycoAuthoList, Create as HycoAuthoCreate
from .aaz.latest.relay.hyco.authorization_rule.keys import List as HycoAuthoKeysList
from .aaz.latest.relay.namespace import List as NamespaceList

logger = get_logger(__name__)

# pylint:disable=no-member,too-many-lines,too-many-locals

# region "Common routines shared with quick-start extensions."
# Please maintain compatibility in both interfaces and functionalities"


def create_webapp(cmd, resource_group_name, name, plan, runtime=None, startup_file=None,  # pylint: disable=too-many-statements,too-many-branches
                  deployment_container_image_name=None, deployment_source_url=None, deployment_source_branch='master',
                  deployment_local_git=None, docker_registry_server_password=None, docker_registry_server_user=None,
                  multicontainer_config_type=None, multicontainer_config_file=None, tags=None,
                  using_webapp_up=False, language=None, assign_identities=None,
                  role='Contributor', scope=None, vnet=None, subnet=None, https_only=False, public_network_access=None):
    from azure.mgmt.web.models import Site
    from azure.core.exceptions import ResourceNotFoundError as _ResourceNotFoundError
    SiteConfig, SkuDescription, NameValuePair = cmd.get_models(
        'SiteConfig', 'SkuDescription', 'NameValuePair')

    if deployment_source_url and deployment_local_git:
        raise MutuallyExclusiveArgumentError('usage error: --deployment-source-url <url> | --deployment-local-git')

    docker_registry_server_url = parse_docker_image_name(deployment_container_image_name)

    client = web_client_factory(cmd.cli_ctx)
    plan_info = None
    if is_valid_resource_id(plan):
        parse_result = parse_resource_id(plan)
        plan_info = client.app_service_plans.get(parse_result['resource_group'], parse_result['name'])
    else:
        try:
            plan_info = client.app_service_plans.get(name=plan, resource_group_name=resource_group_name)
        except _ResourceNotFoundError:
            plan_info = None
        if not plan_info:
            plans = list(client.app_service_plans.list(detailed=True))
            for user_plan in plans:
                if user_plan.name.lower() == plan.lower():
                    if plan_info:
                        raise InvalidArgumentValueError("There are multiple plans with name {}.".format(plan),
                                                        "Try using the plan resource ID instead.")
                    parse_result = parse_resource_id(user_plan.id)
                    plan_info = client.app_service_plans.get(parse_result['resource_group'], parse_result['name'])
    if not plan_info:
        raise ResourceNotFoundError("The plan '{}' doesn't exist.".format(plan))
    is_linux = plan_info.reserved
    helper = _StackRuntimeHelper(cmd, linux=is_linux, windows=not is_linux)
    location = plan_info.location
    # This is to keep the existing appsettings for a newly created webapp on existing webapp name.
    name_validation = get_site_availability(cmd, name)
    if not name_validation.name_available:
        if name_validation.reason == 'Invalid':
            raise ValidationError(name_validation.message)
        logger.warning("Webapp '%s' already exists. The command will use the existing app's settings.", name)
        app_details = get_app_details(cmd, name)
        if app_details is None:
            raise ResourceNotFoundError("Unable to retrieve details of the existing app '{}'. Please check that "
                                        "the app is a part of the current subscription".format(name))
        current_rg = app_details.resource_group
        if resource_group_name is not None and (resource_group_name.lower() != current_rg.lower()):
            raise ValidationError("The webapp '{}' exists in resource group '{}' and does not "
                                  "match the value entered '{}'. Please re-run command with the "
                                  "correct parameters.". format(name, current_rg, resource_group_name))
        existing_app_settings = _generic_site_operation(cmd.cli_ctx, resource_group_name,
                                                        name, 'list_application_settings')
        settings = []
        for k, v in existing_app_settings.properties.items():
            settings.append(NameValuePair(name=k, value=v))
        site_config = SiteConfig(app_settings=settings)
    else:
        site_config = SiteConfig(app_settings=[])
    if isinstance(plan_info.sku, SkuDescription) and plan_info.sku.name.upper() not in ['F1', 'FREE', 'SHARED', 'D1',
                                                                                        'B1', 'B2', 'B3', 'BASIC']:
        site_config.always_on = True

    if subnet or vnet:
        subnet_info = _get_subnet_info(cmd=cmd,
                                       resource_group_name=resource_group_name,
                                       subnet=subnet,
                                       vnet=vnet)
        _validate_vnet_integration_location(cmd=cmd, webapp_location=plan_info.location,
                                            subnet_resource_group=subnet_info["resource_group_name"],
                                            vnet_name=subnet_info["vnet_name"],
                                            vnet_sub_id=subnet_info["subnet_subscription_id"])
        _vnet_delegation_check(cmd, subnet_subscription_id=subnet_info["subnet_subscription_id"],
                               vnet_resource_group=subnet_info["resource_group_name"],
                               vnet_name=subnet_info["vnet_name"],
                               subnet_name=subnet_info["subnet_name"])
        subnet_resource_id = subnet_info["subnet_resource_id"]
        vnet_route_all_enabled = True
    else:
        subnet_resource_id = None
        vnet_route_all_enabled = None

    if using_webapp_up:
        https_only = using_webapp_up

    webapp_def = Site(location=location, site_config=site_config, server_farm_id=plan_info.id, tags=tags,
                      https_only=https_only, virtual_network_subnet_id=subnet_resource_id,
                      public_network_access=public_network_access, vnet_route_all_enabled=vnet_route_all_enabled)
    if runtime:
        runtime = _StackRuntimeHelper.remove_delimiters(runtime)

    current_stack = None
    if is_linux:
        if not validate_container_app_create_options(runtime, deployment_container_image_name,
                                                     multicontainer_config_type, multicontainer_config_file):
            raise ArgumentUsageError("usage error: --runtime | --deployment-container-image-name |"
                                     " --multicontainer-config-type TYPE --multicontainer-config-file FILE")
        if startup_file:
            site_config.app_command_line = startup_file

        if runtime:
            match = helper.resolve(runtime, is_linux)
            if not match:
                raise ValidationError("Linux Runtime '{}' is not supported."
                                      "Run 'az webapp list-runtimes --os-type linux' to cross check".format(runtime))
            helper.get_site_config_setter(match, linux=is_linux)(cmd=cmd, stack=match, site_config=site_config)
        elif deployment_container_image_name:
            site_config.linux_fx_version = _format_fx_version(deployment_container_image_name)
            if name_validation.name_available:
                site_config.app_settings.append(NameValuePair(name="WEBSITES_ENABLE_APP_SERVICE_STORAGE",
                                                              value="false"))
        elif multicontainer_config_type and multicontainer_config_file:
            encoded_config_file = _get_linux_multicontainer_encoded_config_from_file(multicontainer_config_file)
            site_config.linux_fx_version = _format_fx_version(encoded_config_file, multicontainer_config_type)

    elif plan_info.is_xenon:  # windows container webapp
        if deployment_container_image_name:
            site_config.windows_fx_version = _format_fx_version(deployment_container_image_name)
        # set the needed app settings for container image validation
        if name_validation.name_available:
            site_config.app_settings.append(NameValuePair(name="DOCKER_REGISTRY_SERVER_USERNAME",
                                                          value=docker_registry_server_user))
            site_config.app_settings.append(NameValuePair(name="DOCKER_REGISTRY_SERVER_PASSWORD",
                                                          value=docker_registry_server_password))
            site_config.app_settings.append(NameValuePair(name="DOCKER_REGISTRY_SERVER_URL",
                                                          value=docker_registry_server_url))

    elif runtime:  # windows webapp with runtime specified
        if any([startup_file, deployment_container_image_name, multicontainer_config_file, multicontainer_config_type]):
            raise ArgumentUsageError("usage error: --startup-file or --deployment-container-image-name or "
                                     "--multicontainer-config-type and --multicontainer-config-file is "
                                     "only appliable on linux webapp")
        match = helper.resolve(runtime, linux=is_linux)
        if not match:
            raise ValidationError("Windows runtime '{}' is not supported."
                                  "Run 'az webapp list-runtimes --os-type windows' to cross check".format(runtime))
        helper.get_site_config_setter(match, linux=is_linux)(cmd=cmd, stack=match, site_config=site_config)

        # TODO: Ask Calvin the purpose of this - seems like unneeded set of calls
        # portal uses the current_stack propety in metadata to display stack for windows apps
        current_stack = get_current_stack_from_runtime(runtime)

    else:  # windows webapp without runtime specified
        if name_validation.name_available:  # If creating new webapp
            node_default_version = helper.get_default_version("node", is_linux, get_windows_config_version=True)
            site_config.app_settings.append(NameValuePair(name="WEBSITE_NODE_DEFAULT_VERSION",
                                                          value=node_default_version))

    if site_config.app_settings:
        for setting in site_config.app_settings:
            logger.info('Will set appsetting %s', setting)
    if using_webapp_up:  # when the routine is invoked as a help method for webapp up
        if name_validation.name_available:
            logger.info("will set appsetting for enabling build")
            site_config.app_settings.append(NameValuePair(name="SCM_DO_BUILD_DURING_DEPLOYMENT", value=True))
    if language is not None and language.lower() == 'dotnetcore':
        if name_validation.name_available:
            site_config.app_settings.append(NameValuePair(name='ANCM_ADDITIONAL_ERROR_PAGE_LINK',
                                                          value='https://{}.scm.azurewebsites.net/detectors'
                                                          .format(name)))

    poller = client.web_apps.begin_create_or_update(resource_group_name, name, webapp_def)
    webapp = LongRunningOperation(cmd.cli_ctx)(poller)

    if current_stack:
        _update_webapp_current_stack_property_if_needed(cmd, resource_group_name, name, current_stack)

    # Ensure SCC operations follow right after the 'create', no precedent appsetting update commands
    _set_remote_or_local_git(cmd, webapp, resource_group_name, name, deployment_source_url,
                             deployment_source_branch, deployment_local_git)

    _fill_ftp_publishing_url(cmd, webapp, resource_group_name, name)

    if deployment_container_image_name:
        logger.info("Updating container settings")
        update_container_settings(cmd, resource_group_name, name, docker_registry_server_url,
                                  deployment_container_image_name, docker_registry_server_user,
                                  docker_registry_server_password=docker_registry_server_password)

    if assign_identities is not None:
        identity = assign_identity(cmd, resource_group_name, name, assign_identities,
                                   role, None, scope)
        webapp.identity = identity
    return webapp


def _validate_vnet_integration_location(cmd, subnet_resource_group, vnet_name, webapp_location, vnet_sub_id=None):
    from azure.cli.core.commands.client_factory import get_subscription_id

    current_sub_id = get_subscription_id(cmd.cli_ctx)
    if vnet_sub_id:
        cmd.cli_ctx.data['subscription_id'] = vnet_sub_id

    vnet_location = VNetShow(cli_ctx=cmd.cli_ctx)(command_args={
        "name": vnet_name,
        "resource_group": subnet_resource_group
    })["location"]

    cmd.cli_ctx.data['subscription_id'] = current_sub_id

    vnet_location = _normalize_location(cmd, vnet_location)
    asp_location = _normalize_location(cmd, webapp_location)
    if vnet_location != asp_location:
        raise ArgumentUsageError("Unable to create webapp: vnet and App Service Plan must be in the same location. "
                                 "vnet location: {}. Plan location: {}.".format(vnet_location, asp_location))


def _get_subnet_info(cmd, resource_group_name, vnet, subnet):
    from azure.cli.core.commands.client_factory import get_subscription_id
    subnet_info = {"vnet_name": None,
                   "subnet_name": None,
                   "resource_group_name": None,
                   "subnet_resource_id": None,
                   "subnet_subscription_id": None,
                   "vnet_resource_id": None}

    if is_valid_resource_id(subnet):
        if vnet:
            logger.warning("--subnet argument is a resource ID. Ignoring --vnet argument.")

        parsed_sub_rid = parse_resource_id(subnet)

        subnet_info["vnet_name"] = parsed_sub_rid["name"]
        subnet_info["subnet_name"] = parsed_sub_rid["resource_name"]
        subnet_info["resource_group_name"] = parsed_sub_rid["resource_group"]
        subnet_info["subnet_resource_id"] = subnet
        subnet_info["subnet_subscription_id"] = parsed_sub_rid["subscription"]

        vnet_fmt = "/subscriptions/{}/resourceGroups/{}/providers/Microsoft.Network/virtualNetworks/{}"
        subnet_info["vnet_resource_id"] = vnet_fmt.format(parsed_sub_rid["subscription"],
                                                          parsed_sub_rid["resource_group"],
                                                          parsed_sub_rid["name"])
        return subnet_info
    subnet_name = subnet

    if is_valid_resource_id(vnet):
        parsed_vnet = parse_resource_id(vnet)
        subnet_rg = parsed_vnet["resource_group"]
        vnet_name = parsed_vnet["name"]
        subscription_id = parsed_vnet["subscription"]
        subnet_info["vnet_resource_id"] = vnet
    else:
        logger.warning("Assuming subnet resource group is the same as webapp. "
                       "Use a resource ID for --subnet or --vnet to use a different resource group.")
        subnet_rg = resource_group_name
        vnet_name = vnet
        subscription_id = get_subscription_id(cmd.cli_ctx)
        vnet_fmt = "/subscriptions/{}/resourceGroups/{}/providers/Microsoft.Network/virtualNetworks/{}"
        subnet_info["vnet_resource_id"] = vnet_fmt.format(subscription_id,
                                                          subnet_rg,
                                                          vnet)

    subnet_id_fmt = "/subscriptions/{}/resourceGroups/{}/providers/Microsoft.Network/virtualNetworks/{}/subnets/{}"
    subnet_rid = subnet_id_fmt.format(subscription_id, subnet_rg, vnet_name, subnet_name)

    subnet_info["vnet_name"] = vnet_name
    subnet_info["subnet_name"] = subnet_name
    subnet_info["resource_group_name"] = subnet_rg
    subnet_info["subnet_resource_id"] = subnet_rid
    subnet_info["subnet_subscription_id"] = subscription_id
    return subnet_info


def get_managed_environment(cmd, resource_group_name, environment_name):
    try:
        appcontainers_client = appcontainers_client_factory(cmd.cli_ctx)
        return appcontainers_client.managed_environments.get(resource_group_name, environment_name)
    except Exception as ex:  # pylint: disable=broad-except
        error_message = ("Retrieving managed environment failed with an exception:\n{}"
                         "\nThe environment does not exist".format(ex))
        recommendation_message = "Please verify the managed environment is valid."
        raise ResourceNotFoundError(error_message, recommendation_message)


def validate_container_app_create_options(runtime=None, deployment_container_image_name=None,
                                          multicontainer_config_type=None, multicontainer_config_file=None):
    if bool(multicontainer_config_type) != bool(multicontainer_config_file):
        return False
    opts = [runtime, deployment_container_image_name, multicontainer_config_type]
    return len([x for x in opts if x]) == 1  # you can only specify one out the combinations


def parse_docker_image_name(deployment_container_image_name, environment=None):
    if not deployment_container_image_name:
        return None
    non_url = "/" not in deployment_container_image_name
    non_url = non_url or ("." not in deployment_container_image_name and ":" not in deployment_container_image_name)
    if non_url:
        return None
    parsed_url = urlparse(deployment_container_image_name)
    if parsed_url.scheme:
        return parsed_url.hostname
    hostname = urlparse("https://{}".format(deployment_container_image_name)).hostname
    if environment:
        return hostname
    return "https://{}".format(hostname)


def update_app_settings(cmd, resource_group_name, name, settings=None, slot=None, slot_settings=None):
    if not settings and not slot_settings:
        raise MutuallyExclusiveArgumentError('Usage Error: --settings |--slot-settings')

    settings = settings or []
    slot_settings = slot_settings or []

    app_settings = _generic_site_operation(cmd.cli_ctx, resource_group_name, name,
                                           'list_application_settings', slot)
    result, slot_result = {}, {}
    # pylint: disable=too-many-nested-blocks
    for src, dest, setting_type in [(settings, result, "Settings"), (slot_settings, slot_result, "SlotSettings")]:
        for s in src:
            try:
                temp = shell_safe_json_parse(s)
                if isinstance(temp, list):  # a bit messy, but we'd like accept the output of the "list" command
                    for t in temp:
                        if 'slotSetting' in t.keys():
                            slot_result[t['name']] = t['slotSetting']
                        elif setting_type == "SlotSettings":
                            slot_result[t['name']] = True
                        result[t['name']] = t['value']
                else:
                    dest.update(temp)
            except CLIError:
                setting_name, value = s.split('=', 1)
                dest[setting_name] = value
                result.update(dest)

    for setting_name, value in result.items():
        app_settings.properties[setting_name] = value
    client = web_client_factory(cmd.cli_ctx)


# TODO: Centauri currently return wrong payload for update appsettings, remove this once backend has the fix.
    if is_centauri_functionapp(cmd, resource_group_name, name):
        update_application_settings_polling(cmd, resource_group_name, name, app_settings, slot, client)
        result = _generic_site_operation(cmd.cli_ctx, resource_group_name, name, 'list_application_settings', slot)
    else:
        result = _generic_settings_operation(cmd.cli_ctx, resource_group_name, name,
                                             'update_application_settings',
                                             app_settings, slot, client)

    app_settings_slot_cfg_names = []
    if slot_result:
        slot_cfg_names = client.web_apps.list_slot_configuration_names(resource_group_name, name)
        slot_cfg_names.app_setting_names = slot_cfg_names.app_setting_names or []
        # Slot settings logic to add a new setting(s) or remove an existing setting(s)
        for slot_setting_name, value in slot_result.items():
            if value and slot_setting_name not in slot_cfg_names.app_setting_names:
                slot_cfg_names.app_setting_names.append(slot_setting_name)
            elif not value and slot_setting_name in slot_cfg_names.app_setting_names:
                slot_cfg_names.app_setting_names.remove(slot_setting_name)
        app_settings_slot_cfg_names = slot_cfg_names.app_setting_names
        client.web_apps.update_slot_configuration_names(resource_group_name, name, slot_cfg_names)

    return _build_app_settings_output(result.properties, app_settings_slot_cfg_names, redact=True)


# TODO: Update manual polling to use LongRunningOperation once backend API & new SDK supports polling
def update_application_settings_polling(cmd, resource_group_name, name, app_settings, slot, client):
    try:
        _generic_settings_operation(cmd.cli_ctx, resource_group_name, name,
                                    'update_application_settings',
                                    app_settings, slot, client)
    except Exception as ex:  # pylint: disable=broad-except
        poll_url = ex.response.headers['Location'] if 'Location' in ex.response.headers else None
        if ex.response.status_code == 202 and poll_url:
            r = send_raw_request(cmd.cli_ctx, method='get', url=poll_url)
            poll_timeout = time.time() + 60 * 2  # 2 minute timeout

            while r.status_code != 200 and time.time() < poll_timeout:
                time.sleep(5)
                r = send_raw_request(cmd.cli_ctx, method='get', url=poll_url)
        else:
            raise CLIError(ex)


def add_azure_storage_account(cmd, resource_group_name, name, custom_id, storage_type, account_name,
                              share_name, access_key, mount_path=None, slot=None, slot_setting=False):
    AzureStorageInfoValue = cmd.get_models('AzureStorageInfoValue')
    azure_storage_accounts = _generic_site_operation(cmd.cli_ctx, resource_group_name, name,
                                                     'list_azure_storage_accounts', slot)

    if custom_id in azure_storage_accounts.properties:
        raise ValidationError("Site already configured with an Azure storage account with the id '{}'. "
                              "Use 'az webapp config storage-account update' to update an existing "
                              "Azure storage account configuration.".format(custom_id))

    azure_storage_accounts.properties[custom_id] = AzureStorageInfoValue(type=storage_type, account_name=account_name,
                                                                         share_name=share_name, access_key=access_key,
                                                                         mount_path=mount_path)
    client = web_client_factory(cmd.cli_ctx)

    result = _generic_settings_operation(cmd.cli_ctx, resource_group_name, name,
                                         'update_azure_storage_accounts', azure_storage_accounts,
                                         slot, client)

    if slot_setting:
        slot_cfg_names = client.web_apps.list_slot_configuration_names(resource_group_name, name)

        slot_cfg_names.azure_storage_config_names = slot_cfg_names.azure_storage_config_names or []
        if custom_id not in slot_cfg_names.azure_storage_config_names:
            slot_cfg_names.azure_storage_config_names.append(custom_id)
            client.web_apps.update_slot_configuration_names(resource_group_name, name, slot_cfg_names)

    return _redact_storage_accounts(result.properties)


def update_azure_storage_account(cmd, resource_group_name, name, custom_id, storage_type=None, account_name=None,
                                 share_name=None, access_key=None, mount_path=None, slot=None, slot_setting=False):
    AzureStorageInfoValue = cmd.get_models('AzureStorageInfoValue')

    azure_storage_accounts = _generic_site_operation(cmd.cli_ctx, resource_group_name, name,
                                                     'list_azure_storage_accounts', slot)

    existing_account_config = azure_storage_accounts.properties.pop(custom_id, None)

    if not existing_account_config:
        raise ResourceNotFoundError("No Azure storage account configuration found with the id '{}'. "
                                    "Use 'az webapp config storage-account add' to add a new "
                                    "Azure storage account configuration.".format(custom_id))

    new_account_config = AzureStorageInfoValue(
        type=storage_type or existing_account_config.type,
        account_name=account_name or existing_account_config.account_name,
        share_name=share_name or existing_account_config.share_name,
        access_key=access_key or existing_account_config.access_key,
        mount_path=mount_path or existing_account_config.mount_path
    )

    azure_storage_accounts.properties[custom_id] = new_account_config

    client = web_client_factory(cmd.cli_ctx)
    result = _generic_settings_operation(cmd.cli_ctx, resource_group_name, name,
                                         'update_azure_storage_accounts', azure_storage_accounts,
                                         slot, client)

    if slot_setting:
        slot_cfg_names = client.web_apps.list_slot_configuration_names(resource_group_name, name)
        slot_cfg_names.azure_storage_config_names = slot_cfg_names.azure_storage_config_names or []
        if custom_id not in slot_cfg_names.azure_storage_config_names:
            slot_cfg_names.azure_storage_config_names.append(custom_id)
            client.web_apps.update_slot_configuration_names(resource_group_name, name, slot_cfg_names)

    return _redact_storage_accounts(result.properties)


def enable_zip_deploy_functionapp(cmd, resource_group_name, name, src, build_remote=False, timeout=None, slot=None):
    client = web_client_factory(cmd.cli_ctx)
    app = client.web_apps.get(resource_group_name, name)
    if app is None:
        raise ResourceNotFoundError('The function app \'{}\' was not found in resource group \'{}\'. '
                                    'Please make sure these values are correct.'.format(name, resource_group_name))
    parse_plan_id = parse_resource_id(app.server_farm_id)
    plan_info = None
    retry_delay = 10  # seconds
    # We need to retry getting the plan because sometimes if the plan is created as part of function app,
    # it can take a couple of tries before it gets the plan
    for _ in range(5):
        try:
            plan_info = client.app_service_plans.get(parse_plan_id['resource_group'],
                                                     parse_plan_id['name'])
        except:  # pylint: disable=bare-except
            pass
        if plan_info is not None:
            break
        time.sleep(retry_delay)

    is_consumption = is_plan_consumption(cmd, plan_info)

    # if linux consumption, validate that AzureWebJobsStorage app setting exists
    if is_consumption and app.reserved:
        validate_zip_deploy_app_setting_exists(cmd, resource_group_name, name, slot)

    if (not build_remote) and is_consumption and app.reserved:
        return upload_zip_to_storage(cmd, resource_group_name, name, src, slot)
    if build_remote and app.reserved:
        add_remote_build_app_settings(cmd, resource_group_name, name, slot)
    elif app.reserved:
        remove_remote_build_app_settings(cmd, resource_group_name, name, slot)

    return enable_zip_deploy(cmd, resource_group_name, name, src, timeout, slot)


def enable_zip_deploy_webapp(cmd, resource_group_name, name, src, timeout=None, slot=None):
    return enable_zip_deploy(cmd, resource_group_name, name, src, timeout=timeout, slot=slot)


def enable_zip_deploy(cmd, resource_group_name, name, src, timeout=None, slot=None):
    logger.warning("Getting scm site credentials for zip deployment")

    try:
        scm_url = _get_scm_url(cmd, resource_group_name, name, slot)
    except ValueError:
        raise ResourceNotFoundError('Failed to fetch scm url for function app')

    client = web_client_factory(cmd.cli_ctx)
    app = client.web_apps.get(resource_group_name, name)
    deployer = '&Deployer=az_cli_functions' if is_functionapp(app) else ''
    zip_url = scm_url + '/api/zipdeploy?isAsync=true' + deployer
    deployment_status_url = scm_url + '/api/deployments/latest'

    additional_headers = {"Content-Type": "application/octet-stream", "Cache-Control": "no-cache"}
    headers = get_scm_site_headers(cmd.cli_ctx, name, resource_group_name, slot,
                                   additional_headers=additional_headers)

    import os
    import requests
    from azure.cli.core.util import should_disable_connection_verify
    # Read file content

    with open(os.path.realpath(os.path.expanduser(src)), 'rb') as fs:
        zip_content = fs.read()
        logger.warning("Starting zip deployment. This operation can take a while to complete ...")
        res = requests.post(zip_url, data=zip_content, headers=headers, verify=not should_disable_connection_verify())
        logger.warning("Deployment endpoint responded with status code %d", res.status_code)

    # check the status of async deployment
    if res.status_code == 202:
        response = _check_zip_deployment_status(cmd, resource_group_name, name, deployment_status_url,
                                                slot, timeout)
        return response

    # check if there's an ongoing process
    if res.status_code == 409:
        raise UnclassifiedUserFault("There may be an ongoing deployment or your app setting has "
                                    "WEBSITE_RUN_FROM_PACKAGE. Please track your deployment in {} and ensure the "
                                    "WEBSITE_RUN_FROM_PACKAGE app setting is removed. Use 'az webapp config "
                                    "appsettings list --name MyWebapp --resource-group MyResourceGroup --subscription "
                                    "MySubscription' to list app settings and 'az webapp config appsettings delete "
                                    "--name MyWebApp --resource-group MyResourceGroup --setting-names <setting-names> "
                                    "to delete them.".format(deployment_status_url))

    # check if an error occured during deployment
    if res.status_code:
        raise AzureInternalError("An error occured during deployment. Status Code: {}, Details: {}"
                                 .format(res.status_code, res.text))


def add_remote_build_app_settings(cmd, resource_group_name, name, slot):
    settings = get_app_settings(cmd, resource_group_name, name, slot)
    scm_do_build_during_deployment = None
    website_run_from_package = None
    enable_oryx_build = None

    app_settings_should_not_have = []
    app_settings_should_contain = {}

    for keyval in settings:
        value = keyval['value'].lower()
        if keyval['name'] == 'SCM_DO_BUILD_DURING_DEPLOYMENT':
            scm_do_build_during_deployment = value in ('true', '1')
        if keyval['name'] == 'WEBSITE_RUN_FROM_PACKAGE':
            website_run_from_package = value
        if keyval['name'] == 'ENABLE_ORYX_BUILD':
            enable_oryx_build = value

    if scm_do_build_during_deployment is not True:
        logger.warning("Setting SCM_DO_BUILD_DURING_DEPLOYMENT to true")
        update_app_settings(cmd, resource_group_name, name, [
            "SCM_DO_BUILD_DURING_DEPLOYMENT=true"
        ], slot)
        app_settings_should_contain['SCM_DO_BUILD_DURING_DEPLOYMENT'] = 'true'

    if website_run_from_package:
        logger.warning("Removing WEBSITE_RUN_FROM_PACKAGE app setting")
        delete_app_settings(cmd, resource_group_name, name, [
            "WEBSITE_RUN_FROM_PACKAGE"
        ], slot)
        app_settings_should_not_have.append('WEBSITE_RUN_FROM_PACKAGE')

    if enable_oryx_build:
        logger.warning("Removing ENABLE_ORYX_BUILD app setting")
        delete_app_settings(cmd, resource_group_name, name, [
            "ENABLE_ORYX_BUILD"
        ], slot)
        app_settings_should_not_have.append('ENABLE_ORYX_BUILD')

    # Wait for scm site to get the latest app settings
    if app_settings_should_not_have or app_settings_should_contain:
        logger.warning("Waiting SCM site to be updated with the latest app settings")
        scm_is_up_to_date = False
        retries = 10
        while not scm_is_up_to_date and retries >= 0:
            scm_is_up_to_date = validate_app_settings_in_scm(
                cmd, resource_group_name, name, slot,
                should_contain=app_settings_should_contain,
                should_not_have=app_settings_should_not_have)
            retries -= 1
            time.sleep(5)

        if retries < 0:
            logger.warning("App settings may not be propagated to the SCM site.")


def remove_remote_build_app_settings(cmd, resource_group_name, name, slot):
    settings = get_app_settings(cmd, resource_group_name, name, slot)
    scm_do_build_during_deployment = None

    app_settings_should_contain = {}

    for keyval in settings:
        if keyval['name'] == 'SCM_DO_BUILD_DURING_DEPLOYMENT':
            value = keyval['value'].lower()
            scm_do_build_during_deployment = value in ('true', '1')

    if scm_do_build_during_deployment is not False:
        logger.warning("Setting SCM_DO_BUILD_DURING_DEPLOYMENT to false")
        update_app_settings(cmd, resource_group_name, name, [
            "SCM_DO_BUILD_DURING_DEPLOYMENT=false"
        ], slot)
        app_settings_should_contain['SCM_DO_BUILD_DURING_DEPLOYMENT'] = 'false'

    # Wait for scm site to get the latest app settings
    if app_settings_should_contain:
        logger.warning("Waiting SCM site to be updated with the latest app settings")
        scm_is_up_to_date = False
        retries = 10
        while not scm_is_up_to_date and retries >= 0:
            scm_is_up_to_date = validate_app_settings_in_scm(
                cmd, resource_group_name, name, slot,
                should_contain=app_settings_should_contain)
            retries -= 1
            time.sleep(5)

        if retries < 0:
            logger.warning("App settings may not be propagated to the SCM site")


def validate_zip_deploy_app_setting_exists(cmd, resource_group_name, name, slot=None):
    settings = get_app_settings(cmd, resource_group_name, name, slot)

    storage_connection = None
    for keyval in settings:
        if keyval['name'] == 'AzureWebJobsStorage':
            storage_connection = str(keyval['value'])

    if storage_connection is None:
        raise ValidationError(('The Azure CLI does not support this deployment path. Please '
                               'configure the app to deploy from a remote package using the steps here: '
                               'https://aka.ms/deployfromurl'))


def upload_zip_to_storage(cmd, resource_group_name, name, src, slot=None):
    settings = get_app_settings(cmd, resource_group_name, name, slot)

    storage_connection = None
    for keyval in settings:
        if keyval['name'] == 'AzureWebJobsStorage':
            storage_connection = str(keyval['value'])

    container_name = "function-releases"
    blob_name = "{}-{}.zip".format(datetime.datetime.today().strftime('%Y%m%d%H%M%S'), str(uuid.uuid4()))
    BlockBlobService = get_sdk(cmd.cli_ctx, ResourceType.DATA_STORAGE, 'blob#BlockBlobService')
    block_blob_service = BlockBlobService(connection_string=storage_connection)
    if not block_blob_service.exists(container_name):
        block_blob_service.create_container(container_name)

    # https://gist.github.com/vladignatyev/06860ec2040cb497f0f3
    def progress_callback(current, total):
        total_length = 30
        filled_length = int(round(total_length * current) / float(total))
        percents = round(100.0 * current / float(total), 1)
        progress_bar = '=' * filled_length + '-' * (total_length - filled_length)
        progress_message = 'Uploading {} {}%'.format(progress_bar, percents)
        cmd.cli_ctx.get_progress_controller().add(message=progress_message)

    block_blob_service.create_blob_from_path(container_name, blob_name, src, validate_content=True,
                                             progress_callback=progress_callback)

    now = datetime.datetime.utcnow()
    blob_start = now - datetime.timedelta(minutes=10)
    blob_end = now + datetime.timedelta(weeks=520)
    BlobPermissions = get_sdk(cmd.cli_ctx, ResourceType.DATA_STORAGE, 'blob#BlobPermissions')
    blob_token = block_blob_service.generate_blob_shared_access_signature(container_name,
                                                                          blob_name,
                                                                          permission=BlobPermissions(read=True),
                                                                          expiry=blob_end,
                                                                          start=blob_start)

    blob_uri = block_blob_service.make_blob_url(container_name, blob_name, sas_token=blob_token)
    website_run_from_setting = "WEBSITE_RUN_FROM_PACKAGE={}".format(blob_uri)
    update_app_settings(cmd, resource_group_name, name, settings=[website_run_from_setting], slot=slot)
    client = web_client_factory(cmd.cli_ctx)

    try:
        logger.info('\nSyncing Triggers...')
        if slot is not None:
            client.web_apps.sync_function_triggers_slot(resource_group_name, name, slot)
        else:
            client.web_apps.sync_function_triggers(resource_group_name, name)
    except CloudError as ex:
        # This SDK function throws an error if Status Code is 200
        if ex.status_code != 200:
            raise ex
    except Exception as ex:  # pylint: disable=broad-except
        if ex.response.status_code != 200:
            raise ex


# for generic updater
def get_webapp(cmd, resource_group_name, name, slot=None):
    return _generic_site_operation(cmd.cli_ctx, resource_group_name, name, 'get', slot)


def set_webapp(cmd, resource_group_name, name, slot=None, skip_dns_registration=None,  # pylint: disable=unused-argument
               skip_custom_domain_verification=None, force_dns_registration=None, ttl_in_seconds=None, **kwargs):  # pylint: disable=unused-argument
    instance = kwargs['parameters']
    client = web_client_factory(cmd.cli_ctx)
    updater = client.web_apps.begin_create_or_update_slot if slot else client.web_apps.begin_create_or_update
    kwargs = dict(resource_group_name=resource_group_name, name=name, site_envelope=instance)
    if slot:
        kwargs['slot'] = slot

    return updater(**kwargs)


def update_webapp(cmd, instance, client_affinity_enabled=None, https_only=None, minimum_elastic_instance_count=None,
                  prewarmed_instance_count=None):
    if 'function' in instance.kind:
        raise ValidationError("please use 'az functionapp update' to update this function app")
    if minimum_elastic_instance_count or prewarmed_instance_count:
        args = ["--minimum-elastic-instance-count", "--prewarmed-instance-count"]
        plan = get_app_service_plan_from_webapp(cmd, instance)
        sku = _normalize_sku(plan.sku.name)
        if get_sku_tier(sku) not in ["PREMIUMV2", "PREMIUMV3"]:
            raise ValidationError("{} are only supported for elastic premium V2/V3 SKUs".format(str(args)))
        if not plan.elastic_scale_enabled:
            raise ValidationError("Elastic scale is not enabled on the App Service Plan. Please update the plan ")
        if (minimum_elastic_instance_count or 0) > plan.maximum_elastic_worker_count:
            raise ValidationError("--minimum-elastic-instance-count: Minimum elastic instance count is greater than "
                                  "the app service plan's maximum Elastic worker count. "
                                  "Please choose a lower count or update the plan's maximum ")
        if (prewarmed_instance_count or 0) > plan.maximum_elastic_worker_count:
            raise ValidationError("--prewarmed-instance-count: Prewarmed instance count is greater than "
                                  "the app service plan's maximum Elastic worker count. "
                                  "Please choose a lower count or update the plan's maximum ")

    if client_affinity_enabled is not None:
        instance.client_affinity_enabled = client_affinity_enabled == 'true'
    if https_only is not None:
        instance.https_only = https_only == 'true'

    if minimum_elastic_instance_count is not None:
        from azure.mgmt.web.models import SiteConfig
        # Need to create a new SiteConfig object to ensure that the new property is included in request body
        conf = SiteConfig(**instance.site_config.as_dict())
        conf.minimum_elastic_instance_count = minimum_elastic_instance_count
        instance.site_config = conf

    if prewarmed_instance_count is not None:
        instance.site_config.pre_warmed_instance_count = prewarmed_instance_count

    return instance


def update_functionapp(cmd, instance, plan=None, force=False):
    client = web_client_factory(cmd.cli_ctx)
    if plan is not None:
        if is_valid_resource_id(plan):
            dest_parse_result = parse_resource_id(plan)
            dest_plan_info = client.app_service_plans.get(dest_parse_result['resource_group'],
                                                          dest_parse_result['name'])
        else:
            dest_plan_info = client.app_service_plans.get(instance.resource_group, plan)
        if dest_plan_info is None:
            raise ResourceNotFoundError("The plan '{}' doesn't exist".format(plan))
        validate_plan_switch_compatibility(cmd, client, instance, dest_plan_info, force)
        instance.server_farm_id = dest_plan_info.id
    return instance


def validate_plan_switch_compatibility(cmd, client, src_functionapp_instance, dest_plan_instance, force):
    general_switch_msg = 'Currently the switch is only allowed between a Consumption or an Elastic Premium plan.'
    src_parse_result = parse_resource_id(src_functionapp_instance.server_farm_id)
    src_plan_info = client.app_service_plans.get(src_parse_result['resource_group'],
                                                 src_parse_result['name'])

    if src_plan_info is None:
        raise ResourceNotFoundError('Could not determine the current plan of the functionapp')

    # Ensure all plans involved are windows. Reserved = true indicates Linux.
    if src_plan_info.reserved or dest_plan_instance.reserved:
        raise ValidationError('This feature currently supports windows to windows plan migrations. For other '
                              'migrations, please redeploy.')

    src_is_premium = is_plan_elastic_premium(cmd, src_plan_info)
    dest_is_consumption = is_plan_consumption(cmd, dest_plan_instance)

    if not (is_plan_consumption(cmd, src_plan_info) or src_is_premium):
        raise ValidationError('Your functionapp is not using a Consumption or an Elastic Premium plan. ' +
                              general_switch_msg)
    if not (dest_is_consumption or is_plan_elastic_premium(cmd, dest_plan_instance)):
        raise ValidationError('You are trying to move to a plan that is not a Consumption or an '
                              'Elastic Premium plan. ' +
                              general_switch_msg)

    if src_is_premium and dest_is_consumption:
        logger.warning('WARNING: Moving a functionapp from Premium to Consumption might result in loss of '
                       'functionality and cause the app to break. Please ensure the functionapp is compatible '
                       'with a Consumption plan and is not using any features only available in Premium.')
        if not force:
            raise RequiredArgumentMissingError('If you want to migrate a functionapp from a Premium to Consumption '
                                               'plan, please re-run this command with the \'--force\' flag.')


def set_functionapp(cmd, resource_group_name, name, slot=None, **kwargs):
    instance = kwargs['parameters']
    client = web_client_factory(cmd.cli_ctx)
    updater = client.web_apps.begin_create_or_update_slot if slot else client.web_apps.begin_create_or_update
    kwargs = dict(resource_group_name=resource_group_name, name=name, site_envelope=instance)
    if slot:
        kwargs['slot'] = slot

    return updater(**kwargs)


def get_functionapp(cmd, resource_group_name, name, slot=None):
    function_app = _generic_site_operation(cmd.cli_ctx, resource_group_name, name, 'get', slot)
    if not function_app or 'function' not in function_app.kind:
        raise ResourceNotFoundError("Unable to find App {} in resource group {}".format(name, resource_group_name))
    return function_app


def list_webapp(cmd, resource_group_name=None):
    full_list = _list_app(cmd.cli_ctx, resource_group_name)
    # ignore apps with kind==null & not functions apps
    return list(filter(lambda x: x.kind is not None and "function" not in x.kind.lower(), full_list))


def list_deleted_webapp(cmd, resource_group_name=None, name=None, slot=None):
    result = _list_deleted_app(cmd.cli_ctx, resource_group_name, name, slot)
    return sorted(result, key=lambda site: site.deleted_site_id)


def webapp_exists(cmd, resource_group_name, name, slot=None):
    from azure.core.exceptions import ResourceNotFoundError as RNFR
    exists = True
    try:
        if slot:
            get_webapp(cmd, resource_group_name=resource_group_name, name=name, slot=slot)
        else:
            get_webapp(cmd, resource_group_name=resource_group_name, name=name)
    except RNFR:
        exists = False
    return exists


def restore_deleted_webapp(cmd, deleted_id, resource_group_name, name, slot=None, restore_content_only=None,
                           target_app_svc_plan=None):
    # If web app doesn't exist, Try creating it in the provided app service plan
    if not webapp_exists(cmd, resource_group_name, name, slot):
        logger.debug('Web app %s with slot %s not found under resource group %s', name, slot, resource_group_name)
        if not target_app_svc_plan:
            raise ValidationError(
                f'Target app "{name}" does not exist. '
                'Specify --target-app-svc-plan for it to be created automatically.')
        if not app_service_plan_exists(cmd, resource_group_name, target_app_svc_plan):
            raise ValidationError(
                f'Target app service plan "{target_app_svc_plan}" not found '
                f'in the target resource group "{resource_group_name}"')
        # create webapp in the plan
        create_webapp(cmd, resource_group_name, name, target_app_svc_plan)
        logger.debug(
            'Web app %s is created on plan %s, resource group %s', name, target_app_svc_plan, resource_group_name)

    DeletedAppRestoreRequest = cmd.get_models('DeletedAppRestoreRequest')
    request = DeletedAppRestoreRequest(deleted_site_id=deleted_id, recover_configuration=not restore_content_only)
    return _generic_site_operation(cmd.cli_ctx, resource_group_name, name, 'begin_restore_from_deleted_app',
                                   slot, request)


def list_function_app(cmd, resource_group_name=None):
    return list(filter(lambda x: x.kind is not None and is_functionapp(x),
                _list_app(cmd.cli_ctx, resource_group_name)))


def show_functionapp(cmd, resource_group_name, name, slot=None):
    app = _generic_site_operation(cmd.cli_ctx, resource_group_name, name, 'get', slot)
    if not app:
        raise ResourceNotFoundError("Unable to find resource'{}', in ResourceGroup '{}'.".format(name,
                                                                                                 resource_group_name))
    app.site_config = _generic_site_operation(cmd.cli_ctx, resource_group_name, name, 'get_configuration',
                                              slot)
    if not is_centauri_functionapp(cmd, resource_group_name, name):
        _rename_server_farm_props(app)
        _fill_ftp_publishing_url(cmd, app, resource_group_name, name, slot)
    return app


def show_app(cmd, resource_group_name, name, slot=None):
    app = _generic_site_operation(cmd.cli_ctx, resource_group_name, name, 'get', slot)
    if not app:
        raise ResourceNotFoundError("Unable to find resource'{}', in ResourceGroup '{}'.".format(name,
                                                                                                 resource_group_name))
    app.site_config = _generic_site_operation(cmd.cli_ctx, resource_group_name, name, 'get_configuration',
                                              slot)
    if not is_centauri_functionapp(cmd, resource_group_name, name):
        _rename_server_farm_props(app)
        _fill_ftp_publishing_url(cmd, app, resource_group_name, name, slot)
        _remove_list_duplicates(app)
    return app


def _list_app(cli_ctx, resource_group_name=None):
    client = web_client_factory(cli_ctx)
    if resource_group_name:
        result = list(client.web_apps.list_by_resource_group(resource_group_name))
    else:
        result = list(client.web_apps.list())
    for webapp in result:
        _rename_server_farm_props(webapp)
    return result


def _list_deleted_app(cli_ctx, resource_group_name=None, name=None, slot=None):
    client = web_client_factory(cli_ctx)
    locations = _get_deleted_apps_locations(cli_ctx)
    result = []
    for location in locations:
        result = result + list(client.deleted_web_apps.list_by_location(location))
    if resource_group_name:
        result = [r for r in result if r.resource_group == resource_group_name]
    if name:
        result = [r for r in result if r.deleted_site_name.lower() == name.lower()]
    if slot:
        result = [r for r in result if r.slot.lower() == slot.lower()]
    return result


def _build_identities_info(identities):
    from ._appservice_utils import MSI_LOCAL_ID
    identities = identities or []
    identity_types = []
    if not identities or MSI_LOCAL_ID in identities:
        identity_types.append('SystemAssigned')
    external_identities = [x for x in identities if x != MSI_LOCAL_ID]
    if external_identities:
        identity_types.append('UserAssigned')
    identity_types = ','.join(identity_types)
    info = {'type': identity_types}
    if external_identities:
        info['userAssignedIdentities'] = {e: {} for e in external_identities}
    return (info, identity_types, external_identities, 'SystemAssigned' in identity_types)


def assign_identity(cmd, resource_group_name, name, assign_identities=None, role='Contributor', slot=None, scope=None):
    ManagedServiceIdentity, ResourceIdentityType = cmd.get_models('ManagedServiceIdentity',
                                                                  'ManagedServiceIdentityType')
    UserAssignedIdentitiesValue = cmd.get_models('UserAssignedIdentity')
    _, _, external_identities, enable_local_identity = _build_identities_info(assign_identities)

    def getter():
        return _generic_site_operation(cmd.cli_ctx, resource_group_name, name, 'get', slot)

    def setter(webapp):
        if webapp.identity and webapp.identity.type == ResourceIdentityType.system_assigned_user_assigned:
            identity_types = ResourceIdentityType.system_assigned_user_assigned
        elif webapp.identity and webapp.identity.type == ResourceIdentityType.system_assigned and external_identities:
            identity_types = ResourceIdentityType.system_assigned_user_assigned
        elif webapp.identity and webapp.identity.type == ResourceIdentityType.user_assigned and enable_local_identity:
            identity_types = ResourceIdentityType.system_assigned_user_assigned
        elif external_identities and enable_local_identity:
            identity_types = ResourceIdentityType.system_assigned_user_assigned
        elif external_identities:
            identity_types = ResourceIdentityType.user_assigned
        else:
            identity_types = ResourceIdentityType.system_assigned

        if webapp.identity:
            webapp.identity.type = identity_types
        else:
            webapp.identity = ManagedServiceIdentity(type=identity_types)
        if external_identities:
            if not webapp.identity.user_assigned_identities:
                webapp.identity.user_assigned_identities = {}
            for identity in external_identities:
                webapp.identity.user_assigned_identities[identity] = UserAssignedIdentitiesValue()

        poller = _generic_site_operation(cmd.cli_ctx, resource_group_name, name, 'begin_create_or_update',
                                         extra_parameter=webapp, slot=slot)
        return LongRunningOperation(cmd.cli_ctx)(poller)

    from azure.cli.core.commands.arm import assign_identity as _assign_identity
    webapp = _assign_identity(cmd.cli_ctx, getter, setter, identity_role=role, identity_scope=scope)
    return webapp.identity


def show_identity(cmd, resource_group_name, name, slot=None):
    web_app = _generic_site_operation(cmd.cli_ctx, resource_group_name, name, 'get', slot)
    if not web_app:
        raise ResourceNotFoundError("Unable to find App {} in resource group {}".format(name, resource_group_name))
    return web_app.identity


def remove_identity(cmd, resource_group_name, name, remove_identities=None, slot=None):
    IdentityType = cmd.get_models('ManagedServiceIdentityType')
    UserAssignedIdentitiesValue = cmd.get_models('UserAssignedIdentity')
    _, _, external_identities, remove_local_identity = _build_identities_info(remove_identities)

    def getter():
        return _generic_site_operation(cmd.cli_ctx, resource_group_name, name, 'get', slot)

    def setter(webapp):
        if webapp.identity is None:
            return webapp
        to_remove = []
        existing_identities = {x.lower() for x in list((webapp.identity.user_assigned_identities or {}).keys())}
        if external_identities:
            to_remove = {x.lower() for x in external_identities}
            non_existing = to_remove.difference(existing_identities)
            if non_existing:
                raise ResourceNotFoundError("'{}' are not associated with '{}'".format(','.join(non_existing), name))
            if not list(existing_identities - to_remove):
                if webapp.identity.type == IdentityType.user_assigned:
                    webapp.identity.type = IdentityType.none
                elif webapp.identity.type == IdentityType.system_assigned_user_assigned:
                    webapp.identity.type = IdentityType.system_assigned

        webapp.identity.user_assigned_identities = None
        if remove_local_identity:
            webapp.identity.type = (IdentityType.none
                                    if webapp.identity.type == IdentityType.system_assigned or
                                    webapp.identity.type == IdentityType.none
                                    else IdentityType.user_assigned)

        if webapp.identity.type not in [IdentityType.none, IdentityType.system_assigned]:
            webapp.identity.user_assigned_identities = {}
        if to_remove:
            for identity in list(existing_identities - to_remove):
                webapp.identity.user_assigned_identities[identity] = UserAssignedIdentitiesValue()
        else:
            for identity in list(existing_identities):
                webapp.identity.user_assigned_identities[identity] = UserAssignedIdentitiesValue()

        poller = _generic_site_operation(cmd.cli_ctx, resource_group_name, name, 'begin_create_or_update', slot, webapp)
        return LongRunningOperation(cmd.cli_ctx)(poller)

    from azure.cli.core.commands.arm import assign_identity as _assign_identity
    webapp = _assign_identity(cmd.cli_ctx, getter, setter)
    return webapp.identity


def get_auth_settings(cmd, resource_group_name, name, slot=None):
    return _generic_site_operation(cmd.cli_ctx, resource_group_name, name, 'get_auth_settings', slot)


def is_auth_runtime_version_valid(runtime_version=None):
    if runtime_version is None:
        return True
    if runtime_version.startswith("~") and len(runtime_version) > 1:
        try:
            int(runtime_version[1:])
        except ValueError:
            return False
        return True
    split_versions = runtime_version.split('.')
    if len(split_versions) != 3:
        return False
    for version in split_versions:
        try:
            int(version)
        except ValueError:
            return False
    return True


def update_auth_settings(cmd, resource_group_name, name, enabled=None, action=None,  # pylint: disable=unused-argument
                         client_id=None, token_store_enabled=None, runtime_version=None,  # pylint: disable=unused-argument
                         token_refresh_extension_hours=None,  # pylint: disable=unused-argument
                         allowed_external_redirect_urls=None, client_secret=None,  # pylint: disable=unused-argument
                         client_secret_certificate_thumbprint=None,  # pylint: disable=unused-argument
                         allowed_audiences=None, issuer=None, facebook_app_id=None,  # pylint: disable=unused-argument
                         facebook_app_secret=None, facebook_oauth_scopes=None,  # pylint: disable=unused-argument
                         twitter_consumer_key=None, twitter_consumer_secret=None,  # pylint: disable=unused-argument
                         google_client_id=None, google_client_secret=None,  # pylint: disable=unused-argument
                         google_oauth_scopes=None, microsoft_account_client_id=None,  # pylint: disable=unused-argument
                         microsoft_account_client_secret=None,  # pylint: disable=unused-argument
                         microsoft_account_oauth_scopes=None, slot=None):  # pylint: disable=unused-argument
    auth_settings = get_auth_settings(cmd, resource_group_name, name, slot)
    UnauthenticatedClientAction = cmd.get_models('UnauthenticatedClientAction')
    if action == 'AllowAnonymous':
        auth_settings.unauthenticated_client_action = UnauthenticatedClientAction.allow_anonymous
    elif action:
        auth_settings.unauthenticated_client_action = UnauthenticatedClientAction.redirect_to_login_page
        auth_settings.default_provider = AUTH_TYPES[action]
    # validate runtime version
    if not is_auth_runtime_version_valid(runtime_version):
        raise InvalidArgumentValueError('Usage Error: --runtime-version set to invalid value')

    import inspect
    frame = inspect.currentframe()
    bool_flags = ['enabled', 'token_store_enabled']
    # note: getargvalues is used already in azure.cli.core.commands.
    # and no simple functional replacement for this deprecating method for 3.5
    args, _, _, values = inspect.getargvalues(frame)  # pylint: disable=deprecated-method

    for arg in args[2:]:
        if values.get(arg, None):
            setattr(auth_settings, arg, values[arg] if arg not in bool_flags else values[arg] == 'true')

    return _generic_site_operation(cmd.cli_ctx, resource_group_name, name, 'update_auth_settings', slot, auth_settings)


def list_instances(cmd, resource_group_name, name, slot=None):
    return _generic_site_operation(cmd.cli_ctx, resource_group_name, name, 'list_instance_identifiers', slot)


def list_runtimes(cmd, os_type=None, linux=False):
    if os_type is not None and linux:
        raise MutuallyExclusiveArgumentError("Cannot use both --os-type and --linux")

    if linux:
        linux = True
        windows = False
    else:
        # show both linux and windows stacks by default
        linux = True
        windows = True
        if os_type == WINDOWS_OS_NAME:
            linux = False
        if os_type == LINUX_OS_NAME:
            windows = False

    runtime_helper = _StackRuntimeHelper(cmd=cmd, linux=linux, windows=windows)
    return runtime_helper.get_stack_names_only(delimiter=":")


def list_function_app_runtimes(cmd, os_type=None):
    # show both linux and windows stacks by default
    linux = True
    windows = True
    if os_type == WINDOWS_OS_NAME:
        linux = False
    if os_type == LINUX_OS_NAME:
        windows = False

    runtime_helper = _FunctionAppStackRuntimeHelper(cmd=cmd, linux=linux, windows=windows)
    linux_stacks = [r.to_dict() for r in runtime_helper.stacks if r.linux]
    windows_stacks = [r.to_dict() for r in runtime_helper.stacks if not r.linux]
    if linux and not windows:
        return linux_stacks
    if windows and not linux:
        return windows_stacks
    return {WINDOWS_OS_NAME: windows_stacks, LINUX_OS_NAME: linux_stacks}


def delete_logic_app(cmd, resource_group_name, name, slot=None):
    return _generic_site_operation(cmd.cli_ctx, resource_group_name, name, 'delete', slot)


def delete_function_app(cmd, resource_group_name, name, keep_empty_plan=None, slot=None):
    client = web_client_factory(cmd.cli_ctx)
    if slot:
        client.web_apps.delete_slot(resource_group_name, name, slot,
                                    delete_empty_server_farm=False if keep_empty_plan else None)
    else:
        client.web_apps.delete(resource_group_name, name,
                               delete_empty_server_farm=False if keep_empty_plan else None)


def delete_webapp(cmd, resource_group_name, name, keep_metrics=None, keep_empty_plan=None,
                  keep_dns_registration=None, slot=None):  # pylint: disable=unused-argument
    client = web_client_factory(cmd.cli_ctx)
    if slot:
        client.web_apps.delete_slot(resource_group_name, name, slot,
                                    delete_metrics=False if keep_metrics else None,
                                    delete_empty_server_farm=False if keep_empty_plan else None)
    else:
        client.web_apps.delete(resource_group_name, name,
                               delete_metrics=False if keep_metrics else None,
                               delete_empty_server_farm=False if keep_empty_plan else None)


def stop_webapp(cmd, resource_group_name, name, slot=None):
    return _generic_site_operation(cmd.cli_ctx, resource_group_name, name, 'stop', slot)


def start_webapp(cmd, resource_group_name, name, slot=None):
    return _generic_site_operation(cmd.cli_ctx, resource_group_name, name, 'start', slot)


def restart_webapp(cmd, resource_group_name, name, slot=None):
    return _generic_site_operation(cmd.cli_ctx, resource_group_name, name, 'restart', slot)


def get_site_configs(cmd, resource_group_name, name, slot=None):
    return _generic_site_operation(cmd.cli_ctx, resource_group_name, name, 'get_configuration', slot)


def get_app_settings(cmd, resource_group_name, name, slot=None):
    result = _generic_site_operation(cmd.cli_ctx, resource_group_name, name, 'list_application_settings', slot)
    client = web_client_factory(cmd.cli_ctx)
    slot_app_setting_names = [] if is_centauri_functionapp(cmd, resource_group_name, name) \
        else client.web_apps.list_slot_configuration_names(resource_group_name, name) \
        .app_setting_names
    return _build_app_settings_output(result.properties, slot_app_setting_names)


# Check if the app setting is propagated to the Kudu site correctly by calling api/settings endpoint
# should_have [] is a list of app settings which are expected to be set
# should_not_have [] is a list of app settings which are expected to be absent
# should_contain {} is a dictionary of app settings which are expected to be set with precise values
# Return True if validation succeeded
def validate_app_settings_in_scm(cmd, resource_group_name, name, slot=None,
                                 should_have=None, should_not_have=None, should_contain=None):
    scm_settings = _get_app_settings_from_scm(cmd, resource_group_name, name, slot)
    scm_setting_keys = set(scm_settings.keys())

    if should_have and not set(should_have).issubset(scm_setting_keys):
        return False

    if should_not_have and set(should_not_have).intersection(scm_setting_keys):
        return False

    temp_setting = scm_settings.copy()
    temp_setting.update(should_contain or {})
    if temp_setting != scm_settings:
        return False

    return True


@retryable_method(retries=3, interval_sec=5)
def _get_app_settings_from_scm(cmd, resource_group_name, name, slot=None):
    scm_url = _get_scm_url(cmd, resource_group_name, name, slot)
    settings_url = '{}/api/settings'.format(scm_url)
    additional_headers = {
        'Content-Type': 'application/octet-stream',
        'Cache-Control': 'no-cache',
    }
    headers = get_scm_site_headers(cmd.cli_ctx, name, resource_group_name, slot, additional_headers=additional_headers)

    import requests
    response = requests.get(settings_url, headers=headers, timeout=30)
    return response.json() or {}


def get_connection_strings(cmd, resource_group_name, name, slot=None):
    result = _generic_site_operation(cmd.cli_ctx, resource_group_name, name, 'list_connection_strings', slot)
    client = web_client_factory(cmd.cli_ctx)
    slot_constr_names = client.web_apps.list_slot_configuration_names(resource_group_name, name) \
                              .connection_string_names or []
    result = [{'name': p,
               'value': result.properties[p].value,
               'type': result.properties[p].type,
               'slotSetting': p in slot_constr_names} for p in result.properties]
    return result


def get_azure_storage_accounts(cmd, resource_group_name, name, slot=None):
    client = web_client_factory(cmd.cli_ctx)
    result = _generic_site_operation(cmd.cli_ctx, resource_group_name, name,
                                     'list_azure_storage_accounts', slot)

    slot_azure_storage_config_names = client.web_apps.list_slot_configuration_names(resource_group_name, name) \
                                                     .azure_storage_config_names or []

    return [{'name': p,
             'value': result.properties[p],
             'slotSetting': p in slot_azure_storage_config_names} for p in result.properties]


def _fill_ftp_publishing_url(cmd, webapp, resource_group_name, name, slot=None):
    profiles = list_publish_profiles(cmd, resource_group_name, name, slot)
    try:
        url = next(p['publishUrl'] for p in profiles if p['publishMethod'] == 'FTP')
        setattr(webapp, 'ftpPublishingUrl', url)
    except StopIteration:
        pass
    return webapp


def _format_fx_version(custom_image_name, container_config_type=None):
    lower_custom_image_name = custom_image_name.lower()
    if "https://" in lower_custom_image_name or "http://" in lower_custom_image_name:
        custom_image_name = lower_custom_image_name.replace("https://", "").replace("http://", "")
    fx_version = custom_image_name.strip()
    fx_version_lower = fx_version.lower()
    # handles case of only spaces
    if fx_version:
        if container_config_type:
            fx_version = '{}|{}'.format(container_config_type, custom_image_name)
        elif not fx_version_lower.startswith('docker|'):
            fx_version = '{}|{}'.format('DOCKER', custom_image_name)
    else:
        fx_version = ' '
    return fx_version


def _add_fx_version(cmd, resource_group_name, name, custom_image_name, slot=None):
    fx_version = _format_fx_version(custom_image_name)
    web_app = get_webapp(cmd, resource_group_name, name, slot)
    if not web_app:
        raise ResourceNotFoundError("'{}' app doesn't exist in resource group {}".format(name, resource_group_name))
    linux_fx = fx_version if (web_app.reserved or not web_app.is_xenon) else None
    windows_fx = fx_version if web_app.is_xenon else None
    return update_site_configs(cmd, resource_group_name, name,
                               linux_fx_version=linux_fx, windows_fx_version=windows_fx, slot=slot)


def _delete_linux_fx_version(cmd, resource_group_name, name, slot=None):
    return update_site_configs(cmd, resource_group_name, name, linux_fx_version=' ', slot=slot)


def _get_fx_version(cmd, resource_group_name, name, slot=None):
    site_config = get_site_configs(cmd, resource_group_name, name, slot)
    return site_config.linux_fx_version or site_config.windows_fx_version or ''


def url_validator(url):
    try:
        result = urlparse(url)
        return all([result.scheme, result.netloc, result.path])
    except ValueError:
        return False


def _get_linux_multicontainer_decoded_config(cmd, resource_group_name, name, slot=None):
    from base64 import b64decode
    linux_fx_version = _get_fx_version(cmd, resource_group_name, name, slot)
    if not any(linux_fx_version.startswith(s) for s in MULTI_CONTAINER_TYPES):
        raise ValidationError("Cannot decode config that is not one of the"
                              " following types: {}".format(','.join(MULTI_CONTAINER_TYPES)))
    return b64decode(linux_fx_version.split('|')[1].encode('utf-8'))


def _get_linux_multicontainer_encoded_config_from_file(file_name):
    from base64 import b64encode
    config_file_bytes = None
    if url_validator(file_name):
        response = urlopen(file_name, context=_ssl_context())
        config_file_bytes = response.read()
    else:
        with open(file_name, 'rb') as f:
            config_file_bytes = f.read()
    # Decode base64 encoded byte array into string
    return b64encode(config_file_bytes).decode('utf-8')


# for any modifications to the non-optional parameters, adjust the reflection logic accordingly
# in the method
# pylint: disable=unused-argument
def update_site_configs(cmd, resource_group_name, name, slot=None, number_of_workers=None, linux_fx_version=None,
                        windows_fx_version=None, pre_warmed_instance_count=None, php_version=None,
                        python_version=None, net_framework_version=None, power_shell_version=None,
                        java_version=None, java_container=None, java_container_version=None,
                        remote_debugging_enabled=None, web_sockets_enabled=None,
                        always_on=None, auto_heal_enabled=None,
                        use32_bit_worker_process=None,
                        min_tls_version=None,
                        http20_enabled=None,
                        app_command_line=None,
                        ftps_state=None,
                        vnet_route_all_enabled=None,
                        generic_configurations=None,
                        min_replicas=None,
                        max_replicas=None):
    configs = get_site_configs(cmd, resource_group_name, name, slot)
    app_settings = _generic_site_operation(cmd.cli_ctx, resource_group_name, name,
                                           'list_application_settings', slot)
    if number_of_workers is not None:
        number_of_workers = validate_range_of_int_flag('--number-of-workers', number_of_workers, min_val=0, max_val=20)
    if linux_fx_version:
        if linux_fx_version.strip().lower().startswith('docker|'):
            if ('WEBSITES_ENABLE_APP_SERVICE_STORAGE' not in app_settings.properties or
                    app_settings.properties['WEBSITES_ENABLE_APP_SERVICE_STORAGE'] != 'true'):
                update_app_settings(cmd, resource_group_name, name, ["WEBSITES_ENABLE_APP_SERVICE_STORAGE=false"])
        else:
            delete_app_settings(cmd, resource_group_name, name, ["WEBSITES_ENABLE_APP_SERVICE_STORAGE"])

    if pre_warmed_instance_count is not None:
        pre_warmed_instance_count = validate_range_of_int_flag('--prewarmed-instance-count', pre_warmed_instance_count,
                                                               min_val=0, max_val=20)
    import inspect
    frame = inspect.currentframe()
    bool_flags = ['remote_debugging_enabled', 'web_sockets_enabled', 'always_on',
                  'auto_heal_enabled', 'use32_bit_worker_process', 'http20_enabled', 'vnet_route_all_enabled']
    int_flags = ['pre_warmed_instance_count', 'number_of_workers']
    # note: getargvalues is used already in azure.cli.core.commands.
    # and no simple functional replacement for this deprecating method for 3.5
    args, _, _, values = inspect.getargvalues(frame)  # pylint: disable=deprecated-method
    for arg in args[3:]:
        if arg in int_flags and values[arg] is not None:
            values[arg] = validate_and_convert_to_int(arg, values[arg])
        if arg != 'generic_configurations' and values.get(arg, None):
            setattr(configs, arg, values[arg] if arg not in bool_flags else values[arg] == 'true')

    generic_configurations = generic_configurations or []
    # https://github.com/Azure/azure-cli/issues/14857
    updating_ip_security_restrictions = False

    result = {}
    for s in generic_configurations:
        try:
            json_object = get_json_object(s)
            for config_name in json_object:
                if config_name.lower() == 'ip_security_restrictions':
                    updating_ip_security_restrictions = True
            result.update(json_object)
        except CLIError:
            config_name, value = s.split('=', 1)
            result[config_name] = value

    for config_name, value in result.items():
        if config_name.lower() == 'ip_security_restrictions':
            updating_ip_security_restrictions = True
        setattr(configs, config_name, value)

    if not updating_ip_security_restrictions:
        setattr(configs, 'ip_security_restrictions', None)
        setattr(configs, 'scm_ip_security_restrictions', None)

    if is_centauri_functionapp(cmd, resource_group_name, name):
        if min_replicas is not None:
            setattr(configs, 'minimum_elastic_instance_count', min_replicas)
        if max_replicas is not None:
            setattr(configs, 'function_app_scale_limit', max_replicas)
        return update_configuration_polling(cmd, resource_group_name, name, slot, configs)
    return _generic_site_operation(cmd.cli_ctx, resource_group_name, name, 'update_configuration', slot, configs)


def update_configuration_polling(cmd, resource_group_name, name, slot, configs):
    try:
        return _generic_site_operation(cmd.cli_ctx, resource_group_name, name, 'update_configuration', slot, configs)
    except Exception as ex:  # pylint: disable=broad-except
        poll_url = ex.response.headers['Location'] if 'Location' in ex.response.headers else None
        if ex.response.status_code == 202 and poll_url:
            r = send_raw_request(cmd.cli_ctx, method='get', url=poll_url)
            poll_timeout = time.time() + 60 * 2  # 2 minute timeout

            while r.status_code != 200 and time.time() < poll_timeout:
                time.sleep(5)
                r = send_raw_request(cmd.cli_ctx, method='get', url=poll_url)

            if r.status_code == 200:
                return r.json()
        else:
            raise CLIError(ex)


def delete_app_settings(cmd, resource_group_name, name, setting_names, slot=None):
    app_settings = _generic_site_operation(cmd.cli_ctx, resource_group_name, name, 'list_application_settings', slot)
    client = web_client_factory(cmd.cli_ctx)
    centauri_functionapp = is_centauri_functionapp(cmd, resource_group_name, name)
    slot_cfg_names = {} if centauri_functionapp \
        else client.web_apps.list_slot_configuration_names(resource_group_name, name)
    is_slot_settings = False

    for setting_name in setting_names:
        app_settings.properties.pop(setting_name, None)
        if slot_cfg_names and slot_cfg_names.app_setting_names and setting_name in slot_cfg_names.app_setting_names:
            slot_cfg_names.app_setting_names.remove(setting_name)
            is_slot_settings = True

    if is_slot_settings:
        client.web_apps.update_slot_configuration_names(resource_group_name, name, slot_cfg_names)

# TODO: Centauri currently return wrong payload for update appsettings, remove this once backend has the fix.
    if centauri_functionapp:
        update_application_settings_polling(cmd, resource_group_name, name, app_settings, slot, client)
        result = _generic_site_operation(cmd.cli_ctx, resource_group_name, name, 'list_application_settings', slot)
    else:
        result = _generic_settings_operation(cmd.cli_ctx, resource_group_name, name,
                                             'update_application_settings',
                                             app_settings, slot, client)

    return _build_app_settings_output(result.properties,
                                      slot_cfg_names.app_setting_names if slot_cfg_names else [],
                                      redact=True)


def delete_azure_storage_accounts(cmd, resource_group_name, name, custom_id, slot=None):
    azure_storage_accounts = _generic_site_operation(cmd.cli_ctx, resource_group_name, name,
                                                     'list_azure_storage_accounts', slot)
    client = web_client_factory(cmd.cli_ctx)

    slot_cfg_names = client.web_apps.list_slot_configuration_names(resource_group_name, name)
    is_slot_settings = False

    azure_storage_accounts.properties.pop(custom_id, None)
    if slot_cfg_names.azure_storage_config_names and custom_id in slot_cfg_names.azure_storage_config_names:
        slot_cfg_names.azure_storage_config_names.remove(custom_id)
        is_slot_settings = True

    if is_slot_settings:
        client.web_apps.update_slot_configuration_names(resource_group_name, name, slot_cfg_names)

    result = _generic_settings_operation(cmd.cli_ctx, resource_group_name, name,
                                         'update_azure_storage_accounts', azure_storage_accounts,
                                         slot, client)

    return _redact_storage_accounts(result.properties)


def _redact_storage_accounts(properties):
    logger.warning('Storage account access keys have been redacted. '
                   'Use `az webapp config storage-account list` to view.')
    for account in properties:
        properties[account].accessKey = None
    return properties


def _ssl_context():
    if sys.version_info < (3, 4) or (in_cloud_console() and sys.platform.system() == 'Windows'):
        try:
            return ssl.SSLContext(ssl.PROTOCOL_TLS)  # added in python 2.7.13 and 3.6
        except AttributeError:
            return ssl.SSLContext(ssl.PROTOCOL_TLSv1)

    return ssl.create_default_context()


def _build_app_settings_output(app_settings, slot_cfg_names, redact=False):
    slot_cfg_names = slot_cfg_names or []
    return [{'name': p,
             'value': app_settings[p],
             'slotSetting': p in slot_cfg_names} for p in (_redact_appsettings(app_settings) if redact
                                                           else _mask_creds_related_appsettings(app_settings))]


def _redact_appsettings(settings):
    logger.warning('App settings have been redacted. '
                   'Use `az webapp/logicapp/functionapp config appsettings list` to view.')
    for x in settings:
        settings[x] = None
    return settings


def _build_app_settings_input(settings, connection_string_type):
    if not settings:
        return []
    try:
        # check if its a json file
        settings_str = ''.join([i.rstrip() for i in settings])
        json_obj = json.loads(settings_str)
        json_obj = json_obj if isinstance(json_obj, list) else [json_obj]
        for i in json_obj:
            keys = i.keys()
            if 'value' not in keys or 'name' not in keys or 'type' not in keys:
                raise KeyError
        return json_obj
    except KeyError:
        raise ArgumentUsageError("In json settings, 'value', 'name' and 'type' is required; 'slotSetting' is optional")
    except json.decoder.JSONDecodeError:
        # this may not be a json file
        if not connection_string_type:
            raise ArgumentUsageError('either --connection-string-type is required if not using json, or bad json file')
        results = []
        for name_value in settings:
            conn_string_name, value = name_value.split('=', 1)
            if value[0] in ["'", '"']:  # strip away the quots used as separators
                value = value[1:-1]
            results.append({'name': conn_string_name, 'value': value, 'type': connection_string_type})
        return results


def update_connection_strings(cmd, resource_group_name, name, connection_string_type=None,
                              settings=None, slot=None, slot_settings=None):
    from azure.mgmt.web.models import ConnStringValueTypePair
    if not settings and not slot_settings:
        raise ArgumentUsageError('Usage Error: --settings |--slot-settings')
    settings = _build_app_settings_input(settings, connection_string_type)
    sticky_slot_settings = _build_app_settings_input(slot_settings, connection_string_type)
    rm_sticky_slot_settings = set()

    conn_strings = _generic_site_operation(cmd.cli_ctx, resource_group_name, name,
                                           'list_connection_strings', slot)

    for name_value_type in settings + sticky_slot_settings:
        # split at the first '=', connection string should not have '=' in the name
        conn_strings.properties[name_value_type['name']] = ConnStringValueTypePair(value=name_value_type['value'],
                                                                                   type=name_value_type['type'])
        if 'slotSetting' in name_value_type:
            if name_value_type['slotSetting']:
                sticky_slot_settings.append(name_value_type)
            else:
                rm_sticky_slot_settings.add(name_value_type['name'])

    client = web_client_factory(cmd.cli_ctx)
    result = _generic_settings_operation(cmd.cli_ctx, resource_group_name, name,
                                         'update_connection_strings',
                                         conn_strings, slot, client)

    if sticky_slot_settings or rm_sticky_slot_settings:
        new_slot_setting_names = set(n['name'] for n in sticky_slot_settings)  # add setting name
        slot_cfg_names = client.web_apps.list_slot_configuration_names(resource_group_name, name)
        slot_cfg_names.connection_string_names = set(slot_cfg_names.connection_string_names or [])
        slot_cfg_names.connection_string_names.update(new_slot_setting_names)
        slot_cfg_names.connection_string_names -= rm_sticky_slot_settings
        client.web_apps.update_slot_configuration_names(resource_group_name, name, slot_cfg_names)

    return _redact_connection_strings(result.properties)


def delete_connection_strings(cmd, resource_group_name, name, setting_names, slot=None):
    conn_strings = _generic_site_operation(cmd.cli_ctx, resource_group_name, name,
                                           'list_connection_strings', slot)
    client = web_client_factory(cmd.cli_ctx)

    slot_cfg_names = client.web_apps.list_slot_configuration_names(resource_group_name, name)
    is_slot_settings = False
    for setting_name in setting_names:
        conn_strings.properties.pop(setting_name, None)
        if slot_cfg_names.connection_string_names and setting_name in slot_cfg_names.connection_string_names:
            slot_cfg_names.connection_string_names.remove(setting_name)
            is_slot_settings = True

    if is_slot_settings:
        client.web_apps.update_slot_configuration_names(resource_group_name, name, slot_cfg_names)

    result = _generic_settings_operation(cmd.cli_ctx, resource_group_name, name,
                                         'update_connection_strings',
                                         conn_strings, slot, client)
    _redact_connection_strings(result.properties)
    return result


def _redact_connection_strings(properties):
    logger.warning('Connection string values have been redacted. '
                   'Use `az webapp config connection-string list` to view.')
    for setting in properties:
        properties[setting].value = None
    return properties


CONTAINER_APPSETTING_NAMES = ['DOCKER_REGISTRY_SERVER_URL', 'DOCKER_REGISTRY_SERVER_USERNAME',
                              'DOCKER_REGISTRY_SERVER_PASSWORD', "WEBSITES_ENABLE_APP_SERVICE_STORAGE"]
APPSETTINGS_TO_MASK = ['DOCKER_REGISTRY_SERVER_PASSWORD']


def update_container_settings(cmd, resource_group_name, name, docker_registry_server_url=None,
                              docker_custom_image_name=None, docker_registry_server_user=None,
                              websites_enable_app_service_storage=None, docker_registry_server_password=None,
                              multicontainer_config_type=None, multicontainer_config_file=None,
                              slot=None, min_replicas=None, max_replicas=None):
    settings = []
    if docker_registry_server_url is not None:
        settings.append('DOCKER_REGISTRY_SERVER_URL=' + docker_registry_server_url)

    if (not docker_registry_server_user and not docker_registry_server_password and
            docker_registry_server_url and '.azurecr.io' in docker_registry_server_url):
        logger.warning('No credential was provided to access Azure Container Registry. Trying to look up...')
        parsed = urlparse(docker_registry_server_url)
        registry_name = (parsed.netloc if parsed.scheme else parsed.path).split('.')[0]
        try:
            docker_registry_server_user, docker_registry_server_password = _get_acr_cred(cmd.cli_ctx, registry_name)
        except Exception as ex:  # pylint: disable=broad-except
            logger.warning("Retrieving credentials failed with an exception:'%s'", ex)  # consider throw if needed

    if docker_registry_server_user is not None:
        settings.append('DOCKER_REGISTRY_SERVER_USERNAME=' + docker_registry_server_user)
    if docker_registry_server_password is not None:
        settings.append('DOCKER_REGISTRY_SERVER_PASSWORD=' + docker_registry_server_password)
    if websites_enable_app_service_storage:
        settings.append('WEBSITES_ENABLE_APP_SERVICE_STORAGE=' + websites_enable_app_service_storage)

    if docker_registry_server_user or docker_registry_server_password or docker_registry_server_url or websites_enable_app_service_storage:  # pylint: disable=line-too-long
        update_app_settings(cmd, resource_group_name, name, settings, slot)
    settings = get_app_settings(cmd, resource_group_name, name, slot)
    if docker_custom_image_name is not None:
        _add_fx_version(cmd, resource_group_name, name, docker_custom_image_name, slot)

    if multicontainer_config_file and multicontainer_config_type:
        encoded_config_file = _get_linux_multicontainer_encoded_config_from_file(multicontainer_config_file)
        linux_fx_version = _format_fx_version(encoded_config_file, multicontainer_config_type)
        update_site_configs(cmd, resource_group_name, name, linux_fx_version=linux_fx_version, slot=slot)
    elif multicontainer_config_file or multicontainer_config_type:
        logger.warning('Must change both settings --multicontainer-config-file FILE --multicontainer-config-type TYPE')

    if min_replicas is not None or max_replicas is not None:
        update_site_configs(cmd, resource_group_name, name, min_replicas=min_replicas, max_replicas=max_replicas)

    return _mask_creds_related_appsettings(_filter_for_container_settings(cmd, resource_group_name, name, settings,
                                                                          slot=slot))


def update_container_settings_functionapp(cmd, resource_group_name, name, registry_server=None,
                                          image=None, registry_username=None,
                                          registry_password=None, slot=None, min_replicas=None, max_replicas=None):
    return update_container_settings(cmd, resource_group_name, name, registry_server,
                                     image, registry_username, None,
                                     registry_password, multicontainer_config_type=None,
                                     multicontainer_config_file=None, slot=slot,
                                     min_replicas=min_replicas, max_replicas=max_replicas)


def _get_acr_cred(cli_ctx, registry_name):
    from azure.mgmt.containerregistry import ContainerRegistryManagementClient
    from azure.cli.core.commands.parameters import get_resources_in_subscription
    client = get_mgmt_service_client(cli_ctx, ContainerRegistryManagementClient).registries

    result = get_resources_in_subscription(cli_ctx, 'Microsoft.ContainerRegistry/registries')
    result = [item for item in result if item.name.lower() == registry_name]
    if not result or len(result) > 1:
        raise ResourceNotFoundError("No resource or more than one were found with name '{}'.".format(registry_name))
    resource_group_name = parse_resource_id(result[0].id)['resource_group']

    registry = client.get(resource_group_name, registry_name)

    if registry.admin_user_enabled:  # pylint: disable=no-member
        cred = client.list_credentials(resource_group_name, registry_name)
        return cred.username, cred.passwords[0].value
    raise ResourceNotFoundError("Failed to retrieve container registry credentials. Please either provide the "
                                "credentials or run 'az acr update -n {} --admin-enabled true' to enable "
                                "admin first.".format(registry_name))


def delete_container_settings(cmd, resource_group_name, name, slot=None):
    _delete_linux_fx_version(cmd, resource_group_name, name, slot)
    delete_app_settings(cmd, resource_group_name, name, CONTAINER_APPSETTING_NAMES, slot)


def show_container_settings(cmd, resource_group_name, name, show_multicontainer_config=None, slot=None):
    settings = get_app_settings(cmd, resource_group_name, name, slot)
    return _mask_creds_related_appsettings(_filter_for_container_settings(cmd, resource_group_name, name, settings,
                                                                          show_multicontainer_config, slot))


def show_container_settings_functionapp(cmd, resource_group_name, name, slot=None):
    return show_container_settings(cmd, resource_group_name, name, show_multicontainer_config=None, slot=slot)


def _filter_for_container_settings(cmd, resource_group_name, name, settings,
                                   show_multicontainer_config=None, slot=None):
    result = [x for x in settings if x['name'] in CONTAINER_APPSETTING_NAMES]
    fx_version = _get_fx_version(cmd, resource_group_name, name, slot).strip()
    if fx_version:
        added_image_name = {'name': 'DOCKER_CUSTOM_IMAGE_NAME',
                            'value': fx_version}
        result.append(added_image_name)
        if show_multicontainer_config:
            decoded_value = _get_linux_multicontainer_decoded_config(cmd, resource_group_name, name, slot)
            decoded_image_name = {'name': 'DOCKER_CUSTOM_IMAGE_NAME_DECODED',
                                  'value': decoded_value}
            result.append(decoded_image_name)
    return result


# TODO: remove this when #3660(service tracking issue) is resolved
def _mask_creds_related_appsettings(settings):
    for x in [x1 for x1 in settings if x1 in APPSETTINGS_TO_MASK]:
        settings[x] = None
    return settings


def add_hostname(cmd, resource_group_name, webapp_name, hostname, slot=None):
    from azure.mgmt.web.models import HostNameBinding
    client = web_client_factory(cmd.cli_ctx)
    webapp = client.web_apps.get(resource_group_name, webapp_name)
    if not webapp:
        raise ResourceNotFoundError("'{}' app doesn't exist".format(webapp_name))
    binding = HostNameBinding(site_name=webapp.name)
    if slot is None:
        return client.web_apps.create_or_update_host_name_binding(resource_group_name=resource_group_name,
                                                                  name=webapp.name, host_name=hostname,
                                                                  host_name_binding=binding)

    return client.web_apps.create_or_update_host_name_binding_slot(resource_group_name=resource_group_name,
                                                                   name=webapp.name, host_name=hostname,
                                                                   slot=slot, host_name_binding=binding)


def delete_hostname(cmd, resource_group_name, webapp_name, hostname, slot=None):
    client = web_client_factory(cmd.cli_ctx)
    if slot is None:
        return client.web_apps.delete_host_name_binding(resource_group_name, webapp_name, hostname)

    return client.web_apps.delete_host_name_binding_slot(resource_group_name, webapp_name, slot, hostname)


def list_hostnames(cmd, resource_group_name, webapp_name, slot=None):
    result = list(_generic_site_operation(cmd.cli_ctx, resource_group_name, webapp_name,
                                          'list_host_name_bindings', slot))
    for r in result:
        r.name = r.name.split('/')[-1]
    return result


def get_external_ip(cmd, resource_group_name, webapp_name):
    SslState = cmd.get_models('SslState')
    # logics here are ported from portal
    client = web_client_factory(cmd.cli_ctx)
    webapp = client.web_apps.get(resource_group_name, webapp_name)
    if not webapp:
        raise ResourceNotFoundError("'{}' app doesn't exist".format(webapp_name))
    if webapp.hosting_environment_profile:
        address = client.app_service_environments.list_vips(
            resource_group_name, webapp.hosting_environment_profile.name)
        if address.internal_ip_address:
            ip_address = address.internal_ip_address
        else:
            vip = next((s for s in webapp.host_name_ssl_states if s.ssl_state == SslState.ip_based_enabled), None)
            ip_address = vip.virtual_ip if vip else address.service_ip_address
    else:
        ip_address = _resolve_hostname_through_dns(webapp.default_host_name)

    return {'ip': ip_address}


def _resolve_hostname_through_dns(hostname):
    import socket
    return socket.gethostbyname(hostname)


def create_webapp_slot(cmd, resource_group_name, webapp, slot, configuration_source=None,
                       deployment_container_image_name=None, docker_registry_server_password=None,
                       docker_registry_server_user=None):
    container_args = deployment_container_image_name or docker_registry_server_password or docker_registry_server_user
    if container_args and not configuration_source:
        raise ArgumentUsageError("Cannot use arguments --deployment-container_image_name, "
                                 "--docker-registry-server_password, or --docker-registry-server-user without argument "
                                 "--configuration-source")

    docker_registry_server_url = parse_docker_image_name(deployment_container_image_name)

    Site, SiteConfig, NameValuePair = cmd.get_models('Site', 'SiteConfig', 'NameValuePair')
    client = web_client_factory(cmd.cli_ctx)
    site = client.web_apps.get(resource_group_name, webapp)
    site_config = get_site_configs(cmd, resource_group_name, webapp, None)
    if not site:
        raise ResourceNotFoundError("'{}' app doesn't exist".format(webapp))
    if 'functionapp' in site.kind:
        raise ValidationError("'{}' is a function app. Please use "
                              "`az functionapp deployment slot create`.".format(webapp))
    location = site.location
    slot_def = Site(server_farm_id=site.server_farm_id, location=location)
    slot_def.site_config = SiteConfig()

    # if it is a Windows Container site, at least pass the necessary
    # app settings to perform the container image validation:
    if configuration_source and site_config.windows_fx_version:
        # get settings from the source
        clone_from_prod = configuration_source.lower() == webapp.lower()
        src_slot = None if clone_from_prod else configuration_source
        app_settings = _generic_site_operation(cmd.cli_ctx, resource_group_name, webapp,
                                               'list_application_settings', src_slot)
        settings = []
        for k, v in app_settings.properties.items():
            if k in ("DOCKER_REGISTRY_SERVER_USERNAME", "DOCKER_REGISTRY_SERVER_PASSWORD",
                     "DOCKER_REGISTRY_SERVER_URL"):
                settings.append(NameValuePair(name=k, value=v))
        slot_def.site_config = SiteConfig(app_settings=settings)
    poller = client.web_apps.begin_create_or_update_slot(resource_group_name, webapp, site_envelope=slot_def, slot=slot)
    result = LongRunningOperation(cmd.cli_ctx)(poller)

    if configuration_source:
        update_slot_configuration_from_source(cmd, client, resource_group_name, webapp, slot, configuration_source,
                                              deployment_container_image_name, docker_registry_server_password,
                                              docker_registry_server_user,
                                              docker_registry_server_url=docker_registry_server_url)

    result.name = result.name.split('/')[-1]
    return result


def create_functionapp_slot(cmd, resource_group_name, name, slot, configuration_source=None,
                            image=None, registry_password=None,
                            registry_username=None):
    container_args = image or registry_password or registry_username
    if container_args and not configuration_source:
        raise ArgumentUsageError("Cannot use image, password and username arguments without "
                                 "--configuration-source argument")

    docker_registry_server_url = parse_docker_image_name(image)

    Site = cmd.get_models('Site')
    client = web_client_factory(cmd.cli_ctx)
    site = client.web_apps.get(resource_group_name, name)
    if not site:
        raise ResourceNotFoundError("'{}' function app doesn't exist".format(name))
    location = site.location
    slot_def = Site(server_farm_id=site.server_farm_id, location=location)

    poller = client.web_apps.begin_create_or_update_slot(resource_group_name, name, site_envelope=slot_def, slot=slot)
    result = LongRunningOperation(cmd.cli_ctx)(poller)

    if configuration_source:
        update_slot_configuration_from_source(cmd, client, resource_group_name, name, slot, configuration_source,
                                              image, registry_password,
                                              registry_username,
                                              docker_registry_server_url=docker_registry_server_url)

    result.name = result.name.split('/')[-1]
    return result


def _resolve_storage_account_resource_group(cmd, name):
    from azure.cli.command_modules.storage.operations.account import list_storage_accounts
    accounts = [a for a in list_storage_accounts(cmd) if a.name == name]
    if accounts:
        return parse_resource_id(accounts[0].id).get("resource_group")


def _set_site_config_storage_keys(cmd, site_config):
    from azure.cli.command_modules.storage._client_factory import cf_sa_for_keys

    for _, acct in site_config.azure_storage_accounts.items():
        if acct.access_key is None:
            scf = cf_sa_for_keys(cmd.cli_ctx, None)
            acct_rg = _resolve_storage_account_resource_group(cmd, acct.account_name)
            keys = scf.list_keys(acct_rg, acct.account_name, logging_enable=False).keys
            if keys:
                key = keys[0]
                logger.info("Retreived key %s", key.key_name)
                acct.access_key = key.value


def update_slot_configuration_from_source(cmd, client, resource_group_name, webapp, slot, configuration_source=None,
                                          deployment_container_image_name=None, docker_registry_server_password=None,
                                          docker_registry_server_user=None, docker_registry_server_url=None):

    clone_from_prod = configuration_source.lower() == webapp.lower()
    site_config = get_site_configs(cmd, resource_group_name, webapp,
                                   None if clone_from_prod else configuration_source)
    if site_config.azure_storage_accounts:
        logger.warning("The configuration source has storage accounts. Looking up their access keys...")
        _set_site_config_storage_keys(cmd, site_config)

    _generic_site_operation(cmd.cli_ctx, resource_group_name, webapp,
                            'update_configuration', slot, site_config)

    # slot create doesn't clone over the app-settings and connection-strings, so we do it here
    # also make sure slot settings don't get propagated.

    slot_cfg_names = client.web_apps.list_slot_configuration_names(resource_group_name, webapp)
    src_slot = None if clone_from_prod else configuration_source
    app_settings = _generic_site_operation(cmd.cli_ctx, resource_group_name, webapp,
                                           'list_application_settings',
                                           src_slot)
    for a in slot_cfg_names.app_setting_names or []:
        app_settings.properties.pop(a, None)

    connection_strings = _generic_site_operation(cmd.cli_ctx, resource_group_name, webapp,
                                                 'list_connection_strings',
                                                 src_slot)
    for a in slot_cfg_names.connection_string_names or []:
        connection_strings.properties.pop(a, None)

    _generic_settings_operation(cmd.cli_ctx, resource_group_name, webapp,
                                'update_application_settings',
                                app_settings, slot, client)
    _generic_settings_operation(cmd.cli_ctx, resource_group_name, webapp,
                                'update_connection_strings',
                                connection_strings, slot, client)

    if deployment_container_image_name or docker_registry_server_password or docker_registry_server_user:
        update_container_settings(cmd, resource_group_name, webapp,
                                  docker_custom_image_name=deployment_container_image_name, slot=slot,
                                  docker_registry_server_user=docker_registry_server_user,
                                  docker_registry_server_password=docker_registry_server_password,
                                  docker_registry_server_url=docker_registry_server_url)


def config_source_control(cmd, resource_group_name, name, repo_url, repository_type='git', branch=None,  # pylint: disable=too-many-locals
                          manual_integration=None, git_token=None, slot=None, github_action=None):
    client = web_client_factory(cmd.cli_ctx)
    location = _get_location_from_webapp(client, resource_group_name, name)

    from azure.mgmt.web.models import SiteSourceControl, SourceControl
    if git_token:
        sc = SourceControl(location=location, source_control_name='GitHub', token=git_token)
        client.update_source_control('GitHub', sc)

    source_control = SiteSourceControl(location=location, repo_url=repo_url, branch=branch,
                                       is_manual_integration=manual_integration,
                                       is_mercurial=(repository_type != 'git'), is_git_hub_action=bool(github_action))

    # SCC config can fail if previous commands caused SCMSite shutdown, so retry here.
    for i in range(5):
        try:
            poller = _generic_site_operation(cmd.cli_ctx, resource_group_name, name,
                                             'begin_create_or_update_source_control',
                                             slot, source_control)
            response = LongRunningOperation(cmd.cli_ctx)(poller)
            if response.git_hub_action_configuration and \
                response.git_hub_action_configuration.container_configuration and \
                    response.git_hub_action_configuration.container_configuration.password:
                logger.warning("GitHub action password has been redacted. Use "
                               "`az webapp/functionapp deployment source show` to view.")
                response.git_hub_action_configuration.container_configuration.password = None
            return response
        except Exception as ex:  # pylint: disable=broad-except
            ex = ex_handler_factory(no_throw=True)(ex)
            # for non server errors(50x), just throw; otherwise retry 4 times
            if i == 4 or not re.findall(r'\(50\d\)', str(ex)):
                raise
            logger.warning('retrying %s/4', i + 1)
            time.sleep(5)   # retry in a moment


def update_git_token(cmd, git_token=None):
    '''
    Update source control token cached in Azure app service. If no token is provided,
    the command will clean up existing token. Note that tokens are now redacted in the result.
    '''
    client = web_client_factory(cmd.cli_ctx)
    from azure.mgmt.web.models import SourceControl
    sc = SourceControl(name='not-really-needed', source_control_name='GitHub', token=git_token or '')
    response = client.update_source_control('GitHub', sc)
    logger.warning('Tokens have been redacted.')
    response.refresh_token = None
    response.token = None
    response.token_secret = None
    return response


def show_source_control(cmd, resource_group_name, name, slot=None):
    return _generic_site_operation(cmd.cli_ctx, resource_group_name, name, 'get_source_control', slot)


def delete_source_control(cmd, resource_group_name, name, slot=None):
    return _generic_site_operation(cmd.cli_ctx, resource_group_name, name, 'delete_source_control', slot)


def enable_local_git(cmd, resource_group_name, name, slot=None):
    client = web_client_factory(cmd.cli_ctx)
    site_config = get_site_configs(cmd, resource_group_name, name, slot)
    site_config.scm_type = 'LocalGit'
    _generic_site_operation(cmd.cli_ctx, resource_group_name, name, 'create_or_update_configuration', slot, site_config)
    return {'url': _get_local_git_url(cmd.cli_ctx, client, resource_group_name, name, slot)}


def sync_site_repo(cmd, resource_group_name, name, slot=None):
    try:
        return _generic_site_operation(cmd.cli_ctx, resource_group_name, name, 'sync_repository', slot)
    except CloudError as ex:  # Because of bad spec, sdk throws on 200. We capture it here
        if ex.status_code not in [200, 204]:
            raise ex


def list_app_service_plans(cmd, resource_group_name=None):
    client = web_client_factory(cmd.cli_ctx)
    if resource_group_name is None:
        plans = list(client.app_service_plans.list(detailed=True))  # enables querying "numberOfSites"
    else:
        plans = list(client.app_service_plans.list_by_resource_group(resource_group_name))
    for plan in plans:
        # prune a few useless fields
        del plan.geo_region
        del plan.subscription
    return plans


# TODO use zone_redundant field on ASP model when we switch to SDK version 5.0.0
def _enable_zone_redundant(plan_def, sku_def, number_of_workers):
    plan_def.enable_additional_properties_sending()
    existing_properties = plan_def.serialize()["properties"]
    plan_def.additional_properties["properties"] = existing_properties
    plan_def.additional_properties["properties"]["zoneRedundant"] = True
    if number_of_workers is None:
        sku_def.capacity = 3
    else:
        sku_def.capacity = max(3, number_of_workers)


def create_app_service_plan(cmd, resource_group_name, name, is_linux, hyper_v, per_site_scaling=False,
                            app_service_environment=None, sku='B1', number_of_workers=None, location=None,
                            tags=None, no_wait=False, zone_redundant=False):
    HostingEnvironmentProfile, SkuDescription, AppServicePlan = cmd.get_models(
        'HostingEnvironmentProfile', 'SkuDescription', 'AppServicePlan')

    client = web_client_factory(cmd.cli_ctx)
    if app_service_environment:
        # Method app_service_environments.list can only list ASE form the same subscription.
        ase_list = client.app_service_environments.list()
        ase_found = False
        ase = None
        for ase in ase_list:
            if ase.name.lower() == app_service_environment.lower() or ase.id.lower() == app_service_environment.lower():
                ase_def = HostingEnvironmentProfile(id=ase.id)
                location = ase.location
                ase_found = True
                break
        if not ase_found:
            if is_valid_resource_id(app_service_environment):
                ase_def = HostingEnvironmentProfile(id=app_service_environment)
                if location is None:
                    location = _get_location_from_resource_group(cmd.cli_ctx, resource_group_name)
            else:
                err_msg = "App service environment '{}' not found in subscription. If you want to create the \
app service plan in different subscription than the app service environment, please use the resource ID for \
--app-service-environment parameter. Additionally if the resource group is in different region than the \
app service environment, please use --location parameter and specify the region where the app service environment \
has been deployed ".format(app_service_environment)
                raise ResourceNotFoundError(err_msg)
        if hyper_v and ase.kind in ('ASEV1', 'ASEV2'):
            raise ArgumentUsageError('Windows containers are only supported on App Service Environment v3')
    else:  # Non-ASE
        ase_def = None
        if location is None:
            location = _get_location_from_resource_group(cmd.cli_ctx, resource_group_name)

    # the api is odd on parameter naming, have to live with it for now
    sku_def = SkuDescription(tier=get_sku_tier(sku), name=_normalize_sku(sku), capacity=number_of_workers)
    plan_def = AppServicePlan(location=location, tags=tags, sku=sku_def,
                              reserved=(is_linux or None), hyper_v=(hyper_v or None), name=name,
                              per_site_scaling=per_site_scaling, hosting_environment_profile=ase_def)

    if sku.upper() in ['WS1', 'WS2', 'WS3']:
        existing_plan = get_resource_if_exists(client.app_service_plans,
                                               resource_group_name=resource_group_name, name=name)
        if existing_plan and existing_plan.sku.tier != "WorkflowStandard":
            raise ValidationError("Plan {} in resource group {} already exists and "
                                  "cannot be updated to a logic app SKU (WS1, WS2, or WS3)")
        plan_def.type = "elastic"

    if zone_redundant:
        _enable_zone_redundant(plan_def, sku_def, number_of_workers)

    return sdk_no_wait(no_wait, client.app_service_plans.begin_create_or_update, name=name,
                       resource_group_name=resource_group_name, app_service_plan=plan_def)


def update_app_service_plan(instance, sku=None, number_of_workers=None, elastic_scale=None,
                            max_elastic_worker_count=None):
    if number_of_workers is None and sku is None and elastic_scale is None and max_elastic_worker_count is None:
        args = ["--number-of-workers", "--sku", "--elastic-scale", "--max-elastic-worker-count"]
        logger.warning('Nothing to update. Set one of the following parameters to make an update: %s', str(args))
    sku_def = instance.sku
    if sku is not None:
        sku = _normalize_sku(sku)
        sku_def.tier = get_sku_tier(sku)
        sku_def.name = sku

    if number_of_workers is not None:
        sku_def.capacity = number_of_workers
    else:
        number_of_workers = sku_def.capacity

    if elastic_scale is not None or max_elastic_worker_count is not None:
        if sku is None:
            sku = instance.sku.name
        if get_sku_tier(sku) not in ["PREMIUMV2", "PREMIUMV3", "WorkflowStandard"]:
            raise ValidationError("--number-of-workers and --elastic-scale can only "
                                  "be used on premium V2/V3 or workflow SKUs. "
                                  "Use command help to see all available SKUs.")

    if elastic_scale is not None:
        # TODO use instance.elastic_scale_enabled once the ASP client factories are updated
        use_additional_properties(instance)
        instance.additional_properties["properties"]["elasticScaleEnabled"] = elastic_scale

    if max_elastic_worker_count is not None:
        instance.maximum_elastic_worker_count = max_elastic_worker_count
        if max_elastic_worker_count < number_of_workers:
            raise InvalidArgumentValueError("--max-elastic-worker-count must be greater than or equal to the "
                                            "plan's number of workers. To update the plan's number of workers, use "
                                            "--number-of-workers ")
        # TODO use instance.maximum_elastic_worker_count once the ASP client factories are updated
        use_additional_properties(instance)
        instance.additional_properties["properties"]["maximumElasticWorkerCount"] = max_elastic_worker_count

    instance.sku = sku_def
    return instance


def show_plan(cmd, resource_group_name, name):
    from azure.cli.core.commands.client_factory import get_subscription_id
    client = web_client_factory(cmd.cli_ctx)
    serverfarm_url_base = '/subscriptions/{}/resourceGroups/{}/providers/Microsoft.Web/serverfarms/{}?api-version={}'
    subscription_id = get_subscription_id(cmd.cli_ctx)
    serverfarm_url = serverfarm_url_base.format(subscription_id, resource_group_name, name, client.DEFAULT_API_VERSION)
    request_url = cmd.cli_ctx.cloud.endpoints.resource_manager + serverfarm_url
    response = send_raw_request(cmd.cli_ctx, "GET", request_url)
    return response.json()


def update_functionapp_app_service_plan(cmd, instance, sku=None, number_of_workers=None, max_burst=None):
    instance = update_app_service_plan(instance, sku, number_of_workers)
    if max_burst is not None:
        if not is_plan_elastic_premium(cmd, instance):
            raise ValidationError("Usage error: --max-burst is only supported for Elastic Premium (EP) plans")
        max_burst = validate_range_of_int_flag('--max-burst', max_burst, min_val=0, max_val=20)
        instance.maximum_elastic_worker_count = max_burst
    if number_of_workers is not None:
        number_of_workers = validate_range_of_int_flag('--number-of-workers / --min-instances',
                                                       number_of_workers, min_val=0, max_val=20)
    return update_app_service_plan(instance, sku, number_of_workers)


def show_backup_configuration(cmd, resource_group_name, webapp_name, slot=None):
    try:
        return _generic_site_operation(cmd.cli_ctx, resource_group_name, webapp_name,
                                       'get_backup_configuration', slot)
    except Exception:  # pylint: disable=broad-except
        raise ResourceNotFoundError('Backup configuration not found')


def list_backups(cmd, resource_group_name, webapp_name, slot=None):
    return _generic_site_operation(cmd.cli_ctx, resource_group_name, webapp_name, 'list_backups', slot)


def create_backup(cmd, resource_group_name, webapp_name, storage_account_url,
                  db_name=None, db_type=None,
                  db_connection_string=None, backup_name=None, slot=None):
    BackupRequest = cmd.get_models('BackupRequest')
    client = web_client_factory(cmd.cli_ctx)
    if backup_name and backup_name.lower().endswith('.zip'):
        backup_name = backup_name[:-4]
    db_setting = _create_db_setting(cmd, db_name, db_type=db_type, db_connection_string=db_connection_string)
    backup_request = BackupRequest(backup_name=backup_name,
                                   storage_account_url=storage_account_url, databases=db_setting)
    if slot:
        return client.web_apps.backup_slot(resource_group_name=resource_group_name,
                                           name=webapp_name, request=backup_request, slot=slot)
    return client.web_apps.backup(resource_group_name, webapp_name, backup_request)


def update_backup_schedule(cmd, resource_group_name, webapp_name, storage_account_url=None,
                           frequency=None, keep_at_least_one_backup=None,
                           retention_period_in_days=None, db_name=None,
                           db_connection_string=None, db_type=None, backup_name=None, slot=None):
    BackupSchedule, BackupRequest = cmd.get_models('BackupSchedule', 'BackupRequest')
    configuration = None
    if backup_name and backup_name.lower().endswith('.zip'):
        backup_name = backup_name[:-4]
    if not backup_name:
        backup_name = '{0}_{1}'.format(webapp_name, datetime.datetime.utcnow().strftime('%Y%m%d%H%M'))

    try:
        configuration = _generic_site_operation(cmd.cli_ctx, resource_group_name, webapp_name,
                                                'get_backup_configuration', slot)
    except Exception:  # pylint: disable=broad-except
        # No configuration set yet
        if not all([storage_account_url, frequency, retention_period_in_days,
                    keep_at_least_one_backup]):
            raise ResourceNotFoundError('No backup configuration found. A configuration must be created. ' +
                                        'Usage: --container-url URL --frequency TIME --retention DAYS ' +
                                        '--retain-one TRUE/FALSE')

    # If arguments were not specified, use the values in the current backup schedule
    if storage_account_url is None:
        storage_account_url = configuration.storage_account_url

    if retention_period_in_days is None:
        retention_period_in_days = configuration.backup_schedule.retention_period_in_days

    if keep_at_least_one_backup is None:
        keep_at_least_one_backup = configuration.backup_schedule.keep_at_least_one_backup
    else:
        keep_at_least_one_backup = keep_at_least_one_backup.lower() == 'true'

    if frequency:
        # Parse schedule frequency
        frequency_num, frequency_unit = _parse_frequency(cmd, frequency)
    else:
        frequency_num = configuration.backup_schedule.frequency_interval
        frequency_unit = configuration.backup_schedule.frequency_unit

    if configuration and configuration.databases:
        db = configuration.databases[0]
        db_type = db_type or db.database_type
        db_name = db_name or db.name
        db_connection_string = db_connection_string or db.connection_string

    db_setting = _create_db_setting(cmd, db_name, db_type=db_type, db_connection_string=db_connection_string)

    backup_schedule = BackupSchedule(frequency_interval=frequency_num, frequency_unit=frequency_unit.name,
                                     keep_at_least_one_backup=keep_at_least_one_backup,
                                     retention_period_in_days=retention_period_in_days)
    backup_request = BackupRequest(backup_request_name=backup_name, backup_schedule=backup_schedule,
                                   enabled=True, storage_account_url=storage_account_url,
                                   databases=db_setting)
    return _generic_site_operation(cmd.cli_ctx, resource_group_name, webapp_name, 'update_backup_configuration',
                                   slot, backup_request)


def restore_backup(cmd, resource_group_name, webapp_name, storage_account_url, backup_name,
                   db_name=None, db_type=None, db_connection_string=None,
                   target_name=None, overwrite=None, ignore_hostname_conflict=None, slot=None):
    RestoreRequest = cmd.get_models('RestoreRequest')
    client = web_client_factory(cmd.cli_ctx)
    storage_blob_name = backup_name
    if not storage_blob_name.lower().endswith('.zip'):
        storage_blob_name += '.zip'
    db_setting = _create_db_setting(cmd, db_name, db_type=db_type, db_connection_string=db_connection_string)
    restore_request = RestoreRequest(storage_account_url=storage_account_url,
                                     blob_name=storage_blob_name, overwrite=overwrite,
                                     site_name=target_name, databases=db_setting,
                                     ignore_conflicting_host_names=ignore_hostname_conflict)
    if slot:
        return client.web_apps.begin_restore_slot(resource_group_name, webapp_name, 0, slot, restore_request)

    return client.web_apps.begin_restore(resource_group_name, webapp_name, 0, restore_request)


def delete_backup(cmd, resource_group_name, webapp_name, backup_id, slot=None):
    client = web_client_factory(cmd.cli_ctx)
    if slot:
        return client.web_apps.delete_backup_slot(resource_group_name, webapp_name, backup_id, slot)
    return client.web_apps.delete_backup(resource_group_name, webapp_name, backup_id)


def list_snapshots(cmd, resource_group_name, name, slot=None):
    return _generic_site_operation(cmd.cli_ctx, resource_group_name, name, 'list_snapshots',
                                   slot)


def restore_snapshot(cmd, resource_group_name, name, time, slot=None, restore_content_only=False,  # pylint: disable=redefined-outer-name
                     source_resource_group=None, source_name=None, source_slot=None):
    from azure.cli.core.commands.client_factory import get_subscription_id
    SnapshotRecoverySource, SnapshotRestoreRequest = cmd.get_models('SnapshotRecoverySource', 'SnapshotRestoreRequest')
    client = web_client_factory(cmd.cli_ctx)
    recover_config = not restore_content_only
    if all([source_resource_group, source_name]):
        # Restore from source app to target app
        sub_id = get_subscription_id(cmd.cli_ctx)
        source_id = "/subscriptions/" + sub_id + "/resourceGroups/" + source_resource_group + \
            "/providers/Microsoft.Web/sites/" + source_name
        if source_slot:
            source_id = source_id + "/slots/" + source_slot
        source = SnapshotRecoverySource(id=source_id)
        request = SnapshotRestoreRequest(overwrite=False, snapshot_time=time, recovery_source=source,
                                         recover_configuration=recover_config)
        if slot:
            return client.web_apps.begin_restore_snapshot_slot(resource_group_name, name, slot, request)
        return client.web_apps.begin_restore_snapshot(resource_group_name, name, request)
    if any([source_resource_group, source_name]):
        raise ArgumentUsageError('usage error: --source-resource-group and '
                                 '--source-name must both be specified if one is used')
    # Overwrite app with its own snapshot
    request = SnapshotRestoreRequest(overwrite=True, snapshot_time=time, recover_configuration=recover_config)
    if slot:
        return client.web_apps.begin_restore_snapshot_slot(resource_group_name, name, slot, request)
    return client.web_apps.begin_restore_snapshot(resource_group_name, name, request)


# pylint: disable=inconsistent-return-statements
def _create_db_setting(cmd, db_name, db_type, db_connection_string):
    DatabaseBackupSetting = cmd.get_models('DatabaseBackupSetting')
    if all([db_name, db_type, db_connection_string]):
        return [DatabaseBackupSetting(database_type=db_type, name=db_name, connection_string=db_connection_string)]
    if any([db_name, db_type, db_connection_string]):
        raise ArgumentUsageError('usage error: --db-name NAME --db-type TYPE --db-connection-string STRING')


def _parse_frequency(cmd, frequency):
    FrequencyUnit = cmd.get_models('FrequencyUnit')
    unit_part = frequency.lower()[-1]
    if unit_part == 'd':
        frequency_unit = FrequencyUnit.day
    elif unit_part == 'h':
        frequency_unit = FrequencyUnit.hour
    else:
        raise InvalidArgumentValueError('Frequency must end with d or h for "day" or "hour"')

    try:
        frequency_num = int(frequency[:-1])
    except ValueError:
        raise InvalidArgumentValueError('Frequency must start with a number')

    if frequency_num < 0:
        raise InvalidArgumentValueError('Frequency must be positive')

    return frequency_num, frequency_unit


def _get_deleted_apps_locations(cli_ctx):
    client = get_mgmt_service_client(cli_ctx, ResourceType.MGMT_RESOURCE_RESOURCES)
    web_provider = client.providers.get('Microsoft.Web')
    del_sites_resource = next((x for x in web_provider.resource_types if x.resource_type == 'deletedSites'), None)
    if del_sites_resource:
        return del_sites_resource.locations
    return []


def _get_local_git_url(cli_ctx, client, resource_group_name, name, slot=None):
    user = client.get_publishing_user()
    result = _generic_site_operation(cli_ctx, resource_group_name, name, 'get_source_control', slot)
    parsed = urlparse(result.repo_url)
    return '{}://{}@{}/{}.git'.format(parsed.scheme, user.publishing_user_name,
                                      parsed.netloc, name)


def _get_scm_url(cmd, resource_group_name, name, slot=None):
    from azure.mgmt.web.models import HostType
    app = _generic_site_operation(cmd.cli_ctx, resource_group_name, name, 'get', slot)
    for host in app.host_name_ssl_states or []:
        if host.host_type == HostType.repository:
            return "https://{}".format(host.name)

    # this should not happen, but throw anyway
    raise ResourceNotFoundError('Failed to retrieve Scm Uri')


def get_publishing_user(cmd):
    client = web_client_factory(cmd.cli_ctx)
    return client.get_publishing_user()


def set_deployment_user(cmd, user_name, password=None):
    '''
    Update deployment credentials.(Note, all webapps in your subscription will be impacted)
    '''
    User = cmd.get_models('User')
    client = web_client_factory(cmd.cli_ctx)
    user = User(publishing_user_name=user_name)
    if password is None:
        try:
            password = prompt_pass(msg='Password: ', confirm=True)
        except NoTTYException:
            raise ArgumentUsageError('Please specify both username and password in non-interactive mode.')

    user.publishing_password = password
    return client.update_publishing_user(user)


def list_publishing_credentials(cmd, resource_group_name, name, slot=None):
    content = _generic_site_operation(cmd.cli_ctx, resource_group_name, name,
                                      'begin_list_publishing_credentials', slot)
    return content.result()


def list_publish_profiles(cmd, resource_group_name, name, slot=None, xml=False):
    import xmltodict
    content = _generic_site_operation(cmd.cli_ctx, resource_group_name, name,
                                      'list_publishing_profile_xml_with_secrets', slot, {"format": "WebDeploy"})
    full_xml = ''
    for f in content:
        full_xml += f.decode()

    if not xml:
        profiles = xmltodict.parse(full_xml, xml_attribs=True)['publishData']['publishProfile']
        converted = []

        if not isinstance(profiles, list):
            profiles = [profiles]

        for profile in profiles:
            new = {}
            for key in profile:
                # strip the leading '@' xmltodict put in for attributes
                new[key.lstrip('@')] = profile[key]
            converted.append(new)
        return converted

    cmd.cli_ctx.invocation.data['output'] = 'tsv'
    return full_xml


def enable_cd(cmd, resource_group_name, name, enable, slot=None):
    settings = []
    settings.append("DOCKER_ENABLE_CI=" + enable)

    update_app_settings(cmd, resource_group_name, name, settings, slot)

    return show_container_cd_url(cmd, resource_group_name, name, slot)


def show_container_cd_url(cmd, resource_group_name, name, slot=None):
    settings = get_app_settings(cmd, resource_group_name, name, slot)
    docker_enabled = False
    for setting in settings:
        if setting['name'] == 'DOCKER_ENABLE_CI' and setting['value'] == 'true':
            docker_enabled = True
            break

    cd_settings = {}
    cd_settings['DOCKER_ENABLE_CI'] = docker_enabled

    if docker_enabled:
        credentials = list_publishing_credentials(cmd, resource_group_name, name, slot)
        if credentials:
            cd_url = credentials.scm_uri + '/docker/hook'
            cd_settings['CI_CD_URL'] = cd_url
    else:
        cd_settings['CI_CD_URL'] = ''

    return cd_settings


def view_in_browser(cmd, resource_group_name, name, slot=None, logs=False):
    url = _get_url(cmd, resource_group_name, name, slot)
    open_page_in_browser(url)
    if logs:
        get_streaming_log(cmd, resource_group_name, name, provider=None, slot=slot)


def _get_url(cmd, resource_group_name, name, slot=None):
    SslState = cmd.get_models('SslState')
    site = _generic_site_operation(cmd.cli_ctx, resource_group_name, name, 'get', slot)
    if not site:
        raise ResourceNotFoundError("'{}' app doesn't exist".format(name))
    url = site.enabled_host_names[0]  # picks the custom domain URL incase a domain is assigned
    ssl_host = next((h for h in site.host_name_ssl_states
                     if h.ssl_state != SslState.disabled), None)
    return ('https' if ssl_host else 'http') + '://' + url


# TODO: expose new blob support
def config_diagnostics(cmd, resource_group_name, name, level=None,
                       application_logging=None, web_server_logging=None,
                       docker_container_logging=None, detailed_error_messages=None,
                       failed_request_tracing=None, slot=None):
    from azure.mgmt.web.models import (FileSystemApplicationLogsConfig, ApplicationLogsConfig,
                                       AzureBlobStorageApplicationLogsConfig, SiteLogsConfig,
                                       HttpLogsConfig, FileSystemHttpLogsConfig,
                                       EnabledConfig)
    client = web_client_factory(cmd.cli_ctx)
    # TODO: ensure we call get_site only once
    site = client.web_apps.get(resource_group_name, name)
    if not site:
        raise ResourceNotFoundError("'{}' app doesn't exist".format(name))

    application_logs = None
    if application_logging:
        fs_log = None
        blob_log = None
        level = level if application_logging != 'off' else False
        level = True if level is None else level
        if application_logging in ['filesystem', 'off']:
            fs_log = FileSystemApplicationLogsConfig(level=level)
        if application_logging in ['azureblobstorage', 'off']:
            blob_log = AzureBlobStorageApplicationLogsConfig(level=level, retention_in_days=3,
                                                             sas_url=None)
        application_logs = ApplicationLogsConfig(file_system=fs_log,
                                                 azure_blob_storage=blob_log)

    http_logs = None
    server_logging_option = web_server_logging or docker_container_logging
    if server_logging_option:
        # TODO: az blob storage log config currently not in use, will be impelemented later.
        # Tracked as Issue: #4764 on Github
        filesystem_log_config = None
        turned_on = server_logging_option != 'off'
        if server_logging_option in ['filesystem', 'off']:
            # 100 mb max log size, retention lasts 3 days. Yes we hard code it, portal does too
            filesystem_log_config = FileSystemHttpLogsConfig(retention_in_mb=100, retention_in_days=3,
                                                             enabled=turned_on)
        http_logs = HttpLogsConfig(file_system=filesystem_log_config, azure_blob_storage=None)

    detailed_error_messages_logs = (None if detailed_error_messages is None
                                    else EnabledConfig(enabled=detailed_error_messages))
    failed_request_tracing_logs = (None if failed_request_tracing is None
                                   else EnabledConfig(enabled=failed_request_tracing))
    site_log_config = SiteLogsConfig(application_logs=application_logs,
                                     http_logs=http_logs,
                                     failed_requests_tracing=failed_request_tracing_logs,
                                     detailed_error_messages=detailed_error_messages_logs)

    return _generic_site_operation(cmd.cli_ctx, resource_group_name, name, 'update_diagnostic_logs_config',
                                   slot, site_log_config)


def show_diagnostic_settings(cmd, resource_group_name, name, slot=None):
    return _generic_site_operation(cmd.cli_ctx, resource_group_name, name, 'get_diagnostic_logs_configuration', slot)


def show_deployment_log(cmd, resource_group, name, slot=None, deployment_id=None):
    import requests
    scm_url = _get_scm_url(cmd, resource_group, name, slot)
    headers = get_scm_site_headers(cmd.cli_ctx, name, resource_group, slot)

    deployment_log_url = ''
    if deployment_id:
        deployment_log_url = '{}/api/deployments/{}/log'.format(scm_url, deployment_id)
    else:
        deployments_url = '{}/api/deployments/'.format(scm_url)
        response = requests.get(deployments_url, headers=headers)

        if response.status_code != 200:
            raise CLIError("Failed to connect to '{}' with status code '{}' and reason '{}'".format(
                deployments_url, response.status_code, response.reason))

        sorted_logs = sorted(
            response.json(),
            key=lambda x: x['start_time'],
            reverse=True
        )
        if sorted_logs and sorted_logs[0]:
            deployment_log_url = sorted_logs[0].get('log_url', '')

    if deployment_log_url:
        response = requests.get(deployment_log_url, headers=headers)
        if response.status_code != 200:
            raise CLIError("Failed to connect to '{}' with status code '{}' and reason '{}'".format(
                deployment_log_url, response.status_code, response.reason))
        return response.json()
    return []


def list_deployment_logs(cmd, resource_group, name, slot=None):
    import requests

    scm_url = _get_scm_url(cmd, resource_group, name, slot)
    headers = get_scm_site_headers(cmd.cli_ctx, name, resource_group, slot)
    deployment_log_url = '{}/api/deployments/'.format(scm_url)

    response = requests.get(deployment_log_url, headers=headers)

    if response.status_code != 200:
        raise CLIError("Failed to connect to '{}' with status code '{}' and reason '{}'".format(
            scm_url, response.status_code, response.reason))

    return response.json() or []


def config_slot_auto_swap(cmd, resource_group_name, webapp, slot, auto_swap_slot=None, disable=None):
    client = web_client_factory(cmd.cli_ctx)
    site_config = client.web_apps.get_configuration_slot(resource_group_name, webapp, slot)
    site_config.auto_swap_slot_name = '' if disable else (auto_swap_slot or 'production')
    return _generic_site_operation(cmd.cli_ctx, resource_group_name, webapp, 'update_configuration', slot, site_config)


def list_slots(cmd, resource_group_name, webapp):
    client = web_client_factory(cmd.cli_ctx)
    slots = list(client.web_apps.list_slots(resource_group_name, webapp))
    for slot in slots:
        slot.name = slot.name.split('/')[-1]
        setattr(slot, 'app_service_plan', parse_resource_id(slot.server_farm_id)['name'])
        del slot.server_farm_id
    return slots


def swap_slot(cmd, resource_group_name, webapp, slot, target_slot=None, preserve_vnet=None, action='swap'):
    client = web_client_factory(cmd.cli_ctx)
    # Default isPreserveVnet to 'True' if preserve_vnet is 'None'
    isPreserveVnet = preserve_vnet if preserve_vnet is not None else 'true'
    # converstion from string to Boolean
    isPreserveVnet = bool(isPreserveVnet == 'true')
    CsmSlotEntity = cmd.get_models('CsmSlotEntity')
    slot_swap_entity = CsmSlotEntity(target_slot=target_slot or 'production', preserve_vnet=isPreserveVnet)
    if action == 'swap':
        poller = client.web_apps.begin_swap_slot(resource_group_name, webapp, slot, slot_swap_entity)
        return poller
    if action == 'preview':
        if slot is None:
            result = client.web_apps.apply_slot_config_to_production(resource_group_name, webapp, slot_swap_entity)
        else:
            result = client.web_apps.apply_slot_configuration_slot(resource_group_name, webapp, slot, slot_swap_entity)
        return result
    # we will reset both source slot and target slot
    if target_slot is None:
        client.web_apps.reset_production_slot_config(resource_group_name, webapp)
    else:
        client.web_apps.reset_slot_configuration_slot(resource_group_name, webapp, target_slot)
    return None


def delete_slot(cmd, resource_group_name, webapp, slot):
    client = web_client_factory(cmd.cli_ctx)
    # TODO: once swagger finalized, expose other parameters like: delete_all_slots, etc...
    client.web_apps.delete_slot(resource_group_name, webapp, slot)


def set_traffic_routing(cmd, resource_group_name, name, distribution):
    RampUpRule = cmd.get_models('RampUpRule')
    client = web_client_factory(cmd.cli_ctx)
    site = client.web_apps.get(resource_group_name, name)
    if not site:
        raise ResourceNotFoundError("'{}' app doesn't exist".format(name))
    configs = get_site_configs(cmd, resource_group_name, name)
    host_name_split = site.default_host_name.split('.', 1)
    host_name_suffix = '.' + host_name_split[1]
    host_name_val = host_name_split[0]
    configs.experiments.ramp_up_rules = []
    for r in distribution:
        slot, percentage = r.split('=')
        action_host_name_slot = host_name_val + "-" + slot
        configs.experiments.ramp_up_rules.append(RampUpRule(action_host_name=action_host_name_slot + host_name_suffix,
                                                            reroute_percentage=float(percentage),
                                                            name=slot))
    _generic_site_operation(cmd.cli_ctx, resource_group_name, name, 'update_configuration', None, configs)

    return configs.experiments.ramp_up_rules


def show_traffic_routing(cmd, resource_group_name, name):
    configs = get_site_configs(cmd, resource_group_name, name)
    return configs.experiments.ramp_up_rules


def clear_traffic_routing(cmd, resource_group_name, name):
    set_traffic_routing(cmd, resource_group_name, name, [])


def enable_credentials(cmd, resource_group_name, name, enable, slot=None):
    from azure.mgmt.web.models import CorsSettings
    configs = get_site_configs(cmd, resource_group_name, name, slot)
    if not configs.cors:
        configs.cors = CorsSettings()
    configs.cors.support_credentials = enable
    result = _generic_site_operation(cmd.cli_ctx, resource_group_name, name, 'update_configuration', slot, configs)
    return result.cors


def add_cors(cmd, resource_group_name, name, allowed_origins, slot=None):
    from azure.mgmt.web.models import CorsSettings
    configs = get_site_configs(cmd, resource_group_name, name, slot)
    if not configs.cors:
        configs.cors = CorsSettings()
    configs.cors.allowed_origins = (configs.cors.allowed_origins or []) + allowed_origins
    result = _generic_site_operation(cmd.cli_ctx, resource_group_name, name, 'update_configuration', slot, configs)
    return result.cors


def remove_cors(cmd, resource_group_name, name, allowed_origins, slot=None):
    configs = get_site_configs(cmd, resource_group_name, name, slot)
    if configs.cors:
        if allowed_origins:
            configs.cors.allowed_origins = [x for x in (configs.cors.allowed_origins or []) if x not in allowed_origins]
        else:
            configs.cors.allowed_origins = []
        configs = _generic_site_operation(cmd.cli_ctx, resource_group_name, name, 'update_configuration', slot, configs)
    return configs.cors


def show_cors(cmd, resource_group_name, name, slot=None):
    configs = get_site_configs(cmd, resource_group_name, name, slot)
    return configs.cors


def get_streaming_log(cmd, resource_group_name, name, provider=None, slot=None):
    # ping the site first to ensure that the site container is running
    # logsteam does not work if the site container is not running
    # See https://github.com/Azure/azure-cli/issues/23058
    ping_site(cmd, resource_group_name, name, slot)
    scm_url = _get_scm_url(cmd, resource_group_name, name, slot)
    streaming_url = scm_url + '/logstream'
    if provider:
        streaming_url += ('/' + provider.lstrip('/'))

    headers = get_scm_site_headers(cmd.cli_ctx, name, resource_group_name, slot)
    t = threading.Thread(target=_get_log, args=(streaming_url, headers))
    t.daemon = True
    t.start()

    while True:
        time.sleep(100)  # so that ctrl+c can stop the command


def ping_site(cmd, resource_group_name, name, slot, timeout=230):
    import urllib3
    try:
        site_url = _get_url(cmd, resource_group_name, name, slot)
        http = urllib3.PoolManager(timeout=urllib3.Timeout(connect=timeout, read=timeout))
        http.request('GET', site_url)
    except Exception:  # pylint: disable=broad-except
        logger.warning("Unable to reach the app.")
        raise


def download_historical_logs(cmd, resource_group_name, name, log_file=None, slot=None):
    scm_url = _get_scm_url(cmd, resource_group_name, name, slot)
    url = scm_url.rstrip('/') + '/dump'
    headers = get_scm_site_headers(cmd.cli_ctx, name, resource_group_name, slot)
    _get_log(url, headers, log_file)
    logger.warning('Downloaded logs to %s', log_file)


def _get_site_credential(cli_ctx, resource_group_name, name, slot=None):
    creds = _generic_site_operation(cli_ctx, resource_group_name, name, 'begin_list_publishing_credentials', slot)
    creds = creds.result()
    return (creds.publishing_user_name, creds.publishing_password)


def get_bearer_token(cli_ctx):
    from azure.cli.core._profile import Profile
    profile = Profile(cli_ctx=cli_ctx)
    credential, _, _ = profile.get_login_credentials()
    bearer_token = credential.get_token().token
    return bearer_token


def basic_auth_supported(cli_ctx, name, resource_group_name, slot=None):
    return _generic_site_operation(cli_ctx, resource_group_name, name, 'get_scm_allowed', slot).allow


# auth with basic auth if available
def get_scm_site_headers(cli_ctx, name, resource_group_name, slot=None, additional_headers=None):
    import urllib3

    if basic_auth_supported(cli_ctx, name, resource_group_name, slot):
        logger.info("[AUTH]: basic")
        username, password = _get_site_credential(cli_ctx, resource_group_name, name, slot)
        headers = urllib3.util.make_headers(basic_auth=f"{username}:{password}")
    else:
        logger.info("[AUTH]: AAD")
        headers = urllib3.util.make_headers()
        headers["Authorization"] = f"Bearer {get_bearer_token(cli_ctx)}"
    headers['User-Agent'] = get_az_user_agent()
    headers['x-ms-client-request-id'] = cli_ctx.data['headers']['x-ms-client-request-id']
    # allow setting Content-Type, Cache-Control, etc. headers
    if additional_headers:
        for k, v in additional_headers.items():
            headers[k] = v

    return headers


def _get_log(url, headers, log_file=None):
    http = get_pool_manager(url)
    r = http.request(
        'GET',
        url,
        headers=headers,
        preload_content=False
    )
    if r.status != 200:
        raise CLIError("Failed to connect to '{}' with status code '{}' and reason '{}'".format(
            url, r.status, r.reason))
    if log_file:  # download logs
        with open(log_file, 'wb') as f:
            while True:
                data = r.read(1024)
                if not data:
                    break
                f.write(data)
    else:  # streaming
        std_encoding = sys.stdout.encoding
        try:
            for chunk in r.stream():
                if chunk:
                    # Extra encode() and decode for stdout which does not support 'utf-8'
                    logger.warning(chunk.decode(encoding='utf-8', errors='replace')
                                   .encode(std_encoding, errors='replace')
                                   .decode(std_encoding, errors='replace')
                                   .rstrip('\n\r'))  # each line of log has CRLF.
        except Exception as ex:  # pylint: disable=broad-except
            logger.error("Log stream interrupted. Exiting live log stream.")
            logger.debug(ex)
        finally:
            r.release_conn()


def upload_ssl_cert(cmd, resource_group_name,
                    name, certificate_password,
                    certificate_file, slot=None,
                    certificate_name=None):
    Certificate = cmd.get_models('Certificate')
    client = web_client_factory(cmd.cli_ctx)
    webapp = _generic_site_operation(cmd.cli_ctx, resource_group_name, name, 'get', slot)
    cert_file = open(certificate_file, 'rb')
    cert_contents = cert_file.read()
    hosting_environment_profile_param = (webapp.hosting_environment_profile.name
                                         if webapp.hosting_environment_profile else '')

    try:
        thumb_print = _get_cert(certificate_password, certificate_file)
    except OpenSSL.crypto.Error as e:
        raise UnclassifiedUserFault(f"Failed to get the certificate's thrumbprint with error: '{e}'. "
                                    "Please double check the certificate password.") from e
    if certificate_name:
        cert_name = certificate_name
    else:
        cert_name = _generate_cert_name(thumb_print, hosting_environment_profile_param,
                                        webapp.location, resource_group_name)
    cert = Certificate(password=certificate_password, pfx_blob=cert_contents,
                       location=webapp.location, server_farm_id=webapp.server_farm_id)
    return client.certificates.create_or_update(resource_group_name, cert_name, cert)


def _generate_cert_name(thumb_print, hosting_environment, location, resource_group_name):
    return "%s_%s_%s_%s" % (thumb_print, hosting_environment, location, resource_group_name)


def _get_cert(certificate_password, certificate_file):
    ''' Decrypts the .pfx file '''
    p12 = OpenSSL.crypto.load_pkcs12(open(certificate_file, 'rb').read(), certificate_password)
    cert = p12.get_certificate()
    digest_algorithm = 'sha1'
    thumbprint = cert.digest(digest_algorithm).decode("utf-8").replace(':', '')
    return thumbprint


def list_ssl_certs(cmd, resource_group_name):
    client = web_client_factory(cmd.cli_ctx)
    return client.certificates.list_by_resource_group(resource_group_name)


def show_ssl_cert(cmd, resource_group_name, certificate_name):
    client = web_client_factory(cmd.cli_ctx)
    return client.certificates.get(resource_group_name, certificate_name)


def delete_ssl_cert(cmd, resource_group_name, certificate_thumbprint):
    client = web_client_factory(cmd.cli_ctx)
    webapp_certs = client.certificates.list_by_resource_group(resource_group_name)
    for webapp_cert in webapp_certs:
        if webapp_cert.thumbprint == certificate_thumbprint:
            return client.certificates.delete(resource_group_name, webapp_cert.name)
    raise ResourceNotFoundError("Certificate for thumbprint '{}' not found".format(certificate_thumbprint))


def import_ssl_cert(cmd, resource_group_name, name, key_vault, key_vault_certificate_name, certificate_name=None):
    Certificate = cmd.get_models('Certificate')
    client = web_client_factory(cmd.cli_ctx)
    webapp = client.web_apps.get(resource_group_name, name)
    if not webapp:
        raise ResourceNotFoundError("'{}' app doesn't exist in resource group {}".format(name, resource_group_name))
    server_farm_id = webapp.server_farm_id
    location = webapp.location
    kv_id = None
    if not is_valid_resource_id(key_vault):
        kv_client = get_mgmt_service_client(cmd.cli_ctx, ResourceType.MGMT_KEYVAULT)
        key_vaults = kv_client.vaults.list_by_subscription()
        for kv in key_vaults:
            if key_vault == kv.name:
                kv_id = kv.id
                break
    else:
        kv_id = key_vault

    if kv_id is None:
        kv_msg = 'The Key Vault {0} was not found in the subscription in context. ' \
                 'If your Key Vault is in a different subscription, please specify the full Resource ID: ' \
                 '\naz .. ssl import -n {1} -g {2} --key-vault-certificate-name {3} ' \
                 '--key-vault /subscriptions/[sub id]/resourceGroups/[rg]/providers/Microsoft.KeyVault/' \
                 'vaults/{0}'.format(key_vault, name, resource_group_name, key_vault_certificate_name)
        logger.warning(kv_msg)
        return

    kv_id_parts = parse_resource_id(kv_id)
    kv_name = kv_id_parts['name']
    kv_resource_group_name = kv_id_parts['resource_group']
    kv_subscription = kv_id_parts['subscription']

    # If in the public cloud, check if certificate is an app service certificate, in the same or a diferent
    # subscription
    kv_secret_name = None
    cloud_type = cmd.cli_ctx.cloud.name
    from azure.cli.core.commands.client_factory import get_subscription_id
    subscription_id = get_subscription_id(cmd.cli_ctx)
    if cloud_type.lower() == PUBLIC_CLOUD.lower():
        if kv_subscription.lower() != subscription_id.lower():
            diff_subscription_client = get_mgmt_service_client(cmd.cli_ctx, ResourceType.MGMT_APPSERVICE,
                                                               subscription_id=kv_subscription)
            ascs = diff_subscription_client.app_service_certificate_orders.list(api_version=VERSION_2022_09_01)
        else:
            ascs = client.app_service_certificate_orders.list(api_version=VERSION_2022_09_01)

        kv_secret_name = None
        for asc in ascs:
            if asc.name == key_vault_certificate_name:
                kv_secret_name = asc.certificates[key_vault_certificate_name].key_vault_secret_name

    # if kv_secret_name is not populated, it is not an appservice certificate, proceed for KV certificates
    if not kv_secret_name:
        kv_secret_name = key_vault_certificate_name

    if certificate_name:
        cert_name = certificate_name
    else:
        cert_name = '{}-{}-{}'.format(resource_group_name, kv_name, key_vault_certificate_name)

    lnk = 'https://azure.github.io/AppService/2016/05/24/Deploying-Azure-Web-App-Certificate-through-Key-Vault.html'
    lnk_msg = 'Find more details here: {}'.format(lnk)
    if not _check_service_principal_permissions(cmd, kv_resource_group_name, kv_name, kv_subscription):
        logger.warning('Unable to verify Key Vault permissions.')
        logger.warning('You may need to grant Microsoft.Azure.WebSites service principal the Secret:Get permission')
        logger.warning(lnk_msg)

    kv_cert_def = Certificate(location=location, key_vault_id=kv_id, password='',
                              key_vault_secret_name=kv_secret_name, server_farm_id=server_farm_id)

    return client.certificates.create_or_update(name=cert_name, resource_group_name=resource_group_name,
                                                certificate_envelope=kv_cert_def)


def create_managed_ssl_cert(cmd, resource_group_name, name, hostname, slot=None, certificate_name=None):
    Certificate = cmd.get_models('Certificate')
    hostname = hostname.lower()
    client = web_client_factory(cmd.cli_ctx)
    webapp = _generic_site_operation(cmd.cli_ctx, resource_group_name, name, 'get', slot)
    if not webapp:
        slot_text = "Deployment slot {} in ".format(slot) if slot else ''
        raise ResourceNotFoundError("{0}app {1} doesn't exist in resource group {2}".format(slot_text,
                                                                                            name,
                                                                                            resource_group_name))

    parsed_plan_id = parse_resource_id(webapp.server_farm_id)
    plan_info = client.app_service_plans.get(parsed_plan_id['resource_group'], parsed_plan_id['name'])
    if plan_info.sku.tier.upper() == 'FREE' or plan_info.sku.tier.upper() == 'SHARED':
        raise ValidationError('Managed Certificate is not supported on Free and Shared tier.')

    if not _verify_hostname_binding(cmd, resource_group_name, name, hostname, slot):
        slot_text = " --slot {}".format(slot) if slot else ""
        raise ValidationError("Hostname (custom domain) '{0}' is not registered with {1}. "
                              "Use 'az webapp config hostname add --resource-group {2} "
                              "--webapp-name {1}{3} --hostname {0}' "
                              "to register the hostname.".format(hostname, name, resource_group_name, slot_text))

    server_farm_id = webapp.server_farm_id
    location = webapp.location
    easy_cert_def = Certificate(location=location, canonical_name=hostname,
                                server_farm_id=server_farm_id, password='')

    # TODO: Update manual polling to use LongRunningOperation once backend API & new SDK supports polling
    try:
        certificate_name = hostname if not certificate_name else certificate_name
        return client.certificates.create_or_update(name=certificate_name, resource_group_name=resource_group_name,
                                                    certificate_envelope=easy_cert_def)
    except Exception as ex:
        poll_url = ex.response.headers['Location'] if 'Location' in ex.response.headers else None
        if ex.response.status_code == 202 and poll_url:
            r = send_raw_request(cmd.cli_ctx, method='get', url=poll_url)
            poll_timeout = time.time() + 60 * 2  # 2 minute timeout

            while r.status_code != 200 and time.time() < poll_timeout:
                time.sleep(5)
                r = send_raw_request(cmd.cli_ctx, method='get', url=poll_url)

            if r.status_code == 200:
                try:
                    return r.json()
                except ValueError:
                    return r.text
            logger.warning("Managed Certificate creation in progress. Please use the command "
                           "'az webapp config ssl show -g %s --certificate-name %s' "
                           " to view your certificate once it is created", resource_group_name, certificate_name)
            return
        raise CLIError(ex)


def _check_service_principal_permissions(cmd, resource_group_name, key_vault_name, key_vault_subscription):
    from azure.cli.command_modules.role import graph_client_factory, GraphError
    graph_client = graph_client_factory(cmd.cli_ctx)
    from azure.cli.core.commands.client_factory import get_subscription_id
    subscription = get_subscription_id(cmd.cli_ctx)
    # Cannot check if key vault is in another subscription
    if subscription != key_vault_subscription:
        return False
    kv_client = get_mgmt_service_client(cmd.cli_ctx, ResourceType.MGMT_KEYVAULT)
    vault = kv_client.vaults.get(resource_group_name=resource_group_name, vault_name=key_vault_name)
    # Check for Microsoft.Azure.WebSites app registration
    AZURE_PUBLIC_WEBSITES_APP_ID = 'abfa0a7c-a6b6-4736-8310-5855508787cd'
    AZURE_GOV_WEBSITES_APP_ID = '6a02c803-dafd-4136-b4c3-5a6f318b4714'
    for policy in vault.properties.access_policies:
        try:
            sp = graph_client.service_principal_get(policy.object_id)
            if sp['appId'] == AZURE_PUBLIC_WEBSITES_APP_ID or sp['appId'] == AZURE_GOV_WEBSITES_APP_ID:
                for perm in policy.permissions.secrets:
                    if perm == "Get":
                        return True
        except GraphError:
            pass  # Lookup will fail for non service principals (users, groups, etc.)
    return False


def _update_host_name_ssl_state(cmd, resource_group_name, webapp_name, webapp,
                                host_name, ssl_state, thumbprint, slot=None):
    Site, HostNameSslState = cmd.get_models('Site', 'HostNameSslState')
    updated_webapp = Site(host_name_ssl_states=[HostNameSslState(name=host_name,
                                                                 ssl_state=ssl_state,
                                                                 thumbprint=thumbprint,
                                                                 to_update=True)],
                          location=webapp.location, tags=webapp.tags)
    return _generic_site_operation(cmd.cli_ctx, resource_group_name, webapp_name, 'begin_create_or_update',
                                   slot, updated_webapp)


def _update_ssl_binding(cmd, resource_group_name, name, certificate_thumbprint, ssl_type, hostname, slot=None):
    client = web_client_factory(cmd.cli_ctx)
    webapp = client.web_apps.get(resource_group_name, name)
    if not webapp:
        raise ResourceNotFoundError("'{}' app doesn't exist".format(name))

    cert_resource_group_name = parse_resource_id(webapp.server_farm_id)['resource_group']
    webapp_certs = client.certificates.list_by_resource_group(cert_resource_group_name)

    found_cert = None
    # search for a cert that matches in the app service plan's RG
    for webapp_cert in webapp_certs:
        if webapp_cert.thumbprint == certificate_thumbprint:
            found_cert = webapp_cert
    # search for a cert that matches in the webapp's RG
    if not found_cert:
        webapp_certs = client.certificates.list_by_resource_group(resource_group_name)
        for webapp_cert in webapp_certs:
            if webapp_cert.thumbprint == certificate_thumbprint:
                found_cert = webapp_cert
    # search for a cert that matches in the subscription, filtering on the serverfarm
    if not found_cert:
        sub_certs = client.certificates.list(filter=f"ServerFarmId eq '{webapp.server_farm_id}'")
        found_cert = next(iter([c for c in sub_certs if c.thumbprint == certificate_thumbprint]), None)
    if found_cert:
        if not hostname:
            if len(found_cert.host_names) == 1 and not found_cert.host_names[0].startswith('*'):
                return _update_host_name_ssl_state(cmd, resource_group_name, name, webapp,
                                                   found_cert.host_names[0], ssl_type,
                                                   certificate_thumbprint, slot)
            query_result = list_hostnames(cmd, resource_group_name, name, slot)
            hostnames_in_webapp = [x.name.split('/')[-1] for x in query_result]
            to_update = _match_host_names_from_cert(found_cert.host_names, hostnames_in_webapp)
        else:
            to_update = [hostname]
        for h in to_update:
            _update_host_name_ssl_state(cmd, resource_group_name, name, webapp,
                                        h, ssl_type, certificate_thumbprint, slot)

        return show_app(cmd, resource_group_name, name, slot)

    raise ResourceNotFoundError("Certificate for thumbprint '{}' not found.".format(certificate_thumbprint))


def bind_ssl_cert(cmd, resource_group_name, name, certificate_thumbprint, ssl_type, hostname=None, slot=None):
    SslState = cmd.get_models('SslState')
    return _update_ssl_binding(cmd, resource_group_name, name, certificate_thumbprint,
                               SslState.sni_enabled if ssl_type == 'SNI' else SslState.ip_based_enabled, hostname, slot)


def unbind_ssl_cert(cmd, resource_group_name, name, certificate_thumbprint, hostname=None, slot=None):
    SslState = cmd.get_models('SslState')
    return _update_ssl_binding(cmd, resource_group_name, name,
                               certificate_thumbprint, SslState.disabled, hostname, slot)


def _match_host_names_from_cert(hostnames_from_cert, hostnames_in_webapp):
    # the goal is to match '*.foo.com' with host name like 'admin.foo.com', 'logs.foo.com', etc
    matched = set()
    for hostname in hostnames_from_cert:
        if hostname.startswith('*'):
            for h in hostnames_in_webapp:
                if hostname[hostname.find('.'):] == h[h.find('.'):]:
                    matched.add(h)
        elif hostname in hostnames_in_webapp:
            matched.add(hostname)
    return matched


# help class handles runtime stack in format like 'node|6.1', 'php|5.5'
# pylint: disable=too-few-public-methods
class _AbstractStackRuntimeHelper:
    def __init__(self, cmd, linux=False, windows=False):
        self._cmd = cmd
        self._client = web_client_factory(cmd.cli_ctx)
        self._linux = linux
        self._windows = windows
        self._stacks = []

    @property
    def stacks(self):
        self._load_stacks()
        return self._stacks

    def _get_raw_stacks_from_api(self):
        raise NotImplementedError

    # updates self._stacks
    def _parse_raw_stacks(self, stacks):
        raise NotImplementedError

    def _load_stacks(self):
        if self._stacks:
            return
        stacks = self._get_raw_stacks_from_api()
        self._parse_raw_stacks(stacks)


# WebApps stack class
class _StackRuntimeHelper(_AbstractStackRuntimeHelper):
    DEFAULT_DELIMETER = "|"  # character that separates runtime name from version
    ALLOWED_DELIMETERS = "|:"  # delimiters allowed: '|', ':'

    # pylint: disable=too-few-public-methods
    class Runtime:
        def __init__(self, display_name=None, configs=None, github_actions_properties=None, linux=False):
            self.display_name = display_name
            self.configs = configs if configs is not None else dict()
            self.github_actions_properties = github_actions_properties
            self.linux = linux

    def __init__(self, cmd, linux=False, windows=False):
        # TODO try and get API support for this so it isn't hardcoded
        self.windows_config_mappings = {
            'node': 'WEBSITE_NODE_DEFAULT_VERSION',
            'python': 'python_version',
            'php': 'php_version',
            'aspnet': 'net_framework_version',
            'dotnet': 'net_framework_version',
            'dotnetcore': None
        }
        super().__init__(cmd, linux=linux, windows=windows)

    def get_stack_names_only(self, delimiter=None):
        windows_stacks = [s.display_name for s in self.stacks if not s.linux]
        linux_stacks = [s.display_name for s in self.stacks if s.linux]
        if delimiter is not None:
            windows_stacks = [n.replace(self.DEFAULT_DELIMETER, delimiter) for n in windows_stacks]
            linux_stacks = [n.replace(self.DEFAULT_DELIMETER, delimiter) for n in linux_stacks]
        if self._linux and not self._windows:
            return linux_stacks
        if self._windows and not self._linux:
            return windows_stacks
        return {LINUX_OS_NAME: linux_stacks, WINDOWS_OS_NAME: windows_stacks}

    def _get_raw_stacks_from_api(self):
        return list(self._client.provider.get_web_app_stacks(stack_os_type=None))

    def _parse_raw_stacks(self, stacks):
        for lang in stacks:
            if lang.display_text.lower() == "java":
                continue  # info on java stacks is taken from the "java containers" stacks
            for major_version in lang.major_versions:
                if self._linux:
                    self._parse_major_version_linux(major_version, self._stacks)
                if self._windows:
                    self._parse_major_version_windows(major_version, self._stacks, self.windows_config_mappings)

    @classmethod
    def remove_delimiters(cls, runtime):
        if not runtime:
            return runtime
        runtime = re.split("[{}]".format(cls.ALLOWED_DELIMETERS), runtime)
        return cls.DEFAULT_DELIMETER.join(filter(None, runtime))

    def resolve(self, display_name, linux=False):
        display_name = display_name.lower()
        stack = next((s for s in self.stacks if s.linux == linux and s.display_name.lower() == display_name), None)
        if stack is None:  # help convert previously acceptable stack names into correct ones if runtime not found
            old_to_new_windows = {
                "node|12-lts": "node|12lts",
                "node|14-lts": "node|14lts",
                "node|16-lts": "node|16lts",
                "dotnet|5.0": "dotnet|5",
                "dotnet|6.0": "dotnet|6",
            }
            old_to_new_linux = {
                "dotnet|5.0": "dotnetcore|5.0",
                "dotnet|6.0": "dotnetcore|6.0",
            }
            if linux:
                display_name = old_to_new_linux.get(display_name)
            else:
                display_name = old_to_new_windows.get(display_name)
            stack = next((s for s in self.stacks if s.linux == linux and s.display_name.lower() == display_name), None)
        return stack

    @classmethod
    def get_site_config_setter(cls, runtime, linux=False):
        if linux:
            return cls.update_site_config
        return cls.update_site_appsettings if 'node' in runtime.display_name.lower() else cls.update_site_config

    # assumes non-java
    def get_default_version(self, lang, linux=False, get_windows_config_version=False):
        versions = self.get_version_list(lang, linux, get_windows_config_version)
        versions.sort()
        if not versions:
            os = WINDOWS_OS_NAME if not linux else LINUX_OS_NAME
            raise ValidationError("Invalid language type {} for OS {}".format(lang, os))
        return versions[0]

    # assumes non-java
    def get_version_list(self, lang, linux=False, get_windows_config_version=False):
        lang = lang.upper()
        versions = []

        for s in self.stacks:
            if s.linux == linux:
                l_name, v, *_ = s.display_name.upper().split("|")
                if l_name == lang:
                    if get_windows_config_version:
                        versions.append(s.configs[self.windows_config_mappings[lang.lower()]])
                    else:
                        versions.append(v)

        return versions

    @staticmethod
    def update_site_config(stack, site_config, cmd=None):
        for k, v in stack.configs.items():
            setattr(site_config, k, v)
        return site_config

    @staticmethod
    def update_site_appsettings(cmd, stack, site_config):
        NameValuePair = cmd.get_models('NameValuePair')
        if site_config.app_settings is None:
            site_config.app_settings = []

        for k, v in stack.configs.items():
            already_in_appsettings = False
            for app_setting in site_config.app_settings:
                if app_setting.name == k:
                    already_in_appsettings = True
                    app_setting.value = v
            if not already_in_appsettings:
                site_config.app_settings.append(NameValuePair(name=k, value=v))
        return site_config

    # format a (non-java) windows runtime display text
    # TODO get API to return more CLI-friendly display text for windows stacks
    @classmethod
    def _format_windows_display_text(cls, display_text):
        t = display_text.upper()
        t = t.replace(".NET CORE", NETCORE_RUNTIME_NAME.upper())
        t = t.replace("ASP.NET", ASPDOTNET_RUNTIME_NAME.upper())
        t = t.replace(".NET", DOTNET_RUNTIME_NAME)
        t = re.sub(r"\(.*\)", "", t)  # remove "(LTS)"
        return t.replace(" ", "|", 1).replace(" ", "")

    @classmethod
    def _is_valid_runtime_setting(cls, runtime_setting):
        return runtime_setting is not None and not runtime_setting.is_hidden and not runtime_setting.is_deprecated

    @classmethod
    def _get_runtime_setting(cls, minor_version, linux, java):
        if not linux:
            if not java:
                return minor_version.stack_settings.windows_runtime_settings
            return minor_version.stack_settings.windows_container_settings
        if not java:
            return minor_version.stack_settings.linux_runtime_settings
        return minor_version.stack_settings.linux_container_settings

    @classmethod
    def _get_valid_minor_versions(cls, major_version, linux, java=False):
        def _filter(minor_version):
            return cls._is_valid_runtime_setting(cls._get_runtime_setting(minor_version, linux, java))
        return [m for m in major_version.minor_versions if _filter(m)]

    def _parse_major_version_windows(self, major_version, parsed_results, config_mappings):
        minor_java_versions = self._get_valid_minor_versions(major_version, linux=False, java=True)
        default_java_version = next(iter(minor_java_versions), None)
        if default_java_version:
            container_settings = default_java_version.stack_settings.windows_container_settings
            # TODO get the API to return java versions in a more parseable way
            for java_version in ["1.8", "11", "17"]:
                java_container = container_settings.java_container
                container_version = container_settings.java_container_version
                if container_version.upper() == "SE":
                    java_container = "Java SE"
                    if java_version == "1.8":
                        container_version = "8"
                    else:
                        container_version = java_version
                runtime_name = "{}|{}|{}|{}".format("java",
                                                    java_version,
                                                    java_container,
                                                    container_version)
                gh_actions_version = "8" if java_version == "1.8" else java_version
                gh_actions_runtime = "{}, {}, {}".format(java_version,
                                                         java_container.lower().replace(" se", ""),
                                                         container_settings.java_container_version.lower())
                if java_container == "Java SE":  # once runtime name is set, reset configs to correct values
                    java_container = "JAVA"
                    container_version = "SE"
                runtime = self.Runtime(display_name=runtime_name,
                                       configs={"java_version": java_version,
                                                "java_container": java_container,
                                                "java_container_version": container_version},
                                       github_actions_properties={"github_actions_version": gh_actions_version,
                                                                  "app_runtime": "java",
                                                                  "app_runtime_version": gh_actions_runtime},
                                       linux=False)
                parsed_results.append(runtime)
        else:
            minor_versions = self._get_valid_minor_versions(major_version, linux=False, java=False)
            for minor_version in minor_versions:
                settings = minor_version.stack_settings.windows_runtime_settings
                runtime_name = self._format_windows_display_text(minor_version.display_text)

                runtime = self.Runtime(display_name=runtime_name, linux=False)
                lang_name = runtime_name.split("|")[0].lower()
                config_key = config_mappings.get(lang_name)

                if config_key:
                    runtime.configs[config_key] = settings.runtime_version
                gh_properties = settings.git_hub_action_settings
                if gh_properties.is_supported:
                    runtime.github_actions_properties = {"github_actions_version": gh_properties.supported_version}

                parsed_results.append(runtime)

    def _parse_major_version_linux(self, major_version, parsed_results):
        minor_java_versions = self._get_valid_minor_versions(major_version, linux=True, java=True)
        default_java_version_linux = next(iter(minor_java_versions), None)
        if default_java_version_linux:
            linux_container_settings = default_java_version_linux.stack_settings.linux_container_settings
            runtimes = [(linux_container_settings.additional_properties.get("java17Runtime"), "17"),
                        (linux_container_settings.java11_runtime, "11"),
                        (linux_container_settings.java8_runtime, "8")]
            for runtime_name, version in [(r, v) for (r, v) in runtimes if r is not None]:
                runtime = self.Runtime(display_name=runtime_name,
                                       configs={"linux_fx_version": runtime_name},
                                       github_actions_properties={"github_actions_version": version},
                                       linux=True,
                                       )
                parsed_results.append(runtime)
        else:
            minor_versions = self._get_valid_minor_versions(major_version, linux=True, java=False)
            for minor_version in minor_versions:
                settings = minor_version.stack_settings.linux_runtime_settings
                runtime_name = settings.runtime_version
                runtime = self.Runtime(display_name=runtime_name,
                                       configs={"linux_fx_version": runtime_name},
                                       linux=True,
                                       )
                gh_properties = settings.git_hub_action_settings
                if gh_properties.is_supported:
                    runtime.github_actions_properties = {"github_actions_version": gh_properties.supported_version}
                parsed_results.append(runtime)

    # override _load_stacks() to call this method to use hardcoded stacks
    def _load_stacks_hardcoded(self):
        import os
        stacks_file = os.path.abspath(os.path.join(os.path.abspath(__file__), '../resources/WebappRuntimeStacks.json'))
        if self._stacks:
            return
        stacks = []
        if self._linux:
            stacks_json = get_file_json(stacks_file)['linux']
            for r in stacks_json:
                stacks.append(self.Runtime(display_name=r.get("displayName"),
                                           configs=r.get("configs"),
                                           github_actions_properties=r.get("github_actions_properties"),
                                           linux=True))
        if self._windows:  # Windows stacks
            stacks_json = get_file_json(stacks_file)['windows']
            for r in stacks_json:
                stacks.append(self.Runtime(display_name=r.get("displayName"),
                                           configs=r.get("configs"),
                                           github_actions_properties=r.get("github_actions_properties"),
                                           linux=False))
        self._stacks = stacks


class _FunctionAppStackRuntimeHelper(_AbstractStackRuntimeHelper):
    # pylint: disable=too-few-public-methods,too-many-instance-attributes
    class Runtime:
        def __init__(self, name=None, version=None, is_preview=False, supported_func_versions=None, linux=False,
                     app_settings_dict=None, site_config_dict=None, app_insights=False, default=False,
                     github_actions_properties=None):
            self.name = name
            self.version = version
            self.is_preview = is_preview
            self.supported_func_versions = [] if not supported_func_versions else supported_func_versions
            self.linux = linux
            self.app_settings_dict = dict() if not app_settings_dict else app_settings_dict
            self.site_config_dict = dict() if not site_config_dict else site_config_dict
            self.app_insights = app_insights
            self.default = default
            self.github_actions_properties = github_actions_properties

            self.display_name = "{}|{}".format(name, version) if version else name

        # used for displaying stacks
        def to_dict(self):
            d = {"runtime": self.name,
                 "version": self.version,
                 "supported_functions_versions": self.supported_func_versions}
            if self.linux:
                d["linux_fx_version"] = self.site_config_dict.linux_fx_version
            return d

    def __init__(self, cmd, linux=False, windows=False):
        self.disallowed_functions_versions = {"~1", "~2"}
        self.KEYS = FUNCTIONS_STACKS_API_KEYS()
        super().__init__(cmd, linux=linux, windows=windows)

    def resolve(self, runtime, version=None, functions_version=None, linux=False, disable_version_error=False):
        stacks = self.stacks
        runtimes = [r for r in stacks if r.linux == linux and runtime == r.name]
        os = LINUX_OS_NAME if linux else WINDOWS_OS_NAME
        if not runtimes:
            supported_runtimes = [r.name for r in stacks if r.linux == linux]
            raise ValidationError("Runtime {0} not supported for os {1}. Supported runtimes for os {1} are: {2}. "
                                  "Run 'az functionapp list-runtimes' for more details on supported runtimes. "
                                  .format(runtime, os, supported_runtimes))
        if version is None:
            return self.get_default_version(runtime, functions_version, linux)
        matched_runtime_version = next((r for r in runtimes if r.version == version), None)
        if not matched_runtime_version:
            # help convert previously acceptable versions into correct ones if match not found
            old_to_new_version = {
                "11": "11.0",
                "8": "8.0",
                "7": "7.0",
                "6.0": "6",
                "1.8": "8.0"
            }
            new_version = old_to_new_version.get(version)
            matched_runtime_version = next((r for r in runtimes if r.version == new_version), None)
        if not matched_runtime_version:
            versions = [r.version for r in runtimes]
            if disable_version_error:
                return None
            raise ValidationError("Invalid version: {0} for runtime {1} and os {2}. Supported versions for runtime "
                                  "{1} and os {2} are: {3}. "
                                  "Run 'az functionapp list-runtimes' for more details on supported runtimes. "
                                  .format(version, runtime, os, versions))
        if functions_version not in matched_runtime_version.supported_func_versions:
            supported_func_versions = matched_runtime_version.supported_func_versions
            raise ValidationError("Functions version {} is not supported for runtime {} with version {} and os {}. "
                                  "Supported functions versions are {}. "
                                  "Run 'az functionapp list-runtimes' for more details on supported runtimes. "
                                  .format(functions_version, runtime, version, os, supported_func_versions))
        return matched_runtime_version

    def get_default_version(self, runtime, functions_version, linux=False):
        runtimes = [r for r in self.stacks if r.linux == linux and r.name == runtime]
        runtimes.sort(key=lambda r: r.default, reverse=True)  # make runtimes with default=True appear first
        for r in runtimes:
            if functions_version in r.supported_func_versions:
                return r
        raise ValidationError("Could not find a runtime version for runtime {} with functions version {} and os {}"
                              "Run 'az functionapp list-runtimes' for more details on supported runtimes. ")

    def _get_raw_stacks_from_api(self):
        return list(self._client.provider.get_function_app_stacks(stack_os_type=None))

    # remove non-digit or non-"." chars
    @classmethod
    def _format_version_name(cls, name):
        return re.sub(r"[^\d\.]", "", name)

    # format version names while maintaining uniqueness
    def _format_version_names(self, runtime_to_version):
        formatted_runtime_to_version = {}
        for runtime, versions in runtime_to_version.items():
            formatted_runtime_to_version[runtime] = formatted_runtime_to_version.get(runtime, dict())
            for version_name, version_info in versions.items():
                formatted_name = self._format_version_name(version_name)
                if formatted_name in formatted_runtime_to_version[runtime]:
                    formatted_name = version_name.lower().replace(" ", "-")
                formatted_runtime_to_version[runtime][formatted_name] = version_info
        return formatted_runtime_to_version

    @classmethod
    def _format_function_version(cls, v):
        return v.replace("~", "")

    def _get_valid_function_versions(self, runtime_settings):
        supported_function_versions = runtime_settings.supported_functions_extension_versions
        valid_versions = []
        for v in supported_function_versions:
            if v not in self.disallowed_functions_versions:
                valid_versions.append(self._format_version_name(v))
        return valid_versions

    def _parse_minor_version(self, runtime_settings, major_version_name, minor_version_name, runtime_to_version):
        if not runtime_settings.is_deprecated:
            functions_versions = self._get_valid_function_versions(runtime_settings)
            if functions_versions:
                runtime_version_properties = {
                    self.KEYS.IS_PREVIEW: runtime_settings.is_preview,
                    self.KEYS.SUPPORTED_EXTENSION_VERSIONS: functions_versions,
                    self.KEYS.APP_SETTINGS_DICT: runtime_settings.app_settings_dictionary,
                    self.KEYS.APPLICATION_INSIGHTS: runtime_settings.app_insights_settings.is_supported,
                    self.KEYS.SITE_CONFIG_DICT: runtime_settings.site_config_properties_dictionary,
                    self.KEYS.IS_DEFAULT: bool(runtime_settings.is_default),
                    self.KEYS.GIT_HUB_ACTION_SETTINGS: runtime_settings.git_hub_action_settings
                }

                runtime_name = (runtime_settings.app_settings_dictionary.get(self.KEYS.FUNCTIONS_WORKER_RUNTIME) or
                                major_version_name)
                runtime_to_version[runtime_name] = runtime_to_version.get(runtime_name, dict())
                runtime_to_version[runtime_name][minor_version_name] = runtime_version_properties

    def _create_runtime_from_properties(self, runtime_name, version_name, version_properties, linux):
        supported_func_versions = version_properties[self.KEYS.SUPPORTED_EXTENSION_VERSIONS]
        return self.Runtime(name=runtime_name,
                            version=version_name,
                            is_preview=version_properties[self.KEYS.IS_PREVIEW],
                            supported_func_versions=supported_func_versions,
                            linux=linux,
                            site_config_dict=version_properties[self.KEYS.SITE_CONFIG_DICT],
                            app_settings_dict=version_properties[self.KEYS.APP_SETTINGS_DICT],
                            app_insights=version_properties[self.KEYS.APPLICATION_INSIGHTS],
                            default=version_properties[self.KEYS.IS_DEFAULT],
                            github_actions_properties=version_properties[self.KEYS.GIT_HUB_ACTION_SETTINGS]
                            )

    def _parse_raw_stacks(self, stacks):
        # build a map of runtime -> runtime version -> runtime version properties
        runtime_to_version_linux = {}
        runtime_to_version_windows = {}
        for runtime in stacks:
            for major_version in runtime.major_versions:
                for minor_version in major_version.minor_versions:
                    runtime_version = minor_version.value
                    linux_settings = minor_version.stack_settings.linux_runtime_settings
                    windows_settings = minor_version.stack_settings.windows_runtime_settings

                    if linux_settings is not None and not linux_settings.is_hidden:
                        self._parse_minor_version(runtime_settings=linux_settings,
                                                  major_version_name=runtime.name,
                                                  minor_version_name=runtime_version,
                                                  runtime_to_version=runtime_to_version_linux)

                    if windows_settings is not None and not windows_settings.is_hidden:
                        self._parse_minor_version(runtime_settings=windows_settings,
                                                  major_version_name=runtime.name,
                                                  minor_version_name=runtime_version,
                                                  runtime_to_version=runtime_to_version_windows)

        runtime_to_version_linux = self._format_version_names(runtime_to_version_linux)
        runtime_to_version_windows = self._format_version_names(runtime_to_version_windows)

        for runtime_name, versions in runtime_to_version_windows.items():
            for version_name, version_properties in versions.items():
                r = self._create_runtime_from_properties(runtime_name, version_name, version_properties, linux=False)
                self._stacks.append(r)

        for runtime_name, versions in runtime_to_version_linux.items():
            for version_name, version_properties in versions.items():
                r = self._create_runtime_from_properties(runtime_name, version_name, version_properties, linux=True)
                self._stacks.append(r)


def get_app_insights_key(cli_ctx, resource_group, name):
    appinsights_client = get_mgmt_service_client(cli_ctx, ApplicationInsightsManagementClient)
    appinsights = appinsights_client.components.get(resource_group, name)
    if appinsights is None or appinsights.instrumentation_key is None:
        raise ResourceNotFoundError("App Insights {} under resource group {} was not found.".format(name,
                                                                                                    resource_group))
    return appinsights.instrumentation_key


def create_functionapp_app_service_plan(cmd, resource_group_name, name, is_linux, sku, number_of_workers=None,
                                        max_burst=None, location=None, tags=None, zone_redundant=False):
    SkuDescription, AppServicePlan = cmd.get_models('SkuDescription', 'AppServicePlan')
    sku = _normalize_sku(sku)
    tier = get_sku_tier(sku)

    client = web_client_factory(cmd.cli_ctx)
    if location is None:
        location = _get_location_from_resource_group(cmd.cli_ctx, resource_group_name)
    if number_of_workers is not None:
        number_of_workers = validate_range_of_int_flag('--number-of-workers', number_of_workers, min_val=0, max_val=20)
    sku_def = SkuDescription(tier=tier, name=sku, capacity=number_of_workers)
    plan_def = AppServicePlan(location=location, tags=tags, sku=sku_def,
                              reserved=(is_linux or None), maximum_elastic_worker_count=max_burst,
                              hyper_v=None, name=name)

    if zone_redundant:
        _enable_zone_redundant(plan_def, sku_def, number_of_workers)

    return client.app_service_plans.begin_create_or_update(resource_group_name, name, plan_def)


def is_plan_consumption(cmd, plan_info):
    SkuDescription, AppServicePlan = cmd.get_models('SkuDescription', 'AppServicePlan')
    if isinstance(plan_info, AppServicePlan):
        if isinstance(plan_info.sku, SkuDescription):
            return plan_info.sku.tier.lower() == 'dynamic'
    return False


def is_plan_elastic_premium(cmd, plan_info):
    SkuDescription, AppServicePlan = cmd.get_models('SkuDescription', 'AppServicePlan')
    if isinstance(plan_info, AppServicePlan):
        if isinstance(plan_info.sku, SkuDescription):
            return plan_info.sku.tier == 'ElasticPremium'
    return False


def should_enable_distributed_tracing(consumption_plan_location, matched_runtime, image):
    return consumption_plan_location is None \
        and matched_runtime.name.lower() == "java" \
        and image is None


def create_functionapp(cmd, resource_group_name, name, storage_account, plan=None,
                       os_type=None, functions_version=None, runtime=None, runtime_version=None,
                       consumption_plan_location=None, app_insights=None, app_insights_key=None,
                       disable_app_insights=None, deployment_source_url=None,
                       deployment_source_branch='master', deployment_local_git=None,
                       registry_server=None, registry_password=None, registry_username=None,
                       image=None, tags=None, assign_identities=None,
                       role='Contributor', scope=None, vnet=None, subnet=None, https_only=False,
                       environment=None, min_replicas=None, max_replicas=None, workspace=None):
    # pylint: disable=too-many-statements, too-many-branches
    if functions_version is None:
        logger.warning("No functions version specified so defaulting to 3. In the future, specifying a version will "
                       "be required. To create a 3.x function you would pass in the flag `--functions-version 3`")
        functions_version = '3'
    if deployment_source_url and deployment_local_git:
        raise MutuallyExclusiveArgumentError('usage error: --deployment-source-url <url> | --deployment-local-git')
    if environment is None and bool(plan) == bool(consumption_plan_location):
        raise MutuallyExclusiveArgumentError("usage error: You must specify one of these parameter "
                                             "--plan NAME_OR_ID | --consumption-plan-location LOCATION")
    if ((min_replicas is not None or max_replicas is not None) and environment is None):
        raise RequiredArgumentMissingError("usage error: parameters --min-replicas and --max-replicas must be "
                                           "used with parameter --environment, please provide the name "
                                           "of the container app environment using --environment.")
    from azure.mgmt.web.models import Site
    SiteConfig, NameValuePair = cmd.get_models('SiteConfig', 'NameValuePair')
    disable_app_insights = (disable_app_insights == "true")

    site_config = SiteConfig(app_settings=[])
    client = web_client_factory(cmd.cli_ctx)

    if vnet or subnet:
        if plan:
            if is_valid_resource_id(plan):
                parse_result = parse_resource_id(plan)
                plan_info = client.app_service_plans.get(parse_result['resource_group'], parse_result['name'])
            else:
                plan_info = client.app_service_plans.get(resource_group_name, plan)
            webapp_location = plan_info.location
        else:
            webapp_location = consumption_plan_location

        subnet_info = _get_subnet_info(cmd=cmd,
                                       resource_group_name=resource_group_name,
                                       subnet=subnet,
                                       vnet=vnet)
        _validate_vnet_integration_location(cmd=cmd, webapp_location=webapp_location,
                                            subnet_resource_group=subnet_info["resource_group_name"],
                                            vnet_name=subnet_info["vnet_name"],
                                            vnet_sub_id=subnet_info["subnet_subscription_id"])
        _vnet_delegation_check(cmd, subnet_subscription_id=subnet_info["subnet_subscription_id"],
                               vnet_resource_group=subnet_info["resource_group_name"],
                               vnet_name=subnet_info["vnet_name"],
                               subnet_name=subnet_info["subnet_name"])
        subnet_resource_id = subnet_info["subnet_resource_id"]
        vnet_route_all_enabled = True
    else:
        subnet_resource_id = None
        vnet_route_all_enabled = None

    functionapp_def = Site(location=None, site_config=site_config, tags=tags,
                           virtual_network_subnet_id=subnet_resource_id, https_only=https_only,
                           vnet_route_all_enabled=vnet_route_all_enabled)

    plan_info = None
    if runtime is not None:
        runtime = runtime.lower()

    if consumption_plan_location:
        locations = list_consumption_locations(cmd)
        location = next((loc for loc in locations if loc['name'].lower() == consumption_plan_location.lower()), None)
        if location is None:
            raise ValidationError("Location is invalid. Use: az functionapp list-consumption-locations")
        functionapp_def.location = consumption_plan_location
        functionapp_def.kind = 'functionapp'
        # if os_type is None, the os type is windows
        is_linux = bool(os_type and os_type.lower() == LINUX_OS_NAME)

    elif plan:  # apps with SKU based plan
        if is_valid_resource_id(plan):
            parse_result = parse_resource_id(plan)
            plan_info = client.app_service_plans.get(parse_result['resource_group'], parse_result['name'])
        else:
            plan_info = client.app_service_plans.get(resource_group_name, plan)
        if not plan_info:
            raise ResourceNotFoundError("The plan '{}' doesn't exist".format(plan))
        location = plan_info.location
        is_linux = bool(plan_info.reserved)
        functionapp_def.server_farm_id = plan
        functionapp_def.location = location

    if environment is not None:
        if consumption_plan_location is not None:
            raise ArgumentUsageError(
                '--consumption-plan-location is not a valid input for Azure Functions on Azure Container App '
                'environments. Please try again without the --consumption-plan-location parameter.')

        if plan is not None:
            raise ArgumentUsageError(
                '--plan is not a valid input for Azure Functions on Azure Container App environments. '
                'Please try again without the --plan parameter.')

        if os_type is not None:
            raise ArgumentUsageError(
                '--os-type is not a valid input for Azure Functions on Azure Container App environments. '
                'Please try again without the --os-type parameter.')

        is_linux = True

        if image is None:
            image = DEFAULT_CENTAURI_IMAGE

    if registry_server:
        docker_registry_server_url = registry_server
    else:
        docker_registry_server_url = parse_docker_image_name(image, environment)

    if functions_version == '2' and functionapp_def.location in FUNCTIONS_NO_V2_REGIONS:
        raise ValidationError("2.x functions are not supported in this region. To create a 3.x function, "
                              "pass in the flag '--functions-version 3'")

    if is_linux and not runtime and (consumption_plan_location or not image):
        raise ArgumentUsageError(
            "usage error: --runtime RUNTIME required for linux functions apps without custom image.")

    if runtime is None and runtime_version is not None:
        raise ArgumentUsageError('Must specify --runtime to use --runtime-version')

    runtime_helper = _FunctionAppStackRuntimeHelper(cmd, linux=is_linux, windows=(not is_linux))
    matched_runtime = runtime_helper.resolve("dotnet" if not runtime else runtime,
                                             runtime_version, functions_version, is_linux)

    site_config_dict = matched_runtime.site_config_dict
    app_settings_dict = matched_runtime.app_settings_dict

    con_string = _validate_and_get_connection_string(cmd.cli_ctx, resource_group_name, storage_account)

    if environment is not None:
        site_config.app_settings.append(NameValuePair(name='AzureWebJobsStorage', value=con_string))
        if docker_registry_server_url is not None:
            site_config.app_settings.append(
                NameValuePair(name='DOCKER_REGISTRY_SERVER_URL', value=docker_registry_server_url)
            )

        if (not registry_username and not registry_password and
                docker_registry_server_url and '.azurecr.io' in str(docker_registry_server_url)):
            logger.warning('No credential was provided to access Azure Container Registry. Trying to look up...')
            parsed = urlparse(docker_registry_server_url)
            registry_name = (parsed.netloc if parsed.scheme else parsed.path).split('.')[0]
            try:
                registry_username, registry_password = _get_acr_cred(cmd.cli_ctx, registry_name)
            except Exception as ex:  # pylint: disable=broad-except
                logger.warning("Retrieving credentials failed with an exception:'%s'", ex)  # consider throw if needed

        if registry_username is not None:
            site_config.app_settings.append(
                NameValuePair(name='DOCKER_REGISTRY_SERVER_USERNAME', value=registry_username)
            )
        if registry_password is not None:
            site_config.app_settings.append(
                NameValuePair(name='DOCKER_REGISTRY_SERVER_PASSWORD', value=registry_password)
            )

        app_settings_dict = {}
        matched_runtime.app_insights = True
    elif is_linux:
        functionapp_def.kind = 'functionapp,linux'
        functionapp_def.reserved = True
        is_consumption = consumption_plan_location is not None
        if not is_consumption:
            site_config.app_settings.append(NameValuePair(name='MACHINEKEY_DecryptionKey',
                                                          value=str(hexlify(urandom(32)).decode()).upper()))
            if image:
                functionapp_def.kind = 'functionapp,linux,container'
                site_config.app_settings.append(NameValuePair(name='DOCKER_CUSTOM_IMAGE_NAME',
                                                              value=image))
                site_config.app_settings.append(NameValuePair(name='FUNCTION_APP_EDIT_MODE', value='readOnly'))
                site_config.app_settings.append(NameValuePair(name='WEBSITES_ENABLE_APP_SERVICE_STORAGE',
                                                              value='false'))
                site_config.linux_fx_version = _format_fx_version(image)

                # clear all runtime specific configs and settings
                site_config_dict.use32_bit_worker_process = False
                app_settings_dict = {}

                # ensure that app insights is created if not disabled
                matched_runtime.app_insights = True
            else:
                site_config.app_settings.append(NameValuePair(name='WEBSITES_ENABLE_APP_SERVICE_STORAGE',
                                                              value='true'))
    else:
        functionapp_def.kind = 'functionapp'

    # set site configs
    for prop, value in site_config_dict.as_dict().items():
        snake_case_prop = _convert_camel_to_snake_case(prop)
        setattr(site_config, snake_case_prop, value)

    if environment is not None:
        functionapp_def.kind = 'functionapp,linux,container,azurecontainerapps'
        functionapp_def.reserved = None
        functionapp_def.name = name
        functionapp_def.https_only = None
        functionapp_def.scm_site_also_stopped = None
        functionapp_def.hyper_v = None
        functionapp_def.is_xenon = None
        functionapp_def.type = 'Microsoft.Web/sites'

        site_config.net_framework_version = None
        site_config.java_version = None
        site_config.use32_bit_worker_process = None
        site_config.power_shell_version = None
        site_config.linux_fx_version = _format_fx_version(image)
        site_config.http20_enabled = None
        site_config.local_my_sql_enabled = None
        if min_replicas is not None:
            site_config.minimum_elastic_instance_count = min_replicas
        if max_replicas is not None:
            site_config.function_app_scale_limit = max_replicas

        managed_environment = get_managed_environment(cmd, resource_group_name, environment)
        location = managed_environment.location
        functionapp_def.location = location

        functionapp_def.enable_additional_properties_sending()
        existing_properties = functionapp_def.serialize()["properties"]
        functionapp_def.additional_properties["properties"] = existing_properties
        functionapp_def.additional_properties["properties"]["name"] = name
        functionapp_def.additional_properties["properties"]["managedEnvironmentId"] = managed_environment.id

    # temporary workaround for dotnet-isolated linux consumption apps
    if is_linux and consumption_plan_location is not None and runtime == 'dotnet-isolated':
        site_config.linux_fx_version = ''

    # adding app settings
    for app_setting, value in app_settings_dict.items():
        site_config.app_settings.append(NameValuePair(name=app_setting, value=value))

    site_config.app_settings.append(NameValuePair(name='FUNCTIONS_EXTENSION_VERSION',
                                                  value=_get_extension_version_functionapp(functions_version)))
    site_config.app_settings.append(NameValuePair(name='AzureWebJobsStorage', value=con_string))

    # If plan is not consumption or elastic premium, we need to set always on
    if consumption_plan_location is None and plan_info is not None and not is_plan_elastic_premium(cmd, plan_info):
        site_config.always_on = True

    # If plan is elastic premium or consumption, we need these app settings
    if (plan_info is not None and is_plan_elastic_premium(cmd, plan_info)) or consumption_plan_location is not None:
        site_config.app_settings.append(NameValuePair(name='WEBSITE_CONTENTAZUREFILECONNECTIONSTRING',
                                                      value=con_string))
        site_config.app_settings.append(NameValuePair(name='WEBSITE_CONTENTSHARE', value=_get_content_share_name(name)))

    create_app_insights = False

    if app_insights_key is not None:
        site_config.app_settings.append(NameValuePair(name='APPINSIGHTS_INSTRUMENTATIONKEY',
                                                      value=app_insights_key))
    elif app_insights is not None:
        instrumentation_key = get_app_insights_key(cmd.cli_ctx, resource_group_name, app_insights)
        site_config.app_settings.append(NameValuePair(name='APPINSIGHTS_INSTRUMENTATIONKEY',
                                                      value=instrumentation_key))
    elif disable_app_insights or not matched_runtime.app_insights:
        # set up dashboard if no app insights
        site_config.app_settings.append(NameValuePair(name='AzureWebJobsDashboard', value=con_string))
    elif not disable_app_insights and matched_runtime.app_insights:
        create_app_insights = True

    poller = client.web_apps.begin_create_or_update(resource_group_name, name, functionapp_def)
    functionapp = LongRunningOperation(cmd.cli_ctx)(poller)

    if consumption_plan_location and is_linux:
        logger.warning("Your Linux function app '%s', that uses a consumption plan has been successfully "
                       "created but is not active until content is published using "
                       "Azure Portal or the Functions Core Tools.", name)
    else:
        _set_remote_or_local_git(cmd, functionapp, resource_group_name, name, deployment_source_url,
                                 deployment_source_branch, deployment_local_git)

    if create_app_insights:
        try:
            try_create_workspace_based_application_insights(cmd, functionapp, workspace)
            if should_enable_distributed_tracing(consumption_plan_location, matched_runtime, image):
                update_app_settings(cmd, functionapp.resource_group, functionapp.name,
                                    ["APPLICATIONINSIGHTS_ENABLE_AGENT=true"])

        except Exception:  # pylint: disable=broad-except
            logger.warning('Error while trying to create and configure an Application Insights for the Function App. '
                           'Please use the Azure Portal to create and configure the Application Insights, if needed.')
            update_app_settings(cmd, functionapp.resource_group, functionapp.name,
                                ['AzureWebJobsDashboard={}'.format(con_string)])

    if image and environment is None:
        update_container_settings_functionapp(cmd, resource_group_name, name, docker_registry_server_url,
                                              image, registry_username,
                                              registry_password)

    if assign_identities is not None:
        identity = assign_identity(cmd, resource_group_name, name, assign_identities,
                                   role, None, scope)
        functionapp.identity = identity

    return functionapp


def _get_extension_version_functionapp(functions_version):
    if functions_version is not None:
        return '~{}'.format(functions_version)
    return '~2'


def _get_app_setting_set_functionapp(site_config, app_setting):
    return list(filter(lambda x: x.name == app_setting, site_config.app_settings))


def _convert_camel_to_snake_case(text):
    return reduce(lambda x, y: x + ('_' if y.isupper() else '') + y, text).lower()


def _get_runtime_version_functionapp(version_string, is_linux):
    windows_match = re.fullmatch(FUNCTIONS_WINDOWS_RUNTIME_VERSION_REGEX, version_string)
    if windows_match:
        return float(windows_match.group(1))

    linux_match = re.fullmatch(FUNCTIONS_LINUX_RUNTIME_VERSION_REGEX, version_string)
    if linux_match:
        return float(linux_match.group(1))

    try:
        return float(version_string)
    except ValueError:
        return 0


def _get_content_share_name(app_name):
    # content share name should be up to 63 characters long, lowercase letter and digits, and random
    # so take the first 50 characters of the app name and add the last 12 digits of a random uuid
    share_name = app_name[0:50]
    suffix = str(uuid.uuid4()).split('-')[-1]
    return share_name.lower() + suffix


def try_create_workspace_based_application_insights(cmd, functionapp, workspace_name):
    creation_failed_warn = 'Unable to create the Application Insights for the Function App. ' \
                           'Please use the Azure Portal to manually create and configure the Application Insights, ' \
                           'if needed.'

    ai_resource_group_name = functionapp.resource_group
    ai_name = functionapp.name
    ai_location = _normalize_location(cmd, functionapp.location)

    workspace = get_workspace(cmd, workspace_name)

    if workspace is None:
        default_resource_group = get_or_create_default_resource_group(cmd, ai_location)
        workspace = get_or_create_default_workspace(cmd, ai_location, default_resource_group.name)

    app_insights_client = get_mgmt_service_client(
        cmd.cli_ctx,
        ApplicationInsightsManagementClient,
        api_version='2020-02-02-preview'
    )

    ai_properties = {
        "name": ai_name,
        "location": ai_location,
        "kind": "web",
        "properties": {
            "Application_Type": "web",
            "WorkspaceResourceId": workspace.id
        }
    }

    appinsights = app_insights_client.components.create_or_update(ai_resource_group_name, ai_name, ai_properties)
    if appinsights is None or appinsights.instrumentation_key is None:
        logger.warning(creation_failed_warn)
        return

    # We make this success message as a warning to no interfere with regular JSON output in stdout
    logger.warning('Application Insights \"%s\" was created for this Function App. '
                   'You can visit https://portal.azure.com/#resource%s/overview to view your '
                   'Application Insights component', appinsights.name, appinsights.id)

    if not is_centauri_functionapp(cmd, ai_resource_group_name, ai_name):
        update_app_settings(cmd, functionapp.resource_group, functionapp.name,
                            ['APPINSIGHTS_INSTRUMENTATIONKEY={}'.format(appinsights.instrumentation_key)])
    else:
        update_app_settings(cmd, functionapp.resource_group, functionapp.name,
                            ['APPLICATIONINSIGHTS_CONNECTION_STRING={}'.format(appinsights.connection_string)])


def try_create_application_insights(cmd, functionapp):
    creation_failed_warn = 'Unable to create the Application Insights for the Function App. ' \
                           'Please use the Azure Portal to manually create and configure the Application Insights, ' \
                           'if needed.'

    ai_resource_group_name = functionapp.resource_group
    ai_name = functionapp.name
    ai_location = functionapp.location

    app_insights_client = get_mgmt_service_client(cmd.cli_ctx, ApplicationInsightsManagementClient)
    ai_properties = {
        "name": ai_name,
        "location": ai_location,
        "kind": "web",
        "properties": {
            "Application_Type": "web"
        }
    }
    appinsights = app_insights_client.components.create_or_update(ai_resource_group_name, ai_name, ai_properties)
    if appinsights is None or appinsights.instrumentation_key is None:
        logger.warning(creation_failed_warn)
        return

    # We make this success message as a warning to no interfere with regular JSON output in stdout
    logger.warning('Application Insights \"%s\" was created for this Function App. '
                   'You can visit https://portal.azure.com/#resource%s/overview to view your '
                   'Application Insights component', appinsights.name, appinsights.id)

    if not is_centauri_functionapp(cmd, ai_resource_group_name, ai_name):
        update_app_settings(cmd, functionapp.resource_group, functionapp.name,
                            ['APPINSIGHTS_INSTRUMENTATIONKEY={}'.format(appinsights.instrumentation_key)])
    else:
        update_app_settings(cmd, functionapp.resource_group, functionapp.name,
                            ['APPLICATIONINSIGHTS_CONNECTION_STRING={}'.format(appinsights.connection_string)])


def _set_remote_or_local_git(cmd, webapp, resource_group_name, name, deployment_source_url=None,
                             deployment_source_branch='master', deployment_local_git=None):
    if deployment_source_url:
        logger.warning("Linking to git repository '%s'", deployment_source_url)
        try:
            config_source_control(cmd, resource_group_name, name, deployment_source_url, 'git',
                                  deployment_source_branch, manual_integration=True)
        except Exception as ex:  # pylint: disable=broad-except
            ex = ex_handler_factory(no_throw=True)(ex)
            logger.warning("Link to git repository failed due to error '%s'", ex)

    if deployment_local_git:
        local_git_info = enable_local_git(cmd, resource_group_name, name)
        logger.warning("Local git is configured with url of '%s'", local_git_info['url'])
        setattr(webapp, 'deploymentLocalGitUrl', local_git_info['url'])


def _validate_and_get_connection_string(cli_ctx, resource_group_name, storage_account):
    sa_resource_group = resource_group_name
    if is_valid_resource_id(storage_account):
        sa_resource_group = parse_resource_id(storage_account)['resource_group']
        storage_account = parse_resource_id(storage_account)['name']
    storage_client = get_mgmt_service_client(cli_ctx, StorageManagementClient)
    storage_properties = storage_client.storage_accounts.get_properties(sa_resource_group,
                                                                        storage_account)
    error_message = ''
    endpoints = storage_properties.primary_endpoints
    sku = storage_properties.sku.name
    allowed_storage_types = ['Standard_GRS', 'Standard_RAGRS', 'Standard_LRS', 'Standard_ZRS', 'Premium_LRS', 'Standard_GZRS']  # pylint: disable=line-too-long

    for e in ['blob', 'queue', 'table']:
        if not getattr(endpoints, e, None):
            error_message = "Storage account '{}' has no '{}' endpoint. It must have table, queue, and blob endpoints all enabled".format(storage_account, e)   # pylint: disable=line-too-long
    if sku not in allowed_storage_types:
        error_message += 'Storage type {} is not allowed'.format(sku)

    if error_message:
        raise CLIError(error_message)

    obj = storage_client.storage_accounts.list_keys(sa_resource_group, storage_account)  # pylint: disable=no-member
    try:
        keys = [obj.keys[0].value, obj.keys[1].value]  # pylint: disable=no-member
    except AttributeError:
        # Older API versions have a slightly different structure
        keys = [obj.key1, obj.key2]  # pylint: disable=no-member

    endpoint_suffix = cli_ctx.cloud.suffixes.storage_endpoint
    connection_string = 'DefaultEndpointsProtocol={};EndpointSuffix={};AccountName={};AccountKey={}'.format(
        "https",
        endpoint_suffix,
        storage_account,
        keys[0])  # pylint: disable=no-member

    return connection_string


def list_consumption_locations(cmd):
    client = web_client_factory(cmd.cli_ctx)
    regions = client.list_geo_regions(sku='Dynamic')
    return [{'name': x.name.lower().replace(' ', '')} for x in regions]


def list_locations(cmd, sku, linux_workers_enabled=None, hyperv_workers_enabled=None):
    web_client = web_client_factory(cmd.cli_ctx)
    full_sku = get_sku_tier(sku)
    # Temporary fix due to regression in this specific API with 2021-03-01, should be removed with the next SDK update
    web_client_geo_regions = web_client.list_geo_regions(sku=full_sku,
                                                         linux_workers_enabled=linux_workers_enabled,
                                                         xenon_workers_enabled=hyperv_workers_enabled)

    providers_client = providers_client_factory(cmd.cli_ctx)
    providers_client_locations_list = getattr(providers_client.get('Microsoft.Web'), 'resource_types', [])
    for resource_type in providers_client_locations_list:
        if resource_type.resource_type == 'sites':
            providers_client_locations_list = resource_type.locations
            break

    return [geo_region for geo_region in web_client_geo_regions if geo_region.name in providers_client_locations_list]


def _check_zip_deployment_status(cmd, rg_name, name, deployment_status_url, slot, timeout=None):
    import requests
    from azure.cli.core.util import should_disable_connection_verify

    headers = get_scm_site_headers(cmd.cli_ctx, name, rg_name, slot)
    total_trials = (int(timeout) // 2) if timeout else 450
    num_trials = 0
    while num_trials < total_trials:
        time.sleep(2)
        response = requests.get(deployment_status_url, headers=headers,
                                verify=not should_disable_connection_verify())
        try:
            res_dict = response.json()
        except json.decoder.JSONDecodeError:
            logger.warning("Deployment status endpoint %s returns malformed data. Retrying...", deployment_status_url)
            res_dict = {}
        finally:
            num_trials = num_trials + 1

        if res_dict.get('status', 0) == 3:
            _configure_default_logging(cmd, rg_name, name)
            raise CLIError("Zip deployment failed. {}. Please run the command az webapp log deployment show "
                           "-n {} -g {}".format(res_dict, name, rg_name))
        if res_dict.get('status', 0) == 4:
            break
        if 'progress' in res_dict:
            logger.info(res_dict['progress'])  # show only in debug mode, customers seem to find this confusing
    # if the deployment is taking longer than expected
    if res_dict.get('status', 0) != 4:
        _configure_default_logging(cmd, rg_name, name)
        raise CLIError("""Timeout reached by the command, however, the deployment operation
                       is still on-going. Navigate to your scm site to check the deployment status""")
    return res_dict


def _get_latest_deployment_id(cmd, rg_name, name, deployment_status_url, slot):
    import requests
    from azure.cli.core.util import should_disable_connection_verify

    headers = get_scm_site_headers(cmd.cli_ctx, name, rg_name, slot)
    total_trials = 30
    num_trials = 0
    while num_trials < total_trials:
        time.sleep(2)
        response = requests.get(deployment_status_url, headers=headers,
                                verify=not should_disable_connection_verify())
        try:
            res_dict = response.json()
        except Exception as ex:  # pylint: disable=broad-except
            logger.warning("Deployment status endpoint %s returned malformed data. Exception: %s "
                           "\nRetrying...", deployment_status_url, ex)
            return None
        finally:
            num_trials = num_trials + 1
        if 'id' in res_dict and 'temp' not in res_dict['id']:
            return res_dict['id']
    return None


def _track_deployment_runtime_status(params, deploymentstatusapi_url, deployment_id, timeout=None):
    max_time_sec = int(timeout) if timeout else 1000
    start_time = time.time()
    time_elapsed = 0
    deployment_status = None
    while time_elapsed < max_time_sec:
        response_body = send_raw_request(params.cmd.cli_ctx, "GET", deploymentstatusapi_url).json()
        deployment_properties = response_body.get('properties')
        deployment_status = deployment_properties.get('status')
        time_elapsed = int(time.time() - start_time)
        status = RUNTIME_STATUS_TEXT_MAP.get(deployment_status)
        status = deployment_status if status is None else status
        logger.warning("Status: %s Time: %s(s)", status, time_elapsed)
        if deployment_status == "RuntimeStarting":
            logger.info("InprogressInstances: %s, SuccessfulInstances: %s",
                        deployment_properties.get('numberOfInstancesInProgress'),
                        deployment_properties.get('numberOfInstancesSuccessful'))
        if deployment_status == "RuntimeSuccessful":
            break
        if deployment_status == "RuntimeFailed":
            error_text = ""
            if int(deployment_properties.get('numberOfInstancesSuccessful')) > 0:
                total_num_instances = int(deployment_properties.get('numberOfInstancesInProgress')) + \
                    int(deployment_properties.get('numberOfInstancesSuccessful')) + \
                    int(deployment_properties.get('numberOfInstancesFailed'))
                error_text += "Site started with errors: {}/{} instances failed to start successfully\n".format(
                    deployment_properties.get('numberOfInstancesFailed'),
                    total_num_instances)
            else:
                error_text += "Deployment failed because the site failed to start within timeout limits.\n"
                error_text += "InprogressInstances: {}, SuccessfulInstances: {}, FailedInstances: {}\n".format(
                    deployment_properties.get('numberOfInstancesInProgress'),
                    deployment_properties.get('numberOfInstancesSuccessful'),
                    deployment_properties.get('numberOfInstancesFailed'))
            errors = deployment_properties.get('errors')
            if errors is not None and len(errors) > 0:
                error_extended_code = errors[0]['extendedCode']
                error_message = errors[0]['message']
                if error_message is not None:
                    error_text += "Error: {}\n".format(error_message)
                else:
                    error_text += "Extended ErrorCode: {}\n".format(error_extended_code)
            failure_logs = deployment_properties.get('failedInstancesLogs')
            if failure_logs is not None and len(failure_logs) > 0:
                failure_logs = failure_logs[0]
            error_text += "Please check the runtime logs for more info: {}\n".format(failure_logs)
            raise CLIError(error_text)
        if deployment_status == "BuildFailed":
            error_text = "Deployment failed because the build process failed\n"
            errors = deployment_properties.get('errors')
            if errors is not None and len(errors) > 0:
                error_extended_code = errors[0]['extendedCode']
                error_message = errors[0]['message']
                if error_message is not None:
                    error_text += "Error: {}\n".format(error_message)
                else:
                    error_text += "Extended ErrorCode: {}\n".format(error_extended_code)
            deployment_logs = deployment_properties.get('failedInstancesLogs')
            if deployment_logs is None or len(deployment_logs) == 0:
                scm_url = _get_scm_url(params.cmd, params.resource_group_name, params.webapp_name, params.slot)
                deployment_logs = scm_url + f"/api/deployments/{deployment_id}/log"
            else:
                deployment_logs = deployment_logs[0]
            error_text += "Please check the build logs for more info: {}\n".format(deployment_logs)
            raise CLIError(error_text)
        time.sleep(15)

    if time_elapsed >= max_time_sec or deployment_status != "RuntimeSuccessful":
        scm_url = _get_scm_url(params.cmd, params.resource_group_name, params.webapp_name, params.slot)
        if deployment_status == "BuildInProgress":
            deployments_log_url = scm_url + f"/api/deployments/{deployment_id}/log"
            raise CLIError("Timeout reached while build was still in progress. "
                           "Navigate to {} to check the build logs for your app.".format(
                               deployments_log_url))
        # For any other status, redirect user to /deployments/<id> endpoint
        deployments_url = scm_url + f"/api/deployments/{deployment_id}"
        raise CLIError("Timeout reached while tracking deployment status, however,"
                       "the deployment operation is still on-going. "
                       "Navigate to {} to check the deployment status of your app. "
                       "InprogressInstances: {}, SuccessfulInstances: {}, FailedInstances: {}".format(
                           deployments_url,
                           deployment_properties.get('numberOfInstancesInProgress'),
                           deployment_properties.get('numberOfInstancesSuccessful'),
                           deployment_properties.get('numberOfInstancesFailed')))
    return response_body


def list_continuous_webjobs(cmd, resource_group_name, name, slot=None):
    return _generic_site_operation(cmd.cli_ctx, resource_group_name, name, 'list_continuous_web_jobs', slot)


def start_continuous_webjob(cmd, resource_group_name, name, webjob_name, slot=None):
    client = web_client_factory(cmd.cli_ctx)
    if slot:
        client.web_apps.start_continuous_web_job_slot(resource_group_name, name, webjob_name, slot)
        return client.web_apps.get_continuous_web_job_slot(resource_group_name, name, webjob_name, slot)
    client.web_apps.start_continuous_web_job(resource_group_name, name, webjob_name)
    return client.web_apps.get_continuous_web_job(resource_group_name, name, webjob_name)


def stop_continuous_webjob(cmd, resource_group_name, name, webjob_name, slot=None):
    client = web_client_factory(cmd.cli_ctx)
    if slot:
        client.web_apps.stop_continuous_web_job_slot(resource_group_name, name, webjob_name, slot)
        return client.web_apps.get_continuous_web_job_slot(resource_group_name, name, webjob_name, slot)
    client.web_apps.stop_continuous_web_job(resource_group_name, name, webjob_name)
    return client.web_apps.get_continuous_web_job(resource_group_name, name, webjob_name)


def remove_continuous_webjob(cmd, resource_group_name, name, webjob_name, slot=None):
    client = web_client_factory(cmd.cli_ctx)
    if slot:
        return client.web_apps.delete_continuous_web_job_slot(resource_group_name, name, webjob_name, slot)
    return client.web_apps.delete_continuous_web_job(resource_group_name, name, webjob_name)


def list_triggered_webjobs(cmd, resource_group_name, name, slot=None):
    return _generic_site_operation(cmd.cli_ctx, resource_group_name, name, 'list_triggered_web_jobs', slot)


def run_triggered_webjob(cmd, resource_group_name, name, webjob_name, slot=None):
    client = web_client_factory(cmd.cli_ctx)
    if slot:
        client.web_apps.run_triggered_web_job_slot(resource_group_name, name, webjob_name, slot)
        return client.web_apps.get_triggered_web_job_slot(resource_group_name, name, webjob_name, slot)
    client.web_apps.run_triggered_web_job(resource_group_name, name, webjob_name)
    return client.web_apps.get_triggered_web_job(resource_group_name, name, webjob_name)


def remove_triggered_webjob(cmd, resource_group_name, name, webjob_name, slot=None):
    client = web_client_factory(cmd.cli_ctx)
    if slot:
        return client.web_apps.delete_triggered_web_job_slot(resource_group_name, name, webjob_name, slot)
    return client.web_apps.delete_triggered_web_job(resource_group_name, name, webjob_name)


def list_hc(cmd, name, resource_group_name, slot=None):
    client = web_client_factory(cmd.cli_ctx)
    if slot is None:
        listed_vals = client.web_apps.list_hybrid_connections(resource_group_name, name)
    else:
        listed_vals = client.web_apps.list_hybrid_connections_slot(resource_group_name, name, slot)

    # reformats hybrid connection, to prune unnecessary fields
    mod_list = []
    for x in listed_vals.additional_properties["value"]:
        properties = x["properties"]
        resourceGroup = x["id"].split("/")
        mod_hc = {
            "id": x["id"],
            "location": x["location"],
            "name": x["name"],
            "properties": {
                "hostname": properties["hostname"],
                "port": properties["port"],
                "relayArmUri": properties["relayArmUri"],
                "relayName": properties["relayName"],
                "serviceBusNamespace": properties["serviceBusNamespace"],
                "serviceBusSuffix": properties["serviceBusSuffix"]
            },
            "resourceGroup": resourceGroup[4],
            "type": x["type"]
        }
        mod_list.append(mod_hc)
    return mod_list


def add_hc(cmd, name, resource_group_name, namespace, hybrid_connection, slot=None):
    HybridConnection = cmd.get_models('HybridConnection')

    web_client = web_client_factory(cmd.cli_ctx)

    hy_co_id = ''
    for n in NamespaceList(cli_ctx=cmd.cli_ctx)(command_args={}):
        logger.warning(n['name'])
        if n['name'] == namespace:
            hy_co_id = n['id']

    if hy_co_id == '':
        raise ResourceNotFoundError('Azure Service Bus Relay namespace {} was not found.'.format(namespace))

    i = 0
    hy_co_resource_group = ''
    hy_co_split = hy_co_id.split("/")
    for z in hy_co_split:
        if z == "resourceGroups":
            hy_co_resource_group = hy_co_split[i + 1]
        i = i + 1

    # calling the relay API to get information about the hybrid connection
    hy_co = HyCoShow(cli_ctx=cmd.cli_ctx)(command_args={"resource_group": hy_co_resource_group,
                                                        "namespace_name": namespace,
                                                        "name": hybrid_connection})

    # if the hybrid connection does not have a default sender authorization
    # rule, create it
    hy_co_rules = HycoAuthoList(cli_ctx=cmd.cli_ctx)(command_args={"resource_group": hy_co_resource_group,
                                                                   "namespace_name": namespace,
                                                                   "hybrid_connection_name": hybrid_connection})
    has_default_sender_key = False
    for r in hy_co_rules:
        if r['name'].lower() == "defaultsender":
            for z in r['rights']:
                if z[0].lower() == 'send' and len(z) == 1:
                    has_default_sender_key = True

    if not has_default_sender_key:
        rights = ["Send"]
        args = {"resource_group": hy_co_resource_group, "namespace_name": namespace,
                "hybrid_connection_name": hybrid_connection, "name": "defaultSender", "rights": rights}
        HycoAuthoCreate(cli_ctx=cmd.cli_ctx)(command_args=args)
    hy_co_keys = HycoAuthoKeysList(cli_ctx=cmd.cli_ctx)(command_args={"resource_group": hy_co_resource_group,
                                                                      "namespace_name": namespace,
                                                                      "hybrid_connection_name": hybrid_connection,
                                                                      "name": "defaultSender"})
    hy_co_info = hy_co['id']
    hy_co_metadata = ast.literal_eval(hy_co['userMetadata'])
    hy_co_hostname = ''
    for x in hy_co_metadata:
        if x["key"] == "endpoint":
            hy_co_hostname = x["value"]

    hostname_parts = hy_co_hostname.split(":")
    hostname = hostname_parts[0]
    port = hostname_parts[1]
    id_parameters = hy_co_info.split("/")

    # populate object with information from the hybrid connection, and set it
    # on webapp

    hc = HybridConnection(service_bus_namespace=id_parameters[8],
                          relay_name=hybrid_connection,
                          relay_arm_uri=hy_co_info,
                          hostname=hostname,
                          port=port,
                          send_key_name="defaultSender",
                          send_key_value=hy_co_keys['primaryKey'],
                          service_bus_suffix=".servicebus.windows.net")

    if slot is None:
        return_hc = web_client.web_apps.create_or_update_hybrid_connection(resource_group_name, name, namespace,
                                                                           hybrid_connection, hc)
    else:
        return_hc = web_client.web_apps.create_or_update_hybrid_connection_slot(resource_group_name, name, namespace,
                                                                                hybrid_connection, slot, hc)

    # reformats hybrid connection, to prune unnecessary fields
    resourceGroup = return_hc.id.split("/")
    mod_hc = {
        "hostname": return_hc.hostname,
        "id": return_hc.id,
        "location": return_hc.additional_properties["location"],
        "name": return_hc.name,
        "port": return_hc.port,
        "relayArmUri": return_hc.relay_arm_uri,
        "resourceGroup": resourceGroup[4],
        "serviceBusNamespace": return_hc.service_bus_namespace,
        "serviceBusSuffix": return_hc.service_bus_suffix
    }
    return mod_hc


# set the key the apps use to connect with the hybrid connection
def set_hc_key(cmd, plan, resource_group_name, namespace, hybrid_connection, key_type):
    HybridConnection = cmd.get_models('HybridConnection')
    web_client = web_client_factory(cmd.cli_ctx)

    # extract the hybrid connection resource group
    asp_hy_co = web_client.app_service_plans.get_hybrid_connection(resource_group_name, plan,
                                                                   namespace, hybrid_connection)
    arm_uri = asp_hy_co.relay_arm_uri
    split_uri = arm_uri.split("resourceGroups/")
    resource_group_strings = split_uri[1].split('/')
    relay_resource_group = resource_group_strings[0]

    # calling the relay function to obtain information about the hc in question
    hy_co = HyCoShow(cli_ctx=cmd.cli_ctx)(command_args={"resource_group": relay_resource_group,
                                                        "namespace_name": namespace,
                                                        "name": hybrid_connection})

    # if the hybrid connection does not have a default sender authorization
    # rule, create it
    hy_co_rules = HycoAuthoList(cli_ctx=cmd.cli_ctx)(command_args={"resource_group": relay_resource_group,
                                                                   "namespace_name": namespace,
                                                                   "hybrid_connection_name": hybrid_connection})

    has_default_sender_key = False
    for r in hy_co_rules:
        if r['name'].lower() == "defaultsender":
            for z in r['rights']:
                if z[0].lower() == 'send' and len(z) == 1:
                    has_default_sender_key = True

    if not has_default_sender_key:
        rights = ["Send"]
        args = {"resource_group": relay_resource_group, "namespace_name": namespace,
                "hybrid_connection_name": hybrid_connection, "name": "defaultSender", "rights": rights}
        HycoAuthoCreate(cli_ctx=cmd.cli_ctx)(command_args=args)

    hy_co_keys = HycoAuthoKeysList(cli_ctx=cmd.cli_ctx)(command_args={"resource_group": relay_resource_group,
                                                                      "namespace_name": namespace,
                                                                      "hybrid_connection_name": hybrid_connection,
                                                                      "name": "defaultSender"})
    hy_co_metadata = ast.literal_eval(hy_co.user_metadata)
    hy_co_hostname = 0
    for x in hy_co_metadata:
        if x["key"] == "endpoint":
            hy_co_hostname = x["value"]

    hostname_parts = hy_co_hostname.split(":")
    hostname = hostname_parts[0]
    port = hostname_parts[1]

    key = "empty"
    if key_type.lower() == "primary":
        key = hy_co_keys['primaryKey']
    elif key_type.lower() == "secondary":
        key = hy_co_keys['secondaryKey']
    # enures input is correct
    if key == "empty":
        logger.warning("Key type is invalid - must be primary or secondary")
        return

    apps = web_client.app_service_plans.list_web_apps_by_hybrid_connection(resource_group_name, plan, namespace,
                                                                           hybrid_connection)
    # changes the key for every app that uses that hybrid connection
    for x in apps:
        app_info = ast.literal_eval(x)
        app_name = app_info["name"]
        app_id = app_info["id"]
        id_split = app_id.split("/")
        app_resource_group = id_split[4]
        hc = HybridConnection(service_bus_namespace=namespace, relay_name=hybrid_connection,
                              relay_arm_uri=arm_uri, hostname=hostname, port=port, send_key_name="defaultSender",
                              send_key_value=key)
        web_client.web_apps.update_hybrid_connection(app_resource_group, app_name, namespace,
                                                     hybrid_connection, hc)

    return web_client.app_service_plans.list_web_apps_by_hybrid_connection(resource_group_name, plan,
                                                                           namespace, hybrid_connection)


def appservice_list_vnet(cmd, resource_group_name, plan):
    web_client = web_client_factory(cmd.cli_ctx)
    return web_client.app_service_plans.list_vnets(resource_group_name, plan)


def remove_hc(cmd, resource_group_name, name, namespace, hybrid_connection, slot=None):
    client = web_client_factory(cmd.cli_ctx)
    if slot is None:
        return_hc = client.web_apps.delete_hybrid_connection(resource_group_name, name, namespace, hybrid_connection)
    else:
        return_hc = client.web_apps.delete_hybrid_connection_slot(resource_group_name, name, namespace,
                                                                  hybrid_connection, slot)
    return return_hc


def list_functionapp_vnet_integration(cmd, name, resource_group_name, slot=None):
    return list_vnet_integration(cmd, name, resource_group_name, slot=None)


def list_vnet_integration(cmd, name, resource_group_name, slot=None):
    client = web_client_factory(cmd.cli_ctx)
    if slot is None:
        result = list(client.web_apps.list_vnet_connections(resource_group_name, name))
    else:
        result = list(client.web_apps.list_vnet_connections_slot(resource_group_name, name, slot))
    mod_list = []

    # reformats the vnet entry, removing unecessary information
    for x in result:
        # removes GUIDs from name and id
        longName = x.name
        if '_' in longName:
            usIndex = longName.index('_')
            shortName = longName[usIndex + 1:]
        else:
            shortName = longName
        v_id = x.id
        lastSlash = v_id.rindex('/')
        shortId = v_id[:lastSlash] + '/' + shortName
        # extracts desired fields
        certThumbprint = x.cert_thumbprint
        location = x.additional_properties["location"]
        v_type = x.type
        vnet_resource_id = x.vnet_resource_id
        id_strings = v_id.split('/')
        resourceGroup = id_strings[4]
        routes = x.routes

        vnet_mod = {"certThumbprint": certThumbprint,
                    "id": shortId,
                    "location": location,
                    "name": shortName,
                    "resourceGroup": resourceGroup,
                    "routes": routes,
                    "type": v_type,
                    "vnetResourceId": vnet_resource_id}
        mod_list.append(vnet_mod)

    return mod_list


def add_webapp_vnet_integration(cmd, name, resource_group_name, vnet, subnet, slot=None, skip_delegation_check=False):
    return _add_vnet_integration(cmd, name, resource_group_name, vnet, subnet, slot, skip_delegation_check)


def add_functionapp_vnet_integration(cmd, name, resource_group_name, vnet, subnet, slot=None,
                                     skip_delegation_check=False):
    client = web_client_factory(cmd.cli_ctx)
    functionapp = get_functionapp(cmd, resource_group_name, name)
    parsed_plan_id = parse_resource_id(functionapp.server_farm_id)
    plan_info = client.app_service_plans.get(parsed_plan_id['resource_group'], parsed_plan_id['name'])
    if plan_info is None:
        raise ResourceNotFoundError('Could not determine the current plan of the functionapp')
    if is_plan_consumption(cmd, plan_info):
        raise ValidationError('Virtual network integration is not allowed for consumption plans')
    return _add_vnet_integration(cmd, name, resource_group_name, vnet, subnet, slot, skip_delegation_check)


def _add_vnet_integration(cmd, name, resource_group_name, vnet, subnet, slot=None, skip_delegation_check=False):
    subnet_info = _get_subnet_info(cmd=cmd,
                                   resource_group_name=resource_group_name,
                                   subnet=subnet,
                                   vnet=vnet)
    client = web_client_factory(cmd.cli_ctx)

    app = _generic_site_operation(cmd.cli_ctx, resource_group_name, name, 'get', slot, client=client)

    parsed_plan = parse_resource_id(app.server_farm_id)
    plan_info = client.app_service_plans.get(parsed_plan['resource_group'], parsed_plan["name"])

    if skip_delegation_check:
        logger.warning('Skipping delegation check. Ensure that subnet is delegated to Microsoft.Web/serverFarms.'
                       ' Missing delegation can cause "Bad Request" error.')
    else:
        _vnet_delegation_check(cmd, subnet_subscription_id=subnet_info["subnet_subscription_id"],
                               vnet_resource_group=subnet_info["resource_group_name"],
                               vnet_name=subnet_info["vnet_name"],
                               subnet_name=subnet_info["subnet_name"])

    app.virtual_network_subnet_id = subnet_info["subnet_resource_id"]
    app.vnet_route_all_enabled = True

    _generic_site_operation(cmd.cli_ctx, resource_group_name, name, 'begin_create_or_update', slot,
                            client=client, extra_parameter=app)

    return {
        "id": subnet_info["vnet_resource_id"],
        "location": plan_info.location,  # must be the same as vnet location bc of validation check
        "name": subnet_info["vnet_name"],
        "resourceGroup": subnet_info["resource_group_name"],
        "subnetResourceId": subnet_info["subnet_resource_id"]
    }


def _vnet_delegation_check(cmd, subnet_subscription_id, vnet_resource_group, vnet_name, subnet_name):
    from azure.cli.core.commands.client_factory import get_subscription_id

    if get_subscription_id(cmd.cli_ctx).lower() != subnet_subscription_id.lower():
        logger.warning('Cannot validate subnet in other subscription for delegation to Microsoft.Web/serverFarms.'
                       ' Missing delegation can cause "Bad Request" error.')
        logger.warning('To manually add a delegation, use the command: az network vnet subnet update '
                       '--resource-group %s '
                       '--name %s '
                       '--vnet-name %s '
                       '--delegations Microsoft.Web/serverFarms', vnet_resource_group, subnet_name, vnet_name)
    else:
        subnetObj = SubnetShow(cli_ctx=cmd.cli_ctx)(command_args={
            "name": subnet_name,
            "vnet_name": vnet_name,
            "resource_group": vnet_resource_group
        })
        delegations = subnetObj["delegations"]
        delegated = False
        for d in delegations:
            if d["serviceName"].lower() == "microsoft.web/serverfarms".lower():
                delegated = True

        if not delegated:
            poller = SubnetUpdate(cli_ctx=cmd.cli_ctx)(command_args={
                "name": subnet_name,
                "vnet_name": vnet_name,
                "resource_group": vnet_resource_group,
                "delegated_services": [{"name": "delegation", "service_name": "Microsoft.Web/serverFarms"}]
            })
            LongRunningOperation(cmd.cli_ctx)(poller)


def _validate_subnet(cli_ctx, subnet, vnet, resource_group_name):
    subnet_is_id = is_valid_resource_id(subnet)
    if subnet_is_id:
        subnet_id_parts = parse_resource_id(subnet)
        vnet_name = subnet_id_parts['name']
        if not (vnet_name.lower() == vnet.lower() or subnet.startswith(vnet)):
            logger.warning('Subnet ID is valid. Ignoring vNet input.')
        return subnet

    vnet_is_id = is_valid_resource_id(vnet)
    if vnet_is_id:
        vnet_id_parts = parse_resource_id(vnet)
        return resource_id(
            subscription=vnet_id_parts['subscription'],
            resource_group=vnet_id_parts['resource_group'],
            namespace='Microsoft.Network',
            type='virtualNetworks',
            name=vnet_id_parts['name'],
            child_type_1='subnets',
            child_name_1=subnet)

    # Reuse logic from existing command to stay backwards compatible
    list_all_vnets = VNetList(cli_ctx=cli_ctx)(command_args={})

    vnets = []
    for v in list_all_vnets:
        if vnet in (v["name"], v["id"]):
            vnet_details = parse_resource_id(v["id"])
            vnet_resource_group = vnet_details['resource_group']
            vnets.append((v["id"], v["name"], vnet_resource_group))

    if not vnets:
        return logger.warning("The virtual network %s was not found in the subscription.", vnet)

    # If more than one vnet, try to use one from same resource group. Otherwise, use first and log the vnet resource id
    found_vnet = [v for v in vnets if v[2].lower() == resource_group_name.lower()]
    if not found_vnet:
        found_vnet = [vnets[0]]

    (vnet_id, vnet, vnet_resource_group) = found_vnet[0]
    if len(vnets) > 1:
        logger.warning("Multiple virtual networks of name %s were found. Using virtual network with resource ID: %s. "
                       "To use a different virtual network, specify the virtual network resource ID using --vnet.",
                       vnet, vnet_id)
    vnet_id_parts = parse_resource_id(vnet_id)
    return resource_id(
        subscription=vnet_id_parts['subscription'],
        resource_group=vnet_id_parts['resource_group'],
        namespace='Microsoft.Network',
        type='virtualNetworks',
        name=vnet_id_parts['name'],
        child_type_1='subnets',
        child_name_1=subnet)


def remove_functionapp_vnet_integration(cmd, name, resource_group_name, slot=None):
    return remove_vnet_integration(cmd, name, resource_group_name, slot)


def remove_vnet_integration(cmd, name, resource_group_name, slot=None):
    client = web_client_factory(cmd.cli_ctx)
    if slot is None:
        return_vnet = client.web_apps.delete_swift_virtual_network(resource_group_name, name)
    else:
        return_vnet = client.web_apps.delete_swift_virtual_network_slot(resource_group_name, name, slot)
    return return_vnet


def get_history_triggered_webjob(cmd, resource_group_name, name, webjob_name, slot=None):
    client = web_client_factory(cmd.cli_ctx)
    if slot:
        return client.web_apps.list_triggered_web_job_history_slot(resource_group_name, name, webjob_name, slot)
    return client.web_apps.list_triggered_web_job_history(resource_group_name, name, webjob_name)


def webapp_up(cmd, name=None, resource_group_name=None, plan=None, location=None, sku=None,  # pylint: disable=too-many-statements,too-many-branches
              os_type=None, runtime=None, dryrun=False, logs=False, launch_browser=False, html=False,
              app_service_environment=None):
    if not name:
        name = generate_default_app_name(cmd)

    import os

    AppServicePlan = cmd.get_models('AppServicePlan')
    src_dir = os.getcwd()
    _src_path_escaped = "{}".format(src_dir.replace(os.sep, os.sep + os.sep))
    client = web_client_factory(cmd.cli_ctx)
    user = get_profile_username()
    _create_new_rg = False
    _site_availability = get_site_availability(cmd, name)
    _create_new_app = _site_availability.name_available
    runtime = _StackRuntimeHelper.remove_delimiters(runtime)
    os_name = os_type if os_type else detect_os_from_src(src_dir, html, runtime)
    _is_linux = os_name.lower() == LINUX_OS_NAME
    helper = _StackRuntimeHelper(cmd, linux=_is_linux, windows=not _is_linux)

    if runtime:
        match = helper.resolve(runtime, _is_linux)
        if not match:
            raise ValidationError("{0} runtime '{1}' is not supported. Please check supported runtimes with: "
                                  "'az webapp list-runtimes --os {0}'".format(os_name, runtime))

        language = runtime.split('|')[0]
        version_used_create = '|'.join(runtime.split('|')[1:])
        detected_version = '-'
    else:
        # detect the version
        _lang_details = get_lang_from_content(src_dir, html, is_linux=_is_linux)
        language = _lang_details.get('language')
        _data = get_runtime_version_details(_lang_details.get('file_loc'), language, helper, _is_linux)
        version_used_create = _data.get('to_create')
        detected_version = _data.get('detected')

    runtime_version = "{}|{}".format(language, version_used_create) if \
        version_used_create != "-" else version_used_create
    site_config = None

    if not _create_new_app:  # App exists, or App name unavailable
        if _site_availability.reason == 'Invalid':
            raise ValidationError(_site_availability.message)
        # Get the ASP & RG info, if the ASP & RG parameters are provided we use those else we need to find those
        logger.warning("Webapp '%s' already exists. The command will deploy contents to the existing app.", name)
        app_details = get_app_details(cmd, name)
        if app_details is None:
            raise ResourceNotFoundError("Unable to retrieve details of the existing app '{}'. Please check that the "
                                        "app is a part of the current subscription if updating an existing app. If "
                                        "creating a new app, app names must be globally unique. Please try a more "
                                        "unique name or leave unspecified to receive a randomly "
                                        "generated name.".format(name))
        current_rg = app_details.resource_group
        if resource_group_name is not None and (resource_group_name.lower() != current_rg.lower()):
            raise ValidationError("The webapp '{}' exists in ResourceGroup '{}' and does not "
                                  "match the value entered '{}'. Please re-run command with the "
                                  "correct parameters.". format(name, current_rg, resource_group_name))
        rg_name = resource_group_name or current_rg
        if location is None:
            loc = app_details.location.replace(" ", "").lower()
        else:
            loc = location.replace(" ", "").lower()
        plan_details = parse_resource_id(app_details.server_farm_id)
        current_plan = plan_details['name']
        if plan is not None and current_plan.lower() != plan.lower():
            raise ValidationError("The plan name entered '{}' does not match the plan name that the webapp is "
                                  "hosted in '{}'. Please check if you have configured defaults for plan name "
                                  "and re-run command.".format(plan, current_plan))
        plan = plan or plan_details['name']
        plan_info = client.app_service_plans.get(plan_details['resource_group'], plan)
        sku = plan_info.sku.name if isinstance(plan_info, AppServicePlan) else 'Free'
        current_os = 'Linux' if plan_info.reserved else 'Windows'
        # Raise error if current OS of the app is different from the current one
        if current_os.lower() != os_name.lower():
            raise ValidationError("The webapp '{}' is a {} app. The code detected at '{}' will default to "
                                  "'{}'. Please create a new app "
                                  "to continue this operation. For more information on default behaviors, "
                                  "see https://docs.microsoft.com/cli/azure/webapp?view=azure-cli-latest#az_webapp_up."
                                  .format(name, current_os, src_dir, os_name))
        _is_linux = plan_info.reserved
        # for an existing app check if the runtime version needs to be updated
        # Get site config to check the runtime version
        site_config = client.web_apps.get_configuration(rg_name, name)
    else:  # need to create new app, check if we need to use default RG or use user entered values
        logger.warning("The webapp '%s' doesn't exist", name)
        sku = get_sku_to_use(src_dir, html, sku, runtime, app_service_environment)
        loc = set_location(cmd, sku, location)
        rg_name = get_rg_to_use(user, resource_group_name)
        _create_new_rg = not check_resource_group_exists(cmd, rg_name)
        plan = get_plan_to_use(cmd=cmd,
                               user=user,
                               loc=loc,
                               sku=sku,
                               create_rg=_create_new_rg,
                               resource_group_name=rg_name,
                               plan=plan,
                               is_linux=_is_linux,
                               client=client)
    dry_run_str = r""" {
                "name" : "%s",
                "appserviceplan" : "%s",
                "resourcegroup" : "%s",
                "sku": "%s",
                "os": "%s",
                "location" : "%s",
                "src_path" : "%s",
                "runtime_version_detected": "%s",
                "runtime_version": "%s"
                }
                """ % (name, plan, rg_name, get_sku_tier(sku), os_name, loc, _src_path_escaped, detected_version,
                       runtime_version)
    create_json = json.loads(dry_run_str)

    if dryrun:
        logger.warning("Web app will be created with the below configuration,re-run command "
                       "without the --dryrun flag to create & deploy a new app")
        return create_json

    if _create_new_rg:
        logger.warning("Creating Resource group '%s' ...", rg_name)
        create_resource_group(cmd, rg_name, loc)
        logger.warning("Resource group creation complete")
    # create ASP
    logger.warning("Creating AppServicePlan '%s' or Updating if already exists", plan)
    # we will always call the ASP create or update API so that in case of re-deployment, if the SKU or plan setting are
    # updated we update those
    try:
        create_app_service_plan(cmd, rg_name, plan, _is_linux, hyper_v=False, per_site_scaling=False, sku=sku,
                                number_of_workers=1 if _is_linux else None, location=loc,
                                app_service_environment=app_service_environment)
    except ResourceNotFoundError as ex:
        raise ex
    except CLIError as ex:
        raise ex
    except Exception as ex:  # pylint: disable=broad-except
        if ex.response.status_code == 409:  # catch 409 conflict when trying to create existing ASP in diff location
            try:
                response_content = json.loads(ex.response._content.decode('utf-8'))  # pylint: disable=protected-access
            except Exception:  # pylint: disable=broad-except
                raise CLIInternalError(ex)
            raise UnclassifiedUserFault(response_content['error']['message'])
        raise AzureResponseError(ex)

    if _create_new_app:
        logger.warning("Creating webapp '%s' ...", name)
        create_webapp(cmd, rg_name, name, plan, runtime_version if not html else None,
                      using_webapp_up=True, language=language)
        _configure_default_logging(cmd, rg_name, name)
    else:  # for existing app if we might need to update the stack runtime settings
        helper = _StackRuntimeHelper(cmd, linux=_is_linux, windows=not _is_linux)
        match = helper.resolve(runtime_version, _is_linux)

        if os_name.lower() == 'linux' and site_config.linux_fx_version != runtime_version:
            if match and site_config.linux_fx_version != match.configs['linux_fx_version']:
                logger.warning('Updating runtime version from %s to %s',
                               site_config.linux_fx_version, match.configs['linux_fx_version'])
                update_site_configs(cmd, rg_name, name, linux_fx_version=match.configs['linux_fx_version'])
                logger.warning('Waiting for runtime version to propagate ...')
                time.sleep(30)  # wait for kudu to get updated runtime before zipdeploy. No way to poll for this
            elif not match:
                logger.warning('Updating runtime version from %s to %s',
                               site_config.linux_fx_version, runtime_version)
                update_site_configs(cmd, rg_name, name, linux_fx_version=runtime_version)
                logger.warning('Waiting for runtime version to propagate ...')
                time.sleep(30)  # wait for kudu to get updated runtime before zipdeploy. No way to poll for this
        elif os_name.lower() == 'windows':
            # may need to update stack runtime settings. For node its site_config.app_settings, otherwise site_config
            if match:
                _update_app_settings_for_windows_if_needed(cmd, rg_name, name, match, site_config, runtime_version)
        create_json['runtime_version'] = runtime_version
    # Zip contents & Deploy
    logger.warning("Creating zip with contents of dir %s ...", src_dir)
    # zip contents & deploy
    zip_file_path = zip_contents_from_dir(src_dir, language)
    enable_zip_deploy(cmd, rg_name, name, zip_file_path)

    if launch_browser:
        logger.warning("Launching app using default browser")
        view_in_browser(cmd, rg_name, name, None, logs)
    else:
        _url = _get_url(cmd, rg_name, name)
        logger.warning("You can launch the app at %s", _url)
        create_json.update({'URL': _url})

    if logs:
        _configure_default_logging(cmd, rg_name, name)
        try:
            return get_streaming_log(cmd, rg_name, name)
        except Exception:  # pylint: disable=broad-except
            logger.warning("Unable to reach the app. Please run 'az webapp log tail' to view the logs.")

    _set_webapp_up_default_args(cmd, rg_name, sku, plan, loc, name)

    return create_json


def _set_webapp_up_default_args(cmd, rg_name, sku, plan, loc, name):
    with ConfiguredDefaultSetter(cmd.cli_ctx.config, True):
        logger.warning("Setting 'az webapp up' default arguments for current directory. "
                       "Manage defaults with 'az configure --scope local'")

        cmd.cli_ctx.config.set_value('defaults', 'group', rg_name)
        logger.warning("--resource-group/-g default: %s", rg_name)

        cmd.cli_ctx.config.set_value('defaults', 'sku', sku)
        logger.warning("--sku default: %s", sku)

        cmd.cli_ctx.config.set_value('defaults', 'appserviceplan', plan)
        logger.warning("--plan/-p default: %s", plan)

        cmd.cli_ctx.config.set_value('defaults', 'location', loc)
        logger.warning("--location/-l default: %s", loc)

        cmd.cli_ctx.config.set_value('defaults', 'web', name)
        logger.warning("--name/-n default: %s", name)


def _update_app_settings_for_windows_if_needed(cmd, rg_name, name, match, site_config, runtime_version):
    app_settings = _generic_site_operation(cmd.cli_ctx, rg_name, name, 'list_application_settings', slot=None)
    update_needed = False
    if 'node' in runtime_version:
        settings = []
        for k, v in match.configs.items():
            for app_setting_name, app_setting_value in app_settings.properties.items():
                if app_setting_name == k and app_setting_value != v:
                    update_needed = True
                    settings.append(f"{k}={v}")
        if update_needed:
            logger.warning('Updating runtime version to %s', runtime_version)
            update_app_settings(cmd, rg_name, name, settings=settings, slot=None, slot_settings=None)
    else:
        for k, v in match.configs.items():
            if getattr(site_config, k, None) != v:
                update_needed = True
                setattr(site_config, k, v)
        if update_needed:
            logger.warning('Updating runtime version to %s', runtime_version)
            update_site_configs(cmd,
                                rg_name,
                                name,
                                net_framework_version=site_config.net_framework_version,
                                php_version=site_config.php_version,
                                python_version=site_config.python_version,
                                java_version=site_config.java_version,
                                java_container=site_config.java_container,
                                java_container_version=site_config.java_container_version)

    current_stack = get_current_stack_from_runtime(runtime_version)
    _update_webapp_current_stack_property_if_needed(cmd, rg_name, name, current_stack)

    if update_needed:
        logger.warning('Waiting for runtime version to propagate ...')
        time.sleep(30)  # wait for kudu to get updated runtime before zipdeploy. No way to poll for this


def _update_webapp_current_stack_property_if_needed(cmd, resource_group, name, current_stack):
    if not current_stack:
        return
    # portal uses this current_stack value to display correct runtime for windows webapps
    client = web_client_factory(cmd.cli_ctx)
    app_metadata = client.web_apps.list_metadata(resource_group, name)
    if 'CURRENT_STACK' not in app_metadata.properties or app_metadata.properties["CURRENT_STACK"] != current_stack:
        app_metadata.properties["CURRENT_STACK"] = current_stack
        client.web_apps.update_metadata(resource_group, name, metadata=app_metadata)


def _ping_scm_site(cmd, resource_group, name, instance=None):
    from azure.cli.core.util import should_disable_connection_verify
    #  wake up kudu, by making an SCM call
    import requests
    #  work around until the timeout limits issue for linux is investigated & fixed
    scm_url = _get_scm_url(cmd, resource_group, name)
    headers = get_scm_site_headers(cmd.cli_ctx, name, resource_group)
    cookies = {}
    if instance is not None:
        cookies['ARRAffinity'] = instance
    requests.get(scm_url + '/api/settings', headers=headers, verify=not should_disable_connection_verify(),
                 cookies=cookies)


def is_webapp_up(tunnel_server):
    return tunnel_server.is_webapp_up()


def get_tunnel(cmd, resource_group_name, name, port=None, slot=None, instance=None):
    webapp = _generic_site_operation(cmd.cli_ctx, resource_group_name, name, 'get', slot)
    is_linux = webapp.reserved
    if not is_linux:
        raise ValidationError("Only Linux App Service Plans supported, Found a Windows App Service Plan")

    if port is None:
        port = 0  # Will auto-select a free port from 1024-65535
        logger.info('No port defined, creating on random free port')

    # Validate that we have a known instance (case-sensitive)
    if instance is not None:
        instances = list_instances(cmd, resource_group_name, name, slot=slot)
        instance_names = set(i.name for i in instances)
        if instance not in instance_names:
            if slot is not None:
                raise ValidationError("The provided instance '{}' is not valid "
                                      "for this webapp and slot.".format(instance))
            raise ValidationError("The provided instance '{}' is not valid for this webapp.".format(instance))

    scm_url = _get_scm_url(cmd, resource_group_name, name, slot)
    headers = get_scm_site_headers(cmd.cli_ctx, name, resource_group_name, slot)
    # basic & bearer auth use different capitalization for whatever reason
    auth_string = headers.get("authorization") or headers.get("Authorization")

    tunnel_server = TunnelServer('127.0.0.1', port, scm_url, auth_string, instance)
    _ping_scm_site(cmd, resource_group_name, name, instance=instance)

    _wait_for_webapp(tunnel_server)
    return tunnel_server


def create_tunnel(cmd, resource_group_name, name, port=None, slot=None, timeout=None, instance=None):
    tunnel_server = get_tunnel(cmd, resource_group_name, name, port, slot, instance)

    t = threading.Thread(target=_start_tunnel, args=(tunnel_server,))
    t.daemon = True
    t.start()
    logger.warning('Opening tunnel on addr: %s', tunnel_server.local_addr)
    logger.warning('Opening tunnel on port: %s', tunnel_server.local_port)

    config = get_site_configs(cmd, resource_group_name, name, slot)
    if config.remote_debugging_enabled:
        logger.warning('Tunnel is ready, connect on port %s', tunnel_server.local_port)
    else:
        ssh_user_name = 'root'
        ssh_user_password = 'Docker!'
        logger.warning('SSH is available { username: %s, password: %s }', ssh_user_name, ssh_user_password)

    logger.warning('Ctrl + C to close')

    if timeout:
        time.sleep(int(timeout))
    else:
        while t.is_alive():
            time.sleep(5)


def create_tunnel_and_session(cmd, resource_group_name, name, port=None, slot=None, timeout=None, instance=None):
    tunnel_server = get_tunnel(cmd, resource_group_name, name, port, slot, instance)

    t = threading.Thread(target=_start_tunnel, args=(tunnel_server,))
    t.daemon = True
    t.start()

    ssh_user_name = 'root'
    ssh_user_password = 'Docker!'

    s = threading.Thread(target=_start_ssh_session,
                         args=('localhost', tunnel_server.get_port(), ssh_user_name, ssh_user_password))
    s.daemon = True
    s.start()

    if timeout:
        time.sleep(int(timeout))
    else:
        while s.is_alive() and t.is_alive():
            time.sleep(5)


def perform_onedeploy_functionapp(cmd,
                                  resource_group_name,
                                  name,
                                  src_path=None,
                                  src_url=None,
                                  target_path=None,
                                  artifact_type=None,
                                  is_async=None,
                                  restart=None,
                                  clean=None,
                                  ignore_stack=None,
                                  timeout=None,
                                  slot=None):
    params = OneDeployParams()

    params.cmd = cmd
    params.resource_group_name = resource_group_name
    params.webapp_name = name
    params.src_path = src_path
    params.src_url = src_url
    params.target_path = target_path
    params.artifact_type = artifact_type
    params.is_async_deployment = is_async
    params.should_restart = restart
    params.is_clean_deployment = clean
    params.should_ignore_stack = ignore_stack
    params.timeout = timeout
    params.slot = slot
    params.track_status = False

    return _perform_onedeploy_internal(params)


def perform_onedeploy_webapp(cmd,
                             resource_group_name,
                             name,
                             src_path=None,
                             src_url=None,
                             target_path=None,
                             artifact_type=None,
                             is_async=None,
                             restart=None,
                             clean=None,
                             ignore_stack=None,
                             timeout=None,
                             slot=None,
                             track_status=False):
    params = OneDeployParams()

    params.cmd = cmd
    params.resource_group_name = resource_group_name
    params.webapp_name = name
    params.src_path = src_path
    params.src_url = src_url
    params.target_path = target_path
    params.artifact_type = artifact_type
    params.is_async_deployment = is_async
    params.should_restart = restart
    params.is_clean_deployment = clean
    params.should_ignore_stack = ignore_stack
    params.timeout = timeout
    params.slot = slot
    params.track_status = track_status

    return _perform_onedeploy_internal(params)


# Class for OneDeploy parameters
# pylint: disable=too-many-instance-attributes,too-few-public-methods
class OneDeployParams:
    def __init__(self):
        self.cmd = None
        self.resource_group_name = None
        self.webapp_name = None
        self.src_path = None
        self.src_url = None
        self.artifact_type = None
        self.is_async_deployment = None
        self.target_path = None
        self.should_restart = None
        self.is_clean_deployment = None
        self.should_ignore_stack = None
        self.timeout = None
        self.slot = None
        self.track_status = False
# pylint: enable=too-many-instance-attributes,too-few-public-methods


def _build_onedeploy_url(params):
    if params.src_url:
        return _build_onedeploy_arm_url(params)
    return _build_onedeploy_scm_url(params)


def _build_onedeploy_scm_url(params):
    scm_url = _get_scm_url(params.cmd, params.resource_group_name, params.webapp_name, params.slot)
    deploy_url = scm_url + '/api/publish?type=' + params.artifact_type

    if params.is_async_deployment is not None:
        deploy_url = deploy_url + '&async=' + str(params.is_async_deployment)

    if params.should_restart is not None:
        deploy_url = deploy_url + '&restart=' + str(params.should_restart)

    if params.is_clean_deployment is not None:
        deploy_url = deploy_url + '&clean=' + str(params.is_clean_deployment)

    if params.should_ignore_stack is not None:
        deploy_url = deploy_url + '&ignorestack=' + str(params.should_ignore_stack)

    if params.target_path is not None:
        deploy_url = deploy_url + '&path=' + params.target_path

    return deploy_url


def _build_onedeploy_arm_url(params):
    from azure.cli.core.commands.client_factory import get_subscription_id
    client = web_client_factory(params.cmd.cli_ctx)
    sub_id = get_subscription_id(params.cmd.cli_ctx)
    if not params.slot:
        base_url = (
            f"subscriptions/{sub_id}/resourceGroups/{params.resource_group_name}/providers/Microsoft.Web/sites/"
            f"{params.webapp_name}/extensions/onedeploy?api-version={client.DEFAULT_API_VERSION}"
        )
    else:
        base_url = (
            f"subscriptions/{sub_id}/resourceGroups/{params.resource_group_name}/providers/Microsoft.Web/sites/"
            f"{params.webapp_name}/slots/{params.slot}/extensions/onedeploy"
            f"?api-version={client.DEFAULT_API_VERSION}"
        )
    return params.cmd.cli_ctx.cloud.endpoints.resource_manager + base_url


def _build_deploymentstatus_url(params, deployment_id):
    from azure.cli.core.commands.client_factory import get_subscription_id
    client = web_client_factory(params.cmd.cli_ctx)
    sub_id = get_subscription_id(params.cmd.cli_ctx)

    slot_info = "/slots/" + params.slot if params.slot else ""
    base_url = (
        f"subscriptions/{sub_id}/resourceGroups/{params.resource_group_name}/providers/Microsoft.Web/sites/"
        f"{params.webapp_name}{slot_info}/deploymentStatus/{deployment_id}"
        f"?api-version={client.DEFAULT_API_VERSION}"
    )
    return params.cmd.cli_ctx.cloud.endpoints.resource_manager + base_url


def _get_ondeploy_headers(params):
    if params.src_path:
        content_type = 'application/octet-stream'
    elif params.src_url:
        content_type = 'application/json'
    else:
        raise RequiredArgumentMissingError('Unable to determine source location of the artifact being deployed')

    additional_headers = {"Content-Type": content_type, "Cache-Control": "no-cache"}

    return get_scm_site_headers(params.cmd.cli_ctx, params.webapp_name, params.resource_group_name, params.slot,
                                additional_headers=additional_headers)


def _get_onedeploy_status_url(params):
    scm_url = _get_scm_url(params.cmd, params.resource_group_name, params.webapp_name, params.slot)
    return scm_url + '/api/deployments/latest'


def _get_onedeploy_request_body(params):
    import os

    if params.src_path:
        logger.warning('Deploying from local path: %s', params.src_path)
        try:
            with open(os.path.realpath(os.path.expanduser(params.src_path)), 'rb') as fs:
                body = fs.read()
        except Exception as e:  # pylint: disable=broad-except
            raise ResourceNotFoundError("Either '{}' is not a valid local file path or you do not have permissions to "
                                        "access it".format(params.src_path)) from e
    elif params.src_url:
        logger.warning('Deploying from URL: %s', params.src_url)
        body = {
            "properties": {
                "packageUri": params.src_url,
                "type": params.artifact_type,
                "path": params.target_path,
                "ignorestack": params.should_ignore_stack,
                "clean": params.is_clean_deployment,
                "restart": params.should_restart,
            }
        }
        body = {"properties": {k: v for k, v in body["properties"].items() if v is not None}}
        body = json.dumps(body)
    else:
        raise ResourceNotFoundError('Unable to determine source location of the artifact being deployed')

    return body


def _update_artifact_type(params):
    import os

    if params.artifact_type is not None:
        return

    # Interpret deployment type from the file extension if the type parameter is not passed
    _, file_extension = os.path.splitext(params.src_path)
    file_extension = file_extension[1:]
    if file_extension in ('war', 'jar', 'ear', 'zip'):
        params.artifact_type = file_extension
    elif file_extension in ('sh', 'bat'):
        params.artifact_type = 'startup'
    else:
        params.artifact_type = 'static'
    logger.warning("Deployment type: %s. To override deployment type, please specify the --type parameter. "
                   "Possible values: war, jar, ear, zip, startup, script, static", params.artifact_type)


def _make_onedeploy_request(params):
    import requests
    from azure.cli.core.util import should_disable_connection_verify

    # Build the request body, headers, API URL and status URL
    body = _get_onedeploy_request_body(params)
    deploy_url = _build_onedeploy_url(params)
    deployment_status_url = _get_onedeploy_status_url(params)
    headers = _get_ondeploy_headers(params)

    # For debugging purposes only, you can change the async deployment into a sync deployment by polling the API status
    # For that, set poll_async_deployment_for_debugging=True
    logger.info("Deployment API: %s", deploy_url)
    if not params.src_url:  # use SCM endpoint
        response = requests.post(deploy_url, data=body, headers=headers, verify=not should_disable_connection_verify())
        poll_async_deployment_for_debugging = True
    else:
        response = send_raw_request(params.cmd.cli_ctx, "PUT", deploy_url, body=body)
        poll_async_deployment_for_debugging = False

    # check the status of deployment
    if response.status_code == 202 or response.status_code == 200:
        response_body = None
        if poll_async_deployment_for_debugging:
            logger.warning('Polling the status of %s deployment. Start Time: %s UTC',
                           "async" if params.is_async_deployment else "sync",
                           datetime.datetime.now(datetime.timezone.utc))
            if params.track_status is not None and params.track_status:
                # verify if the app is a linux app
                webapp = _generic_site_operation(params.cmd.cli_ctx, params.resource_group_name,
                                                 params.webapp_name, 'get', params.slot)
                is_linux = bool(webapp.site_config.linux_fx_version)
                if not is_linux:
                    logger.warning("Deployment status tracking is currently only supported for linux webapps."
                                   " Resuming deployment without tracking status.")
                    response_body = _check_zip_deployment_status(params.cmd, params.resource_group_name,
                                                                 params.webapp_name, deployment_status_url,
                                                                 params.slot, params.timeout)
                else:
                    # get the deployment id
                    # once deploymentstatus/latest is available, we can use it to track the deployment
                    deployment_id = _get_latest_deployment_id(params.cmd, params.resource_group_name,
                                                              params.webapp_name, deployment_status_url, params.slot)
                    if deployment_id is None:
                        logger.warning("Failed to enable tracking runtime status for this deployment. "
                                       "Resuming deployment without tracking status.")
                        response_body = _check_zip_deployment_status(params.cmd, params.resource_group_name,
                                                                     params.webapp_name, deployment_status_url,
                                                                     params.slot, params.timeout)
                    else:
                        deploymentstatusapi_url = _build_deploymentstatus_url(params, deployment_id)
                        response_body = _track_deployment_runtime_status(params, deploymentstatusapi_url,
                                                                         deployment_id, params.timeout)
            else:
                response_body = _check_zip_deployment_status(params.cmd, params.resource_group_name, params.webapp_name,
                                                             deployment_status_url, params.slot, params.timeout)
            logger.info('Server response: %s', response_body)
        else:
            if 'application/json' in response.headers.get('content-type', ""):
                state = response.json().get("properties", {}).get("provisioningState")
                if state:
                    logger.warning("Deployment status is: \"%s\"", state)
                response_body = response.json().get("properties", {})
        logger.warning("Deployment has completed successfully")
        logger.warning("You can visit your app at: %s", _get_url(params.cmd, params.resource_group_name,
                                                                 params.webapp_name, params.slot))
        return response_body

    # API not available yet!
    if response.status_code == 404:
        raise ResourceNotFoundError("This API isn't available in this environment yet!")

    # check if there's an ongoing process
    if response.status_code == 409:
        raise ValidationError("Another deployment is in progress. Please wait until that process is complete before "
                              "starting a new deployment. You can track the ongoing deployment at {}"
                              .format(deployment_status_url))

    # check if an error occured during deployment
    if response.status_code:
        scm_url = _get_scm_url(params.cmd, params.resource_group_name, params.webapp_name, params.slot)
        latest_deploymentinfo_url = scm_url + "/api/deployments/latest"
        raise CLIError("An error occurred during deployment. Status Code: {}, {} Please visit {}"
                       " to get more information about your deployment"
                       .format(response.status_code, f"Details: {response.text}," if response.text else "",
                               latest_deploymentinfo_url))


# OneDeploy
def _perform_onedeploy_internal(params):

    # Update artifact type, if required
    _update_artifact_type(params)

    # Now make the OneDeploy API call
    logger.warning("Initiating deployment")
    response = _make_onedeploy_request(params)
    return response


def _wait_for_webapp(tunnel_server):
    tries = 0
    while True:
        if is_webapp_up(tunnel_server):
            break
        if tries == 0:
            logger.warning('Connection is not ready yet, please wait')
        if tries == 60:
            raise CLIError('SSH timeout, your app must be running before'
                           ' it can accept SSH connections. '
                           'Use `az webapp log tail` to review the app startup logs.')
        tries = tries + 1
        logger.warning('.')
        time.sleep(1)


def _start_tunnel(tunnel_server):
    tunnel_server.start_server()


def _start_ssh_session(hostname, port, username, password):
    tries = 0
    while True:
        try:
            c = Connection(host=hostname,
                           port=port,
                           user=username,
                           # connect_timeout=60*10,
                           connect_kwargs={"password": password})
            break
        except Exception as ex:  # pylint: disable=broad-except
            logger.info(ex)
            if tries == 0:
                logger.warning('Connection is not ready yet, please wait')
            if tries == 60:
                raise CLIError("Timeout Error, Unable to establish a connection")
            tries = tries + 1
            logger.warning('.')
            time.sleep(1)
    try:
        try:
            c.run('cat /etc/motd', pty=True)
        except invoke.exceptions.UnexpectedExit:
            # Don't crash over a non-existing /etc/motd.
            pass
        c.run('source /etc/profile; exec $SHELL -l', pty=True)
    except Exception as ex:  # pylint: disable=broad-except
        logger.info(ex)
    finally:
        c.close()


def ssh_webapp(cmd, resource_group_name, name, port=None, slot=None, timeout=None, instance=None):  # pylint: disable=too-many-statements
    import platform
    if platform.system() == "Windows":
        webapp = _generic_site_operation(cmd.cli_ctx, resource_group_name, name, 'get', slot)
        is_linux = webapp.reserved
        if not is_linux:
            raise ValidationError("Only Linux App Service Plans supported, found a Windows App Service Plan")

        scm_url = _get_scm_url(cmd, resource_group_name, name, slot)
        if not instance:
            open_page_in_browser(scm_url + '/webssh/host')
        else:
            open_page_in_browser(scm_url + '/webssh/host?instance={}'.format(instance))
    else:
        config = get_site_configs(cmd, resource_group_name, name, slot)
        if config.remote_debugging_enabled:
            raise ValidationError('Remote debugging is enabled, please disable')
        create_tunnel_and_session(
            cmd, resource_group_name, name, port=port, slot=slot, timeout=timeout, instance=instance)


def _configure_default_logging(cmd, rg_name, name):
    logger.warning("Configuring default logging for the app, if not already enabled")
    return config_diagnostics(cmd, rg_name, name,
                              application_logging=True, web_server_logging='filesystem',
                              docker_container_logging='filesystem')


# TODO remove once appservice-kube extension removes
def _validate_app_service_environment_id(cli_ctx, ase, resource_group_name):
    ase_is_id = is_valid_resource_id(ase)
    if ase_is_id:
        return ase

    from azure.cli.core.commands.client_factory import get_subscription_id
    return resource_id(
        subscription=get_subscription_id(cli_ctx),
        resource_group=resource_group_name,
        namespace='Microsoft.Web',
        type='hostingEnvironments',
        name=ase)


def _format_key_vault_id(cli_ctx, key_vault, resource_group_name):
    key_vault_is_id = is_valid_resource_id(key_vault)
    if key_vault_is_id:
        return key_vault

    from azure.cli.core.commands.client_factory import get_subscription_id
    return resource_id(
        subscription=get_subscription_id(cli_ctx),
        resource_group=resource_group_name,
        namespace='Microsoft.KeyVault',
        type='vaults',
        name=key_vault)


def _verify_hostname_binding(cmd, resource_group_name, name, hostname, slot=None):
    hostname_bindings = _generic_site_operation(cmd.cli_ctx, resource_group_name, name,
                                                'list_host_name_bindings', slot)
    verified_hostname_found = False
    for hostname_binding in hostname_bindings:
        binding_name = hostname_binding.name.split('/')[-1]
        if binding_name.lower() == hostname and (hostname_binding.host_name_type == 'Verified' or
                                                 hostname_binding.host_name_type == 'Managed'):
            verified_hostname_found = True

    return verified_hostname_found


def update_host_key(cmd, resource_group_name, name, key_type, key_name, key_value=None, slot=None):
    # pylint: disable=protected-access
    key_info = KeyInfo(name=key_name, value=key_value)
    KeyInfo._attribute_map = {
        'name': {'key': 'properties.name', 'type': 'str'},
        'value': {'key': 'properties.value', 'type': 'str'},
    }
    client = web_client_factory(cmd.cli_ctx)
    if slot:
        response = client.web_apps.create_or_update_host_secret_slot(resource_group_name,
                                                                     name,
                                                                     key_type,
                                                                     key_name,
                                                                     slot,
                                                                     key=key_info)
    else:
        response = client.web_apps.create_or_update_host_secret(resource_group_name,
                                                                name,
                                                                key_type,
                                                                key_name,
                                                                key=key_info)
    logger.warning('Keys have been redacted. Use `az functionapp keys list` to view.')
    response.value = None
    return response


def list_host_keys(cmd, resource_group_name, name, slot=None):
    client = web_client_factory(cmd.cli_ctx)
    if slot:
        return client.web_apps.list_host_keys_slot(resource_group_name, name, slot)
    return client.web_apps.list_host_keys(resource_group_name, name)


def delete_host_key(cmd, resource_group_name, name, key_type, key_name, slot=None):
    client = web_client_factory(cmd.cli_ctx)
    if slot:
        return client.web_apps.delete_host_secret_slot(resource_group_name, name, key_type, key_name, slot)
    return client.web_apps.delete_host_secret(resource_group_name, name, key_type, key_name)


def list_functions(cmd, resource_group_name, name):
    client = web_client_factory(cmd.cli_ctx)
    return client.web_apps.list_functions(resource_group_name, name)


def show_function(cmd, resource_group_name, name, function_name):
    client = web_client_factory(cmd.cli_ctx)
    result = client.web_apps.get_function(resource_group_name, name, function_name)
    if result is None:
        return "Function '{}' does not exist in app '{}'".format(function_name, name)
    return result


def delete_function(cmd, resource_group_name, name, function_name):
    client = web_client_factory(cmd.cli_ctx)
    result = client.web_apps.delete_function(resource_group_name, name, function_name)
    return result


def update_function_key(cmd, resource_group_name, name, function_name, key_name, key_value=None, slot=None):
    # pylint: disable=protected-access
    key_info = KeyInfo(name=key_name, value=key_value)
    KeyInfo._attribute_map = {
        'name': {'key': 'properties.name', 'type': 'str'},
        'value': {'key': 'properties.value', 'type': 'str'},
    }
    client = web_client_factory(cmd.cli_ctx)
    if slot:
        response = client.web_apps.create_or_update_function_secret_slot(resource_group_name,
                                                                         name,
                                                                         function_name,
                                                                         key_name,
                                                                         slot,
                                                                         key_info)
    else:
        response = client.web_apps.create_or_update_function_secret(resource_group_name,
                                                                    name,
                                                                    function_name,
                                                                    key_name,
                                                                    key_info)
    logger.warning('Keys have been redacted. Use `az functionapp function keys list` to view.')
    response.value = None
    return response


def list_function_keys(cmd, resource_group_name, name, function_name, slot=None):
    client = web_client_factory(cmd.cli_ctx)
    if slot:
        return client.web_apps.list_function_keys_slot(resource_group_name, name, function_name, slot)
    return client.web_apps.list_function_keys(resource_group_name, name, function_name)


def delete_function_key(cmd, resource_group_name, name, key_name, function_name=None, slot=None):
    client = web_client_factory(cmd.cli_ctx)
    if slot:
        return client.web_apps.delete_function_secret_slot(resource_group_name, name, function_name, key_name, slot)
    return client.web_apps.delete_function_secret(resource_group_name, name, function_name, key_name)


def add_github_actions(cmd, resource_group, name, repo, runtime=None, token=None, slot=None,  # pylint: disable=too-many-statements,too-many-branches
                       branch='master', login_with_github=False, force=False):
    runtime = _StackRuntimeHelper(cmd).remove_delimiters(runtime)  # normalize "runtime:version"
    if not token and not login_with_github:
        raise_missing_token_suggestion()
    elif not token:
        scopes = ["admin:repo_hook", "repo", "workflow"]
        token = get_github_access_token(cmd, scopes)
    elif token and login_with_github:
        logger.warning("Both token and --login-with-github flag are provided. Will use provided token")

    # Verify resource group, app
    site_availability = get_site_availability(cmd, name)
    if site_availability.name_available or (not site_availability.name_available and
                                            site_availability.reason == 'Invalid'):
        raise ResourceNotFoundError(
            "The Resource 'Microsoft.Web/sites/%s' under resource group '%s' "
            "was not found." % (name, resource_group))
    app_details = get_app_details(cmd, name)
    if app_details is None:
        raise ResourceNotFoundError(
            "Unable to retrieve details of the existing app %s. Please check that the app is a part of "
            "the current subscription" % name)
    current_rg = app_details.resource_group
    if resource_group is not None and (resource_group.lower() != current_rg.lower()):
        raise ResourceNotFoundError("The webapp %s exists in ResourceGroup %s and does not match the "
                                    "value entered %s. Please re-run command with the correct "
                                    "parameters." % (name, current_rg, resource_group))
    parsed_plan_id = parse_resource_id(app_details.server_farm_id)
    client = web_client_factory(cmd.cli_ctx)
    plan_info = client.app_service_plans.get(parsed_plan_id['resource_group'], parsed_plan_id['name'])
    is_linux = plan_info.reserved

    # Verify github repo
    from github import Github, GithubException
    from github.GithubException import BadCredentialsException, UnknownObjectException

    if repo.strip()[-1] == '/':
        repo = repo.strip()[:-1]

    g = Github(token)
    github_repo = None
    try:
        github_repo = g.get_repo(repo)
        try:
            github_repo.get_branch(branch=branch)
        except GithubException as e:
            error_msg = "Encountered GitHub error when accessing {} branch in {} repo.".format(branch, repo)
            if e.data and e.data['message']:
                error_msg += " Error: {}".format(e.data['message'])
            raise CLIError(error_msg)
        logger.warning('Verified GitHub repo and branch')
    except BadCredentialsException:
        raise ValidationError("Could not authenticate to the repository. Please create a Personal Access Token and use "
                              "the --token argument. Run 'az webapp deployment github-actions add --help' "
                              "for more information.")
    except GithubException as e:
        error_msg = "Encountered GitHub error when accessing {} repo".format(repo)
        if e.data and e.data['message']:
            error_msg += " Error: {}".format(e.data['message'])
        raise CLIError(error_msg)

    # Verify runtime
    app_runtime_info = _get_app_runtime_info(
        cmd=cmd, resource_group=resource_group, name=name, slot=slot, is_linux=is_linux)

    app_runtime_string = None
    if (app_runtime_info and app_runtime_info['display_name']):
        app_runtime_string = app_runtime_info['display_name']

    github_actions_version = None
    if (app_runtime_info and app_runtime_info['github_actions_version']):
        github_actions_version = app_runtime_info['github_actions_version']

    if runtime and app_runtime_string:
        if app_runtime_string.lower() != runtime.lower():
            logger.warning('The app runtime: {app_runtime_string} does not match the runtime specified: '
                           '{runtime}. Using the specified runtime {runtime}.')
            app_runtime_string = runtime
    elif runtime:
        app_runtime_string = runtime

    if not app_runtime_string:
        raise ValidationError('Could not detect runtime. Please specify using the --runtime flag.')

    if not _runtime_supports_github_actions(cmd=cmd, runtime_string=app_runtime_string, is_linux=is_linux):
        raise ValidationError("Runtime %s is not supported for GitHub Actions deployments." % app_runtime_string)

    # Get workflow template
    logger.warning('Getting workflow template using runtime: %s', app_runtime_string)
    workflow_template = _get_workflow_template(github=g, runtime_string=app_runtime_string, is_linux=is_linux)

    # Fill workflow template
    guid = str(uuid.uuid4()).replace('-', '')
    publish_profile_name = "AzureAppService_PublishProfile_{}".format(guid)
    logger.warning(
        'Filling workflow template with name: %s, branch: %s, version: %s, slot: %s',
        name, branch, github_actions_version, slot if slot else 'production')
    completed_workflow_file = _fill_workflow_template(content=workflow_template.decoded_content.decode(), name=name,
                                                      branch=branch, slot=slot, publish_profile=publish_profile_name,
                                                      version=github_actions_version)
    completed_workflow_file = completed_workflow_file.encode()

    # Check if workflow exists in repo, otherwise push
    if slot:
        file_name = "{}_{}({}).yml".format(branch.replace('/', '-'), name.lower(), slot)
    else:
        file_name = "{}_{}.yml".format(branch.replace('/', '-'), name.lower())
    dir_path = "{}/{}".format('.github', 'workflows')
    file_path = "{}/{}".format(dir_path, file_name)
    try:
        existing_workflow_file = github_repo.get_contents(path=file_path, ref=branch)
        existing_publish_profile_name = _get_publish_profile_from_workflow_file(
            workflow_file=str(existing_workflow_file.decoded_content))
        if existing_publish_profile_name:
            completed_workflow_file = completed_workflow_file.decode()
            completed_workflow_file = completed_workflow_file.replace(
                publish_profile_name, existing_publish_profile_name)
            completed_workflow_file = completed_workflow_file.encode()
            publish_profile_name = existing_publish_profile_name
        logger.warning("Existing workflow file found")
        if force:
            logger.warning("Replacing the existing workflow file")
            github_repo.update_file(path=file_path, message="Update workflow using Azure CLI",
                                    content=completed_workflow_file, sha=existing_workflow_file.sha, branch=branch)
        else:
            option = prompt_y_n('Replace existing workflow file?')
            if option:
                logger.warning("Replacing the existing workflow file")
                github_repo.update_file(path=file_path, message="Update workflow using Azure CLI",
                                        content=completed_workflow_file, sha=existing_workflow_file.sha,
                                        branch=branch)
            else:
                logger.warning("Use the existing workflow file")
                if existing_publish_profile_name:
                    publish_profile_name = existing_publish_profile_name
    except UnknownObjectException:
        logger.warning("Creating new workflow file: %s", file_path)
        github_repo.create_file(path=file_path, message="Create workflow using Azure CLI",
                                content=completed_workflow_file, branch=branch)

    # Add publish profile to GitHub
    logger.warning('Adding publish profile to GitHub')
    _add_publish_profile_to_github(cmd=cmd, resource_group=resource_group, name=name, repo=repo,
                                   token=token, github_actions_secret_name=publish_profile_name,
                                   slot=slot)

    # Set site source control properties
    _update_site_source_control_properties_for_gh_action(
        cmd=cmd, resource_group=resource_group, name=name, token=token, repo=repo, branch=branch, slot=slot)

    github_actions_url = "https://github.com/{}/actions".format(repo)
    return github_actions_url


def remove_github_actions(cmd, resource_group, name, repo, token=None, slot=None,  # pylint: disable=too-many-statements
                          branch='master', login_with_github=False):
    if not token and not login_with_github:
        raise_missing_token_suggestion()
    elif not token:
        scopes = ["admin:repo_hook", "repo", "workflow"]
        token = get_github_access_token(cmd, scopes)
    elif token and login_with_github:
        logger.warning("Both token and --login-with-github flag are provided. Will use provided token")

    # Verify resource group, app
    site_availability = get_site_availability(cmd, name)
    if site_availability.name_available or (not site_availability.name_available and
                                            site_availability.reason == 'Invalid'):
        raise ResourceNotFoundError("The Resource 'Microsoft.Web/sites/%s' under resource group '%s' was not found." %
                                    (name, resource_group))
    app_details = get_app_details(cmd, name)
    if app_details is None:
        raise ResourceNotFoundError("Unable to retrieve details of the existing app %s. "
                                    "Please check that the app is a part of the current subscription" % name)
    current_rg = app_details.resource_group
    if resource_group is not None and (resource_group.lower() != current_rg.lower()):
        raise ValidationError("The webapp %s exists in ResourceGroup %s and does not match "
                              "the value entered %s. Please re-run command with the correct "
                              "parameters." % (name, current_rg, resource_group))

    # Verify github repo
    from github import Github, GithubException
    from github.GithubException import BadCredentialsException, UnknownObjectException

    if repo.strip()[-1] == '/':
        repo = repo.strip()[:-1]

    g = Github(token)
    github_repo = None
    try:
        github_repo = g.get_repo(repo)
        try:
            github_repo.get_branch(branch=branch)
        except GithubException as e:
            error_msg = "Encountered GitHub error when accessing {} branch in {} repo.".format(branch, repo)
            if e.data and e.data['message']:
                error_msg += " Error: {}".format(e.data['message'])
            raise CLIError(error_msg)
        logger.warning('Verified GitHub repo and branch')
    except BadCredentialsException:
        raise ValidationError("Could not authenticate to the repository. Please create a Personal Access Token and use "
                              "the --token argument. Run 'az webapp deployment github-actions add --help' "
                              "for more information.")
    except GithubException as e:
        error_msg = "Encountered GitHub error when accessing {} repo".format(repo)
        if e.data and e.data['message']:
            error_msg += " Error: {}".format(e.data['message'])
        raise CLIError(error_msg)

    # Check if workflow exists in repo and remove
    file_name = "{}_{}({}).yml".format(
        branch.replace('/', '-'), name.lower(), slot) if slot else "{}_{}.yml".format(
            branch.replace('/', '-'), name.lower())
    dir_path = "{}/{}".format('.github', 'workflows')
    file_path = "{}/{}".format(dir_path, file_name)
    existing_publish_profile_name = None
    try:
        existing_workflow_file = github_repo.get_contents(path=file_path, ref=branch)
        existing_publish_profile_name = _get_publish_profile_from_workflow_file(
            workflow_file=str(existing_workflow_file.decoded_content))
        logger.warning("Removing the existing workflow file")
        github_repo.delete_file(path=file_path, message="Removing workflow file, disconnecting github actions",
                                sha=existing_workflow_file.sha, branch=branch)
    except UnknownObjectException as e:
        error_msg = "Error when removing workflow file."
        if e.data and e.data['message']:
            error_msg += " Error: {}".format(e.data['message'])
        raise CLIError(error_msg)

    # Remove publish profile from GitHub
    if existing_publish_profile_name:
        logger.warning('Removing publish profile from GitHub')
        _remove_publish_profile_from_github(cmd=cmd, resource_group=resource_group, name=name, repo=repo, token=token,
                                            github_actions_secret_name=existing_publish_profile_name, slot=slot)

    # Remove site source control properties
    delete_source_control(cmd=cmd,
                          resource_group_name=resource_group,
                          name=name,
                          slot=slot)

    return "Disconnected successfully."


def add_functionapp_github_actions(cmd, resource_group, name, repo, runtime=None, runtime_version=None, token=None,  # pylint: disable=too-many-statements,too-many-branches
                                   slot=None, branch='master', build_path=".", login_with_github=False, force=False):
    if login_with_github:
        token = get_github_access_token(cmd, ["admin:repo_hook", "repo", "workflow"], token)
    repo = repo_url_to_name(repo)
    token = get_token(cmd, repo, token)

    # Verify resource group, app
    site_availability = get_site_availability(cmd, name)
    if site_availability.name_available or (not site_availability.name_available and
                                            site_availability.reason == 'Invalid'):
        raise ResourceNotFoundError(
            "The Resource 'Microsoft.Web/sites/%s' under resource group '%s' "
            "was not found." % (name, resource_group))
    app_details = get_app_details(cmd, name)
    if app_details is None:
        raise ResourceNotFoundError(
            "Unable to retrieve details of the existing app %s. Please check that the app is a part of "
            "the current subscription" % name)
    current_rg = app_details.resource_group
    if resource_group is not None and (resource_group.lower() != current_rg.lower()):
        raise ResourceNotFoundError("The webapp %s exists in ResourceGroup %s and does not match the "
                                    "value entered %s. Please re-run command with the correct "
                                    "parameters." % (name, current_rg, resource_group))

    app = show_app(cmd, resource_group, name, slot)
    is_linux = app.reserved

    # Verify github repo
    from github import Github, GithubException
    from github.GithubException import BadCredentialsException, UnknownObjectException

    if repo.strip()[-1] == '/':
        repo = repo.strip()[:-1]

    g = Github(token)
    github_repo = None
    try:
        github_repo = g.get_repo(repo)
        try:
            github_repo.get_branch(branch=branch)
        except GithubException as e:
            error_msg = "Encountered GitHub error when accessing {} branch in {} repo.".format(branch, repo)
            if e.data and e.data['message']:
                error_msg += " Error: {}".format(e.data['message'])
            raise ValidationError(error_msg)
        logger.warning('Verified GitHub repo and branch')
    except BadCredentialsException:
        raise ValidationError("Could not authenticate to the repository. Please create a Personal Access Token and use "
                              "the --token argument. Run 'az functionapp deployment github-actions add --help' "
                              "for more information.")
    except GithubException as e:
        error_msg = "Encountered GitHub error when accessing {} repo".format(repo)
        if e.data and e.data['message']:
            error_msg += " Error: {}".format(e.data['message'])
        raise ValidationError(error_msg)

    # Get runtime info
    app_runtime_info = _get_functionapp_runtime_info(
        cmd=cmd, resource_group=resource_group, name=name, slot=slot, is_linux=is_linux)

    app_runtime_string = app_runtime_info['app_runtime']
    github_actions_version = app_runtime_info['app_runtime_version']

    if runtime:
        if app_runtime_string and app_runtime_string.lower() != runtime.lower():
            logger.warning('The app runtime: %s does not match the runtime specified: '
                           '%s. Using the specified runtime %s.', app_runtime_string, runtime, runtime)
        app_runtime_string = runtime

    if runtime_version:
        if github_actions_version and github_actions_version.lower() != runtime_version.lower():
            logger.warning('The app runtime version: %s does not match the runtime version specified: '
                           '%s. Using the specified runtime %s.', github_actions_version, runtime_version,
                           runtime_version)
        github_actions_version = runtime_version

    if not app_runtime_string and not github_actions_version:
        raise ValidationError('Could not detect runtime or runtime version. Please specify'
                              'using the --runtime and --runtime-version flags.')
    if not app_runtime_string:
        raise ValidationError('Could not detect runtime. Please specify using the --runtime flag.')
    if not github_actions_version:
        raise ValidationError('Could not detect runtime version. Please specify using the --runtime-version flag.')

    # Verify runtime + gh actions support
    functionapp_version = app_runtime_info['functionapp_version']
    github_actions_version = _get_functionapp_runtime_version(cmd=cmd, runtime_string=app_runtime_string,
                                                              runtime_version=github_actions_version,
                                                              functionapp_version=functionapp_version,
                                                              is_linux=is_linux)
    if not github_actions_version:
        runtime_version = runtime_version if runtime_version else app_runtime_info['app_runtime_version']
        raise ValidationError("Runtime %s version %s is not supported for GitHub Actions deployments "
                              "on os %s." % (app_runtime_string, runtime_version,
                                             "linux" if is_linux else "windows"))

    # Get workflow template
    logger.warning('Getting workflow template using runtime: %s', app_runtime_string)
    workflow_template = _get_functionapp_workflow_template(github=g, runtime_string=app_runtime_string,
                                                           is_linux=is_linux)

    # Fill workflow template
    guid = str(uuid.uuid4()).replace('-', '')
    publish_profile_name = "AZURE_FUNCTIONAPP_PUBLISH_PROFILE_{}".format(guid)
    logger.warning(
        'Filling workflow template with name: %s, branch: %s, version: %s, slot: %s, build_path: %s',
        name, branch, github_actions_version, slot if slot else 'production', build_path)
    completed_workflow_file = _fill_functionapp_workflow_template(content=workflow_template.decoded_content.decode(),
                                                                  name=name, build_path=build_path,
                                                                  version=github_actions_version,
                                                                  publish_profile=publish_profile_name,
                                                                  repo=repo, branch=branch, token=token)
    completed_workflow_file = completed_workflow_file.encode()

    def add_publish_profile(cmd, resource_group, name, repo, token, publish_profile_name, slot):
        logger.warning('Adding publish profile to GitHub')
        _add_publish_profile_to_github(cmd=cmd, resource_group=resource_group, name=name, repo=repo,
                                       token=token, github_actions_secret_name=publish_profile_name,
                                       slot=slot)

    def update_file(cmd,
                    resource_group,
                    name,
                    repo,
                    token,
                    publish_profile_name,
                    slot,
                    logger_message,
                    github_repo,
                    github_message,
                    file_path,
                    completed_workflow_file,
                    existing_workflow_file,
                    branch):
        add_publish_profile(cmd, resource_group, name, repo, token, publish_profile_name, slot)
        logger.warning(logger_message)
        github_repo.update_file(path=file_path, message=github_message,
                                content=completed_workflow_file, sha=existing_workflow_file.sha,
                                branch=branch)

    # Check if workflow exists in repo, otherwise push
    if slot:
        file_name = "{}_{}({}).yml".format(branch.replace('/', '-'), name.lower(), slot)
    else:
        file_name = "{}_{}.yml".format(branch.replace('/', '-'), name.lower())
    dir_path = "{}/{}".format('.github', 'workflows')
    file_path = "{}/{}".format(dir_path, file_name)
    try:
        existing_workflow_file = github_repo.get_contents(path=file_path, ref=branch)
        existing_publish_profile_name = _get_publish_profile_from_workflow_file(
            workflow_file=str(existing_workflow_file.decoded_content))
        if existing_publish_profile_name:
            completed_workflow_file = completed_workflow_file.decode()
            completed_workflow_file = completed_workflow_file.replace(
                publish_profile_name, existing_publish_profile_name)
            completed_workflow_file = completed_workflow_file.encode()
            publish_profile_name = existing_publish_profile_name
        logger.warning("Existing workflow file found")
        if force:
            update_file(cmd,
                        resource_group,
                        name,
                        repo,
                        token,
                        publish_profile_name,
                        slot,
                        "Replacing the existing workflow file",
                        github_repo,
                        "Update workflow using Azure CLI",
                        file_path,
                        completed_workflow_file,
                        existing_workflow_file,
                        branch)
        else:
            option = prompt_y_n('Replace existing workflow file?')
            if option:
                update_file(cmd,
                            resource_group,
                            name,
                            repo,
                            token,
                            publish_profile_name,
                            slot,
                            "Replacing the existing workflow file",
                            github_repo,
                            "Update workflow using Azure CLI",
                            file_path,
                            completed_workflow_file,
                            existing_workflow_file,
                            branch)
            else:
                logger.warning("Use the existing workflow file")
                if existing_publish_profile_name:
                    publish_profile_name = existing_publish_profile_name
                add_publish_profile(cmd, resource_group, name, repo, token, publish_profile_name, slot)
    except UnknownObjectException:
        add_publish_profile(cmd, resource_group, name, repo, token, publish_profile_name, slot)
        logger.warning("Creating new workflow file: %s", file_path)
        github_repo.create_file(path=file_path, message="Create workflow using Azure CLI",
                                content=completed_workflow_file, branch=branch)

    # Set site source control properties
    _update_site_source_control_properties_for_gh_action(
        cmd=cmd, resource_group=resource_group, name=name, token=token, repo=repo, branch=branch, slot=slot)

    cache_github_token(cmd, token, repo)
    github_actions_url = "https://github.com/{}/actions".format(repo)
    return github_actions_url


def remove_functionapp_github_actions(cmd, resource_group, name, repo, token=None, slot=None,  # pylint: disable=too-many-statements
                                      branch='master', login_with_github=False):
    if login_with_github:
        token = get_github_access_token(cmd, ["admin:repo_hook", "repo", "workflow"], token)
    repo = repo_url_to_name(repo)
    token = get_token(cmd, repo, token)
    # Verify resource group, app
    site_availability = get_site_availability(cmd, name)
    if site_availability.name_available or (not site_availability.name_available and
                                            site_availability.reason == 'Invalid'):
        raise ResourceNotFoundError("The Resource 'Microsoft.Web/sites/%s' under resource group '%s' was not found." %
                                    (name, resource_group))
    app_details = get_app_details(cmd, name)
    if app_details is None:
        raise ResourceNotFoundError("Unable to retrieve details of the existing app %s. "
                                    "Please check that the app is a part of the current subscription" % name)
    current_rg = app_details.resource_group
    if resource_group is not None and (resource_group.lower() != current_rg.lower()):
        raise ValidationError("The functionapp %s exists in ResourceGroup %s and does not match "
                              "the value entered %s. Please re-run command with the correct "
                              "parameters." % (name, current_rg, resource_group))

    # Verify github repo
    from github import Github, GithubException
    from github.GithubException import BadCredentialsException, UnknownObjectException

    if repo.strip()[-1] == '/':
        repo = repo.strip()[:-1]

    g = Github(token)
    github_repo = None
    try:
        github_repo = g.get_repo(repo)
        try:
            github_repo.get_branch(branch=branch)
        except GithubException as e:
            error_msg = "Encountered GitHub error when accessing {} branch in {} repo.".format(branch, repo)
            if e.data and e.data['message']:
                error_msg += " Error: {}".format(e.data['message'])
            raise ValidationError(error_msg)
        logger.warning('Verified GitHub repo and branch')
    except BadCredentialsException:
        raise ValidationError("Could not authenticate to the repository. Please create a Personal Access Token and use "
                              "the --token argument. Run 'az functionapp deployment github-actions remove --help' "
                              "for more information.")
    except GithubException as e:
        error_msg = "Encountered GitHub error when accessing {} repo".format(repo)
        if e.data and e.data['message']:
            error_msg += " Error: {}".format(e.data['message'])
        raise ValidationError(error_msg)

    # Check if workflow exists in repo and remove
    file_name = "{}_{}({}).yml".format(
        branch.replace('/', '-'), name.lower(), slot) if slot else "{}_{}.yml".format(
            branch.replace('/', '-'), name.lower())
    dir_path = "{}/{}".format('.github', 'workflows')
    file_path = "{}/{}".format(dir_path, file_name)
    existing_publish_profile_name = None
    try:
        existing_workflow_file = github_repo.get_contents(path=file_path, ref=branch)
        existing_publish_profile_name = _get_publish_profile_from_workflow_file(
            workflow_file=str(existing_workflow_file.decoded_content))
        logger.warning("Removing the existing workflow file")
        github_repo.delete_file(path=file_path, message="Removing workflow file, disconnecting github actions",
                                sha=existing_workflow_file.sha, branch=branch)
    except UnknownObjectException as e:
        error_msg = "Error when removing workflow file."
        if e.data and e.data['message']:
            error_msg += " Error: {}".format(e.data['message'])
        raise FileOperationError(error_msg)

    # Remove publish profile from GitHub
    if existing_publish_profile_name:
        logger.warning('Removing publish profile from GitHub')
        _remove_publish_profile_from_github(cmd=cmd, resource_group=resource_group, name=name, repo=repo, token=token,
                                            github_actions_secret_name=existing_publish_profile_name, slot=slot)

    # Remove site source control properties
    delete_source_control(cmd=cmd,
                          resource_group_name=resource_group,
                          name=name,
                          slot=slot)

    return "Disconnected successfully."


def _get_publish_profile_from_workflow_file(workflow_file):
    publish_profile = None
    regex = re.search(r'publish-profile: \$\{\{ secrets\..*?\}\}', workflow_file)
    if regex:
        publish_profile = regex.group()
        publish_profile = publish_profile.replace('publish-profile: ${{ secrets.', '')
        publish_profile = publish_profile[:-2]

    if publish_profile:
        return publish_profile.strip()
    return None


def _update_site_source_control_properties_for_gh_action(cmd, resource_group, name, token, repo=None,
                                                         branch="master", slot=None):
    if repo:
        repo_url = 'https://github.com/' + repo
    else:
        repo_url = None

    site_source_control = show_source_control(cmd=cmd,
                                              resource_group_name=resource_group,
                                              name=name,
                                              slot=slot)
    if site_source_control:
        if not repo_url:
            repo_url = site_source_control.repo_url

    delete_source_control(cmd=cmd,
                          resource_group_name=resource_group,
                          name=name,
                          slot=slot)
    config_source_control(cmd=cmd,
                          resource_group_name=resource_group,
                          name=name,
                          repo_url=repo_url,
                          repository_type='github',
                          github_action=True,
                          branch=branch,
                          git_token=token,
                          slot=slot)


def _get_workflow_template(github, runtime_string, is_linux):
    from github import GithubException
    from github.GithubException import BadCredentialsException

    file_contents = None
    template_repo_path = 'Azure/actions-workflow-templates'
    template_file_path = _get_template_file_path(runtime_string=runtime_string, is_linux=is_linux)

    try:
        template_repo = github.get_repo(template_repo_path)
        file_contents = template_repo.get_contents(template_file_path)
    except BadCredentialsException:
        raise CLIError("Could not authenticate to the repository. Please create a Personal Access Token and use "
                       "the --token argument. Run 'az webapp deployment github-actions add --help' "
                       "for more information.")
    except GithubException as e:
        error_msg = "Encountered GitHub error when retrieving workflow template"
        if e.data and e.data['message']:
            error_msg += ": {}".format(e.data['message'])
        raise CLIError(error_msg)
    return file_contents


def _get_functionapp_workflow_template(github, runtime_string, is_linux):
    from github import GithubException

    file_contents = None
    template_repo_path = 'Azure/actions-workflow-samples'
    template_path_map = (LINUX_FUNCTIONAPP_GITHUB_ACTIONS_WORKFLOW_TEMPLATE_PATH if is_linux else
                         WINDOWS_FUNCTIONAPP_GITHUB_ACTIONS_WORKFLOW_TEMPLATE_PATH)
    template_file_path = _get_functionapp_template_file_path(runtime_string=runtime_string,
                                                             template_path_map=template_path_map)

    try:
        template_repo = github.get_repo(template_repo_path)
        file_contents = template_repo.get_contents(template_file_path)
    except GithubException as e:
        error_msg = "Encountered GitHub error when retrieving workflow template"
        if e.data and e.data['message']:
            error_msg += ": {}".format(e.data['message'])
        raise CLIError(error_msg)
    return file_contents


def _fill_workflow_template(content, name, branch, slot, publish_profile, version):
    if not slot:
        slot = 'production'

    content = content.replace('${web-app-name}', name)
    content = content.replace('${branch}', branch)
    content = content.replace('${slot-name}', slot)
    content = content.replace('${azure-webapp-publish-profile-name}', publish_profile)
    content = content.replace('${AZURE_WEBAPP_PUBLISH_PROFILE}', publish_profile)
    content = content.replace('${dotnet-core-version}', version)
    content = content.replace('${java-version}', version)
    content = content.replace('${node-version}', version)
    content = content.replace('${python-version}', version)
    return content


def _get_pom_xml_content(repo, branch, token, pom_path="."):
    from github import Github
    import requests

    g = Github(token)
    try:
        r = g.get_repo(repo)
        if not branch:
            branch = r.default_branch
    except Exception as e:
        raise ValidationError(f"Could not find repo {repo}") from e
    try:
        files = r.get_contents(pom_path, ref=branch)
    except Exception as e:
        raise ValidationError(f"Could not find path {pom_path} in branch {branch}") from e
    for f in files:
        if f.path == "pom.xml" or f.path.endswith("/pom.xml"):
            resp = requests.get(f.download_url)
            if resp.ok and resp.content:
                return resp.content.decode("utf-8")
    raise ValidationError("Could not find pom.xml in Github repo/branch. Please ensure it is named 'pom.xml'. "
                          "Set the path with --build-path if not in the root directory.")


def _get_pom_functionapp_name(pom_content: str):
    root = ElementTree.fromstring(pom_content)
    m = re.match(r'\{.*\}', root.tag)
    namespace = m.group(0) if m else ''
    pom_properties = root.find(f"{namespace}properties")
    if pom_properties:
        return pom_properties.find(f"{namespace}functionAppName").text


def _fill_functionapp_workflow_template(content, name, build_path, version, publish_profile, repo, branch, token):
    content = content.replace("AZURE_FUNCTIONAPP_PUBLISH_PROFILE", f"{publish_profile}")
    content = content.replace("AZURE_FUNCTIONAPP_NAME: your-app-name", f"AZURE_FUNCTIONAPP_NAME: '{name}'")
    if "POM_FUNCTIONAPP_NAME" in content:
        pom_app_name = _get_pom_functionapp_name(_get_pom_xml_content(repo, branch, token, build_path))
        content = content.replace("POM_FUNCTIONAPP_NAME: your-app-name", f"POM_FUNCTIONAPP_NAME: '{pom_app_name}'")
    if "AZURE_FUNCTIONAPP_PACKAGE_PATH" not in content and "POM_XML_DIRECTORY" not in content:
        logger.warning("Runtime does not support --build-path, ignoring value.")
    content = content.replace("AZURE_FUNCTIONAPP_PACKAGE_PATH: '.'", f"AZURE_FUNCTIONAPP_PACKAGE_PATH: '{build_path}'")
    content = content.replace("POM_XML_DIRECTORY: '.'", f"POM_XML_DIRECTORY: '{build_path}'")
    content = content.replace("runs-on: ubuntu-18.04", "")  # repair linux python yaml
    if version:
        content = content.replace("DOTNET_VERSION: '2.2.402'", f"DOTNET_VERSION: '{version}'")
        content = content.replace("JAVA_VERSION: '1.8.x'", f"JAVA_VERSION: '{version}'")
        content = content.replace("NODE_VERSION: '10.x'", f"NODE_VERSION: '{version}'")
        content = content.replace("PYTHON_VERSION: '3.7'", f"PYTHON_VERSION: '{version}'")
    return content


def _get_template_file_path(runtime_string, is_linux):
    if not runtime_string:
        raise ResourceNotFoundError('Unable to retrieve workflow template')

    runtime_string = runtime_string.lower()
    runtime_stack = runtime_string.split('|')[0]
    template_file_path = None

    if is_linux:
        template_file_path = LINUX_GITHUB_ACTIONS_WORKFLOW_TEMPLATE_PATH.get(runtime_stack, None)
    else:
        # Handle java naming
        if runtime_stack == 'java':
            java_container_split = runtime_string.split('|')
            if java_container_split and len(java_container_split) >= 2:
                if java_container_split[2] == 'tomcat':
                    runtime_stack = 'tomcat'
                elif java_container_split[2] == 'java se':
                    runtime_stack = 'java'
        template_file_path = WINDOWS_GITHUB_ACTIONS_WORKFLOW_TEMPLATE_PATH.get(runtime_stack, None)

    if not template_file_path:
        raise ResourceNotFoundError('Unable to retrieve workflow template.')
    return template_file_path


def _get_functionapp_template_file_path(runtime_string, template_path_map):
    if not runtime_string:
        raise ResourceNotFoundError('Unable to retrieve workflow template')

    runtime_string = runtime_string.lower()
    runtime_stack = runtime_string.split('|')[0]
    template_file_path = None

    template_file_path = template_path_map.get(runtime_stack)

    if not template_file_path:
        raise ResourceNotFoundError('Unable to retrieve workflow template.')
    return template_file_path


def _add_publish_profile_to_github(cmd, resource_group, name, repo, token, github_actions_secret_name, slot=None):
    # Get publish profile with secrets
    import requests

    logger.warning("Fetching publish profile with secrets for the app '%s'", name)
    publish_profile_bytes = _generic_site_operation(
        cmd.cli_ctx, resource_group, name, 'list_publishing_profile_xml_with_secrets',
        slot, {"format": "WebDeploy"})
    publish_profile = list(publish_profile_bytes)
    if publish_profile:
        publish_profile = publish_profile[0].decode('ascii')
    else:
        raise ResourceNotFoundError('Unable to retrieve publish profile.')

    # Add publish profile with secrets as a GitHub Actions Secret in the repo
    headers = {}
    headers['Authorization'] = 'Token {}'.format(token)
    headers['Content-Type'] = 'application/json;'
    headers['Accept'] = 'application/json;'

    public_key_url = "https://api.github.com/repos/{}/actions/secrets/public-key".format(repo)
    public_key = requests.get(public_key_url, headers=headers)
    if not public_key.ok:
        raise ValidationError('Request to GitHub for public key failed.')
    public_key = public_key.json()

    encrypted_github_actions_secret = _encrypt_github_actions_secret(public_key=public_key['key'],
                                                                     secret_value=str(publish_profile))
    payload = {
        "encrypted_value": encrypted_github_actions_secret,
        "key_id": public_key['key_id']
    }

    store_secret_url = "https://api.github.com/repos/{}/actions/secrets/{}".format(repo, github_actions_secret_name)
    stored_secret = requests.put(store_secret_url, data=json.dumps(payload), headers=headers)
    if str(stored_secret.status_code)[0] != '2':
        raise CLIError('Unable to add publish profile to GitHub. Request status code: %s' % stored_secret.status_code)


def _remove_publish_profile_from_github(cmd, resource_group, name, repo, token, github_actions_secret_name, slot=None):
    headers = {}
    headers['Authorization'] = 'Token {}'.format(token)

    import requests
    store_secret_url = "https://api.github.com/repos/{}/actions/secrets/{}".format(repo, github_actions_secret_name)
    requests.delete(store_secret_url, headers=headers)


def _runtime_supports_github_actions(cmd, runtime_string, is_linux):
    helper = _StackRuntimeHelper(cmd, linux=(is_linux), windows=(not is_linux))
    matched_runtime = helper.resolve(runtime_string, is_linux)
    if not matched_runtime:
        return False
    if matched_runtime.github_actions_properties:
        return True
    return False


def _get_functionapp_runtime_version(cmd, runtime_string, runtime_version, functionapp_version, is_linux):
    runtime_version = re.sub(r"[^\d\.]", "", runtime_version).rstrip('.')
    matched_runtime = None
    helper = _FunctionAppStackRuntimeHelper(cmd, linux=(is_linux), windows=(not is_linux))
    try:
        matched_runtime = helper.resolve(runtime_string, runtime_version, functionapp_version, is_linux)
    except ValidationError as e:
        if "Invalid version" in e.error_msg:
            index = e.error_msg.index("Run 'az functionapp list-runtimes' for more details on supported runtimes.")
            error_message = e.error_msg[0:index]
            error_message += "Try passing --runtime-version with a supported version, or "
            error_message += e.error_msg[index:].lower()
            raise ValidationError(error_message)
        raise e
    if not matched_runtime:
        return None
    if matched_runtime.github_actions_properties:
        gh_props = matched_runtime.github_actions_properties
        if gh_props.is_supported:
            return gh_props.supported_version if gh_props.supported_version else runtime_version
    return None


def _get_app_runtime_info(cmd, resource_group, name, slot, is_linux):
    app_settings = None
    app_runtime = None

    if is_linux:
        app_metadata = get_site_configs(cmd=cmd, resource_group_name=resource_group, name=name, slot=slot)
        app_runtime = getattr(app_metadata, 'linux_fx_version', None)
        return _get_app_runtime_info_helper(cmd, app_runtime, "", is_linux)

    app_metadata = _generic_site_operation(cmd.cli_ctx, resource_group, name, 'list_metadata', slot)
    app_metadata_properties = getattr(app_metadata, 'properties', {})
    if 'CURRENT_STACK' in app_metadata_properties:
        app_runtime = app_metadata_properties['CURRENT_STACK']

    # TODO try and get better API support for windows stacks
    if app_runtime and app_runtime.lower() == 'node':
        app_settings = get_app_settings(cmd=cmd, resource_group_name=resource_group, name=name, slot=slot)
        for app_setting in app_settings:
            if 'name' in app_setting and app_setting['name'] == 'WEBSITE_NODE_DEFAULT_VERSION':
                app_runtime_version = app_setting['value'] if 'value' in app_setting else None
                if app_runtime_version:
                    return _get_app_runtime_info_helper(cmd, app_runtime, app_runtime_version, is_linux)
    elif app_runtime and app_runtime.lower() == 'python':
        app_settings = get_site_configs(cmd=cmd, resource_group_name=resource_group, name=name, slot=slot)
        app_runtime_version = getattr(app_settings, 'python_version', '')
        return _get_app_runtime_info_helper(cmd, app_runtime, app_runtime_version, is_linux)
    elif app_runtime and app_runtime.lower() == 'dotnetcore':
        app_runtime_version = '3.1'
        app_runtime_version = ""
        return _get_app_runtime_info_helper(cmd, app_runtime, app_runtime_version, is_linux)
    elif app_runtime and app_runtime.lower() == 'java':
        app_settings = get_site_configs(cmd=cmd, resource_group_name=resource_group, name=name, slot=slot)
        app_runtime_version = "{java_version}, {java_container}, {java_container_version}".format(
            java_version=getattr(app_settings, 'java_version', '').lower(),
            java_container=getattr(app_settings, 'java_container', '').lower(),
            java_container_version=getattr(app_settings, 'java_container_version', '').lower()
        )
        return _get_app_runtime_info_helper(cmd, app_runtime, app_runtime_version, is_linux)


def _get_functionapp_runtime_info(cmd, resource_group, name, slot, is_linux):  # pylint: disable=too-many-return-statements
    app_settings = None
    app_runtime = None
    functionapp_version = None
    app_runtime_version = None

    app_settings = get_app_settings(cmd=cmd, resource_group_name=resource_group, name=name, slot=slot)
    for app_setting in app_settings:
        if 'name' in app_setting and app_setting['name'] == 'FUNCTIONS_EXTENSION_VERSION':
            functionapp_version = app_setting["value"]
            break

    if is_linux:
        app_metadata = get_site_configs(cmd=cmd, resource_group_name=resource_group, name=name, slot=slot)
        app_runtime = getattr(app_metadata, 'linux_fx_version', None)
        return _get_functionapp_runtime_info_helper(cmd, app_runtime, None, functionapp_version, is_linux)

    app_settings = get_app_settings(cmd=cmd, resource_group_name=resource_group, name=name, slot=slot)
    for app_setting in app_settings:
        if 'name' in app_setting and app_setting['name'] == 'FUNCTIONS_WORKER_RUNTIME':
            app_runtime = app_setting["value"]
            break

    if app_runtime and app_runtime.lower() == 'node':
        app_settings = get_app_settings(cmd=cmd, resource_group_name=resource_group, name=name, slot=slot)
        for app_setting in app_settings:
            if 'name' in app_setting and app_setting['name'] == 'WEBSITE_NODE_DEFAULT_VERSION':
                app_runtime_version = app_setting['value'] if 'value' in app_setting else None
                if app_runtime_version:
                    return _get_functionapp_runtime_info_helper(cmd, app_runtime, app_runtime_version,
                                                                functionapp_version, is_linux)
    elif app_runtime and app_runtime.lower() == 'python':
        app_settings = get_site_configs(cmd=cmd, resource_group_name=resource_group, name=name, slot=slot)
        app_runtime_version = getattr(app_settings, 'python_version', '')
        return _get_functionapp_runtime_info_helper(cmd, app_runtime, app_runtime_version, functionapp_version,
                                                    is_linux)
    elif app_runtime and app_runtime.lower() == 'dotnet':
        app_settings = get_site_configs(cmd=cmd, resource_group_name=resource_group, name=name, slot=slot)
        app_runtime_version = getattr(app_settings, 'net_framework_version', '')
        return _get_functionapp_runtime_info_helper(cmd, app_runtime, app_runtime_version, functionapp_version,
                                                    is_linux)
    elif app_runtime and app_runtime.lower() == 'java':
        app_settings = get_site_configs(cmd=cmd, resource_group_name=resource_group, name=name, slot=slot)
        app_runtime_version = getattr(app_settings, 'java_version', '').lower()
        return _get_functionapp_runtime_info_helper(cmd, app_runtime, app_runtime_version, functionapp_version,
                                                    is_linux)
    elif app_runtime and app_runtime.lower() == 'powershell':
        app_settings = get_site_configs(cmd=cmd, resource_group_name=resource_group, name=name, slot=slot)
        app_runtime_version = getattr(app_settings, 'power_shell_version', '').lower()
        return _get_functionapp_runtime_info_helper(cmd, app_runtime, app_runtime_version, functionapp_version,
                                                    is_linux)
    return _get_functionapp_runtime_info_helper(cmd, app_runtime, app_runtime_version, functionapp_version, is_linux)


def _get_app_runtime_info_helper(cmd, app_runtime, app_runtime_version, is_linux):
    helper = _StackRuntimeHelper(cmd, linux=(is_linux), windows=(not is_linux))
    if not is_linux:
        matched_runtime = helper.resolve("{}|{}".format(app_runtime, app_runtime_version), is_linux)
    else:
        matched_runtime = helper.resolve(app_runtime, is_linux)
    gh_props = None if not matched_runtime else matched_runtime.github_actions_properties
    if gh_props:
        if gh_props.get("github_actions_version"):
            if is_linux:
                return {
                    "display_name": app_runtime,
                    "github_actions_version": gh_props["github_actions_version"]
                }
            if gh_props.get("app_runtime_version").lower() == app_runtime_version.lower():
                return {
                    "display_name": app_runtime,
                    "github_actions_version": gh_props["github_actions_version"]
                }
    return None


def _get_functionapp_runtime_info_helper(cmd, app_runtime, app_runtime_version, functionapp_version, is_linux):
    if is_linux:
        if len(app_runtime.split('|')) < 2:
            raise ValidationError(f"Runtime {app_runtime} is not supported.")
        app_runtime_version = app_runtime.split('|')[1]
        app_runtime = app_runtime.split('|')[0].lower()

    # Normalize versions
    functionapp_version = functionapp_version if functionapp_version else ""
    app_runtime_version = app_runtime_version if app_runtime_version else ""
    functionapp_version = re.sub(r"[^\d\.]", "", functionapp_version)
    app_runtime_version = re.sub(r"[^\d\.]", "", app_runtime_version)

    return {
        "app_runtime": app_runtime,
        "app_runtime_version": app_runtime_version,
        "functionapp_version": functionapp_version
    }


def _encrypt_github_actions_secret(public_key, secret_value):
    # Encrypt a Unicode string using the public key
    from base64 import b64encode
    public_key = public.PublicKey(public_key.encode("utf-8"), encoding.Base64Encoder())
    sealed_box = public.SealedBox(public_key)
    encrypted = sealed_box.encrypt(secret_value.encode("utf-8"))
    return b64encode(encrypted).decode("utf-8")


def show_webapp(cmd, resource_group_name, name, slot=None):  # adding this to not break extensions
    return show_app(cmd, resource_group_name, name, slot)<|MERGE_RESOLUTION|>--- conflicted
+++ resolved
@@ -79,11 +79,8 @@
                          DOTNET_RUNTIME_NAME, NETCORE_RUNTIME_NAME, ASPDOTNET_RUNTIME_NAME, LINUX_OS_NAME,
                          WINDOWS_OS_NAME, LINUX_FUNCTIONAPP_GITHUB_ACTIONS_WORKFLOW_TEMPLATE_PATH,
                          WINDOWS_FUNCTIONAPP_GITHUB_ACTIONS_WORKFLOW_TEMPLATE_PATH, DEFAULT_CENTAURI_IMAGE,
-<<<<<<< HEAD
+                         VERSION_2022_09_01,
                          RUNTIME_STATUS_TEXT_MAP)
-=======
-                         VERSION_2022_09_01)
->>>>>>> 5d1e078f
 from ._github_oauth import (get_github_access_token, cache_github_token)
 from ._validators import validate_and_convert_to_int, validate_range_of_int_flag
 
