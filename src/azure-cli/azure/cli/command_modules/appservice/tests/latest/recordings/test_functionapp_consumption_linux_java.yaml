interactions:
- request:
    body: null
    headers:
      Accept:
      - application/json
      Accept-Encoding:
      - gzip, deflate
      CommandName:
      - functionapp create
      Connection:
      - keep-alive
      ParameterSetName:
      - -g -n -c -s --os-type --runtime --functions-version
      User-Agent:
      - AZURECLI/2.30.0 azsdk-python-azure-mgmt-web/4.0.0 Python/3.8.6 (macOS-10.15.7-x86_64-i386-64bit)
    method: GET
    uri: https://management.azure.com/subscriptions/00000000-0000-0000-0000-000000000000/providers/Microsoft.Web/geoRegions?sku=Dynamic&api-version=2020-09-01
  response:
    body:
      string: '{"value":[{"id":"/subscriptions/00000000-0000-0000-0000-000000000000/providers/Microsoft.Web/geoRegions/Central
        US","name":"Central US","type":"Microsoft.Web/geoRegions","properties":{"name":"Central
        US","description":null,"sortOrder":0,"displayName":"Central US","orgDomain":"PUBLIC;DREAMSPARK;MSFTPUBLIC;FUNCTIONS;DYNAMIC;DSERIES;LINUX;LINUXDSERIES;ELASTICPREMIUM;LINUXFREE;LINUXDYNAMIC;ELASTICLINUX;XENON;XENONV3;WINDOWSV3;LINUXV3"}},{"id":"/subscriptions/00000000-0000-0000-0000-000000000000/providers/Microsoft.Web/geoRegions/North
        Europe","name":"North Europe","type":"Microsoft.Web/geoRegions","properties":{"name":"North
        Europe","description":null,"sortOrder":1,"displayName":"North Europe","orgDomain":"PUBLIC;DREAMSPARK;MSFTPUBLIC;FUNCTIONS;DYNAMIC;DSERIES;LINUX;LINUXDSERIES;XENON;ELASTICPREMIUM;LINUXFREE;ELASTICLINUX;LINUXDYNAMIC;XENON;XENONV3;WINDOWSV3;LINUXV3"}},{"id":"/subscriptions/00000000-0000-0000-0000-000000000000/providers/Microsoft.Web/geoRegions/West
        Europe","name":"West Europe","type":"Microsoft.Web/geoRegions","properties":{"name":"West
        Europe","description":null,"sortOrder":2,"displayName":"West Europe","orgDomain":"PUBLIC;DREAMSPARK;MSFTPUBLIC;FUNCTIONS;DYNAMIC;LINUX;DSERIES;LINUXDSERIES;XENON;SFCONTAINERS;LINUXDYNAMIC;ELASTICPREMIUM;ELASTICLINUX;LINUXFREE;XENON;XENONV3;WINDOWSV3;LINUXV3"}},{"id":"/subscriptions/00000000-0000-0000-0000-000000000000/providers/Microsoft.Web/geoRegions/Southeast
        Asia","name":"Southeast Asia","type":"Microsoft.Web/geoRegions","properties":{"name":"Southeast
        Asia","description":null,"sortOrder":3,"displayName":"Southeast Asia","orgDomain":"PUBLIC;DREAMSPARK;MSFTPUBLIC;FUNCTIONS;DYNAMIC;LINUX;DSERIES;LINUXDSERIES;XENON;ELASTICPREMIUM;LINUXFREE;ELASTICLINUX;LINUXDYNAMIC;XENON;XENONV3;WINDOWSV3;LINUXV3"}},{"id":"/subscriptions/00000000-0000-0000-0000-000000000000/providers/Microsoft.Web/geoRegions/East
        Asia","name":"East Asia","type":"Microsoft.Web/geoRegions","properties":{"name":"East
        Asia","description":null,"sortOrder":4,"displayName":"East Asia","orgDomain":"PUBLIC;DREAMSPARK;MSFTPUBLIC;FUNCTIONS;DYNAMIC;LINUX;DSERIES;LINUXDSERIES;SFCONTAINERS;LINUXDYNAMIC;ELASTICPREMIUM;LINUXFREE;ELASTICLINUX;XENON;XENONV3;WINDOWSV3;LINUXV3"}},{"id":"/subscriptions/00000000-0000-0000-0000-000000000000/providers/Microsoft.Web/geoRegions/West
        US","name":"West US","type":"Microsoft.Web/geoRegions","properties":{"name":"West
        US","description":null,"sortOrder":5,"displayName":"West US","orgDomain":"PUBLIC;DREAMSPARK;MSFTPUBLIC;FUNCTIONS;DYNAMIC;LINUX;DSERIES;LINUXDSERIES;XENON;ELASTICPREMIUM;LINUXFREE;ELASTICLINUX;LINUXDYNAMIC;XENON;XENONV3;WINDOWSV3;LINUXV3"}},{"id":"/subscriptions/00000000-0000-0000-0000-000000000000/providers/Microsoft.Web/geoRegions/East
        US","name":"East US","type":"Microsoft.Web/geoRegions","properties":{"name":"East
        US","description":null,"sortOrder":6,"displayName":"East US","orgDomain":"PUBLIC;DREAMSPARK;MSFTPUBLIC;FUNCTIONS;DYNAMIC;LINUX;DSERIES;FAKEORG;LINUXDSERIES;XENON;SFCONTAINERS;LINUXDYNAMIC;LINUXFREE;ELASTICLINUX;ELASTICPREMIUM;XENON;XENONV3;WINDOWSV3;LINUXV3"}},{"id":"/subscriptions/00000000-0000-0000-0000-000000000000/providers/Microsoft.Web/geoRegions/Japan
        West","name":"Japan West","type":"Microsoft.Web/geoRegions","properties":{"name":"Japan
        West","description":null,"sortOrder":7,"displayName":"Japan West","orgDomain":"PUBLIC;DREAMSPARK;MSFTPUBLIC;FUNCTIONS;DYNAMIC;LINUX;DSERIES;LINUXDSERIES;ELASTICPREMIUM;LINUXFREE;ELASTICLINUX;LINUXDYNAMIC"}},{"id":"/subscriptions/00000000-0000-0000-0000-000000000000/providers/Microsoft.Web/geoRegions/Japan
        East","name":"Japan East","type":"Microsoft.Web/geoRegions","properties":{"name":"Japan
        East","description":null,"sortOrder":8,"displayName":"Japan East","orgDomain":"PUBLIC;DREAMSPARK;MSFTPUBLIC;FUNCTIONS;DYNAMIC;LINUX;DSERIES;LINUXDSERIES;LINUXFREE;ELASTICLINUX;ELASTICPREMIUM;LINUXDYNAMIC;XENON;XENONV3;WINDOWSV3;LINUXV3"}},{"id":"/subscriptions/00000000-0000-0000-0000-000000000000/providers/Microsoft.Web/geoRegions/East
        US 2","name":"East US 2","type":"Microsoft.Web/geoRegions","properties":{"name":"East
        US 2","description":null,"sortOrder":9,"displayName":"East US 2","orgDomain":"PUBLIC;DREAMSPARK;MSFTPUBLIC;FUNCTIONS;DYNAMIC;DSERIES;LINUX;LINUXDSERIES;ELASTICPREMIUM;LINUXFREE;LINUXDYNAMIC;ELASTICLINUX;XENON;XENONV3;WINDOWSV3;LINUXV3"}},{"id":"/subscriptions/00000000-0000-0000-0000-000000000000/providers/Microsoft.Web/geoRegions/North
        Central US","name":"North Central US","type":"Microsoft.Web/geoRegions","properties":{"name":"North
        Central US","description":null,"sortOrder":10,"displayName":"North Central
        US","orgDomain":"PUBLIC;DREAMSPARK;MSFTPUBLIC;FUNCTIONS;DYNAMIC;LINUX;DSERIES;LINUXDSERIES;LINUXFREE;ELASTICPREMIUM;ELASTICLINUX;LINUXDYNAMIC;XENON;XENONV3;WINDOWSV3;LINUXV3"}},{"id":"/subscriptions/00000000-0000-0000-0000-000000000000/providers/Microsoft.Web/geoRegions/South
        Central US","name":"South Central US","type":"Microsoft.Web/geoRegions","properties":{"name":"South
        Central US","description":null,"sortOrder":11,"displayName":"South Central
        US","orgDomain":"PUBLIC;DREAMSPARK;MSFTPUBLIC;FUNCTIONS;DYNAMIC;DSERIES;LINUX;LINUXDSERIES;ELASTICPREMIUM;LINUXFREE;LINUXDYNAMIC;ELASTICLINUX;XENON;XENONV3;WINDOWSV3;LINUXV3"}},{"id":"/subscriptions/00000000-0000-0000-0000-000000000000/providers/Microsoft.Web/geoRegions/Brazil
        South","name":"Brazil South","type":"Microsoft.Web/geoRegions","properties":{"name":"Brazil
        South","description":null,"sortOrder":12,"displayName":"Brazil South","orgDomain":"PUBLIC;DREAMSPARK;MSFTPUBLIC;FUNCTIONS;DYNAMIC;LINUX;DSERIES;LINUXDSERIES;LINUXFREE;ELASTICPREMIUM;LINUXDYNAMIC;ELASTICLINUX;XENON;XENONV3;WINDOWSV3;LINUXV3"}},{"id":"/subscriptions/00000000-0000-0000-0000-000000000000/providers/Microsoft.Web/geoRegions/Australia
        East","name":"Australia East","type":"Microsoft.Web/geoRegions","properties":{"name":"Australia
        East","description":null,"sortOrder":13,"displayName":"Australia East","orgDomain":"PUBLIC;DREAMSPARK;MSFTPUBLIC;FUNCTIONS;DYNAMIC;LINUX;DSERIES;LINUXDSERIES;XENON;ELASTICPREMIUM;LINUXFREE;LINUXDYNAMIC;ELASTICLINUX;XENON;XENONV3;WINDOWSV3;LINUXV3"}},{"id":"/subscriptions/00000000-0000-0000-0000-000000000000/providers/Microsoft.Web/geoRegions/Australia
        Southeast","name":"Australia Southeast","type":"Microsoft.Web/geoRegions","properties":{"name":"Australia
        Southeast","description":null,"sortOrder":14,"displayName":"Australia Southeast","orgDomain":"PUBLIC;DREAMSPARK;MSFTPUBLIC;FUNCTIONS;DYNAMIC;DSERIES;LINUX;LINUXDSERIES;ELASTICPREMIUM;LINUXFREE;ELASTICLINUX;XENON;XENONV3;WINDOWSV3;LINUXV3;LINUXDYNAMIC"}},{"id":"/subscriptions/00000000-0000-0000-0000-000000000000/providers/Microsoft.Web/geoRegions/East
        Asia (Stage)","name":"East Asia (Stage)","type":"Microsoft.Web/geoRegions","properties":{"name":"East
        Asia (Stage)","description":null,"sortOrder":2147483647,"displayName":"East
        Asia (Stage)","orgDomain":"MSFTINT;DSERIES;ELASTICPREMIUM;FUNCTIONS;DYNAMIC;XENON;LINUX;LINUXFREE;LINUXDYNAMIC;XENONV3;WINDOWSV3;LINUXV3"}},{"id":"/subscriptions/00000000-0000-0000-0000-000000000000/providers/Microsoft.Web/geoRegions/Central
        India","name":"Central India","type":"Microsoft.Web/geoRegions","properties":{"name":"Central
        India","description":null,"sortOrder":2147483647,"displayName":"Central India","orgDomain":"PUBLIC;DREAMSPARK;MSFTPUBLIC;FUNCTIONS;DYNAMIC;LINUX;DSERIES;LINUXDSERIES;LINUXDYNAMIC;ELASTICPREMIUM;ELASTICLINUX;XENON;XENONV3;WINDOWSV3;LINUXV3"}},{"id":"/subscriptions/00000000-0000-0000-0000-000000000000/providers/Microsoft.Web/geoRegions/West
        India","name":"West India","type":"Microsoft.Web/geoRegions","properties":{"name":"West
        India","description":null,"sortOrder":2147483647,"displayName":"West India","orgDomain":"PUBLIC;DREAMSPARK;MSFTPUBLIC;FUNCTIONS;DYNAMIC;LINUX;DSERIES;LINUXDSERIES;ELASTICPREMIUM;LINUXDYNAMIC;ELASTICLINUX"}},{"id":"/subscriptions/00000000-0000-0000-0000-000000000000/providers/Microsoft.Web/geoRegions/South
        India","name":"South India","type":"Microsoft.Web/geoRegions","properties":{"name":"South
        India","description":null,"sortOrder":2147483647,"displayName":"South India","orgDomain":"PUBLIC;DREAMSPARK;MSFTPUBLIC;FUNCTIONS;DYNAMIC;DSERIES;LINUX;LINUXDSERIES;ELASTICPREMIUM"}},{"id":"/subscriptions/00000000-0000-0000-0000-000000000000/providers/Microsoft.Web/geoRegions/Canada
        Central","name":"Canada Central","type":"Microsoft.Web/geoRegions","properties":{"name":"Canada
        Central","description":null,"sortOrder":2147483647,"displayName":"Canada Central","orgDomain":"PUBLIC;DREAMSPARK;MSFTPUBLIC;FUNCTIONS;DYNAMIC;DSERIES;LINUX;LINUXDSERIES;ELASTICPREMIUM;LINUXFREE;ELASTICLINUX;XENON;XENONV3;WINDOWSV3;LINUXV3"}},{"id":"/subscriptions/00000000-0000-0000-0000-000000000000/providers/Microsoft.Web/geoRegions/Canada
        East","name":"Canada East","type":"Microsoft.Web/geoRegions","properties":{"name":"Canada
        East","description":null,"sortOrder":2147483647,"displayName":"Canada East","orgDomain":"PUBLIC;DREAMSPARK;MSFTPUBLIC;FUNCTIONS;DYNAMIC;LINUX;DSERIES;LINUXDSERIES;LINUXDYNAMIC"}},{"id":"/subscriptions/00000000-0000-0000-0000-000000000000/providers/Microsoft.Web/geoRegions/West
        Central US","name":"West Central US","type":"Microsoft.Web/geoRegions","properties":{"name":"West
        Central US","description":null,"sortOrder":2147483647,"displayName":"West
        Central US","orgDomain":"PUBLIC;FUNCTIONS;DYNAMIC;LINUX;DSERIES;LINUXDSERIES;ELASTICLINUX;ELASTICPREMIUM;MSFTPUBLIC;XENON;XENONV3;WINDOWSV3;LINUXV3"}},{"id":"/subscriptions/00000000-0000-0000-0000-000000000000/providers/Microsoft.Web/geoRegions/West
        US 2","name":"West US 2","type":"Microsoft.Web/geoRegions","properties":{"name":"West
        US 2","description":null,"sortOrder":2147483647,"displayName":"West US 2","orgDomain":"PUBLIC;DREAMSPARK;MSFTPUBLIC;FUNCTIONS;DYNAMIC;LINUX;DSERIES;LINUXDSERIES;LINUXFREE;LINUXDYNAMIC;ELASTICPREMIUM;ELASTICLINUX;XENON;XENONV3;WINDOWSV3;LINUXV3"}},{"id":"/subscriptions/00000000-0000-0000-0000-000000000000/providers/Microsoft.Web/geoRegions/UK
        West","name":"UK West","type":"Microsoft.Web/geoRegions","properties":{"name":"UK
        West","description":null,"sortOrder":2147483647,"displayName":"UK West","orgDomain":"PUBLIC;MSFTPUBLIC;FUNCTIONS;DYNAMIC;DSERIES;LINUX;LINUXDSERIES;ELASTICPREMIUM;LINUXDYNAMIC;ELASTICLINUX;XENON;XENONV3;WINDOWSV3;LINUXV3"}},{"id":"/subscriptions/00000000-0000-0000-0000-000000000000/providers/Microsoft.Web/geoRegions/UK
        South","name":"UK South","type":"Microsoft.Web/geoRegions","properties":{"name":"UK
        South","description":null,"sortOrder":2147483647,"displayName":"UK South","orgDomain":"PUBLIC;MSFTPUBLIC;DYNAMIC;DSERIES;LINUX;LINUXDSERIES;LINUXFREE;LINUXDYNAMIC;ELASTICPREMIUM;ELASTICLINUX;XENON;XENONV3;WINDOWSV3;LINUXV3"}},{"id":"/subscriptions/00000000-0000-0000-0000-000000000000/providers/Microsoft.Web/geoRegions/East
        US 2 EUAP","name":"East US 2 EUAP","type":"Microsoft.Web/geoRegions","properties":{"name":"East
        US 2 EUAP","description":null,"sortOrder":2147483647,"displayName":"East US
        2 EUAP","orgDomain":"EUAP;XENON;DSERIES;LINUXDSERIES;ELASTICPREMIUM;FUNCTIONS;DYNAMIC;LINUX;LINUXFREE;ELASTICLINUX;WINDOWSV3;XENONV3;LINUXV3;LINUXDYNAMIC"}},{"id":"/subscriptions/00000000-0000-0000-0000-000000000000/providers/Microsoft.Web/geoRegions/Central
        US EUAP","name":"Central US EUAP","type":"Microsoft.Web/geoRegions","properties":{"name":"Central
        US EUAP","description":null,"sortOrder":2147483647,"displayName":"Central
        US EUAP","orgDomain":"EUAP;LINUX;DSERIES;LINUXDSERIES;ELASTICPREMIUM;LINUXFREE;ELASTICLINUX;LINUXDYNAMIC;DYNAMIC"}},{"id":"/subscriptions/00000000-0000-0000-0000-000000000000/providers/Microsoft.Web/geoRegions/Korea
        Central","name":"Korea Central","type":"Microsoft.Web/geoRegions","properties":{"name":"Korea
        Central","description":null,"sortOrder":2147483647,"displayName":"Korea Central","orgDomain":"PUBLIC;DREAMSPARK;MSFTPUBLIC;FUNCTIONS;DYNAMIC;LINUX;LINUXDSERIES;ELASTICPREMIUM;LINUXFREE;DSERIES;LINUXDYNAMIC;ELASTICLINUX;XENON;XENONV3;WINDOWSV3;LINUXV3"}},{"id":"/subscriptions/00000000-0000-0000-0000-000000000000/providers/Microsoft.Web/geoRegions/France
        Central","name":"France Central","type":"Microsoft.Web/geoRegions","properties":{"name":"France
        Central","description":null,"sortOrder":2147483647,"displayName":"France Central","orgDomain":"PUBLIC;MSFTPUBLIC;DSERIES;DYNAMIC;LINUX;LINUXDSERIES;ELASTICPREMIUM;LINUXFREE;LINUXDYNAMIC;ELASTICLINUX;XENON;XENONV3;WINDOWSV3;LINUXV3"}},{"id":"/subscriptions/00000000-0000-0000-0000-000000000000/providers/Microsoft.Web/geoRegions/Australia
        Central 2","name":"Australia Central 2","type":"Microsoft.Web/geoRegions","properties":{"name":"Australia
        Central 2","description":null,"sortOrder":2147483647,"displayName":"Australia
        Central 2","orgDomain":"PUBLIC;FUNCTIONS;DYNAMIC;DSERIES;LINUX;LINUXDSERIES;LINUXFREE;ELASTICPREMIUM"}},{"id":"/subscriptions/00000000-0000-0000-0000-000000000000/providers/Microsoft.Web/geoRegions/Australia
        Central","name":"Australia Central","type":"Microsoft.Web/geoRegions","properties":{"name":"Australia
        Central","description":null,"sortOrder":2147483647,"displayName":"Australia
        Central","orgDomain":"PUBLIC;FUNCTIONS;DYNAMIC;DSERIES;LINUX;LINUXDSERIES;LINUXFREE;ELASTICPREMIUM;ELASTICLINUX"}},{"id":"/subscriptions/00000000-0000-0000-0000-000000000000/providers/Microsoft.Web/geoRegions/South
        Africa North","name":"South Africa North","type":"Microsoft.Web/geoRegions","properties":{"name":"South
        Africa North","description":null,"sortOrder":2147483647,"displayName":"South
        Africa North","orgDomain":"PUBLIC;MSFTPUBLIC;FUNCTIONS;DYNAMIC;LINUX;LINUXDSERIES;DSERIES;ELASTICPREMIUM;ELASTICLINUX;XENON;XENONV3;WINDOWSV3;LINUXV3"}},{"id":"/subscriptions/00000000-0000-0000-0000-000000000000/providers/Microsoft.Web/geoRegions/Switzerland
        North","name":"Switzerland North","type":"Microsoft.Web/geoRegions","properties":{"name":"Switzerland
        North","description":null,"sortOrder":2147483647,"displayName":"Switzerland
        North","orgDomain":"PUBLIC;DSERIES;LINUX;LINUXDSERIES;LINUXFREE;FUNCTIONS;DYNAMIC;LINUXDYNAMIC;ELASTICPREMIUM;ELASTICLINUX;XENON;XENONV3;WINDOWSV3;LINUXV3"}},{"id":"/subscriptions/00000000-0000-0000-0000-000000000000/providers/Microsoft.Web/geoRegions/Germany
        West Central","name":"Germany West Central","type":"Microsoft.Web/geoRegions","properties":{"name":"Germany
        West Central","description":null,"sortOrder":2147483647,"displayName":"Germany
        West Central","orgDomain":"PUBLIC;DSERIES;LINUX;LINUXDSERIES;ELASTICPREMIUM;FUNCTIONS;DYNAMIC;ELASTICLINUX;LINUXDYNAMIC;XENON;XENONV3;WINDOWSV3;LINUXV3"}},{"id":"/subscriptions/00000000-0000-0000-0000-000000000000/providers/Microsoft.Web/geoRegions/Switzerland
        West","name":"Switzerland West","type":"Microsoft.Web/geoRegions","properties":{"name":"Switzerland
        West","description":null,"sortOrder":2147483647,"displayName":"Switzerland
        West","orgDomain":"PUBLIC;DSERIES;LINUX;LINUXDSERIES;LINUXFREE;FUNCTIONS;DYNAMIC;ELASTICPREMIUM;ELASTICLINUX"}},{"id":"/subscriptions/00000000-0000-0000-0000-000000000000/providers/Microsoft.Web/geoRegions/UAE
        North","name":"UAE North","type":"Microsoft.Web/geoRegions","properties":{"name":"UAE
        North","description":null,"sortOrder":2147483647,"displayName":"UAE North","orgDomain":"PUBLIC;DSERIES;LINUX;LINUXDSERIES;LINUXFREE;FUNCTIONS;DYNAMIC;LINUXDYNAMIC;ELASTICPREMIUM;ELASTICLINUX;XENON;XENONV3;WINDOWSV3;LINUXV3"}},{"id":"/subscriptions/00000000-0000-0000-0000-000000000000/providers/Microsoft.Web/geoRegions/Norway
        West","name":"Norway West","type":"Microsoft.Web/geoRegions","properties":{"name":"Norway
        West","description":null,"sortOrder":2147483647,"displayName":"Norway West","orgDomain":"PUBLIC;DSERIES;MSFTPUBLIC;LINUX;LINUXDSERIES;FUNCTIONS;DYNAMIC"}},{"id":"/subscriptions/00000000-0000-0000-0000-000000000000/providers/Microsoft.Web/geoRegions/Norway
        East","name":"Norway East","type":"Microsoft.Web/geoRegions","properties":{"name":"Norway
        East","description":null,"sortOrder":2147483647,"displayName":"Norway East","orgDomain":"PUBLIC;LINUX;LINUXDSERIES;DSERIES;ELASTICLINUX;ELASTICPREMIUM;FUNCTIONS;DYNAMIC;XENON;XENONV3;WINDOWSV3;LINUXV3"}},{"id":"/subscriptions/00000000-0000-0000-0000-000000000000/providers/Microsoft.Web/geoRegions/Brazil
        Southeast","name":"Brazil Southeast","type":"Microsoft.Web/geoRegions","properties":{"name":"Brazil
        Southeast","description":null,"sortOrder":2147483647,"displayName":"Brazil
        Southeast","orgDomain":"PUBLIC;LINUX;LINUXDSERIES;DSERIES;LINUXFREE;FUNCTIONS;DYNAMIC"}},{"id":"/subscriptions/00000000-0000-0000-0000-000000000000/providers/Microsoft.Web/geoRegions/West
        US 3","name":"West US 3","type":"Microsoft.Web/geoRegions","properties":{"name":"West
        US 3","description":null,"sortOrder":2147483647,"displayName":"West US 3","orgDomain":"PUBLIC;DSERIES;LINUX;LINUXDSERIES;XENON;XENONV3;WINDOWSV3;LINUXV3;ELASTICPREMIUM;ELASTICLINUX;FUNCTIONS;DYNAMIC"}},{"id":"/subscriptions/00000000-0000-0000-0000-000000000000/providers/Microsoft.Web/geoRegions/Jio
        India West","name":"Jio India West","type":"Microsoft.Web/geoRegions","properties":{"name":"Jio
        India West","description":null,"sortOrder":2147483647,"displayName":"Jio India
        West","orgDomain":"PUBLIC;DSERIES;LINUX;LINUXDSERIES;ELASTICPREMIUM;ELASTICLINUX;FUNCTIONS;DYNAMIC"}}],"nextLink":null,"id":null}'
    headers:
      cache-control:
      - no-cache
      content-length:
      - '17173'
      content-type:
      - application/json
      date:
      - Fri, 19 Nov 2021 21:41:12 GMT
      expires:
      - '-1'
      pragma:
      - no-cache
      server:
      - Microsoft-IIS/10.0
      strict-transport-security:
      - max-age=31536000; includeSubDomains
      transfer-encoding:
      - chunked
      vary:
      - Accept-Encoding
      x-aspnet-version:
      - 4.0.30319
      x-content-type-options:
      - nosniff
      x-powered-by:
      - ASP.NET
    status:
      code: 200
      message: OK
- request:
    body: null
    headers:
      Accept:
      - application/json
      Accept-Encoding:
      - gzip, deflate
      CommandName:
      - functionapp create
      Connection:
      - keep-alive
      ParameterSetName:
      - -g -n -c -s --os-type --runtime --functions-version
      User-Agent:
      - AZURECLI/2.30.0 azsdk-python-azure-mgmt-storage/19.0.0 Python/3.8.6 (macOS-10.15.7-x86_64-i386-64bit)
    method: GET
    uri: https://management.azure.com/subscriptions/00000000-0000-0000-0000-000000000000/resourceGroups/azurecli-functionapp-linux000001/providers/Microsoft.Storage/storageAccounts/clitest000002?api-version=2021-06-01
  response:
    body:
      string: '{"sku":{"name":"Standard_LRS","tier":"Standard"},"kind":"Storage","id":"/subscriptions/00000000-0000-0000-0000-000000000000/resourceGroups/azurecli-functionapp-linux000001/providers/Microsoft.Storage/storageAccounts/clitest000002","name":"clitest000002","type":"Microsoft.Storage/storageAccounts","location":"westus","tags":{},"properties":{"keyCreationTime":{"key1":"2021-11-19T21:40:51.7577162Z","key2":"2021-11-19T21:40:51.7577162Z"},"privateEndpointConnections":[],"minimumTlsVersion":"TLS1_0","allowBlobPublicAccess":true,"networkAcls":{"bypass":"AzureServices","virtualNetworkRules":[],"ipRules":[],"defaultAction":"Allow"},"supportsHttpsTrafficOnly":true,"encryption":{"services":{"file":{"keyType":"Account","enabled":true,"lastEnabledTime":"2021-11-19T21:40:51.7577162Z"},"blob":{"keyType":"Account","enabled":true,"lastEnabledTime":"2021-11-19T21:40:51.7577162Z"}},"keySource":"Microsoft.Storage"},"provisioningState":"Succeeded","creationTime":"2021-11-19T21:40:51.6795932Z","primaryEndpoints":{"blob":"https://clitest000002.blob.core.windows.net/","queue":"https://clitest000002.queue.core.windows.net/","table":"https://clitest000002.table.core.windows.net/","file":"https://clitest000002.file.core.windows.net/"},"primaryLocation":"westus","statusOfPrimary":"available"}}'
    headers:
      cache-control:
      - no-cache
      content-length:
      - '1285'
      content-type:
      - application/json
      date:
      - Fri, 19 Nov 2021 21:41:11 GMT
      expires:
      - '-1'
      pragma:
      - no-cache
      server:
      - Microsoft-Azure-Storage-Resource-Provider/1.0,Microsoft-HTTPAPI/2.0 Microsoft-HTTPAPI/2.0
      strict-transport-security:
      - max-age=31536000; includeSubDomains
      transfer-encoding:
      - chunked
      vary:
      - Accept-Encoding
      x-content-type-options:
      - nosniff
    status:
      code: 200
      message: OK
- request:
    body: null
    headers:
      Accept:
      - application/json
      Accept-Encoding:
      - gzip, deflate
      CommandName:
      - functionapp create
      Connection:
      - keep-alive
      Content-Length:
      - '0'
      ParameterSetName:
      - -g -n -c -s --os-type --runtime --functions-version
      User-Agent:
      - AZURECLI/2.30.0 azsdk-python-azure-mgmt-storage/19.0.0 Python/3.8.6 (macOS-10.15.7-x86_64-i386-64bit)
    method: POST
    uri: https://management.azure.com/subscriptions/00000000-0000-0000-0000-000000000000/resourceGroups/azurecli-functionapp-linux000001/providers/Microsoft.Storage/storageAccounts/clitest000002/listKeys?api-version=2021-06-01&$expand=kerb
  response:
    body:
      string: '{"keys":[{"creationTime":"2021-11-19T21:40:51.7577162Z","keyName":"key1","value":"veryFakedStorageAccountKey==","permissions":"FULL"},{"creationTime":"2021-11-19T21:40:51.7577162Z","keyName":"key2","value":"veryFakedStorageAccountKey==","permissions":"FULL"}]}'
    headers:
      cache-control:
      - no-cache
      content-length:
      - '260'
      content-type:
      - application/json
      date:
      - Fri, 19 Nov 2021 21:41:12 GMT
      expires:
      - '-1'
      pragma:
      - no-cache
      server:
      - Microsoft-Azure-Storage-Resource-Provider/1.0,Microsoft-HTTPAPI/2.0 Microsoft-HTTPAPI/2.0
      strict-transport-security:
      - max-age=31536000; includeSubDomains
      transfer-encoding:
      - chunked
      vary:
      - Accept-Encoding
      x-content-type-options:
      - nosniff
      x-ms-ratelimit-remaining-subscription-resource-requests:
      - '11999'
    status:
      code: 200
      message: OK
- request:
    body: '{"kind": "functionapp,linux", "location": "ukwest", "properties": {"reserved":
      true, "isXenon": false, "hyperV": false, "siteConfig": {"netFrameworkVersion":
      "v4.6", "linuxFxVersion": "Java|8", "appSettings": [{"name": "FUNCTIONS_WORKER_RUNTIME",
      "value": "java"}, {"name": "FUNCTIONS_EXTENSION_VERSION", "value": "~3"}, {"name":
      "AzureWebJobsStorage", "value": "DefaultEndpointsProtocol=https;EndpointSuffix=core.windows.net;AccountName=clitest000002;AccountKey=veryFakedStorageAccountKey=="},
      {"name": "WEBSITE_CONTENTAZUREFILECONNECTIONSTRING", "value": "DefaultEndpointsProtocol=https;EndpointSuffix=core.windows.net;AccountName=clitest000002;AccountKey=veryFakedStorageAccountKey=="},
      {"name": "WEBSITE_CONTENTSHARE", "value": "functionapplinuxconsumption00000348379ace3fbc"}],
      "use32BitWorkerProcess": false, "localMySqlEnabled": false, "http20Enabled":
      true}, "scmSiteAlsoStopped": false}}'
    headers:
      Accept:
      - application/json
      Accept-Encoding:
      - gzip, deflate
      CommandName:
      - functionapp create
      Connection:
      - keep-alive
      Content-Length:
      - '1045'
      Content-Type:
      - application/json
      ParameterSetName:
      - -g -n -c -s --os-type --runtime --functions-version
      User-Agent:
      - AZURECLI/2.30.0 azsdk-python-azure-mgmt-web/4.0.0 Python/3.8.6 (macOS-10.15.7-x86_64-i386-64bit)
    method: PUT
    uri: https://management.azure.com/subscriptions/00000000-0000-0000-0000-000000000000/resourceGroups/azurecli-functionapp-linux000001/providers/Microsoft.Web/sites/functionapplinuxconsumption000003?api-version=2020-09-01
  response:
    body:
      string: '{"id":"/subscriptions/00000000-0000-0000-0000-000000000000/resourceGroups/azurecli-functionapp-linux000001/providers/Microsoft.Web/sites/functionapplinuxconsumption000003","name":"functionapplinuxconsumption000003","type":"Microsoft.Web/sites","kind":"functionapp,linux","location":"ukwest","properties":{"name":"functionapplinuxconsumption000003","state":"Running","hostNames":["functionapplinuxconsumption000003.azurewebsites.net"],"webSpace":"azurecli-functionapp-linux000001-UKWestwebspace-Linux","selfLink":"https://waws-prod-cw1-007.api.azurewebsites.windows.net:454/subscriptions/00000000-0000-0000-0000-000000000000/webspaces/azurecli-functionapp-linux000001-UKWestwebspace-Linux/sites/functionapplinuxconsumption000003","repositorySiteName":"functionapplinuxconsumption000003","owner":null,"usageState":"Normal","enabled":true,"adminEnabled":true,"enabledHostNames":["functionapplinuxconsumption000003.azurewebsites.net","functionapplinuxconsumption000003.scm.azurewebsites.net"],"siteProperties":{"metadata":null,"properties":[{"name":"LinuxFxVersion","value":"Java|8"},{"name":"WindowsFxVersion","value":null}],"appSettings":null},"availabilityState":"Normal","sslCertificates":null,"csrs":[],"cers":null,"siteMode":null,"hostNameSslStates":[{"name":"functionapplinuxconsumption000003.azurewebsites.net","sslState":"Disabled","ipBasedSslResult":null,"virtualIP":null,"thumbprint":null,"toUpdate":null,"toUpdateIpBasedSsl":null,"ipBasedSslState":"NotConfigured","hostType":"Standard"},{"name":"functionapplinuxconsumption000003.scm.azurewebsites.net","sslState":"Disabled","ipBasedSslResult":null,"virtualIP":null,"thumbprint":null,"toUpdate":null,"toUpdateIpBasedSsl":null,"ipBasedSslState":"NotConfigured","hostType":"Repository"}],"computeMode":null,"serverFarm":null,"serverFarmId":"/subscriptions/00000000-0000-0000-0000-000000000000/resourceGroups/azurecli-functionapp-linux000001/providers/Microsoft.Web/serverfarms/UKWestLinuxDynamicPlan","reserved":true,"isXenon":false,"hyperV":false,"lastModifiedTimeUtc":"2021-11-19T21:41:24.68","storageRecoveryDefaultState":"Running","contentAvailabilityState":"Normal","runtimeAvailabilityState":"Normal","siteConfig":{"numberOfWorkers":1,"defaultDocuments":null,"netFrameworkVersion":null,"phpVersion":null,"pythonVersion":null,"nodeVersion":null,"powerShellVersion":null,"linuxFxVersion":"","windowsFxVersion":null,"requestTracingEnabled":null,"remoteDebuggingEnabled":null,"remoteDebuggingVersion":null,"httpLoggingEnabled":null,"azureMonitorLogCategories":null,"acrUseManagedIdentityCreds":false,"acrUserManagedIdentityID":null,"logsDirectorySizeLimit":null,"detailedErrorLoggingEnabled":null,"publishingUsername":null,"publishingPassword":null,"appSettings":null,"metadata":null,"connectionStrings":null,"machineKey":null,"handlerMappings":null,"documentRoot":null,"scmType":null,"use32BitWorkerProcess":null,"webSocketsEnabled":null,"alwaysOn":false,"javaVersion":null,"javaContainer":null,"javaContainerVersion":null,"appCommandLine":null,"managedPipelineMode":null,"virtualApplications":null,"winAuthAdminState":null,"winAuthTenantState":null,"customAppPoolIdentityAdminState":null,"customAppPoolIdentityTenantState":null,"runtimeADUser":null,"runtimeADUserPassword":null,"loadBalancing":null,"routingRules":null,"experiments":null,"limits":null,"autoHealEnabled":null,"autoHealRules":null,"tracingOptions":null,"vnetName":null,"vnetRouteAllEnabled":null,"vnetPrivatePortsCount":null,"publicNetworkAccess":null,"cors":null,"push":null,"apiDefinition":null,"apiManagementConfig":null,"autoSwapSlotName":null,"localMySqlEnabled":null,"managedServiceIdentityId":null,"xManagedServiceIdentityId":null,"keyVaultReferenceIdentity":null,"ipSecurityRestrictions":[{"ipAddress":"Any","action":"Allow","priority":1,"name":"Allow
        all","description":"Allow all access"}],"scmIpSecurityRestrictions":[{"ipAddress":"Any","action":"Allow","priority":1,"name":"Allow
        all","description":"Allow all access"}],"scmIpSecurityRestrictionsUseMain":null,"http20Enabled":false,"minTlsVersion":null,"scmMinTlsVersion":null,"ftpsState":null,"preWarmedInstanceCount":null,"functionAppScaleLimit":0,"healthCheckPath":null,"fileChangeAuditEnabled":null,"functionsRuntimeScaleMonitoringEnabled":null,"websiteTimeZone":null,"minimumElasticInstanceCount":0,"azureStorageAccounts":null,"sitePort":null},"deploymentId":"functionapplinuxconsumption000003","slotName":null,"trafficManagerHostNames":null,"sku":"Dynamic","scmSiteAlsoStopped":false,"targetSwapSlot":null,"hostingEnvironment":null,"hostingEnvironmentProfile":null,"clientAffinityEnabled":false,"clientCertEnabled":false,"clientCertMode":"Required","clientCertExclusionPaths":null,"hostNamesDisabled":false,"domainVerificationIdentifiers":null,"customDomainVerificationId":"333646C25EDA7C903C86F0F0D0193C412978B2E48FA0B4F1461D339FBBAE3EB7","kind":"functionapp,linux","inboundIpAddress":"51.141.45.207","possibleInboundIpAddresses":"51.141.45.207","ftpUsername":"functionapplinuxconsumption000003\\$functionapplinuxconsumption000003","ftpsHostName":"ftps://waws-prod-cw1-007.ftp.azurewebsites.windows.net/site/wwwroot","outboundIpAddresses":"51.141.45.207,51.141.39.78,51.141.44.172,51.141.41.170,51.141.42.21","possibleOutboundIpAddresses":"51.141.45.207,51.141.39.78,51.141.44.172,51.141.41.170,51.141.42.21,51.141.83.21,51.141.81.168","containerSize":0,"dailyMemoryTimeQuota":0,"suspendedTill":null,"siteDisabledReason":0,"functionExecutionUnitsCache":null,"maxNumberOfWorkers":null,"homeStamp":"waws-prod-cw1-007","cloningInfo":null,"hostingEnvironmentId":null,"tags":null,"resourceGroup":"azurecli-functionapp-linux000001","defaultHostName":"functionapplinuxconsumption000003.azurewebsites.net","slotSwapStatus":null,"httpsOnly":false,"redundancyMode":"None","inProgressOperationId":null,"geoDistributions":null,"privateEndpointConnections":null,"buildVersion":null,"targetBuildVersion":null,"migrationState":null,"eligibleLogCategories":"FunctionAppLogs","storageAccountRequired":false,"virtualNetworkSubnetId":null,"keyVaultReferenceIdentity":"SystemAssigned"}}'
    headers:
      cache-control:
      - no-cache
      content-length:
<<<<<<< HEAD
      - '6065'
=======
      - '6373'
>>>>>>> 8f28e981
      content-type:
      - application/json
      date:
      - Fri, 19 Nov 2021 21:41:39 GMT
      etag:
      - '"1D7DD8E3456072B"'
      expires:
      - '-1'
      pragma:
      - no-cache
      server:
      - Microsoft-IIS/10.0
      strict-transport-security:
      - max-age=31536000; includeSubDomains
      transfer-encoding:
      - chunked
      vary:
      - Accept-Encoding
      x-aspnet-version:
      - 4.0.30319
      x-content-type-options:
      - nosniff
      x-ms-ratelimit-remaining-subscription-resource-requests:
      - '499'
      x-powered-by:
      - ASP.NET
    status:
      code: 200
      message: OK
- request:
    body: '{"location": "ukwest", "kind": "web", "properties": {"Application_Type":
      "web"}}'
    headers:
      Accept:
      - application/json
      Accept-Encoding:
      - gzip, deflate
      CommandName:
      - functionapp create
      Connection:
      - keep-alive
      Content-Length:
      - '80'
      Content-Type:
      - application/json
      ParameterSetName:
      - -g -n -c -s --os-type --runtime --functions-version
      User-Agent:
      - AZURECLI/2.30.0 azsdk-python-azure-mgmt-applicationinsights/1.0.0 Python/3.8.6
        (macOS-10.15.7-x86_64-i386-64bit)
    method: PUT
    uri: https://management.azure.com/subscriptions/00000000-0000-0000-0000-000000000000/resourceGroups/azurecli-functionapp-linux000001/providers/Microsoft.Insights/components/functionapplinuxconsumption000003?api-version=2015-05-01
  response:
    body:
      string: '{"id":"/subscriptions/00000000-0000-0000-0000-000000000000/resourceGroups/azurecli-functionapp-linux000001/providers/microsoft.insights/components/functionapplinuxconsumption000003","name":"functionapplinuxconsumption000003","type":"microsoft.insights/components","location":"ukwest","tags":{},"kind":"web","etag":"\"24003271-0000-1000-0000-61981a1b0000\"","properties":{"Ver":"v2","ApplicationId":"functionapplinuxconsumption000003","AppId":"292c5ecd-d737-4905-8083-ea132aae0c46","Application_Type":"web","Flow_Type":null,"Request_Source":null,"InstrumentationKey":"8117f327-88f4-41a5-8cc1-342db2df6485","ConnectionString":"InstrumentationKey=8117f327-88f4-41a5-8cc1-342db2df6485;IngestionEndpoint=https://ukwest-0.in.applicationinsights.azure.com/","Name":"functionapplinuxconsumption000003","CreationDate":"2021-11-19T21:41:45.8998581+00:00","TenantId":"2edc29f4-b81f-494b-a624-cc619903b837","provisioningState":"Succeeded","SamplingPercentage":null,"RetentionInDays":90,"IngestionMode":"ApplicationInsights","publicNetworkAccessForIngestion":"Enabled","publicNetworkAccessForQuery":"Enabled"}}'
    headers:
      access-control-expose-headers:
      - Request-Context
      cache-control:
      - no-cache
      content-length:
      - '1097'
      content-type:
      - application/json; charset=utf-8
      date:
      - Fri, 19 Nov 2021 21:41:51 GMT
      expires:
      - '-1'
      pragma:
      - no-cache
      request-context:
      - appId=cid-v1:920e14b1-13f3-461a-a4bb-b4fe6f1a4525
      server:
      - Microsoft-IIS/10.0
      strict-transport-security:
      - max-age=31536000; includeSubDomains
      transfer-encoding:
      - chunked
      vary:
      - Accept-Encoding
      x-content-type-options:
      - nosniff
      x-ms-ratelimit-remaining-subscription-writes:
      - '1196'
      x-powered-by:
      - ASP.NET
    status:
      code: 200
      message: OK
- request:
    body: null
    headers:
      Accept:
      - application/json
      Accept-Encoding:
      - gzip, deflate
      CommandName:
      - functionapp create
      Connection:
      - keep-alive
      Content-Length:
      - '0'
      ParameterSetName:
      - -g -n -c -s --os-type --runtime --functions-version
      User-Agent:
      - AZURECLI/2.30.0 azsdk-python-azure-mgmt-web/4.0.0 Python/3.8.6 (macOS-10.15.7-x86_64-i386-64bit)
    method: POST
    uri: https://management.azure.com/subscriptions/00000000-0000-0000-0000-000000000000/resourceGroups/azurecli-functionapp-linux000001/providers/Microsoft.Web/sites/functionapplinuxconsumption000003/config/appsettings/list?api-version=2020-09-01
  response:
    body:
      string: '{"id":"/subscriptions/00000000-0000-0000-0000-000000000000/resourceGroups/azurecli-functionapp-linux000001/providers/Microsoft.Web/sites/functionapplinuxconsumption000003/config/appsettings","name":"appsettings","type":"Microsoft.Web/sites/config","location":"UK
        West","properties":{"FUNCTIONS_WORKER_RUNTIME":"java","FUNCTIONS_EXTENSION_VERSION":"~3","AzureWebJobsStorage":"DefaultEndpointsProtocol=https;EndpointSuffix=core.windows.net;AccountName=clitest000002;AccountKey=veryFakedStorageAccountKey==","WEBSITE_CONTENTAZUREFILECONNECTIONSTRING":"DefaultEndpointsProtocol=https;EndpointSuffix=core.windows.net;AccountName=clitest000002;AccountKey=veryFakedStorageAccountKey==","WEBSITE_CONTENTSHARE":"functionapplinuxconsumption00000348379ace3fbc"}}'
    headers:
      cache-control:
      - no-cache
      content-length:
      - '751'
      content-type:
      - application/json
      date:
      - Fri, 19 Nov 2021 21:41:52 GMT
      expires:
      - '-1'
      pragma:
      - no-cache
      server:
      - Microsoft-IIS/10.0
      strict-transport-security:
      - max-age=31536000; includeSubDomains
      transfer-encoding:
      - chunked
      vary:
      - Accept-Encoding
      x-aspnet-version:
      - 4.0.30319
      x-content-type-options:
      - nosniff
      x-ms-ratelimit-remaining-subscription-resource-requests:
      - '11997'
      x-powered-by:
      - ASP.NET
    status:
      code: 200
      message: OK
- request:
    body: '{"properties": {"FUNCTIONS_WORKER_RUNTIME": "java", "FUNCTIONS_EXTENSION_VERSION":
      "~3", "AzureWebJobsStorage": "DefaultEndpointsProtocol=https;EndpointSuffix=core.windows.net;AccountName=clitest000002;AccountKey=veryFakedStorageAccountKey==",
      "WEBSITE_CONTENTAZUREFILECONNECTIONSTRING": "DefaultEndpointsProtocol=https;EndpointSuffix=core.windows.net;AccountName=clitest000002;AccountKey=veryFakedStorageAccountKey==",
      "WEBSITE_CONTENTSHARE": "functionapplinuxconsumption00000348379ace3fbc", "APPINSIGHTS_INSTRUMENTATIONKEY":
      "8117f327-88f4-41a5-8cc1-342db2df6485"}}'
    headers:
      Accept:
      - application/json
      Accept-Encoding:
      - gzip, deflate
      CommandName:
      - functionapp create
      Connection:
      - keep-alive
      Content-Length:
      - '716'
      Content-Type:
      - application/json
      ParameterSetName:
      - -g -n -c -s --os-type --runtime --functions-version
      User-Agent:
      - AZURECLI/2.30.0 azsdk-python-azure-mgmt-web/4.0.0 Python/3.8.6 (macOS-10.15.7-x86_64-i386-64bit)
    method: PUT
    uri: https://management.azure.com/subscriptions/00000000-0000-0000-0000-000000000000/resourceGroups/azurecli-functionapp-linux000001/providers/Microsoft.Web/sites/functionapplinuxconsumption000003/config/appsettings?api-version=2020-09-01
  response:
    body:
      string: '{"id":"/subscriptions/00000000-0000-0000-0000-000000000000/resourceGroups/azurecli-functionapp-linux000001/providers/Microsoft.Web/sites/functionapplinuxconsumption000003/config/appsettings","name":"appsettings","type":"Microsoft.Web/sites/config","location":"UK
        West","properties":{"FUNCTIONS_WORKER_RUNTIME":"java","FUNCTIONS_EXTENSION_VERSION":"~3","AzureWebJobsStorage":"DefaultEndpointsProtocol=https;EndpointSuffix=core.windows.net;AccountName=clitest000002;AccountKey=veryFakedStorageAccountKey==","WEBSITE_CONTENTAZUREFILECONNECTIONSTRING":"DefaultEndpointsProtocol=https;EndpointSuffix=core.windows.net;AccountName=clitest000002;AccountKey=veryFakedStorageAccountKey==","WEBSITE_CONTENTSHARE":"functionapplinuxconsumption00000348379ace3fbc","APPINSIGHTS_INSTRUMENTATIONKEY":"8117f327-88f4-41a5-8cc1-342db2df6485"}}'
    headers:
      cache-control:
      - no-cache
      content-length:
      - '823'
      content-type:
      - application/json
      date:
      - Fri, 19 Nov 2021 21:41:54 GMT
      etag:
      - '"1D7DD8E44E3E700"'
      expires:
      - '-1'
      pragma:
      - no-cache
      server:
      - Microsoft-IIS/10.0
      strict-transport-security:
      - max-age=31536000; includeSubDomains
      transfer-encoding:
      - chunked
      vary:
      - Accept-Encoding
      x-aspnet-version:
      - 4.0.30319
      x-content-type-options:
      - nosniff
      x-ms-ratelimit-remaining-subscription-writes:
      - '1197'
      x-powered-by:
      - ASP.NET
    status:
      code: 200
      message: OK
- request:
    body: null
    headers:
      Accept:
      - application/json
      Accept-Encoding:
      - gzip, deflate
      CommandName:
      - functionapp config appsettings list
      Connection:
      - keep-alive
      Content-Length:
      - '0'
      ParameterSetName:
      - -g -n
      User-Agent:
      - AZURECLI/2.30.0 azsdk-python-azure-mgmt-web/4.0.0 Python/3.8.6 (macOS-10.15.7-x86_64-i386-64bit)
    method: POST
    uri: https://management.azure.com/subscriptions/00000000-0000-0000-0000-000000000000/resourceGroups/azurecli-functionapp-linux000001/providers/Microsoft.Web/sites/functionapplinuxconsumption000003/config/appsettings/list?api-version=2020-09-01
  response:
    body:
      string: '{"id":"/subscriptions/00000000-0000-0000-0000-000000000000/resourceGroups/azurecli-functionapp-linux000001/providers/Microsoft.Web/sites/functionapplinuxconsumption000003/config/appsettings","name":"appsettings","type":"Microsoft.Web/sites/config","location":"UK
        West","properties":{"FUNCTIONS_WORKER_RUNTIME":"java","FUNCTIONS_EXTENSION_VERSION":"~3","AzureWebJobsStorage":"DefaultEndpointsProtocol=https;EndpointSuffix=core.windows.net;AccountName=clitest000002;AccountKey=veryFakedStorageAccountKey==","WEBSITE_CONTENTAZUREFILECONNECTIONSTRING":"DefaultEndpointsProtocol=https;EndpointSuffix=core.windows.net;AccountName=clitest000002;AccountKey=veryFakedStorageAccountKey==","WEBSITE_CONTENTSHARE":"functionapplinuxconsumption00000348379ace3fbc","APPINSIGHTS_INSTRUMENTATIONKEY":"8117f327-88f4-41a5-8cc1-342db2df6485"}}'
    headers:
      cache-control:
      - no-cache
      content-length:
      - '823'
      content-type:
      - application/json
      date:
      - Fri, 19 Nov 2021 21:41:55 GMT
      expires:
      - '-1'
      pragma:
      - no-cache
      server:
      - Microsoft-IIS/10.0
      strict-transport-security:
      - max-age=31536000; includeSubDomains
      transfer-encoding:
      - chunked
      vary:
      - Accept-Encoding
      x-aspnet-version:
      - 4.0.30319
      x-content-type-options:
      - nosniff
      x-ms-ratelimit-remaining-subscription-resource-requests:
      - '11998'
      x-powered-by:
      - ASP.NET
    status:
      code: 200
      message: OK
- request:
    body: null
    headers:
      Accept:
      - application/json
      Accept-Encoding:
      - gzip, deflate
      CommandName:
      - functionapp config appsettings list
      Connection:
      - keep-alive
      ParameterSetName:
      - -g -n
      User-Agent:
      - AZURECLI/2.30.0 azsdk-python-azure-mgmt-web/4.0.0 Python/3.8.6 (macOS-10.15.7-x86_64-i386-64bit)
    method: GET
    uri: https://management.azure.com/subscriptions/00000000-0000-0000-0000-000000000000/resourceGroups/azurecli-functionapp-linux000001/providers/Microsoft.Web/sites/functionapplinuxconsumption000003/config/slotConfigNames?api-version=2020-09-01
  response:
    body:
      string: '{"id":null,"name":"functionapplinuxconsumption000003","type":"Microsoft.Web/sites","location":"UK
        West","properties":{"connectionStringNames":null,"appSettingNames":null,"azureStorageConfigNames":null}}'
    headers:
      cache-control:
      - no-cache
      content-length:
      - '202'
      content-type:
      - application/json
      date:
      - Fri, 19 Nov 2021 21:41:56 GMT
      expires:
      - '-1'
      pragma:
      - no-cache
      server:
      - Microsoft-IIS/10.0
      strict-transport-security:
      - max-age=31536000; includeSubDomains
      transfer-encoding:
      - chunked
      vary:
      - Accept-Encoding
      x-aspnet-version:
      - 4.0.30319
      x-content-type-options:
      - nosniff
      x-powered-by:
      - ASP.NET
    status:
      code: 200
      message: OK
version: 1<|MERGE_RESOLUTION|>--- conflicted
+++ resolved
@@ -169,7 +169,7 @@
       cache-control:
       - no-cache
       content-length:
-      - '1285'
+      - '1394'
       content-type:
       - application/json
       date:
@@ -217,7 +217,7 @@
       cache-control:
       - no-cache
       content-length:
-      - '260'
+      - '380'
       content-type:
       - application/json
       date:
@@ -279,11 +279,7 @@
       cache-control:
       - no-cache
       content-length:
-<<<<<<< HEAD
-      - '6065'
-=======
       - '6373'
->>>>>>> 8f28e981
       content-type:
       - application/json
       date:
@@ -345,7 +341,7 @@
       cache-control:
       - no-cache
       content-length:
-      - '1097'
+      - '1168'
       content-type:
       - application/json; charset=utf-8
       date:
@@ -400,7 +396,7 @@
       cache-control:
       - no-cache
       content-length:
-      - '751'
+      - '950'
       content-type:
       - application/json
       date:
@@ -461,7 +457,7 @@
       cache-control:
       - no-cache
       content-length:
-      - '823'
+      - '1022'
       content-type:
       - application/json
       date:
@@ -518,7 +514,7 @@
       cache-control:
       - no-cache
       content-length:
-      - '823'
+      - '1022'
       content-type:
       - application/json
       date:
@@ -571,7 +567,7 @@
       cache-control:
       - no-cache
       content-length:
-      - '202'
+      - '209'
       content-type:
       - application/json
       date:
