# --------------------------------------------------------------------------------------------
# Copyright (c) Microsoft Corporation. All rights reserved.
# Licensed under the MIT License. See License.txt in the project root for license information.
# --------------------------------------------------------------------------------------------

from knack.help_files import helps

# pylint: disable=line-too-long, too-many-lines

helps['storage entity insert'] = """
    type: command
    short-summary: Insert an entity into a table.
    parameters:
        - name: --table-name -t
          type: string
          short-summary: The name of the table to insert the entity into.
        - name: --entity -e
          type: list
          short-summary: A space-separated list of key=value pairs. Must contain a PartitionKey and a RowKey.
          long-summary: The PartitionKey and RowKey must be unique within the table, and may be up to 64Kb in size. If using an integer value as a key,
                        convert it to a fixed-width string which can be canonically sorted.
                        For example, convert the integer value 1 to the string value "0000001" to ensure proper sorting.
        - name: --if-exists
          type: string
          short-summary: Behavior when an entity already exists for the specified PartitionKey and RowKey.
        - name: --timeout
          short-summary: The server timeout, expressed in seconds.
"""

helps['storage blob upload'] = """
    type: command
    short-summary: Upload a file to a storage blob.
    long-summary: Creates a new blob from a file path, or updates the content of an existing blob with automatic chunking and progress notifications.
    parameters:
        - name: --type -t
          short-summary: Defaults to 'page' for *.vhd files, or 'block' otherwise.
        - name: --maxsize-condition
          short-summary: The max length in bytes permitted for an append blob.
        - name: --validate-content
          short-summary: Specifies that an MD5 hash shall be calculated for each chunk of the blob and verified by the
                         service when the chunk has arrived.
        - name: --tier
          short-summary: A page blob tier value to set the blob to. The tier correlates to the size of the blob and
                         number of allowed IOPS. This is only applicable to page blobs on premium storage accounts.
"""

helps['storage file upload'] = """
    type: command
    short-summary: Upload a file to a share that uses the SMB 3.0 protocol.
    long-summary: Creates or updates an Azure file from a source path with automatic chunking and progress notifications.
"""

helps['storage blob show'] = """
    type: command
    short-summary: Get the details of a blob.
"""

helps['storage blob delete'] = """
    type: command
    short-summary: Mark a blob or snapshot for deletion.
    long-summary: >
        The blob is marked for later deletion during garbage collection.  In order to delete a blob, all of its snapshots must also be deleted.
        Both can be removed at the same time.
"""

helps['storage account create'] = """
    type: command
    short-summary: Create a storage account.
    long-summary: >
        The SKU of the storage account defaults to 'Standard_RAGRS'.
    examples:
        - name: Create a storage account 'MyStorageAccount' in resource group 'MyResourceGroup' in the West US region with locally redundant storage.
          text: az storage account create -n MyStorageAccount -g MyResourceGroup -l westus --sku Standard_LRS
          min_profile: latest
        - name: Create a storage account 'MyStorageAccount' in resource group 'MyResourceGroup' in the West US region with locally redundant storage.
          text: az storage account create -n MyStorageAccount -g MyResourceGroup -l westus --account-type Standard_LRS
          max_profile: 2017-03-09-profile
"""

helps['storage container create'] = """
    type: command
    short-summary: Create a container in a storage account.
    examples:
        - name: Create a storage container in a storage account and return an error if the container already exists.
          text: az storage container create -n MyStorageContainer --fail-on-exist
"""

helps['storage account list'] = """
    type: command
    short-summary: List storage accounts.
"""

helps['storage account show'] = """
    type: command
    short-summary: Show storage account properties.
    examples:
        - name: Show properties for a storage account by resource ID.
          text: az storage account show --ids /subscriptions/{SubID}/resourceGroups/{ResourceGroup}/providers/Microsoft.Storage/storageAccounts/{StorageAccount}
        - name: Show properties for a storage account using an account name and resource group.
          text: az storage account show -g MyResourceGroup -n MyStorageAccount
"""

helps['storage account show-usage'] = """
    type: command
    short-summary: Show the current count and limit of the storage accounts under the subscription.
"""

helps['storage blob list'] = """
    type: command
    short-summary: List storage blobs in a container.
"""

helps['storage account delete'] = """
    type: command
    short-summary: Delete a storage account.
    examples:
        - name: Delete a storage account using a resource ID.
<<<<<<< HEAD
          text: az storage account delete --ids /subscriptions/{SubID}/resourceGroups/{MyResourceGroup}/providers/Microsoft.Storage/storageAccounts/{MyStorageAccount}
=======
          text: az storage account delete --ids /subscriptions/{SubID}/resourceGroups/{ResourceGroup}/providers/Microsoft.Storage/storageAccounts/{StorageAccount}
        - name: Delete a storage account using an account name and resource group.
          text: az storage account delete -n MyStorageAccount -g MyResourceGroup
>>>>>>> 2ec68013
"""

helps['storage account show-connection-string'] = """
    type: command
    short-summary: Get the connection string for a storage account.
"""

helps['storage'] = """
    type: group
    short-summary: Manage Azure Cloud Storage resources.
"""

helps['storage account'] = """
    type: group
    short-summary: Manage storage accounts.
"""

helps['storage account update'] = """
    type: command
    short-summary: Update the properties of a storage account.
"""

helps['storage account keys'] = """
    type: group
    short-summary: Manage storage account keys.
"""

helps['storage account keys list'] = """
    type: command
    short-summary: List the primary and secondary keys for a storage account.
"""

helps['storage blob'] = """
    type: group
    short-summary: Manage object storage for unstructured data (blobs).
"""

helps['storage blob exists'] = """
    type: command
    short-summary: Check for the existence of a blob in a container.
    parameters:
        - name: --name -n
          short-summary: The blob name.
"""

helps['storage blob list'] = """
    type: command
    short-summary: List blobs in a given container.
    parameters:
        - name: --include
          short-summary: 'Specifies additional datasets to include: (c)opy-info, (m)etadata, (s)napshots. Can be
                         combined.'
"""

helps['storage blob copy'] = """
    type: group
    short-summary: Manage blob copy operations.
"""

helps['storage blob incremental-copy'] = """
    type: group
    short-summary: Manage blob incremental copy operations.
"""

helps['storage blob lease'] = """
    type: group
    short-summary: Manage storage blob leases.
"""

helps['storage blob metadata'] = """
    type: group
    short-summary: Manage blob metadata.
"""

helps['storage blob service-properties'] = """
    type: group
    short-summary: Manage storage blob service properties.
"""

helps['storage blob set-tier'] = """
    type: command
    short-summary: Set the block or page tiers on the blob.
    parameters:
        - name: --type -t
          short-summary: The blob type
        - name: --tier
          short-summary: The tier value to set the blob to.
        - name: --timeout
          short-summary: The timeout parameter is expressed in seconds. This method may make multiple calls to
                         the Azure service and the timeout will apply to each call individually.
    long-summary:  >
        For block blob this command only supports block blob on standard storage accounts.
        For page blob, this command only supports for page blobs on premium accounts.
"""

helps['storage blob upload-batch'] = """
    type: command
    short-summary: Upload files from a local directory to a blob container.
    parameters:
        - name: --source -s
          type: string
          short-summary: The directory where the files to be uploaded are located.
        - name: --destination -d
          type: string
          short-summary: The blob container where the files will be uploaded.
          long-summary: The destination can be the container URL or the container name. When the destination is the container URL, the storage
                        account name will be parsed from the URL.
        - name: --pattern
          type: string
          short-summary: The pattern used for globbing files or blobs in the source. The supported patterns are '*', '?', '[seq]', and '[!seq]'.
        - name: --dryrun
          type: bool
          short-summary: Show the summary of the operations to be taken instead of actually uploading the file(s).
        - name: --if-match
          type: string
          short-summary: An ETag value, or the wildcard character (*). Specify this header to perform the operation
                         only if the resource's ETag matches the value specified.
        - name: --if-none-match
          type: string
          short-summary: An ETag value, or the wildcard character (*).
          long-summary: Specify this header to perform the operation only if the resource's ETag does not match the value specified.
                        Specify the wildcard character (*) to perform the operation only if the resource does not exist, and fail the operation if it does exist.
        - name: --validate-content
          short-summary: Specifies that an MD5 hash shall be calculated for each chunk of the blob and verified by the
                         service when the chunk has arrived.
        - name: --type -t
          short-summary: Defaults to 'page' for *.vhd files, or 'block' otherwise. The setting will override blob types
                         for every file.
        - name: --maxsize-condition
          short-summary: The max length in bytes permitted for an append blob.
        - name: --lease-id
          short-summary: Required if the blob has an active lease
"""

helps['storage blob download-batch'] = """
    type: command
    short-summary: Download blobs from a blob container recursively.
    parameters:
        - name: --source -s
          type: string
          short-summary: The blob container from where the files will be downloaded.
          long-summary: The source can be the container URL or the container name. When the source is the container URL, the storage
                        account name will be parsed from the URL.
        - name: --destination -d
          type: string
          short-summary: The existing destination folder for this download operation.
        - name: --pattern
          type: string
          short-summary: The pattern used for globbing files or blobs in the source. The supported patterns are '*', '?', '[seq]', and '[!seq]'.
        - name: --dryrun
          type: bool
          short-summary: Show the summary of the operations to be taken instead of actually downloading the file(s).
"""

helps['storage blob delete-batch'] = """
    type: command
    short-summary: Delete blobs from a blob container recursively.
    parameters:
        - name: --source -s
          type: string
          short-summary: The blob container from where the files will be deleted.
          long-summary: The source can be the container URL or the container name. When the source is the container URL, the storage
                        account name will be parsed from the URL.
        - name: --pattern
          type: string
          short-summary: The pattern used for globbing files or blobs in the source. The supported patterns are '*', '?', '[seq]', and '[!seq]'.
        - name: --dryrun
          type: bool
          short-summary: Show the summary of the operations to be taken instead of actually deleting the file(s).
        - name: --if-match
          type: string
          short-summary: An ETag value, or the wildcard character (*). Specify this header to perform the operation
                         only if the resource's ETag matches the value specified.
        - name: --if-none-match
          type: string
          short-summary: An ETag value, or the wildcard character (*).
          long-summary: Specify this header to perform the operation only if the resource's ETag does not match the value specified.
                        Specify the wildcard character (*) to perform the operation only if the resource does not exist, and fail the operation if it does exist.

"""

helps['storage blob copy start-batch'] = """
    type: command
    short-summary: Copy multiple blobs or files to a blob container.
    parameters:
        - name: --destination-container
          type: string
          short-summary: The blob container where the selected source files or blobs will be copied to.
        - name: --pattern
          type: string
          short-summary: The pattern used for globbing files or blobs in the source. The supported patterns are '*', '?', '[seq', and '[!seq]'.
        - name: --dryrun
          type: bool
          short-summary: List the files or blobs to be uploaded. No actual data transfer will occur.
        - name: --source-account-name
          type: string
          short-summary: The source storage account from which the files or blobs are copied to the destination. If omitted, the source account is used.
        - name: --source-account-key
          type: string
          short-summary: The account key for the source storage account.
        - name: --source-container
          type: string
          short-summary: The source container from which blobs are copied.
        - name: --source-share
          type: string
          short-summary: The source share from which files are copied.
        - name: --source-uri
          type: string
          short-summary: A URI specifying a file share or blob container from which the files or blobs are copied.
          long-summary: If the source is in another account, the source must either be public or be authenticated by using a shared access signature.
        - name: --source-sas
          type: string
          short-summary: The shared access signature for the source storage account.
"""

helps['storage container'] = """
    type: group
    short-summary: Manage blob storage containers.
"""

helps['storage container exists'] = """
    type: command
    short-summary: Check for the existence of a storage container.
"""

helps['storage container list'] = """
    type: command
    short-summary: List containers in a storage account.
"""

helps['storage container lease'] = """
    type: group
    short-summary: Manage blob storage container leases.
"""

helps['storage container metadata'] = """
    type: group
    short-summary: Manage container metadata.
"""

helps['storage container policy'] = """
    type: group
    short-summary: Manage container stored access policies.
"""

helps['storage cors'] = """
    type: group
    short-summary: Manage storage service Cross-Origin Resource Sharing (CORS).
"""

helps['storage cors add'] = """
    type: command
    short-summary: Add a CORS rule to a storage account.
    parameters:
        - name: --services
          short-summary: >
            The storage service(s) to add rules to. Allowed options are: (b)lob, (f)ile,
            (q)ueue, (t)able. Can be combined.
        - name: --max-age
          short-summary: The maximum number of seconds the client/browser should cache a preflight response.
        - name: --origins
          short-summary: List of origin domains that will be allowed via CORS, or '*' to allow all domains.
        - name: --methods
          short-summary: List of HTTP methods allowed to be executed by the origin.
        - name: --allowed-headers
          short-summary: List of response headers allowed to be part of the cross-origin request.
        - name: --exposed-headers
          short-summary: List of response headers to expose to CORS clients.
"""

helps['storage cors clear'] = """
    type: command
    short-summary: Remove all CORS rules from a storage account.
    parameters:
        - name: --services
          short-summary: >
            The storage service(s) to remove rules from. Allowed options are: (b)lob, (f)ile,
            (q)ueue, (t)able. Can be combined.
"""

helps['storage cors list'] = """
    type: command
    short-summary: List all CORS rules for a storage account.
    parameters:
        - name: --services
          short-summary: >
            The storage service(s) to list rules for. Allowed options are: (b)lob, (f)ile,
            (q)ueue, (t)able. Can be combined.
"""

helps['storage directory'] = """
    type: group
    short-summary: Manage file storage directories.
"""

helps['storage directory exists'] = """
    type: command
    short-summary: Check for the existence of a storage directory.
"""

helps['storage directory metadata'] = """
    type: group
    short-summary: Manage file storage directory metadata.
"""

helps['storage directory list'] = """
    type: command
    short-summary: List directories in a share.
"""

helps['storage entity'] = """
    type: group
    short-summary: Manage table storage entities.
"""

helps['storage entity query'] = """
    type: command
    short-summary: List entities which satisfy a query.
"""

helps['storage file'] = """
    type: group
    short-summary: Manage file shares that use the SMB 3.0 protocol.
"""

helps['storage file exists'] = """
    type: command
    short-summary: Check for the existence of a file.
"""

helps['storage file list'] = """
    type: command
    short-summary: List files and directories in a share.
    parameters:
        - name: --exclude-dir
          type: bool
          short-summary: List only files in the given share.
"""

helps['storage file copy'] = """
    type: group
    short-summary: Manage file copy operations.
"""

helps['storage file metadata'] = """
    type: group
    short-summary: Manage file metadata.
"""

helps['storage file upload-batch'] = """
    type: command
    short-summary: Upload files from a local directory to an Azure Storage File Share in a batch operation.
    parameters:
        - name: --source -s
          type: string
          short-summary: The directory to upload files from.
        - name: --destination -d
          type: string
          short-summary: The destination of the upload operation.
          long-summary: The destination can be the file share URL or the share name. When the destination is the share URL, the storage account name is parsed from the URL.
        - name: --pattern
          type: string
          short-summary: The pattern used for file globbing. The supported patterns are '*', '?', '[seq', and '[!seq]'.
        - name: --dryrun
          type: bool
          short-summary: List the files and blobs to be uploaded. No actual data transfer will occur.
        - name: --max-connections
          type: integer
          short-summary: The maximum number of parallel connections to use. Default value is 1.
        - name: --validate-content
          type: bool
          short-summary: If set, calculates an MD5 hash for each range of the file for validation.
          long-summary: >
            The storage service checks the hash of the content that has arrived is identical to the hash that was sent.
            This is mostly valuable for detecting bitflips during transfer if using HTTP instead of HTTPS. This hash is not stored.
"""

helps['storage file download-batch'] = """
    type: command
    short-summary: Download files from an Azure Storage File Share to a local directory in a batch operation.
    parameters:
        - name: --source -s
          type: string
          short-summary: The source of the file download operation. The source can be the file share URL or the share name.
        - name: --destination -d
          type: string
          short-summary: The local directory where the files are downloaded to. This directory must already exist.
        - name: --pattern
          type: string
          short-summary: The pattern used for file globbing. The supported patterns are '*', '?', '[seq]', and '[!seq]'.
        - name: --dryrun
          type: bool
          short-summary: List the files and blobs to be downloaded. No actual data transfer will occur.
        - name: --max-connections
          type: integer
          short-summary: The maximum number of parallel connections to use. Default value is 1.
        - name: --validate-content
          type: bool
          short-summary: If set, calculates an MD5 hash for each range of the file for validation.
          long-summary: >
            The storage service checks the hash of the content that has arrived is identical to the hash that was sent.
            This is mostly valuable for detecting bitflips during transfer if using HTTP instead of HTTPS. This hash is not stored.
"""

helps['storage file delete-batch'] = """
    type: command
    short-summary: Delete files from an Azure Storage File Share.
    parameters:
        - name: --source -s
          type: string
          short-summary: The source of the file delete operation. The source can be the file share URL or the share name.
        - name: --pattern
          type: string
          short-summary: The pattern used for file globbing. The supported patterns are '*', '?', '[seq]', and '[!seq]'.
        - name: --dryrun
          type: bool
          short-summary: List the files and blobs to be deleted. No actual data deletion will occur.
"""

helps['storage file copy start-batch'] = """
    type: command
    short-summary: Copy multiple files or blobs to a file share.
    parameters:
        - name: --destination-share
          type: string
          short-summary: The file share where the source data is copied to.
        - name: --destination-path
          type: string
          short-summary: The directory where the source data is copied to. If omitted, data is copied to the root directory.
        - name: --pattern
          type: string
          short-summary: The pattern used for globbing files and blobs. The supported patterns are '*', '?', '[seq', and '[!seq]'.
        - name: --dryrun
          type: bool
          short-summary: List the files and blobs to be copied. No actual data transfer will occur.
        - name: --source-account-name
          type: string
          short-summary: The source storage account to copy the data from. If omitted, the destination account is used.
        - name: --source-account-key
          type: string
          short-summary: The account key for the source storage account. If omitted, the active login is used to determine the account key.
        - name: --source-container
          type: string
          short-summary: The source container blobs are copied from.
        - name: --source-share
          type: string
          short-summary: The source share files are copied from.
        - name: --source-uri
          type: string
          short-summary: A URI that specifies a the source file share or blob container.
          long-summary: If the source is in another account, the source must either be public or authenticated via a shared access signature.
        - name: --source-sas
          type: string
          short-summary: The shared access signature for the source storage account.
"""

helps['storage logging'] = """
    type: group
    short-summary: Manage storage service logging information.
"""

helps['storage logging show'] = """
    type: command
    short-summary: Show logging settings for a storage account.
    parameters:
        - name: --services
          short-summary: 'The storage services from which to retrieve logging info: (b)lob (q)ueue (t)able. Can be
                         combined.'
"""

helps['storage logging update'] = """
    type: command
    short-summary: Update logging settings for a storage account.
    parameters:
        - name: --services
          short-summary: 'The storage service(s) for which to update logging info: (b)lob (q)ueue (t)able. Can be
                         combined.'
        - name: --log
          short-summary: 'The operations for which to enable logging: (r)ead (w)rite (d)elete. Can be combined.'
        - name: --retention
          short-summary: Number of days for which to retain logs. 0 to disable.
"""

helps['storage message'] = """
    type: group
    short-summary: Manage queue storage messages.
"""

helps['storage metrics'] = """
    type: group
    short-summary: Manage storage service metrics.
"""

helps['storage metrics show'] = """
    type: command
    short-summary: Show metrics settings for a storage account.
    parameters:
        - name: --services
          short-summary: 'The storage services from which to retrieve metrics info: (b)lob (q)ueue (t)able. Can be
                         combined.'
        - name: --interval
          short-summary: Filter the set of metrics to retrieve by time interval
"""

helps['storage metrics update'] = """
    type: command
    short-summary: Update metrics settings for a storage account.
    parameters:
        - name: --services
          short-summary: 'The storage services from which to retrieve metrics info: (b)lob (q)ueue (t)able. Can be
                         combined.'
        - name: --hour
          short-summary: Update the hourly metrics
        - name: --minute
          short-summary: Update the by-minute metrics
        - name: --api
          short-summary: Specify whether to include API in metrics. Applies to both hour and minute metrics if both are
                         specified. Must be specified if hour or minute metrics are enabled and being updated.
        - name: --retention
          short-summary: Number of days for which to retain metrics. 0 to disable. Applies to both hour and minute
                         metrics if both are specified.
"""

helps['storage queue'] = """
    type: group
    short-summary: Manage storage queues.
"""

helps['storage queue list'] = """
    type: command
    short-summary: List queues in a storage account.
"""

helps['storage queue metadata'] = """
    type: group
    short-summary: Manage the metadata for a storage queue.
"""

helps['storage queue policy'] = """
    type: group
    short-summary: Manage shared access policies for a storage queue.
"""

helps['storage share'] = """
    type: group
    short-summary: Manage file shares.
"""

helps['storage share exists'] = """
    type: command
    short-summary: Check for the existence of a file share.
"""

helps['storage share list'] = """
    type: command
    short-summary: List the file shares in a storage account.
"""

helps['storage share metadata'] = """
    type: group
    short-summary: Manage the metadata of a file share.
"""

helps['storage share policy'] = """
    type: group
    short-summary: Manage shared access policies of a storage file share.
"""

helps['storage table'] = """
    type: group
    short-summary: Manage NoSQL key-value storage.
"""

helps['storage table list'] = """
    type: command
    short-summary: List tables in a storage account.
"""

helps['storage table policy'] = """
    type: group
    short-summary: Manage shared access policies of a storage table.
"""

helps['storage account network-rule'] = """
    type: group
    short-summary: Manage network rules.
"""

helps['storage account network-rule add'] = """
    type: command
    short-summary: Add a network rule.
    long-summary: >
        Rules can be created for an IPv4 address, address range (CIDR format), or a virtual network subnet.
    examples:
        - name: Create a rule to allow a specific address-range.
          text: az storage account network-rule add -g myRg --account-name mystorageaccount --ip-address 23.45.1.0/24
        - name: Create a rule to allow access for a subnet.
          text: az storage account network-rule add -g myRg --account-name mystorageaccount --vnet myvnet --subnet mysubnet
"""

helps['storage account network-rule list'] = """
    type: command
    short-summary: List network rules.
"""

helps['storage account network-rule remove'] = """
    type: command
    short-summary: Remove a network rule.
"""

helps['storage account generate-sas'] = """
    type: command
    parameters:
        - name: --services
          short-summary: 'The storage services the SAS is applicable for. Allowed values: (b)lob (f)ile (q)ueue (t)able.
                         Can be combined.'
        - name: --resource-types
          short-summary: 'The resource types the SAS is applicable for. Allowed values: (s)ervice (c)ontainer (o)bject.
                         Can be combined.'
        - name: --expiry
          short-summary: Specifies the UTC datetime (Y-m-d\'T\'H:M\'Z\') at which the SAS becomes invalid.
        - name: --start
          short-summary: Specifies the UTC datetime (Y-m-d\'T\'H:M\'Z\') at which the SAS becomes valid. Defaults to the
                         time of the request.
        - name: --account-name
          short-summary: 'Storage account name. Must be used in conjunction with either storage account key or a SAS
                         token. Environment Variable: AZURE_STORAGE_ACCOUNT'
"""<|MERGE_RESOLUTION|>--- conflicted
+++ resolved
@@ -115,13 +115,9 @@
     short-summary: Delete a storage account.
     examples:
         - name: Delete a storage account using a resource ID.
-<<<<<<< HEAD
-          text: az storage account delete --ids /subscriptions/{SubID}/resourceGroups/{MyResourceGroup}/providers/Microsoft.Storage/storageAccounts/{MyStorageAccount}
-=======
           text: az storage account delete --ids /subscriptions/{SubID}/resourceGroups/{ResourceGroup}/providers/Microsoft.Storage/storageAccounts/{StorageAccount}
         - name: Delete a storage account using an account name and resource group.
           text: az storage account delete -n MyStorageAccount -g MyResourceGroup
->>>>>>> 2ec68013
 """
 
 helps['storage account show-connection-string'] = """
