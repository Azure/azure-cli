--- conflicted
+++ resolved
@@ -7,29 +7,21 @@
 
 helps['acs'] = """
      type: group
-<<<<<<< HEAD
      short-summary: Manage Azure container services.
- """
+"""
 helps['acs dcos'] = """
     type: group
     short-summary: Manage a DCOS orchestrated Azure container service.
-=======
-     short-summary: Commands to manage Azure Container Services
- """
-helps['acs dcos'] = """
-    type: group
-    short-summary: Commands to manage a DCOS orchestrated Azure Container Service.
 """
 helps['acs kubernetes'] = """
     type: group
-    short-summary: Commands to manage a Kubernetes orchestrated Azure Container Service.
+    short-summary: Manage a Kubernetes orchestrated Azure Container service.
 """
 helps['acs scale'] = """
     type: command
-    short-summary: Change private agent count of a container service.
+    short-summary: Change the private agent count of a container service.
 """
 helps['acs install-cli'] = """
     type: command
-    short-summary: Downloads the DCOS/Kubernetes command line.
->>>>>>> b4ecdb63
+    short-summary: Download the DCOS/Kubernetes command line.
 """