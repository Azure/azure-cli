interactions:
- request:
    body: null
    headers:
      Accept:
      - application/json
      Accept-Encoding:
      - gzip, deflate
      CommandName:
      - disk create
      Connection:
      - keep-alive
      ParameterSetName:
      - -g -n --size-gb
      User-Agent:
<<<<<<< HEAD
      - python/3.6.5 (Windows-10-10.0.17134-SP0) msrest/0.6.10 msrest_azure/0.6.2
        azure-mgmt-resource/4.0.0 Azure-SDK-For-Python AZURECLI/2.0.74
=======
      - python/3.7.4 (Windows-10-10.0.18362-SP0) msrest/0.6.10 msrest_azure/0.6.2
        azure-mgmt-resource/4.0.0 Azure-SDK-For-Python AZURECLI/2.0.75
>>>>>>> 807faccc
      accept-language:
      - en-US
    method: GET
    uri: https://management.azure.com/subscriptions/00000000-0000-0000-0000-000000000000/resourcegroups/cli-test-std_zrs000001?api-version=2019-07-01
  response:
    body:
<<<<<<< HEAD
      string: '{"id":"/subscriptions/00000000-0000-0000-0000-000000000000/resourceGroups/cli-test-std_zrs000001","name":"cli-test-std_zrs000001","type":"Microsoft.Resources/resourceGroups","location":"eastus2","tags":{"product":"azurecli","cause":"automation","date":"2019-10-13T02:24:46Z"},"properties":{"provisioningState":"Succeeded"}}'
=======
      string: '{"id":"/subscriptions/00000000-0000-0000-0000-000000000000/resourceGroups/cli-test-std_zrs000001","name":"cli-test-std_zrs000001","type":"Microsoft.Resources/resourceGroups","location":"eastus2","tags":{"product":"azurecli","cause":"automation","date":"2019-11-04T09:38:06Z"},"properties":{"provisioningState":"Succeeded"}}'
>>>>>>> 807faccc
    headers:
      cache-control:
      - no-cache
      content-length:
      - '429'
      content-type:
      - application/json; charset=utf-8
      date:
<<<<<<< HEAD
      - Sun, 13 Oct 2019 02:24:49 GMT
=======
      - Mon, 04 Nov 2019 09:38:11 GMT
>>>>>>> 807faccc
      expires:
      - '-1'
      pragma:
      - no-cache
      strict-transport-security:
      - max-age=31536000; includeSubDomains
      vary:
      - Accept-Encoding
      x-content-type-options:
      - nosniff
    status:
      code: 200
      message: OK
- request:
    body: '{"location": "eastus2", "tags": {}, "sku": {"name": "Premium_LRS"}, "properties":
      {"hyperVGeneration": "V1", "creationData": {"createOption": "Empty"}, "diskSizeGB":
      4}}'
    headers:
      Accept:
      - application/json
      Accept-Encoding:
      - gzip, deflate
      CommandName:
      - disk create
      Connection:
      - keep-alive
      Content-Length:
      - '169'
      Content-Type:
      - application/json; charset=utf-8
      ParameterSetName:
      - -g -n --size-gb
      User-Agent:
<<<<<<< HEAD
      - python/3.6.5 (Windows-10-10.0.17134-SP0) msrest/0.6.10 msrest_azure/0.6.2
        azure-mgmt-compute/8.0.0 Azure-SDK-For-Python AZURECLI/2.0.74
=======
      - python/3.7.4 (Windows-10-10.0.18362-SP0) msrest/0.6.10 msrest_azure/0.6.2
        azure-mgmt-compute/9.0.0 Azure-SDK-For-Python AZURECLI/2.0.75
>>>>>>> 807faccc
      accept-language:
      - en-US
    method: PUT
    uri: https://management.azure.com/subscriptions/00000000-0000-0000-0000-000000000000/resourceGroups/cli-test-std_zrs000001/providers/Microsoft.Compute/disks/d1?api-version=2019-07-01
  response:
    body:
      string: "{\r\n  \"name\": \"d1\",\r\n  \"location\": \"eastus2\",\r\n  \"tags\":
        {},\r\n  \"sku\": {\r\n    \"name\": \"Premium_LRS\"\r\n  },\r\n  \"properties\":
        {\r\n    \"hyperVGeneration\": \"V1\",\r\n    \"creationData\": {\r\n      \"createOption\":
        \"Empty\"\r\n    },\r\n    \"diskSizeGB\": 4,\r\n    \"provisioningState\":
        \"Updating\",\r\n    \"isArmResource\": true\r\n  }\r\n}"
    headers:
      azure-asyncoperation:
<<<<<<< HEAD
      - https://management.azure.com/subscriptions/00000000-0000-0000-0000-000000000000/providers/Microsoft.Compute/locations/eastus2/DiskOperations/24abec13-4b57-4971-b1b4-271e405edf8b?api-version=2019-03-01
=======
      - https://management.azure.com/subscriptions/00000000-0000-0000-0000-000000000000/providers/Microsoft.Compute/locations/eastus2/DiskOperations/37ba3fb2-675f-4c9c-bc61-255cecacda3c?api-version=2019-07-01
>>>>>>> 807faccc
      cache-control:
      - no-cache
      content-length:
      - '311'
      content-type:
      - application/json; charset=utf-8
      date:
<<<<<<< HEAD
      - Sun, 13 Oct 2019 02:24:50 GMT
      expires:
      - '-1'
      location:
      - https://management.azure.com/subscriptions/00000000-0000-0000-0000-000000000000/providers/Microsoft.Compute/locations/eastus2/DiskOperations/24abec13-4b57-4971-b1b4-271e405edf8b?monitor=true&api-version=2019-03-01
=======
      - Mon, 04 Nov 2019 09:38:15 GMT
      expires:
      - '-1'
      location:
      - https://management.azure.com/subscriptions/00000000-0000-0000-0000-000000000000/providers/Microsoft.Compute/locations/eastus2/DiskOperations/37ba3fb2-675f-4c9c-bc61-255cecacda3c?monitor=true&api-version=2019-07-01
>>>>>>> 807faccc
      pragma:
      - no-cache
      server:
      - Microsoft-HTTPAPI/2.0
      - Microsoft-HTTPAPI/2.0
      strict-transport-security:
      - max-age=31536000; includeSubDomains
      x-content-type-options:
      - nosniff
      x-ms-ratelimit-remaining-resource:
      - Microsoft.Compute/CreateUpdateDisks3Min;997,Microsoft.Compute/CreateUpdateDisks30Min;7996
      x-ms-ratelimit-remaining-subscription-writes:
      - '1197'
    status:
      code: 202
      message: Accepted
- request:
    body: null
    headers:
      Accept:
      - application/json
      Accept-Encoding:
      - gzip, deflate
      CommandName:
      - disk create
      Connection:
      - keep-alive
      ParameterSetName:
      - -g -n --size-gb
      User-Agent:
<<<<<<< HEAD
      - python/3.6.5 (Windows-10-10.0.17134-SP0) msrest/0.6.10 msrest_azure/0.6.2
        azure-mgmt-compute/8.0.0 Azure-SDK-For-Python AZURECLI/2.0.74
    method: GET
    uri: https://management.azure.com/subscriptions/00000000-0000-0000-0000-000000000000/providers/Microsoft.Compute/locations/eastus2/DiskOperations/24abec13-4b57-4971-b1b4-271e405edf8b?api-version=2019-03-01
  response:
    body:
      string: "{\r\n  \"startTime\": \"2019-10-13T02:24:50.9405448+00:00\",\r\n  \"endTime\":
        \"2019-10-13T02:24:51.0968046+00:00\",\r\n  \"status\": \"Succeeded\",\r\n
=======
      - python/3.7.4 (Windows-10-10.0.18362-SP0) msrest/0.6.10 msrest_azure/0.6.2
        azure-mgmt-compute/9.0.0 Azure-SDK-For-Python AZURECLI/2.0.75
    method: GET
    uri: https://management.azure.com/subscriptions/00000000-0000-0000-0000-000000000000/providers/Microsoft.Compute/locations/eastus2/DiskOperations/37ba3fb2-675f-4c9c-bc61-255cecacda3c?api-version=2019-07-01
  response:
    body:
      string: "{\r\n  \"startTime\": \"2019-11-04T09:38:16.1512826+00:00\",\r\n  \"endTime\":
        \"2019-11-04T09:38:16.3231619+00:00\",\r\n  \"status\": \"Succeeded\",\r\n
>>>>>>> 807faccc
        \ \"properties\": {\r\n    \"output\": {\r\n  \"name\": \"d1\",\r\n  \"id\":
        \"/subscriptions/00000000-0000-0000-0000-000000000000/resourceGroups/cli-test-std_zrs000001/providers/Microsoft.Compute/disks/d1\",\r\n
        \ \"type\": \"Microsoft.Compute/disks\",\r\n  \"location\": \"eastus2\",\r\n
        \ \"tags\": {},\r\n  \"sku\": {\r\n    \"name\": \"Premium_LRS\",\r\n    \"tier\":
        \"Premium\"\r\n  },\r\n  \"properties\": {\r\n    \"hyperVGeneration\": \"V1\",\r\n
        \   \"creationData\": {\r\n      \"createOption\": \"Empty\"\r\n    },\r\n
        \   \"diskSizeGB\": 4,\r\n    \"diskIOPSReadWrite\": 120,\r\n    \"diskMBpsReadWrite\":
<<<<<<< HEAD
        25,\r\n    \"timeCreated\": \"2019-10-13T02:24:50.9405448+00:00\",\r\n    \"provisioningState\":
        \"Succeeded\",\r\n    \"diskState\": \"Unattached\",\r\n    \"diskSizeBytes\":
        4294967296,\r\n    \"uniqueId\": \"9b7a5353-9cff-4778-aeb7-1fe2e43ae56f\"\r\n
        \ }\r\n}\r\n  },\r\n  \"name\": \"24abec13-4b57-4971-b1b4-271e405edf8b\"\r\n}"
=======
        25,\r\n    \"encryption\": {\r\n      \"type\": \"EncryptionAtRestWithPlatformKey\"\r\n
        \   },\r\n    \"timeCreated\": \"2019-11-04T09:38:16.1669062+00:00\",\r\n
        \   \"provisioningState\": \"Succeeded\",\r\n    \"diskState\": \"Unattached\",\r\n
        \   \"diskSizeBytes\": 4294967296,\r\n    \"uniqueId\": \"cf6e684c-cedc-432f-a27a-cf69dea61f7a\"\r\n
        \ }\r\n}\r\n  },\r\n  \"name\": \"37ba3fb2-675f-4c9c-bc61-255cecacda3c\"\r\n}"
>>>>>>> 807faccc
    headers:
      cache-control:
      - no-cache
      content-length:
      - '1082'
      content-type:
      - application/json; charset=utf-8
      date:
<<<<<<< HEAD
      - Sun, 13 Oct 2019 02:24:53 GMT
=======
      - Mon, 04 Nov 2019 09:38:19 GMT
>>>>>>> 807faccc
      expires:
      - '-1'
      pragma:
      - no-cache
      server:
      - Microsoft-HTTPAPI/2.0
      - Microsoft-HTTPAPI/2.0
      strict-transport-security:
      - max-age=31536000; includeSubDomains
      transfer-encoding:
      - chunked
      vary:
      - Accept-Encoding
      x-content-type-options:
      - nosniff
      x-ms-ratelimit-remaining-resource:
      - Microsoft.Compute/GetOperation3Min;49986,Microsoft.Compute/GetOperation30Min;399982
    status:
      code: 200
      message: OK
- request:
    body: null
    headers:
      Accept:
      - application/json
      Accept-Encoding:
      - gzip, deflate
      CommandName:
      - disk create
      Connection:
      - keep-alive
      ParameterSetName:
      - -g -n --size-gb
      User-Agent:
<<<<<<< HEAD
      - python/3.6.5 (Windows-10-10.0.17134-SP0) msrest/0.6.10 msrest_azure/0.6.2
        azure-mgmt-compute/8.0.0 Azure-SDK-For-Python AZURECLI/2.0.74
=======
      - python/3.7.4 (Windows-10-10.0.18362-SP0) msrest/0.6.10 msrest_azure/0.6.2
        azure-mgmt-compute/9.0.0 Azure-SDK-For-Python AZURECLI/2.0.75
>>>>>>> 807faccc
    method: GET
    uri: https://management.azure.com/subscriptions/00000000-0000-0000-0000-000000000000/resourceGroups/cli-test-std_zrs000001/providers/Microsoft.Compute/disks/d1?api-version=2019-07-01
  response:
    body:
      string: "{\r\n  \"name\": \"d1\",\r\n  \"id\": \"/subscriptions/00000000-0000-0000-0000-000000000000/resourceGroups/cli-test-std_zrs000001/providers/Microsoft.Compute/disks/d1\",\r\n
        \ \"type\": \"Microsoft.Compute/disks\",\r\n  \"location\": \"eastus2\",\r\n
        \ \"tags\": {},\r\n  \"sku\": {\r\n    \"name\": \"Premium_LRS\",\r\n    \"tier\":
        \"Premium\"\r\n  },\r\n  \"properties\": {\r\n    \"hyperVGeneration\": \"V1\",\r\n
        \   \"creationData\": {\r\n      \"createOption\": \"Empty\"\r\n    },\r\n
        \   \"diskSizeGB\": 4,\r\n    \"diskIOPSReadWrite\": 120,\r\n    \"diskMBpsReadWrite\":
<<<<<<< HEAD
        25,\r\n    \"timeCreated\": \"2019-10-13T02:24:50.9405448+00:00\",\r\n    \"provisioningState\":
        \"Succeeded\",\r\n    \"diskState\": \"Unattached\",\r\n    \"diskSizeBytes\":
        4294967296,\r\n    \"uniqueId\": \"9b7a5353-9cff-4778-aeb7-1fe2e43ae56f\"\r\n
=======
        25,\r\n    \"encryption\": {\r\n      \"type\": \"EncryptionAtRestWithPlatformKey\"\r\n
        \   },\r\n    \"timeCreated\": \"2019-11-04T09:38:16.1669062+00:00\",\r\n
        \   \"provisioningState\": \"Succeeded\",\r\n    \"diskState\": \"Unattached\",\r\n
        \   \"diskSizeBytes\": 4294967296,\r\n    \"uniqueId\": \"cf6e684c-cedc-432f-a27a-cf69dea61f7a\"\r\n
>>>>>>> 807faccc
        \ }\r\n}"
    headers:
      cache-control:
      - no-cache
      content-length:
      - '857'
      content-type:
      - application/json; charset=utf-8
      date:
<<<<<<< HEAD
      - Sun, 13 Oct 2019 02:24:53 GMT
=======
      - Mon, 04 Nov 2019 09:38:19 GMT
>>>>>>> 807faccc
      expires:
      - '-1'
      pragma:
      - no-cache
      server:
      - Microsoft-HTTPAPI/2.0
      - Microsoft-HTTPAPI/2.0
      strict-transport-security:
      - max-age=31536000; includeSubDomains
      transfer-encoding:
      - chunked
      vary:
      - Accept-Encoding
      x-content-type-options:
      - nosniff
      x-ms-ratelimit-remaining-resource:
<<<<<<< HEAD
      - Microsoft.Compute/LowCostGet3Min;4999,Microsoft.Compute/LowCostGet30Min;39999
=======
      - Microsoft.Compute/LowCostGet3Min;4992,Microsoft.Compute/LowCostGet30Min;39991
>>>>>>> 807faccc
    status:
      code: 200
      message: OK
- request:
    body: null
    headers:
      Accept:
      - application/json
      Accept-Encoding:
      - gzip, deflate
      CommandName:
      - snapshot create
      Connection:
      - keep-alive
      ParameterSetName:
      - -g -n --source --sku
      User-Agent:
<<<<<<< HEAD
      - python/3.6.5 (Windows-10-10.0.17134-SP0) msrest/0.6.10 msrest_azure/0.6.2
        azure-mgmt-compute/8.0.0 Azure-SDK-For-Python AZURECLI/2.0.74
=======
      - python/3.7.4 (Windows-10-10.0.18362-SP0) msrest/0.6.10 msrest_azure/0.6.2
        azure-mgmt-compute/9.0.0 Azure-SDK-For-Python AZURECLI/2.0.75
>>>>>>> 807faccc
      accept-language:
      - en-US
    method: GET
    uri: https://management.azure.com/subscriptions/00000000-0000-0000-0000-000000000000/resourceGroups/cli-test-std_zrs000001/providers/Microsoft.Compute/snapshots/d1?api-version=2019-07-01
  response:
    body:
      string: '{"error":{"code":"ResourceNotFound","message":"The Resource ''Microsoft.Compute/snapshots/d1''
        under resource group ''cli-test-std_zrs000001'' was not found."}}'
    headers:
      cache-control:
      - no-cache
      content-length:
      - '209'
      content-type:
      - application/json; charset=utf-8
      date:
<<<<<<< HEAD
      - Sun, 13 Oct 2019 02:24:53 GMT
=======
      - Mon, 04 Nov 2019 09:38:21 GMT
>>>>>>> 807faccc
      expires:
      - '-1'
      pragma:
      - no-cache
      strict-transport-security:
      - max-age=31536000; includeSubDomains
      x-content-type-options:
      - nosniff
      x-ms-failure-cause:
      - gateway
    status:
      code: 404
      message: Not Found
- request:
    body: null
    headers:
      Accept:
      - application/json
      Accept-Encoding:
      - gzip, deflate
      CommandName:
      - snapshot create
      Connection:
      - keep-alive
      ParameterSetName:
      - -g -n --source --sku
      User-Agent:
<<<<<<< HEAD
      - python/3.6.5 (Windows-10-10.0.17134-SP0) msrest/0.6.10 msrest_azure/0.6.2
        azure-mgmt-compute/8.0.0 Azure-SDK-For-Python AZURECLI/2.0.74
=======
      - python/3.7.4 (Windows-10-10.0.18362-SP0) msrest/0.6.10 msrest_azure/0.6.2
        azure-mgmt-compute/9.0.0 Azure-SDK-For-Python AZURECLI/2.0.75
>>>>>>> 807faccc
      accept-language:
      - en-US
    method: GET
    uri: https://management.azure.com/subscriptions/00000000-0000-0000-0000-000000000000/resourceGroups/cli-test-std_zrs000001/providers/Microsoft.Compute/disks/d1?api-version=2019-07-01
  response:
    body:
      string: "{\r\n  \"name\": \"d1\",\r\n  \"id\": \"/subscriptions/00000000-0000-0000-0000-000000000000/resourceGroups/cli-test-std_zrs000001/providers/Microsoft.Compute/disks/d1\",\r\n
        \ \"type\": \"Microsoft.Compute/disks\",\r\n  \"location\": \"eastus2\",\r\n
        \ \"tags\": {},\r\n  \"sku\": {\r\n    \"name\": \"Premium_LRS\",\r\n    \"tier\":
        \"Premium\"\r\n  },\r\n  \"properties\": {\r\n    \"hyperVGeneration\": \"V1\",\r\n
        \   \"creationData\": {\r\n      \"createOption\": \"Empty\"\r\n    },\r\n
        \   \"diskSizeGB\": 4,\r\n    \"diskIOPSReadWrite\": 120,\r\n    \"diskMBpsReadWrite\":
<<<<<<< HEAD
        25,\r\n    \"timeCreated\": \"2019-10-13T02:24:50.9405448+00:00\",\r\n    \"provisioningState\":
        \"Succeeded\",\r\n    \"diskState\": \"Unattached\",\r\n    \"diskSizeBytes\":
        4294967296,\r\n    \"uniqueId\": \"9b7a5353-9cff-4778-aeb7-1fe2e43ae56f\"\r\n
=======
        25,\r\n    \"encryption\": {\r\n      \"type\": \"EncryptionAtRestWithPlatformKey\"\r\n
        \   },\r\n    \"timeCreated\": \"2019-11-04T09:38:16.1669062+00:00\",\r\n
        \   \"provisioningState\": \"Succeeded\",\r\n    \"diskState\": \"Unattached\",\r\n
        \   \"diskSizeBytes\": 4294967296,\r\n    \"uniqueId\": \"cf6e684c-cedc-432f-a27a-cf69dea61f7a\"\r\n
>>>>>>> 807faccc
        \ }\r\n}"
    headers:
      cache-control:
      - no-cache
      content-length:
      - '857'
      content-type:
      - application/json; charset=utf-8
      date:
<<<<<<< HEAD
      - Sun, 13 Oct 2019 02:24:53 GMT
=======
      - Mon, 04 Nov 2019 09:38:21 GMT
>>>>>>> 807faccc
      expires:
      - '-1'
      pragma:
      - no-cache
      server:
      - Microsoft-HTTPAPI/2.0
      - Microsoft-HTTPAPI/2.0
      strict-transport-security:
      - max-age=31536000; includeSubDomains
      transfer-encoding:
      - chunked
      vary:
      - Accept-Encoding
      x-content-type-options:
      - nosniff
      x-ms-ratelimit-remaining-resource:
<<<<<<< HEAD
      - Microsoft.Compute/LowCostGet3Min;4998,Microsoft.Compute/LowCostGet30Min;39998
=======
      - Microsoft.Compute/LowCostGet3Min;4991,Microsoft.Compute/LowCostGet30Min;39990
>>>>>>> 807faccc
    status:
      code: 200
      message: OK
- request:
    body: null
    headers:
      Accept:
      - application/json
      Accept-Encoding:
      - gzip, deflate
      CommandName:
      - snapshot create
      Connection:
      - keep-alive
      ParameterSetName:
      - -g -n --source --sku
      User-Agent:
<<<<<<< HEAD
      - python/3.6.5 (Windows-10-10.0.17134-SP0) msrest/0.6.10 msrest_azure/0.6.2
        azure-mgmt-resource/4.0.0 Azure-SDK-For-Python AZURECLI/2.0.74
=======
      - python/3.7.4 (Windows-10-10.0.18362-SP0) msrest/0.6.10 msrest_azure/0.6.2
        azure-mgmt-resource/4.0.0 Azure-SDK-For-Python AZURECLI/2.0.75
>>>>>>> 807faccc
      accept-language:
      - en-US
    method: GET
    uri: https://management.azure.com/subscriptions/00000000-0000-0000-0000-000000000000/resourcegroups/cli-test-std_zrs000001?api-version=2019-07-01
  response:
    body:
<<<<<<< HEAD
      string: '{"id":"/subscriptions/00000000-0000-0000-0000-000000000000/resourceGroups/cli-test-std_zrs000001","name":"cli-test-std_zrs000001","type":"Microsoft.Resources/resourceGroups","location":"eastus2","tags":{"product":"azurecli","cause":"automation","date":"2019-10-13T02:24:46Z"},"properties":{"provisioningState":"Succeeded"}}'
=======
      string: '{"id":"/subscriptions/00000000-0000-0000-0000-000000000000/resourceGroups/cli-test-std_zrs000001","name":"cli-test-std_zrs000001","type":"Microsoft.Resources/resourceGroups","location":"eastus2","tags":{"product":"azurecli","cause":"automation","date":"2019-11-04T09:38:06Z"},"properties":{"provisioningState":"Succeeded"}}'
>>>>>>> 807faccc
    headers:
      cache-control:
      - no-cache
      content-length:
      - '429'
      content-type:
      - application/json; charset=utf-8
      date:
<<<<<<< HEAD
      - Sun, 13 Oct 2019 02:24:54 GMT
=======
      - Mon, 04 Nov 2019 09:38:21 GMT
>>>>>>> 807faccc
      expires:
      - '-1'
      pragma:
      - no-cache
      strict-transport-security:
      - max-age=31536000; includeSubDomains
      vary:
      - Accept-Encoding
      x-content-type-options:
      - nosniff
    status:
      code: 200
      message: OK
- request:
    body: 'b''{"location": "eastus2", "tags": {}, "sku": {"name": "Standard_ZRS"},
      "properties": {"hyperVGeneration": "V1", "creationData": {"createOption": "Copy",
      "sourceResourceId": "/subscriptions/00000000-0000-0000-0000-000000000000/resourceGroups/cli-test-std_zrs000001/providers/Microsoft.Compute/disks/d1"}}}'''
    headers:
      Accept:
      - application/json
      Accept-Encoding:
      - gzip, deflate
      CommandName:
      - snapshot create
      Connection:
      - keep-alive
      Content-Length:
      - '355'
      Content-Type:
      - application/json; charset=utf-8
      ParameterSetName:
      - -g -n --source --sku
      User-Agent:
<<<<<<< HEAD
      - python/3.6.5 (Windows-10-10.0.17134-SP0) msrest/0.6.10 msrest_azure/0.6.2
        azure-mgmt-compute/8.0.0 Azure-SDK-For-Python AZURECLI/2.0.74
=======
      - python/3.7.4 (Windows-10-10.0.18362-SP0) msrest/0.6.10 msrest_azure/0.6.2
        azure-mgmt-compute/9.0.0 Azure-SDK-For-Python AZURECLI/2.0.75
>>>>>>> 807faccc
      accept-language:
      - en-US
    method: PUT
    uri: https://management.azure.com/subscriptions/00000000-0000-0000-0000-000000000000/resourceGroups/cli-test-std_zrs000001/providers/Microsoft.Compute/snapshots/s1?api-version=2019-07-01
  response:
    body:
      string: "{\r\n  \"location\": \"eastus2\",\r\n  \"tags\": {},\r\n  \"sku\":
        {\r\n    \"name\": \"Standard_ZRS\"\r\n  },\r\n  \"properties\": {\r\n    \"hyperVGeneration\":
        \"V1\",\r\n    \"creationData\": {\r\n      \"createOption\": \"Copy\",\r\n
        \     \"sourceResourceId\": \"/subscriptions/00000000-0000-0000-0000-000000000000/resourceGroups/cli-test-std_zrs000001/providers/Microsoft.Compute/disks/d1\",\r\n
<<<<<<< HEAD
        \     \"sourceUniqueId\": \"9b7a5353-9cff-4778-aeb7-1fe2e43ae56f\"\r\n    },\r\n
=======
        \     \"sourceUniqueId\": \"cf6e684c-cedc-432f-a27a-cf69dea61f7a\"\r\n    },\r\n
>>>>>>> 807faccc
        \   \"provisioningState\": \"Updating\",\r\n    \"isArmResource\": true\r\n
        \ }\r\n}"
    headers:
      azure-asyncoperation:
<<<<<<< HEAD
      - https://management.azure.com/subscriptions/00000000-0000-0000-0000-000000000000/providers/Microsoft.Compute/locations/eastus2/DiskOperations/22904ec5-d34f-4151-a0ea-cfce61dc67b1?api-version=2019-03-01
=======
      - https://management.azure.com/subscriptions/00000000-0000-0000-0000-000000000000/providers/Microsoft.Compute/locations/eastus2/DiskOperations/436bb532-07b2-4ffc-9dfd-660c65e35e34?api-version=2019-07-01
>>>>>>> 807faccc
      cache-control:
      - no-cache
      content-length:
      - '547'
      content-type:
      - application/json; charset=utf-8
      date:
<<<<<<< HEAD
      - Sun, 13 Oct 2019 02:24:56 GMT
      expires:
      - '-1'
      location:
      - https://management.azure.com/subscriptions/00000000-0000-0000-0000-000000000000/providers/Microsoft.Compute/locations/eastus2/DiskOperations/22904ec5-d34f-4151-a0ea-cfce61dc67b1?monitor=true&api-version=2019-03-01
=======
      - Mon, 04 Nov 2019 09:38:26 GMT
      expires:
      - '-1'
      location:
      - https://management.azure.com/subscriptions/00000000-0000-0000-0000-000000000000/providers/Microsoft.Compute/locations/eastus2/DiskOperations/436bb532-07b2-4ffc-9dfd-660c65e35e34?monitor=true&api-version=2019-07-01
>>>>>>> 807faccc
      pragma:
      - no-cache
      server:
      - Microsoft-HTTPAPI/2.0
      - Microsoft-HTTPAPI/2.0
      strict-transport-security:
      - max-age=31536000; includeSubDomains
      x-content-type-options:
      - nosniff
      x-ms-ratelimit-remaining-resource:
      - Microsoft.Compute/HighCostSnapshotCreateHydrate3Min;239,Microsoft.Compute/HighCostSnapshotCreateHydrate30Min;1919
      x-ms-ratelimit-remaining-subscription-writes:
<<<<<<< HEAD
      - '1199'
=======
      - '1197'
>>>>>>> 807faccc
    status:
      code: 202
      message: Accepted
- request:
    body: null
    headers:
      Accept:
      - application/json
      Accept-Encoding:
      - gzip, deflate
      CommandName:
      - snapshot create
      Connection:
      - keep-alive
      ParameterSetName:
      - -g -n --source --sku
      User-Agent:
<<<<<<< HEAD
      - python/3.6.5 (Windows-10-10.0.17134-SP0) msrest/0.6.10 msrest_azure/0.6.2
        azure-mgmt-compute/8.0.0 Azure-SDK-For-Python AZURECLI/2.0.74
    method: GET
    uri: https://management.azure.com/subscriptions/00000000-0000-0000-0000-000000000000/providers/Microsoft.Compute/locations/eastus2/DiskOperations/22904ec5-d34f-4151-a0ea-cfce61dc67b1?api-version=2019-03-01
  response:
    body:
      string: "{\r\n  \"startTime\": \"2019-10-13T02:24:56.362674+00:00\",\r\n  \"endTime\":
        \"2019-10-13T02:24:57.3158471+00:00\",\r\n  \"status\": \"Succeeded\",\r\n
=======
      - python/3.7.4 (Windows-10-10.0.18362-SP0) msrest/0.6.10 msrest_azure/0.6.2
        azure-mgmt-compute/9.0.0 Azure-SDK-For-Python AZURECLI/2.0.75
    method: GET
    uri: https://management.azure.com/subscriptions/00000000-0000-0000-0000-000000000000/providers/Microsoft.Compute/locations/eastus2/DiskOperations/436bb532-07b2-4ffc-9dfd-660c65e35e34?api-version=2019-07-01
  response:
    body:
      string: "{\r\n  \"startTime\": \"2019-11-04T09:38:26.089227+00:00\",\r\n  \"endTime\":
        \"2019-11-04T09:38:27.1205172+00:00\",\r\n  \"status\": \"Succeeded\",\r\n
>>>>>>> 807faccc
        \ \"properties\": {\r\n    \"output\": {\r\n  \"name\": \"s1\",\r\n  \"id\":
        \"/subscriptions/00000000-0000-0000-0000-000000000000/resourceGroups/cli-test-std_zrs000001/providers/Microsoft.Compute/snapshots/s1\",\r\n
        \ \"type\": \"Microsoft.Compute/snapshots\",\r\n  \"location\": \"eastus2\",\r\n
        \ \"tags\": {},\r\n  \"sku\": {\r\n    \"name\": \"Standard_ZRS\",\r\n    \"tier\":
        \"Standard\"\r\n  },\r\n  \"properties\": {\r\n    \"hyperVGeneration\": \"V1\",\r\n
        \   \"creationData\": {\r\n      \"createOption\": \"Copy\",\r\n      \"sourceResourceId\":
        \"/subscriptions/00000000-0000-0000-0000-000000000000/resourceGroups/cli-test-std_zrs000001/providers/Microsoft.Compute/disks/d1\",\r\n
<<<<<<< HEAD
        \     \"sourceUniqueId\": \"9b7a5353-9cff-4778-aeb7-1fe2e43ae56f\"\r\n    },\r\n
        \   \"diskSizeGB\": 4,\r\n    \"incremental\": false,\r\n    \"timeCreated\":
        \"2019-10-13T02:24:56.362674+00:00\",\r\n    \"provisioningState\": \"Succeeded\",\r\n
        \   \"diskState\": \"Unattached\",\r\n    \"diskSizeBytes\": 4294967296,\r\n
        \   \"uniqueId\": \"bea87d83-5529-4298-8ac2-7c4c47d19532\"\r\n  }\r\n}\r\n
        \ },\r\n  \"name\": \"22904ec5-d34f-4151-a0ea-cfce61dc67b1\"\r\n}"
=======
        \     \"sourceUniqueId\": \"cf6e684c-cedc-432f-a27a-cf69dea61f7a\"\r\n    },\r\n
        \   \"diskSizeGB\": 4,\r\n    \"encryption\": {\r\n      \"type\": \"EncryptionAtRestWithPlatformKey\"\r\n
        \   },\r\n    \"incremental\": false,\r\n    \"timeCreated\": \"2019-11-04T09:38:26.089227+00:00\",\r\n
        \   \"provisioningState\": \"Succeeded\",\r\n    \"diskState\": \"Unattached\",\r\n
        \   \"diskSizeBytes\": 4294967296,\r\n    \"uniqueId\": \"1a0ae815-4f27-41b5-a574-1a64cee7a4f8\"\r\n
        \ }\r\n}\r\n  },\r\n  \"name\": \"436bb532-07b2-4ffc-9dfd-660c65e35e34\"\r\n}"
>>>>>>> 807faccc
    headers:
      cache-control:
      - no-cache
      content-length:
<<<<<<< HEAD
      - '1252'
      content-type:
      - application/json; charset=utf-8
      date:
      - Sun, 13 Oct 2019 02:24:58 GMT
=======
      - '1330'
      content-type:
      - application/json; charset=utf-8
      date:
      - Mon, 04 Nov 2019 09:38:28 GMT
>>>>>>> 807faccc
      expires:
      - '-1'
      pragma:
      - no-cache
      server:
      - Microsoft-HTTPAPI/2.0
      - Microsoft-HTTPAPI/2.0
      strict-transport-security:
      - max-age=31536000; includeSubDomains
      transfer-encoding:
      - chunked
      vary:
      - Accept-Encoding
      x-content-type-options:
      - nosniff
      x-ms-ratelimit-remaining-resource:
      - Microsoft.Compute/GetOperation3Min;49983,Microsoft.Compute/GetOperation30Min;399979
    status:
      code: 200
      message: OK
- request:
    body: null
    headers:
      Accept:
      - application/json
      Accept-Encoding:
      - gzip, deflate
      CommandName:
      - snapshot create
      Connection:
      - keep-alive
      ParameterSetName:
      - -g -n --source --sku
      User-Agent:
<<<<<<< HEAD
      - python/3.6.5 (Windows-10-10.0.17134-SP0) msrest/0.6.10 msrest_azure/0.6.2
        azure-mgmt-compute/8.0.0 Azure-SDK-For-Python AZURECLI/2.0.74
=======
      - python/3.7.4 (Windows-10-10.0.18362-SP0) msrest/0.6.10 msrest_azure/0.6.2
        azure-mgmt-compute/9.0.0 Azure-SDK-For-Python AZURECLI/2.0.75
>>>>>>> 807faccc
    method: GET
    uri: https://management.azure.com/subscriptions/00000000-0000-0000-0000-000000000000/resourceGroups/cli-test-std_zrs000001/providers/Microsoft.Compute/snapshots/s1?api-version=2019-07-01
  response:
    body:
      string: "{\r\n  \"name\": \"s1\",\r\n  \"id\": \"/subscriptions/00000000-0000-0000-0000-000000000000/resourceGroups/cli-test-std_zrs000001/providers/Microsoft.Compute/snapshots/s1\",\r\n
        \ \"type\": \"Microsoft.Compute/snapshots\",\r\n  \"location\": \"eastus2\",\r\n
        \ \"tags\": {},\r\n  \"sku\": {\r\n    \"name\": \"Standard_ZRS\",\r\n    \"tier\":
        \"Standard\"\r\n  },\r\n  \"properties\": {\r\n    \"hyperVGeneration\": \"V1\",\r\n
        \   \"creationData\": {\r\n      \"createOption\": \"Copy\",\r\n      \"sourceResourceId\":
        \"/subscriptions/00000000-0000-0000-0000-000000000000/resourceGroups/cli-test-std_zrs000001/providers/Microsoft.Compute/disks/d1\",\r\n
<<<<<<< HEAD
        \     \"sourceUniqueId\": \"9b7a5353-9cff-4778-aeb7-1fe2e43ae56f\"\r\n    },\r\n
        \   \"diskSizeGB\": 4,\r\n    \"incremental\": false,\r\n    \"timeCreated\":
        \"2019-10-13T02:24:56.362674+00:00\",\r\n    \"provisioningState\": \"Succeeded\",\r\n
        \   \"diskState\": \"Unattached\",\r\n    \"diskSizeBytes\": 4294967296,\r\n
        \   \"uniqueId\": \"bea87d83-5529-4298-8ac2-7c4c47d19532\"\r\n  }\r\n}"
=======
        \     \"sourceUniqueId\": \"cf6e684c-cedc-432f-a27a-cf69dea61f7a\"\r\n    },\r\n
        \   \"diskSizeGB\": 4,\r\n    \"encryption\": {\r\n      \"type\": \"EncryptionAtRestWithPlatformKey\"\r\n
        \   },\r\n    \"incremental\": false,\r\n    \"timeCreated\": \"2019-11-04T09:38:26.089227+00:00\",\r\n
        \   \"provisioningState\": \"Succeeded\",\r\n    \"diskState\": \"Unattached\",\r\n
        \   \"diskSizeBytes\": 4294967296,\r\n    \"uniqueId\": \"1a0ae815-4f27-41b5-a574-1a64cee7a4f8\"\r\n
        \ }\r\n}"
>>>>>>> 807faccc
    headers:
      cache-control:
      - no-cache
      content-length:
<<<<<<< HEAD
      - '1028'
      content-type:
      - application/json; charset=utf-8
      date:
      - Sun, 13 Oct 2019 02:24:58 GMT
=======
      - '1106'
      content-type:
      - application/json; charset=utf-8
      date:
      - Mon, 04 Nov 2019 09:38:28 GMT
>>>>>>> 807faccc
      expires:
      - '-1'
      pragma:
      - no-cache
      server:
      - Microsoft-HTTPAPI/2.0
      - Microsoft-HTTPAPI/2.0
      strict-transport-security:
      - max-age=31536000; includeSubDomains
      transfer-encoding:
      - chunked
      vary:
      - Accept-Encoding
      x-content-type-options:
      - nosniff
      x-ms-ratelimit-remaining-resource:
<<<<<<< HEAD
      - Microsoft.Compute/LowCostGet3Min;4997,Microsoft.Compute/LowCostGet30Min;39997
=======
      - Microsoft.Compute/LowCostGet3Min;4988,Microsoft.Compute/LowCostGet30Min;39987
>>>>>>> 807faccc
    status:
      code: 200
      message: OK
version: 1<|MERGE_RESOLUTION|>--- conflicted
+++ resolved
@@ -13,24 +13,15 @@
       ParameterSetName:
       - -g -n --size-gb
       User-Agent:
-<<<<<<< HEAD
-      - python/3.6.5 (Windows-10-10.0.17134-SP0) msrest/0.6.10 msrest_azure/0.6.2
-        azure-mgmt-resource/4.0.0 Azure-SDK-For-Python AZURECLI/2.0.74
-=======
       - python/3.7.4 (Windows-10-10.0.18362-SP0) msrest/0.6.10 msrest_azure/0.6.2
         azure-mgmt-resource/4.0.0 Azure-SDK-For-Python AZURECLI/2.0.75
->>>>>>> 807faccc
       accept-language:
       - en-US
     method: GET
     uri: https://management.azure.com/subscriptions/00000000-0000-0000-0000-000000000000/resourcegroups/cli-test-std_zrs000001?api-version=2019-07-01
   response:
     body:
-<<<<<<< HEAD
-      string: '{"id":"/subscriptions/00000000-0000-0000-0000-000000000000/resourceGroups/cli-test-std_zrs000001","name":"cli-test-std_zrs000001","type":"Microsoft.Resources/resourceGroups","location":"eastus2","tags":{"product":"azurecli","cause":"automation","date":"2019-10-13T02:24:46Z"},"properties":{"provisioningState":"Succeeded"}}'
-=======
       string: '{"id":"/subscriptions/00000000-0000-0000-0000-000000000000/resourceGroups/cli-test-std_zrs000001","name":"cli-test-std_zrs000001","type":"Microsoft.Resources/resourceGroups","location":"eastus2","tags":{"product":"azurecli","cause":"automation","date":"2019-11-04T09:38:06Z"},"properties":{"provisioningState":"Succeeded"}}'
->>>>>>> 807faccc
     headers:
       cache-control:
       - no-cache
@@ -39,11 +30,7 @@
       content-type:
       - application/json; charset=utf-8
       date:
-<<<<<<< HEAD
-      - Sun, 13 Oct 2019 02:24:49 GMT
-=======
       - Mon, 04 Nov 2019 09:38:11 GMT
->>>>>>> 807faccc
       expires:
       - '-1'
       pragma:
@@ -77,13 +64,8 @@
       ParameterSetName:
       - -g -n --size-gb
       User-Agent:
-<<<<<<< HEAD
-      - python/3.6.5 (Windows-10-10.0.17134-SP0) msrest/0.6.10 msrest_azure/0.6.2
-        azure-mgmt-compute/8.0.0 Azure-SDK-For-Python AZURECLI/2.0.74
-=======
-      - python/3.7.4 (Windows-10-10.0.18362-SP0) msrest/0.6.10 msrest_azure/0.6.2
-        azure-mgmt-compute/9.0.0 Azure-SDK-For-Python AZURECLI/2.0.75
->>>>>>> 807faccc
+      - python/3.7.4 (Windows-10-10.0.18362-SP0) msrest/0.6.10 msrest_azure/0.6.2
+        azure-mgmt-compute/9.0.0 Azure-SDK-For-Python AZURECLI/2.0.75
       accept-language:
       - en-US
     method: PUT
@@ -97,11 +79,7 @@
         \"Updating\",\r\n    \"isArmResource\": true\r\n  }\r\n}"
     headers:
       azure-asyncoperation:
-<<<<<<< HEAD
-      - https://management.azure.com/subscriptions/00000000-0000-0000-0000-000000000000/providers/Microsoft.Compute/locations/eastus2/DiskOperations/24abec13-4b57-4971-b1b4-271e405edf8b?api-version=2019-03-01
-=======
       - https://management.azure.com/subscriptions/00000000-0000-0000-0000-000000000000/providers/Microsoft.Compute/locations/eastus2/DiskOperations/37ba3fb2-675f-4c9c-bc61-255cecacda3c?api-version=2019-07-01
->>>>>>> 807faccc
       cache-control:
       - no-cache
       content-length:
@@ -109,19 +87,11 @@
       content-type:
       - application/json; charset=utf-8
       date:
-<<<<<<< HEAD
-      - Sun, 13 Oct 2019 02:24:50 GMT
-      expires:
-      - '-1'
-      location:
-      - https://management.azure.com/subscriptions/00000000-0000-0000-0000-000000000000/providers/Microsoft.Compute/locations/eastus2/DiskOperations/24abec13-4b57-4971-b1b4-271e405edf8b?monitor=true&api-version=2019-03-01
-=======
       - Mon, 04 Nov 2019 09:38:15 GMT
       expires:
       - '-1'
       location:
       - https://management.azure.com/subscriptions/00000000-0000-0000-0000-000000000000/providers/Microsoft.Compute/locations/eastus2/DiskOperations/37ba3fb2-675f-4c9c-bc61-255cecacda3c?monitor=true&api-version=2019-07-01
->>>>>>> 807faccc
       pragma:
       - no-cache
       server:
@@ -152,16 +122,6 @@
       ParameterSetName:
       - -g -n --size-gb
       User-Agent:
-<<<<<<< HEAD
-      - python/3.6.5 (Windows-10-10.0.17134-SP0) msrest/0.6.10 msrest_azure/0.6.2
-        azure-mgmt-compute/8.0.0 Azure-SDK-For-Python AZURECLI/2.0.74
-    method: GET
-    uri: https://management.azure.com/subscriptions/00000000-0000-0000-0000-000000000000/providers/Microsoft.Compute/locations/eastus2/DiskOperations/24abec13-4b57-4971-b1b4-271e405edf8b?api-version=2019-03-01
-  response:
-    body:
-      string: "{\r\n  \"startTime\": \"2019-10-13T02:24:50.9405448+00:00\",\r\n  \"endTime\":
-        \"2019-10-13T02:24:51.0968046+00:00\",\r\n  \"status\": \"Succeeded\",\r\n
-=======
       - python/3.7.4 (Windows-10-10.0.18362-SP0) msrest/0.6.10 msrest_azure/0.6.2
         azure-mgmt-compute/9.0.0 Azure-SDK-For-Python AZURECLI/2.0.75
     method: GET
@@ -170,7 +130,6 @@
     body:
       string: "{\r\n  \"startTime\": \"2019-11-04T09:38:16.1512826+00:00\",\r\n  \"endTime\":
         \"2019-11-04T09:38:16.3231619+00:00\",\r\n  \"status\": \"Succeeded\",\r\n
->>>>>>> 807faccc
         \ \"properties\": {\r\n    \"output\": {\r\n  \"name\": \"d1\",\r\n  \"id\":
         \"/subscriptions/00000000-0000-0000-0000-000000000000/resourceGroups/cli-test-std_zrs000001/providers/Microsoft.Compute/disks/d1\",\r\n
         \ \"type\": \"Microsoft.Compute/disks\",\r\n  \"location\": \"eastus2\",\r\n
@@ -178,18 +137,11 @@
         \"Premium\"\r\n  },\r\n  \"properties\": {\r\n    \"hyperVGeneration\": \"V1\",\r\n
         \   \"creationData\": {\r\n      \"createOption\": \"Empty\"\r\n    },\r\n
         \   \"diskSizeGB\": 4,\r\n    \"diskIOPSReadWrite\": 120,\r\n    \"diskMBpsReadWrite\":
-<<<<<<< HEAD
-        25,\r\n    \"timeCreated\": \"2019-10-13T02:24:50.9405448+00:00\",\r\n    \"provisioningState\":
-        \"Succeeded\",\r\n    \"diskState\": \"Unattached\",\r\n    \"diskSizeBytes\":
-        4294967296,\r\n    \"uniqueId\": \"9b7a5353-9cff-4778-aeb7-1fe2e43ae56f\"\r\n
-        \ }\r\n}\r\n  },\r\n  \"name\": \"24abec13-4b57-4971-b1b4-271e405edf8b\"\r\n}"
-=======
         25,\r\n    \"encryption\": {\r\n      \"type\": \"EncryptionAtRestWithPlatformKey\"\r\n
         \   },\r\n    \"timeCreated\": \"2019-11-04T09:38:16.1669062+00:00\",\r\n
         \   \"provisioningState\": \"Succeeded\",\r\n    \"diskState\": \"Unattached\",\r\n
         \   \"diskSizeBytes\": 4294967296,\r\n    \"uniqueId\": \"cf6e684c-cedc-432f-a27a-cf69dea61f7a\"\r\n
         \ }\r\n}\r\n  },\r\n  \"name\": \"37ba3fb2-675f-4c9c-bc61-255cecacda3c\"\r\n}"
->>>>>>> 807faccc
     headers:
       cache-control:
       - no-cache
@@ -198,11 +150,7 @@
       content-type:
       - application/json; charset=utf-8
       date:
-<<<<<<< HEAD
-      - Sun, 13 Oct 2019 02:24:53 GMT
-=======
       - Mon, 04 Nov 2019 09:38:19 GMT
->>>>>>> 807faccc
       expires:
       - '-1'
       pragma:
@@ -237,13 +185,8 @@
       ParameterSetName:
       - -g -n --size-gb
       User-Agent:
-<<<<<<< HEAD
-      - python/3.6.5 (Windows-10-10.0.17134-SP0) msrest/0.6.10 msrest_azure/0.6.2
-        azure-mgmt-compute/8.0.0 Azure-SDK-For-Python AZURECLI/2.0.74
-=======
-      - python/3.7.4 (Windows-10-10.0.18362-SP0) msrest/0.6.10 msrest_azure/0.6.2
-        azure-mgmt-compute/9.0.0 Azure-SDK-For-Python AZURECLI/2.0.75
->>>>>>> 807faccc
+      - python/3.7.4 (Windows-10-10.0.18362-SP0) msrest/0.6.10 msrest_azure/0.6.2
+        azure-mgmt-compute/9.0.0 Azure-SDK-For-Python AZURECLI/2.0.75
     method: GET
     uri: https://management.azure.com/subscriptions/00000000-0000-0000-0000-000000000000/resourceGroups/cli-test-std_zrs000001/providers/Microsoft.Compute/disks/d1?api-version=2019-07-01
   response:
@@ -254,16 +197,10 @@
         \"Premium\"\r\n  },\r\n  \"properties\": {\r\n    \"hyperVGeneration\": \"V1\",\r\n
         \   \"creationData\": {\r\n      \"createOption\": \"Empty\"\r\n    },\r\n
         \   \"diskSizeGB\": 4,\r\n    \"diskIOPSReadWrite\": 120,\r\n    \"diskMBpsReadWrite\":
-<<<<<<< HEAD
-        25,\r\n    \"timeCreated\": \"2019-10-13T02:24:50.9405448+00:00\",\r\n    \"provisioningState\":
-        \"Succeeded\",\r\n    \"diskState\": \"Unattached\",\r\n    \"diskSizeBytes\":
-        4294967296,\r\n    \"uniqueId\": \"9b7a5353-9cff-4778-aeb7-1fe2e43ae56f\"\r\n
-=======
         25,\r\n    \"encryption\": {\r\n      \"type\": \"EncryptionAtRestWithPlatformKey\"\r\n
         \   },\r\n    \"timeCreated\": \"2019-11-04T09:38:16.1669062+00:00\",\r\n
         \   \"provisioningState\": \"Succeeded\",\r\n    \"diskState\": \"Unattached\",\r\n
         \   \"diskSizeBytes\": 4294967296,\r\n    \"uniqueId\": \"cf6e684c-cedc-432f-a27a-cf69dea61f7a\"\r\n
->>>>>>> 807faccc
         \ }\r\n}"
     headers:
       cache-control:
@@ -273,11 +210,7 @@
       content-type:
       - application/json; charset=utf-8
       date:
-<<<<<<< HEAD
-      - Sun, 13 Oct 2019 02:24:53 GMT
-=======
       - Mon, 04 Nov 2019 09:38:19 GMT
->>>>>>> 807faccc
       expires:
       - '-1'
       pragma:
@@ -294,11 +227,7 @@
       x-content-type-options:
       - nosniff
       x-ms-ratelimit-remaining-resource:
-<<<<<<< HEAD
-      - Microsoft.Compute/LowCostGet3Min;4999,Microsoft.Compute/LowCostGet30Min;39999
-=======
       - Microsoft.Compute/LowCostGet3Min;4992,Microsoft.Compute/LowCostGet30Min;39991
->>>>>>> 807faccc
     status:
       code: 200
       message: OK
@@ -316,13 +245,8 @@
       ParameterSetName:
       - -g -n --source --sku
       User-Agent:
-<<<<<<< HEAD
-      - python/3.6.5 (Windows-10-10.0.17134-SP0) msrest/0.6.10 msrest_azure/0.6.2
-        azure-mgmt-compute/8.0.0 Azure-SDK-For-Python AZURECLI/2.0.74
-=======
-      - python/3.7.4 (Windows-10-10.0.18362-SP0) msrest/0.6.10 msrest_azure/0.6.2
-        azure-mgmt-compute/9.0.0 Azure-SDK-For-Python AZURECLI/2.0.75
->>>>>>> 807faccc
+      - python/3.7.4 (Windows-10-10.0.18362-SP0) msrest/0.6.10 msrest_azure/0.6.2
+        azure-mgmt-compute/9.0.0 Azure-SDK-For-Python AZURECLI/2.0.75
       accept-language:
       - en-US
     method: GET
@@ -339,11 +263,7 @@
       content-type:
       - application/json; charset=utf-8
       date:
-<<<<<<< HEAD
-      - Sun, 13 Oct 2019 02:24:53 GMT
-=======
       - Mon, 04 Nov 2019 09:38:21 GMT
->>>>>>> 807faccc
       expires:
       - '-1'
       pragma:
@@ -371,13 +291,8 @@
       ParameterSetName:
       - -g -n --source --sku
       User-Agent:
-<<<<<<< HEAD
-      - python/3.6.5 (Windows-10-10.0.17134-SP0) msrest/0.6.10 msrest_azure/0.6.2
-        azure-mgmt-compute/8.0.0 Azure-SDK-For-Python AZURECLI/2.0.74
-=======
-      - python/3.7.4 (Windows-10-10.0.18362-SP0) msrest/0.6.10 msrest_azure/0.6.2
-        azure-mgmt-compute/9.0.0 Azure-SDK-For-Python AZURECLI/2.0.75
->>>>>>> 807faccc
+      - python/3.7.4 (Windows-10-10.0.18362-SP0) msrest/0.6.10 msrest_azure/0.6.2
+        azure-mgmt-compute/9.0.0 Azure-SDK-For-Python AZURECLI/2.0.75
       accept-language:
       - en-US
     method: GET
@@ -390,16 +305,10 @@
         \"Premium\"\r\n  },\r\n  \"properties\": {\r\n    \"hyperVGeneration\": \"V1\",\r\n
         \   \"creationData\": {\r\n      \"createOption\": \"Empty\"\r\n    },\r\n
         \   \"diskSizeGB\": 4,\r\n    \"diskIOPSReadWrite\": 120,\r\n    \"diskMBpsReadWrite\":
-<<<<<<< HEAD
-        25,\r\n    \"timeCreated\": \"2019-10-13T02:24:50.9405448+00:00\",\r\n    \"provisioningState\":
-        \"Succeeded\",\r\n    \"diskState\": \"Unattached\",\r\n    \"diskSizeBytes\":
-        4294967296,\r\n    \"uniqueId\": \"9b7a5353-9cff-4778-aeb7-1fe2e43ae56f\"\r\n
-=======
         25,\r\n    \"encryption\": {\r\n      \"type\": \"EncryptionAtRestWithPlatformKey\"\r\n
         \   },\r\n    \"timeCreated\": \"2019-11-04T09:38:16.1669062+00:00\",\r\n
         \   \"provisioningState\": \"Succeeded\",\r\n    \"diskState\": \"Unattached\",\r\n
         \   \"diskSizeBytes\": 4294967296,\r\n    \"uniqueId\": \"cf6e684c-cedc-432f-a27a-cf69dea61f7a\"\r\n
->>>>>>> 807faccc
         \ }\r\n}"
     headers:
       cache-control:
@@ -409,11 +318,7 @@
       content-type:
       - application/json; charset=utf-8
       date:
-<<<<<<< HEAD
-      - Sun, 13 Oct 2019 02:24:53 GMT
-=======
       - Mon, 04 Nov 2019 09:38:21 GMT
->>>>>>> 807faccc
       expires:
       - '-1'
       pragma:
@@ -430,11 +335,7 @@
       x-content-type-options:
       - nosniff
       x-ms-ratelimit-remaining-resource:
-<<<<<<< HEAD
-      - Microsoft.Compute/LowCostGet3Min;4998,Microsoft.Compute/LowCostGet30Min;39998
-=======
       - Microsoft.Compute/LowCostGet3Min;4991,Microsoft.Compute/LowCostGet30Min;39990
->>>>>>> 807faccc
     status:
       code: 200
       message: OK
@@ -452,24 +353,15 @@
       ParameterSetName:
       - -g -n --source --sku
       User-Agent:
-<<<<<<< HEAD
-      - python/3.6.5 (Windows-10-10.0.17134-SP0) msrest/0.6.10 msrest_azure/0.6.2
-        azure-mgmt-resource/4.0.0 Azure-SDK-For-Python AZURECLI/2.0.74
-=======
       - python/3.7.4 (Windows-10-10.0.18362-SP0) msrest/0.6.10 msrest_azure/0.6.2
         azure-mgmt-resource/4.0.0 Azure-SDK-For-Python AZURECLI/2.0.75
->>>>>>> 807faccc
       accept-language:
       - en-US
     method: GET
     uri: https://management.azure.com/subscriptions/00000000-0000-0000-0000-000000000000/resourcegroups/cli-test-std_zrs000001?api-version=2019-07-01
   response:
     body:
-<<<<<<< HEAD
-      string: '{"id":"/subscriptions/00000000-0000-0000-0000-000000000000/resourceGroups/cli-test-std_zrs000001","name":"cli-test-std_zrs000001","type":"Microsoft.Resources/resourceGroups","location":"eastus2","tags":{"product":"azurecli","cause":"automation","date":"2019-10-13T02:24:46Z"},"properties":{"provisioningState":"Succeeded"}}'
-=======
       string: '{"id":"/subscriptions/00000000-0000-0000-0000-000000000000/resourceGroups/cli-test-std_zrs000001","name":"cli-test-std_zrs000001","type":"Microsoft.Resources/resourceGroups","location":"eastus2","tags":{"product":"azurecli","cause":"automation","date":"2019-11-04T09:38:06Z"},"properties":{"provisioningState":"Succeeded"}}'
->>>>>>> 807faccc
     headers:
       cache-control:
       - no-cache
@@ -478,11 +370,7 @@
       content-type:
       - application/json; charset=utf-8
       date:
-<<<<<<< HEAD
-      - Sun, 13 Oct 2019 02:24:54 GMT
-=======
       - Mon, 04 Nov 2019 09:38:21 GMT
->>>>>>> 807faccc
       expires:
       - '-1'
       pragma:
@@ -516,13 +404,8 @@
       ParameterSetName:
       - -g -n --source --sku
       User-Agent:
-<<<<<<< HEAD
-      - python/3.6.5 (Windows-10-10.0.17134-SP0) msrest/0.6.10 msrest_azure/0.6.2
-        azure-mgmt-compute/8.0.0 Azure-SDK-For-Python AZURECLI/2.0.74
-=======
-      - python/3.7.4 (Windows-10-10.0.18362-SP0) msrest/0.6.10 msrest_azure/0.6.2
-        azure-mgmt-compute/9.0.0 Azure-SDK-For-Python AZURECLI/2.0.75
->>>>>>> 807faccc
+      - python/3.7.4 (Windows-10-10.0.18362-SP0) msrest/0.6.10 msrest_azure/0.6.2
+        azure-mgmt-compute/9.0.0 Azure-SDK-For-Python AZURECLI/2.0.75
       accept-language:
       - en-US
     method: PUT
@@ -533,20 +416,12 @@
         {\r\n    \"name\": \"Standard_ZRS\"\r\n  },\r\n  \"properties\": {\r\n    \"hyperVGeneration\":
         \"V1\",\r\n    \"creationData\": {\r\n      \"createOption\": \"Copy\",\r\n
         \     \"sourceResourceId\": \"/subscriptions/00000000-0000-0000-0000-000000000000/resourceGroups/cli-test-std_zrs000001/providers/Microsoft.Compute/disks/d1\",\r\n
-<<<<<<< HEAD
-        \     \"sourceUniqueId\": \"9b7a5353-9cff-4778-aeb7-1fe2e43ae56f\"\r\n    },\r\n
-=======
         \     \"sourceUniqueId\": \"cf6e684c-cedc-432f-a27a-cf69dea61f7a\"\r\n    },\r\n
->>>>>>> 807faccc
         \   \"provisioningState\": \"Updating\",\r\n    \"isArmResource\": true\r\n
         \ }\r\n}"
     headers:
       azure-asyncoperation:
-<<<<<<< HEAD
-      - https://management.azure.com/subscriptions/00000000-0000-0000-0000-000000000000/providers/Microsoft.Compute/locations/eastus2/DiskOperations/22904ec5-d34f-4151-a0ea-cfce61dc67b1?api-version=2019-03-01
-=======
       - https://management.azure.com/subscriptions/00000000-0000-0000-0000-000000000000/providers/Microsoft.Compute/locations/eastus2/DiskOperations/436bb532-07b2-4ffc-9dfd-660c65e35e34?api-version=2019-07-01
->>>>>>> 807faccc
       cache-control:
       - no-cache
       content-length:
@@ -554,19 +429,11 @@
       content-type:
       - application/json; charset=utf-8
       date:
-<<<<<<< HEAD
-      - Sun, 13 Oct 2019 02:24:56 GMT
-      expires:
-      - '-1'
-      location:
-      - https://management.azure.com/subscriptions/00000000-0000-0000-0000-000000000000/providers/Microsoft.Compute/locations/eastus2/DiskOperations/22904ec5-d34f-4151-a0ea-cfce61dc67b1?monitor=true&api-version=2019-03-01
-=======
       - Mon, 04 Nov 2019 09:38:26 GMT
       expires:
       - '-1'
       location:
       - https://management.azure.com/subscriptions/00000000-0000-0000-0000-000000000000/providers/Microsoft.Compute/locations/eastus2/DiskOperations/436bb532-07b2-4ffc-9dfd-660c65e35e34?monitor=true&api-version=2019-07-01
->>>>>>> 807faccc
       pragma:
       - no-cache
       server:
@@ -579,11 +446,7 @@
       x-ms-ratelimit-remaining-resource:
       - Microsoft.Compute/HighCostSnapshotCreateHydrate3Min;239,Microsoft.Compute/HighCostSnapshotCreateHydrate30Min;1919
       x-ms-ratelimit-remaining-subscription-writes:
-<<<<<<< HEAD
-      - '1199'
-=======
       - '1197'
->>>>>>> 807faccc
     status:
       code: 202
       message: Accepted
@@ -601,16 +464,6 @@
       ParameterSetName:
       - -g -n --source --sku
       User-Agent:
-<<<<<<< HEAD
-      - python/3.6.5 (Windows-10-10.0.17134-SP0) msrest/0.6.10 msrest_azure/0.6.2
-        azure-mgmt-compute/8.0.0 Azure-SDK-For-Python AZURECLI/2.0.74
-    method: GET
-    uri: https://management.azure.com/subscriptions/00000000-0000-0000-0000-000000000000/providers/Microsoft.Compute/locations/eastus2/DiskOperations/22904ec5-d34f-4151-a0ea-cfce61dc67b1?api-version=2019-03-01
-  response:
-    body:
-      string: "{\r\n  \"startTime\": \"2019-10-13T02:24:56.362674+00:00\",\r\n  \"endTime\":
-        \"2019-10-13T02:24:57.3158471+00:00\",\r\n  \"status\": \"Succeeded\",\r\n
-=======
       - python/3.7.4 (Windows-10-10.0.18362-SP0) msrest/0.6.10 msrest_azure/0.6.2
         azure-mgmt-compute/9.0.0 Azure-SDK-For-Python AZURECLI/2.0.75
     method: GET
@@ -619,7 +472,6 @@
     body:
       string: "{\r\n  \"startTime\": \"2019-11-04T09:38:26.089227+00:00\",\r\n  \"endTime\":
         \"2019-11-04T09:38:27.1205172+00:00\",\r\n  \"status\": \"Succeeded\",\r\n
->>>>>>> 807faccc
         \ \"properties\": {\r\n    \"output\": {\r\n  \"name\": \"s1\",\r\n  \"id\":
         \"/subscriptions/00000000-0000-0000-0000-000000000000/resourceGroups/cli-test-std_zrs000001/providers/Microsoft.Compute/snapshots/s1\",\r\n
         \ \"type\": \"Microsoft.Compute/snapshots\",\r\n  \"location\": \"eastus2\",\r\n
@@ -627,38 +479,21 @@
         \"Standard\"\r\n  },\r\n  \"properties\": {\r\n    \"hyperVGeneration\": \"V1\",\r\n
         \   \"creationData\": {\r\n      \"createOption\": \"Copy\",\r\n      \"sourceResourceId\":
         \"/subscriptions/00000000-0000-0000-0000-000000000000/resourceGroups/cli-test-std_zrs000001/providers/Microsoft.Compute/disks/d1\",\r\n
-<<<<<<< HEAD
-        \     \"sourceUniqueId\": \"9b7a5353-9cff-4778-aeb7-1fe2e43ae56f\"\r\n    },\r\n
-        \   \"diskSizeGB\": 4,\r\n    \"incremental\": false,\r\n    \"timeCreated\":
-        \"2019-10-13T02:24:56.362674+00:00\",\r\n    \"provisioningState\": \"Succeeded\",\r\n
-        \   \"diskState\": \"Unattached\",\r\n    \"diskSizeBytes\": 4294967296,\r\n
-        \   \"uniqueId\": \"bea87d83-5529-4298-8ac2-7c4c47d19532\"\r\n  }\r\n}\r\n
-        \ },\r\n  \"name\": \"22904ec5-d34f-4151-a0ea-cfce61dc67b1\"\r\n}"
-=======
         \     \"sourceUniqueId\": \"cf6e684c-cedc-432f-a27a-cf69dea61f7a\"\r\n    },\r\n
         \   \"diskSizeGB\": 4,\r\n    \"encryption\": {\r\n      \"type\": \"EncryptionAtRestWithPlatformKey\"\r\n
         \   },\r\n    \"incremental\": false,\r\n    \"timeCreated\": \"2019-11-04T09:38:26.089227+00:00\",\r\n
         \   \"provisioningState\": \"Succeeded\",\r\n    \"diskState\": \"Unattached\",\r\n
         \   \"diskSizeBytes\": 4294967296,\r\n    \"uniqueId\": \"1a0ae815-4f27-41b5-a574-1a64cee7a4f8\"\r\n
         \ }\r\n}\r\n  },\r\n  \"name\": \"436bb532-07b2-4ffc-9dfd-660c65e35e34\"\r\n}"
->>>>>>> 807faccc
-    headers:
-      cache-control:
-      - no-cache
-      content-length:
-<<<<<<< HEAD
-      - '1252'
-      content-type:
-      - application/json; charset=utf-8
-      date:
-      - Sun, 13 Oct 2019 02:24:58 GMT
-=======
+    headers:
+      cache-control:
+      - no-cache
+      content-length:
       - '1330'
       content-type:
       - application/json; charset=utf-8
       date:
       - Mon, 04 Nov 2019 09:38:28 GMT
->>>>>>> 807faccc
       expires:
       - '-1'
       pragma:
@@ -693,13 +528,8 @@
       ParameterSetName:
       - -g -n --source --sku
       User-Agent:
-<<<<<<< HEAD
-      - python/3.6.5 (Windows-10-10.0.17134-SP0) msrest/0.6.10 msrest_azure/0.6.2
-        azure-mgmt-compute/8.0.0 Azure-SDK-For-Python AZURECLI/2.0.74
-=======
-      - python/3.7.4 (Windows-10-10.0.18362-SP0) msrest/0.6.10 msrest_azure/0.6.2
-        azure-mgmt-compute/9.0.0 Azure-SDK-For-Python AZURECLI/2.0.75
->>>>>>> 807faccc
+      - python/3.7.4 (Windows-10-10.0.18362-SP0) msrest/0.6.10 msrest_azure/0.6.2
+        azure-mgmt-compute/9.0.0 Azure-SDK-For-Python AZURECLI/2.0.75
     method: GET
     uri: https://management.azure.com/subscriptions/00000000-0000-0000-0000-000000000000/resourceGroups/cli-test-std_zrs000001/providers/Microsoft.Compute/snapshots/s1?api-version=2019-07-01
   response:
@@ -710,37 +540,21 @@
         \"Standard\"\r\n  },\r\n  \"properties\": {\r\n    \"hyperVGeneration\": \"V1\",\r\n
         \   \"creationData\": {\r\n      \"createOption\": \"Copy\",\r\n      \"sourceResourceId\":
         \"/subscriptions/00000000-0000-0000-0000-000000000000/resourceGroups/cli-test-std_zrs000001/providers/Microsoft.Compute/disks/d1\",\r\n
-<<<<<<< HEAD
-        \     \"sourceUniqueId\": \"9b7a5353-9cff-4778-aeb7-1fe2e43ae56f\"\r\n    },\r\n
-        \   \"diskSizeGB\": 4,\r\n    \"incremental\": false,\r\n    \"timeCreated\":
-        \"2019-10-13T02:24:56.362674+00:00\",\r\n    \"provisioningState\": \"Succeeded\",\r\n
-        \   \"diskState\": \"Unattached\",\r\n    \"diskSizeBytes\": 4294967296,\r\n
-        \   \"uniqueId\": \"bea87d83-5529-4298-8ac2-7c4c47d19532\"\r\n  }\r\n}"
-=======
         \     \"sourceUniqueId\": \"cf6e684c-cedc-432f-a27a-cf69dea61f7a\"\r\n    },\r\n
         \   \"diskSizeGB\": 4,\r\n    \"encryption\": {\r\n      \"type\": \"EncryptionAtRestWithPlatformKey\"\r\n
         \   },\r\n    \"incremental\": false,\r\n    \"timeCreated\": \"2019-11-04T09:38:26.089227+00:00\",\r\n
         \   \"provisioningState\": \"Succeeded\",\r\n    \"diskState\": \"Unattached\",\r\n
         \   \"diskSizeBytes\": 4294967296,\r\n    \"uniqueId\": \"1a0ae815-4f27-41b5-a574-1a64cee7a4f8\"\r\n
         \ }\r\n}"
->>>>>>> 807faccc
-    headers:
-      cache-control:
-      - no-cache
-      content-length:
-<<<<<<< HEAD
-      - '1028'
-      content-type:
-      - application/json; charset=utf-8
-      date:
-      - Sun, 13 Oct 2019 02:24:58 GMT
-=======
+    headers:
+      cache-control:
+      - no-cache
+      content-length:
       - '1106'
       content-type:
       - application/json; charset=utf-8
       date:
       - Mon, 04 Nov 2019 09:38:28 GMT
->>>>>>> 807faccc
       expires:
       - '-1'
       pragma:
@@ -757,11 +571,7 @@
       x-content-type-options:
       - nosniff
       x-ms-ratelimit-remaining-resource:
-<<<<<<< HEAD
-      - Microsoft.Compute/LowCostGet3Min;4997,Microsoft.Compute/LowCostGet30Min;39997
-=======
       - Microsoft.Compute/LowCostGet3Min;4988,Microsoft.Compute/LowCostGet30Min;39987
->>>>>>> 807faccc
     status:
       code: 200
       message: OK
