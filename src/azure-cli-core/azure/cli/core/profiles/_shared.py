# --------------------------------------------------------------------------------------------
# Copyright (c) Microsoft Corporation. All rights reserved.
# Licensed under the MIT License. See License.txt in the project root for license information.
# --------------------------------------------------------------------------------------------

# TODO Move this to a package shared by CLI and SDK
from enum import Enum
from functools import total_ordering
from importlib import import_module

from knack.log import get_logger


logger = get_logger(__name__)


class APIVersionException(Exception):
    def __init__(self, type_name, api_profile):
        super(APIVersionException, self).__init__(type_name, api_profile)
        self.type_name = type_name
        self.api_profile = api_profile

    def __str__(self):
        return "Unable to get API version for type '{}' in profile '{}'".format(
            self.type_name, self.api_profile)


# Sentinel value for profile
# If resource_type is set to PROFILE_TYPE, it means the name of the profile, such as 'latest', '2020-09-01-hybrid',
# is used for supported_api_version check. For example,
#     with self.command_group('feature', resource_feature_sdk, client_factory=cf_features, resource_type=PROFILE_TYPE,
#                             min_api='2019-03-02-hybrid') as g:
# This checks if the current cloud's profile name >= '2019-03-02-hybrid'.
PROFILE_TYPE = object()


class CustomResourceType:  # pylint: disable=too-few-public-methods
    def __init__(self, import_prefix, client_name):
        self.import_prefix = import_prefix
        self.client_name = client_name


class ResourceType(Enum):  # pylint: disable=too-few-public-methods

    MGMT_APIMANAGEMENT = ('azure.mgmt.apimanagement', 'ApiManagementClient')
    MGMT_KUSTO = ('azure.mgmt.kusto', 'KustoManagementClient')
    MGMT_KEYVAULT = ('azure.mgmt.keyvault', 'KeyVaultManagementClient')
    MGMT_STORAGE = ('azure.mgmt.storage', 'StorageManagementClient')
    MGMT_COMPUTE = ('azure.mgmt.compute', 'ComputeManagementClient')
    MGMT_NETWORK = ('azure.mgmt.network', 'NetworkManagementClient')
    MGMT_NETWORK_DNS = ('azure.mgmt.dns', 'DnsManagementClient')
    MGMT_NETWORK_PRIVATEDNS = ('azure.mgmt.privatedns', 'PrivateDnsManagementClient')
    MGMT_AUTHORIZATION = ('azure.mgmt.authorization', 'AuthorizationManagementClient')
    MGMT_CONTAINERREGISTRY = ('azure.mgmt.containerregistry', 'ContainerRegistryManagementClient')
    MGMT_RESOURCE_FEATURES = ('azure.mgmt.resource.features', 'FeatureClient')
    MGMT_RESOURCE_LINKS = ('azure.mgmt.resource.links', 'ManagementLinkClient')
    MGMT_RESOURCE_LOCKS = ('azure.mgmt.resource.locks', 'ManagementLockClient')
    MGMT_RESOURCE_POLICY = ('azure.mgmt.resource.policy', 'PolicyClient')
    MGMT_RESOURCE_RESOURCES = ('azure.mgmt.resource.resources', 'ResourceManagementClient')
    MGMT_RESOURCE_SUBSCRIPTIONS = ('azure.mgmt.resource.subscriptions', 'SubscriptionClient')
    MGMT_RESOURCE_DEPLOYMENTSCRIPTS = ('azure.mgmt.resource.deploymentscripts', 'DeploymentScriptsClient')
    MGMT_RESOURCE_TEMPLATESPECS = ('azure.mgmt.resource.templatespecs', 'TemplateSpecsClient')
    MGMT_RESOURCE_DEPLOYMENTSTACKS = ('azure.mgmt.resource.deploymentstacks', 'DeploymentStacksClient')
    MGMT_RESOURCE_PRIVATELINKS = ('azure.mgmt.resource.privatelinks', 'ResourcePrivateLinkClient')
    MGMT_RESOURCE_MANAGEDAPPLICATIONS = ('azure.mgmt.resource.managedapplications', 'ApplicationClient')
    MGMT_MONITOR = ('azure.mgmt.monitor', 'MonitorManagementClient')
    MGMT_MSI = ('azure.mgmt.msi', 'ManagedServiceIdentityClient')
    DATA_KEYVAULT = ('azure.keyvault', 'KeyVaultClient')
    DATA_KEYVAULT_CERTIFICATES = ('azure.keyvault.certificates', 'CertificateClient')
    DATA_KEYVAULT_KEYS = ('azure.keyvault.keys', 'KeyClient')
    DATA_KEYVAULT_SECRETS = ('azure.keyvault.secrets', 'SecretClient')
    DATA_PRIVATE_KEYVAULT = ('azure.cli.command_modules.keyvault.vendored_sdks.azure_keyvault_t1', 'KeyVaultClient')
    DATA_KEYVAULT_ADMINISTRATION_BACKUP = ('azure.keyvault.administration', 'KeyVaultBackupClient')
    DATA_KEYVAULT_ADMINISTRATION_ACCESS_CONTROL = ('azure.keyvault.administration', 'KeyVaultAccessControlClient')
    DATA_KEYVAULT_ADMINISTRATION_SETTING = ('azure.keyvault.administration', 'KeyVaultSettingsClient')
    MGMT_EVENTHUB = ('azure.mgmt.eventhub', 'EventHubManagementClient')
    MGMT_SERVICEBUS = ('azure.mgmt.servicebus', 'ServiceBusManagementClient')
    MGMT_APPSERVICE = ('azure.mgmt.web', 'WebSiteManagementClient')
    MGMT_IOTCENTRAL = ('azure.mgmt.iotcentral', 'IotCentralClient')
    MGMT_IOTHUB = ('azure.mgmt.iothub', 'IotHubClient')
    MGMT_IOTDPS = ('azure.mgmt.iothubprovisioningservices', 'IotDpsClient')
    MGMT_ARO = ('azure.mgmt.redhatopenshift', 'AzureRedHatOpenShiftClient')
    MGMT_DATABOXEDGE = ('azure.mgmt.databoxedge', 'DataBoxEdgeManagementClient')
    MGMT_CUSTOMLOCATION = ('azure.mgmt.extendedlocation', 'CustomLocations')
    MGMT_CONTAINERSERVICE = ('azure.mgmt.containerservice', 'ContainerServiceClient')
    MGMT_APPCONTAINERS = ('azure.mgmt.appcontainers', 'ContainerAppsAPIClient')

    # the "None" below will stay till a command module fills in the type so "get_mgmt_service_client"
    # can be provided with "ResourceType.XXX" to initialize the client object. This usually happens
    # when related commands start to support Multi-API

    DATA_COSMOS_TABLE = ('azure.multiapi.cosmosdb', None)
    MGMT_ADVISOR = ('azure.mgmt.advisor', None)
    MGMT_MEDIA = ('azure.mgmt.media', None)
    MGMT_BACKUP = ('azure.mgmt.recoveryservicesbackup', None)
    MGMT_BATCH = ('azure.mgmt.batch', None)
    MGMT_BATCHAI = ('azure.mgmt.batchai', None)
    MGMT_BILLING = ('azure.mgmt.billing', None)
    MGMT_BOTSERVICE = ('azure.mgmt.botservice', None)
    MGMT_CDN = ('azure.mgmt.cdn', None)
    MGMT_COGNITIVESERVICES = ('azure.mgmt.cognitiveservices', None)
    MGMT_CONSUMPTION = ('azure.mgmt.consumption', None)
    MGMT_CONTAINERINSTANCE = ('azure.mgmt.containerinstance', None)
    MGMT_COSMOSDB = ('azure.mgmt.cosmosdb', None)
    MGMT_DATALAKE_ANALYTICS = ('azure.mgmt.datalake.analytics', None)
    MGMT_DATALAKE_STORE = ('azure.mgmt.datalake.store', None)
    MGMT_DATAMIGRATION = ('azure.mgmt.datamigration', None)
    MGMT_EVENTGRID = ('azure.mgmt.eventgrid', None)
    MGMT_DEVTESTLABS = ('azure.mgmt.devtestlabs', None)
    MGMT_MAPS = ('azure.mgmt.maps', None)
    MGMT_POLICYINSIGHTS = ('azure.mgmt.policyinsights', None)
    MGMT_RDBMS = ('azure.mgmt.rdbms', None)
    MGMT_REDIS = ('azure.mgmt.redis', None)
    MGMT_RELAY = ('azure.mgmt.relay', None)
    MGMT_SEARCH = ('azure.mgmt.search', None)
    MGMT_SERVICEFABRIC = ('azure.mgmt.servicefabric', None)
    MGMT_SIGNALR = ('azure.mgmt.signalr', None)
    MGMT_SQL = ('azure.mgmt.sql', None)
    MGMT_SQLVM = ('azure.mgmt.sqlvirtualmachine', None)
    MGMT_MANAGEDSERVICES = ('azure.mgmt.managedservices', None)
    MGMT_NETAPPFILES = ('azure.mgmt.netappfiles', None)
    DATA_STORAGE = ('azure.multiapi.storage', None)
    DATA_STORAGE_BLOB = ('azure.multiapi.storagev2.blob', None)
    DATA_STORAGE_FILEDATALAKE = ('azure.multiapi.storagev2.filedatalake', None)
    DATA_STORAGE_FILESHARE = ('azure.multiapi.storagev2.fileshare', None)
    DATA_STORAGE_QUEUE = ('azure.multiapi.storagev2.queue', None)
    DATA_STORAGE_TABLE = ('azure.data.tables', None)

    def __init__(self, import_prefix, client_name):
        """Constructor.

        :param import_prefix: Path to the (unversioned) module.
        :type import_prefix: str.
        :param client_name: Name the client for this resource type.
        :type client_name: str.
        """
        self.import_prefix = import_prefix
        self.client_name = client_name


class SDKProfile:  # pylint: disable=too-few-public-methods

    def __init__(self, default_api_version, profile=None):
        """Constructor.

        :param str default_api_version: Default API version if not overridden by a profile. Nullable.
        :param profile: A dict operation group name to API version.
        :type profile: dict[str, str]
        """
        self.profile = profile if profile is not None else {}
        self.profile[None] = default_api_version

    @property
    def default_api_version(self):
        return self.profile[None]


AZURE_API_PROFILES = {
    'latest': {
        ResourceType.MGMT_STORAGE: '2022-09-01',
        ResourceType.MGMT_NETWORK: '2022-01-01',
        ResourceType.MGMT_COMPUTE: SDKProfile('2022-11-01', {
            'resource_skus': '2019-04-01',
            'disks': '2022-07-02',
            'disk_encryption_sets': '2022-03-02',
            'disk_accesses': '2020-05-01',
            'snapshots': '2022-03-02',
            'galleries': '2021-10-01',
            'gallery_images': '2021-10-01',
            'gallery_image_versions': '2022-03-03',
            'gallery_applications': '2021-07-01',
            'gallery_application_versions': '2022-01-03',
<<<<<<< HEAD
            'virtual_machine_scale_sets': '2022-11-01',
            'shared_galleries': '2022-01-03',
            'gallery_sharing_profile': '2022-03-03',
            'shared_gallery_image_versions': '2022-03-03',
            'community_galleries': '2022-03-03',
            'community_gallery_images': '2022-01-03',
            'community_gallery_image_versions': '2022-01-03',
            'capacity_reservation_groups': '2022-11-01',
            'capacity_reservations': '2022-11-01',
            'restore_points': '2022-11-01',
            'restore_point_collections': '2022-11-01',
=======
            'shared_galleries': '2022-01-03',
            'virtual_machine_scale_sets': '2023-03-01',
>>>>>>> aee788b9
        }),
        ResourceType.MGMT_RESOURCE_FEATURES: '2021-07-01',
        ResourceType.MGMT_RESOURCE_LINKS: '2016-09-01',
        ResourceType.MGMT_RESOURCE_LOCKS: '2016-09-01',
        ResourceType.MGMT_RESOURCE_POLICY: SDKProfile('2021-06-01', {
            'policy_exemptions': '2020-07-01-preview'
        }),
        ResourceType.MGMT_RESOURCE_RESOURCES: '2022-09-01',
        ResourceType.MGMT_RESOURCE_SUBSCRIPTIONS: '2019-11-01',
        ResourceType.MGMT_RESOURCE_DEPLOYMENTSCRIPTS: '2020-10-01',
        ResourceType.MGMT_RESOURCE_TEMPLATESPECS: '2021-05-01',
        ResourceType.MGMT_RESOURCE_DEPLOYMENTSTACKS: '2022-08-01-preview',
        ResourceType.MGMT_RESOURCE_PRIVATELINKS: '2020-05-01',
        ResourceType.MGMT_RESOURCE_MANAGEDAPPLICATIONS: '2019-07-01',
        ResourceType.MGMT_NETWORK_DNS: '2018-05-01',
        ResourceType.MGMT_NETWORK_PRIVATEDNS: None,
        ResourceType.MGMT_KEYVAULT: '2023-02-01',
        ResourceType.MGMT_AUTHORIZATION: SDKProfile('2022-04-01', {
            'classic_administrators': '2015-06-01',
            'role_definitions': '2022-04-01',
            'provider_operations_metadata': '2018-01-01-preview'
        }),
        ResourceType.MGMT_CONTAINERREGISTRY: SDKProfile('2022-02-01-preview', {
            'agent_pools': '2019-06-01-preview',
            'tasks': '2019-06-01-preview',
            'task_runs': '2019-06-01-preview',
            'runs': '2019-06-01-preview',
            'network_rule': '2021-08-01-preview',
            'cache_rules': '2023-01-01-preview',
            'credential_sets': '2023-01-01-preview'
        }),
        # The order does make things different.
        # Please keep ResourceType.DATA_KEYVAULT_KEYS before ResourceType.DATA_KEYVAULT
        ResourceType.DATA_KEYVAULT_CERTIFICATES: None,
        ResourceType.DATA_KEYVAULT_KEYS: None,
        ResourceType.DATA_KEYVAULT_SECRETS: None,
        ResourceType.DATA_KEYVAULT_ADMINISTRATION_SETTING: None,
        ResourceType.DATA_KEYVAULT: '7.0',
        ResourceType.DATA_PRIVATE_KEYVAULT: '7.2',
        ResourceType.DATA_KEYVAULT_ADMINISTRATION_BACKUP: '7.4',
        ResourceType.DATA_KEYVAULT_ADMINISTRATION_ACCESS_CONTROL: '7.4',
        ResourceType.DATA_STORAGE: '2018-11-09',
        ResourceType.DATA_STORAGE_BLOB: '2022-11-02',
        ResourceType.DATA_STORAGE_FILEDATALAKE: '2021-08-06',
        ResourceType.DATA_STORAGE_FILESHARE: '2022-11-02',
        ResourceType.DATA_STORAGE_QUEUE: '2018-03-28',
        ResourceType.DATA_COSMOS_TABLE: '2017-04-17',
        ResourceType.MGMT_SERVICEBUS: '2022-10-01-preview',
        ResourceType.MGMT_EVENTHUB: '2022-01-01-preview',
        ResourceType.MGMT_MONITOR: SDKProfile('2019-06-01', {
            'action_groups': '2022-06-01',
            'activity_log_alerts': '2017-04-01',
            'activity_logs': '2015-04-01',
            'alert_rule_incidents': '2016-03-01',
            'alert_rules': '2016-03-01',
            'autoscale_settings': '2022-10-01',
            'baseline': '2018-09-01',
            'baselines': '2019-03-01',
            'diagnostic_settings': '2021-05-01-preview',
            'diagnostic_settings_category': '2017-05-01-preview',
            'event_categories': '2015-04-01',
            'guest_diagnostics_settings': '2018-06-01-preview',
            'guest_diagnostics_settings_association': '2018-06-01-preview',
            'log_profiles': '2016-03-01',
            'metric_alerts': '2018-03-01',
            'metric_alerts_status': '2018-03-01',
            'metric_baseline': '2018-09-01',
            'metric_definitions': '2018-01-01',
            'metric_namespaces': '2017-12-01-preview',
            'metrics': '2018-01-01',
            'operations': '2015-04-01',
            'scheduled_query_rules': '2018-04-16',
            'service_diagnostic_settings': '2016-09-01',
            'tenant_activity_logs': '2015-04-01',
            'vm_insights': '2018-11-27-preview',
            'private_link_resources': '2019-10-17-preview',
            'private_link_scoped_resources': '2019-10-17-preview',
            'private_link_scope_operation_status': '2019-10-17-preview',
            'private_link_scopes': '2019-10-17-preview',
            'private_endpoint_connections': '2019-10-17-preview',
            'subscription_diagnostic_settings': '2017-05-01-preview'
        }),
        ResourceType.MGMT_MSI: '2023-01-31',
        ResourceType.MGMT_APPSERVICE: '2022-03-01',
        ResourceType.MGMT_IOTHUB: '2022-04-30-preview',
        ResourceType.MGMT_IOTDPS: '2021-10-15',
        ResourceType.MGMT_IOTCENTRAL: '2021-11-01-preview',
        ResourceType.MGMT_ARO: '2022-09-04',
        ResourceType.MGMT_DATABOXEDGE: '2021-02-01-preview',
        ResourceType.MGMT_CUSTOMLOCATION: '2021-03-15-preview',
        ResourceType.MGMT_CONTAINERSERVICE: SDKProfile('2023-06-01', {
            'container_services': '2017-07-01',
            'open_shift_managed_clusters': '2019-09-30-preview'
        }),
        ResourceType.MGMT_APPCONTAINERS: '2022-10-01',
    },
    '2020-09-01-hybrid': {
        ResourceType.MGMT_STORAGE: '2019-06-01',
        ResourceType.MGMT_NETWORK: '2018-11-01',
        ResourceType.MGMT_COMPUTE: SDKProfile('2020-06-01', {
            'resource_skus': '2019-04-01',
            'disks': '2019-07-01',
            'disk_encryption_sets': '2019-07-01',
            'disk_accesses': '2020-05-01',
            'snapshots': '2019-07-01',
            'galleries': '2019-12-01',
            'gallery_images': '2019-12-01',
            'gallery_image_versions': '2019-12-01',
            'virtual_machine_scale_sets': '2020-06-01'
        }),
        ResourceType.MGMT_KEYVAULT: '2016-10-01',
        ResourceType.MGMT_MSI: '2018-11-30',
        ResourceType.MGMT_RESOURCE_FEATURES: '2021-07-01',
        ResourceType.MGMT_RESOURCE_LINKS: '2016-09-01',
        ResourceType.MGMT_RESOURCE_LOCKS: '2016-09-01',
        ResourceType.MGMT_RESOURCE_POLICY: '2016-12-01',
        ResourceType.MGMT_RESOURCE_RESOURCES: '2019-10-01',
        ResourceType.MGMT_RESOURCE_SUBSCRIPTIONS: '2016-06-01',
        ResourceType.MGMT_RESOURCE_TEMPLATESPECS: '2015-01-01',
        ResourceType.MGMT_RESOURCE_PRIVATELINKS: '2020-05-01',
        ResourceType.MGMT_RESOURCE_MANAGEDAPPLICATIONS: '2019-07-01',
        ResourceType.MGMT_NETWORK_DNS: '2016-04-01',
        ResourceType.MGMT_AUTHORIZATION: SDKProfile('2015-07-01', {
            'classic_administrators': '2015-06-01',
            'policy_assignments': '2016-12-01',
            'policy_definitions': '2016-12-01'
        }),
        # The order does make things different.
        # Please keep ResourceType.DATA_KEYVAULT_KEYS before ResourceType.DATA_KEYVAULT
        ResourceType.DATA_KEYVAULT_CERTIFICATES: None,
        ResourceType.DATA_KEYVAULT_KEYS: None,
        ResourceType.DATA_KEYVAULT_SECRETS: None,
        ResourceType.DATA_KEYVAULT: '2016-10-01',
        ResourceType.DATA_STORAGE: '2018-11-09',
        ResourceType.DATA_STORAGE_BLOB: '2019-07-07',
        ResourceType.DATA_STORAGE_FILEDATALAKE: '2019-07-07',
        ResourceType.DATA_STORAGE_FILESHARE: '2019-07-07',
        ResourceType.DATA_STORAGE_QUEUE: '2019-07-07',
        ResourceType.DATA_COSMOS_TABLE: '2017-04-17',
        ResourceType.MGMT_APPSERVICE: '2018-02-01',
        ResourceType.MGMT_EVENTHUB: '2022-01-01-preview',
        ResourceType.MGMT_SERVICEBUS: '2022-10-01-preview',
        ResourceType.MGMT_IOTHUB: '2019-07-01-preview',
        ResourceType.MGMT_DATABOXEDGE: '2019-08-01',
        ResourceType.MGMT_CONTAINERREGISTRY: '2019-05-01',
        ResourceType.MGMT_CONTAINERSERVICE: SDKProfile('2020-11-01', {
            'container_services': '2017-07-01',
            'open_shift_managed_clusters': '2019-09-30-preview'
        })
    },
    '2019-03-01-hybrid': {
        ResourceType.MGMT_STORAGE: '2017-10-01',
        ResourceType.MGMT_NETWORK: '2017-10-01',
        ResourceType.MGMT_COMPUTE: SDKProfile('2017-12-01', {
            'resource_skus': '2017-09-01',
            'disks': '2017-03-30',
            'snapshots': '2017-03-30'
        }),
        ResourceType.MGMT_MSI: '2018-11-30',
        ResourceType.MGMT_RESOURCE_LINKS: '2016-09-01',
        ResourceType.MGMT_RESOURCE_LOCKS: '2016-09-01',
        ResourceType.MGMT_RESOURCE_POLICY: '2016-12-01',
        ResourceType.MGMT_RESOURCE_RESOURCES: '2018-05-01',
        ResourceType.MGMT_RESOURCE_SUBSCRIPTIONS: '2016-06-01',
        ResourceType.MGMT_RESOURCE_TEMPLATESPECS: '2015-01-01',
        ResourceType.MGMT_RESOURCE_PRIVATELINKS: '2020-05-01',
        ResourceType.MGMT_RESOURCE_MANAGEDAPPLICATIONS: '2019-07-01',
        ResourceType.MGMT_NETWORK_DNS: '2016-04-01',
        ResourceType.MGMT_KEYVAULT: '2016-10-01',
        ResourceType.MGMT_AUTHORIZATION: SDKProfile('2015-07-01', {
            'classic_administrators': '2015-06-01',
            'policy_assignments': '2016-12-01',
            'policy_definitions': '2016-12-01'
        }),
        # The order does make things different.
        # Please keep ResourceType.DATA_KEYVAULT_KEYS before ResourceType.DATA_KEYVAULT
        ResourceType.DATA_KEYVAULT_CERTIFICATES: None,
        ResourceType.DATA_KEYVAULT_KEYS: None,
        ResourceType.DATA_KEYVAULT_SECRETS: None,
        ResourceType.DATA_KEYVAULT: '2016-10-01',
        ResourceType.DATA_STORAGE: '2017-11-09',
        ResourceType.DATA_STORAGE_BLOB: '2017-11-09',
        ResourceType.DATA_STORAGE_FILEDATALAKE: '2017-11-09',
        ResourceType.DATA_STORAGE_FILESHARE: '2017-11-09',
        ResourceType.DATA_STORAGE_QUEUE: '2017-11-09',
        ResourceType.DATA_COSMOS_TABLE: '2017-04-17',
        # Full MultiAPI support is not done in AppService, the line below is merely
        # to have commands show up in the hybrid profile which happens to have the latest
        # API versions
        ResourceType.MGMT_APPSERVICE: '2018-02-01',
        ResourceType.MGMT_EVENTHUB: '2022-01-01-preview',
        ResourceType.MGMT_SERVICEBUS: '2022-10-01-preview',
        ResourceType.MGMT_IOTHUB: '2019-03-22',
        ResourceType.MGMT_DATABOXEDGE: '2019-08-01'
    },
    '2018-03-01-hybrid': {
        ResourceType.MGMT_STORAGE: '2016-01-01',
        ResourceType.MGMT_NETWORK: '2017-10-01',
        ResourceType.MGMT_COMPUTE: SDKProfile('2017-03-30'),
        ResourceType.MGMT_MSI: '2018-11-30',
        ResourceType.MGMT_RESOURCE_LINKS: '2016-09-01',
        ResourceType.MGMT_RESOURCE_LOCKS: '2016-09-01',
        ResourceType.MGMT_RESOURCE_POLICY: '2016-12-01',
        ResourceType.MGMT_RESOURCE_RESOURCES: '2018-02-01',
        ResourceType.MGMT_RESOURCE_SUBSCRIPTIONS: '2016-06-01',
        ResourceType.MGMT_RESOURCE_TEMPLATESPECS: '2015-01-01',
        ResourceType.MGMT_RESOURCE_PRIVATELINKS: '2020-05-01',
        ResourceType.MGMT_RESOURCE_MANAGEDAPPLICATIONS: '2019-07-01',
        ResourceType.MGMT_NETWORK_DNS: '2016-04-01',
        ResourceType.MGMT_KEYVAULT: '2016-10-01',
        ResourceType.MGMT_AUTHORIZATION: SDKProfile('2015-07-01', {
            'classic_administrators': '2015-06-01'
        }),
        # The order does make things different.
        # Please keep ResourceType.DATA_KEYVAULT_KEYS before ResourceType.DATA_KEYVAULT
        ResourceType.DATA_KEYVAULT_CERTIFICATES: None,
        ResourceType.DATA_KEYVAULT_KEYS: None,
        ResourceType.DATA_KEYVAULT_SECRETS: None,
        ResourceType.DATA_KEYVAULT: '2016-10-01',
        ResourceType.DATA_STORAGE: '2017-04-17',
        ResourceType.DATA_STORAGE_BLOB: '2017-04-17',
        ResourceType.DATA_STORAGE_FILEDATALAKE: '2017-04-17',
        ResourceType.DATA_STORAGE_FILESHARE: '2017-04-17',
        ResourceType.DATA_STORAGE_QUEUE: '2017-04-17',
        ResourceType.DATA_COSMOS_TABLE: '2017-04-17'
    },
    '2017-03-09-profile': {
        ResourceType.MGMT_STORAGE: '2016-01-01',
        ResourceType.MGMT_NETWORK: '2015-06-15',
        ResourceType.MGMT_COMPUTE: SDKProfile('2016-03-30'),
        ResourceType.MGMT_MSI: '2018-11-30',
        ResourceType.MGMT_RESOURCE_LINKS: '2016-09-01',
        ResourceType.MGMT_RESOURCE_LOCKS: '2015-01-01',
        ResourceType.MGMT_RESOURCE_POLICY: '2015-10-01-preview',
        ResourceType.MGMT_RESOURCE_RESOURCES: '2016-02-01',
        ResourceType.MGMT_RESOURCE_SUBSCRIPTIONS: '2016-06-01',
        ResourceType.MGMT_RESOURCE_PRIVATELINKS: '2020-05-01',
        ResourceType.MGMT_RESOURCE_TEMPLATESPECS: '2015-01-01',
        ResourceType.MGMT_RESOURCE_MANAGEDAPPLICATIONS: '2019-07-01',
        ResourceType.MGMT_NETWORK_DNS: '2016-04-01',
        ResourceType.MGMT_KEYVAULT: '2016-10-01',
        ResourceType.MGMT_AUTHORIZATION: SDKProfile('2015-07-01', {
            'classic_administrators': '2015-06-01'
        }),
        # The order does make things different.
        # Please keep ResourceType.DATA_KEYVAULT_KEYS before ResourceType.DATA_KEYVAULT
        ResourceType.DATA_KEYVAULT_CERTIFICATES: None,
        ResourceType.DATA_KEYVAULT_KEYS: None,
        ResourceType.DATA_KEYVAULT_SECRETS: None,
        ResourceType.DATA_KEYVAULT: '2016-10-01',
        ResourceType.DATA_STORAGE: '2015-04-05',
        ResourceType.DATA_STORAGE_BLOB: '2015-04-05',
        ResourceType.DATA_STORAGE_FILEDATALAKE: '2015-04-05',
        ResourceType.DATA_STORAGE_FILESHARE: '2015-04-05',
        ResourceType.DATA_STORAGE_QUEUE: '2015-04-05'
    }
}


# We should avoid using ad hoc API versions,
# use the version in a profile as much as possible.
AD_HOC_API_VERSIONS = {
    ResourceType.MGMT_CONTAINERREGISTRY: {
        # src/azure-cli/azure/cli/command_modules/acr/_client_factory.py:8
        'VERSION_2019_05_01_PREVIEW': "2019-05-01-preview",
        'VERSION_2019_06_01_PREVIEW': "2019-06-01-preview",
        'VERSION_2020_11_01_PREVIEW': "2020-11-01-preview",
        'VERSION_2021_08_01_PREVIEW': "2021-08-01-preview",
        'VERSION_2022_02_01_PREVIEW': "2022-02-01-preview",
    },
    ResourceType.MGMT_CONTAINERSERVICE: {
        # src/azure-cli/azure/cli/command_modules/acs/tests/latest/test_custom.py:50
        'ManagedClusterAddonProfile': '2020-03-01',
    },
    ResourceType.MGMT_MSI: {
        'user_assigned_identities': '2022-01-31-preview',
    }
}


class _ApiVersions:  # pylint: disable=too-few-public-methods
    def __init__(self, client_type, sdk_profile, post_process):
        self._client_type = client_type
        self._sdk_profile = sdk_profile
        self._post_process = post_process
        self._operations_groups_value = None
        self._resolved = False

    def _resolve(self):
        if self._resolved:
            return

        self._operations_groups_value = {}
        for operation_group_name, operation_type in self._client_type.__dict__.items():
            if not isinstance(operation_type, property):
                continue

            value_to_save = self._sdk_profile.profile.get(
                operation_group_name,
                self._sdk_profile.default_api_version
            )
            self._operations_groups_value[operation_group_name] = self._post_process(value_to_save)
        self._resolved = True

    def __getattr__(self, item):
        try:
            self._resolve()
            return self._operations_groups_value[item]
        except KeyError:
            raise AttributeError('Attribute {} does not exist.'.format(item))


def _get_api_version_tuple(resource_type, sdk_profile, post_process=lambda x: x):
    """Return a _ApiVersion instance where key are operation group and value are api version."""
    return _ApiVersions(client_type=get_client_class(resource_type),
                        sdk_profile=sdk_profile,
                        post_process=post_process)


def get_api_version(api_profile, resource_type, as_sdk_profile=False):
    """Get the API version of a resource type given an API profile.

    :param api_profile: The name of the API profile.
    :type api_profile: str.
    :param resource_type: The resource type.
    :type resource_type: ResourceType.
    :returns:  str -- the API version.
    :raises: APIVersionException
    """
    try:
        api_version = AZURE_API_PROFILES[api_profile][resource_type]
        if as_sdk_profile:
            return api_version  # Could be SDKProfile or string
        if isinstance(api_version, SDKProfile):
            api_version = _get_api_version_tuple(resource_type, api_version)
        return api_version
    except KeyError:
        raise APIVersionException(resource_type, api_profile)


@total_ordering
class _SemVerAPIFormat:
    """Basic semver x.y.z API format.
    Supports x, or x.y, or x.y.z
    """

    def __init__(self, api_version_str):
        try:
            parts = api_version_str.split('.')
            parts += [0, 0]  # At worst never read, at best minor/patch
            self.major = int(parts[0])
            self.minor = int(parts[1])
            self.patch = int(parts[2])
        except (ValueError, TypeError):
            raise ValueError('The API version {} is not in a '
                             'semver format'.format(api_version_str))

    def __eq__(self, other):
        return (self.major, self.minor, self.patch) == (other.major, other.minor, other.patch)

    def __lt__(self, other):
        return (self.major, self.minor, self.patch) < (other.major, other.minor, other.patch)


@total_ordering  # pylint: disable=too-few-public-methods
class _DateAPIFormat:
    """ Class to support comparisons for API versions in
        YYYY-MM-DD, YYYY-MM-DD-preview, YYYY-MM-DD-profile, YYYY-MM-DD-profile-preview
        or any string that starts with YYYY-MM-DD format. A special case is made for 'latest'.
    """

    def __init__(self, api_version_str):
        try:
            self.latest = self.preview = False
            self.yyyy = self.mm = self.dd = None
            if api_version_str == 'latest':
                self.latest = True
            else:
                if 'preview' in api_version_str:
                    self.preview = True
                parts = api_version_str.split('-')
                self.yyyy = int(parts[0])
                self.mm = int(parts[1])
                self.dd = int(parts[2])
        except (ValueError, TypeError):
            raise ValueError('The API version {} is not in a '
                             'supported format'.format(api_version_str))

    def __eq__(self, other):
        return self.latest == other.latest and self.yyyy == other.yyyy and self.mm == other.mm and \
            self.dd == other.dd and self.preview == other.preview

    def __lt__(self, other):  # pylint: disable=too-many-return-statements
        if self.latest or other.latest:
            if not self.latest and other.latest:
                return True
            if self.latest and not other.latest:
                return False
            return False
        if self.yyyy < other.yyyy:
            return True
        if self.yyyy == other.yyyy:
            if self.mm < other.mm:
                return True
            if self.mm == other.mm:
                if self.dd < other.dd:
                    return True
                if self.dd == other.dd:
                    if self.preview and not other.preview:
                        return True
        return False


def _parse_api_version(api_version):
    """Will try to parse it as a date, and if not working
    as semver, and if still not working raise.
    """
    try:
        return _DateAPIFormat(api_version)
    except ValueError:
        return _SemVerAPIFormat(api_version)


def _cross_api_format_less_than(api_version, other):
    """LT strategy that supports if types are different.

    For now, let's assume that any Semver is higher than any DateAPI
    This fits KeyVault, if later we have a counter-example we'll update
    """
    api_version = _parse_api_version(api_version)
    other = _parse_api_version(other)

    if type(api_version) is type(other):
        return api_version < other
    return isinstance(api_version, _DateAPIFormat) and isinstance(other, _SemVerAPIFormat)


def _validate_api_version(api_version_str, min_api=None, max_api=None):
    """Validate if api_version is inside the interval min_api/max_api.
    """
    if min_api and _cross_api_format_less_than(api_version_str, min_api):
        return False
    if max_api and _cross_api_format_less_than(max_api, api_version_str):
        return False
    return True


def supported_api_version(api_profile, resource_type, min_api=None, max_api=None, operation_group=None):
    """
    Returns True if current API version for the resource type satisfies min/max range.
    To compare profile versions, set resource type to None.
    Can return a tuple<operation_group, bool> if the resource_type supports SDKProfile.
    note: Currently supports YYYY-MM-DD, YYYY-MM-DD-preview, YYYY-MM-DD-profile
    or YYYY-MM-DD-profile-preview  formatted strings.
    """
    if not isinstance(resource_type, (ResourceType, CustomResourceType)) and resource_type != PROFILE_TYPE:
        raise ValueError("'resource_type' is required.")
    if min_api is None and max_api is None:
        raise ValueError('At least a min or max version must be specified')
    api_version_obj = get_api_version(api_profile, resource_type, as_sdk_profile=True) \
        if isinstance(resource_type, (ResourceType, CustomResourceType)) else api_profile
    if isinstance(api_version_obj, SDKProfile):
        api_version_obj = api_version_obj.profile.get(operation_group or '', api_version_obj.default_api_version)
    return _validate_api_version(api_version_obj, min_api, max_api)


def supported_resource_type(api_profile, resource_type):
    if api_profile == 'latest' or resource_type is None:
        return True
    try:
        return bool(AZURE_API_PROFILES[api_profile][resource_type])
    except KeyError:
        return False


def _get_attr(sdk_path, mod_attr_path, checked=True):
    try:
        attr_mod, attr_path = mod_attr_path.split('#') \
            if '#' in mod_attr_path else (mod_attr_path, '')
        full_mod_path = '{}.{}'.format(sdk_path, attr_mod) if attr_mod else sdk_path
        op = import_module(full_mod_path)
        if attr_path:
            # Only load attributes if needed
            for part in attr_path.split('.'):
                op = getattr(op, part)
        return op
    except (ImportError, AttributeError) as ex:
        import traceback
        logger.debug(traceback.format_exc())
        if checked:
            return None
        raise ex


def get_client_class(resource_type):
    return _get_attr(resource_type.import_prefix, '#' + resource_type.client_name)


def get_versioned_sdk_path(api_profile, resource_type, operation_group=None):
    """ Patch the unversioned sdk path to include the appropriate API version for the
        resource type in question.
        e.g. Converts azure.mgmt.storage.operations.storage_accounts_operations to
                      azure.mgmt.storage.v2016_12_01.operations.storage_accounts_operations
                      azure.keyvault.v7_0.models.KeyVault
    """
    api_version = get_api_version(api_profile, resource_type)
    if api_version is None:
        return resource_type.import_prefix
    if isinstance(api_version, _ApiVersions):
        if operation_group is None:
            raise ValueError("operation_group is required for resource type '{}'".format(resource_type))
        api_version = getattr(api_version, operation_group)
    return '{}.v{}'.format(resource_type.import_prefix, api_version.replace('-', '_').replace('.', '_'))


def get_versioned_sdk(api_profile, resource_type, *attr_args, **kwargs):
    checked = kwargs.get('checked', True)
    sub_mod_prefix = kwargs.get('mod', None)
    operation_group = kwargs.get('operation_group', None)
    sdk_path = get_versioned_sdk_path(api_profile, resource_type, operation_group)
    if not attr_args:
        # No attributes to load. Return the versioned sdk
        return import_module(sdk_path)
    results = []
    for mod_attr_path in attr_args:
        if sub_mod_prefix and '#' not in mod_attr_path:
            mod_attr_path = '{}#{}'.format(sub_mod_prefix, mod_attr_path)
        loaded_obj = _get_attr(sdk_path, mod_attr_path, checked)
        results.append(loaded_obj)
    return results[0] if len(results) == 1 else results<|MERGE_RESOLUTION|>--- conflicted
+++ resolved
@@ -170,9 +170,6 @@
             'gallery_image_versions': '2022-03-03',
             'gallery_applications': '2021-07-01',
             'gallery_application_versions': '2022-01-03',
-<<<<<<< HEAD
-            'virtual_machine_scale_sets': '2022-11-01',
-            'shared_galleries': '2022-01-03',
             'gallery_sharing_profile': '2022-03-03',
             'shared_gallery_image_versions': '2022-03-03',
             'community_galleries': '2022-03-03',
@@ -182,10 +179,8 @@
             'capacity_reservations': '2022-11-01',
             'restore_points': '2022-11-01',
             'restore_point_collections': '2022-11-01',
-=======
             'shared_galleries': '2022-01-03',
             'virtual_machine_scale_sets': '2023-03-01',
->>>>>>> aee788b9
         }),
         ResourceType.MGMT_RESOURCE_FEATURES: '2021-07-01',
         ResourceType.MGMT_RESOURCE_LINKS: '2016-09-01',
