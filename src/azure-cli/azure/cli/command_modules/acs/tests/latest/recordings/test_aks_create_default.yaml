interactions:
- request:
    body: null
    headers:
      Accept:
      - application/json
      Accept-Encoding:
      - gzip, deflate
      CommandName:
      - aks create
      Connection:
      - keep-alive
      ParameterSetName:
      - --resource-group --name --location --node-count --ssh-key-value --tags --nodepool-labels
        --nodepool-tags
      User-Agent:
      - AZURECLI/2.69.0 azsdk-python-core/1.31.0 Python/3.12.9 (Windows-10-10.0.19045-SP0)
    method: GET
    uri: https://management.azure.com/subscriptions/00000000-0000-0000-0000-000000000000/resourceGroups/clitest000001/providers/Microsoft.ContainerService/managedClusters/cliakstest000002?api-version=2024-10-01
  response:
    body:
      string: '{"error":{"code":"ResourceNotFound","message":"The Resource ''Microsoft.ContainerService/managedClusters/cliakstest000002''
        under resource group ''clitest000001'' was not found. For more details please
        go to https://aka.ms/ARMResourceNotFoundFix"}}'
    headers:
      cache-control:
      - no-cache
      content-length:
      - '244'
      content-type:
      - application/json; charset=utf-8
      date:
      - Fri, 21 Feb 2025 13:14:08 GMT
      expires:
      - '-1'
      pragma:
      - no-cache
      strict-transport-security:
      - max-age=31536000; includeSubDomains
      x-content-type-options:
      - nosniff
      x-ms-failure-cause:
      - gateway
    status:
      code: 404
      message: Not Found
- request:
    body: '{"tags": {"key1": "value1"}, "location": "westus2", "identity": {"type":
      "SystemAssigned"}, "properties": {"kubernetesVersion": "", "dnsPrefix": "cliakstest-clitestkz4ki4dxj-0b1f64",
      "agentPoolProfiles": [{"count": 1, "vmSize": "Standard_DS2_v2", "osType": "Linux",
      "enableAutoScaling": false, "type": "VirtualMachineScaleSets", "mode": "System",
      "orchestratorVersion": "", "upgradeSettings": {}, "enableNodePublicIP": false,
      "scaleSetPriority": "Regular", "scaleSetEvictionPolicy": "Delete", "spotMaxPrice":
      -1.0, "tags": {"tag1": "tv1", "tag2": "tv2"}, "nodeLabels": {"label1": "value1",
      "label2": "value2"}, "nodeTaints": [], "enableEncryptionAtHost": false, "enableUltraSSD":
      false, "enableFIPS": false, "name": "nodepool1"}], "linuxProfile": {"adminUsername":
      "azureuser", "ssh": {"publicKeys": [{"keyData": "ssh-rsa AAAAB3NzaC1yc2EAAAADAQABAAACAQCbIg1guRHbI0lV11wWDt1r2cUdcNd27CJsg+SfgC7miZeubtwUhbsPdhMQsfDyhOWHq1+ZL0M+nJZV63d/1dhmhtgyOqejUwrPlzKhydsbrsdUor+JmNJDdW01v7BXHyuymT8G4s09jCasNOwiufbP/qp72ruu0bIA1nySsvlf9pCQAuFkAnVnf/rFhUlOkhtRpwcq8SUNY2zRHR/EKb/4NWY1JzR4sa3q2fWIJdrrX0DvLoa5g9bIEd4Df79ba7v+yiUBOS0zT2ll+z4g9izHK3EO5d8hL4jYxcjKs+wcslSYRWrascfscLgMlMGh0CdKeNTDjHpGPncaf3Z+FwwwjWeuiNBxv7bJo13/8B/098KlVDl4GZqsoBCEjPyJfV6hO0y/LkRGkk7oHWKgeWAfKtfLItRp00eZ4fcJNK9kCaSMmEugoZWcI7NGbZXzqFWqbpRI7NcDP9+WIQ+i9U5vqWsqd/zng4kbuAJ6UuKqIzB0upYrLShfQE3SAck8oaLhJqqq56VfDuASNpJKidV+zq27HfSBmbXnkR/5AK337dc3MXKJypoK/QPMLKUAP5XLPbs+NddJQV7EZXd29DLgp+fRIg3edpKdO7ZErWhv7d+3Kws+e1Y+ypmR2WIVSwVyBEUfgv2C8Ts9gnTF4pNcEY/S2aBicz5Ew2+jdyGNQQ==
      test@example.com\n"}]}}, "addonProfiles": {}, "enableRBAC": true, "networkProfile":
      {"podCidr": "10.244.0.0/16", "serviceCidr": "10.0.0.0/16", "dnsServiceIP": "10.0.0.10",
      "outboundType": "loadBalancer", "loadBalancerSku": "standard"}, "disableLocalAccounts":
      false, "storageProfile": {}}}'
    headers:
      Accept:
      - application/json
      Accept-Encoding:
      - gzip, deflate
      CommandName:
      - aks create
      Connection:
      - keep-alive
      Content-Length:
      - '1828'
      Content-Type:
      - application/json
      ParameterSetName:
      - --resource-group --name --location --node-count --ssh-key-value --tags --nodepool-labels
        --nodepool-tags
      User-Agent:
      - AZURECLI/2.69.0 azsdk-python-core/1.31.0 Python/3.12.9 (Windows-10-10.0.19045-SP0)
    method: PUT
    uri: https://management.azure.com/subscriptions/00000000-0000-0000-0000-000000000000/resourceGroups/clitest000001/providers/Microsoft.ContainerService/managedClusters/cliakstest000002?api-version=2024-10-01
  response:
    body:
      string: "{\n \"id\": \"/subscriptions/00000000-0000-0000-0000-000000000000/resourcegroups/clitest000001/providers/Microsoft.ContainerService/managedClusters/cliakstest000002\",\n
        \"location\": \"westus2\",\n \"name\": \"cliakstest000002\",\n \"tags\": {\n
        \ \"key1\": \"value1\"\n },\n \"type\": \"Microsoft.ContainerService/ManagedClusters\",\n
        \"properties\": {\n  \"provisioningState\": \"Creating\",\n  \"powerState\":
        {\n   \"code\": \"Running\"\n  },\n  \"kubernetesVersion\": \"1.30\",\n  \"currentKubernetesVersion\":
        \"1.30.9\",\n  \"dnsPrefix\": \"cliakstest-clitestkz4ki4dxj-0b1f64\",\n  \"fqdn\":
        \"cliakstest-clitestkz4ki4dxj-0b1f64-ekffuywr.hcp.westus2.azmk8s.io\",\n  \"azurePortalFQDN\":
        \"cliakstest-clitestkz4ki4dxj-0b1f64-ekffuywr.portal.hcp.westus2.azmk8s.io\",\n
        \ \"agentPoolProfiles\": [\n   {\n    \"name\": \"nodepool1\",\n    \"count\":
        1,\n    \"vmSize\": \"Standard_DS2_v2\",\n    \"osDiskSizeGB\": 128,\n    \"osDiskType\":
        \"Managed\",\n    \"kubeletDiskType\": \"OS\",\n    \"maxPods\": 250,\n    \"type\":
        \"VirtualMachineScaleSets\",\n    \"enableAutoScaling\": false,\n    \"scaleDownMode\":
        \"Delete\",\n    \"provisioningState\": \"Creating\",\n    \"powerState\":
        {\n     \"code\": \"Running\"\n    },\n    \"orchestratorVersion\": \"1.30\",\n
        \   \"currentOrchestratorVersion\": \"1.30.9\",\n    \"enableNodePublicIP\":
        false,\n    \"tags\": {\n     \"tag1\": \"tv1\",\n     \"tag2\": \"tv2\"\n
        \   },\n    \"nodeLabels\": {\n     \"label1\": \"value1\",\n     \"label2\":
        \"value2\"\n    },\n    \"mode\": \"System\",\n    \"enableEncryptionAtHost\":
        false,\n    \"enableUltraSSD\": false,\n    \"osType\": \"Linux\",\n    \"osSKU\":
        \"Ubuntu\",\n    \"nodeImageVersion\": \"AKSUbuntu-2204gen2containerd-202502.03.0\",\n
        \   \"upgradeSettings\": {\n     \"maxSurge\": \"10%\"\n    },\n    \"enableFIPS\":
        false,\n    \"securityProfile\": {\n     \"enableVTPM\": false,\n     \"enableSecureBoot\":
        false\n    }\n   }\n  ],\n  \"linuxProfile\": {\n   \"adminUsername\": \"azureuser\",\n
        \  \"ssh\": {\n    \"publicKeys\": [\n     {\n      \"keyData\": \"ssh-rsa
        AAAAB3NzaC1yc2EAAAADAQABAAACAQCbIg1guRHbI0lV11wWDt1r2cUdcNd27CJsg+SfgC7miZeubtwUhbsPdhMQsfDyhOWHq1+ZL0M+nJZV63d/1dhmhtgyOqejUwrPlzKhydsbrsdUor+JmNJDdW01v7BXHyuymT8G4s09jCasNOwiufbP/qp72ruu0bIA1nySsvlf9pCQAuFkAnVnf/rFhUlOkhtRpwcq8SUNY2zRHR/EKb/4NWY1JzR4sa3q2fWIJdrrX0DvLoa5g9bIEd4Df79ba7v+yiUBOS0zT2ll+z4g9izHK3EO5d8hL4jYxcjKs+wcslSYRWrascfscLgMlMGh0CdKeNTDjHpGPncaf3Z+FwwwjWeuiNBxv7bJo13/8B/098KlVDl4GZqsoBCEjPyJfV6hO0y/LkRGkk7oHWKgeWAfKtfLItRp00eZ4fcJNK9kCaSMmEugoZWcI7NGbZXzqFWqbpRI7NcDP9+WIQ+i9U5vqWsqd/zng4kbuAJ6UuKqIzB0upYrLShfQE3SAck8oaLhJqqq56VfDuASNpJKidV+zq27HfSBmbXnkR/5AK337dc3MXKJypoK/QPMLKUAP5XLPbs+NddJQV7EZXd29DLgp+fRIg3edpKdO7ZErWhv7d+3Kws+e1Y+ypmR2WIVSwVyBEUfgv2C8Ts9gnTF4pNcEY/S2aBicz5Ew2+jdyGNQQ==
        test@example.com\\n\"\n     }\n    ]\n   }\n  },\n  \"servicePrincipalProfile\":
        {\n   \"clientId\":\"00000000-0000-0000-0000-000000000001\"\n  },\n  \"nodeResourceGroup\":
        \"MC_clitest000001_cliakstest000002_westus2\",\n  \"enableRBAC\": true,\n
        \ \"supportPlan\": \"KubernetesOfficial\",\n  \"networkProfile\": {\n   \"networkPlugin\":
        \"azure\",\n   \"networkPluginMode\": \"overlay\",\n   \"networkPolicy\":
        \"none\",\n   \"networkDataplane\": \"azure\",\n   \"loadBalancerSku\": \"standard\",\n
        \  \"loadBalancerProfile\": {\n    \"managedOutboundIPs\": {\n     \"count\":
        1\n    },\n    \"backendPoolType\": \"nodeIPConfiguration\"\n   },\n   \"podCidr\":
        \"10.244.0.0/16\",\n   \"serviceCidr\": \"10.0.0.0/16\",\n   \"dnsServiceIP\":
        \"10.0.0.10\",\n   \"outboundType\": \"loadBalancer\",\n   \"podCidrs\": [\n
        \   \"10.244.0.0/16\"\n   ],\n   \"serviceCidrs\": [\n    \"10.0.0.0/16\"\n
        \  ],\n   \"ipFamilies\": [\n    \"IPv4\"\n   ]\n  },\n  \"maxAgentPools\":
        100,\n  \"autoUpgradeProfile\": {\n   \"nodeOSUpgradeChannel\": \"NodeImage\"\n
        \ },\n  \"disableLocalAccounts\": false,\n  \"securityProfile\": {},\n  \"storageProfile\":
        {\n   \"diskCSIDriver\": {\n    \"enabled\": true\n   },\n   \"fileCSIDriver\":
        {\n    \"enabled\": true\n   },\n   \"snapshotController\": {\n    \"enabled\":
        true\n   }\n  },\n  \"oidcIssuerProfile\": {\n   \"enabled\": false\n  },\n
        \ \"workloadAutoScalerProfile\": {},\n  \"resourceUID\": \"67b87c258b294800018ca487\",\n
        \ \"metricsProfile\": {\n   \"costAnalysis\": {\n    \"enabled\": false\n
        \  }\n  }\n },\n \"identity\": {\n  \"type\": \"SystemAssigned\",\n  \"principalId\":\"00000000-0000-0000-0000-000000000001\",\n
        \ \"tenantId\": \"54826b22-38d6-4fb2-bad9-b7b93a3e9c5a\"\n },\n \"sku\": {\n
        \ \"name\": \"Base\",\n  \"tier\": \"Free\"\n }\n}"
    headers:
      azure-asyncoperation:
      - https://management.azure.com/subscriptions/00000000-0000-0000-0000-000000000000/providers/Microsoft.ContainerService/locations/westus2/operations/335c1d53-cdae-4201-8abc-4a0325fff0fd?api-version=2016-03-30&t=638757404554811814&c=MIIHhjCCBm6gAwIBAgITfAaX0D2c-iM1n_047QAABpfQPTANBgkqhkiG9w0BAQsFADBEMRMwEQYKCZImiZPyLGQBGRYDR0JMMRMwEQYKCZImiZPyLGQBGRYDQU1FMRgwFgYDVQQDEw9BTUUgSW5mcmEgQ0EgMDUwHhcNMjUwMTIzMTIzMzI3WhcNMjUwNDIzMTIzMzI3WjBAMT4wPAYDVQQDEzVhc3luY29wZXJhdGlvbnNpZ25pbmdjZXJ0aWZpY2F0ZS5tYW5hZ2VtZW50LmF6dXJlLmNvbTCCASIwDQYJKoZIhvcNAQEBBQADggEPADCCAQoCggEBAMT6cGM0B3y7ALaE-Skle4LGL_KvvE0RUfR5t5rwMeM3CUzeYQjKDViOQv-6ECcNTQ188o9xa72JZw6T10LTAadlAlNEt-D4ZgXojTXXdRtgYN-AZ-uCCkJCPAJEWs5EDD7mSbt4aK42yALzlx5HkO8DReVYve0sKKD5r_M3y_OScnMTmV2SqALMQFfQHE2BCDOEjnPMJyRgh-7NvAqTuj-04DaveAIZSPJ9ljaYUCJ6fuyHJpPPDJvqzMYvVtE8OSAbxMClc2r5faOd2VDJXmbWWCx5jgb6bsGk0OJlSYIWH4DG7ERimIDapcgwLFJy4o8a8bkK0bi9A_5dTellBPUCAwEAAaOCBHMwggRvMCcGCSsGAQQBgjcVCgQaMBgwCgYIKwYBBQUHAwIwCgYIKwYBBQUHAwEwPAYJKwYBBAGCNxUHBC8wLQYlKwYBBAGCNxUIhpDjDYTVtHiE8Ys-hZvdFs6dEoFgh8fIENbYcQIBZAIBBjCCAcsGCCsGAQUFBwEBBIIBvTCCAbkwYwYIKwYBBQUHMAKGV2h0dHA6Ly9jcmwubWljcm9zb2Z0LmNvbS9wa2lpbmZyYS9DZXJ0cy9DTzFQS0lJTlRDQTAxLkFNRS5HQkxfQU1FJTIwSW5mcmElMjBDQSUyMDA1LmNydDBTBggrBgEFBQcwAoZHaHR0cDovL2NybDEuYW1lLmdibC9haWEvQ08xUEtJSU5UQ0EwMS5BTUUuR0JMX0FNRSUyMEluZnJhJTIwQ0ElMjAwNS5jcnQwUwYIKwYBBQUHMAKGR2h0dHA6Ly9jcmwyLmFtZS5nYmwvYWlhL0NPMVBLSUlOVENBMDEuQU1FLkdCTF9BTUUlMjBJbmZyYSUyMENBJTIwMDUuY3J0MFMGCCsGAQUFBzAChkdodHRwOi8vY3JsMy5hbWUuZ2JsL2FpYS9DTzFQS0lJTlRDQTAxLkFNRS5HQkxfQU1FJTIwSW5mcmElMjBDQSUyMDA1LmNydDBTBggrBgEFBQcwAoZHaHR0cDovL2NybDQuYW1lLmdibC9haWEvQ08xUEtJSU5UQ0EwMS5BTUUuR0JMX0FNRSUyMEluZnJhJTIwQ0ElMjAwNS5jcnQwHQYDVR0OBBYEFM-T8L9nIeCFTohGWTDyVFKymXV6MA4GA1UdDwEB_wQEAwIFoDCCASYGA1UdHwSCAR0wggEZMIIBFaCCARGgggENhj9odHRwOi8vY3JsLm1pY3Jvc29mdC5jb20vcGtpaW5mcmEvQ1JML0FNRSUyMEluZnJhJTIwQ0ElMjAwNS5jcmyGMWh0dHA6Ly9jcmwxLmFtZS5nYmwvY3JsL0FNRSUyMEluZnJhJTIwQ0ElMjAwNS5jcmyGMWh0dHA6Ly9jcmwyLmFtZS5nYmwvY3JsL0FNRSUyMEluZnJhJTIwQ0ElMjAwNS5jcmyGMWh0dHA6Ly9jcmwzLmFtZS5nYmwvY3JsL0FNRSUyMEluZnJhJTIwQ0ElMjAwNS5jcmyGMWh0dHA6Ly9jcmw0LmFtZS5nYmwvY3JsL0FNRSUyMEluZnJhJTIwQ0ElMjAwNS5jcmwwgZ0GA1UdIASBlTCBkjAMBgorBgEEAYI3ewEBMGYGCisGAQQBgjd7AgIwWDBWBggrBgEFBQcCAjBKHkgAMwAzAGUAMAAxADkAMgAxAC0ANABkADYANAAtADQAZgA4AGMALQBhADAANQA1AC0ANQBiAGQAYQBmAGYAZAA1AGUAMwAzAGQwDAYKKwYBBAGCN3sDAjAMBgorBgEEAYI3ewQCMB8GA1UdIwQYMBaAFHrWGYUoeWxxdh5g-PNL76IFQhYdMB0GA1UdJQQWMBQGCCsGAQUFBwMCBggrBgEFBQcDATANBgkqhkiG9w0BAQsFAAOCAQEAL5-mSvqTMKZ-yWP_ZT759pg-E4fR6CLCeXO0jrmpqWWL7kI50BvqMxrc_lgbkvtph9Pxa7ubGsAa1Exeoi8qx0ROCtQv-NyhNyDLePoY5JfVD6QGmvlnIziXrlYvbbnilY_vo-wieWJGJhuESMEaTphDiHpFdEuA2NZNxyxXsQV5fUpa2Rls0wrtnmPPIzhMrpswh3rBEnbxvlgC6SUihf90jSN_Hkn0T201tVzyjd5G1RK9QNqmdL0lKL-OZm8rpl-nwepifa5s6-Qa7cwTV2CMjAXPtsPHtNsPXvte52PFBn_dZiXBQN2njTerWOgNEpj5mIZ-nr3-pWeHhqAXSQ&s=SgFJWhiM4cw-ctPpGEHX3TPZMv3XSxRdH7dkyiLs4NNPiaMXjm7UOjHpnYHygft_NSkuRFdA995v8ZX3n29U5EC1R2zEzJFS9C4Iso0LF7Sudls5nExGEQ9G6_2lNyq89TnFuiIA6da9f0E8GmlfzPtV9HLojTs92p2xKVCSx44kH4lDbv82wRXvz_3KEy8YKd8IQgO73Bj1Ckepjrr4A4wFYT3xUQkoxP8dMreB2RVYE9zB4PUy1sONMvjA8fdlVe7vOMYRtDbZ8oe_kq-wGtJGb9Uh70ekIWx92HJ6BjrS7xMN_lQhkLVQuKKUIblshEIqy9YURsSbDbKRZf6hVQ&h=o_Op-FkV0GLHE7fAdfGjoEOcL47KK_-KSdzKOwX2CYs
      cache-control:
      - no-cache
      content-length:
      - '4129'
      content-type:
      - application/json
      date:
      - Fri, 21 Feb 2025 13:14:15 GMT
      expires:
      - '-1'
      pragma:
      - no-cache
      strict-transport-security:
      - max-age=31536000; includeSubDomains
      x-content-type-options:
      - nosniff
      x-ms-operation-identifier:
      - tenantId=54826b22-38d6-4fb2-bad9-b7b93a3e9c5a,objectId=a7250e3a-0e5e-48e2-9a34-45f1f5e1a91e/eastus2euap/20df9ad8-5ce5-434a-bfdd-a2838c751570
      x-ms-ratelimit-remaining-subscription-global-writes:
      - '2999'
      x-ms-ratelimit-remaining-subscription-writes:
      - '199'
    status:
      code: 201
      message: Created
- request:
    body: null
    headers:
      Accept:
      - '*/*'
      Accept-Encoding:
      - gzip, deflate
      CommandName:
      - aks create
      Connection:
      - keep-alive
      ParameterSetName:
      - --resource-group --name --location --node-count --ssh-key-value --tags --nodepool-labels
        --nodepool-tags
      User-Agent:
      - AZURECLI/2.69.0 azsdk-python-core/1.31.0 Python/3.12.9 (Windows-10-10.0.19045-SP0)
    method: GET
    uri: https://management.azure.com/subscriptions/00000000-0000-0000-0000-000000000000/providers/Microsoft.ContainerService/locations/westus2/operations/335c1d53-cdae-4201-8abc-4a0325fff0fd?api-version=2016-03-30&t=638757404554811814&c=MIIHhjCCBm6gAwIBAgITfAaX0D2c-iM1n_047QAABpfQPTANBgkqhkiG9w0BAQsFADBEMRMwEQYKCZImiZPyLGQBGRYDR0JMMRMwEQYKCZImiZPyLGQBGRYDQU1FMRgwFgYDVQQDEw9BTUUgSW5mcmEgQ0EgMDUwHhcNMjUwMTIzMTIzMzI3WhcNMjUwNDIzMTIzMzI3WjBAMT4wPAYDVQQDEzVhc3luY29wZXJhdGlvbnNpZ25pbmdjZXJ0aWZpY2F0ZS5tYW5hZ2VtZW50LmF6dXJlLmNvbTCCASIwDQYJKoZIhvcNAQEBBQADggEPADCCAQoCggEBAMT6cGM0B3y7ALaE-Skle4LGL_KvvE0RUfR5t5rwMeM3CUzeYQjKDViOQv-6ECcNTQ188o9xa72JZw6T10LTAadlAlNEt-D4ZgXojTXXdRtgYN-AZ-uCCkJCPAJEWs5EDD7mSbt4aK42yALzlx5HkO8DReVYve0sKKD5r_M3y_OScnMTmV2SqALMQFfQHE2BCDOEjnPMJyRgh-7NvAqTuj-04DaveAIZSPJ9ljaYUCJ6fuyHJpPPDJvqzMYvVtE8OSAbxMClc2r5faOd2VDJXmbWWCx5jgb6bsGk0OJlSYIWH4DG7ERimIDapcgwLFJy4o8a8bkK0bi9A_5dTellBPUCAwEAAaOCBHMwggRvMCcGCSsGAQQBgjcVCgQaMBgwCgYIKwYBBQUHAwIwCgYIKwYBBQUHAwEwPAYJKwYBBAGCNxUHBC8wLQYlKwYBBAGCNxUIhpDjDYTVtHiE8Ys-hZvdFs6dEoFgh8fIENbYcQIBZAIBBjCCAcsGCCsGAQUFBwEBBIIBvTCCAbkwYwYIKwYBBQUHMAKGV2h0dHA6Ly9jcmwubWljcm9zb2Z0LmNvbS9wa2lpbmZyYS9DZXJ0cy9DTzFQS0lJTlRDQTAxLkFNRS5HQkxfQU1FJTIwSW5mcmElMjBDQSUyMDA1LmNydDBTBggrBgEFBQcwAoZHaHR0cDovL2NybDEuYW1lLmdibC9haWEvQ08xUEtJSU5UQ0EwMS5BTUUuR0JMX0FNRSUyMEluZnJhJTIwQ0ElMjAwNS5jcnQwUwYIKwYBBQUHMAKGR2h0dHA6Ly9jcmwyLmFtZS5nYmwvYWlhL0NPMVBLSUlOVENBMDEuQU1FLkdCTF9BTUUlMjBJbmZyYSUyMENBJTIwMDUuY3J0MFMGCCsGAQUFBzAChkdodHRwOi8vY3JsMy5hbWUuZ2JsL2FpYS9DTzFQS0lJTlRDQTAxLkFNRS5HQkxfQU1FJTIwSW5mcmElMjBDQSUyMDA1LmNydDBTBggrBgEFBQcwAoZHaHR0cDovL2NybDQuYW1lLmdibC9haWEvQ08xUEtJSU5UQ0EwMS5BTUUuR0JMX0FNRSUyMEluZnJhJTIwQ0ElMjAwNS5jcnQwHQYDVR0OBBYEFM-T8L9nIeCFTohGWTDyVFKymXV6MA4GA1UdDwEB_wQEAwIFoDCCASYGA1UdHwSCAR0wggEZMIIBFaCCARGgggENhj9odHRwOi8vY3JsLm1pY3Jvc29mdC5jb20vcGtpaW5mcmEvQ1JML0FNRSUyMEluZnJhJTIwQ0ElMjAwNS5jcmyGMWh0dHA6Ly9jcmwxLmFtZS5nYmwvY3JsL0FNRSUyMEluZnJhJTIwQ0ElMjAwNS5jcmyGMWh0dHA6Ly9jcmwyLmFtZS5nYmwvY3JsL0FNRSUyMEluZnJhJTIwQ0ElMjAwNS5jcmyGMWh0dHA6Ly9jcmwzLmFtZS5nYmwvY3JsL0FNRSUyMEluZnJhJTIwQ0ElMjAwNS5jcmyGMWh0dHA6Ly9jcmw0LmFtZS5nYmwvY3JsL0FNRSUyMEluZnJhJTIwQ0ElMjAwNS5jcmwwgZ0GA1UdIASBlTCBkjAMBgorBgEEAYI3ewEBMGYGCisGAQQBgjd7AgIwWDBWBggrBgEFBQcCAjBKHkgAMwAzAGUAMAAxADkAMgAxAC0ANABkADYANAAtADQAZgA4AGMALQBhADAANQA1AC0ANQBiAGQAYQBmAGYAZAA1AGUAMwAzAGQwDAYKKwYBBAGCN3sDAjAMBgorBgEEAYI3ewQCMB8GA1UdIwQYMBaAFHrWGYUoeWxxdh5g-PNL76IFQhYdMB0GA1UdJQQWMBQGCCsGAQUFBwMCBggrBgEFBQcDATANBgkqhkiG9w0BAQsFAAOCAQEAL5-mSvqTMKZ-yWP_ZT759pg-E4fR6CLCeXO0jrmpqWWL7kI50BvqMxrc_lgbkvtph9Pxa7ubGsAa1Exeoi8qx0ROCtQv-NyhNyDLePoY5JfVD6QGmvlnIziXrlYvbbnilY_vo-wieWJGJhuESMEaTphDiHpFdEuA2NZNxyxXsQV5fUpa2Rls0wrtnmPPIzhMrpswh3rBEnbxvlgC6SUihf90jSN_Hkn0T201tVzyjd5G1RK9QNqmdL0lKL-OZm8rpl-nwepifa5s6-Qa7cwTV2CMjAXPtsPHtNsPXvte52PFBn_dZiXBQN2njTerWOgNEpj5mIZ-nr3-pWeHhqAXSQ&s=SgFJWhiM4cw-ctPpGEHX3TPZMv3XSxRdH7dkyiLs4NNPiaMXjm7UOjHpnYHygft_NSkuRFdA995v8ZX3n29U5EC1R2zEzJFS9C4Iso0LF7Sudls5nExGEQ9G6_2lNyq89TnFuiIA6da9f0E8GmlfzPtV9HLojTs92p2xKVCSx44kH4lDbv82wRXvz_3KEy8YKd8IQgO73Bj1Ckepjrr4A4wFYT3xUQkoxP8dMreB2RVYE9zB4PUy1sONMvjA8fdlVe7vOMYRtDbZ8oe_kq-wGtJGb9Uh70ekIWx92HJ6BjrS7xMN_lQhkLVQuKKUIblshEIqy9YURsSbDbKRZf6hVQ&h=o_Op-FkV0GLHE7fAdfGjoEOcL47KK_-KSdzKOwX2CYs
  response:
    body:
      string: "{\n \"name\": \"335c1d53-cdae-4201-8abc-4a0325fff0fd\",\n \"status\":
        \"InProgress\",\n \"startTime\": \"2025-02-21T13:14:15.0545427Z\"\n}"
    headers:
      cache-control:
      - no-cache
      content-length:
      - '122'
      content-type:
      - application/json
      date:
      - Fri, 21 Feb 2025 13:14:15 GMT
      expires:
      - '-1'
      pragma:
      - no-cache
      strict-transport-security:
      - max-age=31536000; includeSubDomains
      x-content-type-options:
      - nosniff
      x-ms-operation-identifier:
      - tenantId=54826b22-38d6-4fb2-bad9-b7b93a3e9c5a,objectId=a7250e3a-0e5e-48e2-9a34-45f1f5e1a91e/eastus2euap/4616e4be-d89a-474b-bb4f-941664c461a4
      x-ms-ratelimit-remaining-subscription-global-reads:
      - '3745'
    status:
      code: 200
      message: OK
- request:
    body: null
    headers:
      Accept:
      - '*/*'
      Accept-Encoding:
      - gzip, deflate
      CommandName:
      - aks create
      Connection:
      - keep-alive
      ParameterSetName:
      - --resource-group --name --location --node-count --ssh-key-value --tags --nodepool-labels
        --nodepool-tags
      User-Agent:
      - AZURECLI/2.69.0 azsdk-python-core/1.31.0 Python/3.12.9 (Windows-10-10.0.19045-SP0)
    method: GET
    uri: https://management.azure.com/subscriptions/00000000-0000-0000-0000-000000000000/providers/Microsoft.ContainerService/locations/westus2/operations/335c1d53-cdae-4201-8abc-4a0325fff0fd?api-version=2016-03-30&t=638757404554811814&c=MIIHhjCCBm6gAwIBAgITfAaX0D2c-iM1n_047QAABpfQPTANBgkqhkiG9w0BAQsFADBEMRMwEQYKCZImiZPyLGQBGRYDR0JMMRMwEQYKCZImiZPyLGQBGRYDQU1FMRgwFgYDVQQDEw9BTUUgSW5mcmEgQ0EgMDUwHhcNMjUwMTIzMTIzMzI3WhcNMjUwNDIzMTIzMzI3WjBAMT4wPAYDVQQDEzVhc3luY29wZXJhdGlvbnNpZ25pbmdjZXJ0aWZpY2F0ZS5tYW5hZ2VtZW50LmF6dXJlLmNvbTCCASIwDQYJKoZIhvcNAQEBBQADggEPADCCAQoCggEBAMT6cGM0B3y7ALaE-Skle4LGL_KvvE0RUfR5t5rwMeM3CUzeYQjKDViOQv-6ECcNTQ188o9xa72JZw6T10LTAadlAlNEt-D4ZgXojTXXdRtgYN-AZ-uCCkJCPAJEWs5EDD7mSbt4aK42yALzlx5HkO8DReVYve0sKKD5r_M3y_OScnMTmV2SqALMQFfQHE2BCDOEjnPMJyRgh-7NvAqTuj-04DaveAIZSPJ9ljaYUCJ6fuyHJpPPDJvqzMYvVtE8OSAbxMClc2r5faOd2VDJXmbWWCx5jgb6bsGk0OJlSYIWH4DG7ERimIDapcgwLFJy4o8a8bkK0bi9A_5dTellBPUCAwEAAaOCBHMwggRvMCcGCSsGAQQBgjcVCgQaMBgwCgYIKwYBBQUHAwIwCgYIKwYBBQUHAwEwPAYJKwYBBAGCNxUHBC8wLQYlKwYBBAGCNxUIhpDjDYTVtHiE8Ys-hZvdFs6dEoFgh8fIENbYcQIBZAIBBjCCAcsGCCsGAQUFBwEBBIIBvTCCAbkwYwYIKwYBBQUHMAKGV2h0dHA6Ly9jcmwubWljcm9zb2Z0LmNvbS9wa2lpbmZyYS9DZXJ0cy9DTzFQS0lJTlRDQTAxLkFNRS5HQkxfQU1FJTIwSW5mcmElMjBDQSUyMDA1LmNydDBTBggrBgEFBQcwAoZHaHR0cDovL2NybDEuYW1lLmdibC9haWEvQ08xUEtJSU5UQ0EwMS5BTUUuR0JMX0FNRSUyMEluZnJhJTIwQ0ElMjAwNS5jcnQwUwYIKwYBBQUHMAKGR2h0dHA6Ly9jcmwyLmFtZS5nYmwvYWlhL0NPMVBLSUlOVENBMDEuQU1FLkdCTF9BTUUlMjBJbmZyYSUyMENBJTIwMDUuY3J0MFMGCCsGAQUFBzAChkdodHRwOi8vY3JsMy5hbWUuZ2JsL2FpYS9DTzFQS0lJTlRDQTAxLkFNRS5HQkxfQU1FJTIwSW5mcmElMjBDQSUyMDA1LmNydDBTBggrBgEFBQcwAoZHaHR0cDovL2NybDQuYW1lLmdibC9haWEvQ08xUEtJSU5UQ0EwMS5BTUUuR0JMX0FNRSUyMEluZnJhJTIwQ0ElMjAwNS5jcnQwHQYDVR0OBBYEFM-T8L9nIeCFTohGWTDyVFKymXV6MA4GA1UdDwEB_wQEAwIFoDCCASYGA1UdHwSCAR0wggEZMIIBFaCCARGgggENhj9odHRwOi8vY3JsLm1pY3Jvc29mdC5jb20vcGtpaW5mcmEvQ1JML0FNRSUyMEluZnJhJTIwQ0ElMjAwNS5jcmyGMWh0dHA6Ly9jcmwxLmFtZS5nYmwvY3JsL0FNRSUyMEluZnJhJTIwQ0ElMjAwNS5jcmyGMWh0dHA6Ly9jcmwyLmFtZS5nYmwvY3JsL0FNRSUyMEluZnJhJTIwQ0ElMjAwNS5jcmyGMWh0dHA6Ly9jcmwzLmFtZS5nYmwvY3JsL0FNRSUyMEluZnJhJTIwQ0ElMjAwNS5jcmyGMWh0dHA6Ly9jcmw0LmFtZS5nYmwvY3JsL0FNRSUyMEluZnJhJTIwQ0ElMjAwNS5jcmwwgZ0GA1UdIASBlTCBkjAMBgorBgEEAYI3ewEBMGYGCisGAQQBgjd7AgIwWDBWBggrBgEFBQcCAjBKHkgAMwAzAGUAMAAxADkAMgAxAC0ANABkADYANAAtADQAZgA4AGMALQBhADAANQA1AC0ANQBiAGQAYQBmAGYAZAA1AGUAMwAzAGQwDAYKKwYBBAGCN3sDAjAMBgorBgEEAYI3ewQCMB8GA1UdIwQYMBaAFHrWGYUoeWxxdh5g-PNL76IFQhYdMB0GA1UdJQQWMBQGCCsGAQUFBwMCBggrBgEFBQcDATANBgkqhkiG9w0BAQsFAAOCAQEAL5-mSvqTMKZ-yWP_ZT759pg-E4fR6CLCeXO0jrmpqWWL7kI50BvqMxrc_lgbkvtph9Pxa7ubGsAa1Exeoi8qx0ROCtQv-NyhNyDLePoY5JfVD6QGmvlnIziXrlYvbbnilY_vo-wieWJGJhuESMEaTphDiHpFdEuA2NZNxyxXsQV5fUpa2Rls0wrtnmPPIzhMrpswh3rBEnbxvlgC6SUihf90jSN_Hkn0T201tVzyjd5G1RK9QNqmdL0lKL-OZm8rpl-nwepifa5s6-Qa7cwTV2CMjAXPtsPHtNsPXvte52PFBn_dZiXBQN2njTerWOgNEpj5mIZ-nr3-pWeHhqAXSQ&s=SgFJWhiM4cw-ctPpGEHX3TPZMv3XSxRdH7dkyiLs4NNPiaMXjm7UOjHpnYHygft_NSkuRFdA995v8ZX3n29U5EC1R2zEzJFS9C4Iso0LF7Sudls5nExGEQ9G6_2lNyq89TnFuiIA6da9f0E8GmlfzPtV9HLojTs92p2xKVCSx44kH4lDbv82wRXvz_3KEy8YKd8IQgO73Bj1Ckepjrr4A4wFYT3xUQkoxP8dMreB2RVYE9zB4PUy1sONMvjA8fdlVe7vOMYRtDbZ8oe_kq-wGtJGb9Uh70ekIWx92HJ6BjrS7xMN_lQhkLVQuKKUIblshEIqy9YURsSbDbKRZf6hVQ&h=o_Op-FkV0GLHE7fAdfGjoEOcL47KK_-KSdzKOwX2CYs
  response:
    body:
      string: "{\n \"name\": \"335c1d53-cdae-4201-8abc-4a0325fff0fd\",\n \"status\":
        \"InProgress\",\n \"startTime\": \"2025-02-21T13:14:15.0545427Z\"\n}"
    headers:
      cache-control:
      - no-cache
      content-length:
      - '122'
      content-type:
      - application/json
      date:
      - Fri, 21 Feb 2025 13:14:45 GMT
      expires:
      - '-1'
      pragma:
      - no-cache
      strict-transport-security:
      - max-age=31536000; includeSubDomains
      x-content-type-options:
      - nosniff
      x-ms-operation-identifier:
      - tenantId=54826b22-38d6-4fb2-bad9-b7b93a3e9c5a,objectId=a7250e3a-0e5e-48e2-9a34-45f1f5e1a91e/eastus2euap/86090b62-cf20-4c8b-9ce7-37c111aac842
      x-ms-ratelimit-remaining-subscription-global-reads:
      - '3747'
    status:
      code: 200
      message: OK
- request:
    body: null
    headers:
      Accept:
      - '*/*'
      Accept-Encoding:
      - gzip, deflate
      CommandName:
      - aks create
      Connection:
      - keep-alive
      ParameterSetName:
      - --resource-group --name --location --node-count --ssh-key-value --tags --nodepool-labels
        --nodepool-tags
      User-Agent:
      - AZURECLI/2.69.0 azsdk-python-core/1.31.0 Python/3.12.9 (Windows-10-10.0.19045-SP0)
    method: GET
    uri: https://management.azure.com/subscriptions/00000000-0000-0000-0000-000000000000/providers/Microsoft.ContainerService/locations/westus2/operations/335c1d53-cdae-4201-8abc-4a0325fff0fd?api-version=2016-03-30&t=638757404554811814&c=MIIHhjCCBm6gAwIBAgITfAaX0D2c-iM1n_047QAABpfQPTANBgkqhkiG9w0BAQsFADBEMRMwEQYKCZImiZPyLGQBGRYDR0JMMRMwEQYKCZImiZPyLGQBGRYDQU1FMRgwFgYDVQQDEw9BTUUgSW5mcmEgQ0EgMDUwHhcNMjUwMTIzMTIzMzI3WhcNMjUwNDIzMTIzMzI3WjBAMT4wPAYDVQQDEzVhc3luY29wZXJhdGlvbnNpZ25pbmdjZXJ0aWZpY2F0ZS5tYW5hZ2VtZW50LmF6dXJlLmNvbTCCASIwDQYJKoZIhvcNAQEBBQADggEPADCCAQoCggEBAMT6cGM0B3y7ALaE-Skle4LGL_KvvE0RUfR5t5rwMeM3CUzeYQjKDViOQv-6ECcNTQ188o9xa72JZw6T10LTAadlAlNEt-D4ZgXojTXXdRtgYN-AZ-uCCkJCPAJEWs5EDD7mSbt4aK42yALzlx5HkO8DReVYve0sKKD5r_M3y_OScnMTmV2SqALMQFfQHE2BCDOEjnPMJyRgh-7NvAqTuj-04DaveAIZSPJ9ljaYUCJ6fuyHJpPPDJvqzMYvVtE8OSAbxMClc2r5faOd2VDJXmbWWCx5jgb6bsGk0OJlSYIWH4DG7ERimIDapcgwLFJy4o8a8bkK0bi9A_5dTellBPUCAwEAAaOCBHMwggRvMCcGCSsGAQQBgjcVCgQaMBgwCgYIKwYBBQUHAwIwCgYIKwYBBQUHAwEwPAYJKwYBBAGCNxUHBC8wLQYlKwYBBAGCNxUIhpDjDYTVtHiE8Ys-hZvdFs6dEoFgh8fIENbYcQIBZAIBBjCCAcsGCCsGAQUFBwEBBIIBvTCCAbkwYwYIKwYBBQUHMAKGV2h0dHA6Ly9jcmwubWljcm9zb2Z0LmNvbS9wa2lpbmZyYS9DZXJ0cy9DTzFQS0lJTlRDQTAxLkFNRS5HQkxfQU1FJTIwSW5mcmElMjBDQSUyMDA1LmNydDBTBggrBgEFBQcwAoZHaHR0cDovL2NybDEuYW1lLmdibC9haWEvQ08xUEtJSU5UQ0EwMS5BTUUuR0JMX0FNRSUyMEluZnJhJTIwQ0ElMjAwNS5jcnQwUwYIKwYBBQUHMAKGR2h0dHA6Ly9jcmwyLmFtZS5nYmwvYWlhL0NPMVBLSUlOVENBMDEuQU1FLkdCTF9BTUUlMjBJbmZyYSUyMENBJTIwMDUuY3J0MFMGCCsGAQUFBzAChkdodHRwOi8vY3JsMy5hbWUuZ2JsL2FpYS9DTzFQS0lJTlRDQTAxLkFNRS5HQkxfQU1FJTIwSW5mcmElMjBDQSUyMDA1LmNydDBTBggrBgEFBQcwAoZHaHR0cDovL2NybDQuYW1lLmdibC9haWEvQ08xUEtJSU5UQ0EwMS5BTUUuR0JMX0FNRSUyMEluZnJhJTIwQ0ElMjAwNS5jcnQwHQYDVR0OBBYEFM-T8L9nIeCFTohGWTDyVFKymXV6MA4GA1UdDwEB_wQEAwIFoDCCASYGA1UdHwSCAR0wggEZMIIBFaCCARGgggENhj9odHRwOi8vY3JsLm1pY3Jvc29mdC5jb20vcGtpaW5mcmEvQ1JML0FNRSUyMEluZnJhJTIwQ0ElMjAwNS5jcmyGMWh0dHA6Ly9jcmwxLmFtZS5nYmwvY3JsL0FNRSUyMEluZnJhJTIwQ0ElMjAwNS5jcmyGMWh0dHA6Ly9jcmwyLmFtZS5nYmwvY3JsL0FNRSUyMEluZnJhJTIwQ0ElMjAwNS5jcmyGMWh0dHA6Ly9jcmwzLmFtZS5nYmwvY3JsL0FNRSUyMEluZnJhJTIwQ0ElMjAwNS5jcmyGMWh0dHA6Ly9jcmw0LmFtZS5nYmwvY3JsL0FNRSUyMEluZnJhJTIwQ0ElMjAwNS5jcmwwgZ0GA1UdIASBlTCBkjAMBgorBgEEAYI3ewEBMGYGCisGAQQBgjd7AgIwWDBWBggrBgEFBQcCAjBKHkgAMwAzAGUAMAAxADkAMgAxAC0ANABkADYANAAtADQAZgA4AGMALQBhADAANQA1AC0ANQBiAGQAYQBmAGYAZAA1AGUAMwAzAGQwDAYKKwYBBAGCN3sDAjAMBgorBgEEAYI3ewQCMB8GA1UdIwQYMBaAFHrWGYUoeWxxdh5g-PNL76IFQhYdMB0GA1UdJQQWMBQGCCsGAQUFBwMCBggrBgEFBQcDATANBgkqhkiG9w0BAQsFAAOCAQEAL5-mSvqTMKZ-yWP_ZT759pg-E4fR6CLCeXO0jrmpqWWL7kI50BvqMxrc_lgbkvtph9Pxa7ubGsAa1Exeoi8qx0ROCtQv-NyhNyDLePoY5JfVD6QGmvlnIziXrlYvbbnilY_vo-wieWJGJhuESMEaTphDiHpFdEuA2NZNxyxXsQV5fUpa2Rls0wrtnmPPIzhMrpswh3rBEnbxvlgC6SUihf90jSN_Hkn0T201tVzyjd5G1RK9QNqmdL0lKL-OZm8rpl-nwepifa5s6-Qa7cwTV2CMjAXPtsPHtNsPXvte52PFBn_dZiXBQN2njTerWOgNEpj5mIZ-nr3-pWeHhqAXSQ&s=SgFJWhiM4cw-ctPpGEHX3TPZMv3XSxRdH7dkyiLs4NNPiaMXjm7UOjHpnYHygft_NSkuRFdA995v8ZX3n29U5EC1R2zEzJFS9C4Iso0LF7Sudls5nExGEQ9G6_2lNyq89TnFuiIA6da9f0E8GmlfzPtV9HLojTs92p2xKVCSx44kH4lDbv82wRXvz_3KEy8YKd8IQgO73Bj1Ckepjrr4A4wFYT3xUQkoxP8dMreB2RVYE9zB4PUy1sONMvjA8fdlVe7vOMYRtDbZ8oe_kq-wGtJGb9Uh70ekIWx92HJ6BjrS7xMN_lQhkLVQuKKUIblshEIqy9YURsSbDbKRZf6hVQ&h=o_Op-FkV0GLHE7fAdfGjoEOcL47KK_-KSdzKOwX2CYs
  response:
    body:
      string: "{\n \"name\": \"335c1d53-cdae-4201-8abc-4a0325fff0fd\",\n \"status\":
        \"InProgress\",\n \"startTime\": \"2025-02-21T13:14:15.0545427Z\"\n}"
    headers:
      cache-control:
      - no-cache
      content-length:
      - '122'
      content-type:
      - application/json
      date:
      - Fri, 21 Feb 2025 13:15:16 GMT
      expires:
      - '-1'
      pragma:
      - no-cache
      strict-transport-security:
      - max-age=31536000; includeSubDomains
      x-content-type-options:
      - nosniff
      x-ms-operation-identifier:
      - tenantId=54826b22-38d6-4fb2-bad9-b7b93a3e9c5a,objectId=a7250e3a-0e5e-48e2-9a34-45f1f5e1a91e/eastus2euap/d907c59f-6ebc-45ab-92e2-ec3d56e2de25
      x-ms-ratelimit-remaining-subscription-global-reads:
      - '3745'
    status:
      code: 200
      message: OK
- request:
    body: null
    headers:
      Accept:
      - '*/*'
      Accept-Encoding:
      - gzip, deflate
      CommandName:
      - aks create
      Connection:
      - keep-alive
      ParameterSetName:
      - --resource-group --name --location --node-count --ssh-key-value --tags --nodepool-labels
        --nodepool-tags
      User-Agent:
      - AZURECLI/2.69.0 azsdk-python-core/1.31.0 Python/3.12.9 (Windows-10-10.0.19045-SP0)
    method: GET
    uri: https://management.azure.com/subscriptions/00000000-0000-0000-0000-000000000000/providers/Microsoft.ContainerService/locations/westus2/operations/335c1d53-cdae-4201-8abc-4a0325fff0fd?api-version=2016-03-30&t=638757404554811814&c=MIIHhjCCBm6gAwIBAgITfAaX0D2c-iM1n_047QAABpfQPTANBgkqhkiG9w0BAQsFADBEMRMwEQYKCZImiZPyLGQBGRYDR0JMMRMwEQYKCZImiZPyLGQBGRYDQU1FMRgwFgYDVQQDEw9BTUUgSW5mcmEgQ0EgMDUwHhcNMjUwMTIzMTIzMzI3WhcNMjUwNDIzMTIzMzI3WjBAMT4wPAYDVQQDEzVhc3luY29wZXJhdGlvbnNpZ25pbmdjZXJ0aWZpY2F0ZS5tYW5hZ2VtZW50LmF6dXJlLmNvbTCCASIwDQYJKoZIhvcNAQEBBQADggEPADCCAQoCggEBAMT6cGM0B3y7ALaE-Skle4LGL_KvvE0RUfR5t5rwMeM3CUzeYQjKDViOQv-6ECcNTQ188o9xa72JZw6T10LTAadlAlNEt-D4ZgXojTXXdRtgYN-AZ-uCCkJCPAJEWs5EDD7mSbt4aK42yALzlx5HkO8DReVYve0sKKD5r_M3y_OScnMTmV2SqALMQFfQHE2BCDOEjnPMJyRgh-7NvAqTuj-04DaveAIZSPJ9ljaYUCJ6fuyHJpPPDJvqzMYvVtE8OSAbxMClc2r5faOd2VDJXmbWWCx5jgb6bsGk0OJlSYIWH4DG7ERimIDapcgwLFJy4o8a8bkK0bi9A_5dTellBPUCAwEAAaOCBHMwggRvMCcGCSsGAQQBgjcVCgQaMBgwCgYIKwYBBQUHAwIwCgYIKwYBBQUHAwEwPAYJKwYBBAGCNxUHBC8wLQYlKwYBBAGCNxUIhpDjDYTVtHiE8Ys-hZvdFs6dEoFgh8fIENbYcQIBZAIBBjCCAcsGCCsGAQUFBwEBBIIBvTCCAbkwYwYIKwYBBQUHMAKGV2h0dHA6Ly9jcmwubWljcm9zb2Z0LmNvbS9wa2lpbmZyYS9DZXJ0cy9DTzFQS0lJTlRDQTAxLkFNRS5HQkxfQU1FJTIwSW5mcmElMjBDQSUyMDA1LmNydDBTBggrBgEFBQcwAoZHaHR0cDovL2NybDEuYW1lLmdibC9haWEvQ08xUEtJSU5UQ0EwMS5BTUUuR0JMX0FNRSUyMEluZnJhJTIwQ0ElMjAwNS5jcnQwUwYIKwYBBQUHMAKGR2h0dHA6Ly9jcmwyLmFtZS5nYmwvYWlhL0NPMVBLSUlOVENBMDEuQU1FLkdCTF9BTUUlMjBJbmZyYSUyMENBJTIwMDUuY3J0MFMGCCsGAQUFBzAChkdodHRwOi8vY3JsMy5hbWUuZ2JsL2FpYS9DTzFQS0lJTlRDQTAxLkFNRS5HQkxfQU1FJTIwSW5mcmElMjBDQSUyMDA1LmNydDBTBggrBgEFBQcwAoZHaHR0cDovL2NybDQuYW1lLmdibC9haWEvQ08xUEtJSU5UQ0EwMS5BTUUuR0JMX0FNRSUyMEluZnJhJTIwQ0ElMjAwNS5jcnQwHQYDVR0OBBYEFM-T8L9nIeCFTohGWTDyVFKymXV6MA4GA1UdDwEB_wQEAwIFoDCCASYGA1UdHwSCAR0wggEZMIIBFaCCARGgggENhj9odHRwOi8vY3JsLm1pY3Jvc29mdC5jb20vcGtpaW5mcmEvQ1JML0FNRSUyMEluZnJhJTIwQ0ElMjAwNS5jcmyGMWh0dHA6Ly9jcmwxLmFtZS5nYmwvY3JsL0FNRSUyMEluZnJhJTIwQ0ElMjAwNS5jcmyGMWh0dHA6Ly9jcmwyLmFtZS5nYmwvY3JsL0FNRSUyMEluZnJhJTIwQ0ElMjAwNS5jcmyGMWh0dHA6Ly9jcmwzLmFtZS5nYmwvY3JsL0FNRSUyMEluZnJhJTIwQ0ElMjAwNS5jcmyGMWh0dHA6Ly9jcmw0LmFtZS5nYmwvY3JsL0FNRSUyMEluZnJhJTIwQ0ElMjAwNS5jcmwwgZ0GA1UdIASBlTCBkjAMBgorBgEEAYI3ewEBMGYGCisGAQQBgjd7AgIwWDBWBggrBgEFBQcCAjBKHkgAMwAzAGUAMAAxADkAMgAxAC0ANABkADYANAAtADQAZgA4AGMALQBhADAANQA1AC0ANQBiAGQAYQBmAGYAZAA1AGUAMwAzAGQwDAYKKwYBBAGCN3sDAjAMBgorBgEEAYI3ewQCMB8GA1UdIwQYMBaAFHrWGYUoeWxxdh5g-PNL76IFQhYdMB0GA1UdJQQWMBQGCCsGAQUFBwMCBggrBgEFBQcDATANBgkqhkiG9w0BAQsFAAOCAQEAL5-mSvqTMKZ-yWP_ZT759pg-E4fR6CLCeXO0jrmpqWWL7kI50BvqMxrc_lgbkvtph9Pxa7ubGsAa1Exeoi8qx0ROCtQv-NyhNyDLePoY5JfVD6QGmvlnIziXrlYvbbnilY_vo-wieWJGJhuESMEaTphDiHpFdEuA2NZNxyxXsQV5fUpa2Rls0wrtnmPPIzhMrpswh3rBEnbxvlgC6SUihf90jSN_Hkn0T201tVzyjd5G1RK9QNqmdL0lKL-OZm8rpl-nwepifa5s6-Qa7cwTV2CMjAXPtsPHtNsPXvte52PFBn_dZiXBQN2njTerWOgNEpj5mIZ-nr3-pWeHhqAXSQ&s=SgFJWhiM4cw-ctPpGEHX3TPZMv3XSxRdH7dkyiLs4NNPiaMXjm7UOjHpnYHygft_NSkuRFdA995v8ZX3n29U5EC1R2zEzJFS9C4Iso0LF7Sudls5nExGEQ9G6_2lNyq89TnFuiIA6da9f0E8GmlfzPtV9HLojTs92p2xKVCSx44kH4lDbv82wRXvz_3KEy8YKd8IQgO73Bj1Ckepjrr4A4wFYT3xUQkoxP8dMreB2RVYE9zB4PUy1sONMvjA8fdlVe7vOMYRtDbZ8oe_kq-wGtJGb9Uh70ekIWx92HJ6BjrS7xMN_lQhkLVQuKKUIblshEIqy9YURsSbDbKRZf6hVQ&h=o_Op-FkV0GLHE7fAdfGjoEOcL47KK_-KSdzKOwX2CYs
  response:
    body:
      string: "{\n \"name\": \"335c1d53-cdae-4201-8abc-4a0325fff0fd\",\n \"status\":
        \"InProgress\",\n \"startTime\": \"2025-02-21T13:14:15.0545427Z\"\n}"
    headers:
      cache-control:
      - no-cache
      content-length:
      - '122'
      content-type:
      - application/json
      date:
      - Fri, 21 Feb 2025 13:15:46 GMT
      expires:
      - '-1'
      pragma:
      - no-cache
      strict-transport-security:
      - max-age=31536000; includeSubDomains
      x-content-type-options:
      - nosniff
      x-ms-operation-identifier:
      - tenantId=54826b22-38d6-4fb2-bad9-b7b93a3e9c5a,objectId=a7250e3a-0e5e-48e2-9a34-45f1f5e1a91e/eastus2euap/c59090e3-4c4e-43ba-914b-b27a6bb79ae8
      x-ms-ratelimit-remaining-subscription-global-reads:
      - '3747'
    status:
      code: 200
      message: OK
- request:
    body: null
    headers:
      Accept:
      - '*/*'
      Accept-Encoding:
      - gzip, deflate
      CommandName:
      - aks create
      Connection:
      - keep-alive
      ParameterSetName:
      - --resource-group --name --location --node-count --ssh-key-value --tags --nodepool-labels
        --nodepool-tags
      User-Agent:
      - AZURECLI/2.69.0 azsdk-python-core/1.31.0 Python/3.12.9 (Windows-10-10.0.19045-SP0)
    method: GET
    uri: https://management.azure.com/subscriptions/00000000-0000-0000-0000-000000000000/providers/Microsoft.ContainerService/locations/westus2/operations/335c1d53-cdae-4201-8abc-4a0325fff0fd?api-version=2016-03-30&t=638757404554811814&c=MIIHhjCCBm6gAwIBAgITfAaX0D2c-iM1n_047QAABpfQPTANBgkqhkiG9w0BAQsFADBEMRMwEQYKCZImiZPyLGQBGRYDR0JMMRMwEQYKCZImiZPyLGQBGRYDQU1FMRgwFgYDVQQDEw9BTUUgSW5mcmEgQ0EgMDUwHhcNMjUwMTIzMTIzMzI3WhcNMjUwNDIzMTIzMzI3WjBAMT4wPAYDVQQDEzVhc3luY29wZXJhdGlvbnNpZ25pbmdjZXJ0aWZpY2F0ZS5tYW5hZ2VtZW50LmF6dXJlLmNvbTCCASIwDQYJKoZIhvcNAQEBBQADggEPADCCAQoCggEBAMT6cGM0B3y7ALaE-Skle4LGL_KvvE0RUfR5t5rwMeM3CUzeYQjKDViOQv-6ECcNTQ188o9xa72JZw6T10LTAadlAlNEt-D4ZgXojTXXdRtgYN-AZ-uCCkJCPAJEWs5EDD7mSbt4aK42yALzlx5HkO8DReVYve0sKKD5r_M3y_OScnMTmV2SqALMQFfQHE2BCDOEjnPMJyRgh-7NvAqTuj-04DaveAIZSPJ9ljaYUCJ6fuyHJpPPDJvqzMYvVtE8OSAbxMClc2r5faOd2VDJXmbWWCx5jgb6bsGk0OJlSYIWH4DG7ERimIDapcgwLFJy4o8a8bkK0bi9A_5dTellBPUCAwEAAaOCBHMwggRvMCcGCSsGAQQBgjcVCgQaMBgwCgYIKwYBBQUHAwIwCgYIKwYBBQUHAwEwPAYJKwYBBAGCNxUHBC8wLQYlKwYBBAGCNxUIhpDjDYTVtHiE8Ys-hZvdFs6dEoFgh8fIENbYcQIBZAIBBjCCAcsGCCsGAQUFBwEBBIIBvTCCAbkwYwYIKwYBBQUHMAKGV2h0dHA6Ly9jcmwubWljcm9zb2Z0LmNvbS9wa2lpbmZyYS9DZXJ0cy9DTzFQS0lJTlRDQTAxLkFNRS5HQkxfQU1FJTIwSW5mcmElMjBDQSUyMDA1LmNydDBTBggrBgEFBQcwAoZHaHR0cDovL2NybDEuYW1lLmdibC9haWEvQ08xUEtJSU5UQ0EwMS5BTUUuR0JMX0FNRSUyMEluZnJhJTIwQ0ElMjAwNS5jcnQwUwYIKwYBBQUHMAKGR2h0dHA6Ly9jcmwyLmFtZS5nYmwvYWlhL0NPMVBLSUlOVENBMDEuQU1FLkdCTF9BTUUlMjBJbmZyYSUyMENBJTIwMDUuY3J0MFMGCCsGAQUFBzAChkdodHRwOi8vY3JsMy5hbWUuZ2JsL2FpYS9DTzFQS0lJTlRDQTAxLkFNRS5HQkxfQU1FJTIwSW5mcmElMjBDQSUyMDA1LmNydDBTBggrBgEFBQcwAoZHaHR0cDovL2NybDQuYW1lLmdibC9haWEvQ08xUEtJSU5UQ0EwMS5BTUUuR0JMX0FNRSUyMEluZnJhJTIwQ0ElMjAwNS5jcnQwHQYDVR0OBBYEFM-T8L9nIeCFTohGWTDyVFKymXV6MA4GA1UdDwEB_wQEAwIFoDCCASYGA1UdHwSCAR0wggEZMIIBFaCCARGgggENhj9odHRwOi8vY3JsLm1pY3Jvc29mdC5jb20vcGtpaW5mcmEvQ1JML0FNRSUyMEluZnJhJTIwQ0ElMjAwNS5jcmyGMWh0dHA6Ly9jcmwxLmFtZS5nYmwvY3JsL0FNRSUyMEluZnJhJTIwQ0ElMjAwNS5jcmyGMWh0dHA6Ly9jcmwyLmFtZS5nYmwvY3JsL0FNRSUyMEluZnJhJTIwQ0ElMjAwNS5jcmyGMWh0dHA6Ly9jcmwzLmFtZS5nYmwvY3JsL0FNRSUyMEluZnJhJTIwQ0ElMjAwNS5jcmyGMWh0dHA6Ly9jcmw0LmFtZS5nYmwvY3JsL0FNRSUyMEluZnJhJTIwQ0ElMjAwNS5jcmwwgZ0GA1UdIASBlTCBkjAMBgorBgEEAYI3ewEBMGYGCisGAQQBgjd7AgIwWDBWBggrBgEFBQcCAjBKHkgAMwAzAGUAMAAxADkAMgAxAC0ANABkADYANAAtADQAZgA4AGMALQBhADAANQA1AC0ANQBiAGQAYQBmAGYAZAA1AGUAMwAzAGQwDAYKKwYBBAGCN3sDAjAMBgorBgEEAYI3ewQCMB8GA1UdIwQYMBaAFHrWGYUoeWxxdh5g-PNL76IFQhYdMB0GA1UdJQQWMBQGCCsGAQUFBwMCBggrBgEFBQcDATANBgkqhkiG9w0BAQsFAAOCAQEAL5-mSvqTMKZ-yWP_ZT759pg-E4fR6CLCeXO0jrmpqWWL7kI50BvqMxrc_lgbkvtph9Pxa7ubGsAa1Exeoi8qx0ROCtQv-NyhNyDLePoY5JfVD6QGmvlnIziXrlYvbbnilY_vo-wieWJGJhuESMEaTphDiHpFdEuA2NZNxyxXsQV5fUpa2Rls0wrtnmPPIzhMrpswh3rBEnbxvlgC6SUihf90jSN_Hkn0T201tVzyjd5G1RK9QNqmdL0lKL-OZm8rpl-nwepifa5s6-Qa7cwTV2CMjAXPtsPHtNsPXvte52PFBn_dZiXBQN2njTerWOgNEpj5mIZ-nr3-pWeHhqAXSQ&s=SgFJWhiM4cw-ctPpGEHX3TPZMv3XSxRdH7dkyiLs4NNPiaMXjm7UOjHpnYHygft_NSkuRFdA995v8ZX3n29U5EC1R2zEzJFS9C4Iso0LF7Sudls5nExGEQ9G6_2lNyq89TnFuiIA6da9f0E8GmlfzPtV9HLojTs92p2xKVCSx44kH4lDbv82wRXvz_3KEy8YKd8IQgO73Bj1Ckepjrr4A4wFYT3xUQkoxP8dMreB2RVYE9zB4PUy1sONMvjA8fdlVe7vOMYRtDbZ8oe_kq-wGtJGb9Uh70ekIWx92HJ6BjrS7xMN_lQhkLVQuKKUIblshEIqy9YURsSbDbKRZf6hVQ&h=o_Op-FkV0GLHE7fAdfGjoEOcL47KK_-KSdzKOwX2CYs
  response:
    body:
      string: "{\n \"name\": \"335c1d53-cdae-4201-8abc-4a0325fff0fd\",\n \"status\":
        \"InProgress\",\n \"startTime\": \"2025-02-21T13:14:15.0545427Z\"\n}"
    headers:
      cache-control:
      - no-cache
      content-length:
      - '122'
      content-type:
      - application/json
      date:
      - Fri, 21 Feb 2025 13:16:17 GMT
      expires:
      - '-1'
      pragma:
      - no-cache
      strict-transport-security:
      - max-age=31536000; includeSubDomains
      x-content-type-options:
      - nosniff
      x-ms-operation-identifier:
      - tenantId=54826b22-38d6-4fb2-bad9-b7b93a3e9c5a,objectId=a7250e3a-0e5e-48e2-9a34-45f1f5e1a91e/eastus2euap/6d6bfd92-2726-4e12-b055-685009b0f92c
      x-ms-ratelimit-remaining-subscription-global-reads:
      - '3747'
    status:
      code: 200
      message: OK
- request:
    body: null
    headers:
      Accept:
      - '*/*'
      Accept-Encoding:
      - gzip, deflate
      CommandName:
      - aks create
      Connection:
      - keep-alive
      ParameterSetName:
      - --resource-group --name --location --node-count --ssh-key-value --tags --nodepool-labels
        --nodepool-tags
      User-Agent:
      - AZURECLI/2.69.0 azsdk-python-core/1.31.0 Python/3.12.9 (Windows-10-10.0.19045-SP0)
    method: GET
    uri: https://management.azure.com/subscriptions/00000000-0000-0000-0000-000000000000/providers/Microsoft.ContainerService/locations/westus2/operations/335c1d53-cdae-4201-8abc-4a0325fff0fd?api-version=2016-03-30&t=638757404554811814&c=MIIHhjCCBm6gAwIBAgITfAaX0D2c-iM1n_047QAABpfQPTANBgkqhkiG9w0BAQsFADBEMRMwEQYKCZImiZPyLGQBGRYDR0JMMRMwEQYKCZImiZPyLGQBGRYDQU1FMRgwFgYDVQQDEw9BTUUgSW5mcmEgQ0EgMDUwHhcNMjUwMTIzMTIzMzI3WhcNMjUwNDIzMTIzMzI3WjBAMT4wPAYDVQQDEzVhc3luY29wZXJhdGlvbnNpZ25pbmdjZXJ0aWZpY2F0ZS5tYW5hZ2VtZW50LmF6dXJlLmNvbTCCASIwDQYJKoZIhvcNAQEBBQADggEPADCCAQoCggEBAMT6cGM0B3y7ALaE-Skle4LGL_KvvE0RUfR5t5rwMeM3CUzeYQjKDViOQv-6ECcNTQ188o9xa72JZw6T10LTAadlAlNEt-D4ZgXojTXXdRtgYN-AZ-uCCkJCPAJEWs5EDD7mSbt4aK42yALzlx5HkO8DReVYve0sKKD5r_M3y_OScnMTmV2SqALMQFfQHE2BCDOEjnPMJyRgh-7NvAqTuj-04DaveAIZSPJ9ljaYUCJ6fuyHJpPPDJvqzMYvVtE8OSAbxMClc2r5faOd2VDJXmbWWCx5jgb6bsGk0OJlSYIWH4DG7ERimIDapcgwLFJy4o8a8bkK0bi9A_5dTellBPUCAwEAAaOCBHMwggRvMCcGCSsGAQQBgjcVCgQaMBgwCgYIKwYBBQUHAwIwCgYIKwYBBQUHAwEwPAYJKwYBBAGCNxUHBC8wLQYlKwYBBAGCNxUIhpDjDYTVtHiE8Ys-hZvdFs6dEoFgh8fIENbYcQIBZAIBBjCCAcsGCCsGAQUFBwEBBIIBvTCCAbkwYwYIKwYBBQUHMAKGV2h0dHA6Ly9jcmwubWljcm9zb2Z0LmNvbS9wa2lpbmZyYS9DZXJ0cy9DTzFQS0lJTlRDQTAxLkFNRS5HQkxfQU1FJTIwSW5mcmElMjBDQSUyMDA1LmNydDBTBggrBgEFBQcwAoZHaHR0cDovL2NybDEuYW1lLmdibC9haWEvQ08xUEtJSU5UQ0EwMS5BTUUuR0JMX0FNRSUyMEluZnJhJTIwQ0ElMjAwNS5jcnQwUwYIKwYBBQUHMAKGR2h0dHA6Ly9jcmwyLmFtZS5nYmwvYWlhL0NPMVBLSUlOVENBMDEuQU1FLkdCTF9BTUUlMjBJbmZyYSUyMENBJTIwMDUuY3J0MFMGCCsGAQUFBzAChkdodHRwOi8vY3JsMy5hbWUuZ2JsL2FpYS9DTzFQS0lJTlRDQTAxLkFNRS5HQkxfQU1FJTIwSW5mcmElMjBDQSUyMDA1LmNydDBTBggrBgEFBQcwAoZHaHR0cDovL2NybDQuYW1lLmdibC9haWEvQ08xUEtJSU5UQ0EwMS5BTUUuR0JMX0FNRSUyMEluZnJhJTIwQ0ElMjAwNS5jcnQwHQYDVR0OBBYEFM-T8L9nIeCFTohGWTDyVFKymXV6MA4GA1UdDwEB_wQEAwIFoDCCASYGA1UdHwSCAR0wggEZMIIBFaCCARGgggENhj9odHRwOi8vY3JsLm1pY3Jvc29mdC5jb20vcGtpaW5mcmEvQ1JML0FNRSUyMEluZnJhJTIwQ0ElMjAwNS5jcmyGMWh0dHA6Ly9jcmwxLmFtZS5nYmwvY3JsL0FNRSUyMEluZnJhJTIwQ0ElMjAwNS5jcmyGMWh0dHA6Ly9jcmwyLmFtZS5nYmwvY3JsL0FNRSUyMEluZnJhJTIwQ0ElMjAwNS5jcmyGMWh0dHA6Ly9jcmwzLmFtZS5nYmwvY3JsL0FNRSUyMEluZnJhJTIwQ0ElMjAwNS5jcmyGMWh0dHA6Ly9jcmw0LmFtZS5nYmwvY3JsL0FNRSUyMEluZnJhJTIwQ0ElMjAwNS5jcmwwgZ0GA1UdIASBlTCBkjAMBgorBgEEAYI3ewEBMGYGCisGAQQBgjd7AgIwWDBWBggrBgEFBQcCAjBKHkgAMwAzAGUAMAAxADkAMgAxAC0ANABkADYANAAtADQAZgA4AGMALQBhADAANQA1AC0ANQBiAGQAYQBmAGYAZAA1AGUAMwAzAGQwDAYKKwYBBAGCN3sDAjAMBgorBgEEAYI3ewQCMB8GA1UdIwQYMBaAFHrWGYUoeWxxdh5g-PNL76IFQhYdMB0GA1UdJQQWMBQGCCsGAQUFBwMCBggrBgEFBQcDATANBgkqhkiG9w0BAQsFAAOCAQEAL5-mSvqTMKZ-yWP_ZT759pg-E4fR6CLCeXO0jrmpqWWL7kI50BvqMxrc_lgbkvtph9Pxa7ubGsAa1Exeoi8qx0ROCtQv-NyhNyDLePoY5JfVD6QGmvlnIziXrlYvbbnilY_vo-wieWJGJhuESMEaTphDiHpFdEuA2NZNxyxXsQV5fUpa2Rls0wrtnmPPIzhMrpswh3rBEnbxvlgC6SUihf90jSN_Hkn0T201tVzyjd5G1RK9QNqmdL0lKL-OZm8rpl-nwepifa5s6-Qa7cwTV2CMjAXPtsPHtNsPXvte52PFBn_dZiXBQN2njTerWOgNEpj5mIZ-nr3-pWeHhqAXSQ&s=SgFJWhiM4cw-ctPpGEHX3TPZMv3XSxRdH7dkyiLs4NNPiaMXjm7UOjHpnYHygft_NSkuRFdA995v8ZX3n29U5EC1R2zEzJFS9C4Iso0LF7Sudls5nExGEQ9G6_2lNyq89TnFuiIA6da9f0E8GmlfzPtV9HLojTs92p2xKVCSx44kH4lDbv82wRXvz_3KEy8YKd8IQgO73Bj1Ckepjrr4A4wFYT3xUQkoxP8dMreB2RVYE9zB4PUy1sONMvjA8fdlVe7vOMYRtDbZ8oe_kq-wGtJGb9Uh70ekIWx92HJ6BjrS7xMN_lQhkLVQuKKUIblshEIqy9YURsSbDbKRZf6hVQ&h=o_Op-FkV0GLHE7fAdfGjoEOcL47KK_-KSdzKOwX2CYs
  response:
    body:
      string: "{\n \"name\": \"335c1d53-cdae-4201-8abc-4a0325fff0fd\",\n \"status\":
        \"InProgress\",\n \"startTime\": \"2025-02-21T13:14:15.0545427Z\"\n}"
    headers:
      cache-control:
      - no-cache
      content-length:
      - '122'
      content-type:
      - application/json
      date:
      - Fri, 21 Feb 2025 13:16:47 GMT
      expires:
      - '-1'
      pragma:
      - no-cache
      strict-transport-security:
      - max-age=31536000; includeSubDomains
      x-content-type-options:
      - nosniff
      x-ms-operation-identifier:
      - tenantId=54826b22-38d6-4fb2-bad9-b7b93a3e9c5a,objectId=a7250e3a-0e5e-48e2-9a34-45f1f5e1a91e/eastus2euap/68612d4b-27c6-48b6-b2c3-01fa6cc207d4
      x-ms-ratelimit-remaining-subscription-global-reads:
      - '3748'
    status:
      code: 200
      message: OK
- request:
    body: null
    headers:
      Accept:
      - '*/*'
      Accept-Encoding:
      - gzip, deflate
      CommandName:
      - aks create
      Connection:
      - keep-alive
      ParameterSetName:
      - --resource-group --name --location --node-count --ssh-key-value --tags --nodepool-labels
        --nodepool-tags
      User-Agent:
      - AZURECLI/2.69.0 azsdk-python-core/1.31.0 Python/3.12.9 (Windows-10-10.0.19045-SP0)
    method: GET
    uri: https://management.azure.com/subscriptions/00000000-0000-0000-0000-000000000000/providers/Microsoft.ContainerService/locations/westus2/operations/335c1d53-cdae-4201-8abc-4a0325fff0fd?api-version=2016-03-30&t=638757404554811814&c=MIIHhjCCBm6gAwIBAgITfAaX0D2c-iM1n_047QAABpfQPTANBgkqhkiG9w0BAQsFADBEMRMwEQYKCZImiZPyLGQBGRYDR0JMMRMwEQYKCZImiZPyLGQBGRYDQU1FMRgwFgYDVQQDEw9BTUUgSW5mcmEgQ0EgMDUwHhcNMjUwMTIzMTIzMzI3WhcNMjUwNDIzMTIzMzI3WjBAMT4wPAYDVQQDEzVhc3luY29wZXJhdGlvbnNpZ25pbmdjZXJ0aWZpY2F0ZS5tYW5hZ2VtZW50LmF6dXJlLmNvbTCCASIwDQYJKoZIhvcNAQEBBQADggEPADCCAQoCggEBAMT6cGM0B3y7ALaE-Skle4LGL_KvvE0RUfR5t5rwMeM3CUzeYQjKDViOQv-6ECcNTQ188o9xa72JZw6T10LTAadlAlNEt-D4ZgXojTXXdRtgYN-AZ-uCCkJCPAJEWs5EDD7mSbt4aK42yALzlx5HkO8DReVYve0sKKD5r_M3y_OScnMTmV2SqALMQFfQHE2BCDOEjnPMJyRgh-7NvAqTuj-04DaveAIZSPJ9ljaYUCJ6fuyHJpPPDJvqzMYvVtE8OSAbxMClc2r5faOd2VDJXmbWWCx5jgb6bsGk0OJlSYIWH4DG7ERimIDapcgwLFJy4o8a8bkK0bi9A_5dTellBPUCAwEAAaOCBHMwggRvMCcGCSsGAQQBgjcVCgQaMBgwCgYIKwYBBQUHAwIwCgYIKwYBBQUHAwEwPAYJKwYBBAGCNxUHBC8wLQYlKwYBBAGCNxUIhpDjDYTVtHiE8Ys-hZvdFs6dEoFgh8fIENbYcQIBZAIBBjCCAcsGCCsGAQUFBwEBBIIBvTCCAbkwYwYIKwYBBQUHMAKGV2h0dHA6Ly9jcmwubWljcm9zb2Z0LmNvbS9wa2lpbmZyYS9DZXJ0cy9DTzFQS0lJTlRDQTAxLkFNRS5HQkxfQU1FJTIwSW5mcmElMjBDQSUyMDA1LmNydDBTBggrBgEFBQcwAoZHaHR0cDovL2NybDEuYW1lLmdibC9haWEvQ08xUEtJSU5UQ0EwMS5BTUUuR0JMX0FNRSUyMEluZnJhJTIwQ0ElMjAwNS5jcnQwUwYIKwYBBQUHMAKGR2h0dHA6Ly9jcmwyLmFtZS5nYmwvYWlhL0NPMVBLSUlOVENBMDEuQU1FLkdCTF9BTUUlMjBJbmZyYSUyMENBJTIwMDUuY3J0MFMGCCsGAQUFBzAChkdodHRwOi8vY3JsMy5hbWUuZ2JsL2FpYS9DTzFQS0lJTlRDQTAxLkFNRS5HQkxfQU1FJTIwSW5mcmElMjBDQSUyMDA1LmNydDBTBggrBgEFBQcwAoZHaHR0cDovL2NybDQuYW1lLmdibC9haWEvQ08xUEtJSU5UQ0EwMS5BTUUuR0JMX0FNRSUyMEluZnJhJTIwQ0ElMjAwNS5jcnQwHQYDVR0OBBYEFM-T8L9nIeCFTohGWTDyVFKymXV6MA4GA1UdDwEB_wQEAwIFoDCCASYGA1UdHwSCAR0wggEZMIIBFaCCARGgggENhj9odHRwOi8vY3JsLm1pY3Jvc29mdC5jb20vcGtpaW5mcmEvQ1JML0FNRSUyMEluZnJhJTIwQ0ElMjAwNS5jcmyGMWh0dHA6Ly9jcmwxLmFtZS5nYmwvY3JsL0FNRSUyMEluZnJhJTIwQ0ElMjAwNS5jcmyGMWh0dHA6Ly9jcmwyLmFtZS5nYmwvY3JsL0FNRSUyMEluZnJhJTIwQ0ElMjAwNS5jcmyGMWh0dHA6Ly9jcmwzLmFtZS5nYmwvY3JsL0FNRSUyMEluZnJhJTIwQ0ElMjAwNS5jcmyGMWh0dHA6Ly9jcmw0LmFtZS5nYmwvY3JsL0FNRSUyMEluZnJhJTIwQ0ElMjAwNS5jcmwwgZ0GA1UdIASBlTCBkjAMBgorBgEEAYI3ewEBMGYGCisGAQQBgjd7AgIwWDBWBggrBgEFBQcCAjBKHkgAMwAzAGUAMAAxADkAMgAxAC0ANABkADYANAAtADQAZgA4AGMALQBhADAANQA1AC0ANQBiAGQAYQBmAGYAZAA1AGUAMwAzAGQwDAYKKwYBBAGCN3sDAjAMBgorBgEEAYI3ewQCMB8GA1UdIwQYMBaAFHrWGYUoeWxxdh5g-PNL76IFQhYdMB0GA1UdJQQWMBQGCCsGAQUFBwMCBggrBgEFBQcDATANBgkqhkiG9w0BAQsFAAOCAQEAL5-mSvqTMKZ-yWP_ZT759pg-E4fR6CLCeXO0jrmpqWWL7kI50BvqMxrc_lgbkvtph9Pxa7ubGsAa1Exeoi8qx0ROCtQv-NyhNyDLePoY5JfVD6QGmvlnIziXrlYvbbnilY_vo-wieWJGJhuESMEaTphDiHpFdEuA2NZNxyxXsQV5fUpa2Rls0wrtnmPPIzhMrpswh3rBEnbxvlgC6SUihf90jSN_Hkn0T201tVzyjd5G1RK9QNqmdL0lKL-OZm8rpl-nwepifa5s6-Qa7cwTV2CMjAXPtsPHtNsPXvte52PFBn_dZiXBQN2njTerWOgNEpj5mIZ-nr3-pWeHhqAXSQ&s=SgFJWhiM4cw-ctPpGEHX3TPZMv3XSxRdH7dkyiLs4NNPiaMXjm7UOjHpnYHygft_NSkuRFdA995v8ZX3n29U5EC1R2zEzJFS9C4Iso0LF7Sudls5nExGEQ9G6_2lNyq89TnFuiIA6da9f0E8GmlfzPtV9HLojTs92p2xKVCSx44kH4lDbv82wRXvz_3KEy8YKd8IQgO73Bj1Ckepjrr4A4wFYT3xUQkoxP8dMreB2RVYE9zB4PUy1sONMvjA8fdlVe7vOMYRtDbZ8oe_kq-wGtJGb9Uh70ekIWx92HJ6BjrS7xMN_lQhkLVQuKKUIblshEIqy9YURsSbDbKRZf6hVQ&h=o_Op-FkV0GLHE7fAdfGjoEOcL47KK_-KSdzKOwX2CYs
  response:
    body:
      string: "{\n \"name\": \"335c1d53-cdae-4201-8abc-4a0325fff0fd\",\n \"status\":
        \"InProgress\",\n \"startTime\": \"2025-02-21T13:14:15.0545427Z\"\n}"
    headers:
      cache-control:
      - no-cache
      content-length:
      - '122'
      content-type:
      - application/json
      date:
      - Fri, 21 Feb 2025 13:17:17 GMT
      expires:
      - '-1'
      pragma:
      - no-cache
      strict-transport-security:
      - max-age=31536000; includeSubDomains
      x-content-type-options:
      - nosniff
      x-ms-operation-identifier:
      - tenantId=54826b22-38d6-4fb2-bad9-b7b93a3e9c5a,objectId=a7250e3a-0e5e-48e2-9a34-45f1f5e1a91e/eastus2euap/dfb4c67a-141c-4c63-ac13-691e28a39756
      x-ms-ratelimit-remaining-subscription-global-reads:
      - '3748'
    status:
      code: 200
      message: OK
- request:
    body: null
    headers:
      Accept:
      - '*/*'
      Accept-Encoding:
      - gzip, deflate
      CommandName:
      - aks create
      Connection:
      - keep-alive
      ParameterSetName:
      - --resource-group --name --location --node-count --ssh-key-value --tags --nodepool-labels
        --nodepool-tags
      User-Agent:
      - AZURECLI/2.69.0 azsdk-python-core/1.31.0 Python/3.12.9 (Windows-10-10.0.19045-SP0)
    method: GET
    uri: https://management.azure.com/subscriptions/00000000-0000-0000-0000-000000000000/providers/Microsoft.ContainerService/locations/westus2/operations/335c1d53-cdae-4201-8abc-4a0325fff0fd?api-version=2016-03-30&t=638757404554811814&c=MIIHhjCCBm6gAwIBAgITfAaX0D2c-iM1n_047QAABpfQPTANBgkqhkiG9w0BAQsFADBEMRMwEQYKCZImiZPyLGQBGRYDR0JMMRMwEQYKCZImiZPyLGQBGRYDQU1FMRgwFgYDVQQDEw9BTUUgSW5mcmEgQ0EgMDUwHhcNMjUwMTIzMTIzMzI3WhcNMjUwNDIzMTIzMzI3WjBAMT4wPAYDVQQDEzVhc3luY29wZXJhdGlvbnNpZ25pbmdjZXJ0aWZpY2F0ZS5tYW5hZ2VtZW50LmF6dXJlLmNvbTCCASIwDQYJKoZIhvcNAQEBBQADggEPADCCAQoCggEBAMT6cGM0B3y7ALaE-Skle4LGL_KvvE0RUfR5t5rwMeM3CUzeYQjKDViOQv-6ECcNTQ188o9xa72JZw6T10LTAadlAlNEt-D4ZgXojTXXdRtgYN-AZ-uCCkJCPAJEWs5EDD7mSbt4aK42yALzlx5HkO8DReVYve0sKKD5r_M3y_OScnMTmV2SqALMQFfQHE2BCDOEjnPMJyRgh-7NvAqTuj-04DaveAIZSPJ9ljaYUCJ6fuyHJpPPDJvqzMYvVtE8OSAbxMClc2r5faOd2VDJXmbWWCx5jgb6bsGk0OJlSYIWH4DG7ERimIDapcgwLFJy4o8a8bkK0bi9A_5dTellBPUCAwEAAaOCBHMwggRvMCcGCSsGAQQBgjcVCgQaMBgwCgYIKwYBBQUHAwIwCgYIKwYBBQUHAwEwPAYJKwYBBAGCNxUHBC8wLQYlKwYBBAGCNxUIhpDjDYTVtHiE8Ys-hZvdFs6dEoFgh8fIENbYcQIBZAIBBjCCAcsGCCsGAQUFBwEBBIIBvTCCAbkwYwYIKwYBBQUHMAKGV2h0dHA6Ly9jcmwubWljcm9zb2Z0LmNvbS9wa2lpbmZyYS9DZXJ0cy9DTzFQS0lJTlRDQTAxLkFNRS5HQkxfQU1FJTIwSW5mcmElMjBDQSUyMDA1LmNydDBTBggrBgEFBQcwAoZHaHR0cDovL2NybDEuYW1lLmdibC9haWEvQ08xUEtJSU5UQ0EwMS5BTUUuR0JMX0FNRSUyMEluZnJhJTIwQ0ElMjAwNS5jcnQwUwYIKwYBBQUHMAKGR2h0dHA6Ly9jcmwyLmFtZS5nYmwvYWlhL0NPMVBLSUlOVENBMDEuQU1FLkdCTF9BTUUlMjBJbmZyYSUyMENBJTIwMDUuY3J0MFMGCCsGAQUFBzAChkdodHRwOi8vY3JsMy5hbWUuZ2JsL2FpYS9DTzFQS0lJTlRDQTAxLkFNRS5HQkxfQU1FJTIwSW5mcmElMjBDQSUyMDA1LmNydDBTBggrBgEFBQcwAoZHaHR0cDovL2NybDQuYW1lLmdibC9haWEvQ08xUEtJSU5UQ0EwMS5BTUUuR0JMX0FNRSUyMEluZnJhJTIwQ0ElMjAwNS5jcnQwHQYDVR0OBBYEFM-T8L9nIeCFTohGWTDyVFKymXV6MA4GA1UdDwEB_wQEAwIFoDCCASYGA1UdHwSCAR0wggEZMIIBFaCCARGgggENhj9odHRwOi8vY3JsLm1pY3Jvc29mdC5jb20vcGtpaW5mcmEvQ1JML0FNRSUyMEluZnJhJTIwQ0ElMjAwNS5jcmyGMWh0dHA6Ly9jcmwxLmFtZS5nYmwvY3JsL0FNRSUyMEluZnJhJTIwQ0ElMjAwNS5jcmyGMWh0dHA6Ly9jcmwyLmFtZS5nYmwvY3JsL0FNRSUyMEluZnJhJTIwQ0ElMjAwNS5jcmyGMWh0dHA6Ly9jcmwzLmFtZS5nYmwvY3JsL0FNRSUyMEluZnJhJTIwQ0ElMjAwNS5jcmyGMWh0dHA6Ly9jcmw0LmFtZS5nYmwvY3JsL0FNRSUyMEluZnJhJTIwQ0ElMjAwNS5jcmwwgZ0GA1UdIASBlTCBkjAMBgorBgEEAYI3ewEBMGYGCisGAQQBgjd7AgIwWDBWBggrBgEFBQcCAjBKHkgAMwAzAGUAMAAxADkAMgAxAC0ANABkADYANAAtADQAZgA4AGMALQBhADAANQA1AC0ANQBiAGQAYQBmAGYAZAA1AGUAMwAzAGQwDAYKKwYBBAGCN3sDAjAMBgorBgEEAYI3ewQCMB8GA1UdIwQYMBaAFHrWGYUoeWxxdh5g-PNL76IFQhYdMB0GA1UdJQQWMBQGCCsGAQUFBwMCBggrBgEFBQcDATANBgkqhkiG9w0BAQsFAAOCAQEAL5-mSvqTMKZ-yWP_ZT759pg-E4fR6CLCeXO0jrmpqWWL7kI50BvqMxrc_lgbkvtph9Pxa7ubGsAa1Exeoi8qx0ROCtQv-NyhNyDLePoY5JfVD6QGmvlnIziXrlYvbbnilY_vo-wieWJGJhuESMEaTphDiHpFdEuA2NZNxyxXsQV5fUpa2Rls0wrtnmPPIzhMrpswh3rBEnbxvlgC6SUihf90jSN_Hkn0T201tVzyjd5G1RK9QNqmdL0lKL-OZm8rpl-nwepifa5s6-Qa7cwTV2CMjAXPtsPHtNsPXvte52PFBn_dZiXBQN2njTerWOgNEpj5mIZ-nr3-pWeHhqAXSQ&s=SgFJWhiM4cw-ctPpGEHX3TPZMv3XSxRdH7dkyiLs4NNPiaMXjm7UOjHpnYHygft_NSkuRFdA995v8ZX3n29U5EC1R2zEzJFS9C4Iso0LF7Sudls5nExGEQ9G6_2lNyq89TnFuiIA6da9f0E8GmlfzPtV9HLojTs92p2xKVCSx44kH4lDbv82wRXvz_3KEy8YKd8IQgO73Bj1Ckepjrr4A4wFYT3xUQkoxP8dMreB2RVYE9zB4PUy1sONMvjA8fdlVe7vOMYRtDbZ8oe_kq-wGtJGb9Uh70ekIWx92HJ6BjrS7xMN_lQhkLVQuKKUIblshEIqy9YURsSbDbKRZf6hVQ&h=o_Op-FkV0GLHE7fAdfGjoEOcL47KK_-KSdzKOwX2CYs
  response:
    body:
      string: "{\n \"name\": \"335c1d53-cdae-4201-8abc-4a0325fff0fd\",\n \"status\":
        \"InProgress\",\n \"startTime\": \"2025-02-21T13:14:15.0545427Z\"\n}"
    headers:
      cache-control:
      - no-cache
      content-length:
      - '122'
      content-type:
      - application/json
      date:
      - Fri, 21 Feb 2025 13:17:48 GMT
      expires:
      - '-1'
      pragma:
      - no-cache
      strict-transport-security:
      - max-age=31536000; includeSubDomains
      x-content-type-options:
      - nosniff
      x-ms-operation-identifier:
      - tenantId=54826b22-38d6-4fb2-bad9-b7b93a3e9c5a,objectId=a7250e3a-0e5e-48e2-9a34-45f1f5e1a91e/eastus2euap/daf2baf2-5ba2-443c-a54d-27a657e9d391
      x-ms-ratelimit-remaining-subscription-global-reads:
      - '3748'
    status:
      code: 200
      message: OK
- request:
    body: null
    headers:
      Accept:
      - '*/*'
      Accept-Encoding:
      - gzip, deflate
      CommandName:
      - aks create
      Connection:
      - keep-alive
      ParameterSetName:
      - --resource-group --name --location --node-count --ssh-key-value --tags --nodepool-labels
        --nodepool-tags
      User-Agent:
      - AZURECLI/2.69.0 azsdk-python-core/1.31.0 Python/3.12.9 (Windows-10-10.0.19045-SP0)
    method: GET
    uri: https://management.azure.com/subscriptions/00000000-0000-0000-0000-000000000000/providers/Microsoft.ContainerService/locations/westus2/operations/335c1d53-cdae-4201-8abc-4a0325fff0fd?api-version=2016-03-30&t=638757404554811814&c=MIIHhjCCBm6gAwIBAgITfAaX0D2c-iM1n_047QAABpfQPTANBgkqhkiG9w0BAQsFADBEMRMwEQYKCZImiZPyLGQBGRYDR0JMMRMwEQYKCZImiZPyLGQBGRYDQU1FMRgwFgYDVQQDEw9BTUUgSW5mcmEgQ0EgMDUwHhcNMjUwMTIzMTIzMzI3WhcNMjUwNDIzMTIzMzI3WjBAMT4wPAYDVQQDEzVhc3luY29wZXJhdGlvbnNpZ25pbmdjZXJ0aWZpY2F0ZS5tYW5hZ2VtZW50LmF6dXJlLmNvbTCCASIwDQYJKoZIhvcNAQEBBQADggEPADCCAQoCggEBAMT6cGM0B3y7ALaE-Skle4LGL_KvvE0RUfR5t5rwMeM3CUzeYQjKDViOQv-6ECcNTQ188o9xa72JZw6T10LTAadlAlNEt-D4ZgXojTXXdRtgYN-AZ-uCCkJCPAJEWs5EDD7mSbt4aK42yALzlx5HkO8DReVYve0sKKD5r_M3y_OScnMTmV2SqALMQFfQHE2BCDOEjnPMJyRgh-7NvAqTuj-04DaveAIZSPJ9ljaYUCJ6fuyHJpPPDJvqzMYvVtE8OSAbxMClc2r5faOd2VDJXmbWWCx5jgb6bsGk0OJlSYIWH4DG7ERimIDapcgwLFJy4o8a8bkK0bi9A_5dTellBPUCAwEAAaOCBHMwggRvMCcGCSsGAQQBgjcVCgQaMBgwCgYIKwYBBQUHAwIwCgYIKwYBBQUHAwEwPAYJKwYBBAGCNxUHBC8wLQYlKwYBBAGCNxUIhpDjDYTVtHiE8Ys-hZvdFs6dEoFgh8fIENbYcQIBZAIBBjCCAcsGCCsGAQUFBwEBBIIBvTCCAbkwYwYIKwYBBQUHMAKGV2h0dHA6Ly9jcmwubWljcm9zb2Z0LmNvbS9wa2lpbmZyYS9DZXJ0cy9DTzFQS0lJTlRDQTAxLkFNRS5HQkxfQU1FJTIwSW5mcmElMjBDQSUyMDA1LmNydDBTBggrBgEFBQcwAoZHaHR0cDovL2NybDEuYW1lLmdibC9haWEvQ08xUEtJSU5UQ0EwMS5BTUUuR0JMX0FNRSUyMEluZnJhJTIwQ0ElMjAwNS5jcnQwUwYIKwYBBQUHMAKGR2h0dHA6Ly9jcmwyLmFtZS5nYmwvYWlhL0NPMVBLSUlOVENBMDEuQU1FLkdCTF9BTUUlMjBJbmZyYSUyMENBJTIwMDUuY3J0MFMGCCsGAQUFBzAChkdodHRwOi8vY3JsMy5hbWUuZ2JsL2FpYS9DTzFQS0lJTlRDQTAxLkFNRS5HQkxfQU1FJTIwSW5mcmElMjBDQSUyMDA1LmNydDBTBggrBgEFBQcwAoZHaHR0cDovL2NybDQuYW1lLmdibC9haWEvQ08xUEtJSU5UQ0EwMS5BTUUuR0JMX0FNRSUyMEluZnJhJTIwQ0ElMjAwNS5jcnQwHQYDVR0OBBYEFM-T8L9nIeCFTohGWTDyVFKymXV6MA4GA1UdDwEB_wQEAwIFoDCCASYGA1UdHwSCAR0wggEZMIIBFaCCARGgggENhj9odHRwOi8vY3JsLm1pY3Jvc29mdC5jb20vcGtpaW5mcmEvQ1JML0FNRSUyMEluZnJhJTIwQ0ElMjAwNS5jcmyGMWh0dHA6Ly9jcmwxLmFtZS5nYmwvY3JsL0FNRSUyMEluZnJhJTIwQ0ElMjAwNS5jcmyGMWh0dHA6Ly9jcmwyLmFtZS5nYmwvY3JsL0FNRSUyMEluZnJhJTIwQ0ElMjAwNS5jcmyGMWh0dHA6Ly9jcmwzLmFtZS5nYmwvY3JsL0FNRSUyMEluZnJhJTIwQ0ElMjAwNS5jcmyGMWh0dHA6Ly9jcmw0LmFtZS5nYmwvY3JsL0FNRSUyMEluZnJhJTIwQ0ElMjAwNS5jcmwwgZ0GA1UdIASBlTCBkjAMBgorBgEEAYI3ewEBMGYGCisGAQQBgjd7AgIwWDBWBggrBgEFBQcCAjBKHkgAMwAzAGUAMAAxADkAMgAxAC0ANABkADYANAAtADQAZgA4AGMALQBhADAANQA1AC0ANQBiAGQAYQBmAGYAZAA1AGUAMwAzAGQwDAYKKwYBBAGCN3sDAjAMBgorBgEEAYI3ewQCMB8GA1UdIwQYMBaAFHrWGYUoeWxxdh5g-PNL76IFQhYdMB0GA1UdJQQWMBQGCCsGAQUFBwMCBggrBgEFBQcDATANBgkqhkiG9w0BAQsFAAOCAQEAL5-mSvqTMKZ-yWP_ZT759pg-E4fR6CLCeXO0jrmpqWWL7kI50BvqMxrc_lgbkvtph9Pxa7ubGsAa1Exeoi8qx0ROCtQv-NyhNyDLePoY5JfVD6QGmvlnIziXrlYvbbnilY_vo-wieWJGJhuESMEaTphDiHpFdEuA2NZNxyxXsQV5fUpa2Rls0wrtnmPPIzhMrpswh3rBEnbxvlgC6SUihf90jSN_Hkn0T201tVzyjd5G1RK9QNqmdL0lKL-OZm8rpl-nwepifa5s6-Qa7cwTV2CMjAXPtsPHtNsPXvte52PFBn_dZiXBQN2njTerWOgNEpj5mIZ-nr3-pWeHhqAXSQ&s=SgFJWhiM4cw-ctPpGEHX3TPZMv3XSxRdH7dkyiLs4NNPiaMXjm7UOjHpnYHygft_NSkuRFdA995v8ZX3n29U5EC1R2zEzJFS9C4Iso0LF7Sudls5nExGEQ9G6_2lNyq89TnFuiIA6da9f0E8GmlfzPtV9HLojTs92p2xKVCSx44kH4lDbv82wRXvz_3KEy8YKd8IQgO73Bj1Ckepjrr4A4wFYT3xUQkoxP8dMreB2RVYE9zB4PUy1sONMvjA8fdlVe7vOMYRtDbZ8oe_kq-wGtJGb9Uh70ekIWx92HJ6BjrS7xMN_lQhkLVQuKKUIblshEIqy9YURsSbDbKRZf6hVQ&h=o_Op-FkV0GLHE7fAdfGjoEOcL47KK_-KSdzKOwX2CYs
  response:
    body:
      string: "{\n \"name\": \"335c1d53-cdae-4201-8abc-4a0325fff0fd\",\n \"status\":
        \"Succeeded\",\n \"startTime\": \"2025-02-21T13:14:15.0545427Z\",\n \"endTime\":
        \"2025-02-21T13:17:53.781828Z\"\n}"
    headers:
      cache-control:
      - no-cache
      content-length:
      - '164'
      content-type:
      - application/json
      date:
      - Fri, 21 Feb 2025 13:18:19 GMT
      expires:
      - '-1'
      pragma:
      - no-cache
      strict-transport-security:
      - max-age=31536000; includeSubDomains
      x-content-type-options:
      - nosniff
      x-ms-operation-identifier:
      - tenantId=54826b22-38d6-4fb2-bad9-b7b93a3e9c5a,objectId=a7250e3a-0e5e-48e2-9a34-45f1f5e1a91e/eastus2euap/1c6fab05-2695-41c6-95a0-d43508647aff
      x-ms-ratelimit-remaining-subscription-global-reads:
      - '3749'
    status:
      code: 200
      message: OK
- request:
    body: null
    headers:
      Accept:
      - '*/*'
      Accept-Encoding:
      - gzip, deflate
      CommandName:
      - aks create
      Connection:
      - keep-alive
      ParameterSetName:
      - --resource-group --name --location --node-count --ssh-key-value --tags --nodepool-labels
        --nodepool-tags
      User-Agent:
<<<<<<< HEAD
      - AZURECLI/2.69.0 azsdk-python-core/1.31.0 Python/3.12.9 (Windows-10-10.0.19045-SP0)
=======
      - AZURECLI/2.51.0 azsdk-python-azure-mgmt-containerservice/26.0.0 Python/3.8.10
        (Linux-5.15.0-1041-azure-x86_64-with-glibc2.29)
    method: GET
    uri: https://management.azure.com/subscriptions/00000000-0000-0000-0000-000000000000/providers/Microsoft.ContainerService/locations/westus2/operations/9aebba4f-af81-4084-859c-71181d82ada2?api-version=2016-03-30
  response:
    body:
      string: "{\n  \"name\": \"4fbaeb9a-81af-8440-859c-71181d82ada2\",\n  \"status\":
        \"InProgress\",\n  \"startTime\": \"2023-08-23T07:51:27.2876538Z\"\n }"
    headers:
      cache-control:
      - no-cache
      content-length:
      - '126'
      content-type:
      - application/json
      date:
      - Wed, 23 Aug 2023 07:55:58 GMT
      expires:
      - '-1'
      pragma:
      - no-cache
      server:
      - nginx
      strict-transport-security:
      - max-age=31536000; includeSubDomains
      transfer-encoding:
      - chunked
      vary:
      - Accept-Encoding
      x-content-type-options:
      - nosniff
    status:
      code: 200
      message: OK
- request:
    body: null
    headers:
      Accept:
      - '*/*'
      Accept-Encoding:
      - gzip, deflate
      CommandName:
      - aks create
      Connection:
      - keep-alive
      ParameterSetName:
      - --resource-group --name --location --node-count --ssh-key-value --tags --nodepool-labels
        --nodepool-tags
      User-Agent:
      - AZURECLI/2.51.0 azsdk-python-azure-mgmt-containerservice/26.0.0 Python/3.8.10
        (Linux-5.15.0-1041-azure-x86_64-with-glibc2.29)
    method: GET
    uri: https://management.azure.com/subscriptions/00000000-0000-0000-0000-000000000000/providers/Microsoft.ContainerService/locations/westus2/operations/9aebba4f-af81-4084-859c-71181d82ada2?api-version=2016-03-30
  response:
    body:
      string: "{\n  \"name\": \"4fbaeb9a-81af-8440-859c-71181d82ada2\",\n  \"status\":
        \"Succeeded\",\n  \"startTime\": \"2023-08-23T07:51:27.2876538Z\",\n  \"endTime\":
        \"2023-08-23T07:56:24.1913342Z\"\n }"
    headers:
      cache-control:
      - no-cache
      content-length:
      - '170'
      content-type:
      - application/json
      date:
      - Wed, 23 Aug 2023 07:56:29 GMT
      expires:
      - '-1'
      pragma:
      - no-cache
      server:
      - nginx
      strict-transport-security:
      - max-age=31536000; includeSubDomains
      transfer-encoding:
      - chunked
      vary:
      - Accept-Encoding
      x-content-type-options:
      - nosniff
    status:
      code: 200
      message: OK
- request:
    body: null
    headers:
      Accept:
      - '*/*'
      Accept-Encoding:
      - gzip, deflate
      CommandName:
      - aks create
      Connection:
      - keep-alive
      ParameterSetName:
      - --resource-group --name --location --node-count --ssh-key-value --tags --nodepool-labels
        --nodepool-tags
      User-Agent:
      - AZURECLI/2.51.0 azsdk-python-azure-mgmt-containerservice/26.0.0 Python/3.8.10
        (Linux-5.15.0-1041-azure-x86_64-with-glibc2.29)
    method: GET
    uri: https://management.azure.com/subscriptions/00000000-0000-0000-0000-000000000000/resourceGroups/clitest000001/providers/Microsoft.ContainerService/managedClusters/cliakstest000002?api-version=2024-10-01
  response:
    body:
      string: "{\n  \"id\": \"/subscriptions/00000000-0000-0000-0000-000000000000/resourcegroups/clitest000001/providers/Microsoft.ContainerService/managedClusters/cliakstest000002\",\n
        \ \"location\": \"westus2\",\n  \"name\": \"cliakstest000002\",\n  \"tags\":
        {\n   \"key1\": \"value1\"\n  },\n  \"type\": \"Microsoft.ContainerService/ManagedClusters\",\n
        \ \"properties\": {\n   \"provisioningState\": \"Succeeded\",\n   \"powerState\":
        {\n    \"code\": \"Running\"\n   },\n   \"kubernetesVersion\": \"1.26.6\",\n
        \  \"currentKubernetesVersion\": \"1.26.6\",\n   \"dnsPrefix\": \"cliakstest-clitestgqjnz2eno-79a739\",\n
        \  \"fqdn\": \"cliakstest-clitestgqjnz2eno-79a739-fjr1sjjm.hcp.westus2.azmk8s.io\",\n
        \  \"azurePortalFQDN\": \"cliakstest-clitestgqjnz2eno-79a739-fjr1sjjm.portal.hcp.westus2.azmk8s.io\",\n
        \  \"agentPoolProfiles\": [\n    {\n     \"name\": \"nodepool1\",\n     \"count\":
        1,\n     \"vmSize\": \"Standard_DS2_v2\",\n     \"osDiskSizeGB\": 128,\n     \"osDiskType\":
        \"Managed\",\n     \"kubeletDiskType\": \"OS\",\n     \"maxPods\": 110,\n
        \    \"type\": \"VirtualMachineScaleSets\",\n     \"enableAutoScaling\": false,\n
        \    \"provisioningState\": \"Succeeded\",\n     \"powerState\": {\n      \"code\":
        \"Running\"\n     },\n     \"orchestratorVersion\": \"1.26.6\",\n     \"currentOrchestratorVersion\":
        \"1.26.6\",\n     \"enableNodePublicIP\": false,\n     \"tags\": {\n      \"tag1\":
        \"tv1\",\n      \"tag2\": \"tv2\"\n     },\n     \"nodeLabels\": {\n      \"label1\":
        \"value1\",\n      \"label2\": \"value2\"\n     },\n     \"mode\": \"System\",\n
        \    \"enableEncryptionAtHost\": false,\n     \"enableUltraSSD\": false,\n
        \    \"osType\": \"Linux\",\n     \"osSKU\": \"Ubuntu\",\n     \"nodeImageVersion\":
        \"AKSUbuntu-2204gen2containerd-202308.01.0\",\n     \"upgradeSettings\": {},\n
        \    \"enableFIPS\": false\n    }\n   ],\n   \"linuxProfile\": {\n    \"adminUsername\":
        \"azureuser\",\n    \"ssh\": {\n     \"publicKeys\": [\n      {\n       \"keyData\":
        \"ssh-rsa AAAAB3NzaC1yc2EAAAADAQABAAABAQDmT6Dy3FY1an00M824RV5ssnvhGp56C81z8Oau40kMLYr8596/47v9pAFYlzh0GcRIPNE+35ex8iBdFMCGKgsTUmsf97ZAsCTeT+Y8IInF0rIOlWm1Dm1JQjPbSzKq37Gh0jh24AMoWPB2603IGKFngzHWODDKTxPTF9ERmpTyzdAYv+MgJ2ebuPbJ0enKSRVUwW2Au0aI/NnfBhKneW82uHwz/H42JyR6RDAfJHoUBaud6T5uOLGzQjyrCoan54nXqQXCAyAR04gHcqvUKsquXH3+qa0O+o/Pahf0AHbjtSBslqkUBw75ijT3MUAaNk2vs3U6AQQpwf5aphPBhYxx
        azcli_aks_live_test@example.com\\n\"\n      }\n     ]\n    }\n   },\n   \"servicePrincipalProfile\":
        {\n    \"clientId\":\"00000000-0000-0000-0000-000000000001\"\n   },\n   \"nodeResourceGroup\":
        \"MC_clitest000001_cliakstest000002_westus2\",\n   \"enableRBAC\": true,\n
        \  \"supportPlan\": \"KubernetesOfficial\",\n   \"networkProfile\": {\n    \"networkPlugin\":
        \"kubenet\",\n    \"loadBalancerSku\": \"Standard\",\n    \"loadBalancerProfile\":
        {\n     \"managedOutboundIPs\": {\n      \"count\": 1\n     },\n     \"effectiveOutboundIPs\":
        [\n      {\n       \"id\": \"/subscriptions/00000000-0000-0000-0000-000000000000/resourceGroups/MC_clitest000001_cliakstest000002_westus2/providers/Microsoft.Network/publicIPAddresses/2d7e978c-86bc-4ff8-b9cd-1fc224decb8a\"\n
        \     }\n     ]\n    },\n    \"podCidr\": \"10.244.0.0/16\",\n    \"serviceCidr\":
        \"10.0.0.0/16\",\n    \"dnsServiceIP\": \"10.0.0.10\",\n    \"outboundType\":
        \"loadBalancer\",\n    \"podCidrs\": [\n     \"10.244.0.0/16\"\n    ],\n    \"serviceCidrs\":
        [\n     \"10.0.0.0/16\"\n    ],\n    \"ipFamilies\": [\n     \"IPv4\"\n    ]\n
        \  },\n   \"maxAgentPools\": 100,\n   \"identityProfile\": {\n    \"kubeletidentity\":
        {\n     \"resourceId\": \"/subscriptions/00000000-0000-0000-0000-000000000000/resourcegroups/MC_clitest000001_cliakstest000002_westus2/providers/Microsoft.ManagedIdentity/userAssignedIdentities/cliakstest000002-agentpool\",\n
        \    \"clientId\":\"00000000-0000-0000-0000-000000000001\",\n     \"objectId\":\"00000000-0000-0000-0000-000000000001\"\n
        \   }\n   },\n   \"autoUpgradeProfile\": {\n    \"nodeOSUpgradeChannel\":
        \"NodeImage\"\n   },\n   \"disableLocalAccounts\": false,\n   \"securityProfile\":
        {},\n   \"storageProfile\": {\n    \"diskCSIDriver\": {\n     \"enabled\":
        true\n    },\n    \"fileCSIDriver\": {\n     \"enabled\": true\n    },\n    \"snapshotController\":
        {\n     \"enabled\": true\n    }\n   },\n   \"oidcIssuerProfile\": {\n    \"enabled\":
        false\n   },\n   \"workloadAutoScalerProfile\": {}\n  },\n  \"identity\":
        {\n   \"type\": \"SystemAssigned\",\n   \"principalId\":\"00000000-0000-0000-0000-000000000001\",\n
        \  \"tenantId\": \"72f988bf-86f1-41af-91ab-2d7cd011db47\"\n  },\n  \"sku\":
        {\n   \"name\": \"Base\",\n   \"tier\": \"Free\"\n  }\n }"
    headers:
      cache-control:
      - no-cache
      content-length:
      - '4174'
      content-type:
      - application/json
      date:
      - Wed, 23 Aug 2023 07:56:29 GMT
      expires:
      - '-1'
      pragma:
      - no-cache
      server:
      - nginx
      strict-transport-security:
      - max-age=31536000; includeSubDomains
      transfer-encoding:
      - chunked
      vary:
      - Accept-Encoding
      x-content-type-options:
      - nosniff
    status:
      code: 200
      message: OK
- request:
    body: null
    headers:
      Accept:
      - application/json
      Accept-Encoding:
      - gzip, deflate
      CommandName:
      - aks show
      Connection:
      - keep-alive
      ParameterSetName:
      - -g -n
      User-Agent:
      - AZURECLI/2.51.0 azsdk-python-azure-mgmt-containerservice/26.0.0 Python/3.8.10
        (Linux-5.15.0-1041-azure-x86_64-with-glibc2.29)
    method: GET
    uri: https://management.azure.com/subscriptions/00000000-0000-0000-0000-000000000000/resourceGroups/clitest000001/providers/Microsoft.ContainerService/managedClusters/cliakstest000002?api-version=2024-10-01
  response:
    body:
      string: "{\n  \"id\": \"/subscriptions/00000000-0000-0000-0000-000000000000/resourcegroups/clitest000001/providers/Microsoft.ContainerService/managedClusters/cliakstest000002\",\n
        \ \"location\": \"westus2\",\n  \"name\": \"cliakstest000002\",\n  \"tags\":
        {\n   \"key1\": \"value1\"\n  },\n  \"type\": \"Microsoft.ContainerService/ManagedClusters\",\n
        \ \"properties\": {\n   \"provisioningState\": \"Succeeded\",\n   \"powerState\":
        {\n    \"code\": \"Running\"\n   },\n   \"kubernetesVersion\": \"1.26.6\",\n
        \  \"currentKubernetesVersion\": \"1.26.6\",\n   \"dnsPrefix\": \"cliakstest-clitestgqjnz2eno-79a739\",\n
        \  \"fqdn\": \"cliakstest-clitestgqjnz2eno-79a739-fjr1sjjm.hcp.westus2.azmk8s.io\",\n
        \  \"azurePortalFQDN\": \"cliakstest-clitestgqjnz2eno-79a739-fjr1sjjm.portal.hcp.westus2.azmk8s.io\",\n
        \  \"agentPoolProfiles\": [\n    {\n     \"name\": \"nodepool1\",\n     \"count\":
        1,\n     \"vmSize\": \"Standard_DS2_v2\",\n     \"osDiskSizeGB\": 128,\n     \"osDiskType\":
        \"Managed\",\n     \"kubeletDiskType\": \"OS\",\n     \"maxPods\": 110,\n
        \    \"type\": \"VirtualMachineScaleSets\",\n     \"enableAutoScaling\": false,\n
        \    \"provisioningState\": \"Succeeded\",\n     \"powerState\": {\n      \"code\":
        \"Running\"\n     },\n     \"orchestratorVersion\": \"1.26.6\",\n     \"currentOrchestratorVersion\":
        \"1.26.6\",\n     \"enableNodePublicIP\": false,\n     \"tags\": {\n      \"tag1\":
        \"tv1\",\n      \"tag2\": \"tv2\"\n     },\n     \"nodeLabels\": {\n      \"label1\":
        \"value1\",\n      \"label2\": \"value2\"\n     },\n     \"mode\": \"System\",\n
        \    \"enableEncryptionAtHost\": false,\n     \"enableUltraSSD\": false,\n
        \    \"osType\": \"Linux\",\n     \"osSKU\": \"Ubuntu\",\n     \"nodeImageVersion\":
        \"AKSUbuntu-2204gen2containerd-202308.01.0\",\n     \"upgradeSettings\": {},\n
        \    \"enableFIPS\": false\n    }\n   ],\n   \"linuxProfile\": {\n    \"adminUsername\":
        \"azureuser\",\n    \"ssh\": {\n     \"publicKeys\": [\n      {\n       \"keyData\":
        \"ssh-rsa AAAAB3NzaC1yc2EAAAADAQABAAABAQDmT6Dy3FY1an00M824RV5ssnvhGp56C81z8Oau40kMLYr8596/47v9pAFYlzh0GcRIPNE+35ex8iBdFMCGKgsTUmsf97ZAsCTeT+Y8IInF0rIOlWm1Dm1JQjPbSzKq37Gh0jh24AMoWPB2603IGKFngzHWODDKTxPTF9ERmpTyzdAYv+MgJ2ebuPbJ0enKSRVUwW2Au0aI/NnfBhKneW82uHwz/H42JyR6RDAfJHoUBaud6T5uOLGzQjyrCoan54nXqQXCAyAR04gHcqvUKsquXH3+qa0O+o/Pahf0AHbjtSBslqkUBw75ijT3MUAaNk2vs3U6AQQpwf5aphPBhYxx
        azcli_aks_live_test@example.com\\n\"\n      }\n     ]\n    }\n   },\n   \"servicePrincipalProfile\":
        {\n    \"clientId\":\"00000000-0000-0000-0000-000000000001\"\n   },\n   \"nodeResourceGroup\":
        \"MC_clitest000001_cliakstest000002_westus2\",\n   \"enableRBAC\": true,\n
        \  \"supportPlan\": \"KubernetesOfficial\",\n   \"networkProfile\": {\n    \"networkPlugin\":
        \"kubenet\",\n    \"loadBalancerSku\": \"Standard\",\n    \"loadBalancerProfile\":
        {\n     \"managedOutboundIPs\": {\n      \"count\": 1\n     },\n     \"effectiveOutboundIPs\":
        [\n      {\n       \"id\": \"/subscriptions/00000000-0000-0000-0000-000000000000/resourceGroups/MC_clitest000001_cliakstest000002_westus2/providers/Microsoft.Network/publicIPAddresses/2d7e978c-86bc-4ff8-b9cd-1fc224decb8a\"\n
        \     }\n     ]\n    },\n    \"podCidr\": \"10.244.0.0/16\",\n    \"serviceCidr\":
        \"10.0.0.0/16\",\n    \"dnsServiceIP\": \"10.0.0.10\",\n    \"outboundType\":
        \"loadBalancer\",\n    \"podCidrs\": [\n     \"10.244.0.0/16\"\n    ],\n    \"serviceCidrs\":
        [\n     \"10.0.0.0/16\"\n    ],\n    \"ipFamilies\": [\n     \"IPv4\"\n    ]\n
        \  },\n   \"maxAgentPools\": 100,\n   \"identityProfile\": {\n    \"kubeletidentity\":
        {\n     \"resourceId\": \"/subscriptions/00000000-0000-0000-0000-000000000000/resourcegroups/MC_clitest000001_cliakstest000002_westus2/providers/Microsoft.ManagedIdentity/userAssignedIdentities/cliakstest000002-agentpool\",\n
        \    \"clientId\":\"00000000-0000-0000-0000-000000000001\",\n     \"objectId\":\"00000000-0000-0000-0000-000000000001\"\n
        \   }\n   },\n   \"autoUpgradeProfile\": {\n    \"nodeOSUpgradeChannel\":
        \"NodeImage\"\n   },\n   \"disableLocalAccounts\": false,\n   \"securityProfile\":
        {},\n   \"storageProfile\": {\n    \"diskCSIDriver\": {\n     \"enabled\":
        true\n    },\n    \"fileCSIDriver\": {\n     \"enabled\": true\n    },\n    \"snapshotController\":
        {\n     \"enabled\": true\n    }\n   },\n   \"oidcIssuerProfile\": {\n    \"enabled\":
        false\n   },\n   \"workloadAutoScalerProfile\": {}\n  },\n  \"identity\":
        {\n   \"type\": \"SystemAssigned\",\n   \"principalId\":\"00000000-0000-0000-0000-000000000001\",\n
        \  \"tenantId\": \"72f988bf-86f1-41af-91ab-2d7cd011db47\"\n  },\n  \"sku\":
        {\n   \"name\": \"Base\",\n   \"tier\": \"Free\"\n  }\n }"
    headers:
      cache-control:
      - no-cache
      content-length:
      - '4174'
      content-type:
      - application/json
      date:
      - Wed, 23 Aug 2023 07:56:30 GMT
      expires:
      - '-1'
      pragma:
      - no-cache
      server:
      - nginx
      strict-transport-security:
      - max-age=31536000; includeSubDomains
      transfer-encoding:
      - chunked
      vary:
      - Accept-Encoding
      x-content-type-options:
      - nosniff
    status:
      code: 200
      message: OK
- request:
    body: null
    headers:
      Accept:
      - application/json
      Accept-Encoding:
      - gzip, deflate
      CommandName:
      - aks list
      Connection:
      - keep-alive
      ParameterSetName:
      - -g
      User-Agent:
      - AZURECLI/2.51.0 azsdk-python-azure-mgmt-containerservice/26.0.0 Python/3.8.10
        (Linux-5.15.0-1041-azure-x86_64-with-glibc2.29)
    method: GET
    uri: https://management.azure.com/subscriptions/00000000-0000-0000-0000-000000000000/resourceGroups/clitest000001/providers/Microsoft.ContainerService/managedClusters?api-version=2024-10-01
  response:
    body:
      string: "{\n  \"value\": [\n   {\n    \"id\": \"/subscriptions/00000000-0000-0000-0000-000000000000/resourcegroups/clitest000001/providers/Microsoft.ContainerService/managedClusters/cliakstest000002\",\n
        \   \"location\": \"westus2\",\n    \"name\": \"cliakstest000002\",\n    \"tags\":
        {\n     \"key1\": \"value1\"\n    },\n    \"type\": \"Microsoft.ContainerService/ManagedClusters\",\n
        \   \"properties\": {\n     \"provisioningState\": \"Succeeded\",\n     \"powerState\":
        {\n      \"code\": \"Running\"\n     },\n     \"kubernetesVersion\": \"1.26.6\",\n
        \    \"currentKubernetesVersion\": \"1.26.6\",\n     \"dnsPrefix\": \"cliakstest-clitestgqjnz2eno-79a739\",\n
        \    \"fqdn\": \"cliakstest-clitestgqjnz2eno-79a739-fjr1sjjm.hcp.westus2.azmk8s.io\",\n
        \    \"azurePortalFQDN\": \"cliakstest-clitestgqjnz2eno-79a739-fjr1sjjm.portal.hcp.westus2.azmk8s.io\",\n
        \    \"agentPoolProfiles\": [\n      {\n       \"name\": \"nodepool1\",\n
        \      \"count\": 1,\n       \"vmSize\": \"Standard_DS2_v2\",\n       \"osDiskSizeGB\":
        128,\n       \"osDiskType\": \"Managed\",\n       \"kubeletDiskType\": \"OS\",\n
        \      \"maxPods\": 110,\n       \"type\": \"VirtualMachineScaleSets\",\n
        \      \"enableAutoScaling\": false,\n       \"provisioningState\": \"Succeeded\",\n
        \      \"powerState\": {\n        \"code\": \"Running\"\n       },\n       \"orchestratorVersion\":
        \"1.26.6\",\n       \"currentOrchestratorVersion\": \"1.26.6\",\n       \"enableNodePublicIP\":
        false,\n       \"tags\": {\n        \"tag1\": \"tv1\",\n        \"tag2\":
        \"tv2\"\n       },\n       \"nodeLabels\": {\n        \"label1\": \"value1\",\n
        \       \"label2\": \"value2\"\n       },\n       \"mode\": \"System\",\n
        \      \"enableEncryptionAtHost\": false,\n       \"enableUltraSSD\": false,\n
        \      \"osType\": \"Linux\",\n       \"osSKU\": \"Ubuntu\",\n       \"nodeImageVersion\":
        \"AKSUbuntu-2204gen2containerd-202308.01.0\",\n       \"upgradeSettings\":
        {},\n       \"enableFIPS\": false\n      }\n     ],\n     \"linuxProfile\":
        {\n      \"adminUsername\": \"azureuser\",\n      \"ssh\": {\n       \"publicKeys\":
        [\n        {\n         \"keyData\": \"ssh-rsa AAAAB3NzaC1yc2EAAAADAQABAAABAQDmT6Dy3FY1an00M824RV5ssnvhGp56C81z8Oau40kMLYr8596/47v9pAFYlzh0GcRIPNE+35ex8iBdFMCGKgsTUmsf97ZAsCTeT+Y8IInF0rIOlWm1Dm1JQjPbSzKq37Gh0jh24AMoWPB2603IGKFngzHWODDKTxPTF9ERmpTyzdAYv+MgJ2ebuPbJ0enKSRVUwW2Au0aI/NnfBhKneW82uHwz/H42JyR6RDAfJHoUBaud6T5uOLGzQjyrCoan54nXqQXCAyAR04gHcqvUKsquXH3+qa0O+o/Pahf0AHbjtSBslqkUBw75ijT3MUAaNk2vs3U6AQQpwf5aphPBhYxx
        azcli_aks_live_test@example.com\\n\"\n        }\n       ]\n      }\n     },\n
        \    \"servicePrincipalProfile\": {\n      \"clientId\":\"00000000-0000-0000-0000-000000000001\"\n
        \    },\n     \"nodeResourceGroup\": \"MC_clitest000001_cliakstest000002_westus2\",\n
        \    \"enableRBAC\": true,\n     \"supportPlan\": \"KubernetesOfficial\",\n
        \    \"networkProfile\": {\n      \"networkPlugin\": \"kubenet\",\n      \"loadBalancerSku\":
        \"Standard\",\n      \"loadBalancerProfile\": {\n       \"managedOutboundIPs\":
        {\n        \"count\": 1\n       },\n       \"effectiveOutboundIPs\": [\n        {\n
        \        \"id\": \"/subscriptions/00000000-0000-0000-0000-000000000000/resourceGroups/MC_clitest000001_cliakstest000002_westus2/providers/Microsoft.Network/publicIPAddresses/2d7e978c-86bc-4ff8-b9cd-1fc224decb8a\"\n
        \       }\n       ]\n      },\n      \"podCidr\": \"10.244.0.0/16\",\n      \"serviceCidr\":
        \"10.0.0.0/16\",\n      \"dnsServiceIP\": \"10.0.0.10\",\n      \"outboundType\":
        \"loadBalancer\",\n      \"podCidrs\": [\n       \"10.244.0.0/16\"\n      ],\n
        \     \"serviceCidrs\": [\n       \"10.0.0.0/16\"\n      ],\n      \"ipFamilies\":
        [\n       \"IPv4\"\n      ]\n     },\n     \"maxAgentPools\": 100,\n     \"identityProfile\":
        {\n      \"kubeletidentity\": {\n       \"resourceId\": \"/subscriptions/00000000-0000-0000-0000-000000000000/resourcegroups/MC_clitest000001_cliakstest000002_westus2/providers/Microsoft.ManagedIdentity/userAssignedIdentities/cliakstest000002-agentpool\",\n
        \      \"clientId\":\"00000000-0000-0000-0000-000000000001\",\n       \"objectId\":\"00000000-0000-0000-0000-000000000001\"\n
        \     }\n     },\n     \"autoUpgradeProfile\": {\n      \"nodeOSUpgradeChannel\":
        \"NodeImage\"\n     },\n     \"disableLocalAccounts\": false,\n     \"securityProfile\":
        {},\n     \"storageProfile\": {\n      \"diskCSIDriver\": {\n       \"enabled\":
        true\n      },\n      \"fileCSIDriver\": {\n       \"enabled\": true\n      },\n
        \     \"snapshotController\": {\n       \"enabled\": true\n      }\n     },\n
        \    \"oidcIssuerProfile\": {\n      \"enabled\": false\n     },\n     \"workloadAutoScalerProfile\":
        {}\n    },\n    \"identity\": {\n     \"type\": \"SystemAssigned\",\n     \"principalId\":\"00000000-0000-0000-0000-000000000001\",\n
        \    \"tenantId\": \"72f988bf-86f1-41af-91ab-2d7cd011db47\"\n    },\n    \"sku\":
        {\n     \"name\": \"Base\",\n     \"tier\": \"Free\"\n    }\n   }\n  ]\n }"
    headers:
      cache-control:
      - no-cache
      content-length:
      - '4469'
      content-type:
      - application/json
      date:
      - Wed, 23 Aug 2023 07:56:32 GMT
      expires:
      - '-1'
      pragma:
      - no-cache
      server:
      - nginx
      strict-transport-security:
      - max-age=31536000; includeSubDomains
      transfer-encoding:
      - chunked
      vary:
      - Accept-Encoding
      x-content-type-options:
      - nosniff
    status:
      code: 200
      message: OK
- request:
    body: null
    headers:
      Accept:
      - application/json
      Accept-Encoding:
      - gzip, deflate
      CommandName:
      - aks list
      Connection:
      - keep-alive
      ParameterSetName:
      - -g -o
      User-Agent:
      - AZURECLI/2.51.0 azsdk-python-azure-mgmt-containerservice/26.0.0 Python/3.8.10
        (Linux-5.15.0-1041-azure-x86_64-with-glibc2.29)
    method: GET
    uri: https://management.azure.com/subscriptions/00000000-0000-0000-0000-000000000000/resourceGroups/clitest000001/providers/Microsoft.ContainerService/managedClusters?api-version=2024-10-01
  response:
    body:
      string: "{\n  \"value\": [\n   {\n    \"id\": \"/subscriptions/00000000-0000-0000-0000-000000000000/resourcegroups/clitest000001/providers/Microsoft.ContainerService/managedClusters/cliakstest000002\",\n
        \   \"location\": \"westus2\",\n    \"name\": \"cliakstest000002\",\n    \"tags\":
        {\n     \"key1\": \"value1\"\n    },\n    \"type\": \"Microsoft.ContainerService/ManagedClusters\",\n
        \   \"properties\": {\n     \"provisioningState\": \"Succeeded\",\n     \"powerState\":
        {\n      \"code\": \"Running\"\n     },\n     \"kubernetesVersion\": \"1.26.6\",\n
        \    \"currentKubernetesVersion\": \"1.26.6\",\n     \"dnsPrefix\": \"cliakstest-clitestgqjnz2eno-79a739\",\n
        \    \"fqdn\": \"cliakstest-clitestgqjnz2eno-79a739-fjr1sjjm.hcp.westus2.azmk8s.io\",\n
        \    \"azurePortalFQDN\": \"cliakstest-clitestgqjnz2eno-79a739-fjr1sjjm.portal.hcp.westus2.azmk8s.io\",\n
        \    \"agentPoolProfiles\": [\n      {\n       \"name\": \"nodepool1\",\n
        \      \"count\": 1,\n       \"vmSize\": \"Standard_DS2_v2\",\n       \"osDiskSizeGB\":
        128,\n       \"osDiskType\": \"Managed\",\n       \"kubeletDiskType\": \"OS\",\n
        \      \"maxPods\": 110,\n       \"type\": \"VirtualMachineScaleSets\",\n
        \      \"enableAutoScaling\": false,\n       \"provisioningState\": \"Succeeded\",\n
        \      \"powerState\": {\n        \"code\": \"Running\"\n       },\n       \"orchestratorVersion\":
        \"1.26.6\",\n       \"currentOrchestratorVersion\": \"1.26.6\",\n       \"enableNodePublicIP\":
        false,\n       \"tags\": {\n        \"tag1\": \"tv1\",\n        \"tag2\":
        \"tv2\"\n       },\n       \"nodeLabels\": {\n        \"label1\": \"value1\",\n
        \       \"label2\": \"value2\"\n       },\n       \"mode\": \"System\",\n
        \      \"enableEncryptionAtHost\": false,\n       \"enableUltraSSD\": false,\n
        \      \"osType\": \"Linux\",\n       \"osSKU\": \"Ubuntu\",\n       \"nodeImageVersion\":
        \"AKSUbuntu-2204gen2containerd-202308.01.0\",\n       \"upgradeSettings\":
        {},\n       \"enableFIPS\": false\n      }\n     ],\n     \"linuxProfile\":
        {\n      \"adminUsername\": \"azureuser\",\n      \"ssh\": {\n       \"publicKeys\":
        [\n        {\n         \"keyData\": \"ssh-rsa AAAAB3NzaC1yc2EAAAADAQABAAABAQDmT6Dy3FY1an00M824RV5ssnvhGp56C81z8Oau40kMLYr8596/47v9pAFYlzh0GcRIPNE+35ex8iBdFMCGKgsTUmsf97ZAsCTeT+Y8IInF0rIOlWm1Dm1JQjPbSzKq37Gh0jh24AMoWPB2603IGKFngzHWODDKTxPTF9ERmpTyzdAYv+MgJ2ebuPbJ0enKSRVUwW2Au0aI/NnfBhKneW82uHwz/H42JyR6RDAfJHoUBaud6T5uOLGzQjyrCoan54nXqQXCAyAR04gHcqvUKsquXH3+qa0O+o/Pahf0AHbjtSBslqkUBw75ijT3MUAaNk2vs3U6AQQpwf5aphPBhYxx
        azcli_aks_live_test@example.com\\n\"\n        }\n       ]\n      }\n     },\n
        \    \"servicePrincipalProfile\": {\n      \"clientId\":\"00000000-0000-0000-0000-000000000001\"\n
        \    },\n     \"nodeResourceGroup\": \"MC_clitest000001_cliakstest000002_westus2\",\n
        \    \"enableRBAC\": true,\n     \"supportPlan\": \"KubernetesOfficial\",\n
        \    \"networkProfile\": {\n      \"networkPlugin\": \"kubenet\",\n      \"loadBalancerSku\":
        \"Standard\",\n      \"loadBalancerProfile\": {\n       \"managedOutboundIPs\":
        {\n        \"count\": 1\n       },\n       \"effectiveOutboundIPs\": [\n        {\n
        \        \"id\": \"/subscriptions/00000000-0000-0000-0000-000000000000/resourceGroups/MC_clitest000001_cliakstest000002_westus2/providers/Microsoft.Network/publicIPAddresses/2d7e978c-86bc-4ff8-b9cd-1fc224decb8a\"\n
        \       }\n       ]\n      },\n      \"podCidr\": \"10.244.0.0/16\",\n      \"serviceCidr\":
        \"10.0.0.0/16\",\n      \"dnsServiceIP\": \"10.0.0.10\",\n      \"outboundType\":
        \"loadBalancer\",\n      \"podCidrs\": [\n       \"10.244.0.0/16\"\n      ],\n
        \     \"serviceCidrs\": [\n       \"10.0.0.0/16\"\n      ],\n      \"ipFamilies\":
        [\n       \"IPv4\"\n      ]\n     },\n     \"maxAgentPools\": 100,\n     \"identityProfile\":
        {\n      \"kubeletidentity\": {\n       \"resourceId\": \"/subscriptions/00000000-0000-0000-0000-000000000000/resourcegroups/MC_clitest000001_cliakstest000002_westus2/providers/Microsoft.ManagedIdentity/userAssignedIdentities/cliakstest000002-agentpool\",\n
        \      \"clientId\":\"00000000-0000-0000-0000-000000000001\",\n       \"objectId\":\"00000000-0000-0000-0000-000000000001\"\n
        \     }\n     },\n     \"autoUpgradeProfile\": {\n      \"nodeOSUpgradeChannel\":
        \"NodeImage\"\n     },\n     \"disableLocalAccounts\": false,\n     \"securityProfile\":
        {},\n     \"storageProfile\": {\n      \"diskCSIDriver\": {\n       \"enabled\":
        true\n      },\n      \"fileCSIDriver\": {\n       \"enabled\": true\n      },\n
        \     \"snapshotController\": {\n       \"enabled\": true\n      }\n     },\n
        \    \"oidcIssuerProfile\": {\n      \"enabled\": false\n     },\n     \"workloadAutoScalerProfile\":
        {}\n    },\n    \"identity\": {\n     \"type\": \"SystemAssigned\",\n     \"principalId\":\"00000000-0000-0000-0000-000000000001\",\n
        \    \"tenantId\": \"72f988bf-86f1-41af-91ab-2d7cd011db47\"\n    },\n    \"sku\":
        {\n     \"name\": \"Base\",\n     \"tier\": \"Free\"\n    }\n   }\n  ]\n }"
    headers:
      cache-control:
      - no-cache
      content-length:
      - '4469'
      content-type:
      - application/json
      date:
      - Wed, 23 Aug 2023 07:56:33 GMT
      expires:
      - '-1'
      pragma:
      - no-cache
      server:
      - nginx
      strict-transport-security:
      - max-age=31536000; includeSubDomains
      transfer-encoding:
      - chunked
      vary:
      - Accept-Encoding
      x-content-type-options:
      - nosniff
    status:
      code: 200
      message: OK
- request:
    body: null
    headers:
      Accept:
      - application/json
      Accept-Encoding:
      - gzip, deflate
      CommandName:
      - aks get-credentials
      Connection:
      - keep-alive
      Content-Length:
      - '0'
      ParameterSetName:
      - -g -n --file
      User-Agent:
      - AZURECLI/2.51.0 azsdk-python-azure-mgmt-containerservice/26.0.0 Python/3.8.10
        (Linux-5.15.0-1041-azure-x86_64-with-glibc2.29)
    method: POST
    uri: https://management.azure.com/subscriptions/00000000-0000-0000-0000-000000000000/resourceGroups/clitest000001/providers/Microsoft.ContainerService/managedClusters/cliakstest000002/listClusterUserCredential?api-version=2024-10-01
  response:
    body:
      string: "{\n  \"kubeconfigs\": [\n   {\n    \"name\": \"clusterUser\",\n    \"value\":
        \"YXBpVmVyc2lvbjogdjEKY2x1c3RlcnM6Ci0gY2x1c3RlcjoKICAgIGNlcnRpZmljYXRlLWF1dGhvcml0eS1kYXRhOiBMUzB0TFMxQ1JVZEpUaUJEUlZKVVNVWkpRMEZVUlMwdExTMHRDazFKU1VVMlJFTkRRWFJEWjBGM1NVSkJaMGxSVDNaVlNHcHBZM1ZLTUd4cFlVWTBObXhvUWxaeWVrRk9RbWRyY1docmFVYzVkekJDUVZGelJrRkVRVTRLVFZGemQwTlJXVVJXVVZGRVJYZEthbGxVUVdkR2R6QjVUWHBCTkUxcVRYZE9lbEY0VGxSV1lVZEJPSGxOUkZWNlRVUm5lVTE2UVROT1ZFVXhUbFp2ZHdwRVZFVk1UVUZyUjBFeFZVVkJlRTFEV1RKRmQyZG5TV2xOUVRCSFExTnhSMU5KWWpORVVVVkNRVkZWUVVFMFNVTkVkMEYzWjJkSlMwRnZTVU5CVVVSR0NuTnNWWFI1WkhCbUt6SXhTek5sYldkNmJsTjVkRGxNUkZwc2FEa3hWalV5Vm5ZeGVIbHhSbXBuT1ZkS2JuUkRNRTVaYW10MU1VZEVaM0pYVEUxTU0wNEtOazVVVFhKUFEyVmpNWEprVlVwQmVYTkhVelpRVVdjNVRERk9OR0ozVFRrMGEweHZWbk5yVDFsT1lYUndRelo0UzI4M1NVaE1XV2hWWTBkd1ZHcFpVQXByYUdaWFJWZFVkbm8zV0drNVYxRnRNRzFrYkhOTlRWUlBNVGQ1WkdOeVltVm1lbmhHZFc5aE1rZE9Tblp5TlU1S1R6Vm5hemxUV1ZoclVHaHVTV0ZCQ2xkdFYyZFBOR3d5WjBsU1ZtVnlibE5XUlhGbGJXUklNRVpDVTNGbk4zRlRSMWgxZVRaWmFGVnljbGRETW5oalEwdHhNMHREVVRWaVZrUlVlVzR6WlVnS1VHVjFNSEV6UkRVMFVGZFhNV1UzVGpkMFFuZHhPRVJ4UzBsVGMwUmhiazhyVFVOR01qSXhZVWRFY1hkUmNpdHNjR1kwTVZCbmVXd3djR1V4VWxGT05RcFJZVVZWVUZsNFJrNURNVGxVU0U1bVp6UjZWRXhrZFVWdlFtUjRObFJ5UW14RU4xRktPVTlKV0ZWSGVXMUphQzlaUm1aeUwzbERjVEV6VTA5bmFVeFVDamtyZFRoWlFsZG9aM1ZsWVZONlZ6UTFLMDVEV1hkV2FGWlZkak5sYmpabmRIWk5hR0pCT1hkVVowTXlXbkU1U2s4MWRGZHNWMEpDUkVKSGF6VnRXR0lLVXpsbVduZGtNRVZuWWpkTWVYYzRNbXhEVkUxMlNVUm5ORXRIYTBSSWJHd3pjRFJQYzBKR05UZ3hXWFpYYldaRmVtbFFUMnczZEU5d1lYbHZURFUyWndvMFdYRmlWbVFyVkdKeFZFTk9NVGd4UlhVMWJuZFNlWE51UWxGVVRXOUZWR3hsVlZZelZuTktURGN5Tld0VEwyaHRWa054VkZWMWVWbDRSMHBDTlc0d0NsVXZjelpDZDFCWEt6VlFXRk0wVGk5dE9FOXZielJRU0hWQlQxRk9lblJhTVc5dFdUTkNWMFYwZDBFd1JEZGtOM2RtWXk5MWFGSmpZMVprTkdKa2VUWUtXQzlIYW1aTFVtVkxVbXhETVVZMlFtaEVZMmx2WTNVNFFubE9Valo2VkRGVlNTOVZjWEJuTWtGM1NVUkJVVUZDYnpCSmQxRkVRVTlDWjA1V1NGRTRRZ3BCWmpoRlFrRk5RMEZ4VVhkRWQxbEVWbEl3VkVGUlNDOUNRVlYzUVhkRlFpOTZRV1JDWjA1V1NGRTBSVVpuVVZVMlpEUkdSR3B4Um10aVlYTXdkbFV2Q2tkaVUyRTFXRzlGZVVGamQwUlJXVXBMYjFwSmFIWmpUa0ZSUlV4Q1VVRkVaMmRKUWtGSE1YYzNPRmN4UjNGTmVrWmlVMkZFU0ZnNFZUUjBiMVV6WVhFS1YwaFZORTVtUjJGVWJGSmlabEpKYmxjNGVIWXZlaTlMV1ZGd1FYWnZPVTFMWTAxeFZteERZbFU0WVV4cGFIY3lWRXhGTTBSelVIUm5aMk01TlV0M1JncFVjMDlhUjFaeWVFUkZVRWhQV0V0cFV6STJRVWtyTjB0aVJraDNMM053VHpGdlIwa3dMM2RPZFRGSWJFNVZNV013UmtWaGJtRlJMMHBqT0UxcVVtVktDbG94UWxGWE1XRm5kMG8xYTBSMmJtcENZMDlzVDNoWVFYWjBNaXR6WnpSVVYyNTFRMUpoUzFWd01YUTBaMUJCYkVsTU5HSXdlRnBsYUUwMkswTjNSa29LTVdOcWFWUkxSRVJ3YUVwa1ZFNHdPWFpMVjFwS1ZUVTVhbFkxZDBRd04yWTJTMWxKYTNCNVIwOHZXV1o1ZG01SFZGZHpObXRHUW1KWE1WcGFOemRWYUFvd1ExWlFLM0VyTTJkMGEzRndObUp4UnpaaVVYbEdTVXRxZEZScFJsaGlOMnB0ZHl0eVF6Qk1MMEk1YzI0d1NVZFVVV1o0TDBSbE5YWkNSazlNYld4d0NtRjNUbkZ6VTA5MVYxTlJWR054ZUVSUGNuQnpOVE5aVW5wU01tbGhVME14TW5jMlZqWnljRk54TDJwSlp6SmtlbXMyTTJOUldUWkVkWGhOTlNzMVRGY0tURUo1UnpoSGVuWnVPREJUVFdGc1kyRlFVM04xVWpOcWMxcDRZbTlSU0ZWdWRVSmhjM2R3VVcwM2RWWjRNalV2U0hSdGNrVXdOM2hZTW1kTFNsVkRWZ3BJTDFjMmRHaEtjblJtZGpoV1prZElNMk5wZUdnckszaHBORE5vWjFacmQwWjJUbnBhVkhoMUwybGtNamhRWjBReEwxbDBjSGhVZHpkalpHZHlLMVF4Q2poMVZ6aEhhV1JVYVU1TGJDdEdhaTloZDFSSFdXWk5aWFJQWWpSWWNIQnNhSFptZVdKU1JXcGtSbTlTTW5CalJYVkViVkJTV0U1VmEwSklTRnBaY2xFS1NWUllXVFJuV0dsWFRrWTNjRlZaYjFWdFRHWXZVSEpPTTBocGNtNTRWbXRJWmxwYVVDOWxNWGNyV2xKcVNXNUxPV1pNY1ZkV1JHSkxiVTl0WjNoTWR3cHhOV1o2VEU5dGFtUnRhelUyTlV0ckNpMHRMUzB0UlU1RUlFTkZVbFJKUmtsRFFWUkZMUzB0TFMwSwogICAgc2VydmVyOiBodHRwczovL2NsaWFrc3Rlc3QtY2xpdGVzdGdxam56MmVuby03OWE3MzktZmpyMXNqam0uaGNwLndlc3R1czIuYXptazhzLmlvOjQ0MwogIG5hbWU6IGNsaWFrc3Rlc3RldWN6NXcKY29udGV4dHM6Ci0gY29udGV4dDoKICAgIGNsdXN0ZXI6IGNsaWFrc3Rlc3RldWN6NXcKICAgIHVzZXI6IGNsdXN0ZXJVc2VyX2NsaXRlc3RncWpuejJlbm9xX2NsaWFrc3Rlc3RldWN6NXcKICBuYW1lOiBjbGlha3N0ZXN0ZXVjejV3CmN1cnJlbnQtY29udGV4dDogY2xpYWtzdGVzdGV1Y3o1dwpraW5kOiBDb25maWcKcHJlZmVyZW5jZXM6IHt9CnVzZXJzOgotIG5hbWU6IGNsdXN0ZXJVc2VyX2NsaXRlc3RncWpuejJlbm9xX2NsaWFrc3Rlc3RldWN6NXcKICB1c2VyOgogICAgY2xpZW50LWNlcnRpZmljYXRlLWRhdGE6IExTMHRMUzFDUlVkSlRpQkRSVkpVU1VaSlEwRlVSUzB0TFMwdENrMUpTVVpJVkVORFFYZFhaMEYzU1VKQlowbFJWbU53WkROd1FqSkNSVzk0ZVZWS1NWbEpXSGhTZWtGT1FtZHJjV2hyYVVjNWR6QkNRVkZ6UmtGRVFVNEtUVkZ6ZDBOUldVUldVVkZFUlhkS2FsbFVRV1ZHZHpCNVRYcEJORTFxVFhkT2VsRjRUbFJhWVVaM01IbE9WRUUwVFdwTmQwNTZWWGhPVkZwaFRVUkJlQXBHZWtGV1FtZE9Wa0pCYjFSRWJrNDFZek5TYkdKVWNIUlpXRTR3V2xoS2VrMVNWWGRGZDFsRVZsRlJSRVYzZUhSWldFNHdXbGhLYW1KSGJHeGlibEYzQ21kblNXbE5RVEJIUTFOeFIxTkpZak5FVVVWQ1FWRlZRVUUwU1VORWQwRjNaMmRKUzBGdlNVTkJVVU50VEU0d2JrRnlUa3A2YTNGTWNuTjVRa0Z1ZUU0S0x6SmhZWGRXYjNSMFpYcDZiakJYWmtGVldraDZORmh4UWxGeWFESk5WMUJrTkRoUVFtUjNZbWROTlV0MFJFbFpVVkJwUkRnd2JEWnhMMnhPV2pJNWVRcDFWR0pGYlZZeVVqSlRiMGQ2UjFCNVp6WkxVRE4xT0dONVFrUnlhVFZsVkRSWVV6Qm1VVlF3TmsxMU1GcGxaVmhWVW5oR2JHRTBjM2MyUnpWUFZpOWxDbHBUT0U1Q1lqQm1kRmgzTkROVFppOXVSVFJQTUZWNE1UVm5Vak5FWkdjd1luYzFhelFyYVRoMGVtWkNUbVV5VFRkdU1rMDVjekUxUkU5aVoxQTBZWGNLVVZGcmRrZHlSelkyZEhka2FXVjVhVE13ZDBKTVVqUm9lbTlPWkZwYVRUWkpWbXBqTmxGTFZHZ3JTRk5YYlZGTmEzUjNhME5OYlRCamRHUTFZbTByVEFwUFZIUnBVVk5rY0hCaVJERkNiR3AyTjJaVFpqSlVaamQ2U0ZvMVNsWkhXR2x4WlVzek1URnBWV0ZqVjA0NE1uVnhTUzl3ZFZab2RHUkthbUp1Y2xGeUNuUnFUWFpIYzJWb2RtNUJiV2xGWlVVM09FWXpjMDl6SzJJeVpFaDJlR2RMU0VGNlkyWkxaRk5GVjNKVmNtMWhNa0pXVkhaTVYyaGtjMFpGYmxsVmIxWUtLMXBuWTFaMWFVNXNhVTQzZUZwQmVuZFBkekp0TUZBd01uRlZURE4zVHpONWEzaGFlakpRYWpWRVlqZHJSV2xDVGxReVExTlNUVzlsYTI5NmNITXhTd3BtU2pSMWEzcEhhbEp0UW5KbmVXZ3ZNVmROYWtneWN6RmtXRXhvUVVabmVHdzVXbm8wTmtSVlZFRTJUak5wZFhOQmVWTnlhRWsxZEZSUVNrUXlaV0ZOQ2poWVkzUnVTRUpCTjB0amIwVnJNMDR6YURSVVJrVXpXamxLYmxwb1pqVXpZVEJhV1hONU4xZFFUakpFVjAwM2JXTkdaSGx1Y1N0ak5IVnRNQ3Q0VFdnS1RFVTBVMkZwYkdsd05FeDBSRlJYY2twd2MwbERSMWxEVnpobFVITnlkSFpPZFRObFZEZHRjWGg0V21JNVYwTmhkbWx2TDA1YVVGSlpXVFYyZDI0M2NncGhlbGRTTm5OYVpsQjNNamc1Y0hCTVRFMUhka1YzU1VSQlVVRkNiekZaZDFaRVFVOUNaMDVXU0ZFNFFrRm1PRVZDUVUxRFFtRkJkMFYzV1VSV1VqQnNDa0pCZDNkRFoxbEpTM2RaUWtKUlZVaEJkMGwzUkVGWlJGWlNNRlJCVVVndlFrRkpkMEZFUVdaQ1owNVdTRk5OUlVkRVFWZG5RbFJ3TTJkVlQwOXZWMUlLZEhGNlV6bFVPRnAwU25Kc1pXZFVTVUo2UVU1Q1oydHhhR3RwUnpsM01FSkJVWE5HUVVGUFEwRm5SVUZJWTFORU5pOUVWRzlsTWpsM1ZXUnBjMGRNV1FwYU5tNTFRblZ2U0ZkRk9HcHNRbEF5U1hOalRHNXRiMHhtVkc5a1ZreHZUSGhGY1VWRVFXWlliWE4wVGpadGIyWmFNR1Z3YVdOTmR6Sm1NbkJDYjJwWUNqTkxkMUp2Um0xSE1EZzJkM2RTVms5VGJXcGFXV3RuYkV4WVJGY3pSblJsTmxaWVlrOTFaekIwTDFKaVkwVllibE56T0d4dFRscFRUWFJ5UlVKMGFtb0tiV1JoSzJGTFlUUlpiVmx4VWxKR1dGUnZWWFpUTkRaSFlVZHdXR1Y1TlRRM05rSk5ZM0pqUWpBeFFYbExZWEU1YjBnelFrNHZNV3hUVG1SSU5GRjNRZ3BJTlM5VlVuRk5jVzlEVG5GRGRXNHlaVlp3YjFOUVRYZHhWazk0ZFVnNWNWaE9abTF6VFZwTFZIRjNVbWx0VlU1d1pYSkdiSHBCWkZsQ2RtNDFSV1F6Q25wQ05uaFJWV1pCZDA4NVoyVnBRakZ4ZW01YUsyeFRkelJUZUVNMmVFVXZZbUp1ZUhneVFtZHVkWEJsYlRoVlZESlBVRmR0WTFGdkwzVkdlVXhoT0VFS1VIRlJLMHhaZEhNM0swOWFhV3d6WVdJMlkwMHlhM2Q2UVhoRlYybFdaazVSVVVwSFFWRkhXVUUyV0VGVVIyVTNjREIxWlhWa00xVnhOeklyYVV4SlRBbzVOa0ZJTWxJMlEyWjFiRTV1TlUxRFlUTmFkbnBJWlVoUVVFOTVNalowYW14a1dVdzRZVzFtVGtSQ0t6VkpRM0ZrZUZkR2FGRlFTMkppYlRKcVZqQmhDbWxMYlhKeU5qa3hXbWhXYzJwaFZVVlBRa000VW5OdkswVTJMMGRoZW1WUlRrWnJkRkJpWVU4elZUWnRWRUpHTkVKdlNHMVdhVFJNYjFCa1ZucE9UazRLYUVKdmRYRnFVekZEYjJZM1EzbFNSVXhpTlhob1UydFFUMkZUYTBKa1NUbEVWMnBVZWxGWVlVbHFla2tyT1hoMmFsSjFhM294Tm1RMlEwdHdTekJtUndveVlVbG5aamwxVkhsdmRtWkVlRGRITTJzMmFVbGlUV0YwZGxjNE1taEJOSE5wVmpSRVNUUkdNUzh4YnpnNGNWQjFlVFFyZGtOMmJsRkdRamhFWkN0Q0NsTlNVRGg2TkVab2NUQnhOazVTU0d4RWFrbDBOWGhyUFFvdExTMHRMVVZPUkNCRFJWSlVTVVpKUTBGVVJTMHRMUzB0Q2c9PQogICAgY2xpZW50LWtleS1kYXRhOiBMUzB0TFMxQ1JVZEpUaUJTVTBFZ1VGSkpWa0ZVUlNCTFJWa3RMUzB0TFFwTlNVbEtTbmRKUWtGQlMwTkJaMFZCY0dsNlpFcDNTM3BUWXpWTGFUWTNUV2RSU2poVVpqbHRiWE5HWVV4aVdITTROVGxHYm5kR1IxSTRLMFkyWjFWTENqUmtha1pxTTJWUVJIZFlZMGMwUkU5VGNsRjVSMFZFTkdjdlRrcGxjWFkxVkZka2RtTnlheko0U214a2EyUnJjVUp6ZUdvNGIwOXBhamszZGtoTloxRUtOalIxV0dzclJqQjBTREJGT1U5cVRIUkhXRzVzTVVWalVscFhkVXhOVDJoMVZHeG1NMjFWZGtSUlZ6bElOMVk0VDA0d2JpODFlRTlFZEVaTlpHVlpSUXBrZHpOWlRrYzRUMXBQVUc5MlRHTXpkMVJZZEdwUE5UbHFVR0pPWlZGNmJUUkVLMGR6UlVWS1RIaHhlSFYxY21OSVdXNXpiM1E1VFVGVE1HVkpZelpFQ2xoWFYxUlBhVVpaTTA5clEyczBabWd3YkhCclJFcE1ZMHBCYWtwMFNFeFlaVmMxZG1sNmF6ZFphMFZ1WVdGWGR6bFJXbGszS3pNd2JqbHJNeXM0ZURJS1pWTldVbXcwY1c1cGREbGtXV3hIYmtacVprNXljV2xRTm1Kc1dXSllVMWt5TlRZd1N6ZFpla3g0Y2todllqVjNTbTlvU0doUEwwSmtOMFJ5VUcwNWJncFNOemhaUTJoM1RUTkllVzVWYUVaeE1VczFiWFJuVmxVM2VURnZXR0pDVWtveVJrdEdabTFaU0VaaWIycGFXV3BsT0ZkUlRUaEVjMDV3ZEVRNVRuRnNDa001T0VSME9IQk5WMk01YWpRclVUSXJOVUpKWjFSVk9XZHJhMVJMU0hCTFRUWmlUbE51ZVdWTWNFMTRiekJhWjJFMFRXOW1PVlpxU1hnNWNrNVlWbmtLTkZGQ1dVMWFabGRqSzA5bk1VVjNUMnBrTkhKeVFVMXJjVFJUVDJKVmVubFJPVzV0YWxCR00weGFlSGRSVDNsdVMwSktUbnBrTkdWRmVGSk9NbVpUV2dveVdWZ3JaREowUjFkTVRYVXhhbnBrWnpGcVR6VnVRbGhqY0RaMmJrOU1jSFJRYzFSSlUzaFBSVzF2Y0ZseFpVTTNVVEF4Y1hsaFlrTkJhRzFCYkhaSUNtbzNTemRpZW1KME0yc3JOWEZ6WTFkWEwxWm5iWEkwY1ZCNlYxUXdWMGRQWWpoS0t6WXljekZyWlhKSFdIbzRUblpRWVdGVGVYcENjbmhOUTBGM1JVRUtRVkZMUTBGbU9ISm1Xa3BxYnpGR1NTODNVME15YW5seWFIWnpRbUowV25KeGFUZDJlRFl3T0VaWVRXcExha2syYlZKV2VrdGtOblpRVVhnelpqbE1lQXBITldRdmJYcGFhVlp6WWtacmFuUTBWRlJRZERWNFVsbE1ZbTQ1VkVoM1NTdENjVVpGVmtSMVpHOHJlRFpOUjJrMVlsZDFNSEV5WVRrck1ucDRhek5GQ2pkMlRtUktXa0Z4Y0c5RU1rZFZVazA0WkN0cU1UUTVOelp2WjNOeVJUWnJSMlI0YkdOQ2IxTjRPRFozUm5wb1YzRklRbUZoZEdwQlZEazVSakpqY25FS2JreDBUWEZMWW5VMmFUVkNkRU5yYm5VelFVeFFiRlYxVnpOSWEzSjVRelJOTUZKUmNIbGlNR3hEVW1GbVFscHZUMGRoY1dOdFNIWkVObG8wYTBWSGVBcHFNRzlrVlc1TVNHMTFRMVZoWkhONmEzaHJNMGxPWkVRNFMwNUJla3h0T1M5Vk9WUldkMjQxUm5KQmQwZDRZbkYyZFRkdU9UVnpTMGRpY0VFM2QycHhDbFEwYzJoTlJESkxhM2hDUW5Ca2QwVlVNek5XU2pZM1duazJPV0pXVm5OSVZ6aGhhbXd4WnlzM1psaFlLM2gyYTNweVIzaHNZamRSZVRrM1VFTTFVakVLZUVKdGRuUkVVemgwZGtSamFFVnJibVIxYjNNeldtRkNUSE5EUjAxSlVVOTFhVU5MVjFOcmJqYzVjMWhKYTJweVRtUjJZMVYwYTFKSlVFVldkVE56VlFwSlptVlNRWGhJSzNBelFXaG9VV1EySzI5TU5tWkhaek5hYTFGdWMycDVhVEJTVFdWaWFrWlZXR05SUjBsMFYyVjRia0ppVmxKNmJ6TlBiMnhSZFROakNtazVlRUpUV0ZSWVkwRjVVME5CUW5sNU5GRTVSMVYxWVRGemNFUkNTVUpqTVVWeFIwTlpabEJOVFdwd2VrRTFjVmQ1V2pkaU9YWllTbFpCTjJWRGVrVUtaRFUyZWtVMGVsTlVZVU54WWpOWk4yazBVRkl5Y0ZsekwyNWFla3MzYlU4clVHMTNWMFJUVlUxeWFIQjRUR2hVWkVGM2FUTkVVa3hTY0VKUWNGWlBTQXB6VEdjek9VdGpaMmhHYlZseWVFbEtNRTF3VlRWR2FFdE5jRkIwZUZCV1UzTlZaMEpvTWpsRldVOUVaVFE0V1hoQmIwbENRVkZFVEZFelpFWjFOaTl6Q25kMVFXdzBiVGwyUmxFNVNHUlllazkxU0hGMlJGSlBOelIyV0M5d00yRllXRWgyZGt4eE0zbEpUR2RaVTJVdk1YTTJXRVZ2Tlc1cldDOWpSMFpEWW1FS1V6VTJlQzlMU0hsek1rTnVUR3BqVFVNMUsxb3ljaTlZUWpWdGVXTjZlVE15TVUxcmVsWlVibkZJY1ZWTFZFdFZObFowUVhGWWNVdEplbkZPZDJSWGFBcEVTakJKV2xCaFFYVnRSRE5xVG5wc2RtVnZVV1ZsU3l0b2EyTkJiazVGZFZCd01FaHhiako2VWpCb1IycHpjakF3TUZWV2NqVlFLMVVyYUU5cVNsZHlDbmh4TXpsWldrdExlRWQ1WjJGa016UlJhbVZrVkVsYU1pdG1ka3hFTkhsb1duaElOVkJZYW1keFRsSjVXa2x6V0ZKTk5rZE9ha3BDYTAweFlrbHhaRXdLVlhCT00wNWpTVEZ3TUZOUVVVOTFkMUZZTVM5SlJHUkRZekYzZERaeE9UWTFRMmRVTjBVNVptTkVkRTFQTUUweU9ESnBVVVZ0V20xTE9FbHVSUzh2ZUFwd0t6QmljM2xFSzBscGIzQkJiMGxDUVZGRVVsTm5hM0F5YTJoTlFXWlZXa0Z3ZERGYVJXOXhSa1pJUWxwTGVITTRZbTFSVjJGUk1rWlJNMnhqT1U1U0NuQkxURGQwTWtsU1EwOUZlRGs0YzFZNFJFOHhhVEJNTUdKRVkxSkRNak5zY21wWmEzRXdUR1ZCYkRKWFdtdEtWV0ZTZFZaYU9YaFhSa1JFVDA5VU5UZ0tOM0E0V0dWcmFXZ3hkMVYzVlhKTWRESlNhWGRDZHpaUlIwTnpPQ3RSVjI5UlEwdExjMVpVV0ZveVZHeDVkbU5JWkhoNVFrcGhlamRCVUU1R1NEZENTZ3BxU25wUWJITmtZM040V25jd04xZHVPV0ZJVGpGWFduUjROVTFUTUdObFVYWm1kak4zT1VzMlZUSnBUVTg1VDFGUFozbElkMlZtVkdsaFMyd3JURFZoQ2tJdk5rUjFNV3hsTjJac01rTkRSbVpWWVRsamMzUmtiM05EVldaa1YzTnRSRTUxWTFscVZuZEZOREUwYWxJcmJYaDBVRkJ3Tmk5eVdFeFFkeTlIVkc0S1VtZExhM2h2YjFWQ09FVk9VbXRaVlZoTlJGUjZSazFEVmpsTGJtRnRiRzUxUm5rNVYyMDNZa0Z2U1VKQlNGVXlWVzVHUkRabk56a3dXVkZJVEROekx3cERZa05NWWpReFJteEliV1JqVDFCSU0xWlBkbTVvVG5GdldUQnlkbVZOUTA5NVlrZG1SRzFVWm5WUlJqZzFhR1ZRYmxOcE5tdFRNMnh4ZGsxdmVHSjRDbTFoY2s5WE5pOHlaeTlMVlRCcmRVNWtibEZTVURsS1IwSTBkMUpZUVZNMlozWlZkRlJLTTFOak1ua3lWSEJQV2k5UmIwSXpUVGhwUm5WMloxUk5WM1VLZEVoM1RVaDBXR042YW5wNVJFYzRVblkxTHpaNmFWWTRkR1JFVmpNcllXbEdSM1ZpY2tNelEwcDJValpoZWpCa05XSm9iVWRYYTFaRFVVRXdXU3Q2YUFwdFJVcHZlV3BrS3prNVRXUmlaWHAwSzNWVU9UaHVjV2RzVW5wRk9XY3JXRk1yYzNKVU5HNDNaelY1YUZwQ2JYSkNjME51UjNoSE1HSktWWGg1ZFhoc0NuRkpUbnBVU0ZrelZHTmphRXhNZVVaRFdVeDNPRzlDVEZWV1JYSXhRbTFWTDNCNldFUTRkVUZWWVhaRE9FbHRObU5vZEZkNlUwUjBWbE16UkM5cFMwOEtWVkZGUTJkblJVSkJTMVZCYm5OeVpHRnZVbkZSY1dSUFRTdDRVV1pzZUVGdGRHaEVSeXRJYTJwbE1IUnFNV0ZKVFU5WFJ6bE5URFJpZG5KUVkwMVRTQXBaUzNjMVpGZGhPV055WTJSeVZreDRRV3hWZHpCd2NucFNORXRRWkRJNU4wa3ZabEZrVm10Q1lWSnlXWGRLUlc4MUwxZGxhMmhMUkU5MlExTnRla3hzQ2xOQ1ZEWkViRWRTUTBoTE0ycGFZWHBTTVhWU05WSkVjVkkxUm1KRU9ESnViVnBtUmpsbk5YWnlVWGgzTDB4clJETmpabEZ1VUdKUWIyc3pWSHBUWm1JS2JHTlRjMVpTY1hablRIRTRSbFExVm5sNlJtRk1UMGRFZERKU01tZGxkMlZ0UmpFdlUxZFFOMDFEWmxWRE5HSjFhVEJ2V2tjeFNERXpXVnBWVEdKcE13cElRMk5tWWpsbmNtMVljMWhGVG1SaWEwWnJSMEpOTUVJNVFqWlBSM2d4WVdaUU0yWklWMWx4WlZwSVRUTmthRTE0VWpCdmEwSkVObFpHYXl0dmJIWTJDbHBSZVc1TE9XTm1OMWhNVDAweEt6Qm9PRTEzUmxKM1RqaFRabXRhVjAxRFoyZEZRVmhpVEdoUVVXZEVWRWh3WTNscFpteEVLMGhoUVdSdFJqUXpaRWNLUW5CaFpVTkJNR2hpVUZGMkwwVmlXbTlwZGpkRloxQTBWQzlUVFVWcVZFUlBhWE53YW1FelkzaHRlVE5JV2xsaVkwSmtja3RvYUdGdmRqRXJORWxGVHdwVllYVnJjVXM0UW1zcmFrdzFibmhSUnpKWVZrRmlaVE5EWjJaek9XZENjR05UVHpBcmJGSkVSak01Vmt4T1ExaHJURFpXUm5CT1EzTk5SV1Z2ZWxoUUNtZEJabXBNVDBOTllUUjJjME5vTnk5SGNrZ3lUMGx0T1hnM1NIbENOalJ2TlhZelFUZEdRVTVYTUhjdlJuRlZaRzFzZW0xdFMyTjBUMkpaWlVORFNWSUtjMkZuZHpkd2ExWnFhVVpHTmpGellsWlVlV2hhV21oVFN6aGxObTltY1ZvM1dtc3JNMDB6VHpaRGEyaERUV1pFVTI1RVZtbFNlVmMyVnk5SlVESlpUQXB1VVZOYWNua3lZMWxzU1dOTGR6Um5aV0ZqV1U0d1FtZE1hVEY2U1RoQ1drWndSVXRoVVV0MmVVbDVWa1o0TVRkME4yeFFVV3RIUlc5blBUMEtMUzB0TFMxRlRrUWdVbE5CSUZCU1NWWkJWRVVnUzBWWkxTMHRMUzBLCiAgICB0b2tlbjogNHd1dzU3Y3Byc2J1YWZiMHgyazdkN3QwaWYxdnR0OHNxdmlma2tiamsyZmVtaXh5NWMzbWFvNzh6NjI0NHoxZ2lobHh5MGNwZzFmb29qMW53dGk2YXhnYXZzMDF0Ync3bHpyNTBvZXFubTdpZjBlMTU1NXlka3gybm1saWFwNTYK\"\n
        \  }\n  ]\n }"
    headers:
      cache-control:
      - no-cache
      content-length:
      - '13096'
      content-type:
      - application/json
      date:
      - Wed, 23 Aug 2023 07:56:33 GMT
      expires:
      - '-1'
      pragma:
      - no-cache
      server:
      - nginx
      strict-transport-security:
      - max-age=31536000; includeSubDomains
      transfer-encoding:
      - chunked
      vary:
      - Accept-Encoding
      x-content-type-options:
      - nosniff
      x-ms-ratelimit-remaining-subscription-writes:
      - '1199'
    status:
      code: 200
      message: OK
- request:
    body: null
    headers:
      Accept:
      - application/json
      Accept-Encoding:
      - gzip, deflate
      CommandName:
      - aks get-credentials
      Connection:
      - keep-alive
      Content-Length:
      - '0'
      ParameterSetName:
      - -g -n -f
      User-Agent:
      - AZURECLI/2.51.0 azsdk-python-azure-mgmt-containerservice/26.0.0 Python/3.8.10
        (Linux-5.15.0-1041-azure-x86_64-with-glibc2.29)
    method: POST
    uri: https://management.azure.com/subscriptions/00000000-0000-0000-0000-000000000000/resourceGroups/clitest000001/providers/Microsoft.ContainerService/managedClusters/cliakstest000002/listClusterUserCredential?api-version=2024-10-01
  response:
    body:
      string: "{\n  \"kubeconfigs\": [\n   {\n    \"name\": \"clusterUser\",\n    \"value\":
        \"YXBpVmVyc2lvbjogdjEKY2x1c3RlcnM6Ci0gY2x1c3RlcjoKICAgIGNlcnRpZmljYXRlLWF1dGhvcml0eS1kYXRhOiBMUzB0TFMxQ1JVZEpUaUJEUlZKVVNVWkpRMEZVUlMwdExTMHRDazFKU1VVMlJFTkRRWFJEWjBGM1NVSkJaMGxSVDNaVlNHcHBZM1ZLTUd4cFlVWTBObXhvUWxaeWVrRk9RbWRyY1docmFVYzVkekJDUVZGelJrRkVRVTRLVFZGemQwTlJXVVJXVVZGRVJYZEthbGxVUVdkR2R6QjVUWHBCTkUxcVRYZE9lbEY0VGxSV1lVZEJPSGxOUkZWNlRVUm5lVTE2UVROT1ZFVXhUbFp2ZHdwRVZFVk1UVUZyUjBFeFZVVkJlRTFEV1RKRmQyZG5TV2xOUVRCSFExTnhSMU5KWWpORVVVVkNRVkZWUVVFMFNVTkVkMEYzWjJkSlMwRnZTVU5CVVVSR0NuTnNWWFI1WkhCbUt6SXhTek5sYldkNmJsTjVkRGxNUkZwc2FEa3hWalV5Vm5ZeGVIbHhSbXBuT1ZkS2JuUkRNRTVaYW10MU1VZEVaM0pYVEUxTU0wNEtOazVVVFhKUFEyVmpNWEprVlVwQmVYTkhVelpRVVdjNVRERk9OR0ozVFRrMGEweHZWbk5yVDFsT1lYUndRelo0UzI4M1NVaE1XV2hWWTBkd1ZHcFpVQXByYUdaWFJWZFVkbm8zV0drNVYxRnRNRzFrYkhOTlRWUlBNVGQ1WkdOeVltVm1lbmhHZFc5aE1rZE9Tblp5TlU1S1R6Vm5hemxUV1ZoclVHaHVTV0ZCQ2xkdFYyZFBOR3d5WjBsU1ZtVnlibE5XUlhGbGJXUklNRVpDVTNGbk4zRlRSMWgxZVRaWmFGVnljbGRETW5oalEwdHhNMHREVVRWaVZrUlVlVzR6WlVnS1VHVjFNSEV6UkRVMFVGZFhNV1UzVGpkMFFuZHhPRVJ4UzBsVGMwUmhiazhyVFVOR01qSXhZVWRFY1hkUmNpdHNjR1kwTVZCbmVXd3djR1V4VWxGT05RcFJZVVZWVUZsNFJrNURNVGxVU0U1bVp6UjZWRXhrZFVWdlFtUjRObFJ5UW14RU4xRktPVTlKV0ZWSGVXMUphQzlaUm1aeUwzbERjVEV6VTA5bmFVeFVDamtyZFRoWlFsZG9aM1ZsWVZONlZ6UTFLMDVEV1hkV2FGWlZkak5sYmpabmRIWk5hR0pCT1hkVVowTXlXbkU1U2s4MWRGZHNWMEpDUkVKSGF6VnRXR0lLVXpsbVduZGtNRVZuWWpkTWVYYzRNbXhEVkUxMlNVUm5ORXRIYTBSSWJHd3pjRFJQYzBKR05UZ3hXWFpYYldaRmVtbFFUMnczZEU5d1lYbHZURFUyWndvMFdYRmlWbVFyVkdKeFZFTk9NVGd4UlhVMWJuZFNlWE51UWxGVVRXOUZWR3hsVlZZelZuTktURGN5Tld0VEwyaHRWa054VkZWMWVWbDRSMHBDTlc0d0NsVXZjelpDZDFCWEt6VlFXRk0wVGk5dE9FOXZielJRU0hWQlQxRk9lblJhTVc5dFdUTkNWMFYwZDBFd1JEZGtOM2RtWXk5MWFGSmpZMVprTkdKa2VUWUtXQzlIYW1aTFVtVkxVbXhETVVZMlFtaEVZMmx2WTNVNFFubE9Valo2VkRGVlNTOVZjWEJuTWtGM1NVUkJVVUZDYnpCSmQxRkVRVTlDWjA1V1NGRTRRZ3BCWmpoRlFrRk5RMEZ4VVhkRWQxbEVWbEl3VkVGUlNDOUNRVlYzUVhkRlFpOTZRV1JDWjA1V1NGRTBSVVpuVVZVMlpEUkdSR3B4Um10aVlYTXdkbFV2Q2tkaVUyRTFXRzlGZVVGamQwUlJXVXBMYjFwSmFIWmpUa0ZSUlV4Q1VVRkVaMmRKUWtGSE1YYzNPRmN4UjNGTmVrWmlVMkZFU0ZnNFZUUjBiMVV6WVhFS1YwaFZORTVtUjJGVWJGSmlabEpKYmxjNGVIWXZlaTlMV1ZGd1FYWnZPVTFMWTAxeFZteERZbFU0WVV4cGFIY3lWRXhGTTBSelVIUm5aMk01TlV0M1JncFVjMDlhUjFaeWVFUkZVRWhQV0V0cFV6STJRVWtyTjB0aVJraDNMM053VHpGdlIwa3dMM2RPZFRGSWJFNVZNV013UmtWaGJtRlJMMHBqT0UxcVVtVktDbG94UWxGWE1XRm5kMG8xYTBSMmJtcENZMDlzVDNoWVFYWjBNaXR6WnpSVVYyNTFRMUpoUzFWd01YUTBaMUJCYkVsTU5HSXdlRnBsYUUwMkswTjNSa29LTVdOcWFWUkxSRVJ3YUVwa1ZFNHdPWFpMVjFwS1ZUVTVhbFkxZDBRd04yWTJTMWxKYTNCNVIwOHZXV1o1ZG01SFZGZHpObXRHUW1KWE1WcGFOemRWYUFvd1ExWlFLM0VyTTJkMGEzRndObUp4UnpaaVVYbEdTVXRxZEZScFJsaGlOMnB0ZHl0eVF6Qk1MMEk1YzI0d1NVZFVVV1o0TDBSbE5YWkNSazlNYld4d0NtRjNUbkZ6VTA5MVYxTlJWR054ZUVSUGNuQnpOVE5aVW5wU01tbGhVME14TW5jMlZqWnljRk54TDJwSlp6SmtlbXMyTTJOUldUWkVkWGhOTlNzMVRGY0tURUo1UnpoSGVuWnVPREJUVFdGc1kyRlFVM04xVWpOcWMxcDRZbTlSU0ZWdWRVSmhjM2R3VVcwM2RWWjRNalV2U0hSdGNrVXdOM2hZTW1kTFNsVkRWZ3BJTDFjMmRHaEtjblJtZGpoV1prZElNMk5wZUdnckszaHBORE5vWjFacmQwWjJUbnBhVkhoMUwybGtNamhRWjBReEwxbDBjSGhVZHpkalpHZHlLMVF4Q2poMVZ6aEhhV1JVYVU1TGJDdEdhaTloZDFSSFdXWk5aWFJQWWpSWWNIQnNhSFptZVdKU1JXcGtSbTlTTW5CalJYVkViVkJTV0U1VmEwSklTRnBaY2xFS1NWUllXVFJuV0dsWFRrWTNjRlZaYjFWdFRHWXZVSEpPTTBocGNtNTRWbXRJWmxwYVVDOWxNWGNyV2xKcVNXNUxPV1pNY1ZkV1JHSkxiVTl0WjNoTWR3cHhOV1o2VEU5dGFtUnRhelUyTlV0ckNpMHRMUzB0UlU1RUlFTkZVbFJKUmtsRFFWUkZMUzB0TFMwSwogICAgc2VydmVyOiBodHRwczovL2NsaWFrc3Rlc3QtY2xpdGVzdGdxam56MmVuby03OWE3MzktZmpyMXNqam0uaGNwLndlc3R1czIuYXptazhzLmlvOjQ0MwogIG5hbWU6IGNsaWFrc3Rlc3RldWN6NXcKY29udGV4dHM6Ci0gY29udGV4dDoKICAgIGNsdXN0ZXI6IGNsaWFrc3Rlc3RldWN6NXcKICAgIHVzZXI6IGNsdXN0ZXJVc2VyX2NsaXRlc3RncWpuejJlbm9xX2NsaWFrc3Rlc3RldWN6NXcKICBuYW1lOiBjbGlha3N0ZXN0ZXVjejV3CmN1cnJlbnQtY29udGV4dDogY2xpYWtzdGVzdGV1Y3o1dwpraW5kOiBDb25maWcKcHJlZmVyZW5jZXM6IHt9CnVzZXJzOgotIG5hbWU6IGNsdXN0ZXJVc2VyX2NsaXRlc3RncWpuejJlbm9xX2NsaWFrc3Rlc3RldWN6NXcKICB1c2VyOgogICAgY2xpZW50LWNlcnRpZmljYXRlLWRhdGE6IExTMHRMUzFDUlVkSlRpQkRSVkpVU1VaSlEwRlVSUzB0TFMwdENrMUpTVVpJVkVORFFYZFhaMEYzU1VKQlowbFJWbU53WkROd1FqSkNSVzk0ZVZWS1NWbEpXSGhTZWtGT1FtZHJjV2hyYVVjNWR6QkNRVkZ6UmtGRVFVNEtUVkZ6ZDBOUldVUldVVkZFUlhkS2FsbFVRV1ZHZHpCNVRYcEJORTFxVFhkT2VsRjRUbFJhWVVaM01IbE9WRUUwVFdwTmQwNTZWWGhPVkZwaFRVUkJlQXBHZWtGV1FtZE9Wa0pCYjFSRWJrNDFZek5TYkdKVWNIUlpXRTR3V2xoS2VrMVNWWGRGZDFsRVZsRlJSRVYzZUhSWldFNHdXbGhLYW1KSGJHeGlibEYzQ21kblNXbE5RVEJIUTFOeFIxTkpZak5FVVVWQ1FWRlZRVUUwU1VORWQwRjNaMmRKUzBGdlNVTkJVVU50VEU0d2JrRnlUa3A2YTNGTWNuTjVRa0Z1ZUU0S0x6SmhZWGRXYjNSMFpYcDZiakJYWmtGVldraDZORmh4UWxGeWFESk5WMUJrTkRoUVFtUjNZbWROTlV0MFJFbFpVVkJwUkRnd2JEWnhMMnhPV2pJNWVRcDFWR0pGYlZZeVVqSlRiMGQ2UjFCNVp6WkxVRE4xT0dONVFrUnlhVFZsVkRSWVV6Qm1VVlF3TmsxMU1GcGxaVmhWVW5oR2JHRTBjM2MyUnpWUFZpOWxDbHBUT0U1Q1lqQm1kRmgzTkROVFppOXVSVFJQTUZWNE1UVm5Vak5FWkdjd1luYzFhelFyYVRoMGVtWkNUbVV5VFRkdU1rMDVjekUxUkU5aVoxQTBZWGNLVVZGcmRrZHlSelkyZEhka2FXVjVhVE13ZDBKTVVqUm9lbTlPWkZwYVRUWkpWbXBqTmxGTFZHZ3JTRk5YYlZGTmEzUjNhME5OYlRCamRHUTFZbTByVEFwUFZIUnBVVk5rY0hCaVJERkNiR3AyTjJaVFpqSlVaamQ2U0ZvMVNsWkhXR2x4WlVzek1URnBWV0ZqVjA0NE1uVnhTUzl3ZFZab2RHUkthbUp1Y2xGeUNuUnFUWFpIYzJWb2RtNUJiV2xGWlVVM09FWXpjMDl6SzJJeVpFaDJlR2RMU0VGNlkyWkxaRk5GVjNKVmNtMWhNa0pXVkhaTVYyaGtjMFpGYmxsVmIxWUtLMXBuWTFaMWFVNXNhVTQzZUZwQmVuZFBkekp0TUZBd01uRlZURE4zVHpONWEzaGFlakpRYWpWRVlqZHJSV2xDVGxReVExTlNUVzlsYTI5NmNITXhTd3BtU2pSMWEzcEhhbEp0UW5KbmVXZ3ZNVmROYWtneWN6RmtXRXhvUVVabmVHdzVXbm8wTmtSVlZFRTJUak5wZFhOQmVWTnlhRWsxZEZSUVNrUXlaV0ZOQ2poWVkzUnVTRUpCTjB0amIwVnJNMDR6YURSVVJrVXpXamxLYmxwb1pqVXpZVEJhV1hONU4xZFFUakpFVjAwM2JXTkdaSGx1Y1N0ak5IVnRNQ3Q0VFdnS1RFVTBVMkZwYkdsd05FeDBSRlJYY2twd2MwbERSMWxEVnpobFVITnlkSFpPZFRObFZEZHRjWGg0V21JNVYwTmhkbWx2TDA1YVVGSlpXVFYyZDI0M2NncGhlbGRTTm5OYVpsQjNNamc1Y0hCTVRFMUhka1YzU1VSQlVVRkNiekZaZDFaRVFVOUNaMDVXU0ZFNFFrRm1PRVZDUVUxRFFtRkJkMFYzV1VSV1VqQnNDa0pCZDNkRFoxbEpTM2RaUWtKUlZVaEJkMGwzUkVGWlJGWlNNRlJCVVVndlFrRkpkMEZFUVdaQ1owNVdTRk5OUlVkRVFWZG5RbFJ3TTJkVlQwOXZWMUlLZEhGNlV6bFVPRnAwU25Kc1pXZFVTVUo2UVU1Q1oydHhhR3RwUnpsM01FSkJVWE5HUVVGUFEwRm5SVUZJWTFORU5pOUVWRzlsTWpsM1ZXUnBjMGRNV1FwYU5tNTFRblZ2U0ZkRk9HcHNRbEF5U1hOalRHNXRiMHhtVkc5a1ZreHZUSGhGY1VWRVFXWlliWE4wVGpadGIyWmFNR1Z3YVdOTmR6Sm1NbkJDYjJwWUNqTkxkMUp2Um0xSE1EZzJkM2RTVms5VGJXcGFXV3RuYkV4WVJGY3pSblJsTmxaWVlrOTFaekIwTDFKaVkwVllibE56T0d4dFRscFRUWFJ5UlVKMGFtb0tiV1JoSzJGTFlUUlpiVmx4VWxKR1dGUnZWWFpUTkRaSFlVZHdXR1Y1TlRRM05rSk5ZM0pqUWpBeFFYbExZWEU1YjBnelFrNHZNV3hUVG1SSU5GRjNRZ3BJTlM5VlVuRk5jVzlEVG5GRGRXNHlaVlp3YjFOUVRYZHhWazk0ZFVnNWNWaE9abTF6VFZwTFZIRjNVbWx0VlU1d1pYSkdiSHBCWkZsQ2RtNDFSV1F6Q25wQ05uaFJWV1pCZDA4NVoyVnBRakZ4ZW01YUsyeFRkelJUZUVNMmVFVXZZbUp1ZUhneVFtZHVkWEJsYlRoVlZESlBVRmR0WTFGdkwzVkdlVXhoT0VFS1VIRlJLMHhaZEhNM0swOWFhV3d6WVdJMlkwMHlhM2Q2UVhoRlYybFdaazVSVVVwSFFWRkhXVUUyV0VGVVIyVTNjREIxWlhWa00xVnhOeklyYVV4SlRBbzVOa0ZJTWxJMlEyWjFiRTV1TlUxRFlUTmFkbnBJWlVoUVVFOTVNalowYW14a1dVdzRZVzFtVGtSQ0t6VkpRM0ZrZUZkR2FGRlFTMkppYlRKcVZqQmhDbWxMYlhKeU5qa3hXbWhXYzJwaFZVVlBRa000VW5OdkswVTJMMGRoZW1WUlRrWnJkRkJpWVU4elZUWnRWRUpHTkVKdlNHMVdhVFJNYjFCa1ZucE9UazRLYUVKdmRYRnFVekZEYjJZM1EzbFNSVXhpTlhob1UydFFUMkZUYTBKa1NUbEVWMnBVZWxGWVlVbHFla2tyT1hoMmFsSjFhM294Tm1RMlEwdHdTekJtUndveVlVbG5aamwxVkhsdmRtWkVlRGRITTJzMmFVbGlUV0YwZGxjNE1taEJOSE5wVmpSRVNUUkdNUzh4YnpnNGNWQjFlVFFyZGtOMmJsRkdRamhFWkN0Q0NsTlNVRGg2TkVab2NUQnhOazVTU0d4RWFrbDBOWGhyUFFvdExTMHRMVVZPUkNCRFJWSlVTVVpKUTBGVVJTMHRMUzB0Q2c9PQogICAgY2xpZW50LWtleS1kYXRhOiBMUzB0TFMxQ1JVZEpUaUJTVTBFZ1VGSkpWa0ZVUlNCTFJWa3RMUzB0TFFwTlNVbEtTbmRKUWtGQlMwTkJaMFZCY0dsNlpFcDNTM3BUWXpWTGFUWTNUV2RSU2poVVpqbHRiWE5HWVV4aVdITTROVGxHYm5kR1IxSTRLMFkyWjFWTENqUmtha1pxTTJWUVJIZFlZMGMwUkU5VGNsRjVSMFZFTkdjdlRrcGxjWFkxVkZka2RtTnlheko0U214a2EyUnJjVUp6ZUdvNGIwOXBhamszZGtoTloxRUtOalIxV0dzclJqQjBTREJGT1U5cVRIUkhXRzVzTVVWalVscFhkVXhOVDJoMVZHeG1NMjFWZGtSUlZ6bElOMVk0VDA0d2JpODFlRTlFZEVaTlpHVlpSUXBrZHpOWlRrYzRUMXBQVUc5MlRHTXpkMVJZZEdwUE5UbHFVR0pPWlZGNmJUUkVLMGR6UlVWS1RIaHhlSFYxY21OSVdXNXpiM1E1VFVGVE1HVkpZelpFQ2xoWFYxUlBhVVpaTTA5clEyczBabWd3YkhCclJFcE1ZMHBCYWtwMFNFeFlaVmMxZG1sNmF6ZFphMFZ1WVdGWGR6bFJXbGszS3pNd2JqbHJNeXM0ZURJS1pWTldVbXcwY1c1cGREbGtXV3hIYmtacVprNXljV2xRTm1Kc1dXSllVMWt5TlRZd1N6ZFpla3g0Y2todllqVjNTbTlvU0doUEwwSmtOMFJ5VUcwNWJncFNOemhaUTJoM1RUTkllVzVWYUVaeE1VczFiWFJuVmxVM2VURnZXR0pDVWtveVJrdEdabTFaU0VaaWIycGFXV3BsT0ZkUlRUaEVjMDV3ZEVRNVRuRnNDa001T0VSME9IQk5WMk01YWpRclVUSXJOVUpKWjFSVk9XZHJhMVJMU0hCTFRUWmlUbE51ZVdWTWNFMTRiekJhWjJFMFRXOW1PVlpxU1hnNWNrNVlWbmtLTkZGQ1dVMWFabGRqSzA5bk1VVjNUMnBrTkhKeVFVMXJjVFJUVDJKVmVubFJPVzV0YWxCR00weGFlSGRSVDNsdVMwSktUbnBrTkdWRmVGSk9NbVpUV2dveVdWZ3JaREowUjFkTVRYVXhhbnBrWnpGcVR6VnVRbGhqY0RaMmJrOU1jSFJRYzFSSlUzaFBSVzF2Y0ZseFpVTTNVVEF4Y1hsaFlrTkJhRzFCYkhaSUNtbzNTemRpZW1KME0yc3JOWEZ6WTFkWEwxWm5iWEkwY1ZCNlYxUXdWMGRQWWpoS0t6WXljekZyWlhKSFdIbzRUblpRWVdGVGVYcENjbmhOUTBGM1JVRUtRVkZMUTBGbU9ISm1Xa3BxYnpGR1NTODNVME15YW5seWFIWnpRbUowV25KeGFUZDJlRFl3T0VaWVRXcExha2syYlZKV2VrdGtOblpRVVhnelpqbE1lQXBITldRdmJYcGFhVlp6WWtacmFuUTBWRlJRZERWNFVsbE1ZbTQ1VkVoM1NTdENjVVpGVmtSMVpHOHJlRFpOUjJrMVlsZDFNSEV5WVRrck1ucDRhek5GQ2pkMlRtUktXa0Z4Y0c5RU1rZFZVazA0WkN0cU1UUTVOelp2WjNOeVJUWnJSMlI0YkdOQ2IxTjRPRFozUm5wb1YzRklRbUZoZEdwQlZEazVSakpqY25FS2JreDBUWEZMWW5VMmFUVkNkRU5yYm5VelFVeFFiRlYxVnpOSWEzSjVRelJOTUZKUmNIbGlNR3hEVW1GbVFscHZUMGRoY1dOdFNIWkVObG8wYTBWSGVBcHFNRzlrVlc1TVNHMTFRMVZoWkhONmEzaHJNMGxPWkVRNFMwNUJla3h0T1M5Vk9WUldkMjQxUm5KQmQwZDRZbkYyZFRkdU9UVnpTMGRpY0VFM2QycHhDbFEwYzJoTlJESkxhM2hDUW5Ca2QwVlVNek5XU2pZM1duazJPV0pXVm5OSVZ6aGhhbXd4WnlzM1psaFlLM2gyYTNweVIzaHNZamRSZVRrM1VFTTFVakVLZUVKdGRuUkVVemgwZGtSamFFVnJibVIxYjNNeldtRkNUSE5EUjAxSlVVOTFhVU5MVjFOcmJqYzVjMWhKYTJweVRtUjJZMVYwYTFKSlVFVldkVE56VlFwSlptVlNRWGhJSzNBelFXaG9VV1EySzI5TU5tWkhaek5hYTFGdWMycDVhVEJTVFdWaWFrWlZXR05SUjBsMFYyVjRia0ppVmxKNmJ6TlBiMnhSZFROakNtazVlRUpUV0ZSWVkwRjVVME5CUW5sNU5GRTVSMVYxWVRGemNFUkNTVUpqTVVWeFIwTlpabEJOVFdwd2VrRTFjVmQ1V2pkaU9YWllTbFpCTjJWRGVrVUtaRFUyZWtVMGVsTlVZVU54WWpOWk4yazBVRkl5Y0ZsekwyNWFla3MzYlU4clVHMTNWMFJUVlUxeWFIQjRUR2hVWkVGM2FUTkVVa3hTY0VKUWNGWlBTQXB6VEdjek9VdGpaMmhHYlZseWVFbEtNRTF3VlRWR2FFdE5jRkIwZUZCV1UzTlZaMEpvTWpsRldVOUVaVFE0V1hoQmIwbENRVkZFVEZFelpFWjFOaTl6Q25kMVFXdzBiVGwyUmxFNVNHUlllazkxU0hGMlJGSlBOelIyV0M5d00yRllXRWgyZGt4eE0zbEpUR2RaVTJVdk1YTTJXRVZ2Tlc1cldDOWpSMFpEWW1FS1V6VTJlQzlMU0hsek1rTnVUR3BqVFVNMUsxb3ljaTlZUWpWdGVXTjZlVE15TVUxcmVsWlVibkZJY1ZWTFZFdFZObFowUVhGWWNVdEplbkZPZDJSWGFBcEVTakJKV2xCaFFYVnRSRE5xVG5wc2RtVnZVV1ZsU3l0b2EyTkJiazVGZFZCd01FaHhiako2VWpCb1IycHpjakF3TUZWV2NqVlFLMVVyYUU5cVNsZHlDbmh4TXpsWldrdExlRWQ1WjJGa016UlJhbVZrVkVsYU1pdG1ka3hFTkhsb1duaElOVkJZYW1keFRsSjVXa2x6V0ZKTk5rZE9ha3BDYTAweFlrbHhaRXdLVlhCT00wNWpTVEZ3TUZOUVVVOTFkMUZZTVM5SlJHUkRZekYzZERaeE9UWTFRMmRVTjBVNVptTkVkRTFQTUUweU9ESnBVVVZ0V20xTE9FbHVSUzh2ZUFwd0t6QmljM2xFSzBscGIzQkJiMGxDUVZGRVVsTm5hM0F5YTJoTlFXWlZXa0Z3ZERGYVJXOXhSa1pJUWxwTGVITTRZbTFSVjJGUk1rWlJNMnhqT1U1U0NuQkxURGQwTWtsU1EwOUZlRGs0YzFZNFJFOHhhVEJNTUdKRVkxSkRNak5zY21wWmEzRXdUR1ZCYkRKWFdtdEtWV0ZTZFZaYU9YaFhSa1JFVDA5VU5UZ0tOM0E0V0dWcmFXZ3hkMVYzVlhKTWRESlNhWGRDZHpaUlIwTnpPQ3RSVjI5UlEwdExjMVpVV0ZveVZHeDVkbU5JWkhoNVFrcGhlamRCVUU1R1NEZENTZ3BxU25wUWJITmtZM040V25jd04xZHVPV0ZJVGpGWFduUjROVTFUTUdObFVYWm1kak4zT1VzMlZUSnBUVTg1VDFGUFozbElkMlZtVkdsaFMyd3JURFZoQ2tJdk5rUjFNV3hsTjJac01rTkRSbVpWWVRsamMzUmtiM05EVldaa1YzTnRSRTUxWTFscVZuZEZOREUwYWxJcmJYaDBVRkJ3Tmk5eVdFeFFkeTlIVkc0S1VtZExhM2h2YjFWQ09FVk9VbXRaVlZoTlJGUjZSazFEVmpsTGJtRnRiRzUxUm5rNVYyMDNZa0Z2U1VKQlNGVXlWVzVHUkRabk56a3dXVkZJVEROekx3cERZa05NWWpReFJteEliV1JqVDFCSU0xWlBkbTVvVG5GdldUQnlkbVZOUTA5NVlrZG1SRzFVWm5WUlJqZzFhR1ZRYmxOcE5tdFRNMnh4ZGsxdmVHSjRDbTFoY2s5WE5pOHlaeTlMVlRCcmRVNWtibEZTVURsS1IwSTBkMUpZUVZNMlozWlZkRlJLTTFOak1ua3lWSEJQV2k5UmIwSXpUVGhwUm5WMloxUk5WM1VLZEVoM1RVaDBXR042YW5wNVJFYzRVblkxTHpaNmFWWTRkR1JFVmpNcllXbEdSM1ZpY2tNelEwcDJValpoZWpCa05XSm9iVWRYYTFaRFVVRXdXU3Q2YUFwdFJVcHZlV3BrS3prNVRXUmlaWHAwSzNWVU9UaHVjV2RzVW5wRk9XY3JXRk1yYzNKVU5HNDNaelY1YUZwQ2JYSkNjME51UjNoSE1HSktWWGg1ZFhoc0NuRkpUbnBVU0ZrelZHTmphRXhNZVVaRFdVeDNPRzlDVEZWV1JYSXhRbTFWTDNCNldFUTRkVUZWWVhaRE9FbHRObU5vZEZkNlUwUjBWbE16UkM5cFMwOEtWVkZGUTJkblJVSkJTMVZCYm5OeVpHRnZVbkZSY1dSUFRTdDRVV1pzZUVGdGRHaEVSeXRJYTJwbE1IUnFNV0ZKVFU5WFJ6bE5URFJpZG5KUVkwMVRTQXBaUzNjMVpGZGhPV055WTJSeVZreDRRV3hWZHpCd2NucFNORXRRWkRJNU4wa3ZabEZrVm10Q1lWSnlXWGRLUlc4MUwxZGxhMmhMUkU5MlExTnRla3hzQ2xOQ1ZEWkViRWRTUTBoTE0ycGFZWHBTTVhWU05WSkVjVkkxUm1KRU9ESnViVnBtUmpsbk5YWnlVWGgzTDB4clJETmpabEZ1VUdKUWIyc3pWSHBUWm1JS2JHTlRjMVpTY1hablRIRTRSbFExVm5sNlJtRk1UMGRFZERKU01tZGxkMlZ0UmpFdlUxZFFOMDFEWmxWRE5HSjFhVEJ2V2tjeFNERXpXVnBWVEdKcE13cElRMk5tWWpsbmNtMVljMWhGVG1SaWEwWnJSMEpOTUVJNVFqWlBSM2d4WVdaUU0yWklWMWx4WlZwSVRUTmthRTE0VWpCdmEwSkVObFpHYXl0dmJIWTJDbHBSZVc1TE9XTm1OMWhNVDAweEt6Qm9PRTEzUmxKM1RqaFRabXRhVjAxRFoyZEZRVmhpVEdoUVVXZEVWRWh3WTNscFpteEVLMGhoUVdSdFJqUXpaRWNLUW5CaFpVTkJNR2hpVUZGMkwwVmlXbTlwZGpkRloxQTBWQzlUVFVWcVZFUlBhWE53YW1FelkzaHRlVE5JV2xsaVkwSmtja3RvYUdGdmRqRXJORWxGVHdwVllYVnJjVXM0UW1zcmFrdzFibmhSUnpKWVZrRmlaVE5EWjJaek9XZENjR05UVHpBcmJGSkVSak01Vmt4T1ExaHJURFpXUm5CT1EzTk5SV1Z2ZWxoUUNtZEJabXBNVDBOTllUUjJjME5vTnk5SGNrZ3lUMGx0T1hnM1NIbENOalJ2TlhZelFUZEdRVTVYTUhjdlJuRlZaRzFzZW0xdFMyTjBUMkpaWlVORFNWSUtjMkZuZHpkd2ExWnFhVVpHTmpGellsWlVlV2hhV21oVFN6aGxObTltY1ZvM1dtc3JNMDB6VHpaRGEyaERUV1pFVTI1RVZtbFNlVmMyVnk5SlVESlpUQXB1VVZOYWNua3lZMWxzU1dOTGR6Um5aV0ZqV1U0d1FtZE1hVEY2U1RoQ1drWndSVXRoVVV0MmVVbDVWa1o0TVRkME4yeFFVV3RIUlc5blBUMEtMUzB0TFMxRlRrUWdVbE5CSUZCU1NWWkJWRVVnUzBWWkxTMHRMUzBLCiAgICB0b2tlbjogNHd1dzU3Y3Byc2J1YWZiMHgyazdkN3QwaWYxdnR0OHNxdmlma2tiamsyZmVtaXh5NWMzbWFvNzh6NjI0NHoxZ2lobHh5MGNwZzFmb29qMW53dGk2YXhnYXZzMDF0Ync3bHpyNTBvZXFubTdpZjBlMTU1NXlka3gybm1saWFwNTYK\"\n
        \  }\n  ]\n }"
    headers:
      cache-control:
      - no-cache
      content-length:
      - '13096'
      content-type:
      - application/json
      date:
      - Wed, 23 Aug 2023 07:56:34 GMT
      expires:
      - '-1'
      pragma:
      - no-cache
      server:
      - nginx
      strict-transport-security:
      - max-age=31536000; includeSubDomains
      transfer-encoding:
      - chunked
      vary:
      - Accept-Encoding
      x-content-type-options:
      - nosniff
      x-ms-ratelimit-remaining-subscription-writes:
      - '1199'
    status:
      code: 200
      message: OK
- request:
    body: null
    headers:
      Accept:
      - application/json
      Accept-Encoding:
      - gzip, deflate
      CommandName:
      - aks scale
      Connection:
      - keep-alive
      ParameterSetName:
      - -g -n --node-count
      User-Agent:
      - AZURECLI/2.51.0 azsdk-python-azure-mgmt-containerservice/26.0.0 Python/3.8.10
        (Linux-5.15.0-1041-azure-x86_64-with-glibc2.29)
    method: GET
    uri: https://management.azure.com/subscriptions/00000000-0000-0000-0000-000000000000/resourceGroups/clitest000001/providers/Microsoft.ContainerService/managedClusters/cliakstest000002?api-version=2024-10-01
  response:
    body:
      string: "{\n  \"id\": \"/subscriptions/00000000-0000-0000-0000-000000000000/resourcegroups/clitest000001/providers/Microsoft.ContainerService/managedClusters/cliakstest000002\",\n
        \ \"location\": \"westus2\",\n  \"name\": \"cliakstest000002\",\n  \"tags\":
        {\n   \"key1\": \"value1\"\n  },\n  \"type\": \"Microsoft.ContainerService/ManagedClusters\",\n
        \ \"properties\": {\n   \"provisioningState\": \"Succeeded\",\n   \"powerState\":
        {\n    \"code\": \"Running\"\n   },\n   \"kubernetesVersion\": \"1.26.6\",\n
        \  \"currentKubernetesVersion\": \"1.26.6\",\n   \"dnsPrefix\": \"cliakstest-clitestgqjnz2eno-79a739\",\n
        \  \"fqdn\": \"cliakstest-clitestgqjnz2eno-79a739-fjr1sjjm.hcp.westus2.azmk8s.io\",\n
        \  \"azurePortalFQDN\": \"cliakstest-clitestgqjnz2eno-79a739-fjr1sjjm.portal.hcp.westus2.azmk8s.io\",\n
        \  \"agentPoolProfiles\": [\n    {\n     \"name\": \"nodepool1\",\n     \"count\":
        1,\n     \"vmSize\": \"Standard_DS2_v2\",\n     \"osDiskSizeGB\": 128,\n     \"osDiskType\":
        \"Managed\",\n     \"kubeletDiskType\": \"OS\",\n     \"maxPods\": 110,\n
        \    \"type\": \"VirtualMachineScaleSets\",\n     \"enableAutoScaling\": false,\n
        \    \"provisioningState\": \"Succeeded\",\n     \"powerState\": {\n      \"code\":
        \"Running\"\n     },\n     \"orchestratorVersion\": \"1.26.6\",\n     \"currentOrchestratorVersion\":
        \"1.26.6\",\n     \"enableNodePublicIP\": false,\n     \"tags\": {\n      \"tag1\":
        \"tv1\",\n      \"tag2\": \"tv2\"\n     },\n     \"nodeLabels\": {\n      \"label1\":
        \"value1\",\n      \"label2\": \"value2\"\n     },\n     \"mode\": \"System\",\n
        \    \"enableEncryptionAtHost\": false,\n     \"enableUltraSSD\": false,\n
        \    \"osType\": \"Linux\",\n     \"osSKU\": \"Ubuntu\",\n     \"nodeImageVersion\":
        \"AKSUbuntu-2204gen2containerd-202308.01.0\",\n     \"upgradeSettings\": {},\n
        \    \"enableFIPS\": false\n    }\n   ],\n   \"linuxProfile\": {\n    \"adminUsername\":
        \"azureuser\",\n    \"ssh\": {\n     \"publicKeys\": [\n      {\n       \"keyData\":
        \"ssh-rsa AAAAB3NzaC1yc2EAAAADAQABAAABAQDmT6Dy3FY1an00M824RV5ssnvhGp56C81z8Oau40kMLYr8596/47v9pAFYlzh0GcRIPNE+35ex8iBdFMCGKgsTUmsf97ZAsCTeT+Y8IInF0rIOlWm1Dm1JQjPbSzKq37Gh0jh24AMoWPB2603IGKFngzHWODDKTxPTF9ERmpTyzdAYv+MgJ2ebuPbJ0enKSRVUwW2Au0aI/NnfBhKneW82uHwz/H42JyR6RDAfJHoUBaud6T5uOLGzQjyrCoan54nXqQXCAyAR04gHcqvUKsquXH3+qa0O+o/Pahf0AHbjtSBslqkUBw75ijT3MUAaNk2vs3U6AQQpwf5aphPBhYxx
        azcli_aks_live_test@example.com\\n\"\n      }\n     ]\n    }\n   },\n   \"servicePrincipalProfile\":
        {\n    \"clientId\":\"00000000-0000-0000-0000-000000000001\"\n   },\n   \"nodeResourceGroup\":
        \"MC_clitest000001_cliakstest000002_westus2\",\n   \"enableRBAC\": true,\n
        \  \"supportPlan\": \"KubernetesOfficial\",\n   \"networkProfile\": {\n    \"networkPlugin\":
        \"kubenet\",\n    \"loadBalancerSku\": \"Standard\",\n    \"loadBalancerProfile\":
        {\n     \"managedOutboundIPs\": {\n      \"count\": 1\n     },\n     \"effectiveOutboundIPs\":
        [\n      {\n       \"id\": \"/subscriptions/00000000-0000-0000-0000-000000000000/resourceGroups/MC_clitest000001_cliakstest000002_westus2/providers/Microsoft.Network/publicIPAddresses/2d7e978c-86bc-4ff8-b9cd-1fc224decb8a\"\n
        \     }\n     ]\n    },\n    \"podCidr\": \"10.244.0.0/16\",\n    \"serviceCidr\":
        \"10.0.0.0/16\",\n    \"dnsServiceIP\": \"10.0.0.10\",\n    \"outboundType\":
        \"loadBalancer\",\n    \"podCidrs\": [\n     \"10.244.0.0/16\"\n    ],\n    \"serviceCidrs\":
        [\n     \"10.0.0.0/16\"\n    ],\n    \"ipFamilies\": [\n     \"IPv4\"\n    ]\n
        \  },\n   \"maxAgentPools\": 100,\n   \"identityProfile\": {\n    \"kubeletidentity\":
        {\n     \"resourceId\": \"/subscriptions/00000000-0000-0000-0000-000000000000/resourcegroups/MC_clitest000001_cliakstest000002_westus2/providers/Microsoft.ManagedIdentity/userAssignedIdentities/cliakstest000002-agentpool\",\n
        \    \"clientId\":\"00000000-0000-0000-0000-000000000001\",\n     \"objectId\":\"00000000-0000-0000-0000-000000000001\"\n
        \   }\n   },\n   \"autoUpgradeProfile\": {\n    \"nodeOSUpgradeChannel\":
        \"NodeImage\"\n   },\n   \"disableLocalAccounts\": false,\n   \"securityProfile\":
        {},\n   \"storageProfile\": {\n    \"diskCSIDriver\": {\n     \"enabled\":
        true\n    },\n    \"fileCSIDriver\": {\n     \"enabled\": true\n    },\n    \"snapshotController\":
        {\n     \"enabled\": true\n    }\n   },\n   \"oidcIssuerProfile\": {\n    \"enabled\":
        false\n   },\n   \"workloadAutoScalerProfile\": {}\n  },\n  \"identity\":
        {\n   \"type\": \"SystemAssigned\",\n   \"principalId\":\"00000000-0000-0000-0000-000000000001\",\n
        \  \"tenantId\": \"72f988bf-86f1-41af-91ab-2d7cd011db47\"\n  },\n  \"sku\":
        {\n   \"name\": \"Base\",\n   \"tier\": \"Free\"\n  }\n }"
    headers:
      cache-control:
      - no-cache
      content-length:
      - '4174'
      content-type:
      - application/json
      date:
      - Wed, 23 Aug 2023 07:56:35 GMT
      expires:
      - '-1'
      pragma:
      - no-cache
      server:
      - nginx
      strict-transport-security:
      - max-age=31536000; includeSubDomains
      transfer-encoding:
      - chunked
      vary:
      - Accept-Encoding
      x-content-type-options:
      - nosniff
    status:
      code: 200
      message: OK
- request:
    body: '{"tags": {"key1": "value1"}, "location": "westus2", "sku": {"name": "Base",
      "tier": "Free"}, "identity": {"type": "SystemAssigned"}, "properties": {"kubernetesVersion":
      "1.26.6", "dnsPrefix": "cliakstest-clitestgqjnz2eno-79a739", "agentPoolProfiles":
      [{"count": 3, "vmSize": "Standard_DS2_v2", "osDiskSizeGB": 128, "osDiskType":
      "Managed", "kubeletDiskType": "OS", "maxPods": 110, "osType": "Linux", "osSKU":
      "Ubuntu", "enableAutoScaling": false, "type": "VirtualMachineScaleSets", "mode":
      "System", "orchestratorVersion": "1.26.6", "upgradeSettings": {}, "powerState":
      {"code": "Running"}, "enableNodePublicIP": false, "tags": {"tag1": "tv1", "tag2":
      "tv2"}, "nodeLabels": {"label1": "value1", "label2": "value2"}, "enableEncryptionAtHost":
      false, "enableUltraSSD": false, "enableFIPS": false, "name": "nodepool1"}],
      "linuxProfile": {"adminUsername": "azureuser", "ssh": {"publicKeys": [{"keyData":
      "ssh-rsa AAAAB3NzaC1yc2EAAAADAQABAAABAQDmT6Dy3FY1an00M824RV5ssnvhGp56C81z8Oau40kMLYr8596/47v9pAFYlzh0GcRIPNE+35ex8iBdFMCGKgsTUmsf97ZAsCTeT+Y8IInF0rIOlWm1Dm1JQjPbSzKq37Gh0jh24AMoWPB2603IGKFngzHWODDKTxPTF9ERmpTyzdAYv+MgJ2ebuPbJ0enKSRVUwW2Au0aI/NnfBhKneW82uHwz/H42JyR6RDAfJHoUBaud6T5uOLGzQjyrCoan54nXqQXCAyAR04gHcqvUKsquXH3+qa0O+o/Pahf0AHbjtSBslqkUBw75ijT3MUAaNk2vs3U6AQQpwf5aphPBhYxx
      azcli_aks_live_test@example.com\n"}]}}, "oidcIssuerProfile": {"enabled": false},
      "nodeResourceGroup": "MC_clitest000001_cliakstest000002_westus2", "enableRBAC":
      true, "supportPlan": "KubernetesOfficial", "networkProfile": {"networkPlugin":
      "kubenet", "podCidr": "10.244.0.0/16", "serviceCidr": "10.0.0.0/16", "dnsServiceIP":
      "10.0.0.10", "outboundType": "loadBalancer", "loadBalancerSku": "Standard",
      "loadBalancerProfile": {"managedOutboundIPs": {"count": 1}, "effectiveOutboundIPs":
      [{"id": "/subscriptions/00000000-0000-0000-0000-000000000000/resourceGroups/MC_clitest000001_cliakstest000002_westus2/providers/Microsoft.Network/publicIPAddresses/2d7e978c-86bc-4ff8-b9cd-1fc224decb8a"}]},
      "podCidrs": ["10.244.0.0/16"], "serviceCidrs": ["10.0.0.0/16"], "ipFamilies":
      ["IPv4"]}, "autoUpgradeProfile": {"nodeOSUpgradeChannel": "NodeImage"}, "identityProfile":
      {"kubeletidentity": {"resourceId": "/subscriptions/00000000-0000-0000-0000-000000000000/resourcegroups/MC_clitest000001_cliakstest000002_westus2/providers/Microsoft.ManagedIdentity/userAssignedIdentities/cliakstest000002-agentpool",
      "clientId":"00000000-0000-0000-0000-000000000001", "objectId":"00000000-0000-0000-0000-000000000001"}},
      "disableLocalAccounts": false, "securityProfile": {}, "storageProfile": {"diskCSIDriver":
      {"enabled": true}, "fileCSIDriver": {"enabled": true}, "snapshotController":
      {"enabled": true}}, "workloadAutoScalerProfile": {}}}'
    headers:
      Accept:
      - application/json
      Accept-Encoding:
      - gzip, deflate
      CommandName:
      - aks scale
      Connection:
      - keep-alive
      Content-Length:
      - '2699'
      Content-Type:
      - application/json
      ParameterSetName:
      - -g -n --node-count
      User-Agent:
      - AZURECLI/2.51.0 azsdk-python-azure-mgmt-containerservice/26.0.0 Python/3.8.10
        (Linux-5.15.0-1041-azure-x86_64-with-glibc2.29)
    method: PUT
    uri: https://management.azure.com/subscriptions/00000000-0000-0000-0000-000000000000/resourceGroups/clitest000001/providers/Microsoft.ContainerService/managedClusters/cliakstest000002?api-version=2024-10-01
  response:
    body:
      string: "{\n  \"id\": \"/subscriptions/00000000-0000-0000-0000-000000000000/resourcegroups/clitest000001/providers/Microsoft.ContainerService/managedClusters/cliakstest000002\",\n
        \ \"location\": \"westus2\",\n  \"name\": \"cliakstest000002\",\n  \"tags\":
        {\n   \"key1\": \"value1\"\n  },\n  \"type\": \"Microsoft.ContainerService/ManagedClusters\",\n
        \ \"properties\": {\n   \"provisioningState\": \"Updating\",\n   \"powerState\":
        {\n    \"code\": \"Running\"\n   },\n   \"kubernetesVersion\": \"1.26.6\",\n
        \  \"currentKubernetesVersion\": \"1.26.6\",\n   \"dnsPrefix\": \"cliakstest-clitestgqjnz2eno-79a739\",\n
        \  \"fqdn\": \"cliakstest-clitestgqjnz2eno-79a739-fjr1sjjm.hcp.westus2.azmk8s.io\",\n
        \  \"azurePortalFQDN\": \"cliakstest-clitestgqjnz2eno-79a739-fjr1sjjm.portal.hcp.westus2.azmk8s.io\",\n
        \  \"agentPoolProfiles\": [\n    {\n     \"name\": \"nodepool1\",\n     \"count\":
        3,\n     \"vmSize\": \"Standard_DS2_v2\",\n     \"osDiskSizeGB\": 128,\n     \"osDiskType\":
        \"Managed\",\n     \"kubeletDiskType\": \"OS\",\n     \"maxPods\": 110,\n
        \    \"type\": \"VirtualMachineScaleSets\",\n     \"enableAutoScaling\": false,\n
        \    \"provisioningState\": \"Updating\",\n     \"powerState\": {\n      \"code\":
        \"Running\"\n     },\n     \"orchestratorVersion\": \"1.26.6\",\n     \"currentOrchestratorVersion\":
        \"1.26.6\",\n     \"enableNodePublicIP\": false,\n     \"tags\": {\n      \"tag1\":
        \"tv1\",\n      \"tag2\": \"tv2\"\n     },\n     \"nodeLabels\": {\n      \"label1\":
        \"value1\",\n      \"label2\": \"value2\"\n     },\n     \"mode\": \"System\",\n
        \    \"enableEncryptionAtHost\": false,\n     \"enableUltraSSD\": false,\n
        \    \"osType\": \"Linux\",\n     \"osSKU\": \"Ubuntu\",\n     \"nodeImageVersion\":
        \"AKSUbuntu-2204gen2containerd-202308.01.0\",\n     \"upgradeSettings\": {},\n
        \    \"enableFIPS\": false\n    }\n   ],\n   \"linuxProfile\": {\n    \"adminUsername\":
        \"azureuser\",\n    \"ssh\": {\n     \"publicKeys\": [\n      {\n       \"keyData\":
        \"ssh-rsa AAAAB3NzaC1yc2EAAAADAQABAAABAQDmT6Dy3FY1an00M824RV5ssnvhGp56C81z8Oau40kMLYr8596/47v9pAFYlzh0GcRIPNE+35ex8iBdFMCGKgsTUmsf97ZAsCTeT+Y8IInF0rIOlWm1Dm1JQjPbSzKq37Gh0jh24AMoWPB2603IGKFngzHWODDKTxPTF9ERmpTyzdAYv+MgJ2ebuPbJ0enKSRVUwW2Au0aI/NnfBhKneW82uHwz/H42JyR6RDAfJHoUBaud6T5uOLGzQjyrCoan54nXqQXCAyAR04gHcqvUKsquXH3+qa0O+o/Pahf0AHbjtSBslqkUBw75ijT3MUAaNk2vs3U6AQQpwf5aphPBhYxx
        azcli_aks_live_test@example.com\\n\"\n      }\n     ]\n    }\n   },\n   \"servicePrincipalProfile\":
        {\n    \"clientId\":\"00000000-0000-0000-0000-000000000001\"\n   },\n   \"nodeResourceGroup\":
        \"MC_clitest000001_cliakstest000002_westus2\",\n   \"enableRBAC\": true,\n
        \  \"supportPlan\": \"KubernetesOfficial\",\n   \"networkProfile\": {\n    \"networkPlugin\":
        \"kubenet\",\n    \"loadBalancerSku\": \"Standard\",\n    \"loadBalancerProfile\":
        {\n     \"managedOutboundIPs\": {\n      \"count\": 1\n     },\n     \"effectiveOutboundIPs\":
        [\n      {\n       \"id\": \"/subscriptions/00000000-0000-0000-0000-000000000000/resourceGroups/MC_clitest000001_cliakstest000002_westus2/providers/Microsoft.Network/publicIPAddresses/2d7e978c-86bc-4ff8-b9cd-1fc224decb8a\"\n
        \     }\n     ]\n    },\n    \"podCidr\": \"10.244.0.0/16\",\n    \"serviceCidr\":
        \"10.0.0.0/16\",\n    \"dnsServiceIP\": \"10.0.0.10\",\n    \"outboundType\":
        \"loadBalancer\",\n    \"podCidrs\": [\n     \"10.244.0.0/16\"\n    ],\n    \"serviceCidrs\":
        [\n     \"10.0.0.0/16\"\n    ],\n    \"ipFamilies\": [\n     \"IPv4\"\n    ]\n
        \  },\n   \"maxAgentPools\": 100,\n   \"identityProfile\": {\n    \"kubeletidentity\":
        {\n     \"resourceId\": \"/subscriptions/00000000-0000-0000-0000-000000000000/resourcegroups/MC_clitest000001_cliakstest000002_westus2/providers/Microsoft.ManagedIdentity/userAssignedIdentities/cliakstest000002-agentpool\",\n
        \    \"clientId\":\"00000000-0000-0000-0000-000000000001\",\n     \"objectId\":\"00000000-0000-0000-0000-000000000001\"\n
        \   }\n   },\n   \"autoUpgradeProfile\": {\n    \"nodeOSUpgradeChannel\":
        \"NodeImage\"\n   },\n   \"disableLocalAccounts\": false,\n   \"securityProfile\":
        {},\n   \"storageProfile\": {\n    \"diskCSIDriver\": {\n     \"enabled\":
        true\n    },\n    \"fileCSIDriver\": {\n     \"enabled\": true\n    },\n    \"snapshotController\":
        {\n     \"enabled\": true\n    }\n   },\n   \"oidcIssuerProfile\": {\n    \"enabled\":
        false\n   },\n   \"workloadAutoScalerProfile\": {}\n  },\n  \"identity\":
        {\n   \"type\": \"SystemAssigned\",\n   \"principalId\":\"00000000-0000-0000-0000-000000000001\",\n
        \  \"tenantId\": \"72f988bf-86f1-41af-91ab-2d7cd011db47\"\n  },\n  \"sku\":
        {\n   \"name\": \"Base\",\n   \"tier\": \"Free\"\n  }\n }"
    headers:
      azure-asyncoperation:
      - https://management.azure.com/subscriptions/00000000-0000-0000-0000-000000000000/providers/Microsoft.ContainerService/locations/westus2/operations/31d0c8eb-442a-4c67-8c80-cbbd761926e7?api-version=2016-03-30
      cache-control:
      - no-cache
      content-length:
      - '4172'
      content-type:
      - application/json
      date:
      - Wed, 23 Aug 2023 07:56:41 GMT
      expires:
      - '-1'
      pragma:
      - no-cache
      server:
      - nginx
      strict-transport-security:
      - max-age=31536000; includeSubDomains
      transfer-encoding:
      - chunked
      vary:
      - Accept-Encoding
      x-content-type-options:
      - nosniff
      x-ms-ratelimit-remaining-subscription-writes:
      - '1199'
    status:
      code: 200
      message: OK
- request:
    body: null
    headers:
      Accept:
      - '*/*'
      Accept-Encoding:
      - gzip, deflate
      CommandName:
      - aks scale
      Connection:
      - keep-alive
      ParameterSetName:
      - -g -n --node-count
      User-Agent:
      - AZURECLI/2.51.0 azsdk-python-azure-mgmt-containerservice/26.0.0 Python/3.8.10
        (Linux-5.15.0-1041-azure-x86_64-with-glibc2.29)
    method: GET
    uri: https://management.azure.com/subscriptions/00000000-0000-0000-0000-000000000000/providers/Microsoft.ContainerService/locations/westus2/operations/31d0c8eb-442a-4c67-8c80-cbbd761926e7?api-version=2016-03-30
  response:
    body:
      string: "{\n  \"name\": \"ebc8d031-2a44-674c-8c80-cbbd761926e7\",\n  \"status\":
        \"InProgress\",\n  \"startTime\": \"2023-08-23T07:56:41.6499947Z\"\n }"
    headers:
      cache-control:
      - no-cache
      content-length:
      - '126'
      content-type:
      - application/json
      date:
      - Wed, 23 Aug 2023 07:56:41 GMT
      expires:
      - '-1'
      pragma:
      - no-cache
      server:
      - nginx
      strict-transport-security:
      - max-age=31536000; includeSubDomains
      transfer-encoding:
      - chunked
      vary:
      - Accept-Encoding
      x-content-type-options:
      - nosniff
    status:
      code: 200
      message: OK
- request:
    body: null
    headers:
      Accept:
      - '*/*'
      Accept-Encoding:
      - gzip, deflate
      CommandName:
      - aks scale
      Connection:
      - keep-alive
      ParameterSetName:
      - -g -n --node-count
      User-Agent:
      - AZURECLI/2.51.0 azsdk-python-azure-mgmt-containerservice/26.0.0 Python/3.8.10
        (Linux-5.15.0-1041-azure-x86_64-with-glibc2.29)
    method: GET
    uri: https://management.azure.com/subscriptions/00000000-0000-0000-0000-000000000000/providers/Microsoft.ContainerService/locations/westus2/operations/31d0c8eb-442a-4c67-8c80-cbbd761926e7?api-version=2016-03-30
  response:
    body:
      string: "{\n  \"name\": \"ebc8d031-2a44-674c-8c80-cbbd761926e7\",\n  \"status\":
        \"InProgress\",\n  \"startTime\": \"2023-08-23T07:56:41.6499947Z\"\n }"
    headers:
      cache-control:
      - no-cache
      content-length:
      - '126'
      content-type:
      - application/json
      date:
      - Wed, 23 Aug 2023 07:57:11 GMT
      expires:
      - '-1'
      pragma:
      - no-cache
      server:
      - nginx
      strict-transport-security:
      - max-age=31536000; includeSubDomains
      transfer-encoding:
      - chunked
      vary:
      - Accept-Encoding
      x-content-type-options:
      - nosniff
    status:
      code: 200
      message: OK
- request:
    body: null
    headers:
      Accept:
      - '*/*'
      Accept-Encoding:
      - gzip, deflate
      CommandName:
      - aks scale
      Connection:
      - keep-alive
      ParameterSetName:
      - -g -n --node-count
      User-Agent:
      - AZURECLI/2.51.0 azsdk-python-azure-mgmt-containerservice/26.0.0 Python/3.8.10
        (Linux-5.15.0-1041-azure-x86_64-with-glibc2.29)
    method: GET
    uri: https://management.azure.com/subscriptions/00000000-0000-0000-0000-000000000000/providers/Microsoft.ContainerService/locations/westus2/operations/31d0c8eb-442a-4c67-8c80-cbbd761926e7?api-version=2016-03-30
  response:
    body:
      string: "{\n  \"name\": \"ebc8d031-2a44-674c-8c80-cbbd761926e7\",\n  \"status\":
        \"InProgress\",\n  \"startTime\": \"2023-08-23T07:56:41.6499947Z\"\n }"
    headers:
      cache-control:
      - no-cache
      content-length:
      - '126'
      content-type:
      - application/json
      date:
      - Wed, 23 Aug 2023 07:57:41 GMT
      expires:
      - '-1'
      pragma:
      - no-cache
      server:
      - nginx
      strict-transport-security:
      - max-age=31536000; includeSubDomains
      transfer-encoding:
      - chunked
      vary:
      - Accept-Encoding
      x-content-type-options:
      - nosniff
    status:
      code: 200
      message: OK
- request:
    body: null
    headers:
      Accept:
      - '*/*'
      Accept-Encoding:
      - gzip, deflate
      CommandName:
      - aks scale
      Connection:
      - keep-alive
      ParameterSetName:
      - -g -n --node-count
      User-Agent:
      - AZURECLI/2.51.0 azsdk-python-azure-mgmt-containerservice/26.0.0 Python/3.8.10
        (Linux-5.15.0-1041-azure-x86_64-with-glibc2.29)
    method: GET
    uri: https://management.azure.com/subscriptions/00000000-0000-0000-0000-000000000000/providers/Microsoft.ContainerService/locations/westus2/operations/31d0c8eb-442a-4c67-8c80-cbbd761926e7?api-version=2016-03-30
  response:
    body:
      string: "{\n  \"name\": \"ebc8d031-2a44-674c-8c80-cbbd761926e7\",\n  \"status\":
        \"InProgress\",\n  \"startTime\": \"2023-08-23T07:56:41.6499947Z\"\n }"
    headers:
      cache-control:
      - no-cache
      content-length:
      - '126'
      content-type:
      - application/json
      date:
      - Wed, 23 Aug 2023 07:58:12 GMT
      expires:
      - '-1'
      pragma:
      - no-cache
      server:
      - nginx
      strict-transport-security:
      - max-age=31536000; includeSubDomains
      transfer-encoding:
      - chunked
      vary:
      - Accept-Encoding
      x-content-type-options:
      - nosniff
    status:
      code: 200
      message: OK
- request:
    body: null
    headers:
      Accept:
      - '*/*'
      Accept-Encoding:
      - gzip, deflate
      CommandName:
      - aks scale
      Connection:
      - keep-alive
      ParameterSetName:
      - -g -n --node-count
      User-Agent:
      - AZURECLI/2.51.0 azsdk-python-azure-mgmt-containerservice/26.0.0 Python/3.8.10
        (Linux-5.15.0-1041-azure-x86_64-with-glibc2.29)
    method: GET
    uri: https://management.azure.com/subscriptions/00000000-0000-0000-0000-000000000000/providers/Microsoft.ContainerService/locations/westus2/operations/31d0c8eb-442a-4c67-8c80-cbbd761926e7?api-version=2016-03-30
  response:
    body:
      string: "{\n  \"name\": \"ebc8d031-2a44-674c-8c80-cbbd761926e7\",\n  \"status\":
        \"InProgress\",\n  \"startTime\": \"2023-08-23T07:56:41.6499947Z\"\n }"
    headers:
      cache-control:
      - no-cache
      content-length:
      - '126'
      content-type:
      - application/json
      date:
      - Wed, 23 Aug 2023 07:58:42 GMT
      expires:
      - '-1'
      pragma:
      - no-cache
      server:
      - nginx
      strict-transport-security:
      - max-age=31536000; includeSubDomains
      transfer-encoding:
      - chunked
      vary:
      - Accept-Encoding
      x-content-type-options:
      - nosniff
    status:
      code: 200
      message: OK
- request:
    body: null
    headers:
      Accept:
      - '*/*'
      Accept-Encoding:
      - gzip, deflate
      CommandName:
      - aks scale
      Connection:
      - keep-alive
      ParameterSetName:
      - -g -n --node-count
      User-Agent:
      - AZURECLI/2.51.0 azsdk-python-azure-mgmt-containerservice/26.0.0 Python/3.8.10
        (Linux-5.15.0-1041-azure-x86_64-with-glibc2.29)
    method: GET
    uri: https://management.azure.com/subscriptions/00000000-0000-0000-0000-000000000000/providers/Microsoft.ContainerService/locations/westus2/operations/31d0c8eb-442a-4c67-8c80-cbbd761926e7?api-version=2016-03-30
  response:
    body:
      string: "{\n  \"name\": \"ebc8d031-2a44-674c-8c80-cbbd761926e7\",\n  \"status\":
        \"InProgress\",\n  \"startTime\": \"2023-08-23T07:56:41.6499947Z\"\n }"
    headers:
      cache-control:
      - no-cache
      content-length:
      - '126'
      content-type:
      - application/json
      date:
      - Wed, 23 Aug 2023 07:59:12 GMT
      expires:
      - '-1'
      pragma:
      - no-cache
      server:
      - nginx
      strict-transport-security:
      - max-age=31536000; includeSubDomains
      transfer-encoding:
      - chunked
      vary:
      - Accept-Encoding
      x-content-type-options:
      - nosniff
    status:
      code: 200
      message: OK
- request:
    body: null
    headers:
      Accept:
      - '*/*'
      Accept-Encoding:
      - gzip, deflate
      CommandName:
      - aks scale
      Connection:
      - keep-alive
      ParameterSetName:
      - -g -n --node-count
      User-Agent:
      - AZURECLI/2.51.0 azsdk-python-azure-mgmt-containerservice/26.0.0 Python/3.8.10
        (Linux-5.15.0-1041-azure-x86_64-with-glibc2.29)
    method: GET
    uri: https://management.azure.com/subscriptions/00000000-0000-0000-0000-000000000000/providers/Microsoft.ContainerService/locations/westus2/operations/31d0c8eb-442a-4c67-8c80-cbbd761926e7?api-version=2016-03-30
  response:
    body:
      string: "{\n  \"name\": \"ebc8d031-2a44-674c-8c80-cbbd761926e7\",\n  \"status\":
        \"Succeeded\",\n  \"startTime\": \"2023-08-23T07:56:41.6499947Z\",\n  \"endTime\":
        \"2023-08-23T07:59:19.7493268Z\"\n }"
    headers:
      cache-control:
      - no-cache
      content-length:
      - '170'
      content-type:
      - application/json
      date:
      - Wed, 23 Aug 2023 07:59:42 GMT
      expires:
      - '-1'
      pragma:
      - no-cache
      server:
      - nginx
      strict-transport-security:
      - max-age=31536000; includeSubDomains
      transfer-encoding:
      - chunked
      vary:
      - Accept-Encoding
      x-content-type-options:
      - nosniff
    status:
      code: 200
      message: OK
- request:
    body: null
    headers:
      Accept:
      - '*/*'
      Accept-Encoding:
      - gzip, deflate
      CommandName:
      - aks scale
      Connection:
      - keep-alive
      ParameterSetName:
      - -g -n --node-count
      User-Agent:
      - AZURECLI/2.51.0 azsdk-python-azure-mgmt-containerservice/26.0.0 Python/3.8.10
        (Linux-5.15.0-1041-azure-x86_64-with-glibc2.29)
>>>>>>> ff231216
    method: GET
    uri: https://management.azure.com/subscriptions/00000000-0000-0000-0000-000000000000/resourceGroups/clitest000001/providers/Microsoft.ContainerService/managedClusters/cliakstest000002?api-version=2024-10-01
  response:
    body:
      string: "{\n \"id\": \"/subscriptions/00000000-0000-0000-0000-000000000000/resourcegroups/clitest000001/providers/Microsoft.ContainerService/managedClusters/cliakstest000002\",\n
        \"location\": \"westus2\",\n \"name\": \"cliakstest000002\",\n \"tags\": {\n
        \ \"key1\": \"value1\"\n },\n \"type\": \"Microsoft.ContainerService/ManagedClusters\",\n
        \"properties\": {\n  \"provisioningState\": \"Succeeded\",\n  \"powerState\":
        {\n   \"code\": \"Running\"\n  },\n  \"kubernetesVersion\": \"1.30\",\n  \"currentKubernetesVersion\":
        \"1.30.9\",\n  \"dnsPrefix\": \"cliakstest-clitestkz4ki4dxj-0b1f64\",\n  \"fqdn\":
        \"cliakstest-clitestkz4ki4dxj-0b1f64-ekffuywr.hcp.westus2.azmk8s.io\",\n  \"azurePortalFQDN\":
        \"cliakstest-clitestkz4ki4dxj-0b1f64-ekffuywr.portal.hcp.westus2.azmk8s.io\",\n
        \ \"agentPoolProfiles\": [\n   {\n    \"name\": \"nodepool1\",\n    \"count\":
        1,\n    \"vmSize\": \"Standard_DS2_v2\",\n    \"osDiskSizeGB\": 128,\n    \"osDiskType\":
        \"Managed\",\n    \"kubeletDiskType\": \"OS\",\n    \"maxPods\": 250,\n    \"type\":
        \"VirtualMachineScaleSets\",\n    \"enableAutoScaling\": false,\n    \"scaleDownMode\":
        \"Delete\",\n    \"provisioningState\": \"Succeeded\",\n    \"powerState\":
        {\n     \"code\": \"Running\"\n    },\n    \"orchestratorVersion\": \"1.30\",\n
        \   \"currentOrchestratorVersion\": \"1.30.9\",\n    \"enableNodePublicIP\":
        false,\n    \"tags\": {\n     \"tag1\": \"tv1\",\n     \"tag2\": \"tv2\"\n
        \   },\n    \"nodeLabels\": {\n     \"label1\": \"value1\",\n     \"label2\":
        \"value2\"\n    },\n    \"mode\": \"System\",\n    \"enableEncryptionAtHost\":
        false,\n    \"enableUltraSSD\": false,\n    \"osType\": \"Linux\",\n    \"osSKU\":
        \"Ubuntu\",\n    \"nodeImageVersion\": \"AKSUbuntu-2204gen2containerd-202502.03.0\",\n
        \   \"upgradeSettings\": {\n     \"maxSurge\": \"10%\"\n    },\n    \"enableFIPS\":
        false,\n    \"securityProfile\": {\n     \"enableVTPM\": false,\n     \"enableSecureBoot\":
        false\n    }\n   }\n  ],\n  \"linuxProfile\": {\n   \"adminUsername\": \"azureuser\",\n
        \  \"ssh\": {\n    \"publicKeys\": [\n     {\n      \"keyData\": \"ssh-rsa
        AAAAB3NzaC1yc2EAAAADAQABAAACAQCbIg1guRHbI0lV11wWDt1r2cUdcNd27CJsg+SfgC7miZeubtwUhbsPdhMQsfDyhOWHq1+ZL0M+nJZV63d/1dhmhtgyOqejUwrPlzKhydsbrsdUor+JmNJDdW01v7BXHyuymT8G4s09jCasNOwiufbP/qp72ruu0bIA1nySsvlf9pCQAuFkAnVnf/rFhUlOkhtRpwcq8SUNY2zRHR/EKb/4NWY1JzR4sa3q2fWIJdrrX0DvLoa5g9bIEd4Df79ba7v+yiUBOS0zT2ll+z4g9izHK3EO5d8hL4jYxcjKs+wcslSYRWrascfscLgMlMGh0CdKeNTDjHpGPncaf3Z+FwwwjWeuiNBxv7bJo13/8B/098KlVDl4GZqsoBCEjPyJfV6hO0y/LkRGkk7oHWKgeWAfKtfLItRp00eZ4fcJNK9kCaSMmEugoZWcI7NGbZXzqFWqbpRI7NcDP9+WIQ+i9U5vqWsqd/zng4kbuAJ6UuKqIzB0upYrLShfQE3SAck8oaLhJqqq56VfDuASNpJKidV+zq27HfSBmbXnkR/5AK337dc3MXKJypoK/QPMLKUAP5XLPbs+NddJQV7EZXd29DLgp+fRIg3edpKdO7ZErWhv7d+3Kws+e1Y+ypmR2WIVSwVyBEUfgv2C8Ts9gnTF4pNcEY/S2aBicz5Ew2+jdyGNQQ==
        test@example.com\\n\"\n     }\n    ]\n   }\n  },\n  \"servicePrincipalProfile\":
        {\n   \"clientId\":\"00000000-0000-0000-0000-000000000001\"\n  },\n  \"nodeResourceGroup\":
        \"MC_clitest000001_cliakstest000002_westus2\",\n  \"enableRBAC\": true,\n
        \ \"supportPlan\": \"KubernetesOfficial\",\n  \"networkProfile\": {\n   \"networkPlugin\":
        \"azure\",\n   \"networkPluginMode\": \"overlay\",\n   \"networkPolicy\":
        \"none\",\n   \"networkDataplane\": \"azure\",\n   \"loadBalancerSku\": \"standard\",\n
        \  \"loadBalancerProfile\": {\n    \"managedOutboundIPs\": {\n     \"count\":
        1\n    },\n    \"effectiveOutboundIPs\": [\n     {\n      \"id\": \"/subscriptions/00000000-0000-0000-0000-000000000000/resourceGroups/MC_clitest000001_cliakstest000002_westus2/providers/Microsoft.Network/publicIPAddresses/5100cb04-f756-4ca2-a852-013e1a0a7c28\"\n
        \    }\n    ],\n    \"backendPoolType\": \"nodeIPConfiguration\"\n   },\n
        \  \"podCidr\": \"10.244.0.0/16\",\n   \"serviceCidr\": \"10.0.0.0/16\",\n
        \  \"dnsServiceIP\": \"10.0.0.10\",\n   \"outboundType\": \"loadBalancer\",\n
        \  \"podCidrs\": [\n    \"10.244.0.0/16\"\n   ],\n   \"serviceCidrs\": [\n
        \   \"10.0.0.0/16\"\n   ],\n   \"ipFamilies\": [\n    \"IPv4\"\n   ]\n  },\n
        \ \"maxAgentPools\": 100,\n  \"identityProfile\": {\n   \"kubeletidentity\":
        {\n    \"resourceId\": \"/subscriptions/00000000-0000-0000-0000-000000000000/resourcegroups/MC_clitest000001_cliakstest000002_westus2/providers/Microsoft.ManagedIdentity/userAssignedIdentities/cliakstest000002-agentpool\",\n
        \   \"clientId\":\"00000000-0000-0000-0000-000000000001\",\n    \"objectId\":\"00000000-0000-0000-0000-000000000001\"\n
        \  }\n  },\n  \"autoUpgradeProfile\": {\n   \"nodeOSUpgradeChannel\": \"NodeImage\"\n
        \ },\n  \"disableLocalAccounts\": false,\n  \"securityProfile\": {},\n  \"storageProfile\":
        {\n   \"diskCSIDriver\": {\n    \"enabled\": true\n   },\n   \"fileCSIDriver\":
        {\n    \"enabled\": true\n   },\n   \"snapshotController\": {\n    \"enabled\":
        true\n   }\n  },\n  \"oidcIssuerProfile\": {\n   \"enabled\": false\n  },\n
        \ \"workloadAutoScalerProfile\": {},\n  \"resourceUID\": \"67b87c258b294800018ca487\",\n
        \ \"metricsProfile\": {\n   \"costAnalysis\": {\n    \"enabled\": false\n
        \  }\n  }\n },\n \"identity\": {\n  \"type\": \"SystemAssigned\",\n  \"principalId\":\"00000000-0000-0000-0000-000000000001\",\n
        \ \"tenantId\": \"54826b22-38d6-4fb2-bad9-b7b93a3e9c5a\"\n },\n \"sku\": {\n
        \ \"name\": \"Base\",\n  \"tier\": \"Free\"\n }\n}"
    headers:
      cache-control:
      - no-cache
      content-length:
      - '4770'
      content-type:
      - application/json
      date:
      - Fri, 21 Feb 2025 13:18:20 GMT
      expires:
      - '-1'
      pragma:
      - no-cache
      strict-transport-security:
      - max-age=31536000; includeSubDomains
      x-content-type-options:
      - nosniff
      x-ms-ratelimit-remaining-subscription-global-reads:
      - '3748'
    status:
      code: 200
      message: OK
- request:
    body: null
    headers:
      Accept:
      - application/json
      Accept-Encoding:
      - gzip, deflate
      CommandName:
      - aks show
      Connection:
      - keep-alive
      ParameterSetName:
      - -g -n
      User-Agent:
      - AZURECLI/2.69.0 azsdk-python-core/1.31.0 Python/3.12.9 (Windows-10-10.0.19045-SP0)
    method: GET
    uri: https://management.azure.com/subscriptions/00000000-0000-0000-0000-000000000000/resourceGroups/clitest000001/providers/Microsoft.ContainerService/managedClusters/cliakstest000002?api-version=2024-10-01
  response:
    body:
      string: "{\n \"id\": \"/subscriptions/00000000-0000-0000-0000-000000000000/resourcegroups/clitest000001/providers/Microsoft.ContainerService/managedClusters/cliakstest000002\",\n
        \"location\": \"westus2\",\n \"name\": \"cliakstest000002\",\n \"tags\": {\n
        \ \"key1\": \"value1\"\n },\n \"type\": \"Microsoft.ContainerService/ManagedClusters\",\n
        \"properties\": {\n  \"provisioningState\": \"Succeeded\",\n  \"powerState\":
        {\n   \"code\": \"Running\"\n  },\n  \"kubernetesVersion\": \"1.30\",\n  \"currentKubernetesVersion\":
        \"1.30.9\",\n  \"dnsPrefix\": \"cliakstest-clitestkz4ki4dxj-0b1f64\",\n  \"fqdn\":
        \"cliakstest-clitestkz4ki4dxj-0b1f64-ekffuywr.hcp.westus2.azmk8s.io\",\n  \"azurePortalFQDN\":
        \"cliakstest-clitestkz4ki4dxj-0b1f64-ekffuywr.portal.hcp.westus2.azmk8s.io\",\n
        \ \"agentPoolProfiles\": [\n   {\n    \"name\": \"nodepool1\",\n    \"count\":
        1,\n    \"vmSize\": \"Standard_DS2_v2\",\n    \"osDiskSizeGB\": 128,\n    \"osDiskType\":
        \"Managed\",\n    \"kubeletDiskType\": \"OS\",\n    \"maxPods\": 250,\n    \"type\":
        \"VirtualMachineScaleSets\",\n    \"enableAutoScaling\": false,\n    \"scaleDownMode\":
        \"Delete\",\n    \"provisioningState\": \"Succeeded\",\n    \"powerState\":
        {\n     \"code\": \"Running\"\n    },\n    \"orchestratorVersion\": \"1.30\",\n
        \   \"currentOrchestratorVersion\": \"1.30.9\",\n    \"enableNodePublicIP\":
        false,\n    \"tags\": {\n     \"tag1\": \"tv1\",\n     \"tag2\": \"tv2\"\n
        \   },\n    \"nodeLabels\": {\n     \"label1\": \"value1\",\n     \"label2\":
        \"value2\"\n    },\n    \"mode\": \"System\",\n    \"enableEncryptionAtHost\":
        false,\n    \"enableUltraSSD\": false,\n    \"osType\": \"Linux\",\n    \"osSKU\":
        \"Ubuntu\",\n    \"nodeImageVersion\": \"AKSUbuntu-2204gen2containerd-202502.03.0\",\n
        \   \"upgradeSettings\": {\n     \"maxSurge\": \"10%\"\n    },\n    \"enableFIPS\":
        false,\n    \"securityProfile\": {\n     \"enableVTPM\": false,\n     \"enableSecureBoot\":
        false\n    }\n   }\n  ],\n  \"linuxProfile\": {\n   \"adminUsername\": \"azureuser\",\n
        \  \"ssh\": {\n    \"publicKeys\": [\n     {\n      \"keyData\": \"ssh-rsa
        AAAAB3NzaC1yc2EAAAADAQABAAACAQCbIg1guRHbI0lV11wWDt1r2cUdcNd27CJsg+SfgC7miZeubtwUhbsPdhMQsfDyhOWHq1+ZL0M+nJZV63d/1dhmhtgyOqejUwrPlzKhydsbrsdUor+JmNJDdW01v7BXHyuymT8G4s09jCasNOwiufbP/qp72ruu0bIA1nySsvlf9pCQAuFkAnVnf/rFhUlOkhtRpwcq8SUNY2zRHR/EKb/4NWY1JzR4sa3q2fWIJdrrX0DvLoa5g9bIEd4Df79ba7v+yiUBOS0zT2ll+z4g9izHK3EO5d8hL4jYxcjKs+wcslSYRWrascfscLgMlMGh0CdKeNTDjHpGPncaf3Z+FwwwjWeuiNBxv7bJo13/8B/098KlVDl4GZqsoBCEjPyJfV6hO0y/LkRGkk7oHWKgeWAfKtfLItRp00eZ4fcJNK9kCaSMmEugoZWcI7NGbZXzqFWqbpRI7NcDP9+WIQ+i9U5vqWsqd/zng4kbuAJ6UuKqIzB0upYrLShfQE3SAck8oaLhJqqq56VfDuASNpJKidV+zq27HfSBmbXnkR/5AK337dc3MXKJypoK/QPMLKUAP5XLPbs+NddJQV7EZXd29DLgp+fRIg3edpKdO7ZErWhv7d+3Kws+e1Y+ypmR2WIVSwVyBEUfgv2C8Ts9gnTF4pNcEY/S2aBicz5Ew2+jdyGNQQ==
        test@example.com\\n\"\n     }\n    ]\n   }\n  },\n  \"servicePrincipalProfile\":
        {\n   \"clientId\":\"00000000-0000-0000-0000-000000000001\"\n  },\n  \"nodeResourceGroup\":
        \"MC_clitest000001_cliakstest000002_westus2\",\n  \"enableRBAC\": true,\n
        \ \"supportPlan\": \"KubernetesOfficial\",\n  \"networkProfile\": {\n   \"networkPlugin\":
        \"azure\",\n   \"networkPluginMode\": \"overlay\",\n   \"networkPolicy\":
        \"none\",\n   \"networkDataplane\": \"azure\",\n   \"loadBalancerSku\": \"standard\",\n
        \  \"loadBalancerProfile\": {\n    \"managedOutboundIPs\": {\n     \"count\":
        1\n    },\n    \"effectiveOutboundIPs\": [\n     {\n      \"id\": \"/subscriptions/00000000-0000-0000-0000-000000000000/resourceGroups/MC_clitest000001_cliakstest000002_westus2/providers/Microsoft.Network/publicIPAddresses/5100cb04-f756-4ca2-a852-013e1a0a7c28\"\n
        \    }\n    ],\n    \"backendPoolType\": \"nodeIPConfiguration\"\n   },\n
        \  \"podCidr\": \"10.244.0.0/16\",\n   \"serviceCidr\": \"10.0.0.0/16\",\n
        \  \"dnsServiceIP\": \"10.0.0.10\",\n   \"outboundType\": \"loadBalancer\",\n
        \  \"podCidrs\": [\n    \"10.244.0.0/16\"\n   ],\n   \"serviceCidrs\": [\n
        \   \"10.0.0.0/16\"\n   ],\n   \"ipFamilies\": [\n    \"IPv4\"\n   ]\n  },\n
        \ \"maxAgentPools\": 100,\n  \"identityProfile\": {\n   \"kubeletidentity\":
        {\n    \"resourceId\": \"/subscriptions/00000000-0000-0000-0000-000000000000/resourcegroups/MC_clitest000001_cliakstest000002_westus2/providers/Microsoft.ManagedIdentity/userAssignedIdentities/cliakstest000002-agentpool\",\n
        \   \"clientId\":\"00000000-0000-0000-0000-000000000001\",\n    \"objectId\":\"00000000-0000-0000-0000-000000000001\"\n
        \  }\n  },\n  \"autoUpgradeProfile\": {\n   \"nodeOSUpgradeChannel\": \"NodeImage\"\n
        \ },\n  \"disableLocalAccounts\": false,\n  \"securityProfile\": {},\n  \"storageProfile\":
        {\n   \"diskCSIDriver\": {\n    \"enabled\": true\n   },\n   \"fileCSIDriver\":
        {\n    \"enabled\": true\n   },\n   \"snapshotController\": {\n    \"enabled\":
        true\n   }\n  },\n  \"oidcIssuerProfile\": {\n   \"enabled\": false\n  },\n
        \ \"workloadAutoScalerProfile\": {},\n  \"resourceUID\": \"67b87c258b294800018ca487\",\n
        \ \"metricsProfile\": {\n   \"costAnalysis\": {\n    \"enabled\": false\n
        \  }\n  }\n },\n \"identity\": {\n  \"type\": \"SystemAssigned\",\n  \"principalId\":\"00000000-0000-0000-0000-000000000001\",\n
        \ \"tenantId\": \"54826b22-38d6-4fb2-bad9-b7b93a3e9c5a\"\n },\n \"sku\": {\n
        \ \"name\": \"Base\",\n  \"tier\": \"Free\"\n }\n}"
    headers:
      cache-control:
      - no-cache
      content-length:
      - '4770'
      content-type:
      - application/json
      date:
      - Fri, 21 Feb 2025 13:18:22 GMT
      expires:
      - '-1'
      pragma:
      - no-cache
      strict-transport-security:
      - max-age=31536000; includeSubDomains
      x-content-type-options:
      - nosniff
      x-ms-ratelimit-remaining-subscription-global-reads:
      - '3749'
    status:
      code: 200
      message: OK
<<<<<<< HEAD
=======
- request:
    body: null
    headers:
      Accept:
      - application/json
      Accept-Encoding:
      - gzip, deflate
      CommandName:
      - aks delete
      Connection:
      - keep-alive
      Content-Length:
      - '0'
      ParameterSetName:
      - -g -n --yes --no-wait
      User-Agent:
      - AZURECLI/2.51.0 azsdk-python-azure-mgmt-containerservice/26.0.0 Python/3.8.10
        (Linux-5.15.0-1041-azure-x86_64-with-glibc2.29)
    method: DELETE
    uri: https://management.azure.com/subscriptions/00000000-0000-0000-0000-000000000000/resourceGroups/clitest000001/providers/Microsoft.ContainerService/managedClusters/cliakstest000002?api-version=2024-10-01
  response:
    body:
      string: ''
    headers:
      azure-asyncoperation:
      - https://management.azure.com/subscriptions/00000000-0000-0000-0000-000000000000/providers/Microsoft.ContainerService/locations/westus2/operations/1139052c-4857-442b-87b4-03523cc8e677?api-version=2016-03-30
      cache-control:
      - no-cache
      content-length:
      - '0'
      date:
      - Wed, 23 Aug 2023 07:59:45 GMT
      expires:
      - '-1'
      location:
      - https://management.azure.com/subscriptions/00000000-0000-0000-0000-000000000000/providers/Microsoft.ContainerService/locations/westus2/operationresults/1139052c-4857-442b-87b4-03523cc8e677?api-version=2016-03-30
      pragma:
      - no-cache
      server:
      - nginx
      strict-transport-security:
      - max-age=31536000; includeSubDomains
      x-content-type-options:
      - nosniff
      x-ms-ratelimit-remaining-subscription-deletes:
      - '14999'
    status:
      code: 202
      message: Accepted
>>>>>>> ff231216
version: 1<|MERGE_RESOLUTION|>--- conflicted
+++ resolved
@@ -14,7 +14,8 @@
       - --resource-group --name --location --node-count --ssh-key-value --tags --nodepool-labels
         --nodepool-tags
       User-Agent:
-      - AZURECLI/2.69.0 azsdk-python-core/1.31.0 Python/3.12.9 (Windows-10-10.0.19045-SP0)
+      - AZURECLI/2.51.0 azsdk-python-azure-mgmt-containerservice/26.0.0 Python/3.8.10
+        (Linux-5.15.0-1041-azure-x86_64-with-glibc2.29)
     method: GET
     uri: https://management.azure.com/subscriptions/00000000-0000-0000-0000-000000000000/resourceGroups/clitest000001/providers/Microsoft.ContainerService/managedClusters/cliakstest000002?api-version=2024-10-01
   response:
@@ -30,7 +31,7 @@
       content-type:
       - application/json; charset=utf-8
       date:
-      - Fri, 21 Feb 2025 13:14:08 GMT
+      - Wed, 23 Aug 2023 07:51:20 GMT
       expires:
       - '-1'
       pragma:
@@ -46,7 +47,7 @@
       message: Not Found
 - request:
     body: '{"tags": {"key1": "value1"}, "location": "westus2", "identity": {"type":
-      "SystemAssigned"}, "properties": {"kubernetesVersion": "", "dnsPrefix": "cliakstest-clitestkz4ki4dxj-0b1f64",
+      "SystemAssigned"}, "properties": {"kubernetesVersion": "", "dnsPrefix": "cliakstest-clitestgqjnz2eno-79a739",
       "agentPoolProfiles": [{"count": 1, "vmSize": "Standard_DS2_v2", "osType": "Linux",
       "enableAutoScaling": false, "type": "VirtualMachineScaleSets", "mode": "System",
       "orchestratorVersion": "", "upgradeSettings": {}, "enableNodePublicIP": false,
@@ -54,11 +55,12 @@
       -1.0, "tags": {"tag1": "tv1", "tag2": "tv2"}, "nodeLabels": {"label1": "value1",
       "label2": "value2"}, "nodeTaints": [], "enableEncryptionAtHost": false, "enableUltraSSD":
       false, "enableFIPS": false, "name": "nodepool1"}], "linuxProfile": {"adminUsername":
-      "azureuser", "ssh": {"publicKeys": [{"keyData": "ssh-rsa AAAAB3NzaC1yc2EAAAADAQABAAACAQCbIg1guRHbI0lV11wWDt1r2cUdcNd27CJsg+SfgC7miZeubtwUhbsPdhMQsfDyhOWHq1+ZL0M+nJZV63d/1dhmhtgyOqejUwrPlzKhydsbrsdUor+JmNJDdW01v7BXHyuymT8G4s09jCasNOwiufbP/qp72ruu0bIA1nySsvlf9pCQAuFkAnVnf/rFhUlOkhtRpwcq8SUNY2zRHR/EKb/4NWY1JzR4sa3q2fWIJdrrX0DvLoa5g9bIEd4Df79ba7v+yiUBOS0zT2ll+z4g9izHK3EO5d8hL4jYxcjKs+wcslSYRWrascfscLgMlMGh0CdKeNTDjHpGPncaf3Z+FwwwjWeuiNBxv7bJo13/8B/098KlVDl4GZqsoBCEjPyJfV6hO0y/LkRGkk7oHWKgeWAfKtfLItRp00eZ4fcJNK9kCaSMmEugoZWcI7NGbZXzqFWqbpRI7NcDP9+WIQ+i9U5vqWsqd/zng4kbuAJ6UuKqIzB0upYrLShfQE3SAck8oaLhJqqq56VfDuASNpJKidV+zq27HfSBmbXnkR/5AK337dc3MXKJypoK/QPMLKUAP5XLPbs+NddJQV7EZXd29DLgp+fRIg3edpKdO7ZErWhv7d+3Kws+e1Y+ypmR2WIVSwVyBEUfgv2C8Ts9gnTF4pNcEY/S2aBicz5Ew2+jdyGNQQ==
-      test@example.com\n"}]}}, "addonProfiles": {}, "enableRBAC": true, "networkProfile":
-      {"podCidr": "10.244.0.0/16", "serviceCidr": "10.0.0.0/16", "dnsServiceIP": "10.0.0.10",
-      "outboundType": "loadBalancer", "loadBalancerSku": "standard"}, "disableLocalAccounts":
-      false, "storageProfile": {}}}'
+      "azureuser", "ssh": {"publicKeys": [{"keyData": "ssh-rsa AAAAB3NzaC1yc2EAAAADAQABAAABAQDmT6Dy3FY1an00M824RV5ssnvhGp56C81z8Oau40kMLYr8596/47v9pAFYlzh0GcRIPNE+35ex8iBdFMCGKgsTUmsf97ZAsCTeT+Y8IInF0rIOlWm1Dm1JQjPbSzKq37Gh0jh24AMoWPB2603IGKFngzHWODDKTxPTF9ERmpTyzdAYv+MgJ2ebuPbJ0enKSRVUwW2Au0aI/NnfBhKneW82uHwz/H42JyR6RDAfJHoUBaud6T5uOLGzQjyrCoan54nXqQXCAyAR04gHcqvUKsquXH3+qa0O+o/Pahf0AHbjtSBslqkUBw75ijT3MUAaNk2vs3U6AQQpwf5aphPBhYxx
+      azcli_aks_live_test@example.com\n"}]}}, "addonProfiles": {}, "enableRBAC": true,
+      "networkProfile": {"networkPlugin": "kubenet", "podCidr": "10.244.0.0/16", "serviceCidr":
+      "10.0.0.0/16", "dnsServiceIP": "10.0.0.10", "outboundType": "loadBalancer",
+      "loadBalancerSku": "standard"}, "disableLocalAccounts": false, "storageProfile":
+      {}}}'
     headers:
       Accept:
       - application/json
@@ -69,90 +71,84 @@
       Connection:
       - keep-alive
       Content-Length:
-      - '1828'
+      - '1527'
       Content-Type:
       - application/json
       ParameterSetName:
       - --resource-group --name --location --node-count --ssh-key-value --tags --nodepool-labels
         --nodepool-tags
       User-Agent:
-      - AZURECLI/2.69.0 azsdk-python-core/1.31.0 Python/3.12.9 (Windows-10-10.0.19045-SP0)
+      - AZURECLI/2.51.0 azsdk-python-azure-mgmt-containerservice/26.0.0 Python/3.8.10
+        (Linux-5.15.0-1041-azure-x86_64-with-glibc2.29)
     method: PUT
     uri: https://management.azure.com/subscriptions/00000000-0000-0000-0000-000000000000/resourceGroups/clitest000001/providers/Microsoft.ContainerService/managedClusters/cliakstest000002?api-version=2024-10-01
   response:
     body:
-      string: "{\n \"id\": \"/subscriptions/00000000-0000-0000-0000-000000000000/resourcegroups/clitest000001/providers/Microsoft.ContainerService/managedClusters/cliakstest000002\",\n
-        \"location\": \"westus2\",\n \"name\": \"cliakstest000002\",\n \"tags\": {\n
-        \ \"key1\": \"value1\"\n },\n \"type\": \"Microsoft.ContainerService/ManagedClusters\",\n
-        \"properties\": {\n  \"provisioningState\": \"Creating\",\n  \"powerState\":
-        {\n   \"code\": \"Running\"\n  },\n  \"kubernetesVersion\": \"1.30\",\n  \"currentKubernetesVersion\":
-        \"1.30.9\",\n  \"dnsPrefix\": \"cliakstest-clitestkz4ki4dxj-0b1f64\",\n  \"fqdn\":
-        \"cliakstest-clitestkz4ki4dxj-0b1f64-ekffuywr.hcp.westus2.azmk8s.io\",\n  \"azurePortalFQDN\":
-        \"cliakstest-clitestkz4ki4dxj-0b1f64-ekffuywr.portal.hcp.westus2.azmk8s.io\",\n
-        \ \"agentPoolProfiles\": [\n   {\n    \"name\": \"nodepool1\",\n    \"count\":
-        1,\n    \"vmSize\": \"Standard_DS2_v2\",\n    \"osDiskSizeGB\": 128,\n    \"osDiskType\":
-        \"Managed\",\n    \"kubeletDiskType\": \"OS\",\n    \"maxPods\": 250,\n    \"type\":
-        \"VirtualMachineScaleSets\",\n    \"enableAutoScaling\": false,\n    \"scaleDownMode\":
-        \"Delete\",\n    \"provisioningState\": \"Creating\",\n    \"powerState\":
-        {\n     \"code\": \"Running\"\n    },\n    \"orchestratorVersion\": \"1.30\",\n
-        \   \"currentOrchestratorVersion\": \"1.30.9\",\n    \"enableNodePublicIP\":
-        false,\n    \"tags\": {\n     \"tag1\": \"tv1\",\n     \"tag2\": \"tv2\"\n
-        \   },\n    \"nodeLabels\": {\n     \"label1\": \"value1\",\n     \"label2\":
-        \"value2\"\n    },\n    \"mode\": \"System\",\n    \"enableEncryptionAtHost\":
-        false,\n    \"enableUltraSSD\": false,\n    \"osType\": \"Linux\",\n    \"osSKU\":
-        \"Ubuntu\",\n    \"nodeImageVersion\": \"AKSUbuntu-2204gen2containerd-202502.03.0\",\n
-        \   \"upgradeSettings\": {\n     \"maxSurge\": \"10%\"\n    },\n    \"enableFIPS\":
-        false,\n    \"securityProfile\": {\n     \"enableVTPM\": false,\n     \"enableSecureBoot\":
-        false\n    }\n   }\n  ],\n  \"linuxProfile\": {\n   \"adminUsername\": \"azureuser\",\n
-        \  \"ssh\": {\n    \"publicKeys\": [\n     {\n      \"keyData\": \"ssh-rsa
-        AAAAB3NzaC1yc2EAAAADAQABAAACAQCbIg1guRHbI0lV11wWDt1r2cUdcNd27CJsg+SfgC7miZeubtwUhbsPdhMQsfDyhOWHq1+ZL0M+nJZV63d/1dhmhtgyOqejUwrPlzKhydsbrsdUor+JmNJDdW01v7BXHyuymT8G4s09jCasNOwiufbP/qp72ruu0bIA1nySsvlf9pCQAuFkAnVnf/rFhUlOkhtRpwcq8SUNY2zRHR/EKb/4NWY1JzR4sa3q2fWIJdrrX0DvLoa5g9bIEd4Df79ba7v+yiUBOS0zT2ll+z4g9izHK3EO5d8hL4jYxcjKs+wcslSYRWrascfscLgMlMGh0CdKeNTDjHpGPncaf3Z+FwwwjWeuiNBxv7bJo13/8B/098KlVDl4GZqsoBCEjPyJfV6hO0y/LkRGkk7oHWKgeWAfKtfLItRp00eZ4fcJNK9kCaSMmEugoZWcI7NGbZXzqFWqbpRI7NcDP9+WIQ+i9U5vqWsqd/zng4kbuAJ6UuKqIzB0upYrLShfQE3SAck8oaLhJqqq56VfDuASNpJKidV+zq27HfSBmbXnkR/5AK337dc3MXKJypoK/QPMLKUAP5XLPbs+NddJQV7EZXd29DLgp+fRIg3edpKdO7ZErWhv7d+3Kws+e1Y+ypmR2WIVSwVyBEUfgv2C8Ts9gnTF4pNcEY/S2aBicz5Ew2+jdyGNQQ==
-        test@example.com\\n\"\n     }\n    ]\n   }\n  },\n  \"servicePrincipalProfile\":
-        {\n   \"clientId\":\"00000000-0000-0000-0000-000000000001\"\n  },\n  \"nodeResourceGroup\":
-        \"MC_clitest000001_cliakstest000002_westus2\",\n  \"enableRBAC\": true,\n
-        \ \"supportPlan\": \"KubernetesOfficial\",\n  \"networkProfile\": {\n   \"networkPlugin\":
-        \"azure\",\n   \"networkPluginMode\": \"overlay\",\n   \"networkPolicy\":
-        \"none\",\n   \"networkDataplane\": \"azure\",\n   \"loadBalancerSku\": \"standard\",\n
-        \  \"loadBalancerProfile\": {\n    \"managedOutboundIPs\": {\n     \"count\":
-        1\n    },\n    \"backendPoolType\": \"nodeIPConfiguration\"\n   },\n   \"podCidr\":
-        \"10.244.0.0/16\",\n   \"serviceCidr\": \"10.0.0.0/16\",\n   \"dnsServiceIP\":
-        \"10.0.0.10\",\n   \"outboundType\": \"loadBalancer\",\n   \"podCidrs\": [\n
-        \   \"10.244.0.0/16\"\n   ],\n   \"serviceCidrs\": [\n    \"10.0.0.0/16\"\n
-        \  ],\n   \"ipFamilies\": [\n    \"IPv4\"\n   ]\n  },\n  \"maxAgentPools\":
-        100,\n  \"autoUpgradeProfile\": {\n   \"nodeOSUpgradeChannel\": \"NodeImage\"\n
-        \ },\n  \"disableLocalAccounts\": false,\n  \"securityProfile\": {},\n  \"storageProfile\":
-        {\n   \"diskCSIDriver\": {\n    \"enabled\": true\n   },\n   \"fileCSIDriver\":
-        {\n    \"enabled\": true\n   },\n   \"snapshotController\": {\n    \"enabled\":
-        true\n   }\n  },\n  \"oidcIssuerProfile\": {\n   \"enabled\": false\n  },\n
-        \ \"workloadAutoScalerProfile\": {},\n  \"resourceUID\": \"67b87c258b294800018ca487\",\n
-        \ \"metricsProfile\": {\n   \"costAnalysis\": {\n    \"enabled\": false\n
-        \  }\n  }\n },\n \"identity\": {\n  \"type\": \"SystemAssigned\",\n  \"principalId\":\"00000000-0000-0000-0000-000000000001\",\n
-        \ \"tenantId\": \"54826b22-38d6-4fb2-bad9-b7b93a3e9c5a\"\n },\n \"sku\": {\n
-        \ \"name\": \"Base\",\n  \"tier\": \"Free\"\n }\n}"
+      string: "{\n  \"id\": \"/subscriptions/00000000-0000-0000-0000-000000000000/resourcegroups/clitest000001/providers/Microsoft.ContainerService/managedClusters/cliakstest000002\",\n
+        \ \"location\": \"westus2\",\n  \"name\": \"cliakstest000002\",\n  \"tags\":
+        {\n   \"key1\": \"value1\"\n  },\n  \"type\": \"Microsoft.ContainerService/ManagedClusters\",\n
+        \ \"properties\": {\n   \"provisioningState\": \"Creating\",\n   \"powerState\":
+        {\n    \"code\": \"Running\"\n   },\n   \"kubernetesVersion\": \"1.26.6\",\n
+        \  \"currentKubernetesVersion\": \"1.26.6\",\n   \"dnsPrefix\": \"cliakstest-clitestgqjnz2eno-79a739\",\n
+        \  \"fqdn\": \"cliakstest-clitestgqjnz2eno-79a739-fjr1sjjm.hcp.westus2.azmk8s.io\",\n
+        \  \"azurePortalFQDN\": \"cliakstest-clitestgqjnz2eno-79a739-fjr1sjjm.portal.hcp.westus2.azmk8s.io\",\n
+        \  \"agentPoolProfiles\": [\n    {\n     \"name\": \"nodepool1\",\n     \"count\":
+        1,\n     \"vmSize\": \"Standard_DS2_v2\",\n     \"osDiskSizeGB\": 128,\n     \"osDiskType\":
+        \"Managed\",\n     \"kubeletDiskType\": \"OS\",\n     \"maxPods\": 110,\n
+        \    \"type\": \"VirtualMachineScaleSets\",\n     \"enableAutoScaling\": false,\n
+        \    \"provisioningState\": \"Creating\",\n     \"powerState\": {\n      \"code\":
+        \"Running\"\n     },\n     \"orchestratorVersion\": \"1.26.6\",\n     \"currentOrchestratorVersion\":
+        \"1.26.6\",\n     \"enableNodePublicIP\": false,\n     \"tags\": {\n      \"tag1\":
+        \"tv1\",\n      \"tag2\": \"tv2\"\n     },\n     \"nodeLabels\": {\n      \"label1\":
+        \"value1\",\n      \"label2\": \"value2\"\n     },\n     \"mode\": \"System\",\n
+        \    \"enableEncryptionAtHost\": false,\n     \"enableUltraSSD\": false,\n
+        \    \"osType\": \"Linux\",\n     \"osSKU\": \"Ubuntu\",\n     \"nodeImageVersion\":
+        \"AKSUbuntu-2204gen2containerd-202308.01.0\",\n     \"upgradeSettings\": {},\n
+        \    \"enableFIPS\": false\n    }\n   ],\n   \"linuxProfile\": {\n    \"adminUsername\":
+        \"azureuser\",\n    \"ssh\": {\n     \"publicKeys\": [\n      {\n       \"keyData\":
+        \"ssh-rsa AAAAB3NzaC1yc2EAAAADAQABAAABAQDmT6Dy3FY1an00M824RV5ssnvhGp56C81z8Oau40kMLYr8596/47v9pAFYlzh0GcRIPNE+35ex8iBdFMCGKgsTUmsf97ZAsCTeT+Y8IInF0rIOlWm1Dm1JQjPbSzKq37Gh0jh24AMoWPB2603IGKFngzHWODDKTxPTF9ERmpTyzdAYv+MgJ2ebuPbJ0enKSRVUwW2Au0aI/NnfBhKneW82uHwz/H42JyR6RDAfJHoUBaud6T5uOLGzQjyrCoan54nXqQXCAyAR04gHcqvUKsquXH3+qa0O+o/Pahf0AHbjtSBslqkUBw75ijT3MUAaNk2vs3U6AQQpwf5aphPBhYxx
+        azcli_aks_live_test@example.com\\n\"\n      }\n     ]\n    }\n   },\n   \"servicePrincipalProfile\":
+        {\n    \"clientId\":\"00000000-0000-0000-0000-000000000001\"\n   },\n   \"nodeResourceGroup\":
+        \"MC_clitest000001_cliakstest000002_westus2\",\n   \"enableRBAC\": true,\n
+        \  \"supportPlan\": \"KubernetesOfficial\",\n   \"networkProfile\": {\n    \"networkPlugin\":
+        \"kubenet\",\n    \"loadBalancerSku\": \"standard\",\n    \"loadBalancerProfile\":
+        {\n     \"managedOutboundIPs\": {\n      \"count\": 1\n     }\n    },\n    \"podCidr\":
+        \"10.244.0.0/16\",\n    \"serviceCidr\": \"10.0.0.0/16\",\n    \"dnsServiceIP\":
+        \"10.0.0.10\",\n    \"outboundType\": \"loadBalancer\",\n    \"podCidrs\":
+        [\n     \"10.244.0.0/16\"\n    ],\n    \"serviceCidrs\": [\n     \"10.0.0.0/16\"\n
+        \   ],\n    \"ipFamilies\": [\n     \"IPv4\"\n    ]\n   },\n   \"maxAgentPools\":
+        100,\n   \"autoUpgradeProfile\": {\n    \"nodeOSUpgradeChannel\": \"NodeImage\"\n
+        \  },\n   \"disableLocalAccounts\": false,\n   \"securityProfile\": {},\n
+        \  \"storageProfile\": {\n    \"diskCSIDriver\": {\n     \"enabled\": true\n
+        \   },\n    \"fileCSIDriver\": {\n     \"enabled\": true\n    },\n    \"snapshotController\":
+        {\n     \"enabled\": true\n    }\n   },\n   \"oidcIssuerProfile\": {\n    \"enabled\":
+        false\n   },\n   \"workloadAutoScalerProfile\": {}\n  },\n  \"identity\":
+        {\n   \"type\": \"SystemAssigned\",\n   \"principalId\":\"00000000-0000-0000-0000-000000000001\",\n
+        \  \"tenantId\": \"72f988bf-86f1-41af-91ab-2d7cd011db47\"\n  },\n  \"sku\":
+        {\n   \"name\": \"Base\",\n   \"tier\": \"Free\"\n  }\n }"
     headers:
       azure-asyncoperation:
-      - https://management.azure.com/subscriptions/00000000-0000-0000-0000-000000000000/providers/Microsoft.ContainerService/locations/westus2/operations/335c1d53-cdae-4201-8abc-4a0325fff0fd?api-version=2016-03-30&t=638757404554811814&c=MIIHhjCCBm6gAwIBAgITfAaX0D2c-iM1n_047QAABpfQPTANBgkqhkiG9w0BAQsFADBEMRMwEQYKCZImiZPyLGQBGRYDR0JMMRMwEQYKCZImiZPyLGQBGRYDQU1FMRgwFgYDVQQDEw9BTUUgSW5mcmEgQ0EgMDUwHhcNMjUwMTIzMTIzMzI3WhcNMjUwNDIzMTIzMzI3WjBAMT4wPAYDVQQDEzVhc3luY29wZXJhdGlvbnNpZ25pbmdjZXJ0aWZpY2F0ZS5tYW5hZ2VtZW50LmF6dXJlLmNvbTCCASIwDQYJKoZIhvcNAQEBBQADggEPADCCAQoCggEBAMT6cGM0B3y7ALaE-Skle4LGL_KvvE0RUfR5t5rwMeM3CUzeYQjKDViOQv-6ECcNTQ188o9xa72JZw6T10LTAadlAlNEt-D4ZgXojTXXdRtgYN-AZ-uCCkJCPAJEWs5EDD7mSbt4aK42yALzlx5HkO8DReVYve0sKKD5r_M3y_OScnMTmV2SqALMQFfQHE2BCDOEjnPMJyRgh-7NvAqTuj-04DaveAIZSPJ9ljaYUCJ6fuyHJpPPDJvqzMYvVtE8OSAbxMClc2r5faOd2VDJXmbWWCx5jgb6bsGk0OJlSYIWH4DG7ERimIDapcgwLFJy4o8a8bkK0bi9A_5dTellBPUCAwEAAaOCBHMwggRvMCcGCSsGAQQBgjcVCgQaMBgwCgYIKwYBBQUHAwIwCgYIKwYBBQUHAwEwPAYJKwYBBAGCNxUHBC8wLQYlKwYBBAGCNxUIhpDjDYTVtHiE8Ys-hZvdFs6dEoFgh8fIENbYcQIBZAIBBjCCAcsGCCsGAQUFBwEBBIIBvTCCAbkwYwYIKwYBBQUHMAKGV2h0dHA6Ly9jcmwubWljcm9zb2Z0LmNvbS9wa2lpbmZyYS9DZXJ0cy9DTzFQS0lJTlRDQTAxLkFNRS5HQkxfQU1FJTIwSW5mcmElMjBDQSUyMDA1LmNydDBTBggrBgEFBQcwAoZHaHR0cDovL2NybDEuYW1lLmdibC9haWEvQ08xUEtJSU5UQ0EwMS5BTUUuR0JMX0FNRSUyMEluZnJhJTIwQ0ElMjAwNS5jcnQwUwYIKwYBBQUHMAKGR2h0dHA6Ly9jcmwyLmFtZS5nYmwvYWlhL0NPMVBLSUlOVENBMDEuQU1FLkdCTF9BTUUlMjBJbmZyYSUyMENBJTIwMDUuY3J0MFMGCCsGAQUFBzAChkdodHRwOi8vY3JsMy5hbWUuZ2JsL2FpYS9DTzFQS0lJTlRDQTAxLkFNRS5HQkxfQU1FJTIwSW5mcmElMjBDQSUyMDA1LmNydDBTBggrBgEFBQcwAoZHaHR0cDovL2NybDQuYW1lLmdibC9haWEvQ08xUEtJSU5UQ0EwMS5BTUUuR0JMX0FNRSUyMEluZnJhJTIwQ0ElMjAwNS5jcnQwHQYDVR0OBBYEFM-T8L9nIeCFTohGWTDyVFKymXV6MA4GA1UdDwEB_wQEAwIFoDCCASYGA1UdHwSCAR0wggEZMIIBFaCCARGgggENhj9odHRwOi8vY3JsLm1pY3Jvc29mdC5jb20vcGtpaW5mcmEvQ1JML0FNRSUyMEluZnJhJTIwQ0ElMjAwNS5jcmyGMWh0dHA6Ly9jcmwxLmFtZS5nYmwvY3JsL0FNRSUyMEluZnJhJTIwQ0ElMjAwNS5jcmyGMWh0dHA6Ly9jcmwyLmFtZS5nYmwvY3JsL0FNRSUyMEluZnJhJTIwQ0ElMjAwNS5jcmyGMWh0dHA6Ly9jcmwzLmFtZS5nYmwvY3JsL0FNRSUyMEluZnJhJTIwQ0ElMjAwNS5jcmyGMWh0dHA6Ly9jcmw0LmFtZS5nYmwvY3JsL0FNRSUyMEluZnJhJTIwQ0ElMjAwNS5jcmwwgZ0GA1UdIASBlTCBkjAMBgorBgEEAYI3ewEBMGYGCisGAQQBgjd7AgIwWDBWBggrBgEFBQcCAjBKHkgAMwAzAGUAMAAxADkAMgAxAC0ANABkADYANAAtADQAZgA4AGMALQBhADAANQA1AC0ANQBiAGQAYQBmAGYAZAA1AGUAMwAzAGQwDAYKKwYBBAGCN3sDAjAMBgorBgEEAYI3ewQCMB8GA1UdIwQYMBaAFHrWGYUoeWxxdh5g-PNL76IFQhYdMB0GA1UdJQQWMBQGCCsGAQUFBwMCBggrBgEFBQcDATANBgkqhkiG9w0BAQsFAAOCAQEAL5-mSvqTMKZ-yWP_ZT759pg-E4fR6CLCeXO0jrmpqWWL7kI50BvqMxrc_lgbkvtph9Pxa7ubGsAa1Exeoi8qx0ROCtQv-NyhNyDLePoY5JfVD6QGmvlnIziXrlYvbbnilY_vo-wieWJGJhuESMEaTphDiHpFdEuA2NZNxyxXsQV5fUpa2Rls0wrtnmPPIzhMrpswh3rBEnbxvlgC6SUihf90jSN_Hkn0T201tVzyjd5G1RK9QNqmdL0lKL-OZm8rpl-nwepifa5s6-Qa7cwTV2CMjAXPtsPHtNsPXvte52PFBn_dZiXBQN2njTerWOgNEpj5mIZ-nr3-pWeHhqAXSQ&s=SgFJWhiM4cw-ctPpGEHX3TPZMv3XSxRdH7dkyiLs4NNPiaMXjm7UOjHpnYHygft_NSkuRFdA995v8ZX3n29U5EC1R2zEzJFS9C4Iso0LF7Sudls5nExGEQ9G6_2lNyq89TnFuiIA6da9f0E8GmlfzPtV9HLojTs92p2xKVCSx44kH4lDbv82wRXvz_3KEy8YKd8IQgO73Bj1Ckepjrr4A4wFYT3xUQkoxP8dMreB2RVYE9zB4PUy1sONMvjA8fdlVe7vOMYRtDbZ8oe_kq-wGtJGb9Uh70ekIWx92HJ6BjrS7xMN_lQhkLVQuKKUIblshEIqy9YURsSbDbKRZf6hVQ&h=o_Op-FkV0GLHE7fAdfGjoEOcL47KK_-KSdzKOwX2CYs
-      cache-control:
-      - no-cache
-      content-length:
-      - '4129'
-      content-type:
-      - application/json
-      date:
-      - Fri, 21 Feb 2025 13:14:15 GMT
-      expires:
-      - '-1'
-      pragma:
-      - no-cache
-      strict-transport-security:
-      - max-age=31536000; includeSubDomains
-      x-content-type-options:
-      - nosniff
-      x-ms-operation-identifier:
-      - tenantId=54826b22-38d6-4fb2-bad9-b7b93a3e9c5a,objectId=a7250e3a-0e5e-48e2-9a34-45f1f5e1a91e/eastus2euap/20df9ad8-5ce5-434a-bfdd-a2838c751570
-      x-ms-ratelimit-remaining-subscription-global-writes:
-      - '2999'
+      - https://management.azure.com/subscriptions/00000000-0000-0000-0000-000000000000/providers/Microsoft.ContainerService/locations/westus2/operations/9aebba4f-af81-4084-859c-71181d82ada2?api-version=2016-03-30
+      cache-control:
+      - no-cache
+      content-length:
+      - '3521'
+      content-type:
+      - application/json
+      date:
+      - Wed, 23 Aug 2023 07:51:26 GMT
+      expires:
+      - '-1'
+      pragma:
+      - no-cache
+      server:
+      - nginx
+      strict-transport-security:
+      - max-age=31536000; includeSubDomains
+      x-content-type-options:
+      - nosniff
       x-ms-ratelimit-remaining-subscription-writes:
-      - '199'
+      - '1199'
     status:
       code: 201
       message: Created
@@ -171,34 +167,37 @@
       - --resource-group --name --location --node-count --ssh-key-value --tags --nodepool-labels
         --nodepool-tags
       User-Agent:
-      - AZURECLI/2.69.0 azsdk-python-core/1.31.0 Python/3.12.9 (Windows-10-10.0.19045-SP0)
-    method: GET
-    uri: https://management.azure.com/subscriptions/00000000-0000-0000-0000-000000000000/providers/Microsoft.ContainerService/locations/westus2/operations/335c1d53-cdae-4201-8abc-4a0325fff0fd?api-version=2016-03-30&t=638757404554811814&c=MIIHhjCCBm6gAwIBAgITfAaX0D2c-iM1n_047QAABpfQPTANBgkqhkiG9w0BAQsFADBEMRMwEQYKCZImiZPyLGQBGRYDR0JMMRMwEQYKCZImiZPyLGQBGRYDQU1FMRgwFgYDVQQDEw9BTUUgSW5mcmEgQ0EgMDUwHhcNMjUwMTIzMTIzMzI3WhcNMjUwNDIzMTIzMzI3WjBAMT4wPAYDVQQDEzVhc3luY29wZXJhdGlvbnNpZ25pbmdjZXJ0aWZpY2F0ZS5tYW5hZ2VtZW50LmF6dXJlLmNvbTCCASIwDQYJKoZIhvcNAQEBBQADggEPADCCAQoCggEBAMT6cGM0B3y7ALaE-Skle4LGL_KvvE0RUfR5t5rwMeM3CUzeYQjKDViOQv-6ECcNTQ188o9xa72JZw6T10LTAadlAlNEt-D4ZgXojTXXdRtgYN-AZ-uCCkJCPAJEWs5EDD7mSbt4aK42yALzlx5HkO8DReVYve0sKKD5r_M3y_OScnMTmV2SqALMQFfQHE2BCDOEjnPMJyRgh-7NvAqTuj-04DaveAIZSPJ9ljaYUCJ6fuyHJpPPDJvqzMYvVtE8OSAbxMClc2r5faOd2VDJXmbWWCx5jgb6bsGk0OJlSYIWH4DG7ERimIDapcgwLFJy4o8a8bkK0bi9A_5dTellBPUCAwEAAaOCBHMwggRvMCcGCSsGAQQBgjcVCgQaMBgwCgYIKwYBBQUHAwIwCgYIKwYBBQUHAwEwPAYJKwYBBAGCNxUHBC8wLQYlKwYBBAGCNxUIhpDjDYTVtHiE8Ys-hZvdFs6dEoFgh8fIENbYcQIBZAIBBjCCAcsGCCsGAQUFBwEBBIIBvTCCAbkwYwYIKwYBBQUHMAKGV2h0dHA6Ly9jcmwubWljcm9zb2Z0LmNvbS9wa2lpbmZyYS9DZXJ0cy9DTzFQS0lJTlRDQTAxLkFNRS5HQkxfQU1FJTIwSW5mcmElMjBDQSUyMDA1LmNydDBTBggrBgEFBQcwAoZHaHR0cDovL2NybDEuYW1lLmdibC9haWEvQ08xUEtJSU5UQ0EwMS5BTUUuR0JMX0FNRSUyMEluZnJhJTIwQ0ElMjAwNS5jcnQwUwYIKwYBBQUHMAKGR2h0dHA6Ly9jcmwyLmFtZS5nYmwvYWlhL0NPMVBLSUlOVENBMDEuQU1FLkdCTF9BTUUlMjBJbmZyYSUyMENBJTIwMDUuY3J0MFMGCCsGAQUFBzAChkdodHRwOi8vY3JsMy5hbWUuZ2JsL2FpYS9DTzFQS0lJTlRDQTAxLkFNRS5HQkxfQU1FJTIwSW5mcmElMjBDQSUyMDA1LmNydDBTBggrBgEFBQcwAoZHaHR0cDovL2NybDQuYW1lLmdibC9haWEvQ08xUEtJSU5UQ0EwMS5BTUUuR0JMX0FNRSUyMEluZnJhJTIwQ0ElMjAwNS5jcnQwHQYDVR0OBBYEFM-T8L9nIeCFTohGWTDyVFKymXV6MA4GA1UdDwEB_wQEAwIFoDCCASYGA1UdHwSCAR0wggEZMIIBFaCCARGgggENhj9odHRwOi8vY3JsLm1pY3Jvc29mdC5jb20vcGtpaW5mcmEvQ1JML0FNRSUyMEluZnJhJTIwQ0ElMjAwNS5jcmyGMWh0dHA6Ly9jcmwxLmFtZS5nYmwvY3JsL0FNRSUyMEluZnJhJTIwQ0ElMjAwNS5jcmyGMWh0dHA6Ly9jcmwyLmFtZS5nYmwvY3JsL0FNRSUyMEluZnJhJTIwQ0ElMjAwNS5jcmyGMWh0dHA6Ly9jcmwzLmFtZS5nYmwvY3JsL0FNRSUyMEluZnJhJTIwQ0ElMjAwNS5jcmyGMWh0dHA6Ly9jcmw0LmFtZS5nYmwvY3JsL0FNRSUyMEluZnJhJTIwQ0ElMjAwNS5jcmwwgZ0GA1UdIASBlTCBkjAMBgorBgEEAYI3ewEBMGYGCisGAQQBgjd7AgIwWDBWBggrBgEFBQcCAjBKHkgAMwAzAGUAMAAxADkAMgAxAC0ANABkADYANAAtADQAZgA4AGMALQBhADAANQA1AC0ANQBiAGQAYQBmAGYAZAA1AGUAMwAzAGQwDAYKKwYBBAGCN3sDAjAMBgorBgEEAYI3ewQCMB8GA1UdIwQYMBaAFHrWGYUoeWxxdh5g-PNL76IFQhYdMB0GA1UdJQQWMBQGCCsGAQUFBwMCBggrBgEFBQcDATANBgkqhkiG9w0BAQsFAAOCAQEAL5-mSvqTMKZ-yWP_ZT759pg-E4fR6CLCeXO0jrmpqWWL7kI50BvqMxrc_lgbkvtph9Pxa7ubGsAa1Exeoi8qx0ROCtQv-NyhNyDLePoY5JfVD6QGmvlnIziXrlYvbbnilY_vo-wieWJGJhuESMEaTphDiHpFdEuA2NZNxyxXsQV5fUpa2Rls0wrtnmPPIzhMrpswh3rBEnbxvlgC6SUihf90jSN_Hkn0T201tVzyjd5G1RK9QNqmdL0lKL-OZm8rpl-nwepifa5s6-Qa7cwTV2CMjAXPtsPHtNsPXvte52PFBn_dZiXBQN2njTerWOgNEpj5mIZ-nr3-pWeHhqAXSQ&s=SgFJWhiM4cw-ctPpGEHX3TPZMv3XSxRdH7dkyiLs4NNPiaMXjm7UOjHpnYHygft_NSkuRFdA995v8ZX3n29U5EC1R2zEzJFS9C4Iso0LF7Sudls5nExGEQ9G6_2lNyq89TnFuiIA6da9f0E8GmlfzPtV9HLojTs92p2xKVCSx44kH4lDbv82wRXvz_3KEy8YKd8IQgO73Bj1Ckepjrr4A4wFYT3xUQkoxP8dMreB2RVYE9zB4PUy1sONMvjA8fdlVe7vOMYRtDbZ8oe_kq-wGtJGb9Uh70ekIWx92HJ6BjrS7xMN_lQhkLVQuKKUIblshEIqy9YURsSbDbKRZf6hVQ&h=o_Op-FkV0GLHE7fAdfGjoEOcL47KK_-KSdzKOwX2CYs
-  response:
-    body:
-      string: "{\n \"name\": \"335c1d53-cdae-4201-8abc-4a0325fff0fd\",\n \"status\":
-        \"InProgress\",\n \"startTime\": \"2025-02-21T13:14:15.0545427Z\"\n}"
-    headers:
-      cache-control:
-      - no-cache
-      content-length:
-      - '122'
-      content-type:
-      - application/json
-      date:
-      - Fri, 21 Feb 2025 13:14:15 GMT
-      expires:
-      - '-1'
-      pragma:
-      - no-cache
-      strict-transport-security:
-      - max-age=31536000; includeSubDomains
-      x-content-type-options:
-      - nosniff
-      x-ms-operation-identifier:
-      - tenantId=54826b22-38d6-4fb2-bad9-b7b93a3e9c5a,objectId=a7250e3a-0e5e-48e2-9a34-45f1f5e1a91e/eastus2euap/4616e4be-d89a-474b-bb4f-941664c461a4
-      x-ms-ratelimit-remaining-subscription-global-reads:
-      - '3745'
+      - AZURECLI/2.51.0 azsdk-python-azure-mgmt-containerservice/26.0.0 Python/3.8.10
+        (Linux-5.15.0-1041-azure-x86_64-with-glibc2.29)
+    method: GET
+    uri: https://management.azure.com/subscriptions/00000000-0000-0000-0000-000000000000/providers/Microsoft.ContainerService/locations/westus2/operations/9aebba4f-af81-4084-859c-71181d82ada2?api-version=2016-03-30
+  response:
+    body:
+      string: "{\n  \"name\": \"4fbaeb9a-81af-8440-859c-71181d82ada2\",\n  \"status\":
+        \"InProgress\",\n  \"startTime\": \"2023-08-23T07:51:27.2876538Z\"\n }"
+    headers:
+      cache-control:
+      - no-cache
+      content-length:
+      - '126'
+      content-type:
+      - application/json
+      date:
+      - Wed, 23 Aug 2023 07:51:27 GMT
+      expires:
+      - '-1'
+      pragma:
+      - no-cache
+      server:
+      - nginx
+      strict-transport-security:
+      - max-age=31536000; includeSubDomains
+      transfer-encoding:
+      - chunked
+      vary:
+      - Accept-Encoding
+      x-content-type-options:
+      - nosniff
     status:
       code: 200
       message: OK
@@ -217,34 +216,37 @@
       - --resource-group --name --location --node-count --ssh-key-value --tags --nodepool-labels
         --nodepool-tags
       User-Agent:
-      - AZURECLI/2.69.0 azsdk-python-core/1.31.0 Python/3.12.9 (Windows-10-10.0.19045-SP0)
-    method: GET
-    uri: https://management.azure.com/subscriptions/00000000-0000-0000-0000-000000000000/providers/Microsoft.ContainerService/locations/westus2/operations/335c1d53-cdae-4201-8abc-4a0325fff0fd?api-version=2016-03-30&t=638757404554811814&c=MIIHhjCCBm6gAwIBAgITfAaX0D2c-iM1n_047QAABpfQPTANBgkqhkiG9w0BAQsFADBEMRMwEQYKCZImiZPyLGQBGRYDR0JMMRMwEQYKCZImiZPyLGQBGRYDQU1FMRgwFgYDVQQDEw9BTUUgSW5mcmEgQ0EgMDUwHhcNMjUwMTIzMTIzMzI3WhcNMjUwNDIzMTIzMzI3WjBAMT4wPAYDVQQDEzVhc3luY29wZXJhdGlvbnNpZ25pbmdjZXJ0aWZpY2F0ZS5tYW5hZ2VtZW50LmF6dXJlLmNvbTCCASIwDQYJKoZIhvcNAQEBBQADggEPADCCAQoCggEBAMT6cGM0B3y7ALaE-Skle4LGL_KvvE0RUfR5t5rwMeM3CUzeYQjKDViOQv-6ECcNTQ188o9xa72JZw6T10LTAadlAlNEt-D4ZgXojTXXdRtgYN-AZ-uCCkJCPAJEWs5EDD7mSbt4aK42yALzlx5HkO8DReVYve0sKKD5r_M3y_OScnMTmV2SqALMQFfQHE2BCDOEjnPMJyRgh-7NvAqTuj-04DaveAIZSPJ9ljaYUCJ6fuyHJpPPDJvqzMYvVtE8OSAbxMClc2r5faOd2VDJXmbWWCx5jgb6bsGk0OJlSYIWH4DG7ERimIDapcgwLFJy4o8a8bkK0bi9A_5dTellBPUCAwEAAaOCBHMwggRvMCcGCSsGAQQBgjcVCgQaMBgwCgYIKwYBBQUHAwIwCgYIKwYBBQUHAwEwPAYJKwYBBAGCNxUHBC8wLQYlKwYBBAGCNxUIhpDjDYTVtHiE8Ys-hZvdFs6dEoFgh8fIENbYcQIBZAIBBjCCAcsGCCsGAQUFBwEBBIIBvTCCAbkwYwYIKwYBBQUHMAKGV2h0dHA6Ly9jcmwubWljcm9zb2Z0LmNvbS9wa2lpbmZyYS9DZXJ0cy9DTzFQS0lJTlRDQTAxLkFNRS5HQkxfQU1FJTIwSW5mcmElMjBDQSUyMDA1LmNydDBTBggrBgEFBQcwAoZHaHR0cDovL2NybDEuYW1lLmdibC9haWEvQ08xUEtJSU5UQ0EwMS5BTUUuR0JMX0FNRSUyMEluZnJhJTIwQ0ElMjAwNS5jcnQwUwYIKwYBBQUHMAKGR2h0dHA6Ly9jcmwyLmFtZS5nYmwvYWlhL0NPMVBLSUlOVENBMDEuQU1FLkdCTF9BTUUlMjBJbmZyYSUyMENBJTIwMDUuY3J0MFMGCCsGAQUFBzAChkdodHRwOi8vY3JsMy5hbWUuZ2JsL2FpYS9DTzFQS0lJTlRDQTAxLkFNRS5HQkxfQU1FJTIwSW5mcmElMjBDQSUyMDA1LmNydDBTBggrBgEFBQcwAoZHaHR0cDovL2NybDQuYW1lLmdibC9haWEvQ08xUEtJSU5UQ0EwMS5BTUUuR0JMX0FNRSUyMEluZnJhJTIwQ0ElMjAwNS5jcnQwHQYDVR0OBBYEFM-T8L9nIeCFTohGWTDyVFKymXV6MA4GA1UdDwEB_wQEAwIFoDCCASYGA1UdHwSCAR0wggEZMIIBFaCCARGgggENhj9odHRwOi8vY3JsLm1pY3Jvc29mdC5jb20vcGtpaW5mcmEvQ1JML0FNRSUyMEluZnJhJTIwQ0ElMjAwNS5jcmyGMWh0dHA6Ly9jcmwxLmFtZS5nYmwvY3JsL0FNRSUyMEluZnJhJTIwQ0ElMjAwNS5jcmyGMWh0dHA6Ly9jcmwyLmFtZS5nYmwvY3JsL0FNRSUyMEluZnJhJTIwQ0ElMjAwNS5jcmyGMWh0dHA6Ly9jcmwzLmFtZS5nYmwvY3JsL0FNRSUyMEluZnJhJTIwQ0ElMjAwNS5jcmyGMWh0dHA6Ly9jcmw0LmFtZS5nYmwvY3JsL0FNRSUyMEluZnJhJTIwQ0ElMjAwNS5jcmwwgZ0GA1UdIASBlTCBkjAMBgorBgEEAYI3ewEBMGYGCisGAQQBgjd7AgIwWDBWBggrBgEFBQcCAjBKHkgAMwAzAGUAMAAxADkAMgAxAC0ANABkADYANAAtADQAZgA4AGMALQBhADAANQA1AC0ANQBiAGQAYQBmAGYAZAA1AGUAMwAzAGQwDAYKKwYBBAGCN3sDAjAMBgorBgEEAYI3ewQCMB8GA1UdIwQYMBaAFHrWGYUoeWxxdh5g-PNL76IFQhYdMB0GA1UdJQQWMBQGCCsGAQUFBwMCBggrBgEFBQcDATANBgkqhkiG9w0BAQsFAAOCAQEAL5-mSvqTMKZ-yWP_ZT759pg-E4fR6CLCeXO0jrmpqWWL7kI50BvqMxrc_lgbkvtph9Pxa7ubGsAa1Exeoi8qx0ROCtQv-NyhNyDLePoY5JfVD6QGmvlnIziXrlYvbbnilY_vo-wieWJGJhuESMEaTphDiHpFdEuA2NZNxyxXsQV5fUpa2Rls0wrtnmPPIzhMrpswh3rBEnbxvlgC6SUihf90jSN_Hkn0T201tVzyjd5G1RK9QNqmdL0lKL-OZm8rpl-nwepifa5s6-Qa7cwTV2CMjAXPtsPHtNsPXvte52PFBn_dZiXBQN2njTerWOgNEpj5mIZ-nr3-pWeHhqAXSQ&s=SgFJWhiM4cw-ctPpGEHX3TPZMv3XSxRdH7dkyiLs4NNPiaMXjm7UOjHpnYHygft_NSkuRFdA995v8ZX3n29U5EC1R2zEzJFS9C4Iso0LF7Sudls5nExGEQ9G6_2lNyq89TnFuiIA6da9f0E8GmlfzPtV9HLojTs92p2xKVCSx44kH4lDbv82wRXvz_3KEy8YKd8IQgO73Bj1Ckepjrr4A4wFYT3xUQkoxP8dMreB2RVYE9zB4PUy1sONMvjA8fdlVe7vOMYRtDbZ8oe_kq-wGtJGb9Uh70ekIWx92HJ6BjrS7xMN_lQhkLVQuKKUIblshEIqy9YURsSbDbKRZf6hVQ&h=o_Op-FkV0GLHE7fAdfGjoEOcL47KK_-KSdzKOwX2CYs
-  response:
-    body:
-      string: "{\n \"name\": \"335c1d53-cdae-4201-8abc-4a0325fff0fd\",\n \"status\":
-        \"InProgress\",\n \"startTime\": \"2025-02-21T13:14:15.0545427Z\"\n}"
-    headers:
-      cache-control:
-      - no-cache
-      content-length:
-      - '122'
-      content-type:
-      - application/json
-      date:
-      - Fri, 21 Feb 2025 13:14:45 GMT
-      expires:
-      - '-1'
-      pragma:
-      - no-cache
-      strict-transport-security:
-      - max-age=31536000; includeSubDomains
-      x-content-type-options:
-      - nosniff
-      x-ms-operation-identifier:
-      - tenantId=54826b22-38d6-4fb2-bad9-b7b93a3e9c5a,objectId=a7250e3a-0e5e-48e2-9a34-45f1f5e1a91e/eastus2euap/86090b62-cf20-4c8b-9ce7-37c111aac842
-      x-ms-ratelimit-remaining-subscription-global-reads:
-      - '3747'
+      - AZURECLI/2.51.0 azsdk-python-azure-mgmt-containerservice/26.0.0 Python/3.8.10
+        (Linux-5.15.0-1041-azure-x86_64-with-glibc2.29)
+    method: GET
+    uri: https://management.azure.com/subscriptions/00000000-0000-0000-0000-000000000000/providers/Microsoft.ContainerService/locations/westus2/operations/9aebba4f-af81-4084-859c-71181d82ada2?api-version=2016-03-30
+  response:
+    body:
+      string: "{\n  \"name\": \"4fbaeb9a-81af-8440-859c-71181d82ada2\",\n  \"status\":
+        \"InProgress\",\n  \"startTime\": \"2023-08-23T07:51:27.2876538Z\"\n }"
+    headers:
+      cache-control:
+      - no-cache
+      content-length:
+      - '126'
+      content-type:
+      - application/json
+      date:
+      - Wed, 23 Aug 2023 07:51:57 GMT
+      expires:
+      - '-1'
+      pragma:
+      - no-cache
+      server:
+      - nginx
+      strict-transport-security:
+      - max-age=31536000; includeSubDomains
+      transfer-encoding:
+      - chunked
+      vary:
+      - Accept-Encoding
+      x-content-type-options:
+      - nosniff
     status:
       code: 200
       message: OK
@@ -263,34 +265,37 @@
       - --resource-group --name --location --node-count --ssh-key-value --tags --nodepool-labels
         --nodepool-tags
       User-Agent:
-      - AZURECLI/2.69.0 azsdk-python-core/1.31.0 Python/3.12.9 (Windows-10-10.0.19045-SP0)
-    method: GET
-    uri: https://management.azure.com/subscriptions/00000000-0000-0000-0000-000000000000/providers/Microsoft.ContainerService/locations/westus2/operations/335c1d53-cdae-4201-8abc-4a0325fff0fd?api-version=2016-03-30&t=638757404554811814&c=MIIHhjCCBm6gAwIBAgITfAaX0D2c-iM1n_047QAABpfQPTANBgkqhkiG9w0BAQsFADBEMRMwEQYKCZImiZPyLGQBGRYDR0JMMRMwEQYKCZImiZPyLGQBGRYDQU1FMRgwFgYDVQQDEw9BTUUgSW5mcmEgQ0EgMDUwHhcNMjUwMTIzMTIzMzI3WhcNMjUwNDIzMTIzMzI3WjBAMT4wPAYDVQQDEzVhc3luY29wZXJhdGlvbnNpZ25pbmdjZXJ0aWZpY2F0ZS5tYW5hZ2VtZW50LmF6dXJlLmNvbTCCASIwDQYJKoZIhvcNAQEBBQADggEPADCCAQoCggEBAMT6cGM0B3y7ALaE-Skle4LGL_KvvE0RUfR5t5rwMeM3CUzeYQjKDViOQv-6ECcNTQ188o9xa72JZw6T10LTAadlAlNEt-D4ZgXojTXXdRtgYN-AZ-uCCkJCPAJEWs5EDD7mSbt4aK42yALzlx5HkO8DReVYve0sKKD5r_M3y_OScnMTmV2SqALMQFfQHE2BCDOEjnPMJyRgh-7NvAqTuj-04DaveAIZSPJ9ljaYUCJ6fuyHJpPPDJvqzMYvVtE8OSAbxMClc2r5faOd2VDJXmbWWCx5jgb6bsGk0OJlSYIWH4DG7ERimIDapcgwLFJy4o8a8bkK0bi9A_5dTellBPUCAwEAAaOCBHMwggRvMCcGCSsGAQQBgjcVCgQaMBgwCgYIKwYBBQUHAwIwCgYIKwYBBQUHAwEwPAYJKwYBBAGCNxUHBC8wLQYlKwYBBAGCNxUIhpDjDYTVtHiE8Ys-hZvdFs6dEoFgh8fIENbYcQIBZAIBBjCCAcsGCCsGAQUFBwEBBIIBvTCCAbkwYwYIKwYBBQUHMAKGV2h0dHA6Ly9jcmwubWljcm9zb2Z0LmNvbS9wa2lpbmZyYS9DZXJ0cy9DTzFQS0lJTlRDQTAxLkFNRS5HQkxfQU1FJTIwSW5mcmElMjBDQSUyMDA1LmNydDBTBggrBgEFBQcwAoZHaHR0cDovL2NybDEuYW1lLmdibC9haWEvQ08xUEtJSU5UQ0EwMS5BTUUuR0JMX0FNRSUyMEluZnJhJTIwQ0ElMjAwNS5jcnQwUwYIKwYBBQUHMAKGR2h0dHA6Ly9jcmwyLmFtZS5nYmwvYWlhL0NPMVBLSUlOVENBMDEuQU1FLkdCTF9BTUUlMjBJbmZyYSUyMENBJTIwMDUuY3J0MFMGCCsGAQUFBzAChkdodHRwOi8vY3JsMy5hbWUuZ2JsL2FpYS9DTzFQS0lJTlRDQTAxLkFNRS5HQkxfQU1FJTIwSW5mcmElMjBDQSUyMDA1LmNydDBTBggrBgEFBQcwAoZHaHR0cDovL2NybDQuYW1lLmdibC9haWEvQ08xUEtJSU5UQ0EwMS5BTUUuR0JMX0FNRSUyMEluZnJhJTIwQ0ElMjAwNS5jcnQwHQYDVR0OBBYEFM-T8L9nIeCFTohGWTDyVFKymXV6MA4GA1UdDwEB_wQEAwIFoDCCASYGA1UdHwSCAR0wggEZMIIBFaCCARGgggENhj9odHRwOi8vY3JsLm1pY3Jvc29mdC5jb20vcGtpaW5mcmEvQ1JML0FNRSUyMEluZnJhJTIwQ0ElMjAwNS5jcmyGMWh0dHA6Ly9jcmwxLmFtZS5nYmwvY3JsL0FNRSUyMEluZnJhJTIwQ0ElMjAwNS5jcmyGMWh0dHA6Ly9jcmwyLmFtZS5nYmwvY3JsL0FNRSUyMEluZnJhJTIwQ0ElMjAwNS5jcmyGMWh0dHA6Ly9jcmwzLmFtZS5nYmwvY3JsL0FNRSUyMEluZnJhJTIwQ0ElMjAwNS5jcmyGMWh0dHA6Ly9jcmw0LmFtZS5nYmwvY3JsL0FNRSUyMEluZnJhJTIwQ0ElMjAwNS5jcmwwgZ0GA1UdIASBlTCBkjAMBgorBgEEAYI3ewEBMGYGCisGAQQBgjd7AgIwWDBWBggrBgEFBQcCAjBKHkgAMwAzAGUAMAAxADkAMgAxAC0ANABkADYANAAtADQAZgA4AGMALQBhADAANQA1AC0ANQBiAGQAYQBmAGYAZAA1AGUAMwAzAGQwDAYKKwYBBAGCN3sDAjAMBgorBgEEAYI3ewQCMB8GA1UdIwQYMBaAFHrWGYUoeWxxdh5g-PNL76IFQhYdMB0GA1UdJQQWMBQGCCsGAQUFBwMCBggrBgEFBQcDATANBgkqhkiG9w0BAQsFAAOCAQEAL5-mSvqTMKZ-yWP_ZT759pg-E4fR6CLCeXO0jrmpqWWL7kI50BvqMxrc_lgbkvtph9Pxa7ubGsAa1Exeoi8qx0ROCtQv-NyhNyDLePoY5JfVD6QGmvlnIziXrlYvbbnilY_vo-wieWJGJhuESMEaTphDiHpFdEuA2NZNxyxXsQV5fUpa2Rls0wrtnmPPIzhMrpswh3rBEnbxvlgC6SUihf90jSN_Hkn0T201tVzyjd5G1RK9QNqmdL0lKL-OZm8rpl-nwepifa5s6-Qa7cwTV2CMjAXPtsPHtNsPXvte52PFBn_dZiXBQN2njTerWOgNEpj5mIZ-nr3-pWeHhqAXSQ&s=SgFJWhiM4cw-ctPpGEHX3TPZMv3XSxRdH7dkyiLs4NNPiaMXjm7UOjHpnYHygft_NSkuRFdA995v8ZX3n29U5EC1R2zEzJFS9C4Iso0LF7Sudls5nExGEQ9G6_2lNyq89TnFuiIA6da9f0E8GmlfzPtV9HLojTs92p2xKVCSx44kH4lDbv82wRXvz_3KEy8YKd8IQgO73Bj1Ckepjrr4A4wFYT3xUQkoxP8dMreB2RVYE9zB4PUy1sONMvjA8fdlVe7vOMYRtDbZ8oe_kq-wGtJGb9Uh70ekIWx92HJ6BjrS7xMN_lQhkLVQuKKUIblshEIqy9YURsSbDbKRZf6hVQ&h=o_Op-FkV0GLHE7fAdfGjoEOcL47KK_-KSdzKOwX2CYs
-  response:
-    body:
-      string: "{\n \"name\": \"335c1d53-cdae-4201-8abc-4a0325fff0fd\",\n \"status\":
-        \"InProgress\",\n \"startTime\": \"2025-02-21T13:14:15.0545427Z\"\n}"
-    headers:
-      cache-control:
-      - no-cache
-      content-length:
-      - '122'
-      content-type:
-      - application/json
-      date:
-      - Fri, 21 Feb 2025 13:15:16 GMT
-      expires:
-      - '-1'
-      pragma:
-      - no-cache
-      strict-transport-security:
-      - max-age=31536000; includeSubDomains
-      x-content-type-options:
-      - nosniff
-      x-ms-operation-identifier:
-      - tenantId=54826b22-38d6-4fb2-bad9-b7b93a3e9c5a,objectId=a7250e3a-0e5e-48e2-9a34-45f1f5e1a91e/eastus2euap/d907c59f-6ebc-45ab-92e2-ec3d56e2de25
-      x-ms-ratelimit-remaining-subscription-global-reads:
-      - '3745'
+      - AZURECLI/2.51.0 azsdk-python-azure-mgmt-containerservice/26.0.0 Python/3.8.10
+        (Linux-5.15.0-1041-azure-x86_64-with-glibc2.29)
+    method: GET
+    uri: https://management.azure.com/subscriptions/00000000-0000-0000-0000-000000000000/providers/Microsoft.ContainerService/locations/westus2/operations/9aebba4f-af81-4084-859c-71181d82ada2?api-version=2016-03-30
+  response:
+    body:
+      string: "{\n  \"name\": \"4fbaeb9a-81af-8440-859c-71181d82ada2\",\n  \"status\":
+        \"InProgress\",\n  \"startTime\": \"2023-08-23T07:51:27.2876538Z\"\n }"
+    headers:
+      cache-control:
+      - no-cache
+      content-length:
+      - '126'
+      content-type:
+      - application/json
+      date:
+      - Wed, 23 Aug 2023 07:52:27 GMT
+      expires:
+      - '-1'
+      pragma:
+      - no-cache
+      server:
+      - nginx
+      strict-transport-security:
+      - max-age=31536000; includeSubDomains
+      transfer-encoding:
+      - chunked
+      vary:
+      - Accept-Encoding
+      x-content-type-options:
+      - nosniff
     status:
       code: 200
       message: OK
@@ -309,34 +314,37 @@
       - --resource-group --name --location --node-count --ssh-key-value --tags --nodepool-labels
         --nodepool-tags
       User-Agent:
-      - AZURECLI/2.69.0 azsdk-python-core/1.31.0 Python/3.12.9 (Windows-10-10.0.19045-SP0)
-    method: GET
-    uri: https://management.azure.com/subscriptions/00000000-0000-0000-0000-000000000000/providers/Microsoft.ContainerService/locations/westus2/operations/335c1d53-cdae-4201-8abc-4a0325fff0fd?api-version=2016-03-30&t=638757404554811814&c=MIIHhjCCBm6gAwIBAgITfAaX0D2c-iM1n_047QAABpfQPTANBgkqhkiG9w0BAQsFADBEMRMwEQYKCZImiZPyLGQBGRYDR0JMMRMwEQYKCZImiZPyLGQBGRYDQU1FMRgwFgYDVQQDEw9BTUUgSW5mcmEgQ0EgMDUwHhcNMjUwMTIzMTIzMzI3WhcNMjUwNDIzMTIzMzI3WjBAMT4wPAYDVQQDEzVhc3luY29wZXJhdGlvbnNpZ25pbmdjZXJ0aWZpY2F0ZS5tYW5hZ2VtZW50LmF6dXJlLmNvbTCCASIwDQYJKoZIhvcNAQEBBQADggEPADCCAQoCggEBAMT6cGM0B3y7ALaE-Skle4LGL_KvvE0RUfR5t5rwMeM3CUzeYQjKDViOQv-6ECcNTQ188o9xa72JZw6T10LTAadlAlNEt-D4ZgXojTXXdRtgYN-AZ-uCCkJCPAJEWs5EDD7mSbt4aK42yALzlx5HkO8DReVYve0sKKD5r_M3y_OScnMTmV2SqALMQFfQHE2BCDOEjnPMJyRgh-7NvAqTuj-04DaveAIZSPJ9ljaYUCJ6fuyHJpPPDJvqzMYvVtE8OSAbxMClc2r5faOd2VDJXmbWWCx5jgb6bsGk0OJlSYIWH4DG7ERimIDapcgwLFJy4o8a8bkK0bi9A_5dTellBPUCAwEAAaOCBHMwggRvMCcGCSsGAQQBgjcVCgQaMBgwCgYIKwYBBQUHAwIwCgYIKwYBBQUHAwEwPAYJKwYBBAGCNxUHBC8wLQYlKwYBBAGCNxUIhpDjDYTVtHiE8Ys-hZvdFs6dEoFgh8fIENbYcQIBZAIBBjCCAcsGCCsGAQUFBwEBBIIBvTCCAbkwYwYIKwYBBQUHMAKGV2h0dHA6Ly9jcmwubWljcm9zb2Z0LmNvbS9wa2lpbmZyYS9DZXJ0cy9DTzFQS0lJTlRDQTAxLkFNRS5HQkxfQU1FJTIwSW5mcmElMjBDQSUyMDA1LmNydDBTBggrBgEFBQcwAoZHaHR0cDovL2NybDEuYW1lLmdibC9haWEvQ08xUEtJSU5UQ0EwMS5BTUUuR0JMX0FNRSUyMEluZnJhJTIwQ0ElMjAwNS5jcnQwUwYIKwYBBQUHMAKGR2h0dHA6Ly9jcmwyLmFtZS5nYmwvYWlhL0NPMVBLSUlOVENBMDEuQU1FLkdCTF9BTUUlMjBJbmZyYSUyMENBJTIwMDUuY3J0MFMGCCsGAQUFBzAChkdodHRwOi8vY3JsMy5hbWUuZ2JsL2FpYS9DTzFQS0lJTlRDQTAxLkFNRS5HQkxfQU1FJTIwSW5mcmElMjBDQSUyMDA1LmNydDBTBggrBgEFBQcwAoZHaHR0cDovL2NybDQuYW1lLmdibC9haWEvQ08xUEtJSU5UQ0EwMS5BTUUuR0JMX0FNRSUyMEluZnJhJTIwQ0ElMjAwNS5jcnQwHQYDVR0OBBYEFM-T8L9nIeCFTohGWTDyVFKymXV6MA4GA1UdDwEB_wQEAwIFoDCCASYGA1UdHwSCAR0wggEZMIIBFaCCARGgggENhj9odHRwOi8vY3JsLm1pY3Jvc29mdC5jb20vcGtpaW5mcmEvQ1JML0FNRSUyMEluZnJhJTIwQ0ElMjAwNS5jcmyGMWh0dHA6Ly9jcmwxLmFtZS5nYmwvY3JsL0FNRSUyMEluZnJhJTIwQ0ElMjAwNS5jcmyGMWh0dHA6Ly9jcmwyLmFtZS5nYmwvY3JsL0FNRSUyMEluZnJhJTIwQ0ElMjAwNS5jcmyGMWh0dHA6Ly9jcmwzLmFtZS5nYmwvY3JsL0FNRSUyMEluZnJhJTIwQ0ElMjAwNS5jcmyGMWh0dHA6Ly9jcmw0LmFtZS5nYmwvY3JsL0FNRSUyMEluZnJhJTIwQ0ElMjAwNS5jcmwwgZ0GA1UdIASBlTCBkjAMBgorBgEEAYI3ewEBMGYGCisGAQQBgjd7AgIwWDBWBggrBgEFBQcCAjBKHkgAMwAzAGUAMAAxADkAMgAxAC0ANABkADYANAAtADQAZgA4AGMALQBhADAANQA1AC0ANQBiAGQAYQBmAGYAZAA1AGUAMwAzAGQwDAYKKwYBBAGCN3sDAjAMBgorBgEEAYI3ewQCMB8GA1UdIwQYMBaAFHrWGYUoeWxxdh5g-PNL76IFQhYdMB0GA1UdJQQWMBQGCCsGAQUFBwMCBggrBgEFBQcDATANBgkqhkiG9w0BAQsFAAOCAQEAL5-mSvqTMKZ-yWP_ZT759pg-E4fR6CLCeXO0jrmpqWWL7kI50BvqMxrc_lgbkvtph9Pxa7ubGsAa1Exeoi8qx0ROCtQv-NyhNyDLePoY5JfVD6QGmvlnIziXrlYvbbnilY_vo-wieWJGJhuESMEaTphDiHpFdEuA2NZNxyxXsQV5fUpa2Rls0wrtnmPPIzhMrpswh3rBEnbxvlgC6SUihf90jSN_Hkn0T201tVzyjd5G1RK9QNqmdL0lKL-OZm8rpl-nwepifa5s6-Qa7cwTV2CMjAXPtsPHtNsPXvte52PFBn_dZiXBQN2njTerWOgNEpj5mIZ-nr3-pWeHhqAXSQ&s=SgFJWhiM4cw-ctPpGEHX3TPZMv3XSxRdH7dkyiLs4NNPiaMXjm7UOjHpnYHygft_NSkuRFdA995v8ZX3n29U5EC1R2zEzJFS9C4Iso0LF7Sudls5nExGEQ9G6_2lNyq89TnFuiIA6da9f0E8GmlfzPtV9HLojTs92p2xKVCSx44kH4lDbv82wRXvz_3KEy8YKd8IQgO73Bj1Ckepjrr4A4wFYT3xUQkoxP8dMreB2RVYE9zB4PUy1sONMvjA8fdlVe7vOMYRtDbZ8oe_kq-wGtJGb9Uh70ekIWx92HJ6BjrS7xMN_lQhkLVQuKKUIblshEIqy9YURsSbDbKRZf6hVQ&h=o_Op-FkV0GLHE7fAdfGjoEOcL47KK_-KSdzKOwX2CYs
-  response:
-    body:
-      string: "{\n \"name\": \"335c1d53-cdae-4201-8abc-4a0325fff0fd\",\n \"status\":
-        \"InProgress\",\n \"startTime\": \"2025-02-21T13:14:15.0545427Z\"\n}"
-    headers:
-      cache-control:
-      - no-cache
-      content-length:
-      - '122'
-      content-type:
-      - application/json
-      date:
-      - Fri, 21 Feb 2025 13:15:46 GMT
-      expires:
-      - '-1'
-      pragma:
-      - no-cache
-      strict-transport-security:
-      - max-age=31536000; includeSubDomains
-      x-content-type-options:
-      - nosniff
-      x-ms-operation-identifier:
-      - tenantId=54826b22-38d6-4fb2-bad9-b7b93a3e9c5a,objectId=a7250e3a-0e5e-48e2-9a34-45f1f5e1a91e/eastus2euap/c59090e3-4c4e-43ba-914b-b27a6bb79ae8
-      x-ms-ratelimit-remaining-subscription-global-reads:
-      - '3747'
+      - AZURECLI/2.51.0 azsdk-python-azure-mgmt-containerservice/26.0.0 Python/3.8.10
+        (Linux-5.15.0-1041-azure-x86_64-with-glibc2.29)
+    method: GET
+    uri: https://management.azure.com/subscriptions/00000000-0000-0000-0000-000000000000/providers/Microsoft.ContainerService/locations/westus2/operations/9aebba4f-af81-4084-859c-71181d82ada2?api-version=2016-03-30
+  response:
+    body:
+      string: "{\n  \"name\": \"4fbaeb9a-81af-8440-859c-71181d82ada2\",\n  \"status\":
+        \"InProgress\",\n  \"startTime\": \"2023-08-23T07:51:27.2876538Z\"\n }"
+    headers:
+      cache-control:
+      - no-cache
+      content-length:
+      - '126'
+      content-type:
+      - application/json
+      date:
+      - Wed, 23 Aug 2023 07:52:57 GMT
+      expires:
+      - '-1'
+      pragma:
+      - no-cache
+      server:
+      - nginx
+      strict-transport-security:
+      - max-age=31536000; includeSubDomains
+      transfer-encoding:
+      - chunked
+      vary:
+      - Accept-Encoding
+      x-content-type-options:
+      - nosniff
     status:
       code: 200
       message: OK
@@ -355,34 +363,37 @@
       - --resource-group --name --location --node-count --ssh-key-value --tags --nodepool-labels
         --nodepool-tags
       User-Agent:
-      - AZURECLI/2.69.0 azsdk-python-core/1.31.0 Python/3.12.9 (Windows-10-10.0.19045-SP0)
-    method: GET
-    uri: https://management.azure.com/subscriptions/00000000-0000-0000-0000-000000000000/providers/Microsoft.ContainerService/locations/westus2/operations/335c1d53-cdae-4201-8abc-4a0325fff0fd?api-version=2016-03-30&t=638757404554811814&c=MIIHhjCCBm6gAwIBAgITfAaX0D2c-iM1n_047QAABpfQPTANBgkqhkiG9w0BAQsFADBEMRMwEQYKCZImiZPyLGQBGRYDR0JMMRMwEQYKCZImiZPyLGQBGRYDQU1FMRgwFgYDVQQDEw9BTUUgSW5mcmEgQ0EgMDUwHhcNMjUwMTIzMTIzMzI3WhcNMjUwNDIzMTIzMzI3WjBAMT4wPAYDVQQDEzVhc3luY29wZXJhdGlvbnNpZ25pbmdjZXJ0aWZpY2F0ZS5tYW5hZ2VtZW50LmF6dXJlLmNvbTCCASIwDQYJKoZIhvcNAQEBBQADggEPADCCAQoCggEBAMT6cGM0B3y7ALaE-Skle4LGL_KvvE0RUfR5t5rwMeM3CUzeYQjKDViOQv-6ECcNTQ188o9xa72JZw6T10LTAadlAlNEt-D4ZgXojTXXdRtgYN-AZ-uCCkJCPAJEWs5EDD7mSbt4aK42yALzlx5HkO8DReVYve0sKKD5r_M3y_OScnMTmV2SqALMQFfQHE2BCDOEjnPMJyRgh-7NvAqTuj-04DaveAIZSPJ9ljaYUCJ6fuyHJpPPDJvqzMYvVtE8OSAbxMClc2r5faOd2VDJXmbWWCx5jgb6bsGk0OJlSYIWH4DG7ERimIDapcgwLFJy4o8a8bkK0bi9A_5dTellBPUCAwEAAaOCBHMwggRvMCcGCSsGAQQBgjcVCgQaMBgwCgYIKwYBBQUHAwIwCgYIKwYBBQUHAwEwPAYJKwYBBAGCNxUHBC8wLQYlKwYBBAGCNxUIhpDjDYTVtHiE8Ys-hZvdFs6dEoFgh8fIENbYcQIBZAIBBjCCAcsGCCsGAQUFBwEBBIIBvTCCAbkwYwYIKwYBBQUHMAKGV2h0dHA6Ly9jcmwubWljcm9zb2Z0LmNvbS9wa2lpbmZyYS9DZXJ0cy9DTzFQS0lJTlRDQTAxLkFNRS5HQkxfQU1FJTIwSW5mcmElMjBDQSUyMDA1LmNydDBTBggrBgEFBQcwAoZHaHR0cDovL2NybDEuYW1lLmdibC9haWEvQ08xUEtJSU5UQ0EwMS5BTUUuR0JMX0FNRSUyMEluZnJhJTIwQ0ElMjAwNS5jcnQwUwYIKwYBBQUHMAKGR2h0dHA6Ly9jcmwyLmFtZS5nYmwvYWlhL0NPMVBLSUlOVENBMDEuQU1FLkdCTF9BTUUlMjBJbmZyYSUyMENBJTIwMDUuY3J0MFMGCCsGAQUFBzAChkdodHRwOi8vY3JsMy5hbWUuZ2JsL2FpYS9DTzFQS0lJTlRDQTAxLkFNRS5HQkxfQU1FJTIwSW5mcmElMjBDQSUyMDA1LmNydDBTBggrBgEFBQcwAoZHaHR0cDovL2NybDQuYW1lLmdibC9haWEvQ08xUEtJSU5UQ0EwMS5BTUUuR0JMX0FNRSUyMEluZnJhJTIwQ0ElMjAwNS5jcnQwHQYDVR0OBBYEFM-T8L9nIeCFTohGWTDyVFKymXV6MA4GA1UdDwEB_wQEAwIFoDCCASYGA1UdHwSCAR0wggEZMIIBFaCCARGgggENhj9odHRwOi8vY3JsLm1pY3Jvc29mdC5jb20vcGtpaW5mcmEvQ1JML0FNRSUyMEluZnJhJTIwQ0ElMjAwNS5jcmyGMWh0dHA6Ly9jcmwxLmFtZS5nYmwvY3JsL0FNRSUyMEluZnJhJTIwQ0ElMjAwNS5jcmyGMWh0dHA6Ly9jcmwyLmFtZS5nYmwvY3JsL0FNRSUyMEluZnJhJTIwQ0ElMjAwNS5jcmyGMWh0dHA6Ly9jcmwzLmFtZS5nYmwvY3JsL0FNRSUyMEluZnJhJTIwQ0ElMjAwNS5jcmyGMWh0dHA6Ly9jcmw0LmFtZS5nYmwvY3JsL0FNRSUyMEluZnJhJTIwQ0ElMjAwNS5jcmwwgZ0GA1UdIASBlTCBkjAMBgorBgEEAYI3ewEBMGYGCisGAQQBgjd7AgIwWDBWBggrBgEFBQcCAjBKHkgAMwAzAGUAMAAxADkAMgAxAC0ANABkADYANAAtADQAZgA4AGMALQBhADAANQA1AC0ANQBiAGQAYQBmAGYAZAA1AGUAMwAzAGQwDAYKKwYBBAGCN3sDAjAMBgorBgEEAYI3ewQCMB8GA1UdIwQYMBaAFHrWGYUoeWxxdh5g-PNL76IFQhYdMB0GA1UdJQQWMBQGCCsGAQUFBwMCBggrBgEFBQcDATANBgkqhkiG9w0BAQsFAAOCAQEAL5-mSvqTMKZ-yWP_ZT759pg-E4fR6CLCeXO0jrmpqWWL7kI50BvqMxrc_lgbkvtph9Pxa7ubGsAa1Exeoi8qx0ROCtQv-NyhNyDLePoY5JfVD6QGmvlnIziXrlYvbbnilY_vo-wieWJGJhuESMEaTphDiHpFdEuA2NZNxyxXsQV5fUpa2Rls0wrtnmPPIzhMrpswh3rBEnbxvlgC6SUihf90jSN_Hkn0T201tVzyjd5G1RK9QNqmdL0lKL-OZm8rpl-nwepifa5s6-Qa7cwTV2CMjAXPtsPHtNsPXvte52PFBn_dZiXBQN2njTerWOgNEpj5mIZ-nr3-pWeHhqAXSQ&s=SgFJWhiM4cw-ctPpGEHX3TPZMv3XSxRdH7dkyiLs4NNPiaMXjm7UOjHpnYHygft_NSkuRFdA995v8ZX3n29U5EC1R2zEzJFS9C4Iso0LF7Sudls5nExGEQ9G6_2lNyq89TnFuiIA6da9f0E8GmlfzPtV9HLojTs92p2xKVCSx44kH4lDbv82wRXvz_3KEy8YKd8IQgO73Bj1Ckepjrr4A4wFYT3xUQkoxP8dMreB2RVYE9zB4PUy1sONMvjA8fdlVe7vOMYRtDbZ8oe_kq-wGtJGb9Uh70ekIWx92HJ6BjrS7xMN_lQhkLVQuKKUIblshEIqy9YURsSbDbKRZf6hVQ&h=o_Op-FkV0GLHE7fAdfGjoEOcL47KK_-KSdzKOwX2CYs
-  response:
-    body:
-      string: "{\n \"name\": \"335c1d53-cdae-4201-8abc-4a0325fff0fd\",\n \"status\":
-        \"InProgress\",\n \"startTime\": \"2025-02-21T13:14:15.0545427Z\"\n}"
-    headers:
-      cache-control:
-      - no-cache
-      content-length:
-      - '122'
-      content-type:
-      - application/json
-      date:
-      - Fri, 21 Feb 2025 13:16:17 GMT
-      expires:
-      - '-1'
-      pragma:
-      - no-cache
-      strict-transport-security:
-      - max-age=31536000; includeSubDomains
-      x-content-type-options:
-      - nosniff
-      x-ms-operation-identifier:
-      - tenantId=54826b22-38d6-4fb2-bad9-b7b93a3e9c5a,objectId=a7250e3a-0e5e-48e2-9a34-45f1f5e1a91e/eastus2euap/6d6bfd92-2726-4e12-b055-685009b0f92c
-      x-ms-ratelimit-remaining-subscription-global-reads:
-      - '3747'
+      - AZURECLI/2.51.0 azsdk-python-azure-mgmt-containerservice/26.0.0 Python/3.8.10
+        (Linux-5.15.0-1041-azure-x86_64-with-glibc2.29)
+    method: GET
+    uri: https://management.azure.com/subscriptions/00000000-0000-0000-0000-000000000000/providers/Microsoft.ContainerService/locations/westus2/operations/9aebba4f-af81-4084-859c-71181d82ada2?api-version=2016-03-30
+  response:
+    body:
+      string: "{\n  \"name\": \"4fbaeb9a-81af-8440-859c-71181d82ada2\",\n  \"status\":
+        \"InProgress\",\n  \"startTime\": \"2023-08-23T07:51:27.2876538Z\"\n }"
+    headers:
+      cache-control:
+      - no-cache
+      content-length:
+      - '126'
+      content-type:
+      - application/json
+      date:
+      - Wed, 23 Aug 2023 07:53:27 GMT
+      expires:
+      - '-1'
+      pragma:
+      - no-cache
+      server:
+      - nginx
+      strict-transport-security:
+      - max-age=31536000; includeSubDomains
+      transfer-encoding:
+      - chunked
+      vary:
+      - Accept-Encoding
+      x-content-type-options:
+      - nosniff
     status:
       code: 200
       message: OK
@@ -401,34 +412,37 @@
       - --resource-group --name --location --node-count --ssh-key-value --tags --nodepool-labels
         --nodepool-tags
       User-Agent:
-      - AZURECLI/2.69.0 azsdk-python-core/1.31.0 Python/3.12.9 (Windows-10-10.0.19045-SP0)
-    method: GET
-    uri: https://management.azure.com/subscriptions/00000000-0000-0000-0000-000000000000/providers/Microsoft.ContainerService/locations/westus2/operations/335c1d53-cdae-4201-8abc-4a0325fff0fd?api-version=2016-03-30&t=638757404554811814&c=MIIHhjCCBm6gAwIBAgITfAaX0D2c-iM1n_047QAABpfQPTANBgkqhkiG9w0BAQsFADBEMRMwEQYKCZImiZPyLGQBGRYDR0JMMRMwEQYKCZImiZPyLGQBGRYDQU1FMRgwFgYDVQQDEw9BTUUgSW5mcmEgQ0EgMDUwHhcNMjUwMTIzMTIzMzI3WhcNMjUwNDIzMTIzMzI3WjBAMT4wPAYDVQQDEzVhc3luY29wZXJhdGlvbnNpZ25pbmdjZXJ0aWZpY2F0ZS5tYW5hZ2VtZW50LmF6dXJlLmNvbTCCASIwDQYJKoZIhvcNAQEBBQADggEPADCCAQoCggEBAMT6cGM0B3y7ALaE-Skle4LGL_KvvE0RUfR5t5rwMeM3CUzeYQjKDViOQv-6ECcNTQ188o9xa72JZw6T10LTAadlAlNEt-D4ZgXojTXXdRtgYN-AZ-uCCkJCPAJEWs5EDD7mSbt4aK42yALzlx5HkO8DReVYve0sKKD5r_M3y_OScnMTmV2SqALMQFfQHE2BCDOEjnPMJyRgh-7NvAqTuj-04DaveAIZSPJ9ljaYUCJ6fuyHJpPPDJvqzMYvVtE8OSAbxMClc2r5faOd2VDJXmbWWCx5jgb6bsGk0OJlSYIWH4DG7ERimIDapcgwLFJy4o8a8bkK0bi9A_5dTellBPUCAwEAAaOCBHMwggRvMCcGCSsGAQQBgjcVCgQaMBgwCgYIKwYBBQUHAwIwCgYIKwYBBQUHAwEwPAYJKwYBBAGCNxUHBC8wLQYlKwYBBAGCNxUIhpDjDYTVtHiE8Ys-hZvdFs6dEoFgh8fIENbYcQIBZAIBBjCCAcsGCCsGAQUFBwEBBIIBvTCCAbkwYwYIKwYBBQUHMAKGV2h0dHA6Ly9jcmwubWljcm9zb2Z0LmNvbS9wa2lpbmZyYS9DZXJ0cy9DTzFQS0lJTlRDQTAxLkFNRS5HQkxfQU1FJTIwSW5mcmElMjBDQSUyMDA1LmNydDBTBggrBgEFBQcwAoZHaHR0cDovL2NybDEuYW1lLmdibC9haWEvQ08xUEtJSU5UQ0EwMS5BTUUuR0JMX0FNRSUyMEluZnJhJTIwQ0ElMjAwNS5jcnQwUwYIKwYBBQUHMAKGR2h0dHA6Ly9jcmwyLmFtZS5nYmwvYWlhL0NPMVBLSUlOVENBMDEuQU1FLkdCTF9BTUUlMjBJbmZyYSUyMENBJTIwMDUuY3J0MFMGCCsGAQUFBzAChkdodHRwOi8vY3JsMy5hbWUuZ2JsL2FpYS9DTzFQS0lJTlRDQTAxLkFNRS5HQkxfQU1FJTIwSW5mcmElMjBDQSUyMDA1LmNydDBTBggrBgEFBQcwAoZHaHR0cDovL2NybDQuYW1lLmdibC9haWEvQ08xUEtJSU5UQ0EwMS5BTUUuR0JMX0FNRSUyMEluZnJhJTIwQ0ElMjAwNS5jcnQwHQYDVR0OBBYEFM-T8L9nIeCFTohGWTDyVFKymXV6MA4GA1UdDwEB_wQEAwIFoDCCASYGA1UdHwSCAR0wggEZMIIBFaCCARGgggENhj9odHRwOi8vY3JsLm1pY3Jvc29mdC5jb20vcGtpaW5mcmEvQ1JML0FNRSUyMEluZnJhJTIwQ0ElMjAwNS5jcmyGMWh0dHA6Ly9jcmwxLmFtZS5nYmwvY3JsL0FNRSUyMEluZnJhJTIwQ0ElMjAwNS5jcmyGMWh0dHA6Ly9jcmwyLmFtZS5nYmwvY3JsL0FNRSUyMEluZnJhJTIwQ0ElMjAwNS5jcmyGMWh0dHA6Ly9jcmwzLmFtZS5nYmwvY3JsL0FNRSUyMEluZnJhJTIwQ0ElMjAwNS5jcmyGMWh0dHA6Ly9jcmw0LmFtZS5nYmwvY3JsL0FNRSUyMEluZnJhJTIwQ0ElMjAwNS5jcmwwgZ0GA1UdIASBlTCBkjAMBgorBgEEAYI3ewEBMGYGCisGAQQBgjd7AgIwWDBWBggrBgEFBQcCAjBKHkgAMwAzAGUAMAAxADkAMgAxAC0ANABkADYANAAtADQAZgA4AGMALQBhADAANQA1AC0ANQBiAGQAYQBmAGYAZAA1AGUAMwAzAGQwDAYKKwYBBAGCN3sDAjAMBgorBgEEAYI3ewQCMB8GA1UdIwQYMBaAFHrWGYUoeWxxdh5g-PNL76IFQhYdMB0GA1UdJQQWMBQGCCsGAQUFBwMCBggrBgEFBQcDATANBgkqhkiG9w0BAQsFAAOCAQEAL5-mSvqTMKZ-yWP_ZT759pg-E4fR6CLCeXO0jrmpqWWL7kI50BvqMxrc_lgbkvtph9Pxa7ubGsAa1Exeoi8qx0ROCtQv-NyhNyDLePoY5JfVD6QGmvlnIziXrlYvbbnilY_vo-wieWJGJhuESMEaTphDiHpFdEuA2NZNxyxXsQV5fUpa2Rls0wrtnmPPIzhMrpswh3rBEnbxvlgC6SUihf90jSN_Hkn0T201tVzyjd5G1RK9QNqmdL0lKL-OZm8rpl-nwepifa5s6-Qa7cwTV2CMjAXPtsPHtNsPXvte52PFBn_dZiXBQN2njTerWOgNEpj5mIZ-nr3-pWeHhqAXSQ&s=SgFJWhiM4cw-ctPpGEHX3TPZMv3XSxRdH7dkyiLs4NNPiaMXjm7UOjHpnYHygft_NSkuRFdA995v8ZX3n29U5EC1R2zEzJFS9C4Iso0LF7Sudls5nExGEQ9G6_2lNyq89TnFuiIA6da9f0E8GmlfzPtV9HLojTs92p2xKVCSx44kH4lDbv82wRXvz_3KEy8YKd8IQgO73Bj1Ckepjrr4A4wFYT3xUQkoxP8dMreB2RVYE9zB4PUy1sONMvjA8fdlVe7vOMYRtDbZ8oe_kq-wGtJGb9Uh70ekIWx92HJ6BjrS7xMN_lQhkLVQuKKUIblshEIqy9YURsSbDbKRZf6hVQ&h=o_Op-FkV0GLHE7fAdfGjoEOcL47KK_-KSdzKOwX2CYs
-  response:
-    body:
-      string: "{\n \"name\": \"335c1d53-cdae-4201-8abc-4a0325fff0fd\",\n \"status\":
-        \"InProgress\",\n \"startTime\": \"2025-02-21T13:14:15.0545427Z\"\n}"
-    headers:
-      cache-control:
-      - no-cache
-      content-length:
-      - '122'
-      content-type:
-      - application/json
-      date:
-      - Fri, 21 Feb 2025 13:16:47 GMT
-      expires:
-      - '-1'
-      pragma:
-      - no-cache
-      strict-transport-security:
-      - max-age=31536000; includeSubDomains
-      x-content-type-options:
-      - nosniff
-      x-ms-operation-identifier:
-      - tenantId=54826b22-38d6-4fb2-bad9-b7b93a3e9c5a,objectId=a7250e3a-0e5e-48e2-9a34-45f1f5e1a91e/eastus2euap/68612d4b-27c6-48b6-b2c3-01fa6cc207d4
-      x-ms-ratelimit-remaining-subscription-global-reads:
-      - '3748'
+      - AZURECLI/2.51.0 azsdk-python-azure-mgmt-containerservice/26.0.0 Python/3.8.10
+        (Linux-5.15.0-1041-azure-x86_64-with-glibc2.29)
+    method: GET
+    uri: https://management.azure.com/subscriptions/00000000-0000-0000-0000-000000000000/providers/Microsoft.ContainerService/locations/westus2/operations/9aebba4f-af81-4084-859c-71181d82ada2?api-version=2016-03-30
+  response:
+    body:
+      string: "{\n  \"name\": \"4fbaeb9a-81af-8440-859c-71181d82ada2\",\n  \"status\":
+        \"InProgress\",\n  \"startTime\": \"2023-08-23T07:51:27.2876538Z\"\n }"
+    headers:
+      cache-control:
+      - no-cache
+      content-length:
+      - '126'
+      content-type:
+      - application/json
+      date:
+      - Wed, 23 Aug 2023 07:53:57 GMT
+      expires:
+      - '-1'
+      pragma:
+      - no-cache
+      server:
+      - nginx
+      strict-transport-security:
+      - max-age=31536000; includeSubDomains
+      transfer-encoding:
+      - chunked
+      vary:
+      - Accept-Encoding
+      x-content-type-options:
+      - nosniff
     status:
       code: 200
       message: OK
@@ -447,34 +461,37 @@
       - --resource-group --name --location --node-count --ssh-key-value --tags --nodepool-labels
         --nodepool-tags
       User-Agent:
-      - AZURECLI/2.69.0 azsdk-python-core/1.31.0 Python/3.12.9 (Windows-10-10.0.19045-SP0)
-    method: GET
-    uri: https://management.azure.com/subscriptions/00000000-0000-0000-0000-000000000000/providers/Microsoft.ContainerService/locations/westus2/operations/335c1d53-cdae-4201-8abc-4a0325fff0fd?api-version=2016-03-30&t=638757404554811814&c=MIIHhjCCBm6gAwIBAgITfAaX0D2c-iM1n_047QAABpfQPTANBgkqhkiG9w0BAQsFADBEMRMwEQYKCZImiZPyLGQBGRYDR0JMMRMwEQYKCZImiZPyLGQBGRYDQU1FMRgwFgYDVQQDEw9BTUUgSW5mcmEgQ0EgMDUwHhcNMjUwMTIzMTIzMzI3WhcNMjUwNDIzMTIzMzI3WjBAMT4wPAYDVQQDEzVhc3luY29wZXJhdGlvbnNpZ25pbmdjZXJ0aWZpY2F0ZS5tYW5hZ2VtZW50LmF6dXJlLmNvbTCCASIwDQYJKoZIhvcNAQEBBQADggEPADCCAQoCggEBAMT6cGM0B3y7ALaE-Skle4LGL_KvvE0RUfR5t5rwMeM3CUzeYQjKDViOQv-6ECcNTQ188o9xa72JZw6T10LTAadlAlNEt-D4ZgXojTXXdRtgYN-AZ-uCCkJCPAJEWs5EDD7mSbt4aK42yALzlx5HkO8DReVYve0sKKD5r_M3y_OScnMTmV2SqALMQFfQHE2BCDOEjnPMJyRgh-7NvAqTuj-04DaveAIZSPJ9ljaYUCJ6fuyHJpPPDJvqzMYvVtE8OSAbxMClc2r5faOd2VDJXmbWWCx5jgb6bsGk0OJlSYIWH4DG7ERimIDapcgwLFJy4o8a8bkK0bi9A_5dTellBPUCAwEAAaOCBHMwggRvMCcGCSsGAQQBgjcVCgQaMBgwCgYIKwYBBQUHAwIwCgYIKwYBBQUHAwEwPAYJKwYBBAGCNxUHBC8wLQYlKwYBBAGCNxUIhpDjDYTVtHiE8Ys-hZvdFs6dEoFgh8fIENbYcQIBZAIBBjCCAcsGCCsGAQUFBwEBBIIBvTCCAbkwYwYIKwYBBQUHMAKGV2h0dHA6Ly9jcmwubWljcm9zb2Z0LmNvbS9wa2lpbmZyYS9DZXJ0cy9DTzFQS0lJTlRDQTAxLkFNRS5HQkxfQU1FJTIwSW5mcmElMjBDQSUyMDA1LmNydDBTBggrBgEFBQcwAoZHaHR0cDovL2NybDEuYW1lLmdibC9haWEvQ08xUEtJSU5UQ0EwMS5BTUUuR0JMX0FNRSUyMEluZnJhJTIwQ0ElMjAwNS5jcnQwUwYIKwYBBQUHMAKGR2h0dHA6Ly9jcmwyLmFtZS5nYmwvYWlhL0NPMVBLSUlOVENBMDEuQU1FLkdCTF9BTUUlMjBJbmZyYSUyMENBJTIwMDUuY3J0MFMGCCsGAQUFBzAChkdodHRwOi8vY3JsMy5hbWUuZ2JsL2FpYS9DTzFQS0lJTlRDQTAxLkFNRS5HQkxfQU1FJTIwSW5mcmElMjBDQSUyMDA1LmNydDBTBggrBgEFBQcwAoZHaHR0cDovL2NybDQuYW1lLmdibC9haWEvQ08xUEtJSU5UQ0EwMS5BTUUuR0JMX0FNRSUyMEluZnJhJTIwQ0ElMjAwNS5jcnQwHQYDVR0OBBYEFM-T8L9nIeCFTohGWTDyVFKymXV6MA4GA1UdDwEB_wQEAwIFoDCCASYGA1UdHwSCAR0wggEZMIIBFaCCARGgggENhj9odHRwOi8vY3JsLm1pY3Jvc29mdC5jb20vcGtpaW5mcmEvQ1JML0FNRSUyMEluZnJhJTIwQ0ElMjAwNS5jcmyGMWh0dHA6Ly9jcmwxLmFtZS5nYmwvY3JsL0FNRSUyMEluZnJhJTIwQ0ElMjAwNS5jcmyGMWh0dHA6Ly9jcmwyLmFtZS5nYmwvY3JsL0FNRSUyMEluZnJhJTIwQ0ElMjAwNS5jcmyGMWh0dHA6Ly9jcmwzLmFtZS5nYmwvY3JsL0FNRSUyMEluZnJhJTIwQ0ElMjAwNS5jcmyGMWh0dHA6Ly9jcmw0LmFtZS5nYmwvY3JsL0FNRSUyMEluZnJhJTIwQ0ElMjAwNS5jcmwwgZ0GA1UdIASBlTCBkjAMBgorBgEEAYI3ewEBMGYGCisGAQQBgjd7AgIwWDBWBggrBgEFBQcCAjBKHkgAMwAzAGUAMAAxADkAMgAxAC0ANABkADYANAAtADQAZgA4AGMALQBhADAANQA1AC0ANQBiAGQAYQBmAGYAZAA1AGUAMwAzAGQwDAYKKwYBBAGCN3sDAjAMBgorBgEEAYI3ewQCMB8GA1UdIwQYMBaAFHrWGYUoeWxxdh5g-PNL76IFQhYdMB0GA1UdJQQWMBQGCCsGAQUFBwMCBggrBgEFBQcDATANBgkqhkiG9w0BAQsFAAOCAQEAL5-mSvqTMKZ-yWP_ZT759pg-E4fR6CLCeXO0jrmpqWWL7kI50BvqMxrc_lgbkvtph9Pxa7ubGsAa1Exeoi8qx0ROCtQv-NyhNyDLePoY5JfVD6QGmvlnIziXrlYvbbnilY_vo-wieWJGJhuESMEaTphDiHpFdEuA2NZNxyxXsQV5fUpa2Rls0wrtnmPPIzhMrpswh3rBEnbxvlgC6SUihf90jSN_Hkn0T201tVzyjd5G1RK9QNqmdL0lKL-OZm8rpl-nwepifa5s6-Qa7cwTV2CMjAXPtsPHtNsPXvte52PFBn_dZiXBQN2njTerWOgNEpj5mIZ-nr3-pWeHhqAXSQ&s=SgFJWhiM4cw-ctPpGEHX3TPZMv3XSxRdH7dkyiLs4NNPiaMXjm7UOjHpnYHygft_NSkuRFdA995v8ZX3n29U5EC1R2zEzJFS9C4Iso0LF7Sudls5nExGEQ9G6_2lNyq89TnFuiIA6da9f0E8GmlfzPtV9HLojTs92p2xKVCSx44kH4lDbv82wRXvz_3KEy8YKd8IQgO73Bj1Ckepjrr4A4wFYT3xUQkoxP8dMreB2RVYE9zB4PUy1sONMvjA8fdlVe7vOMYRtDbZ8oe_kq-wGtJGb9Uh70ekIWx92HJ6BjrS7xMN_lQhkLVQuKKUIblshEIqy9YURsSbDbKRZf6hVQ&h=o_Op-FkV0GLHE7fAdfGjoEOcL47KK_-KSdzKOwX2CYs
-  response:
-    body:
-      string: "{\n \"name\": \"335c1d53-cdae-4201-8abc-4a0325fff0fd\",\n \"status\":
-        \"InProgress\",\n \"startTime\": \"2025-02-21T13:14:15.0545427Z\"\n}"
-    headers:
-      cache-control:
-      - no-cache
-      content-length:
-      - '122'
-      content-type:
-      - application/json
-      date:
-      - Fri, 21 Feb 2025 13:17:17 GMT
-      expires:
-      - '-1'
-      pragma:
-      - no-cache
-      strict-transport-security:
-      - max-age=31536000; includeSubDomains
-      x-content-type-options:
-      - nosniff
-      x-ms-operation-identifier:
-      - tenantId=54826b22-38d6-4fb2-bad9-b7b93a3e9c5a,objectId=a7250e3a-0e5e-48e2-9a34-45f1f5e1a91e/eastus2euap/dfb4c67a-141c-4c63-ac13-691e28a39756
-      x-ms-ratelimit-remaining-subscription-global-reads:
-      - '3748'
+      - AZURECLI/2.51.0 azsdk-python-azure-mgmt-containerservice/26.0.0 Python/3.8.10
+        (Linux-5.15.0-1041-azure-x86_64-with-glibc2.29)
+    method: GET
+    uri: https://management.azure.com/subscriptions/00000000-0000-0000-0000-000000000000/providers/Microsoft.ContainerService/locations/westus2/operations/9aebba4f-af81-4084-859c-71181d82ada2?api-version=2016-03-30
+  response:
+    body:
+      string: "{\n  \"name\": \"4fbaeb9a-81af-8440-859c-71181d82ada2\",\n  \"status\":
+        \"InProgress\",\n  \"startTime\": \"2023-08-23T07:51:27.2876538Z\"\n }"
+    headers:
+      cache-control:
+      - no-cache
+      content-length:
+      - '126'
+      content-type:
+      - application/json
+      date:
+      - Wed, 23 Aug 2023 07:54:28 GMT
+      expires:
+      - '-1'
+      pragma:
+      - no-cache
+      server:
+      - nginx
+      strict-transport-security:
+      - max-age=31536000; includeSubDomains
+      transfer-encoding:
+      - chunked
+      vary:
+      - Accept-Encoding
+      x-content-type-options:
+      - nosniff
     status:
       code: 200
       message: OK
@@ -493,34 +510,37 @@
       - --resource-group --name --location --node-count --ssh-key-value --tags --nodepool-labels
         --nodepool-tags
       User-Agent:
-      - AZURECLI/2.69.0 azsdk-python-core/1.31.0 Python/3.12.9 (Windows-10-10.0.19045-SP0)
-    method: GET
-    uri: https://management.azure.com/subscriptions/00000000-0000-0000-0000-000000000000/providers/Microsoft.ContainerService/locations/westus2/operations/335c1d53-cdae-4201-8abc-4a0325fff0fd?api-version=2016-03-30&t=638757404554811814&c=MIIHhjCCBm6gAwIBAgITfAaX0D2c-iM1n_047QAABpfQPTANBgkqhkiG9w0BAQsFADBEMRMwEQYKCZImiZPyLGQBGRYDR0JMMRMwEQYKCZImiZPyLGQBGRYDQU1FMRgwFgYDVQQDEw9BTUUgSW5mcmEgQ0EgMDUwHhcNMjUwMTIzMTIzMzI3WhcNMjUwNDIzMTIzMzI3WjBAMT4wPAYDVQQDEzVhc3luY29wZXJhdGlvbnNpZ25pbmdjZXJ0aWZpY2F0ZS5tYW5hZ2VtZW50LmF6dXJlLmNvbTCCASIwDQYJKoZIhvcNAQEBBQADggEPADCCAQoCggEBAMT6cGM0B3y7ALaE-Skle4LGL_KvvE0RUfR5t5rwMeM3CUzeYQjKDViOQv-6ECcNTQ188o9xa72JZw6T10LTAadlAlNEt-D4ZgXojTXXdRtgYN-AZ-uCCkJCPAJEWs5EDD7mSbt4aK42yALzlx5HkO8DReVYve0sKKD5r_M3y_OScnMTmV2SqALMQFfQHE2BCDOEjnPMJyRgh-7NvAqTuj-04DaveAIZSPJ9ljaYUCJ6fuyHJpPPDJvqzMYvVtE8OSAbxMClc2r5faOd2VDJXmbWWCx5jgb6bsGk0OJlSYIWH4DG7ERimIDapcgwLFJy4o8a8bkK0bi9A_5dTellBPUCAwEAAaOCBHMwggRvMCcGCSsGAQQBgjcVCgQaMBgwCgYIKwYBBQUHAwIwCgYIKwYBBQUHAwEwPAYJKwYBBAGCNxUHBC8wLQYlKwYBBAGCNxUIhpDjDYTVtHiE8Ys-hZvdFs6dEoFgh8fIENbYcQIBZAIBBjCCAcsGCCsGAQUFBwEBBIIBvTCCAbkwYwYIKwYBBQUHMAKGV2h0dHA6Ly9jcmwubWljcm9zb2Z0LmNvbS9wa2lpbmZyYS9DZXJ0cy9DTzFQS0lJTlRDQTAxLkFNRS5HQkxfQU1FJTIwSW5mcmElMjBDQSUyMDA1LmNydDBTBggrBgEFBQcwAoZHaHR0cDovL2NybDEuYW1lLmdibC9haWEvQ08xUEtJSU5UQ0EwMS5BTUUuR0JMX0FNRSUyMEluZnJhJTIwQ0ElMjAwNS5jcnQwUwYIKwYBBQUHMAKGR2h0dHA6Ly9jcmwyLmFtZS5nYmwvYWlhL0NPMVBLSUlOVENBMDEuQU1FLkdCTF9BTUUlMjBJbmZyYSUyMENBJTIwMDUuY3J0MFMGCCsGAQUFBzAChkdodHRwOi8vY3JsMy5hbWUuZ2JsL2FpYS9DTzFQS0lJTlRDQTAxLkFNRS5HQkxfQU1FJTIwSW5mcmElMjBDQSUyMDA1LmNydDBTBggrBgEFBQcwAoZHaHR0cDovL2NybDQuYW1lLmdibC9haWEvQ08xUEtJSU5UQ0EwMS5BTUUuR0JMX0FNRSUyMEluZnJhJTIwQ0ElMjAwNS5jcnQwHQYDVR0OBBYEFM-T8L9nIeCFTohGWTDyVFKymXV6MA4GA1UdDwEB_wQEAwIFoDCCASYGA1UdHwSCAR0wggEZMIIBFaCCARGgggENhj9odHRwOi8vY3JsLm1pY3Jvc29mdC5jb20vcGtpaW5mcmEvQ1JML0FNRSUyMEluZnJhJTIwQ0ElMjAwNS5jcmyGMWh0dHA6Ly9jcmwxLmFtZS5nYmwvY3JsL0FNRSUyMEluZnJhJTIwQ0ElMjAwNS5jcmyGMWh0dHA6Ly9jcmwyLmFtZS5nYmwvY3JsL0FNRSUyMEluZnJhJTIwQ0ElMjAwNS5jcmyGMWh0dHA6Ly9jcmwzLmFtZS5nYmwvY3JsL0FNRSUyMEluZnJhJTIwQ0ElMjAwNS5jcmyGMWh0dHA6Ly9jcmw0LmFtZS5nYmwvY3JsL0FNRSUyMEluZnJhJTIwQ0ElMjAwNS5jcmwwgZ0GA1UdIASBlTCBkjAMBgorBgEEAYI3ewEBMGYGCisGAQQBgjd7AgIwWDBWBggrBgEFBQcCAjBKHkgAMwAzAGUAMAAxADkAMgAxAC0ANABkADYANAAtADQAZgA4AGMALQBhADAANQA1AC0ANQBiAGQAYQBmAGYAZAA1AGUAMwAzAGQwDAYKKwYBBAGCN3sDAjAMBgorBgEEAYI3ewQCMB8GA1UdIwQYMBaAFHrWGYUoeWxxdh5g-PNL76IFQhYdMB0GA1UdJQQWMBQGCCsGAQUFBwMCBggrBgEFBQcDATANBgkqhkiG9w0BAQsFAAOCAQEAL5-mSvqTMKZ-yWP_ZT759pg-E4fR6CLCeXO0jrmpqWWL7kI50BvqMxrc_lgbkvtph9Pxa7ubGsAa1Exeoi8qx0ROCtQv-NyhNyDLePoY5JfVD6QGmvlnIziXrlYvbbnilY_vo-wieWJGJhuESMEaTphDiHpFdEuA2NZNxyxXsQV5fUpa2Rls0wrtnmPPIzhMrpswh3rBEnbxvlgC6SUihf90jSN_Hkn0T201tVzyjd5G1RK9QNqmdL0lKL-OZm8rpl-nwepifa5s6-Qa7cwTV2CMjAXPtsPHtNsPXvte52PFBn_dZiXBQN2njTerWOgNEpj5mIZ-nr3-pWeHhqAXSQ&s=SgFJWhiM4cw-ctPpGEHX3TPZMv3XSxRdH7dkyiLs4NNPiaMXjm7UOjHpnYHygft_NSkuRFdA995v8ZX3n29U5EC1R2zEzJFS9C4Iso0LF7Sudls5nExGEQ9G6_2lNyq89TnFuiIA6da9f0E8GmlfzPtV9HLojTs92p2xKVCSx44kH4lDbv82wRXvz_3KEy8YKd8IQgO73Bj1Ckepjrr4A4wFYT3xUQkoxP8dMreB2RVYE9zB4PUy1sONMvjA8fdlVe7vOMYRtDbZ8oe_kq-wGtJGb9Uh70ekIWx92HJ6BjrS7xMN_lQhkLVQuKKUIblshEIqy9YURsSbDbKRZf6hVQ&h=o_Op-FkV0GLHE7fAdfGjoEOcL47KK_-KSdzKOwX2CYs
-  response:
-    body:
-      string: "{\n \"name\": \"335c1d53-cdae-4201-8abc-4a0325fff0fd\",\n \"status\":
-        \"InProgress\",\n \"startTime\": \"2025-02-21T13:14:15.0545427Z\"\n}"
-    headers:
-      cache-control:
-      - no-cache
-      content-length:
-      - '122'
-      content-type:
-      - application/json
-      date:
-      - Fri, 21 Feb 2025 13:17:48 GMT
-      expires:
-      - '-1'
-      pragma:
-      - no-cache
-      strict-transport-security:
-      - max-age=31536000; includeSubDomains
-      x-content-type-options:
-      - nosniff
-      x-ms-operation-identifier:
-      - tenantId=54826b22-38d6-4fb2-bad9-b7b93a3e9c5a,objectId=a7250e3a-0e5e-48e2-9a34-45f1f5e1a91e/eastus2euap/daf2baf2-5ba2-443c-a54d-27a657e9d391
-      x-ms-ratelimit-remaining-subscription-global-reads:
-      - '3748'
+      - AZURECLI/2.51.0 azsdk-python-azure-mgmt-containerservice/26.0.0 Python/3.8.10
+        (Linux-5.15.0-1041-azure-x86_64-with-glibc2.29)
+    method: GET
+    uri: https://management.azure.com/subscriptions/00000000-0000-0000-0000-000000000000/providers/Microsoft.ContainerService/locations/westus2/operations/9aebba4f-af81-4084-859c-71181d82ada2?api-version=2016-03-30
+  response:
+    body:
+      string: "{\n  \"name\": \"4fbaeb9a-81af-8440-859c-71181d82ada2\",\n  \"status\":
+        \"InProgress\",\n  \"startTime\": \"2023-08-23T07:51:27.2876538Z\"\n }"
+    headers:
+      cache-control:
+      - no-cache
+      content-length:
+      - '126'
+      content-type:
+      - application/json
+      date:
+      - Wed, 23 Aug 2023 07:54:58 GMT
+      expires:
+      - '-1'
+      pragma:
+      - no-cache
+      server:
+      - nginx
+      strict-transport-security:
+      - max-age=31536000; includeSubDomains
+      transfer-encoding:
+      - chunked
+      vary:
+      - Accept-Encoding
+      x-content-type-options:
+      - nosniff
     status:
       code: 200
       message: OK
@@ -539,35 +559,37 @@
       - --resource-group --name --location --node-count --ssh-key-value --tags --nodepool-labels
         --nodepool-tags
       User-Agent:
-      - AZURECLI/2.69.0 azsdk-python-core/1.31.0 Python/3.12.9 (Windows-10-10.0.19045-SP0)
-    method: GET
-    uri: https://management.azure.com/subscriptions/00000000-0000-0000-0000-000000000000/providers/Microsoft.ContainerService/locations/westus2/operations/335c1d53-cdae-4201-8abc-4a0325fff0fd?api-version=2016-03-30&t=638757404554811814&c=MIIHhjCCBm6gAwIBAgITfAaX0D2c-iM1n_047QAABpfQPTANBgkqhkiG9w0BAQsFADBEMRMwEQYKCZImiZPyLGQBGRYDR0JMMRMwEQYKCZImiZPyLGQBGRYDQU1FMRgwFgYDVQQDEw9BTUUgSW5mcmEgQ0EgMDUwHhcNMjUwMTIzMTIzMzI3WhcNMjUwNDIzMTIzMzI3WjBAMT4wPAYDVQQDEzVhc3luY29wZXJhdGlvbnNpZ25pbmdjZXJ0aWZpY2F0ZS5tYW5hZ2VtZW50LmF6dXJlLmNvbTCCASIwDQYJKoZIhvcNAQEBBQADggEPADCCAQoCggEBAMT6cGM0B3y7ALaE-Skle4LGL_KvvE0RUfR5t5rwMeM3CUzeYQjKDViOQv-6ECcNTQ188o9xa72JZw6T10LTAadlAlNEt-D4ZgXojTXXdRtgYN-AZ-uCCkJCPAJEWs5EDD7mSbt4aK42yALzlx5HkO8DReVYve0sKKD5r_M3y_OScnMTmV2SqALMQFfQHE2BCDOEjnPMJyRgh-7NvAqTuj-04DaveAIZSPJ9ljaYUCJ6fuyHJpPPDJvqzMYvVtE8OSAbxMClc2r5faOd2VDJXmbWWCx5jgb6bsGk0OJlSYIWH4DG7ERimIDapcgwLFJy4o8a8bkK0bi9A_5dTellBPUCAwEAAaOCBHMwggRvMCcGCSsGAQQBgjcVCgQaMBgwCgYIKwYBBQUHAwIwCgYIKwYBBQUHAwEwPAYJKwYBBAGCNxUHBC8wLQYlKwYBBAGCNxUIhpDjDYTVtHiE8Ys-hZvdFs6dEoFgh8fIENbYcQIBZAIBBjCCAcsGCCsGAQUFBwEBBIIBvTCCAbkwYwYIKwYBBQUHMAKGV2h0dHA6Ly9jcmwubWljcm9zb2Z0LmNvbS9wa2lpbmZyYS9DZXJ0cy9DTzFQS0lJTlRDQTAxLkFNRS5HQkxfQU1FJTIwSW5mcmElMjBDQSUyMDA1LmNydDBTBggrBgEFBQcwAoZHaHR0cDovL2NybDEuYW1lLmdibC9haWEvQ08xUEtJSU5UQ0EwMS5BTUUuR0JMX0FNRSUyMEluZnJhJTIwQ0ElMjAwNS5jcnQwUwYIKwYBBQUHMAKGR2h0dHA6Ly9jcmwyLmFtZS5nYmwvYWlhL0NPMVBLSUlOVENBMDEuQU1FLkdCTF9BTUUlMjBJbmZyYSUyMENBJTIwMDUuY3J0MFMGCCsGAQUFBzAChkdodHRwOi8vY3JsMy5hbWUuZ2JsL2FpYS9DTzFQS0lJTlRDQTAxLkFNRS5HQkxfQU1FJTIwSW5mcmElMjBDQSUyMDA1LmNydDBTBggrBgEFBQcwAoZHaHR0cDovL2NybDQuYW1lLmdibC9haWEvQ08xUEtJSU5UQ0EwMS5BTUUuR0JMX0FNRSUyMEluZnJhJTIwQ0ElMjAwNS5jcnQwHQYDVR0OBBYEFM-T8L9nIeCFTohGWTDyVFKymXV6MA4GA1UdDwEB_wQEAwIFoDCCASYGA1UdHwSCAR0wggEZMIIBFaCCARGgggENhj9odHRwOi8vY3JsLm1pY3Jvc29mdC5jb20vcGtpaW5mcmEvQ1JML0FNRSUyMEluZnJhJTIwQ0ElMjAwNS5jcmyGMWh0dHA6Ly9jcmwxLmFtZS5nYmwvY3JsL0FNRSUyMEluZnJhJTIwQ0ElMjAwNS5jcmyGMWh0dHA6Ly9jcmwyLmFtZS5nYmwvY3JsL0FNRSUyMEluZnJhJTIwQ0ElMjAwNS5jcmyGMWh0dHA6Ly9jcmwzLmFtZS5nYmwvY3JsL0FNRSUyMEluZnJhJTIwQ0ElMjAwNS5jcmyGMWh0dHA6Ly9jcmw0LmFtZS5nYmwvY3JsL0FNRSUyMEluZnJhJTIwQ0ElMjAwNS5jcmwwgZ0GA1UdIASBlTCBkjAMBgorBgEEAYI3ewEBMGYGCisGAQQBgjd7AgIwWDBWBggrBgEFBQcCAjBKHkgAMwAzAGUAMAAxADkAMgAxAC0ANABkADYANAAtADQAZgA4AGMALQBhADAANQA1AC0ANQBiAGQAYQBmAGYAZAA1AGUAMwAzAGQwDAYKKwYBBAGCN3sDAjAMBgorBgEEAYI3ewQCMB8GA1UdIwQYMBaAFHrWGYUoeWxxdh5g-PNL76IFQhYdMB0GA1UdJQQWMBQGCCsGAQUFBwMCBggrBgEFBQcDATANBgkqhkiG9w0BAQsFAAOCAQEAL5-mSvqTMKZ-yWP_ZT759pg-E4fR6CLCeXO0jrmpqWWL7kI50BvqMxrc_lgbkvtph9Pxa7ubGsAa1Exeoi8qx0ROCtQv-NyhNyDLePoY5JfVD6QGmvlnIziXrlYvbbnilY_vo-wieWJGJhuESMEaTphDiHpFdEuA2NZNxyxXsQV5fUpa2Rls0wrtnmPPIzhMrpswh3rBEnbxvlgC6SUihf90jSN_Hkn0T201tVzyjd5G1RK9QNqmdL0lKL-OZm8rpl-nwepifa5s6-Qa7cwTV2CMjAXPtsPHtNsPXvte52PFBn_dZiXBQN2njTerWOgNEpj5mIZ-nr3-pWeHhqAXSQ&s=SgFJWhiM4cw-ctPpGEHX3TPZMv3XSxRdH7dkyiLs4NNPiaMXjm7UOjHpnYHygft_NSkuRFdA995v8ZX3n29U5EC1R2zEzJFS9C4Iso0LF7Sudls5nExGEQ9G6_2lNyq89TnFuiIA6da9f0E8GmlfzPtV9HLojTs92p2xKVCSx44kH4lDbv82wRXvz_3KEy8YKd8IQgO73Bj1Ckepjrr4A4wFYT3xUQkoxP8dMreB2RVYE9zB4PUy1sONMvjA8fdlVe7vOMYRtDbZ8oe_kq-wGtJGb9Uh70ekIWx92HJ6BjrS7xMN_lQhkLVQuKKUIblshEIqy9YURsSbDbKRZf6hVQ&h=o_Op-FkV0GLHE7fAdfGjoEOcL47KK_-KSdzKOwX2CYs
-  response:
-    body:
-      string: "{\n \"name\": \"335c1d53-cdae-4201-8abc-4a0325fff0fd\",\n \"status\":
-        \"Succeeded\",\n \"startTime\": \"2025-02-21T13:14:15.0545427Z\",\n \"endTime\":
-        \"2025-02-21T13:17:53.781828Z\"\n}"
-    headers:
-      cache-control:
-      - no-cache
-      content-length:
-      - '164'
-      content-type:
-      - application/json
-      date:
-      - Fri, 21 Feb 2025 13:18:19 GMT
-      expires:
-      - '-1'
-      pragma:
-      - no-cache
-      strict-transport-security:
-      - max-age=31536000; includeSubDomains
-      x-content-type-options:
-      - nosniff
-      x-ms-operation-identifier:
-      - tenantId=54826b22-38d6-4fb2-bad9-b7b93a3e9c5a,objectId=a7250e3a-0e5e-48e2-9a34-45f1f5e1a91e/eastus2euap/1c6fab05-2695-41c6-95a0-d43508647aff
-      x-ms-ratelimit-remaining-subscription-global-reads:
-      - '3749'
+      - AZURECLI/2.51.0 azsdk-python-azure-mgmt-containerservice/26.0.0 Python/3.8.10
+        (Linux-5.15.0-1041-azure-x86_64-with-glibc2.29)
+    method: GET
+    uri: https://management.azure.com/subscriptions/00000000-0000-0000-0000-000000000000/providers/Microsoft.ContainerService/locations/westus2/operations/9aebba4f-af81-4084-859c-71181d82ada2?api-version=2016-03-30
+  response:
+    body:
+      string: "{\n  \"name\": \"4fbaeb9a-81af-8440-859c-71181d82ada2\",\n  \"status\":
+        \"InProgress\",\n  \"startTime\": \"2023-08-23T07:51:27.2876538Z\"\n }"
+    headers:
+      cache-control:
+      - no-cache
+      content-length:
+      - '126'
+      content-type:
+      - application/json
+      date:
+      - Wed, 23 Aug 2023 07:55:28 GMT
+      expires:
+      - '-1'
+      pragma:
+      - no-cache
+      server:
+      - nginx
+      strict-transport-security:
+      - max-age=31536000; includeSubDomains
+      transfer-encoding:
+      - chunked
+      vary:
+      - Accept-Encoding
+      x-content-type-options:
+      - nosniff
     status:
       code: 200
       message: OK
@@ -586,9 +608,6 @@
       - --resource-group --name --location --node-count --ssh-key-value --tags --nodepool-labels
         --nodepool-tags
       User-Agent:
-<<<<<<< HEAD
-      - AZURECLI/2.69.0 azsdk-python-core/1.31.0 Python/3.12.9 (Windows-10-10.0.19045-SP0)
-=======
       - AZURECLI/2.51.0 azsdk-python-azure-mgmt-containerservice/26.0.0 Python/3.8.10
         (Linux-5.15.0-1041-azure-x86_64-with-glibc2.29)
     method: GET
@@ -1722,81 +1741,79 @@
       User-Agent:
       - AZURECLI/2.51.0 azsdk-python-azure-mgmt-containerservice/26.0.0 Python/3.8.10
         (Linux-5.15.0-1041-azure-x86_64-with-glibc2.29)
->>>>>>> ff231216
     method: GET
     uri: https://management.azure.com/subscriptions/00000000-0000-0000-0000-000000000000/resourceGroups/clitest000001/providers/Microsoft.ContainerService/managedClusters/cliakstest000002?api-version=2024-10-01
   response:
     body:
-      string: "{\n \"id\": \"/subscriptions/00000000-0000-0000-0000-000000000000/resourcegroups/clitest000001/providers/Microsoft.ContainerService/managedClusters/cliakstest000002\",\n
-        \"location\": \"westus2\",\n \"name\": \"cliakstest000002\",\n \"tags\": {\n
-        \ \"key1\": \"value1\"\n },\n \"type\": \"Microsoft.ContainerService/ManagedClusters\",\n
-        \"properties\": {\n  \"provisioningState\": \"Succeeded\",\n  \"powerState\":
-        {\n   \"code\": \"Running\"\n  },\n  \"kubernetesVersion\": \"1.30\",\n  \"currentKubernetesVersion\":
-        \"1.30.9\",\n  \"dnsPrefix\": \"cliakstest-clitestkz4ki4dxj-0b1f64\",\n  \"fqdn\":
-        \"cliakstest-clitestkz4ki4dxj-0b1f64-ekffuywr.hcp.westus2.azmk8s.io\",\n  \"azurePortalFQDN\":
-        \"cliakstest-clitestkz4ki4dxj-0b1f64-ekffuywr.portal.hcp.westus2.azmk8s.io\",\n
-        \ \"agentPoolProfiles\": [\n   {\n    \"name\": \"nodepool1\",\n    \"count\":
-        1,\n    \"vmSize\": \"Standard_DS2_v2\",\n    \"osDiskSizeGB\": 128,\n    \"osDiskType\":
-        \"Managed\",\n    \"kubeletDiskType\": \"OS\",\n    \"maxPods\": 250,\n    \"type\":
-        \"VirtualMachineScaleSets\",\n    \"enableAutoScaling\": false,\n    \"scaleDownMode\":
-        \"Delete\",\n    \"provisioningState\": \"Succeeded\",\n    \"powerState\":
-        {\n     \"code\": \"Running\"\n    },\n    \"orchestratorVersion\": \"1.30\",\n
-        \   \"currentOrchestratorVersion\": \"1.30.9\",\n    \"enableNodePublicIP\":
-        false,\n    \"tags\": {\n     \"tag1\": \"tv1\",\n     \"tag2\": \"tv2\"\n
-        \   },\n    \"nodeLabels\": {\n     \"label1\": \"value1\",\n     \"label2\":
-        \"value2\"\n    },\n    \"mode\": \"System\",\n    \"enableEncryptionAtHost\":
-        false,\n    \"enableUltraSSD\": false,\n    \"osType\": \"Linux\",\n    \"osSKU\":
-        \"Ubuntu\",\n    \"nodeImageVersion\": \"AKSUbuntu-2204gen2containerd-202502.03.0\",\n
-        \   \"upgradeSettings\": {\n     \"maxSurge\": \"10%\"\n    },\n    \"enableFIPS\":
-        false,\n    \"securityProfile\": {\n     \"enableVTPM\": false,\n     \"enableSecureBoot\":
-        false\n    }\n   }\n  ],\n  \"linuxProfile\": {\n   \"adminUsername\": \"azureuser\",\n
-        \  \"ssh\": {\n    \"publicKeys\": [\n     {\n      \"keyData\": \"ssh-rsa
-        AAAAB3NzaC1yc2EAAAADAQABAAACAQCbIg1guRHbI0lV11wWDt1r2cUdcNd27CJsg+SfgC7miZeubtwUhbsPdhMQsfDyhOWHq1+ZL0M+nJZV63d/1dhmhtgyOqejUwrPlzKhydsbrsdUor+JmNJDdW01v7BXHyuymT8G4s09jCasNOwiufbP/qp72ruu0bIA1nySsvlf9pCQAuFkAnVnf/rFhUlOkhtRpwcq8SUNY2zRHR/EKb/4NWY1JzR4sa3q2fWIJdrrX0DvLoa5g9bIEd4Df79ba7v+yiUBOS0zT2ll+z4g9izHK3EO5d8hL4jYxcjKs+wcslSYRWrascfscLgMlMGh0CdKeNTDjHpGPncaf3Z+FwwwjWeuiNBxv7bJo13/8B/098KlVDl4GZqsoBCEjPyJfV6hO0y/LkRGkk7oHWKgeWAfKtfLItRp00eZ4fcJNK9kCaSMmEugoZWcI7NGbZXzqFWqbpRI7NcDP9+WIQ+i9U5vqWsqd/zng4kbuAJ6UuKqIzB0upYrLShfQE3SAck8oaLhJqqq56VfDuASNpJKidV+zq27HfSBmbXnkR/5AK337dc3MXKJypoK/QPMLKUAP5XLPbs+NddJQV7EZXd29DLgp+fRIg3edpKdO7ZErWhv7d+3Kws+e1Y+ypmR2WIVSwVyBEUfgv2C8Ts9gnTF4pNcEY/S2aBicz5Ew2+jdyGNQQ==
-        test@example.com\\n\"\n     }\n    ]\n   }\n  },\n  \"servicePrincipalProfile\":
-        {\n   \"clientId\":\"00000000-0000-0000-0000-000000000001\"\n  },\n  \"nodeResourceGroup\":
-        \"MC_clitest000001_cliakstest000002_westus2\",\n  \"enableRBAC\": true,\n
-        \ \"supportPlan\": \"KubernetesOfficial\",\n  \"networkProfile\": {\n   \"networkPlugin\":
-        \"azure\",\n   \"networkPluginMode\": \"overlay\",\n   \"networkPolicy\":
-        \"none\",\n   \"networkDataplane\": \"azure\",\n   \"loadBalancerSku\": \"standard\",\n
-        \  \"loadBalancerProfile\": {\n    \"managedOutboundIPs\": {\n     \"count\":
-        1\n    },\n    \"effectiveOutboundIPs\": [\n     {\n      \"id\": \"/subscriptions/00000000-0000-0000-0000-000000000000/resourceGroups/MC_clitest000001_cliakstest000002_westus2/providers/Microsoft.Network/publicIPAddresses/5100cb04-f756-4ca2-a852-013e1a0a7c28\"\n
-        \    }\n    ],\n    \"backendPoolType\": \"nodeIPConfiguration\"\n   },\n
-        \  \"podCidr\": \"10.244.0.0/16\",\n   \"serviceCidr\": \"10.0.0.0/16\",\n
-        \  \"dnsServiceIP\": \"10.0.0.10\",\n   \"outboundType\": \"loadBalancer\",\n
-        \  \"podCidrs\": [\n    \"10.244.0.0/16\"\n   ],\n   \"serviceCidrs\": [\n
-        \   \"10.0.0.0/16\"\n   ],\n   \"ipFamilies\": [\n    \"IPv4\"\n   ]\n  },\n
-        \ \"maxAgentPools\": 100,\n  \"identityProfile\": {\n   \"kubeletidentity\":
-        {\n    \"resourceId\": \"/subscriptions/00000000-0000-0000-0000-000000000000/resourcegroups/MC_clitest000001_cliakstest000002_westus2/providers/Microsoft.ManagedIdentity/userAssignedIdentities/cliakstest000002-agentpool\",\n
-        \   \"clientId\":\"00000000-0000-0000-0000-000000000001\",\n    \"objectId\":\"00000000-0000-0000-0000-000000000001\"\n
-        \  }\n  },\n  \"autoUpgradeProfile\": {\n   \"nodeOSUpgradeChannel\": \"NodeImage\"\n
-        \ },\n  \"disableLocalAccounts\": false,\n  \"securityProfile\": {},\n  \"storageProfile\":
-        {\n   \"diskCSIDriver\": {\n    \"enabled\": true\n   },\n   \"fileCSIDriver\":
-        {\n    \"enabled\": true\n   },\n   \"snapshotController\": {\n    \"enabled\":
-        true\n   }\n  },\n  \"oidcIssuerProfile\": {\n   \"enabled\": false\n  },\n
-        \ \"workloadAutoScalerProfile\": {},\n  \"resourceUID\": \"67b87c258b294800018ca487\",\n
-        \ \"metricsProfile\": {\n   \"costAnalysis\": {\n    \"enabled\": false\n
-        \  }\n  }\n },\n \"identity\": {\n  \"type\": \"SystemAssigned\",\n  \"principalId\":\"00000000-0000-0000-0000-000000000001\",\n
-        \ \"tenantId\": \"54826b22-38d6-4fb2-bad9-b7b93a3e9c5a\"\n },\n \"sku\": {\n
-        \ \"name\": \"Base\",\n  \"tier\": \"Free\"\n }\n}"
-    headers:
-      cache-control:
-      - no-cache
-      content-length:
-      - '4770'
-      content-type:
-      - application/json
-      date:
-      - Fri, 21 Feb 2025 13:18:20 GMT
-      expires:
-      - '-1'
-      pragma:
-      - no-cache
-      strict-transport-security:
-      - max-age=31536000; includeSubDomains
-      x-content-type-options:
-      - nosniff
-      x-ms-ratelimit-remaining-subscription-global-reads:
-      - '3748'
+      string: "{\n  \"id\": \"/subscriptions/00000000-0000-0000-0000-000000000000/resourcegroups/clitest000001/providers/Microsoft.ContainerService/managedClusters/cliakstest000002\",\n
+        \ \"location\": \"westus2\",\n  \"name\": \"cliakstest000002\",\n  \"tags\":
+        {\n   \"key1\": \"value1\"\n  },\n  \"type\": \"Microsoft.ContainerService/ManagedClusters\",\n
+        \ \"properties\": {\n   \"provisioningState\": \"Succeeded\",\n   \"powerState\":
+        {\n    \"code\": \"Running\"\n   },\n   \"kubernetesVersion\": \"1.26.6\",\n
+        \  \"currentKubernetesVersion\": \"1.26.6\",\n   \"dnsPrefix\": \"cliakstest-clitestgqjnz2eno-79a739\",\n
+        \  \"fqdn\": \"cliakstest-clitestgqjnz2eno-79a739-fjr1sjjm.hcp.westus2.azmk8s.io\",\n
+        \  \"azurePortalFQDN\": \"cliakstest-clitestgqjnz2eno-79a739-fjr1sjjm.portal.hcp.westus2.azmk8s.io\",\n
+        \  \"agentPoolProfiles\": [\n    {\n     \"name\": \"nodepool1\",\n     \"count\":
+        3,\n     \"vmSize\": \"Standard_DS2_v2\",\n     \"osDiskSizeGB\": 128,\n     \"osDiskType\":
+        \"Managed\",\n     \"kubeletDiskType\": \"OS\",\n     \"maxPods\": 110,\n
+        \    \"type\": \"VirtualMachineScaleSets\",\n     \"enableAutoScaling\": false,\n
+        \    \"provisioningState\": \"Succeeded\",\n     \"powerState\": {\n      \"code\":
+        \"Running\"\n     },\n     \"orchestratorVersion\": \"1.26.6\",\n     \"currentOrchestratorVersion\":
+        \"1.26.6\",\n     \"enableNodePublicIP\": false,\n     \"tags\": {\n      \"tag1\":
+        \"tv1\",\n      \"tag2\": \"tv2\"\n     },\n     \"nodeLabels\": {\n      \"label1\":
+        \"value1\",\n      \"label2\": \"value2\"\n     },\n     \"mode\": \"System\",\n
+        \    \"enableEncryptionAtHost\": false,\n     \"enableUltraSSD\": false,\n
+        \    \"osType\": \"Linux\",\n     \"osSKU\": \"Ubuntu\",\n     \"nodeImageVersion\":
+        \"AKSUbuntu-2204gen2containerd-202308.01.0\",\n     \"upgradeSettings\": {},\n
+        \    \"enableFIPS\": false\n    }\n   ],\n   \"linuxProfile\": {\n    \"adminUsername\":
+        \"azureuser\",\n    \"ssh\": {\n     \"publicKeys\": [\n      {\n       \"keyData\":
+        \"ssh-rsa AAAAB3NzaC1yc2EAAAADAQABAAABAQDmT6Dy3FY1an00M824RV5ssnvhGp56C81z8Oau40kMLYr8596/47v9pAFYlzh0GcRIPNE+35ex8iBdFMCGKgsTUmsf97ZAsCTeT+Y8IInF0rIOlWm1Dm1JQjPbSzKq37Gh0jh24AMoWPB2603IGKFngzHWODDKTxPTF9ERmpTyzdAYv+MgJ2ebuPbJ0enKSRVUwW2Au0aI/NnfBhKneW82uHwz/H42JyR6RDAfJHoUBaud6T5uOLGzQjyrCoan54nXqQXCAyAR04gHcqvUKsquXH3+qa0O+o/Pahf0AHbjtSBslqkUBw75ijT3MUAaNk2vs3U6AQQpwf5aphPBhYxx
+        azcli_aks_live_test@example.com\\n\"\n      }\n     ]\n    }\n   },\n   \"servicePrincipalProfile\":
+        {\n    \"clientId\":\"00000000-0000-0000-0000-000000000001\"\n   },\n   \"nodeResourceGroup\":
+        \"MC_clitest000001_cliakstest000002_westus2\",\n   \"enableRBAC\": true,\n
+        \  \"supportPlan\": \"KubernetesOfficial\",\n   \"networkProfile\": {\n    \"networkPlugin\":
+        \"kubenet\",\n    \"loadBalancerSku\": \"Standard\",\n    \"loadBalancerProfile\":
+        {\n     \"managedOutboundIPs\": {\n      \"count\": 1\n     },\n     \"effectiveOutboundIPs\":
+        [\n      {\n       \"id\": \"/subscriptions/00000000-0000-0000-0000-000000000000/resourceGroups/MC_clitest000001_cliakstest000002_westus2/providers/Microsoft.Network/publicIPAddresses/2d7e978c-86bc-4ff8-b9cd-1fc224decb8a\"\n
+        \     }\n     ]\n    },\n    \"podCidr\": \"10.244.0.0/16\",\n    \"serviceCidr\":
+        \"10.0.0.0/16\",\n    \"dnsServiceIP\": \"10.0.0.10\",\n    \"outboundType\":
+        \"loadBalancer\",\n    \"podCidrs\": [\n     \"10.244.0.0/16\"\n    ],\n    \"serviceCidrs\":
+        [\n     \"10.0.0.0/16\"\n    ],\n    \"ipFamilies\": [\n     \"IPv4\"\n    ]\n
+        \  },\n   \"maxAgentPools\": 100,\n   \"identityProfile\": {\n    \"kubeletidentity\":
+        {\n     \"resourceId\": \"/subscriptions/00000000-0000-0000-0000-000000000000/resourcegroups/MC_clitest000001_cliakstest000002_westus2/providers/Microsoft.ManagedIdentity/userAssignedIdentities/cliakstest000002-agentpool\",\n
+        \    \"clientId\":\"00000000-0000-0000-0000-000000000001\",\n     \"objectId\":\"00000000-0000-0000-0000-000000000001\"\n
+        \   }\n   },\n   \"autoUpgradeProfile\": {\n    \"nodeOSUpgradeChannel\":
+        \"NodeImage\"\n   },\n   \"disableLocalAccounts\": false,\n   \"securityProfile\":
+        {},\n   \"storageProfile\": {\n    \"diskCSIDriver\": {\n     \"enabled\":
+        true\n    },\n    \"fileCSIDriver\": {\n     \"enabled\": true\n    },\n    \"snapshotController\":
+        {\n     \"enabled\": true\n    }\n   },\n   \"oidcIssuerProfile\": {\n    \"enabled\":
+        false\n   },\n   \"workloadAutoScalerProfile\": {}\n  },\n  \"identity\":
+        {\n   \"type\": \"SystemAssigned\",\n   \"principalId\":\"00000000-0000-0000-0000-000000000001\",\n
+        \  \"tenantId\": \"72f988bf-86f1-41af-91ab-2d7cd011db47\"\n  },\n  \"sku\":
+        {\n   \"name\": \"Base\",\n   \"tier\": \"Free\"\n  }\n }"
+    headers:
+      cache-control:
+      - no-cache
+      content-length:
+      - '4174'
+      content-type:
+      - application/json
+      date:
+      - Wed, 23 Aug 2023 07:59:43 GMT
+      expires:
+      - '-1'
+      pragma:
+      - no-cache
+      server:
+      - nginx
+      strict-transport-security:
+      - max-age=31536000; includeSubDomains
+      transfer-encoding:
+      - chunked
+      vary:
+      - Accept-Encoding
+      x-content-type-options:
+      - nosniff
     status:
       code: 200
       message: OK
@@ -1814,86 +1831,84 @@
       ParameterSetName:
       - -g -n
       User-Agent:
-      - AZURECLI/2.69.0 azsdk-python-core/1.31.0 Python/3.12.9 (Windows-10-10.0.19045-SP0)
+      - AZURECLI/2.51.0 azsdk-python-azure-mgmt-containerservice/26.0.0 Python/3.8.10
+        (Linux-5.15.0-1041-azure-x86_64-with-glibc2.29)
     method: GET
     uri: https://management.azure.com/subscriptions/00000000-0000-0000-0000-000000000000/resourceGroups/clitest000001/providers/Microsoft.ContainerService/managedClusters/cliakstest000002?api-version=2024-10-01
   response:
     body:
-      string: "{\n \"id\": \"/subscriptions/00000000-0000-0000-0000-000000000000/resourcegroups/clitest000001/providers/Microsoft.ContainerService/managedClusters/cliakstest000002\",\n
-        \"location\": \"westus2\",\n \"name\": \"cliakstest000002\",\n \"tags\": {\n
-        \ \"key1\": \"value1\"\n },\n \"type\": \"Microsoft.ContainerService/ManagedClusters\",\n
-        \"properties\": {\n  \"provisioningState\": \"Succeeded\",\n  \"powerState\":
-        {\n   \"code\": \"Running\"\n  },\n  \"kubernetesVersion\": \"1.30\",\n  \"currentKubernetesVersion\":
-        \"1.30.9\",\n  \"dnsPrefix\": \"cliakstest-clitestkz4ki4dxj-0b1f64\",\n  \"fqdn\":
-        \"cliakstest-clitestkz4ki4dxj-0b1f64-ekffuywr.hcp.westus2.azmk8s.io\",\n  \"azurePortalFQDN\":
-        \"cliakstest-clitestkz4ki4dxj-0b1f64-ekffuywr.portal.hcp.westus2.azmk8s.io\",\n
-        \ \"agentPoolProfiles\": [\n   {\n    \"name\": \"nodepool1\",\n    \"count\":
-        1,\n    \"vmSize\": \"Standard_DS2_v2\",\n    \"osDiskSizeGB\": 128,\n    \"osDiskType\":
-        \"Managed\",\n    \"kubeletDiskType\": \"OS\",\n    \"maxPods\": 250,\n    \"type\":
-        \"VirtualMachineScaleSets\",\n    \"enableAutoScaling\": false,\n    \"scaleDownMode\":
-        \"Delete\",\n    \"provisioningState\": \"Succeeded\",\n    \"powerState\":
-        {\n     \"code\": \"Running\"\n    },\n    \"orchestratorVersion\": \"1.30\",\n
-        \   \"currentOrchestratorVersion\": \"1.30.9\",\n    \"enableNodePublicIP\":
-        false,\n    \"tags\": {\n     \"tag1\": \"tv1\",\n     \"tag2\": \"tv2\"\n
-        \   },\n    \"nodeLabels\": {\n     \"label1\": \"value1\",\n     \"label2\":
-        \"value2\"\n    },\n    \"mode\": \"System\",\n    \"enableEncryptionAtHost\":
-        false,\n    \"enableUltraSSD\": false,\n    \"osType\": \"Linux\",\n    \"osSKU\":
-        \"Ubuntu\",\n    \"nodeImageVersion\": \"AKSUbuntu-2204gen2containerd-202502.03.0\",\n
-        \   \"upgradeSettings\": {\n     \"maxSurge\": \"10%\"\n    },\n    \"enableFIPS\":
-        false,\n    \"securityProfile\": {\n     \"enableVTPM\": false,\n     \"enableSecureBoot\":
-        false\n    }\n   }\n  ],\n  \"linuxProfile\": {\n   \"adminUsername\": \"azureuser\",\n
-        \  \"ssh\": {\n    \"publicKeys\": [\n     {\n      \"keyData\": \"ssh-rsa
-        AAAAB3NzaC1yc2EAAAADAQABAAACAQCbIg1guRHbI0lV11wWDt1r2cUdcNd27CJsg+SfgC7miZeubtwUhbsPdhMQsfDyhOWHq1+ZL0M+nJZV63d/1dhmhtgyOqejUwrPlzKhydsbrsdUor+JmNJDdW01v7BXHyuymT8G4s09jCasNOwiufbP/qp72ruu0bIA1nySsvlf9pCQAuFkAnVnf/rFhUlOkhtRpwcq8SUNY2zRHR/EKb/4NWY1JzR4sa3q2fWIJdrrX0DvLoa5g9bIEd4Df79ba7v+yiUBOS0zT2ll+z4g9izHK3EO5d8hL4jYxcjKs+wcslSYRWrascfscLgMlMGh0CdKeNTDjHpGPncaf3Z+FwwwjWeuiNBxv7bJo13/8B/098KlVDl4GZqsoBCEjPyJfV6hO0y/LkRGkk7oHWKgeWAfKtfLItRp00eZ4fcJNK9kCaSMmEugoZWcI7NGbZXzqFWqbpRI7NcDP9+WIQ+i9U5vqWsqd/zng4kbuAJ6UuKqIzB0upYrLShfQE3SAck8oaLhJqqq56VfDuASNpJKidV+zq27HfSBmbXnkR/5AK337dc3MXKJypoK/QPMLKUAP5XLPbs+NddJQV7EZXd29DLgp+fRIg3edpKdO7ZErWhv7d+3Kws+e1Y+ypmR2WIVSwVyBEUfgv2C8Ts9gnTF4pNcEY/S2aBicz5Ew2+jdyGNQQ==
-        test@example.com\\n\"\n     }\n    ]\n   }\n  },\n  \"servicePrincipalProfile\":
-        {\n   \"clientId\":\"00000000-0000-0000-0000-000000000001\"\n  },\n  \"nodeResourceGroup\":
-        \"MC_clitest000001_cliakstest000002_westus2\",\n  \"enableRBAC\": true,\n
-        \ \"supportPlan\": \"KubernetesOfficial\",\n  \"networkProfile\": {\n   \"networkPlugin\":
-        \"azure\",\n   \"networkPluginMode\": \"overlay\",\n   \"networkPolicy\":
-        \"none\",\n   \"networkDataplane\": \"azure\",\n   \"loadBalancerSku\": \"standard\",\n
-        \  \"loadBalancerProfile\": {\n    \"managedOutboundIPs\": {\n     \"count\":
-        1\n    },\n    \"effectiveOutboundIPs\": [\n     {\n      \"id\": \"/subscriptions/00000000-0000-0000-0000-000000000000/resourceGroups/MC_clitest000001_cliakstest000002_westus2/providers/Microsoft.Network/publicIPAddresses/5100cb04-f756-4ca2-a852-013e1a0a7c28\"\n
-        \    }\n    ],\n    \"backendPoolType\": \"nodeIPConfiguration\"\n   },\n
-        \  \"podCidr\": \"10.244.0.0/16\",\n   \"serviceCidr\": \"10.0.0.0/16\",\n
-        \  \"dnsServiceIP\": \"10.0.0.10\",\n   \"outboundType\": \"loadBalancer\",\n
-        \  \"podCidrs\": [\n    \"10.244.0.0/16\"\n   ],\n   \"serviceCidrs\": [\n
-        \   \"10.0.0.0/16\"\n   ],\n   \"ipFamilies\": [\n    \"IPv4\"\n   ]\n  },\n
-        \ \"maxAgentPools\": 100,\n  \"identityProfile\": {\n   \"kubeletidentity\":
-        {\n    \"resourceId\": \"/subscriptions/00000000-0000-0000-0000-000000000000/resourcegroups/MC_clitest000001_cliakstest000002_westus2/providers/Microsoft.ManagedIdentity/userAssignedIdentities/cliakstest000002-agentpool\",\n
-        \   \"clientId\":\"00000000-0000-0000-0000-000000000001\",\n    \"objectId\":\"00000000-0000-0000-0000-000000000001\"\n
-        \  }\n  },\n  \"autoUpgradeProfile\": {\n   \"nodeOSUpgradeChannel\": \"NodeImage\"\n
-        \ },\n  \"disableLocalAccounts\": false,\n  \"securityProfile\": {},\n  \"storageProfile\":
-        {\n   \"diskCSIDriver\": {\n    \"enabled\": true\n   },\n   \"fileCSIDriver\":
-        {\n    \"enabled\": true\n   },\n   \"snapshotController\": {\n    \"enabled\":
-        true\n   }\n  },\n  \"oidcIssuerProfile\": {\n   \"enabled\": false\n  },\n
-        \ \"workloadAutoScalerProfile\": {},\n  \"resourceUID\": \"67b87c258b294800018ca487\",\n
-        \ \"metricsProfile\": {\n   \"costAnalysis\": {\n    \"enabled\": false\n
-        \  }\n  }\n },\n \"identity\": {\n  \"type\": \"SystemAssigned\",\n  \"principalId\":\"00000000-0000-0000-0000-000000000001\",\n
-        \ \"tenantId\": \"54826b22-38d6-4fb2-bad9-b7b93a3e9c5a\"\n },\n \"sku\": {\n
-        \ \"name\": \"Base\",\n  \"tier\": \"Free\"\n }\n}"
-    headers:
-      cache-control:
-      - no-cache
-      content-length:
-      - '4770'
-      content-type:
-      - application/json
-      date:
-      - Fri, 21 Feb 2025 13:18:22 GMT
-      expires:
-      - '-1'
-      pragma:
-      - no-cache
-      strict-transport-security:
-      - max-age=31536000; includeSubDomains
-      x-content-type-options:
-      - nosniff
-      x-ms-ratelimit-remaining-subscription-global-reads:
-      - '3749'
-    status:
-      code: 200
-      message: OK
-<<<<<<< HEAD
-=======
+      string: "{\n  \"id\": \"/subscriptions/00000000-0000-0000-0000-000000000000/resourcegroups/clitest000001/providers/Microsoft.ContainerService/managedClusters/cliakstest000002\",\n
+        \ \"location\": \"westus2\",\n  \"name\": \"cliakstest000002\",\n  \"tags\":
+        {\n   \"key1\": \"value1\"\n  },\n  \"type\": \"Microsoft.ContainerService/ManagedClusters\",\n
+        \ \"properties\": {\n   \"provisioningState\": \"Succeeded\",\n   \"powerState\":
+        {\n    \"code\": \"Running\"\n   },\n   \"kubernetesVersion\": \"1.26.6\",\n
+        \  \"currentKubernetesVersion\": \"1.26.6\",\n   \"dnsPrefix\": \"cliakstest-clitestgqjnz2eno-79a739\",\n
+        \  \"fqdn\": \"cliakstest-clitestgqjnz2eno-79a739-fjr1sjjm.hcp.westus2.azmk8s.io\",\n
+        \  \"azurePortalFQDN\": \"cliakstest-clitestgqjnz2eno-79a739-fjr1sjjm.portal.hcp.westus2.azmk8s.io\",\n
+        \  \"agentPoolProfiles\": [\n    {\n     \"name\": \"nodepool1\",\n     \"count\":
+        3,\n     \"vmSize\": \"Standard_DS2_v2\",\n     \"osDiskSizeGB\": 128,\n     \"osDiskType\":
+        \"Managed\",\n     \"kubeletDiskType\": \"OS\",\n     \"maxPods\": 110,\n
+        \    \"type\": \"VirtualMachineScaleSets\",\n     \"enableAutoScaling\": false,\n
+        \    \"provisioningState\": \"Succeeded\",\n     \"powerState\": {\n      \"code\":
+        \"Running\"\n     },\n     \"orchestratorVersion\": \"1.26.6\",\n     \"currentOrchestratorVersion\":
+        \"1.26.6\",\n     \"enableNodePublicIP\": false,\n     \"tags\": {\n      \"tag1\":
+        \"tv1\",\n      \"tag2\": \"tv2\"\n     },\n     \"nodeLabels\": {\n      \"label1\":
+        \"value1\",\n      \"label2\": \"value2\"\n     },\n     \"mode\": \"System\",\n
+        \    \"enableEncryptionAtHost\": false,\n     \"enableUltraSSD\": false,\n
+        \    \"osType\": \"Linux\",\n     \"osSKU\": \"Ubuntu\",\n     \"nodeImageVersion\":
+        \"AKSUbuntu-2204gen2containerd-202308.01.0\",\n     \"upgradeSettings\": {},\n
+        \    \"enableFIPS\": false\n    }\n   ],\n   \"linuxProfile\": {\n    \"adminUsername\":
+        \"azureuser\",\n    \"ssh\": {\n     \"publicKeys\": [\n      {\n       \"keyData\":
+        \"ssh-rsa AAAAB3NzaC1yc2EAAAADAQABAAABAQDmT6Dy3FY1an00M824RV5ssnvhGp56C81z8Oau40kMLYr8596/47v9pAFYlzh0GcRIPNE+35ex8iBdFMCGKgsTUmsf97ZAsCTeT+Y8IInF0rIOlWm1Dm1JQjPbSzKq37Gh0jh24AMoWPB2603IGKFngzHWODDKTxPTF9ERmpTyzdAYv+MgJ2ebuPbJ0enKSRVUwW2Au0aI/NnfBhKneW82uHwz/H42JyR6RDAfJHoUBaud6T5uOLGzQjyrCoan54nXqQXCAyAR04gHcqvUKsquXH3+qa0O+o/Pahf0AHbjtSBslqkUBw75ijT3MUAaNk2vs3U6AQQpwf5aphPBhYxx
+        azcli_aks_live_test@example.com\\n\"\n      }\n     ]\n    }\n   },\n   \"servicePrincipalProfile\":
+        {\n    \"clientId\":\"00000000-0000-0000-0000-000000000001\"\n   },\n   \"nodeResourceGroup\":
+        \"MC_clitest000001_cliakstest000002_westus2\",\n   \"enableRBAC\": true,\n
+        \  \"supportPlan\": \"KubernetesOfficial\",\n   \"networkProfile\": {\n    \"networkPlugin\":
+        \"kubenet\",\n    \"loadBalancerSku\": \"Standard\",\n    \"loadBalancerProfile\":
+        {\n     \"managedOutboundIPs\": {\n      \"count\": 1\n     },\n     \"effectiveOutboundIPs\":
+        [\n      {\n       \"id\": \"/subscriptions/00000000-0000-0000-0000-000000000000/resourceGroups/MC_clitest000001_cliakstest000002_westus2/providers/Microsoft.Network/publicIPAddresses/2d7e978c-86bc-4ff8-b9cd-1fc224decb8a\"\n
+        \     }\n     ]\n    },\n    \"podCidr\": \"10.244.0.0/16\",\n    \"serviceCidr\":
+        \"10.0.0.0/16\",\n    \"dnsServiceIP\": \"10.0.0.10\",\n    \"outboundType\":
+        \"loadBalancer\",\n    \"podCidrs\": [\n     \"10.244.0.0/16\"\n    ],\n    \"serviceCidrs\":
+        [\n     \"10.0.0.0/16\"\n    ],\n    \"ipFamilies\": [\n     \"IPv4\"\n    ]\n
+        \  },\n   \"maxAgentPools\": 100,\n   \"identityProfile\": {\n    \"kubeletidentity\":
+        {\n     \"resourceId\": \"/subscriptions/00000000-0000-0000-0000-000000000000/resourcegroups/MC_clitest000001_cliakstest000002_westus2/providers/Microsoft.ManagedIdentity/userAssignedIdentities/cliakstest000002-agentpool\",\n
+        \    \"clientId\":\"00000000-0000-0000-0000-000000000001\",\n     \"objectId\":\"00000000-0000-0000-0000-000000000001\"\n
+        \   }\n   },\n   \"autoUpgradeProfile\": {\n    \"nodeOSUpgradeChannel\":
+        \"NodeImage\"\n   },\n   \"disableLocalAccounts\": false,\n   \"securityProfile\":
+        {},\n   \"storageProfile\": {\n    \"diskCSIDriver\": {\n     \"enabled\":
+        true\n    },\n    \"fileCSIDriver\": {\n     \"enabled\": true\n    },\n    \"snapshotController\":
+        {\n     \"enabled\": true\n    }\n   },\n   \"oidcIssuerProfile\": {\n    \"enabled\":
+        false\n   },\n   \"workloadAutoScalerProfile\": {}\n  },\n  \"identity\":
+        {\n   \"type\": \"SystemAssigned\",\n   \"principalId\":\"00000000-0000-0000-0000-000000000001\",\n
+        \  \"tenantId\": \"72f988bf-86f1-41af-91ab-2d7cd011db47\"\n  },\n  \"sku\":
+        {\n   \"name\": \"Base\",\n   \"tier\": \"Free\"\n  }\n }"
+    headers:
+      cache-control:
+      - no-cache
+      content-length:
+      - '4174'
+      content-type:
+      - application/json
+      date:
+      - Wed, 23 Aug 2023 07:59:45 GMT
+      expires:
+      - '-1'
+      pragma:
+      - no-cache
+      server:
+      - nginx
+      strict-transport-security:
+      - max-age=31536000; includeSubDomains
+      transfer-encoding:
+      - chunked
+      vary:
+      - Accept-Encoding
+      x-content-type-options:
+      - nosniff
+    status:
+      code: 200
+      message: OK
 - request:
     body: null
     headers:
@@ -1943,5 +1958,4 @@
     status:
       code: 202
       message: Accepted
->>>>>>> ff231216
 version: 1