@echo off
SetLocal EnableDelayedExpansion

REM Double colon :: should not be used in parentheses blocks, so we use REM.
REM See https://stackoverflow.com/a/12407934/2199657

echo build a msi installer using local cli sources and python executables. You need to have curl.exe, unzip.exe and msbuild.exe available under PATH
echo.

set "PATH=%PATH%;%ProgramFiles%\Git\bin;%ProgramFiles%\Git\usr\bin;C:\Program Files (x86)\Git\bin;C:\Program Files (x86)\Microsoft Visual Studio\2019\Enterprise\MSBuild\Current\Bin"

if "%CLI_VERSION%"=="" (
    echo Please set the CLI_VERSION environment variable, e.g. 2.0.13
    goto ERROR
)
<<<<<<< HEAD
set PYTHON_VERSION=3.11.4
=======

if "%ARCH%"=="" (
    set ARCH=x86
)
if "%ARCH%"=="x86" (
    set PYTHON_ARCH=win32
) else if "%ARCH%"=="x64" (
    set PYTHON_ARCH=amd64
) else (
    echo Please set ARCH to "x86" or "x64"
    goto ERROR
)
set PYTHON_VERSION=3.10.10
>>>>>>> a32f58e5

set WIX_DOWNLOAD_URL="https://azurecliprod.blob.core.windows.net/msi/wix310-binaries-mirror.zip"
set PYTHON_DOWNLOAD_URL="https://www.python.org/ftp/python/%PYTHON_VERSION%/python-%PYTHON_VERSION%-embed-%PYTHON_ARCH%.zip"

REM https://pip.pypa.io/en/stable/installation/#get-pip-py
set GET_PIP_DOWNLOAD_URL="https://bootstrap.pypa.io/get-pip.py"

REM Set up the output directory and temp. directories
echo Cleaning previous build artifacts...
set OUTPUT_DIR=%~dp0..\out
if exist %OUTPUT_DIR% rmdir /s /q %OUTPUT_DIR%
mkdir %OUTPUT_DIR%

set ARTIFACTS_DIR=%~dp0..\artifacts
mkdir %ARTIFACTS_DIR%
set TEMP_SCRATCH_FOLDER=%ARTIFACTS_DIR%\cli_scratch
set BUILDING_DIR=%ARTIFACTS_DIR%\cli
set WIX_DIR=%ARTIFACTS_DIR%\wix
set PYTHON_DIR=%ARTIFACTS_DIR%\Python

REM Get the absolute directory since we pushd into different levels of subdirectories.
PUSHD %~dp0..\..\..
SET REPO_ROOT=%CD%
POPD

REM reset working folders
if exist %BUILDING_DIR% rmdir /s /q %BUILDING_DIR%
REM rmdir always returns 0, so check folder's existence
if exist %BUILDING_DIR% (
    echo Failed to delete %BUILDING_DIR%.
    goto ERROR
)
mkdir %BUILDING_DIR%

if exist %TEMP_SCRATCH_FOLDER% rmdir /s /q %TEMP_SCRATCH_FOLDER%
if exist %TEMP_SCRATCH_FOLDER% (
    echo Failed to delete %TEMP_SCRATCH_FOLDER%.
    goto ERROR
)
mkdir %TEMP_SCRATCH_FOLDER%

if exist %REPO_ROOT%\privates (
    copy %REPO_ROOT%\privates\*.whl %TEMP_SCRATCH_FOLDER%
)

REM ensure wix is available
if exist %WIX_DIR% (
    echo Using existing Wix at %WIX_DIR%
)
if not exist %WIX_DIR% (
    mkdir %WIX_DIR%
    pushd %WIX_DIR%
    echo Downloading Wix.
    curl --output wix-archive.zip %WIX_DOWNLOAD_URL%
    unzip wix-archive.zip
    if %errorlevel% neq 0 goto ERROR
    del wix-archive.zip
    echo Wix downloaded and extracted successfully.
    popd
)

REM ensure Python is available
if exist %PYTHON_DIR% (
    echo Using existing Python at %PYTHON_DIR%
)
if not exist %PYTHON_DIR% (
    echo Setting up Python and pip
    mkdir %PYTHON_DIR%
    pushd %PYTHON_DIR%

    echo Downloading Python
    curl --output python-archive.zip %PYTHON_DOWNLOAD_URL%
    unzip python-archive.zip
    if %errorlevel% neq 0 goto ERROR
    del python-archive.zip
    echo Python downloaded and extracted successfully

    REM Delete _pth file so that Lib\site-packages is included in sys.path
    REM https://github.com/pypa/pip/issues/4207#issuecomment-297396913
    REM https://docs.python.org/3.10/using/windows.html#finding-modules
    del python*._pth

    echo Installing pip
    curl --output get-pip.py %GET_PIP_DOWNLOAD_URL%
    %PYTHON_DIR%\python.exe get-pip.py
    del get-pip.py
    echo Pip set up successful

    dir .
    popd
)
set PYTHON_EXE=%PYTHON_DIR%\python.exe

robocopy %PYTHON_DIR% %BUILDING_DIR% /s /NFL /NDL

set CLI_SRC=%REPO_ROOT%\src
%BUILDING_DIR%\python.exe -m pip install --no-warn-script-location --force-reinstall pycparser==2.18
for %%a in (%CLI_SRC%\azure-cli %CLI_SRC%\azure-cli-core %CLI_SRC%\azure-cli-telemetry) do (
   pushd %%a
   %BUILDING_DIR%\python.exe -m pip install --no-warn-script-location --no-cache-dir --no-deps .
   popd
)
%BUILDING_DIR%\python.exe -m pip install --no-warn-script-location --requirement %CLI_SRC%\azure-cli\requirements.py3.windows.txt

REM Check azure.cli can be executed. This also prints the Python version.
%BUILDING_DIR%\python.exe -m azure.cli --version

if %errorlevel% neq 0 goto ERROR

pushd %BUILDING_DIR%
%BUILDING_DIR%\python.exe %REPO_ROOT%\scripts\compact_aaz.py
%BUILDING_DIR%\python.exe %~dp0\patch_models_v2.py
%BUILDING_DIR%\python.exe %REPO_ROOT%\scripts\trim_sdk.py
popd

REM Remove pywin32 help file to reduce size.
del %BUILDING_DIR%\Lib\site-packages\PyWin32.chm

echo Creating the wbin (Windows binaries) folder that will be added to the path...
mkdir %BUILDING_DIR%\wbin
copy %REPO_ROOT%\build_scripts\windows\scripts\az.cmd %BUILDING_DIR%\wbin\
copy %REPO_ROOT%\build_scripts\windows\scripts\azps.ps1 %BUILDING_DIR%\wbin\
copy %REPO_ROOT%\build_scripts\windows\scripts\az %BUILDING_DIR%\wbin\
if %errorlevel% neq 0 goto ERROR
copy %REPO_ROOT%\build_scripts\windows\resources\CLI_LICENSE.rtf %BUILDING_DIR%
copy %REPO_ROOT%\build_scripts\windows\resources\ThirdPartyNotices.txt %BUILDING_DIR%
copy %REPO_ROOT%\NOTICE.txt %BUILDING_DIR%

REM Remove .py and only deploy .pyc files
pushd %BUILDING_DIR%\Lib\site-packages
for /f %%f in ('dir /b /s *.pyc') do (
    set PARENT_DIR=%%~df%%~pf..
    echo !PARENT_DIR! | findstr /C:\Lib\site-packages\pip\ 1>nul
    if !errorlevel! neq  0 (
        REM Only take the file name without 'pyc' extension: e.g., (same below) __init__.cpython-310
        set FILENAME=%%~nf
        REM Truncate the '.cpython-310' postfix which is 12 chars long: __init__
        REM https://stackoverflow.com/a/636391/2199657
        set BASE_FILENAME=!FILENAME:~0,-12!
        REM __init__.pyc
        set pyc=!BASE_FILENAME!.pyc
        REM Delete ..\__init__.py
        del !PARENT_DIR!\!BASE_FILENAME!.py
        REM Copy to ..\__init__.pyc
        copy %%~f !PARENT_DIR!\!pyc! >nul
        REM Delete __init__.pyc
        del %%~f
    ) ELSE (
        echo --SKIP !PARENT_DIR! under pip
    )
)
popd

REM Remove __pycache__
echo remove pycache
for /d /r %BUILDING_DIR%\Lib\site-packages\pip %%d in (__pycache__) do (
    if exist %%d rmdir /s /q "%%d"
)

REM Remove dist-info
echo remove dist-info
pushd %BUILDING_DIR%\Lib\site-packages
for /d %%d in ("azure*.dist-info") do (
    if exist %%d rmdir /s /q "%%d"
)
popd

if %errorlevel% neq 0 goto ERROR

echo Building MSI...
msbuild /t:rebuild /p:Configuration=Release /p:Platform=%ARCH% %REPO_ROOT%\build_scripts\windows\azure-cli.wixproj

if %errorlevel% neq 0 goto ERROR

echo %OUTPUT_DIR%

goto END

:ERROR
echo Error occurred, please check the output for details.
exit /b 1

:END
exit /b 0
popd<|MERGE_RESOLUTION|>--- conflicted
+++ resolved
@@ -13,9 +13,6 @@
     echo Please set the CLI_VERSION environment variable, e.g. 2.0.13
     goto ERROR
 )
-<<<<<<< HEAD
-set PYTHON_VERSION=3.11.4
-=======
 
 if "%ARCH%"=="" (
     set ARCH=x86
@@ -28,8 +25,7 @@
     echo Please set ARCH to "x86" or "x64"
     goto ERROR
 )
-set PYTHON_VERSION=3.10.10
->>>>>>> a32f58e5
+set PYTHON_VERSION=3.11.4
 
 set WIX_DOWNLOAD_URL="https://azurecliprod.blob.core.windows.net/msi/wix310-binaries-mirror.zip"
 set PYTHON_DOWNLOAD_URL="https://www.python.org/ftp/python/%PYTHON_VERSION%/python-%PYTHON_VERSION%-embed-%PYTHON_ARCH%.zip"
