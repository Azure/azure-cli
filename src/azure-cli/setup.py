--- conflicted
+++ resolved
@@ -121,13 +121,8 @@
     'azure-mgmt-servicefabric~=0.2.0',
     'azure-mgmt-signalr~=0.3.0',
     'azure-mgmt-sql~=0.15.0',
-<<<<<<< HEAD
-    'azure-mgmt-sqlvirtualmachine~=0.4.0',
-    'azure-mgmt-storage~=5.0.0',
-=======
     'azure-mgmt-sqlvirtualmachine~=0.5.0',
     'azure-mgmt-storage~=7.0.0',
->>>>>>> 82132887
     'azure-mgmt-trafficmanager~=0.51.0',
     'azure-mgmt-web~=0.42.0',
     'azure-multiapi-storage~=0.2.4',
