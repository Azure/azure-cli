# --------------------------------------------------------------------------------------------
# Copyright (c) Microsoft Corporation. All rights reserved.
# Licensed under the MIT License. See License.txt in the project root for license information.
# --------------------------------------------------------------------------------------------

import colorama
import base64
import binascii
import datetime
import errno
import io
import json
import os
import os.path
import platform
import random
import re
import shutil
import ssl
import stat
import string
import subprocess
import sys
import tempfile
import threading
import time
import uuid
import webbrowser
import zipfile
from distutils.version import StrictVersion
from math import isnan
from six.moves.urllib.request import urlopen  # pylint: disable=import-error
from six.moves.urllib.error import URLError  # pylint: disable=import-error

# pylint: disable=import-error
import yaml
import dateutil.parser
from dateutil.relativedelta import relativedelta
from knack.log import get_logger
from knack.util import CLIError
from knack.prompting import prompt_pass, NoTTYException, prompt_y_n
from msrestazure.azure_exceptions import CloudError
import requests

# pylint: disable=no-name-in-module,import-error
from azure.cli.command_modules.acs import acs_client, proxy
from azure.cli.command_modules.acs._params import regions_in_preview, regions_in_prod
from azure.cli.core.api import get_config_dir
from azure.cli.core.azclierror import (ResourceNotFoundError,
                                       ArgumentUsageError,
                                       ClientRequestError,
                                       InvalidArgumentValueError,
                                       MutuallyExclusiveArgumentError,
                                       ValidationError)
from azure.cli.core._profile import Profile
from azure.cli.core.profiles import ResourceType
from azure.cli.core.commands.client_factory import get_mgmt_service_client, get_subscription_id
from azure.cli.core.keys import is_valid_ssh_rsa_public_key
from azure.cli.core.util import in_cloud_console, shell_safe_json_parse, truncate_text, sdk_no_wait
from azure.cli.core.commands import LongRunningOperation
from azure.graphrbac.models import (ApplicationCreateParameters,
                                    ApplicationUpdateParameters,
                                    PasswordCredential,
                                    KeyCredential,
                                    ServicePrincipalCreateParameters,
                                    GetObjectsParameters,
                                    ResourceAccess, RequiredResourceAccess)

from azure.mgmt.containerservice.models import ContainerServiceOrchestratorTypes

from ._client_factory import cf_container_services
from ._client_factory import cf_resource_groups
from ._client_factory import get_auth_management_client
from ._client_factory import get_graph_rbac_management_client
from ._client_factory import cf_resources
from ._client_factory import get_resource_by_name
from ._client_factory import cf_container_registry_service
from ._client_factory import cf_agent_pools
from ._client_factory import get_msi_client

from ._helpers import (_populate_api_server_access_profile, _set_vm_set_type, _set_outbound_type,
                       _parse_comma_separated_list)

from ._loadbalancer import (set_load_balancer_sku, is_load_balancer_profile_provided,
                            update_load_balancer_profile, create_load_balancer_profile)

from ._consts import CONST_SCALE_SET_PRIORITY_REGULAR, CONST_SCALE_SET_PRIORITY_SPOT, CONST_SPOT_EVICTION_POLICY_DELETE
from ._consts import CONST_HTTP_APPLICATION_ROUTING_ADDON_NAME
from ._consts import CONST_MONITORING_ADDON_NAME
from ._consts import CONST_MONITORING_LOG_ANALYTICS_WORKSPACE_RESOURCE_ID
from ._consts import CONST_VIRTUAL_NODE_ADDON_NAME
from ._consts import CONST_VIRTUAL_NODE_SUBNET_NAME
from ._consts import CONST_KUBE_DASHBOARD_ADDON_NAME
from ._consts import CONST_AZURE_POLICY_ADDON_NAME
from ._consts import CONST_INGRESS_APPGW_ADDON_NAME
from ._consts import CONST_INGRESS_APPGW_APPLICATION_GATEWAY_ID, CONST_INGRESS_APPGW_APPLICATION_GATEWAY_NAME
from ._consts import CONST_INGRESS_APPGW_SUBNET_CIDR, CONST_INGRESS_APPGW_SUBNET_ID
from ._consts import CONST_INGRESS_APPGW_WATCH_NAMESPACE
from ._consts import CONST_CONFCOM_ADDON_NAME, CONST_ACC_SGX_QUOTE_HELPER_ENABLED
from ._consts import ADDONS
from ._consts import CONST_CANIPULL_IMAGE
from ._consts import CONST_PRIVATE_DNS_ZONE_SYSTEM

logger = get_logger(__name__)

# pylint:disable=too-many-lines,unused-argument


def which(binary):
    path_var = os.getenv('PATH')
    if platform.system() == 'Windows':
        binary = binary + '.exe'
        parts = path_var.split(';')
    else:
        parts = path_var.split(':')

    for part in parts:
        bin_path = os.path.join(part, binary)
        if os.path.exists(bin_path) and os.path.isfile(bin_path) and os.access(bin_path, os.X_OK):
            return bin_path

    return None


def wait_then_open(url):
    """
    Waits for a bit then opens a URL.  Useful for waiting for a proxy to come up, and then open the URL.
    """
    for _ in range(1, 10):
        try:
            urlopen(url, context=_ssl_context())
        except URLError:
            time.sleep(1)
        break
    webbrowser.open_new_tab(url)


def wait_then_open_async(url):
    """
    Spawns a thread that waits for a bit then opens a URL.
    """
    t = threading.Thread(target=wait_then_open, args=({url}))
    t.daemon = True
    t.start()


def acs_browse(cmd, client, resource_group_name, name, disable_browser=False, ssh_key_file=None):
    """
    Opens a browser to the web interface for the cluster orchestrator

    :param name: Name of the target Azure container service instance.
    :type name: String
    :param resource_group_name:  Name of Azure container service's resource group.
    :type resource_group_name: String
    :param disable_browser: If true, don't launch a web browser after estabilishing the proxy
    :type disable_browser: bool
    :param ssh_key_file: If set a path to an SSH key to use, only applies to DCOS
    :type ssh_key_file: string
    """
    acs_info = _get_acs_info(cmd.cli_ctx, name, resource_group_name)
    _acs_browse_internal(
        cmd, client, acs_info, resource_group_name, name, disable_browser, ssh_key_file)


def _acs_browse_internal(cmd, client, acs_info, resource_group_name, name, disable_browser, ssh_key_file):
    orchestrator_type = acs_info.orchestrator_profile.orchestrator_type  # pylint: disable=no-member

    if str(orchestrator_type).lower() == 'kubernetes' or \
       orchestrator_type == ContainerServiceOrchestratorTypes.kubernetes or \
       (acs_info.custom_profile and acs_info.custom_profile.orchestrator == 'kubernetes'):  # pylint: disable=no-member
        return k8s_browse(cmd, client, name, resource_group_name, disable_browser, ssh_key_file=ssh_key_file)
    if str(orchestrator_type).lower() == 'dcos' or orchestrator_type == ContainerServiceOrchestratorTypes.dcos:
        return _dcos_browse_internal(acs_info, disable_browser, ssh_key_file)
    raise CLIError(
        'Unsupported orchestrator type {} for browse'.format(orchestrator_type))


def k8s_browse(cmd, client, name, resource_group_name, disable_browser=False, ssh_key_file=None):
    """
    Launch a proxy and browse the Kubernetes web UI.
    :param disable_browser: If true, don't launch a web browser after estabilishing the proxy
    :type disable_browser: bool
    """
    acs_info = _get_acs_info(cmd.cli_ctx, name, resource_group_name)
    _k8s_browse_internal(name, acs_info, disable_browser, ssh_key_file)


def _k8s_browse_internal(name, acs_info, disable_browser, ssh_key_file):
    if not which('kubectl'):
        raise CLIError('Can not find kubectl executable in PATH')
    browse_path = os.path.join(get_config_dir(), 'acsBrowseConfig.yaml')
    if os.path.exists(browse_path):
        os.remove(browse_path)

    _k8s_get_credentials_internal(
        name, acs_info, browse_path, ssh_key_file, False)

    logger.warning('Proxy running on 127.0.0.1:8001/ui')
    logger.warning('Press CTRL+C to close the tunnel...')
    if not disable_browser:
        wait_then_open_async('http://127.0.0.1:8001/ui')
    subprocess.call(["kubectl", "--kubeconfig", browse_path, "proxy"])


def dcos_browse(cmd, client, name, resource_group_name, disable_browser=False, ssh_key_file=None):
    """
    Creates an SSH tunnel to the Azure container service, and opens the Mesosphere DC/OS dashboard in the browser.

    :param name: name: Name of the target Azure container service instance.
    :type name: String
    :param resource_group_name:  Name of Azure container service's resource group.
    :type resource_group_name: String
    :param disable_browser: If true, don't launch a web browser after estabilishing the proxy
    :type disable_browser: bool
    :param ssh_key_file: Path to the SSH key to use
    :type ssh_key_file: string
    """
    acs_info = _get_acs_info(cmd.cli_ctx, name, resource_group_name)
    _dcos_browse_internal(acs_info, disable_browser, ssh_key_file)


def _dcos_browse_internal(acs_info, disable_browser, ssh_key_file):
    if not os.path.isfile(ssh_key_file):
        raise CLIError(
            'Private key file {} does not exist'.format(ssh_key_file))

    acs = acs_client.ACSClient()
    if not acs.connect(_get_host_name(acs_info), _get_username(acs_info),
                       key_filename=ssh_key_file):
        raise CLIError('Error connecting to ACS: {}'.format(
            _get_host_name(acs_info)))

    octarine_bin = '/opt/mesosphere/bin/octarine'
    if not acs.file_exists(octarine_bin):
        raise CLIError(
            'Proxy server ({}) does not exist on the cluster.'.format(octarine_bin))

    proxy_id = _rand_str(16)
    proxy_cmd = '{} {}'.format(octarine_bin, proxy_id)
    acs.run(proxy_cmd, background=True)

    # Parse the output to get the remote PORT
    proxy_client_cmd = '{} --client --port {}'.format(octarine_bin, proxy_id)
    stdout, _ = acs.run(proxy_client_cmd)
    remote_port = int(stdout.read().decode().strip())
    local_port = acs.get_available_local_port()

    # Set the proxy
    proxy.set_http_proxy('127.0.0.1', local_port)
    logger.warning('Proxy running on 127.0.0.1:%s', local_port)
    logger.warning('Press CTRL+C to close the tunnel...')
    if not disable_browser:
        wait_then_open_async('http://127.0.0.1')
    try:
        acs.create_tunnel(
            remote_host='127.0.0.1',
            remote_port=remote_port,
            local_port=local_port)
    finally:
        proxy.disable_http_proxy()


def acs_install_cli(cmd, client, resource_group_name, name, install_location=None, client_version=None):
    acs_info = _get_acs_info(cmd.cli_ctx, name, resource_group_name)
    orchestrator_type = acs_info.orchestrator_profile.orchestrator_type  # pylint: disable=no-member
    kwargs = {'install_location': install_location}
    if client_version:
        kwargs['client_version'] = client_version
    if orchestrator_type == 'kubernetes':
        return k8s_install_cli(**kwargs)
    if orchestrator_type == 'dcos':
        return dcos_install_cli(**kwargs)
    raise CLIError(
        'Unsupported orchestrator type {} for install-cli'.format(orchestrator_type))


def _ssl_context():
    if sys.version_info < (3, 4) or (in_cloud_console() and platform.system() == 'Windows'):
        try:
            # added in python 2.7.13 and 3.6
            return ssl.SSLContext(ssl.PROTOCOL_TLS)
        except AttributeError:
            return ssl.SSLContext(ssl.PROTOCOL_TLSv1)

    return ssl.create_default_context()


def _urlretrieve(url, filename):
    req = urlopen(url, context=_ssl_context())
    with open(filename, "wb") as f:
        f.write(req.read())


def _unzip(src, dest):
    logger.debug('Extracting %s to %s.', src, dest)
    system = platform.system()
    if system in ('Linux', 'Darwin', 'Windows'):
        with zipfile.ZipFile(src, 'r') as zipObj:
            zipObj.extractall(dest)
    else:
        raise CLIError('The current system is not supported.')


def dcos_install_cli(cmd, install_location=None, client_version='1.8'):
    """
    Downloads the dcos command line from Mesosphere
    """
    system = platform.system()

    if not install_location:
        raise CLIError(
            "No install location specified and it could not be determined from the current platform '{}'".format(
                system))
    base_url = 'https://downloads.dcos.io/binaries/cli/{}/x86-64/dcos-{}/{}'
    if system == 'Windows':
        file_url = base_url.format('windows', client_version, 'dcos.exe')
    elif system == 'Linux':
        # TODO Support ARM CPU here
        file_url = base_url.format('linux', client_version, 'dcos')
    elif system == 'Darwin':
        file_url = base_url.format('darwin', client_version, 'dcos')
    else:
        raise CLIError(
            'Proxy server ({}) does not exist on the cluster.'.format(system))

    logger.warning('Downloading client to %s', install_location)
    try:
        _urlretrieve(file_url, install_location)
        os.chmod(install_location,
                 os.stat(install_location).st_mode | stat.S_IXUSR | stat.S_IXGRP | stat.S_IXOTH)
    except IOError as err:
        raise CLIError(
            'Connection error while attempting to download client ({})'.format(err))


def k8s_install_cli(cmd, client_version='latest', install_location=None, base_src_url=None,
                    kubelogin_version='latest', kubelogin_install_location=None,
                    kubelogin_base_src_url=None):
    k8s_install_kubectl(cmd, client_version, install_location, base_src_url)
    k8s_install_kubelogin(cmd, kubelogin_version,
                          kubelogin_install_location, kubelogin_base_src_url)


def k8s_install_kubectl(cmd, client_version='latest', install_location=None, source_url=None):
    """
    Install kubectl, a command-line interface for Kubernetes clusters.
    """

    if not source_url:
        source_url = "https://storage.googleapis.com/kubernetes-release/release"
        cloud_name = cmd.cli_ctx.cloud.name
        if cloud_name.lower() == 'azurechinacloud':
            source_url = 'https://mirror.azure.cn/kubernetes/kubectl'

    if client_version == 'latest':
        context = _ssl_context()
        version = urlopen(source_url + '/stable.txt', context=context).read()
        client_version = version.decode('UTF-8').strip()
    else:
        client_version = "v%s" % client_version

    file_url = ''
    system = platform.system()
    base_url = source_url + '/{}/bin/{}/amd64/{}'

    # ensure installation directory exists
    install_dir, cli = os.path.dirname(
        install_location), os.path.basename(install_location)
    if not os.path.exists(install_dir):
        os.makedirs(install_dir)

    if system == 'Windows':
        file_url = base_url.format(client_version, 'windows', 'kubectl.exe')
    elif system == 'Linux':
        # TODO: Support ARM CPU here
        file_url = base_url.format(client_version, 'linux', 'kubectl')
    elif system == 'Darwin':
        file_url = base_url.format(client_version, 'darwin', 'kubectl')
    else:
        raise CLIError(
            'Proxy server ({}) does not exist on the cluster.'.format(system))

    logger.warning('Downloading client to "%s" from "%s"',
                   install_location, file_url)
    try:
        _urlretrieve(file_url, install_location)
        os.chmod(install_location,
                 os.stat(install_location).st_mode | stat.S_IXUSR | stat.S_IXGRP | stat.S_IXOTH)
    except IOError as ex:
        raise CLIError(
            'Connection error while attempting to download client ({})'.format(ex))

    if system == 'Windows':  # be verbose, as the install_location likely not in Windows's search PATHs
        env_paths = os.environ['PATH'].split(';')
        found = next((x for x in env_paths if x.lower().rstrip(
            '\\') == install_dir.lower()), None)
        if not found:
            # pylint: disable=logging-format-interpolation
            logger.warning('Please add "{0}" to your search PATH so the `{1}` can be found. 2 options: \n'
                           '    1. Run "set PATH=%PATH%;{0}" or "$env:path += \'{0}\'" for PowerShell. '
                           'This is good for the current command session.\n'
                           '    2. Update system PATH environment variable by following '
                           '"Control Panel->System->Advanced->Environment Variables", and re-open the command window. '
                           'You only need to do it once'.format(install_dir, cli))
    else:
        logger.warning('Please ensure that %s is in your search PATH, so the `%s` command can be found.',
                       install_dir, cli)


def k8s_install_kubelogin(cmd, client_version='latest', install_location=None, source_url=None):
    """
    Install kubelogin, a client-go credential (exec) plugin implementing azure authentication.
    """

    cloud_name = cmd.cli_ctx.cloud.name

    if not source_url:
        source_url = 'https://github.com/Azure/kubelogin/releases/download'
        if cloud_name.lower() == 'azurechinacloud':
            source_url = 'https://mirror.azure.cn/kubernetes/kubelogin'

    if client_version == 'latest':
        context = _ssl_context()
        latest_release_url = 'https://api.github.com/repos/Azure/kubelogin/releases/latest'
        if cloud_name.lower() == 'azurechinacloud':
            latest_release_url = 'https://mirror.azure.cn/kubernetes/kubelogin/latest'
        latest_release = urlopen(latest_release_url, context=context).read()
        client_version = json.loads(latest_release)['tag_name'].strip()
    else:
        client_version = "v%s" % client_version

    base_url = source_url + '/{}/kubelogin.zip'
    file_url = base_url.format(client_version)

    # ensure installation directory exists
    install_dir, cli = os.path.dirname(
        install_location), os.path.basename(install_location)
    if not os.path.exists(install_dir):
        os.makedirs(install_dir)

    system = platform.system()
    if system == 'Windows':
        sub_dir, binary_name = 'windows_amd64', 'kubelogin.exe'
    elif system == 'Linux':
        # TODO: Support ARM CPU here
        sub_dir, binary_name = 'linux_amd64', 'kubelogin'
    elif system == 'Darwin':
        sub_dir, binary_name = 'darwin_amd64', 'kubelogin'
    else:
        raise CLIError(
            'Proxy server ({}) does not exist on the cluster.'.format(system))

    with tempfile.TemporaryDirectory() as tmp_dir:
        try:
            download_path = os.path.join(tmp_dir, 'kubelogin.zip')
            logger.warning('Downloading client to "%s" from "%s"',
                           download_path, file_url)
            _urlretrieve(file_url, download_path)
        except IOError as ex:
            raise CLIError(
                'Connection error while attempting to download client ({})'.format(ex))
        _unzip(download_path, tmp_dir)
        download_path = os.path.join(tmp_dir, 'bin', sub_dir, binary_name)
        shutil.move(download_path, install_location)
    os.chmod(install_location, os.stat(install_location).st_mode |
             stat.S_IXUSR | stat.S_IXGRP | stat.S_IXOTH)

    if system == 'Windows':  # be verbose, as the install_location likely not in Windows's search PATHs
        env_paths = os.environ['PATH'].split(';')
        found = next((x for x in env_paths if x.lower().rstrip(
            '\\') == install_dir.lower()), None)
        if not found:
            # pylint: disable=logging-format-interpolation
            logger.warning('Please add "{0}" to your search PATH so the `{1}` can be found. 2 options: \n'
                           '    1. Run "set PATH=%PATH%;{0}" or "$env:path += \'{0}\'" for PowerShell. '
                           'This is good for the current command session.\n'
                           '    2. Update system PATH environment variable by following '
                           '"Control Panel->System->Advanced->Environment Variables", and re-open the command window. '
                           'You only need to do it once'.format(install_dir, cli))
    else:
        logger.warning('Please ensure that %s is in your search PATH, so the `%s` command can be found.',
                       install_dir, cli)


def _build_service_principal(rbac_client, cli_ctx, name, url, client_secret):
    # use get_progress_controller
    hook = cli_ctx.get_progress_controller(True)
    hook.add(messsage='Creating service principal', value=0, total_val=1.0)
    logger.info('Creating service principal')
    # always create application with 5 years expiration
    start_date = datetime.datetime.utcnow()
    end_date = start_date + relativedelta(years=5)
    result, aad_session_key = create_application(rbac_client.applications, name, url, [url], password=client_secret,
                                                 start_date=start_date, end_date=end_date)
    service_principal = result.app_id  # pylint: disable=no-member
    for x in range(0, 10):
        hook.add(message='Creating service principal',
                 value=0.1 * x, total_val=1.0)
        try:
            create_service_principal(
                cli_ctx, service_principal, rbac_client=rbac_client)
            break
        # TODO figure out what exception AAD throws here sometimes.
        except Exception as ex:  # pylint: disable=broad-except
            logger.info(ex)
            time.sleep(2 + 2 * x)
    else:
        return False, aad_session_key
    hook.add(message='Finished service principal creation',
             value=1.0, total_val=1.0)
    logger.info('Finished service principal creation')
    return service_principal, aad_session_key


def _add_role_assignment(cmd, role, service_principal_msi_id, is_service_principal=True, delay=2, scope=None):
    # AAD can have delays in propagating data, so sleep and retry
    hook = cmd.cli_ctx.get_progress_controller(True)
    hook.add(message='Waiting for AAD role to propagate',
             value=0, total_val=1.0)
    logger.info('Waiting for AAD role to propagate')
    for x in range(0, 10):
        hook.add(message='Waiting for AAD role to propagate',
                 value=0.1 * x, total_val=1.0)
        try:
            # TODO: break this out into a shared utility library
            create_role_assignment(
                cmd, role, service_principal_msi_id, is_service_principal, scope=scope)
            break
        except CloudError as ex:
            if ex.message == 'The role assignment already exists.':
                break
            logger.info(ex.message)
        except:  # pylint: disable=bare-except
            pass
        time.sleep(delay + delay * x)
    else:
        return False
    hook.add(message='AAD role propagation done', value=1.0, total_val=1.0)
    logger.info('AAD role propagation done')
    return True


def delete_role_assignments(cli_ctx, ids=None, assignee=None, role=None, resource_group_name=None,
                            scope=None, include_inherited=False, yes=None):
    factory = get_auth_management_client(cli_ctx, scope)
    assignments_client = factory.role_assignments
    definitions_client = factory.role_definitions
    ids = ids or []
    if ids:
        if assignee or role or resource_group_name or scope or include_inherited:
            raise CLIError(
                'When assignment ids are used, other parameter values are not required')
        for i in ids:
            assignments_client.delete_by_id(i)
        return
    if not any([ids, assignee, role, resource_group_name, scope, assignee, yes]):
        msg = 'This will delete all role assignments under the subscription. Are you sure?'
        if not prompt_y_n(msg, default="n"):
            return

    scope = _build_role_scope(resource_group_name, scope,
                              assignments_client.config.subscription_id)
    assignments = _search_role_assignments(cli_ctx, assignments_client, definitions_client,
                                           scope, assignee, role, include_inherited,
                                           include_groups=False)

    if assignments:
        for a in assignments:
            assignments_client.delete_by_id(a.id)


def _delete_role_assignments(cli_ctx, role, service_principal, delay=2, scope=None):
    # AAD can have delays in propagating data, so sleep and retry
    hook = cli_ctx.get_progress_controller(True)
    hook.add(message='Waiting for AAD role to delete', value=0, total_val=1.0)
    logger.info('Waiting for AAD role to delete')
    for x in range(0, 10):
        hook.add(message='Waiting for AAD role to delete',
                 value=0.1 * x, total_val=1.0)
        try:
            delete_role_assignments(cli_ctx,
                                    role=role,
                                    assignee=service_principal,
                                    scope=scope)
            break
        except CLIError as ex:
            raise ex
        except CloudError as ex:
            logger.info(ex)
        time.sleep(delay + delay * x)
    else:
        return False
    hook.add(message='AAD role deletion done', value=1.0, total_val=1.0)
    logger.info('AAD role deletion done')
    return True


def _search_role_assignments(cli_ctx, assignments_client, definitions_client,
                             scope, assignee, role, include_inherited, include_groups):
    assignee_object_id = None
    if assignee:
        assignee_object_id = _resolve_object_id(cli_ctx, assignee)

    # always use "scope" if provided, so we can get assignments beyond subscription e.g. management groups
    if scope:
        assignments = list(assignments_client.list_for_scope(
            scope=scope, filter='atScope()'))
    elif assignee_object_id:
        if include_groups:
            f = "assignedTo('{}')".format(assignee_object_id)
        else:
            f = "principalId eq '{}'".format(assignee_object_id)
        assignments = list(assignments_client.list(filter=f))
    else:
        assignments = list(assignments_client.list())

    if assignments:
        assignments = [a for a in assignments if (
            not scope or
            include_inherited and re.match(_get_role_property(a, 'scope'), scope, re.I) or
            _get_role_property(a, 'scope').lower() == scope.lower()
        )]

        if role:
            role_id = _resolve_role_id(role, scope, definitions_client)
            assignments = [i for i in assignments if _get_role_property(
                i, 'role_definition_id') == role_id]

        if assignee_object_id:
            assignments = [i for i in assignments if _get_role_property(
                i, 'principal_id') == assignee_object_id]

    return assignments


def _get_role_property(obj, property_name):
    if isinstance(obj, dict):
        return obj[property_name]
    return getattr(obj, property_name)


def _get_default_dns_prefix(name, resource_group_name, subscription_id):
    # Use subscription id to provide uniqueness and prevent DNS name clashes
    name_part = re.sub('[^A-Za-z0-9-]', '', name)[0:10]
    if not name_part[0].isalpha():
        name_part = (str('a') + name_part)[0:10]
    resource_group_part = re.sub(
        '[^A-Za-z0-9-]', '', resource_group_name)[0:16]
    return '{}-{}-{}'.format(name_part, resource_group_part, subscription_id[0:6])


def list_acs_locations(cmd, client):
    return {
        "productionRegions": regions_in_prod,
        "previewRegions": regions_in_preview
    }


def _generate_windows_profile(windows, admin_username, admin_password):
    if windows:
        if not admin_password:
            raise CLIError('--admin-password is required.')
        if len(admin_password) < 6:
            raise CLIError('--admin-password must be at least 6 characters')
        windows_profile = {
            "adminUsername": admin_username,
            "adminPassword": admin_password,
        }
        return windows_profile
    return None


def _generate_master_pool_profile(api_version, master_profile, master_count, dns_name_prefix,
                                  master_vm_size, master_osdisk_size, master_vnet_subnet_id,
                                  master_first_consecutive_static_ip, master_storage_profile):
    master_pool_profile = {}
    default_master_pool_profile = {
        "count": int(master_count),
        "dnsPrefix": dns_name_prefix + 'mgmt',
    }
    if api_version == "2017-07-01":
        default_master_pool_profile = _update_dict(default_master_pool_profile, {
            "count": int(master_count),
            "dnsPrefix": dns_name_prefix + 'mgmt',
            "vmSize": master_vm_size,
            "osDiskSizeGB": int(master_osdisk_size),
            "vnetSubnetID": master_vnet_subnet_id,
            "firstConsecutiveStaticIP": master_first_consecutive_static_ip,
            "storageProfile": master_storage_profile,
        })
    if not master_profile:
        master_pool_profile = default_master_pool_profile
    else:
        master_pool_profile = _update_dict(
            default_master_pool_profile, master_profile)
    return master_pool_profile


def _generate_agent_pool_profiles(api_version, agent_profiles, agent_count, dns_name_prefix,
                                  agent_vm_size, os_type, agent_osdisk_size, agent_vnet_subnet_id,
                                  agent_ports, agent_storage_profile):
    agent_pool_profiles = []
    default_agent_pool_profile = {
        "count": int(agent_count),
        "vmSize": agent_vm_size,
        "osType": os_type,
        "dnsPrefix": dns_name_prefix + 'agent',
    }
    if api_version == "2017-07-01":
        default_agent_pool_profile = _update_dict(default_agent_pool_profile, {
            "count": int(agent_count),
            "vmSize": agent_vm_size,
            "osDiskSizeGB": int(agent_osdisk_size),
            "osType": os_type,
            "dnsPrefix": dns_name_prefix + 'agent',
            "vnetSubnetID": agent_vnet_subnet_id,
            "ports": agent_ports,
            "storageProfile": agent_storage_profile,
        })
    if agent_profiles is None:
        agent_pool_profiles.append(_update_dict(
            default_agent_pool_profile, {"name": "agentpool0"}))
    else:
        # override agentPoolProfiles by using the passed in agent_profiles
        for idx, ap in enumerate(agent_profiles):
            # if the user specified dnsPrefix, we honor that
            # otherwise, we use the idx to avoid duplicate dns name
            a = _update_dict(
                {"dnsPrefix": dns_name_prefix + 'agent' + str(idx)}, ap)
            agent_pool_profiles.append(
                _update_dict(default_agent_pool_profile, a))
    return agent_pool_profiles


def _generate_outputs(name, orchestrator_type, admin_username):
    # define outputs
    outputs = {
        "masterFQDN": {
            "type": "string",
            "value": "[reference(concat('Microsoft.ContainerService/containerServices/', '{}')).masterProfile.fqdn]".format(name)  # pylint: disable=line-too-long
        },
        "sshMaster0": {
            "type": "string",
            "value": "[concat('ssh ', '{0}', '@', reference(concat('Microsoft.ContainerService/containerServices/', '{1}')).masterProfile.fqdn, ' -A -p 22')]".format(admin_username, name)  # pylint: disable=line-too-long
        },
    }
    if orchestrator_type.lower() != "kubernetes":
        outputs["agentFQDN"] = {
            "type": "string",
            "value": "[reference(concat('Microsoft.ContainerService/containerServices/', '{}')).agentPoolProfiles[0].fqdn]".format(name)  # pylint: disable=line-too-long
        }
        # override sshMaster0 for non-kubernetes scenarios
        outputs["sshMaster0"] = {
            "type": "string",
            "value": "[concat('ssh ', '{0}', '@', reference(concat('Microsoft.ContainerService/containerServices/', '{1}')).masterProfile.fqdn, ' -A -p 2200')]".format(admin_username, name)  # pylint: disable=line-too-long
        }
    return outputs


def _generate_properties(api_version, orchestrator_type, orchestrator_version, master_pool_profile,
                         agent_pool_profiles, ssh_key_value, admin_username, windows_profile):
    properties = {
        "orchestratorProfile": {
            "orchestratorType": orchestrator_type,
        },
        "masterProfile": master_pool_profile,
        "agentPoolProfiles": agent_pool_profiles,
        "linuxProfile": {
            "ssh": {
                "publicKeys": [
                    {
                        "keyData": ssh_key_value
                    }
                ]
            },
            "adminUsername": admin_username
        },
    }
    if api_version == "2017-07-01":
        properties["orchestratorProfile"]["orchestratorVersion"] = orchestrator_version

    if windows_profile is not None:
        properties["windowsProfile"] = windows_profile
    return properties


def _get_user_assigned_identity_client_id(cli_ctx, resource_id):
    pattern = '/subscriptions/(.*?)/resourcegroups/(.*?)/providers/microsoft.managedidentity/userassignedidentities/(.*)'  # pylint: disable=line-too-long
    resource_id = resource_id.lower()
    match = re.search(pattern, resource_id)
    if match:
        subscription_id = match.group(1)
        resource_group_name = match.group(2)
        identity_name = match.group(3)
        msi_client = get_msi_client(cli_ctx, subscription_id)
        try:
            identity = msi_client.user_assigned_identities.get(resource_group_name=resource_group_name,
                                                               resource_name=identity_name)
        except CloudError as ex:
            if 'was not found' in ex.message:
                raise ResourceNotFoundError(
                    "Identity {} not found.".format(resource_id))
            raise ClientRequestError(ex.message)
        return identity.client_id
    raise InvalidArgumentValueError(
        "Cannot parse identity name from provided resource id {}.".format(resource_id))


# pylint: disable=too-many-locals
def acs_create(cmd, client, resource_group_name, deployment_name, name, ssh_key_value, dns_name_prefix=None,
               location=None, admin_username="azureuser", api_version=None, master_profile=None,
               master_vm_size="Standard_D2_v2", master_osdisk_size=0, master_count=1, master_vnet_subnet_id="",
               master_first_consecutive_static_ip="10.240.255.5", master_storage_profile="",
               agent_profiles=None, agent_vm_size="Standard_D2_v2", agent_osdisk_size=0,
               agent_count=3, agent_vnet_subnet_id="", agent_ports=None, agent_storage_profile="",
               orchestrator_type="DCOS", orchestrator_version="", service_principal=None, client_secret=None, tags=None,
               windows=False, admin_password="", generate_ssh_keys=False,  # pylint: disable=unused-argument
               validate=False, no_wait=False):
    """Create a new Acs.
    :param resource_group_name: The name of the resource group. The name
     is case insensitive.
    :type resource_group_name: str
    :param deployment_name: The name of the deployment.
    :type deployment_name: str
    :param dns_name_prefix: Sets the Domain name prefix for the cluster.
     The concatenation of the domain name and the regionalized DNS zone
     make up the fully qualified domain name associated with the public
     IP address.
    :type dns_name_prefix: str
    :param name: Resource name for the container service.
    :type name: str
    :param ssh_key_value: Configure all linux machines with the SSH RSA
     public key string.  Your key should include three parts, for example
    'ssh-rsa AAAAB...snip...UcyupgH azureuser@linuxvm
    :type ssh_key_value: str
    :param content_version: If included it must match the ContentVersion
     in the template.
    :type content_version: str
    :param admin_username: User name for the Linux Virtual Machines.
    :type admin_username: str
    :param api_version: ACS API version to use
    :type api_version: str
    :param master_profile: MasterProfile used to describe master pool
    :type master_profile: dict
    :param master_vm_size: The size of master pool Virtual Machine
    :type master_vm_size: str
    :param master_osdisk_size: The osDisk size in GB of master pool Virtual Machine
    :type master_osdisk_size: int
    :param master_count: The number of masters for the cluster.
    :type master_count: int
    :param master_vnet_subnet_id: The vnet subnet id for master pool
    :type master_vnet_subnet_id: str
    :param master_storage_profile: The storage profile used for master pool.
     Possible value could be StorageAccount, ManagedDisk.
    :type master_storage_profile: str
    :param agent_profiles: AgentPoolProfiles used to describe agent pools
    :type agent_profiles: dict
    :param agent_vm_size: The size of the Virtual Machine.
    :type agent_vm_size: str
    :param agent_osdisk_size: The osDisk size in GB of agent pool Virtual Machine
    :type agent_osdisk_size: int
    :param agent_vnet_subnet_id: The vnet subnet id for master pool
    :type agent_vnet_subnet_id: str
    :param agent_ports: the ports exposed on the agent pool
    :type agent_ports: list
    :param agent_storage_profile: The storage profile used for agent pool.
     Possible value could be StorageAccount, ManagedDisk.
    :type agent_storage_profile: str
    :param location: Location for VM resources.
    :type location: str
    :param orchestrator_type: The type of orchestrator used to manage the
     applications on the cluster.
    :type orchestrator_type: str or :class:`orchestratorType
     <Default.models.orchestratorType>`
    :param tags: Tags object.
    :type tags: object
    :param windows: If true, the cluster will be built for running Windows container.
    :type windows: bool
    :param admin_password: The adminstration password for Windows nodes. Only available if --windows=true
    :type admin_password: str
    :param bool raw: returns the direct response alongside the
     deserialized response
    :rtype:
    :class:`AzureOperationPoller<msrestazure.azure_operation.AzureOperationPoller>`
     instance that returns :class:`DeploymentExtended
     <Default.models.DeploymentExtended>`
    :rtype: :class:`ClientRawResponse<msrest.pipeline.ClientRawResponse>`
     if raw=true
    :raises: :class:`CloudError<msrestazure.azure_exceptions.CloudError>`
    """
    if ssh_key_value is not None and not is_valid_ssh_rsa_public_key(ssh_key_value):
        raise CLIError(
            'Provided ssh key ({}) is invalid or non-existent'.format(ssh_key_value))

    subscription_id = get_subscription_id(cmd.cli_ctx)
    if not dns_name_prefix:
        dns_name_prefix = _get_default_dns_prefix(
            name, resource_group_name, subscription_id)

    rg_location = _get_rg_location(cmd.cli_ctx, resource_group_name)
    if location is None:
        location = rg_location

    # if api-version is not specified, or specified in a version not supported
    # override based on location
    if api_version is None or api_version not in ["2017-01-31", "2017-07-01"]:
        if location in regions_in_preview:
            api_version = "2017-07-01"  # 2017-07-01 supported in the preview locations
        else:
            api_version = "2017-01-31"  # 2017-01-31 applied to other locations

    if orchestrator_type.lower() == 'kubernetes':
        principal_obj = _ensure_service_principal(cmd.cli_ctx, service_principal, client_secret, subscription_id,
                                                  dns_name_prefix, location, name)
        client_secret = principal_obj.get("client_secret")
        service_principal = principal_obj.get("service_principal")

    elif windows:
        raise CLIError('--windows is only supported for Kubernetes clusters')

    # set location if void
    if not location:
        location = '[resourceGroup().location]'

    # set os_type
    os_type = 'Linux'
    if windows:
        os_type = 'Windows'

    # set agent_ports if void
    if not agent_ports:
        agent_ports = []

    # get windows_profile
    windows_profile = _generate_windows_profile(
        windows, admin_username, admin_password)

    # The resources.properties fields should match with ContainerServices' api model
    master_pool_profile = _generate_master_pool_profile(api_version, master_profile, master_count, dns_name_prefix,
                                                        master_vm_size, master_osdisk_size, master_vnet_subnet_id,
                                                        master_first_consecutive_static_ip, master_storage_profile)

    agent_pool_profiles = _generate_agent_pool_profiles(api_version, agent_profiles, agent_count, dns_name_prefix,
                                                        agent_vm_size, os_type, agent_osdisk_size, agent_vnet_subnet_id,
                                                        agent_ports, agent_storage_profile)

    outputs = _generate_outputs(name, orchestrator_type, admin_username)

    properties = _generate_properties(api_version, orchestrator_type, orchestrator_version, master_pool_profile,
                                      agent_pool_profiles, ssh_key_value, admin_username, windows_profile)

    resource = {
        "apiVersion": api_version,
        "location": location,
        "type": "Microsoft.ContainerService/containerServices",
        "name": name,
        "tags": tags,
        "properties": properties,
    }
    template = {
        "$schema": "https://schema.management.azure.com/schemas/2015-01-01/deploymentTemplate.json#",
        "contentVersion": "1.0.0.0",
        "resources": [
            resource,
        ],
        "outputs": outputs,
    }
    params = {}
    if service_principal is not None and client_secret is not None:
        properties["servicePrincipalProfile"] = {
            "clientId": service_principal,
            "secret": "[parameters('clientSecret')]",
        }
        template["parameters"] = {
            "clientSecret": {
                "type": "secureString",
                "metadata": {
                    "description": "The client secret for the service principal"
                }
            }
        }
        params = {
            "clientSecret": {
                "value": client_secret
            }
        }

    # Due to SPN replication latency, we do a few retries here
    max_retry = 30
    retry_exception = Exception(None)
    for _ in range(0, max_retry):
        try:
            return _invoke_deployment(cmd, resource_group_name, deployment_name,
                                      template, params, validate, no_wait)
        except CloudError as ex:
            retry_exception = ex
            if 'is not valid according to the validation procedure' in ex.message or \
               'The credentials in ServicePrincipalProfile were invalid' in ex.message or \
               'not found in Active Directory tenant' in ex.message:
                time.sleep(3)
            else:
                raise ex
    raise retry_exception


def store_acs_service_principal(subscription_id, client_secret, service_principal,
                                file_name='acsServicePrincipal.json'):
    obj = {}
    if client_secret:
        obj['client_secret'] = client_secret
    if service_principal:
        obj['service_principal'] = service_principal

    config_path = os.path.join(get_config_dir(), file_name)
    full_config = load_service_principals(config_path=config_path)
    if not full_config:
        full_config = {}
    full_config[subscription_id] = obj

    with os.fdopen(os.open(config_path, os.O_RDWR | os.O_CREAT | os.O_TRUNC, 0o600),
                   'w+') as spFile:
        json.dump(full_config, spFile)


def load_acs_service_principal(subscription_id, file_name='acsServicePrincipal.json'):
    config_path = os.path.join(get_config_dir(), file_name)
    config = load_service_principals(config_path)
    if not config:
        return None
    return config.get(subscription_id)


def load_service_principals(config_path):
    if not os.path.exists(config_path):
        return None
    fd = os.open(config_path, os.O_RDONLY)
    try:
        with os.fdopen(fd) as f:
            return shell_safe_json_parse(f.read())
    except:  # pylint: disable=bare-except
        return None


def _invoke_deployment(cmd, resource_group_name, deployment_name, template, parameters, validate, no_wait,
                       subscription_id=None):
    DeploymentProperties = cmd.get_models(
        'DeploymentProperties', resource_type=ResourceType.MGMT_RESOURCE_RESOURCES)
    properties = DeploymentProperties(
        template=template, parameters=parameters, mode='incremental')
    smc = get_mgmt_service_client(cmd.cli_ctx, ResourceType.MGMT_RESOURCE_RESOURCES,
                                  subscription_id=subscription_id).deployments

    Deployment = cmd.get_models(
        'Deployment', resource_type=ResourceType.MGMT_RESOURCE_RESOURCES)
    deployment = Deployment(properties=properties)

    if validate:
        logger.info('==== BEGIN TEMPLATE ====')
        logger.info(json.dumps(template, indent=2))
        logger.info('==== END TEMPLATE ====')
        if cmd.supported_api_version(min_api='2019-10-01', resource_type=ResourceType.MGMT_RESOURCE_RESOURCES):
            validation_poller = smc.begin_validate(
                resource_group_name, deployment_name, deployment)
            return LongRunningOperation(cmd.cli_ctx)(validation_poller)

        return smc.validate(resource_group_name, deployment_name, deployment)

    return sdk_no_wait(no_wait, smc.begin_create_or_update, resource_group_name, deployment_name, deployment)


def k8s_get_credentials(cmd, client, name, resource_group_name,
                        path=os.path.join(os.path.expanduser(
                            '~'), '.kube', 'config'),
                        ssh_key_file=None,
                        overwrite_existing=False):
    """Download and install kubectl credentials from the cluster master
    :param name: The name of the cluster.
    :type name: str
    :param resource_group_name: The name of the resource group.
    :type resource_group_name: str
    :param path: Where to install the kubectl config file
    :type path: str
    :param ssh_key_file: Path to an SSH key file to use
    :type ssh_key_file: str
    """
    acs_info = _get_acs_info(cmd.cli_ctx, name, resource_group_name)
    _k8s_get_credentials_internal(
        name, acs_info, path, ssh_key_file, overwrite_existing)


def _k8s_get_credentials_internal(name, acs_info, path, ssh_key_file, overwrite_existing):
    if ssh_key_file is not None and not os.path.isfile(ssh_key_file):
        raise CLIError(
            'Private key file {} does not exist'.format(ssh_key_file))

    dns_prefix = acs_info.master_profile.dns_prefix  # pylint: disable=no-member
    location = acs_info.location  # pylint: disable=no-member
    user = acs_info.linux_profile.admin_username  # pylint: disable=no-member
    _mkdir_p(os.path.dirname(path))

    path_candidate = path
    ix = 0
    while os.path.exists(path_candidate):
        ix += 1
        path_candidate = '{}-{}-{}'.format(path, name, ix)

    # TODO: this only works for public cloud, need other casing for national clouds

    acs_client.secure_copy(user, '{}.{}.cloudapp.azure.com'.format(dns_prefix, location),
                           '.kube/config', path_candidate, key_filename=ssh_key_file)

    # merge things
    if path_candidate != path:
        try:
            merge_kubernetes_configurations(
                path, path_candidate, overwrite_existing)
        except yaml.YAMLError as exc:
            logger.warning(
                'Failed to merge credentials to kube config file: %s', exc)
            logger.warning(
                'The credentials have been saved to %s', path_candidate)


def _handle_merge(existing, addition, key, replace):
    if not addition.get(key, False):
        return
    if not existing.get(key):
        existing[key] = addition[key]
        return

    for i in addition[key]:
        for j in existing[key]:
            if not i.get('name', False) or not j.get('name', False):
                continue
            if i['name'] == j['name']:
                if replace or i == j:
                    existing[key].remove(j)
                else:
                    msg = 'A different object named {} already exists in your kubeconfig file.\nOverwrite?'
                    overwrite = False
                    try:
                        overwrite = prompt_y_n(msg.format(i['name']))
                    except NoTTYException:
                        pass
                    if overwrite:
                        existing[key].remove(j)
                    else:
                        msg = 'A different object named {} already exists in {} in your kubeconfig file.'
                        raise CLIError(msg.format(i['name'], key))
        existing[key].append(i)


def load_kubernetes_configuration(filename):
    try:
        with open(filename) as stream:
            return yaml.safe_load(stream)
    except (IOError, OSError) as ex:
        if getattr(ex, 'errno', 0) == errno.ENOENT:
            raise CLIError('{} does not exist'.format(filename))
        raise
    except (yaml.parser.ParserError, UnicodeDecodeError) as ex:
        raise CLIError('Error parsing {} ({})'.format(filename, str(ex)))


def merge_kubernetes_configurations(existing_file, addition_file, replace, context_name=None):
    existing = load_kubernetes_configuration(existing_file)
    addition = load_kubernetes_configuration(addition_file)

    if context_name is not None:
        addition['contexts'][0]['name'] = context_name
        addition['contexts'][0]['context']['cluster'] = context_name
        addition['clusters'][0]['name'] = context_name
        addition['current-context'] = context_name

    # rename the admin context so it doesn't overwrite the user context
    for ctx in addition.get('contexts', []):
        try:
            if ctx['context']['user'].startswith('clusterAdmin'):
                admin_name = ctx['name'] + '-admin'
                addition['current-context'] = ctx['name'] = admin_name
                break
        except (KeyError, TypeError):
            continue

    if addition is None:
        raise CLIError(
            'failed to load additional configuration from {}'.format(addition_file))

    if existing is None:
        existing = addition
    else:
        _handle_merge(existing, addition, 'clusters', replace)
        _handle_merge(existing, addition, 'users', replace)
        _handle_merge(existing, addition, 'contexts', replace)
        existing['current-context'] = addition['current-context']

    # check that ~/.kube/config is only read- and writable by its owner
    if platform.system() != 'Windows':
        existing_file_perms = "{:o}".format(
            stat.S_IMODE(os.lstat(existing_file).st_mode))
        if not existing_file_perms.endswith('600'):
            logger.warning('%s has permissions "%s".\nIt should be readable and writable only by its owner.',
                           existing_file, existing_file_perms)

    with open(existing_file, 'w+') as stream:
        yaml.safe_dump(existing, stream, default_flow_style=False)

    current_context = addition.get('current-context', 'UNKNOWN')
    msg = 'Merged "{}" as current context in {}'.format(
        current_context, existing_file)
    print(msg)


def _get_host_name(acs_info):
    """
    Gets the FQDN from the acs_info object.

    :param acs_info: ContainerService object from Azure REST API
    :type acs_info: ContainerService
    """
    if acs_info is None:
        raise CLIError('Missing acs_info')
    if acs_info.master_profile is None:
        raise CLIError('Missing master_profile')
    if acs_info.master_profile.fqdn is None:
        raise CLIError('Missing fqdn')
    return acs_info.master_profile.fqdn


def _get_username(acs_info):
    """
    Gets the admin user name from the Linux profile of the ContainerService object.

    :param acs_info: ContainerService object from Azure REST API
    :type acs_info: ContainerService
    """
    if acs_info.linux_profile is not None:
        return acs_info.linux_profile.admin_username
    return None


def _get_acs_info(cli_ctx, name, resource_group_name):
    """
    Gets the ContainerService object from Azure REST API.

    :param name: ACS resource name
    :type name: String
    :param resource_group_name: Resource group name
    :type resource_group_name: String
    """
    container_services = cf_container_services(cli_ctx, None)
    return container_services.get(resource_group_name, name)


def _rand_str(n):
    """
    Gets a random string
    """
    choices = string.ascii_lowercase + string.digits
    return ''.join(random.SystemRandom().choice(choices) for _ in range(n))


def _mkdir_p(path):
    # http://stackoverflow.com/a/600612
    try:
        os.makedirs(path)
    except OSError as exc:  # Python >2.5
        if exc.errno == errno.EEXIST and os.path.isdir(path):
            pass
        else:
            raise


def update_acs(cmd, client, resource_group_name, container_service_name, new_agent_count):
    instance = client.get(resource_group_name, container_service_name)
    instance.agent_pool_profiles[0].count = new_agent_count  # pylint: disable=no-member

    # null out the service principal because otherwise validation complains
    if instance.orchestrator_profile.orchestrator_type == ContainerServiceOrchestratorTypes.kubernetes:
        instance.service_principal_profile = None

    # null out the windows profile so that validation doesn't complain about not having the admin password
    instance.windows_profile = None

    return client.begin_create_or_update(resource_group_name, container_service_name, instance)


def list_container_services(cmd, client, resource_group_name=None):
    ''' List Container Services. '''
    svc_list = client.list_by_resource_group(resource_group_name=resource_group_name) \
        if resource_group_name else client.list()
    return list(svc_list)


def show_service_principal(client, identifier):
    object_id = _resolve_service_principal(client, identifier)
    return client.get(object_id)


def _resolve_service_principal(client, identifier):
    # todo: confirm with graph team that a service principal name must be unique
    result = list(client.list(
        filter="servicePrincipalNames/any(c:c eq '{}')".format(identifier)))
    if result:
        return result[0].object_id
    try:
        uuid.UUID(identifier)
        return identifier  # assume an object id
    except ValueError:
        raise CLIError(
            "service principal '{}' doesn't exist".format(identifier))


def create_application(client, display_name, homepage, identifier_uris,
                       available_to_other_tenants=False, password=None, reply_urls=None,
                       key_value=None, key_type=None, key_usage=None, start_date=None,
                       end_date=None, required_resource_accesses=None):
    from azure.graphrbac.models import GraphErrorException
    password_creds, key_creds = _build_application_creds(password, key_value, key_type,
                                                         key_usage, start_date, end_date)

    app_create_param = ApplicationCreateParameters(available_to_other_tenants=available_to_other_tenants,
                                                   display_name=display_name,
                                                   identifier_uris=identifier_uris,
                                                   homepage=homepage,
                                                   reply_urls=reply_urls,
                                                   key_credentials=key_creds,
                                                   password_credentials=password_creds,
                                                   required_resource_access=required_resource_accesses)
    try:
        result = client.create(app_create_param, raw=True)
        return result.output, result.response.headers["ocp-aad-session-key"]
    except GraphErrorException as ex:
        if 'insufficient privileges' in str(ex).lower():
            link = 'https://docs.microsoft.com/azure/azure-resource-manager/resource-group-create-service-principal-portal'  # pylint: disable=line-too-long
            raise CLIError("Directory permission is needed for the current user to register the application. "
                           "For how to configure, please refer '{}'. Original error: {}".format(link, ex))
        raise


def update_application(client, object_id, display_name, homepage, identifier_uris,
                       available_to_other_tenants=False, password=None, reply_urls=None,
                       key_value=None, key_type=None, key_usage=None, start_date=None,
                       end_date=None, required_resource_accesses=None):
    from azure.graphrbac.models import GraphErrorException
    password_creds, key_creds = _build_application_creds(password, key_value, key_type,
                                                         key_usage, start_date, end_date)
    try:
        if key_creds:
            client.update_key_credentials(object_id, key_creds)
        if password_creds:
            client.update_password_credentials(object_id, password_creds)
        if reply_urls:
            client.patch(object_id, ApplicationUpdateParameters(
                reply_urls=reply_urls))
        return
    except GraphErrorException as ex:
        if 'insufficient privileges' in str(ex).lower():
            link = 'https://docs.microsoft.com/azure/azure-resource-manager/resource-group-create-service-principal-portal'  # pylint: disable=line-too-long
            raise CLIError("Directory permission is needed for the current user to register the application. "
                           "For how to configure, please refer '{}'. Original error: {}".format(link, ex))
        raise


def _build_application_creds(password=None, key_value=None, key_type=None,
                             key_usage=None, start_date=None, end_date=None):
    if password and key_value:
        raise CLIError(
            'specify either --password or --key-value, but not both.')

    if not start_date:
        start_date = datetime.datetime.utcnow()
    elif isinstance(start_date, str):
        start_date = dateutil.parser.parse(start_date)

    if not end_date:
        end_date = start_date + relativedelta(years=1)
    elif isinstance(end_date, str):
        end_date = dateutil.parser.parse(end_date)

    key_type = key_type or 'AsymmetricX509Cert'
    key_usage = key_usage or 'Verify'

    password_creds = None
    key_creds = None
    if password:
        password_creds = [PasswordCredential(start_date=start_date, end_date=end_date,
                                             key_id=str(uuid.uuid4()), value=password)]
    elif key_value:
        key_creds = [KeyCredential(start_date=start_date, end_date=end_date, value=key_value,
                                   key_id=str(uuid.uuid4()), usage=key_usage, type=key_type)]

    return (password_creds, key_creds)


def create_service_principal(cli_ctx, identifier, resolve_app=True, rbac_client=None):
    if rbac_client is None:
        rbac_client = get_graph_rbac_management_client(cli_ctx)

    if resolve_app:
        try:
            uuid.UUID(identifier)
            result = list(rbac_client.applications.list(
                filter="appId eq '{}'".format(identifier)))
        except ValueError:
            result = list(rbac_client.applications.list(
                filter="identifierUris/any(s:s eq '{}')".format(identifier)))

        if not result:  # assume we get an object id
            result = [rbac_client.applications.get(identifier)]
        app_id = result[0].app_id
    else:
        app_id = identifier

    return rbac_client.service_principals.create(ServicePrincipalCreateParameters(app_id=app_id, account_enabled=True))


def create_role_assignment(cmd, role, assignee, is_service_principal, resource_group_name=None, scope=None):
    return _create_role_assignment(cmd,
                                   role, assignee, resource_group_name,
                                   scope, resolve_assignee=is_service_principal)


def _create_role_assignment(cmd, role, assignee,
                            resource_group_name=None, scope=None, resolve_assignee=True):
<<<<<<< HEAD
    from azure.cli.core.profiles import ResourceType, get_sdk
    factory = get_auth_management_client(cmd.cli_ctx, scope)
=======
    from azure.cli.core.profiles import get_sdk
    factory = get_auth_management_client(cli_ctx, scope)
>>>>>>> c997395f
    assignments_client = factory.role_assignments
    definitions_client = factory.role_definitions

    scope = _build_role_scope(
        resource_group_name, scope, assignments_client.config.subscription_id)

    role_id = _resolve_role_id(role, scope, definitions_client)

    # If the cluster has service principal resolve the service principal client id to get the object id,
    # if not use MSI object id.
    object_id = _resolve_object_id(
        cmd.cli_ctx, assignee) if resolve_assignee else assignee
    
    assignment_name = uuid.uuid4()
    custom_headers = None
<<<<<<< HEAD
=======
    # TODO: track2/remove custom headers, depends on 'azure.mgmt.authorization'
    return assignments_client.create(scope, assignment_name, parameters, custom_headers=custom_headers)
>>>>>>> c997395f

    RoleAssignmentCreateParameters = get_sdk(cmd.cli_ctx, ResourceType.MGMT_AUTHORIZATION,
                                             'RoleAssignmentCreateParameters', mod='models',
                                             operation_group='role_assignments')
    if cmd.supported_api_version(min_api='2018-01-01-preview', resource_type=ResourceType.MGMT_AUTHORIZATION):   
        parameters = RoleAssignmentCreateParameters(
            role_definition_id=role_id, principal_id=object_id)
        return assignments_client.create(scope, assignment_name, parameters, custom_headers=custom_headers)
    else:
        RoleAssignmentProperties = get_sdk(cmd.cli_ctx, ResourceType.MGMT_AUTHORIZATION,
                                             'RoleAssignmentProperties', mod='models',
                                             operation_group='role_assignments')
        properties = RoleAssignmentProperties(role_definition_id=role_id, principal_id=object_id)
        return assignments_client.create(scope, assignment_name, properties, custom_headers=custom_headers)

def _build_role_scope(resource_group_name, scope, subscription_id):
    subscription_scope = '/subscriptions/' + subscription_id
    if scope:
        if resource_group_name:
            err = 'Resource group "{}" is redundant because scope is supplied'
            raise CLIError(err.format(resource_group_name))
    elif resource_group_name:
        scope = subscription_scope + '/resourceGroups/' + resource_group_name
    else:
        scope = subscription_scope
    return scope


def _resolve_role_id(role, scope, definitions_client):
    role_id = None
    try:
        uuid.UUID(role)
        role_id = role
    except ValueError:
        pass
    if not role_id:  # retrieve role id
        role_defs = list(definitions_client.list(
            scope, "roleName eq '{}'".format(role)))
        if not role_defs:
            raise CLIError("Role '{}' doesn't exist.".format(role))
        if len(role_defs) > 1:
            ids = [r.id for r in role_defs]
            err = "More than one role matches the given name '{}'. Please pick a value from '{}'"
            raise CLIError(err.format(role, ids))
        role_id = role_defs[0].id
    return role_id


def _resolve_object_id(cli_ctx, assignee):
    client = get_graph_rbac_management_client(cli_ctx)
    result = None
    if assignee.find('@') >= 0:  # looks like a user principal name
        result = list(client.users.list(
            filter="userPrincipalName eq '{}'".format(assignee)))
    if not result:
        result = list(client.service_principals.list(
            filter="servicePrincipalNames/any(c:c eq '{}')".format(assignee)))
    if not result:  # assume an object id, let us verify it
        result = _get_object_stubs(client, [assignee])

    # 2+ matches should never happen, so we only check 'no match' here
    if not result:
        raise CLIError(
            "No matches in graph database for '{}'".format(assignee))

    return result[0].object_id


def _get_object_stubs(graph_client, assignees):
    params = GetObjectsParameters(include_directory_object_references=True,
                                  object_ids=assignees)
    return list(graph_client.objects.get_objects_by_object_ids(params))


def _update_dict(dict1, dict2):
    cp = dict1.copy()
    cp.update(dict2)
    return cp


def subnet_role_assignment_exists(cmd, scope):
    network_contributor_role_id = "4d97b98b-1d4f-4787-a291-c67834d212e7"

    factory = get_auth_management_client(cmd.cli_ctx, scope)
    assignments_client = factory.role_assignments

    if cmd.supported_api_version(min_api='2018-01-01-preview', resource_type=ResourceType.MGMT_AUTHORIZATION):
        for i in assignments_client.list_for_scope(scope=scope, filter='atScope()'):
            if i.scope == scope and i.role_definition_id.endswith(network_contributor_role_id):
                return True
    return False


def aks_check_acr(cmd, client, resource_group_name, name, acr):
    if not which("kubectl"):
        raise ValidationError("Can not find kubectl executable in PATH")

    _, browse_path = tempfile.mkstemp()
    aks_get_credentials(
        cmd, client, resource_group_name, name, admin=False, path=browse_path
    )

    # Get kubectl minor version
    kubectl_minor_version = -1
    try:
        cmd = f"kubectl version -o json --kubeconfig {browse_path}"
        output = subprocess.Popen(cmd, shell=True, stdout=subprocess.PIPE)
        jsonS, _ = output.communicate()
        kubectl_version = json.loads(jsonS)
        kubectl_minor_version = int(kubectl_version["clientVersion"]["minor"])
        kubectl_server_minor_version = int(
            kubectl_version["serverVersion"]["minor"])
        kubectl_server_patch = int(
            kubectl_version["serverVersion"]["gitVersion"].split(".")[-1])
        if kubectl_server_minor_version < 17 or (kubectl_server_minor_version == 17 and kubectl_server_patch < 14):
            logger.warning('There is a known issue for Kubernetes versions < 1.17.14 when connecting to '
                           'ACR using MSI. See https://github.com/kubernetes/kubernetes/pull/96355 for'
                           'more information.')
    except subprocess.CalledProcessError as err:
        raise ValidationError(
            "Could not find kubectl minor version: {}".format(err))
    if kubectl_minor_version == -1:
        raise ValidationError("Failed to get kubectl version")

    podName = "canipull-" + str(uuid.uuid4())
    overrides = {
        "spec": {
            "restartPolicy": "Never",
            "hostNetwork": True,
            "containers": [
                {
                    "securityContext": {"runAsUser": 0},
                    "name": podName,
                    "image": CONST_CANIPULL_IMAGE,
                    "args": ["-v6", acr],
                    "stdin": True,
                    "stdinOnce": True,
                    "tty": True,
                    "volumeMounts": [
                        {"name": "azurejson", "mountPath": "/etc/kubernetes"},
                        {"name": "sslcerts", "mountPath": "/etc/ssl/certs"},
                    ],
                }
            ],
            "tolerations": [
                {"key": "CriticalAddonsOnly", "operator": "Exists"},
                {"effect": "NoExecute", "operator": "Exists"},
            ],
            "volumes": [
                {"name": "azurejson", "hostPath": {"path": "/etc/kubernetes"}},
                {"name": "sslcerts", "hostPath": {"path": "/etc/ssl/certs"}},
            ],
            "nodeSelector": {"kubernetes.io/os": "linux"},
        }
    }

    try:
        cmd = [
            "kubectl",
            "run",
            "--kubeconfig",
            browse_path,
            "--rm",
            "--quiet",
            "--image",
            CONST_CANIPULL_IMAGE,
            "--overrides",
            json.dumps(overrides),
            "-it",
            podName,
        ]

        # Support kubectl versons < 1.18
        if kubectl_minor_version < 18:
            cmd += ["--generator=run-pod/v1"]

        output = subprocess.check_output(
            cmd,
            universal_newlines=True,
        )
    except subprocess.CalledProcessError as err:
        raise CLIError("Failed to check the ACR: {}".format(err))
    if output:
        print(output)
    else:
        raise CLIError("Failed to check the ACR.")


# pylint: disable=too-many-statements,too-many-branches
def aks_browse(cmd, client, resource_group_name, name, disable_browser=False,
               listen_address='127.0.0.1', listen_port='8001'):
    ManagedClusterAddonProfile = cmd.get_models('ManagedClusterAddonProfile',
                                                resource_type=ResourceType.MGMT_CONTAINERSERVICE,
                                                operation_group='managed_clusters')
    # verify the kube-dashboard addon was not disabled
    instance = client.get(resource_group_name, name)
    addon_profiles = instance.addon_profiles or {}
    # addon name is case insensitive
    addon_profile = next((addon_profiles[k] for k in addon_profiles
                          if k.lower() == CONST_KUBE_DASHBOARD_ADDON_NAME.lower()),
                         ManagedClusterAddonProfile(enabled=False))

    # open portal view if addon is not enabled or k8s version >= 1.19.0
    if StrictVersion(instance.kubernetes_version) >= StrictVersion('1.19.0') or (not addon_profile.enabled):
        subscription_id = get_subscription_id(cmd.cli_ctx)
        dashboardURL = (
            # Azure Portal URL (https://portal.azure.com for public cloud)
            cmd.cli_ctx.cloud.endpoints.portal +
            ('/#resource/subscriptions/{0}/resourceGroups/{1}/providers/Microsoft.ContainerService'
             '/managedClusters/{2}/workloads').format(subscription_id, resource_group_name, name)
        )

        if in_cloud_console():
            logger.warning(
                'To view the Kubernetes resources view, please open %s in a new tab', dashboardURL)
        else:
            logger.warning('Kubernetes resources view on %s', dashboardURL)

        if not disable_browser:
            webbrowser.open_new_tab(dashboardURL)
        return

    # otherwise open the kube-dashboard addon
    if not which('kubectl'):
        raise CLIError('Can not find kubectl executable in PATH')

    _, browse_path = tempfile.mkstemp()
    aks_get_credentials(cmd, client, resource_group_name,
                        name, admin=False, path=browse_path)

    # find the dashboard pod's name
    try:
        dashboard_pod = subprocess.check_output(
            ["kubectl", "get", "pods", "--kubeconfig", browse_path, "--namespace", "kube-system",
             "--output", "name", "--selector", "k8s-app=kubernetes-dashboard"],
            universal_newlines=True)
    except subprocess.CalledProcessError as err:
        raise CLIError('Could not find dashboard pod: {}'.format(err))
    if dashboard_pod:
        # remove any "pods/" or "pod/" prefix from the name
        dashboard_pod = str(dashboard_pod).split('/')[-1].strip()
    else:
        raise CLIError("Couldn't find the Kubernetes dashboard pod.")

    # find the port
    try:
        dashboard_port = subprocess.check_output(
            ["kubectl", "get", "pods", "--kubeconfig", browse_path, "--namespace", "kube-system",
             "--selector", "k8s-app=kubernetes-dashboard",
             "--output", "jsonpath='{.items[0].spec.containers[0].ports[0].containerPort}'"]
        )
        # output format: b"'{port}'"
        dashboard_port = int((dashboard_port.decode('utf-8').replace("'", "")))
    except subprocess.CalledProcessError as err:
        raise CLIError('Could not find dashboard port: {}'.format(err))

    # use https if dashboard container is using https
    if dashboard_port == 8443:
        protocol = 'https'
    else:
        protocol = 'http'

    proxy_url = 'http://{0}:{1}/'.format(listen_address, listen_port)
    dashboardURL = '{0}/api/v1/namespaces/kube-system/services/{1}:kubernetes-dashboard:/proxy/'.format(proxy_url,
                                                                                                        protocol)
    # launch kubectl port-forward locally to access the remote dashboard
    if in_cloud_console():
        # TODO: better error handling here.
        response = requests.post(
            'http://localhost:8888/openport/{0}'.format(listen_port))
        result = json.loads(response.text)
        dashboardURL = '{0}api/v1/namespaces/kube-system/services/{1}:kubernetes-dashboard:/proxy/'.format(
            result['url'], protocol)
        term_id = os.environ.get('ACC_TERM_ID')
        if term_id:
            response = requests.post('http://localhost:8888/openLink/{0}'.format(term_id),
                                     json={"url": dashboardURL})
        logger.warning(
            'To view the console, please open %s in a new tab', dashboardURL)
    else:
        logger.warning('Proxy running on %s', proxy_url)

    logger.warning('Press CTRL+C to close the tunnel...')
    if not disable_browser:
        wait_then_open_async(dashboardURL)
    try:
        try:
            subprocess.check_output(["kubectl", "--kubeconfig", browse_path, "proxy", "--address",
                                     listen_address, "--port", listen_port], stderr=subprocess.STDOUT)
        except subprocess.CalledProcessError as err:
            if err.output.find(b'unknown flag: --address'):
                if listen_address != '127.0.0.1':
                    logger.warning(
                        '"--address" is only supported in kubectl v1.13 and later.')
                    logger.warning(
                        'The "--listen-address" argument will be ignored.')
                subprocess.call(["kubectl", "--kubeconfig",
                                browse_path, "proxy", "--port", listen_port])
    except KeyboardInterrupt:
        # Let command processing finish gracefully after the user presses [Ctrl+C]
        pass
    finally:
        if in_cloud_console():
            requests.post('http://localhost:8888/closeport/8001')


def _trim_nodepoolname(nodepool_name):
    if not nodepool_name:
        return "nodepool1"
    return nodepool_name[:12]


def _validate_ssh_key(no_ssh_key, ssh_key_value):
    if not no_ssh_key:
        try:
            if not ssh_key_value or not is_valid_ssh_rsa_public_key(ssh_key_value):
                raise ValueError()
        except (TypeError, ValueError):
            shortened_key = truncate_text(ssh_key_value)
            raise CLIError(
                'Provided ssh key ({}) is invalid or non-existent'.format(shortened_key))


def _add_monitoring_role_assignment(result, cluster_resource_id, cmd):
    service_principal_msi_id = None
    # Check if service principal exists, if it does, assign permissions to service principal
    # Else, provide permissions to MSI
    if (
            hasattr(result, 'service_principal_profile') and
            hasattr(result.service_principal_profile, 'client_id') and
            result.service_principal_profile.client_id.lower() != 'msi'
    ):
        logger.info('valid service principal exists, using it')
        service_principal_msi_id = result.service_principal_profile.client_id
        is_service_principal = True
    elif (
            (hasattr(result, 'addon_profiles')) and
            (CONST_MONITORING_ADDON_NAME in result.addon_profiles) and
            (hasattr(result.addon_profiles[CONST_MONITORING_ADDON_NAME], 'identity')) and
            (hasattr(
                result.addon_profiles[CONST_MONITORING_ADDON_NAME].identity, 'object_id'))
    ):
        logger.info('omsagent MSI exists, using it')
        service_principal_msi_id = result.addon_profiles[CONST_MONITORING_ADDON_NAME].identity.object_id
        is_service_principal = False

    if service_principal_msi_id is not None:
        if not _add_role_assignment(cmd, 'Monitoring Metrics Publisher',
                                    service_principal_msi_id, is_service_principal, scope=cluster_resource_id):
            logger.warning('Could not create a role assignment for Monitoring addon. '
                           'Are you an Owner on this subscription?')
    else:
        logger.warning('Could not find service principal or user assigned MSI for role'
                       'assignment')


def _add_ingress_appgw_addon_role_assignment(result, cmd):
    service_principal_msi_id = None
    # Check if service principal exists, if it does, assign permissions to service principal
    # Else, provide permissions to MSI
    if (
            hasattr(result, 'service_principal_profile') and
            hasattr(result.service_principal_profile, 'client_id') and
            result.service_principal_profile.client_id != 'msi'
    ):
        service_principal_msi_id = result.service_principal_profile.client_id
        is_service_principal = True
    elif (
            (hasattr(result, 'addon_profiles')) and
            (CONST_INGRESS_APPGW_ADDON_NAME in result.addon_profiles) and
            (hasattr(result.addon_profiles[CONST_INGRESS_APPGW_ADDON_NAME], 'identity')) and
            (hasattr(
                result.addon_profiles[CONST_INGRESS_APPGW_ADDON_NAME].identity, 'object_id'))
    ):
        service_principal_msi_id = result.addon_profiles[
            CONST_INGRESS_APPGW_ADDON_NAME].identity.object_id
        is_service_principal = False

    if service_principal_msi_id is not None:
        config = result.addon_profiles[CONST_INGRESS_APPGW_ADDON_NAME].config
        from msrestazure.tools import parse_resource_id, resource_id
        if CONST_INGRESS_APPGW_APPLICATION_GATEWAY_ID in config:
            appgw_id = config[CONST_INGRESS_APPGW_APPLICATION_GATEWAY_ID]
            parsed_appgw_id = parse_resource_id(appgw_id)
            appgw_group_id = resource_id(subscription=parsed_appgw_id["subscription"],
                                         resource_group=parsed_appgw_id["resource_group"])
            if not _add_role_assignment(cmd, 'Contributor',
                                        service_principal_msi_id, is_service_principal, scope=appgw_group_id):
                logger.warning('Could not create a role assignment for application gateway: %s '
                               'specified in %s addon. '
                               'Are you an Owner on this subscription?', appgw_id, CONST_INGRESS_APPGW_ADDON_NAME)
        if CONST_INGRESS_APPGW_SUBNET_ID in config:
            subnet_id = config[CONST_INGRESS_APPGW_SUBNET_ID]
            if not _add_role_assignment(cmd, 'Network Contributor',
                                        service_principal_msi_id, is_service_principal, scope=subnet_id):
                logger.warning('Could not create a role assignment for subnet: %s '
                               'specified in %s addon. '
                               'Are you an Owner on this subscription?', subnet_id, CONST_INGRESS_APPGW_ADDON_NAME)
        if CONST_INGRESS_APPGW_SUBNET_CIDR in config:
            if result.agent_pool_profiles[0].vnet_subnet_id is not None:
                parsed_subnet_vnet_id = parse_resource_id(
                    result.agent_pool_profiles[0].vnet_subnet_id)
                vnet_id = resource_id(subscription=parsed_subnet_vnet_id["subscription"],
                                      resource_group=parsed_subnet_vnet_id["resource_group"],
                                      namespace="Microsoft.Network",
                                      type="virtualNetworks",
                                      name=parsed_subnet_vnet_id["name"])
                if not _add_role_assignment(cmd, 'Contributor',
                                            service_principal_msi_id, is_service_principal, scope=vnet_id):
                    logger.warning('Could not create a role assignment for virtual network: %s '
                                   'specified in %s addon. '
                                   'Are you an Owner on this subscription?', vnet_id, CONST_INGRESS_APPGW_ADDON_NAME)


def _add_virtual_node_role_assignment(cmd, result, vnet_subnet_id):
    # Remove trailing "/subnets/<SUBNET_NAME>" to get the vnet id
    vnet_id = vnet_subnet_id.rpartition('/')[0]
    vnet_id = vnet_id.rpartition('/')[0]

    service_principal_msi_id = None
    is_service_principal = False
    os_type = 'Linux'
    addon_name = CONST_VIRTUAL_NODE_ADDON_NAME + os_type
    # Check if service principal exists, if it does, assign permissions to service principal
    # Else, provide permissions to MSI
    if (
            hasattr(result, 'service_principal_profile') and
            hasattr(result.service_principal_profile, 'client_id') and
            result.service_principal_profile.client_id.lower() != 'msi'
    ):
        logger.info('valid service principal exists, using it')
        service_principal_msi_id = result.service_principal_profile.client_id
        is_service_principal = True
    elif (
            (hasattr(result, 'addon_profiles')) and
            (addon_name in result.addon_profiles) and
            (hasattr(result.addon_profiles[addon_name], 'identity')) and
            (hasattr(result.addon_profiles[addon_name].identity, 'object_id'))
    ):
        logger.info('virtual node MSI exists, using it')
        service_principal_msi_id = result.addon_profiles[addon_name].identity.object_id
        is_service_principal = False

    if service_principal_msi_id is not None:
        if not _add_role_assignment(cmd, 'Contributor',
                                    service_principal_msi_id, is_service_principal, scope=vnet_id):
            logger.warning('Could not create a role assignment for virtual node addon. '
                           'Are you an Owner on this subscription?')
    else:
        logger.warning('Could not find service principal or user assigned MSI for role'
                       'assignment')


# pylint: disable=too-many-statements,too-many-branches
def aks_create(cmd, client, resource_group_name, name, ssh_key_value,  # pylint: disable=too-many-locals
               dns_name_prefix=None,
               location=None,
               admin_username="azureuser",
               windows_admin_username=None,
               windows_admin_password=None,
               enable_ahub=False,
               kubernetes_version='',
               node_vm_size="Standard_DS2_v2",
               node_osdisk_type=None,
               node_osdisk_size=0,
               node_osdisk_diskencryptionset_id=None,
               node_count=3,
               nodepool_name="nodepool1",
               nodepool_tags=None,
               nodepool_labels=None,
               service_principal=None, client_secret=None,
               no_ssh_key=False,
               disable_rbac=None,
               enable_rbac=None,
               vm_set_type=None,
               skip_subnet_role_assignment=False,
               enable_cluster_autoscaler=False,
               cluster_autoscaler_profile=None,
               network_plugin=None,
               network_policy=None,
               uptime_sla=False,
               pod_cidr=None,
               service_cidr=None,
               dns_service_ip=None,
               docker_bridge_address=None,
               load_balancer_sku=None,
               load_balancer_managed_outbound_ip_count=None,
               load_balancer_outbound_ips=None,
               load_balancer_outbound_ip_prefixes=None,
               load_balancer_outbound_ports=None,
               load_balancer_idle_timeout=None,
               outbound_type=None,
               enable_addons=None,
               workspace_resource_id=None,
               vnet_subnet_id=None,
               ppg=None,
               max_pods=0,
               min_count=None,
               max_count=None,
               aad_client_app_id=None,
               aad_server_app_id=None,
               aad_server_app_secret=None,
               aad_tenant_id=None,
               tags=None,
               zones=None,
               enable_node_public_ip=False,
               node_public_ip_prefix_id=None,
               generate_ssh_keys=False,  # pylint: disable=unused-argument
               api_server_authorized_ip_ranges=None,
               enable_private_cluster=False,
               private_dns_zone=None,
               fqdn_subdomain=None,
               enable_managed_identity=True,
               assign_identity=None,
               attach_acr=None,
               enable_aad=False,
               aad_admin_group_object_ids=None,
               aci_subnet_name=None,
               appgw_name=None,
               appgw_subnet_cidr=None,
               appgw_id=None,
               appgw_subnet_id=None,
               appgw_watch_namespace=None,
               enable_sgxquotehelper=False,
               enable_encryption_at_host=False,
               no_wait=False,
               yes=False,
               enable_azure_rbac=False):
    ManagedClusterWindowsProfile = cmd.get_models('ManagedClusterWindowsProfile',
                                                  resource_type=ResourceType.MGMT_CONTAINERSERVICE,
                                                  operation_group='managed_clusters')
    ManagedClusterSKU = cmd.get_models('ManagedClusterSKU',
                                       resource_type=ResourceType.MGMT_CONTAINERSERVICE,
                                       operation_group='managed_clusters')
    ContainerServiceNetworkProfile = cmd.get_models('ContainerServiceNetworkProfile',
                                                    resource_type=ResourceType.MGMT_CONTAINERSERVICE,
                                                    operation_group='managed_clusters')
    ContainerServiceLinuxProfile = cmd.get_models('ContainerServiceLinuxProfile',
                                                  resource_type=ResourceType.MGMT_CONTAINERSERVICE,
                                                  operation_group='managed_clusters')
    ManagedClusterServicePrincipalProfile = cmd.get_models('ManagedClusterServicePrincipalProfile',
                                                           resource_type=ResourceType.MGMT_CONTAINERSERVICE,
                                                           operation_group='managed_clusters')
    ContainerServiceSshConfiguration = cmd.get_models('ContainerServiceSshConfiguration',
                                                      resource_type=ResourceType.MGMT_CONTAINERSERVICE,
                                                      operation_group='managed_clusters')
    ContainerServiceSshPublicKey = cmd.get_models('ContainerServiceSshPublicKey',
                                                  resource_type=ResourceType.MGMT_CONTAINERSERVICE,
                                                  operation_group='managed_clusters')
    ManagedClusterAADProfile = cmd.get_models('ManagedClusterAADProfile',
                                              resource_type=ResourceType.MGMT_CONTAINERSERVICE,
                                              operation_group='managed_clusters')
    ManagedClusterAgentPoolProfile = cmd.get_models('ManagedClusterAgentPoolProfile',
                                                    resource_type=ResourceType.MGMT_CONTAINERSERVICE,
                                                    operation_group='managed_clusters')
    ManagedClusterIdentity = cmd.get_models('ManagedClusterIdentity',
                                            resource_type=ResourceType.MGMT_CONTAINERSERVICE,
                                            operation_group='managed_clusters')
    ManagedCluster = cmd.get_models('ManagedCluster',
                                    resource_type=ResourceType.MGMT_CONTAINERSERVICE,
                                    operation_group='managed_clusters')
    Components1Umhcm8SchemasManagedclusteridentityPropertiesUserassignedidentitiesAdditionalproperties = cmd.get_models(
        'Components1Umhcm8SchemasManagedclusteridentityPropertiesUserassignedidentitiesAdditionalproperties',
        resource_type=ResourceType.MGMT_CONTAINERSERVICE,
        operation_group='managed_clusters')

    _validate_ssh_key(no_ssh_key, ssh_key_value)
    subscription_id = get_subscription_id(cmd.cli_ctx)
    if dns_name_prefix and fqdn_subdomain:
        raise MutuallyExclusiveArgumentError(
            '--dns-name-prefix and --fqdn-subdomain cannot be used at same time')
    if not dns_name_prefix and not fqdn_subdomain:
        dns_name_prefix = _get_default_dns_prefix(
            name, resource_group_name, subscription_id)

    rg_location = _get_rg_location(cmd.cli_ctx, resource_group_name)
    if location is None:
        location = rg_location

    vm_set_type = _set_vm_set_type(vm_set_type, kubernetes_version)
    load_balancer_sku = set_load_balancer_sku(
        load_balancer_sku, kubernetes_version)

    if api_server_authorized_ip_ranges and load_balancer_sku == "basic":
        raise CLIError(
            '--api-server-authorized-ip-ranges can only be used with standard load balancer')

    agent_pool_profile = ManagedClusterAgentPoolProfile(
        # Must be 12 chars or less before ACS RP adds to it
        name=_trim_nodepoolname(nodepool_name),
        tags=nodepool_tags,
        node_labels=nodepool_labels,
        count=int(node_count),
        vm_size=node_vm_size,
        os_type="Linux",
        vnet_subnet_id=vnet_subnet_id,
        proximity_placement_group_id=ppg,
        availability_zones=zones,
        enable_node_public_ip=enable_node_public_ip,
        node_public_ip_prefix_id=node_public_ip_prefix_id,
        enable_encryption_at_host=enable_encryption_at_host,
        max_pods=int(max_pods) if max_pods else None,
        type=vm_set_type,
        mode="System"
    )
    if node_osdisk_size:
        agent_pool_profile.os_disk_size_gb = int(node_osdisk_size)

    if node_osdisk_type:
        agent_pool_profile.os_disk_type = node_osdisk_type

    _check_cluster_autoscaler_flag(
        enable_cluster_autoscaler, min_count, max_count, node_count, agent_pool_profile)

    linux_profile = None
    # LinuxProfile is just used for SSH access to VMs, so omit it if --no-ssh-key was specified.
    if not no_ssh_key:
        ssh_config = ContainerServiceSshConfiguration(
            public_keys=[ContainerServiceSshPublicKey(key_data=ssh_key_value)])
        linux_profile = ContainerServiceLinuxProfile(
            admin_username=admin_username, ssh=ssh_config)

    windows_profile = None
    if windows_admin_username or windows_admin_password:
        # To avoid that windows_admin_password is set but windows_admin_username is not
        if windows_admin_username is None:
            try:
                from knack.prompting import prompt
                windows_admin_username = prompt('windows_admin_username: ')
                # The validation for admin_username in ManagedClusterWindowsProfile will fail even if
                # users still set windows_admin_username to empty here
            except NoTTYException:
                raise CLIError(
                    'Please specify username for Windows in non-interactive mode.')

        if windows_admin_password is None:
            try:
                windows_admin_password = prompt_pass(
                    msg='windows-admin-password: ', confirm=True)
            except NoTTYException:
                raise CLIError(
                    'Please specify both username and password in non-interactive mode.')

        windows_license_type = None
        if enable_ahub:
            windows_license_type = 'Windows_Server'

        windows_profile = ManagedClusterWindowsProfile(
            admin_username=windows_admin_username,
            admin_password=windows_admin_password,
            license_type=windows_license_type)

    # If customer explicitly provide a service principal, disable managed identity.
    if service_principal and client_secret:
        enable_managed_identity = False
    # Skip create service principal profile for the cluster if the cluster
    # enables managed identity and customer doesn't explicitly provide a service principal.
    service_principal_profile = None
    principal_obj = None
    if not(enable_managed_identity and not service_principal and not client_secret):
        principal_obj = _ensure_aks_service_principal(cmd.cli_ctx,
                                                      service_principal=service_principal, client_secret=client_secret,
                                                      subscription_id=subscription_id, dns_name_prefix=dns_name_prefix,
                                                      fqdn_subdomain=fqdn_subdomain, location=location, name=name)
        service_principal_profile = ManagedClusterServicePrincipalProfile(
            client_id=principal_obj.get("service_principal"),
            secret=principal_obj.get("client_secret"),
            key_vault_secret_ref=None)

    need_post_creation_vnet_permission_granting = False
    if (vnet_subnet_id and not skip_subnet_role_assignment and
            not subnet_role_assignment_exists(cmd, vnet_subnet_id)):
        # if service_principal_profile is None, then this cluster is an MSI cluster,
        # and the service principal does not exist. Two cases:
        # 1. For system assigned identity, we just tell user to grant the
        # permission after the cluster is created to keep consistent with portal experience.
        # 2. For user assigned identity, we can grant needed permission to
        # user provided user assigned identity before creating managed cluster.
        if service_principal_profile is None and not assign_identity:
            msg = ('It is highly recommended to use USER assigned identity '
                   '(option --assign-identity) when you want to bring your own'
                   'subnet, which will have no latency for the role assignment to '
                   'take effect. When using SYSTEM assigned identity, '
                   'azure-cli will grant Network Contributor role to the '
                   'system assigned identity after the cluster is created, and '
                   'the role assignment will take some time to take effect, see '
                   'https://docs.microsoft.com/en-us/azure/aks/use-managed-identity, '
                   'proceed to create cluster with system assigned identity?')
            if not yes and not prompt_y_n(msg, default="n"):
                return None
            need_post_creation_vnet_permission_granting = True
        else:
            scope = vnet_subnet_id
            identity_client_id = ""
            if assign_identity:
                identity_client_id = _get_user_assigned_identity_client_id(
                    cmd.cli_ctx, assign_identity)
            else:
                identity_client_id = service_principal_profile.client_id
            if not _add_role_assignment(cmd, 'Network Contributor',
                                        identity_client_id, scope=scope):
                logger.warning('Could not create a role assignment for subnet. '
                               'Are you an Owner on this subscription?')

    load_balancer_profile = create_load_balancer_profile(
        cmd,
        load_balancer_managed_outbound_ip_count,
        load_balancer_outbound_ips,
        load_balancer_outbound_ip_prefixes,
        load_balancer_outbound_ports,
        load_balancer_idle_timeout)

    if attach_acr:
        if enable_managed_identity:
            if no_wait:
                raise CLIError('When --attach-acr and --enable-managed-identity are both specified, '
                               '--no-wait is not allowed, please wait until the whole operation succeeds.')
            # Attach acr operation will be handled after the cluster is created
        else:
            _ensure_aks_acr(cmd,
                            client_id=service_principal_profile.client_id,
                            acr_name_or_id=attach_acr,
                            subscription_id=subscription_id)

    outbound_type = _set_outbound_type(
        outbound_type, vnet_subnet_id, load_balancer_sku, load_balancer_profile)

    network_profile = None
    if any([network_plugin, pod_cidr, service_cidr, dns_service_ip,
            docker_bridge_address, network_policy]):
        if not network_plugin:
            raise CLIError('Please explicitly specify the network plugin type')
        if pod_cidr and network_plugin == "azure":
            raise CLIError(
                'Please use kubenet as the network plugin type when pod_cidr is specified')
        network_profile = ContainerServiceNetworkProfile(
            network_plugin=network_plugin,
            pod_cidr=pod_cidr,
            service_cidr=service_cidr,
            dns_service_ip=dns_service_ip,
            docker_bridge_cidr=docker_bridge_address,
            network_policy=network_policy,
            load_balancer_sku=load_balancer_sku.lower(),
            load_balancer_profile=load_balancer_profile,
            outbound_type=outbound_type
        )
    else:
        if load_balancer_sku.lower() == "standard" or load_balancer_profile:
            network_profile = ContainerServiceNetworkProfile(
                network_plugin="kubenet",
                load_balancer_sku=load_balancer_sku.lower(),
                load_balancer_profile=load_balancer_profile,
                outbound_type=outbound_type,
            )
        if load_balancer_sku.lower() == "basic":
            network_profile = ContainerServiceNetworkProfile(
                load_balancer_sku=load_balancer_sku.lower(),
            )

    addon_profiles = _handle_addons_args(
        cmd,
        enable_addons,
        subscription_id,
        resource_group_name,
        {},
        workspace_resource_id,
        aci_subnet_name,
        vnet_subnet_id,
        appgw_name,
        appgw_subnet_cidr,
        appgw_id,
        appgw_subnet_id,
        appgw_watch_namespace,
        enable_sgxquotehelper
    )
    monitoring = False
    if CONST_MONITORING_ADDON_NAME in addon_profiles:
        monitoring = True
        _ensure_container_insights_for_monitoring(
            cmd, addon_profiles[CONST_MONITORING_ADDON_NAME])

    # addon is in the list and is enabled
    ingress_appgw_addon_enabled = CONST_INGRESS_APPGW_ADDON_NAME in addon_profiles and \
        addon_profiles[CONST_INGRESS_APPGW_ADDON_NAME].enabled

    os_type = 'Linux'
    enable_virtual_node = False
    if CONST_VIRTUAL_NODE_ADDON_NAME + os_type in addon_profiles:
        enable_virtual_node = True

    aad_profile = None
    if enable_aad:
        if any([aad_client_app_id, aad_server_app_id, aad_server_app_secret]):
            raise CLIError('"--enable-aad" cannot be used together with '
                           '"--aad-client-app-id/--aad-server-app-id/--aad-server-app-secret"')
        if disable_rbac and enable_azure_rbac:
            raise ArgumentUsageError(
                '"--enable-azure-rbac" can not be used together with "--disable-rbac"')
        aad_profile = ManagedClusterAADProfile(
            managed=True,
            enable_azure_rbac=enable_azure_rbac,
            # ids -> i_ds due to track 2 naming issue
            admin_group_object_i_ds=_parse_comma_separated_list(
                aad_admin_group_object_ids),
            tenant_id=aad_tenant_id
        )
    else:
        if enable_azure_rbac is True:
            raise ArgumentUsageError(
                '"--enable-azure-rbac" can only be used together with "--enable-aad"')

        if any([aad_client_app_id, aad_server_app_id, aad_server_app_secret, aad_tenant_id]):
            if aad_tenant_id is None:
                profile = Profile(cli_ctx=cmd.cli_ctx)
                _, _, aad_tenant_id = profile.get_login_credentials()

            aad_profile = ManagedClusterAADProfile(
                client_app_id=aad_client_app_id,
                server_app_id=aad_server_app_id,
                server_app_secret=aad_server_app_secret,
                tenant_id=aad_tenant_id
            )

    api_server_access_profile = None
    if enable_private_cluster and load_balancer_sku.lower() != "standard":
        raise CLIError("Please use standard load balancer for private cluster")
    if api_server_authorized_ip_ranges or enable_private_cluster:
        api_server_access_profile = _populate_api_server_access_profile(
            cmd,
            api_server_authorized_ip_ranges,
            enable_private_cluster=enable_private_cluster
        )

    # Check that both --disable-rbac and --enable-rbac weren't provided
    if all([disable_rbac, enable_rbac]):
        raise CLIError(
            'specify either "--disable-rbac" or "--enable-rbac", not both.')

    identity = None
    if not enable_managed_identity and assign_identity:
        raise ArgumentUsageError(
            '--assign-identity can only be specified when --enable-managed-identity is specified')
    if enable_managed_identity and not assign_identity:
        identity = ManagedClusterIdentity(
            type="SystemAssigned"
        )
    elif enable_managed_identity and assign_identity:
        user_assigned_identity = {
            # pylint: disable=line-too-long
            assign_identity: Components1Umhcm8SchemasManagedclusteridentityPropertiesUserassignedidentitiesAdditionalproperties()
        }
        identity = ManagedClusterIdentity(
            type="UserAssigned",
            user_assigned_identities=user_assigned_identity
        )

    mc = ManagedCluster(
        location=location,
        tags=tags,
        dns_prefix=dns_name_prefix,
        kubernetes_version=kubernetes_version,
        enable_rbac=not disable_rbac,
        agent_pool_profiles=[agent_pool_profile],
        linux_profile=linux_profile,
        windows_profile=windows_profile,
        service_principal_profile=service_principal_profile,
        network_profile=network_profile,
        addon_profiles=addon_profiles,
        aad_profile=aad_profile,
        auto_scaler_profile=cluster_autoscaler_profile,
        api_server_access_profile=api_server_access_profile,
        identity=identity,
        disk_encryption_set_id=node_osdisk_diskencryptionset_id
    )

    use_custom_private_dns_zone = False
    if private_dns_zone:
        if not enable_private_cluster:
            raise InvalidArgumentValueError("Invalid private dns zone for public cluster. "
                                            "It should always be empty for public cluster")
        mc.api_server_access_profile.private_dns_zone = private_dns_zone
        from msrestazure.tools import is_valid_resource_id
        if private_dns_zone.lower() != CONST_PRIVATE_DNS_ZONE_SYSTEM:
            if is_valid_resource_id(private_dns_zone):
                use_custom_private_dns_zone = True
            else:
                raise InvalidArgumentValueError(
                    private_dns_zone + " is not a valid Azure resource ID.")
    if fqdn_subdomain:
        if not use_custom_private_dns_zone:
            raise ArgumentUsageError("--fqdn-subdomain should only be used for "
                                     "private cluster with custom private dns zone")
        mc.fqdn_subdomain = fqdn_subdomain

    if uptime_sla:
        mc.sku = ManagedClusterSKU(
            name="Basic",
            tier="Paid"
        )

    # Add AAD session key to header.
    # If principal_obj is None, we will not add this header, this can happen
    # when the cluster enables managed identity. In this case, the header is useless
    # and that's OK to not add this header
    custom_headers = None
    if principal_obj:
        custom_headers = {
            'Ocp-Aad-Session-Key': principal_obj.get("aad_session_key")}

    # Due to SPN replication latency, we do a few retries here
    max_retry = 30
    retry_exception = Exception(None)
    for _ in range(0, max_retry):
        try:
            created_cluster = _put_managed_cluster_ensuring_permission(
                cmd,
                client,
                subscription_id,
                resource_group_name,
                name,
                mc,
                monitoring,
                ingress_appgw_addon_enabled,
                enable_virtual_node,
                need_post_creation_vnet_permission_granting,
                vnet_subnet_id,
                enable_managed_identity,
                attach_acr,
                custom_headers,
                no_wait)
            return created_cluster
        except CloudError as ex:
            retry_exception = ex
            if 'not found in Active Directory tenant' in ex.message:
                time.sleep(3)
            else:
                raise ex
    raise retry_exception


def aks_disable_addons(cmd, client, resource_group_name, name, addons, no_wait=False):
    instance = client.get(resource_group_name, name)
    subscription_id = get_subscription_id(cmd.cli_ctx)

    instance = _update_addons(
        cmd,
        instance,
        subscription_id,
        resource_group_name,
        name,
        addons,
        enable=False,
        no_wait=no_wait
    )

    # send the managed cluster representation to update the addon profiles
    return sdk_no_wait(no_wait, client.begin_create_or_update, resource_group_name, name, instance)


def aks_enable_addons(cmd, client, resource_group_name, name, addons,
                      workspace_resource_id=None,
                      subnet_name=None,
                      appgw_name=None,
                      appgw_subnet_cidr=None,
                      appgw_id=None,
                      appgw_subnet_id=None,
                      appgw_watch_namespace=None,
                      enable_sgxquotehelper=False,
                      no_wait=False):
    instance = client.get(resource_group_name, name)
    subscription_id = get_subscription_id(cmd.cli_ctx)

    instance = _update_addons(cmd, instance, subscription_id, resource_group_name, name, addons, enable=True,
                              workspace_resource_id=workspace_resource_id,
                              subnet_name=subnet_name,
                              appgw_name=appgw_name,
                              appgw_subnet_cidr=appgw_subnet_cidr,
                              appgw_id=appgw_id,
                              appgw_subnet_id=appgw_subnet_id,
                              appgw_watch_namespace=appgw_watch_namespace,
                              enable_sgxquotehelper=enable_sgxquotehelper,
                              no_wait=no_wait)

    enable_monitoring = CONST_MONITORING_ADDON_NAME in instance.addon_profiles \
        and instance.addon_profiles[CONST_MONITORING_ADDON_NAME].enabled
    ingress_appgw_addon_enabled = CONST_INGRESS_APPGW_ADDON_NAME in instance.addon_profiles \
        and instance.addon_profiles[CONST_INGRESS_APPGW_ADDON_NAME].enabled

    os_type = 'Linux'
    virtual_node_addon_name = CONST_VIRTUAL_NODE_ADDON_NAME + os_type
    enable_virtual_node = (virtual_node_addon_name in instance.addon_profiles and
                           instance.addon_profiles[virtual_node_addon_name].enabled)

    need_pull_for_result = enable_monitoring or ingress_appgw_addon_enabled or enable_virtual_node

    if need_pull_for_result:
        if enable_monitoring:
            _ensure_container_insights_for_monitoring(
                cmd, instance.addon_profiles[CONST_MONITORING_ADDON_NAME])

        # adding a wait here since we rely on the result for role assignment
        result = LongRunningOperation(cmd.cli_ctx)(
            client.begin_create_or_update(resource_group_name, name, instance))

        if enable_monitoring:
            cloud_name = cmd.cli_ctx.cloud.name
            # mdm metrics supported only in Azure Public cloud so add the role assignment only in this cloud
            if cloud_name.lower() == 'azurecloud':
                from msrestazure.tools import resource_id
                cluster_resource_id = resource_id(
                    subscription=subscription_id,
                    resource_group=resource_group_name,
                    namespace='Microsoft.ContainerService', type='managedClusters',
                    name=name
                )
                _add_monitoring_role_assignment(
                    result, cluster_resource_id, cmd)

        if ingress_appgw_addon_enabled:
            _add_ingress_appgw_addon_role_assignment(result, cmd)

        if enable_virtual_node:
            # All agent pool will reside in the same vnet, we will grant vnet level Contributor role
            # in later function, so using a random agent pool here is OK
            random_agent_pool = result.agent_pool_profiles[0]
            if random_agent_pool.vnet_subnet_id != "":
                _add_virtual_node_role_assignment(
                    cmd, result, random_agent_pool.vnet_subnet_id)
            # Else, the cluster is not using custom VNet, the permission is already granted in AKS RP,
            # we don't need to handle it in client side in this case.
    else:
        result = sdk_no_wait(no_wait, client.begin_create_or_update,
                             resource_group_name, name, instance)
    return result


def aks_get_versions(cmd, client, location):
    return client.list_orchestrators(location, resource_type='managedClusters')


def aks_get_credentials(cmd, client, resource_group_name, name, admin=False,
                        path=os.path.join(os.path.expanduser(
                            '~'), '.kube', 'config'),
                        overwrite_existing=False, context_name=None):
    credentialResults = None
    if admin:
        credentialResults = client.list_cluster_admin_credentials(
            resource_group_name, name)
    else:
        credentialResults = client.list_cluster_user_credentials(
            resource_group_name, name)

    if not credentialResults:
        raise CLIError("No Kubernetes credentials found.")
    try:
        kubeconfig = credentialResults.kubeconfigs[0].value.decode(
            encoding='UTF-8')
        _print_or_merge_credentials(
            path, kubeconfig, overwrite_existing, context_name)
    except (IndexError, ValueError):
        raise CLIError("Fail to find kubeconfig file.")


def aks_list(cmd, client, resource_group_name=None):
    if resource_group_name:
        managed_clusters = client.list_by_resource_group(resource_group_name)
    else:
        managed_clusters = client.list()
    return _remove_nulls(list(managed_clusters))


def aks_show(cmd, client, resource_group_name, name):
    mc = client.get(resource_group_name, name)
    return _remove_nulls([mc])[0]


def aks_update_credentials(cmd, client, resource_group_name, name,
                           reset_service_principal=False,
                           reset_aad=False,
                           service_principal=None,
                           client_secret=None,
                           aad_server_app_id=None,
                           aad_server_app_secret=None,
                           aad_client_app_id=None,
                           aad_tenant_id=None,
                           no_wait=False):
    ManagedClusterServicePrincipalProfile = cmd.get_models('ManagedClusterServicePrincipalProfile',
                                                           resource_type=ResourceType.MGMT_CONTAINERSERVICE,
                                                           operation_group='managed_clusters')
    if bool(reset_service_principal) == bool(reset_aad):
        raise CLIError(
            'usage error: --reset-service-principal | --reset-aad-profile')
    if reset_service_principal:
        if service_principal is None or client_secret is None:
            raise CLIError(
                'usage error: --reset-service-principal --service-principal ID --client-secret SECRET')
        service_principal_profile = ManagedClusterServicePrincipalProfile(
            client_id=service_principal, secret=client_secret
        )
        return sdk_no_wait(no_wait,
                           client.begin_reset_service_principal_profile,
                           resource_group_name,
                           name, service_principal_profile)
    if not all([aad_client_app_id, aad_server_app_id, aad_server_app_secret]):
        raise CLIError('usage error: --reset-aad --aad-client-app-id ID --aad-server-app-id ID '
                       '--aad-server-app-secret SECRET [--aad-tenant-id ID]')
    parameters = {
        'clientAppID': aad_client_app_id,
        'serverAppID': aad_server_app_id,
        'serverAppSecret': aad_server_app_secret,
        'tenantID': aad_tenant_id
    }
    return sdk_no_wait(no_wait,
                       client.begin_reset_aad_profile,
                       resource_group_name,
                       name, parameters)


def aks_scale(cmd, client, resource_group_name, name, node_count, nodepool_name="", no_wait=False):
    instance = client.get(resource_group_name, name)

    if len(instance.agent_pool_profiles) > 1 and nodepool_name == "":
        raise CLIError('There are more than one node pool in the cluster. '
                       'Please specify nodepool name or use az aks nodepool command to scale node pool')

    for agent_profile in instance.agent_pool_profiles:
        if agent_profile.name == nodepool_name or (nodepool_name == "" and len(instance.agent_pool_profiles) == 1):
            if agent_profile.enable_auto_scaling:
                raise CLIError(
                    "Cannot scale cluster autoscaler enabled node pool.")

            agent_profile.count = int(node_count)  # pylint: disable=no-member
            # null out the SP and AAD profile because otherwise validation complains
            instance.service_principal_profile = None
            instance.aad_profile = None
            return sdk_no_wait(no_wait, client.begin_create_or_update, resource_group_name, name, instance)
    raise CLIError('The nodepool "{}" was not found.'.format(nodepool_name))


# pylint: disable=inconsistent-return-statements
def aks_update(cmd, client, resource_group_name, name,
               enable_cluster_autoscaler=False,
               disable_cluster_autoscaler=False,
               update_cluster_autoscaler=False,
               cluster_autoscaler_profile=None,
               min_count=None, max_count=None,
               uptime_sla=False,
               no_uptime_sla=False,
               load_balancer_managed_outbound_ip_count=None,
               load_balancer_outbound_ips=None,
               load_balancer_outbound_ip_prefixes=None,
               load_balancer_outbound_ports=None,
               load_balancer_idle_timeout=None,
               attach_acr=None,
               detach_acr=None,
               api_server_authorized_ip_ranges=None,
               enable_aad=False,
               aad_tenant_id=None,
               aad_admin_group_object_ids=None,
               enable_ahub=False,
               disable_ahub=False,
               windows_admin_password=None,
               enable_managed_identity=False,
               assign_identity=None,
               yes=False,
               no_wait=False,
               enable_azure_rbac=False,
               disable_azure_rbac=False):
    ManagedClusterSKU = cmd.get_models('ManagedClusterSKU',
                                       resource_type=ResourceType.MGMT_CONTAINERSERVICE,
                                       operation_group='managed_clusters')
    ManagedClusterAADProfile = cmd.get_models('ManagedClusterAADProfile',
                                              resource_type=ResourceType.MGMT_CONTAINERSERVICE,
                                              operation_group='managed_clusters')
    ManagedClusterIdentity = cmd.get_models('ManagedClusterIdentity',
                                            resource_type=ResourceType.MGMT_CONTAINERSERVICE,
                                            operation_group='managed_clusters')
    Components1Umhcm8SchemasManagedclusteridentityPropertiesUserassignedidentitiesAdditionalproperties = cmd.get_models(
        'Components1Umhcm8SchemasManagedclusteridentityPropertiesUserassignedidentitiesAdditionalproperties',
        resource_type=ResourceType.MGMT_CONTAINERSERVICE,
        operation_group='managed_clusters')
    update_autoscaler = enable_cluster_autoscaler + \
        disable_cluster_autoscaler + update_cluster_autoscaler
    update_lb_profile = is_load_balancer_profile_provided(load_balancer_managed_outbound_ip_count,
                                                          load_balancer_outbound_ips,
                                                          load_balancer_outbound_ip_prefixes,
                                                          load_balancer_outbound_ports,
                                                          load_balancer_idle_timeout)
    update_aad_profile = not (
        aad_tenant_id is None and aad_admin_group_object_ids is None and
        not enable_azure_rbac and not disable_azure_rbac)
    # pylint: disable=too-many-boolean-expressions
    if (update_autoscaler != 1 and cluster_autoscaler_profile is None and
            not update_lb_profile and
            not attach_acr and
            not detach_acr and
            not uptime_sla and
            not no_uptime_sla and
            api_server_authorized_ip_ranges is None and
            not enable_aad and
            not update_aad_profile and
            not enable_ahub and
            not disable_ahub and
            not windows_admin_password and
            not enable_managed_identity and
            not assign_identity):
        raise CLIError('Please specify one or more of "--enable-cluster-autoscaler" or '
                       '"--disable-cluster-autoscaler" or '
                       '"--update-cluster-autoscaler" or '
                       '"--cluster-autoscaler-profile" or '
                       '"--load-balancer-managed-outbound-ip-count" or'
                       '"--load-balancer-outbound-ips" or '
                       '"--load-balancer-outbound-ip-prefixes" or'
                       '"--load-balancer-outbound-ports" or'
                       '"--load-balancer-idle-timeout" or'
                       '"--attach-acr" or "--detach-acr" or'
                       '"--uptime-sla" or'
                       '"--no-uptime-sla" or '
                       '"--api-server-authorized-ip-ranges" or '
                       '"--enable-aad" or '
                       '"--aad-tenant-id" or '
                       '"--aad-admin-group-object-ids" or '
                       '"--enable-ahub" or '
                       '"--disable-ahub" or '
                       '"--windows-admin-password" or '
                       '"--enable-managed-identity" or '
                       '"--assign-identity" or '
                       '"--enable-azure-rbac" or '
                       '"--disable-azure-rbac"')

    if not enable_managed_identity and assign_identity:
        raise CLIError(
            '--assign-identity can only be specified when --enable-managed-identity is specified')

    instance = client.get(resource_group_name, name)
    # For multi-agent pool, use the az aks nodepool command
    if update_autoscaler > 0 and len(instance.agent_pool_profiles) > 1:
        raise CLIError('There are more than one node pool in the cluster. Please use "az aks nodepool" command '
                       'to update per node pool auto scaler settings')

    _validate_autoscaler_update_counts(min_count, max_count, enable_cluster_autoscaler or
                                       update_cluster_autoscaler)

    if enable_cluster_autoscaler:
        if instance.agent_pool_profiles[0].enable_auto_scaling:
            logger.warning('Cluster autoscaler is already enabled for this node pool.\n'
                           'Please run "az aks --update-cluster-autoscaler" '
                           'if you want to update min-count or max-count.')
            return None
        instance.agent_pool_profiles[0].min_count = int(min_count)
        instance.agent_pool_profiles[0].max_count = int(max_count)
        instance.agent_pool_profiles[0].enable_auto_scaling = True

    if update_cluster_autoscaler:
        if not instance.agent_pool_profiles[0].enable_auto_scaling:
            raise CLIError('Cluster autoscaler is not enabled for this node pool.\n'
                           'Run "az aks nodepool update --enable-cluster-autoscaler" '
                           'to enable cluster with min-count and max-count.')
        instance.agent_pool_profiles[0].min_count = int(min_count)
        instance.agent_pool_profiles[0].max_count = int(max_count)

    if disable_cluster_autoscaler:
        if not instance.agent_pool_profiles[0].enable_auto_scaling:
            logger.warning(
                'Cluster autoscaler is already disabled for this node pool.')
            return None
        instance.agent_pool_profiles[0].enable_auto_scaling = False
        instance.agent_pool_profiles[0].min_count = None
        instance.agent_pool_profiles[0].max_count = None

    # if intention is to clear autoscaler profile
    if cluster_autoscaler_profile == {}:
        instance.auto_scaler_profile = {}
    # else profile is provided, update instance profile if it exists
    elif cluster_autoscaler_profile:
        instance.auto_scaler_profile = _update_dict(instance.auto_scaler_profile.__dict__,
                                                    dict((key.replace("-", "_"), value)
                                                         for (key, value) in cluster_autoscaler_profile.items())) \
            if instance.auto_scaler_profile else cluster_autoscaler_profile

    subscription_id = get_subscription_id(cmd.cli_ctx)

    client_id = ""
    if _is_msi_cluster(instance):
        if instance.identity_profile is None or instance.identity_profile["kubeletidentity"] is None:
            raise CLIError('Unexpected error getting kubelet\'s identity for the cluster. '
                           'Please do not set --attach-acr or --detach-acr. '
                           'You can manually grant or revoke permission to the identity named '
                           '<ClUSTER_NAME>-agentpool in MC_ resource group to access ACR.')
        client_id = instance.identity_profile["kubeletidentity"].client_id
    else:
        client_id = instance.service_principal_profile.client_id
    if not client_id:
        raise CLIError('Cannot get the AKS cluster\'s service principal.')

    if attach_acr:
        _ensure_aks_acr(cmd,
                        client_id=client_id,
                        acr_name_or_id=attach_acr,
                        subscription_id=subscription_id)

    if detach_acr:
        _ensure_aks_acr(cmd,
                        client_id=client_id,
                        acr_name_or_id=detach_acr,
                        subscription_id=subscription_id,
                        detach=True)

    if uptime_sla and no_uptime_sla:
        raise CLIError(
            'Cannot specify "--uptime-sla" and "--no-uptime-sla" at the same time.')

    if uptime_sla:
        instance.sku = ManagedClusterSKU(
            name="Basic",
            tier="Paid"
        )

    if no_uptime_sla:
        instance.sku = ManagedClusterSKU(
            name="Basic",
            tier="Free"
        )

    if update_lb_profile:
        instance.network_profile.load_balancer_profile = update_load_balancer_profile(
            cmd,
            load_balancer_managed_outbound_ip_count,
            load_balancer_outbound_ips,
            load_balancer_outbound_ip_prefixes,
            load_balancer_outbound_ports,
            load_balancer_idle_timeout,
            instance.network_profile.load_balancer_profile)

    # empty string is valid as it disables ip whitelisting
    if api_server_authorized_ip_ranges is not None:
        instance.api_server_access_profile = \
            _populate_api_server_access_profile(
                cmd,
                api_server_authorized_ip_ranges, instance=instance)

    if enable_aad:
        if instance.aad_profile is not None and instance.aad_profile.managed:
            raise CLIError(
                'Cannot specify "--enable-aad" if managed AAD is already enabled')
        instance.aad_profile = ManagedClusterAADProfile(
            managed=True
        )
    if update_aad_profile:
        if instance.aad_profile is None or not instance.aad_profile.managed:
            raise CLIError('Cannot specify "--aad-tenant-id/--aad-admin-group-object-ids/"'
                           '"--enable-azure-rbac/--disable-azure-rbac"'
                           ' if managed AAD is not enabled')
        if aad_tenant_id is not None:
            instance.aad_profile.tenant_id = aad_tenant_id
        if aad_admin_group_object_ids is not None:
            # ids -> i_ds due to track 2 naming issue
            instance.aad_profile.admin_group_object_i_ds = _parse_comma_separated_list(
                aad_admin_group_object_ids)
        if enable_azure_rbac and disable_azure_rbac:
            raise MutuallyExclusiveArgumentError(
                'Cannot specify "--enable-azure-rbac" and "--disable-azure-rbac" at the same time')
        if enable_azure_rbac:
            instance.aad_profile.enable_azure_rbac = True
        if disable_azure_rbac:
            instance.aad_profile.enable_azure_rbac = False

    if enable_ahub and disable_ahub:
        raise CLIError(
            'Cannot specify "--enable-ahub" and "--disable-ahub" at the same time')

    if enable_ahub:
        instance.windows_profile.license_type = 'Windows_Server'
    if disable_ahub:
        instance.windows_profile.license_type = 'None'

    if windows_admin_password:
        instance.windows_profile.admin_password = windows_admin_password

    current_identity_type = "spn"
    if instance.identity is not None:
        current_identity_type = instance.identity.type.casefold()

    goal_identity_type = current_identity_type
    if enable_managed_identity:
        if not assign_identity:
            goal_identity_type = "systemassigned"
        else:
            goal_identity_type = "userassigned"

    if current_identity_type != goal_identity_type:
        msg = ""
        if current_identity_type == "spn":
            msg = ('Your cluster is using service principal, and you are going to update '
                   'the cluster to use {} managed identity.\n After updating, your '
                   'cluster\'s control plane and addon pods will switch to use managed '
                   'identity, but kubelet will KEEP USING SERVICE PRINCIPAL '
                   'until you upgrade your agentpool.\n '
                   'Are you sure you want to perform this operation?').format(goal_identity_type)
        else:
            msg = ('Your cluster is already using {} managed identity, and you are going to '
                   'update the cluster to use {} managed identity. \nAre you sure you want to '
                   'perform this operation?').format(current_identity_type, goal_identity_type)
        if not yes and not prompt_y_n(msg, default="n"):
            return None
        if goal_identity_type == "systemassigned":
            instance.identity = ManagedClusterIdentity(
                type="SystemAssigned"
            )
        elif goal_identity_type == "userassigned":
            # pylint: disable=line-too-long
            user_assigned_identity = {
                assign_identity: Components1Umhcm8SchemasManagedclusteridentityPropertiesUserassignedidentitiesAdditionalproperties()
            }
            instance.identity = ManagedClusterIdentity(
                type="UserAssigned",
                user_assigned_identities=user_assigned_identity
            )

    monitoring_addon_enabled = False
    ingress_appgw_addon_enabled = False
    virtual_node_addon_enabled = False
    if instance.addon_profiles is not None:
        monitoring_addon_enabled = CONST_MONITORING_ADDON_NAME in instance.addon_profiles and \
            instance.addon_profiles[CONST_MONITORING_ADDON_NAME].enabled
        ingress_appgw_addon_enabled = CONST_INGRESS_APPGW_ADDON_NAME in instance.addon_profiles and \
            instance.addon_profiles[CONST_INGRESS_APPGW_ADDON_NAME].enabled
        virtual_node_addon_enabled = CONST_VIRTUAL_NODE_ADDON_NAME + 'Linux' in instance.addon_profiles and \
            instance.addon_profiles[CONST_VIRTUAL_NODE_ADDON_NAME +
                                    'Linux'].enabled

    return _put_managed_cluster_ensuring_permission(
        cmd,
        client,
        subscription_id,
        resource_group_name,
        name,
        instance,
        monitoring_addon_enabled,
        ingress_appgw_addon_enabled,
        virtual_node_addon_enabled,
        False,
        instance.agent_pool_profiles[0].vnet_subnet_id,
        _is_msi_cluster(instance),
        attach_acr,
        None,
        no_wait)


# pylint: disable=unused-argument,inconsistent-return-statements,too-many-return-statements
def aks_upgrade(cmd,
                client,
                resource_group_name, name,
                kubernetes_version='',
                control_plane_only=False,
                node_image_only=False,
                no_wait=False,
                yes=False):
    msg = 'Kubernetes may be unavailable during cluster upgrades.\n Are you sure you want to perform this operation?'
    if not yes and not prompt_y_n(msg, default="n"):
        return None

    instance = client.get(resource_group_name, name)

    vmas_cluster = False
    for agent_profile in instance.agent_pool_profiles:
        if agent_profile.type.lower() == "availabilityset":
            vmas_cluster = True
            break

    if kubernetes_version != '' and node_image_only:
        raise CLIError('Conflicting flags. Upgrading the Kubernetes version will also upgrade node image version. '
                       'If you only want to upgrade the node version please use the "--node-image-only" option only.')

    if node_image_only:
        msg = "This node image upgrade operation will run across every node pool in the cluster" \
              "and might take a while, do you wish to continue?"
        if not yes and not prompt_y_n(msg, default="n"):
            return None

        # This only provide convenience for customer at client side so they can run az aks upgrade to upgrade all
        # nodepools of a cluster. The SDK only support upgrade single nodepool at a time.
        for agent_pool_profile in instance.agent_pool_profiles:
            if vmas_cluster:
                raise CLIError('This cluster is not using VirtualMachineScaleSets. Node image upgrade only operation '
                               'can only be applied on VirtualMachineScaleSets cluster.')
            agent_pool_client = cf_agent_pools(cmd.cli_ctx)
            _upgrade_single_nodepool_image_version(True, agent_pool_client,
                                                   resource_group_name, name, agent_pool_profile.name)
        mc = client.get(resource_group_name, name)
        return _remove_nulls([mc])[0]

    if instance.kubernetes_version == kubernetes_version:
        if instance.provisioning_state == "Succeeded":
            logger.warning("The cluster is already on version %s and is not in a failed state. No operations "
                           "will occur when upgrading to the same version if the cluster is not in a failed state.",
                           instance.kubernetes_version)
        elif instance.provisioning_state == "Failed":
            logger.warning("Cluster currently in failed state. Proceeding with upgrade to existing version %s to "
                           "attempt resolution of failed cluster state.", instance.kubernetes_version)

    upgrade_all = False
    instance.kubernetes_version = kubernetes_version

    # for legacy clusters, we always upgrade node pools with CCP.
    if instance.max_agent_pools < 8 or vmas_cluster:
        if control_plane_only:
            msg = ("Legacy clusters do not support control plane only upgrade. All node pools will be "
                   "upgraded to {} as well. Continue?").format(instance.kubernetes_version)
            if not yes and not prompt_y_n(msg, default="n"):
                return None
        upgrade_all = True
    else:
        if not control_plane_only:
            msg = ("Since control-plane-only argument is not specified, this will upgrade the control plane "
                   "AND all nodepools to version {}. Continue?").format(instance.kubernetes_version)
            if not yes and not prompt_y_n(msg, default="n"):
                return None
            upgrade_all = True
        else:
            msg = ("Since control-plane-only argument is specified, this will upgrade only the control plane to {}. "
                   "Node pool will not change. Continue?").format(instance.kubernetes_version)
            if not yes and not prompt_y_n(msg, default="n"):
                return None

    if upgrade_all:
        for agent_profile in instance.agent_pool_profiles:
            agent_profile.orchestrator_version = kubernetes_version

    # null out the SP and AAD profile because otherwise validation complains
    instance.service_principal_profile = None
    instance.aad_profile = None

    return sdk_no_wait(no_wait, client.begin_create_or_update, resource_group_name, name, instance)


def _upgrade_single_nodepool_image_version(no_wait, client, resource_group_name, cluster_name, nodepool_name):
    return sdk_no_wait(
        no_wait,
        client.begin_upgrade_node_image_version,
        resource_group_name,
        cluster_name,
        nodepool_name,
    )


def aks_runcommand(cmd, client, resource_group_name, name, command_string="", command_files=None):
    colorama.init()

    mc = client.get(resource_group_name, name)

    if not command_string:
        raise ValidationError('Command cannot be empty.')
    RunCommandRequest = cmd.get_models('RunCommandRequest', resource_type=ResourceType.MGMT_CONTAINERSERVICE,
                                       operation_group='managed_clusters')
    request_payload = RunCommandRequest(command=command_string)
    request_payload.context = _get_command_context(command_files)

    # if this cluster have Azure AD enabled, we should pass user token.
    # so the command execution also using current user identity.
    # here we aquire token for AKS managed server AppID (same id for all cloud)
    if mc.aad_profile is not None and mc.aad_profile.managed:
        request_payload.cluster_token = _get_dataplane_aad_token(
            cmd.cli_ctx, "6dae42f8-4368-4678-94ff-3960e28e3630")

    commandResultFuture = client.begin_run_command(
        resource_group_name, name, request_payload, polling_interval=5, retry_total=0)

    return _print_command_result(cmd.cli_ctx, commandResultFuture.result(300))


def aks_command_result(cmd, client, resource_group_name, name, command_id=""):
    if not command_id:
        raise ValidationError('CommandID cannot be empty.')

    commandResult = client.get_command_result(
        resource_group_name, name, command_id)
    return _print_command_result(cmd.cli_ctx, commandResult)


def _print_command_result(cli_ctx, commandResult):
    # cli_ctx.data['safe_params'] contains list of parameter name user typed in, without value.
    # cli core also use this calculate ParameterSetName header for all http request from cli.
    if (cli_ctx.data['safe_params'] is None or
        "-o" in cli_ctx.data['safe_params'] or
            "--output" in cli_ctx.data['safe_params']):
        # user specified output format, honor their choice, return object to render pipeline
        return commandResult

    # user didn't specified any format, we can customize the print for best experience
    if commandResult.provisioning_state == "Succeeded":
        # succeed, print exitcode, and logs
        print(
            f"{colorama.Fore.GREEN}command started at {commandResult.started_at}, "
            f"finished at {commandResult.finished_at} "
            f"with exitcode={commandResult.exit_code}{colorama.Style.RESET_ALL}")
        print(commandResult.logs)
        return

    if commandResult.provisioning_state == "Failed":
        # failed, print reason in error
        print(
            f"{colorama.Fore.RED}command failed with reason: {commandResult.reason}{colorama.Style.RESET_ALL}")
        return

    # *-ing state
    print(f"{colorama.Fore.BLUE}command is in : {commandResult.provisioning_state} state{colorama.Style.RESET_ALL}")
    return None


def _get_command_context(command_files):
    if not command_files:
        return ""

    filesToAttach = {}
    # . means to attach current folder, cannot combine more files. (at least for now)
    if len(command_files) == 1 and command_files[0] == ".":
        # current folder
        cwd = os.getcwd()
        for filefolder, _, files in os.walk(cwd):
            for file in files:
                # retain folder structure
                rel = os.path.relpath(filefolder, cwd)
                filesToAttach[os.path.join(
                    filefolder, file)] = os.path.join(rel, file)
    else:
        for file in command_files:
            if file == ".":
                raise ValidationError(
                    ". is used to attach current folder, not expecting other attachements.")
            if os.path.isfile(file):
                # for individual attached file, flatten them to same folder
                filesToAttach[file] = os.path.basename(file)
            else:
                raise ValidationError(
                    f"{file} is not valid file, or not accessable.")

    if len(filesToAttach) < 1:
        logger.debug("no files to attach!")
        return ""

    zipStream = io.BytesIO()
    zipFile = zipfile.ZipFile(zipStream, "w")
    for _, (osfile, zipEntry) in enumerate(filesToAttach.items()):
        zipFile.write(osfile, zipEntry)
    # zipFile.printdir() // use this to debug
    zipFile.close()

    return str(base64.encodebytes(zipStream.getbuffer()), "utf-8")


def _get_dataplane_aad_token(cli_ctx, serverAppId):
    # this function is mostly copied from keyvault cli
    import adal
    try:
        return Profile(cli_ctx=cli_ctx).get_raw_token(resource=serverAppId)[0][2].get('accessToken')
    except adal.AdalError as err:
        # pylint: disable=no-member
        if (hasattr(err, 'error_response') and
                ('error_description' in err.error_response) and
                ('AADSTS70008:' in err.error_response['error_description'])):
            raise CLIError(
                "Credentials have expired due to inactivity. Please run 'az login'")
        raise CLIError(err)


DEV_SPACES_EXTENSION_NAME = 'dev-spaces'
DEV_SPACES_EXTENSION_MODULE = 'azext_dev_spaces.custom'


def aks_use_dev_spaces(cmd, client, name, resource_group_name, update=False, space_name=None,
                       endpoint_type='Public', prompt=False):
    """
    Use Azure Dev Spaces with a managed Kubernetes cluster.

    :param name: Name of the managed cluster.
    :type name: String
    :param resource_group_name: Name of resource group. You can configure the default group. \
    Using 'az configure --defaults group=<name>'.
    :type resource_group_name: String
    :param update: Update to the latest Azure Dev Spaces client components.
    :type update: bool
    :param space_name: Name of the new or existing dev space to select. Defaults to an \
    interactive selection experience.
    :type space_name: String
    :param endpoint_type: The endpoint type to be used for a Azure Dev Spaces controller. \
    See https://aka.ms/azds-networking for more information.
    :type endpoint_type: String
    :param prompt: Do not prompt for confirmation. Requires --space.
    :type prompt: bool
    """

    if _get_or_add_extension(cmd, DEV_SPACES_EXTENSION_NAME, DEV_SPACES_EXTENSION_MODULE, update):
        azext_custom = _get_azext_module(
            DEV_SPACES_EXTENSION_NAME, DEV_SPACES_EXTENSION_MODULE)
        try:
            azext_custom.ads_use_dev_spaces(
                name, resource_group_name, update, space_name, endpoint_type, prompt)
        except TypeError:
            raise CLIError(
                "Use '--update' option to get the latest Azure Dev Spaces client components.")
        except AttributeError as ae:
            raise CLIError(ae)


def aks_remove_dev_spaces(cmd, client, name, resource_group_name, prompt=False):
    """
    Remove Azure Dev Spaces from a managed Kubernetes cluster.

    :param name: Name of the managed cluster.
    :type name: String
    :param resource_group_name: Name of resource group. You can configure the default group. \
    Using 'az configure --defaults group=<name>'.
    :type resource_group_name: String
    :param prompt: Do not prompt for confirmation.
    :type prompt: bool
    """

    if _get_or_add_extension(cmd, DEV_SPACES_EXTENSION_NAME, DEV_SPACES_EXTENSION_MODULE):
        azext_custom = _get_azext_module(
            DEV_SPACES_EXTENSION_NAME, DEV_SPACES_EXTENSION_MODULE)
        try:
            azext_custom.ads_remove_dev_spaces(
                name, resource_group_name, prompt)
        except AttributeError as ae:
            raise CLIError(ae)


def aks_rotate_certs(cmd, client, resource_group_name, name, no_wait=True):
    return sdk_no_wait(no_wait, client.begin_rotate_cluster_certificates, resource_group_name, name)


def _update_addons(cmd, instance, subscription_id, resource_group_name, name, addons, enable,
                   workspace_resource_id=None,
                   subnet_name=None,
                   appgw_name=None,
                   appgw_subnet_cidr=None,
                   appgw_id=None,
                   appgw_subnet_id=None,
                   appgw_watch_namespace=None,
                   enable_sgxquotehelper=False,
                   no_wait=False):
    ManagedClusterAddonProfile = cmd.get_models('ManagedClusterAddonProfile',
                                                resource_type=ResourceType.MGMT_CONTAINERSERVICE,
                                                operation_group='managed_clusters')
    # parse the comma-separated addons argument
    addon_args = addons.split(',')

    addon_profiles = instance.addon_profiles or {}

    os_type = 'Linux'

    # for each addons argument
    for addon_arg in addon_args:
        if addon_arg not in ADDONS:
            raise CLIError("Invalid addon name: {}.".format(addon_arg))
        addon = ADDONS[addon_arg]
        if addon == CONST_VIRTUAL_NODE_ADDON_NAME:
            # only linux is supported for now, in the future this will be a user flag
            addon += os_type

        # honor addon names defined in Azure CLI
        for key in list(addon_profiles):
            if key.lower() == addon.lower() and key != addon:
                addon_profiles[addon] = addon_profiles.pop(key)

        if enable:
            # add new addons or update existing ones and enable them
            addon_profile = addon_profiles.get(
                addon, ManagedClusterAddonProfile(enabled=False))
            # special config handling for certain addons
            if addon == CONST_MONITORING_ADDON_NAME:
                if addon_profile.enabled:
                    raise CLIError('The monitoring addon is already enabled for this managed cluster.\n'
                                   'To change monitoring configuration, run "az aks disable-addons -a monitoring"'
                                   'before enabling it again.')
                if not workspace_resource_id:
                    workspace_resource_id = _ensure_default_log_analytics_workspace_for_monitoring(
                        cmd,
                        subscription_id,
                        resource_group_name)
                workspace_resource_id = workspace_resource_id.strip()
                if not workspace_resource_id.startswith('/'):
                    workspace_resource_id = '/' + workspace_resource_id
                if workspace_resource_id.endswith('/'):
                    workspace_resource_id = workspace_resource_id.rstrip('/')
                addon_profile.config = {
                    CONST_MONITORING_LOG_ANALYTICS_WORKSPACE_RESOURCE_ID: workspace_resource_id}
            elif addon == (CONST_VIRTUAL_NODE_ADDON_NAME + os_type):
                if addon_profile.enabled:
                    raise CLIError('The virtual-node addon is already enabled for this managed cluster.\n'
                                   'To change virtual-node configuration, run '
                                   '"az aks disable-addons -a virtual-node -g {resource_group_name}" '
                                   'before enabling it again.')
                if not subnet_name:
                    raise CLIError(
                        'The aci-connector addon requires setting a subnet name.')
                addon_profile.config = {
                    CONST_VIRTUAL_NODE_SUBNET_NAME: subnet_name}
            elif addon == CONST_INGRESS_APPGW_ADDON_NAME:
                if addon_profile.enabled:
                    raise CLIError('The ingress-appgw addon is already enabled for this managed cluster.\n'
                                   'To change ingress-appgw configuration, run '
                                   f'"az aks disable-addons -a ingress-appgw -n {name} -g {resource_group_name}" '
                                   'before enabling it again.')
                addon_profile = ManagedClusterAddonProfile(
                    enabled=True, config={})
                if appgw_name is not None:
                    addon_profile.config[CONST_INGRESS_APPGW_APPLICATION_GATEWAY_NAME] = appgw_name
                if appgw_subnet_cidr is not None:
                    addon_profile.config[CONST_INGRESS_APPGW_SUBNET_CIDR] = appgw_subnet_cidr
                if appgw_id is not None:
                    addon_profile.config[CONST_INGRESS_APPGW_APPLICATION_GATEWAY_ID] = appgw_id
                if appgw_subnet_id is not None:
                    addon_profile.config[CONST_INGRESS_APPGW_SUBNET_ID] = appgw_subnet_id
                if appgw_watch_namespace is not None:
                    addon_profile.config[CONST_INGRESS_APPGW_WATCH_NAMESPACE] = appgw_watch_namespace
            elif addon == CONST_CONFCOM_ADDON_NAME:
                if addon_profile.enabled:
                    raise ValidationError('The confcom addon is already enabled for this managed cluster.',
                                          recommendation='To change confcom configuration, run '
                                          f'"az aks disable-addons -a confcom -n {name} -g {resource_group_name}" '
                                          'before enabling it again.')
                addon_profile = ManagedClusterAddonProfile(
                    enabled=True, config={CONST_ACC_SGX_QUOTE_HELPER_ENABLED: "false"})
                if enable_sgxquotehelper:
                    addon_profile.config[CONST_ACC_SGX_QUOTE_HELPER_ENABLED] = "true"
            addon_profiles[addon] = addon_profile
        else:
            if addon not in addon_profiles:
                if addon == CONST_KUBE_DASHBOARD_ADDON_NAME:
                    addon_profiles[addon] = ManagedClusterAddonProfile(
                        enabled=False)
                else:
                    raise CLIError(
                        "The addon {} is not installed.".format(addon))
            addon_profiles[addon].config = None
        addon_profiles[addon].enabled = enable

    instance.addon_profiles = addon_profiles

    # null out the SP and AAD profile because otherwise validation complains
    instance.service_principal_profile = None
    instance.aad_profile = None

    return instance


def _get_azext_module(extension_name, module_name):
    try:
        # Adding the installed extension in the path
        from azure.cli.core.extension.operations import add_extension_to_path
        add_extension_to_path(extension_name)
        # Import the extension module
        from importlib import import_module
        azext_custom = import_module(module_name)
        return azext_custom
    except ImportError as ie:
        raise CLIError(ie)


def _handle_addons_args(cmd, addons_str, subscription_id, resource_group_name, addon_profiles=None,
                        workspace_resource_id=None,
                        aci_subnet_name=None,
                        vnet_subnet_id=None,
                        appgw_name=None,
                        appgw_subnet_cidr=None,
                        appgw_id=None,
                        appgw_subnet_id=None,
                        appgw_watch_namespace=None,
                        enable_sgxquotehelper=False):
    ManagedClusterAddonProfile = cmd.get_models('ManagedClusterAddonProfile',
                                                resource_type=ResourceType.MGMT_CONTAINERSERVICE,
                                                operation_group='managed_clusters')
    if not addon_profiles:
        addon_profiles = {}
    addons = addons_str.split(',') if addons_str else []
    if 'http_application_routing' in addons:
        addon_profiles[CONST_HTTP_APPLICATION_ROUTING_ADDON_NAME] = ManagedClusterAddonProfile(
            enabled=True)
        addons.remove('http_application_routing')
    if 'kube-dashboard' in addons:
        addon_profiles[CONST_KUBE_DASHBOARD_ADDON_NAME] = ManagedClusterAddonProfile(
            enabled=True)
        addons.remove('kube-dashboard')
    # TODO: can we help the user find a workspace resource ID?
    if 'monitoring' in addons:
        if not workspace_resource_id:
            # use default workspace if exists else create default workspace
            workspace_resource_id = _ensure_default_log_analytics_workspace_for_monitoring(
                cmd, subscription_id, resource_group_name)

        workspace_resource_id = workspace_resource_id.strip()
        if not workspace_resource_id.startswith('/'):
            workspace_resource_id = '/' + workspace_resource_id
        if workspace_resource_id.endswith('/'):
            workspace_resource_id = workspace_resource_id.rstrip('/')
        addon_profiles[CONST_MONITORING_ADDON_NAME] = ManagedClusterAddonProfile(
            enabled=True, config={CONST_MONITORING_LOG_ANALYTICS_WORKSPACE_RESOURCE_ID: workspace_resource_id})
        addons.remove('monitoring')
    # error out if '--enable-addons=monitoring' isn't set but workspace_resource_id is
    elif workspace_resource_id:
        raise CLIError(
            '"--workspace-resource-id" requires "--enable-addons monitoring".')
    if 'azure-policy' in addons:
        addon_profiles[CONST_AZURE_POLICY_ADDON_NAME] = ManagedClusterAddonProfile(
            enabled=True)
        addons.remove('azure-policy')
    if 'virtual-node' in addons:
        if not aci_subnet_name or not vnet_subnet_id:
            raise CLIError(
                '"--enable-addons virtual-node" requires "--aci-subnet-name" and "--vnet-subnet-id".')
        # TODO: how about aciConnectorwindows, what is its addon name?
        os_type = 'Linux'
        addon_profiles[CONST_VIRTUAL_NODE_ADDON_NAME + os_type] = ManagedClusterAddonProfile(
            enabled=True,
            config={CONST_VIRTUAL_NODE_SUBNET_NAME: aci_subnet_name}
        )
        addons.remove('virtual-node')
    if 'ingress-appgw' in addons:
        addon_profile = ManagedClusterAddonProfile(enabled=True, config={})
        if appgw_name is not None:
            addon_profile.config[CONST_INGRESS_APPGW_APPLICATION_GATEWAY_NAME] = appgw_name
        if appgw_subnet_cidr is not None:
            addon_profile.config[CONST_INGRESS_APPGW_SUBNET_CIDR] = appgw_subnet_cidr
        if appgw_id is not None:
            addon_profile.config[CONST_INGRESS_APPGW_APPLICATION_GATEWAY_ID] = appgw_id
        if appgw_subnet_id is not None:
            addon_profile.config[CONST_INGRESS_APPGW_SUBNET_ID] = appgw_subnet_id
        if appgw_watch_namespace is not None:
            addon_profile.config[CONST_INGRESS_APPGW_WATCH_NAMESPACE] = appgw_watch_namespace
        addon_profiles[CONST_INGRESS_APPGW_ADDON_NAME] = addon_profile
        addons.remove('ingress-appgw')
    if 'confcom' in addons:
        addon_profile = ManagedClusterAddonProfile(
            enabled=True, config={CONST_ACC_SGX_QUOTE_HELPER_ENABLED: "false"})
        if enable_sgxquotehelper:
            addon_profile.config[CONST_ACC_SGX_QUOTE_HELPER_ENABLED] = "true"
        addon_profiles[CONST_CONFCOM_ADDON_NAME] = addon_profile
        addons.remove('confcom')
    # error out if any (unrecognized) addons remain
    if addons:
        raise CLIError('"{}" {} not recognized by the --enable-addons argument.'.format(
            ",".join(addons), "are" if len(addons) > 1 else "is"))
    return addon_profiles


def _install_dev_spaces_extension(cmd, extension_name):
    try:
        from azure.cli.core.extension import operations
        operations.add_extension(cmd=cmd, extension_name=extension_name)
    except Exception:  # nopa pylint: disable=broad-except
        return False
    return True


def _update_dev_spaces_extension(cmd, extension_name, extension_module):
    from azure.cli.core.extension import ExtensionNotInstalledException
    try:
        from azure.cli.core.extension import operations
        operations.update_extension(cmd=cmd, extension_name=extension_name)
        operations.reload_extension(extension_name=extension_name)
    except CLIError as err:
        logger.info(err)
    except ExtensionNotInstalledException as err:
        logger.debug(err)
        return False
    except ModuleNotFoundError as err:
        logger.debug(err)
        logger.error(
            "Error occurred attempting to load the extension module. Use --debug for more information.")
        return False
    return True


def _get_or_add_extension(cmd, extension_name, extension_module, update=False):
    from azure.cli.core.extension import (
        ExtensionNotInstalledException, get_extension)
    try:
        get_extension(extension_name)
        if update:
            return _update_dev_spaces_extension(cmd, extension_name, extension_module)
    except ExtensionNotInstalledException:
        return _install_dev_spaces_extension(cmd, extension_name)
    return True


def _ensure_default_log_analytics_workspace_for_monitoring(cmd, subscription_id, resource_group_name):
    # mapping for azure public cloud
    # log analytics workspaces cannot be created in WCUS region due to capacity limits
    # so mapped to EUS per discussion with log analytics team
    AzureCloudLocationToOmsRegionCodeMap = {
        "australiasoutheast": "ASE",
        "australiaeast": "EAU",
        "australiacentral": "CAU",
        "canadacentral": "CCA",
        "centralindia": "CIN",
        "centralus": "CUS",
        "eastasia": "EA",
        "eastus": "EUS",
        "eastus2": "EUS2",
        "eastus2euap": "EAP",
        "francecentral": "PAR",
        "japaneast": "EJP",
        "koreacentral": "SE",
        "northeurope": "NEU",
        "southcentralus": "SCUS",
        "southeastasia": "SEA",
        "uksouth": "SUK",
        "usgovvirginia": "USGV",
        "westcentralus": "EUS",
        "westeurope": "WEU",
        "westus": "WUS",
        "westus2": "WUS2",
        "brazilsouth": "CQ",
        "brazilsoutheast": "BRSE",
        "norwayeast": "NOE",
        "southafricanorth": "JNB",
        "northcentralus": "NCUS",
        "uaenorth": "DXB",
        "germanywestcentral": "DEWC",
        "ukwest": "WUK",
        "switzerlandnorth": "CHN",
        "switzerlandwest": "CHW",
        "uaecentral": "AUH"
    }
    AzureCloudRegionToOmsRegionMap = {
        "australiacentral": "australiacentral",
        "australiacentral2": "australiacentral",
        "australiaeast": "australiaeast",
        "australiasoutheast": "australiasoutheast",
        "brazilsouth": "brazilsouth",
        "canadacentral": "canadacentral",
        "canadaeast": "canadacentral",
        "centralus": "centralus",
        "centralindia": "centralindia",
        "eastasia": "eastasia",
        "eastus": "eastus",
        "eastus2": "eastus2",
        "francecentral": "francecentral",
        "francesouth": "francecentral",
        "japaneast": "japaneast",
        "japanwest": "japaneast",
        "koreacentral": "koreacentral",
        "koreasouth": "koreacentral",
        "northcentralus": "northcentralus",
        "northeurope": "northeurope",
        "southafricanorth": "southafricanorth",
        "southafricawest": "southafricanorth",
        "southcentralus": "southcentralus",
        "southeastasia": "southeastasia",
        "southindia": "centralindia",
        "uksouth": "uksouth",
        "ukwest": "ukwest",
        "westcentralus": "eastus",
        "westeurope": "westeurope",
        "westindia": "centralindia",
        "westus": "westus",
        "westus2": "westus2",
        "norwayeast": "norwayeast",
        "norwaywest": "norwayeast",
        "switzerlandnorth": "switzerlandnorth",
        "switzerlandwest": "switzerlandwest",
        "uaenorth": "uaenorth",
        "germanywestcentral": "germanywestcentral",
        "germanynorth": "germanywestcentral",
        "uaecentral": "uaecentral",
        "eastus2euap": "eastus2euap",
        "brazilsoutheast": "brazilsoutheast"
    }

    # mapping for azure china cloud
    # currently log analytics supported only China East 2 region
    AzureChinaLocationToOmsRegionCodeMap = {
        "chinaeast": "EAST2",
        "chinaeast2": "EAST2",
        "chinanorth": "EAST2",
        "chinanorth2": "EAST2"
    }
    AzureChinaRegionToOmsRegionMap = {
        "chinaeast": "chinaeast2",
        "chinaeast2": "chinaeast2",
        "chinanorth": "chinaeast2",
        "chinanorth2": "chinaeast2"
    }

    # mapping for azure us governmner cloud
    AzureFairfaxLocationToOmsRegionCodeMap = {
        "usgovvirginia": "USGV",
        "usgovarizona": "PHX"
    }
    AzureFairfaxRegionToOmsRegionMap = {
        "usgovvirginia": "usgovvirginia",
        "usgovtexas": "usgovvirginia",
        "usgovarizona": "usgovarizona"
    }

    rg_location = _get_rg_location(cmd.cli_ctx, resource_group_name)
    cloud_name = cmd.cli_ctx.cloud.name

    workspace_region = "eastus"
    workspace_region_code = "EUS"

    # sanity check that locations and clouds match.
    if ((cloud_name.lower() == 'azurecloud' and AzureChinaRegionToOmsRegionMap.get(rg_location, False)) or
            (cloud_name.lower() == 'azurecloud' and AzureFairfaxRegionToOmsRegionMap.get(rg_location, False))):
        raise CLIError('Wrong cloud (azurecloud) setting for region {}, please use "az cloud set ..."'
                       .format(rg_location))

    if ((cloud_name.lower() == 'azurechinacloud' and AzureCloudRegionToOmsRegionMap.get(rg_location, False)) or
            (cloud_name.lower() == 'azurechinacloud' and AzureFairfaxRegionToOmsRegionMap.get(rg_location, False))):
        raise CLIError('Wrong cloud (azurechinacloud) setting for region {}, please use "az cloud set ..."'
                       .format(rg_location))

    if ((cloud_name.lower() == 'azureusgovernment' and AzureCloudRegionToOmsRegionMap.get(rg_location, False)) or
            (cloud_name.lower() == 'azureusgovernment' and AzureChinaRegionToOmsRegionMap.get(rg_location, False))):
        raise CLIError('Wrong cloud (azureusgovernment) setting for region {}, please use "az cloud set ..."'
                       .format(rg_location))

    if cloud_name.lower() == 'azurecloud':
        workspace_region = AzureCloudRegionToOmsRegionMap.get(
            rg_location, "eastus")
        workspace_region_code = AzureCloudLocationToOmsRegionCodeMap.get(
            workspace_region, "EUS")
    elif cloud_name.lower() == 'azurechinacloud':
        workspace_region = AzureChinaRegionToOmsRegionMap.get(
            rg_location, "chinaeast2")
        workspace_region_code = AzureChinaLocationToOmsRegionCodeMap.get(
            workspace_region, "EAST2")
    elif cloud_name.lower() == 'azureusgovernment':
        workspace_region = AzureFairfaxRegionToOmsRegionMap.get(
            rg_location, "usgovvirginia")
        workspace_region_code = AzureFairfaxLocationToOmsRegionCodeMap.get(
            workspace_region, "USGV")
    else:
        workspace_region = rg_location
        workspace_region_code = rg_location.upper()

    default_workspace_resource_group = 'DefaultResourceGroup-' + workspace_region_code
    default_workspace_name = 'DefaultWorkspace-{0}-{1}'.format(
        subscription_id, workspace_region_code)
    default_workspace_resource_id = '/subscriptions/{0}/resourceGroups/{1}/providers/Microsoft.OperationalInsights' \
        '/workspaces/{2}'.format(subscription_id,
                                 default_workspace_resource_group, default_workspace_name)
    resource_groups = cf_resource_groups(cmd.cli_ctx, subscription_id)
    resources = cf_resources(cmd.cli_ctx, subscription_id)

    # check if default RG exists
    if resource_groups.check_existence(default_workspace_resource_group):
        try:
            resource = resources.get_by_id(
                default_workspace_resource_id, '2015-11-01-preview')
            return resource.id
        except CloudError as ex:
            if ex.status_code != 404:
                raise ex
    else:
        # TODO: track2/replace create_or_update with begin_create_or_update, depends on 'azure.mgmt.resource.resources'
        resource_groups.create_or_update(default_workspace_resource_group, {
                                         'location': workspace_region})
    GenericResource = cmd.get_models(
        'GenericResource', resource_type=ResourceType.MGMT_RESOURCE_RESOURCES)
    generic_resource = GenericResource(location=workspace_region, properties={
        'sku': {'name': 'standalone'}})

    async_poller = resources.begin_create_or_update_by_id(default_workspace_resource_id, '2015-11-01-preview',
                                                          generic_resource)

    ws_resource_id = ''
    while True:
        result = async_poller.result(15)
        if async_poller.done():
            ws_resource_id = result.id
            break

    return ws_resource_id


def _ensure_container_insights_for_monitoring(cmd, addon):
    # Workaround for this addon key which has been seen lowercased in the wild.
    for key in list(addon.config):
        if (key.lower() == CONST_MONITORING_LOG_ANALYTICS_WORKSPACE_RESOURCE_ID.lower() and
                key != CONST_MONITORING_LOG_ANALYTICS_WORKSPACE_RESOURCE_ID):
            addon.config[CONST_MONITORING_LOG_ANALYTICS_WORKSPACE_RESOURCE_ID] = addon.config.pop(
                key)

    workspace_resource_id = addon.config[CONST_MONITORING_LOG_ANALYTICS_WORKSPACE_RESOURCE_ID]

    workspace_resource_id = workspace_resource_id.strip()

    if not workspace_resource_id.startswith('/'):
        workspace_resource_id = '/' + workspace_resource_id

    if workspace_resource_id.endswith('/'):
        workspace_resource_id = workspace_resource_id.rstrip('/')

    # extract subscription ID and resource group from workspace_resource_id URL
    try:
        subscription_id = workspace_resource_id.split('/')[2]
        resource_group = workspace_resource_id.split('/')[4]
    except IndexError:
        raise CLIError(
            'Could not locate resource group in workspace-resource-id URL.')

    # region of workspace can be different from region of RG so find the location of the workspace_resource_id
    resources = cf_resources(cmd.cli_ctx, subscription_id)
    try:
        resource = resources.get_by_id(
            workspace_resource_id, '2015-11-01-preview')
        location = resource.location
    except CloudError as ex:
        raise ex

    unix_time_in_millis = int(
        (datetime.datetime.utcnow() - datetime.datetime.utcfromtimestamp(0)).total_seconds() * 1000.0)

    solution_deployment_name = 'ContainerInsights-{}'.format(
        unix_time_in_millis)

    # pylint: disable=line-too-long
    template = {
        "$schema": "https://schema.management.azure.com/schemas/2015-01-01/deploymentTemplate.json#",
        "contentVersion": "1.0.0.0",
        "parameters": {
            "workspaceResourceId": {
                "type": "string",
                "metadata": {
                    "description": "Azure Monitor Log Analytics Resource ID"
                }
            },
            "workspaceRegion": {
                "type": "string",
                "metadata": {
                    "description": "Azure Monitor Log Analytics workspace region"
                }
            },
            "solutionDeploymentName": {
                "type": "string",
                "metadata": {
                    "description": "Name of the solution deployment"
                }
            }
        },
        "resources": [
            {
                "type": "Microsoft.Resources/deployments",
                "name": "[parameters('solutionDeploymentName')]",
                "apiVersion": "2017-05-10",
                "subscriptionId": "[split(parameters('workspaceResourceId'),'/')[2]]",
                "resourceGroup": "[split(parameters('workspaceResourceId'),'/')[4]]",
                "properties": {
                    "mode": "Incremental",
                    "template": {
                        "$schema": "https://schema.management.azure.com/schemas/2015-01-01/deploymentTemplate.json#",
                        "contentVersion": "1.0.0.0",
                        "parameters": {},
                        "variables": {},
                        "resources": [
                            {
                                "apiVersion": "2015-11-01-preview",
                                "type": "Microsoft.OperationsManagement/solutions",
                                "location": "[parameters('workspaceRegion')]",
                                "name": "[Concat('ContainerInsights', '(', split(parameters('workspaceResourceId'),'/')[8], ')')]",
                                "properties": {
                                    "workspaceResourceId": "[parameters('workspaceResourceId')]"
                                },
                                "plan": {
                                    "name": "[Concat('ContainerInsights', '(', split(parameters('workspaceResourceId'),'/')[8], ')')]",
                                    "product": "[Concat('OMSGallery/', 'ContainerInsights')]",
                                    "promotionCode": "",
                                    "publisher": "Microsoft"
                                }
                            }
                        ]
                    },
                    "parameters": {}
                }
            }
        ]
    }

    params = {
        "workspaceResourceId": {
            "value": workspace_resource_id
        },
        "workspaceRegion": {
            "value": location
        },
        "solutionDeploymentName": {
            "value": solution_deployment_name
        }
    }

    deployment_name = 'aks-monitoring-{}'.format(unix_time_in_millis)
    # publish the Container Insights solution to the Log Analytics workspace
    return _invoke_deployment(cmd, resource_group, deployment_name, template, params,
                              validate=False, no_wait=False, subscription_id=subscription_id)


def _ensure_aks_acr(cmd,
                    client_id,
                    acr_name_or_id,
                    subscription_id,
                    detach=False):
    from msrestazure.tools import is_valid_resource_id, parse_resource_id
    # Check if the ACR exists by resource ID.
    if is_valid_resource_id(acr_name_or_id):
        try:
            parsed_registry = parse_resource_id(acr_name_or_id)
            acr_client = cf_container_registry_service(
                cli_ctx, subscription_id=parsed_registry['subscription'])
            registry = acr_client.registries.get(
                parsed_registry['resource_group'], parsed_registry['name'])
        except CloudError as ex:
            raise CLIError(ex.message)
        _ensure_aks_acr_role_assignment(
            cmd, client_id, registry.id, detach)
        return

    # Check if the ACR exists by name accross all resource groups.
    registry_name = acr_name_or_id
    registry_resource = 'Microsoft.ContainerRegistry/registries'
    try:
        registry = get_resource_by_name(
            cli_ctx, registry_name, registry_resource)
    except CloudError as ex:
        if 'was not found' in ex.message:
            raise CLIError(
                "ACR {} not found. Have you provided the right ACR name?".format(registry_name))
        raise CLIError(ex.message)
    _ensure_aks_acr_role_assignment(cmd, client_id, registry.id, detach)
    return


def aks_agentpool_show(cmd, client, resource_group_name, cluster_name, nodepool_name):
    instance = client.get(resource_group_name, cluster_name, nodepool_name)
    return instance


def aks_agentpool_list(cmd, client, resource_group_name, cluster_name):
    return client.list(resource_group_name, cluster_name)


def aks_agentpool_add(cmd, client, resource_group_name, cluster_name, nodepool_name,
                      kubernetes_version=None,
                      zones=None,
                      enable_node_public_ip=False,
                      node_public_ip_prefix_id=None,
                      node_vm_size=None,
                      node_osdisk_type=None,
                      node_osdisk_size=0,
                      node_count=3,
                      vnet_subnet_id=None,
                      ppg=None,
                      max_pods=0,
                      os_type="Linux",
                      min_count=None,
                      max_count=None,
                      enable_cluster_autoscaler=False,
                      node_taints=None,
                      priority=CONST_SCALE_SET_PRIORITY_REGULAR,
                      eviction_policy=CONST_SPOT_EVICTION_POLICY_DELETE,
                      spot_max_price=float('nan'),
                      tags=None,
                      labels=None,
                      max_surge=None,
                      mode="User",
                      enable_encryption_at_host=False,
                      no_wait=False):
    AgentPool = cmd.get_models('AgentPool',
                               resource_type=ResourceType.MGMT_CONTAINERSERVICE,
                               operation_group='agent_pools')
    AgentPoolUpgradeSettings = cmd.get_models('AgentPoolUpgradeSettings',
                                              resource_type=ResourceType.MGMT_CONTAINERSERVICE,
                                              operation_group='agent_pools')
    instances = client.list(resource_group_name, cluster_name)
    for agentpool_profile in instances:
        if agentpool_profile.name == nodepool_name:
            raise CLIError("Node pool {} already exists, please try a different name, "
                           "use 'aks nodepool list' to get current list of node pool".format(nodepool_name))

    upgradeSettings = AgentPoolUpgradeSettings()
    taints_array = []

    if node_taints is not None:
        for taint in node_taints.split(','):
            try:
                taint = taint.strip()
                taints_array.append(taint)
            except ValueError:
                raise CLIError(
                    'Taint does not match allowed values. Expect value such as "special=true:NoSchedule".')

    if node_vm_size is None:
        if os_type.lower() == "windows":
            node_vm_size = "Standard_D2s_v3"
        else:
            node_vm_size = "Standard_DS2_v2"

    if max_surge:
        upgradeSettings.max_surge = max_surge

    agent_pool = AgentPool(
        name=nodepool_name,
        tags=tags,
        node_labels=labels,
        count=int(node_count),
        vm_size=node_vm_size,
        os_type=os_type,
        vnet_subnet_id=vnet_subnet_id,
        proximity_placement_group_id=ppg,
        agent_pool_type="VirtualMachineScaleSets",
        max_pods=int(max_pods) if max_pods else None,
        orchestrator_version=kubernetes_version,
        availability_zones=zones,
        scale_set_priority=priority,
        enable_node_public_ip=enable_node_public_ip,
        node_public_ip_prefix_id=node_public_ip_prefix_id,
        node_taints=taints_array,
        upgrade_settings=upgradeSettings,
        enable_encryption_at_host=enable_encryption_at_host,
        mode=mode
    )

    if priority == CONST_SCALE_SET_PRIORITY_SPOT:
        agent_pool.scale_set_eviction_policy = eviction_policy
        if isnan(spot_max_price):
            spot_max_price = -1
        agent_pool.spot_max_price = spot_max_price

    _check_cluster_autoscaler_flag(
        enable_cluster_autoscaler, min_count, max_count, node_count, agent_pool)

    if node_osdisk_size:
        agent_pool.os_disk_size_gb = int(node_osdisk_size)

    if node_osdisk_type:
        agent_pool.os_disk_type = node_osdisk_type

    return sdk_no_wait(
        no_wait,
        client.begin_create_or_update,
        resource_group_name,
        cluster_name,
        nodepool_name,
        agent_pool,
    )


def aks_agentpool_scale(cmd, client, resource_group_name, cluster_name,
                        nodepool_name,
                        node_count=3,
                        no_wait=False):
    instance = client.get(resource_group_name, cluster_name, nodepool_name)
    new_node_count = int(node_count)
    if instance.enable_auto_scaling:
        raise CLIError("Cannot scale cluster autoscaler enabled node pool.")
    if new_node_count == instance.count:
        raise CLIError(
            "The new node count is the same as the current node count.")
    instance.count = new_node_count  # pylint: disable=no-member
    return sdk_no_wait(
        no_wait,
        client.begin_create_or_update,
        resource_group_name,
        cluster_name,
        nodepool_name,
        instance,
    )


def aks_agentpool_upgrade(cmd, client, resource_group_name, cluster_name,
                          nodepool_name,
                          kubernetes_version='',
                          node_image_only=False,
                          max_surge=None,
                          no_wait=False):
    AgentPoolUpgradeSettings = cmd.get_models('AgentPoolUpgradeSettings', operation_group='agent_pools')
    if kubernetes_version != '' and node_image_only:
        raise CLIError(
            'Conflicting flags. Upgrading the Kubernetes version will also '
            'upgrade node image version. If you only want to upgrade the '
            'node version please use the "--node-image-only" option only.'
        )

    if node_image_only:
        return _upgrade_single_nodepool_image_version(no_wait,
                                                      client,
                                                      resource_group_name,
                                                      cluster_name,
                                                      nodepool_name)

    instance = client.get(resource_group_name, cluster_name, nodepool_name)
    instance.orchestrator_version = kubernetes_version

    if not instance.upgrade_settings:
        instance.upgrade_settings = AgentPoolUpgradeSettings()

    if max_surge:
        instance.upgrade_settings.max_surge = max_surge

    return sdk_no_wait(
        no_wait,
        client.begin_create_or_update,
        resource_group_name,
        cluster_name,
        nodepool_name,
        instance,
    )


def aks_agentpool_update(cmd, client, resource_group_name, cluster_name, nodepool_name,
                         enable_cluster_autoscaler=False,
                         disable_cluster_autoscaler=False,
                         update_cluster_autoscaler=False,
                         min_count=None, max_count=None,
                         tags=None,
                         max_surge=None,
                         mode=None,
                         no_wait=False):
    AgentPoolUpgradeSettings = cmd.get_models('AgentPoolUpgradeSettings',
                                              resource_type=ResourceType.MGMT_CONTAINERSERVICE,
                                              operation_group='agent_pools')
    update_autoscaler = enable_cluster_autoscaler + \
        disable_cluster_autoscaler + update_cluster_autoscaler

    if update_autoscaler > 1:
        raise CLIError('Please specify one of "--enable-cluster-autoscaler" or '
                       '"--disable-cluster-autoscaler" or '
                       '"--update-cluster-autoscaler"')

    if (update_autoscaler == 0 and not tags and not mode and not max_surge):
        raise CLIError('Please specify one or more of "--enable-cluster-autoscaler" or '
                       '"--disable-cluster-autoscaler" or '
                       '"--update-cluster-autoscaler" or '
                       '"--tags" or "--mode" or "--max-surge"')

    instance = client.get(resource_group_name, cluster_name, nodepool_name)

    _validate_autoscaler_update_counts(min_count, max_count, enable_cluster_autoscaler or
                                       update_cluster_autoscaler)

    if enable_cluster_autoscaler:
        if instance.enable_auto_scaling:
            logger.warning('Autoscaler is already enabled for this node pool.\n'
                           'Please run "az aks nodepool update --update-cluster-autoscaler" '
                           'if you want to update min-count or max-count.')
            return None
        instance.min_count = int(min_count)
        instance.max_count = int(max_count)
        instance.enable_auto_scaling = True

    if update_cluster_autoscaler:
        if not instance.enable_auto_scaling:
            raise CLIError('Autoscaler is not enabled for this node pool.\n'
                           'Run "az aks nodepool update --enable-cluster-autoscaler" '
                           'to enable cluster with min-count and max-count.')
        instance.min_count = int(min_count)
        instance.max_count = int(max_count)

    if not instance.upgrade_settings:
        instance.upgrade_settings = AgentPoolUpgradeSettings()

    if max_surge:
        instance.upgrade_settings.max_surge = max_surge

    if disable_cluster_autoscaler:
        if not instance.enable_auto_scaling:
            logger.warning(
                'Autoscaler is already disabled for this node pool.')
            return None
        instance.enable_auto_scaling = False
        instance.min_count = None
        instance.max_count = None

    instance.tags = tags

    if mode is not None:
        instance.mode = mode

    return sdk_no_wait(
        no_wait,
        client.begin_create_or_update,
        resource_group_name,
        cluster_name,
        nodepool_name,
        instance,
    )


def aks_agentpool_delete(cmd, client, resource_group_name, cluster_name,
                         nodepool_name,
                         no_wait=False):
    agentpool_exists = False
    instances = client.list(resource_group_name, cluster_name)
    for agentpool_profile in instances:
        if agentpool_profile.name.lower() == nodepool_name.lower():
            agentpool_exists = True
            break

    if not agentpool_exists:
        raise CLIError("Node pool {} doesnt exist, "
                       "use 'aks nodepool list' to get current node pool list".format(nodepool_name))

    return sdk_no_wait(no_wait, client.begin_delete, resource_group_name, cluster_name, nodepool_name)


def aks_agentpool_get_upgrade_profile(cmd, client, resource_group_name, cluster_name, nodepool_name):
    return client.get_upgrade_profile(resource_group_name, cluster_name, nodepool_name)


def _ensure_aks_acr_role_assignment(cmd,
                                    client_id,
                                    registry_id,
                                    detach=False):
    if detach:
        if not _delete_role_assignments(cmd.cli_ctx,
                                        'acrpull',
                                        client_id,
                                        scope=registry_id):
            raise CLIError('Could not delete role assignments for ACR. '
                           'Are you an Owner on this subscription?')
        return

    if not _add_role_assignment(cmd,
                                'acrpull',
                                client_id,
                                scope=registry_id):
        raise CLIError('Could not create a role assignment for ACR. '
                       'Are you an Owner on this subscription?')
    return


def _ensure_aks_service_principal(cli_ctx,
                                  service_principal=None,
                                  client_secret=None,
                                  subscription_id=None,
                                  dns_name_prefix=None,
                                  fqdn_subdomain=None,
                                  location=None,
                                  name=None):
    aad_session_key = None
    # TODO: This really needs to be unit tested.
    rbac_client = get_graph_rbac_management_client(cli_ctx)
    if not service_principal:
        # --service-principal not specified, make one.
        if not client_secret:
            client_secret = _create_client_secret()
        salt = binascii.b2a_hex(os.urandom(3)).decode('utf-8')
        if dns_name_prefix:
            url = 'https://{}.{}.{}.cloudapp.azure.com'.format(
                salt, dns_name_prefix, location)
        else:
            url = 'https://{}.{}.{}.cloudapp.azure.com'.format(
                salt, fqdn_subdomain, location)

        service_principal, aad_session_key = _build_service_principal(
            rbac_client, cli_ctx, name, url, client_secret)
        if not service_principal:
            raise CLIError('Could not create a service principal with the right permissions. '
                           'Are you an Owner on this project?')
        logger.info('Created a service principal: %s', service_principal)
        # We don't need to add role assignment for this created SPN
    else:
        # --service-principal specfied, validate --client-secret was too
        if not client_secret:
            raise CLIError(
                '--client-secret is required if --service-principal is specified')
    return {
        'client_secret': client_secret,
        'service_principal': service_principal,
        'aad_session_key': aad_session_key,
    }


def _ensure_osa_aad(cmd,
                    cli_ctx,
                    aad_client_app_id=None,
                    aad_client_app_secret=None,
                    aad_tenant_id=None,
                    identifier=None,
                    name=None, create=False,
                    customer_admin_group_id=None):
    OpenShiftManagedClusterAADIdentityProvider = cmd.get_models('OpenShiftManagedClusterAADIdentityProvider',
                                                                resource_type=ResourceType.MGMT_CONTAINERSERVICE,
                                                                operation_group='open_shift_managed_clusters')
    rbac_client = get_graph_rbac_management_client(cli_ctx)
    if create:
        # This reply_url is temporary set since Azure need one to create the AAD.
        app_id_name = 'https://{}'.format(name)
        if not aad_client_app_secret:
            aad_client_app_secret = _create_client_secret()

        # Delegate Sign In and Read User Profile permissions on Windows Azure Active Directory API
        resource_access = ResourceAccess(id="311a71cc-e848-46a1-bdf8-97ff7156d8e6",
                                         additional_properties=None, type="Scope")
        # Read directory permissions on Windows Azure Active Directory API
        directory_access = ResourceAccess(id="5778995a-e1bf-45b8-affa-663a9f3f4d04",
                                          additional_properties=None, type="Role")

        required_osa_aad_access = RequiredResourceAccess(resource_access=[resource_access, directory_access],
                                                         additional_properties=None,
                                                         resource_app_id="00000002-0000-0000-c000-000000000000")

        list_aad_filtered = list(rbac_client.applications.list(filter="identifierUris/any(s:s eq '{}')"
                                                               .format(app_id_name)))
        if list_aad_filtered:
            aad_client_app_id = list_aad_filtered[0].app_id
            # Updating reply_url with the correct FQDN information returned by the RP
            reply_url = 'https://{}/oauth2callback/Azure%20AD'.format(
                identifier)
            update_application(client=rbac_client.applications,
                               object_id=list_aad_filtered[0].object_id,
                               display_name=name,
                               identifier_uris=[app_id_name],
                               reply_urls=[reply_url],
                               homepage=app_id_name,
                               password=aad_client_app_secret,
                               required_resource_accesses=[required_osa_aad_access])
            logger.info('Updated AAD: %s', aad_client_app_id)
        else:
            result, _aad_session_key = create_application(client=rbac_client.applications,
                                                          display_name=name,
                                                          identifier_uris=[
                                                              app_id_name],
                                                          homepage=app_id_name,
                                                          password=aad_client_app_secret,
                                                          required_resource_accesses=[required_osa_aad_access])
            aad_client_app_id = result.app_id
            logger.info('Created an AAD: %s', aad_client_app_id)
        # Get the TenantID
        if aad_tenant_id is None:
            profile = Profile(cli_ctx=cli_ctx)
            _, _, aad_tenant_id = profile.get_login_credentials()
    return OpenShiftManagedClusterAADIdentityProvider(
        client_id=aad_client_app_id,
        secret=aad_client_app_secret,
        tenant_id=aad_tenant_id,
        kind='AADIdentityProvider',
        customer_admin_group_id=customer_admin_group_id)


def _ensure_service_principal(cli_ctx,
                              service_principal=None,
                              client_secret=None,
                              subscription_id=None,
                              dns_name_prefix=None,
                              location=None,
                              name=None):
    # TODO: This really needs to be unit tested.
    rbac_client = get_graph_rbac_management_client(cli_ctx)
    if not service_principal:
        # --service-principal not specified, make one.
        if not client_secret:
            client_secret = _create_client_secret()
        salt = binascii.b2a_hex(os.urandom(3)).decode('utf-8')
        url = 'https://{}.{}.{}.cloudapp.azure.com'.format(
            salt, dns_name_prefix, location)

        service_principal, _aad_session_key = _build_service_principal(
            rbac_client, cli_ctx, name, url, client_secret)
        if not service_principal:
            raise CLIError('Could not create a service principal with the right permissions. '
                           'Are you an Owner on this project?')
        logger.info('Created a service principal: %s', service_principal)
        # add role first before save it
        if not _add_role_assignment(cli_ctx, 'Contributor', service_principal):
            logger.warning('Could not create a service principal with the right permissions. '
                           'Are you an Owner on this project?')
    else:
        # --service-principal specfied, validate --client-secret was too
        if not client_secret:
            raise CLIError(
                '--client-secret is required if --service-principal is specified')

    return {
        'client_secret': client_secret,
        'service_principal': service_principal,
    }


def _create_client_secret():
    # Add a special character to satisfy AAD SP secret requirements
    special_char = '$'
    client_secret = binascii.b2a_hex(
        os.urandom(10)).decode('utf-8') + special_char
    return client_secret


def _get_rg_location(ctx, resource_group_name, subscription_id=None):
    groups = cf_resource_groups(ctx, subscription_id=subscription_id)
    # Just do the get, we don't need the result, it will error out if the group doesn't exist.
    rg = groups.get(resource_group_name)
    return rg.location


def _check_cluster_autoscaler_flag(enable_cluster_autoscaler,
                                   min_count,
                                   max_count,
                                   node_count,
                                   agent_pool_profile):
    if enable_cluster_autoscaler:
        if min_count is None or max_count is None:
            raise CLIError(
                'Please specify both min-count and max-count when --enable-cluster-autoscaler enabled')
        if int(min_count) > int(max_count):
            raise CLIError(
                'Value of min-count should be less than or equal to value of max-count')
        if int(node_count) < int(min_count) or int(node_count) > int(max_count):
            raise CLIError(
                'node-count is not in the range of min-count and max-count')
        agent_pool_profile.min_count = int(min_count)
        agent_pool_profile.max_count = int(max_count)
        agent_pool_profile.enable_auto_scaling = True
    else:
        if min_count is not None or max_count is not None:
            raise CLIError(
                'min-count and max-count are required for --enable-cluster-autoscaler, please use the flag')


def _validate_autoscaler_update_counts(min_count, max_count, is_enable_or_update):
    """
    Validates the min, max, and node count when performing an update
    """
    if min_count is None or max_count is None:
        if is_enable_or_update:
            raise CLIError('Please specify both min-count and max-count when --enable-cluster-autoscaler or '
                           '--update-cluster-autoscaler is set.')
    if min_count is not None and max_count is not None:
        if int(min_count) > int(max_count):
            raise CLIError(
                'Value of min-count should be less than or equal to value of max-count.')


def _print_or_merge_credentials(path, kubeconfig, overwrite_existing, context_name):
    """Merge an unencrypted kubeconfig into the file at the specified path, or print it to
    stdout if the path is "-".
    """
    # Special case for printing to stdout
    if path == "-":
        print(kubeconfig)
        return

    # ensure that at least an empty ~/.kube/config exists
    directory = os.path.dirname(path)
    if directory and not os.path.exists(directory):
        try:
            os.makedirs(directory)
        except OSError as ex:
            if ex.errno != errno.EEXIST:
                raise
    if not os.path.exists(path):
        with os.fdopen(os.open(path, os.O_CREAT | os.O_WRONLY, 0o600), 'wt'):
            pass

    # merge the new kubeconfig into the existing one
    fd, temp_path = tempfile.mkstemp()
    additional_file = os.fdopen(fd, 'w+t')
    try:
        additional_file.write(kubeconfig)
        additional_file.flush()
        merge_kubernetes_configurations(
            path, temp_path, overwrite_existing, context_name)
    except yaml.YAMLError as ex:
        logger.warning(
            'Failed to merge credentials to kube config file: %s', ex)
    finally:
        additional_file.close()
        os.remove(temp_path)


def _remove_nulls(managed_clusters):
    """
    Remove some often-empty fields from a list of ManagedClusters, so the JSON representation
    doesn't contain distracting null fields.

    This works around a quirk of the SDK for python behavior. These fields are not sent
    by the server, but get recreated by the CLI's own "to_dict" serialization.
    """
    attrs = ['tags']
    ap_attrs = ['os_disk_size_gb', 'vnet_subnet_id']
    sp_attrs = ['secret']
    for managed_cluster in managed_clusters:
        for attr in attrs:
            if getattr(managed_cluster, attr, None) is None:
                delattr(managed_cluster, attr)
        if managed_cluster.agent_pool_profiles is not None:
            for ap_profile in managed_cluster.agent_pool_profiles:
                for attr in ap_attrs:
                    if getattr(ap_profile, attr, None) is None:
                        delattr(ap_profile, attr)
        for attr in sp_attrs:
            if getattr(managed_cluster.service_principal_profile, attr, None) is None:
                delattr(managed_cluster.service_principal_profile, attr)
    return managed_clusters


def _remove_osa_nulls(managed_clusters):
    """
    Remove some often-empty fields from a list of OpenShift ManagedClusters, so the JSON representation
    doesn't contain distracting null fields.

    This works around a quirk of the SDK for python behavior. These fields are not sent
    by the server, but get recreated by the CLI's own "to_dict" serialization.
    """
    attrs = ['tags', 'plan', 'type', 'id']
    ap_master_attrs = ['name', 'os_type']
    net_attrs = ['peer_vnet_id']
    for managed_cluster in managed_clusters:
        for attr in attrs:
            if hasattr(managed_cluster, attr) and getattr(managed_cluster, attr) is None:
                delattr(managed_cluster, attr)
        for attr in ap_master_attrs:
            if getattr(managed_cluster.master_pool_profile, attr, None) is None:
                delattr(managed_cluster.master_pool_profile, attr)
        for attr in net_attrs:
            if getattr(managed_cluster.network_profile, attr, None) is None:
                delattr(managed_cluster.network_profile, attr)
    return managed_clusters


def _validate_aci_location(norm_location):
    """
    Validate the Azure Container Instance location
    """
    aci_locations = [
        "australiaeast",
        "canadacentral",
        "centralindia",
        "centralus",
        "eastasia",
        "eastus",
        "eastus2",
        "eastus2euap",
        "japaneast",
        "northcentralus",
        "northeurope",
        "southcentralus",
        "southeastasia",
        "southindia",
        "uksouth",
        "westcentralus",
        "westus",
        "westus2",
        "westeurope"
    ]

    if norm_location not in aci_locations:
        raise CLIError('Azure Container Instance is not available at location "{}".'.format(norm_location) +
                       ' The available locations are "{}"'.format(','.join(aci_locations)))


def osa_list(cmd, client, resource_group_name=None):
    if resource_group_name:
        managed_clusters = client.list_by_resource_group(resource_group_name)
    else:
        managed_clusters = client.list()
    return _remove_osa_nulls(list(managed_clusters))


def _format_workspace_id(workspace_id):
    workspace_id = workspace_id.strip()
    if not workspace_id.startswith('/'):
        workspace_id = '/' + workspace_id
    if workspace_id.endswith('/'):
        workspace_id = workspace_id.rstrip('/')
    return workspace_id


def openshift_create(cmd, client, resource_group_name, name,  # pylint: disable=too-many-locals
                     location=None,
                     compute_vm_size="Standard_D4s_v3",
                     compute_count=3,
                     aad_client_app_id=None,
                     aad_client_app_secret=None,
                     aad_tenant_id=None,
                     vnet_prefix="10.0.0.0/8",
                     subnet_prefix="10.0.0.0/24",
                     vnet_peer=None,
                     tags=None,
                     no_wait=False,
                     workspace_id=None,
                     customer_admin_group_id=None):
    OpenShiftManagedClusterAgentPoolProfile = cmd.get_models('OpenShiftManagedClusterAgentPoolProfile',
                                                             resource_type=ResourceType.MGMT_CONTAINERSERVICE,
                                                             operation_group='open_shift_managed_clusters')
    OpenShiftAgentPoolProfileRole = cmd.get_models('OpenShiftAgentPoolProfileRole',
                                                   resource_type=ResourceType.MGMT_CONTAINERSERVICE,
                                                   operation_group='open_shift_managed_clusters')
    OpenShiftManagedClusterIdentityProvider = cmd.get_models('OpenShiftManagedClusterIdentityProvider',
                                                             resource_type=ResourceType.MGMT_CONTAINERSERVICE,
                                                             operation_group='open_shift_managed_clusters')
    OpenShiftManagedCluster = cmd.get_models('OpenShiftManagedCluster',
                                             resource_type=ResourceType.MGMT_CONTAINERSERVICE,
                                             operation_group='open_shift_managed_clusters')
    OpenShiftRouterProfile = cmd.get_models('OpenShiftRouterProfile',
                                            resource_type=ResourceType.MGMT_CONTAINERSERVICE,
                                            operation_group='open_shift_managed_clusters')
    NetworkProfile = cmd.get_models('NetworkProfile',
                                    resource_type=ResourceType.MGMT_CONTAINERSERVICE,
                                    operation_group='open_shift_managed_clusters')
    OpenShiftManagedClusterAuthProfile = cmd.get_models('OpenShiftManagedClusterAuthProfile',
                                                        resource_type=ResourceType.MGMT_CONTAINERSERVICE,
                                                        operation_group='open_shift_managed_clusters')
    OpenShiftManagedClusterMonitorProfile = cmd.get_models('OpenShiftManagedClusterMonitorProfile',
                                                           resource_type=ResourceType.MGMT_CONTAINERSERVICE,
                                                           operation_group='open_shift_managed_clusters')
    logger.warning('Support for the creation of ARO 3.11 clusters ends 30 Nov 2020. Please see aka.ms/aro/4 for information on switching to ARO 4.')  # pylint: disable=line-too-long

    if location is None:
        location = _get_rg_location(cmd.cli_ctx, resource_group_name)
    agent_pool_profiles = []
    agent_node_pool_profile = OpenShiftManagedClusterAgentPoolProfile(
        name='compute',  # Must be 12 chars or less before ACS RP adds to it
        count=int(compute_count),
        vm_size=compute_vm_size,
        os_type="Linux",
        role=OpenShiftAgentPoolProfileRole.compute,
        subnet_cidr=subnet_prefix
    )

    agent_infra_pool_profile = OpenShiftManagedClusterAgentPoolProfile(
        name='infra',  # Must be 12 chars or less before ACS RP adds to it
        count=int(3),
        vm_size="Standard_D4s_v3",
        os_type="Linux",
        role=OpenShiftAgentPoolProfileRole.infra,
        subnet_cidr=subnet_prefix
    )

    agent_pool_profiles.append(agent_node_pool_profile)
    agent_pool_profiles.append(agent_infra_pool_profile)

    agent_master_pool_profile = OpenShiftManagedClusterAgentPoolProfile(
        name='master',  # Must be 12 chars or less before ACS RP adds to it
        count=int(3),
        vm_size="Standard_D4s_v3",
        os_type="Linux",
        subnet_cidr=subnet_prefix
    )
    identity_providers = []

    create_aad = False

    # Validating if the cluster is not existing since we are not supporting the AAD rotation on OSA for now
    try:
        client.get(resource_group_name, name)
    except CloudError:
        # Validating if aad_client_app_id aad_client_app_secret aad_tenant_id are set
        if aad_client_app_id is None and aad_client_app_secret is None and aad_tenant_id is None:
            create_aad = True

    osa_aad_identity = _ensure_osa_aad(cmd,
                                       cmd.cli_ctx,
                                       aad_client_app_id=aad_client_app_id,
                                       aad_client_app_secret=aad_client_app_secret,
                                       aad_tenant_id=aad_tenant_id, identifier=None,
                                       name=name, create=create_aad,
                                       customer_admin_group_id=customer_admin_group_id)
    identity_providers.append(
        OpenShiftManagedClusterIdentityProvider(
            name='Azure AD',
            provider=osa_aad_identity
        )
    )
    auth_profile = OpenShiftManagedClusterAuthProfile(
        identity_providers=identity_providers)

    default_router_profile = OpenShiftRouterProfile(name='default')

    if vnet_peer is not None:
        from msrestazure.tools import is_valid_resource_id, resource_id
        if not is_valid_resource_id(vnet_peer):
            vnet_peer = resource_id(
                subscription=get_subscription_id(cmd.cli_ctx),
                resource_group=resource_group_name,
                namespace='Microsoft.Network', type='virtualNetwork',
                name=vnet_peer
            )
    if workspace_id is not None:
        workspace_id = _format_workspace_id(workspace_id)
        monitor_profile = OpenShiftManagedClusterMonitorProfile(
            enabled=True, workspace_resource_id=workspace_id)  # pylint: disable=line-too-long
    else:
        monitor_profile = None

    network_profile = NetworkProfile(
        vnet_cidr=vnet_prefix, peer_vnet_id=vnet_peer)
    osamc = OpenShiftManagedCluster(
        location=location, tags=tags,
        open_shift_version="v3.11",
        network_profile=network_profile,
        auth_profile=auth_profile,
        agent_pool_profiles=agent_pool_profiles,
        master_pool_profile=agent_master_pool_profile,
        router_profiles=[default_router_profile],
        monitor_profile=monitor_profile)

    try:
        # long_running_operation_timeout=300
        result = sdk_no_wait(no_wait, client.begin_create_or_update,
                             resource_group_name=resource_group_name, resource_name=name, parameters=osamc)
        result = LongRunningOperation(cmd.cli_ctx)(result)
        instance = client.get(resource_group_name, name)
        _ensure_osa_aad(cmd,
                        cmd.cli_ctx,
                        aad_client_app_id=osa_aad_identity.client_id,
                        aad_client_app_secret=osa_aad_identity.secret,
                        aad_tenant_id=osa_aad_identity.tenant_id, identifier=instance.public_hostname,
                        name=name, create=create_aad)
    except CloudError as ex:
        if "The resource type could not be found in the namespace 'Microsoft.ContainerService" in ex.message:
            raise CLIError(
                'Please make sure your subscription is whitelisted to use this service. https://aka.ms/openshift/managed')  # pylint: disable=line-too-long
        if "No registered resource provider found for location" in ex.message:
            raise CLIError(
                'Please make sure your subscription is whitelisted to use this service. https://aka.ms/openshift/managed')  # pylint: disable=line-too-long
        raise ex


def openshift_show(cmd, client, resource_group_name, name):
    logger.warning('The az openshift command is deprecated and has been replaced by az aro for ARO 4 clusters.  See http://aka.ms/aro/4 for information on switching to ARO 4.')  # pylint: disable=line-too-long

    mc = client.get(resource_group_name, name)
    return _remove_osa_nulls([mc])[0]


def openshift_scale(cmd, client, resource_group_name, name, compute_count, no_wait=False):
    logger.warning('The az openshift command is deprecated and has been replaced by az aro for ARO 4 clusters.  See http://aka.ms/aro/4 for information on switching to ARO 4.')  # pylint: disable=line-too-long

    instance = client.get(resource_group_name, name)
    # TODO: change this approach when we support multiple agent pools.
    idx = 0
    for i in range(len(instance.agent_pool_profiles)):
        if instance.agent_pool_profiles[i].name.lower() == "compute":
            idx = i
            break

    instance.agent_pool_profiles[idx].count = int(
        compute_count)  # pylint: disable=no-member

    # null out the AAD profile and add manually the masterAP name because otherwise validation complains
    instance.master_pool_profile.name = "master"
    instance.auth_profile = None

    return sdk_no_wait(no_wait, client.begin_create_or_update, resource_group_name, name, instance)


def openshift_monitor_enable(cmd, client, resource_group_name, name, workspace_id, no_wait=False):
    OpenShiftManagedClusterMonitorProfile = cmd.get_models('OpenShiftManagedClusterMonitorProfile',
                                                           resource_type=ResourceType.MGMT_CONTAINERSERVICE,
                                                           operation_group='open_shift_managed_clusters')
    logger.warning('The az openshift command is deprecated and has been replaced by az aro for ARO 4 clusters.  See http://aka.ms/aro/4 for information on switching to ARO 4.')  # pylint: disable=line-too-long

    instance = client.get(resource_group_name, name)
    workspace_id = _format_workspace_id(workspace_id)
    monitor_profile = OpenShiftManagedClusterMonitorProfile(
        enabled=True, workspace_resource_id=workspace_id)  # pylint: disable=line-too-long
    instance.monitor_profile = monitor_profile

    return sdk_no_wait(no_wait, client.begin_create_or_update, resource_group_name, name, instance)


def openshift_monitor_disable(cmd, client, resource_group_name, name, no_wait=False):
    OpenShiftManagedClusterMonitorProfile = cmd.get_models('OpenShiftManagedClusterMonitorProfile',
                                                           resource_type=ResourceType.MGMT_CONTAINERSERVICE,
                                                           operation_group='open_shift_managed_clusters')
    logger.warning('The az openshift command is deprecated and has been replaced by az aro for ARO 4 clusters.  See http://aka.ms/aro/4 for information on switching to ARO 4.')  # pylint: disable=line-too-long

    instance = client.get(resource_group_name, name)
    monitor_profile = OpenShiftManagedClusterMonitorProfile(
        enabled=False, workspace_resource_id=None)  # pylint: disable=line-too-long
    instance.monitor_profile = monitor_profile
    return sdk_no_wait(no_wait, client.begin_create_or_update, resource_group_name, name, instance)


def _is_msi_cluster(managed_cluster):
    return (managed_cluster and managed_cluster.identity and
            (managed_cluster.identity.type.casefold() == "systemassigned" or
             managed_cluster.identity.type.casefold() == "userassigned"))


def _put_managed_cluster_ensuring_permission(
        cmd,     # pylint: disable=too-many-locals,too-many-statements,too-many-branches
        client,
        subscription_id,
        resource_group_name,
        name,
        managed_cluster,
        monitoring_addon_enabled,
        ingress_appgw_addon_enabled,
        virtual_node_addon_enabled,
        need_grant_vnet_permission_to_cluster_identity,
        vnet_subnet_id,
        enable_managed_identity,
        attach_acr,
        headers,
        no_wait
):
    # some addons require post cluster creation role assigment
    need_post_creation_role_assignment = (monitoring_addon_enabled or
                                          ingress_appgw_addon_enabled or
                                          (enable_managed_identity and attach_acr) or
                                          virtual_node_addon_enabled or
                                          need_grant_vnet_permission_to_cluster_identity)
    if need_post_creation_role_assignment:
        # adding a wait here since we rely on the result for role assignment
        cluster = LongRunningOperation(cmd.cli_ctx)(client.begin_create_or_update(
            resource_group_name=resource_group_name,
            resource_name=name,
            parameters=managed_cluster,
            headers=headers))
        cloud_name = cmd.cli_ctx.cloud.name
        # add cluster spn/msi Monitoring Metrics Publisher role assignment to publish metrics to MDM
        # mdm metrics is supported only in azure public cloud, so add the role assignment only in this cloud
        if monitoring_addon_enabled and cloud_name.lower() == 'azurecloud':
            from msrestazure.tools import resource_id
            cluster_resource_id = resource_id(
                subscription=subscription_id,
                resource_group=resource_group_name,
                namespace='Microsoft.ContainerService', type='managedClusters',
                name=name
            )
            _add_monitoring_role_assignment(cluster, cluster_resource_id, cmd)
        if ingress_appgw_addon_enabled:
            _add_ingress_appgw_addon_role_assignment(cluster, cmd)
        if virtual_node_addon_enabled:
            _add_virtual_node_role_assignment(cmd, cluster, vnet_subnet_id)
        if need_grant_vnet_permission_to_cluster_identity:
            if not _create_role_assignment(cmd, 'Network Contributor',
                                           cluster.identity.principal_id, scope=vnet_subnet_id,
                                           resolve_assignee=False):
                logger.warning('Could not create a role assignment for subnet. '
                               'Are you an Owner on this subscription?')

        if enable_managed_identity and attach_acr:
            # Attach ACR to cluster enabled managed identity
            if cluster.identity_profile is None or \
               cluster.identity_profile["kubeletidentity"] is None:
                logger.warning('Your cluster is successfully created, but we failed to attach '
                               'acr to it, you can manually grant permission to the identity '
                               'named <ClUSTER_NAME>-agentpool in MC_ resource group to give '
                               'it permission to pull from ACR.')
            else:
                kubelet_identity_client_id = cluster.identity_profile["kubeletidentity"].client_id
                _ensure_aks_acr(cmd,
                                client_id=kubelet_identity_client_id,
                                acr_name_or_id=attach_acr,
                                subscription_id=subscription_id)
    else:
        cluster = sdk_no_wait(no_wait, client.begin_create_or_update,
                              resource_group_name=resource_group_name,
                              resource_name=name,
                              parameters=managed_cluster,
                              headers=headers)

    return cluster<|MERGE_RESOLUTION|>--- conflicted
+++ resolved
@@ -1423,13 +1423,8 @@
 
 def _create_role_assignment(cmd, role, assignee,
                             resource_group_name=None, scope=None, resolve_assignee=True):
-<<<<<<< HEAD
     from azure.cli.core.profiles import ResourceType, get_sdk
     factory = get_auth_management_client(cmd.cli_ctx, scope)
-=======
-    from azure.cli.core.profiles import get_sdk
-    factory = get_auth_management_client(cli_ctx, scope)
->>>>>>> c997395f
     assignments_client = factory.role_assignments
     definitions_client = factory.role_definitions
 
@@ -1445,11 +1440,6 @@
     
     assignment_name = uuid.uuid4()
     custom_headers = None
-<<<<<<< HEAD
-=======
-    # TODO: track2/remove custom headers, depends on 'azure.mgmt.authorization'
-    return assignments_client.create(scope, assignment_name, parameters, custom_headers=custom_headers)
->>>>>>> c997395f
 
     RoleAssignmentCreateParameters = get_sdk(cmd.cli_ctx, ResourceType.MGMT_AUTHORIZATION,
                                              'RoleAssignmentCreateParameters', mod='models',
@@ -1458,12 +1448,12 @@
         parameters = RoleAssignmentCreateParameters(
             role_definition_id=role_id, principal_id=object_id)
         return assignments_client.create(scope, assignment_name, parameters, custom_headers=custom_headers)
-    else:
-        RoleAssignmentProperties = get_sdk(cmd.cli_ctx, ResourceType.MGMT_AUTHORIZATION,
-                                             'RoleAssignmentProperties', mod='models',
-                                             operation_group='role_assignments')
-        properties = RoleAssignmentProperties(role_definition_id=role_id, principal_id=object_id)
-        return assignments_client.create(scope, assignment_name, properties, custom_headers=custom_headers)
+
+    RoleAssignmentProperties = get_sdk(cmd.cli_ctx, ResourceType.MGMT_AUTHORIZATION,
+                                            'RoleAssignmentProperties', mod='models',
+                                            operation_group='role_assignments')
+    properties = RoleAssignmentProperties(role_definition_id=role_id, principal_id=object_id)
+    return assignments_client.create(scope, assignment_name, properties, custom_headers=custom_headers)
 
 def _build_role_scope(resource_group_name, scope, subscription_id):
     subscription_scope = '/subscriptions/' + subscription_id
