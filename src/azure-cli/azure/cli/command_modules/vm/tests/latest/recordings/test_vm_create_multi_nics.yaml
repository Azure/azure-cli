--- conflicted
+++ resolved
@@ -90,11 +90,7 @@
         false,\r\n    \"enableVmProtection\": false\r\n  }\r\n}"
     headers:
       azure-asyncoperation:
-<<<<<<< HEAD
-      - https://management.azure.com/subscriptions/00000000-0000-0000-0000-000000000000/providers/Microsoft.Network/locations/westus/operations/51cd8522-dc65-4729-8afc-7373a1ce2c41?api-version=2019-04-01
-=======
       - https://management.azure.com/subscriptions/00000000-0000-0000-0000-000000000000/providers/Microsoft.Network/locations/westus/operations/720043aa-b320-467d-b065-fe19052d5944?api-version=2019-08-01
->>>>>>> 15b3674b
       cache-control:
       - no-cache
       content-length:
@@ -138,11 +134,7 @@
       - python/3.6.5 (Windows-10-10.0.17134-SP0) msrest/0.6.10 msrest_azure/0.6.1
         azure-mgmt-network/4.0.0 Azure-SDK-For-Python AZURECLI/2.0.74
     method: GET
-<<<<<<< HEAD
-    uri: https://management.azure.com/subscriptions/00000000-0000-0000-0000-000000000000/providers/Microsoft.Network/locations/westus/operations/51cd8522-dc65-4729-8afc-7373a1ce2c41?api-version=2019-04-01
-=======
     uri: https://management.azure.com/subscriptions/00000000-0000-0000-0000-000000000000/providers/Microsoft.Network/locations/westus/operations/720043aa-b320-467d-b065-fe19052d5944?api-version=2019-08-01
->>>>>>> 15b3674b
   response:
     body:
       string: "{\r\n  \"status\": \"Succeeded\"\r\n}"
@@ -335,11 +327,7 @@
         \   \"tapConfigurations\": []\r\n  },\r\n  \"type\": \"Microsoft.Network/networkInterfaces\"\r\n}"
     headers:
       azure-asyncoperation:
-<<<<<<< HEAD
-      - https://management.azure.com/subscriptions/00000000-0000-0000-0000-000000000000/providers/Microsoft.Network/locations/westus/operations/c2444ab1-29c0-43e4-bd30-d86a5ee4766b?api-version=2019-04-01
-=======
       - https://management.azure.com/subscriptions/00000000-0000-0000-0000-000000000000/providers/Microsoft.Network/locations/westus/operations/c8ce5958-df5d-4d76-aaaf-7e4aef38aa98?api-version=2019-08-01
->>>>>>> 15b3674b
       cache-control:
       - no-cache
       content-length:
@@ -383,11 +371,7 @@
       - python/3.6.5 (Windows-10-10.0.17134-SP0) msrest/0.6.10 msrest_azure/0.6.1
         azure-mgmt-network/4.0.0 Azure-SDK-For-Python AZURECLI/2.0.74
     method: GET
-<<<<<<< HEAD
-    uri: https://management.azure.com/subscriptions/00000000-0000-0000-0000-000000000000/providers/Microsoft.Network/locations/westus/operations/c2444ab1-29c0-43e4-bd30-d86a5ee4766b?api-version=2019-04-01
-=======
     uri: https://management.azure.com/subscriptions/00000000-0000-0000-0000-000000000000/providers/Microsoft.Network/locations/westus/operations/c8ce5958-df5d-4d76-aaaf-7e4aef38aa98?api-version=2019-08-01
->>>>>>> 15b3674b
   response:
     body:
       string: "{\r\n  \"status\": \"Succeeded\"\r\n}"
@@ -580,11 +564,7 @@
         \   \"tapConfigurations\": []\r\n  },\r\n  \"type\": \"Microsoft.Network/networkInterfaces\"\r\n}"
     headers:
       azure-asyncoperation:
-<<<<<<< HEAD
-      - https://management.azure.com/subscriptions/00000000-0000-0000-0000-000000000000/providers/Microsoft.Network/locations/westus/operations/f2ae27dd-d693-4f2e-ac2a-eee1efc419a0?api-version=2019-04-01
-=======
       - https://management.azure.com/subscriptions/00000000-0000-0000-0000-000000000000/providers/Microsoft.Network/locations/westus/operations/1068c87a-9e10-4144-b533-8417de5a59a8?api-version=2019-08-01
->>>>>>> 15b3674b
       cache-control:
       - no-cache
       content-length:
@@ -628,11 +608,7 @@
       - python/3.6.5 (Windows-10-10.0.17134-SP0) msrest/0.6.10 msrest_azure/0.6.1
         azure-mgmt-network/4.0.0 Azure-SDK-For-Python AZURECLI/2.0.74
     method: GET
-<<<<<<< HEAD
-    uri: https://management.azure.com/subscriptions/00000000-0000-0000-0000-000000000000/providers/Microsoft.Network/locations/westus/operations/f2ae27dd-d693-4f2e-ac2a-eee1efc419a0?api-version=2019-04-01
-=======
     uri: https://management.azure.com/subscriptions/00000000-0000-0000-0000-000000000000/providers/Microsoft.Network/locations/westus/operations/1068c87a-9e10-4144-b533-8417de5a59a8?api-version=2019-08-01
->>>>>>> 15b3674b
   response:
     body:
       string: "{\r\n  \"status\": \"Succeeded\"\r\n}"
@@ -825,11 +801,7 @@
         \   \"tapConfigurations\": []\r\n  },\r\n  \"type\": \"Microsoft.Network/networkInterfaces\"\r\n}"
     headers:
       azure-asyncoperation:
-<<<<<<< HEAD
-      - https://management.azure.com/subscriptions/00000000-0000-0000-0000-000000000000/providers/Microsoft.Network/locations/westus/operations/5725ed0f-46f1-4c5b-8031-e10fee88929a?api-version=2019-04-01
-=======
       - https://management.azure.com/subscriptions/00000000-0000-0000-0000-000000000000/providers/Microsoft.Network/locations/westus/operations/77be0cf1-3ef6-4289-895e-5a4abaafad56?api-version=2019-08-01
->>>>>>> 15b3674b
       cache-control:
       - no-cache
       content-length:
@@ -873,11 +845,7 @@
       - python/3.6.5 (Windows-10-10.0.17134-SP0) msrest/0.6.10 msrest_azure/0.6.1
         azure-mgmt-network/4.0.0 Azure-SDK-For-Python AZURECLI/2.0.74
     method: GET
-<<<<<<< HEAD
-    uri: https://management.azure.com/subscriptions/00000000-0000-0000-0000-000000000000/providers/Microsoft.Network/locations/westus/operations/5725ed0f-46f1-4c5b-8031-e10fee88929a?api-version=2019-04-01
-=======
     uri: https://management.azure.com/subscriptions/00000000-0000-0000-0000-000000000000/providers/Microsoft.Network/locations/westus/operations/77be0cf1-3ef6-4289-895e-5a4abaafad56?api-version=2019-08-01
->>>>>>> 15b3674b
   response:
     body:
       string: "{\r\n  \"status\": \"Succeeded\"\r\n}"
@@ -1070,11 +1038,7 @@
         \   \"tapConfigurations\": []\r\n  },\r\n  \"type\": \"Microsoft.Network/networkInterfaces\"\r\n}"
     headers:
       azure-asyncoperation:
-<<<<<<< HEAD
-      - https://management.azure.com/subscriptions/00000000-0000-0000-0000-000000000000/providers/Microsoft.Network/locations/westus/operations/96c2fa08-c7d3-4f25-baee-4c9306406e63?api-version=2019-04-01
-=======
       - https://management.azure.com/subscriptions/00000000-0000-0000-0000-000000000000/providers/Microsoft.Network/locations/westus/operations/9ddecfd1-c357-4762-a4eb-1afdbc1b3b78?api-version=2019-08-01
->>>>>>> 15b3674b
       cache-control:
       - no-cache
       content-length:
@@ -1118,11 +1082,7 @@
       - python/3.6.5 (Windows-10-10.0.17134-SP0) msrest/0.6.10 msrest_azure/0.6.1
         azure-mgmt-network/4.0.0 Azure-SDK-For-Python AZURECLI/2.0.74
     method: GET
-<<<<<<< HEAD
-    uri: https://management.azure.com/subscriptions/00000000-0000-0000-0000-000000000000/providers/Microsoft.Network/locations/westus/operations/96c2fa08-c7d3-4f25-baee-4c9306406e63?api-version=2019-04-01
-=======
     uri: https://management.azure.com/subscriptions/00000000-0000-0000-0000-000000000000/providers/Microsoft.Network/locations/westus/operations/9ddecfd1-c357-4762-a4eb-1afdbc1b3b78?api-version=2019-08-01
->>>>>>> 15b3674b
   response:
     body:
       string: "{\r\n  \"status\": \"Succeeded\"\r\n}"
