# --------------------------------------------------------------------------------------------
# Copyright (c) Microsoft Corporation. All rights reserved.
# Licensed under the MIT License. See License.txt in the project root for license information.
# --------------------------------------------------------------------------------------------

# AZURE CLI SERVICEBUS - CRUD TEST DEFINITIONS

import time
from azure.cli.testsdk import (ScenarioTest, ResourceGroupPreparer, live_only)
from knack.util import CLIError

# pylint: disable=line-too-long
# pylint: disable=too-many-lines

class SBNamespaceCRUDScenarioTest(ScenarioTest):
    from azure.cli.testsdk.scenario_tests import AllowLargeResponse


    @AllowLargeResponse()
    @ResourceGroupPreparer(name_prefix='cli_test_sb_namespace')
    def test_sb_namespace(self, resource_group):
        self.kwargs.update({
            'namespacename': self.create_random_name(prefix='sb-nscli', length=20),
<<<<<<< HEAD
            'namespacename1': self.create_random_name(prefix='sb-nscli', length=20),
=======
            'namespacename2': self.create_random_name(prefix='sb-nscli2', length=20),
>>>>>>> d9775946
            'tags': {'tag1=value1'},
            'tags2': {'tag2=value2'},
            'sku': 'Standard',
            'skupremium': 'Premium',
            'authoname': self.create_random_name(prefix='cliAutho', length=20),
            'defaultauthorizationrule': 'RootManageSharedAccessKey',
            'accessrights': 'Send',
            'accessrights1': 'Listen',
            'primary': 'PrimaryKey',
            'secondary': 'SecondaryKey',
            'istrue': 'True',
            'location': 'eastus2'
        })

        # Create Namespace
        getresponse = self.cmd(
            'servicebus namespace create --resource-group {rg} --name {namespacename1} --location {location}  --tags {tags} --sku {skupremium} --zone-redundant {istrue}').get_output_in_json()
        self.assertEqual(getresponse['sku']['name'], self.kwargs['skupremium'])
        self.assertTrue(getresponse['zoneRedundant'])

        # Check for the NameSpace name Availability
        self.cmd('servicebus namespace exists --name {namespacename}',
                 checks=[self.check('nameAvailable', True)])

        # Check for the NameSpace name Availability
        self.cmd('servicebus namespace exists --name {namespacename2}',
                 checks=[self.check('nameAvailable', True)])

        # Create Namespace
        namespace = self.cmd(
            'servicebus namespace create --resource-group {rg} --name {namespacename2} --tags {tags} --sku Premium --location eastus2 --zone-redundant',
            checks=[self.check('sku.name', 'Premium')]).get_output_in_json()

        self.assertEqual(namespace['zoneRedundant'], True)

        # Create Namespace
        self.cmd(
            'servicebus namespace create --resource-group {rg} --name {namespacename} --tags {tags} --sku {sku}',
            checks=[self.check('sku.name', '{sku}')])

        # Get Created Namespace
        self.cmd('servicebus namespace show --resource-group {rg} --name {namespacename}',
                 checks=[self.check('sku.name', '{sku}')])

        # Update Namespace
        self.cmd(
            'servicebus namespace update --resource-group {rg} --name {namespacename} --tags {tags}',
            checks=[self.check('sku.name', '{sku}')])

        # Get Created Namespace list by subscription
        listnamespaceresult = self.cmd('servicebus namespace list').output
        self.assertGreater(len(listnamespaceresult), 0)

        # Get Created Namespace list by ResourceGroup
        listnamespacebyresourcegroupresult = self.cmd('servicebus namespace list --resource-group {rg}').output
        self.assertGreater(len(listnamespacebyresourcegroupresult), 0)

        # Create Authoriazation Rule
        self.cmd(
            'servicebus namespace authorization-rule create --resource-group {rg} --namespace-name {namespacename} --name {authoname} --rights {accessrights}',
            checks=[self.check('name', '{authoname}')])

        # Get Authorization Rule
        self.cmd(
            'servicebus namespace authorization-rule show --resource-group {rg} --namespace-name {namespacename} --name {authoname}',
            checks=[self.check('name', '{authoname}')])

        # Update Authoriazation Rule
        self.cmd(
            'servicebus namespace authorization-rule create --resource-group {rg} --namespace-name {namespacename} --name {authoname} --rights {accessrights1}',
            checks=[self.check('name', '{authoname}')])

        # Get Default Authorization Rule
        self.cmd(
            'servicebus namespace authorization-rule show --resource-group {rg} --namespace-name {namespacename} --name {defaultauthorizationrule}',
            checks=[self.check('name', self.kwargs['defaultauthorizationrule'])])

        # Get Authorization Rule Listkeys
        old_keys = self.cmd(
            'servicebus namespace authorization-rule keys list --resource-group {rg} --namespace-name {namespacename} --name {authoname}').get_output_in_json()

        new_keys = self.cmd(
            'servicebus namespace authorization-rule keys renew --resource-group {rg} --namespace-name {namespacename} --name {authoname} --key {primary}').get_output_in_json()

        self.assertNotEqual(old_keys['primaryKey'], new_keys['primaryKey'])
        self.assertEqual(old_keys['secondaryKey'], new_keys['secondaryKey'])

        original_keys = old_keys
        self.kwargs.update({'pkvalue':original_keys['primaryKey'], 'skvalue':original_keys['secondaryKey']})
        old_keys = new_keys

        new_keys = self.cmd(
            'servicebus namespace authorization-rule keys renew --resource-group {rg} --namespace-name {namespacename} --name {authoname} --key {secondary}').get_output_in_json()

        self.assertEqual(old_keys['primaryKey'], new_keys['primaryKey'])
        self.assertNotEqual(old_keys['secondaryKey'], new_keys['secondaryKey'])

        new_keys2 = self.cmd(
            'servicebus namespace authorization-rule keys renew --resource-group {rg} --namespace-name {namespacename} --name {authoname} --key {primary} --key-value {pkvalue}').get_output_in_json()

        self.assertEqual(new_keys2['primaryKey'], original_keys['primaryKey'])
        self.assertEqual(new_keys2['secondaryKey'], new_keys['secondaryKey'])

        new_keys3 = self.cmd(
            'servicebus namespace authorization-rule keys renew --resource-group {rg} --namespace-name {namespacename} --name {authoname} --key {secondary} --key-value {skvalue}').get_output_in_json()

        self.assertEqual(new_keys3['primaryKey'], original_keys['primaryKey'])
        self.assertEqual(new_keys3['secondaryKey'], original_keys['secondaryKey'])

        # Regeneratekeys - Primary
        self.cmd(
            'servicebus namespace authorization-rule keys renew --resource-group {rg} --namespace-name {namespacename} --name {authoname} --key {primary}')

        # Regeneratekeys - Secondary
        self.cmd(
            'servicebus namespace authorization-rule keys renew --resource-group {rg} --namespace-name {namespacename} --name {authoname} --key {secondary}')

        # Delete Authorization Rule
        self.cmd(
            'servicebus namespace authorization-rule delete --resource-group {rg} --namespace-name {namespacename} --name {authoname}')

        # Delete Namespace list by ResourceGroup
        self.cmd('servicebus namespace delete --resource-group {rg} --name {namespacename}')<|MERGE_RESOLUTION|>--- conflicted
+++ resolved
@@ -12,20 +12,17 @@
 # pylint: disable=line-too-long
 # pylint: disable=too-many-lines
 
+
 class SBNamespaceCRUDScenarioTest(ScenarioTest):
     from azure.cli.testsdk.scenario_tests import AllowLargeResponse
-
 
     @AllowLargeResponse()
     @ResourceGroupPreparer(name_prefix='cli_test_sb_namespace')
     def test_sb_namespace(self, resource_group):
         self.kwargs.update({
             'namespacename': self.create_random_name(prefix='sb-nscli', length=20),
-<<<<<<< HEAD
             'namespacename1': self.create_random_name(prefix='sb-nscli', length=20),
-=======
             'namespacename2': self.create_random_name(prefix='sb-nscli2', length=20),
->>>>>>> d9775946
             'tags': {'tag1=value1'},
             'tags2': {'tag2=value2'},
             'sku': 'Standard',
