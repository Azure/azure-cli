# --------------------------------------------------------------------------------------------
# Copyright (c) Microsoft Corporation. All rights reserved.
# Licensed under the MIT License. See License.txt in the project root for license information.
# --------------------------------------------------------------------------------------------

# pylint: disable=line-too-long
import argparse

from azure.cli.command_modules.servicefabric._validators import (
    validate_create_application, validate_create_managed_application,
    validate_create_managed_cluster, validate_create_managed_service,
    validate_create_service, validate_update_application,
    validate_update_managed_application, validate_update_managed_service,
    validate_create_managed_service_correlation, validate_create_managed_service_load_metric,
    validate_update_managed_service_load_metric, validate_update_managed_service_correlation,
    validate_add_network_security_rule)
from azure.cli.core.commands.parameters import (get_enum_type,
                                                get_three_state_flag,
                                                resource_group_name_type,
                                                tags_type)
from azure.cli.core.commands.validators import get_default_location_from_resource_group
from azure.cli.core.util import CLIError, get_json_object
from azure.mgmt.servicefabricmanagedclusters.models import (FailureAction,
                                                            MoveCost,
                                                            PartitionScheme,
                                                            RollingUpgradeMode,
                                                            ServiceKind,
                                                            DiskType,
                                                            ClusterUpgradeMode,
                                                            ClusterUpgradeCadence)
from knack.arguments import CLIArgumentType


def load_arguments(self, _):  # pylint: disable=too-many-statements
    # PARAMETER REGISTRATION
    application_parameters = CLIArgumentType(
        options_list=['--parameters', '--application-parameters'],
        action=AddAppParamsAction,
        nargs='+',
        help='Specify the application parameters as key/value pairs. These parameters must exist in the application manifest. '
        'for example: --application-parameters param1=value1 param2=value2')

    minimum_nodes = CLIArgumentType(
        options_list=['--min-nodes', '--minimum-nodes'],
        help='Specify the minimum number of nodes where Service Fabric will reserve capacity for this application, '
        'this does not mean that the application is guaranteed to have replicas on all those nodes. The value of this parameter must be a non-negative integer. '
        'Default value for this is zero, which means no capacity is reserved for the application.')

    maximum_nodes = CLIArgumentType(
        options_list=['--max-nodes', '--maximum-nodes'],
        help='Specify the maximum number of nodes on which to place an application. '
        'The value of this parameter must be a non-negative integer. The default value is 0, which indicates the application can be placed on any number of nodes in the cluster.')

    application_type_version = CLIArgumentType(
        options_list=['--version', '--application-type-version'],
        help='Specify the application type version.')

    package_url = CLIArgumentType(
        help='Specify the url of the application package sfpkg file.')

    with self.argument_context('sf') as c:
        c.argument('resource_group_name', arg_type=resource_group_name_type, id_part=None, help='Specify the resource group name. You can configure the default group using `az configure --defaults group=<name>`')
        c.argument('cluster_name', options_list=['--cluster-name', '-c'], help='Specify the name of the cluster, if not given it will be same as resource group name')
        c.argument('location', validator=get_default_location_from_resource_group)
        c.argument('secret_identifier', help='The existing Azure key vault secret URL')
        c.argument('certificate_file', help='The existing certificate file path for the primary cluster certificate.')
        c.argument('parameter_file', help='The path to the template parameter file.')
        c.argument('template_file', help='The path to the template file.')
        c.argument('vm_password', help='The password of the Vm')
        c.argument('certificate_output_folder', options_list=['--certificate-output-folder', '--cert-out-folder'], help='The folder of the new certificate file to be created.')
        c.argument('certificate_password', help='The password of the certificate file.')
        c.argument('certificate_subject_name', options_list=['--certificate-subject-name', '--cert-subject-name'], help='The subject name of the certificate to be created.')
        c.argument('vault_resource_group_name', options_list=['--vault-rg', c.deprecate(target='--vault-resource-group', redirect='--vault-rg', hide=True)],
                   help='Key vault resource group name, if not given it will be cluster resource group name')
        c.argument('vault_name', help='Azure key vault name, it not given it will be the cluster resource group name')
        c.argument('cluster_size', options_list=['--cluster-size', '-s'], help='The number of nodes in the cluster. Default are 5 nodes')
        c.argument('vm_sku', help='VM Sku')
        c.argument('vm_user_name', help='The user name for logging to Vm. Default will be adminuser')
        c.argument('vm_os', arg_type=get_enum_type(['WindowsServer2012R2Datacenter',
                                                    'WindowsServer2016Datacenter',
                                                    'WindowsServer2016DatacenterwithContainers',
                                                    'UbuntuServer1604',
                                                    'WindowsServer1709',
                                                    'WindowsServer1709withContainers',
                                                    'WindowsServer1803withContainers',
                                                    'WindowsServer1809withContainers',
                                                    'WindowsServer2019Datacenter',
                                                    'WindowsServer2019DatacenterwithContainers']),
                   default='WindowsServer2016Datacenter', options_list=['--vm-os', '--os'],
                   help='The Operating System of the VMs that make up the cluster.')
        c.argument('node_type', help='the Node type name.')

    # cluster
    with self.argument_context('sf cluster list') as c:
        c.argument('resource_group_name', arg_type=resource_group_name_type, id_part=None, help='The resource group name')

    with self.argument_context('sf client certificate') as c:
        c.argument('certificate_common_name', help='client certificate common name.')
        c.argument('admin_client_thumbprints', options_list=['--admin-client-thumbprints', '--admin-client-tps'], nargs='+', help='Space-separated list of client certificate thumbprint that only has admin permission, ')
        c.argument('certificate_issuer_thumbprint', options_list=['--certificate-issuer-thumbprint', '--cert-issuer-tp'], help='client certificate issuer thumbprint.')

    with self.argument_context('sf cluster client-certificate') as c:
        c.argument('is_admin', help='Client authentication type.')
        c.argument('certificate_issuer_thumbprint', options_list=['--certificate-issuer-thumbprint', '--cert-issuer-tp'], help='client certificate issuer thumbprint.')
        c.argument('certificate_common_name', options_list=['--certificate-common-name', '--cert-common-name'], help='client certificate common name.')
        c.argument('admin_client_thumbprints', options_list=['--admin-client-thumbprints', '--admin-client-tps'], nargs='+', help='client certificate thumbprint that only has admin permission.')
        c.argument('readonly_client_thumbprints', options_list=['--readonly-client-thumbprints', '--readonly-client-tps'], nargs='+', help='Space-separated list of client certificate thumbprint that has read only permission.')

    with self.argument_context('sf cluster client-certificate add') as c:
        c.argument('thumbprint', help='client certificate thumbprint.')

    with self.argument_context('sf cluster client-certificate remove') as c:
        c.argument('thumbprints', nargs='+', help='A single or Space-separated list of client certificate thumbprint(s) to be remove.')

    with self.argument_context('sf cluster node') as c:
        c.argument('number_of_nodes_to_add', options_list=['--number-of-nodes-to-add', '--nodes-to-add'], help='number of nodes to add.')
        c.argument('number_of_nodes_to_remove', options_list=['--number-of-nodes-to-remove', '--nodes-to-remove'], help='number of nodes to remove.')

    with self.argument_context('sf cluster node-type') as c:
        c.argument('capacity', help='The capacity tag applied to nodes in the node type. The cluster resource manager uses these tags to understand how much capacity a node has.')
        c.argument('vm_tier', help='VM tier.')

    with self.argument_context('sf cluster') as c:
        c.argument('durability_level', arg_type=get_enum_type(['Bronze', 'Silver', 'Gold']), help='durability level.')

    with self.argument_context('sf cluster setting') as c:
        c.argument('parameter', help='parameter name')
        c.argument('section', help='section name')
        c.argument('value', help='Specify the value')
        c.argument('settings_section_description', options_list=['--settings-section-description', '--settings-section'], help='Specify the value')

    with self.argument_context('sf cluster upgrade-type set') as c:
        c.argument('version', help='cluster code version')
        c.argument('upgrade_mode', arg_type=get_enum_type(['manual', 'automatic']), help='cluster upgrade mode')

    with self.argument_context('sf cluster reliability') as c:
        c.argument('reliability_level', arg_type=get_enum_type(['Bronze', 'Silver', 'Gold', 'Platinum']), help='durability level.')
        c.argument('auto_add_node', help='Add node count automatically when changing reliability.')

    with self.argument_context('sf cluster setting set') as c:
        c.argument('settings_section_description', options_list=['--settings-section-description', '--settings-section'], type=get_json_object,
                   help='JSON encoded parameters configuration. Use @{file} to load from a file. '
                        'For example: [{"section": "NamingService","parameter": "MaxOperationTimeout","value": 1000},{"section": "MaxFileOperationTimeout","parameter": "Max2","value": 1000]')

    with self.argument_context('sf cluster setting remove') as c:
        c.argument('settings_section_description', options_list=['--settings-section-description', '--settings-section'], type=get_json_object,
                   help='JSON encoded parameters configuration. Use @{file} to load from a file. '
                        'For example: [{"section": "NamingService","parameter": "MaxOperationTimeout"}]')

    with self.argument_context('sf cluster client-certificate remove') as c:
        c.argument('client_certificate_common_names', options_list=['--client-certificate-common-names', '--client-cert-cn'], type=get_json_object,
                   help='JSON encoded parameters configuration. Use @{file} to load from a file. '
                        'For example: [{"certificateCommonName": "test.com","certificateIssuerThumbprint": "22B4AE296B504E512DF880A77A2CAE20200FF922"}]')

    with self.argument_context('sf cluster client-certificate add') as c:
        c.argument('client_certificate_common_names', options_list=['--client-certificate-common-names', '--client-cert-cn'], type=get_json_object,
                   help='JSON encoded parameters configuration. Use @{file} to load from a file. '
                        'For example: [{"isAdmin":true, "certificateCommonName": "test.com", '
                        '"certificateIssuerThumbprint": "22B4AE296B504E512DF880A77A2CAE20200FF922"}]')

    # application-type
    with self.argument_context('sf application-type') as c:
        c.argument('application_type_name', options_list=['--name', '--application-type-name'], help='Specify the application type name.')

    # application-type version
    with self.argument_context('sf application-type version') as c:
        c.argument('version', arg_type=application_type_version)
        c.argument('package_url', arg_type=package_url)

    # application
    with self.argument_context('sf application') as c:
        c.argument('application_name', options_list=['--name', '--application-name'], help='Specify the application name.')

    with self.argument_context('sf application update', validator=validate_update_application) as c:
        c.argument('application_type_version', arg_type=application_type_version)
        c.argument('application_parameters', arg_type=application_parameters)
        c.argument('minimum_nodes', arg_type=minimum_nodes)
        c.argument('maximum_nodes', arg_type=maximum_nodes)
        c.argument('force_restart', arg_type=get_three_state_flag(),
                   help='Indicates that the service host restarts even if the upgrade is a configuration-only change.')
        c.argument('service_type_health_policy_map', options_list=['--service-type-health-policy-map', '--service-type-policy'],
                   help='Specify the map of the health policy to use for different service types as a hash table in the following format: {\"ServiceTypeName\" : \"MaxPercentUnhealthyPartitionsPerService,MaxPercentUnhealthyReplicasPerPartition,MaxPercentUnhealthyServices\"}. For example: @{ \"ServiceTypeName01\" = \"5,10,5\"; \"ServiceTypeName02\" = \"5,5,5\" }')

    with self.argument_context('sf application update', arg_group='Upgrade description') as c:
        c.argument('upgrade_replica_set_check_timeout', options_list=['--upgrade-replica-set-check-timeout', '--replica-check-timeout', '--rep-check-timeout'],
                   help='Specify the maximum time, in seconds, that Service Fabric waits for a service to reconfigure into a safe state, if not already in a safe state, before Service Fabric proceeds with the upgrade.')
        c.argument('failure_action', arg_type=get_enum_type(['Rollback', 'Manual']),
                   help='Specify the action to take if the monitored upgrade fails. The acceptable values for this parameter are Rollback or Manual.')
        c.argument('health_check_retry_timeout', options_list=['--hc-retry-timeout', '--health-check-retry-timeout'],
                   help='Specify the duration, in seconds, after which Service Fabric retries the health check if the previous health check fails.')
        c.argument('health_check_wait_duration', options_list=['--hc-wait-duration', '--health-check-wait-duration'],
                   help='Specify the duration, in seconds, that Service Fabric waits before it performs the initial health check after it finishes the upgrade on the upgrade domain.')
        c.argument('health_check_stable_duration', options_list=['--hc-stable-duration', '--health-check-stable-duration'],
                   help='Specify the duration, in seconds, that Service Fabric waits in order to verify that the application is stable before moving to the next upgrade domain or completing the upgrade. This wait duration prevents undetected changes of health right after the health check is performed.')
        c.argument('upgrade_domain_timeout', options_list=['--ud-timeout', '--upgrade-domain-timeout'],
                   help='Specify the maximum time, in seconds, that Service Fabric takes to upgrade a single upgrade domain. After this period, the upgrade fails.')
        c.argument('upgrade_timeout',
                   help='Specify the maximum time, in seconds, that Service Fabric takes for the entire upgrade. After this period, the upgrade fails.')
        c.argument('consider_warning_as_error', options_list=['--warning-as-error', '--consider-warning-as-error'], arg_type=get_three_state_flag(),
                   help='Indicates whether to treat a warning health event as an error event during health evaluation.')
        c.argument('default_service_type_max_percent_unhealthy_partitions_per_service', options_list=['--max-porcent-unhealthy-partitions', '--max-unhealthy-parts'],
                   help='Specify the maximum percent of unhelthy partitions per service allowed by the health policy for the default service type to use for the monitored upgrade. Allowed values are form 0 to 100.')
        c.argument('default_service_type_max_percent_unhealthy_replicas_per_partition', options_list=['--max-porcent-unhealthy-replicas', '--max-unhealthy-reps'],
                   help='Specify the maximum percent of unhelthy replicas per service allowed by the health policy for the default service type to use for the monitored upgrade. Allowed values are form 0 to 100.')
        c.argument('default_service_type_max_percent_unhealthy_services', options_list=['--max-porcent-unhealthy-services', '--max-unhealthy-servs'],
                   help='Specify the maximum percent of unhelthy services allowed by the health policy for the default service type to use for the monitored upgrade. Allowed values are form 0 to 100.')
        c.argument('max_percent_unhealthy_deployed_applications', options_list=['--max-porcent-unhealthy-apps', '--max-unhealthy-apps'],
                   help='Specify the maximum percentage of the application instances deployed on the nodes in the cluster that have a health state of error before the application health state for the cluster is error. Allowed values are form 0 to 100.')

    with self.argument_context('sf application create', validator=validate_create_application) as c:
        c.argument('application_type_name', options_list=['--type-name', '--application-type-name'], help='Specify the application type name.')
        c.argument('application_type_version', arg_type=application_type_version)
        c.argument('package_url', arg_type=package_url)
        c.argument('application_parameters', arg_type=application_parameters)
        c.argument('minimum_nodes', arg_type=minimum_nodes)
        c.argument('maximum_nodes', arg_type=maximum_nodes)

    # service
    with self.argument_context('sf service') as c:
        c.argument('service_name', options_list=['--name', '--service-name'],
                   help='Specify the name of the service. The application name must be a prefix of the service name, for example: appName~serviceName')

    with self.argument_context('sf service create', validator=validate_create_service) as c:
        c.argument('service_type',
                   help='Specify the service type name of the application, it should exist in the application manifest.')
        c.argument('application_name', options_list=['--application', '--application-name'],
                   help='Specify the name of the service. The application name must be a prefix of the service name, for example: appName~serviceName')
        c.argument('state', arg_type=get_enum_type(['stateless', 'stateful']), help='Specify if the service is stateless or stateful.')
        c.argument('instance_count', help='Specify the instance count for the stateless service. If -1 is used, it means it will run on all the nodes.')
        c.argument('min_replica_set_size', options_list=['--min-replica-set-size', '--min-replica'], help='Specify the min replica set size for the stateful service.')
        c.argument('target_replica_set_size', options_list=['--target-replica-set-size', '--target-replica'], help='Specify the target replica set size for the stateful service.')
        c.argument('default_move_cost', arg_type=get_enum_type(['Zero', 'Low', 'Medium', 'High']),
                   help='Specify the default cost for a move. Higher costs make it less likely that the Cluster Resource Manager will move the replica when trying to balance the cluster.')
        c.argument('partition_scheme', arg_type=get_enum_type(['singleton', 'uniformInt64', 'named']),
                   help='Specify what partition scheme to use. '
                   'Singleton partitions are typically used when the service does not require any additional routing. '
                   'UniformInt64 means that each partition owns a range of int64 keys. '
                   'Named is usually for services with data that can be bucketed, within a bounded set. Some common examples of data fields used as named partition keys would be regions, postal codes, customer groups, or other business boundaries.')

    # managed cluster

    with self.argument_context('sf managed-cluster create', validator=validate_create_managed_cluster) as c:
        c.argument('admin_password', help='Admin password used for the virtual machines.')
        c.argument('admin_user_name', help='Admin user used for the virtual machines.', default='vmadmin')
        c.argument('dns_name', help='Cluster\'s dns name.')
        c.argument('sku', help='Cluster\'s Sku, the options are Basic: it will have a minimum of 3 seed nodes and only allows 1 node type and Standard: it will have a minimum of 5 seed nodes and allows multiple node types.', default='Basic')
        c.argument('client_connection_port', options_list=['--client-connection-port', '--client-port'], help='Port used for client connections to the cluster.', default=19000)
        c.argument('gateway_connection_port', options_list=['--gateway-connection-port', '--gateway-port'], help='Port used for http connections to the cluster.', default=19080)
        c.argument('client_cert_is_admin', options_list=['--client-cert-is-admin', '--cert-is-admin'], arg_type=get_three_state_flag(), help='Client authentication type.')
        c.argument('client_cert_thumbprint', options_list=['--client-cert-thumbprint', '--cert-thumbprint'], help='Client certificate thumbprint.')
        c.argument('client_cert_common_name', options_list=['--client-cert-common-name', '--cert-common-name'], help='Client certificate common name.')
        c.argument('client_cert_issuer_thumbprint', options_list=['--client-cert-issuer-thumbprint', '--cert-issuer-thumbprint', '--cert-issuer-tp'], nargs='+', help='Space-separated list of issuer thumbprints.')
        c.argument('upgrade_mode', arg_type=get_enum_type(ClusterUpgradeMode), options_list=['--cluster-upgrade-mode', '--upgrade-mode'],
                   help='The upgrade mode of the cluster when new Service Fabric runtime version is available '
                   'Automatic: The cluster will be automatically upgraded to the latest Service Fabric runtime version, upgrade_cadence will determine when the upgrade starts after the new version becomes available.'
                   'Manual: The cluster will not be automatically upgraded to the latest Service Fabric runtime version. The cluster is upgraded by setting the code_version property in the cluster resource.')
        c.argument('upgrade_cadence', arg_type=get_enum_type(ClusterUpgradeCadence), options_list=['--cluster-upgrade-cadence', '--upgrade-cadence'],
                   help='The upgrade mode of the cluster when new Service Fabric runtime version is available '
                   'Wave0: Cluster upgrade starts immediately after a new version is rolled out. Recommended for Test/Dev clusters.'
                   'Wave1: Cluster upgrade starts 7 days after a new version is rolled out. Recommended for Pre-prod clusters.'
                   'Wave2: Cluster upgrade starts 14 days after a new version is rolled out. Recommended for Production clusters.')
        c.argument('code_version', options_list=['--cluster-code-version', '--code-version'],
                   help='Cluster service fabric code version. Only use if upgrade mode is Manual.')
        c.argument('tags', arg_type=tags_type)

    with self.argument_context('sf managed-cluster update') as c:
        c.argument('client_connection_port', options_list=['--client-connection-port', '--client-port'], help='Port used for client connections to the cluster.')
        c.argument('gateway_connection_port', options_list=['--gateway-connection-port', '--gateway-port'], help='Port used for http connections to the cluster.')
        c.argument('dns_name', help='Cluster\'s dns name')
        c.argument('tags', arg_type=tags_type)

    with self.argument_context('sf managed-cluster client-certificate add') as c:
        c.argument('is_admin', arg_type=get_three_state_flag(), help='Client authentication type.')
        c.argument('thumbprint', help='Client certificate thumbprint.')
        c.argument('common_name', help='Client certificate common name.')
        c.argument('issuer_thumbprint', nargs='+', help='Space-separated list of issuer thumbprints.')

    with self.argument_context('sf managed-cluster client-certificate delete') as c:
        c.argument('thumbprint', nargs='+', help='A single or Space-separated list of client certificate thumbprint(s) to be remove.')
        c.argument('common_name', nargs='+', help='A single or Space-separated list of client certificate common name(s) to be remove.')

    with self.argument_context('sf managed-cluster network-security-rule add', validator=validate_add_network_security_rule) as c:
        c.argument('name', help='Network security rule name')
        c.argument('access', arg_type=get_enum_type(['allow', 'deny']), help='Allows or denies network traffic')
        c.argument('direction', arg_type=get_enum_type(['inbound', 'outbound']), help='Network security rule direction')
        c.argument('description', help='Network security rule description')
        c.argument('priority', type=int, help='Integer that shows priority for rule')
        c.argument('protocol', arg_type=get_enum_type(['tcp', 'https', 'http', 'udp', 'icmp', 'ah', 'esp', 'any']), help='Network protocol')
        c.argument('source_port_ranges', nargs='+', help='A single or space separated list of source port ranges')
        c.argument('dest_port_ranges', nargs='+', help='A single or space separated list of destination port ranges')
        c.argument('source_addr_prefixes', nargs='+', help='The CIDR or source IP ranges. A single or space separated list of source address prefixes')
        c.argument('dest_addr_prefixes', nargs='+', help='CIDR or destination IP ranges. A single or space separated list of destination address prefixes')

    # managed node type
    capacity = CLIArgumentType(
        options_list=['--capacity'],
        action=AddNodeTypeCapacityAction,
        nargs='+',
        help='Capacity tags applied to the nodes in the node type as key/value pairs, the cluster resource manager uses these tags to understand how much resource a node has. Updating this will override the current values.'
             'for example: --capacity ClientConnections=65536 param2=value2')

    placement_property = CLIArgumentType(
        options_list=['--placement-property'],
        action=AddNodeTypePlacementPropertyAction,
        nargs='+',
        help='Placement tags applied to nodes in the node type as key/value pairs, which can be used to indicate where certain services (workload) should run. Updating this will override the current values.'
             'for example: --placement-property NodeColor=Green SomeProperty=5')

    with self.argument_context('sf managed-node-type') as c:
        c.argument('node_type_name', options_list=['-n', '--name', '--node-type-name'], help='node type name.')
        c.argument('instance_count', help='essage = "The number of nodes in the node type.')
        c.argument('primary', arg_type=get_three_state_flag(), help='Specify if the node type is primary. On this node type will run system services. Only one node type should be marked as primary. Primary node type cannot be deleted or changed for existing clusters.')
        c.argument('disk_size', type=int, options_list=['--disk-size', '--data-disk-size'], help='Disk size for each vm in the node type in GBs.', default=100)
        c.argument('disk_type', arg_type=get_enum_type(DiskType), options_list=['--disk-type', '--data-disk-type'],
                   help='Managed data disk type. IOPS and throughput are given by the disk size, to see more information go to https://docs.microsoft.com/azure/virtual-machines/disks-types. Default StandardSSD_LRS'
                   'Standard_LRS: Standard HDD locally redundant storage. Best for backup, non-critical, and infrequent access.'
                   'StandardSSD_LRS: Standard SSD locally redundant storage. Best for web servers, lightly used enterprise applications and dev/test.'
                   'Premium_LRS: Premium SSD locally redundant storage. Best for production and performance sensitive workloads.')
        c.argument('application_start_port', options_list=['--application-start-port', '--app-start-port'], help='Application start port of a range of ports.')
        c.argument('application_end_port', options_list=['--application-end-port', '--app-end-port'], help='Application End port of a range of ports.')
        c.argument('ephemeral_start_port', help='Ephemeral start port of a range of ports.')
        c.argument('ephemeral_end_port', help='Ephemeral end port of a range of ports.')
        c.argument('vm_size', help='The size of virtual machines in the pool. All virtual machines in a pool are the same size.', default='Standard_D2')
        c.argument('vm_image_publisher', help='The publisher of the Azure Virtual Machines Marketplace image.', default='MicrosoftWindowsServer')
        c.argument('vm_image_offer', help='The offer type of the Azure Virtual Machines Marketplace image.', default='WindowsServer')
        c.argument('vm_image_sku', help='The SKU of the Azure Virtual Machines Marketplace image.', default='2019-Datacenter')
        c.argument('vm_image_version', help='The version of the Azure Virtual Machines Marketplace image. ', default='latest')
        c.argument('capacity', arg_type=capacity)
        c.argument('placement_property', arg_type=placement_property)
        c.argument('is_stateless', arg_type=get_three_state_flag(), help='Indicates if the node type can only host Stateless workloads.', default=False)
        c.argument('multiple_placement_groups', options_list=['--multiple-placement-groups', '--multi-place-groups'], arg_type=get_three_state_flag(),
                   help='Indicates if scale set associated with the node type can be composed of multiple placement groups.', default=False)

    with self.argument_context('sf managed-node-type node') as c:
        c.argument('node_name', nargs='+', help='list of target nodes to perform the operation.')
        c.argument('force', arg_type=get_three_state_flag(), help='Using this flag will force the operation even if service fabric is unable to disable the nodes. Use with caution as this might cause data loss if stateful workloads are running on the node.')

    with self.argument_context('sf managed-node-type vm-extension') as c:
        c.argument('extension_name', help='extension name.')
        c.argument('force_update_tag', help='If a value is provided and is different from the previous value, the extension handler will be forced to update even if the extension configuration has not changed.')
        c.argument('publisher', help='The name of the extension handler publisher.')
        c.argument('extension_type', help='Specifies the type of the extension; an example is \"CustomScriptExtension\".')
        c.argument('type_handler_version', help='Specifies the version of the script handler.')
        c.argument('auto_upgrade_minor_version', options_list=['--auto-upgrade-minor-version', '--auto-upgrade'], arg_type=get_three_state_flag(), help='Indicates whether the extension should use a newer minor version if one is available at deployment time. Once deployed, however, the extension will not upgrade minor versions unless redeployed, even with this property set to true.')
        c.argument('setting', help='Json formatted public settings for the extension.')
<<<<<<< HEAD
        c.argument('protected_settings', help='The extension can contain either protectedSettings or protectedSettingsFromKeyVault or no protected settings at all.')
        c.argument('provision_after_extension', nargs='+', options_list=['--provision-after-extension', '--provision-after'], help='Collection of extension names after which this extension needs to be provisioned.')
        c.argument('setup_order',  nargs='+', help='Indicates the setup order for the extension.')
=======
        c.argument('protected_setting', help='The extension can contain either protectedSettings or protectedSettingsFromKeyVault or no protected settings at all.')
        c.argument('provision_after_extension', nargs='+', options_list=['--provision-after-extension', '--provision-after'], help='Collection of extension names after which this extension needs to be provisioned.')
        c.argument('setup_order', nargs='+', help='Indicates the setup order for the extension.')
>>>>>>> 1cd6ad73

    with self.argument_context('sf managed-node-type vm-secret') as c:
        c.argument('source_vault_id', help='Key Vault resource id containing the certificates.')
        c.argument('certificate_url', help='This is the URL of a certificate that has been uploaded to Key Vault as a secret. For adding a secret to the Key Vault, see [Add a key or secret to the key vault](https://docs.microsoft.com/azure/key-vault/key-vault-get-started/#add). In this case, your certificate needs to be It is the Base64 encoding of the following JSON Object which is encoded in UTF-8: <br><br> {<br>  \"data\":\"<Base64-encoded-certificate>\",<br>  \"dataType\":\"pfx\",<br>  \"password\":\"<pfx-file-password>\"<br>}/')
        c.argument('certificate_store', help='Specifies the certificate store on the Virtual Machine to which the certificate should be added. The specified certificate store is implicitly in the LocalMachine account.')

    # managed-application-type
    with self.argument_context('sf managed-application-type') as c:
        c.argument('application_type_name', options_list=['--name', '--application-type-name'], help='Specify the application type name.')
        c.argument('tags', arg_type=tags_type)

    # managed-application-type version
    with self.argument_context('sf managed-application-type version') as c:
        c.argument('version', arg_type=application_type_version)
        c.argument('package_url', arg_type=package_url)
        c.argument('tags', arg_type=tags_type)

    # managed-application
    service_type_health_policy_map = CLIArgumentType(
        options_list=['--service-type-health-policy-map', '--service-type-policy'],
        action=AddServiceTypeHealthPolicyAction,
        nargs='*',
        help='Specify the map of the health policy to use for different service types as key/value pairs in the following format: \"ServiceTypeName\"=\"MaxPercentUnhealthyPartitionsPerService,MaxPercentUnhealthyReplicasPerPartition,MaxPercentUnhealthyServices\". '
        'for example: --service-type-health-policy-map \"ServiceTypeName01\"=\"5,10,5\" \"ServiceTypeName02\"=\"5,5,5\"')

    with self.argument_context('sf managed-application') as c:
        c.argument('application_name', options_list=['--name', '--application-name'], help='Specify the application name.')
        c.argument('tags', arg_type=tags_type)

    with self.argument_context('sf managed-application update', validator=validate_update_managed_application) as c:
        c.argument('application_type_version', arg_type=application_type_version)
        c.argument('application_parameters', arg_type=application_parameters)

    with self.argument_context('sf managed-application update', arg_group='Upgrade description') as c:
        c.argument('force_restart', arg_type=get_three_state_flag(),
                   help='Indicates that the service host restarts even if the upgrade is a configuration-only change.')
        c.argument('recreate_application', arg_type=get_three_state_flag(),
                   help='Determines whether the application should be recreated on update. If value=true, the rest of the upgrade policy parameters are not allowed.')
        c.argument('upgrade_replica_set_check_timeout', options_list=['--upgrade-replica-set-check-timeout', '--replica-check-timeout', '--rep-check-timeout'],
                   help='Specify the maximum time, in seconds, that Service Fabric waits for a service to reconfigure into a safe state, if not already in a safe state, before Service Fabric proceeds with the upgrade.')
        c.argument('instance_close_delay_duration', options_list=['--instance-close-delay-duration', '--instance-close-duration', '--close-duration'],
                   help='Specify the duration in seconds, to wait before a stateless instance is closed, to allow the active requests to drain gracefully. This would be effective when the instance is closing during the application/cluster upgrade, only for those instances which have a non-zero delay duration configured in the service description.')
        c.argument('failure_action', arg_type=get_enum_type(FailureAction),
                   help='Specify the action to take if the monitored upgrade fails. The acceptable values for this parameter are Rollback or Manual.')
        c.argument('upgrade_mode', arg_type=get_enum_type(RollingUpgradeMode),
                   help='Specify the mode used to monitor health during a rolling upgrade. The values are Monitored, and UnmonitoredAuto.')
        c.argument('health_check_retry_timeout', options_list=['--hc-retry-timeout', '--health-check-retry-timeout'],
                   help='Specify the duration, in seconds, after which Service Fabric retries the health check if the previous health check fails.')
        c.argument('health_check_wait_duration', options_list=['--hc-wait-duration', '--health-check-wait-duration'],
                   help='Specify the duration, in seconds, that Service Fabric waits before it performs the initial health check after it finishes the upgrade on the upgrade domain.')
        c.argument('health_check_stable_duration', options_list=['--hc-stable-duration', '--health-check-stable-duration'],
                   help='Specify the duration, in seconds, that Service Fabric waits in order to verify that the application is stable before moving to the next upgrade domain or completing the upgrade. This wait duration prevents undetected changes of health right after the health check is performed.')
        c.argument('upgrade_domain_timeout', options_list=['--ud-timeout', '--upgrade-domain-timeout'],
                   help='Specify the maximum time, in seconds, that Service Fabric takes to upgrade a single upgrade domain. After this period, the upgrade fails.')
        c.argument('upgrade_timeout',
                   help='Specify the maximum time, in seconds, that Service Fabric takes for the entire upgrade. After this period, the upgrade fails.')
        c.argument('consider_warning_as_error', options_list=['--warning-as-error', '--consider-warning-as-error'], arg_type=get_three_state_flag(),
                   help='Indicates whether to treat a warning health event as an error event during health evaluation.')
        c.argument('default_service_type_max_percent_unhealthy_partitions_per_service', options_list=['--max-percent-unhealthy-partitions', '--max-unhealthy-parts'],
                   help='Specify the maximum percent of unhelthy partitions per service allowed by the health policy for the default service type to use for the monitored upgrade. Allowed values are from 0 to 100.')
        c.argument('default_service_type_max_percent_unhealthy_replicas_per_partition', options_list=['--max-percent-unhealthy-replicas', '--max-unhealthy-reps'],
                   help='Specify the maximum percent of unhelthy replicas per service allowed by the health policy for the default service type to use for the monitored upgrade. Allowed values are from 0 to 100.')
        c.argument('default_service_type_max_percent_unhealthy_services', options_list=['--max-percent-unhealthy-services', '--max-unhealthy-servs'],
                   help='Specify the maximum percent of unhelthy services allowed by the health policy for the default service type to use for the monitored upgrade. Allowed values are from 0 to 100.')
        c.argument('service_type_health_policy_map', arg_type=service_type_health_policy_map)
        c.argument('max_percent_unhealthy_deployed_applications', options_list=['--max-percent-unhealthy-deployed-applications', '--max-percent-unhealthy-apps', '--max-unhealthy-apps'],
                   help='Specify the maximum percentage of the application instances deployed on the nodes in the cluster that have a health state of error before the application health state for the cluster is error. Allowed values are form 0 to 100.')

    with self.argument_context('sf managed-application create', validator=validate_create_managed_application) as c:
        c.argument('application_type_name', options_list=['--type-name', '--application-type-name'], help='Specify the application type name.')
        c.argument('application_type_version', arg_type=application_type_version)
        c.argument('package_url', arg_type=package_url)
        c.argument('application_parameters', arg_type=application_parameters)

    # managed-service
    partition_names = CLIArgumentType(
        nards="+",
        help='Specify the array for the names of the partitions. This is only used with Named partition scheme.')

    with self.argument_context('sf managed-service') as c:
        c.argument('service_name', options_list=['--name', '--service-name'],
                   help='Specify the name of the service.')
        c.argument('application_name', options_list=['--application', '--application-name'],
                   help='Specify the name of the service.')
        c.argument('tags', arg_type=tags_type)

    with self.argument_context('sf managed-service create', validator=validate_create_managed_service) as c:
        c.argument('service_type', options_list=['--type', '--service-type'],
                   help='Specify the service type name of the application, it should exist in the application manifest.')
        c.argument('default_move_cost', arg_type=get_enum_type(MoveCost),
                   help='Specify the default cost for a move. Higher costs make it less likely that the Cluster Resource Manager will move the replica when trying to balance the cluster.')
        c.argument('placement_constraints',
                   help='Specify the placement constraints as a string. Placement constraints are boolean expressions on node properties and allow for restricting a service to particular nodes based on the service requirements. For example, to place a service on nodes where NodeType is blue specify the following: \"NodeColor == blue)\".')
        c.argument('service_package_activation_mode', options_list=['--service-package-activation-mode', '--package-activation-mode', '--activation-mode'],
                   help='Specify the activation mode of the service package.')
        c.argument('state', arg_type=get_enum_type(ServiceKind), help='Specify if the service is stateless or stateful.')
        # Stateful arguments
        c.argument('min_replica_set_size', options_list=['--min-replica-set-size', '--min-replica'], help='Specify the min replica set size for the stateful service.')
        c.argument('target_replica_set_size', options_list=['--target-replica-set-size', '--target-replica'], help='Specify the target replica set size for the stateful service.')
        c.argument('has_persisted_state', arg_type=get_three_state_flag(),
                   help='Determines whether this is a persistent service which stores states on the local disk. If it is then the value of this property is true, if not it is false.')
        c.argument('service_placement_time_limit', options_list=['--service-placement-time-limit', '--plcmt-time-limit'],
                   help='Specify the duration for which replicas can stay InBuild before reporting that build is stuck, represented in ISO 8601 format "hh:mm:ss".')
        c.argument('stand_by_replica_keep_duration', options_list=['--stand-by-replica-keep-duration', '--stand-by-keep-duration', '--keep-duration'],
                   help='Specify the definition on how long StandBy replicas should be maintained before being removed, represented in ISO 8601 format "hh:mm:ss".')
        c.argument('quorum_loss_wait_duration', options_list=['--quorum-loss-wait-duration', '--quorum-loss-wait'],
                   help='Specify the maximum duration for which a partition is allowed to be in a state of quorum loss, represented in ISO 8601 format "hh:mm:ss".')
        c.argument('replica_restart_wait_duration', options_list=['--replica-restart-wait-duration', '--replica-restart-wait'],
                   help='Specify the duration between when a replica goes down and when a new replica is created, represented in ISO 8601 format "hh:mm:ss".')
        # Stateless arguments
        c.argument('instance_count', help='Specify the instance count for the stateless service. If -1 is used, it means it will run on all the nodes.')
        c.argument('min_instance_count', help='Specify the minimum number of instances that must be up to meet the EnsureAvailability safety check during operations like upgrade or deactivate node. The actual number that is used is max( MinInstanceCount, ceil( MinInstancePercentage/100.0 * InstanceCount) ). Note, if InstanceCount is set to -1, during MinInstanceCount computation -1 is first converted into the number of nodes on which the instances are allowed to be placed according to the placement constraints on the service.')
        c.argument('min_instance_percentage', options_list=['--min-instance-percentage', '--min-inst-pct'],
                   help='Specify the minimum percentage of InstanceCount that must be up to meet the EnsureAvailability safety check during operations like upgrade or deactivate node. The actual number that is used is max( MinInstanceCount, ceil( MinInstancePercentage/100.0 * InstanceCount) ). Note, if InstanceCount is set to -1, during MinInstancePercentage computation, -1 is first converted into the number of nodes on which the instances are allowed to be placed according to the placement constraints on the service. Allowed values are from 0 to 100.')
        # Partition arguments
        c.argument('partition_scheme', arg_type=get_enum_type(PartitionScheme),
                   help='Specify what partition scheme to use. '
                   'Singleton partitions are typically used when the service does not require any additional routing. '
                   'UniformInt64 means that each partition owns a range of int64 keys. '
                   'Named is usually for services with data that can be bucketed, within a bounded set. Some common examples of data fields used as named partition keys would be regions, postal codes, customer groups, or other business boundaries.')
        c.argument('partition_count',
                   help='Specify the number of partitions. This is only used with UniformInt64 partition scheme.')
        c.argument('low_key',
                   help='Specify the lower bound of the partition key range that should be split between the partition ‘Count’ This is only used with UniformInt64 partition scheme.')
        c.argument('high_key',
                   help='Specify the upper bound of the partition key range that should be split between the partition ‘Count’ This is only used with UniformInt64 partition scheme.')
        c.argument('partition_names', arg_type=partition_names)

    with self.argument_context('sf managed-service update', validator=validate_update_managed_service) as c:
        c.argument('default_move_cost', arg_type=get_enum_type(MoveCost),
                   help='Specify the default cost for a move. Higher costs make it less likely that the Cluster Resource Manager will move the replica when trying to balance the cluster.')
        c.argument('placement_constraints',
                   help='Specify the placement constraints as a string. Placement constraints are boolean expressions on node properties and allow for restricting a service to particular nodes based on the service requirements. For example, to place a service on nodes where NodeType is blue specify the following: \"NodeColor == blue)\".')
        # Stateful arguments
        c.argument('min_replica_set_size', options_list=['--min-replica-set-size', '--min-replica'], help='Specify the min replica set size for the stateful service.')
        c.argument('target_replica_set_size', options_list=['--target-replica-set-size', '--target-replica'], help='Specify the target replica set size for the stateful service.')
        c.argument('service_placement_time_limit', options_list=['--service-placement-time-limit', '--plcmt-time-limit'],
                   help='Specify the duration for which replicas can stay InBuild before reporting that build is stuck, represented in ISO 8601 format "hh:mm:ss".')
        c.argument('stand_by_replica_keep_duration', options_list=['--stand-by-replica-keep-duration', '--stand-by-keep-duration', '--keep-duration'],
                   help='Specify the definition on how long StandBy replicas should be maintained before being removed, represented in ISO 8601 format "hh:mm:ss".')
        c.argument('quorum_loss_wait_duration', options_list=['--quorum-loss-wait-duration', '--quorum-loss-wait'],
                   help='Specify the maximum duration for which a partition is allowed to be in a state of quorum loss, represented in ISO 8601 format "hh:mm:ss".')
        c.argument('replica_restart_wait_duration', options_list=['--replica-restart-wait-duration', '--replica-restart-wait'],
                   help='Specify the duration between when a replica goes down and when a new replica is created, represented in ISO 8601 format "hh:mm:ss".')
        # Stateless arguments
        c.argument('instance_count', help='Specify the instance count for the stateless service. If -1 is used, it means it will run on all the nodes.')
        c.argument('min_instance_count', help='Specify the minimum number of instances that must be up to meet the EnsureAvailability safety check during operations like upgrade or deactivate node. The actual number that is used is max( MinInstanceCount, ceil( MinInstancePercentage/100.0 * InstanceCount) ). Note, if InstanceCount is set to -1, during MinInstanceCount computation -1 is first converted into the number of nodes on which the instances are allowed to be placed according to the placement constraints on the service.')
        c.argument('min_instance_percentage', options_list=['--min-instance-percentage', '--min-inst-pct'],
                   help='Specify the minimum percentage of InstanceCount that must be up to meet the EnsureAvailability safety check during operations like upgrade or deactivate node. The actual number that is used is max( MinInstanceCount, ceil( MinInstancePercentage/100.0 * InstanceCount) ). Note, if InstanceCount is set to -1, during MinInstancePercentage computation, -1 is first converted into the number of nodes on which the instances are allowed to be placed according to the placement constraints on the service. Allowed values are from 0 to 100.')

    with self.argument_context('sf managed-service correlation-scheme create', validator=validate_create_managed_service_correlation) as c:
        c.argument('correlated_service_name', options_list=['--correlated-service-name', '--correlated-name'],
                   help='Specify the Arm Resource ID of the service that the correlation relationship is established with.')
        c.argument('scheme', help='Specify the ServiceCorrelationScheme which describes the relationship between this service and the service specified via correlated_service_name.')

    with self.argument_context('sf managed-service correlation-scheme update', validator=validate_update_managed_service_correlation) as c:
        c.argument('correlated_service_name', options_list=['--correlated-service-name', '--correlated-name'],
                   help='Specify the Arm Resource ID of the service that the correlation relationship is established with.')
        c.argument('scheme', help='Specify the ServiceCorrelationScheme which describes the relationship between this service and the service specified via correlated_service_name.')

    with self.argument_context('sf managed-service correlation-scheme delete') as c:
        c.argument('correlated_service_name', options_list=['--correlated-service-name', '--correlated-name'],
                   help='Specify the Arm Resource ID of the service that the correlation relationship is established with.')

    with self.argument_context('sf managed-service load-metrics create', validator=validate_create_managed_service_load_metric) as c:
        c.argument('metric_name', help='Specify the name of the metric.')
        c.argument('weight', help='Specify the service load metric relative weight, compared to other metrics configured for this service, as a number.')
        c.argument('primary_default_load', help='Specify the default amount of load, as a number, that this service creates for this metric when it is a Primary replica. Used only for Stateful services.')
        c.argument('secondary_default_load', help='Specify the default amount of load, as a number, that this service creates for this metric when it is a Secondary replica. Used only for Stateful services.')
        c.argument('default_load', help='Specify the default amount of load, as a number, that this service creates for this metric. Used only for Stateless services.')

    with self.argument_context('sf managed-service load-metrics update', validator=validate_update_managed_service_load_metric) as c:
        c.argument('metric_name', help='Specify the name of the metric.')
        c.argument('weight', help='Specify the service load metric relative weight, compared to other metrics configured for this service, as a number.')
        c.argument('primary_default_load', help='Specify the default amount of load, as a number, that this service creates for this metric when it is a Primary replica. Used only for Stateful services.')
        c.argument('secondary_default_load', help='Specify the default amount of load, as a number, that this service creates for this metric when it is a Secondary replica. Used only for Stateful services.')
        c.argument('default_load', help='Specify the default amount of load, as a number, that this service creates for this metric. Used only for Stateless services.')

    with self.argument_context('sf managed-service load-metrics delete') as c:
        c.argument('metric_name', help='Specify the name of the metric.')


def paramToDictionary(values):
    params = {}
    for item in values:
        key, value = item.split('=', 1)
        params[key] = value
    return params


# pylint: disable=protected-access
# pylint: disable=too-few-public-methods
class AddAppParamsAction(argparse._AppendAction):

    def __call__(self, parser, namespace, values, option_string=None):
        try:
            namespace.application_parameters = paramToDictionary(values)
        except ValueError:
            raise CLIError('usage error: {} KEY=VALUE [KEY=VALUE ...]'.format(option_string))


# pylint: disable=protected-access
# pylint: disable=too-few-public-methods
class AddServiceTypeHealthPolicyAction(argparse._AppendAction):

    def __call__(self, parser, namespace, values, option_string=None):
        try:
            namespace.service_type_health_policy_map = paramToDictionary(values)
        except ValueError:
            raise CLIError('usage error: {} KEY=VALUE1,VALUE2,VALUE3 [KEY=VALUE1,VALUE2,VALUE3 ...]'.format(option_string))


class ManagedClusterClientCertAddAction(argparse._AppendAction):

    def __call__(self, parser, namespace, values, option_string=None):
        ClientCertificate = namespace._cmd.get_models('ClientCertificate')
        try:
            kwargs = paramToDictionary(values.split())
            return ClientCertificate(**kwargs)
        except ValueError:
            raise CLIError('usage error: {} KEY=VALUE [KEY=VALUE ...]'.format(option_string))


# pylint: disable=protected-access
# pylint: disable=too-few-public-methods
class AddNodeTypeCapacityAction(argparse._AppendAction):

    def __call__(self, parser, namespace, values, option_string=None):
        try:
            namespace.capacity = paramToDictionary(values)
        except ValueError:
            raise CLIError('usage error: {} KEY=VALUE [KEY=VALUE ...]'.format(option_string))


# pylint: disable=protected-access
# pylint: disable=too-few-public-methods
class AddNodeTypePlacementPropertyAction(argparse._AppendAction):

    def __call__(self, parser, namespace, values, option_string=None):
        try:
            namespace.placement_property = paramToDictionary(values)
        except ValueError:
            raise CLIError('usage error: {} KEY=VALUE [KEY=VALUE ...]'.format(option_string))<|MERGE_RESOLUTION|>--- conflicted
+++ resolved
@@ -343,15 +343,9 @@
         c.argument('type_handler_version', help='Specifies the version of the script handler.')
         c.argument('auto_upgrade_minor_version', options_list=['--auto-upgrade-minor-version', '--auto-upgrade'], arg_type=get_three_state_flag(), help='Indicates whether the extension should use a newer minor version if one is available at deployment time. Once deployed, however, the extension will not upgrade minor versions unless redeployed, even with this property set to true.')
         c.argument('setting', help='Json formatted public settings for the extension.')
-<<<<<<< HEAD
-        c.argument('protected_settings', help='The extension can contain either protectedSettings or protectedSettingsFromKeyVault or no protected settings at all.')
-        c.argument('provision_after_extension', nargs='+', options_list=['--provision-after-extension', '--provision-after'], help='Collection of extension names after which this extension needs to be provisioned.')
-        c.argument('setup_order',  nargs='+', help='Indicates the setup order for the extension.')
-=======
         c.argument('protected_setting', help='The extension can contain either protectedSettings or protectedSettingsFromKeyVault or no protected settings at all.')
         c.argument('provision_after_extension', nargs='+', options_list=['--provision-after-extension', '--provision-after'], help='Collection of extension names after which this extension needs to be provisioned.')
         c.argument('setup_order', nargs='+', help='Indicates the setup order for the extension.')
->>>>>>> 1cd6ad73
 
     with self.argument_context('sf managed-node-type vm-secret') as c:
         c.argument('source_vault_id', help='Key Vault resource id containing the certificates.')
