interactions:
- request:
    body: null
    headers:
      Accept:
      - application/json
      Accept-Encoding:
      - gzip, deflate
      CommandName:
      - appservice plan create
      Connection:
      - keep-alive
      ParameterSetName:
      - -g -n --sku
      User-Agent:
<<<<<<< HEAD
      - python/3.7.6 (Windows-10-10.0.18362-SP0) msrest/0.6.11 msrest_azure/0.6.3
        azure-mgmt-resource/8.0.1 Azure-SDK-For-Python AZURECLI/2.3.1
=======
      - python/3.7.2 (Darwin-16.7.0-x86_64-i386-64bit) msrest/0.6.9 msrest_azure/0.6.3
        azure-mgmt-resource/10.0.0 Azure-SDK-For-Python AZURECLI/2.9.0
>>>>>>> c9e1b504
      accept-language:
      - en-US
    method: GET
    uri: https://management.azure.com/subscriptions/00000000-0000-0000-0000-000000000000/resourcegroups/cli_test_webapp_json000001?api-version=2019-07-01
  response:
    body:
<<<<<<< HEAD
      string: '{"id":"/subscriptions/00000000-0000-0000-0000-000000000000/resourceGroups/cli_test_webapp_json000001","name":"cli_test_webapp_json000001","type":"Microsoft.Resources/resourceGroups","location":"westus","tags":{"product":"azurecli","cause":"automation","date":"2020-04-03T06:38:12Z"},"properties":{"provisioningState":"Succeeded"}}'
=======
      string: '{"id":"/subscriptions/00000000-0000-0000-0000-000000000000/resourceGroups/cli_test_webapp_json000001","name":"cli_test_webapp_json000001","type":"Microsoft.Resources/resourceGroups","location":"japanwest","tags":{"product":"azurecli","cause":"automation","date":"2020-07-19T21:14:08Z"},"properties":{"provisioningState":"Succeeded"}}'
>>>>>>> c9e1b504
    headers:
      cache-control:
      - no-cache
      content-length:
      - '431'
      content-type:
      - application/json; charset=utf-8
      date:
<<<<<<< HEAD
      - Fri, 03 Apr 2020 06:38:18 GMT
=======
      - Sun, 19 Jul 2020 21:14:06 GMT
>>>>>>> c9e1b504
      expires:
      - '-1'
      pragma:
      - no-cache
      strict-transport-security:
      - max-age=31536000; includeSubDomains
      vary:
      - Accept-Encoding
      x-content-type-options:
      - nosniff
    status:
      code: 200
      message: OK
- request:
    body: '{"name": "webapp-config-plan000003", "type": "Microsoft.Web/serverfarms",
      "location": "japanwest", "properties": {"skuName": "S1", "capacity": 1}}'
    headers:
      Accept:
      - application/json
      Accept-Encoding:
      - gzip, deflate
      CommandName:
      - appservice plan create
      Connection:
      - keep-alive
      Content-Length:
      - '162'
      Content-Type:
      - application/json; charset=utf-8
      ParameterSetName:
      - -g -n --sku
      User-Agent:
<<<<<<< HEAD
      - python/3.7.6 (Windows-10-10.0.18362-SP0) msrest/0.6.11 msrest_azure/0.6.3
        azure-mgmt-web/0.44.0 Azure-SDK-For-Python AZURECLI/2.3.1
=======
      - python/3.7.2 (Darwin-16.7.0-x86_64-i386-64bit) msrest/0.6.9 msrest_azure/0.6.3
        azure-mgmt-web/0.47.0 Azure-SDK-For-Python AZURECLI/2.9.0
>>>>>>> c9e1b504
      accept-language:
      - en-US
    method: POST
    uri: https://management.azure.com/subscriptions/00000000-0000-0000-0000-000000000000/resourceGroups/cli_test_webapp_json000001/providers/Microsoft.Web/validate?api-version=2019-08-01
  response:
    body:
      string: '{"status":"Success","error":null}'
    headers:
      cache-control:
      - no-cache
      content-length:
      - '33'
      content-type:
      - application/json
      date:
<<<<<<< HEAD
      - Fri, 03 Apr 2020 06:38:20 GMT
=======
      - Sun, 19 Jul 2020 21:14:06 GMT
>>>>>>> c9e1b504
      expires:
      - '-1'
      pragma:
      - no-cache
      server:
      - Microsoft-IIS/10.0
      strict-transport-security:
      - max-age=31536000; includeSubDomains
      transfer-encoding:
      - chunked
      vary:
      - Accept-Encoding
      x-aspnet-version:
      - 4.0.30319
      x-content-type-options:
      - nosniff
      x-ms-ratelimit-remaining-subscription-writes:
<<<<<<< HEAD
      - '1197'
=======
      - '1198'
>>>>>>> c9e1b504
      x-powered-by:
      - ASP.NET
    status:
      code: 200
      message: OK
- request:
    body: null
    headers:
      Accept:
      - application/json
      Accept-Encoding:
      - gzip, deflate
      CommandName:
      - appservice plan create
      Connection:
      - keep-alive
      ParameterSetName:
      - -g -n --sku
      User-Agent:
<<<<<<< HEAD
      - python/3.7.6 (Windows-10-10.0.18362-SP0) msrest/0.6.11 msrest_azure/0.6.3
        azure-mgmt-resource/8.0.1 Azure-SDK-For-Python AZURECLI/2.3.1
=======
      - python/3.7.2 (Darwin-16.7.0-x86_64-i386-64bit) msrest/0.6.9 msrest_azure/0.6.3
        azure-mgmt-resource/10.0.0 Azure-SDK-For-Python AZURECLI/2.9.0
>>>>>>> c9e1b504
      accept-language:
      - en-US
    method: GET
    uri: https://management.azure.com/subscriptions/00000000-0000-0000-0000-000000000000/resourcegroups/cli_test_webapp_json000001?api-version=2019-07-01
  response:
    body:
<<<<<<< HEAD
      string: '{"id":"/subscriptions/00000000-0000-0000-0000-000000000000/resourceGroups/cli_test_webapp_json000001","name":"cli_test_webapp_json000001","type":"Microsoft.Resources/resourceGroups","location":"westus","tags":{"product":"azurecli","cause":"automation","date":"2020-04-03T06:38:12Z"},"properties":{"provisioningState":"Succeeded"}}'
=======
      string: '{"id":"/subscriptions/00000000-0000-0000-0000-000000000000/resourceGroups/cli_test_webapp_json000001","name":"cli_test_webapp_json000001","type":"Microsoft.Resources/resourceGroups","location":"japanwest","tags":{"product":"azurecli","cause":"automation","date":"2020-07-19T21:14:08Z"},"properties":{"provisioningState":"Succeeded"}}'
>>>>>>> c9e1b504
    headers:
      cache-control:
      - no-cache
      content-length:
      - '431'
      content-type:
      - application/json; charset=utf-8
      date:
<<<<<<< HEAD
      - Fri, 03 Apr 2020 06:38:22 GMT
=======
      - Sun, 19 Jul 2020 21:14:07 GMT
>>>>>>> c9e1b504
      expires:
      - '-1'
      pragma:
      - no-cache
      strict-transport-security:
      - max-age=31536000; includeSubDomains
      vary:
      - Accept-Encoding
      x-content-type-options:
      - nosniff
    status:
      code: 200
      message: OK
- request:
    body: '{"location": "japanwest", "properties": {"perSiteScaling": false, "isXenon":
      false}, "sku": {"name": "S1", "tier": "STANDARD", "capacity": 1}}'
    headers:
      Accept:
      - application/json
      Accept-Encoding:
      - gzip, deflate
      CommandName:
      - appservice plan create
      Connection:
      - keep-alive
      Content-Length:
      - '142'
      Content-Type:
      - application/json; charset=utf-8
      ParameterSetName:
      - -g -n --sku
      User-Agent:
<<<<<<< HEAD
      - python/3.7.6 (Windows-10-10.0.18362-SP0) msrest/0.6.11 msrest_azure/0.6.3
        azure-mgmt-web/0.44.0 Azure-SDK-For-Python AZURECLI/2.3.1
=======
      - python/3.7.2 (Darwin-16.7.0-x86_64-i386-64bit) msrest/0.6.9 msrest_azure/0.6.3
        azure-mgmt-web/0.47.0 Azure-SDK-For-Python AZURECLI/2.9.0
>>>>>>> c9e1b504
      accept-language:
      - en-US
    method: PUT
    uri: https://management.azure.com/subscriptions/00000000-0000-0000-0000-000000000000/resourceGroups/cli_test_webapp_json000001/providers/Microsoft.Web/serverfarms/webapp-config-plan000003?api-version=2019-08-01
  response:
    body:
<<<<<<< HEAD
      string: '{"id":"/subscriptions/00000000-0000-0000-0000-000000000000/resourceGroups/cli_test_webapp_json000001/providers/Microsoft.Web/serverfarms/webapp-config-plan000003","name":"webapp-config-plan000003","type":"Microsoft.Web/serverfarms","kind":"app","location":"West
        US","properties":{"serverFarmId":32312,"name":"webapp-config-plan000003","workerSize":"Default","workerSizeId":0,"workerTierName":null,"numberOfWorkers":1,"currentWorkerSize":"Default","currentWorkerSizeId":0,"currentNumberOfWorkers":1,"status":"Ready","webSpace":"cli_test_webapp_json000001-WestUSwebspace","subscription":"04b0639d-85d8-445a-bada-8da78e50ff30","adminSiteName":null,"hostingEnvironment":null,"hostingEnvironmentProfile":null,"maximumNumberOfWorkers":10,"planName":"VirtualDedicatedPlan","adminRuntimeSiteName":null,"computeMode":"Dedicated","siteMode":null,"geoRegion":"West
        US","perSiteScaling":false,"maximumElasticWorkerCount":1,"numberOfSites":0,"hostingEnvironmentId":null,"isSpot":false,"spotExpirationTime":null,"freeOfferExpirationTime":null,"tags":null,"kind":"app","resourceGroup":"cli_test_webapp_json000001","reserved":false,"isXenon":false,"hyperV":false,"mdmId":"waws-prod-bay-049_32312","targetWorkerCount":0,"targetWorkerSizeId":0,"provisioningState":"Succeeded","webSiteId":null,"existingServerFarmIds":null},"sku":{"name":"S1","tier":"Standard","size":"S1","family":"S","capacity":1}}'
=======
      string: '{"id":"/subscriptions/00000000-0000-0000-0000-000000000000/resourceGroups/cli_test_webapp_json000001/providers/Microsoft.Web/serverfarms/webapp-config-plan000003","name":"webapp-config-plan000003","type":"Microsoft.Web/serverfarms","kind":"app","location":"Japan
        West","properties":{"serverFarmId":16523,"name":"webapp-config-plan000003","workerSize":"Default","workerSizeId":0,"workerTierName":null,"numberOfWorkers":1,"currentWorkerSize":"Default","currentWorkerSizeId":0,"currentNumberOfWorkers":1,"status":"Ready","webSpace":"cli_test_webapp_json000001-JapanWestwebspace","subscription":"5700fc96-77b4-4f8d-afce-c353d8c443bd","adminSiteName":null,"hostingEnvironment":null,"hostingEnvironmentProfile":null,"maximumNumberOfWorkers":10,"planName":"VirtualDedicatedPlan","adminRuntimeSiteName":null,"computeMode":"Dedicated","siteMode":null,"geoRegion":"Japan
        West","perSiteScaling":false,"maximumElasticWorkerCount":1,"numberOfSites":0,"hostingEnvironmentId":null,"isSpot":false,"spotExpirationTime":null,"freeOfferExpirationTime":null,"tags":null,"kind":"app","resourceGroup":"cli_test_webapp_json000001","reserved":false,"isXenon":false,"hyperV":false,"mdmId":"waws-prod-os1-011_16523","targetWorkerCount":0,"targetWorkerSizeId":0,"provisioningState":"Succeeded","webSiteId":null,"existingServerFarmIds":null},"sku":{"name":"S1","tier":"Standard","size":"S1","family":"S","capacity":1}}'
>>>>>>> c9e1b504
    headers:
      cache-control:
      - no-cache
      content-length:
      - '1585'
      content-type:
      - application/json
      date:
<<<<<<< HEAD
      - Fri, 03 Apr 2020 06:38:33 GMT
=======
      - Sun, 19 Jul 2020 21:14:17 GMT
>>>>>>> c9e1b504
      expires:
      - '-1'
      pragma:
      - no-cache
      server:
      - Microsoft-IIS/10.0
      strict-transport-security:
      - max-age=31536000; includeSubDomains
      transfer-encoding:
      - chunked
      vary:
      - Accept-Encoding
      x-aspnet-version:
      - 4.0.30319
      x-content-type-options:
      - nosniff
      x-ms-ratelimit-remaining-subscription-writes:
<<<<<<< HEAD
      - '1194'
=======
      - '1199'
>>>>>>> c9e1b504
      x-powered-by:
      - ASP.NET
    status:
      code: 200
      message: OK
- request:
    body: null
    headers:
      Accept:
      - application/json
      Accept-Encoding:
      - gzip, deflate
      CommandName:
      - webapp create
      Connection:
      - keep-alive
      ParameterSetName:
      - -g -n --plan
      User-Agent:
<<<<<<< HEAD
      - python/3.7.6 (Windows-10-10.0.18362-SP0) msrest/0.6.11 msrest_azure/0.6.3
        azure-mgmt-web/0.44.0 Azure-SDK-For-Python AZURECLI/2.3.1
=======
      - python/3.7.2 (Darwin-16.7.0-x86_64-i386-64bit) msrest/0.6.9 msrest_azure/0.6.3
        azure-mgmt-web/0.47.0 Azure-SDK-For-Python AZURECLI/2.9.0
>>>>>>> c9e1b504
      accept-language:
      - en-US
    method: GET
    uri: https://management.azure.com/subscriptions/00000000-0000-0000-0000-000000000000/resourceGroups/cli_test_webapp_json000001/providers/Microsoft.Web/serverfarms/webapp-config-plan000003?api-version=2019-08-01
  response:
    body:
<<<<<<< HEAD
      string: '{"id":"/subscriptions/00000000-0000-0000-0000-000000000000/resourceGroups/cli_test_webapp_json000001/providers/Microsoft.Web/serverfarms/webapp-config-plan000003","name":"webapp-config-plan000003","type":"Microsoft.Web/serverfarms","kind":"app","location":"West
        US","properties":{"serverFarmId":32312,"name":"webapp-config-plan000003","workerSize":"Default","workerSizeId":0,"workerTierName":null,"numberOfWorkers":1,"currentWorkerSize":"Default","currentWorkerSizeId":0,"currentNumberOfWorkers":1,"status":"Ready","webSpace":"cli_test_webapp_json000001-WestUSwebspace","subscription":"04b0639d-85d8-445a-bada-8da78e50ff30","adminSiteName":null,"hostingEnvironment":null,"hostingEnvironmentProfile":null,"maximumNumberOfWorkers":10,"planName":"VirtualDedicatedPlan","adminRuntimeSiteName":null,"computeMode":"Dedicated","siteMode":null,"geoRegion":"West
        US","perSiteScaling":false,"maximumElasticWorkerCount":1,"numberOfSites":0,"hostingEnvironmentId":null,"isSpot":false,"spotExpirationTime":null,"freeOfferExpirationTime":null,"tags":null,"kind":"app","resourceGroup":"cli_test_webapp_json000001","reserved":false,"isXenon":false,"hyperV":false,"mdmId":"waws-prod-bay-049_32312","targetWorkerCount":0,"targetWorkerSizeId":0,"provisioningState":"Succeeded","webSiteId":null,"existingServerFarmIds":null},"sku":{"name":"S1","tier":"Standard","size":"S1","family":"S","capacity":1}}'
=======
      string: '{"id":"/subscriptions/00000000-0000-0000-0000-000000000000/resourceGroups/cli_test_webapp_json000001/providers/Microsoft.Web/serverfarms/webapp-config-plan000003","name":"webapp-config-plan000003","type":"Microsoft.Web/serverfarms","kind":"app","location":"Japan
        West","properties":{"serverFarmId":16523,"name":"webapp-config-plan000003","workerSize":"Default","workerSizeId":0,"workerTierName":null,"numberOfWorkers":1,"currentWorkerSize":"Default","currentWorkerSizeId":0,"currentNumberOfWorkers":1,"status":"Ready","webSpace":"cli_test_webapp_json000001-JapanWestwebspace","subscription":"5700fc96-77b4-4f8d-afce-c353d8c443bd","adminSiteName":null,"hostingEnvironment":null,"hostingEnvironmentProfile":null,"maximumNumberOfWorkers":10,"planName":"VirtualDedicatedPlan","adminRuntimeSiteName":null,"computeMode":"Dedicated","siteMode":null,"geoRegion":"Japan
        West","perSiteScaling":false,"maximumElasticWorkerCount":1,"numberOfSites":0,"hostingEnvironmentId":null,"isSpot":false,"spotExpirationTime":null,"freeOfferExpirationTime":null,"tags":null,"kind":"app","resourceGroup":"cli_test_webapp_json000001","reserved":false,"isXenon":false,"hyperV":false,"mdmId":"waws-prod-os1-011_16523","targetWorkerCount":0,"targetWorkerSizeId":0,"provisioningState":"Succeeded","webSiteId":null,"existingServerFarmIds":null},"sku":{"name":"S1","tier":"Standard","size":"S1","family":"S","capacity":1}}'
>>>>>>> c9e1b504
    headers:
      cache-control:
      - no-cache
      content-length:
      - '1585'
      content-type:
      - application/json
      date:
<<<<<<< HEAD
      - Fri, 03 Apr 2020 06:38:34 GMT
=======
      - Sun, 19 Jul 2020 21:14:18 GMT
>>>>>>> c9e1b504
      expires:
      - '-1'
      pragma:
      - no-cache
      server:
      - Microsoft-IIS/10.0
      strict-transport-security:
      - max-age=31536000; includeSubDomains
      transfer-encoding:
      - chunked
      vary:
      - Accept-Encoding
      x-aspnet-version:
      - 4.0.30319
      x-content-type-options:
      - nosniff
      x-powered-by:
      - ASP.NET
    status:
      code: 200
      message: OK
- request:
    body: 'b''{"name": "webapp-config-test000002", "type": "Microsoft.Web/sites",
      "location": "Japan West", "properties": {"serverFarmId": "/subscriptions/00000000-0000-0000-0000-000000000000/resourceGroups/cli_test_webapp_json000001/providers/Microsoft.Web/serverfarms/webapp-config-plan000003"}}'''
    headers:
      Accept:
      - application/json
      Accept-Encoding:
      - gzip, deflate
      CommandName:
      - webapp create
      Connection:
      - keep-alive
      Content-Length:
      - '364'
      Content-Type:
      - application/json; charset=utf-8
      ParameterSetName:
      - -g -n --plan
      User-Agent:
<<<<<<< HEAD
      - python/3.7.6 (Windows-10-10.0.18362-SP0) msrest/0.6.11 msrest_azure/0.6.3
        azure-mgmt-web/0.44.0 Azure-SDK-For-Python AZURECLI/2.3.1
=======
      - python/3.7.2 (Darwin-16.7.0-x86_64-i386-64bit) msrest/0.6.9 msrest_azure/0.6.3
        azure-mgmt-web/0.47.0 Azure-SDK-For-Python AZURECLI/2.9.0
>>>>>>> c9e1b504
      accept-language:
      - en-US
    method: POST
    uri: https://management.azure.com/subscriptions/00000000-0000-0000-0000-000000000000/resourceGroups/cli_test_webapp_json000001/providers/Microsoft.Web/validate?api-version=2019-08-01
  response:
    body:
      string: '{"status":"Success","error":null}'
    headers:
      cache-control:
      - no-cache
      content-length:
      - '33'
      content-type:
      - application/json
      date:
<<<<<<< HEAD
      - Fri, 03 Apr 2020 06:38:35 GMT
=======
      - Sun, 19 Jul 2020 21:14:19 GMT
>>>>>>> c9e1b504
      expires:
      - '-1'
      pragma:
      - no-cache
      server:
      - Microsoft-IIS/10.0
      strict-transport-security:
      - max-age=31536000; includeSubDomains
      transfer-encoding:
      - chunked
      vary:
      - Accept-Encoding
      x-aspnet-version:
      - 4.0.30319
      x-content-type-options:
      - nosniff
      x-ms-ratelimit-remaining-subscription-writes:
<<<<<<< HEAD
      - '1194'
=======
      - '1198'
>>>>>>> c9e1b504
      x-powered-by:
      - ASP.NET
    status:
      code: 200
      message: OK
- request:
    body: null
    headers:
      Accept:
      - application/json
      Accept-Encoding:
      - gzip, deflate
      CommandName:
      - webapp create
      Connection:
      - keep-alive
      ParameterSetName:
      - -g -n --plan
      User-Agent:
<<<<<<< HEAD
      - python/3.7.6 (Windows-10-10.0.18362-SP0) msrest/0.6.11 msrest_azure/0.6.3
        azure-mgmt-web/0.44.0 Azure-SDK-For-Python AZURECLI/2.3.1
=======
      - python/3.7.2 (Darwin-16.7.0-x86_64-i386-64bit) msrest/0.6.9 msrest_azure/0.6.3
        azure-mgmt-web/0.47.0 Azure-SDK-For-Python AZURECLI/2.9.0
>>>>>>> c9e1b504
      accept-language:
      - en-US
    method: GET
    uri: https://management.azure.com/subscriptions/00000000-0000-0000-0000-000000000000/resourceGroups/cli_test_webapp_json000001/providers/Microsoft.Web/serverfarms/webapp-config-plan000003?api-version=2019-08-01
  response:
    body:
<<<<<<< HEAD
      string: '{"id":"/subscriptions/00000000-0000-0000-0000-000000000000/resourceGroups/cli_test_webapp_json000001/providers/Microsoft.Web/serverfarms/webapp-config-plan000003","name":"webapp-config-plan000003","type":"Microsoft.Web/serverfarms","kind":"app","location":"West
        US","properties":{"serverFarmId":32312,"name":"webapp-config-plan000003","workerSize":"Default","workerSizeId":0,"workerTierName":null,"numberOfWorkers":1,"currentWorkerSize":"Default","currentWorkerSizeId":0,"currentNumberOfWorkers":1,"status":"Ready","webSpace":"cli_test_webapp_json000001-WestUSwebspace","subscription":"04b0639d-85d8-445a-bada-8da78e50ff30","adminSiteName":null,"hostingEnvironment":null,"hostingEnvironmentProfile":null,"maximumNumberOfWorkers":10,"planName":"VirtualDedicatedPlan","adminRuntimeSiteName":null,"computeMode":"Dedicated","siteMode":null,"geoRegion":"West
        US","perSiteScaling":false,"maximumElasticWorkerCount":1,"numberOfSites":0,"hostingEnvironmentId":null,"isSpot":false,"spotExpirationTime":null,"freeOfferExpirationTime":null,"tags":null,"kind":"app","resourceGroup":"cli_test_webapp_json000001","reserved":false,"isXenon":false,"hyperV":false,"mdmId":"waws-prod-bay-049_32312","targetWorkerCount":0,"targetWorkerSizeId":0,"provisioningState":"Succeeded","webSiteId":null,"existingServerFarmIds":null},"sku":{"name":"S1","tier":"Standard","size":"S1","family":"S","capacity":1}}'
=======
      string: '{"id":"/subscriptions/00000000-0000-0000-0000-000000000000/resourceGroups/cli_test_webapp_json000001/providers/Microsoft.Web/serverfarms/webapp-config-plan000003","name":"webapp-config-plan000003","type":"Microsoft.Web/serverfarms","kind":"app","location":"Japan
        West","properties":{"serverFarmId":16523,"name":"webapp-config-plan000003","workerSize":"Default","workerSizeId":0,"workerTierName":null,"numberOfWorkers":1,"currentWorkerSize":"Default","currentWorkerSizeId":0,"currentNumberOfWorkers":1,"status":"Ready","webSpace":"cli_test_webapp_json000001-JapanWestwebspace","subscription":"5700fc96-77b4-4f8d-afce-c353d8c443bd","adminSiteName":null,"hostingEnvironment":null,"hostingEnvironmentProfile":null,"maximumNumberOfWorkers":10,"planName":"VirtualDedicatedPlan","adminRuntimeSiteName":null,"computeMode":"Dedicated","siteMode":null,"geoRegion":"Japan
        West","perSiteScaling":false,"maximumElasticWorkerCount":1,"numberOfSites":0,"hostingEnvironmentId":null,"isSpot":false,"spotExpirationTime":null,"freeOfferExpirationTime":null,"tags":null,"kind":"app","resourceGroup":"cli_test_webapp_json000001","reserved":false,"isXenon":false,"hyperV":false,"mdmId":"waws-prod-os1-011_16523","targetWorkerCount":0,"targetWorkerSizeId":0,"provisioningState":"Succeeded","webSiteId":null,"existingServerFarmIds":null},"sku":{"name":"S1","tier":"Standard","size":"S1","family":"S","capacity":1}}'
>>>>>>> c9e1b504
    headers:
      cache-control:
      - no-cache
      content-length:
      - '1585'
      content-type:
      - application/json
      date:
<<<<<<< HEAD
      - Fri, 03 Apr 2020 06:38:38 GMT
      expires:
      - '-1'
      pragma:
      - no-cache
      server:
      - Microsoft-IIS/10.0
      strict-transport-security:
      - max-age=31536000; includeSubDomains
      transfer-encoding:
      - chunked
      vary:
      - Accept-Encoding
      x-aspnet-version:
      - 4.0.30319
      x-content-type-options:
      - nosniff
      x-powered-by:
      - ASP.NET
    status:
      code: 200
      message: OK
- request:
    body: '{"name": "webapp-config-test000002", "type": "Site"}'
    headers:
      Accept:
      - application/json
      Accept-Encoding:
      - gzip, deflate
      CommandName:
      - webapp create
      Connection:
      - keep-alive
      Content-Length:
      - '68'
      Content-Type:
      - application/json; charset=utf-8
      ParameterSetName:
      - -g -n --plan
      User-Agent:
      - python/3.7.6 (Windows-10-10.0.18362-SP0) msrest/0.6.11 msrest_azure/0.6.3
        azure-mgmt-web/0.44.0 Azure-SDK-For-Python AZURECLI/2.3.1
      accept-language:
      - en-US
    method: POST
    uri: https://management.azure.com/subscriptions/00000000-0000-0000-0000-000000000000/providers/Microsoft.Web/checknameavailability?api-version=2019-08-01
  response:
    body:
      string: '{"nameAvailable":true,"reason":"","message":""}'
    headers:
      cache-control:
      - no-cache
      content-length:
      - '47'
      content-type:
      - application/json
      date:
      - Fri, 03 Apr 2020 06:38:39 GMT
=======
      - Sun, 19 Jul 2020 21:14:20 GMT
>>>>>>> c9e1b504
      expires:
      - '-1'
      pragma:
      - no-cache
      server:
      - Microsoft-IIS/10.0
      strict-transport-security:
      - max-age=31536000; includeSubDomains
      transfer-encoding:
      - chunked
      vary:
      - Accept-Encoding
      x-aspnet-version:
      - 4.0.30319
      x-content-type-options:
      - nosniff
      x-powered-by:
      - ASP.NET
    status:
      code: 200
      message: OK
- request:
    body: '{"name": "webapp-config-test000002", "type": "Site"}'
    headers:
      Accept:
      - application/json
      Accept-Encoding:
      - gzip, deflate
      CommandName:
      - webapp create
      Connection:
      - keep-alive
      Content-Length:
      - '68'
      Content-Type:
      - application/json; charset=utf-8
      ParameterSetName:
      - -g -n --plan
      User-Agent:
      - python/3.7.2 (Darwin-16.7.0-x86_64-i386-64bit) msrest/0.6.9 msrest_azure/0.6.3
        azure-mgmt-web/0.47.0 Azure-SDK-For-Python AZURECLI/2.9.0
      accept-language:
      - en-US
    method: POST
    uri: https://management.azure.com/subscriptions/00000000-0000-0000-0000-000000000000/providers/Microsoft.Web/checknameavailability?api-version=2019-08-01
  response:
    body:
      string: '{"nameAvailable":true,"reason":"","message":""}'
    headers:
      cache-control:
      - no-cache
      content-length:
      - '47'
      content-type:
      - application/json
      date:
      - Sun, 19 Jul 2020 21:14:20 GMT
      expires:
      - '-1'
      pragma:
      - no-cache
      server:
      - Microsoft-IIS/10.0
      strict-transport-security:
      - max-age=31536000; includeSubDomains
      transfer-encoding:
      - chunked
      vary:
      - Accept-Encoding
      x-aspnet-version:
      - 4.0.30319
      x-content-type-options:
      - nosniff
      x-powered-by:
      - ASP.NET
    status:
      code: 200
      message: OK
- request:
    body: 'b''{"location": "Japan West", "properties": {"serverFarmId": "/subscriptions/00000000-0000-0000-0000-000000000000/resourceGroups/cli_test_webapp_json000001/providers/Microsoft.Web/serverfarms/webapp-config-plan000003",
      "reserved": false, "isXenon": false, "hyperV": false, "siteConfig": {"netFrameworkVersion":
      "v4.6", "appSettings": [{"name": "WEBSITE_NODE_DEFAULT_VERSION", "value": "10.14"}],
      "alwaysOn": true, "localMySqlEnabled": false, "http20Enabled": true}, "scmSiteAlsoStopped":
      false, "httpsOnly": false}}'''
    headers:
      Accept:
      - application/json
      Accept-Encoding:
      - gzip, deflate
      CommandName:
      - webapp create
      Connection:
      - keep-alive
      Content-Length:
<<<<<<< HEAD
      - '574'
=======
      - '577'
>>>>>>> c9e1b504
      Content-Type:
      - application/json; charset=utf-8
      ParameterSetName:
      - -g -n --plan
      User-Agent:
<<<<<<< HEAD
      - python/3.7.6 (Windows-10-10.0.18362-SP0) msrest/0.6.11 msrest_azure/0.6.3
        azure-mgmt-web/0.44.0 Azure-SDK-For-Python AZURECLI/2.3.1
=======
      - python/3.7.2 (Darwin-16.7.0-x86_64-i386-64bit) msrest/0.6.9 msrest_azure/0.6.3
        azure-mgmt-web/0.47.0 Azure-SDK-For-Python AZURECLI/2.9.0
>>>>>>> c9e1b504
      accept-language:
      - en-US
    method: PUT
    uri: https://management.azure.com/subscriptions/00000000-0000-0000-0000-000000000000/resourceGroups/cli_test_webapp_json000001/providers/Microsoft.Web/sites/webapp-config-test000002?api-version=2019-08-01
  response:
    body:
<<<<<<< HEAD
      string: '{"id":"/subscriptions/00000000-0000-0000-0000-000000000000/resourceGroups/cli_test_webapp_json000001/providers/Microsoft.Web/sites/webapp-config-test000002","name":"webapp-config-test000002","type":"Microsoft.Web/sites","kind":"app","location":"West
        US","properties":{"name":"webapp-config-test000002","state":"Running","hostNames":["webapp-config-test000002.azurewebsites.net"],"webSpace":"cli_test_webapp_json000001-WestUSwebspace","selfLink":"https://waws-prod-bay-049.api.azurewebsites.windows.net:454/subscriptions/00000000-0000-0000-0000-000000000000/webspaces/cli_test_webapp_json000001-WestUSwebspace/sites/webapp-config-test000002","repositorySiteName":"webapp-config-test000002","owner":null,"usageState":"Normal","enabled":true,"adminEnabled":true,"enabledHostNames":["webapp-config-test000002.azurewebsites.net","webapp-config-test000002.scm.azurewebsites.net"],"siteProperties":{"metadata":null,"properties":[{"name":"LinuxFxVersion","value":""},{"name":"WindowsFxVersion","value":null}],"appSettings":null},"availabilityState":"Normal","sslCertificates":null,"csrs":[],"cers":null,"siteMode":null,"hostNameSslStates":[{"name":"webapp-config-test000002.azurewebsites.net","sslState":"Disabled","ipBasedSslResult":null,"virtualIP":null,"thumbprint":null,"toUpdate":null,"toUpdateIpBasedSsl":null,"ipBasedSslState":"NotConfigured","hostType":"Standard"},{"name":"webapp-config-test000002.scm.azurewebsites.net","sslState":"Disabled","ipBasedSslResult":null,"virtualIP":null,"thumbprint":null,"toUpdate":null,"toUpdateIpBasedSsl":null,"ipBasedSslState":"NotConfigured","hostType":"Repository"}],"computeMode":null,"serverFarm":null,"serverFarmId":"/subscriptions/00000000-0000-0000-0000-000000000000/resourceGroups/cli_test_webapp_json000001/providers/Microsoft.Web/serverfarms/webapp-config-plan000003","reserved":false,"isXenon":false,"hyperV":false,"lastModifiedTimeUtc":"2020-04-03T06:38:46.02","storageRecoveryDefaultState":"Running","contentAvailabilityState":"Normal","runtimeAvailabilityState":"Normal","siteConfig":null,"deploymentId":"webapp-config-test000002","trafficManagerHostNames":null,"sku":"Standard","scmSiteAlsoStopped":false,"targetSwapSlot":null,"hostingEnvironment":null,"hostingEnvironmentProfile":null,"clientAffinityEnabled":true,"clientCertEnabled":false,"clientCertExclusionPaths":null,"hostNamesDisabled":false,"domainVerificationIdentifiers":null,"customDomainVerificationId":"C3E7C05FE8A97695B3AE08C1935F4251C48E338FE439627B2E788D9D718C8A70","kind":"app","inboundIpAddress":"40.83.182.206","possibleInboundIpAddresses":"40.83.182.206,40.112.243.35","outboundIpAddresses":"40.83.183.69,40.83.179.85,40.83.179.222,40.83.180.221","possibleOutboundIpAddresses":"40.83.183.69,40.83.179.85,40.83.179.222,40.83.180.221,104.40.9.194,23.99.85.228,23.99.86.131,23.99.86.209,23.99.81.188","containerSize":0,"dailyMemoryTimeQuota":0,"suspendedTill":null,"siteDisabledReason":0,"functionExecutionUnitsCache":null,"maxNumberOfWorkers":null,"homeStamp":"waws-prod-bay-049","cloningInfo":null,"hostingEnvironmentId":null,"tags":null,"resourceGroup":"cli_test_webapp_json000001","defaultHostName":"webapp-config-test000002.azurewebsites.net","slotSwapStatus":null,"httpsOnly":false,"redundancyMode":"None","inProgressOperationId":null,"geoDistributions":null,"privateEndpointConnections":null,"buildVersion":null,"targetBuildVersion":null}}'
=======
      string: '{"id":"/subscriptions/00000000-0000-0000-0000-000000000000/resourceGroups/cli_test_webapp_json000001/providers/Microsoft.Web/sites/webapp-config-test000002","name":"webapp-config-test000002","type":"Microsoft.Web/sites","kind":"app","location":"Japan
        West","properties":{"name":"webapp-config-test000002","state":"Running","hostNames":["webapp-config-test000002.azurewebsites.net"],"webSpace":"cli_test_webapp_json000001-JapanWestwebspace","selfLink":"https://waws-prod-os1-011.api.azurewebsites.windows.net:454/subscriptions/00000000-0000-0000-0000-000000000000/webspaces/cli_test_webapp_json000001-JapanWestwebspace/sites/webapp-config-test000002","repositorySiteName":"webapp-config-test000002","owner":null,"usageState":"Normal","enabled":true,"adminEnabled":true,"enabledHostNames":["webapp-config-test000002.azurewebsites.net","webapp-config-test000002.scm.azurewebsites.net"],"siteProperties":{"metadata":null,"properties":[{"name":"LinuxFxVersion","value":""},{"name":"WindowsFxVersion","value":null}],"appSettings":null},"availabilityState":"Normal","sslCertificates":null,"csrs":[],"cers":null,"siteMode":null,"hostNameSslStates":[{"name":"webapp-config-test000002.azurewebsites.net","sslState":"Disabled","ipBasedSslResult":null,"virtualIP":null,"thumbprint":null,"toUpdate":null,"toUpdateIpBasedSsl":null,"ipBasedSslState":"NotConfigured","hostType":"Standard"},{"name":"webapp-config-test000002.scm.azurewebsites.net","sslState":"Disabled","ipBasedSslResult":null,"virtualIP":null,"thumbprint":null,"toUpdate":null,"toUpdateIpBasedSsl":null,"ipBasedSslState":"NotConfigured","hostType":"Repository"}],"computeMode":null,"serverFarm":null,"serverFarmId":"/subscriptions/00000000-0000-0000-0000-000000000000/resourceGroups/cli_test_webapp_json000001/providers/Microsoft.Web/serverfarms/webapp-config-plan000003","reserved":false,"isXenon":false,"hyperV":false,"lastModifiedTimeUtc":"2020-07-19T21:14:27.6266667","storageRecoveryDefaultState":"Running","contentAvailabilityState":"Normal","runtimeAvailabilityState":"Normal","siteConfig":{"numberOfWorkers":null,"defaultDocuments":null,"netFrameworkVersion":null,"phpVersion":null,"pythonVersion":null,"nodeVersion":null,"powerShellVersion":null,"linuxFxVersion":null,"windowsFxVersion":null,"requestTracingEnabled":null,"remoteDebuggingEnabled":null,"remoteDebuggingVersion":null,"httpLoggingEnabled":null,"azureMonitorLogCategories":null,"acrUseManagedIdentityCreds":false,"acrUserManagedIdentityID":null,"logsDirectorySizeLimit":null,"detailedErrorLoggingEnabled":null,"publishingUsername":null,"publishingPassword":null,"appSettings":null,"metadata":null,"connectionStrings":null,"machineKey":null,"handlerMappings":null,"documentRoot":null,"scmType":null,"use32BitWorkerProcess":null,"webSocketsEnabled":null,"alwaysOn":null,"javaVersion":null,"javaContainer":null,"javaContainerVersion":null,"appCommandLine":null,"managedPipelineMode":null,"virtualApplications":null,"winAuthAdminState":null,"winAuthTenantState":null,"customAppPoolIdentityAdminState":null,"customAppPoolIdentityTenantState":null,"runtimeADUser":null,"runtimeADUserPassword":null,"loadBalancing":null,"routingRules":null,"experiments":null,"limits":null,"autoHealEnabled":null,"autoHealRules":null,"tracingOptions":null,"vnetName":null,"cors":null,"push":null,"apiDefinition":null,"apiManagementConfig":null,"autoSwapSlotName":null,"localMySqlEnabled":null,"managedServiceIdentityId":null,"xManagedServiceIdentityId":null,"ipSecurityRestrictions":[{"ipAddress":"Any","action":"Allow","priority":1,"name":"Allow
        all","description":"Allow all access"}],"scmIpSecurityRestrictions":[{"ipAddress":"Any","action":"Allow","priority":1,"name":"Allow
        all","description":"Allow all access"}],"scmIpSecurityRestrictionsUseMain":null,"http20Enabled":null,"minTlsVersion":null,"ftpsState":null,"preWarmedInstanceCount":null,"healthCheckPath":null,"fileChangeAuditEnabled":null,"functionsRuntimeScaleMonitoringEnabled":null,"websiteTimeZone":null,"minimumElasticInstanceCount":0},"deploymentId":"webapp-config-test000002","trafficManagerHostNames":null,"sku":"Standard","scmSiteAlsoStopped":false,"targetSwapSlot":null,"hostingEnvironment":null,"hostingEnvironmentProfile":null,"clientAffinityEnabled":true,"clientCertEnabled":false,"clientCertMode":"Required","clientCertExclusionPaths":null,"hostNamesDisabled":false,"domainVerificationIdentifiers":null,"customDomainVerificationId":"A5B12E93C19D795D34DF79C449C2C3BAF58329ACBE54CAAF49EDCD93822ACCE8","kind":"app","inboundIpAddress":"104.215.11.176","possibleInboundIpAddresses":"104.215.11.176","ftpUsername":"webapp-config-test000002\\$webapp-config-test000002","ftpsHostName":"ftps://waws-prod-os1-011.ftp.azurewebsites.windows.net/site/wwwroot","outboundIpAddresses":"104.215.11.176,104.215.12.60,104.215.10.163,104.215.12.212,104.215.8.97","possibleOutboundIpAddresses":"104.215.11.176,104.215.12.60,104.215.10.163,104.215.12.212,104.215.8.97,104.215.12.167,104.215.13.127","containerSize":0,"dailyMemoryTimeQuota":0,"suspendedTill":null,"siteDisabledReason":0,"functionExecutionUnitsCache":null,"maxNumberOfWorkers":null,"homeStamp":"waws-prod-os1-011","cloningInfo":null,"hostingEnvironmentId":null,"tags":null,"resourceGroup":"cli_test_webapp_json000001","defaultHostName":"webapp-config-test000002.azurewebsites.net","slotSwapStatus":null,"httpsOnly":false,"redundancyMode":"None","inProgressOperationId":null,"geoDistributions":null,"privateEndpointConnections":null,"buildVersion":null,"targetBuildVersion":null}}'
>>>>>>> c9e1b504
    headers:
      cache-control:
      - no-cache
      content-length:
<<<<<<< HEAD
      - '3817'
      content-type:
      - application/json
      date:
      - Fri, 03 Apr 2020 06:39:03 GMT
      etag:
      - '"1D6098286CDA1B0"'
=======
      - '5981'
      content-type:
      - application/json
      date:
      - Sun, 19 Jul 2020 21:14:46 GMT
      etag:
      - '"1D65E119662FE55"'
>>>>>>> c9e1b504
      expires:
      - '-1'
      pragma:
      - no-cache
      server:
      - Microsoft-IIS/10.0
      strict-transport-security:
      - max-age=31536000; includeSubDomains
      transfer-encoding:
      - chunked
      vary:
      - Accept-Encoding
      x-aspnet-version:
      - 4.0.30319
      x-content-type-options:
      - nosniff
      x-ms-ratelimit-remaining-subscription-resource-requests:
      - '499'
      x-powered-by:
      - ASP.NET
    status:
      code: 200
      message: OK
- request:
    body: '{}'
    headers:
      Accept:
      - application/xml
      Accept-Encoding:
      - gzip, deflate
      CommandName:
      - webapp create
      Connection:
      - keep-alive
      Content-Length:
      - '2'
      Content-Type:
      - application/json; charset=utf-8
      ParameterSetName:
      - -g -n --plan
      User-Agent:
<<<<<<< HEAD
      - python/3.7.6 (Windows-10-10.0.18362-SP0) msrest/0.6.11 msrest_azure/0.6.3
        azure-mgmt-web/0.44.0 Azure-SDK-For-Python AZURECLI/2.3.1
=======
      - python/3.7.2 (Darwin-16.7.0-x86_64-i386-64bit) msrest/0.6.9 msrest_azure/0.6.3
        azure-mgmt-web/0.47.0 Azure-SDK-For-Python AZURECLI/2.9.0
>>>>>>> c9e1b504
      accept-language:
      - en-US
    method: POST
    uri: https://management.azure.com/subscriptions/00000000-0000-0000-0000-000000000000/resourceGroups/cli_test_webapp_json000001/providers/Microsoft.Web/sites/webapp-config-test000002/publishxml?api-version=2019-08-01
  response:
    body:
      string: <publishData><publishProfile profileName="webapp-config-test000002 -
        Web Deploy" publishMethod="MSDeploy" publishUrl="webapp-config-test000002.scm.azurewebsites.net:443"
        msdeploySite="webapp-config-test000002" userName="$webapp-config-test000002"
<<<<<<< HEAD
        userPWD="PXjrmjtth6wjdbc9c43Ne5ErvquNcZzt4QFdleodgB5Hp8aH4qiST73tncR3" destinationAppUrl="http://webapp-config-test000002.azurewebsites.net"
        SQLServerDBConnectionString="" mySQLDBConnectionString="" hostingProviderForumLink=""
        controlPanelLink="http://windows.azure.com" webSystem="WebSites"><databases
        /></publishProfile><publishProfile profileName="webapp-config-test000002 -
        FTP" publishMethod="FTP" publishUrl="ftp://waws-prod-bay-049.ftp.azurewebsites.windows.net/site/wwwroot"
        ftpPassiveMode="True" userName="webapp-config-test000002\$webapp-config-test000002"
        userPWD="PXjrmjtth6wjdbc9c43Ne5ErvquNcZzt4QFdleodgB5Hp8aH4qiST73tncR3" destinationAppUrl="http://webapp-config-test000002.azurewebsites.net"
        SQLServerDBConnectionString="" mySQLDBConnectionString="" hostingProviderForumLink=""
        controlPanelLink="http://windows.azure.com" webSystem="WebSites"><databases
        /></publishProfile><publishProfile profileName="webapp-config-test000002 -
        ReadOnly - FTP" publishMethod="FTP" publishUrl="ftp://waws-prod-bay-049dr.ftp.azurewebsites.windows.net/site/wwwroot"
        ftpPassiveMode="True" userName="webapp-config-test000002\$webapp-config-test000002"
        userPWD="PXjrmjtth6wjdbc9c43Ne5ErvquNcZzt4QFdleodgB5Hp8aH4qiST73tncR3" destinationAppUrl="http://webapp-config-test000002.azurewebsites.net"
=======
        userPWD="Wqfg5FPcLbDBweTblbTTCoKfKx18FeSxCKJ4QjYY1PvAwDZKPai3rufQGAk6" destinationAppUrl="http://webapp-config-test000002.azurewebsites.net"
        SQLServerDBConnectionString="" mySQLDBConnectionString="" hostingProviderForumLink=""
        controlPanelLink="http://windows.azure.com" webSystem="WebSites"><databases
        /></publishProfile><publishProfile profileName="webapp-config-test000002 -
        FTP" publishMethod="FTP" publishUrl="ftp://waws-prod-os1-011.ftp.azurewebsites.windows.net/site/wwwroot"
        ftpPassiveMode="True" userName="webapp-config-test000002\$webapp-config-test000002"
        userPWD="Wqfg5FPcLbDBweTblbTTCoKfKx18FeSxCKJ4QjYY1PvAwDZKPai3rufQGAk6" destinationAppUrl="http://webapp-config-test000002.azurewebsites.net"
        SQLServerDBConnectionString="" mySQLDBConnectionString="" hostingProviderForumLink=""
        controlPanelLink="http://windows.azure.com" webSystem="WebSites"><databases
        /></publishProfile><publishProfile profileName="webapp-config-test000002 -
        ReadOnly - FTP" publishMethod="FTP" publishUrl="ftp://waws-prod-os1-011dr.ftp.azurewebsites.windows.net/site/wwwroot"
        ftpPassiveMode="True" userName="webapp-config-test000002\$webapp-config-test000002"
        userPWD="Wqfg5FPcLbDBweTblbTTCoKfKx18FeSxCKJ4QjYY1PvAwDZKPai3rufQGAk6" destinationAppUrl="http://webapp-config-test000002.azurewebsites.net"
>>>>>>> c9e1b504
        SQLServerDBConnectionString="" mySQLDBConnectionString="" hostingProviderForumLink=""
        controlPanelLink="http://windows.azure.com" webSystem="WebSites"><databases
        /></publishProfile></publishData>
    headers:
      cache-control:
      - no-cache
      content-length:
      - '1938'
      content-type:
      - application/xml
      date:
<<<<<<< HEAD
      - Fri, 03 Apr 2020 06:39:05 GMT
=======
      - Sun, 19 Jul 2020 21:14:46 GMT
>>>>>>> c9e1b504
      expires:
      - '-1'
      pragma:
      - no-cache
      server:
      - Microsoft-IIS/10.0
      strict-transport-security:
      - max-age=31536000; includeSubDomains
      x-aspnet-version:
      - 4.0.30319
      x-content-type-options:
      - nosniff
      x-ms-ratelimit-remaining-subscription-resource-requests:
      - '11999'
      x-powered-by:
      - ASP.NET
    status:
      code: 200
      message: OK
- request:
    body: null
    headers:
      Accept:
      - application/json
      Accept-Encoding:
      - gzip, deflate
      CommandName:
      - webapp config appsettings set
      Connection:
      - keep-alive
      Content-Length:
      - '0'
      ParameterSetName:
      - -g -n --settings
      User-Agent:
<<<<<<< HEAD
      - python/3.7.6 (Windows-10-10.0.18362-SP0) msrest/0.6.11 msrest_azure/0.6.3
        azure-mgmt-web/0.44.0 Azure-SDK-For-Python AZURECLI/2.3.1
=======
      - python/3.7.2 (Darwin-16.7.0-x86_64-i386-64bit) msrest/0.6.9 msrest_azure/0.6.3
        azure-mgmt-web/0.47.0 Azure-SDK-For-Python AZURECLI/2.9.0
>>>>>>> c9e1b504
      accept-language:
      - en-US
    method: POST
    uri: https://management.azure.com/subscriptions/00000000-0000-0000-0000-000000000000/resourceGroups/cli_test_webapp_json000001/providers/Microsoft.Web/sites/webapp-config-test000002/config/appsettings/list?api-version=2019-08-01
  response:
    body:
      string: '{"id":"/subscriptions/00000000-0000-0000-0000-000000000000/resourceGroups/cli_test_webapp_json000001/providers/Microsoft.Web/sites/webapp-config-test000002/config/appsettings","name":"appsettings","type":"Microsoft.Web/sites/config","location":"Japan
        West","properties":{"WEBSITE_NODE_DEFAULT_VERSION":"10.14"}}'
    headers:
      cache-control:
      - no-cache
      content-length:
      - '376'
      content-type:
      - application/json
      date:
<<<<<<< HEAD
      - Fri, 03 Apr 2020 06:39:05 GMT
=======
      - Sun, 19 Jul 2020 21:14:49 GMT
>>>>>>> c9e1b504
      expires:
      - '-1'
      pragma:
      - no-cache
      server:
      - Microsoft-IIS/10.0
      strict-transport-security:
      - max-age=31536000; includeSubDomains
      transfer-encoding:
      - chunked
      vary:
      - Accept-Encoding
      x-aspnet-version:
      - 4.0.30319
      x-content-type-options:
      - nosniff
      x-ms-ratelimit-remaining-subscription-resource-requests:
      - '11996'
      x-powered-by:
      - ASP.NET
    status:
      code: 200
      message: OK
- request:
    body: '{"kind": "<class ''str''>", "properties": {"WEBSITE_NODE_DEFAULT_VERSION":
      "10.14", "s": "value", "s2": "value2"}}'
    headers:
      Accept:
      - application/json
      Accept-Encoding:
      - gzip, deflate
      CommandName:
      - webapp config appsettings set
      Connection:
      - keep-alive
      Content-Length:
      - '112'
      Content-Type:
      - application/json; charset=utf-8
      ParameterSetName:
      - -g -n --settings
      User-Agent:
<<<<<<< HEAD
      - python/3.7.6 (Windows-10-10.0.18362-SP0) msrest/0.6.11 msrest_azure/0.6.3
        azure-mgmt-web/0.44.0 Azure-SDK-For-Python AZURECLI/2.3.1
=======
      - python/3.7.2 (Darwin-16.7.0-x86_64-i386-64bit) msrest/0.6.9 msrest_azure/0.6.3
        azure-mgmt-web/0.47.0 Azure-SDK-For-Python AZURECLI/2.9.0
>>>>>>> c9e1b504
      accept-language:
      - en-US
    method: PUT
    uri: https://management.azure.com/subscriptions/00000000-0000-0000-0000-000000000000/resourceGroups/cli_test_webapp_json000001/providers/Microsoft.Web/sites/webapp-config-test000002/config/appsettings?api-version=2019-08-01
  response:
    body:
      string: '{"id":"/subscriptions/00000000-0000-0000-0000-000000000000/resourceGroups/cli_test_webapp_json000001/providers/Microsoft.Web/sites/webapp-config-test000002/config/appsettings","name":"appsettings","type":"Microsoft.Web/sites/config","location":"Japan
        West","properties":{"WEBSITE_NODE_DEFAULT_VERSION":"10.14","s":"value","s2":"value2"}}'
    headers:
      cache-control:
      - no-cache
      content-length:
      - '402'
      content-type:
      - application/json
      date:
<<<<<<< HEAD
      - Fri, 03 Apr 2020 06:39:10 GMT
      etag:
      - '"1D60982956793C0"'
=======
      - Sun, 19 Jul 2020 21:14:50 GMT
      etag:
      - '"1D65E11A37028E0"'
>>>>>>> c9e1b504
      expires:
      - '-1'
      pragma:
      - no-cache
      server:
      - Microsoft-IIS/10.0
      strict-transport-security:
      - max-age=31536000; includeSubDomains
      transfer-encoding:
      - chunked
      vary:
      - Accept-Encoding
      x-aspnet-version:
      - 4.0.30319
      x-content-type-options:
      - nosniff
      x-ms-ratelimit-remaining-subscription-writes:
<<<<<<< HEAD
      - '1193'
=======
      - '1198'
>>>>>>> c9e1b504
      x-powered-by:
      - ASP.NET
    status:
      code: 200
      message: OK
- request:
    body: null
    headers:
      Accept:
      - application/json
      Accept-Encoding:
      - gzip, deflate
      CommandName:
      - webapp config appsettings set
      Connection:
      - keep-alive
      Content-Length:
      - '0'
      ParameterSetName:
      - -g -n --settings
      User-Agent:
<<<<<<< HEAD
      - python/3.7.6 (Windows-10-10.0.18362-SP0) msrest/0.6.11 msrest_azure/0.6.3
        azure-mgmt-web/0.44.0 Azure-SDK-For-Python AZURECLI/2.3.1
=======
      - python/3.7.2 (Darwin-16.7.0-x86_64-i386-64bit) msrest/0.6.9 msrest_azure/0.6.3
        azure-mgmt-web/0.47.0 Azure-SDK-For-Python AZURECLI/2.9.0
>>>>>>> c9e1b504
      accept-language:
      - en-US
    method: POST
    uri: https://management.azure.com/subscriptions/00000000-0000-0000-0000-000000000000/resourceGroups/cli_test_webapp_json000001/providers/Microsoft.Web/sites/webapp-config-test000002/config/appsettings/list?api-version=2019-08-01
  response:
    body:
      string: '{"id":"/subscriptions/00000000-0000-0000-0000-000000000000/resourceGroups/cli_test_webapp_json000001/providers/Microsoft.Web/sites/webapp-config-test000002/config/appsettings","name":"appsettings","type":"Microsoft.Web/sites/config","location":"Japan
        West","properties":{"WEBSITE_NODE_DEFAULT_VERSION":"10.14","s":"value","s2":"value2"}}'
    headers:
      cache-control:
      - no-cache
      content-length:
      - '402'
      content-type:
      - application/json
      date:
<<<<<<< HEAD
      - Fri, 03 Apr 2020 06:39:13 GMT
=======
      - Sun, 19 Jul 2020 21:14:50 GMT
>>>>>>> c9e1b504
      expires:
      - '-1'
      pragma:
      - no-cache
      server:
      - Microsoft-IIS/10.0
      strict-transport-security:
      - max-age=31536000; includeSubDomains
      transfer-encoding:
      - chunked
      vary:
      - Accept-Encoding
      x-aspnet-version:
      - 4.0.30319
      x-content-type-options:
      - nosniff
      x-ms-ratelimit-remaining-subscription-resource-requests:
      - '11998'
      x-powered-by:
      - ASP.NET
    status:
      code: 200
      message: OK
- request:
    body: '{"kind": "<class ''str''>", "properties": {"WEBSITE_NODE_DEFAULT_VERSION":
      "10.14", "s": "value", "s2": "value2", "s3": "value3"}}'
    headers:
      Accept:
      - application/json
      Accept-Encoding:
      - gzip, deflate
      CommandName:
      - webapp config appsettings set
      Connection:
      - keep-alive
      Content-Length:
      - '128'
      Content-Type:
      - application/json; charset=utf-8
      ParameterSetName:
      - -g -n --settings
      User-Agent:
<<<<<<< HEAD
      - python/3.7.6 (Windows-10-10.0.18362-SP0) msrest/0.6.11 msrest_azure/0.6.3
        azure-mgmt-web/0.44.0 Azure-SDK-For-Python AZURECLI/2.3.1
=======
      - python/3.7.2 (Darwin-16.7.0-x86_64-i386-64bit) msrest/0.6.9 msrest_azure/0.6.3
        azure-mgmt-web/0.47.0 Azure-SDK-For-Python AZURECLI/2.9.0
>>>>>>> c9e1b504
      accept-language:
      - en-US
    method: PUT
    uri: https://management.azure.com/subscriptions/00000000-0000-0000-0000-000000000000/resourceGroups/cli_test_webapp_json000001/providers/Microsoft.Web/sites/webapp-config-test000002/config/appsettings?api-version=2019-08-01
  response:
    body:
      string: '{"id":"/subscriptions/00000000-0000-0000-0000-000000000000/resourceGroups/cli_test_webapp_json000001/providers/Microsoft.Web/sites/webapp-config-test000002/config/appsettings","name":"appsettings","type":"Microsoft.Web/sites/config","location":"Japan
        West","properties":{"WEBSITE_NODE_DEFAULT_VERSION":"10.14","s":"value","s2":"value2","s3":"value3"}}'
    headers:
      cache-control:
      - no-cache
      content-length:
      - '416'
      content-type:
      - application/json
      date:
<<<<<<< HEAD
      - Fri, 03 Apr 2020 06:39:13 GMT
      etag:
      - '"1D6098297114C20"'
=======
      - Sun, 19 Jul 2020 21:14:51 GMT
      etag:
      - '"1D65E11A43CA0A0"'
>>>>>>> c9e1b504
      expires:
      - '-1'
      pragma:
      - no-cache
      server:
      - Microsoft-IIS/10.0
      strict-transport-security:
      - max-age=31536000; includeSubDomains
      transfer-encoding:
      - chunked
      vary:
      - Accept-Encoding
      x-aspnet-version:
      - 4.0.30319
      x-content-type-options:
      - nosniff
      x-ms-ratelimit-remaining-subscription-writes:
<<<<<<< HEAD
      - '1189'
=======
      - '1198'
>>>>>>> c9e1b504
      x-powered-by:
      - ASP.NET
    status:
      code: 200
      message: OK
- request:
    body: null
    headers:
      Accept:
      - application/json
      Accept-Encoding:
      - gzip, deflate
      CommandName:
      - webapp config appsettings set
      Connection:
      - keep-alive
      ParameterSetName:
      - -g -n --settings
      User-Agent:
<<<<<<< HEAD
      - python/3.7.6 (Windows-10-10.0.18362-SP0) msrest/0.6.11 msrest_azure/0.6.3
        azure-mgmt-web/0.44.0 Azure-SDK-For-Python AZURECLI/2.3.1
=======
      - python/3.7.2 (Darwin-16.7.0-x86_64-i386-64bit) msrest/0.6.9 msrest_azure/0.6.3
        azure-mgmt-web/0.47.0 Azure-SDK-For-Python AZURECLI/2.9.0
>>>>>>> c9e1b504
      accept-language:
      - en-US
    method: GET
    uri: https://management.azure.com/subscriptions/00000000-0000-0000-0000-000000000000/resourceGroups/cli_test_webapp_json000001/providers/Microsoft.Web/sites/webapp-config-test000002/config/slotConfigNames?api-version=2019-08-01
  response:
    body:
      string: '{"id":null,"name":"webapp-config-test000002","type":"Microsoft.Web/sites","location":"Japan
        West","properties":{"connectionStringNames":null,"appSettingNames":null,"azureStorageConfigNames":null}}'
    headers:
      cache-control:
      - no-cache
      content-length:
      - '212'
      content-type:
      - application/json
      date:
<<<<<<< HEAD
      - Fri, 03 Apr 2020 06:39:14 GMT
=======
      - Sun, 19 Jul 2020 21:14:51 GMT
>>>>>>> c9e1b504
      expires:
      - '-1'
      pragma:
      - no-cache
      server:
      - Microsoft-IIS/10.0
      strict-transport-security:
      - max-age=31536000; includeSubDomains
      transfer-encoding:
      - chunked
      vary:
      - Accept-Encoding
      x-aspnet-version:
      - 4.0.30319
      x-content-type-options:
      - nosniff
      x-powered-by:
      - ASP.NET
    status:
      code: 200
      message: OK
- request:
    body: '{"properties": {"appSettingNames": ["s3"]}}'
    headers:
      Accept:
      - application/json
      Accept-Encoding:
      - gzip, deflate
      CommandName:
      - webapp config appsettings set
      Connection:
      - keep-alive
      Content-Length:
      - '43'
      Content-Type:
      - application/json; charset=utf-8
      ParameterSetName:
      - -g -n --settings
      User-Agent:
<<<<<<< HEAD
      - python/3.7.6 (Windows-10-10.0.18362-SP0) msrest/0.6.11 msrest_azure/0.6.3
        azure-mgmt-web/0.44.0 Azure-SDK-For-Python AZURECLI/2.3.1
=======
      - python/3.7.2 (Darwin-16.7.0-x86_64-i386-64bit) msrest/0.6.9 msrest_azure/0.6.3
        azure-mgmt-web/0.47.0 Azure-SDK-For-Python AZURECLI/2.9.0
>>>>>>> c9e1b504
      accept-language:
      - en-US
    method: PUT
    uri: https://management.azure.com/subscriptions/00000000-0000-0000-0000-000000000000/resourceGroups/cli_test_webapp_json000001/providers/Microsoft.Web/sites/webapp-config-test000002/config/slotConfigNames?api-version=2019-08-01
  response:
    body:
      string: '{"id":null,"name":"webapp-config-test000002","type":"Microsoft.Web/sites","location":"Japan
        West","properties":{"connectionStringNames":[],"appSettingNames":["s3"],"azureStorageConfigNames":[]}}'
    headers:
      cache-control:
      - no-cache
      content-length:
      - '210'
      content-type:
      - application/json
      date:
<<<<<<< HEAD
      - Fri, 03 Apr 2020 06:39:14 GMT
=======
      - Sun, 19 Jul 2020 21:14:52 GMT
>>>>>>> c9e1b504
      expires:
      - '-1'
      pragma:
      - no-cache
      server:
      - Microsoft-IIS/10.0
      strict-transport-security:
      - max-age=31536000; includeSubDomains
      transfer-encoding:
      - chunked
      vary:
      - Accept-Encoding
      x-aspnet-version:
      - 4.0.30319
      x-content-type-options:
      - nosniff
      x-ms-ratelimit-remaining-subscription-writes:
<<<<<<< HEAD
      - '1188'
=======
      - '1197'
>>>>>>> c9e1b504
      x-powered-by:
      - ASP.NET
    status:
      code: 200
      message: OK
- request:
    body: null
    headers:
      Accept:
      - application/json
      Accept-Encoding:
      - gzip, deflate
      CommandName:
      - webapp config set
      Connection:
      - keep-alive
      ParameterSetName:
      - -g -n --generic-configurations
      User-Agent:
<<<<<<< HEAD
      - python/3.7.6 (Windows-10-10.0.18362-SP0) msrest/0.6.11 msrest_azure/0.6.3
        azure-mgmt-web/0.44.0 Azure-SDK-For-Python AZURECLI/2.3.1
=======
      - python/3.7.2 (Darwin-16.7.0-x86_64-i386-64bit) msrest/0.6.9 msrest_azure/0.6.3
        azure-mgmt-web/0.47.0 Azure-SDK-For-Python AZURECLI/2.9.0
>>>>>>> c9e1b504
      accept-language:
      - en-US
    method: GET
    uri: https://management.azure.com/subscriptions/00000000-0000-0000-0000-000000000000/resourceGroups/cli_test_webapp_json000001/providers/Microsoft.Web/sites/webapp-config-test000002/config/web?api-version=2019-08-01
  response:
    body:
      string: '{"id":"/subscriptions/00000000-0000-0000-0000-000000000000/resourceGroups/cli_test_webapp_json000001/providers/Microsoft.Web/sites/webapp-config-test000002/config/web","name":"webapp-config-test000002","type":"Microsoft.Web/sites/config","location":"Japan
        West","properties":{"numberOfWorkers":1,"defaultDocuments":["Default.htm","Default.html","Default.asp","index.htm","index.html","iisstart.htm","default.aspx","index.php","hostingstart.html"],"netFrameworkVersion":"v4.0","phpVersion":"5.6","pythonVersion":"","nodeVersion":"","powerShellVersion":"","linuxFxVersion":"","windowsFxVersion":null,"requestTracingEnabled":false,"remoteDebuggingEnabled":false,"remoteDebuggingVersion":null,"httpLoggingEnabled":false,"azureMonitorLogCategories":null,"acrUseManagedIdentityCreds":false,"acrUserManagedIdentityID":null,"logsDirectorySizeLimit":35,"detailedErrorLoggingEnabled":false,"publishingUsername":"$webapp-config-test000002","publishingPassword":null,"appSettings":null,"metadata":null,"connectionStrings":null,"machineKey":null,"handlerMappings":null,"documentRoot":null,"scmType":"None","use32BitWorkerProcess":true,"webSocketsEnabled":false,"alwaysOn":true,"javaVersion":null,"javaContainer":null,"javaContainerVersion":null,"appCommandLine":"","managedPipelineMode":"Integrated","virtualApplications":[{"virtualPath":"/","physicalPath":"site\\wwwroot","preloadEnabled":true,"virtualDirectories":null}],"winAuthAdminState":0,"winAuthTenantState":0,"customAppPoolIdentityAdminState":false,"customAppPoolIdentityTenantState":false,"runtimeADUser":null,"runtimeADUserPassword":null,"loadBalancing":"LeastRequests","routingRules":[],"experiments":{"rampUpRules":[]},"limits":null,"autoHealEnabled":false,"autoHealRules":null,"tracingOptions":null,"vnetName":"","siteAuthEnabled":false,"siteAuthSettings":{"enabled":null,"unauthenticatedClientAction":null,"tokenStoreEnabled":null,"allowedExternalRedirectUrls":null,"defaultProvider":null,"clientId":null,"clientSecret":null,"clientSecretCertificateThumbprint":null,"issuer":null,"allowedAudiences":null,"additionalLoginParams":null,"isAadAutoProvisioned":false,"googleClientId":null,"googleClientSecret":null,"googleOAuthScopes":null,"facebookAppId":null,"facebookAppSecret":null,"facebookOAuthScopes":null,"twitterConsumerKey":null,"twitterConsumerSecret":null,"microsoftAccountClientId":null,"microsoftAccountClientSecret":null,"microsoftAccountOAuthScopes":null},"cors":null,"push":null,"apiDefinition":null,"apiManagementConfig":null,"autoSwapSlotName":null,"localMySqlEnabled":false,"managedServiceIdentityId":null,"xManagedServiceIdentityId":null,"ipSecurityRestrictions":[{"ipAddress":"Any","action":"Allow","priority":1,"name":"Allow
        all","description":"Allow all access"}],"scmIpSecurityRestrictions":[{"ipAddress":"Any","action":"Allow","priority":1,"name":"Allow
        all","description":"Allow all access"}],"scmIpSecurityRestrictionsUseMain":false,"http20Enabled":true,"minTlsVersion":"1.2","ftpsState":"AllAllowed","preWarmedInstanceCount":0,"healthCheckPath":null,"fileChangeAuditEnabled":false,"functionsRuntimeScaleMonitoringEnabled":false,"websiteTimeZone":null,"minimumElasticInstanceCount":0}}'
    headers:
      cache-control:
      - no-cache
      content-length:
      - '3257'
      content-type:
      - application/json
      date:
<<<<<<< HEAD
      - Fri, 03 Apr 2020 06:39:15 GMT
=======
      - Sun, 19 Jul 2020 21:14:52 GMT
>>>>>>> c9e1b504
      expires:
      - '-1'
      pragma:
      - no-cache
      server:
      - Microsoft-IIS/10.0
      strict-transport-security:
      - max-age=31536000; includeSubDomains
      transfer-encoding:
      - chunked
      vary:
      - Accept-Encoding
      x-aspnet-version:
      - 4.0.30319
      x-content-type-options:
      - nosniff
      x-powered-by:
      - ASP.NET
    status:
      code: 200
      message: OK
- request:
    body: '{"properties": {"numberOfWorkers": 1, "defaultDocuments": ["Default.htm",
      "Default.html", "Default.asp", "index.htm", "index.html", "iisstart.htm", "default.aspx",
      "index.php", "hostingstart.html"], "netFrameworkVersion": "v4.0", "phpVersion":
      "5.6", "pythonVersion": "", "nodeVersion": "", "powerShellVersion": "", "linuxFxVersion":
      "", "requestTracingEnabled": true, "remoteDebuggingEnabled": false, "httpLoggingEnabled":
      false, "logsDirectorySizeLimit": 35, "detailedErrorLoggingEnabled": false, "publishingUsername":
      "$webapp-config-test000002", "scmType": "None", "use32BitWorkerProcess": true,
      "webSocketsEnabled": false, "alwaysOn": true, "appCommandLine": "", "managedPipelineMode":
      "Integrated", "virtualApplications": [{"virtualPath": "/", "physicalPath": "site\\wwwroot",
      "preloadEnabled": true}], "loadBalancing": "LeastRequests", "experiments": {"rampUpRules":
      []}, "autoHealEnabled": false, "vnetName": "", "localMySqlEnabled": false, "ipSecurityRestrictions":
      [{"ipAddress": "Any", "action": "Allow", "priority": 1, "name": "Allow all",
      "description": "Allow all access"}], "scmIpSecurityRestrictions": [{"ipAddress":
      "Any", "action": "Allow", "priority": 1, "name": "Allow all", "description":
      "Allow all access"}], "scmIpSecurityRestrictionsUseMain": false, "http20Enabled":
      true, "minTlsVersion": "1.2", "ftpsState": "AllAllowed", "preWarmedInstanceCount":
      0}}'
    headers:
      Accept:
      - application/json
      Accept-Encoding:
      - gzip, deflate
      CommandName:
      - webapp config set
      Connection:
      - keep-alive
      Content-Length:
      - '1394'
      Content-Type:
      - application/json; charset=utf-8
      ParameterSetName:
      - -g -n --generic-configurations
      User-Agent:
<<<<<<< HEAD
      - python/3.7.6 (Windows-10-10.0.18362-SP0) msrest/0.6.11 msrest_azure/0.6.3
        azure-mgmt-web/0.44.0 Azure-SDK-For-Python AZURECLI/2.3.1
=======
      - python/3.7.2 (Darwin-16.7.0-x86_64-i386-64bit) msrest/0.6.9 msrest_azure/0.6.3
        azure-mgmt-web/0.47.0 Azure-SDK-For-Python AZURECLI/2.9.0
>>>>>>> c9e1b504
      accept-language:
      - en-US
    method: PATCH
    uri: https://management.azure.com/subscriptions/00000000-0000-0000-0000-000000000000/resourceGroups/cli_test_webapp_json000001/providers/Microsoft.Web/sites/webapp-config-test000002/config/web?api-version=2019-08-01
  response:
    body:
      string: '{"id":"/subscriptions/00000000-0000-0000-0000-000000000000/resourceGroups/cli_test_webapp_json000001/providers/Microsoft.Web/sites/webapp-config-test000002","name":"webapp-config-test000002","type":"Microsoft.Web/sites","location":"Japan
        West","properties":{"numberOfWorkers":1,"defaultDocuments":["Default.htm","Default.html","Default.asp","index.htm","index.html","iisstart.htm","default.aspx","index.php","hostingstart.html"],"netFrameworkVersion":"v4.0","phpVersion":"5.6","pythonVersion":"","nodeVersion":"","powerShellVersion":"","linuxFxVersion":"","windowsFxVersion":null,"requestTracingEnabled":true,"requestTracingExpirationTime":"9999-12-31T23:59:00Z","remoteDebuggingEnabled":false,"remoteDebuggingVersion":"VS2019","httpLoggingEnabled":false,"azureMonitorLogCategories":null,"acrUseManagedIdentityCreds":false,"acrUserManagedIdentityID":null,"logsDirectorySizeLimit":35,"detailedErrorLoggingEnabled":false,"publishingUsername":"$webapp-config-test000002","publishingPassword":null,"appSettings":null,"metadata":null,"connectionStrings":null,"machineKey":null,"handlerMappings":null,"documentRoot":null,"scmType":"None","use32BitWorkerProcess":true,"webSocketsEnabled":false,"alwaysOn":true,"javaVersion":null,"javaContainer":null,"javaContainerVersion":null,"appCommandLine":"","managedPipelineMode":"Integrated","virtualApplications":[{"virtualPath":"/","physicalPath":"site\\wwwroot","preloadEnabled":true,"virtualDirectories":null}],"winAuthAdminState":0,"winAuthTenantState":0,"customAppPoolIdentityAdminState":false,"customAppPoolIdentityTenantState":false,"runtimeADUser":null,"runtimeADUserPassword":null,"loadBalancing":"LeastRequests","routingRules":[],"experiments":{"rampUpRules":[]},"limits":null,"autoHealEnabled":false,"autoHealRules":null,"tracingOptions":null,"vnetName":"","siteAuthEnabled":false,"siteAuthSettings":{"enabled":null,"unauthenticatedClientAction":null,"tokenStoreEnabled":null,"allowedExternalRedirectUrls":null,"defaultProvider":null,"clientId":null,"clientSecret":null,"clientSecretCertificateThumbprint":null,"issuer":null,"allowedAudiences":null,"additionalLoginParams":null,"isAadAutoProvisioned":false,"googleClientId":null,"googleClientSecret":null,"googleOAuthScopes":null,"facebookAppId":null,"facebookAppSecret":null,"facebookOAuthScopes":null,"twitterConsumerKey":null,"twitterConsumerSecret":null,"microsoftAccountClientId":null,"microsoftAccountClientSecret":null,"microsoftAccountOAuthScopes":null},"cors":null,"push":null,"apiDefinition":null,"apiManagementConfig":null,"autoSwapSlotName":null,"localMySqlEnabled":false,"managedServiceIdentityId":null,"xManagedServiceIdentityId":null,"ipSecurityRestrictions":[{"ipAddress":"Any","action":"Allow","priority":1,"name":"Allow
        all","description":"Allow all access"}],"scmIpSecurityRestrictions":[{"ipAddress":"Any","action":"Allow","priority":1,"name":"Allow
        all","description":"Allow all access"}],"scmIpSecurityRestrictionsUseMain":false,"http20Enabled":true,"minTlsVersion":"1.2","ftpsState":"AllAllowed","preWarmedInstanceCount":0,"healthCheckPath":null,"fileChangeAuditEnabled":false,"functionsRuntimeScaleMonitoringEnabled":false,"websiteTimeZone":null,"minimumElasticInstanceCount":0}}'
    headers:
      cache-control:
      - no-cache
      content-length:
      - '3296'
      content-type:
      - application/json
      date:
<<<<<<< HEAD
      - Fri, 03 Apr 2020 06:39:17 GMT
      etag:
      - '"1D6098297114C20"'
=======
      - Sun, 19 Jul 2020 21:14:54 GMT
      etag:
      - '"1D65E11A43CA0A0"'
>>>>>>> c9e1b504
      expires:
      - '-1'
      pragma:
      - no-cache
      server:
      - Microsoft-IIS/10.0
      strict-transport-security:
      - max-age=31536000; includeSubDomains
      transfer-encoding:
      - chunked
      vary:
      - Accept-Encoding
      x-aspnet-version:
      - 4.0.30319
      x-content-type-options:
      - nosniff
      x-ms-ratelimit-remaining-subscription-writes:
<<<<<<< HEAD
      - '1187'
=======
      - '1199'
>>>>>>> c9e1b504
      x-powered-by:
      - ASP.NET
    status:
      code: 200
      message: OK
version: 1<|MERGE_RESOLUTION|>--- conflicted
+++ resolved
@@ -13,24 +13,15 @@
       ParameterSetName:
       - -g -n --sku
       User-Agent:
-<<<<<<< HEAD
-      - python/3.7.6 (Windows-10-10.0.18362-SP0) msrest/0.6.11 msrest_azure/0.6.3
-        azure-mgmt-resource/8.0.1 Azure-SDK-For-Python AZURECLI/2.3.1
-=======
       - python/3.7.2 (Darwin-16.7.0-x86_64-i386-64bit) msrest/0.6.9 msrest_azure/0.6.3
         azure-mgmt-resource/10.0.0 Azure-SDK-For-Python AZURECLI/2.9.0
->>>>>>> c9e1b504
       accept-language:
       - en-US
     method: GET
     uri: https://management.azure.com/subscriptions/00000000-0000-0000-0000-000000000000/resourcegroups/cli_test_webapp_json000001?api-version=2019-07-01
   response:
     body:
-<<<<<<< HEAD
-      string: '{"id":"/subscriptions/00000000-0000-0000-0000-000000000000/resourceGroups/cli_test_webapp_json000001","name":"cli_test_webapp_json000001","type":"Microsoft.Resources/resourceGroups","location":"westus","tags":{"product":"azurecli","cause":"automation","date":"2020-04-03T06:38:12Z"},"properties":{"provisioningState":"Succeeded"}}'
-=======
       string: '{"id":"/subscriptions/00000000-0000-0000-0000-000000000000/resourceGroups/cli_test_webapp_json000001","name":"cli_test_webapp_json000001","type":"Microsoft.Resources/resourceGroups","location":"japanwest","tags":{"product":"azurecli","cause":"automation","date":"2020-07-19T21:14:08Z"},"properties":{"provisioningState":"Succeeded"}}'
->>>>>>> c9e1b504
     headers:
       cache-control:
       - no-cache
@@ -39,11 +30,7 @@
       content-type:
       - application/json; charset=utf-8
       date:
-<<<<<<< HEAD
-      - Fri, 03 Apr 2020 06:38:18 GMT
-=======
       - Sun, 19 Jul 2020 21:14:06 GMT
->>>>>>> c9e1b504
       expires:
       - '-1'
       pragma:
@@ -76,13 +63,8 @@
       ParameterSetName:
       - -g -n --sku
       User-Agent:
-<<<<<<< HEAD
-      - python/3.7.6 (Windows-10-10.0.18362-SP0) msrest/0.6.11 msrest_azure/0.6.3
-        azure-mgmt-web/0.44.0 Azure-SDK-For-Python AZURECLI/2.3.1
-=======
-      - python/3.7.2 (Darwin-16.7.0-x86_64-i386-64bit) msrest/0.6.9 msrest_azure/0.6.3
-        azure-mgmt-web/0.47.0 Azure-SDK-For-Python AZURECLI/2.9.0
->>>>>>> c9e1b504
+      - python/3.7.2 (Darwin-16.7.0-x86_64-i386-64bit) msrest/0.6.9 msrest_azure/0.6.3
+        azure-mgmt-web/0.47.0 Azure-SDK-For-Python AZURECLI/2.9.0
       accept-language:
       - en-US
     method: POST
@@ -98,11 +80,7 @@
       content-type:
       - application/json
       date:
-<<<<<<< HEAD
-      - Fri, 03 Apr 2020 06:38:20 GMT
-=======
       - Sun, 19 Jul 2020 21:14:06 GMT
->>>>>>> c9e1b504
       expires:
       - '-1'
       pragma:
@@ -120,11 +98,7 @@
       x-content-type-options:
       - nosniff
       x-ms-ratelimit-remaining-subscription-writes:
-<<<<<<< HEAD
-      - '1197'
-=======
       - '1198'
->>>>>>> c9e1b504
       x-powered-by:
       - ASP.NET
     status:
@@ -144,24 +118,15 @@
       ParameterSetName:
       - -g -n --sku
       User-Agent:
-<<<<<<< HEAD
-      - python/3.7.6 (Windows-10-10.0.18362-SP0) msrest/0.6.11 msrest_azure/0.6.3
-        azure-mgmt-resource/8.0.1 Azure-SDK-For-Python AZURECLI/2.3.1
-=======
       - python/3.7.2 (Darwin-16.7.0-x86_64-i386-64bit) msrest/0.6.9 msrest_azure/0.6.3
         azure-mgmt-resource/10.0.0 Azure-SDK-For-Python AZURECLI/2.9.0
->>>>>>> c9e1b504
       accept-language:
       - en-US
     method: GET
     uri: https://management.azure.com/subscriptions/00000000-0000-0000-0000-000000000000/resourcegroups/cli_test_webapp_json000001?api-version=2019-07-01
   response:
     body:
-<<<<<<< HEAD
-      string: '{"id":"/subscriptions/00000000-0000-0000-0000-000000000000/resourceGroups/cli_test_webapp_json000001","name":"cli_test_webapp_json000001","type":"Microsoft.Resources/resourceGroups","location":"westus","tags":{"product":"azurecli","cause":"automation","date":"2020-04-03T06:38:12Z"},"properties":{"provisioningState":"Succeeded"}}'
-=======
       string: '{"id":"/subscriptions/00000000-0000-0000-0000-000000000000/resourceGroups/cli_test_webapp_json000001","name":"cli_test_webapp_json000001","type":"Microsoft.Resources/resourceGroups","location":"japanwest","tags":{"product":"azurecli","cause":"automation","date":"2020-07-19T21:14:08Z"},"properties":{"provisioningState":"Succeeded"}}'
->>>>>>> c9e1b504
     headers:
       cache-control:
       - no-cache
@@ -170,11 +135,7 @@
       content-type:
       - application/json; charset=utf-8
       date:
-<<<<<<< HEAD
-      - Fri, 03 Apr 2020 06:38:22 GMT
-=======
       - Sun, 19 Jul 2020 21:14:07 GMT
->>>>>>> c9e1b504
       expires:
       - '-1'
       pragma:
@@ -207,28 +168,17 @@
       ParameterSetName:
       - -g -n --sku
       User-Agent:
-<<<<<<< HEAD
-      - python/3.7.6 (Windows-10-10.0.18362-SP0) msrest/0.6.11 msrest_azure/0.6.3
-        azure-mgmt-web/0.44.0 Azure-SDK-For-Python AZURECLI/2.3.1
-=======
-      - python/3.7.2 (Darwin-16.7.0-x86_64-i386-64bit) msrest/0.6.9 msrest_azure/0.6.3
-        azure-mgmt-web/0.47.0 Azure-SDK-For-Python AZURECLI/2.9.0
->>>>>>> c9e1b504
+      - python/3.7.2 (Darwin-16.7.0-x86_64-i386-64bit) msrest/0.6.9 msrest_azure/0.6.3
+        azure-mgmt-web/0.47.0 Azure-SDK-For-Python AZURECLI/2.9.0
       accept-language:
       - en-US
     method: PUT
     uri: https://management.azure.com/subscriptions/00000000-0000-0000-0000-000000000000/resourceGroups/cli_test_webapp_json000001/providers/Microsoft.Web/serverfarms/webapp-config-plan000003?api-version=2019-08-01
   response:
     body:
-<<<<<<< HEAD
-      string: '{"id":"/subscriptions/00000000-0000-0000-0000-000000000000/resourceGroups/cli_test_webapp_json000001/providers/Microsoft.Web/serverfarms/webapp-config-plan000003","name":"webapp-config-plan000003","type":"Microsoft.Web/serverfarms","kind":"app","location":"West
-        US","properties":{"serverFarmId":32312,"name":"webapp-config-plan000003","workerSize":"Default","workerSizeId":0,"workerTierName":null,"numberOfWorkers":1,"currentWorkerSize":"Default","currentWorkerSizeId":0,"currentNumberOfWorkers":1,"status":"Ready","webSpace":"cli_test_webapp_json000001-WestUSwebspace","subscription":"04b0639d-85d8-445a-bada-8da78e50ff30","adminSiteName":null,"hostingEnvironment":null,"hostingEnvironmentProfile":null,"maximumNumberOfWorkers":10,"planName":"VirtualDedicatedPlan","adminRuntimeSiteName":null,"computeMode":"Dedicated","siteMode":null,"geoRegion":"West
-        US","perSiteScaling":false,"maximumElasticWorkerCount":1,"numberOfSites":0,"hostingEnvironmentId":null,"isSpot":false,"spotExpirationTime":null,"freeOfferExpirationTime":null,"tags":null,"kind":"app","resourceGroup":"cli_test_webapp_json000001","reserved":false,"isXenon":false,"hyperV":false,"mdmId":"waws-prod-bay-049_32312","targetWorkerCount":0,"targetWorkerSizeId":0,"provisioningState":"Succeeded","webSiteId":null,"existingServerFarmIds":null},"sku":{"name":"S1","tier":"Standard","size":"S1","family":"S","capacity":1}}'
-=======
       string: '{"id":"/subscriptions/00000000-0000-0000-0000-000000000000/resourceGroups/cli_test_webapp_json000001/providers/Microsoft.Web/serverfarms/webapp-config-plan000003","name":"webapp-config-plan000003","type":"Microsoft.Web/serverfarms","kind":"app","location":"Japan
         West","properties":{"serverFarmId":16523,"name":"webapp-config-plan000003","workerSize":"Default","workerSizeId":0,"workerTierName":null,"numberOfWorkers":1,"currentWorkerSize":"Default","currentWorkerSizeId":0,"currentNumberOfWorkers":1,"status":"Ready","webSpace":"cli_test_webapp_json000001-JapanWestwebspace","subscription":"5700fc96-77b4-4f8d-afce-c353d8c443bd","adminSiteName":null,"hostingEnvironment":null,"hostingEnvironmentProfile":null,"maximumNumberOfWorkers":10,"planName":"VirtualDedicatedPlan","adminRuntimeSiteName":null,"computeMode":"Dedicated","siteMode":null,"geoRegion":"Japan
         West","perSiteScaling":false,"maximumElasticWorkerCount":1,"numberOfSites":0,"hostingEnvironmentId":null,"isSpot":false,"spotExpirationTime":null,"freeOfferExpirationTime":null,"tags":null,"kind":"app","resourceGroup":"cli_test_webapp_json000001","reserved":false,"isXenon":false,"hyperV":false,"mdmId":"waws-prod-os1-011_16523","targetWorkerCount":0,"targetWorkerSizeId":0,"provisioningState":"Succeeded","webSiteId":null,"existingServerFarmIds":null},"sku":{"name":"S1","tier":"Standard","size":"S1","family":"S","capacity":1}}'
->>>>>>> c9e1b504
     headers:
       cache-control:
       - no-cache
@@ -237,11 +187,7 @@
       content-type:
       - application/json
       date:
-<<<<<<< HEAD
-      - Fri, 03 Apr 2020 06:38:33 GMT
-=======
       - Sun, 19 Jul 2020 21:14:17 GMT
->>>>>>> c9e1b504
       expires:
       - '-1'
       pragma:
@@ -259,11 +205,7 @@
       x-content-type-options:
       - nosniff
       x-ms-ratelimit-remaining-subscription-writes:
-<<<<<<< HEAD
-      - '1194'
-=======
       - '1199'
->>>>>>> c9e1b504
       x-powered-by:
       - ASP.NET
     status:
@@ -283,28 +225,17 @@
       ParameterSetName:
       - -g -n --plan
       User-Agent:
-<<<<<<< HEAD
-      - python/3.7.6 (Windows-10-10.0.18362-SP0) msrest/0.6.11 msrest_azure/0.6.3
-        azure-mgmt-web/0.44.0 Azure-SDK-For-Python AZURECLI/2.3.1
-=======
-      - python/3.7.2 (Darwin-16.7.0-x86_64-i386-64bit) msrest/0.6.9 msrest_azure/0.6.3
-        azure-mgmt-web/0.47.0 Azure-SDK-For-Python AZURECLI/2.9.0
->>>>>>> c9e1b504
+      - python/3.7.2 (Darwin-16.7.0-x86_64-i386-64bit) msrest/0.6.9 msrest_azure/0.6.3
+        azure-mgmt-web/0.47.0 Azure-SDK-For-Python AZURECLI/2.9.0
       accept-language:
       - en-US
     method: GET
     uri: https://management.azure.com/subscriptions/00000000-0000-0000-0000-000000000000/resourceGroups/cli_test_webapp_json000001/providers/Microsoft.Web/serverfarms/webapp-config-plan000003?api-version=2019-08-01
   response:
     body:
-<<<<<<< HEAD
-      string: '{"id":"/subscriptions/00000000-0000-0000-0000-000000000000/resourceGroups/cli_test_webapp_json000001/providers/Microsoft.Web/serverfarms/webapp-config-plan000003","name":"webapp-config-plan000003","type":"Microsoft.Web/serverfarms","kind":"app","location":"West
-        US","properties":{"serverFarmId":32312,"name":"webapp-config-plan000003","workerSize":"Default","workerSizeId":0,"workerTierName":null,"numberOfWorkers":1,"currentWorkerSize":"Default","currentWorkerSizeId":0,"currentNumberOfWorkers":1,"status":"Ready","webSpace":"cli_test_webapp_json000001-WestUSwebspace","subscription":"04b0639d-85d8-445a-bada-8da78e50ff30","adminSiteName":null,"hostingEnvironment":null,"hostingEnvironmentProfile":null,"maximumNumberOfWorkers":10,"planName":"VirtualDedicatedPlan","adminRuntimeSiteName":null,"computeMode":"Dedicated","siteMode":null,"geoRegion":"West
-        US","perSiteScaling":false,"maximumElasticWorkerCount":1,"numberOfSites":0,"hostingEnvironmentId":null,"isSpot":false,"spotExpirationTime":null,"freeOfferExpirationTime":null,"tags":null,"kind":"app","resourceGroup":"cli_test_webapp_json000001","reserved":false,"isXenon":false,"hyperV":false,"mdmId":"waws-prod-bay-049_32312","targetWorkerCount":0,"targetWorkerSizeId":0,"provisioningState":"Succeeded","webSiteId":null,"existingServerFarmIds":null},"sku":{"name":"S1","tier":"Standard","size":"S1","family":"S","capacity":1}}'
-=======
       string: '{"id":"/subscriptions/00000000-0000-0000-0000-000000000000/resourceGroups/cli_test_webapp_json000001/providers/Microsoft.Web/serverfarms/webapp-config-plan000003","name":"webapp-config-plan000003","type":"Microsoft.Web/serverfarms","kind":"app","location":"Japan
         West","properties":{"serverFarmId":16523,"name":"webapp-config-plan000003","workerSize":"Default","workerSizeId":0,"workerTierName":null,"numberOfWorkers":1,"currentWorkerSize":"Default","currentWorkerSizeId":0,"currentNumberOfWorkers":1,"status":"Ready","webSpace":"cli_test_webapp_json000001-JapanWestwebspace","subscription":"5700fc96-77b4-4f8d-afce-c353d8c443bd","adminSiteName":null,"hostingEnvironment":null,"hostingEnvironmentProfile":null,"maximumNumberOfWorkers":10,"planName":"VirtualDedicatedPlan","adminRuntimeSiteName":null,"computeMode":"Dedicated","siteMode":null,"geoRegion":"Japan
         West","perSiteScaling":false,"maximumElasticWorkerCount":1,"numberOfSites":0,"hostingEnvironmentId":null,"isSpot":false,"spotExpirationTime":null,"freeOfferExpirationTime":null,"tags":null,"kind":"app","resourceGroup":"cli_test_webapp_json000001","reserved":false,"isXenon":false,"hyperV":false,"mdmId":"waws-prod-os1-011_16523","targetWorkerCount":0,"targetWorkerSizeId":0,"provisioningState":"Succeeded","webSiteId":null,"existingServerFarmIds":null},"sku":{"name":"S1","tier":"Standard","size":"S1","family":"S","capacity":1}}'
->>>>>>> c9e1b504
     headers:
       cache-control:
       - no-cache
@@ -313,11 +244,7 @@
       content-type:
       - application/json
       date:
-<<<<<<< HEAD
-      - Fri, 03 Apr 2020 06:38:34 GMT
-=======
       - Sun, 19 Jul 2020 21:14:18 GMT
->>>>>>> c9e1b504
       expires:
       - '-1'
       pragma:
@@ -358,13 +285,8 @@
       ParameterSetName:
       - -g -n --plan
       User-Agent:
-<<<<<<< HEAD
-      - python/3.7.6 (Windows-10-10.0.18362-SP0) msrest/0.6.11 msrest_azure/0.6.3
-        azure-mgmt-web/0.44.0 Azure-SDK-For-Python AZURECLI/2.3.1
-=======
-      - python/3.7.2 (Darwin-16.7.0-x86_64-i386-64bit) msrest/0.6.9 msrest_azure/0.6.3
-        azure-mgmt-web/0.47.0 Azure-SDK-For-Python AZURECLI/2.9.0
->>>>>>> c9e1b504
+      - python/3.7.2 (Darwin-16.7.0-x86_64-i386-64bit) msrest/0.6.9 msrest_azure/0.6.3
+        azure-mgmt-web/0.47.0 Azure-SDK-For-Python AZURECLI/2.9.0
       accept-language:
       - en-US
     method: POST
@@ -380,11 +302,7 @@
       content-type:
       - application/json
       date:
-<<<<<<< HEAD
-      - Fri, 03 Apr 2020 06:38:35 GMT
-=======
       - Sun, 19 Jul 2020 21:14:19 GMT
->>>>>>> c9e1b504
       expires:
       - '-1'
       pragma:
@@ -402,11 +320,7 @@
       x-content-type-options:
       - nosniff
       x-ms-ratelimit-remaining-subscription-writes:
-<<<<<<< HEAD
-      - '1194'
-=======
       - '1198'
->>>>>>> c9e1b504
       x-powered-by:
       - ASP.NET
     status:
@@ -426,28 +340,17 @@
       ParameterSetName:
       - -g -n --plan
       User-Agent:
-<<<<<<< HEAD
-      - python/3.7.6 (Windows-10-10.0.18362-SP0) msrest/0.6.11 msrest_azure/0.6.3
-        azure-mgmt-web/0.44.0 Azure-SDK-For-Python AZURECLI/2.3.1
-=======
-      - python/3.7.2 (Darwin-16.7.0-x86_64-i386-64bit) msrest/0.6.9 msrest_azure/0.6.3
-        azure-mgmt-web/0.47.0 Azure-SDK-For-Python AZURECLI/2.9.0
->>>>>>> c9e1b504
+      - python/3.7.2 (Darwin-16.7.0-x86_64-i386-64bit) msrest/0.6.9 msrest_azure/0.6.3
+        azure-mgmt-web/0.47.0 Azure-SDK-For-Python AZURECLI/2.9.0
       accept-language:
       - en-US
     method: GET
     uri: https://management.azure.com/subscriptions/00000000-0000-0000-0000-000000000000/resourceGroups/cli_test_webapp_json000001/providers/Microsoft.Web/serverfarms/webapp-config-plan000003?api-version=2019-08-01
   response:
     body:
-<<<<<<< HEAD
-      string: '{"id":"/subscriptions/00000000-0000-0000-0000-000000000000/resourceGroups/cli_test_webapp_json000001/providers/Microsoft.Web/serverfarms/webapp-config-plan000003","name":"webapp-config-plan000003","type":"Microsoft.Web/serverfarms","kind":"app","location":"West
-        US","properties":{"serverFarmId":32312,"name":"webapp-config-plan000003","workerSize":"Default","workerSizeId":0,"workerTierName":null,"numberOfWorkers":1,"currentWorkerSize":"Default","currentWorkerSizeId":0,"currentNumberOfWorkers":1,"status":"Ready","webSpace":"cli_test_webapp_json000001-WestUSwebspace","subscription":"04b0639d-85d8-445a-bada-8da78e50ff30","adminSiteName":null,"hostingEnvironment":null,"hostingEnvironmentProfile":null,"maximumNumberOfWorkers":10,"planName":"VirtualDedicatedPlan","adminRuntimeSiteName":null,"computeMode":"Dedicated","siteMode":null,"geoRegion":"West
-        US","perSiteScaling":false,"maximumElasticWorkerCount":1,"numberOfSites":0,"hostingEnvironmentId":null,"isSpot":false,"spotExpirationTime":null,"freeOfferExpirationTime":null,"tags":null,"kind":"app","resourceGroup":"cli_test_webapp_json000001","reserved":false,"isXenon":false,"hyperV":false,"mdmId":"waws-prod-bay-049_32312","targetWorkerCount":0,"targetWorkerSizeId":0,"provisioningState":"Succeeded","webSiteId":null,"existingServerFarmIds":null},"sku":{"name":"S1","tier":"Standard","size":"S1","family":"S","capacity":1}}'
-=======
       string: '{"id":"/subscriptions/00000000-0000-0000-0000-000000000000/resourceGroups/cli_test_webapp_json000001/providers/Microsoft.Web/serverfarms/webapp-config-plan000003","name":"webapp-config-plan000003","type":"Microsoft.Web/serverfarms","kind":"app","location":"Japan
         West","properties":{"serverFarmId":16523,"name":"webapp-config-plan000003","workerSize":"Default","workerSizeId":0,"workerTierName":null,"numberOfWorkers":1,"currentWorkerSize":"Default","currentWorkerSizeId":0,"currentNumberOfWorkers":1,"status":"Ready","webSpace":"cli_test_webapp_json000001-JapanWestwebspace","subscription":"5700fc96-77b4-4f8d-afce-c353d8c443bd","adminSiteName":null,"hostingEnvironment":null,"hostingEnvironmentProfile":null,"maximumNumberOfWorkers":10,"planName":"VirtualDedicatedPlan","adminRuntimeSiteName":null,"computeMode":"Dedicated","siteMode":null,"geoRegion":"Japan
         West","perSiteScaling":false,"maximumElasticWorkerCount":1,"numberOfSites":0,"hostingEnvironmentId":null,"isSpot":false,"spotExpirationTime":null,"freeOfferExpirationTime":null,"tags":null,"kind":"app","resourceGroup":"cli_test_webapp_json000001","reserved":false,"isXenon":false,"hyperV":false,"mdmId":"waws-prod-os1-011_16523","targetWorkerCount":0,"targetWorkerSizeId":0,"provisioningState":"Succeeded","webSiteId":null,"existingServerFarmIds":null},"sku":{"name":"S1","tier":"Standard","size":"S1","family":"S","capacity":1}}'
->>>>>>> c9e1b504
     headers:
       cache-control:
       - no-cache
@@ -456,68 +359,7 @@
       content-type:
       - application/json
       date:
-<<<<<<< HEAD
-      - Fri, 03 Apr 2020 06:38:38 GMT
-      expires:
-      - '-1'
-      pragma:
-      - no-cache
-      server:
-      - Microsoft-IIS/10.0
-      strict-transport-security:
-      - max-age=31536000; includeSubDomains
-      transfer-encoding:
-      - chunked
-      vary:
-      - Accept-Encoding
-      x-aspnet-version:
-      - 4.0.30319
-      x-content-type-options:
-      - nosniff
-      x-powered-by:
-      - ASP.NET
-    status:
-      code: 200
-      message: OK
-- request:
-    body: '{"name": "webapp-config-test000002", "type": "Site"}'
-    headers:
-      Accept:
-      - application/json
-      Accept-Encoding:
-      - gzip, deflate
-      CommandName:
-      - webapp create
-      Connection:
-      - keep-alive
-      Content-Length:
-      - '68'
-      Content-Type:
-      - application/json; charset=utf-8
-      ParameterSetName:
-      - -g -n --plan
-      User-Agent:
-      - python/3.7.6 (Windows-10-10.0.18362-SP0) msrest/0.6.11 msrest_azure/0.6.3
-        azure-mgmt-web/0.44.0 Azure-SDK-For-Python AZURECLI/2.3.1
-      accept-language:
-      - en-US
-    method: POST
-    uri: https://management.azure.com/subscriptions/00000000-0000-0000-0000-000000000000/providers/Microsoft.Web/checknameavailability?api-version=2019-08-01
-  response:
-    body:
-      string: '{"nameAvailable":true,"reason":"","message":""}'
-    headers:
-      cache-control:
-      - no-cache
-      content-length:
-      - '47'
-      content-type:
-      - application/json
-      date:
-      - Fri, 03 Apr 2020 06:38:39 GMT
-=======
       - Sun, 19 Jul 2020 21:14:20 GMT
->>>>>>> c9e1b504
       expires:
       - '-1'
       pragma:
@@ -612,51 +454,28 @@
       Connection:
       - keep-alive
       Content-Length:
-<<<<<<< HEAD
-      - '574'
-=======
       - '577'
->>>>>>> c9e1b504
       Content-Type:
       - application/json; charset=utf-8
       ParameterSetName:
       - -g -n --plan
       User-Agent:
-<<<<<<< HEAD
-      - python/3.7.6 (Windows-10-10.0.18362-SP0) msrest/0.6.11 msrest_azure/0.6.3
-        azure-mgmt-web/0.44.0 Azure-SDK-For-Python AZURECLI/2.3.1
-=======
-      - python/3.7.2 (Darwin-16.7.0-x86_64-i386-64bit) msrest/0.6.9 msrest_azure/0.6.3
-        azure-mgmt-web/0.47.0 Azure-SDK-For-Python AZURECLI/2.9.0
->>>>>>> c9e1b504
+      - python/3.7.2 (Darwin-16.7.0-x86_64-i386-64bit) msrest/0.6.9 msrest_azure/0.6.3
+        azure-mgmt-web/0.47.0 Azure-SDK-For-Python AZURECLI/2.9.0
       accept-language:
       - en-US
     method: PUT
     uri: https://management.azure.com/subscriptions/00000000-0000-0000-0000-000000000000/resourceGroups/cli_test_webapp_json000001/providers/Microsoft.Web/sites/webapp-config-test000002?api-version=2019-08-01
   response:
     body:
-<<<<<<< HEAD
-      string: '{"id":"/subscriptions/00000000-0000-0000-0000-000000000000/resourceGroups/cli_test_webapp_json000001/providers/Microsoft.Web/sites/webapp-config-test000002","name":"webapp-config-test000002","type":"Microsoft.Web/sites","kind":"app","location":"West
-        US","properties":{"name":"webapp-config-test000002","state":"Running","hostNames":["webapp-config-test000002.azurewebsites.net"],"webSpace":"cli_test_webapp_json000001-WestUSwebspace","selfLink":"https://waws-prod-bay-049.api.azurewebsites.windows.net:454/subscriptions/00000000-0000-0000-0000-000000000000/webspaces/cli_test_webapp_json000001-WestUSwebspace/sites/webapp-config-test000002","repositorySiteName":"webapp-config-test000002","owner":null,"usageState":"Normal","enabled":true,"adminEnabled":true,"enabledHostNames":["webapp-config-test000002.azurewebsites.net","webapp-config-test000002.scm.azurewebsites.net"],"siteProperties":{"metadata":null,"properties":[{"name":"LinuxFxVersion","value":""},{"name":"WindowsFxVersion","value":null}],"appSettings":null},"availabilityState":"Normal","sslCertificates":null,"csrs":[],"cers":null,"siteMode":null,"hostNameSslStates":[{"name":"webapp-config-test000002.azurewebsites.net","sslState":"Disabled","ipBasedSslResult":null,"virtualIP":null,"thumbprint":null,"toUpdate":null,"toUpdateIpBasedSsl":null,"ipBasedSslState":"NotConfigured","hostType":"Standard"},{"name":"webapp-config-test000002.scm.azurewebsites.net","sslState":"Disabled","ipBasedSslResult":null,"virtualIP":null,"thumbprint":null,"toUpdate":null,"toUpdateIpBasedSsl":null,"ipBasedSslState":"NotConfigured","hostType":"Repository"}],"computeMode":null,"serverFarm":null,"serverFarmId":"/subscriptions/00000000-0000-0000-0000-000000000000/resourceGroups/cli_test_webapp_json000001/providers/Microsoft.Web/serverfarms/webapp-config-plan000003","reserved":false,"isXenon":false,"hyperV":false,"lastModifiedTimeUtc":"2020-04-03T06:38:46.02","storageRecoveryDefaultState":"Running","contentAvailabilityState":"Normal","runtimeAvailabilityState":"Normal","siteConfig":null,"deploymentId":"webapp-config-test000002","trafficManagerHostNames":null,"sku":"Standard","scmSiteAlsoStopped":false,"targetSwapSlot":null,"hostingEnvironment":null,"hostingEnvironmentProfile":null,"clientAffinityEnabled":true,"clientCertEnabled":false,"clientCertExclusionPaths":null,"hostNamesDisabled":false,"domainVerificationIdentifiers":null,"customDomainVerificationId":"C3E7C05FE8A97695B3AE08C1935F4251C48E338FE439627B2E788D9D718C8A70","kind":"app","inboundIpAddress":"40.83.182.206","possibleInboundIpAddresses":"40.83.182.206,40.112.243.35","outboundIpAddresses":"40.83.183.69,40.83.179.85,40.83.179.222,40.83.180.221","possibleOutboundIpAddresses":"40.83.183.69,40.83.179.85,40.83.179.222,40.83.180.221,104.40.9.194,23.99.85.228,23.99.86.131,23.99.86.209,23.99.81.188","containerSize":0,"dailyMemoryTimeQuota":0,"suspendedTill":null,"siteDisabledReason":0,"functionExecutionUnitsCache":null,"maxNumberOfWorkers":null,"homeStamp":"waws-prod-bay-049","cloningInfo":null,"hostingEnvironmentId":null,"tags":null,"resourceGroup":"cli_test_webapp_json000001","defaultHostName":"webapp-config-test000002.azurewebsites.net","slotSwapStatus":null,"httpsOnly":false,"redundancyMode":"None","inProgressOperationId":null,"geoDistributions":null,"privateEndpointConnections":null,"buildVersion":null,"targetBuildVersion":null}}'
-=======
       string: '{"id":"/subscriptions/00000000-0000-0000-0000-000000000000/resourceGroups/cli_test_webapp_json000001/providers/Microsoft.Web/sites/webapp-config-test000002","name":"webapp-config-test000002","type":"Microsoft.Web/sites","kind":"app","location":"Japan
         West","properties":{"name":"webapp-config-test000002","state":"Running","hostNames":["webapp-config-test000002.azurewebsites.net"],"webSpace":"cli_test_webapp_json000001-JapanWestwebspace","selfLink":"https://waws-prod-os1-011.api.azurewebsites.windows.net:454/subscriptions/00000000-0000-0000-0000-000000000000/webspaces/cli_test_webapp_json000001-JapanWestwebspace/sites/webapp-config-test000002","repositorySiteName":"webapp-config-test000002","owner":null,"usageState":"Normal","enabled":true,"adminEnabled":true,"enabledHostNames":["webapp-config-test000002.azurewebsites.net","webapp-config-test000002.scm.azurewebsites.net"],"siteProperties":{"metadata":null,"properties":[{"name":"LinuxFxVersion","value":""},{"name":"WindowsFxVersion","value":null}],"appSettings":null},"availabilityState":"Normal","sslCertificates":null,"csrs":[],"cers":null,"siteMode":null,"hostNameSslStates":[{"name":"webapp-config-test000002.azurewebsites.net","sslState":"Disabled","ipBasedSslResult":null,"virtualIP":null,"thumbprint":null,"toUpdate":null,"toUpdateIpBasedSsl":null,"ipBasedSslState":"NotConfigured","hostType":"Standard"},{"name":"webapp-config-test000002.scm.azurewebsites.net","sslState":"Disabled","ipBasedSslResult":null,"virtualIP":null,"thumbprint":null,"toUpdate":null,"toUpdateIpBasedSsl":null,"ipBasedSslState":"NotConfigured","hostType":"Repository"}],"computeMode":null,"serverFarm":null,"serverFarmId":"/subscriptions/00000000-0000-0000-0000-000000000000/resourceGroups/cli_test_webapp_json000001/providers/Microsoft.Web/serverfarms/webapp-config-plan000003","reserved":false,"isXenon":false,"hyperV":false,"lastModifiedTimeUtc":"2020-07-19T21:14:27.6266667","storageRecoveryDefaultState":"Running","contentAvailabilityState":"Normal","runtimeAvailabilityState":"Normal","siteConfig":{"numberOfWorkers":null,"defaultDocuments":null,"netFrameworkVersion":null,"phpVersion":null,"pythonVersion":null,"nodeVersion":null,"powerShellVersion":null,"linuxFxVersion":null,"windowsFxVersion":null,"requestTracingEnabled":null,"remoteDebuggingEnabled":null,"remoteDebuggingVersion":null,"httpLoggingEnabled":null,"azureMonitorLogCategories":null,"acrUseManagedIdentityCreds":false,"acrUserManagedIdentityID":null,"logsDirectorySizeLimit":null,"detailedErrorLoggingEnabled":null,"publishingUsername":null,"publishingPassword":null,"appSettings":null,"metadata":null,"connectionStrings":null,"machineKey":null,"handlerMappings":null,"documentRoot":null,"scmType":null,"use32BitWorkerProcess":null,"webSocketsEnabled":null,"alwaysOn":null,"javaVersion":null,"javaContainer":null,"javaContainerVersion":null,"appCommandLine":null,"managedPipelineMode":null,"virtualApplications":null,"winAuthAdminState":null,"winAuthTenantState":null,"customAppPoolIdentityAdminState":null,"customAppPoolIdentityTenantState":null,"runtimeADUser":null,"runtimeADUserPassword":null,"loadBalancing":null,"routingRules":null,"experiments":null,"limits":null,"autoHealEnabled":null,"autoHealRules":null,"tracingOptions":null,"vnetName":null,"cors":null,"push":null,"apiDefinition":null,"apiManagementConfig":null,"autoSwapSlotName":null,"localMySqlEnabled":null,"managedServiceIdentityId":null,"xManagedServiceIdentityId":null,"ipSecurityRestrictions":[{"ipAddress":"Any","action":"Allow","priority":1,"name":"Allow
         all","description":"Allow all access"}],"scmIpSecurityRestrictions":[{"ipAddress":"Any","action":"Allow","priority":1,"name":"Allow
         all","description":"Allow all access"}],"scmIpSecurityRestrictionsUseMain":null,"http20Enabled":null,"minTlsVersion":null,"ftpsState":null,"preWarmedInstanceCount":null,"healthCheckPath":null,"fileChangeAuditEnabled":null,"functionsRuntimeScaleMonitoringEnabled":null,"websiteTimeZone":null,"minimumElasticInstanceCount":0},"deploymentId":"webapp-config-test000002","trafficManagerHostNames":null,"sku":"Standard","scmSiteAlsoStopped":false,"targetSwapSlot":null,"hostingEnvironment":null,"hostingEnvironmentProfile":null,"clientAffinityEnabled":true,"clientCertEnabled":false,"clientCertMode":"Required","clientCertExclusionPaths":null,"hostNamesDisabled":false,"domainVerificationIdentifiers":null,"customDomainVerificationId":"A5B12E93C19D795D34DF79C449C2C3BAF58329ACBE54CAAF49EDCD93822ACCE8","kind":"app","inboundIpAddress":"104.215.11.176","possibleInboundIpAddresses":"104.215.11.176","ftpUsername":"webapp-config-test000002\\$webapp-config-test000002","ftpsHostName":"ftps://waws-prod-os1-011.ftp.azurewebsites.windows.net/site/wwwroot","outboundIpAddresses":"104.215.11.176,104.215.12.60,104.215.10.163,104.215.12.212,104.215.8.97","possibleOutboundIpAddresses":"104.215.11.176,104.215.12.60,104.215.10.163,104.215.12.212,104.215.8.97,104.215.12.167,104.215.13.127","containerSize":0,"dailyMemoryTimeQuota":0,"suspendedTill":null,"siteDisabledReason":0,"functionExecutionUnitsCache":null,"maxNumberOfWorkers":null,"homeStamp":"waws-prod-os1-011","cloningInfo":null,"hostingEnvironmentId":null,"tags":null,"resourceGroup":"cli_test_webapp_json000001","defaultHostName":"webapp-config-test000002.azurewebsites.net","slotSwapStatus":null,"httpsOnly":false,"redundancyMode":"None","inProgressOperationId":null,"geoDistributions":null,"privateEndpointConnections":null,"buildVersion":null,"targetBuildVersion":null}}'
->>>>>>> c9e1b504
-    headers:
-      cache-control:
-      - no-cache
-      content-length:
-<<<<<<< HEAD
-      - '3817'
-      content-type:
-      - application/json
-      date:
-      - Fri, 03 Apr 2020 06:39:03 GMT
-      etag:
-      - '"1D6098286CDA1B0"'
-=======
+    headers:
+      cache-control:
+      - no-cache
+      content-length:
       - '5981'
       content-type:
       - application/json
@@ -664,7 +483,6 @@
       - Sun, 19 Jul 2020 21:14:46 GMT
       etag:
       - '"1D65E119662FE55"'
->>>>>>> c9e1b504
       expires:
       - '-1'
       pragma:
@@ -706,13 +524,8 @@
       ParameterSetName:
       - -g -n --plan
       User-Agent:
-<<<<<<< HEAD
-      - python/3.7.6 (Windows-10-10.0.18362-SP0) msrest/0.6.11 msrest_azure/0.6.3
-        azure-mgmt-web/0.44.0 Azure-SDK-For-Python AZURECLI/2.3.1
-=======
-      - python/3.7.2 (Darwin-16.7.0-x86_64-i386-64bit) msrest/0.6.9 msrest_azure/0.6.3
-        azure-mgmt-web/0.47.0 Azure-SDK-For-Python AZURECLI/2.9.0
->>>>>>> c9e1b504
+      - python/3.7.2 (Darwin-16.7.0-x86_64-i386-64bit) msrest/0.6.9 msrest_azure/0.6.3
+        azure-mgmt-web/0.47.0 Azure-SDK-For-Python AZURECLI/2.9.0
       accept-language:
       - en-US
     method: POST
@@ -722,21 +535,6 @@
       string: <publishData><publishProfile profileName="webapp-config-test000002 -
         Web Deploy" publishMethod="MSDeploy" publishUrl="webapp-config-test000002.scm.azurewebsites.net:443"
         msdeploySite="webapp-config-test000002" userName="$webapp-config-test000002"
-<<<<<<< HEAD
-        userPWD="PXjrmjtth6wjdbc9c43Ne5ErvquNcZzt4QFdleodgB5Hp8aH4qiST73tncR3" destinationAppUrl="http://webapp-config-test000002.azurewebsites.net"
-        SQLServerDBConnectionString="" mySQLDBConnectionString="" hostingProviderForumLink=""
-        controlPanelLink="http://windows.azure.com" webSystem="WebSites"><databases
-        /></publishProfile><publishProfile profileName="webapp-config-test000002 -
-        FTP" publishMethod="FTP" publishUrl="ftp://waws-prod-bay-049.ftp.azurewebsites.windows.net/site/wwwroot"
-        ftpPassiveMode="True" userName="webapp-config-test000002\$webapp-config-test000002"
-        userPWD="PXjrmjtth6wjdbc9c43Ne5ErvquNcZzt4QFdleodgB5Hp8aH4qiST73tncR3" destinationAppUrl="http://webapp-config-test000002.azurewebsites.net"
-        SQLServerDBConnectionString="" mySQLDBConnectionString="" hostingProviderForumLink=""
-        controlPanelLink="http://windows.azure.com" webSystem="WebSites"><databases
-        /></publishProfile><publishProfile profileName="webapp-config-test000002 -
-        ReadOnly - FTP" publishMethod="FTP" publishUrl="ftp://waws-prod-bay-049dr.ftp.azurewebsites.windows.net/site/wwwroot"
-        ftpPassiveMode="True" userName="webapp-config-test000002\$webapp-config-test000002"
-        userPWD="PXjrmjtth6wjdbc9c43Ne5ErvquNcZzt4QFdleodgB5Hp8aH4qiST73tncR3" destinationAppUrl="http://webapp-config-test000002.azurewebsites.net"
-=======
         userPWD="Wqfg5FPcLbDBweTblbTTCoKfKx18FeSxCKJ4QjYY1PvAwDZKPai3rufQGAk6" destinationAppUrl="http://webapp-config-test000002.azurewebsites.net"
         SQLServerDBConnectionString="" mySQLDBConnectionString="" hostingProviderForumLink=""
         controlPanelLink="http://windows.azure.com" webSystem="WebSites"><databases
@@ -750,7 +548,6 @@
         ReadOnly - FTP" publishMethod="FTP" publishUrl="ftp://waws-prod-os1-011dr.ftp.azurewebsites.windows.net/site/wwwroot"
         ftpPassiveMode="True" userName="webapp-config-test000002\$webapp-config-test000002"
         userPWD="Wqfg5FPcLbDBweTblbTTCoKfKx18FeSxCKJ4QjYY1PvAwDZKPai3rufQGAk6" destinationAppUrl="http://webapp-config-test000002.azurewebsites.net"
->>>>>>> c9e1b504
         SQLServerDBConnectionString="" mySQLDBConnectionString="" hostingProviderForumLink=""
         controlPanelLink="http://windows.azure.com" webSystem="WebSites"><databases
         /></publishProfile></publishData>
@@ -762,11 +559,7 @@
       content-type:
       - application/xml
       date:
-<<<<<<< HEAD
-      - Fri, 03 Apr 2020 06:39:05 GMT
-=======
       - Sun, 19 Jul 2020 21:14:46 GMT
->>>>>>> c9e1b504
       expires:
       - '-1'
       pragma:
@@ -802,13 +595,8 @@
       ParameterSetName:
       - -g -n --settings
       User-Agent:
-<<<<<<< HEAD
-      - python/3.7.6 (Windows-10-10.0.18362-SP0) msrest/0.6.11 msrest_azure/0.6.3
-        azure-mgmt-web/0.44.0 Azure-SDK-For-Python AZURECLI/2.3.1
-=======
-      - python/3.7.2 (Darwin-16.7.0-x86_64-i386-64bit) msrest/0.6.9 msrest_azure/0.6.3
-        azure-mgmt-web/0.47.0 Azure-SDK-For-Python AZURECLI/2.9.0
->>>>>>> c9e1b504
+      - python/3.7.2 (Darwin-16.7.0-x86_64-i386-64bit) msrest/0.6.9 msrest_azure/0.6.3
+        azure-mgmt-web/0.47.0 Azure-SDK-For-Python AZURECLI/2.9.0
       accept-language:
       - en-US
     method: POST
@@ -825,11 +613,7 @@
       content-type:
       - application/json
       date:
-<<<<<<< HEAD
-      - Fri, 03 Apr 2020 06:39:05 GMT
-=======
       - Sun, 19 Jul 2020 21:14:49 GMT
->>>>>>> c9e1b504
       expires:
       - '-1'
       pragma:
@@ -847,7 +631,7 @@
       x-content-type-options:
       - nosniff
       x-ms-ratelimit-remaining-subscription-resource-requests:
-      - '11996'
+      - '11999'
       x-powered-by:
       - ASP.NET
     status:
@@ -872,13 +656,8 @@
       ParameterSetName:
       - -g -n --settings
       User-Agent:
-<<<<<<< HEAD
-      - python/3.7.6 (Windows-10-10.0.18362-SP0) msrest/0.6.11 msrest_azure/0.6.3
-        azure-mgmt-web/0.44.0 Azure-SDK-For-Python AZURECLI/2.3.1
-=======
-      - python/3.7.2 (Darwin-16.7.0-x86_64-i386-64bit) msrest/0.6.9 msrest_azure/0.6.3
-        azure-mgmt-web/0.47.0 Azure-SDK-For-Python AZURECLI/2.9.0
->>>>>>> c9e1b504
+      - python/3.7.2 (Darwin-16.7.0-x86_64-i386-64bit) msrest/0.6.9 msrest_azure/0.6.3
+        azure-mgmt-web/0.47.0 Azure-SDK-For-Python AZURECLI/2.9.0
       accept-language:
       - en-US
     method: PUT
@@ -895,15 +674,9 @@
       content-type:
       - application/json
       date:
-<<<<<<< HEAD
-      - Fri, 03 Apr 2020 06:39:10 GMT
-      etag:
-      - '"1D60982956793C0"'
-=======
       - Sun, 19 Jul 2020 21:14:50 GMT
       etag:
       - '"1D65E11A37028E0"'
->>>>>>> c9e1b504
       expires:
       - '-1'
       pragma:
@@ -921,11 +694,7 @@
       x-content-type-options:
       - nosniff
       x-ms-ratelimit-remaining-subscription-writes:
-<<<<<<< HEAD
-      - '1193'
-=======
       - '1198'
->>>>>>> c9e1b504
       x-powered-by:
       - ASP.NET
     status:
@@ -947,13 +716,8 @@
       ParameterSetName:
       - -g -n --settings
       User-Agent:
-<<<<<<< HEAD
-      - python/3.7.6 (Windows-10-10.0.18362-SP0) msrest/0.6.11 msrest_azure/0.6.3
-        azure-mgmt-web/0.44.0 Azure-SDK-For-Python AZURECLI/2.3.1
-=======
-      - python/3.7.2 (Darwin-16.7.0-x86_64-i386-64bit) msrest/0.6.9 msrest_azure/0.6.3
-        azure-mgmt-web/0.47.0 Azure-SDK-For-Python AZURECLI/2.9.0
->>>>>>> c9e1b504
+      - python/3.7.2 (Darwin-16.7.0-x86_64-i386-64bit) msrest/0.6.9 msrest_azure/0.6.3
+        azure-mgmt-web/0.47.0 Azure-SDK-For-Python AZURECLI/2.9.0
       accept-language:
       - en-US
     method: POST
@@ -970,11 +734,7 @@
       content-type:
       - application/json
       date:
-<<<<<<< HEAD
-      - Fri, 03 Apr 2020 06:39:13 GMT
-=======
       - Sun, 19 Jul 2020 21:14:50 GMT
->>>>>>> c9e1b504
       expires:
       - '-1'
       pragma:
@@ -992,7 +752,7 @@
       x-content-type-options:
       - nosniff
       x-ms-ratelimit-remaining-subscription-resource-requests:
-      - '11998'
+      - '11999'
       x-powered-by:
       - ASP.NET
     status:
@@ -1017,13 +777,8 @@
       ParameterSetName:
       - -g -n --settings
       User-Agent:
-<<<<<<< HEAD
-      - python/3.7.6 (Windows-10-10.0.18362-SP0) msrest/0.6.11 msrest_azure/0.6.3
-        azure-mgmt-web/0.44.0 Azure-SDK-For-Python AZURECLI/2.3.1
-=======
-      - python/3.7.2 (Darwin-16.7.0-x86_64-i386-64bit) msrest/0.6.9 msrest_azure/0.6.3
-        azure-mgmt-web/0.47.0 Azure-SDK-For-Python AZURECLI/2.9.0
->>>>>>> c9e1b504
+      - python/3.7.2 (Darwin-16.7.0-x86_64-i386-64bit) msrest/0.6.9 msrest_azure/0.6.3
+        azure-mgmt-web/0.47.0 Azure-SDK-For-Python AZURECLI/2.9.0
       accept-language:
       - en-US
     method: PUT
@@ -1040,15 +795,9 @@
       content-type:
       - application/json
       date:
-<<<<<<< HEAD
-      - Fri, 03 Apr 2020 06:39:13 GMT
-      etag:
-      - '"1D6098297114C20"'
-=======
       - Sun, 19 Jul 2020 21:14:51 GMT
       etag:
       - '"1D65E11A43CA0A0"'
->>>>>>> c9e1b504
       expires:
       - '-1'
       pragma:
@@ -1066,11 +815,7 @@
       x-content-type-options:
       - nosniff
       x-ms-ratelimit-remaining-subscription-writes:
-<<<<<<< HEAD
-      - '1189'
-=======
       - '1198'
->>>>>>> c9e1b504
       x-powered-by:
       - ASP.NET
     status:
@@ -1090,13 +835,8 @@
       ParameterSetName:
       - -g -n --settings
       User-Agent:
-<<<<<<< HEAD
-      - python/3.7.6 (Windows-10-10.0.18362-SP0) msrest/0.6.11 msrest_azure/0.6.3
-        azure-mgmt-web/0.44.0 Azure-SDK-For-Python AZURECLI/2.3.1
-=======
-      - python/3.7.2 (Darwin-16.7.0-x86_64-i386-64bit) msrest/0.6.9 msrest_azure/0.6.3
-        azure-mgmt-web/0.47.0 Azure-SDK-For-Python AZURECLI/2.9.0
->>>>>>> c9e1b504
+      - python/3.7.2 (Darwin-16.7.0-x86_64-i386-64bit) msrest/0.6.9 msrest_azure/0.6.3
+        azure-mgmt-web/0.47.0 Azure-SDK-For-Python AZURECLI/2.9.0
       accept-language:
       - en-US
     method: GET
@@ -1113,11 +853,7 @@
       content-type:
       - application/json
       date:
-<<<<<<< HEAD
-      - Fri, 03 Apr 2020 06:39:14 GMT
-=======
       - Sun, 19 Jul 2020 21:14:51 GMT
->>>>>>> c9e1b504
       expires:
       - '-1'
       pragma:
@@ -1157,13 +893,8 @@
       ParameterSetName:
       - -g -n --settings
       User-Agent:
-<<<<<<< HEAD
-      - python/3.7.6 (Windows-10-10.0.18362-SP0) msrest/0.6.11 msrest_azure/0.6.3
-        azure-mgmt-web/0.44.0 Azure-SDK-For-Python AZURECLI/2.3.1
-=======
-      - python/3.7.2 (Darwin-16.7.0-x86_64-i386-64bit) msrest/0.6.9 msrest_azure/0.6.3
-        azure-mgmt-web/0.47.0 Azure-SDK-For-Python AZURECLI/2.9.0
->>>>>>> c9e1b504
+      - python/3.7.2 (Darwin-16.7.0-x86_64-i386-64bit) msrest/0.6.9 msrest_azure/0.6.3
+        azure-mgmt-web/0.47.0 Azure-SDK-For-Python AZURECLI/2.9.0
       accept-language:
       - en-US
     method: PUT
@@ -1180,11 +911,7 @@
       content-type:
       - application/json
       date:
-<<<<<<< HEAD
-      - Fri, 03 Apr 2020 06:39:14 GMT
-=======
       - Sun, 19 Jul 2020 21:14:52 GMT
->>>>>>> c9e1b504
       expires:
       - '-1'
       pragma:
@@ -1202,11 +929,7 @@
       x-content-type-options:
       - nosniff
       x-ms-ratelimit-remaining-subscription-writes:
-<<<<<<< HEAD
-      - '1188'
-=======
       - '1197'
->>>>>>> c9e1b504
       x-powered-by:
       - ASP.NET
     status:
@@ -1226,13 +949,8 @@
       ParameterSetName:
       - -g -n --generic-configurations
       User-Agent:
-<<<<<<< HEAD
-      - python/3.7.6 (Windows-10-10.0.18362-SP0) msrest/0.6.11 msrest_azure/0.6.3
-        azure-mgmt-web/0.44.0 Azure-SDK-For-Python AZURECLI/2.3.1
-=======
-      - python/3.7.2 (Darwin-16.7.0-x86_64-i386-64bit) msrest/0.6.9 msrest_azure/0.6.3
-        azure-mgmt-web/0.47.0 Azure-SDK-For-Python AZURECLI/2.9.0
->>>>>>> c9e1b504
+      - python/3.7.2 (Darwin-16.7.0-x86_64-i386-64bit) msrest/0.6.9 msrest_azure/0.6.3
+        azure-mgmt-web/0.47.0 Azure-SDK-For-Python AZURECLI/2.9.0
       accept-language:
       - en-US
     method: GET
@@ -1251,11 +969,7 @@
       content-type:
       - application/json
       date:
-<<<<<<< HEAD
-      - Fri, 03 Apr 2020 06:39:15 GMT
-=======
       - Sun, 19 Jul 2020 21:14:52 GMT
->>>>>>> c9e1b504
       expires:
       - '-1'
       pragma:
@@ -1311,13 +1025,8 @@
       ParameterSetName:
       - -g -n --generic-configurations
       User-Agent:
-<<<<<<< HEAD
-      - python/3.7.6 (Windows-10-10.0.18362-SP0) msrest/0.6.11 msrest_azure/0.6.3
-        azure-mgmt-web/0.44.0 Azure-SDK-For-Python AZURECLI/2.3.1
-=======
-      - python/3.7.2 (Darwin-16.7.0-x86_64-i386-64bit) msrest/0.6.9 msrest_azure/0.6.3
-        azure-mgmt-web/0.47.0 Azure-SDK-For-Python AZURECLI/2.9.0
->>>>>>> c9e1b504
+      - python/3.7.2 (Darwin-16.7.0-x86_64-i386-64bit) msrest/0.6.9 msrest_azure/0.6.3
+        azure-mgmt-web/0.47.0 Azure-SDK-For-Python AZURECLI/2.9.0
       accept-language:
       - en-US
     method: PATCH
@@ -1336,15 +1045,9 @@
       content-type:
       - application/json
       date:
-<<<<<<< HEAD
-      - Fri, 03 Apr 2020 06:39:17 GMT
-      etag:
-      - '"1D6098297114C20"'
-=======
       - Sun, 19 Jul 2020 21:14:54 GMT
       etag:
       - '"1D65E11A43CA0A0"'
->>>>>>> c9e1b504
       expires:
       - '-1'
       pragma:
@@ -1362,11 +1065,7 @@
       x-content-type-options:
       - nosniff
       x-ms-ratelimit-remaining-subscription-writes:
-<<<<<<< HEAD
-      - '1187'
-=======
       - '1199'
->>>>>>> c9e1b504
       x-powered-by:
       - ASP.NET
     status:
