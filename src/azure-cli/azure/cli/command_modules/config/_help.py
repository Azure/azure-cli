# --------------------------------------------------------------------------------------------
# Copyright (c) Microsoft Corporation. All rights reserved.
# Licensed under the MIT License. See License.txt in the project root for license information.
# --------------------------------------------------------------------------------------------

from knack.help_files import helps  # pylint: disable=unused-import
# pylint: disable=line-too-long, too-many-lines

helps['config'] = """
type: group
short-summary: Manage Azure CLI configuration.
"""

helps['config set'] = """
type: command
short-summary: Set a configuration.
long-summary: |
    For available configuration options, see https://docs.microsoft.com/en-us/cli/azure/azure-cli-configuration.
    By default without specifying --local, the configuration will be saved to `~/.azure/config`.
examples:
  - name: Disable color.
    text: az config set no_color=true
  - name: Hide warnings and only show errors.
    text: az config set only_show_errors=true
  - name: Set the default location to `westus2` and default resource group to `myRG`.
    text: az config set defaults.location=westus2 defaults.group=MyResourceGroup
  - name: Set the default resource group to `myRG` on a local scope.
    text: az config set defaults.group=myRG --local
  - name: Turn on client-side telemetry.
    text: az config set collect_telemetry=true
  - name: Turn on file logging and set its location.
    text: az config set logging.enable_log_file=true logging.log_dir=~/az-logs
"""

helps['config get'] = """
type: command
short-summary: Get a configuration.
examples:
  - name: Get all configured options.
    text: az config get
  - name: Get the configured value of option `no_color`.
    text: az config get no_color
  - name: Get options in the `core` section. Note that `core` is followed by a dot (.).
    text: az config get core.
  - name: Get configured defaults. Note that `defaults` is followed by a dot (.).
    text: az config get defaults.
  - name: Get the configured default resource group.
    text: az config get defaults.group
"""

helps['config unset'] = """
type: command
short-summary: Unset a configuration.
examples:
<<<<<<< HEAD
  - name: Unset the configuration of key `core.no_color`.
    text: az config unset core.no_color
"""

helps['config param-persist'] = """
type: group
short-summary: Manage parameter persistence.
"""

helps['config param-persist on'] = """
type: command
short-summary: Turn on parameter persistence.
"""

helps['config param-persist off'] = """
type: command
short-summary: Turn off parameter persistence.
"""

helps['config param-persist show'] = """
type: command
short-summary: Show parameter persistence data.
examples:
  - name: Show all parameter persistence value
    text: az config param-persist show
  - name: Show resource_group_name parameter persistence value
    text: az config param-persist show resource_group_name
"""

helps['config param-persist delete'] = """
type: command
short-summary: Delete parameter persistence data.
examples:
  - name: Delete resource_group_name from parameter persistence
    text: az config param-persist delete resource_group_name
  - name: Clear all parameter persistence data
    text: az config param-persist delete --all
  - name: Delete parameter persistence file
    text: az config param-persist delete --all --purge
  - name: Delete parameter persistence file recursively
    text: az config param-persist delete --all --purge --recursive
=======
  - name: Unset `no_color`.
    text: az config unset no_color
  - name: Unset the configured default resource group.
    text: az config unset defaults.group
>>>>>>> 0eb777d4
"""<|MERGE_RESOLUTION|>--- conflicted
+++ resolved
@@ -52,9 +52,10 @@
 type: command
 short-summary: Unset a configuration.
 examples:
-<<<<<<< HEAD
-  - name: Unset the configuration of key `core.no_color`.
-    text: az config unset core.no_color
+  - name: Unset `no_color`.
+    text: az config unset no_color
+  - name: Unset the configured default resource group.
+    text: az config unset defaults.group
 """
 
 helps['config param-persist'] = """
@@ -94,10 +95,4 @@
     text: az config param-persist delete --all --purge
   - name: Delete parameter persistence file recursively
     text: az config param-persist delete --all --purge --recursive
-=======
-  - name: Unset `no_color`.
-    text: az config unset no_color
-  - name: Unset the configured default resource group.
-    text: az config unset defaults.group
->>>>>>> 0eb777d4
 """