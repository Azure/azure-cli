--- conflicted
+++ resolved
@@ -2028,11 +2028,8 @@
         instance,
         administrator_login_password=None,
         assign_identity=False,
-<<<<<<< HEAD
-        minimal_tls_version=None):
-=======
+        minimal_tls_version=None,
         enable_public_network=None):
->>>>>>> 554f1c96
     '''
     Updates a server. Custom update function to apply parameters to instance.
     '''
