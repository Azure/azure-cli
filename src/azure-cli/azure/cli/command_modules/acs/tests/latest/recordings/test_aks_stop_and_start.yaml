interactions:
- request:
    body: null
    headers:
      Accept:
      - application/json
      Accept-Encoding:
      - gzip, deflate
      CommandName:
      - aks create
      Connection:
      - keep-alive
      ParameterSetName:
      - --resource-group --name --generate-ssh-keys
      User-Agent:
<<<<<<< HEAD
      - AZURECLI/2.49.0 azsdk-python-azure-mgmt-containerservice/23.0.0 Python/3.8.16
        (macOS-13.4-arm64-arm-64bit)
    method: GET
    uri: https://management.azure.com/subscriptions/00000000-0000-0000-0000-000000000000/resourceGroups/clitest000001/providers/Microsoft.ContainerService/managedClusters/cliakstest000002?api-version=2023-05-01
=======
      - AZURECLI/2.49.0 azsdk-python-azure-mgmt-containerservice/24.0.0 Python/3.8.10
        (Linux-5.15.0-1039-azure-x86_64-with-glibc2.29)
    method: GET
    uri: https://management.azure.com/subscriptions/00000000-0000-0000-0000-000000000000/resourceGroups/clitest000001/providers/Microsoft.ContainerService/managedClusters/cliakstest000002?api-version=2023-07-01
>>>>>>> 13d0ab0a
  response:
    body:
      string: '{"error":{"code":"ResourceNotFound","message":"The Resource ''Microsoft.ContainerService/managedClusters/cliakstest000002''
        under resource group ''clitest000001'' was not found. For more details please
        go to https://aka.ms/ARMResourceNotFoundFix"}}'
    headers:
      cache-control:
      - no-cache
      content-length:
      - '244'
      content-type:
      - application/json; charset=utf-8
      date:
<<<<<<< HEAD
      - Sat, 17 Jun 2023 16:07:29 GMT
=======
      - Thu, 29 Jun 2023 11:37:36 GMT
>>>>>>> 13d0ab0a
      expires:
      - '-1'
      pragma:
      - no-cache
      strict-transport-security:
      - max-age=31536000; includeSubDomains
      x-content-type-options:
      - nosniff
      x-ms-failure-cause:
      - gateway
    status:
      code: 404
      message: Not Found
- request:
    body: null
    headers:
      Accept:
      - application/json
      Accept-Encoding:
      - gzip, deflate
      CommandName:
      - aks create
      Connection:
      - keep-alive
      ParameterSetName:
      - --resource-group --name --generate-ssh-keys
      User-Agent:
<<<<<<< HEAD
      - AZURECLI/2.49.0 azsdk-python-azure-mgmt-resource/22.0.0 Python/3.8.16 (macOS-13.4-arm64-arm-64bit)
=======
      - AZURECLI/2.49.0 azsdk-python-azure-mgmt-resource/23.1.0b2 Python/3.8.10 (Linux-5.15.0-1039-azure-x86_64-with-glibc2.29)
>>>>>>> 13d0ab0a
    method: GET
    uri: https://management.azure.com/subscriptions/00000000-0000-0000-0000-000000000000/resourcegroups/clitest000001?api-version=2022-09-01
  response:
    body:
<<<<<<< HEAD
      string: '{"id":"/subscriptions/00000000-0000-0000-0000-000000000000/resourceGroups/clitest000001","name":"clitest000001","type":"Microsoft.Resources/resourceGroups","location":"westus2","tags":{"product":"azurecli","cause":"automation","test":"test_aks_stop_and_start","date":"2023-06-17T16:07:27Z","module":"acs"},"properties":{"provisioningState":"Succeeded"}}'
=======
      string: '{"id":"/subscriptions/00000000-0000-0000-0000-000000000000/resourceGroups/clitest000001","name":"clitest000001","type":"Microsoft.Resources/resourceGroups","location":"westus2","tags":{"product":"azurecli","cause":"automation","test":"test_aks_stop_and_start","date":"2023-06-29T11:37:36Z","module":"acs"},"properties":{"provisioningState":"Succeeded"}}'
>>>>>>> 13d0ab0a
    headers:
      cache-control:
      - no-cache
      content-length:
      - '353'
      content-type:
      - application/json; charset=utf-8
      date:
<<<<<<< HEAD
      - Sat, 17 Jun 2023 16:07:29 GMT
=======
      - Thu, 29 Jun 2023 11:37:37 GMT
>>>>>>> 13d0ab0a
      expires:
      - '-1'
      pragma:
      - no-cache
      strict-transport-security:
      - max-age=31536000; includeSubDomains
      vary:
      - Accept-Encoding
      x-content-type-options:
      - nosniff
    status:
      code: 200
      message: OK
- request:
    body: '{"location": "westus2", "identity": {"type": "SystemAssigned"}, "properties":
<<<<<<< HEAD
      {"kubernetesVersion": "", "dnsPrefix": "cliakstest-clitestppruyplz5-8ecadf",
=======
      {"kubernetesVersion": "", "dnsPrefix": "cliakstest-clitestpbo7l4i6t-79a739",
>>>>>>> 13d0ab0a
      "agentPoolProfiles": [{"count": 3, "vmSize": "Standard_DS2_v2", "osDiskSizeGB":
      0, "osType": "Linux", "enableAutoScaling": false, "type": "VirtualMachineScaleSets",
      "mode": "System", "orchestratorVersion": "", "upgradeSettings": {}, "enableNodePublicIP":
      false, "scaleSetPriority": "Regular", "scaleSetEvictionPolicy": "Delete", "spotMaxPrice":
      -1.0, "nodeTaints": [], "enableEncryptionAtHost": false, "enableUltraSSD": false,
      "enableFIPS": false, "name": "nodepool1"}], "linuxProfile": {"adminUsername":
<<<<<<< HEAD
      "azureuser", "ssh": {"publicKeys": [{"keyData": "ssh-rsa AAAAB3NzaC1yc2EAAAADAQABAAABgQDpX1rdEYwy8z3kRUtRfwnjcaa5sVBDlUyteEiAVG60B6vO74sUT/s0cmvOGRY56u17SQxCQdf7Y8rapBYnkCybdcP8Vh6SoQszHc2N5LbcfHLoeA9wrFvW74ZZHmld34yo1OeU3xKZVlGB+xP54En93j1zYZa7WFQz20r/R4JR2koF6h1W4jxneKXzRTs/KoZyBAHhM1YuqQiEohJHxccmFlAm1pvzwaEtBMeGQdu3wjSL9CGOGsBTcnSo06LkZ1EXdd9zgSO5Vma/qBA4ZcP7rG6ght3ajBs5b7TqabuISOeWiu9y8GxY+lxiolSmE/MyKAaoJJ8nxHrbjom+gLtsGhW79FqoqySDkN+qK1h/L5YEIjgfx0L4bJkeKGXWNXmGGJE1tEkV0ob9EBpJAMEza46N+LImo/q465+vUG2nOS/cgFkMG4yclVe6f7kyOWWbijFMTcInThhtMoJUBfikOTguGlAIIjMphhaWyAXIjmbpiyDppctW0OrF4ljGx9E=
      henrychen@microsoft.com\n"}]}}, "addonProfiles": {}, "enableRBAC": true, "networkProfile":
      {"networkPlugin": "kubenet", "podCidr": "10.244.0.0/16", "serviceCidr": "10.0.0.0/16",
      "dnsServiceIP": "10.0.0.10", "outboundType": "loadBalancer", "loadBalancerSku":
      "standard"}, "disableLocalAccounts": false, "storageProfile": {}}}'
=======
      "azureuser", "ssh": {"publicKeys": [{"keyData": "ssh-rsa AAAAB3NzaC1yc2EAAAADAQABAAABAQCvqZgpUon4sp6urK+P7vD2Fj/JQOvgDRIZ+Ra2mI7FQ2JoOPwMOmRI1v0qUX9W9d6JghSeGhLMXASYFUKSY60zefmF49Ha35P2mrJPa86e/ZpWluIn+NiZRpiO3EdEqIl5+7iAvp5aWJoSDGm+ZmwQsafOMwhx+4EV6/gbjAnpimkblwTSQm8YJVfyBEpDsL1R6ySdWVv3GwD+VVZkF0rO9KYwq0gnWiXWxGRVLj/Mh4PmzUBSEdOR3K5PossfqMtRcGJMfV0Eukrez7F+lJTaLqOVMpyFTB5aCOf7b92oMzPvH6zgsfSblbWdwywAxNBtbSxc4N7iL0weVyw1FPLV"}]}},
      "addonProfiles": {}, "enableRBAC": true, "networkProfile": {"networkPlugin":
      "kubenet", "podCidr": "10.244.0.0/16", "serviceCidr": "10.0.0.0/16", "dnsServiceIP":
      "10.0.0.10", "outboundType": "loadBalancer", "loadBalancerSku": "standard"},
      "disableLocalAccounts": false, "storageProfile": {}}}'
>>>>>>> 13d0ab0a
    headers:
      Accept:
      - application/json
      Accept-Encoding:
      - gzip, deflate
      CommandName:
      - aks create
      Connection:
      - keep-alive
      Content-Length:
<<<<<<< HEAD
      - '1586'
=======
      - '1388'
>>>>>>> 13d0ab0a
      Content-Type:
      - application/json
      ParameterSetName:
      - --resource-group --name --generate-ssh-keys
      User-Agent:
<<<<<<< HEAD
      - AZURECLI/2.49.0 azsdk-python-azure-mgmt-containerservice/23.0.0 Python/3.8.16
        (macOS-13.4-arm64-arm-64bit)
    method: PUT
    uri: https://management.azure.com/subscriptions/00000000-0000-0000-0000-000000000000/resourceGroups/clitest000001/providers/Microsoft.ContainerService/managedClusters/cliakstest000002?api-version=2023-05-01
  response:
    body:
      string: "{\n  \"id\": \"/subscriptions/00000000-0000-0000-0000-000000000000/resourcegroups/clitest000001/providers/Microsoft.ContainerService/managedClusters/cliakstest000002\"\
        ,\n  \"location\": \"westus2\",\n  \"name\": \"cliakstest000002\",\n  \"type\"\
        : \"Microsoft.ContainerService/ManagedClusters\",\n  \"properties\": {\n \
        \  \"provisioningState\": \"Creating\",\n   \"powerState\": {\n    \"code\"\
        : \"Running\"\n   },\n   \"kubernetesVersion\": \"1.25.6\",\n   \"currentKubernetesVersion\"\
        : \"1.25.6\",\n   \"dnsPrefix\": \"cliakstest-clitestppruyplz5-8ecadf\",\n\
        \   \"fqdn\": \"cliakstest-clitestppruyplz5-8ecadf-a7cbmo25.hcp.westus2.azmk8s.io\"\
        ,\n   \"azurePortalFQDN\": \"cliakstest-clitestppruyplz5-8ecadf-a7cbmo25.portal.hcp.westus2.azmk8s.io\"\
        ,\n   \"agentPoolProfiles\": [\n    {\n     \"name\": \"nodepool1\",\n   \
        \  \"count\": 3,\n     \"vmSize\": \"Standard_DS2_v2\",\n     \"osDiskSizeGB\"\
        : 128,\n     \"osDiskType\": \"Managed\",\n     \"kubeletDiskType\": \"OS\"\
        ,\n     \"maxPods\": 110,\n     \"type\": \"VirtualMachineScaleSets\",\n \
        \    \"enableAutoScaling\": false,\n     \"provisioningState\": \"Creating\"\
        ,\n     \"powerState\": {\n      \"code\": \"Running\"\n     },\n     \"orchestratorVersion\"\
        : \"1.25.6\",\n     \"currentOrchestratorVersion\": \"1.25.6\",\n     \"enableNodePublicIP\"\
        : false,\n     \"mode\": \"System\",\n     \"enableEncryptionAtHost\": false,\n\
        \     \"enableUltraSSD\": false,\n     \"osType\": \"Linux\",\n     \"osSKU\"\
        : \"Ubuntu\",\n     \"nodeImageVersion\": \"AKSUbuntu-2204gen2containerd-202306.01.0\"\
        ,\n     \"upgradeSettings\": {},\n     \"enableFIPS\": false\n    }\n   ],\n\
        \   \"linuxProfile\": {\n    \"adminUsername\": \"azureuser\",\n    \"ssh\"\
        : {\n     \"publicKeys\": [\n      {\n       \"keyData\": \"ssh-rsa AAAAB3NzaC1yc2EAAAADAQABAAABgQDpX1rdEYwy8z3kRUtRfwnjcaa5sVBDlUyteEiAVG60B6vO74sUT/s0cmvOGRY56u17SQxCQdf7Y8rapBYnkCybdcP8Vh6SoQszHc2N5LbcfHLoeA9wrFvW74ZZHmld34yo1OeU3xKZVlGB+xP54En93j1zYZa7WFQz20r/R4JR2koF6h1W4jxneKXzRTs/KoZyBAHhM1YuqQiEohJHxccmFlAm1pvzwaEtBMeGQdu3wjSL9CGOGsBTcnSo06LkZ1EXdd9zgSO5Vma/qBA4ZcP7rG6ght3ajBs5b7TqabuISOeWiu9y8GxY+lxiolSmE/MyKAaoJJ8nxHrbjom+gLtsGhW79FqoqySDkN+qK1h/L5YEIjgfx0L4bJkeKGXWNXmGGJE1tEkV0ob9EBpJAMEza46N+LImo/q465+vUG2nOS/cgFkMG4yclVe6f7kyOWWbijFMTcInThhtMoJUBfikOTguGlAIIjMphhaWyAXIjmbpiyDppctW0OrF4ljGx9E=\
        \ henrychen@microsoft.com\\n\"\n      }\n     ]\n    }\n   },\n   \"servicePrincipalProfile\"\
        : {\n    \"clientId\":\"00000000-0000-0000-0000-000000000001\"\n   },\n  \
        \ \"nodeResourceGroup\": \"MC_clitest000001_cliakstest000002_westus2\",\n\
        \   \"enableRBAC\": true,\n   \"supportPlan\": \"KubernetesOfficial\",\n \
        \  \"networkProfile\": {\n    \"networkPlugin\": \"kubenet\",\n    \"loadBalancerSku\"\
        : \"standard\",\n    \"loadBalancerProfile\": {\n     \"managedOutboundIPs\"\
        : {\n      \"count\": 1\n     }\n    },\n    \"podCidr\": \"10.244.0.0/16\"\
        ,\n    \"serviceCidr\": \"10.0.0.0/16\",\n    \"dnsServiceIP\": \"10.0.0.10\"\
        ,\n    \"outboundType\": \"loadBalancer\",\n    \"podCidrs\": [\n     \"10.244.0.0/16\"\
        \n    ],\n    \"serviceCidrs\": [\n     \"10.0.0.0/16\"\n    ],\n    \"ipFamilies\"\
        : [\n     \"IPv4\"\n    ]\n   },\n   \"maxAgentPools\": 100,\n   \"disableLocalAccounts\"\
        : false,\n   \"securityProfile\": {},\n   \"storageProfile\": {\n    \"diskCSIDriver\"\
        : {\n     \"enabled\": true\n    },\n    \"fileCSIDriver\": {\n     \"enabled\"\
        : true\n    },\n    \"snapshotController\": {\n     \"enabled\": true\n  \
        \  }\n   },\n   \"oidcIssuerProfile\": {\n    \"enabled\": false\n   },\n\
        \   \"workloadAutoScalerProfile\": {}\n  },\n  \"identity\": {\n   \"type\"\
        : \"SystemAssigned\",\n   \"principalId\":\"00000000-0000-0000-0000-000000000001\"\
        ,\n   \"tenantId\": \"72f988bf-86f1-41af-91ab-2d7cd011db47\"\n  },\n  \"sku\"\
        : {\n   \"name\": \"Base\",\n   \"tier\": \"Free\"\n  }\n }"
    headers:
      azure-asyncoperation:
      - https://management.azure.com/subscriptions/00000000-0000-0000-0000-000000000000/providers/Microsoft.ContainerService/locations/westus2/operations/1d087091-d423-4e85-9442-d5f5d37fc6e5?api-version=2016-03-30
      cache-control:
      - no-cache
      content-length:
      - '3431'
      content-type:
      - application/json
      date:
      - Sat, 17 Jun 2023 16:07:36 GMT
=======
      - AZURECLI/2.49.0 azsdk-python-azure-mgmt-containerservice/24.0.0 Python/3.8.10
        (Linux-5.15.0-1039-azure-x86_64-with-glibc2.29)
    method: PUT
    uri: https://management.azure.com/subscriptions/00000000-0000-0000-0000-000000000000/resourceGroups/clitest000001/providers/Microsoft.ContainerService/managedClusters/cliakstest000002?api-version=2023-07-01
  response:
    body:
      string: "{\n  \"id\": \"/subscriptions/00000000-0000-0000-0000-000000000000/resourcegroups/clitest000001/providers/Microsoft.ContainerService/managedClusters/cliakstest000002\",\n
        \ \"location\": \"westus2\",\n  \"name\": \"cliakstest000002\",\n  \"type\":
        \"Microsoft.ContainerService/ManagedClusters\",\n  \"properties\": {\n   \"provisioningState\":
        \"Creating\",\n   \"powerState\": {\n    \"code\": \"Running\"\n   },\n   \"kubernetesVersion\":
        \"1.25.6\",\n   \"currentKubernetesVersion\": \"1.25.6\",\n   \"dnsPrefix\":
        \"cliakstest-clitestpbo7l4i6t-79a739\",\n   \"fqdn\": \"cliakstest-clitestpbo7l4i6t-79a739-g1xg8e11.hcp.westus2.azmk8s.io\",\n
        \  \"azurePortalFQDN\": \"cliakstest-clitestpbo7l4i6t-79a739-g1xg8e11.portal.hcp.westus2.azmk8s.io\",\n
        \  \"agentPoolProfiles\": [\n    {\n     \"name\": \"nodepool1\",\n     \"count\":
        3,\n     \"vmSize\": \"Standard_DS2_v2\",\n     \"osDiskSizeGB\": 128,\n     \"osDiskType\":
        \"Managed\",\n     \"kubeletDiskType\": \"OS\",\n     \"maxPods\": 110,\n
        \    \"type\": \"VirtualMachineScaleSets\",\n     \"enableAutoScaling\": false,\n
        \    \"provisioningState\": \"Creating\",\n     \"powerState\": {\n      \"code\":
        \"Running\"\n     },\n     \"orchestratorVersion\": \"1.25.6\",\n     \"currentOrchestratorVersion\":
        \"1.25.6\",\n     \"enableNodePublicIP\": false,\n     \"mode\": \"System\",\n
        \    \"enableEncryptionAtHost\": false,\n     \"enableUltraSSD\": false,\n
        \    \"osType\": \"Linux\",\n     \"osSKU\": \"Ubuntu\",\n     \"nodeImageVersion\":
        \"AKSUbuntu-2204gen2containerd-202306.19.0\",\n     \"upgradeSettings\": {},\n
        \    \"enableFIPS\": false\n    }\n   ],\n   \"linuxProfile\": {\n    \"adminUsername\":
        \"azureuser\",\n    \"ssh\": {\n     \"publicKeys\": [\n      {\n       \"keyData\":
        \"ssh-rsa AAAAB3NzaC1yc2EAAAADAQABAAABAQCvqZgpUon4sp6urK+P7vD2Fj/JQOvgDRIZ+Ra2mI7FQ2JoOPwMOmRI1v0qUX9W9d6JghSeGhLMXASYFUKSY60zefmF49Ha35P2mrJPa86e/ZpWluIn+NiZRpiO3EdEqIl5+7iAvp5aWJoSDGm+ZmwQsafOMwhx+4EV6/gbjAnpimkblwTSQm8YJVfyBEpDsL1R6ySdWVv3GwD+VVZkF0rO9KYwq0gnWiXWxGRVLj/Mh4PmzUBSEdOR3K5PossfqMtRcGJMfV0Eukrez7F+lJTaLqOVMpyFTB5aCOf7b92oMzPvH6zgsfSblbWdwywAxNBtbSxc4N7iL0weVyw1FPLV\"\n
        \     }\n     ]\n    }\n   },\n   \"servicePrincipalProfile\": {\n    \"clientId\":\"00000000-0000-0000-0000-000000000001\"\n
        \  },\n   \"nodeResourceGroup\": \"MC_clitest000001_cliakstest000002_westus2\",\n
        \  \"enableRBAC\": true,\n   \"supportPlan\": \"KubernetesOfficial\",\n   \"networkProfile\":
        {\n    \"networkPlugin\": \"kubenet\",\n    \"loadBalancerSku\": \"standard\",\n
        \   \"loadBalancerProfile\": {\n     \"managedOutboundIPs\": {\n      \"count\":
        1\n     }\n    },\n    \"podCidr\": \"10.244.0.0/16\",\n    \"serviceCidr\":
        \"10.0.0.0/16\",\n    \"dnsServiceIP\": \"10.0.0.10\",\n    \"outboundType\":
        \"loadBalancer\",\n    \"podCidrs\": [\n     \"10.244.0.0/16\"\n    ],\n    \"serviceCidrs\":
        [\n     \"10.0.0.0/16\"\n    ],\n    \"ipFamilies\": [\n     \"IPv4\"\n    ]\n
        \  },\n   \"maxAgentPools\": 100,\n   \"disableLocalAccounts\": false,\n   \"securityProfile\":
        {},\n   \"storageProfile\": {\n    \"diskCSIDriver\": {\n     \"enabled\":
        true\n    },\n    \"fileCSIDriver\": {\n     \"enabled\": true\n    },\n    \"snapshotController\":
        {\n     \"enabled\": true\n    }\n   },\n   \"oidcIssuerProfile\": {\n    \"enabled\":
        false\n   },\n   \"workloadAutoScalerProfile\": {}\n  },\n  \"identity\":
        {\n   \"type\": \"SystemAssigned\",\n   \"principalId\":\"00000000-0000-0000-0000-000000000001\",\n
        \  \"tenantId\": \"72f988bf-86f1-41af-91ab-2d7cd011db47\"\n  },\n  \"sku\":
        {\n   \"name\": \"Base\",\n   \"tier\": \"Free\"\n  }\n }"
    headers:
      azure-asyncoperation:
      - https://management.azure.com/subscriptions/00000000-0000-0000-0000-000000000000/providers/Microsoft.ContainerService/locations/westus2/operations/0e66090b-d65a-4fe0-8b85-adb2ec60bd7a?api-version=2016-03-30
      cache-control:
      - no-cache
      content-length:
      - '3233'
      content-type:
      - application/json
      date:
      - Thu, 29 Jun 2023 11:37:42 GMT
>>>>>>> 13d0ab0a
      expires:
      - '-1'
      pragma:
      - no-cache
      server:
      - nginx
      strict-transport-security:
      - max-age=31536000; includeSubDomains
      x-content-type-options:
      - nosniff
      x-ms-ratelimit-remaining-subscription-writes:
<<<<<<< HEAD
      - '1199'
=======
      - '1197'
>>>>>>> 13d0ab0a
    status:
      code: 201
      message: Created
- request:
    body: null
    headers:
      Accept:
      - '*/*'
      Accept-Encoding:
      - gzip, deflate
      CommandName:
      - aks create
      Connection:
      - keep-alive
      ParameterSetName:
      - --resource-group --name --generate-ssh-keys
      User-Agent:
<<<<<<< HEAD
      - AZURECLI/2.49.0 azsdk-python-azure-mgmt-containerservice/23.0.0 Python/3.8.16
        (macOS-13.4-arm64-arm-64bit)
    method: GET
    uri: https://management.azure.com/subscriptions/00000000-0000-0000-0000-000000000000/providers/Microsoft.ContainerService/locations/westus2/operations/1d087091-d423-4e85-9442-d5f5d37fc6e5?api-version=2016-03-30
  response:
    body:
      string: "{\n  \"name\": \"9170081d-23d4-854e-9442-d5f5d37fc6e5\",\n  \"status\"\
        : \"InProgress\",\n  \"startTime\": \"2023-06-17T16:07:36.5819684Z\"\n }"
=======
      - AZURECLI/2.49.0 azsdk-python-azure-mgmt-containerservice/24.0.0 Python/3.8.10
        (Linux-5.15.0-1039-azure-x86_64-with-glibc2.29)
    method: GET
    uri: https://management.azure.com/subscriptions/00000000-0000-0000-0000-000000000000/providers/Microsoft.ContainerService/locations/westus2/operations/0e66090b-d65a-4fe0-8b85-adb2ec60bd7a?api-version=2016-03-30
  response:
    body:
      string: "{\n  \"name\": \"0b09660e-5ad6-e04f-8b85-adb2ec60bd7a\",\n  \"status\":
        \"InProgress\",\n  \"startTime\": \"2023-06-29T11:37:42.613603Z\"\n }"
>>>>>>> 13d0ab0a
    headers:
      cache-control:
      - no-cache
      content-length:
      - '125'
      content-type:
      - application/json
      date:
<<<<<<< HEAD
      - Sat, 17 Jun 2023 16:07:36 GMT
=======
      - Thu, 29 Jun 2023 11:37:43 GMT
>>>>>>> 13d0ab0a
      expires:
      - '-1'
      pragma:
      - no-cache
      server:
      - nginx
      strict-transport-security:
      - max-age=31536000; includeSubDomains
      transfer-encoding:
      - chunked
      vary:
      - Accept-Encoding
      x-content-type-options:
      - nosniff
    status:
      code: 200
      message: OK
- request:
    body: null
    headers:
      Accept:
      - '*/*'
      Accept-Encoding:
      - gzip, deflate
      CommandName:
      - aks create
      Connection:
      - keep-alive
      ParameterSetName:
      - --resource-group --name --generate-ssh-keys
      User-Agent:
<<<<<<< HEAD
      - AZURECLI/2.49.0 azsdk-python-azure-mgmt-containerservice/23.0.0 Python/3.8.16
        (macOS-13.4-arm64-arm-64bit)
    method: GET
    uri: https://management.azure.com/subscriptions/00000000-0000-0000-0000-000000000000/providers/Microsoft.ContainerService/locations/westus2/operations/1d087091-d423-4e85-9442-d5f5d37fc6e5?api-version=2016-03-30
  response:
    body:
      string: "{\n  \"name\": \"9170081d-23d4-854e-9442-d5f5d37fc6e5\",\n  \"status\"\
        : \"InProgress\",\n  \"startTime\": \"2023-06-17T16:07:36.5819684Z\"\n }"
=======
      - AZURECLI/2.49.0 azsdk-python-azure-mgmt-containerservice/24.0.0 Python/3.8.10
        (Linux-5.15.0-1039-azure-x86_64-with-glibc2.29)
    method: GET
    uri: https://management.azure.com/subscriptions/00000000-0000-0000-0000-000000000000/providers/Microsoft.ContainerService/locations/westus2/operations/0e66090b-d65a-4fe0-8b85-adb2ec60bd7a?api-version=2016-03-30
  response:
    body:
      string: "{\n  \"name\": \"0b09660e-5ad6-e04f-8b85-adb2ec60bd7a\",\n  \"status\":
        \"InProgress\",\n  \"startTime\": \"2023-06-29T11:37:42.613603Z\"\n }"
>>>>>>> 13d0ab0a
    headers:
      cache-control:
      - no-cache
      content-length:
      - '125'
      content-type:
      - application/json
      date:
<<<<<<< HEAD
      - Sat, 17 Jun 2023 16:08:07 GMT
=======
      - Thu, 29 Jun 2023 11:38:13 GMT
>>>>>>> 13d0ab0a
      expires:
      - '-1'
      pragma:
      - no-cache
      server:
      - nginx
      strict-transport-security:
      - max-age=31536000; includeSubDomains
      transfer-encoding:
      - chunked
      vary:
      - Accept-Encoding
      x-content-type-options:
      - nosniff
    status:
      code: 200
      message: OK
- request:
    body: null
    headers:
      Accept:
      - '*/*'
      Accept-Encoding:
      - gzip, deflate
      CommandName:
      - aks create
      Connection:
      - keep-alive
      ParameterSetName:
      - --resource-group --name --generate-ssh-keys
      User-Agent:
<<<<<<< HEAD
      - AZURECLI/2.49.0 azsdk-python-azure-mgmt-containerservice/23.0.0 Python/3.8.16
        (macOS-13.4-arm64-arm-64bit)
    method: GET
    uri: https://management.azure.com/subscriptions/00000000-0000-0000-0000-000000000000/providers/Microsoft.ContainerService/locations/westus2/operations/1d087091-d423-4e85-9442-d5f5d37fc6e5?api-version=2016-03-30
  response:
    body:
      string: "{\n  \"name\": \"9170081d-23d4-854e-9442-d5f5d37fc6e5\",\n  \"status\"\
        : \"InProgress\",\n  \"startTime\": \"2023-06-17T16:07:36.5819684Z\"\n }"
=======
      - AZURECLI/2.49.0 azsdk-python-azure-mgmt-containerservice/24.0.0 Python/3.8.10
        (Linux-5.15.0-1039-azure-x86_64-with-glibc2.29)
    method: GET
    uri: https://management.azure.com/subscriptions/00000000-0000-0000-0000-000000000000/providers/Microsoft.ContainerService/locations/westus2/operations/0e66090b-d65a-4fe0-8b85-adb2ec60bd7a?api-version=2016-03-30
  response:
    body:
      string: "{\n  \"name\": \"0b09660e-5ad6-e04f-8b85-adb2ec60bd7a\",\n  \"status\":
        \"InProgress\",\n  \"startTime\": \"2023-06-29T11:37:42.613603Z\"\n }"
>>>>>>> 13d0ab0a
    headers:
      cache-control:
      - no-cache
      content-length:
      - '125'
      content-type:
      - application/json
      date:
<<<<<<< HEAD
      - Sat, 17 Jun 2023 16:08:37 GMT
=======
      - Thu, 29 Jun 2023 11:38:43 GMT
>>>>>>> 13d0ab0a
      expires:
      - '-1'
      pragma:
      - no-cache
      server:
      - nginx
      strict-transport-security:
      - max-age=31536000; includeSubDomains
      transfer-encoding:
      - chunked
      vary:
      - Accept-Encoding
      x-content-type-options:
      - nosniff
    status:
      code: 200
      message: OK
- request:
    body: null
    headers:
      Accept:
      - '*/*'
      Accept-Encoding:
      - gzip, deflate
      CommandName:
      - aks create
      Connection:
      - keep-alive
      ParameterSetName:
      - --resource-group --name --generate-ssh-keys
      User-Agent:
<<<<<<< HEAD
      - AZURECLI/2.49.0 azsdk-python-azure-mgmt-containerservice/23.0.0 Python/3.8.16
        (macOS-13.4-arm64-arm-64bit)
    method: GET
    uri: https://management.azure.com/subscriptions/00000000-0000-0000-0000-000000000000/providers/Microsoft.ContainerService/locations/westus2/operations/1d087091-d423-4e85-9442-d5f5d37fc6e5?api-version=2016-03-30
  response:
    body:
      string: "{\n  \"name\": \"9170081d-23d4-854e-9442-d5f5d37fc6e5\",\n  \"status\"\
        : \"InProgress\",\n  \"startTime\": \"2023-06-17T16:07:36.5819684Z\"\n }"
=======
      - AZURECLI/2.49.0 azsdk-python-azure-mgmt-containerservice/24.0.0 Python/3.8.10
        (Linux-5.15.0-1039-azure-x86_64-with-glibc2.29)
    method: GET
    uri: https://management.azure.com/subscriptions/00000000-0000-0000-0000-000000000000/providers/Microsoft.ContainerService/locations/westus2/operations/0e66090b-d65a-4fe0-8b85-adb2ec60bd7a?api-version=2016-03-30
  response:
    body:
      string: "{\n  \"name\": \"0b09660e-5ad6-e04f-8b85-adb2ec60bd7a\",\n  \"status\":
        \"InProgress\",\n  \"startTime\": \"2023-06-29T11:37:42.613603Z\"\n }"
>>>>>>> 13d0ab0a
    headers:
      cache-control:
      - no-cache
      content-length:
      - '125'
      content-type:
      - application/json
      date:
<<<<<<< HEAD
      - Sat, 17 Jun 2023 16:09:07 GMT
=======
      - Thu, 29 Jun 2023 11:39:12 GMT
>>>>>>> 13d0ab0a
      expires:
      - '-1'
      pragma:
      - no-cache
      server:
      - nginx
      strict-transport-security:
      - max-age=31536000; includeSubDomains
      transfer-encoding:
      - chunked
      vary:
      - Accept-Encoding
      x-content-type-options:
      - nosniff
    status:
      code: 200
      message: OK
- request:
    body: null
    headers:
      Accept:
      - '*/*'
      Accept-Encoding:
      - gzip, deflate
      CommandName:
      - aks create
      Connection:
      - keep-alive
      ParameterSetName:
      - --resource-group --name --generate-ssh-keys
      User-Agent:
<<<<<<< HEAD
      - AZURECLI/2.49.0 azsdk-python-azure-mgmt-containerservice/23.0.0 Python/3.8.16
        (macOS-13.4-arm64-arm-64bit)
    method: GET
    uri: https://management.azure.com/subscriptions/00000000-0000-0000-0000-000000000000/providers/Microsoft.ContainerService/locations/westus2/operations/1d087091-d423-4e85-9442-d5f5d37fc6e5?api-version=2016-03-30
  response:
    body:
      string: "{\n  \"name\": \"9170081d-23d4-854e-9442-d5f5d37fc6e5\",\n  \"status\"\
        : \"InProgress\",\n  \"startTime\": \"2023-06-17T16:07:36.5819684Z\"\n }"
=======
      - AZURECLI/2.49.0 azsdk-python-azure-mgmt-containerservice/24.0.0 Python/3.8.10
        (Linux-5.15.0-1039-azure-x86_64-with-glibc2.29)
    method: GET
    uri: https://management.azure.com/subscriptions/00000000-0000-0000-0000-000000000000/providers/Microsoft.ContainerService/locations/westus2/operations/0e66090b-d65a-4fe0-8b85-adb2ec60bd7a?api-version=2016-03-30
  response:
    body:
      string: "{\n  \"name\": \"0b09660e-5ad6-e04f-8b85-adb2ec60bd7a\",\n  \"status\":
        \"InProgress\",\n  \"startTime\": \"2023-06-29T11:37:42.613603Z\"\n }"
>>>>>>> 13d0ab0a
    headers:
      cache-control:
      - no-cache
      content-length:
      - '125'
      content-type:
      - application/json
      date:
<<<<<<< HEAD
      - Sat, 17 Jun 2023 16:09:37 GMT
=======
      - Thu, 29 Jun 2023 11:39:43 GMT
>>>>>>> 13d0ab0a
      expires:
      - '-1'
      pragma:
      - no-cache
      server:
      - nginx
      strict-transport-security:
      - max-age=31536000; includeSubDomains
      transfer-encoding:
      - chunked
      vary:
      - Accept-Encoding
      x-content-type-options:
      - nosniff
    status:
      code: 200
      message: OK
- request:
    body: null
    headers:
      Accept:
      - '*/*'
      Accept-Encoding:
      - gzip, deflate
      CommandName:
      - aks create
      Connection:
      - keep-alive
      ParameterSetName:
      - --resource-group --name --generate-ssh-keys
      User-Agent:
<<<<<<< HEAD
      - AZURECLI/2.49.0 azsdk-python-azure-mgmt-containerservice/23.0.0 Python/3.8.16
        (macOS-13.4-arm64-arm-64bit)
    method: GET
    uri: https://management.azure.com/subscriptions/00000000-0000-0000-0000-000000000000/providers/Microsoft.ContainerService/locations/westus2/operations/1d087091-d423-4e85-9442-d5f5d37fc6e5?api-version=2016-03-30
  response:
    body:
      string: "{\n  \"name\": \"9170081d-23d4-854e-9442-d5f5d37fc6e5\",\n  \"status\"\
        : \"Succeeded\",\n  \"startTime\": \"2023-06-17T16:07:36.5819684Z\",\n  \"\
        endTime\": \"2023-06-17T16:10:41.4914064Z\"\n }"
=======
      - AZURECLI/2.49.0 azsdk-python-azure-mgmt-containerservice/24.0.0 Python/3.8.10
        (Linux-5.15.0-1039-azure-x86_64-with-glibc2.29)
    method: GET
    uri: https://management.azure.com/subscriptions/00000000-0000-0000-0000-000000000000/providers/Microsoft.ContainerService/locations/westus2/operations/0e66090b-d65a-4fe0-8b85-adb2ec60bd7a?api-version=2016-03-30
  response:
    body:
      string: "{\n  \"name\": \"0b09660e-5ad6-e04f-8b85-adb2ec60bd7a\",\n  \"status\":
        \"InProgress\",\n  \"startTime\": \"2023-06-29T11:37:42.613603Z\"\n }"
    headers:
      cache-control:
      - no-cache
      content-length:
      - '125'
      content-type:
      - application/json
      date:
      - Thu, 29 Jun 2023 11:40:13 GMT
      expires:
      - '-1'
      pragma:
      - no-cache
      server:
      - nginx
      strict-transport-security:
      - max-age=31536000; includeSubDomains
      transfer-encoding:
      - chunked
      vary:
      - Accept-Encoding
      x-content-type-options:
      - nosniff
    status:
      code: 200
      message: OK
- request:
    body: null
    headers:
      Accept:
      - '*/*'
      Accept-Encoding:
      - gzip, deflate
      CommandName:
      - aks create
      Connection:
      - keep-alive
      ParameterSetName:
      - --resource-group --name --generate-ssh-keys
      User-Agent:
      - AZURECLI/2.49.0 azsdk-python-azure-mgmt-containerservice/24.0.0 Python/3.8.10
        (Linux-5.15.0-1039-azure-x86_64-with-glibc2.29)
    method: GET
    uri: https://management.azure.com/subscriptions/00000000-0000-0000-0000-000000000000/providers/Microsoft.ContainerService/locations/westus2/operations/0e66090b-d65a-4fe0-8b85-adb2ec60bd7a?api-version=2016-03-30
  response:
    body:
      string: "{\n  \"name\": \"0b09660e-5ad6-e04f-8b85-adb2ec60bd7a\",\n  \"status\":
        \"InProgress\",\n  \"startTime\": \"2023-06-29T11:37:42.613603Z\"\n }"
    headers:
      cache-control:
      - no-cache
      content-length:
      - '125'
      content-type:
      - application/json
      date:
      - Thu, 29 Jun 2023 11:40:43 GMT
      expires:
      - '-1'
      pragma:
      - no-cache
      server:
      - nginx
      strict-transport-security:
      - max-age=31536000; includeSubDomains
      transfer-encoding:
      - chunked
      vary:
      - Accept-Encoding
      x-content-type-options:
      - nosniff
    status:
      code: 200
      message: OK
- request:
    body: null
    headers:
      Accept:
      - '*/*'
      Accept-Encoding:
      - gzip, deflate
      CommandName:
      - aks create
      Connection:
      - keep-alive
      ParameterSetName:
      - --resource-group --name --generate-ssh-keys
      User-Agent:
      - AZURECLI/2.49.0 azsdk-python-azure-mgmt-containerservice/24.0.0 Python/3.8.10
        (Linux-5.15.0-1039-azure-x86_64-with-glibc2.29)
    method: GET
    uri: https://management.azure.com/subscriptions/00000000-0000-0000-0000-000000000000/providers/Microsoft.ContainerService/locations/westus2/operations/0e66090b-d65a-4fe0-8b85-adb2ec60bd7a?api-version=2016-03-30
  response:
    body:
      string: "{\n  \"name\": \"0b09660e-5ad6-e04f-8b85-adb2ec60bd7a\",\n  \"status\":
        \"InProgress\",\n  \"startTime\": \"2023-06-29T11:37:42.613603Z\"\n }"
    headers:
      cache-control:
      - no-cache
      content-length:
      - '125'
      content-type:
      - application/json
      date:
      - Thu, 29 Jun 2023 11:41:13 GMT
      expires:
      - '-1'
      pragma:
      - no-cache
      server:
      - nginx
      strict-transport-security:
      - max-age=31536000; includeSubDomains
      transfer-encoding:
      - chunked
      vary:
      - Accept-Encoding
      x-content-type-options:
      - nosniff
    status:
      code: 200
      message: OK
- request:
    body: null
    headers:
      Accept:
      - '*/*'
      Accept-Encoding:
      - gzip, deflate
      CommandName:
      - aks create
      Connection:
      - keep-alive
      ParameterSetName:
      - --resource-group --name --generate-ssh-keys
      User-Agent:
      - AZURECLI/2.49.0 azsdk-python-azure-mgmt-containerservice/24.0.0 Python/3.8.10
        (Linux-5.15.0-1039-azure-x86_64-with-glibc2.29)
    method: GET
    uri: https://management.azure.com/subscriptions/00000000-0000-0000-0000-000000000000/providers/Microsoft.ContainerService/locations/westus2/operations/0e66090b-d65a-4fe0-8b85-adb2ec60bd7a?api-version=2016-03-30
  response:
    body:
      string: "{\n  \"name\": \"0b09660e-5ad6-e04f-8b85-adb2ec60bd7a\",\n  \"status\":
        \"InProgress\",\n  \"startTime\": \"2023-06-29T11:37:42.613603Z\"\n }"
    headers:
      cache-control:
      - no-cache
      content-length:
      - '125'
      content-type:
      - application/json
      date:
      - Thu, 29 Jun 2023 11:41:43 GMT
      expires:
      - '-1'
      pragma:
      - no-cache
      server:
      - nginx
      strict-transport-security:
      - max-age=31536000; includeSubDomains
      transfer-encoding:
      - chunked
      vary:
      - Accept-Encoding
      x-content-type-options:
      - nosniff
    status:
      code: 200
      message: OK
- request:
    body: null
    headers:
      Accept:
      - '*/*'
      Accept-Encoding:
      - gzip, deflate
      CommandName:
      - aks create
      Connection:
      - keep-alive
      ParameterSetName:
      - --resource-group --name --generate-ssh-keys
      User-Agent:
      - AZURECLI/2.49.0 azsdk-python-azure-mgmt-containerservice/24.0.0 Python/3.8.10
        (Linux-5.15.0-1039-azure-x86_64-with-glibc2.29)
    method: GET
    uri: https://management.azure.com/subscriptions/00000000-0000-0000-0000-000000000000/providers/Microsoft.ContainerService/locations/westus2/operations/0e66090b-d65a-4fe0-8b85-adb2ec60bd7a?api-version=2016-03-30
  response:
    body:
      string: "{\n  \"name\": \"0b09660e-5ad6-e04f-8b85-adb2ec60bd7a\",\n  \"status\":
        \"InProgress\",\n  \"startTime\": \"2023-06-29T11:37:42.613603Z\"\n }"
>>>>>>> 13d0ab0a
    headers:
      cache-control:
      - no-cache
      content-length:
      - '125'
      content-type:
      - application/json
      date:
<<<<<<< HEAD
      - Sat, 17 Jun 2023 17:07:23 GMT
=======
      - Thu, 29 Jun 2023 11:42:14 GMT
>>>>>>> 13d0ab0a
      expires:
      - '-1'
      pragma:
      - no-cache
      server:
      - nginx
      strict-transport-security:
      - max-age=31536000; includeSubDomains
      transfer-encoding:
      - chunked
      vary:
      - Accept-Encoding
      x-content-type-options:
      - nosniff
    status:
      code: 200
      message: OK
- request:
    body: null
    headers:
      Accept:
      - '*/*'
      Accept-Encoding:
      - gzip, deflate
      CommandName:
      - aks create
      Connection:
      - keep-alive
      ParameterSetName:
      - --resource-group --name --generate-ssh-keys
      User-Agent:
<<<<<<< HEAD
      - AZURECLI/2.49.0 azsdk-python-azure-mgmt-containerservice/23.0.0 Python/3.8.16
        (macOS-13.4-arm64-arm-64bit)
    method: GET
    uri: https://management.azure.com/subscriptions/00000000-0000-0000-0000-000000000000/resourceGroups/clitest000001/providers/Microsoft.ContainerService/managedClusters/cliakstest000002?api-version=2023-05-01
  response:
    body:
      string: "{\n  \"id\": \"/subscriptions/00000000-0000-0000-0000-000000000000/resourcegroups/clitest000001/providers/Microsoft.ContainerService/managedClusters/cliakstest000002\"\
        ,\n  \"location\": \"westus2\",\n  \"name\": \"cliakstest000002\",\n  \"type\"\
        : \"Microsoft.ContainerService/ManagedClusters\",\n  \"properties\": {\n \
        \  \"provisioningState\": \"Succeeded\",\n   \"powerState\": {\n    \"code\"\
        : \"Running\"\n   },\n   \"kubernetesVersion\": \"1.25.6\",\n   \"currentKubernetesVersion\"\
        : \"1.25.6\",\n   \"dnsPrefix\": \"cliakstest-clitestppruyplz5-8ecadf\",\n\
        \   \"fqdn\": \"cliakstest-clitestppruyplz5-8ecadf-a7cbmo25.hcp.westus2.azmk8s.io\"\
        ,\n   \"azurePortalFQDN\": \"cliakstest-clitestppruyplz5-8ecadf-a7cbmo25.portal.hcp.westus2.azmk8s.io\"\
        ,\n   \"agentPoolProfiles\": [\n    {\n     \"name\": \"nodepool1\",\n   \
        \  \"count\": 3,\n     \"vmSize\": \"Standard_DS2_v2\",\n     \"osDiskSizeGB\"\
        : 128,\n     \"osDiskType\": \"Managed\",\n     \"kubeletDiskType\": \"OS\"\
        ,\n     \"maxPods\": 110,\n     \"type\": \"VirtualMachineScaleSets\",\n \
        \    \"enableAutoScaling\": false,\n     \"provisioningState\": \"Succeeded\"\
        ,\n     \"powerState\": {\n      \"code\": \"Running\"\n     },\n     \"orchestratorVersion\"\
        : \"1.25.6\",\n     \"currentOrchestratorVersion\": \"1.25.6\",\n     \"enableNodePublicIP\"\
        : false,\n     \"mode\": \"System\",\n     \"enableEncryptionAtHost\": false,\n\
        \     \"enableUltraSSD\": false,\n     \"osType\": \"Linux\",\n     \"osSKU\"\
        : \"Ubuntu\",\n     \"nodeImageVersion\": \"AKSUbuntu-2204gen2containerd-202306.01.0\"\
        ,\n     \"upgradeSettings\": {},\n     \"enableFIPS\": false\n    }\n   ],\n\
        \   \"linuxProfile\": {\n    \"adminUsername\": \"azureuser\",\n    \"ssh\"\
        : {\n     \"publicKeys\": [\n      {\n       \"keyData\": \"ssh-rsa AAAAB3NzaC1yc2EAAAADAQABAAABgQDpX1rdEYwy8z3kRUtRfwnjcaa5sVBDlUyteEiAVG60B6vO74sUT/s0cmvOGRY56u17SQxCQdf7Y8rapBYnkCybdcP8Vh6SoQszHc2N5LbcfHLoeA9wrFvW74ZZHmld34yo1OeU3xKZVlGB+xP54En93j1zYZa7WFQz20r/R4JR2koF6h1W4jxneKXzRTs/KoZyBAHhM1YuqQiEohJHxccmFlAm1pvzwaEtBMeGQdu3wjSL9CGOGsBTcnSo06LkZ1EXdd9zgSO5Vma/qBA4ZcP7rG6ght3ajBs5b7TqabuISOeWiu9y8GxY+lxiolSmE/MyKAaoJJ8nxHrbjom+gLtsGhW79FqoqySDkN+qK1h/L5YEIjgfx0L4bJkeKGXWNXmGGJE1tEkV0ob9EBpJAMEza46N+LImo/q465+vUG2nOS/cgFkMG4yclVe6f7kyOWWbijFMTcInThhtMoJUBfikOTguGlAIIjMphhaWyAXIjmbpiyDppctW0OrF4ljGx9E=\
        \ henrychen@microsoft.com\\n\"\n      }\n     ]\n    }\n   },\n   \"servicePrincipalProfile\"\
        : {\n    \"clientId\":\"00000000-0000-0000-0000-000000000001\"\n   },\n  \
        \ \"nodeResourceGroup\": \"MC_clitest000001_cliakstest000002_westus2\",\n\
        \   \"enableRBAC\": true,\n   \"supportPlan\": \"KubernetesOfficial\",\n \
        \  \"networkProfile\": {\n    \"networkPlugin\": \"kubenet\",\n    \"loadBalancerSku\"\
        : \"Standard\",\n    \"loadBalancerProfile\": {\n     \"managedOutboundIPs\"\
        : {\n      \"count\": 1\n     },\n     \"effectiveOutboundIPs\": [\n     \
        \ {\n       \"id\": \"/subscriptions/00000000-0000-0000-0000-000000000000/resourceGroups/MC_clitest000001_cliakstest000002_westus2/providers/Microsoft.Network/publicIPAddresses/4e7e9ce8-0ae0-455f-9f9b-b9b3dcb044cd\"\
        \n      }\n     ]\n    },\n    \"podCidr\": \"10.244.0.0/16\",\n    \"serviceCidr\"\
        : \"10.0.0.0/16\",\n    \"dnsServiceIP\": \"10.0.0.10\",\n    \"outboundType\"\
        : \"loadBalancer\",\n    \"podCidrs\": [\n     \"10.244.0.0/16\"\n    ],\n\
        \    \"serviceCidrs\": [\n     \"10.0.0.0/16\"\n    ],\n    \"ipFamilies\"\
        : [\n     \"IPv4\"\n    ]\n   },\n   \"maxAgentPools\": 100,\n   \"identityProfile\"\
        : {\n    \"kubeletidentity\": {\n     \"resourceId\": \"/subscriptions/00000000-0000-0000-0000-000000000000/resourcegroups/MC_clitest000001_cliakstest000002_westus2/providers/Microsoft.ManagedIdentity/userAssignedIdentities/cliakstest000002-agentpool\"\
        ,\n     \"clientId\":\"00000000-0000-0000-0000-000000000001\",\n     \"objectId\"\
        :\"00000000-0000-0000-0000-000000000001\"\n    }\n   },\n   \"disableLocalAccounts\"\
        : false,\n   \"securityProfile\": {\n    \"defender\": {\n     \"logAnalyticsWorkspaceResourceId\"\
        : \"/subscriptions/00000000-0000-0000-0000-000000000000/resourcegroups/DefaultResourceGroup-WUS2/providers/Microsoft.OperationalInsights/workspaces/DefaultWorkspace-8ecadfc9-d1a3-4ea4-b844-0d9f87e4d7c8-WUS2\"\
        ,\n     \"securityMonitoring\": {\n      \"enabled\": true\n     }\n    }\n\
        \   },\n   \"storageProfile\": {\n    \"diskCSIDriver\": {\n     \"enabled\"\
        : true\n    },\n    \"fileCSIDriver\": {\n     \"enabled\": true\n    },\n\
        \    \"snapshotController\": {\n     \"enabled\": true\n    }\n   },\n   \"\
        oidcIssuerProfile\": {\n    \"enabled\": false\n   },\n   \"workloadAutoScalerProfile\"\
        : {}\n  },\n  \"identity\": {\n   \"type\": \"SystemAssigned\",\n   \"principalId\"\
        :\"00000000-0000-0000-0000-000000000001\",\n   \"tenantId\": \"72f988bf-86f1-41af-91ab-2d7cd011db47\"\
        \n  },\n  \"sku\": {\n   \"name\": \"Base\",\n   \"tier\": \"Free\"\n  }\n\
        \ }"
=======
      - AZURECLI/2.49.0 azsdk-python-azure-mgmt-containerservice/24.0.0 Python/3.8.10
        (Linux-5.15.0-1039-azure-x86_64-with-glibc2.29)
    method: GET
    uri: https://management.azure.com/subscriptions/00000000-0000-0000-0000-000000000000/providers/Microsoft.ContainerService/locations/westus2/operations/0e66090b-d65a-4fe0-8b85-adb2ec60bd7a?api-version=2016-03-30
  response:
    body:
      string: "{\n  \"name\": \"0b09660e-5ad6-e04f-8b85-adb2ec60bd7a\",\n  \"status\":
        \"InProgress\",\n  \"startTime\": \"2023-06-29T11:37:42.613603Z\"\n }"
    headers:
      cache-control:
      - no-cache
      content-length:
      - '125'
      content-type:
      - application/json
      date:
      - Thu, 29 Jun 2023 11:42:44 GMT
      expires:
      - '-1'
      pragma:
      - no-cache
      server:
      - nginx
      strict-transport-security:
      - max-age=31536000; includeSubDomains
      transfer-encoding:
      - chunked
      vary:
      - Accept-Encoding
      x-content-type-options:
      - nosniff
    status:
      code: 200
      message: OK
- request:
    body: null
    headers:
      Accept:
      - '*/*'
      Accept-Encoding:
      - gzip, deflate
      CommandName:
      - aks create
      Connection:
      - keep-alive
      ParameterSetName:
      - --resource-group --name --generate-ssh-keys
      User-Agent:
      - AZURECLI/2.49.0 azsdk-python-azure-mgmt-containerservice/24.0.0 Python/3.8.10
        (Linux-5.15.0-1039-azure-x86_64-with-glibc2.29)
    method: GET
    uri: https://management.azure.com/subscriptions/00000000-0000-0000-0000-000000000000/providers/Microsoft.ContainerService/locations/westus2/operations/0e66090b-d65a-4fe0-8b85-adb2ec60bd7a?api-version=2016-03-30
  response:
    body:
      string: "{\n  \"name\": \"0b09660e-5ad6-e04f-8b85-adb2ec60bd7a\",\n  \"status\":
        \"Succeeded\",\n  \"startTime\": \"2023-06-29T11:37:42.613603Z\",\n  \"endTime\":
        \"2023-06-29T11:43:10.330587Z\"\n }"
    headers:
      cache-control:
      - no-cache
      content-length:
      - '168'
      content-type:
      - application/json
      date:
      - Thu, 29 Jun 2023 11:43:14 GMT
      expires:
      - '-1'
      pragma:
      - no-cache
      server:
      - nginx
      strict-transport-security:
      - max-age=31536000; includeSubDomains
      transfer-encoding:
      - chunked
      vary:
      - Accept-Encoding
      x-content-type-options:
      - nosniff
    status:
      code: 200
      message: OK
- request:
    body: null
    headers:
      Accept:
      - '*/*'
      Accept-Encoding:
      - gzip, deflate
      CommandName:
      - aks create
      Connection:
      - keep-alive
      ParameterSetName:
      - --resource-group --name --generate-ssh-keys
      User-Agent:
      - AZURECLI/2.49.0 azsdk-python-azure-mgmt-containerservice/24.0.0 Python/3.8.10
        (Linux-5.15.0-1039-azure-x86_64-with-glibc2.29)
    method: GET
    uri: https://management.azure.com/subscriptions/00000000-0000-0000-0000-000000000000/resourceGroups/clitest000001/providers/Microsoft.ContainerService/managedClusters/cliakstest000002?api-version=2023-07-01
  response:
    body:
      string: "{\n  \"id\": \"/subscriptions/00000000-0000-0000-0000-000000000000/resourcegroups/clitest000001/providers/Microsoft.ContainerService/managedClusters/cliakstest000002\",\n
        \ \"location\": \"westus2\",\n  \"name\": \"cliakstest000002\",\n  \"type\":
        \"Microsoft.ContainerService/ManagedClusters\",\n  \"properties\": {\n   \"provisioningState\":
        \"Succeeded\",\n   \"powerState\": {\n    \"code\": \"Running\"\n   },\n   \"kubernetesVersion\":
        \"1.25.6\",\n   \"currentKubernetesVersion\": \"1.25.6\",\n   \"dnsPrefix\":
        \"cliakstest-clitestpbo7l4i6t-79a739\",\n   \"fqdn\": \"cliakstest-clitestpbo7l4i6t-79a739-g1xg8e11.hcp.westus2.azmk8s.io\",\n
        \  \"azurePortalFQDN\": \"cliakstest-clitestpbo7l4i6t-79a739-g1xg8e11.portal.hcp.westus2.azmk8s.io\",\n
        \  \"agentPoolProfiles\": [\n    {\n     \"name\": \"nodepool1\",\n     \"count\":
        3,\n     \"vmSize\": \"Standard_DS2_v2\",\n     \"osDiskSizeGB\": 128,\n     \"osDiskType\":
        \"Managed\",\n     \"kubeletDiskType\": \"OS\",\n     \"maxPods\": 110,\n
        \    \"type\": \"VirtualMachineScaleSets\",\n     \"enableAutoScaling\": false,\n
        \    \"provisioningState\": \"Succeeded\",\n     \"powerState\": {\n      \"code\":
        \"Running\"\n     },\n     \"orchestratorVersion\": \"1.25.6\",\n     \"currentOrchestratorVersion\":
        \"1.25.6\",\n     \"enableNodePublicIP\": false,\n     \"mode\": \"System\",\n
        \    \"enableEncryptionAtHost\": false,\n     \"enableUltraSSD\": false,\n
        \    \"osType\": \"Linux\",\n     \"osSKU\": \"Ubuntu\",\n     \"nodeImageVersion\":
        \"AKSUbuntu-2204gen2containerd-202306.19.0\",\n     \"upgradeSettings\": {},\n
        \    \"enableFIPS\": false\n    }\n   ],\n   \"linuxProfile\": {\n    \"adminUsername\":
        \"azureuser\",\n    \"ssh\": {\n     \"publicKeys\": [\n      {\n       \"keyData\":
        \"ssh-rsa AAAAB3NzaC1yc2EAAAADAQABAAABAQCvqZgpUon4sp6urK+P7vD2Fj/JQOvgDRIZ+Ra2mI7FQ2JoOPwMOmRI1v0qUX9W9d6JghSeGhLMXASYFUKSY60zefmF49Ha35P2mrJPa86e/ZpWluIn+NiZRpiO3EdEqIl5+7iAvp5aWJoSDGm+ZmwQsafOMwhx+4EV6/gbjAnpimkblwTSQm8YJVfyBEpDsL1R6ySdWVv3GwD+VVZkF0rO9KYwq0gnWiXWxGRVLj/Mh4PmzUBSEdOR3K5PossfqMtRcGJMfV0Eukrez7F+lJTaLqOVMpyFTB5aCOf7b92oMzPvH6zgsfSblbWdwywAxNBtbSxc4N7iL0weVyw1FPLV\"\n
        \     }\n     ]\n    }\n   },\n   \"servicePrincipalProfile\": {\n    \"clientId\":\"00000000-0000-0000-0000-000000000001\"\n
        \  },\n   \"nodeResourceGroup\": \"MC_clitest000001_cliakstest000002_westus2\",\n
        \  \"enableRBAC\": true,\n   \"supportPlan\": \"KubernetesOfficial\",\n   \"networkProfile\":
        {\n    \"networkPlugin\": \"kubenet\",\n    \"loadBalancerSku\": \"Standard\",\n
        \   \"loadBalancerProfile\": {\n     \"managedOutboundIPs\": {\n      \"count\":
        1\n     },\n     \"effectiveOutboundIPs\": [\n      {\n       \"id\": \"/subscriptions/00000000-0000-0000-0000-000000000000/resourceGroups/MC_clitest000001_cliakstest000002_westus2/providers/Microsoft.Network/publicIPAddresses/e5a9c2c7-5945-441a-b4a8-0f0298648fc3\"\n
        \     }\n     ]\n    },\n    \"podCidr\": \"10.244.0.0/16\",\n    \"serviceCidr\":
        \"10.0.0.0/16\",\n    \"dnsServiceIP\": \"10.0.0.10\",\n    \"outboundType\":
        \"loadBalancer\",\n    \"podCidrs\": [\n     \"10.244.0.0/16\"\n    ],\n    \"serviceCidrs\":
        [\n     \"10.0.0.0/16\"\n    ],\n    \"ipFamilies\": [\n     \"IPv4\"\n    ]\n
        \  },\n   \"maxAgentPools\": 100,\n   \"identityProfile\": {\n    \"kubeletidentity\":
        {\n     \"resourceId\": \"/subscriptions/00000000-0000-0000-0000-000000000000/resourcegroups/MC_clitest000001_cliakstest000002_westus2/providers/Microsoft.ManagedIdentity/userAssignedIdentities/cliakstest000002-agentpool\",\n
        \    \"clientId\":\"00000000-0000-0000-0000-000000000001\",\n     \"objectId\":\"00000000-0000-0000-0000-000000000001\"\n
        \   }\n   },\n   \"disableLocalAccounts\": false,\n   \"securityProfile\":
        {},\n   \"storageProfile\": {\n    \"diskCSIDriver\": {\n     \"enabled\":
        true\n    },\n    \"fileCSIDriver\": {\n     \"enabled\": true\n    },\n    \"snapshotController\":
        {\n     \"enabled\": true\n    }\n   },\n   \"oidcIssuerProfile\": {\n    \"enabled\":
        false\n   },\n   \"workloadAutoScalerProfile\": {}\n  },\n  \"identity\":
        {\n   \"type\": \"SystemAssigned\",\n   \"principalId\":\"00000000-0000-0000-0000-000000000001\",\n
        \  \"tenantId\": \"72f988bf-86f1-41af-91ab-2d7cd011db47\"\n  },\n  \"sku\":
        {\n   \"name\": \"Base\",\n   \"tier\": \"Free\"\n  }\n }"
>>>>>>> 13d0ab0a
    headers:
      cache-control:
      - no-cache
      content-length:
<<<<<<< HEAD
      - '4416'
      content-type:
      - application/json
      date:
      - Sat, 17 Jun 2023 17:07:24 GMT
=======
      - '3886'
      content-type:
      - application/json
      date:
      - Thu, 29 Jun 2023 11:43:15 GMT
>>>>>>> 13d0ab0a
      expires:
      - '-1'
      pragma:
      - no-cache
      server:
      - nginx
      strict-transport-security:
      - max-age=31536000; includeSubDomains
      transfer-encoding:
      - chunked
      vary:
      - Accept-Encoding
      x-content-type-options:
      - nosniff
    status:
      code: 200
      message: OK
- request:
    body: null
    headers:
      Accept:
      - application/json
      Accept-Encoding:
      - gzip, deflate
      CommandName:
      - aks stop
      Connection:
      - keep-alive
      Content-Length:
      - '0'
      ParameterSetName:
      - --resource-group --name
      User-Agent:
<<<<<<< HEAD
      - AZURECLI/2.49.0 azsdk-python-azure-mgmt-containerservice/23.0.0 Python/3.8.16
        (macOS-13.4-arm64-arm-64bit)
    method: POST
    uri: https://management.azure.com/subscriptions/00000000-0000-0000-0000-000000000000/resourceGroups/clitest000001/providers/Microsoft.ContainerService/managedClusters/cliakstest000002/stop?api-version=2023-05-01
=======
      - AZURECLI/2.49.0 azsdk-python-azure-mgmt-containerservice/24.0.0 Python/3.8.10
        (Linux-5.15.0-1039-azure-x86_64-with-glibc2.29)
    method: POST
    uri: https://management.azure.com/subscriptions/00000000-0000-0000-0000-000000000000/resourceGroups/clitest000001/providers/Microsoft.ContainerService/managedClusters/cliakstest000002/stop?api-version=2023-07-01
>>>>>>> 13d0ab0a
  response:
    body:
      string: ''
    headers:
      azure-asyncoperation:
<<<<<<< HEAD
      - https://management.azure.com/subscriptions/00000000-0000-0000-0000-000000000000/providers/Microsoft.ContainerService/locations/westus2/operations/64439713-0de3-440c-b2ee-86e82a8aa3c7?api-version=2016-03-30
=======
      - https://management.azure.com/subscriptions/00000000-0000-0000-0000-000000000000/providers/Microsoft.ContainerService/locations/westus2/operations/72e66432-9987-418a-ac89-fa4eb51446f0?api-version=2016-03-30
>>>>>>> 13d0ab0a
      cache-control:
      - no-cache
      content-length:
      - '0'
      date:
<<<<<<< HEAD
      - Sat, 17 Jun 2023 17:07:26 GMT
      expires:
      - '-1'
      location:
      - https://management.azure.com/subscriptions/00000000-0000-0000-0000-000000000000/providers/Microsoft.ContainerService/locations/westus2/operationresults/64439713-0de3-440c-b2ee-86e82a8aa3c7?api-version=2016-03-30
=======
      - Thu, 29 Jun 2023 11:43:16 GMT
      expires:
      - '-1'
      location:
      - https://management.azure.com/subscriptions/00000000-0000-0000-0000-000000000000/providers/Microsoft.ContainerService/locations/westus2/operationresults/72e66432-9987-418a-ac89-fa4eb51446f0?api-version=2016-03-30
>>>>>>> 13d0ab0a
      pragma:
      - no-cache
      server:
      - nginx
      strict-transport-security:
      - max-age=31536000; includeSubDomains
      x-content-type-options:
      - nosniff
      x-ms-ratelimit-remaining-subscription-writes:
      - '1199'
    status:
      code: 202
      message: Accepted
- request:
    body: null
    headers:
      Accept:
      - '*/*'
      Accept-Encoding:
      - gzip, deflate
      CommandName:
      - aks stop
      Connection:
      - keep-alive
      ParameterSetName:
      - --resource-group --name
      User-Agent:
<<<<<<< HEAD
      - AZURECLI/2.49.0 azsdk-python-azure-mgmt-containerservice/23.0.0 Python/3.8.16
        (macOS-13.4-arm64-arm-64bit)
    method: GET
    uri: https://management.azure.com/subscriptions/00000000-0000-0000-0000-000000000000/providers/Microsoft.ContainerService/locations/westus2/operations/64439713-0de3-440c-b2ee-86e82a8aa3c7?api-version=2016-03-30
  response:
    body:
      string: "{\n  \"name\": \"13974364-e30d-0c44-b2ee-86e82a8aa3c7\",\n  \"status\"\
        : \"InProgress\",\n  \"startTime\": \"2023-06-17T17:07:26.6534341Z\"\n }"
=======
      - AZURECLI/2.49.0 azsdk-python-azure-mgmt-containerservice/24.0.0 Python/3.8.10
        (Linux-5.15.0-1039-azure-x86_64-with-glibc2.29)
    method: GET
    uri: https://management.azure.com/subscriptions/00000000-0000-0000-0000-000000000000/providers/Microsoft.ContainerService/locations/westus2/operations/72e66432-9987-418a-ac89-fa4eb51446f0?api-version=2016-03-30
  response:
    body:
      string: "{\n  \"name\": \"3264e672-8799-8a41-ac89-fa4eb51446f0\",\n  \"status\":
        \"InProgress\",\n  \"startTime\": \"2023-06-29T11:43:16.3176965Z\",\n  \"error\":
        {\n   \"code\": \"NotLatestOperation\",\n   \"message\": \"Cannot proceed
        with the operation. Either the operation has been preempted by another one,
        or the information needed by the operation failed to be saved (or hasn't been
        saved yet).\"\n  }\n }"
    headers:
      cache-control:
      - no-cache
      content-length:
      - '374'
      content-type:
      - application/json
      date:
      - Thu, 29 Jun 2023 11:43:16 GMT
      expires:
      - '-1'
      pragma:
      - no-cache
      server:
      - nginx
      strict-transport-security:
      - max-age=31536000; includeSubDomains
      transfer-encoding:
      - chunked
      vary:
      - Accept-Encoding
      x-content-type-options:
      - nosniff
    status:
      code: 200
      message: OK
- request:
    body: null
    headers:
      Accept:
      - '*/*'
      Accept-Encoding:
      - gzip, deflate
      CommandName:
      - aks stop
      Connection:
      - keep-alive
      ParameterSetName:
      - --resource-group --name
      User-Agent:
      - AZURECLI/2.49.0 azsdk-python-azure-mgmt-containerservice/24.0.0 Python/3.8.10
        (Linux-5.15.0-1039-azure-x86_64-with-glibc2.29)
    method: GET
    uri: https://management.azure.com/subscriptions/00000000-0000-0000-0000-000000000000/providers/Microsoft.ContainerService/locations/westus2/operations/72e66432-9987-418a-ac89-fa4eb51446f0?api-version=2016-03-30
  response:
    body:
      string: "{\n  \"name\": \"3264e672-8799-8a41-ac89-fa4eb51446f0\",\n  \"status\":
        \"InProgress\",\n  \"startTime\": \"2023-06-29T11:43:16.3176965Z\",\n  \"error\":
        {\n   \"code\": \"NotLatestOperation\",\n   \"message\": \"Cannot proceed
        with the operation. Either the operation has been preempted by another one,
        or the information needed by the operation failed to be saved (or hasn't been
        saved yet).\"\n  }\n }"
>>>>>>> 13d0ab0a
    headers:
      cache-control:
      - no-cache
      content-length:
      - '374'
      content-type:
      - application/json
      date:
<<<<<<< HEAD
      - Sat, 17 Jun 2023 17:07:26 GMT
=======
      - Thu, 29 Jun 2023 11:43:46 GMT
>>>>>>> 13d0ab0a
      expires:
      - '-1'
      pragma:
      - no-cache
      server:
      - nginx
      strict-transport-security:
      - max-age=31536000; includeSubDomains
      transfer-encoding:
      - chunked
      vary:
      - Accept-Encoding
      x-content-type-options:
      - nosniff
    status:
      code: 200
      message: OK
- request:
    body: null
    headers:
      Accept:
      - '*/*'
      Accept-Encoding:
      - gzip, deflate
      CommandName:
      - aks stop
      Connection:
      - keep-alive
      ParameterSetName:
      - --resource-group --name
      User-Agent:
<<<<<<< HEAD
      - AZURECLI/2.49.0 azsdk-python-azure-mgmt-containerservice/23.0.0 Python/3.8.16
        (macOS-13.4-arm64-arm-64bit)
    method: GET
    uri: https://management.azure.com/subscriptions/00000000-0000-0000-0000-000000000000/providers/Microsoft.ContainerService/locations/westus2/operations/64439713-0de3-440c-b2ee-86e82a8aa3c7?api-version=2016-03-30
  response:
    body:
      string: "{\n  \"name\": \"13974364-e30d-0c44-b2ee-86e82a8aa3c7\",\n  \"status\"\
        : \"Succeeded\",\n  \"startTime\": \"2023-06-17T17:07:26.6534341Z\",\n  \"\
        endTime\": \"2023-06-17T17:08:50.9465197Z\"\n }"
=======
      - AZURECLI/2.49.0 azsdk-python-azure-mgmt-containerservice/24.0.0 Python/3.8.10
        (Linux-5.15.0-1039-azure-x86_64-with-glibc2.29)
    method: GET
    uri: https://management.azure.com/subscriptions/00000000-0000-0000-0000-000000000000/providers/Microsoft.ContainerService/locations/westus2/operations/72e66432-9987-418a-ac89-fa4eb51446f0?api-version=2016-03-30
  response:
    body:
      string: "{\n  \"name\": \"3264e672-8799-8a41-ac89-fa4eb51446f0\",\n  \"status\":
        \"InProgress\",\n  \"startTime\": \"2023-06-29T11:43:16.3176965Z\",\n  \"error\":
        {\n   \"code\": \"NotLatestOperation\",\n   \"message\": \"Cannot proceed
        with the operation. Either the operation has been preempted by another one,
        or the information needed by the operation failed to be saved (or hasn't been
        saved yet).\"\n  }\n }"
>>>>>>> 13d0ab0a
    headers:
      cache-control:
      - no-cache
      content-length:
      - '374'
      content-type:
      - application/json
      date:
<<<<<<< HEAD
      - Sat, 17 Jun 2023 18:06:54 GMT
=======
      - Thu, 29 Jun 2023 11:44:16 GMT
>>>>>>> 13d0ab0a
      expires:
      - '-1'
      pragma:
      - no-cache
      server:
      - nginx
      strict-transport-security:
      - max-age=31536000; includeSubDomains
      transfer-encoding:
      - chunked
      vary:
      - Accept-Encoding
      x-content-type-options:
      - nosniff
    status:
      code: 200
      message: OK
- request:
    body: null
    headers:
      Accept:
      - '*/*'
      Accept-Encoding:
      - gzip, deflate
      CommandName:
      - aks stop
      Connection:
      - keep-alive
      ParameterSetName:
      - --resource-group --name
      User-Agent:
<<<<<<< HEAD
      - AZURECLI/2.49.0 azsdk-python-azure-mgmt-containerservice/23.0.0 Python/3.8.16
        (macOS-13.4-arm64-arm-64bit)
    method: GET
    uri: https://management.azure.com/subscriptions/00000000-0000-0000-0000-000000000000/providers/Microsoft.ContainerService/locations/westus2/operationresults/64439713-0de3-440c-b2ee-86e82a8aa3c7?api-version=2016-03-30
=======
      - AZURECLI/2.49.0 azsdk-python-azure-mgmt-containerservice/24.0.0 Python/3.8.10
        (Linux-5.15.0-1039-azure-x86_64-with-glibc2.29)
    method: GET
    uri: https://management.azure.com/subscriptions/00000000-0000-0000-0000-000000000000/providers/Microsoft.ContainerService/locations/westus2/operations/72e66432-9987-418a-ac89-fa4eb51446f0?api-version=2016-03-30
  response:
    body:
      string: "{\n  \"name\": \"3264e672-8799-8a41-ac89-fa4eb51446f0\",\n  \"status\":
        \"Succeeded\",\n  \"startTime\": \"2023-06-29T11:43:16.3176965Z\",\n  \"endTime\":
        \"2023-06-29T11:44:38.9689052Z\",\n  \"error\": {\n   \"code\": \"NotLatestOperation\",\n
        \  \"message\": \"Cannot proceed with the operation. Either the operation
        has been preempted by another one, or the information needed by the operation
        failed to be saved (or hasn't been saved yet).\"\n  }\n }"
    headers:
      cache-control:
      - no-cache
      content-length:
      - '418'
      content-type:
      - application/json
      date:
      - Thu, 29 Jun 2023 11:44:46 GMT
      expires:
      - '-1'
      pragma:
      - no-cache
      server:
      - nginx
      strict-transport-security:
      - max-age=31536000; includeSubDomains
      transfer-encoding:
      - chunked
      vary:
      - Accept-Encoding
      x-content-type-options:
      - nosniff
    status:
      code: 200
      message: OK
- request:
    body: null
    headers:
      Accept:
      - '*/*'
      Accept-Encoding:
      - gzip, deflate
      CommandName:
      - aks stop
      Connection:
      - keep-alive
      ParameterSetName:
      - --resource-group --name
      User-Agent:
      - AZURECLI/2.49.0 azsdk-python-azure-mgmt-containerservice/24.0.0 Python/3.8.10
        (Linux-5.15.0-1039-azure-x86_64-with-glibc2.29)
    method: GET
    uri: https://management.azure.com/subscriptions/00000000-0000-0000-0000-000000000000/providers/Microsoft.ContainerService/locations/westus2/operationresults/72e66432-9987-418a-ac89-fa4eb51446f0?api-version=2016-03-30
>>>>>>> 13d0ab0a
  response:
    body:
      string: ''
    headers:
      cache-control:
      - no-cache
      content-type:
      - application/json
      date:
<<<<<<< HEAD
      - Sat, 17 Jun 2023 18:06:54 GMT
      expires:
      - '-1'
      location:
      - https://management.azure.com/subscriptions/00000000-0000-0000-0000-000000000000/providers/Microsoft.ContainerService/locations/westus2/operationresults/64439713-0de3-440c-b2ee-86e82a8aa3c7?api-version=2016-03-30
=======
      - Thu, 29 Jun 2023 11:44:46 GMT
      expires:
      - '-1'
      location:
      - https://management.azure.com/subscriptions/00000000-0000-0000-0000-000000000000/providers/Microsoft.ContainerService/locations/westus2/operationresults/72e66432-9987-418a-ac89-fa4eb51446f0?api-version=2016-03-30
>>>>>>> 13d0ab0a
      pragma:
      - no-cache
      server:
      - nginx
      strict-transport-security:
      - max-age=31536000; includeSubDomains
      x-content-type-options:
      - nosniff
    status:
      code: 204
      message: No Content
- request:
    body: null
    headers:
      Accept:
      - application/json
      Accept-Encoding:
      - gzip, deflate
      CommandName:
      - aks start
      Connection:
      - keep-alive
      Content-Length:
      - '0'
      ParameterSetName:
      - --resource-group --name
      User-Agent:
<<<<<<< HEAD
      - AZURECLI/2.49.0 azsdk-python-azure-mgmt-containerservice/23.0.0 Python/3.8.16
        (macOS-13.4-arm64-arm-64bit)
    method: POST
    uri: https://management.azure.com/subscriptions/00000000-0000-0000-0000-000000000000/resourceGroups/clitest000001/providers/Microsoft.ContainerService/managedClusters/cliakstest000002/start?api-version=2023-05-01
=======
      - AZURECLI/2.49.0 azsdk-python-azure-mgmt-containerservice/24.0.0 Python/3.8.10
        (Linux-5.15.0-1039-azure-x86_64-with-glibc2.29)
    method: POST
    uri: https://management.azure.com/subscriptions/00000000-0000-0000-0000-000000000000/resourceGroups/clitest000001/providers/Microsoft.ContainerService/managedClusters/cliakstest000002/start?api-version=2023-07-01
>>>>>>> 13d0ab0a
  response:
    body:
      string: ''
    headers:
      azure-asyncoperation:
<<<<<<< HEAD
      - https://management.azure.com/subscriptions/00000000-0000-0000-0000-000000000000/providers/Microsoft.ContainerService/locations/westus2/operations/3d60b4c2-0874-428d-b98c-2aaf6203887e?api-version=2016-03-30
=======
      - https://management.azure.com/subscriptions/00000000-0000-0000-0000-000000000000/providers/Microsoft.ContainerService/locations/westus2/operations/c177a843-28ad-42e7-bd3b-758f63016a18?api-version=2016-03-30
>>>>>>> 13d0ab0a
      cache-control:
      - no-cache
      content-length:
      - '0'
      date:
<<<<<<< HEAD
      - Sat, 17 Jun 2023 18:06:55 GMT
      expires:
      - '-1'
      location:
      - https://management.azure.com/subscriptions/00000000-0000-0000-0000-000000000000/providers/Microsoft.ContainerService/locations/westus2/operationresults/3d60b4c2-0874-428d-b98c-2aaf6203887e?api-version=2016-03-30
=======
      - Thu, 29 Jun 2023 11:44:47 GMT
      expires:
      - '-1'
      location:
      - https://management.azure.com/subscriptions/00000000-0000-0000-0000-000000000000/providers/Microsoft.ContainerService/locations/westus2/operationresults/c177a843-28ad-42e7-bd3b-758f63016a18?api-version=2016-03-30
>>>>>>> 13d0ab0a
      pragma:
      - no-cache
      server:
      - nginx
      strict-transport-security:
      - max-age=31536000; includeSubDomains
      x-content-type-options:
      - nosniff
      x-ms-ratelimit-remaining-subscription-writes:
      - '1199'
    status:
      code: 202
      message: Accepted
- request:
    body: null
    headers:
      Accept:
      - '*/*'
      Accept-Encoding:
      - gzip, deflate
      CommandName:
      - aks start
      Connection:
      - keep-alive
      ParameterSetName:
      - --resource-group --name
      User-Agent:
<<<<<<< HEAD
      - AZURECLI/2.49.0 azsdk-python-azure-mgmt-containerservice/23.0.0 Python/3.8.16
        (macOS-13.4-arm64-arm-64bit)
    method: GET
    uri: https://management.azure.com/subscriptions/00000000-0000-0000-0000-000000000000/providers/Microsoft.ContainerService/locations/westus2/operations/3d60b4c2-0874-428d-b98c-2aaf6203887e?api-version=2016-03-30
  response:
    body:
      string: "{\n  \"name\": \"c2b4603d-7408-8d42-b98c-2aaf6203887e\",\n  \"status\"\
        : \"InProgress\",\n  \"startTime\": \"2023-06-17T18:06:56.4587838Z\",\n  \"\
        error\": {\n   \"code\": \"NotLatestOperation\",\n   \"message\": \"Cannot\
        \ proceed with the operation. Either the operation has been preempted by another\
        \ one, or the information needed by the operation failed to be saved (or hasn't\
        \ been saved yet).\"\n  }\n }"
=======
      - AZURECLI/2.49.0 azsdk-python-azure-mgmt-containerservice/24.0.0 Python/3.8.10
        (Linux-5.15.0-1039-azure-x86_64-with-glibc2.29)
    method: GET
    uri: https://management.azure.com/subscriptions/00000000-0000-0000-0000-000000000000/providers/Microsoft.ContainerService/locations/westus2/operations/c177a843-28ad-42e7-bd3b-758f63016a18?api-version=2016-03-30
  response:
    body:
      string: "{\n  \"name\": \"43a877c1-ad28-e742-bd3b-758f63016a18\",\n  \"status\":
        \"InProgress\",\n  \"startTime\": \"2023-06-29T11:44:48.1147994Z\"\n }"
    headers:
      cache-control:
      - no-cache
      content-length:
      - '126'
      content-type:
      - application/json
      date:
      - Thu, 29 Jun 2023 11:44:47 GMT
      expires:
      - '-1'
      pragma:
      - no-cache
      server:
      - nginx
      strict-transport-security:
      - max-age=31536000; includeSubDomains
      transfer-encoding:
      - chunked
      vary:
      - Accept-Encoding
      x-content-type-options:
      - nosniff
    status:
      code: 200
      message: OK
- request:
    body: null
    headers:
      Accept:
      - '*/*'
      Accept-Encoding:
      - gzip, deflate
      CommandName:
      - aks start
      Connection:
      - keep-alive
      ParameterSetName:
      - --resource-group --name
      User-Agent:
      - AZURECLI/2.49.0 azsdk-python-azure-mgmt-containerservice/24.0.0 Python/3.8.10
        (Linux-5.15.0-1039-azure-x86_64-with-glibc2.29)
    method: GET
    uri: https://management.azure.com/subscriptions/00000000-0000-0000-0000-000000000000/providers/Microsoft.ContainerService/locations/westus2/operations/c177a843-28ad-42e7-bd3b-758f63016a18?api-version=2016-03-30
  response:
    body:
      string: "{\n  \"name\": \"43a877c1-ad28-e742-bd3b-758f63016a18\",\n  \"status\":
        \"InProgress\",\n  \"startTime\": \"2023-06-29T11:44:48.1147994Z\"\n }"
    headers:
      cache-control:
      - no-cache
      content-length:
      - '126'
      content-type:
      - application/json
      date:
      - Thu, 29 Jun 2023 11:45:17 GMT
      expires:
      - '-1'
      pragma:
      - no-cache
      server:
      - nginx
      strict-transport-security:
      - max-age=31536000; includeSubDomains
      transfer-encoding:
      - chunked
      vary:
      - Accept-Encoding
      x-content-type-options:
      - nosniff
    status:
      code: 200
      message: OK
- request:
    body: null
    headers:
      Accept:
      - '*/*'
      Accept-Encoding:
      - gzip, deflate
      CommandName:
      - aks start
      Connection:
      - keep-alive
      ParameterSetName:
      - --resource-group --name
      User-Agent:
      - AZURECLI/2.49.0 azsdk-python-azure-mgmt-containerservice/24.0.0 Python/3.8.10
        (Linux-5.15.0-1039-azure-x86_64-with-glibc2.29)
    method: GET
    uri: https://management.azure.com/subscriptions/00000000-0000-0000-0000-000000000000/providers/Microsoft.ContainerService/locations/westus2/operations/c177a843-28ad-42e7-bd3b-758f63016a18?api-version=2016-03-30
  response:
    body:
      string: "{\n  \"name\": \"43a877c1-ad28-e742-bd3b-758f63016a18\",\n  \"status\":
        \"InProgress\",\n  \"startTime\": \"2023-06-29T11:44:48.1147994Z\"\n }"
    headers:
      cache-control:
      - no-cache
      content-length:
      - '126'
      content-type:
      - application/json
      date:
      - Thu, 29 Jun 2023 11:45:47 GMT
      expires:
      - '-1'
      pragma:
      - no-cache
      server:
      - nginx
      strict-transport-security:
      - max-age=31536000; includeSubDomains
      transfer-encoding:
      - chunked
      vary:
      - Accept-Encoding
      x-content-type-options:
      - nosniff
    status:
      code: 200
      message: OK
- request:
    body: null
    headers:
      Accept:
      - '*/*'
      Accept-Encoding:
      - gzip, deflate
      CommandName:
      - aks start
      Connection:
      - keep-alive
      ParameterSetName:
      - --resource-group --name
      User-Agent:
      - AZURECLI/2.49.0 azsdk-python-azure-mgmt-containerservice/24.0.0 Python/3.8.10
        (Linux-5.15.0-1039-azure-x86_64-with-glibc2.29)
    method: GET
    uri: https://management.azure.com/subscriptions/00000000-0000-0000-0000-000000000000/providers/Microsoft.ContainerService/locations/westus2/operations/c177a843-28ad-42e7-bd3b-758f63016a18?api-version=2016-03-30
  response:
    body:
      string: "{\n  \"name\": \"43a877c1-ad28-e742-bd3b-758f63016a18\",\n  \"status\":
        \"InProgress\",\n  \"startTime\": \"2023-06-29T11:44:48.1147994Z\"\n }"
    headers:
      cache-control:
      - no-cache
      content-length:
      - '126'
      content-type:
      - application/json
      date:
      - Thu, 29 Jun 2023 11:46:17 GMT
      expires:
      - '-1'
      pragma:
      - no-cache
      server:
      - nginx
      strict-transport-security:
      - max-age=31536000; includeSubDomains
      transfer-encoding:
      - chunked
      vary:
      - Accept-Encoding
      x-content-type-options:
      - nosniff
    status:
      code: 200
      message: OK
- request:
    body: null
    headers:
      Accept:
      - '*/*'
      Accept-Encoding:
      - gzip, deflate
      CommandName:
      - aks start
      Connection:
      - keep-alive
      ParameterSetName:
      - --resource-group --name
      User-Agent:
      - AZURECLI/2.49.0 azsdk-python-azure-mgmt-containerservice/24.0.0 Python/3.8.10
        (Linux-5.15.0-1039-azure-x86_64-with-glibc2.29)
    method: GET
    uri: https://management.azure.com/subscriptions/00000000-0000-0000-0000-000000000000/providers/Microsoft.ContainerService/locations/westus2/operations/c177a843-28ad-42e7-bd3b-758f63016a18?api-version=2016-03-30
  response:
    body:
      string: "{\n  \"name\": \"43a877c1-ad28-e742-bd3b-758f63016a18\",\n  \"status\":
        \"InProgress\",\n  \"startTime\": \"2023-06-29T11:44:48.1147994Z\"\n }"
    headers:
      cache-control:
      - no-cache
      content-length:
      - '126'
      content-type:
      - application/json
      date:
      - Thu, 29 Jun 2023 11:46:48 GMT
      expires:
      - '-1'
      pragma:
      - no-cache
      server:
      - nginx
      strict-transport-security:
      - max-age=31536000; includeSubDomains
      transfer-encoding:
      - chunked
      vary:
      - Accept-Encoding
      x-content-type-options:
      - nosniff
    status:
      code: 200
      message: OK
- request:
    body: null
    headers:
      Accept:
      - '*/*'
      Accept-Encoding:
      - gzip, deflate
      CommandName:
      - aks start
      Connection:
      - keep-alive
      ParameterSetName:
      - --resource-group --name
      User-Agent:
      - AZURECLI/2.49.0 azsdk-python-azure-mgmt-containerservice/24.0.0 Python/3.8.10
        (Linux-5.15.0-1039-azure-x86_64-with-glibc2.29)
    method: GET
    uri: https://management.azure.com/subscriptions/00000000-0000-0000-0000-000000000000/providers/Microsoft.ContainerService/locations/westus2/operations/c177a843-28ad-42e7-bd3b-758f63016a18?api-version=2016-03-30
  response:
    body:
      string: "{\n  \"name\": \"43a877c1-ad28-e742-bd3b-758f63016a18\",\n  \"status\":
        \"InProgress\",\n  \"startTime\": \"2023-06-29T11:44:48.1147994Z\"\n }"
    headers:
      cache-control:
      - no-cache
      content-length:
      - '126'
      content-type:
      - application/json
      date:
      - Thu, 29 Jun 2023 11:47:18 GMT
      expires:
      - '-1'
      pragma:
      - no-cache
      server:
      - nginx
      strict-transport-security:
      - max-age=31536000; includeSubDomains
      transfer-encoding:
      - chunked
      vary:
      - Accept-Encoding
      x-content-type-options:
      - nosniff
    status:
      code: 200
      message: OK
- request:
    body: null
    headers:
      Accept:
      - '*/*'
      Accept-Encoding:
      - gzip, deflate
      CommandName:
      - aks start
      Connection:
      - keep-alive
      ParameterSetName:
      - --resource-group --name
      User-Agent:
      - AZURECLI/2.49.0 azsdk-python-azure-mgmt-containerservice/24.0.0 Python/3.8.10
        (Linux-5.15.0-1039-azure-x86_64-with-glibc2.29)
    method: GET
    uri: https://management.azure.com/subscriptions/00000000-0000-0000-0000-000000000000/providers/Microsoft.ContainerService/locations/westus2/operations/c177a843-28ad-42e7-bd3b-758f63016a18?api-version=2016-03-30
  response:
    body:
      string: "{\n  \"name\": \"43a877c1-ad28-e742-bd3b-758f63016a18\",\n  \"status\":
        \"InProgress\",\n  \"startTime\": \"2023-06-29T11:44:48.1147994Z\"\n }"
    headers:
      cache-control:
      - no-cache
      content-length:
      - '126'
      content-type:
      - application/json
      date:
      - Thu, 29 Jun 2023 11:47:48 GMT
      expires:
      - '-1'
      pragma:
      - no-cache
      server:
      - nginx
      strict-transport-security:
      - max-age=31536000; includeSubDomains
      transfer-encoding:
      - chunked
      vary:
      - Accept-Encoding
      x-content-type-options:
      - nosniff
    status:
      code: 200
      message: OK
- request:
    body: null
    headers:
      Accept:
      - '*/*'
      Accept-Encoding:
      - gzip, deflate
      CommandName:
      - aks start
      Connection:
      - keep-alive
      ParameterSetName:
      - --resource-group --name
      User-Agent:
      - AZURECLI/2.49.0 azsdk-python-azure-mgmt-containerservice/24.0.0 Python/3.8.10
        (Linux-5.15.0-1039-azure-x86_64-with-glibc2.29)
    method: GET
    uri: https://management.azure.com/subscriptions/00000000-0000-0000-0000-000000000000/providers/Microsoft.ContainerService/locations/westus2/operations/c177a843-28ad-42e7-bd3b-758f63016a18?api-version=2016-03-30
  response:
    body:
      string: "{\n  \"name\": \"43a877c1-ad28-e742-bd3b-758f63016a18\",\n  \"status\":
        \"InProgress\",\n  \"startTime\": \"2023-06-29T11:44:48.1147994Z\"\n }"
>>>>>>> 13d0ab0a
    headers:
      cache-control:
      - no-cache
      content-length:
      - '374'
      content-type:
      - application/json
      date:
<<<<<<< HEAD
      - Sat, 17 Jun 2023 18:06:55 GMT
=======
      - Thu, 29 Jun 2023 11:48:18 GMT
>>>>>>> 13d0ab0a
      expires:
      - '-1'
      pragma:
      - no-cache
      server:
      - nginx
      strict-transport-security:
      - max-age=31536000; includeSubDomains
      transfer-encoding:
      - chunked
      vary:
      - Accept-Encoding
      x-content-type-options:
      - nosniff
    status:
      code: 200
      message: OK
- request:
    body: null
    headers:
      Accept:
      - '*/*'
      Accept-Encoding:
      - gzip, deflate
      CommandName:
      - aks start
      Connection:
      - keep-alive
      ParameterSetName:
      - --resource-group --name
      User-Agent:
<<<<<<< HEAD
      - AZURECLI/2.49.0 azsdk-python-azure-mgmt-containerservice/23.0.0 Python/3.8.16
        (macOS-13.4-arm64-arm-64bit)
    method: GET
    uri: https://management.azure.com/subscriptions/00000000-0000-0000-0000-000000000000/providers/Microsoft.ContainerService/locations/westus2/operations/3d60b4c2-0874-428d-b98c-2aaf6203887e?api-version=2016-03-30
  response:
    body:
      string: "{\n  \"name\": \"c2b4603d-7408-8d42-b98c-2aaf6203887e\",\n  \"status\"\
        : \"Succeeded\",\n  \"startTime\": \"2023-06-17T18:06:56.4587838Z\",\n  \"\
        endTime\": \"2023-06-17T18:10:21.5116924Z\",\n  \"error\": {\n   \"code\"\
        : \"NotLatestOperation\",\n   \"message\": \"Cannot proceed with the operation.\
        \ Either the operation has been preempted by another one, or the information\
        \ needed by the operation failed to be saved (or hasn't been saved yet).\"\
        \n  }\n }"
=======
      - AZURECLI/2.49.0 azsdk-python-azure-mgmt-containerservice/24.0.0 Python/3.8.10
        (Linux-5.15.0-1039-azure-x86_64-with-glibc2.29)
    method: GET
    uri: https://management.azure.com/subscriptions/00000000-0000-0000-0000-000000000000/providers/Microsoft.ContainerService/locations/westus2/operations/c177a843-28ad-42e7-bd3b-758f63016a18?api-version=2016-03-30
  response:
    body:
      string: "{\n  \"name\": \"43a877c1-ad28-e742-bd3b-758f63016a18\",\n  \"status\":
        \"InProgress\",\n  \"startTime\": \"2023-06-29T11:44:48.1147994Z\"\n }"
>>>>>>> 13d0ab0a
    headers:
      cache-control:
      - no-cache
      content-length:
<<<<<<< HEAD
      - '418'
      content-type:
      - application/json
      date:
      - Sat, 17 Jun 2023 19:44:16 GMT
=======
      - '126'
      content-type:
      - application/json
      date:
      - Thu, 29 Jun 2023 11:48:48 GMT
      expires:
      - '-1'
      pragma:
      - no-cache
      server:
      - nginx
      strict-transport-security:
      - max-age=31536000; includeSubDomains
      transfer-encoding:
      - chunked
      vary:
      - Accept-Encoding
      x-content-type-options:
      - nosniff
    status:
      code: 200
      message: OK
- request:
    body: null
    headers:
      Accept:
      - '*/*'
      Accept-Encoding:
      - gzip, deflate
      CommandName:
      - aks start
      Connection:
      - keep-alive
      ParameterSetName:
      - --resource-group --name
      User-Agent:
      - AZURECLI/2.49.0 azsdk-python-azure-mgmt-containerservice/24.0.0 Python/3.8.10
        (Linux-5.15.0-1039-azure-x86_64-with-glibc2.29)
    method: GET
    uri: https://management.azure.com/subscriptions/00000000-0000-0000-0000-000000000000/providers/Microsoft.ContainerService/locations/westus2/operations/c177a843-28ad-42e7-bd3b-758f63016a18?api-version=2016-03-30
  response:
    body:
      string: "{\n  \"name\": \"43a877c1-ad28-e742-bd3b-758f63016a18\",\n  \"status\":
        \"InProgress\",\n  \"startTime\": \"2023-06-29T11:44:48.1147994Z\"\n }"
    headers:
      cache-control:
      - no-cache
      content-length:
      - '126'
      content-type:
      - application/json
      date:
      - Thu, 29 Jun 2023 11:49:18 GMT
      expires:
      - '-1'
      pragma:
      - no-cache
      server:
      - nginx
      strict-transport-security:
      - max-age=31536000; includeSubDomains
      transfer-encoding:
      - chunked
      vary:
      - Accept-Encoding
      x-content-type-options:
      - nosniff
    status:
      code: 200
      message: OK
- request:
    body: null
    headers:
      Accept:
      - '*/*'
      Accept-Encoding:
      - gzip, deflate
      CommandName:
      - aks start
      Connection:
      - keep-alive
      ParameterSetName:
      - --resource-group --name
      User-Agent:
      - AZURECLI/2.49.0 azsdk-python-azure-mgmt-containerservice/24.0.0 Python/3.8.10
        (Linux-5.15.0-1039-azure-x86_64-with-glibc2.29)
    method: GET
    uri: https://management.azure.com/subscriptions/00000000-0000-0000-0000-000000000000/providers/Microsoft.ContainerService/locations/westus2/operations/c177a843-28ad-42e7-bd3b-758f63016a18?api-version=2016-03-30
  response:
    body:
      string: "{\n  \"name\": \"43a877c1-ad28-e742-bd3b-758f63016a18\",\n  \"status\":
        \"InProgress\",\n  \"startTime\": \"2023-06-29T11:44:48.1147994Z\"\n }"
    headers:
      cache-control:
      - no-cache
      content-length:
      - '126'
      content-type:
      - application/json
      date:
      - Thu, 29 Jun 2023 11:49:49 GMT
      expires:
      - '-1'
      pragma:
      - no-cache
      server:
      - nginx
      strict-transport-security:
      - max-age=31536000; includeSubDomains
      transfer-encoding:
      - chunked
      vary:
      - Accept-Encoding
      x-content-type-options:
      - nosniff
    status:
      code: 200
      message: OK
- request:
    body: null
    headers:
      Accept:
      - '*/*'
      Accept-Encoding:
      - gzip, deflate
      CommandName:
      - aks start
      Connection:
      - keep-alive
      ParameterSetName:
      - --resource-group --name
      User-Agent:
      - AZURECLI/2.49.0 azsdk-python-azure-mgmt-containerservice/24.0.0 Python/3.8.10
        (Linux-5.15.0-1039-azure-x86_64-with-glibc2.29)
    method: GET
    uri: https://management.azure.com/subscriptions/00000000-0000-0000-0000-000000000000/providers/Microsoft.ContainerService/locations/westus2/operations/c177a843-28ad-42e7-bd3b-758f63016a18?api-version=2016-03-30
  response:
    body:
      string: "{\n  \"name\": \"43a877c1-ad28-e742-bd3b-758f63016a18\",\n  \"status\":
        \"InProgress\",\n  \"startTime\": \"2023-06-29T11:44:48.1147994Z\"\n }"
    headers:
      cache-control:
      - no-cache
      content-length:
      - '126'
      content-type:
      - application/json
      date:
      - Thu, 29 Jun 2023 11:50:19 GMT
      expires:
      - '-1'
      pragma:
      - no-cache
      server:
      - nginx
      strict-transport-security:
      - max-age=31536000; includeSubDomains
      transfer-encoding:
      - chunked
      vary:
      - Accept-Encoding
      x-content-type-options:
      - nosniff
    status:
      code: 200
      message: OK
- request:
    body: null
    headers:
      Accept:
      - '*/*'
      Accept-Encoding:
      - gzip, deflate
      CommandName:
      - aks start
      Connection:
      - keep-alive
      ParameterSetName:
      - --resource-group --name
      User-Agent:
      - AZURECLI/2.49.0 azsdk-python-azure-mgmt-containerservice/24.0.0 Python/3.8.10
        (Linux-5.15.0-1039-azure-x86_64-with-glibc2.29)
    method: GET
    uri: https://management.azure.com/subscriptions/00000000-0000-0000-0000-000000000000/providers/Microsoft.ContainerService/locations/westus2/operations/c177a843-28ad-42e7-bd3b-758f63016a18?api-version=2016-03-30
  response:
    body:
      string: "{\n  \"name\": \"43a877c1-ad28-e742-bd3b-758f63016a18\",\n  \"status\":
        \"Succeeded\",\n  \"startTime\": \"2023-06-29T11:44:48.1147994Z\",\n  \"endTime\":
        \"2023-06-29T11:50:45.375291Z\"\n }"
    headers:
      cache-control:
      - no-cache
      content-length:
      - '169'
      content-type:
      - application/json
      date:
      - Thu, 29 Jun 2023 11:50:49 GMT
>>>>>>> 13d0ab0a
      expires:
      - '-1'
      pragma:
      - no-cache
      server:
      - nginx
      strict-transport-security:
      - max-age=31536000; includeSubDomains
      transfer-encoding:
      - chunked
      vary:
      - Accept-Encoding
      x-content-type-options:
      - nosniff
    status:
      code: 200
      message: OK
- request:
    body: null
    headers:
      Accept:
      - '*/*'
      Accept-Encoding:
      - gzip, deflate
      CommandName:
      - aks start
      Connection:
      - keep-alive
      ParameterSetName:
      - --resource-group --name
      User-Agent:
<<<<<<< HEAD
      - AZURECLI/2.49.0 azsdk-python-azure-mgmt-containerservice/23.0.0 Python/3.8.16
        (macOS-13.4-arm64-arm-64bit)
    method: GET
    uri: https://management.azure.com/subscriptions/00000000-0000-0000-0000-000000000000/providers/Microsoft.ContainerService/locations/westus2/operationresults/3d60b4c2-0874-428d-b98c-2aaf6203887e?api-version=2016-03-30
=======
      - AZURECLI/2.49.0 azsdk-python-azure-mgmt-containerservice/24.0.0 Python/3.8.10
        (Linux-5.15.0-1039-azure-x86_64-with-glibc2.29)
    method: GET
    uri: https://management.azure.com/subscriptions/00000000-0000-0000-0000-000000000000/providers/Microsoft.ContainerService/locations/westus2/operationresults/c177a843-28ad-42e7-bd3b-758f63016a18?api-version=2016-03-30
>>>>>>> 13d0ab0a
  response:
    body:
      string: ''
    headers:
      cache-control:
      - no-cache
      content-type:
      - application/json
      date:
<<<<<<< HEAD
      - Sat, 17 Jun 2023 19:44:16 GMT
      expires:
      - '-1'
      location:
      - https://management.azure.com/subscriptions/00000000-0000-0000-0000-000000000000/providers/Microsoft.ContainerService/locations/westus2/operationresults/3d60b4c2-0874-428d-b98c-2aaf6203887e?api-version=2016-03-30
=======
      - Thu, 29 Jun 2023 11:50:49 GMT
      expires:
      - '-1'
      location:
      - https://management.azure.com/subscriptions/00000000-0000-0000-0000-000000000000/providers/Microsoft.ContainerService/locations/westus2/operationresults/c177a843-28ad-42e7-bd3b-758f63016a18?api-version=2016-03-30
>>>>>>> 13d0ab0a
      pragma:
      - no-cache
      server:
      - nginx
      strict-transport-security:
      - max-age=31536000; includeSubDomains
      x-content-type-options:
      - nosniff
    status:
      code: 204
      message: No Content
version: 1<|MERGE_RESOLUTION|>--- conflicted
+++ resolved
@@ -13,17 +13,10 @@
       ParameterSetName:
       - --resource-group --name --generate-ssh-keys
       User-Agent:
-<<<<<<< HEAD
-      - AZURECLI/2.49.0 azsdk-python-azure-mgmt-containerservice/23.0.0 Python/3.8.16
-        (macOS-13.4-arm64-arm-64bit)
-    method: GET
-    uri: https://management.azure.com/subscriptions/00000000-0000-0000-0000-000000000000/resourceGroups/clitest000001/providers/Microsoft.ContainerService/managedClusters/cliakstest000002?api-version=2023-05-01
-=======
       - AZURECLI/2.49.0 azsdk-python-azure-mgmt-containerservice/24.0.0 Python/3.8.10
         (Linux-5.15.0-1039-azure-x86_64-with-glibc2.29)
     method: GET
     uri: https://management.azure.com/subscriptions/00000000-0000-0000-0000-000000000000/resourceGroups/clitest000001/providers/Microsoft.ContainerService/managedClusters/cliakstest000002?api-version=2023-07-01
->>>>>>> 13d0ab0a
   response:
     body:
       string: '{"error":{"code":"ResourceNotFound","message":"The Resource ''Microsoft.ContainerService/managedClusters/cliakstest000002''
@@ -37,11 +30,7 @@
       content-type:
       - application/json; charset=utf-8
       date:
-<<<<<<< HEAD
-      - Sat, 17 Jun 2023 16:07:29 GMT
-=======
       - Thu, 29 Jun 2023 11:37:36 GMT
->>>>>>> 13d0ab0a
       expires:
       - '-1'
       pragma:
@@ -69,20 +58,12 @@
       ParameterSetName:
       - --resource-group --name --generate-ssh-keys
       User-Agent:
-<<<<<<< HEAD
-      - AZURECLI/2.49.0 azsdk-python-azure-mgmt-resource/22.0.0 Python/3.8.16 (macOS-13.4-arm64-arm-64bit)
-=======
       - AZURECLI/2.49.0 azsdk-python-azure-mgmt-resource/23.1.0b2 Python/3.8.10 (Linux-5.15.0-1039-azure-x86_64-with-glibc2.29)
->>>>>>> 13d0ab0a
     method: GET
     uri: https://management.azure.com/subscriptions/00000000-0000-0000-0000-000000000000/resourcegroups/clitest000001?api-version=2022-09-01
   response:
     body:
-<<<<<<< HEAD
-      string: '{"id":"/subscriptions/00000000-0000-0000-0000-000000000000/resourceGroups/clitest000001","name":"clitest000001","type":"Microsoft.Resources/resourceGroups","location":"westus2","tags":{"product":"azurecli","cause":"automation","test":"test_aks_stop_and_start","date":"2023-06-17T16:07:27Z","module":"acs"},"properties":{"provisioningState":"Succeeded"}}'
-=======
       string: '{"id":"/subscriptions/00000000-0000-0000-0000-000000000000/resourceGroups/clitest000001","name":"clitest000001","type":"Microsoft.Resources/resourceGroups","location":"westus2","tags":{"product":"azurecli","cause":"automation","test":"test_aks_stop_and_start","date":"2023-06-29T11:37:36Z","module":"acs"},"properties":{"provisioningState":"Succeeded"}}'
->>>>>>> 13d0ab0a
     headers:
       cache-control:
       - no-cache
@@ -91,11 +72,7 @@
       content-type:
       - application/json; charset=utf-8
       date:
-<<<<<<< HEAD
-      - Sat, 17 Jun 2023 16:07:29 GMT
-=======
       - Thu, 29 Jun 2023 11:37:37 GMT
->>>>>>> 13d0ab0a
       expires:
       - '-1'
       pragma:
@@ -111,30 +88,18 @@
       message: OK
 - request:
     body: '{"location": "westus2", "identity": {"type": "SystemAssigned"}, "properties":
-<<<<<<< HEAD
-      {"kubernetesVersion": "", "dnsPrefix": "cliakstest-clitestppruyplz5-8ecadf",
-=======
       {"kubernetesVersion": "", "dnsPrefix": "cliakstest-clitestpbo7l4i6t-79a739",
->>>>>>> 13d0ab0a
       "agentPoolProfiles": [{"count": 3, "vmSize": "Standard_DS2_v2", "osDiskSizeGB":
       0, "osType": "Linux", "enableAutoScaling": false, "type": "VirtualMachineScaleSets",
       "mode": "System", "orchestratorVersion": "", "upgradeSettings": {}, "enableNodePublicIP":
       false, "scaleSetPriority": "Regular", "scaleSetEvictionPolicy": "Delete", "spotMaxPrice":
       -1.0, "nodeTaints": [], "enableEncryptionAtHost": false, "enableUltraSSD": false,
       "enableFIPS": false, "name": "nodepool1"}], "linuxProfile": {"adminUsername":
-<<<<<<< HEAD
-      "azureuser", "ssh": {"publicKeys": [{"keyData": "ssh-rsa AAAAB3NzaC1yc2EAAAADAQABAAABgQDpX1rdEYwy8z3kRUtRfwnjcaa5sVBDlUyteEiAVG60B6vO74sUT/s0cmvOGRY56u17SQxCQdf7Y8rapBYnkCybdcP8Vh6SoQszHc2N5LbcfHLoeA9wrFvW74ZZHmld34yo1OeU3xKZVlGB+xP54En93j1zYZa7WFQz20r/R4JR2koF6h1W4jxneKXzRTs/KoZyBAHhM1YuqQiEohJHxccmFlAm1pvzwaEtBMeGQdu3wjSL9CGOGsBTcnSo06LkZ1EXdd9zgSO5Vma/qBA4ZcP7rG6ght3ajBs5b7TqabuISOeWiu9y8GxY+lxiolSmE/MyKAaoJJ8nxHrbjom+gLtsGhW79FqoqySDkN+qK1h/L5YEIjgfx0L4bJkeKGXWNXmGGJE1tEkV0ob9EBpJAMEza46N+LImo/q465+vUG2nOS/cgFkMG4yclVe6f7kyOWWbijFMTcInThhtMoJUBfikOTguGlAIIjMphhaWyAXIjmbpiyDppctW0OrF4ljGx9E=
-      henrychen@microsoft.com\n"}]}}, "addonProfiles": {}, "enableRBAC": true, "networkProfile":
-      {"networkPlugin": "kubenet", "podCidr": "10.244.0.0/16", "serviceCidr": "10.0.0.0/16",
-      "dnsServiceIP": "10.0.0.10", "outboundType": "loadBalancer", "loadBalancerSku":
-      "standard"}, "disableLocalAccounts": false, "storageProfile": {}}}'
-=======
       "azureuser", "ssh": {"publicKeys": [{"keyData": "ssh-rsa AAAAB3NzaC1yc2EAAAADAQABAAABAQCvqZgpUon4sp6urK+P7vD2Fj/JQOvgDRIZ+Ra2mI7FQ2JoOPwMOmRI1v0qUX9W9d6JghSeGhLMXASYFUKSY60zefmF49Ha35P2mrJPa86e/ZpWluIn+NiZRpiO3EdEqIl5+7iAvp5aWJoSDGm+ZmwQsafOMwhx+4EV6/gbjAnpimkblwTSQm8YJVfyBEpDsL1R6ySdWVv3GwD+VVZkF0rO9KYwq0gnWiXWxGRVLj/Mh4PmzUBSEdOR3K5PossfqMtRcGJMfV0Eukrez7F+lJTaLqOVMpyFTB5aCOf7b92oMzPvH6zgsfSblbWdwywAxNBtbSxc4N7iL0weVyw1FPLV"}]}},
       "addonProfiles": {}, "enableRBAC": true, "networkProfile": {"networkPlugin":
       "kubenet", "podCidr": "10.244.0.0/16", "serviceCidr": "10.0.0.0/16", "dnsServiceIP":
       "10.0.0.10", "outboundType": "loadBalancer", "loadBalancerSku": "standard"},
       "disableLocalAccounts": false, "storageProfile": {}}}'
->>>>>>> 13d0ab0a
     headers:
       Accept:
       - application/json
@@ -145,75 +110,12 @@
       Connection:
       - keep-alive
       Content-Length:
-<<<<<<< HEAD
-      - '1586'
-=======
       - '1388'
->>>>>>> 13d0ab0a
       Content-Type:
       - application/json
       ParameterSetName:
       - --resource-group --name --generate-ssh-keys
       User-Agent:
-<<<<<<< HEAD
-      - AZURECLI/2.49.0 azsdk-python-azure-mgmt-containerservice/23.0.0 Python/3.8.16
-        (macOS-13.4-arm64-arm-64bit)
-    method: PUT
-    uri: https://management.azure.com/subscriptions/00000000-0000-0000-0000-000000000000/resourceGroups/clitest000001/providers/Microsoft.ContainerService/managedClusters/cliakstest000002?api-version=2023-05-01
-  response:
-    body:
-      string: "{\n  \"id\": \"/subscriptions/00000000-0000-0000-0000-000000000000/resourcegroups/clitest000001/providers/Microsoft.ContainerService/managedClusters/cliakstest000002\"\
-        ,\n  \"location\": \"westus2\",\n  \"name\": \"cliakstest000002\",\n  \"type\"\
-        : \"Microsoft.ContainerService/ManagedClusters\",\n  \"properties\": {\n \
-        \  \"provisioningState\": \"Creating\",\n   \"powerState\": {\n    \"code\"\
-        : \"Running\"\n   },\n   \"kubernetesVersion\": \"1.25.6\",\n   \"currentKubernetesVersion\"\
-        : \"1.25.6\",\n   \"dnsPrefix\": \"cliakstest-clitestppruyplz5-8ecadf\",\n\
-        \   \"fqdn\": \"cliakstest-clitestppruyplz5-8ecadf-a7cbmo25.hcp.westus2.azmk8s.io\"\
-        ,\n   \"azurePortalFQDN\": \"cliakstest-clitestppruyplz5-8ecadf-a7cbmo25.portal.hcp.westus2.azmk8s.io\"\
-        ,\n   \"agentPoolProfiles\": [\n    {\n     \"name\": \"nodepool1\",\n   \
-        \  \"count\": 3,\n     \"vmSize\": \"Standard_DS2_v2\",\n     \"osDiskSizeGB\"\
-        : 128,\n     \"osDiskType\": \"Managed\",\n     \"kubeletDiskType\": \"OS\"\
-        ,\n     \"maxPods\": 110,\n     \"type\": \"VirtualMachineScaleSets\",\n \
-        \    \"enableAutoScaling\": false,\n     \"provisioningState\": \"Creating\"\
-        ,\n     \"powerState\": {\n      \"code\": \"Running\"\n     },\n     \"orchestratorVersion\"\
-        : \"1.25.6\",\n     \"currentOrchestratorVersion\": \"1.25.6\",\n     \"enableNodePublicIP\"\
-        : false,\n     \"mode\": \"System\",\n     \"enableEncryptionAtHost\": false,\n\
-        \     \"enableUltraSSD\": false,\n     \"osType\": \"Linux\",\n     \"osSKU\"\
-        : \"Ubuntu\",\n     \"nodeImageVersion\": \"AKSUbuntu-2204gen2containerd-202306.01.0\"\
-        ,\n     \"upgradeSettings\": {},\n     \"enableFIPS\": false\n    }\n   ],\n\
-        \   \"linuxProfile\": {\n    \"adminUsername\": \"azureuser\",\n    \"ssh\"\
-        : {\n     \"publicKeys\": [\n      {\n       \"keyData\": \"ssh-rsa AAAAB3NzaC1yc2EAAAADAQABAAABgQDpX1rdEYwy8z3kRUtRfwnjcaa5sVBDlUyteEiAVG60B6vO74sUT/s0cmvOGRY56u17SQxCQdf7Y8rapBYnkCybdcP8Vh6SoQszHc2N5LbcfHLoeA9wrFvW74ZZHmld34yo1OeU3xKZVlGB+xP54En93j1zYZa7WFQz20r/R4JR2koF6h1W4jxneKXzRTs/KoZyBAHhM1YuqQiEohJHxccmFlAm1pvzwaEtBMeGQdu3wjSL9CGOGsBTcnSo06LkZ1EXdd9zgSO5Vma/qBA4ZcP7rG6ght3ajBs5b7TqabuISOeWiu9y8GxY+lxiolSmE/MyKAaoJJ8nxHrbjom+gLtsGhW79FqoqySDkN+qK1h/L5YEIjgfx0L4bJkeKGXWNXmGGJE1tEkV0ob9EBpJAMEza46N+LImo/q465+vUG2nOS/cgFkMG4yclVe6f7kyOWWbijFMTcInThhtMoJUBfikOTguGlAIIjMphhaWyAXIjmbpiyDppctW0OrF4ljGx9E=\
-        \ henrychen@microsoft.com\\n\"\n      }\n     ]\n    }\n   },\n   \"servicePrincipalProfile\"\
-        : {\n    \"clientId\":\"00000000-0000-0000-0000-000000000001\"\n   },\n  \
-        \ \"nodeResourceGroup\": \"MC_clitest000001_cliakstest000002_westus2\",\n\
-        \   \"enableRBAC\": true,\n   \"supportPlan\": \"KubernetesOfficial\",\n \
-        \  \"networkProfile\": {\n    \"networkPlugin\": \"kubenet\",\n    \"loadBalancerSku\"\
-        : \"standard\",\n    \"loadBalancerProfile\": {\n     \"managedOutboundIPs\"\
-        : {\n      \"count\": 1\n     }\n    },\n    \"podCidr\": \"10.244.0.0/16\"\
-        ,\n    \"serviceCidr\": \"10.0.0.0/16\",\n    \"dnsServiceIP\": \"10.0.0.10\"\
-        ,\n    \"outboundType\": \"loadBalancer\",\n    \"podCidrs\": [\n     \"10.244.0.0/16\"\
-        \n    ],\n    \"serviceCidrs\": [\n     \"10.0.0.0/16\"\n    ],\n    \"ipFamilies\"\
-        : [\n     \"IPv4\"\n    ]\n   },\n   \"maxAgentPools\": 100,\n   \"disableLocalAccounts\"\
-        : false,\n   \"securityProfile\": {},\n   \"storageProfile\": {\n    \"diskCSIDriver\"\
-        : {\n     \"enabled\": true\n    },\n    \"fileCSIDriver\": {\n     \"enabled\"\
-        : true\n    },\n    \"snapshotController\": {\n     \"enabled\": true\n  \
-        \  }\n   },\n   \"oidcIssuerProfile\": {\n    \"enabled\": false\n   },\n\
-        \   \"workloadAutoScalerProfile\": {}\n  },\n  \"identity\": {\n   \"type\"\
-        : \"SystemAssigned\",\n   \"principalId\":\"00000000-0000-0000-0000-000000000001\"\
-        ,\n   \"tenantId\": \"72f988bf-86f1-41af-91ab-2d7cd011db47\"\n  },\n  \"sku\"\
-        : {\n   \"name\": \"Base\",\n   \"tier\": \"Free\"\n  }\n }"
-    headers:
-      azure-asyncoperation:
-      - https://management.azure.com/subscriptions/00000000-0000-0000-0000-000000000000/providers/Microsoft.ContainerService/locations/westus2/operations/1d087091-d423-4e85-9442-d5f5d37fc6e5?api-version=2016-03-30
-      cache-control:
-      - no-cache
-      content-length:
-      - '3431'
-      content-type:
-      - application/json
-      date:
-      - Sat, 17 Jun 2023 16:07:36 GMT
-=======
       - AZURECLI/2.49.0 azsdk-python-azure-mgmt-containerservice/24.0.0 Python/3.8.10
         (Linux-5.15.0-1039-azure-x86_64-with-glibc2.29)
     method: PUT
@@ -268,7 +170,6 @@
       - application/json
       date:
       - Thu, 29 Jun 2023 11:37:42 GMT
->>>>>>> 13d0ab0a
       expires:
       - '-1'
       pragma:
@@ -280,11 +181,7 @@
       x-content-type-options:
       - nosniff
       x-ms-ratelimit-remaining-subscription-writes:
-<<<<<<< HEAD
-      - '1199'
-=======
       - '1197'
->>>>>>> 13d0ab0a
     status:
       code: 201
       message: Created
@@ -302,16 +199,6 @@
       ParameterSetName:
       - --resource-group --name --generate-ssh-keys
       User-Agent:
-<<<<<<< HEAD
-      - AZURECLI/2.49.0 azsdk-python-azure-mgmt-containerservice/23.0.0 Python/3.8.16
-        (macOS-13.4-arm64-arm-64bit)
-    method: GET
-    uri: https://management.azure.com/subscriptions/00000000-0000-0000-0000-000000000000/providers/Microsoft.ContainerService/locations/westus2/operations/1d087091-d423-4e85-9442-d5f5d37fc6e5?api-version=2016-03-30
-  response:
-    body:
-      string: "{\n  \"name\": \"9170081d-23d4-854e-9442-d5f5d37fc6e5\",\n  \"status\"\
-        : \"InProgress\",\n  \"startTime\": \"2023-06-17T16:07:36.5819684Z\"\n }"
-=======
       - AZURECLI/2.49.0 azsdk-python-azure-mgmt-containerservice/24.0.0 Python/3.8.10
         (Linux-5.15.0-1039-azure-x86_64-with-glibc2.29)
     method: GET
@@ -320,7 +207,6 @@
     body:
       string: "{\n  \"name\": \"0b09660e-5ad6-e04f-8b85-adb2ec60bd7a\",\n  \"status\":
         \"InProgress\",\n  \"startTime\": \"2023-06-29T11:37:42.613603Z\"\n }"
->>>>>>> 13d0ab0a
     headers:
       cache-control:
       - no-cache
@@ -329,11 +215,7 @@
       content-type:
       - application/json
       date:
-<<<<<<< HEAD
-      - Sat, 17 Jun 2023 16:07:36 GMT
-=======
       - Thu, 29 Jun 2023 11:37:43 GMT
->>>>>>> 13d0ab0a
       expires:
       - '-1'
       pragma:
@@ -365,16 +247,6 @@
       ParameterSetName:
       - --resource-group --name --generate-ssh-keys
       User-Agent:
-<<<<<<< HEAD
-      - AZURECLI/2.49.0 azsdk-python-azure-mgmt-containerservice/23.0.0 Python/3.8.16
-        (macOS-13.4-arm64-arm-64bit)
-    method: GET
-    uri: https://management.azure.com/subscriptions/00000000-0000-0000-0000-000000000000/providers/Microsoft.ContainerService/locations/westus2/operations/1d087091-d423-4e85-9442-d5f5d37fc6e5?api-version=2016-03-30
-  response:
-    body:
-      string: "{\n  \"name\": \"9170081d-23d4-854e-9442-d5f5d37fc6e5\",\n  \"status\"\
-        : \"InProgress\",\n  \"startTime\": \"2023-06-17T16:07:36.5819684Z\"\n }"
-=======
       - AZURECLI/2.49.0 azsdk-python-azure-mgmt-containerservice/24.0.0 Python/3.8.10
         (Linux-5.15.0-1039-azure-x86_64-with-glibc2.29)
     method: GET
@@ -383,7 +255,6 @@
     body:
       string: "{\n  \"name\": \"0b09660e-5ad6-e04f-8b85-adb2ec60bd7a\",\n  \"status\":
         \"InProgress\",\n  \"startTime\": \"2023-06-29T11:37:42.613603Z\"\n }"
->>>>>>> 13d0ab0a
     headers:
       cache-control:
       - no-cache
@@ -392,11 +263,7 @@
       content-type:
       - application/json
       date:
-<<<<<<< HEAD
-      - Sat, 17 Jun 2023 16:08:07 GMT
-=======
       - Thu, 29 Jun 2023 11:38:13 GMT
->>>>>>> 13d0ab0a
       expires:
       - '-1'
       pragma:
@@ -428,16 +295,6 @@
       ParameterSetName:
       - --resource-group --name --generate-ssh-keys
       User-Agent:
-<<<<<<< HEAD
-      - AZURECLI/2.49.0 azsdk-python-azure-mgmt-containerservice/23.0.0 Python/3.8.16
-        (macOS-13.4-arm64-arm-64bit)
-    method: GET
-    uri: https://management.azure.com/subscriptions/00000000-0000-0000-0000-000000000000/providers/Microsoft.ContainerService/locations/westus2/operations/1d087091-d423-4e85-9442-d5f5d37fc6e5?api-version=2016-03-30
-  response:
-    body:
-      string: "{\n  \"name\": \"9170081d-23d4-854e-9442-d5f5d37fc6e5\",\n  \"status\"\
-        : \"InProgress\",\n  \"startTime\": \"2023-06-17T16:07:36.5819684Z\"\n }"
-=======
       - AZURECLI/2.49.0 azsdk-python-azure-mgmt-containerservice/24.0.0 Python/3.8.10
         (Linux-5.15.0-1039-azure-x86_64-with-glibc2.29)
     method: GET
@@ -446,7 +303,6 @@
     body:
       string: "{\n  \"name\": \"0b09660e-5ad6-e04f-8b85-adb2ec60bd7a\",\n  \"status\":
         \"InProgress\",\n  \"startTime\": \"2023-06-29T11:37:42.613603Z\"\n }"
->>>>>>> 13d0ab0a
     headers:
       cache-control:
       - no-cache
@@ -455,11 +311,7 @@
       content-type:
       - application/json
       date:
-<<<<<<< HEAD
-      - Sat, 17 Jun 2023 16:08:37 GMT
-=======
       - Thu, 29 Jun 2023 11:38:43 GMT
->>>>>>> 13d0ab0a
       expires:
       - '-1'
       pragma:
@@ -491,16 +343,6 @@
       ParameterSetName:
       - --resource-group --name --generate-ssh-keys
       User-Agent:
-<<<<<<< HEAD
-      - AZURECLI/2.49.0 azsdk-python-azure-mgmt-containerservice/23.0.0 Python/3.8.16
-        (macOS-13.4-arm64-arm-64bit)
-    method: GET
-    uri: https://management.azure.com/subscriptions/00000000-0000-0000-0000-000000000000/providers/Microsoft.ContainerService/locations/westus2/operations/1d087091-d423-4e85-9442-d5f5d37fc6e5?api-version=2016-03-30
-  response:
-    body:
-      string: "{\n  \"name\": \"9170081d-23d4-854e-9442-d5f5d37fc6e5\",\n  \"status\"\
-        : \"InProgress\",\n  \"startTime\": \"2023-06-17T16:07:36.5819684Z\"\n }"
-=======
       - AZURECLI/2.49.0 azsdk-python-azure-mgmt-containerservice/24.0.0 Python/3.8.10
         (Linux-5.15.0-1039-azure-x86_64-with-glibc2.29)
     method: GET
@@ -509,7 +351,6 @@
     body:
       string: "{\n  \"name\": \"0b09660e-5ad6-e04f-8b85-adb2ec60bd7a\",\n  \"status\":
         \"InProgress\",\n  \"startTime\": \"2023-06-29T11:37:42.613603Z\"\n }"
->>>>>>> 13d0ab0a
     headers:
       cache-control:
       - no-cache
@@ -518,11 +359,7 @@
       content-type:
       - application/json
       date:
-<<<<<<< HEAD
-      - Sat, 17 Jun 2023 16:09:07 GMT
-=======
       - Thu, 29 Jun 2023 11:39:12 GMT
->>>>>>> 13d0ab0a
       expires:
       - '-1'
       pragma:
@@ -554,16 +391,6 @@
       ParameterSetName:
       - --resource-group --name --generate-ssh-keys
       User-Agent:
-<<<<<<< HEAD
-      - AZURECLI/2.49.0 azsdk-python-azure-mgmt-containerservice/23.0.0 Python/3.8.16
-        (macOS-13.4-arm64-arm-64bit)
-    method: GET
-    uri: https://management.azure.com/subscriptions/00000000-0000-0000-0000-000000000000/providers/Microsoft.ContainerService/locations/westus2/operations/1d087091-d423-4e85-9442-d5f5d37fc6e5?api-version=2016-03-30
-  response:
-    body:
-      string: "{\n  \"name\": \"9170081d-23d4-854e-9442-d5f5d37fc6e5\",\n  \"status\"\
-        : \"InProgress\",\n  \"startTime\": \"2023-06-17T16:07:36.5819684Z\"\n }"
-=======
       - AZURECLI/2.49.0 azsdk-python-azure-mgmt-containerservice/24.0.0 Python/3.8.10
         (Linux-5.15.0-1039-azure-x86_64-with-glibc2.29)
     method: GET
@@ -572,7 +399,6 @@
     body:
       string: "{\n  \"name\": \"0b09660e-5ad6-e04f-8b85-adb2ec60bd7a\",\n  \"status\":
         \"InProgress\",\n  \"startTime\": \"2023-06-29T11:37:42.613603Z\"\n }"
->>>>>>> 13d0ab0a
     headers:
       cache-control:
       - no-cache
@@ -581,11 +407,7 @@
       content-type:
       - application/json
       date:
-<<<<<<< HEAD
-      - Sat, 17 Jun 2023 16:09:37 GMT
-=======
       - Thu, 29 Jun 2023 11:39:43 GMT
->>>>>>> 13d0ab0a
       expires:
       - '-1'
       pragma:
@@ -617,17 +439,6 @@
       ParameterSetName:
       - --resource-group --name --generate-ssh-keys
       User-Agent:
-<<<<<<< HEAD
-      - AZURECLI/2.49.0 azsdk-python-azure-mgmt-containerservice/23.0.0 Python/3.8.16
-        (macOS-13.4-arm64-arm-64bit)
-    method: GET
-    uri: https://management.azure.com/subscriptions/00000000-0000-0000-0000-000000000000/providers/Microsoft.ContainerService/locations/westus2/operations/1d087091-d423-4e85-9442-d5f5d37fc6e5?api-version=2016-03-30
-  response:
-    body:
-      string: "{\n  \"name\": \"9170081d-23d4-854e-9442-d5f5d37fc6e5\",\n  \"status\"\
-        : \"Succeeded\",\n  \"startTime\": \"2023-06-17T16:07:36.5819684Z\",\n  \"\
-        endTime\": \"2023-06-17T16:10:41.4914064Z\"\n }"
-=======
       - AZURECLI/2.49.0 azsdk-python-azure-mgmt-containerservice/24.0.0 Python/3.8.10
         (Linux-5.15.0-1039-azure-x86_64-with-glibc2.29)
     method: GET
@@ -828,7 +639,6 @@
     body:
       string: "{\n  \"name\": \"0b09660e-5ad6-e04f-8b85-adb2ec60bd7a\",\n  \"status\":
         \"InProgress\",\n  \"startTime\": \"2023-06-29T11:37:42.613603Z\"\n }"
->>>>>>> 13d0ab0a
     headers:
       cache-control:
       - no-cache
@@ -837,11 +647,7 @@
       content-type:
       - application/json
       date:
-<<<<<<< HEAD
-      - Sat, 17 Jun 2023 17:07:23 GMT
-=======
       - Thu, 29 Jun 2023 11:42:14 GMT
->>>>>>> 13d0ab0a
       expires:
       - '-1'
       pragma:
@@ -873,62 +679,6 @@
       ParameterSetName:
       - --resource-group --name --generate-ssh-keys
       User-Agent:
-<<<<<<< HEAD
-      - AZURECLI/2.49.0 azsdk-python-azure-mgmt-containerservice/23.0.0 Python/3.8.16
-        (macOS-13.4-arm64-arm-64bit)
-    method: GET
-    uri: https://management.azure.com/subscriptions/00000000-0000-0000-0000-000000000000/resourceGroups/clitest000001/providers/Microsoft.ContainerService/managedClusters/cliakstest000002?api-version=2023-05-01
-  response:
-    body:
-      string: "{\n  \"id\": \"/subscriptions/00000000-0000-0000-0000-000000000000/resourcegroups/clitest000001/providers/Microsoft.ContainerService/managedClusters/cliakstest000002\"\
-        ,\n  \"location\": \"westus2\",\n  \"name\": \"cliakstest000002\",\n  \"type\"\
-        : \"Microsoft.ContainerService/ManagedClusters\",\n  \"properties\": {\n \
-        \  \"provisioningState\": \"Succeeded\",\n   \"powerState\": {\n    \"code\"\
-        : \"Running\"\n   },\n   \"kubernetesVersion\": \"1.25.6\",\n   \"currentKubernetesVersion\"\
-        : \"1.25.6\",\n   \"dnsPrefix\": \"cliakstest-clitestppruyplz5-8ecadf\",\n\
-        \   \"fqdn\": \"cliakstest-clitestppruyplz5-8ecadf-a7cbmo25.hcp.westus2.azmk8s.io\"\
-        ,\n   \"azurePortalFQDN\": \"cliakstest-clitestppruyplz5-8ecadf-a7cbmo25.portal.hcp.westus2.azmk8s.io\"\
-        ,\n   \"agentPoolProfiles\": [\n    {\n     \"name\": \"nodepool1\",\n   \
-        \  \"count\": 3,\n     \"vmSize\": \"Standard_DS2_v2\",\n     \"osDiskSizeGB\"\
-        : 128,\n     \"osDiskType\": \"Managed\",\n     \"kubeletDiskType\": \"OS\"\
-        ,\n     \"maxPods\": 110,\n     \"type\": \"VirtualMachineScaleSets\",\n \
-        \    \"enableAutoScaling\": false,\n     \"provisioningState\": \"Succeeded\"\
-        ,\n     \"powerState\": {\n      \"code\": \"Running\"\n     },\n     \"orchestratorVersion\"\
-        : \"1.25.6\",\n     \"currentOrchestratorVersion\": \"1.25.6\",\n     \"enableNodePublicIP\"\
-        : false,\n     \"mode\": \"System\",\n     \"enableEncryptionAtHost\": false,\n\
-        \     \"enableUltraSSD\": false,\n     \"osType\": \"Linux\",\n     \"osSKU\"\
-        : \"Ubuntu\",\n     \"nodeImageVersion\": \"AKSUbuntu-2204gen2containerd-202306.01.0\"\
-        ,\n     \"upgradeSettings\": {},\n     \"enableFIPS\": false\n    }\n   ],\n\
-        \   \"linuxProfile\": {\n    \"adminUsername\": \"azureuser\",\n    \"ssh\"\
-        : {\n     \"publicKeys\": [\n      {\n       \"keyData\": \"ssh-rsa AAAAB3NzaC1yc2EAAAADAQABAAABgQDpX1rdEYwy8z3kRUtRfwnjcaa5sVBDlUyteEiAVG60B6vO74sUT/s0cmvOGRY56u17SQxCQdf7Y8rapBYnkCybdcP8Vh6SoQszHc2N5LbcfHLoeA9wrFvW74ZZHmld34yo1OeU3xKZVlGB+xP54En93j1zYZa7WFQz20r/R4JR2koF6h1W4jxneKXzRTs/KoZyBAHhM1YuqQiEohJHxccmFlAm1pvzwaEtBMeGQdu3wjSL9CGOGsBTcnSo06LkZ1EXdd9zgSO5Vma/qBA4ZcP7rG6ght3ajBs5b7TqabuISOeWiu9y8GxY+lxiolSmE/MyKAaoJJ8nxHrbjom+gLtsGhW79FqoqySDkN+qK1h/L5YEIjgfx0L4bJkeKGXWNXmGGJE1tEkV0ob9EBpJAMEza46N+LImo/q465+vUG2nOS/cgFkMG4yclVe6f7kyOWWbijFMTcInThhtMoJUBfikOTguGlAIIjMphhaWyAXIjmbpiyDppctW0OrF4ljGx9E=\
-        \ henrychen@microsoft.com\\n\"\n      }\n     ]\n    }\n   },\n   \"servicePrincipalProfile\"\
-        : {\n    \"clientId\":\"00000000-0000-0000-0000-000000000001\"\n   },\n  \
-        \ \"nodeResourceGroup\": \"MC_clitest000001_cliakstest000002_westus2\",\n\
-        \   \"enableRBAC\": true,\n   \"supportPlan\": \"KubernetesOfficial\",\n \
-        \  \"networkProfile\": {\n    \"networkPlugin\": \"kubenet\",\n    \"loadBalancerSku\"\
-        : \"Standard\",\n    \"loadBalancerProfile\": {\n     \"managedOutboundIPs\"\
-        : {\n      \"count\": 1\n     },\n     \"effectiveOutboundIPs\": [\n     \
-        \ {\n       \"id\": \"/subscriptions/00000000-0000-0000-0000-000000000000/resourceGroups/MC_clitest000001_cliakstest000002_westus2/providers/Microsoft.Network/publicIPAddresses/4e7e9ce8-0ae0-455f-9f9b-b9b3dcb044cd\"\
-        \n      }\n     ]\n    },\n    \"podCidr\": \"10.244.0.0/16\",\n    \"serviceCidr\"\
-        : \"10.0.0.0/16\",\n    \"dnsServiceIP\": \"10.0.0.10\",\n    \"outboundType\"\
-        : \"loadBalancer\",\n    \"podCidrs\": [\n     \"10.244.0.0/16\"\n    ],\n\
-        \    \"serviceCidrs\": [\n     \"10.0.0.0/16\"\n    ],\n    \"ipFamilies\"\
-        : [\n     \"IPv4\"\n    ]\n   },\n   \"maxAgentPools\": 100,\n   \"identityProfile\"\
-        : {\n    \"kubeletidentity\": {\n     \"resourceId\": \"/subscriptions/00000000-0000-0000-0000-000000000000/resourcegroups/MC_clitest000001_cliakstest000002_westus2/providers/Microsoft.ManagedIdentity/userAssignedIdentities/cliakstest000002-agentpool\"\
-        ,\n     \"clientId\":\"00000000-0000-0000-0000-000000000001\",\n     \"objectId\"\
-        :\"00000000-0000-0000-0000-000000000001\"\n    }\n   },\n   \"disableLocalAccounts\"\
-        : false,\n   \"securityProfile\": {\n    \"defender\": {\n     \"logAnalyticsWorkspaceResourceId\"\
-        : \"/subscriptions/00000000-0000-0000-0000-000000000000/resourcegroups/DefaultResourceGroup-WUS2/providers/Microsoft.OperationalInsights/workspaces/DefaultWorkspace-8ecadfc9-d1a3-4ea4-b844-0d9f87e4d7c8-WUS2\"\
-        ,\n     \"securityMonitoring\": {\n      \"enabled\": true\n     }\n    }\n\
-        \   },\n   \"storageProfile\": {\n    \"diskCSIDriver\": {\n     \"enabled\"\
-        : true\n    },\n    \"fileCSIDriver\": {\n     \"enabled\": true\n    },\n\
-        \    \"snapshotController\": {\n     \"enabled\": true\n    }\n   },\n   \"\
-        oidcIssuerProfile\": {\n    \"enabled\": false\n   },\n   \"workloadAutoScalerProfile\"\
-        : {}\n  },\n  \"identity\": {\n   \"type\": \"SystemAssigned\",\n   \"principalId\"\
-        :\"00000000-0000-0000-0000-000000000001\",\n   \"tenantId\": \"72f988bf-86f1-41af-91ab-2d7cd011db47\"\
-        \n  },\n  \"sku\": {\n   \"name\": \"Base\",\n   \"tier\": \"Free\"\n  }\n\
-        \ }"
-=======
       - AZURECLI/2.49.0 azsdk-python-azure-mgmt-containerservice/24.0.0 Python/3.8.10
         (Linux-5.15.0-1039-azure-x86_64-with-glibc2.29)
     method: GET
@@ -1073,24 +823,15 @@
         {\n   \"type\": \"SystemAssigned\",\n   \"principalId\":\"00000000-0000-0000-0000-000000000001\",\n
         \  \"tenantId\": \"72f988bf-86f1-41af-91ab-2d7cd011db47\"\n  },\n  \"sku\":
         {\n   \"name\": \"Base\",\n   \"tier\": \"Free\"\n  }\n }"
->>>>>>> 13d0ab0a
-    headers:
-      cache-control:
-      - no-cache
-      content-length:
-<<<<<<< HEAD
-      - '4416'
-      content-type:
-      - application/json
-      date:
-      - Sat, 17 Jun 2023 17:07:24 GMT
-=======
+    headers:
+      cache-control:
+      - no-cache
+      content-length:
       - '3886'
       content-type:
       - application/json
       date:
       - Thu, 29 Jun 2023 11:43:15 GMT
->>>>>>> 13d0ab0a
       expires:
       - '-1'
       pragma:
@@ -1124,45 +865,26 @@
       ParameterSetName:
       - --resource-group --name
       User-Agent:
-<<<<<<< HEAD
-      - AZURECLI/2.49.0 azsdk-python-azure-mgmt-containerservice/23.0.0 Python/3.8.16
-        (macOS-13.4-arm64-arm-64bit)
-    method: POST
-    uri: https://management.azure.com/subscriptions/00000000-0000-0000-0000-000000000000/resourceGroups/clitest000001/providers/Microsoft.ContainerService/managedClusters/cliakstest000002/stop?api-version=2023-05-01
-=======
       - AZURECLI/2.49.0 azsdk-python-azure-mgmt-containerservice/24.0.0 Python/3.8.10
         (Linux-5.15.0-1039-azure-x86_64-with-glibc2.29)
     method: POST
     uri: https://management.azure.com/subscriptions/00000000-0000-0000-0000-000000000000/resourceGroups/clitest000001/providers/Microsoft.ContainerService/managedClusters/cliakstest000002/stop?api-version=2023-07-01
->>>>>>> 13d0ab0a
   response:
     body:
       string: ''
     headers:
       azure-asyncoperation:
-<<<<<<< HEAD
-      - https://management.azure.com/subscriptions/00000000-0000-0000-0000-000000000000/providers/Microsoft.ContainerService/locations/westus2/operations/64439713-0de3-440c-b2ee-86e82a8aa3c7?api-version=2016-03-30
-=======
       - https://management.azure.com/subscriptions/00000000-0000-0000-0000-000000000000/providers/Microsoft.ContainerService/locations/westus2/operations/72e66432-9987-418a-ac89-fa4eb51446f0?api-version=2016-03-30
->>>>>>> 13d0ab0a
       cache-control:
       - no-cache
       content-length:
       - '0'
       date:
-<<<<<<< HEAD
-      - Sat, 17 Jun 2023 17:07:26 GMT
-      expires:
-      - '-1'
-      location:
-      - https://management.azure.com/subscriptions/00000000-0000-0000-0000-000000000000/providers/Microsoft.ContainerService/locations/westus2/operationresults/64439713-0de3-440c-b2ee-86e82a8aa3c7?api-version=2016-03-30
-=======
       - Thu, 29 Jun 2023 11:43:16 GMT
       expires:
       - '-1'
       location:
       - https://management.azure.com/subscriptions/00000000-0000-0000-0000-000000000000/providers/Microsoft.ContainerService/locations/westus2/operationresults/72e66432-9987-418a-ac89-fa4eb51446f0?api-version=2016-03-30
->>>>>>> 13d0ab0a
       pragma:
       - no-cache
       server:
@@ -1190,16 +912,6 @@
       ParameterSetName:
       - --resource-group --name
       User-Agent:
-<<<<<<< HEAD
-      - AZURECLI/2.49.0 azsdk-python-azure-mgmt-containerservice/23.0.0 Python/3.8.16
-        (macOS-13.4-arm64-arm-64bit)
-    method: GET
-    uri: https://management.azure.com/subscriptions/00000000-0000-0000-0000-000000000000/providers/Microsoft.ContainerService/locations/westus2/operations/64439713-0de3-440c-b2ee-86e82a8aa3c7?api-version=2016-03-30
-  response:
-    body:
-      string: "{\n  \"name\": \"13974364-e30d-0c44-b2ee-86e82a8aa3c7\",\n  \"status\"\
-        : \"InProgress\",\n  \"startTime\": \"2023-06-17T17:07:26.6534341Z\"\n }"
-=======
       - AZURECLI/2.49.0 azsdk-python-azure-mgmt-containerservice/24.0.0 Python/3.8.10
         (Linux-5.15.0-1039-azure-x86_64-with-glibc2.29)
     method: GET
@@ -1264,7 +976,6 @@
         with the operation. Either the operation has been preempted by another one,
         or the information needed by the operation failed to be saved (or hasn't been
         saved yet).\"\n  }\n }"
->>>>>>> 13d0ab0a
     headers:
       cache-control:
       - no-cache
@@ -1273,11 +984,7 @@
       content-type:
       - application/json
       date:
-<<<<<<< HEAD
-      - Sat, 17 Jun 2023 17:07:26 GMT
-=======
       - Thu, 29 Jun 2023 11:43:46 GMT
->>>>>>> 13d0ab0a
       expires:
       - '-1'
       pragma:
@@ -1309,17 +1016,6 @@
       ParameterSetName:
       - --resource-group --name
       User-Agent:
-<<<<<<< HEAD
-      - AZURECLI/2.49.0 azsdk-python-azure-mgmt-containerservice/23.0.0 Python/3.8.16
-        (macOS-13.4-arm64-arm-64bit)
-    method: GET
-    uri: https://management.azure.com/subscriptions/00000000-0000-0000-0000-000000000000/providers/Microsoft.ContainerService/locations/westus2/operations/64439713-0de3-440c-b2ee-86e82a8aa3c7?api-version=2016-03-30
-  response:
-    body:
-      string: "{\n  \"name\": \"13974364-e30d-0c44-b2ee-86e82a8aa3c7\",\n  \"status\"\
-        : \"Succeeded\",\n  \"startTime\": \"2023-06-17T17:07:26.6534341Z\",\n  \"\
-        endTime\": \"2023-06-17T17:08:50.9465197Z\"\n }"
-=======
       - AZURECLI/2.49.0 azsdk-python-azure-mgmt-containerservice/24.0.0 Python/3.8.10
         (Linux-5.15.0-1039-azure-x86_64-with-glibc2.29)
     method: GET
@@ -1332,7 +1028,6 @@
         with the operation. Either the operation has been preempted by another one,
         or the information needed by the operation failed to be saved (or hasn't been
         saved yet).\"\n  }\n }"
->>>>>>> 13d0ab0a
     headers:
       cache-control:
       - no-cache
@@ -1341,11 +1036,7 @@
       content-type:
       - application/json
       date:
-<<<<<<< HEAD
-      - Sat, 17 Jun 2023 18:06:54 GMT
-=======
       - Thu, 29 Jun 2023 11:44:16 GMT
->>>>>>> 13d0ab0a
       expires:
       - '-1'
       pragma:
@@ -1377,12 +1068,6 @@
       ParameterSetName:
       - --resource-group --name
       User-Agent:
-<<<<<<< HEAD
-      - AZURECLI/2.49.0 azsdk-python-azure-mgmt-containerservice/23.0.0 Python/3.8.16
-        (macOS-13.4-arm64-arm-64bit)
-    method: GET
-    uri: https://management.azure.com/subscriptions/00000000-0000-0000-0000-000000000000/providers/Microsoft.ContainerService/locations/westus2/operationresults/64439713-0de3-440c-b2ee-86e82a8aa3c7?api-version=2016-03-30
-=======
       - AZURECLI/2.49.0 azsdk-python-azure-mgmt-containerservice/24.0.0 Python/3.8.10
         (Linux-5.15.0-1039-azure-x86_64-with-glibc2.29)
     method: GET
@@ -1439,7 +1124,6 @@
         (Linux-5.15.0-1039-azure-x86_64-with-glibc2.29)
     method: GET
     uri: https://management.azure.com/subscriptions/00000000-0000-0000-0000-000000000000/providers/Microsoft.ContainerService/locations/westus2/operationresults/72e66432-9987-418a-ac89-fa4eb51446f0?api-version=2016-03-30
->>>>>>> 13d0ab0a
   response:
     body:
       string: ''
@@ -1449,19 +1133,11 @@
       content-type:
       - application/json
       date:
-<<<<<<< HEAD
-      - Sat, 17 Jun 2023 18:06:54 GMT
-      expires:
-      - '-1'
-      location:
-      - https://management.azure.com/subscriptions/00000000-0000-0000-0000-000000000000/providers/Microsoft.ContainerService/locations/westus2/operationresults/64439713-0de3-440c-b2ee-86e82a8aa3c7?api-version=2016-03-30
-=======
       - Thu, 29 Jun 2023 11:44:46 GMT
       expires:
       - '-1'
       location:
       - https://management.azure.com/subscriptions/00000000-0000-0000-0000-000000000000/providers/Microsoft.ContainerService/locations/westus2/operationresults/72e66432-9987-418a-ac89-fa4eb51446f0?api-version=2016-03-30
->>>>>>> 13d0ab0a
       pragma:
       - no-cache
       server:
@@ -1489,45 +1165,26 @@
       ParameterSetName:
       - --resource-group --name
       User-Agent:
-<<<<<<< HEAD
-      - AZURECLI/2.49.0 azsdk-python-azure-mgmt-containerservice/23.0.0 Python/3.8.16
-        (macOS-13.4-arm64-arm-64bit)
-    method: POST
-    uri: https://management.azure.com/subscriptions/00000000-0000-0000-0000-000000000000/resourceGroups/clitest000001/providers/Microsoft.ContainerService/managedClusters/cliakstest000002/start?api-version=2023-05-01
-=======
       - AZURECLI/2.49.0 azsdk-python-azure-mgmt-containerservice/24.0.0 Python/3.8.10
         (Linux-5.15.0-1039-azure-x86_64-with-glibc2.29)
     method: POST
     uri: https://management.azure.com/subscriptions/00000000-0000-0000-0000-000000000000/resourceGroups/clitest000001/providers/Microsoft.ContainerService/managedClusters/cliakstest000002/start?api-version=2023-07-01
->>>>>>> 13d0ab0a
   response:
     body:
       string: ''
     headers:
       azure-asyncoperation:
-<<<<<<< HEAD
-      - https://management.azure.com/subscriptions/00000000-0000-0000-0000-000000000000/providers/Microsoft.ContainerService/locations/westus2/operations/3d60b4c2-0874-428d-b98c-2aaf6203887e?api-version=2016-03-30
-=======
       - https://management.azure.com/subscriptions/00000000-0000-0000-0000-000000000000/providers/Microsoft.ContainerService/locations/westus2/operations/c177a843-28ad-42e7-bd3b-758f63016a18?api-version=2016-03-30
->>>>>>> 13d0ab0a
       cache-control:
       - no-cache
       content-length:
       - '0'
       date:
-<<<<<<< HEAD
-      - Sat, 17 Jun 2023 18:06:55 GMT
-      expires:
-      - '-1'
-      location:
-      - https://management.azure.com/subscriptions/00000000-0000-0000-0000-000000000000/providers/Microsoft.ContainerService/locations/westus2/operationresults/3d60b4c2-0874-428d-b98c-2aaf6203887e?api-version=2016-03-30
-=======
       - Thu, 29 Jun 2023 11:44:47 GMT
       expires:
       - '-1'
       location:
       - https://management.azure.com/subscriptions/00000000-0000-0000-0000-000000000000/providers/Microsoft.ContainerService/locations/westus2/operationresults/c177a843-28ad-42e7-bd3b-758f63016a18?api-version=2016-03-30
->>>>>>> 13d0ab0a
       pragma:
       - no-cache
       server:
@@ -1555,20 +1212,6 @@
       ParameterSetName:
       - --resource-group --name
       User-Agent:
-<<<<<<< HEAD
-      - AZURECLI/2.49.0 azsdk-python-azure-mgmt-containerservice/23.0.0 Python/3.8.16
-        (macOS-13.4-arm64-arm-64bit)
-    method: GET
-    uri: https://management.azure.com/subscriptions/00000000-0000-0000-0000-000000000000/providers/Microsoft.ContainerService/locations/westus2/operations/3d60b4c2-0874-428d-b98c-2aaf6203887e?api-version=2016-03-30
-  response:
-    body:
-      string: "{\n  \"name\": \"c2b4603d-7408-8d42-b98c-2aaf6203887e\",\n  \"status\"\
-        : \"InProgress\",\n  \"startTime\": \"2023-06-17T18:06:56.4587838Z\",\n  \"\
-        error\": {\n   \"code\": \"NotLatestOperation\",\n   \"message\": \"Cannot\
-        \ proceed with the operation. Either the operation has been preempted by another\
-        \ one, or the information needed by the operation failed to be saved (or hasn't\
-        \ been saved yet).\"\n  }\n }"
-=======
       - AZURECLI/2.49.0 azsdk-python-azure-mgmt-containerservice/24.0.0 Python/3.8.10
         (Linux-5.15.0-1039-azure-x86_64-with-glibc2.29)
     method: GET
@@ -1913,20 +1556,15 @@
     body:
       string: "{\n  \"name\": \"43a877c1-ad28-e742-bd3b-758f63016a18\",\n  \"status\":
         \"InProgress\",\n  \"startTime\": \"2023-06-29T11:44:48.1147994Z\"\n }"
->>>>>>> 13d0ab0a
-    headers:
-      cache-control:
-      - no-cache
-      content-length:
-      - '374'
-      content-type:
-      - application/json
-      date:
-<<<<<<< HEAD
-      - Sat, 17 Jun 2023 18:06:55 GMT
-=======
+    headers:
+      cache-control:
+      - no-cache
+      content-length:
+      - '126'
+      content-type:
+      - application/json
+      date:
       - Thu, 29 Jun 2023 11:48:18 GMT
->>>>>>> 13d0ab0a
       expires:
       - '-1'
       pragma:
@@ -1958,21 +1596,6 @@
       ParameterSetName:
       - --resource-group --name
       User-Agent:
-<<<<<<< HEAD
-      - AZURECLI/2.49.0 azsdk-python-azure-mgmt-containerservice/23.0.0 Python/3.8.16
-        (macOS-13.4-arm64-arm-64bit)
-    method: GET
-    uri: https://management.azure.com/subscriptions/00000000-0000-0000-0000-000000000000/providers/Microsoft.ContainerService/locations/westus2/operations/3d60b4c2-0874-428d-b98c-2aaf6203887e?api-version=2016-03-30
-  response:
-    body:
-      string: "{\n  \"name\": \"c2b4603d-7408-8d42-b98c-2aaf6203887e\",\n  \"status\"\
-        : \"Succeeded\",\n  \"startTime\": \"2023-06-17T18:06:56.4587838Z\",\n  \"\
-        endTime\": \"2023-06-17T18:10:21.5116924Z\",\n  \"error\": {\n   \"code\"\
-        : \"NotLatestOperation\",\n   \"message\": \"Cannot proceed with the operation.\
-        \ Either the operation has been preempted by another one, or the information\
-        \ needed by the operation failed to be saved (or hasn't been saved yet).\"\
-        \n  }\n }"
-=======
       - AZURECLI/2.49.0 azsdk-python-azure-mgmt-containerservice/24.0.0 Python/3.8.10
         (Linux-5.15.0-1039-azure-x86_64-with-glibc2.29)
     method: GET
@@ -1981,18 +1604,10 @@
     body:
       string: "{\n  \"name\": \"43a877c1-ad28-e742-bd3b-758f63016a18\",\n  \"status\":
         \"InProgress\",\n  \"startTime\": \"2023-06-29T11:44:48.1147994Z\"\n }"
->>>>>>> 13d0ab0a
-    headers:
-      cache-control:
-      - no-cache
-      content-length:
-<<<<<<< HEAD
-      - '418'
-      content-type:
-      - application/json
-      date:
-      - Sat, 17 Jun 2023 19:44:16 GMT
-=======
+    headers:
+      cache-control:
+      - no-cache
+      content-length:
       - '126'
       content-type:
       - application/json
@@ -2191,7 +1806,6 @@
       - application/json
       date:
       - Thu, 29 Jun 2023 11:50:49 GMT
->>>>>>> 13d0ab0a
       expires:
       - '-1'
       pragma:
@@ -2223,17 +1837,10 @@
       ParameterSetName:
       - --resource-group --name
       User-Agent:
-<<<<<<< HEAD
-      - AZURECLI/2.49.0 azsdk-python-azure-mgmt-containerservice/23.0.0 Python/3.8.16
-        (macOS-13.4-arm64-arm-64bit)
-    method: GET
-    uri: https://management.azure.com/subscriptions/00000000-0000-0000-0000-000000000000/providers/Microsoft.ContainerService/locations/westus2/operationresults/3d60b4c2-0874-428d-b98c-2aaf6203887e?api-version=2016-03-30
-=======
       - AZURECLI/2.49.0 azsdk-python-azure-mgmt-containerservice/24.0.0 Python/3.8.10
         (Linux-5.15.0-1039-azure-x86_64-with-glibc2.29)
     method: GET
     uri: https://management.azure.com/subscriptions/00000000-0000-0000-0000-000000000000/providers/Microsoft.ContainerService/locations/westus2/operationresults/c177a843-28ad-42e7-bd3b-758f63016a18?api-version=2016-03-30
->>>>>>> 13d0ab0a
   response:
     body:
       string: ''
@@ -2243,19 +1850,11 @@
       content-type:
       - application/json
       date:
-<<<<<<< HEAD
-      - Sat, 17 Jun 2023 19:44:16 GMT
-      expires:
-      - '-1'
-      location:
-      - https://management.azure.com/subscriptions/00000000-0000-0000-0000-000000000000/providers/Microsoft.ContainerService/locations/westus2/operationresults/3d60b4c2-0874-428d-b98c-2aaf6203887e?api-version=2016-03-30
-=======
       - Thu, 29 Jun 2023 11:50:49 GMT
       expires:
       - '-1'
       location:
       - https://management.azure.com/subscriptions/00000000-0000-0000-0000-000000000000/providers/Microsoft.ContainerService/locations/westus2/operationresults/c177a843-28ad-42e7-bd3b-758f63016a18?api-version=2016-03-30
->>>>>>> 13d0ab0a
       pragma:
       - no-cache
       server:
