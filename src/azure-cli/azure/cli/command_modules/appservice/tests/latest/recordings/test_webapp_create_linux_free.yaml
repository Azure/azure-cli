interactions:
- request:
    body: null
    headers:
      Accept:
      - application/json
      Accept-Encoding:
      - gzip, deflate
      CommandName:
      - appservice plan create
      Connection:
      - keep-alive
      ParameterSetName:
      - -g -n --sku --is-linux
      User-Agent:
<<<<<<< HEAD
      - python/3.6.5 (Windows-10-10.0.17134-SP0) msrest/0.6.10 msrest_azure/0.6.2
        azure-mgmt-resource/4.0.0 Azure-SDK-For-Python AZURECLI/2.0.74
=======
      - python/3.7.4 (Windows-10-10.0.18362-SP0) msrest/0.6.10 msrest_azure/0.6.2
        azure-mgmt-resource/4.0.0 Azure-SDK-For-Python AZURECLI/2.0.75
>>>>>>> 807faccc
      accept-language:
      - en-US
    method: GET
    uri: https://management.azure.com/subscriptions/00000000-0000-0000-0000-000000000000/resourcegroups/cli_test_webapp_linux_free000001?api-version=2019-07-01
  response:
    body:
<<<<<<< HEAD
      string: '{"id":"/subscriptions/00000000-0000-0000-0000-000000000000/resourceGroups/cli_test_webapp_linux_free000001","name":"cli_test_webapp_linux_free000001","type":"Microsoft.Resources/resourceGroups","location":"westus","tags":{"product":"azurecli","cause":"automation","date":"2019-10-13T05:52:43Z"},"properties":{"provisioningState":"Succeeded"}}'
=======
      string: '{"id":"/subscriptions/00000000-0000-0000-0000-000000000000/resourceGroups/cli_test_webapp_linux_free000001","name":"cli_test_webapp_linux_free000001","type":"Microsoft.Resources/resourceGroups","location":"westus","tags":{"product":"azurecli","cause":"automation","date":"2019-10-21T10:53:44Z"},"properties":{"provisioningState":"Succeeded"}}'
>>>>>>> 807faccc
    headers:
      cache-control:
      - no-cache
      content-length:
      - '428'
      content-type:
      - application/json; charset=utf-8
      date:
<<<<<<< HEAD
      - Sun, 13 Oct 2019 05:52:45 GMT
=======
      - Mon, 21 Oct 2019 10:53:47 GMT
>>>>>>> 807faccc
      expires:
      - '-1'
      pragma:
      - no-cache
      strict-transport-security:
      - max-age=31536000; includeSubDomains
      vary:
      - Accept-Encoding
      x-content-type-options:
      - nosniff
    status:
      code: 200
      message: OK
- request:
    body: '{"name": "plan-linux-free000003", "type": "Microsoft.Web/serverfarms",
      "location": "westus", "properties": {"skuName": "F1", "needLinuxWorkers": true,
      "capacity": 1}}'
    headers:
      Accept:
      - application/json
      Accept-Encoding:
      - gzip, deflate
      CommandName:
      - appservice plan create
      Connection:
      - keep-alive
      Content-Length:
      - '169'
      Content-Type:
      - application/json; charset=utf-8
      ParameterSetName:
      - -g -n --sku --is-linux
      User-Agent:
<<<<<<< HEAD
      - python/3.6.5 (Windows-10-10.0.17134-SP0) msrest/0.6.10 msrest_azure/0.6.2
        azure-mgmt-web/0.42.0 Azure-SDK-For-Python AZURECLI/2.0.74
=======
      - python/3.7.4 (Windows-10-10.0.18362-SP0) msrest/0.6.10 msrest_azure/0.6.2
        azure-mgmt-web/0.42.0 Azure-SDK-For-Python AZURECLI/2.0.75
>>>>>>> 807faccc
      accept-language:
      - en-US
    method: POST
    uri: https://management.azure.com/subscriptions/00000000-0000-0000-0000-000000000000/resourceGroups/cli_test_webapp_linux_free000001/providers/Microsoft.Web/validate?api-version=2018-02-01
  response:
    body:
      string: '{"status":"Success","error":null}'
    headers:
      cache-control:
      - no-cache
      content-length:
      - '33'
      content-type:
      - application/json
      date:
<<<<<<< HEAD
      - Sun, 13 Oct 2019 05:52:45 GMT
=======
      - Mon, 21 Oct 2019 10:53:47 GMT
>>>>>>> 807faccc
      expires:
      - '-1'
      pragma:
      - no-cache
      server:
      - Microsoft-IIS/10.0
      strict-transport-security:
      - max-age=31536000; includeSubDomains
      transfer-encoding:
      - chunked
      vary:
      - Accept-Encoding
      x-aspnet-version:
      - 4.0.30319
      x-content-type-options:
      - nosniff
      x-ms-ratelimit-remaining-subscription-writes:
      - '1191'
      x-powered-by:
      - ASP.NET
    status:
      code: 200
      message: OK
- request:
    body: null
    headers:
      Accept:
      - application/json
      Accept-Encoding:
      - gzip, deflate
      CommandName:
      - appservice plan create
      Connection:
      - keep-alive
      ParameterSetName:
      - -g -n --sku --is-linux
      User-Agent:
<<<<<<< HEAD
      - python/3.6.5 (Windows-10-10.0.17134-SP0) msrest/0.6.10 msrest_azure/0.6.2
        azure-mgmt-resource/4.0.0 Azure-SDK-For-Python AZURECLI/2.0.74
=======
      - python/3.7.4 (Windows-10-10.0.18362-SP0) msrest/0.6.10 msrest_azure/0.6.2
        azure-mgmt-resource/4.0.0 Azure-SDK-For-Python AZURECLI/2.0.75
>>>>>>> 807faccc
      accept-language:
      - en-US
    method: GET
    uri: https://management.azure.com/subscriptions/00000000-0000-0000-0000-000000000000/resourcegroups/cli_test_webapp_linux_free000001?api-version=2019-07-01
  response:
    body:
<<<<<<< HEAD
      string: '{"id":"/subscriptions/00000000-0000-0000-0000-000000000000/resourceGroups/cli_test_webapp_linux_free000001","name":"cli_test_webapp_linux_free000001","type":"Microsoft.Resources/resourceGroups","location":"westus","tags":{"product":"azurecli","cause":"automation","date":"2019-10-13T05:52:43Z"},"properties":{"provisioningState":"Succeeded"}}'
=======
      string: '{"id":"/subscriptions/00000000-0000-0000-0000-000000000000/resourceGroups/cli_test_webapp_linux_free000001","name":"cli_test_webapp_linux_free000001","type":"Microsoft.Resources/resourceGroups","location":"westus","tags":{"product":"azurecli","cause":"automation","date":"2019-10-21T10:53:44Z"},"properties":{"provisioningState":"Succeeded"}}'
>>>>>>> 807faccc
    headers:
      cache-control:
      - no-cache
      content-length:
      - '428'
      content-type:
      - application/json; charset=utf-8
      date:
<<<<<<< HEAD
      - Sun, 13 Oct 2019 05:52:45 GMT
=======
      - Mon, 21 Oct 2019 10:53:48 GMT
>>>>>>> 807faccc
      expires:
      - '-1'
      pragma:
      - no-cache
      strict-transport-security:
      - max-age=31536000; includeSubDomains
      vary:
      - Accept-Encoding
      x-content-type-options:
      - nosniff
    status:
      code: 200
      message: OK
- request:
    body: '{"location": "westus", "properties": {"perSiteScaling": false, "reserved":
      true, "isXenon": false}, "sku": {"name": "F1", "tier": "FREE", "capacity": 1}}'
    headers:
      Accept:
      - application/json
      Accept-Encoding:
      - gzip, deflate
      CommandName:
      - appservice plan create
      Connection:
      - keep-alive
      Content-Length:
      - '153'
      Content-Type:
      - application/json; charset=utf-8
      ParameterSetName:
      - -g -n --sku --is-linux
      User-Agent:
<<<<<<< HEAD
      - python/3.6.5 (Windows-10-10.0.17134-SP0) msrest/0.6.10 msrest_azure/0.6.2
        azure-mgmt-web/0.42.0 Azure-SDK-For-Python AZURECLI/2.0.74
=======
      - python/3.7.4 (Windows-10-10.0.18362-SP0) msrest/0.6.10 msrest_azure/0.6.2
        azure-mgmt-web/0.42.0 Azure-SDK-For-Python AZURECLI/2.0.75
>>>>>>> 807faccc
      accept-language:
      - en-US
    method: PUT
    uri: https://management.azure.com/subscriptions/00000000-0000-0000-0000-000000000000/resourceGroups/cli_test_webapp_linux_free000001/providers/Microsoft.Web/serverfarms/plan-linux-free000003?api-version=2018-02-01
  response:
    body:
      string: '{"id":"/subscriptions/00000000-0000-0000-0000-000000000000/resourceGroups/cli_test_webapp_linux_free000001/providers/Microsoft.Web/serverfarms/plan-linux-free000003","name":"plan-linux-free000003","type":"Microsoft.Web/serverfarms","kind":"linux","location":"West
<<<<<<< HEAD
        US","properties":{"serverFarmId":19543,"name":"plan-linux-free000003","workerSize":"Default","workerSizeId":0,"workerTierName":null,"numberOfWorkers":1,"currentWorkerSize":"Default","currentWorkerSizeId":0,"currentNumberOfWorkers":1,"status":"Ready","webSpace":"cli_test_webapp_linux_free000001-WestUSwebspace","subscription":"fb3a3d6b-44c8-44f5-88c9-b20917c9b96b","adminSiteName":null,"hostingEnvironment":null,"hostingEnvironmentProfile":null,"maximumNumberOfWorkers":1,"planName":"VirtualDedicatedPlan","adminRuntimeSiteName":null,"computeMode":"Dedicated","siteMode":null,"geoRegion":"West
        US","perSiteScaling":false,"maximumElasticWorkerCount":1,"numberOfSites":0,"hostingEnvironmentId":null,"isSpot":false,"spotExpirationTime":null,"freeOfferExpirationTime":null,"tags":null,"kind":"linux","resourceGroup":"cli_test_webapp_linux_free000001","reserved":true,"isXenon":false,"hyperV":false,"mdmId":"waws-prod-bay-109_19543","targetWorkerCount":0,"targetWorkerSizeId":0,"provisioningState":"Succeeded","webSiteId":null,"existingServerFarmIds":null},"sku":{"name":"F1","tier":"Free","size":"F1","family":"F","capacity":1}}'
=======
        US","properties":{"serverFarmId":20087,"name":"plan-linux-free000003","workerSize":"Default","workerSizeId":0,"workerTierName":null,"numberOfWorkers":1,"currentWorkerSize":"Default","currentWorkerSizeId":0,"currentNumberOfWorkers":1,"status":"Ready","webSpace":"cli_test_webapp_linux_free000001-WestUSwebspace","subscription":"0b1f6471-1bf0-4dda-aec3-cb9272f09590","adminSiteName":null,"hostingEnvironment":null,"hostingEnvironmentProfile":null,"maximumNumberOfWorkers":1,"planName":"VirtualDedicatedPlan","adminRuntimeSiteName":null,"computeMode":"Dedicated","siteMode":null,"geoRegion":"West
        US","perSiteScaling":false,"maximumElasticWorkerCount":1,"numberOfSites":0,"hostingEnvironmentId":null,"isSpot":false,"spotExpirationTime":null,"freeOfferExpirationTime":null,"tags":null,"kind":"linux","resourceGroup":"cli_test_webapp_linux_free000001","reserved":true,"isXenon":false,"hyperV":false,"mdmId":"waws-prod-bay-109_20087","targetWorkerCount":0,"targetWorkerSizeId":0,"provisioningState":"Succeeded","webSiteId":null,"existingServerFarmIds":null},"sku":{"name":"F1","tier":"Free","size":"F1","family":"F","capacity":1}}'
>>>>>>> 807faccc
    headers:
      cache-control:
      - no-cache
      content-length:
      - '1526'
      content-type:
      - application/json
      date:
<<<<<<< HEAD
      - Sun, 13 Oct 2019 05:53:14 GMT
=======
      - Mon, 21 Oct 2019 10:54:18 GMT
>>>>>>> 807faccc
      expires:
      - '-1'
      pragma:
      - no-cache
      server:
      - Microsoft-IIS/10.0
      strict-transport-security:
      - max-age=31536000; includeSubDomains
      transfer-encoding:
      - chunked
      vary:
      - Accept-Encoding
      x-aspnet-version:
      - 4.0.30319
      x-content-type-options:
      - nosniff
      x-ms-ratelimit-remaining-subscription-writes:
<<<<<<< HEAD
      - '1199'
=======
      - '1147'
>>>>>>> 807faccc
      x-powered-by:
      - ASP.NET
    status:
      code: 200
      message: OK
- request:
    body: null
    headers:
      Accept:
      - application/json
      Accept-Encoding:
      - gzip, deflate
      CommandName:
      - webapp create
      Connection:
      - keep-alive
      ParameterSetName:
      - -g -n --plan -u -r
      User-Agent:
<<<<<<< HEAD
      - python/3.6.5 (Windows-10-10.0.17134-SP0) msrest/0.6.10 msrest_azure/0.6.2
        azure-mgmt-web/0.42.0 Azure-SDK-For-Python AZURECLI/2.0.74
=======
      - python/3.7.4 (Windows-10-10.0.18362-SP0) msrest/0.6.10 msrest_azure/0.6.2
        azure-mgmt-web/0.42.0 Azure-SDK-For-Python AZURECLI/2.0.75
>>>>>>> 807faccc
      accept-language:
      - en-US
    method: GET
    uri: https://management.azure.com/subscriptions/00000000-0000-0000-0000-000000000000/resourceGroups/cli_test_webapp_linux_free000001/providers/Microsoft.Web/serverfarms/plan-linux-free000003?api-version=2018-02-01
  response:
    body:
      string: '{"id":"/subscriptions/00000000-0000-0000-0000-000000000000/resourceGroups/cli_test_webapp_linux_free000001/providers/Microsoft.Web/serverfarms/plan-linux-free000003","name":"plan-linux-free000003","type":"Microsoft.Web/serverfarms","kind":"linux","location":"West
<<<<<<< HEAD
        US","properties":{"serverFarmId":19543,"name":"plan-linux-free000003","workerSize":"Default","workerSizeId":0,"workerTierName":null,"numberOfWorkers":1,"currentWorkerSize":"Default","currentWorkerSizeId":0,"currentNumberOfWorkers":1,"status":"Ready","webSpace":"cli_test_webapp_linux_free000001-WestUSwebspace","subscription":"fb3a3d6b-44c8-44f5-88c9-b20917c9b96b","adminSiteName":null,"hostingEnvironment":null,"hostingEnvironmentProfile":null,"maximumNumberOfWorkers":1,"planName":"VirtualDedicatedPlan","adminRuntimeSiteName":null,"computeMode":"Dedicated","siteMode":null,"geoRegion":"West
        US","perSiteScaling":false,"maximumElasticWorkerCount":1,"numberOfSites":0,"hostingEnvironmentId":null,"isSpot":false,"spotExpirationTime":null,"freeOfferExpirationTime":null,"tags":null,"kind":"linux","resourceGroup":"cli_test_webapp_linux_free000001","reserved":true,"isXenon":false,"hyperV":false,"mdmId":"waws-prod-bay-109_19543","targetWorkerCount":0,"targetWorkerSizeId":0,"provisioningState":"Succeeded","webSiteId":null,"existingServerFarmIds":null},"sku":{"name":"F1","tier":"Free","size":"F1","family":"F","capacity":1}}'
=======
        US","properties":{"serverFarmId":20087,"name":"plan-linux-free000003","workerSize":"Default","workerSizeId":0,"workerTierName":null,"numberOfWorkers":1,"currentWorkerSize":"Default","currentWorkerSizeId":0,"currentNumberOfWorkers":1,"status":"Ready","webSpace":"cli_test_webapp_linux_free000001-WestUSwebspace","subscription":"0b1f6471-1bf0-4dda-aec3-cb9272f09590","adminSiteName":null,"hostingEnvironment":null,"hostingEnvironmentProfile":null,"maximumNumberOfWorkers":1,"planName":"VirtualDedicatedPlan","adminRuntimeSiteName":null,"computeMode":"Dedicated","siteMode":null,"geoRegion":"West
        US","perSiteScaling":false,"maximumElasticWorkerCount":1,"numberOfSites":0,"hostingEnvironmentId":null,"isSpot":false,"spotExpirationTime":null,"freeOfferExpirationTime":null,"tags":null,"kind":"linux","resourceGroup":"cli_test_webapp_linux_free000001","reserved":true,"isXenon":false,"hyperV":false,"mdmId":"waws-prod-bay-109_20087","targetWorkerCount":0,"targetWorkerSizeId":0,"provisioningState":"Succeeded","webSiteId":null,"existingServerFarmIds":null},"sku":{"name":"F1","tier":"Free","size":"F1","family":"F","capacity":1}}'
>>>>>>> 807faccc
    headers:
      cache-control:
      - no-cache
      content-length:
      - '1526'
      content-type:
      - application/json
      date:
<<<<<<< HEAD
      - Sun, 13 Oct 2019 05:53:16 GMT
=======
      - Mon, 21 Oct 2019 10:54:19 GMT
>>>>>>> 807faccc
      expires:
      - '-1'
      pragma:
      - no-cache
      server:
      - Microsoft-IIS/10.0
      strict-transport-security:
      - max-age=31536000; includeSubDomains
      transfer-encoding:
      - chunked
      vary:
      - Accept-Encoding
      x-aspnet-version:
      - 4.0.30319
      x-content-type-options:
      - nosniff
      x-powered-by:
      - ASP.NET
    status:
      code: 200
      message: OK
- request:
    body: 'b''{"name": "webapp-linux-free000002", "type": "Microsoft.Web/sites", "location":
      "West US", "properties": {"serverFarmId": "/subscriptions/00000000-0000-0000-0000-000000000000/resourceGroups/cli_test_webapp_linux_free000001/providers/Microsoft.Web/serverfarms/plan-linux-free000003"}}'''
    headers:
      Accept:
      - application/json
      Accept-Encoding:
      - gzip, deflate
      CommandName:
      - webapp create
      Connection:
      - keep-alive
      Content-Length:
      - '329'
      Content-Type:
      - application/json; charset=utf-8
      ParameterSetName:
      - -g -n --plan -u -r
      User-Agent:
<<<<<<< HEAD
      - python/3.6.5 (Windows-10-10.0.17134-SP0) msrest/0.6.10 msrest_azure/0.6.2
        azure-mgmt-web/0.42.0 Azure-SDK-For-Python AZURECLI/2.0.74
=======
      - python/3.7.4 (Windows-10-10.0.18362-SP0) msrest/0.6.10 msrest_azure/0.6.2
        azure-mgmt-web/0.42.0 Azure-SDK-For-Python AZURECLI/2.0.75
>>>>>>> 807faccc
      accept-language:
      - en-US
    method: POST
    uri: https://management.azure.com/subscriptions/00000000-0000-0000-0000-000000000000/resourceGroups/cli_test_webapp_linux_free000001/providers/Microsoft.Web/validate?api-version=2018-02-01
  response:
    body:
      string: '{"status":"Success","error":null}'
    headers:
      cache-control:
      - no-cache
      content-length:
      - '33'
      content-type:
      - application/json
      date:
<<<<<<< HEAD
      - Sun, 13 Oct 2019 05:53:15 GMT
=======
      - Mon, 21 Oct 2019 10:54:20 GMT
>>>>>>> 807faccc
      expires:
      - '-1'
      pragma:
      - no-cache
      server:
      - Microsoft-IIS/10.0
      strict-transport-security:
      - max-age=31536000; includeSubDomains
      transfer-encoding:
      - chunked
      vary:
      - Accept-Encoding
      x-aspnet-version:
      - 4.0.30319
      x-content-type-options:
      - nosniff
      x-ms-ratelimit-remaining-subscription-writes:
      - '1190'
      x-powered-by:
      - ASP.NET
    status:
      code: 200
      message: OK
- request:
    body: null
    headers:
      Accept:
      - application/json
      Accept-Encoding:
      - gzip, deflate
      CommandName:
      - webapp create
      Connection:
      - keep-alive
      ParameterSetName:
      - -g -n --plan -u -r
      User-Agent:
<<<<<<< HEAD
      - python/3.6.5 (Windows-10-10.0.17134-SP0) msrest/0.6.10 msrest_azure/0.6.2
        azure-mgmt-web/0.42.0 Azure-SDK-For-Python AZURECLI/2.0.74
=======
      - python/3.7.4 (Windows-10-10.0.18362-SP0) msrest/0.6.10 msrest_azure/0.6.2
        azure-mgmt-web/0.42.0 Azure-SDK-For-Python AZURECLI/2.0.75
>>>>>>> 807faccc
      accept-language:
      - en-US
    method: GET
    uri: https://management.azure.com/subscriptions/00000000-0000-0000-0000-000000000000/resourceGroups/cli_test_webapp_linux_free000001/providers/Microsoft.Web/serverfarms/plan-linux-free000003?api-version=2018-02-01
  response:
    body:
      string: '{"id":"/subscriptions/00000000-0000-0000-0000-000000000000/resourceGroups/cli_test_webapp_linux_free000001/providers/Microsoft.Web/serverfarms/plan-linux-free000003","name":"plan-linux-free000003","type":"Microsoft.Web/serverfarms","kind":"linux","location":"West
<<<<<<< HEAD
        US","properties":{"serverFarmId":19543,"name":"plan-linux-free000003","workerSize":"Default","workerSizeId":0,"workerTierName":null,"numberOfWorkers":1,"currentWorkerSize":"Default","currentWorkerSizeId":0,"currentNumberOfWorkers":1,"status":"Ready","webSpace":"cli_test_webapp_linux_free000001-WestUSwebspace","subscription":"fb3a3d6b-44c8-44f5-88c9-b20917c9b96b","adminSiteName":null,"hostingEnvironment":null,"hostingEnvironmentProfile":null,"maximumNumberOfWorkers":1,"planName":"VirtualDedicatedPlan","adminRuntimeSiteName":null,"computeMode":"Dedicated","siteMode":null,"geoRegion":"West
        US","perSiteScaling":false,"maximumElasticWorkerCount":1,"numberOfSites":0,"hostingEnvironmentId":null,"isSpot":false,"spotExpirationTime":null,"freeOfferExpirationTime":null,"tags":null,"kind":"linux","resourceGroup":"cli_test_webapp_linux_free000001","reserved":true,"isXenon":false,"hyperV":false,"mdmId":"waws-prod-bay-109_19543","targetWorkerCount":0,"targetWorkerSizeId":0,"provisioningState":"Succeeded","webSiteId":null,"existingServerFarmIds":null},"sku":{"name":"F1","tier":"Free","size":"F1","family":"F","capacity":1}}'
=======
        US","properties":{"serverFarmId":20087,"name":"plan-linux-free000003","workerSize":"Default","workerSizeId":0,"workerTierName":null,"numberOfWorkers":1,"currentWorkerSize":"Default","currentWorkerSizeId":0,"currentNumberOfWorkers":1,"status":"Ready","webSpace":"cli_test_webapp_linux_free000001-WestUSwebspace","subscription":"0b1f6471-1bf0-4dda-aec3-cb9272f09590","adminSiteName":null,"hostingEnvironment":null,"hostingEnvironmentProfile":null,"maximumNumberOfWorkers":1,"planName":"VirtualDedicatedPlan","adminRuntimeSiteName":null,"computeMode":"Dedicated","siteMode":null,"geoRegion":"West
        US","perSiteScaling":false,"maximumElasticWorkerCount":1,"numberOfSites":0,"hostingEnvironmentId":null,"isSpot":false,"spotExpirationTime":null,"freeOfferExpirationTime":null,"tags":null,"kind":"linux","resourceGroup":"cli_test_webapp_linux_free000001","reserved":true,"isXenon":false,"hyperV":false,"mdmId":"waws-prod-bay-109_20087","targetWorkerCount":0,"targetWorkerSizeId":0,"provisioningState":"Succeeded","webSiteId":null,"existingServerFarmIds":null},"sku":{"name":"F1","tier":"Free","size":"F1","family":"F","capacity":1}}'
>>>>>>> 807faccc
    headers:
      cache-control:
      - no-cache
      content-length:
      - '1526'
      content-type:
      - application/json
      date:
<<<<<<< HEAD
      - Sun, 13 Oct 2019 05:53:16 GMT
=======
      - Mon, 21 Oct 2019 10:54:22 GMT
>>>>>>> 807faccc
      expires:
      - '-1'
      pragma:
      - no-cache
      server:
      - Microsoft-IIS/10.0
      strict-transport-security:
      - max-age=31536000; includeSubDomains
      transfer-encoding:
      - chunked
      vary:
      - Accept-Encoding
      x-aspnet-version:
      - 4.0.30319
      x-content-type-options:
      - nosniff
      x-powered-by:
      - ASP.NET
    status:
      code: 200
      message: OK
- request:
    body: null
    headers:
      Accept:
      - application/json
      Accept-Encoding:
      - gzip, deflate
      CommandName:
      - webapp create
      Connection:
      - keep-alive
      ParameterSetName:
      - -g -n --plan -u -r
      User-Agent:
<<<<<<< HEAD
      - python/3.6.5 (Windows-10-10.0.17134-SP0) msrest/0.6.10 msrest_azure/0.6.2
        azure-mgmt-web/0.42.0 Azure-SDK-For-Python AZURECLI/2.0.74
=======
      - python/3.7.4 (Windows-10-10.0.18362-SP0) msrest/0.6.10 msrest_azure/0.6.2
        azure-mgmt-web/0.42.0 Azure-SDK-For-Python AZURECLI/2.0.75
>>>>>>> 807faccc
      accept-language:
      - en-US
    method: GET
    uri: https://management.azure.com/providers/Microsoft.Web/availableStacks?osTypeSelected=Linux&api-version=2018-02-01
  response:
    body:
      string: '{"value":[{"id":null,"name":"ruby","type":"Microsoft.Web/availableStacks?osTypeSelected=Linux","properties":{"name":"ruby","display":"Ruby","dependency":null,"majorVersions":[{"displayVersion":"2.3","runtimeVersion":"RUBY|2.3","isDefault":false,"minorVersions":[{"displayVersion":"2.3.3","runtimeVersion":"RUBY|2.3.3","isDefault":false,"isRemoteDebuggingEnabled":false},{"displayVersion":"2.3.8","runtimeVersion":"RUBY|2.3.8","isDefault":true,"isRemoteDebuggingEnabled":false}],"applicationInsights":false,"isPreview":false,"isDeprecated":false,"isHidden":false},{"displayVersion":"2.4","runtimeVersion":"RUBY|2.4","isDefault":true,"minorVersions":[{"displayVersion":"2.4.5","runtimeVersion":"RUBY|2.4.5","isDefault":true,"isRemoteDebuggingEnabled":false}],"applicationInsights":false,"isPreview":false,"isDeprecated":false,"isHidden":false},{"displayVersion":"2.5","runtimeVersion":"RUBY|2.5","isDefault":false,"minorVersions":[{"displayVersion":"2.5.5","runtimeVersion":"RUBY|2.5.5","isDefault":true,"isRemoteDebuggingEnabled":false}],"applicationInsights":false,"isPreview":false,"isDeprecated":false,"isHidden":false},{"displayVersion":"2.6","runtimeVersion":"RUBY|2.6","isDefault":false,"minorVersions":[{"displayVersion":"2.6.2","runtimeVersion":"RUBY|2.6.2","isDefault":true,"isRemoteDebuggingEnabled":false}],"applicationInsights":false,"isPreview":false,"isDeprecated":false,"isHidden":false}],"frameworks":[]}},{"id":null,"name":"node","type":"Microsoft.Web/availableStacks?osTypeSelected=Linux","properties":{"name":"node","display":"Node","dependency":null,"majorVersions":[{"displayVersion":"LTS","runtimeVersion":"NODE|lts","isDefault":true,"minorVersions":[{"displayVersion":"LTS","runtimeVersion":"NODE|lts","isDefault":true,"isRemoteDebuggingEnabled":false}],"applicationInsights":false,"isPreview":false,"isDeprecated":false,"isHidden":false},{"displayVersion":"12
        LTS","runtimeVersion":"NODE|12-lts","isDefault":false,"minorVersions":[{"displayVersion":"12
        LTS","runtimeVersion":"NODE|12-lts","isDefault":true,"isRemoteDebuggingEnabled":false}],"applicationInsights":false,"isPreview":false,"isDeprecated":false,"isHidden":false},{"displayVersion":"10
        LTS","runtimeVersion":"NODE|10-lts","isDefault":false,"minorVersions":[{"displayVersion":"10
        LTS","runtimeVersion":"NODE|10-lts","isDefault":true,"isRemoteDebuggingEnabled":false}],"applicationInsights":false,"isPreview":false,"isDeprecated":false,"isHidden":false},{"displayVersion":"8
        LTS","runtimeVersion":"NODE|8-lts","isDefault":false,"minorVersions":[{"displayVersion":"8","runtimeVersion":"NODE|8-lts","isDefault":true,"isRemoteDebuggingEnabled":false}],"applicationInsights":false,"isPreview":false,"isDeprecated":false,"isHidden":false},{"displayVersion":"6
        LTS","runtimeVersion":"NODE|6-lts","isDefault":false,"minorVersions":[{"displayVersion":"6","runtimeVersion":"NODE|6-lts","isDefault":true,"isRemoteDebuggingEnabled":false}],"applicationInsights":false,"isPreview":false,"isDeprecated":false,"isHidden":false},{"displayVersion":"4.4","runtimeVersion":"NODE|4.4","isDefault":false,"minorVersions":[{"displayVersion":"4.4","runtimeVersion":"NODE|4.4","isDefault":true,"isRemoteDebuggingEnabled":false}],"applicationInsights":false,"isPreview":false,"isDeprecated":false,"isHidden":false},{"displayVersion":"4.5","runtimeVersion":"NODE|4.5","isDefault":false,"minorVersions":[{"displayVersion":"4.5","runtimeVersion":"NODE|4.5","isDefault":true,"isRemoteDebuggingEnabled":false}],"applicationInsights":false,"isPreview":false,"isDeprecated":false,"isHidden":false},{"displayVersion":"4.8","runtimeVersion":"NODE|4.8","isDefault":false,"minorVersions":[{"displayVersion":"4.8","runtimeVersion":"NODE|4.8.7","isDefault":false,"isRemoteDebuggingEnabled":false}],"applicationInsights":false,"isPreview":false,"isDeprecated":false,"isHidden":false},{"displayVersion":"6.2","runtimeVersion":"NODE|6.2","isDefault":false,"minorVersions":[{"displayVersion":"6.2","runtimeVersion":"NODE|6.2","isDefault":true,"isRemoteDebuggingEnabled":false}],"applicationInsights":false,"isPreview":false,"isDeprecated":false,"isHidden":false},{"displayVersion":"6.6","runtimeVersion":"NODE|6.6","isDefault":false,"minorVersions":[{"displayVersion":"6.6","runtimeVersion":"NODE|6.6","isDefault":true,"isRemoteDebuggingEnabled":false}],"applicationInsights":false,"isPreview":false,"isDeprecated":false,"isHidden":false},{"displayVersion":"6.9","runtimeVersion":"NODE|6.9","isDefault":false,"minorVersions":[{"displayVersion":"6.9","runtimeVersion":"NODE|6.9","isDefault":true,"isRemoteDebuggingEnabled":false}],"applicationInsights":false,"isPreview":false,"isDeprecated":false,"isHidden":false},{"displayVersion":"6.10","runtimeVersion":"NODE|6.10","isDefault":false,"minorVersions":[{"displayVersion":"6.10","runtimeVersion":"NODE|6.10","isDefault":true,"isRemoteDebuggingEnabled":false}],"applicationInsights":false,"isPreview":false,"isDeprecated":false,"isHidden":false},{"displayVersion":"6.11","runtimeVersion":"NODE|6.11","isDefault":false,"minorVersions":[{"displayVersion":"6.11","runtimeVersion":"NODE|6.11","isDefault":true,"isRemoteDebuggingEnabled":true}],"applicationInsights":false,"isPreview":false,"isDeprecated":false,"isHidden":false},{"displayVersion":"8.0","runtimeVersion":"NODE|8.0","isDefault":false,"minorVersions":[{"displayVersion":"8.0","runtimeVersion":"NODE|8.0","isDefault":true,"isRemoteDebuggingEnabled":true}],"applicationInsights":false,"isPreview":false,"isDeprecated":false,"isHidden":false},{"displayVersion":"8.1","runtimeVersion":"NODE|8.1","isDefault":false,"minorVersions":[{"displayVersion":"8.1","runtimeVersion":"NODE|8.1","isDefault":true,"isRemoteDebuggingEnabled":true}],"applicationInsights":false,"isPreview":false,"isDeprecated":false,"isHidden":false},{"displayVersion":"8.2","runtimeVersion":"NODE|8.2","isDefault":false,"minorVersions":[{"displayVersion":"8.2","runtimeVersion":"NODE|8.2","isDefault":true,"isRemoteDebuggingEnabled":true}],"applicationInsights":false,"isPreview":false,"isDeprecated":false,"isHidden":false},{"displayVersion":"8.8","runtimeVersion":"NODE|8.8","isDefault":false,"minorVersions":[{"displayVersion":"8.8","runtimeVersion":"NODE|8.8","isDefault":true,"isRemoteDebuggingEnabled":true}],"applicationInsights":false,"isPreview":false,"isDeprecated":false,"isHidden":false},{"displayVersion":"8.9","runtimeVersion":"NODE|8.9","isDefault":false,"minorVersions":[{"displayVersion":"8.9","runtimeVersion":"NODE|8.9","isDefault":true,"isRemoteDebuggingEnabled":true}],"applicationInsights":false,"isPreview":false,"isDeprecated":false,"isHidden":false},{"displayVersion":"8.11","runtimeVersion":"NODE|8.11","isDefault":false,"minorVersions":[{"displayVersion":"8.11","runtimeVersion":"NODE|8.11","isDefault":true,"isRemoteDebuggingEnabled":true}],"applicationInsights":false,"isPreview":false,"isDeprecated":false,"isHidden":false},{"displayVersion":"8.12","runtimeVersion":"NODE|8.12","isDefault":false,"minorVersions":[{"displayVersion":"8.12","runtimeVersion":"NODE|8.12","isDefault":true,"isRemoteDebuggingEnabled":true}],"applicationInsights":false,"isPreview":false,"isDeprecated":false,"isHidden":false},{"displayVersion":"9.4","runtimeVersion":"NODE|9.4","isDefault":false,"minorVersions":[{"displayVersion":"9.4","runtimeVersion":"NODE|9.4","isDefault":true,"isRemoteDebuggingEnabled":true}],"applicationInsights":false,"isPreview":false,"isDeprecated":false,"isHidden":false},{"displayVersion":"10.1","runtimeVersion":"NODE|10.1","isDefault":false,"minorVersions":[{"displayVersion":"10.1","runtimeVersion":"NODE|10.1","isDefault":true,"isRemoteDebuggingEnabled":true}],"applicationInsights":false,"isPreview":false,"isDeprecated":false,"isHidden":false},{"displayVersion":"10.10","runtimeVersion":"NODE|10.10","isDefault":false,"minorVersions":[{"displayVersion":"10.10","runtimeVersion":"NODE|10.10","isDefault":true,"isRemoteDebuggingEnabled":true}],"applicationInsights":false,"isPreview":false,"isDeprecated":false,"isHidden":false},{"displayVersion":"10.12","runtimeVersion":"NODE|10.12","isDefault":false,"minorVersions":[{"displayVersion":"10.12","runtimeVersion":"NODE|10.12","isDefault":true,"isRemoteDebuggingEnabled":true}],"applicationInsights":false,"isPreview":false,"isDeprecated":false,"isHidden":false},{"displayVersion":"10.14","runtimeVersion":"NODE|10.14","isDefault":false,"minorVersions":[{"displayVersion":"10.14","runtimeVersion":"NODE|10.14","isDefault":true,"isRemoteDebuggingEnabled":true}],"applicationInsights":false,"isPreview":false,"isDeprecated":false,"isHidden":false},{"displayVersion":"10.16","runtimeVersion":"NODE|10.16","isDefault":false,"minorVersions":[{"displayVersion":"10.16","runtimeVersion":"NODE|10.16","isDefault":true,"isRemoteDebuggingEnabled":true}],"applicationInsights":false,"isPreview":false,"isDeprecated":false,"isHidden":false},{"displayVersion":"12.9","runtimeVersion":"NODE|12.9","isDefault":false,"minorVersions":[{"displayVersion":"12.9","runtimeVersion":"NODE|12.9","isDefault":true,"isRemoteDebuggingEnabled":true}],"applicationInsights":false,"isPreview":false,"isDeprecated":false,"isHidden":false}],"frameworks":[]}},{"id":null,"name":"php","type":"Microsoft.Web/availableStacks?osTypeSelected=Linux","properties":{"name":"php","display":"PHP","dependency":null,"majorVersions":[{"displayVersion":"5.6","runtimeVersion":"PHP|5.6","isDefault":false,"minorVersions":[{"displayVersion":"5.6-apache","runtimeVersion":"PHP|5.6","isDefault":true,"isRemoteDebuggingEnabled":false},{"displayVersion":"5.6-apache-xdebug","runtimeVersion":"PHP|5.6","isDefault":false,"isRemoteDebuggingEnabled":false}],"applicationInsights":false,"isPreview":false,"isDeprecated":false,"isHidden":false},{"displayVersion":"7.0","runtimeVersion":"PHP|7.0","isDefault":false,"minorVersions":[{"displayVersion":"7.0-apache","runtimeVersion":"PHP|7.0","isDefault":true,"isRemoteDebuggingEnabled":false},{"displayVersion":"7.0-apache-xdebug","runtimeVersion":"PHP|7.0","isDefault":false,"isRemoteDebuggingEnabled":false}],"applicationInsights":false,"isPreview":false,"isDeprecated":false,"isHidden":false},{"displayVersion":"7.2","runtimeVersion":"PHP|7.2","isDefault":true,"minorVersions":[{"displayVersion":"7.2-apache","runtimeVersion":"PHP|7.2","isDefault":true,"isRemoteDebuggingEnabled":false},{"displayVersion":"7.2-apache-xdebug","runtimeVersion":"PHP|7.2","isDefault":false,"isRemoteDebuggingEnabled":false}],"applicationInsights":false,"isPreview":false,"isDeprecated":false,"isHidden":false},{"displayVersion":"7.3","runtimeVersion":"PHP|7.3","isDefault":true,"minorVersions":[{"displayVersion":"7.3-apache","runtimeVersion":"PHP|7.3","isDefault":true,"isRemoteDebuggingEnabled":false},{"displayVersion":"7.3-apache-xdebug","runtimeVersion":"PHP|7.3","isDefault":false,"isRemoteDebuggingEnabled":false},{"displayVersion":"7.3-apache","runtimeVersion":"PHP|7.3","isDefault":false,"isRemoteDebuggingEnabled":false}],"applicationInsights":false,"isPreview":false,"isDeprecated":false,"isHidden":false}],"frameworks":[]}},{"id":null,"name":"dotnetcore","type":"Microsoft.Web/availableStacks?osTypeSelected=Linux","properties":{"name":"dotnetcore","display":".NET
        Core","dependency":null,"majorVersions":[{"displayVersion":"1.0","runtimeVersion":"DOTNETCORE|1.0","isDefault":false,"minorVersions":[{"displayVersion":"1.0.14","runtimeVersion":"DOTNETCORE|1.0","isDefault":true,"isRemoteDebuggingEnabled":false}],"applicationInsights":false,"isPreview":false,"isDeprecated":false,"isHidden":false},{"displayVersion":"1.1","runtimeVersion":"DOTNETCORE|1.1","isDefault":false,"minorVersions":[{"displayVersion":"1.1.11","runtimeVersion":"DOTNETCORE|1.1","isDefault":true,"isRemoteDebuggingEnabled":false}],"applicationInsights":false,"isPreview":false,"isDeprecated":false,"isHidden":false},{"displayVersion":"2.0","runtimeVersion":"DOTNETCORE|2.0","isDefault":false,"minorVersions":[{"displayVersion":"2.0.9","runtimeVersion":"DOTNETCORE|2.0","isDefault":true,"isRemoteDebuggingEnabled":false}],"applicationInsights":false,"isPreview":false,"isDeprecated":false,"isHidden":false},{"displayVersion":"2.1","runtimeVersion":"DOTNETCORE|2.1","isDefault":true,"minorVersions":[{"displayVersion":"2.1.8","runtimeVersion":"DOTNETCORE|2.1","isDefault":true,"isRemoteDebuggingEnabled":false}],"applicationInsights":false,"isPreview":false,"isDeprecated":false,"isHidden":false},{"displayVersion":"2.2","runtimeVersion":"DOTNETCORE|2.2","isDefault":false,"minorVersions":[{"displayVersion":"2.2.2","runtimeVersion":"DOTNETCORE|2.2","isDefault":false,"isRemoteDebuggingEnabled":false}],"applicationInsights":false,"isPreview":false,"isDeprecated":false,"isHidden":false},{"displayVersion":"3.0","runtimeVersion":"DOTNETCORE|3.0","isDefault":false,"minorVersions":[{"displayVersion":"3.0.0","runtimeVersion":"DOTNETCORE|3.0","isDefault":false,"isRemoteDebuggingEnabled":false}],"applicationInsights":false,"isPreview":true,"isDeprecated":false,"isHidden":false}],"frameworks":[]}},{"id":null,"name":"java8","type":"Microsoft.Web/availableStacks?osTypeSelected=Linux","properties":{"name":"java8","display":"Java
        8","dependency":null,"majorVersions":[{"displayVersion":"Tomcat 8.5","runtimeVersion":"TOMCAT|8.5-jre8","isDefault":false,"minorVersions":[{"displayVersion":"8.5","runtimeVersion":"TOMCAT|8.5-jre8","isDefault":true,"isRemoteDebuggingEnabled":false}],"applicationInsights":false,"isPreview":false,"isDeprecated":false,"isHidden":false},{"displayVersion":"Tomcat
        9.0","runtimeVersion":"TOMCAT|9.0-jre8","isDefault":true,"minorVersions":[{"displayVersion":"9.0","runtimeVersion":"TOMCAT|9.0-jre8","isDefault":true,"isRemoteDebuggingEnabled":false}],"applicationInsights":false,"isPreview":false,"isDeprecated":false,"isHidden":false},{"displayVersion":"Java
        SE","runtimeVersion":"JAVA|8-jre8","isDefault":true,"minorVersions":[{"displayVersion":"8","runtimeVersion":"JAVA|8-jre8","isDefault":true,"isRemoteDebuggingEnabled":false}],"applicationInsights":false,"isPreview":false,"isDeprecated":false,"isHidden":false},{"displayVersion":"WildFly
        14 - Preview","runtimeVersion":"WILDFLY|14-jre8","isDefault":true,"minorVersions":[{"displayVersion":"14","runtimeVersion":"WILDFLY|14-jre8","isDefault":true,"isRemoteDebuggingEnabled":false}],"applicationInsights":false,"isPreview":false,"isDeprecated":false,"isHidden":false}],"frameworks":[]}},{"id":null,"name":"java11","type":"Microsoft.Web/availableStacks?osTypeSelected=Linux","properties":{"name":"java11","display":"Java
        11","dependency":null,"majorVersions":[{"displayVersion":"Tomcat 8.5","runtimeVersion":"TOMCAT|8.5-java11","isDefault":false,"minorVersions":[{"displayVersion":"8.5","runtimeVersion":"TOMCAT|8.5-java11","isDefault":true,"isRemoteDebuggingEnabled":false}],"applicationInsights":false,"isPreview":false,"isDeprecated":false,"isHidden":false},{"displayVersion":"Tomcat
        9.0","runtimeVersion":"TOMCAT|9.0-java11","isDefault":false,"minorVersions":[{"displayVersion":"9.0","runtimeVersion":"TOMCAT|9.0-java11","isDefault":true,"isRemoteDebuggingEnabled":false}],"applicationInsights":false,"isPreview":false,"isDeprecated":false,"isHidden":false},{"displayVersion":"Java
        SE","runtimeVersion":"JAVA|11-java11","isDefault":true,"minorVersions":[{"displayVersion":"11","runtimeVersion":"JAVA|11-java11","isDefault":true,"isRemoteDebuggingEnabled":false}],"applicationInsights":false,"isPreview":false,"isDeprecated":false,"isHidden":false}],"frameworks":[]}},{"id":null,"name":"python","type":"Microsoft.Web/availableStacks?osTypeSelected=Linux","properties":{"name":"python","display":"Python","dependency":null,"majorVersions":[{"displayVersion":"3.8","runtimeVersion":"PYTHON|3.8","isDefault":true,"minorVersions":[{"displayVersion":"3.8","runtimeVersion":"PYTHON|3.8","isDefault":true,"isRemoteDebuggingEnabled":false}],"applicationInsights":false,"isPreview":false,"isDeprecated":false,"isHidden":false},{"displayVersion":"3.7","runtimeVersion":"PYTHON|3.7","isDefault":true,"minorVersions":[{"displayVersion":"3.7","runtimeVersion":"PYTHON|3.7","isDefault":true,"isRemoteDebuggingEnabled":false}],"applicationInsights":false,"isPreview":false,"isDeprecated":false,"isHidden":false},{"displayVersion":"3.6","runtimeVersion":"PYTHON|3.6","isDefault":false,"minorVersions":[{"displayVersion":"3.6","runtimeVersion":"PYTHON|3.6","isDefault":true,"isRemoteDebuggingEnabled":false}],"applicationInsights":false,"isPreview":false,"isDeprecated":false,"isHidden":false},{"displayVersion":"2.7","runtimeVersion":"PYTHON|2.7","isDefault":false,"minorVersions":[{"displayVersion":"2.7","runtimeVersion":"PYTHON|2.7","isDefault":true,"isRemoteDebuggingEnabled":false}],"applicationInsights":false,"isPreview":false,"isDeprecated":false,"isHidden":false}],"frameworks":[]}}],"nextLink":null,"id":null}'
    headers:
      cache-control:
      - no-cache
      content-length:
      - '16743'
      content-type:
      - application/json
      date:
<<<<<<< HEAD
      - Sun, 13 Oct 2019 05:53:17 GMT
=======
      - Mon, 21 Oct 2019 10:54:23 GMT
>>>>>>> 807faccc
      expires:
      - '-1'
      pragma:
      - no-cache
      server:
      - Microsoft-IIS/10.0
      strict-transport-security:
      - max-age=31536000; includeSubDomains
      transfer-encoding:
      - chunked
      vary:
      - Accept-Encoding
      x-aspnet-version:
      - 4.0.30319
      x-content-type-options:
      - nosniff
      x-powered-by:
      - ASP.NET
    status:
      code: 200
      message: OK
- request:
    body: 'b''{"location": "West US", "properties": {"serverFarmId": "/subscriptions/00000000-0000-0000-0000-000000000000/resourceGroups/cli_test_webapp_linux_free000001/providers/Microsoft.Web/serverfarms/plan-linux-free000003",
      "reserved": false, "isXenon": false, "hyperV": false, "siteConfig": {"netFrameworkVersion":
      "v4.6", "linuxFxVersion": "node|10.14", "appSettings": [], "localMySqlEnabled":
      false, "http20Enabled": true}, "scmSiteAlsoStopped": false}}'''
    headers:
      Accept:
      - application/json
      Accept-Encoding:
      - gzip, deflate
      CommandName:
      - webapp create
      Connection:
      - keep-alive
      Content-Length:
      - '494'
      Content-Type:
      - application/json; charset=utf-8
      ParameterSetName:
      - -g -n --plan -u -r
      User-Agent:
<<<<<<< HEAD
      - python/3.6.5 (Windows-10-10.0.17134-SP0) msrest/0.6.10 msrest_azure/0.6.2
        azure-mgmt-web/0.42.0 Azure-SDK-For-Python AZURECLI/2.0.74
=======
      - python/3.7.4 (Windows-10-10.0.18362-SP0) msrest/0.6.10 msrest_azure/0.6.2
        azure-mgmt-web/0.42.0 Azure-SDK-For-Python AZURECLI/2.0.75
>>>>>>> 807faccc
      accept-language:
      - en-US
    method: PUT
    uri: https://management.azure.com/subscriptions/00000000-0000-0000-0000-000000000000/resourceGroups/cli_test_webapp_linux_free000001/providers/Microsoft.Web/sites/webapp-linux-free000002?api-version=2018-11-01
  response:
    body:
      string: '{"id":"/subscriptions/00000000-0000-0000-0000-000000000000/resourceGroups/cli_test_webapp_linux_free000001/providers/Microsoft.Web/sites/webapp-linux-free000002","name":"webapp-linux-free000002","type":"Microsoft.Web/sites","kind":"app,linux","location":"West
<<<<<<< HEAD
        US","properties":{"name":"webapp-linux-free000002","state":"Running","hostNames":["webapp-linux-free000002.azurewebsites.net"],"webSpace":"cli_test_webapp_linux_free000001-WestUSwebspace","selfLink":"https://waws-prod-bay-109.api.azurewebsites.windows.net:454/subscriptions/00000000-0000-0000-0000-000000000000/webspaces/cli_test_webapp_linux_free000001-WestUSwebspace/sites/webapp-linux-free000002","repositorySiteName":"webapp-linux-free000002","owner":null,"usageState":"Normal","enabled":true,"adminEnabled":true,"enabledHostNames":["webapp-linux-free000002.azurewebsites.net","webapp-linux-free000002.scm.azurewebsites.net"],"siteProperties":{"metadata":null,"properties":[{"name":"LinuxFxVersion","value":"node|10.14"},{"name":"WindowsFxVersion","value":null}],"appSettings":null},"availabilityState":"Normal","sslCertificates":null,"csrs":[],"cers":null,"siteMode":null,"hostNameSslStates":[{"name":"webapp-linux-free000002.azurewebsites.net","sslState":"Disabled","ipBasedSslResult":null,"virtualIP":null,"thumbprint":null,"toUpdate":null,"toUpdateIpBasedSsl":null,"ipBasedSslState":"NotConfigured","hostType":"Standard"},{"name":"webapp-linux-free000002.scm.azurewebsites.net","sslState":"Disabled","ipBasedSslResult":null,"virtualIP":null,"thumbprint":null,"toUpdate":null,"toUpdateIpBasedSsl":null,"ipBasedSslState":"NotConfigured","hostType":"Repository"}],"computeMode":null,"serverFarm":null,"serverFarmId":"/subscriptions/00000000-0000-0000-0000-000000000000/resourceGroups/cli_test_webapp_linux_free000001/providers/Microsoft.Web/serverfarms/plan-linux-free000003","reserved":true,"isXenon":false,"hyperV":false,"lastModifiedTimeUtc":"2019-10-13T05:53:19.6933333","storageRecoveryDefaultState":"Running","contentAvailabilityState":"Normal","runtimeAvailabilityState":"Normal","siteConfig":null,"deploymentId":"webapp-linux-free000002","trafficManagerHostNames":null,"sku":"Free","scmSiteAlsoStopped":false,"targetSwapSlot":null,"hostingEnvironment":null,"hostingEnvironmentProfile":null,"clientAffinityEnabled":true,"clientCertEnabled":false,"clientCertExclusionPaths":null,"hostNamesDisabled":false,"domainVerificationIdentifiers":null,"kind":"app,linux","inboundIpAddress":"104.42.78.153","possibleInboundIpAddresses":"104.42.78.153","outboundIpAddresses":"104.42.78.153,40.118.225.64,104.42.151.111,104.42.252.192,104.42.254.180","possibleOutboundIpAddresses":"104.42.78.153,40.118.225.64,104.42.151.111,104.42.252.192,104.42.254.180,40.118.227.167,40.118.224.22,40.118.226.153","containerSize":0,"dailyMemoryTimeQuota":0,"suspendedTill":null,"siteDisabledReason":0,"functionExecutionUnitsCache":null,"maxNumberOfWorkers":null,"homeStamp":"waws-prod-bay-109","cloningInfo":null,"hostingEnvironmentId":null,"tags":null,"resourceGroup":"cli_test_webapp_linux_free000001","defaultHostName":"webapp-linux-free000002.azurewebsites.net","slotSwapStatus":null,"httpsOnly":false,"redundancyMode":"None","inProgressOperationId":null,"geoDistributions":null,"privateEndpointConnections":null,"buildVersion":null,"targetBuildVersion":null}}'
=======
        US","properties":{"name":"webapp-linux-free000002","state":"Running","hostNames":["webapp-linux-free000002.azurewebsites.net"],"webSpace":"cli_test_webapp_linux_free000001-WestUSwebspace","selfLink":"https://waws-prod-bay-109.api.azurewebsites.windows.net:454/subscriptions/00000000-0000-0000-0000-000000000000/webspaces/cli_test_webapp_linux_free000001-WestUSwebspace/sites/webapp-linux-free000002","repositorySiteName":"webapp-linux-free000002","owner":null,"usageState":"Normal","enabled":true,"adminEnabled":true,"enabledHostNames":["webapp-linux-free000002.azurewebsites.net","webapp-linux-free000002.scm.azurewebsites.net"],"siteProperties":{"metadata":null,"properties":[{"name":"LinuxFxVersion","value":"node|10.14"},{"name":"WindowsFxVersion","value":null}],"appSettings":null},"availabilityState":"Normal","sslCertificates":null,"csrs":[],"cers":null,"siteMode":null,"hostNameSslStates":[{"name":"webapp-linux-free000002.azurewebsites.net","sslState":"Disabled","ipBasedSslResult":null,"virtualIP":null,"thumbprint":null,"toUpdate":null,"toUpdateIpBasedSsl":null,"ipBasedSslState":"NotConfigured","hostType":"Standard"},{"name":"webapp-linux-free000002.scm.azurewebsites.net","sslState":"Disabled","ipBasedSslResult":null,"virtualIP":null,"thumbprint":null,"toUpdate":null,"toUpdateIpBasedSsl":null,"ipBasedSslState":"NotConfigured","hostType":"Repository"}],"computeMode":null,"serverFarm":null,"serverFarmId":"/subscriptions/00000000-0000-0000-0000-000000000000/resourceGroups/cli_test_webapp_linux_free000001/providers/Microsoft.Web/serverfarms/plan-linux-free000003","reserved":true,"isXenon":false,"hyperV":false,"lastModifiedTimeUtc":"2019-10-21T10:54:27.2133333","storageRecoveryDefaultState":"Running","contentAvailabilityState":"Normal","runtimeAvailabilityState":"Normal","siteConfig":null,"deploymentId":"webapp-linux-free000002","trafficManagerHostNames":null,"sku":"Free","scmSiteAlsoStopped":false,"targetSwapSlot":null,"hostingEnvironment":null,"hostingEnvironmentProfile":null,"clientAffinityEnabled":true,"clientCertEnabled":false,"clientCertExclusionPaths":null,"hostNamesDisabled":false,"domainVerificationIdentifiers":null,"customDomainVerificationId":"E5A4EC3C179DA297566A482B318347681B172E8752A0B15D9D2A649F6A22A1F0","kind":"app,linux","inboundIpAddress":"104.42.78.153","possibleInboundIpAddresses":"104.42.78.153","outboundIpAddresses":"104.42.78.153,40.118.225.64,104.42.151.111,104.42.252.192,104.42.254.180","possibleOutboundIpAddresses":"104.42.78.153,40.118.225.64,104.42.151.111,104.42.252.192,104.42.254.180,40.118.227.167,40.118.224.22,40.118.226.153","containerSize":0,"dailyMemoryTimeQuota":0,"suspendedTill":null,"siteDisabledReason":0,"functionExecutionUnitsCache":null,"maxNumberOfWorkers":null,"homeStamp":"waws-prod-bay-109","cloningInfo":null,"hostingEnvironmentId":null,"tags":null,"resourceGroup":"cli_test_webapp_linux_free000001","defaultHostName":"webapp-linux-free000002.azurewebsites.net","slotSwapStatus":null,"httpsOnly":false,"redundancyMode":"None","inProgressOperationId":null,"geoDistributions":null,"privateEndpointConnections":null,"buildVersion":null,"targetBuildVersion":null}}'
>>>>>>> 807faccc
    headers:
      cache-control:
      - no-cache
      content-length:
<<<<<<< HEAD
      - '3538'
      content-type:
      - application/json
      date:
      - Sun, 13 Oct 2019 05:53:35 GMT
      etag:
      - '"1D5818A8446CC80"'
=======
      - '3634'
      content-type:
      - application/json
      date:
      - Mon, 21 Oct 2019 10:54:43 GMT
      etag:
      - '"1D587FDE89F6455"'
>>>>>>> 807faccc
      expires:
      - '-1'
      pragma:
      - no-cache
      server:
      - Microsoft-IIS/10.0
      strict-transport-security:
      - max-age=31536000; includeSubDomains
      transfer-encoding:
      - chunked
      vary:
      - Accept-Encoding
      x-aspnet-version:
      - 4.0.30319
      x-content-type-options:
      - nosniff
      x-ms-ratelimit-remaining-subscription-resource-requests:
      - '497'
      x-powered-by:
      - ASP.NET
    status:
      code: 200
      message: OK
- request:
    body: null
    headers:
      Accept:
      - application/json
      Accept-Encoding:
      - gzip, deflate
      CommandName:
      - webapp create
      Connection:
      - keep-alive
      ParameterSetName:
      - -g -n --plan -u -r
      User-Agent:
<<<<<<< HEAD
      - python/3.6.5 (Windows-10-10.0.17134-SP0) msrest/0.6.10 msrest_azure/0.6.2
        azure-mgmt-web/0.42.0 Azure-SDK-For-Python AZURECLI/2.0.74
=======
      - python/3.7.4 (Windows-10-10.0.18362-SP0) msrest/0.6.10 msrest_azure/0.6.2
        azure-mgmt-web/0.42.0 Azure-SDK-For-Python AZURECLI/2.0.75
>>>>>>> 807faccc
      accept-language:
      - en-US
    method: GET
    uri: https://management.azure.com/subscriptions/00000000-0000-0000-0000-000000000000/resourceGroups/cli_test_webapp_linux_free000001/providers/Microsoft.Web/sites/webapp-linux-free000002?api-version=2018-11-01
  response:
    body:
      string: '{"id":"/subscriptions/00000000-0000-0000-0000-000000000000/resourceGroups/cli_test_webapp_linux_free000001/providers/Microsoft.Web/sites/webapp-linux-free000002","name":"webapp-linux-free000002","type":"Microsoft.Web/sites","kind":"app,linux","location":"West
<<<<<<< HEAD
        US","properties":{"name":"webapp-linux-free000002","state":"Running","hostNames":["webapp-linux-free000002.azurewebsites.net"],"webSpace":"cli_test_webapp_linux_free000001-WestUSwebspace","selfLink":"https://waws-prod-bay-109.api.azurewebsites.windows.net:454/subscriptions/00000000-0000-0000-0000-000000000000/webspaces/cli_test_webapp_linux_free000001-WestUSwebspace/sites/webapp-linux-free000002","repositorySiteName":"webapp-linux-free000002","owner":null,"usageState":"Normal","enabled":true,"adminEnabled":true,"enabledHostNames":["webapp-linux-free000002.azurewebsites.net","webapp-linux-free000002.scm.azurewebsites.net"],"siteProperties":{"metadata":null,"properties":[{"name":"LinuxFxVersion","value":"node|10.14"},{"name":"WindowsFxVersion","value":null}],"appSettings":null},"availabilityState":"Normal","sslCertificates":null,"csrs":[],"cers":null,"siteMode":null,"hostNameSslStates":[{"name":"webapp-linux-free000002.azurewebsites.net","sslState":"Disabled","ipBasedSslResult":null,"virtualIP":null,"thumbprint":null,"toUpdate":null,"toUpdateIpBasedSsl":null,"ipBasedSslState":"NotConfigured","hostType":"Standard"},{"name":"webapp-linux-free000002.scm.azurewebsites.net","sslState":"Disabled","ipBasedSslResult":null,"virtualIP":null,"thumbprint":null,"toUpdate":null,"toUpdateIpBasedSsl":null,"ipBasedSslState":"NotConfigured","hostType":"Repository"}],"computeMode":null,"serverFarm":null,"serverFarmId":"/subscriptions/00000000-0000-0000-0000-000000000000/resourceGroups/cli_test_webapp_linux_free000001/providers/Microsoft.Web/serverfarms/plan-linux-free000003","reserved":true,"isXenon":false,"hyperV":false,"lastModifiedTimeUtc":"2019-10-13T05:53:20.2","storageRecoveryDefaultState":"Running","contentAvailabilityState":"Normal","runtimeAvailabilityState":"Normal","siteConfig":null,"deploymentId":"webapp-linux-free000002","trafficManagerHostNames":null,"sku":"Free","scmSiteAlsoStopped":false,"targetSwapSlot":null,"hostingEnvironment":null,"hostingEnvironmentProfile":null,"clientAffinityEnabled":true,"clientCertEnabled":false,"clientCertExclusionPaths":null,"hostNamesDisabled":false,"domainVerificationIdentifiers":null,"kind":"app,linux","inboundIpAddress":"104.42.78.153","possibleInboundIpAddresses":"104.42.78.153","outboundIpAddresses":"104.42.78.153,40.118.225.64,104.42.151.111,104.42.252.192,104.42.254.180","possibleOutboundIpAddresses":"104.42.78.153,40.118.225.64,104.42.151.111,104.42.252.192,104.42.254.180,40.118.227.167,40.118.224.22,40.118.226.153","containerSize":0,"dailyMemoryTimeQuota":0,"suspendedTill":null,"siteDisabledReason":0,"functionExecutionUnitsCache":null,"maxNumberOfWorkers":null,"homeStamp":"waws-prod-bay-109","cloningInfo":null,"hostingEnvironmentId":null,"tags":null,"resourceGroup":"cli_test_webapp_linux_free000001","defaultHostName":"webapp-linux-free000002.azurewebsites.net","slotSwapStatus":null,"httpsOnly":false,"redundancyMode":"None","inProgressOperationId":null,"geoDistributions":null,"privateEndpointConnections":[],"buildVersion":null,"targetBuildVersion":null}}'
=======
        US","properties":{"name":"webapp-linux-free000002","state":"Running","hostNames":["webapp-linux-free000002.azurewebsites.net"],"webSpace":"cli_test_webapp_linux_free000001-WestUSwebspace","selfLink":"https://waws-prod-bay-109.api.azurewebsites.windows.net:454/subscriptions/00000000-0000-0000-0000-000000000000/webspaces/cli_test_webapp_linux_free000001-WestUSwebspace/sites/webapp-linux-free000002","repositorySiteName":"webapp-linux-free000002","owner":null,"usageState":"Normal","enabled":true,"adminEnabled":true,"enabledHostNames":["webapp-linux-free000002.azurewebsites.net","webapp-linux-free000002.scm.azurewebsites.net"],"siteProperties":{"metadata":null,"properties":[{"name":"LinuxFxVersion","value":"node|10.14"},{"name":"WindowsFxVersion","value":null}],"appSettings":null},"availabilityState":"Normal","sslCertificates":null,"csrs":[],"cers":null,"siteMode":null,"hostNameSslStates":[{"name":"webapp-linux-free000002.azurewebsites.net","sslState":"Disabled","ipBasedSslResult":null,"virtualIP":null,"thumbprint":null,"toUpdate":null,"toUpdateIpBasedSsl":null,"ipBasedSslState":"NotConfigured","hostType":"Standard"},{"name":"webapp-linux-free000002.scm.azurewebsites.net","sslState":"Disabled","ipBasedSslResult":null,"virtualIP":null,"thumbprint":null,"toUpdate":null,"toUpdateIpBasedSsl":null,"ipBasedSslState":"NotConfigured","hostType":"Repository"}],"computeMode":null,"serverFarm":null,"serverFarmId":"/subscriptions/00000000-0000-0000-0000-000000000000/resourceGroups/cli_test_webapp_linux_free000001/providers/Microsoft.Web/serverfarms/plan-linux-free000003","reserved":true,"isXenon":false,"hyperV":false,"lastModifiedTimeUtc":"2019-10-21T10:54:27.6533333","storageRecoveryDefaultState":"Running","contentAvailabilityState":"Normal","runtimeAvailabilityState":"Normal","siteConfig":null,"deploymentId":"webapp-linux-free000002","trafficManagerHostNames":null,"sku":"Free","scmSiteAlsoStopped":false,"targetSwapSlot":null,"hostingEnvironment":null,"hostingEnvironmentProfile":null,"clientAffinityEnabled":true,"clientCertEnabled":false,"clientCertExclusionPaths":null,"hostNamesDisabled":false,"domainVerificationIdentifiers":null,"customDomainVerificationId":"E5A4EC3C179DA297566A482B318347681B172E8752A0B15D9D2A649F6A22A1F0","kind":"app,linux","inboundIpAddress":"104.42.78.153","possibleInboundIpAddresses":"104.42.78.153","outboundIpAddresses":"104.42.78.153,40.118.225.64,104.42.151.111,104.42.252.192,104.42.254.180","possibleOutboundIpAddresses":"104.42.78.153,40.118.225.64,104.42.151.111,104.42.252.192,104.42.254.180,40.118.227.167,40.118.224.22,40.118.226.153","containerSize":0,"dailyMemoryTimeQuota":0,"suspendedTill":null,"siteDisabledReason":0,"functionExecutionUnitsCache":null,"maxNumberOfWorkers":null,"homeStamp":"waws-prod-bay-109","cloningInfo":null,"hostingEnvironmentId":null,"tags":null,"resourceGroup":"cli_test_webapp_linux_free000001","defaultHostName":"webapp-linux-free000002.azurewebsites.net","slotSwapStatus":null,"httpsOnly":false,"redundancyMode":"None","inProgressOperationId":null,"geoDistributions":null,"privateEndpointConnections":[],"buildVersion":null,"targetBuildVersion":null}}'
>>>>>>> 807faccc
    headers:
      cache-control:
      - no-cache
      content-length:
<<<<<<< HEAD
      - '3530'
      content-type:
      - application/json
      date:
      - Sun, 13 Oct 2019 05:53:36 GMT
      etag:
      - '"1D5818A8446CC80"'
=======
      - '3632'
      content-type:
      - application/json
      date:
      - Mon, 21 Oct 2019 10:54:45 GMT
      etag:
      - '"1D587FDE89F6455"'
>>>>>>> 807faccc
      expires:
      - '-1'
      pragma:
      - no-cache
      server:
      - Microsoft-IIS/10.0
      strict-transport-security:
      - max-age=31536000; includeSubDomains
      transfer-encoding:
      - chunked
      vary:
      - Accept-Encoding
      x-aspnet-version:
      - 4.0.30319
      x-content-type-options:
      - nosniff
      x-powered-by:
      - ASP.NET
    status:
      code: 200
      message: OK
- request:
    body: '{"properties": {"repoUrl": "https://github.com/yugangw-msft/azure-site-test.git",
      "branch": "master", "isManualIntegration": true, "isMercurial": false}}'
    headers:
      Accept:
      - application/json
      Accept-Encoding:
      - gzip, deflate
      CommandName:
      - webapp create
      Connection:
      - keep-alive
      Content-Length:
      - '153'
      Content-Type:
      - application/json; charset=utf-8
      ParameterSetName:
      - -g -n --plan -u -r
      User-Agent:
<<<<<<< HEAD
      - python/3.6.5 (Windows-10-10.0.17134-SP0) msrest/0.6.10 msrest_azure/0.6.2
        azure-mgmt-web/0.42.0 Azure-SDK-For-Python AZURECLI/2.0.74
=======
      - python/3.7.4 (Windows-10-10.0.18362-SP0) msrest/0.6.10 msrest_azure/0.6.2
        azure-mgmt-web/0.42.0 Azure-SDK-For-Python AZURECLI/2.0.75
>>>>>>> 807faccc
      accept-language:
      - en-US
    method: PUT
    uri: https://management.azure.com/subscriptions/00000000-0000-0000-0000-000000000000/resourceGroups/cli_test_webapp_linux_free000001/providers/Microsoft.Web/sites/webapp-linux-free000002/sourcecontrols/web?api-version=2018-11-01
  response:
    body:
      string: '{"id":"/subscriptions/00000000-0000-0000-0000-000000000000/resourceGroups/cli_test_webapp_linux_free000001/providers/Microsoft.Web/sites/webapp-linux-free000002/sourcecontrols/web","name":"webapp-linux-free000002","type":"Microsoft.Web/sites/sourcecontrols","location":"West
        US","properties":{"repoUrl":"https://github.com/yugangw-msft/azure-site-test.git","branch":"master","isManualIntegration":true,"deploymentRollbackEnabled":false,"isMercurial":false,"provisioningState":"InProgress"}}'
    headers:
      cache-control:
      - no-cache
      content-length:
      - '535'
      content-type:
      - application/json
      date:
<<<<<<< HEAD
      - Sun, 13 Oct 2019 05:54:06 GMT
      etag:
      - '"1D5818AA04557EB"'
=======
      - Mon, 21 Oct 2019 10:55:14 GMT
      etag:
      - '"1D587FE051E1C40"'
>>>>>>> 807faccc
      expires:
      - '-1'
      pragma:
      - no-cache
      server:
      - Microsoft-IIS/10.0
      strict-transport-security:
      - max-age=31536000; includeSubDomains
      x-aspnet-version:
      - 4.0.30319
      x-content-type-options:
      - nosniff
      x-ms-ratelimit-remaining-subscription-writes:
<<<<<<< HEAD
      - '1198'
=======
      - '1181'
>>>>>>> 807faccc
      x-powered-by:
      - ASP.NET
    status:
      code: 201
      message: Created
- request:
    body: null
    headers:
      Accept:
      - application/json
      Accept-Encoding:
      - gzip, deflate
      CommandName:
      - webapp create
      Connection:
      - keep-alive
      ParameterSetName:
      - -g -n --plan -u -r
      User-Agent:
<<<<<<< HEAD
      - python/3.6.5 (Windows-10-10.0.17134-SP0) msrest/0.6.10 msrest_azure/0.6.2
        azure-mgmt-web/0.42.0 Azure-SDK-For-Python AZURECLI/2.0.74
=======
      - python/3.7.4 (Windows-10-10.0.18362-SP0) msrest/0.6.10 msrest_azure/0.6.2
        azure-mgmt-web/0.42.0 Azure-SDK-For-Python AZURECLI/2.0.75
>>>>>>> 807faccc
    method: GET
    uri: https://management.azure.com/subscriptions/00000000-0000-0000-0000-000000000000/resourceGroups/cli_test_webapp_linux_free000001/providers/Microsoft.Web/sites/webapp-linux-free000002/sourcecontrols/web?api-version=2018-11-01
  response:
    body:
      string: '{"id":"/subscriptions/00000000-0000-0000-0000-000000000000/resourceGroups/cli_test_webapp_linux_free000001/providers/Microsoft.Web/sites/webapp-linux-free000002/sourcecontrols/web","name":"webapp-linux-free000002","type":"Microsoft.Web/sites/sourcecontrols","location":"West
<<<<<<< HEAD
        US","properties":{"repoUrl":"https://github.com/yugangw-msft/azure-site-test.git","branch":"master","isManualIntegration":true,"deploymentRollbackEnabled":false,"isMercurial":false,"provisioningState":"InProgress","provisioningDetails":"2019-10-13T05:54:35.8483606
        Ensuring ScmType done with True"}}'
    headers:
      cache-control:
      - no-cache
      content-length:
      - '619'
      content-type:
      - application/json
      date:
      - Sun, 13 Oct 2019 05:54:36 GMT
      etag:
      - '"1D5818AA04557EB"'
      expires:
      - '-1'
      pragma:
      - no-cache
      server:
      - Microsoft-IIS/10.0
      strict-transport-security:
      - max-age=31536000; includeSubDomains
      transfer-encoding:
      - chunked
      vary:
      - Accept-Encoding
      x-aspnet-version:
      - 4.0.30319
      x-content-type-options:
      - nosniff
      x-powered-by:
      - ASP.NET
    status:
      code: 200
      message: OK
- request:
    body: null
    headers:
      Accept:
      - application/json
      Accept-Encoding:
      - gzip, deflate
      CommandName:
      - webapp create
      Connection:
      - keep-alive
      ParameterSetName:
      - -g -n --plan -u -r
      User-Agent:
      - python/3.6.5 (Windows-10-10.0.17134-SP0) msrest/0.6.10 msrest_azure/0.6.2
        azure-mgmt-web/0.42.0 Azure-SDK-For-Python AZURECLI/2.0.74
    method: GET
    uri: https://management.azure.com/subscriptions/00000000-0000-0000-0000-000000000000/resourceGroups/cli_test_webapp_linux_free000001/providers/Microsoft.Web/sites/webapp-linux-free000002/sourcecontrols/web?api-version=2018-11-01
  response:
    body:
      string: '{"id":"/subscriptions/00000000-0000-0000-0000-000000000000/resourceGroups/cli_test_webapp_linux_free000001/providers/Microsoft.Web/sites/webapp-linux-free000002/sourcecontrols/web","name":"webapp-linux-free000002","type":"Microsoft.Web/sites/sourcecontrols","location":"West
        US","properties":{"repoUrl":"https://github.com/yugangw-msft/azure-site-test.git","branch":"master","isManualIntegration":true,"deploymentRollbackEnabled":false,"isMercurial":false,"provisioningState":"InProgress","provisioningDetails":"2019-10-13T05:55:01.5228969
        http://webapp-linux-free000002.scm.azurewebsites.net:80/api/deployments/latest?deployer=GitHub&time=2019-10-13_05-54-38Z"}}'
=======
        US","properties":{"repoUrl":"https://github.com/yugangw-msft/azure-site-test.git","branch":"master","isManualIntegration":true,"deploymentRollbackEnabled":false,"isMercurial":false,"provisioningState":"InProgress","provisioningDetails":"2019-10-21T10:55:37.5437565
        http://webapp-linux-free000002.scm.azurewebsites.net:80/api/deployments/latest?deployer=GitHub&time=2019-10-21_10-55-36Z"}}'
>>>>>>> 807faccc
    headers:
      cache-control:
      - no-cache
      content-length:
      - '709'
      content-type:
      - application/json
      date:
<<<<<<< HEAD
      - Sun, 13 Oct 2019 05:55:08 GMT
      etag:
      - '"1D5818AA04557EB"'
=======
      - Mon, 21 Oct 2019 10:55:46 GMT
      etag:
      - '"1D587FE051E1C40"'
>>>>>>> 807faccc
      expires:
      - '-1'
      pragma:
      - no-cache
      server:
      - Microsoft-IIS/10.0
      strict-transport-security:
      - max-age=31536000; includeSubDomains
      transfer-encoding:
      - chunked
      vary:
      - Accept-Encoding
      x-aspnet-version:
      - 4.0.30319
      x-content-type-options:
      - nosniff
      x-powered-by:
      - ASP.NET
    status:
      code: 200
      message: OK
- request:
    body: null
    headers:
      Accept:
      - application/json
      Accept-Encoding:
      - gzip, deflate
      CommandName:
      - webapp create
      Connection:
      - keep-alive
      ParameterSetName:
      - -g -n --plan -u -r
      User-Agent:
<<<<<<< HEAD
      - python/3.6.5 (Windows-10-10.0.17134-SP0) msrest/0.6.10 msrest_azure/0.6.2
        azure-mgmt-web/0.42.0 Azure-SDK-For-Python AZURECLI/2.0.74
=======
      - python/3.7.4 (Windows-10-10.0.18362-SP0) msrest/0.6.10 msrest_azure/0.6.2
        azure-mgmt-web/0.42.0 Azure-SDK-For-Python AZURECLI/2.0.75
>>>>>>> 807faccc
    method: GET
    uri: https://management.azure.com/subscriptions/00000000-0000-0000-0000-000000000000/resourceGroups/cli_test_webapp_linux_free000001/providers/Microsoft.Web/sites/webapp-linux-free000002/sourcecontrols/web?api-version=2018-11-01
  response:
    body:
      string: '{"id":"/subscriptions/00000000-0000-0000-0000-000000000000/resourceGroups/cli_test_webapp_linux_free000001/providers/Microsoft.Web/sites/webapp-linux-free000002/sourcecontrols/web","name":"webapp-linux-free000002","type":"Microsoft.Web/sites/sourcecontrols","location":"West
        US","properties":{"repoUrl":"https://github.com/yugangw-msft/azure-site-test.git","branch":"master","isManualIntegration":true,"deploymentRollbackEnabled":false,"isMercurial":false,"provisioningState":"Succeeded"}}'
    headers:
      cache-control:
      - no-cache
      content-length:
      - '534'
      content-type:
      - application/json
      date:
<<<<<<< HEAD
      - Sun, 13 Oct 2019 05:55:38 GMT
      etag:
      - '"1D5818AA04557EB"'
=======
      - Mon, 21 Oct 2019 10:56:17 GMT
      etag:
      - '"1D587FE051E1C40"'
>>>>>>> 807faccc
      expires:
      - '-1'
      pragma:
      - no-cache
      server:
      - Microsoft-IIS/10.0
      strict-transport-security:
      - max-age=31536000; includeSubDomains
      transfer-encoding:
      - chunked
      vary:
      - Accept-Encoding
      x-aspnet-version:
      - 4.0.30319
      x-content-type-options:
      - nosniff
      x-powered-by:
      - ASP.NET
    status:
      code: 200
      message: OK
- request:
    body: '{}'
    headers:
      Accept:
      - application/xml
      Accept-Encoding:
      - gzip, deflate
      CommandName:
      - webapp create
      Connection:
      - keep-alive
      Content-Length:
      - '2'
      Content-Type:
      - application/json; charset=utf-8
      ParameterSetName:
      - -g -n --plan -u -r
      User-Agent:
<<<<<<< HEAD
      - python/3.6.5 (Windows-10-10.0.17134-SP0) msrest/0.6.10 msrest_azure/0.6.2
        azure-mgmt-web/0.42.0 Azure-SDK-For-Python AZURECLI/2.0.74
=======
      - python/3.7.4 (Windows-10-10.0.18362-SP0) msrest/0.6.10 msrest_azure/0.6.2
        azure-mgmt-web/0.42.0 Azure-SDK-For-Python AZURECLI/2.0.75
>>>>>>> 807faccc
      accept-language:
      - en-US
    method: POST
    uri: https://management.azure.com/subscriptions/00000000-0000-0000-0000-000000000000/resourceGroups/cli_test_webapp_linux_free000001/providers/Microsoft.Web/sites/webapp-linux-free000002/publishxml?api-version=2018-11-01
  response:
    body:
      string: <publishData><publishProfile profileName="webapp-linux-free000002 -
        Web Deploy" publishMethod="MSDeploy" publishUrl="webapp-linux-free000002.scm.azurewebsites.net:443"
        msdeploySite="webapp-linux-free000002" userName="$webapp-linux-free000002"
<<<<<<< HEAD
        userPWD="TTBE7xotftsQkAQNLFTltYEcrwGL3MlH1kMvyCJywFmTvxKeuWR0T3LhgxYL" destinationAppUrl="http://webapp-linux-free000002.azurewebsites.net"
=======
        userPWD="PgA4Xvx0Y8ix1KCBuJSwY4hfNEpSqMsjQ4eNlzxNbwBdhwfbc7XNqqeuA1oE" destinationAppUrl="http://webapp-linux-free000002.azurewebsites.net"
>>>>>>> 807faccc
        SQLServerDBConnectionString="" mySQLDBConnectionString="" hostingProviderForumLink=""
        controlPanelLink="http://windows.azure.com" webSystem="WebSites"><databases
        /></publishProfile><publishProfile profileName="webapp-linux-free000002 -
        FTP" publishMethod="FTP" publishUrl="ftp://waws-prod-bay-109.ftp.azurewebsites.windows.net/site/wwwroot"
        ftpPassiveMode="True" userName="webapp-linux-free000002\$webapp-linux-free000002"
<<<<<<< HEAD
        userPWD="TTBE7xotftsQkAQNLFTltYEcrwGL3MlH1kMvyCJywFmTvxKeuWR0T3LhgxYL" destinationAppUrl="http://webapp-linux-free000002.azurewebsites.net"
=======
        userPWD="PgA4Xvx0Y8ix1KCBuJSwY4hfNEpSqMsjQ4eNlzxNbwBdhwfbc7XNqqeuA1oE" destinationAppUrl="http://webapp-linux-free000002.azurewebsites.net"
>>>>>>> 807faccc
        SQLServerDBConnectionString="" mySQLDBConnectionString="" hostingProviderForumLink=""
        controlPanelLink="http://windows.azure.com" webSystem="WebSites"><databases
        /></publishProfile><publishProfile profileName="webapp-linux-free000002 -
        ReadOnly - FTP" publishMethod="FTP" publishUrl="ftp://waws-prod-bay-109dr.ftp.azurewebsites.windows.net/site/wwwroot"
        ftpPassiveMode="True" userName="webapp-linux-free000002\$webapp-linux-free000002"
<<<<<<< HEAD
        userPWD="TTBE7xotftsQkAQNLFTltYEcrwGL3MlH1kMvyCJywFmTvxKeuWR0T3LhgxYL" destinationAppUrl="http://webapp-linux-free000002.azurewebsites.net"
=======
        userPWD="PgA4Xvx0Y8ix1KCBuJSwY4hfNEpSqMsjQ4eNlzxNbwBdhwfbc7XNqqeuA1oE" destinationAppUrl="http://webapp-linux-free000002.azurewebsites.net"
>>>>>>> 807faccc
        SQLServerDBConnectionString="" mySQLDBConnectionString="" hostingProviderForumLink=""
        controlPanelLink="http://windows.azure.com" webSystem="WebSites"><databases
        /></publishProfile></publishData>
    headers:
      cache-control:
      - no-cache
      content-length:
      - '1730'
      content-type:
      - application/xml
      date:
<<<<<<< HEAD
      - Sun, 13 Oct 2019 05:55:39 GMT
=======
      - Mon, 21 Oct 2019 10:56:19 GMT
>>>>>>> 807faccc
      expires:
      - '-1'
      pragma:
      - no-cache
      server:
      - Microsoft-IIS/10.0
      strict-transport-security:
      - max-age=31536000; includeSubDomains
      x-aspnet-version:
      - 4.0.30319
      x-content-type-options:
      - nosniff
      x-ms-ratelimit-remaining-subscription-resource-requests:
<<<<<<< HEAD
      - '11999'
=======
      - '11993'
>>>>>>> 807faccc
      x-powered-by:
      - ASP.NET
    status:
      code: 200
      message: OK
- request:
    body: null
    headers:
      Accept:
      - application/json
      Accept-Encoding:
      - gzip, deflate
      CommandName:
      - webapp config show
      Connection:
      - keep-alive
      ParameterSetName:
      - -g -n
      User-Agent:
<<<<<<< HEAD
      - python/3.6.5 (Windows-10-10.0.17134-SP0) msrest/0.6.10 msrest_azure/0.6.2
        azure-mgmt-web/0.42.0 Azure-SDK-For-Python AZURECLI/2.0.74
=======
      - python/3.7.4 (Windows-10-10.0.18362-SP0) msrest/0.6.10 msrest_azure/0.6.2
        azure-mgmt-web/0.42.0 Azure-SDK-For-Python AZURECLI/2.0.75
>>>>>>> 807faccc
      accept-language:
      - en-US
    method: GET
    uri: https://management.azure.com/subscriptions/00000000-0000-0000-0000-000000000000/resourceGroups/cli_test_webapp_linux_free000001/providers/Microsoft.Web/sites/webapp-linux-free000002/config/web?api-version=2018-11-01
  response:
    body:
      string: '{"id":"/subscriptions/00000000-0000-0000-0000-000000000000/resourceGroups/cli_test_webapp_linux_free000001/providers/Microsoft.Web/sites/webapp-linux-free000002/config/web","name":"webapp-linux-free000002","type":"Microsoft.Web/sites/config","location":"West
        US","properties":{"numberOfWorkers":1,"defaultDocuments":["Default.htm","Default.html","Default.asp","index.htm","index.html","iisstart.htm","default.aspx","index.php","hostingstart.html"],"netFrameworkVersion":"v4.0","phpVersion":"","pythonVersion":"","nodeVersion":"","linuxFxVersion":"node|10.14","windowsFxVersion":null,"requestTracingEnabled":false,"remoteDebuggingEnabled":false,"remoteDebuggingVersion":null,"httpLoggingEnabled":false,"azureMonitorLogCategories":null,"logsDirectorySizeLimit":35,"detailedErrorLoggingEnabled":false,"publishingUsername":"$webapp-linux-free000002","publishingPassword":null,"appSettings":null,"metadata":null,"connectionStrings":null,"machineKey":null,"handlerMappings":null,"documentRoot":null,"scmType":"ExternalGit","use32BitWorkerProcess":true,"webSocketsEnabled":false,"alwaysOn":false,"javaVersion":null,"javaContainer":null,"javaContainerVersion":null,"appCommandLine":"","managedPipelineMode":"Integrated","virtualApplications":[{"virtualPath":"/","physicalPath":"site\\wwwroot","preloadEnabled":false,"virtualDirectories":null}],"winAuthAdminState":0,"winAuthTenantState":0,"customAppPoolIdentityAdminState":false,"customAppPoolIdentityTenantState":false,"runtimeADUser":null,"runtimeADUserPassword":null,"loadBalancing":"LeastRequests","routingRules":[],"experiments":{"rampUpRules":[]},"limits":null,"autoHealEnabled":false,"autoHealRules":null,"tracingOptions":null,"vnetName":"","siteAuthEnabled":false,"siteAuthSettings":{"enabled":null,"unauthenticatedClientAction":null,"tokenStoreEnabled":null,"allowedExternalRedirectUrls":null,"defaultProvider":null,"clientId":null,"clientSecret":null,"clientSecretCertificateThumbprint":null,"issuer":null,"allowedAudiences":null,"additionalLoginParams":null,"isAadAutoProvisioned":false,"googleClientId":null,"googleClientSecret":null,"googleOAuthScopes":null,"facebookAppId":null,"facebookAppSecret":null,"facebookOAuthScopes":null,"twitterConsumerKey":null,"twitterConsumerSecret":null,"microsoftAccountClientId":null,"microsoftAccountClientSecret":null,"microsoftAccountOAuthScopes":null},"cors":null,"push":null,"apiDefinition":null,"apiManagementConfig":null,"autoSwapSlotName":null,"localMySqlEnabled":false,"managedServiceIdentityId":null,"xManagedServiceIdentityId":null,"ipSecurityRestrictions":[{"ipAddress":"Any","action":"Allow","priority":1,"name":"Allow
        all","description":"Allow all access"}],"scmIpSecurityRestrictions":[{"ipAddress":"Any","action":"Allow","priority":1,"name":"Allow
        all","description":"Allow all access"}],"scmIpSecurityRestrictionsUseMain":false,"http20Enabled":true,"minTlsVersion":"1.2","ftpsState":"AllAllowed","reservedInstanceCount":0,"preWarmedInstanceCount":null,"healthCheckPath":null,"fileChangeAuditEnabled":false,"functionsRuntimeScaleMonitoringEnabled":false,"websiteTimeZone":null}}'
    headers:
      cache-control:
      - no-cache
      content-length:
      - '3129'
      content-type:
      - application/json
      date:
<<<<<<< HEAD
      - Sun, 13 Oct 2019 05:55:39 GMT
=======
      - Mon, 21 Oct 2019 10:56:20 GMT
>>>>>>> 807faccc
      expires:
      - '-1'
      pragma:
      - no-cache
      server:
      - Microsoft-IIS/10.0
      strict-transport-security:
      - max-age=31536000; includeSubDomains
      transfer-encoding:
      - chunked
      vary:
      - Accept-Encoding
      x-aspnet-version:
      - 4.0.30319
      x-content-type-options:
      - nosniff
      x-powered-by:
      - ASP.NET
    status:
      code: 200
      message: OK
version: 1<|MERGE_RESOLUTION|>--- conflicted
+++ resolved
@@ -13,24 +13,15 @@
       ParameterSetName:
       - -g -n --sku --is-linux
       User-Agent:
-<<<<<<< HEAD
-      - python/3.6.5 (Windows-10-10.0.17134-SP0) msrest/0.6.10 msrest_azure/0.6.2
-        azure-mgmt-resource/4.0.0 Azure-SDK-For-Python AZURECLI/2.0.74
-=======
       - python/3.7.4 (Windows-10-10.0.18362-SP0) msrest/0.6.10 msrest_azure/0.6.2
         azure-mgmt-resource/4.0.0 Azure-SDK-For-Python AZURECLI/2.0.75
->>>>>>> 807faccc
       accept-language:
       - en-US
     method: GET
     uri: https://management.azure.com/subscriptions/00000000-0000-0000-0000-000000000000/resourcegroups/cli_test_webapp_linux_free000001?api-version=2019-07-01
   response:
     body:
-<<<<<<< HEAD
-      string: '{"id":"/subscriptions/00000000-0000-0000-0000-000000000000/resourceGroups/cli_test_webapp_linux_free000001","name":"cli_test_webapp_linux_free000001","type":"Microsoft.Resources/resourceGroups","location":"westus","tags":{"product":"azurecli","cause":"automation","date":"2019-10-13T05:52:43Z"},"properties":{"provisioningState":"Succeeded"}}'
-=======
       string: '{"id":"/subscriptions/00000000-0000-0000-0000-000000000000/resourceGroups/cli_test_webapp_linux_free000001","name":"cli_test_webapp_linux_free000001","type":"Microsoft.Resources/resourceGroups","location":"westus","tags":{"product":"azurecli","cause":"automation","date":"2019-10-21T10:53:44Z"},"properties":{"provisioningState":"Succeeded"}}'
->>>>>>> 807faccc
     headers:
       cache-control:
       - no-cache
@@ -39,11 +30,7 @@
       content-type:
       - application/json; charset=utf-8
       date:
-<<<<<<< HEAD
-      - Sun, 13 Oct 2019 05:52:45 GMT
-=======
       - Mon, 21 Oct 2019 10:53:47 GMT
->>>>>>> 807faccc
       expires:
       - '-1'
       pragma:
@@ -77,13 +64,8 @@
       ParameterSetName:
       - -g -n --sku --is-linux
       User-Agent:
-<<<<<<< HEAD
-      - python/3.6.5 (Windows-10-10.0.17134-SP0) msrest/0.6.10 msrest_azure/0.6.2
-        azure-mgmt-web/0.42.0 Azure-SDK-For-Python AZURECLI/2.0.74
-=======
-      - python/3.7.4 (Windows-10-10.0.18362-SP0) msrest/0.6.10 msrest_azure/0.6.2
-        azure-mgmt-web/0.42.0 Azure-SDK-For-Python AZURECLI/2.0.75
->>>>>>> 807faccc
+      - python/3.7.4 (Windows-10-10.0.18362-SP0) msrest/0.6.10 msrest_azure/0.6.2
+        azure-mgmt-web/0.42.0 Azure-SDK-For-Python AZURECLI/2.0.75
       accept-language:
       - en-US
     method: POST
@@ -99,11 +81,7 @@
       content-type:
       - application/json
       date:
-<<<<<<< HEAD
-      - Sun, 13 Oct 2019 05:52:45 GMT
-=======
       - Mon, 21 Oct 2019 10:53:47 GMT
->>>>>>> 807faccc
       expires:
       - '-1'
       pragma:
@@ -141,24 +119,15 @@
       ParameterSetName:
       - -g -n --sku --is-linux
       User-Agent:
-<<<<<<< HEAD
-      - python/3.6.5 (Windows-10-10.0.17134-SP0) msrest/0.6.10 msrest_azure/0.6.2
-        azure-mgmt-resource/4.0.0 Azure-SDK-For-Python AZURECLI/2.0.74
-=======
       - python/3.7.4 (Windows-10-10.0.18362-SP0) msrest/0.6.10 msrest_azure/0.6.2
         azure-mgmt-resource/4.0.0 Azure-SDK-For-Python AZURECLI/2.0.75
->>>>>>> 807faccc
       accept-language:
       - en-US
     method: GET
     uri: https://management.azure.com/subscriptions/00000000-0000-0000-0000-000000000000/resourcegroups/cli_test_webapp_linux_free000001?api-version=2019-07-01
   response:
     body:
-<<<<<<< HEAD
-      string: '{"id":"/subscriptions/00000000-0000-0000-0000-000000000000/resourceGroups/cli_test_webapp_linux_free000001","name":"cli_test_webapp_linux_free000001","type":"Microsoft.Resources/resourceGroups","location":"westus","tags":{"product":"azurecli","cause":"automation","date":"2019-10-13T05:52:43Z"},"properties":{"provisioningState":"Succeeded"}}'
-=======
       string: '{"id":"/subscriptions/00000000-0000-0000-0000-000000000000/resourceGroups/cli_test_webapp_linux_free000001","name":"cli_test_webapp_linux_free000001","type":"Microsoft.Resources/resourceGroups","location":"westus","tags":{"product":"azurecli","cause":"automation","date":"2019-10-21T10:53:44Z"},"properties":{"provisioningState":"Succeeded"}}'
->>>>>>> 807faccc
     headers:
       cache-control:
       - no-cache
@@ -167,11 +136,7 @@
       content-type:
       - application/json; charset=utf-8
       date:
-<<<<<<< HEAD
-      - Sun, 13 Oct 2019 05:52:45 GMT
-=======
       - Mon, 21 Oct 2019 10:53:48 GMT
->>>>>>> 807faccc
       expires:
       - '-1'
       pragma:
@@ -204,13 +169,8 @@
       ParameterSetName:
       - -g -n --sku --is-linux
       User-Agent:
-<<<<<<< HEAD
-      - python/3.6.5 (Windows-10-10.0.17134-SP0) msrest/0.6.10 msrest_azure/0.6.2
-        azure-mgmt-web/0.42.0 Azure-SDK-For-Python AZURECLI/2.0.74
-=======
-      - python/3.7.4 (Windows-10-10.0.18362-SP0) msrest/0.6.10 msrest_azure/0.6.2
-        azure-mgmt-web/0.42.0 Azure-SDK-For-Python AZURECLI/2.0.75
->>>>>>> 807faccc
+      - python/3.7.4 (Windows-10-10.0.18362-SP0) msrest/0.6.10 msrest_azure/0.6.2
+        azure-mgmt-web/0.42.0 Azure-SDK-For-Python AZURECLI/2.0.75
       accept-language:
       - en-US
     method: PUT
@@ -218,13 +178,8 @@
   response:
     body:
       string: '{"id":"/subscriptions/00000000-0000-0000-0000-000000000000/resourceGroups/cli_test_webapp_linux_free000001/providers/Microsoft.Web/serverfarms/plan-linux-free000003","name":"plan-linux-free000003","type":"Microsoft.Web/serverfarms","kind":"linux","location":"West
-<<<<<<< HEAD
-        US","properties":{"serverFarmId":19543,"name":"plan-linux-free000003","workerSize":"Default","workerSizeId":0,"workerTierName":null,"numberOfWorkers":1,"currentWorkerSize":"Default","currentWorkerSizeId":0,"currentNumberOfWorkers":1,"status":"Ready","webSpace":"cli_test_webapp_linux_free000001-WestUSwebspace","subscription":"fb3a3d6b-44c8-44f5-88c9-b20917c9b96b","adminSiteName":null,"hostingEnvironment":null,"hostingEnvironmentProfile":null,"maximumNumberOfWorkers":1,"planName":"VirtualDedicatedPlan","adminRuntimeSiteName":null,"computeMode":"Dedicated","siteMode":null,"geoRegion":"West
-        US","perSiteScaling":false,"maximumElasticWorkerCount":1,"numberOfSites":0,"hostingEnvironmentId":null,"isSpot":false,"spotExpirationTime":null,"freeOfferExpirationTime":null,"tags":null,"kind":"linux","resourceGroup":"cli_test_webapp_linux_free000001","reserved":true,"isXenon":false,"hyperV":false,"mdmId":"waws-prod-bay-109_19543","targetWorkerCount":0,"targetWorkerSizeId":0,"provisioningState":"Succeeded","webSiteId":null,"existingServerFarmIds":null},"sku":{"name":"F1","tier":"Free","size":"F1","family":"F","capacity":1}}'
-=======
         US","properties":{"serverFarmId":20087,"name":"plan-linux-free000003","workerSize":"Default","workerSizeId":0,"workerTierName":null,"numberOfWorkers":1,"currentWorkerSize":"Default","currentWorkerSizeId":0,"currentNumberOfWorkers":1,"status":"Ready","webSpace":"cli_test_webapp_linux_free000001-WestUSwebspace","subscription":"0b1f6471-1bf0-4dda-aec3-cb9272f09590","adminSiteName":null,"hostingEnvironment":null,"hostingEnvironmentProfile":null,"maximumNumberOfWorkers":1,"planName":"VirtualDedicatedPlan","adminRuntimeSiteName":null,"computeMode":"Dedicated","siteMode":null,"geoRegion":"West
         US","perSiteScaling":false,"maximumElasticWorkerCount":1,"numberOfSites":0,"hostingEnvironmentId":null,"isSpot":false,"spotExpirationTime":null,"freeOfferExpirationTime":null,"tags":null,"kind":"linux","resourceGroup":"cli_test_webapp_linux_free000001","reserved":true,"isXenon":false,"hyperV":false,"mdmId":"waws-prod-bay-109_20087","targetWorkerCount":0,"targetWorkerSizeId":0,"provisioningState":"Succeeded","webSiteId":null,"existingServerFarmIds":null},"sku":{"name":"F1","tier":"Free","size":"F1","family":"F","capacity":1}}'
->>>>>>> 807faccc
     headers:
       cache-control:
       - no-cache
@@ -233,11 +188,7 @@
       content-type:
       - application/json
       date:
-<<<<<<< HEAD
-      - Sun, 13 Oct 2019 05:53:14 GMT
-=======
       - Mon, 21 Oct 2019 10:54:18 GMT
->>>>>>> 807faccc
       expires:
       - '-1'
       pragma:
@@ -255,11 +206,7 @@
       x-content-type-options:
       - nosniff
       x-ms-ratelimit-remaining-subscription-writes:
-<<<<<<< HEAD
-      - '1199'
-=======
       - '1147'
->>>>>>> 807faccc
       x-powered-by:
       - ASP.NET
     status:
@@ -279,13 +226,8 @@
       ParameterSetName:
       - -g -n --plan -u -r
       User-Agent:
-<<<<<<< HEAD
-      - python/3.6.5 (Windows-10-10.0.17134-SP0) msrest/0.6.10 msrest_azure/0.6.2
-        azure-mgmt-web/0.42.0 Azure-SDK-For-Python AZURECLI/2.0.74
-=======
-      - python/3.7.4 (Windows-10-10.0.18362-SP0) msrest/0.6.10 msrest_azure/0.6.2
-        azure-mgmt-web/0.42.0 Azure-SDK-For-Python AZURECLI/2.0.75
->>>>>>> 807faccc
+      - python/3.7.4 (Windows-10-10.0.18362-SP0) msrest/0.6.10 msrest_azure/0.6.2
+        azure-mgmt-web/0.42.0 Azure-SDK-For-Python AZURECLI/2.0.75
       accept-language:
       - en-US
     method: GET
@@ -293,13 +235,8 @@
   response:
     body:
       string: '{"id":"/subscriptions/00000000-0000-0000-0000-000000000000/resourceGroups/cli_test_webapp_linux_free000001/providers/Microsoft.Web/serverfarms/plan-linux-free000003","name":"plan-linux-free000003","type":"Microsoft.Web/serverfarms","kind":"linux","location":"West
-<<<<<<< HEAD
-        US","properties":{"serverFarmId":19543,"name":"plan-linux-free000003","workerSize":"Default","workerSizeId":0,"workerTierName":null,"numberOfWorkers":1,"currentWorkerSize":"Default","currentWorkerSizeId":0,"currentNumberOfWorkers":1,"status":"Ready","webSpace":"cli_test_webapp_linux_free000001-WestUSwebspace","subscription":"fb3a3d6b-44c8-44f5-88c9-b20917c9b96b","adminSiteName":null,"hostingEnvironment":null,"hostingEnvironmentProfile":null,"maximumNumberOfWorkers":1,"planName":"VirtualDedicatedPlan","adminRuntimeSiteName":null,"computeMode":"Dedicated","siteMode":null,"geoRegion":"West
-        US","perSiteScaling":false,"maximumElasticWorkerCount":1,"numberOfSites":0,"hostingEnvironmentId":null,"isSpot":false,"spotExpirationTime":null,"freeOfferExpirationTime":null,"tags":null,"kind":"linux","resourceGroup":"cli_test_webapp_linux_free000001","reserved":true,"isXenon":false,"hyperV":false,"mdmId":"waws-prod-bay-109_19543","targetWorkerCount":0,"targetWorkerSizeId":0,"provisioningState":"Succeeded","webSiteId":null,"existingServerFarmIds":null},"sku":{"name":"F1","tier":"Free","size":"F1","family":"F","capacity":1}}'
-=======
         US","properties":{"serverFarmId":20087,"name":"plan-linux-free000003","workerSize":"Default","workerSizeId":0,"workerTierName":null,"numberOfWorkers":1,"currentWorkerSize":"Default","currentWorkerSizeId":0,"currentNumberOfWorkers":1,"status":"Ready","webSpace":"cli_test_webapp_linux_free000001-WestUSwebspace","subscription":"0b1f6471-1bf0-4dda-aec3-cb9272f09590","adminSiteName":null,"hostingEnvironment":null,"hostingEnvironmentProfile":null,"maximumNumberOfWorkers":1,"planName":"VirtualDedicatedPlan","adminRuntimeSiteName":null,"computeMode":"Dedicated","siteMode":null,"geoRegion":"West
         US","perSiteScaling":false,"maximumElasticWorkerCount":1,"numberOfSites":0,"hostingEnvironmentId":null,"isSpot":false,"spotExpirationTime":null,"freeOfferExpirationTime":null,"tags":null,"kind":"linux","resourceGroup":"cli_test_webapp_linux_free000001","reserved":true,"isXenon":false,"hyperV":false,"mdmId":"waws-prod-bay-109_20087","targetWorkerCount":0,"targetWorkerSizeId":0,"provisioningState":"Succeeded","webSiteId":null,"existingServerFarmIds":null},"sku":{"name":"F1","tier":"Free","size":"F1","family":"F","capacity":1}}'
->>>>>>> 807faccc
     headers:
       cache-control:
       - no-cache
@@ -308,11 +245,7 @@
       content-type:
       - application/json
       date:
-<<<<<<< HEAD
-      - Sun, 13 Oct 2019 05:53:16 GMT
-=======
       - Mon, 21 Oct 2019 10:54:19 GMT
->>>>>>> 807faccc
       expires:
       - '-1'
       pragma:
@@ -353,13 +286,8 @@
       ParameterSetName:
       - -g -n --plan -u -r
       User-Agent:
-<<<<<<< HEAD
-      - python/3.6.5 (Windows-10-10.0.17134-SP0) msrest/0.6.10 msrest_azure/0.6.2
-        azure-mgmt-web/0.42.0 Azure-SDK-For-Python AZURECLI/2.0.74
-=======
-      - python/3.7.4 (Windows-10-10.0.18362-SP0) msrest/0.6.10 msrest_azure/0.6.2
-        azure-mgmt-web/0.42.0 Azure-SDK-For-Python AZURECLI/2.0.75
->>>>>>> 807faccc
+      - python/3.7.4 (Windows-10-10.0.18362-SP0) msrest/0.6.10 msrest_azure/0.6.2
+        azure-mgmt-web/0.42.0 Azure-SDK-For-Python AZURECLI/2.0.75
       accept-language:
       - en-US
     method: POST
@@ -375,11 +303,7 @@
       content-type:
       - application/json
       date:
-<<<<<<< HEAD
-      - Sun, 13 Oct 2019 05:53:15 GMT
-=======
       - Mon, 21 Oct 2019 10:54:20 GMT
->>>>>>> 807faccc
       expires:
       - '-1'
       pragma:
@@ -417,13 +341,8 @@
       ParameterSetName:
       - -g -n --plan -u -r
       User-Agent:
-<<<<<<< HEAD
-      - python/3.6.5 (Windows-10-10.0.17134-SP0) msrest/0.6.10 msrest_azure/0.6.2
-        azure-mgmt-web/0.42.0 Azure-SDK-For-Python AZURECLI/2.0.74
-=======
-      - python/3.7.4 (Windows-10-10.0.18362-SP0) msrest/0.6.10 msrest_azure/0.6.2
-        azure-mgmt-web/0.42.0 Azure-SDK-For-Python AZURECLI/2.0.75
->>>>>>> 807faccc
+      - python/3.7.4 (Windows-10-10.0.18362-SP0) msrest/0.6.10 msrest_azure/0.6.2
+        azure-mgmt-web/0.42.0 Azure-SDK-For-Python AZURECLI/2.0.75
       accept-language:
       - en-US
     method: GET
@@ -431,13 +350,8 @@
   response:
     body:
       string: '{"id":"/subscriptions/00000000-0000-0000-0000-000000000000/resourceGroups/cli_test_webapp_linux_free000001/providers/Microsoft.Web/serverfarms/plan-linux-free000003","name":"plan-linux-free000003","type":"Microsoft.Web/serverfarms","kind":"linux","location":"West
-<<<<<<< HEAD
-        US","properties":{"serverFarmId":19543,"name":"plan-linux-free000003","workerSize":"Default","workerSizeId":0,"workerTierName":null,"numberOfWorkers":1,"currentWorkerSize":"Default","currentWorkerSizeId":0,"currentNumberOfWorkers":1,"status":"Ready","webSpace":"cli_test_webapp_linux_free000001-WestUSwebspace","subscription":"fb3a3d6b-44c8-44f5-88c9-b20917c9b96b","adminSiteName":null,"hostingEnvironment":null,"hostingEnvironmentProfile":null,"maximumNumberOfWorkers":1,"planName":"VirtualDedicatedPlan","adminRuntimeSiteName":null,"computeMode":"Dedicated","siteMode":null,"geoRegion":"West
-        US","perSiteScaling":false,"maximumElasticWorkerCount":1,"numberOfSites":0,"hostingEnvironmentId":null,"isSpot":false,"spotExpirationTime":null,"freeOfferExpirationTime":null,"tags":null,"kind":"linux","resourceGroup":"cli_test_webapp_linux_free000001","reserved":true,"isXenon":false,"hyperV":false,"mdmId":"waws-prod-bay-109_19543","targetWorkerCount":0,"targetWorkerSizeId":0,"provisioningState":"Succeeded","webSiteId":null,"existingServerFarmIds":null},"sku":{"name":"F1","tier":"Free","size":"F1","family":"F","capacity":1}}'
-=======
         US","properties":{"serverFarmId":20087,"name":"plan-linux-free000003","workerSize":"Default","workerSizeId":0,"workerTierName":null,"numberOfWorkers":1,"currentWorkerSize":"Default","currentWorkerSizeId":0,"currentNumberOfWorkers":1,"status":"Ready","webSpace":"cli_test_webapp_linux_free000001-WestUSwebspace","subscription":"0b1f6471-1bf0-4dda-aec3-cb9272f09590","adminSiteName":null,"hostingEnvironment":null,"hostingEnvironmentProfile":null,"maximumNumberOfWorkers":1,"planName":"VirtualDedicatedPlan","adminRuntimeSiteName":null,"computeMode":"Dedicated","siteMode":null,"geoRegion":"West
         US","perSiteScaling":false,"maximumElasticWorkerCount":1,"numberOfSites":0,"hostingEnvironmentId":null,"isSpot":false,"spotExpirationTime":null,"freeOfferExpirationTime":null,"tags":null,"kind":"linux","resourceGroup":"cli_test_webapp_linux_free000001","reserved":true,"isXenon":false,"hyperV":false,"mdmId":"waws-prod-bay-109_20087","targetWorkerCount":0,"targetWorkerSizeId":0,"provisioningState":"Succeeded","webSiteId":null,"existingServerFarmIds":null},"sku":{"name":"F1","tier":"Free","size":"F1","family":"F","capacity":1}}'
->>>>>>> 807faccc
     headers:
       cache-control:
       - no-cache
@@ -446,11 +360,7 @@
       content-type:
       - application/json
       date:
-<<<<<<< HEAD
-      - Sun, 13 Oct 2019 05:53:16 GMT
-=======
       - Mon, 21 Oct 2019 10:54:22 GMT
->>>>>>> 807faccc
       expires:
       - '-1'
       pragma:
@@ -486,13 +396,8 @@
       ParameterSetName:
       - -g -n --plan -u -r
       User-Agent:
-<<<<<<< HEAD
-      - python/3.6.5 (Windows-10-10.0.17134-SP0) msrest/0.6.10 msrest_azure/0.6.2
-        azure-mgmt-web/0.42.0 Azure-SDK-For-Python AZURECLI/2.0.74
-=======
-      - python/3.7.4 (Windows-10-10.0.18362-SP0) msrest/0.6.10 msrest_azure/0.6.2
-        azure-mgmt-web/0.42.0 Azure-SDK-For-Python AZURECLI/2.0.75
->>>>>>> 807faccc
+      - python/3.7.4 (Windows-10-10.0.18362-SP0) msrest/0.6.10 msrest_azure/0.6.2
+        azure-mgmt-web/0.42.0 Azure-SDK-For-Python AZURECLI/2.0.75
       accept-language:
       - en-US
     method: GET
@@ -522,11 +427,7 @@
       content-type:
       - application/json
       date:
-<<<<<<< HEAD
-      - Sun, 13 Oct 2019 05:53:17 GMT
-=======
       - Mon, 21 Oct 2019 10:54:23 GMT
->>>>>>> 807faccc
       expires:
       - '-1'
       pragma:
@@ -569,13 +470,8 @@
       ParameterSetName:
       - -g -n --plan -u -r
       User-Agent:
-<<<<<<< HEAD
-      - python/3.6.5 (Windows-10-10.0.17134-SP0) msrest/0.6.10 msrest_azure/0.6.2
-        azure-mgmt-web/0.42.0 Azure-SDK-For-Python AZURECLI/2.0.74
-=======
-      - python/3.7.4 (Windows-10-10.0.18362-SP0) msrest/0.6.10 msrest_azure/0.6.2
-        azure-mgmt-web/0.42.0 Azure-SDK-For-Python AZURECLI/2.0.75
->>>>>>> 807faccc
+      - python/3.7.4 (Windows-10-10.0.18362-SP0) msrest/0.6.10 msrest_azure/0.6.2
+        azure-mgmt-web/0.42.0 Azure-SDK-For-Python AZURECLI/2.0.75
       accept-language:
       - en-US
     method: PUT
@@ -583,24 +479,11 @@
   response:
     body:
       string: '{"id":"/subscriptions/00000000-0000-0000-0000-000000000000/resourceGroups/cli_test_webapp_linux_free000001/providers/Microsoft.Web/sites/webapp-linux-free000002","name":"webapp-linux-free000002","type":"Microsoft.Web/sites","kind":"app,linux","location":"West
-<<<<<<< HEAD
-        US","properties":{"name":"webapp-linux-free000002","state":"Running","hostNames":["webapp-linux-free000002.azurewebsites.net"],"webSpace":"cli_test_webapp_linux_free000001-WestUSwebspace","selfLink":"https://waws-prod-bay-109.api.azurewebsites.windows.net:454/subscriptions/00000000-0000-0000-0000-000000000000/webspaces/cli_test_webapp_linux_free000001-WestUSwebspace/sites/webapp-linux-free000002","repositorySiteName":"webapp-linux-free000002","owner":null,"usageState":"Normal","enabled":true,"adminEnabled":true,"enabledHostNames":["webapp-linux-free000002.azurewebsites.net","webapp-linux-free000002.scm.azurewebsites.net"],"siteProperties":{"metadata":null,"properties":[{"name":"LinuxFxVersion","value":"node|10.14"},{"name":"WindowsFxVersion","value":null}],"appSettings":null},"availabilityState":"Normal","sslCertificates":null,"csrs":[],"cers":null,"siteMode":null,"hostNameSslStates":[{"name":"webapp-linux-free000002.azurewebsites.net","sslState":"Disabled","ipBasedSslResult":null,"virtualIP":null,"thumbprint":null,"toUpdate":null,"toUpdateIpBasedSsl":null,"ipBasedSslState":"NotConfigured","hostType":"Standard"},{"name":"webapp-linux-free000002.scm.azurewebsites.net","sslState":"Disabled","ipBasedSslResult":null,"virtualIP":null,"thumbprint":null,"toUpdate":null,"toUpdateIpBasedSsl":null,"ipBasedSslState":"NotConfigured","hostType":"Repository"}],"computeMode":null,"serverFarm":null,"serverFarmId":"/subscriptions/00000000-0000-0000-0000-000000000000/resourceGroups/cli_test_webapp_linux_free000001/providers/Microsoft.Web/serverfarms/plan-linux-free000003","reserved":true,"isXenon":false,"hyperV":false,"lastModifiedTimeUtc":"2019-10-13T05:53:19.6933333","storageRecoveryDefaultState":"Running","contentAvailabilityState":"Normal","runtimeAvailabilityState":"Normal","siteConfig":null,"deploymentId":"webapp-linux-free000002","trafficManagerHostNames":null,"sku":"Free","scmSiteAlsoStopped":false,"targetSwapSlot":null,"hostingEnvironment":null,"hostingEnvironmentProfile":null,"clientAffinityEnabled":true,"clientCertEnabled":false,"clientCertExclusionPaths":null,"hostNamesDisabled":false,"domainVerificationIdentifiers":null,"kind":"app,linux","inboundIpAddress":"104.42.78.153","possibleInboundIpAddresses":"104.42.78.153","outboundIpAddresses":"104.42.78.153,40.118.225.64,104.42.151.111,104.42.252.192,104.42.254.180","possibleOutboundIpAddresses":"104.42.78.153,40.118.225.64,104.42.151.111,104.42.252.192,104.42.254.180,40.118.227.167,40.118.224.22,40.118.226.153","containerSize":0,"dailyMemoryTimeQuota":0,"suspendedTill":null,"siteDisabledReason":0,"functionExecutionUnitsCache":null,"maxNumberOfWorkers":null,"homeStamp":"waws-prod-bay-109","cloningInfo":null,"hostingEnvironmentId":null,"tags":null,"resourceGroup":"cli_test_webapp_linux_free000001","defaultHostName":"webapp-linux-free000002.azurewebsites.net","slotSwapStatus":null,"httpsOnly":false,"redundancyMode":"None","inProgressOperationId":null,"geoDistributions":null,"privateEndpointConnections":null,"buildVersion":null,"targetBuildVersion":null}}'
-=======
         US","properties":{"name":"webapp-linux-free000002","state":"Running","hostNames":["webapp-linux-free000002.azurewebsites.net"],"webSpace":"cli_test_webapp_linux_free000001-WestUSwebspace","selfLink":"https://waws-prod-bay-109.api.azurewebsites.windows.net:454/subscriptions/00000000-0000-0000-0000-000000000000/webspaces/cli_test_webapp_linux_free000001-WestUSwebspace/sites/webapp-linux-free000002","repositorySiteName":"webapp-linux-free000002","owner":null,"usageState":"Normal","enabled":true,"adminEnabled":true,"enabledHostNames":["webapp-linux-free000002.azurewebsites.net","webapp-linux-free000002.scm.azurewebsites.net"],"siteProperties":{"metadata":null,"properties":[{"name":"LinuxFxVersion","value":"node|10.14"},{"name":"WindowsFxVersion","value":null}],"appSettings":null},"availabilityState":"Normal","sslCertificates":null,"csrs":[],"cers":null,"siteMode":null,"hostNameSslStates":[{"name":"webapp-linux-free000002.azurewebsites.net","sslState":"Disabled","ipBasedSslResult":null,"virtualIP":null,"thumbprint":null,"toUpdate":null,"toUpdateIpBasedSsl":null,"ipBasedSslState":"NotConfigured","hostType":"Standard"},{"name":"webapp-linux-free000002.scm.azurewebsites.net","sslState":"Disabled","ipBasedSslResult":null,"virtualIP":null,"thumbprint":null,"toUpdate":null,"toUpdateIpBasedSsl":null,"ipBasedSslState":"NotConfigured","hostType":"Repository"}],"computeMode":null,"serverFarm":null,"serverFarmId":"/subscriptions/00000000-0000-0000-0000-000000000000/resourceGroups/cli_test_webapp_linux_free000001/providers/Microsoft.Web/serverfarms/plan-linux-free000003","reserved":true,"isXenon":false,"hyperV":false,"lastModifiedTimeUtc":"2019-10-21T10:54:27.2133333","storageRecoveryDefaultState":"Running","contentAvailabilityState":"Normal","runtimeAvailabilityState":"Normal","siteConfig":null,"deploymentId":"webapp-linux-free000002","trafficManagerHostNames":null,"sku":"Free","scmSiteAlsoStopped":false,"targetSwapSlot":null,"hostingEnvironment":null,"hostingEnvironmentProfile":null,"clientAffinityEnabled":true,"clientCertEnabled":false,"clientCertExclusionPaths":null,"hostNamesDisabled":false,"domainVerificationIdentifiers":null,"customDomainVerificationId":"E5A4EC3C179DA297566A482B318347681B172E8752A0B15D9D2A649F6A22A1F0","kind":"app,linux","inboundIpAddress":"104.42.78.153","possibleInboundIpAddresses":"104.42.78.153","outboundIpAddresses":"104.42.78.153,40.118.225.64,104.42.151.111,104.42.252.192,104.42.254.180","possibleOutboundIpAddresses":"104.42.78.153,40.118.225.64,104.42.151.111,104.42.252.192,104.42.254.180,40.118.227.167,40.118.224.22,40.118.226.153","containerSize":0,"dailyMemoryTimeQuota":0,"suspendedTill":null,"siteDisabledReason":0,"functionExecutionUnitsCache":null,"maxNumberOfWorkers":null,"homeStamp":"waws-prod-bay-109","cloningInfo":null,"hostingEnvironmentId":null,"tags":null,"resourceGroup":"cli_test_webapp_linux_free000001","defaultHostName":"webapp-linux-free000002.azurewebsites.net","slotSwapStatus":null,"httpsOnly":false,"redundancyMode":"None","inProgressOperationId":null,"geoDistributions":null,"privateEndpointConnections":null,"buildVersion":null,"targetBuildVersion":null}}'
->>>>>>> 807faccc
-    headers:
-      cache-control:
-      - no-cache
-      content-length:
-<<<<<<< HEAD
-      - '3538'
-      content-type:
-      - application/json
-      date:
-      - Sun, 13 Oct 2019 05:53:35 GMT
-      etag:
-      - '"1D5818A8446CC80"'
-=======
+    headers:
+      cache-control:
+      - no-cache
+      content-length:
       - '3634'
       content-type:
       - application/json
@@ -608,7 +491,6 @@
       - Mon, 21 Oct 2019 10:54:43 GMT
       etag:
       - '"1D587FDE89F6455"'
->>>>>>> 807faccc
       expires:
       - '-1'
       pragma:
@@ -646,13 +528,8 @@
       ParameterSetName:
       - -g -n --plan -u -r
       User-Agent:
-<<<<<<< HEAD
-      - python/3.6.5 (Windows-10-10.0.17134-SP0) msrest/0.6.10 msrest_azure/0.6.2
-        azure-mgmt-web/0.42.0 Azure-SDK-For-Python AZURECLI/2.0.74
-=======
-      - python/3.7.4 (Windows-10-10.0.18362-SP0) msrest/0.6.10 msrest_azure/0.6.2
-        azure-mgmt-web/0.42.0 Azure-SDK-For-Python AZURECLI/2.0.75
->>>>>>> 807faccc
+      - python/3.7.4 (Windows-10-10.0.18362-SP0) msrest/0.6.10 msrest_azure/0.6.2
+        azure-mgmt-web/0.42.0 Azure-SDK-For-Python AZURECLI/2.0.75
       accept-language:
       - en-US
     method: GET
@@ -660,24 +537,11 @@
   response:
     body:
       string: '{"id":"/subscriptions/00000000-0000-0000-0000-000000000000/resourceGroups/cli_test_webapp_linux_free000001/providers/Microsoft.Web/sites/webapp-linux-free000002","name":"webapp-linux-free000002","type":"Microsoft.Web/sites","kind":"app,linux","location":"West
-<<<<<<< HEAD
-        US","properties":{"name":"webapp-linux-free000002","state":"Running","hostNames":["webapp-linux-free000002.azurewebsites.net"],"webSpace":"cli_test_webapp_linux_free000001-WestUSwebspace","selfLink":"https://waws-prod-bay-109.api.azurewebsites.windows.net:454/subscriptions/00000000-0000-0000-0000-000000000000/webspaces/cli_test_webapp_linux_free000001-WestUSwebspace/sites/webapp-linux-free000002","repositorySiteName":"webapp-linux-free000002","owner":null,"usageState":"Normal","enabled":true,"adminEnabled":true,"enabledHostNames":["webapp-linux-free000002.azurewebsites.net","webapp-linux-free000002.scm.azurewebsites.net"],"siteProperties":{"metadata":null,"properties":[{"name":"LinuxFxVersion","value":"node|10.14"},{"name":"WindowsFxVersion","value":null}],"appSettings":null},"availabilityState":"Normal","sslCertificates":null,"csrs":[],"cers":null,"siteMode":null,"hostNameSslStates":[{"name":"webapp-linux-free000002.azurewebsites.net","sslState":"Disabled","ipBasedSslResult":null,"virtualIP":null,"thumbprint":null,"toUpdate":null,"toUpdateIpBasedSsl":null,"ipBasedSslState":"NotConfigured","hostType":"Standard"},{"name":"webapp-linux-free000002.scm.azurewebsites.net","sslState":"Disabled","ipBasedSslResult":null,"virtualIP":null,"thumbprint":null,"toUpdate":null,"toUpdateIpBasedSsl":null,"ipBasedSslState":"NotConfigured","hostType":"Repository"}],"computeMode":null,"serverFarm":null,"serverFarmId":"/subscriptions/00000000-0000-0000-0000-000000000000/resourceGroups/cli_test_webapp_linux_free000001/providers/Microsoft.Web/serverfarms/plan-linux-free000003","reserved":true,"isXenon":false,"hyperV":false,"lastModifiedTimeUtc":"2019-10-13T05:53:20.2","storageRecoveryDefaultState":"Running","contentAvailabilityState":"Normal","runtimeAvailabilityState":"Normal","siteConfig":null,"deploymentId":"webapp-linux-free000002","trafficManagerHostNames":null,"sku":"Free","scmSiteAlsoStopped":false,"targetSwapSlot":null,"hostingEnvironment":null,"hostingEnvironmentProfile":null,"clientAffinityEnabled":true,"clientCertEnabled":false,"clientCertExclusionPaths":null,"hostNamesDisabled":false,"domainVerificationIdentifiers":null,"kind":"app,linux","inboundIpAddress":"104.42.78.153","possibleInboundIpAddresses":"104.42.78.153","outboundIpAddresses":"104.42.78.153,40.118.225.64,104.42.151.111,104.42.252.192,104.42.254.180","possibleOutboundIpAddresses":"104.42.78.153,40.118.225.64,104.42.151.111,104.42.252.192,104.42.254.180,40.118.227.167,40.118.224.22,40.118.226.153","containerSize":0,"dailyMemoryTimeQuota":0,"suspendedTill":null,"siteDisabledReason":0,"functionExecutionUnitsCache":null,"maxNumberOfWorkers":null,"homeStamp":"waws-prod-bay-109","cloningInfo":null,"hostingEnvironmentId":null,"tags":null,"resourceGroup":"cli_test_webapp_linux_free000001","defaultHostName":"webapp-linux-free000002.azurewebsites.net","slotSwapStatus":null,"httpsOnly":false,"redundancyMode":"None","inProgressOperationId":null,"geoDistributions":null,"privateEndpointConnections":[],"buildVersion":null,"targetBuildVersion":null}}'
-=======
         US","properties":{"name":"webapp-linux-free000002","state":"Running","hostNames":["webapp-linux-free000002.azurewebsites.net"],"webSpace":"cli_test_webapp_linux_free000001-WestUSwebspace","selfLink":"https://waws-prod-bay-109.api.azurewebsites.windows.net:454/subscriptions/00000000-0000-0000-0000-000000000000/webspaces/cli_test_webapp_linux_free000001-WestUSwebspace/sites/webapp-linux-free000002","repositorySiteName":"webapp-linux-free000002","owner":null,"usageState":"Normal","enabled":true,"adminEnabled":true,"enabledHostNames":["webapp-linux-free000002.azurewebsites.net","webapp-linux-free000002.scm.azurewebsites.net"],"siteProperties":{"metadata":null,"properties":[{"name":"LinuxFxVersion","value":"node|10.14"},{"name":"WindowsFxVersion","value":null}],"appSettings":null},"availabilityState":"Normal","sslCertificates":null,"csrs":[],"cers":null,"siteMode":null,"hostNameSslStates":[{"name":"webapp-linux-free000002.azurewebsites.net","sslState":"Disabled","ipBasedSslResult":null,"virtualIP":null,"thumbprint":null,"toUpdate":null,"toUpdateIpBasedSsl":null,"ipBasedSslState":"NotConfigured","hostType":"Standard"},{"name":"webapp-linux-free000002.scm.azurewebsites.net","sslState":"Disabled","ipBasedSslResult":null,"virtualIP":null,"thumbprint":null,"toUpdate":null,"toUpdateIpBasedSsl":null,"ipBasedSslState":"NotConfigured","hostType":"Repository"}],"computeMode":null,"serverFarm":null,"serverFarmId":"/subscriptions/00000000-0000-0000-0000-000000000000/resourceGroups/cli_test_webapp_linux_free000001/providers/Microsoft.Web/serverfarms/plan-linux-free000003","reserved":true,"isXenon":false,"hyperV":false,"lastModifiedTimeUtc":"2019-10-21T10:54:27.6533333","storageRecoveryDefaultState":"Running","contentAvailabilityState":"Normal","runtimeAvailabilityState":"Normal","siteConfig":null,"deploymentId":"webapp-linux-free000002","trafficManagerHostNames":null,"sku":"Free","scmSiteAlsoStopped":false,"targetSwapSlot":null,"hostingEnvironment":null,"hostingEnvironmentProfile":null,"clientAffinityEnabled":true,"clientCertEnabled":false,"clientCertExclusionPaths":null,"hostNamesDisabled":false,"domainVerificationIdentifiers":null,"customDomainVerificationId":"E5A4EC3C179DA297566A482B318347681B172E8752A0B15D9D2A649F6A22A1F0","kind":"app,linux","inboundIpAddress":"104.42.78.153","possibleInboundIpAddresses":"104.42.78.153","outboundIpAddresses":"104.42.78.153,40.118.225.64,104.42.151.111,104.42.252.192,104.42.254.180","possibleOutboundIpAddresses":"104.42.78.153,40.118.225.64,104.42.151.111,104.42.252.192,104.42.254.180,40.118.227.167,40.118.224.22,40.118.226.153","containerSize":0,"dailyMemoryTimeQuota":0,"suspendedTill":null,"siteDisabledReason":0,"functionExecutionUnitsCache":null,"maxNumberOfWorkers":null,"homeStamp":"waws-prod-bay-109","cloningInfo":null,"hostingEnvironmentId":null,"tags":null,"resourceGroup":"cli_test_webapp_linux_free000001","defaultHostName":"webapp-linux-free000002.azurewebsites.net","slotSwapStatus":null,"httpsOnly":false,"redundancyMode":"None","inProgressOperationId":null,"geoDistributions":null,"privateEndpointConnections":[],"buildVersion":null,"targetBuildVersion":null}}'
->>>>>>> 807faccc
-    headers:
-      cache-control:
-      - no-cache
-      content-length:
-<<<<<<< HEAD
-      - '3530'
-      content-type:
-      - application/json
-      date:
-      - Sun, 13 Oct 2019 05:53:36 GMT
-      etag:
-      - '"1D5818A8446CC80"'
-=======
+    headers:
+      cache-control:
+      - no-cache
+      content-length:
       - '3632'
       content-type:
       - application/json
@@ -685,7 +549,6 @@
       - Mon, 21 Oct 2019 10:54:45 GMT
       etag:
       - '"1D587FDE89F6455"'
->>>>>>> 807faccc
       expires:
       - '-1'
       pragma:
@@ -726,13 +589,8 @@
       ParameterSetName:
       - -g -n --plan -u -r
       User-Agent:
-<<<<<<< HEAD
-      - python/3.6.5 (Windows-10-10.0.17134-SP0) msrest/0.6.10 msrest_azure/0.6.2
-        azure-mgmt-web/0.42.0 Azure-SDK-For-Python AZURECLI/2.0.74
-=======
-      - python/3.7.4 (Windows-10-10.0.18362-SP0) msrest/0.6.10 msrest_azure/0.6.2
-        azure-mgmt-web/0.42.0 Azure-SDK-For-Python AZURECLI/2.0.75
->>>>>>> 807faccc
+      - python/3.7.4 (Windows-10-10.0.18362-SP0) msrest/0.6.10 msrest_azure/0.6.2
+        azure-mgmt-web/0.42.0 Azure-SDK-For-Python AZURECLI/2.0.75
       accept-language:
       - en-US
     method: PUT
@@ -749,15 +607,9 @@
       content-type:
       - application/json
       date:
-<<<<<<< HEAD
-      - Sun, 13 Oct 2019 05:54:06 GMT
-      etag:
-      - '"1D5818AA04557EB"'
-=======
       - Mon, 21 Oct 2019 10:55:14 GMT
       etag:
       - '"1D587FE051E1C40"'
->>>>>>> 807faccc
       expires:
       - '-1'
       pragma:
@@ -771,11 +623,7 @@
       x-content-type-options:
       - nosniff
       x-ms-ratelimit-remaining-subscription-writes:
-<<<<<<< HEAD
-      - '1198'
-=======
       - '1181'
->>>>>>> 807faccc
       x-powered-by:
       - ASP.NET
     status:
@@ -795,80 +643,15 @@
       ParameterSetName:
       - -g -n --plan -u -r
       User-Agent:
-<<<<<<< HEAD
-      - python/3.6.5 (Windows-10-10.0.17134-SP0) msrest/0.6.10 msrest_azure/0.6.2
-        azure-mgmt-web/0.42.0 Azure-SDK-For-Python AZURECLI/2.0.74
-=======
-      - python/3.7.4 (Windows-10-10.0.18362-SP0) msrest/0.6.10 msrest_azure/0.6.2
-        azure-mgmt-web/0.42.0 Azure-SDK-For-Python AZURECLI/2.0.75
->>>>>>> 807faccc
+      - python/3.7.4 (Windows-10-10.0.18362-SP0) msrest/0.6.10 msrest_azure/0.6.2
+        azure-mgmt-web/0.42.0 Azure-SDK-For-Python AZURECLI/2.0.75
     method: GET
     uri: https://management.azure.com/subscriptions/00000000-0000-0000-0000-000000000000/resourceGroups/cli_test_webapp_linux_free000001/providers/Microsoft.Web/sites/webapp-linux-free000002/sourcecontrols/web?api-version=2018-11-01
   response:
     body:
       string: '{"id":"/subscriptions/00000000-0000-0000-0000-000000000000/resourceGroups/cli_test_webapp_linux_free000001/providers/Microsoft.Web/sites/webapp-linux-free000002/sourcecontrols/web","name":"webapp-linux-free000002","type":"Microsoft.Web/sites/sourcecontrols","location":"West
-<<<<<<< HEAD
-        US","properties":{"repoUrl":"https://github.com/yugangw-msft/azure-site-test.git","branch":"master","isManualIntegration":true,"deploymentRollbackEnabled":false,"isMercurial":false,"provisioningState":"InProgress","provisioningDetails":"2019-10-13T05:54:35.8483606
-        Ensuring ScmType done with True"}}'
-    headers:
-      cache-control:
-      - no-cache
-      content-length:
-      - '619'
-      content-type:
-      - application/json
-      date:
-      - Sun, 13 Oct 2019 05:54:36 GMT
-      etag:
-      - '"1D5818AA04557EB"'
-      expires:
-      - '-1'
-      pragma:
-      - no-cache
-      server:
-      - Microsoft-IIS/10.0
-      strict-transport-security:
-      - max-age=31536000; includeSubDomains
-      transfer-encoding:
-      - chunked
-      vary:
-      - Accept-Encoding
-      x-aspnet-version:
-      - 4.0.30319
-      x-content-type-options:
-      - nosniff
-      x-powered-by:
-      - ASP.NET
-    status:
-      code: 200
-      message: OK
-- request:
-    body: null
-    headers:
-      Accept:
-      - application/json
-      Accept-Encoding:
-      - gzip, deflate
-      CommandName:
-      - webapp create
-      Connection:
-      - keep-alive
-      ParameterSetName:
-      - -g -n --plan -u -r
-      User-Agent:
-      - python/3.6.5 (Windows-10-10.0.17134-SP0) msrest/0.6.10 msrest_azure/0.6.2
-        azure-mgmt-web/0.42.0 Azure-SDK-For-Python AZURECLI/2.0.74
-    method: GET
-    uri: https://management.azure.com/subscriptions/00000000-0000-0000-0000-000000000000/resourceGroups/cli_test_webapp_linux_free000001/providers/Microsoft.Web/sites/webapp-linux-free000002/sourcecontrols/web?api-version=2018-11-01
-  response:
-    body:
-      string: '{"id":"/subscriptions/00000000-0000-0000-0000-000000000000/resourceGroups/cli_test_webapp_linux_free000001/providers/Microsoft.Web/sites/webapp-linux-free000002/sourcecontrols/web","name":"webapp-linux-free000002","type":"Microsoft.Web/sites/sourcecontrols","location":"West
-        US","properties":{"repoUrl":"https://github.com/yugangw-msft/azure-site-test.git","branch":"master","isManualIntegration":true,"deploymentRollbackEnabled":false,"isMercurial":false,"provisioningState":"InProgress","provisioningDetails":"2019-10-13T05:55:01.5228969
-        http://webapp-linux-free000002.scm.azurewebsites.net:80/api/deployments/latest?deployer=GitHub&time=2019-10-13_05-54-38Z"}}'
-=======
         US","properties":{"repoUrl":"https://github.com/yugangw-msft/azure-site-test.git","branch":"master","isManualIntegration":true,"deploymentRollbackEnabled":false,"isMercurial":false,"provisioningState":"InProgress","provisioningDetails":"2019-10-21T10:55:37.5437565
         http://webapp-linux-free000002.scm.azurewebsites.net:80/api/deployments/latest?deployer=GitHub&time=2019-10-21_10-55-36Z"}}'
->>>>>>> 807faccc
     headers:
       cache-control:
       - no-cache
@@ -877,15 +660,9 @@
       content-type:
       - application/json
       date:
-<<<<<<< HEAD
-      - Sun, 13 Oct 2019 05:55:08 GMT
-      etag:
-      - '"1D5818AA04557EB"'
-=======
       - Mon, 21 Oct 2019 10:55:46 GMT
       etag:
       - '"1D587FE051E1C40"'
->>>>>>> 807faccc
       expires:
       - '-1'
       pragma:
@@ -921,13 +698,8 @@
       ParameterSetName:
       - -g -n --plan -u -r
       User-Agent:
-<<<<<<< HEAD
-      - python/3.6.5 (Windows-10-10.0.17134-SP0) msrest/0.6.10 msrest_azure/0.6.2
-        azure-mgmt-web/0.42.0 Azure-SDK-For-Python AZURECLI/2.0.74
-=======
-      - python/3.7.4 (Windows-10-10.0.18362-SP0) msrest/0.6.10 msrest_azure/0.6.2
-        azure-mgmt-web/0.42.0 Azure-SDK-For-Python AZURECLI/2.0.75
->>>>>>> 807faccc
+      - python/3.7.4 (Windows-10-10.0.18362-SP0) msrest/0.6.10 msrest_azure/0.6.2
+        azure-mgmt-web/0.42.0 Azure-SDK-For-Python AZURECLI/2.0.75
     method: GET
     uri: https://management.azure.com/subscriptions/00000000-0000-0000-0000-000000000000/resourceGroups/cli_test_webapp_linux_free000001/providers/Microsoft.Web/sites/webapp-linux-free000002/sourcecontrols/web?api-version=2018-11-01
   response:
@@ -942,15 +714,9 @@
       content-type:
       - application/json
       date:
-<<<<<<< HEAD
-      - Sun, 13 Oct 2019 05:55:38 GMT
-      etag:
-      - '"1D5818AA04557EB"'
-=======
       - Mon, 21 Oct 2019 10:56:17 GMT
       etag:
       - '"1D587FE051E1C40"'
->>>>>>> 807faccc
       expires:
       - '-1'
       pragma:
@@ -990,13 +756,8 @@
       ParameterSetName:
       - -g -n --plan -u -r
       User-Agent:
-<<<<<<< HEAD
-      - python/3.6.5 (Windows-10-10.0.17134-SP0) msrest/0.6.10 msrest_azure/0.6.2
-        azure-mgmt-web/0.42.0 Azure-SDK-For-Python AZURECLI/2.0.74
-=======
-      - python/3.7.4 (Windows-10-10.0.18362-SP0) msrest/0.6.10 msrest_azure/0.6.2
-        azure-mgmt-web/0.42.0 Azure-SDK-For-Python AZURECLI/2.0.75
->>>>>>> 807faccc
+      - python/3.7.4 (Windows-10-10.0.18362-SP0) msrest/0.6.10 msrest_azure/0.6.2
+        azure-mgmt-web/0.42.0 Azure-SDK-For-Python AZURECLI/2.0.75
       accept-language:
       - en-US
     method: POST
@@ -1006,31 +767,19 @@
       string: <publishData><publishProfile profileName="webapp-linux-free000002 -
         Web Deploy" publishMethod="MSDeploy" publishUrl="webapp-linux-free000002.scm.azurewebsites.net:443"
         msdeploySite="webapp-linux-free000002" userName="$webapp-linux-free000002"
-<<<<<<< HEAD
-        userPWD="TTBE7xotftsQkAQNLFTltYEcrwGL3MlH1kMvyCJywFmTvxKeuWR0T3LhgxYL" destinationAppUrl="http://webapp-linux-free000002.azurewebsites.net"
-=======
         userPWD="PgA4Xvx0Y8ix1KCBuJSwY4hfNEpSqMsjQ4eNlzxNbwBdhwfbc7XNqqeuA1oE" destinationAppUrl="http://webapp-linux-free000002.azurewebsites.net"
->>>>>>> 807faccc
         SQLServerDBConnectionString="" mySQLDBConnectionString="" hostingProviderForumLink=""
         controlPanelLink="http://windows.azure.com" webSystem="WebSites"><databases
         /></publishProfile><publishProfile profileName="webapp-linux-free000002 -
         FTP" publishMethod="FTP" publishUrl="ftp://waws-prod-bay-109.ftp.azurewebsites.windows.net/site/wwwroot"
         ftpPassiveMode="True" userName="webapp-linux-free000002\$webapp-linux-free000002"
-<<<<<<< HEAD
-        userPWD="TTBE7xotftsQkAQNLFTltYEcrwGL3MlH1kMvyCJywFmTvxKeuWR0T3LhgxYL" destinationAppUrl="http://webapp-linux-free000002.azurewebsites.net"
-=======
         userPWD="PgA4Xvx0Y8ix1KCBuJSwY4hfNEpSqMsjQ4eNlzxNbwBdhwfbc7XNqqeuA1oE" destinationAppUrl="http://webapp-linux-free000002.azurewebsites.net"
->>>>>>> 807faccc
         SQLServerDBConnectionString="" mySQLDBConnectionString="" hostingProviderForumLink=""
         controlPanelLink="http://windows.azure.com" webSystem="WebSites"><databases
         /></publishProfile><publishProfile profileName="webapp-linux-free000002 -
         ReadOnly - FTP" publishMethod="FTP" publishUrl="ftp://waws-prod-bay-109dr.ftp.azurewebsites.windows.net/site/wwwroot"
         ftpPassiveMode="True" userName="webapp-linux-free000002\$webapp-linux-free000002"
-<<<<<<< HEAD
-        userPWD="TTBE7xotftsQkAQNLFTltYEcrwGL3MlH1kMvyCJywFmTvxKeuWR0T3LhgxYL" destinationAppUrl="http://webapp-linux-free000002.azurewebsites.net"
-=======
         userPWD="PgA4Xvx0Y8ix1KCBuJSwY4hfNEpSqMsjQ4eNlzxNbwBdhwfbc7XNqqeuA1oE" destinationAppUrl="http://webapp-linux-free000002.azurewebsites.net"
->>>>>>> 807faccc
         SQLServerDBConnectionString="" mySQLDBConnectionString="" hostingProviderForumLink=""
         controlPanelLink="http://windows.azure.com" webSystem="WebSites"><databases
         /></publishProfile></publishData>
@@ -1042,11 +791,7 @@
       content-type:
       - application/xml
       date:
-<<<<<<< HEAD
-      - Sun, 13 Oct 2019 05:55:39 GMT
-=======
       - Mon, 21 Oct 2019 10:56:19 GMT
->>>>>>> 807faccc
       expires:
       - '-1'
       pragma:
@@ -1060,11 +805,7 @@
       x-content-type-options:
       - nosniff
       x-ms-ratelimit-remaining-subscription-resource-requests:
-<<<<<<< HEAD
-      - '11999'
-=======
       - '11993'
->>>>>>> 807faccc
       x-powered-by:
       - ASP.NET
     status:
@@ -1084,13 +825,8 @@
       ParameterSetName:
       - -g -n
       User-Agent:
-<<<<<<< HEAD
-      - python/3.6.5 (Windows-10-10.0.17134-SP0) msrest/0.6.10 msrest_azure/0.6.2
-        azure-mgmt-web/0.42.0 Azure-SDK-For-Python AZURECLI/2.0.74
-=======
-      - python/3.7.4 (Windows-10-10.0.18362-SP0) msrest/0.6.10 msrest_azure/0.6.2
-        azure-mgmt-web/0.42.0 Azure-SDK-For-Python AZURECLI/2.0.75
->>>>>>> 807faccc
+      - python/3.7.4 (Windows-10-10.0.18362-SP0) msrest/0.6.10 msrest_azure/0.6.2
+        azure-mgmt-web/0.42.0 Azure-SDK-For-Python AZURECLI/2.0.75
       accept-language:
       - en-US
     method: GET
@@ -1109,11 +845,7 @@
       content-type:
       - application/json
       date:
-<<<<<<< HEAD
-      - Sun, 13 Oct 2019 05:55:39 GMT
-=======
       - Mon, 21 Oct 2019 10:56:20 GMT
->>>>>>> 807faccc
       expires:
       - '-1'
       pragma:
