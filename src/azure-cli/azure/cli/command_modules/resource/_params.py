# --------------------------------------------------------------------------------------------
# Copyright (c) Microsoft Corporation. All rights reserved.
# Licensed under the MIT License. See License.txt in the project root for license information.
# --------------------------------------------------------------------------------------------


# pylint: disable=too-many-locals, too-many-statements, line-too-long
def load_arguments(self, _):
    from argcomplete.completers import FilesCompleter
    from argcomplete.completers import DirectoriesCompleter

    from azure.mgmt.resource.locks.models import LockLevel
    from azure.mgmt.resource.managedapplications.models import ApplicationLockLevel
    from azure.mgmt.resource.policy.models import (ExemptionCategory, EnforcementMode)
    from azure.cli.core.commands.validators import get_default_location_from_resource_group

    from azure.cli.core.api import get_subscription_id_list
    from azure.cli.core.commands.parameters import (
        resource_group_name_type, get_location_type, tag_type, tags_type, get_resource_group_completion_list, no_wait_type, file_type,
        get_enum_type, get_three_state_flag)
    from azure.cli.core.profiles import ResourceType
    from azure.cli.core.local_context import LocalContextAttribute, LocalContextAction, ALL

    from knack.arguments import ignore_type, CLIArgumentType

    from azure.cli.command_modules.resource._completers import (
        get_policy_completion_list, get_policy_set_completion_list, get_policy_assignment_completion_list, get_policy_exemption_completion_list,
        get_resource_types_completion_list, get_providers_completion_list)
    from azure.cli.command_modules.resource._validators import (
        validate_lock_parameters, validate_resource_lock, validate_group_lock, validate_subscription_lock, validate_metadata, RollbackAction)
    from azure.cli.command_modules.resource.parameters import TagUpdateOperation

    DeploymentMode, WhatIfResultFormat, ChangeType = self.get_models('DeploymentMode', 'WhatIfResultFormat', 'ChangeType')

    # BASIC PARAMETER CONFIGURATION

    resource_name_type = CLIArgumentType(options_list=['--name', '-n'], help='The resource name. (Ex: myC)')
    resource_type_type = CLIArgumentType(help="The resource type (Ex: 'resC'). Can also accept namespace/type format (Ex: 'Microsoft.Provider/resC')")
    resource_namespace_type = CLIArgumentType(options_list='--namespace', completer=get_providers_completion_list, help="Provider namespace (Ex: 'Microsoft.Provider')")
    resource_parent_type = CLIArgumentType(required=False, options_list=['--parent'], help="The parent path (Ex: 'resA/myA/resB/myB')")
    existing_policy_definition_name_type = CLIArgumentType(options_list=['--name', '-n'], completer=get_policy_completion_list, help='The policy definition name.')
    existing_policy_set_definition_name_type = CLIArgumentType(options_list=['--name', '-n'], completer=get_policy_set_completion_list, help='The policy set definition name.')
    subscription_type = CLIArgumentType(options_list='--subscription', FilesCompleter=get_subscription_id_list, help='The subscription id of the policy [set] definition.')
    management_group_name_type = CLIArgumentType(options_list='--management-group', help='The name of the management group of the policy [set] definition. This parameter is required if your policy set is scoped to a management group.')
    identity_scope_type = CLIArgumentType(help="Scope that the system assigned identity can access")
    identity_role_type = CLIArgumentType(options_list=['--role'], help="Role name or id that will be assigned to the managed identity")
    extended_json_format_type = CLIArgumentType(options_list=['--handle-extended-json-format', '-j'], action='store_true',
                                                help='Support to handle extended template content including multiline and comments in deployment')
    deployment_name_type = CLIArgumentType(options_list=['--name', '-n'], required=True, help='The deployment name.')
    deployment_create_name_type = CLIArgumentType(options_list=['--name', '-n'], required=False, help='The deployment name. Default to template file base name')
    management_group_id_type = CLIArgumentType(options_list=['--management-group-id', '-m'], required=True, help='The management group id.')
    deployment_template_file_type = CLIArgumentType(options_list=['--template-file', '-f'], completer=FilesCompleter(), type=file_type,
                                                    help="a path to a template file or Bicep file in the file system")
    deployment_template_uri_type = CLIArgumentType(options_list=['--template-uri', '-u'], help='a uri to a remote template file')
    deployment_template_spec_type = CLIArgumentType(options_list=['--template-spec', '-s'], min_api='2019-06-01', help="The template spec resource id.")
    deployment_query_string_type = CLIArgumentType(options_list=['--query-string', '-q'], help="The query string (a SAS token) to be used with the template-uri in the case of linked templates.")
    deployment_parameters_type = CLIArgumentType(options_list=['--parameters', '-p'], action='append', nargs='+', completer=FilesCompleter(), help='the deployment parameters')
    filter_type = CLIArgumentType(options_list=['--filter'], is_preview=True,
                                  help='Filter expression using OData notation. You can use --filter "provisioningState eq \'{state}\'" to filter provisioningState. '
                                       'To get more information, please visit https://docs.microsoft.com/rest/api/resources/deployments/listatsubscriptionscope#uri-parameters')
    no_prompt = CLIArgumentType(arg_type=get_three_state_flag(), help='The option to disable the prompt of missing parameters for ARM template. '
                                'When the value is true, the prompt requiring users to provide missing parameter will be ignored. The default value is false.')

    deployment_what_if_type = CLIArgumentType(options_list=['--what-if', '-w'], action='store_true',
                                              help='Instruct the command to run deployment What-If.',
                                              min_api='2019-07-01')
    deployment_what_if_proceed_if_no_change_type = CLIArgumentType(options_list=['--proceed-if-no-change'], action='store_true',
                                                                   help='Instruct the command to execute the deployment if the What-If result contains no resource changes. Applicable when --confirm-with-what-if is set.',
                                                                   min_api='2019-07-01')
    deployment_what_if_result_format_type = CLIArgumentType(options_list=['--result-format', '-r'],
                                                            arg_type=get_enum_type(WhatIfResultFormat, "FullResourcePayloads"),
                                                            min_api='2019-07-01')
    deployment_what_if_no_pretty_print_type = CLIArgumentType(options_list=['--no-pretty-print'], action='store_true',
                                                              help='Disable pretty-print for What-If results. When set, the output format type will be used.')
    deployment_what_if_confirmation_type = CLIArgumentType(options_list=['--confirm-with-what-if', '-c'], action='store_true',
                                                           help='Instruct the command to run deployment What-If before executing the deployment. It then prompts you to acknowledge resource changes before it continues.',
                                                           min_api='2019-07-01')
    deployment_what_if_exclude_change_types_type = CLIArgumentType(nargs="+", options_list=['--exclude-change-types', '-x'],
                                                                   arg_type=get_enum_type(ChangeType),
                                                                   help='Space-separated list of resource change types to be excluded from What-If results.',
                                                                   min_api='2019-07-01')
    tag_name_type = CLIArgumentType(options_list=['--name', '-n'], help='The tag name.')
    tag_value_type = CLIArgumentType(options_list='--value', help='The tag value.')
    tag_resource_id_type = CLIArgumentType(options_list='--resource-id',
                                           help='The resource identifier for the tagged entity. A resource, a resource group or a subscription may be tagged.',
                                           min_api='2019-10-01')

    latest_include_preview_type = CLIArgumentType(options_list=['--latest-include-preview', '-v'], is_preview=True,
                                                  action='store_true', arg_group='Resource Id',
                                                  help='Indicate that the latest api-version will be used regardless of whether it is preview version (like 2020-01-01-preview) or not. '
                                                       'For example, if the supported api-version of resource provider is 2020-01-01-preview and 2019-01-01: '
                                                       'when passing in this parameter it will take the latest version 2020-01-01-preview, otherwise it will take the latest stable version 2019-01-01 without passing in this parameter')

    ts_display_name_type = CLIArgumentType(options_list=['--display-name', '-d'], help='The display name of the template spec')
    ts_description_type = CLIArgumentType(options_list=['--description'], help='The description of the parent template spec.')
    ts_version_description_type = CLIArgumentType(options_list=['--version-description'], help='The description of the template spec version.')
    ui_form_definition_file_type = CLIArgumentType(options_list=['--ui-form-definition'], completer=FilesCompleter(), type=file_type,
                                                   help="A path to a uiFormDefinition file in the file system")

<<<<<<< HEAD
    stacks_name_type = CLIArgumentType(options_list=['--name', '-n'], help='The name of the deployment stack.')
    stacks_description_type = CLIArgumentType(options_list=['--description'], help='The description of deployment stack.')
    stacks_update_behavior_type = CLIArgumentType(options_list=['--update-behavior'], help='The update behavior of deployment stacks: either detachResources or purgeResources.')
    stacks_stack_type = CLIArgumentType(help='The deployment stack resource id.')
    stacks_stack_name_type = CLIArgumentType(help='The deployment stack name')
    stacks_snapshot_type = CLIArgumentType(options_list=['--id'], help='The deployment stack snapshot resource id.')
    stacks_snapshot_name_type = CLIArgumentType(options_list=['--name', '-n'], help='The deployment stack snapshot name.')




=======
    bicep_file_type = CLIArgumentType(options_list=['--file', '-f'], completer=FilesCompleter(), type=file_type)
    bicep_force_type = CLIArgumentType(options_list=['--force'], action='store_true')
    bicep_no_restore_type = CLIArgumentType(options_list=['--no-restore'], action='store_true')
    bicep_outdir_type = CLIArgumentType(options_list=['--outdir'], completer=DirectoriesCompleter(), help="When set, saves the output at the specified directory.")
    bicep_outfile_type = CLIArgumentType(options_list=['--outfile'], completer=FilesCompleter(), help="When set, saves the output as the specified file path.")
    bicep_stdout_type = CLIArgumentType(options_list=['--stdout'], action='store_true', help="When set, prints all output to stdout instead of corresponding files.")
>>>>>>> 2cc8ba0a
    bicep_target_platform_type = CLIArgumentType(options_list=['--target-platform', '-t'],
                                                 arg_type=get_enum_type(
                                                     ["win-x64", "linux-musl-x64", "linux-x64", "osx-x64"]),
                                                 help="The platform the Bicep CLI will be running on. Set this to skip automatic platform detection if it does not work properly.")

    _PROVIDER_HELP_TEXT = 'the resource namespace, aka \'provider\''

    with self.argument_context('resource') as c:
        c.argument('no_wait', no_wait_type)
        c.argument('resource_group_name', resource_group_name_type, arg_group='Resource Id')
        c.ignore('resource_id')
        c.argument('resource_name', resource_name_type, arg_group='Resource Id')
        c.argument('api_version', help='The api version of the resource (omit for the latest stable version)', required=False, arg_group='Resource Id')
        c.argument('resource_provider_namespace', resource_namespace_type, arg_group='Resource Id')
        c.argument('resource_type', arg_type=resource_type_type, completer=get_resource_types_completion_list, arg_group='Resource Id')
        c.argument('parent_resource_path', resource_parent_type, arg_group='Resource Id')
        c.argument('tag', tag_type)
        c.argument('tags', tags_type)
        c.argument('resource_ids', nargs='+', options_list=['--ids'], help='One or more resource IDs (space-delimited). If provided, no other "Resource Id" arguments should be specified.', arg_group='Resource Id')
        c.argument('include_response_body', arg_type=get_three_state_flag(), help='Use if the default command output doesn\'t capture all of the property data.')
        c.argument('latest_include_preview', latest_include_preview_type)

    with self.argument_context('resource list') as c:
        c.argument('name', resource_name_type)

    with self.argument_context('resource move') as c:
        c.argument('ids', nargs='+')

    with self.argument_context('resource invoke-action') as c:
        c.argument('action', help='The action that will be invoked on the specified resource')
        c.argument('request_body', help='JSON encoded parameter arguments for the action that will be passed along in the post request body. Use @{file} to load from a file.')

    with self.argument_context('resource create') as c:
        c.argument('resource_id', options_list=['--id'], help='Resource ID.', action=None)
        c.argument('properties', options_list=['--properties', '-p'], help='a JSON-formatted string containing resource properties')
        c.argument('is_full_object', action='store_true', help='Indicate that the properties object includes other options such as location, tags, sku, and/or plan.')

    with self.argument_context('resource link') as c:
        c.argument('target_id', options_list=['--target', c.deprecate(target='--target-id', redirect='--target', hide=True)], help='Fully-qualified resource ID of the resource link target.')
        c.argument('link_id', options_list=['--link', c.deprecate(target='--link-id', redirect='--link', hide=True)], help='Fully-qualified resource ID of the resource link.')
        c.argument('notes', help='Notes for the link.')
        c.argument('scope', help='Fully-qualified scope for retrieving links.')
        c.argument('filter_string', options_list=['--filter', c.deprecate(target='--filter-string', redirect='--filter', hide=True)], help='Filter string for limiting results.')

    with self.argument_context('resource tag') as c:
        c.argument('is_incremental', action='store_true', options_list=['--is-incremental', '-i'],
                   help='The option to add tags incrementally without deleting the original tags. If the key of new tag and original tag are duplicated, the original value will be overwritten.')

    with self.argument_context('resource wait') as c:
        c.ignore('latest_include_preview')

    with self.argument_context('provider') as c:
        c.ignore('top')
        c.argument('resource_provider_namespace', options_list=['--namespace', '-n'], completer=get_providers_completion_list, help=_PROVIDER_HELP_TEXT)

    with self.argument_context('provider register') as c:
        c.argument('mg', help="The management group id to register.", options_list=['--management-group-id', '-m'])
        c.argument('accept_terms', action='store_true', is_preview=True, help="Accept market place terms and RP terms for RPaaS. Required when registering RPs from RPaaS, such as 'Microsoft.Confluent' and 'Microsoft.Datadog'.", deprecate_info=c.deprecate(hide=True))
        c.argument('wait', action='store_true', help='wait for the registration to finish')
        c.argument('consent_to_permissions', options_list=['--consent-to-permissions', '-c'], action='store_true', help='A value indicating whether authorization is consented or not.')

    with self.argument_context('provider unregister') as c:
        c.argument('wait', action='store_true', help='wait for unregistration to finish')

    with self.argument_context('provider operation') as c:
        c.argument('api_version', help="The api version of the 'Microsoft.Authorization/providerOperations' resource (omit for the latest stable version)")

    with self.argument_context('feature') as c:
        c.argument('resource_provider_namespace', options_list='--namespace', required=True, help=_PROVIDER_HELP_TEXT)
        c.argument('feature_name', options_list=['--name', '-n'], help='the feature name')

    with self.argument_context('feature list') as c:
        c.argument('resource_provider_namespace', options_list='--namespace', required=False, help=_PROVIDER_HELP_TEXT)

    with self.argument_context('feature registration') as c:
        c.argument('resource_provider_namespace', options_list='--namespace', required=True, help=_PROVIDER_HELP_TEXT)
        c.argument('feature_name', options_list=['--name', '-n'], help='the feature name')

    with self.argument_context('feature registration list') as c:
        c.argument('resource_provider_namespace', options_list='--namespace', required=False, help=_PROVIDER_HELP_TEXT)

    with self.argument_context('policy') as c:
        c.argument('resource_group_name', arg_type=resource_group_name_type, help='the resource group where the policy will be applied')

    with self.argument_context('policy definition', resource_type=ResourceType.MGMT_RESOURCE_POLICY) as c:
        c.argument('policy_definition_name', arg_type=existing_policy_definition_name_type)
        c.argument('rules', help='JSON formatted string or a path to a file with such content', type=file_type, completer=FilesCompleter())
        c.argument('display_name', help='Display name of policy definition.')
        c.argument('description', help='Description of policy definition.')
        c.argument('params', help='JSON formatted string or a path to a file or uri with parameter definitions.', type=file_type, completer=FilesCompleter(), min_api='2016-12-01')
        c.argument('metadata', min_api='2017-06-01-preview', nargs='+', validator=validate_metadata, help='Metadata in space-separated key=value pairs.')
        c.argument('management_group', arg_type=management_group_name_type)
        c.argument('mode', options_list=['--mode', '-m'], help='Mode of the policy definition, e.g. All, Indexed. Please visit https://aka.ms/azure-policy-mode for more information.', min_api='2016-12-01')
        c.argument('subscription', arg_type=subscription_type)
        c.ignore('_subscription')  # disable global subscription

    with self.argument_context('policy definition create', resource_type=ResourceType.MGMT_RESOURCE_POLICY) as c:
        c.argument('name', options_list=['--name', '-n'], help='Name of the new policy definition.')

    with self.argument_context('policy assignment', resource_type=ResourceType.MGMT_RESOURCE_POLICY) as c:
        c.argument('name', options_list=['--name', '-n'], completer=get_policy_assignment_completion_list, help='Name of the policy assignment.')
        c.argument('scope', help='Scope to which this policy assignment applies.')
        c.argument('disable_scope_strict_match', action='store_true', help='Include policy assignments either inherited from parent scope or at child scope.')
        c.argument('display_name', help='Display name of the policy assignment.')
        c.argument('description', help='Description of the policy assignment.', min_api='2016-12-01')
        c.argument('policy', help='Name or id of the policy definition.', completer=get_policy_completion_list)
        c.argument('params', options_list=['--params', '-p'], help='JSON formatted string or a path to a file or uri with parameter values of the policy rule.', type=file_type, completer=FilesCompleter(), min_api='2016-12-01')

    with self.argument_context('policy assignment', resource_type=ResourceType.MGMT_RESOURCE_POLICY, min_api='2017-06-01-preview') as c:
        c.argument('policy_set_definition', options_list=['--policy-set-definition', '-d'], help='Name or id of the policy set definition.')
        c.argument('sku', options_list=['--sku', '-s'], help='policy sku.', arg_type=get_enum_type(['free', 'standard']), deprecate_info=c.deprecate(hide=True))
        c.argument('notscopes', options_list='--not-scopes', nargs='+')

    with self.argument_context('policy assignment', resource_type=ResourceType.MGMT_RESOURCE_POLICY, arg_group='Managed Identity', min_api='2018-05-01') as c:
        c.argument('assign_identity', nargs='*', help="Assigns a system assigned identity to the policy assignment. This argument will be deprecated, please use --mi-system-assigned instead", deprecate_info=c.deprecate(hide=True))
        c.argument('mi_system_assigned', action='store_true', help='Provide this flag to use system assigned identity for policy assignment. Check out help for more examples')
        c.argument('mi_user_assigned', min_api='2021-06-01', help='UserAssigned Identity Id to be used for policy assignment. Check out help for more examples')
        c.argument('identity_scope', arg_type=identity_scope_type)
        c.argument('identity_role', arg_type=identity_role_type)

    with self.argument_context('policy assignment', resource_type=ResourceType.MGMT_RESOURCE_POLICY, min_api='2019-06-01') as c:
        c.argument('enforcement_mode', options_list=['--enforcement-mode', '-e'], help='Enforcement mode of the policy assignment, e.g. Default, DoNotEnforce. Please visit https://aka.ms/azure-policyAssignment-enforcement-mode for more information.', arg_type=get_enum_type(EnforcementMode))

    with self.argument_context('policy assignment create', resource_type=ResourceType.MGMT_RESOURCE_POLICY) as c:
        c.argument('name', options_list=['--name', '-n'], help='Name of the new policy assignment.')

    with self.argument_context('policy assignment create', resource_type=ResourceType.MGMT_RESOURCE_POLICY, min_api='2018-05-01') as c:
        c.argument('location', arg_type=get_location_type(self.cli_ctx), help='The location of the policy assignment. Only required when utilizing managed identity.')

    with self.argument_context('policy assignment identity', resource_type=ResourceType.MGMT_RESOURCE_POLICY, min_api='2018-05-01') as c:
        c.argument('mi_system_assigned', action='store_true', options_list=['--system-assigned'], help='Provide this flag to use system assigned identity for policy assignment. Check out help for more examples')
        c.argument('mi_user_assigned', options_list=['--user-assigned'], min_api='2021-06-01', help='UserAssigned Identity Id to be used for policy assignment. Check out help for more examples')
        c.argument('identity_scope', arg_type=identity_scope_type)
        c.argument('identity_role', arg_type=identity_role_type)

    with self.argument_context('policy assignment non-compliance-message', resource_type=ResourceType.MGMT_RESOURCE_POLICY, min_api='2020-09-01') as c:
        c.argument('message', options_list=['--message', '-m'], help='Message that will be shown when a resource is denied by policy or evaluation details are inspected.')
        c.argument('policy_definition_reference_id', options_list=['--policy-definition-reference-id', '-r'], help='Policy definition reference ID within the assigned initiative (policy set) that the message applies to.')

    with self.argument_context('policy set-definition', min_api='2017-06-01-preview', resource_type=ResourceType.MGMT_RESOURCE_POLICY) as c:
        c.argument('policy_set_definition_name', arg_type=existing_policy_set_definition_name_type)
        c.argument('display_name', help='Display name of policy set definition.')
        c.argument('description', help='Description of policy set definition.')
        c.argument('params', help='JSON formatted string or a path to a file or uri with parameter definitions.', type=file_type, completer=FilesCompleter())
        c.argument('definitions', help='JSON formatted string or a path to a file or uri containing definitions.', type=file_type, completer=FilesCompleter())
        c.argument('definition_groups', min_api='2019-09-01', help='JSON formatted string or a path to a file or uri containing policy definition groups. Groups are used to organize policy definitions within a policy set.', type=file_type, completer=FilesCompleter())
        c.argument('metadata', nargs='+', validator=validate_metadata, help='Metadata in space-separated key=value pairs.')
        c.argument('management_group', arg_type=management_group_name_type)
        c.argument('subscription', arg_type=subscription_type)
        c.ignore('_subscription')  # disable global subscription

    with self.argument_context('policy set-definition create', min_api='2017-06-01-preview', resource_type=ResourceType.MGMT_RESOURCE_POLICY) as c:
        c.argument('name', options_list=['--name', '-n'], help='Name of the new policy set definition.')

    with self.argument_context('policy exemption', min_api='2020-09-01', resource_type=ResourceType.MGMT_RESOURCE_POLICY) as c:
        c.ignore('_subscription')
        c.argument('name', options_list=['--name', '-n'], completer=get_policy_exemption_completion_list, help='Name of the policy exemption.')
        c.argument('scope', help='Scope to which this policy exemption applies.')
        c.argument('disable_scope_strict_match', options_list=['--disable-scope-strict-match', '-i'], action='store_true', help='Include policy exemptions either inherited from parent scope or at child scope.')
        c.argument('display_name', help='Display name of the policy exemption.')
        c.argument('description', help='Description of policy exemption.')
        c.argument('exemption_category', options_list=['--exemption-category', '-e'], help='The policy exemption category of the policy exemption', arg_type=get_enum_type(ExemptionCategory))
        c.argument('policy_definition_reference_ids', nargs='+', options_list=['--policy-definition-reference-ids', '-r'], help='The policy definition reference ids to exempt in the initiative (policy set).')
        c.argument('expires_on', help='The expiration date and time (in UTC ISO 8601 format yyyy-MM-ddTHH:mm:ssZ) of the policy exemption.')
        c.argument('metadata', nargs='+', validator=validate_metadata, help='Metadata in space-separated key=value pairs.')

    with self.argument_context('policy exemption create', min_api='2020-09-01', resource_type=ResourceType.MGMT_RESOURCE_POLICY) as c:
        c.argument('name', options_list=['--name', '-n'], help='Name of the new policy exemption.')
        c.argument('policy_assignment', options_list=['--policy-assignment', '-a'], help='The referenced policy assignment Id for the policy exemption.')

    with self.argument_context('group') as c:
        c.argument('tag', tag_type)
        c.argument('tags', tags_type)
        c.argument('resource_group_name', resource_group_name_type, options_list=['--name', '-n', '--resource-group', '-g'])

    with self.argument_context('group deployment') as c:
        c.argument('resource_group_name', arg_type=resource_group_name_type, completer=get_resource_group_completion_list)
        c.argument('deployment_name', arg_type=deployment_name_type)
        c.argument('template_file', arg_type=deployment_template_file_type)
        c.argument('template_uri', arg_type=deployment_template_uri_type)
        c.argument('mode', arg_type=get_enum_type(DeploymentMode, default='incremental'),
                   help='Incremental (only add resources to resource group) or Complete (remove extra resources from resource group)')
        c.argument('parameters', arg_type=deployment_parameters_type)
        c.argument('rollback_on_error', nargs='?', action=RollbackAction,
                   help='The name of a deployment to roll back to on error, or use as a flag to roll back to the last successful deployment.')

    with self.argument_context('group deployment create') as c:
        c.argument('deployment_name', arg_type=deployment_create_name_type)
        c.argument('handle_extended_json_format', arg_type=extended_json_format_type,
                   deprecate_info=c.deprecate(target='--handle-extended-json-format/-j'))
        c.argument('aux_subscriptions', nargs='+', options_list=['--aux-subs'],
                   help='Auxiliary subscriptions which will be used during deployment across tenants.',
                   deprecate_info=c.deprecate(target='--aux-subs', redirect='--aux-tenants'))
        c.argument('aux_tenants', nargs='+', options_list=['--aux-tenants'],
                   help='Auxiliary tenants which will be used during deployment across tenants.')
        c.argument('no_prompt', arg_type=no_prompt)

    with self.argument_context('group deployment validate') as c:
        c.argument('handle_extended_json_format', arg_type=extended_json_format_type,
                   deprecate_info=c.deprecate(target='--handle-extended-json-format/-j'))
        c.argument('no_prompt', arg_type=no_prompt)

    with self.argument_context('group deployment list') as c:
        c.argument('filter_string', arg_type=filter_type)

    with self.argument_context('group deployment operation show') as c:
        c.argument('operation_ids', nargs='+', help='A list of operation ids to show')

    with self.argument_context('deployment') as c:
        c.argument('deployment_name', arg_type=deployment_name_type)
        c.argument('deployment_location', arg_type=get_location_type(self.cli_ctx), required=True)
        c.argument('template_file', arg_type=deployment_template_file_type)
        c.argument('template_uri', arg_type=deployment_template_uri_type)
        c.argument('template_spec', arg_type=deployment_template_spec_type)
        c.argument('query_string', arg_type=deployment_query_string_type)
        c.argument('parameters', arg_type=deployment_parameters_type)

    with self.argument_context('deployment create') as c:
        c.argument('deployment_name', arg_type=deployment_create_name_type)
        c.argument('handle_extended_json_format', arg_type=extended_json_format_type,
                   deprecate_info=c.deprecate(target='--handle-extended-json-format/-j'))
        c.argument('no_prompt', arg_type=no_prompt)
        c.argument('confirm_with_what_if', arg_type=deployment_what_if_confirmation_type)
        c.argument('what_if_result_format', options_list=['--what-if-result-format', '-r'],
                   arg_type=deployment_what_if_result_format_type)
        c.argument('what_if_exclude_change_types', options_list=['--what-if-exclude-change-types', '-x'],
                   arg_type=deployment_what_if_exclude_change_types_type,
                   help="Space-separated list of resource change types to be excluded from What-If results. Applicable when --confirm-with-what-if is set.")
        c.argument('what_if', arg_type=deployment_what_if_type)
        c.argument('proceed_if_no_change', arg_type=deployment_what_if_proceed_if_no_change_type)

    with self.argument_context('deployment validate') as c:
        c.argument('deployment_name', arg_type=deployment_create_name_type)
        c.argument('handle_extended_json_format', arg_type=extended_json_format_type,
                   deprecate_info=c.deprecate(target='--handle-extended-json-format/-j'))
        c.argument('no_prompt', arg_type=no_prompt)

    with self.argument_context('deployment operation') as c:
        c.argument('operation_ids', nargs='+', help='A list of operation ids to show')

    with self.argument_context('deployment list') as c:
        c.argument('filter_string', arg_type=filter_type)

    with self.argument_context('deployment sub') as c:
        c.argument('deployment_location', arg_type=get_location_type(self.cli_ctx), required=True)

    with self.argument_context('deployment sub create') as c:
        c.argument('deployment_name', arg_type=deployment_create_name_type)
        c.argument('handle_extended_json_format', arg_type=extended_json_format_type,
                   deprecate_info=c.deprecate(target='--handle-extended-json-format/-j'))
        c.argument('no_prompt', arg_type=no_prompt)
        c.argument('confirm_with_what_if', arg_type=deployment_what_if_confirmation_type)
        c.argument('what_if_result_format', options_list=['--what-if-result-format', '-r'],
                   arg_type=deployment_what_if_result_format_type)
        c.argument('what_if_exclude_change_types', options_list=['--what-if-exclude-change-types', '-x'],
                   arg_type=deployment_what_if_exclude_change_types_type,
                   help="Space-separated list of resource change types to be excluded from What-If results. Applicable when --confirm-with-what-if is set.")
        c.argument('what_if', arg_type=deployment_what_if_type)
        c.argument('proceed_if_no_change', arg_type=deployment_what_if_proceed_if_no_change_type)

    with self.argument_context('deployment sub what-if') as c:
        c.argument('deployment_name', arg_type=deployment_create_name_type)
        c.argument('no_prompt', arg_type=no_prompt)
        c.argument('result_format', arg_type=deployment_what_if_result_format_type)
        c.argument('no_pretty_print', arg_type=deployment_what_if_no_pretty_print_type)
        c.argument('exclude_change_types', arg_type=deployment_what_if_exclude_change_types_type)

    with self.argument_context('deployment sub validate') as c:
        c.argument('deployment_name', arg_type=deployment_create_name_type)
        c.argument('handle_extended_json_format', arg_type=extended_json_format_type,
                   deprecate_info=c.deprecate(target='--handle-extended-json-format/-j'))
        c.argument('no_prompt', arg_type=no_prompt)

    with self.argument_context('deployment sub list') as c:
        c.argument('filter_string', arg_type=filter_type)

    with self.argument_context('deployment group') as c:
        c.argument('resource_group_name', arg_type=resource_group_name_type, completer=get_resource_group_completion_list, required=True)
        c.argument('mode', arg_type=get_enum_type(DeploymentMode, default='incremental'), help='Incremental (only add resources to resource group) or Complete (remove extra resources from resource group)')
        c.argument('rollback_on_error', nargs='?', action=RollbackAction,
                   help='The name of a deployment to roll back to on error, or use as a flag to roll back to the last successful deployment.')

    with self.argument_context('deployment group create') as c:
        c.argument('deployment_name', arg_type=deployment_create_name_type)
        c.argument('handle_extended_json_format', arg_type=extended_json_format_type,
                   deprecate_info=c.deprecate(target='--handle-extended-json-format/-j'))
        c.argument('aux_subscriptions', nargs='+', options_list=['--aux-subs'],
                   help='Auxiliary subscriptions which will be used during deployment across tenants.',
                   deprecate_info=c.deprecate(target='--aux-subs', redirect='--aux-tenants'))
        c.argument('aux_tenants', nargs='+', options_list=['--aux-tenants'],
                   help='Auxiliary tenants which will be used during deployment across tenants.')
        c.argument('no_prompt', arg_type=no_prompt)
        c.argument('confirm_with_what_if', arg_type=deployment_what_if_confirmation_type)
        c.argument('what_if_result_format', options_list=['--what-if-result-format', '-r'],
                   arg_type=deployment_what_if_result_format_type)
        c.argument('what_if_exclude_change_types', options_list=['--what-if-exclude-change-types', '-x'],
                   arg_type=deployment_what_if_exclude_change_types_type,
                   help="Space-separated list of resource change types to be excluded from What-If results. Applicable when --confirm-with-what-if is set.")
        c.argument('what_if', arg_type=deployment_what_if_type)
        c.argument('proceed_if_no_change', arg_type=deployment_what_if_proceed_if_no_change_type)

    with self.argument_context('deployment group what-if') as c:
        c.argument('deployment_name', arg_type=deployment_create_name_type)
        c.argument('aux_tenants', nargs='+', options_list=['--aux-tenants'],
                   help='Auxiliary tenants which will be used during deployment across tenants.')
        c.argument('no_prompt', arg_type=no_prompt)
        c.argument('result_format', arg_type=deployment_what_if_result_format_type)
        c.argument('no_pretty_print', arg_type=deployment_what_if_no_pretty_print_type)
        c.argument('exclude_change_types', arg_type=deployment_what_if_exclude_change_types_type)
        c.ignore("rollback_on_error")

    with self.argument_context('deployment group validate') as c:
        c.argument('deployment_name', arg_type=deployment_create_name_type)
        c.argument('handle_extended_json_format', arg_type=extended_json_format_type,
                   deprecate_info=c.deprecate(target='--handle-extended-json-format/-j'))
        c.argument('no_prompt', arg_type=no_prompt)

    with self.argument_context('deployment group list') as c:
        c.argument('filter_string', arg_type=filter_type)

    with self.argument_context('deployment mg') as c:
        c.argument('management_group_id', arg_type=management_group_id_type)
        c.argument('deployment_location', arg_type=get_location_type(self.cli_ctx), required=True)

    with self.argument_context('deployment mg create') as c:
        c.argument('deployment_name', arg_type=deployment_create_name_type)
        c.argument('handle_extended_json_format', arg_type=extended_json_format_type,
                   deprecate_info=c.deprecate(target='--handle-extended-json-format/-j'))
        c.argument('no_prompt', arg_type=no_prompt)
        c.argument('confirm_with_what_if', arg_type=deployment_what_if_confirmation_type, min_api="2019-10-01")
        c.argument('what_if_result_format', options_list=['--what-if-result-format', '-r'],
                   arg_type=deployment_what_if_result_format_type, min_api="2019-10-01")
        c.argument('what_if_exclude_change_types', options_list=['--what-if-exclude-change-types', '-x'],
                   arg_type=deployment_what_if_exclude_change_types_type,
                   help="Space-separated list of resource change types to be excluded from What-If results. Applicable when --confirm-with-what-if is set.",
                   min_api="2019-10-01")
        c.argument('what_if', arg_type=deployment_what_if_type)
        c.argument('proceed_if_no_change', arg_type=deployment_what_if_proceed_if_no_change_type)

    with self.argument_context('deployment mg what-if') as c:
        c.argument('deployment_name', arg_type=deployment_create_name_type)
        c.argument('no_prompt', arg_type=no_prompt)
        c.argument('result_format', arg_type=deployment_what_if_result_format_type)
        c.argument('no_pretty_print', arg_type=deployment_what_if_no_pretty_print_type)
        c.argument('exclude_change_types', arg_type=deployment_what_if_exclude_change_types_type)

    with self.argument_context('deployment mg validate') as c:
        c.argument('deployment_name', arg_type=deployment_create_name_type)
        c.argument('handle_extended_json_format', arg_type=extended_json_format_type,
                   deprecate_info=c.deprecate(target='--handle-extended-json-format/-j'))
        c.argument('no_prompt', arg_type=no_prompt)

    with self.argument_context('deployment mg list') as c:
        c.argument('filter_string', arg_type=filter_type)

    with self.argument_context('deployment operation mg') as c:
        c.argument('management_group_id', arg_type=management_group_id_type)

    with self.argument_context('deployment tenant') as c:
        c.argument('deployment_location', arg_type=get_location_type(self.cli_ctx), required=True)

    with self.argument_context('deployment tenant create') as c:
        c.argument('deployment_name', arg_type=deployment_create_name_type)
        c.argument('handle_extended_json_format', arg_type=extended_json_format_type,
                   deprecate_info=c.deprecate(target='--handle-extended-json-format/-j'))
        c.argument('no_prompt', arg_type=no_prompt)
        c.argument('confirm_with_what_if', arg_type=deployment_what_if_confirmation_type, min_api="2019-10-01")
        c.argument('what_if_result_format', options_list=['--what-if-result-format', '-r'],
                   arg_type=deployment_what_if_result_format_type, min_api="2019-10-01")
        c.argument('what_if_exclude_change_types', options_list=['--what-if-exclude-change-types', '-x'],
                   arg_type=deployment_what_if_exclude_change_types_type,
                   help="Space-separated list of resource change types to be excluded from What-If results. Applicable when --confirm-with-what-if is set.",
                   min_api="2019-10-01")
        c.argument('what_if', arg_type=deployment_what_if_type)
        c.argument('proceed_if_no_change', arg_type=deployment_what_if_proceed_if_no_change_type)

    with self.argument_context('deployment tenant what-if') as c:
        c.argument('deployment_name', arg_type=deployment_create_name_type)
        c.argument('no_prompt', arg_type=no_prompt)
        c.argument('result_format', arg_type=deployment_what_if_result_format_type)
        c.argument('no_pretty_print', arg_type=deployment_what_if_no_pretty_print_type)
        c.argument('exclude_change_types', arg_type=deployment_what_if_exclude_change_types_type)

    with self.argument_context('deployment tenant validate') as c:
        c.argument('deployment_name', arg_type=deployment_create_name_type)
        c.argument('handle_extended_json_format', arg_type=extended_json_format_type,
                   deprecate_info=c.deprecate(target='--handle-extended-json-format/-j'))
        c.argument('no_prompt', arg_type=no_prompt)

    with self.argument_context('deployment tenant list') as c:
        c.argument('filter_string', arg_type=filter_type)

    with self.argument_context('group export') as c:
        c.argument('include_comments', action='store_true')
        c.argument('include_parameter_default_value', action='store_true')
        c.argument('skip_resource_name_params', action='store_true')
        c.argument('skip_all_params', action='store_true')
        c.argument('resource_ids', nargs='+', options_list='--resource-ids')

    with self.argument_context('group create') as c:
        c.argument('rg_name', options_list=['--name', '--resource-group', '-n', '-g'],
                   help='name of the new resource group', completer=None,
                   local_context_attribute=LocalContextAttribute(
                       name='resource_group_name', actions=[LocalContextAction.SET], scopes=[ALL]))
        c.argument('managed_by', min_api='2016-09-01', help='The ID of the resource that manages this resource group.')

    with self.argument_context('group delete') as c:
        c.argument('resource_group_name', resource_group_name_type,
                   options_list=['--name', '-n', '--resource-group', '-g'], local_context_attribute=None)
        c.argument('force_deletion_types', options_list=['--force-deletion-types', '-f'], arg_type=get_enum_type(['Microsoft.Compute/virtualMachines', 'Microsoft.Compute/virtualMachineScaleSets']), min_api='2021-04-01', help='The resource types you want to force delete.')

    with self.argument_context('tag') as c:
        c.argument('tag_name', tag_name_type)
        c.argument('tag_value', tag_value_type)
        c.argument('resource_id', tag_resource_id_type)
        c.argument('tags', tags_type)
        c.argument('operation', arg_type=get_enum_type([item.value for item in list(TagUpdateOperation)]),
                   help='The update operation: options include Merge, Replace and Delete.')

    with self.argument_context('lock') as c:
        c.argument('lock_name', options_list=['--name', '-n'], validator=validate_lock_parameters)
        c.argument('level', arg_type=get_enum_type(LockLevel), options_list=['--lock-type', '-t'], help='The type of lock restriction.')
        c.argument('parent_resource_path', resource_parent_type)
        c.argument('resource_provider_namespace', resource_namespace_type)
        c.argument('resource_type', arg_type=resource_type_type, completer=get_resource_types_completion_list)
        c.argument('resource_name', options_list=['--resource', '--resource-name'], help='Name or ID of the resource being locked. If an ID is given, other resource arguments should not be given.')
        c.argument('ids', nargs='+', options_list='--ids', help='One or more resource IDs (space-delimited). If provided, no other "Resource Id" arguments should be specified.')
        c.argument('resource_group', resource_group_name_type, validator=validate_lock_parameters)

    with self.argument_context('resource lock') as c:
        c.argument('resource_group', resource_group_name_type)
        c.argument('resource_name', options_list=['--resource', '--resource-name'], help='If an ID is given, other resource arguments should not be given.', validator=validate_resource_lock)

    with self.argument_context('group lock') as c:
        c.argument('resource_group', resource_group_name_type, validator=validate_group_lock, id_part=None)

    with self.argument_context('group lock create') as c:
        c.argument('resource_group', required=True)

    with self.argument_context('account lock') as c:
        c.argument('resource_group', ignore_type, validator=validate_subscription_lock)

    for scope in ['account', 'group']:
        with self.argument_context('{} lock'.format(scope)) as c:
            c.ignore('resource_provider_namespace', 'parent_resource_path', 'resource_type', 'resource_name')

    for scope in ['lock', 'account lock', 'group lock', 'resource lock']:
        with self.argument_context(scope) as c:
            c.argument('lock_name', options_list=['--name', '-n'], help='Name of the lock')
            c.argument('level', options_list=['--lock-type', '-t'], arg_type=get_enum_type([LockLevel.can_not_delete, LockLevel.read_only]), help='The type of lock restriction.')
            c.argument('ids', nargs='+', options_list='--ids', help='One or more resource IDs (space-delimited). If provided, no other "Resource Id" arguments should be specified.')
            c.argument('notes', help='Notes about this lock.')

    with self.argument_context('managedapp') as c:
        c.argument('resource_group_name', arg_type=resource_group_name_type, help='the resource group of the managed application', id_part='resource_group')
        c.argument('application_name', options_list=['--name', '-n'], id_part='name')
        c.argument('tags', tags_type)

    with self.argument_context('managedapp definition') as c:
        c.argument('resource_group_name', arg_type=resource_group_name_type, help='the resource group of the managed application definition', id_part='resource_group')
        c.argument('application_definition_name', options_list=['--name', '-n'], id_part='name')

    with self.argument_context('managedapp create') as c:
        c.argument('name', options_list=['--name', '-n'], help='name of the new managed application', completer=None)
        c.argument('location', help='the managed application location')
        c.argument('managedapp_definition_id', options_list=['--managedapp-definition-id', '-d'], help='the full qualified managed application definition id')
        c.argument('managedby_resource_group_id', options_list=['--managed-rg-id', '-m'], help='the resource group managed by the managed application')
        c.argument('parameters', help='JSON formatted string or a path to a file with such content', type=file_type)

    for operation in ['create', 'update']:
        with self.argument_context('managedapp definition {}'.format(operation)) as c:
            c.argument('lock_level', arg_type=get_enum_type(ApplicationLockLevel), help='The type of lock restriction.')
            c.argument('authorizations', options_list=['--authorizations', '-a'], nargs='+', help="space-separated authorization pairs in a format of `<principalId>:<roleDefinitionId>`")
            c.argument('create_ui_definition', options_list=['--create-ui-definition', '-c'], help='JSON formatted string or a path to a file with such content', type=file_type)
            c.argument('main_template', options_list=['--main-template', '-t'], help='JSON formatted string or a path to a file with such content', type=file_type)

    with self.argument_context('account') as c:
        c.argument('subscription', options_list=['--subscription', '-s'], help='Name or ID of subscription.', completer=get_subscription_id_list)
        c.ignore('_subscription')  # hide global subscription parameter

    with self.argument_context('account management-group') as c:
        c.argument('group_name', options_list=['--name', '-n'])
        c.argument('no_register', action='store_true', help='Skip registration for resource provider Microsoft.Management')

    with self.argument_context('account management-group show') as c:
        c.argument('expand', options_list=['--expand', '-e'], action='store_true')
        c.argument('recurse', options_list=['--recurse', '-r'], action='store_true')

    with self.argument_context('account management-group create') as c:
        c.argument('display_name', options_list=['--display-name', '-d'])
        c.argument('parent', options_list=['--parent', '-p'])

    with self.argument_context('account management-group update') as c:
        c.argument('display_name', options_list=['--display-name', '-d'])
        c.argument('parent_id', options_list=['--parent', '-p'])

    with self.argument_context('account management-group hierarchy-settings create') as c:
        c.argument('default_management_group', options_list=['--default-management-group', '-m'])
        c.argument('require_authorization_for_group_creation', options_list=['--require-authorization-for-group-creation', '-r'])

    with self.argument_context('account management-group hierarchy-settings update') as c:
        c.argument('default_management_group', options_list=['--default-management-group', '-m'])
        c.argument('require_authorization_for_group_creation', options_list=['--require-authorization-for-group-creation', '-r'])

    with self.argument_context('ts') as c:
        c.argument('name', options_list=['--name', '-n'], help='The name of the template spec.')
        c.argument('version', options_list=['--version', '-v'], help='The template spec version.')

    with self.argument_context('ts create') as c:
        c.argument('resource_group', arg_type=resource_group_name_type, help='The resource group to store the template spec.')
        c.argument('template_file', arg_type=deployment_template_file_type)
        c.argument('ui_form_definition_file', arg_type=ui_form_definition_file_type, help='The uiFormDefinition file path in the file system for the template spec version.')
        c.argument('location', options_list=['--location', '-l'], help='The location to store the template-spec and template-spec version(s). Cannot be changed after creation.')
        c.argument('display_name', arg_type=ts_display_name_type)
        c.argument('description', arg_type=ts_description_type)
        c.argument('version_description', arg_type=ts_version_description_type)
        c.argument('tags', tags_type)
        c.argument('no_prompt', options_list=['--yes', '-y'], action='store_true', help='Do not prompt for confirmation')

    with self.argument_context('ts update') as c:
        c.argument('resource_group', arg_type=resource_group_name_type, help='The resource group to store the template spec.')
        c.argument('template_spec', arg_type=deployment_template_spec_type)
        c.argument('ui_form_definition_file', arg_type=ui_form_definition_file_type, help='The uiFormDefinition file path in the file system for the template spec version.')
        c.argument('template_file', arg_type=deployment_template_file_type)
        c.argument('display_name', arg_type=ts_display_name_type)
        c.argument('description', arg_type=ts_description_type)
        c.argument('version_description', arg_type=ts_version_description_type)
        c.argument('tags', tags_type)

    with self.argument_context('ts show') as c:
        c.argument('template_spec', arg_type=deployment_template_spec_type)

    with self.argument_context('ts export') as c:
        c.argument('output_folder', options_list=['--output-folder'], help='Existing folder to output export(s).')
        c.argument('template_spec', arg_type=deployment_template_spec_type)

    with self.argument_context('ts delete') as c:
        c.argument('resource_group', arg_type=resource_group_name_type, help='The resource group where the template spec or template spec version is stored.')
        c.argument('template_spec', arg_type=deployment_template_spec_type)

    with self.argument_context('ts list') as c:
        c.argument('resource_group', arg_type=resource_group_name_type)
    
    with self.argument_context('stack sub create') as c:
        c.argument('name', options_list=['--name', '-n'], arg_type=stacks_name_type)
        c.argument('resource_group', arg_type=resource_group_name_type, help='[Optional] The scope at which the initial deployment should be created. If a scope is not specified, it will default to the scope of the deployment stack.')
        c.argument('location', options_list=['--location', '-l'], help='The location to store deployment stack.')
        c.argument('template_file', arg_type=deployment_template_file_type)
        c.argument('template_spec', arg_type=deployment_template_spec_type)
        c.argument('template_uri', arg_type=deployment_template_uri_type)
        c.argument('parameters', arg_type=deployment_parameters_type, help='Parameters may be supplied from a file using the `@{path}` syntax, a JSON string, or as <KEY=VALUE> pairs. Parameters are evaluated in order, so when a value is assigned twice, the latter value will be used. It is recommended that you supply your parameters file first, and then override selectively using KEY=VALUE syntax.')
        c.argument('update_behavior', arg_type=stacks_update_behavior_type)
        c.argument('description', arg_type=stacks_description_type)
        c.argument('subscription', arg_type=subscription_type)
    
    with self.argument_context('stack sub show') as c:
        c.argument('name', options_list=['--name', '-n'], arg_type=stacks_stack_name_type)
        c.argument('id', arg_type=stacks_stack_type)
        c.argument('subscription', arg_type=subscription_type)
    
    with self.argument_context('stack sub delete') as c:
        c.argument('name', options_list=['--name', '-n'], arg_type=stacks_stack_name_type)
        c.argument('id', arg_type=stacks_stack_type)
        c.argument('subscription', arg_type=subscription_type)
    
    with self.argument_context('stack group create') as c:
        c.argument('name', options_list=['--name', '-n'], arg_type=stacks_name_type)
        c.argument('resource_group', arg_type=resource_group_name_type, help='The resource group where the deployment stack will be created.')
        c.argument('template_file', arg_type=deployment_template_file_type)
        c.argument('template_spec', arg_type=deployment_template_spec_type)
        c.argument('template_uri', arg_type=deployment_template_uri_type)
        c.argument('parameters', arg_type=deployment_parameters_type, help='Parameters may be supplied from a file using the `@{path}` syntax, a JSON string, or as <KEY=VALUE> pairs. Parameters are evaluated in order, so when a value is assigned twice, the latter value will be used. It is recommended that you supply your parameters file first, and then override selectively using KEY=VALUE syntax.')
        c.argument('update_behavior', arg_type=stacks_update_behavior_type)
        c.argument('description', arg_type=stacks_description_type)
        c.argument('subscription', arg_type=subscription_type)
    
    with self.argument_context('stack group show') as c:
        c.argument('name', options_list=['--name', '-n'], arg_type=stacks_stack_name_type)
        c.argument('resource_group', arg_type=resource_group_name_type, help='The resource group where the deployment stack exists')
        c.argument('id', arg_type=stacks_stack_type)
        c.argument('subscription', arg_type=subscription_type)
        
    
    with self.argument_context('stack group list') as c:
        c.argument('resource_group', arg_type=resource_group_name_type, help='The resource group where the deployment stack exists')
        c.argument('subscription', arg_type=subscription_type)
    
    with self.argument_context('stack group delete') as c:
        c.argument('name', options_list=['--name', '-n'], arg_type=stacks_stack_name_type)
        c.argument('resource_group', arg_type=resource_group_name_type, help='The resource group where the deployment stack exists')
        c.argument('id', arg_type=stacks_stack_type)
        c.argument('subscription', arg_type=subscription_type)
    
    with self.argument_context('stack snapshot sub show') as c:
        c.argument('name', arg_type=stacks_snapshot_name_type)
        c.argument('stack_name', arg_type=stacks_stack_name_type)
        c.argument('id', arg_type=stacks_snapshot_type)
    
    with self.argument_context('stack snapshot sub list') as c:
        c.argument('stack_name', arg_type=stacks_stack_name_type)
        c.argument('stack', arg_type=stacks_stack_type)
    
    with self.argument_context('stack snapshot sub delete') as c:
        c.argument('name', arg_type=stacks_snapshot_name_type)
        c.argument('stack_name', arg_type=stacks_stack_name_type)
        c.argument('id', arg_type=stacks_snapshot_type)
    
    with self.argument_context('stack snapshot group show') as c:
        c.argument('name', arg_type=stacks_snapshot_name_type)
        c.argument('resource_group', arg_type=resource_group_name_type, help='The resource group where the deployment stack exists')
        c.argument('stack_name', arg_type=stacks_stack_name_type)
        c.argument('id', arg_type=stacks_snapshot_type)
    
    with self.argument_context('stack snapshot group list') as c:
        c.argument('stack_name', arg_type=stacks_stack_name_type)
        c.argument('resource_group', arg_type=resource_group_name_type, help='The resource group where the deployment stack exists')
        c.argument('stack', arg_type=stacks_stack_type)
    
    with self.argument_context('stack snapshot group delete') as c:
        c.argument('name', arg_type=stacks_snapshot_name_type)
        c.argument('resource_group', arg_type=resource_group_name_type, help='The resource group where the deployment stack exists')
        c.argument('stack_name', arg_type=stacks_stack_name_type)
        c.argument('id', arg_type=stacks_snapshot_type)
        
    with self.argument_context('bicep build') as c:
        c.argument('file', arg_type=bicep_file_type, help="The path to the Bicep file to build in the file system.")
        c.argument('outdir', arg_type=bicep_outdir_type)
        c.argument('outfile', arg_type=bicep_outfile_type)
        c.argument('stdout', arg_type=bicep_stdout_type)
        c.argument('no_restore', arg_type=bicep_no_restore_type, help="When set, builds the bicep file without restoring external modules.")

    with self.argument_context('bicep decompile') as c:
        c.argument('file', arg_type=bicep_file_type, help="The path to the ARM template to decompile in the file system.")
        c.argument('force', arg_type=bicep_force_type, help="Allows overwriting the output file if it exists.")

    with self.argument_context('bicep restore') as c:
        c.argument('file', arg_type=bicep_file_type, help="The path to the Bicep file to restore external modules for.")
        c.argument('force', arg_type=bicep_force_type, help="Allows overwriting the cached external modules.")

    with self.argument_context('bicep publish') as c:
        c.argument('file', arg_type=bicep_file_type, help="The path to the Bicep module file to publish in the file system.")
        c.argument('target', arg_type=CLIArgumentType(options_list=['--target', '-t'],
                                                      help="The target location where the Bicep module will be published."))

    with self.argument_context('bicep install') as c:
        c.argument('version', options_list=['--version', '-v'], help='The version of Bicep CLI to be installed. Default to the latest if not specified.')
        c.argument('target_platform', arg_type=bicep_target_platform_type)

    with self.argument_context('bicep upgrade') as c:
        c.argument('target_platform', arg_type=bicep_target_platform_type)

    with self.argument_context('bicep generate-params') as c:
        c.argument('file', arg_type=bicep_file_type, help="The path to the Bicep file to generate the parameters file from in the file system.")
        c.argument('outdir', arg_type=bicep_outdir_type)
        c.argument('outfile', arg_type=bicep_outfile_type)
        c.argument('stdout', arg_type=bicep_stdout_type)
        c.argument('no_restore', arg_type=bicep_no_restore_type, help="When set, generates the parameters file without restoring external modules.")

    with self.argument_context('resourcemanagement private-link create') as c:
        c.argument('resource_group', arg_type=resource_group_name_type,
                   help='The name of the resource group.')
        c.argument('name', options_list=['--name', '-n'], help='The name of the resource management private link.')
        c.argument('location', arg_type=get_location_type(self.cli_ctx), validator=get_default_location_from_resource_group,
                   help='the region to create the resource management private link')

    with self.argument_context('resourcemanagement private-link show') as c:
        c.argument('resource_group', arg_type=resource_group_name_type,
                   help='The name of the resource group.')
        c.argument('name', options_list=['--name', '-n'], help='The name of the resource management private link.')

    with self.argument_context('resourcemanagement private-link list') as c:
        c.argument('resource_group', arg_type=resource_group_name_type,
                   help='The name of the resource group.')

    with self.argument_context('resourcemanagement private-link delete') as c:
        c.argument('resource_group', arg_type=resource_group_name_type,
                   help='The name of the resource group.')
        c.argument('name', options_list=['--name', '-n'], help='The name of the resource management private link.')

    with self.argument_context('private-link association create') as c:
        c.argument('management_group_id', arg_type=management_group_id_type)
        c.argument('name', options_list=['--name', '-n'], help='The name of the private link association')
        c.argument('privatelink', options_list=['--privatelink', '-p'], help='The name of the private link')
        c.argument('public_network_access', options_list=['--public-network-access', '-a'],
                   arg_type=get_enum_type(['enabled', 'disabled']), help='restrict traffic to private link')

    with self.argument_context('private-link association show') as c:
        c.argument('management_group_id', arg_type=management_group_id_type)
        c.argument('name', options_list=['--name', '-n'], help='The name of the private link association')

    with self.argument_context('private-link association list') as c:
        c.argument('management_group_id', arg_type=management_group_id_type)

    with self.argument_context('private-link association delete') as c:
        c.argument('management_group_id', arg_type=management_group_id_type)
        c.argument('name', options_list=['--name', '-n'], help='The name of the private link association')<|MERGE_RESOLUTION|>--- conflicted
+++ resolved
@@ -97,7 +97,6 @@
     ui_form_definition_file_type = CLIArgumentType(options_list=['--ui-form-definition'], completer=FilesCompleter(), type=file_type,
                                                    help="A path to a uiFormDefinition file in the file system")
 
-<<<<<<< HEAD
     stacks_name_type = CLIArgumentType(options_list=['--name', '-n'], help='The name of the deployment stack.')
     stacks_description_type = CLIArgumentType(options_list=['--description'], help='The description of deployment stack.')
     stacks_update_behavior_type = CLIArgumentType(options_list=['--update-behavior'], help='The update behavior of deployment stacks: either detachResources or purgeResources.')
@@ -109,14 +108,12 @@
 
 
 
-=======
     bicep_file_type = CLIArgumentType(options_list=['--file', '-f'], completer=FilesCompleter(), type=file_type)
     bicep_force_type = CLIArgumentType(options_list=['--force'], action='store_true')
     bicep_no_restore_type = CLIArgumentType(options_list=['--no-restore'], action='store_true')
     bicep_outdir_type = CLIArgumentType(options_list=['--outdir'], completer=DirectoriesCompleter(), help="When set, saves the output at the specified directory.")
     bicep_outfile_type = CLIArgumentType(options_list=['--outfile'], completer=FilesCompleter(), help="When set, saves the output as the specified file path.")
     bicep_stdout_type = CLIArgumentType(options_list=['--stdout'], action='store_true', help="When set, prints all output to stdout instead of corresponding files.")
->>>>>>> 2cc8ba0a
     bicep_target_platform_type = CLIArgumentType(options_list=['--target-platform', '-t'],
                                                  arg_type=get_enum_type(
                                                      ["win-x64", "linux-musl-x64", "linux-x64", "osx-x64"]),
