--- conflicted
+++ resolved
@@ -36,11 +36,7 @@
 
 DEPENDENCIES = [
     'azure-mgmt-servicefabric==0.1.0',
-<<<<<<< HEAD
-    'azure-mgmt-keyvault==1.0.0',
-=======
     'azure-mgmt-keyvault==1.1.0',
->>>>>>> f9360251
     'azure-cli-core',
     'pyOpenSSL'
 ]
