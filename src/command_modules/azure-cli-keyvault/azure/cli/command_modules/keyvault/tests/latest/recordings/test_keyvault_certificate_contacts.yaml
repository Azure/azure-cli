--- conflicted
+++ resolved
@@ -290,7 +290,6 @@
       accept-language: [en-US]
     method: PUT
     uri: https://cli-test-keyvault-000002.vault.azure.net/certificates/contacts?api-version=7.0
-<<<<<<< HEAD
   response:
     body: {string: '{"id":"https://cli-test-keyvault-000002.vault.azure.net/certificates/contacts","contacts":[{"email":"admin@contoso.com","name":"John
         Doe","phone":"123-456-7890"},{"email":"other@contoso.com"}]}'}
@@ -322,8 +321,6 @@
       accept-language: [en-US]
     method: GET
     uri: https://cli-test-keyvault-000002.vault.azure.net/certificates/contacts?api-version=7.0
-=======
->>>>>>> f9360251
   response:
     body: {string: '{"id":"https://cli-test-keyvault-000002.vault.azure.net/certificates/contacts","contacts":[{"email":"admin@contoso.com","name":"John
         Doe","phone":"123-456-7890"},{"email":"other@contoso.com"}]}'}
@@ -362,11 +359,7 @@
       cache-control: [no-cache]
       content-length: ['193']
       content-type: [application/json; charset=utf-8]
-<<<<<<< HEAD
       date: ['Sat, 30 Jun 2018 01:19:40 GMT']
-=======
-      date: ['Sat, 30 Jun 2018 01:19:39 GMT']
->>>>>>> f9360251
       expires: ['-1']
       pragma: [no-cache]
       server: [Microsoft-IIS/10.0]
@@ -407,40 +400,6 @@
       x-ms-keyvault-network-info: [addr=167.220.0.182;act_addr_fam=InterNetwork;]
       x-ms-keyvault-region: [westus]
       x-ms-keyvault-service-version: [1.0.0.852]
-<<<<<<< HEAD
-=======
-      x-powered-by: [ASP.NET]
-    status: {code: 200, message: OK}
-- request:
-    body: null
-    headers:
-      Accept: [application/json]
-      Accept-Encoding: ['gzip, deflate']
-      Connection: [keep-alive]
-      Content-Type: [application/json; charset=utf-8]
-      User-Agent: [python/3.6.2 (Windows-10-10.0.17134-SP0) requests/2.18.4 msrest/0.4.29
-          msrest_azure/0.4.31 azure-keyvault/1.0.0 Azure-SDK-For-Python]
-      accept-language: [en-US]
-    method: GET
-    uri: https://cli-test-keyvault-000002.vault.azure.net/certificates/contacts?api-version=7.0
-  response:
-    body: {string: '{"id":"https://cli-test-keyvault-000002.vault.azure.net/certificates/contacts","contacts":[{"email":"admin@contoso.com","name":"John
-        Doe","phone":"123-456-7890"},{"email":"other@contoso.com"}]}'}
-    headers:
-      cache-control: [no-cache]
-      content-length: ['193']
-      content-type: [application/json; charset=utf-8]
-      date: ['Sat, 30 Jun 2018 01:19:40 GMT']
-      expires: ['-1']
-      pragma: [no-cache]
-      server: [Microsoft-IIS/10.0]
-      strict-transport-security: [max-age=31536000;includeSubDomains]
-      x-aspnet-version: [4.0.30319]
-      x-content-type-options: [nosniff]
-      x-ms-keyvault-network-info: [addr=167.220.0.182;act_addr_fam=InterNetwork;]
-      x-ms-keyvault-region: [westus]
-      x-ms-keyvault-service-version: [1.0.0.852]
->>>>>>> f9360251
       x-powered-by: [ASP.NET]
     status: {code: 200, message: OK}
 - request:
