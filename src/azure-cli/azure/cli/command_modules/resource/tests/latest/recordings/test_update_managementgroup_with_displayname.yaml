--- conflicted
+++ resolved
@@ -2,619 +2,285 @@
 - request:
     body: null
     headers:
-      Accept:
-      - application/json
-      Accept-Encoding:
-      - gzip, deflate
-      CommandName:
-      - account management-group create
-      Connection:
-      - keep-alive
-      Content-Length:
-      - '0'
-      ParameterSetName:
-      - --name
-      User-Agent:
-      - python/3.6.5 (Windows-10-10.0.17134-SP0) msrest/0.6.10 msrest_azure/0.6.1
-        azure-mgmt-resource/4.0.0 Azure-SDK-For-Python AZURECLI/2.0.74
-      accept-language:
-      - en-US
+      Accept: [application/json]
+      Accept-Encoding: ['gzip, deflate']
+      CommandName: [account management-group create]
+      Connection: [keep-alive]
+      Content-Length: ['0']
+      Content-Type: [application/json; charset=utf-8]
+      User-Agent: [python/3.6.5 (Windows-10-10.0.16299-SP0) requests/2.18.4 msrest/0.4.29
+          msrest_azure/0.4.31 resourcemanagementclient/2.0.0rc2 Azure-SDK-For-Python
+          AZURECLI/2.0.34]
+      accept-language: [en-US]
     method: POST
     uri: https://management.azure.com/subscriptions/00000000-0000-0000-0000-000000000000/providers/Microsoft.Management/register?api-version=2019-07-01
   response:
-    body:
-      string: '{"id":"/subscriptions/00000000-0000-0000-0000-000000000000/providers/Microsoft.Management","namespace":"Microsoft.Management","authorization":{"applicationId":"f2c304cf-8e7e-4c3f-8164-16299ad9d272","roleDefinitionId":"c1cf3708-588a-4647-be7f-f400bbe214cf"},"resourceTypes":[{"resourceType":"resources","locations":[],"apiVersions":["2017-11-01-preview","2017-08-31-preview","2017-06-30-preview","2017-05-31-preview"],"capabilities":"None"},{"resourceType":"managementGroups","locations":[],"apiVersions":["2018-03-01-preview","2018-03-01-beta","2018-01-01-preview","2017-11-01-preview","2017-08-31-preview","2017-06-30-preview","2017-05-31-preview"],"capabilities":"None"},{"resourceType":"getEntities","locations":[],"apiVersions":["2018-03-01-preview","2018-03-01-beta","2018-01-01-preview"],"capabilities":"None"},{"resourceType":"checkNameAvailability","locations":[],"apiVersions":["2018-03-01-preview","2018-03-01-beta","2018-01-01-preview"],"capabilities":"None"},{"resourceType":"operationResults","locations":[],"apiVersions":["2018-03-01-preview","2018-03-01-beta","2018-01-01-preview"],"capabilities":"None"},{"resourceType":"operations","locations":[],"apiVersions":["2018-03-01-preview","2018-03-01-beta","2018-01-01-preview","2017-11-01-preview","2017-08-31-preview","2017-06-30-preview","2017-05-31-preview"],"capabilities":"None"},{"resourceType":"tenantBackfillStatus","locations":[],"apiVersions":["2018-03-01-preview","2018-03-01-beta"],"capabilities":"None"},{"resourceType":"startTenantBackfill","locations":[],"apiVersions":["2018-03-01-preview","2018-03-01-beta"],"capabilities":"None"}],"registrationState":"Registered","registrationPolicy":"RegistrationRequired"}'
-    headers:
-      cache-control:
-      - no-cache
-      content-length:
-      - '1688'
-      content-type:
-      - application/json; charset=utf-8
-      date:
-      - Sat, 05 Oct 2019 04:07:57 GMT
-      expires:
-      - '-1'
-      pragma:
-      - no-cache
-      strict-transport-security:
-      - max-age=31536000; includeSubDomains
-      transfer-encoding:
-      - chunked
-      vary:
-      - Accept-Encoding
-      x-content-type-options:
-      - nosniff
-      x-ms-ratelimit-remaining-subscription-writes:
-      - '1198'
-    status:
-      code: 200
-      message: OK
-- request:
-    body: null
-    headers:
-      Accept:
-      - application/json
-      Accept-Encoding:
-      - gzip, deflate
-      CommandName:
-      - account management-group create
-      Connection:
-      - keep-alive
-      ParameterSetName:
-      - --name
-      User-Agent:
-      - python/3.6.5 (Windows-10-10.0.17134-SP0) msrest/0.6.10 msrest_azure/0.6.1
-        azure-mgmt-resource/4.0.0 Azure-SDK-For-Python AZURECLI/2.0.74
-      accept-language:
-      - en-US
+    body: {string: '{"id":"/subscriptions/00000000-0000-0000-0000-000000000000/providers/Microsoft.Management","namespace":"Microsoft.Management","authorization":{"applicationId":"f2c304cf-8e7e-4c3f-8164-16299ad9d272","roleDefinitionId":"c1cf3708-588a-4647-be7f-f400bbe214cf"},"resourceTypes":[{"resourceType":"resources","locations":[],"apiVersions":["2017-11-01-preview","2017-08-31-preview","2017-06-30-preview","2017-05-31-preview"]},{"resourceType":"managementGroups","locations":[],"apiVersions":["2018-03-01-preview","2018-01-01-preview","2017-11-01-preview","2017-08-31-preview","2017-06-30-preview","2017-05-31-preview"]},{"resourceType":"getEntities","locations":[],"apiVersions":["2018-03-01-preview","2018-01-01-preview"]},{"resourceType":"checkNameAvailability","locations":[],"apiVersions":["2018-03-01-preview","2018-01-01-preview"]},{"resourceType":"operationResults","locations":[],"apiVersions":["2018-03-01-preview","2018-01-01-preview"]},{"resourceType":"operations","locations":[],"apiVersions":["2018-03-01-preview","2018-01-01-preview","2017-11-01-preview","2017-08-31-preview","2017-06-30-preview","2017-05-31-preview"]},{"resourceType":"tenantBackfillStatus","locations":[],"apiVersions":["2018-03-01-preview"]},{"resourceType":"startTenantBackfill","locations":[],"apiVersions":["2018-03-01-preview"]}],"registrationState":"Registered"}'}
+    headers:
+      cache-control: [no-cache]
+      content-length: ['1342']
+      content-type: [application/json; charset=utf-8]
+      date: ['Wed, 13 Jun 2018 01:27:24 GMT']
+      expires: ['-1']
+      pragma: [no-cache]
+      strict-transport-security: [max-age=31536000; includeSubDomains]
+      transfer-encoding: [chunked]
+      vary: [Accept-Encoding]
+      x-content-type-options: [nosniff]
+      x-ms-ratelimit-remaining-subscription-writes: ['1199']
+    status: {code: 200, message: OK}
+- request:
+    body: null
+    headers:
+      Accept: [application/json]
+      Accept-Encoding: ['gzip, deflate']
+      CommandName: [account management-group create]
+      Connection: [keep-alive]
+      Content-Type: [application/json; charset=utf-8]
+      User-Agent: [python/3.6.5 (Windows-10-10.0.16299-SP0) requests/2.18.4 msrest/0.4.29
+          msrest_azure/0.4.31 resourcemanagementclient/2.0.0rc2 Azure-SDK-For-Python
+          AZURECLI/2.0.34]
+      accept-language: [en-US]
     method: GET
     uri: https://management.azure.com/subscriptions/00000000-0000-0000-0000-000000000000/providers/Microsoft.Management?api-version=2019-07-01
   response:
-    body:
-      string: '{"id":"/subscriptions/00000000-0000-0000-0000-000000000000/providers/Microsoft.Management","namespace":"Microsoft.Management","authorization":{"applicationId":"f2c304cf-8e7e-4c3f-8164-16299ad9d272","roleDefinitionId":"c1cf3708-588a-4647-be7f-f400bbe214cf"},"resourceTypes":[{"resourceType":"resources","locations":[],"apiVersions":["2017-11-01-preview","2017-08-31-preview","2017-06-30-preview","2017-05-31-preview"],"capabilities":"None"},{"resourceType":"managementGroups","locations":[],"apiVersions":["2018-03-01-preview","2018-03-01-beta","2018-01-01-preview","2017-11-01-preview","2017-08-31-preview","2017-06-30-preview","2017-05-31-preview"],"capabilities":"None"},{"resourceType":"getEntities","locations":[],"apiVersions":["2018-03-01-preview","2018-03-01-beta","2018-01-01-preview"],"capabilities":"None"},{"resourceType":"checkNameAvailability","locations":[],"apiVersions":["2018-03-01-preview","2018-03-01-beta","2018-01-01-preview"],"capabilities":"None"},{"resourceType":"operationResults","locations":[],"apiVersions":["2018-03-01-preview","2018-03-01-beta","2018-01-01-preview"],"capabilities":"None"},{"resourceType":"operations","locations":[],"apiVersions":["2018-03-01-preview","2018-03-01-beta","2018-01-01-preview","2017-11-01-preview","2017-08-31-preview","2017-06-30-preview","2017-05-31-preview"],"capabilities":"None"},{"resourceType":"tenantBackfillStatus","locations":[],"apiVersions":["2018-03-01-preview","2018-03-01-beta"],"capabilities":"None"},{"resourceType":"startTenantBackfill","locations":[],"apiVersions":["2018-03-01-preview","2018-03-01-beta"],"capabilities":"None"}],"registrationState":"Registered","registrationPolicy":"RegistrationRequired"}'
-    headers:
-      cache-control:
-      - no-cache
-      content-length:
-      - '1688'
-      content-type:
-      - application/json; charset=utf-8
-      date:
-      - Sat, 05 Oct 2019 04:08:08 GMT
-      expires:
-      - '-1'
-      pragma:
-      - no-cache
-      strict-transport-security:
-      - max-age=31536000; includeSubDomains
-      vary:
-      - Accept-Encoding
-      x-content-type-options:
-      - nosniff
-    status:
-      code: 200
-      message: OK
+    body: {string: '{"id":"/subscriptions/00000000-0000-0000-0000-000000000000/providers/Microsoft.Management","namespace":"Microsoft.Management","authorization":{"applicationId":"f2c304cf-8e7e-4c3f-8164-16299ad9d272","roleDefinitionId":"c1cf3708-588a-4647-be7f-f400bbe214cf"},"resourceTypes":[{"resourceType":"resources","locations":[],"apiVersions":["2017-11-01-preview","2017-08-31-preview","2017-06-30-preview","2017-05-31-preview"]},{"resourceType":"managementGroups","locations":[],"apiVersions":["2018-03-01-preview","2018-01-01-preview","2017-11-01-preview","2017-08-31-preview","2017-06-30-preview","2017-05-31-preview"]},{"resourceType":"getEntities","locations":[],"apiVersions":["2018-03-01-preview","2018-01-01-preview"]},{"resourceType":"checkNameAvailability","locations":[],"apiVersions":["2018-03-01-preview","2018-01-01-preview"]},{"resourceType":"operationResults","locations":[],"apiVersions":["2018-03-01-preview","2018-01-01-preview"]},{"resourceType":"operations","locations":[],"apiVersions":["2018-03-01-preview","2018-01-01-preview","2017-11-01-preview","2017-08-31-preview","2017-06-30-preview","2017-05-31-preview"]},{"resourceType":"tenantBackfillStatus","locations":[],"apiVersions":["2018-03-01-preview"]},{"resourceType":"startTenantBackfill","locations":[],"apiVersions":["2018-03-01-preview"]}],"registrationState":"Registered"}'}
+    headers:
+      cache-control: [no-cache]
+      content-length: ['1342']
+      content-type: [application/json; charset=utf-8]
+      date: ['Wed, 13 Jun 2018 01:27:34 GMT']
+      expires: ['-1']
+      pragma: [no-cache]
+      strict-transport-security: [max-age=31536000; includeSubDomains]
+      vary: [Accept-Encoding]
+      x-content-type-options: [nosniff]
+    status: {code: 200, message: OK}
 - request:
     body: '{"name": "testcligroup", "properties": {"details": {"parent": {}}}}'
     headers:
-      Accept:
-      - application/json
-      Accept-Encoding:
-      - gzip, deflate
-      Cache-Control:
-      - no-cache
-      CommandName:
-      - account management-group create
-      Connection:
-      - keep-alive
-      Content-Length:
-      - '67'
-      Content-Type:
-      - application/json; charset=utf-8
-      ParameterSetName:
-      - --name
-      User-Agent:
-      - python/3.6.5 (Windows-10-10.0.17134-SP0) msrest/0.6.10 msrest_azure/0.6.1
-        azure-mgmt-managementgroups/0.2.0 Azure-SDK-For-Python AZURECLI/2.0.74
-      accept-language:
-      - en-US
+      Accept: [application/json]
+      Accept-Encoding: ['gzip, deflate']
+      Cache-Control: [no-cache]
+      CommandName: [account management-group create]
+      Connection: [keep-alive]
+      Content-Length: ['67']
+      Content-Type: [application/json; charset=utf-8]
+      User-Agent: [python/3.6.5 (Windows-10-10.0.16299-SP0) requests/2.18.4 msrest/0.4.29
+          msrest_azure/0.4.31 azure-mgmt-managementgroups/0.1.0 Azure-SDK-For-Python
+          AZURECLI/2.0.34]
+      accept-language: [en-US]
     method: PUT
     uri: https://management.azure.com/providers/Microsoft.Management/managementGroups/testcligroup?api-version=2018-03-01-preview
   response:
-    body:
-      string: '{"id":"/providers/Microsoft.Management/managementGroups/testcligroup","type":"/providers/Microsoft.Management/managementGroups","name":"testcligroup","properties":{"tenantId":"dbe499da-a935-4b9f-b4e2-5377e76aaeef","displayName":"testcligroup","details":{"version":14,"updatedTime":"2019-10-04T23:00:33.693039Z","updatedBy":"01b8db7b-fc40-494b-8b19-20127488a03d","parent":{"id":"/providers/Microsoft.Management/managementGroups/dbe499da-a935-4b9f-b4e2-5377e76aaeef","name":"dbe499da-a935-4b9f-b4e2-5377e76aaeef","displayName":"Tenant
-        Root Group"}}}}'
-    headers:
-      cache-control:
-      - no-cache
-      content-length:
-      - '548'
-      content-type:
-      - application/json; charset=utf-8
-      date:
-      - Sat, 05 Oct 2019 04:08:09 GMT
-      expires:
-      - '-1'
-      pragma:
-      - no-cache
-      request-id:
-      - 7cfbcd97-cb08-49e3-be69-b92e1603109e
-      server:
-      - Microsoft-IIS/10.0
-      strict-transport-security:
-      - max-age=31536000; includeSubDomains
-      transfer-encoding:
-      - chunked
-      vary:
-      - Accept-Encoding,Accept-Encoding
-      x-aspnet-version:
-      - 4.0.30319
-      x-ba-restapi:
-      - 1.0.3.1532
-      x-content-type-options:
-      - nosniff
-      x-ms-ratelimit-remaining-tenant-writes:
-      - '1198'
-      x-powered-by:
-      - ASP.NET
-    status:
-      code: 200
-      message: OK
+    body: {string: '{"id":"/providers/Microsoft.Management/managementGroups/testcligroup","type":"/providers/Microsoft.Management/managementGroups","name":"testcligroup","status":"NotStarted"}'}
+    headers:
+      cache-control: [no-cache]
+      content-length: ['172']
+      content-type: [application/json; charset=utf-8]
+      date: ['Wed, 13 Jun 2018 01:27:35 GMT']
+      expires: ['-1']
+      location: ['https://management.azure.com/providers/Microsoft.Management/operationResults/create/managementGroups/testcligroup?api-version=2018-03-01-preview']
+      pragma: [no-cache]
+      request-id: [bfd2ae13-396a-4428-9f8a-600ebb94cf83]
+      server: [Microsoft-IIS/8.5]
+      strict-transport-security: [max-age=31536000; includeSubDomains]
+      x-aspnet-version: [4.0.30319]
+      x-ba-restapi: [1.0.3.731]
+      x-content-type-options: [nosniff]
+      x-ms-ratelimit-remaining-tenant-writes: ['1199']
+      x-powered-by: [ASP.NET]
+    status: {code: 202, message: Accepted}
+- request:
+    body: null
+    headers:
+      Accept: [application/json]
+      Accept-Encoding: ['gzip, deflate']
+      CommandName: [account management-group create]
+      Connection: [keep-alive]
+      User-Agent: [python/3.6.5 (Windows-10-10.0.16299-SP0) requests/2.18.4 msrest/0.4.29
+          msrest_azure/0.4.31 azure-mgmt-managementgroups/0.1.0 Azure-SDK-For-Python
+          AZURECLI/2.0.34]
+    method: GET
+    uri: https://management.azure.com/providers/Microsoft.Management/operationResults/create/managementGroups/testcligroup?api-version=2018-03-01-preview
+  response:
+    body: {string: '{"id":"/providers/Microsoft.Management/managementGroups/testcligroup","type":"/providers/Microsoft.Management/managementGroups","name":"testcligroup","status":"Succeeded","properties":{"tenantId":"dbe499da-a935-4b9f-b4e2-5377e76aaeef","displayName":"testcligroup","details":{"version":6,"updatedTime":"2018-06-13T01:27:38.3143631Z","updatedBy":"c243d53f-e5c5-41c2-8a67-6ed2030f73fe","parent":{"id":"/providers/Microsoft.Management/managementGroups/dbe499da-a935-4b9f-b4e2-5377e76aaeef","name":"dbe499da-a935-4b9f-b4e2-5377e76aaeef","displayName":"Tenant
+        Root Group"}}}}'}
+    headers:
+      cache-control: [no-cache]
+      content-length: ['569']
+      content-type: [application/json; charset=utf-8]
+      date: ['Wed, 13 Jun 2018 01:27:45 GMT']
+      expires: ['-1']
+      pragma: [no-cache]
+      request-id: [b68dbb53-01c6-4861-9107-bf8b162d9270]
+      server: [Microsoft-IIS/8.5]
+      strict-transport-security: [max-age=31536000; includeSubDomains]
+      transfer-encoding: [chunked]
+      vary: ['Accept-Encoding,Accept-Encoding']
+      x-aspnet-version: [4.0.30319]
+      x-ba-restapi: [1.0.3.731]
+      x-content-type-options: [nosniff]
+      x-powered-by: [ASP.NET]
+    status: {code: 200, message: OK}
 - request:
     body: '{"displayName": "testcligroupDisplayName"}'
     headers:
-      Accept:
-      - application/json
-      Accept-Encoding:
-      - gzip, deflate
-      Cache-Control:
-      - no-cache
-      CommandName:
-      - account management-group update
-      Connection:
-      - keep-alive
-      Content-Length:
-      - '42'
-      Content-Type:
-      - application/json; charset=utf-8
-      ParameterSetName:
-      - --name --display-name
-      User-Agent:
-      - python/3.6.5 (Windows-10-10.0.17134-SP0) msrest/0.6.10 msrest_azure/0.6.1
-        azure-mgmt-managementgroups/0.2.0 Azure-SDK-For-Python AZURECLI/2.0.74
-      accept-language:
-      - en-US
+      Accept: [application/json]
+      Accept-Encoding: ['gzip, deflate']
+      Cache-Control: [no-cache]
+      CommandName: [account management-group update]
+      Connection: [keep-alive]
+      Content-Length: ['42']
+      Content-Type: [application/json; charset=utf-8]
+      User-Agent: [python/3.6.5 (Windows-10-10.0.16299-SP0) requests/2.18.4 msrest/0.4.29
+          msrest_azure/0.4.31 azure-mgmt-managementgroups/0.1.0 Azure-SDK-For-Python
+          AZURECLI/2.0.34]
+      accept-language: [en-US]
     method: PATCH
     uri: https://management.azure.com/providers/Microsoft.Management/managementGroups/testcligroup?api-version=2018-03-01-preview
   response:
-    body:
-      string: '{"id":"/providers/Microsoft.Management/managementGroups/testcligroup","type":"/providers/Microsoft.Management/managementGroups","name":"testcligroup","properties":{"tenantId":"dbe499da-a935-4b9f-b4e2-5377e76aaeef","displayName":"testcligroupDisplayName","details":{"version":15,"updatedTime":"2019-10-05T04:08:11.1096678Z","updatedBy":"01b8db7b-fc40-494b-8b19-20127488a03d","parent":{"id":"/providers/Microsoft.Management/managementGroups/dbe499da-a935-4b9f-b4e2-5377e76aaeef","name":"dbe499da-a935-4b9f-b4e2-5377e76aaeef","displayName":"Tenant
-        Root Group"}}}}'
-    headers:
-      cache-control:
-      - no-cache
-      content-length:
-      - '560'
-      content-type:
-      - application/json; charset=utf-8
-      date:
-      - Sat, 05 Oct 2019 04:08:11 GMT
-      expires:
-      - '-1'
-      pragma:
-      - no-cache
-      request-id:
-      - b7a765d7-b552-4bb8-b1e6-b544212eebb5
-      server:
-      - Microsoft-IIS/10.0
-      strict-transport-security:
-      - max-age=31536000; includeSubDomains
-      transfer-encoding:
-      - chunked
-      vary:
-      - Accept-Encoding,Accept-Encoding
-      x-aspnet-version:
-      - 4.0.30319
-      x-ba-restapi:
-      - 1.0.3.1532
-      x-content-type-options:
-      - nosniff
-      x-ms-ratelimit-remaining-tenant-writes:
-      - '1199'
-      x-powered-by:
-      - ASP.NET
-    status:
-      code: 200
-      message: OK
-- request:
-    body: null
-    headers:
-      Accept:
-      - application/json
-      Accept-Encoding:
-      - gzip, deflate
-      CommandName:
-      - account management-group delete
-      Connection:
-      - keep-alive
-      Content-Length:
-      - '0'
-      ParameterSetName:
-      - --name
-      User-Agent:
-      - python/3.6.5 (Windows-10-10.0.17134-SP0) msrest/0.6.10 msrest_azure/0.6.1
-        azure-mgmt-resource/4.0.0 Azure-SDK-For-Python AZURECLI/2.0.74
-      accept-language:
-      - en-US
+    body: {string: '{"id":"/providers/Microsoft.Management/managementGroups/testcligroup","type":"/providers/Microsoft.Management/managementGroups","name":"testcligroup","properties":{"tenantId":"dbe499da-a935-4b9f-b4e2-5377e76aaeef","displayName":"testcligroupDisplayName","details":{"version":7,"updatedTime":"2018-06-13T01:27:47.2457113Z","updatedBy":"c243d53f-e5c5-41c2-8a67-6ed2030f73fe","parent":{"id":"/providers/Microsoft.Management/managementGroups/dbe499da-a935-4b9f-b4e2-5377e76aaeef","name":"dbe499da-a935-4b9f-b4e2-5377e76aaeef","displayName":"Tenant
+        Root Group"}}}}'}
+    headers:
+      cache-control: [no-cache]
+      content-length: ['559']
+      content-type: [application/json; charset=utf-8]
+      date: ['Wed, 13 Jun 2018 01:27:47 GMT']
+      expires: ['-1']
+      pragma: [no-cache]
+      request-id: [e4901af4-4a83-496a-aae0-380866f91ef4]
+      server: [Microsoft-IIS/8.5]
+      strict-transport-security: [max-age=31536000; includeSubDomains]
+      transfer-encoding: [chunked]
+      vary: ['Accept-Encoding,Accept-Encoding']
+      x-aspnet-version: [4.0.30319]
+      x-ba-restapi: [1.0.3.731]
+      x-content-type-options: [nosniff]
+      x-ms-ratelimit-remaining-tenant-writes: ['1199']
+      x-powered-by: [ASP.NET]
+    status: {code: 200, message: OK}
+- request:
+    body: null
+    headers:
+      Accept: [application/json]
+      Accept-Encoding: ['gzip, deflate']
+      CommandName: [account management-group delete]
+      Connection: [keep-alive]
+      Content-Length: ['0']
+      Content-Type: [application/json; charset=utf-8]
+      User-Agent: [python/3.6.5 (Windows-10-10.0.16299-SP0) requests/2.18.4 msrest/0.4.29
+          msrest_azure/0.4.31 resourcemanagementclient/2.0.0rc2 Azure-SDK-For-Python
+          AZURECLI/2.0.34]
+      accept-language: [en-US]
     method: POST
     uri: https://management.azure.com/subscriptions/00000000-0000-0000-0000-000000000000/providers/Microsoft.Management/register?api-version=2019-07-01
   response:
-    body:
-      string: '{"id":"/subscriptions/00000000-0000-0000-0000-000000000000/providers/Microsoft.Management","namespace":"Microsoft.Management","authorization":{"applicationId":"f2c304cf-8e7e-4c3f-8164-16299ad9d272","roleDefinitionId":"c1cf3708-588a-4647-be7f-f400bbe214cf"},"resourceTypes":[{"resourceType":"resources","locations":[],"apiVersions":["2017-11-01-preview","2017-08-31-preview","2017-06-30-preview","2017-05-31-preview"],"capabilities":"None"},{"resourceType":"managementGroups","locations":[],"apiVersions":["2018-03-01-preview","2018-03-01-beta","2018-01-01-preview","2017-11-01-preview","2017-08-31-preview","2017-06-30-preview","2017-05-31-preview"],"capabilities":"None"},{"resourceType":"getEntities","locations":[],"apiVersions":["2018-03-01-preview","2018-03-01-beta","2018-01-01-preview"],"capabilities":"None"},{"resourceType":"checkNameAvailability","locations":[],"apiVersions":["2018-03-01-preview","2018-03-01-beta","2018-01-01-preview"],"capabilities":"None"},{"resourceType":"operationResults","locations":[],"apiVersions":["2018-03-01-preview","2018-03-01-beta","2018-01-01-preview"],"capabilities":"None"},{"resourceType":"operations","locations":[],"apiVersions":["2018-03-01-preview","2018-03-01-beta","2018-01-01-preview","2017-11-01-preview","2017-08-31-preview","2017-06-30-preview","2017-05-31-preview"],"capabilities":"None"},{"resourceType":"tenantBackfillStatus","locations":[],"apiVersions":["2018-03-01-preview","2018-03-01-beta"],"capabilities":"None"},{"resourceType":"startTenantBackfill","locations":[],"apiVersions":["2018-03-01-preview","2018-03-01-beta"],"capabilities":"None"}],"registrationState":"Registered","registrationPolicy":"RegistrationRequired"}'
-    headers:
-      cache-control:
-      - no-cache
-      content-length:
-      - '1688'
-      content-type:
-      - application/json; charset=utf-8
-      date:
-      - Sat, 05 Oct 2019 04:08:13 GMT
-      expires:
-      - '-1'
-      pragma:
-      - no-cache
-      strict-transport-security:
-      - max-age=31536000; includeSubDomains
-      transfer-encoding:
-      - chunked
-      vary:
-      - Accept-Encoding
-      x-content-type-options:
-      - nosniff
-      x-ms-ratelimit-remaining-subscription-writes:
-      - '1199'
-    status:
-      code: 200
-      message: OK
-- request:
-    body: null
-    headers:
-      Accept:
-      - application/json
-      Accept-Encoding:
-      - gzip, deflate
-      CommandName:
-      - account management-group delete
-      Connection:
-      - keep-alive
-      ParameterSetName:
-      - --name
-      User-Agent:
-      - python/3.6.5 (Windows-10-10.0.17134-SP0) msrest/0.6.10 msrest_azure/0.6.1
-        azure-mgmt-resource/4.0.0 Azure-SDK-For-Python AZURECLI/2.0.74
-      accept-language:
-      - en-US
+    body: {string: '{"id":"/subscriptions/00000000-0000-0000-0000-000000000000/providers/Microsoft.Management","namespace":"Microsoft.Management","authorization":{"applicationId":"f2c304cf-8e7e-4c3f-8164-16299ad9d272","roleDefinitionId":"c1cf3708-588a-4647-be7f-f400bbe214cf"},"resourceTypes":[{"resourceType":"resources","locations":[],"apiVersions":["2017-11-01-preview","2017-08-31-preview","2017-06-30-preview","2017-05-31-preview"]},{"resourceType":"managementGroups","locations":[],"apiVersions":["2018-03-01-preview","2018-01-01-preview","2017-11-01-preview","2017-08-31-preview","2017-06-30-preview","2017-05-31-preview"]},{"resourceType":"getEntities","locations":[],"apiVersions":["2018-03-01-preview","2018-01-01-preview"]},{"resourceType":"checkNameAvailability","locations":[],"apiVersions":["2018-03-01-preview","2018-01-01-preview"]},{"resourceType":"operationResults","locations":[],"apiVersions":["2018-03-01-preview","2018-01-01-preview"]},{"resourceType":"operations","locations":[],"apiVersions":["2018-03-01-preview","2018-01-01-preview","2017-11-01-preview","2017-08-31-preview","2017-06-30-preview","2017-05-31-preview"]},{"resourceType":"tenantBackfillStatus","locations":[],"apiVersions":["2018-03-01-preview"]},{"resourceType":"startTenantBackfill","locations":[],"apiVersions":["2018-03-01-preview"]}],"registrationState":"Registered"}'}
+    headers:
+      cache-control: [no-cache]
+      content-length: ['1342']
+      content-type: [application/json; charset=utf-8]
+      date: ['Wed, 13 Jun 2018 01:27:48 GMT']
+      expires: ['-1']
+      pragma: [no-cache]
+      strict-transport-security: [max-age=31536000; includeSubDomains]
+      transfer-encoding: [chunked]
+      vary: [Accept-Encoding]
+      x-content-type-options: [nosniff]
+      x-ms-ratelimit-remaining-subscription-writes: ['1199']
+    status: {code: 200, message: OK}
+- request:
+    body: null
+    headers:
+      Accept: [application/json]
+      Accept-Encoding: ['gzip, deflate']
+      CommandName: [account management-group delete]
+      Connection: [keep-alive]
+      Content-Type: [application/json; charset=utf-8]
+      User-Agent: [python/3.6.5 (Windows-10-10.0.16299-SP0) requests/2.18.4 msrest/0.4.29
+          msrest_azure/0.4.31 resourcemanagementclient/2.0.0rc2 Azure-SDK-For-Python
+          AZURECLI/2.0.34]
+      accept-language: [en-US]
     method: GET
     uri: https://management.azure.com/subscriptions/00000000-0000-0000-0000-000000000000/providers/Microsoft.Management?api-version=2019-07-01
   response:
-    body:
-      string: '{"id":"/subscriptions/00000000-0000-0000-0000-000000000000/providers/Microsoft.Management","namespace":"Microsoft.Management","authorization":{"applicationId":"f2c304cf-8e7e-4c3f-8164-16299ad9d272","roleDefinitionId":"c1cf3708-588a-4647-be7f-f400bbe214cf"},"resourceTypes":[{"resourceType":"resources","locations":[],"apiVersions":["2017-11-01-preview","2017-08-31-preview","2017-06-30-preview","2017-05-31-preview"],"capabilities":"None"},{"resourceType":"managementGroups","locations":[],"apiVersions":["2018-03-01-preview","2018-03-01-beta","2018-01-01-preview","2017-11-01-preview","2017-08-31-preview","2017-06-30-preview","2017-05-31-preview"],"capabilities":"None"},{"resourceType":"getEntities","locations":[],"apiVersions":["2018-03-01-preview","2018-03-01-beta","2018-01-01-preview"],"capabilities":"None"},{"resourceType":"checkNameAvailability","locations":[],"apiVersions":["2018-03-01-preview","2018-03-01-beta","2018-01-01-preview"],"capabilities":"None"},{"resourceType":"operationResults","locations":[],"apiVersions":["2018-03-01-preview","2018-03-01-beta","2018-01-01-preview"],"capabilities":"None"},{"resourceType":"operations","locations":[],"apiVersions":["2018-03-01-preview","2018-03-01-beta","2018-01-01-preview","2017-11-01-preview","2017-08-31-preview","2017-06-30-preview","2017-05-31-preview"],"capabilities":"None"},{"resourceType":"tenantBackfillStatus","locations":[],"apiVersions":["2018-03-01-preview","2018-03-01-beta"],"capabilities":"None"},{"resourceType":"startTenantBackfill","locations":[],"apiVersions":["2018-03-01-preview","2018-03-01-beta"],"capabilities":"None"}],"registrationState":"Registered","registrationPolicy":"RegistrationRequired"}'
-    headers:
-      cache-control:
-      - no-cache
-      content-length:
-      - '1688'
-      content-type:
-      - application/json; charset=utf-8
-      date:
-      - Sat, 05 Oct 2019 04:08:23 GMT
-      expires:
-      - '-1'
-      pragma:
-      - no-cache
-      strict-transport-security:
-      - max-age=31536000; includeSubDomains
-      vary:
-      - Accept-Encoding
-      x-content-type-options:
-      - nosniff
-    status:
-      code: 200
-      message: OK
-- request:
-    body: null
-    headers:
-      Accept:
-      - application/json
-      Accept-Encoding:
-      - gzip, deflate
-      Cache-Control:
-      - no-cache
-      CommandName:
-      - account management-group delete
-      Connection:
-      - keep-alive
-      Content-Length:
-      - '0'
-      ParameterSetName:
-      - --name
-      User-Agent:
-      - python/3.6.5 (Windows-10-10.0.17134-SP0) msrest/0.6.10 msrest_azure/0.6.1
-        azure-mgmt-managementgroups/0.2.0 Azure-SDK-For-Python AZURECLI/2.0.74
-      accept-language:
-      - en-US
+    body: {string: '{"id":"/subscriptions/00000000-0000-0000-0000-000000000000/providers/Microsoft.Management","namespace":"Microsoft.Management","authorization":{"applicationId":"f2c304cf-8e7e-4c3f-8164-16299ad9d272","roleDefinitionId":"c1cf3708-588a-4647-be7f-f400bbe214cf"},"resourceTypes":[{"resourceType":"resources","locations":[],"apiVersions":["2017-11-01-preview","2017-08-31-preview","2017-06-30-preview","2017-05-31-preview"]},{"resourceType":"managementGroups","locations":[],"apiVersions":["2018-03-01-preview","2018-01-01-preview","2017-11-01-preview","2017-08-31-preview","2017-06-30-preview","2017-05-31-preview"]},{"resourceType":"getEntities","locations":[],"apiVersions":["2018-03-01-preview","2018-01-01-preview"]},{"resourceType":"checkNameAvailability","locations":[],"apiVersions":["2018-03-01-preview","2018-01-01-preview"]},{"resourceType":"operationResults","locations":[],"apiVersions":["2018-03-01-preview","2018-01-01-preview"]},{"resourceType":"operations","locations":[],"apiVersions":["2018-03-01-preview","2018-01-01-preview","2017-11-01-preview","2017-08-31-preview","2017-06-30-preview","2017-05-31-preview"]},{"resourceType":"tenantBackfillStatus","locations":[],"apiVersions":["2018-03-01-preview"]},{"resourceType":"startTenantBackfill","locations":[],"apiVersions":["2018-03-01-preview"]}],"registrationState":"Registered"}'}
+    headers:
+      cache-control: [no-cache]
+      content-length: ['1342']
+      content-type: [application/json; charset=utf-8]
+      date: ['Wed, 13 Jun 2018 01:27:58 GMT']
+      expires: ['-1']
+      pragma: [no-cache]
+      strict-transport-security: [max-age=31536000; includeSubDomains]
+      vary: [Accept-Encoding]
+      x-content-type-options: [nosniff]
+    status: {code: 200, message: OK}
+- request:
+    body: null
+    headers:
+      Accept: [application/json]
+      Accept-Encoding: ['gzip, deflate']
+      Cache-Control: [no-cache]
+      CommandName: [account management-group delete]
+      Connection: [keep-alive]
+      Content-Length: ['0']
+      Content-Type: [application/json; charset=utf-8]
+      User-Agent: [python/3.6.5 (Windows-10-10.0.16299-SP0) requests/2.18.4 msrest/0.4.29
+          msrest_azure/0.4.31 azure-mgmt-managementgroups/0.1.0 Azure-SDK-For-Python
+          AZURECLI/2.0.34]
+      accept-language: [en-US]
     method: DELETE
     uri: https://management.azure.com/providers/Microsoft.Management/managementGroups/testcligroup?api-version=2018-03-01-preview
   response:
-    body:
-      string: '{"id":"/providers/Microsoft.Management/managementGroups/testcligroup","type":"/providers/Microsoft.Management/managementGroups","name":"testcligroup","status":"NotStarted"}'
-    headers:
-      cache-control:
-      - no-cache
-      content-length:
-      - '172'
-      content-type:
-      - application/json; charset=utf-8
-      date:
-      - Sat, 05 Oct 2019 04:08:25 GMT
-      expires:
-      - '-1'
-      location:
-      - https://management.azure.com/providers/Microsoft.Management/operationResults/delete/managementGroups/testcligroup?api-version=2018-03-01-preview
-      pragma:
-      - no-cache
-      request-id:
-      - 9484c042-ae7e-48eb-8d7b-40ea20a310b3
-      server:
-      - Microsoft-IIS/10.0
-      strict-transport-security:
-      - max-age=31536000; includeSubDomains
-      x-aspnet-version:
-      - 4.0.30319
-      x-ba-restapi:
-      - 1.0.3.1532
-      x-content-type-options:
-      - nosniff
-      x-ms-ratelimit-remaining-tenant-deletes:
-      - '14999'
-      x-powered-by:
-      - ASP.NET
-    status:
-      code: 202
-      message: Accepted
-- request:
-    body: null
-    headers:
-<<<<<<< HEAD
-      Accept:
-      - application/json
-      Accept-Encoding:
-      - gzip, deflate
-      CommandName:
-      - account management-group delete
-      Connection:
-      - keep-alive
-      ParameterSetName:
-      - --name
-      User-Agent:
-      - python/3.6.5 (Windows-10-10.0.17134-SP0) msrest/0.6.10 msrest_azure/0.6.1
-        azure-mgmt-managementgroups/0.2.0 Azure-SDK-For-Python AZURECLI/2.0.74
+    body: {string: '{"id":"/providers/Microsoft.Management/managementGroups/testcligroup","type":"/providers/Microsoft.Management/managementGroups","name":"testcligroup","status":"NotStarted"}'}
+    headers:
+      cache-control: [no-cache]
+      content-length: ['172']
+      content-type: [application/json; charset=utf-8]
+      date: ['Wed, 13 Jun 2018 01:27:59 GMT']
+      expires: ['-1']
+      location: ['https://management.azure.com/providers/Microsoft.Management/operationResults/delete/managementGroups/testcligroup?api-version=2018-03-01-preview']
+      pragma: [no-cache]
+      request-id: [8aacd560-2320-4bdd-9a5e-b8d3f6ce38a1]
+      server: [Microsoft-IIS/8.5]
+      strict-transport-security: [max-age=31536000; includeSubDomains]
+      x-aspnet-version: [4.0.30319]
+      x-ba-restapi: [1.0.3.731]
+      x-content-type-options: [nosniff]
+      x-ms-ratelimit-remaining-tenant-writes: ['1199']
+      x-powered-by: [ASP.NET]
+    status: {code: 202, message: Accepted}
+- request:
+    body: null
+    headers:
+      Accept: [application/json]
+      Accept-Encoding: ['gzip, deflate']
+      CommandName: [account management-group delete]
+      Connection: [keep-alive]
+      User-Agent: [python/3.6.5 (Windows-10-10.0.16299-SP0) requests/2.18.4 msrest/0.4.29
+          msrest_azure/0.4.31 azure-mgmt-managementgroups/0.1.0 Azure-SDK-For-Python
+          AZURECLI/2.0.34]
     method: GET
     uri: https://management.azure.com/providers/Microsoft.Management/operationResults/delete/managementGroups/testcligroup?api-version=2018-03-01-preview
-=======
-      Accept: [application/json]
-      Accept-Encoding: ['gzip, deflate']
-      CommandName: [account management-group delete]
-      Connection: [keep-alive]
-      Content-Length: ['0']
-      Content-Type: [application/json; charset=utf-8]
-      User-Agent: [python/3.6.5 (Windows-10-10.0.16299-SP0) requests/2.18.4 msrest/0.4.29
-          msrest_azure/0.4.31 resourcemanagementclient/2.0.0rc2 Azure-SDK-For-Python
-          AZURECLI/2.0.34]
-      accept-language: [en-US]
-    method: POST
-    uri: https://management.azure.com/subscriptions/00000000-0000-0000-0000-000000000000/providers/Microsoft.Management/register?api-version=2019-07-01
->>>>>>> 807faccc
-  response:
-    body:
-      string: '{"id":"/providers/Microsoft.Management/managementGroups/testcligroup","type":"/providers/Microsoft.Management/managementGroups","name":"testcligroup","status":"NotStarted"}'
-    headers:
-      cache-control:
-      - no-cache
-      content-length:
-      - '172'
-      content-type:
-      - application/json; charset=utf-8
-      date:
-      - Sat, 05 Oct 2019 04:08:36 GMT
-      expires:
-      - '-1'
-      location:
-      - https://management.azure.com/providers/Microsoft.Management/operationResults/delete/managementGroups/testcligroup?api-version=2018-03-01-preview
-      pragma:
-      - no-cache
-      request-id:
-      - 58eda4c5-3915-4813-9983-2a0d71a19235
-      server:
-      - Microsoft-IIS/10.0
-      strict-transport-security:
-      - max-age=31536000; includeSubDomains
-      x-aspnet-version:
-      - 4.0.30319
-      x-ba-restapi:
-      - 1.0.3.1532
-      x-content-type-options:
-      - nosniff
-      x-powered-by:
-      - ASP.NET
-    status:
-      code: 202
-      message: Accepted
-- request:
-    body: null
-    headers:
-      Accept:
-      - application/json
-      Accept-Encoding:
-      - gzip, deflate
-      CommandName:
-      - account management-group delete
-      Connection:
-      - keep-alive
-      ParameterSetName:
-      - --name
-      User-Agent:
-      - python/3.6.5 (Windows-10-10.0.17134-SP0) msrest/0.6.10 msrest_azure/0.6.1
-        azure-mgmt-managementgroups/0.2.0 Azure-SDK-For-Python AZURECLI/2.0.74
-    method: GET
-<<<<<<< HEAD
-    uri: https://management.azure.com/providers/Microsoft.Management/operationResults/delete/managementGroups/testcligroup?api-version=2018-03-01-preview
-=======
-    uri: https://management.azure.com/subscriptions/00000000-0000-0000-0000-000000000000/providers/Microsoft.Management?api-version=2019-07-01
->>>>>>> 807faccc
-  response:
-    body:
-      string: '{"id":"/providers/Microsoft.Management/managementGroups/testcligroup","type":"/providers/Microsoft.Management/managementGroups","name":"testcligroup","status":"Running"}'
-    headers:
-      cache-control:
-      - no-cache
-      content-length:
-      - '169'
-      content-type:
-      - application/json; charset=utf-8
-      date:
-      - Sat, 05 Oct 2019 04:08:46 GMT
-      expires:
-      - '-1'
-      location:
-      - https://management.azure.com/providers/Microsoft.Management/operationResults/delete/managementGroups/testcligroup?api-version=2018-03-01-preview
-      pragma:
-      - no-cache
-      request-id:
-      - f8c87eb1-cab8-4007-a0aa-d74d8b302597
-      server:
-      - Microsoft-IIS/10.0
-      strict-transport-security:
-      - max-age=31536000; includeSubDomains
-      x-aspnet-version:
-      - 4.0.30319
-      x-ba-restapi:
-      - 1.0.3.1532
-      x-content-type-options:
-      - nosniff
-      x-powered-by:
-      - ASP.NET
-    status:
-      code: 202
-      message: Accepted
-- request:
-    body: null
-    headers:
-      Accept:
-      - application/json
-      Accept-Encoding:
-      - gzip, deflate
-      CommandName:
-      - account management-group delete
-      Connection:
-      - keep-alive
-      ParameterSetName:
-      - --name
-      User-Agent:
-      - python/3.6.5 (Windows-10-10.0.17134-SP0) msrest/0.6.10 msrest_azure/0.6.1
-        azure-mgmt-managementgroups/0.2.0 Azure-SDK-For-Python AZURECLI/2.0.74
-    method: GET
-    uri: https://management.azure.com/providers/Microsoft.Management/operationResults/delete/managementGroups/testcligroup?api-version=2018-03-01-preview
-  response:
-    body:
-      string: '{"id":"/providers/Microsoft.Management/managementGroups/testcligroup","type":"/providers/Microsoft.Management/managementGroups","name":"testcligroup","status":"Running"}'
-    headers:
-      cache-control:
-      - no-cache
-      content-length:
-      - '169'
-      content-type:
-      - application/json; charset=utf-8
-      date:
-      - Sat, 05 Oct 2019 04:08:57 GMT
-      expires:
-      - '-1'
-      location:
-      - https://management.azure.com/providers/Microsoft.Management/operationResults/delete/managementGroups/testcligroup?api-version=2018-03-01-preview
-      pragma:
-      - no-cache
-      request-id:
-      - 2d2575ee-7578-4bd8-b89e-99670a35fa76
-      server:
-      - Microsoft-IIS/10.0
-      strict-transport-security:
-      - max-age=31536000; includeSubDomains
-      x-aspnet-version:
-      - 4.0.30319
-      x-ba-restapi:
-      - 1.0.3.1532
-      x-content-type-options:
-      - nosniff
-      x-powered-by:
-      - ASP.NET
-    status:
-      code: 202
-      message: Accepted
-- request:
-    body: null
-    headers:
-      Accept:
-      - application/json
-      Accept-Encoding:
-      - gzip, deflate
-      CommandName:
-      - account management-group delete
-      Connection:
-      - keep-alive
-      ParameterSetName:
-      - --name
-      User-Agent:
-      - python/3.6.5 (Windows-10-10.0.17134-SP0) msrest/0.6.10 msrest_azure/0.6.1
-        azure-mgmt-managementgroups/0.2.0 Azure-SDK-For-Python AZURECLI/2.0.74
-    method: GET
-    uri: https://management.azure.com/providers/Microsoft.Management/operationResults/delete/managementGroups/testcligroup?api-version=2018-03-01-preview
-  response:
-    body:
-      string: '{"id":"/providers/Microsoft.Management/managementGroups/testcligroup","type":"/providers/Microsoft.Management/managementGroups","name":"testcligroup","status":"Succeeded"}'
-    headers:
-      cache-control:
-      - no-cache
-      content-length:
-      - '171'
-      content-type:
-      - application/json; charset=utf-8
-      date:
-      - Sat, 05 Oct 2019 04:09:08 GMT
-      expires:
-      - '-1'
-      pragma:
-      - no-cache
-      request-id:
-      - 415f25a1-4b49-4ec7-8ad2-17d43640199b
-      server:
-      - Microsoft-IIS/10.0
-      strict-transport-security:
-      - max-age=31536000; includeSubDomains
-      transfer-encoding:
-      - chunked
-      vary:
-      - Accept-Encoding,Accept-Encoding
-      x-aspnet-version:
-      - 4.0.30319
-      x-ba-restapi:
-      - 1.0.3.1532
-      x-content-type-options:
-      - nosniff
-      x-powered-by:
-      - ASP.NET
-    status:
-      code: 200
-      message: OK
+  response:
+    body: {string: '{"id":"/providers/Microsoft.Management/managementGroups/testcligroup","type":"/providers/Microsoft.Management/managementGroups","name":"testcligroup","status":"Succeeded"}'}
+    headers:
+      cache-control: [no-cache]
+      content-length: ['171']
+      content-type: [application/json; charset=utf-8]
+      date: ['Wed, 13 Jun 2018 01:28:10 GMT']
+      expires: ['-1']
+      pragma: [no-cache]
+      request-id: [09fbcf1e-d5df-40cd-ae77-ba1bc1d6a552]
+      server: [Microsoft-IIS/8.5]
+      strict-transport-security: [max-age=31536000; includeSubDomains]
+      transfer-encoding: [chunked]
+      vary: ['Accept-Encoding,Accept-Encoding']
+      x-aspnet-version: [4.0.30319]
+      x-ba-restapi: [1.0.3.731]
+      x-content-type-options: [nosniff]
+      x-powered-by: [ASP.NET]
+    status: {code: 200, message: OK}
 version: 1