# --------------------------------------------------------------------------------------------
# Copyright (c) Microsoft Corporation. All rights reserved.
# Licensed under the MIT License. See License.txt in the project root for license information.
# --------------------------------------------------------------------------------------------

from azure.cli.testsdk.base import execute
from azure.cli.testsdk.exceptions import CliTestError
from azure.cli.testsdk import (
    JMESPathCheck,
    NoneCheck,
    ResourceGroupPreparer,
<<<<<<< HEAD
    ScenarioTest,
    StorageAccountPreparer)
=======
    StorageAccountPreparer,
    ScenarioTest)
>>>>>>> 5ce8235c
from azure.cli.testsdk.preparers import (
    AbstractPreparer,
    SingleValueReplacer)


# Constants
server_name_prefix = 'clitestserver'
server_name_max_length = 63


class SqlServerPreparer(AbstractPreparer, SingleValueReplacer):
    # pylint: disable=too-many-arguments
    def __init__(self, name_prefix=server_name_prefix, parameter_name='server', location='westus',
                 admin_user='admin123', admin_password='SecretPassword123',
                 resource_group_parameter_name='resource_group', skip_delete=True):
        super(SqlServerPreparer, self).__init__(name_prefix, server_name_max_length)
        self.location = location
        self.parameter_name = parameter_name
        self.admin_user = admin_user
        self.admin_password = admin_password
        self.resource_group_parameter_name = resource_group_parameter_name
        self.skip_delete = skip_delete

    def create_resource(self, name, **kwargs):
        group = self._get_resource_group(**kwargs)
        template = 'az sql server create -l {} -g {} -n {} -u {} -p {}'
        execute(template.format(self.location, group, name, self.admin_user, self.admin_password))
        return {self.parameter_name: name}

    def remove_resource(self, name, **kwargs):
        if not self.skip_delete:
            group = self._get_resource_group(**kwargs)
            execute('az sql server delete -g {} -n {} --yes --no-wait'.format(group, name))

    def _get_resource_group(self, **kwargs):
        try:
            return kwargs.get(self.resource_group_parameter_name)
        except KeyError:
            template = 'To create a sql server account a resource group is required. Please add ' \
                       'decorator @{} in front of this storage account preparer.'
            raise CliTestError(template.format(ResourceGroupPreparer.__name__,
                                               self.resource_group_parameter_name))


class SqlServerMgmtScenarioTest(ScenarioTest):

    @ResourceGroupPreparer()
    def test_sql_server_mgmt(self, resource_group, resource_group_location):
        servers = ['cliautomation51', 'cliautomation52']  # TODO: Server names should be randomized
        admin_login = 'admin123'
        admin_passwords = ['SecretPassword123', 'SecretPassword456']

        rg = resource_group
        loc = resource_group_location
        user = admin_login

        # test create sql server with minimal required parameters
        self.cmd('sql server create -g {} --name {} -l {} '
                 '--admin-user {} --admin-password {}'
                 .format(rg, servers[0], loc, user, admin_passwords[0]),
                 checks=[
                     JMESPathCheck('name', servers[0]),
                     JMESPathCheck('resourceGroup', rg),
                     JMESPathCheck('administratorLogin', user),
                     JMESPathCheck('administratorLoginPassword', admin_passwords[0])])

        # test list sql server should be 1
        self.cmd('sql server list -g {}'.format(rg), checks=[JMESPathCheck('length(@)', 1)])

        # test update sql server
        self.cmd('sql server update -g {} --name {} --admin-password {}'
                 .format(rg, servers[0], admin_passwords[1]),
                 checks=[
                     JMESPathCheck('name', servers[0]),
                     JMESPathCheck('resourceGroup', rg),
                     JMESPathCheck('administratorLogin', user),
                     JMESPathCheck('administratorLoginPassword', admin_passwords[1])])

        # test create another sql server
        self.cmd('sql server create -g {} --name {} -l {} '
                 '--admin-user {} --admin-password {}'
                 .format(rg, servers[1], loc, user, admin_passwords[0]),
                 checks=[
                     JMESPathCheck('name', servers[1]),
                     JMESPathCheck('resourceGroup', rg),
                     JMESPathCheck('administratorLogin', user),
                     JMESPathCheck('administratorLoginPassword', admin_passwords[0])])

        # test list sql server should be 2
        self.cmd('sql server list -g {}'.format(rg), checks=[JMESPathCheck('length(@)', 2)])

        # test show sql server
        self.cmd('sql server show -g {} --name {}'
                 .format(rg, servers[0]),
                 checks=[
                     JMESPathCheck('name', servers[0]),
                     JMESPathCheck('resourceGroup', rg),
                     JMESPathCheck('administratorLogin', user)])

        # test delete sql server
        self.cmd('sql server delete -g {} --name {} --yes'
                 .format(rg, servers[0]), checks=NoneCheck())
        self.cmd('sql server delete -g {} --name {} --yes'
                 .format(rg, servers[1]), checks=NoneCheck())

        # test list sql server should be 0
        self.cmd('sql server list -g {}'.format(rg), checks=[NoneCheck()])


class SqlServerFirewallMgmtScenarioTest(ScenarioTest):

    @ResourceGroupPreparer()
    @SqlServerPreparer()
    def test_sql_firewall_mgmt(self, resource_group, resource_group_location, server):
        rg = resource_group
        firewall_rule_1 = 'rule1'
        start_ip_address_1 = '0.0.0.0'
        end_ip_address_1 = '255.255.255.255'
        firewall_rule_2 = 'rule2'
        start_ip_address_2 = '123.123.123.123'
        end_ip_address_2 = '123.123.123.124'
        # allow_all_azure_ips_rule = 'AllowAllAzureIPs'
        # allow_all_azure_ips_address = '0.0.0.0'

        # test sql server firewall-rule create
        self.cmd('sql server firewall-rule create --name {} -g {} --server {} '
                 '--start-ip-address {} --end-ip-address {}'
                 .format(firewall_rule_1, rg, server,
                         start_ip_address_1, end_ip_address_1),
                 checks=[
                     JMESPathCheck('name', firewall_rule_1),
                     JMESPathCheck('resourceGroup', rg),
                     JMESPathCheck('startIpAddress', start_ip_address_1),
                     JMESPathCheck('endIpAddress', end_ip_address_1)])

        # test sql server firewall-rule show
        self.cmd('sql server firewall-rule show --name {} -g {} --server {}'
                 .format(firewall_rule_1, rg, server),
                 checks=[
                     JMESPathCheck('name', firewall_rule_1),
                     JMESPathCheck('resourceGroup', rg),
                     JMESPathCheck('startIpAddress', start_ip_address_1),
                     JMESPathCheck('endIpAddress', end_ip_address_1)])

        # test sql server firewall-rule update
        self.cmd('sql server firewall-rule update --name {} -g {} --server {} '
                 '--start-ip-address {} --end-ip-address {}'
                 .format(firewall_rule_1, rg, server,
                         start_ip_address_2, end_ip_address_2),
                 checks=[
                     JMESPathCheck('name', firewall_rule_1),
                     JMESPathCheck('resourceGroup', rg),
                     JMESPathCheck('startIpAddress', start_ip_address_2),
                     JMESPathCheck('endIpAddress', end_ip_address_2)])

        self.cmd('sql server firewall-rule update --name {} -g {} --server {} '
                 '--start-ip-address {}'
                 .format(firewall_rule_1, rg, server,
                         start_ip_address_1),
                 checks=[
                     JMESPathCheck('name', firewall_rule_1),
                     JMESPathCheck('resourceGroup', rg),
                     JMESPathCheck('startIpAddress', start_ip_address_1),
                     JMESPathCheck('endIpAddress', end_ip_address_2)])

        self.cmd('sql server firewall-rule update --name {} -g {} --server {} '
                 '--end-ip-address {}'
                 .format(firewall_rule_1, rg, server,
                         end_ip_address_1),
                 checks=[
                     JMESPathCheck('name', firewall_rule_1),
                     JMESPathCheck('resourceGroup', rg),
                     JMESPathCheck('startIpAddress', start_ip_address_1),
                     JMESPathCheck('endIpAddress', end_ip_address_1)])

        # test sql server firewall-rule create another rule
        self.cmd('sql server firewall-rule create --name {} -g {} --server {} '
                 '--start-ip-address {} --end-ip-address {}'
                 .format(firewall_rule_2, rg, server,
                         start_ip_address_2, end_ip_address_2),
                 checks=[
                     JMESPathCheck('name', firewall_rule_2),
                     JMESPathCheck('resourceGroup', rg),
                     JMESPathCheck('startIpAddress', start_ip_address_2),
                     JMESPathCheck('endIpAddress', end_ip_address_2)])

        # test sql server firewall-rule list
        self.cmd('sql server firewall-rule list -g {} --server {}'
                 .format(rg, server), checks=[JMESPathCheck('length(@)', 2)])

        # # test sql server firewall-rule create azure ip rule
        # self.cmd('sql server firewall-rule allow-all-azure-ips -g {} --server {} '
        #          .format(rg, server), checks=[
        #                      JMESPathCheck('name', allow_all_azure_ips_rule),
        #                      JMESPathCheck('resourceGroup', rg),
        #                      JMESPathCheck('startIpAddress', allow_all_azure_ips_address),
        #                      JMESPathCheck('endIpAddress', allow_all_azure_ips_address)])

        # # test sql server firewall-rule list
        # self.cmd('sql server firewall-rule list -g {} --server {}'
        #          .format(rg, server), checks=[JMESPathCheck('length(@)', 3)])

        # # test sql server firewall-rule delete
        # self.cmd('sql server firewall-rule delete --name {} -g {} --server {}'
        #          .format(allow_all_azure_ips_rule, rg, server), checks=NoneCheck())
        # self.cmd('sql server firewall-rule list -g {} --server {}'
        #          .format(rg, server), checks=[JMESPathCheck('length(@)', 2)])
        self.cmd('sql server firewall-rule delete --name {} -g {} --server {}'
                 .format(firewall_rule_1, rg, server), checks=NoneCheck())
        self.cmd('sql server firewall-rule list -g {} --server {}'
                 .format(rg, server), checks=[JMESPathCheck('length(@)', 1)])
        self.cmd('sql server firewall-rule delete --name {} -g {} --server {}'
                 .format(firewall_rule_2, rg, server), checks=NoneCheck())
        self.cmd('sql server firewall-rule list -g {} --server {}'
                 .format(rg, server), checks=[NoneCheck()])


class SqlServerDbMgmtScenarioTest(ScenarioTest):
    @ResourceGroupPreparer()
    @SqlServerPreparer()
    def test_sql_db_mgmt(self, resource_group, resource_group_location, server):
        database_name = "cliautomationdb01"
        update_service_objective = 'S1'
        update_storage = '10GB'
        update_storage_bytes = str(10 * 1024 * 1024 * 1024)

        rg = resource_group
        loc_display = 'West US'

        # test sql db commands
        self.cmd('sql db create -g {} --server {} --name {}'
                 .format(rg, server, database_name),
                 checks=[
                     JMESPathCheck('resourceGroup', rg),
                     JMESPathCheck('name', database_name),
                     JMESPathCheck('location', loc_display),
                     JMESPathCheck('elasticPoolName', None),
                     JMESPathCheck('status', 'Online')])

        self.cmd('sql db list -g {} --server {}'
                 .format(rg, server),
                 checks=[
                     JMESPathCheck('length(@)', 2),
                     JMESPathCheck('sort([].name)', sorted([database_name, 'master'])),
                     JMESPathCheck('[0].resourceGroup', rg),
                     JMESPathCheck('[1].resourceGroup', rg)])

        self.cmd('sql db show -g {} --server {} --name {}'
                 .format(rg, server, database_name),
                 checks=[
                     JMESPathCheck('name', database_name),
                     JMESPathCheck('resourceGroup', rg)])

        # # Usages will not be included in the first batch of GA commands
        # self.cmd('sql db show-usage -g {} --server {} --name {}'
        #          .format(rg, server, database_name), checks=[
        #              JMESPathCheck('[0].resourceName', database_name)])

        self.cmd('sql db update -g {} -s {} -n {} --service-objective {} --max-size {}'
                 ' --set tags.key1=value1'
                 .format(rg, server, database_name,
                         update_service_objective, update_storage),
                 checks=[
                     JMESPathCheck('resourceGroup', rg),
                     JMESPathCheck('name', database_name),
                     JMESPathCheck('requestedServiceObjectiveName', update_service_objective),
                     JMESPathCheck('maxSizeBytes', update_storage_bytes),
                     JMESPathCheck('tags.key1', 'value1')])

        self.cmd('sql db delete -g {} --server {} --name {} --yes'
                 .format(rg, server, database_name),
                 checks=[NoneCheck()])


class SqlServerDbCopyScenarioTest(ScenarioTest):
    @ResourceGroupPreparer(parameter_name='resource_group_1')
    @ResourceGroupPreparer(parameter_name='resource_group_2')
    @SqlServerPreparer(parameter_name='server_1', resource_group_parameter_name='resource_group_1')
    @SqlServerPreparer(parameter_name='server_2', resource_group_parameter_name='resource_group_2')
    def test_sql_db_copy(self, resource_group_1, resource_group_2,
                         resource_group_location,
                         server_1, server_2):

        database_name = "cliautomationdb01"
        database_copy_name = "cliautomationdb02"
        service_objective = 'S1'

        rg = resource_group_1
        loc_display = 'West US'

        # create database
        self.cmd('sql db create -g {} --server {} --name {}'
                 .format(rg, server_1, database_name),
                 checks=[
                     JMESPathCheck('resourceGroup', rg),
                     JMESPathCheck('name', database_name),
                     JMESPathCheck('location', loc_display),
                     JMESPathCheck('elasticPoolName', None),
                     JMESPathCheck('status', 'Online')])

        # copy database to same server (min parameters)
        self.cmd('sql db copy -g {} --server {} --name {} '
                 '--dest-name {}'
                 .format(rg, server_1, database_name, database_copy_name),
                 checks=[
                     JMESPathCheck('resourceGroup', rg),
                     JMESPathCheck('name', database_copy_name)
                 ])

        # copy database to other server (max parameters)
        self.cmd('sql db copy -g {} --server {} --name {} '
                 '--dest-name {} --dest-resource-group {} --dest-server {} '
                 '--service-objective {}'
                 .format(rg, server_1, database_name, database_copy_name,
                         resource_group_2, server_2, service_objective),
                 checks=[
                     JMESPathCheck('resourceGroup', resource_group_2),
                     JMESPathCheck('name', database_copy_name),
                     JMESPathCheck('requestedServiceObjectiveName', service_objective)
                 ])


class SqlServerDbRestoreScenarioTest(ScenarioTest):
    @ResourceGroupPreparer()
    @SqlServerPreparer()
    def test_sql_db_restore(self, resource_group, resource_group_location, server):
        from datetime import datetime
        from time import sleep

        rg = resource_group
        database_name = 'cliautomationdb01'

        # Standalone db
        restore_service_objective = 'S1'
        restore_edition = 'Standard'
        restore_standalone_database_name = 'cliautomationdb01restore1'

        restore_pool_database_name = 'cliautomationdb01restore2'
        elastic_pool = 'cliautomationpool1'

        # create db
        db = self.cmd('sql db create -g {} --server {} --name {}'
                      .format(rg, server, database_name),
                      checks=[
                          JMESPathCheck('resourceGroup', rg),
                          JMESPathCheck('name', database_name),
                          JMESPathCheck('status', 'Online')])

        # create elastic pool
        self.cmd('sql elastic-pool create -g {} -s {} -n {}'
                 .format(rg, server, elastic_pool))

        # Wait until earliestRestoreDate is in the past. When run live, this will take at least
        # 10 minutes. Unforunately there's no way to speed this up.
        earliest_restore_date = datetime.strptime(db.get_output_in_json()['earliestRestoreDate'],
                                                  "%Y-%m-%dT%H:%M:%S.%f+00:00")
        while datetime.utcnow() <= earliest_restore_date:
            sleep(10)  # seconds

        # Restore to standalone db
        db = self.cmd('sql db restore -g {} -s {} -n {} -t {} --dest-name {}'
                      ' --service-objective {} --edition {}'
                      .format(rg, server, database_name, datetime.utcnow().isoformat(),
                              restore_standalone_database_name, restore_service_objective,
                              restore_edition),
                      checks=[
                          JMESPathCheck('resourceGroup', rg),
                          JMESPathCheck('name', restore_standalone_database_name),
                          JMESPathCheck('requestedServiceObjectiveName',
                                        restore_service_objective),
                          JMESPathCheck('status', 'Online')])

        # Restore to db into pool
        db = self.cmd('sql db restore -g {} -s {} -n {} -t {} --dest-name {}'
                      ' --elastic-pool {}'
                      .format(rg, server, database_name, datetime.utcnow().isoformat(),
                              restore_pool_database_name, elastic_pool),
                      checks=[
                          JMESPathCheck('resourceGroup', rg),
                          JMESPathCheck('name', restore_pool_database_name),
                          JMESPathCheck('elasticPoolName', elastic_pool),
                          JMESPathCheck('status', 'Online')])


class SqlServerDbSecurityScenarioTest(ScenarioTest):
    def _get_storage_endpoint(self, storage_account, resource_group):
        return self.cmd('storage account show -g {} -n {}'
                        ' --query primaryEndpoints.blob'
                        .format(resource_group, storage_account)).get_output_in_json()

    def _get_storage_key(self, storage_account, resource_group):
        return self.cmd('storage account keys list -g {} -n {} --query [0].value'
                        .format(resource_group, storage_account)).get_output_in_json()

    @ResourceGroupPreparer()
    @ResourceGroupPreparer(parameter_name='resource_group_2')
    @SqlServerPreparer()
    @StorageAccountPreparer()
    @StorageAccountPreparer(parameter_name='storage_account_2',
                            resource_group_parameter_name='resource_group_2')
    def test_sql_db_security_mgmt(self, resource_group, resource_group_2,
                                  resource_group_location, server,
                                  storage_account, storage_account_2):
        database_name = "cliautomationdb01"

        # get storage account endpoint and key
        storage_endpoint = self._get_storage_endpoint(storage_account, resource_group)
        key = self._get_storage_key(storage_account, resource_group)

        # create db
        self.cmd('sql db create -g {} -s {} -n {}'
                 .format(resource_group, server, database_name),
                 checks=[
                     JMESPathCheck('resourceGroup', resource_group),
                     JMESPathCheck('name', database_name),
                     JMESPathCheck('status', 'Online')])

        # get audit policy
        self.cmd('sql db audit-policy show -g {} -s {} -n {}'
                 .format(resource_group, server, database_name),
                 checks=[JMESPathCheck('resourceGroup', resource_group)])

        # update audit policy - enable
        state_enabled = 'Enabled'
        key
        retention_days = 30
        audit_actions_input = 'DATABASE_LOGOUT_GROUP DATABASE_ROLE_MEMBER_CHANGE_GROUP'
        audit_actions_expected = ['DATABASE_LOGOUT_GROUP',
                                  'DATABASE_ROLE_MEMBER_CHANGE_GROUP']

        self.cmd('sql db audit-policy update -g {} -s {} -n {}'
                 ' --state {} --storage-key {} --storage-endpoint={}'
                 ' --retention-days={} --actions {}'
                 .format(resource_group, server, database_name, state_enabled, key,
                         storage_endpoint, retention_days, audit_actions_input),
                 checks=[
                     JMESPathCheck('resourceGroup', resource_group),
                     JMESPathCheck('state', state_enabled),
                     JMESPathCheck('storageAccountAccessKey', ''),  # service doesn't return it
                     JMESPathCheck('storageEndpoint', storage_endpoint),
                     JMESPathCheck('retentionDays', retention_days),
                     JMESPathCheck('auditActionsAndGroups', audit_actions_expected)])

        # update audit policy - specify storage account and resource group. use secondary key
        storage_endpoint_2 = self._get_storage_endpoint(storage_account_2, resource_group_2)
        self.cmd('sql db audit-policy update -g {} -s {} -n {} --storage-account {}'
                 .format(resource_group, server, database_name, storage_account_2,
                         resource_group_2),
                 checks=[
                     JMESPathCheck('resourceGroup', resource_group),
                     JMESPathCheck('state', state_enabled),
                     JMESPathCheck('storageAccountAccessKey', ''),  # service doesn't return it
                     JMESPathCheck('storageEndpoint', storage_endpoint_2),
                     JMESPathCheck('retentionDays', retention_days),
                     JMESPathCheck('auditActionsAndGroups', audit_actions_expected)])

        # update audit policy - disable
        state_disabled = 'Disabled'
        self.cmd('sql db audit-policy update -g {} -s {} -n {} --state {}'
                 .format(resource_group, server, database_name, state_disabled),
                 checks=[
                     JMESPathCheck('resourceGroup', resource_group),
                     JMESPathCheck('state', state_disabled),
                     JMESPathCheck('storageAccountAccessKey', ''),  # service doesn't return it
                     JMESPathCheck('storageEndpoint', storage_endpoint_2),
                     JMESPathCheck('retentionDays', retention_days),
                     JMESPathCheck('auditActionsAndGroups', audit_actions_expected)])

        # get threat detection policy
        self.cmd('sql db threat-policy show -g {} -s {} -n {}'
                 .format(resource_group, server, database_name),
                 checks=[JMESPathCheck('resourceGroup', resource_group)])

        # update threat detection policy - enable
        disabled_alerts_input = 'Sql_Injection_Vulnerability Access_Anomaly'
        disabled_alerts_expected = 'Sql_Injection_Vulnerability;Access_Anomaly'
        email_addresses_input = 'test1@example.com test2@example.com'
        email_addresses_expected = 'test1@example.com;test2@example.com'
        email_account_admins = 'Enabled'

        self.cmd('sql db threat-policy update -g {} -s {} -n {}'
                 ' --state {} --storage-key {} --storage-endpoint {}'
                 ' --retention-days {} --email-addresses {} --disabled-alerts {}'
                 ' --email-account-admins {}'
                 .format(resource_group, server, database_name, state_enabled, key,
                         storage_endpoint, retention_days, email_addresses_input,
                         disabled_alerts_input, email_account_admins),
                 checks=[
                     JMESPathCheck('resourceGroup', resource_group),
                     JMESPathCheck('state', state_enabled),
                     JMESPathCheck('storageAccountAccessKey', key),
                     JMESPathCheck('storageEndpoint', storage_endpoint),
                     JMESPathCheck('retentionDays', retention_days),
                     JMESPathCheck('emailAddresses', email_addresses_expected),
                     JMESPathCheck('disabledAlerts', disabled_alerts_expected),
                     JMESPathCheck('emailAccountAdmins', email_account_admins)])

        # update threat policy - specify storage account and resource group. use secondary key
        key_2 = self._get_storage_key(storage_account_2, resource_group_2)
        self.cmd('sql db threat-policy update -g {} -s {} -n {} --storage-account {}'
                 .format(resource_group, server, database_name, storage_account_2,
                         resource_group_2),
                 checks=[
                     JMESPathCheck('resourceGroup', resource_group),
                     JMESPathCheck('state', state_enabled),
                     JMESPathCheck('storageAccountAccessKey', key_2),
                     JMESPathCheck('storageEndpoint', storage_endpoint_2),
                     JMESPathCheck('retentionDays', retention_days),
                     JMESPathCheck('emailAddresses', email_addresses_expected),
                     JMESPathCheck('disabledAlerts', disabled_alerts_expected),
                     JMESPathCheck('emailAccountAdmins', email_account_admins)])

        # update threat policy - disable
        self.cmd('sql db audit-policy update -g {} -s {} -n {} --state {}'
                 .format(resource_group, server, database_name, state_disabled),
                 checks=[
                     JMESPathCheck('resourceGroup', resource_group),
                     JMESPathCheck('state', state_disabled),
                     JMESPathCheck('storageAccountAccessKey', ''),  # service doesn't return it
                     JMESPathCheck('storageEndpoint', storage_endpoint_2),
                     JMESPathCheck('retentionDays', retention_days),
                     JMESPathCheck('auditActionsAndGroups', audit_actions_expected)])


class SqlServerDwMgmtScenarioTest(ScenarioTest):
    # pylint: disable=too-many-instance-attributes
    @ResourceGroupPreparer()
    @SqlServerPreparer()
    def test_sql_dw_mgmt(self, resource_group, resource_group_location, server):
        database_name = "cliautomationdb01"
        update_service_objective = 'DW200'
        storage_bytes = str(10 * 1024 * 1024 * 1024 * 1024)
        update_storage = '20TB'
        update_storage_bytes = str(20 * 1024 * 1024 * 1024 * 1024)

        rg = resource_group
        loc_display = 'West US'

        # test sql db commands
        self.cmd('sql dw create -g {} --server {} --name {}'
                 .format(rg, server, database_name),
                 checks=[
                     JMESPathCheck('resourceGroup', rg),
                     JMESPathCheck('name', database_name),
                     JMESPathCheck('location', loc_display),
                     JMESPathCheck('edition', 'DataWarehouse'),
                     JMESPathCheck('maxSizeBytes', storage_bytes),
                     JMESPathCheck('status', 'Online')])

        # DataWarehouse is a little quirky and is considered to be both a database and its
        # separate own type of thing. (Why? Because it has the same REST endpoint as regular
        # database, so it must be a database. However it has only a subset of supported operations,
        # so to clarify which operations are supported by dw we group them under `sql dw`.) So the
        # dw shows up under both `db list` and `dw list`.
        self.cmd('sql db list -g {} --server {}'
                 .format(rg, server),
                 checks=[
                     JMESPathCheck('length(@)', 2),  # includes dw and master
                     JMESPathCheck('[1].name', 'master'),
                     JMESPathCheck('[1].resourceGroup', rg),
                     JMESPathCheck('[0].name', database_name),
                     JMESPathCheck('[0].resourceGroup', rg)])

        self.cmd('sql dw list -g {} --server {}'
                 .format(rg, server),
                 checks=[
                     JMESPathCheck('length(@)', 1),
                     JMESPathCheck('[0].name', database_name),
                     JMESPathCheck('[0].resourceGroup', rg)])

        self.cmd('sql db show -g {} --server {} --name {}'
                 .format(rg, server, database_name),
                 checks=[
                     JMESPathCheck('name', database_name),
                     JMESPathCheck('resourceGroup', rg)])

        self.cmd('sql dw show -g {} --server {} --name {}'
                 .format(rg, server, database_name),
                 checks=[
                     JMESPathCheck('name', database_name),
                     JMESPathCheck('resourceGroup', rg)])

        # pause/resume
        self.cmd('sql dw pause -g {} --server {} --name {}'
                 .format(rg, server, database_name),
                 checks=[NoneCheck()])

        self.cmd('sql dw show -g {} --server {} --name {}'
                 .format(rg, server, database_name),
                 checks=[
                     JMESPathCheck('name', database_name),
                     JMESPathCheck('resourceGroup', rg),
                     JMESPathCheck('status', 'Paused')])

        self.cmd('sql dw resume -g {} --server {} --name {}'
                 .format(rg, server, database_name),
                 checks=[NoneCheck()])

        self.cmd('sql dw show -g {} --server {} --name {}'
                 .format(rg, server, database_name),
                 checks=[
                     JMESPathCheck('name', database_name),
                     JMESPathCheck('resourceGroup', rg),
                     JMESPathCheck('status', 'Online')])

        # Update DW storage
        self.cmd('sql dw update -g {} -s {} -n {} --max-size {}'
                 ' --set tags.key1=value1'
                 .format(rg, server, database_name, update_storage),
                 checks=[
                     JMESPathCheck('resourceGroup', rg),
                     JMESPathCheck('name', database_name),
                     JMESPathCheck('maxSizeBytes', update_storage_bytes),
                     JMESPathCheck('tags.key1', 'value1')])

        # Update DW service objective
        self.cmd('sql dw update -g {} -s {} -n {} --service-objective {}'
                 .format(rg, server, database_name,
                         update_service_objective),
                 checks=[
                     JMESPathCheck('resourceGroup', rg),
                     JMESPathCheck('name', database_name),
                     JMESPathCheck('requestedServiceObjectiveName', update_service_objective),
                     JMESPathCheck('maxSizeBytes', update_storage_bytes),
                     JMESPathCheck('tags.key1', 'value1')])

        # Delete DW
        self.cmd('sql dw delete -g {} --server {} --name {} --yes'
                 .format(rg, server, database_name),
                 checks=[NoneCheck()])


class SqlServerDbReplicaMgmtScenarioTest(ScenarioTest):

    # create 2 servers in the same resource group, and 1 server in a different resource group
    # pylint: disable=too-many-arguments
    @ResourceGroupPreparer(parameter_name="resource_group_1",
                           parameter_name_for_location="resource_group_location_1")
    @ResourceGroupPreparer(parameter_name="resource_group_2",
                           parameter_name_for_location="resource_group_location_2")
    @SqlServerPreparer(parameter_name="server_name_1",
                       resource_group_parameter_name="resource_group_1")
    @SqlServerPreparer(parameter_name="server_name_2",
                       resource_group_parameter_name="resource_group_1")
    @SqlServerPreparer(parameter_name="server_name_3",
                       resource_group_parameter_name="resource_group_2")
    def test_sql_db_replica_mgmt(self,
                                 resource_group_1, resource_group_location_1,
                                 resource_group_2, resource_group_location_2,
                                 server_name_1, server_name_2, server_name_3):

        database_name = "cliautomationdb01"
        service_objective = 'S1'

        # helper class so that it's clear which servers are in which groups
        class ServerInfo(object):  # pylint: disable=too-few-public-methods
            def __init__(self, name, group, location):
                self.name = name
                self.group = group
                self.location = location

        s1 = ServerInfo(server_name_1, resource_group_1, resource_group_location_1)
        s2 = ServerInfo(server_name_2, resource_group_1, resource_group_location_1)
        s3 = ServerInfo(server_name_3, resource_group_2, resource_group_location_2)

        # verify setup
        for s in (s1, s2, s3):
            self.cmd('sql server show -g {} -n {}'
                     .format(s.group, s.name),
                     checks=[
                         JMESPathCheck('name', s.name),
                         JMESPathCheck('resourceGroup', s.group)])

        # create db in first server
        self.cmd('sql db create -g {} -s {} -n {}'
                 .format(s1.group, s1.name, database_name),
                 checks=[
                     JMESPathCheck('name', database_name),
                     JMESPathCheck('resourceGroup', s1.group)])

        # create replica in second server with min params
        # partner resouce group unspecified because s1.group == s2.group
        self.cmd('sql db replica create -g {} -s {} -n {} --partner-server {}'
                 .format(s1.group, s1.name, database_name,
                         s2.name),
                 checks=[
                     JMESPathCheck('name', database_name),
                     JMESPathCheck('resourceGroup', s2.group)])

        # check that the replica was created in the correct server
        self.cmd('sql db show -g {} -s {} -n {}'
                 .format(s2.group, s2.name, database_name),
                 checks=[
                     JMESPathCheck('name', database_name),
                     JMESPathCheck('resourceGroup', s2.group)])

        # create replica in third server with max params
        # --elastic-pool is untested
        self.cmd('sql db replica create -g {} -s {} -n {} --partner-server {}'
                 ' --partner-resource-group {} --service-objective {}'
                 .format(s1.group, s1.name, database_name,
                         s3.name, s3.group, service_objective),
                 checks=[
                     JMESPathCheck('name', database_name),
                     JMESPathCheck('resourceGroup', s3.group),
                     JMESPathCheck('requestedServiceObjectiveName', service_objective)])

        # check that the replica was created in the correct server
        self.cmd('sql db show -g {} -s {} -n {}'
                 .format(s3.group, s3.name, database_name),
                 checks=[
                     JMESPathCheck('name', database_name),
                     JMESPathCheck('resourceGroup', s3.group)])

        # list replica links on s1 - it should link to s2 and s3
        self.cmd('sql db replica list-links -g {} -s {} -n {}'
                 .format(s1.group, s1.name, database_name),
                 checks=[JMESPathCheck('length(@)', 2)])

        # list replica links on s3 - it should link only to s1
        self.cmd('sql db replica list-links -g {} -s {} -n {}'
                 .format(s3.group, s3.name, database_name),
                 checks=[
                     JMESPathCheck('length(@)', 1),
                     JMESPathCheck('[0].role', 'Secondary'),
                     JMESPathCheck('[0].partnerRole', 'Primary')])

        # Failover to s3.
        self.cmd('sql db replica set-primary -g {} -s {} -n {}'
                 .format(s3.group, s3.name, database_name),
                 checks=[NoneCheck()])

        # list replica links on s3 - it should link to s1 and s2
        self.cmd('sql db replica list-links -g {} -s {} -n {}'
                 .format(s3.group, s3.name, database_name),
                 checks=[JMESPathCheck('length(@)', 2)])

        # Stop replication from s3 to s2 twice. Second time should be no-op.
        for _ in range(2):
            # Delete link
            self.cmd('sql db replica delete-link -g {} -s {} -n {} --partner-resource-group {}'
                     ' --partner-server {} --yes'
                     .format(s3.group, s3.name, database_name, s2.group, s2.name),
                     checks=[NoneCheck()])

            # Verify link was deleted. s3 should still be the primary.
            self.cmd('sql db replica list-links -g {} -s {} -n {}'
                     .format(s3.group, s3.name, database_name),
                     checks=[
                         JMESPathCheck('length(@)', 1),
                         JMESPathCheck('[0].role', 'Primary'),
                         JMESPathCheck('[0].partnerRole', 'Secondary')])

        # Failover to s3 again (should be no-op, it's already primary)
        self.cmd('sql db replica set-primary -g {} -s {} -n {} --allow-data-loss'
                 .format(s3.group, s3.name, database_name),
                 checks=[NoneCheck()])

        # s3 should still be the primary.
        self.cmd('sql db replica list-links -g {} -s {} -n {}'
                 .format(s3.group, s3.name, database_name),
                 checks=[
                     JMESPathCheck('length(@)', 1),
                     JMESPathCheck('[0].role', 'Primary'),
                     JMESPathCheck('[0].partnerRole', 'Secondary')])

        # Force failover back to s1
        self.cmd('sql db replica set-primary -g {} -s {} -n {} --allow-data-loss'
                 .format(s1.group, s1.name, database_name),
                 checks=[NoneCheck()])


class SqlElasticPoolsMgmtScenarioTest(ScenarioTest):
    def __init__(self, method_name):
        super(SqlElasticPoolsMgmtScenarioTest, self).__init__(method_name)
        self.pool_name = "cliautomationpool01"

    def verify_activities(self, activities, resource_group, server):
        if isinstance(activities, list.__class__):
            raise AssertionError("Actual value '{}' expected to be list class."
                                 .format(activities))

        for activity in activities:
            if isinstance(activity, dict.__class__):
                raise AssertionError("Actual value '{}' expected to be dict class"
                                     .format(activities))
            if activity['resourceGroup'] != resource_group:
                raise AssertionError("Actual value '{}' != Expected value {}"
                                     .format(activity['resourceGroup'], resource_group))
            elif activity['serverName'] != server:
                raise AssertionError("Actual value '{}' != Expected value {}"
                                     .format(activity['serverName'], server))
            elif activity['currentElasticPoolName'] != self.pool_name:
                raise AssertionError("Actual value '{}' != Expected value {}"
                                     .format(activity['currentElasticPoolName'], self.pool_name))
        return True

    @ResourceGroupPreparer()
    @SqlServerPreparer()
    def test_sql_elastic_pools_mgmt(self, resource_group, resource_group_location, server):
        database_name = "cliautomationdb02"
        pool_name2 = "cliautomationpool02"
        edition = 'Standard'

        dtu = 1200
        db_dtu_min = 10
        db_dtu_max = 50
        storage = '1200GB'
        storage_mb = 1228800

        updated_dtu = 50
        updated_db_dtu_min = 10
        updated_db_dtu_max = 50
        updated_storage = '50GB'
        updated_storage_mb = 51200

        db_service_objective = 'S1'

        rg = resource_group
        loc_display = 'West US'

        # test sql elastic-pool commands
        self.cmd('sql elastic-pool create -g {} --server {} --name {} '
                 '--dtu {} --edition {} --db-dtu-min {} --db-dtu-max {} '
                 '--storage {}'
                 .format(rg, server, self.pool_name, dtu,
                         edition, db_dtu_min, db_dtu_max, storage),
                 checks=[
                     JMESPathCheck('resourceGroup', rg),
                     JMESPathCheck('name', self.pool_name),
                     JMESPathCheck('location', loc_display),
                     JMESPathCheck('state', 'Ready'),
                     JMESPathCheck('dtu', dtu),
                     JMESPathCheck('databaseDtuMin', db_dtu_min),
                     JMESPathCheck('databaseDtuMax', db_dtu_max),
                     JMESPathCheck('edition', edition),
                     JMESPathCheck('storageMb', storage_mb)])

        self.cmd('sql elastic-pool show -g {} --server {} --name {}'
                 .format(rg, server, self.pool_name),
                 checks=[
                     JMESPathCheck('resourceGroup', rg),
                     JMESPathCheck('name', self.pool_name),
                     JMESPathCheck('state', 'Ready'),
                     JMESPathCheck('databaseDtuMin', db_dtu_min),
                     JMESPathCheck('databaseDtuMax', db_dtu_max),
                     JMESPathCheck('edition', edition),
                     JMESPathCheck('storageMb', storage_mb)])

        self.cmd('sql elastic-pool list -g {} --server {}'
                 .format(rg, server),
                 checks=[
                     JMESPathCheck('[0].resourceGroup', rg),
                     JMESPathCheck('[0].name', self.pool_name),
                     JMESPathCheck('[0].state', 'Ready'),
                     JMESPathCheck('[0].databaseDtuMin', db_dtu_min),
                     JMESPathCheck('[0].databaseDtuMax', db_dtu_max),
                     JMESPathCheck('[0].edition', edition),
                     JMESPathCheck('[0].storageMb', storage_mb)])

        self.cmd('sql elastic-pool update -g {} --server {} --name {} '
                 '--dtu {} --storage {} --set tags.key1=value1'
                 .format(rg, server, self.pool_name,
                         updated_dtu, updated_storage),
                 checks=[
                     JMESPathCheck('resourceGroup', rg),
                     JMESPathCheck('name', self.pool_name),
                     JMESPathCheck('state', 'Ready'),
                     JMESPathCheck('dtu', updated_dtu),
                     JMESPathCheck('edition', edition),
                     JMESPathCheck('databaseDtuMin', db_dtu_min),
                     JMESPathCheck('databaseDtuMax', db_dtu_max),
                     JMESPathCheck('storageMb', updated_storage_mb),
                     JMESPathCheck('tags.key1', 'value1')])

        self.cmd('sql elastic-pool update -g {} --server {} --name {} '
                 '--dtu {} --db-dtu-min {} --db-dtu-max {} --storage {}'
                 .format(rg, server, self.pool_name, dtu,
                         updated_db_dtu_min, updated_db_dtu_max,
                         storage),
                 checks=[
                     JMESPathCheck('resourceGroup', rg),
                     JMESPathCheck('name', self.pool_name),
                     JMESPathCheck('state', 'Ready'),
                     JMESPathCheck('dtu', dtu),
                     JMESPathCheck('databaseDtuMin', updated_db_dtu_min),
                     JMESPathCheck('databaseDtuMax', updated_db_dtu_max),
                     JMESPathCheck('storageMb', storage_mb),
                     JMESPathCheck('tags.key1', 'value1')])

        self.cmd('sql elastic-pool update -g {} --server {} --name {} '
                 '--remove tags.key1'
                 .format(rg, server, self.pool_name),
                 checks=[
                     JMESPathCheck('resourceGroup', rg),
                     JMESPathCheck('name', self.pool_name),
                     JMESPathCheck('state', 'Ready'),
                     JMESPathCheck('tags', {})])

        # create a second pool with minimal params
        self.cmd('sql elastic-pool create -g {} --server {} --name {} '
                 .format(rg, server, pool_name2),
                 checks=[
                     JMESPathCheck('resourceGroup', rg),
                     JMESPathCheck('name', pool_name2),
                     JMESPathCheck('location', loc_display),
                     JMESPathCheck('state', 'Ready')])

        self.cmd('sql elastic-pool list -g {} -s {}'.format(rg, server),
                 checks=[JMESPathCheck('length(@)', 2)])

        # Create a database directly in an Azure sql elastic pool
        self.cmd('sql db create -g {} --server {} --name {} '
                 '--elastic-pool {}'
                 .format(rg, server, database_name, self.pool_name),
                 checks=[
                     JMESPathCheck('resourceGroup', rg),
                     JMESPathCheck('name', database_name),
                     JMESPathCheck('elasticPoolName', self.pool_name),
                     JMESPathCheck('requestedServiceObjectiveName', 'ElasticPool'),
                     JMESPathCheck('status', 'Online')])

        # Move database to second pool. Specify service objective just for fun
        self.cmd('sql db update -g {} -s {} -n {} --elastic-pool {}'
                 ' --service-objective ElasticPool'
                 .format(rg, server, database_name, pool_name2),
                 checks=[
                     JMESPathCheck('resourceGroup', rg),
                     JMESPathCheck('name', database_name),
                     JMESPathCheck('elasticPoolName', pool_name2),
                     JMESPathCheck('requestedServiceObjectiveName', 'ElasticPool'),
                     JMESPathCheck('status', 'Online')])

        # Remove database from pool
        self.cmd('sql db update -g {} -s {} -n {} --service-objective {}'
                 .format(rg, server, database_name, db_service_objective),
                 checks=[
                     JMESPathCheck('resourceGroup', rg),
                     JMESPathCheck('name', database_name),
                     JMESPathCheck('elasticPoolName', None),
                     JMESPathCheck('requestedServiceObjectiveName', db_service_objective),
                     JMESPathCheck('status', 'Online')])

        # Move database back into pool
        self.cmd('sql db update -g {} -s {} -n {} --elastic-pool {}'
                 ' --service-objective ElasticPool'
                 .format(rg, server, database_name, self.pool_name),
                 checks=[
                     JMESPathCheck('resourceGroup', rg),
                     JMESPathCheck('name', database_name),
                     JMESPathCheck('elasticPoolName', self.pool_name),
                     JMESPathCheck('requestedServiceObjectiveName', 'ElasticPool'),
                     JMESPathCheck('status', 'Online')])

        # List databases in a pool
        self.cmd('sql elastic-pool list-dbs -g {} -s {} -n {}'
                 .format(rg, server, self.pool_name),
                 checks=[
                     JMESPathCheck('length(@)', 1),
                     JMESPathCheck('[0].resourceGroup', rg),
                     JMESPathCheck('[0].name', database_name),
                     JMESPathCheck('[0].elasticPoolName', self.pool_name)])

        # List databases in a pool - alternative command
        self.cmd('sql db list -g {} -s {} --elastic-pool {}'
                 .format(rg, server, self.pool_name),
                 checks=[
                     JMESPathCheck('length(@)', 1),
                     JMESPathCheck('[0].resourceGroup', rg),
                     JMESPathCheck('[0].name', database_name),
                     JMESPathCheck('[0].elasticPoolName', self.pool_name)])

        # self.cmd('sql elastic-pool db show-activity -g {} --server {} --elastic-pool {}'
        #          .format(rg, server, pool_name),
        #          checks=[
        #              JMESPathCheck('length(@)', 1),
        #              JMESPathCheck('[0].resourceGroup', rg),
        #              JMESPathCheck('[0].serverName', server),
        #              JMESPathCheck('[0].currentElasticPoolName', pool_name)])

        # activities = self.cmd('sql elastic-pools db show-activity -g {} '
        #                       '--server-name {} --elastic-pool-name {}'
        #                       .format(rg, server, pool_name),
        #                       checks=[JMESPathCheck('type(@)', 'array')])
        # self.verify_activities(activities, resource_group)

        # delete sql server database
        self.cmd('sql db delete -g {} --server {} --name {} --yes'
                 .format(rg, server, database_name),
                 checks=[NoneCheck()])

        # delete sql elastic pool
        self.cmd('sql elastic-pool delete -g {} --server {} --name {}'
                 .format(rg, server, self.pool_name),
                 checks=[NoneCheck()])


class SqlServerImportExportMgmtScenarioTest(ScenarioTest):
    @ResourceGroupPreparer()
    @SqlServerPreparer()
    @StorageAccountPreparer()
    def test_sql_db_import_export_mgmt(self, resource_group, resource_group_location, server, storage_account):
        location_long_name = 'West US'
        admin_login = 'admin123'
        admin_password = 'SecretPassword123'
        db_name = 'cliautomationdb01'
        db_name2 = 'cliautomationdb02'
        container = 'bacpacs'

        firewall_rule_1 = 'allowAllIps'
        start_ip_address_1 = '0.0.0.0'
        end_ip_address_1 = '255.255.255.255'

        loc_long = location_long_name
        rg = resource_group
        sa = storage_account

        # create server firewall rule
        self.cmd('sql server firewall-rule create --name {} -g {} --server {} '
                 '--start-ip-address {} --end-ip-address {}'
                 .format(firewall_rule_1, rg, server,
                         start_ip_address_1, end_ip_address_1),
                 checks=[
                     JMESPathCheck('name', firewall_rule_1),
                     JMESPathCheck('resourceGroup', rg),
                     JMESPathCheck('startIpAddress', start_ip_address_1),
                     JMESPathCheck('endIpAddress', end_ip_address_1)])

        # create db
        self.cmd('sql db create -g {} --server {} --name {}'
                 .format(rg, server, db_name),
                 checks=[
                     JMESPathCheck('resourceGroup', rg),
                     JMESPathCheck('name', db_name),
                     JMESPathCheck('location', loc_long),
                     JMESPathCheck('elasticPoolName', None),
                     JMESPathCheck('status', 'Online')])

        self.cmd('sql db create -g {} --server {} --name {}'
                 .format(rg, server, db_name2),
                 checks=[
                     JMESPathCheck('resourceGroup', rg),
                     JMESPathCheck('name', db_name2),
                     JMESPathCheck('location', loc_long),
                     JMESPathCheck('elasticPoolName', None),
                     JMESPathCheck('status', 'Online')])

        # Backup to new dacpac
        # get storage account endpoint
        storage_endpoint = self.cmd('storage account show -g {} -n {}'
                                    ' --query primaryEndpoints.blob'
                                    .format(rg, storage_account)).get_output_in_json()

        # get storage account key
        key = self.cmd('storage account keys list -g {} -n {} --query [0].value'
                       .format(rg, storage_account)).get_output_in_json()

        # create storage account blob container
        self.cmd('storage container create -n {} --account-name {} --account-key {} '
                 .format(container, sa, key),
                 checks=[
                     JMESPathCheck('created', True)])

        # export database to blob container
        self.cmd('sql db export -s {} -n {} -g {} -p {} -u {}'
                 ' --storage-key {} --storage-key-type StorageAccessKey'
                 ' --storage-uri {}{}/testbacpac.bacpac'
                 .format(server, db_name, rg, admin_password, admin_login, key,
                         storage_endpoint, container))

        # import bacpac to second database
        self.cmd('sql db import -s {} -n {} -g {} -p {} -u {}'
                 ' --storage-key {} --storage-key-type StorageAccessKey'
                 ' --storage-uri {}{}/testbacpac.bacpac'
                 .format(server, db_name2, rg, admin_password, admin_login, key,
                         storage_endpoint, container))<|MERGE_RESOLUTION|>--- conflicted
+++ resolved
@@ -9,13 +9,8 @@
     JMESPathCheck,
     NoneCheck,
     ResourceGroupPreparer,
-<<<<<<< HEAD
     ScenarioTest,
     StorageAccountPreparer)
-=======
-    StorageAccountPreparer,
-    ScenarioTest)
->>>>>>> 5ce8235c
 from azure.cli.testsdk.preparers import (
     AbstractPreparer,
     SingleValueReplacer)
