--- conflicted
+++ resolved
@@ -13,21 +13,12 @@
       ParameterSetName:
       - -g -n
       User-Agent:
-<<<<<<< HEAD
-      - AZURECLI/2.45.0 azsdk-python-azure-mgmt-resource/22.0.0 Python/3.10.9 (Linux-5.15.0-1031-azure-x86_64-with-glibc2.31)
-        VSTS_7b238909-6802-4b65-b90d-184bca47f458_build_220_0
-=======
       - AZURECLI/2.45.0 azsdk-python-azure-mgmt-resource/21.1.0b1 Python/3.9.13 (Windows-10-10.0.22621-SP0)
->>>>>>> 84b21199
     method: GET
-    uri: https://management.azure.com/subscriptions/00000000-0000-0000-0000-000000000000/resourcegroups/img_tmpl_outputs000001?api-version=2022-09-01
-  response:
-    body:
-<<<<<<< HEAD
-      string: '{"id":"/subscriptions/00000000-0000-0000-0000-000000000000/resourceGroups/img_tmpl_outputs000001","name":"img_tmpl_outputs000001","type":"Microsoft.Resources/resourceGroups","location":"westus2","tags":{"product":"azurecli","cause":"automation","date":"2023-02-07T11:34:28Z"},"properties":{"provisioningState":"Succeeded"}}'
-=======
+    uri: https://management.azure.com/subscriptions/00000000-0000-0000-0000-000000000000/resourcegroups/img_tmpl_outputs000001?api-version=2021-04-01
+  response:
+    body:
       string: '{"id":"/subscriptions/00000000-0000-0000-0000-000000000000/resourceGroups/img_tmpl_outputs000001","name":"img_tmpl_outputs000001","type":"Microsoft.Resources/resourceGroups","location":"westus2","tags":{"product":"azurecli","cause":"automation","date":"2023-02-10T08:39:34Z"},"properties":{"provisioningState":"Succeeded"}}'
->>>>>>> 84b21199
     headers:
       cache-control:
       - no-cache
@@ -36,11 +27,7 @@
       content-type:
       - application/json; charset=utf-8
       date:
-<<<<<<< HEAD
-      - Tue, 07 Feb 2023 11:34:28 GMT
-=======
       - Fri, 10 Feb 2023 08:39:38 GMT
->>>>>>> 84b21199
       expires:
       - '-1'
       pragma:
@@ -72,21 +59,12 @@
       ParameterSetName:
       - -g -n
       User-Agent:
-<<<<<<< HEAD
-      - AZURECLI/2.45.0 azsdk-python-azure-mgmt-msi/6.1.0 Python/3.10.9 (Linux-5.15.0-1031-azure-x86_64-with-glibc2.31)
-        VSTS_7b238909-6802-4b65-b90d-184bca47f458_build_220_0
-=======
       - AZURECLI/2.45.0 azsdk-python-azure-mgmt-msi/7.0.0 Python/3.9.13 (Windows-10-10.0.22621-SP0)
->>>>>>> 84b21199
     method: PUT
     uri: https://management.azure.com/subscriptions/00000000-0000-0000-0000-000000000000/resourceGroups/img_tmpl_outputs000001/providers/Microsoft.ManagedIdentity/userAssignedIdentities/ide1?api-version=2023-01-31
   response:
     body:
-<<<<<<< HEAD
-      string: '{"id":"/subscriptions/00000000-0000-0000-0000-000000000000/resourcegroups/img_tmpl_outputs000001/providers/Microsoft.ManagedIdentity/userAssignedIdentities/ide1","name":"ide1","type":"Microsoft.ManagedIdentity/userAssignedIdentities","location":"westus2","tags":{},"properties":{"tenantId":"54826b22-38d6-4fb2-bad9-b7b93a3e9c5a","principalId":"5f3d8923-fffb-4875-89ed-4d44076ddfd6","clientId":"cc02d565-e719-4155-9003-c127ad338882"}}'
-=======
       string: '{"id":"/subscriptions/00000000-0000-0000-0000-000000000000/resourcegroups/img_tmpl_outputs000001/providers/Microsoft.ManagedIdentity/userAssignedIdentities/ide1","name":"ide1","type":"Microsoft.ManagedIdentity/userAssignedIdentities","location":"westus2","tags":{},"properties":{"tenantId":"54826b22-38d6-4fb2-bad9-b7b93a3e9c5a","principalId":"10cdcc18-96f7-41cb-9a5c-e6dd37bad11b","clientId":"753358a7-89f5-4c98-922a-1d6ad67c8775"}}'
->>>>>>> 84b21199
     headers:
       cache-control:
       - no-cache
@@ -95,11 +73,7 @@
       content-type:
       - application/json; charset=utf-8
       date:
-<<<<<<< HEAD
-      - Tue, 07 Feb 2023 11:34:32 GMT
-=======
       - Fri, 10 Feb 2023 08:39:47 GMT
->>>>>>> 84b21199
       expires:
       - '-1'
       location:
@@ -129,16 +103,6 @@
       ParameterSetName:
       - --assignee --role --scope
       User-Agent:
-<<<<<<< HEAD
-      - python/3.10.9 (Linux-5.15.0-1031-azure-x86_64-with-glibc2.31) AZURECLI/2.45.0
-        VSTS_7b238909-6802-4b65-b90d-184bca47f458_build_220_0
-    method: GET
-    uri: https://graph.microsoft.com/v1.0/servicePrincipals?$filter=servicePrincipalNames%2Fany%28c%3Ac%20eq%20%27cc02d565-e719-4155-9003-c127ad338882%27%29
-  response:
-    body:
-      string: '{"@odata.context":"https://graph.microsoft.com/v1.0/$metadata#servicePrincipals","value":[{"id":"5f3d8923-fffb-4875-89ed-4d44076ddfd6","deletedDateTime":null,"accountEnabled":true,"alternativeNames":["isExplicit=True","/subscriptions/00000000-0000-0000-0000-000000000000/resourcegroups/img_tmpl_outputs000001/providers/Microsoft.ManagedIdentity/userAssignedIdentities/ide1"],"appDisplayName":null,"appDescription":null,"appId":"cc02d565-e719-4155-9003-c127ad338882","applicationTemplateId":null,"appOwnerOrganizationId":null,"appRoleAssignmentRequired":false,"createdDateTime":"2023-02-07T11:34:32Z","description":null,"disabledByMicrosoftStatus":null,"displayName":"ide1","homepage":null,"loginUrl":null,"logoutUrl":null,"notes":null,"notificationEmailAddresses":[],"preferredSingleSignOnMode":null,"preferredTokenSigningKeyThumbprint":null,"replyUrls":[],"servicePrincipalNames":["cc02d565-e719-4155-9003-c127ad338882","https://identity.azure.net/E23OeKSbF4LsHI/yIV0KW9Qun8KyXLWWbIEKs9tTvsI="],"servicePrincipalType":"ManagedIdentity","signInAudience":null,"tags":[],"tokenEncryptionKeyId":null,"info":null,"samlSingleSignOnSettings":null,"addIns":[],"appRoles":[],"keyCredentials":[{"customKeyIdentifier":"7E9E3D6B282E0729D3A6339C6CEE7EDA0C6196DF","displayName":"CN=cc02d565-e719-4155-9003-c127ad338882,
-        DC=54826b22-38d6-4fb2-bad9-b7b93a3e9c5a","endDateTime":"2023-05-08T11:29:00Z","key":null,"keyId":"b4ed0fa6-2f00-46d4-9b56-b97b99af9386","startDateTime":"2023-02-07T11:29:00Z","type":"AsymmetricX509Cert","usage":"Verify"}],"oauth2PermissionScopes":[],"passwordCredentials":[],"resourceSpecificApplicationPermissions":[],"verifiedPublisher":{"displayName":null,"verifiedPublisherId":null,"addedDateTime":null}}]}'
-=======
       - python/3.9.13 (Windows-10-10.0.22621-SP0) AZURECLI/2.45.0
     method: GET
     uri: https://graph.microsoft.com/v1.0/servicePrincipals?$filter=servicePrincipalNames%2Fany%28c%3Ac%20eq%20%27753358a7-89f5-4c98-922a-1d6ad67c8775%27%29
@@ -146,7 +110,6 @@
     body:
       string: '{"@odata.context":"https://graph.microsoft.com/v1.0/$metadata#servicePrincipals","value":[{"id":"10cdcc18-96f7-41cb-9a5c-e6dd37bad11b","deletedDateTime":null,"accountEnabled":true,"alternativeNames":["isExplicit=True","/subscriptions/00000000-0000-0000-0000-000000000000/resourcegroups/img_tmpl_outputs000001/providers/Microsoft.ManagedIdentity/userAssignedIdentities/ide1"],"appDisplayName":null,"appDescription":null,"appId":"753358a7-89f5-4c98-922a-1d6ad67c8775","applicationTemplateId":null,"appOwnerOrganizationId":null,"appRoleAssignmentRequired":false,"createdDateTime":"2023-02-10T08:39:45Z","description":null,"disabledByMicrosoftStatus":null,"displayName":"ide1","homepage":null,"loginUrl":null,"logoutUrl":null,"notes":null,"notificationEmailAddresses":[],"preferredSingleSignOnMode":null,"preferredTokenSigningKeyThumbprint":null,"replyUrls":[],"servicePrincipalNames":["753358a7-89f5-4c98-922a-1d6ad67c8775","https://identity.azure.net/90F5OKeAqzqqJxaxctPpE054ETehXjRQpCKgUvUgUGE="],"servicePrincipalType":"ManagedIdentity","signInAudience":null,"tags":[],"tokenEncryptionKeyId":null,"info":null,"samlSingleSignOnSettings":null,"addIns":[],"appRoles":[],"keyCredentials":[{"customKeyIdentifier":"8454584E8C9F326C1482099CC4A9621838DEFD3E","displayName":"CN=753358a7-89f5-4c98-922a-1d6ad67c8775,
         DC=54826b22-38d6-4fb2-bad9-b7b93a3e9c5a","endDateTime":"2023-05-11T08:34:00Z","key":null,"keyId":"07226c9c-b0d6-4301-b56c-fdeaf91b8751","startDateTime":"2023-02-10T08:34:00Z","type":"AsymmetricX509Cert","usage":"Verify"}],"oauth2PermissionScopes":[],"passwordCredentials":[],"resourceSpecificApplicationPermissions":[],"verifiedPublisher":{"displayName":null,"verifiedPublisherId":null,"addedDateTime":null}}]}'
->>>>>>> 84b21199
     headers:
       cache-control:
       - no-cache
@@ -155,19 +118,11 @@
       content-type:
       - application/json;odata.metadata=minimal;odata.streaming=true;IEEE754Compatible=false;charset=utf-8
       date:
-<<<<<<< HEAD
-      - Tue, 07 Feb 2023 11:35:17 GMT
-      odata-version:
-      - '4.0'
-      request-id:
-      - 3a3a15f2-1a7b-46d0-86c9-208a3d21098a
-=======
       - Fri, 10 Feb 2023 08:40:32 GMT
       odata-version:
       - '4.0'
       request-id:
       - 2677fb4d-6436-4f99-a3bb-adabbae66f55
->>>>>>> 84b21199
       strict-transport-security:
       - max-age=31536000
       transfer-encoding:
@@ -175,11 +130,7 @@
       vary:
       - Accept-Encoding
       x-ms-ags-diagnostic:
-<<<<<<< HEAD
-      - '{"ServerInfo":{"DataCenter":"East US","Slice":"E","Ring":"5","ScaleUnit":"003","RoleInstance":"BL6PEPF00011788"}}'
-=======
       - '{"ServerInfo":{"DataCenter":"Southeast Asia","Slice":"E","Ring":"5","ScaleUnit":"002","RoleInstance":"SG1PEPF00001302"}}'
->>>>>>> 84b21199
       x-ms-resource-unit:
       - '1'
     status:
@@ -199,14 +150,8 @@
       ParameterSetName:
       - --assignee --role --scope
       User-Agent:
-<<<<<<< HEAD
-      - python/3.10.9 (Linux-5.15.0-1031-azure-x86_64-with-glibc2.31) msrest/0.7.1
-        VSTS_7b238909-6802-4b65-b90d-184bca47f458_build_220_0 msrest_azure/0.6.4 azure-mgmt-authorization/0.61.0
-        Azure-SDK-For-Python AZURECLI/2.45.0
-=======
       - python/3.9.13 (Windows-10-10.0.22621-SP0) msrest/0.7.1 msrest_azure/0.6.4
         azure-mgmt-authorization/0.61.0 Azure-SDK-For-Python AZURECLI/2.45.0
->>>>>>> 84b21199
       accept-language:
       - en-US
     method: GET
@@ -224,11 +169,7 @@
       content-type:
       - application/json; charset=utf-8
       date:
-<<<<<<< HEAD
-      - Tue, 07 Feb 2023 11:35:18 GMT
-=======
       - Fri, 10 Feb 2023 08:40:32 GMT
->>>>>>> 84b21199
       expires:
       - '-1'
       pragma:
@@ -248,11 +189,7 @@
       message: OK
 - request:
     body: '{"properties": {"roleDefinitionId": "/subscriptions/00000000-0000-0000-0000-000000000000/providers/Microsoft.Authorization/roleDefinitions/b24988ac-6180-42a0-ab88-20f7382dd24c",
-<<<<<<< HEAD
-      "principalId": "5f3d8923-fffb-4875-89ed-4d44076ddfd6", "principalType": "ServicePrincipal"}}'
-=======
       "principalId": "10cdcc18-96f7-41cb-9a5c-e6dd37bad11b", "principalType": "ServicePrincipal"}}'
->>>>>>> 84b21199
     headers:
       Accept:
       - application/json
@@ -271,25 +208,15 @@
       ParameterSetName:
       - --assignee --role --scope
       User-Agent:
-<<<<<<< HEAD
-      - python/3.10.9 (Linux-5.15.0-1031-azure-x86_64-with-glibc2.31) msrest/0.7.1
-        VSTS_7b238909-6802-4b65-b90d-184bca47f458_build_220_0 msrest_azure/0.6.4 azure-mgmt-authorization/0.61.0
-        Azure-SDK-For-Python AZURECLI/2.45.0
-=======
       - python/3.9.13 (Windows-10-10.0.22621-SP0) msrest/0.7.1 msrest_azure/0.6.4
         azure-mgmt-authorization/0.61.0 Azure-SDK-For-Python AZURECLI/2.45.0
->>>>>>> 84b21199
       accept-language:
       - en-US
     method: PUT
     uri: https://management.azure.com/subscriptions/00000000-0000-0000-0000-000000000000/resourceGroups/img_tmpl_outputs000001/providers/Microsoft.Authorization/roleAssignments/88888888-0000-0000-0000-000000000001?api-version=2020-04-01-preview
   response:
     body:
-<<<<<<< HEAD
-      string: '{"properties":{"roleDefinitionId":"/subscriptions/00000000-0000-0000-0000-000000000000/providers/Microsoft.Authorization/roleDefinitions/b24988ac-6180-42a0-ab88-20f7382dd24c","principalId":"5f3d8923-fffb-4875-89ed-4d44076ddfd6","principalType":"ServicePrincipal","scope":"/subscriptions/00000000-0000-0000-0000-000000000000/resourceGroups/img_tmpl_outputs000001","condition":null,"conditionVersion":null,"createdOn":"2023-02-07T11:35:18.4926472Z","updatedOn":"2023-02-07T11:35:19.1836591Z","createdBy":null,"updatedBy":"6b30bdc6-696a-46fb-82d7-739c2fb147b7","delegatedManagedIdentityResourceId":null,"description":null},"id":"/subscriptions/00000000-0000-0000-0000-000000000000/resourceGroups/img_tmpl_outputs000001/providers/Microsoft.Authorization/roleAssignments/88888888-0000-0000-0000-000000000001","type":"Microsoft.Authorization/roleAssignments","name":"88888888-0000-0000-0000-000000000001"}'
-=======
       string: '{"properties":{"roleDefinitionId":"/subscriptions/00000000-0000-0000-0000-000000000000/providers/Microsoft.Authorization/roleDefinitions/b24988ac-6180-42a0-ab88-20f7382dd24c","principalId":"10cdcc18-96f7-41cb-9a5c-e6dd37bad11b","principalType":"ServicePrincipal","scope":"/subscriptions/00000000-0000-0000-0000-000000000000/resourceGroups/img_tmpl_outputs000001","condition":null,"conditionVersion":null,"createdOn":"2023-02-10T08:40:33.9370609Z","updatedOn":"2023-02-10T08:40:35.1320821Z","createdBy":null,"updatedBy":"0581142e-ae8f-4bc0-9a0d-ffb7cbad05b2","delegatedManagedIdentityResourceId":null,"description":null},"id":"/subscriptions/00000000-0000-0000-0000-000000000000/resourceGroups/img_tmpl_outputs000001/providers/Microsoft.Authorization/roleAssignments/88888888-0000-0000-0000-000000000001","type":"Microsoft.Authorization/roleAssignments","name":"88888888-0000-0000-0000-000000000001"}'
->>>>>>> 84b21199
     headers:
       cache-control:
       - no-cache
@@ -298,11 +225,7 @@
       content-type:
       - application/json; charset=utf-8
       date:
-<<<<<<< HEAD
-      - Tue, 07 Feb 2023 11:35:21 GMT
-=======
       - Fri, 10 Feb 2023 08:40:40 GMT
->>>>>>> 84b21199
       expires:
       - '-1'
       pragma:
@@ -312,11 +235,7 @@
       x-content-type-options:
       - nosniff
       x-ms-ratelimit-remaining-subscription-writes:
-<<<<<<< HEAD
-      - '1196'
-=======
       - '1199'
->>>>>>> 84b21199
     status:
       code: 201
       message: Created
@@ -334,21 +253,12 @@
       ParameterSetName:
       - -n -g --scripts --image-source --identity --defer
       User-Agent:
-<<<<<<< HEAD
-      - AZURECLI/2.45.0 azsdk-python-azure-mgmt-resource/22.0.0 Python/3.10.9 (Linux-5.15.0-1031-azure-x86_64-with-glibc2.31)
-        VSTS_7b238909-6802-4b65-b90d-184bca47f458_build_220_0
-=======
       - AZURECLI/2.45.0 azsdk-python-azure-mgmt-resource/21.1.0b1 Python/3.9.13 (Windows-10-10.0.22621-SP0)
->>>>>>> 84b21199
     method: GET
-    uri: https://management.azure.com/subscriptions/00000000-0000-0000-0000-000000000000/resourcegroups/img_tmpl_outputs000001?api-version=2022-09-01
-  response:
-    body:
-<<<<<<< HEAD
-      string: '{"id":"/subscriptions/00000000-0000-0000-0000-000000000000/resourceGroups/img_tmpl_outputs000001","name":"img_tmpl_outputs000001","type":"Microsoft.Resources/resourceGroups","location":"westus2","tags":{"product":"azurecli","cause":"automation","date":"2023-02-07T11:34:28Z"},"properties":{"provisioningState":"Succeeded"}}'
-=======
+    uri: https://management.azure.com/subscriptions/00000000-0000-0000-0000-000000000000/resourcegroups/img_tmpl_outputs000001?api-version=2021-04-01
+  response:
+    body:
       string: '{"id":"/subscriptions/00000000-0000-0000-0000-000000000000/resourceGroups/img_tmpl_outputs000001","name":"img_tmpl_outputs000001","type":"Microsoft.Resources/resourceGroups","location":"westus2","tags":{"product":"azurecli","cause":"automation","date":"2023-02-10T08:39:34Z"},"properties":{"provisioningState":"Succeeded"}}'
->>>>>>> 84b21199
     headers:
       cache-control:
       - no-cache
@@ -357,11 +267,7 @@
       content-type:
       - application/json; charset=utf-8
       date:
-<<<<<<< HEAD
-      - Tue, 07 Feb 2023 11:35:22 GMT
-=======
       - Fri, 10 Feb 2023 08:40:40 GMT
->>>>>>> 84b21199
       expires:
       - '-1'
       pragma:
@@ -389,12 +295,7 @@
       ParameterSetName:
       - -n -g --scripts --image-source --identity --defer
       User-Agent:
-<<<<<<< HEAD
-      - AZURECLI/2.45.0 azsdk-python-azure-mgmt-resource/22.0.0 Python/3.10.9 (Linux-5.15.0-1031-azure-x86_64-with-glibc2.31)
-        VSTS_7b238909-6802-4b65-b90d-184bca47f458_build_220_0
-=======
       - AZURECLI/2.45.0 azsdk-python-azure-mgmt-resource/21.1.0b1 Python/3.9.13 (Windows-10-10.0.22621-SP0)
->>>>>>> 84b21199
     method: GET
     uri: https://management.azure.com/subscriptions/00000000-0000-0000-0000-000000000000/locations?api-version=2019-11-01
   response:
@@ -511,11 +412,7 @@
       content-type:
       - application/json; charset=utf-8
       date:
-<<<<<<< HEAD
-      - Tue, 07 Feb 2023 11:35:24 GMT
-=======
       - Fri, 10 Feb 2023 08:40:43 GMT
->>>>>>> 84b21199
       expires:
       - '-1'
       pragma:
@@ -543,12 +440,7 @@
       ParameterSetName:
       - -n -g --managed-image --managed-image-location --defer
       User-Agent:
-<<<<<<< HEAD
-      - AZURECLI/2.45.0 azsdk-python-azure-mgmt-resource/22.0.0 Python/3.10.9 (Linux-5.15.0-1031-azure-x86_64-with-glibc2.31)
-        VSTS_7b238909-6802-4b65-b90d-184bca47f458_build_220_0
-=======
       - AZURECLI/2.45.0 azsdk-python-azure-mgmt-resource/21.1.0b1 Python/3.9.13 (Windows-10-10.0.22621-SP0)
->>>>>>> 84b21199
     method: GET
     uri: https://management.azure.com/subscriptions/00000000-0000-0000-0000-000000000000/locations?api-version=2019-11-01
   response:
@@ -665,11 +557,7 @@
       content-type:
       - application/json; charset=utf-8
       date:
-<<<<<<< HEAD
-      - Tue, 07 Feb 2023 11:35:25 GMT
-=======
       - Fri, 10 Feb 2023 08:40:44 GMT
->>>>>>> 84b21199
       expires:
       - '-1'
       pragma:
@@ -697,12 +585,7 @@
       ParameterSetName:
       - -n -g --managed-image --managed-image-location --defer
       User-Agent:
-<<<<<<< HEAD
-      - AZURECLI/2.45.0 azsdk-python-azure-mgmt-resource/22.0.0 Python/3.10.9 (Linux-5.15.0-1031-azure-x86_64-with-glibc2.31)
-        VSTS_7b238909-6802-4b65-b90d-184bca47f458_build_220_0
-=======
       - AZURECLI/2.45.0 azsdk-python-azure-mgmt-resource/21.1.0b1 Python/3.9.13 (Windows-10-10.0.22621-SP0)
->>>>>>> 84b21199
     method: GET
     uri: https://management.azure.com/subscriptions/00000000-0000-0000-0000-000000000000/locations?api-version=2019-11-01
   response:
@@ -819,11 +702,7 @@
       content-type:
       - application/json; charset=utf-8
       date:
-<<<<<<< HEAD
-      - Tue, 07 Feb 2023 11:35:27 GMT
-=======
       - Fri, 10 Feb 2023 08:40:47 GMT
->>>>>>> 84b21199
       expires:
       - '-1'
       pragma:
@@ -851,12 +730,7 @@
       ParameterSetName:
       - -n -g --output-name --artifact-tags --is-vhd --defer
       User-Agent:
-<<<<<<< HEAD
-      - AZURECLI/2.45.0 azsdk-python-azure-mgmt-resource/22.0.0 Python/3.10.9 (Linux-5.15.0-1031-azure-x86_64-with-glibc2.31)
-        VSTS_7b238909-6802-4b65-b90d-184bca47f458_build_220_0
-=======
       - AZURECLI/2.45.0 azsdk-python-azure-mgmt-resource/21.1.0b1 Python/3.9.13 (Windows-10-10.0.22621-SP0)
->>>>>>> 84b21199
     method: GET
     uri: https://management.azure.com/subscriptions/00000000-0000-0000-0000-000000000000/locations?api-version=2019-11-01
   response:
@@ -973,11 +847,7 @@
       content-type:
       - application/json; charset=utf-8
       date:
-<<<<<<< HEAD
-      - Tue, 07 Feb 2023 11:35:29 GMT
-=======
       - Fri, 10 Feb 2023 08:40:49 GMT
->>>>>>> 84b21199
       expires:
       - '-1'
       pragma:
@@ -1005,21 +875,12 @@
       ParameterSetName:
       - -n -g --output-name --artifact-tags --is-vhd --defer
       User-Agent:
-<<<<<<< HEAD
-      - AZURECLI/2.45.0 azsdk-python-azure-mgmt-resource/22.0.0 Python/3.10.9 (Linux-5.15.0-1031-azure-x86_64-with-glibc2.31)
-        VSTS_7b238909-6802-4b65-b90d-184bca47f458_build_220_0
-=======
       - AZURECLI/2.45.0 azsdk-python-azure-mgmt-resource/21.1.0b1 Python/3.9.13 (Windows-10-10.0.22621-SP0)
->>>>>>> 84b21199
     method: GET
-    uri: https://management.azure.com/subscriptions/00000000-0000-0000-0000-000000000000/resourcegroups/img_tmpl_outputs000001?api-version=2022-09-01
-  response:
-    body:
-<<<<<<< HEAD
-      string: '{"id":"/subscriptions/00000000-0000-0000-0000-000000000000/resourceGroups/img_tmpl_outputs000001","name":"img_tmpl_outputs000001","type":"Microsoft.Resources/resourceGroups","location":"westus2","tags":{"product":"azurecli","cause":"automation","date":"2023-02-07T11:34:28Z"},"properties":{"provisioningState":"Succeeded"}}'
-=======
+    uri: https://management.azure.com/subscriptions/00000000-0000-0000-0000-000000000000/resourcegroups/img_tmpl_outputs000001?api-version=2021-04-01
+  response:
+    body:
       string: '{"id":"/subscriptions/00000000-0000-0000-0000-000000000000/resourceGroups/img_tmpl_outputs000001","name":"img_tmpl_outputs000001","type":"Microsoft.Resources/resourceGroups","location":"westus2","tags":{"product":"azurecli","cause":"automation","date":"2023-02-10T08:39:34Z"},"properties":{"provisioningState":"Succeeded"}}'
->>>>>>> 84b21199
     headers:
       cache-control:
       - no-cache
@@ -1028,11 +889,7 @@
       content-type:
       - application/json; charset=utf-8
       date:
-<<<<<<< HEAD
-      - Tue, 07 Feb 2023 11:35:30 GMT
-=======
       - Fri, 10 Feb 2023 08:40:50 GMT
->>>>>>> 84b21199
       expires:
       - '-1'
       pragma:
@@ -1072,12 +929,7 @@
       ParameterSetName:
       - -n -g
       User-Agent:
-<<<<<<< HEAD
-      - AZURECLI/2.45.0 azsdk-python-mgmt-imagebuilder/1.1.0 Python/3.10.9 (Linux-5.15.0-1031-azure-x86_64-with-glibc2.31)
-        VSTS_7b238909-6802-4b65-b90d-184bca47f458_build_220_0
-=======
       - AZURECLI/2.45.0 azsdk-python-mgmt-imagebuilder/1.1.0 Python/3.9.13 (Windows-10-10.0.22621-SP0)
->>>>>>> 84b21199
     method: PUT
     uri: https://management.azure.com/subscriptions/00000000-0000-0000-0000-000000000000/resourceGroups/img_tmpl_outputs000001/providers/Microsoft.VirtualMachineImages/imageTemplates/template01?api-version=2022-02-14
   response:
@@ -1101,11 +953,7 @@
         \"name\": \"template01\",\n \"type\": \"Microsoft.VirtualMachineImages/imageTemplates\"\n}"
     headers:
       azure-asyncoperation:
-<<<<<<< HEAD
-      - https://management.azure.com/subscriptions/00000000-0000-0000-0000-000000000000/providers/Microsoft.VirtualMachineImages/locations/westus2/operations/d8a831ab-dd96-4a24-a459-a8ff7a91e45b?api-version=2022-02-14
-=======
       - https://management.azure.com/subscriptions/00000000-0000-0000-0000-000000000000/providers/Microsoft.VirtualMachineImages/locations/westus2/operations/03e11781-465b-4d01-b7b2-67a67dfd0fbd?api-version=2022-02-14
->>>>>>> 84b21199
       cache-control:
       - no-cache
       content-length:
@@ -1113,11 +961,7 @@
       content-type:
       - application/json
       date:
-<<<<<<< HEAD
-      - Tue, 07 Feb 2023 11:35:33 GMT
-=======
       - Fri, 10 Feb 2023 08:41:00 GMT
->>>>>>> 84b21199
       expires:
       - '-1'
       pragma:
@@ -1129,11 +973,7 @@
       x-content-type-options:
       - nosniff
       x-ms-ratelimit-remaining-subscription-writes:
-<<<<<<< HEAD
-      - '1198'
-=======
       - '1199'
->>>>>>> 84b21199
     status:
       code: 201
       message: Created
@@ -1151,15 +991,13 @@
       ParameterSetName:
       - -n -g
       User-Agent:
-<<<<<<< HEAD
-      - AZURECLI/2.45.0 azsdk-python-mgmt-imagebuilder/1.1.0 Python/3.10.9 (Linux-5.15.0-1031-azure-x86_64-with-glibc2.31)
-        VSTS_7b238909-6802-4b65-b90d-184bca47f458_build_220_0
+      - AZURECLI/2.45.0 azsdk-python-mgmt-imagebuilder/1.1.0 Python/3.9.13 (Windows-10-10.0.22621-SP0)
     method: GET
-    uri: https://management.azure.com/subscriptions/00000000-0000-0000-0000-000000000000/providers/Microsoft.VirtualMachineImages/locations/westus2/operations/d8a831ab-dd96-4a24-a459-a8ff7a91e45b?api-version=2022-02-14
-  response:
-    body:
-      string: "{\n \"name\": \"D8A831AB-DD96-4A24-A459-A8FF7A91E45B\",\n \"status\":
-        \"InProgress\",\n \"startTime\": \"2023-02-07T11:35:33.1031602Z\"\n}"
+    uri: https://management.azure.com/subscriptions/00000000-0000-0000-0000-000000000000/providers/Microsoft.VirtualMachineImages/locations/westus2/operations/03e11781-465b-4d01-b7b2-67a67dfd0fbd?api-version=2022-02-14
+  response:
+    body:
+      string: "{\n \"name\": \"03E11781-465B-4D01-B7B2-67A67DFD0FBD\",\n \"status\":
+        \"InProgress\",\n \"startTime\": \"2023-02-10T08:40:58.1599298Z\"\n}"
     headers:
       cache-control:
       - no-cache
@@ -1168,7 +1006,7 @@
       content-type:
       - application/json
       date:
-      - Tue, 07 Feb 2023 11:36:03 GMT
+      - Fri, 10 Feb 2023 08:41:30 GMT
       expires:
       - '-1'
       pragma:
@@ -1200,36 +1038,23 @@
       ParameterSetName:
       - -n -g
       User-Agent:
-      - AZURECLI/2.45.0 azsdk-python-mgmt-imagebuilder/1.1.0 Python/3.10.9 (Linux-5.15.0-1031-azure-x86_64-with-glibc2.31)
-        VSTS_7b238909-6802-4b65-b90d-184bca47f458_build_220_0
-    method: GET
-    uri: https://management.azure.com/subscriptions/00000000-0000-0000-0000-000000000000/providers/Microsoft.VirtualMachineImages/locations/westus2/operations/d8a831ab-dd96-4a24-a459-a8ff7a91e45b?api-version=2022-02-14
-  response:
-    body:
-      string: "{\n \"name\": \"D8A831AB-DD96-4A24-A459-A8FF7A91E45B\",\n \"status\":
-        \"InProgress\",\n \"startTime\": \"2023-02-07T11:35:33.1031602Z\"\n}"
-=======
       - AZURECLI/2.45.0 azsdk-python-mgmt-imagebuilder/1.1.0 Python/3.9.13 (Windows-10-10.0.22621-SP0)
     method: GET
     uri: https://management.azure.com/subscriptions/00000000-0000-0000-0000-000000000000/providers/Microsoft.VirtualMachineImages/locations/westus2/operations/03e11781-465b-4d01-b7b2-67a67dfd0fbd?api-version=2022-02-14
   response:
     body:
       string: "{\n \"name\": \"03E11781-465B-4D01-B7B2-67A67DFD0FBD\",\n \"status\":
-        \"InProgress\",\n \"startTime\": \"2023-02-10T08:40:58.1599298Z\"\n}"
->>>>>>> 84b21199
-    headers:
-      cache-control:
-      - no-cache
-      content-length:
-      - '122'
-      content-type:
-      - application/json
-      date:
-<<<<<<< HEAD
-      - Tue, 07 Feb 2023 11:36:34 GMT
-=======
-      - Fri, 10 Feb 2023 08:41:30 GMT
->>>>>>> 84b21199
+        \"Succeeded\",\n \"startTime\": \"2023-02-10T08:40:58.1599298Z\",\n \"endTime\":
+        \"2023-02-10T08:41:45.1109877Z\"\n}"
+    headers:
+      cache-control:
+      - no-cache
+      content-length:
+      - '165'
+      content-type:
+      - application/json
+      date:
+      - Fri, 10 Feb 2023 08:42:01 GMT
       expires:
       - '-1'
       pragma:
@@ -1261,76 +1086,7 @@
       ParameterSetName:
       - -n -g
       User-Agent:
-<<<<<<< HEAD
-      - AZURECLI/2.45.0 azsdk-python-mgmt-imagebuilder/1.1.0 Python/3.10.9 (Linux-5.15.0-1031-azure-x86_64-with-glibc2.31)
-        VSTS_7b238909-6802-4b65-b90d-184bca47f458_build_220_0
-    method: GET
-    uri: https://management.azure.com/subscriptions/00000000-0000-0000-0000-000000000000/providers/Microsoft.VirtualMachineImages/locations/westus2/operations/d8a831ab-dd96-4a24-a459-a8ff7a91e45b?api-version=2022-02-14
-  response:
-    body:
-      string: "{\n \"name\": \"D8A831AB-DD96-4A24-A459-A8FF7A91E45B\",\n \"status\":
-        \"Succeeded\",\n \"startTime\": \"2023-02-07T11:35:33.1031602Z\",\n \"endTime\":
-        \"2023-02-07T11:36:36.5003082Z\"\n}"
-=======
       - AZURECLI/2.45.0 azsdk-python-mgmt-imagebuilder/1.1.0 Python/3.9.13 (Windows-10-10.0.22621-SP0)
-    method: GET
-    uri: https://management.azure.com/subscriptions/00000000-0000-0000-0000-000000000000/providers/Microsoft.VirtualMachineImages/locations/westus2/operations/03e11781-465b-4d01-b7b2-67a67dfd0fbd?api-version=2022-02-14
-  response:
-    body:
-      string: "{\n \"name\": \"03E11781-465B-4D01-B7B2-67A67DFD0FBD\",\n \"status\":
-        \"Succeeded\",\n \"startTime\": \"2023-02-10T08:40:58.1599298Z\",\n \"endTime\":
-        \"2023-02-10T08:41:45.1109877Z\"\n}"
->>>>>>> 84b21199
-    headers:
-      cache-control:
-      - no-cache
-      content-length:
-      - '165'
-      content-type:
-      - application/json
-      date:
-<<<<<<< HEAD
-      - Tue, 07 Feb 2023 11:37:04 GMT
-=======
-      - Fri, 10 Feb 2023 08:42:01 GMT
->>>>>>> 84b21199
-      expires:
-      - '-1'
-      pragma:
-      - no-cache
-      server:
-      - nginx
-      strict-transport-security:
-      - max-age=31536000; includeSubDomains
-      transfer-encoding:
-      - chunked
-      vary:
-      - Accept-Encoding
-      x-content-type-options:
-      - nosniff
-    status:
-      code: 200
-      message: OK
-- request:
-    body: null
-    headers:
-      Accept:
-      - '*/*'
-      Accept-Encoding:
-      - gzip, deflate
-      CommandName:
-      - image builder update
-      Connection:
-      - keep-alive
-      ParameterSetName:
-      - -n -g
-      User-Agent:
-<<<<<<< HEAD
-      - AZURECLI/2.45.0 azsdk-python-mgmt-imagebuilder/1.1.0 Python/3.10.9 (Linux-5.15.0-1031-azure-x86_64-with-glibc2.31)
-        VSTS_7b238909-6802-4b65-b90d-184bca47f458_build_220_0
-=======
-      - AZURECLI/2.45.0 azsdk-python-mgmt-imagebuilder/1.1.0 Python/3.9.13 (Windows-10-10.0.22621-SP0)
->>>>>>> 84b21199
     method: GET
     uri: https://management.azure.com/subscriptions/00000000-0000-0000-0000-000000000000/resourceGroups/img_tmpl_outputs000001/providers/Microsoft.VirtualMachineImages/imageTemplates/template01?api-version=2022-02-14
   response:
@@ -1348,19 +1104,11 @@
         \"True\"\n    },\n    \"runOutputName\": \"vhd_1\",\n    \"type\": \"VHD\"\n
         \  }\n  ],\n  \"provisioningState\": \"Succeeded\",\n  \"buildTimeoutInMinutes\":
         0,\n  \"vmProfile\": {\n   \"vmSize\": \"\",\n   \"osDiskSizeGB\": 0\n  },\n
-<<<<<<< HEAD
-        \ \"stagingResourceGroup\": \"\",\n  \"exactStagingResourceGroup\": \"/subscriptions/00000000-0000-0000-0000-000000000000/resourceGroups/IT_img_tmpl_outputsusw3baoudqivryosoxncuq5s_32fe3311-c932-4416-a6b4-4ce0c0cc611a\"\n
-        },\n \"identity\": {\n  \"type\": \"UserAssigned\",\n  \"userAssignedIdentities\":
-        {\n   \"/subscriptions/00000000-0000-0000-0000-000000000000/resourceGroups/img_tmpl_outputs000001/providers/Microsoft.ManagedIdentity/userAssignedIdentities/ide1\":
-        {\n    \"principalId\": \"5f3d8923-fffb-4875-89ed-4d44076ddfd6\",\n    \"clientId\":
-        \"cc02d565-e719-4155-9003-c127ad338882\"\n   }\n  }\n },\n \"tags\": {},\n
-=======
         \ \"stagingResourceGroup\": \"\",\n  \"exactStagingResourceGroup\": \"/subscriptions/00000000-0000-0000-0000-000000000000/resourceGroups/IT_img_tmpl_outputsepajeng4eugfs46byd4dtdus_3e1e1a32-4105-411b-929c-3adb91537518\"\n
         },\n \"identity\": {\n  \"type\": \"UserAssigned\",\n  \"userAssignedIdentities\":
         {\n   \"/subscriptions/00000000-0000-0000-0000-000000000000/resourceGroups/img_tmpl_outputs000001/providers/Microsoft.ManagedIdentity/userAssignedIdentities/ide1\":
         {\n    \"principalId\": \"10cdcc18-96f7-41cb-9a5c-e6dd37bad11b\",\n    \"clientId\":
         \"753358a7-89f5-4c98-922a-1d6ad67c8775\"\n   }\n  }\n },\n \"tags\": {},\n
->>>>>>> 84b21199
         \"location\": \"westus2\",\n \"id\": \"/subscriptions/00000000-0000-0000-0000-000000000000/resourcegroups/img_tmpl_outputs000001/providers/Microsoft.VirtualMachineImages/imageTemplates/template01\",\n
         \"name\": \"template01\",\n \"type\": \"Microsoft.VirtualMachineImages/imageTemplates\"\n}"
     headers:
@@ -1371,11 +1119,7 @@
       content-type:
       - application/json
       date:
-<<<<<<< HEAD
-      - Tue, 07 Feb 2023 11:37:04 GMT
-=======
       - Fri, 10 Feb 2023 08:42:02 GMT
->>>>>>> 84b21199
       expires:
       - '-1'
       pragma:
@@ -1407,12 +1151,7 @@
       ParameterSetName:
       - -n -g --defer
       User-Agent:
-<<<<<<< HEAD
-      - AZURECLI/2.45.0 azsdk-python-mgmt-imagebuilder/1.1.0 Python/3.10.9 (Linux-5.15.0-1031-azure-x86_64-with-glibc2.31)
-        VSTS_7b238909-6802-4b65-b90d-184bca47f458_build_220_0
-=======
       - AZURECLI/2.45.0 azsdk-python-mgmt-imagebuilder/1.1.0 Python/3.9.13 (Windows-10-10.0.22621-SP0)
->>>>>>> 84b21199
     method: GET
     uri: https://management.azure.com/subscriptions/00000000-0000-0000-0000-000000000000/resourceGroups/img_tmpl_outputs000001/providers/Microsoft.VirtualMachineImages/imageTemplates/template01?api-version=2022-02-14
   response:
@@ -1430,19 +1169,11 @@
         \"True\"\n    },\n    \"runOutputName\": \"vhd_1\",\n    \"type\": \"VHD\"\n
         \  }\n  ],\n  \"provisioningState\": \"Succeeded\",\n  \"buildTimeoutInMinutes\":
         0,\n  \"vmProfile\": {\n   \"vmSize\": \"\",\n   \"osDiskSizeGB\": 0\n  },\n
-<<<<<<< HEAD
-        \ \"stagingResourceGroup\": \"\",\n  \"exactStagingResourceGroup\": \"/subscriptions/00000000-0000-0000-0000-000000000000/resourceGroups/IT_img_tmpl_outputsusw3baoudqivryosoxncuq5s_32fe3311-c932-4416-a6b4-4ce0c0cc611a\"\n
-        },\n \"identity\": {\n  \"type\": \"UserAssigned\",\n  \"userAssignedIdentities\":
-        {\n   \"/subscriptions/00000000-0000-0000-0000-000000000000/resourceGroups/img_tmpl_outputs000001/providers/Microsoft.ManagedIdentity/userAssignedIdentities/ide1\":
-        {\n    \"principalId\": \"5f3d8923-fffb-4875-89ed-4d44076ddfd6\",\n    \"clientId\":
-        \"cc02d565-e719-4155-9003-c127ad338882\"\n   }\n  }\n },\n \"tags\": {},\n
-=======
         \ \"stagingResourceGroup\": \"\",\n  \"exactStagingResourceGroup\": \"/subscriptions/00000000-0000-0000-0000-000000000000/resourceGroups/IT_img_tmpl_outputsepajeng4eugfs46byd4dtdus_3e1e1a32-4105-411b-929c-3adb91537518\"\n
         },\n \"identity\": {\n  \"type\": \"UserAssigned\",\n  \"userAssignedIdentities\":
         {\n   \"/subscriptions/00000000-0000-0000-0000-000000000000/resourceGroups/img_tmpl_outputs000001/providers/Microsoft.ManagedIdentity/userAssignedIdentities/ide1\":
         {\n    \"principalId\": \"10cdcc18-96f7-41cb-9a5c-e6dd37bad11b\",\n    \"clientId\":
         \"753358a7-89f5-4c98-922a-1d6ad67c8775\"\n   }\n  }\n },\n \"tags\": {},\n
->>>>>>> 84b21199
         \"location\": \"westus2\",\n \"id\": \"/subscriptions/00000000-0000-0000-0000-000000000000/resourcegroups/img_tmpl_outputs000001/providers/Microsoft.VirtualMachineImages/imageTemplates/template01\",\n
         \"name\": \"template01\",\n \"type\": \"Microsoft.VirtualMachineImages/imageTemplates\"\n}"
     headers:
@@ -1453,11 +1184,7 @@
       content-type:
       - application/json
       date:
-<<<<<<< HEAD
-      - Tue, 07 Feb 2023 11:37:05 GMT
-=======
       - Fri, 10 Feb 2023 08:42:04 GMT
->>>>>>> 84b21199
       expires:
       - '-1'
       pragma:
