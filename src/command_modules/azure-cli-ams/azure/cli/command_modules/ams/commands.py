--- conflicted
+++ resolved
@@ -120,17 +120,13 @@
                          custom_command_type=get_custom_sdk('streaming_endpoint', get_streaming_endpoints_client),
                          supports_no_wait=True)
         g.custom_command('create', 'create_streaming_endpoint',
-<<<<<<< HEAD
-                         custom_command_type=get_custom_sdk('streaming_endpoint', get_streaming_endpoints_client))
+                         custom_command_type=get_custom_sdk('streaming_endpoint', get_streaming_endpoints_client),
+                         supports_no_wait=True)
         g.generic_update_command('update',
                                  setter_name='update_streaming_endpoint_setter',
                                  setter_type=get_custom_sdk('streaming_endpoint', get_streaming_endpoints_client),
                                  custom_func_name='update_streaming_endpoint',
                                  custom_func_type=get_custom_sdk('streaming_endpoint', get_streaming_endpoints_client))
-=======
-                         custom_command_type=get_custom_sdk('streaming_endpoint', get_streaming_endpoints_client),
-                         supports_no_wait=True)
->>>>>>> 8b4345d3
         g.show_command('show', 'get')
         g.command('delete', 'delete')
         g.command('scale', 'scale')
