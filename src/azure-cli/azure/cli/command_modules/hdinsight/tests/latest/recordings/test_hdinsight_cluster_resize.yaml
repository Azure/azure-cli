--- conflicted
+++ resolved
@@ -13,13 +13,8 @@
       ParameterSetName:
       - -n -g -l -p -t --no-validation-timeout --storage-account --storage-container
       User-Agent:
-<<<<<<< HEAD
-      - python/3.6.5 (Windows-10-10.0.17134-SP0) msrest/0.6.10 msrest_azure/0.6.2
-        azure-mgmt-resource/4.0.0 Azure-SDK-For-Python AZURECLI/2.0.74
-=======
       - python/3.7.4 (Windows-10-10.0.18362-SP0) msrest/0.6.10 msrest_azure/0.6.2
         azure-mgmt-resource/4.0.0 Azure-SDK-For-Python AZURECLI/2.0.75
->>>>>>> 807faccc
       accept-language:
       - en-US
     method: GET
@@ -35,56 +30,43 @@
       content-type:
       - application/json; charset=utf-8
       date:
-<<<<<<< HEAD
-      - Fri, 11 Oct 2019 22:30:03 GMT
-=======
       - Mon, 21 Oct 2019 13:10:46 GMT
->>>>>>> 807faccc
-      expires:
-      - '-1'
-      pragma:
-      - no-cache
-      strict-transport-security:
-      - max-age=31536000; includeSubDomains
-      vary:
-      - Accept-Encoding
-      x-content-type-options:
-      - nosniff
-    status:
-      code: 200
-      message: OK
-- request:
-    body: null
-    headers:
-      Accept:
-      - application/json
-      Accept-Encoding:
-      - gzip, deflate
-      CommandName:
-      - hdinsight create
-      Connection:
-      - keep-alive
-      ParameterSetName:
-      - -n -g -l -p -t --no-validation-timeout --storage-account --storage-container
-      User-Agent:
-<<<<<<< HEAD
-      - python/3.6.5 (Windows-10-10.0.17134-SP0) msrest/0.6.10 msrest_azure/0.6.2
-        azure-mgmt-storage/4.0.0 Azure-SDK-For-Python AZURECLI/2.0.74
-=======
+      expires:
+      - '-1'
+      pragma:
+      - no-cache
+      strict-transport-security:
+      - max-age=31536000; includeSubDomains
+      vary:
+      - Accept-Encoding
+      x-content-type-options:
+      - nosniff
+    status:
+      code: 200
+      message: OK
+- request:
+    body: null
+    headers:
+      Accept:
+      - application/json
+      Accept-Encoding:
+      - gzip, deflate
+      CommandName:
+      - hdinsight create
+      Connection:
+      - keep-alive
+      ParameterSetName:
+      - -n -g -l -p -t --no-validation-timeout --storage-account --storage-container
+      User-Agent:
       - python/3.7.4 (Windows-10-10.0.18362-SP0) msrest/0.6.10 msrest_azure/0.6.2
         azure-mgmt-storage/4.2.0 Azure-SDK-For-Python AZURECLI/2.0.75
->>>>>>> 807faccc
       accept-language:
       - en-US
     method: GET
     uri: https://management.azure.com/subscriptions/00000000-0000-0000-0000-000000000000/resourceGroups/hdicli-000001/providers/Microsoft.Storage/storageAccounts/hdicli000002?api-version=2019-04-01
   response:
     body:
-<<<<<<< HEAD
-      string: '{"sku":{"name":"Standard_LRS","tier":"Standard"},"kind":"Storage","id":"/subscriptions/00000000-0000-0000-0000-000000000000/resourceGroups/hdicli-000001/providers/Microsoft.Storage/storageAccounts/hdicli000002","name":"hdicli000002","type":"Microsoft.Storage/storageAccounts","location":"eastus2","tags":{},"properties":{"networkAcls":{"bypass":"AzureServices","virtualNetworkRules":[],"ipRules":[],"defaultAction":"Allow"},"supportsHttpsTrafficOnly":true,"encryption":{"services":{"file":{"enabled":true,"lastEnabledTime":"2019-10-11T22:28:43.4389325Z"},"blob":{"enabled":true,"lastEnabledTime":"2019-10-11T22:28:43.4389325Z"}},"keySource":"Microsoft.Storage"},"provisioningState":"Succeeded","creationTime":"2019-10-11T22:28:43.3608276Z","primaryEndpoints":{"blob":"https://hdicli000002.blob.core.windows.net/","queue":"https://hdicli000002.queue.core.windows.net/","table":"https://hdicli000002.table.core.windows.net/","file":"https://hdicli000002.file.core.windows.net/"},"primaryLocation":"eastus2","statusOfPrimary":"available"}}'
-=======
       string: '{"sku":{"name":"Standard_LRS","tier":"Standard"},"kind":"Storage","id":"/subscriptions/00000000-0000-0000-0000-000000000000/resourceGroups/hdicli-000001/providers/Microsoft.Storage/storageAccounts/hdicli000002","name":"hdicli000002","type":"Microsoft.Storage/storageAccounts","location":"eastus2","tags":{},"properties":{"networkAcls":{"bypass":"AzureServices","virtualNetworkRules":[],"ipRules":[],"defaultAction":"Allow"},"supportsHttpsTrafficOnly":false,"encryption":{"services":{"file":{"enabled":true,"lastEnabledTime":"2019-10-21T13:09:23.5142718Z"},"blob":{"enabled":true,"lastEnabledTime":"2019-10-21T13:09:23.5142718Z"}},"keySource":"Microsoft.Storage"},"provisioningState":"Succeeded","creationTime":"2019-10-21T13:09:23.4358944Z","primaryEndpoints":{"blob":"https://hdicli000002.blob.core.windows.net/","queue":"https://hdicli000002.queue.core.windows.net/","table":"https://hdicli000002.table.core.windows.net/","file":"https://hdicli000002.file.core.windows.net/"},"primaryLocation":"eastus2","statusOfPrimary":"available"}}'
->>>>>>> 807faccc
     headers:
       cache-control:
       - no-cache
@@ -93,11 +75,7 @@
       content-type:
       - application/json
       date:
-<<<<<<< HEAD
-      - Fri, 11 Oct 2019 22:30:03 GMT
-=======
       - Mon, 21 Oct 2019 13:10:48 GMT
->>>>>>> 807faccc
       expires:
       - '-1'
       pragma:
@@ -131,13 +109,8 @@
       ParameterSetName:
       - -n -g -l -p -t --no-validation-timeout --storage-account --storage-container
       User-Agent:
-<<<<<<< HEAD
-      - python/3.6.5 (Windows-10-10.0.17134-SP0) msrest/0.6.10 msrest_azure/0.6.2
-        azure-mgmt-storage/4.0.0 Azure-SDK-For-Python AZURECLI/2.0.74
-=======
       - python/3.7.4 (Windows-10-10.0.18362-SP0) msrest/0.6.10 msrest_azure/0.6.2
         azure-mgmt-storage/4.2.0 Azure-SDK-For-Python AZURECLI/2.0.75
->>>>>>> 807faccc
       accept-language:
       - en-US
     method: POST
@@ -153,11 +126,7 @@
       content-type:
       - application/json
       date:
-<<<<<<< HEAD
-      - Fri, 11 Oct 2019 22:30:02 GMT
-=======
       - Mon, 21 Oct 2019 13:10:50 GMT
->>>>>>> 807faccc
       expires:
       - '-1'
       pragma:
@@ -205,13 +174,8 @@
       ParameterSetName:
       - -n -g -l -p -t --no-validation-timeout --storage-account --storage-container
       User-Agent:
-<<<<<<< HEAD
-      - python/3.6.5 (Windows-10-10.0.17134-SP0) msrest/0.6.10 msrest_azure/0.6.2
-        azure-mgmt-hdinsight/1.1.0 Azure-SDK-For-Python AZURECLI/2.0.74
-=======
-      - python/3.7.4 (Windows-10-10.0.18362-SP0) msrest/0.6.10 msrest_azure/0.6.2
-        azure-mgmt-hdinsight/1.1.0 Azure-SDK-For-Python AZURECLI/2.0.75
->>>>>>> 807faccc
+      - python/3.7.4 (Windows-10-10.0.18362-SP0) msrest/0.6.10 msrest_azure/0.6.2
+        azure-mgmt-hdinsight/1.1.0 Azure-SDK-For-Python AZURECLI/2.0.75
       accept-language:
       - en-US
     method: PUT
@@ -230,11 +194,7 @@
       content-type:
       - application/json; charset=utf-8
       date:
-<<<<<<< HEAD
-      - Fri, 11 Oct 2019 22:30:25 GMT
-=======
       - Mon, 21 Oct 2019 13:11:14 GMT
->>>>>>> 807faccc
       expires:
       - '-1'
       pragma:
@@ -276,13 +236,8 @@
       ParameterSetName:
       - -n -g -l -p -t --no-validation-timeout --storage-account --storage-container
       User-Agent:
-<<<<<<< HEAD
-      - python/3.6.5 (Windows-10-10.0.17134-SP0) msrest/0.6.10 msrest_azure/0.6.2
-        azure-mgmt-hdinsight/1.1.0 Azure-SDK-For-Python AZURECLI/2.0.74
-=======
-      - python/3.7.4 (Windows-10-10.0.18362-SP0) msrest/0.6.10 msrest_azure/0.6.2
-        azure-mgmt-hdinsight/1.1.0 Azure-SDK-For-Python AZURECLI/2.0.75
->>>>>>> 807faccc
+      - python/3.7.4 (Windows-10-10.0.18362-SP0) msrest/0.6.10 msrest_azure/0.6.2
+        azure-mgmt-hdinsight/1.1.0 Azure-SDK-For-Python AZURECLI/2.0.75
       accept-language:
       - en-US
     method: PUT
@@ -290,30 +245,20 @@
   response:
     body:
       string: '{"id":"/subscriptions/00000000-0000-0000-0000-000000000000/resourceGroups/hdicli-000001/providers/Microsoft.HDInsight/clusters/hdicli-000003","name":"hdicli-000003","type":"Microsoft.HDInsight/clusters","location":"East
-<<<<<<< HEAD
-        US 2","etag":"cc445990-9822-4069-aee5-3ff1cfcec8d4","tags":null,"properties":{"clusterVersion":"3.6.1000.67","clusterHdpVersion":"","osType":"Linux","clusterDefinition":{"blueprint":"https://blueprints.azurehdinsight.net/spark-3.6.1000.67.1909140351.json","kind":"spark","componentVersion":{"spark":"2.3"}},"computeProfile":{"roles":[{"name":"headnode","targetInstanceCount":2,"hardwareProfile":{"vmSize":"standard_a4_v2"},"osProfile":{"linuxOperatingSystemProfile":{"username":"sshuser"}},"encryptDataDisks":false},{"name":"workernode","targetInstanceCount":3,"hardwareProfile":{"vmSize":"standard_a4_v2"},"osProfile":{"linuxOperatingSystemProfile":{"username":"sshuser"}},"encryptDataDisks":false}]},"provisioningState":"InProgress","clusterState":"Accepted","createdDate":"2019-10-11T22:30:25.527","quotaInfo":{"coresUsed":20},"tier":"standard","storageProfile":{"storageaccounts":[{"name":"hdicli000002.blob.core.windows.net","resourceId":null,"msiResourceId":null,"key":null,"fileSystem":null,"container":"default","saskey":null,"isDefault":true}]}}}'
-=======
         US 2","etag":"d13b3193-db8c-4857-89ad-f2a7ad29d8d1","tags":null,"properties":{"clusterVersion":"3.6.1000.67","clusterHdpVersion":"","osType":"Linux","clusterDefinition":{"blueprint":"https://blueprints.azurehdinsight.net/spark-3.6.1000.67.1909140351.json","kind":"spark","componentVersion":{"spark":"2.3"}},"computeProfile":{"roles":[{"name":"headnode","targetInstanceCount":2,"hardwareProfile":{"vmSize":"standard_a4_v2"},"osProfile":{"linuxOperatingSystemProfile":{"username":"sshuser"}},"encryptDataDisks":false},{"name":"workernode","targetInstanceCount":3,"hardwareProfile":{"vmSize":"standard_a4_v2"},"osProfile":{"linuxOperatingSystemProfile":{"username":"sshuser"}},"encryptDataDisks":false}]},"provisioningState":"InProgress","clusterState":"Accepted","createdDate":"2019-10-21T13:11:15.45","quotaInfo":{"coresUsed":20},"tier":"standard","storageProfile":{"storageaccounts":[{"name":"hdicli000002.blob.core.windows.net","resourceId":null,"msiResourceId":null,"key":null,"fileSystem":null,"container":"default","saskey":null,"isDefault":true}]}}}'
->>>>>>> 807faccc
     headers:
       azure-asyncoperation:
       - https://management.azure.com:443/subscriptions/00000000-0000-0000-0000-000000000000/resourceGroups/hdicli-000001/providers/Microsoft.HDInsight/clusters/hdicli-000003/azureasyncoperations/create?api-version=2018-06-01-preview
       cache-control:
       - no-cache
       content-length:
-      - '1292'
-      content-type:
-      - application/json; charset=utf-8
-      date:
-<<<<<<< HEAD
-      - Fri, 11 Oct 2019 22:30:27 GMT
-      etag:
-      - '"cc445990-9822-4069-aee5-3ff1cfcec8d4"'
-=======
+      - '1291'
+      content-type:
+      - application/json; charset=utf-8
+      date:
       - Mon, 21 Oct 2019 13:11:19 GMT
       etag:
       - '"d13b3193-db8c-4857-89ad-f2a7ad29d8d1"'
->>>>>>> 807faccc
       expires:
       - '-1'
       pragma:
@@ -327,2581 +272,1816 @@
       x-content-type-options:
       - nosniff
       x-ms-hdi-clusteruri:
-<<<<<<< HEAD
-      - https://management.azure.com/subscriptions/fb3a3d6b-44c8-44f5-88c9-b20917c9b96b/resourceGroups/hdicli-e72l4/providers/Microsoft.HDInsight/clusters/hdicli-yevbh5ccd?api-version=2018-06-01-preview
-      x-ms-hdi-served-by:
-      - global
-      x-ms-ratelimit-remaining-subscription-writes:
-      - '1199'
-=======
       - https://management.azure.com/subscriptions/0b1f6471-1bf0-4dda-aec3-cb9272f09590/resourceGroups/hdicli-qfbgw/providers/Microsoft.HDInsight/clusters/hdicli-szg7av7zo?api-version=2018-06-01-preview
       x-ms-hdi-served-by:
       - global
       x-ms-ratelimit-remaining-subscription-writes:
       - '1176'
->>>>>>> 807faccc
-    status:
-      code: 200
-      message: OK
-- request:
-    body: null
-    headers:
-      Accept:
-      - application/json
-      Accept-Encoding:
-      - gzip, deflate
-      CommandName:
-      - hdinsight create
-      Connection:
-      - keep-alive
-      ParameterSetName:
-      - -n -g -l -p -t --no-validation-timeout --storage-account --storage-container
-      User-Agent:
-<<<<<<< HEAD
-      - python/3.6.5 (Windows-10-10.0.17134-SP0) msrest/0.6.10 msrest_azure/0.6.2
-        azure-mgmt-hdinsight/1.1.0 Azure-SDK-For-Python AZURECLI/2.0.74
-=======
-      - python/3.7.4 (Windows-10-10.0.18362-SP0) msrest/0.6.10 msrest_azure/0.6.2
-        azure-mgmt-hdinsight/1.1.0 Azure-SDK-For-Python AZURECLI/2.0.75
->>>>>>> 807faccc
-    method: GET
-    uri: https://management.azure.com/subscriptions/00000000-0000-0000-0000-000000000000/resourceGroups/hdicli-000001/providers/Microsoft.HDInsight/clusters/hdicli-000003/azureasyncoperations/create?api-version=2018-06-01-preview
-  response:
-    body:
-      string: '{"status":"InProgress"}'
-    headers:
-      cache-control:
-      - no-cache
-      content-length:
-      - '23'
-      content-type:
-      - application/json; charset=utf-8
-      date:
-<<<<<<< HEAD
-      - Fri, 11 Oct 2019 22:30:58 GMT
-=======
+    status:
+      code: 200
+      message: OK
+- request:
+    body: null
+    headers:
+      Accept:
+      - application/json
+      Accept-Encoding:
+      - gzip, deflate
+      CommandName:
+      - hdinsight create
+      Connection:
+      - keep-alive
+      ParameterSetName:
+      - -n -g -l -p -t --no-validation-timeout --storage-account --storage-container
+      User-Agent:
+      - python/3.7.4 (Windows-10-10.0.18362-SP0) msrest/0.6.10 msrest_azure/0.6.2
+        azure-mgmt-hdinsight/1.1.0 Azure-SDK-For-Python AZURECLI/2.0.75
+    method: GET
+    uri: https://management.azure.com/subscriptions/00000000-0000-0000-0000-000000000000/resourceGroups/hdicli-000001/providers/Microsoft.HDInsight/clusters/hdicli-000003/azureasyncoperations/create?api-version=2018-06-01-preview
+  response:
+    body:
+      string: '{"status":"InProgress"}'
+    headers:
+      cache-control:
+      - no-cache
+      content-length:
+      - '23'
+      content-type:
+      - application/json; charset=utf-8
+      date:
       - Mon, 21 Oct 2019 13:11:53 GMT
->>>>>>> 807faccc
-      expires:
-      - '-1'
-      pragma:
-      - no-cache
-      strict-transport-security:
-      - max-age=31536000; includeSubDomains
-      transfer-encoding:
-      - chunked
-      vary:
-      - Accept-Encoding
-      x-content-type-options:
-      - nosniff
-      x-ms-hdi-served-by:
-      - global
-    status:
-      code: 200
-      message: OK
-- request:
-    body: null
-    headers:
-      Accept:
-      - application/json
-      Accept-Encoding:
-      - gzip, deflate
-      CommandName:
-      - hdinsight create
-      Connection:
-      - keep-alive
-      ParameterSetName:
-      - -n -g -l -p -t --no-validation-timeout --storage-account --storage-container
-      User-Agent:
-<<<<<<< HEAD
-      - python/3.6.5 (Windows-10-10.0.17134-SP0) msrest/0.6.10 msrest_azure/0.6.2
-        azure-mgmt-hdinsight/1.1.0 Azure-SDK-For-Python AZURECLI/2.0.74
-=======
-      - python/3.7.4 (Windows-10-10.0.18362-SP0) msrest/0.6.10 msrest_azure/0.6.2
-        azure-mgmt-hdinsight/1.1.0 Azure-SDK-For-Python AZURECLI/2.0.75
->>>>>>> 807faccc
-    method: GET
-    uri: https://management.azure.com/subscriptions/00000000-0000-0000-0000-000000000000/resourceGroups/hdicli-000001/providers/Microsoft.HDInsight/clusters/hdicli-000003/azureasyncoperations/create?api-version=2018-06-01-preview
-  response:
-    body:
-      string: '{"status":"InProgress"}'
-    headers:
-      cache-control:
-      - no-cache
-      content-length:
-      - '23'
-      content-type:
-      - application/json; charset=utf-8
-      date:
-<<<<<<< HEAD
-      - Fri, 11 Oct 2019 22:31:28 GMT
-=======
+      expires:
+      - '-1'
+      pragma:
+      - no-cache
+      strict-transport-security:
+      - max-age=31536000; includeSubDomains
+      transfer-encoding:
+      - chunked
+      vary:
+      - Accept-Encoding
+      x-content-type-options:
+      - nosniff
+      x-ms-hdi-served-by:
+      - global
+    status:
+      code: 200
+      message: OK
+- request:
+    body: null
+    headers:
+      Accept:
+      - application/json
+      Accept-Encoding:
+      - gzip, deflate
+      CommandName:
+      - hdinsight create
+      Connection:
+      - keep-alive
+      ParameterSetName:
+      - -n -g -l -p -t --no-validation-timeout --storage-account --storage-container
+      User-Agent:
+      - python/3.7.4 (Windows-10-10.0.18362-SP0) msrest/0.6.10 msrest_azure/0.6.2
+        azure-mgmt-hdinsight/1.1.0 Azure-SDK-For-Python AZURECLI/2.0.75
+    method: GET
+    uri: https://management.azure.com/subscriptions/00000000-0000-0000-0000-000000000000/resourceGroups/hdicli-000001/providers/Microsoft.HDInsight/clusters/hdicli-000003/azureasyncoperations/create?api-version=2018-06-01-preview
+  response:
+    body:
+      string: '{"status":"InProgress"}'
+    headers:
+      cache-control:
+      - no-cache
+      content-length:
+      - '23'
+      content-type:
+      - application/json; charset=utf-8
+      date:
       - Mon, 21 Oct 2019 13:12:25 GMT
->>>>>>> 807faccc
-      expires:
-      - '-1'
-      pragma:
-      - no-cache
-      strict-transport-security:
-      - max-age=31536000; includeSubDomains
-      transfer-encoding:
-      - chunked
-      vary:
-      - Accept-Encoding
-      x-content-type-options:
-      - nosniff
-      x-ms-hdi-served-by:
-      - global
-    status:
-      code: 200
-      message: OK
-- request:
-    body: null
-    headers:
-      Accept:
-      - application/json
-      Accept-Encoding:
-      - gzip, deflate
-      CommandName:
-      - hdinsight create
-      Connection:
-      - keep-alive
-      ParameterSetName:
-      - -n -g -l -p -t --no-validation-timeout --storage-account --storage-container
-      User-Agent:
-<<<<<<< HEAD
-      - python/3.6.5 (Windows-10-10.0.17134-SP0) msrest/0.6.10 msrest_azure/0.6.2
-        azure-mgmt-hdinsight/1.1.0 Azure-SDK-For-Python AZURECLI/2.0.74
-=======
-      - python/3.7.4 (Windows-10-10.0.18362-SP0) msrest/0.6.10 msrest_azure/0.6.2
-        azure-mgmt-hdinsight/1.1.0 Azure-SDK-For-Python AZURECLI/2.0.75
->>>>>>> 807faccc
-    method: GET
-    uri: https://management.azure.com/subscriptions/00000000-0000-0000-0000-000000000000/resourceGroups/hdicli-000001/providers/Microsoft.HDInsight/clusters/hdicli-000003/azureasyncoperations/create?api-version=2018-06-01-preview
-  response:
-    body:
-      string: '{"status":"InProgress"}'
-    headers:
-      cache-control:
-      - no-cache
-      content-length:
-      - '23'
-      content-type:
-      - application/json; charset=utf-8
-      date:
-<<<<<<< HEAD
-      - Fri, 11 Oct 2019 22:31:58 GMT
-=======
+      expires:
+      - '-1'
+      pragma:
+      - no-cache
+      strict-transport-security:
+      - max-age=31536000; includeSubDomains
+      transfer-encoding:
+      - chunked
+      vary:
+      - Accept-Encoding
+      x-content-type-options:
+      - nosniff
+      x-ms-hdi-served-by:
+      - global
+    status:
+      code: 200
+      message: OK
+- request:
+    body: null
+    headers:
+      Accept:
+      - application/json
+      Accept-Encoding:
+      - gzip, deflate
+      CommandName:
+      - hdinsight create
+      Connection:
+      - keep-alive
+      ParameterSetName:
+      - -n -g -l -p -t --no-validation-timeout --storage-account --storage-container
+      User-Agent:
+      - python/3.7.4 (Windows-10-10.0.18362-SP0) msrest/0.6.10 msrest_azure/0.6.2
+        azure-mgmt-hdinsight/1.1.0 Azure-SDK-For-Python AZURECLI/2.0.75
+    method: GET
+    uri: https://management.azure.com/subscriptions/00000000-0000-0000-0000-000000000000/resourceGroups/hdicli-000001/providers/Microsoft.HDInsight/clusters/hdicli-000003/azureasyncoperations/create?api-version=2018-06-01-preview
+  response:
+    body:
+      string: '{"status":"InProgress"}'
+    headers:
+      cache-control:
+      - no-cache
+      content-length:
+      - '23'
+      content-type:
+      - application/json; charset=utf-8
+      date:
       - Mon, 21 Oct 2019 13:12:57 GMT
->>>>>>> 807faccc
-      expires:
-      - '-1'
-      pragma:
-      - no-cache
-      strict-transport-security:
-      - max-age=31536000; includeSubDomains
-      transfer-encoding:
-      - chunked
-      vary:
-      - Accept-Encoding
-      x-content-type-options:
-      - nosniff
-      x-ms-hdi-served-by:
-      - global
-    status:
-      code: 200
-      message: OK
-- request:
-    body: null
-    headers:
-      Accept:
-      - application/json
-      Accept-Encoding:
-      - gzip, deflate
-      CommandName:
-      - hdinsight create
-      Connection:
-      - keep-alive
-      ParameterSetName:
-      - -n -g -l -p -t --no-validation-timeout --storage-account --storage-container
-      User-Agent:
-<<<<<<< HEAD
-      - python/3.6.5 (Windows-10-10.0.17134-SP0) msrest/0.6.10 msrest_azure/0.6.2
-        azure-mgmt-hdinsight/1.1.0 Azure-SDK-For-Python AZURECLI/2.0.74
-=======
-      - python/3.7.4 (Windows-10-10.0.18362-SP0) msrest/0.6.10 msrest_azure/0.6.2
-        azure-mgmt-hdinsight/1.1.0 Azure-SDK-For-Python AZURECLI/2.0.75
->>>>>>> 807faccc
-    method: GET
-    uri: https://management.azure.com/subscriptions/00000000-0000-0000-0000-000000000000/resourceGroups/hdicli-000001/providers/Microsoft.HDInsight/clusters/hdicli-000003/azureasyncoperations/create?api-version=2018-06-01-preview
-  response:
-    body:
-      string: '{"status":"InProgress"}'
-    headers:
-      cache-control:
-      - no-cache
-      content-length:
-      - '23'
-      content-type:
-      - application/json; charset=utf-8
-      date:
-<<<<<<< HEAD
-      - Fri, 11 Oct 2019 22:32:30 GMT
-=======
+      expires:
+      - '-1'
+      pragma:
+      - no-cache
+      strict-transport-security:
+      - max-age=31536000; includeSubDomains
+      transfer-encoding:
+      - chunked
+      vary:
+      - Accept-Encoding
+      x-content-type-options:
+      - nosniff
+      x-ms-hdi-served-by:
+      - global
+    status:
+      code: 200
+      message: OK
+- request:
+    body: null
+    headers:
+      Accept:
+      - application/json
+      Accept-Encoding:
+      - gzip, deflate
+      CommandName:
+      - hdinsight create
+      Connection:
+      - keep-alive
+      ParameterSetName:
+      - -n -g -l -p -t --no-validation-timeout --storage-account --storage-container
+      User-Agent:
+      - python/3.7.4 (Windows-10-10.0.18362-SP0) msrest/0.6.10 msrest_azure/0.6.2
+        azure-mgmt-hdinsight/1.1.0 Azure-SDK-For-Python AZURECLI/2.0.75
+    method: GET
+    uri: https://management.azure.com/subscriptions/00000000-0000-0000-0000-000000000000/resourceGroups/hdicli-000001/providers/Microsoft.HDInsight/clusters/hdicli-000003/azureasyncoperations/create?api-version=2018-06-01-preview
+  response:
+    body:
+      string: '{"status":"InProgress"}'
+    headers:
+      cache-control:
+      - no-cache
+      content-length:
+      - '23'
+      content-type:
+      - application/json; charset=utf-8
+      date:
       - Mon, 21 Oct 2019 13:13:30 GMT
->>>>>>> 807faccc
-      expires:
-      - '-1'
-      pragma:
-      - no-cache
-      strict-transport-security:
-      - max-age=31536000; includeSubDomains
-      transfer-encoding:
-      - chunked
-      vary:
-      - Accept-Encoding
-      x-content-type-options:
-      - nosniff
-      x-ms-hdi-served-by:
-      - global
-    status:
-      code: 200
-      message: OK
-- request:
-    body: null
-    headers:
-      Accept:
-      - application/json
-      Accept-Encoding:
-      - gzip, deflate
-      CommandName:
-      - hdinsight create
-      Connection:
-      - keep-alive
-      ParameterSetName:
-      - -n -g -l -p -t --no-validation-timeout --storage-account --storage-container
-      User-Agent:
-<<<<<<< HEAD
-      - python/3.6.5 (Windows-10-10.0.17134-SP0) msrest/0.6.10 msrest_azure/0.6.2
-        azure-mgmt-hdinsight/1.1.0 Azure-SDK-For-Python AZURECLI/2.0.74
-=======
-      - python/3.7.4 (Windows-10-10.0.18362-SP0) msrest/0.6.10 msrest_azure/0.6.2
-        azure-mgmt-hdinsight/1.1.0 Azure-SDK-For-Python AZURECLI/2.0.75
->>>>>>> 807faccc
-    method: GET
-    uri: https://management.azure.com/subscriptions/00000000-0000-0000-0000-000000000000/resourceGroups/hdicli-000001/providers/Microsoft.HDInsight/clusters/hdicli-000003/azureasyncoperations/create?api-version=2018-06-01-preview
-  response:
-    body:
-      string: '{"status":"InProgress"}'
-    headers:
-      cache-control:
-      - no-cache
-      content-length:
-      - '23'
-      content-type:
-      - application/json; charset=utf-8
-      date:
-<<<<<<< HEAD
-      - Fri, 11 Oct 2019 22:33:00 GMT
-=======
+      expires:
+      - '-1'
+      pragma:
+      - no-cache
+      strict-transport-security:
+      - max-age=31536000; includeSubDomains
+      transfer-encoding:
+      - chunked
+      vary:
+      - Accept-Encoding
+      x-content-type-options:
+      - nosniff
+      x-ms-hdi-served-by:
+      - global
+    status:
+      code: 200
+      message: OK
+- request:
+    body: null
+    headers:
+      Accept:
+      - application/json
+      Accept-Encoding:
+      - gzip, deflate
+      CommandName:
+      - hdinsight create
+      Connection:
+      - keep-alive
+      ParameterSetName:
+      - -n -g -l -p -t --no-validation-timeout --storage-account --storage-container
+      User-Agent:
+      - python/3.7.4 (Windows-10-10.0.18362-SP0) msrest/0.6.10 msrest_azure/0.6.2
+        azure-mgmt-hdinsight/1.1.0 Azure-SDK-For-Python AZURECLI/2.0.75
+    method: GET
+    uri: https://management.azure.com/subscriptions/00000000-0000-0000-0000-000000000000/resourceGroups/hdicli-000001/providers/Microsoft.HDInsight/clusters/hdicli-000003/azureasyncoperations/create?api-version=2018-06-01-preview
+  response:
+    body:
+      string: '{"status":"InProgress"}'
+    headers:
+      cache-control:
+      - no-cache
+      content-length:
+      - '23'
+      content-type:
+      - application/json; charset=utf-8
+      date:
       - Mon, 21 Oct 2019 13:14:02 GMT
->>>>>>> 807faccc
-      expires:
-      - '-1'
-      pragma:
-      - no-cache
-      strict-transport-security:
-      - max-age=31536000; includeSubDomains
-      transfer-encoding:
-      - chunked
-      vary:
-      - Accept-Encoding
-      x-content-type-options:
-      - nosniff
-      x-ms-hdi-served-by:
-      - global
-    status:
-      code: 200
-      message: OK
-- request:
-    body: null
-    headers:
-      Accept:
-      - application/json
-      Accept-Encoding:
-      - gzip, deflate
-      CommandName:
-      - hdinsight create
-      Connection:
-      - keep-alive
-      ParameterSetName:
-      - -n -g -l -p -t --no-validation-timeout --storage-account --storage-container
-      User-Agent:
-<<<<<<< HEAD
-      - python/3.6.5 (Windows-10-10.0.17134-SP0) msrest/0.6.10 msrest_azure/0.6.2
-        azure-mgmt-hdinsight/1.1.0 Azure-SDK-For-Python AZURECLI/2.0.74
-=======
-      - python/3.7.4 (Windows-10-10.0.18362-SP0) msrest/0.6.10 msrest_azure/0.6.2
-        azure-mgmt-hdinsight/1.1.0 Azure-SDK-For-Python AZURECLI/2.0.75
->>>>>>> 807faccc
-    method: GET
-    uri: https://management.azure.com/subscriptions/00000000-0000-0000-0000-000000000000/resourceGroups/hdicli-000001/providers/Microsoft.HDInsight/clusters/hdicli-000003/azureasyncoperations/create?api-version=2018-06-01-preview
-  response:
-    body:
-      string: '{"status":"InProgress"}'
-    headers:
-      cache-control:
-      - no-cache
-      content-length:
-      - '23'
-      content-type:
-      - application/json; charset=utf-8
-      date:
-<<<<<<< HEAD
-      - Fri, 11 Oct 2019 22:33:31 GMT
-=======
+      expires:
+      - '-1'
+      pragma:
+      - no-cache
+      strict-transport-security:
+      - max-age=31536000; includeSubDomains
+      transfer-encoding:
+      - chunked
+      vary:
+      - Accept-Encoding
+      x-content-type-options:
+      - nosniff
+      x-ms-hdi-served-by:
+      - global
+    status:
+      code: 200
+      message: OK
+- request:
+    body: null
+    headers:
+      Accept:
+      - application/json
+      Accept-Encoding:
+      - gzip, deflate
+      CommandName:
+      - hdinsight create
+      Connection:
+      - keep-alive
+      ParameterSetName:
+      - -n -g -l -p -t --no-validation-timeout --storage-account --storage-container
+      User-Agent:
+      - python/3.7.4 (Windows-10-10.0.18362-SP0) msrest/0.6.10 msrest_azure/0.6.2
+        azure-mgmt-hdinsight/1.1.0 Azure-SDK-For-Python AZURECLI/2.0.75
+    method: GET
+    uri: https://management.azure.com/subscriptions/00000000-0000-0000-0000-000000000000/resourceGroups/hdicli-000001/providers/Microsoft.HDInsight/clusters/hdicli-000003/azureasyncoperations/create?api-version=2018-06-01-preview
+  response:
+    body:
+      string: '{"status":"InProgress"}'
+    headers:
+      cache-control:
+      - no-cache
+      content-length:
+      - '23'
+      content-type:
+      - application/json; charset=utf-8
+      date:
       - Mon, 21 Oct 2019 13:14:33 GMT
->>>>>>> 807faccc
-      expires:
-      - '-1'
-      pragma:
-      - no-cache
-      strict-transport-security:
-      - max-age=31536000; includeSubDomains
-      transfer-encoding:
-      - chunked
-      vary:
-      - Accept-Encoding
-      x-content-type-options:
-      - nosniff
-      x-ms-hdi-served-by:
-      - global
-    status:
-      code: 200
-      message: OK
-- request:
-    body: null
-    headers:
-      Accept:
-      - application/json
-      Accept-Encoding:
-      - gzip, deflate
-      CommandName:
-      - hdinsight create
-      Connection:
-      - keep-alive
-      ParameterSetName:
-      - -n -g -l -p -t --no-validation-timeout --storage-account --storage-container
-      User-Agent:
-<<<<<<< HEAD
-      - python/3.6.5 (Windows-10-10.0.17134-SP0) msrest/0.6.10 msrest_azure/0.6.2
-        azure-mgmt-hdinsight/1.1.0 Azure-SDK-For-Python AZURECLI/2.0.74
-=======
-      - python/3.7.4 (Windows-10-10.0.18362-SP0) msrest/0.6.10 msrest_azure/0.6.2
-        azure-mgmt-hdinsight/1.1.0 Azure-SDK-For-Python AZURECLI/2.0.75
->>>>>>> 807faccc
-    method: GET
-    uri: https://management.azure.com/subscriptions/00000000-0000-0000-0000-000000000000/resourceGroups/hdicli-000001/providers/Microsoft.HDInsight/clusters/hdicli-000003/azureasyncoperations/create?api-version=2018-06-01-preview
-  response:
-    body:
-      string: '{"status":"InProgress"}'
-    headers:
-      cache-control:
-      - no-cache
-      content-length:
-      - '23'
-      content-type:
-      - application/json; charset=utf-8
-      date:
-<<<<<<< HEAD
-      - Fri, 11 Oct 2019 22:34:01 GMT
-=======
+      expires:
+      - '-1'
+      pragma:
+      - no-cache
+      strict-transport-security:
+      - max-age=31536000; includeSubDomains
+      transfer-encoding:
+      - chunked
+      vary:
+      - Accept-Encoding
+      x-content-type-options:
+      - nosniff
+      x-ms-hdi-served-by:
+      - global
+    status:
+      code: 200
+      message: OK
+- request:
+    body: null
+    headers:
+      Accept:
+      - application/json
+      Accept-Encoding:
+      - gzip, deflate
+      CommandName:
+      - hdinsight create
+      Connection:
+      - keep-alive
+      ParameterSetName:
+      - -n -g -l -p -t --no-validation-timeout --storage-account --storage-container
+      User-Agent:
+      - python/3.7.4 (Windows-10-10.0.18362-SP0) msrest/0.6.10 msrest_azure/0.6.2
+        azure-mgmt-hdinsight/1.1.0 Azure-SDK-For-Python AZURECLI/2.0.75
+    method: GET
+    uri: https://management.azure.com/subscriptions/00000000-0000-0000-0000-000000000000/resourceGroups/hdicli-000001/providers/Microsoft.HDInsight/clusters/hdicli-000003/azureasyncoperations/create?api-version=2018-06-01-preview
+  response:
+    body:
+      string: '{"status":"InProgress"}'
+    headers:
+      cache-control:
+      - no-cache
+      content-length:
+      - '23'
+      content-type:
+      - application/json; charset=utf-8
+      date:
       - Mon, 21 Oct 2019 13:15:06 GMT
->>>>>>> 807faccc
-      expires:
-      - '-1'
-      pragma:
-      - no-cache
-      strict-transport-security:
-      - max-age=31536000; includeSubDomains
-      transfer-encoding:
-      - chunked
-      vary:
-      - Accept-Encoding
-      x-content-type-options:
-      - nosniff
-      x-ms-hdi-served-by:
-      - global
-    status:
-      code: 200
-      message: OK
-- request:
-    body: null
-    headers:
-      Accept:
-      - application/json
-      Accept-Encoding:
-      - gzip, deflate
-      CommandName:
-      - hdinsight create
-      Connection:
-      - keep-alive
-      ParameterSetName:
-      - -n -g -l -p -t --no-validation-timeout --storage-account --storage-container
-      User-Agent:
-<<<<<<< HEAD
-      - python/3.6.5 (Windows-10-10.0.17134-SP0) msrest/0.6.10 msrest_azure/0.6.2
-        azure-mgmt-hdinsight/1.1.0 Azure-SDK-For-Python AZURECLI/2.0.74
-=======
-      - python/3.7.4 (Windows-10-10.0.18362-SP0) msrest/0.6.10 msrest_azure/0.6.2
-        azure-mgmt-hdinsight/1.1.0 Azure-SDK-For-Python AZURECLI/2.0.75
->>>>>>> 807faccc
-    method: GET
-    uri: https://management.azure.com/subscriptions/00000000-0000-0000-0000-000000000000/resourceGroups/hdicli-000001/providers/Microsoft.HDInsight/clusters/hdicli-000003/azureasyncoperations/create?api-version=2018-06-01-preview
-  response:
-    body:
-      string: '{"status":"InProgress"}'
-    headers:
-      cache-control:
-      - no-cache
-      content-length:
-      - '23'
-      content-type:
-      - application/json; charset=utf-8
-      date:
-<<<<<<< HEAD
-      - Fri, 11 Oct 2019 22:34:31 GMT
-=======
+      expires:
+      - '-1'
+      pragma:
+      - no-cache
+      strict-transport-security:
+      - max-age=31536000; includeSubDomains
+      transfer-encoding:
+      - chunked
+      vary:
+      - Accept-Encoding
+      x-content-type-options:
+      - nosniff
+      x-ms-hdi-served-by:
+      - global
+    status:
+      code: 200
+      message: OK
+- request:
+    body: null
+    headers:
+      Accept:
+      - application/json
+      Accept-Encoding:
+      - gzip, deflate
+      CommandName:
+      - hdinsight create
+      Connection:
+      - keep-alive
+      ParameterSetName:
+      - -n -g -l -p -t --no-validation-timeout --storage-account --storage-container
+      User-Agent:
+      - python/3.7.4 (Windows-10-10.0.18362-SP0) msrest/0.6.10 msrest_azure/0.6.2
+        azure-mgmt-hdinsight/1.1.0 Azure-SDK-For-Python AZURECLI/2.0.75
+    method: GET
+    uri: https://management.azure.com/subscriptions/00000000-0000-0000-0000-000000000000/resourceGroups/hdicli-000001/providers/Microsoft.HDInsight/clusters/hdicli-000003/azureasyncoperations/create?api-version=2018-06-01-preview
+  response:
+    body:
+      string: '{"status":"InProgress"}'
+    headers:
+      cache-control:
+      - no-cache
+      content-length:
+      - '23'
+      content-type:
+      - application/json; charset=utf-8
+      date:
       - Mon, 21 Oct 2019 13:15:38 GMT
->>>>>>> 807faccc
-      expires:
-      - '-1'
-      pragma:
-      - no-cache
-      strict-transport-security:
-      - max-age=31536000; includeSubDomains
-      transfer-encoding:
-      - chunked
-      vary:
-      - Accept-Encoding
-      x-content-type-options:
-      - nosniff
-      x-ms-hdi-served-by:
-      - global
-    status:
-      code: 200
-      message: OK
-- request:
-    body: null
-    headers:
-      Accept:
-      - application/json
-      Accept-Encoding:
-      - gzip, deflate
-      CommandName:
-      - hdinsight create
-      Connection:
-      - keep-alive
-      ParameterSetName:
-      - -n -g -l -p -t --no-validation-timeout --storage-account --storage-container
-      User-Agent:
-<<<<<<< HEAD
-      - python/3.6.5 (Windows-10-10.0.17134-SP0) msrest/0.6.10 msrest_azure/0.6.2
-        azure-mgmt-hdinsight/1.1.0 Azure-SDK-For-Python AZURECLI/2.0.74
-=======
-      - python/3.7.4 (Windows-10-10.0.18362-SP0) msrest/0.6.10 msrest_azure/0.6.2
-        azure-mgmt-hdinsight/1.1.0 Azure-SDK-For-Python AZURECLI/2.0.75
->>>>>>> 807faccc
-    method: GET
-    uri: https://management.azure.com/subscriptions/00000000-0000-0000-0000-000000000000/resourceGroups/hdicli-000001/providers/Microsoft.HDInsight/clusters/hdicli-000003/azureasyncoperations/create?api-version=2018-06-01-preview
-  response:
-    body:
-      string: '{"status":"InProgress"}'
-    headers:
-      cache-control:
-      - no-cache
-      content-length:
-      - '23'
-      content-type:
-      - application/json; charset=utf-8
-      date:
-<<<<<<< HEAD
-      - Fri, 11 Oct 2019 22:35:03 GMT
-=======
+      expires:
+      - '-1'
+      pragma:
+      - no-cache
+      strict-transport-security:
+      - max-age=31536000; includeSubDomains
+      transfer-encoding:
+      - chunked
+      vary:
+      - Accept-Encoding
+      x-content-type-options:
+      - nosniff
+      x-ms-hdi-served-by:
+      - global
+    status:
+      code: 200
+      message: OK
+- request:
+    body: null
+    headers:
+      Accept:
+      - application/json
+      Accept-Encoding:
+      - gzip, deflate
+      CommandName:
+      - hdinsight create
+      Connection:
+      - keep-alive
+      ParameterSetName:
+      - -n -g -l -p -t --no-validation-timeout --storage-account --storage-container
+      User-Agent:
+      - python/3.7.4 (Windows-10-10.0.18362-SP0) msrest/0.6.10 msrest_azure/0.6.2
+        azure-mgmt-hdinsight/1.1.0 Azure-SDK-For-Python AZURECLI/2.0.75
+    method: GET
+    uri: https://management.azure.com/subscriptions/00000000-0000-0000-0000-000000000000/resourceGroups/hdicli-000001/providers/Microsoft.HDInsight/clusters/hdicli-000003/azureasyncoperations/create?api-version=2018-06-01-preview
+  response:
+    body:
+      string: '{"status":"InProgress"}'
+    headers:
+      cache-control:
+      - no-cache
+      content-length:
+      - '23'
+      content-type:
+      - application/json; charset=utf-8
+      date:
       - Mon, 21 Oct 2019 13:16:11 GMT
->>>>>>> 807faccc
-      expires:
-      - '-1'
-      pragma:
-      - no-cache
-      strict-transport-security:
-      - max-age=31536000; includeSubDomains
-      transfer-encoding:
-      - chunked
-      vary:
-      - Accept-Encoding
-      x-content-type-options:
-      - nosniff
-      x-ms-hdi-served-by:
-      - global
-    status:
-      code: 200
-      message: OK
-- request:
-    body: null
-    headers:
-      Accept:
-      - application/json
-      Accept-Encoding:
-      - gzip, deflate
-      CommandName:
-      - hdinsight create
-      Connection:
-      - keep-alive
-      ParameterSetName:
-      - -n -g -l -p -t --no-validation-timeout --storage-account --storage-container
-      User-Agent:
-<<<<<<< HEAD
-      - python/3.6.5 (Windows-10-10.0.17134-SP0) msrest/0.6.10 msrest_azure/0.6.2
-        azure-mgmt-hdinsight/1.1.0 Azure-SDK-For-Python AZURECLI/2.0.74
-=======
-      - python/3.7.4 (Windows-10-10.0.18362-SP0) msrest/0.6.10 msrest_azure/0.6.2
-        azure-mgmt-hdinsight/1.1.0 Azure-SDK-For-Python AZURECLI/2.0.75
->>>>>>> 807faccc
-    method: GET
-    uri: https://management.azure.com/subscriptions/00000000-0000-0000-0000-000000000000/resourceGroups/hdicli-000001/providers/Microsoft.HDInsight/clusters/hdicli-000003/azureasyncoperations/create?api-version=2018-06-01-preview
-  response:
-    body:
-      string: '{"status":"InProgress"}'
-    headers:
-      cache-control:
-      - no-cache
-      content-length:
-      - '23'
-      content-type:
-      - application/json; charset=utf-8
-      date:
-<<<<<<< HEAD
-      - Fri, 11 Oct 2019 22:35:33 GMT
-=======
+      expires:
+      - '-1'
+      pragma:
+      - no-cache
+      strict-transport-security:
+      - max-age=31536000; includeSubDomains
+      transfer-encoding:
+      - chunked
+      vary:
+      - Accept-Encoding
+      x-content-type-options:
+      - nosniff
+      x-ms-hdi-served-by:
+      - global
+    status:
+      code: 200
+      message: OK
+- request:
+    body: null
+    headers:
+      Accept:
+      - application/json
+      Accept-Encoding:
+      - gzip, deflate
+      CommandName:
+      - hdinsight create
+      Connection:
+      - keep-alive
+      ParameterSetName:
+      - -n -g -l -p -t --no-validation-timeout --storage-account --storage-container
+      User-Agent:
+      - python/3.7.4 (Windows-10-10.0.18362-SP0) msrest/0.6.10 msrest_azure/0.6.2
+        azure-mgmt-hdinsight/1.1.0 Azure-SDK-For-Python AZURECLI/2.0.75
+    method: GET
+    uri: https://management.azure.com/subscriptions/00000000-0000-0000-0000-000000000000/resourceGroups/hdicli-000001/providers/Microsoft.HDInsight/clusters/hdicli-000003/azureasyncoperations/create?api-version=2018-06-01-preview
+  response:
+    body:
+      string: '{"status":"InProgress"}'
+    headers:
+      cache-control:
+      - no-cache
+      content-length:
+      - '23'
+      content-type:
+      - application/json; charset=utf-8
+      date:
       - Mon, 21 Oct 2019 13:16:43 GMT
->>>>>>> 807faccc
-      expires:
-      - '-1'
-      pragma:
-      - no-cache
-      strict-transport-security:
-      - max-age=31536000; includeSubDomains
-      transfer-encoding:
-      - chunked
-      vary:
-      - Accept-Encoding
-      x-content-type-options:
-      - nosniff
-      x-ms-hdi-served-by:
-      - global
-    status:
-      code: 200
-      message: OK
-- request:
-    body: null
-    headers:
-      Accept:
-      - application/json
-      Accept-Encoding:
-      - gzip, deflate
-      CommandName:
-      - hdinsight create
-      Connection:
-      - keep-alive
-      ParameterSetName:
-      - -n -g -l -p -t --no-validation-timeout --storage-account --storage-container
-      User-Agent:
-<<<<<<< HEAD
-      - python/3.6.5 (Windows-10-10.0.17134-SP0) msrest/0.6.10 msrest_azure/0.6.2
-        azure-mgmt-hdinsight/1.1.0 Azure-SDK-For-Python AZURECLI/2.0.74
-=======
-      - python/3.7.4 (Windows-10-10.0.18362-SP0) msrest/0.6.10 msrest_azure/0.6.2
-        azure-mgmt-hdinsight/1.1.0 Azure-SDK-For-Python AZURECLI/2.0.75
->>>>>>> 807faccc
-    method: GET
-    uri: https://management.azure.com/subscriptions/00000000-0000-0000-0000-000000000000/resourceGroups/hdicli-000001/providers/Microsoft.HDInsight/clusters/hdicli-000003/azureasyncoperations/create?api-version=2018-06-01-preview
-  response:
-    body:
-      string: '{"status":"InProgress"}'
-    headers:
-      cache-control:
-      - no-cache
-      content-length:
-      - '23'
-      content-type:
-      - application/json; charset=utf-8
-      date:
-<<<<<<< HEAD
-      - Fri, 11 Oct 2019 22:36:03 GMT
-=======
+      expires:
+      - '-1'
+      pragma:
+      - no-cache
+      strict-transport-security:
+      - max-age=31536000; includeSubDomains
+      transfer-encoding:
+      - chunked
+      vary:
+      - Accept-Encoding
+      x-content-type-options:
+      - nosniff
+      x-ms-hdi-served-by:
+      - global
+    status:
+      code: 200
+      message: OK
+- request:
+    body: null
+    headers:
+      Accept:
+      - application/json
+      Accept-Encoding:
+      - gzip, deflate
+      CommandName:
+      - hdinsight create
+      Connection:
+      - keep-alive
+      ParameterSetName:
+      - -n -g -l -p -t --no-validation-timeout --storage-account --storage-container
+      User-Agent:
+      - python/3.7.4 (Windows-10-10.0.18362-SP0) msrest/0.6.10 msrest_azure/0.6.2
+        azure-mgmt-hdinsight/1.1.0 Azure-SDK-For-Python AZURECLI/2.0.75
+    method: GET
+    uri: https://management.azure.com/subscriptions/00000000-0000-0000-0000-000000000000/resourceGroups/hdicli-000001/providers/Microsoft.HDInsight/clusters/hdicli-000003/azureasyncoperations/create?api-version=2018-06-01-preview
+  response:
+    body:
+      string: '{"status":"InProgress"}'
+    headers:
+      cache-control:
+      - no-cache
+      content-length:
+      - '23'
+      content-type:
+      - application/json; charset=utf-8
+      date:
       - Mon, 21 Oct 2019 13:17:14 GMT
->>>>>>> 807faccc
-      expires:
-      - '-1'
-      pragma:
-      - no-cache
-      strict-transport-security:
-      - max-age=31536000; includeSubDomains
-      transfer-encoding:
-      - chunked
-      vary:
-      - Accept-Encoding
-      x-content-type-options:
-      - nosniff
-      x-ms-hdi-served-by:
-      - global
-    status:
-      code: 200
-      message: OK
-- request:
-    body: null
-    headers:
-      Accept:
-      - application/json
-      Accept-Encoding:
-      - gzip, deflate
-      CommandName:
-      - hdinsight create
-      Connection:
-      - keep-alive
-      ParameterSetName:
-      - -n -g -l -p -t --no-validation-timeout --storage-account --storage-container
-      User-Agent:
-<<<<<<< HEAD
-      - python/3.6.5 (Windows-10-10.0.17134-SP0) msrest/0.6.10 msrest_azure/0.6.2
-        azure-mgmt-hdinsight/1.1.0 Azure-SDK-For-Python AZURECLI/2.0.74
-=======
-      - python/3.7.4 (Windows-10-10.0.18362-SP0) msrest/0.6.10 msrest_azure/0.6.2
-        azure-mgmt-hdinsight/1.1.0 Azure-SDK-For-Python AZURECLI/2.0.75
->>>>>>> 807faccc
-    method: GET
-    uri: https://management.azure.com/subscriptions/00000000-0000-0000-0000-000000000000/resourceGroups/hdicli-000001/providers/Microsoft.HDInsight/clusters/hdicli-000003/azureasyncoperations/create?api-version=2018-06-01-preview
-  response:
-    body:
-      string: '{"status":"InProgress"}'
-    headers:
-      cache-control:
-      - no-cache
-      content-length:
-      - '23'
-      content-type:
-      - application/json; charset=utf-8
-      date:
-<<<<<<< HEAD
-      - Fri, 11 Oct 2019 22:36:34 GMT
-=======
+      expires:
+      - '-1'
+      pragma:
+      - no-cache
+      strict-transport-security:
+      - max-age=31536000; includeSubDomains
+      transfer-encoding:
+      - chunked
+      vary:
+      - Accept-Encoding
+      x-content-type-options:
+      - nosniff
+      x-ms-hdi-served-by:
+      - global
+    status:
+      code: 200
+      message: OK
+- request:
+    body: null
+    headers:
+      Accept:
+      - application/json
+      Accept-Encoding:
+      - gzip, deflate
+      CommandName:
+      - hdinsight create
+      Connection:
+      - keep-alive
+      ParameterSetName:
+      - -n -g -l -p -t --no-validation-timeout --storage-account --storage-container
+      User-Agent:
+      - python/3.7.4 (Windows-10-10.0.18362-SP0) msrest/0.6.10 msrest_azure/0.6.2
+        azure-mgmt-hdinsight/1.1.0 Azure-SDK-For-Python AZURECLI/2.0.75
+    method: GET
+    uri: https://management.azure.com/subscriptions/00000000-0000-0000-0000-000000000000/resourceGroups/hdicli-000001/providers/Microsoft.HDInsight/clusters/hdicli-000003/azureasyncoperations/create?api-version=2018-06-01-preview
+  response:
+    body:
+      string: '{"status":"InProgress"}'
+    headers:
+      cache-control:
+      - no-cache
+      content-length:
+      - '23'
+      content-type:
+      - application/json; charset=utf-8
+      date:
       - Mon, 21 Oct 2019 13:17:47 GMT
->>>>>>> 807faccc
-      expires:
-      - '-1'
-      pragma:
-      - no-cache
-      strict-transport-security:
-      - max-age=31536000; includeSubDomains
-      transfer-encoding:
-      - chunked
-      vary:
-      - Accept-Encoding
-      x-content-type-options:
-      - nosniff
-      x-ms-hdi-served-by:
-      - global
-    status:
-      code: 200
-      message: OK
-- request:
-    body: null
-    headers:
-      Accept:
-      - application/json
-      Accept-Encoding:
-      - gzip, deflate
-      CommandName:
-      - hdinsight create
-      Connection:
-      - keep-alive
-      ParameterSetName:
-      - -n -g -l -p -t --no-validation-timeout --storage-account --storage-container
-      User-Agent:
-<<<<<<< HEAD
-      - python/3.6.5 (Windows-10-10.0.17134-SP0) msrest/0.6.10 msrest_azure/0.6.2
-        azure-mgmt-hdinsight/1.1.0 Azure-SDK-For-Python AZURECLI/2.0.74
-=======
-      - python/3.7.4 (Windows-10-10.0.18362-SP0) msrest/0.6.10 msrest_azure/0.6.2
-        azure-mgmt-hdinsight/1.1.0 Azure-SDK-For-Python AZURECLI/2.0.75
->>>>>>> 807faccc
-    method: GET
-    uri: https://management.azure.com/subscriptions/00000000-0000-0000-0000-000000000000/resourceGroups/hdicli-000001/providers/Microsoft.HDInsight/clusters/hdicli-000003/azureasyncoperations/create?api-version=2018-06-01-preview
-  response:
-    body:
-      string: '{"status":"InProgress"}'
-    headers:
-      cache-control:
-      - no-cache
-      content-length:
-      - '23'
-      content-type:
-      - application/json; charset=utf-8
-      date:
-<<<<<<< HEAD
-      - Fri, 11 Oct 2019 22:37:04 GMT
-=======
+      expires:
+      - '-1'
+      pragma:
+      - no-cache
+      strict-transport-security:
+      - max-age=31536000; includeSubDomains
+      transfer-encoding:
+      - chunked
+      vary:
+      - Accept-Encoding
+      x-content-type-options:
+      - nosniff
+      x-ms-hdi-served-by:
+      - global
+    status:
+      code: 200
+      message: OK
+- request:
+    body: null
+    headers:
+      Accept:
+      - application/json
+      Accept-Encoding:
+      - gzip, deflate
+      CommandName:
+      - hdinsight create
+      Connection:
+      - keep-alive
+      ParameterSetName:
+      - -n -g -l -p -t --no-validation-timeout --storage-account --storage-container
+      User-Agent:
+      - python/3.7.4 (Windows-10-10.0.18362-SP0) msrest/0.6.10 msrest_azure/0.6.2
+        azure-mgmt-hdinsight/1.1.0 Azure-SDK-For-Python AZURECLI/2.0.75
+    method: GET
+    uri: https://management.azure.com/subscriptions/00000000-0000-0000-0000-000000000000/resourceGroups/hdicli-000001/providers/Microsoft.HDInsight/clusters/hdicli-000003/azureasyncoperations/create?api-version=2018-06-01-preview
+  response:
+    body:
+      string: '{"status":"InProgress"}'
+    headers:
+      cache-control:
+      - no-cache
+      content-length:
+      - '23'
+      content-type:
+      - application/json; charset=utf-8
+      date:
       - Mon, 21 Oct 2019 13:18:19 GMT
->>>>>>> 807faccc
-      expires:
-      - '-1'
-      pragma:
-      - no-cache
-      strict-transport-security:
-      - max-age=31536000; includeSubDomains
-      transfer-encoding:
-      - chunked
-      vary:
-      - Accept-Encoding
-      x-content-type-options:
-      - nosniff
-      x-ms-hdi-served-by:
-      - global
-    status:
-      code: 200
-      message: OK
-- request:
-    body: null
-    headers:
-      Accept:
-      - application/json
-      Accept-Encoding:
-      - gzip, deflate
-      CommandName:
-      - hdinsight create
-      Connection:
-      - keep-alive
-      ParameterSetName:
-      - -n -g -l -p -t --no-validation-timeout --storage-account --storage-container
-      User-Agent:
-<<<<<<< HEAD
-      - python/3.6.5 (Windows-10-10.0.17134-SP0) msrest/0.6.10 msrest_azure/0.6.2
-        azure-mgmt-hdinsight/1.1.0 Azure-SDK-For-Python AZURECLI/2.0.74
-=======
-      - python/3.7.4 (Windows-10-10.0.18362-SP0) msrest/0.6.10 msrest_azure/0.6.2
-        azure-mgmt-hdinsight/1.1.0 Azure-SDK-For-Python AZURECLI/2.0.75
->>>>>>> 807faccc
-    method: GET
-    uri: https://management.azure.com/subscriptions/00000000-0000-0000-0000-000000000000/resourceGroups/hdicli-000001/providers/Microsoft.HDInsight/clusters/hdicli-000003/azureasyncoperations/create?api-version=2018-06-01-preview
-  response:
-    body:
-      string: '{"status":"InProgress"}'
-    headers:
-      cache-control:
-      - no-cache
-      content-length:
-      - '23'
-      content-type:
-      - application/json; charset=utf-8
-      date:
-<<<<<<< HEAD
-      - Fri, 11 Oct 2019 22:37:35 GMT
-=======
+      expires:
+      - '-1'
+      pragma:
+      - no-cache
+      strict-transport-security:
+      - max-age=31536000; includeSubDomains
+      transfer-encoding:
+      - chunked
+      vary:
+      - Accept-Encoding
+      x-content-type-options:
+      - nosniff
+      x-ms-hdi-served-by:
+      - global
+    status:
+      code: 200
+      message: OK
+- request:
+    body: null
+    headers:
+      Accept:
+      - application/json
+      Accept-Encoding:
+      - gzip, deflate
+      CommandName:
+      - hdinsight create
+      Connection:
+      - keep-alive
+      ParameterSetName:
+      - -n -g -l -p -t --no-validation-timeout --storage-account --storage-container
+      User-Agent:
+      - python/3.7.4 (Windows-10-10.0.18362-SP0) msrest/0.6.10 msrest_azure/0.6.2
+        azure-mgmt-hdinsight/1.1.0 Azure-SDK-For-Python AZURECLI/2.0.75
+    method: GET
+    uri: https://management.azure.com/subscriptions/00000000-0000-0000-0000-000000000000/resourceGroups/hdicli-000001/providers/Microsoft.HDInsight/clusters/hdicli-000003/azureasyncoperations/create?api-version=2018-06-01-preview
+  response:
+    body:
+      string: '{"status":"InProgress"}'
+    headers:
+      cache-control:
+      - no-cache
+      content-length:
+      - '23'
+      content-type:
+      - application/json; charset=utf-8
+      date:
       - Mon, 21 Oct 2019 13:18:51 GMT
->>>>>>> 807faccc
-      expires:
-      - '-1'
-      pragma:
-      - no-cache
-      strict-transport-security:
-      - max-age=31536000; includeSubDomains
-      transfer-encoding:
-      - chunked
-      vary:
-      - Accept-Encoding
-      x-content-type-options:
-      - nosniff
-      x-ms-hdi-served-by:
-      - global
-    status:
-      code: 200
-      message: OK
-- request:
-    body: null
-    headers:
-      Accept:
-      - application/json
-      Accept-Encoding:
-      - gzip, deflate
-      CommandName:
-      - hdinsight create
-      Connection:
-      - keep-alive
-      ParameterSetName:
-      - -n -g -l -p -t --no-validation-timeout --storage-account --storage-container
-      User-Agent:
-<<<<<<< HEAD
-      - python/3.6.5 (Windows-10-10.0.17134-SP0) msrest/0.6.10 msrest_azure/0.6.2
-        azure-mgmt-hdinsight/1.1.0 Azure-SDK-For-Python AZURECLI/2.0.74
-=======
-      - python/3.7.4 (Windows-10-10.0.18362-SP0) msrest/0.6.10 msrest_azure/0.6.2
-        azure-mgmt-hdinsight/1.1.0 Azure-SDK-For-Python AZURECLI/2.0.75
->>>>>>> 807faccc
-    method: GET
-    uri: https://management.azure.com/subscriptions/00000000-0000-0000-0000-000000000000/resourceGroups/hdicli-000001/providers/Microsoft.HDInsight/clusters/hdicli-000003/azureasyncoperations/create?api-version=2018-06-01-preview
-  response:
-    body:
-      string: '{"status":"InProgress"}'
-    headers:
-      cache-control:
-      - no-cache
-      content-length:
-      - '23'
-      content-type:
-      - application/json; charset=utf-8
-      date:
-<<<<<<< HEAD
-      - Fri, 11 Oct 2019 22:38:05 GMT
-=======
+      expires:
+      - '-1'
+      pragma:
+      - no-cache
+      strict-transport-security:
+      - max-age=31536000; includeSubDomains
+      transfer-encoding:
+      - chunked
+      vary:
+      - Accept-Encoding
+      x-content-type-options:
+      - nosniff
+      x-ms-hdi-served-by:
+      - global
+    status:
+      code: 200
+      message: OK
+- request:
+    body: null
+    headers:
+      Accept:
+      - application/json
+      Accept-Encoding:
+      - gzip, deflate
+      CommandName:
+      - hdinsight create
+      Connection:
+      - keep-alive
+      ParameterSetName:
+      - -n -g -l -p -t --no-validation-timeout --storage-account --storage-container
+      User-Agent:
+      - python/3.7.4 (Windows-10-10.0.18362-SP0) msrest/0.6.10 msrest_azure/0.6.2
+        azure-mgmt-hdinsight/1.1.0 Azure-SDK-For-Python AZURECLI/2.0.75
+    method: GET
+    uri: https://management.azure.com/subscriptions/00000000-0000-0000-0000-000000000000/resourceGroups/hdicli-000001/providers/Microsoft.HDInsight/clusters/hdicli-000003/azureasyncoperations/create?api-version=2018-06-01-preview
+  response:
+    body:
+      string: '{"status":"InProgress"}'
+    headers:
+      cache-control:
+      - no-cache
+      content-length:
+      - '23'
+      content-type:
+      - application/json; charset=utf-8
+      date:
       - Mon, 21 Oct 2019 13:19:24 GMT
->>>>>>> 807faccc
-      expires:
-      - '-1'
-      pragma:
-      - no-cache
-      strict-transport-security:
-      - max-age=31536000; includeSubDomains
-      transfer-encoding:
-      - chunked
-      vary:
-      - Accept-Encoding
-      x-content-type-options:
-      - nosniff
-      x-ms-hdi-served-by:
-      - global
-    status:
-      code: 200
-      message: OK
-- request:
-    body: null
-    headers:
-      Accept:
-      - application/json
-      Accept-Encoding:
-      - gzip, deflate
-      CommandName:
-      - hdinsight create
-      Connection:
-      - keep-alive
-      ParameterSetName:
-      - -n -g -l -p -t --no-validation-timeout --storage-account --storage-container
-      User-Agent:
-<<<<<<< HEAD
-      - python/3.6.5 (Windows-10-10.0.17134-SP0) msrest/0.6.10 msrest_azure/0.6.2
-        azure-mgmt-hdinsight/1.1.0 Azure-SDK-For-Python AZURECLI/2.0.74
-=======
-      - python/3.7.4 (Windows-10-10.0.18362-SP0) msrest/0.6.10 msrest_azure/0.6.2
-        azure-mgmt-hdinsight/1.1.0 Azure-SDK-For-Python AZURECLI/2.0.75
->>>>>>> 807faccc
-    method: GET
-    uri: https://management.azure.com/subscriptions/00000000-0000-0000-0000-000000000000/resourceGroups/hdicli-000001/providers/Microsoft.HDInsight/clusters/hdicli-000003/azureasyncoperations/create?api-version=2018-06-01-preview
-  response:
-    body:
-      string: '{"status":"InProgress"}'
-    headers:
-      cache-control:
-      - no-cache
-      content-length:
-      - '23'
-      content-type:
-      - application/json; charset=utf-8
-      date:
-<<<<<<< HEAD
-      - Fri, 11 Oct 2019 22:38:36 GMT
-=======
+      expires:
+      - '-1'
+      pragma:
+      - no-cache
+      strict-transport-security:
+      - max-age=31536000; includeSubDomains
+      transfer-encoding:
+      - chunked
+      vary:
+      - Accept-Encoding
+      x-content-type-options:
+      - nosniff
+      x-ms-hdi-served-by:
+      - global
+    status:
+      code: 200
+      message: OK
+- request:
+    body: null
+    headers:
+      Accept:
+      - application/json
+      Accept-Encoding:
+      - gzip, deflate
+      CommandName:
+      - hdinsight create
+      Connection:
+      - keep-alive
+      ParameterSetName:
+      - -n -g -l -p -t --no-validation-timeout --storage-account --storage-container
+      User-Agent:
+      - python/3.7.4 (Windows-10-10.0.18362-SP0) msrest/0.6.10 msrest_azure/0.6.2
+        azure-mgmt-hdinsight/1.1.0 Azure-SDK-For-Python AZURECLI/2.0.75
+    method: GET
+    uri: https://management.azure.com/subscriptions/00000000-0000-0000-0000-000000000000/resourceGroups/hdicli-000001/providers/Microsoft.HDInsight/clusters/hdicli-000003/azureasyncoperations/create?api-version=2018-06-01-preview
+  response:
+    body:
+      string: '{"status":"InProgress"}'
+    headers:
+      cache-control:
+      - no-cache
+      content-length:
+      - '23'
+      content-type:
+      - application/json; charset=utf-8
+      date:
       - Mon, 21 Oct 2019 13:19:55 GMT
->>>>>>> 807faccc
-      expires:
-      - '-1'
-      pragma:
-      - no-cache
-      strict-transport-security:
-      - max-age=31536000; includeSubDomains
-      transfer-encoding:
-      - chunked
-      vary:
-      - Accept-Encoding
-      x-content-type-options:
-      - nosniff
-      x-ms-hdi-served-by:
-      - global
-    status:
-      code: 200
-      message: OK
-- request:
-    body: null
-    headers:
-      Accept:
-      - application/json
-      Accept-Encoding:
-      - gzip, deflate
-      CommandName:
-      - hdinsight create
-      Connection:
-      - keep-alive
-      ParameterSetName:
-      - -n -g -l -p -t --no-validation-timeout --storage-account --storage-container
-      User-Agent:
-<<<<<<< HEAD
-      - python/3.6.5 (Windows-10-10.0.17134-SP0) msrest/0.6.10 msrest_azure/0.6.2
-        azure-mgmt-hdinsight/1.1.0 Azure-SDK-For-Python AZURECLI/2.0.74
-=======
-      - python/3.7.4 (Windows-10-10.0.18362-SP0) msrest/0.6.10 msrest_azure/0.6.2
-        azure-mgmt-hdinsight/1.1.0 Azure-SDK-For-Python AZURECLI/2.0.75
->>>>>>> 807faccc
-    method: GET
-    uri: https://management.azure.com/subscriptions/00000000-0000-0000-0000-000000000000/resourceGroups/hdicli-000001/providers/Microsoft.HDInsight/clusters/hdicli-000003/azureasyncoperations/create?api-version=2018-06-01-preview
-  response:
-    body:
-      string: '{"status":"InProgress"}'
-    headers:
-      cache-control:
-      - no-cache
-      content-length:
-      - '23'
-      content-type:
-      - application/json; charset=utf-8
-      date:
-<<<<<<< HEAD
-      - Fri, 11 Oct 2019 22:39:07 GMT
-=======
+      expires:
+      - '-1'
+      pragma:
+      - no-cache
+      strict-transport-security:
+      - max-age=31536000; includeSubDomains
+      transfer-encoding:
+      - chunked
+      vary:
+      - Accept-Encoding
+      x-content-type-options:
+      - nosniff
+      x-ms-hdi-served-by:
+      - global
+    status:
+      code: 200
+      message: OK
+- request:
+    body: null
+    headers:
+      Accept:
+      - application/json
+      Accept-Encoding:
+      - gzip, deflate
+      CommandName:
+      - hdinsight create
+      Connection:
+      - keep-alive
+      ParameterSetName:
+      - -n -g -l -p -t --no-validation-timeout --storage-account --storage-container
+      User-Agent:
+      - python/3.7.4 (Windows-10-10.0.18362-SP0) msrest/0.6.10 msrest_azure/0.6.2
+        azure-mgmt-hdinsight/1.1.0 Azure-SDK-For-Python AZURECLI/2.0.75
+    method: GET
+    uri: https://management.azure.com/subscriptions/00000000-0000-0000-0000-000000000000/resourceGroups/hdicli-000001/providers/Microsoft.HDInsight/clusters/hdicli-000003/azureasyncoperations/create?api-version=2018-06-01-preview
+  response:
+    body:
+      string: '{"status":"InProgress"}'
+    headers:
+      cache-control:
+      - no-cache
+      content-length:
+      - '23'
+      content-type:
+      - application/json; charset=utf-8
+      date:
       - Mon, 21 Oct 2019 13:20:28 GMT
->>>>>>> 807faccc
-      expires:
-      - '-1'
-      pragma:
-      - no-cache
-      strict-transport-security:
-      - max-age=31536000; includeSubDomains
-      transfer-encoding:
-      - chunked
-      vary:
-      - Accept-Encoding
-      x-content-type-options:
-      - nosniff
-      x-ms-hdi-served-by:
-      - global
-    status:
-      code: 200
-      message: OK
-- request:
-    body: null
-    headers:
-      Accept:
-      - application/json
-      Accept-Encoding:
-      - gzip, deflate
-      CommandName:
-      - hdinsight create
-      Connection:
-      - keep-alive
-      ParameterSetName:
-      - -n -g -l -p -t --no-validation-timeout --storage-account --storage-container
-      User-Agent:
-<<<<<<< HEAD
-      - python/3.6.5 (Windows-10-10.0.17134-SP0) msrest/0.6.10 msrest_azure/0.6.2
-        azure-mgmt-hdinsight/1.1.0 Azure-SDK-For-Python AZURECLI/2.0.74
-=======
-      - python/3.7.4 (Windows-10-10.0.18362-SP0) msrest/0.6.10 msrest_azure/0.6.2
-        azure-mgmt-hdinsight/1.1.0 Azure-SDK-For-Python AZURECLI/2.0.75
->>>>>>> 807faccc
-    method: GET
-    uri: https://management.azure.com/subscriptions/00000000-0000-0000-0000-000000000000/resourceGroups/hdicli-000001/providers/Microsoft.HDInsight/clusters/hdicli-000003/azureasyncoperations/create?api-version=2018-06-01-preview
-  response:
-    body:
-      string: '{"status":"InProgress"}'
-    headers:
-      cache-control:
-      - no-cache
-      content-length:
-      - '23'
-      content-type:
-      - application/json; charset=utf-8
-      date:
-<<<<<<< HEAD
-      - Fri, 11 Oct 2019 22:39:38 GMT
-=======
+      expires:
+      - '-1'
+      pragma:
+      - no-cache
+      strict-transport-security:
+      - max-age=31536000; includeSubDomains
+      transfer-encoding:
+      - chunked
+      vary:
+      - Accept-Encoding
+      x-content-type-options:
+      - nosniff
+      x-ms-hdi-served-by:
+      - global
+    status:
+      code: 200
+      message: OK
+- request:
+    body: null
+    headers:
+      Accept:
+      - application/json
+      Accept-Encoding:
+      - gzip, deflate
+      CommandName:
+      - hdinsight create
+      Connection:
+      - keep-alive
+      ParameterSetName:
+      - -n -g -l -p -t --no-validation-timeout --storage-account --storage-container
+      User-Agent:
+      - python/3.7.4 (Windows-10-10.0.18362-SP0) msrest/0.6.10 msrest_azure/0.6.2
+        azure-mgmt-hdinsight/1.1.0 Azure-SDK-For-Python AZURECLI/2.0.75
+    method: GET
+    uri: https://management.azure.com/subscriptions/00000000-0000-0000-0000-000000000000/resourceGroups/hdicli-000001/providers/Microsoft.HDInsight/clusters/hdicli-000003/azureasyncoperations/create?api-version=2018-06-01-preview
+  response:
+    body:
+      string: '{"status":"InProgress"}'
+    headers:
+      cache-control:
+      - no-cache
+      content-length:
+      - '23'
+      content-type:
+      - application/json; charset=utf-8
+      date:
       - Mon, 21 Oct 2019 13:21:01 GMT
->>>>>>> 807faccc
-      expires:
-      - '-1'
-      pragma:
-      - no-cache
-      strict-transport-security:
-      - max-age=31536000; includeSubDomains
-      transfer-encoding:
-      - chunked
-      vary:
-      - Accept-Encoding
-      x-content-type-options:
-      - nosniff
-      x-ms-hdi-served-by:
-      - global
-    status:
-      code: 200
-      message: OK
-- request:
-    body: null
-    headers:
-      Accept:
-      - application/json
-      Accept-Encoding:
-      - gzip, deflate
-      CommandName:
-      - hdinsight create
-      Connection:
-      - keep-alive
-      ParameterSetName:
-      - -n -g -l -p -t --no-validation-timeout --storage-account --storage-container
-      User-Agent:
-<<<<<<< HEAD
-      - python/3.6.5 (Windows-10-10.0.17134-SP0) msrest/0.6.10 msrest_azure/0.6.2
-        azure-mgmt-hdinsight/1.1.0 Azure-SDK-For-Python AZURECLI/2.0.74
-=======
-      - python/3.7.4 (Windows-10-10.0.18362-SP0) msrest/0.6.10 msrest_azure/0.6.2
-        azure-mgmt-hdinsight/1.1.0 Azure-SDK-For-Python AZURECLI/2.0.75
->>>>>>> 807faccc
-    method: GET
-    uri: https://management.azure.com/subscriptions/00000000-0000-0000-0000-000000000000/resourceGroups/hdicli-000001/providers/Microsoft.HDInsight/clusters/hdicli-000003/azureasyncoperations/create?api-version=2018-06-01-preview
-  response:
-    body:
-      string: '{"status":"InProgress"}'
-    headers:
-      cache-control:
-      - no-cache
-      content-length:
-      - '23'
-      content-type:
-      - application/json; charset=utf-8
-      date:
-<<<<<<< HEAD
-      - Fri, 11 Oct 2019 22:40:08 GMT
-=======
+      expires:
+      - '-1'
+      pragma:
+      - no-cache
+      strict-transport-security:
+      - max-age=31536000; includeSubDomains
+      transfer-encoding:
+      - chunked
+      vary:
+      - Accept-Encoding
+      x-content-type-options:
+      - nosniff
+      x-ms-hdi-served-by:
+      - global
+    status:
+      code: 200
+      message: OK
+- request:
+    body: null
+    headers:
+      Accept:
+      - application/json
+      Accept-Encoding:
+      - gzip, deflate
+      CommandName:
+      - hdinsight create
+      Connection:
+      - keep-alive
+      ParameterSetName:
+      - -n -g -l -p -t --no-validation-timeout --storage-account --storage-container
+      User-Agent:
+      - python/3.7.4 (Windows-10-10.0.18362-SP0) msrest/0.6.10 msrest_azure/0.6.2
+        azure-mgmt-hdinsight/1.1.0 Azure-SDK-For-Python AZURECLI/2.0.75
+    method: GET
+    uri: https://management.azure.com/subscriptions/00000000-0000-0000-0000-000000000000/resourceGroups/hdicli-000001/providers/Microsoft.HDInsight/clusters/hdicli-000003/azureasyncoperations/create?api-version=2018-06-01-preview
+  response:
+    body:
+      string: '{"status":"InProgress"}'
+    headers:
+      cache-control:
+      - no-cache
+      content-length:
+      - '23'
+      content-type:
+      - application/json; charset=utf-8
+      date:
       - Mon, 21 Oct 2019 13:21:32 GMT
->>>>>>> 807faccc
-      expires:
-      - '-1'
-      pragma:
-      - no-cache
-      strict-transport-security:
-      - max-age=31536000; includeSubDomains
-      transfer-encoding:
-      - chunked
-      vary:
-      - Accept-Encoding
-      x-content-type-options:
-      - nosniff
-      x-ms-hdi-served-by:
-      - global
-    status:
-      code: 200
-      message: OK
-- request:
-    body: null
-    headers:
-      Accept:
-      - application/json
-      Accept-Encoding:
-      - gzip, deflate
-      CommandName:
-      - hdinsight create
-      Connection:
-      - keep-alive
-      ParameterSetName:
-      - -n -g -l -p -t --no-validation-timeout --storage-account --storage-container
-      User-Agent:
-<<<<<<< HEAD
-      - python/3.6.5 (Windows-10-10.0.17134-SP0) msrest/0.6.10 msrest_azure/0.6.2
-        azure-mgmt-hdinsight/1.1.0 Azure-SDK-For-Python AZURECLI/2.0.74
-=======
-      - python/3.7.4 (Windows-10-10.0.18362-SP0) msrest/0.6.10 msrest_azure/0.6.2
-        azure-mgmt-hdinsight/1.1.0 Azure-SDK-For-Python AZURECLI/2.0.75
->>>>>>> 807faccc
-    method: GET
-    uri: https://management.azure.com/subscriptions/00000000-0000-0000-0000-000000000000/resourceGroups/hdicli-000001/providers/Microsoft.HDInsight/clusters/hdicli-000003/azureasyncoperations/create?api-version=2018-06-01-preview
-  response:
-    body:
-      string: '{"status":"InProgress"}'
-    headers:
-      cache-control:
-      - no-cache
-      content-length:
-      - '23'
-      content-type:
-      - application/json; charset=utf-8
-      date:
-<<<<<<< HEAD
-      - Fri, 11 Oct 2019 22:40:38 GMT
-=======
+      expires:
+      - '-1'
+      pragma:
+      - no-cache
+      strict-transport-security:
+      - max-age=31536000; includeSubDomains
+      transfer-encoding:
+      - chunked
+      vary:
+      - Accept-Encoding
+      x-content-type-options:
+      - nosniff
+      x-ms-hdi-served-by:
+      - global
+    status:
+      code: 200
+      message: OK
+- request:
+    body: null
+    headers:
+      Accept:
+      - application/json
+      Accept-Encoding:
+      - gzip, deflate
+      CommandName:
+      - hdinsight create
+      Connection:
+      - keep-alive
+      ParameterSetName:
+      - -n -g -l -p -t --no-validation-timeout --storage-account --storage-container
+      User-Agent:
+      - python/3.7.4 (Windows-10-10.0.18362-SP0) msrest/0.6.10 msrest_azure/0.6.2
+        azure-mgmt-hdinsight/1.1.0 Azure-SDK-For-Python AZURECLI/2.0.75
+    method: GET
+    uri: https://management.azure.com/subscriptions/00000000-0000-0000-0000-000000000000/resourceGroups/hdicli-000001/providers/Microsoft.HDInsight/clusters/hdicli-000003/azureasyncoperations/create?api-version=2018-06-01-preview
+  response:
+    body:
+      string: '{"status":"InProgress"}'
+    headers:
+      cache-control:
+      - no-cache
+      content-length:
+      - '23'
+      content-type:
+      - application/json; charset=utf-8
+      date:
       - Mon, 21 Oct 2019 13:22:04 GMT
->>>>>>> 807faccc
-      expires:
-      - '-1'
-      pragma:
-      - no-cache
-      strict-transport-security:
-      - max-age=31536000; includeSubDomains
-      transfer-encoding:
-      - chunked
-      vary:
-      - Accept-Encoding
-      x-content-type-options:
-      - nosniff
-      x-ms-hdi-served-by:
-      - global
-    status:
-      code: 200
-      message: OK
-- request:
-    body: null
-    headers:
-      Accept:
-      - application/json
-      Accept-Encoding:
-      - gzip, deflate
-      CommandName:
-      - hdinsight create
-      Connection:
-      - keep-alive
-      ParameterSetName:
-      - -n -g -l -p -t --no-validation-timeout --storage-account --storage-container
-      User-Agent:
-<<<<<<< HEAD
-      - python/3.6.5 (Windows-10-10.0.17134-SP0) msrest/0.6.10 msrest_azure/0.6.2
-        azure-mgmt-hdinsight/1.1.0 Azure-SDK-For-Python AZURECLI/2.0.74
-=======
-      - python/3.7.4 (Windows-10-10.0.18362-SP0) msrest/0.6.10 msrest_azure/0.6.2
-        azure-mgmt-hdinsight/1.1.0 Azure-SDK-For-Python AZURECLI/2.0.75
->>>>>>> 807faccc
-    method: GET
-    uri: https://management.azure.com/subscriptions/00000000-0000-0000-0000-000000000000/resourceGroups/hdicli-000001/providers/Microsoft.HDInsight/clusters/hdicli-000003/azureasyncoperations/create?api-version=2018-06-01-preview
-  response:
-    body:
-      string: '{"status":"InProgress"}'
-    headers:
-      cache-control:
-      - no-cache
-      content-length:
-      - '23'
-      content-type:
-      - application/json; charset=utf-8
-      date:
-<<<<<<< HEAD
-      - Fri, 11 Oct 2019 22:41:09 GMT
-=======
+      expires:
+      - '-1'
+      pragma:
+      - no-cache
+      strict-transport-security:
+      - max-age=31536000; includeSubDomains
+      transfer-encoding:
+      - chunked
+      vary:
+      - Accept-Encoding
+      x-content-type-options:
+      - nosniff
+      x-ms-hdi-served-by:
+      - global
+    status:
+      code: 200
+      message: OK
+- request:
+    body: null
+    headers:
+      Accept:
+      - application/json
+      Accept-Encoding:
+      - gzip, deflate
+      CommandName:
+      - hdinsight create
+      Connection:
+      - keep-alive
+      ParameterSetName:
+      - -n -g -l -p -t --no-validation-timeout --storage-account --storage-container
+      User-Agent:
+      - python/3.7.4 (Windows-10-10.0.18362-SP0) msrest/0.6.10 msrest_azure/0.6.2
+        azure-mgmt-hdinsight/1.1.0 Azure-SDK-For-Python AZURECLI/2.0.75
+    method: GET
+    uri: https://management.azure.com/subscriptions/00000000-0000-0000-0000-000000000000/resourceGroups/hdicli-000001/providers/Microsoft.HDInsight/clusters/hdicli-000003/azureasyncoperations/create?api-version=2018-06-01-preview
+  response:
+    body:
+      string: '{"status":"InProgress"}'
+    headers:
+      cache-control:
+      - no-cache
+      content-length:
+      - '23'
+      content-type:
+      - application/json; charset=utf-8
+      date:
       - Mon, 21 Oct 2019 13:22:37 GMT
->>>>>>> 807faccc
-      expires:
-      - '-1'
-      pragma:
-      - no-cache
-      strict-transport-security:
-      - max-age=31536000; includeSubDomains
-      transfer-encoding:
-      - chunked
-      vary:
-      - Accept-Encoding
-      x-content-type-options:
-      - nosniff
-      x-ms-hdi-served-by:
-      - global
-    status:
-      code: 200
-      message: OK
-- request:
-    body: null
-    headers:
-      Accept:
-      - application/json
-      Accept-Encoding:
-      - gzip, deflate
-      CommandName:
-      - hdinsight create
-      Connection:
-      - keep-alive
-      ParameterSetName:
-      - -n -g -l -p -t --no-validation-timeout --storage-account --storage-container
-      User-Agent:
-<<<<<<< HEAD
-      - python/3.6.5 (Windows-10-10.0.17134-SP0) msrest/0.6.10 msrest_azure/0.6.2
-        azure-mgmt-hdinsight/1.1.0 Azure-SDK-For-Python AZURECLI/2.0.74
-=======
-      - python/3.7.4 (Windows-10-10.0.18362-SP0) msrest/0.6.10 msrest_azure/0.6.2
-        azure-mgmt-hdinsight/1.1.0 Azure-SDK-For-Python AZURECLI/2.0.75
->>>>>>> 807faccc
-    method: GET
-    uri: https://management.azure.com/subscriptions/00000000-0000-0000-0000-000000000000/resourceGroups/hdicli-000001/providers/Microsoft.HDInsight/clusters/hdicli-000003/azureasyncoperations/create?api-version=2018-06-01-preview
-  response:
-    body:
-      string: '{"status":"InProgress"}'
-    headers:
-      cache-control:
-      - no-cache
-      content-length:
-      - '23'
-      content-type:
-      - application/json; charset=utf-8
-      date:
-<<<<<<< HEAD
-      - Fri, 11 Oct 2019 22:41:39 GMT
-=======
+      expires:
+      - '-1'
+      pragma:
+      - no-cache
+      strict-transport-security:
+      - max-age=31536000; includeSubDomains
+      transfer-encoding:
+      - chunked
+      vary:
+      - Accept-Encoding
+      x-content-type-options:
+      - nosniff
+      x-ms-hdi-served-by:
+      - global
+    status:
+      code: 200
+      message: OK
+- request:
+    body: null
+    headers:
+      Accept:
+      - application/json
+      Accept-Encoding:
+      - gzip, deflate
+      CommandName:
+      - hdinsight create
+      Connection:
+      - keep-alive
+      ParameterSetName:
+      - -n -g -l -p -t --no-validation-timeout --storage-account --storage-container
+      User-Agent:
+      - python/3.7.4 (Windows-10-10.0.18362-SP0) msrest/0.6.10 msrest_azure/0.6.2
+        azure-mgmt-hdinsight/1.1.0 Azure-SDK-For-Python AZURECLI/2.0.75
+    method: GET
+    uri: https://management.azure.com/subscriptions/00000000-0000-0000-0000-000000000000/resourceGroups/hdicli-000001/providers/Microsoft.HDInsight/clusters/hdicli-000003/azureasyncoperations/create?api-version=2018-06-01-preview
+  response:
+    body:
+      string: '{"status":"InProgress"}'
+    headers:
+      cache-control:
+      - no-cache
+      content-length:
+      - '23'
+      content-type:
+      - application/json; charset=utf-8
+      date:
       - Mon, 21 Oct 2019 13:23:09 GMT
->>>>>>> 807faccc
-      expires:
-      - '-1'
-      pragma:
-      - no-cache
-      strict-transport-security:
-      - max-age=31536000; includeSubDomains
-      transfer-encoding:
-      - chunked
-      vary:
-      - Accept-Encoding
-      x-content-type-options:
-      - nosniff
-      x-ms-hdi-served-by:
-      - global
-    status:
-      code: 200
-      message: OK
-- request:
-    body: null
-    headers:
-      Accept:
-      - application/json
-      Accept-Encoding:
-      - gzip, deflate
-      CommandName:
-      - hdinsight create
-      Connection:
-      - keep-alive
-      ParameterSetName:
-      - -n -g -l -p -t --no-validation-timeout --storage-account --storage-container
-      User-Agent:
-<<<<<<< HEAD
-      - python/3.6.5 (Windows-10-10.0.17134-SP0) msrest/0.6.10 msrest_azure/0.6.2
-        azure-mgmt-hdinsight/1.1.0 Azure-SDK-For-Python AZURECLI/2.0.74
-=======
-      - python/3.7.4 (Windows-10-10.0.18362-SP0) msrest/0.6.10 msrest_azure/0.6.2
-        azure-mgmt-hdinsight/1.1.0 Azure-SDK-For-Python AZURECLI/2.0.75
->>>>>>> 807faccc
-    method: GET
-    uri: https://management.azure.com/subscriptions/00000000-0000-0000-0000-000000000000/resourceGroups/hdicli-000001/providers/Microsoft.HDInsight/clusters/hdicli-000003/azureasyncoperations/create?api-version=2018-06-01-preview
-  response:
-    body:
-      string: '{"status":"InProgress"}'
-    headers:
-      cache-control:
-      - no-cache
-      content-length:
-      - '23'
-      content-type:
-      - application/json; charset=utf-8
-      date:
-<<<<<<< HEAD
-      - Fri, 11 Oct 2019 22:42:10 GMT
-=======
+      expires:
+      - '-1'
+      pragma:
+      - no-cache
+      strict-transport-security:
+      - max-age=31536000; includeSubDomains
+      transfer-encoding:
+      - chunked
+      vary:
+      - Accept-Encoding
+      x-content-type-options:
+      - nosniff
+      x-ms-hdi-served-by:
+      - global
+    status:
+      code: 200
+      message: OK
+- request:
+    body: null
+    headers:
+      Accept:
+      - application/json
+      Accept-Encoding:
+      - gzip, deflate
+      CommandName:
+      - hdinsight create
+      Connection:
+      - keep-alive
+      ParameterSetName:
+      - -n -g -l -p -t --no-validation-timeout --storage-account --storage-container
+      User-Agent:
+      - python/3.7.4 (Windows-10-10.0.18362-SP0) msrest/0.6.10 msrest_azure/0.6.2
+        azure-mgmt-hdinsight/1.1.0 Azure-SDK-For-Python AZURECLI/2.0.75
+    method: GET
+    uri: https://management.azure.com/subscriptions/00000000-0000-0000-0000-000000000000/resourceGroups/hdicli-000001/providers/Microsoft.HDInsight/clusters/hdicli-000003/azureasyncoperations/create?api-version=2018-06-01-preview
+  response:
+    body:
+      string: '{"status":"InProgress"}'
+    headers:
+      cache-control:
+      - no-cache
+      content-length:
+      - '23'
+      content-type:
+      - application/json; charset=utf-8
+      date:
       - Mon, 21 Oct 2019 13:23:42 GMT
->>>>>>> 807faccc
-      expires:
-      - '-1'
-      pragma:
-      - no-cache
-      strict-transport-security:
-      - max-age=31536000; includeSubDomains
-      transfer-encoding:
-      - chunked
-      vary:
-      - Accept-Encoding
-      x-content-type-options:
-      - nosniff
-      x-ms-hdi-served-by:
-      - global
-    status:
-      code: 200
-      message: OK
-- request:
-    body: null
-    headers:
-      Accept:
-      - application/json
-      Accept-Encoding:
-      - gzip, deflate
-      CommandName:
-      - hdinsight create
-      Connection:
-      - keep-alive
-      ParameterSetName:
-      - -n -g -l -p -t --no-validation-timeout --storage-account --storage-container
-      User-Agent:
-<<<<<<< HEAD
-      - python/3.6.5 (Windows-10-10.0.17134-SP0) msrest/0.6.10 msrest_azure/0.6.2
-        azure-mgmt-hdinsight/1.1.0 Azure-SDK-For-Python AZURECLI/2.0.74
-=======
-      - python/3.7.4 (Windows-10-10.0.18362-SP0) msrest/0.6.10 msrest_azure/0.6.2
-        azure-mgmt-hdinsight/1.1.0 Azure-SDK-For-Python AZURECLI/2.0.75
->>>>>>> 807faccc
-    method: GET
-    uri: https://management.azure.com/subscriptions/00000000-0000-0000-0000-000000000000/resourceGroups/hdicli-000001/providers/Microsoft.HDInsight/clusters/hdicli-000003/azureasyncoperations/create?api-version=2018-06-01-preview
-  response:
-    body:
-      string: '{"status":"InProgress"}'
-    headers:
-      cache-control:
-      - no-cache
-      content-length:
-      - '23'
-      content-type:
-      - application/json; charset=utf-8
-      date:
-<<<<<<< HEAD
-      - Fri, 11 Oct 2019 22:42:40 GMT
-=======
+      expires:
+      - '-1'
+      pragma:
+      - no-cache
+      strict-transport-security:
+      - max-age=31536000; includeSubDomains
+      transfer-encoding:
+      - chunked
+      vary:
+      - Accept-Encoding
+      x-content-type-options:
+      - nosniff
+      x-ms-hdi-served-by:
+      - global
+    status:
+      code: 200
+      message: OK
+- request:
+    body: null
+    headers:
+      Accept:
+      - application/json
+      Accept-Encoding:
+      - gzip, deflate
+      CommandName:
+      - hdinsight create
+      Connection:
+      - keep-alive
+      ParameterSetName:
+      - -n -g -l -p -t --no-validation-timeout --storage-account --storage-container
+      User-Agent:
+      - python/3.7.4 (Windows-10-10.0.18362-SP0) msrest/0.6.10 msrest_azure/0.6.2
+        azure-mgmt-hdinsight/1.1.0 Azure-SDK-For-Python AZURECLI/2.0.75
+    method: GET
+    uri: https://management.azure.com/subscriptions/00000000-0000-0000-0000-000000000000/resourceGroups/hdicli-000001/providers/Microsoft.HDInsight/clusters/hdicli-000003/azureasyncoperations/create?api-version=2018-06-01-preview
+  response:
+    body:
+      string: '{"status":"InProgress"}'
+    headers:
+      cache-control:
+      - no-cache
+      content-length:
+      - '23'
+      content-type:
+      - application/json; charset=utf-8
+      date:
       - Mon, 21 Oct 2019 13:24:13 GMT
->>>>>>> 807faccc
-      expires:
-      - '-1'
-      pragma:
-      - no-cache
-      strict-transport-security:
-      - max-age=31536000; includeSubDomains
-      transfer-encoding:
-      - chunked
-      vary:
-      - Accept-Encoding
-      x-content-type-options:
-      - nosniff
-      x-ms-hdi-served-by:
-      - global
-    status:
-      code: 200
-      message: OK
-- request:
-    body: null
-    headers:
-      Accept:
-      - application/json
-      Accept-Encoding:
-      - gzip, deflate
-      CommandName:
-      - hdinsight create
-      Connection:
-      - keep-alive
-      ParameterSetName:
-      - -n -g -l -p -t --no-validation-timeout --storage-account --storage-container
-      User-Agent:
-<<<<<<< HEAD
-      - python/3.6.5 (Windows-10-10.0.17134-SP0) msrest/0.6.10 msrest_azure/0.6.2
-        azure-mgmt-hdinsight/1.1.0 Azure-SDK-For-Python AZURECLI/2.0.74
-=======
-      - python/3.7.4 (Windows-10-10.0.18362-SP0) msrest/0.6.10 msrest_azure/0.6.2
-        azure-mgmt-hdinsight/1.1.0 Azure-SDK-For-Python AZURECLI/2.0.75
->>>>>>> 807faccc
-    method: GET
-    uri: https://management.azure.com/subscriptions/00000000-0000-0000-0000-000000000000/resourceGroups/hdicli-000001/providers/Microsoft.HDInsight/clusters/hdicli-000003/azureasyncoperations/create?api-version=2018-06-01-preview
-  response:
-    body:
-      string: '{"status":"InProgress"}'
-    headers:
-      cache-control:
-      - no-cache
-      content-length:
-      - '23'
-      content-type:
-      - application/json; charset=utf-8
-      date:
-<<<<<<< HEAD
-      - Fri, 11 Oct 2019 22:43:12 GMT
-=======
+      expires:
+      - '-1'
+      pragma:
+      - no-cache
+      strict-transport-security:
+      - max-age=31536000; includeSubDomains
+      transfer-encoding:
+      - chunked
+      vary:
+      - Accept-Encoding
+      x-content-type-options:
+      - nosniff
+      x-ms-hdi-served-by:
+      - global
+    status:
+      code: 200
+      message: OK
+- request:
+    body: null
+    headers:
+      Accept:
+      - application/json
+      Accept-Encoding:
+      - gzip, deflate
+      CommandName:
+      - hdinsight create
+      Connection:
+      - keep-alive
+      ParameterSetName:
+      - -n -g -l -p -t --no-validation-timeout --storage-account --storage-container
+      User-Agent:
+      - python/3.7.4 (Windows-10-10.0.18362-SP0) msrest/0.6.10 msrest_azure/0.6.2
+        azure-mgmt-hdinsight/1.1.0 Azure-SDK-For-Python AZURECLI/2.0.75
+    method: GET
+    uri: https://management.azure.com/subscriptions/00000000-0000-0000-0000-000000000000/resourceGroups/hdicli-000001/providers/Microsoft.HDInsight/clusters/hdicli-000003/azureasyncoperations/create?api-version=2018-06-01-preview
+  response:
+    body:
+      string: '{"status":"InProgress"}'
+    headers:
+      cache-control:
+      - no-cache
+      content-length:
+      - '23'
+      content-type:
+      - application/json; charset=utf-8
+      date:
       - Mon, 21 Oct 2019 13:24:47 GMT
->>>>>>> 807faccc
-      expires:
-      - '-1'
-      pragma:
-      - no-cache
-      strict-transport-security:
-      - max-age=31536000; includeSubDomains
-      transfer-encoding:
-      - chunked
-      vary:
-      - Accept-Encoding
-      x-content-type-options:
-      - nosniff
-      x-ms-hdi-served-by:
-      - global
-    status:
-      code: 200
-      message: OK
-- request:
-    body: null
-    headers:
-      Accept:
-      - application/json
-      Accept-Encoding:
-      - gzip, deflate
-      CommandName:
-      - hdinsight create
-      Connection:
-      - keep-alive
-      ParameterSetName:
-      - -n -g -l -p -t --no-validation-timeout --storage-account --storage-container
-      User-Agent:
-<<<<<<< HEAD
-      - python/3.6.5 (Windows-10-10.0.17134-SP0) msrest/0.6.10 msrest_azure/0.6.2
-        azure-mgmt-hdinsight/1.1.0 Azure-SDK-For-Python AZURECLI/2.0.74
-=======
-      - python/3.7.4 (Windows-10-10.0.18362-SP0) msrest/0.6.10 msrest_azure/0.6.2
-        azure-mgmt-hdinsight/1.1.0 Azure-SDK-For-Python AZURECLI/2.0.75
->>>>>>> 807faccc
-    method: GET
-    uri: https://management.azure.com/subscriptions/00000000-0000-0000-0000-000000000000/resourceGroups/hdicli-000001/providers/Microsoft.HDInsight/clusters/hdicli-000003/azureasyncoperations/create?api-version=2018-06-01-preview
-  response:
-    body:
-      string: '{"status":"InProgress"}'
-    headers:
-      cache-control:
-      - no-cache
-      content-length:
-      - '23'
-      content-type:
-      - application/json; charset=utf-8
-      date:
-<<<<<<< HEAD
-      - Fri, 11 Oct 2019 22:43:42 GMT
-=======
+      expires:
+      - '-1'
+      pragma:
+      - no-cache
+      strict-transport-security:
+      - max-age=31536000; includeSubDomains
+      transfer-encoding:
+      - chunked
+      vary:
+      - Accept-Encoding
+      x-content-type-options:
+      - nosniff
+      x-ms-hdi-served-by:
+      - global
+    status:
+      code: 200
+      message: OK
+- request:
+    body: null
+    headers:
+      Accept:
+      - application/json
+      Accept-Encoding:
+      - gzip, deflate
+      CommandName:
+      - hdinsight create
+      Connection:
+      - keep-alive
+      ParameterSetName:
+      - -n -g -l -p -t --no-validation-timeout --storage-account --storage-container
+      User-Agent:
+      - python/3.7.4 (Windows-10-10.0.18362-SP0) msrest/0.6.10 msrest_azure/0.6.2
+        azure-mgmt-hdinsight/1.1.0 Azure-SDK-For-Python AZURECLI/2.0.75
+    method: GET
+    uri: https://management.azure.com/subscriptions/00000000-0000-0000-0000-000000000000/resourceGroups/hdicli-000001/providers/Microsoft.HDInsight/clusters/hdicli-000003/azureasyncoperations/create?api-version=2018-06-01-preview
+  response:
+    body:
+      string: '{"status":"InProgress"}'
+    headers:
+      cache-control:
+      - no-cache
+      content-length:
+      - '23'
+      content-type:
+      - application/json; charset=utf-8
+      date:
       - Mon, 21 Oct 2019 13:25:20 GMT
->>>>>>> 807faccc
-      expires:
-      - '-1'
-      pragma:
-      - no-cache
-      strict-transport-security:
-      - max-age=31536000; includeSubDomains
-      transfer-encoding:
-      - chunked
-      vary:
-      - Accept-Encoding
-      x-content-type-options:
-      - nosniff
-      x-ms-hdi-served-by:
-      - global
-    status:
-      code: 200
-      message: OK
-- request:
-    body: null
-    headers:
-      Accept:
-      - application/json
-      Accept-Encoding:
-      - gzip, deflate
-      CommandName:
-      - hdinsight create
-      Connection:
-      - keep-alive
-      ParameterSetName:
-      - -n -g -l -p -t --no-validation-timeout --storage-account --storage-container
-      User-Agent:
-<<<<<<< HEAD
-      - python/3.6.5 (Windows-10-10.0.17134-SP0) msrest/0.6.10 msrest_azure/0.6.2
-        azure-mgmt-hdinsight/1.1.0 Azure-SDK-For-Python AZURECLI/2.0.74
-=======
-      - python/3.7.4 (Windows-10-10.0.18362-SP0) msrest/0.6.10 msrest_azure/0.6.2
-        azure-mgmt-hdinsight/1.1.0 Azure-SDK-For-Python AZURECLI/2.0.75
->>>>>>> 807faccc
-    method: GET
-    uri: https://management.azure.com/subscriptions/00000000-0000-0000-0000-000000000000/resourceGroups/hdicli-000001/providers/Microsoft.HDInsight/clusters/hdicli-000003/azureasyncoperations/create?api-version=2018-06-01-preview
-  response:
-    body:
-      string: '{"status":"InProgress"}'
-    headers:
-      cache-control:
-      - no-cache
-      content-length:
-      - '23'
-      content-type:
-      - application/json; charset=utf-8
-      date:
-<<<<<<< HEAD
-      - Fri, 11 Oct 2019 22:44:13 GMT
-=======
+      expires:
+      - '-1'
+      pragma:
+      - no-cache
+      strict-transport-security:
+      - max-age=31536000; includeSubDomains
+      transfer-encoding:
+      - chunked
+      vary:
+      - Accept-Encoding
+      x-content-type-options:
+      - nosniff
+      x-ms-hdi-served-by:
+      - global
+    status:
+      code: 200
+      message: OK
+- request:
+    body: null
+    headers:
+      Accept:
+      - application/json
+      Accept-Encoding:
+      - gzip, deflate
+      CommandName:
+      - hdinsight create
+      Connection:
+      - keep-alive
+      ParameterSetName:
+      - -n -g -l -p -t --no-validation-timeout --storage-account --storage-container
+      User-Agent:
+      - python/3.7.4 (Windows-10-10.0.18362-SP0) msrest/0.6.10 msrest_azure/0.6.2
+        azure-mgmt-hdinsight/1.1.0 Azure-SDK-For-Python AZURECLI/2.0.75
+    method: GET
+    uri: https://management.azure.com/subscriptions/00000000-0000-0000-0000-000000000000/resourceGroups/hdicli-000001/providers/Microsoft.HDInsight/clusters/hdicli-000003/azureasyncoperations/create?api-version=2018-06-01-preview
+  response:
+    body:
+      string: '{"status":"InProgress"}'
+    headers:
+      cache-control:
+      - no-cache
+      content-length:
+      - '23'
+      content-type:
+      - application/json; charset=utf-8
+      date:
       - Mon, 21 Oct 2019 13:25:52 GMT
->>>>>>> 807faccc
-      expires:
-      - '-1'
-      pragma:
-      - no-cache
-      strict-transport-security:
-      - max-age=31536000; includeSubDomains
-      transfer-encoding:
-      - chunked
-      vary:
-      - Accept-Encoding
-      x-content-type-options:
-      - nosniff
-      x-ms-hdi-served-by:
-      - global
-    status:
-      code: 200
-      message: OK
-- request:
-    body: null
-    headers:
-      Accept:
-      - application/json
-      Accept-Encoding:
-      - gzip, deflate
-      CommandName:
-      - hdinsight create
-      Connection:
-      - keep-alive
-      ParameterSetName:
-      - -n -g -l -p -t --no-validation-timeout --storage-account --storage-container
-      User-Agent:
-<<<<<<< HEAD
-      - python/3.6.5 (Windows-10-10.0.17134-SP0) msrest/0.6.10 msrest_azure/0.6.2
-        azure-mgmt-hdinsight/1.1.0 Azure-SDK-For-Python AZURECLI/2.0.74
-=======
-      - python/3.7.4 (Windows-10-10.0.18362-SP0) msrest/0.6.10 msrest_azure/0.6.2
-        azure-mgmt-hdinsight/1.1.0 Azure-SDK-For-Python AZURECLI/2.0.75
->>>>>>> 807faccc
-    method: GET
-    uri: https://management.azure.com/subscriptions/00000000-0000-0000-0000-000000000000/resourceGroups/hdicli-000001/providers/Microsoft.HDInsight/clusters/hdicli-000003/azureasyncoperations/create?api-version=2018-06-01-preview
-  response:
-    body:
-      string: '{"status":"InProgress"}'
-    headers:
-      cache-control:
-      - no-cache
-      content-length:
-      - '23'
-      content-type:
-      - application/json; charset=utf-8
-      date:
-<<<<<<< HEAD
-      - Fri, 11 Oct 2019 22:44:43 GMT
-=======
+      expires:
+      - '-1'
+      pragma:
+      - no-cache
+      strict-transport-security:
+      - max-age=31536000; includeSubDomains
+      transfer-encoding:
+      - chunked
+      vary:
+      - Accept-Encoding
+      x-content-type-options:
+      - nosniff
+      x-ms-hdi-served-by:
+      - global
+    status:
+      code: 200
+      message: OK
+- request:
+    body: null
+    headers:
+      Accept:
+      - application/json
+      Accept-Encoding:
+      - gzip, deflate
+      CommandName:
+      - hdinsight create
+      Connection:
+      - keep-alive
+      ParameterSetName:
+      - -n -g -l -p -t --no-validation-timeout --storage-account --storage-container
+      User-Agent:
+      - python/3.7.4 (Windows-10-10.0.18362-SP0) msrest/0.6.10 msrest_azure/0.6.2
+        azure-mgmt-hdinsight/1.1.0 Azure-SDK-For-Python AZURECLI/2.0.75
+    method: GET
+    uri: https://management.azure.com/subscriptions/00000000-0000-0000-0000-000000000000/resourceGroups/hdicli-000001/providers/Microsoft.HDInsight/clusters/hdicli-000003/azureasyncoperations/create?api-version=2018-06-01-preview
+  response:
+    body:
+      string: '{"status":"InProgress"}'
+    headers:
+      cache-control:
+      - no-cache
+      content-length:
+      - '23'
+      content-type:
+      - application/json; charset=utf-8
+      date:
       - Mon, 21 Oct 2019 13:26:24 GMT
->>>>>>> 807faccc
-      expires:
-      - '-1'
-      pragma:
-      - no-cache
-      strict-transport-security:
-      - max-age=31536000; includeSubDomains
-      transfer-encoding:
-      - chunked
-      vary:
-      - Accept-Encoding
-      x-content-type-options:
-      - nosniff
-      x-ms-hdi-served-by:
-      - global
-    status:
-      code: 200
-      message: OK
-- request:
-    body: null
-    headers:
-      Accept:
-      - application/json
-      Accept-Encoding:
-      - gzip, deflate
-      CommandName:
-      - hdinsight create
-      Connection:
-      - keep-alive
-      ParameterSetName:
-      - -n -g -l -p -t --no-validation-timeout --storage-account --storage-container
-      User-Agent:
-<<<<<<< HEAD
-      - python/3.6.5 (Windows-10-10.0.17134-SP0) msrest/0.6.10 msrest_azure/0.6.2
-        azure-mgmt-hdinsight/1.1.0 Azure-SDK-For-Python AZURECLI/2.0.74
-=======
-      - python/3.7.4 (Windows-10-10.0.18362-SP0) msrest/0.6.10 msrest_azure/0.6.2
-        azure-mgmt-hdinsight/1.1.0 Azure-SDK-For-Python AZURECLI/2.0.75
->>>>>>> 807faccc
-    method: GET
-    uri: https://management.azure.com/subscriptions/00000000-0000-0000-0000-000000000000/resourceGroups/hdicli-000001/providers/Microsoft.HDInsight/clusters/hdicli-000003/azureasyncoperations/create?api-version=2018-06-01-preview
-  response:
-    body:
-      string: '{"status":"InProgress"}'
-    headers:
-      cache-control:
-      - no-cache
-      content-length:
-      - '23'
-      content-type:
-      - application/json; charset=utf-8
-      date:
-<<<<<<< HEAD
-      - Fri, 11 Oct 2019 22:45:14 GMT
-=======
+      expires:
+      - '-1'
+      pragma:
+      - no-cache
+      strict-transport-security:
+      - max-age=31536000; includeSubDomains
+      transfer-encoding:
+      - chunked
+      vary:
+      - Accept-Encoding
+      x-content-type-options:
+      - nosniff
+      x-ms-hdi-served-by:
+      - global
+    status:
+      code: 200
+      message: OK
+- request:
+    body: null
+    headers:
+      Accept:
+      - application/json
+      Accept-Encoding:
+      - gzip, deflate
+      CommandName:
+      - hdinsight create
+      Connection:
+      - keep-alive
+      ParameterSetName:
+      - -n -g -l -p -t --no-validation-timeout --storage-account --storage-container
+      User-Agent:
+      - python/3.7.4 (Windows-10-10.0.18362-SP0) msrest/0.6.10 msrest_azure/0.6.2
+        azure-mgmt-hdinsight/1.1.0 Azure-SDK-For-Python AZURECLI/2.0.75
+    method: GET
+    uri: https://management.azure.com/subscriptions/00000000-0000-0000-0000-000000000000/resourceGroups/hdicli-000001/providers/Microsoft.HDInsight/clusters/hdicli-000003/azureasyncoperations/create?api-version=2018-06-01-preview
+  response:
+    body:
+      string: '{"status":"InProgress"}'
+    headers:
+      cache-control:
+      - no-cache
+      content-length:
+      - '23'
+      content-type:
+      - application/json; charset=utf-8
+      date:
       - Mon, 21 Oct 2019 13:26:57 GMT
->>>>>>> 807faccc
-      expires:
-      - '-1'
-      pragma:
-      - no-cache
-      strict-transport-security:
-      - max-age=31536000; includeSubDomains
-      transfer-encoding:
-      - chunked
-      vary:
-      - Accept-Encoding
-      x-content-type-options:
-      - nosniff
-      x-ms-hdi-served-by:
-      - global
-    status:
-      code: 200
-      message: OK
-- request:
-    body: null
-    headers:
-      Accept:
-      - application/json
-      Accept-Encoding:
-      - gzip, deflate
-      CommandName:
-      - hdinsight create
-      Connection:
-      - keep-alive
-      ParameterSetName:
-      - -n -g -l -p -t --no-validation-timeout --storage-account --storage-container
-      User-Agent:
-<<<<<<< HEAD
-      - python/3.6.5 (Windows-10-10.0.17134-SP0) msrest/0.6.10 msrest_azure/0.6.2
-        azure-mgmt-hdinsight/1.1.0 Azure-SDK-For-Python AZURECLI/2.0.74
-=======
-      - python/3.7.4 (Windows-10-10.0.18362-SP0) msrest/0.6.10 msrest_azure/0.6.2
-        azure-mgmt-hdinsight/1.1.0 Azure-SDK-For-Python AZURECLI/2.0.75
->>>>>>> 807faccc
-    method: GET
-    uri: https://management.azure.com/subscriptions/00000000-0000-0000-0000-000000000000/resourceGroups/hdicli-000001/providers/Microsoft.HDInsight/clusters/hdicli-000003/azureasyncoperations/create?api-version=2018-06-01-preview
-  response:
-    body:
-      string: '{"status":"InProgress"}'
-    headers:
-      cache-control:
-      - no-cache
-      content-length:
-      - '23'
-      content-type:
-      - application/json; charset=utf-8
-      date:
-<<<<<<< HEAD
-      - Fri, 11 Oct 2019 22:45:44 GMT
-=======
+      expires:
+      - '-1'
+      pragma:
+      - no-cache
+      strict-transport-security:
+      - max-age=31536000; includeSubDomains
+      transfer-encoding:
+      - chunked
+      vary:
+      - Accept-Encoding
+      x-content-type-options:
+      - nosniff
+      x-ms-hdi-served-by:
+      - global
+    status:
+      code: 200
+      message: OK
+- request:
+    body: null
+    headers:
+      Accept:
+      - application/json
+      Accept-Encoding:
+      - gzip, deflate
+      CommandName:
+      - hdinsight create
+      Connection:
+      - keep-alive
+      ParameterSetName:
+      - -n -g -l -p -t --no-validation-timeout --storage-account --storage-container
+      User-Agent:
+      - python/3.7.4 (Windows-10-10.0.18362-SP0) msrest/0.6.10 msrest_azure/0.6.2
+        azure-mgmt-hdinsight/1.1.0 Azure-SDK-For-Python AZURECLI/2.0.75
+    method: GET
+    uri: https://management.azure.com/subscriptions/00000000-0000-0000-0000-000000000000/resourceGroups/hdicli-000001/providers/Microsoft.HDInsight/clusters/hdicli-000003/azureasyncoperations/create?api-version=2018-06-01-preview
+  response:
+    body:
+      string: '{"status":"InProgress"}'
+    headers:
+      cache-control:
+      - no-cache
+      content-length:
+      - '23'
+      content-type:
+      - application/json; charset=utf-8
+      date:
       - Mon, 21 Oct 2019 13:27:29 GMT
->>>>>>> 807faccc
-      expires:
-      - '-1'
-      pragma:
-      - no-cache
-      strict-transport-security:
-      - max-age=31536000; includeSubDomains
-      transfer-encoding:
-      - chunked
-      vary:
-      - Accept-Encoding
-      x-content-type-options:
-      - nosniff
-      x-ms-hdi-served-by:
-      - global
-    status:
-      code: 200
-      message: OK
-- request:
-    body: null
-    headers:
-      Accept:
-      - application/json
-      Accept-Encoding:
-      - gzip, deflate
-      CommandName:
-      - hdinsight create
-      Connection:
-      - keep-alive
-      ParameterSetName:
-      - -n -g -l -p -t --no-validation-timeout --storage-account --storage-container
-      User-Agent:
-<<<<<<< HEAD
-      - python/3.6.5 (Windows-10-10.0.17134-SP0) msrest/0.6.10 msrest_azure/0.6.2
-        azure-mgmt-hdinsight/1.1.0 Azure-SDK-For-Python AZURECLI/2.0.74
-=======
-      - python/3.7.4 (Windows-10-10.0.18362-SP0) msrest/0.6.10 msrest_azure/0.6.2
-        azure-mgmt-hdinsight/1.1.0 Azure-SDK-For-Python AZURECLI/2.0.75
->>>>>>> 807faccc
-    method: GET
-    uri: https://management.azure.com/subscriptions/00000000-0000-0000-0000-000000000000/resourceGroups/hdicli-000001/providers/Microsoft.HDInsight/clusters/hdicli-000003/azureasyncoperations/create?api-version=2018-06-01-preview
-  response:
-    body:
-      string: '{"status":"InProgress"}'
-    headers:
-      cache-control:
-      - no-cache
-      content-length:
-      - '23'
-      content-type:
-      - application/json; charset=utf-8
-      date:
-<<<<<<< HEAD
-      - Fri, 11 Oct 2019 22:46:15 GMT
-=======
+      expires:
+      - '-1'
+      pragma:
+      - no-cache
+      strict-transport-security:
+      - max-age=31536000; includeSubDomains
+      transfer-encoding:
+      - chunked
+      vary:
+      - Accept-Encoding
+      x-content-type-options:
+      - nosniff
+      x-ms-hdi-served-by:
+      - global
+    status:
+      code: 200
+      message: OK
+- request:
+    body: null
+    headers:
+      Accept:
+      - application/json
+      Accept-Encoding:
+      - gzip, deflate
+      CommandName:
+      - hdinsight create
+      Connection:
+      - keep-alive
+      ParameterSetName:
+      - -n -g -l -p -t --no-validation-timeout --storage-account --storage-container
+      User-Agent:
+      - python/3.7.4 (Windows-10-10.0.18362-SP0) msrest/0.6.10 msrest_azure/0.6.2
+        azure-mgmt-hdinsight/1.1.0 Azure-SDK-For-Python AZURECLI/2.0.75
+    method: GET
+    uri: https://management.azure.com/subscriptions/00000000-0000-0000-0000-000000000000/resourceGroups/hdicli-000001/providers/Microsoft.HDInsight/clusters/hdicli-000003/azureasyncoperations/create?api-version=2018-06-01-preview
+  response:
+    body:
+      string: '{"status":"InProgress"}'
+    headers:
+      cache-control:
+      - no-cache
+      content-length:
+      - '23'
+      content-type:
+      - application/json; charset=utf-8
+      date:
       - Mon, 21 Oct 2019 13:28:01 GMT
->>>>>>> 807faccc
-      expires:
-      - '-1'
-      pragma:
-      - no-cache
-      strict-transport-security:
-      - max-age=31536000; includeSubDomains
-      transfer-encoding:
-      - chunked
-      vary:
-      - Accept-Encoding
-      x-content-type-options:
-      - nosniff
-      x-ms-hdi-served-by:
-      - global
-    status:
-      code: 200
-      message: OK
-- request:
-    body: null
-    headers:
-      Accept:
-      - application/json
-      Accept-Encoding:
-      - gzip, deflate
-      CommandName:
-      - hdinsight create
-      Connection:
-      - keep-alive
-      ParameterSetName:
-      - -n -g -l -p -t --no-validation-timeout --storage-account --storage-container
-      User-Agent:
-<<<<<<< HEAD
-      - python/3.6.5 (Windows-10-10.0.17134-SP0) msrest/0.6.10 msrest_azure/0.6.2
-        azure-mgmt-hdinsight/1.1.0 Azure-SDK-For-Python AZURECLI/2.0.74
-=======
-      - python/3.7.4 (Windows-10-10.0.18362-SP0) msrest/0.6.10 msrest_azure/0.6.2
-        azure-mgmt-hdinsight/1.1.0 Azure-SDK-For-Python AZURECLI/2.0.75
->>>>>>> 807faccc
-    method: GET
-    uri: https://management.azure.com/subscriptions/00000000-0000-0000-0000-000000000000/resourceGroups/hdicli-000001/providers/Microsoft.HDInsight/clusters/hdicli-000003/azureasyncoperations/create?api-version=2018-06-01-preview
-  response:
-    body:
-      string: '{"status":"InProgress"}'
-    headers:
-      cache-control:
-      - no-cache
-      content-length:
-      - '23'
-      content-type:
-      - application/json; charset=utf-8
-      date:
-<<<<<<< HEAD
-      - Fri, 11 Oct 2019 22:46:45 GMT
-=======
+      expires:
+      - '-1'
+      pragma:
+      - no-cache
+      strict-transport-security:
+      - max-age=31536000; includeSubDomains
+      transfer-encoding:
+      - chunked
+      vary:
+      - Accept-Encoding
+      x-content-type-options:
+      - nosniff
+      x-ms-hdi-served-by:
+      - global
+    status:
+      code: 200
+      message: OK
+- request:
+    body: null
+    headers:
+      Accept:
+      - application/json
+      Accept-Encoding:
+      - gzip, deflate
+      CommandName:
+      - hdinsight create
+      Connection:
+      - keep-alive
+      ParameterSetName:
+      - -n -g -l -p -t --no-validation-timeout --storage-account --storage-container
+      User-Agent:
+      - python/3.7.4 (Windows-10-10.0.18362-SP0) msrest/0.6.10 msrest_azure/0.6.2
+        azure-mgmt-hdinsight/1.1.0 Azure-SDK-For-Python AZURECLI/2.0.75
+    method: GET
+    uri: https://management.azure.com/subscriptions/00000000-0000-0000-0000-000000000000/resourceGroups/hdicli-000001/providers/Microsoft.HDInsight/clusters/hdicli-000003/azureasyncoperations/create?api-version=2018-06-01-preview
+  response:
+    body:
+      string: '{"status":"InProgress"}'
+    headers:
+      cache-control:
+      - no-cache
+      content-length:
+      - '23'
+      content-type:
+      - application/json; charset=utf-8
+      date:
       - Mon, 21 Oct 2019 13:28:33 GMT
->>>>>>> 807faccc
-      expires:
-      - '-1'
-      pragma:
-      - no-cache
-      strict-transport-security:
-      - max-age=31536000; includeSubDomains
-      transfer-encoding:
-      - chunked
-      vary:
-      - Accept-Encoding
-      x-content-type-options:
-      - nosniff
-      x-ms-hdi-served-by:
-      - global
-    status:
-      code: 200
-      message: OK
-- request:
-    body: null
-    headers:
-      Accept:
-      - application/json
-      Accept-Encoding:
-      - gzip, deflate
-      CommandName:
-      - hdinsight create
-      Connection:
-      - keep-alive
-      ParameterSetName:
-      - -n -g -l -p -t --no-validation-timeout --storage-account --storage-container
-      User-Agent:
-<<<<<<< HEAD
-      - python/3.6.5 (Windows-10-10.0.17134-SP0) msrest/0.6.10 msrest_azure/0.6.2
-        azure-mgmt-hdinsight/1.1.0 Azure-SDK-For-Python AZURECLI/2.0.74
-=======
-      - python/3.7.4 (Windows-10-10.0.18362-SP0) msrest/0.6.10 msrest_azure/0.6.2
-        azure-mgmt-hdinsight/1.1.0 Azure-SDK-For-Python AZURECLI/2.0.75
->>>>>>> 807faccc
-    method: GET
-    uri: https://management.azure.com/subscriptions/00000000-0000-0000-0000-000000000000/resourceGroups/hdicli-000001/providers/Microsoft.HDInsight/clusters/hdicli-000003/azureasyncoperations/create?api-version=2018-06-01-preview
-  response:
-    body:
-      string: '{"status":"InProgress"}'
-    headers:
-      cache-control:
-      - no-cache
-      content-length:
-      - '23'
-      content-type:
-      - application/json; charset=utf-8
-      date:
-<<<<<<< HEAD
-      - Fri, 11 Oct 2019 22:47:16 GMT
-=======
+      expires:
+      - '-1'
+      pragma:
+      - no-cache
+      strict-transport-security:
+      - max-age=31536000; includeSubDomains
+      transfer-encoding:
+      - chunked
+      vary:
+      - Accept-Encoding
+      x-content-type-options:
+      - nosniff
+      x-ms-hdi-served-by:
+      - global
+    status:
+      code: 200
+      message: OK
+- request:
+    body: null
+    headers:
+      Accept:
+      - application/json
+      Accept-Encoding:
+      - gzip, deflate
+      CommandName:
+      - hdinsight create
+      Connection:
+      - keep-alive
+      ParameterSetName:
+      - -n -g -l -p -t --no-validation-timeout --storage-account --storage-container
+      User-Agent:
+      - python/3.7.4 (Windows-10-10.0.18362-SP0) msrest/0.6.10 msrest_azure/0.6.2
+        azure-mgmt-hdinsight/1.1.0 Azure-SDK-For-Python AZURECLI/2.0.75
+    method: GET
+    uri: https://management.azure.com/subscriptions/00000000-0000-0000-0000-000000000000/resourceGroups/hdicli-000001/providers/Microsoft.HDInsight/clusters/hdicli-000003/azureasyncoperations/create?api-version=2018-06-01-preview
+  response:
+    body:
+      string: '{"status":"InProgress"}'
+    headers:
+      cache-control:
+      - no-cache
+      content-length:
+      - '23'
+      content-type:
+      - application/json; charset=utf-8
+      date:
       - Mon, 21 Oct 2019 13:29:06 GMT
->>>>>>> 807faccc
-      expires:
-      - '-1'
-      pragma:
-      - no-cache
-      strict-transport-security:
-      - max-age=31536000; includeSubDomains
-      transfer-encoding:
-      - chunked
-      vary:
-      - Accept-Encoding
-      x-content-type-options:
-      - nosniff
-      x-ms-hdi-served-by:
-      - global
-    status:
-      code: 200
-      message: OK
-- request:
-    body: null
-    headers:
-      Accept:
-      - application/json
-      Accept-Encoding:
-      - gzip, deflate
-      CommandName:
-      - hdinsight create
-      Connection:
-      - keep-alive
-      ParameterSetName:
-      - -n -g -l -p -t --no-validation-timeout --storage-account --storage-container
-      User-Agent:
-<<<<<<< HEAD
-      - python/3.6.5 (Windows-10-10.0.17134-SP0) msrest/0.6.10 msrest_azure/0.6.2
-        azure-mgmt-hdinsight/1.1.0 Azure-SDK-For-Python AZURECLI/2.0.74
-=======
-      - python/3.7.4 (Windows-10-10.0.18362-SP0) msrest/0.6.10 msrest_azure/0.6.2
-        azure-mgmt-hdinsight/1.1.0 Azure-SDK-For-Python AZURECLI/2.0.75
->>>>>>> 807faccc
-    method: GET
-    uri: https://management.azure.com/subscriptions/00000000-0000-0000-0000-000000000000/resourceGroups/hdicli-000001/providers/Microsoft.HDInsight/clusters/hdicli-000003/azureasyncoperations/create?api-version=2018-06-01-preview
-  response:
-    body:
-      string: '{"status":"InProgress"}'
-    headers:
-      cache-control:
-      - no-cache
-      content-length:
-      - '23'
-      content-type:
-      - application/json; charset=utf-8
-      date:
-<<<<<<< HEAD
-      - Fri, 11 Oct 2019 22:47:46 GMT
-=======
+      expires:
+      - '-1'
+      pragma:
+      - no-cache
+      strict-transport-security:
+      - max-age=31536000; includeSubDomains
+      transfer-encoding:
+      - chunked
+      vary:
+      - Accept-Encoding
+      x-content-type-options:
+      - nosniff
+      x-ms-hdi-served-by:
+      - global
+    status:
+      code: 200
+      message: OK
+- request:
+    body: null
+    headers:
+      Accept:
+      - application/json
+      Accept-Encoding:
+      - gzip, deflate
+      CommandName:
+      - hdinsight create
+      Connection:
+      - keep-alive
+      ParameterSetName:
+      - -n -g -l -p -t --no-validation-timeout --storage-account --storage-container
+      User-Agent:
+      - python/3.7.4 (Windows-10-10.0.18362-SP0) msrest/0.6.10 msrest_azure/0.6.2
+        azure-mgmt-hdinsight/1.1.0 Azure-SDK-For-Python AZURECLI/2.0.75
+    method: GET
+    uri: https://management.azure.com/subscriptions/00000000-0000-0000-0000-000000000000/resourceGroups/hdicli-000001/providers/Microsoft.HDInsight/clusters/hdicli-000003/azureasyncoperations/create?api-version=2018-06-01-preview
+  response:
+    body:
+      string: '{"status":"InProgress"}'
+    headers:
+      cache-control:
+      - no-cache
+      content-length:
+      - '23'
+      content-type:
+      - application/json; charset=utf-8
+      date:
       - Mon, 21 Oct 2019 13:29:38 GMT
->>>>>>> 807faccc
-      expires:
-      - '-1'
-      pragma:
-      - no-cache
-      strict-transport-security:
-      - max-age=31536000; includeSubDomains
-      transfer-encoding:
-      - chunked
-      vary:
-      - Accept-Encoding
-      x-content-type-options:
-      - nosniff
-      x-ms-hdi-served-by:
-      - global
-    status:
-      code: 200
-      message: OK
-- request:
-    body: null
-    headers:
-      Accept:
-      - application/json
-      Accept-Encoding:
-      - gzip, deflate
-      CommandName:
-      - hdinsight create
-      Connection:
-      - keep-alive
-      ParameterSetName:
-      - -n -g -l -p -t --no-validation-timeout --storage-account --storage-container
-      User-Agent:
-<<<<<<< HEAD
-      - python/3.6.5 (Windows-10-10.0.17134-SP0) msrest/0.6.10 msrest_azure/0.6.2
-        azure-mgmt-hdinsight/1.1.0 Azure-SDK-For-Python AZURECLI/2.0.74
-=======
-      - python/3.7.4 (Windows-10-10.0.18362-SP0) msrest/0.6.10 msrest_azure/0.6.2
-        azure-mgmt-hdinsight/1.1.0 Azure-SDK-For-Python AZURECLI/2.0.75
->>>>>>> 807faccc
-    method: GET
-    uri: https://management.azure.com/subscriptions/00000000-0000-0000-0000-000000000000/resourceGroups/hdicli-000001/providers/Microsoft.HDInsight/clusters/hdicli-000003/azureasyncoperations/create?api-version=2018-06-01-preview
-  response:
-    body:
-      string: '{"status":"InProgress"}'
-    headers:
-      cache-control:
-      - no-cache
-      content-length:
-      - '23'
-      content-type:
-      - application/json; charset=utf-8
-      date:
-<<<<<<< HEAD
-      - Fri, 11 Oct 2019 22:48:17 GMT
-=======
+      expires:
+      - '-1'
+      pragma:
+      - no-cache
+      strict-transport-security:
+      - max-age=31536000; includeSubDomains
+      transfer-encoding:
+      - chunked
+      vary:
+      - Accept-Encoding
+      x-content-type-options:
+      - nosniff
+      x-ms-hdi-served-by:
+      - global
+    status:
+      code: 200
+      message: OK
+- request:
+    body: null
+    headers:
+      Accept:
+      - application/json
+      Accept-Encoding:
+      - gzip, deflate
+      CommandName:
+      - hdinsight create
+      Connection:
+      - keep-alive
+      ParameterSetName:
+      - -n -g -l -p -t --no-validation-timeout --storage-account --storage-container
+      User-Agent:
+      - python/3.7.4 (Windows-10-10.0.18362-SP0) msrest/0.6.10 msrest_azure/0.6.2
+        azure-mgmt-hdinsight/1.1.0 Azure-SDK-For-Python AZURECLI/2.0.75
+    method: GET
+    uri: https://management.azure.com/subscriptions/00000000-0000-0000-0000-000000000000/resourceGroups/hdicli-000001/providers/Microsoft.HDInsight/clusters/hdicli-000003/azureasyncoperations/create?api-version=2018-06-01-preview
+  response:
+    body:
+      string: '{"status":"InProgress"}'
+    headers:
+      cache-control:
+      - no-cache
+      content-length:
+      - '23'
+      content-type:
+      - application/json; charset=utf-8
+      date:
       - Mon, 21 Oct 2019 13:30:10 GMT
->>>>>>> 807faccc
-      expires:
-      - '-1'
-      pragma:
-      - no-cache
-      strict-transport-security:
-      - max-age=31536000; includeSubDomains
-      transfer-encoding:
-      - chunked
-      vary:
-      - Accept-Encoding
-      x-content-type-options:
-      - nosniff
-      x-ms-hdi-served-by:
-      - global
-    status:
-      code: 200
-      message: OK
-- request:
-    body: null
-    headers:
-      Accept:
-      - application/json
-      Accept-Encoding:
-      - gzip, deflate
-      CommandName:
-      - hdinsight create
-      Connection:
-      - keep-alive
-      ParameterSetName:
-      - -n -g -l -p -t --no-validation-timeout --storage-account --storage-container
-      User-Agent:
-<<<<<<< HEAD
-      - python/3.6.5 (Windows-10-10.0.17134-SP0) msrest/0.6.10 msrest_azure/0.6.2
-        azure-mgmt-hdinsight/1.1.0 Azure-SDK-For-Python AZURECLI/2.0.74
-=======
-      - python/3.7.4 (Windows-10-10.0.18362-SP0) msrest/0.6.10 msrest_azure/0.6.2
-        azure-mgmt-hdinsight/1.1.0 Azure-SDK-For-Python AZURECLI/2.0.75
->>>>>>> 807faccc
-    method: GET
-    uri: https://management.azure.com/subscriptions/00000000-0000-0000-0000-000000000000/resourceGroups/hdicli-000001/providers/Microsoft.HDInsight/clusters/hdicli-000003/azureasyncoperations/create?api-version=2018-06-01-preview
-  response:
-    body:
-      string: '{"status":"InProgress"}'
-    headers:
-      cache-control:
-      - no-cache
-      content-length:
-      - '23'
-      content-type:
-      - application/json; charset=utf-8
-      date:
-<<<<<<< HEAD
-      - Fri, 11 Oct 2019 22:48:47 GMT
-=======
+      expires:
+      - '-1'
+      pragma:
+      - no-cache
+      strict-transport-security:
+      - max-age=31536000; includeSubDomains
+      transfer-encoding:
+      - chunked
+      vary:
+      - Accept-Encoding
+      x-content-type-options:
+      - nosniff
+      x-ms-hdi-served-by:
+      - global
+    status:
+      code: 200
+      message: OK
+- request:
+    body: null
+    headers:
+      Accept:
+      - application/json
+      Accept-Encoding:
+      - gzip, deflate
+      CommandName:
+      - hdinsight create
+      Connection:
+      - keep-alive
+      ParameterSetName:
+      - -n -g -l -p -t --no-validation-timeout --storage-account --storage-container
+      User-Agent:
+      - python/3.7.4 (Windows-10-10.0.18362-SP0) msrest/0.6.10 msrest_azure/0.6.2
+        azure-mgmt-hdinsight/1.1.0 Azure-SDK-For-Python AZURECLI/2.0.75
+    method: GET
+    uri: https://management.azure.com/subscriptions/00000000-0000-0000-0000-000000000000/resourceGroups/hdicli-000001/providers/Microsoft.HDInsight/clusters/hdicli-000003/azureasyncoperations/create?api-version=2018-06-01-preview
+  response:
+    body:
+      string: '{"status":"InProgress"}'
+    headers:
+      cache-control:
+      - no-cache
+      content-length:
+      - '23'
+      content-type:
+      - application/json; charset=utf-8
+      date:
       - Mon, 21 Oct 2019 13:30:43 GMT
->>>>>>> 807faccc
-      expires:
-      - '-1'
-      pragma:
-      - no-cache
-      strict-transport-security:
-      - max-age=31536000; includeSubDomains
-      transfer-encoding:
-      - chunked
-      vary:
-      - Accept-Encoding
-      x-content-type-options:
-      - nosniff
-      x-ms-hdi-served-by:
-      - global
-    status:
-      code: 200
-      message: OK
-- request:
-    body: null
-    headers:
-      Accept:
-      - application/json
-      Accept-Encoding:
-      - gzip, deflate
-      CommandName:
-      - hdinsight create
-      Connection:
-      - keep-alive
-      ParameterSetName:
-      - -n -g -l -p -t --no-validation-timeout --storage-account --storage-container
-      User-Agent:
-<<<<<<< HEAD
-      - python/3.6.5 (Windows-10-10.0.17134-SP0) msrest/0.6.10 msrest_azure/0.6.2
-        azure-mgmt-hdinsight/1.1.0 Azure-SDK-For-Python AZURECLI/2.0.74
-=======
-      - python/3.7.4 (Windows-10-10.0.18362-SP0) msrest/0.6.10 msrest_azure/0.6.2
-        azure-mgmt-hdinsight/1.1.0 Azure-SDK-For-Python AZURECLI/2.0.75
->>>>>>> 807faccc
-    method: GET
-    uri: https://management.azure.com/subscriptions/00000000-0000-0000-0000-000000000000/resourceGroups/hdicli-000001/providers/Microsoft.HDInsight/clusters/hdicli-000003/azureasyncoperations/create?api-version=2018-06-01-preview
-  response:
-    body:
-      string: '{"status":"InProgress"}'
-    headers:
-      cache-control:
-      - no-cache
-      content-length:
-      - '23'
-      content-type:
-      - application/json; charset=utf-8
-      date:
-<<<<<<< HEAD
-      - Fri, 11 Oct 2019 22:49:20 GMT
-=======
+      expires:
+      - '-1'
+      pragma:
+      - no-cache
+      strict-transport-security:
+      - max-age=31536000; includeSubDomains
+      transfer-encoding:
+      - chunked
+      vary:
+      - Accept-Encoding
+      x-content-type-options:
+      - nosniff
+      x-ms-hdi-served-by:
+      - global
+    status:
+      code: 200
+      message: OK
+- request:
+    body: null
+    headers:
+      Accept:
+      - application/json
+      Accept-Encoding:
+      - gzip, deflate
+      CommandName:
+      - hdinsight create
+      Connection:
+      - keep-alive
+      ParameterSetName:
+      - -n -g -l -p -t --no-validation-timeout --storage-account --storage-container
+      User-Agent:
+      - python/3.7.4 (Windows-10-10.0.18362-SP0) msrest/0.6.10 msrest_azure/0.6.2
+        azure-mgmt-hdinsight/1.1.0 Azure-SDK-For-Python AZURECLI/2.0.75
+    method: GET
+    uri: https://management.azure.com/subscriptions/00000000-0000-0000-0000-000000000000/resourceGroups/hdicli-000001/providers/Microsoft.HDInsight/clusters/hdicli-000003/azureasyncoperations/create?api-version=2018-06-01-preview
+  response:
+    body:
+      string: '{"status":"InProgress"}'
+    headers:
+      cache-control:
+      - no-cache
+      content-length:
+      - '23'
+      content-type:
+      - application/json; charset=utf-8
+      date:
       - Mon, 21 Oct 2019 13:31:15 GMT
->>>>>>> 807faccc
-      expires:
-      - '-1'
-      pragma:
-      - no-cache
-      strict-transport-security:
-      - max-age=31536000; includeSubDomains
-      transfer-encoding:
-      - chunked
-      vary:
-      - Accept-Encoding
-      x-content-type-options:
-      - nosniff
-      x-ms-hdi-served-by:
-      - global
-    status:
-      code: 200
-      message: OK
-<<<<<<< HEAD
-- request:
-    body: null
-    headers:
-      Accept:
-      - application/json
-      Accept-Encoding:
-      - gzip, deflate
-      CommandName:
-      - hdinsight create
-      Connection:
-      - keep-alive
-      ParameterSetName:
-      - -n -g -l -p -t --no-validation-timeout --storage-account --storage-container
-      User-Agent:
-      - python/3.6.5 (Windows-10-10.0.17134-SP0) msrest/0.6.10 msrest_azure/0.6.2
-        azure-mgmt-hdinsight/1.1.0 Azure-SDK-For-Python AZURECLI/2.0.74
-    method: GET
-    uri: https://management.azure.com/subscriptions/00000000-0000-0000-0000-000000000000/resourceGroups/hdicli-000001/providers/Microsoft.HDInsight/clusters/hdicli-000003/azureasyncoperations/create?api-version=2018-06-01-preview
-  response:
-    body:
-      string: '{"status":"InProgress"}'
-    headers:
-      cache-control:
-      - no-cache
-      content-length:
-      - '23'
-      content-type:
-      - application/json; charset=utf-8
-      date:
-      - Fri, 11 Oct 2019 22:49:50 GMT
-      expires:
-      - '-1'
-      pragma:
-      - no-cache
-      strict-transport-security:
-      - max-age=31536000; includeSubDomains
-      transfer-encoding:
-      - chunked
-      vary:
-      - Accept-Encoding
-      x-content-type-options:
-      - nosniff
-      x-ms-hdi-served-by:
-      - global
-    status:
-      code: 200
-      message: OK
-- request:
-    body: null
-    headers:
-      Accept:
-      - application/json
-      Accept-Encoding:
-      - gzip, deflate
-      CommandName:
-      - hdinsight create
-      Connection:
-      - keep-alive
-      ParameterSetName:
-      - -n -g -l -p -t --no-validation-timeout --storage-account --storage-container
-      User-Agent:
-      - python/3.6.5 (Windows-10-10.0.17134-SP0) msrest/0.6.10 msrest_azure/0.6.2
-        azure-mgmt-hdinsight/1.1.0 Azure-SDK-For-Python AZURECLI/2.0.74
-    method: GET
-    uri: https://management.azure.com/subscriptions/00000000-0000-0000-0000-000000000000/resourceGroups/hdicli-000001/providers/Microsoft.HDInsight/clusters/hdicli-000003/azureasyncoperations/create?api-version=2018-06-01-preview
-  response:
-    body:
-      string: '{"status":"InProgress"}'
-    headers:
-      cache-control:
-      - no-cache
-      content-length:
-      - '23'
-      content-type:
-      - application/json; charset=utf-8
-      date:
-      - Fri, 11 Oct 2019 22:50:21 GMT
-      expires:
-      - '-1'
-      pragma:
-      - no-cache
-      strict-transport-security:
-      - max-age=31536000; includeSubDomains
-      transfer-encoding:
-      - chunked
-      vary:
-      - Accept-Encoding
-      x-content-type-options:
-      - nosniff
-      x-ms-hdi-served-by:
-      - global
-    status:
-      code: 200
-      message: OK
-- request:
-    body: null
-    headers:
-      Accept:
-      - application/json
-      Accept-Encoding:
-      - gzip, deflate
-      CommandName:
-      - hdinsight create
-      Connection:
-      - keep-alive
-      ParameterSetName:
-      - -n -g -l -p -t --no-validation-timeout --storage-account --storage-container
-      User-Agent:
-      - python/3.6.5 (Windows-10-10.0.17134-SP0) msrest/0.6.10 msrest_azure/0.6.2
-        azure-mgmt-hdinsight/1.1.0 Azure-SDK-For-Python AZURECLI/2.0.74
-    method: GET
-    uri: https://management.azure.com/subscriptions/00000000-0000-0000-0000-000000000000/resourceGroups/hdicli-000001/providers/Microsoft.HDInsight/clusters/hdicli-000003/azureasyncoperations/create?api-version=2018-06-01-preview
-  response:
-    body:
-      string: '{"status":"InProgress"}'
-    headers:
-      cache-control:
-      - no-cache
-      content-length:
-      - '23'
-      content-type:
-      - application/json; charset=utf-8
-      date:
-      - Fri, 11 Oct 2019 22:50:51 GMT
-      expires:
-      - '-1'
-      pragma:
-      - no-cache
-      strict-transport-security:
-      - max-age=31536000; includeSubDomains
-      transfer-encoding:
-      - chunked
-      vary:
-      - Accept-Encoding
-      x-content-type-options:
-      - nosniff
-      x-ms-hdi-served-by:
-      - global
-    status:
-      code: 200
-      message: OK
-- request:
-    body: null
-    headers:
-      Accept:
-      - application/json
-      Accept-Encoding:
-      - gzip, deflate
-      CommandName:
-      - hdinsight create
-      Connection:
-      - keep-alive
-      ParameterSetName:
-      - -n -g -l -p -t --no-validation-timeout --storage-account --storage-container
-      User-Agent:
-      - python/3.6.5 (Windows-10-10.0.17134-SP0) msrest/0.6.10 msrest_azure/0.6.2
-        azure-mgmt-hdinsight/1.1.0 Azure-SDK-For-Python AZURECLI/2.0.74
-    method: GET
-    uri: https://management.azure.com/subscriptions/00000000-0000-0000-0000-000000000000/resourceGroups/hdicli-000001/providers/Microsoft.HDInsight/clusters/hdicli-000003/azureasyncoperations/create?api-version=2018-06-01-preview
-  response:
-    body:
-      string: '{"status":"InProgress"}'
-    headers:
-      cache-control:
-      - no-cache
-      content-length:
-      - '23'
-      content-type:
-      - application/json; charset=utf-8
-      date:
-      - Fri, 11 Oct 2019 22:51:23 GMT
-      expires:
-      - '-1'
-      pragma:
-      - no-cache
-      strict-transport-security:
-      - max-age=31536000; includeSubDomains
-      transfer-encoding:
-      - chunked
-      vary:
-      - Accept-Encoding
-      x-content-type-options:
-      - nosniff
-      x-ms-hdi-served-by:
-      - global
-    status:
-      code: 200
-      message: OK
-- request:
-    body: null
-    headers:
-      Accept:
-      - application/json
-      Accept-Encoding:
-      - gzip, deflate
-      CommandName:
-      - hdinsight create
-      Connection:
-      - keep-alive
-      ParameterSetName:
-      - -n -g -l -p -t --no-validation-timeout --storage-account --storage-container
-      User-Agent:
-      - python/3.6.5 (Windows-10-10.0.17134-SP0) msrest/0.6.10 msrest_azure/0.6.2
-        azure-mgmt-hdinsight/1.1.0 Azure-SDK-For-Python AZURECLI/2.0.74
-    method: GET
-    uri: https://management.azure.com/subscriptions/00000000-0000-0000-0000-000000000000/resourceGroups/hdicli-000001/providers/Microsoft.HDInsight/clusters/hdicli-000003/azureasyncoperations/create?api-version=2018-06-01-preview
-  response:
-    body:
-      string: '{"status":"InProgress"}'
-    headers:
-      cache-control:
-      - no-cache
-      content-length:
-      - '23'
-      content-type:
-      - application/json; charset=utf-8
-      date:
-      - Fri, 11 Oct 2019 22:51:53 GMT
-      expires:
-      - '-1'
-      pragma:
-      - no-cache
-      strict-transport-security:
-      - max-age=31536000; includeSubDomains
-      transfer-encoding:
-      - chunked
-      vary:
-      - Accept-Encoding
-      x-content-type-options:
-      - nosniff
-      x-ms-hdi-served-by:
-      - global
-    status:
-      code: 200
-      message: OK
-- request:
-    body: null
-    headers:
-      Accept:
-      - application/json
-      Accept-Encoding:
-      - gzip, deflate
-      CommandName:
-      - hdinsight create
-      Connection:
-      - keep-alive
-      ParameterSetName:
-      - -n -g -l -p -t --no-validation-timeout --storage-account --storage-container
-      User-Agent:
-      - python/3.6.5 (Windows-10-10.0.17134-SP0) msrest/0.6.10 msrest_azure/0.6.2
-        azure-mgmt-hdinsight/1.1.0 Azure-SDK-For-Python AZURECLI/2.0.74
-    method: GET
-    uri: https://management.azure.com/subscriptions/00000000-0000-0000-0000-000000000000/resourceGroups/hdicli-000001/providers/Microsoft.HDInsight/clusters/hdicli-000003/azureasyncoperations/create?api-version=2018-06-01-preview
-  response:
-    body:
-      string: '{"status":"InProgress"}'
-    headers:
-      cache-control:
-      - no-cache
-      content-length:
-      - '23'
-      content-type:
-      - application/json; charset=utf-8
-      date:
-      - Fri, 11 Oct 2019 22:52:23 GMT
-      expires:
-      - '-1'
-      pragma:
-      - no-cache
-      strict-transport-security:
-      - max-age=31536000; includeSubDomains
-      transfer-encoding:
-      - chunked
-      vary:
-      - Accept-Encoding
-      x-content-type-options:
-      - nosniff
-      x-ms-hdi-served-by:
-      - global
-    status:
-      code: 200
-      message: OK
-- request:
-    body: null
-    headers:
-      Accept:
-      - application/json
-      Accept-Encoding:
-      - gzip, deflate
-      CommandName:
-      - hdinsight create
-      Connection:
-      - keep-alive
-      ParameterSetName:
-      - -n -g -l -p -t --no-validation-timeout --storage-account --storage-container
-      User-Agent:
-      - python/3.6.5 (Windows-10-10.0.17134-SP0) msrest/0.6.10 msrest_azure/0.6.2
-        azure-mgmt-hdinsight/1.1.0 Azure-SDK-For-Python AZURECLI/2.0.74
-    method: GET
-    uri: https://management.azure.com/subscriptions/00000000-0000-0000-0000-000000000000/resourceGroups/hdicli-000001/providers/Microsoft.HDInsight/clusters/hdicli-000003/azureasyncoperations/create?api-version=2018-06-01-preview
-  response:
-    body:
-      string: '{"status":"InProgress"}'
-    headers:
-      cache-control:
-      - no-cache
-      content-length:
-      - '23'
-      content-type:
-      - application/json; charset=utf-8
-      date:
-      - Fri, 11 Oct 2019 22:52:54 GMT
-      expires:
-      - '-1'
-      pragma:
-      - no-cache
-      strict-transport-security:
-      - max-age=31536000; includeSubDomains
-      transfer-encoding:
-      - chunked
-      vary:
-      - Accept-Encoding
-      x-content-type-options:
-      - nosniff
-      x-ms-hdi-served-by:
-      - global
-    status:
-      code: 200
-      message: OK
-- request:
-    body: null
-    headers:
-      Accept:
-      - application/json
-      Accept-Encoding:
-      - gzip, deflate
-      CommandName:
-      - hdinsight create
-      Connection:
-      - keep-alive
-      ParameterSetName:
-      - -n -g -l -p -t --no-validation-timeout --storage-account --storage-container
-      User-Agent:
-      - python/3.6.5 (Windows-10-10.0.17134-SP0) msrest/0.6.10 msrest_azure/0.6.2
-        azure-mgmt-hdinsight/1.1.0 Azure-SDK-For-Python AZURECLI/2.0.74
-    method: GET
-    uri: https://management.azure.com/subscriptions/00000000-0000-0000-0000-000000000000/resourceGroups/hdicli-000001/providers/Microsoft.HDInsight/clusters/hdicli-000003/azureasyncoperations/create?api-version=2018-06-01-preview
-  response:
-    body:
-      string: '{"status":"InProgress"}'
-    headers:
-      cache-control:
-      - no-cache
-      content-length:
-      - '23'
-      content-type:
-      - application/json; charset=utf-8
-      date:
-      - Fri, 11 Oct 2019 22:53:25 GMT
-      expires:
-      - '-1'
-      pragma:
-      - no-cache
-      strict-transport-security:
-      - max-age=31536000; includeSubDomains
-      transfer-encoding:
-      - chunked
-      vary:
-      - Accept-Encoding
-      x-content-type-options:
-      - nosniff
-      x-ms-hdi-served-by:
-      - global
-    status:
-      code: 200
-      message: OK
-- request:
-    body: null
-    headers:
-      Accept:
-      - application/json
-      Accept-Encoding:
-      - gzip, deflate
-      CommandName:
-      - hdinsight create
-      Connection:
-      - keep-alive
-      ParameterSetName:
-      - -n -g -l -p -t --no-validation-timeout --storage-account --storage-container
-      User-Agent:
-      - python/3.6.5 (Windows-10-10.0.17134-SP0) msrest/0.6.10 msrest_azure/0.6.2
-        azure-mgmt-hdinsight/1.1.0 Azure-SDK-For-Python AZURECLI/2.0.74
-    method: GET
-    uri: https://management.azure.com/subscriptions/00000000-0000-0000-0000-000000000000/resourceGroups/hdicli-000001/providers/Microsoft.HDInsight/clusters/hdicli-000003/azureasyncoperations/create?api-version=2018-06-01-preview
-  response:
-    body:
-      string: '{"status":"InProgress"}'
-    headers:
-      cache-control:
-      - no-cache
-      content-length:
-      - '23'
-      content-type:
-      - application/json; charset=utf-8
-      date:
-      - Fri, 11 Oct 2019 22:53:55 GMT
-      expires:
-      - '-1'
-      pragma:
-      - no-cache
-      strict-transport-security:
-      - max-age=31536000; includeSubDomains
-      transfer-encoding:
-      - chunked
-      vary:
-      - Accept-Encoding
-      x-content-type-options:
-      - nosniff
-      x-ms-hdi-served-by:
-      - global
-    status:
-      code: 200
-      message: OK
-- request:
-    body: null
-    headers:
-      Accept:
-      - application/json
-      Accept-Encoding:
-      - gzip, deflate
-      CommandName:
-      - hdinsight create
-      Connection:
-      - keep-alive
-      ParameterSetName:
-      - -n -g -l -p -t --no-validation-timeout --storage-account --storage-container
-      User-Agent:
-      - python/3.6.5 (Windows-10-10.0.17134-SP0) msrest/0.6.10 msrest_azure/0.6.2
-        azure-mgmt-hdinsight/1.1.0 Azure-SDK-For-Python AZURECLI/2.0.74
-    method: GET
-    uri: https://management.azure.com/subscriptions/00000000-0000-0000-0000-000000000000/resourceGroups/hdicli-000001/providers/Microsoft.HDInsight/clusters/hdicli-000003/azureasyncoperations/create?api-version=2018-06-01-preview
-  response:
-    body:
-      string: '{"status":"InProgress"}'
-    headers:
-      cache-control:
-      - no-cache
-      content-length:
-      - '23'
-      content-type:
-      - application/json; charset=utf-8
-      date:
-      - Fri, 11 Oct 2019 22:54:26 GMT
-      expires:
-      - '-1'
-      pragma:
-      - no-cache
-      strict-transport-security:
-      - max-age=31536000; includeSubDomains
-      transfer-encoding:
-      - chunked
-      vary:
-      - Accept-Encoding
-      x-content-type-options:
-      - nosniff
-      x-ms-hdi-served-by:
-      - global
-    status:
-      code: 200
-      message: OK
-- request:
-    body: null
-    headers:
-      Accept:
-      - application/json
-      Accept-Encoding:
-      - gzip, deflate
-      CommandName:
-      - hdinsight create
-      Connection:
-      - keep-alive
-      ParameterSetName:
-      - -n -g -l -p -t --no-validation-timeout --storage-account --storage-container
-      User-Agent:
-      - python/3.6.5 (Windows-10-10.0.17134-SP0) msrest/0.6.10 msrest_azure/0.6.2
-        azure-mgmt-hdinsight/1.1.0 Azure-SDK-For-Python AZURECLI/2.0.74
+      expires:
+      - '-1'
+      pragma:
+      - no-cache
+      strict-transport-security:
+      - max-age=31536000; includeSubDomains
+      transfer-encoding:
+      - chunked
+      vary:
+      - Accept-Encoding
+      x-content-type-options:
+      - nosniff
+      x-ms-hdi-served-by:
+      - global
+    status:
+      code: 200
+      message: OK
+- request:
+    body: null
+    headers:
+      Accept:
+      - application/json
+      Accept-Encoding:
+      - gzip, deflate
+      CommandName:
+      - hdinsight create
+      Connection:
+      - keep-alive
+      ParameterSetName:
+      - -n -g -l -p -t --no-validation-timeout --storage-account --storage-container
+      User-Agent:
+      - python/3.7.4 (Windows-10-10.0.18362-SP0) msrest/0.6.10 msrest_azure/0.6.2
+        azure-mgmt-hdinsight/1.1.0 Azure-SDK-For-Python AZURECLI/2.0.75
+    method: GET
+    uri: https://management.azure.com/subscriptions/00000000-0000-0000-0000-000000000000/resourceGroups/hdicli-000001/providers/Microsoft.HDInsight/clusters/hdicli-000003/azureasyncoperations/create?api-version=2018-06-01-preview
+  response:
+    body:
+      string: '{"status":"InProgress"}'
+    headers:
+      cache-control:
+      - no-cache
+      content-length:
+      - '23'
+      content-type:
+      - application/json; charset=utf-8
+      date:
+      - Mon, 21 Oct 2019 13:31:47 GMT
+      expires:
+      - '-1'
+      pragma:
+      - no-cache
+      strict-transport-security:
+      - max-age=31536000; includeSubDomains
+      transfer-encoding:
+      - chunked
+      vary:
+      - Accept-Encoding
+      x-content-type-options:
+      - nosniff
+      x-ms-hdi-served-by:
+      - global
+    status:
+      code: 200
+      message: OK
+- request:
+    body: null
+    headers:
+      Accept:
+      - application/json
+      Accept-Encoding:
+      - gzip, deflate
+      CommandName:
+      - hdinsight create
+      Connection:
+      - keep-alive
+      ParameterSetName:
+      - -n -g -l -p -t --no-validation-timeout --storage-account --storage-container
+      User-Agent:
+      - python/3.7.4 (Windows-10-10.0.18362-SP0) msrest/0.6.10 msrest_azure/0.6.2
+        azure-mgmt-hdinsight/1.1.0 Azure-SDK-For-Python AZURECLI/2.0.75
     method: GET
     uri: https://management.azure.com/subscriptions/00000000-0000-0000-0000-000000000000/resourceGroups/hdicli-000001/providers/Microsoft.HDInsight/clusters/hdicli-000003/azureasyncoperations/create?api-version=2018-06-01-preview
   response:
@@ -2915,55 +2095,55 @@
       content-type:
       - application/json; charset=utf-8
       date:
-      - Fri, 11 Oct 2019 22:54:57 GMT
-      expires:
-      - '-1'
-      pragma:
-      - no-cache
-      strict-transport-security:
-      - max-age=31536000; includeSubDomains
-      transfer-encoding:
-      - chunked
-      vary:
-      - Accept-Encoding
-      x-content-type-options:
-      - nosniff
-      x-ms-hdi-served-by:
-      - global
-    status:
-      code: 200
-      message: OK
-- request:
-    body: null
-    headers:
-      Accept:
-      - application/json
-      Accept-Encoding:
-      - gzip, deflate
-      CommandName:
-      - hdinsight create
-      Connection:
-      - keep-alive
-      ParameterSetName:
-      - -n -g -l -p -t --no-validation-timeout --storage-account --storage-container
-      User-Agent:
-      - python/3.6.5 (Windows-10-10.0.17134-SP0) msrest/0.6.10 msrest_azure/0.6.2
-        azure-mgmt-hdinsight/1.1.0 Azure-SDK-For-Python AZURECLI/2.0.74
+      - Mon, 21 Oct 2019 13:32:20 GMT
+      expires:
+      - '-1'
+      pragma:
+      - no-cache
+      strict-transport-security:
+      - max-age=31536000; includeSubDomains
+      transfer-encoding:
+      - chunked
+      vary:
+      - Accept-Encoding
+      x-content-type-options:
+      - nosniff
+      x-ms-hdi-served-by:
+      - global
+    status:
+      code: 200
+      message: OK
+- request:
+    body: null
+    headers:
+      Accept:
+      - application/json
+      Accept-Encoding:
+      - gzip, deflate
+      CommandName:
+      - hdinsight create
+      Connection:
+      - keep-alive
+      ParameterSetName:
+      - -n -g -l -p -t --no-validation-timeout --storage-account --storage-container
+      User-Agent:
+      - python/3.7.4 (Windows-10-10.0.18362-SP0) msrest/0.6.10 msrest_azure/0.6.2
+        azure-mgmt-hdinsight/1.1.0 Azure-SDK-For-Python AZURECLI/2.0.75
     method: GET
     uri: https://management.azure.com/subscriptions/00000000-0000-0000-0000-000000000000/resourceGroups/hdicli-000001/providers/Microsoft.HDInsight/clusters/hdicli-000003?api-version=2018-06-01-preview
   response:
     body:
       string: '{"id":"/subscriptions/00000000-0000-0000-0000-000000000000/resourceGroups/hdicli-000001/providers/Microsoft.HDInsight/clusters/hdicli-000003","name":"hdicli-000003","type":"Microsoft.HDInsight/clusters","location":"East
-        US 2","etag":"cc445990-9822-4069-aee5-3ff1cfcec8d4","tags":null,"properties":{"clusterVersion":"3.6.1000.67","clusterHdpVersion":"2.6.5.3009-43","osType":"Linux","clusterDefinition":{"blueprint":"https://blueprints.azurehdinsight.net/spark-3.6.1000.67.1909140351.json","kind":"spark","componentVersion":{"spark":"2.3"}},"computeProfile":{"roles":[{"name":"headnode","targetInstanceCount":2,"hardwareProfile":{"vmSize":"standard_a4_v2"},"osProfile":{"linuxOperatingSystemProfile":{"username":"sshuser"}},"encryptDataDisks":false},{"name":"workernode","targetInstanceCount":3,"hardwareProfile":{"vmSize":"standard_a4_v2"},"osProfile":{"linuxOperatingSystemProfile":{"username":"sshuser"}},"encryptDataDisks":false},{"name":"zookeepernode","targetInstanceCount":3,"hardwareProfile":{"vmSize":"standard_A2_v2"},"osProfile":{"linuxOperatingSystemProfile":{"username":"sshuser"}},"encryptDataDisks":false}]},"provisioningState":"Succeeded","clusterState":"Running","createdDate":"2019-10-11T22:30:25.527","quotaInfo":{"coresUsed":20},"connectivityEndpoints":[{"name":"SSH","protocol":"TCP","location":"hdicli-000003-ssh.azurehdinsight.net","port":22},{"name":"HTTPS","protocol":"TCP","location":"hdicli-000003.azurehdinsight.net","port":443}],"tier":"standard","storageProfile":{"storageaccounts":[{"name":"hdicli000002.blob.core.windows.net","resourceId":null,"msiResourceId":null,"key":null,"fileSystem":null,"container":"default","saskey":null,"isDefault":true}]}}}'
-    headers:
-      cache-control:
-      - no-cache
-      content-length:
-      - '1705'
-      content-type:
-      - application/json; charset=utf-8
-      date:
-      - Fri, 11 Oct 2019 22:54:57 GMT
+        US 2","etag":"d13b3193-db8c-4857-89ad-f2a7ad29d8d1","tags":null,"properties":{"clusterVersion":"3.6.1000.67","clusterHdpVersion":"2.6.5.3009-43","osType":"Linux","clusterDefinition":{"blueprint":"https://blueprints.azurehdinsight.net/spark-3.6.1000.67.1909140351.json","kind":"spark","componentVersion":{"spark":"2.3"}},"computeProfile":{"roles":[{"name":"headnode","targetInstanceCount":2,"hardwareProfile":{"vmSize":"standard_a4_v2"},"osProfile":{"linuxOperatingSystemProfile":{"username":"sshuser"}},"encryptDataDisks":false},{"name":"workernode","targetInstanceCount":3,"hardwareProfile":{"vmSize":"standard_a4_v2"},"osProfile":{"linuxOperatingSystemProfile":{"username":"sshuser"}},"encryptDataDisks":false},{"name":"zookeepernode","targetInstanceCount":3,"hardwareProfile":{"vmSize":"standard_A2_v2"},"osProfile":{"linuxOperatingSystemProfile":{"username":"sshuser"}},"encryptDataDisks":false}]},"provisioningState":"Succeeded","clusterState":"Running","createdDate":"2019-10-21T13:11:15.45","quotaInfo":{"coresUsed":20},"connectivityEndpoints":[{"name":"SSH","protocol":"TCP","location":"hdicli-000003-ssh.azurehdinsight.net","port":22},{"name":"HTTPS","protocol":"TCP","location":"hdicli-000003.azurehdinsight.net","port":443}],"tier":"standard","storageProfile":{"storageaccounts":[{"name":"hdicli000002.blob.core.windows.net","resourceId":null,"msiResourceId":null,"key":null,"fileSystem":null,"container":"default","saskey":null,"isDefault":true}]}}}'
+    headers:
+      cache-control:
+      - no-cache
+      content-length:
+      - '1704'
+      content-type:
+      - application/json; charset=utf-8
+      date:
+      - Mon, 21 Oct 2019 13:32:21 GMT
       expires:
       - '-1'
       pragma:
@@ -2995,8 +2175,8 @@
       ParameterSetName:
       - -n -g
       User-Agent:
-      - python/3.6.5 (Windows-10-10.0.17134-SP0) msrest/0.6.10 msrest_azure/0.6.2
-        azure-mgmt-hdinsight/1.1.0 Azure-SDK-For-Python AZURECLI/2.0.74
+      - python/3.7.4 (Windows-10-10.0.18362-SP0) msrest/0.6.10 msrest_azure/0.6.2
+        azure-mgmt-hdinsight/1.1.0 Azure-SDK-For-Python AZURECLI/2.0.75
       accept-language:
       - en-US
     method: GET
@@ -3004,16 +2184,16 @@
   response:
     body:
       string: '{"id":"/subscriptions/00000000-0000-0000-0000-000000000000/resourceGroups/hdicli-000001/providers/Microsoft.HDInsight/clusters/hdicli-000003","name":"hdicli-000003","type":"Microsoft.HDInsight/clusters","location":"East
-        US 2","etag":"cc445990-9822-4069-aee5-3ff1cfcec8d4","tags":null,"properties":{"clusterVersion":"3.6.1000.67","clusterHdpVersion":"2.6.5.3009-43","osType":"Linux","clusterDefinition":{"blueprint":"https://blueprints.azurehdinsight.net/spark-3.6.1000.67.1909140351.json","kind":"spark","componentVersion":{"spark":"2.3"}},"computeProfile":{"roles":[{"name":"headnode","targetInstanceCount":2,"hardwareProfile":{"vmSize":"standard_a4_v2"},"osProfile":{"linuxOperatingSystemProfile":{"username":"sshuser"}},"encryptDataDisks":false},{"name":"workernode","targetInstanceCount":3,"hardwareProfile":{"vmSize":"standard_a4_v2"},"osProfile":{"linuxOperatingSystemProfile":{"username":"sshuser"}},"encryptDataDisks":false},{"name":"zookeepernode","targetInstanceCount":3,"hardwareProfile":{"vmSize":"standard_A2_v2"},"osProfile":{"linuxOperatingSystemProfile":{"username":"sshuser"}},"encryptDataDisks":false}]},"provisioningState":"Succeeded","clusterState":"Running","createdDate":"2019-10-11T22:30:25.527","quotaInfo":{"coresUsed":20},"connectivityEndpoints":[{"name":"SSH","protocol":"TCP","location":"hdicli-000003-ssh.azurehdinsight.net","port":22},{"name":"HTTPS","protocol":"TCP","location":"hdicli-000003.azurehdinsight.net","port":443}],"tier":"standard","storageProfile":{"storageaccounts":[{"name":"hdicli000002.blob.core.windows.net","resourceId":null,"msiResourceId":null,"key":null,"fileSystem":null,"container":"default","saskey":null,"isDefault":true}]}}}'
-    headers:
-      cache-control:
-      - no-cache
-      content-length:
-      - '1705'
-      content-type:
-      - application/json; charset=utf-8
-      date:
-      - Fri, 11 Oct 2019 22:54:59 GMT
+        US 2","etag":"d13b3193-db8c-4857-89ad-f2a7ad29d8d1","tags":null,"properties":{"clusterVersion":"3.6.1000.67","clusterHdpVersion":"2.6.5.3009-43","osType":"Linux","clusterDefinition":{"blueprint":"https://blueprints.azurehdinsight.net/spark-3.6.1000.67.1909140351.json","kind":"spark","componentVersion":{"spark":"2.3"}},"computeProfile":{"roles":[{"name":"headnode","targetInstanceCount":2,"hardwareProfile":{"vmSize":"standard_a4_v2"},"osProfile":{"linuxOperatingSystemProfile":{"username":"sshuser"}},"encryptDataDisks":false},{"name":"workernode","targetInstanceCount":3,"hardwareProfile":{"vmSize":"standard_a4_v2"},"osProfile":{"linuxOperatingSystemProfile":{"username":"sshuser"}},"encryptDataDisks":false},{"name":"zookeepernode","targetInstanceCount":3,"hardwareProfile":{"vmSize":"standard_A2_v2"},"osProfile":{"linuxOperatingSystemProfile":{"username":"sshuser"}},"encryptDataDisks":false}]},"provisioningState":"Succeeded","clusterState":"Running","createdDate":"2019-10-21T13:11:15.45","quotaInfo":{"coresUsed":20},"connectivityEndpoints":[{"name":"SSH","protocol":"TCP","location":"hdicli-000003-ssh.azurehdinsight.net","port":22},{"name":"HTTPS","protocol":"TCP","location":"hdicli-000003.azurehdinsight.net","port":443}],"tier":"standard","storageProfile":{"storageaccounts":[{"name":"hdicli000002.blob.core.windows.net","resourceId":null,"msiResourceId":null,"key":null,"fileSystem":null,"container":"default","saskey":null,"isDefault":true}]}}}'
+    headers:
+      cache-control:
+      - no-cache
+      content-length:
+      - '1704'
+      content-type:
+      - application/json; charset=utf-8
+      date:
+      - Mon, 21 Oct 2019 13:32:25 GMT
       expires:
       - '-1'
       pragma:
@@ -3049,8 +2229,8 @@
       ParameterSetName:
       - -n -g --workernode-count
       User-Agent:
-      - python/3.6.5 (Windows-10-10.0.17134-SP0) msrest/0.6.10 msrest_azure/0.6.2
-        azure-mgmt-hdinsight/1.1.0 Azure-SDK-For-Python AZURECLI/2.0.74
+      - python/3.7.4 (Windows-10-10.0.18362-SP0) msrest/0.6.10 msrest_azure/0.6.2
+        azure-mgmt-hdinsight/1.1.0 Azure-SDK-For-Python AZURECLI/2.0.75
       accept-language:
       - en-US
     method: POST
@@ -3060,17 +2240,17 @@
       string: ''
     headers:
       azure-asyncoperation:
-      - https://management.azure.com:443/subscriptions/00000000-0000-0000-0000-000000000000/resourceGroups/hdicli-000001/providers/Microsoft.HDInsight/clusters/hdicli-000003/azureasyncoperations/67c7f73a-45d8-4364-9a11-551a71bd74ee-0?api-version=2018-06-01-preview
+      - https://management.azure.com:443/subscriptions/00000000-0000-0000-0000-000000000000/resourceGroups/hdicli-000001/providers/Microsoft.HDInsight/clusters/hdicli-000003/azureasyncoperations/6fb5d241-8498-40c1-b357-05aa619ee9a9-0?api-version=2018-06-01-preview
       cache-control:
       - no-cache
       content-length:
       - '0'
       date:
-      - Fri, 11 Oct 2019 22:55:02 GMT
+      - Mon, 21 Oct 2019 13:32:30 GMT
       expires:
       - '-1'
       location:
-      - https://management.azure.com/subscriptions/00000000-0000-0000-0000-000000000000/resourceGroups/hdicli-000001/providers/Microsoft.HDInsight/clusters/hdicli-000003/operationresults/67c7f73a-45d8-4364-9a11-551a71bd74ee-0?api-version=2018-06-01-preview
+      - https://management.azure.com/subscriptions/00000000-0000-0000-0000-000000000000/resourceGroups/hdicli-000001/providers/Microsoft.HDInsight/clusters/hdicli-000003/operationresults/6fb5d241-8498-40c1-b357-05aa619ee9a9-0?api-version=2018-06-01-preview
       pragma:
       - no-cache
       strict-transport-security:
@@ -3080,95 +2260,357 @@
       x-ms-hdi-served-by:
       - global
       x-ms-ratelimit-remaining-subscription-writes:
-      - '1198'
+      - '1197'
     status:
       code: 202
       message: Accepted
-=======
->>>>>>> 807faccc
-- request:
-    body: null
-    headers:
-      Accept:
-      - application/json
-      Accept-Encoding:
-      - gzip, deflate
-      CommandName:
-      - hdinsight create
-      Connection:
-      - keep-alive
-      ParameterSetName:
-      - -n -g -l -p -t --no-validation-timeout --storage-account --storage-container
-      User-Agent:
-<<<<<<< HEAD
-      - python/3.6.5 (Windows-10-10.0.17134-SP0) msrest/0.6.10 msrest_azure/0.6.2
-        azure-mgmt-hdinsight/1.1.0 Azure-SDK-For-Python AZURECLI/2.0.74
-    method: GET
-    uri: https://management.azure.com/subscriptions/00000000-0000-0000-0000-000000000000/resourceGroups/hdicli-000001/providers/Microsoft.HDInsight/clusters/hdicli-000003/azureasyncoperations/67c7f73a-45d8-4364-9a11-551a71bd74ee-0?api-version=2018-06-01-preview
-=======
-      - python/3.7.4 (Windows-10-10.0.18362-SP0) msrest/0.6.10 msrest_azure/0.6.2
-        azure-mgmt-hdinsight/1.1.0 Azure-SDK-For-Python AZURECLI/2.0.75
-    method: GET
-    uri: https://management.azure.com/subscriptions/00000000-0000-0000-0000-000000000000/resourceGroups/hdicli-000001/providers/Microsoft.HDInsight/clusters/hdicli-000003/azureasyncoperations/create?api-version=2018-06-01-preview
->>>>>>> 807faccc
-  response:
-    body:
-      string: '{"status":"InProgress"}'
-    headers:
-      cache-control:
-      - no-cache
-      content-length:
-      - '23'
-      content-type:
-      - application/json; charset=utf-8
-      date:
-<<<<<<< HEAD
-      - Fri, 11 Oct 2019 22:56:03 GMT
-=======
-      - Mon, 21 Oct 2019 13:31:47 GMT
->>>>>>> 807faccc
-      expires:
-      - '-1'
-      pragma:
-      - no-cache
-      strict-transport-security:
-      - max-age=31536000; includeSubDomains
-      transfer-encoding:
-      - chunked
-      vary:
-      - Accept-Encoding
-      x-content-type-options:
-      - nosniff
-      x-ms-hdi-served-by:
-      - global
-    status:
-      code: 200
-      message: OK
-- request:
-    body: null
-    headers:
-      Accept:
-      - application/json
-      Accept-Encoding:
-      - gzip, deflate
-      CommandName:
-      - hdinsight create
-      Connection:
-      - keep-alive
-      ParameterSetName:
-      - -n -g -l -p -t --no-validation-timeout --storage-account --storage-container
-      User-Agent:
-<<<<<<< HEAD
-      - python/3.6.5 (Windows-10-10.0.17134-SP0) msrest/0.6.10 msrest_azure/0.6.2
-        azure-mgmt-hdinsight/1.1.0 Azure-SDK-For-Python AZURECLI/2.0.74
-    method: GET
-    uri: https://management.azure.com/subscriptions/00000000-0000-0000-0000-000000000000/resourceGroups/hdicli-000001/providers/Microsoft.HDInsight/clusters/hdicli-000003/azureasyncoperations/67c7f73a-45d8-4364-9a11-551a71bd74ee-0?api-version=2018-06-01-preview
-=======
-      - python/3.7.4 (Windows-10-10.0.18362-SP0) msrest/0.6.10 msrest_azure/0.6.2
-        azure-mgmt-hdinsight/1.1.0 Azure-SDK-For-Python AZURECLI/2.0.75
-    method: GET
-    uri: https://management.azure.com/subscriptions/00000000-0000-0000-0000-000000000000/resourceGroups/hdicli-000001/providers/Microsoft.HDInsight/clusters/hdicli-000003/azureasyncoperations/create?api-version=2018-06-01-preview
->>>>>>> 807faccc
+- request:
+    body: null
+    headers:
+      Accept:
+      - application/json
+      Accept-Encoding:
+      - gzip, deflate
+      CommandName:
+      - hdinsight resize
+      Connection:
+      - keep-alive
+      ParameterSetName:
+      - -n -g --workernode-count
+      User-Agent:
+      - python/3.7.4 (Windows-10-10.0.18362-SP0) msrest/0.6.10 msrest_azure/0.6.2
+        azure-mgmt-hdinsight/1.1.0 Azure-SDK-For-Python AZURECLI/2.0.75
+    method: GET
+    uri: https://management.azure.com/subscriptions/00000000-0000-0000-0000-000000000000/resourceGroups/hdicli-000001/providers/Microsoft.HDInsight/clusters/hdicli-000003/azureasyncoperations/6fb5d241-8498-40c1-b357-05aa619ee9a9-0?api-version=2018-06-01-preview
+  response:
+    body:
+      string: '{"status":"InProgress"}'
+    headers:
+      cache-control:
+      - no-cache
+      content-length:
+      - '23'
+      content-type:
+      - application/json; charset=utf-8
+      date:
+      - Mon, 21 Oct 2019 13:33:32 GMT
+      expires:
+      - '-1'
+      pragma:
+      - no-cache
+      strict-transport-security:
+      - max-age=31536000; includeSubDomains
+      transfer-encoding:
+      - chunked
+      vary:
+      - Accept-Encoding
+      x-content-type-options:
+      - nosniff
+      x-ms-hdi-served-by:
+      - global
+    status:
+      code: 200
+      message: OK
+- request:
+    body: null
+    headers:
+      Accept:
+      - application/json
+      Accept-Encoding:
+      - gzip, deflate
+      CommandName:
+      - hdinsight resize
+      Connection:
+      - keep-alive
+      ParameterSetName:
+      - -n -g --workernode-count
+      User-Agent:
+      - python/3.7.4 (Windows-10-10.0.18362-SP0) msrest/0.6.10 msrest_azure/0.6.2
+        azure-mgmt-hdinsight/1.1.0 Azure-SDK-For-Python AZURECLI/2.0.75
+    method: GET
+    uri: https://management.azure.com/subscriptions/00000000-0000-0000-0000-000000000000/resourceGroups/hdicli-000001/providers/Microsoft.HDInsight/clusters/hdicli-000003/azureasyncoperations/6fb5d241-8498-40c1-b357-05aa619ee9a9-0?api-version=2018-06-01-preview
+  response:
+    body:
+      string: '{"status":"InProgress"}'
+    headers:
+      cache-control:
+      - no-cache
+      content-length:
+      - '23'
+      content-type:
+      - application/json; charset=utf-8
+      date:
+      - Mon, 21 Oct 2019 13:34:04 GMT
+      expires:
+      - '-1'
+      pragma:
+      - no-cache
+      strict-transport-security:
+      - max-age=31536000; includeSubDomains
+      transfer-encoding:
+      - chunked
+      vary:
+      - Accept-Encoding
+      x-content-type-options:
+      - nosniff
+      x-ms-hdi-served-by:
+      - global
+    status:
+      code: 200
+      message: OK
+- request:
+    body: null
+    headers:
+      Accept:
+      - application/json
+      Accept-Encoding:
+      - gzip, deflate
+      CommandName:
+      - hdinsight resize
+      Connection:
+      - keep-alive
+      ParameterSetName:
+      - -n -g --workernode-count
+      User-Agent:
+      - python/3.7.4 (Windows-10-10.0.18362-SP0) msrest/0.6.10 msrest_azure/0.6.2
+        azure-mgmt-hdinsight/1.1.0 Azure-SDK-For-Python AZURECLI/2.0.75
+    method: GET
+    uri: https://management.azure.com/subscriptions/00000000-0000-0000-0000-000000000000/resourceGroups/hdicli-000001/providers/Microsoft.HDInsight/clusters/hdicli-000003/azureasyncoperations/6fb5d241-8498-40c1-b357-05aa619ee9a9-0?api-version=2018-06-01-preview
+  response:
+    body:
+      string: '{"status":"InProgress"}'
+    headers:
+      cache-control:
+      - no-cache
+      content-length:
+      - '23'
+      content-type:
+      - application/json; charset=utf-8
+      date:
+      - Mon, 21 Oct 2019 13:34:35 GMT
+      expires:
+      - '-1'
+      pragma:
+      - no-cache
+      strict-transport-security:
+      - max-age=31536000; includeSubDomains
+      transfer-encoding:
+      - chunked
+      vary:
+      - Accept-Encoding
+      x-content-type-options:
+      - nosniff
+      x-ms-hdi-served-by:
+      - global
+    status:
+      code: 200
+      message: OK
+- request:
+    body: null
+    headers:
+      Accept:
+      - application/json
+      Accept-Encoding:
+      - gzip, deflate
+      CommandName:
+      - hdinsight resize
+      Connection:
+      - keep-alive
+      ParameterSetName:
+      - -n -g --workernode-count
+      User-Agent:
+      - python/3.7.4 (Windows-10-10.0.18362-SP0) msrest/0.6.10 msrest_azure/0.6.2
+        azure-mgmt-hdinsight/1.1.0 Azure-SDK-For-Python AZURECLI/2.0.75
+    method: GET
+    uri: https://management.azure.com/subscriptions/00000000-0000-0000-0000-000000000000/resourceGroups/hdicli-000001/providers/Microsoft.HDInsight/clusters/hdicli-000003/azureasyncoperations/6fb5d241-8498-40c1-b357-05aa619ee9a9-0?api-version=2018-06-01-preview
+  response:
+    body:
+      string: '{"status":"InProgress"}'
+    headers:
+      cache-control:
+      - no-cache
+      content-length:
+      - '23'
+      content-type:
+      - application/json; charset=utf-8
+      date:
+      - Mon, 21 Oct 2019 13:35:08 GMT
+      expires:
+      - '-1'
+      pragma:
+      - no-cache
+      strict-transport-security:
+      - max-age=31536000; includeSubDomains
+      transfer-encoding:
+      - chunked
+      vary:
+      - Accept-Encoding
+      x-content-type-options:
+      - nosniff
+      x-ms-hdi-served-by:
+      - global
+    status:
+      code: 200
+      message: OK
+- request:
+    body: null
+    headers:
+      Accept:
+      - application/json
+      Accept-Encoding:
+      - gzip, deflate
+      CommandName:
+      - hdinsight resize
+      Connection:
+      - keep-alive
+      ParameterSetName:
+      - -n -g --workernode-count
+      User-Agent:
+      - python/3.7.4 (Windows-10-10.0.18362-SP0) msrest/0.6.10 msrest_azure/0.6.2
+        azure-mgmt-hdinsight/1.1.0 Azure-SDK-For-Python AZURECLI/2.0.75
+    method: GET
+    uri: https://management.azure.com/subscriptions/00000000-0000-0000-0000-000000000000/resourceGroups/hdicli-000001/providers/Microsoft.HDInsight/clusters/hdicli-000003/azureasyncoperations/6fb5d241-8498-40c1-b357-05aa619ee9a9-0?api-version=2018-06-01-preview
+  response:
+    body:
+      string: '{"status":"InProgress"}'
+    headers:
+      cache-control:
+      - no-cache
+      content-length:
+      - '23'
+      content-type:
+      - application/json; charset=utf-8
+      date:
+      - Mon, 21 Oct 2019 13:35:38 GMT
+      expires:
+      - '-1'
+      pragma:
+      - no-cache
+      strict-transport-security:
+      - max-age=31536000; includeSubDomains
+      transfer-encoding:
+      - chunked
+      vary:
+      - Accept-Encoding
+      x-content-type-options:
+      - nosniff
+      x-ms-hdi-served-by:
+      - global
+    status:
+      code: 200
+      message: OK
+- request:
+    body: null
+    headers:
+      Accept:
+      - application/json
+      Accept-Encoding:
+      - gzip, deflate
+      CommandName:
+      - hdinsight resize
+      Connection:
+      - keep-alive
+      ParameterSetName:
+      - -n -g --workernode-count
+      User-Agent:
+      - python/3.7.4 (Windows-10-10.0.18362-SP0) msrest/0.6.10 msrest_azure/0.6.2
+        azure-mgmt-hdinsight/1.1.0 Azure-SDK-For-Python AZURECLI/2.0.75
+    method: GET
+    uri: https://management.azure.com/subscriptions/00000000-0000-0000-0000-000000000000/resourceGroups/hdicli-000001/providers/Microsoft.HDInsight/clusters/hdicli-000003/azureasyncoperations/6fb5d241-8498-40c1-b357-05aa619ee9a9-0?api-version=2018-06-01-preview
+  response:
+    body:
+      string: '{"status":"InProgress"}'
+    headers:
+      cache-control:
+      - no-cache
+      content-length:
+      - '23'
+      content-type:
+      - application/json; charset=utf-8
+      date:
+      - Mon, 21 Oct 2019 13:36:09 GMT
+      expires:
+      - '-1'
+      pragma:
+      - no-cache
+      strict-transport-security:
+      - max-age=31536000; includeSubDomains
+      transfer-encoding:
+      - chunked
+      vary:
+      - Accept-Encoding
+      x-content-type-options:
+      - nosniff
+      x-ms-hdi-served-by:
+      - global
+    status:
+      code: 200
+      message: OK
+- request:
+    body: null
+    headers:
+      Accept:
+      - application/json
+      Accept-Encoding:
+      - gzip, deflate
+      CommandName:
+      - hdinsight resize
+      Connection:
+      - keep-alive
+      ParameterSetName:
+      - -n -g --workernode-count
+      User-Agent:
+      - python/3.7.4 (Windows-10-10.0.18362-SP0) msrest/0.6.10 msrest_azure/0.6.2
+        azure-mgmt-hdinsight/1.1.0 Azure-SDK-For-Python AZURECLI/2.0.75
+    method: GET
+    uri: https://management.azure.com/subscriptions/00000000-0000-0000-0000-000000000000/resourceGroups/hdicli-000001/providers/Microsoft.HDInsight/clusters/hdicli-000003/azureasyncoperations/6fb5d241-8498-40c1-b357-05aa619ee9a9-0?api-version=2018-06-01-preview
+  response:
+    body:
+      string: '{"status":"InProgress"}'
+    headers:
+      cache-control:
+      - no-cache
+      content-length:
+      - '23'
+      content-type:
+      - application/json; charset=utf-8
+      date:
+      - Mon, 21 Oct 2019 13:36:42 GMT
+      expires:
+      - '-1'
+      pragma:
+      - no-cache
+      strict-transport-security:
+      - max-age=31536000; includeSubDomains
+      transfer-encoding:
+      - chunked
+      vary:
+      - Accept-Encoding
+      x-content-type-options:
+      - nosniff
+      x-ms-hdi-served-by:
+      - global
+    status:
+      code: 200
+      message: OK
+- request:
+    body: null
+    headers:
+      Accept:
+      - application/json
+      Accept-Encoding:
+      - gzip, deflate
+      CommandName:
+      - hdinsight resize
+      Connection:
+      - keep-alive
+      ParameterSetName:
+      - -n -g --workernode-count
+      User-Agent:
+      - python/3.7.4 (Windows-10-10.0.18362-SP0) msrest/0.6.10 msrest_azure/0.6.2
+        azure-mgmt-hdinsight/1.1.0 Azure-SDK-For-Python AZURECLI/2.0.75
+    method: GET
+    uri: https://management.azure.com/subscriptions/00000000-0000-0000-0000-000000000000/resourceGroups/hdicli-000001/providers/Microsoft.HDInsight/clusters/hdicli-000003/azureasyncoperations/6fb5d241-8498-40c1-b357-05aa619ee9a9-0?api-version=2018-06-01-preview
   response:
     body:
       string: '{"status":"Succeeded"}'
@@ -3180,70 +2622,7 @@
       content-type:
       - application/json; charset=utf-8
       date:
-<<<<<<< HEAD
-      - Fri, 11 Oct 2019 22:56:33 GMT
-=======
-      - Mon, 21 Oct 2019 13:32:20 GMT
->>>>>>> 807faccc
-      expires:
-      - '-1'
-      pragma:
-      - no-cache
-      strict-transport-security:
-      - max-age=31536000; includeSubDomains
-      transfer-encoding:
-      - chunked
-      vary:
-      - Accept-Encoding
-      x-content-type-options:
-      - nosniff
-      x-ms-hdi-served-by:
-      - global
-    status:
-      code: 200
-      message: OK
-- request:
-    body: null
-    headers:
-      Accept:
-      - application/json
-      Accept-Encoding:
-      - gzip, deflate
-      CommandName:
-      - hdinsight create
-      Connection:
-      - keep-alive
-      ParameterSetName:
-      - -n -g -l -p -t --no-validation-timeout --storage-account --storage-container
-      User-Agent:
-<<<<<<< HEAD
-      - python/3.6.5 (Windows-10-10.0.17134-SP0) msrest/0.6.10 msrest_azure/0.6.2
-        azure-mgmt-hdinsight/1.1.0 Azure-SDK-For-Python AZURECLI/2.0.74
-    method: GET
-    uri: https://management.azure.com/subscriptions/00000000-0000-0000-0000-000000000000/resourceGroups/hdicli-000001/providers/Microsoft.HDInsight/clusters/hdicli-000003/azureasyncoperations/67c7f73a-45d8-4364-9a11-551a71bd74ee-0?api-version=2018-06-01-preview
-=======
-      - python/3.7.4 (Windows-10-10.0.18362-SP0) msrest/0.6.10 msrest_azure/0.6.2
-        azure-mgmt-hdinsight/1.1.0 Azure-SDK-For-Python AZURECLI/2.0.75
-    method: GET
-    uri: https://management.azure.com/subscriptions/00000000-0000-0000-0000-000000000000/resourceGroups/hdicli-000001/providers/Microsoft.HDInsight/clusters/hdicli-000003?api-version=2018-06-01-preview
->>>>>>> 807faccc
-  response:
-    body:
-      string: '{"id":"/subscriptions/00000000-0000-0000-0000-000000000000/resourceGroups/hdicli-000001/providers/Microsoft.HDInsight/clusters/hdicli-000003","name":"hdicli-000003","type":"Microsoft.HDInsight/clusters","location":"East
-        US 2","etag":"d13b3193-db8c-4857-89ad-f2a7ad29d8d1","tags":null,"properties":{"clusterVersion":"3.6.1000.67","clusterHdpVersion":"2.6.5.3009-43","osType":"Linux","clusterDefinition":{"blueprint":"https://blueprints.azurehdinsight.net/spark-3.6.1000.67.1909140351.json","kind":"spark","componentVersion":{"spark":"2.3"}},"computeProfile":{"roles":[{"name":"headnode","targetInstanceCount":2,"hardwareProfile":{"vmSize":"standard_a4_v2"},"osProfile":{"linuxOperatingSystemProfile":{"username":"sshuser"}},"encryptDataDisks":false},{"name":"workernode","targetInstanceCount":3,"hardwareProfile":{"vmSize":"standard_a4_v2"},"osProfile":{"linuxOperatingSystemProfile":{"username":"sshuser"}},"encryptDataDisks":false},{"name":"zookeepernode","targetInstanceCount":3,"hardwareProfile":{"vmSize":"standard_A2_v2"},"osProfile":{"linuxOperatingSystemProfile":{"username":"sshuser"}},"encryptDataDisks":false}]},"provisioningState":"Succeeded","clusterState":"Running","createdDate":"2019-10-21T13:11:15.45","quotaInfo":{"coresUsed":20},"connectivityEndpoints":[{"name":"SSH","protocol":"TCP","location":"hdicli-000003-ssh.azurehdinsight.net","port":22},{"name":"HTTPS","protocol":"TCP","location":"hdicli-000003.azurehdinsight.net","port":443}],"tier":"standard","storageProfile":{"storageaccounts":[{"name":"hdicli000002.blob.core.windows.net","resourceId":null,"msiResourceId":null,"key":null,"fileSystem":null,"container":"default","saskey":null,"isDefault":true}]}}}'
-    headers:
-      cache-control:
-      - no-cache
-      content-length:
-      - '1704'
-      content-type:
-      - application/json; charset=utf-8
-      date:
-<<<<<<< HEAD
-      - Fri, 11 Oct 2019 22:57:04 GMT
-=======
-      - Mon, 21 Oct 2019 13:32:21 GMT
->>>>>>> 807faccc
+      - Mon, 21 Oct 2019 13:37:13 GMT
       expires:
       - '-1'
       pragma:
@@ -3275,23 +2654,16 @@
       ParameterSetName:
       - -n -g
       User-Agent:
-<<<<<<< HEAD
-      - python/3.6.5 (Windows-10-10.0.17134-SP0) msrest/0.6.10 msrest_azure/0.6.2
-        azure-mgmt-hdinsight/1.1.0 Azure-SDK-For-Python AZURECLI/2.0.74
-    method: GET
-    uri: https://management.azure.com/subscriptions/00000000-0000-0000-0000-000000000000/resourceGroups/hdicli-000001/providers/Microsoft.HDInsight/clusters/hdicli-000003/azureasyncoperations/67c7f73a-45d8-4364-9a11-551a71bd74ee-0?api-version=2018-06-01-preview
-=======
       - python/3.7.4 (Windows-10-10.0.18362-SP0) msrest/0.6.10 msrest_azure/0.6.2
         azure-mgmt-hdinsight/1.1.0 Azure-SDK-For-Python AZURECLI/2.0.75
       accept-language:
       - en-US
     method: GET
     uri: https://management.azure.com/subscriptions/00000000-0000-0000-0000-000000000000/resourceGroups/hdicli-000001/providers/Microsoft.HDInsight/clusters/hdicli-000003?api-version=2018-06-01-preview
->>>>>>> 807faccc
   response:
     body:
       string: '{"id":"/subscriptions/00000000-0000-0000-0000-000000000000/resourceGroups/hdicli-000001/providers/Microsoft.HDInsight/clusters/hdicli-000003","name":"hdicli-000003","type":"Microsoft.HDInsight/clusters","location":"East
-        US 2","etag":"d13b3193-db8c-4857-89ad-f2a7ad29d8d1","tags":null,"properties":{"clusterVersion":"3.6.1000.67","clusterHdpVersion":"2.6.5.3009-43","osType":"Linux","clusterDefinition":{"blueprint":"https://blueprints.azurehdinsight.net/spark-3.6.1000.67.1909140351.json","kind":"spark","componentVersion":{"spark":"2.3"}},"computeProfile":{"roles":[{"name":"headnode","targetInstanceCount":2,"hardwareProfile":{"vmSize":"standard_a4_v2"},"osProfile":{"linuxOperatingSystemProfile":{"username":"sshuser"}},"encryptDataDisks":false},{"name":"workernode","targetInstanceCount":3,"hardwareProfile":{"vmSize":"standard_a4_v2"},"osProfile":{"linuxOperatingSystemProfile":{"username":"sshuser"}},"encryptDataDisks":false},{"name":"zookeepernode","targetInstanceCount":3,"hardwareProfile":{"vmSize":"standard_A2_v2"},"osProfile":{"linuxOperatingSystemProfile":{"username":"sshuser"}},"encryptDataDisks":false}]},"provisioningState":"Succeeded","clusterState":"Running","createdDate":"2019-10-21T13:11:15.45","quotaInfo":{"coresUsed":20},"connectivityEndpoints":[{"name":"SSH","protocol":"TCP","location":"hdicli-000003-ssh.azurehdinsight.net","port":22},{"name":"HTTPS","protocol":"TCP","location":"hdicli-000003.azurehdinsight.net","port":443}],"tier":"standard","storageProfile":{"storageaccounts":[{"name":"hdicli000002.blob.core.windows.net","resourceId":null,"msiResourceId":null,"key":null,"fileSystem":null,"container":"default","saskey":null,"isDefault":true}]}}}'
+        US 2","etag":"d13b3193-db8c-4857-89ad-f2a7ad29d8d1","tags":null,"properties":{"clusterVersion":"3.6.1000.67","clusterHdpVersion":"2.6.5.3009-43","osType":"Linux","clusterDefinition":{"blueprint":"https://blueprints.azurehdinsight.net/spark-3.6.1000.67.1909140351.json","kind":"spark","componentVersion":{"spark":"2.3"}},"computeProfile":{"roles":[{"name":"headnode","targetInstanceCount":2,"hardwareProfile":{"vmSize":"standard_a4_v2"},"osProfile":{"linuxOperatingSystemProfile":{"username":"sshuser"}},"encryptDataDisks":false},{"name":"workernode","targetInstanceCount":2,"hardwareProfile":{"vmSize":"standard_a4_v2"},"osProfile":{"linuxOperatingSystemProfile":{"username":"sshuser"}},"encryptDataDisks":false},{"name":"zookeepernode","targetInstanceCount":3,"hardwareProfile":{"vmSize":"standard_A2_v2"},"osProfile":{"linuxOperatingSystemProfile":{"username":"sshuser"}},"encryptDataDisks":false}]},"provisioningState":"Succeeded","clusterState":"Running","createdDate":"2019-10-21T13:11:15.45","quotaInfo":{"coresUsed":16},"connectivityEndpoints":[{"name":"SSH","protocol":"TCP","location":"hdicli-000003-ssh.azurehdinsight.net","port":22},{"name":"HTTPS","protocol":"TCP","location":"hdicli-000003.azurehdinsight.net","port":443}],"tier":"standard","storageProfile":{"storageaccounts":[{"name":"hdicli000002.blob.core.windows.net","resourceId":null,"msiResourceId":null,"key":null,"fileSystem":null,"container":"default","saskey":null,"isDefault":true}]}}}'
     headers:
       cache-control:
       - no-cache
@@ -3300,652 +2672,7 @@
       content-type:
       - application/json; charset=utf-8
       date:
-<<<<<<< HEAD
-      - Fri, 11 Oct 2019 22:57:33 GMT
-=======
-      - Mon, 21 Oct 2019 13:32:25 GMT
->>>>>>> 807faccc
-      expires:
-      - '-1'
-      pragma:
-      - no-cache
-      strict-transport-security:
-      - max-age=31536000; includeSubDomains
-      transfer-encoding:
-      - chunked
-      vary:
-      - Accept-Encoding
-      x-content-type-options:
-      - nosniff
-      x-ms-hdi-served-by:
-      - global
-    status:
-      code: 200
-      message: OK
-- request:
-    body: '{"targetInstanceCount": 2}'
-    headers:
-      Accept:
-      - application/json
-      Accept-Encoding:
-      - gzip, deflate
-      CommandName:
-      - hdinsight resize
-      Connection:
-      - keep-alive
-<<<<<<< HEAD
-      ParameterSetName:
-      - -n -g --workernode-count
-      User-Agent:
-      - python/3.6.5 (Windows-10-10.0.17134-SP0) msrest/0.6.10 msrest_azure/0.6.2
-        azure-mgmt-hdinsight/1.1.0 Azure-SDK-For-Python AZURECLI/2.0.74
-    method: GET
-    uri: https://management.azure.com/subscriptions/00000000-0000-0000-0000-000000000000/resourceGroups/hdicli-000001/providers/Microsoft.HDInsight/clusters/hdicli-000003/azureasyncoperations/67c7f73a-45d8-4364-9a11-551a71bd74ee-0?api-version=2018-06-01-preview
-  response:
-    body:
-      string: '{"status":"InProgress"}'
-    headers:
-      cache-control:
-      - no-cache
-      content-length:
-      - '23'
-      content-type:
-      - application/json; charset=utf-8
-      date:
-      - Fri, 11 Oct 2019 22:58:05 GMT
-      expires:
-      - '-1'
-      pragma:
-      - no-cache
-      strict-transport-security:
-      - max-age=31536000; includeSubDomains
-      transfer-encoding:
-      - chunked
-      vary:
-      - Accept-Encoding
-      x-content-type-options:
-      - nosniff
-      x-ms-hdi-served-by:
-      - global
-    status:
-      code: 200
-      message: OK
-- request:
-    body: null
-    headers:
-      Accept:
-      - application/json
-      Accept-Encoding:
-      - gzip, deflate
-      CommandName:
-      - hdinsight resize
-      Connection:
-      - keep-alive
-      ParameterSetName:
-      - -n -g --workernode-count
-      User-Agent:
-      - python/3.6.5 (Windows-10-10.0.17134-SP0) msrest/0.6.10 msrest_azure/0.6.2
-        azure-mgmt-hdinsight/1.1.0 Azure-SDK-For-Python AZURECLI/2.0.74
-    method: GET
-    uri: https://management.azure.com/subscriptions/00000000-0000-0000-0000-000000000000/resourceGroups/hdicli-000001/providers/Microsoft.HDInsight/clusters/hdicli-000003/azureasyncoperations/67c7f73a-45d8-4364-9a11-551a71bd74ee-0?api-version=2018-06-01-preview
-=======
-      Content-Length:
-      - '26'
-      Content-Type:
-      - application/json; charset=utf-8
-      ParameterSetName:
-      - -n -g --workernode-count
-      User-Agent:
-      - python/3.7.4 (Windows-10-10.0.18362-SP0) msrest/0.6.10 msrest_azure/0.6.2
-        azure-mgmt-hdinsight/1.1.0 Azure-SDK-For-Python AZURECLI/2.0.75
-      accept-language:
-      - en-US
-    method: POST
-    uri: https://management.azure.com/subscriptions/00000000-0000-0000-0000-000000000000/resourceGroups/hdicli-000001/providers/Microsoft.HDInsight/clusters/hdicli-000003/roles/workernode/resize?api-version=2018-06-01-preview
->>>>>>> 807faccc
-  response:
-    body:
-      string: ''
-    headers:
-      azure-asyncoperation:
-      - https://management.azure.com:443/subscriptions/00000000-0000-0000-0000-000000000000/resourceGroups/hdicli-000001/providers/Microsoft.HDInsight/clusters/hdicli-000003/azureasyncoperations/6fb5d241-8498-40c1-b357-05aa619ee9a9-0?api-version=2018-06-01-preview
-      cache-control:
-      - no-cache
-      content-length:
-      - '0'
-      date:
-<<<<<<< HEAD
-      - Fri, 11 Oct 2019 22:58:34 GMT
-=======
-      - Mon, 21 Oct 2019 13:32:30 GMT
->>>>>>> 807faccc
-      expires:
-      - '-1'
-      location:
-      - https://management.azure.com/subscriptions/00000000-0000-0000-0000-000000000000/resourceGroups/hdicli-000001/providers/Microsoft.HDInsight/clusters/hdicli-000003/operationresults/6fb5d241-8498-40c1-b357-05aa619ee9a9-0?api-version=2018-06-01-preview
-      pragma:
-      - no-cache
-      strict-transport-security:
-      - max-age=31536000; includeSubDomains
-      x-content-type-options:
-      - nosniff
-      x-ms-hdi-served-by:
-      - global
-      x-ms-ratelimit-remaining-subscription-writes:
-      - '1197'
-    status:
-      code: 202
-      message: Accepted
-- request:
-    body: null
-    headers:
-      Accept:
-      - application/json
-      Accept-Encoding:
-      - gzip, deflate
-      CommandName:
-      - hdinsight resize
-      Connection:
-      - keep-alive
-      ParameterSetName:
-      - -n -g --workernode-count
-      User-Agent:
-<<<<<<< HEAD
-      - python/3.6.5 (Windows-10-10.0.17134-SP0) msrest/0.6.10 msrest_azure/0.6.2
-        azure-mgmt-hdinsight/1.1.0 Azure-SDK-For-Python AZURECLI/2.0.74
-    method: GET
-    uri: https://management.azure.com/subscriptions/00000000-0000-0000-0000-000000000000/resourceGroups/hdicli-000001/providers/Microsoft.HDInsight/clusters/hdicli-000003/azureasyncoperations/67c7f73a-45d8-4364-9a11-551a71bd74ee-0?api-version=2018-06-01-preview
-=======
-      - python/3.7.4 (Windows-10-10.0.18362-SP0) msrest/0.6.10 msrest_azure/0.6.2
-        azure-mgmt-hdinsight/1.1.0 Azure-SDK-For-Python AZURECLI/2.0.75
-    method: GET
-    uri: https://management.azure.com/subscriptions/00000000-0000-0000-0000-000000000000/resourceGroups/hdicli-000001/providers/Microsoft.HDInsight/clusters/hdicli-000003/azureasyncoperations/6fb5d241-8498-40c1-b357-05aa619ee9a9-0?api-version=2018-06-01-preview
->>>>>>> 807faccc
-  response:
-    body:
-      string: '{"status":"InProgress"}'
-    headers:
-      cache-control:
-      - no-cache
-      content-length:
-      - '23'
-      content-type:
-      - application/json; charset=utf-8
-      date:
-<<<<<<< HEAD
-      - Fri, 11 Oct 2019 22:59:05 GMT
-=======
-      - Mon, 21 Oct 2019 13:33:32 GMT
->>>>>>> 807faccc
-      expires:
-      - '-1'
-      pragma:
-      - no-cache
-      strict-transport-security:
-      - max-age=31536000; includeSubDomains
-      transfer-encoding:
-      - chunked
-      vary:
-      - Accept-Encoding
-      x-content-type-options:
-      - nosniff
-      x-ms-hdi-served-by:
-      - global
-    status:
-      code: 200
-      message: OK
-- request:
-    body: null
-    headers:
-      Accept:
-      - application/json
-      Accept-Encoding:
-      - gzip, deflate
-      CommandName:
-      - hdinsight resize
-      Connection:
-      - keep-alive
-      ParameterSetName:
-      - -n -g --workernode-count
-      User-Agent:
-<<<<<<< HEAD
-      - python/3.6.5 (Windows-10-10.0.17134-SP0) msrest/0.6.10 msrest_azure/0.6.2
-        azure-mgmt-hdinsight/1.1.0 Azure-SDK-For-Python AZURECLI/2.0.74
-    method: GET
-    uri: https://management.azure.com/subscriptions/00000000-0000-0000-0000-000000000000/resourceGroups/hdicli-000001/providers/Microsoft.HDInsight/clusters/hdicli-000003/azureasyncoperations/67c7f73a-45d8-4364-9a11-551a71bd74ee-0?api-version=2018-06-01-preview
-=======
-      - python/3.7.4 (Windows-10-10.0.18362-SP0) msrest/0.6.10 msrest_azure/0.6.2
-        azure-mgmt-hdinsight/1.1.0 Azure-SDK-For-Python AZURECLI/2.0.75
-    method: GET
-    uri: https://management.azure.com/subscriptions/00000000-0000-0000-0000-000000000000/resourceGroups/hdicli-000001/providers/Microsoft.HDInsight/clusters/hdicli-000003/azureasyncoperations/6fb5d241-8498-40c1-b357-05aa619ee9a9-0?api-version=2018-06-01-preview
->>>>>>> 807faccc
-  response:
-    body:
-      string: '{"status":"InProgress"}'
-    headers:
-      cache-control:
-      - no-cache
-      content-length:
-      - '23'
-      content-type:
-      - application/json; charset=utf-8
-      date:
-<<<<<<< HEAD
-      - Fri, 11 Oct 2019 22:59:35 GMT
-=======
-      - Mon, 21 Oct 2019 13:34:04 GMT
->>>>>>> 807faccc
-      expires:
-      - '-1'
-      pragma:
-      - no-cache
-      strict-transport-security:
-      - max-age=31536000; includeSubDomains
-      transfer-encoding:
-      - chunked
-      vary:
-      - Accept-Encoding
-      x-content-type-options:
-      - nosniff
-      x-ms-hdi-served-by:
-      - global
-    status:
-      code: 200
-      message: OK
-- request:
-    body: null
-    headers:
-      Accept:
-      - application/json
-      Accept-Encoding:
-      - gzip, deflate
-      CommandName:
-      - hdinsight resize
-      Connection:
-      - keep-alive
-      ParameterSetName:
-      - -n -g --workernode-count
-      User-Agent:
-<<<<<<< HEAD
-      - python/3.6.5 (Windows-10-10.0.17134-SP0) msrest/0.6.10 msrest_azure/0.6.2
-        azure-mgmt-hdinsight/1.1.0 Azure-SDK-For-Python AZURECLI/2.0.74
-    method: GET
-    uri: https://management.azure.com/subscriptions/00000000-0000-0000-0000-000000000000/resourceGroups/hdicli-000001/providers/Microsoft.HDInsight/clusters/hdicli-000003/azureasyncoperations/67c7f73a-45d8-4364-9a11-551a71bd74ee-0?api-version=2018-06-01-preview
-=======
-      - python/3.7.4 (Windows-10-10.0.18362-SP0) msrest/0.6.10 msrest_azure/0.6.2
-        azure-mgmt-hdinsight/1.1.0 Azure-SDK-For-Python AZURECLI/2.0.75
-    method: GET
-    uri: https://management.azure.com/subscriptions/00000000-0000-0000-0000-000000000000/resourceGroups/hdicli-000001/providers/Microsoft.HDInsight/clusters/hdicli-000003/azureasyncoperations/6fb5d241-8498-40c1-b357-05aa619ee9a9-0?api-version=2018-06-01-preview
->>>>>>> 807faccc
-  response:
-    body:
-      string: '{"status":"InProgress"}'
-    headers:
-      cache-control:
-      - no-cache
-      content-length:
-      - '23'
-      content-type:
-      - application/json; charset=utf-8
-      date:
-<<<<<<< HEAD
-      - Fri, 11 Oct 2019 23:00:06 GMT
-=======
-      - Mon, 21 Oct 2019 13:34:35 GMT
->>>>>>> 807faccc
-      expires:
-      - '-1'
-      pragma:
-      - no-cache
-      strict-transport-security:
-      - max-age=31536000; includeSubDomains
-      transfer-encoding:
-      - chunked
-      vary:
-      - Accept-Encoding
-      x-content-type-options:
-      - nosniff
-      x-ms-hdi-served-by:
-      - global
-    status:
-      code: 200
-      message: OK
-- request:
-    body: null
-    headers:
-      Accept:
-      - application/json
-      Accept-Encoding:
-      - gzip, deflate
-      CommandName:
-      - hdinsight resize
-      Connection:
-      - keep-alive
-      ParameterSetName:
-      - -n -g --workernode-count
-      User-Agent:
-<<<<<<< HEAD
-      - python/3.6.5 (Windows-10-10.0.17134-SP0) msrest/0.6.10 msrest_azure/0.6.2
-        azure-mgmt-hdinsight/1.1.0 Azure-SDK-For-Python AZURECLI/2.0.74
-    method: GET
-    uri: https://management.azure.com/subscriptions/00000000-0000-0000-0000-000000000000/resourceGroups/hdicli-000001/providers/Microsoft.HDInsight/clusters/hdicli-000003/azureasyncoperations/67c7f73a-45d8-4364-9a11-551a71bd74ee-0?api-version=2018-06-01-preview
-=======
-      - python/3.7.4 (Windows-10-10.0.18362-SP0) msrest/0.6.10 msrest_azure/0.6.2
-        azure-mgmt-hdinsight/1.1.0 Azure-SDK-For-Python AZURECLI/2.0.75
-    method: GET
-    uri: https://management.azure.com/subscriptions/00000000-0000-0000-0000-000000000000/resourceGroups/hdicli-000001/providers/Microsoft.HDInsight/clusters/hdicli-000003/azureasyncoperations/6fb5d241-8498-40c1-b357-05aa619ee9a9-0?api-version=2018-06-01-preview
->>>>>>> 807faccc
-  response:
-    body:
-      string: '{"status":"InProgress"}'
-    headers:
-      cache-control:
-      - no-cache
-      content-length:
-      - '23'
-      content-type:
-      - application/json; charset=utf-8
-      date:
-<<<<<<< HEAD
-      - Fri, 11 Oct 2019 23:00:36 GMT
-=======
-      - Mon, 21 Oct 2019 13:35:08 GMT
->>>>>>> 807faccc
-      expires:
-      - '-1'
-      pragma:
-      - no-cache
-      strict-transport-security:
-      - max-age=31536000; includeSubDomains
-      transfer-encoding:
-      - chunked
-      vary:
-      - Accept-Encoding
-      x-content-type-options:
-      - nosniff
-      x-ms-hdi-served-by:
-      - global
-    status:
-      code: 200
-      message: OK
-- request:
-    body: null
-    headers:
-      Accept:
-      - application/json
-      Accept-Encoding:
-      - gzip, deflate
-      CommandName:
-      - hdinsight resize
-      Connection:
-      - keep-alive
-      ParameterSetName:
-      - -n -g --workernode-count
-      User-Agent:
-<<<<<<< HEAD
-      - python/3.6.5 (Windows-10-10.0.17134-SP0) msrest/0.6.10 msrest_azure/0.6.2
-        azure-mgmt-hdinsight/1.1.0 Azure-SDK-For-Python AZURECLI/2.0.74
-    method: GET
-    uri: https://management.azure.com/subscriptions/00000000-0000-0000-0000-000000000000/resourceGroups/hdicli-000001/providers/Microsoft.HDInsight/clusters/hdicli-000003/azureasyncoperations/67c7f73a-45d8-4364-9a11-551a71bd74ee-0?api-version=2018-06-01-preview
-=======
-      - python/3.7.4 (Windows-10-10.0.18362-SP0) msrest/0.6.10 msrest_azure/0.6.2
-        azure-mgmt-hdinsight/1.1.0 Azure-SDK-For-Python AZURECLI/2.0.75
-    method: GET
-    uri: https://management.azure.com/subscriptions/00000000-0000-0000-0000-000000000000/resourceGroups/hdicli-000001/providers/Microsoft.HDInsight/clusters/hdicli-000003/azureasyncoperations/6fb5d241-8498-40c1-b357-05aa619ee9a9-0?api-version=2018-06-01-preview
->>>>>>> 807faccc
-  response:
-    body:
-      string: '{"status":"InProgress"}'
-    headers:
-      cache-control:
-      - no-cache
-      content-length:
-      - '23'
-      content-type:
-      - application/json; charset=utf-8
-      date:
-<<<<<<< HEAD
-      - Fri, 11 Oct 2019 23:01:07 GMT
-=======
-      - Mon, 21 Oct 2019 13:35:38 GMT
->>>>>>> 807faccc
-      expires:
-      - '-1'
-      pragma:
-      - no-cache
-      strict-transport-security:
-      - max-age=31536000; includeSubDomains
-      transfer-encoding:
-      - chunked
-      vary:
-      - Accept-Encoding
-      x-content-type-options:
-      - nosniff
-      x-ms-hdi-served-by:
-      - global
-    status:
-      code: 200
-      message: OK
-- request:
-    body: null
-    headers:
-      Accept:
-      - application/json
-      Accept-Encoding:
-      - gzip, deflate
-      CommandName:
-      - hdinsight resize
-      Connection:
-      - keep-alive
-      ParameterSetName:
-      - -n -g --workernode-count
-      User-Agent:
-<<<<<<< HEAD
-      - python/3.6.5 (Windows-10-10.0.17134-SP0) msrest/0.6.10 msrest_azure/0.6.2
-        azure-mgmt-hdinsight/1.1.0 Azure-SDK-For-Python AZURECLI/2.0.74
-    method: GET
-    uri: https://management.azure.com/subscriptions/00000000-0000-0000-0000-000000000000/resourceGroups/hdicli-000001/providers/Microsoft.HDInsight/clusters/hdicli-000003/azureasyncoperations/67c7f73a-45d8-4364-9a11-551a71bd74ee-0?api-version=2018-06-01-preview
-=======
-      - python/3.7.4 (Windows-10-10.0.18362-SP0) msrest/0.6.10 msrest_azure/0.6.2
-        azure-mgmt-hdinsight/1.1.0 Azure-SDK-For-Python AZURECLI/2.0.75
-    method: GET
-    uri: https://management.azure.com/subscriptions/00000000-0000-0000-0000-000000000000/resourceGroups/hdicli-000001/providers/Microsoft.HDInsight/clusters/hdicli-000003/azureasyncoperations/6fb5d241-8498-40c1-b357-05aa619ee9a9-0?api-version=2018-06-01-preview
->>>>>>> 807faccc
-  response:
-    body:
-      string: '{"status":"InProgress"}'
-    headers:
-      cache-control:
-      - no-cache
-      content-length:
-      - '23'
-      content-type:
-      - application/json; charset=utf-8
-      date:
-<<<<<<< HEAD
-      - Fri, 11 Oct 2019 23:01:38 GMT
-=======
-      - Mon, 21 Oct 2019 13:36:09 GMT
->>>>>>> 807faccc
-      expires:
-      - '-1'
-      pragma:
-      - no-cache
-      strict-transport-security:
-      - max-age=31536000; includeSubDomains
-      transfer-encoding:
-      - chunked
-      vary:
-      - Accept-Encoding
-      x-content-type-options:
-      - nosniff
-      x-ms-hdi-served-by:
-      - global
-    status:
-      code: 200
-      message: OK
-- request:
-    body: null
-    headers:
-      Accept:
-      - application/json
-      Accept-Encoding:
-      - gzip, deflate
-      CommandName:
-      - hdinsight resize
-      Connection:
-      - keep-alive
-      ParameterSetName:
-      - -n -g --workernode-count
-      User-Agent:
-<<<<<<< HEAD
-      - python/3.6.5 (Windows-10-10.0.17134-SP0) msrest/0.6.10 msrest_azure/0.6.2
-        azure-mgmt-hdinsight/1.1.0 Azure-SDK-For-Python AZURECLI/2.0.74
-    method: GET
-    uri: https://management.azure.com/subscriptions/00000000-0000-0000-0000-000000000000/resourceGroups/hdicli-000001/providers/Microsoft.HDInsight/clusters/hdicli-000003/azureasyncoperations/67c7f73a-45d8-4364-9a11-551a71bd74ee-0?api-version=2018-06-01-preview
-=======
-      - python/3.7.4 (Windows-10-10.0.18362-SP0) msrest/0.6.10 msrest_azure/0.6.2
-        azure-mgmt-hdinsight/1.1.0 Azure-SDK-For-Python AZURECLI/2.0.75
-    method: GET
-    uri: https://management.azure.com/subscriptions/00000000-0000-0000-0000-000000000000/resourceGroups/hdicli-000001/providers/Microsoft.HDInsight/clusters/hdicli-000003/azureasyncoperations/6fb5d241-8498-40c1-b357-05aa619ee9a9-0?api-version=2018-06-01-preview
->>>>>>> 807faccc
-  response:
-    body:
-      string: '{"status":"InProgress"}'
-    headers:
-      cache-control:
-      - no-cache
-      content-length:
-      - '23'
-      content-type:
-      - application/json; charset=utf-8
-      date:
-<<<<<<< HEAD
-      - Fri, 11 Oct 2019 23:02:08 GMT
-=======
-      - Mon, 21 Oct 2019 13:36:42 GMT
->>>>>>> 807faccc
-      expires:
-      - '-1'
-      pragma:
-      - no-cache
-      strict-transport-security:
-      - max-age=31536000; includeSubDomains
-      transfer-encoding:
-      - chunked
-      vary:
-      - Accept-Encoding
-      x-content-type-options:
-      - nosniff
-      x-ms-hdi-served-by:
-      - global
-    status:
-      code: 200
-      message: OK
-- request:
-    body: null
-    headers:
-      Accept:
-      - application/json
-      Accept-Encoding:
-      - gzip, deflate
-      CommandName:
-      - hdinsight resize
-      Connection:
-      - keep-alive
-      ParameterSetName:
-      - -n -g --workernode-count
-      User-Agent:
-<<<<<<< HEAD
-      - python/3.6.5 (Windows-10-10.0.17134-SP0) msrest/0.6.10 msrest_azure/0.6.2
-        azure-mgmt-hdinsight/1.1.0 Azure-SDK-For-Python AZURECLI/2.0.74
-    method: GET
-    uri: https://management.azure.com/subscriptions/00000000-0000-0000-0000-000000000000/resourceGroups/hdicli-000001/providers/Microsoft.HDInsight/clusters/hdicli-000003/azureasyncoperations/67c7f73a-45d8-4364-9a11-551a71bd74ee-0?api-version=2018-06-01-preview
-=======
-      - python/3.7.4 (Windows-10-10.0.18362-SP0) msrest/0.6.10 msrest_azure/0.6.2
-        azure-mgmt-hdinsight/1.1.0 Azure-SDK-For-Python AZURECLI/2.0.75
-    method: GET
-    uri: https://management.azure.com/subscriptions/00000000-0000-0000-0000-000000000000/resourceGroups/hdicli-000001/providers/Microsoft.HDInsight/clusters/hdicli-000003/azureasyncoperations/6fb5d241-8498-40c1-b357-05aa619ee9a9-0?api-version=2018-06-01-preview
->>>>>>> 807faccc
-  response:
-    body:
-      string: '{"status":"Succeeded"}'
-    headers:
-      cache-control:
-      - no-cache
-      content-length:
-      - '22'
-      content-type:
-      - application/json; charset=utf-8
-      date:
-<<<<<<< HEAD
-      - Fri, 11 Oct 2019 23:02:39 GMT
-=======
-      - Mon, 21 Oct 2019 13:37:13 GMT
->>>>>>> 807faccc
-      expires:
-      - '-1'
-      pragma:
-      - no-cache
-      strict-transport-security:
-      - max-age=31536000; includeSubDomains
-      transfer-encoding:
-      - chunked
-      vary:
-      - Accept-Encoding
-      x-content-type-options:
-      - nosniff
-      x-ms-hdi-served-by:
-      - global
-    status:
-      code: 200
-      message: OK
-- request:
-    body: null
-    headers:
-      Accept:
-      - application/json
-      Accept-Encoding:
-      - gzip, deflate
-      CommandName:
-      - hdinsight show
-      Connection:
-      - keep-alive
-      ParameterSetName:
-      - -n -g
-      User-Agent:
-<<<<<<< HEAD
-      - python/3.6.5 (Windows-10-10.0.17134-SP0) msrest/0.6.10 msrest_azure/0.6.2
-        azure-mgmt-hdinsight/1.1.0 Azure-SDK-For-Python AZURECLI/2.0.74
-=======
-      - python/3.7.4 (Windows-10-10.0.18362-SP0) msrest/0.6.10 msrest_azure/0.6.2
-        azure-mgmt-hdinsight/1.1.0 Azure-SDK-For-Python AZURECLI/2.0.75
->>>>>>> 807faccc
-      accept-language:
-      - en-US
-    method: GET
-    uri: https://management.azure.com/subscriptions/00000000-0000-0000-0000-000000000000/resourceGroups/hdicli-000001/providers/Microsoft.HDInsight/clusters/hdicli-000003?api-version=2018-06-01-preview
-  response:
-    body:
-      string: '{"id":"/subscriptions/00000000-0000-0000-0000-000000000000/resourceGroups/hdicli-000001/providers/Microsoft.HDInsight/clusters/hdicli-000003","name":"hdicli-000003","type":"Microsoft.HDInsight/clusters","location":"East
-<<<<<<< HEAD
-        US 2","etag":"cc445990-9822-4069-aee5-3ff1cfcec8d4","tags":null,"properties":{"clusterVersion":"3.6.1000.67","clusterHdpVersion":"2.6.5.3009-43","osType":"Linux","clusterDefinition":{"blueprint":"https://blueprints.azurehdinsight.net/spark-3.6.1000.67.1909140351.json","kind":"spark","componentVersion":{"spark":"2.3"}},"computeProfile":{"roles":[{"name":"headnode","targetInstanceCount":2,"hardwareProfile":{"vmSize":"standard_a4_v2"},"osProfile":{"linuxOperatingSystemProfile":{"username":"sshuser"}},"encryptDataDisks":false},{"name":"workernode","targetInstanceCount":2,"hardwareProfile":{"vmSize":"standard_a4_v2"},"osProfile":{"linuxOperatingSystemProfile":{"username":"sshuser"}},"encryptDataDisks":false},{"name":"zookeepernode","targetInstanceCount":3,"hardwareProfile":{"vmSize":"standard_A2_v2"},"osProfile":{"linuxOperatingSystemProfile":{"username":"sshuser"}},"encryptDataDisks":false}]},"provisioningState":"Succeeded","clusterState":"Running","createdDate":"2019-10-11T22:30:25.527","quotaInfo":{"coresUsed":16},"connectivityEndpoints":[{"name":"SSH","protocol":"TCP","location":"hdicli-000003-ssh.azurehdinsight.net","port":22},{"name":"HTTPS","protocol":"TCP","location":"hdicli-000003.azurehdinsight.net","port":443}],"tier":"standard","storageProfile":{"storageaccounts":[{"name":"hdicli000002.blob.core.windows.net","resourceId":null,"msiResourceId":null,"key":null,"fileSystem":null,"container":"default","saskey":null,"isDefault":true}]}}}'
-=======
-        US 2","etag":"d13b3193-db8c-4857-89ad-f2a7ad29d8d1","tags":null,"properties":{"clusterVersion":"3.6.1000.67","clusterHdpVersion":"2.6.5.3009-43","osType":"Linux","clusterDefinition":{"blueprint":"https://blueprints.azurehdinsight.net/spark-3.6.1000.67.1909140351.json","kind":"spark","componentVersion":{"spark":"2.3"}},"computeProfile":{"roles":[{"name":"headnode","targetInstanceCount":2,"hardwareProfile":{"vmSize":"standard_a4_v2"},"osProfile":{"linuxOperatingSystemProfile":{"username":"sshuser"}},"encryptDataDisks":false},{"name":"workernode","targetInstanceCount":2,"hardwareProfile":{"vmSize":"standard_a4_v2"},"osProfile":{"linuxOperatingSystemProfile":{"username":"sshuser"}},"encryptDataDisks":false},{"name":"zookeepernode","targetInstanceCount":3,"hardwareProfile":{"vmSize":"standard_A2_v2"},"osProfile":{"linuxOperatingSystemProfile":{"username":"sshuser"}},"encryptDataDisks":false}]},"provisioningState":"Succeeded","clusterState":"Running","createdDate":"2019-10-21T13:11:15.45","quotaInfo":{"coresUsed":16},"connectivityEndpoints":[{"name":"SSH","protocol":"TCP","location":"hdicli-000003-ssh.azurehdinsight.net","port":22},{"name":"HTTPS","protocol":"TCP","location":"hdicli-000003.azurehdinsight.net","port":443}],"tier":"standard","storageProfile":{"storageaccounts":[{"name":"hdicli000002.blob.core.windows.net","resourceId":null,"msiResourceId":null,"key":null,"fileSystem":null,"container":"default","saskey":null,"isDefault":true}]}}}'
->>>>>>> 807faccc
-    headers:
-      cache-control:
-      - no-cache
-      content-length:
-      - '1705'
-      content-type:
-      - application/json; charset=utf-8
-      date:
-<<<<<<< HEAD
-      - Fri, 11 Oct 2019 23:02:42 GMT
-=======
       - Mon, 21 Oct 2019 13:37:17 GMT
->>>>>>> 807faccc
       expires:
       - '-1'
       pragma:
