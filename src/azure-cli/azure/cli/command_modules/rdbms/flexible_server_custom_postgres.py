--- conflicted
+++ resolved
@@ -33,7 +33,7 @@
 from .flexible_server_custom_common import create_firewall_rule
 from .flexible_server_virtual_network import prepare_private_network, prepare_private_dns_zone, prepare_public_network
 from .validators import pg_arguments_validator, validate_server_name, validate_and_format_restore_point_in_time, \
-    validate_postgres_replica, validate_georestore_network, pg_byok_validator
+    validate_postgres_replica, validate_georestore_network, pg_byok_validator, validate_migration_runtime_server
 
 logger = get_logger(__name__)
 DEFAULT_DB_NAME = 'flexibleserverdb'
@@ -1117,16 +1117,11 @@
         # Use default migration_option as 'ValidateAndMigrate'
         migration_option = "ValidateAndMigrate"
 
-<<<<<<< HEAD
     if migrationInstanceResourceId is not None:
         validate_migration_runtime_server(cmd, migrationInstanceResourceId, resource_group_name, server_name)
 
     return _create_migration(logging_name, client, subscription_id, resource_group_name, server_name, migration_name,
                              migration_mode, migration_option, migration_parameters, tags, location, migrationInstanceResourceId)
-=======
-    return _create_migration(logging_name, client, subscription_id, resource_group_name, server_name, migration_name,
-                             migration_mode, migration_option, migration_parameters, tags, location)
->>>>>>> eb969996
 
 
 def migration_show_func(cmd, client, resource_group_name, server_name, migration_name):
@@ -1403,15 +1398,9 @@
 
 
 def _create_migration(logging_name, client, subscription_id, resource_group_name, target_db_server_name,
-<<<<<<< HEAD
                       migration_name, migration_mode, migration_option, parameters, tags, location, migrationInstanceResourceId):
 
     logger.warning('Creating %s Migration for server \'%s\' in group \'%s\' and subscription \'%s\'...', logging_name, target_db_server_name, resource_group_name, subscription_id)
-=======
-                      migration_name, migration_mode, migration_option, parameters, tags, location):
-    logger.warning('Creating %s Migration for server \'%s\' in group \'%s\' and subscription \'%s\'...', logging_name, target_db_server_name, resource_group_name, subscription_id)
-
->>>>>>> eb969996
     parameter_keys = list(parameters.keys())
     secret_parameter_dictionary = get_case_insensitive_key_value("SecretParameters", parameter_keys, parameters)
     secret_parameter_keys = list(secret_parameter_dictionary.keys())
