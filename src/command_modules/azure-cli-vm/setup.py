--- conflicted
+++ resolved
@@ -35,13 +35,8 @@
     'azure-mgmt-compute==3.0.0rc1',
     'azure-mgmt-keyvault==0.40.0',
     'azure-keyvault==0.3.6',
-<<<<<<< HEAD
-    'azure-mgmt-network==1.5.0rc1',
+    'azure-mgmt-network==1.5.0rc3',
     'azure-mgmt-resource==1.2.0rc3',
-=======
-    'azure-mgmt-network==1.5.0rc3',
-    'azure-mgmt-resource==1.2.0rc2',
->>>>>>> 461a216a
     'azure-multiapi-storage==0.1.4',
     'azure-cli-core'
 ]
