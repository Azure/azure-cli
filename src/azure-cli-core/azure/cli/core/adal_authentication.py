# --------------------------------------------------------------------------------------------
# Copyright (c) Microsoft Corporation. All rights reserved.
# Licensed under the MIT License. See License.txt in the project root for license information.
# --------------------------------------------------------------------------------------------

import time
import requests
import adal
import time

from msrest.authentication import Authentication
<<<<<<< HEAD
=======
from azure.core.credentials import AccessToken
>>>>>>> 9a649d4b
from azure.cli.core.util import in_cloud_console
from azure.core.credentials import AccessToken

from knack.util import CLIError


class AdalAuthentication(Authentication):  # pylint: disable=too-few-public-methods

    def __init__(self, token_retriever, external_tenant_token_retriever=None):
        self._token_retriever = token_retriever
        self._external_tenant_token_retriever = external_tenant_token_retriever

<<<<<<< HEAD

=======
>>>>>>> 9a649d4b
    def _get_token(self):
        external_tenant_tokens = None
        try:
            scheme, token, full_token = self._token_retriever()
            if self._external_tenant_token_retriever:
                external_tenant_tokens = self._external_tenant_token_retriever()
        except CLIError as err:
            if in_cloud_console():
                AdalAuthentication._log_hostname()
            raise err
        except adal.AdalError as err:
            # pylint: disable=no-member
            if in_cloud_console():
                AdalAuthentication._log_hostname()

            err = (getattr(err, 'error_response', None) or {}).get('error_description') or ''
            if 'AADSTS70008' in err:  # all errors starting with 70008 should be creds expiration related
                raise CLIError("Credentials have expired due to inactivity. {}".format(
                    "Please run 'az login'" if not in_cloud_console() else ''))
            if 'AADSTS50079' in err:
                raise CLIError("Configuration of your account was changed. {}".format(
                    "Please run 'az login'" if not in_cloud_console() else ''))
            if 'AADSTS50173' in err:
                raise CLIError("The credential data used by CLI has been expired because you might have changed or "
                               "reset the password. {}".format(
                                   "Please clear browser's cookies and run 'az login'"
                                   if not in_cloud_console() else ''))

            raise CLIError(err)
        except requests.exceptions.SSLError as err:
            from .util import SSLERROR_TEMPLATE
            raise CLIError(SSLERROR_TEMPLATE.format(str(err)))
        except requests.exceptions.ConnectionError as err:
            raise CLIError('Please ensure you have network connection. Error detail: ' + str(err))

        return scheme, token, full_token, external_tenant_tokens

    # This method is exposed for Azure Core.
    def get_token(self, *scopes, **kwargs):  # pylint:disable=unused-argument
        _, token, full_token, _ = self._get_token()

        return AccessToken(token, int(full_token['expiresIn'] + time.time()))

    # This method is exposed for msrest.
    def signed_session(self, session=None):  # pylint: disable=arguments-differ
        session = session or super(AdalAuthentication, self).signed_session()

        scheme, token, _, external_tenant_tokens = self._get_token()

        header = "{} {}".format(scheme, token)
        session.headers['Authorization'] = header
        if external_tenant_tokens:
            aux_tokens = ';'.join(['{} {}'.format(scheme2, tokens2) for scheme2, tokens2, _ in external_tenant_tokens])
            session.headers['x-ms-authorization-auxiliary'] = aux_tokens
        return session

    @staticmethod
    def _log_hostname():
        import socket
        from knack.log import get_logger
        logger = get_logger(__name__)
        logger.warning("A Cloud Shell credential problem occurred. When you report the issue with the error "
                       "below, please mention the hostname '%s'", socket.gethostname())<|MERGE_RESOLUTION|>--- conflicted
+++ resolved
@@ -3,16 +3,11 @@
 # Licensed under the MIT License. See License.txt in the project root for license information.
 # --------------------------------------------------------------------------------------------
 
-import time
 import requests
 import adal
 import time
 
 from msrest.authentication import Authentication
-<<<<<<< HEAD
-=======
-from azure.core.credentials import AccessToken
->>>>>>> 9a649d4b
 from azure.cli.core.util import in_cloud_console
 from azure.core.credentials import AccessToken
 
@@ -25,10 +20,6 @@
         self._token_retriever = token_retriever
         self._external_tenant_token_retriever = external_tenant_token_retriever
 
-<<<<<<< HEAD
-
-=======
->>>>>>> 9a649d4b
     def _get_token(self):
         external_tenant_tokens = None
         try:
