# --------------------------------------------------------------------------------------------
# Copyright (c) Microsoft Corporation. All rights reserved.
# Licensed under the MIT License. See License.txt in the project root for license information.
# --------------------------------------------------------------------------------------------

from __future__ import unicode_literals
import os
import os.path
import re
from math import ceil
from ipaddress import ip_network

# pylint: disable=no-name-in-module,import-error
from knack.log import get_logger

from azure.cli.core.commands.validators import validate_tag
from azure.cli.core.util import CLIError
import azure.cli.core.keys as keys

logger = get_logger(__name__)


def validate_connector_name(namespace):
    """Validates a string as a legal connector name.

    This validation will also occur server-side in the kubernetes, but that may take
    for a while. So it's more user-friendly to validate in the CLI pre-flight.
    """
    # https://github.com/kubernetes/community/blob/master/contributors/design-proposals/architecture/identifiers.md
    regex = re.compile(r'^[a-z0-9]([a-z0-9\-]*[a-z0-9])?$')
    found = regex.findall(namespace.connector_name)
    if not found:
        raise CLIError('--connector-name must consist of lower case alphanumeric characters or dashes (-), '
                       'and must start and end with alphanumeric characters.')


def validate_ssh_key(namespace):
    if hasattr(namespace, 'no_ssh_key') and namespace.no_ssh_key:
        return
    string_or_file = (namespace.ssh_key_value or
                      os.path.join(os.path.expanduser('~'), '.ssh', 'id_rsa.pub'))
    content = string_or_file
    if os.path.exists(string_or_file):
        logger.info('Use existing SSH public key file: %s', string_or_file)
        with open(string_or_file, 'r') as f:
            content = f.read()
    elif not keys.is_valid_ssh_rsa_public_key(content):
        if namespace.generate_ssh_keys:
            # figure out appropriate file names:
            # 'base_name'(with private keys), and 'base_name.pub'(with public keys)
            public_key_filepath = string_or_file
            if public_key_filepath[-4:].lower() == '.pub':
                private_key_filepath = public_key_filepath[:-4]
            else:
                private_key_filepath = public_key_filepath + '.private'
            content = keys.generate_ssh_keys(private_key_filepath, public_key_filepath)
            logger.warning("SSH key files '%s' and '%s' have been generated under ~/.ssh to "
                           "allow SSH access to the VM. If using machines without "
                           "permanent storage like Azure Cloud Shell without an attached "
                           "file share, back up your keys to a safe location",
                           private_key_filepath, public_key_filepath)
        else:
            raise CLIError('An RSA key file or key value must be supplied to SSH Key Value. '
                           'You can use --generate-ssh-keys to let CLI generate one for you')
    namespace.ssh_key_value = content


def validate_list_of_integers(string):
    # extract comma-separated list of integers
    return list(map(int, string.split(',')))


def validate_create_parameters(namespace):
    if not namespace.name:
        raise CLIError('--name has no value')
    if namespace.dns_name_prefix is not None and not namespace.dns_name_prefix:
        raise CLIError('--dns-prefix has no value')


def validate_ip_ranges(namespace):
    if not namespace.api_server_authorized_ip_ranges:
        return

    restrict_traffic_to_agentnodes = "0.0.0.0/32"
    allow_all_traffic = ""
    ip_ranges = [ip.strip() for ip in namespace.api_server_authorized_ip_ranges.split(",")]

    if restrict_traffic_to_agentnodes in ip_ranges and len(ip_ranges) > 1:
        raise CLIError(("Setting --api-server-authorized-ip-ranges to 0.0.0.0/32 is not allowed with other IP ranges."
                        "Refer to https://aka.ms/aks/whitelist for more details"))

    if allow_all_traffic in ip_ranges and len(ip_ranges) > 1:
        raise CLIError("--api-server-authorized-ip-ranges cannot be disabled and simultaneously enabled")

    for ip in ip_ranges:
        if ip in [restrict_traffic_to_agentnodes, allow_all_traffic]:
            continue
        try:
            ip = ip_network(ip)
            if not ip.is_global:
                raise CLIError("--api-server-authorized-ip-ranges must be global non-reserved addresses or CIDRs")
            if ip.version == 6:
                raise CLIError("--api-server-authorized-ip-ranges cannot be IPv6 addresses")
        except ValueError:
            raise CLIError("--api-server-authorized-ip-ranges should be a list of IPv4 addresses or CIDRs")


def validate_k8s_version(namespace):
    """Validates a string as a possible Kubernetes version. An empty string is also valid, which tells the server
    to use its default version."""
    if namespace.kubernetes_version:
        k8s_release_regex = re.compile(r'^[v|V]?(\d+\.\d+\.\d+.*)$')
        found = k8s_release_regex.findall(namespace.kubernetes_version)
        if found:
            namespace.kubernetes_version = found[0]
        else:
            raise CLIError('--kubernetes-version should be the full version number, '
                           'such as "1.11.8" or "1.12.6"')


def validate_nodepool_name(namespace):
    """Validates a nodepool name to be at most 12 characters, alphanumeric only."""
    if namespace.nodepool_name != "":
        if len(namespace.nodepool_name) > 12:
            raise CLIError('--nodepool-name can contain at most 12 characters')
        if not namespace.nodepool_name.isalnum():
            raise CLIError('--nodepool-name should contain only alphanumeric characters')


def validate_k8s_client_version(namespace):
    """Validates a string as a possible Kubernetes version."""
    k8s_release_regex = re.compile(r'^[v|V]?(\d+\.\d+\.\d+.*|latest)$')
    found = k8s_release_regex.findall(namespace.client_version)
    if found:
        namespace.client_version = found[0]
    else:
        raise CLIError('--client-version should be the full version number '
                       '(such as "1.11.8" or "1.12.6") or "latest"')


def validate_linux_host_name(namespace):
    """Validates a string as a legal host name component.

    This validation will also occur server-side in the ARM API, but that may take
    a minute or two before the user sees it. So it's more user-friendly to validate
    in the CLI pre-flight.
    """
    # https://stackoverflow.com/questions/106179/regular-expression-to-match-dns-hostname-or-ip-address
    rfc1123_regex = re.compile(r'^([a-zA-Z0-9]|[a-zA-Z0-9][a-zA-Z0-9\-]{0,61}[a-zA-Z0-9])(\.([a-zA-Z0-9]|[a-zA-Z0-9][a-zA-Z0-9\-]{0,61}[a-zA-Z0-9]))*$')  # pylint:disable=line-too-long
    found = rfc1123_regex.findall(namespace.name)
    if not found:
        raise CLIError('--name cannot exceed 63 characters and can only contain '
                       'letters, numbers, or dashes (-).')


def validate_max_pods(namespace):
    """Validates that max_pods is set to a reasonable minimum number."""
    # kube-proxy and kube-svc reside each nodes,
    # 2 kube-proxy pods, 1 azureproxy/heapster/dashboard/tunnelfront are in kube-system
    minimum_pods_required = ceil((namespace.node_count * 2 + 6 + 1) / namespace.node_count)
    if namespace.max_pods != 0 and namespace.max_pods < minimum_pods_required:
        raise CLIError('--max-pods must be at least {} for a managed Kubernetes cluster to function.'
                       .format(minimum_pods_required))


def validate_vm_set_type(namespace):
    """Validates the vm set type string."""
    if namespace.vm_set_type is not None:
        if namespace.vm_set_type == '':
            return
        if namespace.vm_set_type.lower() != "availabilityset" and \
                namespace.vm_set_type.lower() != "virtualmachinescalesets":
            raise CLIError("--vm-set-type can only be VirtualMachineScaleSets or AvailabilitySet")


def validate_load_balancer_sku(namespace):
    """Validates the load balancer sku string."""
    if namespace.load_balancer_sku is not None:
        if namespace.load_balancer_sku == '':
            return
        if namespace.load_balancer_sku.lower() != "basic" and namespace.load_balancer_sku.lower() != "standard":
            raise CLIError("--load-balancer-sku can only be standard or basic")


def validate_load_balancer_outbound_ips(namespace):
    """validate load balancer profile outbound IP ids"""
    if namespace.load_balancer_outbound_ips is not None:
        ip_id_list = [x.strip() for x in namespace.load_balancer_outbound_ips.split(',')]
        if not all(ip_id_list):
            raise CLIError("--load-balancer-outbound-ips cannot contain whitespace")


def validate_load_balancer_outbound_ip_prefixes(namespace):
    """validate load balancer profile outbound IP prefix ids"""
    if namespace.load_balancer_outbound_ip_prefixes is not None:
        ip_prefix_id_list = [x.strip() for x in namespace.load_balancer_outbound_ip_prefixes.split(',')]
        if not all(ip_prefix_id_list):
            raise CLIError("--load-balancer-outbound-ip-prefixes cannot contain whitespace")


def validate_load_balancer_outbound_ports(namespace):
    """validate load balancer profile outbound allocated ports"""
    if namespace.load_balancer_outbound_ports is not None:
        if namespace.load_balancer_outbound_ports % 8 != 0:
            raise CLIError("--load-balancer-allocated-ports must be a multiple of 8")
        if namespace.load_balancer_outbound_ports < 0 or namespace.load_balancer_outbound_ports > 64000:
            raise CLIError("--load-balancer-allocated-ports must be in the range [0,64000]")


def validate_load_balancer_idle_timeout(namespace):
    """validate load balancer profile idle timeout"""
    if namespace.load_balancer_idle_timeout is not None:
        if namespace.load_balancer_idle_timeout < 4 or namespace.load_balancer_idle_timeout > 120:
            raise CLIError("--load-balancer-idle-timeout must be in the range [4,120]")


def validate_nodes_count(namespace):
    """Validates that min_count and max_count is set between 1-100"""
    if namespace.min_count is not None:
        if namespace.min_count < 1 or namespace.min_count > 100:
            raise CLIError('--min-count must be in the range [1,100]')
    if namespace.max_count is not None:
        if namespace.max_count < 1 or namespace.max_count > 100:
            raise CLIError('--max-count must be in the range [1,100]')


def validate_taints(namespace):
    """Validates that provided taint is a valid format"""

    regex = re.compile(r"^[a-zA-Z\d][\w\-\.\/]{0,252}=[a-zA-Z\d][\w\-\.]{0,62}:(NoSchedule|PreferNoSchedule|NoExecute)$")  # pylint: disable=line-too-long

    if namespace.node_taints is not None and namespace.node_taints != '':
        for taint in namespace.node_taints.split(','):
            if taint == "":
                continue
            found = regex.findall(taint)
            if not found:
                raise CLIError('Invalid node taint: %s' % taint)


def validate_acr(namespace):
    if namespace.attach_acr and namespace.detach_acr:
        raise CLIError('Cannot specify "--attach-acr" and "--detach-acr" at the same time.')


<<<<<<< HEAD
def validate_nodepool_tags(ns):
    """ Extracts multiple space-separated tags in key[=value] format """
    if isinstance(ns.nodepool_tags, list):
        tags_dict = {}
        for item in ns.nodepool_tags:
            tags_dict.update(validate_tag(item))
        ns.nodepool_tags = tags_dict
=======
def validate_vnet_subnet_id(namespace):
    if namespace.vnet_subnet_id is not None:
        if namespace.vnet_subnet_id == '':
            return
        from msrestazure.tools import is_valid_resource_id
        if not is_valid_resource_id(namespace.vnet_subnet_id):
            raise CLIError("--vnet-subnet-id is not a valid Azure resource ID.")
>>>>>>> bb9c5f28
<|MERGE_RESOLUTION|>--- conflicted
+++ resolved
@@ -243,7 +243,6 @@
         raise CLIError('Cannot specify "--attach-acr" and "--detach-acr" at the same time.')
 
 
-<<<<<<< HEAD
 def validate_nodepool_tags(ns):
     """ Extracts multiple space-separated tags in key[=value] format """
     if isinstance(ns.nodepool_tags, list):
@@ -251,12 +250,12 @@
         for item in ns.nodepool_tags:
             tags_dict.update(validate_tag(item))
         ns.nodepool_tags = tags_dict
-=======
+
+
 def validate_vnet_subnet_id(namespace):
     if namespace.vnet_subnet_id is not None:
         if namespace.vnet_subnet_id == '':
             return
         from msrestazure.tools import is_valid_resource_id
         if not is_valid_resource_id(namespace.vnet_subnet_id):
-            raise CLIError("--vnet-subnet-id is not a valid Azure resource ID.")
->>>>>>> bb9c5f28
+            raise CLIError("--vnet-subnet-id is not a valid Azure resource ID.")