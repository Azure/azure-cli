--- conflicted
+++ resolved
@@ -13,11 +13,7 @@
       ParameterSetName:
       - -g -n --size-gb
       User-Agent:
-<<<<<<< HEAD
-      - python/3.7.4 (Windows-10-10.0.18362-SP0) msrest/0.6.10 msrest_azure/0.6.2
-=======
-      - python/3.8.2 (Windows-10-10.0.18362-SP0) msrest/0.6.11 msrest_azure/0.6.3
->>>>>>> 8b855ecd
+      - python/3.7.4 (Windows-10-10.0.18362-SP0) msrest/0.6.10 msrest_azure/0.6.2
         azure-mgmt-resource/8.0.1 Azure-SDK-For-Python AZURECLI/2.2.0
       accept-language:
       - en-US
@@ -25,11 +21,7 @@
     uri: https://management.azure.com/subscriptions/00000000-0000-0000-0000-000000000000/resourcegroups/cli-test-std_zrs000001?api-version=2019-07-01
   response:
     body:
-<<<<<<< HEAD
-      string: '{"id":"/subscriptions/00000000-0000-0000-0000-000000000000/resourceGroups/cli-test-std_zrs000001","name":"cli-test-std_zrs000001","type":"Microsoft.Resources/resourceGroups","location":"eastus2","tags":{"product":"azurecli","cause":"automation","date":"2020-03-16T08:39:58Z","StorageType":"Standard_LRS","type":"test"},"properties":{"provisioningState":"Succeeded"}}'
-=======
-      string: '{"id":"/subscriptions/00000000-0000-0000-0000-000000000000/resourceGroups/cli-test-std_zrs000001","name":"cli-test-std_zrs000001","type":"Microsoft.Resources/resourceGroups","location":"eastus2","tags":{"product":"azurecli","cause":"automation","date":"2020-03-26T13:12:19Z","StorageType":"Standard_LRS","type":"test"},"properties":{"provisioningState":"Succeeded"}}'
->>>>>>> 8b855ecd
+      string: '{"id":"/subscriptions/00000000-0000-0000-0000-000000000000/resourceGroups/cli-test-std_zrs000001","name":"cli-test-std_zrs000001","type":"Microsoft.Resources/resourceGroups","location":"eastus2","tags":{"product":"azurecli","cause":"automation","date":"2020-03-27T09:12:09Z","StorageType":"Standard_LRS","type":"test"},"properties":{"provisioningState":"Succeeded"}}'
     headers:
       cache-control:
       - no-cache
@@ -38,11 +30,7 @@
       content-type:
       - application/json; charset=utf-8
       date:
-<<<<<<< HEAD
-      - Mon, 16 Mar 2020 08:40:09 GMT
-=======
-      - Thu, 26 Mar 2020 13:12:23 GMT
->>>>>>> 8b855ecd
+      - Fri, 27 Mar 2020 09:12:15 GMT
       expires:
       - '-1'
       pragma:
@@ -76,13 +64,8 @@
       ParameterSetName:
       - -g -n --size-gb
       User-Agent:
-<<<<<<< HEAD
-      - python/3.7.4 (Windows-10-10.0.18362-SP0) msrest/0.6.10 msrest_azure/0.6.2
-        azure-mgmt-compute/11.1.0 Azure-SDK-For-Python AZURECLI/2.2.0
-=======
-      - python/3.8.2 (Windows-10-10.0.18362-SP0) msrest/0.6.11 msrest_azure/0.6.3
-        azure-mgmt-compute/12.0.0 Azure-SDK-For-Python AZURECLI/2.2.0
->>>>>>> 8b855ecd
+      - python/3.7.4 (Windows-10-10.0.18362-SP0) msrest/0.6.10 msrest_azure/0.6.2
+        azure-mgmt-compute/12.0.0 Azure-SDK-For-Python AZURECLI/2.2.0
       accept-language:
       - en-US
     method: PUT
@@ -96,11 +79,7 @@
         \"Updating\",\r\n    \"isArmResource\": true\r\n  }\r\n}"
     headers:
       azure-asyncoperation:
-<<<<<<< HEAD
-      - https://management.azure.com/subscriptions/00000000-0000-0000-0000-000000000000/providers/Microsoft.Compute/locations/eastus2/DiskOperations/51ee83b0-8569-4c2f-a9a4-a36cb2e16f2c?api-version=2019-11-01
-=======
-      - https://management.azure.com/subscriptions/00000000-0000-0000-0000-000000000000/providers/Microsoft.Compute/locations/eastus2/DiskOperations/040913ba-15cf-488e-adb5-4c3ca2faf6ef?api-version=2019-07-01
->>>>>>> 8b855ecd
+      - https://management.azure.com/subscriptions/00000000-0000-0000-0000-000000000000/providers/Microsoft.Compute/locations/eastus2/DiskOperations/3a77318e-7210-45d8-beaf-0503fd32ba53?api-version=2019-11-01
       cache-control:
       - no-cache
       content-length:
@@ -108,38 +87,24 @@
       content-type:
       - application/json; charset=utf-8
       date:
-<<<<<<< HEAD
-      - Mon, 16 Mar 2020 08:40:16 GMT
+      - Fri, 27 Mar 2020 09:12:23 GMT
       expires:
       - '-1'
       location:
-      - https://management.azure.com/subscriptions/00000000-0000-0000-0000-000000000000/providers/Microsoft.Compute/locations/eastus2/DiskOperations/51ee83b0-8569-4c2f-a9a4-a36cb2e16f2c?monitor=true&api-version=2019-11-01
-=======
-      - Thu, 26 Mar 2020 13:12:28 GMT
-      expires:
-      - '-1'
-      location:
-      - https://management.azure.com/subscriptions/00000000-0000-0000-0000-000000000000/providers/Microsoft.Compute/locations/eastus2/DiskOperations/040913ba-15cf-488e-adb5-4c3ca2faf6ef?monitor=true&api-version=2019-07-01
->>>>>>> 8b855ecd
-      pragma:
-      - no-cache
-      server:
-      - Microsoft-HTTPAPI/2.0
-      - Microsoft-HTTPAPI/2.0
-      strict-transport-security:
-      - max-age=31536000; includeSubDomains
-      x-content-type-options:
-      - nosniff
-      x-ms-ratelimit-remaining-resource:
-<<<<<<< HEAD
-      - Microsoft.Compute/CreateUpdateDisks3Min;999,Microsoft.Compute/CreateUpdateDisks30Min;7997
+      - https://management.azure.com/subscriptions/00000000-0000-0000-0000-000000000000/providers/Microsoft.Compute/locations/eastus2/DiskOperations/3a77318e-7210-45d8-beaf-0503fd32ba53?monitor=true&api-version=2019-11-01
+      pragma:
+      - no-cache
+      server:
+      - Microsoft-HTTPAPI/2.0
+      - Microsoft-HTTPAPI/2.0
+      strict-transport-security:
+      - max-age=31536000; includeSubDomains
+      x-content-type-options:
+      - nosniff
+      x-ms-ratelimit-remaining-resource:
+      - Microsoft.Compute/CreateUpdateDisks3Min;998,Microsoft.Compute/CreateUpdateDisks30Min;7998
       x-ms-ratelimit-remaining-subscription-writes:
-      - '1199'
-=======
-      - Microsoft.Compute/CreateUpdateDisks3Min;999,Microsoft.Compute/CreateUpdateDisks30Min;7999
-      x-ms-ratelimit-remaining-subscription-writes:
-      - '1179'
->>>>>>> 8b855ecd
+      - '1198'
     status:
       code: 202
       message: Accepted
@@ -157,25 +122,14 @@
       ParameterSetName:
       - -g -n --size-gb
       User-Agent:
-<<<<<<< HEAD
-      - python/3.7.4 (Windows-10-10.0.18362-SP0) msrest/0.6.10 msrest_azure/0.6.2
-        azure-mgmt-compute/11.1.0 Azure-SDK-For-Python AZURECLI/2.2.0
-    method: GET
-    uri: https://management.azure.com/subscriptions/00000000-0000-0000-0000-000000000000/providers/Microsoft.Compute/locations/eastus2/DiskOperations/51ee83b0-8569-4c2f-a9a4-a36cb2e16f2c?api-version=2019-11-01
-  response:
-    body:
-      string: "{\r\n  \"startTime\": \"2020-03-16T08:40:16.4319895+00:00\",\r\n  \"endTime\":
-        \"2020-03-16T08:40:16.5570086+00:00\",\r\n  \"status\": \"Succeeded\",\r\n
-=======
-      - python/3.8.2 (Windows-10-10.0.18362-SP0) msrest/0.6.11 msrest_azure/0.6.3
-        azure-mgmt-compute/12.0.0 Azure-SDK-For-Python AZURECLI/2.2.0
-    method: GET
-    uri: https://management.azure.com/subscriptions/00000000-0000-0000-0000-000000000000/providers/Microsoft.Compute/locations/eastus2/DiskOperations/040913ba-15cf-488e-adb5-4c3ca2faf6ef?api-version=2019-07-01
-  response:
-    body:
-      string: "{\r\n  \"startTime\": \"2020-03-26T13:12:28.8558739+00:00\",\r\n  \"endTime\":
-        \"2020-03-26T13:12:28.9808604+00:00\",\r\n  \"status\": \"Succeeded\",\r\n
->>>>>>> 8b855ecd
+      - python/3.7.4 (Windows-10-10.0.18362-SP0) msrest/0.6.10 msrest_azure/0.6.2
+        azure-mgmt-compute/12.0.0 Azure-SDK-For-Python AZURECLI/2.2.0
+    method: GET
+    uri: https://management.azure.com/subscriptions/00000000-0000-0000-0000-000000000000/providers/Microsoft.Compute/locations/eastus2/DiskOperations/3a77318e-7210-45d8-beaf-0503fd32ba53?api-version=2019-11-01
+  response:
+    body:
+      string: "{\r\n  \"startTime\": \"2020-03-27T09:12:22.9270806+00:00\",\r\n  \"endTime\":
+        \"2020-03-27T09:12:23.0677723+00:00\",\r\n  \"status\": \"Succeeded\",\r\n
         \ \"properties\": {\r\n    \"output\": {\r\n  \"name\": \"d1\",\r\n  \"id\":
         \"/subscriptions/00000000-0000-0000-0000-000000000000/resourceGroups/cli-test-std_zrs000001/providers/Microsoft.Compute/disks/d1\",\r\n
         \ \"type\": \"Microsoft.Compute/disks\",\r\n  \"location\": \"eastus2\",\r\n
@@ -184,17 +138,10 @@
         \   \"creationData\": {\r\n      \"createOption\": \"Empty\"\r\n    },\r\n
         \   \"diskSizeGB\": 4,\r\n    \"diskIOPSReadWrite\": 120,\r\n    \"diskMBpsReadWrite\":
         25,\r\n    \"encryption\": {\r\n      \"type\": \"EncryptionAtRestWithPlatformKey\"\r\n
-<<<<<<< HEAD
-        \   },\r\n    \"timeCreated\": \"2020-03-16T08:40:16.4319895+00:00\",\r\n
+        \   },\r\n    \"timeCreated\": \"2020-03-27T09:12:22.9270806+00:00\",\r\n
         \   \"provisioningState\": \"Succeeded\",\r\n    \"diskState\": \"Unattached\",\r\n
-        \   \"diskSizeBytes\": 4294967296,\r\n    \"uniqueId\": \"3e2ac31e-9cb8-4c94-b78b-6458570b632e\"\r\n
-        \ }\r\n}\r\n  },\r\n  \"name\": \"51ee83b0-8569-4c2f-a9a4-a36cb2e16f2c\"\r\n}"
-=======
-        \   },\r\n    \"timeCreated\": \"2020-03-26T13:12:28.8558739+00:00\",\r\n
-        \   \"provisioningState\": \"Succeeded\",\r\n    \"diskState\": \"Unattached\",\r\n
-        \   \"diskSizeBytes\": 4294967296,\r\n    \"uniqueId\": \"fdfb776e-5a3a-4683-8d9e-879785d26383\"\r\n
-        \ }\r\n}\r\n  },\r\n  \"name\": \"040913ba-15cf-488e-adb5-4c3ca2faf6ef\"\r\n}"
->>>>>>> 8b855ecd
+        \   \"diskSizeBytes\": 4294967296,\r\n    \"uniqueId\": \"b74a6dcd-5ac1-44f3-b272-5ff5718a22a9\"\r\n
+        \ }\r\n}\r\n  },\r\n  \"name\": \"3a77318e-7210-45d8-beaf-0503fd32ba53\"\r\n}"
     headers:
       cache-control:
       - no-cache
@@ -203,11 +150,7 @@
       content-type:
       - application/json; charset=utf-8
       date:
-<<<<<<< HEAD
-      - Mon, 16 Mar 2020 08:40:19 GMT
-=======
-      - Thu, 26 Mar 2020 13:12:30 GMT
->>>>>>> 8b855ecd
+      - Fri, 27 Mar 2020 09:12:25 GMT
       expires:
       - '-1'
       pragma:
@@ -224,11 +167,7 @@
       x-content-type-options:
       - nosniff
       x-ms-ratelimit-remaining-resource:
-<<<<<<< HEAD
-      - Microsoft.Compute/GetOperation3Min;49999,Microsoft.Compute/GetOperation30Min;399889
-=======
-      - Microsoft.Compute/GetOperation3Min;49999,Microsoft.Compute/GetOperation30Min;399999
->>>>>>> 8b855ecd
+      - Microsoft.Compute/GetOperation3Min;49998,Microsoft.Compute/GetOperation30Min;399998
     status:
       code: 200
       message: OK
@@ -246,13 +185,8 @@
       ParameterSetName:
       - -g -n --size-gb
       User-Agent:
-<<<<<<< HEAD
-      - python/3.7.4 (Windows-10-10.0.18362-SP0) msrest/0.6.10 msrest_azure/0.6.2
-        azure-mgmt-compute/11.1.0 Azure-SDK-For-Python AZURECLI/2.2.0
-=======
-      - python/3.8.2 (Windows-10-10.0.18362-SP0) msrest/0.6.11 msrest_azure/0.6.3
-        azure-mgmt-compute/12.0.0 Azure-SDK-For-Python AZURECLI/2.2.0
->>>>>>> 8b855ecd
+      - python/3.7.4 (Windows-10-10.0.18362-SP0) msrest/0.6.10 msrest_azure/0.6.2
+        azure-mgmt-compute/12.0.0 Azure-SDK-For-Python AZURECLI/2.2.0
     method: GET
     uri: https://management.azure.com/subscriptions/00000000-0000-0000-0000-000000000000/resourceGroups/cli-test-std_zrs000001/providers/Microsoft.Compute/disks/d1?api-version=2019-11-01
   response:
@@ -264,15 +198,9 @@
         \   \"creationData\": {\r\n      \"createOption\": \"Empty\"\r\n    },\r\n
         \   \"diskSizeGB\": 4,\r\n    \"diskIOPSReadWrite\": 120,\r\n    \"diskMBpsReadWrite\":
         25,\r\n    \"encryption\": {\r\n      \"type\": \"EncryptionAtRestWithPlatformKey\"\r\n
-<<<<<<< HEAD
-        \   },\r\n    \"timeCreated\": \"2020-03-16T08:40:16.4319895+00:00\",\r\n
+        \   },\r\n    \"timeCreated\": \"2020-03-27T09:12:22.9270806+00:00\",\r\n
         \   \"provisioningState\": \"Succeeded\",\r\n    \"diskState\": \"Unattached\",\r\n
-        \   \"diskSizeBytes\": 4294967296,\r\n    \"uniqueId\": \"3e2ac31e-9cb8-4c94-b78b-6458570b632e\"\r\n
-=======
-        \   },\r\n    \"timeCreated\": \"2020-03-26T13:12:28.8558739+00:00\",\r\n
-        \   \"provisioningState\": \"Succeeded\",\r\n    \"diskState\": \"Unattached\",\r\n
-        \   \"diskSizeBytes\": 4294967296,\r\n    \"uniqueId\": \"fdfb776e-5a3a-4683-8d9e-879785d26383\"\r\n
->>>>>>> 8b855ecd
+        \   \"diskSizeBytes\": 4294967296,\r\n    \"uniqueId\": \"b74a6dcd-5ac1-44f3-b272-5ff5718a22a9\"\r\n
         \ }\r\n}"
     headers:
       cache-control:
@@ -282,11 +210,7 @@
       content-type:
       - application/json; charset=utf-8
       date:
-<<<<<<< HEAD
-      - Mon, 16 Mar 2020 08:40:20 GMT
-=======
-      - Thu, 26 Mar 2020 13:12:31 GMT
->>>>>>> 8b855ecd
+      - Fri, 27 Mar 2020 09:12:25 GMT
       expires:
       - '-1'
       pragma:
@@ -303,11 +227,7 @@
       x-content-type-options:
       - nosniff
       x-ms-ratelimit-remaining-resource:
-<<<<<<< HEAD
-      - Microsoft.Compute/LowCostGet3Min;4997,Microsoft.Compute/LowCostGet30Min;39993
-=======
-      - Microsoft.Compute/LowCostGet3Min;4998,Microsoft.Compute/LowCostGet30Min;39984
->>>>>>> 8b855ecd
+      - Microsoft.Compute/LowCostGet3Min;4999,Microsoft.Compute/LowCostGet30Min;39999
     status:
       code: 200
       message: OK
@@ -325,13 +245,8 @@
       ParameterSetName:
       - -g -n --source --sku
       User-Agent:
-<<<<<<< HEAD
-      - python/3.7.4 (Windows-10-10.0.18362-SP0) msrest/0.6.10 msrest_azure/0.6.2
-        azure-mgmt-compute/11.1.0 Azure-SDK-For-Python AZURECLI/2.2.0
-=======
-      - python/3.8.2 (Windows-10-10.0.18362-SP0) msrest/0.6.11 msrest_azure/0.6.3
-        azure-mgmt-compute/12.0.0 Azure-SDK-For-Python AZURECLI/2.2.0
->>>>>>> 8b855ecd
+      - python/3.7.4 (Windows-10-10.0.18362-SP0) msrest/0.6.10 msrest_azure/0.6.2
+        azure-mgmt-compute/12.0.0 Azure-SDK-For-Python AZURECLI/2.2.0
       accept-language:
       - en-US
     method: GET
@@ -348,11 +263,7 @@
       content-type:
       - application/json; charset=utf-8
       date:
-<<<<<<< HEAD
-      - Mon, 16 Mar 2020 08:40:23 GMT
-=======
-      - Thu, 26 Mar 2020 13:12:32 GMT
->>>>>>> 8b855ecd
+      - Fri, 27 Mar 2020 09:12:27 GMT
       expires:
       - '-1'
       pragma:
@@ -380,13 +291,8 @@
       ParameterSetName:
       - -g -n --source --sku
       User-Agent:
-<<<<<<< HEAD
-      - python/3.7.4 (Windows-10-10.0.18362-SP0) msrest/0.6.10 msrest_azure/0.6.2
-        azure-mgmt-compute/11.1.0 Azure-SDK-For-Python AZURECLI/2.2.0
-=======
-      - python/3.8.2 (Windows-10-10.0.18362-SP0) msrest/0.6.11 msrest_azure/0.6.3
-        azure-mgmt-compute/12.0.0 Azure-SDK-For-Python AZURECLI/2.2.0
->>>>>>> 8b855ecd
+      - python/3.7.4 (Windows-10-10.0.18362-SP0) msrest/0.6.10 msrest_azure/0.6.2
+        azure-mgmt-compute/12.0.0 Azure-SDK-For-Python AZURECLI/2.2.0
       accept-language:
       - en-US
     method: GET
@@ -400,15 +306,9 @@
         \   \"creationData\": {\r\n      \"createOption\": \"Empty\"\r\n    },\r\n
         \   \"diskSizeGB\": 4,\r\n    \"diskIOPSReadWrite\": 120,\r\n    \"diskMBpsReadWrite\":
         25,\r\n    \"encryption\": {\r\n      \"type\": \"EncryptionAtRestWithPlatformKey\"\r\n
-<<<<<<< HEAD
-        \   },\r\n    \"timeCreated\": \"2020-03-16T08:40:16.4319895+00:00\",\r\n
+        \   },\r\n    \"timeCreated\": \"2020-03-27T09:12:22.9270806+00:00\",\r\n
         \   \"provisioningState\": \"Succeeded\",\r\n    \"diskState\": \"Unattached\",\r\n
-        \   \"diskSizeBytes\": 4294967296,\r\n    \"uniqueId\": \"3e2ac31e-9cb8-4c94-b78b-6458570b632e\"\r\n
-=======
-        \   },\r\n    \"timeCreated\": \"2020-03-26T13:12:28.8558739+00:00\",\r\n
-        \   \"provisioningState\": \"Succeeded\",\r\n    \"diskState\": \"Unattached\",\r\n
-        \   \"diskSizeBytes\": 4294967296,\r\n    \"uniqueId\": \"fdfb776e-5a3a-4683-8d9e-879785d26383\"\r\n
->>>>>>> 8b855ecd
+        \   \"diskSizeBytes\": 4294967296,\r\n    \"uniqueId\": \"b74a6dcd-5ac1-44f3-b272-5ff5718a22a9\"\r\n
         \ }\r\n}"
     headers:
       cache-control:
@@ -418,11 +318,7 @@
       content-type:
       - application/json; charset=utf-8
       date:
-<<<<<<< HEAD
-      - Mon, 16 Mar 2020 08:40:25 GMT
-=======
-      - Thu, 26 Mar 2020 13:12:32 GMT
->>>>>>> 8b855ecd
+      - Fri, 27 Mar 2020 09:12:28 GMT
       expires:
       - '-1'
       pragma:
@@ -439,11 +335,7 @@
       x-content-type-options:
       - nosniff
       x-ms-ratelimit-remaining-resource:
-<<<<<<< HEAD
-      - Microsoft.Compute/LowCostGet3Min;4995,Microsoft.Compute/LowCostGet30Min;39991
-=======
-      - Microsoft.Compute/LowCostGet3Min;4997,Microsoft.Compute/LowCostGet30Min;39983
->>>>>>> 8b855ecd
+      - Microsoft.Compute/LowCostGet3Min;4997,Microsoft.Compute/LowCostGet30Min;39997
     status:
       code: 200
       message: OK
@@ -461,11 +353,7 @@
       ParameterSetName:
       - -g -n --source --sku
       User-Agent:
-<<<<<<< HEAD
-      - python/3.7.4 (Windows-10-10.0.18362-SP0) msrest/0.6.10 msrest_azure/0.6.2
-=======
-      - python/3.8.2 (Windows-10-10.0.18362-SP0) msrest/0.6.11 msrest_azure/0.6.3
->>>>>>> 8b855ecd
+      - python/3.7.4 (Windows-10-10.0.18362-SP0) msrest/0.6.10 msrest_azure/0.6.2
         azure-mgmt-resource/8.0.1 Azure-SDK-For-Python AZURECLI/2.2.0
       accept-language:
       - en-US
@@ -473,11 +361,7 @@
     uri: https://management.azure.com/subscriptions/00000000-0000-0000-0000-000000000000/resourcegroups/cli-test-std_zrs000001?api-version=2019-07-01
   response:
     body:
-<<<<<<< HEAD
-      string: '{"id":"/subscriptions/00000000-0000-0000-0000-000000000000/resourceGroups/cli-test-std_zrs000001","name":"cli-test-std_zrs000001","type":"Microsoft.Resources/resourceGroups","location":"eastus2","tags":{"product":"azurecli","cause":"automation","date":"2020-03-16T08:39:58Z","StorageType":"Standard_LRS","type":"test"},"properties":{"provisioningState":"Succeeded"}}'
-=======
-      string: '{"id":"/subscriptions/00000000-0000-0000-0000-000000000000/resourceGroups/cli-test-std_zrs000001","name":"cli-test-std_zrs000001","type":"Microsoft.Resources/resourceGroups","location":"eastus2","tags":{"product":"azurecli","cause":"automation","date":"2020-03-26T13:12:19Z","StorageType":"Standard_LRS","type":"test"},"properties":{"provisioningState":"Succeeded"}}'
->>>>>>> 8b855ecd
+      string: '{"id":"/subscriptions/00000000-0000-0000-0000-000000000000/resourceGroups/cli-test-std_zrs000001","name":"cli-test-std_zrs000001","type":"Microsoft.Resources/resourceGroups","location":"eastus2","tags":{"product":"azurecli","cause":"automation","date":"2020-03-27T09:12:09Z","StorageType":"Standard_LRS","type":"test"},"properties":{"provisioningState":"Succeeded"}}'
     headers:
       cache-control:
       - no-cache
@@ -486,11 +370,7 @@
       content-type:
       - application/json; charset=utf-8
       date:
-<<<<<<< HEAD
-      - Mon, 16 Mar 2020 08:40:27 GMT
-=======
-      - Thu, 26 Mar 2020 13:12:32 GMT
->>>>>>> 8b855ecd
+      - Fri, 27 Mar 2020 09:12:29 GMT
       expires:
       - '-1'
       pragma:
@@ -524,13 +404,8 @@
       ParameterSetName:
       - -g -n --source --sku
       User-Agent:
-<<<<<<< HEAD
-      - python/3.7.4 (Windows-10-10.0.18362-SP0) msrest/0.6.10 msrest_azure/0.6.2
-        azure-mgmt-compute/11.1.0 Azure-SDK-For-Python AZURECLI/2.2.0
-=======
-      - python/3.8.2 (Windows-10-10.0.18362-SP0) msrest/0.6.11 msrest_azure/0.6.3
-        azure-mgmt-compute/12.0.0 Azure-SDK-For-Python AZURECLI/2.2.0
->>>>>>> 8b855ecd
+      - python/3.7.4 (Windows-10-10.0.18362-SP0) msrest/0.6.10 msrest_azure/0.6.2
+        azure-mgmt-compute/12.0.0 Azure-SDK-For-Python AZURECLI/2.2.0
       accept-language:
       - en-US
     method: PUT
@@ -541,20 +416,12 @@
         {\r\n    \"name\": \"Standard_ZRS\"\r\n  },\r\n  \"properties\": {\r\n    \"hyperVGeneration\":
         \"V1\",\r\n    \"creationData\": {\r\n      \"createOption\": \"Copy\",\r\n
         \     \"sourceResourceId\": \"/subscriptions/00000000-0000-0000-0000-000000000000/resourceGroups/cli-test-std_zrs000001/providers/Microsoft.Compute/disks/d1\",\r\n
-<<<<<<< HEAD
-        \     \"sourceUniqueId\": \"3e2ac31e-9cb8-4c94-b78b-6458570b632e\"\r\n    },\r\n
-=======
-        \     \"sourceUniqueId\": \"fdfb776e-5a3a-4683-8d9e-879785d26383\"\r\n    },\r\n
->>>>>>> 8b855ecd
+        \     \"sourceUniqueId\": \"b74a6dcd-5ac1-44f3-b272-5ff5718a22a9\"\r\n    },\r\n
         \   \"provisioningState\": \"Updating\",\r\n    \"isArmResource\": true\r\n
         \ }\r\n}"
     headers:
       azure-asyncoperation:
-<<<<<<< HEAD
-      - https://management.azure.com/subscriptions/00000000-0000-0000-0000-000000000000/providers/Microsoft.Compute/locations/eastus2/DiskOperations/24078e6f-24fc-4598-8b56-3abad80f9244?api-version=2019-07-01
-=======
-      - https://management.azure.com/subscriptions/00000000-0000-0000-0000-000000000000/providers/Microsoft.Compute/locations/eastus2/DiskOperations/2033c899-2636-41ee-8699-923f5da69543?api-version=2019-07-01
->>>>>>> 8b855ecd
+      - https://management.azure.com/subscriptions/00000000-0000-0000-0000-000000000000/providers/Microsoft.Compute/locations/eastus2/DiskOperations/5e91d1ec-c1bf-41b8-9273-cc75edbd306b?api-version=2019-07-01
       cache-control:
       - no-cache
       content-length:
@@ -562,19 +429,11 @@
       content-type:
       - application/json; charset=utf-8
       date:
-<<<<<<< HEAD
-      - Mon, 16 Mar 2020 08:40:33 GMT
+      - Fri, 27 Mar 2020 09:12:34 GMT
       expires:
       - '-1'
       location:
-      - https://management.azure.com/subscriptions/00000000-0000-0000-0000-000000000000/providers/Microsoft.Compute/locations/eastus2/DiskOperations/24078e6f-24fc-4598-8b56-3abad80f9244?monitor=true&api-version=2019-07-01
-=======
-      - Thu, 26 Mar 2020 13:12:40 GMT
-      expires:
-      - '-1'
-      location:
-      - https://management.azure.com/subscriptions/00000000-0000-0000-0000-000000000000/providers/Microsoft.Compute/locations/eastus2/DiskOperations/2033c899-2636-41ee-8699-923f5da69543?monitor=true&api-version=2019-07-01
->>>>>>> 8b855ecd
+      - https://management.azure.com/subscriptions/00000000-0000-0000-0000-000000000000/providers/Microsoft.Compute/locations/eastus2/DiskOperations/5e91d1ec-c1bf-41b8-9273-cc75edbd306b?monitor=true&api-version=2019-07-01
       pragma:
       - no-cache
       server:
@@ -587,11 +446,7 @@
       x-ms-ratelimit-remaining-resource:
       - Microsoft.Compute/HighCostSnapshotCreateHydrate3Min;239,Microsoft.Compute/HighCostSnapshotCreateHydrate30Min;1919
       x-ms-ratelimit-remaining-subscription-writes:
-<<<<<<< HEAD
-      - '1199'
-=======
-      - '1182'
->>>>>>> 8b855ecd
+      - '1197'
     status:
       code: 202
       message: Accepted
@@ -609,25 +464,14 @@
       ParameterSetName:
       - -g -n --source --sku
       User-Agent:
-<<<<<<< HEAD
-      - python/3.7.4 (Windows-10-10.0.18362-SP0) msrest/0.6.10 msrest_azure/0.6.2
-        azure-mgmt-compute/11.1.0 Azure-SDK-For-Python AZURECLI/2.2.0
-    method: GET
-    uri: https://management.azure.com/subscriptions/00000000-0000-0000-0000-000000000000/providers/Microsoft.Compute/locations/eastus2/DiskOperations/24078e6f-24fc-4598-8b56-3abad80f9244?api-version=2019-07-01
-  response:
-    body:
-      string: "{\r\n  \"startTime\": \"2020-03-16T08:40:33.9163642+00:00\",\r\n  \"endTime\":
-        \"2020-03-16T08:40:35.0882684+00:00\",\r\n  \"status\": \"Succeeded\",\r\n
-=======
-      - python/3.8.2 (Windows-10-10.0.18362-SP0) msrest/0.6.11 msrest_azure/0.6.3
-        azure-mgmt-compute/12.0.0 Azure-SDK-For-Python AZURECLI/2.2.0
-    method: GET
-    uri: https://management.azure.com/subscriptions/00000000-0000-0000-0000-000000000000/providers/Microsoft.Compute/locations/eastus2/DiskOperations/2033c899-2636-41ee-8699-923f5da69543?api-version=2019-07-01
-  response:
-    body:
-      string: "{\r\n  \"startTime\": \"2020-03-26T13:12:40.5594513+00:00\",\r\n  \"endTime\":
-        \"2020-03-26T13:12:41.5750868+00:00\",\r\n  \"status\": \"Succeeded\",\r\n
->>>>>>> 8b855ecd
+      - python/3.7.4 (Windows-10-10.0.18362-SP0) msrest/0.6.10 msrest_azure/0.6.2
+        azure-mgmt-compute/12.0.0 Azure-SDK-For-Python AZURECLI/2.2.0
+    method: GET
+    uri: https://management.azure.com/subscriptions/00000000-0000-0000-0000-000000000000/providers/Microsoft.Compute/locations/eastus2/DiskOperations/5e91d1ec-c1bf-41b8-9273-cc75edbd306b?api-version=2019-07-01
+  response:
+    body:
+      string: "{\r\n  \"startTime\": \"2020-03-27T09:12:35.3963346+00:00\",\r\n  \"endTime\":
+        \"2020-03-27T09:12:36.365112+00:00\",\r\n  \"status\": \"Succeeded\",\r\n
         \ \"properties\": {\r\n    \"output\": {\r\n  \"name\": \"s1\",\r\n  \"id\":
         \"/subscriptions/00000000-0000-0000-0000-000000000000/resourceGroups/cli-test-std_zrs000001/providers/Microsoft.Compute/snapshots/s1\",\r\n
         \ \"type\": \"Microsoft.Compute/snapshots\",\r\n  \"location\": \"eastus2\",\r\n
@@ -635,34 +479,21 @@
         \"Standard\"\r\n  },\r\n  \"properties\": {\r\n    \"hyperVGeneration\": \"V1\",\r\n
         \   \"creationData\": {\r\n      \"createOption\": \"Copy\",\r\n      \"sourceResourceId\":
         \"/subscriptions/00000000-0000-0000-0000-000000000000/resourceGroups/cli-test-std_zrs000001/providers/Microsoft.Compute/disks/d1\",\r\n
-<<<<<<< HEAD
-        \     \"sourceUniqueId\": \"3e2ac31e-9cb8-4c94-b78b-6458570b632e\"\r\n    },\r\n
+        \     \"sourceUniqueId\": \"b74a6dcd-5ac1-44f3-b272-5ff5718a22a9\"\r\n    },\r\n
         \   \"diskSizeGB\": 4,\r\n    \"encryption\": {\r\n      \"type\": \"EncryptionAtRestWithPlatformKey\"\r\n
-        \   },\r\n    \"incremental\": false,\r\n    \"timeCreated\": \"2020-03-16T08:40:33.9163642+00:00\",\r\n
+        \   },\r\n    \"incremental\": false,\r\n    \"timeCreated\": \"2020-03-27T09:12:35.3963346+00:00\",\r\n
         \   \"provisioningState\": \"Succeeded\",\r\n    \"diskState\": \"Unattached\",\r\n
-        \   \"diskSizeBytes\": 4294967296,\r\n    \"uniqueId\": \"42564a1a-9fdd-4e54-b3c4-674240c7e618\"\r\n
-        \ }\r\n}\r\n  },\r\n  \"name\": \"24078e6f-24fc-4598-8b56-3abad80f9244\"\r\n}"
-=======
-        \     \"sourceUniqueId\": \"fdfb776e-5a3a-4683-8d9e-879785d26383\"\r\n    },\r\n
-        \   \"diskSizeGB\": 4,\r\n    \"encryption\": {\r\n      \"type\": \"EncryptionAtRestWithPlatformKey\"\r\n
-        \   },\r\n    \"incremental\": false,\r\n    \"timeCreated\": \"2020-03-26T13:12:40.5594513+00:00\",\r\n
-        \   \"provisioningState\": \"Succeeded\",\r\n    \"diskState\": \"Unattached\",\r\n
-        \   \"diskSizeBytes\": 4294967296,\r\n    \"uniqueId\": \"2f2d11f4-9373-40b5-8f42-4a017e306320\"\r\n
-        \ }\r\n}\r\n  },\r\n  \"name\": \"2033c899-2636-41ee-8699-923f5da69543\"\r\n}"
->>>>>>> 8b855ecd
-    headers:
-      cache-control:
-      - no-cache
-      content-length:
-      - '1332'
-      content-type:
-      - application/json; charset=utf-8
-      date:
-<<<<<<< HEAD
-      - Mon, 16 Mar 2020 08:40:37 GMT
-=======
-      - Thu, 26 Mar 2020 13:12:42 GMT
->>>>>>> 8b855ecd
+        \   \"diskSizeBytes\": 4294967296,\r\n    \"uniqueId\": \"0645d055-18ee-43bc-943a-f20eb97ccca2\"\r\n
+        \ }\r\n}\r\n  },\r\n  \"name\": \"5e91d1ec-c1bf-41b8-9273-cc75edbd306b\"\r\n}"
+    headers:
+      cache-control:
+      - no-cache
+      content-length:
+      - '1331'
+      content-type:
+      - application/json; charset=utf-8
+      date:
+      - Fri, 27 Mar 2020 09:12:38 GMT
       expires:
       - '-1'
       pragma:
@@ -679,11 +510,7 @@
       x-content-type-options:
       - nosniff
       x-ms-ratelimit-remaining-resource:
-<<<<<<< HEAD
-      - Microsoft.Compute/GetOperation3Min;49997,Microsoft.Compute/GetOperation30Min;399887
-=======
-      - Microsoft.Compute/GetOperation3Min;49997,Microsoft.Compute/GetOperation30Min;399997
->>>>>>> 8b855ecd
+      - Microsoft.Compute/GetOperation3Min;49995,Microsoft.Compute/GetOperation30Min;399995
     status:
       code: 200
       message: OK
@@ -701,13 +528,8 @@
       ParameterSetName:
       - -g -n --source --sku
       User-Agent:
-<<<<<<< HEAD
-      - python/3.7.4 (Windows-10-10.0.18362-SP0) msrest/0.6.10 msrest_azure/0.6.2
-        azure-mgmt-compute/11.1.0 Azure-SDK-For-Python AZURECLI/2.2.0
-=======
-      - python/3.8.2 (Windows-10-10.0.18362-SP0) msrest/0.6.11 msrest_azure/0.6.3
-        azure-mgmt-compute/12.0.0 Azure-SDK-For-Python AZURECLI/2.2.0
->>>>>>> 8b855ecd
+      - python/3.7.4 (Windows-10-10.0.18362-SP0) msrest/0.6.10 msrest_azure/0.6.2
+        azure-mgmt-compute/12.0.0 Azure-SDK-For-Python AZURECLI/2.2.0
     method: GET
     uri: https://management.azure.com/subscriptions/00000000-0000-0000-0000-000000000000/resourceGroups/cli-test-std_zrs000001/providers/Microsoft.Compute/snapshots/s1?api-version=2019-07-01
   response:
@@ -718,19 +540,11 @@
         \"Standard\"\r\n  },\r\n  \"properties\": {\r\n    \"hyperVGeneration\": \"V1\",\r\n
         \   \"creationData\": {\r\n      \"createOption\": \"Copy\",\r\n      \"sourceResourceId\":
         \"/subscriptions/00000000-0000-0000-0000-000000000000/resourceGroups/cli-test-std_zrs000001/providers/Microsoft.Compute/disks/d1\",\r\n
-<<<<<<< HEAD
-        \     \"sourceUniqueId\": \"3e2ac31e-9cb8-4c94-b78b-6458570b632e\"\r\n    },\r\n
+        \     \"sourceUniqueId\": \"b74a6dcd-5ac1-44f3-b272-5ff5718a22a9\"\r\n    },\r\n
         \   \"diskSizeGB\": 4,\r\n    \"encryption\": {\r\n      \"type\": \"EncryptionAtRestWithPlatformKey\"\r\n
-        \   },\r\n    \"incremental\": false,\r\n    \"timeCreated\": \"2020-03-16T08:40:33.9163642+00:00\",\r\n
+        \   },\r\n    \"incremental\": false,\r\n    \"timeCreated\": \"2020-03-27T09:12:35.3963346+00:00\",\r\n
         \   \"provisioningState\": \"Succeeded\",\r\n    \"diskState\": \"Unattached\",\r\n
-        \   \"diskSizeBytes\": 4294967296,\r\n    \"uniqueId\": \"42564a1a-9fdd-4e54-b3c4-674240c7e618\"\r\n
-=======
-        \     \"sourceUniqueId\": \"fdfb776e-5a3a-4683-8d9e-879785d26383\"\r\n    },\r\n
-        \   \"diskSizeGB\": 4,\r\n    \"encryption\": {\r\n      \"type\": \"EncryptionAtRestWithPlatformKey\"\r\n
-        \   },\r\n    \"incremental\": false,\r\n    \"timeCreated\": \"2020-03-26T13:12:40.5594513+00:00\",\r\n
-        \   \"provisioningState\": \"Succeeded\",\r\n    \"diskState\": \"Unattached\",\r\n
-        \   \"diskSizeBytes\": 4294967296,\r\n    \"uniqueId\": \"2f2d11f4-9373-40b5-8f42-4a017e306320\"\r\n
->>>>>>> 8b855ecd
+        \   \"diskSizeBytes\": 4294967296,\r\n    \"uniqueId\": \"0645d055-18ee-43bc-943a-f20eb97ccca2\"\r\n
         \ }\r\n}"
     headers:
       cache-control:
@@ -740,11 +554,7 @@
       content-type:
       - application/json; charset=utf-8
       date:
-<<<<<<< HEAD
-      - Mon, 16 Mar 2020 08:40:39 GMT
-=======
-      - Thu, 26 Mar 2020 13:12:42 GMT
->>>>>>> 8b855ecd
+      - Fri, 27 Mar 2020 09:12:39 GMT
       expires:
       - '-1'
       pragma:
@@ -761,11 +571,7 @@
       x-content-type-options:
       - nosniff
       x-ms-ratelimit-remaining-resource:
-<<<<<<< HEAD
-      - Microsoft.Compute/LowCostGet3Min;4993,Microsoft.Compute/LowCostGet30Min;39989
-=======
-      - Microsoft.Compute/LowCostGet3Min;4995,Microsoft.Compute/LowCostGet30Min;39981
->>>>>>> 8b855ecd
+      - Microsoft.Compute/LowCostGet3Min;4992,Microsoft.Compute/LowCostGet30Min;39992
     status:
       code: 200
       message: OK
