interactions:
- request:
    body: null
    headers:
      Accept:
      - application/json
      Accept-Encoding:
      - gzip, deflate
      CommandName:
      - unknown
      Connection:
      - keep-alive
      User-Agent:
      - python/3.6.5 (Windows-10-10.0.17134-SP0) msrest/0.6.10 msrest_azure/0.6.2
        azure-mgmt-resource/4.0.0 Azure-SDK-For-Python AZURECLI/2.0.74
      accept-language:
      - en-US
    method: GET
    uri: https://management.azure.com/subscriptions/00000000-0000-0000-0000-000000000000/locations?api-version=2016-06-01
  response:
    body:
      string: '{"value":[{"id":"/subscriptions/00000000-0000-0000-0000-000000000000/locations/eastasia","name":"eastasia","displayName":"East
        Asia","longitude":"114.188","latitude":"22.267"},{"id":"/subscriptions/00000000-0000-0000-0000-000000000000/locations/southeastasia","name":"southeastasia","displayName":"Southeast
        Asia","longitude":"103.833","latitude":"1.283"},{"id":"/subscriptions/00000000-0000-0000-0000-000000000000/locations/centralus","name":"centralus","displayName":"Central
        US","longitude":"-93.6208","latitude":"41.5908"},{"id":"/subscriptions/00000000-0000-0000-0000-000000000000/locations/eastus","name":"eastus","displayName":"East
        US","longitude":"-79.8164","latitude":"37.3719"},{"id":"/subscriptions/00000000-0000-0000-0000-000000000000/locations/eastus2","name":"eastus2","displayName":"East
        US 2","longitude":"-78.3889","latitude":"36.6681"},{"id":"/subscriptions/00000000-0000-0000-0000-000000000000/locations/westus","name":"westus","displayName":"West
        US","longitude":"-122.417","latitude":"37.783"},{"id":"/subscriptions/00000000-0000-0000-0000-000000000000/locations/northcentralus","name":"northcentralus","displayName":"North
        Central US","longitude":"-87.6278","latitude":"41.8819"},{"id":"/subscriptions/00000000-0000-0000-0000-000000000000/locations/southcentralus","name":"southcentralus","displayName":"South
        Central US","longitude":"-98.5","latitude":"29.4167"},{"id":"/subscriptions/00000000-0000-0000-0000-000000000000/locations/northeurope","name":"northeurope","displayName":"North
        Europe","longitude":"-6.2597","latitude":"53.3478"},{"id":"/subscriptions/00000000-0000-0000-0000-000000000000/locations/westeurope","name":"westeurope","displayName":"West
        Europe","longitude":"4.9","latitude":"52.3667"},{"id":"/subscriptions/00000000-0000-0000-0000-000000000000/locations/japanwest","name":"japanwest","displayName":"Japan
        West","longitude":"135.5022","latitude":"34.6939"},{"id":"/subscriptions/00000000-0000-0000-0000-000000000000/locations/japaneast","name":"japaneast","displayName":"Japan
        East","longitude":"139.77","latitude":"35.68"},{"id":"/subscriptions/00000000-0000-0000-0000-000000000000/locations/brazilsouth","name":"brazilsouth","displayName":"Brazil
        South","longitude":"-46.633","latitude":"-23.55"},{"id":"/subscriptions/00000000-0000-0000-0000-000000000000/locations/australiaeast","name":"australiaeast","displayName":"Australia
        East","longitude":"151.2094","latitude":"-33.86"},{"id":"/subscriptions/00000000-0000-0000-0000-000000000000/locations/australiasoutheast","name":"australiasoutheast","displayName":"Australia
        Southeast","longitude":"144.9631","latitude":"-37.8136"},{"id":"/subscriptions/00000000-0000-0000-0000-000000000000/locations/southindia","name":"southindia","displayName":"South
        India","longitude":"80.1636","latitude":"12.9822"},{"id":"/subscriptions/00000000-0000-0000-0000-000000000000/locations/centralindia","name":"centralindia","displayName":"Central
        India","longitude":"73.9197","latitude":"18.5822"},{"id":"/subscriptions/00000000-0000-0000-0000-000000000000/locations/westindia","name":"westindia","displayName":"West
        India","longitude":"72.868","latitude":"19.088"},{"id":"/subscriptions/00000000-0000-0000-0000-000000000000/locations/canadacentral","name":"canadacentral","displayName":"Canada
        Central","longitude":"-79.383","latitude":"43.653"},{"id":"/subscriptions/00000000-0000-0000-0000-000000000000/locations/canadaeast","name":"canadaeast","displayName":"Canada
        East","longitude":"-71.217","latitude":"46.817"},{"id":"/subscriptions/00000000-0000-0000-0000-000000000000/locations/uksouth","name":"uksouth","displayName":"UK
        South","longitude":"-0.799","latitude":"50.941"},{"id":"/subscriptions/00000000-0000-0000-0000-000000000000/locations/ukwest","name":"ukwest","displayName":"UK
        West","longitude":"-3.084","latitude":"53.427"},{"id":"/subscriptions/00000000-0000-0000-0000-000000000000/locations/westcentralus","name":"westcentralus","displayName":"West
        Central US","longitude":"-110.234","latitude":"40.890"},{"id":"/subscriptions/00000000-0000-0000-0000-000000000000/locations/westus2","name":"westus2","displayName":"West
        US 2","longitude":"-119.852","latitude":"47.233"},{"id":"/subscriptions/00000000-0000-0000-0000-000000000000/locations/koreacentral","name":"koreacentral","displayName":"Korea
        Central","longitude":"126.9780","latitude":"37.5665"},{"id":"/subscriptions/00000000-0000-0000-0000-000000000000/locations/koreasouth","name":"koreasouth","displayName":"Korea
        South","longitude":"129.0756","latitude":"35.1796"},{"id":"/subscriptions/00000000-0000-0000-0000-000000000000/locations/francecentral","name":"francecentral","displayName":"France
        Central","longitude":"2.3730","latitude":"46.3772"},{"id":"/subscriptions/00000000-0000-0000-0000-000000000000/locations/francesouth","name":"francesouth","displayName":"France
        South","longitude":"2.1972","latitude":"43.8345"},{"id":"/subscriptions/00000000-0000-0000-0000-000000000000/locations/australiacentral","name":"australiacentral","displayName":"Australia
        Central","longitude":"149.1244","latitude":"-35.3075"},{"id":"/subscriptions/00000000-0000-0000-0000-000000000000/locations/australiacentral2","name":"australiacentral2","displayName":"Australia
        Central 2","longitude":"149.1244","latitude":"-35.3075"},{"id":"/subscriptions/00000000-0000-0000-0000-000000000000/locations/uaecentral","name":"uaecentral","displayName":"UAE
        Central","longitude":"54.366669","latitude":"24.466667"},{"id":"/subscriptions/00000000-0000-0000-0000-000000000000/locations/uaenorth","name":"uaenorth","displayName":"UAE
        North","longitude":"55.316666","latitude":"25.266666"},{"id":"/subscriptions/00000000-0000-0000-0000-000000000000/locations/southafricanorth","name":"southafricanorth","displayName":"South
        Africa North","longitude":"28.218370","latitude":"-25.731340"},{"id":"/subscriptions/00000000-0000-0000-0000-000000000000/locations/southafricawest","name":"southafricawest","displayName":"South
        Africa West","longitude":"18.843266","latitude":"-34.075691"},{"id":"/subscriptions/00000000-0000-0000-0000-000000000000/locations/switzerlandnorth","name":"switzerlandnorth","displayName":"Switzerland
        North","longitude":"8.564572","latitude":"47.451542"},{"id":"/subscriptions/00000000-0000-0000-0000-000000000000/locations/switzerlandwest","name":"switzerlandwest","displayName":"Switzerland
        West","longitude":"6.143158","latitude":"46.204391"},{"id":"/subscriptions/00000000-0000-0000-0000-000000000000/locations/germanynorth","name":"germanynorth","displayName":"Germany
        North","longitude":"8.806422","latitude":"53.073635"},{"id":"/subscriptions/00000000-0000-0000-0000-000000000000/locations/germanywestcentral","name":"germanywestcentral","displayName":"Germany
        West Central","longitude":"8.682127","latitude":"50.110924"}]}'
    headers:
      cache-control:
      - no-cache
      content-length:
      - '6776'
      content-type:
      - application/json; charset=utf-8
      date:
      - Fri, 11 Oct 2019 05:37:10 GMT
      expires:
      - '-1'
      pragma:
      - no-cache
      strict-transport-security:
      - max-age=31536000; includeSubDomains
      vary:
      - Accept-Encoding
      x-content-type-options:
      - nosniff
    status:
      code: 200
      message: OK
- request:
    body: 'b''{"properties": {"template": {"$schema": "http://schema.management.azure.com/schemas/2015-01-01/deploymentTemplate.json#",
      "contentVersion": "1.0.0.0", "parameters": {"botEnv": {"type": "string", "defaultValue":
      "prod"}, "botId": {"type": "string"}, "description": {"type": "string", "defaultValue":
      ""}, "location": {"type": "string"}, "sku": {"type": "string"}, "kind": {"type":
      "string"}, "siteName": {"type": "string"}, "appId": {"type": "string", "defaultValue":
      "1234"}, "appSecret": {"type": "string", "defaultValue": "blank"}, "zipUrl":
      {"type": "string", "defaultValue": ""}, "serverFarmId": {"type": "string"},
      "createServerFarm": {"type": "bool"}, "serverFarmLocation": {"type": "string",
      "defaultValue": ""}, "serverFarmSku": {"type": "object", "defaultValue": {"name":
      "S1", "tier": "Standard", "size": "S1", "family": "S", "capacity": 1}}, "endpoint":
      {"type": "string", "defaultValue": ""}, "botFileEncryptionKey": {"type": "string",
      "defaultValue": ""}}, "variables": {"serverFarmName": "[last(split(parameters(\''serverFarmId\''),
      \''/\''))]", "botAppKinds": {"sdk": "app", "bot": ""}, "botAppKind": "[variables(\''botAppKinds\'')[parameters(\''kind\'')]]",
      "siteHost": "[concat(parameters(\''siteName\''), \''.azurewebsites.net\'')]",
      "botEndpointConfig": {"bot": "[parameters(\''endpoint\'')]", "sdk": "[concat(\''https://\'',
      variables(\''siteHost\''), \''/api/messages\'')]"}, "botEndpoint": "[variables(\''botEndpointConfig\'')[parameters(\''kind\'')]]"},
      "resources": [{"type": "Microsoft.Web/serverfarms", "condition": "[parameters(\''createServerFarm\'')]",
      "name": "[variables(\''serverFarmName\'')]", "apiVersion": "2016-09-01", "location":
      "[parameters(\''serverFarmLocation\'')]", "sku": "[parameters(\''serverFarmSku\'')]",
      "properties": {"name": "[variables(\''serverFarmName\'')]"}}, {"name": "[parameters(\''siteName\'')]",
      "type": "Microsoft.Web/sites", "apiVersion": "2015-08-01", "location": "[parameters(\''location\'')]",
      "kind": "[variables(\''botAppKind\'')]", "dependsOn": ["[parameters(\''serverFarmId\'')]"],
      "properties": {"name": "[parameters(\''siteName\'')]", "serverFarmId": "[parameters(\''serverFarmId\'')]",
      "siteConfig": {"appSettings": [{"name": "WEBSITE_NODE_DEFAULT_VERSION", "value":
      "10.14.1"}, {"name": "MicrosoftAppId", "value": "[parameters(\''appId\'')]"},
      {"name": "MicrosoftAppPassword", "value": "[parameters(\''appSecret\'')]"}],
      "cors": {"allowedOrigins": ["https://botservice.hosting.portal.azure.net", "https://hosting.onecloud.azure-test.net/"]}}},
      "resources": [{"name": "MSDeploy", "type": "Extensions", "apiVersion": "2015-02-01",
      "condition": "[not(equals(parameters(\''zipUrl\''), \''\''))]", "dependsOn":
      ["[concat(\''Microsoft.Web/Sites/\'', parameters(\''siteName\''))]"], "properties":
      {"packageUri": "[parameters(\''zipUrl\'')]", "dbType": "None", "connectionString":
      "", "setParameters": {"IIS Web Application Name": "[parameters(\''siteName\'')]"}}}]},
      {"apiVersion": "2017-12-01", "type": "Microsoft.BotService/botServices", "name":
      "[parameters(\''botId\'')]", "location": "global", "kind": "[parameters(\''kind\'')]",
      "sku": {"name": "[parameters(\''sku\'')]"}, "properties": {"name": "[parameters(\''botId\'')]",
      "displayName": "[parameters(\''botId\'')]", "endpoint": "[variables(\''botEndpoint\'')]",
      "msaAppId": "[parameters(\''appId\'')]", "publishingCredentials": "[list(concat(resourceId(\''Microsoft.Web/Sites\'',
      parameters(\''siteName\'')), \''/config/publishingcredentials\''), \''2018-02-01\'')]",
      "allSettings": {"WEBSITE_NODE_DEFAULT_VERSION": "10.14.1", "SCM_DO_BUILD_DURING_DEPLOYMENT":
      "true", "BotId": "[parameters(\''botId\'')]", "MicrosoftAppId": "[parameters(\''appId\'')]",
      "MicrosoftAppPassword": "[parameters(\''appSecret\'')]", "botFilePath": "[concat(\''./\'',
      parameters(\''botId\''), \''.bot\'')]", "botFileSecret": "[parameters(\''botFileEncryptionKey\'')]",
      "description": "[parameters(\''description\'')]"}}, "dependsOn": ["[parameters(\''serverFarmId\'')]",
      "[resourceId(\''Microsoft.Web/sites/\'', parameters(\''siteName\''))]", "MSDeploy"]}]},
      "parameters": {"location": {"value": "centralus"}, "kind": {"value": "sdk"},
      "sku": {"value": "F0"}, "siteName": {"value": "clisw5gw52z43v"}, "appId": {"value":
      "c5c1386f-0e73-448b-b39d-75958af18d5d"}, "appSecret": {"value": "88141582-f7e0-450c-a3d9-4cca3a62b1b7"},
      "serverFarmId": {"value": "/subscriptions/00000000-0000-0000-0000-000000000000/resourceGroups/clitest.rg000001/providers/Microsoft.Web/serverfarms/clisw5gw52z43v"},
      "zipUrl": {"value": ""}, "botEnv": {"value": "prod"}, "createServerFarm": {"value":
      true}, "serverFarmLocation": {"value": "centralus"}, "botId": {"value": "clisw5gw52z43v"}},
      "mode": "Incremental"}}'''
    headers:
      Accept:
      - application/json
      Accept-Encoding:
      - gzip, deflate
      CommandName:
      - bot create
      Connection:
      - keep-alive
      Content-Length:
      - '4483'
      Content-Type:
      - application/json; charset=utf-8
      ParameterSetName:
      - -k -g -n --appid -p --lang
      User-Agent:
      - python/3.6.5 (Windows-10-10.0.17134-SP0) msrest/0.6.10 msrest_azure/0.6.2
        azure-mgmt-resource/4.0.0 Azure-SDK-For-Python AZURECLI/2.0.74
      accept-language:
      - en-US
    method: PUT
    uri: https://management.azure.com/subscriptions/00000000-0000-0000-0000-000000000000/resourcegroups/clitest.rg000001/providers/Microsoft.Resources/deployments/mock-deployment?api-version=2019-07-01
  response:
    body:
      string: '{"id":"/subscriptions/00000000-0000-0000-0000-000000000000/resourceGroups/clitest.rg000001/providers/Microsoft.Resources/deployments/clisw5gw52z43v","name":"clisw5gw52z43v","type":"Microsoft.Resources/deployments","properties":{"templateHash":"12265489627004014712","parameters":{"botEnv":{"type":"String","value":"prod"},"botId":{"type":"String","value":"clisw5gw52z43v"},"description":{"type":"String","value":""},"location":{"type":"String","value":"centralus"},"sku":{"type":"String","value":"F0"},"kind":{"type":"String","value":"sdk"},"siteName":{"type":"String","value":"clisw5gw52z43v"},"appId":{"type":"String","value":"c5c1386f-0e73-448b-b39d-75958af18d5d"},"appSecret":{"type":"String","value":"88141582-f7e0-450c-a3d9-4cca3a62b1b7"},"zipUrl":{"type":"String","value":""},"serverFarmId":{"type":"String","value":"/subscriptions/00000000-0000-0000-0000-000000000000/resourceGroups/clitest.rg000001/providers/Microsoft.Web/serverfarms/clisw5gw52z43v"},"createServerFarm":{"type":"Bool","value":true},"serverFarmLocation":{"type":"String","value":"centralus"},"serverFarmSku":{"type":"Object","value":{"name":"S1","tier":"Standard","size":"S1","family":"S","capacity":1}},"endpoint":{"type":"String","value":""},"botFileEncryptionKey":{"type":"String","value":""}},"mode":"Incremental","provisioningState":"Accepted","timestamp":"2019-10-11T05:37:12.4753464Z","duration":"PT0.3443756S","correlationId":"418fcc88-4610-4d9e-a84e-0767c26e6ad3","providers":[{"namespace":"Microsoft.Web","resourceTypes":[{"resourceType":"serverfarms","locations":["centralus"]},{"resourceType":"sites","locations":["centralus"]}]},{"namespace":"Microsoft.BotService","resourceTypes":[{"resourceType":"botServices","locations":["global"]}]}],"dependencies":[{"dependsOn":[{"id":"/subscriptions/00000000-0000-0000-0000-000000000000/resourceGroups/clitest.rg000001/providers/Microsoft.Web/serverfarms/clisw5gw52z43v","resourceType":"Microsoft.Web/serverfarms","resourceName":"clisw5gw52z43v"}],"id":"/subscriptions/00000000-0000-0000-0000-000000000000/resourceGroups/clitest.rg000001/providers/Microsoft.Web/sites/clisw5gw52z43v","resourceType":"Microsoft.Web/sites","resourceName":"clisw5gw52z43v"},{"dependsOn":[{"id":"/subscriptions/00000000-0000-0000-0000-000000000000/resourceGroups/clitest.rg000001/providers/Microsoft.Web/sites/clisw5gw52z43v","resourceType":"Microsoft.Web/sites","resourceName":"clisw5gw52z43v"}],"id":"/subscriptions/00000000-0000-0000-0000-000000000000/resourceGroups/clitest.rg000001/providers/Microsoft.Web/sites/clisw5gw52z43v/Extensions/MSDeploy","resourceType":"Microsoft.Web/sites/Extensions","resourceName":"clisw5gw52z43v/MSDeploy"},{"dependsOn":[{"id":"/subscriptions/00000000-0000-0000-0000-000000000000/resourceGroups/clitest.rg000001/providers/Microsoft.Web/serverfarms/clisw5gw52z43v","resourceType":"Microsoft.Web/serverfarms","resourceName":"clisw5gw52z43v"},{"id":"/subscriptions/00000000-0000-0000-0000-000000000000/resourceGroups/clitest.rg000001/providers/Microsoft.Web/sites/clisw5gw52z43v","resourceType":"Microsoft.Web/sites","resourceName":"clisw5gw52z43v"},{"id":"/subscriptions/00000000-0000-0000-0000-000000000000/resourceGroups/clitest.rg000001/providers/Microsoft.Web/sites/clisw5gw52z43v/Extensions/MSDeploy","resourceType":"Microsoft.Web/sites/Extensions","resourceName":"clisw5gw52z43v/MSDeploy"},{"id":"/subscriptions/00000000-0000-0000-0000-000000000000/resourceGroups/clitest.rg000001/providers/Microsoft.Web/Sites/clisw5gw52z43v/config/publishingcredentials","resourceType":"Microsoft.Web/Sites/config","resourceName":"clisw5gw52z43v/publishingcredentials","actionName":"list","apiVersion":"2018-02-01"}],"id":"/subscriptions/00000000-0000-0000-0000-000000000000/resourceGroups/clitest.rg000001/providers/Microsoft.BotService/botServices/clisw5gw52z43v","resourceType":"Microsoft.BotService/botServices","resourceName":"clisw5gw52z43v"}]}}'
    headers:
      azure-asyncoperation:
<<<<<<< HEAD
      - https://management.azure.com/subscriptions/00000000-0000-0000-0000-000000000000/resourcegroups/clitest.rg000001/providers/Microsoft.Resources/deployments/clisw5gw52z43v/operationStatuses/08586308346533466747?api-version=2019-07-01
=======
      - https://management.azure.com/subscriptions/00000000-0000-0000-0000-000000000000/resourcegroups/clitest.rg000001/providers/Microsoft.Resources/deployments/cli000002/operationStatuses/08586364820875218834?api-version=2019-07-01
>>>>>>> 807faccc
      cache-control:
      - no-cache
      content-length:
      - '3929'
      content-type:
      - application/json; charset=utf-8
      date:
      - Fri, 11 Oct 2019 05:37:11 GMT
      expires:
      - '-1'
      pragma:
      - no-cache
      strict-transport-security:
      - max-age=31536000; includeSubDomains
      x-content-type-options:
      - nosniff
      x-ms-ratelimit-remaining-subscription-writes:
      - '1198'
    status:
      code: 201
      message: Created
- request:
    body: null
    headers:
      Accept:
      - application/json
      Accept-Encoding:
      - gzip, deflate
      CommandName:
      - bot create
      Connection:
      - keep-alive
      ParameterSetName:
      - -k -g -n --appid -p --lang
      User-Agent:
      - python/3.6.5 (Windows-10-10.0.17134-SP0) msrest/0.6.10 msrest_azure/0.6.2
        azure-mgmt-resource/4.0.0 Azure-SDK-For-Python AZURECLI/2.0.74
    method: GET
<<<<<<< HEAD
    uri: https://management.azure.com/subscriptions/00000000-0000-0000-0000-000000000000/resourcegroups/clitest.rg000001/providers/Microsoft.Resources/deployments/mock-deployment/operationStatuses/08586308346533466747?api-version=2019-07-01
=======
    uri: https://management.azure.com/subscriptions/00000000-0000-0000-0000-000000000000/resourcegroups/clitest.rg000001/providers/Microsoft.Resources/deployments/mock-deployment/operationStatuses/08586364820875218834?api-version=2019-07-01
>>>>>>> 807faccc
  response:
    body:
      string: '{"status":"Running"}'
    headers:
      cache-control:
      - no-cache
      content-length:
      - '20'
      content-type:
      - application/json; charset=utf-8
      date:
      - Fri, 11 Oct 2019 05:37:42 GMT
      expires:
      - '-1'
      pragma:
      - no-cache
      strict-transport-security:
      - max-age=31536000; includeSubDomains
      vary:
      - Accept-Encoding
      x-content-type-options:
      - nosniff
    status:
      code: 200
      message: OK
- request:
    body: null
    headers:
      Accept:
      - application/json
      Accept-Encoding:
      - gzip, deflate
      CommandName:
      - bot create
      Connection:
      - keep-alive
      ParameterSetName:
      - -k -g -n --appid -p --lang
      User-Agent:
      - python/3.6.5 (Windows-10-10.0.17134-SP0) msrest/0.6.10 msrest_azure/0.6.2
        azure-mgmt-resource/4.0.0 Azure-SDK-For-Python AZURECLI/2.0.74
    method: GET
<<<<<<< HEAD
    uri: https://management.azure.com/subscriptions/00000000-0000-0000-0000-000000000000/resourcegroups/clitest.rg000001/providers/Microsoft.Resources/deployments/mock-deployment/operationStatuses/08586308346533466747?api-version=2019-07-01
=======
    uri: https://management.azure.com/subscriptions/00000000-0000-0000-0000-000000000000/resourcegroups/clitest.rg000001/providers/Microsoft.Resources/deployments/mock-deployment/operationStatuses/08586364820875218834?api-version=2019-07-010
>>>>>>> 807faccc
  response:
    body:
      string: '{"status":"Running"}'
    headers:
      cache-control:
      - no-cache
      content-length:
      - '20'
      content-type:
      - application/json; charset=utf-8
      date:
      - Fri, 11 Oct 2019 05:38:12 GMT
      expires:
      - '-1'
      pragma:
      - no-cache
      strict-transport-security:
      - max-age=31536000; includeSubDomains
      vary:
      - Accept-Encoding
      x-content-type-options:
      - nosniff
    status:
      code: 200
      message: OK
- request:
    body: null
    headers:
      Accept:
      - application/json
      Accept-Encoding:
      - gzip, deflate
      CommandName:
      - bot create
      Connection:
      - keep-alive
      ParameterSetName:
      - -k -g -n --appid -p --lang
      User-Agent:
      - python/3.6.5 (Windows-10-10.0.17134-SP0) msrest/0.6.10 msrest_azure/0.6.2
        azure-mgmt-resource/4.0.0 Azure-SDK-For-Python AZURECLI/2.0.74
    method: GET
<<<<<<< HEAD
    uri: https://management.azure.com/subscriptions/00000000-0000-0000-0000-000000000000/resourcegroups/clitest.rg000001/providers/Microsoft.Resources/deployments/mock-deployment/operationStatuses/08586308346533466747?api-version=2019-07-01
=======
    uri: https://management.azure.com/subscriptions/00000000-0000-0000-0000-000000000000/resourcegroups/clitest.rg000001/providers/Microsoft.Resources/deployments/mock-deployment/operationStatuses/08586364820875218834?api-version=2019-07-01
  response:
    body:
      string: '{"status":"Running"}'
    headers:
      cache-control:
      - no-cache
      content-length:
      - '20'
      content-type:
      - application/json; charset=utf-8
      date:
      - Tue, 06 Aug 2019 20:54:48 GMT
      expires:
      - '-1'
      pragma:
      - no-cache
      strict-transport-security:
      - max-age=31536000; includeSubDomains
      vary:
      - Accept-Encoding
      x-content-type-options:
      - nosniff
    status:
      code: 200
      message: OK
- request:
    body: null
    headers:
      Accept:
      - application/json
      Accept-Encoding:
      - gzip, deflate
      CommandName:
      - bot create
      Connection:
      - keep-alive
      ParameterSetName:
      - -k -g -n --appid -p --lang
      User-Agent:
      - python/3.7.0 (Windows-10-10.0.18362-SP0) msrest/0.6.8 msrest_azure/0.6.1 resourcemanagementclient/2.2.0
        Azure-SDK-For-Python AZURECLI/2.0.70
    method: GET
    uri: https://management.azure.com/subscriptions/00000000-0000-0000-0000-000000000000/resourcegroups/clitest.rg000001/providers/Microsoft.Resources/deployments/mock-deployment/operationStatuses/08586364820875218834?api-version=2019-07-01
>>>>>>> 807faccc
  response:
    body:
      string: '{"status":"Succeeded"}'
    headers:
      cache-control:
      - no-cache
      content-length:
      - '22'
      content-type:
      - application/json; charset=utf-8
      date:
      - Fri, 11 Oct 2019 05:38:41 GMT
      expires:
      - '-1'
      pragma:
      - no-cache
      strict-transport-security:
      - max-age=31536000; includeSubDomains
      vary:
      - Accept-Encoding
      x-content-type-options:
      - nosniff
    status:
      code: 200
      message: OK
- request:
    body: null
    headers:
      Accept:
      - application/json
      Accept-Encoding:
      - gzip, deflate
      CommandName:
      - bot create
      Connection:
      - keep-alive
      ParameterSetName:
      - -k -g -n --appid -p --lang
      User-Agent:
      - python/3.6.5 (Windows-10-10.0.17134-SP0) msrest/0.6.10 msrest_azure/0.6.2
        azure-mgmt-resource/4.0.0 Azure-SDK-For-Python AZURECLI/2.0.74
    method: GET
    uri: https://management.azure.com/subscriptions/00000000-0000-0000-0000-000000000000/resourcegroups/clitest.rg000001/providers/Microsoft.Resources/deployments/mock-deployment?api-version=2019-07-01
  response:
    body:
      string: '{"id":"/subscriptions/00000000-0000-0000-0000-000000000000/resourceGroups/clitest.rg000001/providers/Microsoft.Resources/deployments/clisw5gw52z43v","name":"clisw5gw52z43v","type":"Microsoft.Resources/deployments","properties":{"templateHash":"12265489627004014712","parameters":{"botEnv":{"type":"String","value":"prod"},"botId":{"type":"String","value":"clisw5gw52z43v"},"description":{"type":"String","value":""},"location":{"type":"String","value":"centralus"},"sku":{"type":"String","value":"F0"},"kind":{"type":"String","value":"sdk"},"siteName":{"type":"String","value":"clisw5gw52z43v"},"appId":{"type":"String","value":"c5c1386f-0e73-448b-b39d-75958af18d5d"},"appSecret":{"type":"String","value":"88141582-f7e0-450c-a3d9-4cca3a62b1b7"},"zipUrl":{"type":"String","value":""},"serverFarmId":{"type":"String","value":"/subscriptions/00000000-0000-0000-0000-000000000000/resourceGroups/clitest.rg000001/providers/Microsoft.Web/serverfarms/clisw5gw52z43v"},"createServerFarm":{"type":"Bool","value":true},"serverFarmLocation":{"type":"String","value":"centralus"},"serverFarmSku":{"type":"Object","value":{"name":"S1","tier":"Standard","size":"S1","family":"S","capacity":1}},"endpoint":{"type":"String","value":""},"botFileEncryptionKey":{"type":"String","value":""}},"mode":"Incremental","provisioningState":"Succeeded","timestamp":"2019-10-11T05:38:33.8698364Z","duration":"PT1M21.7388656S","correlationId":"418fcc88-4610-4d9e-a84e-0767c26e6ad3","providers":[{"namespace":"Microsoft.Web","resourceTypes":[{"resourceType":"serverfarms","locations":["centralus"]},{"resourceType":"sites","locations":["centralus"]}]},{"namespace":"Microsoft.BotService","resourceTypes":[{"resourceType":"botServices","locations":["global"]}]}],"dependencies":[{"dependsOn":[{"id":"/subscriptions/00000000-0000-0000-0000-000000000000/resourceGroups/clitest.rg000001/providers/Microsoft.Web/serverfarms/clisw5gw52z43v","resourceType":"Microsoft.Web/serverfarms","resourceName":"clisw5gw52z43v"}],"id":"/subscriptions/00000000-0000-0000-0000-000000000000/resourceGroups/clitest.rg000001/providers/Microsoft.Web/sites/clisw5gw52z43v","resourceType":"Microsoft.Web/sites","resourceName":"clisw5gw52z43v"},{"dependsOn":[{"id":"/subscriptions/00000000-0000-0000-0000-000000000000/resourceGroups/clitest.rg000001/providers/Microsoft.Web/sites/clisw5gw52z43v","resourceType":"Microsoft.Web/sites","resourceName":"clisw5gw52z43v"}],"id":"/subscriptions/00000000-0000-0000-0000-000000000000/resourceGroups/clitest.rg000001/providers/Microsoft.Web/sites/clisw5gw52z43v/Extensions/MSDeploy","resourceType":"Microsoft.Web/sites/Extensions","resourceName":"clisw5gw52z43v/MSDeploy"},{"dependsOn":[{"id":"/subscriptions/00000000-0000-0000-0000-000000000000/resourceGroups/clitest.rg000001/providers/Microsoft.Web/serverfarms/clisw5gw52z43v","resourceType":"Microsoft.Web/serverfarms","resourceName":"clisw5gw52z43v"},{"id":"/subscriptions/00000000-0000-0000-0000-000000000000/resourceGroups/clitest.rg000001/providers/Microsoft.Web/sites/clisw5gw52z43v","resourceType":"Microsoft.Web/sites","resourceName":"clisw5gw52z43v"},{"id":"/subscriptions/00000000-0000-0000-0000-000000000000/resourceGroups/clitest.rg000001/providers/Microsoft.Web/sites/clisw5gw52z43v/Extensions/MSDeploy","resourceType":"Microsoft.Web/sites/Extensions","resourceName":"clisw5gw52z43v/MSDeploy"},{"id":"/subscriptions/00000000-0000-0000-0000-000000000000/resourceGroups/clitest.rg000001/providers/Microsoft.Web/Sites/clisw5gw52z43v/config/publishingcredentials","resourceType":"Microsoft.Web/Sites/config","resourceName":"clisw5gw52z43v/publishingcredentials","actionName":"list","apiVersion":"2018-02-01"}],"id":"/subscriptions/00000000-0000-0000-0000-000000000000/resourceGroups/clitest.rg000001/providers/Microsoft.BotService/botServices/clisw5gw52z43v","resourceType":"Microsoft.BotService/botServices","resourceName":"clisw5gw52z43v"}],"outputResources":[{"id":"/subscriptions/00000000-0000-0000-0000-000000000000/resourceGroups/clitest.rg000001/providers/Microsoft.BotService/botServices/clisw5gw52z43v"},{"id":"/subscriptions/00000000-0000-0000-0000-000000000000/resourceGroups/clitest.rg000001/providers/Microsoft.Web/serverfarms/clisw5gw52z43v"},{"id":"/subscriptions/00000000-0000-0000-0000-000000000000/resourceGroups/clitest.rg000001/providers/Microsoft.Web/sites/clisw5gw52z43v"}]}}'
    headers:
      cache-control:
      - no-cache
      content-length:
      - '4398'
      content-type:
      - application/json; charset=utf-8
      date:
      - Fri, 11 Oct 2019 05:38:41 GMT
      expires:
      - '-1'
      pragma:
      - no-cache
      strict-transport-security:
      - max-age=31536000; includeSubDomains
      vary:
      - Accept-Encoding
      x-content-type-options:
      - nosniff
    status:
      code: 200
      message: OK
- request:
    body: null
    headers:
      Accept:
      - application/json
      Accept-Encoding:
      - gzip, deflate
      CommandName:
      - bot create
      Connection:
      - keep-alive
      ParameterSetName:
      - -k -g -n --appid -p --lang
      User-Agent:
      - python/3.6.5 (Windows-10-10.0.17134-SP0) msrest/0.6.10 msrest_azure/0.6.2
        azure-mgmt-botservice/0.2.0 Azure-SDK-For-Python AZURECLI/2.0.74
      accept-language:
      - en-US
    method: GET
    uri: https://management.azure.com/subscriptions/00000000-0000-0000-0000-000000000000/resourceGroups/clitest.rg000001/providers/Microsoft.BotService/botServices/clisw5gw52z43v?api-version=2018-07-12
  response:
    body:
      string: '{"id":"/subscriptions/00000000-0000-0000-0000-000000000000/resourceGroups/clitest.rg000001/providers/Microsoft.BotService/botServices/clisw5gw52z43v","name":"clisw5gw52z43v","type":"Microsoft.BotService/botServices","etag":"\"070033e2-0000-0100-0000-5da015590000\"","location":"global","sku":{"name":"F0"},"kind":"sdk","tags":{},"properties":{"displayName":"clisw5gw52z43v","description":null,"iconUrl":"https://docs.botframework.com/static/devportal/client/images/bot-framework-default.png","endpoint":"https://clisw5gw52z43v.azurewebsites.net/api/messages","msaAppId":"c5c1386f-0e73-448b-b39d-75958af18d5d","developerAppInsightKey":null,"developerAppInsightsApplicationId":null,"luisAppIds":[],"endpointVersion":"3.0","configuredChannels":["webchat"],"enabledChannels":["webchat","directline"],"isDeveloperAppInsightsApiKeySet":false,"isStreamingSupported":false,"publishingCredentials":null,"parameters":null,"allSettings":null,"manifestUrl":null,"storageResourceId":null,"provisioningState":"Succeeded"}}'
    headers:
      cache-control:
      - no-cache
      content-length:
      - '1012'
      content-type:
      - application/json; charset=utf-8
      date:
      - Fri, 11 Oct 2019 05:38:42 GMT
      etag:
      - '"070033e2-0000-0100-0000-5da015590000"'
      expires:
      - '-1'
      pragma:
      - no-cache
      server:
      - Microsoft-IIS/10.0
      strict-transport-security:
      - max-age=31536000; includeSubDomains
      transfer-encoding:
      - chunked
      vary:
      - Accept-Encoding,Accept-Encoding
      x-content-type-options:
      - nosniff
    status:
      code: 200
      message: OK
version: 1<|MERGE_RESOLUTION|>--- conflicted
+++ resolved
@@ -11,8 +11,8 @@
       Connection:
       - keep-alive
       User-Agent:
-      - python/3.6.5 (Windows-10-10.0.17134-SP0) msrest/0.6.10 msrest_azure/0.6.2
-        azure-mgmt-resource/4.0.0 Azure-SDK-For-Python AZURECLI/2.0.74
+      - python/3.7.0 (Windows-10-10.0.18362-SP0) msrest/0.6.8 msrest_azure/0.6.1 subscriptionclient/2.2.0
+        Azure-SDK-For-Python AZURECLI/2.0.70
       accept-language:
       - en-US
     method: GET
@@ -53,20 +53,16 @@
         Central","longitude":"54.366669","latitude":"24.466667"},{"id":"/subscriptions/00000000-0000-0000-0000-000000000000/locations/uaenorth","name":"uaenorth","displayName":"UAE
         North","longitude":"55.316666","latitude":"25.266666"},{"id":"/subscriptions/00000000-0000-0000-0000-000000000000/locations/southafricanorth","name":"southafricanorth","displayName":"South
         Africa North","longitude":"28.218370","latitude":"-25.731340"},{"id":"/subscriptions/00000000-0000-0000-0000-000000000000/locations/southafricawest","name":"southafricawest","displayName":"South
-        Africa West","longitude":"18.843266","latitude":"-34.075691"},{"id":"/subscriptions/00000000-0000-0000-0000-000000000000/locations/switzerlandnorth","name":"switzerlandnorth","displayName":"Switzerland
-        North","longitude":"8.564572","latitude":"47.451542"},{"id":"/subscriptions/00000000-0000-0000-0000-000000000000/locations/switzerlandwest","name":"switzerlandwest","displayName":"Switzerland
-        West","longitude":"6.143158","latitude":"46.204391"},{"id":"/subscriptions/00000000-0000-0000-0000-000000000000/locations/germanynorth","name":"germanynorth","displayName":"Germany
-        North","longitude":"8.806422","latitude":"53.073635"},{"id":"/subscriptions/00000000-0000-0000-0000-000000000000/locations/germanywestcentral","name":"germanywestcentral","displayName":"Germany
-        West Central","longitude":"8.682127","latitude":"50.110924"}]}'
-    headers:
-      cache-control:
-      - no-cache
-      content-length:
-      - '6776'
-      content-type:
-      - application/json; charset=utf-8
-      date:
-      - Fri, 11 Oct 2019 05:37:10 GMT
+        Africa West","longitude":"18.843266","latitude":"-34.075691"}]}'
+    headers:
+      cache-control:
+      - no-cache
+      content-length:
+      - '6008'
+      content-type:
+      - application/json; charset=utf-8
+      date:
+      - Tue, 06 Aug 2019 20:53:16 GMT
       expires:
       - '-1'
       pragma:
@@ -125,12 +121,12 @@
       parameters(\''botId\''), \''.bot\'')]", "botFileSecret": "[parameters(\''botFileEncryptionKey\'')]",
       "description": "[parameters(\''description\'')]"}}, "dependsOn": ["[parameters(\''serverFarmId\'')]",
       "[resourceId(\''Microsoft.Web/sites/\'', parameters(\''siteName\''))]", "MSDeploy"]}]},
-      "parameters": {"location": {"value": "centralus"}, "kind": {"value": "sdk"},
-      "sku": {"value": "F0"}, "siteName": {"value": "clisw5gw52z43v"}, "appId": {"value":
-      "c5c1386f-0e73-448b-b39d-75958af18d5d"}, "appSecret": {"value": "88141582-f7e0-450c-a3d9-4cca3a62b1b7"},
-      "serverFarmId": {"value": "/subscriptions/00000000-0000-0000-0000-000000000000/resourceGroups/clitest.rg000001/providers/Microsoft.Web/serverfarms/clisw5gw52z43v"},
+      "parameters": {"location": {"value": "westus"}, "kind": {"value": "sdk"}, "sku":
+      {"value": "F0"}, "siteName": {"value": "cli000002"}, "appId": {"value":
+      "a3818913-55e5-40f5-9f26-6c44ffa987e5"}, "appSecret": {"value": "68874f92-9ef1-4ddc-859c-09890d77b5cf"},
+      "serverFarmId": {"value": "/subscriptions/00000000-0000-0000-0000-000000000000/resourceGroups/clitest.rg000001/providers/Microsoft.Web/serverfarms/cli000002"},
       "zipUrl": {"value": ""}, "botEnv": {"value": "prod"}, "createServerFarm": {"value":
-      true}, "serverFarmLocation": {"value": "centralus"}, "botId": {"value": "clisw5gw52z43v"}},
+      true}, "serverFarmLocation": {"value": "westus"}, "botId": {"value": "cli000002"}},
       "mode": "Incremental"}}'''
     headers:
       Accept:
@@ -142,36 +138,32 @@
       Connection:
       - keep-alive
       Content-Length:
-      - '4483'
+      - '4477'
       Content-Type:
       - application/json; charset=utf-8
       ParameterSetName:
       - -k -g -n --appid -p --lang
       User-Agent:
-      - python/3.6.5 (Windows-10-10.0.17134-SP0) msrest/0.6.10 msrest_azure/0.6.2
-        azure-mgmt-resource/4.0.0 Azure-SDK-For-Python AZURECLI/2.0.74
+      - python/3.7.0 (Windows-10-10.0.18362-SP0) msrest/0.6.8 msrest_azure/0.6.1 resourcemanagementclient/2.2.0
+        Azure-SDK-For-Python AZURECLI/2.0.70
       accept-language:
       - en-US
     method: PUT
     uri: https://management.azure.com/subscriptions/00000000-0000-0000-0000-000000000000/resourcegroups/clitest.rg000001/providers/Microsoft.Resources/deployments/mock-deployment?api-version=2019-07-01
   response:
     body:
-      string: '{"id":"/subscriptions/00000000-0000-0000-0000-000000000000/resourceGroups/clitest.rg000001/providers/Microsoft.Resources/deployments/clisw5gw52z43v","name":"clisw5gw52z43v","type":"Microsoft.Resources/deployments","properties":{"templateHash":"12265489627004014712","parameters":{"botEnv":{"type":"String","value":"prod"},"botId":{"type":"String","value":"clisw5gw52z43v"},"description":{"type":"String","value":""},"location":{"type":"String","value":"centralus"},"sku":{"type":"String","value":"F0"},"kind":{"type":"String","value":"sdk"},"siteName":{"type":"String","value":"clisw5gw52z43v"},"appId":{"type":"String","value":"c5c1386f-0e73-448b-b39d-75958af18d5d"},"appSecret":{"type":"String","value":"88141582-f7e0-450c-a3d9-4cca3a62b1b7"},"zipUrl":{"type":"String","value":""},"serverFarmId":{"type":"String","value":"/subscriptions/00000000-0000-0000-0000-000000000000/resourceGroups/clitest.rg000001/providers/Microsoft.Web/serverfarms/clisw5gw52z43v"},"createServerFarm":{"type":"Bool","value":true},"serverFarmLocation":{"type":"String","value":"centralus"},"serverFarmSku":{"type":"Object","value":{"name":"S1","tier":"Standard","size":"S1","family":"S","capacity":1}},"endpoint":{"type":"String","value":""},"botFileEncryptionKey":{"type":"String","value":""}},"mode":"Incremental","provisioningState":"Accepted","timestamp":"2019-10-11T05:37:12.4753464Z","duration":"PT0.3443756S","correlationId":"418fcc88-4610-4d9e-a84e-0767c26e6ad3","providers":[{"namespace":"Microsoft.Web","resourceTypes":[{"resourceType":"serverfarms","locations":["centralus"]},{"resourceType":"sites","locations":["centralus"]}]},{"namespace":"Microsoft.BotService","resourceTypes":[{"resourceType":"botServices","locations":["global"]}]}],"dependencies":[{"dependsOn":[{"id":"/subscriptions/00000000-0000-0000-0000-000000000000/resourceGroups/clitest.rg000001/providers/Microsoft.Web/serverfarms/clisw5gw52z43v","resourceType":"Microsoft.Web/serverfarms","resourceName":"clisw5gw52z43v"}],"id":"/subscriptions/00000000-0000-0000-0000-000000000000/resourceGroups/clitest.rg000001/providers/Microsoft.Web/sites/clisw5gw52z43v","resourceType":"Microsoft.Web/sites","resourceName":"clisw5gw52z43v"},{"dependsOn":[{"id":"/subscriptions/00000000-0000-0000-0000-000000000000/resourceGroups/clitest.rg000001/providers/Microsoft.Web/sites/clisw5gw52z43v","resourceType":"Microsoft.Web/sites","resourceName":"clisw5gw52z43v"}],"id":"/subscriptions/00000000-0000-0000-0000-000000000000/resourceGroups/clitest.rg000001/providers/Microsoft.Web/sites/clisw5gw52z43v/Extensions/MSDeploy","resourceType":"Microsoft.Web/sites/Extensions","resourceName":"clisw5gw52z43v/MSDeploy"},{"dependsOn":[{"id":"/subscriptions/00000000-0000-0000-0000-000000000000/resourceGroups/clitest.rg000001/providers/Microsoft.Web/serverfarms/clisw5gw52z43v","resourceType":"Microsoft.Web/serverfarms","resourceName":"clisw5gw52z43v"},{"id":"/subscriptions/00000000-0000-0000-0000-000000000000/resourceGroups/clitest.rg000001/providers/Microsoft.Web/sites/clisw5gw52z43v","resourceType":"Microsoft.Web/sites","resourceName":"clisw5gw52z43v"},{"id":"/subscriptions/00000000-0000-0000-0000-000000000000/resourceGroups/clitest.rg000001/providers/Microsoft.Web/sites/clisw5gw52z43v/Extensions/MSDeploy","resourceType":"Microsoft.Web/sites/Extensions","resourceName":"clisw5gw52z43v/MSDeploy"},{"id":"/subscriptions/00000000-0000-0000-0000-000000000000/resourceGroups/clitest.rg000001/providers/Microsoft.Web/Sites/clisw5gw52z43v/config/publishingcredentials","resourceType":"Microsoft.Web/Sites/config","resourceName":"clisw5gw52z43v/publishingcredentials","actionName":"list","apiVersion":"2018-02-01"}],"id":"/subscriptions/00000000-0000-0000-0000-000000000000/resourceGroups/clitest.rg000001/providers/Microsoft.BotService/botServices/clisw5gw52z43v","resourceType":"Microsoft.BotService/botServices","resourceName":"clisw5gw52z43v"}]}}'
+      string: '{"id":"/subscriptions/00000000-0000-0000-0000-000000000000/resourceGroups/clitest.rg000001/providers/Microsoft.Resources/deployments/cli000002","name":"cli000002","properties":{"templateHash":"4372465197576269071","parameters":{"botEnv":{"type":"String","value":"prod"},"botId":{"type":"String","value":"cli000002"},"description":{"type":"String","value":""},"location":{"type":"String","value":"westus"},"sku":{"type":"String","value":"F0"},"kind":{"type":"String","value":"sdk"},"siteName":{"type":"String","value":"cli000002"},"appId":{"type":"String","value":"a3818913-55e5-40f5-9f26-6c44ffa987e5"},"appSecret":{"type":"String","value":"68874f92-9ef1-4ddc-859c-09890d77b5cf"},"zipUrl":{"type":"String","value":""},"serverFarmId":{"type":"String","value":"/subscriptions/00000000-0000-0000-0000-000000000000/resourceGroups/clitest.rg000001/providers/Microsoft.Web/serverfarms/cli000002"},"createServerFarm":{"type":"Bool","value":true},"serverFarmLocation":{"type":"String","value":"westus"},"serverFarmSku":{"type":"Object","value":{"name":"S1","tier":"Standard","size":"S1","family":"S","capacity":1}},"endpoint":{"type":"String","value":""},"botFileEncryptionKey":{"type":"String","value":""}},"mode":"Incremental","provisioningState":"Accepted","timestamp":"2019-08-06T20:53:18.1872021Z","duration":"PT0.2314481S","correlationId":"71a05fbe-6457-46f8-a445-7d6ae8de81a5","providers":[{"namespace":"Microsoft.Web","resourceTypes":[{"resourceType":"serverfarms","locations":["westus"]},{"resourceType":"sites","locations":["westus"]}]},{"namespace":"Microsoft.BotService","resourceTypes":[{"resourceType":"botServices","locations":["global"]}]}],"dependencies":[{"dependsOn":[{"id":"/subscriptions/00000000-0000-0000-0000-000000000000/resourceGroups/clitest.rg000001/providers/Microsoft.Web/serverfarms/cli000002","resourceType":"Microsoft.Web/serverfarms","resourceName":"cli000002"}],"id":"/subscriptions/00000000-0000-0000-0000-000000000000/resourceGroups/clitest.rg000001/providers/Microsoft.Web/sites/cli000002","resourceType":"Microsoft.Web/sites","resourceName":"cli000002"},{"dependsOn":[{"id":"/subscriptions/00000000-0000-0000-0000-000000000000/resourceGroups/clitest.rg000001/providers/Microsoft.Web/sites/cli000002","resourceType":"Microsoft.Web/sites","resourceName":"cli000002"}],"id":"/subscriptions/00000000-0000-0000-0000-000000000000/resourceGroups/clitest.rg000001/providers/Microsoft.Web/sites/cli000002/Extensions/MSDeploy","resourceType":"Microsoft.Web/sites/Extensions","resourceName":"cli000002/MSDeploy"},{"dependsOn":[{"id":"/subscriptions/00000000-0000-0000-0000-000000000000/resourceGroups/clitest.rg000001/providers/Microsoft.Web/serverfarms/cli000002","resourceType":"Microsoft.Web/serverfarms","resourceName":"cli000002"},{"id":"/subscriptions/00000000-0000-0000-0000-000000000000/resourceGroups/clitest.rg000001/providers/Microsoft.Web/sites/cli000002","resourceType":"Microsoft.Web/sites","resourceName":"cli000002"},{"id":"/subscriptions/00000000-0000-0000-0000-000000000000/resourceGroups/clitest.rg000001/providers/Microsoft.Web/sites/cli000002/Extensions/MSDeploy","resourceType":"Microsoft.Web/sites/Extensions","resourceName":"cli000002/MSDeploy"},{"id":"/subscriptions/00000000-0000-0000-0000-000000000000/resourceGroups/clitest.rg000001/providers/Microsoft.Web/Sites/cli000002/config/publishingcredentials","resourceType":"Microsoft.Web/Sites/config","resourceName":"cli000002/publishingcredentials","actionName":"list","apiVersion":"2018-02-01"}],"id":"/subscriptions/00000000-0000-0000-0000-000000000000/resourceGroups/clitest.rg000001/providers/Microsoft.BotService/botServices/cli000002","resourceType":"Microsoft.BotService/botServices","resourceName":"cli000002"}]}}'
     headers:
       azure-asyncoperation:
-<<<<<<< HEAD
-      - https://management.azure.com/subscriptions/00000000-0000-0000-0000-000000000000/resourcegroups/clitest.rg000001/providers/Microsoft.Resources/deployments/clisw5gw52z43v/operationStatuses/08586308346533466747?api-version=2019-07-01
-=======
       - https://management.azure.com/subscriptions/00000000-0000-0000-0000-000000000000/resourcegroups/clitest.rg000001/providers/Microsoft.Resources/deployments/cli000002/operationStatuses/08586364820875218834?api-version=2019-07-01
->>>>>>> 807faccc
-      cache-control:
-      - no-cache
-      content-length:
-      - '3929'
-      content-type:
-      - application/json; charset=utf-8
-      date:
-      - Fri, 11 Oct 2019 05:37:11 GMT
+      cache-control:
+      - no-cache
+      content-length:
+      - '3875'
+      content-type:
+      - application/json; charset=utf-8
+      date:
+      - Tue, 06 Aug 2019 20:53:17 GMT
       expires:
       - '-1'
       pragma:
@@ -181,7 +173,7 @@
       x-content-type-options:
       - nosniff
       x-ms-ratelimit-remaining-subscription-writes:
-      - '1198'
+      - '1197'
     status:
       code: 201
       message: Created
@@ -199,14 +191,10 @@
       ParameterSetName:
       - -k -g -n --appid -p --lang
       User-Agent:
-      - python/3.6.5 (Windows-10-10.0.17134-SP0) msrest/0.6.10 msrest_azure/0.6.2
-        azure-mgmt-resource/4.0.0 Azure-SDK-For-Python AZURECLI/2.0.74
-    method: GET
-<<<<<<< HEAD
-    uri: https://management.azure.com/subscriptions/00000000-0000-0000-0000-000000000000/resourcegroups/clitest.rg000001/providers/Microsoft.Resources/deployments/mock-deployment/operationStatuses/08586308346533466747?api-version=2019-07-01
-=======
+      - python/3.7.0 (Windows-10-10.0.18362-SP0) msrest/0.6.8 msrest_azure/0.6.1 resourcemanagementclient/2.2.0
+        Azure-SDK-For-Python AZURECLI/2.0.70
+    method: GET
     uri: https://management.azure.com/subscriptions/00000000-0000-0000-0000-000000000000/resourcegroups/clitest.rg000001/providers/Microsoft.Resources/deployments/mock-deployment/operationStatuses/08586364820875218834?api-version=2019-07-01
->>>>>>> 807faccc
   response:
     body:
       string: '{"status":"Running"}'
@@ -218,42 +206,38 @@
       content-type:
       - application/json; charset=utf-8
       date:
-      - Fri, 11 Oct 2019 05:37:42 GMT
-      expires:
-      - '-1'
-      pragma:
-      - no-cache
-      strict-transport-security:
-      - max-age=31536000; includeSubDomains
-      vary:
-      - Accept-Encoding
-      x-content-type-options:
-      - nosniff
-    status:
-      code: 200
-      message: OK
-- request:
-    body: null
-    headers:
-      Accept:
-      - application/json
-      Accept-Encoding:
-      - gzip, deflate
-      CommandName:
-      - bot create
-      Connection:
-      - keep-alive
-      ParameterSetName:
-      - -k -g -n --appid -p --lang
-      User-Agent:
-      - python/3.6.5 (Windows-10-10.0.17134-SP0) msrest/0.6.10 msrest_azure/0.6.2
-        azure-mgmt-resource/4.0.0 Azure-SDK-For-Python AZURECLI/2.0.74
-    method: GET
-<<<<<<< HEAD
-    uri: https://management.azure.com/subscriptions/00000000-0000-0000-0000-000000000000/resourcegroups/clitest.rg000001/providers/Microsoft.Resources/deployments/mock-deployment/operationStatuses/08586308346533466747?api-version=2019-07-01
-=======
+      - Tue, 06 Aug 2019 20:53:48 GMT
+      expires:
+      - '-1'
+      pragma:
+      - no-cache
+      strict-transport-security:
+      - max-age=31536000; includeSubDomains
+      vary:
+      - Accept-Encoding
+      x-content-type-options:
+      - nosniff
+    status:
+      code: 200
+      message: OK
+- request:
+    body: null
+    headers:
+      Accept:
+      - application/json
+      Accept-Encoding:
+      - gzip, deflate
+      CommandName:
+      - bot create
+      Connection:
+      - keep-alive
+      ParameterSetName:
+      - -k -g -n --appid -p --lang
+      User-Agent:
+      - python/3.7.0 (Windows-10-10.0.18362-SP0) msrest/0.6.8 msrest_azure/0.6.1 resourcemanagementclient/2.2.0
+        Azure-SDK-For-Python AZURECLI/2.0.70
+    method: GET
     uri: https://management.azure.com/subscriptions/00000000-0000-0000-0000-000000000000/resourcegroups/clitest.rg000001/providers/Microsoft.Resources/deployments/mock-deployment/operationStatuses/08586364820875218834?api-version=2019-07-010
->>>>>>> 807faccc
   response:
     body:
       string: '{"status":"Running"}'
@@ -265,40 +249,37 @@
       content-type:
       - application/json; charset=utf-8
       date:
-      - Fri, 11 Oct 2019 05:38:12 GMT
-      expires:
-      - '-1'
-      pragma:
-      - no-cache
-      strict-transport-security:
-      - max-age=31536000; includeSubDomains
-      vary:
-      - Accept-Encoding
-      x-content-type-options:
-      - nosniff
-    status:
-      code: 200
-      message: OK
-- request:
-    body: null
-    headers:
-      Accept:
-      - application/json
-      Accept-Encoding:
-      - gzip, deflate
-      CommandName:
-      - bot create
-      Connection:
-      - keep-alive
-      ParameterSetName:
-      - -k -g -n --appid -p --lang
-      User-Agent:
-      - python/3.6.5 (Windows-10-10.0.17134-SP0) msrest/0.6.10 msrest_azure/0.6.2
-        azure-mgmt-resource/4.0.0 Azure-SDK-For-Python AZURECLI/2.0.74
-    method: GET
-<<<<<<< HEAD
-    uri: https://management.azure.com/subscriptions/00000000-0000-0000-0000-000000000000/resourcegroups/clitest.rg000001/providers/Microsoft.Resources/deployments/mock-deployment/operationStatuses/08586308346533466747?api-version=2019-07-01
-=======
+      - Tue, 06 Aug 2019 20:54:18 GMT
+      expires:
+      - '-1'
+      pragma:
+      - no-cache
+      strict-transport-security:
+      - max-age=31536000; includeSubDomains
+      vary:
+      - Accept-Encoding
+      x-content-type-options:
+      - nosniff
+    status:
+      code: 200
+      message: OK
+- request:
+    body: null
+    headers:
+      Accept:
+      - application/json
+      Accept-Encoding:
+      - gzip, deflate
+      CommandName:
+      - bot create
+      Connection:
+      - keep-alive
+      ParameterSetName:
+      - -k -g -n --appid -p --lang
+      User-Agent:
+      - python/3.7.0 (Windows-10-10.0.18362-SP0) msrest/0.6.8 msrest_azure/0.6.1 resourcemanagementclient/2.2.0
+        Azure-SDK-For-Python AZURECLI/2.0.70
+    method: GET
     uri: https://management.azure.com/subscriptions/00000000-0000-0000-0000-000000000000/resourcegroups/clitest.rg000001/providers/Microsoft.Resources/deployments/mock-deployment/operationStatuses/08586364820875218834?api-version=2019-07-01
   response:
     body:
@@ -343,7 +324,6 @@
         Azure-SDK-For-Python AZURECLI/2.0.70
     method: GET
     uri: https://management.azure.com/subscriptions/00000000-0000-0000-0000-000000000000/resourcegroups/clitest.rg000001/providers/Microsoft.Resources/deployments/mock-deployment/operationStatuses/08586364820875218834?api-version=2019-07-01
->>>>>>> 807faccc
   response:
     body:
       string: '{"status":"Succeeded"}'
@@ -355,86 +335,86 @@
       content-type:
       - application/json; charset=utf-8
       date:
-      - Fri, 11 Oct 2019 05:38:41 GMT
-      expires:
-      - '-1'
-      pragma:
-      - no-cache
-      strict-transport-security:
-      - max-age=31536000; includeSubDomains
-      vary:
-      - Accept-Encoding
-      x-content-type-options:
-      - nosniff
-    status:
-      code: 200
-      message: OK
-- request:
-    body: null
-    headers:
-      Accept:
-      - application/json
-      Accept-Encoding:
-      - gzip, deflate
-      CommandName:
-      - bot create
-      Connection:
-      - keep-alive
-      ParameterSetName:
-      - -k -g -n --appid -p --lang
-      User-Agent:
-      - python/3.6.5 (Windows-10-10.0.17134-SP0) msrest/0.6.10 msrest_azure/0.6.2
-        azure-mgmt-resource/4.0.0 Azure-SDK-For-Python AZURECLI/2.0.74
+      - Tue, 06 Aug 2019 20:55:18 GMT
+      expires:
+      - '-1'
+      pragma:
+      - no-cache
+      strict-transport-security:
+      - max-age=31536000; includeSubDomains
+      vary:
+      - Accept-Encoding
+      x-content-type-options:
+      - nosniff
+    status:
+      code: 200
+      message: OK
+- request:
+    body: null
+    headers:
+      Accept:
+      - application/json
+      Accept-Encoding:
+      - gzip, deflate
+      CommandName:
+      - bot create
+      Connection:
+      - keep-alive
+      ParameterSetName:
+      - -k -g -n --appid -p --lang
+      User-Agent:
+      - python/3.7.0 (Windows-10-10.0.18362-SP0) msrest/0.6.8 msrest_azure/0.6.1 resourcemanagementclient/2.2.0
+        Azure-SDK-For-Python AZURECLI/2.0.70
     method: GET
     uri: https://management.azure.com/subscriptions/00000000-0000-0000-0000-000000000000/resourcegroups/clitest.rg000001/providers/Microsoft.Resources/deployments/mock-deployment?api-version=2019-07-01
   response:
     body:
-      string: '{"id":"/subscriptions/00000000-0000-0000-0000-000000000000/resourceGroups/clitest.rg000001/providers/Microsoft.Resources/deployments/clisw5gw52z43v","name":"clisw5gw52z43v","type":"Microsoft.Resources/deployments","properties":{"templateHash":"12265489627004014712","parameters":{"botEnv":{"type":"String","value":"prod"},"botId":{"type":"String","value":"clisw5gw52z43v"},"description":{"type":"String","value":""},"location":{"type":"String","value":"centralus"},"sku":{"type":"String","value":"F0"},"kind":{"type":"String","value":"sdk"},"siteName":{"type":"String","value":"clisw5gw52z43v"},"appId":{"type":"String","value":"c5c1386f-0e73-448b-b39d-75958af18d5d"},"appSecret":{"type":"String","value":"88141582-f7e0-450c-a3d9-4cca3a62b1b7"},"zipUrl":{"type":"String","value":""},"serverFarmId":{"type":"String","value":"/subscriptions/00000000-0000-0000-0000-000000000000/resourceGroups/clitest.rg000001/providers/Microsoft.Web/serverfarms/clisw5gw52z43v"},"createServerFarm":{"type":"Bool","value":true},"serverFarmLocation":{"type":"String","value":"centralus"},"serverFarmSku":{"type":"Object","value":{"name":"S1","tier":"Standard","size":"S1","family":"S","capacity":1}},"endpoint":{"type":"String","value":""},"botFileEncryptionKey":{"type":"String","value":""}},"mode":"Incremental","provisioningState":"Succeeded","timestamp":"2019-10-11T05:38:33.8698364Z","duration":"PT1M21.7388656S","correlationId":"418fcc88-4610-4d9e-a84e-0767c26e6ad3","providers":[{"namespace":"Microsoft.Web","resourceTypes":[{"resourceType":"serverfarms","locations":["centralus"]},{"resourceType":"sites","locations":["centralus"]}]},{"namespace":"Microsoft.BotService","resourceTypes":[{"resourceType":"botServices","locations":["global"]}]}],"dependencies":[{"dependsOn":[{"id":"/subscriptions/00000000-0000-0000-0000-000000000000/resourceGroups/clitest.rg000001/providers/Microsoft.Web/serverfarms/clisw5gw52z43v","resourceType":"Microsoft.Web/serverfarms","resourceName":"clisw5gw52z43v"}],"id":"/subscriptions/00000000-0000-0000-0000-000000000000/resourceGroups/clitest.rg000001/providers/Microsoft.Web/sites/clisw5gw52z43v","resourceType":"Microsoft.Web/sites","resourceName":"clisw5gw52z43v"},{"dependsOn":[{"id":"/subscriptions/00000000-0000-0000-0000-000000000000/resourceGroups/clitest.rg000001/providers/Microsoft.Web/sites/clisw5gw52z43v","resourceType":"Microsoft.Web/sites","resourceName":"clisw5gw52z43v"}],"id":"/subscriptions/00000000-0000-0000-0000-000000000000/resourceGroups/clitest.rg000001/providers/Microsoft.Web/sites/clisw5gw52z43v/Extensions/MSDeploy","resourceType":"Microsoft.Web/sites/Extensions","resourceName":"clisw5gw52z43v/MSDeploy"},{"dependsOn":[{"id":"/subscriptions/00000000-0000-0000-0000-000000000000/resourceGroups/clitest.rg000001/providers/Microsoft.Web/serverfarms/clisw5gw52z43v","resourceType":"Microsoft.Web/serverfarms","resourceName":"clisw5gw52z43v"},{"id":"/subscriptions/00000000-0000-0000-0000-000000000000/resourceGroups/clitest.rg000001/providers/Microsoft.Web/sites/clisw5gw52z43v","resourceType":"Microsoft.Web/sites","resourceName":"clisw5gw52z43v"},{"id":"/subscriptions/00000000-0000-0000-0000-000000000000/resourceGroups/clitest.rg000001/providers/Microsoft.Web/sites/clisw5gw52z43v/Extensions/MSDeploy","resourceType":"Microsoft.Web/sites/Extensions","resourceName":"clisw5gw52z43v/MSDeploy"},{"id":"/subscriptions/00000000-0000-0000-0000-000000000000/resourceGroups/clitest.rg000001/providers/Microsoft.Web/Sites/clisw5gw52z43v/config/publishingcredentials","resourceType":"Microsoft.Web/Sites/config","resourceName":"clisw5gw52z43v/publishingcredentials","actionName":"list","apiVersion":"2018-02-01"}],"id":"/subscriptions/00000000-0000-0000-0000-000000000000/resourceGroups/clitest.rg000001/providers/Microsoft.BotService/botServices/clisw5gw52z43v","resourceType":"Microsoft.BotService/botServices","resourceName":"clisw5gw52z43v"}],"outputResources":[{"id":"/subscriptions/00000000-0000-0000-0000-000000000000/resourceGroups/clitest.rg000001/providers/Microsoft.BotService/botServices/clisw5gw52z43v"},{"id":"/subscriptions/00000000-0000-0000-0000-000000000000/resourceGroups/clitest.rg000001/providers/Microsoft.Web/serverfarms/clisw5gw52z43v"},{"id":"/subscriptions/00000000-0000-0000-0000-000000000000/resourceGroups/clitest.rg000001/providers/Microsoft.Web/sites/clisw5gw52z43v"}]}}'
-    headers:
-      cache-control:
-      - no-cache
-      content-length:
-      - '4398'
-      content-type:
-      - application/json; charset=utf-8
-      date:
-      - Fri, 11 Oct 2019 05:38:41 GMT
-      expires:
-      - '-1'
-      pragma:
-      - no-cache
-      strict-transport-security:
-      - max-age=31536000; includeSubDomains
-      vary:
-      - Accept-Encoding
-      x-content-type-options:
-      - nosniff
-    status:
-      code: 200
-      message: OK
-- request:
-    body: null
-    headers:
-      Accept:
-      - application/json
-      Accept-Encoding:
-      - gzip, deflate
-      CommandName:
-      - bot create
-      Connection:
-      - keep-alive
-      ParameterSetName:
-      - -k -g -n --appid -p --lang
-      User-Agent:
-      - python/3.6.5 (Windows-10-10.0.17134-SP0) msrest/0.6.10 msrest_azure/0.6.2
-        azure-mgmt-botservice/0.2.0 Azure-SDK-For-Python AZURECLI/2.0.74
+      string: '{"id":"/subscriptions/00000000-0000-0000-0000-000000000000/resourceGroups/clitest.rg000001/providers/Microsoft.Resources/deployments/cli000002","name":"cli000002","properties":{"templateHash":"4372465197576269071","parameters":{"botEnv":{"type":"String","value":"prod"},"botId":{"type":"String","value":"cli000002"},"description":{"type":"String","value":""},"location":{"type":"String","value":"westus"},"sku":{"type":"String","value":"F0"},"kind":{"type":"String","value":"sdk"},"siteName":{"type":"String","value":"cli000002"},"appId":{"type":"String","value":"a3818913-55e5-40f5-9f26-6c44ffa987e5"},"appSecret":{"type":"String","value":"68874f92-9ef1-4ddc-859c-09890d77b5cf"},"zipUrl":{"type":"String","value":""},"serverFarmId":{"type":"String","value":"/subscriptions/00000000-0000-0000-0000-000000000000/resourceGroups/clitest.rg000001/providers/Microsoft.Web/serverfarms/cli000002"},"createServerFarm":{"type":"Bool","value":true},"serverFarmLocation":{"type":"String","value":"westus"},"serverFarmSku":{"type":"Object","value":{"name":"S1","tier":"Standard","size":"S1","family":"S","capacity":1}},"endpoint":{"type":"String","value":""},"botFileEncryptionKey":{"type":"String","value":""}},"mode":"Incremental","provisioningState":"Succeeded","timestamp":"2019-08-06T20:54:55.2429258Z","duration":"PT1M37.2871718S","correlationId":"71a05fbe-6457-46f8-a445-7d6ae8de81a5","providers":[{"namespace":"Microsoft.Web","resourceTypes":[{"resourceType":"serverfarms","locations":["westus"]},{"resourceType":"sites","locations":["westus"]}]},{"namespace":"Microsoft.BotService","resourceTypes":[{"resourceType":"botServices","locations":["global"]}]}],"dependencies":[{"dependsOn":[{"id":"/subscriptions/00000000-0000-0000-0000-000000000000/resourceGroups/clitest.rg000001/providers/Microsoft.Web/serverfarms/cli000002","resourceType":"Microsoft.Web/serverfarms","resourceName":"cli000002"}],"id":"/subscriptions/00000000-0000-0000-0000-000000000000/resourceGroups/clitest.rg000001/providers/Microsoft.Web/sites/cli000002","resourceType":"Microsoft.Web/sites","resourceName":"cli000002"},{"dependsOn":[{"id":"/subscriptions/00000000-0000-0000-0000-000000000000/resourceGroups/clitest.rg000001/providers/Microsoft.Web/sites/cli000002","resourceType":"Microsoft.Web/sites","resourceName":"cli000002"}],"id":"/subscriptions/00000000-0000-0000-0000-000000000000/resourceGroups/clitest.rg000001/providers/Microsoft.Web/sites/cli000002/Extensions/MSDeploy","resourceType":"Microsoft.Web/sites/Extensions","resourceName":"cli000002/MSDeploy"},{"dependsOn":[{"id":"/subscriptions/00000000-0000-0000-0000-000000000000/resourceGroups/clitest.rg000001/providers/Microsoft.Web/serverfarms/cli000002","resourceType":"Microsoft.Web/serverfarms","resourceName":"cli000002"},{"id":"/subscriptions/00000000-0000-0000-0000-000000000000/resourceGroups/clitest.rg000001/providers/Microsoft.Web/sites/cli000002","resourceType":"Microsoft.Web/sites","resourceName":"cli000002"},{"id":"/subscriptions/00000000-0000-0000-0000-000000000000/resourceGroups/clitest.rg000001/providers/Microsoft.Web/sites/cli000002/Extensions/MSDeploy","resourceType":"Microsoft.Web/sites/Extensions","resourceName":"cli000002/MSDeploy"},{"id":"/subscriptions/00000000-0000-0000-0000-000000000000/resourceGroups/clitest.rg000001/providers/Microsoft.Web/Sites/cli000002/config/publishingcredentials","resourceType":"Microsoft.Web/Sites/config","resourceName":"cli000002/publishingcredentials","actionName":"list","apiVersion":"2018-02-01"}],"id":"/subscriptions/00000000-0000-0000-0000-000000000000/resourceGroups/clitest.rg000001/providers/Microsoft.BotService/botServices/cli000002","resourceType":"Microsoft.BotService/botServices","resourceName":"cli000002"}],"outputResources":[{"id":"/subscriptions/00000000-0000-0000-0000-000000000000/resourceGroups/clitest.rg000001/providers/Microsoft.BotService/botServices/cli000002"},{"id":"/subscriptions/00000000-0000-0000-0000-000000000000/resourceGroups/clitest.rg000001/providers/Microsoft.Web/serverfarms/cli000002"},{"id":"/subscriptions/00000000-0000-0000-0000-000000000000/resourceGroups/clitest.rg000001/providers/Microsoft.Web/sites/cli000002"},{"id":"/subscriptions/00000000-0000-0000-0000-000000000000/resourceGroups/clitest.rg000001/providers/Microsoft.Web/sites/cli000002/Extensions/MSDeploy"}]}}'
+    headers:
+      cache-control:
+      - no-cache
+      content-length:
+      - '4506'
+      content-type:
+      - application/json; charset=utf-8
+      date:
+      - Tue, 06 Aug 2019 20:55:19 GMT
+      expires:
+      - '-1'
+      pragma:
+      - no-cache
+      strict-transport-security:
+      - max-age=31536000; includeSubDomains
+      vary:
+      - Accept-Encoding
+      x-content-type-options:
+      - nosniff
+    status:
+      code: 200
+      message: OK
+- request:
+    body: null
+    headers:
+      Accept:
+      - application/json
+      Accept-Encoding:
+      - gzip, deflate
+      CommandName:
+      - bot create
+      Connection:
+      - keep-alive
+      ParameterSetName:
+      - -k -g -n --appid -p --lang
+      User-Agent:
+      - python/3.7.0 (Windows-10-10.0.18362-SP0) msrest/0.6.8 msrest_azure/0.6.1 azure-mgmt-botservice/0.2.0
+        Azure-SDK-For-Python AZURECLI/2.0.70
       accept-language:
       - en-US
     method: GET
-    uri: https://management.azure.com/subscriptions/00000000-0000-0000-0000-000000000000/resourceGroups/clitest.rg000001/providers/Microsoft.BotService/botServices/clisw5gw52z43v?api-version=2018-07-12
-  response:
-    body:
-      string: '{"id":"/subscriptions/00000000-0000-0000-0000-000000000000/resourceGroups/clitest.rg000001/providers/Microsoft.BotService/botServices/clisw5gw52z43v","name":"clisw5gw52z43v","type":"Microsoft.BotService/botServices","etag":"\"070033e2-0000-0100-0000-5da015590000\"","location":"global","sku":{"name":"F0"},"kind":"sdk","tags":{},"properties":{"displayName":"clisw5gw52z43v","description":null,"iconUrl":"https://docs.botframework.com/static/devportal/client/images/bot-framework-default.png","endpoint":"https://clisw5gw52z43v.azurewebsites.net/api/messages","msaAppId":"c5c1386f-0e73-448b-b39d-75958af18d5d","developerAppInsightKey":null,"developerAppInsightsApplicationId":null,"luisAppIds":[],"endpointVersion":"3.0","configuredChannels":["webchat"],"enabledChannels":["webchat","directline"],"isDeveloperAppInsightsApiKeySet":false,"isStreamingSupported":false,"publishingCredentials":null,"parameters":null,"allSettings":null,"manifestUrl":null,"storageResourceId":null,"provisioningState":"Succeeded"}}'
+    uri: https://management.azure.com/subscriptions/00000000-0000-0000-0000-000000000000/resourceGroups/clitest.rg000001/providers/Microsoft.BotService/botServices/cli000002?api-version=2018-07-12
+  response:
+    body:
+      string: '{"id":"/subscriptions/00000000-0000-0000-0000-000000000000/resourceGroups/clitest.rg000001/providers/Microsoft.BotService/botServices/cli000002","name":"cli000002","type":"Microsoft.BotService/botServices","etag":"\"1700b487-0000-0100-0000-5d49e91e0000\"","location":"global","sku":{"name":"F0"},"kind":"sdk","tags":{},"properties":{"displayName":"cli000002","description":null,"iconUrl":"https://docs.botframework.com/static/devportal/client/images/bot-framework-default.png","endpoint":"https://cli000002.azurewebsites.net/api/messages","msaAppId":"a3818913-55e5-40f5-9f26-6c44ffa987e5","developerAppInsightKey":null,"developerAppInsightsApplicationId":null,"luisAppIds":[],"endpointVersion":"3.0","configuredChannels":["webchat"],"enabledChannels":["webchat","directline"],"isDeveloperAppInsightsApiKeySet":false,"isStreamingSupported":false,"publishingCredentials":null,"parameters":null,"allSettings":null,"manifestUrl":null,"storageResourceId":null,"provisioningState":"Succeeded"}}'
     headers:
       cache-control:
       - no-cache
@@ -443,9 +423,9 @@
       content-type:
       - application/json; charset=utf-8
       date:
-      - Fri, 11 Oct 2019 05:38:42 GMT
+      - Tue, 06 Aug 2019 20:55:19 GMT
       etag:
-      - '"070033e2-0000-0100-0000-5da015590000"'
+      - '"1700b487-0000-0100-0000-5d49e91e0000"'
       expires:
       - '-1'
       pragma:
