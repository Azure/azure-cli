--- conflicted
+++ resolved
@@ -78,12 +78,7 @@
 def transform_stacks(result):
     return OrderedDict([('Name', result['name']),
                         ('State', result['provisioningState']),
-<<<<<<< HEAD
-                        ('Last Modified', result['systemData']['lastModifiedAt']),
-                        ('Deployment Id', result['deploymentId'])])
-=======
                         ('Last Modified', result['systemData']['lastModifiedAt'])])
->>>>>>> 13d0ab0a
 
 
 def transform_stacks_list(result):
@@ -95,11 +90,7 @@
                 resources += reslist['id'] + ","
 
             res = OrderedDict([('Name', r['name']), ('State', r['provisioningState']),
-<<<<<<< HEAD
-                              ('Last Modified', r['systemData']['lastModifiedAt']), ('Resource IDs', resources[:-1])])
-=======
                               ('Last Modified', r['systemData']['lastModifiedAt'])])
->>>>>>> 13d0ab0a
             transformed.append(res)
     return transformed
 
