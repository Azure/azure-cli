--- conflicted
+++ resolved
@@ -12,43 +12,22 @@
 
 
 def load_command_table(self, _):
-<<<<<<< HEAD
-    from azure.cli.command_modules.eventhubs._client_factory import (namespaces_mgmt_client_factory,
-                                                                     event_hub_mgmt_client_factory)
-=======
-    from azure.cli.command_modules.eventhubs._client_factory import (event_hub_mgmt_client_factory,
-                                                                     schema_registry_mgmt_client_factory,
-                                                                     application_group_mgmt_client_factory)
->>>>>>> da56e38a
-
+    from azure.cli.command_modules.eventhubs._client_factory import (event_hub_mgmt_client_factory)
     eh_namespace_custom = CliCommandType(
         operations_tmpl='azure.cli.command_modules.eventhubs.operations.namespace_custom#{}',
     )
 
-<<<<<<< HEAD
     eh_appgroup_custom = CliCommandType(
-        operations_tmpl='azure.cli.command_modules.eventhubs.operations.app_group_custom_file#{}',
-=======
+        operations_tmpl='azure.cli.command_modules.eventhubs.operations.app_group_custom_file#{}'
+    )
     eh_network_custom = CliCommandType(
         operations_tmpl='azure.cli.command_modules.eventhubs.operations.network_rule_set#{}'
->>>>>>> da56e38a
     )
 
     eh_event_hub_util = CliCommandType(
         operations_tmpl='azure.mgmt.eventhub.operations#EventHubsOperations.{}',
         client_factory=event_hub_mgmt_client_factory,
         resource_type=ResourceType.MGMT_EVENTHUB)
-
-<<<<<<< HEAD
-    from ._validator import validate_subnet
-
-=======
-    eh_application_group_util = CliCommandType(
-        operations_tmpl='azure.mgmt.eventhub.operations#ApplicationGroupOperations.{}',
-        client_factory=schema_registry_mgmt_client_factory,
-        resource_type=ResourceType.MGMT_EVENTHUB
-    )
->>>>>>> da56e38a
 
 # Namespace Region
     with self.command_group('eventhubs namespace', custom_command_type=eh_namespace_custom,
@@ -75,14 +54,6 @@
                             is_preview=True) as g:
         g.custom_command('set', 'set_georecovery_alias', supports_no_wait=True)
 
-<<<<<<< HEAD
-# NetwrokRuleSet Region
-    with self.command_group('eventhubs namespace network-rule', eh_namespace_util, min_api='2021-06-01-preview', resource_type=ResourceType.MGMT_EVENTHUB, client_factory=namespaces_mgmt_client_factory) as g:
-        g.custom_command('add', 'cli_networkrule_createupdate', validator=validate_subnet)
-        g.show_command('list', 'get_network_rule_set')
-        g.custom_command('remove', 'cli_networkrule_delete', validator=validate_subnet)
-        g.custom_command('update', 'cli_networkrule_update')
-=======
 # NetworkRuleSet Region
     with self.command_group('eventhubs namespace network-rule-set ip-rule', custom_command_type=eh_network_custom,
                             is_preview=True) as g:
@@ -93,7 +64,6 @@
                             is_preview=True) as g:
         g.custom_command('add', 'add_virtual_network_rule')
         g.custom_command('remove', 'remove_virtual_network_rule')
->>>>>>> da56e38a
 
 # Identity Region
     with self.command_group('eventhubs namespace identity', custom_command_type=eh_namespace_custom,
