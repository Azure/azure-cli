--- conflicted
+++ resolved
@@ -15,20 +15,12 @@
       ParameterSetName:
       - -n -g --query -o
       User-Agent:
-<<<<<<< HEAD
-      - AZURECLI/2.35.0 azsdk-python-azure-mgmt-storage/19.1.0 Python/3.9.6 (Windows-10-10.0.19044-SP0)
-=======
       - AZURECLI/2.35.0 azsdk-python-azure-mgmt-storage/20.0.0 Python/3.9.6 (Windows-10-10.0.19044-SP0)
->>>>>>> fab6ffa0
     method: POST
     uri: https://management.azure.com/subscriptions/00000000-0000-0000-0000-000000000000/resourceGroups/clitest.rg000001/providers/Microsoft.Storage/storageAccounts/clitest000002/listKeys?api-version=2021-09-01&$expand=kerb
   response:
     body:
-<<<<<<< HEAD
-      string: '{"keys":[{"creationTime":"2022-04-06T03:24:21.3460607Z","keyName":"key1","value":"veryFakedStorageAccountKey==","permissions":"FULL"},{"creationTime":"2022-04-06T03:24:21.3460607Z","keyName":"key2","value":"veryFakedStorageAccountKey==","permissions":"FULL"}]}'
-=======
       string: '{"keys":[{"creationTime":"2022-04-11T13:46:32.9311894Z","keyName":"key1","value":"veryFakedStorageAccountKey==","permissions":"FULL"},{"creationTime":"2022-04-11T13:46:32.9311894Z","keyName":"key2","value":"veryFakedStorageAccountKey==","permissions":"FULL"}]}'
->>>>>>> fab6ffa0
     headers:
       cache-control:
       - no-cache
@@ -37,11 +29,7 @@
       content-type:
       - application/json
       date:
-<<<<<<< HEAD
-      - Wed, 06 Apr 2022 03:24:43 GMT
-=======
       - Mon, 11 Apr 2022 13:46:55 GMT
->>>>>>> fab6ffa0
       expires:
       - '-1'
       pragma:
@@ -57,11 +45,7 @@
       x-content-type-options:
       - nosniff
       x-ms-ratelimit-remaining-subscription-resource-requests:
-<<<<<<< HEAD
-      - '11999'
-=======
       - '11998'
->>>>>>> fab6ffa0
     status:
       code: 200
       message: OK
@@ -75,11 +59,7 @@
       User-Agent:
       - Azure-Storage/2.0.0-2.0.1 (Python CPython 3.9.6; Windows 10) AZURECLI/2.35.0
       x-ms-date:
-<<<<<<< HEAD
-      - Wed, 06 Apr 2022 03:24:43 GMT
-=======
       - Mon, 11 Apr 2022 13:46:56 GMT
->>>>>>> fab6ffa0
       x-ms-version:
       - '2018-11-09'
     method: PUT
@@ -91,19 +71,11 @@
       content-length:
       - '0'
       date:
-<<<<<<< HEAD
-      - Wed, 06 Apr 2022 03:24:45 GMT
-      etag:
-      - '"0x8DA177CFF539A0B"'
-      last-modified:
-      - Wed, 06 Apr 2022 03:24:45 GMT
-=======
       - Mon, 11 Apr 2022 13:46:56 GMT
       etag:
       - '"0x8DA1BC1BEB675C1"'
       last-modified:
       - Mon, 11 Apr 2022 13:46:56 GMT
->>>>>>> fab6ffa0
       server:
       - Windows-Azure-Blob/1.0 Microsoft-HTTPAPI/2.0
       x-ms-version:
@@ -114,28 +86,14 @@
 - request:
     body: null
     headers:
-      Accept:
-      - application/xml
-      Accept-Encoding:
-      - gzip, deflate
-      CommandName:
-      - storage container policy list
-      Connection:
-      - keep-alive
-      ParameterSetName:
-      - --container-name --account-name --account-key
-      User-Agent:
-<<<<<<< HEAD
-      - AZURECLI/2.35.0 azsdk-python-storage-blob/12.10.0 Python/3.9.6 (Windows-10-10.0.19044-SP0)
-      x-ms-date:
-      - Wed, 06 Apr 2022 03:24:45 GMT
-=======
+      Connection:
+      - keep-alive
+      User-Agent:
       - Azure-Storage/2.0.0-2.0.1 (Python CPython 3.9.6; Windows 10) AZURECLI/2.35.0
       x-ms-date:
       - Mon, 11 Apr 2022 13:46:57 GMT
->>>>>>> fab6ffa0
-      x-ms-version:
-      - '2021-04-10'
+      x-ms-version:
+      - '2018-11-09'
     method: GET
     uri: https://clitest000002.blob.core.windows.net/cont000003?restype=container&comp=acl
   response:
@@ -146,53 +104,31 @@
       content-type:
       - application/xml
       date:
-<<<<<<< HEAD
-      - Wed, 06 Apr 2022 03:24:46 GMT
-      etag:
-      - '"0x8DA177CFF539A0B"'
-      last-modified:
-      - Wed, 06 Apr 2022 03:24:45 GMT
-=======
       - Mon, 11 Apr 2022 13:46:57 GMT
       etag:
       - '"0x8DA1BC1BEB675C1"'
       last-modified:
       - Mon, 11 Apr 2022 13:46:56 GMT
->>>>>>> fab6ffa0
-      server:
-      - Windows-Azure-Blob/1.0 Microsoft-HTTPAPI/2.0
-      transfer-encoding:
-      - chunked
-      x-ms-version:
-      - '2021-04-10'
-    status:
-      code: 200
-      message: OK
-- request:
-    body: null
-    headers:
-      Accept:
-      - application/xml
-      Accept-Encoding:
-      - gzip, deflate
-      CommandName:
-      - storage container policy create
-      Connection:
-      - keep-alive
-      ParameterSetName:
-      - --container-name -n --permission --account-name --account-key
-      User-Agent:
-<<<<<<< HEAD
-      - AZURECLI/2.35.0 azsdk-python-storage-blob/12.10.0 Python/3.9.6 (Windows-10-10.0.19044-SP0)
-      x-ms-date:
-      - Wed, 06 Apr 2022 03:24:46 GMT
-=======
+      server:
+      - Windows-Azure-Blob/1.0 Microsoft-HTTPAPI/2.0
+      transfer-encoding:
+      - chunked
+      x-ms-version:
+      - '2018-11-09'
+    status:
+      code: 200
+      message: OK
+- request:
+    body: null
+    headers:
+      Connection:
+      - keep-alive
+      User-Agent:
       - Azure-Storage/2.0.0-2.0.1 (Python CPython 3.9.6; Windows 10) AZURECLI/2.35.0
       x-ms-date:
       - Mon, 11 Apr 2022 13:46:58 GMT
->>>>>>> fab6ffa0
-      x-ms-version:
-      - '2021-04-10'
+      x-ms-version:
+      - '2018-11-09'
     method: GET
     uri: https://clitest000002.blob.core.windows.net/cont000003?restype=container&comp=acl
   response:
@@ -203,59 +139,35 @@
       content-type:
       - application/xml
       date:
-<<<<<<< HEAD
-      - Wed, 06 Apr 2022 03:24:47 GMT
-      etag:
-      - '"0x8DA177CFF539A0B"'
-      last-modified:
-      - Wed, 06 Apr 2022 03:24:45 GMT
-=======
       - Mon, 11 Apr 2022 13:46:58 GMT
       etag:
       - '"0x8DA1BC1BEB675C1"'
       last-modified:
       - Mon, 11 Apr 2022 13:46:56 GMT
->>>>>>> fab6ffa0
-      server:
-      - Windows-Azure-Blob/1.0 Microsoft-HTTPAPI/2.0
-      transfer-encoding:
-      - chunked
-      x-ms-version:
-      - '2021-04-10'
+      server:
+      - Windows-Azure-Blob/1.0 Microsoft-HTTPAPI/2.0
+      transfer-encoding:
+      - chunked
+      x-ms-version:
+      - '2018-11-09'
     status:
       code: 200
       message: OK
 - request:
     body: '<?xml version=''1.0'' encoding=''utf-8''?>
 
-      <SignedIdentifiers><SignedIdentifier><Id>test1</Id><AccessPolicy><Start>2022-04-06T03:24:47Z</Start><Expiry>9999-12-31T23:59:59Z</Expiry><Permission>l</Permission></AccessPolicy></SignedIdentifier></SignedIdentifiers>'
-    headers:
-      Accept:
-      - application/xml
-      Accept-Encoding:
-      - gzip, deflate
-      CommandName:
-      - storage container policy create
+      <SignedIdentifiers><SignedIdentifier><Id>test1</Id><AccessPolicy><Permission>l</Permission></AccessPolicy></SignedIdentifier></SignedIdentifiers>'
+    headers:
       Connection:
       - keep-alive
       Content-Length:
-      - '256'
-      Content-Type:
-      - application/xml
-      ParameterSetName:
-      - --container-name -n --permission --account-name --account-key
-      User-Agent:
-<<<<<<< HEAD
-      - AZURECLI/2.35.0 azsdk-python-storage-blob/12.10.0 Python/3.9.6 (Windows-10-10.0.19044-SP0)
-      x-ms-date:
-      - Wed, 06 Apr 2022 03:24:47 GMT
-=======
+      - '184'
+      User-Agent:
       - Azure-Storage/2.0.0-2.0.1 (Python CPython 3.9.6; Windows 10) AZURECLI/2.35.0
       x-ms-date:
       - Mon, 11 Apr 2022 13:46:59 GMT
->>>>>>> fab6ffa0
-      x-ms-version:
-      - '2021-04-10'
+      x-ms-version:
+      - '2018-11-09'
     method: PUT
     uri: https://clitest000002.blob.core.windows.net/cont000003?restype=container&comp=acl
   response:
@@ -265,114 +177,67 @@
       content-length:
       - '0'
       date:
-<<<<<<< HEAD
-      - Wed, 06 Apr 2022 03:24:47 GMT
-      etag:
-      - '"0x8DA177D011F0BF9"'
-      last-modified:
-      - Wed, 06 Apr 2022 03:24:48 GMT
-=======
       - Mon, 11 Apr 2022 13:46:58 GMT
       etag:
       - '"0x8DA1BC1C036A09B"'
       last-modified:
       - Mon, 11 Apr 2022 13:46:59 GMT
->>>>>>> fab6ffa0
-      server:
-      - Windows-Azure-Blob/1.0 Microsoft-HTTPAPI/2.0
-      x-ms-version:
-      - '2021-04-10'
-    status:
-      code: 200
-      message: OK
-- request:
-    body: null
-    headers:
-      Accept:
-      - application/xml
-      Accept-Encoding:
-      - gzip, deflate
-      CommandName:
-      - storage container policy create
-      Connection:
-      - keep-alive
-      ParameterSetName:
-      - --container-name -n --start --account-name --account-key
-      User-Agent:
-<<<<<<< HEAD
-      - AZURECLI/2.35.0 azsdk-python-storage-blob/12.10.0 Python/3.9.6 (Windows-10-10.0.19044-SP0)
-      x-ms-date:
-      - Wed, 06 Apr 2022 03:24:48 GMT
-=======
+      server:
+      - Windows-Azure-Blob/1.0 Microsoft-HTTPAPI/2.0
+      x-ms-version:
+      - '2018-11-09'
+    status:
+      code: 200
+      message: OK
+- request:
+    body: null
+    headers:
+      Connection:
+      - keep-alive
+      User-Agent:
       - Azure-Storage/2.0.0-2.0.1 (Python CPython 3.9.6; Windows 10) AZURECLI/2.35.0
       x-ms-date:
       - Mon, 11 Apr 2022 13:47:00 GMT
->>>>>>> fab6ffa0
-      x-ms-version:
-      - '2021-04-10'
-    method: GET
-    uri: https://clitest000002.blob.core.windows.net/cont000003?restype=container&comp=acl
-  response:
-    body:
-      string: "\uFEFF<?xml version=\"1.0\" encoding=\"utf-8\"?><SignedIdentifiers><SignedIdentifier><Id>test1</Id><AccessPolicy><Start>2022-04-06T03:24:47.0000000Z</Start><Expiry>9999-12-31T23:59:59.0000000Z</Expiry><Permission>l</Permission></AccessPolicy></SignedIdentifier></SignedIdentifiers>"
-    headers:
-      content-type:
-      - application/xml
-      date:
-<<<<<<< HEAD
-      - Wed, 06 Apr 2022 03:24:48 GMT
-      etag:
-      - '"0x8DA177D011F0BF9"'
-      last-modified:
-      - Wed, 06 Apr 2022 03:24:48 GMT
-=======
+      x-ms-version:
+      - '2018-11-09'
+    method: GET
+    uri: https://clitest000002.blob.core.windows.net/cont000003?restype=container&comp=acl
+  response:
+    body:
+      string: "\uFEFF<?xml version=\"1.0\" encoding=\"utf-8\"?><SignedIdentifiers><SignedIdentifier><Id>test1</Id><AccessPolicy><Permission>l</Permission></AccessPolicy></SignedIdentifier></SignedIdentifiers>"
+    headers:
+      content-type:
+      - application/xml
+      date:
       - Mon, 11 Apr 2022 13:46:59 GMT
       etag:
       - '"0x8DA1BC1C036A09B"'
       last-modified:
       - Mon, 11 Apr 2022 13:46:59 GMT
->>>>>>> fab6ffa0
-      server:
-      - Windows-Azure-Blob/1.0 Microsoft-HTTPAPI/2.0
-      transfer-encoding:
-      - chunked
-      x-ms-version:
-      - '2021-04-10'
+      server:
+      - Windows-Azure-Blob/1.0 Microsoft-HTTPAPI/2.0
+      transfer-encoding:
+      - chunked
+      x-ms-version:
+      - '2018-11-09'
     status:
       code: 200
       message: OK
 - request:
     body: '<?xml version=''1.0'' encoding=''utf-8''?>
 
-      <SignedIdentifiers><SignedIdentifier><Id>test1</Id><AccessPolicy><Start>2022-04-06T03:24:47Z</Start><Expiry>9999-12-31T23:59:59Z</Expiry><Permission>l</Permission></AccessPolicy></SignedIdentifier><SignedIdentifier><Id>test2</Id><AccessPolicy><Start>2016-01-01T00:00:00Z</Start><Expiry>9999-12-31T23:59:59Z</Expiry><Permission
-      /></AccessPolicy></SignedIdentifier></SignedIdentifiers>'
-    headers:
-      Accept:
-      - application/xml
-      Accept-Encoding:
-      - gzip, deflate
-      CommandName:
-      - storage container policy create
+      <SignedIdentifiers><SignedIdentifier><Id>test1</Id><AccessPolicy><Permission>l</Permission></AccessPolicy></SignedIdentifier><SignedIdentifier><Id>test2</Id><AccessPolicy><Start>2016-01-01T00:00Z</Start></AccessPolicy></SignedIdentifier></SignedIdentifiers>'
+    headers:
       Connection:
       - keep-alive
       Content-Length:
-      - '422'
-      Content-Type:
-      - application/xml
-      ParameterSetName:
-      - --container-name -n --start --account-name --account-key
-      User-Agent:
-<<<<<<< HEAD
-      - AZURECLI/2.35.0 azsdk-python-storage-blob/12.10.0 Python/3.9.6 (Windows-10-10.0.19044-SP0)
-      x-ms-date:
-      - Wed, 06 Apr 2022 03:24:49 GMT
-=======
+      - '296'
+      User-Agent:
       - Azure-Storage/2.0.0-2.0.1 (Python CPython 3.9.6; Windows 10) AZURECLI/2.35.0
       x-ms-date:
       - Mon, 11 Apr 2022 13:47:01 GMT
->>>>>>> fab6ffa0
-      x-ms-version:
-      - '2021-04-10'
+      x-ms-version:
+      - '2018-11-09'
     method: PUT
     uri: https://clitest000002.blob.core.windows.net/cont000003?restype=container&comp=acl
   response:
@@ -382,114 +247,67 @@
       content-length:
       - '0'
       date:
-<<<<<<< HEAD
-      - Wed, 06 Apr 2022 03:24:48 GMT
-      etag:
-      - '"0x8DA177D01FA578F"'
-      last-modified:
-      - Wed, 06 Apr 2022 03:24:49 GMT
-=======
       - Mon, 11 Apr 2022 13:47:00 GMT
       etag:
       - '"0x8DA1BC1C10A7367"'
       last-modified:
       - Mon, 11 Apr 2022 13:47:00 GMT
->>>>>>> fab6ffa0
-      server:
-      - Windows-Azure-Blob/1.0 Microsoft-HTTPAPI/2.0
-      x-ms-version:
-      - '2021-04-10'
-    status:
-      code: 200
-      message: OK
-- request:
-    body: null
-    headers:
-      Accept:
-      - application/xml
-      Accept-Encoding:
-      - gzip, deflate
-      CommandName:
-      - storage container policy create
-      Connection:
-      - keep-alive
-      ParameterSetName:
-      - --container-name -n --expiry --account-name --account-key
-      User-Agent:
-<<<<<<< HEAD
-      - AZURECLI/2.35.0 azsdk-python-storage-blob/12.10.0 Python/3.9.6 (Windows-10-10.0.19044-SP0)
-      x-ms-date:
-      - Wed, 06 Apr 2022 03:24:49 GMT
-=======
+      server:
+      - Windows-Azure-Blob/1.0 Microsoft-HTTPAPI/2.0
+      x-ms-version:
+      - '2018-11-09'
+    status:
+      code: 200
+      message: OK
+- request:
+    body: null
+    headers:
+      Connection:
+      - keep-alive
+      User-Agent:
       - Azure-Storage/2.0.0-2.0.1 (Python CPython 3.9.6; Windows 10) AZURECLI/2.35.0
       x-ms-date:
       - Mon, 11 Apr 2022 13:47:01 GMT
->>>>>>> fab6ffa0
-      x-ms-version:
-      - '2021-04-10'
-    method: GET
-    uri: https://clitest000002.blob.core.windows.net/cont000003?restype=container&comp=acl
-  response:
-    body:
-      string: "\uFEFF<?xml version=\"1.0\" encoding=\"utf-8\"?><SignedIdentifiers><SignedIdentifier><Id>test1</Id><AccessPolicy><Start>2022-04-06T03:24:47.0000000Z</Start><Expiry>9999-12-31T23:59:59.0000000Z</Expiry><Permission>l</Permission></AccessPolicy></SignedIdentifier><SignedIdentifier><Id>test2</Id><AccessPolicy><Start>2016-01-01T00:00:00.0000000Z</Start><Expiry>9999-12-31T23:59:59.0000000Z</Expiry></AccessPolicy></SignedIdentifier></SignedIdentifiers>"
-    headers:
-      content-type:
-      - application/xml
-      date:
-<<<<<<< HEAD
-      - Wed, 06 Apr 2022 03:24:50 GMT
-      etag:
-      - '"0x8DA177D01FA578F"'
-      last-modified:
-      - Wed, 06 Apr 2022 03:24:49 GMT
-=======
+      x-ms-version:
+      - '2018-11-09'
+    method: GET
+    uri: https://clitest000002.blob.core.windows.net/cont000003?restype=container&comp=acl
+  response:
+    body:
+      string: "\uFEFF<?xml version=\"1.0\" encoding=\"utf-8\"?><SignedIdentifiers><SignedIdentifier><Id>test1</Id><AccessPolicy><Permission>l</Permission></AccessPolicy></SignedIdentifier><SignedIdentifier><Id>test2</Id><AccessPolicy><Start>2016-01-01T00:00:00.0000000Z</Start></AccessPolicy></SignedIdentifier></SignedIdentifiers>"
+    headers:
+      content-type:
+      - application/xml
+      date:
       - Mon, 11 Apr 2022 13:47:01 GMT
       etag:
       - '"0x8DA1BC1C10A7367"'
       last-modified:
       - Mon, 11 Apr 2022 13:47:00 GMT
->>>>>>> fab6ffa0
-      server:
-      - Windows-Azure-Blob/1.0 Microsoft-HTTPAPI/2.0
-      transfer-encoding:
-      - chunked
-      x-ms-version:
-      - '2021-04-10'
+      server:
+      - Windows-Azure-Blob/1.0 Microsoft-HTTPAPI/2.0
+      transfer-encoding:
+      - chunked
+      x-ms-version:
+      - '2018-11-09'
     status:
       code: 200
       message: OK
 - request:
     body: '<?xml version=''1.0'' encoding=''utf-8''?>
 
-      <SignedIdentifiers><SignedIdentifier><Id>test1</Id><AccessPolicy><Start>2022-04-06T03:24:47Z</Start><Expiry>9999-12-31T23:59:59Z</Expiry><Permission>l</Permission></AccessPolicy></SignedIdentifier><SignedIdentifier><Id>test2</Id><AccessPolicy><Start>2016-01-01T00:00:00Z</Start><Expiry>9999-12-31T23:59:59Z</Expiry></AccessPolicy></SignedIdentifier><SignedIdentifier><Id>test3</Id><AccessPolicy><Start>2022-04-06T03:24:50Z</Start><Expiry>2018-01-01T00:00:00Z</Expiry><Permission
-      /></AccessPolicy></SignedIdentifier></SignedIdentifiers>'
-    headers:
-      Accept:
-      - application/xml
-      Accept-Encoding:
-      - gzip, deflate
-      CommandName:
-      - storage container policy create
+      <SignedIdentifiers><SignedIdentifier><Id>test1</Id><AccessPolicy><Permission>l</Permission></AccessPolicy></SignedIdentifier><SignedIdentifier><Id>test2</Id><AccessPolicy><Start>2016-01-01T00:00:00Z</Start></AccessPolicy></SignedIdentifier><SignedIdentifier><Id>test3</Id><AccessPolicy><Expiry>2018-01-01T00:00Z</Expiry></AccessPolicy></SignedIdentifier></SignedIdentifiers>'
+    headers:
       Connection:
       - keep-alive
       Content-Length:
-      - '574'
-      Content-Type:
-      - application/xml
-      ParameterSetName:
-      - --container-name -n --expiry --account-name --account-key
-      User-Agent:
-<<<<<<< HEAD
-      - AZURECLI/2.35.0 azsdk-python-storage-blob/12.10.0 Python/3.9.6 (Windows-10-10.0.19044-SP0)
-      x-ms-date:
-      - Wed, 06 Apr 2022 03:24:50 GMT
-=======
+      - '413'
+      User-Agent:
       - Azure-Storage/2.0.0-2.0.1 (Python CPython 3.9.6; Windows 10) AZURECLI/2.35.0
       x-ms-date:
       - Mon, 11 Apr 2022 13:47:02 GMT
->>>>>>> fab6ffa0
-      x-ms-version:
-      - '2021-04-10'
+      x-ms-version:
+      - '2018-11-09'
     method: PUT
     uri: https://clitest000002.blob.core.windows.net/cont000003?restype=container&comp=acl
   response:
@@ -499,113 +317,67 @@
       content-length:
       - '0'
       date:
-<<<<<<< HEAD
-      - Wed, 06 Apr 2022 03:24:50 GMT
-      etag:
-      - '"0x8DA177D02D6B488"'
-      last-modified:
-      - Wed, 06 Apr 2022 03:24:51 GMT
-=======
       - Mon, 11 Apr 2022 13:47:01 GMT
       etag:
       - '"0x8DA1BC1C1DFF3B0"'
       last-modified:
       - Mon, 11 Apr 2022 13:47:02 GMT
->>>>>>> fab6ffa0
-      server:
-      - Windows-Azure-Blob/1.0 Microsoft-HTTPAPI/2.0
-      x-ms-version:
-      - '2021-04-10'
-    status:
-      code: 200
-      message: OK
-- request:
-    body: null
-    headers:
-      Accept:
-      - application/xml
-      Accept-Encoding:
-      - gzip, deflate
-      CommandName:
-      - storage container policy create
-      Connection:
-      - keep-alive
-      ParameterSetName:
-      - --container-name -n --permission --start --expiry --account-name --account-key
-      User-Agent:
-<<<<<<< HEAD
-      - AZURECLI/2.35.0 azsdk-python-storage-blob/12.10.0 Python/3.9.6 (Windows-10-10.0.19044-SP0)
-      x-ms-date:
-      - Wed, 06 Apr 2022 03:24:51 GMT
-=======
+      server:
+      - Windows-Azure-Blob/1.0 Microsoft-HTTPAPI/2.0
+      x-ms-version:
+      - '2018-11-09'
+    status:
+      code: 200
+      message: OK
+- request:
+    body: null
+    headers:
+      Connection:
+      - keep-alive
+      User-Agent:
       - Azure-Storage/2.0.0-2.0.1 (Python CPython 3.9.6; Windows 10) AZURECLI/2.35.0
       x-ms-date:
       - Mon, 11 Apr 2022 13:47:02 GMT
->>>>>>> fab6ffa0
-      x-ms-version:
-      - '2021-04-10'
-    method: GET
-    uri: https://clitest000002.blob.core.windows.net/cont000003?restype=container&comp=acl
-  response:
-    body:
-      string: "\uFEFF<?xml version=\"1.0\" encoding=\"utf-8\"?><SignedIdentifiers><SignedIdentifier><Id>test1</Id><AccessPolicy><Start>2022-04-06T03:24:47.0000000Z</Start><Expiry>9999-12-31T23:59:59.0000000Z</Expiry><Permission>l</Permission></AccessPolicy></SignedIdentifier><SignedIdentifier><Id>test2</Id><AccessPolicy><Start>2016-01-01T00:00:00.0000000Z</Start><Expiry>9999-12-31T23:59:59.0000000Z</Expiry></AccessPolicy></SignedIdentifier><SignedIdentifier><Id>test3</Id><AccessPolicy><Start>2022-04-06T03:24:50.0000000Z</Start><Expiry>2018-01-01T00:00:00.0000000Z</Expiry></AccessPolicy></SignedIdentifier></SignedIdentifiers>"
-    headers:
-      content-type:
-      - application/xml
-      date:
-<<<<<<< HEAD
-      - Wed, 06 Apr 2022 03:24:52 GMT
-      etag:
-      - '"0x8DA177D02D6B488"'
-      last-modified:
-      - Wed, 06 Apr 2022 03:24:51 GMT
-=======
+      x-ms-version:
+      - '2018-11-09'
+    method: GET
+    uri: https://clitest000002.blob.core.windows.net/cont000003?restype=container&comp=acl
+  response:
+    body:
+      string: "\uFEFF<?xml version=\"1.0\" encoding=\"utf-8\"?><SignedIdentifiers><SignedIdentifier><Id>test1</Id><AccessPolicy><Permission>l</Permission></AccessPolicy></SignedIdentifier><SignedIdentifier><Id>test2</Id><AccessPolicy><Start>2016-01-01T00:00:00.0000000Z</Start></AccessPolicy></SignedIdentifier><SignedIdentifier><Id>test3</Id><AccessPolicy><Expiry>2018-01-01T00:00:00.0000000Z</Expiry></AccessPolicy></SignedIdentifier></SignedIdentifiers>"
+    headers:
+      content-type:
+      - application/xml
+      date:
       - Mon, 11 Apr 2022 13:47:03 GMT
       etag:
       - '"0x8DA1BC1C1DFF3B0"'
       last-modified:
       - Mon, 11 Apr 2022 13:47:02 GMT
->>>>>>> fab6ffa0
-      server:
-      - Windows-Azure-Blob/1.0 Microsoft-HTTPAPI/2.0
-      transfer-encoding:
-      - chunked
-      x-ms-version:
-      - '2021-04-10'
+      server:
+      - Windows-Azure-Blob/1.0 Microsoft-HTTPAPI/2.0
+      transfer-encoding:
+      - chunked
+      x-ms-version:
+      - '2018-11-09'
     status:
       code: 200
       message: OK
 - request:
     body: '<?xml version=''1.0'' encoding=''utf-8''?>
 
-      <SignedIdentifiers><SignedIdentifier><Id>test1</Id><AccessPolicy><Start>2022-04-06T03:24:47Z</Start><Expiry>9999-12-31T23:59:59Z</Expiry><Permission>l</Permission></AccessPolicy></SignedIdentifier><SignedIdentifier><Id>test2</Id><AccessPolicy><Start>2016-01-01T00:00:00Z</Start><Expiry>9999-12-31T23:59:59Z</Expiry></AccessPolicy></SignedIdentifier><SignedIdentifier><Id>test3</Id><AccessPolicy><Start>2022-04-06T03:24:50Z</Start><Expiry>2018-01-01T00:00:00Z</Expiry></AccessPolicy></SignedIdentifier><SignedIdentifier><Id>test4</Id><AccessPolicy><Start>2016-01-01T00:00:00Z</Start><Expiry>2016-05-01T00:00:00Z</Expiry><Permission>rwdl</Permission></AccessPolicy></SignedIdentifier></SignedIdentifiers>'
-    headers:
-      Accept:
-      - application/xml
-      Accept-Encoding:
-      - gzip, deflate
-      CommandName:
-      - storage container policy create
+      <SignedIdentifiers><SignedIdentifier><Id>test1</Id><AccessPolicy><Permission>l</Permission></AccessPolicy></SignedIdentifier><SignedIdentifier><Id>test2</Id><AccessPolicy><Start>2016-01-01T00:00:00Z</Start></AccessPolicy></SignedIdentifier><SignedIdentifier><Id>test3</Id><AccessPolicy><Expiry>2018-01-01T00:00:00Z</Expiry></AccessPolicy></SignedIdentifier><SignedIdentifier><Id>test4</Id><AccessPolicy><Start>2016-01-01T00:00Z</Start><Expiry>2016-05-01T00:00Z</Expiry><Permission>rwdl</Permission></AccessPolicy></SignedIdentifier></SignedIdentifiers>'
+    headers:
       Connection:
       - keep-alive
       Content-Length:
-      - '741'
-      Content-Type:
-      - application/xml
-      ParameterSetName:
-      - --container-name -n --permission --start --expiry --account-name --account-key
-      User-Agent:
-<<<<<<< HEAD
-      - AZURECLI/2.35.0 azsdk-python-storage-blob/12.10.0 Python/3.9.6 (Windows-10-10.0.19044-SP0)
-      x-ms-date:
-      - Wed, 06 Apr 2022 03:24:52 GMT
-=======
-      - Azure-Storage/2.0.0-2.0.1 (Python CPython 3.9.6; Windows 10) AZURECLI/2.35.0
-      x-ms-date:
-      - Mon, 11 Apr 2022 13:47:03 GMT
->>>>>>> fab6ffa0
-      x-ms-version:
-      - '2021-04-10'
+      - '591'
+      User-Agent:
+      - Azure-Storage/2.0.0-2.0.1 (Python CPython 3.9.6; Windows 10) AZURECLI/2.35.0
+      x-ms-date:
+      - Mon, 11 Apr 2022 13:47:03 GMT
+      x-ms-version:
+      - '2018-11-09'
     method: PUT
     uri: https://clitest000002.blob.core.windows.net/cont000003?restype=container&comp=acl
   response:
@@ -615,393 +387,237 @@
       content-length:
       - '0'
       date:
-<<<<<<< HEAD
-      - Wed, 06 Apr 2022 03:24:52 GMT
-      etag:
-      - '"0x8DA177D03BF92C1"'
-      last-modified:
-      - Wed, 06 Apr 2022 03:24:52 GMT
-=======
       - Mon, 11 Apr 2022 13:47:03 GMT
       etag:
       - '"0x8DA1BC1C2B5E8FD"'
       last-modified:
       - Mon, 11 Apr 2022 13:47:03 GMT
->>>>>>> fab6ffa0
-      server:
-      - Windows-Azure-Blob/1.0 Microsoft-HTTPAPI/2.0
-      x-ms-version:
-      - '2021-04-10'
-    status:
-      code: 200
-      message: OK
-- request:
-    body: null
-    headers:
-      Accept:
-      - application/xml
-      Accept-Encoding:
-      - gzip, deflate
-      CommandName:
-      - storage container policy list
-      Connection:
-      - keep-alive
-      ParameterSetName:
-      - --container-name --account-name --account-key
-      User-Agent:
-<<<<<<< HEAD
-      - AZURECLI/2.35.0 azsdk-python-storage-blob/12.10.0 Python/3.9.6 (Windows-10-10.0.19044-SP0)
-      x-ms-date:
-      - Wed, 06 Apr 2022 03:24:52 GMT
-=======
+      server:
+      - Windows-Azure-Blob/1.0 Microsoft-HTTPAPI/2.0
+      x-ms-version:
+      - '2018-11-09'
+    status:
+      code: 200
+      message: OK
+- request:
+    body: null
+    headers:
+      Connection:
+      - keep-alive
+      User-Agent:
       - Azure-Storage/2.0.0-2.0.1 (Python CPython 3.9.6; Windows 10) AZURECLI/2.35.0
       x-ms-date:
       - Mon, 11 Apr 2022 13:47:04 GMT
->>>>>>> fab6ffa0
-      x-ms-version:
-      - '2021-04-10'
-    method: GET
-    uri: https://clitest000002.blob.core.windows.net/cont000003?restype=container&comp=acl
-  response:
-    body:
-      string: "\uFEFF<?xml version=\"1.0\" encoding=\"utf-8\"?><SignedIdentifiers><SignedIdentifier><Id>test1</Id><AccessPolicy><Start>2022-04-06T03:24:47.0000000Z</Start><Expiry>9999-12-31T23:59:59.0000000Z</Expiry><Permission>l</Permission></AccessPolicy></SignedIdentifier><SignedIdentifier><Id>test2</Id><AccessPolicy><Start>2016-01-01T00:00:00.0000000Z</Start><Expiry>9999-12-31T23:59:59.0000000Z</Expiry></AccessPolicy></SignedIdentifier><SignedIdentifier><Id>test3</Id><AccessPolicy><Start>2022-04-06T03:24:50.0000000Z</Start><Expiry>2018-01-01T00:00:00.0000000Z</Expiry></AccessPolicy></SignedIdentifier><SignedIdentifier><Id>test4</Id><AccessPolicy><Start>2016-01-01T00:00:00.0000000Z</Start><Expiry>2016-05-01T00:00:00.0000000Z</Expiry><Permission>rwdl</Permission></AccessPolicy></SignedIdentifier></SignedIdentifiers>"
-    headers:
-      content-type:
-      - application/xml
-      date:
-<<<<<<< HEAD
-      - Wed, 06 Apr 2022 03:24:53 GMT
-      etag:
-      - '"0x8DA177D03BF92C1"'
-      last-modified:
-      - Wed, 06 Apr 2022 03:24:52 GMT
-=======
+      x-ms-version:
+      - '2018-11-09'
+    method: GET
+    uri: https://clitest000002.blob.core.windows.net/cont000003?restype=container&comp=acl
+  response:
+    body:
+      string: "\uFEFF<?xml version=\"1.0\" encoding=\"utf-8\"?><SignedIdentifiers><SignedIdentifier><Id>test1</Id><AccessPolicy><Permission>l</Permission></AccessPolicy></SignedIdentifier><SignedIdentifier><Id>test2</Id><AccessPolicy><Start>2016-01-01T00:00:00.0000000Z</Start></AccessPolicy></SignedIdentifier><SignedIdentifier><Id>test3</Id><AccessPolicy><Expiry>2018-01-01T00:00:00.0000000Z</Expiry></AccessPolicy></SignedIdentifier><SignedIdentifier><Id>test4</Id><AccessPolicy><Start>2016-01-01T00:00:00.0000000Z</Start><Expiry>2016-05-01T00:00:00.0000000Z</Expiry><Permission>rwdl</Permission></AccessPolicy></SignedIdentifier></SignedIdentifiers>"
+    headers:
+      content-type:
+      - application/xml
+      date:
       - Mon, 11 Apr 2022 13:47:03 GMT
       etag:
       - '"0x8DA1BC1C2B5E8FD"'
       last-modified:
       - Mon, 11 Apr 2022 13:47:03 GMT
->>>>>>> fab6ffa0
-      server:
-      - Windows-Azure-Blob/1.0 Microsoft-HTTPAPI/2.0
-      transfer-encoding:
-      - chunked
-      x-ms-version:
-      - '2021-04-10'
-    status:
-      code: 200
-      message: OK
-- request:
-    body: null
-    headers:
-      Accept:
-      - application/xml
-      Accept-Encoding:
-      - gzip, deflate
-      CommandName:
-      - storage container policy show
-      Connection:
-      - keep-alive
-      ParameterSetName:
-      - --container-name -n --account-name --account-key
-      User-Agent:
-<<<<<<< HEAD
-      - AZURECLI/2.35.0 azsdk-python-storage-blob/12.10.0 Python/3.9.6 (Windows-10-10.0.19044-SP0)
-      x-ms-date:
-      - Wed, 06 Apr 2022 03:24:53 GMT
-=======
+      server:
+      - Windows-Azure-Blob/1.0 Microsoft-HTTPAPI/2.0
+      transfer-encoding:
+      - chunked
+      x-ms-version:
+      - '2018-11-09'
+    status:
+      code: 200
+      message: OK
+- request:
+    body: null
+    headers:
+      Connection:
+      - keep-alive
+      User-Agent:
       - Azure-Storage/2.0.0-2.0.1 (Python CPython 3.9.6; Windows 10) AZURECLI/2.35.0
       x-ms-date:
       - Mon, 11 Apr 2022 13:47:05 GMT
->>>>>>> fab6ffa0
-      x-ms-version:
-      - '2021-04-10'
-    method: GET
-    uri: https://clitest000002.blob.core.windows.net/cont000003?restype=container&comp=acl
-  response:
-    body:
-      string: "\uFEFF<?xml version=\"1.0\" encoding=\"utf-8\"?><SignedIdentifiers><SignedIdentifier><Id>test1</Id><AccessPolicy><Start>2022-04-06T03:24:47.0000000Z</Start><Expiry>9999-12-31T23:59:59.0000000Z</Expiry><Permission>l</Permission></AccessPolicy></SignedIdentifier><SignedIdentifier><Id>test2</Id><AccessPolicy><Start>2016-01-01T00:00:00.0000000Z</Start><Expiry>9999-12-31T23:59:59.0000000Z</Expiry></AccessPolicy></SignedIdentifier><SignedIdentifier><Id>test3</Id><AccessPolicy><Start>2022-04-06T03:24:50.0000000Z</Start><Expiry>2018-01-01T00:00:00.0000000Z</Expiry></AccessPolicy></SignedIdentifier><SignedIdentifier><Id>test4</Id><AccessPolicy><Start>2016-01-01T00:00:00.0000000Z</Start><Expiry>2016-05-01T00:00:00.0000000Z</Expiry><Permission>rwdl</Permission></AccessPolicy></SignedIdentifier></SignedIdentifiers>"
-    headers:
-      content-type:
-      - application/xml
-      date:
-<<<<<<< HEAD
-      - Wed, 06 Apr 2022 03:24:54 GMT
-      etag:
-      - '"0x8DA177D03BF92C1"'
-      last-modified:
-      - Wed, 06 Apr 2022 03:24:52 GMT
-=======
+      x-ms-version:
+      - '2018-11-09'
+    method: GET
+    uri: https://clitest000002.blob.core.windows.net/cont000003?restype=container&comp=acl
+  response:
+    body:
+      string: "\uFEFF<?xml version=\"1.0\" encoding=\"utf-8\"?><SignedIdentifiers><SignedIdentifier><Id>test1</Id><AccessPolicy><Permission>l</Permission></AccessPolicy></SignedIdentifier><SignedIdentifier><Id>test2</Id><AccessPolicy><Start>2016-01-01T00:00:00.0000000Z</Start></AccessPolicy></SignedIdentifier><SignedIdentifier><Id>test3</Id><AccessPolicy><Expiry>2018-01-01T00:00:00.0000000Z</Expiry></AccessPolicy></SignedIdentifier><SignedIdentifier><Id>test4</Id><AccessPolicy><Start>2016-01-01T00:00:00.0000000Z</Start><Expiry>2016-05-01T00:00:00.0000000Z</Expiry><Permission>rwdl</Permission></AccessPolicy></SignedIdentifier></SignedIdentifiers>"
+    headers:
+      content-type:
+      - application/xml
+      date:
       - Mon, 11 Apr 2022 13:47:04 GMT
       etag:
       - '"0x8DA1BC1C2B5E8FD"'
       last-modified:
       - Mon, 11 Apr 2022 13:47:03 GMT
->>>>>>> fab6ffa0
-      server:
-      - Windows-Azure-Blob/1.0 Microsoft-HTTPAPI/2.0
-      transfer-encoding:
-      - chunked
-      x-ms-version:
-      - '2021-04-10'
-    status:
-      code: 200
-      message: OK
-- request:
-    body: null
-    headers:
-      Accept:
-      - application/xml
-      Accept-Encoding:
-      - gzip, deflate
-      CommandName:
-      - storage container policy show
-      Connection:
-      - keep-alive
-      ParameterSetName:
-      - --container-name -n --account-name --account-key
-      User-Agent:
-<<<<<<< HEAD
-      - AZURECLI/2.35.0 azsdk-python-storage-blob/12.10.0 Python/3.9.6 (Windows-10-10.0.19044-SP0)
-      x-ms-date:
-      - Wed, 06 Apr 2022 03:24:54 GMT
-=======
+      server:
+      - Windows-Azure-Blob/1.0 Microsoft-HTTPAPI/2.0
+      transfer-encoding:
+      - chunked
+      x-ms-version:
+      - '2018-11-09'
+    status:
+      code: 200
+      message: OK
+- request:
+    body: null
+    headers:
+      Connection:
+      - keep-alive
+      User-Agent:
       - Azure-Storage/2.0.0-2.0.1 (Python CPython 3.9.6; Windows 10) AZURECLI/2.35.0
       x-ms-date:
       - Mon, 11 Apr 2022 13:47:06 GMT
->>>>>>> fab6ffa0
-      x-ms-version:
-      - '2021-04-10'
-    method: GET
-    uri: https://clitest000002.blob.core.windows.net/cont000003?restype=container&comp=acl
-  response:
-    body:
-      string: "\uFEFF<?xml version=\"1.0\" encoding=\"utf-8\"?><SignedIdentifiers><SignedIdentifier><Id>test1</Id><AccessPolicy><Start>2022-04-06T03:24:47.0000000Z</Start><Expiry>9999-12-31T23:59:59.0000000Z</Expiry><Permission>l</Permission></AccessPolicy></SignedIdentifier><SignedIdentifier><Id>test2</Id><AccessPolicy><Start>2016-01-01T00:00:00.0000000Z</Start><Expiry>9999-12-31T23:59:59.0000000Z</Expiry></AccessPolicy></SignedIdentifier><SignedIdentifier><Id>test3</Id><AccessPolicy><Start>2022-04-06T03:24:50.0000000Z</Start><Expiry>2018-01-01T00:00:00.0000000Z</Expiry></AccessPolicy></SignedIdentifier><SignedIdentifier><Id>test4</Id><AccessPolicy><Start>2016-01-01T00:00:00.0000000Z</Start><Expiry>2016-05-01T00:00:00.0000000Z</Expiry><Permission>rwdl</Permission></AccessPolicy></SignedIdentifier></SignedIdentifiers>"
-    headers:
-      content-type:
-      - application/xml
-      date:
-<<<<<<< HEAD
-      - Wed, 06 Apr 2022 03:24:56 GMT
-      etag:
-      - '"0x8DA177D03BF92C1"'
-      last-modified:
-      - Wed, 06 Apr 2022 03:24:52 GMT
-=======
+      x-ms-version:
+      - '2018-11-09'
+    method: GET
+    uri: https://clitest000002.blob.core.windows.net/cont000003?restype=container&comp=acl
+  response:
+    body:
+      string: "\uFEFF<?xml version=\"1.0\" encoding=\"utf-8\"?><SignedIdentifiers><SignedIdentifier><Id>test1</Id><AccessPolicy><Permission>l</Permission></AccessPolicy></SignedIdentifier><SignedIdentifier><Id>test2</Id><AccessPolicy><Start>2016-01-01T00:00:00.0000000Z</Start></AccessPolicy></SignedIdentifier><SignedIdentifier><Id>test3</Id><AccessPolicy><Expiry>2018-01-01T00:00:00.0000000Z</Expiry></AccessPolicy></SignedIdentifier><SignedIdentifier><Id>test4</Id><AccessPolicy><Start>2016-01-01T00:00:00.0000000Z</Start><Expiry>2016-05-01T00:00:00.0000000Z</Expiry><Permission>rwdl</Permission></AccessPolicy></SignedIdentifier></SignedIdentifiers>"
+    headers:
+      content-type:
+      - application/xml
+      date:
       - Mon, 11 Apr 2022 13:47:06 GMT
       etag:
       - '"0x8DA1BC1C2B5E8FD"'
       last-modified:
       - Mon, 11 Apr 2022 13:47:03 GMT
->>>>>>> fab6ffa0
-      server:
-      - Windows-Azure-Blob/1.0 Microsoft-HTTPAPI/2.0
-      transfer-encoding:
-      - chunked
-      x-ms-version:
-      - '2021-04-10'
-    status:
-      code: 200
-      message: OK
-- request:
-    body: null
-    headers:
-      Accept:
-      - application/xml
-      Accept-Encoding:
-      - gzip, deflate
-      CommandName:
-      - storage container policy show
-      Connection:
-      - keep-alive
-      ParameterSetName:
-      - --container-name -n --account-name --account-key
-      User-Agent:
-<<<<<<< HEAD
-      - AZURECLI/2.35.0 azsdk-python-storage-blob/12.10.0 Python/3.9.6 (Windows-10-10.0.19044-SP0)
-      x-ms-date:
-      - Wed, 06 Apr 2022 03:24:56 GMT
-=======
+      server:
+      - Windows-Azure-Blob/1.0 Microsoft-HTTPAPI/2.0
+      transfer-encoding:
+      - chunked
+      x-ms-version:
+      - '2018-11-09'
+    status:
+      code: 200
+      message: OK
+- request:
+    body: null
+    headers:
+      Connection:
+      - keep-alive
+      User-Agent:
       - Azure-Storage/2.0.0-2.0.1 (Python CPython 3.9.6; Windows 10) AZURECLI/2.35.0
       x-ms-date:
       - Mon, 11 Apr 2022 13:47:07 GMT
->>>>>>> fab6ffa0
-      x-ms-version:
-      - '2021-04-10'
-    method: GET
-    uri: https://clitest000002.blob.core.windows.net/cont000003?restype=container&comp=acl
-  response:
-    body:
-      string: "\uFEFF<?xml version=\"1.0\" encoding=\"utf-8\"?><SignedIdentifiers><SignedIdentifier><Id>test1</Id><AccessPolicy><Start>2022-04-06T03:24:47.0000000Z</Start><Expiry>9999-12-31T23:59:59.0000000Z</Expiry><Permission>l</Permission></AccessPolicy></SignedIdentifier><SignedIdentifier><Id>test2</Id><AccessPolicy><Start>2016-01-01T00:00:00.0000000Z</Start><Expiry>9999-12-31T23:59:59.0000000Z</Expiry></AccessPolicy></SignedIdentifier><SignedIdentifier><Id>test3</Id><AccessPolicy><Start>2022-04-06T03:24:50.0000000Z</Start><Expiry>2018-01-01T00:00:00.0000000Z</Expiry></AccessPolicy></SignedIdentifier><SignedIdentifier><Id>test4</Id><AccessPolicy><Start>2016-01-01T00:00:00.0000000Z</Start><Expiry>2016-05-01T00:00:00.0000000Z</Expiry><Permission>rwdl</Permission></AccessPolicy></SignedIdentifier></SignedIdentifiers>"
-    headers:
-      content-type:
-      - application/xml
-      date:
-<<<<<<< HEAD
-      - Wed, 06 Apr 2022 03:24:57 GMT
-      etag:
-      - '"0x8DA177D03BF92C1"'
-      last-modified:
-      - Wed, 06 Apr 2022 03:24:52 GMT
-=======
+      x-ms-version:
+      - '2018-11-09'
+    method: GET
+    uri: https://clitest000002.blob.core.windows.net/cont000003?restype=container&comp=acl
+  response:
+    body:
+      string: "\uFEFF<?xml version=\"1.0\" encoding=\"utf-8\"?><SignedIdentifiers><SignedIdentifier><Id>test1</Id><AccessPolicy><Permission>l</Permission></AccessPolicy></SignedIdentifier><SignedIdentifier><Id>test2</Id><AccessPolicy><Start>2016-01-01T00:00:00.0000000Z</Start></AccessPolicy></SignedIdentifier><SignedIdentifier><Id>test3</Id><AccessPolicy><Expiry>2018-01-01T00:00:00.0000000Z</Expiry></AccessPolicy></SignedIdentifier><SignedIdentifier><Id>test4</Id><AccessPolicy><Start>2016-01-01T00:00:00.0000000Z</Start><Expiry>2016-05-01T00:00:00.0000000Z</Expiry><Permission>rwdl</Permission></AccessPolicy></SignedIdentifier></SignedIdentifiers>"
+    headers:
+      content-type:
+      - application/xml
+      date:
       - Mon, 11 Apr 2022 13:47:07 GMT
       etag:
       - '"0x8DA1BC1C2B5E8FD"'
       last-modified:
       - Mon, 11 Apr 2022 13:47:03 GMT
->>>>>>> fab6ffa0
-      server:
-      - Windows-Azure-Blob/1.0 Microsoft-HTTPAPI/2.0
-      transfer-encoding:
-      - chunked
-      x-ms-version:
-      - '2021-04-10'
-    status:
-      code: 200
-      message: OK
-- request:
-    body: null
-    headers:
-      Accept:
-      - application/xml
-      Accept-Encoding:
-      - gzip, deflate
-      CommandName:
-      - storage container policy show
-      Connection:
-      - keep-alive
-      ParameterSetName:
-      - --container-name -n --account-name --account-key
-      User-Agent:
-<<<<<<< HEAD
-      - AZURECLI/2.35.0 azsdk-python-storage-blob/12.10.0 Python/3.9.6 (Windows-10-10.0.19044-SP0)
-      x-ms-date:
-      - Wed, 06 Apr 2022 03:24:57 GMT
-=======
+      server:
+      - Windows-Azure-Blob/1.0 Microsoft-HTTPAPI/2.0
+      transfer-encoding:
+      - chunked
+      x-ms-version:
+      - '2018-11-09'
+    status:
+      code: 200
+      message: OK
+- request:
+    body: null
+    headers:
+      Connection:
+      - keep-alive
+      User-Agent:
       - Azure-Storage/2.0.0-2.0.1 (Python CPython 3.9.6; Windows 10) AZURECLI/2.35.0
       x-ms-date:
       - Mon, 11 Apr 2022 13:47:08 GMT
->>>>>>> fab6ffa0
-      x-ms-version:
-      - '2021-04-10'
-    method: GET
-    uri: https://clitest000002.blob.core.windows.net/cont000003?restype=container&comp=acl
-  response:
-    body:
-      string: "\uFEFF<?xml version=\"1.0\" encoding=\"utf-8\"?><SignedIdentifiers><SignedIdentifier><Id>test1</Id><AccessPolicy><Start>2022-04-06T03:24:47.0000000Z</Start><Expiry>9999-12-31T23:59:59.0000000Z</Expiry><Permission>l</Permission></AccessPolicy></SignedIdentifier><SignedIdentifier><Id>test2</Id><AccessPolicy><Start>2016-01-01T00:00:00.0000000Z</Start><Expiry>9999-12-31T23:59:59.0000000Z</Expiry></AccessPolicy></SignedIdentifier><SignedIdentifier><Id>test3</Id><AccessPolicy><Start>2022-04-06T03:24:50.0000000Z</Start><Expiry>2018-01-01T00:00:00.0000000Z</Expiry></AccessPolicy></SignedIdentifier><SignedIdentifier><Id>test4</Id><AccessPolicy><Start>2016-01-01T00:00:00.0000000Z</Start><Expiry>2016-05-01T00:00:00.0000000Z</Expiry><Permission>rwdl</Permission></AccessPolicy></SignedIdentifier></SignedIdentifiers>"
-    headers:
-      content-type:
-      - application/xml
-      date:
-<<<<<<< HEAD
-      - Wed, 06 Apr 2022 03:24:59 GMT
-      etag:
-      - '"0x8DA177D03BF92C1"'
-      last-modified:
-      - Wed, 06 Apr 2022 03:24:52 GMT
-=======
+      x-ms-version:
+      - '2018-11-09'
+    method: GET
+    uri: https://clitest000002.blob.core.windows.net/cont000003?restype=container&comp=acl
+  response:
+    body:
+      string: "\uFEFF<?xml version=\"1.0\" encoding=\"utf-8\"?><SignedIdentifiers><SignedIdentifier><Id>test1</Id><AccessPolicy><Permission>l</Permission></AccessPolicy></SignedIdentifier><SignedIdentifier><Id>test2</Id><AccessPolicy><Start>2016-01-01T00:00:00.0000000Z</Start></AccessPolicy></SignedIdentifier><SignedIdentifier><Id>test3</Id><AccessPolicy><Expiry>2018-01-01T00:00:00.0000000Z</Expiry></AccessPolicy></SignedIdentifier><SignedIdentifier><Id>test4</Id><AccessPolicy><Start>2016-01-01T00:00:00.0000000Z</Start><Expiry>2016-05-01T00:00:00.0000000Z</Expiry><Permission>rwdl</Permission></AccessPolicy></SignedIdentifier></SignedIdentifiers>"
+    headers:
+      content-type:
+      - application/xml
+      date:
       - Mon, 11 Apr 2022 13:47:08 GMT
       etag:
       - '"0x8DA1BC1C2B5E8FD"'
       last-modified:
       - Mon, 11 Apr 2022 13:47:03 GMT
->>>>>>> fab6ffa0
-      server:
-      - Windows-Azure-Blob/1.0 Microsoft-HTTPAPI/2.0
-      transfer-encoding:
-      - chunked
-      x-ms-version:
-      - '2021-04-10'
-    status:
-      code: 200
-      message: OK
-- request:
-    body: null
-    headers:
-      Accept:
-      - application/xml
-      Accept-Encoding:
-      - gzip, deflate
-      CommandName:
-      - storage container policy update
-      Connection:
-      - keep-alive
-      ParameterSetName:
-      - --container-name -n --permission --account-name --account-key
-      User-Agent:
-<<<<<<< HEAD
-      - AZURECLI/2.35.0 azsdk-python-storage-blob/12.10.0 Python/3.9.6 (Windows-10-10.0.19044-SP0)
-      x-ms-date:
-      - Wed, 06 Apr 2022 03:24:59 GMT
-=======
+      server:
+      - Windows-Azure-Blob/1.0 Microsoft-HTTPAPI/2.0
+      transfer-encoding:
+      - chunked
+      x-ms-version:
+      - '2018-11-09'
+    status:
+      code: 200
+      message: OK
+- request:
+    body: null
+    headers:
+      Connection:
+      - keep-alive
+      User-Agent:
       - Azure-Storage/2.0.0-2.0.1 (Python CPython 3.9.6; Windows 10) AZURECLI/2.35.0
       x-ms-date:
       - Mon, 11 Apr 2022 13:47:09 GMT
->>>>>>> fab6ffa0
-      x-ms-version:
-      - '2021-04-10'
-    method: GET
-    uri: https://clitest000002.blob.core.windows.net/cont000003?restype=container&comp=acl
-  response:
-    body:
-      string: "\uFEFF<?xml version=\"1.0\" encoding=\"utf-8\"?><SignedIdentifiers><SignedIdentifier><Id>test1</Id><AccessPolicy><Start>2022-04-06T03:24:47.0000000Z</Start><Expiry>9999-12-31T23:59:59.0000000Z</Expiry><Permission>l</Permission></AccessPolicy></SignedIdentifier><SignedIdentifier><Id>test2</Id><AccessPolicy><Start>2016-01-01T00:00:00.0000000Z</Start><Expiry>9999-12-31T23:59:59.0000000Z</Expiry></AccessPolicy></SignedIdentifier><SignedIdentifier><Id>test3</Id><AccessPolicy><Start>2022-04-06T03:24:50.0000000Z</Start><Expiry>2018-01-01T00:00:00.0000000Z</Expiry></AccessPolicy></SignedIdentifier><SignedIdentifier><Id>test4</Id><AccessPolicy><Start>2016-01-01T00:00:00.0000000Z</Start><Expiry>2016-05-01T00:00:00.0000000Z</Expiry><Permission>rwdl</Permission></AccessPolicy></SignedIdentifier></SignedIdentifiers>"
-    headers:
-      content-type:
-      - application/xml
-      date:
-<<<<<<< HEAD
-      - Wed, 06 Apr 2022 03:24:59 GMT
-      etag:
-      - '"0x8DA177D03BF92C1"'
-      last-modified:
-      - Wed, 06 Apr 2022 03:24:52 GMT
-=======
+      x-ms-version:
+      - '2018-11-09'
+    method: GET
+    uri: https://clitest000002.blob.core.windows.net/cont000003?restype=container&comp=acl
+  response:
+    body:
+      string: "\uFEFF<?xml version=\"1.0\" encoding=\"utf-8\"?><SignedIdentifiers><SignedIdentifier><Id>test1</Id><AccessPolicy><Permission>l</Permission></AccessPolicy></SignedIdentifier><SignedIdentifier><Id>test2</Id><AccessPolicy><Start>2016-01-01T00:00:00.0000000Z</Start></AccessPolicy></SignedIdentifier><SignedIdentifier><Id>test3</Id><AccessPolicy><Expiry>2018-01-01T00:00:00.0000000Z</Expiry></AccessPolicy></SignedIdentifier><SignedIdentifier><Id>test4</Id><AccessPolicy><Start>2016-01-01T00:00:00.0000000Z</Start><Expiry>2016-05-01T00:00:00.0000000Z</Expiry><Permission>rwdl</Permission></AccessPolicy></SignedIdentifier></SignedIdentifiers>"
+    headers:
+      content-type:
+      - application/xml
+      date:
       - Mon, 11 Apr 2022 13:47:09 GMT
       etag:
       - '"0x8DA1BC1C2B5E8FD"'
       last-modified:
       - Mon, 11 Apr 2022 13:47:03 GMT
->>>>>>> fab6ffa0
-      server:
-      - Windows-Azure-Blob/1.0 Microsoft-HTTPAPI/2.0
-      transfer-encoding:
-      - chunked
-      x-ms-version:
-      - '2021-04-10'
+      server:
+      - Windows-Azure-Blob/1.0 Microsoft-HTTPAPI/2.0
+      transfer-encoding:
+      - chunked
+      x-ms-version:
+      - '2018-11-09'
     status:
       code: 200
       message: OK
 - request:
     body: '<?xml version=''1.0'' encoding=''utf-8''?>
 
-      <SignedIdentifiers><SignedIdentifier><Id>test1</Id><AccessPolicy><Start>2022-04-06T03:24:47Z</Start><Expiry>9999-12-31T23:59:59Z</Expiry><Permission>r</Permission></AccessPolicy></SignedIdentifier><SignedIdentifier><Id>test2</Id><AccessPolicy><Start>2016-01-01T00:00:00Z</Start><Expiry>9999-12-31T23:59:59Z</Expiry></AccessPolicy></SignedIdentifier><SignedIdentifier><Id>test3</Id><AccessPolicy><Start>2022-04-06T03:24:50Z</Start><Expiry>2018-01-01T00:00:00Z</Expiry></AccessPolicy></SignedIdentifier><SignedIdentifier><Id>test4</Id><AccessPolicy><Start>2016-01-01T00:00:00Z</Start><Expiry>2016-05-01T00:00:00Z</Expiry><Permission>rwdl</Permission></AccessPolicy></SignedIdentifier></SignedIdentifiers>'
-    headers:
-      Accept:
-      - application/xml
-      Accept-Encoding:
-      - gzip, deflate
-      CommandName:
-      - storage container policy update
+      <SignedIdentifiers><SignedIdentifier><Id>test1</Id><AccessPolicy><Permission>r</Permission></AccessPolicy></SignedIdentifier><SignedIdentifier><Id>test2</Id><AccessPolicy><Start>2016-01-01T00:00:00Z</Start></AccessPolicy></SignedIdentifier><SignedIdentifier><Id>test3</Id><AccessPolicy><Expiry>2018-01-01T00:00:00Z</Expiry></AccessPolicy></SignedIdentifier><SignedIdentifier><Id>test4</Id><AccessPolicy><Start>2016-01-01T00:00:00Z</Start><Expiry>2016-05-01T00:00:00Z</Expiry><Permission>rwdl</Permission></AccessPolicy></SignedIdentifier></SignedIdentifiers>'
+    headers:
       Connection:
       - keep-alive
       Content-Length:
-      - '741'
-      Content-Type:
-      - application/xml
-      ParameterSetName:
-      - --container-name -n --permission --account-name --account-key
-      User-Agent:
-<<<<<<< HEAD
-      - AZURECLI/2.35.0 azsdk-python-storage-blob/12.10.0 Python/3.9.6 (Windows-10-10.0.19044-SP0)
-      x-ms-date:
-      - Wed, 06 Apr 2022 03:25:00 GMT
-=======
+      - '597'
+      User-Agent:
       - Azure-Storage/2.0.0-2.0.1 (Python CPython 3.9.6; Windows 10) AZURECLI/2.35.0
       x-ms-date:
       - Mon, 11 Apr 2022 13:47:10 GMT
->>>>>>> fab6ffa0
-      x-ms-version:
-      - '2021-04-10'
+      x-ms-version:
+      - '2018-11-09'
     method: PUT
     uri: https://clitest000002.blob.core.windows.net/cont000003?restype=container&comp=acl
   response:
@@ -1011,169 +627,101 @@
       content-length:
       - '0'
       date:
-<<<<<<< HEAD
-      - Wed, 06 Apr 2022 03:25:00 GMT
-      etag:
-      - '"0x8DA177D08ABAF28"'
-      last-modified:
-      - Wed, 06 Apr 2022 03:25:01 GMT
-=======
       - Mon, 11 Apr 2022 13:47:10 GMT
       etag:
       - '"0x8DA1BC1C6D7327A"'
       last-modified:
       - Mon, 11 Apr 2022 13:47:10 GMT
->>>>>>> fab6ffa0
-      server:
-      - Windows-Azure-Blob/1.0 Microsoft-HTTPAPI/2.0
-      x-ms-version:
-      - '2021-04-10'
-    status:
-      code: 200
-      message: OK
-- request:
-    body: null
-    headers:
-      Accept:
-      - application/xml
-      Accept-Encoding:
-      - gzip, deflate
-      CommandName:
-      - storage container policy show
-      Connection:
-      - keep-alive
-      ParameterSetName:
-      - --container-name -n --account-name --account-key
-      User-Agent:
-<<<<<<< HEAD
-      - AZURECLI/2.35.0 azsdk-python-storage-blob/12.10.0 Python/3.9.6 (Windows-10-10.0.19044-SP0)
-      x-ms-date:
-      - Wed, 06 Apr 2022 03:25:00 GMT
-=======
+      server:
+      - Windows-Azure-Blob/1.0 Microsoft-HTTPAPI/2.0
+      x-ms-version:
+      - '2018-11-09'
+    status:
+      code: 200
+      message: OK
+- request:
+    body: null
+    headers:
+      Connection:
+      - keep-alive
+      User-Agent:
       - Azure-Storage/2.0.0-2.0.1 (Python CPython 3.9.6; Windows 10) AZURECLI/2.35.0
       x-ms-date:
       - Mon, 11 Apr 2022 13:47:11 GMT
->>>>>>> fab6ffa0
-      x-ms-version:
-      - '2021-04-10'
-    method: GET
-    uri: https://clitest000002.blob.core.windows.net/cont000003?restype=container&comp=acl
-  response:
-    body:
-      string: "\uFEFF<?xml version=\"1.0\" encoding=\"utf-8\"?><SignedIdentifiers><SignedIdentifier><Id>test1</Id><AccessPolicy><Start>2022-04-06T03:24:47.0000000Z</Start><Expiry>9999-12-31T23:59:59.0000000Z</Expiry><Permission>r</Permission></AccessPolicy></SignedIdentifier><SignedIdentifier><Id>test2</Id><AccessPolicy><Start>2016-01-01T00:00:00.0000000Z</Start><Expiry>9999-12-31T23:59:59.0000000Z</Expiry></AccessPolicy></SignedIdentifier><SignedIdentifier><Id>test3</Id><AccessPolicy><Start>2022-04-06T03:24:50.0000000Z</Start><Expiry>2018-01-01T00:00:00.0000000Z</Expiry></AccessPolicy></SignedIdentifier><SignedIdentifier><Id>test4</Id><AccessPolicy><Start>2016-01-01T00:00:00.0000000Z</Start><Expiry>2016-05-01T00:00:00.0000000Z</Expiry><Permission>rwdl</Permission></AccessPolicy></SignedIdentifier></SignedIdentifiers>"
-    headers:
-      content-type:
-      - application/xml
-      date:
-<<<<<<< HEAD
-      - Wed, 06 Apr 2022 03:25:02 GMT
-      etag:
-      - '"0x8DA177D08ABAF28"'
-      last-modified:
-      - Wed, 06 Apr 2022 03:25:01 GMT
-=======
+      x-ms-version:
+      - '2018-11-09'
+    method: GET
+    uri: https://clitest000002.blob.core.windows.net/cont000003?restype=container&comp=acl
+  response:
+    body:
+      string: "\uFEFF<?xml version=\"1.0\" encoding=\"utf-8\"?><SignedIdentifiers><SignedIdentifier><Id>test1</Id><AccessPolicy><Permission>r</Permission></AccessPolicy></SignedIdentifier><SignedIdentifier><Id>test2</Id><AccessPolicy><Start>2016-01-01T00:00:00.0000000Z</Start></AccessPolicy></SignedIdentifier><SignedIdentifier><Id>test3</Id><AccessPolicy><Expiry>2018-01-01T00:00:00.0000000Z</Expiry></AccessPolicy></SignedIdentifier><SignedIdentifier><Id>test4</Id><AccessPolicy><Start>2016-01-01T00:00:00.0000000Z</Start><Expiry>2016-05-01T00:00:00.0000000Z</Expiry><Permission>rwdl</Permission></AccessPolicy></SignedIdentifier></SignedIdentifiers>"
+    headers:
+      content-type:
+      - application/xml
+      date:
       - Mon, 11 Apr 2022 13:47:10 GMT
       etag:
       - '"0x8DA1BC1C6D7327A"'
       last-modified:
       - Mon, 11 Apr 2022 13:47:10 GMT
->>>>>>> fab6ffa0
-      server:
-      - Windows-Azure-Blob/1.0 Microsoft-HTTPAPI/2.0
-      transfer-encoding:
-      - chunked
-      x-ms-version:
-      - '2021-04-10'
-    status:
-      code: 200
-      message: OK
-- request:
-    body: null
-    headers:
-      Accept:
-      - application/xml
-      Accept-Encoding:
-      - gzip, deflate
-      CommandName:
-      - storage container policy delete
-      Connection:
-      - keep-alive
-      ParameterSetName:
-      - --container-name -n --account-name --account-key
-      User-Agent:
-<<<<<<< HEAD
-      - AZURECLI/2.35.0 azsdk-python-storage-blob/12.10.0 Python/3.9.6 (Windows-10-10.0.19044-SP0)
-      x-ms-date:
-      - Wed, 06 Apr 2022 03:25:01 GMT
-=======
+      server:
+      - Windows-Azure-Blob/1.0 Microsoft-HTTPAPI/2.0
+      transfer-encoding:
+      - chunked
+      x-ms-version:
+      - '2018-11-09'
+    status:
+      code: 200
+      message: OK
+- request:
+    body: null
+    headers:
+      Connection:
+      - keep-alive
+      User-Agent:
       - Azure-Storage/2.0.0-2.0.1 (Python CPython 3.9.6; Windows 10) AZURECLI/2.35.0
       x-ms-date:
       - Mon, 11 Apr 2022 13:47:12 GMT
->>>>>>> fab6ffa0
-      x-ms-version:
-      - '2021-04-10'
-    method: GET
-    uri: https://clitest000002.blob.core.windows.net/cont000003?restype=container&comp=acl
-  response:
-    body:
-      string: "\uFEFF<?xml version=\"1.0\" encoding=\"utf-8\"?><SignedIdentifiers><SignedIdentifier><Id>test1</Id><AccessPolicy><Start>2022-04-06T03:24:47.0000000Z</Start><Expiry>9999-12-31T23:59:59.0000000Z</Expiry><Permission>r</Permission></AccessPolicy></SignedIdentifier><SignedIdentifier><Id>test2</Id><AccessPolicy><Start>2016-01-01T00:00:00.0000000Z</Start><Expiry>9999-12-31T23:59:59.0000000Z</Expiry></AccessPolicy></SignedIdentifier><SignedIdentifier><Id>test3</Id><AccessPolicy><Start>2022-04-06T03:24:50.0000000Z</Start><Expiry>2018-01-01T00:00:00.0000000Z</Expiry></AccessPolicy></SignedIdentifier><SignedIdentifier><Id>test4</Id><AccessPolicy><Start>2016-01-01T00:00:00.0000000Z</Start><Expiry>2016-05-01T00:00:00.0000000Z</Expiry><Permission>rwdl</Permission></AccessPolicy></SignedIdentifier></SignedIdentifiers>"
-    headers:
-      content-type:
-      - application/xml
-      date:
-<<<<<<< HEAD
-      - Wed, 06 Apr 2022 03:25:02 GMT
-      etag:
-      - '"0x8DA177D08ABAF28"'
-      last-modified:
-      - Wed, 06 Apr 2022 03:25:01 GMT
-=======
+      x-ms-version:
+      - '2018-11-09'
+    method: GET
+    uri: https://clitest000002.blob.core.windows.net/cont000003?restype=container&comp=acl
+  response:
+    body:
+      string: "\uFEFF<?xml version=\"1.0\" encoding=\"utf-8\"?><SignedIdentifiers><SignedIdentifier><Id>test1</Id><AccessPolicy><Permission>r</Permission></AccessPolicy></SignedIdentifier><SignedIdentifier><Id>test2</Id><AccessPolicy><Start>2016-01-01T00:00:00.0000000Z</Start></AccessPolicy></SignedIdentifier><SignedIdentifier><Id>test3</Id><AccessPolicy><Expiry>2018-01-01T00:00:00.0000000Z</Expiry></AccessPolicy></SignedIdentifier><SignedIdentifier><Id>test4</Id><AccessPolicy><Start>2016-01-01T00:00:00.0000000Z</Start><Expiry>2016-05-01T00:00:00.0000000Z</Expiry><Permission>rwdl</Permission></AccessPolicy></SignedIdentifier></SignedIdentifiers>"
+    headers:
+      content-type:
+      - application/xml
+      date:
       - Mon, 11 Apr 2022 13:47:12 GMT
       etag:
       - '"0x8DA1BC1C6D7327A"'
       last-modified:
       - Mon, 11 Apr 2022 13:47:10 GMT
->>>>>>> fab6ffa0
-      server:
-      - Windows-Azure-Blob/1.0 Microsoft-HTTPAPI/2.0
-      transfer-encoding:
-      - chunked
-      x-ms-version:
-      - '2021-04-10'
+      server:
+      - Windows-Azure-Blob/1.0 Microsoft-HTTPAPI/2.0
+      transfer-encoding:
+      - chunked
+      x-ms-version:
+      - '2018-11-09'
     status:
       code: 200
       message: OK
 - request:
     body: '<?xml version=''1.0'' encoding=''utf-8''?>
 
-      <SignedIdentifiers><SignedIdentifier><Id>test2</Id><AccessPolicy><Start>2016-01-01T00:00:00Z</Start><Expiry>9999-12-31T23:59:59Z</Expiry></AccessPolicy></SignedIdentifier><SignedIdentifier><Id>test3</Id><AccessPolicy><Start>2022-04-06T03:24:50Z</Start><Expiry>2018-01-01T00:00:00Z</Expiry></AccessPolicy></SignedIdentifier><SignedIdentifier><Id>test4</Id><AccessPolicy><Start>2016-01-01T00:00:00Z</Start><Expiry>2016-05-01T00:00:00Z</Expiry><Permission>rwdl</Permission></AccessPolicy></SignedIdentifier></SignedIdentifiers>'
-    headers:
-      Accept:
-      - application/xml
-      Accept-Encoding:
-      - gzip, deflate
-      CommandName:
-      - storage container policy delete
+      <SignedIdentifiers><SignedIdentifier><Id>test2</Id><AccessPolicy><Start>2016-01-01T00:00:00Z</Start></AccessPolicy></SignedIdentifier><SignedIdentifier><Id>test3</Id><AccessPolicy><Expiry>2018-01-01T00:00:00Z</Expiry></AccessPolicy></SignedIdentifier><SignedIdentifier><Id>test4</Id><AccessPolicy><Start>2016-01-01T00:00:00Z</Start><Expiry>2016-05-01T00:00:00Z</Expiry><Permission>rwdl</Permission></AccessPolicy></SignedIdentifier></SignedIdentifiers>'
+    headers:
       Connection:
       - keep-alive
       Content-Length:
-      - '563'
-      Content-Type:
-      - application/xml
-      ParameterSetName:
-      - --container-name -n --account-name --account-key
-      User-Agent:
-<<<<<<< HEAD
-      - AZURECLI/2.35.0 azsdk-python-storage-blob/12.10.0 Python/3.9.6 (Windows-10-10.0.19044-SP0)
-      x-ms-date:
-      - Wed, 06 Apr 2022 03:25:02 GMT
-=======
+      - '491'
+      User-Agent:
       - Azure-Storage/2.0.0-2.0.1 (Python CPython 3.9.6; Windows 10) AZURECLI/2.35.0
       x-ms-date:
       - Mon, 11 Apr 2022 13:47:13 GMT
->>>>>>> fab6ffa0
-      x-ms-version:
-      - '2021-04-10'
+      x-ms-version:
+      - '2018-11-09'
     method: PUT
     uri: https://clitest000002.blob.core.windows.net/cont000003?restype=container&comp=acl
   response:
@@ -1183,79 +731,49 @@
       content-length:
       - '0'
       date:
-<<<<<<< HEAD
-      - Wed, 06 Apr 2022 03:25:02 GMT
-      etag:
-      - '"0x8DA177D0A2F3013"'
-      last-modified:
-      - Wed, 06 Apr 2022 03:25:03 GMT
-=======
       - Mon, 11 Apr 2022 13:47:12 GMT
       etag:
       - '"0x8DA1BC1C84C5DC3"'
       last-modified:
       - Mon, 11 Apr 2022 13:47:12 GMT
->>>>>>> fab6ffa0
-      server:
-      - Windows-Azure-Blob/1.0 Microsoft-HTTPAPI/2.0
-      x-ms-version:
-      - '2021-04-10'
-    status:
-      code: 200
-      message: OK
-- request:
-    body: null
-    headers:
-      Accept:
-      - application/xml
-      Accept-Encoding:
-      - gzip, deflate
-      CommandName:
-      - storage container policy list
-      Connection:
-      - keep-alive
-      ParameterSetName:
-      - --container-name --account-name --account-key
-      User-Agent:
-<<<<<<< HEAD
-      - AZURECLI/2.35.0 azsdk-python-storage-blob/12.10.0 Python/3.9.6 (Windows-10-10.0.19044-SP0)
-      x-ms-date:
-      - Wed, 06 Apr 2022 03:25:03 GMT
-=======
+      server:
+      - Windows-Azure-Blob/1.0 Microsoft-HTTPAPI/2.0
+      x-ms-version:
+      - '2018-11-09'
+    status:
+      code: 200
+      message: OK
+- request:
+    body: null
+    headers:
+      Connection:
+      - keep-alive
+      User-Agent:
       - Azure-Storage/2.0.0-2.0.1 (Python CPython 3.9.6; Windows 10) AZURECLI/2.35.0
       x-ms-date:
       - Mon, 11 Apr 2022 13:47:13 GMT
->>>>>>> fab6ffa0
-      x-ms-version:
-      - '2021-04-10'
-    method: GET
-    uri: https://clitest000002.blob.core.windows.net/cont000003?restype=container&comp=acl
-  response:
-    body:
-      string: "\uFEFF<?xml version=\"1.0\" encoding=\"utf-8\"?><SignedIdentifiers><SignedIdentifier><Id>test2</Id><AccessPolicy><Start>2016-01-01T00:00:00.0000000Z</Start><Expiry>9999-12-31T23:59:59.0000000Z</Expiry></AccessPolicy></SignedIdentifier><SignedIdentifier><Id>test3</Id><AccessPolicy><Start>2022-04-06T03:24:50.0000000Z</Start><Expiry>2018-01-01T00:00:00.0000000Z</Expiry></AccessPolicy></SignedIdentifier><SignedIdentifier><Id>test4</Id><AccessPolicy><Start>2016-01-01T00:00:00.0000000Z</Start><Expiry>2016-05-01T00:00:00.0000000Z</Expiry><Permission>rwdl</Permission></AccessPolicy></SignedIdentifier></SignedIdentifiers>"
-    headers:
-      content-type:
-      - application/xml
-      date:
-<<<<<<< HEAD
-      - Wed, 06 Apr 2022 03:25:04 GMT
-      etag:
-      - '"0x8DA177D0A2F3013"'
-      last-modified:
-      - Wed, 06 Apr 2022 03:25:03 GMT
-=======
+      x-ms-version:
+      - '2018-11-09'
+    method: GET
+    uri: https://clitest000002.blob.core.windows.net/cont000003?restype=container&comp=acl
+  response:
+    body:
+      string: "\uFEFF<?xml version=\"1.0\" encoding=\"utf-8\"?><SignedIdentifiers><SignedIdentifier><Id>test2</Id><AccessPolicy><Start>2016-01-01T00:00:00.0000000Z</Start></AccessPolicy></SignedIdentifier><SignedIdentifier><Id>test3</Id><AccessPolicy><Expiry>2018-01-01T00:00:00.0000000Z</Expiry></AccessPolicy></SignedIdentifier><SignedIdentifier><Id>test4</Id><AccessPolicy><Start>2016-01-01T00:00:00.0000000Z</Start><Expiry>2016-05-01T00:00:00.0000000Z</Expiry><Permission>rwdl</Permission></AccessPolicy></SignedIdentifier></SignedIdentifiers>"
+    headers:
+      content-type:
+      - application/xml
+      date:
       - Mon, 11 Apr 2022 13:47:13 GMT
       etag:
       - '"0x8DA1BC1C84C5DC3"'
       last-modified:
       - Mon, 11 Apr 2022 13:47:12 GMT
->>>>>>> fab6ffa0
-      server:
-      - Windows-Azure-Blob/1.0 Microsoft-HTTPAPI/2.0
-      transfer-encoding:
-      - chunked
-      x-ms-version:
-      - '2021-04-10'
+      server:
+      - Windows-Azure-Blob/1.0 Microsoft-HTTPAPI/2.0
+      transfer-encoding:
+      - chunked
+      x-ms-version:
+      - '2018-11-09'
     status:
       code: 200
       message: OK
