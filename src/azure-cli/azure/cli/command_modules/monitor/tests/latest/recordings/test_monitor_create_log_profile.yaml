--- conflicted
+++ resolved
@@ -1,7 +1,5 @@
 interactions:
 - request:
-<<<<<<< HEAD
-=======
     body: null
     headers:
       Accept:
@@ -92,7 +90,6 @@
       code: 200
       message: OK
 - request:
->>>>>>> 94766787
     body: '{"location": "southcentralus", "properties": {"storageAccountId": "/subscriptions/00000000-0000-0000-0000-000000000000/resourceGroups/cli_test_monitor_lp_create000001/providers/Microsoft.Storage/storageAccounts/clitest000002",
       "locations": ["westus", "southcentralus"], "categories": ["Write"], "retentionPolicy":
       {"enabled": false, "days": 1095}}}'
@@ -112,13 +109,9 @@
       ParameterSetName:
       - --categories --enabled --days --location --locations --name --storage-account-id
       User-Agent:
-<<<<<<< HEAD
-      - AZURECLI/2.30.0 azsdk-python-azure-mgmt-monitor/3.0.0 Python/3.8.10 (Windows-10-10.0.19044-SP0)
-=======
       - AZURECLI/2.31.0 azsdk-python-azure-mgmt-monitor/2.0.0 Python/3.8.8rc1 (Windows-10-10.0.22000-SP0)
->>>>>>> 94766787
     method: PUT
-    uri: https://management.azure.com/subscriptions/00000000-0000-0000-0000-000000000000/providers/Microsoft.Insights/logprofiles/clitest000003?api-version=2016-03-01
+    uri: https://management.azure.com/subscriptions/00000000-0000-0000-0000-000000000000/providers/microsoft.insights/logprofiles/clitest000003?api-version=2016-03-01
   response:
     body:
       string: '{"id":"/subscriptions/00000000-0000-0000-0000-000000000000/providers/microsoft.insights/logprofiles/clitest000003","type":null,"name":"clitest000003","location":"southcentralus","kind":null,"tags":null,"properties":{"storageAccountId":"/subscriptions/00000000-0000-0000-0000-000000000000/resourceGroups/cli_test_monitor_lp_create000001/providers/Microsoft.Storage/storageAccounts/clitest000002","serviceBusRuleId":null,"locations":["westus","southcentralus"],"categories":["Write"],"retentionPolicy":{"enabled":false,"days":1095}},"identity":null}'
@@ -130,11 +123,7 @@
       content-type:
       - application/json; charset=utf-8
       date:
-<<<<<<< HEAD
-      - Fri, 10 Dec 2021 05:50:14 GMT
-=======
       - Wed, 08 Dec 2021 06:17:56 GMT
->>>>>>> 94766787
       expires:
       - '-1'
       pragma:
@@ -150,7 +139,7 @@
       x-content-type-options:
       - nosniff
       x-ms-ratelimit-remaining-subscription-writes:
-      - '1194'
+      - '1199'
     status:
       code: 200
       message: OK
@@ -170,13 +159,9 @@
       ParameterSetName:
       - -n
       User-Agent:
-<<<<<<< HEAD
-      - AZURECLI/2.30.0 azsdk-python-azure-mgmt-monitor/3.0.0 Python/3.8.10 (Windows-10-10.0.19044-SP0)
-=======
       - AZURECLI/2.31.0 azsdk-python-azure-mgmt-monitor/2.0.0 Python/3.8.8rc1 (Windows-10-10.0.22000-SP0)
->>>>>>> 94766787
     method: DELETE
-    uri: https://management.azure.com/subscriptions/00000000-0000-0000-0000-000000000000/providers/Microsoft.Insights/logprofiles/clitest000003?api-version=2016-03-01
+    uri: https://management.azure.com/subscriptions/00000000-0000-0000-0000-000000000000/providers/microsoft.insights/logprofiles/clitest000003?api-version=2016-03-01
   response:
     body:
       string: ''
@@ -186,11 +171,7 @@
       content-length:
       - '0'
       date:
-<<<<<<< HEAD
-      - Fri, 10 Dec 2021 05:50:15 GMT
-=======
       - Wed, 08 Dec 2021 06:17:58 GMT
->>>>>>> 94766787
       expires:
       - '-1'
       pragma:
