--- conflicted
+++ resolved
@@ -140,19 +140,8 @@
     pip_args = ['install', '--target', extension_path, ext_file]
 
     if extra_index_urls:
-<<<<<<< HEAD
-        # We prefer the user given python index over PyPi, so that
-        # a user's packages are not mistaken for some other same name packages on PyPi
-        pip_args = pip_args + ['--index-url', extra_index_urls[0]]
-        pip_args = pip_args + ['--extra-index-url']
-        for extra_index_url in extra_index_urls[1:]:
-            pip_args = pip_args + [extra_index_url]
-
-        # Adding the PyPi in the end.
-        pip_args = pip_args + ["https://pypi.python.org/simple"]
-=======
-        pip_args = pip_args + ['--extra-index-url'] + extra_index_urls
->>>>>>> 1d514f99
+        for extra_index_url in extra_index_urls:
+            pip_args = pip_args + ['--extra-index-url', extra_index_url]
 
     logger.debug('Executing pip with args: %s', pip_args)
     with HomebrewPipPatch():
