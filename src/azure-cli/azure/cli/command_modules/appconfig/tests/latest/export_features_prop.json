<<<<<<< HEAD
#Tue Feb 09 11:43:28 China Standard Time 2021
=======
#Tue Feb 23 09:35:27 China Standard Time 2021
>>>>>>> fffde7ec
Color=Red
Region=West US
feature-management.FalseFeature=false
feature-management.FeatureSample.enabled-for[0].Name=Filter1
feature-management.FeatureSample.enabled-for[0].Parameters.paramforfilter1=value1
feature-management.FeatureSample.enabled-for[1].Name=Filter2
feature-management.FeatureSample.enabled-for[2].Name=Filter@3
feature-management.FeatureSample.enabled-for[3].Name=filter.4
feature-management.FeatureSample.enabled-for[3].Parameters.EmptyValue=
feature-management.FeatureSample.enabled-for[3].Parameters.dotInFilter.Param=?
feature-management.TrueFeature=true<|MERGE_RESOLUTION|>--- conflicted
+++ resolved
@@ -1,8 +1,4 @@
-<<<<<<< HEAD
-#Tue Feb 09 11:43:28 China Standard Time 2021
-=======
 #Tue Feb 23 09:35:27 China Standard Time 2021
->>>>>>> fffde7ec
 Color=Red
 Region=West US
 feature-management.FalseFeature=false
