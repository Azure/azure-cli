# --------------------------------------------------------------------------------------------
# Copyright (c) Microsoft Corporation. All rights reserved.
# Licensed under the MIT License. See License.txt in the project root for license information.
# --------------------------------------------------------------------------------------------

# pylint: disable=line-too-long
# pylint: disable=too-many-lines
# pylint: disable=inconsistent-return-statements
# pylint: disable=unused-variable
# pylint: disable=too-many-locals
# pylint: disable=too-many-return-statements
import re
from knack.log import get_logger
from azure.cli.core.profiles import ResourceType

logger = get_logger(__name__)


# Namespace Region
def cli_namespace_create(cmd, client, resource_group_name, namespace_name, location=None, tags=None, sku='Standard',
                         capacity=None, zone_redundant=None, mi_system_assigned=None,
                         mi_user_assigned=None, encryption_config=None, minimum_tls_version=None):

    SBSku = cmd.get_models('SBSku', resource_type=ResourceType.MGMT_SERVICEBUS)
    SBNamespace = cmd.get_models('SBNamespace', resource_type=ResourceType.MGMT_SERVICEBUS)
    Identity = cmd.get_models('Identity', resource_type=ResourceType.MGMT_SERVICEBUS)
    IdentityType = cmd.get_models('ManagedServiceIdentityType', resource_type=ResourceType.MGMT_SERVICEBUS)
    UserAssignedIdentity = cmd.get_models('UserAssignedIdentity', resource_type=ResourceType.MGMT_SERVICEBUS)
    Encryption = cmd.get_models('Encryption', resource_type=ResourceType.MGMT_SERVICEBUS)

    parameter = SBNamespace(location=location)

    parameter.tags = tags
    parameter.sku = SBSku(name=sku, tier=sku, capacity=capacity)

    if zone_redundant is not None:
        parameter.zone_redundant = zone_redundant

    if mi_system_assigned:
        parameter.identity = Identity(type=IdentityType.SYSTEM_ASSIGNED)

    if mi_user_assigned:
        if parameter.identity:
            if parameter.identity.type == IdentityType.SYSTEM_ASSIGNED:
                parameter.identity.type = IdentityType.SYSTEM_ASSIGNED_USER_ASSIGNED
            else:
                parameter.identity.type = IdentityType.USER_ASSIGNED
        else:
            parameter.identity = Identity(type=IdentityType.USER_ASSIGNED)

        default_user_identity = UserAssignedIdentity()
        parameter.identity.user_assigned_identities = dict.fromkeys(mi_user_assigned, default_user_identity)

    if encryption_config:
        parameter.encryption = Encryption()
        parameter.encryption.key_vault_properties = encryption_config

    if minimum_tls_version:
        parameter.minimum_tls_version = minimum_tls_version

    client.begin_create_or_update(
        resource_group_name=resource_group_name,
        namespace_name=namespace_name,
        parameters=parameter
    ).result()

    return client.get(resource_group_name, namespace_name)


def cli_namespace_update(instance, tags=None, sku=None, capacity=None, minimum_tls_version=None):
    if tags is not None:
        instance.tags = tags

    if sku is not None:
        instance.sku.name = sku
        instance.sku.tier = sku

    if capacity is not None:
        instance.sku.capacity = capacity

    if minimum_tls_version:
        instance.minimum_tls_version = minimum_tls_version

    return instance


def cli_namespace_list(cmd, client, resource_group_name=None):
    if cmd.supported_api_version(resource_type=ResourceType.MGMT_SERVICEBUS, min_api='2021-06-01-preview'):
        if resource_group_name:
            return client.list_by_resource_group(resource_group_name=resource_group_name)

        return client.list()


iso8601pattern = re.compile("^P(?!$)(\\d+Y)?(\\d+M)?(\\d+W)?(\\d+D)?(T(?=\\d)(\\d+H)?(\\d+M)?(\\d+.)?(\\d+S)?)?$")
timedeltapattern = re.compile("^\\d+:\\d+:\\d+$")


def return_valid_duration(update_value, current_value=None):
    from datetime import timedelta
    from isodate import parse_duration
    from isodate import Duration
    from azure.cli.core.azclierror import InvalidArgumentValueError
    from azure.cli.command_modules.servicebus.constants import DURATION_SECS, DURATION_MIN, DURATION_DAYS
    if update_value is not None:
        value_toreturn = update_value
    else:
        return current_value

    if iso8601pattern.match(value_toreturn):
        try:
            time_duration = parse_duration(value_toreturn)
        except:
            raise InvalidArgumentValueError("Unable to parse provided ISO 8601 format duration %r" % value_toreturn)

        if isinstance(time_duration, timedelta):
            if time_duration <= timedelta(days=DURATION_DAYS, minutes=DURATION_MIN, seconds=DURATION_SECS):
                return time_duration
            return timedelta(days=DURATION_DAYS, minutes=DURATION_MIN, seconds=DURATION_SECS)

        if isinstance(time_duration, Duration):
            # for some reason 2 duration objects cannot be compared, must find a fix
            return time_duration

        return value_toreturn

    if timedeltapattern.match(value_toreturn):
        logger.warning('Please use ISO8601 duration for timespan inputs. Timespan inputs of format (days:min:seconds) would be deprecated from version 2.49.0.')
        day, minute, seconds = value_toreturn.split(":")
        if timedelta(days=int(day), minutes=int(minute), seconds=int(seconds)) <= timedelta(days=DURATION_DAYS,
                                                                                            minutes=DURATION_MIN,
                                                                                            seconds=DURATION_SECS):
            return timedelta(days=int(day), minutes=int(minute), seconds=int(seconds))
        return timedelta(days=DURATION_DAYS, minutes=DURATION_MIN, seconds=DURATION_SECS)

    return update_value


# to check the timespan value
def return_valid_duration_create(update_value):
    from datetime import timedelta
    from isodate import parse_duration
    from knack.util import CLIError
    from azure.cli.command_modules.servicebus.constants import DURATION_SECS, DURATION_MIN, DURATION_DAYS
    if update_value is not None:
        if iso8601pattern.match(update_value):
            if parse_duration(update_value) > timedelta(days=DURATION_DAYS, minutes=DURATION_MIN, seconds=DURATION_SECS):
                raise CLIError(
                    'duration value should be less than (days:min:secs) 10675199:10085:477581')

        if timedeltapattern.match(update_value):
            logger.warning('Please use ISO8601 duration for timespan inputs. Timespan inputs of format (days:min:seconds) would be deprecated from version 2.49.0.')
            day, minute, seconds = update_value.split(":")
            if timedelta(days=int(day), minutes=int(minute), seconds=int(seconds)) <= timedelta(days=DURATION_DAYS, minutes=DURATION_MIN, seconds=DURATION_SECS):
                update_value = timedelta(days=int(day), minutes=int(minute), seconds=int(seconds))
            else:
                raise CLIError(
                    'duration value should be less than timedelta(days=DURATION_DAYS, minutes=DURATION_MIN, seconds=DURATION_SECS)')

    return update_value


<<<<<<< HEAD
=======
# NetwrokRuleSet Region
def cli_networkrule_createupdate(cmd, client, resource_group_name, namespace_name, subnet=None, ip_mask=None, ignore_missing_vnet_service_endpoint=False, action='Allow'):
    NWRuleSetVirtualNetworkRules = cmd.get_models('NWRuleSetVirtualNetworkRules', resource_type=ResourceType.MGMT_SERVICEBUS)
    Subnet = cmd.get_models('Subnet', resource_type=ResourceType.MGMT_SERVICEBUS)
    NWRuleSetIpRules = cmd.get_models('NWRuleSetIpRules', resource_type=ResourceType.MGMT_SERVICEBUS)
    netwrokruleset = client.get_network_rule_set(resource_group_name, namespace_name)

    if netwrokruleset.virtual_network_rules is None:
        netwrokruleset.virtual_network_rules = []

    if netwrokruleset.ip_rules is None:
        netwrokruleset.ip_rules = []

    if subnet:
        netwrokruleset.virtual_network_rules.append(NWRuleSetVirtualNetworkRules(subnet=Subnet(id=subnet),
                                                                                 ignore_missing_vnet_service_endpoint=ignore_missing_vnet_service_endpoint))

    if ip_mask:
        netwrokruleset.ip_rules.append(NWRuleSetIpRules(ip_mask=ip_mask, action=action))

    return client.create_or_update_network_rule_set(resource_group_name, namespace_name, netwrokruleset)


def cli_networkrule_update(client, resource_group_name, namespace_name, public_network_access=None, trusted_service_access_enabled=None,
                           default_action=None):
    networkruleset = client.get_network_rule_set(resource_group_name, namespace_name)

    if trusted_service_access_enabled is not None:
        networkruleset.trusted_service_access_enabled = trusted_service_access_enabled

    if public_network_access:
        networkruleset.public_network_access = public_network_access

    if default_action:
        networkruleset.default_action = default_action

    return client.create_or_update_network_rule_set(resource_group_name, namespace_name, networkruleset)


def cli_networkrule_delete(cmd, client, resource_group_name, namespace_name, subnet=None, ip_mask=None):
    NWRuleSetVirtualNetworkRules = cmd.get_models('NWRuleSetVirtualNetworkRules', resource_type=ResourceType.MGMT_SERVICEBUS)
    NWRuleSetIpRules = cmd.get_models('NWRuleSetIpRules', resource_type=ResourceType.MGMT_SERVICEBUS)

    netwrokruleset = client.get_network_rule_set(resource_group_name, namespace_name)

    if subnet:
        virtualnetworkrule = NWRuleSetVirtualNetworkRules()
        virtualnetworkrule.subnet = subnet

        for vnetruletodelete in netwrokruleset.virtual_network_rules:
            if vnetruletodelete.subnet.id.lower() == subnet.lower():
                virtualnetworkrule.ignore_missing_vnet_service_endpoint = vnetruletodelete.ignore_missing_vnet_service_endpoint
                netwrokruleset.virtual_network_rules.remove(vnetruletodelete)
                break

    if ip_mask:
        ipruletodelete = NWRuleSetIpRules()
        ipruletodelete.ip_mask = ip_mask
        ipruletodelete.action = "Allow"

        if ipruletodelete in netwrokruleset.ip_rules:
            netwrokruleset.ip_rules.remove(ipruletodelete)

    return client.create_or_update_network_rule_set(resource_group_name, namespace_name, netwrokruleset)


>>>>>>> 0c35ea85
def cli_returnnsdetails(cmd, resource_group_name, namespace_name, max_size_in_megabytes):
    from knack.util import CLIError
    from azure.cli.core.commands.client_factory import get_mgmt_service_client
    nsclient = get_mgmt_service_client(cmd.cli_ctx, ResourceType.MGMT_SERVICEBUS).namespaces
    getnamespace = nsclient.get(resource_group_name=resource_group_name, namespace_name=namespace_name)
    if getnamespace.sku.name == 'Standard' and max_size_in_megabytes not in [1024, 2048, 3072, 4096, 5120]:
        raise CLIError('--max-size on Standard sku namespace only supports upto [1024, 2048, 3072, 4096, 5120] GB')

    if getnamespace.sku.name == 'Premium' and max_size_in_megabytes not in [1024, 2048, 3072, 4096, 5120, 10240, 20480,
                                                                            40960, 81920]:
        raise CLIError(
            '--max-size on Premium sku namespace only supports upto [1024, 2048, 3072, 4096, 5120, 10240, 20480, 40960, 81920] GB')


def cli_add_identity(cmd, client, resource_group_name, namespace_name, system_assigned=None, user_assigned=None):
    namespace = client.get(resource_group_name, namespace_name)
    IdentityType = cmd.get_models('ManagedServiceIdentityType', resource_type=ResourceType.MGMT_SERVICEBUS)
    Identity = cmd.get_models('Identity', resource_type=ResourceType.MGMT_SERVICEBUS)
    UserAssignedIdentity = cmd.get_models('UserAssignedIdentity', resource_type=ResourceType.MGMT_SERVICEBUS)

    identity_id = {}

    if namespace.identity is None:
        namespace.identity = Identity()

    if system_assigned:
        if namespace.identity.type == IdentityType.USER_ASSIGNED:
            namespace.identity.type = IdentityType.SYSTEM_ASSIGNED_USER_ASSIGNED

        elif namespace.identity.type == IdentityType.NONE or namespace.identity.type is None:
            namespace.identity.type = IdentityType.SYSTEM_ASSIGNED

    if user_assigned:
        default_user_identity = UserAssignedIdentity()
        identity_id.update(dict.fromkeys(user_assigned, default_user_identity))

        if namespace.identity.user_assigned_identities is None:
            namespace.identity.user_assigned_identities = identity_id
        else:
            namespace.identity.user_assigned_identities.update(identity_id)

        if namespace.identity.type == IdentityType.SYSTEM_ASSIGNED:
            namespace.identity.type = IdentityType.SYSTEM_ASSIGNED_USER_ASSIGNED

        elif namespace.identity.type == IdentityType.NONE or namespace.identity.type is None:
            namespace.identity.type = IdentityType.USER_ASSIGNED

    client.begin_create_or_update(
        resource_group_name=resource_group_name,
        namespace_name=namespace_name,
        parameters=namespace).result()

    get_namespace = client.get(resource_group_name, namespace_name)

    return get_namespace


def cli_remove_identity(cmd, client, resource_group_name, namespace_name, system_assigned=None, user_assigned=None):
    namespace = client.get(resource_group_name, namespace_name)
    IdentityType = cmd.get_models('ManagedServiceIdentityType', resource_type=ResourceType.MGMT_SERVICEBUS)

    from azure.cli.core import CLIError

    if namespace.identity is None:
        raise CLIError('The namespace does not have identity enabled')

    if system_assigned:
        if namespace.identity.type == IdentityType.SYSTEM_ASSIGNED:
            namespace.identity.type = IdentityType.NONE

        if namespace.identity.type == IdentityType.SYSTEM_ASSIGNED_USER_ASSIGNED:
            namespace.identity.type = IdentityType.USER_ASSIGNED

    if user_assigned:
        if namespace.identity.type == IdentityType.USER_ASSIGNED:
            if namespace.identity.user_assigned_identities:
                for x in user_assigned:
                    namespace.identity.user_assigned_identities.pop(x)
                # if all identities are popped off of the dictionary, we disable user assigned identity
                if len(namespace.identity.user_assigned_identities) == 0:
                    namespace.identity.type = IdentityType.NONE
                    namespace.identity.user_assigned_identities = None

        if namespace.identity.type == IdentityType.SYSTEM_ASSIGNED_USER_ASSIGNED:
            if namespace.identity.user_assigned_identities:
                for x in user_assigned:
                    namespace.identity.user_assigned_identities.pop(x)
                # if all identities are popped off of the dictionary, we disable user assigned identity
                if len(namespace.identity.user_assigned_identities) == 0:
                    namespace.identity.type = IdentityType.SYSTEM_ASSIGNED
                    namespace.identity.user_assigned_identities = None

    client.begin_create_or_update(
        resource_group_name=resource_group_name,
        namespace_name=namespace_name,
        parameters=namespace).result()

    get_namespace = client.get(resource_group_name, namespace_name)

    return get_namespace


def cli_add_encryption(cmd, client, resource_group_name, namespace_name, encryption_config):
    namespace = client.get(resource_group_name, namespace_name)
    Encryption = cmd.get_models('Encryption', resource_type=ResourceType.MGMT_SERVICEBUS)
    if namespace.encryption:
        if namespace.encryption.key_vault_properties:
            namespace.encryption.key_vault_properties.extend(encryption_config)
        else:
            namespace.encryption.key_vault_properties = encryption_config

    else:
        namespace.encryption = Encryption()
        namespace.encryption.key_vault_properties = encryption_config

    client.begin_create_or_update(
        resource_group_name=resource_group_name,
        namespace_name=namespace_name,
        parameters=namespace).result()

    get_namespace = client.get(resource_group_name, namespace_name)

    return get_namespace


def cli_remove_encryption(client, resource_group_name, namespace_name, encryption_config):
    namespace = client.get(resource_group_name, namespace_name)

    from azure.cli.core import CLIError

    if namespace.encryption is None:
        raise CLIError('The namespace does not have encryption enabled')

    if namespace.encryption.key_vault_properties:
        for encryption_property in encryption_config:
            if encryption_property in namespace.encryption.key_vault_properties:
                namespace.encryption.key_vault_properties.remove(encryption_property)

    client.begin_create_or_update(
        resource_group_name=resource_group_name,
        namespace_name=namespace_name,
        parameters=namespace).result()

    get_namespace = client.get(resource_group_name, namespace_name)

    return get_namespace<|MERGE_RESOLUTION|>--- conflicted
+++ resolved
@@ -160,75 +160,6 @@
     return update_value
 
 
-<<<<<<< HEAD
-=======
-# NetwrokRuleSet Region
-def cli_networkrule_createupdate(cmd, client, resource_group_name, namespace_name, subnet=None, ip_mask=None, ignore_missing_vnet_service_endpoint=False, action='Allow'):
-    NWRuleSetVirtualNetworkRules = cmd.get_models('NWRuleSetVirtualNetworkRules', resource_type=ResourceType.MGMT_SERVICEBUS)
-    Subnet = cmd.get_models('Subnet', resource_type=ResourceType.MGMT_SERVICEBUS)
-    NWRuleSetIpRules = cmd.get_models('NWRuleSetIpRules', resource_type=ResourceType.MGMT_SERVICEBUS)
-    netwrokruleset = client.get_network_rule_set(resource_group_name, namespace_name)
-
-    if netwrokruleset.virtual_network_rules is None:
-        netwrokruleset.virtual_network_rules = []
-
-    if netwrokruleset.ip_rules is None:
-        netwrokruleset.ip_rules = []
-
-    if subnet:
-        netwrokruleset.virtual_network_rules.append(NWRuleSetVirtualNetworkRules(subnet=Subnet(id=subnet),
-                                                                                 ignore_missing_vnet_service_endpoint=ignore_missing_vnet_service_endpoint))
-
-    if ip_mask:
-        netwrokruleset.ip_rules.append(NWRuleSetIpRules(ip_mask=ip_mask, action=action))
-
-    return client.create_or_update_network_rule_set(resource_group_name, namespace_name, netwrokruleset)
-
-
-def cli_networkrule_update(client, resource_group_name, namespace_name, public_network_access=None, trusted_service_access_enabled=None,
-                           default_action=None):
-    networkruleset = client.get_network_rule_set(resource_group_name, namespace_name)
-
-    if trusted_service_access_enabled is not None:
-        networkruleset.trusted_service_access_enabled = trusted_service_access_enabled
-
-    if public_network_access:
-        networkruleset.public_network_access = public_network_access
-
-    if default_action:
-        networkruleset.default_action = default_action
-
-    return client.create_or_update_network_rule_set(resource_group_name, namespace_name, networkruleset)
-
-
-def cli_networkrule_delete(cmd, client, resource_group_name, namespace_name, subnet=None, ip_mask=None):
-    NWRuleSetVirtualNetworkRules = cmd.get_models('NWRuleSetVirtualNetworkRules', resource_type=ResourceType.MGMT_SERVICEBUS)
-    NWRuleSetIpRules = cmd.get_models('NWRuleSetIpRules', resource_type=ResourceType.MGMT_SERVICEBUS)
-
-    netwrokruleset = client.get_network_rule_set(resource_group_name, namespace_name)
-
-    if subnet:
-        virtualnetworkrule = NWRuleSetVirtualNetworkRules()
-        virtualnetworkrule.subnet = subnet
-
-        for vnetruletodelete in netwrokruleset.virtual_network_rules:
-            if vnetruletodelete.subnet.id.lower() == subnet.lower():
-                virtualnetworkrule.ignore_missing_vnet_service_endpoint = vnetruletodelete.ignore_missing_vnet_service_endpoint
-                netwrokruleset.virtual_network_rules.remove(vnetruletodelete)
-                break
-
-    if ip_mask:
-        ipruletodelete = NWRuleSetIpRules()
-        ipruletodelete.ip_mask = ip_mask
-        ipruletodelete.action = "Allow"
-
-        if ipruletodelete in netwrokruleset.ip_rules:
-            netwrokruleset.ip_rules.remove(ipruletodelete)
-
-    return client.create_or_update_network_rule_set(resource_group_name, namespace_name, netwrokruleset)
-
-
->>>>>>> 0c35ea85
 def cli_returnnsdetails(cmd, resource_group_name, namespace_name, max_size_in_megabytes):
     from knack.util import CLIError
     from azure.cli.core.commands.client_factory import get_mgmt_service_client
