--- conflicted
+++ resolved
@@ -676,90 +676,6 @@
 ENV_VAR = {}
 
 TEST_DEF = [
-<<<<<<< HEAD
-    #{
-    #    'test_name': 'vm_usage_list_westus',
-    #    'command': VMUsageScenarioTest()
-    #},
-    #{
-    #    'test_name': 'vm_show_list_sizes_list_ip_addresses',
-    #    'command': VMShowListSizesListIPAddressesScenarioTest()
-    #},
-    #{
-    #    'test_name': 'vm_images_list_by_aliases',
-    #    'command': VMImageListByAliasesScenarioTest()
-    #},
-    #{
-    #    'test_name': 'vm_images_list_thru_services',
-    #    'command': VMImageListThruServiceScenarioTest()
-    #},
-    #{
-    #    'test_name': 'vm_size_list',
-    #    'command': VMSizeListScenarioTest()
-    #},
-    #{
-    #    'test_name': 'vm_image_list_offers',
-    #    'command': VMImageListOffersScenarioTest()
-    #},
-    #{
-    #    'test_name': 'vm_image_list_publishers',
-    #    'command': VMImageListPublishersScenarioTest()
-    #},
-    #{
-    #    'test_name': 'vm_image_list_skus',
-    #    'command': VMImageListSkusScenarioTest()
-    #},
-    #{
-    #    'test_name': 'vm_image_show',
-    #    'command': VMImageShowScenarioTest()
-    #},
-    #{
-    #    'test_name': 'vm_generalize',
-    #    'command': VMGeneralizeScenarioTest()
-    #},
-    #{
-    #    'test_name': 'vm_create_state_modifications',
-    #    'command': VMCreateAndStateModificationsScenarioTest()
-    #},
-    #{
-    #    'test_name': 'vm_availset',
-    #    'command': VMAvailSetScenarioTest()
-    #},
-    #{
-    #    'test_name': 'vm_extension',
-    #    'command': VMExtensionsScenarioTest()
-    #},
-    #{
-    #    'test_name': 'vm_machine_extension_image',
-    #    'command': VMMachineExtensionImageScenarioTest()
-    #},
-    #{
-    #    'test_name': 'vm_combined_list',
-    #    'command': VMListFoldedScenarioTest()
-    #},
-    #{
-    #    'test_name': 'vm_scaleset_gets',
-    #    'command': VMScaleSetGetsScenarioTest()
-    #},
-    #{
-    #    'test_name': 'vm_scaleset_states',
-    #    'command': VMScaleSetStatesScenarioTest()
-    #},
-    #{
-    #    'test_name': 'vm_scaleset_delete',
-    #    'command': VMScaleSetDeleteScenarioTest()
-    #},
-    #{
-    #    'test_name': 'vm_scaleset_vms',
-    #    'command': VMScaleSetVMsScenarioTest()
-    #},
-    #{
-    #    'test_name': 'vm_add_remove_linux_user',
-    #    'command': VMAccessAddRemoveLinuxUser()
-    #}
-]
-
-=======
     {
         'test_name': 'vm_usage_list_westus',
         'command': VMUsageScenarioTest()
@@ -856,5 +772,4 @@
         'test_name': 'vm_extension_install',
         'command': VMExtensionInstallTest()
     }
-]
->>>>>>> 911a4751
+]