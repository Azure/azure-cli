--- conflicted
+++ resolved
@@ -609,11 +609,7 @@
         false,\r\n    \"enableVmProtection\": false\r\n  }\r\n}"
     headers:
       azure-asyncoperation:
-<<<<<<< HEAD
-      - https://management.azure.com/subscriptions/00000000-0000-0000-0000-000000000000/providers/Microsoft.Network/locations/westus/operations/3017cd8a-1909-4a7e-b8f2-75762e9974aa?api-version=2019-04-01
-=======
       - https://management.azure.com/subscriptions/00000000-0000-0000-0000-000000000000/providers/Microsoft.Network/locations/westus/operations/e9d2929d-e2b3-4d9f-810b-357dd5ca87e6?api-version=2019-08-01
->>>>>>> 15b3674b
       cache-control:
       - no-cache
       content-length:
@@ -657,11 +653,7 @@
       - python/3.6.5 (Windows-10-10.0.17134-SP0) msrest/0.6.10 msrest_azure/0.6.2
         azure-mgmt-network/4.0.0 Azure-SDK-For-Python AZURECLI/2.0.74
     method: GET
-<<<<<<< HEAD
-    uri: https://management.azure.com/subscriptions/00000000-0000-0000-0000-000000000000/providers/Microsoft.Network/locations/westus/operations/3017cd8a-1909-4a7e-b8f2-75762e9974aa?api-version=2019-04-01
-=======
     uri: https://management.azure.com/subscriptions/00000000-0000-0000-0000-000000000000/providers/Microsoft.Network/locations/westus/operations/e9d2929d-e2b3-4d9f-810b-357dd5ca87e6?api-version=2019-08-01
->>>>>>> 15b3674b
   response:
     body:
       string: "{\r\n  \"status\": \"Succeeded\"\r\n}"
@@ -972,11 +964,7 @@
         \ },\r\n  \"type\": \"Microsoft.Network/virtualNetworks/subnets\"\r\n}"
     headers:
       azure-asyncoperation:
-<<<<<<< HEAD
-      - https://management.azure.com/subscriptions/00000000-0000-0000-0000-000000000000/providers/Microsoft.Network/locations/westus/operations/560dc57e-feca-4279-a4c2-365506706b0a?api-version=2019-04-01
-=======
       - https://management.azure.com/subscriptions/00000000-0000-0000-0000-000000000000/providers/Microsoft.Network/locations/westus/operations/c0166eb0-4a19-4043-b711-1ff29c2d1db8?api-version=2019-08-01
->>>>>>> 15b3674b
       cache-control:
       - no-cache
       content-length:
@@ -1024,11 +1012,7 @@
       - python/3.6.5 (Windows-10-10.0.17134-SP0) msrest/0.6.10 msrest_azure/0.6.2
         azure-mgmt-network/4.0.0 Azure-SDK-For-Python AZURECLI/2.0.74
     method: GET
-<<<<<<< HEAD
-    uri: https://management.azure.com/subscriptions/00000000-0000-0000-0000-000000000000/providers/Microsoft.Network/locations/westus/operations/560dc57e-feca-4279-a4c2-365506706b0a?api-version=2019-04-01
-=======
     uri: https://management.azure.com/subscriptions/00000000-0000-0000-0000-000000000000/providers/Microsoft.Network/locations/westus/operations/c0166eb0-4a19-4043-b711-1ff29c2d1db8?api-version=2019-08-01
->>>>>>> 15b3674b
   response:
     body:
       string: "{\r\n  \"status\": \"Succeeded\"\r\n}"
