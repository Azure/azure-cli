--- conflicted
+++ resolved
@@ -17,12 +17,8 @@
       ParameterSetName:
       - --storage-account -g -n
       User-Agent:
-<<<<<<< HEAD
-      - AZURECLI/2.50.0 (PIP) azsdk-python-azure-mgmt-storage/0.1.0 Python/3.9.6 (Windows-10-10.0.19045-SP0)
-=======
-      - AZURECLI/2.53.0 azsdk-python-azure-mgmt-storage/21.1.0 Python/3.10.13 (Linux-5.15.0-1047-azure-x86_64-with-glibc2.31)
-        VSTS_7b238909-6802-4b65-b90d-184bca47f458_build_220_0
->>>>>>> da1007ab
+      - AZURECLI/2.53.0 azsdk-python-azure-mgmt-storage/21.1.0 Python/3.10.13 (Linux-5.15.0-1047-azure-x86_64-with-glibc2.31)
+        VSTS_7b238909-6802-4b65-b90d-184bca47f458_build_220_0
     method: PUT
     uri: https://management.azure.com/subscriptions/00000000-0000-0000-0000-000000000000/resourceGroups/cli_tier000001/providers/Microsoft.Storage/storageAccounts/tier000002/fileServices/default/shares/share000003?api-version=2023-01-01
   response:
@@ -36,15 +32,9 @@
       content-type:
       - application/json
       date:
-<<<<<<< HEAD
-      - Thu, 06 Jul 2023 03:49:32 GMT
-      etag:
-      - '"0x8DB7DD402232575"'
-=======
       - Thu, 19 Oct 2023 09:46:04 GMT
       etag:
       - '"0x8DBD088368A4CEE"'
->>>>>>> da1007ab
       expires:
       - '-1'
       pragma:
@@ -56,11 +46,7 @@
       x-content-type-options:
       - nosniff
       x-ms-ratelimit-remaining-subscription-writes:
-<<<<<<< HEAD
-      - '1177'
-=======
       - '1194'
->>>>>>> da1007ab
     status:
       code: 201
       message: Created
@@ -78,21 +64,13 @@
       ParameterSetName:
       - --storage-account -g -n
       User-Agent:
-<<<<<<< HEAD
-      - AZURECLI/2.50.0 (PIP) azsdk-python-azure-mgmt-storage/0.1.0 Python/3.9.6 (Windows-10-10.0.19045-SP0)
-=======
-      - AZURECLI/2.53.0 azsdk-python-azure-mgmt-storage/21.1.0 Python/3.10.13 (Linux-5.15.0-1047-azure-x86_64-with-glibc2.31)
-        VSTS_7b238909-6802-4b65-b90d-184bca47f458_build_220_0
->>>>>>> da1007ab
+      - AZURECLI/2.53.0 azsdk-python-azure-mgmt-storage/21.1.0 Python/3.10.13 (Linux-5.15.0-1047-azure-x86_64-with-glibc2.31)
+        VSTS_7b238909-6802-4b65-b90d-184bca47f458_build_220_0
     method: GET
     uri: https://management.azure.com/subscriptions/00000000-0000-0000-0000-000000000000/resourceGroups/cli_tier000001/providers/Microsoft.Storage/storageAccounts/tier000002/fileServices/default/shares/share000003?api-version=2023-01-01
   response:
     body:
-<<<<<<< HEAD
-      string: '{"id":"/subscriptions/00000000-0000-0000-0000-000000000000/resourceGroups/cli_tier000001/providers/Microsoft.Storage/storageAccounts/tier000002/fileServices/default/shares/share000003","name":"share000003","type":"Microsoft.Storage/storageAccounts/fileServices/shares","etag":"\"0x8DB7DD402232575\"","properties":{"leaseStatus":"unlocked","leaseState":"available","signedIdentifiers":[],"accessTier":"TransactionOptimized","accessTierChangeTime":"2023-07-06T03:49:32.0000000Z","lastModifiedTime":"2023-07-06T03:49:32.0000000Z","shareQuota":5120}}'
-=======
       string: '{"id":"/subscriptions/00000000-0000-0000-0000-000000000000/resourceGroups/cli_tier000001/providers/Microsoft.Storage/storageAccounts/tier000002/fileServices/default/shares/share000003","name":"share000003","type":"Microsoft.Storage/storageAccounts/fileServices/shares","etag":"\"0x8DBD088368A4CEE\"","properties":{"leaseStatus":"unlocked","leaseState":"available","signedIdentifiers":[],"accessTier":"TransactionOptimized","accessTierChangeTime":"2023-10-19T09:46:05.0000000Z","lastModifiedTime":"2023-10-19T09:46:05.0000000Z","shareQuota":5120}}'
->>>>>>> da1007ab
     headers:
       cache-control:
       - no-cache
@@ -101,15 +79,9 @@
       content-type:
       - application/json
       date:
-<<<<<<< HEAD
-      - Thu, 06 Jul 2023 03:49:34 GMT
-      etag:
-      - '"0x8DB7DD402232575"'
-=======
       - Thu, 19 Oct 2023 09:46:05 GMT
       etag:
       - '"0x8DBD088368A4CEE"'
->>>>>>> da1007ab
       expires:
       - '-1'
       pragma:
@@ -141,21 +113,13 @@
       ParameterSetName:
       - --storage-account -g -n --access-tier
       User-Agent:
-<<<<<<< HEAD
-      - AZURECLI/2.50.0 (PIP) azsdk-python-azure-mgmt-storage/0.1.0 Python/3.9.6 (Windows-10-10.0.19045-SP0)
-=======
-      - AZURECLI/2.53.0 azsdk-python-azure-mgmt-storage/21.1.0 Python/3.10.13 (Linux-5.15.0-1047-azure-x86_64-with-glibc2.31)
-        VSTS_7b238909-6802-4b65-b90d-184bca47f458_build_220_0
->>>>>>> da1007ab
+      - AZURECLI/2.53.0 azsdk-python-azure-mgmt-storage/21.1.0 Python/3.10.13 (Linux-5.15.0-1047-azure-x86_64-with-glibc2.31)
+        VSTS_7b238909-6802-4b65-b90d-184bca47f458_build_220_0
     method: GET
     uri: https://management.azure.com/subscriptions/00000000-0000-0000-0000-000000000000/resourceGroups/cli_tier000001/providers/Microsoft.Storage/storageAccounts/tier000002/fileServices/default/shares/share000003?api-version=2023-01-01
   response:
     body:
-<<<<<<< HEAD
-      string: '{"id":"/subscriptions/00000000-0000-0000-0000-000000000000/resourceGroups/cli_tier000001/providers/Microsoft.Storage/storageAccounts/tier000002/fileServices/default/shares/share000003","name":"share000003","type":"Microsoft.Storage/storageAccounts/fileServices/shares","etag":"\"0x8DB7DD402232575\"","properties":{"leaseStatus":"unlocked","leaseState":"available","signedIdentifiers":[],"accessTier":"TransactionOptimized","accessTierChangeTime":"2023-07-06T03:49:32.0000000Z","lastModifiedTime":"2023-07-06T03:49:32.0000000Z","shareQuota":5120}}'
-=======
       string: '{"id":"/subscriptions/00000000-0000-0000-0000-000000000000/resourceGroups/cli_tier000001/providers/Microsoft.Storage/storageAccounts/tier000002/fileServices/default/shares/share000003","name":"share000003","type":"Microsoft.Storage/storageAccounts/fileServices/shares","etag":"\"0x8DBD088368A4CEE\"","properties":{"leaseStatus":"unlocked","leaseState":"available","signedIdentifiers":[],"accessTier":"TransactionOptimized","accessTierChangeTime":"2023-10-19T09:46:05.0000000Z","lastModifiedTime":"2023-10-19T09:46:05.0000000Z","shareQuota":5120}}'
->>>>>>> da1007ab
     headers:
       cache-control:
       - no-cache
@@ -164,15 +128,9 @@
       content-type:
       - application/json
       date:
-<<<<<<< HEAD
-      - Thu, 06 Jul 2023 03:49:35 GMT
-      etag:
-      - '"0x8DB7DD402232575"'
-=======
       - Thu, 19 Oct 2023 09:46:05 GMT
       etag:
       - '"0x8DBD088368A4CEE"'
->>>>>>> da1007ab
       expires:
       - '-1'
       pragma:
@@ -204,12 +162,8 @@
       ParameterSetName:
       - --storage-account -g -n --access-tier
       User-Agent:
-<<<<<<< HEAD
-      - AZURECLI/2.50.0 (PIP) azsdk-python-azure-mgmt-storage/0.1.0 Python/3.9.6 (Windows-10-10.0.19045-SP0)
-=======
-      - AZURECLI/2.53.0 azsdk-python-azure-mgmt-storage/21.1.0 Python/3.10.13 (Linux-5.15.0-1047-azure-x86_64-with-glibc2.31)
-        VSTS_7b238909-6802-4b65-b90d-184bca47f458_build_220_0
->>>>>>> da1007ab
+      - AZURECLI/2.53.0 azsdk-python-azure-mgmt-storage/21.1.0 Python/3.10.13 (Linux-5.15.0-1047-azure-x86_64-with-glibc2.31)
+        VSTS_7b238909-6802-4b65-b90d-184bca47f458_build_220_0
     method: PATCH
     uri: https://management.azure.com/subscriptions/00000000-0000-0000-0000-000000000000/resourceGroups/cli_tier000001/providers/Microsoft.Storage/storageAccounts/tier000002/fileServices/default/shares/share000003?api-version=2023-01-01
   response:
@@ -223,15 +177,9 @@
       content-type:
       - application/json
       date:
-<<<<<<< HEAD
-      - Thu, 06 Jul 2023 03:49:36 GMT
-      etag:
-      - '"0x8DB7DD404B0C316"'
-=======
       - Thu, 19 Oct 2023 09:46:05 GMT
       etag:
       - '"0x8DBD08836EEA57F"'
->>>>>>> da1007ab
       expires:
       - '-1'
       pragma:
@@ -243,11 +191,7 @@
       x-content-type-options:
       - nosniff
       x-ms-ratelimit-remaining-subscription-writes:
-<<<<<<< HEAD
-      - '1176'
-=======
       - '1183'
->>>>>>> da1007ab
     status:
       code: 200
       message: OK
@@ -265,21 +209,13 @@
       ParameterSetName:
       - --storage-account -g -n
       User-Agent:
-<<<<<<< HEAD
-      - AZURECLI/2.50.0 (PIP) azsdk-python-azure-mgmt-storage/0.1.0 Python/3.9.6 (Windows-10-10.0.19045-SP0)
-=======
-      - AZURECLI/2.53.0 azsdk-python-azure-mgmt-storage/21.1.0 Python/3.10.13 (Linux-5.15.0-1047-azure-x86_64-with-glibc2.31)
-        VSTS_7b238909-6802-4b65-b90d-184bca47f458_build_220_0
->>>>>>> da1007ab
+      - AZURECLI/2.53.0 azsdk-python-azure-mgmt-storage/21.1.0 Python/3.10.13 (Linux-5.15.0-1047-azure-x86_64-with-glibc2.31)
+        VSTS_7b238909-6802-4b65-b90d-184bca47f458_build_220_0
     method: GET
     uri: https://management.azure.com/subscriptions/00000000-0000-0000-0000-000000000000/resourceGroups/cli_tier000001/providers/Microsoft.Storage/storageAccounts/tier000002/fileServices/default/shares/share000003?api-version=2023-01-01
   response:
     body:
-<<<<<<< HEAD
-      string: '{"id":"/subscriptions/00000000-0000-0000-0000-000000000000/resourceGroups/cli_tier000001/providers/Microsoft.Storage/storageAccounts/tier000002/fileServices/default/shares/share000003","name":"share000003","type":"Microsoft.Storage/storageAccounts/fileServices/shares","etag":"\"0x8DB7DD404B0C316\"","properties":{"leaseStatus":"unlocked","leaseState":"available","signedIdentifiers":[],"accessTier":"Hot","accessTierChangeTime":"2023-07-06T03:49:36.0000000Z","lastModifiedTime":"2023-07-06T03:49:36.0000000Z","shareQuota":5120}}'
-=======
       string: '{"id":"/subscriptions/00000000-0000-0000-0000-000000000000/resourceGroups/cli_tier000001/providers/Microsoft.Storage/storageAccounts/tier000002/fileServices/default/shares/share000003","name":"share000003","type":"Microsoft.Storage/storageAccounts/fileServices/shares","etag":"\"0x8DBD08836EEA57F\"","properties":{"leaseStatus":"unlocked","leaseState":"available","signedIdentifiers":[],"accessTier":"Hot","accessTierChangeTime":"2023-10-19T09:46:05.0000000Z","lastModifiedTime":"2023-10-19T09:46:05.0000000Z","shareQuota":5120}}'
->>>>>>> da1007ab
     headers:
       cache-control:
       - no-cache
@@ -288,15 +224,9 @@
       content-type:
       - application/json
       date:
-<<<<<<< HEAD
-      - Thu, 06 Jul 2023 03:49:37 GMT
-      etag:
-      - '"0x8DB7DD404B0C316"'
-=======
       - Thu, 19 Oct 2023 09:46:05 GMT
       etag:
       - '"0x8DBD08836EEA57F"'
->>>>>>> da1007ab
       expires:
       - '-1'
       pragma:
@@ -332,12 +262,8 @@
       ParameterSetName:
       - --storage-account -g -n --access-tier
       User-Agent:
-<<<<<<< HEAD
-      - AZURECLI/2.50.0 (PIP) azsdk-python-azure-mgmt-storage/0.1.0 Python/3.9.6 (Windows-10-10.0.19045-SP0)
-=======
-      - AZURECLI/2.53.0 azsdk-python-azure-mgmt-storage/21.1.0 Python/3.10.13 (Linux-5.15.0-1047-azure-x86_64-with-glibc2.31)
-        VSTS_7b238909-6802-4b65-b90d-184bca47f458_build_220_0
->>>>>>> da1007ab
+      - AZURECLI/2.53.0 azsdk-python-azure-mgmt-storage/21.1.0 Python/3.10.13 (Linux-5.15.0-1047-azure-x86_64-with-glibc2.31)
+        VSTS_7b238909-6802-4b65-b90d-184bca47f458_build_220_0
     method: PUT
     uri: https://management.azure.com/subscriptions/00000000-0000-0000-0000-000000000000/resourceGroups/cli_tier000001/providers/Microsoft.Storage/storageAccounts/tier000002/fileServices/default/shares/share000004?api-version=2023-01-01
   response:
@@ -351,15 +277,9 @@
       content-type:
       - application/json
       date:
-<<<<<<< HEAD
-      - Thu, 06 Jul 2023 03:49:39 GMT
-      etag:
-      - '"0x8DB7DD4067D28F0"'
-=======
       - Thu, 19 Oct 2023 09:46:06 GMT
       etag:
       - '"0x8DBD088373B81D7"'
->>>>>>> da1007ab
       expires:
       - '-1'
       pragma:
@@ -371,11 +291,7 @@
       x-content-type-options:
       - nosniff
       x-ms-ratelimit-remaining-subscription-writes:
-<<<<<<< HEAD
-      - '1175'
-=======
       - '1184'
->>>>>>> da1007ab
     status:
       code: 201
       message: Created
