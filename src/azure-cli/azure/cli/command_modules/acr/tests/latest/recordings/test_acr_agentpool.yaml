--- conflicted
+++ resolved
@@ -226,9 +226,6 @@
       x-content-type-options:
       - nosniff
       x-ms-arm-service-request-id:
-<<<<<<< HEAD
-      - 21c51e3f-5134-4c99-9040-18646ab71335
-=======
       - 965e4282-b4bd-436f-bb77-f354ba4c06ab
     status:
       code: 200
@@ -275,7 +272,6 @@
       - Accept-Encoding
       x-content-type-options:
       - nosniff
->>>>>>> 4efdc3a2
     status:
       code: 200
       message: OK
@@ -1107,8 +1103,6 @@
     status:
       code: 200
       message: OK
-<<<<<<< HEAD
-=======
 - request:
     body: null
     headers:
@@ -7022,5 +7016,4 @@
     status:
       code: 200
       message: OK
->>>>>>> 4efdc3a2
 version: 1