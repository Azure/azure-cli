# --------------------------------------------------------------------------------------------
# Copyright (c) Microsoft Corporation. All rights reserved.
# Licensed under the MIT License. See License.txt in the project root for license information.
# --------------------------------------------------------------------------------------------

from collections import OrderedDict

from azure.cli.core.commands import CliCommandType
from azure.cli.core.profiles import get_api_version, ResourceType

from ._client_factory import get_client, get_client_factory, Clients

from ._transformers import (
    extract_subresource_name, filter_out_managed_resources,
    multi_transformers, transform_key_decryption_output)

from ._validators import (
    process_secret_set_namespace, process_certificate_cancel_namespace,
    validate_private_endpoint_connection_id)


def transform_assignment_list(result):
    return [OrderedDict([('Principal', r['principalName']),
                         ('Role', r['roleDefinitionName']),
                         ('Scope', r['scope'])]) for r in result]


def transform_definition_list(result):
    return [OrderedDict([('Name', r['roleName']), ('Type', r['type']),
                         ('Description', r['description'])]) for r in result]


# pylint: disable=too-many-locals, too-many-statements
def load_command_table(self, _):
<<<<<<< HEAD
=======
    mgmt_api_version = str(get_api_version(self.cli_ctx, ResourceType.MGMT_KEYVAULT))
    mgmt_api_version = mgmt_api_version.replace('-', '_')

    data_api_version = str(get_api_version(self.cli_ctx, ResourceType.DATA_KEYVAULT))
    data_api_version = data_api_version.replace('.', '_')
    data_api_version = data_api_version.replace('-', '_')
    data_doc_string = 'azure.keyvault.v' + data_api_version + '.key_vault_client#KeyVaultClient.{}'
>>>>>>> a54b7ce2
    # region Command Types
    mgmt_vaults_entity = get_client(self.cli_ctx, ResourceType.MGMT_KEYVAULT, Clients.vaults)
    mgmt_pec_entity = get_client(self.cli_ctx, ResourceType.MGMT_KEYVAULT, Clients.private_endpoint_connections)
    mgmt_plr_entity = get_client(self.cli_ctx, ResourceType.MGMT_KEYVAULT, Clients.private_link_resources)
    data_entity = get_client(self.cli_ctx, ResourceType.DATA_KEYVAULT)

    private_mgmt_vaults_entity = get_client(self.cli_ctx, ResourceType.MGMT_PRIVATE_KEYVAULT, Clients.managed_hsms)
    private_data_entity = get_client(self.cli_ctx, ResourceType.DATA_PRIVATE_KEYVAULT)
    private_data_entity_t2 = get_client(self.cli_ctx, ResourceType.DATA_PRIVATE_KEYVAULT_T2)

    kv_vaults_custom = CliCommandType(
        operations_tmpl='azure.cli.command_modules.keyvault.custom#{}',
        client_factory=get_client_factory(ResourceType.MGMT_KEYVAULT, Clients.vaults)
    )
    kv_hsms_custom = CliCommandType(
        operations_tmpl='azure.cli.command_modules.keyvault.custom#{}',
        client_factory=get_client_factory(ResourceType.MGMT_PRIVATE_KEYVAULT, Clients.managed_hsms)
    )
    # endregion

    # Management Plane Commands
<<<<<<< HEAD
    with self.command_group('keyvault', mgmt_vaults_entity.command_type,
                            client_factory=mgmt_vaults_entity.client_factory) as g:
        g.custom_command('create', 'create_vault_or_hsm',
                         doc_string_source=mgmt_vaults_entity.models_docs_tmpl.format('VaultProperties'))
        g.custom_command('recover', 'recover_vault_or_hsm')
        g.custom_command('list', 'list_vault_or_hsm')
        g.custom_show_command('show', 'get_vault_or_hsm',
                              doc_string_source=mgmt_vaults_entity.operations_docs_tmpl.format('get'))
        g.custom_command('delete', 'delete_vault_or_hsm',
                         doc_string_source=mgmt_vaults_entity.operations_docs_tmpl.format('delete'))
        g.custom_command('delete', 'delete_vault_or_hsm', deprecate_info=g.deprecate(
=======
    with self.command_group('keyvault', kv_vaults_sdk, client_factory=keyvault_client_vaults_factory) as g:
        g.custom_command('create', 'create_keyvault', supports_no_wait=True,
                         doc_string_source='azure.mgmt.keyvault.v' + mgmt_api_version + '.models#VaultProperties')
        g.custom_command('recover', 'recover_keyvault', supports_no_wait=True)
        g.custom_command('list', 'list_keyvault')
        g.show_command('show', 'get')
        g.command('delete', 'delete', deprecate_info=g.deprecate(
>>>>>>> a54b7ce2
            tag_func=lambda x: '',
            message_func=lambda x: 'Warning! If you have soft-delete protection enabled on this key vault, you will '
                                   'not be able to reuse this key vault name until the key vault has been purged from '
                                   'the soft deleted state. Please see the following documentation for additional '
                                   'guidance.\n'
<<<<<<< HEAD
                                   'https://docs.microsoft.com/en-us/azure/key-vault/general/soft-delete-overview'),
                         doc_string_source=mgmt_vaults_entity.operations_docs_tmpl.format('delete'))
        g.custom_command('purge', 'purge_vault_or_hsm',
                         doc_string_source=mgmt_vaults_entity.operations_docs_tmpl.format('purge_deleted'))
        g.custom_command('set-policy', 'set_policy')
        g.custom_command('delete-policy', 'delete_policy')
        g.custom_command('list-deleted', 'list_deleted_vault_or_hsm',
                         doc_string_source=mgmt_vaults_entity.operations_docs_tmpl.format('list_deleted'))
        g.generic_update_command(
            'update', setter_name='update_vault_setter', setter_type=kv_vaults_custom,
            custom_func_name='update_vault',
            doc_string_source=mgmt_vaults_entity.models_docs_tmpl.format('VaultProperties'))

    with self.command_group('keyvault', private_mgmt_vaults_entity.command_type,
                            client_factory=private_mgmt_vaults_entity.client_factory) as g:
        g.generic_update_command(
            'update-hsm', setter_name='update_hsm_setter', setter_type=kv_hsms_custom,
            custom_func_name='update_hsm', is_preview=True,
            doc_string_source=private_mgmt_vaults_entity.models_docs_tmpl.format('ManagedHsmProperties'))
=======
                                   'https://docs.microsoft.com/en-us/azure/key-vault/general/soft-delete-overview'))
        g.command('purge', 'begin_purge_deleted', supports_no_wait=True)
        g.custom_command('set-policy', 'set_policy', supports_no_wait=True)
        g.custom_command('delete-policy', 'delete_policy', supports_no_wait=True)
        g.command('list-deleted', 'list_deleted')
        g.generic_update_command(
            'update', setter_name='update_keyvault_setter', setter_type=kv_vaults_custom,
            custom_func_name='update_keyvault',
            doc_string_source='azure.mgmt.keyvault.v' + mgmt_api_version + '.models#VaultProperties',
            supports_no_wait=True)
        g.wait_command('wait')
>>>>>>> a54b7ce2

    with self.command_group('keyvault network-rule',
                            mgmt_vaults_entity.command_type,
                            min_api='2018-02-14',
<<<<<<< HEAD
                            client_factory=mgmt_vaults_entity.client_factory) as g:
        g.custom_command('add', 'add_network_rule')
        g.custom_command('remove', 'remove_network_rule')
=======
                            client_factory=keyvault_client_vaults_factory) as g:
        g.custom_command('add', 'add_network_rule', supports_no_wait=True)
        g.custom_command('remove', 'remove_network_rule', supports_no_wait=True)
>>>>>>> a54b7ce2
        g.custom_command('list', 'list_network_rules')
        g.wait_command('wait')

    with self.command_group('keyvault private-endpoint-connection',
                            mgmt_pec_entity.command_type,
                            min_api='2018-02-14',
                            client_factory=mgmt_pec_entity.client_factory,
                            is_preview=True) as g:
        g.custom_command('approve', 'approve_private_endpoint_connection', supports_no_wait=True,
                         validator=validate_private_endpoint_connection_id)
        g.custom_command('reject', 'reject_private_endpoint_connection', supports_no_wait=True,
                         validator=validate_private_endpoint_connection_id)
        g.command('delete', 'begin_delete', validator=validate_private_endpoint_connection_id, supports_no_wait=True)
        g.show_command('show', 'get', validator=validate_private_endpoint_connection_id)
        g.wait_command('wait', validator=validate_private_endpoint_connection_id)

    with self.command_group('keyvault private-link-resource',
                            mgmt_plr_entity.command_type,
                            min_api='2018-02-14',
                            client_factory=mgmt_plr_entity.client_factory,
                            is_preview=True) as g:
        from azure.cli.core.commands.transform import gen_dict_to_list_transform
        g.command('list', 'list_by_vault', transform=gen_dict_to_list_transform(key='value'))

    # Data Plane Commands
    with self.command_group('keyvault backup', private_data_entity_t2.command_type, is_preview=True) as g:
        g.keyvault_custom('start', 'full_backup', supports_no_wait=True,
                          doc_string_source=private_data_entity_t2.operations_docs_tmpl.format('begin_full_backup'))
        g.keyvault_command('status', 'full_backup_status')

    with self.command_group('keyvault restore', private_data_entity_t2.command_type, is_preview=True) as g:
        g.keyvault_custom('start', 'full_restore', supports_no_wait=True,
                          doc_string_source=private_data_entity_t2.operations_docs_tmpl.format(
                              'begin_full_restore_operation'))
        g.keyvault_command('status', 'restore_status')

    with self.command_group('keyvault key', private_data_entity.command_type) as g:
        g.keyvault_command('list', 'get_keys',
                           transform=multi_transformers(
                               filter_out_managed_resources, extract_subresource_name(id_parameter='kid')))
        g.keyvault_command('list-versions', 'get_key_versions',
                           transform=extract_subresource_name(id_parameter='kid'))
        g.keyvault_command('list-deleted', 'get_deleted_keys',
                           transform=extract_subresource_name(id_parameter='kid'))
        g.keyvault_custom('create', 'create_key',
                          doc_string_source=private_data_entity.operations_docs_tmpl.format('create_key'))
        g.keyvault_command('set-attributes', 'update_key')
        g.keyvault_command('show', 'get_key')
        g.keyvault_command('show-deleted', 'get_deleted_key')
        g.keyvault_command('delete', 'delete_key', deprecate_info=g.deprecate(
            tag_func=lambda x: '',
            message_func=lambda x: 'Warning! If you have soft-delete protection enabled on this key vault, this key '
                                   'will be moved to the soft deleted state. You will not be able to create a key with '
                                   'the same name within this key vault until the key has been purged from the '
                                   'soft-deleted state. Please see the following documentation for additional '
                                   'guidance.\n'
                                   'https://docs.microsoft.com/en-us/azure/key-vault/general/soft-delete-overview'))
        g.keyvault_command('purge', 'purge_deleted_key')
        g.keyvault_command('recover', 'recover_deleted_key')
        g.keyvault_custom('backup', 'backup_key',
                          doc_string_source=private_data_entity.operations_docs_tmpl.format('backup_key'))
        g.keyvault_custom('restore', 'restore_key',
                          doc_string_source=private_data_entity.operations_docs_tmpl.format('restore_key'))
        g.keyvault_custom('import', 'import_key')
        g.keyvault_custom('download', 'download_key')
        g.keyvault_custom('get-policy-template', 'get_policy_template', is_preview=True)
        g.keyvault_command('encrypt', 'encrypt', is_preview=True)
        g.keyvault_command('decrypt', 'decrypt', transform=transform_key_decryption_output, is_preview=True)

    with self.command_group('keyvault secret', data_entity.command_type) as g:
        g.keyvault_command('list', 'get_secrets',
                           transform=multi_transformers(filter_out_managed_resources, extract_subresource_name()))
        g.keyvault_command('list-versions', 'get_secret_versions', transform=extract_subresource_name())
        g.keyvault_command('list-deleted', 'get_deleted_secrets', transform=extract_subresource_name())
        g.keyvault_command('set', 'set_secret', validator=process_secret_set_namespace,
                           transform=extract_subresource_name())
        g.keyvault_command('set-attributes', 'update_secret', transform=extract_subresource_name())
        g.keyvault_command('show', 'get_secret', transform=extract_subresource_name())
        g.keyvault_command('show-deleted', 'get_deleted_secret', transform=extract_subresource_name())
        g.keyvault_command('delete', 'delete_secret', transform=extract_subresource_name(), deprecate_info=g.deprecate(
            tag_func=lambda x: '',
            message_func=lambda x: 'Warning! If you have soft-delete protection enabled on this key vault, this secret '
                                   'will be moved to the soft deleted state. You will not be able to create a secret '
                                   'with the same name within this key vault until the secret has been purged from the '
                                   'soft-deleted state. Please see the following documentation for additional guidance.'
                                   '\nhttps://docs.microsoft.com/en-us/azure/key-vault/general/soft-delete-overview'))
        g.keyvault_command('purge', 'purge_deleted_secret')
        g.keyvault_command('recover', 'recover_deleted_secret', transform=extract_subresource_name())
        g.keyvault_custom('download', 'download_secret')
        g.keyvault_custom('backup', 'backup_secret',
                          doc_string_source=data_entity.operations_docs_tmpl.format('backup_secret'))
        g.keyvault_custom('restore', 'restore_secret',
                          doc_string_source=data_entity.operations_docs_tmpl.format('restore_secret'),
                          transform=extract_subresource_name())

    with self.command_group('keyvault certificate', data_entity.command_type) as g:
        g.keyvault_custom('create',
                          'create_certificate',
                          doc_string_source=data_entity.operations_docs_tmpl.format('create_certificate'),
                          transform=extract_subresource_name())
        g.keyvault_command('list', 'get_certificates', transform=extract_subresource_name())
        g.keyvault_command('list-versions', 'get_certificate_versions', transform=extract_subresource_name())
        g.keyvault_command('list-deleted', 'get_deleted_certificates', transform=extract_subresource_name())
        g.keyvault_command('show', 'get_certificate', transform=extract_subresource_name())
        g.keyvault_command('show-deleted', 'get_deleted_certificate', transform=extract_subresource_name())
        g.keyvault_command('delete', 'delete_certificate', deprecate_info=g.deprecate(
            tag_func=lambda x: '',
            message_func=lambda x: 'Warning! If you have soft-delete protection enabled on this key vault, this '
                                   'certificate will be moved to the soft deleted state. You will not be able to '
                                   'create a certificate with the same name within this key vault until the '
                                   'certificate has been purged from the soft-deleted state. Please see the following '
                                   'documentation for additional guidance.\n'
                                   'https://docs.microsoft.com/en-us/azure/key-vault/general/soft-delete-overview'),
                           transform=extract_subresource_name())
        g.keyvault_command('purge', 'purge_deleted_certificate')
        g.keyvault_command('recover', 'recover_deleted_certificate', transform=extract_subresource_name())
        g.keyvault_command('set-attributes', 'update_certificate', transform=extract_subresource_name())
        g.keyvault_custom('import', 'import_certificate', transform=extract_subresource_name())
        g.keyvault_custom('download', 'download_certificate')
        g.keyvault_custom('get-default-policy', 'get_default_policy')

    with self.command_group('keyvault certificate pending', data_entity.command_type) as g:
        g.keyvault_command('merge', 'merge_certificate', transform=extract_subresource_name())
        g.keyvault_command('show', 'get_certificate_operation', transform=extract_subresource_name())
        g.keyvault_command('delete', 'delete_certificate_operation', validator=process_certificate_cancel_namespace,
                           transform=extract_subresource_name())

    with self.command_group('keyvault certificate contact', data_entity.command_type) as g:
        g.keyvault_command('list', 'get_certificate_contacts')
        g.keyvault_custom('add', 'add_certificate_contact')
        g.keyvault_custom('delete', 'delete_certificate_contact')

    with self.command_group('keyvault certificate issuer', data_entity.command_type) as g:
        g.keyvault_custom('update', 'update_certificate_issuer')
        g.keyvault_command('list', 'get_certificate_issuers')
        g.keyvault_custom('create', 'create_certificate_issuer')
        g.keyvault_command('show', 'get_certificate_issuer')
        g.keyvault_command('delete', 'delete_certificate_issuer')

    with self.command_group('keyvault certificate issuer admin', data_entity.command_type) as g:
        g.keyvault_custom('list', 'list_certificate_issuer_admins')
        g.keyvault_custom('add', 'add_certificate_issuer_admin')
        g.keyvault_custom('delete', 'delete_certificate_issuer_admin')

    with self.command_group('keyvault role', data_entity.command_type, is_preview=True):
        pass

    with self.command_group('keyvault role assignment', data_entity.command_type) as g:
        g.keyvault_custom('delete', 'delete_role_assignment')
        g.keyvault_custom('list', 'list_role_assignments', table_transformer=transform_assignment_list)
        g.keyvault_custom('create', 'create_role_assignment')

    with self.command_group('keyvault role definition', data_entity.command_type) as g:
        g.keyvault_custom('list', 'list_role_definitions', table_transformer=transform_definition_list)

    data_api_version = str(get_api_version(self.cli_ctx, ResourceType.DATA_KEYVAULT)).\
        replace('.', '_').replace('-', '_')

    if data_api_version != '2016_10_01':
        with self.command_group('keyvault certificate', data_entity.command_type) as g:
            g.keyvault_custom('backup', 'backup_certificate',
                              doc_string_source=data_entity.operations_docs_tmpl.format('backup_certificate'))
            g.keyvault_custom('restore', 'restore_certificate',
                              doc_string_source=data_entity.operations_docs_tmpl.format('restore_certificate'))

    if data_api_version != '2016_10_01':
        with self.command_group('keyvault storage', data_entity.command_type) as g:
            g.keyvault_command('add', 'set_storage_account')
            g.keyvault_command('list', 'get_storage_accounts')
            g.keyvault_command('show', 'get_storage_account')
            g.keyvault_command('update', 'update_storage_account')
            g.keyvault_command('remove', 'delete_storage_account')
            g.keyvault_command('regenerate-key', 'regenerate_storage_account_key')
            g.keyvault_command('list-deleted', 'get_deleted_storage_accounts')
            g.keyvault_command('show-deleted', 'get_deleted_storage_account')
            g.keyvault_command('purge', 'purge_deleted_storage_account')
            g.keyvault_command('recover', 'recover_deleted_storage_account')
            g.keyvault_custom('backup', 'backup_storage_account',
                              doc_string_source=data_entity.operations_docs_tmpl.format('backup_storage_account'))
            g.keyvault_custom('restore', 'restore_storage_account',
                              doc_string_source=data_entity.operations_docs_tmpl.format('restore_storage_account'))

    if data_api_version != '2016_10_01':
        with self.command_group('keyvault storage sas-definition', data_entity.command_type) as g:
            g.keyvault_command('create', 'set_sas_definition',
                               doc_string_source=data_entity.operations_docs_tmpl.format('set_sas_definition'))
            g.keyvault_command('list', 'get_sas_definitions')
            g.keyvault_command('show', 'get_sas_definition')
            g.keyvault_command('update', 'update_sas_definition',
                               doc_string_source=data_entity.operations_docs_tmpl.format('update_sas_definition'))
            g.keyvault_command('delete', 'delete_sas_definition')
            g.keyvault_command('list-deleted', 'get_deleted_sas_definitions')
            g.keyvault_command('show-deleted', 'get_deleted_sas_definition')
            g.keyvault_command('recover', 'recover_deleted_sas_definition')<|MERGE_RESOLUTION|>--- conflicted
+++ resolved
@@ -32,16 +32,6 @@
 
 # pylint: disable=too-many-locals, too-many-statements
 def load_command_table(self, _):
-<<<<<<< HEAD
-=======
-    mgmt_api_version = str(get_api_version(self.cli_ctx, ResourceType.MGMT_KEYVAULT))
-    mgmt_api_version = mgmt_api_version.replace('-', '_')
-
-    data_api_version = str(get_api_version(self.cli_ctx, ResourceType.DATA_KEYVAULT))
-    data_api_version = data_api_version.replace('.', '_')
-    data_api_version = data_api_version.replace('-', '_')
-    data_doc_string = 'azure.keyvault.v' + data_api_version + '.key_vault_client#KeyVaultClient.{}'
->>>>>>> a54b7ce2
     # region Command Types
     mgmt_vaults_entity = get_client(self.cli_ctx, ResourceType.MGMT_KEYVAULT, Clients.vaults)
     mgmt_pec_entity = get_client(self.cli_ctx, ResourceType.MGMT_KEYVAULT, Clients.private_endpoint_connections)
@@ -63,45 +53,34 @@
     # endregion
 
     # Management Plane Commands
-<<<<<<< HEAD
     with self.command_group('keyvault', mgmt_vaults_entity.command_type,
                             client_factory=mgmt_vaults_entity.client_factory) as g:
-        g.custom_command('create', 'create_vault_or_hsm',
+        g.custom_command('create', 'create_vault_or_hsm', supports_no_wait=True,
                          doc_string_source=mgmt_vaults_entity.models_docs_tmpl.format('VaultProperties'))
-        g.custom_command('recover', 'recover_vault_or_hsm')
+        g.custom_command('recover', 'recover_vault_or_hsm', supports_no_wait=True)
         g.custom_command('list', 'list_vault_or_hsm')
         g.custom_show_command('show', 'get_vault_or_hsm',
                               doc_string_source=mgmt_vaults_entity.operations_docs_tmpl.format('get'))
-        g.custom_command('delete', 'delete_vault_or_hsm',
-                         doc_string_source=mgmt_vaults_entity.operations_docs_tmpl.format('delete'))
         g.custom_command('delete', 'delete_vault_or_hsm', deprecate_info=g.deprecate(
-=======
-    with self.command_group('keyvault', kv_vaults_sdk, client_factory=keyvault_client_vaults_factory) as g:
-        g.custom_command('create', 'create_keyvault', supports_no_wait=True,
-                         doc_string_source='azure.mgmt.keyvault.v' + mgmt_api_version + '.models#VaultProperties')
-        g.custom_command('recover', 'recover_keyvault', supports_no_wait=True)
-        g.custom_command('list', 'list_keyvault')
-        g.show_command('show', 'get')
-        g.command('delete', 'delete', deprecate_info=g.deprecate(
->>>>>>> a54b7ce2
             tag_func=lambda x: '',
             message_func=lambda x: 'Warning! If you have soft-delete protection enabled on this key vault, you will '
                                    'not be able to reuse this key vault name until the key vault has been purged from '
                                    'the soft deleted state. Please see the following documentation for additional '
                                    'guidance.\n'
-<<<<<<< HEAD
                                    'https://docs.microsoft.com/en-us/azure/key-vault/general/soft-delete-overview'),
                          doc_string_source=mgmt_vaults_entity.operations_docs_tmpl.format('delete'))
-        g.custom_command('purge', 'purge_vault_or_hsm',
+        g.custom_command('purge', 'purge_vault_or_hsm', supports_no_wait=True,
                          doc_string_source=mgmt_vaults_entity.operations_docs_tmpl.format('purge_deleted'))
-        g.custom_command('set-policy', 'set_policy')
-        g.custom_command('delete-policy', 'delete_policy')
+        g.custom_command('set-policy', 'set_policy', supports_no_wait=True)
+        g.custom_command('delete-policy', 'delete_policy', supports_no_wait=True)
         g.custom_command('list-deleted', 'list_deleted_vault_or_hsm',
                          doc_string_source=mgmt_vaults_entity.operations_docs_tmpl.format('list_deleted'))
         g.generic_update_command(
             'update', setter_name='update_vault_setter', setter_type=kv_vaults_custom,
             custom_func_name='update_vault',
-            doc_string_source=mgmt_vaults_entity.models_docs_tmpl.format('VaultProperties'))
+            doc_string_source=mgmt_vaults_entity.models_docs_tmpl.format('VaultProperties'),
+            supports_no_wait=True)
+        g.wait_command('wait')
 
     with self.command_group('keyvault', private_mgmt_vaults_entity.command_type,
                             client_factory=private_mgmt_vaults_entity.client_factory) as g:
@@ -109,32 +88,13 @@
             'update-hsm', setter_name='update_hsm_setter', setter_type=kv_hsms_custom,
             custom_func_name='update_hsm', is_preview=True,
             doc_string_source=private_mgmt_vaults_entity.models_docs_tmpl.format('ManagedHsmProperties'))
-=======
-                                   'https://docs.microsoft.com/en-us/azure/key-vault/general/soft-delete-overview'))
-        g.command('purge', 'begin_purge_deleted', supports_no_wait=True)
-        g.custom_command('set-policy', 'set_policy', supports_no_wait=True)
-        g.custom_command('delete-policy', 'delete_policy', supports_no_wait=True)
-        g.command('list-deleted', 'list_deleted')
-        g.generic_update_command(
-            'update', setter_name='update_keyvault_setter', setter_type=kv_vaults_custom,
-            custom_func_name='update_keyvault',
-            doc_string_source='azure.mgmt.keyvault.v' + mgmt_api_version + '.models#VaultProperties',
-            supports_no_wait=True)
-        g.wait_command('wait')
->>>>>>> a54b7ce2
 
     with self.command_group('keyvault network-rule',
                             mgmt_vaults_entity.command_type,
                             min_api='2018-02-14',
-<<<<<<< HEAD
                             client_factory=mgmt_vaults_entity.client_factory) as g:
-        g.custom_command('add', 'add_network_rule')
-        g.custom_command('remove', 'remove_network_rule')
-=======
-                            client_factory=keyvault_client_vaults_factory) as g:
         g.custom_command('add', 'add_network_rule', supports_no_wait=True)
         g.custom_command('remove', 'remove_network_rule', supports_no_wait=True)
->>>>>>> a54b7ce2
         g.custom_command('list', 'list_network_rules')
         g.wait_command('wait')
 
