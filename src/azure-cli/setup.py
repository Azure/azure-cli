#!/usr/bin/env python

# --------------------------------------------------------------------------------------------
# Copyright (c) Microsoft Corporation. All rights reserved.
# Licensed under the MIT License. See License.txt in the project root for license information.
# --------------------------------------------------------------------------------------------

from codecs import open
from setuptools import setup, find_packages
import sys

try:
    from azure_cli_bdist_wheel import cmdclass
except ImportError:
    from distutils import log as logger

    logger.warn("Wheel is not available, disabling bdist_wheel hook")
    cmdclass = {}

VERSION = "2.48.0"
# If we have source, validate that our version numbers match
# This should prevent uploading releases with mismatched versions.
try:
    with open('azure/cli/__main__.py', 'r', encoding='utf-8') as f:
        content = f.read()
except OSError:
    pass
else:
    import re

    m = re.search(r'__version__\s*=\s*[\'"](.+?)[\'"]', content)
    if not m:
        print('Could not find __version__ in azure/cli/__main__.py')
        sys.exit(1)
    if m.group(1) != VERSION:
        print('Expected __version__ = "{}"; found "{}"'.format(VERSION, m.group(1)))
        sys.exit(1)

CLASSIFIERS = [
    'Development Status :: 5 - Production/Stable',
    'Intended Audience :: Developers',
    'Intended Audience :: System Administrators',
    'Programming Language :: Python',
    'Programming Language :: Python :: 3',
    'Programming Language :: Python :: 3.7',
    'Programming Language :: Python :: 3.8',
    'Programming Language :: Python :: 3.9',
    'Programming Language :: Python :: 3.10',
    'License :: OSI Approved :: MIT License',
]

DEPENDENCIES = [
    "antlr4-python3-runtime~=4.9.3",
    'azure-appconfiguration~=1.1.1',
    'azure-batch~=13.0.0',
    'azure-cli-core=={}'.format(VERSION),
    'azure-cosmos~=3.0,>=3.0.2',
    'azure-data-tables==12.4.0',
    'azure-datalake-store~=0.0.49',
    'azure-graphrbac~=0.60.0',
    'azure-keyvault-administration==4.0.0b3',
    'azure-keyvault-keys==4.8.0b2',
    'azure-keyvault~=1.1.0',
    'azure-loganalytics~=0.1.0',
    'azure-mgmt-advisor==9.0.0',
    'azure-mgmt-apimanagement~=3.0.0',
    'azure-mgmt-appconfiguration==3.0.0',
    'azure-mgmt-appcontainers==2.0.0',
    'azure-mgmt-applicationinsights~=1.0.0',
    'azure-mgmt-authorization~=3.0.0',
    'azure-mgmt-batchai==7.0.0b1',
    'azure-mgmt-batch~=17.0.0',
    'azure-mgmt-billing==6.0.0',
    'azure-mgmt-botservice~=2.0.0b3',
    'azure-mgmt-cdn==12.0.0',
    'azure-mgmt-cognitiveservices~=13.3.0',
    'azure-mgmt-compute~=29.1.0',
    'azure-mgmt-consumption~=2.0',
    'azure-mgmt-containerinstance==10.1.0b1',
    'azure-mgmt-containerregistry==10.1.0',
    'azure-mgmt-containerservice~=22.0.0',
    'azure-mgmt-cosmosdb==9.0.0',
    'azure-mgmt-databoxedge~=1.0.0',
    'azure-mgmt-datalake-analytics~=0.2.1',
    'azure-mgmt-datalake-store~=0.5.0',
    'azure-mgmt-datamigration~=10.0.0',
    'azure-mgmt-devtestlabs~=4.0',
    'azure-mgmt-dns~=8.0.0',
    'azure-mgmt-eventgrid==10.2.0b2',
    'azure-mgmt-eventhub~=10.1.0',
    'azure-mgmt-extendedlocation==1.0.0b2',
    'azure-mgmt-hdinsight~=9.0.0',
    'azure-mgmt-imagebuilder~=1.1.0',
    'azure-mgmt-iotcentral~=10.0.0b1',
    'azure-mgmt-iothub==2.3.0',
    'azure-mgmt-iothubprovisioningservices==1.1.0',
    'azure-mgmt-keyvault==10.2.0',
    'azure-mgmt-kusto~=0.3.0',
    'azure-mgmt-loganalytics==13.0.0b4',
    'azure-mgmt-managedservices~=1.0',
    'azure-mgmt-managementgroups~=1.0.0',
    'azure-mgmt-maps~=2.0.0',
    'azure-mgmt-marketplaceordering==1.1.0',
    'azure-mgmt-media~=9.0',
    'azure-mgmt-monitor~=5.0.0',
    'azure-mgmt-msi~=7.0.0',
    'azure-mgmt-netapp~=9.0.1',
    'azure-mgmt-policyinsights~=1.1.0b2',
    'azure-mgmt-privatedns~=1.0.0',
    'azure-mgmt-rdbms~=10.2.0b7',
    'azure-mgmt-recoveryservicesbackup~=5.1.0',
    'azure-mgmt-recoveryservices~=2.2.0',
    'azure-mgmt-redhatopenshift~=1.2.0',
    'azure-mgmt-redis~=14.1.0',
    'azure-mgmt-relay~=0.1.0',
    'azure-mgmt-resource==22.0.0',
    'azure-mgmt-search~=9.0',
    'azure-mgmt-security==3.0.0',
    'azure-mgmt-servicebus~=8.2.0',
    'azure-mgmt-servicefabricmanagedclusters~=1.0.0',
    'azure-mgmt-servicelinker==1.2.0b1',
    'azure-mgmt-servicefabric~=1.0.0',
    'azure-mgmt-signalr==1.1.0',
    'azure-mgmt-sqlvirtualmachine==1.0.0b5',
<<<<<<< HEAD
    'azure-mgmt-sql==4.0.0b9',
=======
    'azure-mgmt-sql==4.0.0b10',
>>>>>>> acdbe773
    'azure-mgmt-storage~=21.0.0',
    'azure-mgmt-synapse==2.1.0b5',
    'azure-mgmt-trafficmanager~=1.0.0',
    'azure-mgmt-web==7.0.0',
    'azure-multiapi-storage~=1.1.0',
    'azure-storage-common~=1.4',
    'azure-synapse-accesscontrol~=0.5.0',
    'azure-synapse-artifacts~=0.15.0',
    'azure-synapse-managedprivateendpoints~=0.4.0',
    'azure-synapse-spark~=0.2.0',
    'chardet~=3.0.4',
    'colorama~=0.4.4',
    # On Linux, the distribution (Ubuntu, Debian, etc) and version are checked for `az feedback`
    'distro; sys_platform == "linux"',
    'fabric~=2.4',
    'javaproperties~=0.5.1',
    'jsondiff~=2.0.0',
    'packaging>=20.9',
    'PyGithub~=1.38',
    'PyNaCl~=1.5.0',
    'scp~=0.13.2',
    'semver==2.13.0',
    'six>=1.10.0',  # six is still used by countless extensions
    'sshtunnel~=0.1.4',
    'urllib3[secure]',
    'websocket-client~=1.3.1',
    'xmltodict~=0.12'
]

with open('README.rst', 'r', encoding='utf-8') as f:
    README = f.read()

setup(
    name='azure-cli',
    version=VERSION,
    description='Microsoft Azure Command-Line Tools',
    long_description=README,
    license='MIT',
    author='Microsoft Corporation',
    author_email='azpycli@microsoft.com',
    url='https://github.com/Azure/azure-cli',
    zip_safe=False,
    classifiers=CLASSIFIERS,
    scripts=[
        'az',
        'az.completion.sh',
        'az.bat',
        'azps.ps1'
    ],
    packages=find_packages(exclude=["*.tests", "*.tests.*", "tests.*", "tests", "azure", "azure.cli"]),
    install_requires=DEPENDENCIES,
    python_requires='>=3.7.0',
    package_data={
        'azure.cli.command_modules.acr': ['*.json'],
        'azure.cli.command_modules.botservice': ['*.json', '*.config'],
        'azure.cli.command_modules.monitor.operations': ['autoscale-parameters-template.json'],
        'azure.cli.command_modules.servicefabric': [
            'template/windows/template.json',
            'template/windows/parameter.json',
            'template/linux/template.json',
            'template/linux/parameter.json',
            'template/service/template.json',
            'template/service/parameter.json'
        ],
        'azure.cli.command_modules.appservice': [
            'resources/WebappRuntimeStacks.json',
            'resources/GenerateRandomAppNames.json'
        ],
        'azure.cli.command_modules.rdbms': [
            'randomname/adjectives.txt',
            'randomname/nouns.txt',
            'templates/mysql_githubaction_template.yaml',
            'templates/postgresql_githubaction_template.yaml'
        ]
    },
    cmdclass=cmdclass
)<|MERGE_RESOLUTION|>--- conflicted
+++ resolved
@@ -122,11 +122,7 @@
     'azure-mgmt-servicefabric~=1.0.0',
     'azure-mgmt-signalr==1.1.0',
     'azure-mgmt-sqlvirtualmachine==1.0.0b5',
-<<<<<<< HEAD
-    'azure-mgmt-sql==4.0.0b9',
-=======
     'azure-mgmt-sql==4.0.0b10',
->>>>>>> acdbe773
     'azure-mgmt-storage~=21.0.0',
     'azure-mgmt-synapse==2.1.0b5',
     'azure-mgmt-trafficmanager~=1.0.0',
