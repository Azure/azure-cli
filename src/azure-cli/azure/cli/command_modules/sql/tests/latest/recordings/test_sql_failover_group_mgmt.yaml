--- conflicted
+++ resolved
@@ -23,37 +23,22 @@
     uri: https://management.azure.com/subscriptions/00000000-0000-0000-0000-000000000000/resourceGroups/clitest.rg000001/providers/Microsoft.Sql/servers/clitestserver000003?api-version=2021-02-01-preview
   response:
     body:
-<<<<<<< HEAD
-      string: '{"operation":"UpsertLogicalServer","startTime":"2021-06-29T08:32:51.21Z"}'
-    headers:
-      azure-asyncoperation:
-      - https://management.azure.com/subscriptions/00000000-0000-0000-0000-000000000000/resourceGroups/clitest.rg000001/providers/Microsoft.Sql/locations/westeurope/serverAzureAsyncOperation/d3eaa1df-3d8e-4c85-90cf-96e6dedf0eb2?api-version=2021-02-01-preview
-=======
       string: '{"operation":"UpsertLogicalServer","startTime":"2021-07-02T04:16:39.423Z"}'
     headers:
       azure-asyncoperation:
       - https://management.azure.com/subscriptions/00000000-0000-0000-0000-000000000000/resourceGroups/clitest.rg000001/providers/Microsoft.Sql/locations/westeurope/serverAzureAsyncOperation/e8a52434-c823-4694-b1eb-256dc6eface4?api-version=2021-02-01-preview
->>>>>>> 574cacd3
-      cache-control:
-      - no-cache
-      content-length:
-      - '73'
-      content-type:
-      - application/json; charset=utf-8
-      date:
-<<<<<<< HEAD
-      - Tue, 29 Jun 2021 08:32:51 GMT
-      expires:
-      - '-1'
-      location:
-      - https://management.azure.com/subscriptions/00000000-0000-0000-0000-000000000000/resourceGroups/clitest.rg000001/providers/Microsoft.Sql/locations/westeurope/serverOperationResults/d3eaa1df-3d8e-4c85-90cf-96e6dedf0eb2?api-version=2021-02-01-preview
-=======
+      cache-control:
+      - no-cache
+      content-length:
+      - '74'
+      content-type:
+      - application/json; charset=utf-8
+      date:
       - Fri, 02 Jul 2021 04:16:39 GMT
       expires:
       - '-1'
       location:
       - https://management.azure.com/subscriptions/00000000-0000-0000-0000-000000000000/resourceGroups/clitest.rg000001/providers/Microsoft.Sql/locations/westeurope/serverOperationResults/e8a52434-c823-4694-b1eb-256dc6eface4?api-version=2021-02-01-preview
->>>>>>> 574cacd3
       pragma:
       - no-cache
       server:
@@ -63,7 +48,7 @@
       x-content-type-options:
       - nosniff
       x-ms-ratelimit-remaining-subscription-writes:
-      - '1198'
+      - '1199'
     status:
       code: 202
       message: Accepted
@@ -83,17 +68,286 @@
       User-Agent:
       - AZURECLI/2.25.0 azsdk-python-mgmt-sql/3.0.0 Python/3.8.10 (macOS-10.16-x86_64-i386-64bit)
     method: GET
-<<<<<<< HEAD
-    uri: https://management.azure.com/subscriptions/00000000-0000-0000-0000-000000000000/resourceGroups/clitest.rg000001/providers/Microsoft.Sql/locations/westeurope/serverAzureAsyncOperation/d3eaa1df-3d8e-4c85-90cf-96e6dedf0eb2?api-version=2021-02-01-preview
-  response:
-    body:
-      string: '{"name":"d3eaa1df-3d8e-4c85-90cf-96e6dedf0eb2","status":"InProgress","startTime":"2021-06-29T08:32:51.21Z"}'
-=======
     uri: https://management.azure.com/subscriptions/00000000-0000-0000-0000-000000000000/resourceGroups/clitest.rg000001/providers/Microsoft.Sql/locations/westeurope/serverAzureAsyncOperation/e8a52434-c823-4694-b1eb-256dc6eface4?api-version=2021-02-01-preview
   response:
     body:
       string: '{"name":"e8a52434-c823-4694-b1eb-256dc6eface4","status":"InProgress","startTime":"2021-07-02T04:16:39.423Z"}'
->>>>>>> 574cacd3
+    headers:
+      cache-control:
+      - no-cache
+      content-length:
+      - '108'
+      content-type:
+      - application/json; charset=utf-8
+      date:
+      - Fri, 02 Jul 2021 04:16:40 GMT
+      expires:
+      - '-1'
+      pragma:
+      - no-cache
+      server:
+      - Microsoft-HTTPAPI/2.0
+      strict-transport-security:
+      - max-age=31536000; includeSubDomains
+      transfer-encoding:
+      - chunked
+      vary:
+      - Accept-Encoding
+      x-content-type-options:
+      - nosniff
+    status:
+      code: 200
+      message: OK
+- request:
+    body: null
+    headers:
+      Accept:
+      - '*/*'
+      Accept-Encoding:
+      - gzip, deflate
+      CommandName:
+      - sql server create
+      Connection:
+      - keep-alive
+      ParameterSetName:
+      - -l -g -n -u -p
+      User-Agent:
+      - AZURECLI/2.25.0 azsdk-python-mgmt-sql/3.0.0 Python/3.8.10 (macOS-10.16-x86_64-i386-64bit)
+    method: GET
+    uri: https://management.azure.com/subscriptions/00000000-0000-0000-0000-000000000000/resourceGroups/clitest.rg000001/providers/Microsoft.Sql/locations/westeurope/serverAzureAsyncOperation/e8a52434-c823-4694-b1eb-256dc6eface4?api-version=2021-02-01-preview
+  response:
+    body:
+      string: '{"name":"e8a52434-c823-4694-b1eb-256dc6eface4","status":"InProgress","startTime":"2021-07-02T04:16:39.423Z"}'
+    headers:
+      cache-control:
+      - no-cache
+      content-length:
+      - '108'
+      content-type:
+      - application/json; charset=utf-8
+      date:
+      - Fri, 02 Jul 2021 04:16:42 GMT
+      expires:
+      - '-1'
+      pragma:
+      - no-cache
+      server:
+      - Microsoft-HTTPAPI/2.0
+      strict-transport-security:
+      - max-age=31536000; includeSubDomains
+      transfer-encoding:
+      - chunked
+      vary:
+      - Accept-Encoding
+      x-content-type-options:
+      - nosniff
+    status:
+      code: 200
+      message: OK
+- request:
+    body: null
+    headers:
+      Accept:
+      - '*/*'
+      Accept-Encoding:
+      - gzip, deflate
+      CommandName:
+      - sql server create
+      Connection:
+      - keep-alive
+      ParameterSetName:
+      - -l -g -n -u -p
+      User-Agent:
+      - AZURECLI/2.25.0 azsdk-python-mgmt-sql/3.0.0 Python/3.8.10 (macOS-10.16-x86_64-i386-64bit)
+    method: GET
+    uri: https://management.azure.com/subscriptions/00000000-0000-0000-0000-000000000000/resourceGroups/clitest.rg000001/providers/Microsoft.Sql/locations/westeurope/serverAzureAsyncOperation/e8a52434-c823-4694-b1eb-256dc6eface4?api-version=2021-02-01-preview
+  response:
+    body:
+      string: '{"name":"e8a52434-c823-4694-b1eb-256dc6eface4","status":"InProgress","startTime":"2021-07-02T04:16:39.423Z"}'
+    headers:
+      cache-control:
+      - no-cache
+      content-length:
+      - '108'
+      content-type:
+      - application/json; charset=utf-8
+      date:
+      - Fri, 02 Jul 2021 04:16:43 GMT
+      expires:
+      - '-1'
+      pragma:
+      - no-cache
+      server:
+      - Microsoft-HTTPAPI/2.0
+      strict-transport-security:
+      - max-age=31536000; includeSubDomains
+      transfer-encoding:
+      - chunked
+      vary:
+      - Accept-Encoding
+      x-content-type-options:
+      - nosniff
+    status:
+      code: 200
+      message: OK
+- request:
+    body: null
+    headers:
+      Accept:
+      - '*/*'
+      Accept-Encoding:
+      - gzip, deflate
+      CommandName:
+      - sql server create
+      Connection:
+      - keep-alive
+      ParameterSetName:
+      - -l -g -n -u -p
+      User-Agent:
+      - AZURECLI/2.25.0 azsdk-python-mgmt-sql/3.0.0 Python/3.8.10 (macOS-10.16-x86_64-i386-64bit)
+    method: GET
+    uri: https://management.azure.com/subscriptions/00000000-0000-0000-0000-000000000000/resourceGroups/clitest.rg000001/providers/Microsoft.Sql/locations/westeurope/serverAzureAsyncOperation/e8a52434-c823-4694-b1eb-256dc6eface4?api-version=2021-02-01-preview
+  response:
+    body:
+      string: '{"name":"e8a52434-c823-4694-b1eb-256dc6eface4","status":"InProgress","startTime":"2021-07-02T04:16:39.423Z"}'
+    headers:
+      cache-control:
+      - no-cache
+      content-length:
+      - '108'
+      content-type:
+      - application/json; charset=utf-8
+      date:
+      - Fri, 02 Jul 2021 04:16:44 GMT
+      expires:
+      - '-1'
+      pragma:
+      - no-cache
+      server:
+      - Microsoft-HTTPAPI/2.0
+      strict-transport-security:
+      - max-age=31536000; includeSubDomains
+      transfer-encoding:
+      - chunked
+      vary:
+      - Accept-Encoding
+      x-content-type-options:
+      - nosniff
+    status:
+      code: 200
+      message: OK
+- request:
+    body: null
+    headers:
+      Accept:
+      - '*/*'
+      Accept-Encoding:
+      - gzip, deflate
+      CommandName:
+      - sql server create
+      Connection:
+      - keep-alive
+      ParameterSetName:
+      - -l -g -n -u -p
+      User-Agent:
+      - AZURECLI/2.25.0 azsdk-python-mgmt-sql/3.0.0 Python/3.8.10 (macOS-10.16-x86_64-i386-64bit)
+    method: GET
+    uri: https://management.azure.com/subscriptions/00000000-0000-0000-0000-000000000000/resourceGroups/clitest.rg000001/providers/Microsoft.Sql/locations/westeurope/serverAzureAsyncOperation/e8a52434-c823-4694-b1eb-256dc6eface4?api-version=2021-02-01-preview
+  response:
+    body:
+      string: '{"name":"e8a52434-c823-4694-b1eb-256dc6eface4","status":"InProgress","startTime":"2021-07-02T04:16:39.423Z"}'
+    headers:
+      cache-control:
+      - no-cache
+      content-length:
+      - '108'
+      content-type:
+      - application/json; charset=utf-8
+      date:
+      - Fri, 02 Jul 2021 04:17:05 GMT
+      expires:
+      - '-1'
+      pragma:
+      - no-cache
+      server:
+      - Microsoft-HTTPAPI/2.0
+      strict-transport-security:
+      - max-age=31536000; includeSubDomains
+      transfer-encoding:
+      - chunked
+      vary:
+      - Accept-Encoding
+      x-content-type-options:
+      - nosniff
+    status:
+      code: 200
+      message: OK
+- request:
+    body: null
+    headers:
+      Accept:
+      - '*/*'
+      Accept-Encoding:
+      - gzip, deflate
+      CommandName:
+      - sql server create
+      Connection:
+      - keep-alive
+      ParameterSetName:
+      - -l -g -n -u -p
+      User-Agent:
+      - AZURECLI/2.25.0 azsdk-python-mgmt-sql/3.0.0 Python/3.8.10 (macOS-10.16-x86_64-i386-64bit)
+    method: GET
+    uri: https://management.azure.com/subscriptions/00000000-0000-0000-0000-000000000000/resourceGroups/clitest.rg000001/providers/Microsoft.Sql/locations/westeurope/serverAzureAsyncOperation/e8a52434-c823-4694-b1eb-256dc6eface4?api-version=2021-02-01-preview
+  response:
+    body:
+      string: '{"name":"e8a52434-c823-4694-b1eb-256dc6eface4","status":"InProgress","startTime":"2021-07-02T04:16:39.423Z"}'
+    headers:
+      cache-control:
+      - no-cache
+      content-length:
+      - '108'
+      content-type:
+      - application/json; charset=utf-8
+      date:
+      - Fri, 02 Jul 2021 04:17:25 GMT
+      expires:
+      - '-1'
+      pragma:
+      - no-cache
+      server:
+      - Microsoft-HTTPAPI/2.0
+      strict-transport-security:
+      - max-age=31536000; includeSubDomains
+      transfer-encoding:
+      - chunked
+      vary:
+      - Accept-Encoding
+      x-content-type-options:
+      - nosniff
+    status:
+      code: 200
+      message: OK
+- request:
+    body: null
+    headers:
+      Accept:
+      - '*/*'
+      Accept-Encoding:
+      - gzip, deflate
+      CommandName:
+      - sql server create
+      Connection:
+      - keep-alive
+      ParameterSetName:
+      - -l -g -n -u -p
+      User-Agent:
+      - AZURECLI/2.25.0 azsdk-python-mgmt-sql/3.0.0 Python/3.8.10 (macOS-10.16-x86_64-i386-64bit)
+    method: GET
+    uri: https://management.azure.com/subscriptions/00000000-0000-0000-0000-000000000000/resourceGroups/clitest.rg000001/providers/Microsoft.Sql/locations/westeurope/serverAzureAsyncOperation/e8a52434-c823-4694-b1eb-256dc6eface4?api-version=2021-02-01-preview
+  response:
+    body:
+      string: '{"name":"e8a52434-c823-4694-b1eb-256dc6eface4","status":"Succeeded","startTime":"2021-07-02T04:16:39.423Z"}'
     headers:
       cache-control:
       - no-cache
@@ -102,11 +356,7 @@
       content-type:
       - application/json; charset=utf-8
       date:
-<<<<<<< HEAD
-      - Tue, 29 Jun 2021 08:32:52 GMT
-=======
-      - Fri, 02 Jul 2021 04:16:40 GMT
->>>>>>> 574cacd3
+      - Fri, 02 Jul 2021 04:17:45 GMT
       expires:
       - '-1'
       pragma:
@@ -140,337 +390,6 @@
       User-Agent:
       - AZURECLI/2.25.0 azsdk-python-mgmt-sql/3.0.0 Python/3.8.10 (macOS-10.16-x86_64-i386-64bit)
     method: GET
-<<<<<<< HEAD
-    uri: https://management.azure.com/subscriptions/00000000-0000-0000-0000-000000000000/resourceGroups/clitest.rg000001/providers/Microsoft.Sql/locations/westeurope/serverAzureAsyncOperation/d3eaa1df-3d8e-4c85-90cf-96e6dedf0eb2?api-version=2021-02-01-preview
-  response:
-    body:
-      string: '{"name":"d3eaa1df-3d8e-4c85-90cf-96e6dedf0eb2","status":"InProgress","startTime":"2021-06-29T08:32:51.21Z"}'
-=======
-    uri: https://management.azure.com/subscriptions/00000000-0000-0000-0000-000000000000/resourceGroups/clitest.rg000001/providers/Microsoft.Sql/locations/westeurope/serverAzureAsyncOperation/e8a52434-c823-4694-b1eb-256dc6eface4?api-version=2021-02-01-preview
-  response:
-    body:
-      string: '{"name":"e8a52434-c823-4694-b1eb-256dc6eface4","status":"InProgress","startTime":"2021-07-02T04:16:39.423Z"}'
->>>>>>> 574cacd3
-    headers:
-      cache-control:
-      - no-cache
-      content-length:
-      - '107'
-      content-type:
-      - application/json; charset=utf-8
-      date:
-<<<<<<< HEAD
-      - Tue, 29 Jun 2021 08:32:53 GMT
-=======
-      - Fri, 02 Jul 2021 04:16:42 GMT
->>>>>>> 574cacd3
-      expires:
-      - '-1'
-      pragma:
-      - no-cache
-      server:
-      - Microsoft-HTTPAPI/2.0
-      strict-transport-security:
-      - max-age=31536000; includeSubDomains
-      transfer-encoding:
-      - chunked
-      vary:
-      - Accept-Encoding
-      x-content-type-options:
-      - nosniff
-    status:
-      code: 200
-      message: OK
-- request:
-    body: null
-    headers:
-      Accept:
-      - '*/*'
-      Accept-Encoding:
-      - gzip, deflate
-      CommandName:
-      - sql server create
-      Connection:
-      - keep-alive
-      ParameterSetName:
-      - -l -g -n -u -p
-      User-Agent:
-      - AZURECLI/2.25.0 azsdk-python-mgmt-sql/3.0.0 Python/3.8.10 (macOS-10.16-x86_64-i386-64bit)
-    method: GET
-<<<<<<< HEAD
-    uri: https://management.azure.com/subscriptions/00000000-0000-0000-0000-000000000000/resourceGroups/clitest.rg000001/providers/Microsoft.Sql/locations/westeurope/serverAzureAsyncOperation/d3eaa1df-3d8e-4c85-90cf-96e6dedf0eb2?api-version=2021-02-01-preview
-  response:
-    body:
-      string: '{"name":"d3eaa1df-3d8e-4c85-90cf-96e6dedf0eb2","status":"InProgress","startTime":"2021-06-29T08:32:51.21Z"}'
-=======
-    uri: https://management.azure.com/subscriptions/00000000-0000-0000-0000-000000000000/resourceGroups/clitest.rg000001/providers/Microsoft.Sql/locations/westeurope/serverAzureAsyncOperation/e8a52434-c823-4694-b1eb-256dc6eface4?api-version=2021-02-01-preview
-  response:
-    body:
-      string: '{"name":"e8a52434-c823-4694-b1eb-256dc6eface4","status":"InProgress","startTime":"2021-07-02T04:16:39.423Z"}'
->>>>>>> 574cacd3
-    headers:
-      cache-control:
-      - no-cache
-      content-length:
-      - '107'
-      content-type:
-      - application/json; charset=utf-8
-      date:
-<<<<<<< HEAD
-      - Tue, 29 Jun 2021 08:32:55 GMT
-=======
-      - Fri, 02 Jul 2021 04:16:43 GMT
->>>>>>> 574cacd3
-      expires:
-      - '-1'
-      pragma:
-      - no-cache
-      server:
-      - Microsoft-HTTPAPI/2.0
-      strict-transport-security:
-      - max-age=31536000; includeSubDomains
-      transfer-encoding:
-      - chunked
-      vary:
-      - Accept-Encoding
-      x-content-type-options:
-      - nosniff
-    status:
-      code: 200
-      message: OK
-- request:
-    body: null
-    headers:
-      Accept:
-      - '*/*'
-      Accept-Encoding:
-      - gzip, deflate
-      CommandName:
-      - sql server create
-      Connection:
-      - keep-alive
-      ParameterSetName:
-      - -l -g -n -u -p
-      User-Agent:
-      - AZURECLI/2.25.0 azsdk-python-mgmt-sql/3.0.0 Python/3.8.10 (macOS-10.16-x86_64-i386-64bit)
-    method: GET
-<<<<<<< HEAD
-    uri: https://management.azure.com/subscriptions/00000000-0000-0000-0000-000000000000/resourceGroups/clitest.rg000001/providers/Microsoft.Sql/locations/westeurope/serverAzureAsyncOperation/d3eaa1df-3d8e-4c85-90cf-96e6dedf0eb2?api-version=2021-02-01-preview
-  response:
-    body:
-      string: '{"name":"d3eaa1df-3d8e-4c85-90cf-96e6dedf0eb2","status":"InProgress","startTime":"2021-06-29T08:32:51.21Z"}'
-=======
-    uri: https://management.azure.com/subscriptions/00000000-0000-0000-0000-000000000000/resourceGroups/clitest.rg000001/providers/Microsoft.Sql/locations/westeurope/serverAzureAsyncOperation/e8a52434-c823-4694-b1eb-256dc6eface4?api-version=2021-02-01-preview
-  response:
-    body:
-      string: '{"name":"e8a52434-c823-4694-b1eb-256dc6eface4","status":"InProgress","startTime":"2021-07-02T04:16:39.423Z"}'
->>>>>>> 574cacd3
-    headers:
-      cache-control:
-      - no-cache
-      content-length:
-      - '107'
-      content-type:
-      - application/json; charset=utf-8
-      date:
-<<<<<<< HEAD
-      - Tue, 29 Jun 2021 08:32:56 GMT
-=======
-      - Fri, 02 Jul 2021 04:16:44 GMT
->>>>>>> 574cacd3
-      expires:
-      - '-1'
-      pragma:
-      - no-cache
-      server:
-      - Microsoft-HTTPAPI/2.0
-      strict-transport-security:
-      - max-age=31536000; includeSubDomains
-      transfer-encoding:
-      - chunked
-      vary:
-      - Accept-Encoding
-      x-content-type-options:
-      - nosniff
-    status:
-      code: 200
-      message: OK
-- request:
-    body: null
-    headers:
-      Accept:
-      - '*/*'
-      Accept-Encoding:
-      - gzip, deflate
-      CommandName:
-      - sql server create
-      Connection:
-      - keep-alive
-      ParameterSetName:
-      - -l -g -n -u -p
-      User-Agent:
-      - AZURECLI/2.25.0 azsdk-python-mgmt-sql/3.0.0 Python/3.8.10 (macOS-10.16-x86_64-i386-64bit)
-    method: GET
-<<<<<<< HEAD
-    uri: https://management.azure.com/subscriptions/00000000-0000-0000-0000-000000000000/resourceGroups/clitest.rg000001/providers/Microsoft.Sql/locations/westeurope/serverAzureAsyncOperation/d3eaa1df-3d8e-4c85-90cf-96e6dedf0eb2?api-version=2021-02-01-preview
-  response:
-    body:
-      string: '{"name":"d3eaa1df-3d8e-4c85-90cf-96e6dedf0eb2","status":"InProgress","startTime":"2021-06-29T08:32:51.21Z"}'
-=======
-    uri: https://management.azure.com/subscriptions/00000000-0000-0000-0000-000000000000/resourceGroups/clitest.rg000001/providers/Microsoft.Sql/locations/westeurope/serverAzureAsyncOperation/e8a52434-c823-4694-b1eb-256dc6eface4?api-version=2021-02-01-preview
-  response:
-    body:
-      string: '{"name":"e8a52434-c823-4694-b1eb-256dc6eface4","status":"InProgress","startTime":"2021-07-02T04:16:39.423Z"}'
->>>>>>> 574cacd3
-    headers:
-      cache-control:
-      - no-cache
-      content-length:
-      - '107'
-      content-type:
-      - application/json; charset=utf-8
-      date:
-<<<<<<< HEAD
-      - Tue, 29 Jun 2021 08:33:17 GMT
-=======
-      - Fri, 02 Jul 2021 04:17:05 GMT
->>>>>>> 574cacd3
-      expires:
-      - '-1'
-      pragma:
-      - no-cache
-      server:
-      - Microsoft-HTTPAPI/2.0
-      strict-transport-security:
-      - max-age=31536000; includeSubDomains
-      transfer-encoding:
-      - chunked
-      vary:
-      - Accept-Encoding
-      x-content-type-options:
-      - nosniff
-    status:
-      code: 200
-      message: OK
-- request:
-    body: null
-    headers:
-      Accept:
-      - '*/*'
-      Accept-Encoding:
-      - gzip, deflate
-      CommandName:
-      - sql server create
-      Connection:
-      - keep-alive
-      ParameterSetName:
-      - -l -g -n -u -p
-      User-Agent:
-      - AZURECLI/2.25.0 azsdk-python-mgmt-sql/3.0.0 Python/3.8.10 (macOS-10.16-x86_64-i386-64bit)
-    method: GET
-<<<<<<< HEAD
-    uri: https://management.azure.com/subscriptions/00000000-0000-0000-0000-000000000000/resourceGroups/clitest.rg000001/providers/Microsoft.Sql/locations/westeurope/serverAzureAsyncOperation/d3eaa1df-3d8e-4c85-90cf-96e6dedf0eb2?api-version=2021-02-01-preview
-  response:
-    body:
-      string: '{"name":"d3eaa1df-3d8e-4c85-90cf-96e6dedf0eb2","status":"Succeeded","startTime":"2021-06-29T08:32:51.21Z"}'
-=======
-    uri: https://management.azure.com/subscriptions/00000000-0000-0000-0000-000000000000/resourceGroups/clitest.rg000001/providers/Microsoft.Sql/locations/westeurope/serverAzureAsyncOperation/e8a52434-c823-4694-b1eb-256dc6eface4?api-version=2021-02-01-preview
-  response:
-    body:
-      string: '{"name":"e8a52434-c823-4694-b1eb-256dc6eface4","status":"InProgress","startTime":"2021-07-02T04:16:39.423Z"}'
-    headers:
-      cache-control:
-      - no-cache
-      content-length:
-      - '108'
-      content-type:
-      - application/json; charset=utf-8
-      date:
-      - Fri, 02 Jul 2021 04:17:25 GMT
-      expires:
-      - '-1'
-      pragma:
-      - no-cache
-      server:
-      - Microsoft-HTTPAPI/2.0
-      strict-transport-security:
-      - max-age=31536000; includeSubDomains
-      transfer-encoding:
-      - chunked
-      vary:
-      - Accept-Encoding
-      x-content-type-options:
-      - nosniff
-    status:
-      code: 200
-      message: OK
-- request:
-    body: null
-    headers:
-      Accept:
-      - '*/*'
-      Accept-Encoding:
-      - gzip, deflate
-      CommandName:
-      - sql server create
-      Connection:
-      - keep-alive
-      ParameterSetName:
-      - -l -g -n -u -p
-      User-Agent:
-      - AZURECLI/2.25.0 azsdk-python-mgmt-sql/3.0.0 Python/3.8.10 (macOS-10.16-x86_64-i386-64bit)
-    method: GET
-    uri: https://management.azure.com/subscriptions/00000000-0000-0000-0000-000000000000/resourceGroups/clitest.rg000001/providers/Microsoft.Sql/locations/westeurope/serverAzureAsyncOperation/e8a52434-c823-4694-b1eb-256dc6eface4?api-version=2021-02-01-preview
-  response:
-    body:
-      string: '{"name":"e8a52434-c823-4694-b1eb-256dc6eface4","status":"Succeeded","startTime":"2021-07-02T04:16:39.423Z"}'
->>>>>>> 574cacd3
-    headers:
-      cache-control:
-      - no-cache
-      content-length:
-      - '106'
-      content-type:
-      - application/json; charset=utf-8
-      date:
-<<<<<<< HEAD
-      - Tue, 29 Jun 2021 08:33:37 GMT
-=======
-      - Fri, 02 Jul 2021 04:17:45 GMT
->>>>>>> 574cacd3
-      expires:
-      - '-1'
-      pragma:
-      - no-cache
-      server:
-      - Microsoft-HTTPAPI/2.0
-      strict-transport-security:
-      - max-age=31536000; includeSubDomains
-      transfer-encoding:
-      - chunked
-      vary:
-      - Accept-Encoding
-      x-content-type-options:
-      - nosniff
-    status:
-      code: 200
-      message: OK
-- request:
-    body: null
-    headers:
-      Accept:
-      - '*/*'
-      Accept-Encoding:
-      - gzip, deflate
-      CommandName:
-      - sql server create
-      Connection:
-      - keep-alive
-      ParameterSetName:
-      - -l -g -n -u -p
-      User-Agent:
-      - AZURECLI/2.25.0 azsdk-python-mgmt-sql/3.0.0 Python/3.8.10 (macOS-10.16-x86_64-i386-64bit)
-    method: GET
     uri: https://management.azure.com/subscriptions/00000000-0000-0000-0000-000000000000/resourceGroups/clitest.rg000001/providers/Microsoft.Sql/servers/clitestserver000003?api-version=2021-02-01-preview
   response:
     body:
@@ -483,11 +402,7 @@
       content-type:
       - application/json; charset=utf-8
       date:
-<<<<<<< HEAD
-      - Tue, 29 Jun 2021 08:33:37 GMT
-=======
       - Fri, 02 Jul 2021 04:17:46 GMT
->>>>>>> 574cacd3
       expires:
       - '-1'
       pragma:
@@ -529,17 +444,10 @@
     uri: https://management.azure.com/subscriptions/00000000-0000-0000-0000-000000000000/resourceGroups/clitest.rg000002/providers/Microsoft.Sql/servers/clitestserver000004?api-version=2021-02-01-preview
   response:
     body:
-<<<<<<< HEAD
-      string: '{"operation":"UpsertLogicalServer","startTime":"2021-06-29T08:33:41.127Z"}'
-    headers:
-      azure-asyncoperation:
-      - https://management.azure.com/subscriptions/00000000-0000-0000-0000-000000000000/resourceGroups/clitest.rg000002/providers/Microsoft.Sql/locations/eastus/serverAzureAsyncOperation/88dbf0d5-bb71-4c45-90d0-c08c8d7a10bb?api-version=2021-02-01-preview
-=======
       string: '{"operation":"UpsertLogicalServer","startTime":"2021-07-02T04:17:50.61Z"}'
     headers:
       azure-asyncoperation:
       - https://management.azure.com/subscriptions/00000000-0000-0000-0000-000000000000/resourceGroups/clitest.rg000002/providers/Microsoft.Sql/locations/eastus/serverAzureAsyncOperation/0dbfec2c-0ce4-4948-9500-fa2e73e0592d?api-version=2021-02-01-preview
->>>>>>> 574cacd3
       cache-control:
       - no-cache
       content-length:
@@ -547,19 +455,11 @@
       content-type:
       - application/json; charset=utf-8
       date:
-<<<<<<< HEAD
-      - Tue, 29 Jun 2021 08:33:41 GMT
-      expires:
-      - '-1'
-      location:
-      - https://management.azure.com/subscriptions/00000000-0000-0000-0000-000000000000/resourceGroups/clitest.rg000002/providers/Microsoft.Sql/locations/eastus/serverOperationResults/88dbf0d5-bb71-4c45-90d0-c08c8d7a10bb?api-version=2021-02-01-preview
-=======
       - Fri, 02 Jul 2021 04:17:50 GMT
       expires:
       - '-1'
       location:
       - https://management.azure.com/subscriptions/00000000-0000-0000-0000-000000000000/resourceGroups/clitest.rg000002/providers/Microsoft.Sql/locations/eastus/serverOperationResults/0dbfec2c-0ce4-4948-9500-fa2e73e0592d?api-version=2021-02-01-preview
->>>>>>> 574cacd3
       pragma:
       - no-cache
       server:
@@ -589,17 +489,10 @@
       User-Agent:
       - AZURECLI/2.25.0 azsdk-python-mgmt-sql/3.0.0 Python/3.8.10 (macOS-10.16-x86_64-i386-64bit)
     method: GET
-<<<<<<< HEAD
-    uri: https://management.azure.com/subscriptions/00000000-0000-0000-0000-000000000000/resourceGroups/clitest.rg000002/providers/Microsoft.Sql/locations/eastus/serverAzureAsyncOperation/88dbf0d5-bb71-4c45-90d0-c08c8d7a10bb?api-version=2021-02-01-preview
-  response:
-    body:
-      string: '{"name":"88dbf0d5-bb71-4c45-90d0-c08c8d7a10bb","status":"InProgress","startTime":"2021-06-29T08:33:41.127Z"}'
-=======
     uri: https://management.azure.com/subscriptions/00000000-0000-0000-0000-000000000000/resourceGroups/clitest.rg000002/providers/Microsoft.Sql/locations/eastus/serverAzureAsyncOperation/0dbfec2c-0ce4-4948-9500-fa2e73e0592d?api-version=2021-02-01-preview
   response:
     body:
       string: '{"name":"0dbfec2c-0ce4-4948-9500-fa2e73e0592d","status":"InProgress","startTime":"2021-07-02T04:17:50.61Z"}'
->>>>>>> 574cacd3
     headers:
       cache-control:
       - no-cache
@@ -608,11 +501,7 @@
       content-type:
       - application/json; charset=utf-8
       date:
-<<<<<<< HEAD
-      - Tue, 29 Jun 2021 08:33:42 GMT
-=======
       - Fri, 02 Jul 2021 04:17:51 GMT
->>>>>>> 574cacd3
       expires:
       - '-1'
       pragma:
@@ -646,17 +535,10 @@
       User-Agent:
       - AZURECLI/2.25.0 azsdk-python-mgmt-sql/3.0.0 Python/3.8.10 (macOS-10.16-x86_64-i386-64bit)
     method: GET
-<<<<<<< HEAD
-    uri: https://management.azure.com/subscriptions/00000000-0000-0000-0000-000000000000/resourceGroups/clitest.rg000002/providers/Microsoft.Sql/locations/eastus/serverAzureAsyncOperation/88dbf0d5-bb71-4c45-90d0-c08c8d7a10bb?api-version=2021-02-01-preview
-  response:
-    body:
-      string: '{"name":"88dbf0d5-bb71-4c45-90d0-c08c8d7a10bb","status":"InProgress","startTime":"2021-06-29T08:33:41.127Z"}'
-=======
     uri: https://management.azure.com/subscriptions/00000000-0000-0000-0000-000000000000/resourceGroups/clitest.rg000002/providers/Microsoft.Sql/locations/eastus/serverAzureAsyncOperation/0dbfec2c-0ce4-4948-9500-fa2e73e0592d?api-version=2021-02-01-preview
   response:
     body:
       string: '{"name":"0dbfec2c-0ce4-4948-9500-fa2e73e0592d","status":"InProgress","startTime":"2021-07-02T04:17:50.61Z"}'
->>>>>>> 574cacd3
     headers:
       cache-control:
       - no-cache
@@ -665,11 +547,7 @@
       content-type:
       - application/json; charset=utf-8
       date:
-<<<<<<< HEAD
-      - Tue, 29 Jun 2021 08:33:43 GMT
-=======
       - Fri, 02 Jul 2021 04:17:52 GMT
->>>>>>> 574cacd3
       expires:
       - '-1'
       pragma:
@@ -703,17 +581,10 @@
       User-Agent:
       - AZURECLI/2.25.0 azsdk-python-mgmt-sql/3.0.0 Python/3.8.10 (macOS-10.16-x86_64-i386-64bit)
     method: GET
-<<<<<<< HEAD
-    uri: https://management.azure.com/subscriptions/00000000-0000-0000-0000-000000000000/resourceGroups/clitest.rg000002/providers/Microsoft.Sql/locations/eastus/serverAzureAsyncOperation/88dbf0d5-bb71-4c45-90d0-c08c8d7a10bb?api-version=2021-02-01-preview
-  response:
-    body:
-      string: '{"name":"88dbf0d5-bb71-4c45-90d0-c08c8d7a10bb","status":"InProgress","startTime":"2021-06-29T08:33:41.127Z"}'
-=======
     uri: https://management.azure.com/subscriptions/00000000-0000-0000-0000-000000000000/resourceGroups/clitest.rg000002/providers/Microsoft.Sql/locations/eastus/serverAzureAsyncOperation/0dbfec2c-0ce4-4948-9500-fa2e73e0592d?api-version=2021-02-01-preview
   response:
     body:
       string: '{"name":"0dbfec2c-0ce4-4948-9500-fa2e73e0592d","status":"InProgress","startTime":"2021-07-02T04:17:50.61Z"}'
->>>>>>> 574cacd3
     headers:
       cache-control:
       - no-cache
@@ -722,11 +593,7 @@
       content-type:
       - application/json; charset=utf-8
       date:
-<<<<<<< HEAD
-      - Tue, 29 Jun 2021 08:33:44 GMT
-=======
       - Fri, 02 Jul 2021 04:17:53 GMT
->>>>>>> 574cacd3
       expires:
       - '-1'
       pragma:
@@ -760,17 +627,10 @@
       User-Agent:
       - AZURECLI/2.25.0 azsdk-python-mgmt-sql/3.0.0 Python/3.8.10 (macOS-10.16-x86_64-i386-64bit)
     method: GET
-<<<<<<< HEAD
-    uri: https://management.azure.com/subscriptions/00000000-0000-0000-0000-000000000000/resourceGroups/clitest.rg000002/providers/Microsoft.Sql/locations/eastus/serverAzureAsyncOperation/88dbf0d5-bb71-4c45-90d0-c08c8d7a10bb?api-version=2021-02-01-preview
-  response:
-    body:
-      string: '{"name":"88dbf0d5-bb71-4c45-90d0-c08c8d7a10bb","status":"InProgress","startTime":"2021-06-29T08:33:41.127Z"}'
-=======
     uri: https://management.azure.com/subscriptions/00000000-0000-0000-0000-000000000000/resourceGroups/clitest.rg000002/providers/Microsoft.Sql/locations/eastus/serverAzureAsyncOperation/0dbfec2c-0ce4-4948-9500-fa2e73e0592d?api-version=2021-02-01-preview
   response:
     body:
       string: '{"name":"0dbfec2c-0ce4-4948-9500-fa2e73e0592d","status":"InProgress","startTime":"2021-07-02T04:17:50.61Z"}'
->>>>>>> 574cacd3
     headers:
       cache-control:
       - no-cache
@@ -779,11 +639,7 @@
       content-type:
       - application/json; charset=utf-8
       date:
-<<<<<<< HEAD
-      - Tue, 29 Jun 2021 08:33:45 GMT
-=======
       - Fri, 02 Jul 2021 04:17:54 GMT
->>>>>>> 574cacd3
       expires:
       - '-1'
       pragma:
@@ -817,17 +673,10 @@
       User-Agent:
       - AZURECLI/2.25.0 azsdk-python-mgmt-sql/3.0.0 Python/3.8.10 (macOS-10.16-x86_64-i386-64bit)
     method: GET
-<<<<<<< HEAD
-    uri: https://management.azure.com/subscriptions/00000000-0000-0000-0000-000000000000/resourceGroups/clitest.rg000002/providers/Microsoft.Sql/locations/eastus/serverAzureAsyncOperation/88dbf0d5-bb71-4c45-90d0-c08c8d7a10bb?api-version=2021-02-01-preview
-  response:
-    body:
-      string: '{"name":"88dbf0d5-bb71-4c45-90d0-c08c8d7a10bb","status":"InProgress","startTime":"2021-06-29T08:33:41.127Z"}'
-=======
     uri: https://management.azure.com/subscriptions/00000000-0000-0000-0000-000000000000/resourceGroups/clitest.rg000002/providers/Microsoft.Sql/locations/eastus/serverAzureAsyncOperation/0dbfec2c-0ce4-4948-9500-fa2e73e0592d?api-version=2021-02-01-preview
   response:
     body:
       string: '{"name":"0dbfec2c-0ce4-4948-9500-fa2e73e0592d","status":"InProgress","startTime":"2021-07-02T04:17:50.61Z"}'
->>>>>>> 574cacd3
     headers:
       cache-control:
       - no-cache
@@ -836,11 +685,7 @@
       content-type:
       - application/json; charset=utf-8
       date:
-<<<<<<< HEAD
-      - Tue, 29 Jun 2021 08:33:46 GMT
-=======
       - Fri, 02 Jul 2021 04:17:55 GMT
->>>>>>> 574cacd3
       expires:
       - '-1'
       pragma:
@@ -874,54 +719,41 @@
       User-Agent:
       - AZURECLI/2.25.0 azsdk-python-mgmt-sql/3.0.0 Python/3.8.10 (macOS-10.16-x86_64-i386-64bit)
     method: GET
-<<<<<<< HEAD
-    uri: https://management.azure.com/subscriptions/00000000-0000-0000-0000-000000000000/resourceGroups/clitest.rg000002/providers/Microsoft.Sql/locations/eastus/serverAzureAsyncOperation/88dbf0d5-bb71-4c45-90d0-c08c8d7a10bb?api-version=2021-02-01-preview
-  response:
-    body:
-      string: '{"name":"88dbf0d5-bb71-4c45-90d0-c08c8d7a10bb","status":"InProgress","startTime":"2021-06-29T08:33:41.127Z"}'
-=======
     uri: https://management.azure.com/subscriptions/00000000-0000-0000-0000-000000000000/resourceGroups/clitest.rg000002/providers/Microsoft.Sql/locations/eastus/serverAzureAsyncOperation/0dbfec2c-0ce4-4948-9500-fa2e73e0592d?api-version=2021-02-01-preview
   response:
     body:
       string: '{"name":"0dbfec2c-0ce4-4948-9500-fa2e73e0592d","status":"InProgress","startTime":"2021-07-02T04:17:50.61Z"}'
->>>>>>> 574cacd3
-    headers:
-      cache-control:
-      - no-cache
-      content-length:
-      - '108'
-      content-type:
-      - application/json; charset=utf-8
-      date:
-<<<<<<< HEAD
-      - Tue, 29 Jun 2021 08:34:06 GMT
-=======
+    headers:
+      cache-control:
+      - no-cache
+      content-length:
+      - '107'
+      content-type:
+      - application/json; charset=utf-8
+      date:
       - Fri, 02 Jul 2021 04:18:15 GMT
->>>>>>> 574cacd3
-      expires:
-      - '-1'
-      pragma:
-      - no-cache
-      server:
-      - Microsoft-HTTPAPI/2.0
-      strict-transport-security:
-      - max-age=31536000; includeSubDomains
-      transfer-encoding:
-      - chunked
-      vary:
-      - Accept-Encoding
-      x-content-type-options:
-      - nosniff
-    status:
-      code: 200
-      message: OK
-- request:
-    body: null
-    headers:
-      Accept:
-      - '*/*'
-<<<<<<< HEAD
-=======
+      expires:
+      - '-1'
+      pragma:
+      - no-cache
+      server:
+      - Microsoft-HTTPAPI/2.0
+      strict-transport-security:
+      - max-age=31536000; includeSubDomains
+      transfer-encoding:
+      - chunked
+      vary:
+      - Accept-Encoding
+      x-content-type-options:
+      - nosniff
+    status:
+      code: 200
+      message: OK
+- request:
+    body: null
+    headers:
+      Accept:
+      - '*/*'
       Accept-Encoding:
       - gzip, deflate
       CommandName:
@@ -1014,7 +846,6 @@
     headers:
       Accept:
       - '*/*'
->>>>>>> 574cacd3
       Accept-Encoding:
       - gzip, deflate
       CommandName:
@@ -1026,176 +857,129 @@
       User-Agent:
       - AZURECLI/2.25.0 azsdk-python-mgmt-sql/3.0.0 Python/3.8.10 (macOS-10.16-x86_64-i386-64bit)
     method: GET
-<<<<<<< HEAD
-    uri: https://management.azure.com/subscriptions/00000000-0000-0000-0000-000000000000/resourceGroups/clitest.rg000002/providers/Microsoft.Sql/locations/eastus/serverAzureAsyncOperation/88dbf0d5-bb71-4c45-90d0-c08c8d7a10bb?api-version=2021-02-01-preview
-  response:
-    body:
-      string: '{"name":"88dbf0d5-bb71-4c45-90d0-c08c8d7a10bb","status":"InProgress","startTime":"2021-06-29T08:33:41.127Z"}'
-=======
     uri: https://management.azure.com/subscriptions/00000000-0000-0000-0000-000000000000/resourceGroups/clitest.rg000002/providers/Microsoft.Sql/servers/clitestserver000004?api-version=2021-02-01-preview
   response:
     body:
       string: '{"kind":"v12.0","properties":{"administratorLogin":"admin123","version":"12.0","state":"Ready","fullyQualifiedDomainName":"clitestserver000004.database.windows.net","privateEndpointConnections":[],"publicNetworkAccess":"Enabled","restrictOutboundNetworkAccess":"Disabled"},"location":"eastus","id":"/subscriptions/00000000-0000-0000-0000-000000000000/resourceGroups/clitest.rg000002/providers/Microsoft.Sql/servers/clitestserver000004","name":"clitestserver000004","type":"Microsoft.Sql/servers"}'
->>>>>>> 574cacd3
-    headers:
-      cache-control:
-      - no-cache
-      content-length:
-<<<<<<< HEAD
-      - '108'
-      content-type:
-      - application/json; charset=utf-8
-      date:
-      - Tue, 29 Jun 2021 08:34:26 GMT
-=======
+    headers:
+      cache-control:
+      - no-cache
+      content-length:
       - '684'
       content-type:
       - application/json; charset=utf-8
       date:
       - Fri, 02 Jul 2021 04:18:57 GMT
->>>>>>> 574cacd3
-      expires:
-      - '-1'
-      pragma:
-      - no-cache
-      server:
-      - Microsoft-HTTPAPI/2.0
-      strict-transport-security:
-      - max-age=31536000; includeSubDomains
-      transfer-encoding:
-      - chunked
-      vary:
-      - Accept-Encoding
-      x-content-type-options:
-      - nosniff
-    status:
-      code: 200
-      message: OK
-- request:
-    body: null
-    headers:
-      Accept:
-      - '*/*'
-      Accept-Encoding:
-      - gzip, deflate
-      CommandName:
-      - sql server create
-      Connection:
-      - keep-alive
-      ParameterSetName:
-      - -l -g -n -u -p
-      User-Agent:
-      - AZURECLI/2.25.0 azsdk-python-mgmt-sql/3.0.0 Python/3.8.10 (macOS-10.16-x86_64-i386-64bit)
-    method: GET
-<<<<<<< HEAD
-    uri: https://management.azure.com/subscriptions/00000000-0000-0000-0000-000000000000/resourceGroups/clitest.rg000002/providers/Microsoft.Sql/locations/eastus/serverAzureAsyncOperation/88dbf0d5-bb71-4c45-90d0-c08c8d7a10bb?api-version=2021-02-01-preview
-  response:
-    body:
-      string: '{"name":"88dbf0d5-bb71-4c45-90d0-c08c8d7a10bb","status":"Succeeded","startTime":"2021-06-29T08:33:41.127Z"}'
-=======
+      expires:
+      - '-1'
+      pragma:
+      - no-cache
+      server:
+      - Microsoft-HTTPAPI/2.0
+      strict-transport-security:
+      - max-age=31536000; includeSubDomains
+      transfer-encoding:
+      - chunked
+      vary:
+      - Accept-Encoding
+      x-content-type-options:
+      - nosniff
+    status:
+      code: 200
+      message: OK
+- request:
+    body: null
+    headers:
+      Accept:
+      - application/json
+      Accept-Encoding:
+      - gzip, deflate
+      CommandName:
+      - sql db create
+      Connection:
+      - keep-alive
+      ParameterSetName:
+      - -g --server --name
+      User-Agent:
+      - AZURECLI/2.25.0 azsdk-python-mgmt-sql/3.0.0 Python/3.8.10 (macOS-10.16-x86_64-i386-64bit)
+    method: GET
     uri: https://management.azure.com/subscriptions/00000000-0000-0000-0000-000000000000/resourceGroups/clitest.rg000001/providers/Microsoft.Sql/servers/clitestserver000003?api-version=2021-02-01-preview
   response:
     body:
       string: '{"kind":"v12.0","properties":{"administratorLogin":"admin123","version":"12.0","state":"Ready","fullyQualifiedDomainName":"clitestserver000003.database.windows.net","privateEndpointConnections":[],"publicNetworkAccess":"Enabled","restrictOutboundNetworkAccess":"Disabled"},"location":"westeurope","id":"/subscriptions/00000000-0000-0000-0000-000000000000/resourceGroups/clitest.rg000001/providers/Microsoft.Sql/servers/clitestserver000003","name":"clitestserver000003","type":"Microsoft.Sql/servers"}'
->>>>>>> 574cacd3
-    headers:
-      cache-control:
-      - no-cache
-      content-length:
-<<<<<<< HEAD
-      - '107'
-      content-type:
-      - application/json; charset=utf-8
-      date:
-      - Tue, 29 Jun 2021 08:34:46 GMT
-=======
+    headers:
+      cache-control:
+      - no-cache
+      content-length:
       - '688'
       content-type:
       - application/json; charset=utf-8
       date:
       - Fri, 02 Jul 2021 04:18:57 GMT
->>>>>>> 574cacd3
-      expires:
-      - '-1'
-      pragma:
-      - no-cache
-      server:
-      - Microsoft-HTTPAPI/2.0
-      strict-transport-security:
-      - max-age=31536000; includeSubDomains
-      transfer-encoding:
-      - chunked
-      vary:
-      - Accept-Encoding
-      x-content-type-options:
-      - nosniff
-    status:
-      code: 200
-      message: OK
-- request:
-    body: null
-    headers:
-      Accept:
-      - '*/*'
-      Accept-Encoding:
-      - gzip, deflate
-      CommandName:
-      - sql server create
-      Connection:
-      - keep-alive
-      ParameterSetName:
-      - -l -g -n -u -p
-      User-Agent:
-      - AZURECLI/2.25.0 azsdk-python-mgmt-sql/3.0.0 Python/3.8.10 (macOS-10.16-x86_64-i386-64bit)
-    method: GET
-<<<<<<< HEAD
-    uri: https://management.azure.com/subscriptions/00000000-0000-0000-0000-000000000000/resourceGroups/clitest.rg000002/providers/Microsoft.Sql/servers/clitestserver000004?api-version=2021-02-01-preview
-  response:
-    body:
-      string: '{"kind":"v12.0","properties":{"administratorLogin":"admin123","version":"12.0","state":"Ready","fullyQualifiedDomainName":"clitestserver000004.database.windows.net","privateEndpointConnections":[],"publicNetworkAccess":"Enabled","restrictOutboundNetworkAccess":"Disabled"},"location":"eastus","id":"/subscriptions/00000000-0000-0000-0000-000000000000/resourceGroups/clitest.rg000002/providers/Microsoft.Sql/servers/clitestserver000004","name":"clitestserver000004","type":"Microsoft.Sql/servers"}'
-=======
+      expires:
+      - '-1'
+      pragma:
+      - no-cache
+      server:
+      - Microsoft-HTTPAPI/2.0
+      strict-transport-security:
+      - max-age=31536000; includeSubDomains
+      transfer-encoding:
+      - chunked
+      vary:
+      - Accept-Encoding
+      x-content-type-options:
+      - nosniff
+    status:
+      code: 200
+      message: OK
+- request:
+    body: null
+    headers:
+      Accept:
+      - application/json
+      Accept-Encoding:
+      - gzip, deflate
+      CommandName:
+      - sql db create
+      Connection:
+      - keep-alive
+      ParameterSetName:
+      - -g --server --name
+      User-Agent:
+      - AZURECLI/2.25.0 azsdk-python-mgmt-sql/3.0.0 Python/3.8.10 (macOS-10.16-x86_64-i386-64bit)
+    method: GET
     uri: https://management.azure.com/subscriptions/00000000-0000-0000-0000-000000000000/resourceGroups/clitest.rg000001/providers/Microsoft.Sql/servers/clitestserver000003?api-version=2021-02-01-preview
   response:
     body:
       string: '{"kind":"v12.0","properties":{"administratorLogin":"admin123","version":"12.0","state":"Ready","fullyQualifiedDomainName":"clitestserver000003.database.windows.net","privateEndpointConnections":[],"publicNetworkAccess":"Enabled","restrictOutboundNetworkAccess":"Disabled"},"location":"westeurope","id":"/subscriptions/00000000-0000-0000-0000-000000000000/resourceGroups/clitest.rg000001/providers/Microsoft.Sql/servers/clitestserver000003","name":"clitestserver000003","type":"Microsoft.Sql/servers"}'
->>>>>>> 574cacd3
-    headers:
-      cache-control:
-      - no-cache
-      content-length:
-<<<<<<< HEAD
-      - '684'
-      content-type:
-      - application/json; charset=utf-8
-      date:
-      - Tue, 29 Jun 2021 08:34:46 GMT
-=======
+    headers:
+      cache-control:
+      - no-cache
+      content-length:
       - '688'
       content-type:
       - application/json; charset=utf-8
       date:
       - Fri, 02 Jul 2021 04:18:57 GMT
->>>>>>> 574cacd3
-      expires:
-      - '-1'
-      pragma:
-      - no-cache
-      server:
-      - Microsoft-HTTPAPI/2.0
-      strict-transport-security:
-      - max-age=31536000; includeSubDomains
-      transfer-encoding:
-      - chunked
-      vary:
-      - Accept-Encoding
-      x-content-type-options:
-      - nosniff
-    status:
-      code: 200
-      message: OK
-- request:
-<<<<<<< HEAD
-=======
+      expires:
+      - '-1'
+      pragma:
+      - no-cache
+      server:
+      - Microsoft-HTTPAPI/2.0
+      strict-transport-security:
+      - max-age=31536000; includeSubDomains
+      transfer-encoding:
+      - chunked
+      vary:
+      - Accept-Encoding
+      x-content-type-options:
+      - nosniff
+    status:
+      code: 200
+      message: OK
+- request:
     body: '{"location": "westeurope"}'
     headers:
       Accept:
@@ -1248,7 +1032,6 @@
       code: 202
       message: Accepted
 - request:
->>>>>>> 574cacd3
     body: null
     headers:
       Accept:
@@ -1264,34 +1047,19 @@
       User-Agent:
       - AZURECLI/2.25.0 azsdk-python-mgmt-sql/3.0.0 Python/3.8.10 (macOS-10.16-x86_64-i386-64bit)
     method: GET
-<<<<<<< HEAD
-    uri: https://management.azure.com/subscriptions/00000000-0000-0000-0000-000000000000/resourceGroups/clitest.rg000001/providers/Microsoft.Sql/servers/clitestserver000003?api-version=2021-02-01-preview
-  response:
-    body:
-      string: '{"kind":"v12.0","properties":{"administratorLogin":"admin123","version":"12.0","state":"Ready","fullyQualifiedDomainName":"clitestserver000003.database.windows.net","privateEndpointConnections":[],"publicNetworkAccess":"Enabled","restrictOutboundNetworkAccess":"Disabled"},"location":"westeurope","id":"/subscriptions/00000000-0000-0000-0000-000000000000/resourceGroups/clitest.rg000001/providers/Microsoft.Sql/servers/clitestserver000003","name":"clitestserver000003","type":"Microsoft.Sql/servers"}'
-=======
     uri: https://management.azure.com/subscriptions/00000000-0000-0000-0000-000000000000/resourceGroups/clitest.rg000001/providers/Microsoft.Sql/locations/westeurope/databaseAzureAsyncOperation/72971dad-1879-4f0b-aa33-134e576ca9cf?api-version=2021-02-01-preview
   response:
     body:
       string: '{"name":"72971dad-1879-4f0b-aa33-134e576ca9cf","status":"InProgress","startTime":"2021-07-02T04:19:01.783Z"}'
->>>>>>> 574cacd3
-    headers:
-      cache-control:
-      - no-cache
-      content-length:
-<<<<<<< HEAD
-      - '688'
-      content-type:
-      - application/json; charset=utf-8
-      date:
-      - Tue, 29 Jun 2021 08:34:47 GMT
-=======
+    headers:
+      cache-control:
+      - no-cache
+      content-length:
       - '108'
       content-type:
       - application/json; charset=utf-8
       date:
       - Fri, 02 Jul 2021 04:19:17 GMT
->>>>>>> 574cacd3
       expires:
       - '-1'
       pragma:
@@ -1325,53 +1093,38 @@
       User-Agent:
       - AZURECLI/2.25.0 azsdk-python-mgmt-sql/3.0.0 Python/3.8.10 (macOS-10.16-x86_64-i386-64bit)
     method: GET
-<<<<<<< HEAD
-    uri: https://management.azure.com/subscriptions/00000000-0000-0000-0000-000000000000/resourceGroups/clitest.rg000001/providers/Microsoft.Sql/servers/clitestserver000003?api-version=2021-02-01-preview
-  response:
-    body:
-      string: '{"kind":"v12.0","properties":{"administratorLogin":"admin123","version":"12.0","state":"Ready","fullyQualifiedDomainName":"clitestserver000003.database.windows.net","privateEndpointConnections":[],"publicNetworkAccess":"Enabled","restrictOutboundNetworkAccess":"Disabled"},"location":"westeurope","id":"/subscriptions/00000000-0000-0000-0000-000000000000/resourceGroups/clitest.rg000001/providers/Microsoft.Sql/servers/clitestserver000003","name":"clitestserver000003","type":"Microsoft.Sql/servers"}'
-=======
     uri: https://management.azure.com/subscriptions/00000000-0000-0000-0000-000000000000/resourceGroups/clitest.rg000001/providers/Microsoft.Sql/locations/westeurope/databaseAzureAsyncOperation/72971dad-1879-4f0b-aa33-134e576ca9cf?api-version=2021-02-01-preview
   response:
     body:
       string: '{"name":"72971dad-1879-4f0b-aa33-134e576ca9cf","status":"InProgress","startTime":"2021-07-02T04:19:01.783Z"}'
->>>>>>> 574cacd3
-    headers:
-      cache-control:
-      - no-cache
-      content-length:
-<<<<<<< HEAD
-      - '688'
-      content-type:
-      - application/json; charset=utf-8
-      date:
-      - Tue, 29 Jun 2021 08:34:48 GMT
-=======
+    headers:
+      cache-control:
+      - no-cache
+      content-length:
       - '108'
       content-type:
       - application/json; charset=utf-8
       date:
       - Fri, 02 Jul 2021 04:19:32 GMT
->>>>>>> 574cacd3
-      expires:
-      - '-1'
-      pragma:
-      - no-cache
-      server:
-      - Microsoft-HTTPAPI/2.0
-      strict-transport-security:
-      - max-age=31536000; includeSubDomains
-      transfer-encoding:
-      - chunked
-      vary:
-      - Accept-Encoding
-      x-content-type-options:
-      - nosniff
-    status:
-      code: 200
-      message: OK
-- request:
-    body: '{"location": "westeurope"}'
+      expires:
+      - '-1'
+      pragma:
+      - no-cache
+      server:
+      - Microsoft-HTTPAPI/2.0
+      strict-transport-security:
+      - max-age=31536000; includeSubDomains
+      transfer-encoding:
+      - chunked
+      vary:
+      - Accept-Encoding
+      x-content-type-options:
+      - nosniff
+    status:
+      code: 200
+      message: OK
+- request:
+    body: null
     headers:
       Accept:
       - '*/*'
@@ -1381,63 +1134,41 @@
       - sql db create
       Connection:
       - keep-alive
-      Content-Length:
-      - '26'
-      Content-Type:
-      - application/json
       ParameterSetName:
       - -g --server --name
       User-Agent:
       - AZURECLI/2.25.0 azsdk-python-mgmt-sql/3.0.0 Python/3.8.10 (macOS-10.16-x86_64-i386-64bit)
-<<<<<<< HEAD
-    method: PUT
-    uri: https://management.azure.com/subscriptions/00000000-0000-0000-0000-000000000000/resourceGroups/clitest.rg000001/providers/Microsoft.Sql/servers/clitestserver000003/databases/db1?api-version=2021-02-01-preview
-  response:
-    body:
-      string: '{"operation":"CreateLogicalDatabase","startTime":"2021-06-29T08:34:49.113Z"}'
-=======
     method: GET
     uri: https://management.azure.com/subscriptions/00000000-0000-0000-0000-000000000000/resourceGroups/clitest.rg000001/providers/Microsoft.Sql/locations/westeurope/databaseAzureAsyncOperation/72971dad-1879-4f0b-aa33-134e576ca9cf?api-version=2021-02-01-preview
   response:
     body:
       string: '{"name":"72971dad-1879-4f0b-aa33-134e576ca9cf","status":"InProgress","startTime":"2021-07-02T04:19:01.783Z"}'
->>>>>>> 574cacd3
-    headers:
-      azure-asyncoperation:
-      - https://management.azure.com/subscriptions/00000000-0000-0000-0000-000000000000/resourceGroups/clitest.rg000001/providers/Microsoft.Sql/locations/westeurope/databaseAzureAsyncOperation/5a3611f6-8fd6-4cfd-803f-75766653fb29?api-version=2021-02-01-preview
-      cache-control:
-      - no-cache
-      content-length:
-<<<<<<< HEAD
-      - '76'
-      content-type:
-      - application/json; charset=utf-8
-      date:
-      - Tue, 29 Jun 2021 08:34:49 GMT
-=======
+    headers:
+      cache-control:
+      - no-cache
+      content-length:
       - '108'
       content-type:
       - application/json; charset=utf-8
       date:
       - Fri, 02 Jul 2021 04:19:48 GMT
->>>>>>> 574cacd3
-      expires:
-      - '-1'
-      location:
-      - https://management.azure.com/subscriptions/00000000-0000-0000-0000-000000000000/resourceGroups/clitest.rg000001/providers/Microsoft.Sql/locations/westeurope/databaseOperationResults/5a3611f6-8fd6-4cfd-803f-75766653fb29?api-version=2021-02-01-preview
-      pragma:
-      - no-cache
-      server:
-      - Microsoft-HTTPAPI/2.0
-      strict-transport-security:
-      - max-age=31536000; includeSubDomains
-      x-content-type-options:
-      - nosniff
-      x-ms-ratelimit-remaining-subscription-writes:
-      - '1198'
-    status:
-      code: 202
-      message: Accepted
+      expires:
+      - '-1'
+      pragma:
+      - no-cache
+      server:
+      - Microsoft-HTTPAPI/2.0
+      strict-transport-security:
+      - max-age=31536000; includeSubDomains
+      transfer-encoding:
+      - chunked
+      vary:
+      - Accept-Encoding
+      x-content-type-options:
+      - nosniff
+    status:
+      code: 200
+      message: OK
 - request:
     body: null
     headers:
@@ -1454,54 +1185,37 @@
       User-Agent:
       - AZURECLI/2.25.0 azsdk-python-mgmt-sql/3.0.0 Python/3.8.10 (macOS-10.16-x86_64-i386-64bit)
     method: GET
-<<<<<<< HEAD
-    uri: https://management.azure.com/subscriptions/00000000-0000-0000-0000-000000000000/resourceGroups/clitest.rg000001/providers/Microsoft.Sql/locations/westeurope/databaseAzureAsyncOperation/5a3611f6-8fd6-4cfd-803f-75766653fb29?api-version=2021-02-01-preview
-  response:
-    body:
-      string: '{"name":"5a3611f6-8fd6-4cfd-803f-75766653fb29","status":"InProgress","startTime":"2021-06-29T08:34:49.113Z"}'
-=======
     uri: https://management.azure.com/subscriptions/00000000-0000-0000-0000-000000000000/resourceGroups/clitest.rg000001/providers/Microsoft.Sql/locations/westeurope/databaseAzureAsyncOperation/72971dad-1879-4f0b-aa33-134e576ca9cf?api-version=2021-02-01-preview
   response:
     body:
       string: '{"name":"72971dad-1879-4f0b-aa33-134e576ca9cf","status":"Succeeded","startTime":"2021-07-02T04:19:01.783Z"}'
->>>>>>> 574cacd3
-    headers:
-      cache-control:
-      - no-cache
-      content-length:
-<<<<<<< HEAD
-      - '108'
-      content-type:
-      - application/json; charset=utf-8
-      date:
-      - Tue, 29 Jun 2021 08:35:04 GMT
-=======
+    headers:
+      cache-control:
+      - no-cache
+      content-length:
       - '107'
       content-type:
       - application/json; charset=utf-8
       date:
       - Fri, 02 Jul 2021 04:20:03 GMT
->>>>>>> 574cacd3
-      expires:
-      - '-1'
-      pragma:
-      - no-cache
-      server:
-      - Microsoft-HTTPAPI/2.0
-      strict-transport-security:
-      - max-age=31536000; includeSubDomains
-      transfer-encoding:
-      - chunked
-      vary:
-      - Accept-Encoding
-      x-content-type-options:
-      - nosniff
-    status:
-      code: 200
-      message: OK
-- request:
-<<<<<<< HEAD
-=======
+      expires:
+      - '-1'
+      pragma:
+      - no-cache
+      server:
+      - Microsoft-HTTPAPI/2.0
+      strict-transport-security:
+      - max-age=31536000; includeSubDomains
+      transfer-encoding:
+      - chunked
+      vary:
+      - Accept-Encoding
+      x-content-type-options:
+      - nosniff
+    status:
+      code: 200
+      message: OK
+- request:
     body: null
     headers:
       Accept:
@@ -1603,33 +1317,25 @@
       code: 202
       message: Accepted
 - request:
->>>>>>> 574cacd3
-    body: null
-    headers:
-      Accept:
-      - '*/*'
-      Accept-Encoding:
-      - gzip, deflate
-      CommandName:
-      - sql db create
-      Connection:
-      - keep-alive
-      ParameterSetName:
-      - -g --server --name
-      User-Agent:
-      - AZURECLI/2.25.0 azsdk-python-mgmt-sql/3.0.0 Python/3.8.10 (macOS-10.16-x86_64-i386-64bit)
-    method: GET
-<<<<<<< HEAD
-    uri: https://management.azure.com/subscriptions/00000000-0000-0000-0000-000000000000/resourceGroups/clitest.rg000001/providers/Microsoft.Sql/locations/westeurope/databaseAzureAsyncOperation/5a3611f6-8fd6-4cfd-803f-75766653fb29?api-version=2021-02-01-preview
-  response:
-    body:
-      string: '{"name":"5a3611f6-8fd6-4cfd-803f-75766653fb29","status":"InProgress","startTime":"2021-06-29T08:34:49.113Z"}'
-=======
+    body: null
+    headers:
+      Accept:
+      - '*/*'
+      Accept-Encoding:
+      - gzip, deflate
+      CommandName:
+      - sql failover-group create
+      Connection:
+      - keep-alive
+      ParameterSetName:
+      - -n -g -s --partner-resource-group --partner-server --failover-policy --grace-period
+      User-Agent:
+      - AZURECLI/2.25.0 azsdk-python-mgmt-sql/3.0.0 Python/3.8.10 (macOS-10.16-x86_64-i386-64bit)
+    method: GET
     uri: https://management.azure.com/subscriptions/00000000-0000-0000-0000-000000000000/providers/Microsoft.Sql/locations/westeurope/failoverGroupAzureAsyncOperation/21c7ee28-a62d-4107-92b7-f9c114253015?api-version=2020-11-01-preview
   response:
     body:
       string: '{"name":"21c7ee28-a62d-4107-92b7-f9c114253015","status":"InProgress","startTime":"2021-07-02T04:20:04.937Z"}'
->>>>>>> 574cacd3
     headers:
       cache-control:
       - no-cache
@@ -1638,55 +1344,44 @@
       content-type:
       - application/json; charset=utf-8
       date:
-<<<<<<< HEAD
-      - Tue, 29 Jun 2021 08:35:19 GMT
-=======
       - Fri, 02 Jul 2021 04:20:15 GMT
->>>>>>> 574cacd3
-      expires:
-      - '-1'
-      pragma:
-      - no-cache
-      server:
-      - Microsoft-HTTPAPI/2.0
-      strict-transport-security:
-      - max-age=31536000; includeSubDomains
-      transfer-encoding:
-      - chunked
-      vary:
-      - Accept-Encoding
-      x-content-type-options:
-      - nosniff
-    status:
-      code: 200
-      message: OK
-- request:
-    body: null
-    headers:
-      Accept:
-      - '*/*'
-      Accept-Encoding:
-      - gzip, deflate
-      CommandName:
-      - sql db create
-      Connection:
-      - keep-alive
-      ParameterSetName:
-      - -g --server --name
-      User-Agent:
-      - AZURECLI/2.25.0 azsdk-python-mgmt-sql/3.0.0 Python/3.8.10 (macOS-10.16-x86_64-i386-64bit)
-    method: GET
-<<<<<<< HEAD
-    uri: https://management.azure.com/subscriptions/00000000-0000-0000-0000-000000000000/resourceGroups/clitest.rg000001/providers/Microsoft.Sql/locations/westeurope/databaseAzureAsyncOperation/5a3611f6-8fd6-4cfd-803f-75766653fb29?api-version=2021-02-01-preview
-  response:
-    body:
-      string: '{"name":"5a3611f6-8fd6-4cfd-803f-75766653fb29","status":"Succeeded","startTime":"2021-06-29T08:34:49.113Z"}'
-=======
+      expires:
+      - '-1'
+      pragma:
+      - no-cache
+      server:
+      - Microsoft-HTTPAPI/2.0
+      strict-transport-security:
+      - max-age=31536000; includeSubDomains
+      transfer-encoding:
+      - chunked
+      vary:
+      - Accept-Encoding
+      x-content-type-options:
+      - nosniff
+    status:
+      code: 200
+      message: OK
+- request:
+    body: null
+    headers:
+      Accept:
+      - '*/*'
+      Accept-Encoding:
+      - gzip, deflate
+      CommandName:
+      - sql failover-group create
+      Connection:
+      - keep-alive
+      ParameterSetName:
+      - -n -g -s --partner-resource-group --partner-server --failover-policy --grace-period
+      User-Agent:
+      - AZURECLI/2.25.0 azsdk-python-mgmt-sql/3.0.0 Python/3.8.10 (macOS-10.16-x86_64-i386-64bit)
+    method: GET
     uri: https://management.azure.com/subscriptions/00000000-0000-0000-0000-000000000000/providers/Microsoft.Sql/locations/westeurope/failoverGroupAzureAsyncOperation/21c7ee28-a62d-4107-92b7-f9c114253015?api-version=2020-11-01-preview
   response:
     body:
       string: '{"name":"21c7ee28-a62d-4107-92b7-f9c114253015","status":"Succeeded","startTime":"2021-07-02T04:20:04.937Z"}'
->>>>>>> 574cacd3
     headers:
       cache-control:
       - no-cache
@@ -1695,161 +1390,116 @@
       content-type:
       - application/json; charset=utf-8
       date:
-<<<<<<< HEAD
-      - Tue, 29 Jun 2021 08:35:34 GMT
-=======
       - Fri, 02 Jul 2021 04:20:26 GMT
->>>>>>> 574cacd3
-      expires:
-      - '-1'
-      pragma:
-      - no-cache
-      server:
-      - Microsoft-HTTPAPI/2.0
-      strict-transport-security:
-      - max-age=31536000; includeSubDomains
-      transfer-encoding:
-      - chunked
-      vary:
-      - Accept-Encoding
-      x-content-type-options:
-      - nosniff
-    status:
-      code: 200
-      message: OK
-- request:
-    body: null
-    headers:
-      Accept:
-      - '*/*'
-      Accept-Encoding:
-      - gzip, deflate
-      CommandName:
-      - sql db create
-      Connection:
-      - keep-alive
-      ParameterSetName:
-      - -g --server --name
-      User-Agent:
-      - AZURECLI/2.25.0 azsdk-python-mgmt-sql/3.0.0 Python/3.8.10 (macOS-10.16-x86_64-i386-64bit)
-    method: GET
-<<<<<<< HEAD
-    uri: https://management.azure.com/subscriptions/00000000-0000-0000-0000-000000000000/resourceGroups/clitest.rg000001/providers/Microsoft.Sql/servers/clitestserver000003/databases/db1?api-version=2021-02-01-preview
-  response:
-    body:
-      string: '{"sku":{"name":"GP_Gen5","tier":"GeneralPurpose","family":"Gen5","capacity":2},"kind":"v12.0,user,vcore","properties":{"collation":"SQL_Latin1_General_CP1_CI_AS","maxSizeBytes":34359738368,"status":"Online","databaseId":"76a05b4b-0a27-44ba-a2a9-659ebfda30c0","creationDate":"2021-06-29T08:35:33.723Z","currentServiceObjectiveName":"GP_Gen5_2","requestedServiceObjectiveName":"GP_Gen5_2","defaultSecondaryLocation":"northeurope","catalogCollation":"SQL_Latin1_General_CP1_CI_AS","zoneRedundant":false,"licenseType":"LicenseIncluded","maxLogSizeBytes":68719476736,"readScale":"Disabled","currentSku":{"name":"GP_Gen5","tier":"GeneralPurpose","family":"Gen5","capacity":2},"currentBackupStorageRedundancy":"Geo","requestedBackupStorageRedundancy":"Geo","maintenanceConfigurationId":"/subscriptions/00000000-0000-0000-0000-000000000000/providers/Microsoft.Maintenance/publicMaintenanceConfigurations/SQL_Default","isLedgerOn":false,"isInfraEncryptionEnabled":false},"location":"westeurope","id":"/subscriptions/00000000-0000-0000-0000-000000000000/resourceGroups/clitest.rg000001/providers/Microsoft.Sql/servers/clitestserver000003/databases/db1","name":"db1","type":"Microsoft.Sql/servers/databases"}'
-=======
+      expires:
+      - '-1'
+      pragma:
+      - no-cache
+      server:
+      - Microsoft-HTTPAPI/2.0
+      strict-transport-security:
+      - max-age=31536000; includeSubDomains
+      transfer-encoding:
+      - chunked
+      vary:
+      - Accept-Encoding
+      x-content-type-options:
+      - nosniff
+    status:
+      code: 200
+      message: OK
+- request:
+    body: null
+    headers:
+      Accept:
+      - '*/*'
+      Accept-Encoding:
+      - gzip, deflate
+      CommandName:
+      - sql failover-group create
+      Connection:
+      - keep-alive
+      ParameterSetName:
+      - -n -g -s --partner-resource-group --partner-server --failover-policy --grace-period
+      User-Agent:
+      - AZURECLI/2.25.0 azsdk-python-mgmt-sql/3.0.0 Python/3.8.10 (macOS-10.16-x86_64-i386-64bit)
+    method: GET
     uri: https://management.azure.com/subscriptions/00000000-0000-0000-0000-000000000000/resourceGroups/clitest.rg000001/providers/Microsoft.Sql/servers/clitestserver000003/failoverGroups/fgclitest16578-lulu?api-version=2020-11-01-preview
   response:
     body:
       string: '{"location":"West Europe","properties":{"readWriteEndpoint":{"failoverPolicy":"Automatic","failoverWithDataLossGracePeriodMinutes":120},"readOnlyEndpoint":{"failoverPolicy":"Disabled"},"replicationRole":"Primary","replicationState":"CATCH_UP","partnerServers":[{"id":"/subscriptions/00000000-0000-0000-0000-000000000000/resourceGroups/clitest.rg000002/providers/Microsoft.Sql/servers/clitestserver000004","location":"East
         US","replicationRole":"Secondary"}],"databases":[]},"id":"/subscriptions/00000000-0000-0000-0000-000000000000/resourceGroups/clitest.rg000001/providers/Microsoft.Sql/servers/clitestserver000003/failoverGroups/fgclitest16578-lulu","name":"fgclitest16578-lulu","type":"Microsoft.Sql/servers/failoverGroups"}'
->>>>>>> 574cacd3
-    headers:
-      cache-control:
-      - no-cache
-      content-length:
-<<<<<<< HEAD
-      - '1299'
-      content-type:
-      - application/json; charset=utf-8
-      date:
-      - Tue, 29 Jun 2021 08:35:34 GMT
-=======
+    headers:
+      cache-control:
+      - no-cache
+      content-length:
       - '931'
       content-type:
       - application/json; charset=utf-8
       date:
       - Fri, 02 Jul 2021 04:20:26 GMT
->>>>>>> 574cacd3
-      expires:
-      - '-1'
-      pragma:
-      - no-cache
-      server:
-      - Microsoft-HTTPAPI/2.0
-      strict-transport-security:
-      - max-age=31536000; includeSubDomains
-      transfer-encoding:
-      - chunked
-      vary:
-      - Accept-Encoding
-      x-content-type-options:
-      - nosniff
-    status:
-      code: 200
-      message: OK
-- request:
-    body: '{"properties": {"readWriteEndpoint": {"failoverPolicy": "Automatic", "failoverWithDataLossGracePeriodMinutes":
-      120}, "readOnlyEndpoint": {"failoverPolicy": "Disabled"}, "partnerServers":
-      [{"id": "/subscriptions/00000000-0000-0000-0000-000000000000/resourceGroups/clitest.rg000002/providers/Microsoft.Sql/servers/clitestserver000004"}],
-      "databases": []}}'
+      expires:
+      - '-1'
+      pragma:
+      - no-cache
+      server:
+      - Microsoft-HTTPAPI/2.0
+      strict-transport-security:
+      - max-age=31536000; includeSubDomains
+      transfer-encoding:
+      - chunked
+      vary:
+      - Accept-Encoding
+      x-content-type-options:
+      - nosniff
+    status:
+      code: 200
+      message: OK
+- request:
+    body: null
     headers:
       Accept:
       - application/json
       Accept-Encoding:
       - gzip, deflate
       CommandName:
-      - sql failover-group create
-      Connection:
-      - keep-alive
-      Content-Length:
-      - '455'
-      Content-Type:
-      - application/json
-      ParameterSetName:
-      - -n -g -s --partner-resource-group --partner-server --failover-policy --grace-period
-      User-Agent:
-      - AZURECLI/2.25.0 azsdk-python-mgmt-sql/3.0.0 Python/3.8.10 (macOS-10.16-x86_64-i386-64bit)
-<<<<<<< HEAD
-    method: PUT
-    uri: https://management.azure.com/subscriptions/00000000-0000-0000-0000-000000000000/resourceGroups/clitest.rg000001/providers/Microsoft.Sql/servers/clitestserver000003/failoverGroups/fgclitest16578?api-version=2020-11-01-preview
-  response:
-    body:
-      string: '{"error":{"code":"FailoverGroupDnsRecordInUse","message":"The endpoint
-        ''fgclitest16578'' is already in use. Use a different Failover Group name."}}'
-=======
+      - sql failover-group list
+      Connection:
+      - keep-alive
+      ParameterSetName:
+      - -g -s
+      User-Agent:
+      - AZURECLI/2.25.0 azsdk-python-mgmt-sql/3.0.0 Python/3.8.10 (macOS-10.16-x86_64-i386-64bit)
     method: GET
     uri: https://management.azure.com/subscriptions/00000000-0000-0000-0000-000000000000/resourceGroups/clitest.rg000001/providers/Microsoft.Sql/servers/clitestserver000003/failoverGroups?api-version=2020-11-01-preview
   response:
     body:
       string: '{"value":[{"location":"West Europe","properties":{"readWriteEndpoint":{"failoverPolicy":"Automatic","failoverWithDataLossGracePeriodMinutes":120},"readOnlyEndpoint":{"failoverPolicy":"Disabled"},"replicationRole":"Primary","replicationState":"CATCH_UP","partnerServers":[{"id":"/subscriptions/00000000-0000-0000-0000-000000000000/resourceGroups/clitest.rg000002/providers/Microsoft.Sql/servers/clitestserver000004","location":"East
         US","replicationRole":"Secondary"}],"databases":[]},"id":"/subscriptions/00000000-0000-0000-0000-000000000000/resourceGroups/clitest.rg000001/providers/Microsoft.Sql/servers/clitestserver000003/failoverGroups/fgclitest16578-lulu","name":"fgclitest16578-lulu","type":"Microsoft.Sql/servers/failoverGroups"}]}'
->>>>>>> 574cacd3
-    headers:
-      cache-control:
-      - no-cache
-      content-length:
-<<<<<<< HEAD
-      - '146'
-      content-type:
-      - application/json; charset=utf-8
-      date:
-      - Tue, 29 Jun 2021 08:35:36 GMT
-=======
+    headers:
+      cache-control:
+      - no-cache
+      content-length:
       - '943'
       content-type:
       - application/json; charset=utf-8
       date:
       - Fri, 02 Jul 2021 04:20:27 GMT
->>>>>>> 574cacd3
-      expires:
-      - '-1'
-      pragma:
-      - no-cache
-      server:
-      - Microsoft-HTTPAPI/2.0
-      strict-transport-security:
-      - max-age=31536000; includeSubDomains
-      x-content-type-options:
-      - nosniff
-      x-ms-ratelimit-remaining-subscription-writes:
-      - '1199'
-    status:
-<<<<<<< HEAD
-      code: 409
-      message: Conflict
-=======
+      expires:
+      - '-1'
+      pragma:
+      - no-cache
+      server:
+      - Microsoft-HTTPAPI/2.0
+      strict-transport-security:
+      - max-age=31536000; includeSubDomains
+      transfer-encoding:
+      - chunked
+      vary:
+      - Accept-Encoding
+      x-content-type-options:
+      - nosniff
+    status:
       code: 200
       message: OK
 - request:
@@ -4300,5 +3950,4 @@
     status:
       code: 200
       message: OK
->>>>>>> 574cacd3
 version: 1