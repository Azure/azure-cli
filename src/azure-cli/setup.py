#!/usr/bin/env python

# --------------------------------------------------------------------------------------------
# Copyright (c) Microsoft Corporation. All rights reserved.
# Licensed under the MIT License. See License.txt in the project root for license information.
# --------------------------------------------------------------------------------------------

from codecs import open
from setuptools import setup, find_packages
import sys

try:
    from azure_cli_bdist_wheel import cmdclass
except ImportError:
    from distutils import log as logger

    logger.warn("Wheel is not available, disabling bdist_wheel hook")
    cmdclass = {}

VERSION = "2.45.0"
# If we have source, validate that our version numbers match
# This should prevent uploading releases with mismatched versions.
try:
    with open('azure/cli/__main__.py', 'r', encoding='utf-8') as f:
        content = f.read()
except OSError:
    pass
else:
    import re

    m = re.search(r'__version__\s*=\s*[\'"](.+?)[\'"]', content)
    if not m:
        print('Could not find __version__ in azure/cli/__main__.py')
        sys.exit(1)
    if m.group(1) != VERSION:
        print('Expected __version__ = "{}"; found "{}"'.format(VERSION, m.group(1)))
        sys.exit(1)

CLASSIFIERS = [
    'Development Status :: 5 - Production/Stable',
    'Intended Audience :: Developers',
    'Intended Audience :: System Administrators',
    'Programming Language :: Python',
    'Programming Language :: Python :: 3',
    'Programming Language :: Python :: 3.7',
    'Programming Language :: Python :: 3.8',
    'Programming Language :: Python :: 3.9',
    'Programming Language :: Python :: 3.10',
    'License :: OSI Approved :: MIT License',
]

DEPENDENCIES = [
    "antlr4-python3-runtime~=4.9.3",
    'azure-appconfiguration~=1.1.1',
    'azure-batch~=13.0.0',
    'azure-cli-core=={}'.format(VERSION),
    'azure-cosmos~=3.0,>=3.0.2',
    'azure-data-tables==12.4.0',
    'azure-datalake-store~=0.0.49',
    'azure-graphrbac~=0.60.0',
    'azure-keyvault-administration==4.0.0b3',
    'azure-keyvault-keys==4.8.0b2',
    'azure-keyvault~=1.1.0',
    'azure-loganalytics~=0.1.0',
    'azure-mgmt-advisor==9.0.0',
    'azure-mgmt-apimanagement~=3.0.0',
    'azure-mgmt-appconfiguration==2.2.0',
    'azure-mgmt-applicationinsights~=1.0.0',
    'azure-mgmt-authorization~=3.0.0',
    'azure-mgmt-batchai==7.0.0b1',
    'azure-mgmt-batch~=17.0.0',
    'azure-mgmt-billing==6.0.0',
    'azure-mgmt-botservice~=2.0.0b3',
    'azure-mgmt-cdn==12.0.0',
    'azure-mgmt-cognitiveservices~=13.3.0',
    'azure-mgmt-compute~=29.1.0',
    'azure-mgmt-consumption~=2.0',
<<<<<<< HEAD
    'azure-mgmt-containerinstance~=9.1.0',
    'azure-mgmt-containerregistry==10.1.0',
=======
    'azure-mgmt-containerinstance~=10.1.0b1',
    'azure-mgmt-containerregistry==10.0.0',
>>>>>>> 3aa371eb
    'azure-mgmt-containerservice~=21.2.0',
    'azure-mgmt-cosmosdb==8.0.0',
    'azure-mgmt-databoxedge~=1.0.0',
    'azure-mgmt-datalake-analytics~=0.2.1',
    'azure-mgmt-datalake-store~=0.5.0',
    'azure-mgmt-datamigration~=10.0.0',
    'azure-mgmt-devtestlabs~=4.0',
    'azure-mgmt-dns~=8.0.0',
    'azure-mgmt-eventgrid==10.2.0b2',
    'azure-mgmt-eventhub~=10.1.0',
    'azure-mgmt-extendedlocation==1.0.0b2',
    'azure-mgmt-hdinsight~=9.0.0',
    'azure-mgmt-imagebuilder~=1.1.0',
    'azure-mgmt-iotcentral~=10.0.0b1',
    'azure-mgmt-iothub==2.3.0',
    'azure-mgmt-iothubprovisioningservices==1.1.0',
    'azure-mgmt-keyvault==10.1.0',
    'azure-mgmt-kusto~=0.3.0',
    'azure-mgmt-loganalytics==13.0.0b4',
    'azure-mgmt-managedservices~=1.0',
    'azure-mgmt-managementgroups~=1.0.0',
    'azure-mgmt-maps~=2.0.0',
    'azure-mgmt-marketplaceordering==1.1.0',
    'azure-mgmt-media~=9.0',
    'azure-mgmt-monitor~=5.0.0',
    'azure-mgmt-msi~=7.0.0',
    'azure-mgmt-netapp~=9.0.1',
    'azure-mgmt-network~=21.0.1',
    'azure-mgmt-policyinsights~=1.1.0b2',
    'azure-mgmt-privatedns~=1.0.0',
    'azure-mgmt-rdbms~=10.2.0b6',
    'azure-mgmt-recoveryservicesbackup~=5.1.0',
    'azure-mgmt-recoveryservices~=2.2.0',
    'azure-mgmt-redhatopenshift~=1.2.0',
    'azure-mgmt-redis~=14.1.0',
    'azure-mgmt-relay~=0.1.0',
    'azure-mgmt-resource==21.1.0b1',
    'azure-mgmt-search~=8.0',
    'azure-mgmt-security==3.0.0',
    'azure-mgmt-servicebus~=8.1.0',
    'azure-mgmt-servicefabricmanagedclusters~=1.0.0',
    'azure-mgmt-servicelinker==1.2.0b1',
    'azure-mgmt-servicefabric~=1.0.0',
    'azure-mgmt-signalr==1.1.0',
    'azure-mgmt-sqlvirtualmachine==1.0.0b4',
    'azure-mgmt-sql==4.0.0b7',
    'azure-mgmt-storage~=21.0.0',
    'azure-mgmt-synapse==2.1.0b5',
    'azure-mgmt-trafficmanager~=1.0.0',
    'azure-mgmt-web==7.0.0',
    'azure-multiapi-storage~=1.0.0',
    'azure-storage-common~=1.4',
    'azure-synapse-accesscontrol~=0.5.0',
    'azure-synapse-artifacts~=0.15.0',
    'azure-synapse-managedprivateendpoints~=0.3.0',
    'azure-synapse-spark~=0.2.0',
    'chardet~=3.0.4',
    'colorama~=0.4.4',
    # On Linux, the distribution (Ubuntu, Debian, etc) and version are checked for `az feedback`
    'distro; sys_platform == "linux"',
    'fabric~=2.4',
    'javaproperties~=0.5.1',
    'jsondiff~=2.0.0',
    'packaging>=20.9',
    'PyGithub~=1.38',
    'PyMySQL~=1.0.2',
    'PyNaCl~=1.5.0',
    'scp~=0.13.2',
    'semver==2.13.0',
    'six>=1.10.0',  # six is still used by countless extensions
    'sshtunnel~=0.1.4',
    'urllib3[secure]',
    'websocket-client~=1.3.1',
    'xmltodict~=0.12'
]

with open('README.rst', 'r', encoding='utf-8') as f:
    README = f.read()

setup(
    name='azure-cli',
    version=VERSION,
    description='Microsoft Azure Command-Line Tools',
    long_description=README,
    license='MIT',
    author='Microsoft Corporation',
    author_email='azpycli@microsoft.com',
    url='https://github.com/Azure/azure-cli',
    zip_safe=False,
    classifiers=CLASSIFIERS,
    scripts=[
        'az',
        'az.completion.sh',
        'az.bat',
        'azps.ps1'
    ],
    packages=find_packages(exclude=["*.tests", "*.tests.*", "tests.*", "tests", "azure", "azure.cli"]),
    install_requires=DEPENDENCIES,
    python_requires='>=3.7.0',
    package_data={
        'azure.cli.command_modules.acr': ['*.json'],
        'azure.cli.command_modules.botservice': ['*.json', '*.config'],
        'azure.cli.command_modules.monitor.operations': ['autoscale-parameters-template.json'],
        'azure.cli.command_modules.servicefabric': [
            'template/windows/template.json',
            'template/windows/parameter.json',
            'template/linux/template.json',
            'template/linux/parameter.json',
            'template/service/template.json',
            'template/service/parameter.json'
        ],
        'azure.cli.command_modules.appservice': [
            'resources/WebappRuntimeStacks.json',
            'resources/GenerateRandomAppNames.json'
        ],
        'azure.cli.command_modules.rdbms': [
            'randomname/adjectives.txt',
            'randomname/nouns.txt',
            'templates/mysql_githubaction_template.yaml',
            'templates/postgresql_githubaction_template.yaml'
        ]
    },
    cmdclass=cmdclass
)<|MERGE_RESOLUTION|>--- conflicted
+++ resolved
@@ -75,13 +75,8 @@
     'azure-mgmt-cognitiveservices~=13.3.0',
     'azure-mgmt-compute~=29.1.0',
     'azure-mgmt-consumption~=2.0',
-<<<<<<< HEAD
-    'azure-mgmt-containerinstance~=9.1.0',
+    'azure-mgmt-containerinstance~=10.1.0b1',
     'azure-mgmt-containerregistry==10.1.0',
-=======
-    'azure-mgmt-containerinstance~=10.1.0b1',
-    'azure-mgmt-containerregistry==10.0.0',
->>>>>>> 3aa371eb
     'azure-mgmt-containerservice~=21.2.0',
     'azure-mgmt-cosmosdb==8.0.0',
     'azure-mgmt-databoxedge~=1.0.0',
