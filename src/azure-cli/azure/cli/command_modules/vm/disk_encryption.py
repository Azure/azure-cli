--- conflicted
+++ resolved
@@ -76,7 +76,7 @@
 
     # pylint: disable=no-member
     compute_client = _compute_client_factory(cmd.cli_ctx)
-    vm = compute_client.virtual_machines.get(resource_group_name=resource_group_name, vm_name=vm_name)
+    vm = compute_client.virtual_machines.get(resource_group_name, vm_name)
     is_linux = _is_linux_os(vm)
     backup_encryption_settings = vm.storage_profile.os_disk.encryption_settings
     vm_encrypted = backup_encryption_settings.enabled if backup_encryption_settings else False
@@ -156,19 +156,13 @@
         auto_upgrade_minor_version=True)
 
     poller = compute_client.virtual_machine_extensions.begin_create_or_update(
-        resource_group_name=resource_group_name, vm_name=vm_name,
-        vm_extension_name=extension['name'], extension_parameters=ext)
+        resource_group_name, vm_name, extension['name'], ext)
     LongRunningOperation(cmd.cli_ctx)(poller)
     poller.result()
 
     # verify the extension was ok
     extension_result = compute_client.virtual_machine_extensions.get(
-<<<<<<< HEAD
-        resource_group_name=resource_group_name, vm_name=vm_name, vm_extension_name=extension['name'],
-        extension_parameters='instanceView')
-=======
         resource_group_name, vm_name, extension['name'], expand='instanceView')
->>>>>>> aee788b9
     if extension_result.provisioning_state != 'Succeeded':
         raise CLIError('Extension needed for disk encryption was not provisioned correctly')
 
@@ -180,7 +174,7 @@
         # 3. update VM's storage profile with the secrets
         status_url = extension_result.instance_view.statuses[0].message
 
-        vm = compute_client.virtual_machines.get(resource_group_name=resource_group_name, vm_name=vm_name)
+        vm = compute_client.virtual_machines.get(resource_group_name, vm_name)
         secret_ref = KeyVaultSecretReference(secret_url=status_url,
                                              source_vault=SubResource(id=disk_encryption_keyvault))
 
@@ -195,9 +189,8 @@
         if vm_encrypted:
             # stop the vm before update if the vm is already encrypted
             logger.warning("Deallocating the VM before updating encryption settings...")
-            compute_client.virtual_machines.deallocate(
-                resource_group_name=resource_group_name, vm_name=vm_name).result()
-            vm = compute_client.virtual_machines.get(resource_group_name=resource_group_name, vm_name=vm_name)
+            compute_client.virtual_machines.deallocate(resource_group_name, vm_name).result()
+            vm = compute_client.virtual_machines.get(resource_group_name, vm_name)
 
         vm.storage_profile.os_disk.encryption_settings = disk_encryption_settings
         set_vm(cmd, vm)
@@ -205,7 +198,7 @@
         if vm_encrypted:
             # and start after the update
             logger.warning("Restarting the VM after the update...")
-            compute_client.virtual_machines.start(resource_group_name=resource_group_name, vm_name=vm_name).result()
+            compute_client.virtual_machines.start(resource_group_name, vm_name).result()
 
     if is_linux and volume_type != _DATA_VOLUME_TYPE:
         old_ade_msg = "If you see 'VMRestartPending', please restart the VM, and the encryption will finish shortly"
@@ -217,7 +210,7 @@
     from knack.util import CLIError
 
     compute_client = _compute_client_factory(cmd.cli_ctx)
-    vm = compute_client.virtual_machines.get(resource_group_name=resource_group_name, vm_name=vm_name)
+    vm = compute_client.virtual_machines.get(resource_group_name, vm_name)
     has_new_ade, has_old_ade = _detect_ade_status(vm)
     if not has_new_ade and not has_old_ade:
         logger.warning('Azure Disk Encryption is not enabled')
@@ -258,26 +251,20 @@
         settings=public_config,
         auto_upgrade_minor_version=True)
 
-    poller = compute_client.virtual_machine_extensions.begin_create_or_update(resource_group_name=resource_group_name,
-                                                                              vm_name=vm_name,
-                                                                              vm_extension_name=extension['name'],
-                                                                              extension_parameters=ext)
+    poller = compute_client.virtual_machine_extensions.begin_create_or_update(resource_group_name,
+                                                                              vm_name,
+                                                                              extension['name'], ext)
     LongRunningOperation(cmd.cli_ctx)(poller)
     poller.result()
-<<<<<<< HEAD
-    extension_result = compute_client.virtual_machine_extensions.get(resource_group_name, vm_name=vm_name,
-                                                                     vm_extension_name=extension['name'],
-=======
     extension_result = compute_client.virtual_machine_extensions.get(resource_group_name, vm_name,
                                                                      extension['name'],
->>>>>>> aee788b9
                                                                      expand='instanceView')
     if extension_result.provisioning_state != 'Succeeded':
         raise CLIError("Extension updating didn't succeed")
 
     if not has_new_ade:
         # 3. Remove the secret from VM's storage profile
-        vm = compute_client.virtual_machines.get(resource_group_name=resource_group_name, vm_name=vm_name)
+        vm = compute_client.virtual_machines.get(resource_group_name, vm_name)
         disk_encryption_settings = DiskEncryptionSettings(enabled=False)
         vm.storage_profile.os_disk.encryption_settings = disk_encryption_settings
         set_vm(cmd, vm)
@@ -309,12 +296,7 @@
         'osType': None
     }
     compute_client = _compute_client_factory(cmd.cli_ctx)
-<<<<<<< HEAD
-    vm = compute_client.virtual_machines.get(resource_group_name=resource_group_name,
-                                             vm_name=vm_name, expand='instanceView')
-=======
     vm = compute_client.virtual_machines.get(resource_group_name, vm_name, expand='instanceView')
->>>>>>> aee788b9
     has_new_ade, has_old_ade = _detect_ade_status(vm)
     if not has_new_ade and not has_old_ade:
         logger.warning('Azure Disk Encryption is not enabled')
@@ -328,15 +310,9 @@
     os_type = 'Linux' if is_linux else 'Windows'
     encryption_status['osType'] = os_type
     extension = vm_extension_info[os_type]
-<<<<<<< HEAD
-    extension_result = compute_client.virtual_machine_extensions.get(resource_group_name=resource_group_name,
-                                                                     vm_name=vm_name,
-                                                                     vm_extension_name=extension['name'],
-=======
     extension_result = compute_client.virtual_machine_extensions.get(resource_group_name,
                                                                      vm_name,
                                                                      extension['name'],
->>>>>>> aee788b9
                                                                      expand='instanceView')
     logger.debug(extension_result)
     if extension_result.instance_view and extension_result.instance_view.statuses:
