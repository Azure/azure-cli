--- conflicted
+++ resolved
@@ -43,11 +43,7 @@
 ]
 
 DEPENDENCIES = [
-<<<<<<< HEAD
-    'argcomplete~=2.0.0',
-=======
     'argcomplete~=2.0',
->>>>>>> 506a9027
     'azure-cli-telemetry==1.0.8.*',
     'azure-mgmt-core>=1.2.0,<2',
     'cryptography',
