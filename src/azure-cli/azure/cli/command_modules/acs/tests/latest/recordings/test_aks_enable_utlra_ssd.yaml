--- conflicted
+++ resolved
@@ -13,17 +13,10 @@
       ParameterSetName:
       - --resource-group --name --node-vm-size --zones --enable-ultra-ssd --ssh-key-value
       User-Agent:
-<<<<<<< HEAD
-      - AZURECLI/2.49.0 azsdk-python-azure-mgmt-containerservice/23.0.0 Python/3.8.16
-        (macOS-13.4-arm64-arm-64bit)
-    method: GET
-    uri: https://management.azure.com/subscriptions/00000000-0000-0000-0000-000000000000/resourceGroups/clitest000001/providers/Microsoft.ContainerService/managedClusters/cliakstest000002?api-version=2023-05-01
-=======
       - AZURECLI/2.49.0 azsdk-python-azure-mgmt-containerservice/24.0.0 Python/3.8.10
         (Linux-5.15.0-1039-azure-x86_64-with-glibc2.29)
     method: GET
     uri: https://management.azure.com/subscriptions/00000000-0000-0000-0000-000000000000/resourceGroups/clitest000001/providers/Microsoft.ContainerService/managedClusters/cliakstest000002?api-version=2023-07-01
->>>>>>> 13d0ab0a
   response:
     body:
       string: '{"error":{"code":"ResourceNotFound","message":"The Resource ''Microsoft.ContainerService/managedClusters/cliakstest000002''
@@ -37,11 +30,7 @@
       content-type:
       - application/json; charset=utf-8
       date:
-<<<<<<< HEAD
-      - Thu, 15 Jun 2023 19:23:58 GMT
-=======
       - Thu, 29 Jun 2023 11:07:28 GMT
->>>>>>> 13d0ab0a
       expires:
       - '-1'
       pragma:
@@ -69,20 +58,12 @@
       ParameterSetName:
       - --resource-group --name --node-vm-size --zones --enable-ultra-ssd --ssh-key-value
       User-Agent:
-<<<<<<< HEAD
-      - AZURECLI/2.49.0 azsdk-python-azure-mgmt-resource/22.0.0 Python/3.8.16 (macOS-13.4-arm64-arm-64bit)
-=======
       - AZURECLI/2.49.0 azsdk-python-azure-mgmt-resource/23.1.0b2 Python/3.8.10 (Linux-5.15.0-1039-azure-x86_64-with-glibc2.29)
->>>>>>> 13d0ab0a
     method: GET
     uri: https://management.azure.com/subscriptions/00000000-0000-0000-0000-000000000000/resourcegroups/clitest000001?api-version=2022-09-01
   response:
     body:
-<<<<<<< HEAD
-      string: '{"id":"/subscriptions/00000000-0000-0000-0000-000000000000/resourceGroups/clitest000001","name":"clitest000001","type":"Microsoft.Resources/resourceGroups","location":"eastus","tags":{"product":"azurecli","cause":"automation","test":"test_aks_enable_utlra_ssd","date":"2023-06-15T19:23:57Z","module":"acs"},"properties":{"provisioningState":"Succeeded"}}'
-=======
       string: '{"id":"/subscriptions/00000000-0000-0000-0000-000000000000/resourceGroups/clitest000001","name":"clitest000001","type":"Microsoft.Resources/resourceGroups","location":"eastus","tags":{"product":"azurecli","cause":"automation","test":"test_aks_enable_utlra_ssd","date":"2023-06-29T11:07:28Z","module":"acs"},"properties":{"provisioningState":"Succeeded"}}'
->>>>>>> 13d0ab0a
     headers:
       cache-control:
       - no-cache
@@ -93,11 +74,7 @@
       content-type:
       - application/json; charset=utf-8
       date:
-<<<<<<< HEAD
-      - Thu, 15 Jun 2023 19:23:58 GMT
-=======
       - Thu, 29 Jun 2023 11:07:28 GMT
->>>>>>> 13d0ab0a
       expires:
       - '-1'
       pragma:
@@ -113,11 +90,7 @@
       message: OK
 - request:
     body: '{"location": "eastus", "identity": {"type": "SystemAssigned"}, "properties":
-<<<<<<< HEAD
-      {"kubernetesVersion": "", "dnsPrefix": "cliakstest-clitestokyyfhmzk-8ecadf",
-=======
       {"kubernetesVersion": "", "dnsPrefix": "cliakstest-clitestj5mpzhecq-79a739",
->>>>>>> 13d0ab0a
       "agentPoolProfiles": [{"count": 3, "vmSize": "Standard_D2s_v3", "osDiskSizeGB":
       0, "osType": "Linux", "enableAutoScaling": false, "type": "VirtualMachineScaleSets",
       "mode": "System", "orchestratorVersion": "", "upgradeSettings": {}, "availabilityZones":
@@ -125,20 +98,12 @@
       "scaleSetEvictionPolicy": "Delete", "spotMaxPrice": -1.0, "nodeTaints": [],
       "enableEncryptionAtHost": false, "enableUltraSSD": true, "enableFIPS": false,
       "name": "nodepool1"}], "linuxProfile": {"adminUsername": "azureuser", "ssh":
-<<<<<<< HEAD
-      {"publicKeys": [{"keyData": "ssh-rsa AAAAB3NzaC1yc2EAAAADAQABAAACAQCbIg1guRHbI0lV11wWDt1r2cUdcNd27CJsg+SfgC7miZeubtwUhbsPdhMQsfDyhOWHq1+ZL0M+nJZV63d/1dhmhtgyOqejUwrPlzKhydsbrsdUor+JmNJDdW01v7BXHyuymT8G4s09jCasNOwiufbP/qp72ruu0bIA1nySsvlf9pCQAuFkAnVnf/rFhUlOkhtRpwcq8SUNY2zRHR/EKb/4NWY1JzR4sa3q2fWIJdrrX0DvLoa5g9bIEd4Df79ba7v+yiUBOS0zT2ll+z4g9izHK3EO5d8hL4jYxcjKs+wcslSYRWrascfscLgMlMGh0CdKeNTDjHpGPncaf3Z+FwwwjWeuiNBxv7bJo13/8B/098KlVDl4GZqsoBCEjPyJfV6hO0y/LkRGkk7oHWKgeWAfKtfLItRp00eZ4fcJNK9kCaSMmEugoZWcI7NGbZXzqFWqbpRI7NcDP9+WIQ+i9U5vqWsqd/zng4kbuAJ6UuKqIzB0upYrLShfQE3SAck8oaLhJqqq56VfDuASNpJKidV+zq27HfSBmbXnkR/5AK337dc3MXKJypoK/QPMLKUAP5XLPbs+NddJQV7EZXd29DLgp+fRIg3edpKdO7ZErWhv7d+3Kws+e1Y+ypmR2WIVSwVyBEUfgv2C8Ts9gnTF4pNcEY/S2aBicz5Ew2+jdyGNQQ==
-      test@example.com\n"}]}}, "addonProfiles": {}, "enableRBAC": true, "networkProfile":
-      {"networkPlugin": "kubenet", "podCidr": "10.244.0.0/16", "serviceCidr": "10.0.0.0/16",
-      "dnsServiceIP": "10.0.0.10", "outboundType": "loadBalancer", "loadBalancerSku":
-      "standard"}, "disableLocalAccounts": false, "storageProfile": {}}}'
-=======
       {"publicKeys": [{"keyData": "ssh-rsa AAAAB3NzaC1yc2EAAAADAQABAAABAQCw4P22/hE86EX0l2HMO+M6Gw+CW6O4Yl84NLjVqF7NtK8xwQKcZwGeIwNBv/HxJ0uMJlOCG1ZMPPvSZHDp07QvAjYKKryIkIGilxLUh4fNOEQiZqAXB2badERUdwLRB4f6kHc0vb35GHw3tlyjjDjvQTO7UgZQxnbipxyrJAYfMHxfXjST1tvmln3v87WvBGsY2hr1Iqx/gMO3AIqaNoJntl1sIeAcg8xXdYW3PP6N1gYToFsDxsQZU2rfefIRDniuP4fYy2J4shtEAkyzv1BlOBJGHBqCzyrhXVqFElLSFV99QhLUi43zXL4Ge1QKJBztH/q48ohMBt3WenkP2KsT
       azcli_aks_live_test@example.com\n"}]}}, "addonProfiles": {}, "enableRBAC": true,
       "networkProfile": {"networkPlugin": "kubenet", "podCidr": "10.244.0.0/16", "serviceCidr":
       "10.0.0.0/16", "dnsServiceIP": "10.0.0.10", "outboundType": "loadBalancer",
       "loadBalancerSku": "standard"}, "disableLocalAccounts": false, "storageProfile":
       {}}}'
->>>>>>> 13d0ab0a
     headers:
       Accept:
       - application/json
@@ -149,77 +114,12 @@
       Connection:
       - keep-alive
       Content-Length:
-<<<<<<< HEAD
-      - '1787'
-=======
       - '1458'
->>>>>>> 13d0ab0a
       Content-Type:
       - application/json
       ParameterSetName:
       - --resource-group --name --node-vm-size --zones --enable-ultra-ssd --ssh-key-value
       User-Agent:
-<<<<<<< HEAD
-      - AZURECLI/2.49.0 azsdk-python-azure-mgmt-containerservice/23.0.0 Python/3.8.16
-        (macOS-13.4-arm64-arm-64bit)
-    method: PUT
-    uri: https://management.azure.com/subscriptions/00000000-0000-0000-0000-000000000000/resourceGroups/clitest000001/providers/Microsoft.ContainerService/managedClusters/cliakstest000002?api-version=2023-05-01
-  response:
-    body:
-      string: "{\n  \"id\": \"/subscriptions/00000000-0000-0000-0000-000000000000/resourcegroups/clitest000001/providers/Microsoft.ContainerService/managedClusters/cliakstest000002\"\
-        ,\n  \"location\": \"eastus\",\n  \"name\": \"cliakstest000002\",\n  \"type\"\
-        : \"Microsoft.ContainerService/ManagedClusters\",\n  \"properties\": {\n \
-        \  \"provisioningState\": \"Creating\",\n   \"powerState\": {\n    \"code\"\
-        : \"Running\"\n   },\n   \"kubernetesVersion\": \"1.25.6\",\n   \"currentKubernetesVersion\"\
-        : \"1.25.6\",\n   \"dnsPrefix\": \"cliakstest-clitestokyyfhmzk-8ecadf\",\n\
-        \   \"fqdn\": \"cliakstest-clitestokyyfhmzk-8ecadf-jggws3p2.hcp.eastus.azmk8s.io\"\
-        ,\n   \"azurePortalFQDN\": \"cliakstest-clitestokyyfhmzk-8ecadf-jggws3p2.portal.hcp.eastus.azmk8s.io\"\
-        ,\n   \"agentPoolProfiles\": [\n    {\n     \"name\": \"nodepool1\",\n   \
-        \  \"count\": 3,\n     \"vmSize\": \"Standard_D2s_v3\",\n     \"osDiskSizeGB\"\
-        : 128,\n     \"osDiskType\": \"Managed\",\n     \"kubeletDiskType\": \"OS\"\
-        ,\n     \"maxPods\": 110,\n     \"type\": \"VirtualMachineScaleSets\",\n \
-        \    \"availabilityZones\": [\n      \"1\",\n      \"2\",\n      \"3\"\n \
-        \    ],\n     \"enableAutoScaling\": false,\n     \"provisioningState\": \"\
-        Creating\",\n     \"powerState\": {\n      \"code\": \"Running\"\n     },\n\
-        \     \"orchestratorVersion\": \"1.25.6\",\n     \"currentOrchestratorVersion\"\
-        : \"1.25.6\",\n     \"enableNodePublicIP\": false,\n     \"mode\": \"System\"\
-        ,\n     \"enableEncryptionAtHost\": false,\n     \"enableUltraSSD\": true,\n\
-        \     \"osType\": \"Linux\",\n     \"osSKU\": \"Ubuntu\",\n     \"nodeImageVersion\"\
-        : \"AKSUbuntu-2204gen2containerd-202306.01.0\",\n     \"upgradeSettings\"\
-        : {},\n     \"enableFIPS\": false\n    }\n   ],\n   \"linuxProfile\": {\n\
-        \    \"adminUsername\": \"azureuser\",\n    \"ssh\": {\n     \"publicKeys\"\
-        : [\n      {\n       \"keyData\": \"ssh-rsa AAAAB3NzaC1yc2EAAAADAQABAAACAQCbIg1guRHbI0lV11wWDt1r2cUdcNd27CJsg+SfgC7miZeubtwUhbsPdhMQsfDyhOWHq1+ZL0M+nJZV63d/1dhmhtgyOqejUwrPlzKhydsbrsdUor+JmNJDdW01v7BXHyuymT8G4s09jCasNOwiufbP/qp72ruu0bIA1nySsvlf9pCQAuFkAnVnf/rFhUlOkhtRpwcq8SUNY2zRHR/EKb/4NWY1JzR4sa3q2fWIJdrrX0DvLoa5g9bIEd4Df79ba7v+yiUBOS0zT2ll+z4g9izHK3EO5d8hL4jYxcjKs+wcslSYRWrascfscLgMlMGh0CdKeNTDjHpGPncaf3Z+FwwwjWeuiNBxv7bJo13/8B/098KlVDl4GZqsoBCEjPyJfV6hO0y/LkRGkk7oHWKgeWAfKtfLItRp00eZ4fcJNK9kCaSMmEugoZWcI7NGbZXzqFWqbpRI7NcDP9+WIQ+i9U5vqWsqd/zng4kbuAJ6UuKqIzB0upYrLShfQE3SAck8oaLhJqqq56VfDuASNpJKidV+zq27HfSBmbXnkR/5AK337dc3MXKJypoK/QPMLKUAP5XLPbs+NddJQV7EZXd29DLgp+fRIg3edpKdO7ZErWhv7d+3Kws+e1Y+ypmR2WIVSwVyBEUfgv2C8Ts9gnTF4pNcEY/S2aBicz5Ew2+jdyGNQQ==\
-        \ test@example.com\\n\"\n      }\n     ]\n    }\n   },\n   \"servicePrincipalProfile\"\
-        : {\n    \"clientId\":\"00000000-0000-0000-0000-000000000001\"\n   },\n  \
-        \ \"nodeResourceGroup\": \"MC_clitest000001_cliakstest000002_eastus\",\n \
-        \  \"enableRBAC\": true,\n   \"supportPlan\": \"KubernetesOfficial\",\n  \
-        \ \"networkProfile\": {\n    \"networkPlugin\": \"kubenet\",\n    \"loadBalancerSku\"\
-        : \"standard\",\n    \"loadBalancerProfile\": {\n     \"managedOutboundIPs\"\
-        : {\n      \"count\": 1\n     }\n    },\n    \"podCidr\": \"10.244.0.0/16\"\
-        ,\n    \"serviceCidr\": \"10.0.0.0/16\",\n    \"dnsServiceIP\": \"10.0.0.10\"\
-        ,\n    \"outboundType\": \"loadBalancer\",\n    \"podCidrs\": [\n     \"10.244.0.0/16\"\
-        \n    ],\n    \"serviceCidrs\": [\n     \"10.0.0.0/16\"\n    ],\n    \"ipFamilies\"\
-        : [\n     \"IPv4\"\n    ]\n   },\n   \"maxAgentPools\": 100,\n   \"disableLocalAccounts\"\
-        : false,\n   \"securityProfile\": {},\n   \"storageProfile\": {\n    \"diskCSIDriver\"\
-        : {\n     \"enabled\": true\n    },\n    \"fileCSIDriver\": {\n     \"enabled\"\
-        : true\n    },\n    \"snapshotController\": {\n     \"enabled\": true\n  \
-        \  }\n   },\n   \"oidcIssuerProfile\": {\n    \"enabled\": false\n   },\n\
-        \   \"workloadAutoScalerProfile\": {}\n  },\n  \"identity\": {\n   \"type\"\
-        : \"SystemAssigned\",\n   \"principalId\":\"00000000-0000-0000-0000-000000000001\"\
-        ,\n   \"tenantId\": \"72f988bf-86f1-41af-91ab-2d7cd011db47\"\n  },\n  \"sku\"\
-        : {\n   \"name\": \"Base\",\n   \"tier\": \"Free\"\n  }\n }"
-    headers:
-      azure-asyncoperation:
-      - https://management.azure.com/subscriptions/00000000-0000-0000-0000-000000000000/providers/Microsoft.ContainerService/locations/eastus/operations/409d7b5f-d205-4591-a995-cf3bddb1136f?api-version=2017-08-31
-      cache-control:
-      - no-cache
-      content-length:
-      - '3659'
-      content-type:
-      - application/json
-      date:
-      - Thu, 15 Jun 2023 19:24:03 GMT
-=======
       - AZURECLI/2.49.0 azsdk-python-azure-mgmt-containerservice/24.0.0 Python/3.8.10
         (Linux-5.15.0-1039-azure-x86_64-with-glibc2.29)
     method: PUT
@@ -276,7 +176,6 @@
       - application/json
       date:
       - Thu, 29 Jun 2023 11:07:34 GMT
->>>>>>> 13d0ab0a
       expires:
       - '-1'
       pragma:
@@ -306,16 +205,6 @@
       ParameterSetName:
       - --resource-group --name --node-vm-size --zones --enable-ultra-ssd --ssh-key-value
       User-Agent:
-<<<<<<< HEAD
-      - AZURECLI/2.49.0 azsdk-python-azure-mgmt-containerservice/23.0.0 Python/3.8.16
-        (macOS-13.4-arm64-arm-64bit)
-    method: GET
-    uri: https://management.azure.com/subscriptions/00000000-0000-0000-0000-000000000000/providers/Microsoft.ContainerService/locations/eastus/operations/409d7b5f-d205-4591-a995-cf3bddb1136f?api-version=2017-08-31
-  response:
-    body:
-      string: "{\n  \"name\": \"5f7b9d40-05d2-9145-a995-cf3bddb1136f\",\n  \"status\"\
-        : \"InProgress\",\n  \"startTime\": \"2023-06-15T19:24:02.8130106Z\"\n }"
-=======
       - AZURECLI/2.49.0 azsdk-python-azure-mgmt-containerservice/24.0.0 Python/3.8.10
         (Linux-5.15.0-1039-azure-x86_64-with-glibc2.29)
     method: GET
@@ -372,523 +261,394 @@
     body:
       string: "{\n  \"name\": \"f693ab72-2069-2c4d-a812-b63559a9d2b8\",\n  \"status\":
         \"InProgress\",\n  \"startTime\": \"2023-06-29T11:07:34.3373166Z\"\n }"
->>>>>>> 13d0ab0a
-    headers:
-      cache-control:
-      - no-cache
-      content-length:
-      - '126'
-      content-type:
-      - application/json
-      date:
-<<<<<<< HEAD
-      - Thu, 15 Jun 2023 19:24:04 GMT
-=======
+    headers:
+      cache-control:
+      - no-cache
+      content-length:
+      - '126'
+      content-type:
+      - application/json
+      date:
       - Thu, 29 Jun 2023 11:08:04 GMT
->>>>>>> 13d0ab0a
-      expires:
-      - '-1'
-      pragma:
-      - no-cache
-      server:
-      - nginx
-      strict-transport-security:
-      - max-age=31536000; includeSubDomains
-      transfer-encoding:
-      - chunked
-      vary:
-      - Accept-Encoding
-      x-content-type-options:
-      - nosniff
-    status:
-      code: 200
-      message: OK
-- request:
-    body: null
-    headers:
-      Accept:
-      - '*/*'
-      Accept-Encoding:
-      - gzip, deflate
-      CommandName:
-      - aks create
-      Connection:
-      - keep-alive
-      ParameterSetName:
-      - --resource-group --name --node-vm-size --zones --enable-ultra-ssd --ssh-key-value
-      User-Agent:
-<<<<<<< HEAD
-      - AZURECLI/2.49.0 azsdk-python-azure-mgmt-containerservice/23.0.0 Python/3.8.16
-        (macOS-13.4-arm64-arm-64bit)
-    method: GET
-    uri: https://management.azure.com/subscriptions/00000000-0000-0000-0000-000000000000/providers/Microsoft.ContainerService/locations/eastus/operations/409d7b5f-d205-4591-a995-cf3bddb1136f?api-version=2017-08-31
-  response:
-    body:
-      string: "{\n  \"name\": \"5f7b9d40-05d2-9145-a995-cf3bddb1136f\",\n  \"status\"\
-        : \"InProgress\",\n  \"startTime\": \"2023-06-15T19:24:02.8130106Z\"\n }"
-=======
-      - AZURECLI/2.49.0 azsdk-python-azure-mgmt-containerservice/24.0.0 Python/3.8.10
-        (Linux-5.15.0-1039-azure-x86_64-with-glibc2.29)
-    method: GET
-    uri: https://management.azure.com/subscriptions/00000000-0000-0000-0000-000000000000/providers/Microsoft.ContainerService/locations/eastus/operations/72ab93f6-6920-4d2c-a812-b63559a9d2b8?api-version=2017-08-31
-  response:
-    body:
-      string: "{\n  \"name\": \"f693ab72-2069-2c4d-a812-b63559a9d2b8\",\n  \"status\":
-        \"InProgress\",\n  \"startTime\": \"2023-06-29T11:07:34.3373166Z\"\n }"
->>>>>>> 13d0ab0a
-    headers:
-      cache-control:
-      - no-cache
-      content-length:
-      - '126'
-      content-type:
-      - application/json
-      date:
-<<<<<<< HEAD
-      - Thu, 15 Jun 2023 19:24:34 GMT
-=======
+      expires:
+      - '-1'
+      pragma:
+      - no-cache
+      server:
+      - nginx
+      strict-transport-security:
+      - max-age=31536000; includeSubDomains
+      transfer-encoding:
+      - chunked
+      vary:
+      - Accept-Encoding
+      x-content-type-options:
+      - nosniff
+    status:
+      code: 200
+      message: OK
+- request:
+    body: null
+    headers:
+      Accept:
+      - '*/*'
+      Accept-Encoding:
+      - gzip, deflate
+      CommandName:
+      - aks create
+      Connection:
+      - keep-alive
+      ParameterSetName:
+      - --resource-group --name --node-vm-size --zones --enable-ultra-ssd --ssh-key-value
+      User-Agent:
+      - AZURECLI/2.49.0 azsdk-python-azure-mgmt-containerservice/24.0.0 Python/3.8.10
+        (Linux-5.15.0-1039-azure-x86_64-with-glibc2.29)
+    method: GET
+    uri: https://management.azure.com/subscriptions/00000000-0000-0000-0000-000000000000/providers/Microsoft.ContainerService/locations/eastus/operations/72ab93f6-6920-4d2c-a812-b63559a9d2b8?api-version=2017-08-31
+  response:
+    body:
+      string: "{\n  \"name\": \"f693ab72-2069-2c4d-a812-b63559a9d2b8\",\n  \"status\":
+        \"InProgress\",\n  \"startTime\": \"2023-06-29T11:07:34.3373166Z\"\n }"
+    headers:
+      cache-control:
+      - no-cache
+      content-length:
+      - '126'
+      content-type:
+      - application/json
+      date:
       - Thu, 29 Jun 2023 11:08:34 GMT
->>>>>>> 13d0ab0a
-      expires:
-      - '-1'
-      pragma:
-      - no-cache
-      server:
-      - nginx
-      strict-transport-security:
-      - max-age=31536000; includeSubDomains
-      transfer-encoding:
-      - chunked
-      vary:
-      - Accept-Encoding
-      x-content-type-options:
-      - nosniff
-    status:
-      code: 200
-      message: OK
-- request:
-    body: null
-    headers:
-      Accept:
-      - '*/*'
-      Accept-Encoding:
-      - gzip, deflate
-      CommandName:
-      - aks create
-      Connection:
-      - keep-alive
-      ParameterSetName:
-      - --resource-group --name --node-vm-size --zones --enable-ultra-ssd --ssh-key-value
-      User-Agent:
-<<<<<<< HEAD
-      - AZURECLI/2.49.0 azsdk-python-azure-mgmt-containerservice/23.0.0 Python/3.8.16
-        (macOS-13.4-arm64-arm-64bit)
-    method: GET
-    uri: https://management.azure.com/subscriptions/00000000-0000-0000-0000-000000000000/providers/Microsoft.ContainerService/locations/eastus/operations/409d7b5f-d205-4591-a995-cf3bddb1136f?api-version=2017-08-31
-  response:
-    body:
-      string: "{\n  \"name\": \"5f7b9d40-05d2-9145-a995-cf3bddb1136f\",\n  \"status\"\
-        : \"InProgress\",\n  \"startTime\": \"2023-06-15T19:24:02.8130106Z\"\n }"
-=======
-      - AZURECLI/2.49.0 azsdk-python-azure-mgmt-containerservice/24.0.0 Python/3.8.10
-        (Linux-5.15.0-1039-azure-x86_64-with-glibc2.29)
-    method: GET
-    uri: https://management.azure.com/subscriptions/00000000-0000-0000-0000-000000000000/providers/Microsoft.ContainerService/locations/eastus/operations/72ab93f6-6920-4d2c-a812-b63559a9d2b8?api-version=2017-08-31
-  response:
-    body:
-      string: "{\n  \"name\": \"f693ab72-2069-2c4d-a812-b63559a9d2b8\",\n  \"status\":
-        \"InProgress\",\n  \"startTime\": \"2023-06-29T11:07:34.3373166Z\"\n }"
->>>>>>> 13d0ab0a
-    headers:
-      cache-control:
-      - no-cache
-      content-length:
-      - '126'
-      content-type:
-      - application/json
-      date:
-<<<<<<< HEAD
-      - Thu, 15 Jun 2023 19:25:04 GMT
-=======
+      expires:
+      - '-1'
+      pragma:
+      - no-cache
+      server:
+      - nginx
+      strict-transport-security:
+      - max-age=31536000; includeSubDomains
+      transfer-encoding:
+      - chunked
+      vary:
+      - Accept-Encoding
+      x-content-type-options:
+      - nosniff
+    status:
+      code: 200
+      message: OK
+- request:
+    body: null
+    headers:
+      Accept:
+      - '*/*'
+      Accept-Encoding:
+      - gzip, deflate
+      CommandName:
+      - aks create
+      Connection:
+      - keep-alive
+      ParameterSetName:
+      - --resource-group --name --node-vm-size --zones --enable-ultra-ssd --ssh-key-value
+      User-Agent:
+      - AZURECLI/2.49.0 azsdk-python-azure-mgmt-containerservice/24.0.0 Python/3.8.10
+        (Linux-5.15.0-1039-azure-x86_64-with-glibc2.29)
+    method: GET
+    uri: https://management.azure.com/subscriptions/00000000-0000-0000-0000-000000000000/providers/Microsoft.ContainerService/locations/eastus/operations/72ab93f6-6920-4d2c-a812-b63559a9d2b8?api-version=2017-08-31
+  response:
+    body:
+      string: "{\n  \"name\": \"f693ab72-2069-2c4d-a812-b63559a9d2b8\",\n  \"status\":
+        \"InProgress\",\n  \"startTime\": \"2023-06-29T11:07:34.3373166Z\"\n }"
+    headers:
+      cache-control:
+      - no-cache
+      content-length:
+      - '126'
+      content-type:
+      - application/json
+      date:
       - Thu, 29 Jun 2023 11:09:04 GMT
->>>>>>> 13d0ab0a
-      expires:
-      - '-1'
-      pragma:
-      - no-cache
-      server:
-      - nginx
-      strict-transport-security:
-      - max-age=31536000; includeSubDomains
-      transfer-encoding:
-      - chunked
-      vary:
-      - Accept-Encoding
-      x-content-type-options:
-      - nosniff
-    status:
-      code: 200
-      message: OK
-- request:
-    body: null
-    headers:
-      Accept:
-      - '*/*'
-      Accept-Encoding:
-      - gzip, deflate
-      CommandName:
-      - aks create
-      Connection:
-      - keep-alive
-      ParameterSetName:
-      - --resource-group --name --node-vm-size --zones --enable-ultra-ssd --ssh-key-value
-      User-Agent:
-<<<<<<< HEAD
-      - AZURECLI/2.49.0 azsdk-python-azure-mgmt-containerservice/23.0.0 Python/3.8.16
-        (macOS-13.4-arm64-arm-64bit)
-    method: GET
-    uri: https://management.azure.com/subscriptions/00000000-0000-0000-0000-000000000000/providers/Microsoft.ContainerService/locations/eastus/operations/409d7b5f-d205-4591-a995-cf3bddb1136f?api-version=2017-08-31
-  response:
-    body:
-      string: "{\n  \"name\": \"5f7b9d40-05d2-9145-a995-cf3bddb1136f\",\n  \"status\"\
-        : \"InProgress\",\n  \"startTime\": \"2023-06-15T19:24:02.8130106Z\"\n }"
-=======
-      - AZURECLI/2.49.0 azsdk-python-azure-mgmt-containerservice/24.0.0 Python/3.8.10
-        (Linux-5.15.0-1039-azure-x86_64-with-glibc2.29)
-    method: GET
-    uri: https://management.azure.com/subscriptions/00000000-0000-0000-0000-000000000000/providers/Microsoft.ContainerService/locations/eastus/operations/72ab93f6-6920-4d2c-a812-b63559a9d2b8?api-version=2017-08-31
-  response:
-    body:
-      string: "{\n  \"name\": \"f693ab72-2069-2c4d-a812-b63559a9d2b8\",\n  \"status\":
-        \"InProgress\",\n  \"startTime\": \"2023-06-29T11:07:34.3373166Z\"\n }"
->>>>>>> 13d0ab0a
-    headers:
-      cache-control:
-      - no-cache
-      content-length:
-      - '126'
-      content-type:
-      - application/json
-      date:
-<<<<<<< HEAD
-      - Thu, 15 Jun 2023 19:25:34 GMT
-=======
+      expires:
+      - '-1'
+      pragma:
+      - no-cache
+      server:
+      - nginx
+      strict-transport-security:
+      - max-age=31536000; includeSubDomains
+      transfer-encoding:
+      - chunked
+      vary:
+      - Accept-Encoding
+      x-content-type-options:
+      - nosniff
+    status:
+      code: 200
+      message: OK
+- request:
+    body: null
+    headers:
+      Accept:
+      - '*/*'
+      Accept-Encoding:
+      - gzip, deflate
+      CommandName:
+      - aks create
+      Connection:
+      - keep-alive
+      ParameterSetName:
+      - --resource-group --name --node-vm-size --zones --enable-ultra-ssd --ssh-key-value
+      User-Agent:
+      - AZURECLI/2.49.0 azsdk-python-azure-mgmt-containerservice/24.0.0 Python/3.8.10
+        (Linux-5.15.0-1039-azure-x86_64-with-glibc2.29)
+    method: GET
+    uri: https://management.azure.com/subscriptions/00000000-0000-0000-0000-000000000000/providers/Microsoft.ContainerService/locations/eastus/operations/72ab93f6-6920-4d2c-a812-b63559a9d2b8?api-version=2017-08-31
+  response:
+    body:
+      string: "{\n  \"name\": \"f693ab72-2069-2c4d-a812-b63559a9d2b8\",\n  \"status\":
+        \"InProgress\",\n  \"startTime\": \"2023-06-29T11:07:34.3373166Z\"\n }"
+    headers:
+      cache-control:
+      - no-cache
+      content-length:
+      - '126'
+      content-type:
+      - application/json
+      date:
       - Thu, 29 Jun 2023 11:09:34 GMT
->>>>>>> 13d0ab0a
-      expires:
-      - '-1'
-      pragma:
-      - no-cache
-      server:
-      - nginx
-      strict-transport-security:
-      - max-age=31536000; includeSubDomains
-      transfer-encoding:
-      - chunked
-      vary:
-      - Accept-Encoding
-      x-content-type-options:
-      - nosniff
-    status:
-      code: 200
-      message: OK
-- request:
-    body: null
-    headers:
-      Accept:
-      - '*/*'
-      Accept-Encoding:
-      - gzip, deflate
-      CommandName:
-      - aks create
-      Connection:
-      - keep-alive
-      ParameterSetName:
-      - --resource-group --name --node-vm-size --zones --enable-ultra-ssd --ssh-key-value
-      User-Agent:
-<<<<<<< HEAD
-      - AZURECLI/2.49.0 azsdk-python-azure-mgmt-containerservice/23.0.0 Python/3.8.16
-        (macOS-13.4-arm64-arm-64bit)
-    method: GET
-    uri: https://management.azure.com/subscriptions/00000000-0000-0000-0000-000000000000/providers/Microsoft.ContainerService/locations/eastus/operations/409d7b5f-d205-4591-a995-cf3bddb1136f?api-version=2017-08-31
-  response:
-    body:
-      string: "{\n  \"name\": \"5f7b9d40-05d2-9145-a995-cf3bddb1136f\",\n  \"status\"\
-        : \"InProgress\",\n  \"startTime\": \"2023-06-15T19:24:02.8130106Z\"\n }"
-=======
-      - AZURECLI/2.49.0 azsdk-python-azure-mgmt-containerservice/24.0.0 Python/3.8.10
-        (Linux-5.15.0-1039-azure-x86_64-with-glibc2.29)
-    method: GET
-    uri: https://management.azure.com/subscriptions/00000000-0000-0000-0000-000000000000/providers/Microsoft.ContainerService/locations/eastus/operations/72ab93f6-6920-4d2c-a812-b63559a9d2b8?api-version=2017-08-31
-  response:
-    body:
-      string: "{\n  \"name\": \"f693ab72-2069-2c4d-a812-b63559a9d2b8\",\n  \"status\":
-        \"InProgress\",\n  \"startTime\": \"2023-06-29T11:07:34.3373166Z\"\n }"
->>>>>>> 13d0ab0a
-    headers:
-      cache-control:
-      - no-cache
-      content-length:
-      - '126'
-      content-type:
-      - application/json
-      date:
-<<<<<<< HEAD
-      - Thu, 15 Jun 2023 19:26:04 GMT
-=======
+      expires:
+      - '-1'
+      pragma:
+      - no-cache
+      server:
+      - nginx
+      strict-transport-security:
+      - max-age=31536000; includeSubDomains
+      transfer-encoding:
+      - chunked
+      vary:
+      - Accept-Encoding
+      x-content-type-options:
+      - nosniff
+    status:
+      code: 200
+      message: OK
+- request:
+    body: null
+    headers:
+      Accept:
+      - '*/*'
+      Accept-Encoding:
+      - gzip, deflate
+      CommandName:
+      - aks create
+      Connection:
+      - keep-alive
+      ParameterSetName:
+      - --resource-group --name --node-vm-size --zones --enable-ultra-ssd --ssh-key-value
+      User-Agent:
+      - AZURECLI/2.49.0 azsdk-python-azure-mgmt-containerservice/24.0.0 Python/3.8.10
+        (Linux-5.15.0-1039-azure-x86_64-with-glibc2.29)
+    method: GET
+    uri: https://management.azure.com/subscriptions/00000000-0000-0000-0000-000000000000/providers/Microsoft.ContainerService/locations/eastus/operations/72ab93f6-6920-4d2c-a812-b63559a9d2b8?api-version=2017-08-31
+  response:
+    body:
+      string: "{\n  \"name\": \"f693ab72-2069-2c4d-a812-b63559a9d2b8\",\n  \"status\":
+        \"InProgress\",\n  \"startTime\": \"2023-06-29T11:07:34.3373166Z\"\n }"
+    headers:
+      cache-control:
+      - no-cache
+      content-length:
+      - '126'
+      content-type:
+      - application/json
+      date:
       - Thu, 29 Jun 2023 11:10:05 GMT
->>>>>>> 13d0ab0a
-      expires:
-      - '-1'
-      pragma:
-      - no-cache
-      server:
-      - nginx
-      strict-transport-security:
-      - max-age=31536000; includeSubDomains
-      transfer-encoding:
-      - chunked
-      vary:
-      - Accept-Encoding
-      x-content-type-options:
-      - nosniff
-    status:
-      code: 200
-      message: OK
-- request:
-    body: null
-    headers:
-      Accept:
-      - '*/*'
-      Accept-Encoding:
-      - gzip, deflate
-      CommandName:
-      - aks create
-      Connection:
-      - keep-alive
-      ParameterSetName:
-      - --resource-group --name --node-vm-size --zones --enable-ultra-ssd --ssh-key-value
-      User-Agent:
-<<<<<<< HEAD
-      - AZURECLI/2.49.0 azsdk-python-azure-mgmt-containerservice/23.0.0 Python/3.8.16
-        (macOS-13.4-arm64-arm-64bit)
-    method: GET
-    uri: https://management.azure.com/subscriptions/00000000-0000-0000-0000-000000000000/providers/Microsoft.ContainerService/locations/eastus/operations/409d7b5f-d205-4591-a995-cf3bddb1136f?api-version=2017-08-31
-  response:
-    body:
-      string: "{\n  \"name\": \"5f7b9d40-05d2-9145-a995-cf3bddb1136f\",\n  \"status\"\
-        : \"InProgress\",\n  \"startTime\": \"2023-06-15T19:24:02.8130106Z\"\n }"
-=======
-      - AZURECLI/2.49.0 azsdk-python-azure-mgmt-containerservice/24.0.0 Python/3.8.10
-        (Linux-5.15.0-1039-azure-x86_64-with-glibc2.29)
-    method: GET
-    uri: https://management.azure.com/subscriptions/00000000-0000-0000-0000-000000000000/providers/Microsoft.ContainerService/locations/eastus/operations/72ab93f6-6920-4d2c-a812-b63559a9d2b8?api-version=2017-08-31
-  response:
-    body:
-      string: "{\n  \"name\": \"f693ab72-2069-2c4d-a812-b63559a9d2b8\",\n  \"status\":
-        \"InProgress\",\n  \"startTime\": \"2023-06-29T11:07:34.3373166Z\"\n }"
->>>>>>> 13d0ab0a
-    headers:
-      cache-control:
-      - no-cache
-      content-length:
-      - '126'
-      content-type:
-      - application/json
-      date:
-<<<<<<< HEAD
-      - Thu, 15 Jun 2023 19:26:34 GMT
-=======
+      expires:
+      - '-1'
+      pragma:
+      - no-cache
+      server:
+      - nginx
+      strict-transport-security:
+      - max-age=31536000; includeSubDomains
+      transfer-encoding:
+      - chunked
+      vary:
+      - Accept-Encoding
+      x-content-type-options:
+      - nosniff
+    status:
+      code: 200
+      message: OK
+- request:
+    body: null
+    headers:
+      Accept:
+      - '*/*'
+      Accept-Encoding:
+      - gzip, deflate
+      CommandName:
+      - aks create
+      Connection:
+      - keep-alive
+      ParameterSetName:
+      - --resource-group --name --node-vm-size --zones --enable-ultra-ssd --ssh-key-value
+      User-Agent:
+      - AZURECLI/2.49.0 azsdk-python-azure-mgmt-containerservice/24.0.0 Python/3.8.10
+        (Linux-5.15.0-1039-azure-x86_64-with-glibc2.29)
+    method: GET
+    uri: https://management.azure.com/subscriptions/00000000-0000-0000-0000-000000000000/providers/Microsoft.ContainerService/locations/eastus/operations/72ab93f6-6920-4d2c-a812-b63559a9d2b8?api-version=2017-08-31
+  response:
+    body:
+      string: "{\n  \"name\": \"f693ab72-2069-2c4d-a812-b63559a9d2b8\",\n  \"status\":
+        \"InProgress\",\n  \"startTime\": \"2023-06-29T11:07:34.3373166Z\"\n }"
+    headers:
+      cache-control:
+      - no-cache
+      content-length:
+      - '126'
+      content-type:
+      - application/json
+      date:
       - Thu, 29 Jun 2023 11:10:35 GMT
->>>>>>> 13d0ab0a
-      expires:
-      - '-1'
-      pragma:
-      - no-cache
-      server:
-      - nginx
-      strict-transport-security:
-      - max-age=31536000; includeSubDomains
-      transfer-encoding:
-      - chunked
-      vary:
-      - Accept-Encoding
-      x-content-type-options:
-      - nosniff
-    status:
-      code: 200
-      message: OK
-- request:
-    body: null
-    headers:
-      Accept:
-      - '*/*'
-      Accept-Encoding:
-      - gzip, deflate
-      CommandName:
-      - aks create
-      Connection:
-      - keep-alive
-      ParameterSetName:
-      - --resource-group --name --node-vm-size --zones --enable-ultra-ssd --ssh-key-value
-      User-Agent:
-<<<<<<< HEAD
-      - AZURECLI/2.49.0 azsdk-python-azure-mgmt-containerservice/23.0.0 Python/3.8.16
-        (macOS-13.4-arm64-arm-64bit)
-    method: GET
-    uri: https://management.azure.com/subscriptions/00000000-0000-0000-0000-000000000000/providers/Microsoft.ContainerService/locations/eastus/operations/409d7b5f-d205-4591-a995-cf3bddb1136f?api-version=2017-08-31
-  response:
-    body:
-      string: "{\n  \"name\": \"5f7b9d40-05d2-9145-a995-cf3bddb1136f\",\n  \"status\"\
-        : \"InProgress\",\n  \"startTime\": \"2023-06-15T19:24:02.8130106Z\"\n }"
-=======
-      - AZURECLI/2.49.0 azsdk-python-azure-mgmt-containerservice/24.0.0 Python/3.8.10
-        (Linux-5.15.0-1039-azure-x86_64-with-glibc2.29)
-    method: GET
-    uri: https://management.azure.com/subscriptions/00000000-0000-0000-0000-000000000000/providers/Microsoft.ContainerService/locations/eastus/operations/72ab93f6-6920-4d2c-a812-b63559a9d2b8?api-version=2017-08-31
-  response:
-    body:
-      string: "{\n  \"name\": \"f693ab72-2069-2c4d-a812-b63559a9d2b8\",\n  \"status\":
-        \"InProgress\",\n  \"startTime\": \"2023-06-29T11:07:34.3373166Z\"\n }"
->>>>>>> 13d0ab0a
-    headers:
-      cache-control:
-      - no-cache
-      content-length:
-      - '126'
-      content-type:
-      - application/json
-      date:
-<<<<<<< HEAD
-      - Thu, 15 Jun 2023 19:27:04 GMT
-=======
+      expires:
+      - '-1'
+      pragma:
+      - no-cache
+      server:
+      - nginx
+      strict-transport-security:
+      - max-age=31536000; includeSubDomains
+      transfer-encoding:
+      - chunked
+      vary:
+      - Accept-Encoding
+      x-content-type-options:
+      - nosniff
+    status:
+      code: 200
+      message: OK
+- request:
+    body: null
+    headers:
+      Accept:
+      - '*/*'
+      Accept-Encoding:
+      - gzip, deflate
+      CommandName:
+      - aks create
+      Connection:
+      - keep-alive
+      ParameterSetName:
+      - --resource-group --name --node-vm-size --zones --enable-ultra-ssd --ssh-key-value
+      User-Agent:
+      - AZURECLI/2.49.0 azsdk-python-azure-mgmt-containerservice/24.0.0 Python/3.8.10
+        (Linux-5.15.0-1039-azure-x86_64-with-glibc2.29)
+    method: GET
+    uri: https://management.azure.com/subscriptions/00000000-0000-0000-0000-000000000000/providers/Microsoft.ContainerService/locations/eastus/operations/72ab93f6-6920-4d2c-a812-b63559a9d2b8?api-version=2017-08-31
+  response:
+    body:
+      string: "{\n  \"name\": \"f693ab72-2069-2c4d-a812-b63559a9d2b8\",\n  \"status\":
+        \"InProgress\",\n  \"startTime\": \"2023-06-29T11:07:34.3373166Z\"\n }"
+    headers:
+      cache-control:
+      - no-cache
+      content-length:
+      - '126'
+      content-type:
+      - application/json
+      date:
       - Thu, 29 Jun 2023 11:11:04 GMT
->>>>>>> 13d0ab0a
-      expires:
-      - '-1'
-      pragma:
-      - no-cache
-      server:
-      - nginx
-      strict-transport-security:
-      - max-age=31536000; includeSubDomains
-      transfer-encoding:
-      - chunked
-      vary:
-      - Accept-Encoding
-      x-content-type-options:
-      - nosniff
-    status:
-      code: 200
-      message: OK
-- request:
-    body: null
-    headers:
-      Accept:
-      - '*/*'
-      Accept-Encoding:
-      - gzip, deflate
-      CommandName:
-      - aks create
-      Connection:
-      - keep-alive
-      ParameterSetName:
-      - --resource-group --name --node-vm-size --zones --enable-ultra-ssd --ssh-key-value
-      User-Agent:
-<<<<<<< HEAD
-      - AZURECLI/2.49.0 azsdk-python-azure-mgmt-containerservice/23.0.0 Python/3.8.16
-        (macOS-13.4-arm64-arm-64bit)
-    method: GET
-    uri: https://management.azure.com/subscriptions/00000000-0000-0000-0000-000000000000/providers/Microsoft.ContainerService/locations/eastus/operations/409d7b5f-d205-4591-a995-cf3bddb1136f?api-version=2017-08-31
-  response:
-    body:
-      string: "{\n  \"name\": \"5f7b9d40-05d2-9145-a995-cf3bddb1136f\",\n  \"status\"\
-        : \"InProgress\",\n  \"startTime\": \"2023-06-15T19:24:02.8130106Z\"\n }"
-=======
-      - AZURECLI/2.49.0 azsdk-python-azure-mgmt-containerservice/24.0.0 Python/3.8.10
-        (Linux-5.15.0-1039-azure-x86_64-with-glibc2.29)
-    method: GET
-    uri: https://management.azure.com/subscriptions/00000000-0000-0000-0000-000000000000/providers/Microsoft.ContainerService/locations/eastus/operations/72ab93f6-6920-4d2c-a812-b63559a9d2b8?api-version=2017-08-31
-  response:
-    body:
-      string: "{\n  \"name\": \"f693ab72-2069-2c4d-a812-b63559a9d2b8\",\n  \"status\":
-        \"InProgress\",\n  \"startTime\": \"2023-06-29T11:07:34.3373166Z\"\n }"
->>>>>>> 13d0ab0a
-    headers:
-      cache-control:
-      - no-cache
-      content-length:
-      - '126'
-      content-type:
-      - application/json
-      date:
-<<<<<<< HEAD
-      - Thu, 15 Jun 2023 19:27:34 GMT
-=======
+      expires:
+      - '-1'
+      pragma:
+      - no-cache
+      server:
+      - nginx
+      strict-transport-security:
+      - max-age=31536000; includeSubDomains
+      transfer-encoding:
+      - chunked
+      vary:
+      - Accept-Encoding
+      x-content-type-options:
+      - nosniff
+    status:
+      code: 200
+      message: OK
+- request:
+    body: null
+    headers:
+      Accept:
+      - '*/*'
+      Accept-Encoding:
+      - gzip, deflate
+      CommandName:
+      - aks create
+      Connection:
+      - keep-alive
+      ParameterSetName:
+      - --resource-group --name --node-vm-size --zones --enable-ultra-ssd --ssh-key-value
+      User-Agent:
+      - AZURECLI/2.49.0 azsdk-python-azure-mgmt-containerservice/24.0.0 Python/3.8.10
+        (Linux-5.15.0-1039-azure-x86_64-with-glibc2.29)
+    method: GET
+    uri: https://management.azure.com/subscriptions/00000000-0000-0000-0000-000000000000/providers/Microsoft.ContainerService/locations/eastus/operations/72ab93f6-6920-4d2c-a812-b63559a9d2b8?api-version=2017-08-31
+  response:
+    body:
+      string: "{\n  \"name\": \"f693ab72-2069-2c4d-a812-b63559a9d2b8\",\n  \"status\":
+        \"InProgress\",\n  \"startTime\": \"2023-06-29T11:07:34.3373166Z\"\n }"
+    headers:
+      cache-control:
+      - no-cache
+      content-length:
+      - '126'
+      content-type:
+      - application/json
+      date:
       - Thu, 29 Jun 2023 11:11:34 GMT
->>>>>>> 13d0ab0a
-      expires:
-      - '-1'
-      pragma:
-      - no-cache
-      server:
-      - nginx
-      strict-transport-security:
-      - max-age=31536000; includeSubDomains
-      transfer-encoding:
-      - chunked
-      vary:
-      - Accept-Encoding
-      x-content-type-options:
-      - nosniff
-    status:
-      code: 200
-      message: OK
-- request:
-    body: null
-    headers:
-      Accept:
-      - '*/*'
-      Accept-Encoding:
-      - gzip, deflate
-      CommandName:
-      - aks create
-      Connection:
-      - keep-alive
-      ParameterSetName:
-      - --resource-group --name --node-vm-size --zones --enable-ultra-ssd --ssh-key-value
-      User-Agent:
-<<<<<<< HEAD
-      - AZURECLI/2.49.0 azsdk-python-azure-mgmt-containerservice/23.0.0 Python/3.8.16
-        (macOS-13.4-arm64-arm-64bit)
-    method: GET
-    uri: https://management.azure.com/subscriptions/00000000-0000-0000-0000-000000000000/providers/Microsoft.ContainerService/locations/eastus/operations/409d7b5f-d205-4591-a995-cf3bddb1136f?api-version=2017-08-31
-  response:
-    body:
-      string: "{\n  \"name\": \"5f7b9d40-05d2-9145-a995-cf3bddb1136f\",\n  \"status\"\
-        : \"Succeeded\",\n  \"startTime\": \"2023-06-15T19:24:02.8130106Z\",\n  \"\
-        endTime\": \"2023-06-15T19:27:50.55376Z\"\n }"
-=======
-      - AZURECLI/2.49.0 azsdk-python-azure-mgmt-containerservice/24.0.0 Python/3.8.10
-        (Linux-5.15.0-1039-azure-x86_64-with-glibc2.29)
-    method: GET
-    uri: https://management.azure.com/subscriptions/00000000-0000-0000-0000-000000000000/providers/Microsoft.ContainerService/locations/eastus/operations/72ab93f6-6920-4d2c-a812-b63559a9d2b8?api-version=2017-08-31
-  response:
-    body:
-      string: "{\n  \"name\": \"f693ab72-2069-2c4d-a812-b63559a9d2b8\",\n  \"status\":
-        \"InProgress\",\n  \"startTime\": \"2023-06-29T11:07:34.3373166Z\"\n }"
->>>>>>> 13d0ab0a
-    headers:
-      cache-control:
-      - no-cache
-      content-length:
-<<<<<<< HEAD
-      - '168'
-      content-type:
-      - application/json
-      date:
-      - Thu, 15 Jun 2023 19:28:04 GMT
-=======
+      expires:
+      - '-1'
+      pragma:
+      - no-cache
+      server:
+      - nginx
+      strict-transport-security:
+      - max-age=31536000; includeSubDomains
+      transfer-encoding:
+      - chunked
+      vary:
+      - Accept-Encoding
+      x-content-type-options:
+      - nosniff
+    status:
+      code: 200
+      message: OK
+- request:
+    body: null
+    headers:
+      Accept:
+      - '*/*'
+      Accept-Encoding:
+      - gzip, deflate
+      CommandName:
+      - aks create
+      Connection:
+      - keep-alive
+      ParameterSetName:
+      - --resource-group --name --node-vm-size --zones --enable-ultra-ssd --ssh-key-value
+      User-Agent:
+      - AZURECLI/2.49.0 azsdk-python-azure-mgmt-containerservice/24.0.0 Python/3.8.10
+        (Linux-5.15.0-1039-azure-x86_64-with-glibc2.29)
+    method: GET
+    uri: https://management.azure.com/subscriptions/00000000-0000-0000-0000-000000000000/providers/Microsoft.ContainerService/locations/eastus/operations/72ab93f6-6920-4d2c-a812-b63559a9d2b8?api-version=2017-08-31
+  response:
+    body:
+      string: "{\n  \"name\": \"f693ab72-2069-2c4d-a812-b63559a9d2b8\",\n  \"status\":
+        \"InProgress\",\n  \"startTime\": \"2023-06-29T11:07:34.3373166Z\"\n }"
+    headers:
+      cache-control:
+      - no-cache
+      content-length:
       - '126'
       content-type:
       - application/json
@@ -1519,93 +1279,37 @@
       - application/json
       date:
       - Thu, 29 Jun 2023 11:18:36 GMT
->>>>>>> 13d0ab0a
-      expires:
-      - '-1'
-      pragma:
-      - no-cache
-      server:
-      - nginx
-      strict-transport-security:
-      - max-age=31536000; includeSubDomains
-      transfer-encoding:
-      - chunked
-      vary:
-      - Accept-Encoding
-      x-content-type-options:
-      - nosniff
-    status:
-      code: 200
-      message: OK
-- request:
-    body: null
-    headers:
-      Accept:
-      - '*/*'
-      Accept-Encoding:
-      - gzip, deflate
-      CommandName:
-      - aks create
-      Connection:
-      - keep-alive
-      ParameterSetName:
-      - --resource-group --name --node-vm-size --zones --enable-ultra-ssd --ssh-key-value
-      User-Agent:
-<<<<<<< HEAD
-      - AZURECLI/2.49.0 azsdk-python-azure-mgmt-containerservice/23.0.0 Python/3.8.16
-        (macOS-13.4-arm64-arm-64bit)
-    method: GET
-    uri: https://management.azure.com/subscriptions/00000000-0000-0000-0000-000000000000/resourceGroups/clitest000001/providers/Microsoft.ContainerService/managedClusters/cliakstest000002?api-version=2023-05-01
-  response:
-    body:
-      string: "{\n  \"id\": \"/subscriptions/00000000-0000-0000-0000-000000000000/resourcegroups/clitest000001/providers/Microsoft.ContainerService/managedClusters/cliakstest000002\"\
-        ,\n  \"location\": \"eastus\",\n  \"name\": \"cliakstest000002\",\n  \"type\"\
-        : \"Microsoft.ContainerService/ManagedClusters\",\n  \"properties\": {\n \
-        \  \"provisioningState\": \"Succeeded\",\n   \"powerState\": {\n    \"code\"\
-        : \"Running\"\n   },\n   \"kubernetesVersion\": \"1.25.6\",\n   \"currentKubernetesVersion\"\
-        : \"1.25.6\",\n   \"dnsPrefix\": \"cliakstest-clitestokyyfhmzk-8ecadf\",\n\
-        \   \"fqdn\": \"cliakstest-clitestokyyfhmzk-8ecadf-jggws3p2.hcp.eastus.azmk8s.io\"\
-        ,\n   \"azurePortalFQDN\": \"cliakstest-clitestokyyfhmzk-8ecadf-jggws3p2.portal.hcp.eastus.azmk8s.io\"\
-        ,\n   \"agentPoolProfiles\": [\n    {\n     \"name\": \"nodepool1\",\n   \
-        \  \"count\": 3,\n     \"vmSize\": \"Standard_D2s_v3\",\n     \"osDiskSizeGB\"\
-        : 128,\n     \"osDiskType\": \"Managed\",\n     \"kubeletDiskType\": \"OS\"\
-        ,\n     \"maxPods\": 110,\n     \"type\": \"VirtualMachineScaleSets\",\n \
-        \    \"availabilityZones\": [\n      \"1\",\n      \"2\",\n      \"3\"\n \
-        \    ],\n     \"enableAutoScaling\": false,\n     \"provisioningState\": \"\
-        Succeeded\",\n     \"powerState\": {\n      \"code\": \"Running\"\n     },\n\
-        \     \"orchestratorVersion\": \"1.25.6\",\n     \"currentOrchestratorVersion\"\
-        : \"1.25.6\",\n     \"enableNodePublicIP\": false,\n     \"mode\": \"System\"\
-        ,\n     \"enableEncryptionAtHost\": false,\n     \"enableUltraSSD\": true,\n\
-        \     \"osType\": \"Linux\",\n     \"osSKU\": \"Ubuntu\",\n     \"nodeImageVersion\"\
-        : \"AKSUbuntu-2204gen2containerd-202306.01.0\",\n     \"upgradeSettings\"\
-        : {},\n     \"enableFIPS\": false\n    }\n   ],\n   \"linuxProfile\": {\n\
-        \    \"adminUsername\": \"azureuser\",\n    \"ssh\": {\n     \"publicKeys\"\
-        : [\n      {\n       \"keyData\": \"ssh-rsa AAAAB3NzaC1yc2EAAAADAQABAAACAQCbIg1guRHbI0lV11wWDt1r2cUdcNd27CJsg+SfgC7miZeubtwUhbsPdhMQsfDyhOWHq1+ZL0M+nJZV63d/1dhmhtgyOqejUwrPlzKhydsbrsdUor+JmNJDdW01v7BXHyuymT8G4s09jCasNOwiufbP/qp72ruu0bIA1nySsvlf9pCQAuFkAnVnf/rFhUlOkhtRpwcq8SUNY2zRHR/EKb/4NWY1JzR4sa3q2fWIJdrrX0DvLoa5g9bIEd4Df79ba7v+yiUBOS0zT2ll+z4g9izHK3EO5d8hL4jYxcjKs+wcslSYRWrascfscLgMlMGh0CdKeNTDjHpGPncaf3Z+FwwwjWeuiNBxv7bJo13/8B/098KlVDl4GZqsoBCEjPyJfV6hO0y/LkRGkk7oHWKgeWAfKtfLItRp00eZ4fcJNK9kCaSMmEugoZWcI7NGbZXzqFWqbpRI7NcDP9+WIQ+i9U5vqWsqd/zng4kbuAJ6UuKqIzB0upYrLShfQE3SAck8oaLhJqqq56VfDuASNpJKidV+zq27HfSBmbXnkR/5AK337dc3MXKJypoK/QPMLKUAP5XLPbs+NddJQV7EZXd29DLgp+fRIg3edpKdO7ZErWhv7d+3Kws+e1Y+ypmR2WIVSwVyBEUfgv2C8Ts9gnTF4pNcEY/S2aBicz5Ew2+jdyGNQQ==\
-        \ test@example.com\\n\"\n      }\n     ]\n    }\n   },\n   \"servicePrincipalProfile\"\
-        : {\n    \"clientId\":\"00000000-0000-0000-0000-000000000001\"\n   },\n  \
-        \ \"nodeResourceGroup\": \"MC_clitest000001_cliakstest000002_eastus\",\n \
-        \  \"enableRBAC\": true,\n   \"supportPlan\": \"KubernetesOfficial\",\n  \
-        \ \"networkProfile\": {\n    \"networkPlugin\": \"kubenet\",\n    \"loadBalancerSku\"\
-        : \"Standard\",\n    \"loadBalancerProfile\": {\n     \"managedOutboundIPs\"\
-        : {\n      \"count\": 1\n     },\n     \"effectiveOutboundIPs\": [\n     \
-        \ {\n       \"id\": \"/subscriptions/00000000-0000-0000-0000-000000000000/resourceGroups/MC_clitest000001_cliakstest000002_eastus/providers/Microsoft.Network/publicIPAddresses/adeba092-0668-4578-a729-91f0b24c0d82\"\
-        \n      }\n     ]\n    },\n    \"podCidr\": \"10.244.0.0/16\",\n    \"serviceCidr\"\
-        : \"10.0.0.0/16\",\n    \"dnsServiceIP\": \"10.0.0.10\",\n    \"outboundType\"\
-        : \"loadBalancer\",\n    \"podCidrs\": [\n     \"10.244.0.0/16\"\n    ],\n\
-        \    \"serviceCidrs\": [\n     \"10.0.0.0/16\"\n    ],\n    \"ipFamilies\"\
-        : [\n     \"IPv4\"\n    ]\n   },\n   \"maxAgentPools\": 100,\n   \"identityProfile\"\
-        : {\n    \"kubeletidentity\": {\n     \"resourceId\": \"/subscriptions/00000000-0000-0000-0000-000000000000/resourcegroups/MC_clitest000001_cliakstest000002_eastus/providers/Microsoft.ManagedIdentity/userAssignedIdentities/cliakstest000002-agentpool\"\
-        ,\n     \"clientId\":\"00000000-0000-0000-0000-000000000001\",\n     \"objectId\"\
-        :\"00000000-0000-0000-0000-000000000001\"\n    }\n   },\n   \"disableLocalAccounts\"\
-        : false,\n   \"securityProfile\": {},\n   \"storageProfile\": {\n    \"diskCSIDriver\"\
-        : {\n     \"enabled\": true\n    },\n    \"fileCSIDriver\": {\n     \"enabled\"\
-        : true\n    },\n    \"snapshotController\": {\n     \"enabled\": true\n  \
-        \  }\n   },\n   \"oidcIssuerProfile\": {\n    \"enabled\": false\n   },\n\
-        \   \"workloadAutoScalerProfile\": {}\n  },\n  \"identity\": {\n   \"type\"\
-        : \"SystemAssigned\",\n   \"principalId\":\"00000000-0000-0000-0000-000000000001\"\
-        ,\n   \"tenantId\": \"72f988bf-86f1-41af-91ab-2d7cd011db47\"\n  },\n  \"sku\"\
-        : {\n   \"name\": \"Base\",\n   \"tier\": \"Free\"\n  }\n }"
-=======
+      expires:
+      - '-1'
+      pragma:
+      - no-cache
+      server:
+      - nginx
+      strict-transport-security:
+      - max-age=31536000; includeSubDomains
+      transfer-encoding:
+      - chunked
+      vary:
+      - Accept-Encoding
+      x-content-type-options:
+      - nosniff
+    status:
+      code: 200
+      message: OK
+- request:
+    body: null
+    headers:
+      Accept:
+      - '*/*'
+      Accept-Encoding:
+      - gzip, deflate
+      CommandName:
+      - aks create
+      Connection:
+      - keep-alive
+      ParameterSetName:
+      - --resource-group --name --node-vm-size --zones --enable-ultra-ssd --ssh-key-value
+      User-Agent:
       - AZURECLI/2.49.0 azsdk-python-azure-mgmt-containerservice/24.0.0 Python/3.8.10
         (Linux-5.15.0-1039-azure-x86_64-with-glibc2.29)
     method: GET
@@ -1655,24 +1359,15 @@
         {\n   \"type\": \"SystemAssigned\",\n   \"principalId\":\"00000000-0000-0000-0000-000000000001\",\n
         \  \"tenantId\": \"72f988bf-86f1-41af-91ab-2d7cd011db47\"\n  },\n  \"sku\":
         {\n   \"name\": \"Base\",\n   \"tier\": \"Free\"\n  }\n }"
->>>>>>> 13d0ab0a
-    headers:
-      cache-control:
-      - no-cache
-      content-length:
-<<<<<<< HEAD
-      - '4310'
-      content-type:
-      - application/json
-      date:
-      - Thu, 15 Jun 2023 19:28:05 GMT
-=======
+    headers:
+      cache-control:
+      - no-cache
+      content-length:
       - '3981'
       content-type:
       - application/json
       date:
       - Thu, 29 Jun 2023 11:18:37 GMT
->>>>>>> 13d0ab0a
       expires:
       - '-1'
       pragma:
@@ -1706,45 +1401,26 @@
       ParameterSetName:
       - -g -n --yes --no-wait
       User-Agent:
-<<<<<<< HEAD
-      - AZURECLI/2.49.0 azsdk-python-azure-mgmt-containerservice/23.0.0 Python/3.8.16
-        (macOS-13.4-arm64-arm-64bit)
-    method: DELETE
-    uri: https://management.azure.com/subscriptions/00000000-0000-0000-0000-000000000000/resourceGroups/clitest000001/providers/Microsoft.ContainerService/managedClusters/cliakstest000002?api-version=2023-05-01
-=======
       - AZURECLI/2.49.0 azsdk-python-azure-mgmt-containerservice/24.0.0 Python/3.8.10
         (Linux-5.15.0-1039-azure-x86_64-with-glibc2.29)
     method: DELETE
     uri: https://management.azure.com/subscriptions/00000000-0000-0000-0000-000000000000/resourceGroups/clitest000001/providers/Microsoft.ContainerService/managedClusters/cliakstest000002?api-version=2023-07-01
->>>>>>> 13d0ab0a
   response:
     body:
       string: ''
     headers:
       azure-asyncoperation:
-<<<<<<< HEAD
-      - https://management.azure.com/subscriptions/00000000-0000-0000-0000-000000000000/providers/Microsoft.ContainerService/locations/eastus/operations/7673b1d9-be25-4f31-9d1f-671b4d534133?api-version=2017-08-31
-=======
       - https://management.azure.com/subscriptions/00000000-0000-0000-0000-000000000000/providers/Microsoft.ContainerService/locations/eastus/operations/60bc296f-7e0b-47b5-a57a-a889e48c4cc3?api-version=2017-08-31
->>>>>>> 13d0ab0a
       cache-control:
       - no-cache
       content-length:
       - '0'
       date:
-<<<<<<< HEAD
-      - Thu, 15 Jun 2023 19:28:07 GMT
-      expires:
-      - '-1'
-      location:
-      - https://management.azure.com/subscriptions/00000000-0000-0000-0000-000000000000/providers/Microsoft.ContainerService/locations/eastus/operationresults/7673b1d9-be25-4f31-9d1f-671b4d534133?api-version=2017-08-31
-=======
       - Thu, 29 Jun 2023 11:18:38 GMT
       expires:
       - '-1'
       location:
       - https://management.azure.com/subscriptions/00000000-0000-0000-0000-000000000000/providers/Microsoft.ContainerService/locations/eastus/operationresults/60bc296f-7e0b-47b5-a57a-a889e48c4cc3?api-version=2017-08-31
->>>>>>> 13d0ab0a
       pragma:
       - no-cache
       server:
