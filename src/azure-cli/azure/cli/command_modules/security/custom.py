--- conflicted
+++ resolved
@@ -458,8 +458,8 @@
                       assessment_name=assessment_name,
                       scope=assessed_resource_id)
 
-# --------------------------------------------------------------------------------------------
-<<<<<<< HEAD
+ 
+# --------------------------------------------------------------------------------------------
 # Security IoT Solution
 # --------------------------------------------------------------------------------------------
 
@@ -565,7 +565,8 @@
         resource_group_name= resource_group_name,
         solution_name= iot_solution_name,
         aggregated_recommendation_name= resource_name)
-=======
+
+
 # Security Regulatory Compliance
 # --------------------------------------------------------------------------------------------
 
@@ -602,4 +603,3 @@
     return client.get(regulatory_compliance_standard_name=standard_name,
                       regulatory_compliance_control_name=control_name,
                       regulatory_compliance_assessment_name=resource_name)
->>>>>>> 5ecb7b5a
