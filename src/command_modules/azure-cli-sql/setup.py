--- conflicted
+++ resolved
@@ -29,11 +29,7 @@
 
 DEPENDENCIES = [
     'azure-cli-core',
-<<<<<<< HEAD
-    'azure-mgmt-sql==0.7.1',
-=======
     'azure-mgmt-sql==0.8.0',
->>>>>>> 9d75e7a3
     'azure-mgmt-storage==1.2.0',
     'six'
 ]
