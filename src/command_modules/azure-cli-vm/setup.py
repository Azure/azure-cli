--- conflicted
+++ resolved
@@ -35,15 +35,9 @@
     'azure-mgmt-compute==3.0.0',
     'azure-mgmt-keyvault==0.40.0',
     'azure-keyvault==0.3.4',
-<<<<<<< HEAD
-    'azure-mgmt-network==1.5.0a1',
-    'azure-mgmt-resource==1.1.0',
-    'azure-multiapi-storage==0.1.3',
-=======
-    'azure-mgmt-network==1.5.0rc1',
+    'azure-mgmt-network==1.5.0rc2',
     'azure-mgmt-resource==1.2.0rc2',
     'azure-multiapi-storage==0.1.4',
->>>>>>> 4d384380
     'azure-cli-core'
 ]
 
