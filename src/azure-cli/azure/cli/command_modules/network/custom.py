--- conflicted
+++ resolved
@@ -6474,9 +6474,6 @@
         vnet_gateway.custom_routes.address_prefixes = custom_routes
 
     if edge_zone:
-<<<<<<< HEAD
-        vnet_gateway.virtual_network_extended_location = _edge_zone_model(cmd, edge_zone)
-=======
         vnet_gateway.extended_location = _edge_zone_model(cmd, edge_zone)
     if nat_rule:
         vnet_gateway.nat_rules = [
@@ -6485,7 +6482,6 @@
                                          external_mappings=[VpnNatRuleMapping(address_space=i_map) for i_map in rule.get('external_mappings')] if rule.get('external_mappings') else None,
                                          ip_configuration_id=rule.get('ip_config_id')) for rule in nat_rule]
 
->>>>>>> 529dbf04
     return sdk_no_wait(no_wait, client.begin_create_or_update,
                        resource_group_name, virtual_network_gateway_name, vnet_gateway)
 
