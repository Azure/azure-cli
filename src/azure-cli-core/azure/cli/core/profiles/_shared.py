--- conflicted
+++ resolved
@@ -145,13 +145,8 @@
             'snapshots': '2020-05-01',
             'galleries': '2019-12-01',
             'gallery_images': '2020-09-30',
-<<<<<<< HEAD
-            'gallery_image_versions': '2020-09-30',
-            'virtual_machine_scale_sets': '2020-06-01'
-=======
             'gallery_image_versions': '2019-12-01',
             'virtual_machine_scale_sets': '2020-12-01'
->>>>>>> 93f45fb7
         }),
         ResourceType.MGMT_RESOURCE_FEATURES: '2015-12-01',
         ResourceType.MGMT_RESOURCE_LINKS: '2016-09-01',
