--- conflicted
+++ resolved
@@ -438,7 +438,6 @@
         elif text.strip() == CLEAR_WORD:
             outside = True
             cmd = CLEAR_WORD
-
         if text:
             if text[0] == SELECT_SYMBOL['outside']:
                 cmd = text[1:]
@@ -459,14 +458,6 @@
                 continue_flag = self.handle_jmespath_query(args_no_quotes, continue_flag)
                 telemetry.track_ssg('query', '')
 
-<<<<<<< HEAD
-=======
-            elif any(arg.startswith(SELECT_SYMBOL['query']) for arg in args_no_quotes) and \
-                    self.last and self.last.result:
-                continue_flag = self.handle_jmespath_query(args_no_quotes, continue_flag)
-                telemetry.track_ssg('query', text)
-
->>>>>>> 42e27e0d
             elif text[0] == '--version' or text[0] == '-v':
                 try:
                     continue_flag = True
