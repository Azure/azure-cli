interactions:
- request:
    body: null
    headers:
      Accept:
      - application/json
      Accept-Encoding:
      - gzip, deflate
      CommandName:
      - cosmosdb create
      Connection:
      - keep-alive
      ParameterSetName:
      - -n -g --locations --locations
      User-Agent:
<<<<<<< HEAD
      - python/3.6.5 (Windows-10-10.0.17134-SP0) msrest/0.6.10 msrest_azure/0.6.1
        azure-mgmt-resource/4.0.0 Azure-SDK-For-Python AZURECLI/2.0.74
=======
      - python/3.7.4 (Windows-10-10.0.18362-SP0) msrest/0.6.10 msrest_azure/0.6.2
        azure-mgmt-resource/4.0.0 Azure-SDK-For-Python AZURECLI/2.0.75
>>>>>>> 807faccc
      accept-language:
      - en-US
    method: GET
    uri: https://management.azure.com/subscriptions/00000000-0000-0000-0000-000000000000/resourcegroups/cli_test_cosmosdb_account000001?api-version=2019-07-01
  response:
    body:
<<<<<<< HEAD
      string: '{"id":"/subscriptions/00000000-0000-0000-0000-000000000000/resourceGroups/cli_test_cosmosdb_account000001","name":"cli_test_cosmosdb_account000001","type":"Microsoft.Resources/resourceGroups","location":"westus","tags":{"product":"azurecli","cause":"automation","date":"2019-10-08T20:46:12Z"},"properties":{"provisioningState":"Succeeded"}}'
=======
      string: '{"id":"/subscriptions/00000000-0000-0000-0000-000000000000/resourceGroups/cli_test_cosmosdb_account000001","name":"cli_test_cosmosdb_account000001","type":"Microsoft.Resources/resourceGroups","location":"westus","tags":{"product":"azurecli","cause":"automation","date":"2019-10-21T13:06:55Z"},"properties":{"provisioningState":"Succeeded"}}'
>>>>>>> 807faccc
    headers:
      cache-control:
      - no-cache
      content-length:
      - '428'
      content-type:
      - application/json; charset=utf-8
      date:
<<<<<<< HEAD
      - Tue, 08 Oct 2019 20:46:12 GMT
=======
      - Mon, 21 Oct 2019 13:07:00 GMT
>>>>>>> 807faccc
      expires:
      - '-1'
      pragma:
      - no-cache
      strict-transport-security:
      - max-age=31536000; includeSubDomains
      vary:
      - Accept-Encoding
      x-content-type-options:
      - nosniff
    status:
      code: 200
      message: OK
- request:
    body: '{"location": "westus", "kind": "GlobalDocumentDB", "properties": {"locations":
      [{"locationName": "eastus", "failoverPriority": 0, "isZoneRedundant": false},
      {"locationName": "westus", "failoverPriority": 1, "isZoneRedundant": false}],
      "databaseAccountOfferType": "Standard"}}'
    headers:
      Accept:
      - application/json
      Accept-Encoding:
      - gzip, deflate
      CommandName:
      - cosmosdb create
      Connection:
      - keep-alive
      Content-Length:
      - '275'
      Content-Type:
      - application/json; charset=utf-8
      ParameterSetName:
      - -n -g --locations --locations
      User-Agent:
<<<<<<< HEAD
      - python/3.6.5 (Windows-10-10.0.17134-SP0) msrest/0.6.10 msrest_azure/0.6.1
        azure-mgmt-cosmosdb/0.8.0 Azure-SDK-For-Python AZURECLI/2.0.74
=======
      - python/3.7.4 (Windows-10-10.0.18362-SP0) msrest/0.6.10 msrest_azure/0.6.2
        azure-mgmt-cosmosdb/0.8.0 Azure-SDK-For-Python AZURECLI/2.0.75
>>>>>>> 807faccc
      accept-language:
      - en-US
    method: PUT
    uri: https://management.azure.com/subscriptions/00000000-0000-0000-0000-000000000000/resourceGroups/cli_test_cosmosdb_account000001/providers/Microsoft.DocumentDB/databaseAccounts/cli000002?api-version=2015-04-08
  response:
    body:
      string: '{"id":"/subscriptions/00000000-0000-0000-0000-000000000000/resourceGroups/cli_test_cosmosdb_account000001/providers/Microsoft.DocumentDB/databaseAccounts/cli000002","name":"cli000002","location":"West
        US","type":"Microsoft.DocumentDB/databaseAccounts","kind":"GlobalDocumentDB","tags":{},"properties":{"provisioningState":"Initializing","ipRangeFilter":"","enableAutomaticFailover":false,"enableMultipleWriteLocations":false,"enablePartitionKeyMonitor":false,"isVirtualNetworkFilterEnabled":false,"virtualNetworkRules":[],"EnabledApiTypes":"Sql","disableKeyBasedMetadataWriteAccess":false,"databaseAccountOfferType":"Standard","consistencyPolicy":{"defaultConsistencyLevel":"Session","maxIntervalInSeconds":5,"maxStalenessPrefix":100},"configurationOverrides":{},"writeLocations":[{"id":"cli000002-eastus","locationName":"East
        US","provisioningState":"Initializing","failoverPriority":0,"isZoneRedundant":false}],"readLocations":[{"id":"cli000002-eastus","locationName":"East
        US","provisioningState":"Initializing","failoverPriority":0,"isZoneRedundant":false}],"locations":[{"id":"cli000002-eastus","locationName":"East
        US","provisioningState":"Initializing","failoverPriority":0,"isZoneRedundant":false}],"failoverPolicies":[{"id":"cli000002-eastus","locationName":"East
        US","failoverPriority":0}],"cors":[],"capabilities":[]}}'
    headers:
      azure-asyncoperation:
<<<<<<< HEAD
      - https://management.azure.com/subscriptions/00000000-0000-0000-0000-000000000000/providers/Microsoft.DocumentDB/locations/westus/operationsStatus/7f0b6d4f-a724-4f76-a727-9faa8f92a35b?api-version=2015-04-08
=======
      - https://management.azure.com/subscriptions/00000000-0000-0000-0000-000000000000/providers/Microsoft.DocumentDB/locations/westus/operationsStatus/5dec33fd-17f6-45cd-9bc7-6a8418f0886f?api-version=2015-04-08
>>>>>>> 807faccc
      cache-control:
      - no-store, no-cache
      content-length:
      - '1559'
      content-location:
<<<<<<< HEAD
      - https://management.documents.azure.com:450/subscriptions/fb3a3d6b-44c8-44f5-88c9-b20917c9b96b/resourceGroups/cli_test_cosmosdb_accountgwdli2dtmapgs7f6ujflsujo62bsfyxemvmbnuawbk5o5rntdh/providers/Microsoft.DocumentDB/databaseAccounts/clifvvrs566dw3p2j6ogvhpcpwnf2ppt6ho5grju?api-version=2015-04-08
      content-type:
      - application/json
      date:
      - Tue, 08 Oct 2019 20:46:16 GMT
      location:
      - https://management.azure.com/subscriptions/00000000-0000-0000-0000-000000000000/resourceGroups/cli_test_cosmosdb_account000001/providers/Microsoft.DocumentDB/databaseAccounts/cli000002/operationResults/7f0b6d4f-a724-4f76-a727-9faa8f92a35b?api-version=2015-04-08
=======
      - https://management.documents.azure.com:450/subscriptions/0b1f6471-1bf0-4dda-aec3-cb9272f09590/resourceGroups/cli_test_cosmosdb_accountodxa27fwoqm7r77iwfd7tqez3g726q3ladpkwb4mbki3bq5tkr/providers/Microsoft.DocumentDB/databaseAccounts/clixpq2wded4q7nwto2uh2n2hhs64mxttxrmsot6?api-version=2015-04-08
      content-type:
      - application/json
      date:
      - Mon, 21 Oct 2019 13:07:06 GMT
      location:
      - https://management.azure.com/subscriptions/00000000-0000-0000-0000-000000000000/resourceGroups/cli_test_cosmosdb_account000001/providers/Microsoft.DocumentDB/databaseAccounts/cli000002/operationResults/5dec33fd-17f6-45cd-9bc7-6a8418f0886f?api-version=2015-04-08
>>>>>>> 807faccc
      pragma:
      - no-cache
      server:
      - Microsoft-HTTPAPI/2.0
      strict-transport-security:
      - max-age=31536000; includeSubDomains
      transfer-encoding:
      - chunked
      vary:
      - Accept-Encoding
      x-content-type-options:
      - nosniff
      x-ms-gatewayversion:
      - version=2.7.0
      x-ms-ratelimit-remaining-subscription-writes:
<<<<<<< HEAD
      - '1199'
    status:
      code: 200
      message: Ok
- request:
    body: null
    headers:
      Accept:
      - application/json
      Accept-Encoding:
      - gzip, deflate
      CommandName:
      - cosmosdb create
      Connection:
      - keep-alive
      ParameterSetName:
      - -n -g --locations --locations
      User-Agent:
      - python/3.6.5 (Windows-10-10.0.17134-SP0) msrest/0.6.10 msrest_azure/0.6.1
        azure-mgmt-cosmosdb/0.8.0 Azure-SDK-For-Python AZURECLI/2.0.74
    method: GET
    uri: https://management.azure.com/subscriptions/00000000-0000-0000-0000-000000000000/providers/Microsoft.DocumentDB/locations/westus/operationsStatus/7f0b6d4f-a724-4f76-a727-9faa8f92a35b?api-version=2015-04-08
  response:
    body:
      string: '{"status":"Dequeued","error":{}}'
    headers:
      cache-control:
      - no-store, no-cache
      content-length:
      - '32'
      content-location:
      - https://management.documents.azure.com:450/subscriptions/fb3a3d6b-44c8-44f5-88c9-b20917c9b96b/providers/Microsoft.DocumentDB/locations/westus/operationsStatus/7f0b6d4f-a724-4f76-a727-9faa8f92a35b?api-version=2015-04-08
      content-type:
      - application/json
      date:
      - Tue, 08 Oct 2019 20:46:46 GMT
      pragma:
      - no-cache
      server:
      - Microsoft-HTTPAPI/2.0
      strict-transport-security:
      - max-age=31536000; includeSubDomains
      transfer-encoding:
      - chunked
      vary:
      - Accept-Encoding
      x-content-type-options:
      - nosniff
      x-ms-gatewayversion:
      - version=2.7.0
    status:
      code: 200
      message: Ok
- request:
    body: null
    headers:
      Accept:
      - application/json
      Accept-Encoding:
      - gzip, deflate
      CommandName:
      - cosmosdb create
      Connection:
      - keep-alive
      ParameterSetName:
      - -n -g --locations --locations
      User-Agent:
      - python/3.6.5 (Windows-10-10.0.17134-SP0) msrest/0.6.10 msrest_azure/0.6.1
        azure-mgmt-cosmosdb/0.8.0 Azure-SDK-For-Python AZURECLI/2.0.74
    method: GET
    uri: https://management.azure.com/subscriptions/00000000-0000-0000-0000-000000000000/providers/Microsoft.DocumentDB/locations/westus/operationsStatus/7f0b6d4f-a724-4f76-a727-9faa8f92a35b?api-version=2015-04-08
  response:
    body:
      string: '{"status":"Dequeued","error":{}}'
    headers:
      cache-control:
      - no-store, no-cache
      content-length:
      - '32'
      content-location:
      - https://management.documents.azure.com:450/subscriptions/fb3a3d6b-44c8-44f5-88c9-b20917c9b96b/providers/Microsoft.DocumentDB/locations/westus/operationsStatus/7f0b6d4f-a724-4f76-a727-9faa8f92a35b?api-version=2015-04-08
      content-type:
      - application/json
      date:
      - Tue, 08 Oct 2019 20:47:17 GMT
      pragma:
      - no-cache
      server:
      - Microsoft-HTTPAPI/2.0
      strict-transport-security:
      - max-age=31536000; includeSubDomains
      transfer-encoding:
      - chunked
      vary:
      - Accept-Encoding
      x-content-type-options:
      - nosniff
      x-ms-gatewayversion:
      - version=2.7.0
    status:
      code: 200
      message: Ok
- request:
    body: null
    headers:
      Accept:
      - application/json
      Accept-Encoding:
      - gzip, deflate
      CommandName:
      - cosmosdb create
      Connection:
      - keep-alive
      ParameterSetName:
      - -n -g --locations --locations
      User-Agent:
      - python/3.6.5 (Windows-10-10.0.17134-SP0) msrest/0.6.10 msrest_azure/0.6.1
        azure-mgmt-cosmosdb/0.8.0 Azure-SDK-For-Python AZURECLI/2.0.74
    method: GET
    uri: https://management.azure.com/subscriptions/00000000-0000-0000-0000-000000000000/providers/Microsoft.DocumentDB/locations/westus/operationsStatus/7f0b6d4f-a724-4f76-a727-9faa8f92a35b?api-version=2015-04-08
  response:
    body:
      string: '{"status":"Dequeued","error":{}}'
    headers:
      cache-control:
      - no-store, no-cache
      content-length:
      - '32'
      content-location:
      - https://management.documents.azure.com:450/subscriptions/fb3a3d6b-44c8-44f5-88c9-b20917c9b96b/providers/Microsoft.DocumentDB/locations/westus/operationsStatus/7f0b6d4f-a724-4f76-a727-9faa8f92a35b?api-version=2015-04-08
      content-type:
      - application/json
      date:
      - Tue, 08 Oct 2019 20:47:47 GMT
      pragma:
      - no-cache
      server:
      - Microsoft-HTTPAPI/2.0
      strict-transport-security:
      - max-age=31536000; includeSubDomains
      transfer-encoding:
      - chunked
      vary:
      - Accept-Encoding
      x-content-type-options:
      - nosniff
      x-ms-gatewayversion:
      - version=2.7.0
    status:
      code: 200
      message: Ok
- request:
    body: null
    headers:
      Accept:
      - application/json
      Accept-Encoding:
      - gzip, deflate
      CommandName:
      - cosmosdb create
      Connection:
      - keep-alive
      ParameterSetName:
      - -n -g --locations --locations
      User-Agent:
      - python/3.6.5 (Windows-10-10.0.17134-SP0) msrest/0.6.10 msrest_azure/0.6.1
        azure-mgmt-cosmosdb/0.8.0 Azure-SDK-For-Python AZURECLI/2.0.74
    method: GET
    uri: https://management.azure.com/subscriptions/00000000-0000-0000-0000-000000000000/providers/Microsoft.DocumentDB/locations/westus/operationsStatus/7f0b6d4f-a724-4f76-a727-9faa8f92a35b?api-version=2015-04-08
  response:
    body:
      string: '{"status":"Dequeued","error":{}}'
    headers:
      cache-control:
      - no-store, no-cache
      content-length:
      - '32'
      content-location:
      - https://management.documents.azure.com:450/subscriptions/fb3a3d6b-44c8-44f5-88c9-b20917c9b96b/providers/Microsoft.DocumentDB/locations/westus/operationsStatus/7f0b6d4f-a724-4f76-a727-9faa8f92a35b?api-version=2015-04-08
      content-type:
      - application/json
      date:
      - Tue, 08 Oct 2019 20:48:18 GMT
      pragma:
      - no-cache
      server:
      - Microsoft-HTTPAPI/2.0
      strict-transport-security:
      - max-age=31536000; includeSubDomains
      transfer-encoding:
      - chunked
      vary:
      - Accept-Encoding
      x-content-type-options:
      - nosniff
      x-ms-gatewayversion:
      - version=2.7.0
    status:
      code: 200
      message: Ok
- request:
    body: null
    headers:
      Accept:
      - application/json
      Accept-Encoding:
      - gzip, deflate
      CommandName:
      - cosmosdb create
      Connection:
      - keep-alive
      ParameterSetName:
      - -n -g --locations --locations
      User-Agent:
      - python/3.6.5 (Windows-10-10.0.17134-SP0) msrest/0.6.10 msrest_azure/0.6.1
        azure-mgmt-cosmosdb/0.8.0 Azure-SDK-For-Python AZURECLI/2.0.74
    method: GET
    uri: https://management.azure.com/subscriptions/00000000-0000-0000-0000-000000000000/providers/Microsoft.DocumentDB/locations/westus/operationsStatus/7f0b6d4f-a724-4f76-a727-9faa8f92a35b?api-version=2015-04-08
  response:
    body:
      string: '{"status":"Dequeued","error":{}}'
    headers:
      cache-control:
      - no-store, no-cache
      content-length:
      - '32'
      content-location:
      - https://management.documents.azure.com:450/subscriptions/fb3a3d6b-44c8-44f5-88c9-b20917c9b96b/providers/Microsoft.DocumentDB/locations/westus/operationsStatus/7f0b6d4f-a724-4f76-a727-9faa8f92a35b?api-version=2015-04-08
      content-type:
      - application/json
      date:
      - Tue, 08 Oct 2019 20:48:48 GMT
      pragma:
      - no-cache
      server:
      - Microsoft-HTTPAPI/2.0
      strict-transport-security:
      - max-age=31536000; includeSubDomains
      transfer-encoding:
      - chunked
      vary:
      - Accept-Encoding
      x-content-type-options:
      - nosniff
      x-ms-gatewayversion:
      - version=2.7.0
    status:
      code: 200
      message: Ok
- request:
    body: null
    headers:
      Accept:
      - application/json
      Accept-Encoding:
      - gzip, deflate
      CommandName:
      - cosmosdb create
      Connection:
      - keep-alive
      ParameterSetName:
      - -n -g --locations --locations
      User-Agent:
      - python/3.6.5 (Windows-10-10.0.17134-SP0) msrest/0.6.10 msrest_azure/0.6.1
        azure-mgmt-cosmosdb/0.8.0 Azure-SDK-For-Python AZURECLI/2.0.74
    method: GET
    uri: https://management.azure.com/subscriptions/00000000-0000-0000-0000-000000000000/providers/Microsoft.DocumentDB/locations/westus/operationsStatus/7f0b6d4f-a724-4f76-a727-9faa8f92a35b?api-version=2015-04-08
  response:
    body:
      string: '{"status":"Dequeued","error":{}}'
    headers:
      cache-control:
      - no-store, no-cache
      content-length:
      - '32'
      content-location:
      - https://management.documents.azure.com:450/subscriptions/fb3a3d6b-44c8-44f5-88c9-b20917c9b96b/providers/Microsoft.DocumentDB/locations/westus/operationsStatus/7f0b6d4f-a724-4f76-a727-9faa8f92a35b?api-version=2015-04-08
      content-type:
      - application/json
      date:
      - Tue, 08 Oct 2019 20:49:18 GMT
      pragma:
      - no-cache
      server:
      - Microsoft-HTTPAPI/2.0
      strict-transport-security:
      - max-age=31536000; includeSubDomains
      transfer-encoding:
      - chunked
      vary:
      - Accept-Encoding
      x-content-type-options:
      - nosniff
      x-ms-gatewayversion:
      - version=2.7.0
    status:
      code: 200
      message: Ok
- request:
    body: null
    headers:
      Accept:
      - application/json
      Accept-Encoding:
      - gzip, deflate
      CommandName:
      - cosmosdb create
      Connection:
      - keep-alive
      ParameterSetName:
      - -n -g --locations --locations
      User-Agent:
      - python/3.6.5 (Windows-10-10.0.17134-SP0) msrest/0.6.10 msrest_azure/0.6.1
        azure-mgmt-cosmosdb/0.8.0 Azure-SDK-For-Python AZURECLI/2.0.74
    method: GET
    uri: https://management.azure.com/subscriptions/00000000-0000-0000-0000-000000000000/providers/Microsoft.DocumentDB/locations/westus/operationsStatus/7f0b6d4f-a724-4f76-a727-9faa8f92a35b?api-version=2015-04-08
  response:
    body:
      string: '{"status":"Dequeued","error":{}}'
    headers:
      cache-control:
      - no-store, no-cache
      content-length:
      - '32'
      content-location:
      - https://management.documents.azure.com:450/subscriptions/fb3a3d6b-44c8-44f5-88c9-b20917c9b96b/providers/Microsoft.DocumentDB/locations/westus/operationsStatus/7f0b6d4f-a724-4f76-a727-9faa8f92a35b?api-version=2015-04-08
      content-type:
      - application/json
      date:
      - Tue, 08 Oct 2019 20:49:48 GMT
      pragma:
      - no-cache
      server:
      - Microsoft-HTTPAPI/2.0
      strict-transport-security:
      - max-age=31536000; includeSubDomains
      transfer-encoding:
      - chunked
      vary:
      - Accept-Encoding
      x-content-type-options:
      - nosniff
      x-ms-gatewayversion:
      - version=2.7.0
=======
      - '1198'
>>>>>>> 807faccc
    status:
      code: 200
      message: Ok
- request:
    body: null
    headers:
      Accept:
      - application/json
      Accept-Encoding:
      - gzip, deflate
      CommandName:
      - cosmosdb create
      Connection:
      - keep-alive
      ParameterSetName:
      - -n -g --locations --locations
      User-Agent:
<<<<<<< HEAD
      - python/3.6.5 (Windows-10-10.0.17134-SP0) msrest/0.6.10 msrest_azure/0.6.1
        azure-mgmt-cosmosdb/0.8.0 Azure-SDK-For-Python AZURECLI/2.0.74
    method: GET
    uri: https://management.azure.com/subscriptions/00000000-0000-0000-0000-000000000000/providers/Microsoft.DocumentDB/locations/westus/operationsStatus/7f0b6d4f-a724-4f76-a727-9faa8f92a35b?api-version=2015-04-08
=======
      - python/3.7.4 (Windows-10-10.0.18362-SP0) msrest/0.6.10 msrest_azure/0.6.2
        azure-mgmt-cosmosdb/0.8.0 Azure-SDK-For-Python AZURECLI/2.0.75
    method: GET
    uri: https://management.azure.com/subscriptions/00000000-0000-0000-0000-000000000000/providers/Microsoft.DocumentDB/locations/westus/operationsStatus/5dec33fd-17f6-45cd-9bc7-6a8418f0886f?api-version=2015-04-08
>>>>>>> 807faccc
  response:
    body:
      string: '{"status":"Dequeued","error":{}}'
    headers:
      cache-control:
      - no-store, no-cache
      content-length:
      - '32'
      content-location:
<<<<<<< HEAD
      - https://management.documents.azure.com:450/subscriptions/fb3a3d6b-44c8-44f5-88c9-b20917c9b96b/providers/Microsoft.DocumentDB/locations/westus/operationsStatus/7f0b6d4f-a724-4f76-a727-9faa8f92a35b?api-version=2015-04-08
      content-type:
      - application/json
      date:
      - Tue, 08 Oct 2019 20:50:19 GMT
=======
      - https://management.documents.azure.com:450/subscriptions/0b1f6471-1bf0-4dda-aec3-cb9272f09590/providers/Microsoft.DocumentDB/locations/westus/operationsStatus/5dec33fd-17f6-45cd-9bc7-6a8418f0886f?api-version=2015-04-08
      content-type:
      - application/json
      date:
      - Mon, 21 Oct 2019 13:07:37 GMT
>>>>>>> 807faccc
      pragma:
      - no-cache
      server:
      - Microsoft-HTTPAPI/2.0
      strict-transport-security:
      - max-age=31536000; includeSubDomains
      transfer-encoding:
      - chunked
      vary:
      - Accept-Encoding
      x-content-type-options:
      - nosniff
      x-ms-gatewayversion:
      - version=2.7.0
    status:
      code: 200
      message: Ok
- request:
    body: null
    headers:
      Accept:
      - application/json
      Accept-Encoding:
      - gzip, deflate
      CommandName:
      - cosmosdb create
      Connection:
      - keep-alive
      ParameterSetName:
      - -n -g --locations --locations
      User-Agent:
<<<<<<< HEAD
      - python/3.6.5 (Windows-10-10.0.17134-SP0) msrest/0.6.10 msrest_azure/0.6.1
        azure-mgmt-cosmosdb/0.8.0 Azure-SDK-For-Python AZURECLI/2.0.74
    method: GET
    uri: https://management.azure.com/subscriptions/00000000-0000-0000-0000-000000000000/providers/Microsoft.DocumentDB/locations/westus/operationsStatus/7f0b6d4f-a724-4f76-a727-9faa8f92a35b?api-version=2015-04-08
=======
      - python/3.7.4 (Windows-10-10.0.18362-SP0) msrest/0.6.10 msrest_azure/0.6.2
        azure-mgmt-cosmosdb/0.8.0 Azure-SDK-For-Python AZURECLI/2.0.75
    method: GET
    uri: https://management.azure.com/subscriptions/00000000-0000-0000-0000-000000000000/providers/Microsoft.DocumentDB/locations/westus/operationsStatus/5dec33fd-17f6-45cd-9bc7-6a8418f0886f?api-version=2015-04-08
>>>>>>> 807faccc
  response:
    body:
      string: '{"status":"Dequeued","error":{}}'
    headers:
      cache-control:
      - no-store, no-cache
      content-length:
      - '32'
      content-location:
<<<<<<< HEAD
      - https://management.documents.azure.com:450/subscriptions/fb3a3d6b-44c8-44f5-88c9-b20917c9b96b/providers/Microsoft.DocumentDB/locations/westus/operationsStatus/7f0b6d4f-a724-4f76-a727-9faa8f92a35b?api-version=2015-04-08
      content-type:
      - application/json
      date:
      - Tue, 08 Oct 2019 20:50:49 GMT
=======
      - https://management.documents.azure.com:450/subscriptions/0b1f6471-1bf0-4dda-aec3-cb9272f09590/providers/Microsoft.DocumentDB/locations/westus/operationsStatus/5dec33fd-17f6-45cd-9bc7-6a8418f0886f?api-version=2015-04-08
      content-type:
      - application/json
      date:
      - Mon, 21 Oct 2019 13:08:08 GMT
>>>>>>> 807faccc
      pragma:
      - no-cache
      server:
      - Microsoft-HTTPAPI/2.0
      strict-transport-security:
      - max-age=31536000; includeSubDomains
      transfer-encoding:
      - chunked
      vary:
      - Accept-Encoding
      x-content-type-options:
      - nosniff
      x-ms-gatewayversion:
      - version=2.7.0
    status:
      code: 200
      message: Ok
- request:
    body: null
    headers:
      Accept:
      - application/json
      Accept-Encoding:
      - gzip, deflate
      CommandName:
      - cosmosdb create
      Connection:
      - keep-alive
      ParameterSetName:
      - -n -g --locations --locations
      User-Agent:
<<<<<<< HEAD
      - python/3.6.5 (Windows-10-10.0.17134-SP0) msrest/0.6.10 msrest_azure/0.6.1
        azure-mgmt-cosmosdb/0.8.0 Azure-SDK-For-Python AZURECLI/2.0.74
    method: GET
    uri: https://management.azure.com/subscriptions/00000000-0000-0000-0000-000000000000/providers/Microsoft.DocumentDB/locations/westus/operationsStatus/7f0b6d4f-a724-4f76-a727-9faa8f92a35b?api-version=2015-04-08
=======
      - python/3.7.4 (Windows-10-10.0.18362-SP0) msrest/0.6.10 msrest_azure/0.6.2
        azure-mgmt-cosmosdb/0.8.0 Azure-SDK-For-Python AZURECLI/2.0.75
    method: GET
    uri: https://management.azure.com/subscriptions/00000000-0000-0000-0000-000000000000/providers/Microsoft.DocumentDB/locations/westus/operationsStatus/5dec33fd-17f6-45cd-9bc7-6a8418f0886f?api-version=2015-04-08
>>>>>>> 807faccc
  response:
    body:
      string: '{"status":"Dequeued","error":{}}'
    headers:
      cache-control:
      - no-store, no-cache
      content-length:
      - '32'
      content-location:
<<<<<<< HEAD
      - https://management.documents.azure.com:450/subscriptions/fb3a3d6b-44c8-44f5-88c9-b20917c9b96b/providers/Microsoft.DocumentDB/locations/westus/operationsStatus/7f0b6d4f-a724-4f76-a727-9faa8f92a35b?api-version=2015-04-08
      content-type:
      - application/json
      date:
      - Tue, 08 Oct 2019 20:51:20 GMT
=======
      - https://management.documents.azure.com:450/subscriptions/0b1f6471-1bf0-4dda-aec3-cb9272f09590/providers/Microsoft.DocumentDB/locations/westus/operationsStatus/5dec33fd-17f6-45cd-9bc7-6a8418f0886f?api-version=2015-04-08
      content-type:
      - application/json
      date:
      - Mon, 21 Oct 2019 13:08:40 GMT
>>>>>>> 807faccc
      pragma:
      - no-cache
      server:
      - Microsoft-HTTPAPI/2.0
      strict-transport-security:
      - max-age=31536000; includeSubDomains
      transfer-encoding:
      - chunked
      vary:
      - Accept-Encoding
      x-content-type-options:
      - nosniff
      x-ms-gatewayversion:
      - version=2.7.0
    status:
      code: 200
      message: Ok
- request:
    body: null
    headers:
      Accept:
      - application/json
      Accept-Encoding:
      - gzip, deflate
      CommandName:
      - cosmosdb create
      Connection:
      - keep-alive
      ParameterSetName:
      - -n -g --locations --locations
      User-Agent:
<<<<<<< HEAD
      - python/3.6.5 (Windows-10-10.0.17134-SP0) msrest/0.6.10 msrest_azure/0.6.1
        azure-mgmt-cosmosdb/0.8.0 Azure-SDK-For-Python AZURECLI/2.0.74
    method: GET
    uri: https://management.azure.com/subscriptions/00000000-0000-0000-0000-000000000000/providers/Microsoft.DocumentDB/locations/westus/operationsStatus/7f0b6d4f-a724-4f76-a727-9faa8f92a35b?api-version=2015-04-08
=======
      - python/3.7.4 (Windows-10-10.0.18362-SP0) msrest/0.6.10 msrest_azure/0.6.2
        azure-mgmt-cosmosdb/0.8.0 Azure-SDK-For-Python AZURECLI/2.0.75
    method: GET
    uri: https://management.azure.com/subscriptions/00000000-0000-0000-0000-000000000000/providers/Microsoft.DocumentDB/locations/westus/operationsStatus/5dec33fd-17f6-45cd-9bc7-6a8418f0886f?api-version=2015-04-08
>>>>>>> 807faccc
  response:
    body:
      string: '{"status":"Dequeued","error":{}}'
    headers:
      cache-control:
      - no-store, no-cache
      content-length:
      - '32'
      content-location:
<<<<<<< HEAD
      - https://management.documents.azure.com:450/subscriptions/fb3a3d6b-44c8-44f5-88c9-b20917c9b96b/providers/Microsoft.DocumentDB/locations/westus/operationsStatus/7f0b6d4f-a724-4f76-a727-9faa8f92a35b?api-version=2015-04-08
      content-type:
      - application/json
      date:
      - Tue, 08 Oct 2019 20:51:50 GMT
=======
      - https://management.documents.azure.com:450/subscriptions/0b1f6471-1bf0-4dda-aec3-cb9272f09590/providers/Microsoft.DocumentDB/locations/westus/operationsStatus/5dec33fd-17f6-45cd-9bc7-6a8418f0886f?api-version=2015-04-08
      content-type:
      - application/json
      date:
      - Mon, 21 Oct 2019 13:09:10 GMT
>>>>>>> 807faccc
      pragma:
      - no-cache
      server:
      - Microsoft-HTTPAPI/2.0
      strict-transport-security:
      - max-age=31536000; includeSubDomains
      transfer-encoding:
      - chunked
      vary:
      - Accept-Encoding
      x-content-type-options:
      - nosniff
      x-ms-gatewayversion:
      - version=2.7.0
    status:
      code: 200
      message: Ok
- request:
    body: null
    headers:
      Accept:
      - application/json
      Accept-Encoding:
      - gzip, deflate
      CommandName:
      - cosmosdb create
      Connection:
      - keep-alive
      ParameterSetName:
      - -n -g --locations --locations
      User-Agent:
<<<<<<< HEAD
      - python/3.6.5 (Windows-10-10.0.17134-SP0) msrest/0.6.10 msrest_azure/0.6.1
        azure-mgmt-cosmosdb/0.8.0 Azure-SDK-For-Python AZURECLI/2.0.74
    method: GET
    uri: https://management.azure.com/subscriptions/00000000-0000-0000-0000-000000000000/providers/Microsoft.DocumentDB/locations/westus/operationsStatus/7f0b6d4f-a724-4f76-a727-9faa8f92a35b?api-version=2015-04-08
=======
      - python/3.7.4 (Windows-10-10.0.18362-SP0) msrest/0.6.10 msrest_azure/0.6.2
        azure-mgmt-cosmosdb/0.8.0 Azure-SDK-For-Python AZURECLI/2.0.75
    method: GET
    uri: https://management.azure.com/subscriptions/00000000-0000-0000-0000-000000000000/providers/Microsoft.DocumentDB/locations/westus/operationsStatus/5dec33fd-17f6-45cd-9bc7-6a8418f0886f?api-version=2015-04-08
>>>>>>> 807faccc
  response:
    body:
      string: '{"status":"Dequeued","error":{}}'
    headers:
      cache-control:
      - no-store, no-cache
      content-length:
      - '32'
      content-location:
<<<<<<< HEAD
      - https://management.documents.azure.com:450/subscriptions/fb3a3d6b-44c8-44f5-88c9-b20917c9b96b/providers/Microsoft.DocumentDB/locations/westus/operationsStatus/7f0b6d4f-a724-4f76-a727-9faa8f92a35b?api-version=2015-04-08
      content-type:
      - application/json
      date:
      - Tue, 08 Oct 2019 20:52:20 GMT
=======
      - https://management.documents.azure.com:450/subscriptions/0b1f6471-1bf0-4dda-aec3-cb9272f09590/providers/Microsoft.DocumentDB/locations/westus/operationsStatus/5dec33fd-17f6-45cd-9bc7-6a8418f0886f?api-version=2015-04-08
      content-type:
      - application/json
      date:
      - Mon, 21 Oct 2019 13:09:41 GMT
>>>>>>> 807faccc
      pragma:
      - no-cache
      server:
      - Microsoft-HTTPAPI/2.0
      strict-transport-security:
      - max-age=31536000; includeSubDomains
      transfer-encoding:
      - chunked
      vary:
      - Accept-Encoding
      x-content-type-options:
      - nosniff
      x-ms-gatewayversion:
      - version=2.7.0
    status:
      code: 200
      message: Ok
- request:
    body: null
    headers:
      Accept:
      - application/json
      Accept-Encoding:
      - gzip, deflate
      CommandName:
      - cosmosdb create
      Connection:
      - keep-alive
      ParameterSetName:
      - -n -g --locations --locations
      User-Agent:
<<<<<<< HEAD
      - python/3.6.5 (Windows-10-10.0.17134-SP0) msrest/0.6.10 msrest_azure/0.6.1
        azure-mgmt-cosmosdb/0.8.0 Azure-SDK-For-Python AZURECLI/2.0.74
    method: GET
    uri: https://management.azure.com/subscriptions/00000000-0000-0000-0000-000000000000/providers/Microsoft.DocumentDB/locations/westus/operationsStatus/7f0b6d4f-a724-4f76-a727-9faa8f92a35b?api-version=2015-04-08
=======
      - python/3.7.4 (Windows-10-10.0.18362-SP0) msrest/0.6.10 msrest_azure/0.6.2
        azure-mgmt-cosmosdb/0.8.0 Azure-SDK-For-Python AZURECLI/2.0.75
    method: GET
    uri: https://management.azure.com/subscriptions/00000000-0000-0000-0000-000000000000/providers/Microsoft.DocumentDB/locations/westus/operationsStatus/5dec33fd-17f6-45cd-9bc7-6a8418f0886f?api-version=2015-04-08
>>>>>>> 807faccc
  response:
    body:
      string: '{"status":"Dequeued","error":{}}'
    headers:
      cache-control:
      - no-store, no-cache
      content-length:
      - '32'
      content-location:
<<<<<<< HEAD
      - https://management.documents.azure.com:450/subscriptions/fb3a3d6b-44c8-44f5-88c9-b20917c9b96b/providers/Microsoft.DocumentDB/locations/westus/operationsStatus/7f0b6d4f-a724-4f76-a727-9faa8f92a35b?api-version=2015-04-08
      content-type:
      - application/json
      date:
      - Tue, 08 Oct 2019 20:52:51 GMT
=======
      - https://management.documents.azure.com:450/subscriptions/0b1f6471-1bf0-4dda-aec3-cb9272f09590/providers/Microsoft.DocumentDB/locations/westus/operationsStatus/5dec33fd-17f6-45cd-9bc7-6a8418f0886f?api-version=2015-04-08
      content-type:
      - application/json
      date:
      - Mon, 21 Oct 2019 13:10:12 GMT
>>>>>>> 807faccc
      pragma:
      - no-cache
      server:
      - Microsoft-HTTPAPI/2.0
      strict-transport-security:
      - max-age=31536000; includeSubDomains
      transfer-encoding:
      - chunked
      vary:
      - Accept-Encoding
      x-content-type-options:
      - nosniff
      x-ms-gatewayversion:
      - version=2.7.0
    status:
      code: 200
      message: Ok
- request:
    body: null
    headers:
      Accept:
      - application/json
      Accept-Encoding:
      - gzip, deflate
      CommandName:
      - cosmosdb create
      Connection:
      - keep-alive
      ParameterSetName:
      - -n -g --locations --locations
      User-Agent:
<<<<<<< HEAD
      - python/3.6.5 (Windows-10-10.0.17134-SP0) msrest/0.6.10 msrest_azure/0.6.1
        azure-mgmt-cosmosdb/0.8.0 Azure-SDK-For-Python AZURECLI/2.0.74
    method: GET
    uri: https://management.azure.com/subscriptions/00000000-0000-0000-0000-000000000000/providers/Microsoft.DocumentDB/locations/westus/operationsStatus/7f0b6d4f-a724-4f76-a727-9faa8f92a35b?api-version=2015-04-08
=======
      - python/3.7.4 (Windows-10-10.0.18362-SP0) msrest/0.6.10 msrest_azure/0.6.2
        azure-mgmt-cosmosdb/0.8.0 Azure-SDK-For-Python AZURECLI/2.0.75
    method: GET
    uri: https://management.azure.com/subscriptions/00000000-0000-0000-0000-000000000000/providers/Microsoft.DocumentDB/locations/westus/operationsStatus/5dec33fd-17f6-45cd-9bc7-6a8418f0886f?api-version=2015-04-08
>>>>>>> 807faccc
  response:
    body:
      string: '{"status":"Dequeued","error":{}}'
    headers:
      cache-control:
      - no-store, no-cache
      content-length:
      - '32'
      content-location:
<<<<<<< HEAD
      - https://management.documents.azure.com:450/subscriptions/fb3a3d6b-44c8-44f5-88c9-b20917c9b96b/providers/Microsoft.DocumentDB/locations/westus/operationsStatus/7f0b6d4f-a724-4f76-a727-9faa8f92a35b?api-version=2015-04-08
      content-type:
      - application/json
      date:
      - Tue, 08 Oct 2019 20:53:21 GMT
=======
      - https://management.documents.azure.com:450/subscriptions/0b1f6471-1bf0-4dda-aec3-cb9272f09590/providers/Microsoft.DocumentDB/locations/westus/operationsStatus/5dec33fd-17f6-45cd-9bc7-6a8418f0886f?api-version=2015-04-08
      content-type:
      - application/json
      date:
      - Mon, 21 Oct 2019 13:10:43 GMT
>>>>>>> 807faccc
      pragma:
      - no-cache
      server:
      - Microsoft-HTTPAPI/2.0
      strict-transport-security:
      - max-age=31536000; includeSubDomains
      transfer-encoding:
      - chunked
      vary:
      - Accept-Encoding
      x-content-type-options:
      - nosniff
      x-ms-gatewayversion:
      - version=2.7.0
    status:
      code: 200
      message: Ok
- request:
    body: null
    headers:
      Accept:
      - application/json
      Accept-Encoding:
      - gzip, deflate
      CommandName:
      - cosmosdb create
      Connection:
      - keep-alive
      ParameterSetName:
      - -n -g --locations --locations
      User-Agent:
<<<<<<< HEAD
      - python/3.6.5 (Windows-10-10.0.17134-SP0) msrest/0.6.10 msrest_azure/0.6.1
        azure-mgmt-cosmosdb/0.8.0 Azure-SDK-For-Python AZURECLI/2.0.74
    method: GET
    uri: https://management.azure.com/subscriptions/00000000-0000-0000-0000-000000000000/providers/Microsoft.DocumentDB/locations/westus/operationsStatus/7f0b6d4f-a724-4f76-a727-9faa8f92a35b?api-version=2015-04-08
=======
      - python/3.7.4 (Windows-10-10.0.18362-SP0) msrest/0.6.10 msrest_azure/0.6.2
        azure-mgmt-cosmosdb/0.8.0 Azure-SDK-For-Python AZURECLI/2.0.75
    method: GET
    uri: https://management.azure.com/subscriptions/00000000-0000-0000-0000-000000000000/providers/Microsoft.DocumentDB/locations/westus/operationsStatus/5dec33fd-17f6-45cd-9bc7-6a8418f0886f?api-version=2015-04-08
>>>>>>> 807faccc
  response:
    body:
      string: '{"status":"Dequeued","error":{}}'
    headers:
      cache-control:
      - no-store, no-cache
      content-length:
      - '32'
      content-location:
<<<<<<< HEAD
      - https://management.documents.azure.com:450/subscriptions/fb3a3d6b-44c8-44f5-88c9-b20917c9b96b/providers/Microsoft.DocumentDB/locations/westus/operationsStatus/7f0b6d4f-a724-4f76-a727-9faa8f92a35b?api-version=2015-04-08
      content-type:
      - application/json
      date:
      - Tue, 08 Oct 2019 20:53:52 GMT
=======
      - https://management.documents.azure.com:450/subscriptions/0b1f6471-1bf0-4dda-aec3-cb9272f09590/providers/Microsoft.DocumentDB/locations/westus/operationsStatus/5dec33fd-17f6-45cd-9bc7-6a8418f0886f?api-version=2015-04-08
      content-type:
      - application/json
      date:
      - Mon, 21 Oct 2019 13:11:14 GMT
>>>>>>> 807faccc
      pragma:
      - no-cache
      server:
      - Microsoft-HTTPAPI/2.0
      strict-transport-security:
      - max-age=31536000; includeSubDomains
      transfer-encoding:
      - chunked
      vary:
      - Accept-Encoding
      x-content-type-options:
      - nosniff
      x-ms-gatewayversion:
      - version=2.7.0
    status:
      code: 200
      message: Ok
- request:
    body: null
    headers:
      Accept:
      - application/json
      Accept-Encoding:
      - gzip, deflate
      CommandName:
      - cosmosdb create
      Connection:
      - keep-alive
      ParameterSetName:
      - -n -g --locations --locations
      User-Agent:
<<<<<<< HEAD
      - python/3.6.5 (Windows-10-10.0.17134-SP0) msrest/0.6.10 msrest_azure/0.6.1
        azure-mgmt-cosmosdb/0.8.0 Azure-SDK-For-Python AZURECLI/2.0.74
    method: GET
    uri: https://management.azure.com/subscriptions/00000000-0000-0000-0000-000000000000/providers/Microsoft.DocumentDB/locations/westus/operationsStatus/7f0b6d4f-a724-4f76-a727-9faa8f92a35b?api-version=2015-04-08
=======
      - python/3.7.4 (Windows-10-10.0.18362-SP0) msrest/0.6.10 msrest_azure/0.6.2
        azure-mgmt-cosmosdb/0.8.0 Azure-SDK-For-Python AZURECLI/2.0.75
    method: GET
    uri: https://management.azure.com/subscriptions/00000000-0000-0000-0000-000000000000/providers/Microsoft.DocumentDB/locations/westus/operationsStatus/5dec33fd-17f6-45cd-9bc7-6a8418f0886f?api-version=2015-04-08
>>>>>>> 807faccc
  response:
    body:
      string: '{"status":"Dequeued","error":{}}'
    headers:
      cache-control:
      - no-store, no-cache
      content-length:
      - '32'
      content-location:
<<<<<<< HEAD
      - https://management.documents.azure.com:450/subscriptions/fb3a3d6b-44c8-44f5-88c9-b20917c9b96b/providers/Microsoft.DocumentDB/locations/westus/operationsStatus/7f0b6d4f-a724-4f76-a727-9faa8f92a35b?api-version=2015-04-08
      content-type:
      - application/json
      date:
      - Tue, 08 Oct 2019 20:54:22 GMT
=======
      - https://management.documents.azure.com:450/subscriptions/0b1f6471-1bf0-4dda-aec3-cb9272f09590/providers/Microsoft.DocumentDB/locations/westus/operationsStatus/5dec33fd-17f6-45cd-9bc7-6a8418f0886f?api-version=2015-04-08
      content-type:
      - application/json
      date:
      - Mon, 21 Oct 2019 13:11:45 GMT
>>>>>>> 807faccc
      pragma:
      - no-cache
      server:
      - Microsoft-HTTPAPI/2.0
      strict-transport-security:
      - max-age=31536000; includeSubDomains
      transfer-encoding:
      - chunked
      vary:
      - Accept-Encoding
      x-content-type-options:
      - nosniff
      x-ms-gatewayversion:
      - version=2.7.0
    status:
      code: 200
      message: Ok
- request:
    body: null
    headers:
      Accept:
      - application/json
      Accept-Encoding:
      - gzip, deflate
      CommandName:
      - cosmosdb create
      Connection:
      - keep-alive
      ParameterSetName:
      - -n -g --locations --locations
      User-Agent:
<<<<<<< HEAD
      - python/3.6.5 (Windows-10-10.0.17134-SP0) msrest/0.6.10 msrest_azure/0.6.1
        azure-mgmt-cosmosdb/0.8.0 Azure-SDK-For-Python AZURECLI/2.0.74
    method: GET
    uri: https://management.azure.com/subscriptions/00000000-0000-0000-0000-000000000000/providers/Microsoft.DocumentDB/locations/westus/operationsStatus/7f0b6d4f-a724-4f76-a727-9faa8f92a35b?api-version=2015-04-08
=======
      - python/3.7.4 (Windows-10-10.0.18362-SP0) msrest/0.6.10 msrest_azure/0.6.2
        azure-mgmt-cosmosdb/0.8.0 Azure-SDK-For-Python AZURECLI/2.0.75
    method: GET
    uri: https://management.azure.com/subscriptions/00000000-0000-0000-0000-000000000000/providers/Microsoft.DocumentDB/locations/westus/operationsStatus/5dec33fd-17f6-45cd-9bc7-6a8418f0886f?api-version=2015-04-08
>>>>>>> 807faccc
  response:
    body:
      string: '{"status":"Dequeued","error":{}}'
    headers:
      cache-control:
      - no-store, no-cache
      content-length:
      - '32'
      content-location:
<<<<<<< HEAD
      - https://management.documents.azure.com:450/subscriptions/fb3a3d6b-44c8-44f5-88c9-b20917c9b96b/providers/Microsoft.DocumentDB/locations/westus/operationsStatus/7f0b6d4f-a724-4f76-a727-9faa8f92a35b?api-version=2015-04-08
      content-type:
      - application/json
      date:
      - Tue, 08 Oct 2019 20:54:53 GMT
=======
      - https://management.documents.azure.com:450/subscriptions/0b1f6471-1bf0-4dda-aec3-cb9272f09590/providers/Microsoft.DocumentDB/locations/westus/operationsStatus/5dec33fd-17f6-45cd-9bc7-6a8418f0886f?api-version=2015-04-08
      content-type:
      - application/json
      date:
      - Mon, 21 Oct 2019 13:12:16 GMT
>>>>>>> 807faccc
      pragma:
      - no-cache
      server:
      - Microsoft-HTTPAPI/2.0
      strict-transport-security:
      - max-age=31536000; includeSubDomains
      transfer-encoding:
      - chunked
      vary:
      - Accept-Encoding
      x-content-type-options:
      - nosniff
      x-ms-gatewayversion:
      - version=2.7.0
    status:
      code: 200
      message: Ok
- request:
    body: null
    headers:
      Accept:
      - application/json
      Accept-Encoding:
      - gzip, deflate
      CommandName:
      - cosmosdb create
      Connection:
      - keep-alive
      ParameterSetName:
      - -n -g --locations --locations
      User-Agent:
<<<<<<< HEAD
      - python/3.6.5 (Windows-10-10.0.17134-SP0) msrest/0.6.10 msrest_azure/0.6.1
        azure-mgmt-cosmosdb/0.8.0 Azure-SDK-For-Python AZURECLI/2.0.74
    method: GET
    uri: https://management.azure.com/subscriptions/00000000-0000-0000-0000-000000000000/providers/Microsoft.DocumentDB/locations/westus/operationsStatus/7f0b6d4f-a724-4f76-a727-9faa8f92a35b?api-version=2015-04-08
=======
      - python/3.7.4 (Windows-10-10.0.18362-SP0) msrest/0.6.10 msrest_azure/0.6.2
        azure-mgmt-cosmosdb/0.8.0 Azure-SDK-For-Python AZURECLI/2.0.75
    method: GET
    uri: https://management.azure.com/subscriptions/00000000-0000-0000-0000-000000000000/providers/Microsoft.DocumentDB/locations/westus/operationsStatus/5dec33fd-17f6-45cd-9bc7-6a8418f0886f?api-version=2015-04-08
>>>>>>> 807faccc
  response:
    body:
      string: '{"status":"Dequeued","error":{}}'
    headers:
      cache-control:
      - no-store, no-cache
      content-length:
      - '32'
      content-location:
<<<<<<< HEAD
      - https://management.documents.azure.com:450/subscriptions/fb3a3d6b-44c8-44f5-88c9-b20917c9b96b/providers/Microsoft.DocumentDB/locations/westus/operationsStatus/7f0b6d4f-a724-4f76-a727-9faa8f92a35b?api-version=2015-04-08
      content-type:
      - application/json
      date:
      - Tue, 08 Oct 2019 20:55:22 GMT
=======
      - https://management.documents.azure.com:450/subscriptions/0b1f6471-1bf0-4dda-aec3-cb9272f09590/providers/Microsoft.DocumentDB/locations/westus/operationsStatus/5dec33fd-17f6-45cd-9bc7-6a8418f0886f?api-version=2015-04-08
      content-type:
      - application/json
      date:
      - Mon, 21 Oct 2019 13:12:48 GMT
>>>>>>> 807faccc
      pragma:
      - no-cache
      server:
      - Microsoft-HTTPAPI/2.0
      strict-transport-security:
      - max-age=31536000; includeSubDomains
      transfer-encoding:
      - chunked
      vary:
      - Accept-Encoding
      x-content-type-options:
      - nosniff
      x-ms-gatewayversion:
      - version=2.7.0
    status:
      code: 200
      message: Ok
- request:
    body: null
    headers:
      Accept:
      - application/json
      Accept-Encoding:
      - gzip, deflate
      CommandName:
      - cosmosdb create
      Connection:
      - keep-alive
      ParameterSetName:
      - -n -g --locations --locations
      User-Agent:
<<<<<<< HEAD
      - python/3.6.5 (Windows-10-10.0.17134-SP0) msrest/0.6.10 msrest_azure/0.6.1
        azure-mgmt-cosmosdb/0.8.0 Azure-SDK-For-Python AZURECLI/2.0.74
    method: GET
    uri: https://management.azure.com/subscriptions/00000000-0000-0000-0000-000000000000/providers/Microsoft.DocumentDB/locations/westus/operationsStatus/7f0b6d4f-a724-4f76-a727-9faa8f92a35b?api-version=2015-04-08
=======
      - python/3.7.4 (Windows-10-10.0.18362-SP0) msrest/0.6.10 msrest_azure/0.6.2
        azure-mgmt-cosmosdb/0.8.0 Azure-SDK-For-Python AZURECLI/2.0.75
    method: GET
    uri: https://management.azure.com/subscriptions/00000000-0000-0000-0000-000000000000/providers/Microsoft.DocumentDB/locations/westus/operationsStatus/5dec33fd-17f6-45cd-9bc7-6a8418f0886f?api-version=2015-04-08
>>>>>>> 807faccc
  response:
    body:
      string: '{"status":"Dequeued","error":{}}'
    headers:
      cache-control:
      - no-store, no-cache
      content-length:
      - '32'
      content-location:
<<<<<<< HEAD
      - https://management.documents.azure.com:450/subscriptions/fb3a3d6b-44c8-44f5-88c9-b20917c9b96b/providers/Microsoft.DocumentDB/locations/westus/operationsStatus/7f0b6d4f-a724-4f76-a727-9faa8f92a35b?api-version=2015-04-08
      content-type:
      - application/json
      date:
      - Tue, 08 Oct 2019 20:55:53 GMT
=======
      - https://management.documents.azure.com:450/subscriptions/0b1f6471-1bf0-4dda-aec3-cb9272f09590/providers/Microsoft.DocumentDB/locations/westus/operationsStatus/5dec33fd-17f6-45cd-9bc7-6a8418f0886f?api-version=2015-04-08
      content-type:
      - application/json
      date:
      - Mon, 21 Oct 2019 13:13:18 GMT
>>>>>>> 807faccc
      pragma:
      - no-cache
      server:
      - Microsoft-HTTPAPI/2.0
      strict-transport-security:
      - max-age=31536000; includeSubDomains
      transfer-encoding:
      - chunked
      vary:
      - Accept-Encoding
      x-content-type-options:
      - nosniff
      x-ms-gatewayversion:
      - version=2.7.0
    status:
      code: 200
      message: Ok
- request:
    body: null
    headers:
      Accept:
      - application/json
      Accept-Encoding:
      - gzip, deflate
      CommandName:
      - cosmosdb create
      Connection:
      - keep-alive
      ParameterSetName:
      - -n -g --locations --locations
      User-Agent:
<<<<<<< HEAD
      - python/3.6.5 (Windows-10-10.0.17134-SP0) msrest/0.6.10 msrest_azure/0.6.1
        azure-mgmt-cosmosdb/0.8.0 Azure-SDK-For-Python AZURECLI/2.0.74
    method: GET
    uri: https://management.azure.com/subscriptions/00000000-0000-0000-0000-000000000000/providers/Microsoft.DocumentDB/locations/westus/operationsStatus/7f0b6d4f-a724-4f76-a727-9faa8f92a35b?api-version=2015-04-08
=======
      - python/3.7.4 (Windows-10-10.0.18362-SP0) msrest/0.6.10 msrest_azure/0.6.2
        azure-mgmt-cosmosdb/0.8.0 Azure-SDK-For-Python AZURECLI/2.0.75
    method: GET
    uri: https://management.azure.com/subscriptions/00000000-0000-0000-0000-000000000000/providers/Microsoft.DocumentDB/locations/westus/operationsStatus/5dec33fd-17f6-45cd-9bc7-6a8418f0886f?api-version=2015-04-08
>>>>>>> 807faccc
  response:
    body:
      string: '{"status":"Dequeued","error":{}}'
    headers:
      cache-control:
      - no-store, no-cache
      content-length:
      - '32'
      content-location:
<<<<<<< HEAD
      - https://management.documents.azure.com:450/subscriptions/fb3a3d6b-44c8-44f5-88c9-b20917c9b96b/providers/Microsoft.DocumentDB/locations/westus/operationsStatus/7f0b6d4f-a724-4f76-a727-9faa8f92a35b?api-version=2015-04-08
      content-type:
      - application/json
      date:
      - Tue, 08 Oct 2019 20:56:23 GMT
=======
      - https://management.documents.azure.com:450/subscriptions/0b1f6471-1bf0-4dda-aec3-cb9272f09590/providers/Microsoft.DocumentDB/locations/westus/operationsStatus/5dec33fd-17f6-45cd-9bc7-6a8418f0886f?api-version=2015-04-08
      content-type:
      - application/json
      date:
      - Mon, 21 Oct 2019 13:13:49 GMT
>>>>>>> 807faccc
      pragma:
      - no-cache
      server:
      - Microsoft-HTTPAPI/2.0
      strict-transport-security:
      - max-age=31536000; includeSubDomains
      transfer-encoding:
      - chunked
      vary:
      - Accept-Encoding
      x-content-type-options:
      - nosniff
      x-ms-gatewayversion:
      - version=2.7.0
    status:
      code: 200
      message: Ok
- request:
    body: null
    headers:
      Accept:
      - application/json
      Accept-Encoding:
      - gzip, deflate
      CommandName:
      - cosmosdb create
      Connection:
      - keep-alive
      ParameterSetName:
      - -n -g --locations --locations
      User-Agent:
<<<<<<< HEAD
      - python/3.6.5 (Windows-10-10.0.17134-SP0) msrest/0.6.10 msrest_azure/0.6.1
        azure-mgmt-cosmosdb/0.8.0 Azure-SDK-For-Python AZURECLI/2.0.74
    method: GET
    uri: https://management.azure.com/subscriptions/00000000-0000-0000-0000-000000000000/providers/Microsoft.DocumentDB/locations/westus/operationsStatus/7f0b6d4f-a724-4f76-a727-9faa8f92a35b?api-version=2015-04-08
=======
      - python/3.7.4 (Windows-10-10.0.18362-SP0) msrest/0.6.10 msrest_azure/0.6.2
        azure-mgmt-cosmosdb/0.8.0 Azure-SDK-For-Python AZURECLI/2.0.75
    method: GET
    uri: https://management.azure.com/subscriptions/00000000-0000-0000-0000-000000000000/providers/Microsoft.DocumentDB/locations/westus/operationsStatus/5dec33fd-17f6-45cd-9bc7-6a8418f0886f?api-version=2015-04-08
>>>>>>> 807faccc
  response:
    body:
      string: '{"status":"Dequeued","error":{}}'
    headers:
      cache-control:
      - no-store, no-cache
      content-length:
      - '32'
      content-location:
<<<<<<< HEAD
      - https://management.documents.azure.com:450/subscriptions/fb3a3d6b-44c8-44f5-88c9-b20917c9b96b/providers/Microsoft.DocumentDB/locations/westus/operationsStatus/7f0b6d4f-a724-4f76-a727-9faa8f92a35b?api-version=2015-04-08
      content-type:
      - application/json
      date:
      - Tue, 08 Oct 2019 20:56:53 GMT
=======
      - https://management.documents.azure.com:450/subscriptions/0b1f6471-1bf0-4dda-aec3-cb9272f09590/providers/Microsoft.DocumentDB/locations/westus/operationsStatus/5dec33fd-17f6-45cd-9bc7-6a8418f0886f?api-version=2015-04-08
      content-type:
      - application/json
      date:
      - Mon, 21 Oct 2019 13:14:20 GMT
>>>>>>> 807faccc
      pragma:
      - no-cache
      server:
      - Microsoft-HTTPAPI/2.0
      strict-transport-security:
      - max-age=31536000; includeSubDomains
      transfer-encoding:
      - chunked
      vary:
      - Accept-Encoding
      x-content-type-options:
      - nosniff
      x-ms-gatewayversion:
      - version=2.7.0
    status:
      code: 200
      message: Ok
- request:
    body: null
    headers:
      Accept:
      - application/json
      Accept-Encoding:
      - gzip, deflate
      CommandName:
      - cosmosdb create
      Connection:
      - keep-alive
      ParameterSetName:
      - -n -g --locations --locations
      User-Agent:
<<<<<<< HEAD
      - python/3.6.5 (Windows-10-10.0.17134-SP0) msrest/0.6.10 msrest_azure/0.6.1
        azure-mgmt-cosmosdb/0.8.0 Azure-SDK-For-Python AZURECLI/2.0.74
    method: GET
    uri: https://management.azure.com/subscriptions/00000000-0000-0000-0000-000000000000/providers/Microsoft.DocumentDB/locations/westus/operationsStatus/7f0b6d4f-a724-4f76-a727-9faa8f92a35b?api-version=2015-04-08
=======
      - python/3.7.4 (Windows-10-10.0.18362-SP0) msrest/0.6.10 msrest_azure/0.6.2
        azure-mgmt-cosmosdb/0.8.0 Azure-SDK-For-Python AZURECLI/2.0.75
    method: GET
    uri: https://management.azure.com/subscriptions/00000000-0000-0000-0000-000000000000/providers/Microsoft.DocumentDB/locations/westus/operationsStatus/5dec33fd-17f6-45cd-9bc7-6a8418f0886f?api-version=2015-04-08
>>>>>>> 807faccc
  response:
    body:
      string: '{"status":"Dequeued","error":{}}'
    headers:
      cache-control:
      - no-store, no-cache
      content-length:
      - '32'
      content-location:
<<<<<<< HEAD
      - https://management.documents.azure.com:450/subscriptions/fb3a3d6b-44c8-44f5-88c9-b20917c9b96b/providers/Microsoft.DocumentDB/locations/westus/operationsStatus/7f0b6d4f-a724-4f76-a727-9faa8f92a35b?api-version=2015-04-08
      content-type:
      - application/json
      date:
      - Tue, 08 Oct 2019 20:57:24 GMT
=======
      - https://management.documents.azure.com:450/subscriptions/0b1f6471-1bf0-4dda-aec3-cb9272f09590/providers/Microsoft.DocumentDB/locations/westus/operationsStatus/5dec33fd-17f6-45cd-9bc7-6a8418f0886f?api-version=2015-04-08
      content-type:
      - application/json
      date:
      - Mon, 21 Oct 2019 13:14:52 GMT
>>>>>>> 807faccc
      pragma:
      - no-cache
      server:
      - Microsoft-HTTPAPI/2.0
      strict-transport-security:
      - max-age=31536000; includeSubDomains
      transfer-encoding:
      - chunked
      vary:
      - Accept-Encoding
      x-content-type-options:
      - nosniff
      x-ms-gatewayversion:
      - version=2.7.0
    status:
      code: 200
      message: Ok
- request:
    body: null
    headers:
      Accept:
      - application/json
      Accept-Encoding:
      - gzip, deflate
      CommandName:
      - cosmosdb create
      Connection:
      - keep-alive
      ParameterSetName:
      - -n -g --locations --locations
      User-Agent:
<<<<<<< HEAD
      - python/3.6.5 (Windows-10-10.0.17134-SP0) msrest/0.6.10 msrest_azure/0.6.1
        azure-mgmt-cosmosdb/0.8.0 Azure-SDK-For-Python AZURECLI/2.0.74
    method: GET
    uri: https://management.azure.com/subscriptions/00000000-0000-0000-0000-000000000000/providers/Microsoft.DocumentDB/locations/westus/operationsStatus/7f0b6d4f-a724-4f76-a727-9faa8f92a35b?api-version=2015-04-08
=======
      - python/3.7.4 (Windows-10-10.0.18362-SP0) msrest/0.6.10 msrest_azure/0.6.2
        azure-mgmt-cosmosdb/0.8.0 Azure-SDK-For-Python AZURECLI/2.0.75
    method: GET
    uri: https://management.azure.com/subscriptions/00000000-0000-0000-0000-000000000000/providers/Microsoft.DocumentDB/locations/westus/operationsStatus/5dec33fd-17f6-45cd-9bc7-6a8418f0886f?api-version=2015-04-08
>>>>>>> 807faccc
  response:
    body:
      string: '{"status":"Dequeued","error":{}}'
    headers:
      cache-control:
      - no-store, no-cache
      content-length:
      - '32'
      content-location:
<<<<<<< HEAD
      - https://management.documents.azure.com:450/subscriptions/fb3a3d6b-44c8-44f5-88c9-b20917c9b96b/providers/Microsoft.DocumentDB/locations/westus/operationsStatus/7f0b6d4f-a724-4f76-a727-9faa8f92a35b?api-version=2015-04-08
      content-type:
      - application/json
      date:
      - Tue, 08 Oct 2019 20:57:54 GMT
=======
      - https://management.documents.azure.com:450/subscriptions/0b1f6471-1bf0-4dda-aec3-cb9272f09590/providers/Microsoft.DocumentDB/locations/westus/operationsStatus/5dec33fd-17f6-45cd-9bc7-6a8418f0886f?api-version=2015-04-08
      content-type:
      - application/json
      date:
      - Mon, 21 Oct 2019 13:15:22 GMT
>>>>>>> 807faccc
      pragma:
      - no-cache
      server:
      - Microsoft-HTTPAPI/2.0
      strict-transport-security:
      - max-age=31536000; includeSubDomains
      transfer-encoding:
      - chunked
      vary:
      - Accept-Encoding
      x-content-type-options:
      - nosniff
      x-ms-gatewayversion:
      - version=2.7.0
    status:
      code: 200
      message: Ok
- request:
    body: null
    headers:
      Accept:
      - application/json
      Accept-Encoding:
      - gzip, deflate
      CommandName:
      - cosmosdb create
      Connection:
      - keep-alive
      ParameterSetName:
      - -n -g --locations --locations
      User-Agent:
<<<<<<< HEAD
      - python/3.6.5 (Windows-10-10.0.17134-SP0) msrest/0.6.10 msrest_azure/0.6.1
        azure-mgmt-cosmosdb/0.8.0 Azure-SDK-For-Python AZURECLI/2.0.74
    method: GET
    uri: https://management.azure.com/subscriptions/00000000-0000-0000-0000-000000000000/providers/Microsoft.DocumentDB/locations/westus/operationsStatus/7f0b6d4f-a724-4f76-a727-9faa8f92a35b?api-version=2015-04-08
=======
      - python/3.7.4 (Windows-10-10.0.18362-SP0) msrest/0.6.10 msrest_azure/0.6.2
        azure-mgmt-cosmosdb/0.8.0 Azure-SDK-For-Python AZURECLI/2.0.75
    method: GET
    uri: https://management.azure.com/subscriptions/00000000-0000-0000-0000-000000000000/providers/Microsoft.DocumentDB/locations/westus/operationsStatus/5dec33fd-17f6-45cd-9bc7-6a8418f0886f?api-version=2015-04-08
>>>>>>> 807faccc
  response:
    body:
      string: '{"status":"Dequeued","error":{}}'
    headers:
      cache-control:
      - no-store, no-cache
      content-length:
      - '32'
      content-location:
<<<<<<< HEAD
      - https://management.documents.azure.com:450/subscriptions/fb3a3d6b-44c8-44f5-88c9-b20917c9b96b/providers/Microsoft.DocumentDB/locations/westus/operationsStatus/7f0b6d4f-a724-4f76-a727-9faa8f92a35b?api-version=2015-04-08
      content-type:
      - application/json
      date:
      - Tue, 08 Oct 2019 20:58:25 GMT
=======
      - https://management.documents.azure.com:450/subscriptions/0b1f6471-1bf0-4dda-aec3-cb9272f09590/providers/Microsoft.DocumentDB/locations/westus/operationsStatus/5dec33fd-17f6-45cd-9bc7-6a8418f0886f?api-version=2015-04-08
      content-type:
      - application/json
      date:
      - Mon, 21 Oct 2019 13:15:52 GMT
>>>>>>> 807faccc
      pragma:
      - no-cache
      server:
      - Microsoft-HTTPAPI/2.0
      strict-transport-security:
      - max-age=31536000; includeSubDomains
      transfer-encoding:
      - chunked
      vary:
      - Accept-Encoding
      x-content-type-options:
      - nosniff
      x-ms-gatewayversion:
      - version=2.7.0
    status:
      code: 200
      message: Ok
- request:
    body: null
    headers:
      Accept:
      - application/json
      Accept-Encoding:
      - gzip, deflate
      CommandName:
      - cosmosdb create
      Connection:
      - keep-alive
      ParameterSetName:
      - -n -g --locations --locations
      User-Agent:
<<<<<<< HEAD
      - python/3.6.5 (Windows-10-10.0.17134-SP0) msrest/0.6.10 msrest_azure/0.6.1
        azure-mgmt-cosmosdb/0.8.0 Azure-SDK-For-Python AZURECLI/2.0.74
    method: GET
    uri: https://management.azure.com/subscriptions/00000000-0000-0000-0000-000000000000/providers/Microsoft.DocumentDB/locations/westus/operationsStatus/7f0b6d4f-a724-4f76-a727-9faa8f92a35b?api-version=2015-04-08
=======
      - python/3.7.4 (Windows-10-10.0.18362-SP0) msrest/0.6.10 msrest_azure/0.6.2
        azure-mgmt-cosmosdb/0.8.0 Azure-SDK-For-Python AZURECLI/2.0.75
    method: GET
    uri: https://management.azure.com/subscriptions/00000000-0000-0000-0000-000000000000/providers/Microsoft.DocumentDB/locations/westus/operationsStatus/5dec33fd-17f6-45cd-9bc7-6a8418f0886f?api-version=2015-04-08
>>>>>>> 807faccc
  response:
    body:
      string: '{"status":"Dequeued","error":{}}'
    headers:
      cache-control:
      - no-store, no-cache
      content-length:
      - '32'
      content-location:
<<<<<<< HEAD
      - https://management.documents.azure.com:450/subscriptions/fb3a3d6b-44c8-44f5-88c9-b20917c9b96b/providers/Microsoft.DocumentDB/locations/westus/operationsStatus/7f0b6d4f-a724-4f76-a727-9faa8f92a35b?api-version=2015-04-08
      content-type:
      - application/json
      date:
      - Tue, 08 Oct 2019 20:58:55 GMT
=======
      - https://management.documents.azure.com:450/subscriptions/0b1f6471-1bf0-4dda-aec3-cb9272f09590/providers/Microsoft.DocumentDB/locations/westus/operationsStatus/5dec33fd-17f6-45cd-9bc7-6a8418f0886f?api-version=2015-04-08
      content-type:
      - application/json
      date:
      - Mon, 21 Oct 2019 13:16:25 GMT
>>>>>>> 807faccc
      pragma:
      - no-cache
      server:
      - Microsoft-HTTPAPI/2.0
      strict-transport-security:
      - max-age=31536000; includeSubDomains
      transfer-encoding:
      - chunked
      vary:
      - Accept-Encoding
      x-content-type-options:
      - nosniff
      x-ms-gatewayversion:
      - version=2.7.0
    status:
      code: 200
      message: Ok
- request:
    body: null
    headers:
      Accept:
      - application/json
      Accept-Encoding:
      - gzip, deflate
      CommandName:
      - cosmosdb create
      Connection:
      - keep-alive
      ParameterSetName:
      - -n -g --locations --locations
      User-Agent:
<<<<<<< HEAD
      - python/3.6.5 (Windows-10-10.0.17134-SP0) msrest/0.6.10 msrest_azure/0.6.1
        azure-mgmt-cosmosdb/0.8.0 Azure-SDK-For-Python AZURECLI/2.0.74
    method: GET
    uri: https://management.azure.com/subscriptions/00000000-0000-0000-0000-000000000000/providers/Microsoft.DocumentDB/locations/westus/operationsStatus/7f0b6d4f-a724-4f76-a727-9faa8f92a35b?api-version=2015-04-08
=======
      - python/3.7.4 (Windows-10-10.0.18362-SP0) msrest/0.6.10 msrest_azure/0.6.2
        azure-mgmt-cosmosdb/0.8.0 Azure-SDK-For-Python AZURECLI/2.0.75
    method: GET
    uri: https://management.azure.com/subscriptions/00000000-0000-0000-0000-000000000000/providers/Microsoft.DocumentDB/locations/westus/operationsStatus/5dec33fd-17f6-45cd-9bc7-6a8418f0886f?api-version=2015-04-08
>>>>>>> 807faccc
  response:
    body:
      string: '{"status":"Dequeued","error":{}}'
    headers:
      cache-control:
      - no-store, no-cache
      content-length:
      - '32'
      content-location:
<<<<<<< HEAD
      - https://management.documents.azure.com:450/subscriptions/fb3a3d6b-44c8-44f5-88c9-b20917c9b96b/providers/Microsoft.DocumentDB/locations/westus/operationsStatus/7f0b6d4f-a724-4f76-a727-9faa8f92a35b?api-version=2015-04-08
      content-type:
      - application/json
      date:
      - Tue, 08 Oct 2019 20:59:25 GMT
=======
      - https://management.documents.azure.com:450/subscriptions/0b1f6471-1bf0-4dda-aec3-cb9272f09590/providers/Microsoft.DocumentDB/locations/westus/operationsStatus/5dec33fd-17f6-45cd-9bc7-6a8418f0886f?api-version=2015-04-08
      content-type:
      - application/json
      date:
      - Mon, 21 Oct 2019 13:16:56 GMT
>>>>>>> 807faccc
      pragma:
      - no-cache
      server:
      - Microsoft-HTTPAPI/2.0
      strict-transport-security:
      - max-age=31536000; includeSubDomains
      transfer-encoding:
      - chunked
      vary:
      - Accept-Encoding
      x-content-type-options:
      - nosniff
      x-ms-gatewayversion:
      - version=2.7.0
    status:
      code: 200
      message: Ok
- request:
    body: null
    headers:
      Accept:
      - application/json
      Accept-Encoding:
      - gzip, deflate
      CommandName:
      - cosmosdb create
      Connection:
      - keep-alive
      ParameterSetName:
      - -n -g --locations --locations
      User-Agent:
<<<<<<< HEAD
      - python/3.6.5 (Windows-10-10.0.17134-SP0) msrest/0.6.10 msrest_azure/0.6.1
        azure-mgmt-cosmosdb/0.8.0 Azure-SDK-For-Python AZURECLI/2.0.74
    method: GET
    uri: https://management.azure.com/subscriptions/00000000-0000-0000-0000-000000000000/providers/Microsoft.DocumentDB/locations/westus/operationsStatus/7f0b6d4f-a724-4f76-a727-9faa8f92a35b?api-version=2015-04-08
=======
      - python/3.7.4 (Windows-10-10.0.18362-SP0) msrest/0.6.10 msrest_azure/0.6.2
        azure-mgmt-cosmosdb/0.8.0 Azure-SDK-For-Python AZURECLI/2.0.75
    method: GET
    uri: https://management.azure.com/subscriptions/00000000-0000-0000-0000-000000000000/providers/Microsoft.DocumentDB/locations/westus/operationsStatus/5dec33fd-17f6-45cd-9bc7-6a8418f0886f?api-version=2015-04-08
>>>>>>> 807faccc
  response:
    body:
      string: '{"status":"Dequeued","error":{}}'
    headers:
      cache-control:
      - no-store, no-cache
      content-length:
      - '32'
      content-location:
<<<<<<< HEAD
      - https://management.documents.azure.com:450/subscriptions/fb3a3d6b-44c8-44f5-88c9-b20917c9b96b/providers/Microsoft.DocumentDB/locations/westus/operationsStatus/7f0b6d4f-a724-4f76-a727-9faa8f92a35b?api-version=2015-04-08
      content-type:
      - application/json
      date:
      - Tue, 08 Oct 2019 20:59:56 GMT
=======
      - https://management.documents.azure.com:450/subscriptions/0b1f6471-1bf0-4dda-aec3-cb9272f09590/providers/Microsoft.DocumentDB/locations/westus/operationsStatus/5dec33fd-17f6-45cd-9bc7-6a8418f0886f?api-version=2015-04-08
      content-type:
      - application/json
      date:
      - Mon, 21 Oct 2019 13:17:26 GMT
>>>>>>> 807faccc
      pragma:
      - no-cache
      server:
      - Microsoft-HTTPAPI/2.0
      strict-transport-security:
      - max-age=31536000; includeSubDomains
      transfer-encoding:
      - chunked
      vary:
      - Accept-Encoding
      x-content-type-options:
      - nosniff
      x-ms-gatewayversion:
      - version=2.7.0
    status:
      code: 200
      message: Ok
- request:
    body: null
    headers:
      Accept:
      - application/json
      Accept-Encoding:
      - gzip, deflate
      CommandName:
      - cosmosdb create
      Connection:
      - keep-alive
      ParameterSetName:
      - -n -g --locations --locations
      User-Agent:
<<<<<<< HEAD
      - python/3.6.5 (Windows-10-10.0.17134-SP0) msrest/0.6.10 msrest_azure/0.6.1
        azure-mgmt-cosmosdb/0.8.0 Azure-SDK-For-Python AZURECLI/2.0.74
    method: GET
    uri: https://management.azure.com/subscriptions/00000000-0000-0000-0000-000000000000/providers/Microsoft.DocumentDB/locations/westus/operationsStatus/7f0b6d4f-a724-4f76-a727-9faa8f92a35b?api-version=2015-04-08
=======
      - python/3.7.4 (Windows-10-10.0.18362-SP0) msrest/0.6.10 msrest_azure/0.6.2
        azure-mgmt-cosmosdb/0.8.0 Azure-SDK-For-Python AZURECLI/2.0.75
    method: GET
    uri: https://management.azure.com/subscriptions/00000000-0000-0000-0000-000000000000/providers/Microsoft.DocumentDB/locations/westus/operationsStatus/5dec33fd-17f6-45cd-9bc7-6a8418f0886f?api-version=2015-04-08
>>>>>>> 807faccc
  response:
    body:
      string: '{"status":"Dequeued","error":{}}'
    headers:
      cache-control:
      - no-store, no-cache
      content-length:
      - '32'
      content-location:
<<<<<<< HEAD
      - https://management.documents.azure.com:450/subscriptions/fb3a3d6b-44c8-44f5-88c9-b20917c9b96b/providers/Microsoft.DocumentDB/locations/westus/operationsStatus/7f0b6d4f-a724-4f76-a727-9faa8f92a35b?api-version=2015-04-08
      content-type:
      - application/json
      date:
      - Tue, 08 Oct 2019 21:00:26 GMT
=======
      - https://management.documents.azure.com:450/subscriptions/0b1f6471-1bf0-4dda-aec3-cb9272f09590/providers/Microsoft.DocumentDB/locations/westus/operationsStatus/5dec33fd-17f6-45cd-9bc7-6a8418f0886f?api-version=2015-04-08
      content-type:
      - application/json
      date:
      - Mon, 21 Oct 2019 13:17:57 GMT
>>>>>>> 807faccc
      pragma:
      - no-cache
      server:
      - Microsoft-HTTPAPI/2.0
      strict-transport-security:
      - max-age=31536000; includeSubDomains
      transfer-encoding:
      - chunked
      vary:
      - Accept-Encoding
      x-content-type-options:
      - nosniff
      x-ms-gatewayversion:
      - version=2.7.0
    status:
      code: 200
      message: Ok
- request:
    body: null
    headers:
      Accept:
      - application/json
      Accept-Encoding:
      - gzip, deflate
      CommandName:
      - cosmosdb create
      Connection:
      - keep-alive
      ParameterSetName:
      - -n -g --locations --locations
      User-Agent:
<<<<<<< HEAD
      - python/3.6.5 (Windows-10-10.0.17134-SP0) msrest/0.6.10 msrest_azure/0.6.1
        azure-mgmt-cosmosdb/0.8.0 Azure-SDK-For-Python AZURECLI/2.0.74
    method: GET
    uri: https://management.azure.com/subscriptions/00000000-0000-0000-0000-000000000000/providers/Microsoft.DocumentDB/locations/westus/operationsStatus/7f0b6d4f-a724-4f76-a727-9faa8f92a35b?api-version=2015-04-08
=======
      - python/3.7.4 (Windows-10-10.0.18362-SP0) msrest/0.6.10 msrest_azure/0.6.2
        azure-mgmt-cosmosdb/0.8.0 Azure-SDK-For-Python AZURECLI/2.0.75
    method: GET
    uri: https://management.azure.com/subscriptions/00000000-0000-0000-0000-000000000000/providers/Microsoft.DocumentDB/locations/westus/operationsStatus/5dec33fd-17f6-45cd-9bc7-6a8418f0886f?api-version=2015-04-08
>>>>>>> 807faccc
  response:
    body:
      string: '{"status":"Dequeued","error":{}}'
    headers:
      cache-control:
      - no-store, no-cache
      content-length:
      - '32'
      content-location:
<<<<<<< HEAD
      - https://management.documents.azure.com:450/subscriptions/fb3a3d6b-44c8-44f5-88c9-b20917c9b96b/providers/Microsoft.DocumentDB/locations/westus/operationsStatus/7f0b6d4f-a724-4f76-a727-9faa8f92a35b?api-version=2015-04-08
      content-type:
      - application/json
      date:
      - Tue, 08 Oct 2019 21:00:57 GMT
=======
      - https://management.documents.azure.com:450/subscriptions/0b1f6471-1bf0-4dda-aec3-cb9272f09590/providers/Microsoft.DocumentDB/locations/westus/operationsStatus/5dec33fd-17f6-45cd-9bc7-6a8418f0886f?api-version=2015-04-08
      content-type:
      - application/json
      date:
      - Mon, 21 Oct 2019 13:18:28 GMT
>>>>>>> 807faccc
      pragma:
      - no-cache
      server:
      - Microsoft-HTTPAPI/2.0
      strict-transport-security:
      - max-age=31536000; includeSubDomains
      transfer-encoding:
      - chunked
      vary:
      - Accept-Encoding
      x-content-type-options:
      - nosniff
      x-ms-gatewayversion:
      - version=2.7.0
    status:
      code: 200
      message: Ok
- request:
    body: null
    headers:
      Accept:
      - application/json
      Accept-Encoding:
      - gzip, deflate
      CommandName:
      - cosmosdb create
      Connection:
      - keep-alive
      ParameterSetName:
      - -n -g --locations --locations
      User-Agent:
<<<<<<< HEAD
      - python/3.6.5 (Windows-10-10.0.17134-SP0) msrest/0.6.10 msrest_azure/0.6.1
        azure-mgmt-cosmosdb/0.8.0 Azure-SDK-For-Python AZURECLI/2.0.74
    method: GET
    uri: https://management.azure.com/subscriptions/00000000-0000-0000-0000-000000000000/providers/Microsoft.DocumentDB/locations/westus/operationsStatus/7f0b6d4f-a724-4f76-a727-9faa8f92a35b?api-version=2015-04-08
=======
      - python/3.7.4 (Windows-10-10.0.18362-SP0) msrest/0.6.10 msrest_azure/0.6.2
        azure-mgmt-cosmosdb/0.8.0 Azure-SDK-For-Python AZURECLI/2.0.75
    method: GET
    uri: https://management.azure.com/subscriptions/00000000-0000-0000-0000-000000000000/providers/Microsoft.DocumentDB/locations/westus/operationsStatus/5dec33fd-17f6-45cd-9bc7-6a8418f0886f?api-version=2015-04-08
>>>>>>> 807faccc
  response:
    body:
      string: '{"status":"Dequeued","error":{}}'
    headers:
      cache-control:
      - no-store, no-cache
      content-length:
      - '32'
      content-location:
<<<<<<< HEAD
      - https://management.documents.azure.com:450/subscriptions/fb3a3d6b-44c8-44f5-88c9-b20917c9b96b/providers/Microsoft.DocumentDB/locations/westus/operationsStatus/7f0b6d4f-a724-4f76-a727-9faa8f92a35b?api-version=2015-04-08
      content-type:
      - application/json
      date:
      - Tue, 08 Oct 2019 21:01:28 GMT
=======
      - https://management.documents.azure.com:450/subscriptions/0b1f6471-1bf0-4dda-aec3-cb9272f09590/providers/Microsoft.DocumentDB/locations/westus/operationsStatus/5dec33fd-17f6-45cd-9bc7-6a8418f0886f?api-version=2015-04-08
      content-type:
      - application/json
      date:
      - Mon, 21 Oct 2019 13:19:00 GMT
>>>>>>> 807faccc
      pragma:
      - no-cache
      server:
      - Microsoft-HTTPAPI/2.0
      strict-transport-security:
      - max-age=31536000; includeSubDomains
      transfer-encoding:
      - chunked
      vary:
      - Accept-Encoding
      x-content-type-options:
      - nosniff
      x-ms-gatewayversion:
      - version=2.7.0
    status:
      code: 200
      message: Ok
- request:
    body: null
    headers:
      Accept:
      - application/json
      Accept-Encoding:
      - gzip, deflate
      CommandName:
      - cosmosdb create
      Connection:
      - keep-alive
      ParameterSetName:
      - -n -g --locations --locations
      User-Agent:
<<<<<<< HEAD
      - python/3.6.5 (Windows-10-10.0.17134-SP0) msrest/0.6.10 msrest_azure/0.6.1
        azure-mgmt-cosmosdb/0.8.0 Azure-SDK-For-Python AZURECLI/2.0.74
    method: GET
    uri: https://management.azure.com/subscriptions/00000000-0000-0000-0000-000000000000/providers/Microsoft.DocumentDB/locations/westus/operationsStatus/7f0b6d4f-a724-4f76-a727-9faa8f92a35b?api-version=2015-04-08
=======
      - python/3.7.4 (Windows-10-10.0.18362-SP0) msrest/0.6.10 msrest_azure/0.6.2
        azure-mgmt-cosmosdb/0.8.0 Azure-SDK-For-Python AZURECLI/2.0.75
    method: GET
    uri: https://management.azure.com/subscriptions/00000000-0000-0000-0000-000000000000/providers/Microsoft.DocumentDB/locations/westus/operationsStatus/5dec33fd-17f6-45cd-9bc7-6a8418f0886f?api-version=2015-04-08
>>>>>>> 807faccc
  response:
    body:
      string: '{"status":"Dequeued","error":{}}'
    headers:
      cache-control:
      - no-store, no-cache
      content-length:
      - '32'
      content-location:
<<<<<<< HEAD
      - https://management.documents.azure.com:450/subscriptions/fb3a3d6b-44c8-44f5-88c9-b20917c9b96b/providers/Microsoft.DocumentDB/locations/westus/operationsStatus/7f0b6d4f-a724-4f76-a727-9faa8f92a35b?api-version=2015-04-08
      content-type:
      - application/json
      date:
      - Tue, 08 Oct 2019 21:01:58 GMT
=======
      - https://management.documents.azure.com:450/subscriptions/0b1f6471-1bf0-4dda-aec3-cb9272f09590/providers/Microsoft.DocumentDB/locations/westus/operationsStatus/5dec33fd-17f6-45cd-9bc7-6a8418f0886f?api-version=2015-04-08
      content-type:
      - application/json
      date:
      - Mon, 21 Oct 2019 13:19:30 GMT
>>>>>>> 807faccc
      pragma:
      - no-cache
      server:
      - Microsoft-HTTPAPI/2.0
      strict-transport-security:
      - max-age=31536000; includeSubDomains
      transfer-encoding:
      - chunked
      vary:
      - Accept-Encoding
      x-content-type-options:
      - nosniff
      x-ms-gatewayversion:
      - version=2.7.0
    status:
      code: 200
      message: Ok
- request:
    body: null
    headers:
      Accept:
      - application/json
      Accept-Encoding:
      - gzip, deflate
      CommandName:
      - cosmosdb create
      Connection:
      - keep-alive
      ParameterSetName:
      - -n -g --locations --locations
      User-Agent:
<<<<<<< HEAD
      - python/3.6.5 (Windows-10-10.0.17134-SP0) msrest/0.6.10 msrest_azure/0.6.1
        azure-mgmt-cosmosdb/0.8.0 Azure-SDK-For-Python AZURECLI/2.0.74
    method: GET
    uri: https://management.azure.com/subscriptions/00000000-0000-0000-0000-000000000000/providers/Microsoft.DocumentDB/locations/westus/operationsStatus/7f0b6d4f-a724-4f76-a727-9faa8f92a35b?api-version=2015-04-08
=======
      - python/3.7.4 (Windows-10-10.0.18362-SP0) msrest/0.6.10 msrest_azure/0.6.2
        azure-mgmt-cosmosdb/0.8.0 Azure-SDK-For-Python AZURECLI/2.0.75
    method: GET
    uri: https://management.azure.com/subscriptions/00000000-0000-0000-0000-000000000000/providers/Microsoft.DocumentDB/locations/westus/operationsStatus/5dec33fd-17f6-45cd-9bc7-6a8418f0886f?api-version=2015-04-08
>>>>>>> 807faccc
  response:
    body:
      string: '{"status":"Dequeued","error":{}}'
    headers:
      cache-control:
      - no-store, no-cache
      content-length:
      - '32'
      content-location:
<<<<<<< HEAD
      - https://management.documents.azure.com:450/subscriptions/fb3a3d6b-44c8-44f5-88c9-b20917c9b96b/providers/Microsoft.DocumentDB/locations/westus/operationsStatus/7f0b6d4f-a724-4f76-a727-9faa8f92a35b?api-version=2015-04-08
      content-type:
      - application/json
      date:
      - Tue, 08 Oct 2019 21:02:31 GMT
=======
      - https://management.documents.azure.com:450/subscriptions/0b1f6471-1bf0-4dda-aec3-cb9272f09590/providers/Microsoft.DocumentDB/locations/westus/operationsStatus/5dec33fd-17f6-45cd-9bc7-6a8418f0886f?api-version=2015-04-08
      content-type:
      - application/json
      date:
      - Mon, 21 Oct 2019 13:20:00 GMT
>>>>>>> 807faccc
      pragma:
      - no-cache
      server:
      - Microsoft-HTTPAPI/2.0
      strict-transport-security:
      - max-age=31536000; includeSubDomains
      transfer-encoding:
      - chunked
      vary:
      - Accept-Encoding
      x-content-type-options:
      - nosniff
      x-ms-gatewayversion:
      - version=2.7.0
    status:
      code: 200
      message: Ok
- request:
    body: null
    headers:
      Accept:
      - application/json
      Accept-Encoding:
      - gzip, deflate
      CommandName:
      - cosmosdb create
      Connection:
      - keep-alive
      ParameterSetName:
      - -n -g --locations --locations
      User-Agent:
<<<<<<< HEAD
      - python/3.6.5 (Windows-10-10.0.17134-SP0) msrest/0.6.10 msrest_azure/0.6.1
        azure-mgmt-cosmosdb/0.8.0 Azure-SDK-For-Python AZURECLI/2.0.74
    method: GET
    uri: https://management.azure.com/subscriptions/00000000-0000-0000-0000-000000000000/providers/Microsoft.DocumentDB/locations/westus/operationsStatus/7f0b6d4f-a724-4f76-a727-9faa8f92a35b?api-version=2015-04-08
=======
      - python/3.7.4 (Windows-10-10.0.18362-SP0) msrest/0.6.10 msrest_azure/0.6.2
        azure-mgmt-cosmosdb/0.8.0 Azure-SDK-For-Python AZURECLI/2.0.75
    method: GET
    uri: https://management.azure.com/subscriptions/00000000-0000-0000-0000-000000000000/providers/Microsoft.DocumentDB/locations/westus/operationsStatus/5dec33fd-17f6-45cd-9bc7-6a8418f0886f?api-version=2015-04-08
>>>>>>> 807faccc
  response:
    body:
      string: '{"status":"Dequeued","error":{}}'
    headers:
      cache-control:
      - no-store, no-cache
      content-length:
      - '32'
      content-location:
<<<<<<< HEAD
      - https://management.documents.azure.com:450/subscriptions/fb3a3d6b-44c8-44f5-88c9-b20917c9b96b/providers/Microsoft.DocumentDB/locations/westus/operationsStatus/7f0b6d4f-a724-4f76-a727-9faa8f92a35b?api-version=2015-04-08
      content-type:
      - application/json
      date:
      - Tue, 08 Oct 2019 21:03:01 GMT
=======
      - https://management.documents.azure.com:450/subscriptions/0b1f6471-1bf0-4dda-aec3-cb9272f09590/providers/Microsoft.DocumentDB/locations/westus/operationsStatus/5dec33fd-17f6-45cd-9bc7-6a8418f0886f?api-version=2015-04-08
      content-type:
      - application/json
      date:
      - Mon, 21 Oct 2019 13:20:32 GMT
>>>>>>> 807faccc
      pragma:
      - no-cache
      server:
      - Microsoft-HTTPAPI/2.0
      strict-transport-security:
      - max-age=31536000; includeSubDomains
      transfer-encoding:
      - chunked
      vary:
      - Accept-Encoding
      x-content-type-options:
      - nosniff
      x-ms-gatewayversion:
      - version=2.7.0
    status:
      code: 200
      message: Ok
- request:
    body: null
    headers:
      Accept:
      - application/json
      Accept-Encoding:
      - gzip, deflate
      CommandName:
      - cosmosdb create
      Connection:
      - keep-alive
      ParameterSetName:
      - -n -g --locations --locations
      User-Agent:
<<<<<<< HEAD
      - python/3.6.5 (Windows-10-10.0.17134-SP0) msrest/0.6.10 msrest_azure/0.6.1
        azure-mgmt-cosmosdb/0.8.0 Azure-SDK-For-Python AZURECLI/2.0.74
    method: GET
    uri: https://management.azure.com/subscriptions/00000000-0000-0000-0000-000000000000/providers/Microsoft.DocumentDB/locations/westus/operationsStatus/7f0b6d4f-a724-4f76-a727-9faa8f92a35b?api-version=2015-04-08
=======
      - python/3.7.4 (Windows-10-10.0.18362-SP0) msrest/0.6.10 msrest_azure/0.6.2
        azure-mgmt-cosmosdb/0.8.0 Azure-SDK-For-Python AZURECLI/2.0.75
    method: GET
    uri: https://management.azure.com/subscriptions/00000000-0000-0000-0000-000000000000/providers/Microsoft.DocumentDB/locations/westus/operationsStatus/5dec33fd-17f6-45cd-9bc7-6a8418f0886f?api-version=2015-04-08
>>>>>>> 807faccc
  response:
    body:
      string: '{"status":"Dequeued","error":{}}'
    headers:
      cache-control:
      - no-store, no-cache
      content-length:
      - '32'
      content-location:
<<<<<<< HEAD
      - https://management.documents.azure.com:450/subscriptions/fb3a3d6b-44c8-44f5-88c9-b20917c9b96b/providers/Microsoft.DocumentDB/locations/westus/operationsStatus/7f0b6d4f-a724-4f76-a727-9faa8f92a35b?api-version=2015-04-08
      content-type:
      - application/json
      date:
      - Tue, 08 Oct 2019 21:03:31 GMT
=======
      - https://management.documents.azure.com:450/subscriptions/0b1f6471-1bf0-4dda-aec3-cb9272f09590/providers/Microsoft.DocumentDB/locations/westus/operationsStatus/5dec33fd-17f6-45cd-9bc7-6a8418f0886f?api-version=2015-04-08
      content-type:
      - application/json
      date:
      - Mon, 21 Oct 2019 13:21:02 GMT
>>>>>>> 807faccc
      pragma:
      - no-cache
      server:
      - Microsoft-HTTPAPI/2.0
      strict-transport-security:
      - max-age=31536000; includeSubDomains
      transfer-encoding:
      - chunked
      vary:
      - Accept-Encoding
      x-content-type-options:
      - nosniff
      x-ms-gatewayversion:
      - version=2.7.0
    status:
      code: 200
      message: Ok
- request:
    body: null
    headers:
      Accept:
      - application/json
      Accept-Encoding:
      - gzip, deflate
      CommandName:
      - cosmosdb create
      Connection:
      - keep-alive
      ParameterSetName:
      - -n -g --locations --locations
      User-Agent:
<<<<<<< HEAD
      - python/3.6.5 (Windows-10-10.0.17134-SP0) msrest/0.6.10 msrest_azure/0.6.1
        azure-mgmt-cosmosdb/0.8.0 Azure-SDK-For-Python AZURECLI/2.0.74
    method: GET
    uri: https://management.azure.com/subscriptions/00000000-0000-0000-0000-000000000000/providers/Microsoft.DocumentDB/locations/westus/operationsStatus/7f0b6d4f-a724-4f76-a727-9faa8f92a35b?api-version=2015-04-08
=======
      - python/3.7.4 (Windows-10-10.0.18362-SP0) msrest/0.6.10 msrest_azure/0.6.2
        azure-mgmt-cosmosdb/0.8.0 Azure-SDK-For-Python AZURECLI/2.0.75
    method: GET
    uri: https://management.azure.com/subscriptions/00000000-0000-0000-0000-000000000000/providers/Microsoft.DocumentDB/locations/westus/operationsStatus/5dec33fd-17f6-45cd-9bc7-6a8418f0886f?api-version=2015-04-08
>>>>>>> 807faccc
  response:
    body:
      string: '{"status":"Dequeued","error":{}}'
    headers:
      cache-control:
      - no-store, no-cache
      content-length:
      - '32'
      content-location:
<<<<<<< HEAD
      - https://management.documents.azure.com:450/subscriptions/fb3a3d6b-44c8-44f5-88c9-b20917c9b96b/providers/Microsoft.DocumentDB/locations/westus/operationsStatus/7f0b6d4f-a724-4f76-a727-9faa8f92a35b?api-version=2015-04-08
      content-type:
      - application/json
      date:
      - Tue, 08 Oct 2019 21:04:02 GMT
=======
      - https://management.documents.azure.com:450/subscriptions/0b1f6471-1bf0-4dda-aec3-cb9272f09590/providers/Microsoft.DocumentDB/locations/westus/operationsStatus/5dec33fd-17f6-45cd-9bc7-6a8418f0886f?api-version=2015-04-08
      content-type:
      - application/json
      date:
      - Mon, 21 Oct 2019 13:21:32 GMT
>>>>>>> 807faccc
      pragma:
      - no-cache
      server:
      - Microsoft-HTTPAPI/2.0
      strict-transport-security:
      - max-age=31536000; includeSubDomains
      transfer-encoding:
      - chunked
      vary:
      - Accept-Encoding
      x-content-type-options:
      - nosniff
      x-ms-gatewayversion:
      - version=2.7.0
    status:
      code: 200
      message: Ok
- request:
    body: null
    headers:
      Accept:
      - application/json
      Accept-Encoding:
      - gzip, deflate
      CommandName:
      - cosmosdb create
      Connection:
      - keep-alive
      ParameterSetName:
      - -n -g --locations --locations
      User-Agent:
<<<<<<< HEAD
      - python/3.6.5 (Windows-10-10.0.17134-SP0) msrest/0.6.10 msrest_azure/0.6.1
        azure-mgmt-cosmosdb/0.8.0 Azure-SDK-For-Python AZURECLI/2.0.74
    method: GET
    uri: https://management.azure.com/subscriptions/00000000-0000-0000-0000-000000000000/providers/Microsoft.DocumentDB/locations/westus/operationsStatus/7f0b6d4f-a724-4f76-a727-9faa8f92a35b?api-version=2015-04-08
=======
      - python/3.7.4 (Windows-10-10.0.18362-SP0) msrest/0.6.10 msrest_azure/0.6.2
        azure-mgmt-cosmosdb/0.8.0 Azure-SDK-For-Python AZURECLI/2.0.75
    method: GET
    uri: https://management.azure.com/subscriptions/00000000-0000-0000-0000-000000000000/providers/Microsoft.DocumentDB/locations/westus/operationsStatus/5dec33fd-17f6-45cd-9bc7-6a8418f0886f?api-version=2015-04-08
>>>>>>> 807faccc
  response:
    body:
      string: '{"status":"Dequeued","error":{}}'
    headers:
      cache-control:
      - no-store, no-cache
      content-length:
      - '32'
      content-location:
<<<<<<< HEAD
      - https://management.documents.azure.com:450/subscriptions/fb3a3d6b-44c8-44f5-88c9-b20917c9b96b/providers/Microsoft.DocumentDB/locations/westus/operationsStatus/7f0b6d4f-a724-4f76-a727-9faa8f92a35b?api-version=2015-04-08
      content-type:
      - application/json
      date:
      - Tue, 08 Oct 2019 21:04:32 GMT
=======
      - https://management.documents.azure.com:450/subscriptions/0b1f6471-1bf0-4dda-aec3-cb9272f09590/providers/Microsoft.DocumentDB/locations/westus/operationsStatus/5dec33fd-17f6-45cd-9bc7-6a8418f0886f?api-version=2015-04-08
      content-type:
      - application/json
      date:
      - Mon, 21 Oct 2019 13:22:04 GMT
>>>>>>> 807faccc
      pragma:
      - no-cache
      server:
      - Microsoft-HTTPAPI/2.0
      strict-transport-security:
      - max-age=31536000; includeSubDomains
      transfer-encoding:
      - chunked
      vary:
      - Accept-Encoding
      x-content-type-options:
      - nosniff
      x-ms-gatewayversion:
      - version=2.7.0
    status:
      code: 200
      message: Ok
- request:
    body: null
    headers:
      Accept:
      - application/json
      Accept-Encoding:
      - gzip, deflate
      CommandName:
      - cosmosdb create
      Connection:
      - keep-alive
      ParameterSetName:
      - -n -g --locations --locations
      User-Agent:
<<<<<<< HEAD
      - python/3.6.5 (Windows-10-10.0.17134-SP0) msrest/0.6.10 msrest_azure/0.6.1
        azure-mgmt-cosmosdb/0.8.0 Azure-SDK-For-Python AZURECLI/2.0.74
    method: GET
    uri: https://management.azure.com/subscriptions/00000000-0000-0000-0000-000000000000/providers/Microsoft.DocumentDB/locations/westus/operationsStatus/7f0b6d4f-a724-4f76-a727-9faa8f92a35b?api-version=2015-04-08
=======
      - python/3.7.4 (Windows-10-10.0.18362-SP0) msrest/0.6.10 msrest_azure/0.6.2
        azure-mgmt-cosmosdb/0.8.0 Azure-SDK-For-Python AZURECLI/2.0.75
    method: GET
    uri: https://management.azure.com/subscriptions/00000000-0000-0000-0000-000000000000/providers/Microsoft.DocumentDB/locations/westus/operationsStatus/5dec33fd-17f6-45cd-9bc7-6a8418f0886f?api-version=2015-04-08
>>>>>>> 807faccc
  response:
    body:
      string: '{"status":"Dequeued","error":{}}'
    headers:
      cache-control:
      - no-store, no-cache
      content-length:
      - '32'
      content-location:
<<<<<<< HEAD
      - https://management.documents.azure.com:450/subscriptions/fb3a3d6b-44c8-44f5-88c9-b20917c9b96b/providers/Microsoft.DocumentDB/locations/westus/operationsStatus/7f0b6d4f-a724-4f76-a727-9faa8f92a35b?api-version=2015-04-08
      content-type:
      - application/json
      date:
      - Tue, 08 Oct 2019 21:05:03 GMT
=======
      - https://management.documents.azure.com:450/subscriptions/0b1f6471-1bf0-4dda-aec3-cb9272f09590/providers/Microsoft.DocumentDB/locations/westus/operationsStatus/5dec33fd-17f6-45cd-9bc7-6a8418f0886f?api-version=2015-04-08
      content-type:
      - application/json
      date:
      - Mon, 21 Oct 2019 13:22:35 GMT
>>>>>>> 807faccc
      pragma:
      - no-cache
      server:
      - Microsoft-HTTPAPI/2.0
      strict-transport-security:
      - max-age=31536000; includeSubDomains
      transfer-encoding:
      - chunked
      vary:
      - Accept-Encoding
      x-content-type-options:
      - nosniff
      x-ms-gatewayversion:
      - version=2.7.0
    status:
      code: 200
      message: Ok
- request:
    body: null
    headers:
      Accept:
      - application/json
      Accept-Encoding:
      - gzip, deflate
      CommandName:
      - cosmosdb create
      Connection:
      - keep-alive
      ParameterSetName:
      - -n -g --locations --locations
      User-Agent:
<<<<<<< HEAD
      - python/3.6.5 (Windows-10-10.0.17134-SP0) msrest/0.6.10 msrest_azure/0.6.1
        azure-mgmt-cosmosdb/0.8.0 Azure-SDK-For-Python AZURECLI/2.0.74
    method: GET
    uri: https://management.azure.com/subscriptions/00000000-0000-0000-0000-000000000000/providers/Microsoft.DocumentDB/locations/westus/operationsStatus/7f0b6d4f-a724-4f76-a727-9faa8f92a35b?api-version=2015-04-08
=======
      - python/3.7.4 (Windows-10-10.0.18362-SP0) msrest/0.6.10 msrest_azure/0.6.2
        azure-mgmt-cosmosdb/0.8.0 Azure-SDK-For-Python AZURECLI/2.0.75
    method: GET
    uri: https://management.azure.com/subscriptions/00000000-0000-0000-0000-000000000000/providers/Microsoft.DocumentDB/locations/westus/operationsStatus/5dec33fd-17f6-45cd-9bc7-6a8418f0886f?api-version=2015-04-08
>>>>>>> 807faccc
  response:
    body:
      string: '{"status":"Dequeued","error":{}}'
    headers:
      cache-control:
      - no-store, no-cache
      content-length:
      - '32'
      content-location:
<<<<<<< HEAD
      - https://management.documents.azure.com:450/subscriptions/fb3a3d6b-44c8-44f5-88c9-b20917c9b96b/providers/Microsoft.DocumentDB/locations/westus/operationsStatus/7f0b6d4f-a724-4f76-a727-9faa8f92a35b?api-version=2015-04-08
      content-type:
      - application/json
      date:
      - Tue, 08 Oct 2019 21:05:34 GMT
=======
      - https://management.documents.azure.com:450/subscriptions/0b1f6471-1bf0-4dda-aec3-cb9272f09590/providers/Microsoft.DocumentDB/locations/westus/operationsStatus/5dec33fd-17f6-45cd-9bc7-6a8418f0886f?api-version=2015-04-08
      content-type:
      - application/json
      date:
      - Mon, 21 Oct 2019 13:23:05 GMT
>>>>>>> 807faccc
      pragma:
      - no-cache
      server:
      - Microsoft-HTTPAPI/2.0
      strict-transport-security:
      - max-age=31536000; includeSubDomains
      transfer-encoding:
      - chunked
      vary:
      - Accept-Encoding
      x-content-type-options:
      - nosniff
      x-ms-gatewayversion:
      - version=2.7.0
    status:
      code: 200
      message: Ok
- request:
    body: null
    headers:
      Accept:
      - application/json
      Accept-Encoding:
      - gzip, deflate
      CommandName:
      - cosmosdb create
      Connection:
      - keep-alive
      ParameterSetName:
      - -n -g --locations --locations
      User-Agent:
<<<<<<< HEAD
      - python/3.6.5 (Windows-10-10.0.17134-SP0) msrest/0.6.10 msrest_azure/0.6.1
        azure-mgmt-cosmosdb/0.8.0 Azure-SDK-For-Python AZURECLI/2.0.74
    method: GET
    uri: https://management.azure.com/subscriptions/00000000-0000-0000-0000-000000000000/providers/Microsoft.DocumentDB/locations/westus/operationsStatus/7f0b6d4f-a724-4f76-a727-9faa8f92a35b?api-version=2015-04-08
=======
      - python/3.7.4 (Windows-10-10.0.18362-SP0) msrest/0.6.10 msrest_azure/0.6.2
        azure-mgmt-cosmosdb/0.8.0 Azure-SDK-For-Python AZURECLI/2.0.75
    method: GET
    uri: https://management.azure.com/subscriptions/00000000-0000-0000-0000-000000000000/providers/Microsoft.DocumentDB/locations/westus/operationsStatus/5dec33fd-17f6-45cd-9bc7-6a8418f0886f?api-version=2015-04-08
>>>>>>> 807faccc
  response:
    body:
      string: '{"status":"Dequeued","error":{}}'
    headers:
      cache-control:
      - no-store, no-cache
      content-length:
      - '32'
      content-location:
<<<<<<< HEAD
      - https://management.documents.azure.com:450/subscriptions/fb3a3d6b-44c8-44f5-88c9-b20917c9b96b/providers/Microsoft.DocumentDB/locations/westus/operationsStatus/7f0b6d4f-a724-4f76-a727-9faa8f92a35b?api-version=2015-04-08
      content-type:
      - application/json
      date:
      - Tue, 08 Oct 2019 21:06:04 GMT
=======
      - https://management.documents.azure.com:450/subscriptions/0b1f6471-1bf0-4dda-aec3-cb9272f09590/providers/Microsoft.DocumentDB/locations/westus/operationsStatus/5dec33fd-17f6-45cd-9bc7-6a8418f0886f?api-version=2015-04-08
      content-type:
      - application/json
      date:
      - Mon, 21 Oct 2019 13:23:37 GMT
>>>>>>> 807faccc
      pragma:
      - no-cache
      server:
      - Microsoft-HTTPAPI/2.0
      strict-transport-security:
      - max-age=31536000; includeSubDomains
      transfer-encoding:
      - chunked
      vary:
      - Accept-Encoding
      x-content-type-options:
      - nosniff
      x-ms-gatewayversion:
      - version=2.7.0
    status:
      code: 200
      message: Ok
- request:
    body: null
    headers:
      Accept:
      - application/json
      Accept-Encoding:
      - gzip, deflate
      CommandName:
      - cosmosdb create
      Connection:
      - keep-alive
      ParameterSetName:
      - -n -g --locations --locations
      User-Agent:
<<<<<<< HEAD
      - python/3.6.5 (Windows-10-10.0.17134-SP0) msrest/0.6.10 msrest_azure/0.6.1
        azure-mgmt-cosmosdb/0.8.0 Azure-SDK-For-Python AZURECLI/2.0.74
    method: GET
    uri: https://management.azure.com/subscriptions/00000000-0000-0000-0000-000000000000/providers/Microsoft.DocumentDB/locations/westus/operationsStatus/7f0b6d4f-a724-4f76-a727-9faa8f92a35b?api-version=2015-04-08
=======
      - python/3.7.4 (Windows-10-10.0.18362-SP0) msrest/0.6.10 msrest_azure/0.6.2
        azure-mgmt-cosmosdb/0.8.0 Azure-SDK-For-Python AZURECLI/2.0.75
    method: GET
    uri: https://management.azure.com/subscriptions/00000000-0000-0000-0000-000000000000/providers/Microsoft.DocumentDB/locations/westus/operationsStatus/5dec33fd-17f6-45cd-9bc7-6a8418f0886f?api-version=2015-04-08
>>>>>>> 807faccc
  response:
    body:
      string: '{"status":"Dequeued","error":{}}'
    headers:
      cache-control:
      - no-store, no-cache
      content-length:
      - '32'
      content-location:
<<<<<<< HEAD
      - https://management.documents.azure.com:450/subscriptions/fb3a3d6b-44c8-44f5-88c9-b20917c9b96b/providers/Microsoft.DocumentDB/locations/westus/operationsStatus/7f0b6d4f-a724-4f76-a727-9faa8f92a35b?api-version=2015-04-08
      content-type:
      - application/json
      date:
      - Tue, 08 Oct 2019 21:06:34 GMT
=======
      - https://management.documents.azure.com:450/subscriptions/0b1f6471-1bf0-4dda-aec3-cb9272f09590/providers/Microsoft.DocumentDB/locations/westus/operationsStatus/5dec33fd-17f6-45cd-9bc7-6a8418f0886f?api-version=2015-04-08
      content-type:
      - application/json
      date:
      - Mon, 21 Oct 2019 13:24:08 GMT
>>>>>>> 807faccc
      pragma:
      - no-cache
      server:
      - Microsoft-HTTPAPI/2.0
      strict-transport-security:
      - max-age=31536000; includeSubDomains
      transfer-encoding:
      - chunked
      vary:
      - Accept-Encoding
      x-content-type-options:
      - nosniff
      x-ms-gatewayversion:
      - version=2.7.0
    status:
      code: 200
      message: Ok
- request:
    body: null
    headers:
      Accept:
      - application/json
      Accept-Encoding:
      - gzip, deflate
      CommandName:
      - cosmosdb create
      Connection:
      - keep-alive
      ParameterSetName:
      - -n -g --locations --locations
      User-Agent:
<<<<<<< HEAD
      - python/3.6.5 (Windows-10-10.0.17134-SP0) msrest/0.6.10 msrest_azure/0.6.1
        azure-mgmt-cosmosdb/0.8.0 Azure-SDK-For-Python AZURECLI/2.0.74
    method: GET
    uri: https://management.azure.com/subscriptions/00000000-0000-0000-0000-000000000000/providers/Microsoft.DocumentDB/locations/westus/operationsStatus/7f0b6d4f-a724-4f76-a727-9faa8f92a35b?api-version=2015-04-08
=======
      - python/3.7.4 (Windows-10-10.0.18362-SP0) msrest/0.6.10 msrest_azure/0.6.2
        azure-mgmt-cosmosdb/0.8.0 Azure-SDK-For-Python AZURECLI/2.0.75
    method: GET
    uri: https://management.azure.com/subscriptions/00000000-0000-0000-0000-000000000000/providers/Microsoft.DocumentDB/locations/westus/operationsStatus/5dec33fd-17f6-45cd-9bc7-6a8418f0886f?api-version=2015-04-08
>>>>>>> 807faccc
  response:
    body:
      string: '{"status":"Dequeued","error":{}}'
    headers:
      cache-control:
      - no-store, no-cache
      content-length:
      - '32'
      content-location:
<<<<<<< HEAD
      - https://management.documents.azure.com:450/subscriptions/fb3a3d6b-44c8-44f5-88c9-b20917c9b96b/providers/Microsoft.DocumentDB/locations/westus/operationsStatus/7f0b6d4f-a724-4f76-a727-9faa8f92a35b?api-version=2015-04-08
      content-type:
      - application/json
      date:
      - Tue, 08 Oct 2019 21:07:04 GMT
=======
      - https://management.documents.azure.com:450/subscriptions/0b1f6471-1bf0-4dda-aec3-cb9272f09590/providers/Microsoft.DocumentDB/locations/westus/operationsStatus/5dec33fd-17f6-45cd-9bc7-6a8418f0886f?api-version=2015-04-08
      content-type:
      - application/json
      date:
      - Mon, 21 Oct 2019 13:24:40 GMT
>>>>>>> 807faccc
      pragma:
      - no-cache
      server:
      - Microsoft-HTTPAPI/2.0
      strict-transport-security:
      - max-age=31536000; includeSubDomains
      transfer-encoding:
      - chunked
      vary:
      - Accept-Encoding
      x-content-type-options:
      - nosniff
      x-ms-gatewayversion:
      - version=2.7.0
    status:
      code: 200
      message: Ok
- request:
    body: null
    headers:
      Accept:
      - application/json
      Accept-Encoding:
      - gzip, deflate
      CommandName:
      - cosmosdb create
      Connection:
      - keep-alive
      ParameterSetName:
      - -n -g --locations --locations
      User-Agent:
<<<<<<< HEAD
      - python/3.6.5 (Windows-10-10.0.17134-SP0) msrest/0.6.10 msrest_azure/0.6.1
        azure-mgmt-cosmosdb/0.8.0 Azure-SDK-For-Python AZURECLI/2.0.74
    method: GET
    uri: https://management.azure.com/subscriptions/00000000-0000-0000-0000-000000000000/providers/Microsoft.DocumentDB/locations/westus/operationsStatus/7f0b6d4f-a724-4f76-a727-9faa8f92a35b?api-version=2015-04-08
=======
      - python/3.7.4 (Windows-10-10.0.18362-SP0) msrest/0.6.10 msrest_azure/0.6.2
        azure-mgmt-cosmosdb/0.8.0 Azure-SDK-For-Python AZURECLI/2.0.75
    method: GET
    uri: https://management.azure.com/subscriptions/00000000-0000-0000-0000-000000000000/providers/Microsoft.DocumentDB/locations/westus/operationsStatus/5dec33fd-17f6-45cd-9bc7-6a8418f0886f?api-version=2015-04-08
>>>>>>> 807faccc
  response:
    body:
      string: '{"status":"Dequeued","error":{}}'
    headers:
      cache-control:
      - no-store, no-cache
      content-length:
      - '32'
      content-location:
<<<<<<< HEAD
      - https://management.documents.azure.com:450/subscriptions/fb3a3d6b-44c8-44f5-88c9-b20917c9b96b/providers/Microsoft.DocumentDB/locations/westus/operationsStatus/7f0b6d4f-a724-4f76-a727-9faa8f92a35b?api-version=2015-04-08
      content-type:
      - application/json
      date:
      - Tue, 08 Oct 2019 21:07:35 GMT
=======
      - https://management.documents.azure.com:450/subscriptions/0b1f6471-1bf0-4dda-aec3-cb9272f09590/providers/Microsoft.DocumentDB/locations/westus/operationsStatus/5dec33fd-17f6-45cd-9bc7-6a8418f0886f?api-version=2015-04-08
      content-type:
      - application/json
      date:
      - Mon, 21 Oct 2019 13:25:11 GMT
>>>>>>> 807faccc
      pragma:
      - no-cache
      server:
      - Microsoft-HTTPAPI/2.0
      strict-transport-security:
      - max-age=31536000; includeSubDomains
      transfer-encoding:
      - chunked
      vary:
      - Accept-Encoding
      x-content-type-options:
      - nosniff
      x-ms-gatewayversion:
      - version=2.7.0
    status:
      code: 200
      message: Ok
- request:
    body: null
    headers:
      Accept:
      - application/json
      Accept-Encoding:
      - gzip, deflate
      CommandName:
      - cosmosdb create
      Connection:
      - keep-alive
      ParameterSetName:
      - -n -g --locations --locations
      User-Agent:
<<<<<<< HEAD
      - python/3.6.5 (Windows-10-10.0.17134-SP0) msrest/0.6.10 msrest_azure/0.6.1
        azure-mgmt-cosmosdb/0.8.0 Azure-SDK-For-Python AZURECLI/2.0.74
    method: GET
    uri: https://management.azure.com/subscriptions/00000000-0000-0000-0000-000000000000/providers/Microsoft.DocumentDB/locations/westus/operationsStatus/7f0b6d4f-a724-4f76-a727-9faa8f92a35b?api-version=2015-04-08
=======
      - python/3.7.4 (Windows-10-10.0.18362-SP0) msrest/0.6.10 msrest_azure/0.6.2
        azure-mgmt-cosmosdb/0.8.0 Azure-SDK-For-Python AZURECLI/2.0.75
    method: GET
    uri: https://management.azure.com/subscriptions/00000000-0000-0000-0000-000000000000/providers/Microsoft.DocumentDB/locations/westus/operationsStatus/5dec33fd-17f6-45cd-9bc7-6a8418f0886f?api-version=2015-04-08
>>>>>>> 807faccc
  response:
    body:
      string: '{"status":"Dequeued","error":{}}'
    headers:
      cache-control:
      - no-store, no-cache
      content-length:
      - '32'
      content-location:
<<<<<<< HEAD
      - https://management.documents.azure.com:450/subscriptions/fb3a3d6b-44c8-44f5-88c9-b20917c9b96b/providers/Microsoft.DocumentDB/locations/westus/operationsStatus/7f0b6d4f-a724-4f76-a727-9faa8f92a35b?api-version=2015-04-08
      content-type:
      - application/json
      date:
      - Tue, 08 Oct 2019 21:08:06 GMT
=======
      - https://management.documents.azure.com:450/subscriptions/0b1f6471-1bf0-4dda-aec3-cb9272f09590/providers/Microsoft.DocumentDB/locations/westus/operationsStatus/5dec33fd-17f6-45cd-9bc7-6a8418f0886f?api-version=2015-04-08
      content-type:
      - application/json
      date:
      - Mon, 21 Oct 2019 13:25:43 GMT
>>>>>>> 807faccc
      pragma:
      - no-cache
      server:
      - Microsoft-HTTPAPI/2.0
      strict-transport-security:
      - max-age=31536000; includeSubDomains
      transfer-encoding:
      - chunked
      vary:
      - Accept-Encoding
      x-content-type-options:
      - nosniff
      x-ms-gatewayversion:
      - version=2.7.0
    status:
      code: 200
      message: Ok
- request:
    body: null
    headers:
      Accept:
      - application/json
      Accept-Encoding:
      - gzip, deflate
      CommandName:
      - cosmosdb create
      Connection:
      - keep-alive
      ParameterSetName:
      - -n -g --locations --locations
      User-Agent:
<<<<<<< HEAD
      - python/3.6.5 (Windows-10-10.0.17134-SP0) msrest/0.6.10 msrest_azure/0.6.1
        azure-mgmt-cosmosdb/0.8.0 Azure-SDK-For-Python AZURECLI/2.0.74
    method: GET
    uri: https://management.azure.com/subscriptions/00000000-0000-0000-0000-000000000000/providers/Microsoft.DocumentDB/locations/westus/operationsStatus/7f0b6d4f-a724-4f76-a727-9faa8f92a35b?api-version=2015-04-08
=======
      - python/3.7.4 (Windows-10-10.0.18362-SP0) msrest/0.6.10 msrest_azure/0.6.2
        azure-mgmt-cosmosdb/0.8.0 Azure-SDK-For-Python AZURECLI/2.0.75
    method: GET
    uri: https://management.azure.com/subscriptions/00000000-0000-0000-0000-000000000000/providers/Microsoft.DocumentDB/locations/westus/operationsStatus/5dec33fd-17f6-45cd-9bc7-6a8418f0886f?api-version=2015-04-08
>>>>>>> 807faccc
  response:
    body:
      string: '{"status":"Dequeued","error":{}}'
    headers:
      cache-control:
      - no-store, no-cache
      content-length:
      - '32'
      content-location:
<<<<<<< HEAD
      - https://management.documents.azure.com:450/subscriptions/fb3a3d6b-44c8-44f5-88c9-b20917c9b96b/providers/Microsoft.DocumentDB/locations/westus/operationsStatus/7f0b6d4f-a724-4f76-a727-9faa8f92a35b?api-version=2015-04-08
      content-type:
      - application/json
      date:
      - Tue, 08 Oct 2019 21:08:35 GMT
=======
      - https://management.documents.azure.com:450/subscriptions/0b1f6471-1bf0-4dda-aec3-cb9272f09590/providers/Microsoft.DocumentDB/locations/westus/operationsStatus/5dec33fd-17f6-45cd-9bc7-6a8418f0886f?api-version=2015-04-08
      content-type:
      - application/json
      date:
      - Mon, 21 Oct 2019 13:26:14 GMT
>>>>>>> 807faccc
      pragma:
      - no-cache
      server:
      - Microsoft-HTTPAPI/2.0
      strict-transport-security:
      - max-age=31536000; includeSubDomains
      transfer-encoding:
      - chunked
      vary:
      - Accept-Encoding
      x-content-type-options:
      - nosniff
      x-ms-gatewayversion:
      - version=2.7.0
    status:
      code: 200
      message: Ok
- request:
    body: null
    headers:
      Accept:
      - application/json
      Accept-Encoding:
      - gzip, deflate
      CommandName:
      - cosmosdb create
      Connection:
      - keep-alive
      ParameterSetName:
      - -n -g --locations --locations
      User-Agent:
<<<<<<< HEAD
      - python/3.6.5 (Windows-10-10.0.17134-SP0) msrest/0.6.10 msrest_azure/0.6.1
        azure-mgmt-cosmosdb/0.8.0 Azure-SDK-For-Python AZURECLI/2.0.74
    method: GET
    uri: https://management.azure.com/subscriptions/00000000-0000-0000-0000-000000000000/providers/Microsoft.DocumentDB/locations/westus/operationsStatus/7f0b6d4f-a724-4f76-a727-9faa8f92a35b?api-version=2015-04-08
=======
      - python/3.7.4 (Windows-10-10.0.18362-SP0) msrest/0.6.10 msrest_azure/0.6.2
        azure-mgmt-cosmosdb/0.8.0 Azure-SDK-For-Python AZURECLI/2.0.75
    method: GET
    uri: https://management.azure.com/subscriptions/00000000-0000-0000-0000-000000000000/providers/Microsoft.DocumentDB/locations/westus/operationsStatus/5dec33fd-17f6-45cd-9bc7-6a8418f0886f?api-version=2015-04-08
>>>>>>> 807faccc
  response:
    body:
      string: '{"status":"Dequeued","error":{}}'
    headers:
      cache-control:
      - no-store, no-cache
      content-length:
      - '32'
      content-location:
<<<<<<< HEAD
      - https://management.documents.azure.com:450/subscriptions/fb3a3d6b-44c8-44f5-88c9-b20917c9b96b/providers/Microsoft.DocumentDB/locations/westus/operationsStatus/7f0b6d4f-a724-4f76-a727-9faa8f92a35b?api-version=2015-04-08
      content-type:
      - application/json
      date:
      - Tue, 08 Oct 2019 21:09:06 GMT
=======
      - https://management.documents.azure.com:450/subscriptions/0b1f6471-1bf0-4dda-aec3-cb9272f09590/providers/Microsoft.DocumentDB/locations/westus/operationsStatus/5dec33fd-17f6-45cd-9bc7-6a8418f0886f?api-version=2015-04-08
      content-type:
      - application/json
      date:
      - Mon, 21 Oct 2019 13:26:44 GMT
>>>>>>> 807faccc
      pragma:
      - no-cache
      server:
      - Microsoft-HTTPAPI/2.0
      strict-transport-security:
      - max-age=31536000; includeSubDomains
      transfer-encoding:
      - chunked
      vary:
      - Accept-Encoding
      x-content-type-options:
      - nosniff
      x-ms-gatewayversion:
      - version=2.7.0
    status:
      code: 200
      message: Ok
- request:
    body: null
    headers:
      Accept:
      - application/json
      Accept-Encoding:
      - gzip, deflate
      CommandName:
      - cosmosdb create
      Connection:
      - keep-alive
      ParameterSetName:
      - -n -g --locations --locations
      User-Agent:
<<<<<<< HEAD
      - python/3.6.5 (Windows-10-10.0.17134-SP0) msrest/0.6.10 msrest_azure/0.6.1
        azure-mgmt-cosmosdb/0.8.0 Azure-SDK-For-Python AZURECLI/2.0.74
    method: GET
    uri: https://management.azure.com/subscriptions/00000000-0000-0000-0000-000000000000/providers/Microsoft.DocumentDB/locations/westus/operationsStatus/7f0b6d4f-a724-4f76-a727-9faa8f92a35b?api-version=2015-04-08
=======
      - python/3.7.4 (Windows-10-10.0.18362-SP0) msrest/0.6.10 msrest_azure/0.6.2
        azure-mgmt-cosmosdb/0.8.0 Azure-SDK-For-Python AZURECLI/2.0.75
    method: GET
    uri: https://management.azure.com/subscriptions/00000000-0000-0000-0000-000000000000/providers/Microsoft.DocumentDB/locations/westus/operationsStatus/5dec33fd-17f6-45cd-9bc7-6a8418f0886f?api-version=2015-04-08
>>>>>>> 807faccc
  response:
    body:
      string: '{"status":"Dequeued","error":{}}'
    headers:
      cache-control:
      - no-store, no-cache
      content-length:
      - '32'
      content-location:
<<<<<<< HEAD
      - https://management.documents.azure.com:450/subscriptions/fb3a3d6b-44c8-44f5-88c9-b20917c9b96b/providers/Microsoft.DocumentDB/locations/westus/operationsStatus/7f0b6d4f-a724-4f76-a727-9faa8f92a35b?api-version=2015-04-08
      content-type:
      - application/json
      date:
      - Tue, 08 Oct 2019 21:09:37 GMT
=======
      - https://management.documents.azure.com:450/subscriptions/0b1f6471-1bf0-4dda-aec3-cb9272f09590/providers/Microsoft.DocumentDB/locations/westus/operationsStatus/5dec33fd-17f6-45cd-9bc7-6a8418f0886f?api-version=2015-04-08
      content-type:
      - application/json
      date:
      - Mon, 21 Oct 2019 13:27:16 GMT
>>>>>>> 807faccc
      pragma:
      - no-cache
      server:
      - Microsoft-HTTPAPI/2.0
      strict-transport-security:
      - max-age=31536000; includeSubDomains
      transfer-encoding:
      - chunked
      vary:
      - Accept-Encoding
      x-content-type-options:
      - nosniff
      x-ms-gatewayversion:
      - version=2.7.0
    status:
      code: 200
      message: Ok
- request:
    body: null
    headers:
      Accept:
      - application/json
      Accept-Encoding:
      - gzip, deflate
      CommandName:
      - cosmosdb create
      Connection:
      - keep-alive
      ParameterSetName:
      - -n -g --locations --locations
      User-Agent:
<<<<<<< HEAD
      - python/3.6.5 (Windows-10-10.0.17134-SP0) msrest/0.6.10 msrest_azure/0.6.1
        azure-mgmt-cosmosdb/0.8.0 Azure-SDK-For-Python AZURECLI/2.0.74
    method: GET
    uri: https://management.azure.com/subscriptions/00000000-0000-0000-0000-000000000000/providers/Microsoft.DocumentDB/locations/westus/operationsStatus/7f0b6d4f-a724-4f76-a727-9faa8f92a35b?api-version=2015-04-08
=======
      - python/3.7.4 (Windows-10-10.0.18362-SP0) msrest/0.6.10 msrest_azure/0.6.2
        azure-mgmt-cosmosdb/0.8.0 Azure-SDK-For-Python AZURECLI/2.0.75
    method: GET
    uri: https://management.azure.com/subscriptions/00000000-0000-0000-0000-000000000000/providers/Microsoft.DocumentDB/locations/westus/operationsStatus/5dec33fd-17f6-45cd-9bc7-6a8418f0886f?api-version=2015-04-08
>>>>>>> 807faccc
  response:
    body:
      string: '{"status":"Dequeued","error":{}}'
    headers:
      cache-control:
      - no-store, no-cache
      content-length:
      - '32'
      content-location:
<<<<<<< HEAD
      - https://management.documents.azure.com:450/subscriptions/fb3a3d6b-44c8-44f5-88c9-b20917c9b96b/providers/Microsoft.DocumentDB/locations/westus/operationsStatus/7f0b6d4f-a724-4f76-a727-9faa8f92a35b?api-version=2015-04-08
      content-type:
      - application/json
      date:
      - Tue, 08 Oct 2019 21:10:07 GMT
=======
      - https://management.documents.azure.com:450/subscriptions/0b1f6471-1bf0-4dda-aec3-cb9272f09590/providers/Microsoft.DocumentDB/locations/westus/operationsStatus/5dec33fd-17f6-45cd-9bc7-6a8418f0886f?api-version=2015-04-08
      content-type:
      - application/json
      date:
      - Mon, 21 Oct 2019 13:27:48 GMT
>>>>>>> 807faccc
      pragma:
      - no-cache
      server:
      - Microsoft-HTTPAPI/2.0
      strict-transport-security:
      - max-age=31536000; includeSubDomains
      transfer-encoding:
      - chunked
      vary:
      - Accept-Encoding
      x-content-type-options:
      - nosniff
      x-ms-gatewayversion:
      - version=2.7.0
    status:
      code: 200
      message: Ok
- request:
    body: null
    headers:
      Accept:
      - application/json
      Accept-Encoding:
      - gzip, deflate
      CommandName:
      - cosmosdb create
      Connection:
      - keep-alive
      ParameterSetName:
      - -n -g --locations --locations
      User-Agent:
<<<<<<< HEAD
      - python/3.6.5 (Windows-10-10.0.17134-SP0) msrest/0.6.10 msrest_azure/0.6.1
        azure-mgmt-cosmosdb/0.8.0 Azure-SDK-For-Python AZURECLI/2.0.74
    method: GET
    uri: https://management.azure.com/subscriptions/00000000-0000-0000-0000-000000000000/providers/Microsoft.DocumentDB/locations/westus/operationsStatus/7f0b6d4f-a724-4f76-a727-9faa8f92a35b?api-version=2015-04-08
=======
      - python/3.7.4 (Windows-10-10.0.18362-SP0) msrest/0.6.10 msrest_azure/0.6.2
        azure-mgmt-cosmosdb/0.8.0 Azure-SDK-For-Python AZURECLI/2.0.75
    method: GET
    uri: https://management.azure.com/subscriptions/00000000-0000-0000-0000-000000000000/providers/Microsoft.DocumentDB/locations/westus/operationsStatus/5dec33fd-17f6-45cd-9bc7-6a8418f0886f?api-version=2015-04-08
>>>>>>> 807faccc
  response:
    body:
      string: '{"status":"Dequeued","error":{}}'
    headers:
      cache-control:
      - no-store, no-cache
      content-length:
      - '32'
      content-location:
<<<<<<< HEAD
      - https://management.documents.azure.com:450/subscriptions/fb3a3d6b-44c8-44f5-88c9-b20917c9b96b/providers/Microsoft.DocumentDB/locations/westus/operationsStatus/7f0b6d4f-a724-4f76-a727-9faa8f92a35b?api-version=2015-04-08
      content-type:
      - application/json
      date:
      - Tue, 08 Oct 2019 21:10:38 GMT
=======
      - https://management.documents.azure.com:450/subscriptions/0b1f6471-1bf0-4dda-aec3-cb9272f09590/providers/Microsoft.DocumentDB/locations/westus/operationsStatus/5dec33fd-17f6-45cd-9bc7-6a8418f0886f?api-version=2015-04-08
      content-type:
      - application/json
      date:
      - Mon, 21 Oct 2019 13:28:19 GMT
>>>>>>> 807faccc
      pragma:
      - no-cache
      server:
      - Microsoft-HTTPAPI/2.0
      strict-transport-security:
      - max-age=31536000; includeSubDomains
      transfer-encoding:
      - chunked
      vary:
      - Accept-Encoding
      x-content-type-options:
      - nosniff
      x-ms-gatewayversion:
      - version=2.7.0
    status:
      code: 200
      message: Ok
- request:
    body: null
    headers:
      Accept:
      - application/json
      Accept-Encoding:
      - gzip, deflate
      CommandName:
      - cosmosdb create
      Connection:
      - keep-alive
      ParameterSetName:
      - -n -g --locations --locations
      User-Agent:
<<<<<<< HEAD
      - python/3.6.5 (Windows-10-10.0.17134-SP0) msrest/0.6.10 msrest_azure/0.6.1
        azure-mgmt-cosmosdb/0.8.0 Azure-SDK-For-Python AZURECLI/2.0.74
    method: GET
    uri: https://management.azure.com/subscriptions/00000000-0000-0000-0000-000000000000/providers/Microsoft.DocumentDB/locations/westus/operationsStatus/7f0b6d4f-a724-4f76-a727-9faa8f92a35b?api-version=2015-04-08
=======
      - python/3.7.4 (Windows-10-10.0.18362-SP0) msrest/0.6.10 msrest_azure/0.6.2
        azure-mgmt-cosmosdb/0.8.0 Azure-SDK-For-Python AZURECLI/2.0.75
    method: GET
    uri: https://management.azure.com/subscriptions/00000000-0000-0000-0000-000000000000/providers/Microsoft.DocumentDB/locations/westus/operationsStatus/5dec33fd-17f6-45cd-9bc7-6a8418f0886f?api-version=2015-04-08
>>>>>>> 807faccc
  response:
    body:
      string: '{"status":"Dequeued","error":{}}'
    headers:
      cache-control:
      - no-store, no-cache
      content-length:
      - '32'
      content-location:
<<<<<<< HEAD
      - https://management.documents.azure.com:450/subscriptions/fb3a3d6b-44c8-44f5-88c9-b20917c9b96b/providers/Microsoft.DocumentDB/locations/westus/operationsStatus/7f0b6d4f-a724-4f76-a727-9faa8f92a35b?api-version=2015-04-08
      content-type:
      - application/json
      date:
      - Tue, 08 Oct 2019 21:11:08 GMT
=======
      - https://management.documents.azure.com:450/subscriptions/0b1f6471-1bf0-4dda-aec3-cb9272f09590/providers/Microsoft.DocumentDB/locations/westus/operationsStatus/5dec33fd-17f6-45cd-9bc7-6a8418f0886f?api-version=2015-04-08
      content-type:
      - application/json
      date:
      - Mon, 21 Oct 2019 13:28:52 GMT
>>>>>>> 807faccc
      pragma:
      - no-cache
      server:
      - Microsoft-HTTPAPI/2.0
      strict-transport-security:
      - max-age=31536000; includeSubDomains
      transfer-encoding:
      - chunked
      vary:
      - Accept-Encoding
      x-content-type-options:
      - nosniff
      x-ms-gatewayversion:
      - version=2.7.0
    status:
      code: 200
      message: Ok
- request:
    body: null
    headers:
      Accept:
      - application/json
      Accept-Encoding:
      - gzip, deflate
      CommandName:
      - cosmosdb create
      Connection:
      - keep-alive
      ParameterSetName:
      - -n -g --locations --locations
      User-Agent:
<<<<<<< HEAD
      - python/3.6.5 (Windows-10-10.0.17134-SP0) msrest/0.6.10 msrest_azure/0.6.1
        azure-mgmt-cosmosdb/0.8.0 Azure-SDK-For-Python AZURECLI/2.0.74
    method: GET
    uri: https://management.azure.com/subscriptions/00000000-0000-0000-0000-000000000000/providers/Microsoft.DocumentDB/locations/westus/operationsStatus/7f0b6d4f-a724-4f76-a727-9faa8f92a35b?api-version=2015-04-08
=======
      - python/3.7.4 (Windows-10-10.0.18362-SP0) msrest/0.6.10 msrest_azure/0.6.2
        azure-mgmt-cosmosdb/0.8.0 Azure-SDK-For-Python AZURECLI/2.0.75
    method: GET
    uri: https://management.azure.com/subscriptions/00000000-0000-0000-0000-000000000000/providers/Microsoft.DocumentDB/locations/westus/operationsStatus/5dec33fd-17f6-45cd-9bc7-6a8418f0886f?api-version=2015-04-08
>>>>>>> 807faccc
  response:
    body:
      string: '{"status":"Dequeued","error":{}}'
    headers:
      cache-control:
      - no-store, no-cache
      content-length:
      - '32'
      content-location:
<<<<<<< HEAD
      - https://management.documents.azure.com:450/subscriptions/fb3a3d6b-44c8-44f5-88c9-b20917c9b96b/providers/Microsoft.DocumentDB/locations/westus/operationsStatus/7f0b6d4f-a724-4f76-a727-9faa8f92a35b?api-version=2015-04-08
      content-type:
      - application/json
      date:
      - Tue, 08 Oct 2019 21:11:38 GMT
=======
      - https://management.documents.azure.com:450/subscriptions/0b1f6471-1bf0-4dda-aec3-cb9272f09590/providers/Microsoft.DocumentDB/locations/westus/operationsStatus/5dec33fd-17f6-45cd-9bc7-6a8418f0886f?api-version=2015-04-08
      content-type:
      - application/json
      date:
      - Mon, 21 Oct 2019 13:29:23 GMT
>>>>>>> 807faccc
      pragma:
      - no-cache
      server:
      - Microsoft-HTTPAPI/2.0
      strict-transport-security:
      - max-age=31536000; includeSubDomains
      transfer-encoding:
      - chunked
      vary:
      - Accept-Encoding
      x-content-type-options:
      - nosniff
      x-ms-gatewayversion:
      - version=2.7.0
    status:
      code: 200
      message: Ok
- request:
    body: null
    headers:
      Accept:
      - application/json
      Accept-Encoding:
      - gzip, deflate
      CommandName:
      - cosmosdb create
      Connection:
      - keep-alive
      ParameterSetName:
      - -n -g --locations --locations
      User-Agent:
<<<<<<< HEAD
      - python/3.6.5 (Windows-10-10.0.17134-SP0) msrest/0.6.10 msrest_azure/0.6.1
        azure-mgmt-cosmosdb/0.8.0 Azure-SDK-For-Python AZURECLI/2.0.74
    method: GET
    uri: https://management.azure.com/subscriptions/00000000-0000-0000-0000-000000000000/providers/Microsoft.DocumentDB/locations/westus/operationsStatus/7f0b6d4f-a724-4f76-a727-9faa8f92a35b?api-version=2015-04-08
=======
      - python/3.7.4 (Windows-10-10.0.18362-SP0) msrest/0.6.10 msrest_azure/0.6.2
        azure-mgmt-cosmosdb/0.8.0 Azure-SDK-For-Python AZURECLI/2.0.75
    method: GET
    uri: https://management.azure.com/subscriptions/00000000-0000-0000-0000-000000000000/providers/Microsoft.DocumentDB/locations/westus/operationsStatus/5dec33fd-17f6-45cd-9bc7-6a8418f0886f?api-version=2015-04-08
>>>>>>> 807faccc
  response:
    body:
      string: '{"status":"Dequeued","error":{}}'
    headers:
      cache-control:
      - no-store, no-cache
      content-length:
      - '32'
      content-location:
<<<<<<< HEAD
      - https://management.documents.azure.com:450/subscriptions/fb3a3d6b-44c8-44f5-88c9-b20917c9b96b/providers/Microsoft.DocumentDB/locations/westus/operationsStatus/7f0b6d4f-a724-4f76-a727-9faa8f92a35b?api-version=2015-04-08
      content-type:
      - application/json
      date:
      - Tue, 08 Oct 2019 21:12:09 GMT
=======
      - https://management.documents.azure.com:450/subscriptions/0b1f6471-1bf0-4dda-aec3-cb9272f09590/providers/Microsoft.DocumentDB/locations/westus/operationsStatus/5dec33fd-17f6-45cd-9bc7-6a8418f0886f?api-version=2015-04-08
      content-type:
      - application/json
      date:
      - Mon, 21 Oct 2019 13:29:53 GMT
>>>>>>> 807faccc
      pragma:
      - no-cache
      server:
      - Microsoft-HTTPAPI/2.0
      strict-transport-security:
      - max-age=31536000; includeSubDomains
      transfer-encoding:
      - chunked
      vary:
      - Accept-Encoding
      x-content-type-options:
      - nosniff
      x-ms-gatewayversion:
      - version=2.7.0
    status:
      code: 200
      message: Ok
- request:
    body: null
    headers:
      Accept:
      - application/json
      Accept-Encoding:
      - gzip, deflate
      CommandName:
      - cosmosdb create
      Connection:
      - keep-alive
      ParameterSetName:
      - -n -g --locations --locations
      User-Agent:
<<<<<<< HEAD
      - python/3.6.5 (Windows-10-10.0.17134-SP0) msrest/0.6.10 msrest_azure/0.6.1
        azure-mgmt-cosmosdb/0.8.0 Azure-SDK-For-Python AZURECLI/2.0.74
    method: GET
    uri: https://management.azure.com/subscriptions/00000000-0000-0000-0000-000000000000/providers/Microsoft.DocumentDB/locations/westus/operationsStatus/7f0b6d4f-a724-4f76-a727-9faa8f92a35b?api-version=2015-04-08
=======
      - python/3.7.4 (Windows-10-10.0.18362-SP0) msrest/0.6.10 msrest_azure/0.6.2
        azure-mgmt-cosmosdb/0.8.0 Azure-SDK-For-Python AZURECLI/2.0.75
    method: GET
    uri: https://management.azure.com/subscriptions/00000000-0000-0000-0000-000000000000/providers/Microsoft.DocumentDB/locations/westus/operationsStatus/5dec33fd-17f6-45cd-9bc7-6a8418f0886f?api-version=2015-04-08
>>>>>>> 807faccc
  response:
    body:
      string: '{"status":"Dequeued","error":{}}'
    headers:
      cache-control:
      - no-store, no-cache
      content-length:
      - '32'
      content-location:
<<<<<<< HEAD
      - https://management.documents.azure.com:450/subscriptions/fb3a3d6b-44c8-44f5-88c9-b20917c9b96b/providers/Microsoft.DocumentDB/locations/westus/operationsStatus/7f0b6d4f-a724-4f76-a727-9faa8f92a35b?api-version=2015-04-08
      content-type:
      - application/json
      date:
      - Tue, 08 Oct 2019 21:12:39 GMT
=======
      - https://management.documents.azure.com:450/subscriptions/0b1f6471-1bf0-4dda-aec3-cb9272f09590/providers/Microsoft.DocumentDB/locations/westus/operationsStatus/5dec33fd-17f6-45cd-9bc7-6a8418f0886f?api-version=2015-04-08
      content-type:
      - application/json
      date:
      - Mon, 21 Oct 2019 13:30:25 GMT
>>>>>>> 807faccc
      pragma:
      - no-cache
      server:
      - Microsoft-HTTPAPI/2.0
      strict-transport-security:
      - max-age=31536000; includeSubDomains
      transfer-encoding:
      - chunked
      vary:
      - Accept-Encoding
      x-content-type-options:
      - nosniff
      x-ms-gatewayversion:
      - version=2.7.0
    status:
      code: 200
      message: Ok
- request:
    body: null
    headers:
      Accept:
      - application/json
      Accept-Encoding:
      - gzip, deflate
      CommandName:
      - cosmosdb create
      Connection:
      - keep-alive
      ParameterSetName:
      - -n -g --locations --locations
      User-Agent:
<<<<<<< HEAD
      - python/3.6.5 (Windows-10-10.0.17134-SP0) msrest/0.6.10 msrest_azure/0.6.1
        azure-mgmt-cosmosdb/0.8.0 Azure-SDK-For-Python AZURECLI/2.0.74
    method: GET
    uri: https://management.azure.com/subscriptions/00000000-0000-0000-0000-000000000000/providers/Microsoft.DocumentDB/locations/westus/operationsStatus/7f0b6d4f-a724-4f76-a727-9faa8f92a35b?api-version=2015-04-08
=======
      - python/3.7.4 (Windows-10-10.0.18362-SP0) msrest/0.6.10 msrest_azure/0.6.2
        azure-mgmt-cosmosdb/0.8.0 Azure-SDK-For-Python AZURECLI/2.0.75
    method: GET
    uri: https://management.azure.com/subscriptions/00000000-0000-0000-0000-000000000000/providers/Microsoft.DocumentDB/locations/westus/operationsStatus/5dec33fd-17f6-45cd-9bc7-6a8418f0886f?api-version=2015-04-08
>>>>>>> 807faccc
  response:
    body:
      string: '{"status":"Dequeued","error":{}}'
    headers:
      cache-control:
      - no-store, no-cache
      content-length:
      - '32'
      content-location:
<<<<<<< HEAD
      - https://management.documents.azure.com:450/subscriptions/fb3a3d6b-44c8-44f5-88c9-b20917c9b96b/providers/Microsoft.DocumentDB/locations/westus/operationsStatus/7f0b6d4f-a724-4f76-a727-9faa8f92a35b?api-version=2015-04-08
      content-type:
      - application/json
      date:
      - Tue, 08 Oct 2019 21:13:09 GMT
=======
      - https://management.documents.azure.com:450/subscriptions/0b1f6471-1bf0-4dda-aec3-cb9272f09590/providers/Microsoft.DocumentDB/locations/westus/operationsStatus/5dec33fd-17f6-45cd-9bc7-6a8418f0886f?api-version=2015-04-08
      content-type:
      - application/json
      date:
      - Mon, 21 Oct 2019 13:30:57 GMT
>>>>>>> 807faccc
      pragma:
      - no-cache
      server:
      - Microsoft-HTTPAPI/2.0
      strict-transport-security:
      - max-age=31536000; includeSubDomains
      transfer-encoding:
      - chunked
      vary:
      - Accept-Encoding
      x-content-type-options:
      - nosniff
      x-ms-gatewayversion:
      - version=2.7.0
    status:
      code: 200
      message: Ok
- request:
    body: null
    headers:
      Accept:
      - application/json
      Accept-Encoding:
      - gzip, deflate
      CommandName:
      - cosmosdb create
      Connection:
      - keep-alive
      ParameterSetName:
      - -n -g --locations --locations
      User-Agent:
<<<<<<< HEAD
      - python/3.6.5 (Windows-10-10.0.17134-SP0) msrest/0.6.10 msrest_azure/0.6.1
        azure-mgmt-cosmosdb/0.8.0 Azure-SDK-For-Python AZURECLI/2.0.74
    method: GET
    uri: https://management.azure.com/subscriptions/00000000-0000-0000-0000-000000000000/providers/Microsoft.DocumentDB/locations/westus/operationsStatus/7f0b6d4f-a724-4f76-a727-9faa8f92a35b?api-version=2015-04-08
=======
      - python/3.7.4 (Windows-10-10.0.18362-SP0) msrest/0.6.10 msrest_azure/0.6.2
        azure-mgmt-cosmosdb/0.8.0 Azure-SDK-For-Python AZURECLI/2.0.75
    method: GET
    uri: https://management.azure.com/subscriptions/00000000-0000-0000-0000-000000000000/providers/Microsoft.DocumentDB/locations/westus/operationsStatus/5dec33fd-17f6-45cd-9bc7-6a8418f0886f?api-version=2015-04-08
>>>>>>> 807faccc
  response:
    body:
      string: '{"status":"Dequeued","error":{}}'
    headers:
      cache-control:
      - no-store, no-cache
      content-length:
      - '32'
      content-location:
<<<<<<< HEAD
      - https://management.documents.azure.com:450/subscriptions/fb3a3d6b-44c8-44f5-88c9-b20917c9b96b/providers/Microsoft.DocumentDB/locations/westus/operationsStatus/7f0b6d4f-a724-4f76-a727-9faa8f92a35b?api-version=2015-04-08
      content-type:
      - application/json
      date:
      - Tue, 08 Oct 2019 21:13:39 GMT
=======
      - https://management.documents.azure.com:450/subscriptions/0b1f6471-1bf0-4dda-aec3-cb9272f09590/providers/Microsoft.DocumentDB/locations/westus/operationsStatus/5dec33fd-17f6-45cd-9bc7-6a8418f0886f?api-version=2015-04-08
      content-type:
      - application/json
      date:
      - Mon, 21 Oct 2019 13:31:28 GMT
>>>>>>> 807faccc
      pragma:
      - no-cache
      server:
      - Microsoft-HTTPAPI/2.0
      strict-transport-security:
      - max-age=31536000; includeSubDomains
      transfer-encoding:
      - chunked
      vary:
      - Accept-Encoding
      x-content-type-options:
      - nosniff
      x-ms-gatewayversion:
      - version=2.7.0
    status:
      code: 200
      message: Ok
- request:
    body: null
    headers:
      Accept:
      - application/json
      Accept-Encoding:
      - gzip, deflate
      CommandName:
      - cosmosdb create
      Connection:
      - keep-alive
      ParameterSetName:
      - -n -g --locations --locations
      User-Agent:
<<<<<<< HEAD
      - python/3.6.5 (Windows-10-10.0.17134-SP0) msrest/0.6.10 msrest_azure/0.6.1
        azure-mgmt-cosmosdb/0.8.0 Azure-SDK-For-Python AZURECLI/2.0.74
    method: GET
    uri: https://management.azure.com/subscriptions/00000000-0000-0000-0000-000000000000/providers/Microsoft.DocumentDB/locations/westus/operationsStatus/7f0b6d4f-a724-4f76-a727-9faa8f92a35b?api-version=2015-04-08
=======
      - python/3.7.4 (Windows-10-10.0.18362-SP0) msrest/0.6.10 msrest_azure/0.6.2
        azure-mgmt-cosmosdb/0.8.0 Azure-SDK-For-Python AZURECLI/2.0.75
    method: GET
    uri: https://management.azure.com/subscriptions/00000000-0000-0000-0000-000000000000/providers/Microsoft.DocumentDB/locations/westus/operationsStatus/5dec33fd-17f6-45cd-9bc7-6a8418f0886f?api-version=2015-04-08
>>>>>>> 807faccc
  response:
    body:
      string: '{"status":"Dequeued","error":{}}'
    headers:
      cache-control:
      - no-store, no-cache
      content-length:
      - '32'
      content-location:
<<<<<<< HEAD
      - https://management.documents.azure.com:450/subscriptions/fb3a3d6b-44c8-44f5-88c9-b20917c9b96b/providers/Microsoft.DocumentDB/locations/westus/operationsStatus/7f0b6d4f-a724-4f76-a727-9faa8f92a35b?api-version=2015-04-08
      content-type:
      - application/json
      date:
      - Tue, 08 Oct 2019 21:14:10 GMT
=======
      - https://management.documents.azure.com:450/subscriptions/0b1f6471-1bf0-4dda-aec3-cb9272f09590/providers/Microsoft.DocumentDB/locations/westus/operationsStatus/5dec33fd-17f6-45cd-9bc7-6a8418f0886f?api-version=2015-04-08
      content-type:
      - application/json
      date:
      - Mon, 21 Oct 2019 13:31:59 GMT
>>>>>>> 807faccc
      pragma:
      - no-cache
      server:
      - Microsoft-HTTPAPI/2.0
      strict-transport-security:
      - max-age=31536000; includeSubDomains
      transfer-encoding:
      - chunked
      vary:
      - Accept-Encoding
      x-content-type-options:
      - nosniff
      x-ms-gatewayversion:
      - version=2.7.0
    status:
      code: 200
      message: Ok
- request:
    body: null
    headers:
      Accept:
      - application/json
      Accept-Encoding:
      - gzip, deflate
      CommandName:
      - cosmosdb create
      Connection:
      - keep-alive
      ParameterSetName:
      - -n -g --locations --locations
      User-Agent:
<<<<<<< HEAD
      - python/3.6.5 (Windows-10-10.0.17134-SP0) msrest/0.6.10 msrest_azure/0.6.1
        azure-mgmt-cosmosdb/0.8.0 Azure-SDK-For-Python AZURECLI/2.0.74
    method: GET
    uri: https://management.azure.com/subscriptions/00000000-0000-0000-0000-000000000000/providers/Microsoft.DocumentDB/locations/westus/operationsStatus/7f0b6d4f-a724-4f76-a727-9faa8f92a35b?api-version=2015-04-08
=======
      - python/3.7.4 (Windows-10-10.0.18362-SP0) msrest/0.6.10 msrest_azure/0.6.2
        azure-mgmt-cosmosdb/0.8.0 Azure-SDK-For-Python AZURECLI/2.0.75
    method: GET
    uri: https://management.azure.com/subscriptions/00000000-0000-0000-0000-000000000000/providers/Microsoft.DocumentDB/locations/westus/operationsStatus/5dec33fd-17f6-45cd-9bc7-6a8418f0886f?api-version=2015-04-08
>>>>>>> 807faccc
  response:
    body:
      string: '{"status":"Dequeued","error":{}}'
    headers:
      cache-control:
      - no-store, no-cache
      content-length:
      - '32'
      content-location:
<<<<<<< HEAD
      - https://management.documents.azure.com:450/subscriptions/fb3a3d6b-44c8-44f5-88c9-b20917c9b96b/providers/Microsoft.DocumentDB/locations/westus/operationsStatus/7f0b6d4f-a724-4f76-a727-9faa8f92a35b?api-version=2015-04-08
      content-type:
      - application/json
      date:
      - Tue, 08 Oct 2019 21:14:40 GMT
=======
      - https://management.documents.azure.com:450/subscriptions/0b1f6471-1bf0-4dda-aec3-cb9272f09590/providers/Microsoft.DocumentDB/locations/westus/operationsStatus/5dec33fd-17f6-45cd-9bc7-6a8418f0886f?api-version=2015-04-08
      content-type:
      - application/json
      date:
      - Mon, 21 Oct 2019 13:32:30 GMT
>>>>>>> 807faccc
      pragma:
      - no-cache
      server:
      - Microsoft-HTTPAPI/2.0
      strict-transport-security:
      - max-age=31536000; includeSubDomains
      transfer-encoding:
      - chunked
      vary:
      - Accept-Encoding
      x-content-type-options:
      - nosniff
      x-ms-gatewayversion:
      - version=2.7.0
    status:
      code: 200
      message: Ok
- request:
    body: null
    headers:
      Accept:
      - application/json
      Accept-Encoding:
      - gzip, deflate
      CommandName:
      - cosmosdb create
      Connection:
      - keep-alive
      ParameterSetName:
      - -n -g --locations --locations
      User-Agent:
<<<<<<< HEAD
      - python/3.6.5 (Windows-10-10.0.17134-SP0) msrest/0.6.10 msrest_azure/0.6.1
        azure-mgmt-cosmosdb/0.8.0 Azure-SDK-For-Python AZURECLI/2.0.74
    method: GET
    uri: https://management.azure.com/subscriptions/00000000-0000-0000-0000-000000000000/providers/Microsoft.DocumentDB/locations/westus/operationsStatus/7f0b6d4f-a724-4f76-a727-9faa8f92a35b?api-version=2015-04-08
=======
      - python/3.7.4 (Windows-10-10.0.18362-SP0) msrest/0.6.10 msrest_azure/0.6.2
        azure-mgmt-cosmosdb/0.8.0 Azure-SDK-For-Python AZURECLI/2.0.75
    method: GET
    uri: https://management.azure.com/subscriptions/00000000-0000-0000-0000-000000000000/providers/Microsoft.DocumentDB/locations/westus/operationsStatus/5dec33fd-17f6-45cd-9bc7-6a8418f0886f?api-version=2015-04-08
>>>>>>> 807faccc
  response:
    body:
      string: '{"status":"Dequeued","error":{}}'
    headers:
      cache-control:
      - no-store, no-cache
      content-length:
      - '32'
      content-location:
<<<<<<< HEAD
      - https://management.documents.azure.com:450/subscriptions/fb3a3d6b-44c8-44f5-88c9-b20917c9b96b/providers/Microsoft.DocumentDB/locations/westus/operationsStatus/7f0b6d4f-a724-4f76-a727-9faa8f92a35b?api-version=2015-04-08
      content-type:
      - application/json
      date:
      - Tue, 08 Oct 2019 21:15:11 GMT
=======
      - https://management.documents.azure.com:450/subscriptions/0b1f6471-1bf0-4dda-aec3-cb9272f09590/providers/Microsoft.DocumentDB/locations/westus/operationsStatus/5dec33fd-17f6-45cd-9bc7-6a8418f0886f?api-version=2015-04-08
      content-type:
      - application/json
      date:
      - Mon, 21 Oct 2019 13:33:00 GMT
>>>>>>> 807faccc
      pragma:
      - no-cache
      server:
      - Microsoft-HTTPAPI/2.0
      strict-transport-security:
      - max-age=31536000; includeSubDomains
      transfer-encoding:
      - chunked
      vary:
      - Accept-Encoding
      x-content-type-options:
      - nosniff
      x-ms-gatewayversion:
      - version=2.7.0
    status:
      code: 200
      message: Ok
- request:
    body: null
    headers:
      Accept:
      - application/json
      Accept-Encoding:
      - gzip, deflate
      CommandName:
      - cosmosdb create
      Connection:
      - keep-alive
      ParameterSetName:
      - -n -g --locations --locations
      User-Agent:
<<<<<<< HEAD
      - python/3.6.5 (Windows-10-10.0.17134-SP0) msrest/0.6.10 msrest_azure/0.6.1
        azure-mgmt-cosmosdb/0.8.0 Azure-SDK-For-Python AZURECLI/2.0.74
    method: GET
    uri: https://management.azure.com/subscriptions/00000000-0000-0000-0000-000000000000/providers/Microsoft.DocumentDB/locations/westus/operationsStatus/7f0b6d4f-a724-4f76-a727-9faa8f92a35b?api-version=2015-04-08
=======
      - python/3.7.4 (Windows-10-10.0.18362-SP0) msrest/0.6.10 msrest_azure/0.6.2
        azure-mgmt-cosmosdb/0.8.0 Azure-SDK-For-Python AZURECLI/2.0.75
    method: GET
    uri: https://management.azure.com/subscriptions/00000000-0000-0000-0000-000000000000/providers/Microsoft.DocumentDB/locations/westus/operationsStatus/5dec33fd-17f6-45cd-9bc7-6a8418f0886f?api-version=2015-04-08
>>>>>>> 807faccc
  response:
    body:
      string: '{"status":"Dequeued","error":{}}'
    headers:
      cache-control:
      - no-store, no-cache
      content-length:
      - '32'
      content-location:
<<<<<<< HEAD
      - https://management.documents.azure.com:450/subscriptions/fb3a3d6b-44c8-44f5-88c9-b20917c9b96b/providers/Microsoft.DocumentDB/locations/westus/operationsStatus/7f0b6d4f-a724-4f76-a727-9faa8f92a35b?api-version=2015-04-08
      content-type:
      - application/json
      date:
      - Tue, 08 Oct 2019 21:15:41 GMT
=======
      - https://management.documents.azure.com:450/subscriptions/0b1f6471-1bf0-4dda-aec3-cb9272f09590/providers/Microsoft.DocumentDB/locations/westus/operationsStatus/5dec33fd-17f6-45cd-9bc7-6a8418f0886f?api-version=2015-04-08
      content-type:
      - application/json
      date:
      - Mon, 21 Oct 2019 13:33:31 GMT
>>>>>>> 807faccc
      pragma:
      - no-cache
      server:
      - Microsoft-HTTPAPI/2.0
      strict-transport-security:
      - max-age=31536000; includeSubDomains
      transfer-encoding:
      - chunked
      vary:
      - Accept-Encoding
      x-content-type-options:
      - nosniff
      x-ms-gatewayversion:
      - version=2.7.0
    status:
      code: 200
      message: Ok
- request:
    body: null
    headers:
      Accept:
      - application/json
      Accept-Encoding:
      - gzip, deflate
      CommandName:
      - cosmosdb create
      Connection:
      - keep-alive
      ParameterSetName:
      - -n -g --locations --locations
      User-Agent:
<<<<<<< HEAD
      - python/3.6.5 (Windows-10-10.0.17134-SP0) msrest/0.6.10 msrest_azure/0.6.1
        azure-mgmt-cosmosdb/0.8.0 Azure-SDK-For-Python AZURECLI/2.0.74
    method: GET
    uri: https://management.azure.com/subscriptions/00000000-0000-0000-0000-000000000000/providers/Microsoft.DocumentDB/locations/westus/operationsStatus/7f0b6d4f-a724-4f76-a727-9faa8f92a35b?api-version=2015-04-08
=======
      - python/3.7.4 (Windows-10-10.0.18362-SP0) msrest/0.6.10 msrest_azure/0.6.2
        azure-mgmt-cosmosdb/0.8.0 Azure-SDK-For-Python AZURECLI/2.0.75
    method: GET
    uri: https://management.azure.com/subscriptions/00000000-0000-0000-0000-000000000000/providers/Microsoft.DocumentDB/locations/westus/operationsStatus/5dec33fd-17f6-45cd-9bc7-6a8418f0886f?api-version=2015-04-08
>>>>>>> 807faccc
  response:
    body:
      string: '{"status":"Dequeued","error":{}}'
    headers:
      cache-control:
      - no-store, no-cache
      content-length:
      - '32'
      content-location:
<<<<<<< HEAD
      - https://management.documents.azure.com:450/subscriptions/fb3a3d6b-44c8-44f5-88c9-b20917c9b96b/providers/Microsoft.DocumentDB/locations/westus/operationsStatus/7f0b6d4f-a724-4f76-a727-9faa8f92a35b?api-version=2015-04-08
      content-type:
      - application/json
      date:
      - Tue, 08 Oct 2019 21:16:11 GMT
=======
      - https://management.documents.azure.com:450/subscriptions/0b1f6471-1bf0-4dda-aec3-cb9272f09590/providers/Microsoft.DocumentDB/locations/westus/operationsStatus/5dec33fd-17f6-45cd-9bc7-6a8418f0886f?api-version=2015-04-08
      content-type:
      - application/json
      date:
      - Mon, 21 Oct 2019 13:34:03 GMT
>>>>>>> 807faccc
      pragma:
      - no-cache
      server:
      - Microsoft-HTTPAPI/2.0
      strict-transport-security:
      - max-age=31536000; includeSubDomains
      transfer-encoding:
      - chunked
      vary:
      - Accept-Encoding
      x-content-type-options:
      - nosniff
      x-ms-gatewayversion:
      - version=2.7.0
    status:
      code: 200
      message: Ok
- request:
    body: null
    headers:
      Accept:
      - application/json
      Accept-Encoding:
      - gzip, deflate
      CommandName:
      - cosmosdb create
      Connection:
      - keep-alive
      ParameterSetName:
      - -n -g --locations --locations
      User-Agent:
<<<<<<< HEAD
      - python/3.6.5 (Windows-10-10.0.17134-SP0) msrest/0.6.10 msrest_azure/0.6.1
        azure-mgmt-cosmosdb/0.8.0 Azure-SDK-For-Python AZURECLI/2.0.74
    method: GET
    uri: https://management.azure.com/subscriptions/00000000-0000-0000-0000-000000000000/providers/Microsoft.DocumentDB/locations/westus/operationsStatus/7f0b6d4f-a724-4f76-a727-9faa8f92a35b?api-version=2015-04-08
=======
      - python/3.7.4 (Windows-10-10.0.18362-SP0) msrest/0.6.10 msrest_azure/0.6.2
        azure-mgmt-cosmosdb/0.8.0 Azure-SDK-For-Python AZURECLI/2.0.75
    method: GET
    uri: https://management.azure.com/subscriptions/00000000-0000-0000-0000-000000000000/providers/Microsoft.DocumentDB/locations/westus/operationsStatus/5dec33fd-17f6-45cd-9bc7-6a8418f0886f?api-version=2015-04-08
>>>>>>> 807faccc
  response:
    body:
      string: '{"status":"Dequeued","error":{}}'
    headers:
      cache-control:
      - no-store, no-cache
      content-length:
      - '32'
      content-location:
<<<<<<< HEAD
      - https://management.documents.azure.com:450/subscriptions/fb3a3d6b-44c8-44f5-88c9-b20917c9b96b/providers/Microsoft.DocumentDB/locations/westus/operationsStatus/7f0b6d4f-a724-4f76-a727-9faa8f92a35b?api-version=2015-04-08
      content-type:
      - application/json
      date:
      - Tue, 08 Oct 2019 21:16:41 GMT
=======
      - https://management.documents.azure.com:450/subscriptions/0b1f6471-1bf0-4dda-aec3-cb9272f09590/providers/Microsoft.DocumentDB/locations/westus/operationsStatus/5dec33fd-17f6-45cd-9bc7-6a8418f0886f?api-version=2015-04-08
      content-type:
      - application/json
      date:
      - Mon, 21 Oct 2019 13:34:33 GMT
>>>>>>> 807faccc
      pragma:
      - no-cache
      server:
      - Microsoft-HTTPAPI/2.0
      strict-transport-security:
      - max-age=31536000; includeSubDomains
      transfer-encoding:
      - chunked
      vary:
      - Accept-Encoding
      x-content-type-options:
      - nosniff
      x-ms-gatewayversion:
      - version=2.7.0
    status:
      code: 200
      message: Ok
- request:
    body: null
    headers:
      Accept:
      - application/json
      Accept-Encoding:
      - gzip, deflate
      CommandName:
      - cosmosdb create
      Connection:
      - keep-alive
      ParameterSetName:
      - -n -g --locations --locations
      User-Agent:
<<<<<<< HEAD
      - python/3.6.5 (Windows-10-10.0.17134-SP0) msrest/0.6.10 msrest_azure/0.6.1
        azure-mgmt-cosmosdb/0.8.0 Azure-SDK-For-Python AZURECLI/2.0.74
    method: GET
    uri: https://management.azure.com/subscriptions/00000000-0000-0000-0000-000000000000/providers/Microsoft.DocumentDB/locations/westus/operationsStatus/7f0b6d4f-a724-4f76-a727-9faa8f92a35b?api-version=2015-04-08
=======
      - python/3.7.4 (Windows-10-10.0.18362-SP0) msrest/0.6.10 msrest_azure/0.6.2
        azure-mgmt-cosmosdb/0.8.0 Azure-SDK-For-Python AZURECLI/2.0.75
    method: GET
    uri: https://management.azure.com/subscriptions/00000000-0000-0000-0000-000000000000/providers/Microsoft.DocumentDB/locations/westus/operationsStatus/5dec33fd-17f6-45cd-9bc7-6a8418f0886f?api-version=2015-04-08
>>>>>>> 807faccc
  response:
    body:
      string: '{"status":"Dequeued","error":{}}'
    headers:
      cache-control:
      - no-store, no-cache
      content-length:
      - '32'
      content-location:
<<<<<<< HEAD
      - https://management.documents.azure.com:450/subscriptions/fb3a3d6b-44c8-44f5-88c9-b20917c9b96b/providers/Microsoft.DocumentDB/locations/westus/operationsStatus/7f0b6d4f-a724-4f76-a727-9faa8f92a35b?api-version=2015-04-08
      content-type:
      - application/json
      date:
      - Tue, 08 Oct 2019 21:17:12 GMT
=======
      - https://management.documents.azure.com:450/subscriptions/0b1f6471-1bf0-4dda-aec3-cb9272f09590/providers/Microsoft.DocumentDB/locations/westus/operationsStatus/5dec33fd-17f6-45cd-9bc7-6a8418f0886f?api-version=2015-04-08
      content-type:
      - application/json
      date:
      - Mon, 21 Oct 2019 13:35:04 GMT
>>>>>>> 807faccc
      pragma:
      - no-cache
      server:
      - Microsoft-HTTPAPI/2.0
      strict-transport-security:
      - max-age=31536000; includeSubDomains
      transfer-encoding:
      - chunked
      vary:
      - Accept-Encoding
      x-content-type-options:
      - nosniff
      x-ms-gatewayversion:
      - version=2.7.0
    status:
      code: 200
      message: Ok
- request:
    body: null
    headers:
      Accept:
      - application/json
      Accept-Encoding:
      - gzip, deflate
      CommandName:
      - cosmosdb create
      Connection:
      - keep-alive
      ParameterSetName:
      - -n -g --locations --locations
      User-Agent:
<<<<<<< HEAD
      - python/3.6.5 (Windows-10-10.0.17134-SP0) msrest/0.6.10 msrest_azure/0.6.1
        azure-mgmt-cosmosdb/0.8.0 Azure-SDK-For-Python AZURECLI/2.0.74
    method: GET
    uri: https://management.azure.com/subscriptions/00000000-0000-0000-0000-000000000000/providers/Microsoft.DocumentDB/locations/westus/operationsStatus/7f0b6d4f-a724-4f76-a727-9faa8f92a35b?api-version=2015-04-08
=======
      - python/3.7.4 (Windows-10-10.0.18362-SP0) msrest/0.6.10 msrest_azure/0.6.2
        azure-mgmt-cosmosdb/0.8.0 Azure-SDK-For-Python AZURECLI/2.0.75
    method: GET
    uri: https://management.azure.com/subscriptions/00000000-0000-0000-0000-000000000000/providers/Microsoft.DocumentDB/locations/westus/operationsStatus/5dec33fd-17f6-45cd-9bc7-6a8418f0886f?api-version=2015-04-08
>>>>>>> 807faccc
  response:
    body:
      string: '{"status":"Dequeued","error":{}}'
    headers:
      cache-control:
      - no-store, no-cache
      content-length:
      - '32'
      content-location:
<<<<<<< HEAD
      - https://management.documents.azure.com:450/subscriptions/fb3a3d6b-44c8-44f5-88c9-b20917c9b96b/providers/Microsoft.DocumentDB/locations/westus/operationsStatus/7f0b6d4f-a724-4f76-a727-9faa8f92a35b?api-version=2015-04-08
      content-type:
      - application/json
      date:
      - Tue, 08 Oct 2019 21:17:42 GMT
=======
      - https://management.documents.azure.com:450/subscriptions/0b1f6471-1bf0-4dda-aec3-cb9272f09590/providers/Microsoft.DocumentDB/locations/westus/operationsStatus/5dec33fd-17f6-45cd-9bc7-6a8418f0886f?api-version=2015-04-08
      content-type:
      - application/json
      date:
      - Mon, 21 Oct 2019 13:35:35 GMT
>>>>>>> 807faccc
      pragma:
      - no-cache
      server:
      - Microsoft-HTTPAPI/2.0
      strict-transport-security:
      - max-age=31536000; includeSubDomains
      transfer-encoding:
      - chunked
      vary:
      - Accept-Encoding
      x-content-type-options:
      - nosniff
      x-ms-gatewayversion:
      - version=2.7.0
    status:
      code: 200
      message: Ok
- request:
    body: null
    headers:
      Accept:
      - application/json
      Accept-Encoding:
      - gzip, deflate
      CommandName:
      - cosmosdb create
      Connection:
      - keep-alive
      ParameterSetName:
      - -n -g --locations --locations
      User-Agent:
<<<<<<< HEAD
      - python/3.6.5 (Windows-10-10.0.17134-SP0) msrest/0.6.10 msrest_azure/0.6.1
        azure-mgmt-cosmosdb/0.8.0 Azure-SDK-For-Python AZURECLI/2.0.74
    method: GET
    uri: https://management.azure.com/subscriptions/00000000-0000-0000-0000-000000000000/providers/Microsoft.DocumentDB/locations/westus/operationsStatus/7f0b6d4f-a724-4f76-a727-9faa8f92a35b?api-version=2015-04-08
=======
      - python/3.7.4 (Windows-10-10.0.18362-SP0) msrest/0.6.10 msrest_azure/0.6.2
        azure-mgmt-cosmosdb/0.8.0 Azure-SDK-For-Python AZURECLI/2.0.75
    method: GET
    uri: https://management.azure.com/subscriptions/00000000-0000-0000-0000-000000000000/providers/Microsoft.DocumentDB/locations/westus/operationsStatus/5dec33fd-17f6-45cd-9bc7-6a8418f0886f?api-version=2015-04-08
>>>>>>> 807faccc
  response:
    body:
      string: '{"status":"Dequeued","error":{}}'
    headers:
      cache-control:
      - no-store, no-cache
      content-length:
      - '32'
      content-location:
<<<<<<< HEAD
      - https://management.documents.azure.com:450/subscriptions/fb3a3d6b-44c8-44f5-88c9-b20917c9b96b/providers/Microsoft.DocumentDB/locations/westus/operationsStatus/7f0b6d4f-a724-4f76-a727-9faa8f92a35b?api-version=2015-04-08
      content-type:
      - application/json
      date:
      - Tue, 08 Oct 2019 21:18:13 GMT
=======
      - https://management.documents.azure.com:450/subscriptions/0b1f6471-1bf0-4dda-aec3-cb9272f09590/providers/Microsoft.DocumentDB/locations/westus/operationsStatus/5dec33fd-17f6-45cd-9bc7-6a8418f0886f?api-version=2015-04-08
      content-type:
      - application/json
      date:
      - Mon, 21 Oct 2019 13:36:05 GMT
>>>>>>> 807faccc
      pragma:
      - no-cache
      server:
      - Microsoft-HTTPAPI/2.0
      strict-transport-security:
      - max-age=31536000; includeSubDomains
      transfer-encoding:
      - chunked
      vary:
      - Accept-Encoding
      x-content-type-options:
      - nosniff
      x-ms-gatewayversion:
      - version=2.7.0
    status:
      code: 200
      message: Ok
- request:
    body: null
    headers:
      Accept:
      - application/json
      Accept-Encoding:
      - gzip, deflate
      CommandName:
      - cosmosdb create
      Connection:
      - keep-alive
      ParameterSetName:
      - -n -g --locations --locations
      User-Agent:
<<<<<<< HEAD
      - python/3.6.5 (Windows-10-10.0.17134-SP0) msrest/0.6.10 msrest_azure/0.6.1
        azure-mgmt-cosmosdb/0.8.0 Azure-SDK-For-Python AZURECLI/2.0.74
    method: GET
    uri: https://management.azure.com/subscriptions/00000000-0000-0000-0000-000000000000/providers/Microsoft.DocumentDB/locations/westus/operationsStatus/7f0b6d4f-a724-4f76-a727-9faa8f92a35b?api-version=2015-04-08
=======
      - python/3.7.4 (Windows-10-10.0.18362-SP0) msrest/0.6.10 msrest_azure/0.6.2
        azure-mgmt-cosmosdb/0.8.0 Azure-SDK-For-Python AZURECLI/2.0.75
    method: GET
    uri: https://management.azure.com/subscriptions/00000000-0000-0000-0000-000000000000/providers/Microsoft.DocumentDB/locations/westus/operationsStatus/5dec33fd-17f6-45cd-9bc7-6a8418f0886f?api-version=2015-04-08
>>>>>>> 807faccc
  response:
    body:
      string: '{"status":"Dequeued","error":{}}'
    headers:
      cache-control:
      - no-store, no-cache
      content-length:
      - '32'
      content-location:
<<<<<<< HEAD
      - https://management.documents.azure.com:450/subscriptions/fb3a3d6b-44c8-44f5-88c9-b20917c9b96b/providers/Microsoft.DocumentDB/locations/westus/operationsStatus/7f0b6d4f-a724-4f76-a727-9faa8f92a35b?api-version=2015-04-08
      content-type:
      - application/json
      date:
      - Tue, 08 Oct 2019 21:18:43 GMT
=======
      - https://management.documents.azure.com:450/subscriptions/0b1f6471-1bf0-4dda-aec3-cb9272f09590/providers/Microsoft.DocumentDB/locations/westus/operationsStatus/5dec33fd-17f6-45cd-9bc7-6a8418f0886f?api-version=2015-04-08
      content-type:
      - application/json
      date:
      - Mon, 21 Oct 2019 13:36:36 GMT
>>>>>>> 807faccc
      pragma:
      - no-cache
      server:
      - Microsoft-HTTPAPI/2.0
      strict-transport-security:
      - max-age=31536000; includeSubDomains
      transfer-encoding:
      - chunked
      vary:
      - Accept-Encoding
      x-content-type-options:
      - nosniff
      x-ms-gatewayversion:
      - version=2.7.0
    status:
      code: 200
      message: Ok
- request:
    body: null
    headers:
      Accept:
      - application/json
      Accept-Encoding:
      - gzip, deflate
      CommandName:
      - cosmosdb create
      Connection:
      - keep-alive
      ParameterSetName:
      - -n -g --locations --locations
      User-Agent:
<<<<<<< HEAD
      - python/3.6.5 (Windows-10-10.0.17134-SP0) msrest/0.6.10 msrest_azure/0.6.1
        azure-mgmt-cosmosdb/0.8.0 Azure-SDK-For-Python AZURECLI/2.0.74
    method: GET
    uri: https://management.azure.com/subscriptions/00000000-0000-0000-0000-000000000000/providers/Microsoft.DocumentDB/locations/westus/operationsStatus/7f0b6d4f-a724-4f76-a727-9faa8f92a35b?api-version=2015-04-08
=======
      - python/3.7.4 (Windows-10-10.0.18362-SP0) msrest/0.6.10 msrest_azure/0.6.2
        azure-mgmt-cosmosdb/0.8.0 Azure-SDK-For-Python AZURECLI/2.0.75
    method: GET
    uri: https://management.azure.com/subscriptions/00000000-0000-0000-0000-000000000000/providers/Microsoft.DocumentDB/locations/westus/operationsStatus/5dec33fd-17f6-45cd-9bc7-6a8418f0886f?api-version=2015-04-08
>>>>>>> 807faccc
  response:
    body:
      string: '{"status":"Dequeued","error":{}}'
    headers:
      cache-control:
      - no-store, no-cache
      content-length:
      - '32'
      content-location:
<<<<<<< HEAD
      - https://management.documents.azure.com:450/subscriptions/fb3a3d6b-44c8-44f5-88c9-b20917c9b96b/providers/Microsoft.DocumentDB/locations/westus/operationsStatus/7f0b6d4f-a724-4f76-a727-9faa8f92a35b?api-version=2015-04-08
      content-type:
      - application/json
      date:
      - Tue, 08 Oct 2019 21:19:14 GMT
=======
      - https://management.documents.azure.com:450/subscriptions/0b1f6471-1bf0-4dda-aec3-cb9272f09590/providers/Microsoft.DocumentDB/locations/westus/operationsStatus/5dec33fd-17f6-45cd-9bc7-6a8418f0886f?api-version=2015-04-08
      content-type:
      - application/json
      date:
      - Mon, 21 Oct 2019 13:37:08 GMT
>>>>>>> 807faccc
      pragma:
      - no-cache
      server:
      - Microsoft-HTTPAPI/2.0
      strict-transport-security:
      - max-age=31536000; includeSubDomains
      transfer-encoding:
      - chunked
      vary:
      - Accept-Encoding
      x-content-type-options:
      - nosniff
      x-ms-gatewayversion:
      - version=2.7.0
    status:
      code: 200
      message: Ok
- request:
    body: null
    headers:
      Accept:
      - application/json
      Accept-Encoding:
      - gzip, deflate
      CommandName:
      - cosmosdb create
      Connection:
      - keep-alive
      ParameterSetName:
      - -n -g --locations --locations
      User-Agent:
<<<<<<< HEAD
      - python/3.6.5 (Windows-10-10.0.17134-SP0) msrest/0.6.10 msrest_azure/0.6.1
        azure-mgmt-cosmosdb/0.8.0 Azure-SDK-For-Python AZURECLI/2.0.74
    method: GET
    uri: https://management.azure.com/subscriptions/00000000-0000-0000-0000-000000000000/providers/Microsoft.DocumentDB/locations/westus/operationsStatus/7f0b6d4f-a724-4f76-a727-9faa8f92a35b?api-version=2015-04-08
=======
      - python/3.7.4 (Windows-10-10.0.18362-SP0) msrest/0.6.10 msrest_azure/0.6.2
        azure-mgmt-cosmosdb/0.8.0 Azure-SDK-For-Python AZURECLI/2.0.75
    method: GET
    uri: https://management.azure.com/subscriptions/00000000-0000-0000-0000-000000000000/providers/Microsoft.DocumentDB/locations/westus/operationsStatus/5dec33fd-17f6-45cd-9bc7-6a8418f0886f?api-version=2015-04-08
>>>>>>> 807faccc
  response:
    body:
      string: '{"status":"Dequeued","error":{}}'
    headers:
      cache-control:
      - no-store, no-cache
      content-length:
      - '32'
      content-location:
<<<<<<< HEAD
      - https://management.documents.azure.com:450/subscriptions/fb3a3d6b-44c8-44f5-88c9-b20917c9b96b/providers/Microsoft.DocumentDB/locations/westus/operationsStatus/7f0b6d4f-a724-4f76-a727-9faa8f92a35b?api-version=2015-04-08
      content-type:
      - application/json
      date:
      - Tue, 08 Oct 2019 21:19:44 GMT
=======
      - https://management.documents.azure.com:450/subscriptions/0b1f6471-1bf0-4dda-aec3-cb9272f09590/providers/Microsoft.DocumentDB/locations/westus/operationsStatus/5dec33fd-17f6-45cd-9bc7-6a8418f0886f?api-version=2015-04-08
      content-type:
      - application/json
      date:
      - Mon, 21 Oct 2019 13:37:39 GMT
>>>>>>> 807faccc
      pragma:
      - no-cache
      server:
      - Microsoft-HTTPAPI/2.0
      strict-transport-security:
      - max-age=31536000; includeSubDomains
      transfer-encoding:
      - chunked
      vary:
      - Accept-Encoding
      x-content-type-options:
      - nosniff
      x-ms-gatewayversion:
      - version=2.7.0
    status:
      code: 200
      message: Ok
- request:
    body: null
    headers:
      Accept:
      - application/json
      Accept-Encoding:
      - gzip, deflate
      CommandName:
      - cosmosdb create
      Connection:
      - keep-alive
      ParameterSetName:
      - -n -g --locations --locations
      User-Agent:
<<<<<<< HEAD
      - python/3.6.5 (Windows-10-10.0.17134-SP0) msrest/0.6.10 msrest_azure/0.6.1
        azure-mgmt-cosmosdb/0.8.0 Azure-SDK-For-Python AZURECLI/2.0.74
    method: GET
    uri: https://management.azure.com/subscriptions/00000000-0000-0000-0000-000000000000/providers/Microsoft.DocumentDB/locations/westus/operationsStatus/7f0b6d4f-a724-4f76-a727-9faa8f92a35b?api-version=2015-04-08
=======
      - python/3.7.4 (Windows-10-10.0.18362-SP0) msrest/0.6.10 msrest_azure/0.6.2
        azure-mgmt-cosmosdb/0.8.0 Azure-SDK-For-Python AZURECLI/2.0.75
    method: GET
    uri: https://management.azure.com/subscriptions/00000000-0000-0000-0000-000000000000/providers/Microsoft.DocumentDB/locations/westus/operationsStatus/5dec33fd-17f6-45cd-9bc7-6a8418f0886f?api-version=2015-04-08
>>>>>>> 807faccc
  response:
    body:
      string: '{"status":"Dequeued","error":{}}'
    headers:
      cache-control:
      - no-store, no-cache
      content-length:
      - '32'
      content-location:
<<<<<<< HEAD
      - https://management.documents.azure.com:450/subscriptions/fb3a3d6b-44c8-44f5-88c9-b20917c9b96b/providers/Microsoft.DocumentDB/locations/westus/operationsStatus/7f0b6d4f-a724-4f76-a727-9faa8f92a35b?api-version=2015-04-08
      content-type:
      - application/json
      date:
      - Tue, 08 Oct 2019 21:20:14 GMT
=======
      - https://management.documents.azure.com:450/subscriptions/0b1f6471-1bf0-4dda-aec3-cb9272f09590/providers/Microsoft.DocumentDB/locations/westus/operationsStatus/5dec33fd-17f6-45cd-9bc7-6a8418f0886f?api-version=2015-04-08
      content-type:
      - application/json
      date:
      - Mon, 21 Oct 2019 13:38:10 GMT
>>>>>>> 807faccc
      pragma:
      - no-cache
      server:
      - Microsoft-HTTPAPI/2.0
      strict-transport-security:
      - max-age=31536000; includeSubDomains
      transfer-encoding:
      - chunked
      vary:
      - Accept-Encoding
      x-content-type-options:
      - nosniff
      x-ms-gatewayversion:
      - version=2.7.0
    status:
      code: 200
      message: Ok
- request:
    body: null
    headers:
      Accept:
      - application/json
      Accept-Encoding:
      - gzip, deflate
      CommandName:
      - cosmosdb create
      Connection:
      - keep-alive
      ParameterSetName:
      - -n -g --locations --locations
      User-Agent:
<<<<<<< HEAD
      - python/3.6.5 (Windows-10-10.0.17134-SP0) msrest/0.6.10 msrest_azure/0.6.1
        azure-mgmt-cosmosdb/0.8.0 Azure-SDK-For-Python AZURECLI/2.0.74
    method: GET
    uri: https://management.azure.com/subscriptions/00000000-0000-0000-0000-000000000000/providers/Microsoft.DocumentDB/locations/westus/operationsStatus/7f0b6d4f-a724-4f76-a727-9faa8f92a35b?api-version=2015-04-08
=======
      - python/3.7.4 (Windows-10-10.0.18362-SP0) msrest/0.6.10 msrest_azure/0.6.2
        azure-mgmt-cosmosdb/0.8.0 Azure-SDK-For-Python AZURECLI/2.0.75
    method: GET
    uri: https://management.azure.com/subscriptions/00000000-0000-0000-0000-000000000000/providers/Microsoft.DocumentDB/locations/westus/operationsStatus/5dec33fd-17f6-45cd-9bc7-6a8418f0886f?api-version=2015-04-08
>>>>>>> 807faccc
  response:
    body:
      string: '{"status":"Dequeued","error":{}}'
    headers:
      cache-control:
      - no-store, no-cache
      content-length:
      - '32'
      content-location:
<<<<<<< HEAD
      - https://management.documents.azure.com:450/subscriptions/fb3a3d6b-44c8-44f5-88c9-b20917c9b96b/providers/Microsoft.DocumentDB/locations/westus/operationsStatus/7f0b6d4f-a724-4f76-a727-9faa8f92a35b?api-version=2015-04-08
      content-type:
      - application/json
      date:
      - Tue, 08 Oct 2019 21:20:45 GMT
=======
      - https://management.documents.azure.com:450/subscriptions/0b1f6471-1bf0-4dda-aec3-cb9272f09590/providers/Microsoft.DocumentDB/locations/westus/operationsStatus/5dec33fd-17f6-45cd-9bc7-6a8418f0886f?api-version=2015-04-08
      content-type:
      - application/json
      date:
      - Mon, 21 Oct 2019 13:38:41 GMT
>>>>>>> 807faccc
      pragma:
      - no-cache
      server:
      - Microsoft-HTTPAPI/2.0
      strict-transport-security:
      - max-age=31536000; includeSubDomains
      transfer-encoding:
      - chunked
      vary:
      - Accept-Encoding
      x-content-type-options:
      - nosniff
      x-ms-gatewayversion:
      - version=2.7.0
    status:
      code: 200
      message: Ok
- request:
    body: null
    headers:
      Accept:
      - application/json
      Accept-Encoding:
      - gzip, deflate
      CommandName:
      - cosmosdb create
      Connection:
      - keep-alive
      ParameterSetName:
      - -n -g --locations --locations
      User-Agent:
<<<<<<< HEAD
      - python/3.6.5 (Windows-10-10.0.17134-SP0) msrest/0.6.10 msrest_azure/0.6.1
        azure-mgmt-cosmosdb/0.8.0 Azure-SDK-For-Python AZURECLI/2.0.74
    method: GET
    uri: https://management.azure.com/subscriptions/00000000-0000-0000-0000-000000000000/providers/Microsoft.DocumentDB/locations/westus/operationsStatus/7f0b6d4f-a724-4f76-a727-9faa8f92a35b?api-version=2015-04-08
=======
      - python/3.7.4 (Windows-10-10.0.18362-SP0) msrest/0.6.10 msrest_azure/0.6.2
        azure-mgmt-cosmosdb/0.8.0 Azure-SDK-For-Python AZURECLI/2.0.75
    method: GET
    uri: https://management.azure.com/subscriptions/00000000-0000-0000-0000-000000000000/providers/Microsoft.DocumentDB/locations/westus/operationsStatus/5dec33fd-17f6-45cd-9bc7-6a8418f0886f?api-version=2015-04-08
>>>>>>> 807faccc
  response:
    body:
      string: '{"status":"Dequeued","error":{}}'
    headers:
      cache-control:
      - no-store, no-cache
      content-length:
      - '32'
      content-location:
<<<<<<< HEAD
      - https://management.documents.azure.com:450/subscriptions/fb3a3d6b-44c8-44f5-88c9-b20917c9b96b/providers/Microsoft.DocumentDB/locations/westus/operationsStatus/7f0b6d4f-a724-4f76-a727-9faa8f92a35b?api-version=2015-04-08
      content-type:
      - application/json
      date:
      - Tue, 08 Oct 2019 21:21:15 GMT
=======
      - https://management.documents.azure.com:450/subscriptions/0b1f6471-1bf0-4dda-aec3-cb9272f09590/providers/Microsoft.DocumentDB/locations/westus/operationsStatus/5dec33fd-17f6-45cd-9bc7-6a8418f0886f?api-version=2015-04-08
      content-type:
      - application/json
      date:
      - Mon, 21 Oct 2019 13:39:12 GMT
>>>>>>> 807faccc
      pragma:
      - no-cache
      server:
      - Microsoft-HTTPAPI/2.0
      strict-transport-security:
      - max-age=31536000; includeSubDomains
      transfer-encoding:
      - chunked
      vary:
      - Accept-Encoding
      x-content-type-options:
      - nosniff
      x-ms-gatewayversion:
      - version=2.7.0
    status:
      code: 200
      message: Ok
- request:
    body: null
    headers:
      Accept:
      - application/json
      Accept-Encoding:
      - gzip, deflate
      CommandName:
      - cosmosdb create
      Connection:
      - keep-alive
      ParameterSetName:
      - -n -g --locations --locations
      User-Agent:
<<<<<<< HEAD
      - python/3.6.5 (Windows-10-10.0.17134-SP0) msrest/0.6.10 msrest_azure/0.6.1
        azure-mgmt-cosmosdb/0.8.0 Azure-SDK-For-Python AZURECLI/2.0.74
    method: GET
    uri: https://management.azure.com/subscriptions/00000000-0000-0000-0000-000000000000/providers/Microsoft.DocumentDB/locations/westus/operationsStatus/7f0b6d4f-a724-4f76-a727-9faa8f92a35b?api-version=2015-04-08
=======
      - python/3.7.4 (Windows-10-10.0.18362-SP0) msrest/0.6.10 msrest_azure/0.6.2
        azure-mgmt-cosmosdb/0.8.0 Azure-SDK-For-Python AZURECLI/2.0.75
    method: GET
    uri: https://management.azure.com/subscriptions/00000000-0000-0000-0000-000000000000/providers/Microsoft.DocumentDB/locations/westus/operationsStatus/5dec33fd-17f6-45cd-9bc7-6a8418f0886f?api-version=2015-04-08
  response:
    body:
      string: '{"status":"Dequeued","error":{}}'
    headers:
      cache-control:
      - no-store, no-cache
      content-length:
      - '32'
      content-location:
      - https://management.documents.azure.com:450/subscriptions/0b1f6471-1bf0-4dda-aec3-cb9272f09590/providers/Microsoft.DocumentDB/locations/westus/operationsStatus/5dec33fd-17f6-45cd-9bc7-6a8418f0886f?api-version=2015-04-08
      content-type:
      - application/json
      date:
      - Mon, 21 Oct 2019 13:39:42 GMT
      pragma:
      - no-cache
      server:
      - Microsoft-HTTPAPI/2.0
      strict-transport-security:
      - max-age=31536000; includeSubDomains
      transfer-encoding:
      - chunked
      vary:
      - Accept-Encoding
      x-content-type-options:
      - nosniff
      x-ms-gatewayversion:
      - version=2.7.0
    status:
      code: 200
      message: Ok
- request:
    body: null
    headers:
      Accept:
      - application/json
      Accept-Encoding:
      - gzip, deflate
      CommandName:
      - cosmosdb create
      Connection:
      - keep-alive
      ParameterSetName:
      - -n -g --locations --locations
      User-Agent:
      - python/3.7.4 (Windows-10-10.0.18362-SP0) msrest/0.6.10 msrest_azure/0.6.2
        azure-mgmt-cosmosdb/0.8.0 Azure-SDK-For-Python AZURECLI/2.0.75
    method: GET
    uri: https://management.azure.com/subscriptions/00000000-0000-0000-0000-000000000000/providers/Microsoft.DocumentDB/locations/westus/operationsStatus/5dec33fd-17f6-45cd-9bc7-6a8418f0886f?api-version=2015-04-08
>>>>>>> 807faccc
  response:
    body:
      string: '{"status":"Succeeded","error":{}}'
    headers:
      cache-control:
      - no-store, no-cache
      content-length:
      - '33'
      content-location:
<<<<<<< HEAD
      - https://management.documents.azure.com:450/subscriptions/fb3a3d6b-44c8-44f5-88c9-b20917c9b96b/providers/Microsoft.DocumentDB/locations/westus/operationsStatus/7f0b6d4f-a724-4f76-a727-9faa8f92a35b?api-version=2015-04-08
      content-type:
      - application/json
      date:
      - Tue, 08 Oct 2019 21:21:45 GMT
=======
      - https://management.documents.azure.com:450/subscriptions/0b1f6471-1bf0-4dda-aec3-cb9272f09590/providers/Microsoft.DocumentDB/locations/westus/operationsStatus/5dec33fd-17f6-45cd-9bc7-6a8418f0886f?api-version=2015-04-08
      content-type:
      - application/json
      date:
      - Mon, 21 Oct 2019 13:40:15 GMT
>>>>>>> 807faccc
      pragma:
      - no-cache
      server:
      - Microsoft-HTTPAPI/2.0
      strict-transport-security:
      - max-age=31536000; includeSubDomains
      transfer-encoding:
      - chunked
      vary:
      - Accept-Encoding
      x-content-type-options:
      - nosniff
      x-ms-gatewayversion:
      - version=2.7.0
    status:
      code: 200
      message: Ok
- request:
    body: null
    headers:
      Accept:
      - application/json
      Accept-Encoding:
      - gzip, deflate
      CommandName:
      - cosmosdb create
      Connection:
      - keep-alive
      ParameterSetName:
      - -n -g --locations --locations
      User-Agent:
<<<<<<< HEAD
      - python/3.6.5 (Windows-10-10.0.17134-SP0) msrest/0.6.10 msrest_azure/0.6.1
        azure-mgmt-cosmosdb/0.8.0 Azure-SDK-For-Python AZURECLI/2.0.74
=======
      - python/3.7.4 (Windows-10-10.0.18362-SP0) msrest/0.6.10 msrest_azure/0.6.2
        azure-mgmt-cosmosdb/0.8.0 Azure-SDK-For-Python AZURECLI/2.0.75
>>>>>>> 807faccc
    method: GET
    uri: https://management.azure.com/subscriptions/00000000-0000-0000-0000-000000000000/resourceGroups/cli_test_cosmosdb_account000001/providers/Microsoft.DocumentDB/databaseAccounts/cli000002?api-version=2015-04-08
  response:
    body:
      string: '{"id":"/subscriptions/00000000-0000-0000-0000-000000000000/resourceGroups/cli_test_cosmosdb_account000001/providers/Microsoft.DocumentDB/databaseAccounts/cli000002","name":"cli000002","location":"West
        US","type":"Microsoft.DocumentDB/databaseAccounts","kind":"GlobalDocumentDB","tags":{},"properties":{"provisioningState":"Succeeded","documentEndpoint":"https://cli000002.documents.azure.com:443/","ipRangeFilter":"","enableAutomaticFailover":false,"enableMultipleWriteLocations":false,"enablePartitionKeyMonitor":false,"isVirtualNetworkFilterEnabled":false,"virtualNetworkRules":[],"EnabledApiTypes":"Sql","disableKeyBasedMetadataWriteAccess":false,"databaseAccountOfferType":"Standard","consistencyPolicy":{"defaultConsistencyLevel":"Session","maxIntervalInSeconds":5,"maxStalenessPrefix":100},"configurationOverrides":{},"writeLocations":[{"id":"cli000002-eastus","locationName":"East
        US","documentEndpoint":"https://cli000002-eastus.documents.azure.com:443/","provisioningState":"Succeeded","failoverPriority":0,"isZoneRedundant":false}],"readLocations":[{"id":"cli000002-eastus","locationName":"East
        US","documentEndpoint":"https://cli000002-eastus.documents.azure.com:443/","provisioningState":"Succeeded","failoverPriority":0,"isZoneRedundant":false},{"id":"cli000002-westus","locationName":"West
        US","documentEndpoint":"https://cli000002-westus.documents.azure.com:443/","provisioningState":"Succeeded","failoverPriority":1,"isZoneRedundant":false}],"locations":[{"id":"cli000002-eastus","locationName":"East
        US","documentEndpoint":"https://cli000002-eastus.documents.azure.com:443/","provisioningState":"Succeeded","failoverPriority":0,"isZoneRedundant":false},{"id":"cli000002-westus","locationName":"West
        US","documentEndpoint":"https://cli000002-westus.documents.azure.com:443/","provisioningState":"Succeeded","failoverPriority":1,"isZoneRedundant":false}],"failoverPolicies":[{"id":"cli000002-eastus","locationName":"East
        US","failoverPriority":0},{"id":"cli000002-westus","locationName":"West US","failoverPriority":1}],"cors":[],"capabilities":[]}}'
    headers:
      cache-control:
      - no-store, no-cache
      content-length:
      - '2573'
      content-location:
<<<<<<< HEAD
      - https://management.documents.azure.com:450/subscriptions/fb3a3d6b-44c8-44f5-88c9-b20917c9b96b/resourceGroups/cli_test_cosmosdb_accountgwdli2dtmapgs7f6ujflsujo62bsfyxemvmbnuawbk5o5rntdh/providers/Microsoft.DocumentDB/databaseAccounts/clifvvrs566dw3p2j6ogvhpcpwnf2ppt6ho5grju?api-version=2015-04-08
      content-type:
      - application/json
      date:
      - Tue, 08 Oct 2019 21:21:46 GMT
=======
      - https://management.documents.azure.com:450/subscriptions/0b1f6471-1bf0-4dda-aec3-cb9272f09590/resourceGroups/cli_test_cosmosdb_accountodxa27fwoqm7r77iwfd7tqez3g726q3ladpkwb4mbki3bq5tkr/providers/Microsoft.DocumentDB/databaseAccounts/clixpq2wded4q7nwto2uh2n2hhs64mxttxrmsot6?api-version=2015-04-08
      content-type:
      - application/json
      date:
      - Mon, 21 Oct 2019 13:40:15 GMT
>>>>>>> 807faccc
      pragma:
      - no-cache
      server:
      - Microsoft-HTTPAPI/2.0
      strict-transport-security:
      - max-age=31536000; includeSubDomains
      transfer-encoding:
      - chunked
      vary:
      - Accept-Encoding
      x-content-type-options:
      - nosniff
      x-ms-gatewayversion:
      - version=2.7.0
    status:
      code: 200
      message: Ok
- request:
    body: null
    headers:
      Accept:
      - application/json
      Accept-Encoding:
      - gzip, deflate
      CommandName:
      - cosmosdb create
      Connection:
      - keep-alive
      ParameterSetName:
      - -n -g --locations --locations
      User-Agent:
<<<<<<< HEAD
      - python/3.6.5 (Windows-10-10.0.17134-SP0) msrest/0.6.10 msrest_azure/0.6.1
        azure-mgmt-cosmosdb/0.8.0 Azure-SDK-For-Python AZURECLI/2.0.74
=======
      - python/3.7.4 (Windows-10-10.0.18362-SP0) msrest/0.6.10 msrest_azure/0.6.2
        azure-mgmt-cosmosdb/0.8.0 Azure-SDK-For-Python AZURECLI/2.0.75
>>>>>>> 807faccc
      accept-language:
      - en-US
    method: GET
    uri: https://management.azure.com/subscriptions/00000000-0000-0000-0000-000000000000/resourceGroups/cli_test_cosmosdb_account000001/providers/Microsoft.DocumentDB/databaseAccounts/cli000002?api-version=2015-04-08
  response:
    body:
      string: '{"id":"/subscriptions/00000000-0000-0000-0000-000000000000/resourceGroups/cli_test_cosmosdb_account000001/providers/Microsoft.DocumentDB/databaseAccounts/cli000002","name":"cli000002","location":"West
        US","type":"Microsoft.DocumentDB/databaseAccounts","kind":"GlobalDocumentDB","tags":{},"properties":{"provisioningState":"Succeeded","documentEndpoint":"https://cli000002.documents.azure.com:443/","ipRangeFilter":"","enableAutomaticFailover":false,"enableMultipleWriteLocations":false,"enablePartitionKeyMonitor":false,"isVirtualNetworkFilterEnabled":false,"virtualNetworkRules":[],"EnabledApiTypes":"Sql","disableKeyBasedMetadataWriteAccess":false,"databaseAccountOfferType":"Standard","consistencyPolicy":{"defaultConsistencyLevel":"Session","maxIntervalInSeconds":5,"maxStalenessPrefix":100},"configurationOverrides":{},"writeLocations":[{"id":"cli000002-eastus","locationName":"East
        US","documentEndpoint":"https://cli000002-eastus.documents.azure.com:443/","provisioningState":"Succeeded","failoverPriority":0,"isZoneRedundant":false}],"readLocations":[{"id":"cli000002-eastus","locationName":"East
        US","documentEndpoint":"https://cli000002-eastus.documents.azure.com:443/","provisioningState":"Succeeded","failoverPriority":0,"isZoneRedundant":false},{"id":"cli000002-westus","locationName":"West
        US","documentEndpoint":"https://cli000002-westus.documents.azure.com:443/","provisioningState":"Succeeded","failoverPriority":1,"isZoneRedundant":false}],"locations":[{"id":"cli000002-eastus","locationName":"East
        US","documentEndpoint":"https://cli000002-eastus.documents.azure.com:443/","provisioningState":"Succeeded","failoverPriority":0,"isZoneRedundant":false},{"id":"cli000002-westus","locationName":"West
        US","documentEndpoint":"https://cli000002-westus.documents.azure.com:443/","provisioningState":"Succeeded","failoverPriority":1,"isZoneRedundant":false}],"failoverPolicies":[{"id":"cli000002-eastus","locationName":"East
        US","failoverPriority":0},{"id":"cli000002-westus","locationName":"West US","failoverPriority":1}],"cors":[],"capabilities":[]}}'
    headers:
      cache-control:
      - no-store, no-cache
      content-length:
      - '2573'
      content-location:
<<<<<<< HEAD
      - https://management.documents.azure.com:450/subscriptions/fb3a3d6b-44c8-44f5-88c9-b20917c9b96b/resourceGroups/cli_test_cosmosdb_accountgwdli2dtmapgs7f6ujflsujo62bsfyxemvmbnuawbk5o5rntdh/providers/Microsoft.DocumentDB/databaseAccounts/clifvvrs566dw3p2j6ogvhpcpwnf2ppt6ho5grju?api-version=2015-04-08
      content-type:
      - application/json
      date:
      - Tue, 08 Oct 2019 21:21:46 GMT
=======
      - https://management.documents.azure.com:450/subscriptions/0b1f6471-1bf0-4dda-aec3-cb9272f09590/resourceGroups/cli_test_cosmosdb_accountodxa27fwoqm7r77iwfd7tqez3g726q3ladpkwb4mbki3bq5tkr/providers/Microsoft.DocumentDB/databaseAccounts/clixpq2wded4q7nwto2uh2n2hhs64mxttxrmsot6?api-version=2015-04-08
      content-type:
      - application/json
      date:
      - Mon, 21 Oct 2019 13:40:17 GMT
>>>>>>> 807faccc
      pragma:
      - no-cache
      server:
      - Microsoft-HTTPAPI/2.0
      strict-transport-security:
      - max-age=31536000; includeSubDomains
      transfer-encoding:
      - chunked
      vary:
      - Accept-Encoding
      x-content-type-options:
      - nosniff
      x-ms-gatewayversion:
      - version=2.7.0
    status:
      code: 200
      message: Ok
- request:
    body: '{"failoverPolicies": [{"locationName": "westus", "failoverPriority": 0},
      {"locationName": "eastus", "failoverPriority": 1}]}'
    headers:
      Accept:
      - application/json
      Accept-Encoding:
      - gzip, deflate
      CommandName:
      - cosmosdb failover-priority-change
      Connection:
      - keep-alive
      Content-Length:
      - '124'
      Content-Type:
      - application/json; charset=utf-8
      ParameterSetName:
      - -n -g --failover-policies
      User-Agent:
<<<<<<< HEAD
      - python/3.6.5 (Windows-10-10.0.17134-SP0) msrest/0.6.10 msrest_azure/0.6.1
        azure-mgmt-cosmosdb/0.8.0 Azure-SDK-For-Python AZURECLI/2.0.74
=======
      - python/3.7.4 (Windows-10-10.0.18362-SP0) msrest/0.6.10 msrest_azure/0.6.2
        azure-mgmt-cosmosdb/0.8.0 Azure-SDK-For-Python AZURECLI/2.0.75
>>>>>>> 807faccc
      accept-language:
      - en-US
    method: POST
    uri: https://management.azure.com/subscriptions/00000000-0000-0000-0000-000000000000/resourceGroups/cli_test_cosmosdb_account000001/providers/Microsoft.DocumentDB/databaseAccounts/cli000002/failoverPriorityChange?api-version=2015-04-08
  response:
    body:
      string: '{"status":"Enqueued","error":{}}'
    headers:
      azure-asyncoperation:
<<<<<<< HEAD
      - https://management.azure.com/subscriptions/00000000-0000-0000-0000-000000000000/providers/Microsoft.DocumentDB/locations/westus/operationsStatus/02c350fa-0784-41c3-bfc1-231f78e384b8?api-version=2015-04-08
=======
      - https://management.azure.com/subscriptions/00000000-0000-0000-0000-000000000000/providers/Microsoft.DocumentDB/locations/westus/operationsStatus/f9ad6345-0343-414a-8cd5-0893646e890f?api-version=2015-04-08
>>>>>>> 807faccc
      cache-control:
      - no-store, no-cache
      content-length:
      - '32'
      content-type:
      - application/json
      date:
<<<<<<< HEAD
      - Tue, 08 Oct 2019 21:21:48 GMT
      location:
      - https://management.azure.com/subscriptions/00000000-0000-0000-0000-000000000000/resourceGroups/cli_test_cosmosdb_account000001/providers/Microsoft.DocumentDB/databaseAccounts/cli000002/failoverPriorityChange/operationResults/02c350fa-0784-41c3-bfc1-231f78e384b8?api-version=2015-04-08
=======
      - Mon, 21 Oct 2019 13:40:20 GMT
      location:
      - https://management.azure.com/subscriptions/00000000-0000-0000-0000-000000000000/resourceGroups/cli_test_cosmosdb_account000001/providers/Microsoft.DocumentDB/databaseAccounts/cli000002/failoverPriorityChange/operationResults/f9ad6345-0343-414a-8cd5-0893646e890f?api-version=2015-04-08
>>>>>>> 807faccc
      pragma:
      - no-cache
      server:
      - Microsoft-HTTPAPI/2.0
      strict-transport-security:
      - max-age=31536000; includeSubDomains
      x-content-type-options:
      - nosniff
      x-ms-gatewayversion:
      - version=2.7.0
      x-ms-ratelimit-remaining-subscription-writes:
      - '1198'
    status:
      code: 202
      message: Accepted
- request:
    body: null
    headers:
      Accept:
      - application/json
      Accept-Encoding:
      - gzip, deflate
      CommandName:
      - cosmosdb failover-priority-change
      Connection:
      - keep-alive
      ParameterSetName:
      - -n -g --failover-policies
      User-Agent:
<<<<<<< HEAD
      - python/3.6.5 (Windows-10-10.0.17134-SP0) msrest/0.6.10 msrest_azure/0.6.1
        azure-mgmt-cosmosdb/0.8.0 Azure-SDK-For-Python AZURECLI/2.0.74
    method: GET
    uri: https://management.azure.com/subscriptions/00000000-0000-0000-0000-000000000000/providers/Microsoft.DocumentDB/locations/westus/operationsStatus/02c350fa-0784-41c3-bfc1-231f78e384b8?api-version=2015-04-08
=======
      - python/3.7.4 (Windows-10-10.0.18362-SP0) msrest/0.6.10 msrest_azure/0.6.2
        azure-mgmt-cosmosdb/0.8.0 Azure-SDK-For-Python AZURECLI/2.0.75
    method: GET
    uri: https://management.azure.com/subscriptions/00000000-0000-0000-0000-000000000000/providers/Microsoft.DocumentDB/locations/westus/operationsStatus/f9ad6345-0343-414a-8cd5-0893646e890f?api-version=2015-04-08
>>>>>>> 807faccc
  response:
    body:
      string: '{"status":"Dequeued","error":{}}'
    headers:
      cache-control:
      - no-store, no-cache
      content-length:
      - '32'
      content-location:
<<<<<<< HEAD
      - https://management.documents.azure.com:450/subscriptions/fb3a3d6b-44c8-44f5-88c9-b20917c9b96b/providers/Microsoft.DocumentDB/locations/westus/operationsStatus/02c350fa-0784-41c3-bfc1-231f78e384b8?api-version=2015-04-08
      content-type:
      - application/json
      date:
      - Tue, 08 Oct 2019 21:22:19 GMT
=======
      - https://management.documents.azure.com:450/subscriptions/0b1f6471-1bf0-4dda-aec3-cb9272f09590/providers/Microsoft.DocumentDB/locations/westus/operationsStatus/f9ad6345-0343-414a-8cd5-0893646e890f?api-version=2015-04-08
      content-type:
      - application/json
      date:
      - Mon, 21 Oct 2019 13:40:52 GMT
>>>>>>> 807faccc
      pragma:
      - no-cache
      server:
      - Microsoft-HTTPAPI/2.0
      strict-transport-security:
      - max-age=31536000; includeSubDomains
      transfer-encoding:
      - chunked
      vary:
      - Accept-Encoding
      x-content-type-options:
      - nosniff
      x-ms-gatewayversion:
      - version=2.7.0
    status:
      code: 200
      message: Ok
- request:
    body: null
    headers:
      Accept:
      - application/json
      Accept-Encoding:
      - gzip, deflate
      CommandName:
      - cosmosdb failover-priority-change
      Connection:
      - keep-alive
      ParameterSetName:
      - -n -g --failover-policies
      User-Agent:
<<<<<<< HEAD
      - python/3.6.5 (Windows-10-10.0.17134-SP0) msrest/0.6.10 msrest_azure/0.6.1
        azure-mgmt-cosmosdb/0.8.0 Azure-SDK-For-Python AZURECLI/2.0.74
    method: GET
    uri: https://management.azure.com/subscriptions/00000000-0000-0000-0000-000000000000/providers/Microsoft.DocumentDB/locations/westus/operationsStatus/02c350fa-0784-41c3-bfc1-231f78e384b8?api-version=2015-04-08
=======
      - python/3.7.4 (Windows-10-10.0.18362-SP0) msrest/0.6.10 msrest_azure/0.6.2
        azure-mgmt-cosmosdb/0.8.0 Azure-SDK-For-Python AZURECLI/2.0.75
    method: GET
    uri: https://management.azure.com/subscriptions/00000000-0000-0000-0000-000000000000/providers/Microsoft.DocumentDB/locations/westus/operationsStatus/f9ad6345-0343-414a-8cd5-0893646e890f?api-version=2015-04-08
>>>>>>> 807faccc
  response:
    body:
      string: '{"status":"Dequeued","error":{}}'
    headers:
      cache-control:
      - no-store, no-cache
      content-length:
      - '32'
      content-location:
<<<<<<< HEAD
      - https://management.documents.azure.com:450/subscriptions/fb3a3d6b-44c8-44f5-88c9-b20917c9b96b/providers/Microsoft.DocumentDB/locations/westus/operationsStatus/02c350fa-0784-41c3-bfc1-231f78e384b8?api-version=2015-04-08
      content-type:
      - application/json
      date:
      - Tue, 08 Oct 2019 21:22:50 GMT
=======
      - https://management.documents.azure.com:450/subscriptions/0b1f6471-1bf0-4dda-aec3-cb9272f09590/providers/Microsoft.DocumentDB/locations/westus/operationsStatus/f9ad6345-0343-414a-8cd5-0893646e890f?api-version=2015-04-08
      content-type:
      - application/json
      date:
      - Mon, 21 Oct 2019 13:41:22 GMT
>>>>>>> 807faccc
      pragma:
      - no-cache
      server:
      - Microsoft-HTTPAPI/2.0
      strict-transport-security:
      - max-age=31536000; includeSubDomains
      transfer-encoding:
      - chunked
      vary:
      - Accept-Encoding
      x-content-type-options:
      - nosniff
      x-ms-gatewayversion:
      - version=2.7.0
    status:
      code: 200
      message: Ok
- request:
    body: null
    headers:
      Accept:
      - application/json
      Accept-Encoding:
      - gzip, deflate
      CommandName:
      - cosmosdb failover-priority-change
      Connection:
      - keep-alive
      ParameterSetName:
      - -n -g --failover-policies
      User-Agent:
<<<<<<< HEAD
      - python/3.6.5 (Windows-10-10.0.17134-SP0) msrest/0.6.10 msrest_azure/0.6.1
        azure-mgmt-cosmosdb/0.8.0 Azure-SDK-For-Python AZURECLI/2.0.74
    method: GET
    uri: https://management.azure.com/subscriptions/00000000-0000-0000-0000-000000000000/providers/Microsoft.DocumentDB/locations/westus/operationsStatus/02c350fa-0784-41c3-bfc1-231f78e384b8?api-version=2015-04-08
=======
      - python/3.7.4 (Windows-10-10.0.18362-SP0) msrest/0.6.10 msrest_azure/0.6.2
        azure-mgmt-cosmosdb/0.8.0 Azure-SDK-For-Python AZURECLI/2.0.75
    method: GET
    uri: https://management.azure.com/subscriptions/00000000-0000-0000-0000-000000000000/providers/Microsoft.DocumentDB/locations/westus/operationsStatus/f9ad6345-0343-414a-8cd5-0893646e890f?api-version=2015-04-08
>>>>>>> 807faccc
  response:
    body:
      string: '{"status":"Dequeued","error":{}}'
    headers:
      cache-control:
      - no-store, no-cache
      content-length:
      - '32'
      content-location:
<<<<<<< HEAD
      - https://management.documents.azure.com:450/subscriptions/fb3a3d6b-44c8-44f5-88c9-b20917c9b96b/providers/Microsoft.DocumentDB/locations/westus/operationsStatus/02c350fa-0784-41c3-bfc1-231f78e384b8?api-version=2015-04-08
      content-type:
      - application/json
      date:
      - Tue, 08 Oct 2019 21:23:20 GMT
=======
      - https://management.documents.azure.com:450/subscriptions/0b1f6471-1bf0-4dda-aec3-cb9272f09590/providers/Microsoft.DocumentDB/locations/westus/operationsStatus/f9ad6345-0343-414a-8cd5-0893646e890f?api-version=2015-04-08
      content-type:
      - application/json
      date:
      - Mon, 21 Oct 2019 13:41:53 GMT
>>>>>>> 807faccc
      pragma:
      - no-cache
      server:
      - Microsoft-HTTPAPI/2.0
      strict-transport-security:
      - max-age=31536000; includeSubDomains
      transfer-encoding:
      - chunked
      vary:
      - Accept-Encoding
      x-content-type-options:
      - nosniff
      x-ms-gatewayversion:
      - version=2.7.0
    status:
      code: 200
      message: Ok
- request:
    body: null
    headers:
      Accept:
      - application/json
      Accept-Encoding:
      - gzip, deflate
      CommandName:
      - cosmosdb failover-priority-change
      Connection:
      - keep-alive
      ParameterSetName:
      - -n -g --failover-policies
      User-Agent:
<<<<<<< HEAD
      - python/3.6.5 (Windows-10-10.0.17134-SP0) msrest/0.6.10 msrest_azure/0.6.1
        azure-mgmt-cosmosdb/0.8.0 Azure-SDK-For-Python AZURECLI/2.0.74
    method: GET
    uri: https://management.azure.com/subscriptions/00000000-0000-0000-0000-000000000000/providers/Microsoft.DocumentDB/locations/westus/operationsStatus/02c350fa-0784-41c3-bfc1-231f78e384b8?api-version=2015-04-08
=======
      - python/3.7.4 (Windows-10-10.0.18362-SP0) msrest/0.6.10 msrest_azure/0.6.2
        azure-mgmt-cosmosdb/0.8.0 Azure-SDK-For-Python AZURECLI/2.0.75
    method: GET
    uri: https://management.azure.com/subscriptions/00000000-0000-0000-0000-000000000000/providers/Microsoft.DocumentDB/locations/westus/operationsStatus/f9ad6345-0343-414a-8cd5-0893646e890f?api-version=2015-04-08
>>>>>>> 807faccc
  response:
    body:
      string: '{"status":"Dequeued","error":{}}'
    headers:
      cache-control:
      - no-store, no-cache
      content-length:
      - '32'
      content-location:
<<<<<<< HEAD
      - https://management.documents.azure.com:450/subscriptions/fb3a3d6b-44c8-44f5-88c9-b20917c9b96b/providers/Microsoft.DocumentDB/locations/westus/operationsStatus/02c350fa-0784-41c3-bfc1-231f78e384b8?api-version=2015-04-08
      content-type:
      - application/json
      date:
      - Tue, 08 Oct 2019 21:23:51 GMT
=======
      - https://management.documents.azure.com:450/subscriptions/0b1f6471-1bf0-4dda-aec3-cb9272f09590/providers/Microsoft.DocumentDB/locations/westus/operationsStatus/f9ad6345-0343-414a-8cd5-0893646e890f?api-version=2015-04-08
      content-type:
      - application/json
      date:
      - Mon, 21 Oct 2019 13:42:23 GMT
>>>>>>> 807faccc
      pragma:
      - no-cache
      server:
      - Microsoft-HTTPAPI/2.0
      strict-transport-security:
      - max-age=31536000; includeSubDomains
      transfer-encoding:
      - chunked
      vary:
      - Accept-Encoding
      x-content-type-options:
      - nosniff
      x-ms-gatewayversion:
      - version=2.7.0
    status:
      code: 200
      message: Ok
- request:
    body: null
    headers:
      Accept:
      - application/json
      Accept-Encoding:
      - gzip, deflate
      CommandName:
      - cosmosdb failover-priority-change
      Connection:
      - keep-alive
      ParameterSetName:
      - -n -g --failover-policies
      User-Agent:
<<<<<<< HEAD
      - python/3.6.5 (Windows-10-10.0.17134-SP0) msrest/0.6.10 msrest_azure/0.6.1
        azure-mgmt-cosmosdb/0.8.0 Azure-SDK-For-Python AZURECLI/2.0.74
    method: GET
    uri: https://management.azure.com/subscriptions/00000000-0000-0000-0000-000000000000/providers/Microsoft.DocumentDB/locations/westus/operationsStatus/02c350fa-0784-41c3-bfc1-231f78e384b8?api-version=2015-04-08
=======
      - python/3.7.4 (Windows-10-10.0.18362-SP0) msrest/0.6.10 msrest_azure/0.6.2
        azure-mgmt-cosmosdb/0.8.0 Azure-SDK-For-Python AZURECLI/2.0.75
    method: GET
    uri: https://management.azure.com/subscriptions/00000000-0000-0000-0000-000000000000/providers/Microsoft.DocumentDB/locations/westus/operationsStatus/f9ad6345-0343-414a-8cd5-0893646e890f?api-version=2015-04-08
>>>>>>> 807faccc
  response:
    body:
      string: '{"status":"Succeeded","error":{}}'
    headers:
      cache-control:
      - no-store, no-cache
      content-length:
      - '33'
      content-location:
<<<<<<< HEAD
      - https://management.documents.azure.com:450/subscriptions/fb3a3d6b-44c8-44f5-88c9-b20917c9b96b/providers/Microsoft.DocumentDB/locations/westus/operationsStatus/02c350fa-0784-41c3-bfc1-231f78e384b8?api-version=2015-04-08
      content-type:
      - application/json
      date:
      - Tue, 08 Oct 2019 21:24:21 GMT
=======
      - https://management.documents.azure.com:450/subscriptions/0b1f6471-1bf0-4dda-aec3-cb9272f09590/providers/Microsoft.DocumentDB/locations/westus/operationsStatus/f9ad6345-0343-414a-8cd5-0893646e890f?api-version=2015-04-08
      content-type:
      - application/json
      date:
      - Mon, 21 Oct 2019 13:42:54 GMT
>>>>>>> 807faccc
      pragma:
      - no-cache
      server:
      - Microsoft-HTTPAPI/2.0
      strict-transport-security:
      - max-age=31536000; includeSubDomains
      transfer-encoding:
      - chunked
      vary:
      - Accept-Encoding
      x-content-type-options:
      - nosniff
      x-ms-gatewayversion:
      - version=2.7.0
    status:
      code: 200
      message: Ok
- request:
    body: null
    headers:
      Accept:
      - application/json
      Accept-Encoding:
      - gzip, deflate
      CommandName:
      - cosmosdb show
      Connection:
      - keep-alive
      ParameterSetName:
      - -n -g
      User-Agent:
<<<<<<< HEAD
      - python/3.6.5 (Windows-10-10.0.17134-SP0) msrest/0.6.10 msrest_azure/0.6.1
        azure-mgmt-cosmosdb/0.8.0 Azure-SDK-For-Python AZURECLI/2.0.74
=======
      - python/3.7.4 (Windows-10-10.0.18362-SP0) msrest/0.6.10 msrest_azure/0.6.2
        azure-mgmt-cosmosdb/0.8.0 Azure-SDK-For-Python AZURECLI/2.0.75
>>>>>>> 807faccc
      accept-language:
      - en-US
    method: GET
    uri: https://management.azure.com/subscriptions/00000000-0000-0000-0000-000000000000/resourceGroups/cli_test_cosmosdb_account000001/providers/Microsoft.DocumentDB/databaseAccounts/cli000002?api-version=2015-04-08
  response:
    body:
      string: '{"id":"/subscriptions/00000000-0000-0000-0000-000000000000/resourceGroups/cli_test_cosmosdb_account000001/providers/Microsoft.DocumentDB/databaseAccounts/cli000002","name":"cli000002","location":"West
        US","type":"Microsoft.DocumentDB/databaseAccounts","kind":"GlobalDocumentDB","tags":{},"properties":{"provisioningState":"Succeeded","documentEndpoint":"https://cli000002.documents.azure.com:443/","ipRangeFilter":"","enableAutomaticFailover":false,"enableMultipleWriteLocations":false,"enablePartitionKeyMonitor":false,"isVirtualNetworkFilterEnabled":false,"virtualNetworkRules":[],"EnabledApiTypes":"Sql","disableKeyBasedMetadataWriteAccess":false,"databaseAccountOfferType":"Standard","consistencyPolicy":{"defaultConsistencyLevel":"Session","maxIntervalInSeconds":5,"maxStalenessPrefix":100},"configurationOverrides":{},"writeLocations":[{"id":"cli000002-westus","locationName":"West
        US","documentEndpoint":"https://cli000002-westus.documents.azure.com:443/","provisioningState":"Succeeded","failoverPriority":0,"isZoneRedundant":false}],"readLocations":[{"id":"cli000002-westus","locationName":"West
        US","documentEndpoint":"https://cli000002-westus.documents.azure.com:443/","provisioningState":"Succeeded","failoverPriority":0,"isZoneRedundant":false},{"id":"cli000002-eastus","locationName":"East
        US","documentEndpoint":"https://cli000002-eastus.documents.azure.com:443/","provisioningState":"Succeeded","failoverPriority":1,"isZoneRedundant":false}],"locations":[{"id":"cli000002-westus","locationName":"West
        US","documentEndpoint":"https://cli000002-westus.documents.azure.com:443/","provisioningState":"Succeeded","failoverPriority":0,"isZoneRedundant":false},{"id":"cli000002-eastus","locationName":"East
        US","documentEndpoint":"https://cli000002-eastus.documents.azure.com:443/","provisioningState":"Succeeded","failoverPriority":1,"isZoneRedundant":false}],"failoverPolicies":[{"id":"cli000002-westus","locationName":"West
        US","failoverPriority":0},{"id":"cli000002-eastus","locationName":"East US","failoverPriority":1}],"cors":[],"capabilities":[]}}'
    headers:
      cache-control:
      - no-store, no-cache
      content-length:
      - '2573'
      content-location:
<<<<<<< HEAD
      - https://management.documents.azure.com:450/subscriptions/fb3a3d6b-44c8-44f5-88c9-b20917c9b96b/resourceGroups/cli_test_cosmosdb_accountgwdli2dtmapgs7f6ujflsujo62bsfyxemvmbnuawbk5o5rntdh/providers/Microsoft.DocumentDB/databaseAccounts/clifvvrs566dw3p2j6ogvhpcpwnf2ppt6ho5grju?api-version=2015-04-08
      content-type:
      - application/json
      date:
      - Tue, 08 Oct 2019 21:24:23 GMT
=======
      - https://management.documents.azure.com:450/subscriptions/0b1f6471-1bf0-4dda-aec3-cb9272f09590/resourceGroups/cli_test_cosmosdb_accountodxa27fwoqm7r77iwfd7tqez3g726q3ladpkwb4mbki3bq5tkr/providers/Microsoft.DocumentDB/databaseAccounts/clixpq2wded4q7nwto2uh2n2hhs64mxttxrmsot6?api-version=2015-04-08
      content-type:
      - application/json
      date:
      - Mon, 21 Oct 2019 13:42:56 GMT
>>>>>>> 807faccc
      pragma:
      - no-cache
      server:
      - Microsoft-HTTPAPI/2.0
      strict-transport-security:
      - max-age=31536000; includeSubDomains
      transfer-encoding:
      - chunked
      vary:
      - Accept-Encoding
      x-content-type-options:
      - nosniff
      x-ms-gatewayversion:
      - version=2.7.0
    status:
      code: 200
      message: Ok
version: 1<|MERGE_RESOLUTION|>--- conflicted
+++ resolved
@@ -13,24 +13,15 @@
       ParameterSetName:
       - -n -g --locations --locations
       User-Agent:
-<<<<<<< HEAD
-      - python/3.6.5 (Windows-10-10.0.17134-SP0) msrest/0.6.10 msrest_azure/0.6.1
-        azure-mgmt-resource/4.0.0 Azure-SDK-For-Python AZURECLI/2.0.74
-=======
       - python/3.7.4 (Windows-10-10.0.18362-SP0) msrest/0.6.10 msrest_azure/0.6.2
         azure-mgmt-resource/4.0.0 Azure-SDK-For-Python AZURECLI/2.0.75
->>>>>>> 807faccc
       accept-language:
       - en-US
     method: GET
     uri: https://management.azure.com/subscriptions/00000000-0000-0000-0000-000000000000/resourcegroups/cli_test_cosmosdb_account000001?api-version=2019-07-01
   response:
     body:
-<<<<<<< HEAD
-      string: '{"id":"/subscriptions/00000000-0000-0000-0000-000000000000/resourceGroups/cli_test_cosmosdb_account000001","name":"cli_test_cosmosdb_account000001","type":"Microsoft.Resources/resourceGroups","location":"westus","tags":{"product":"azurecli","cause":"automation","date":"2019-10-08T20:46:12Z"},"properties":{"provisioningState":"Succeeded"}}'
-=======
       string: '{"id":"/subscriptions/00000000-0000-0000-0000-000000000000/resourceGroups/cli_test_cosmosdb_account000001","name":"cli_test_cosmosdb_account000001","type":"Microsoft.Resources/resourceGroups","location":"westus","tags":{"product":"azurecli","cause":"automation","date":"2019-10-21T13:06:55Z"},"properties":{"provisioningState":"Succeeded"}}'
->>>>>>> 807faccc
     headers:
       cache-control:
       - no-cache
@@ -39,11 +30,7 @@
       content-type:
       - application/json; charset=utf-8
       date:
-<<<<<<< HEAD
-      - Tue, 08 Oct 2019 20:46:12 GMT
-=======
       - Mon, 21 Oct 2019 13:07:00 GMT
->>>>>>> 807faccc
       expires:
       - '-1'
       pragma:
@@ -78,13 +65,8 @@
       ParameterSetName:
       - -n -g --locations --locations
       User-Agent:
-<<<<<<< HEAD
-      - python/3.6.5 (Windows-10-10.0.17134-SP0) msrest/0.6.10 msrest_azure/0.6.1
-        azure-mgmt-cosmosdb/0.8.0 Azure-SDK-For-Python AZURECLI/2.0.74
-=======
-      - python/3.7.4 (Windows-10-10.0.18362-SP0) msrest/0.6.10 msrest_azure/0.6.2
-        azure-mgmt-cosmosdb/0.8.0 Azure-SDK-For-Python AZURECLI/2.0.75
->>>>>>> 807faccc
+      - python/3.7.4 (Windows-10-10.0.18362-SP0) msrest/0.6.10 msrest_azure/0.6.2
+        azure-mgmt-cosmosdb/0.8.0 Azure-SDK-For-Python AZURECLI/2.0.75
       accept-language:
       - en-US
     method: PUT
@@ -99,25 +81,12 @@
         US","failoverPriority":0}],"cors":[],"capabilities":[]}}'
     headers:
       azure-asyncoperation:
-<<<<<<< HEAD
-      - https://management.azure.com/subscriptions/00000000-0000-0000-0000-000000000000/providers/Microsoft.DocumentDB/locations/westus/operationsStatus/7f0b6d4f-a724-4f76-a727-9faa8f92a35b?api-version=2015-04-08
-=======
       - https://management.azure.com/subscriptions/00000000-0000-0000-0000-000000000000/providers/Microsoft.DocumentDB/locations/westus/operationsStatus/5dec33fd-17f6-45cd-9bc7-6a8418f0886f?api-version=2015-04-08
->>>>>>> 807faccc
       cache-control:
       - no-store, no-cache
       content-length:
       - '1559'
       content-location:
-<<<<<<< HEAD
-      - https://management.documents.azure.com:450/subscriptions/fb3a3d6b-44c8-44f5-88c9-b20917c9b96b/resourceGroups/cli_test_cosmosdb_accountgwdli2dtmapgs7f6ujflsujo62bsfyxemvmbnuawbk5o5rntdh/providers/Microsoft.DocumentDB/databaseAccounts/clifvvrs566dw3p2j6ogvhpcpwnf2ppt6ho5grju?api-version=2015-04-08
-      content-type:
-      - application/json
-      date:
-      - Tue, 08 Oct 2019 20:46:16 GMT
-      location:
-      - https://management.azure.com/subscriptions/00000000-0000-0000-0000-000000000000/resourceGroups/cli_test_cosmosdb_account000001/providers/Microsoft.DocumentDB/databaseAccounts/cli000002/operationResults/7f0b6d4f-a724-4f76-a727-9faa8f92a35b?api-version=2015-04-08
-=======
       - https://management.documents.azure.com:450/subscriptions/0b1f6471-1bf0-4dda-aec3-cb9272f09590/resourceGroups/cli_test_cosmosdb_accountodxa27fwoqm7r77iwfd7tqez3g726q3ladpkwb4mbki3bq5tkr/providers/Microsoft.DocumentDB/databaseAccounts/clixpq2wded4q7nwto2uh2n2hhs64mxttxrmsot6?api-version=2015-04-08
       content-type:
       - application/json
@@ -125,7 +94,6 @@
       - Mon, 21 Oct 2019 13:07:06 GMT
       location:
       - https://management.azure.com/subscriptions/00000000-0000-0000-0000-000000000000/resourceGroups/cli_test_cosmosdb_account000001/providers/Microsoft.DocumentDB/databaseAccounts/cli000002/operationResults/5dec33fd-17f6-45cd-9bc7-6a8418f0886f?api-version=2015-04-08
->>>>>>> 807faccc
       pragma:
       - no-cache
       server:
@@ -141,4345 +109,3062 @@
       x-ms-gatewayversion:
       - version=2.7.0
       x-ms-ratelimit-remaining-subscription-writes:
-<<<<<<< HEAD
-      - '1199'
-    status:
-      code: 200
-      message: Ok
-- request:
-    body: null
-    headers:
-      Accept:
-      - application/json
-      Accept-Encoding:
-      - gzip, deflate
-      CommandName:
-      - cosmosdb create
-      Connection:
-      - keep-alive
-      ParameterSetName:
-      - -n -g --locations --locations
-      User-Agent:
-      - python/3.6.5 (Windows-10-10.0.17134-SP0) msrest/0.6.10 msrest_azure/0.6.1
-        azure-mgmt-cosmosdb/0.8.0 Azure-SDK-For-Python AZURECLI/2.0.74
-    method: GET
-    uri: https://management.azure.com/subscriptions/00000000-0000-0000-0000-000000000000/providers/Microsoft.DocumentDB/locations/westus/operationsStatus/7f0b6d4f-a724-4f76-a727-9faa8f92a35b?api-version=2015-04-08
-  response:
-    body:
-      string: '{"status":"Dequeued","error":{}}'
-    headers:
-      cache-control:
-      - no-store, no-cache
-      content-length:
-      - '32'
-      content-location:
-      - https://management.documents.azure.com:450/subscriptions/fb3a3d6b-44c8-44f5-88c9-b20917c9b96b/providers/Microsoft.DocumentDB/locations/westus/operationsStatus/7f0b6d4f-a724-4f76-a727-9faa8f92a35b?api-version=2015-04-08
-      content-type:
-      - application/json
-      date:
-      - Tue, 08 Oct 2019 20:46:46 GMT
-      pragma:
-      - no-cache
-      server:
-      - Microsoft-HTTPAPI/2.0
-      strict-transport-security:
-      - max-age=31536000; includeSubDomains
-      transfer-encoding:
-      - chunked
-      vary:
-      - Accept-Encoding
-      x-content-type-options:
-      - nosniff
-      x-ms-gatewayversion:
-      - version=2.7.0
-    status:
-      code: 200
-      message: Ok
-- request:
-    body: null
-    headers:
-      Accept:
-      - application/json
-      Accept-Encoding:
-      - gzip, deflate
-      CommandName:
-      - cosmosdb create
-      Connection:
-      - keep-alive
-      ParameterSetName:
-      - -n -g --locations --locations
-      User-Agent:
-      - python/3.6.5 (Windows-10-10.0.17134-SP0) msrest/0.6.10 msrest_azure/0.6.1
-        azure-mgmt-cosmosdb/0.8.0 Azure-SDK-For-Python AZURECLI/2.0.74
-    method: GET
-    uri: https://management.azure.com/subscriptions/00000000-0000-0000-0000-000000000000/providers/Microsoft.DocumentDB/locations/westus/operationsStatus/7f0b6d4f-a724-4f76-a727-9faa8f92a35b?api-version=2015-04-08
-  response:
-    body:
-      string: '{"status":"Dequeued","error":{}}'
-    headers:
-      cache-control:
-      - no-store, no-cache
-      content-length:
-      - '32'
-      content-location:
-      - https://management.documents.azure.com:450/subscriptions/fb3a3d6b-44c8-44f5-88c9-b20917c9b96b/providers/Microsoft.DocumentDB/locations/westus/operationsStatus/7f0b6d4f-a724-4f76-a727-9faa8f92a35b?api-version=2015-04-08
-      content-type:
-      - application/json
-      date:
-      - Tue, 08 Oct 2019 20:47:17 GMT
-      pragma:
-      - no-cache
-      server:
-      - Microsoft-HTTPAPI/2.0
-      strict-transport-security:
-      - max-age=31536000; includeSubDomains
-      transfer-encoding:
-      - chunked
-      vary:
-      - Accept-Encoding
-      x-content-type-options:
-      - nosniff
-      x-ms-gatewayversion:
-      - version=2.7.0
-    status:
-      code: 200
-      message: Ok
-- request:
-    body: null
-    headers:
-      Accept:
-      - application/json
-      Accept-Encoding:
-      - gzip, deflate
-      CommandName:
-      - cosmosdb create
-      Connection:
-      - keep-alive
-      ParameterSetName:
-      - -n -g --locations --locations
-      User-Agent:
-      - python/3.6.5 (Windows-10-10.0.17134-SP0) msrest/0.6.10 msrest_azure/0.6.1
-        azure-mgmt-cosmosdb/0.8.0 Azure-SDK-For-Python AZURECLI/2.0.74
-    method: GET
-    uri: https://management.azure.com/subscriptions/00000000-0000-0000-0000-000000000000/providers/Microsoft.DocumentDB/locations/westus/operationsStatus/7f0b6d4f-a724-4f76-a727-9faa8f92a35b?api-version=2015-04-08
-  response:
-    body:
-      string: '{"status":"Dequeued","error":{}}'
-    headers:
-      cache-control:
-      - no-store, no-cache
-      content-length:
-      - '32'
-      content-location:
-      - https://management.documents.azure.com:450/subscriptions/fb3a3d6b-44c8-44f5-88c9-b20917c9b96b/providers/Microsoft.DocumentDB/locations/westus/operationsStatus/7f0b6d4f-a724-4f76-a727-9faa8f92a35b?api-version=2015-04-08
-      content-type:
-      - application/json
-      date:
-      - Tue, 08 Oct 2019 20:47:47 GMT
-      pragma:
-      - no-cache
-      server:
-      - Microsoft-HTTPAPI/2.0
-      strict-transport-security:
-      - max-age=31536000; includeSubDomains
-      transfer-encoding:
-      - chunked
-      vary:
-      - Accept-Encoding
-      x-content-type-options:
-      - nosniff
-      x-ms-gatewayversion:
-      - version=2.7.0
-    status:
-      code: 200
-      message: Ok
-- request:
-    body: null
-    headers:
-      Accept:
-      - application/json
-      Accept-Encoding:
-      - gzip, deflate
-      CommandName:
-      - cosmosdb create
-      Connection:
-      - keep-alive
-      ParameterSetName:
-      - -n -g --locations --locations
-      User-Agent:
-      - python/3.6.5 (Windows-10-10.0.17134-SP0) msrest/0.6.10 msrest_azure/0.6.1
-        azure-mgmt-cosmosdb/0.8.0 Azure-SDK-For-Python AZURECLI/2.0.74
-    method: GET
-    uri: https://management.azure.com/subscriptions/00000000-0000-0000-0000-000000000000/providers/Microsoft.DocumentDB/locations/westus/operationsStatus/7f0b6d4f-a724-4f76-a727-9faa8f92a35b?api-version=2015-04-08
-  response:
-    body:
-      string: '{"status":"Dequeued","error":{}}'
-    headers:
-      cache-control:
-      - no-store, no-cache
-      content-length:
-      - '32'
-      content-location:
-      - https://management.documents.azure.com:450/subscriptions/fb3a3d6b-44c8-44f5-88c9-b20917c9b96b/providers/Microsoft.DocumentDB/locations/westus/operationsStatus/7f0b6d4f-a724-4f76-a727-9faa8f92a35b?api-version=2015-04-08
-      content-type:
-      - application/json
-      date:
-      - Tue, 08 Oct 2019 20:48:18 GMT
-      pragma:
-      - no-cache
-      server:
-      - Microsoft-HTTPAPI/2.0
-      strict-transport-security:
-      - max-age=31536000; includeSubDomains
-      transfer-encoding:
-      - chunked
-      vary:
-      - Accept-Encoding
-      x-content-type-options:
-      - nosniff
-      x-ms-gatewayversion:
-      - version=2.7.0
-    status:
-      code: 200
-      message: Ok
-- request:
-    body: null
-    headers:
-      Accept:
-      - application/json
-      Accept-Encoding:
-      - gzip, deflate
-      CommandName:
-      - cosmosdb create
-      Connection:
-      - keep-alive
-      ParameterSetName:
-      - -n -g --locations --locations
-      User-Agent:
-      - python/3.6.5 (Windows-10-10.0.17134-SP0) msrest/0.6.10 msrest_azure/0.6.1
-        azure-mgmt-cosmosdb/0.8.0 Azure-SDK-For-Python AZURECLI/2.0.74
-    method: GET
-    uri: https://management.azure.com/subscriptions/00000000-0000-0000-0000-000000000000/providers/Microsoft.DocumentDB/locations/westus/operationsStatus/7f0b6d4f-a724-4f76-a727-9faa8f92a35b?api-version=2015-04-08
-  response:
-    body:
-      string: '{"status":"Dequeued","error":{}}'
-    headers:
-      cache-control:
-      - no-store, no-cache
-      content-length:
-      - '32'
-      content-location:
-      - https://management.documents.azure.com:450/subscriptions/fb3a3d6b-44c8-44f5-88c9-b20917c9b96b/providers/Microsoft.DocumentDB/locations/westus/operationsStatus/7f0b6d4f-a724-4f76-a727-9faa8f92a35b?api-version=2015-04-08
-      content-type:
-      - application/json
-      date:
-      - Tue, 08 Oct 2019 20:48:48 GMT
-      pragma:
-      - no-cache
-      server:
-      - Microsoft-HTTPAPI/2.0
-      strict-transport-security:
-      - max-age=31536000; includeSubDomains
-      transfer-encoding:
-      - chunked
-      vary:
-      - Accept-Encoding
-      x-content-type-options:
-      - nosniff
-      x-ms-gatewayversion:
-      - version=2.7.0
-    status:
-      code: 200
-      message: Ok
-- request:
-    body: null
-    headers:
-      Accept:
-      - application/json
-      Accept-Encoding:
-      - gzip, deflate
-      CommandName:
-      - cosmosdb create
-      Connection:
-      - keep-alive
-      ParameterSetName:
-      - -n -g --locations --locations
-      User-Agent:
-      - python/3.6.5 (Windows-10-10.0.17134-SP0) msrest/0.6.10 msrest_azure/0.6.1
-        azure-mgmt-cosmosdb/0.8.0 Azure-SDK-For-Python AZURECLI/2.0.74
-    method: GET
-    uri: https://management.azure.com/subscriptions/00000000-0000-0000-0000-000000000000/providers/Microsoft.DocumentDB/locations/westus/operationsStatus/7f0b6d4f-a724-4f76-a727-9faa8f92a35b?api-version=2015-04-08
-  response:
-    body:
-      string: '{"status":"Dequeued","error":{}}'
-    headers:
-      cache-control:
-      - no-store, no-cache
-      content-length:
-      - '32'
-      content-location:
-      - https://management.documents.azure.com:450/subscriptions/fb3a3d6b-44c8-44f5-88c9-b20917c9b96b/providers/Microsoft.DocumentDB/locations/westus/operationsStatus/7f0b6d4f-a724-4f76-a727-9faa8f92a35b?api-version=2015-04-08
-      content-type:
-      - application/json
-      date:
-      - Tue, 08 Oct 2019 20:49:18 GMT
-      pragma:
-      - no-cache
-      server:
-      - Microsoft-HTTPAPI/2.0
-      strict-transport-security:
-      - max-age=31536000; includeSubDomains
-      transfer-encoding:
-      - chunked
-      vary:
-      - Accept-Encoding
-      x-content-type-options:
-      - nosniff
-      x-ms-gatewayversion:
-      - version=2.7.0
-    status:
-      code: 200
-      message: Ok
-- request:
-    body: null
-    headers:
-      Accept:
-      - application/json
-      Accept-Encoding:
-      - gzip, deflate
-      CommandName:
-      - cosmosdb create
-      Connection:
-      - keep-alive
-      ParameterSetName:
-      - -n -g --locations --locations
-      User-Agent:
-      - python/3.6.5 (Windows-10-10.0.17134-SP0) msrest/0.6.10 msrest_azure/0.6.1
-        azure-mgmt-cosmosdb/0.8.0 Azure-SDK-For-Python AZURECLI/2.0.74
-    method: GET
-    uri: https://management.azure.com/subscriptions/00000000-0000-0000-0000-000000000000/providers/Microsoft.DocumentDB/locations/westus/operationsStatus/7f0b6d4f-a724-4f76-a727-9faa8f92a35b?api-version=2015-04-08
-  response:
-    body:
-      string: '{"status":"Dequeued","error":{}}'
-    headers:
-      cache-control:
-      - no-store, no-cache
-      content-length:
-      - '32'
-      content-location:
-      - https://management.documents.azure.com:450/subscriptions/fb3a3d6b-44c8-44f5-88c9-b20917c9b96b/providers/Microsoft.DocumentDB/locations/westus/operationsStatus/7f0b6d4f-a724-4f76-a727-9faa8f92a35b?api-version=2015-04-08
-      content-type:
-      - application/json
-      date:
-      - Tue, 08 Oct 2019 20:49:48 GMT
-      pragma:
-      - no-cache
-      server:
-      - Microsoft-HTTPAPI/2.0
-      strict-transport-security:
-      - max-age=31536000; includeSubDomains
-      transfer-encoding:
-      - chunked
-      vary:
-      - Accept-Encoding
-      x-content-type-options:
-      - nosniff
-      x-ms-gatewayversion:
-      - version=2.7.0
-=======
       - '1198'
->>>>>>> 807faccc
-    status:
-      code: 200
-      message: Ok
-- request:
-    body: null
-    headers:
-      Accept:
-      - application/json
-      Accept-Encoding:
-      - gzip, deflate
-      CommandName:
-      - cosmosdb create
-      Connection:
-      - keep-alive
-      ParameterSetName:
-      - -n -g --locations --locations
-      User-Agent:
-<<<<<<< HEAD
-      - python/3.6.5 (Windows-10-10.0.17134-SP0) msrest/0.6.10 msrest_azure/0.6.1
-        azure-mgmt-cosmosdb/0.8.0 Azure-SDK-For-Python AZURECLI/2.0.74
-    method: GET
-    uri: https://management.azure.com/subscriptions/00000000-0000-0000-0000-000000000000/providers/Microsoft.DocumentDB/locations/westus/operationsStatus/7f0b6d4f-a724-4f76-a727-9faa8f92a35b?api-version=2015-04-08
-=======
-      - python/3.7.4 (Windows-10-10.0.18362-SP0) msrest/0.6.10 msrest_azure/0.6.2
-        azure-mgmt-cosmosdb/0.8.0 Azure-SDK-For-Python AZURECLI/2.0.75
-    method: GET
-    uri: https://management.azure.com/subscriptions/00000000-0000-0000-0000-000000000000/providers/Microsoft.DocumentDB/locations/westus/operationsStatus/5dec33fd-17f6-45cd-9bc7-6a8418f0886f?api-version=2015-04-08
->>>>>>> 807faccc
-  response:
-    body:
-      string: '{"status":"Dequeued","error":{}}'
-    headers:
-      cache-control:
-      - no-store, no-cache
-      content-length:
-      - '32'
-      content-location:
-<<<<<<< HEAD
-      - https://management.documents.azure.com:450/subscriptions/fb3a3d6b-44c8-44f5-88c9-b20917c9b96b/providers/Microsoft.DocumentDB/locations/westus/operationsStatus/7f0b6d4f-a724-4f76-a727-9faa8f92a35b?api-version=2015-04-08
-      content-type:
-      - application/json
-      date:
-      - Tue, 08 Oct 2019 20:50:19 GMT
-=======
+    status:
+      code: 200
+      message: Ok
+- request:
+    body: null
+    headers:
+      Accept:
+      - application/json
+      Accept-Encoding:
+      - gzip, deflate
+      CommandName:
+      - cosmosdb create
+      Connection:
+      - keep-alive
+      ParameterSetName:
+      - -n -g --locations --locations
+      User-Agent:
+      - python/3.7.4 (Windows-10-10.0.18362-SP0) msrest/0.6.10 msrest_azure/0.6.2
+        azure-mgmt-cosmosdb/0.8.0 Azure-SDK-For-Python AZURECLI/2.0.75
+    method: GET
+    uri: https://management.azure.com/subscriptions/00000000-0000-0000-0000-000000000000/providers/Microsoft.DocumentDB/locations/westus/operationsStatus/5dec33fd-17f6-45cd-9bc7-6a8418f0886f?api-version=2015-04-08
+  response:
+    body:
+      string: '{"status":"Dequeued","error":{}}'
+    headers:
+      cache-control:
+      - no-store, no-cache
+      content-length:
+      - '32'
+      content-location:
       - https://management.documents.azure.com:450/subscriptions/0b1f6471-1bf0-4dda-aec3-cb9272f09590/providers/Microsoft.DocumentDB/locations/westus/operationsStatus/5dec33fd-17f6-45cd-9bc7-6a8418f0886f?api-version=2015-04-08
       content-type:
       - application/json
       date:
       - Mon, 21 Oct 2019 13:07:37 GMT
->>>>>>> 807faccc
-      pragma:
-      - no-cache
-      server:
-      - Microsoft-HTTPAPI/2.0
-      strict-transport-security:
-      - max-age=31536000; includeSubDomains
-      transfer-encoding:
-      - chunked
-      vary:
-      - Accept-Encoding
-      x-content-type-options:
-      - nosniff
-      x-ms-gatewayversion:
-      - version=2.7.0
-    status:
-      code: 200
-      message: Ok
-- request:
-    body: null
-    headers:
-      Accept:
-      - application/json
-      Accept-Encoding:
-      - gzip, deflate
-      CommandName:
-      - cosmosdb create
-      Connection:
-      - keep-alive
-      ParameterSetName:
-      - -n -g --locations --locations
-      User-Agent:
-<<<<<<< HEAD
-      - python/3.6.5 (Windows-10-10.0.17134-SP0) msrest/0.6.10 msrest_azure/0.6.1
-        azure-mgmt-cosmosdb/0.8.0 Azure-SDK-For-Python AZURECLI/2.0.74
-    method: GET
-    uri: https://management.azure.com/subscriptions/00000000-0000-0000-0000-000000000000/providers/Microsoft.DocumentDB/locations/westus/operationsStatus/7f0b6d4f-a724-4f76-a727-9faa8f92a35b?api-version=2015-04-08
-=======
-      - python/3.7.4 (Windows-10-10.0.18362-SP0) msrest/0.6.10 msrest_azure/0.6.2
-        azure-mgmt-cosmosdb/0.8.0 Azure-SDK-For-Python AZURECLI/2.0.75
-    method: GET
-    uri: https://management.azure.com/subscriptions/00000000-0000-0000-0000-000000000000/providers/Microsoft.DocumentDB/locations/westus/operationsStatus/5dec33fd-17f6-45cd-9bc7-6a8418f0886f?api-version=2015-04-08
->>>>>>> 807faccc
-  response:
-    body:
-      string: '{"status":"Dequeued","error":{}}'
-    headers:
-      cache-control:
-      - no-store, no-cache
-      content-length:
-      - '32'
-      content-location:
-<<<<<<< HEAD
-      - https://management.documents.azure.com:450/subscriptions/fb3a3d6b-44c8-44f5-88c9-b20917c9b96b/providers/Microsoft.DocumentDB/locations/westus/operationsStatus/7f0b6d4f-a724-4f76-a727-9faa8f92a35b?api-version=2015-04-08
-      content-type:
-      - application/json
-      date:
-      - Tue, 08 Oct 2019 20:50:49 GMT
-=======
+      pragma:
+      - no-cache
+      server:
+      - Microsoft-HTTPAPI/2.0
+      strict-transport-security:
+      - max-age=31536000; includeSubDomains
+      transfer-encoding:
+      - chunked
+      vary:
+      - Accept-Encoding
+      x-content-type-options:
+      - nosniff
+      x-ms-gatewayversion:
+      - version=2.7.0
+    status:
+      code: 200
+      message: Ok
+- request:
+    body: null
+    headers:
+      Accept:
+      - application/json
+      Accept-Encoding:
+      - gzip, deflate
+      CommandName:
+      - cosmosdb create
+      Connection:
+      - keep-alive
+      ParameterSetName:
+      - -n -g --locations --locations
+      User-Agent:
+      - python/3.7.4 (Windows-10-10.0.18362-SP0) msrest/0.6.10 msrest_azure/0.6.2
+        azure-mgmt-cosmosdb/0.8.0 Azure-SDK-For-Python AZURECLI/2.0.75
+    method: GET
+    uri: https://management.azure.com/subscriptions/00000000-0000-0000-0000-000000000000/providers/Microsoft.DocumentDB/locations/westus/operationsStatus/5dec33fd-17f6-45cd-9bc7-6a8418f0886f?api-version=2015-04-08
+  response:
+    body:
+      string: '{"status":"Dequeued","error":{}}'
+    headers:
+      cache-control:
+      - no-store, no-cache
+      content-length:
+      - '32'
+      content-location:
       - https://management.documents.azure.com:450/subscriptions/0b1f6471-1bf0-4dda-aec3-cb9272f09590/providers/Microsoft.DocumentDB/locations/westus/operationsStatus/5dec33fd-17f6-45cd-9bc7-6a8418f0886f?api-version=2015-04-08
       content-type:
       - application/json
       date:
       - Mon, 21 Oct 2019 13:08:08 GMT
->>>>>>> 807faccc
-      pragma:
-      - no-cache
-      server:
-      - Microsoft-HTTPAPI/2.0
-      strict-transport-security:
-      - max-age=31536000; includeSubDomains
-      transfer-encoding:
-      - chunked
-      vary:
-      - Accept-Encoding
-      x-content-type-options:
-      - nosniff
-      x-ms-gatewayversion:
-      - version=2.7.0
-    status:
-      code: 200
-      message: Ok
-- request:
-    body: null
-    headers:
-      Accept:
-      - application/json
-      Accept-Encoding:
-      - gzip, deflate
-      CommandName:
-      - cosmosdb create
-      Connection:
-      - keep-alive
-      ParameterSetName:
-      - -n -g --locations --locations
-      User-Agent:
-<<<<<<< HEAD
-      - python/3.6.5 (Windows-10-10.0.17134-SP0) msrest/0.6.10 msrest_azure/0.6.1
-        azure-mgmt-cosmosdb/0.8.0 Azure-SDK-For-Python AZURECLI/2.0.74
-    method: GET
-    uri: https://management.azure.com/subscriptions/00000000-0000-0000-0000-000000000000/providers/Microsoft.DocumentDB/locations/westus/operationsStatus/7f0b6d4f-a724-4f76-a727-9faa8f92a35b?api-version=2015-04-08
-=======
-      - python/3.7.4 (Windows-10-10.0.18362-SP0) msrest/0.6.10 msrest_azure/0.6.2
-        azure-mgmt-cosmosdb/0.8.0 Azure-SDK-For-Python AZURECLI/2.0.75
-    method: GET
-    uri: https://management.azure.com/subscriptions/00000000-0000-0000-0000-000000000000/providers/Microsoft.DocumentDB/locations/westus/operationsStatus/5dec33fd-17f6-45cd-9bc7-6a8418f0886f?api-version=2015-04-08
->>>>>>> 807faccc
-  response:
-    body:
-      string: '{"status":"Dequeued","error":{}}'
-    headers:
-      cache-control:
-      - no-store, no-cache
-      content-length:
-      - '32'
-      content-location:
-<<<<<<< HEAD
-      - https://management.documents.azure.com:450/subscriptions/fb3a3d6b-44c8-44f5-88c9-b20917c9b96b/providers/Microsoft.DocumentDB/locations/westus/operationsStatus/7f0b6d4f-a724-4f76-a727-9faa8f92a35b?api-version=2015-04-08
-      content-type:
-      - application/json
-      date:
-      - Tue, 08 Oct 2019 20:51:20 GMT
-=======
+      pragma:
+      - no-cache
+      server:
+      - Microsoft-HTTPAPI/2.0
+      strict-transport-security:
+      - max-age=31536000; includeSubDomains
+      transfer-encoding:
+      - chunked
+      vary:
+      - Accept-Encoding
+      x-content-type-options:
+      - nosniff
+      x-ms-gatewayversion:
+      - version=2.7.0
+    status:
+      code: 200
+      message: Ok
+- request:
+    body: null
+    headers:
+      Accept:
+      - application/json
+      Accept-Encoding:
+      - gzip, deflate
+      CommandName:
+      - cosmosdb create
+      Connection:
+      - keep-alive
+      ParameterSetName:
+      - -n -g --locations --locations
+      User-Agent:
+      - python/3.7.4 (Windows-10-10.0.18362-SP0) msrest/0.6.10 msrest_azure/0.6.2
+        azure-mgmt-cosmosdb/0.8.0 Azure-SDK-For-Python AZURECLI/2.0.75
+    method: GET
+    uri: https://management.azure.com/subscriptions/00000000-0000-0000-0000-000000000000/providers/Microsoft.DocumentDB/locations/westus/operationsStatus/5dec33fd-17f6-45cd-9bc7-6a8418f0886f?api-version=2015-04-08
+  response:
+    body:
+      string: '{"status":"Dequeued","error":{}}'
+    headers:
+      cache-control:
+      - no-store, no-cache
+      content-length:
+      - '32'
+      content-location:
       - https://management.documents.azure.com:450/subscriptions/0b1f6471-1bf0-4dda-aec3-cb9272f09590/providers/Microsoft.DocumentDB/locations/westus/operationsStatus/5dec33fd-17f6-45cd-9bc7-6a8418f0886f?api-version=2015-04-08
       content-type:
       - application/json
       date:
       - Mon, 21 Oct 2019 13:08:40 GMT
->>>>>>> 807faccc
-      pragma:
-      - no-cache
-      server:
-      - Microsoft-HTTPAPI/2.0
-      strict-transport-security:
-      - max-age=31536000; includeSubDomains
-      transfer-encoding:
-      - chunked
-      vary:
-      - Accept-Encoding
-      x-content-type-options:
-      - nosniff
-      x-ms-gatewayversion:
-      - version=2.7.0
-    status:
-      code: 200
-      message: Ok
-- request:
-    body: null
-    headers:
-      Accept:
-      - application/json
-      Accept-Encoding:
-      - gzip, deflate
-      CommandName:
-      - cosmosdb create
-      Connection:
-      - keep-alive
-      ParameterSetName:
-      - -n -g --locations --locations
-      User-Agent:
-<<<<<<< HEAD
-      - python/3.6.5 (Windows-10-10.0.17134-SP0) msrest/0.6.10 msrest_azure/0.6.1
-        azure-mgmt-cosmosdb/0.8.0 Azure-SDK-For-Python AZURECLI/2.0.74
-    method: GET
-    uri: https://management.azure.com/subscriptions/00000000-0000-0000-0000-000000000000/providers/Microsoft.DocumentDB/locations/westus/operationsStatus/7f0b6d4f-a724-4f76-a727-9faa8f92a35b?api-version=2015-04-08
-=======
-      - python/3.7.4 (Windows-10-10.0.18362-SP0) msrest/0.6.10 msrest_azure/0.6.2
-        azure-mgmt-cosmosdb/0.8.0 Azure-SDK-For-Python AZURECLI/2.0.75
-    method: GET
-    uri: https://management.azure.com/subscriptions/00000000-0000-0000-0000-000000000000/providers/Microsoft.DocumentDB/locations/westus/operationsStatus/5dec33fd-17f6-45cd-9bc7-6a8418f0886f?api-version=2015-04-08
->>>>>>> 807faccc
-  response:
-    body:
-      string: '{"status":"Dequeued","error":{}}'
-    headers:
-      cache-control:
-      - no-store, no-cache
-      content-length:
-      - '32'
-      content-location:
-<<<<<<< HEAD
-      - https://management.documents.azure.com:450/subscriptions/fb3a3d6b-44c8-44f5-88c9-b20917c9b96b/providers/Microsoft.DocumentDB/locations/westus/operationsStatus/7f0b6d4f-a724-4f76-a727-9faa8f92a35b?api-version=2015-04-08
-      content-type:
-      - application/json
-      date:
-      - Tue, 08 Oct 2019 20:51:50 GMT
-=======
+      pragma:
+      - no-cache
+      server:
+      - Microsoft-HTTPAPI/2.0
+      strict-transport-security:
+      - max-age=31536000; includeSubDomains
+      transfer-encoding:
+      - chunked
+      vary:
+      - Accept-Encoding
+      x-content-type-options:
+      - nosniff
+      x-ms-gatewayversion:
+      - version=2.7.0
+    status:
+      code: 200
+      message: Ok
+- request:
+    body: null
+    headers:
+      Accept:
+      - application/json
+      Accept-Encoding:
+      - gzip, deflate
+      CommandName:
+      - cosmosdb create
+      Connection:
+      - keep-alive
+      ParameterSetName:
+      - -n -g --locations --locations
+      User-Agent:
+      - python/3.7.4 (Windows-10-10.0.18362-SP0) msrest/0.6.10 msrest_azure/0.6.2
+        azure-mgmt-cosmosdb/0.8.0 Azure-SDK-For-Python AZURECLI/2.0.75
+    method: GET
+    uri: https://management.azure.com/subscriptions/00000000-0000-0000-0000-000000000000/providers/Microsoft.DocumentDB/locations/westus/operationsStatus/5dec33fd-17f6-45cd-9bc7-6a8418f0886f?api-version=2015-04-08
+  response:
+    body:
+      string: '{"status":"Dequeued","error":{}}'
+    headers:
+      cache-control:
+      - no-store, no-cache
+      content-length:
+      - '32'
+      content-location:
       - https://management.documents.azure.com:450/subscriptions/0b1f6471-1bf0-4dda-aec3-cb9272f09590/providers/Microsoft.DocumentDB/locations/westus/operationsStatus/5dec33fd-17f6-45cd-9bc7-6a8418f0886f?api-version=2015-04-08
       content-type:
       - application/json
       date:
       - Mon, 21 Oct 2019 13:09:10 GMT
->>>>>>> 807faccc
-      pragma:
-      - no-cache
-      server:
-      - Microsoft-HTTPAPI/2.0
-      strict-transport-security:
-      - max-age=31536000; includeSubDomains
-      transfer-encoding:
-      - chunked
-      vary:
-      - Accept-Encoding
-      x-content-type-options:
-      - nosniff
-      x-ms-gatewayversion:
-      - version=2.7.0
-    status:
-      code: 200
-      message: Ok
-- request:
-    body: null
-    headers:
-      Accept:
-      - application/json
-      Accept-Encoding:
-      - gzip, deflate
-      CommandName:
-      - cosmosdb create
-      Connection:
-      - keep-alive
-      ParameterSetName:
-      - -n -g --locations --locations
-      User-Agent:
-<<<<<<< HEAD
-      - python/3.6.5 (Windows-10-10.0.17134-SP0) msrest/0.6.10 msrest_azure/0.6.1
-        azure-mgmt-cosmosdb/0.8.0 Azure-SDK-For-Python AZURECLI/2.0.74
-    method: GET
-    uri: https://management.azure.com/subscriptions/00000000-0000-0000-0000-000000000000/providers/Microsoft.DocumentDB/locations/westus/operationsStatus/7f0b6d4f-a724-4f76-a727-9faa8f92a35b?api-version=2015-04-08
-=======
-      - python/3.7.4 (Windows-10-10.0.18362-SP0) msrest/0.6.10 msrest_azure/0.6.2
-        azure-mgmt-cosmosdb/0.8.0 Azure-SDK-For-Python AZURECLI/2.0.75
-    method: GET
-    uri: https://management.azure.com/subscriptions/00000000-0000-0000-0000-000000000000/providers/Microsoft.DocumentDB/locations/westus/operationsStatus/5dec33fd-17f6-45cd-9bc7-6a8418f0886f?api-version=2015-04-08
->>>>>>> 807faccc
-  response:
-    body:
-      string: '{"status":"Dequeued","error":{}}'
-    headers:
-      cache-control:
-      - no-store, no-cache
-      content-length:
-      - '32'
-      content-location:
-<<<<<<< HEAD
-      - https://management.documents.azure.com:450/subscriptions/fb3a3d6b-44c8-44f5-88c9-b20917c9b96b/providers/Microsoft.DocumentDB/locations/westus/operationsStatus/7f0b6d4f-a724-4f76-a727-9faa8f92a35b?api-version=2015-04-08
-      content-type:
-      - application/json
-      date:
-      - Tue, 08 Oct 2019 20:52:20 GMT
-=======
+      pragma:
+      - no-cache
+      server:
+      - Microsoft-HTTPAPI/2.0
+      strict-transport-security:
+      - max-age=31536000; includeSubDomains
+      transfer-encoding:
+      - chunked
+      vary:
+      - Accept-Encoding
+      x-content-type-options:
+      - nosniff
+      x-ms-gatewayversion:
+      - version=2.7.0
+    status:
+      code: 200
+      message: Ok
+- request:
+    body: null
+    headers:
+      Accept:
+      - application/json
+      Accept-Encoding:
+      - gzip, deflate
+      CommandName:
+      - cosmosdb create
+      Connection:
+      - keep-alive
+      ParameterSetName:
+      - -n -g --locations --locations
+      User-Agent:
+      - python/3.7.4 (Windows-10-10.0.18362-SP0) msrest/0.6.10 msrest_azure/0.6.2
+        azure-mgmt-cosmosdb/0.8.0 Azure-SDK-For-Python AZURECLI/2.0.75
+    method: GET
+    uri: https://management.azure.com/subscriptions/00000000-0000-0000-0000-000000000000/providers/Microsoft.DocumentDB/locations/westus/operationsStatus/5dec33fd-17f6-45cd-9bc7-6a8418f0886f?api-version=2015-04-08
+  response:
+    body:
+      string: '{"status":"Dequeued","error":{}}'
+    headers:
+      cache-control:
+      - no-store, no-cache
+      content-length:
+      - '32'
+      content-location:
       - https://management.documents.azure.com:450/subscriptions/0b1f6471-1bf0-4dda-aec3-cb9272f09590/providers/Microsoft.DocumentDB/locations/westus/operationsStatus/5dec33fd-17f6-45cd-9bc7-6a8418f0886f?api-version=2015-04-08
       content-type:
       - application/json
       date:
       - Mon, 21 Oct 2019 13:09:41 GMT
->>>>>>> 807faccc
-      pragma:
-      - no-cache
-      server:
-      - Microsoft-HTTPAPI/2.0
-      strict-transport-security:
-      - max-age=31536000; includeSubDomains
-      transfer-encoding:
-      - chunked
-      vary:
-      - Accept-Encoding
-      x-content-type-options:
-      - nosniff
-      x-ms-gatewayversion:
-      - version=2.7.0
-    status:
-      code: 200
-      message: Ok
-- request:
-    body: null
-    headers:
-      Accept:
-      - application/json
-      Accept-Encoding:
-      - gzip, deflate
-      CommandName:
-      - cosmosdb create
-      Connection:
-      - keep-alive
-      ParameterSetName:
-      - -n -g --locations --locations
-      User-Agent:
-<<<<<<< HEAD
-      - python/3.6.5 (Windows-10-10.0.17134-SP0) msrest/0.6.10 msrest_azure/0.6.1
-        azure-mgmt-cosmosdb/0.8.0 Azure-SDK-For-Python AZURECLI/2.0.74
-    method: GET
-    uri: https://management.azure.com/subscriptions/00000000-0000-0000-0000-000000000000/providers/Microsoft.DocumentDB/locations/westus/operationsStatus/7f0b6d4f-a724-4f76-a727-9faa8f92a35b?api-version=2015-04-08
-=======
-      - python/3.7.4 (Windows-10-10.0.18362-SP0) msrest/0.6.10 msrest_azure/0.6.2
-        azure-mgmt-cosmosdb/0.8.0 Azure-SDK-For-Python AZURECLI/2.0.75
-    method: GET
-    uri: https://management.azure.com/subscriptions/00000000-0000-0000-0000-000000000000/providers/Microsoft.DocumentDB/locations/westus/operationsStatus/5dec33fd-17f6-45cd-9bc7-6a8418f0886f?api-version=2015-04-08
->>>>>>> 807faccc
-  response:
-    body:
-      string: '{"status":"Dequeued","error":{}}'
-    headers:
-      cache-control:
-      - no-store, no-cache
-      content-length:
-      - '32'
-      content-location:
-<<<<<<< HEAD
-      - https://management.documents.azure.com:450/subscriptions/fb3a3d6b-44c8-44f5-88c9-b20917c9b96b/providers/Microsoft.DocumentDB/locations/westus/operationsStatus/7f0b6d4f-a724-4f76-a727-9faa8f92a35b?api-version=2015-04-08
-      content-type:
-      - application/json
-      date:
-      - Tue, 08 Oct 2019 20:52:51 GMT
-=======
+      pragma:
+      - no-cache
+      server:
+      - Microsoft-HTTPAPI/2.0
+      strict-transport-security:
+      - max-age=31536000; includeSubDomains
+      transfer-encoding:
+      - chunked
+      vary:
+      - Accept-Encoding
+      x-content-type-options:
+      - nosniff
+      x-ms-gatewayversion:
+      - version=2.7.0
+    status:
+      code: 200
+      message: Ok
+- request:
+    body: null
+    headers:
+      Accept:
+      - application/json
+      Accept-Encoding:
+      - gzip, deflate
+      CommandName:
+      - cosmosdb create
+      Connection:
+      - keep-alive
+      ParameterSetName:
+      - -n -g --locations --locations
+      User-Agent:
+      - python/3.7.4 (Windows-10-10.0.18362-SP0) msrest/0.6.10 msrest_azure/0.6.2
+        azure-mgmt-cosmosdb/0.8.0 Azure-SDK-For-Python AZURECLI/2.0.75
+    method: GET
+    uri: https://management.azure.com/subscriptions/00000000-0000-0000-0000-000000000000/providers/Microsoft.DocumentDB/locations/westus/operationsStatus/5dec33fd-17f6-45cd-9bc7-6a8418f0886f?api-version=2015-04-08
+  response:
+    body:
+      string: '{"status":"Dequeued","error":{}}'
+    headers:
+      cache-control:
+      - no-store, no-cache
+      content-length:
+      - '32'
+      content-location:
       - https://management.documents.azure.com:450/subscriptions/0b1f6471-1bf0-4dda-aec3-cb9272f09590/providers/Microsoft.DocumentDB/locations/westus/operationsStatus/5dec33fd-17f6-45cd-9bc7-6a8418f0886f?api-version=2015-04-08
       content-type:
       - application/json
       date:
       - Mon, 21 Oct 2019 13:10:12 GMT
->>>>>>> 807faccc
-      pragma:
-      - no-cache
-      server:
-      - Microsoft-HTTPAPI/2.0
-      strict-transport-security:
-      - max-age=31536000; includeSubDomains
-      transfer-encoding:
-      - chunked
-      vary:
-      - Accept-Encoding
-      x-content-type-options:
-      - nosniff
-      x-ms-gatewayversion:
-      - version=2.7.0
-    status:
-      code: 200
-      message: Ok
-- request:
-    body: null
-    headers:
-      Accept:
-      - application/json
-      Accept-Encoding:
-      - gzip, deflate
-      CommandName:
-      - cosmosdb create
-      Connection:
-      - keep-alive
-      ParameterSetName:
-      - -n -g --locations --locations
-      User-Agent:
-<<<<<<< HEAD
-      - python/3.6.5 (Windows-10-10.0.17134-SP0) msrest/0.6.10 msrest_azure/0.6.1
-        azure-mgmt-cosmosdb/0.8.0 Azure-SDK-For-Python AZURECLI/2.0.74
-    method: GET
-    uri: https://management.azure.com/subscriptions/00000000-0000-0000-0000-000000000000/providers/Microsoft.DocumentDB/locations/westus/operationsStatus/7f0b6d4f-a724-4f76-a727-9faa8f92a35b?api-version=2015-04-08
-=======
-      - python/3.7.4 (Windows-10-10.0.18362-SP0) msrest/0.6.10 msrest_azure/0.6.2
-        azure-mgmt-cosmosdb/0.8.0 Azure-SDK-For-Python AZURECLI/2.0.75
-    method: GET
-    uri: https://management.azure.com/subscriptions/00000000-0000-0000-0000-000000000000/providers/Microsoft.DocumentDB/locations/westus/operationsStatus/5dec33fd-17f6-45cd-9bc7-6a8418f0886f?api-version=2015-04-08
->>>>>>> 807faccc
-  response:
-    body:
-      string: '{"status":"Dequeued","error":{}}'
-    headers:
-      cache-control:
-      - no-store, no-cache
-      content-length:
-      - '32'
-      content-location:
-<<<<<<< HEAD
-      - https://management.documents.azure.com:450/subscriptions/fb3a3d6b-44c8-44f5-88c9-b20917c9b96b/providers/Microsoft.DocumentDB/locations/westus/operationsStatus/7f0b6d4f-a724-4f76-a727-9faa8f92a35b?api-version=2015-04-08
-      content-type:
-      - application/json
-      date:
-      - Tue, 08 Oct 2019 20:53:21 GMT
-=======
+      pragma:
+      - no-cache
+      server:
+      - Microsoft-HTTPAPI/2.0
+      strict-transport-security:
+      - max-age=31536000; includeSubDomains
+      transfer-encoding:
+      - chunked
+      vary:
+      - Accept-Encoding
+      x-content-type-options:
+      - nosniff
+      x-ms-gatewayversion:
+      - version=2.7.0
+    status:
+      code: 200
+      message: Ok
+- request:
+    body: null
+    headers:
+      Accept:
+      - application/json
+      Accept-Encoding:
+      - gzip, deflate
+      CommandName:
+      - cosmosdb create
+      Connection:
+      - keep-alive
+      ParameterSetName:
+      - -n -g --locations --locations
+      User-Agent:
+      - python/3.7.4 (Windows-10-10.0.18362-SP0) msrest/0.6.10 msrest_azure/0.6.2
+        azure-mgmt-cosmosdb/0.8.0 Azure-SDK-For-Python AZURECLI/2.0.75
+    method: GET
+    uri: https://management.azure.com/subscriptions/00000000-0000-0000-0000-000000000000/providers/Microsoft.DocumentDB/locations/westus/operationsStatus/5dec33fd-17f6-45cd-9bc7-6a8418f0886f?api-version=2015-04-08
+  response:
+    body:
+      string: '{"status":"Dequeued","error":{}}'
+    headers:
+      cache-control:
+      - no-store, no-cache
+      content-length:
+      - '32'
+      content-location:
       - https://management.documents.azure.com:450/subscriptions/0b1f6471-1bf0-4dda-aec3-cb9272f09590/providers/Microsoft.DocumentDB/locations/westus/operationsStatus/5dec33fd-17f6-45cd-9bc7-6a8418f0886f?api-version=2015-04-08
       content-type:
       - application/json
       date:
       - Mon, 21 Oct 2019 13:10:43 GMT
->>>>>>> 807faccc
-      pragma:
-      - no-cache
-      server:
-      - Microsoft-HTTPAPI/2.0
-      strict-transport-security:
-      - max-age=31536000; includeSubDomains
-      transfer-encoding:
-      - chunked
-      vary:
-      - Accept-Encoding
-      x-content-type-options:
-      - nosniff
-      x-ms-gatewayversion:
-      - version=2.7.0
-    status:
-      code: 200
-      message: Ok
-- request:
-    body: null
-    headers:
-      Accept:
-      - application/json
-      Accept-Encoding:
-      - gzip, deflate
-      CommandName:
-      - cosmosdb create
-      Connection:
-      - keep-alive
-      ParameterSetName:
-      - -n -g --locations --locations
-      User-Agent:
-<<<<<<< HEAD
-      - python/3.6.5 (Windows-10-10.0.17134-SP0) msrest/0.6.10 msrest_azure/0.6.1
-        azure-mgmt-cosmosdb/0.8.0 Azure-SDK-For-Python AZURECLI/2.0.74
-    method: GET
-    uri: https://management.azure.com/subscriptions/00000000-0000-0000-0000-000000000000/providers/Microsoft.DocumentDB/locations/westus/operationsStatus/7f0b6d4f-a724-4f76-a727-9faa8f92a35b?api-version=2015-04-08
-=======
-      - python/3.7.4 (Windows-10-10.0.18362-SP0) msrest/0.6.10 msrest_azure/0.6.2
-        azure-mgmt-cosmosdb/0.8.0 Azure-SDK-For-Python AZURECLI/2.0.75
-    method: GET
-    uri: https://management.azure.com/subscriptions/00000000-0000-0000-0000-000000000000/providers/Microsoft.DocumentDB/locations/westus/operationsStatus/5dec33fd-17f6-45cd-9bc7-6a8418f0886f?api-version=2015-04-08
->>>>>>> 807faccc
-  response:
-    body:
-      string: '{"status":"Dequeued","error":{}}'
-    headers:
-      cache-control:
-      - no-store, no-cache
-      content-length:
-      - '32'
-      content-location:
-<<<<<<< HEAD
-      - https://management.documents.azure.com:450/subscriptions/fb3a3d6b-44c8-44f5-88c9-b20917c9b96b/providers/Microsoft.DocumentDB/locations/westus/operationsStatus/7f0b6d4f-a724-4f76-a727-9faa8f92a35b?api-version=2015-04-08
-      content-type:
-      - application/json
-      date:
-      - Tue, 08 Oct 2019 20:53:52 GMT
-=======
+      pragma:
+      - no-cache
+      server:
+      - Microsoft-HTTPAPI/2.0
+      strict-transport-security:
+      - max-age=31536000; includeSubDomains
+      transfer-encoding:
+      - chunked
+      vary:
+      - Accept-Encoding
+      x-content-type-options:
+      - nosniff
+      x-ms-gatewayversion:
+      - version=2.7.0
+    status:
+      code: 200
+      message: Ok
+- request:
+    body: null
+    headers:
+      Accept:
+      - application/json
+      Accept-Encoding:
+      - gzip, deflate
+      CommandName:
+      - cosmosdb create
+      Connection:
+      - keep-alive
+      ParameterSetName:
+      - -n -g --locations --locations
+      User-Agent:
+      - python/3.7.4 (Windows-10-10.0.18362-SP0) msrest/0.6.10 msrest_azure/0.6.2
+        azure-mgmt-cosmosdb/0.8.0 Azure-SDK-For-Python AZURECLI/2.0.75
+    method: GET
+    uri: https://management.azure.com/subscriptions/00000000-0000-0000-0000-000000000000/providers/Microsoft.DocumentDB/locations/westus/operationsStatus/5dec33fd-17f6-45cd-9bc7-6a8418f0886f?api-version=2015-04-08
+  response:
+    body:
+      string: '{"status":"Dequeued","error":{}}'
+    headers:
+      cache-control:
+      - no-store, no-cache
+      content-length:
+      - '32'
+      content-location:
       - https://management.documents.azure.com:450/subscriptions/0b1f6471-1bf0-4dda-aec3-cb9272f09590/providers/Microsoft.DocumentDB/locations/westus/operationsStatus/5dec33fd-17f6-45cd-9bc7-6a8418f0886f?api-version=2015-04-08
       content-type:
       - application/json
       date:
       - Mon, 21 Oct 2019 13:11:14 GMT
->>>>>>> 807faccc
-      pragma:
-      - no-cache
-      server:
-      - Microsoft-HTTPAPI/2.0
-      strict-transport-security:
-      - max-age=31536000; includeSubDomains
-      transfer-encoding:
-      - chunked
-      vary:
-      - Accept-Encoding
-      x-content-type-options:
-      - nosniff
-      x-ms-gatewayversion:
-      - version=2.7.0
-    status:
-      code: 200
-      message: Ok
-- request:
-    body: null
-    headers:
-      Accept:
-      - application/json
-      Accept-Encoding:
-      - gzip, deflate
-      CommandName:
-      - cosmosdb create
-      Connection:
-      - keep-alive
-      ParameterSetName:
-      - -n -g --locations --locations
-      User-Agent:
-<<<<<<< HEAD
-      - python/3.6.5 (Windows-10-10.0.17134-SP0) msrest/0.6.10 msrest_azure/0.6.1
-        azure-mgmt-cosmosdb/0.8.0 Azure-SDK-For-Python AZURECLI/2.0.74
-    method: GET
-    uri: https://management.azure.com/subscriptions/00000000-0000-0000-0000-000000000000/providers/Microsoft.DocumentDB/locations/westus/operationsStatus/7f0b6d4f-a724-4f76-a727-9faa8f92a35b?api-version=2015-04-08
-=======
-      - python/3.7.4 (Windows-10-10.0.18362-SP0) msrest/0.6.10 msrest_azure/0.6.2
-        azure-mgmt-cosmosdb/0.8.0 Azure-SDK-For-Python AZURECLI/2.0.75
-    method: GET
-    uri: https://management.azure.com/subscriptions/00000000-0000-0000-0000-000000000000/providers/Microsoft.DocumentDB/locations/westus/operationsStatus/5dec33fd-17f6-45cd-9bc7-6a8418f0886f?api-version=2015-04-08
->>>>>>> 807faccc
-  response:
-    body:
-      string: '{"status":"Dequeued","error":{}}'
-    headers:
-      cache-control:
-      - no-store, no-cache
-      content-length:
-      - '32'
-      content-location:
-<<<<<<< HEAD
-      - https://management.documents.azure.com:450/subscriptions/fb3a3d6b-44c8-44f5-88c9-b20917c9b96b/providers/Microsoft.DocumentDB/locations/westus/operationsStatus/7f0b6d4f-a724-4f76-a727-9faa8f92a35b?api-version=2015-04-08
-      content-type:
-      - application/json
-      date:
-      - Tue, 08 Oct 2019 20:54:22 GMT
-=======
+      pragma:
+      - no-cache
+      server:
+      - Microsoft-HTTPAPI/2.0
+      strict-transport-security:
+      - max-age=31536000; includeSubDomains
+      transfer-encoding:
+      - chunked
+      vary:
+      - Accept-Encoding
+      x-content-type-options:
+      - nosniff
+      x-ms-gatewayversion:
+      - version=2.7.0
+    status:
+      code: 200
+      message: Ok
+- request:
+    body: null
+    headers:
+      Accept:
+      - application/json
+      Accept-Encoding:
+      - gzip, deflate
+      CommandName:
+      - cosmosdb create
+      Connection:
+      - keep-alive
+      ParameterSetName:
+      - -n -g --locations --locations
+      User-Agent:
+      - python/3.7.4 (Windows-10-10.0.18362-SP0) msrest/0.6.10 msrest_azure/0.6.2
+        azure-mgmt-cosmosdb/0.8.0 Azure-SDK-For-Python AZURECLI/2.0.75
+    method: GET
+    uri: https://management.azure.com/subscriptions/00000000-0000-0000-0000-000000000000/providers/Microsoft.DocumentDB/locations/westus/operationsStatus/5dec33fd-17f6-45cd-9bc7-6a8418f0886f?api-version=2015-04-08
+  response:
+    body:
+      string: '{"status":"Dequeued","error":{}}'
+    headers:
+      cache-control:
+      - no-store, no-cache
+      content-length:
+      - '32'
+      content-location:
       - https://management.documents.azure.com:450/subscriptions/0b1f6471-1bf0-4dda-aec3-cb9272f09590/providers/Microsoft.DocumentDB/locations/westus/operationsStatus/5dec33fd-17f6-45cd-9bc7-6a8418f0886f?api-version=2015-04-08
       content-type:
       - application/json
       date:
       - Mon, 21 Oct 2019 13:11:45 GMT
->>>>>>> 807faccc
-      pragma:
-      - no-cache
-      server:
-      - Microsoft-HTTPAPI/2.0
-      strict-transport-security:
-      - max-age=31536000; includeSubDomains
-      transfer-encoding:
-      - chunked
-      vary:
-      - Accept-Encoding
-      x-content-type-options:
-      - nosniff
-      x-ms-gatewayversion:
-      - version=2.7.0
-    status:
-      code: 200
-      message: Ok
-- request:
-    body: null
-    headers:
-      Accept:
-      - application/json
-      Accept-Encoding:
-      - gzip, deflate
-      CommandName:
-      - cosmosdb create
-      Connection:
-      - keep-alive
-      ParameterSetName:
-      - -n -g --locations --locations
-      User-Agent:
-<<<<<<< HEAD
-      - python/3.6.5 (Windows-10-10.0.17134-SP0) msrest/0.6.10 msrest_azure/0.6.1
-        azure-mgmt-cosmosdb/0.8.0 Azure-SDK-For-Python AZURECLI/2.0.74
-    method: GET
-    uri: https://management.azure.com/subscriptions/00000000-0000-0000-0000-000000000000/providers/Microsoft.DocumentDB/locations/westus/operationsStatus/7f0b6d4f-a724-4f76-a727-9faa8f92a35b?api-version=2015-04-08
-=======
-      - python/3.7.4 (Windows-10-10.0.18362-SP0) msrest/0.6.10 msrest_azure/0.6.2
-        azure-mgmt-cosmosdb/0.8.0 Azure-SDK-For-Python AZURECLI/2.0.75
-    method: GET
-    uri: https://management.azure.com/subscriptions/00000000-0000-0000-0000-000000000000/providers/Microsoft.DocumentDB/locations/westus/operationsStatus/5dec33fd-17f6-45cd-9bc7-6a8418f0886f?api-version=2015-04-08
->>>>>>> 807faccc
-  response:
-    body:
-      string: '{"status":"Dequeued","error":{}}'
-    headers:
-      cache-control:
-      - no-store, no-cache
-      content-length:
-      - '32'
-      content-location:
-<<<<<<< HEAD
-      - https://management.documents.azure.com:450/subscriptions/fb3a3d6b-44c8-44f5-88c9-b20917c9b96b/providers/Microsoft.DocumentDB/locations/westus/operationsStatus/7f0b6d4f-a724-4f76-a727-9faa8f92a35b?api-version=2015-04-08
-      content-type:
-      - application/json
-      date:
-      - Tue, 08 Oct 2019 20:54:53 GMT
-=======
+      pragma:
+      - no-cache
+      server:
+      - Microsoft-HTTPAPI/2.0
+      strict-transport-security:
+      - max-age=31536000; includeSubDomains
+      transfer-encoding:
+      - chunked
+      vary:
+      - Accept-Encoding
+      x-content-type-options:
+      - nosniff
+      x-ms-gatewayversion:
+      - version=2.7.0
+    status:
+      code: 200
+      message: Ok
+- request:
+    body: null
+    headers:
+      Accept:
+      - application/json
+      Accept-Encoding:
+      - gzip, deflate
+      CommandName:
+      - cosmosdb create
+      Connection:
+      - keep-alive
+      ParameterSetName:
+      - -n -g --locations --locations
+      User-Agent:
+      - python/3.7.4 (Windows-10-10.0.18362-SP0) msrest/0.6.10 msrest_azure/0.6.2
+        azure-mgmt-cosmosdb/0.8.0 Azure-SDK-For-Python AZURECLI/2.0.75
+    method: GET
+    uri: https://management.azure.com/subscriptions/00000000-0000-0000-0000-000000000000/providers/Microsoft.DocumentDB/locations/westus/operationsStatus/5dec33fd-17f6-45cd-9bc7-6a8418f0886f?api-version=2015-04-08
+  response:
+    body:
+      string: '{"status":"Dequeued","error":{}}'
+    headers:
+      cache-control:
+      - no-store, no-cache
+      content-length:
+      - '32'
+      content-location:
       - https://management.documents.azure.com:450/subscriptions/0b1f6471-1bf0-4dda-aec3-cb9272f09590/providers/Microsoft.DocumentDB/locations/westus/operationsStatus/5dec33fd-17f6-45cd-9bc7-6a8418f0886f?api-version=2015-04-08
       content-type:
       - application/json
       date:
       - Mon, 21 Oct 2019 13:12:16 GMT
->>>>>>> 807faccc
-      pragma:
-      - no-cache
-      server:
-      - Microsoft-HTTPAPI/2.0
-      strict-transport-security:
-      - max-age=31536000; includeSubDomains
-      transfer-encoding:
-      - chunked
-      vary:
-      - Accept-Encoding
-      x-content-type-options:
-      - nosniff
-      x-ms-gatewayversion:
-      - version=2.7.0
-    status:
-      code: 200
-      message: Ok
-- request:
-    body: null
-    headers:
-      Accept:
-      - application/json
-      Accept-Encoding:
-      - gzip, deflate
-      CommandName:
-      - cosmosdb create
-      Connection:
-      - keep-alive
-      ParameterSetName:
-      - -n -g --locations --locations
-      User-Agent:
-<<<<<<< HEAD
-      - python/3.6.5 (Windows-10-10.0.17134-SP0) msrest/0.6.10 msrest_azure/0.6.1
-        azure-mgmt-cosmosdb/0.8.0 Azure-SDK-For-Python AZURECLI/2.0.74
-    method: GET
-    uri: https://management.azure.com/subscriptions/00000000-0000-0000-0000-000000000000/providers/Microsoft.DocumentDB/locations/westus/operationsStatus/7f0b6d4f-a724-4f76-a727-9faa8f92a35b?api-version=2015-04-08
-=======
-      - python/3.7.4 (Windows-10-10.0.18362-SP0) msrest/0.6.10 msrest_azure/0.6.2
-        azure-mgmt-cosmosdb/0.8.0 Azure-SDK-For-Python AZURECLI/2.0.75
-    method: GET
-    uri: https://management.azure.com/subscriptions/00000000-0000-0000-0000-000000000000/providers/Microsoft.DocumentDB/locations/westus/operationsStatus/5dec33fd-17f6-45cd-9bc7-6a8418f0886f?api-version=2015-04-08
->>>>>>> 807faccc
-  response:
-    body:
-      string: '{"status":"Dequeued","error":{}}'
-    headers:
-      cache-control:
-      - no-store, no-cache
-      content-length:
-      - '32'
-      content-location:
-<<<<<<< HEAD
-      - https://management.documents.azure.com:450/subscriptions/fb3a3d6b-44c8-44f5-88c9-b20917c9b96b/providers/Microsoft.DocumentDB/locations/westus/operationsStatus/7f0b6d4f-a724-4f76-a727-9faa8f92a35b?api-version=2015-04-08
-      content-type:
-      - application/json
-      date:
-      - Tue, 08 Oct 2019 20:55:22 GMT
-=======
+      pragma:
+      - no-cache
+      server:
+      - Microsoft-HTTPAPI/2.0
+      strict-transport-security:
+      - max-age=31536000; includeSubDomains
+      transfer-encoding:
+      - chunked
+      vary:
+      - Accept-Encoding
+      x-content-type-options:
+      - nosniff
+      x-ms-gatewayversion:
+      - version=2.7.0
+    status:
+      code: 200
+      message: Ok
+- request:
+    body: null
+    headers:
+      Accept:
+      - application/json
+      Accept-Encoding:
+      - gzip, deflate
+      CommandName:
+      - cosmosdb create
+      Connection:
+      - keep-alive
+      ParameterSetName:
+      - -n -g --locations --locations
+      User-Agent:
+      - python/3.7.4 (Windows-10-10.0.18362-SP0) msrest/0.6.10 msrest_azure/0.6.2
+        azure-mgmt-cosmosdb/0.8.0 Azure-SDK-For-Python AZURECLI/2.0.75
+    method: GET
+    uri: https://management.azure.com/subscriptions/00000000-0000-0000-0000-000000000000/providers/Microsoft.DocumentDB/locations/westus/operationsStatus/5dec33fd-17f6-45cd-9bc7-6a8418f0886f?api-version=2015-04-08
+  response:
+    body:
+      string: '{"status":"Dequeued","error":{}}'
+    headers:
+      cache-control:
+      - no-store, no-cache
+      content-length:
+      - '32'
+      content-location:
       - https://management.documents.azure.com:450/subscriptions/0b1f6471-1bf0-4dda-aec3-cb9272f09590/providers/Microsoft.DocumentDB/locations/westus/operationsStatus/5dec33fd-17f6-45cd-9bc7-6a8418f0886f?api-version=2015-04-08
       content-type:
       - application/json
       date:
       - Mon, 21 Oct 2019 13:12:48 GMT
->>>>>>> 807faccc
-      pragma:
-      - no-cache
-      server:
-      - Microsoft-HTTPAPI/2.0
-      strict-transport-security:
-      - max-age=31536000; includeSubDomains
-      transfer-encoding:
-      - chunked
-      vary:
-      - Accept-Encoding
-      x-content-type-options:
-      - nosniff
-      x-ms-gatewayversion:
-      - version=2.7.0
-    status:
-      code: 200
-      message: Ok
-- request:
-    body: null
-    headers:
-      Accept:
-      - application/json
-      Accept-Encoding:
-      - gzip, deflate
-      CommandName:
-      - cosmosdb create
-      Connection:
-      - keep-alive
-      ParameterSetName:
-      - -n -g --locations --locations
-      User-Agent:
-<<<<<<< HEAD
-      - python/3.6.5 (Windows-10-10.0.17134-SP0) msrest/0.6.10 msrest_azure/0.6.1
-        azure-mgmt-cosmosdb/0.8.0 Azure-SDK-For-Python AZURECLI/2.0.74
-    method: GET
-    uri: https://management.azure.com/subscriptions/00000000-0000-0000-0000-000000000000/providers/Microsoft.DocumentDB/locations/westus/operationsStatus/7f0b6d4f-a724-4f76-a727-9faa8f92a35b?api-version=2015-04-08
-=======
-      - python/3.7.4 (Windows-10-10.0.18362-SP0) msrest/0.6.10 msrest_azure/0.6.2
-        azure-mgmt-cosmosdb/0.8.0 Azure-SDK-For-Python AZURECLI/2.0.75
-    method: GET
-    uri: https://management.azure.com/subscriptions/00000000-0000-0000-0000-000000000000/providers/Microsoft.DocumentDB/locations/westus/operationsStatus/5dec33fd-17f6-45cd-9bc7-6a8418f0886f?api-version=2015-04-08
->>>>>>> 807faccc
-  response:
-    body:
-      string: '{"status":"Dequeued","error":{}}'
-    headers:
-      cache-control:
-      - no-store, no-cache
-      content-length:
-      - '32'
-      content-location:
-<<<<<<< HEAD
-      - https://management.documents.azure.com:450/subscriptions/fb3a3d6b-44c8-44f5-88c9-b20917c9b96b/providers/Microsoft.DocumentDB/locations/westus/operationsStatus/7f0b6d4f-a724-4f76-a727-9faa8f92a35b?api-version=2015-04-08
-      content-type:
-      - application/json
-      date:
-      - Tue, 08 Oct 2019 20:55:53 GMT
-=======
+      pragma:
+      - no-cache
+      server:
+      - Microsoft-HTTPAPI/2.0
+      strict-transport-security:
+      - max-age=31536000; includeSubDomains
+      transfer-encoding:
+      - chunked
+      vary:
+      - Accept-Encoding
+      x-content-type-options:
+      - nosniff
+      x-ms-gatewayversion:
+      - version=2.7.0
+    status:
+      code: 200
+      message: Ok
+- request:
+    body: null
+    headers:
+      Accept:
+      - application/json
+      Accept-Encoding:
+      - gzip, deflate
+      CommandName:
+      - cosmosdb create
+      Connection:
+      - keep-alive
+      ParameterSetName:
+      - -n -g --locations --locations
+      User-Agent:
+      - python/3.7.4 (Windows-10-10.0.18362-SP0) msrest/0.6.10 msrest_azure/0.6.2
+        azure-mgmt-cosmosdb/0.8.0 Azure-SDK-For-Python AZURECLI/2.0.75
+    method: GET
+    uri: https://management.azure.com/subscriptions/00000000-0000-0000-0000-000000000000/providers/Microsoft.DocumentDB/locations/westus/operationsStatus/5dec33fd-17f6-45cd-9bc7-6a8418f0886f?api-version=2015-04-08
+  response:
+    body:
+      string: '{"status":"Dequeued","error":{}}'
+    headers:
+      cache-control:
+      - no-store, no-cache
+      content-length:
+      - '32'
+      content-location:
       - https://management.documents.azure.com:450/subscriptions/0b1f6471-1bf0-4dda-aec3-cb9272f09590/providers/Microsoft.DocumentDB/locations/westus/operationsStatus/5dec33fd-17f6-45cd-9bc7-6a8418f0886f?api-version=2015-04-08
       content-type:
       - application/json
       date:
       - Mon, 21 Oct 2019 13:13:18 GMT
->>>>>>> 807faccc
-      pragma:
-      - no-cache
-      server:
-      - Microsoft-HTTPAPI/2.0
-      strict-transport-security:
-      - max-age=31536000; includeSubDomains
-      transfer-encoding:
-      - chunked
-      vary:
-      - Accept-Encoding
-      x-content-type-options:
-      - nosniff
-      x-ms-gatewayversion:
-      - version=2.7.0
-    status:
-      code: 200
-      message: Ok
-- request:
-    body: null
-    headers:
-      Accept:
-      - application/json
-      Accept-Encoding:
-      - gzip, deflate
-      CommandName:
-      - cosmosdb create
-      Connection:
-      - keep-alive
-      ParameterSetName:
-      - -n -g --locations --locations
-      User-Agent:
-<<<<<<< HEAD
-      - python/3.6.5 (Windows-10-10.0.17134-SP0) msrest/0.6.10 msrest_azure/0.6.1
-        azure-mgmt-cosmosdb/0.8.0 Azure-SDK-For-Python AZURECLI/2.0.74
-    method: GET
-    uri: https://management.azure.com/subscriptions/00000000-0000-0000-0000-000000000000/providers/Microsoft.DocumentDB/locations/westus/operationsStatus/7f0b6d4f-a724-4f76-a727-9faa8f92a35b?api-version=2015-04-08
-=======
-      - python/3.7.4 (Windows-10-10.0.18362-SP0) msrest/0.6.10 msrest_azure/0.6.2
-        azure-mgmt-cosmosdb/0.8.0 Azure-SDK-For-Python AZURECLI/2.0.75
-    method: GET
-    uri: https://management.azure.com/subscriptions/00000000-0000-0000-0000-000000000000/providers/Microsoft.DocumentDB/locations/westus/operationsStatus/5dec33fd-17f6-45cd-9bc7-6a8418f0886f?api-version=2015-04-08
->>>>>>> 807faccc
-  response:
-    body:
-      string: '{"status":"Dequeued","error":{}}'
-    headers:
-      cache-control:
-      - no-store, no-cache
-      content-length:
-      - '32'
-      content-location:
-<<<<<<< HEAD
-      - https://management.documents.azure.com:450/subscriptions/fb3a3d6b-44c8-44f5-88c9-b20917c9b96b/providers/Microsoft.DocumentDB/locations/westus/operationsStatus/7f0b6d4f-a724-4f76-a727-9faa8f92a35b?api-version=2015-04-08
-      content-type:
-      - application/json
-      date:
-      - Tue, 08 Oct 2019 20:56:23 GMT
-=======
+      pragma:
+      - no-cache
+      server:
+      - Microsoft-HTTPAPI/2.0
+      strict-transport-security:
+      - max-age=31536000; includeSubDomains
+      transfer-encoding:
+      - chunked
+      vary:
+      - Accept-Encoding
+      x-content-type-options:
+      - nosniff
+      x-ms-gatewayversion:
+      - version=2.7.0
+    status:
+      code: 200
+      message: Ok
+- request:
+    body: null
+    headers:
+      Accept:
+      - application/json
+      Accept-Encoding:
+      - gzip, deflate
+      CommandName:
+      - cosmosdb create
+      Connection:
+      - keep-alive
+      ParameterSetName:
+      - -n -g --locations --locations
+      User-Agent:
+      - python/3.7.4 (Windows-10-10.0.18362-SP0) msrest/0.6.10 msrest_azure/0.6.2
+        azure-mgmt-cosmosdb/0.8.0 Azure-SDK-For-Python AZURECLI/2.0.75
+    method: GET
+    uri: https://management.azure.com/subscriptions/00000000-0000-0000-0000-000000000000/providers/Microsoft.DocumentDB/locations/westus/operationsStatus/5dec33fd-17f6-45cd-9bc7-6a8418f0886f?api-version=2015-04-08
+  response:
+    body:
+      string: '{"status":"Dequeued","error":{}}'
+    headers:
+      cache-control:
+      - no-store, no-cache
+      content-length:
+      - '32'
+      content-location:
       - https://management.documents.azure.com:450/subscriptions/0b1f6471-1bf0-4dda-aec3-cb9272f09590/providers/Microsoft.DocumentDB/locations/westus/operationsStatus/5dec33fd-17f6-45cd-9bc7-6a8418f0886f?api-version=2015-04-08
       content-type:
       - application/json
       date:
       - Mon, 21 Oct 2019 13:13:49 GMT
->>>>>>> 807faccc
-      pragma:
-      - no-cache
-      server:
-      - Microsoft-HTTPAPI/2.0
-      strict-transport-security:
-      - max-age=31536000; includeSubDomains
-      transfer-encoding:
-      - chunked
-      vary:
-      - Accept-Encoding
-      x-content-type-options:
-      - nosniff
-      x-ms-gatewayversion:
-      - version=2.7.0
-    status:
-      code: 200
-      message: Ok
-- request:
-    body: null
-    headers:
-      Accept:
-      - application/json
-      Accept-Encoding:
-      - gzip, deflate
-      CommandName:
-      - cosmosdb create
-      Connection:
-      - keep-alive
-      ParameterSetName:
-      - -n -g --locations --locations
-      User-Agent:
-<<<<<<< HEAD
-      - python/3.6.5 (Windows-10-10.0.17134-SP0) msrest/0.6.10 msrest_azure/0.6.1
-        azure-mgmt-cosmosdb/0.8.0 Azure-SDK-For-Python AZURECLI/2.0.74
-    method: GET
-    uri: https://management.azure.com/subscriptions/00000000-0000-0000-0000-000000000000/providers/Microsoft.DocumentDB/locations/westus/operationsStatus/7f0b6d4f-a724-4f76-a727-9faa8f92a35b?api-version=2015-04-08
-=======
-      - python/3.7.4 (Windows-10-10.0.18362-SP0) msrest/0.6.10 msrest_azure/0.6.2
-        azure-mgmt-cosmosdb/0.8.0 Azure-SDK-For-Python AZURECLI/2.0.75
-    method: GET
-    uri: https://management.azure.com/subscriptions/00000000-0000-0000-0000-000000000000/providers/Microsoft.DocumentDB/locations/westus/operationsStatus/5dec33fd-17f6-45cd-9bc7-6a8418f0886f?api-version=2015-04-08
->>>>>>> 807faccc
-  response:
-    body:
-      string: '{"status":"Dequeued","error":{}}'
-    headers:
-      cache-control:
-      - no-store, no-cache
-      content-length:
-      - '32'
-      content-location:
-<<<<<<< HEAD
-      - https://management.documents.azure.com:450/subscriptions/fb3a3d6b-44c8-44f5-88c9-b20917c9b96b/providers/Microsoft.DocumentDB/locations/westus/operationsStatus/7f0b6d4f-a724-4f76-a727-9faa8f92a35b?api-version=2015-04-08
-      content-type:
-      - application/json
-      date:
-      - Tue, 08 Oct 2019 20:56:53 GMT
-=======
+      pragma:
+      - no-cache
+      server:
+      - Microsoft-HTTPAPI/2.0
+      strict-transport-security:
+      - max-age=31536000; includeSubDomains
+      transfer-encoding:
+      - chunked
+      vary:
+      - Accept-Encoding
+      x-content-type-options:
+      - nosniff
+      x-ms-gatewayversion:
+      - version=2.7.0
+    status:
+      code: 200
+      message: Ok
+- request:
+    body: null
+    headers:
+      Accept:
+      - application/json
+      Accept-Encoding:
+      - gzip, deflate
+      CommandName:
+      - cosmosdb create
+      Connection:
+      - keep-alive
+      ParameterSetName:
+      - -n -g --locations --locations
+      User-Agent:
+      - python/3.7.4 (Windows-10-10.0.18362-SP0) msrest/0.6.10 msrest_azure/0.6.2
+        azure-mgmt-cosmosdb/0.8.0 Azure-SDK-For-Python AZURECLI/2.0.75
+    method: GET
+    uri: https://management.azure.com/subscriptions/00000000-0000-0000-0000-000000000000/providers/Microsoft.DocumentDB/locations/westus/operationsStatus/5dec33fd-17f6-45cd-9bc7-6a8418f0886f?api-version=2015-04-08
+  response:
+    body:
+      string: '{"status":"Dequeued","error":{}}'
+    headers:
+      cache-control:
+      - no-store, no-cache
+      content-length:
+      - '32'
+      content-location:
       - https://management.documents.azure.com:450/subscriptions/0b1f6471-1bf0-4dda-aec3-cb9272f09590/providers/Microsoft.DocumentDB/locations/westus/operationsStatus/5dec33fd-17f6-45cd-9bc7-6a8418f0886f?api-version=2015-04-08
       content-type:
       - application/json
       date:
       - Mon, 21 Oct 2019 13:14:20 GMT
->>>>>>> 807faccc
-      pragma:
-      - no-cache
-      server:
-      - Microsoft-HTTPAPI/2.0
-      strict-transport-security:
-      - max-age=31536000; includeSubDomains
-      transfer-encoding:
-      - chunked
-      vary:
-      - Accept-Encoding
-      x-content-type-options:
-      - nosniff
-      x-ms-gatewayversion:
-      - version=2.7.0
-    status:
-      code: 200
-      message: Ok
-- request:
-    body: null
-    headers:
-      Accept:
-      - application/json
-      Accept-Encoding:
-      - gzip, deflate
-      CommandName:
-      - cosmosdb create
-      Connection:
-      - keep-alive
-      ParameterSetName:
-      - -n -g --locations --locations
-      User-Agent:
-<<<<<<< HEAD
-      - python/3.6.5 (Windows-10-10.0.17134-SP0) msrest/0.6.10 msrest_azure/0.6.1
-        azure-mgmt-cosmosdb/0.8.0 Azure-SDK-For-Python AZURECLI/2.0.74
-    method: GET
-    uri: https://management.azure.com/subscriptions/00000000-0000-0000-0000-000000000000/providers/Microsoft.DocumentDB/locations/westus/operationsStatus/7f0b6d4f-a724-4f76-a727-9faa8f92a35b?api-version=2015-04-08
-=======
-      - python/3.7.4 (Windows-10-10.0.18362-SP0) msrest/0.6.10 msrest_azure/0.6.2
-        azure-mgmt-cosmosdb/0.8.0 Azure-SDK-For-Python AZURECLI/2.0.75
-    method: GET
-    uri: https://management.azure.com/subscriptions/00000000-0000-0000-0000-000000000000/providers/Microsoft.DocumentDB/locations/westus/operationsStatus/5dec33fd-17f6-45cd-9bc7-6a8418f0886f?api-version=2015-04-08
->>>>>>> 807faccc
-  response:
-    body:
-      string: '{"status":"Dequeued","error":{}}'
-    headers:
-      cache-control:
-      - no-store, no-cache
-      content-length:
-      - '32'
-      content-location:
-<<<<<<< HEAD
-      - https://management.documents.azure.com:450/subscriptions/fb3a3d6b-44c8-44f5-88c9-b20917c9b96b/providers/Microsoft.DocumentDB/locations/westus/operationsStatus/7f0b6d4f-a724-4f76-a727-9faa8f92a35b?api-version=2015-04-08
-      content-type:
-      - application/json
-      date:
-      - Tue, 08 Oct 2019 20:57:24 GMT
-=======
+      pragma:
+      - no-cache
+      server:
+      - Microsoft-HTTPAPI/2.0
+      strict-transport-security:
+      - max-age=31536000; includeSubDomains
+      transfer-encoding:
+      - chunked
+      vary:
+      - Accept-Encoding
+      x-content-type-options:
+      - nosniff
+      x-ms-gatewayversion:
+      - version=2.7.0
+    status:
+      code: 200
+      message: Ok
+- request:
+    body: null
+    headers:
+      Accept:
+      - application/json
+      Accept-Encoding:
+      - gzip, deflate
+      CommandName:
+      - cosmosdb create
+      Connection:
+      - keep-alive
+      ParameterSetName:
+      - -n -g --locations --locations
+      User-Agent:
+      - python/3.7.4 (Windows-10-10.0.18362-SP0) msrest/0.6.10 msrest_azure/0.6.2
+        azure-mgmt-cosmosdb/0.8.0 Azure-SDK-For-Python AZURECLI/2.0.75
+    method: GET
+    uri: https://management.azure.com/subscriptions/00000000-0000-0000-0000-000000000000/providers/Microsoft.DocumentDB/locations/westus/operationsStatus/5dec33fd-17f6-45cd-9bc7-6a8418f0886f?api-version=2015-04-08
+  response:
+    body:
+      string: '{"status":"Dequeued","error":{}}'
+    headers:
+      cache-control:
+      - no-store, no-cache
+      content-length:
+      - '32'
+      content-location:
       - https://management.documents.azure.com:450/subscriptions/0b1f6471-1bf0-4dda-aec3-cb9272f09590/providers/Microsoft.DocumentDB/locations/westus/operationsStatus/5dec33fd-17f6-45cd-9bc7-6a8418f0886f?api-version=2015-04-08
       content-type:
       - application/json
       date:
       - Mon, 21 Oct 2019 13:14:52 GMT
->>>>>>> 807faccc
-      pragma:
-      - no-cache
-      server:
-      - Microsoft-HTTPAPI/2.0
-      strict-transport-security:
-      - max-age=31536000; includeSubDomains
-      transfer-encoding:
-      - chunked
-      vary:
-      - Accept-Encoding
-      x-content-type-options:
-      - nosniff
-      x-ms-gatewayversion:
-      - version=2.7.0
-    status:
-      code: 200
-      message: Ok
-- request:
-    body: null
-    headers:
-      Accept:
-      - application/json
-      Accept-Encoding:
-      - gzip, deflate
-      CommandName:
-      - cosmosdb create
-      Connection:
-      - keep-alive
-      ParameterSetName:
-      - -n -g --locations --locations
-      User-Agent:
-<<<<<<< HEAD
-      - python/3.6.5 (Windows-10-10.0.17134-SP0) msrest/0.6.10 msrest_azure/0.6.1
-        azure-mgmt-cosmosdb/0.8.0 Azure-SDK-For-Python AZURECLI/2.0.74
-    method: GET
-    uri: https://management.azure.com/subscriptions/00000000-0000-0000-0000-000000000000/providers/Microsoft.DocumentDB/locations/westus/operationsStatus/7f0b6d4f-a724-4f76-a727-9faa8f92a35b?api-version=2015-04-08
-=======
-      - python/3.7.4 (Windows-10-10.0.18362-SP0) msrest/0.6.10 msrest_azure/0.6.2
-        azure-mgmt-cosmosdb/0.8.0 Azure-SDK-For-Python AZURECLI/2.0.75
-    method: GET
-    uri: https://management.azure.com/subscriptions/00000000-0000-0000-0000-000000000000/providers/Microsoft.DocumentDB/locations/westus/operationsStatus/5dec33fd-17f6-45cd-9bc7-6a8418f0886f?api-version=2015-04-08
->>>>>>> 807faccc
-  response:
-    body:
-      string: '{"status":"Dequeued","error":{}}'
-    headers:
-      cache-control:
-      - no-store, no-cache
-      content-length:
-      - '32'
-      content-location:
-<<<<<<< HEAD
-      - https://management.documents.azure.com:450/subscriptions/fb3a3d6b-44c8-44f5-88c9-b20917c9b96b/providers/Microsoft.DocumentDB/locations/westus/operationsStatus/7f0b6d4f-a724-4f76-a727-9faa8f92a35b?api-version=2015-04-08
-      content-type:
-      - application/json
-      date:
-      - Tue, 08 Oct 2019 20:57:54 GMT
-=======
+      pragma:
+      - no-cache
+      server:
+      - Microsoft-HTTPAPI/2.0
+      strict-transport-security:
+      - max-age=31536000; includeSubDomains
+      transfer-encoding:
+      - chunked
+      vary:
+      - Accept-Encoding
+      x-content-type-options:
+      - nosniff
+      x-ms-gatewayversion:
+      - version=2.7.0
+    status:
+      code: 200
+      message: Ok
+- request:
+    body: null
+    headers:
+      Accept:
+      - application/json
+      Accept-Encoding:
+      - gzip, deflate
+      CommandName:
+      - cosmosdb create
+      Connection:
+      - keep-alive
+      ParameterSetName:
+      - -n -g --locations --locations
+      User-Agent:
+      - python/3.7.4 (Windows-10-10.0.18362-SP0) msrest/0.6.10 msrest_azure/0.6.2
+        azure-mgmt-cosmosdb/0.8.0 Azure-SDK-For-Python AZURECLI/2.0.75
+    method: GET
+    uri: https://management.azure.com/subscriptions/00000000-0000-0000-0000-000000000000/providers/Microsoft.DocumentDB/locations/westus/operationsStatus/5dec33fd-17f6-45cd-9bc7-6a8418f0886f?api-version=2015-04-08
+  response:
+    body:
+      string: '{"status":"Dequeued","error":{}}'
+    headers:
+      cache-control:
+      - no-store, no-cache
+      content-length:
+      - '32'
+      content-location:
       - https://management.documents.azure.com:450/subscriptions/0b1f6471-1bf0-4dda-aec3-cb9272f09590/providers/Microsoft.DocumentDB/locations/westus/operationsStatus/5dec33fd-17f6-45cd-9bc7-6a8418f0886f?api-version=2015-04-08
       content-type:
       - application/json
       date:
       - Mon, 21 Oct 2019 13:15:22 GMT
->>>>>>> 807faccc
-      pragma:
-      - no-cache
-      server:
-      - Microsoft-HTTPAPI/2.0
-      strict-transport-security:
-      - max-age=31536000; includeSubDomains
-      transfer-encoding:
-      - chunked
-      vary:
-      - Accept-Encoding
-      x-content-type-options:
-      - nosniff
-      x-ms-gatewayversion:
-      - version=2.7.0
-    status:
-      code: 200
-      message: Ok
-- request:
-    body: null
-    headers:
-      Accept:
-      - application/json
-      Accept-Encoding:
-      - gzip, deflate
-      CommandName:
-      - cosmosdb create
-      Connection:
-      - keep-alive
-      ParameterSetName:
-      - -n -g --locations --locations
-      User-Agent:
-<<<<<<< HEAD
-      - python/3.6.5 (Windows-10-10.0.17134-SP0) msrest/0.6.10 msrest_azure/0.6.1
-        azure-mgmt-cosmosdb/0.8.0 Azure-SDK-For-Python AZURECLI/2.0.74
-    method: GET
-    uri: https://management.azure.com/subscriptions/00000000-0000-0000-0000-000000000000/providers/Microsoft.DocumentDB/locations/westus/operationsStatus/7f0b6d4f-a724-4f76-a727-9faa8f92a35b?api-version=2015-04-08
-=======
-      - python/3.7.4 (Windows-10-10.0.18362-SP0) msrest/0.6.10 msrest_azure/0.6.2
-        azure-mgmt-cosmosdb/0.8.0 Azure-SDK-For-Python AZURECLI/2.0.75
-    method: GET
-    uri: https://management.azure.com/subscriptions/00000000-0000-0000-0000-000000000000/providers/Microsoft.DocumentDB/locations/westus/operationsStatus/5dec33fd-17f6-45cd-9bc7-6a8418f0886f?api-version=2015-04-08
->>>>>>> 807faccc
-  response:
-    body:
-      string: '{"status":"Dequeued","error":{}}'
-    headers:
-      cache-control:
-      - no-store, no-cache
-      content-length:
-      - '32'
-      content-location:
-<<<<<<< HEAD
-      - https://management.documents.azure.com:450/subscriptions/fb3a3d6b-44c8-44f5-88c9-b20917c9b96b/providers/Microsoft.DocumentDB/locations/westus/operationsStatus/7f0b6d4f-a724-4f76-a727-9faa8f92a35b?api-version=2015-04-08
-      content-type:
-      - application/json
-      date:
-      - Tue, 08 Oct 2019 20:58:25 GMT
-=======
+      pragma:
+      - no-cache
+      server:
+      - Microsoft-HTTPAPI/2.0
+      strict-transport-security:
+      - max-age=31536000; includeSubDomains
+      transfer-encoding:
+      - chunked
+      vary:
+      - Accept-Encoding
+      x-content-type-options:
+      - nosniff
+      x-ms-gatewayversion:
+      - version=2.7.0
+    status:
+      code: 200
+      message: Ok
+- request:
+    body: null
+    headers:
+      Accept:
+      - application/json
+      Accept-Encoding:
+      - gzip, deflate
+      CommandName:
+      - cosmosdb create
+      Connection:
+      - keep-alive
+      ParameterSetName:
+      - -n -g --locations --locations
+      User-Agent:
+      - python/3.7.4 (Windows-10-10.0.18362-SP0) msrest/0.6.10 msrest_azure/0.6.2
+        azure-mgmt-cosmosdb/0.8.0 Azure-SDK-For-Python AZURECLI/2.0.75
+    method: GET
+    uri: https://management.azure.com/subscriptions/00000000-0000-0000-0000-000000000000/providers/Microsoft.DocumentDB/locations/westus/operationsStatus/5dec33fd-17f6-45cd-9bc7-6a8418f0886f?api-version=2015-04-08
+  response:
+    body:
+      string: '{"status":"Dequeued","error":{}}'
+    headers:
+      cache-control:
+      - no-store, no-cache
+      content-length:
+      - '32'
+      content-location:
       - https://management.documents.azure.com:450/subscriptions/0b1f6471-1bf0-4dda-aec3-cb9272f09590/providers/Microsoft.DocumentDB/locations/westus/operationsStatus/5dec33fd-17f6-45cd-9bc7-6a8418f0886f?api-version=2015-04-08
       content-type:
       - application/json
       date:
       - Mon, 21 Oct 2019 13:15:52 GMT
->>>>>>> 807faccc
-      pragma:
-      - no-cache
-      server:
-      - Microsoft-HTTPAPI/2.0
-      strict-transport-security:
-      - max-age=31536000; includeSubDomains
-      transfer-encoding:
-      - chunked
-      vary:
-      - Accept-Encoding
-      x-content-type-options:
-      - nosniff
-      x-ms-gatewayversion:
-      - version=2.7.0
-    status:
-      code: 200
-      message: Ok
-- request:
-    body: null
-    headers:
-      Accept:
-      - application/json
-      Accept-Encoding:
-      - gzip, deflate
-      CommandName:
-      - cosmosdb create
-      Connection:
-      - keep-alive
-      ParameterSetName:
-      - -n -g --locations --locations
-      User-Agent:
-<<<<<<< HEAD
-      - python/3.6.5 (Windows-10-10.0.17134-SP0) msrest/0.6.10 msrest_azure/0.6.1
-        azure-mgmt-cosmosdb/0.8.0 Azure-SDK-For-Python AZURECLI/2.0.74
-    method: GET
-    uri: https://management.azure.com/subscriptions/00000000-0000-0000-0000-000000000000/providers/Microsoft.DocumentDB/locations/westus/operationsStatus/7f0b6d4f-a724-4f76-a727-9faa8f92a35b?api-version=2015-04-08
-=======
-      - python/3.7.4 (Windows-10-10.0.18362-SP0) msrest/0.6.10 msrest_azure/0.6.2
-        azure-mgmt-cosmosdb/0.8.0 Azure-SDK-For-Python AZURECLI/2.0.75
-    method: GET
-    uri: https://management.azure.com/subscriptions/00000000-0000-0000-0000-000000000000/providers/Microsoft.DocumentDB/locations/westus/operationsStatus/5dec33fd-17f6-45cd-9bc7-6a8418f0886f?api-version=2015-04-08
->>>>>>> 807faccc
-  response:
-    body:
-      string: '{"status":"Dequeued","error":{}}'
-    headers:
-      cache-control:
-      - no-store, no-cache
-      content-length:
-      - '32'
-      content-location:
-<<<<<<< HEAD
-      - https://management.documents.azure.com:450/subscriptions/fb3a3d6b-44c8-44f5-88c9-b20917c9b96b/providers/Microsoft.DocumentDB/locations/westus/operationsStatus/7f0b6d4f-a724-4f76-a727-9faa8f92a35b?api-version=2015-04-08
-      content-type:
-      - application/json
-      date:
-      - Tue, 08 Oct 2019 20:58:55 GMT
-=======
+      pragma:
+      - no-cache
+      server:
+      - Microsoft-HTTPAPI/2.0
+      strict-transport-security:
+      - max-age=31536000; includeSubDomains
+      transfer-encoding:
+      - chunked
+      vary:
+      - Accept-Encoding
+      x-content-type-options:
+      - nosniff
+      x-ms-gatewayversion:
+      - version=2.7.0
+    status:
+      code: 200
+      message: Ok
+- request:
+    body: null
+    headers:
+      Accept:
+      - application/json
+      Accept-Encoding:
+      - gzip, deflate
+      CommandName:
+      - cosmosdb create
+      Connection:
+      - keep-alive
+      ParameterSetName:
+      - -n -g --locations --locations
+      User-Agent:
+      - python/3.7.4 (Windows-10-10.0.18362-SP0) msrest/0.6.10 msrest_azure/0.6.2
+        azure-mgmt-cosmosdb/0.8.0 Azure-SDK-For-Python AZURECLI/2.0.75
+    method: GET
+    uri: https://management.azure.com/subscriptions/00000000-0000-0000-0000-000000000000/providers/Microsoft.DocumentDB/locations/westus/operationsStatus/5dec33fd-17f6-45cd-9bc7-6a8418f0886f?api-version=2015-04-08
+  response:
+    body:
+      string: '{"status":"Dequeued","error":{}}'
+    headers:
+      cache-control:
+      - no-store, no-cache
+      content-length:
+      - '32'
+      content-location:
       - https://management.documents.azure.com:450/subscriptions/0b1f6471-1bf0-4dda-aec3-cb9272f09590/providers/Microsoft.DocumentDB/locations/westus/operationsStatus/5dec33fd-17f6-45cd-9bc7-6a8418f0886f?api-version=2015-04-08
       content-type:
       - application/json
       date:
       - Mon, 21 Oct 2019 13:16:25 GMT
->>>>>>> 807faccc
-      pragma:
-      - no-cache
-      server:
-      - Microsoft-HTTPAPI/2.0
-      strict-transport-security:
-      - max-age=31536000; includeSubDomains
-      transfer-encoding:
-      - chunked
-      vary:
-      - Accept-Encoding
-      x-content-type-options:
-      - nosniff
-      x-ms-gatewayversion:
-      - version=2.7.0
-    status:
-      code: 200
-      message: Ok
-- request:
-    body: null
-    headers:
-      Accept:
-      - application/json
-      Accept-Encoding:
-      - gzip, deflate
-      CommandName:
-      - cosmosdb create
-      Connection:
-      - keep-alive
-      ParameterSetName:
-      - -n -g --locations --locations
-      User-Agent:
-<<<<<<< HEAD
-      - python/3.6.5 (Windows-10-10.0.17134-SP0) msrest/0.6.10 msrest_azure/0.6.1
-        azure-mgmt-cosmosdb/0.8.0 Azure-SDK-For-Python AZURECLI/2.0.74
-    method: GET
-    uri: https://management.azure.com/subscriptions/00000000-0000-0000-0000-000000000000/providers/Microsoft.DocumentDB/locations/westus/operationsStatus/7f0b6d4f-a724-4f76-a727-9faa8f92a35b?api-version=2015-04-08
-=======
-      - python/3.7.4 (Windows-10-10.0.18362-SP0) msrest/0.6.10 msrest_azure/0.6.2
-        azure-mgmt-cosmosdb/0.8.0 Azure-SDK-For-Python AZURECLI/2.0.75
-    method: GET
-    uri: https://management.azure.com/subscriptions/00000000-0000-0000-0000-000000000000/providers/Microsoft.DocumentDB/locations/westus/operationsStatus/5dec33fd-17f6-45cd-9bc7-6a8418f0886f?api-version=2015-04-08
->>>>>>> 807faccc
-  response:
-    body:
-      string: '{"status":"Dequeued","error":{}}'
-    headers:
-      cache-control:
-      - no-store, no-cache
-      content-length:
-      - '32'
-      content-location:
-<<<<<<< HEAD
-      - https://management.documents.azure.com:450/subscriptions/fb3a3d6b-44c8-44f5-88c9-b20917c9b96b/providers/Microsoft.DocumentDB/locations/westus/operationsStatus/7f0b6d4f-a724-4f76-a727-9faa8f92a35b?api-version=2015-04-08
-      content-type:
-      - application/json
-      date:
-      - Tue, 08 Oct 2019 20:59:25 GMT
-=======
+      pragma:
+      - no-cache
+      server:
+      - Microsoft-HTTPAPI/2.0
+      strict-transport-security:
+      - max-age=31536000; includeSubDomains
+      transfer-encoding:
+      - chunked
+      vary:
+      - Accept-Encoding
+      x-content-type-options:
+      - nosniff
+      x-ms-gatewayversion:
+      - version=2.7.0
+    status:
+      code: 200
+      message: Ok
+- request:
+    body: null
+    headers:
+      Accept:
+      - application/json
+      Accept-Encoding:
+      - gzip, deflate
+      CommandName:
+      - cosmosdb create
+      Connection:
+      - keep-alive
+      ParameterSetName:
+      - -n -g --locations --locations
+      User-Agent:
+      - python/3.7.4 (Windows-10-10.0.18362-SP0) msrest/0.6.10 msrest_azure/0.6.2
+        azure-mgmt-cosmosdb/0.8.0 Azure-SDK-For-Python AZURECLI/2.0.75
+    method: GET
+    uri: https://management.azure.com/subscriptions/00000000-0000-0000-0000-000000000000/providers/Microsoft.DocumentDB/locations/westus/operationsStatus/5dec33fd-17f6-45cd-9bc7-6a8418f0886f?api-version=2015-04-08
+  response:
+    body:
+      string: '{"status":"Dequeued","error":{}}'
+    headers:
+      cache-control:
+      - no-store, no-cache
+      content-length:
+      - '32'
+      content-location:
       - https://management.documents.azure.com:450/subscriptions/0b1f6471-1bf0-4dda-aec3-cb9272f09590/providers/Microsoft.DocumentDB/locations/westus/operationsStatus/5dec33fd-17f6-45cd-9bc7-6a8418f0886f?api-version=2015-04-08
       content-type:
       - application/json
       date:
       - Mon, 21 Oct 2019 13:16:56 GMT
->>>>>>> 807faccc
-      pragma:
-      - no-cache
-      server:
-      - Microsoft-HTTPAPI/2.0
-      strict-transport-security:
-      - max-age=31536000; includeSubDomains
-      transfer-encoding:
-      - chunked
-      vary:
-      - Accept-Encoding
-      x-content-type-options:
-      - nosniff
-      x-ms-gatewayversion:
-      - version=2.7.0
-    status:
-      code: 200
-      message: Ok
-- request:
-    body: null
-    headers:
-      Accept:
-      - application/json
-      Accept-Encoding:
-      - gzip, deflate
-      CommandName:
-      - cosmosdb create
-      Connection:
-      - keep-alive
-      ParameterSetName:
-      - -n -g --locations --locations
-      User-Agent:
-<<<<<<< HEAD
-      - python/3.6.5 (Windows-10-10.0.17134-SP0) msrest/0.6.10 msrest_azure/0.6.1
-        azure-mgmt-cosmosdb/0.8.0 Azure-SDK-For-Python AZURECLI/2.0.74
-    method: GET
-    uri: https://management.azure.com/subscriptions/00000000-0000-0000-0000-000000000000/providers/Microsoft.DocumentDB/locations/westus/operationsStatus/7f0b6d4f-a724-4f76-a727-9faa8f92a35b?api-version=2015-04-08
-=======
-      - python/3.7.4 (Windows-10-10.0.18362-SP0) msrest/0.6.10 msrest_azure/0.6.2
-        azure-mgmt-cosmosdb/0.8.0 Azure-SDK-For-Python AZURECLI/2.0.75
-    method: GET
-    uri: https://management.azure.com/subscriptions/00000000-0000-0000-0000-000000000000/providers/Microsoft.DocumentDB/locations/westus/operationsStatus/5dec33fd-17f6-45cd-9bc7-6a8418f0886f?api-version=2015-04-08
->>>>>>> 807faccc
-  response:
-    body:
-      string: '{"status":"Dequeued","error":{}}'
-    headers:
-      cache-control:
-      - no-store, no-cache
-      content-length:
-      - '32'
-      content-location:
-<<<<<<< HEAD
-      - https://management.documents.azure.com:450/subscriptions/fb3a3d6b-44c8-44f5-88c9-b20917c9b96b/providers/Microsoft.DocumentDB/locations/westus/operationsStatus/7f0b6d4f-a724-4f76-a727-9faa8f92a35b?api-version=2015-04-08
-      content-type:
-      - application/json
-      date:
-      - Tue, 08 Oct 2019 20:59:56 GMT
-=======
+      pragma:
+      - no-cache
+      server:
+      - Microsoft-HTTPAPI/2.0
+      strict-transport-security:
+      - max-age=31536000; includeSubDomains
+      transfer-encoding:
+      - chunked
+      vary:
+      - Accept-Encoding
+      x-content-type-options:
+      - nosniff
+      x-ms-gatewayversion:
+      - version=2.7.0
+    status:
+      code: 200
+      message: Ok
+- request:
+    body: null
+    headers:
+      Accept:
+      - application/json
+      Accept-Encoding:
+      - gzip, deflate
+      CommandName:
+      - cosmosdb create
+      Connection:
+      - keep-alive
+      ParameterSetName:
+      - -n -g --locations --locations
+      User-Agent:
+      - python/3.7.4 (Windows-10-10.0.18362-SP0) msrest/0.6.10 msrest_azure/0.6.2
+        azure-mgmt-cosmosdb/0.8.0 Azure-SDK-For-Python AZURECLI/2.0.75
+    method: GET
+    uri: https://management.azure.com/subscriptions/00000000-0000-0000-0000-000000000000/providers/Microsoft.DocumentDB/locations/westus/operationsStatus/5dec33fd-17f6-45cd-9bc7-6a8418f0886f?api-version=2015-04-08
+  response:
+    body:
+      string: '{"status":"Dequeued","error":{}}'
+    headers:
+      cache-control:
+      - no-store, no-cache
+      content-length:
+      - '32'
+      content-location:
       - https://management.documents.azure.com:450/subscriptions/0b1f6471-1bf0-4dda-aec3-cb9272f09590/providers/Microsoft.DocumentDB/locations/westus/operationsStatus/5dec33fd-17f6-45cd-9bc7-6a8418f0886f?api-version=2015-04-08
       content-type:
       - application/json
       date:
       - Mon, 21 Oct 2019 13:17:26 GMT
->>>>>>> 807faccc
-      pragma:
-      - no-cache
-      server:
-      - Microsoft-HTTPAPI/2.0
-      strict-transport-security:
-      - max-age=31536000; includeSubDomains
-      transfer-encoding:
-      - chunked
-      vary:
-      - Accept-Encoding
-      x-content-type-options:
-      - nosniff
-      x-ms-gatewayversion:
-      - version=2.7.0
-    status:
-      code: 200
-      message: Ok
-- request:
-    body: null
-    headers:
-      Accept:
-      - application/json
-      Accept-Encoding:
-      - gzip, deflate
-      CommandName:
-      - cosmosdb create
-      Connection:
-      - keep-alive
-      ParameterSetName:
-      - -n -g --locations --locations
-      User-Agent:
-<<<<<<< HEAD
-      - python/3.6.5 (Windows-10-10.0.17134-SP0) msrest/0.6.10 msrest_azure/0.6.1
-        azure-mgmt-cosmosdb/0.8.0 Azure-SDK-For-Python AZURECLI/2.0.74
-    method: GET
-    uri: https://management.azure.com/subscriptions/00000000-0000-0000-0000-000000000000/providers/Microsoft.DocumentDB/locations/westus/operationsStatus/7f0b6d4f-a724-4f76-a727-9faa8f92a35b?api-version=2015-04-08
-=======
-      - python/3.7.4 (Windows-10-10.0.18362-SP0) msrest/0.6.10 msrest_azure/0.6.2
-        azure-mgmt-cosmosdb/0.8.0 Azure-SDK-For-Python AZURECLI/2.0.75
-    method: GET
-    uri: https://management.azure.com/subscriptions/00000000-0000-0000-0000-000000000000/providers/Microsoft.DocumentDB/locations/westus/operationsStatus/5dec33fd-17f6-45cd-9bc7-6a8418f0886f?api-version=2015-04-08
->>>>>>> 807faccc
-  response:
-    body:
-      string: '{"status":"Dequeued","error":{}}'
-    headers:
-      cache-control:
-      - no-store, no-cache
-      content-length:
-      - '32'
-      content-location:
-<<<<<<< HEAD
-      - https://management.documents.azure.com:450/subscriptions/fb3a3d6b-44c8-44f5-88c9-b20917c9b96b/providers/Microsoft.DocumentDB/locations/westus/operationsStatus/7f0b6d4f-a724-4f76-a727-9faa8f92a35b?api-version=2015-04-08
-      content-type:
-      - application/json
-      date:
-      - Tue, 08 Oct 2019 21:00:26 GMT
-=======
+      pragma:
+      - no-cache
+      server:
+      - Microsoft-HTTPAPI/2.0
+      strict-transport-security:
+      - max-age=31536000; includeSubDomains
+      transfer-encoding:
+      - chunked
+      vary:
+      - Accept-Encoding
+      x-content-type-options:
+      - nosniff
+      x-ms-gatewayversion:
+      - version=2.7.0
+    status:
+      code: 200
+      message: Ok
+- request:
+    body: null
+    headers:
+      Accept:
+      - application/json
+      Accept-Encoding:
+      - gzip, deflate
+      CommandName:
+      - cosmosdb create
+      Connection:
+      - keep-alive
+      ParameterSetName:
+      - -n -g --locations --locations
+      User-Agent:
+      - python/3.7.4 (Windows-10-10.0.18362-SP0) msrest/0.6.10 msrest_azure/0.6.2
+        azure-mgmt-cosmosdb/0.8.0 Azure-SDK-For-Python AZURECLI/2.0.75
+    method: GET
+    uri: https://management.azure.com/subscriptions/00000000-0000-0000-0000-000000000000/providers/Microsoft.DocumentDB/locations/westus/operationsStatus/5dec33fd-17f6-45cd-9bc7-6a8418f0886f?api-version=2015-04-08
+  response:
+    body:
+      string: '{"status":"Dequeued","error":{}}'
+    headers:
+      cache-control:
+      - no-store, no-cache
+      content-length:
+      - '32'
+      content-location:
       - https://management.documents.azure.com:450/subscriptions/0b1f6471-1bf0-4dda-aec3-cb9272f09590/providers/Microsoft.DocumentDB/locations/westus/operationsStatus/5dec33fd-17f6-45cd-9bc7-6a8418f0886f?api-version=2015-04-08
       content-type:
       - application/json
       date:
       - Mon, 21 Oct 2019 13:17:57 GMT
->>>>>>> 807faccc
-      pragma:
-      - no-cache
-      server:
-      - Microsoft-HTTPAPI/2.0
-      strict-transport-security:
-      - max-age=31536000; includeSubDomains
-      transfer-encoding:
-      - chunked
-      vary:
-      - Accept-Encoding
-      x-content-type-options:
-      - nosniff
-      x-ms-gatewayversion:
-      - version=2.7.0
-    status:
-      code: 200
-      message: Ok
-- request:
-    body: null
-    headers:
-      Accept:
-      - application/json
-      Accept-Encoding:
-      - gzip, deflate
-      CommandName:
-      - cosmosdb create
-      Connection:
-      - keep-alive
-      ParameterSetName:
-      - -n -g --locations --locations
-      User-Agent:
-<<<<<<< HEAD
-      - python/3.6.5 (Windows-10-10.0.17134-SP0) msrest/0.6.10 msrest_azure/0.6.1
-        azure-mgmt-cosmosdb/0.8.0 Azure-SDK-For-Python AZURECLI/2.0.74
-    method: GET
-    uri: https://management.azure.com/subscriptions/00000000-0000-0000-0000-000000000000/providers/Microsoft.DocumentDB/locations/westus/operationsStatus/7f0b6d4f-a724-4f76-a727-9faa8f92a35b?api-version=2015-04-08
-=======
-      - python/3.7.4 (Windows-10-10.0.18362-SP0) msrest/0.6.10 msrest_azure/0.6.2
-        azure-mgmt-cosmosdb/0.8.0 Azure-SDK-For-Python AZURECLI/2.0.75
-    method: GET
-    uri: https://management.azure.com/subscriptions/00000000-0000-0000-0000-000000000000/providers/Microsoft.DocumentDB/locations/westus/operationsStatus/5dec33fd-17f6-45cd-9bc7-6a8418f0886f?api-version=2015-04-08
->>>>>>> 807faccc
-  response:
-    body:
-      string: '{"status":"Dequeued","error":{}}'
-    headers:
-      cache-control:
-      - no-store, no-cache
-      content-length:
-      - '32'
-      content-location:
-<<<<<<< HEAD
-      - https://management.documents.azure.com:450/subscriptions/fb3a3d6b-44c8-44f5-88c9-b20917c9b96b/providers/Microsoft.DocumentDB/locations/westus/operationsStatus/7f0b6d4f-a724-4f76-a727-9faa8f92a35b?api-version=2015-04-08
-      content-type:
-      - application/json
-      date:
-      - Tue, 08 Oct 2019 21:00:57 GMT
-=======
+      pragma:
+      - no-cache
+      server:
+      - Microsoft-HTTPAPI/2.0
+      strict-transport-security:
+      - max-age=31536000; includeSubDomains
+      transfer-encoding:
+      - chunked
+      vary:
+      - Accept-Encoding
+      x-content-type-options:
+      - nosniff
+      x-ms-gatewayversion:
+      - version=2.7.0
+    status:
+      code: 200
+      message: Ok
+- request:
+    body: null
+    headers:
+      Accept:
+      - application/json
+      Accept-Encoding:
+      - gzip, deflate
+      CommandName:
+      - cosmosdb create
+      Connection:
+      - keep-alive
+      ParameterSetName:
+      - -n -g --locations --locations
+      User-Agent:
+      - python/3.7.4 (Windows-10-10.0.18362-SP0) msrest/0.6.10 msrest_azure/0.6.2
+        azure-mgmt-cosmosdb/0.8.0 Azure-SDK-For-Python AZURECLI/2.0.75
+    method: GET
+    uri: https://management.azure.com/subscriptions/00000000-0000-0000-0000-000000000000/providers/Microsoft.DocumentDB/locations/westus/operationsStatus/5dec33fd-17f6-45cd-9bc7-6a8418f0886f?api-version=2015-04-08
+  response:
+    body:
+      string: '{"status":"Dequeued","error":{}}'
+    headers:
+      cache-control:
+      - no-store, no-cache
+      content-length:
+      - '32'
+      content-location:
       - https://management.documents.azure.com:450/subscriptions/0b1f6471-1bf0-4dda-aec3-cb9272f09590/providers/Microsoft.DocumentDB/locations/westus/operationsStatus/5dec33fd-17f6-45cd-9bc7-6a8418f0886f?api-version=2015-04-08
       content-type:
       - application/json
       date:
       - Mon, 21 Oct 2019 13:18:28 GMT
->>>>>>> 807faccc
-      pragma:
-      - no-cache
-      server:
-      - Microsoft-HTTPAPI/2.0
-      strict-transport-security:
-      - max-age=31536000; includeSubDomains
-      transfer-encoding:
-      - chunked
-      vary:
-      - Accept-Encoding
-      x-content-type-options:
-      - nosniff
-      x-ms-gatewayversion:
-      - version=2.7.0
-    status:
-      code: 200
-      message: Ok
-- request:
-    body: null
-    headers:
-      Accept:
-      - application/json
-      Accept-Encoding:
-      - gzip, deflate
-      CommandName:
-      - cosmosdb create
-      Connection:
-      - keep-alive
-      ParameterSetName:
-      - -n -g --locations --locations
-      User-Agent:
-<<<<<<< HEAD
-      - python/3.6.5 (Windows-10-10.0.17134-SP0) msrest/0.6.10 msrest_azure/0.6.1
-        azure-mgmt-cosmosdb/0.8.0 Azure-SDK-For-Python AZURECLI/2.0.74
-    method: GET
-    uri: https://management.azure.com/subscriptions/00000000-0000-0000-0000-000000000000/providers/Microsoft.DocumentDB/locations/westus/operationsStatus/7f0b6d4f-a724-4f76-a727-9faa8f92a35b?api-version=2015-04-08
-=======
-      - python/3.7.4 (Windows-10-10.0.18362-SP0) msrest/0.6.10 msrest_azure/0.6.2
-        azure-mgmt-cosmosdb/0.8.0 Azure-SDK-For-Python AZURECLI/2.0.75
-    method: GET
-    uri: https://management.azure.com/subscriptions/00000000-0000-0000-0000-000000000000/providers/Microsoft.DocumentDB/locations/westus/operationsStatus/5dec33fd-17f6-45cd-9bc7-6a8418f0886f?api-version=2015-04-08
->>>>>>> 807faccc
-  response:
-    body:
-      string: '{"status":"Dequeued","error":{}}'
-    headers:
-      cache-control:
-      - no-store, no-cache
-      content-length:
-      - '32'
-      content-location:
-<<<<<<< HEAD
-      - https://management.documents.azure.com:450/subscriptions/fb3a3d6b-44c8-44f5-88c9-b20917c9b96b/providers/Microsoft.DocumentDB/locations/westus/operationsStatus/7f0b6d4f-a724-4f76-a727-9faa8f92a35b?api-version=2015-04-08
-      content-type:
-      - application/json
-      date:
-      - Tue, 08 Oct 2019 21:01:28 GMT
-=======
+      pragma:
+      - no-cache
+      server:
+      - Microsoft-HTTPAPI/2.0
+      strict-transport-security:
+      - max-age=31536000; includeSubDomains
+      transfer-encoding:
+      - chunked
+      vary:
+      - Accept-Encoding
+      x-content-type-options:
+      - nosniff
+      x-ms-gatewayversion:
+      - version=2.7.0
+    status:
+      code: 200
+      message: Ok
+- request:
+    body: null
+    headers:
+      Accept:
+      - application/json
+      Accept-Encoding:
+      - gzip, deflate
+      CommandName:
+      - cosmosdb create
+      Connection:
+      - keep-alive
+      ParameterSetName:
+      - -n -g --locations --locations
+      User-Agent:
+      - python/3.7.4 (Windows-10-10.0.18362-SP0) msrest/0.6.10 msrest_azure/0.6.2
+        azure-mgmt-cosmosdb/0.8.0 Azure-SDK-For-Python AZURECLI/2.0.75
+    method: GET
+    uri: https://management.azure.com/subscriptions/00000000-0000-0000-0000-000000000000/providers/Microsoft.DocumentDB/locations/westus/operationsStatus/5dec33fd-17f6-45cd-9bc7-6a8418f0886f?api-version=2015-04-08
+  response:
+    body:
+      string: '{"status":"Dequeued","error":{}}'
+    headers:
+      cache-control:
+      - no-store, no-cache
+      content-length:
+      - '32'
+      content-location:
       - https://management.documents.azure.com:450/subscriptions/0b1f6471-1bf0-4dda-aec3-cb9272f09590/providers/Microsoft.DocumentDB/locations/westus/operationsStatus/5dec33fd-17f6-45cd-9bc7-6a8418f0886f?api-version=2015-04-08
       content-type:
       - application/json
       date:
       - Mon, 21 Oct 2019 13:19:00 GMT
->>>>>>> 807faccc
-      pragma:
-      - no-cache
-      server:
-      - Microsoft-HTTPAPI/2.0
-      strict-transport-security:
-      - max-age=31536000; includeSubDomains
-      transfer-encoding:
-      - chunked
-      vary:
-      - Accept-Encoding
-      x-content-type-options:
-      - nosniff
-      x-ms-gatewayversion:
-      - version=2.7.0
-    status:
-      code: 200
-      message: Ok
-- request:
-    body: null
-    headers:
-      Accept:
-      - application/json
-      Accept-Encoding:
-      - gzip, deflate
-      CommandName:
-      - cosmosdb create
-      Connection:
-      - keep-alive
-      ParameterSetName:
-      - -n -g --locations --locations
-      User-Agent:
-<<<<<<< HEAD
-      - python/3.6.5 (Windows-10-10.0.17134-SP0) msrest/0.6.10 msrest_azure/0.6.1
-        azure-mgmt-cosmosdb/0.8.0 Azure-SDK-For-Python AZURECLI/2.0.74
-    method: GET
-    uri: https://management.azure.com/subscriptions/00000000-0000-0000-0000-000000000000/providers/Microsoft.DocumentDB/locations/westus/operationsStatus/7f0b6d4f-a724-4f76-a727-9faa8f92a35b?api-version=2015-04-08
-=======
-      - python/3.7.4 (Windows-10-10.0.18362-SP0) msrest/0.6.10 msrest_azure/0.6.2
-        azure-mgmt-cosmosdb/0.8.0 Azure-SDK-For-Python AZURECLI/2.0.75
-    method: GET
-    uri: https://management.azure.com/subscriptions/00000000-0000-0000-0000-000000000000/providers/Microsoft.DocumentDB/locations/westus/operationsStatus/5dec33fd-17f6-45cd-9bc7-6a8418f0886f?api-version=2015-04-08
->>>>>>> 807faccc
-  response:
-    body:
-      string: '{"status":"Dequeued","error":{}}'
-    headers:
-      cache-control:
-      - no-store, no-cache
-      content-length:
-      - '32'
-      content-location:
-<<<<<<< HEAD
-      - https://management.documents.azure.com:450/subscriptions/fb3a3d6b-44c8-44f5-88c9-b20917c9b96b/providers/Microsoft.DocumentDB/locations/westus/operationsStatus/7f0b6d4f-a724-4f76-a727-9faa8f92a35b?api-version=2015-04-08
-      content-type:
-      - application/json
-      date:
-      - Tue, 08 Oct 2019 21:01:58 GMT
-=======
+      pragma:
+      - no-cache
+      server:
+      - Microsoft-HTTPAPI/2.0
+      strict-transport-security:
+      - max-age=31536000; includeSubDomains
+      transfer-encoding:
+      - chunked
+      vary:
+      - Accept-Encoding
+      x-content-type-options:
+      - nosniff
+      x-ms-gatewayversion:
+      - version=2.7.0
+    status:
+      code: 200
+      message: Ok
+- request:
+    body: null
+    headers:
+      Accept:
+      - application/json
+      Accept-Encoding:
+      - gzip, deflate
+      CommandName:
+      - cosmosdb create
+      Connection:
+      - keep-alive
+      ParameterSetName:
+      - -n -g --locations --locations
+      User-Agent:
+      - python/3.7.4 (Windows-10-10.0.18362-SP0) msrest/0.6.10 msrest_azure/0.6.2
+        azure-mgmt-cosmosdb/0.8.0 Azure-SDK-For-Python AZURECLI/2.0.75
+    method: GET
+    uri: https://management.azure.com/subscriptions/00000000-0000-0000-0000-000000000000/providers/Microsoft.DocumentDB/locations/westus/operationsStatus/5dec33fd-17f6-45cd-9bc7-6a8418f0886f?api-version=2015-04-08
+  response:
+    body:
+      string: '{"status":"Dequeued","error":{}}'
+    headers:
+      cache-control:
+      - no-store, no-cache
+      content-length:
+      - '32'
+      content-location:
       - https://management.documents.azure.com:450/subscriptions/0b1f6471-1bf0-4dda-aec3-cb9272f09590/providers/Microsoft.DocumentDB/locations/westus/operationsStatus/5dec33fd-17f6-45cd-9bc7-6a8418f0886f?api-version=2015-04-08
       content-type:
       - application/json
       date:
       - Mon, 21 Oct 2019 13:19:30 GMT
->>>>>>> 807faccc
-      pragma:
-      - no-cache
-      server:
-      - Microsoft-HTTPAPI/2.0
-      strict-transport-security:
-      - max-age=31536000; includeSubDomains
-      transfer-encoding:
-      - chunked
-      vary:
-      - Accept-Encoding
-      x-content-type-options:
-      - nosniff
-      x-ms-gatewayversion:
-      - version=2.7.0
-    status:
-      code: 200
-      message: Ok
-- request:
-    body: null
-    headers:
-      Accept:
-      - application/json
-      Accept-Encoding:
-      - gzip, deflate
-      CommandName:
-      - cosmosdb create
-      Connection:
-      - keep-alive
-      ParameterSetName:
-      - -n -g --locations --locations
-      User-Agent:
-<<<<<<< HEAD
-      - python/3.6.5 (Windows-10-10.0.17134-SP0) msrest/0.6.10 msrest_azure/0.6.1
-        azure-mgmt-cosmosdb/0.8.0 Azure-SDK-For-Python AZURECLI/2.0.74
-    method: GET
-    uri: https://management.azure.com/subscriptions/00000000-0000-0000-0000-000000000000/providers/Microsoft.DocumentDB/locations/westus/operationsStatus/7f0b6d4f-a724-4f76-a727-9faa8f92a35b?api-version=2015-04-08
-=======
-      - python/3.7.4 (Windows-10-10.0.18362-SP0) msrest/0.6.10 msrest_azure/0.6.2
-        azure-mgmt-cosmosdb/0.8.0 Azure-SDK-For-Python AZURECLI/2.0.75
-    method: GET
-    uri: https://management.azure.com/subscriptions/00000000-0000-0000-0000-000000000000/providers/Microsoft.DocumentDB/locations/westus/operationsStatus/5dec33fd-17f6-45cd-9bc7-6a8418f0886f?api-version=2015-04-08
->>>>>>> 807faccc
-  response:
-    body:
-      string: '{"status":"Dequeued","error":{}}'
-    headers:
-      cache-control:
-      - no-store, no-cache
-      content-length:
-      - '32'
-      content-location:
-<<<<<<< HEAD
-      - https://management.documents.azure.com:450/subscriptions/fb3a3d6b-44c8-44f5-88c9-b20917c9b96b/providers/Microsoft.DocumentDB/locations/westus/operationsStatus/7f0b6d4f-a724-4f76-a727-9faa8f92a35b?api-version=2015-04-08
-      content-type:
-      - application/json
-      date:
-      - Tue, 08 Oct 2019 21:02:31 GMT
-=======
+      pragma:
+      - no-cache
+      server:
+      - Microsoft-HTTPAPI/2.0
+      strict-transport-security:
+      - max-age=31536000; includeSubDomains
+      transfer-encoding:
+      - chunked
+      vary:
+      - Accept-Encoding
+      x-content-type-options:
+      - nosniff
+      x-ms-gatewayversion:
+      - version=2.7.0
+    status:
+      code: 200
+      message: Ok
+- request:
+    body: null
+    headers:
+      Accept:
+      - application/json
+      Accept-Encoding:
+      - gzip, deflate
+      CommandName:
+      - cosmosdb create
+      Connection:
+      - keep-alive
+      ParameterSetName:
+      - -n -g --locations --locations
+      User-Agent:
+      - python/3.7.4 (Windows-10-10.0.18362-SP0) msrest/0.6.10 msrest_azure/0.6.2
+        azure-mgmt-cosmosdb/0.8.0 Azure-SDK-For-Python AZURECLI/2.0.75
+    method: GET
+    uri: https://management.azure.com/subscriptions/00000000-0000-0000-0000-000000000000/providers/Microsoft.DocumentDB/locations/westus/operationsStatus/5dec33fd-17f6-45cd-9bc7-6a8418f0886f?api-version=2015-04-08
+  response:
+    body:
+      string: '{"status":"Dequeued","error":{}}'
+    headers:
+      cache-control:
+      - no-store, no-cache
+      content-length:
+      - '32'
+      content-location:
       - https://management.documents.azure.com:450/subscriptions/0b1f6471-1bf0-4dda-aec3-cb9272f09590/providers/Microsoft.DocumentDB/locations/westus/operationsStatus/5dec33fd-17f6-45cd-9bc7-6a8418f0886f?api-version=2015-04-08
       content-type:
       - application/json
       date:
       - Mon, 21 Oct 2019 13:20:00 GMT
->>>>>>> 807faccc
-      pragma:
-      - no-cache
-      server:
-      - Microsoft-HTTPAPI/2.0
-      strict-transport-security:
-      - max-age=31536000; includeSubDomains
-      transfer-encoding:
-      - chunked
-      vary:
-      - Accept-Encoding
-      x-content-type-options:
-      - nosniff
-      x-ms-gatewayversion:
-      - version=2.7.0
-    status:
-      code: 200
-      message: Ok
-- request:
-    body: null
-    headers:
-      Accept:
-      - application/json
-      Accept-Encoding:
-      - gzip, deflate
-      CommandName:
-      - cosmosdb create
-      Connection:
-      - keep-alive
-      ParameterSetName:
-      - -n -g --locations --locations
-      User-Agent:
-<<<<<<< HEAD
-      - python/3.6.5 (Windows-10-10.0.17134-SP0) msrest/0.6.10 msrest_azure/0.6.1
-        azure-mgmt-cosmosdb/0.8.0 Azure-SDK-For-Python AZURECLI/2.0.74
-    method: GET
-    uri: https://management.azure.com/subscriptions/00000000-0000-0000-0000-000000000000/providers/Microsoft.DocumentDB/locations/westus/operationsStatus/7f0b6d4f-a724-4f76-a727-9faa8f92a35b?api-version=2015-04-08
-=======
-      - python/3.7.4 (Windows-10-10.0.18362-SP0) msrest/0.6.10 msrest_azure/0.6.2
-        azure-mgmt-cosmosdb/0.8.0 Azure-SDK-For-Python AZURECLI/2.0.75
-    method: GET
-    uri: https://management.azure.com/subscriptions/00000000-0000-0000-0000-000000000000/providers/Microsoft.DocumentDB/locations/westus/operationsStatus/5dec33fd-17f6-45cd-9bc7-6a8418f0886f?api-version=2015-04-08
->>>>>>> 807faccc
-  response:
-    body:
-      string: '{"status":"Dequeued","error":{}}'
-    headers:
-      cache-control:
-      - no-store, no-cache
-      content-length:
-      - '32'
-      content-location:
-<<<<<<< HEAD
-      - https://management.documents.azure.com:450/subscriptions/fb3a3d6b-44c8-44f5-88c9-b20917c9b96b/providers/Microsoft.DocumentDB/locations/westus/operationsStatus/7f0b6d4f-a724-4f76-a727-9faa8f92a35b?api-version=2015-04-08
-      content-type:
-      - application/json
-      date:
-      - Tue, 08 Oct 2019 21:03:01 GMT
-=======
+      pragma:
+      - no-cache
+      server:
+      - Microsoft-HTTPAPI/2.0
+      strict-transport-security:
+      - max-age=31536000; includeSubDomains
+      transfer-encoding:
+      - chunked
+      vary:
+      - Accept-Encoding
+      x-content-type-options:
+      - nosniff
+      x-ms-gatewayversion:
+      - version=2.7.0
+    status:
+      code: 200
+      message: Ok
+- request:
+    body: null
+    headers:
+      Accept:
+      - application/json
+      Accept-Encoding:
+      - gzip, deflate
+      CommandName:
+      - cosmosdb create
+      Connection:
+      - keep-alive
+      ParameterSetName:
+      - -n -g --locations --locations
+      User-Agent:
+      - python/3.7.4 (Windows-10-10.0.18362-SP0) msrest/0.6.10 msrest_azure/0.6.2
+        azure-mgmt-cosmosdb/0.8.0 Azure-SDK-For-Python AZURECLI/2.0.75
+    method: GET
+    uri: https://management.azure.com/subscriptions/00000000-0000-0000-0000-000000000000/providers/Microsoft.DocumentDB/locations/westus/operationsStatus/5dec33fd-17f6-45cd-9bc7-6a8418f0886f?api-version=2015-04-08
+  response:
+    body:
+      string: '{"status":"Dequeued","error":{}}'
+    headers:
+      cache-control:
+      - no-store, no-cache
+      content-length:
+      - '32'
+      content-location:
       - https://management.documents.azure.com:450/subscriptions/0b1f6471-1bf0-4dda-aec3-cb9272f09590/providers/Microsoft.DocumentDB/locations/westus/operationsStatus/5dec33fd-17f6-45cd-9bc7-6a8418f0886f?api-version=2015-04-08
       content-type:
       - application/json
       date:
       - Mon, 21 Oct 2019 13:20:32 GMT
->>>>>>> 807faccc
-      pragma:
-      - no-cache
-      server:
-      - Microsoft-HTTPAPI/2.0
-      strict-transport-security:
-      - max-age=31536000; includeSubDomains
-      transfer-encoding:
-      - chunked
-      vary:
-      - Accept-Encoding
-      x-content-type-options:
-      - nosniff
-      x-ms-gatewayversion:
-      - version=2.7.0
-    status:
-      code: 200
-      message: Ok
-- request:
-    body: null
-    headers:
-      Accept:
-      - application/json
-      Accept-Encoding:
-      - gzip, deflate
-      CommandName:
-      - cosmosdb create
-      Connection:
-      - keep-alive
-      ParameterSetName:
-      - -n -g --locations --locations
-      User-Agent:
-<<<<<<< HEAD
-      - python/3.6.5 (Windows-10-10.0.17134-SP0) msrest/0.6.10 msrest_azure/0.6.1
-        azure-mgmt-cosmosdb/0.8.0 Azure-SDK-For-Python AZURECLI/2.0.74
-    method: GET
-    uri: https://management.azure.com/subscriptions/00000000-0000-0000-0000-000000000000/providers/Microsoft.DocumentDB/locations/westus/operationsStatus/7f0b6d4f-a724-4f76-a727-9faa8f92a35b?api-version=2015-04-08
-=======
-      - python/3.7.4 (Windows-10-10.0.18362-SP0) msrest/0.6.10 msrest_azure/0.6.2
-        azure-mgmt-cosmosdb/0.8.0 Azure-SDK-For-Python AZURECLI/2.0.75
-    method: GET
-    uri: https://management.azure.com/subscriptions/00000000-0000-0000-0000-000000000000/providers/Microsoft.DocumentDB/locations/westus/operationsStatus/5dec33fd-17f6-45cd-9bc7-6a8418f0886f?api-version=2015-04-08
->>>>>>> 807faccc
-  response:
-    body:
-      string: '{"status":"Dequeued","error":{}}'
-    headers:
-      cache-control:
-      - no-store, no-cache
-      content-length:
-      - '32'
-      content-location:
-<<<<<<< HEAD
-      - https://management.documents.azure.com:450/subscriptions/fb3a3d6b-44c8-44f5-88c9-b20917c9b96b/providers/Microsoft.DocumentDB/locations/westus/operationsStatus/7f0b6d4f-a724-4f76-a727-9faa8f92a35b?api-version=2015-04-08
-      content-type:
-      - application/json
-      date:
-      - Tue, 08 Oct 2019 21:03:31 GMT
-=======
+      pragma:
+      - no-cache
+      server:
+      - Microsoft-HTTPAPI/2.0
+      strict-transport-security:
+      - max-age=31536000; includeSubDomains
+      transfer-encoding:
+      - chunked
+      vary:
+      - Accept-Encoding
+      x-content-type-options:
+      - nosniff
+      x-ms-gatewayversion:
+      - version=2.7.0
+    status:
+      code: 200
+      message: Ok
+- request:
+    body: null
+    headers:
+      Accept:
+      - application/json
+      Accept-Encoding:
+      - gzip, deflate
+      CommandName:
+      - cosmosdb create
+      Connection:
+      - keep-alive
+      ParameterSetName:
+      - -n -g --locations --locations
+      User-Agent:
+      - python/3.7.4 (Windows-10-10.0.18362-SP0) msrest/0.6.10 msrest_azure/0.6.2
+        azure-mgmt-cosmosdb/0.8.0 Azure-SDK-For-Python AZURECLI/2.0.75
+    method: GET
+    uri: https://management.azure.com/subscriptions/00000000-0000-0000-0000-000000000000/providers/Microsoft.DocumentDB/locations/westus/operationsStatus/5dec33fd-17f6-45cd-9bc7-6a8418f0886f?api-version=2015-04-08
+  response:
+    body:
+      string: '{"status":"Dequeued","error":{}}'
+    headers:
+      cache-control:
+      - no-store, no-cache
+      content-length:
+      - '32'
+      content-location:
       - https://management.documents.azure.com:450/subscriptions/0b1f6471-1bf0-4dda-aec3-cb9272f09590/providers/Microsoft.DocumentDB/locations/westus/operationsStatus/5dec33fd-17f6-45cd-9bc7-6a8418f0886f?api-version=2015-04-08
       content-type:
       - application/json
       date:
       - Mon, 21 Oct 2019 13:21:02 GMT
->>>>>>> 807faccc
-      pragma:
-      - no-cache
-      server:
-      - Microsoft-HTTPAPI/2.0
-      strict-transport-security:
-      - max-age=31536000; includeSubDomains
-      transfer-encoding:
-      - chunked
-      vary:
-      - Accept-Encoding
-      x-content-type-options:
-      - nosniff
-      x-ms-gatewayversion:
-      - version=2.7.0
-    status:
-      code: 200
-      message: Ok
-- request:
-    body: null
-    headers:
-      Accept:
-      - application/json
-      Accept-Encoding:
-      - gzip, deflate
-      CommandName:
-      - cosmosdb create
-      Connection:
-      - keep-alive
-      ParameterSetName:
-      - -n -g --locations --locations
-      User-Agent:
-<<<<<<< HEAD
-      - python/3.6.5 (Windows-10-10.0.17134-SP0) msrest/0.6.10 msrest_azure/0.6.1
-        azure-mgmt-cosmosdb/0.8.0 Azure-SDK-For-Python AZURECLI/2.0.74
-    method: GET
-    uri: https://management.azure.com/subscriptions/00000000-0000-0000-0000-000000000000/providers/Microsoft.DocumentDB/locations/westus/operationsStatus/7f0b6d4f-a724-4f76-a727-9faa8f92a35b?api-version=2015-04-08
-=======
-      - python/3.7.4 (Windows-10-10.0.18362-SP0) msrest/0.6.10 msrest_azure/0.6.2
-        azure-mgmt-cosmosdb/0.8.0 Azure-SDK-For-Python AZURECLI/2.0.75
-    method: GET
-    uri: https://management.azure.com/subscriptions/00000000-0000-0000-0000-000000000000/providers/Microsoft.DocumentDB/locations/westus/operationsStatus/5dec33fd-17f6-45cd-9bc7-6a8418f0886f?api-version=2015-04-08
->>>>>>> 807faccc
-  response:
-    body:
-      string: '{"status":"Dequeued","error":{}}'
-    headers:
-      cache-control:
-      - no-store, no-cache
-      content-length:
-      - '32'
-      content-location:
-<<<<<<< HEAD
-      - https://management.documents.azure.com:450/subscriptions/fb3a3d6b-44c8-44f5-88c9-b20917c9b96b/providers/Microsoft.DocumentDB/locations/westus/operationsStatus/7f0b6d4f-a724-4f76-a727-9faa8f92a35b?api-version=2015-04-08
-      content-type:
-      - application/json
-      date:
-      - Tue, 08 Oct 2019 21:04:02 GMT
-=======
+      pragma:
+      - no-cache
+      server:
+      - Microsoft-HTTPAPI/2.0
+      strict-transport-security:
+      - max-age=31536000; includeSubDomains
+      transfer-encoding:
+      - chunked
+      vary:
+      - Accept-Encoding
+      x-content-type-options:
+      - nosniff
+      x-ms-gatewayversion:
+      - version=2.7.0
+    status:
+      code: 200
+      message: Ok
+- request:
+    body: null
+    headers:
+      Accept:
+      - application/json
+      Accept-Encoding:
+      - gzip, deflate
+      CommandName:
+      - cosmosdb create
+      Connection:
+      - keep-alive
+      ParameterSetName:
+      - -n -g --locations --locations
+      User-Agent:
+      - python/3.7.4 (Windows-10-10.0.18362-SP0) msrest/0.6.10 msrest_azure/0.6.2
+        azure-mgmt-cosmosdb/0.8.0 Azure-SDK-For-Python AZURECLI/2.0.75
+    method: GET
+    uri: https://management.azure.com/subscriptions/00000000-0000-0000-0000-000000000000/providers/Microsoft.DocumentDB/locations/westus/operationsStatus/5dec33fd-17f6-45cd-9bc7-6a8418f0886f?api-version=2015-04-08
+  response:
+    body:
+      string: '{"status":"Dequeued","error":{}}'
+    headers:
+      cache-control:
+      - no-store, no-cache
+      content-length:
+      - '32'
+      content-location:
       - https://management.documents.azure.com:450/subscriptions/0b1f6471-1bf0-4dda-aec3-cb9272f09590/providers/Microsoft.DocumentDB/locations/westus/operationsStatus/5dec33fd-17f6-45cd-9bc7-6a8418f0886f?api-version=2015-04-08
       content-type:
       - application/json
       date:
       - Mon, 21 Oct 2019 13:21:32 GMT
->>>>>>> 807faccc
-      pragma:
-      - no-cache
-      server:
-      - Microsoft-HTTPAPI/2.0
-      strict-transport-security:
-      - max-age=31536000; includeSubDomains
-      transfer-encoding:
-      - chunked
-      vary:
-      - Accept-Encoding
-      x-content-type-options:
-      - nosniff
-      x-ms-gatewayversion:
-      - version=2.7.0
-    status:
-      code: 200
-      message: Ok
-- request:
-    body: null
-    headers:
-      Accept:
-      - application/json
-      Accept-Encoding:
-      - gzip, deflate
-      CommandName:
-      - cosmosdb create
-      Connection:
-      - keep-alive
-      ParameterSetName:
-      - -n -g --locations --locations
-      User-Agent:
-<<<<<<< HEAD
-      - python/3.6.5 (Windows-10-10.0.17134-SP0) msrest/0.6.10 msrest_azure/0.6.1
-        azure-mgmt-cosmosdb/0.8.0 Azure-SDK-For-Python AZURECLI/2.0.74
-    method: GET
-    uri: https://management.azure.com/subscriptions/00000000-0000-0000-0000-000000000000/providers/Microsoft.DocumentDB/locations/westus/operationsStatus/7f0b6d4f-a724-4f76-a727-9faa8f92a35b?api-version=2015-04-08
-=======
-      - python/3.7.4 (Windows-10-10.0.18362-SP0) msrest/0.6.10 msrest_azure/0.6.2
-        azure-mgmt-cosmosdb/0.8.0 Azure-SDK-For-Python AZURECLI/2.0.75
-    method: GET
-    uri: https://management.azure.com/subscriptions/00000000-0000-0000-0000-000000000000/providers/Microsoft.DocumentDB/locations/westus/operationsStatus/5dec33fd-17f6-45cd-9bc7-6a8418f0886f?api-version=2015-04-08
->>>>>>> 807faccc
-  response:
-    body:
-      string: '{"status":"Dequeued","error":{}}'
-    headers:
-      cache-control:
-      - no-store, no-cache
-      content-length:
-      - '32'
-      content-location:
-<<<<<<< HEAD
-      - https://management.documents.azure.com:450/subscriptions/fb3a3d6b-44c8-44f5-88c9-b20917c9b96b/providers/Microsoft.DocumentDB/locations/westus/operationsStatus/7f0b6d4f-a724-4f76-a727-9faa8f92a35b?api-version=2015-04-08
-      content-type:
-      - application/json
-      date:
-      - Tue, 08 Oct 2019 21:04:32 GMT
-=======
+      pragma:
+      - no-cache
+      server:
+      - Microsoft-HTTPAPI/2.0
+      strict-transport-security:
+      - max-age=31536000; includeSubDomains
+      transfer-encoding:
+      - chunked
+      vary:
+      - Accept-Encoding
+      x-content-type-options:
+      - nosniff
+      x-ms-gatewayversion:
+      - version=2.7.0
+    status:
+      code: 200
+      message: Ok
+- request:
+    body: null
+    headers:
+      Accept:
+      - application/json
+      Accept-Encoding:
+      - gzip, deflate
+      CommandName:
+      - cosmosdb create
+      Connection:
+      - keep-alive
+      ParameterSetName:
+      - -n -g --locations --locations
+      User-Agent:
+      - python/3.7.4 (Windows-10-10.0.18362-SP0) msrest/0.6.10 msrest_azure/0.6.2
+        azure-mgmt-cosmosdb/0.8.0 Azure-SDK-For-Python AZURECLI/2.0.75
+    method: GET
+    uri: https://management.azure.com/subscriptions/00000000-0000-0000-0000-000000000000/providers/Microsoft.DocumentDB/locations/westus/operationsStatus/5dec33fd-17f6-45cd-9bc7-6a8418f0886f?api-version=2015-04-08
+  response:
+    body:
+      string: '{"status":"Dequeued","error":{}}'
+    headers:
+      cache-control:
+      - no-store, no-cache
+      content-length:
+      - '32'
+      content-location:
       - https://management.documents.azure.com:450/subscriptions/0b1f6471-1bf0-4dda-aec3-cb9272f09590/providers/Microsoft.DocumentDB/locations/westus/operationsStatus/5dec33fd-17f6-45cd-9bc7-6a8418f0886f?api-version=2015-04-08
       content-type:
       - application/json
       date:
       - Mon, 21 Oct 2019 13:22:04 GMT
->>>>>>> 807faccc
-      pragma:
-      - no-cache
-      server:
-      - Microsoft-HTTPAPI/2.0
-      strict-transport-security:
-      - max-age=31536000; includeSubDomains
-      transfer-encoding:
-      - chunked
-      vary:
-      - Accept-Encoding
-      x-content-type-options:
-      - nosniff
-      x-ms-gatewayversion:
-      - version=2.7.0
-    status:
-      code: 200
-      message: Ok
-- request:
-    body: null
-    headers:
-      Accept:
-      - application/json
-      Accept-Encoding:
-      - gzip, deflate
-      CommandName:
-      - cosmosdb create
-      Connection:
-      - keep-alive
-      ParameterSetName:
-      - -n -g --locations --locations
-      User-Agent:
-<<<<<<< HEAD
-      - python/3.6.5 (Windows-10-10.0.17134-SP0) msrest/0.6.10 msrest_azure/0.6.1
-        azure-mgmt-cosmosdb/0.8.0 Azure-SDK-For-Python AZURECLI/2.0.74
-    method: GET
-    uri: https://management.azure.com/subscriptions/00000000-0000-0000-0000-000000000000/providers/Microsoft.DocumentDB/locations/westus/operationsStatus/7f0b6d4f-a724-4f76-a727-9faa8f92a35b?api-version=2015-04-08
-=======
-      - python/3.7.4 (Windows-10-10.0.18362-SP0) msrest/0.6.10 msrest_azure/0.6.2
-        azure-mgmt-cosmosdb/0.8.0 Azure-SDK-For-Python AZURECLI/2.0.75
-    method: GET
-    uri: https://management.azure.com/subscriptions/00000000-0000-0000-0000-000000000000/providers/Microsoft.DocumentDB/locations/westus/operationsStatus/5dec33fd-17f6-45cd-9bc7-6a8418f0886f?api-version=2015-04-08
->>>>>>> 807faccc
-  response:
-    body:
-      string: '{"status":"Dequeued","error":{}}'
-    headers:
-      cache-control:
-      - no-store, no-cache
-      content-length:
-      - '32'
-      content-location:
-<<<<<<< HEAD
-      - https://management.documents.azure.com:450/subscriptions/fb3a3d6b-44c8-44f5-88c9-b20917c9b96b/providers/Microsoft.DocumentDB/locations/westus/operationsStatus/7f0b6d4f-a724-4f76-a727-9faa8f92a35b?api-version=2015-04-08
-      content-type:
-      - application/json
-      date:
-      - Tue, 08 Oct 2019 21:05:03 GMT
-=======
+      pragma:
+      - no-cache
+      server:
+      - Microsoft-HTTPAPI/2.0
+      strict-transport-security:
+      - max-age=31536000; includeSubDomains
+      transfer-encoding:
+      - chunked
+      vary:
+      - Accept-Encoding
+      x-content-type-options:
+      - nosniff
+      x-ms-gatewayversion:
+      - version=2.7.0
+    status:
+      code: 200
+      message: Ok
+- request:
+    body: null
+    headers:
+      Accept:
+      - application/json
+      Accept-Encoding:
+      - gzip, deflate
+      CommandName:
+      - cosmosdb create
+      Connection:
+      - keep-alive
+      ParameterSetName:
+      - -n -g --locations --locations
+      User-Agent:
+      - python/3.7.4 (Windows-10-10.0.18362-SP0) msrest/0.6.10 msrest_azure/0.6.2
+        azure-mgmt-cosmosdb/0.8.0 Azure-SDK-For-Python AZURECLI/2.0.75
+    method: GET
+    uri: https://management.azure.com/subscriptions/00000000-0000-0000-0000-000000000000/providers/Microsoft.DocumentDB/locations/westus/operationsStatus/5dec33fd-17f6-45cd-9bc7-6a8418f0886f?api-version=2015-04-08
+  response:
+    body:
+      string: '{"status":"Dequeued","error":{}}'
+    headers:
+      cache-control:
+      - no-store, no-cache
+      content-length:
+      - '32'
+      content-location:
       - https://management.documents.azure.com:450/subscriptions/0b1f6471-1bf0-4dda-aec3-cb9272f09590/providers/Microsoft.DocumentDB/locations/westus/operationsStatus/5dec33fd-17f6-45cd-9bc7-6a8418f0886f?api-version=2015-04-08
       content-type:
       - application/json
       date:
       - Mon, 21 Oct 2019 13:22:35 GMT
->>>>>>> 807faccc
-      pragma:
-      - no-cache
-      server:
-      - Microsoft-HTTPAPI/2.0
-      strict-transport-security:
-      - max-age=31536000; includeSubDomains
-      transfer-encoding:
-      - chunked
-      vary:
-      - Accept-Encoding
-      x-content-type-options:
-      - nosniff
-      x-ms-gatewayversion:
-      - version=2.7.0
-    status:
-      code: 200
-      message: Ok
-- request:
-    body: null
-    headers:
-      Accept:
-      - application/json
-      Accept-Encoding:
-      - gzip, deflate
-      CommandName:
-      - cosmosdb create
-      Connection:
-      - keep-alive
-      ParameterSetName:
-      - -n -g --locations --locations
-      User-Agent:
-<<<<<<< HEAD
-      - python/3.6.5 (Windows-10-10.0.17134-SP0) msrest/0.6.10 msrest_azure/0.6.1
-        azure-mgmt-cosmosdb/0.8.0 Azure-SDK-For-Python AZURECLI/2.0.74
-    method: GET
-    uri: https://management.azure.com/subscriptions/00000000-0000-0000-0000-000000000000/providers/Microsoft.DocumentDB/locations/westus/operationsStatus/7f0b6d4f-a724-4f76-a727-9faa8f92a35b?api-version=2015-04-08
-=======
-      - python/3.7.4 (Windows-10-10.0.18362-SP0) msrest/0.6.10 msrest_azure/0.6.2
-        azure-mgmt-cosmosdb/0.8.0 Azure-SDK-For-Python AZURECLI/2.0.75
-    method: GET
-    uri: https://management.azure.com/subscriptions/00000000-0000-0000-0000-000000000000/providers/Microsoft.DocumentDB/locations/westus/operationsStatus/5dec33fd-17f6-45cd-9bc7-6a8418f0886f?api-version=2015-04-08
->>>>>>> 807faccc
-  response:
-    body:
-      string: '{"status":"Dequeued","error":{}}'
-    headers:
-      cache-control:
-      - no-store, no-cache
-      content-length:
-      - '32'
-      content-location:
-<<<<<<< HEAD
-      - https://management.documents.azure.com:450/subscriptions/fb3a3d6b-44c8-44f5-88c9-b20917c9b96b/providers/Microsoft.DocumentDB/locations/westus/operationsStatus/7f0b6d4f-a724-4f76-a727-9faa8f92a35b?api-version=2015-04-08
-      content-type:
-      - application/json
-      date:
-      - Tue, 08 Oct 2019 21:05:34 GMT
-=======
+      pragma:
+      - no-cache
+      server:
+      - Microsoft-HTTPAPI/2.0
+      strict-transport-security:
+      - max-age=31536000; includeSubDomains
+      transfer-encoding:
+      - chunked
+      vary:
+      - Accept-Encoding
+      x-content-type-options:
+      - nosniff
+      x-ms-gatewayversion:
+      - version=2.7.0
+    status:
+      code: 200
+      message: Ok
+- request:
+    body: null
+    headers:
+      Accept:
+      - application/json
+      Accept-Encoding:
+      - gzip, deflate
+      CommandName:
+      - cosmosdb create
+      Connection:
+      - keep-alive
+      ParameterSetName:
+      - -n -g --locations --locations
+      User-Agent:
+      - python/3.7.4 (Windows-10-10.0.18362-SP0) msrest/0.6.10 msrest_azure/0.6.2
+        azure-mgmt-cosmosdb/0.8.0 Azure-SDK-For-Python AZURECLI/2.0.75
+    method: GET
+    uri: https://management.azure.com/subscriptions/00000000-0000-0000-0000-000000000000/providers/Microsoft.DocumentDB/locations/westus/operationsStatus/5dec33fd-17f6-45cd-9bc7-6a8418f0886f?api-version=2015-04-08
+  response:
+    body:
+      string: '{"status":"Dequeued","error":{}}'
+    headers:
+      cache-control:
+      - no-store, no-cache
+      content-length:
+      - '32'
+      content-location:
       - https://management.documents.azure.com:450/subscriptions/0b1f6471-1bf0-4dda-aec3-cb9272f09590/providers/Microsoft.DocumentDB/locations/westus/operationsStatus/5dec33fd-17f6-45cd-9bc7-6a8418f0886f?api-version=2015-04-08
       content-type:
       - application/json
       date:
       - Mon, 21 Oct 2019 13:23:05 GMT
->>>>>>> 807faccc
-      pragma:
-      - no-cache
-      server:
-      - Microsoft-HTTPAPI/2.0
-      strict-transport-security:
-      - max-age=31536000; includeSubDomains
-      transfer-encoding:
-      - chunked
-      vary:
-      - Accept-Encoding
-      x-content-type-options:
-      - nosniff
-      x-ms-gatewayversion:
-      - version=2.7.0
-    status:
-      code: 200
-      message: Ok
-- request:
-    body: null
-    headers:
-      Accept:
-      - application/json
-      Accept-Encoding:
-      - gzip, deflate
-      CommandName:
-      - cosmosdb create
-      Connection:
-      - keep-alive
-      ParameterSetName:
-      - -n -g --locations --locations
-      User-Agent:
-<<<<<<< HEAD
-      - python/3.6.5 (Windows-10-10.0.17134-SP0) msrest/0.6.10 msrest_azure/0.6.1
-        azure-mgmt-cosmosdb/0.8.0 Azure-SDK-For-Python AZURECLI/2.0.74
-    method: GET
-    uri: https://management.azure.com/subscriptions/00000000-0000-0000-0000-000000000000/providers/Microsoft.DocumentDB/locations/westus/operationsStatus/7f0b6d4f-a724-4f76-a727-9faa8f92a35b?api-version=2015-04-08
-=======
-      - python/3.7.4 (Windows-10-10.0.18362-SP0) msrest/0.6.10 msrest_azure/0.6.2
-        azure-mgmt-cosmosdb/0.8.0 Azure-SDK-For-Python AZURECLI/2.0.75
-    method: GET
-    uri: https://management.azure.com/subscriptions/00000000-0000-0000-0000-000000000000/providers/Microsoft.DocumentDB/locations/westus/operationsStatus/5dec33fd-17f6-45cd-9bc7-6a8418f0886f?api-version=2015-04-08
->>>>>>> 807faccc
-  response:
-    body:
-      string: '{"status":"Dequeued","error":{}}'
-    headers:
-      cache-control:
-      - no-store, no-cache
-      content-length:
-      - '32'
-      content-location:
-<<<<<<< HEAD
-      - https://management.documents.azure.com:450/subscriptions/fb3a3d6b-44c8-44f5-88c9-b20917c9b96b/providers/Microsoft.DocumentDB/locations/westus/operationsStatus/7f0b6d4f-a724-4f76-a727-9faa8f92a35b?api-version=2015-04-08
-      content-type:
-      - application/json
-      date:
-      - Tue, 08 Oct 2019 21:06:04 GMT
-=======
+      pragma:
+      - no-cache
+      server:
+      - Microsoft-HTTPAPI/2.0
+      strict-transport-security:
+      - max-age=31536000; includeSubDomains
+      transfer-encoding:
+      - chunked
+      vary:
+      - Accept-Encoding
+      x-content-type-options:
+      - nosniff
+      x-ms-gatewayversion:
+      - version=2.7.0
+    status:
+      code: 200
+      message: Ok
+- request:
+    body: null
+    headers:
+      Accept:
+      - application/json
+      Accept-Encoding:
+      - gzip, deflate
+      CommandName:
+      - cosmosdb create
+      Connection:
+      - keep-alive
+      ParameterSetName:
+      - -n -g --locations --locations
+      User-Agent:
+      - python/3.7.4 (Windows-10-10.0.18362-SP0) msrest/0.6.10 msrest_azure/0.6.2
+        azure-mgmt-cosmosdb/0.8.0 Azure-SDK-For-Python AZURECLI/2.0.75
+    method: GET
+    uri: https://management.azure.com/subscriptions/00000000-0000-0000-0000-000000000000/providers/Microsoft.DocumentDB/locations/westus/operationsStatus/5dec33fd-17f6-45cd-9bc7-6a8418f0886f?api-version=2015-04-08
+  response:
+    body:
+      string: '{"status":"Dequeued","error":{}}'
+    headers:
+      cache-control:
+      - no-store, no-cache
+      content-length:
+      - '32'
+      content-location:
       - https://management.documents.azure.com:450/subscriptions/0b1f6471-1bf0-4dda-aec3-cb9272f09590/providers/Microsoft.DocumentDB/locations/westus/operationsStatus/5dec33fd-17f6-45cd-9bc7-6a8418f0886f?api-version=2015-04-08
       content-type:
       - application/json
       date:
       - Mon, 21 Oct 2019 13:23:37 GMT
->>>>>>> 807faccc
-      pragma:
-      - no-cache
-      server:
-      - Microsoft-HTTPAPI/2.0
-      strict-transport-security:
-      - max-age=31536000; includeSubDomains
-      transfer-encoding:
-      - chunked
-      vary:
-      - Accept-Encoding
-      x-content-type-options:
-      - nosniff
-      x-ms-gatewayversion:
-      - version=2.7.0
-    status:
-      code: 200
-      message: Ok
-- request:
-    body: null
-    headers:
-      Accept:
-      - application/json
-      Accept-Encoding:
-      - gzip, deflate
-      CommandName:
-      - cosmosdb create
-      Connection:
-      - keep-alive
-      ParameterSetName:
-      - -n -g --locations --locations
-      User-Agent:
-<<<<<<< HEAD
-      - python/3.6.5 (Windows-10-10.0.17134-SP0) msrest/0.6.10 msrest_azure/0.6.1
-        azure-mgmt-cosmosdb/0.8.0 Azure-SDK-For-Python AZURECLI/2.0.74
-    method: GET
-    uri: https://management.azure.com/subscriptions/00000000-0000-0000-0000-000000000000/providers/Microsoft.DocumentDB/locations/westus/operationsStatus/7f0b6d4f-a724-4f76-a727-9faa8f92a35b?api-version=2015-04-08
-=======
-      - python/3.7.4 (Windows-10-10.0.18362-SP0) msrest/0.6.10 msrest_azure/0.6.2
-        azure-mgmt-cosmosdb/0.8.0 Azure-SDK-For-Python AZURECLI/2.0.75
-    method: GET
-    uri: https://management.azure.com/subscriptions/00000000-0000-0000-0000-000000000000/providers/Microsoft.DocumentDB/locations/westus/operationsStatus/5dec33fd-17f6-45cd-9bc7-6a8418f0886f?api-version=2015-04-08
->>>>>>> 807faccc
-  response:
-    body:
-      string: '{"status":"Dequeued","error":{}}'
-    headers:
-      cache-control:
-      - no-store, no-cache
-      content-length:
-      - '32'
-      content-location:
-<<<<<<< HEAD
-      - https://management.documents.azure.com:450/subscriptions/fb3a3d6b-44c8-44f5-88c9-b20917c9b96b/providers/Microsoft.DocumentDB/locations/westus/operationsStatus/7f0b6d4f-a724-4f76-a727-9faa8f92a35b?api-version=2015-04-08
-      content-type:
-      - application/json
-      date:
-      - Tue, 08 Oct 2019 21:06:34 GMT
-=======
+      pragma:
+      - no-cache
+      server:
+      - Microsoft-HTTPAPI/2.0
+      strict-transport-security:
+      - max-age=31536000; includeSubDomains
+      transfer-encoding:
+      - chunked
+      vary:
+      - Accept-Encoding
+      x-content-type-options:
+      - nosniff
+      x-ms-gatewayversion:
+      - version=2.7.0
+    status:
+      code: 200
+      message: Ok
+- request:
+    body: null
+    headers:
+      Accept:
+      - application/json
+      Accept-Encoding:
+      - gzip, deflate
+      CommandName:
+      - cosmosdb create
+      Connection:
+      - keep-alive
+      ParameterSetName:
+      - -n -g --locations --locations
+      User-Agent:
+      - python/3.7.4 (Windows-10-10.0.18362-SP0) msrest/0.6.10 msrest_azure/0.6.2
+        azure-mgmt-cosmosdb/0.8.0 Azure-SDK-For-Python AZURECLI/2.0.75
+    method: GET
+    uri: https://management.azure.com/subscriptions/00000000-0000-0000-0000-000000000000/providers/Microsoft.DocumentDB/locations/westus/operationsStatus/5dec33fd-17f6-45cd-9bc7-6a8418f0886f?api-version=2015-04-08
+  response:
+    body:
+      string: '{"status":"Dequeued","error":{}}'
+    headers:
+      cache-control:
+      - no-store, no-cache
+      content-length:
+      - '32'
+      content-location:
       - https://management.documents.azure.com:450/subscriptions/0b1f6471-1bf0-4dda-aec3-cb9272f09590/providers/Microsoft.DocumentDB/locations/westus/operationsStatus/5dec33fd-17f6-45cd-9bc7-6a8418f0886f?api-version=2015-04-08
       content-type:
       - application/json
       date:
       - Mon, 21 Oct 2019 13:24:08 GMT
->>>>>>> 807faccc
-      pragma:
-      - no-cache
-      server:
-      - Microsoft-HTTPAPI/2.0
-      strict-transport-security:
-      - max-age=31536000; includeSubDomains
-      transfer-encoding:
-      - chunked
-      vary:
-      - Accept-Encoding
-      x-content-type-options:
-      - nosniff
-      x-ms-gatewayversion:
-      - version=2.7.0
-    status:
-      code: 200
-      message: Ok
-- request:
-    body: null
-    headers:
-      Accept:
-      - application/json
-      Accept-Encoding:
-      - gzip, deflate
-      CommandName:
-      - cosmosdb create
-      Connection:
-      - keep-alive
-      ParameterSetName:
-      - -n -g --locations --locations
-      User-Agent:
-<<<<<<< HEAD
-      - python/3.6.5 (Windows-10-10.0.17134-SP0) msrest/0.6.10 msrest_azure/0.6.1
-        azure-mgmt-cosmosdb/0.8.0 Azure-SDK-For-Python AZURECLI/2.0.74
-    method: GET
-    uri: https://management.azure.com/subscriptions/00000000-0000-0000-0000-000000000000/providers/Microsoft.DocumentDB/locations/westus/operationsStatus/7f0b6d4f-a724-4f76-a727-9faa8f92a35b?api-version=2015-04-08
-=======
-      - python/3.7.4 (Windows-10-10.0.18362-SP0) msrest/0.6.10 msrest_azure/0.6.2
-        azure-mgmt-cosmosdb/0.8.0 Azure-SDK-For-Python AZURECLI/2.0.75
-    method: GET
-    uri: https://management.azure.com/subscriptions/00000000-0000-0000-0000-000000000000/providers/Microsoft.DocumentDB/locations/westus/operationsStatus/5dec33fd-17f6-45cd-9bc7-6a8418f0886f?api-version=2015-04-08
->>>>>>> 807faccc
-  response:
-    body:
-      string: '{"status":"Dequeued","error":{}}'
-    headers:
-      cache-control:
-      - no-store, no-cache
-      content-length:
-      - '32'
-      content-location:
-<<<<<<< HEAD
-      - https://management.documents.azure.com:450/subscriptions/fb3a3d6b-44c8-44f5-88c9-b20917c9b96b/providers/Microsoft.DocumentDB/locations/westus/operationsStatus/7f0b6d4f-a724-4f76-a727-9faa8f92a35b?api-version=2015-04-08
-      content-type:
-      - application/json
-      date:
-      - Tue, 08 Oct 2019 21:07:04 GMT
-=======
+      pragma:
+      - no-cache
+      server:
+      - Microsoft-HTTPAPI/2.0
+      strict-transport-security:
+      - max-age=31536000; includeSubDomains
+      transfer-encoding:
+      - chunked
+      vary:
+      - Accept-Encoding
+      x-content-type-options:
+      - nosniff
+      x-ms-gatewayversion:
+      - version=2.7.0
+    status:
+      code: 200
+      message: Ok
+- request:
+    body: null
+    headers:
+      Accept:
+      - application/json
+      Accept-Encoding:
+      - gzip, deflate
+      CommandName:
+      - cosmosdb create
+      Connection:
+      - keep-alive
+      ParameterSetName:
+      - -n -g --locations --locations
+      User-Agent:
+      - python/3.7.4 (Windows-10-10.0.18362-SP0) msrest/0.6.10 msrest_azure/0.6.2
+        azure-mgmt-cosmosdb/0.8.0 Azure-SDK-For-Python AZURECLI/2.0.75
+    method: GET
+    uri: https://management.azure.com/subscriptions/00000000-0000-0000-0000-000000000000/providers/Microsoft.DocumentDB/locations/westus/operationsStatus/5dec33fd-17f6-45cd-9bc7-6a8418f0886f?api-version=2015-04-08
+  response:
+    body:
+      string: '{"status":"Dequeued","error":{}}'
+    headers:
+      cache-control:
+      - no-store, no-cache
+      content-length:
+      - '32'
+      content-location:
       - https://management.documents.azure.com:450/subscriptions/0b1f6471-1bf0-4dda-aec3-cb9272f09590/providers/Microsoft.DocumentDB/locations/westus/operationsStatus/5dec33fd-17f6-45cd-9bc7-6a8418f0886f?api-version=2015-04-08
       content-type:
       - application/json
       date:
       - Mon, 21 Oct 2019 13:24:40 GMT
->>>>>>> 807faccc
-      pragma:
-      - no-cache
-      server:
-      - Microsoft-HTTPAPI/2.0
-      strict-transport-security:
-      - max-age=31536000; includeSubDomains
-      transfer-encoding:
-      - chunked
-      vary:
-      - Accept-Encoding
-      x-content-type-options:
-      - nosniff
-      x-ms-gatewayversion:
-      - version=2.7.0
-    status:
-      code: 200
-      message: Ok
-- request:
-    body: null
-    headers:
-      Accept:
-      - application/json
-      Accept-Encoding:
-      - gzip, deflate
-      CommandName:
-      - cosmosdb create
-      Connection:
-      - keep-alive
-      ParameterSetName:
-      - -n -g --locations --locations
-      User-Agent:
-<<<<<<< HEAD
-      - python/3.6.5 (Windows-10-10.0.17134-SP0) msrest/0.6.10 msrest_azure/0.6.1
-        azure-mgmt-cosmosdb/0.8.0 Azure-SDK-For-Python AZURECLI/2.0.74
-    method: GET
-    uri: https://management.azure.com/subscriptions/00000000-0000-0000-0000-000000000000/providers/Microsoft.DocumentDB/locations/westus/operationsStatus/7f0b6d4f-a724-4f76-a727-9faa8f92a35b?api-version=2015-04-08
-=======
-      - python/3.7.4 (Windows-10-10.0.18362-SP0) msrest/0.6.10 msrest_azure/0.6.2
-        azure-mgmt-cosmosdb/0.8.0 Azure-SDK-For-Python AZURECLI/2.0.75
-    method: GET
-    uri: https://management.azure.com/subscriptions/00000000-0000-0000-0000-000000000000/providers/Microsoft.DocumentDB/locations/westus/operationsStatus/5dec33fd-17f6-45cd-9bc7-6a8418f0886f?api-version=2015-04-08
->>>>>>> 807faccc
-  response:
-    body:
-      string: '{"status":"Dequeued","error":{}}'
-    headers:
-      cache-control:
-      - no-store, no-cache
-      content-length:
-      - '32'
-      content-location:
-<<<<<<< HEAD
-      - https://management.documents.azure.com:450/subscriptions/fb3a3d6b-44c8-44f5-88c9-b20917c9b96b/providers/Microsoft.DocumentDB/locations/westus/operationsStatus/7f0b6d4f-a724-4f76-a727-9faa8f92a35b?api-version=2015-04-08
-      content-type:
-      - application/json
-      date:
-      - Tue, 08 Oct 2019 21:07:35 GMT
-=======
+      pragma:
+      - no-cache
+      server:
+      - Microsoft-HTTPAPI/2.0
+      strict-transport-security:
+      - max-age=31536000; includeSubDomains
+      transfer-encoding:
+      - chunked
+      vary:
+      - Accept-Encoding
+      x-content-type-options:
+      - nosniff
+      x-ms-gatewayversion:
+      - version=2.7.0
+    status:
+      code: 200
+      message: Ok
+- request:
+    body: null
+    headers:
+      Accept:
+      - application/json
+      Accept-Encoding:
+      - gzip, deflate
+      CommandName:
+      - cosmosdb create
+      Connection:
+      - keep-alive
+      ParameterSetName:
+      - -n -g --locations --locations
+      User-Agent:
+      - python/3.7.4 (Windows-10-10.0.18362-SP0) msrest/0.6.10 msrest_azure/0.6.2
+        azure-mgmt-cosmosdb/0.8.0 Azure-SDK-For-Python AZURECLI/2.0.75
+    method: GET
+    uri: https://management.azure.com/subscriptions/00000000-0000-0000-0000-000000000000/providers/Microsoft.DocumentDB/locations/westus/operationsStatus/5dec33fd-17f6-45cd-9bc7-6a8418f0886f?api-version=2015-04-08
+  response:
+    body:
+      string: '{"status":"Dequeued","error":{}}'
+    headers:
+      cache-control:
+      - no-store, no-cache
+      content-length:
+      - '32'
+      content-location:
       - https://management.documents.azure.com:450/subscriptions/0b1f6471-1bf0-4dda-aec3-cb9272f09590/providers/Microsoft.DocumentDB/locations/westus/operationsStatus/5dec33fd-17f6-45cd-9bc7-6a8418f0886f?api-version=2015-04-08
       content-type:
       - application/json
       date:
       - Mon, 21 Oct 2019 13:25:11 GMT
->>>>>>> 807faccc
-      pragma:
-      - no-cache
-      server:
-      - Microsoft-HTTPAPI/2.0
-      strict-transport-security:
-      - max-age=31536000; includeSubDomains
-      transfer-encoding:
-      - chunked
-      vary:
-      - Accept-Encoding
-      x-content-type-options:
-      - nosniff
-      x-ms-gatewayversion:
-      - version=2.7.0
-    status:
-      code: 200
-      message: Ok
-- request:
-    body: null
-    headers:
-      Accept:
-      - application/json
-      Accept-Encoding:
-      - gzip, deflate
-      CommandName:
-      - cosmosdb create
-      Connection:
-      - keep-alive
-      ParameterSetName:
-      - -n -g --locations --locations
-      User-Agent:
-<<<<<<< HEAD
-      - python/3.6.5 (Windows-10-10.0.17134-SP0) msrest/0.6.10 msrest_azure/0.6.1
-        azure-mgmt-cosmosdb/0.8.0 Azure-SDK-For-Python AZURECLI/2.0.74
-    method: GET
-    uri: https://management.azure.com/subscriptions/00000000-0000-0000-0000-000000000000/providers/Microsoft.DocumentDB/locations/westus/operationsStatus/7f0b6d4f-a724-4f76-a727-9faa8f92a35b?api-version=2015-04-08
-=======
-      - python/3.7.4 (Windows-10-10.0.18362-SP0) msrest/0.6.10 msrest_azure/0.6.2
-        azure-mgmt-cosmosdb/0.8.0 Azure-SDK-For-Python AZURECLI/2.0.75
-    method: GET
-    uri: https://management.azure.com/subscriptions/00000000-0000-0000-0000-000000000000/providers/Microsoft.DocumentDB/locations/westus/operationsStatus/5dec33fd-17f6-45cd-9bc7-6a8418f0886f?api-version=2015-04-08
->>>>>>> 807faccc
-  response:
-    body:
-      string: '{"status":"Dequeued","error":{}}'
-    headers:
-      cache-control:
-      - no-store, no-cache
-      content-length:
-      - '32'
-      content-location:
-<<<<<<< HEAD
-      - https://management.documents.azure.com:450/subscriptions/fb3a3d6b-44c8-44f5-88c9-b20917c9b96b/providers/Microsoft.DocumentDB/locations/westus/operationsStatus/7f0b6d4f-a724-4f76-a727-9faa8f92a35b?api-version=2015-04-08
-      content-type:
-      - application/json
-      date:
-      - Tue, 08 Oct 2019 21:08:06 GMT
-=======
+      pragma:
+      - no-cache
+      server:
+      - Microsoft-HTTPAPI/2.0
+      strict-transport-security:
+      - max-age=31536000; includeSubDomains
+      transfer-encoding:
+      - chunked
+      vary:
+      - Accept-Encoding
+      x-content-type-options:
+      - nosniff
+      x-ms-gatewayversion:
+      - version=2.7.0
+    status:
+      code: 200
+      message: Ok
+- request:
+    body: null
+    headers:
+      Accept:
+      - application/json
+      Accept-Encoding:
+      - gzip, deflate
+      CommandName:
+      - cosmosdb create
+      Connection:
+      - keep-alive
+      ParameterSetName:
+      - -n -g --locations --locations
+      User-Agent:
+      - python/3.7.4 (Windows-10-10.0.18362-SP0) msrest/0.6.10 msrest_azure/0.6.2
+        azure-mgmt-cosmosdb/0.8.0 Azure-SDK-For-Python AZURECLI/2.0.75
+    method: GET
+    uri: https://management.azure.com/subscriptions/00000000-0000-0000-0000-000000000000/providers/Microsoft.DocumentDB/locations/westus/operationsStatus/5dec33fd-17f6-45cd-9bc7-6a8418f0886f?api-version=2015-04-08
+  response:
+    body:
+      string: '{"status":"Dequeued","error":{}}'
+    headers:
+      cache-control:
+      - no-store, no-cache
+      content-length:
+      - '32'
+      content-location:
       - https://management.documents.azure.com:450/subscriptions/0b1f6471-1bf0-4dda-aec3-cb9272f09590/providers/Microsoft.DocumentDB/locations/westus/operationsStatus/5dec33fd-17f6-45cd-9bc7-6a8418f0886f?api-version=2015-04-08
       content-type:
       - application/json
       date:
       - Mon, 21 Oct 2019 13:25:43 GMT
->>>>>>> 807faccc
-      pragma:
-      - no-cache
-      server:
-      - Microsoft-HTTPAPI/2.0
-      strict-transport-security:
-      - max-age=31536000; includeSubDomains
-      transfer-encoding:
-      - chunked
-      vary:
-      - Accept-Encoding
-      x-content-type-options:
-      - nosniff
-      x-ms-gatewayversion:
-      - version=2.7.0
-    status:
-      code: 200
-      message: Ok
-- request:
-    body: null
-    headers:
-      Accept:
-      - application/json
-      Accept-Encoding:
-      - gzip, deflate
-      CommandName:
-      - cosmosdb create
-      Connection:
-      - keep-alive
-      ParameterSetName:
-      - -n -g --locations --locations
-      User-Agent:
-<<<<<<< HEAD
-      - python/3.6.5 (Windows-10-10.0.17134-SP0) msrest/0.6.10 msrest_azure/0.6.1
-        azure-mgmt-cosmosdb/0.8.0 Azure-SDK-For-Python AZURECLI/2.0.74
-    method: GET
-    uri: https://management.azure.com/subscriptions/00000000-0000-0000-0000-000000000000/providers/Microsoft.DocumentDB/locations/westus/operationsStatus/7f0b6d4f-a724-4f76-a727-9faa8f92a35b?api-version=2015-04-08
-=======
-      - python/3.7.4 (Windows-10-10.0.18362-SP0) msrest/0.6.10 msrest_azure/0.6.2
-        azure-mgmt-cosmosdb/0.8.0 Azure-SDK-For-Python AZURECLI/2.0.75
-    method: GET
-    uri: https://management.azure.com/subscriptions/00000000-0000-0000-0000-000000000000/providers/Microsoft.DocumentDB/locations/westus/operationsStatus/5dec33fd-17f6-45cd-9bc7-6a8418f0886f?api-version=2015-04-08
->>>>>>> 807faccc
-  response:
-    body:
-      string: '{"status":"Dequeued","error":{}}'
-    headers:
-      cache-control:
-      - no-store, no-cache
-      content-length:
-      - '32'
-      content-location:
-<<<<<<< HEAD
-      - https://management.documents.azure.com:450/subscriptions/fb3a3d6b-44c8-44f5-88c9-b20917c9b96b/providers/Microsoft.DocumentDB/locations/westus/operationsStatus/7f0b6d4f-a724-4f76-a727-9faa8f92a35b?api-version=2015-04-08
-      content-type:
-      - application/json
-      date:
-      - Tue, 08 Oct 2019 21:08:35 GMT
-=======
+      pragma:
+      - no-cache
+      server:
+      - Microsoft-HTTPAPI/2.0
+      strict-transport-security:
+      - max-age=31536000; includeSubDomains
+      transfer-encoding:
+      - chunked
+      vary:
+      - Accept-Encoding
+      x-content-type-options:
+      - nosniff
+      x-ms-gatewayversion:
+      - version=2.7.0
+    status:
+      code: 200
+      message: Ok
+- request:
+    body: null
+    headers:
+      Accept:
+      - application/json
+      Accept-Encoding:
+      - gzip, deflate
+      CommandName:
+      - cosmosdb create
+      Connection:
+      - keep-alive
+      ParameterSetName:
+      - -n -g --locations --locations
+      User-Agent:
+      - python/3.7.4 (Windows-10-10.0.18362-SP0) msrest/0.6.10 msrest_azure/0.6.2
+        azure-mgmt-cosmosdb/0.8.0 Azure-SDK-For-Python AZURECLI/2.0.75
+    method: GET
+    uri: https://management.azure.com/subscriptions/00000000-0000-0000-0000-000000000000/providers/Microsoft.DocumentDB/locations/westus/operationsStatus/5dec33fd-17f6-45cd-9bc7-6a8418f0886f?api-version=2015-04-08
+  response:
+    body:
+      string: '{"status":"Dequeued","error":{}}'
+    headers:
+      cache-control:
+      - no-store, no-cache
+      content-length:
+      - '32'
+      content-location:
       - https://management.documents.azure.com:450/subscriptions/0b1f6471-1bf0-4dda-aec3-cb9272f09590/providers/Microsoft.DocumentDB/locations/westus/operationsStatus/5dec33fd-17f6-45cd-9bc7-6a8418f0886f?api-version=2015-04-08
       content-type:
       - application/json
       date:
       - Mon, 21 Oct 2019 13:26:14 GMT
->>>>>>> 807faccc
-      pragma:
-      - no-cache
-      server:
-      - Microsoft-HTTPAPI/2.0
-      strict-transport-security:
-      - max-age=31536000; includeSubDomains
-      transfer-encoding:
-      - chunked
-      vary:
-      - Accept-Encoding
-      x-content-type-options:
-      - nosniff
-      x-ms-gatewayversion:
-      - version=2.7.0
-    status:
-      code: 200
-      message: Ok
-- request:
-    body: null
-    headers:
-      Accept:
-      - application/json
-      Accept-Encoding:
-      - gzip, deflate
-      CommandName:
-      - cosmosdb create
-      Connection:
-      - keep-alive
-      ParameterSetName:
-      - -n -g --locations --locations
-      User-Agent:
-<<<<<<< HEAD
-      - python/3.6.5 (Windows-10-10.0.17134-SP0) msrest/0.6.10 msrest_azure/0.6.1
-        azure-mgmt-cosmosdb/0.8.0 Azure-SDK-For-Python AZURECLI/2.0.74
-    method: GET
-    uri: https://management.azure.com/subscriptions/00000000-0000-0000-0000-000000000000/providers/Microsoft.DocumentDB/locations/westus/operationsStatus/7f0b6d4f-a724-4f76-a727-9faa8f92a35b?api-version=2015-04-08
-=======
-      - python/3.7.4 (Windows-10-10.0.18362-SP0) msrest/0.6.10 msrest_azure/0.6.2
-        azure-mgmt-cosmosdb/0.8.0 Azure-SDK-For-Python AZURECLI/2.0.75
-    method: GET
-    uri: https://management.azure.com/subscriptions/00000000-0000-0000-0000-000000000000/providers/Microsoft.DocumentDB/locations/westus/operationsStatus/5dec33fd-17f6-45cd-9bc7-6a8418f0886f?api-version=2015-04-08
->>>>>>> 807faccc
-  response:
-    body:
-      string: '{"status":"Dequeued","error":{}}'
-    headers:
-      cache-control:
-      - no-store, no-cache
-      content-length:
-      - '32'
-      content-location:
-<<<<<<< HEAD
-      - https://management.documents.azure.com:450/subscriptions/fb3a3d6b-44c8-44f5-88c9-b20917c9b96b/providers/Microsoft.DocumentDB/locations/westus/operationsStatus/7f0b6d4f-a724-4f76-a727-9faa8f92a35b?api-version=2015-04-08
-      content-type:
-      - application/json
-      date:
-      - Tue, 08 Oct 2019 21:09:06 GMT
-=======
+      pragma:
+      - no-cache
+      server:
+      - Microsoft-HTTPAPI/2.0
+      strict-transport-security:
+      - max-age=31536000; includeSubDomains
+      transfer-encoding:
+      - chunked
+      vary:
+      - Accept-Encoding
+      x-content-type-options:
+      - nosniff
+      x-ms-gatewayversion:
+      - version=2.7.0
+    status:
+      code: 200
+      message: Ok
+- request:
+    body: null
+    headers:
+      Accept:
+      - application/json
+      Accept-Encoding:
+      - gzip, deflate
+      CommandName:
+      - cosmosdb create
+      Connection:
+      - keep-alive
+      ParameterSetName:
+      - -n -g --locations --locations
+      User-Agent:
+      - python/3.7.4 (Windows-10-10.0.18362-SP0) msrest/0.6.10 msrest_azure/0.6.2
+        azure-mgmt-cosmosdb/0.8.0 Azure-SDK-For-Python AZURECLI/2.0.75
+    method: GET
+    uri: https://management.azure.com/subscriptions/00000000-0000-0000-0000-000000000000/providers/Microsoft.DocumentDB/locations/westus/operationsStatus/5dec33fd-17f6-45cd-9bc7-6a8418f0886f?api-version=2015-04-08
+  response:
+    body:
+      string: '{"status":"Dequeued","error":{}}'
+    headers:
+      cache-control:
+      - no-store, no-cache
+      content-length:
+      - '32'
+      content-location:
       - https://management.documents.azure.com:450/subscriptions/0b1f6471-1bf0-4dda-aec3-cb9272f09590/providers/Microsoft.DocumentDB/locations/westus/operationsStatus/5dec33fd-17f6-45cd-9bc7-6a8418f0886f?api-version=2015-04-08
       content-type:
       - application/json
       date:
       - Mon, 21 Oct 2019 13:26:44 GMT
->>>>>>> 807faccc
-      pragma:
-      - no-cache
-      server:
-      - Microsoft-HTTPAPI/2.0
-      strict-transport-security:
-      - max-age=31536000; includeSubDomains
-      transfer-encoding:
-      - chunked
-      vary:
-      - Accept-Encoding
-      x-content-type-options:
-      - nosniff
-      x-ms-gatewayversion:
-      - version=2.7.0
-    status:
-      code: 200
-      message: Ok
-- request:
-    body: null
-    headers:
-      Accept:
-      - application/json
-      Accept-Encoding:
-      - gzip, deflate
-      CommandName:
-      - cosmosdb create
-      Connection:
-      - keep-alive
-      ParameterSetName:
-      - -n -g --locations --locations
-      User-Agent:
-<<<<<<< HEAD
-      - python/3.6.5 (Windows-10-10.0.17134-SP0) msrest/0.6.10 msrest_azure/0.6.1
-        azure-mgmt-cosmosdb/0.8.0 Azure-SDK-For-Python AZURECLI/2.0.74
-    method: GET
-    uri: https://management.azure.com/subscriptions/00000000-0000-0000-0000-000000000000/providers/Microsoft.DocumentDB/locations/westus/operationsStatus/7f0b6d4f-a724-4f76-a727-9faa8f92a35b?api-version=2015-04-08
-=======
-      - python/3.7.4 (Windows-10-10.0.18362-SP0) msrest/0.6.10 msrest_azure/0.6.2
-        azure-mgmt-cosmosdb/0.8.0 Azure-SDK-For-Python AZURECLI/2.0.75
-    method: GET
-    uri: https://management.azure.com/subscriptions/00000000-0000-0000-0000-000000000000/providers/Microsoft.DocumentDB/locations/westus/operationsStatus/5dec33fd-17f6-45cd-9bc7-6a8418f0886f?api-version=2015-04-08
->>>>>>> 807faccc
-  response:
-    body:
-      string: '{"status":"Dequeued","error":{}}'
-    headers:
-      cache-control:
-      - no-store, no-cache
-      content-length:
-      - '32'
-      content-location:
-<<<<<<< HEAD
-      - https://management.documents.azure.com:450/subscriptions/fb3a3d6b-44c8-44f5-88c9-b20917c9b96b/providers/Microsoft.DocumentDB/locations/westus/operationsStatus/7f0b6d4f-a724-4f76-a727-9faa8f92a35b?api-version=2015-04-08
-      content-type:
-      - application/json
-      date:
-      - Tue, 08 Oct 2019 21:09:37 GMT
-=======
+      pragma:
+      - no-cache
+      server:
+      - Microsoft-HTTPAPI/2.0
+      strict-transport-security:
+      - max-age=31536000; includeSubDomains
+      transfer-encoding:
+      - chunked
+      vary:
+      - Accept-Encoding
+      x-content-type-options:
+      - nosniff
+      x-ms-gatewayversion:
+      - version=2.7.0
+    status:
+      code: 200
+      message: Ok
+- request:
+    body: null
+    headers:
+      Accept:
+      - application/json
+      Accept-Encoding:
+      - gzip, deflate
+      CommandName:
+      - cosmosdb create
+      Connection:
+      - keep-alive
+      ParameterSetName:
+      - -n -g --locations --locations
+      User-Agent:
+      - python/3.7.4 (Windows-10-10.0.18362-SP0) msrest/0.6.10 msrest_azure/0.6.2
+        azure-mgmt-cosmosdb/0.8.0 Azure-SDK-For-Python AZURECLI/2.0.75
+    method: GET
+    uri: https://management.azure.com/subscriptions/00000000-0000-0000-0000-000000000000/providers/Microsoft.DocumentDB/locations/westus/operationsStatus/5dec33fd-17f6-45cd-9bc7-6a8418f0886f?api-version=2015-04-08
+  response:
+    body:
+      string: '{"status":"Dequeued","error":{}}'
+    headers:
+      cache-control:
+      - no-store, no-cache
+      content-length:
+      - '32'
+      content-location:
       - https://management.documents.azure.com:450/subscriptions/0b1f6471-1bf0-4dda-aec3-cb9272f09590/providers/Microsoft.DocumentDB/locations/westus/operationsStatus/5dec33fd-17f6-45cd-9bc7-6a8418f0886f?api-version=2015-04-08
       content-type:
       - application/json
       date:
       - Mon, 21 Oct 2019 13:27:16 GMT
->>>>>>> 807faccc
-      pragma:
-      - no-cache
-      server:
-      - Microsoft-HTTPAPI/2.0
-      strict-transport-security:
-      - max-age=31536000; includeSubDomains
-      transfer-encoding:
-      - chunked
-      vary:
-      - Accept-Encoding
-      x-content-type-options:
-      - nosniff
-      x-ms-gatewayversion:
-      - version=2.7.0
-    status:
-      code: 200
-      message: Ok
-- request:
-    body: null
-    headers:
-      Accept:
-      - application/json
-      Accept-Encoding:
-      - gzip, deflate
-      CommandName:
-      - cosmosdb create
-      Connection:
-      - keep-alive
-      ParameterSetName:
-      - -n -g --locations --locations
-      User-Agent:
-<<<<<<< HEAD
-      - python/3.6.5 (Windows-10-10.0.17134-SP0) msrest/0.6.10 msrest_azure/0.6.1
-        azure-mgmt-cosmosdb/0.8.0 Azure-SDK-For-Python AZURECLI/2.0.74
-    method: GET
-    uri: https://management.azure.com/subscriptions/00000000-0000-0000-0000-000000000000/providers/Microsoft.DocumentDB/locations/westus/operationsStatus/7f0b6d4f-a724-4f76-a727-9faa8f92a35b?api-version=2015-04-08
-=======
-      - python/3.7.4 (Windows-10-10.0.18362-SP0) msrest/0.6.10 msrest_azure/0.6.2
-        azure-mgmt-cosmosdb/0.8.0 Azure-SDK-For-Python AZURECLI/2.0.75
-    method: GET
-    uri: https://management.azure.com/subscriptions/00000000-0000-0000-0000-000000000000/providers/Microsoft.DocumentDB/locations/westus/operationsStatus/5dec33fd-17f6-45cd-9bc7-6a8418f0886f?api-version=2015-04-08
->>>>>>> 807faccc
-  response:
-    body:
-      string: '{"status":"Dequeued","error":{}}'
-    headers:
-      cache-control:
-      - no-store, no-cache
-      content-length:
-      - '32'
-      content-location:
-<<<<<<< HEAD
-      - https://management.documents.azure.com:450/subscriptions/fb3a3d6b-44c8-44f5-88c9-b20917c9b96b/providers/Microsoft.DocumentDB/locations/westus/operationsStatus/7f0b6d4f-a724-4f76-a727-9faa8f92a35b?api-version=2015-04-08
-      content-type:
-      - application/json
-      date:
-      - Tue, 08 Oct 2019 21:10:07 GMT
-=======
+      pragma:
+      - no-cache
+      server:
+      - Microsoft-HTTPAPI/2.0
+      strict-transport-security:
+      - max-age=31536000; includeSubDomains
+      transfer-encoding:
+      - chunked
+      vary:
+      - Accept-Encoding
+      x-content-type-options:
+      - nosniff
+      x-ms-gatewayversion:
+      - version=2.7.0
+    status:
+      code: 200
+      message: Ok
+- request:
+    body: null
+    headers:
+      Accept:
+      - application/json
+      Accept-Encoding:
+      - gzip, deflate
+      CommandName:
+      - cosmosdb create
+      Connection:
+      - keep-alive
+      ParameterSetName:
+      - -n -g --locations --locations
+      User-Agent:
+      - python/3.7.4 (Windows-10-10.0.18362-SP0) msrest/0.6.10 msrest_azure/0.6.2
+        azure-mgmt-cosmosdb/0.8.0 Azure-SDK-For-Python AZURECLI/2.0.75
+    method: GET
+    uri: https://management.azure.com/subscriptions/00000000-0000-0000-0000-000000000000/providers/Microsoft.DocumentDB/locations/westus/operationsStatus/5dec33fd-17f6-45cd-9bc7-6a8418f0886f?api-version=2015-04-08
+  response:
+    body:
+      string: '{"status":"Dequeued","error":{}}'
+    headers:
+      cache-control:
+      - no-store, no-cache
+      content-length:
+      - '32'
+      content-location:
       - https://management.documents.azure.com:450/subscriptions/0b1f6471-1bf0-4dda-aec3-cb9272f09590/providers/Microsoft.DocumentDB/locations/westus/operationsStatus/5dec33fd-17f6-45cd-9bc7-6a8418f0886f?api-version=2015-04-08
       content-type:
       - application/json
       date:
       - Mon, 21 Oct 2019 13:27:48 GMT
->>>>>>> 807faccc
-      pragma:
-      - no-cache
-      server:
-      - Microsoft-HTTPAPI/2.0
-      strict-transport-security:
-      - max-age=31536000; includeSubDomains
-      transfer-encoding:
-      - chunked
-      vary:
-      - Accept-Encoding
-      x-content-type-options:
-      - nosniff
-      x-ms-gatewayversion:
-      - version=2.7.0
-    status:
-      code: 200
-      message: Ok
-- request:
-    body: null
-    headers:
-      Accept:
-      - application/json
-      Accept-Encoding:
-      - gzip, deflate
-      CommandName:
-      - cosmosdb create
-      Connection:
-      - keep-alive
-      ParameterSetName:
-      - -n -g --locations --locations
-      User-Agent:
-<<<<<<< HEAD
-      - python/3.6.5 (Windows-10-10.0.17134-SP0) msrest/0.6.10 msrest_azure/0.6.1
-        azure-mgmt-cosmosdb/0.8.0 Azure-SDK-For-Python AZURECLI/2.0.74
-    method: GET
-    uri: https://management.azure.com/subscriptions/00000000-0000-0000-0000-000000000000/providers/Microsoft.DocumentDB/locations/westus/operationsStatus/7f0b6d4f-a724-4f76-a727-9faa8f92a35b?api-version=2015-04-08
-=======
-      - python/3.7.4 (Windows-10-10.0.18362-SP0) msrest/0.6.10 msrest_azure/0.6.2
-        azure-mgmt-cosmosdb/0.8.0 Azure-SDK-For-Python AZURECLI/2.0.75
-    method: GET
-    uri: https://management.azure.com/subscriptions/00000000-0000-0000-0000-000000000000/providers/Microsoft.DocumentDB/locations/westus/operationsStatus/5dec33fd-17f6-45cd-9bc7-6a8418f0886f?api-version=2015-04-08
->>>>>>> 807faccc
-  response:
-    body:
-      string: '{"status":"Dequeued","error":{}}'
-    headers:
-      cache-control:
-      - no-store, no-cache
-      content-length:
-      - '32'
-      content-location:
-<<<<<<< HEAD
-      - https://management.documents.azure.com:450/subscriptions/fb3a3d6b-44c8-44f5-88c9-b20917c9b96b/providers/Microsoft.DocumentDB/locations/westus/operationsStatus/7f0b6d4f-a724-4f76-a727-9faa8f92a35b?api-version=2015-04-08
-      content-type:
-      - application/json
-      date:
-      - Tue, 08 Oct 2019 21:10:38 GMT
-=======
+      pragma:
+      - no-cache
+      server:
+      - Microsoft-HTTPAPI/2.0
+      strict-transport-security:
+      - max-age=31536000; includeSubDomains
+      transfer-encoding:
+      - chunked
+      vary:
+      - Accept-Encoding
+      x-content-type-options:
+      - nosniff
+      x-ms-gatewayversion:
+      - version=2.7.0
+    status:
+      code: 200
+      message: Ok
+- request:
+    body: null
+    headers:
+      Accept:
+      - application/json
+      Accept-Encoding:
+      - gzip, deflate
+      CommandName:
+      - cosmosdb create
+      Connection:
+      - keep-alive
+      ParameterSetName:
+      - -n -g --locations --locations
+      User-Agent:
+      - python/3.7.4 (Windows-10-10.0.18362-SP0) msrest/0.6.10 msrest_azure/0.6.2
+        azure-mgmt-cosmosdb/0.8.0 Azure-SDK-For-Python AZURECLI/2.0.75
+    method: GET
+    uri: https://management.azure.com/subscriptions/00000000-0000-0000-0000-000000000000/providers/Microsoft.DocumentDB/locations/westus/operationsStatus/5dec33fd-17f6-45cd-9bc7-6a8418f0886f?api-version=2015-04-08
+  response:
+    body:
+      string: '{"status":"Dequeued","error":{}}'
+    headers:
+      cache-control:
+      - no-store, no-cache
+      content-length:
+      - '32'
+      content-location:
       - https://management.documents.azure.com:450/subscriptions/0b1f6471-1bf0-4dda-aec3-cb9272f09590/providers/Microsoft.DocumentDB/locations/westus/operationsStatus/5dec33fd-17f6-45cd-9bc7-6a8418f0886f?api-version=2015-04-08
       content-type:
       - application/json
       date:
       - Mon, 21 Oct 2019 13:28:19 GMT
->>>>>>> 807faccc
-      pragma:
-      - no-cache
-      server:
-      - Microsoft-HTTPAPI/2.0
-      strict-transport-security:
-      - max-age=31536000; includeSubDomains
-      transfer-encoding:
-      - chunked
-      vary:
-      - Accept-Encoding
-      x-content-type-options:
-      - nosniff
-      x-ms-gatewayversion:
-      - version=2.7.0
-    status:
-      code: 200
-      message: Ok
-- request:
-    body: null
-    headers:
-      Accept:
-      - application/json
-      Accept-Encoding:
-      - gzip, deflate
-      CommandName:
-      - cosmosdb create
-      Connection:
-      - keep-alive
-      ParameterSetName:
-      - -n -g --locations --locations
-      User-Agent:
-<<<<<<< HEAD
-      - python/3.6.5 (Windows-10-10.0.17134-SP0) msrest/0.6.10 msrest_azure/0.6.1
-        azure-mgmt-cosmosdb/0.8.0 Azure-SDK-For-Python AZURECLI/2.0.74
-    method: GET
-    uri: https://management.azure.com/subscriptions/00000000-0000-0000-0000-000000000000/providers/Microsoft.DocumentDB/locations/westus/operationsStatus/7f0b6d4f-a724-4f76-a727-9faa8f92a35b?api-version=2015-04-08
-=======
-      - python/3.7.4 (Windows-10-10.0.18362-SP0) msrest/0.6.10 msrest_azure/0.6.2
-        azure-mgmt-cosmosdb/0.8.0 Azure-SDK-For-Python AZURECLI/2.0.75
-    method: GET
-    uri: https://management.azure.com/subscriptions/00000000-0000-0000-0000-000000000000/providers/Microsoft.DocumentDB/locations/westus/operationsStatus/5dec33fd-17f6-45cd-9bc7-6a8418f0886f?api-version=2015-04-08
->>>>>>> 807faccc
-  response:
-    body:
-      string: '{"status":"Dequeued","error":{}}'
-    headers:
-      cache-control:
-      - no-store, no-cache
-      content-length:
-      - '32'
-      content-location:
-<<<<<<< HEAD
-      - https://management.documents.azure.com:450/subscriptions/fb3a3d6b-44c8-44f5-88c9-b20917c9b96b/providers/Microsoft.DocumentDB/locations/westus/operationsStatus/7f0b6d4f-a724-4f76-a727-9faa8f92a35b?api-version=2015-04-08
-      content-type:
-      - application/json
-      date:
-      - Tue, 08 Oct 2019 21:11:08 GMT
-=======
+      pragma:
+      - no-cache
+      server:
+      - Microsoft-HTTPAPI/2.0
+      strict-transport-security:
+      - max-age=31536000; includeSubDomains
+      transfer-encoding:
+      - chunked
+      vary:
+      - Accept-Encoding
+      x-content-type-options:
+      - nosniff
+      x-ms-gatewayversion:
+      - version=2.7.0
+    status:
+      code: 200
+      message: Ok
+- request:
+    body: null
+    headers:
+      Accept:
+      - application/json
+      Accept-Encoding:
+      - gzip, deflate
+      CommandName:
+      - cosmosdb create
+      Connection:
+      - keep-alive
+      ParameterSetName:
+      - -n -g --locations --locations
+      User-Agent:
+      - python/3.7.4 (Windows-10-10.0.18362-SP0) msrest/0.6.10 msrest_azure/0.6.2
+        azure-mgmt-cosmosdb/0.8.0 Azure-SDK-For-Python AZURECLI/2.0.75
+    method: GET
+    uri: https://management.azure.com/subscriptions/00000000-0000-0000-0000-000000000000/providers/Microsoft.DocumentDB/locations/westus/operationsStatus/5dec33fd-17f6-45cd-9bc7-6a8418f0886f?api-version=2015-04-08
+  response:
+    body:
+      string: '{"status":"Dequeued","error":{}}'
+    headers:
+      cache-control:
+      - no-store, no-cache
+      content-length:
+      - '32'
+      content-location:
       - https://management.documents.azure.com:450/subscriptions/0b1f6471-1bf0-4dda-aec3-cb9272f09590/providers/Microsoft.DocumentDB/locations/westus/operationsStatus/5dec33fd-17f6-45cd-9bc7-6a8418f0886f?api-version=2015-04-08
       content-type:
       - application/json
       date:
       - Mon, 21 Oct 2019 13:28:52 GMT
->>>>>>> 807faccc
-      pragma:
-      - no-cache
-      server:
-      - Microsoft-HTTPAPI/2.0
-      strict-transport-security:
-      - max-age=31536000; includeSubDomains
-      transfer-encoding:
-      - chunked
-      vary:
-      - Accept-Encoding
-      x-content-type-options:
-      - nosniff
-      x-ms-gatewayversion:
-      - version=2.7.0
-    status:
-      code: 200
-      message: Ok
-- request:
-    body: null
-    headers:
-      Accept:
-      - application/json
-      Accept-Encoding:
-      - gzip, deflate
-      CommandName:
-      - cosmosdb create
-      Connection:
-      - keep-alive
-      ParameterSetName:
-      - -n -g --locations --locations
-      User-Agent:
-<<<<<<< HEAD
-      - python/3.6.5 (Windows-10-10.0.17134-SP0) msrest/0.6.10 msrest_azure/0.6.1
-        azure-mgmt-cosmosdb/0.8.0 Azure-SDK-For-Python AZURECLI/2.0.74
-    method: GET
-    uri: https://management.azure.com/subscriptions/00000000-0000-0000-0000-000000000000/providers/Microsoft.DocumentDB/locations/westus/operationsStatus/7f0b6d4f-a724-4f76-a727-9faa8f92a35b?api-version=2015-04-08
-=======
-      - python/3.7.4 (Windows-10-10.0.18362-SP0) msrest/0.6.10 msrest_azure/0.6.2
-        azure-mgmt-cosmosdb/0.8.0 Azure-SDK-For-Python AZURECLI/2.0.75
-    method: GET
-    uri: https://management.azure.com/subscriptions/00000000-0000-0000-0000-000000000000/providers/Microsoft.DocumentDB/locations/westus/operationsStatus/5dec33fd-17f6-45cd-9bc7-6a8418f0886f?api-version=2015-04-08
->>>>>>> 807faccc
-  response:
-    body:
-      string: '{"status":"Dequeued","error":{}}'
-    headers:
-      cache-control:
-      - no-store, no-cache
-      content-length:
-      - '32'
-      content-location:
-<<<<<<< HEAD
-      - https://management.documents.azure.com:450/subscriptions/fb3a3d6b-44c8-44f5-88c9-b20917c9b96b/providers/Microsoft.DocumentDB/locations/westus/operationsStatus/7f0b6d4f-a724-4f76-a727-9faa8f92a35b?api-version=2015-04-08
-      content-type:
-      - application/json
-      date:
-      - Tue, 08 Oct 2019 21:11:38 GMT
-=======
+      pragma:
+      - no-cache
+      server:
+      - Microsoft-HTTPAPI/2.0
+      strict-transport-security:
+      - max-age=31536000; includeSubDomains
+      transfer-encoding:
+      - chunked
+      vary:
+      - Accept-Encoding
+      x-content-type-options:
+      - nosniff
+      x-ms-gatewayversion:
+      - version=2.7.0
+    status:
+      code: 200
+      message: Ok
+- request:
+    body: null
+    headers:
+      Accept:
+      - application/json
+      Accept-Encoding:
+      - gzip, deflate
+      CommandName:
+      - cosmosdb create
+      Connection:
+      - keep-alive
+      ParameterSetName:
+      - -n -g --locations --locations
+      User-Agent:
+      - python/3.7.4 (Windows-10-10.0.18362-SP0) msrest/0.6.10 msrest_azure/0.6.2
+        azure-mgmt-cosmosdb/0.8.0 Azure-SDK-For-Python AZURECLI/2.0.75
+    method: GET
+    uri: https://management.azure.com/subscriptions/00000000-0000-0000-0000-000000000000/providers/Microsoft.DocumentDB/locations/westus/operationsStatus/5dec33fd-17f6-45cd-9bc7-6a8418f0886f?api-version=2015-04-08
+  response:
+    body:
+      string: '{"status":"Dequeued","error":{}}'
+    headers:
+      cache-control:
+      - no-store, no-cache
+      content-length:
+      - '32'
+      content-location:
       - https://management.documents.azure.com:450/subscriptions/0b1f6471-1bf0-4dda-aec3-cb9272f09590/providers/Microsoft.DocumentDB/locations/westus/operationsStatus/5dec33fd-17f6-45cd-9bc7-6a8418f0886f?api-version=2015-04-08
       content-type:
       - application/json
       date:
       - Mon, 21 Oct 2019 13:29:23 GMT
->>>>>>> 807faccc
-      pragma:
-      - no-cache
-      server:
-      - Microsoft-HTTPAPI/2.0
-      strict-transport-security:
-      - max-age=31536000; includeSubDomains
-      transfer-encoding:
-      - chunked
-      vary:
-      - Accept-Encoding
-      x-content-type-options:
-      - nosniff
-      x-ms-gatewayversion:
-      - version=2.7.0
-    status:
-      code: 200
-      message: Ok
-- request:
-    body: null
-    headers:
-      Accept:
-      - application/json
-      Accept-Encoding:
-      - gzip, deflate
-      CommandName:
-      - cosmosdb create
-      Connection:
-      - keep-alive
-      ParameterSetName:
-      - -n -g --locations --locations
-      User-Agent:
-<<<<<<< HEAD
-      - python/3.6.5 (Windows-10-10.0.17134-SP0) msrest/0.6.10 msrest_azure/0.6.1
-        azure-mgmt-cosmosdb/0.8.0 Azure-SDK-For-Python AZURECLI/2.0.74
-    method: GET
-    uri: https://management.azure.com/subscriptions/00000000-0000-0000-0000-000000000000/providers/Microsoft.DocumentDB/locations/westus/operationsStatus/7f0b6d4f-a724-4f76-a727-9faa8f92a35b?api-version=2015-04-08
-=======
-      - python/3.7.4 (Windows-10-10.0.18362-SP0) msrest/0.6.10 msrest_azure/0.6.2
-        azure-mgmt-cosmosdb/0.8.0 Azure-SDK-For-Python AZURECLI/2.0.75
-    method: GET
-    uri: https://management.azure.com/subscriptions/00000000-0000-0000-0000-000000000000/providers/Microsoft.DocumentDB/locations/westus/operationsStatus/5dec33fd-17f6-45cd-9bc7-6a8418f0886f?api-version=2015-04-08
->>>>>>> 807faccc
-  response:
-    body:
-      string: '{"status":"Dequeued","error":{}}'
-    headers:
-      cache-control:
-      - no-store, no-cache
-      content-length:
-      - '32'
-      content-location:
-<<<<<<< HEAD
-      - https://management.documents.azure.com:450/subscriptions/fb3a3d6b-44c8-44f5-88c9-b20917c9b96b/providers/Microsoft.DocumentDB/locations/westus/operationsStatus/7f0b6d4f-a724-4f76-a727-9faa8f92a35b?api-version=2015-04-08
-      content-type:
-      - application/json
-      date:
-      - Tue, 08 Oct 2019 21:12:09 GMT
-=======
+      pragma:
+      - no-cache
+      server:
+      - Microsoft-HTTPAPI/2.0
+      strict-transport-security:
+      - max-age=31536000; includeSubDomains
+      transfer-encoding:
+      - chunked
+      vary:
+      - Accept-Encoding
+      x-content-type-options:
+      - nosniff
+      x-ms-gatewayversion:
+      - version=2.7.0
+    status:
+      code: 200
+      message: Ok
+- request:
+    body: null
+    headers:
+      Accept:
+      - application/json
+      Accept-Encoding:
+      - gzip, deflate
+      CommandName:
+      - cosmosdb create
+      Connection:
+      - keep-alive
+      ParameterSetName:
+      - -n -g --locations --locations
+      User-Agent:
+      - python/3.7.4 (Windows-10-10.0.18362-SP0) msrest/0.6.10 msrest_azure/0.6.2
+        azure-mgmt-cosmosdb/0.8.0 Azure-SDK-For-Python AZURECLI/2.0.75
+    method: GET
+    uri: https://management.azure.com/subscriptions/00000000-0000-0000-0000-000000000000/providers/Microsoft.DocumentDB/locations/westus/operationsStatus/5dec33fd-17f6-45cd-9bc7-6a8418f0886f?api-version=2015-04-08
+  response:
+    body:
+      string: '{"status":"Dequeued","error":{}}'
+    headers:
+      cache-control:
+      - no-store, no-cache
+      content-length:
+      - '32'
+      content-location:
       - https://management.documents.azure.com:450/subscriptions/0b1f6471-1bf0-4dda-aec3-cb9272f09590/providers/Microsoft.DocumentDB/locations/westus/operationsStatus/5dec33fd-17f6-45cd-9bc7-6a8418f0886f?api-version=2015-04-08
       content-type:
       - application/json
       date:
       - Mon, 21 Oct 2019 13:29:53 GMT
->>>>>>> 807faccc
-      pragma:
-      - no-cache
-      server:
-      - Microsoft-HTTPAPI/2.0
-      strict-transport-security:
-      - max-age=31536000; includeSubDomains
-      transfer-encoding:
-      - chunked
-      vary:
-      - Accept-Encoding
-      x-content-type-options:
-      - nosniff
-      x-ms-gatewayversion:
-      - version=2.7.0
-    status:
-      code: 200
-      message: Ok
-- request:
-    body: null
-    headers:
-      Accept:
-      - application/json
-      Accept-Encoding:
-      - gzip, deflate
-      CommandName:
-      - cosmosdb create
-      Connection:
-      - keep-alive
-      ParameterSetName:
-      - -n -g --locations --locations
-      User-Agent:
-<<<<<<< HEAD
-      - python/3.6.5 (Windows-10-10.0.17134-SP0) msrest/0.6.10 msrest_azure/0.6.1
-        azure-mgmt-cosmosdb/0.8.0 Azure-SDK-For-Python AZURECLI/2.0.74
-    method: GET
-    uri: https://management.azure.com/subscriptions/00000000-0000-0000-0000-000000000000/providers/Microsoft.DocumentDB/locations/westus/operationsStatus/7f0b6d4f-a724-4f76-a727-9faa8f92a35b?api-version=2015-04-08
-=======
-      - python/3.7.4 (Windows-10-10.0.18362-SP0) msrest/0.6.10 msrest_azure/0.6.2
-        azure-mgmt-cosmosdb/0.8.0 Azure-SDK-For-Python AZURECLI/2.0.75
-    method: GET
-    uri: https://management.azure.com/subscriptions/00000000-0000-0000-0000-000000000000/providers/Microsoft.DocumentDB/locations/westus/operationsStatus/5dec33fd-17f6-45cd-9bc7-6a8418f0886f?api-version=2015-04-08
->>>>>>> 807faccc
-  response:
-    body:
-      string: '{"status":"Dequeued","error":{}}'
-    headers:
-      cache-control:
-      - no-store, no-cache
-      content-length:
-      - '32'
-      content-location:
-<<<<<<< HEAD
-      - https://management.documents.azure.com:450/subscriptions/fb3a3d6b-44c8-44f5-88c9-b20917c9b96b/providers/Microsoft.DocumentDB/locations/westus/operationsStatus/7f0b6d4f-a724-4f76-a727-9faa8f92a35b?api-version=2015-04-08
-      content-type:
-      - application/json
-      date:
-      - Tue, 08 Oct 2019 21:12:39 GMT
-=======
+      pragma:
+      - no-cache
+      server:
+      - Microsoft-HTTPAPI/2.0
+      strict-transport-security:
+      - max-age=31536000; includeSubDomains
+      transfer-encoding:
+      - chunked
+      vary:
+      - Accept-Encoding
+      x-content-type-options:
+      - nosniff
+      x-ms-gatewayversion:
+      - version=2.7.0
+    status:
+      code: 200
+      message: Ok
+- request:
+    body: null
+    headers:
+      Accept:
+      - application/json
+      Accept-Encoding:
+      - gzip, deflate
+      CommandName:
+      - cosmosdb create
+      Connection:
+      - keep-alive
+      ParameterSetName:
+      - -n -g --locations --locations
+      User-Agent:
+      - python/3.7.4 (Windows-10-10.0.18362-SP0) msrest/0.6.10 msrest_azure/0.6.2
+        azure-mgmt-cosmosdb/0.8.0 Azure-SDK-For-Python AZURECLI/2.0.75
+    method: GET
+    uri: https://management.azure.com/subscriptions/00000000-0000-0000-0000-000000000000/providers/Microsoft.DocumentDB/locations/westus/operationsStatus/5dec33fd-17f6-45cd-9bc7-6a8418f0886f?api-version=2015-04-08
+  response:
+    body:
+      string: '{"status":"Dequeued","error":{}}'
+    headers:
+      cache-control:
+      - no-store, no-cache
+      content-length:
+      - '32'
+      content-location:
       - https://management.documents.azure.com:450/subscriptions/0b1f6471-1bf0-4dda-aec3-cb9272f09590/providers/Microsoft.DocumentDB/locations/westus/operationsStatus/5dec33fd-17f6-45cd-9bc7-6a8418f0886f?api-version=2015-04-08
       content-type:
       - application/json
       date:
       - Mon, 21 Oct 2019 13:30:25 GMT
->>>>>>> 807faccc
-      pragma:
-      - no-cache
-      server:
-      - Microsoft-HTTPAPI/2.0
-      strict-transport-security:
-      - max-age=31536000; includeSubDomains
-      transfer-encoding:
-      - chunked
-      vary:
-      - Accept-Encoding
-      x-content-type-options:
-      - nosniff
-      x-ms-gatewayversion:
-      - version=2.7.0
-    status:
-      code: 200
-      message: Ok
-- request:
-    body: null
-    headers:
-      Accept:
-      - application/json
-      Accept-Encoding:
-      - gzip, deflate
-      CommandName:
-      - cosmosdb create
-      Connection:
-      - keep-alive
-      ParameterSetName:
-      - -n -g --locations --locations
-      User-Agent:
-<<<<<<< HEAD
-      - python/3.6.5 (Windows-10-10.0.17134-SP0) msrest/0.6.10 msrest_azure/0.6.1
-        azure-mgmt-cosmosdb/0.8.0 Azure-SDK-For-Python AZURECLI/2.0.74
-    method: GET
-    uri: https://management.azure.com/subscriptions/00000000-0000-0000-0000-000000000000/providers/Microsoft.DocumentDB/locations/westus/operationsStatus/7f0b6d4f-a724-4f76-a727-9faa8f92a35b?api-version=2015-04-08
-=======
-      - python/3.7.4 (Windows-10-10.0.18362-SP0) msrest/0.6.10 msrest_azure/0.6.2
-        azure-mgmt-cosmosdb/0.8.0 Azure-SDK-For-Python AZURECLI/2.0.75
-    method: GET
-    uri: https://management.azure.com/subscriptions/00000000-0000-0000-0000-000000000000/providers/Microsoft.DocumentDB/locations/westus/operationsStatus/5dec33fd-17f6-45cd-9bc7-6a8418f0886f?api-version=2015-04-08
->>>>>>> 807faccc
-  response:
-    body:
-      string: '{"status":"Dequeued","error":{}}'
-    headers:
-      cache-control:
-      - no-store, no-cache
-      content-length:
-      - '32'
-      content-location:
-<<<<<<< HEAD
-      - https://management.documents.azure.com:450/subscriptions/fb3a3d6b-44c8-44f5-88c9-b20917c9b96b/providers/Microsoft.DocumentDB/locations/westus/operationsStatus/7f0b6d4f-a724-4f76-a727-9faa8f92a35b?api-version=2015-04-08
-      content-type:
-      - application/json
-      date:
-      - Tue, 08 Oct 2019 21:13:09 GMT
-=======
+      pragma:
+      - no-cache
+      server:
+      - Microsoft-HTTPAPI/2.0
+      strict-transport-security:
+      - max-age=31536000; includeSubDomains
+      transfer-encoding:
+      - chunked
+      vary:
+      - Accept-Encoding
+      x-content-type-options:
+      - nosniff
+      x-ms-gatewayversion:
+      - version=2.7.0
+    status:
+      code: 200
+      message: Ok
+- request:
+    body: null
+    headers:
+      Accept:
+      - application/json
+      Accept-Encoding:
+      - gzip, deflate
+      CommandName:
+      - cosmosdb create
+      Connection:
+      - keep-alive
+      ParameterSetName:
+      - -n -g --locations --locations
+      User-Agent:
+      - python/3.7.4 (Windows-10-10.0.18362-SP0) msrest/0.6.10 msrest_azure/0.6.2
+        azure-mgmt-cosmosdb/0.8.0 Azure-SDK-For-Python AZURECLI/2.0.75
+    method: GET
+    uri: https://management.azure.com/subscriptions/00000000-0000-0000-0000-000000000000/providers/Microsoft.DocumentDB/locations/westus/operationsStatus/5dec33fd-17f6-45cd-9bc7-6a8418f0886f?api-version=2015-04-08
+  response:
+    body:
+      string: '{"status":"Dequeued","error":{}}'
+    headers:
+      cache-control:
+      - no-store, no-cache
+      content-length:
+      - '32'
+      content-location:
       - https://management.documents.azure.com:450/subscriptions/0b1f6471-1bf0-4dda-aec3-cb9272f09590/providers/Microsoft.DocumentDB/locations/westus/operationsStatus/5dec33fd-17f6-45cd-9bc7-6a8418f0886f?api-version=2015-04-08
       content-type:
       - application/json
       date:
       - Mon, 21 Oct 2019 13:30:57 GMT
->>>>>>> 807faccc
-      pragma:
-      - no-cache
-      server:
-      - Microsoft-HTTPAPI/2.0
-      strict-transport-security:
-      - max-age=31536000; includeSubDomains
-      transfer-encoding:
-      - chunked
-      vary:
-      - Accept-Encoding
-      x-content-type-options:
-      - nosniff
-      x-ms-gatewayversion:
-      - version=2.7.0
-    status:
-      code: 200
-      message: Ok
-- request:
-    body: null
-    headers:
-      Accept:
-      - application/json
-      Accept-Encoding:
-      - gzip, deflate
-      CommandName:
-      - cosmosdb create
-      Connection:
-      - keep-alive
-      ParameterSetName:
-      - -n -g --locations --locations
-      User-Agent:
-<<<<<<< HEAD
-      - python/3.6.5 (Windows-10-10.0.17134-SP0) msrest/0.6.10 msrest_azure/0.6.1
-        azure-mgmt-cosmosdb/0.8.0 Azure-SDK-For-Python AZURECLI/2.0.74
-    method: GET
-    uri: https://management.azure.com/subscriptions/00000000-0000-0000-0000-000000000000/providers/Microsoft.DocumentDB/locations/westus/operationsStatus/7f0b6d4f-a724-4f76-a727-9faa8f92a35b?api-version=2015-04-08
-=======
-      - python/3.7.4 (Windows-10-10.0.18362-SP0) msrest/0.6.10 msrest_azure/0.6.2
-        azure-mgmt-cosmosdb/0.8.0 Azure-SDK-For-Python AZURECLI/2.0.75
-    method: GET
-    uri: https://management.azure.com/subscriptions/00000000-0000-0000-0000-000000000000/providers/Microsoft.DocumentDB/locations/westus/operationsStatus/5dec33fd-17f6-45cd-9bc7-6a8418f0886f?api-version=2015-04-08
->>>>>>> 807faccc
-  response:
-    body:
-      string: '{"status":"Dequeued","error":{}}'
-    headers:
-      cache-control:
-      - no-store, no-cache
-      content-length:
-      - '32'
-      content-location:
-<<<<<<< HEAD
-      - https://management.documents.azure.com:450/subscriptions/fb3a3d6b-44c8-44f5-88c9-b20917c9b96b/providers/Microsoft.DocumentDB/locations/westus/operationsStatus/7f0b6d4f-a724-4f76-a727-9faa8f92a35b?api-version=2015-04-08
-      content-type:
-      - application/json
-      date:
-      - Tue, 08 Oct 2019 21:13:39 GMT
-=======
+      pragma:
+      - no-cache
+      server:
+      - Microsoft-HTTPAPI/2.0
+      strict-transport-security:
+      - max-age=31536000; includeSubDomains
+      transfer-encoding:
+      - chunked
+      vary:
+      - Accept-Encoding
+      x-content-type-options:
+      - nosniff
+      x-ms-gatewayversion:
+      - version=2.7.0
+    status:
+      code: 200
+      message: Ok
+- request:
+    body: null
+    headers:
+      Accept:
+      - application/json
+      Accept-Encoding:
+      - gzip, deflate
+      CommandName:
+      - cosmosdb create
+      Connection:
+      - keep-alive
+      ParameterSetName:
+      - -n -g --locations --locations
+      User-Agent:
+      - python/3.7.4 (Windows-10-10.0.18362-SP0) msrest/0.6.10 msrest_azure/0.6.2
+        azure-mgmt-cosmosdb/0.8.0 Azure-SDK-For-Python AZURECLI/2.0.75
+    method: GET
+    uri: https://management.azure.com/subscriptions/00000000-0000-0000-0000-000000000000/providers/Microsoft.DocumentDB/locations/westus/operationsStatus/5dec33fd-17f6-45cd-9bc7-6a8418f0886f?api-version=2015-04-08
+  response:
+    body:
+      string: '{"status":"Dequeued","error":{}}'
+    headers:
+      cache-control:
+      - no-store, no-cache
+      content-length:
+      - '32'
+      content-location:
       - https://management.documents.azure.com:450/subscriptions/0b1f6471-1bf0-4dda-aec3-cb9272f09590/providers/Microsoft.DocumentDB/locations/westus/operationsStatus/5dec33fd-17f6-45cd-9bc7-6a8418f0886f?api-version=2015-04-08
       content-type:
       - application/json
       date:
       - Mon, 21 Oct 2019 13:31:28 GMT
->>>>>>> 807faccc
-      pragma:
-      - no-cache
-      server:
-      - Microsoft-HTTPAPI/2.0
-      strict-transport-security:
-      - max-age=31536000; includeSubDomains
-      transfer-encoding:
-      - chunked
-      vary:
-      - Accept-Encoding
-      x-content-type-options:
-      - nosniff
-      x-ms-gatewayversion:
-      - version=2.7.0
-    status:
-      code: 200
-      message: Ok
-- request:
-    body: null
-    headers:
-      Accept:
-      - application/json
-      Accept-Encoding:
-      - gzip, deflate
-      CommandName:
-      - cosmosdb create
-      Connection:
-      - keep-alive
-      ParameterSetName:
-      - -n -g --locations --locations
-      User-Agent:
-<<<<<<< HEAD
-      - python/3.6.5 (Windows-10-10.0.17134-SP0) msrest/0.6.10 msrest_azure/0.6.1
-        azure-mgmt-cosmosdb/0.8.0 Azure-SDK-For-Python AZURECLI/2.0.74
-    method: GET
-    uri: https://management.azure.com/subscriptions/00000000-0000-0000-0000-000000000000/providers/Microsoft.DocumentDB/locations/westus/operationsStatus/7f0b6d4f-a724-4f76-a727-9faa8f92a35b?api-version=2015-04-08
-=======
-      - python/3.7.4 (Windows-10-10.0.18362-SP0) msrest/0.6.10 msrest_azure/0.6.2
-        azure-mgmt-cosmosdb/0.8.0 Azure-SDK-For-Python AZURECLI/2.0.75
-    method: GET
-    uri: https://management.azure.com/subscriptions/00000000-0000-0000-0000-000000000000/providers/Microsoft.DocumentDB/locations/westus/operationsStatus/5dec33fd-17f6-45cd-9bc7-6a8418f0886f?api-version=2015-04-08
->>>>>>> 807faccc
-  response:
-    body:
-      string: '{"status":"Dequeued","error":{}}'
-    headers:
-      cache-control:
-      - no-store, no-cache
-      content-length:
-      - '32'
-      content-location:
-<<<<<<< HEAD
-      - https://management.documents.azure.com:450/subscriptions/fb3a3d6b-44c8-44f5-88c9-b20917c9b96b/providers/Microsoft.DocumentDB/locations/westus/operationsStatus/7f0b6d4f-a724-4f76-a727-9faa8f92a35b?api-version=2015-04-08
-      content-type:
-      - application/json
-      date:
-      - Tue, 08 Oct 2019 21:14:10 GMT
-=======
+      pragma:
+      - no-cache
+      server:
+      - Microsoft-HTTPAPI/2.0
+      strict-transport-security:
+      - max-age=31536000; includeSubDomains
+      transfer-encoding:
+      - chunked
+      vary:
+      - Accept-Encoding
+      x-content-type-options:
+      - nosniff
+      x-ms-gatewayversion:
+      - version=2.7.0
+    status:
+      code: 200
+      message: Ok
+- request:
+    body: null
+    headers:
+      Accept:
+      - application/json
+      Accept-Encoding:
+      - gzip, deflate
+      CommandName:
+      - cosmosdb create
+      Connection:
+      - keep-alive
+      ParameterSetName:
+      - -n -g --locations --locations
+      User-Agent:
+      - python/3.7.4 (Windows-10-10.0.18362-SP0) msrest/0.6.10 msrest_azure/0.6.2
+        azure-mgmt-cosmosdb/0.8.0 Azure-SDK-For-Python AZURECLI/2.0.75
+    method: GET
+    uri: https://management.azure.com/subscriptions/00000000-0000-0000-0000-000000000000/providers/Microsoft.DocumentDB/locations/westus/operationsStatus/5dec33fd-17f6-45cd-9bc7-6a8418f0886f?api-version=2015-04-08
+  response:
+    body:
+      string: '{"status":"Dequeued","error":{}}'
+    headers:
+      cache-control:
+      - no-store, no-cache
+      content-length:
+      - '32'
+      content-location:
       - https://management.documents.azure.com:450/subscriptions/0b1f6471-1bf0-4dda-aec3-cb9272f09590/providers/Microsoft.DocumentDB/locations/westus/operationsStatus/5dec33fd-17f6-45cd-9bc7-6a8418f0886f?api-version=2015-04-08
       content-type:
       - application/json
       date:
       - Mon, 21 Oct 2019 13:31:59 GMT
->>>>>>> 807faccc
-      pragma:
-      - no-cache
-      server:
-      - Microsoft-HTTPAPI/2.0
-      strict-transport-security:
-      - max-age=31536000; includeSubDomains
-      transfer-encoding:
-      - chunked
-      vary:
-      - Accept-Encoding
-      x-content-type-options:
-      - nosniff
-      x-ms-gatewayversion:
-      - version=2.7.0
-    status:
-      code: 200
-      message: Ok
-- request:
-    body: null
-    headers:
-      Accept:
-      - application/json
-      Accept-Encoding:
-      - gzip, deflate
-      CommandName:
-      - cosmosdb create
-      Connection:
-      - keep-alive
-      ParameterSetName:
-      - -n -g --locations --locations
-      User-Agent:
-<<<<<<< HEAD
-      - python/3.6.5 (Windows-10-10.0.17134-SP0) msrest/0.6.10 msrest_azure/0.6.1
-        azure-mgmt-cosmosdb/0.8.0 Azure-SDK-For-Python AZURECLI/2.0.74
-    method: GET
-    uri: https://management.azure.com/subscriptions/00000000-0000-0000-0000-000000000000/providers/Microsoft.DocumentDB/locations/westus/operationsStatus/7f0b6d4f-a724-4f76-a727-9faa8f92a35b?api-version=2015-04-08
-=======
-      - python/3.7.4 (Windows-10-10.0.18362-SP0) msrest/0.6.10 msrest_azure/0.6.2
-        azure-mgmt-cosmosdb/0.8.0 Azure-SDK-For-Python AZURECLI/2.0.75
-    method: GET
-    uri: https://management.azure.com/subscriptions/00000000-0000-0000-0000-000000000000/providers/Microsoft.DocumentDB/locations/westus/operationsStatus/5dec33fd-17f6-45cd-9bc7-6a8418f0886f?api-version=2015-04-08
->>>>>>> 807faccc
-  response:
-    body:
-      string: '{"status":"Dequeued","error":{}}'
-    headers:
-      cache-control:
-      - no-store, no-cache
-      content-length:
-      - '32'
-      content-location:
-<<<<<<< HEAD
-      - https://management.documents.azure.com:450/subscriptions/fb3a3d6b-44c8-44f5-88c9-b20917c9b96b/providers/Microsoft.DocumentDB/locations/westus/operationsStatus/7f0b6d4f-a724-4f76-a727-9faa8f92a35b?api-version=2015-04-08
-      content-type:
-      - application/json
-      date:
-      - Tue, 08 Oct 2019 21:14:40 GMT
-=======
+      pragma:
+      - no-cache
+      server:
+      - Microsoft-HTTPAPI/2.0
+      strict-transport-security:
+      - max-age=31536000; includeSubDomains
+      transfer-encoding:
+      - chunked
+      vary:
+      - Accept-Encoding
+      x-content-type-options:
+      - nosniff
+      x-ms-gatewayversion:
+      - version=2.7.0
+    status:
+      code: 200
+      message: Ok
+- request:
+    body: null
+    headers:
+      Accept:
+      - application/json
+      Accept-Encoding:
+      - gzip, deflate
+      CommandName:
+      - cosmosdb create
+      Connection:
+      - keep-alive
+      ParameterSetName:
+      - -n -g --locations --locations
+      User-Agent:
+      - python/3.7.4 (Windows-10-10.0.18362-SP0) msrest/0.6.10 msrest_azure/0.6.2
+        azure-mgmt-cosmosdb/0.8.0 Azure-SDK-For-Python AZURECLI/2.0.75
+    method: GET
+    uri: https://management.azure.com/subscriptions/00000000-0000-0000-0000-000000000000/providers/Microsoft.DocumentDB/locations/westus/operationsStatus/5dec33fd-17f6-45cd-9bc7-6a8418f0886f?api-version=2015-04-08
+  response:
+    body:
+      string: '{"status":"Dequeued","error":{}}'
+    headers:
+      cache-control:
+      - no-store, no-cache
+      content-length:
+      - '32'
+      content-location:
       - https://management.documents.azure.com:450/subscriptions/0b1f6471-1bf0-4dda-aec3-cb9272f09590/providers/Microsoft.DocumentDB/locations/westus/operationsStatus/5dec33fd-17f6-45cd-9bc7-6a8418f0886f?api-version=2015-04-08
       content-type:
       - application/json
       date:
       - Mon, 21 Oct 2019 13:32:30 GMT
->>>>>>> 807faccc
-      pragma:
-      - no-cache
-      server:
-      - Microsoft-HTTPAPI/2.0
-      strict-transport-security:
-      - max-age=31536000; includeSubDomains
-      transfer-encoding:
-      - chunked
-      vary:
-      - Accept-Encoding
-      x-content-type-options:
-      - nosniff
-      x-ms-gatewayversion:
-      - version=2.7.0
-    status:
-      code: 200
-      message: Ok
-- request:
-    body: null
-    headers:
-      Accept:
-      - application/json
-      Accept-Encoding:
-      - gzip, deflate
-      CommandName:
-      - cosmosdb create
-      Connection:
-      - keep-alive
-      ParameterSetName:
-      - -n -g --locations --locations
-      User-Agent:
-<<<<<<< HEAD
-      - python/3.6.5 (Windows-10-10.0.17134-SP0) msrest/0.6.10 msrest_azure/0.6.1
-        azure-mgmt-cosmosdb/0.8.0 Azure-SDK-For-Python AZURECLI/2.0.74
-    method: GET
-    uri: https://management.azure.com/subscriptions/00000000-0000-0000-0000-000000000000/providers/Microsoft.DocumentDB/locations/westus/operationsStatus/7f0b6d4f-a724-4f76-a727-9faa8f92a35b?api-version=2015-04-08
-=======
-      - python/3.7.4 (Windows-10-10.0.18362-SP0) msrest/0.6.10 msrest_azure/0.6.2
-        azure-mgmt-cosmosdb/0.8.0 Azure-SDK-For-Python AZURECLI/2.0.75
-    method: GET
-    uri: https://management.azure.com/subscriptions/00000000-0000-0000-0000-000000000000/providers/Microsoft.DocumentDB/locations/westus/operationsStatus/5dec33fd-17f6-45cd-9bc7-6a8418f0886f?api-version=2015-04-08
->>>>>>> 807faccc
-  response:
-    body:
-      string: '{"status":"Dequeued","error":{}}'
-    headers:
-      cache-control:
-      - no-store, no-cache
-      content-length:
-      - '32'
-      content-location:
-<<<<<<< HEAD
-      - https://management.documents.azure.com:450/subscriptions/fb3a3d6b-44c8-44f5-88c9-b20917c9b96b/providers/Microsoft.DocumentDB/locations/westus/operationsStatus/7f0b6d4f-a724-4f76-a727-9faa8f92a35b?api-version=2015-04-08
-      content-type:
-      - application/json
-      date:
-      - Tue, 08 Oct 2019 21:15:11 GMT
-=======
+      pragma:
+      - no-cache
+      server:
+      - Microsoft-HTTPAPI/2.0
+      strict-transport-security:
+      - max-age=31536000; includeSubDomains
+      transfer-encoding:
+      - chunked
+      vary:
+      - Accept-Encoding
+      x-content-type-options:
+      - nosniff
+      x-ms-gatewayversion:
+      - version=2.7.0
+    status:
+      code: 200
+      message: Ok
+- request:
+    body: null
+    headers:
+      Accept:
+      - application/json
+      Accept-Encoding:
+      - gzip, deflate
+      CommandName:
+      - cosmosdb create
+      Connection:
+      - keep-alive
+      ParameterSetName:
+      - -n -g --locations --locations
+      User-Agent:
+      - python/3.7.4 (Windows-10-10.0.18362-SP0) msrest/0.6.10 msrest_azure/0.6.2
+        azure-mgmt-cosmosdb/0.8.0 Azure-SDK-For-Python AZURECLI/2.0.75
+    method: GET
+    uri: https://management.azure.com/subscriptions/00000000-0000-0000-0000-000000000000/providers/Microsoft.DocumentDB/locations/westus/operationsStatus/5dec33fd-17f6-45cd-9bc7-6a8418f0886f?api-version=2015-04-08
+  response:
+    body:
+      string: '{"status":"Dequeued","error":{}}'
+    headers:
+      cache-control:
+      - no-store, no-cache
+      content-length:
+      - '32'
+      content-location:
       - https://management.documents.azure.com:450/subscriptions/0b1f6471-1bf0-4dda-aec3-cb9272f09590/providers/Microsoft.DocumentDB/locations/westus/operationsStatus/5dec33fd-17f6-45cd-9bc7-6a8418f0886f?api-version=2015-04-08
       content-type:
       - application/json
       date:
       - Mon, 21 Oct 2019 13:33:00 GMT
->>>>>>> 807faccc
-      pragma:
-      - no-cache
-      server:
-      - Microsoft-HTTPAPI/2.0
-      strict-transport-security:
-      - max-age=31536000; includeSubDomains
-      transfer-encoding:
-      - chunked
-      vary:
-      - Accept-Encoding
-      x-content-type-options:
-      - nosniff
-      x-ms-gatewayversion:
-      - version=2.7.0
-    status:
-      code: 200
-      message: Ok
-- request:
-    body: null
-    headers:
-      Accept:
-      - application/json
-      Accept-Encoding:
-      - gzip, deflate
-      CommandName:
-      - cosmosdb create
-      Connection:
-      - keep-alive
-      ParameterSetName:
-      - -n -g --locations --locations
-      User-Agent:
-<<<<<<< HEAD
-      - python/3.6.5 (Windows-10-10.0.17134-SP0) msrest/0.6.10 msrest_azure/0.6.1
-        azure-mgmt-cosmosdb/0.8.0 Azure-SDK-For-Python AZURECLI/2.0.74
-    method: GET
-    uri: https://management.azure.com/subscriptions/00000000-0000-0000-0000-000000000000/providers/Microsoft.DocumentDB/locations/westus/operationsStatus/7f0b6d4f-a724-4f76-a727-9faa8f92a35b?api-version=2015-04-08
-=======
-      - python/3.7.4 (Windows-10-10.0.18362-SP0) msrest/0.6.10 msrest_azure/0.6.2
-        azure-mgmt-cosmosdb/0.8.0 Azure-SDK-For-Python AZURECLI/2.0.75
-    method: GET
-    uri: https://management.azure.com/subscriptions/00000000-0000-0000-0000-000000000000/providers/Microsoft.DocumentDB/locations/westus/operationsStatus/5dec33fd-17f6-45cd-9bc7-6a8418f0886f?api-version=2015-04-08
->>>>>>> 807faccc
-  response:
-    body:
-      string: '{"status":"Dequeued","error":{}}'
-    headers:
-      cache-control:
-      - no-store, no-cache
-      content-length:
-      - '32'
-      content-location:
-<<<<<<< HEAD
-      - https://management.documents.azure.com:450/subscriptions/fb3a3d6b-44c8-44f5-88c9-b20917c9b96b/providers/Microsoft.DocumentDB/locations/westus/operationsStatus/7f0b6d4f-a724-4f76-a727-9faa8f92a35b?api-version=2015-04-08
-      content-type:
-      - application/json
-      date:
-      - Tue, 08 Oct 2019 21:15:41 GMT
-=======
+      pragma:
+      - no-cache
+      server:
+      - Microsoft-HTTPAPI/2.0
+      strict-transport-security:
+      - max-age=31536000; includeSubDomains
+      transfer-encoding:
+      - chunked
+      vary:
+      - Accept-Encoding
+      x-content-type-options:
+      - nosniff
+      x-ms-gatewayversion:
+      - version=2.7.0
+    status:
+      code: 200
+      message: Ok
+- request:
+    body: null
+    headers:
+      Accept:
+      - application/json
+      Accept-Encoding:
+      - gzip, deflate
+      CommandName:
+      - cosmosdb create
+      Connection:
+      - keep-alive
+      ParameterSetName:
+      - -n -g --locations --locations
+      User-Agent:
+      - python/3.7.4 (Windows-10-10.0.18362-SP0) msrest/0.6.10 msrest_azure/0.6.2
+        azure-mgmt-cosmosdb/0.8.0 Azure-SDK-For-Python AZURECLI/2.0.75
+    method: GET
+    uri: https://management.azure.com/subscriptions/00000000-0000-0000-0000-000000000000/providers/Microsoft.DocumentDB/locations/westus/operationsStatus/5dec33fd-17f6-45cd-9bc7-6a8418f0886f?api-version=2015-04-08
+  response:
+    body:
+      string: '{"status":"Dequeued","error":{}}'
+    headers:
+      cache-control:
+      - no-store, no-cache
+      content-length:
+      - '32'
+      content-location:
       - https://management.documents.azure.com:450/subscriptions/0b1f6471-1bf0-4dda-aec3-cb9272f09590/providers/Microsoft.DocumentDB/locations/westus/operationsStatus/5dec33fd-17f6-45cd-9bc7-6a8418f0886f?api-version=2015-04-08
       content-type:
       - application/json
       date:
       - Mon, 21 Oct 2019 13:33:31 GMT
->>>>>>> 807faccc
-      pragma:
-      - no-cache
-      server:
-      - Microsoft-HTTPAPI/2.0
-      strict-transport-security:
-      - max-age=31536000; includeSubDomains
-      transfer-encoding:
-      - chunked
-      vary:
-      - Accept-Encoding
-      x-content-type-options:
-      - nosniff
-      x-ms-gatewayversion:
-      - version=2.7.0
-    status:
-      code: 200
-      message: Ok
-- request:
-    body: null
-    headers:
-      Accept:
-      - application/json
-      Accept-Encoding:
-      - gzip, deflate
-      CommandName:
-      - cosmosdb create
-      Connection:
-      - keep-alive
-      ParameterSetName:
-      - -n -g --locations --locations
-      User-Agent:
-<<<<<<< HEAD
-      - python/3.6.5 (Windows-10-10.0.17134-SP0) msrest/0.6.10 msrest_azure/0.6.1
-        azure-mgmt-cosmosdb/0.8.0 Azure-SDK-For-Python AZURECLI/2.0.74
-    method: GET
-    uri: https://management.azure.com/subscriptions/00000000-0000-0000-0000-000000000000/providers/Microsoft.DocumentDB/locations/westus/operationsStatus/7f0b6d4f-a724-4f76-a727-9faa8f92a35b?api-version=2015-04-08
-=======
-      - python/3.7.4 (Windows-10-10.0.18362-SP0) msrest/0.6.10 msrest_azure/0.6.2
-        azure-mgmt-cosmosdb/0.8.0 Azure-SDK-For-Python AZURECLI/2.0.75
-    method: GET
-    uri: https://management.azure.com/subscriptions/00000000-0000-0000-0000-000000000000/providers/Microsoft.DocumentDB/locations/westus/operationsStatus/5dec33fd-17f6-45cd-9bc7-6a8418f0886f?api-version=2015-04-08
->>>>>>> 807faccc
-  response:
-    body:
-      string: '{"status":"Dequeued","error":{}}'
-    headers:
-      cache-control:
-      - no-store, no-cache
-      content-length:
-      - '32'
-      content-location:
-<<<<<<< HEAD
-      - https://management.documents.azure.com:450/subscriptions/fb3a3d6b-44c8-44f5-88c9-b20917c9b96b/providers/Microsoft.DocumentDB/locations/westus/operationsStatus/7f0b6d4f-a724-4f76-a727-9faa8f92a35b?api-version=2015-04-08
-      content-type:
-      - application/json
-      date:
-      - Tue, 08 Oct 2019 21:16:11 GMT
-=======
+      pragma:
+      - no-cache
+      server:
+      - Microsoft-HTTPAPI/2.0
+      strict-transport-security:
+      - max-age=31536000; includeSubDomains
+      transfer-encoding:
+      - chunked
+      vary:
+      - Accept-Encoding
+      x-content-type-options:
+      - nosniff
+      x-ms-gatewayversion:
+      - version=2.7.0
+    status:
+      code: 200
+      message: Ok
+- request:
+    body: null
+    headers:
+      Accept:
+      - application/json
+      Accept-Encoding:
+      - gzip, deflate
+      CommandName:
+      - cosmosdb create
+      Connection:
+      - keep-alive
+      ParameterSetName:
+      - -n -g --locations --locations
+      User-Agent:
+      - python/3.7.4 (Windows-10-10.0.18362-SP0) msrest/0.6.10 msrest_azure/0.6.2
+        azure-mgmt-cosmosdb/0.8.0 Azure-SDK-For-Python AZURECLI/2.0.75
+    method: GET
+    uri: https://management.azure.com/subscriptions/00000000-0000-0000-0000-000000000000/providers/Microsoft.DocumentDB/locations/westus/operationsStatus/5dec33fd-17f6-45cd-9bc7-6a8418f0886f?api-version=2015-04-08
+  response:
+    body:
+      string: '{"status":"Dequeued","error":{}}'
+    headers:
+      cache-control:
+      - no-store, no-cache
+      content-length:
+      - '32'
+      content-location:
       - https://management.documents.azure.com:450/subscriptions/0b1f6471-1bf0-4dda-aec3-cb9272f09590/providers/Microsoft.DocumentDB/locations/westus/operationsStatus/5dec33fd-17f6-45cd-9bc7-6a8418f0886f?api-version=2015-04-08
       content-type:
       - application/json
       date:
       - Mon, 21 Oct 2019 13:34:03 GMT
->>>>>>> 807faccc
-      pragma:
-      - no-cache
-      server:
-      - Microsoft-HTTPAPI/2.0
-      strict-transport-security:
-      - max-age=31536000; includeSubDomains
-      transfer-encoding:
-      - chunked
-      vary:
-      - Accept-Encoding
-      x-content-type-options:
-      - nosniff
-      x-ms-gatewayversion:
-      - version=2.7.0
-    status:
-      code: 200
-      message: Ok
-- request:
-    body: null
-    headers:
-      Accept:
-      - application/json
-      Accept-Encoding:
-      - gzip, deflate
-      CommandName:
-      - cosmosdb create
-      Connection:
-      - keep-alive
-      ParameterSetName:
-      - -n -g --locations --locations
-      User-Agent:
-<<<<<<< HEAD
-      - python/3.6.5 (Windows-10-10.0.17134-SP0) msrest/0.6.10 msrest_azure/0.6.1
-        azure-mgmt-cosmosdb/0.8.0 Azure-SDK-For-Python AZURECLI/2.0.74
-    method: GET
-    uri: https://management.azure.com/subscriptions/00000000-0000-0000-0000-000000000000/providers/Microsoft.DocumentDB/locations/westus/operationsStatus/7f0b6d4f-a724-4f76-a727-9faa8f92a35b?api-version=2015-04-08
-=======
-      - python/3.7.4 (Windows-10-10.0.18362-SP0) msrest/0.6.10 msrest_azure/0.6.2
-        azure-mgmt-cosmosdb/0.8.0 Azure-SDK-For-Python AZURECLI/2.0.75
-    method: GET
-    uri: https://management.azure.com/subscriptions/00000000-0000-0000-0000-000000000000/providers/Microsoft.DocumentDB/locations/westus/operationsStatus/5dec33fd-17f6-45cd-9bc7-6a8418f0886f?api-version=2015-04-08
->>>>>>> 807faccc
-  response:
-    body:
-      string: '{"status":"Dequeued","error":{}}'
-    headers:
-      cache-control:
-      - no-store, no-cache
-      content-length:
-      - '32'
-      content-location:
-<<<<<<< HEAD
-      - https://management.documents.azure.com:450/subscriptions/fb3a3d6b-44c8-44f5-88c9-b20917c9b96b/providers/Microsoft.DocumentDB/locations/westus/operationsStatus/7f0b6d4f-a724-4f76-a727-9faa8f92a35b?api-version=2015-04-08
-      content-type:
-      - application/json
-      date:
-      - Tue, 08 Oct 2019 21:16:41 GMT
-=======
+      pragma:
+      - no-cache
+      server:
+      - Microsoft-HTTPAPI/2.0
+      strict-transport-security:
+      - max-age=31536000; includeSubDomains
+      transfer-encoding:
+      - chunked
+      vary:
+      - Accept-Encoding
+      x-content-type-options:
+      - nosniff
+      x-ms-gatewayversion:
+      - version=2.7.0
+    status:
+      code: 200
+      message: Ok
+- request:
+    body: null
+    headers:
+      Accept:
+      - application/json
+      Accept-Encoding:
+      - gzip, deflate
+      CommandName:
+      - cosmosdb create
+      Connection:
+      - keep-alive
+      ParameterSetName:
+      - -n -g --locations --locations
+      User-Agent:
+      - python/3.7.4 (Windows-10-10.0.18362-SP0) msrest/0.6.10 msrest_azure/0.6.2
+        azure-mgmt-cosmosdb/0.8.0 Azure-SDK-For-Python AZURECLI/2.0.75
+    method: GET
+    uri: https://management.azure.com/subscriptions/00000000-0000-0000-0000-000000000000/providers/Microsoft.DocumentDB/locations/westus/operationsStatus/5dec33fd-17f6-45cd-9bc7-6a8418f0886f?api-version=2015-04-08
+  response:
+    body:
+      string: '{"status":"Dequeued","error":{}}'
+    headers:
+      cache-control:
+      - no-store, no-cache
+      content-length:
+      - '32'
+      content-location:
       - https://management.documents.azure.com:450/subscriptions/0b1f6471-1bf0-4dda-aec3-cb9272f09590/providers/Microsoft.DocumentDB/locations/westus/operationsStatus/5dec33fd-17f6-45cd-9bc7-6a8418f0886f?api-version=2015-04-08
       content-type:
       - application/json
       date:
       - Mon, 21 Oct 2019 13:34:33 GMT
->>>>>>> 807faccc
-      pragma:
-      - no-cache
-      server:
-      - Microsoft-HTTPAPI/2.0
-      strict-transport-security:
-      - max-age=31536000; includeSubDomains
-      transfer-encoding:
-      - chunked
-      vary:
-      - Accept-Encoding
-      x-content-type-options:
-      - nosniff
-      x-ms-gatewayversion:
-      - version=2.7.0
-    status:
-      code: 200
-      message: Ok
-- request:
-    body: null
-    headers:
-      Accept:
-      - application/json
-      Accept-Encoding:
-      - gzip, deflate
-      CommandName:
-      - cosmosdb create
-      Connection:
-      - keep-alive
-      ParameterSetName:
-      - -n -g --locations --locations
-      User-Agent:
-<<<<<<< HEAD
-      - python/3.6.5 (Windows-10-10.0.17134-SP0) msrest/0.6.10 msrest_azure/0.6.1
-        azure-mgmt-cosmosdb/0.8.0 Azure-SDK-For-Python AZURECLI/2.0.74
-    method: GET
-    uri: https://management.azure.com/subscriptions/00000000-0000-0000-0000-000000000000/providers/Microsoft.DocumentDB/locations/westus/operationsStatus/7f0b6d4f-a724-4f76-a727-9faa8f92a35b?api-version=2015-04-08
-=======
-      - python/3.7.4 (Windows-10-10.0.18362-SP0) msrest/0.6.10 msrest_azure/0.6.2
-        azure-mgmt-cosmosdb/0.8.0 Azure-SDK-For-Python AZURECLI/2.0.75
-    method: GET
-    uri: https://management.azure.com/subscriptions/00000000-0000-0000-0000-000000000000/providers/Microsoft.DocumentDB/locations/westus/operationsStatus/5dec33fd-17f6-45cd-9bc7-6a8418f0886f?api-version=2015-04-08
->>>>>>> 807faccc
-  response:
-    body:
-      string: '{"status":"Dequeued","error":{}}'
-    headers:
-      cache-control:
-      - no-store, no-cache
-      content-length:
-      - '32'
-      content-location:
-<<<<<<< HEAD
-      - https://management.documents.azure.com:450/subscriptions/fb3a3d6b-44c8-44f5-88c9-b20917c9b96b/providers/Microsoft.DocumentDB/locations/westus/operationsStatus/7f0b6d4f-a724-4f76-a727-9faa8f92a35b?api-version=2015-04-08
-      content-type:
-      - application/json
-      date:
-      - Tue, 08 Oct 2019 21:17:12 GMT
-=======
+      pragma:
+      - no-cache
+      server:
+      - Microsoft-HTTPAPI/2.0
+      strict-transport-security:
+      - max-age=31536000; includeSubDomains
+      transfer-encoding:
+      - chunked
+      vary:
+      - Accept-Encoding
+      x-content-type-options:
+      - nosniff
+      x-ms-gatewayversion:
+      - version=2.7.0
+    status:
+      code: 200
+      message: Ok
+- request:
+    body: null
+    headers:
+      Accept:
+      - application/json
+      Accept-Encoding:
+      - gzip, deflate
+      CommandName:
+      - cosmosdb create
+      Connection:
+      - keep-alive
+      ParameterSetName:
+      - -n -g --locations --locations
+      User-Agent:
+      - python/3.7.4 (Windows-10-10.0.18362-SP0) msrest/0.6.10 msrest_azure/0.6.2
+        azure-mgmt-cosmosdb/0.8.0 Azure-SDK-For-Python AZURECLI/2.0.75
+    method: GET
+    uri: https://management.azure.com/subscriptions/00000000-0000-0000-0000-000000000000/providers/Microsoft.DocumentDB/locations/westus/operationsStatus/5dec33fd-17f6-45cd-9bc7-6a8418f0886f?api-version=2015-04-08
+  response:
+    body:
+      string: '{"status":"Dequeued","error":{}}'
+    headers:
+      cache-control:
+      - no-store, no-cache
+      content-length:
+      - '32'
+      content-location:
       - https://management.documents.azure.com:450/subscriptions/0b1f6471-1bf0-4dda-aec3-cb9272f09590/providers/Microsoft.DocumentDB/locations/westus/operationsStatus/5dec33fd-17f6-45cd-9bc7-6a8418f0886f?api-version=2015-04-08
       content-type:
       - application/json
       date:
       - Mon, 21 Oct 2019 13:35:04 GMT
->>>>>>> 807faccc
-      pragma:
-      - no-cache
-      server:
-      - Microsoft-HTTPAPI/2.0
-      strict-transport-security:
-      - max-age=31536000; includeSubDomains
-      transfer-encoding:
-      - chunked
-      vary:
-      - Accept-Encoding
-      x-content-type-options:
-      - nosniff
-      x-ms-gatewayversion:
-      - version=2.7.0
-    status:
-      code: 200
-      message: Ok
-- request:
-    body: null
-    headers:
-      Accept:
-      - application/json
-      Accept-Encoding:
-      - gzip, deflate
-      CommandName:
-      - cosmosdb create
-      Connection:
-      - keep-alive
-      ParameterSetName:
-      - -n -g --locations --locations
-      User-Agent:
-<<<<<<< HEAD
-      - python/3.6.5 (Windows-10-10.0.17134-SP0) msrest/0.6.10 msrest_azure/0.6.1
-        azure-mgmt-cosmosdb/0.8.0 Azure-SDK-For-Python AZURECLI/2.0.74
-    method: GET
-    uri: https://management.azure.com/subscriptions/00000000-0000-0000-0000-000000000000/providers/Microsoft.DocumentDB/locations/westus/operationsStatus/7f0b6d4f-a724-4f76-a727-9faa8f92a35b?api-version=2015-04-08
-=======
-      - python/3.7.4 (Windows-10-10.0.18362-SP0) msrest/0.6.10 msrest_azure/0.6.2
-        azure-mgmt-cosmosdb/0.8.0 Azure-SDK-For-Python AZURECLI/2.0.75
-    method: GET
-    uri: https://management.azure.com/subscriptions/00000000-0000-0000-0000-000000000000/providers/Microsoft.DocumentDB/locations/westus/operationsStatus/5dec33fd-17f6-45cd-9bc7-6a8418f0886f?api-version=2015-04-08
->>>>>>> 807faccc
-  response:
-    body:
-      string: '{"status":"Dequeued","error":{}}'
-    headers:
-      cache-control:
-      - no-store, no-cache
-      content-length:
-      - '32'
-      content-location:
-<<<<<<< HEAD
-      - https://management.documents.azure.com:450/subscriptions/fb3a3d6b-44c8-44f5-88c9-b20917c9b96b/providers/Microsoft.DocumentDB/locations/westus/operationsStatus/7f0b6d4f-a724-4f76-a727-9faa8f92a35b?api-version=2015-04-08
-      content-type:
-      - application/json
-      date:
-      - Tue, 08 Oct 2019 21:17:42 GMT
-=======
+      pragma:
+      - no-cache
+      server:
+      - Microsoft-HTTPAPI/2.0
+      strict-transport-security:
+      - max-age=31536000; includeSubDomains
+      transfer-encoding:
+      - chunked
+      vary:
+      - Accept-Encoding
+      x-content-type-options:
+      - nosniff
+      x-ms-gatewayversion:
+      - version=2.7.0
+    status:
+      code: 200
+      message: Ok
+- request:
+    body: null
+    headers:
+      Accept:
+      - application/json
+      Accept-Encoding:
+      - gzip, deflate
+      CommandName:
+      - cosmosdb create
+      Connection:
+      - keep-alive
+      ParameterSetName:
+      - -n -g --locations --locations
+      User-Agent:
+      - python/3.7.4 (Windows-10-10.0.18362-SP0) msrest/0.6.10 msrest_azure/0.6.2
+        azure-mgmt-cosmosdb/0.8.0 Azure-SDK-For-Python AZURECLI/2.0.75
+    method: GET
+    uri: https://management.azure.com/subscriptions/00000000-0000-0000-0000-000000000000/providers/Microsoft.DocumentDB/locations/westus/operationsStatus/5dec33fd-17f6-45cd-9bc7-6a8418f0886f?api-version=2015-04-08
+  response:
+    body:
+      string: '{"status":"Dequeued","error":{}}'
+    headers:
+      cache-control:
+      - no-store, no-cache
+      content-length:
+      - '32'
+      content-location:
       - https://management.documents.azure.com:450/subscriptions/0b1f6471-1bf0-4dda-aec3-cb9272f09590/providers/Microsoft.DocumentDB/locations/westus/operationsStatus/5dec33fd-17f6-45cd-9bc7-6a8418f0886f?api-version=2015-04-08
       content-type:
       - application/json
       date:
       - Mon, 21 Oct 2019 13:35:35 GMT
->>>>>>> 807faccc
-      pragma:
-      - no-cache
-      server:
-      - Microsoft-HTTPAPI/2.0
-      strict-transport-security:
-      - max-age=31536000; includeSubDomains
-      transfer-encoding:
-      - chunked
-      vary:
-      - Accept-Encoding
-      x-content-type-options:
-      - nosniff
-      x-ms-gatewayversion:
-      - version=2.7.0
-    status:
-      code: 200
-      message: Ok
-- request:
-    body: null
-    headers:
-      Accept:
-      - application/json
-      Accept-Encoding:
-      - gzip, deflate
-      CommandName:
-      - cosmosdb create
-      Connection:
-      - keep-alive
-      ParameterSetName:
-      - -n -g --locations --locations
-      User-Agent:
-<<<<<<< HEAD
-      - python/3.6.5 (Windows-10-10.0.17134-SP0) msrest/0.6.10 msrest_azure/0.6.1
-        azure-mgmt-cosmosdb/0.8.0 Azure-SDK-For-Python AZURECLI/2.0.74
-    method: GET
-    uri: https://management.azure.com/subscriptions/00000000-0000-0000-0000-000000000000/providers/Microsoft.DocumentDB/locations/westus/operationsStatus/7f0b6d4f-a724-4f76-a727-9faa8f92a35b?api-version=2015-04-08
-=======
-      - python/3.7.4 (Windows-10-10.0.18362-SP0) msrest/0.6.10 msrest_azure/0.6.2
-        azure-mgmt-cosmosdb/0.8.0 Azure-SDK-For-Python AZURECLI/2.0.75
-    method: GET
-    uri: https://management.azure.com/subscriptions/00000000-0000-0000-0000-000000000000/providers/Microsoft.DocumentDB/locations/westus/operationsStatus/5dec33fd-17f6-45cd-9bc7-6a8418f0886f?api-version=2015-04-08
->>>>>>> 807faccc
-  response:
-    body:
-      string: '{"status":"Dequeued","error":{}}'
-    headers:
-      cache-control:
-      - no-store, no-cache
-      content-length:
-      - '32'
-      content-location:
-<<<<<<< HEAD
-      - https://management.documents.azure.com:450/subscriptions/fb3a3d6b-44c8-44f5-88c9-b20917c9b96b/providers/Microsoft.DocumentDB/locations/westus/operationsStatus/7f0b6d4f-a724-4f76-a727-9faa8f92a35b?api-version=2015-04-08
-      content-type:
-      - application/json
-      date:
-      - Tue, 08 Oct 2019 21:18:13 GMT
-=======
+      pragma:
+      - no-cache
+      server:
+      - Microsoft-HTTPAPI/2.0
+      strict-transport-security:
+      - max-age=31536000; includeSubDomains
+      transfer-encoding:
+      - chunked
+      vary:
+      - Accept-Encoding
+      x-content-type-options:
+      - nosniff
+      x-ms-gatewayversion:
+      - version=2.7.0
+    status:
+      code: 200
+      message: Ok
+- request:
+    body: null
+    headers:
+      Accept:
+      - application/json
+      Accept-Encoding:
+      - gzip, deflate
+      CommandName:
+      - cosmosdb create
+      Connection:
+      - keep-alive
+      ParameterSetName:
+      - -n -g --locations --locations
+      User-Agent:
+      - python/3.7.4 (Windows-10-10.0.18362-SP0) msrest/0.6.10 msrest_azure/0.6.2
+        azure-mgmt-cosmosdb/0.8.0 Azure-SDK-For-Python AZURECLI/2.0.75
+    method: GET
+    uri: https://management.azure.com/subscriptions/00000000-0000-0000-0000-000000000000/providers/Microsoft.DocumentDB/locations/westus/operationsStatus/5dec33fd-17f6-45cd-9bc7-6a8418f0886f?api-version=2015-04-08
+  response:
+    body:
+      string: '{"status":"Dequeued","error":{}}'
+    headers:
+      cache-control:
+      - no-store, no-cache
+      content-length:
+      - '32'
+      content-location:
       - https://management.documents.azure.com:450/subscriptions/0b1f6471-1bf0-4dda-aec3-cb9272f09590/providers/Microsoft.DocumentDB/locations/westus/operationsStatus/5dec33fd-17f6-45cd-9bc7-6a8418f0886f?api-version=2015-04-08
       content-type:
       - application/json
       date:
       - Mon, 21 Oct 2019 13:36:05 GMT
->>>>>>> 807faccc
-      pragma:
-      - no-cache
-      server:
-      - Microsoft-HTTPAPI/2.0
-      strict-transport-security:
-      - max-age=31536000; includeSubDomains
-      transfer-encoding:
-      - chunked
-      vary:
-      - Accept-Encoding
-      x-content-type-options:
-      - nosniff
-      x-ms-gatewayversion:
-      - version=2.7.0
-    status:
-      code: 200
-      message: Ok
-- request:
-    body: null
-    headers:
-      Accept:
-      - application/json
-      Accept-Encoding:
-      - gzip, deflate
-      CommandName:
-      - cosmosdb create
-      Connection:
-      - keep-alive
-      ParameterSetName:
-      - -n -g --locations --locations
-      User-Agent:
-<<<<<<< HEAD
-      - python/3.6.5 (Windows-10-10.0.17134-SP0) msrest/0.6.10 msrest_azure/0.6.1
-        azure-mgmt-cosmosdb/0.8.0 Azure-SDK-For-Python AZURECLI/2.0.74
-    method: GET
-    uri: https://management.azure.com/subscriptions/00000000-0000-0000-0000-000000000000/providers/Microsoft.DocumentDB/locations/westus/operationsStatus/7f0b6d4f-a724-4f76-a727-9faa8f92a35b?api-version=2015-04-08
-=======
-      - python/3.7.4 (Windows-10-10.0.18362-SP0) msrest/0.6.10 msrest_azure/0.6.2
-        azure-mgmt-cosmosdb/0.8.0 Azure-SDK-For-Python AZURECLI/2.0.75
-    method: GET
-    uri: https://management.azure.com/subscriptions/00000000-0000-0000-0000-000000000000/providers/Microsoft.DocumentDB/locations/westus/operationsStatus/5dec33fd-17f6-45cd-9bc7-6a8418f0886f?api-version=2015-04-08
->>>>>>> 807faccc
-  response:
-    body:
-      string: '{"status":"Dequeued","error":{}}'
-    headers:
-      cache-control:
-      - no-store, no-cache
-      content-length:
-      - '32'
-      content-location:
-<<<<<<< HEAD
-      - https://management.documents.azure.com:450/subscriptions/fb3a3d6b-44c8-44f5-88c9-b20917c9b96b/providers/Microsoft.DocumentDB/locations/westus/operationsStatus/7f0b6d4f-a724-4f76-a727-9faa8f92a35b?api-version=2015-04-08
-      content-type:
-      - application/json
-      date:
-      - Tue, 08 Oct 2019 21:18:43 GMT
-=======
+      pragma:
+      - no-cache
+      server:
+      - Microsoft-HTTPAPI/2.0
+      strict-transport-security:
+      - max-age=31536000; includeSubDomains
+      transfer-encoding:
+      - chunked
+      vary:
+      - Accept-Encoding
+      x-content-type-options:
+      - nosniff
+      x-ms-gatewayversion:
+      - version=2.7.0
+    status:
+      code: 200
+      message: Ok
+- request:
+    body: null
+    headers:
+      Accept:
+      - application/json
+      Accept-Encoding:
+      - gzip, deflate
+      CommandName:
+      - cosmosdb create
+      Connection:
+      - keep-alive
+      ParameterSetName:
+      - -n -g --locations --locations
+      User-Agent:
+      - python/3.7.4 (Windows-10-10.0.18362-SP0) msrest/0.6.10 msrest_azure/0.6.2
+        azure-mgmt-cosmosdb/0.8.0 Azure-SDK-For-Python AZURECLI/2.0.75
+    method: GET
+    uri: https://management.azure.com/subscriptions/00000000-0000-0000-0000-000000000000/providers/Microsoft.DocumentDB/locations/westus/operationsStatus/5dec33fd-17f6-45cd-9bc7-6a8418f0886f?api-version=2015-04-08
+  response:
+    body:
+      string: '{"status":"Dequeued","error":{}}'
+    headers:
+      cache-control:
+      - no-store, no-cache
+      content-length:
+      - '32'
+      content-location:
       - https://management.documents.azure.com:450/subscriptions/0b1f6471-1bf0-4dda-aec3-cb9272f09590/providers/Microsoft.DocumentDB/locations/westus/operationsStatus/5dec33fd-17f6-45cd-9bc7-6a8418f0886f?api-version=2015-04-08
       content-type:
       - application/json
       date:
       - Mon, 21 Oct 2019 13:36:36 GMT
->>>>>>> 807faccc
-      pragma:
-      - no-cache
-      server:
-      - Microsoft-HTTPAPI/2.0
-      strict-transport-security:
-      - max-age=31536000; includeSubDomains
-      transfer-encoding:
-      - chunked
-      vary:
-      - Accept-Encoding
-      x-content-type-options:
-      - nosniff
-      x-ms-gatewayversion:
-      - version=2.7.0
-    status:
-      code: 200
-      message: Ok
-- request:
-    body: null
-    headers:
-      Accept:
-      - application/json
-      Accept-Encoding:
-      - gzip, deflate
-      CommandName:
-      - cosmosdb create
-      Connection:
-      - keep-alive
-      ParameterSetName:
-      - -n -g --locations --locations
-      User-Agent:
-<<<<<<< HEAD
-      - python/3.6.5 (Windows-10-10.0.17134-SP0) msrest/0.6.10 msrest_azure/0.6.1
-        azure-mgmt-cosmosdb/0.8.0 Azure-SDK-For-Python AZURECLI/2.0.74
-    method: GET
-    uri: https://management.azure.com/subscriptions/00000000-0000-0000-0000-000000000000/providers/Microsoft.DocumentDB/locations/westus/operationsStatus/7f0b6d4f-a724-4f76-a727-9faa8f92a35b?api-version=2015-04-08
-=======
-      - python/3.7.4 (Windows-10-10.0.18362-SP0) msrest/0.6.10 msrest_azure/0.6.2
-        azure-mgmt-cosmosdb/0.8.0 Azure-SDK-For-Python AZURECLI/2.0.75
-    method: GET
-    uri: https://management.azure.com/subscriptions/00000000-0000-0000-0000-000000000000/providers/Microsoft.DocumentDB/locations/westus/operationsStatus/5dec33fd-17f6-45cd-9bc7-6a8418f0886f?api-version=2015-04-08
->>>>>>> 807faccc
-  response:
-    body:
-      string: '{"status":"Dequeued","error":{}}'
-    headers:
-      cache-control:
-      - no-store, no-cache
-      content-length:
-      - '32'
-      content-location:
-<<<<<<< HEAD
-      - https://management.documents.azure.com:450/subscriptions/fb3a3d6b-44c8-44f5-88c9-b20917c9b96b/providers/Microsoft.DocumentDB/locations/westus/operationsStatus/7f0b6d4f-a724-4f76-a727-9faa8f92a35b?api-version=2015-04-08
-      content-type:
-      - application/json
-      date:
-      - Tue, 08 Oct 2019 21:19:14 GMT
-=======
+      pragma:
+      - no-cache
+      server:
+      - Microsoft-HTTPAPI/2.0
+      strict-transport-security:
+      - max-age=31536000; includeSubDomains
+      transfer-encoding:
+      - chunked
+      vary:
+      - Accept-Encoding
+      x-content-type-options:
+      - nosniff
+      x-ms-gatewayversion:
+      - version=2.7.0
+    status:
+      code: 200
+      message: Ok
+- request:
+    body: null
+    headers:
+      Accept:
+      - application/json
+      Accept-Encoding:
+      - gzip, deflate
+      CommandName:
+      - cosmosdb create
+      Connection:
+      - keep-alive
+      ParameterSetName:
+      - -n -g --locations --locations
+      User-Agent:
+      - python/3.7.4 (Windows-10-10.0.18362-SP0) msrest/0.6.10 msrest_azure/0.6.2
+        azure-mgmt-cosmosdb/0.8.0 Azure-SDK-For-Python AZURECLI/2.0.75
+    method: GET
+    uri: https://management.azure.com/subscriptions/00000000-0000-0000-0000-000000000000/providers/Microsoft.DocumentDB/locations/westus/operationsStatus/5dec33fd-17f6-45cd-9bc7-6a8418f0886f?api-version=2015-04-08
+  response:
+    body:
+      string: '{"status":"Dequeued","error":{}}'
+    headers:
+      cache-control:
+      - no-store, no-cache
+      content-length:
+      - '32'
+      content-location:
       - https://management.documents.azure.com:450/subscriptions/0b1f6471-1bf0-4dda-aec3-cb9272f09590/providers/Microsoft.DocumentDB/locations/westus/operationsStatus/5dec33fd-17f6-45cd-9bc7-6a8418f0886f?api-version=2015-04-08
       content-type:
       - application/json
       date:
       - Mon, 21 Oct 2019 13:37:08 GMT
->>>>>>> 807faccc
-      pragma:
-      - no-cache
-      server:
-      - Microsoft-HTTPAPI/2.0
-      strict-transport-security:
-      - max-age=31536000; includeSubDomains
-      transfer-encoding:
-      - chunked
-      vary:
-      - Accept-Encoding
-      x-content-type-options:
-      - nosniff
-      x-ms-gatewayversion:
-      - version=2.7.0
-    status:
-      code: 200
-      message: Ok
-- request:
-    body: null
-    headers:
-      Accept:
-      - application/json
-      Accept-Encoding:
-      - gzip, deflate
-      CommandName:
-      - cosmosdb create
-      Connection:
-      - keep-alive
-      ParameterSetName:
-      - -n -g --locations --locations
-      User-Agent:
-<<<<<<< HEAD
-      - python/3.6.5 (Windows-10-10.0.17134-SP0) msrest/0.6.10 msrest_azure/0.6.1
-        azure-mgmt-cosmosdb/0.8.0 Azure-SDK-For-Python AZURECLI/2.0.74
-    method: GET
-    uri: https://management.azure.com/subscriptions/00000000-0000-0000-0000-000000000000/providers/Microsoft.DocumentDB/locations/westus/operationsStatus/7f0b6d4f-a724-4f76-a727-9faa8f92a35b?api-version=2015-04-08
-=======
-      - python/3.7.4 (Windows-10-10.0.18362-SP0) msrest/0.6.10 msrest_azure/0.6.2
-        azure-mgmt-cosmosdb/0.8.0 Azure-SDK-For-Python AZURECLI/2.0.75
-    method: GET
-    uri: https://management.azure.com/subscriptions/00000000-0000-0000-0000-000000000000/providers/Microsoft.DocumentDB/locations/westus/operationsStatus/5dec33fd-17f6-45cd-9bc7-6a8418f0886f?api-version=2015-04-08
->>>>>>> 807faccc
-  response:
-    body:
-      string: '{"status":"Dequeued","error":{}}'
-    headers:
-      cache-control:
-      - no-store, no-cache
-      content-length:
-      - '32'
-      content-location:
-<<<<<<< HEAD
-      - https://management.documents.azure.com:450/subscriptions/fb3a3d6b-44c8-44f5-88c9-b20917c9b96b/providers/Microsoft.DocumentDB/locations/westus/operationsStatus/7f0b6d4f-a724-4f76-a727-9faa8f92a35b?api-version=2015-04-08
-      content-type:
-      - application/json
-      date:
-      - Tue, 08 Oct 2019 21:19:44 GMT
-=======
+      pragma:
+      - no-cache
+      server:
+      - Microsoft-HTTPAPI/2.0
+      strict-transport-security:
+      - max-age=31536000; includeSubDomains
+      transfer-encoding:
+      - chunked
+      vary:
+      - Accept-Encoding
+      x-content-type-options:
+      - nosniff
+      x-ms-gatewayversion:
+      - version=2.7.0
+    status:
+      code: 200
+      message: Ok
+- request:
+    body: null
+    headers:
+      Accept:
+      - application/json
+      Accept-Encoding:
+      - gzip, deflate
+      CommandName:
+      - cosmosdb create
+      Connection:
+      - keep-alive
+      ParameterSetName:
+      - -n -g --locations --locations
+      User-Agent:
+      - python/3.7.4 (Windows-10-10.0.18362-SP0) msrest/0.6.10 msrest_azure/0.6.2
+        azure-mgmt-cosmosdb/0.8.0 Azure-SDK-For-Python AZURECLI/2.0.75
+    method: GET
+    uri: https://management.azure.com/subscriptions/00000000-0000-0000-0000-000000000000/providers/Microsoft.DocumentDB/locations/westus/operationsStatus/5dec33fd-17f6-45cd-9bc7-6a8418f0886f?api-version=2015-04-08
+  response:
+    body:
+      string: '{"status":"Dequeued","error":{}}'
+    headers:
+      cache-control:
+      - no-store, no-cache
+      content-length:
+      - '32'
+      content-location:
       - https://management.documents.azure.com:450/subscriptions/0b1f6471-1bf0-4dda-aec3-cb9272f09590/providers/Microsoft.DocumentDB/locations/westus/operationsStatus/5dec33fd-17f6-45cd-9bc7-6a8418f0886f?api-version=2015-04-08
       content-type:
       - application/json
       date:
       - Mon, 21 Oct 2019 13:37:39 GMT
->>>>>>> 807faccc
-      pragma:
-      - no-cache
-      server:
-      - Microsoft-HTTPAPI/2.0
-      strict-transport-security:
-      - max-age=31536000; includeSubDomains
-      transfer-encoding:
-      - chunked
-      vary:
-      - Accept-Encoding
-      x-content-type-options:
-      - nosniff
-      x-ms-gatewayversion:
-      - version=2.7.0
-    status:
-      code: 200
-      message: Ok
-- request:
-    body: null
-    headers:
-      Accept:
-      - application/json
-      Accept-Encoding:
-      - gzip, deflate
-      CommandName:
-      - cosmosdb create
-      Connection:
-      - keep-alive
-      ParameterSetName:
-      - -n -g --locations --locations
-      User-Agent:
-<<<<<<< HEAD
-      - python/3.6.5 (Windows-10-10.0.17134-SP0) msrest/0.6.10 msrest_azure/0.6.1
-        azure-mgmt-cosmosdb/0.8.0 Azure-SDK-For-Python AZURECLI/2.0.74
-    method: GET
-    uri: https://management.azure.com/subscriptions/00000000-0000-0000-0000-000000000000/providers/Microsoft.DocumentDB/locations/westus/operationsStatus/7f0b6d4f-a724-4f76-a727-9faa8f92a35b?api-version=2015-04-08
-=======
-      - python/3.7.4 (Windows-10-10.0.18362-SP0) msrest/0.6.10 msrest_azure/0.6.2
-        azure-mgmt-cosmosdb/0.8.0 Azure-SDK-For-Python AZURECLI/2.0.75
-    method: GET
-    uri: https://management.azure.com/subscriptions/00000000-0000-0000-0000-000000000000/providers/Microsoft.DocumentDB/locations/westus/operationsStatus/5dec33fd-17f6-45cd-9bc7-6a8418f0886f?api-version=2015-04-08
->>>>>>> 807faccc
-  response:
-    body:
-      string: '{"status":"Dequeued","error":{}}'
-    headers:
-      cache-control:
-      - no-store, no-cache
-      content-length:
-      - '32'
-      content-location:
-<<<<<<< HEAD
-      - https://management.documents.azure.com:450/subscriptions/fb3a3d6b-44c8-44f5-88c9-b20917c9b96b/providers/Microsoft.DocumentDB/locations/westus/operationsStatus/7f0b6d4f-a724-4f76-a727-9faa8f92a35b?api-version=2015-04-08
-      content-type:
-      - application/json
-      date:
-      - Tue, 08 Oct 2019 21:20:14 GMT
-=======
+      pragma:
+      - no-cache
+      server:
+      - Microsoft-HTTPAPI/2.0
+      strict-transport-security:
+      - max-age=31536000; includeSubDomains
+      transfer-encoding:
+      - chunked
+      vary:
+      - Accept-Encoding
+      x-content-type-options:
+      - nosniff
+      x-ms-gatewayversion:
+      - version=2.7.0
+    status:
+      code: 200
+      message: Ok
+- request:
+    body: null
+    headers:
+      Accept:
+      - application/json
+      Accept-Encoding:
+      - gzip, deflate
+      CommandName:
+      - cosmosdb create
+      Connection:
+      - keep-alive
+      ParameterSetName:
+      - -n -g --locations --locations
+      User-Agent:
+      - python/3.7.4 (Windows-10-10.0.18362-SP0) msrest/0.6.10 msrest_azure/0.6.2
+        azure-mgmt-cosmosdb/0.8.0 Azure-SDK-For-Python AZURECLI/2.0.75
+    method: GET
+    uri: https://management.azure.com/subscriptions/00000000-0000-0000-0000-000000000000/providers/Microsoft.DocumentDB/locations/westus/operationsStatus/5dec33fd-17f6-45cd-9bc7-6a8418f0886f?api-version=2015-04-08
+  response:
+    body:
+      string: '{"status":"Dequeued","error":{}}'
+    headers:
+      cache-control:
+      - no-store, no-cache
+      content-length:
+      - '32'
+      content-location:
       - https://management.documents.azure.com:450/subscriptions/0b1f6471-1bf0-4dda-aec3-cb9272f09590/providers/Microsoft.DocumentDB/locations/westus/operationsStatus/5dec33fd-17f6-45cd-9bc7-6a8418f0886f?api-version=2015-04-08
       content-type:
       - application/json
       date:
       - Mon, 21 Oct 2019 13:38:10 GMT
->>>>>>> 807faccc
-      pragma:
-      - no-cache
-      server:
-      - Microsoft-HTTPAPI/2.0
-      strict-transport-security:
-      - max-age=31536000; includeSubDomains
-      transfer-encoding:
-      - chunked
-      vary:
-      - Accept-Encoding
-      x-content-type-options:
-      - nosniff
-      x-ms-gatewayversion:
-      - version=2.7.0
-    status:
-      code: 200
-      message: Ok
-- request:
-    body: null
-    headers:
-      Accept:
-      - application/json
-      Accept-Encoding:
-      - gzip, deflate
-      CommandName:
-      - cosmosdb create
-      Connection:
-      - keep-alive
-      ParameterSetName:
-      - -n -g --locations --locations
-      User-Agent:
-<<<<<<< HEAD
-      - python/3.6.5 (Windows-10-10.0.17134-SP0) msrest/0.6.10 msrest_azure/0.6.1
-        azure-mgmt-cosmosdb/0.8.0 Azure-SDK-For-Python AZURECLI/2.0.74
-    method: GET
-    uri: https://management.azure.com/subscriptions/00000000-0000-0000-0000-000000000000/providers/Microsoft.DocumentDB/locations/westus/operationsStatus/7f0b6d4f-a724-4f76-a727-9faa8f92a35b?api-version=2015-04-08
-=======
-      - python/3.7.4 (Windows-10-10.0.18362-SP0) msrest/0.6.10 msrest_azure/0.6.2
-        azure-mgmt-cosmosdb/0.8.0 Azure-SDK-For-Python AZURECLI/2.0.75
-    method: GET
-    uri: https://management.azure.com/subscriptions/00000000-0000-0000-0000-000000000000/providers/Microsoft.DocumentDB/locations/westus/operationsStatus/5dec33fd-17f6-45cd-9bc7-6a8418f0886f?api-version=2015-04-08
->>>>>>> 807faccc
-  response:
-    body:
-      string: '{"status":"Dequeued","error":{}}'
-    headers:
-      cache-control:
-      - no-store, no-cache
-      content-length:
-      - '32'
-      content-location:
-<<<<<<< HEAD
-      - https://management.documents.azure.com:450/subscriptions/fb3a3d6b-44c8-44f5-88c9-b20917c9b96b/providers/Microsoft.DocumentDB/locations/westus/operationsStatus/7f0b6d4f-a724-4f76-a727-9faa8f92a35b?api-version=2015-04-08
-      content-type:
-      - application/json
-      date:
-      - Tue, 08 Oct 2019 21:20:45 GMT
-=======
+      pragma:
+      - no-cache
+      server:
+      - Microsoft-HTTPAPI/2.0
+      strict-transport-security:
+      - max-age=31536000; includeSubDomains
+      transfer-encoding:
+      - chunked
+      vary:
+      - Accept-Encoding
+      x-content-type-options:
+      - nosniff
+      x-ms-gatewayversion:
+      - version=2.7.0
+    status:
+      code: 200
+      message: Ok
+- request:
+    body: null
+    headers:
+      Accept:
+      - application/json
+      Accept-Encoding:
+      - gzip, deflate
+      CommandName:
+      - cosmosdb create
+      Connection:
+      - keep-alive
+      ParameterSetName:
+      - -n -g --locations --locations
+      User-Agent:
+      - python/3.7.4 (Windows-10-10.0.18362-SP0) msrest/0.6.10 msrest_azure/0.6.2
+        azure-mgmt-cosmosdb/0.8.0 Azure-SDK-For-Python AZURECLI/2.0.75
+    method: GET
+    uri: https://management.azure.com/subscriptions/00000000-0000-0000-0000-000000000000/providers/Microsoft.DocumentDB/locations/westus/operationsStatus/5dec33fd-17f6-45cd-9bc7-6a8418f0886f?api-version=2015-04-08
+  response:
+    body:
+      string: '{"status":"Dequeued","error":{}}'
+    headers:
+      cache-control:
+      - no-store, no-cache
+      content-length:
+      - '32'
+      content-location:
       - https://management.documents.azure.com:450/subscriptions/0b1f6471-1bf0-4dda-aec3-cb9272f09590/providers/Microsoft.DocumentDB/locations/westus/operationsStatus/5dec33fd-17f6-45cd-9bc7-6a8418f0886f?api-version=2015-04-08
       content-type:
       - application/json
       date:
       - Mon, 21 Oct 2019 13:38:41 GMT
->>>>>>> 807faccc
-      pragma:
-      - no-cache
-      server:
-      - Microsoft-HTTPAPI/2.0
-      strict-transport-security:
-      - max-age=31536000; includeSubDomains
-      transfer-encoding:
-      - chunked
-      vary:
-      - Accept-Encoding
-      x-content-type-options:
-      - nosniff
-      x-ms-gatewayversion:
-      - version=2.7.0
-    status:
-      code: 200
-      message: Ok
-- request:
-    body: null
-    headers:
-      Accept:
-      - application/json
-      Accept-Encoding:
-      - gzip, deflate
-      CommandName:
-      - cosmosdb create
-      Connection:
-      - keep-alive
-      ParameterSetName:
-      - -n -g --locations --locations
-      User-Agent:
-<<<<<<< HEAD
-      - python/3.6.5 (Windows-10-10.0.17134-SP0) msrest/0.6.10 msrest_azure/0.6.1
-        azure-mgmt-cosmosdb/0.8.0 Azure-SDK-For-Python AZURECLI/2.0.74
-    method: GET
-    uri: https://management.azure.com/subscriptions/00000000-0000-0000-0000-000000000000/providers/Microsoft.DocumentDB/locations/westus/operationsStatus/7f0b6d4f-a724-4f76-a727-9faa8f92a35b?api-version=2015-04-08
-=======
-      - python/3.7.4 (Windows-10-10.0.18362-SP0) msrest/0.6.10 msrest_azure/0.6.2
-        azure-mgmt-cosmosdb/0.8.0 Azure-SDK-For-Python AZURECLI/2.0.75
-    method: GET
-    uri: https://management.azure.com/subscriptions/00000000-0000-0000-0000-000000000000/providers/Microsoft.DocumentDB/locations/westus/operationsStatus/5dec33fd-17f6-45cd-9bc7-6a8418f0886f?api-version=2015-04-08
->>>>>>> 807faccc
-  response:
-    body:
-      string: '{"status":"Dequeued","error":{}}'
-    headers:
-      cache-control:
-      - no-store, no-cache
-      content-length:
-      - '32'
-      content-location:
-<<<<<<< HEAD
-      - https://management.documents.azure.com:450/subscriptions/fb3a3d6b-44c8-44f5-88c9-b20917c9b96b/providers/Microsoft.DocumentDB/locations/westus/operationsStatus/7f0b6d4f-a724-4f76-a727-9faa8f92a35b?api-version=2015-04-08
-      content-type:
-      - application/json
-      date:
-      - Tue, 08 Oct 2019 21:21:15 GMT
-=======
+      pragma:
+      - no-cache
+      server:
+      - Microsoft-HTTPAPI/2.0
+      strict-transport-security:
+      - max-age=31536000; includeSubDomains
+      transfer-encoding:
+      - chunked
+      vary:
+      - Accept-Encoding
+      x-content-type-options:
+      - nosniff
+      x-ms-gatewayversion:
+      - version=2.7.0
+    status:
+      code: 200
+      message: Ok
+- request:
+    body: null
+    headers:
+      Accept:
+      - application/json
+      Accept-Encoding:
+      - gzip, deflate
+      CommandName:
+      - cosmosdb create
+      Connection:
+      - keep-alive
+      ParameterSetName:
+      - -n -g --locations --locations
+      User-Agent:
+      - python/3.7.4 (Windows-10-10.0.18362-SP0) msrest/0.6.10 msrest_azure/0.6.2
+        azure-mgmt-cosmosdb/0.8.0 Azure-SDK-For-Python AZURECLI/2.0.75
+    method: GET
+    uri: https://management.azure.com/subscriptions/00000000-0000-0000-0000-000000000000/providers/Microsoft.DocumentDB/locations/westus/operationsStatus/5dec33fd-17f6-45cd-9bc7-6a8418f0886f?api-version=2015-04-08
+  response:
+    body:
+      string: '{"status":"Dequeued","error":{}}'
+    headers:
+      cache-control:
+      - no-store, no-cache
+      content-length:
+      - '32'
+      content-location:
       - https://management.documents.azure.com:450/subscriptions/0b1f6471-1bf0-4dda-aec3-cb9272f09590/providers/Microsoft.DocumentDB/locations/westus/operationsStatus/5dec33fd-17f6-45cd-9bc7-6a8418f0886f?api-version=2015-04-08
       content-type:
       - application/json
       date:
       - Mon, 21 Oct 2019 13:39:12 GMT
->>>>>>> 807faccc
-      pragma:
-      - no-cache
-      server:
-      - Microsoft-HTTPAPI/2.0
-      strict-transport-security:
-      - max-age=31536000; includeSubDomains
-      transfer-encoding:
-      - chunked
-      vary:
-      - Accept-Encoding
-      x-content-type-options:
-      - nosniff
-      x-ms-gatewayversion:
-      - version=2.7.0
-    status:
-      code: 200
-      message: Ok
-- request:
-    body: null
-    headers:
-      Accept:
-      - application/json
-      Accept-Encoding:
-      - gzip, deflate
-      CommandName:
-      - cosmosdb create
-      Connection:
-      - keep-alive
-      ParameterSetName:
-      - -n -g --locations --locations
-      User-Agent:
-<<<<<<< HEAD
-      - python/3.6.5 (Windows-10-10.0.17134-SP0) msrest/0.6.10 msrest_azure/0.6.1
-        azure-mgmt-cosmosdb/0.8.0 Azure-SDK-For-Python AZURECLI/2.0.74
-    method: GET
-    uri: https://management.azure.com/subscriptions/00000000-0000-0000-0000-000000000000/providers/Microsoft.DocumentDB/locations/westus/operationsStatus/7f0b6d4f-a724-4f76-a727-9faa8f92a35b?api-version=2015-04-08
-=======
+      pragma:
+      - no-cache
+      server:
+      - Microsoft-HTTPAPI/2.0
+      strict-transport-security:
+      - max-age=31536000; includeSubDomains
+      transfer-encoding:
+      - chunked
+      vary:
+      - Accept-Encoding
+      x-content-type-options:
+      - nosniff
+      x-ms-gatewayversion:
+      - version=2.7.0
+    status:
+      code: 200
+      message: Ok
+- request:
+    body: null
+    headers:
+      Accept:
+      - application/json
+      Accept-Encoding:
+      - gzip, deflate
+      CommandName:
+      - cosmosdb create
+      Connection:
+      - keep-alive
+      ParameterSetName:
+      - -n -g --locations --locations
+      User-Agent:
       - python/3.7.4 (Windows-10-10.0.18362-SP0) msrest/0.6.10 msrest_azure/0.6.2
         azure-mgmt-cosmosdb/0.8.0 Azure-SDK-For-Python AZURECLI/2.0.75
     method: GET
@@ -4533,7 +3218,6 @@
         azure-mgmt-cosmosdb/0.8.0 Azure-SDK-For-Python AZURECLI/2.0.75
     method: GET
     uri: https://management.azure.com/subscriptions/00000000-0000-0000-0000-000000000000/providers/Microsoft.DocumentDB/locations/westus/operationsStatus/5dec33fd-17f6-45cd-9bc7-6a8418f0886f?api-version=2015-04-08
->>>>>>> 807faccc
   response:
     body:
       string: '{"status":"Succeeded","error":{}}'
@@ -4543,57 +3227,44 @@
       content-length:
       - '33'
       content-location:
-<<<<<<< HEAD
-      - https://management.documents.azure.com:450/subscriptions/fb3a3d6b-44c8-44f5-88c9-b20917c9b96b/providers/Microsoft.DocumentDB/locations/westus/operationsStatus/7f0b6d4f-a724-4f76-a727-9faa8f92a35b?api-version=2015-04-08
-      content-type:
-      - application/json
-      date:
-      - Tue, 08 Oct 2019 21:21:45 GMT
-=======
       - https://management.documents.azure.com:450/subscriptions/0b1f6471-1bf0-4dda-aec3-cb9272f09590/providers/Microsoft.DocumentDB/locations/westus/operationsStatus/5dec33fd-17f6-45cd-9bc7-6a8418f0886f?api-version=2015-04-08
       content-type:
       - application/json
       date:
       - Mon, 21 Oct 2019 13:40:15 GMT
->>>>>>> 807faccc
-      pragma:
-      - no-cache
-      server:
-      - Microsoft-HTTPAPI/2.0
-      strict-transport-security:
-      - max-age=31536000; includeSubDomains
-      transfer-encoding:
-      - chunked
-      vary:
-      - Accept-Encoding
-      x-content-type-options:
-      - nosniff
-      x-ms-gatewayversion:
-      - version=2.7.0
-    status:
-      code: 200
-      message: Ok
-- request:
-    body: null
-    headers:
-      Accept:
-      - application/json
-      Accept-Encoding:
-      - gzip, deflate
-      CommandName:
-      - cosmosdb create
-      Connection:
-      - keep-alive
-      ParameterSetName:
-      - -n -g --locations --locations
-      User-Agent:
-<<<<<<< HEAD
-      - python/3.6.5 (Windows-10-10.0.17134-SP0) msrest/0.6.10 msrest_azure/0.6.1
-        azure-mgmt-cosmosdb/0.8.0 Azure-SDK-For-Python AZURECLI/2.0.74
-=======
-      - python/3.7.4 (Windows-10-10.0.18362-SP0) msrest/0.6.10 msrest_azure/0.6.2
-        azure-mgmt-cosmosdb/0.8.0 Azure-SDK-For-Python AZURECLI/2.0.75
->>>>>>> 807faccc
+      pragma:
+      - no-cache
+      server:
+      - Microsoft-HTTPAPI/2.0
+      strict-transport-security:
+      - max-age=31536000; includeSubDomains
+      transfer-encoding:
+      - chunked
+      vary:
+      - Accept-Encoding
+      x-content-type-options:
+      - nosniff
+      x-ms-gatewayversion:
+      - version=2.7.0
+    status:
+      code: 200
+      message: Ok
+- request:
+    body: null
+    headers:
+      Accept:
+      - application/json
+      Accept-Encoding:
+      - gzip, deflate
+      CommandName:
+      - cosmosdb create
+      Connection:
+      - keep-alive
+      ParameterSetName:
+      - -n -g --locations --locations
+      User-Agent:
+      - python/3.7.4 (Windows-10-10.0.18362-SP0) msrest/0.6.10 msrest_azure/0.6.2
+        azure-mgmt-cosmosdb/0.8.0 Azure-SDK-For-Python AZURECLI/2.0.75
     method: GET
     uri: https://management.azure.com/subscriptions/00000000-0000-0000-0000-000000000000/resourceGroups/cli_test_cosmosdb_account000001/providers/Microsoft.DocumentDB/databaseAccounts/cli000002?api-version=2015-04-08
   response:
@@ -4612,57 +3283,44 @@
       content-length:
       - '2573'
       content-location:
-<<<<<<< HEAD
-      - https://management.documents.azure.com:450/subscriptions/fb3a3d6b-44c8-44f5-88c9-b20917c9b96b/resourceGroups/cli_test_cosmosdb_accountgwdli2dtmapgs7f6ujflsujo62bsfyxemvmbnuawbk5o5rntdh/providers/Microsoft.DocumentDB/databaseAccounts/clifvvrs566dw3p2j6ogvhpcpwnf2ppt6ho5grju?api-version=2015-04-08
-      content-type:
-      - application/json
-      date:
-      - Tue, 08 Oct 2019 21:21:46 GMT
-=======
       - https://management.documents.azure.com:450/subscriptions/0b1f6471-1bf0-4dda-aec3-cb9272f09590/resourceGroups/cli_test_cosmosdb_accountodxa27fwoqm7r77iwfd7tqez3g726q3ladpkwb4mbki3bq5tkr/providers/Microsoft.DocumentDB/databaseAccounts/clixpq2wded4q7nwto2uh2n2hhs64mxttxrmsot6?api-version=2015-04-08
       content-type:
       - application/json
       date:
       - Mon, 21 Oct 2019 13:40:15 GMT
->>>>>>> 807faccc
-      pragma:
-      - no-cache
-      server:
-      - Microsoft-HTTPAPI/2.0
-      strict-transport-security:
-      - max-age=31536000; includeSubDomains
-      transfer-encoding:
-      - chunked
-      vary:
-      - Accept-Encoding
-      x-content-type-options:
-      - nosniff
-      x-ms-gatewayversion:
-      - version=2.7.0
-    status:
-      code: 200
-      message: Ok
-- request:
-    body: null
-    headers:
-      Accept:
-      - application/json
-      Accept-Encoding:
-      - gzip, deflate
-      CommandName:
-      - cosmosdb create
-      Connection:
-      - keep-alive
-      ParameterSetName:
-      - -n -g --locations --locations
-      User-Agent:
-<<<<<<< HEAD
-      - python/3.6.5 (Windows-10-10.0.17134-SP0) msrest/0.6.10 msrest_azure/0.6.1
-        azure-mgmt-cosmosdb/0.8.0 Azure-SDK-For-Python AZURECLI/2.0.74
-=======
-      - python/3.7.4 (Windows-10-10.0.18362-SP0) msrest/0.6.10 msrest_azure/0.6.2
-        azure-mgmt-cosmosdb/0.8.0 Azure-SDK-For-Python AZURECLI/2.0.75
->>>>>>> 807faccc
+      pragma:
+      - no-cache
+      server:
+      - Microsoft-HTTPAPI/2.0
+      strict-transport-security:
+      - max-age=31536000; includeSubDomains
+      transfer-encoding:
+      - chunked
+      vary:
+      - Accept-Encoding
+      x-content-type-options:
+      - nosniff
+      x-ms-gatewayversion:
+      - version=2.7.0
+    status:
+      code: 200
+      message: Ok
+- request:
+    body: null
+    headers:
+      Accept:
+      - application/json
+      Accept-Encoding:
+      - gzip, deflate
+      CommandName:
+      - cosmosdb create
+      Connection:
+      - keep-alive
+      ParameterSetName:
+      - -n -g --locations --locations
+      User-Agent:
+      - python/3.7.4 (Windows-10-10.0.18362-SP0) msrest/0.6.10 msrest_azure/0.6.2
+        azure-mgmt-cosmosdb/0.8.0 Azure-SDK-For-Python AZURECLI/2.0.75
       accept-language:
       - en-US
     method: GET
@@ -4683,19 +3341,11 @@
       content-length:
       - '2573'
       content-location:
-<<<<<<< HEAD
-      - https://management.documents.azure.com:450/subscriptions/fb3a3d6b-44c8-44f5-88c9-b20917c9b96b/resourceGroups/cli_test_cosmosdb_accountgwdli2dtmapgs7f6ujflsujo62bsfyxemvmbnuawbk5o5rntdh/providers/Microsoft.DocumentDB/databaseAccounts/clifvvrs566dw3p2j6ogvhpcpwnf2ppt6ho5grju?api-version=2015-04-08
-      content-type:
-      - application/json
-      date:
-      - Tue, 08 Oct 2019 21:21:46 GMT
-=======
       - https://management.documents.azure.com:450/subscriptions/0b1f6471-1bf0-4dda-aec3-cb9272f09590/resourceGroups/cli_test_cosmosdb_accountodxa27fwoqm7r77iwfd7tqez3g726q3ladpkwb4mbki3bq5tkr/providers/Microsoft.DocumentDB/databaseAccounts/clixpq2wded4q7nwto2uh2n2hhs64mxttxrmsot6?api-version=2015-04-08
       content-type:
       - application/json
       date:
       - Mon, 21 Oct 2019 13:40:17 GMT
->>>>>>> 807faccc
       pragma:
       - no-cache
       server:
@@ -4732,13 +3382,8 @@
       ParameterSetName:
       - -n -g --failover-policies
       User-Agent:
-<<<<<<< HEAD
-      - python/3.6.5 (Windows-10-10.0.17134-SP0) msrest/0.6.10 msrest_azure/0.6.1
-        azure-mgmt-cosmosdb/0.8.0 Azure-SDK-For-Python AZURECLI/2.0.74
-=======
-      - python/3.7.4 (Windows-10-10.0.18362-SP0) msrest/0.6.10 msrest_azure/0.6.2
-        azure-mgmt-cosmosdb/0.8.0 Azure-SDK-For-Python AZURECLI/2.0.75
->>>>>>> 807faccc
+      - python/3.7.4 (Windows-10-10.0.18362-SP0) msrest/0.6.10 msrest_azure/0.6.2
+        azure-mgmt-cosmosdb/0.8.0 Azure-SDK-For-Python AZURECLI/2.0.75
       accept-language:
       - en-US
     method: POST
@@ -4748,27 +3393,17 @@
       string: '{"status":"Enqueued","error":{}}'
     headers:
       azure-asyncoperation:
-<<<<<<< HEAD
-      - https://management.azure.com/subscriptions/00000000-0000-0000-0000-000000000000/providers/Microsoft.DocumentDB/locations/westus/operationsStatus/02c350fa-0784-41c3-bfc1-231f78e384b8?api-version=2015-04-08
-=======
       - https://management.azure.com/subscriptions/00000000-0000-0000-0000-000000000000/providers/Microsoft.DocumentDB/locations/westus/operationsStatus/f9ad6345-0343-414a-8cd5-0893646e890f?api-version=2015-04-08
->>>>>>> 807faccc
-      cache-control:
-      - no-store, no-cache
-      content-length:
-      - '32'
-      content-type:
-      - application/json
-      date:
-<<<<<<< HEAD
-      - Tue, 08 Oct 2019 21:21:48 GMT
-      location:
-      - https://management.azure.com/subscriptions/00000000-0000-0000-0000-000000000000/resourceGroups/cli_test_cosmosdb_account000001/providers/Microsoft.DocumentDB/databaseAccounts/cli000002/failoverPriorityChange/operationResults/02c350fa-0784-41c3-bfc1-231f78e384b8?api-version=2015-04-08
-=======
+      cache-control:
+      - no-store, no-cache
+      content-length:
+      - '32'
+      content-type:
+      - application/json
+      date:
       - Mon, 21 Oct 2019 13:40:20 GMT
       location:
       - https://management.azure.com/subscriptions/00000000-0000-0000-0000-000000000000/resourceGroups/cli_test_cosmosdb_account000001/providers/Microsoft.DocumentDB/databaseAccounts/cli000002/failoverPriorityChange/operationResults/f9ad6345-0343-414a-8cd5-0893646e890f?api-version=2015-04-08
->>>>>>> 807faccc
       pragma:
       - no-cache
       server:
@@ -4798,39 +3433,24 @@
       ParameterSetName:
       - -n -g --failover-policies
       User-Agent:
-<<<<<<< HEAD
-      - python/3.6.5 (Windows-10-10.0.17134-SP0) msrest/0.6.10 msrest_azure/0.6.1
-        azure-mgmt-cosmosdb/0.8.0 Azure-SDK-For-Python AZURECLI/2.0.74
-    method: GET
-    uri: https://management.azure.com/subscriptions/00000000-0000-0000-0000-000000000000/providers/Microsoft.DocumentDB/locations/westus/operationsStatus/02c350fa-0784-41c3-bfc1-231f78e384b8?api-version=2015-04-08
-=======
       - python/3.7.4 (Windows-10-10.0.18362-SP0) msrest/0.6.10 msrest_azure/0.6.2
         azure-mgmt-cosmosdb/0.8.0 Azure-SDK-For-Python AZURECLI/2.0.75
     method: GET
     uri: https://management.azure.com/subscriptions/00000000-0000-0000-0000-000000000000/providers/Microsoft.DocumentDB/locations/westus/operationsStatus/f9ad6345-0343-414a-8cd5-0893646e890f?api-version=2015-04-08
->>>>>>> 807faccc
-  response:
-    body:
-      string: '{"status":"Dequeued","error":{}}'
-    headers:
-      cache-control:
-      - no-store, no-cache
-      content-length:
-      - '32'
-      content-location:
-<<<<<<< HEAD
-      - https://management.documents.azure.com:450/subscriptions/fb3a3d6b-44c8-44f5-88c9-b20917c9b96b/providers/Microsoft.DocumentDB/locations/westus/operationsStatus/02c350fa-0784-41c3-bfc1-231f78e384b8?api-version=2015-04-08
-      content-type:
-      - application/json
-      date:
-      - Tue, 08 Oct 2019 21:22:19 GMT
-=======
+  response:
+    body:
+      string: '{"status":"Dequeued","error":{}}'
+    headers:
+      cache-control:
+      - no-store, no-cache
+      content-length:
+      - '32'
+      content-location:
       - https://management.documents.azure.com:450/subscriptions/0b1f6471-1bf0-4dda-aec3-cb9272f09590/providers/Microsoft.DocumentDB/locations/westus/operationsStatus/f9ad6345-0343-414a-8cd5-0893646e890f?api-version=2015-04-08
       content-type:
       - application/json
       date:
       - Mon, 21 Oct 2019 13:40:52 GMT
->>>>>>> 807faccc
       pragma:
       - no-cache
       server:
@@ -4862,39 +3482,24 @@
       ParameterSetName:
       - -n -g --failover-policies
       User-Agent:
-<<<<<<< HEAD
-      - python/3.6.5 (Windows-10-10.0.17134-SP0) msrest/0.6.10 msrest_azure/0.6.1
-        azure-mgmt-cosmosdb/0.8.0 Azure-SDK-For-Python AZURECLI/2.0.74
-    method: GET
-    uri: https://management.azure.com/subscriptions/00000000-0000-0000-0000-000000000000/providers/Microsoft.DocumentDB/locations/westus/operationsStatus/02c350fa-0784-41c3-bfc1-231f78e384b8?api-version=2015-04-08
-=======
       - python/3.7.4 (Windows-10-10.0.18362-SP0) msrest/0.6.10 msrest_azure/0.6.2
         azure-mgmt-cosmosdb/0.8.0 Azure-SDK-For-Python AZURECLI/2.0.75
     method: GET
     uri: https://management.azure.com/subscriptions/00000000-0000-0000-0000-000000000000/providers/Microsoft.DocumentDB/locations/westus/operationsStatus/f9ad6345-0343-414a-8cd5-0893646e890f?api-version=2015-04-08
->>>>>>> 807faccc
-  response:
-    body:
-      string: '{"status":"Dequeued","error":{}}'
-    headers:
-      cache-control:
-      - no-store, no-cache
-      content-length:
-      - '32'
-      content-location:
-<<<<<<< HEAD
-      - https://management.documents.azure.com:450/subscriptions/fb3a3d6b-44c8-44f5-88c9-b20917c9b96b/providers/Microsoft.DocumentDB/locations/westus/operationsStatus/02c350fa-0784-41c3-bfc1-231f78e384b8?api-version=2015-04-08
-      content-type:
-      - application/json
-      date:
-      - Tue, 08 Oct 2019 21:22:50 GMT
-=======
+  response:
+    body:
+      string: '{"status":"Dequeued","error":{}}'
+    headers:
+      cache-control:
+      - no-store, no-cache
+      content-length:
+      - '32'
+      content-location:
       - https://management.documents.azure.com:450/subscriptions/0b1f6471-1bf0-4dda-aec3-cb9272f09590/providers/Microsoft.DocumentDB/locations/westus/operationsStatus/f9ad6345-0343-414a-8cd5-0893646e890f?api-version=2015-04-08
       content-type:
       - application/json
       date:
       - Mon, 21 Oct 2019 13:41:22 GMT
->>>>>>> 807faccc
       pragma:
       - no-cache
       server:
@@ -4926,39 +3531,24 @@
       ParameterSetName:
       - -n -g --failover-policies
       User-Agent:
-<<<<<<< HEAD
-      - python/3.6.5 (Windows-10-10.0.17134-SP0) msrest/0.6.10 msrest_azure/0.6.1
-        azure-mgmt-cosmosdb/0.8.0 Azure-SDK-For-Python AZURECLI/2.0.74
-    method: GET
-    uri: https://management.azure.com/subscriptions/00000000-0000-0000-0000-000000000000/providers/Microsoft.DocumentDB/locations/westus/operationsStatus/02c350fa-0784-41c3-bfc1-231f78e384b8?api-version=2015-04-08
-=======
       - python/3.7.4 (Windows-10-10.0.18362-SP0) msrest/0.6.10 msrest_azure/0.6.2
         azure-mgmt-cosmosdb/0.8.0 Azure-SDK-For-Python AZURECLI/2.0.75
     method: GET
     uri: https://management.azure.com/subscriptions/00000000-0000-0000-0000-000000000000/providers/Microsoft.DocumentDB/locations/westus/operationsStatus/f9ad6345-0343-414a-8cd5-0893646e890f?api-version=2015-04-08
->>>>>>> 807faccc
-  response:
-    body:
-      string: '{"status":"Dequeued","error":{}}'
-    headers:
-      cache-control:
-      - no-store, no-cache
-      content-length:
-      - '32'
-      content-location:
-<<<<<<< HEAD
-      - https://management.documents.azure.com:450/subscriptions/fb3a3d6b-44c8-44f5-88c9-b20917c9b96b/providers/Microsoft.DocumentDB/locations/westus/operationsStatus/02c350fa-0784-41c3-bfc1-231f78e384b8?api-version=2015-04-08
-      content-type:
-      - application/json
-      date:
-      - Tue, 08 Oct 2019 21:23:20 GMT
-=======
+  response:
+    body:
+      string: '{"status":"Dequeued","error":{}}'
+    headers:
+      cache-control:
+      - no-store, no-cache
+      content-length:
+      - '32'
+      content-location:
       - https://management.documents.azure.com:450/subscriptions/0b1f6471-1bf0-4dda-aec3-cb9272f09590/providers/Microsoft.DocumentDB/locations/westus/operationsStatus/f9ad6345-0343-414a-8cd5-0893646e890f?api-version=2015-04-08
       content-type:
       - application/json
       date:
       - Mon, 21 Oct 2019 13:41:53 GMT
->>>>>>> 807faccc
       pragma:
       - no-cache
       server:
@@ -4990,39 +3580,24 @@
       ParameterSetName:
       - -n -g --failover-policies
       User-Agent:
-<<<<<<< HEAD
-      - python/3.6.5 (Windows-10-10.0.17134-SP0) msrest/0.6.10 msrest_azure/0.6.1
-        azure-mgmt-cosmosdb/0.8.0 Azure-SDK-For-Python AZURECLI/2.0.74
-    method: GET
-    uri: https://management.azure.com/subscriptions/00000000-0000-0000-0000-000000000000/providers/Microsoft.DocumentDB/locations/westus/operationsStatus/02c350fa-0784-41c3-bfc1-231f78e384b8?api-version=2015-04-08
-=======
       - python/3.7.4 (Windows-10-10.0.18362-SP0) msrest/0.6.10 msrest_azure/0.6.2
         azure-mgmt-cosmosdb/0.8.0 Azure-SDK-For-Python AZURECLI/2.0.75
     method: GET
     uri: https://management.azure.com/subscriptions/00000000-0000-0000-0000-000000000000/providers/Microsoft.DocumentDB/locations/westus/operationsStatus/f9ad6345-0343-414a-8cd5-0893646e890f?api-version=2015-04-08
->>>>>>> 807faccc
-  response:
-    body:
-      string: '{"status":"Dequeued","error":{}}'
-    headers:
-      cache-control:
-      - no-store, no-cache
-      content-length:
-      - '32'
-      content-location:
-<<<<<<< HEAD
-      - https://management.documents.azure.com:450/subscriptions/fb3a3d6b-44c8-44f5-88c9-b20917c9b96b/providers/Microsoft.DocumentDB/locations/westus/operationsStatus/02c350fa-0784-41c3-bfc1-231f78e384b8?api-version=2015-04-08
-      content-type:
-      - application/json
-      date:
-      - Tue, 08 Oct 2019 21:23:51 GMT
-=======
+  response:
+    body:
+      string: '{"status":"Dequeued","error":{}}'
+    headers:
+      cache-control:
+      - no-store, no-cache
+      content-length:
+      - '32'
+      content-location:
       - https://management.documents.azure.com:450/subscriptions/0b1f6471-1bf0-4dda-aec3-cb9272f09590/providers/Microsoft.DocumentDB/locations/westus/operationsStatus/f9ad6345-0343-414a-8cd5-0893646e890f?api-version=2015-04-08
       content-type:
       - application/json
       date:
       - Mon, 21 Oct 2019 13:42:23 GMT
->>>>>>> 807faccc
       pragma:
       - no-cache
       server:
@@ -5054,17 +3629,10 @@
       ParameterSetName:
       - -n -g --failover-policies
       User-Agent:
-<<<<<<< HEAD
-      - python/3.6.5 (Windows-10-10.0.17134-SP0) msrest/0.6.10 msrest_azure/0.6.1
-        azure-mgmt-cosmosdb/0.8.0 Azure-SDK-For-Python AZURECLI/2.0.74
-    method: GET
-    uri: https://management.azure.com/subscriptions/00000000-0000-0000-0000-000000000000/providers/Microsoft.DocumentDB/locations/westus/operationsStatus/02c350fa-0784-41c3-bfc1-231f78e384b8?api-version=2015-04-08
-=======
       - python/3.7.4 (Windows-10-10.0.18362-SP0) msrest/0.6.10 msrest_azure/0.6.2
         azure-mgmt-cosmosdb/0.8.0 Azure-SDK-For-Python AZURECLI/2.0.75
     method: GET
     uri: https://management.azure.com/subscriptions/00000000-0000-0000-0000-000000000000/providers/Microsoft.DocumentDB/locations/westus/operationsStatus/f9ad6345-0343-414a-8cd5-0893646e890f?api-version=2015-04-08
->>>>>>> 807faccc
   response:
     body:
       string: '{"status":"Succeeded","error":{}}'
@@ -5074,19 +3642,11 @@
       content-length:
       - '33'
       content-location:
-<<<<<<< HEAD
-      - https://management.documents.azure.com:450/subscriptions/fb3a3d6b-44c8-44f5-88c9-b20917c9b96b/providers/Microsoft.DocumentDB/locations/westus/operationsStatus/02c350fa-0784-41c3-bfc1-231f78e384b8?api-version=2015-04-08
-      content-type:
-      - application/json
-      date:
-      - Tue, 08 Oct 2019 21:24:21 GMT
-=======
       - https://management.documents.azure.com:450/subscriptions/0b1f6471-1bf0-4dda-aec3-cb9272f09590/providers/Microsoft.DocumentDB/locations/westus/operationsStatus/f9ad6345-0343-414a-8cd5-0893646e890f?api-version=2015-04-08
       content-type:
       - application/json
       date:
       - Mon, 21 Oct 2019 13:42:54 GMT
->>>>>>> 807faccc
       pragma:
       - no-cache
       server:
@@ -5118,13 +3678,8 @@
       ParameterSetName:
       - -n -g
       User-Agent:
-<<<<<<< HEAD
-      - python/3.6.5 (Windows-10-10.0.17134-SP0) msrest/0.6.10 msrest_azure/0.6.1
-        azure-mgmt-cosmosdb/0.8.0 Azure-SDK-For-Python AZURECLI/2.0.74
-=======
-      - python/3.7.4 (Windows-10-10.0.18362-SP0) msrest/0.6.10 msrest_azure/0.6.2
-        azure-mgmt-cosmosdb/0.8.0 Azure-SDK-For-Python AZURECLI/2.0.75
->>>>>>> 807faccc
+      - python/3.7.4 (Windows-10-10.0.18362-SP0) msrest/0.6.10 msrest_azure/0.6.2
+        azure-mgmt-cosmosdb/0.8.0 Azure-SDK-For-Python AZURECLI/2.0.75
       accept-language:
       - en-US
     method: GET
@@ -5145,19 +3700,11 @@
       content-length:
       - '2573'
       content-location:
-<<<<<<< HEAD
-      - https://management.documents.azure.com:450/subscriptions/fb3a3d6b-44c8-44f5-88c9-b20917c9b96b/resourceGroups/cli_test_cosmosdb_accountgwdli2dtmapgs7f6ujflsujo62bsfyxemvmbnuawbk5o5rntdh/providers/Microsoft.DocumentDB/databaseAccounts/clifvvrs566dw3p2j6ogvhpcpwnf2ppt6ho5grju?api-version=2015-04-08
-      content-type:
-      - application/json
-      date:
-      - Tue, 08 Oct 2019 21:24:23 GMT
-=======
       - https://management.documents.azure.com:450/subscriptions/0b1f6471-1bf0-4dda-aec3-cb9272f09590/resourceGroups/cli_test_cosmosdb_accountodxa27fwoqm7r77iwfd7tqez3g726q3ladpkwb4mbki3bq5tkr/providers/Microsoft.DocumentDB/databaseAccounts/clixpq2wded4q7nwto2uh2n2hhs64mxttxrmsot6?api-version=2015-04-08
       content-type:
       - application/json
       date:
       - Mon, 21 Oct 2019 13:42:56 GMT
->>>>>>> 807faccc
       pragma:
       - no-cache
       server:
