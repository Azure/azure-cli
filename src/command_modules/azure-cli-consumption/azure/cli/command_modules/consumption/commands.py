--- conflicted
+++ resolved
@@ -7,12 +7,8 @@
 from azure.cli.command_modules.consumption._transformers import transform_usage_list_output
 from azure.cli.command_modules.consumption._transformers import transform_reservation_summaries_list_output
 from azure.cli.command_modules.consumption._transformers import transform_reservation_details_list_output
-<<<<<<< HEAD
-from azure.cli.command_modules.consumption._transformers import transform_pricesheet_get_output
+from azure.cli.command_modules.consumption._transformers import transform_pricesheet_show_output
 from azure.cli.command_modules.consumption._transformers import transform_marketplace_get_output
-=======
-from azure.cli.command_modules.consumption._transformers import transform_pricesheet_show_output
->>>>>>> c4235d4d
 from azure.cli.command_modules.consumption._client_factory import usage_details_mgmt_client_factory
 from azure.cli.command_modules.consumption._client_factory import reservations_summaries_mgmt_client_factory
 from azure.cli.command_modules.consumption._client_factory import reservations_details_mgmt_client_factory
@@ -21,13 +17,7 @@
 from ._exception_handler import consumption_exception_handler
 from ._validators import validate_both_start_end_dates
 from ._validators import validate_reservations_summaries
-<<<<<<< HEAD
-from ._validators import validate_reservations_details
-from ._validators import validate_pricesheet
-from ._validators import validate_usage_bp_inputs
 from ._validators import validate_marketplace
-=======
->>>>>>> c4235d4d
 
 
 def load_command_table(self, _):
@@ -44,20 +34,12 @@
                          exception_handler=consumption_exception_handler, validator=None, client_factory=reservations_details_mgmt_client_factory)
 
     with self.command_group('consumption pricesheet') as p:
-<<<<<<< HEAD
-        p.custom_command('get', 'cli_consumption_list_pricesheet_get', transform=transform_pricesheet_get_output,
+        p.custom_command('show', 'cli_consumption_list_pricesheet_show', transform=transform_pricesheet_show_output,
                          exception_handler=consumption_exception_handler, validator=None, client_factory=pricesheet_mgmt_client_factory)
-
-        p.custom_command('billing period get', 'cli_consumption_list_pricesheet_by_billing_period_get', transform=transform_pricesheet_get_output,
-                         exception_handler=consumption_exception_handler, validator=validate_pricesheet, client_factory=pricesheet_mgmt_client_factory)
 
     with self.command_group('consumption marketplace') as p:
         p.custom_command('list', 'cli_consumption_list_marketplace', transform=transform_marketplace_get_output,
                          exception_handler=consumption_exception_handler, validator=None, client_factory=marketplace_mgmt_client_factory)
 
         p.custom_command('billing period list', 'cli_consumption_list_marketplace_by_billing_period', transform=transform_marketplace_get_output,
-                         exception_handler=consumption_exception_handler, validator=validate_marketplace, client_factory=marketplace_mgmt_client_factory)
-=======
-        p.custom_command('show', 'cli_consumption_list_pricesheet_show', transform=transform_pricesheet_show_output,
-                         exception_handler=consumption_exception_handler, validator=None, client_factory=pricesheet_mgmt_client_factory)
->>>>>>> c4235d4d
+                         exception_handler=consumption_exception_handler, validator=validate_marketplace, client_factory=marketplace_mgmt_client_factory)