# --------------------------------------------------------------------------------------------
# Copyright (c) Microsoft Corporation. All rights reserved.
# Licensed under the MIT License. See License.txt in the project root for license information.
# --------------------------------------------------------------------------------------------

import logging
import unittest
import shlex
import sys
from msrest.serialization import Model
from azure.cli.core import AzCommandsLoader

from azure.cli.core.mock import DummyCli

from knack.util import CLIError


class ListTestObject(object):

    def __init__(self, val):
        self.list_value = list(val)


class DictTestObject(object):

    def __init__(self, val):
        self.dict_value = dict(val)


class ObjectTestObject(object):

    def __init__(self, str_val, int_val, bool_val):
        self.my_string = str(str_val)
        self.my_int = int(int_val)
        self.my_bool = bool(bool_val)
        self.additional_properties = None


class ComplexTestObject(Model):

    def __init__(self):
        self.my_prop = 'my_value'
        self.my_list = [
            'myValA',
            ['myValB', 'myValC'],
            {'myKey': 'valueA'},
            ObjectTestObject('myString', 0, True)
        ]
        self.my_dict = {}
        self.my_list_of_camel_dicts = [
            {'myKey': 'value_1'},
            {'myKey': 'value_2'}
        ]
        self.my_list_of_snake_dicts = [
            {'my_key': 'value1'},
            {'my_key': 'value2'}
        ]
        self.my_list_of_objects = [
            ObjectTestObject('myKeyA', 25, True),
            ObjectTestObject('1.2.3.4', 100, False),
        ]
        self.empty_prop = None
        self.empty_list = []
        self.empty_dict_of_dicts = {'dict': {'dict2': None}}
        self.empty_dict = {'dict3': None}

        self.additional_properties = {'additional1': 'addition value #1', 'additionalList': []}
        self.my_test_object = ObjectTestObject('myKeyAA', 1, False)


def _prepare_test_loader():

    my_obj = ComplexTestObject()

    class GenericUpdateTestCommandsLoader(AzCommandsLoader):

        def load_command_table(self, args):
            super(GenericUpdateTestCommandsLoader, self).load_command_table(args)

            from azure.cli.core.commands import CliCommandType

            def my_get():
                return my_obj

            def my_set(**kwargs):  # pylint:disable=unused-argument
                return my_obj
<<<<<<< HEAD
=======

>>>>>>> d23d175b
            test_module = 'azure.cli.core.tests.test_generic_update'
            test_type = CliCommandType(operations_tmpl='{}#{{}}'.format(test_module))
            try:
                setattr(sys.modules[test_module], my_get.__name__, my_get)
                setattr(sys.modules[test_module], my_set.__name__, my_set)
            except KeyError:
                import importlib
                loaded_module = importlib.import_module(test_module)
                setattr(loaded_module, my_get.__name__, my_get)
                setattr(loaded_module, my_set.__name__, my_set)
            with self.command_group('', test_type) as g:
                g.generic_update_command('genupdate', getter_name='my_get', setter_name='my_set')

            return self.command_table
    return my_obj, GenericUpdateTestCommandsLoader


class GenericUpdateTest(unittest.TestCase):

    @classmethod
    def setUpClass(cls):
        logging.getLogger().setLevel(logging.ERROR)

    def test_generic_update_scenario(self):  # pylint: disable=too-many-statements

        my_obj, loader_cls = _prepare_test_loader()
        cli = DummyCli(commands_loader_cls=loader_cls)

        # Test simplest ways of setting properties
        cli.invoke('genupdate --set myProp=newValue'.split())
        self.assertEqual(my_obj.my_prop, 'newValue', 'set simple property')

        cli.invoke('genupdate --set myProp=val3'.split())
        self.assertEqual(my_obj.my_prop, 'val3', 'set simple property again')

        cli.invoke('genupdate --set myProp="foo=bar"'.split())
        self.assertEqual(my_obj.my_prop, 'foo=bar', 'use equal in value')

        cli.invoke('genupdate --set myList[0]=newValA'.split())
        self.assertEqual(my_obj.my_list[0], 'newValA', 'set simple list element')

        cli.invoke('genupdate --set myList[-4]=newValB'.split())
        self.assertEqual(my_obj.my_list[0], 'newValB', 'set simple list element')

        cli.invoke('genupdate --set myDict.myCamelKey=success'.split())
        self.assertEqual(my_obj.my_dict['myCamelKey'], 'success',
                         'set simple dict element with camel case key')

        cli.invoke('genupdate --set myDict.my_snake_key=success'.split())
        self.assertEqual(my_obj.my_dict['my_snake_key'], 'success',
                         'set simple dict element with snake case key')

        cli.invoke('genupdate --set additional1=v1'.split())
        self.assertEqual(my_obj.additional_properties['additional1'], 'v1')

        cli.invoke('genupdate --set my_test_object.additional1=v1'.split())  # for unknown properties, we also set as additional_proeprties
        self.assertEqual(my_obj.my_test_object.additional_properties['additional1'], 'v1')

        # Test the different ways of indexing into a list of objects or dictionaries by filter
        cli.invoke('genupdate --set myListOfCamelDicts[myKey=value_2].myKey="foo=bar"'.split())
        self.assertEqual(my_obj.my_list_of_camel_dicts[1]['myKey'],
                         'foo=bar',
                         'index into list of dictionaries by camel-case key and set value with =')

        cli.invoke('genupdate --set myListOfCamelDicts[myKey="foo=bar"].myKey=new_value'.split())
        self.assertEqual(my_obj.my_list_of_camel_dicts[1]['myKey'],
                         'new_value',
                         'index into list of dictionaries by camel-case key')

        cli.invoke('genupdate --set myListOfSnakeDicts[my_key=value2].my_key=new_value'.split())
        self.assertEqual(my_obj.my_list_of_snake_dicts[1]['my_key'],
                         'new_value',
                         'index into list of dictionaries by snake-case key')

        cli.invoke('genupdate --set myListOfObjects[myString=1.2.3.4].myString=new_value'.split())
        self.assertEqual(my_obj.my_list_of_objects[1].my_string,
                         'new_value',
                         'index into list of objects by key')

        # Test setting on elements nested within lists
        cli.invoke('genupdate --set myList[1][1]=newValue'.split())
        self.assertEqual(my_obj.my_list[1][1], 'newValue', 'set nested list element')

        cli.invoke('genupdate --set myList[2].myKey=newValue'.split())
        self.assertEqual(my_obj.my_list[2]['myKey'], 'newValue', 'set nested dict element')

        cli.invoke('genupdate --set myList[3].myInt=50'.split())
        self.assertEqual(my_obj.my_list[3].my_int, 50, 'set nested object element')

        # Test overwriting and removing values
        cli.invoke('genupdate --set myProp={} myProp.foo=bar'.split())
        self.assertEqual(my_obj.my_prop['foo'], 'bar', 'replace scalar with dict')

        cli.invoke(
            'genupdate --set myProp=[] --add myProp key1=value1 --set myProp[0].key2=value2'.split())
        self.assertEqual(my_obj.my_prop[0]['key1'], 'value1',
                         'replace scalar with new list and add a dict entry')
        self.assertEqual(my_obj.my_prop[0]['key2'], 'value2',
                         'add a second value to the new dict entry')

        cli.invoke('genupdate --remove myProp --add myProp str1 str2 --remove myProp 0'.split())
        self.assertEqual(len(my_obj.my_prop), 1, 'nullify property, add two and remove one')
        self.assertEqual(my_obj.my_prop[0], 'str2', 'nullify property, add two and remove one')

        cli.invoke('genupdate --add additionalList listMember1'.split())
        self.assertEqual(my_obj.additional_properties['additionalList'][0], 'listMember1',
                         'add a value to an array inside additional_properties')
        # Test various --add to lists
        cli.invoke('genupdate --set myList=[]'.split())
        cli.invoke(shlex.split('genupdate --add myList value1'))
        self.assertEqual(my_obj.my_list[0], 'value1', 'add a value to an array')

        cli.invoke('genupdate --set myList=[]'.split())
        cli.invoke(shlex.split(
            'genupdate --add myList key1=value1 key2=value2 foo "string in quotes" [] {} foo=bar'))
        self.assertEqual(my_obj.my_list[0]['key1'], 'value1', 'add a value to a dictionary')
        self.assertEqual(my_obj.my_list[0]['key2'], 'value2',
                         'add a second value to the dictionary')
        self.assertEqual(my_obj.my_list[1], 'foo', 'add scalar value to list')
        self.assertEqual(my_obj.my_list[2], 'string in quotes',
                         'add scalar value with quotes to list')
        self.assertEqual(my_obj.my_list[3], [], 'add list to a list')
        self.assertEqual(my_obj.my_list[4], {}, 'add dict to a list')
        self.assertEqual(my_obj.my_list[-1]['foo'], 'bar',
                         'add second dict and verify when dict is at the end')

        # Test --remove
        self.assertEqual(len(my_obj.my_list), 6, 'pre-verify length of list')
        cli.invoke('genupdate --remove myList -2'.split())
        self.assertEqual(len(my_obj.my_list), 5, 'verify one item removed')
        self.assertEqual(my_obj.my_list[4]['foo'], 'bar', 'verify correct item removed')
        self.assertEqual('key1' in my_obj.my_list[0], True, 'verify dict item exists')

        cli.invoke('genupdate --remove myList[0].key1'.split())
        self.assertEqual('key1' not in my_obj.my_list[0], True, 'verify dict entry can be removed')

        cli.invoke('genupdate --remove myList'.split())
        self.assertEqual(my_obj.my_list, [])

    def test_generic_update_errors(self):  # pylint: disable=no-self-use

        my_obj, loader_cls = _prepare_test_loader()
        cli = DummyCli(commands_loader_cls=loader_cls)

        def _execute_with_error(command, error, message):
            try:
                cli.invocation = cli.invocation_cls(cli_ctx=cli, parser_cls=cli.parser_cls,
                                                    commands_loader_cls=cli.commands_loader_cls, help_cls=cli.help_cls)
                cli.invocation.execute(command.split())
            except CLIError as ex:
                if error not in str(ex):
                    raise AssertionError('{}\nExpected: {}\nActual: {}'.format(message, error, ex))
                return
            except Exception as ex:
                raise ex
            raise AssertionError("exception not raised for '{0}'".format(message))

        missing_remove_message = "Couldn't find 'doesntExist' in ''. Available options: ['additional1', 'additionalList', 'emptyDict', 'emptyDictOfDicts', 'emptyList', 'emptyProp', 'myDict', 'myList', 'myListOfCamelDicts', 'myListOfObjects', 'myListOfSnakeDicts', 'myProp', 'myTestObject']"
        _execute_with_error('genupdate --remove doesntExist',
                            missing_remove_message,
                            'remove non-existent property by name')
        _execute_with_error('genupdate --remove doesntExist 2',
                            missing_remove_message,
                            'remove non-existent property by index')

        remove_prop_message = "Couldn't find 'doesntExist' in 'myList.doesntExist'. Available options: index into the collection 'myList.doesntExist' with [<index>] or [<key=value>]"
        _execute_with_error('genupdate --remove myList.doesntExist.missing 2',
                            remove_prop_message,
                            'remove non-existent sub-property by index')

        _execute_with_error('genupdate --remove myList 20',
                            "index 20 doesn't exist on myList",
                            'remove out-of-range index')

        set_on_list_message = "Couldn't find 'doesnt_exist' in 'myList'. Available options: index into the collection 'myList' with [<index>] or [<key=value>]"
        _execute_with_error('genupdate --set myList.doesnt_exist=foo',
                            set_on_list_message,
                            'set shouldn\'t work on a list')
        _execute_with_error('genupdate --set myList.doesnt_exist.doesnt_exist2=foo',
                            set_on_list_message,
                            'set shouldn\'t work on a list')

        _execute_with_error('genupdate --set myList[5].doesnt_exist=foo',
                            "index 5 doesn't exist on myList",
                            'index out of range in path')

        _execute_with_error('genupdate --remove myList[0]',
                            'invalid syntax: --remove property.list <indexToRemove> OR --remove propertyToRemove',
                            'remove requires index to be space-separated')

        cli.invoke("genupdate --set myDict={'foo':'bar'}".split())
        _execute_with_error('genupdate --set myDict.foo.doo=boo',
                            "Couldn't find 'doo' in 'myDict.foo'. 'myDict.foo' does not support further indexing.",
                            'Cannot dot index from a scalar value')

        _execute_with_error('genupdate --set myDict.foo[0]=boo',
                            "Couldn't find '[0]' in 'myDict'. 'myDict' does not support further indexing.",
                            'Cannot list index from a scalar value')

        _execute_with_error('genupdate --add myDict la=da',
                            "invalid syntax: --add property.listProperty <key=value, string or JSON string>",
                            'Add only works with lists')

        # add an entry which makes 'myKey' no longer unique
        cli.invoke('genupdate --add myListOfCamelDicts myKey=value_2'.split())
        _execute_with_error(
            'genupdate --set myListOfCamelDicts[myKey=value_2].myKey=foo',
            "non-unique key 'myKey' found multiple matches on myListOfCamelDicts. "
            "Key must be unique.",
            'indexing by key must be unique')

        _execute_with_error(
            'genupdate --set myListOfCamelDicts[myKey=foo].myKey=foo',
            "item with value 'foo' doesn\'t exist for key 'myKey' on myListOfCamelDicts",
            'no match found when indexing by key and value')

    def test_generic_update_empty_nodes(self):

        my_obj, loader_cls = _prepare_test_loader()
        cli = DummyCli(commands_loader_cls=loader_cls)

        # add to prop
        cli.invoke('genupdate --add emptyProp a=b'.split())
        self.assertEqual(my_obj.empty_prop[0]['a'], 'b', 'verify object added to null list')
        self.assertEqual(len(my_obj.empty_prop[0]), 1, 'verify only one object added to null list')

        # add to list
        cli.invoke('genupdate --add emptyList c=d'.split())
        self.assertEqual(my_obj.empty_list[0]['c'], 'd', 'verify object added to empty list')
        self.assertEqual(len(my_obj.empty_list), 1, 'verify only one object added to empty list')

        # set dict2
        cli.invoke('genupdate --set emptyDictOfDicts.dict.dict2.e=f'.split())
        self.assertEqual(my_obj.empty_dict_of_dicts['dict']['dict2']['e'], 'f', 'verify object added to null dict')
        self.assertEqual(len(my_obj.empty_dict_of_dicts['dict']['dict2']), 1,
                         'verify only one object added to null dict')

        # set dict3
        cli.invoke('genupdate --set emptyDict.dict3.g=h'.split())
        self.assertEqual(my_obj.empty_dict['dict3']['g'], 'h', 'verify object added to empty dict')
        self.assertEqual(len(my_obj.empty_dict['dict3']), 1, 'verify only one object added to empty dict')


if __name__ == '__main__':
    unittest.main()<|MERGE_RESOLUTION|>--- conflicted
+++ resolved
@@ -84,10 +84,7 @@
 
             def my_set(**kwargs):  # pylint:disable=unused-argument
                 return my_obj
-<<<<<<< HEAD
-=======
-
->>>>>>> d23d175b
+
             test_module = 'azure.cli.core.tests.test_generic_update'
             test_type = CliCommandType(operations_tmpl='{}#{{}}'.format(test_module))
             try:
