--- conflicted
+++ resolved
@@ -13,13 +13,8 @@
       ParameterSetName:
       - -n -g -l -p -t --no-validation-timeout --storage-account
       User-Agent:
-<<<<<<< HEAD
-      - python/3.6.5 (Windows-10-10.0.17134-SP0) msrest/0.6.10 msrest_azure/0.6.2
-        azure-mgmt-resource/4.0.0 Azure-SDK-For-Python AZURECLI/2.0.74
-=======
       - python/3.7.4 (Windows-10-10.0.18362-SP0) msrest/0.6.10 msrest_azure/0.6.2
         azure-mgmt-resource/4.0.0 Azure-SDK-For-Python AZURECLI/2.0.75
->>>>>>> 807faccc
       accept-language:
       - en-US
     method: GET
@@ -35,56 +30,43 @@
       content-type:
       - application/json; charset=utf-8
       date:
-<<<<<<< HEAD
-      - Fri, 11 Oct 2019 22:11:48 GMT
-=======
       - Mon, 21 Oct 2019 12:40:28 GMT
->>>>>>> 807faccc
-      expires:
-      - '-1'
-      pragma:
-      - no-cache
-      strict-transport-security:
-      - max-age=31536000; includeSubDomains
-      vary:
-      - Accept-Encoding
-      x-content-type-options:
-      - nosniff
-    status:
-      code: 200
-      message: OK
-- request:
-    body: null
-    headers:
-      Accept:
-      - application/json
-      Accept-Encoding:
-      - gzip, deflate
-      CommandName:
-      - hdinsight create
-      Connection:
-      - keep-alive
-      ParameterSetName:
-      - -n -g -l -p -t --no-validation-timeout --storage-account
-      User-Agent:
-<<<<<<< HEAD
-      - python/3.6.5 (Windows-10-10.0.17134-SP0) msrest/0.6.10 msrest_azure/0.6.2
-        azure-mgmt-storage/4.0.0 Azure-SDK-For-Python AZURECLI/2.0.74
-=======
+      expires:
+      - '-1'
+      pragma:
+      - no-cache
+      strict-transport-security:
+      - max-age=31536000; includeSubDomains
+      vary:
+      - Accept-Encoding
+      x-content-type-options:
+      - nosniff
+    status:
+      code: 200
+      message: OK
+- request:
+    body: null
+    headers:
+      Accept:
+      - application/json
+      Accept-Encoding:
+      - gzip, deflate
+      CommandName:
+      - hdinsight create
+      Connection:
+      - keep-alive
+      ParameterSetName:
+      - -n -g -l -p -t --no-validation-timeout --storage-account
+      User-Agent:
       - python/3.7.4 (Windows-10-10.0.18362-SP0) msrest/0.6.10 msrest_azure/0.6.2
         azure-mgmt-storage/4.2.0 Azure-SDK-For-Python AZURECLI/2.0.75
->>>>>>> 807faccc
       accept-language:
       - en-US
     method: GET
     uri: https://management.azure.com/subscriptions/00000000-0000-0000-0000-000000000000/resourceGroups/hdicli-000001/providers/Microsoft.Storage/storageAccounts/hdicli000002?api-version=2019-04-01
   response:
     body:
-<<<<<<< HEAD
-      string: '{"sku":{"name":"Standard_LRS","tier":"Standard"},"kind":"Storage","id":"/subscriptions/00000000-0000-0000-0000-000000000000/resourceGroups/hdicli-000001/providers/Microsoft.Storage/storageAccounts/hdicli000002","name":"hdicli000002","type":"Microsoft.Storage/storageAccounts","location":"eastus2","tags":{},"properties":{"networkAcls":{"bypass":"AzureServices","virtualNetworkRules":[],"ipRules":[],"defaultAction":"Allow"},"supportsHttpsTrafficOnly":true,"encryption":{"services":{"file":{"enabled":true,"lastEnabledTime":"2019-10-11T22:10:29.0436938Z"},"blob":{"enabled":true,"lastEnabledTime":"2019-10-11T22:10:29.0436938Z"}},"keySource":"Microsoft.Storage"},"provisioningState":"Succeeded","creationTime":"2019-10-11T22:10:28.9968394Z","primaryEndpoints":{"blob":"https://hdicli000002.blob.core.windows.net/","queue":"https://hdicli000002.queue.core.windows.net/","table":"https://hdicli000002.table.core.windows.net/","file":"https://hdicli000002.file.core.windows.net/"},"primaryLocation":"eastus2","statusOfPrimary":"available"}}'
-=======
       string: '{"sku":{"name":"Standard_LRS","tier":"Standard"},"kind":"Storage","id":"/subscriptions/00000000-0000-0000-0000-000000000000/resourceGroups/hdicli-000001/providers/Microsoft.Storage/storageAccounts/hdicli000002","name":"hdicli000002","type":"Microsoft.Storage/storageAccounts","location":"eastus2","tags":{},"properties":{"networkAcls":{"bypass":"AzureServices","virtualNetworkRules":[],"ipRules":[],"defaultAction":"Allow"},"supportsHttpsTrafficOnly":false,"encryption":{"services":{"file":{"enabled":true,"lastEnabledTime":"2019-10-21T12:39:03.9318892Z"},"blob":{"enabled":true,"lastEnabledTime":"2019-10-21T12:39:03.9318892Z"}},"keySource":"Microsoft.Storage"},"provisioningState":"Succeeded","creationTime":"2019-10-21T12:39:03.8537314Z","primaryEndpoints":{"blob":"https://hdicli000002.blob.core.windows.net/","queue":"https://hdicli000002.queue.core.windows.net/","table":"https://hdicli000002.table.core.windows.net/","file":"https://hdicli000002.file.core.windows.net/"},"primaryLocation":"eastus2","statusOfPrimary":"available"}}'
->>>>>>> 807faccc
     headers:
       cache-control:
       - no-cache
@@ -93,11 +75,7 @@
       content-type:
       - application/json
       date:
-<<<<<<< HEAD
-      - Fri, 11 Oct 2019 22:11:48 GMT
-=======
       - Mon, 21 Oct 2019 12:40:29 GMT
->>>>>>> 807faccc
       expires:
       - '-1'
       pragma:
@@ -131,13 +109,8 @@
       ParameterSetName:
       - -n -g -l -p -t --no-validation-timeout --storage-account
       User-Agent:
-<<<<<<< HEAD
-      - python/3.6.5 (Windows-10-10.0.17134-SP0) msrest/0.6.10 msrest_azure/0.6.2
-        azure-mgmt-storage/4.0.0 Azure-SDK-For-Python AZURECLI/2.0.74
-=======
       - python/3.7.4 (Windows-10-10.0.18362-SP0) msrest/0.6.10 msrest_azure/0.6.2
         azure-mgmt-storage/4.2.0 Azure-SDK-For-Python AZURECLI/2.0.75
->>>>>>> 807faccc
       accept-language:
       - en-US
     method: POST
@@ -153,11 +126,7 @@
       content-type:
       - application/json
       date:
-<<<<<<< HEAD
-      - Fri, 11 Oct 2019 22:11:48 GMT
-=======
       - Mon, 21 Oct 2019 12:40:30 GMT
->>>>>>> 807faccc
       expires:
       - '-1'
       pragma:
@@ -205,13 +174,8 @@
       ParameterSetName:
       - -n -g -l -p -t --no-validation-timeout --storage-account
       User-Agent:
-<<<<<<< HEAD
-      - python/3.6.5 (Windows-10-10.0.17134-SP0) msrest/0.6.10 msrest_azure/0.6.2
-        azure-mgmt-hdinsight/1.1.0 Azure-SDK-For-Python AZURECLI/2.0.74
-=======
-      - python/3.7.4 (Windows-10-10.0.18362-SP0) msrest/0.6.10 msrest_azure/0.6.2
-        azure-mgmt-hdinsight/1.1.0 Azure-SDK-For-Python AZURECLI/2.0.75
->>>>>>> 807faccc
+      - python/3.7.4 (Windows-10-10.0.18362-SP0) msrest/0.6.10 msrest_azure/0.6.2
+        azure-mgmt-hdinsight/1.1.0 Azure-SDK-For-Python AZURECLI/2.0.75
       accept-language:
       - en-US
     method: PUT
@@ -230,11 +194,7 @@
       content-type:
       - application/json; charset=utf-8
       date:
-<<<<<<< HEAD
-      - Fri, 11 Oct 2019 22:12:10 GMT
-=======
       - Mon, 21 Oct 2019 12:40:53 GMT
->>>>>>> 807faccc
       expires:
       - '-1'
       pragma:
@@ -276,13 +236,8 @@
       ParameterSetName:
       - -n -g -l -p -t --no-validation-timeout --storage-account
       User-Agent:
-<<<<<<< HEAD
-      - python/3.6.5 (Windows-10-10.0.17134-SP0) msrest/0.6.10 msrest_azure/0.6.2
-        azure-mgmt-hdinsight/1.1.0 Azure-SDK-For-Python AZURECLI/2.0.74
-=======
-      - python/3.7.4 (Windows-10-10.0.18362-SP0) msrest/0.6.10 msrest_azure/0.6.2
-        azure-mgmt-hdinsight/1.1.0 Azure-SDK-For-Python AZURECLI/2.0.75
->>>>>>> 807faccc
+      - python/3.7.4 (Windows-10-10.0.18362-SP0) msrest/0.6.10 msrest_azure/0.6.2
+        azure-mgmt-hdinsight/1.1.0 Azure-SDK-For-Python AZURECLI/2.0.75
       accept-language:
       - en-US
     method: PUT
@@ -290,11 +245,7 @@
   response:
     body:
       string: '{"id":"/subscriptions/00000000-0000-0000-0000-000000000000/resourceGroups/hdicli-000001/providers/Microsoft.HDInsight/clusters/hdicli-000003","name":"hdicli-000003","type":"Microsoft.HDInsight/clusters","location":"East
-<<<<<<< HEAD
-        US 2","etag":"e9a8fc09-c462-4a22-9eea-799818efdeb5","tags":null,"properties":{"clusterVersion":"3.6.1000.67","clusterHdpVersion":"","osType":"Linux","clusterDefinition":{"blueprint":"https://blueprints.azurehdinsight.net/spark-3.6.1000.67.1909140351.json","kind":"spark","componentVersion":{"spark":"2.3"}},"computeProfile":{"roles":[{"name":"headnode","targetInstanceCount":2,"hardwareProfile":{"vmSize":"standard_a4_v2"},"osProfile":{"linuxOperatingSystemProfile":{"username":"sshuser"}},"encryptDataDisks":false},{"name":"workernode","targetInstanceCount":3,"hardwareProfile":{"vmSize":"standard_a4_v2"},"osProfile":{"linuxOperatingSystemProfile":{"username":"sshuser"}},"encryptDataDisks":false}]},"provisioningState":"InProgress","clusterState":"Accepted","createdDate":"2019-10-11T22:12:11.193","quotaInfo":{"coresUsed":20},"tier":"standard","storageProfile":{"storageaccounts":[{"name":"hdicli000002.blob.core.windows.net","resourceId":null,"msiResourceId":null,"key":null,"fileSystem":null,"container":"hdicli-000003","saskey":null,"isDefault":true}]}}}'
-=======
         US 2","etag":"041a6243-bdd7-4785-8eeb-a236a704f60c","tags":null,"properties":{"clusterVersion":"3.6.1000.67","clusterHdpVersion":"","osType":"Linux","clusterDefinition":{"blueprint":"https://blueprints.azurehdinsight.net/spark-3.6.1000.67.1909140351.json","kind":"spark","componentVersion":{"spark":"2.3"}},"computeProfile":{"roles":[{"name":"headnode","targetInstanceCount":2,"hardwareProfile":{"vmSize":"standard_a4_v2"},"osProfile":{"linuxOperatingSystemProfile":{"username":"sshuser"}},"encryptDataDisks":false},{"name":"workernode","targetInstanceCount":3,"hardwareProfile":{"vmSize":"standard_a4_v2"},"osProfile":{"linuxOperatingSystemProfile":{"username":"sshuser"}},"encryptDataDisks":false}]},"provisioningState":"InProgress","clusterState":"Accepted","createdDate":"2019-10-21T12:40:55.273","quotaInfo":{"coresUsed":20},"tier":"standard","storageProfile":{"storageaccounts":[{"name":"hdicli000002.blob.core.windows.net","resourceId":null,"msiResourceId":null,"key":null,"fileSystem":null,"container":"hdicli-000003","saskey":null,"isDefault":true}]}}}'
->>>>>>> 807faccc
     headers:
       azure-asyncoperation:
       - https://management.azure.com:443/subscriptions/00000000-0000-0000-0000-000000000000/resourceGroups/hdicli-000001/providers/Microsoft.HDInsight/clusters/hdicli-000003/azureasyncoperations/create?api-version=2018-06-01-preview
@@ -305,15 +256,9 @@
       content-type:
       - application/json; charset=utf-8
       date:
-<<<<<<< HEAD
-      - Fri, 11 Oct 2019 22:12:12 GMT
-      etag:
-      - '"e9a8fc09-c462-4a22-9eea-799818efdeb5"'
-=======
       - Mon, 21 Oct 2019 12:41:00 GMT
       etag:
       - '"041a6243-bdd7-4785-8eeb-a236a704f60c"'
->>>>>>> 807faccc
       expires:
       - '-1'
       pragma:
@@ -327,11 +272,7 @@
       x-content-type-options:
       - nosniff
       x-ms-hdi-clusteruri:
-<<<<<<< HEAD
-      - https://management.azure.com/subscriptions/fb3a3d6b-44c8-44f5-88c9-b20917c9b96b/resourceGroups/hdicli-oo5kt/providers/Microsoft.HDInsight/clusters/hdicli-av3yzrq3c?api-version=2018-06-01-preview
-=======
       - https://management.azure.com/subscriptions/0b1f6471-1bf0-4dda-aec3-cb9272f09590/resourceGroups/hdicli-5bplt/providers/Microsoft.HDInsight/clusters/hdicli-atrk7w6xn?api-version=2018-06-01-preview
->>>>>>> 807faccc
       x-ms-hdi-served-by:
       - global
       x-ms-ratelimit-remaining-subscription-writes:
@@ -1481,1901 +1422,1277 @@
       ParameterSetName:
       - -n -g -l -p -t --no-validation-timeout --storage-account
       User-Agent:
-<<<<<<< HEAD
-      - python/3.6.5 (Windows-10-10.0.17134-SP0) msrest/0.6.10 msrest_azure/0.6.2
-        azure-mgmt-hdinsight/1.1.0 Azure-SDK-For-Python AZURECLI/2.0.74
-    method: GET
-    uri: https://management.azure.com/subscriptions/00000000-0000-0000-0000-000000000000/resourceGroups/hdicli-000001/providers/Microsoft.HDInsight/clusters/hdicli-000003/azureasyncoperations/create?api-version=2018-06-01-preview
-  response:
-    body:
-      string: '{"status":"InProgress"}'
-    headers:
-      cache-control:
-      - no-cache
-      content-length:
-      - '23'
-      content-type:
-      - application/json; charset=utf-8
-      date:
-      - Fri, 11 Oct 2019 22:12:43 GMT
-      expires:
-      - '-1'
-      pragma:
-      - no-cache
-      strict-transport-security:
-      - max-age=31536000; includeSubDomains
-      transfer-encoding:
-      - chunked
-      vary:
-      - Accept-Encoding
-      x-content-type-options:
-      - nosniff
-      x-ms-hdi-served-by:
-      - global
-    status:
-      code: 200
-      message: OK
-- request:
-    body: null
-    headers:
-      Accept:
-      - application/json
-      Accept-Encoding:
-      - gzip, deflate
-      CommandName:
-      - hdinsight create
-      Connection:
-      - keep-alive
-      ParameterSetName:
-      - -n -g -l -p -t --no-validation-timeout --storage-account
-      User-Agent:
-      - python/3.6.5 (Windows-10-10.0.17134-SP0) msrest/0.6.10 msrest_azure/0.6.2
-        azure-mgmt-hdinsight/1.1.0 Azure-SDK-For-Python AZURECLI/2.0.74
-    method: GET
-    uri: https://management.azure.com/subscriptions/00000000-0000-0000-0000-000000000000/resourceGroups/hdicli-000001/providers/Microsoft.HDInsight/clusters/hdicli-000003/azureasyncoperations/create?api-version=2018-06-01-preview
-  response:
-    body:
-      string: '{"status":"InProgress"}'
-    headers:
-      cache-control:
-      - no-cache
-      content-length:
-      - '23'
-      content-type:
-      - application/json; charset=utf-8
-      date:
-      - Fri, 11 Oct 2019 22:13:14 GMT
-      expires:
-      - '-1'
-      pragma:
-      - no-cache
-      strict-transport-security:
-      - max-age=31536000; includeSubDomains
-      transfer-encoding:
-      - chunked
-      vary:
-      - Accept-Encoding
-      x-content-type-options:
-      - nosniff
-      x-ms-hdi-served-by:
-      - global
-    status:
-      code: 200
-      message: OK
-- request:
-    body: null
-    headers:
-      Accept:
-      - application/json
-      Accept-Encoding:
-      - gzip, deflate
-      CommandName:
-      - hdinsight create
-      Connection:
-      - keep-alive
-      ParameterSetName:
-      - -n -g -l -p -t --no-validation-timeout --storage-account
-      User-Agent:
-      - python/3.6.5 (Windows-10-10.0.17134-SP0) msrest/0.6.10 msrest_azure/0.6.2
-        azure-mgmt-hdinsight/1.1.0 Azure-SDK-For-Python AZURECLI/2.0.74
-    method: GET
-    uri: https://management.azure.com/subscriptions/00000000-0000-0000-0000-000000000000/resourceGroups/hdicli-000001/providers/Microsoft.HDInsight/clusters/hdicli-000003/azureasyncoperations/create?api-version=2018-06-01-preview
-  response:
-    body:
-      string: '{"status":"InProgress"}'
-    headers:
-      cache-control:
-      - no-cache
-      content-length:
-      - '23'
-      content-type:
-      - application/json; charset=utf-8
-      date:
-      - Fri, 11 Oct 2019 22:13:44 GMT
-      expires:
-      - '-1'
-      pragma:
-      - no-cache
-      strict-transport-security:
-      - max-age=31536000; includeSubDomains
-      transfer-encoding:
-      - chunked
-      vary:
-      - Accept-Encoding
-      x-content-type-options:
-      - nosniff
-      x-ms-hdi-served-by:
-      - global
-    status:
-      code: 200
-      message: OK
-- request:
-    body: null
-    headers:
-      Accept:
-      - application/json
-      Accept-Encoding:
-      - gzip, deflate
-      CommandName:
-      - hdinsight create
-      Connection:
-      - keep-alive
-      ParameterSetName:
-      - -n -g -l -p -t --no-validation-timeout --storage-account
-      User-Agent:
-      - python/3.6.5 (Windows-10-10.0.17134-SP0) msrest/0.6.10 msrest_azure/0.6.2
-        azure-mgmt-hdinsight/1.1.0 Azure-SDK-For-Python AZURECLI/2.0.74
-    method: GET
-    uri: https://management.azure.com/subscriptions/00000000-0000-0000-0000-000000000000/resourceGroups/hdicli-000001/providers/Microsoft.HDInsight/clusters/hdicli-000003/azureasyncoperations/create?api-version=2018-06-01-preview
-  response:
-    body:
-      string: '{"status":"InProgress"}'
-    headers:
-      cache-control:
-      - no-cache
-      content-length:
-      - '23'
-      content-type:
-      - application/json; charset=utf-8
-      date:
-      - Fri, 11 Oct 2019 22:14:16 GMT
-      expires:
-      - '-1'
-      pragma:
-      - no-cache
-      strict-transport-security:
-      - max-age=31536000; includeSubDomains
-      transfer-encoding:
-      - chunked
-      vary:
-      - Accept-Encoding
-      x-content-type-options:
-      - nosniff
-      x-ms-hdi-served-by:
-      - global
-    status:
-      code: 200
-      message: OK
-- request:
-    body: null
-    headers:
-      Accept:
-      - application/json
-      Accept-Encoding:
-      - gzip, deflate
-      CommandName:
-      - hdinsight create
-      Connection:
-      - keep-alive
-      ParameterSetName:
-      - -n -g -l -p -t --no-validation-timeout --storage-account
-      User-Agent:
-      - python/3.6.5 (Windows-10-10.0.17134-SP0) msrest/0.6.10 msrest_azure/0.6.2
-        azure-mgmt-hdinsight/1.1.0 Azure-SDK-For-Python AZURECLI/2.0.74
-    method: GET
-    uri: https://management.azure.com/subscriptions/00000000-0000-0000-0000-000000000000/resourceGroups/hdicli-000001/providers/Microsoft.HDInsight/clusters/hdicli-000003/azureasyncoperations/create?api-version=2018-06-01-preview
-  response:
-    body:
-      string: '{"status":"InProgress"}'
-    headers:
-      cache-control:
-      - no-cache
-      content-length:
-      - '23'
-      content-type:
-      - application/json; charset=utf-8
-      date:
-      - Fri, 11 Oct 2019 22:14:46 GMT
-      expires:
-      - '-1'
-      pragma:
-      - no-cache
-      strict-transport-security:
-      - max-age=31536000; includeSubDomains
-      transfer-encoding:
-      - chunked
-      vary:
-      - Accept-Encoding
-      x-content-type-options:
-      - nosniff
-      x-ms-hdi-served-by:
-      - global
-    status:
-      code: 200
-      message: OK
-- request:
-    body: null
-    headers:
-      Accept:
-      - application/json
-      Accept-Encoding:
-      - gzip, deflate
-      CommandName:
-      - hdinsight create
-      Connection:
-      - keep-alive
-      ParameterSetName:
-      - -n -g -l -p -t --no-validation-timeout --storage-account
-      User-Agent:
-      - python/3.6.5 (Windows-10-10.0.17134-SP0) msrest/0.6.10 msrest_azure/0.6.2
-        azure-mgmt-hdinsight/1.1.0 Azure-SDK-For-Python AZURECLI/2.0.74
-    method: GET
-    uri: https://management.azure.com/subscriptions/00000000-0000-0000-0000-000000000000/resourceGroups/hdicli-000001/providers/Microsoft.HDInsight/clusters/hdicli-000003/azureasyncoperations/create?api-version=2018-06-01-preview
-  response:
-    body:
-      string: '{"status":"InProgress"}'
-    headers:
-      cache-control:
-      - no-cache
-      content-length:
-      - '23'
-      content-type:
-      - application/json; charset=utf-8
-      date:
-      - Fri, 11 Oct 2019 22:15:17 GMT
-      expires:
-      - '-1'
-      pragma:
-      - no-cache
-      strict-transport-security:
-      - max-age=31536000; includeSubDomains
-      transfer-encoding:
-      - chunked
-      vary:
-      - Accept-Encoding
-      x-content-type-options:
-      - nosniff
-      x-ms-hdi-served-by:
-      - global
-    status:
-      code: 200
-      message: OK
-- request:
-    body: null
-    headers:
-      Accept:
-      - application/json
-      Accept-Encoding:
-      - gzip, deflate
-      CommandName:
-      - hdinsight create
-      Connection:
-      - keep-alive
-      ParameterSetName:
-      - -n -g -l -p -t --no-validation-timeout --storage-account
-      User-Agent:
-      - python/3.6.5 (Windows-10-10.0.17134-SP0) msrest/0.6.10 msrest_azure/0.6.2
-        azure-mgmt-hdinsight/1.1.0 Azure-SDK-For-Python AZURECLI/2.0.74
-    method: GET
-    uri: https://management.azure.com/subscriptions/00000000-0000-0000-0000-000000000000/resourceGroups/hdicli-000001/providers/Microsoft.HDInsight/clusters/hdicli-000003/azureasyncoperations/create?api-version=2018-06-01-preview
-  response:
-    body:
-      string: '{"status":"InProgress"}'
-    headers:
-      cache-control:
-      - no-cache
-      content-length:
-      - '23'
-      content-type:
-      - application/json; charset=utf-8
-      date:
-      - Fri, 11 Oct 2019 22:15:48 GMT
-      expires:
-      - '-1'
-      pragma:
-      - no-cache
-      strict-transport-security:
-      - max-age=31536000; includeSubDomains
-      transfer-encoding:
-      - chunked
-      vary:
-      - Accept-Encoding
-      x-content-type-options:
-      - nosniff
-      x-ms-hdi-served-by:
-      - global
-    status:
-      code: 200
-      message: OK
-- request:
-    body: null
-    headers:
-      Accept:
-      - application/json
-      Accept-Encoding:
-      - gzip, deflate
-      CommandName:
-      - hdinsight create
-      Connection:
-      - keep-alive
-      ParameterSetName:
-      - -n -g -l -p -t --no-validation-timeout --storage-account
-      User-Agent:
-      - python/3.6.5 (Windows-10-10.0.17134-SP0) msrest/0.6.10 msrest_azure/0.6.2
-        azure-mgmt-hdinsight/1.1.0 Azure-SDK-For-Python AZURECLI/2.0.74
-    method: GET
-    uri: https://management.azure.com/subscriptions/00000000-0000-0000-0000-000000000000/resourceGroups/hdicli-000001/providers/Microsoft.HDInsight/clusters/hdicli-000003/azureasyncoperations/create?api-version=2018-06-01-preview
-  response:
-    body:
-      string: '{"status":"InProgress"}'
-    headers:
-      cache-control:
-      - no-cache
-      content-length:
-      - '23'
-      content-type:
-      - application/json; charset=utf-8
-      date:
-      - Fri, 11 Oct 2019 22:16:18 GMT
-      expires:
-      - '-1'
-      pragma:
-      - no-cache
-      strict-transport-security:
-      - max-age=31536000; includeSubDomains
-      transfer-encoding:
-      - chunked
-      vary:
-      - Accept-Encoding
-      x-content-type-options:
-      - nosniff
-      x-ms-hdi-served-by:
-      - global
-    status:
-      code: 200
-      message: OK
-- request:
-    body: null
-    headers:
-      Accept:
-      - application/json
-      Accept-Encoding:
-      - gzip, deflate
-      CommandName:
-      - hdinsight create
-      Connection:
-      - keep-alive
-      ParameterSetName:
-      - -n -g -l -p -t --no-validation-timeout --storage-account
-      User-Agent:
-      - python/3.6.5 (Windows-10-10.0.17134-SP0) msrest/0.6.10 msrest_azure/0.6.2
-        azure-mgmt-hdinsight/1.1.0 Azure-SDK-For-Python AZURECLI/2.0.74
-=======
-      - python/3.7.4 (Windows-10-10.0.18362-SP0) msrest/0.6.10 msrest_azure/0.6.2
-        azure-mgmt-hdinsight/1.1.0 Azure-SDK-For-Python AZURECLI/2.0.75
->>>>>>> 807faccc
-    method: GET
-    uri: https://management.azure.com/subscriptions/00000000-0000-0000-0000-000000000000/resourceGroups/hdicli-000001/providers/Microsoft.HDInsight/clusters/hdicli-000003/azureasyncoperations/create?api-version=2018-06-01-preview
-  response:
-    body:
-      string: '{"status":"InProgress"}'
-    headers:
-      cache-control:
-      - no-cache
-      content-length:
-      - '23'
-      content-type:
-      - application/json; charset=utf-8
-      date:
-<<<<<<< HEAD
-      - Fri, 11 Oct 2019 22:16:49 GMT
-=======
+      - python/3.7.4 (Windows-10-10.0.18362-SP0) msrest/0.6.10 msrest_azure/0.6.2
+        azure-mgmt-hdinsight/1.1.0 Azure-SDK-For-Python AZURECLI/2.0.75
+    method: GET
+    uri: https://management.azure.com/subscriptions/00000000-0000-0000-0000-000000000000/resourceGroups/hdicli-000001/providers/Microsoft.HDInsight/clusters/hdicli-000003/azureasyncoperations/create?api-version=2018-06-01-preview
+  response:
+    body:
+      string: '{"status":"InProgress"}'
+    headers:
+      cache-control:
+      - no-cache
+      content-length:
+      - '23'
+      content-type:
+      - application/json; charset=utf-8
+      date:
       - Mon, 21 Oct 2019 12:54:25 GMT
->>>>>>> 807faccc
-      expires:
-      - '-1'
-      pragma:
-      - no-cache
-      strict-transport-security:
-      - max-age=31536000; includeSubDomains
-      transfer-encoding:
-      - chunked
-      vary:
-      - Accept-Encoding
-      x-content-type-options:
-      - nosniff
-      x-ms-hdi-served-by:
-      - global
-    status:
-      code: 200
-      message: OK
-- request:
-    body: null
-    headers:
-      Accept:
-      - application/json
-      Accept-Encoding:
-      - gzip, deflate
-      CommandName:
-      - hdinsight create
-      Connection:
-      - keep-alive
-      ParameterSetName:
-      - -n -g -l -p -t --no-validation-timeout --storage-account
-      User-Agent:
-<<<<<<< HEAD
-      - python/3.6.5 (Windows-10-10.0.17134-SP0) msrest/0.6.10 msrest_azure/0.6.2
-        azure-mgmt-hdinsight/1.1.0 Azure-SDK-For-Python AZURECLI/2.0.74
-=======
-      - python/3.7.4 (Windows-10-10.0.18362-SP0) msrest/0.6.10 msrest_azure/0.6.2
-        azure-mgmt-hdinsight/1.1.0 Azure-SDK-For-Python AZURECLI/2.0.75
->>>>>>> 807faccc
-    method: GET
-    uri: https://management.azure.com/subscriptions/00000000-0000-0000-0000-000000000000/resourceGroups/hdicli-000001/providers/Microsoft.HDInsight/clusters/hdicli-000003/azureasyncoperations/create?api-version=2018-06-01-preview
-  response:
-    body:
-      string: '{"status":"InProgress"}'
-    headers:
-      cache-control:
-      - no-cache
-      content-length:
-      - '23'
-      content-type:
-      - application/json; charset=utf-8
-      date:
-<<<<<<< HEAD
-      - Fri, 11 Oct 2019 22:17:19 GMT
-=======
+      expires:
+      - '-1'
+      pragma:
+      - no-cache
+      strict-transport-security:
+      - max-age=31536000; includeSubDomains
+      transfer-encoding:
+      - chunked
+      vary:
+      - Accept-Encoding
+      x-content-type-options:
+      - nosniff
+      x-ms-hdi-served-by:
+      - global
+    status:
+      code: 200
+      message: OK
+- request:
+    body: null
+    headers:
+      Accept:
+      - application/json
+      Accept-Encoding:
+      - gzip, deflate
+      CommandName:
+      - hdinsight create
+      Connection:
+      - keep-alive
+      ParameterSetName:
+      - -n -g -l -p -t --no-validation-timeout --storage-account
+      User-Agent:
+      - python/3.7.4 (Windows-10-10.0.18362-SP0) msrest/0.6.10 msrest_azure/0.6.2
+        azure-mgmt-hdinsight/1.1.0 Azure-SDK-For-Python AZURECLI/2.0.75
+    method: GET
+    uri: https://management.azure.com/subscriptions/00000000-0000-0000-0000-000000000000/resourceGroups/hdicli-000001/providers/Microsoft.HDInsight/clusters/hdicli-000003/azureasyncoperations/create?api-version=2018-06-01-preview
+  response:
+    body:
+      string: '{"status":"InProgress"}'
+    headers:
+      cache-control:
+      - no-cache
+      content-length:
+      - '23'
+      content-type:
+      - application/json; charset=utf-8
+      date:
       - Mon, 21 Oct 2019 12:54:57 GMT
->>>>>>> 807faccc
-      expires:
-      - '-1'
-      pragma:
-      - no-cache
-      strict-transport-security:
-      - max-age=31536000; includeSubDomains
-      transfer-encoding:
-      - chunked
-      vary:
-      - Accept-Encoding
-      x-content-type-options:
-      - nosniff
-      x-ms-hdi-served-by:
-      - global
-    status:
-      code: 200
-      message: OK
-- request:
-    body: null
-    headers:
-      Accept:
-      - application/json
-      Accept-Encoding:
-      - gzip, deflate
-      CommandName:
-      - hdinsight create
-      Connection:
-      - keep-alive
-      ParameterSetName:
-      - -n -g -l -p -t --no-validation-timeout --storage-account
-      User-Agent:
-<<<<<<< HEAD
-      - python/3.6.5 (Windows-10-10.0.17134-SP0) msrest/0.6.10 msrest_azure/0.6.2
-        azure-mgmt-hdinsight/1.1.0 Azure-SDK-For-Python AZURECLI/2.0.74
-=======
-      - python/3.7.4 (Windows-10-10.0.18362-SP0) msrest/0.6.10 msrest_azure/0.6.2
-        azure-mgmt-hdinsight/1.1.0 Azure-SDK-For-Python AZURECLI/2.0.75
->>>>>>> 807faccc
-    method: GET
-    uri: https://management.azure.com/subscriptions/00000000-0000-0000-0000-000000000000/resourceGroups/hdicli-000001/providers/Microsoft.HDInsight/clusters/hdicli-000003/azureasyncoperations/create?api-version=2018-06-01-preview
-  response:
-    body:
-      string: '{"status":"InProgress"}'
-    headers:
-      cache-control:
-      - no-cache
-      content-length:
-      - '23'
-      content-type:
-      - application/json; charset=utf-8
-      date:
-<<<<<<< HEAD
-      - Fri, 11 Oct 2019 22:17:50 GMT
-=======
+      expires:
+      - '-1'
+      pragma:
+      - no-cache
+      strict-transport-security:
+      - max-age=31536000; includeSubDomains
+      transfer-encoding:
+      - chunked
+      vary:
+      - Accept-Encoding
+      x-content-type-options:
+      - nosniff
+      x-ms-hdi-served-by:
+      - global
+    status:
+      code: 200
+      message: OK
+- request:
+    body: null
+    headers:
+      Accept:
+      - application/json
+      Accept-Encoding:
+      - gzip, deflate
+      CommandName:
+      - hdinsight create
+      Connection:
+      - keep-alive
+      ParameterSetName:
+      - -n -g -l -p -t --no-validation-timeout --storage-account
+      User-Agent:
+      - python/3.7.4 (Windows-10-10.0.18362-SP0) msrest/0.6.10 msrest_azure/0.6.2
+        azure-mgmt-hdinsight/1.1.0 Azure-SDK-For-Python AZURECLI/2.0.75
+    method: GET
+    uri: https://management.azure.com/subscriptions/00000000-0000-0000-0000-000000000000/resourceGroups/hdicli-000001/providers/Microsoft.HDInsight/clusters/hdicli-000003/azureasyncoperations/create?api-version=2018-06-01-preview
+  response:
+    body:
+      string: '{"status":"InProgress"}'
+    headers:
+      cache-control:
+      - no-cache
+      content-length:
+      - '23'
+      content-type:
+      - application/json; charset=utf-8
+      date:
       - Mon, 21 Oct 2019 12:55:29 GMT
->>>>>>> 807faccc
-      expires:
-      - '-1'
-      pragma:
-      - no-cache
-      strict-transport-security:
-      - max-age=31536000; includeSubDomains
-      transfer-encoding:
-      - chunked
-      vary:
-      - Accept-Encoding
-      x-content-type-options:
-      - nosniff
-      x-ms-hdi-served-by:
-      - global
-    status:
-      code: 200
-      message: OK
-- request:
-    body: null
-    headers:
-      Accept:
-      - application/json
-      Accept-Encoding:
-      - gzip, deflate
-      CommandName:
-      - hdinsight create
-      Connection:
-      - keep-alive
-      ParameterSetName:
-      - -n -g -l -p -t --no-validation-timeout --storage-account
-      User-Agent:
-<<<<<<< HEAD
-      - python/3.6.5 (Windows-10-10.0.17134-SP0) msrest/0.6.10 msrest_azure/0.6.2
-        azure-mgmt-hdinsight/1.1.0 Azure-SDK-For-Python AZURECLI/2.0.74
-=======
-      - python/3.7.4 (Windows-10-10.0.18362-SP0) msrest/0.6.10 msrest_azure/0.6.2
-        azure-mgmt-hdinsight/1.1.0 Azure-SDK-For-Python AZURECLI/2.0.75
->>>>>>> 807faccc
-    method: GET
-    uri: https://management.azure.com/subscriptions/00000000-0000-0000-0000-000000000000/resourceGroups/hdicli-000001/providers/Microsoft.HDInsight/clusters/hdicli-000003/azureasyncoperations/create?api-version=2018-06-01-preview
-  response:
-    body:
-      string: '{"status":"InProgress"}'
-    headers:
-      cache-control:
-      - no-cache
-      content-length:
-      - '23'
-      content-type:
-      - application/json; charset=utf-8
-      date:
-<<<<<<< HEAD
-      - Fri, 11 Oct 2019 22:18:20 GMT
-=======
+      expires:
+      - '-1'
+      pragma:
+      - no-cache
+      strict-transport-security:
+      - max-age=31536000; includeSubDomains
+      transfer-encoding:
+      - chunked
+      vary:
+      - Accept-Encoding
+      x-content-type-options:
+      - nosniff
+      x-ms-hdi-served-by:
+      - global
+    status:
+      code: 200
+      message: OK
+- request:
+    body: null
+    headers:
+      Accept:
+      - application/json
+      Accept-Encoding:
+      - gzip, deflate
+      CommandName:
+      - hdinsight create
+      Connection:
+      - keep-alive
+      ParameterSetName:
+      - -n -g -l -p -t --no-validation-timeout --storage-account
+      User-Agent:
+      - python/3.7.4 (Windows-10-10.0.18362-SP0) msrest/0.6.10 msrest_azure/0.6.2
+        azure-mgmt-hdinsight/1.1.0 Azure-SDK-For-Python AZURECLI/2.0.75
+    method: GET
+    uri: https://management.azure.com/subscriptions/00000000-0000-0000-0000-000000000000/resourceGroups/hdicli-000001/providers/Microsoft.HDInsight/clusters/hdicli-000003/azureasyncoperations/create?api-version=2018-06-01-preview
+  response:
+    body:
+      string: '{"status":"InProgress"}'
+    headers:
+      cache-control:
+      - no-cache
+      content-length:
+      - '23'
+      content-type:
+      - application/json; charset=utf-8
+      date:
       - Mon, 21 Oct 2019 12:56:01 GMT
->>>>>>> 807faccc
-      expires:
-      - '-1'
-      pragma:
-      - no-cache
-      strict-transport-security:
-      - max-age=31536000; includeSubDomains
-      transfer-encoding:
-      - chunked
-      vary:
-      - Accept-Encoding
-      x-content-type-options:
-      - nosniff
-      x-ms-hdi-served-by:
-      - global
-    status:
-      code: 200
-      message: OK
-- request:
-    body: null
-    headers:
-      Accept:
-      - application/json
-      Accept-Encoding:
-      - gzip, deflate
-      CommandName:
-      - hdinsight create
-      Connection:
-      - keep-alive
-      ParameterSetName:
-      - -n -g -l -p -t --no-validation-timeout --storage-account
-      User-Agent:
-<<<<<<< HEAD
-      - python/3.6.5 (Windows-10-10.0.17134-SP0) msrest/0.6.10 msrest_azure/0.6.2
-        azure-mgmt-hdinsight/1.1.0 Azure-SDK-For-Python AZURECLI/2.0.74
-=======
-      - python/3.7.4 (Windows-10-10.0.18362-SP0) msrest/0.6.10 msrest_azure/0.6.2
-        azure-mgmt-hdinsight/1.1.0 Azure-SDK-For-Python AZURECLI/2.0.75
->>>>>>> 807faccc
-    method: GET
-    uri: https://management.azure.com/subscriptions/00000000-0000-0000-0000-000000000000/resourceGroups/hdicli-000001/providers/Microsoft.HDInsight/clusters/hdicli-000003/azureasyncoperations/create?api-version=2018-06-01-preview
-  response:
-    body:
-      string: '{"status":"InProgress"}'
-    headers:
-      cache-control:
-      - no-cache
-      content-length:
-      - '23'
-      content-type:
-      - application/json; charset=utf-8
-      date:
-<<<<<<< HEAD
-      - Fri, 11 Oct 2019 22:18:51 GMT
-=======
+      expires:
+      - '-1'
+      pragma:
+      - no-cache
+      strict-transport-security:
+      - max-age=31536000; includeSubDomains
+      transfer-encoding:
+      - chunked
+      vary:
+      - Accept-Encoding
+      x-content-type-options:
+      - nosniff
+      x-ms-hdi-served-by:
+      - global
+    status:
+      code: 200
+      message: OK
+- request:
+    body: null
+    headers:
+      Accept:
+      - application/json
+      Accept-Encoding:
+      - gzip, deflate
+      CommandName:
+      - hdinsight create
+      Connection:
+      - keep-alive
+      ParameterSetName:
+      - -n -g -l -p -t --no-validation-timeout --storage-account
+      User-Agent:
+      - python/3.7.4 (Windows-10-10.0.18362-SP0) msrest/0.6.10 msrest_azure/0.6.2
+        azure-mgmt-hdinsight/1.1.0 Azure-SDK-For-Python AZURECLI/2.0.75
+    method: GET
+    uri: https://management.azure.com/subscriptions/00000000-0000-0000-0000-000000000000/resourceGroups/hdicli-000001/providers/Microsoft.HDInsight/clusters/hdicli-000003/azureasyncoperations/create?api-version=2018-06-01-preview
+  response:
+    body:
+      string: '{"status":"InProgress"}'
+    headers:
+      cache-control:
+      - no-cache
+      content-length:
+      - '23'
+      content-type:
+      - application/json; charset=utf-8
+      date:
       - Mon, 21 Oct 2019 12:56:33 GMT
->>>>>>> 807faccc
-      expires:
-      - '-1'
-      pragma:
-      - no-cache
-      strict-transport-security:
-      - max-age=31536000; includeSubDomains
-      transfer-encoding:
-      - chunked
-      vary:
-      - Accept-Encoding
-      x-content-type-options:
-      - nosniff
-      x-ms-hdi-served-by:
-      - global
-    status:
-      code: 200
-      message: OK
-- request:
-    body: null
-    headers:
-      Accept:
-      - application/json
-      Accept-Encoding:
-      - gzip, deflate
-      CommandName:
-      - hdinsight create
-      Connection:
-      - keep-alive
-      ParameterSetName:
-      - -n -g -l -p -t --no-validation-timeout --storage-account
-      User-Agent:
-<<<<<<< HEAD
-      - python/3.6.5 (Windows-10-10.0.17134-SP0) msrest/0.6.10 msrest_azure/0.6.2
-        azure-mgmt-hdinsight/1.1.0 Azure-SDK-For-Python AZURECLI/2.0.74
-=======
-      - python/3.7.4 (Windows-10-10.0.18362-SP0) msrest/0.6.10 msrest_azure/0.6.2
-        azure-mgmt-hdinsight/1.1.0 Azure-SDK-For-Python AZURECLI/2.0.75
->>>>>>> 807faccc
-    method: GET
-    uri: https://management.azure.com/subscriptions/00000000-0000-0000-0000-000000000000/resourceGroups/hdicli-000001/providers/Microsoft.HDInsight/clusters/hdicli-000003/azureasyncoperations/create?api-version=2018-06-01-preview
-  response:
-    body:
-      string: '{"status":"InProgress"}'
-    headers:
-      cache-control:
-      - no-cache
-      content-length:
-      - '23'
-      content-type:
-      - application/json; charset=utf-8
-      date:
-<<<<<<< HEAD
-      - Fri, 11 Oct 2019 22:19:22 GMT
-=======
+      expires:
+      - '-1'
+      pragma:
+      - no-cache
+      strict-transport-security:
+      - max-age=31536000; includeSubDomains
+      transfer-encoding:
+      - chunked
+      vary:
+      - Accept-Encoding
+      x-content-type-options:
+      - nosniff
+      x-ms-hdi-served-by:
+      - global
+    status:
+      code: 200
+      message: OK
+- request:
+    body: null
+    headers:
+      Accept:
+      - application/json
+      Accept-Encoding:
+      - gzip, deflate
+      CommandName:
+      - hdinsight create
+      Connection:
+      - keep-alive
+      ParameterSetName:
+      - -n -g -l -p -t --no-validation-timeout --storage-account
+      User-Agent:
+      - python/3.7.4 (Windows-10-10.0.18362-SP0) msrest/0.6.10 msrest_azure/0.6.2
+        azure-mgmt-hdinsight/1.1.0 Azure-SDK-For-Python AZURECLI/2.0.75
+    method: GET
+    uri: https://management.azure.com/subscriptions/00000000-0000-0000-0000-000000000000/resourceGroups/hdicli-000001/providers/Microsoft.HDInsight/clusters/hdicli-000003/azureasyncoperations/create?api-version=2018-06-01-preview
+  response:
+    body:
+      string: '{"status":"InProgress"}'
+    headers:
+      cache-control:
+      - no-cache
+      content-length:
+      - '23'
+      content-type:
+      - application/json; charset=utf-8
+      date:
       - Mon, 21 Oct 2019 12:57:06 GMT
->>>>>>> 807faccc
-      expires:
-      - '-1'
-      pragma:
-      - no-cache
-      strict-transport-security:
-      - max-age=31536000; includeSubDomains
-      transfer-encoding:
-      - chunked
-      vary:
-      - Accept-Encoding
-      x-content-type-options:
-      - nosniff
-      x-ms-hdi-served-by:
-      - global
-    status:
-      code: 200
-      message: OK
-- request:
-    body: null
-    headers:
-      Accept:
-      - application/json
-      Accept-Encoding:
-      - gzip, deflate
-      CommandName:
-      - hdinsight create
-      Connection:
-      - keep-alive
-      ParameterSetName:
-      - -n -g -l -p -t --no-validation-timeout --storage-account
-      User-Agent:
-<<<<<<< HEAD
-      - python/3.6.5 (Windows-10-10.0.17134-SP0) msrest/0.6.10 msrest_azure/0.6.2
-        azure-mgmt-hdinsight/1.1.0 Azure-SDK-For-Python AZURECLI/2.0.74
-=======
-      - python/3.7.4 (Windows-10-10.0.18362-SP0) msrest/0.6.10 msrest_azure/0.6.2
-        azure-mgmt-hdinsight/1.1.0 Azure-SDK-For-Python AZURECLI/2.0.75
->>>>>>> 807faccc
-    method: GET
-    uri: https://management.azure.com/subscriptions/00000000-0000-0000-0000-000000000000/resourceGroups/hdicli-000001/providers/Microsoft.HDInsight/clusters/hdicli-000003/azureasyncoperations/create?api-version=2018-06-01-preview
-  response:
-    body:
-      string: '{"status":"InProgress"}'
-    headers:
-      cache-control:
-      - no-cache
-      content-length:
-      - '23'
-      content-type:
-      - application/json; charset=utf-8
-      date:
-<<<<<<< HEAD
-      - Fri, 11 Oct 2019 22:19:52 GMT
-=======
+      expires:
+      - '-1'
+      pragma:
+      - no-cache
+      strict-transport-security:
+      - max-age=31536000; includeSubDomains
+      transfer-encoding:
+      - chunked
+      vary:
+      - Accept-Encoding
+      x-content-type-options:
+      - nosniff
+      x-ms-hdi-served-by:
+      - global
+    status:
+      code: 200
+      message: OK
+- request:
+    body: null
+    headers:
+      Accept:
+      - application/json
+      Accept-Encoding:
+      - gzip, deflate
+      CommandName:
+      - hdinsight create
+      Connection:
+      - keep-alive
+      ParameterSetName:
+      - -n -g -l -p -t --no-validation-timeout --storage-account
+      User-Agent:
+      - python/3.7.4 (Windows-10-10.0.18362-SP0) msrest/0.6.10 msrest_azure/0.6.2
+        azure-mgmt-hdinsight/1.1.0 Azure-SDK-For-Python AZURECLI/2.0.75
+    method: GET
+    uri: https://management.azure.com/subscriptions/00000000-0000-0000-0000-000000000000/resourceGroups/hdicli-000001/providers/Microsoft.HDInsight/clusters/hdicli-000003/azureasyncoperations/create?api-version=2018-06-01-preview
+  response:
+    body:
+      string: '{"status":"InProgress"}'
+    headers:
+      cache-control:
+      - no-cache
+      content-length:
+      - '23'
+      content-type:
+      - application/json; charset=utf-8
+      date:
       - Mon, 21 Oct 2019 12:57:37 GMT
->>>>>>> 807faccc
-      expires:
-      - '-1'
-      pragma:
-      - no-cache
-      strict-transport-security:
-      - max-age=31536000; includeSubDomains
-      transfer-encoding:
-      - chunked
-      vary:
-      - Accept-Encoding
-      x-content-type-options:
-      - nosniff
-      x-ms-hdi-served-by:
-      - global
-    status:
-      code: 200
-      message: OK
-- request:
-    body: null
-    headers:
-      Accept:
-      - application/json
-      Accept-Encoding:
-      - gzip, deflate
-      CommandName:
-      - hdinsight create
-      Connection:
-      - keep-alive
-      ParameterSetName:
-      - -n -g -l -p -t --no-validation-timeout --storage-account
-      User-Agent:
-<<<<<<< HEAD
-      - python/3.6.5 (Windows-10-10.0.17134-SP0) msrest/0.6.10 msrest_azure/0.6.2
-        azure-mgmt-hdinsight/1.1.0 Azure-SDK-For-Python AZURECLI/2.0.74
-=======
-      - python/3.7.4 (Windows-10-10.0.18362-SP0) msrest/0.6.10 msrest_azure/0.6.2
-        azure-mgmt-hdinsight/1.1.0 Azure-SDK-For-Python AZURECLI/2.0.75
->>>>>>> 807faccc
-    method: GET
-    uri: https://management.azure.com/subscriptions/00000000-0000-0000-0000-000000000000/resourceGroups/hdicli-000001/providers/Microsoft.HDInsight/clusters/hdicli-000003/azureasyncoperations/create?api-version=2018-06-01-preview
-  response:
-    body:
-      string: '{"status":"InProgress"}'
-    headers:
-      cache-control:
-      - no-cache
-      content-length:
-      - '23'
-      content-type:
-      - application/json; charset=utf-8
-      date:
-<<<<<<< HEAD
-      - Fri, 11 Oct 2019 22:20:23 GMT
-=======
+      expires:
+      - '-1'
+      pragma:
+      - no-cache
+      strict-transport-security:
+      - max-age=31536000; includeSubDomains
+      transfer-encoding:
+      - chunked
+      vary:
+      - Accept-Encoding
+      x-content-type-options:
+      - nosniff
+      x-ms-hdi-served-by:
+      - global
+    status:
+      code: 200
+      message: OK
+- request:
+    body: null
+    headers:
+      Accept:
+      - application/json
+      Accept-Encoding:
+      - gzip, deflate
+      CommandName:
+      - hdinsight create
+      Connection:
+      - keep-alive
+      ParameterSetName:
+      - -n -g -l -p -t --no-validation-timeout --storage-account
+      User-Agent:
+      - python/3.7.4 (Windows-10-10.0.18362-SP0) msrest/0.6.10 msrest_azure/0.6.2
+        azure-mgmt-hdinsight/1.1.0 Azure-SDK-For-Python AZURECLI/2.0.75
+    method: GET
+    uri: https://management.azure.com/subscriptions/00000000-0000-0000-0000-000000000000/resourceGroups/hdicli-000001/providers/Microsoft.HDInsight/clusters/hdicli-000003/azureasyncoperations/create?api-version=2018-06-01-preview
+  response:
+    body:
+      string: '{"status":"InProgress"}'
+    headers:
+      cache-control:
+      - no-cache
+      content-length:
+      - '23'
+      content-type:
+      - application/json; charset=utf-8
+      date:
       - Mon, 21 Oct 2019 12:58:09 GMT
->>>>>>> 807faccc
-      expires:
-      - '-1'
-      pragma:
-      - no-cache
-      strict-transport-security:
-      - max-age=31536000; includeSubDomains
-      transfer-encoding:
-      - chunked
-      vary:
-      - Accept-Encoding
-      x-content-type-options:
-      - nosniff
-      x-ms-hdi-served-by:
-      - global
-    status:
-      code: 200
-      message: OK
-- request:
-    body: null
-    headers:
-      Accept:
-      - application/json
-      Accept-Encoding:
-      - gzip, deflate
-      CommandName:
-      - hdinsight create
-      Connection:
-      - keep-alive
-      ParameterSetName:
-      - -n -g -l -p -t --no-validation-timeout --storage-account
-      User-Agent:
-<<<<<<< HEAD
-      - python/3.6.5 (Windows-10-10.0.17134-SP0) msrest/0.6.10 msrest_azure/0.6.2
-        azure-mgmt-hdinsight/1.1.0 Azure-SDK-For-Python AZURECLI/2.0.74
-=======
-      - python/3.7.4 (Windows-10-10.0.18362-SP0) msrest/0.6.10 msrest_azure/0.6.2
-        azure-mgmt-hdinsight/1.1.0 Azure-SDK-For-Python AZURECLI/2.0.75
->>>>>>> 807faccc
-    method: GET
-    uri: https://management.azure.com/subscriptions/00000000-0000-0000-0000-000000000000/resourceGroups/hdicli-000001/providers/Microsoft.HDInsight/clusters/hdicli-000003/azureasyncoperations/create?api-version=2018-06-01-preview
-  response:
-    body:
-      string: '{"status":"InProgress"}'
-    headers:
-      cache-control:
-      - no-cache
-      content-length:
-      - '23'
-      content-type:
-      - application/json; charset=utf-8
-      date:
-<<<<<<< HEAD
-      - Fri, 11 Oct 2019 22:20:54 GMT
-=======
+      expires:
+      - '-1'
+      pragma:
+      - no-cache
+      strict-transport-security:
+      - max-age=31536000; includeSubDomains
+      transfer-encoding:
+      - chunked
+      vary:
+      - Accept-Encoding
+      x-content-type-options:
+      - nosniff
+      x-ms-hdi-served-by:
+      - global
+    status:
+      code: 200
+      message: OK
+- request:
+    body: null
+    headers:
+      Accept:
+      - application/json
+      Accept-Encoding:
+      - gzip, deflate
+      CommandName:
+      - hdinsight create
+      Connection:
+      - keep-alive
+      ParameterSetName:
+      - -n -g -l -p -t --no-validation-timeout --storage-account
+      User-Agent:
+      - python/3.7.4 (Windows-10-10.0.18362-SP0) msrest/0.6.10 msrest_azure/0.6.2
+        azure-mgmt-hdinsight/1.1.0 Azure-SDK-For-Python AZURECLI/2.0.75
+    method: GET
+    uri: https://management.azure.com/subscriptions/00000000-0000-0000-0000-000000000000/resourceGroups/hdicli-000001/providers/Microsoft.HDInsight/clusters/hdicli-000003/azureasyncoperations/create?api-version=2018-06-01-preview
+  response:
+    body:
+      string: '{"status":"InProgress"}'
+    headers:
+      cache-control:
+      - no-cache
+      content-length:
+      - '23'
+      content-type:
+      - application/json; charset=utf-8
+      date:
       - Mon, 21 Oct 2019 12:58:42 GMT
->>>>>>> 807faccc
-      expires:
-      - '-1'
-      pragma:
-      - no-cache
-      strict-transport-security:
-      - max-age=31536000; includeSubDomains
-      transfer-encoding:
-      - chunked
-      vary:
-      - Accept-Encoding
-      x-content-type-options:
-      - nosniff
-      x-ms-hdi-served-by:
-      - global
-    status:
-      code: 200
-      message: OK
-- request:
-    body: null
-    headers:
-      Accept:
-      - application/json
-      Accept-Encoding:
-      - gzip, deflate
-      CommandName:
-      - hdinsight create
-      Connection:
-      - keep-alive
-      ParameterSetName:
-      - -n -g -l -p -t --no-validation-timeout --storage-account
-      User-Agent:
-<<<<<<< HEAD
-      - python/3.6.5 (Windows-10-10.0.17134-SP0) msrest/0.6.10 msrest_azure/0.6.2
-        azure-mgmt-hdinsight/1.1.0 Azure-SDK-For-Python AZURECLI/2.0.74
-=======
-      - python/3.7.4 (Windows-10-10.0.18362-SP0) msrest/0.6.10 msrest_azure/0.6.2
-        azure-mgmt-hdinsight/1.1.0 Azure-SDK-For-Python AZURECLI/2.0.75
->>>>>>> 807faccc
-    method: GET
-    uri: https://management.azure.com/subscriptions/00000000-0000-0000-0000-000000000000/resourceGroups/hdicli-000001/providers/Microsoft.HDInsight/clusters/hdicli-000003/azureasyncoperations/create?api-version=2018-06-01-preview
-  response:
-    body:
-      string: '{"status":"InProgress"}'
-    headers:
-      cache-control:
-      - no-cache
-      content-length:
-      - '23'
-      content-type:
-      - application/json; charset=utf-8
-      date:
-<<<<<<< HEAD
-      - Fri, 11 Oct 2019 22:21:24 GMT
-=======
+      expires:
+      - '-1'
+      pragma:
+      - no-cache
+      strict-transport-security:
+      - max-age=31536000; includeSubDomains
+      transfer-encoding:
+      - chunked
+      vary:
+      - Accept-Encoding
+      x-content-type-options:
+      - nosniff
+      x-ms-hdi-served-by:
+      - global
+    status:
+      code: 200
+      message: OK
+- request:
+    body: null
+    headers:
+      Accept:
+      - application/json
+      Accept-Encoding:
+      - gzip, deflate
+      CommandName:
+      - hdinsight create
+      Connection:
+      - keep-alive
+      ParameterSetName:
+      - -n -g -l -p -t --no-validation-timeout --storage-account
+      User-Agent:
+      - python/3.7.4 (Windows-10-10.0.18362-SP0) msrest/0.6.10 msrest_azure/0.6.2
+        azure-mgmt-hdinsight/1.1.0 Azure-SDK-For-Python AZURECLI/2.0.75
+    method: GET
+    uri: https://management.azure.com/subscriptions/00000000-0000-0000-0000-000000000000/resourceGroups/hdicli-000001/providers/Microsoft.HDInsight/clusters/hdicli-000003/azureasyncoperations/create?api-version=2018-06-01-preview
+  response:
+    body:
+      string: '{"status":"InProgress"}'
+    headers:
+      cache-control:
+      - no-cache
+      content-length:
+      - '23'
+      content-type:
+      - application/json; charset=utf-8
+      date:
       - Mon, 21 Oct 2019 12:59:14 GMT
->>>>>>> 807faccc
-      expires:
-      - '-1'
-      pragma:
-      - no-cache
-      strict-transport-security:
-      - max-age=31536000; includeSubDomains
-      transfer-encoding:
-      - chunked
-      vary:
-      - Accept-Encoding
-      x-content-type-options:
-      - nosniff
-      x-ms-hdi-served-by:
-      - global
-    status:
-      code: 200
-      message: OK
-- request:
-    body: null
-    headers:
-      Accept:
-      - application/json
-      Accept-Encoding:
-      - gzip, deflate
-      CommandName:
-      - hdinsight create
-      Connection:
-      - keep-alive
-      ParameterSetName:
-      - -n -g -l -p -t --no-validation-timeout --storage-account
-      User-Agent:
-<<<<<<< HEAD
-      - python/3.6.5 (Windows-10-10.0.17134-SP0) msrest/0.6.10 msrest_azure/0.6.2
-        azure-mgmt-hdinsight/1.1.0 Azure-SDK-For-Python AZURECLI/2.0.74
-=======
-      - python/3.7.4 (Windows-10-10.0.18362-SP0) msrest/0.6.10 msrest_azure/0.6.2
-        azure-mgmt-hdinsight/1.1.0 Azure-SDK-For-Python AZURECLI/2.0.75
->>>>>>> 807faccc
-    method: GET
-    uri: https://management.azure.com/subscriptions/00000000-0000-0000-0000-000000000000/resourceGroups/hdicli-000001/providers/Microsoft.HDInsight/clusters/hdicli-000003/azureasyncoperations/create?api-version=2018-06-01-preview
-  response:
-    body:
-      string: '{"status":"InProgress"}'
-    headers:
-      cache-control:
-      - no-cache
-      content-length:
-      - '23'
-      content-type:
-      - application/json; charset=utf-8
-      date:
-<<<<<<< HEAD
-      - Fri, 11 Oct 2019 22:21:56 GMT
-=======
+      expires:
+      - '-1'
+      pragma:
+      - no-cache
+      strict-transport-security:
+      - max-age=31536000; includeSubDomains
+      transfer-encoding:
+      - chunked
+      vary:
+      - Accept-Encoding
+      x-content-type-options:
+      - nosniff
+      x-ms-hdi-served-by:
+      - global
+    status:
+      code: 200
+      message: OK
+- request:
+    body: null
+    headers:
+      Accept:
+      - application/json
+      Accept-Encoding:
+      - gzip, deflate
+      CommandName:
+      - hdinsight create
+      Connection:
+      - keep-alive
+      ParameterSetName:
+      - -n -g -l -p -t --no-validation-timeout --storage-account
+      User-Agent:
+      - python/3.7.4 (Windows-10-10.0.18362-SP0) msrest/0.6.10 msrest_azure/0.6.2
+        azure-mgmt-hdinsight/1.1.0 Azure-SDK-For-Python AZURECLI/2.0.75
+    method: GET
+    uri: https://management.azure.com/subscriptions/00000000-0000-0000-0000-000000000000/resourceGroups/hdicli-000001/providers/Microsoft.HDInsight/clusters/hdicli-000003/azureasyncoperations/create?api-version=2018-06-01-preview
+  response:
+    body:
+      string: '{"status":"InProgress"}'
+    headers:
+      cache-control:
+      - no-cache
+      content-length:
+      - '23'
+      content-type:
+      - application/json; charset=utf-8
+      date:
       - Mon, 21 Oct 2019 12:59:47 GMT
->>>>>>> 807faccc
-      expires:
-      - '-1'
-      pragma:
-      - no-cache
-      strict-transport-security:
-      - max-age=31536000; includeSubDomains
-      transfer-encoding:
-      - chunked
-      vary:
-      - Accept-Encoding
-      x-content-type-options:
-      - nosniff
-      x-ms-hdi-served-by:
-      - global
-    status:
-      code: 200
-      message: OK
-- request:
-    body: null
-    headers:
-      Accept:
-      - application/json
-      Accept-Encoding:
-      - gzip, deflate
-      CommandName:
-      - hdinsight create
-      Connection:
-      - keep-alive
-      ParameterSetName:
-      - -n -g -l -p -t --no-validation-timeout --storage-account
-      User-Agent:
-<<<<<<< HEAD
-      - python/3.6.5 (Windows-10-10.0.17134-SP0) msrest/0.6.10 msrest_azure/0.6.2
-        azure-mgmt-hdinsight/1.1.0 Azure-SDK-For-Python AZURECLI/2.0.74
-=======
-      - python/3.7.4 (Windows-10-10.0.18362-SP0) msrest/0.6.10 msrest_azure/0.6.2
-        azure-mgmt-hdinsight/1.1.0 Azure-SDK-For-Python AZURECLI/2.0.75
->>>>>>> 807faccc
-    method: GET
-    uri: https://management.azure.com/subscriptions/00000000-0000-0000-0000-000000000000/resourceGroups/hdicli-000001/providers/Microsoft.HDInsight/clusters/hdicli-000003/azureasyncoperations/create?api-version=2018-06-01-preview
-  response:
-    body:
-      string: '{"status":"InProgress"}'
-    headers:
-      cache-control:
-      - no-cache
-      content-length:
-      - '23'
-      content-type:
-      - application/json; charset=utf-8
-      date:
-<<<<<<< HEAD
-      - Fri, 11 Oct 2019 22:22:26 GMT
-=======
+      expires:
+      - '-1'
+      pragma:
+      - no-cache
+      strict-transport-security:
+      - max-age=31536000; includeSubDomains
+      transfer-encoding:
+      - chunked
+      vary:
+      - Accept-Encoding
+      x-content-type-options:
+      - nosniff
+      x-ms-hdi-served-by:
+      - global
+    status:
+      code: 200
+      message: OK
+- request:
+    body: null
+    headers:
+      Accept:
+      - application/json
+      Accept-Encoding:
+      - gzip, deflate
+      CommandName:
+      - hdinsight create
+      Connection:
+      - keep-alive
+      ParameterSetName:
+      - -n -g -l -p -t --no-validation-timeout --storage-account
+      User-Agent:
+      - python/3.7.4 (Windows-10-10.0.18362-SP0) msrest/0.6.10 msrest_azure/0.6.2
+        azure-mgmt-hdinsight/1.1.0 Azure-SDK-For-Python AZURECLI/2.0.75
+    method: GET
+    uri: https://management.azure.com/subscriptions/00000000-0000-0000-0000-000000000000/resourceGroups/hdicli-000001/providers/Microsoft.HDInsight/clusters/hdicli-000003/azureasyncoperations/create?api-version=2018-06-01-preview
+  response:
+    body:
+      string: '{"status":"InProgress"}'
+    headers:
+      cache-control:
+      - no-cache
+      content-length:
+      - '23'
+      content-type:
+      - application/json; charset=utf-8
+      date:
       - Mon, 21 Oct 2019 13:00:19 GMT
->>>>>>> 807faccc
-      expires:
-      - '-1'
-      pragma:
-      - no-cache
-      strict-transport-security:
-      - max-age=31536000; includeSubDomains
-      transfer-encoding:
-      - chunked
-      vary:
-      - Accept-Encoding
-      x-content-type-options:
-      - nosniff
-      x-ms-hdi-served-by:
-      - global
-    status:
-      code: 200
-      message: OK
-- request:
-    body: null
-    headers:
-      Accept:
-      - application/json
-      Accept-Encoding:
-      - gzip, deflate
-      CommandName:
-      - hdinsight create
-      Connection:
-      - keep-alive
-      ParameterSetName:
-      - -n -g -l -p -t --no-validation-timeout --storage-account
-      User-Agent:
-<<<<<<< HEAD
-      - python/3.6.5 (Windows-10-10.0.17134-SP0) msrest/0.6.10 msrest_azure/0.6.2
-        azure-mgmt-hdinsight/1.1.0 Azure-SDK-For-Python AZURECLI/2.0.74
-=======
-      - python/3.7.4 (Windows-10-10.0.18362-SP0) msrest/0.6.10 msrest_azure/0.6.2
-        azure-mgmt-hdinsight/1.1.0 Azure-SDK-For-Python AZURECLI/2.0.75
->>>>>>> 807faccc
-    method: GET
-    uri: https://management.azure.com/subscriptions/00000000-0000-0000-0000-000000000000/resourceGroups/hdicli-000001/providers/Microsoft.HDInsight/clusters/hdicli-000003/azureasyncoperations/create?api-version=2018-06-01-preview
-  response:
-    body:
-      string: '{"status":"InProgress"}'
-    headers:
-      cache-control:
-      - no-cache
-      content-length:
-      - '23'
-      content-type:
-      - application/json; charset=utf-8
-      date:
-<<<<<<< HEAD
-      - Fri, 11 Oct 2019 22:22:57 GMT
-=======
+      expires:
+      - '-1'
+      pragma:
+      - no-cache
+      strict-transport-security:
+      - max-age=31536000; includeSubDomains
+      transfer-encoding:
+      - chunked
+      vary:
+      - Accept-Encoding
+      x-content-type-options:
+      - nosniff
+      x-ms-hdi-served-by:
+      - global
+    status:
+      code: 200
+      message: OK
+- request:
+    body: null
+    headers:
+      Accept:
+      - application/json
+      Accept-Encoding:
+      - gzip, deflate
+      CommandName:
+      - hdinsight create
+      Connection:
+      - keep-alive
+      ParameterSetName:
+      - -n -g -l -p -t --no-validation-timeout --storage-account
+      User-Agent:
+      - python/3.7.4 (Windows-10-10.0.18362-SP0) msrest/0.6.10 msrest_azure/0.6.2
+        azure-mgmt-hdinsight/1.1.0 Azure-SDK-For-Python AZURECLI/2.0.75
+    method: GET
+    uri: https://management.azure.com/subscriptions/00000000-0000-0000-0000-000000000000/resourceGroups/hdicli-000001/providers/Microsoft.HDInsight/clusters/hdicli-000003/azureasyncoperations/create?api-version=2018-06-01-preview
+  response:
+    body:
+      string: '{"status":"InProgress"}'
+    headers:
+      cache-control:
+      - no-cache
+      content-length:
+      - '23'
+      content-type:
+      - application/json; charset=utf-8
+      date:
       - Mon, 21 Oct 2019 13:00:50 GMT
->>>>>>> 807faccc
-      expires:
-      - '-1'
-      pragma:
-      - no-cache
-      strict-transport-security:
-      - max-age=31536000; includeSubDomains
-      transfer-encoding:
-      - chunked
-      vary:
-      - Accept-Encoding
-      x-content-type-options:
-      - nosniff
-      x-ms-hdi-served-by:
-      - global
-    status:
-      code: 200
-      message: OK
-- request:
-    body: null
-    headers:
-      Accept:
-      - application/json
-      Accept-Encoding:
-      - gzip, deflate
-      CommandName:
-      - hdinsight create
-      Connection:
-      - keep-alive
-      ParameterSetName:
-      - -n -g -l -p -t --no-validation-timeout --storage-account
-      User-Agent:
-<<<<<<< HEAD
-      - python/3.6.5 (Windows-10-10.0.17134-SP0) msrest/0.6.10 msrest_azure/0.6.2
-        azure-mgmt-hdinsight/1.1.0 Azure-SDK-For-Python AZURECLI/2.0.74
-=======
-      - python/3.7.4 (Windows-10-10.0.18362-SP0) msrest/0.6.10 msrest_azure/0.6.2
-        azure-mgmt-hdinsight/1.1.0 Azure-SDK-For-Python AZURECLI/2.0.75
->>>>>>> 807faccc
-    method: GET
-    uri: https://management.azure.com/subscriptions/00000000-0000-0000-0000-000000000000/resourceGroups/hdicli-000001/providers/Microsoft.HDInsight/clusters/hdicli-000003/azureasyncoperations/create?api-version=2018-06-01-preview
-  response:
-    body:
-      string: '{"status":"InProgress"}'
-    headers:
-      cache-control:
-      - no-cache
-      content-length:
-      - '23'
-      content-type:
-      - application/json; charset=utf-8
-      date:
-<<<<<<< HEAD
-      - Fri, 11 Oct 2019 22:23:27 GMT
-=======
+      expires:
+      - '-1'
+      pragma:
+      - no-cache
+      strict-transport-security:
+      - max-age=31536000; includeSubDomains
+      transfer-encoding:
+      - chunked
+      vary:
+      - Accept-Encoding
+      x-content-type-options:
+      - nosniff
+      x-ms-hdi-served-by:
+      - global
+    status:
+      code: 200
+      message: OK
+- request:
+    body: null
+    headers:
+      Accept:
+      - application/json
+      Accept-Encoding:
+      - gzip, deflate
+      CommandName:
+      - hdinsight create
+      Connection:
+      - keep-alive
+      ParameterSetName:
+      - -n -g -l -p -t --no-validation-timeout --storage-account
+      User-Agent:
+      - python/3.7.4 (Windows-10-10.0.18362-SP0) msrest/0.6.10 msrest_azure/0.6.2
+        azure-mgmt-hdinsight/1.1.0 Azure-SDK-For-Python AZURECLI/2.0.75
+    method: GET
+    uri: https://management.azure.com/subscriptions/00000000-0000-0000-0000-000000000000/resourceGroups/hdicli-000001/providers/Microsoft.HDInsight/clusters/hdicli-000003/azureasyncoperations/create?api-version=2018-06-01-preview
+  response:
+    body:
+      string: '{"status":"InProgress"}'
+    headers:
+      cache-control:
+      - no-cache
+      content-length:
+      - '23'
+      content-type:
+      - application/json; charset=utf-8
+      date:
       - Mon, 21 Oct 2019 13:01:23 GMT
->>>>>>> 807faccc
-      expires:
-      - '-1'
-      pragma:
-      - no-cache
-      strict-transport-security:
-      - max-age=31536000; includeSubDomains
-      transfer-encoding:
-      - chunked
-      vary:
-      - Accept-Encoding
-      x-content-type-options:
-      - nosniff
-      x-ms-hdi-served-by:
-      - global
-    status:
-      code: 200
-      message: OK
-- request:
-    body: null
-    headers:
-      Accept:
-      - application/json
-      Accept-Encoding:
-      - gzip, deflate
-      CommandName:
-      - hdinsight create
-      Connection:
-      - keep-alive
-      ParameterSetName:
-      - -n -g -l -p -t --no-validation-timeout --storage-account
-      User-Agent:
-<<<<<<< HEAD
-      - python/3.6.5 (Windows-10-10.0.17134-SP0) msrest/0.6.10 msrest_azure/0.6.2
-        azure-mgmt-hdinsight/1.1.0 Azure-SDK-For-Python AZURECLI/2.0.74
-=======
-      - python/3.7.4 (Windows-10-10.0.18362-SP0) msrest/0.6.10 msrest_azure/0.6.2
-        azure-mgmt-hdinsight/1.1.0 Azure-SDK-For-Python AZURECLI/2.0.75
->>>>>>> 807faccc
-    method: GET
-    uri: https://management.azure.com/subscriptions/00000000-0000-0000-0000-000000000000/resourceGroups/hdicli-000001/providers/Microsoft.HDInsight/clusters/hdicli-000003/azureasyncoperations/create?api-version=2018-06-01-preview
-  response:
-    body:
-      string: '{"status":"InProgress"}'
-    headers:
-      cache-control:
-      - no-cache
-      content-length:
-      - '23'
-      content-type:
-      - application/json; charset=utf-8
-      date:
-<<<<<<< HEAD
-      - Fri, 11 Oct 2019 22:23:57 GMT
-=======
+      expires:
+      - '-1'
+      pragma:
+      - no-cache
+      strict-transport-security:
+      - max-age=31536000; includeSubDomains
+      transfer-encoding:
+      - chunked
+      vary:
+      - Accept-Encoding
+      x-content-type-options:
+      - nosniff
+      x-ms-hdi-served-by:
+      - global
+    status:
+      code: 200
+      message: OK
+- request:
+    body: null
+    headers:
+      Accept:
+      - application/json
+      Accept-Encoding:
+      - gzip, deflate
+      CommandName:
+      - hdinsight create
+      Connection:
+      - keep-alive
+      ParameterSetName:
+      - -n -g -l -p -t --no-validation-timeout --storage-account
+      User-Agent:
+      - python/3.7.4 (Windows-10-10.0.18362-SP0) msrest/0.6.10 msrest_azure/0.6.2
+        azure-mgmt-hdinsight/1.1.0 Azure-SDK-For-Python AZURECLI/2.0.75
+    method: GET
+    uri: https://management.azure.com/subscriptions/00000000-0000-0000-0000-000000000000/resourceGroups/hdicli-000001/providers/Microsoft.HDInsight/clusters/hdicli-000003/azureasyncoperations/create?api-version=2018-06-01-preview
+  response:
+    body:
+      string: '{"status":"InProgress"}'
+    headers:
+      cache-control:
+      - no-cache
+      content-length:
+      - '23'
+      content-type:
+      - application/json; charset=utf-8
+      date:
       - Mon, 21 Oct 2019 13:01:55 GMT
->>>>>>> 807faccc
-      expires:
-      - '-1'
-      pragma:
-      - no-cache
-      strict-transport-security:
-      - max-age=31536000; includeSubDomains
-      transfer-encoding:
-      - chunked
-      vary:
-      - Accept-Encoding
-      x-content-type-options:
-      - nosniff
-      x-ms-hdi-served-by:
-      - global
-    status:
-      code: 200
-      message: OK
-- request:
-    body: null
-    headers:
-      Accept:
-      - application/json
-      Accept-Encoding:
-      - gzip, deflate
-      CommandName:
-      - hdinsight create
-      Connection:
-      - keep-alive
-      ParameterSetName:
-      - -n -g -l -p -t --no-validation-timeout --storage-account
-      User-Agent:
-<<<<<<< HEAD
-      - python/3.6.5 (Windows-10-10.0.17134-SP0) msrest/0.6.10 msrest_azure/0.6.2
-        azure-mgmt-hdinsight/1.1.0 Azure-SDK-For-Python AZURECLI/2.0.74
-=======
-      - python/3.7.4 (Windows-10-10.0.18362-SP0) msrest/0.6.10 msrest_azure/0.6.2
-        azure-mgmt-hdinsight/1.1.0 Azure-SDK-For-Python AZURECLI/2.0.75
->>>>>>> 807faccc
-    method: GET
-    uri: https://management.azure.com/subscriptions/00000000-0000-0000-0000-000000000000/resourceGroups/hdicli-000001/providers/Microsoft.HDInsight/clusters/hdicli-000003/azureasyncoperations/create?api-version=2018-06-01-preview
-  response:
-    body:
-      string: '{"status":"InProgress"}'
-    headers:
-      cache-control:
-      - no-cache
-      content-length:
-      - '23'
-      content-type:
-      - application/json; charset=utf-8
-      date:
-<<<<<<< HEAD
-      - Fri, 11 Oct 2019 22:24:28 GMT
-=======
+      expires:
+      - '-1'
+      pragma:
+      - no-cache
+      strict-transport-security:
+      - max-age=31536000; includeSubDomains
+      transfer-encoding:
+      - chunked
+      vary:
+      - Accept-Encoding
+      x-content-type-options:
+      - nosniff
+      x-ms-hdi-served-by:
+      - global
+    status:
+      code: 200
+      message: OK
+- request:
+    body: null
+    headers:
+      Accept:
+      - application/json
+      Accept-Encoding:
+      - gzip, deflate
+      CommandName:
+      - hdinsight create
+      Connection:
+      - keep-alive
+      ParameterSetName:
+      - -n -g -l -p -t --no-validation-timeout --storage-account
+      User-Agent:
+      - python/3.7.4 (Windows-10-10.0.18362-SP0) msrest/0.6.10 msrest_azure/0.6.2
+        azure-mgmt-hdinsight/1.1.0 Azure-SDK-For-Python AZURECLI/2.0.75
+    method: GET
+    uri: https://management.azure.com/subscriptions/00000000-0000-0000-0000-000000000000/resourceGroups/hdicli-000001/providers/Microsoft.HDInsight/clusters/hdicli-000003/azureasyncoperations/create?api-version=2018-06-01-preview
+  response:
+    body:
+      string: '{"status":"InProgress"}'
+    headers:
+      cache-control:
+      - no-cache
+      content-length:
+      - '23'
+      content-type:
+      - application/json; charset=utf-8
+      date:
       - Mon, 21 Oct 2019 13:02:27 GMT
->>>>>>> 807faccc
-      expires:
-      - '-1'
-      pragma:
-      - no-cache
-      strict-transport-security:
-      - max-age=31536000; includeSubDomains
-      transfer-encoding:
-      - chunked
-      vary:
-      - Accept-Encoding
-      x-content-type-options:
-      - nosniff
-      x-ms-hdi-served-by:
-      - global
-    status:
-      code: 200
-      message: OK
-- request:
-    body: null
-    headers:
-      Accept:
-      - application/json
-      Accept-Encoding:
-      - gzip, deflate
-      CommandName:
-      - hdinsight create
-      Connection:
-      - keep-alive
-      ParameterSetName:
-      - -n -g -l -p -t --no-validation-timeout --storage-account
-      User-Agent:
-<<<<<<< HEAD
-      - python/3.6.5 (Windows-10-10.0.17134-SP0) msrest/0.6.10 msrest_azure/0.6.2
-        azure-mgmt-hdinsight/1.1.0 Azure-SDK-For-Python AZURECLI/2.0.74
-=======
-      - python/3.7.4 (Windows-10-10.0.18362-SP0) msrest/0.6.10 msrest_azure/0.6.2
-        azure-mgmt-hdinsight/1.1.0 Azure-SDK-For-Python AZURECLI/2.0.75
->>>>>>> 807faccc
-    method: GET
-    uri: https://management.azure.com/subscriptions/00000000-0000-0000-0000-000000000000/resourceGroups/hdicli-000001/providers/Microsoft.HDInsight/clusters/hdicli-000003/azureasyncoperations/create?api-version=2018-06-01-preview
-  response:
-    body:
-      string: '{"status":"InProgress"}'
-    headers:
-      cache-control:
-      - no-cache
-      content-length:
-      - '23'
-      content-type:
-      - application/json; charset=utf-8
-      date:
-<<<<<<< HEAD
-      - Fri, 11 Oct 2019 22:24:59 GMT
-=======
+      expires:
+      - '-1'
+      pragma:
+      - no-cache
+      strict-transport-security:
+      - max-age=31536000; includeSubDomains
+      transfer-encoding:
+      - chunked
+      vary:
+      - Accept-Encoding
+      x-content-type-options:
+      - nosniff
+      x-ms-hdi-served-by:
+      - global
+    status:
+      code: 200
+      message: OK
+- request:
+    body: null
+    headers:
+      Accept:
+      - application/json
+      Accept-Encoding:
+      - gzip, deflate
+      CommandName:
+      - hdinsight create
+      Connection:
+      - keep-alive
+      ParameterSetName:
+      - -n -g -l -p -t --no-validation-timeout --storage-account
+      User-Agent:
+      - python/3.7.4 (Windows-10-10.0.18362-SP0) msrest/0.6.10 msrest_azure/0.6.2
+        azure-mgmt-hdinsight/1.1.0 Azure-SDK-For-Python AZURECLI/2.0.75
+    method: GET
+    uri: https://management.azure.com/subscriptions/00000000-0000-0000-0000-000000000000/resourceGroups/hdicli-000001/providers/Microsoft.HDInsight/clusters/hdicli-000003/azureasyncoperations/create?api-version=2018-06-01-preview
+  response:
+    body:
+      string: '{"status":"InProgress"}'
+    headers:
+      cache-control:
+      - no-cache
+      content-length:
+      - '23'
+      content-type:
+      - application/json; charset=utf-8
+      date:
       - Mon, 21 Oct 2019 13:03:00 GMT
->>>>>>> 807faccc
-      expires:
-      - '-1'
-      pragma:
-      - no-cache
-      strict-transport-security:
-      - max-age=31536000; includeSubDomains
-      transfer-encoding:
-      - chunked
-      vary:
-      - Accept-Encoding
-      x-content-type-options:
-      - nosniff
-      x-ms-hdi-served-by:
-      - global
-    status:
-      code: 200
-      message: OK
-- request:
-    body: null
-    headers:
-      Accept:
-      - application/json
-      Accept-Encoding:
-      - gzip, deflate
-      CommandName:
-      - hdinsight create
-      Connection:
-      - keep-alive
-      ParameterSetName:
-      - -n -g -l -p -t --no-validation-timeout --storage-account
-      User-Agent:
-<<<<<<< HEAD
-      - python/3.6.5 (Windows-10-10.0.17134-SP0) msrest/0.6.10 msrest_azure/0.6.2
-        azure-mgmt-hdinsight/1.1.0 Azure-SDK-For-Python AZURECLI/2.0.74
-=======
-      - python/3.7.4 (Windows-10-10.0.18362-SP0) msrest/0.6.10 msrest_azure/0.6.2
-        azure-mgmt-hdinsight/1.1.0 Azure-SDK-For-Python AZURECLI/2.0.75
->>>>>>> 807faccc
-    method: GET
-    uri: https://management.azure.com/subscriptions/00000000-0000-0000-0000-000000000000/resourceGroups/hdicli-000001/providers/Microsoft.HDInsight/clusters/hdicli-000003/azureasyncoperations/create?api-version=2018-06-01-preview
-  response:
-    body:
-      string: '{"status":"InProgress"}'
-    headers:
-      cache-control:
-      - no-cache
-      content-length:
-      - '23'
-      content-type:
-      - application/json; charset=utf-8
-      date:
-<<<<<<< HEAD
-      - Fri, 11 Oct 2019 22:25:30 GMT
-=======
+      expires:
+      - '-1'
+      pragma:
+      - no-cache
+      strict-transport-security:
+      - max-age=31536000; includeSubDomains
+      transfer-encoding:
+      - chunked
+      vary:
+      - Accept-Encoding
+      x-content-type-options:
+      - nosniff
+      x-ms-hdi-served-by:
+      - global
+    status:
+      code: 200
+      message: OK
+- request:
+    body: null
+    headers:
+      Accept:
+      - application/json
+      Accept-Encoding:
+      - gzip, deflate
+      CommandName:
+      - hdinsight create
+      Connection:
+      - keep-alive
+      ParameterSetName:
+      - -n -g -l -p -t --no-validation-timeout --storage-account
+      User-Agent:
+      - python/3.7.4 (Windows-10-10.0.18362-SP0) msrest/0.6.10 msrest_azure/0.6.2
+        azure-mgmt-hdinsight/1.1.0 Azure-SDK-For-Python AZURECLI/2.0.75
+    method: GET
+    uri: https://management.azure.com/subscriptions/00000000-0000-0000-0000-000000000000/resourceGroups/hdicli-000001/providers/Microsoft.HDInsight/clusters/hdicli-000003/azureasyncoperations/create?api-version=2018-06-01-preview
+  response:
+    body:
+      string: '{"status":"InProgress"}'
+    headers:
+      cache-control:
+      - no-cache
+      content-length:
+      - '23'
+      content-type:
+      - application/json; charset=utf-8
+      date:
       - Mon, 21 Oct 2019 13:03:32 GMT
->>>>>>> 807faccc
-      expires:
-      - '-1'
-      pragma:
-      - no-cache
-      strict-transport-security:
-      - max-age=31536000; includeSubDomains
-      transfer-encoding:
-      - chunked
-      vary:
-      - Accept-Encoding
-      x-content-type-options:
-      - nosniff
-      x-ms-hdi-served-by:
-      - global
-    status:
-      code: 200
-      message: OK
-- request:
-    body: null
-    headers:
-      Accept:
-      - application/json
-      Accept-Encoding:
-      - gzip, deflate
-      CommandName:
-      - hdinsight create
-      Connection:
-      - keep-alive
-      ParameterSetName:
-      - -n -g -l -p -t --no-validation-timeout --storage-account
-      User-Agent:
-<<<<<<< HEAD
-      - python/3.6.5 (Windows-10-10.0.17134-SP0) msrest/0.6.10 msrest_azure/0.6.2
-        azure-mgmt-hdinsight/1.1.0 Azure-SDK-For-Python AZURECLI/2.0.74
-=======
-      - python/3.7.4 (Windows-10-10.0.18362-SP0) msrest/0.6.10 msrest_azure/0.6.2
-        azure-mgmt-hdinsight/1.1.0 Azure-SDK-For-Python AZURECLI/2.0.75
->>>>>>> 807faccc
-    method: GET
-    uri: https://management.azure.com/subscriptions/00000000-0000-0000-0000-000000000000/resourceGroups/hdicli-000001/providers/Microsoft.HDInsight/clusters/hdicli-000003/azureasyncoperations/create?api-version=2018-06-01-preview
-  response:
-    body:
-      string: '{"status":"InProgress"}'
-    headers:
-      cache-control:
-      - no-cache
-      content-length:
-      - '23'
-      content-type:
-      - application/json; charset=utf-8
-      date:
-<<<<<<< HEAD
-      - Fri, 11 Oct 2019 22:26:00 GMT
-=======
+      expires:
+      - '-1'
+      pragma:
+      - no-cache
+      strict-transport-security:
+      - max-age=31536000; includeSubDomains
+      transfer-encoding:
+      - chunked
+      vary:
+      - Accept-Encoding
+      x-content-type-options:
+      - nosniff
+      x-ms-hdi-served-by:
+      - global
+    status:
+      code: 200
+      message: OK
+- request:
+    body: null
+    headers:
+      Accept:
+      - application/json
+      Accept-Encoding:
+      - gzip, deflate
+      CommandName:
+      - hdinsight create
+      Connection:
+      - keep-alive
+      ParameterSetName:
+      - -n -g -l -p -t --no-validation-timeout --storage-account
+      User-Agent:
+      - python/3.7.4 (Windows-10-10.0.18362-SP0) msrest/0.6.10 msrest_azure/0.6.2
+        azure-mgmt-hdinsight/1.1.0 Azure-SDK-For-Python AZURECLI/2.0.75
+    method: GET
+    uri: https://management.azure.com/subscriptions/00000000-0000-0000-0000-000000000000/resourceGroups/hdicli-000001/providers/Microsoft.HDInsight/clusters/hdicli-000003/azureasyncoperations/create?api-version=2018-06-01-preview
+  response:
+    body:
+      string: '{"status":"InProgress"}'
+    headers:
+      cache-control:
+      - no-cache
+      content-length:
+      - '23'
+      content-type:
+      - application/json; charset=utf-8
+      date:
       - Mon, 21 Oct 2019 13:04:04 GMT
->>>>>>> 807faccc
-      expires:
-      - '-1'
-      pragma:
-      - no-cache
-      strict-transport-security:
-      - max-age=31536000; includeSubDomains
-      transfer-encoding:
-      - chunked
-      vary:
-      - Accept-Encoding
-      x-content-type-options:
-      - nosniff
-      x-ms-hdi-served-by:
-      - global
-    status:
-      code: 200
-      message: OK
-- request:
-    body: null
-    headers:
-      Accept:
-      - application/json
-      Accept-Encoding:
-      - gzip, deflate
-      CommandName:
-      - hdinsight create
-      Connection:
-      - keep-alive
-      ParameterSetName:
-      - -n -g -l -p -t --no-validation-timeout --storage-account
-      User-Agent:
-<<<<<<< HEAD
-      - python/3.6.5 (Windows-10-10.0.17134-SP0) msrest/0.6.10 msrest_azure/0.6.2
-        azure-mgmt-hdinsight/1.1.0 Azure-SDK-For-Python AZURECLI/2.0.74
-=======
-      - python/3.7.4 (Windows-10-10.0.18362-SP0) msrest/0.6.10 msrest_azure/0.6.2
-        azure-mgmt-hdinsight/1.1.0 Azure-SDK-For-Python AZURECLI/2.0.75
->>>>>>> 807faccc
-    method: GET
-    uri: https://management.azure.com/subscriptions/00000000-0000-0000-0000-000000000000/resourceGroups/hdicli-000001/providers/Microsoft.HDInsight/clusters/hdicli-000003/azureasyncoperations/create?api-version=2018-06-01-preview
-  response:
-    body:
-      string: '{"status":"InProgress"}'
-    headers:
-      cache-control:
-      - no-cache
-      content-length:
-      - '23'
-      content-type:
-      - application/json; charset=utf-8
-      date:
-<<<<<<< HEAD
-      - Fri, 11 Oct 2019 22:26:32 GMT
-=======
+      expires:
+      - '-1'
+      pragma:
+      - no-cache
+      strict-transport-security:
+      - max-age=31536000; includeSubDomains
+      transfer-encoding:
+      - chunked
+      vary:
+      - Accept-Encoding
+      x-content-type-options:
+      - nosniff
+      x-ms-hdi-served-by:
+      - global
+    status:
+      code: 200
+      message: OK
+- request:
+    body: null
+    headers:
+      Accept:
+      - application/json
+      Accept-Encoding:
+      - gzip, deflate
+      CommandName:
+      - hdinsight create
+      Connection:
+      - keep-alive
+      ParameterSetName:
+      - -n -g -l -p -t --no-validation-timeout --storage-account
+      User-Agent:
+      - python/3.7.4 (Windows-10-10.0.18362-SP0) msrest/0.6.10 msrest_azure/0.6.2
+        azure-mgmt-hdinsight/1.1.0 Azure-SDK-For-Python AZURECLI/2.0.75
+    method: GET
+    uri: https://management.azure.com/subscriptions/00000000-0000-0000-0000-000000000000/resourceGroups/hdicli-000001/providers/Microsoft.HDInsight/clusters/hdicli-000003/azureasyncoperations/create?api-version=2018-06-01-preview
+  response:
+    body:
+      string: '{"status":"InProgress"}'
+    headers:
+      cache-control:
+      - no-cache
+      content-length:
+      - '23'
+      content-type:
+      - application/json; charset=utf-8
+      date:
       - Mon, 21 Oct 2019 13:04:37 GMT
->>>>>>> 807faccc
-      expires:
-      - '-1'
-      pragma:
-      - no-cache
-      strict-transport-security:
-      - max-age=31536000; includeSubDomains
-      transfer-encoding:
-      - chunked
-      vary:
-      - Accept-Encoding
-      x-content-type-options:
-      - nosniff
-      x-ms-hdi-served-by:
-      - global
-    status:
-      code: 200
-      message: OK
-- request:
-    body: null
-    headers:
-      Accept:
-      - application/json
-      Accept-Encoding:
-      - gzip, deflate
-      CommandName:
-      - hdinsight create
-      Connection:
-      - keep-alive
-      ParameterSetName:
-      - -n -g -l -p -t --no-validation-timeout --storage-account
-      User-Agent:
-<<<<<<< HEAD
-      - python/3.6.5 (Windows-10-10.0.17134-SP0) msrest/0.6.10 msrest_azure/0.6.2
-        azure-mgmt-hdinsight/1.1.0 Azure-SDK-For-Python AZURECLI/2.0.74
-=======
-      - python/3.7.4 (Windows-10-10.0.18362-SP0) msrest/0.6.10 msrest_azure/0.6.2
-        azure-mgmt-hdinsight/1.1.0 Azure-SDK-For-Python AZURECLI/2.0.75
->>>>>>> 807faccc
-    method: GET
-    uri: https://management.azure.com/subscriptions/00000000-0000-0000-0000-000000000000/resourceGroups/hdicli-000001/providers/Microsoft.HDInsight/clusters/hdicli-000003/azureasyncoperations/create?api-version=2018-06-01-preview
-  response:
-    body:
-      string: '{"status":"InProgress"}'
-    headers:
-      cache-control:
-      - no-cache
-      content-length:
-      - '23'
-      content-type:
-      - application/json; charset=utf-8
-      date:
-<<<<<<< HEAD
-      - Fri, 11 Oct 2019 22:27:02 GMT
-=======
+      expires:
+      - '-1'
+      pragma:
+      - no-cache
+      strict-transport-security:
+      - max-age=31536000; includeSubDomains
+      transfer-encoding:
+      - chunked
+      vary:
+      - Accept-Encoding
+      x-content-type-options:
+      - nosniff
+      x-ms-hdi-served-by:
+      - global
+    status:
+      code: 200
+      message: OK
+- request:
+    body: null
+    headers:
+      Accept:
+      - application/json
+      Accept-Encoding:
+      - gzip, deflate
+      CommandName:
+      - hdinsight create
+      Connection:
+      - keep-alive
+      ParameterSetName:
+      - -n -g -l -p -t --no-validation-timeout --storage-account
+      User-Agent:
+      - python/3.7.4 (Windows-10-10.0.18362-SP0) msrest/0.6.10 msrest_azure/0.6.2
+        azure-mgmt-hdinsight/1.1.0 Azure-SDK-For-Python AZURECLI/2.0.75
+    method: GET
+    uri: https://management.azure.com/subscriptions/00000000-0000-0000-0000-000000000000/resourceGroups/hdicli-000001/providers/Microsoft.HDInsight/clusters/hdicli-000003/azureasyncoperations/create?api-version=2018-06-01-preview
+  response:
+    body:
+      string: '{"status":"InProgress"}'
+    headers:
+      cache-control:
+      - no-cache
+      content-length:
+      - '23'
+      content-type:
+      - application/json; charset=utf-8
+      date:
       - Mon, 21 Oct 2019 13:05:09 GMT
->>>>>>> 807faccc
-      expires:
-      - '-1'
-      pragma:
-      - no-cache
-      strict-transport-security:
-      - max-age=31536000; includeSubDomains
-      transfer-encoding:
-      - chunked
-      vary:
-      - Accept-Encoding
-      x-content-type-options:
-      - nosniff
-      x-ms-hdi-served-by:
-      - global
-    status:
-      code: 200
-      message: OK
-- request:
-    body: null
-    headers:
-      Accept:
-      - application/json
-      Accept-Encoding:
-      - gzip, deflate
-      CommandName:
-      - hdinsight create
-      Connection:
-      - keep-alive
-      ParameterSetName:
-      - -n -g -l -p -t --no-validation-timeout --storage-account
-      User-Agent:
-<<<<<<< HEAD
-      - python/3.6.5 (Windows-10-10.0.17134-SP0) msrest/0.6.10 msrest_azure/0.6.2
-        azure-mgmt-hdinsight/1.1.0 Azure-SDK-For-Python AZURECLI/2.0.74
-=======
-      - python/3.7.4 (Windows-10-10.0.18362-SP0) msrest/0.6.10 msrest_azure/0.6.2
-        azure-mgmt-hdinsight/1.1.0 Azure-SDK-For-Python AZURECLI/2.0.75
->>>>>>> 807faccc
-    method: GET
-    uri: https://management.azure.com/subscriptions/00000000-0000-0000-0000-000000000000/resourceGroups/hdicli-000001/providers/Microsoft.HDInsight/clusters/hdicli-000003/azureasyncoperations/create?api-version=2018-06-01-preview
-  response:
-    body:
-      string: '{"status":"InProgress"}'
-    headers:
-      cache-control:
-      - no-cache
-      content-length:
-      - '23'
-      content-type:
-      - application/json; charset=utf-8
-      date:
-<<<<<<< HEAD
-      - Fri, 11 Oct 2019 22:27:33 GMT
-=======
+      expires:
+      - '-1'
+      pragma:
+      - no-cache
+      strict-transport-security:
+      - max-age=31536000; includeSubDomains
+      transfer-encoding:
+      - chunked
+      vary:
+      - Accept-Encoding
+      x-content-type-options:
+      - nosniff
+      x-ms-hdi-served-by:
+      - global
+    status:
+      code: 200
+      message: OK
+- request:
+    body: null
+    headers:
+      Accept:
+      - application/json
+      Accept-Encoding:
+      - gzip, deflate
+      CommandName:
+      - hdinsight create
+      Connection:
+      - keep-alive
+      ParameterSetName:
+      - -n -g -l -p -t --no-validation-timeout --storage-account
+      User-Agent:
+      - python/3.7.4 (Windows-10-10.0.18362-SP0) msrest/0.6.10 msrest_azure/0.6.2
+        azure-mgmt-hdinsight/1.1.0 Azure-SDK-For-Python AZURECLI/2.0.75
+    method: GET
+    uri: https://management.azure.com/subscriptions/00000000-0000-0000-0000-000000000000/resourceGroups/hdicli-000001/providers/Microsoft.HDInsight/clusters/hdicli-000003/azureasyncoperations/create?api-version=2018-06-01-preview
+  response:
+    body:
+      string: '{"status":"InProgress"}'
+    headers:
+      cache-control:
+      - no-cache
+      content-length:
+      - '23'
+      content-type:
+      - application/json; charset=utf-8
+      date:
       - Mon, 21 Oct 2019 13:05:42 GMT
->>>>>>> 807faccc
-      expires:
-      - '-1'
-      pragma:
-      - no-cache
-      strict-transport-security:
-      - max-age=31536000; includeSubDomains
-      transfer-encoding:
-      - chunked
-      vary:
-      - Accept-Encoding
-      x-content-type-options:
-      - nosniff
-      x-ms-hdi-served-by:
-      - global
-    status:
-      code: 200
-      message: OK
-- request:
-    body: null
-    headers:
-      Accept:
-      - application/json
-      Accept-Encoding:
-      - gzip, deflate
-      CommandName:
-      - hdinsight create
-      Connection:
-      - keep-alive
-      ParameterSetName:
-      - -n -g -l -p -t --no-validation-timeout --storage-account
-      User-Agent:
-<<<<<<< HEAD
-      - python/3.6.5 (Windows-10-10.0.17134-SP0) msrest/0.6.10 msrest_azure/0.6.2
-        azure-mgmt-hdinsight/1.1.0 Azure-SDK-For-Python AZURECLI/2.0.74
-=======
-      - python/3.7.4 (Windows-10-10.0.18362-SP0) msrest/0.6.10 msrest_azure/0.6.2
-        azure-mgmt-hdinsight/1.1.0 Azure-SDK-For-Python AZURECLI/2.0.75
->>>>>>> 807faccc
-    method: GET
-    uri: https://management.azure.com/subscriptions/00000000-0000-0000-0000-000000000000/resourceGroups/hdicli-000001/providers/Microsoft.HDInsight/clusters/hdicli-000003/azureasyncoperations/create?api-version=2018-06-01-preview
-  response:
-    body:
-      string: '{"status":"InProgress"}'
-    headers:
-      cache-control:
-      - no-cache
-      content-length:
-      - '23'
-      content-type:
-      - application/json; charset=utf-8
-      date:
-<<<<<<< HEAD
-      - Fri, 11 Oct 2019 22:28:03 GMT
-=======
+      expires:
+      - '-1'
+      pragma:
+      - no-cache
+      strict-transport-security:
+      - max-age=31536000; includeSubDomains
+      transfer-encoding:
+      - chunked
+      vary:
+      - Accept-Encoding
+      x-content-type-options:
+      - nosniff
+      x-ms-hdi-served-by:
+      - global
+    status:
+      code: 200
+      message: OK
+- request:
+    body: null
+    headers:
+      Accept:
+      - application/json
+      Accept-Encoding:
+      - gzip, deflate
+      CommandName:
+      - hdinsight create
+      Connection:
+      - keep-alive
+      ParameterSetName:
+      - -n -g -l -p -t --no-validation-timeout --storage-account
+      User-Agent:
+      - python/3.7.4 (Windows-10-10.0.18362-SP0) msrest/0.6.10 msrest_azure/0.6.2
+        azure-mgmt-hdinsight/1.1.0 Azure-SDK-For-Python AZURECLI/2.0.75
+    method: GET
+    uri: https://management.azure.com/subscriptions/00000000-0000-0000-0000-000000000000/resourceGroups/hdicli-000001/providers/Microsoft.HDInsight/clusters/hdicli-000003/azureasyncoperations/create?api-version=2018-06-01-preview
+  response:
+    body:
+      string: '{"status":"InProgress"}'
+    headers:
+      cache-control:
+      - no-cache
+      content-length:
+      - '23'
+      content-type:
+      - application/json; charset=utf-8
+      date:
       - Mon, 21 Oct 2019 13:06:13 GMT
->>>>>>> 807faccc
-      expires:
-      - '-1'
-      pragma:
-      - no-cache
-      strict-transport-security:
-      - max-age=31536000; includeSubDomains
-      transfer-encoding:
-      - chunked
-      vary:
-      - Accept-Encoding
-      x-content-type-options:
-      - nosniff
-      x-ms-hdi-served-by:
-      - global
-    status:
-      code: 200
-      message: OK
-- request:
-    body: null
-    headers:
-      Accept:
-      - application/json
-      Accept-Encoding:
-      - gzip, deflate
-      CommandName:
-      - hdinsight create
-      Connection:
-      - keep-alive
-      ParameterSetName:
-      - -n -g -l -p -t --no-validation-timeout --storage-account
-      User-Agent:
-<<<<<<< HEAD
-      - python/3.6.5 (Windows-10-10.0.17134-SP0) msrest/0.6.10 msrest_azure/0.6.2
-        azure-mgmt-hdinsight/1.1.0 Azure-SDK-For-Python AZURECLI/2.0.74
-=======
-      - python/3.7.4 (Windows-10-10.0.18362-SP0) msrest/0.6.10 msrest_azure/0.6.2
-        azure-mgmt-hdinsight/1.1.0 Azure-SDK-For-Python AZURECLI/2.0.75
->>>>>>> 807faccc
-    method: GET
-    uri: https://management.azure.com/subscriptions/00000000-0000-0000-0000-000000000000/resourceGroups/hdicli-000001/providers/Microsoft.HDInsight/clusters/hdicli-000003/azureasyncoperations/create?api-version=2018-06-01-preview
-  response:
-    body:
-      string: '{"status":"InProgress"}'
-    headers:
-      cache-control:
-      - no-cache
-      content-length:
-      - '23'
-      content-type:
-      - application/json; charset=utf-8
-      date:
-<<<<<<< HEAD
-      - Fri, 11 Oct 2019 22:28:33 GMT
-=======
+      expires:
+      - '-1'
+      pragma:
+      - no-cache
+      strict-transport-security:
+      - max-age=31536000; includeSubDomains
+      transfer-encoding:
+      - chunked
+      vary:
+      - Accept-Encoding
+      x-content-type-options:
+      - nosniff
+      x-ms-hdi-served-by:
+      - global
+    status:
+      code: 200
+      message: OK
+- request:
+    body: null
+    headers:
+      Accept:
+      - application/json
+      Accept-Encoding:
+      - gzip, deflate
+      CommandName:
+      - hdinsight create
+      Connection:
+      - keep-alive
+      ParameterSetName:
+      - -n -g -l -p -t --no-validation-timeout --storage-account
+      User-Agent:
+      - python/3.7.4 (Windows-10-10.0.18362-SP0) msrest/0.6.10 msrest_azure/0.6.2
+        azure-mgmt-hdinsight/1.1.0 Azure-SDK-For-Python AZURECLI/2.0.75
+    method: GET
+    uri: https://management.azure.com/subscriptions/00000000-0000-0000-0000-000000000000/resourceGroups/hdicli-000001/providers/Microsoft.HDInsight/clusters/hdicli-000003/azureasyncoperations/create?api-version=2018-06-01-preview
+  response:
+    body:
+      string: '{"status":"InProgress"}'
+    headers:
+      cache-control:
+      - no-cache
+      content-length:
+      - '23'
+      content-type:
+      - application/json; charset=utf-8
+      date:
       - Mon, 21 Oct 2019 13:06:46 GMT
->>>>>>> 807faccc
-      expires:
-      - '-1'
-      pragma:
-      - no-cache
-      strict-transport-security:
-      - max-age=31536000; includeSubDomains
-      transfer-encoding:
-      - chunked
-      vary:
-      - Accept-Encoding
-      x-content-type-options:
-      - nosniff
-      x-ms-hdi-served-by:
-      - global
-    status:
-      code: 200
-      message: OK
-- request:
-    body: null
-    headers:
-      Accept:
-      - application/json
-      Accept-Encoding:
-      - gzip, deflate
-      CommandName:
-      - hdinsight create
-      Connection:
-      - keep-alive
-      ParameterSetName:
-      - -n -g -l -p -t --no-validation-timeout --storage-account
-      User-Agent:
-<<<<<<< HEAD
-      - python/3.6.5 (Windows-10-10.0.17134-SP0) msrest/0.6.10 msrest_azure/0.6.2
-        azure-mgmt-hdinsight/1.1.0 Azure-SDK-For-Python AZURECLI/2.0.74
-=======
-      - python/3.7.4 (Windows-10-10.0.18362-SP0) msrest/0.6.10 msrest_azure/0.6.2
-        azure-mgmt-hdinsight/1.1.0 Azure-SDK-For-Python AZURECLI/2.0.75
->>>>>>> 807faccc
-    method: GET
-    uri: https://management.azure.com/subscriptions/00000000-0000-0000-0000-000000000000/resourceGroups/hdicli-000001/providers/Microsoft.HDInsight/clusters/hdicli-000003/azureasyncoperations/create?api-version=2018-06-01-preview
-  response:
-    body:
-      string: '{"status":"InProgress"}'
-    headers:
-      cache-control:
-      - no-cache
-      content-length:
-      - '23'
-      content-type:
-      - application/json; charset=utf-8
-      date:
-<<<<<<< HEAD
-      - Fri, 11 Oct 2019 22:29:04 GMT
-=======
+      expires:
+      - '-1'
+      pragma:
+      - no-cache
+      strict-transport-security:
+      - max-age=31536000; includeSubDomains
+      transfer-encoding:
+      - chunked
+      vary:
+      - Accept-Encoding
+      x-content-type-options:
+      - nosniff
+      x-ms-hdi-served-by:
+      - global
+    status:
+      code: 200
+      message: OK
+- request:
+    body: null
+    headers:
+      Accept:
+      - application/json
+      Accept-Encoding:
+      - gzip, deflate
+      CommandName:
+      - hdinsight create
+      Connection:
+      - keep-alive
+      ParameterSetName:
+      - -n -g -l -p -t --no-validation-timeout --storage-account
+      User-Agent:
+      - python/3.7.4 (Windows-10-10.0.18362-SP0) msrest/0.6.10 msrest_azure/0.6.2
+        azure-mgmt-hdinsight/1.1.0 Azure-SDK-For-Python AZURECLI/2.0.75
+    method: GET
+    uri: https://management.azure.com/subscriptions/00000000-0000-0000-0000-000000000000/resourceGroups/hdicli-000001/providers/Microsoft.HDInsight/clusters/hdicli-000003/azureasyncoperations/create?api-version=2018-06-01-preview
+  response:
+    body:
+      string: '{"status":"InProgress"}'
+    headers:
+      cache-control:
+      - no-cache
+      content-length:
+      - '23'
+      content-type:
+      - application/json; charset=utf-8
+      date:
       - Mon, 21 Oct 2019 13:07:19 GMT
->>>>>>> 807faccc
-      expires:
-      - '-1'
-      pragma:
-      - no-cache
-      strict-transport-security:
-      - max-age=31536000; includeSubDomains
-      transfer-encoding:
-      - chunked
-      vary:
-      - Accept-Encoding
-      x-content-type-options:
-      - nosniff
-      x-ms-hdi-served-by:
-      - global
-    status:
-      code: 200
-      message: OK
-- request:
-    body: null
-    headers:
-      Accept:
-      - application/json
-      Accept-Encoding:
-      - gzip, deflate
-      CommandName:
-      - hdinsight create
-      Connection:
-      - keep-alive
-      ParameterSetName:
-      - -n -g -l -p -t --no-validation-timeout --storage-account
-      User-Agent:
-<<<<<<< HEAD
-      - python/3.6.5 (Windows-10-10.0.17134-SP0) msrest/0.6.10 msrest_azure/0.6.2
-        azure-mgmt-hdinsight/1.1.0 Azure-SDK-For-Python AZURECLI/2.0.74
-=======
-      - python/3.7.4 (Windows-10-10.0.18362-SP0) msrest/0.6.10 msrest_azure/0.6.2
-        azure-mgmt-hdinsight/1.1.0 Azure-SDK-For-Python AZURECLI/2.0.75
->>>>>>> 807faccc
-    method: GET
-    uri: https://management.azure.com/subscriptions/00000000-0000-0000-0000-000000000000/resourceGroups/hdicli-000001/providers/Microsoft.HDInsight/clusters/hdicli-000003/azureasyncoperations/create?api-version=2018-06-01-preview
-  response:
-    body:
-      string: '{"status":"InProgress"}'
-    headers:
-      cache-control:
-      - no-cache
-      content-length:
-      - '23'
-      content-type:
-      - application/json; charset=utf-8
-      date:
-<<<<<<< HEAD
-      - Fri, 11 Oct 2019 22:29:35 GMT
-=======
+      expires:
+      - '-1'
+      pragma:
+      - no-cache
+      strict-transport-security:
+      - max-age=31536000; includeSubDomains
+      transfer-encoding:
+      - chunked
+      vary:
+      - Accept-Encoding
+      x-content-type-options:
+      - nosniff
+      x-ms-hdi-served-by:
+      - global
+    status:
+      code: 200
+      message: OK
+- request:
+    body: null
+    headers:
+      Accept:
+      - application/json
+      Accept-Encoding:
+      - gzip, deflate
+      CommandName:
+      - hdinsight create
+      Connection:
+      - keep-alive
+      ParameterSetName:
+      - -n -g -l -p -t --no-validation-timeout --storage-account
+      User-Agent:
+      - python/3.7.4 (Windows-10-10.0.18362-SP0) msrest/0.6.10 msrest_azure/0.6.2
+        azure-mgmt-hdinsight/1.1.0 Azure-SDK-For-Python AZURECLI/2.0.75
+    method: GET
+    uri: https://management.azure.com/subscriptions/00000000-0000-0000-0000-000000000000/resourceGroups/hdicli-000001/providers/Microsoft.HDInsight/clusters/hdicli-000003/azureasyncoperations/create?api-version=2018-06-01-preview
+  response:
+    body:
+      string: '{"status":"InProgress"}'
+    headers:
+      cache-control:
+      - no-cache
+      content-length:
+      - '23'
+      content-type:
+      - application/json; charset=utf-8
+      date:
       - Mon, 21 Oct 2019 13:07:51 GMT
->>>>>>> 807faccc
-      expires:
-      - '-1'
-      pragma:
-      - no-cache
-      strict-transport-security:
-      - max-age=31536000; includeSubDomains
-      transfer-encoding:
-      - chunked
-      vary:
-      - Accept-Encoding
-      x-content-type-options:
-      - nosniff
-      x-ms-hdi-served-by:
-      - global
-    status:
-      code: 200
-      message: OK
-- request:
-    body: null
-    headers:
-      Accept:
-      - application/json
-      Accept-Encoding:
-      - gzip, deflate
-      CommandName:
-      - hdinsight create
-      Connection:
-      - keep-alive
-      ParameterSetName:
-      - -n -g -l -p -t --no-validation-timeout --storage-account
-      User-Agent:
-<<<<<<< HEAD
-      - python/3.6.5 (Windows-10-10.0.17134-SP0) msrest/0.6.10 msrest_azure/0.6.2
-        azure-mgmt-hdinsight/1.1.0 Azure-SDK-For-Python AZURECLI/2.0.74
-=======
-      - python/3.7.4 (Windows-10-10.0.18362-SP0) msrest/0.6.10 msrest_azure/0.6.2
-        azure-mgmt-hdinsight/1.1.0 Azure-SDK-For-Python AZURECLI/2.0.75
->>>>>>> 807faccc
-    method: GET
-    uri: https://management.azure.com/subscriptions/00000000-0000-0000-0000-000000000000/resourceGroups/hdicli-000001/providers/Microsoft.HDInsight/clusters/hdicli-000003/azureasyncoperations/create?api-version=2018-06-01-preview
-  response:
-    body:
-      string: '{"status":"InProgress"}'
-    headers:
-      cache-control:
-      - no-cache
-      content-length:
-      - '23'
-      content-type:
-      - application/json; charset=utf-8
-      date:
-<<<<<<< HEAD
-      - Fri, 11 Oct 2019 22:30:06 GMT
-=======
+      expires:
+      - '-1'
+      pragma:
+      - no-cache
+      strict-transport-security:
+      - max-age=31536000; includeSubDomains
+      transfer-encoding:
+      - chunked
+      vary:
+      - Accept-Encoding
+      x-content-type-options:
+      - nosniff
+      x-ms-hdi-served-by:
+      - global
+    status:
+      code: 200
+      message: OK
+- request:
+    body: null
+    headers:
+      Accept:
+      - application/json
+      Accept-Encoding:
+      - gzip, deflate
+      CommandName:
+      - hdinsight create
+      Connection:
+      - keep-alive
+      ParameterSetName:
+      - -n -g -l -p -t --no-validation-timeout --storage-account
+      User-Agent:
+      - python/3.7.4 (Windows-10-10.0.18362-SP0) msrest/0.6.10 msrest_azure/0.6.2
+        azure-mgmt-hdinsight/1.1.0 Azure-SDK-For-Python AZURECLI/2.0.75
+    method: GET
+    uri: https://management.azure.com/subscriptions/00000000-0000-0000-0000-000000000000/resourceGroups/hdicli-000001/providers/Microsoft.HDInsight/clusters/hdicli-000003/azureasyncoperations/create?api-version=2018-06-01-preview
+  response:
+    body:
+      string: '{"status":"InProgress"}'
+    headers:
+      cache-control:
+      - no-cache
+      content-length:
+      - '23'
+      content-type:
+      - application/json; charset=utf-8
+      date:
       - Mon, 21 Oct 2019 13:08:23 GMT
->>>>>>> 807faccc
-      expires:
-      - '-1'
-      pragma:
-      - no-cache
-      strict-transport-security:
-      - max-age=31536000; includeSubDomains
-      transfer-encoding:
-      - chunked
-      vary:
-      - Accept-Encoding
-      x-content-type-options:
-      - nosniff
-      x-ms-hdi-served-by:
-      - global
-    status:
-      code: 200
-      message: OK
-- request:
-    body: null
-    headers:
-      Accept:
-      - application/json
-      Accept-Encoding:
-      - gzip, deflate
-      CommandName:
-      - hdinsight create
-      Connection:
-      - keep-alive
-      ParameterSetName:
-      - -n -g -l -p -t --no-validation-timeout --storage-account
-      User-Agent:
-<<<<<<< HEAD
-      - python/3.6.5 (Windows-10-10.0.17134-SP0) msrest/0.6.10 msrest_azure/0.6.2
-        azure-mgmt-hdinsight/1.1.0 Azure-SDK-For-Python AZURECLI/2.0.74
-=======
-      - python/3.7.4 (Windows-10-10.0.18362-SP0) msrest/0.6.10 msrest_azure/0.6.2
-        azure-mgmt-hdinsight/1.1.0 Azure-SDK-For-Python AZURECLI/2.0.75
->>>>>>> 807faccc
+      expires:
+      - '-1'
+      pragma:
+      - no-cache
+      strict-transport-security:
+      - max-age=31536000; includeSubDomains
+      transfer-encoding:
+      - chunked
+      vary:
+      - Accept-Encoding
+      x-content-type-options:
+      - nosniff
+      x-ms-hdi-served-by:
+      - global
+    status:
+      code: 200
+      message: OK
+- request:
+    body: null
+    headers:
+      Accept:
+      - application/json
+      Accept-Encoding:
+      - gzip, deflate
+      CommandName:
+      - hdinsight create
+      Connection:
+      - keep-alive
+      ParameterSetName:
+      - -n -g -l -p -t --no-validation-timeout --storage-account
+      User-Agent:
+      - python/3.7.4 (Windows-10-10.0.18362-SP0) msrest/0.6.10 msrest_azure/0.6.2
+        azure-mgmt-hdinsight/1.1.0 Azure-SDK-For-Python AZURECLI/2.0.75
     method: GET
     uri: https://management.azure.com/subscriptions/00000000-0000-0000-0000-000000000000/resourceGroups/hdicli-000001/providers/Microsoft.HDInsight/clusters/hdicli-000003/azureasyncoperations/create?api-version=2018-06-01-preview
   response:
@@ -3389,59 +2706,46 @@
       content-type:
       - application/json; charset=utf-8
       date:
-<<<<<<< HEAD
-      - Fri, 11 Oct 2019 22:30:36 GMT
-=======
       - Mon, 21 Oct 2019 13:08:55 GMT
->>>>>>> 807faccc
-      expires:
-      - '-1'
-      pragma:
-      - no-cache
-      strict-transport-security:
-      - max-age=31536000; includeSubDomains
-      transfer-encoding:
-      - chunked
-      vary:
-      - Accept-Encoding
-      x-content-type-options:
-      - nosniff
-      x-ms-hdi-served-by:
-      - global
-    status:
-      code: 200
-      message: OK
-- request:
-    body: null
-    headers:
-      Accept:
-      - application/json
-      Accept-Encoding:
-      - gzip, deflate
-      CommandName:
-      - hdinsight create
-      Connection:
-      - keep-alive
-      ParameterSetName:
-      - -n -g -l -p -t --no-validation-timeout --storage-account
-      User-Agent:
-<<<<<<< HEAD
-      - python/3.6.5 (Windows-10-10.0.17134-SP0) msrest/0.6.10 msrest_azure/0.6.2
-        azure-mgmt-hdinsight/1.1.0 Azure-SDK-For-Python AZURECLI/2.0.74
-=======
-      - python/3.7.4 (Windows-10-10.0.18362-SP0) msrest/0.6.10 msrest_azure/0.6.2
-        azure-mgmt-hdinsight/1.1.0 Azure-SDK-For-Python AZURECLI/2.0.75
->>>>>>> 807faccc
+      expires:
+      - '-1'
+      pragma:
+      - no-cache
+      strict-transport-security:
+      - max-age=31536000; includeSubDomains
+      transfer-encoding:
+      - chunked
+      vary:
+      - Accept-Encoding
+      x-content-type-options:
+      - nosniff
+      x-ms-hdi-served-by:
+      - global
+    status:
+      code: 200
+      message: OK
+- request:
+    body: null
+    headers:
+      Accept:
+      - application/json
+      Accept-Encoding:
+      - gzip, deflate
+      CommandName:
+      - hdinsight create
+      Connection:
+      - keep-alive
+      ParameterSetName:
+      - -n -g -l -p -t --no-validation-timeout --storage-account
+      User-Agent:
+      - python/3.7.4 (Windows-10-10.0.18362-SP0) msrest/0.6.10 msrest_azure/0.6.2
+        azure-mgmt-hdinsight/1.1.0 Azure-SDK-For-Python AZURECLI/2.0.75
     method: GET
     uri: https://management.azure.com/subscriptions/00000000-0000-0000-0000-000000000000/resourceGroups/hdicli-000001/providers/Microsoft.HDInsight/clusters/hdicli-000003?api-version=2018-06-01-preview
   response:
     body:
       string: '{"id":"/subscriptions/00000000-0000-0000-0000-000000000000/resourceGroups/hdicli-000001/providers/Microsoft.HDInsight/clusters/hdicli-000003","name":"hdicli-000003","type":"Microsoft.HDInsight/clusters","location":"East
-<<<<<<< HEAD
-        US 2","etag":"e9a8fc09-c462-4a22-9eea-799818efdeb5","tags":null,"properties":{"clusterVersion":"3.6.1000.67","clusterHdpVersion":"2.6.5.3009-43","osType":"Linux","clusterDefinition":{"blueprint":"https://blueprints.azurehdinsight.net/spark-3.6.1000.67.1909140351.json","kind":"spark","componentVersion":{"spark":"2.3"}},"computeProfile":{"roles":[{"name":"headnode","targetInstanceCount":2,"hardwareProfile":{"vmSize":"standard_a4_v2"},"osProfile":{"linuxOperatingSystemProfile":{"username":"sshuser"}},"encryptDataDisks":false},{"name":"workernode","targetInstanceCount":3,"hardwareProfile":{"vmSize":"standard_a4_v2"},"osProfile":{"linuxOperatingSystemProfile":{"username":"sshuser"}},"encryptDataDisks":false},{"name":"zookeepernode","targetInstanceCount":3,"hardwareProfile":{"vmSize":"standard_A2_v2"},"osProfile":{"linuxOperatingSystemProfile":{"username":"sshuser"}},"encryptDataDisks":false}]},"provisioningState":"Succeeded","clusterState":"Running","createdDate":"2019-10-11T22:12:11.193","quotaInfo":{"coresUsed":20},"connectivityEndpoints":[{"name":"SSH","protocol":"TCP","location":"hdicli-000003-ssh.azurehdinsight.net","port":22},{"name":"HTTPS","protocol":"TCP","location":"hdicli-000003.azurehdinsight.net","port":443}],"tier":"standard","storageProfile":{"storageaccounts":[{"name":"hdicli000002.blob.core.windows.net","resourceId":null,"msiResourceId":null,"key":null,"fileSystem":null,"container":"hdicli-000003","saskey":null,"isDefault":true}]}}}'
-=======
         US 2","etag":"041a6243-bdd7-4785-8eeb-a236a704f60c","tags":null,"properties":{"clusterVersion":"3.6.1000.67","clusterHdpVersion":"2.6.5.3009-43","osType":"Linux","clusterDefinition":{"blueprint":"https://blueprints.azurehdinsight.net/spark-3.6.1000.67.1909140351.json","kind":"spark","componentVersion":{"spark":"2.3"}},"computeProfile":{"roles":[{"name":"headnode","targetInstanceCount":2,"hardwareProfile":{"vmSize":"standard_a4_v2"},"osProfile":{"linuxOperatingSystemProfile":{"username":"sshuser"}},"encryptDataDisks":false},{"name":"workernode","targetInstanceCount":3,"hardwareProfile":{"vmSize":"standard_a4_v2"},"osProfile":{"linuxOperatingSystemProfile":{"username":"sshuser"}},"encryptDataDisks":false},{"name":"zookeepernode","targetInstanceCount":3,"hardwareProfile":{"vmSize":"standard_A2_v2"},"osProfile":{"linuxOperatingSystemProfile":{"username":"sshuser"}},"encryptDataDisks":false}]},"provisioningState":"Succeeded","clusterState":"Running","createdDate":"2019-10-21T12:40:55.273","quotaInfo":{"coresUsed":20},"connectivityEndpoints":[{"name":"SSH","protocol":"TCP","location":"hdicli-000003-ssh.azurehdinsight.net","port":22},{"name":"HTTPS","protocol":"TCP","location":"hdicli-000003.azurehdinsight.net","port":443}],"tier":"standard","storageProfile":{"storageaccounts":[{"name":"hdicli000002.blob.core.windows.net","resourceId":null,"msiResourceId":null,"key":null,"fileSystem":null,"container":"hdicli-000003","saskey":null,"isDefault":true}]}}}'
->>>>>>> 807faccc
     headers:
       cache-control:
       - no-cache
@@ -3450,11 +2754,7 @@
       content-type:
       - application/json; charset=utf-8
       date:
-<<<<<<< HEAD
-      - Fri, 11 Oct 2019 22:30:37 GMT
-=======
       - Mon, 21 Oct 2019 13:08:56 GMT
->>>>>>> 807faccc
       expires:
       - '-1'
       pragma:
@@ -3486,13 +2786,8 @@
       ParameterSetName:
       - -n -g
       User-Agent:
-<<<<<<< HEAD
-      - python/3.6.5 (Windows-10-10.0.17134-SP0) msrest/0.6.10 msrest_azure/0.6.2
-        azure-mgmt-hdinsight/1.1.0 Azure-SDK-For-Python AZURECLI/2.0.74
-=======
-      - python/3.7.4 (Windows-10-10.0.18362-SP0) msrest/0.6.10 msrest_azure/0.6.2
-        azure-mgmt-hdinsight/1.1.0 Azure-SDK-For-Python AZURECLI/2.0.75
->>>>>>> 807faccc
+      - python/3.7.4 (Windows-10-10.0.18362-SP0) msrest/0.6.10 msrest_azure/0.6.2
+        azure-mgmt-hdinsight/1.1.0 Azure-SDK-For-Python AZURECLI/2.0.75
       accept-language:
       - en-US
     method: GET
@@ -3500,11 +2795,7 @@
   response:
     body:
       string: '{"id":"/subscriptions/00000000-0000-0000-0000-000000000000/resourceGroups/hdicli-000001/providers/Microsoft.HDInsight/clusters/hdicli-000003","name":"hdicli-000003","type":"Microsoft.HDInsight/clusters","location":"East
-<<<<<<< HEAD
-        US 2","etag":"e9a8fc09-c462-4a22-9eea-799818efdeb5","tags":null,"properties":{"clusterVersion":"3.6.1000.67","clusterHdpVersion":"2.6.5.3009-43","osType":"Linux","clusterDefinition":{"blueprint":"https://blueprints.azurehdinsight.net/spark-3.6.1000.67.1909140351.json","kind":"spark","componentVersion":{"spark":"2.3"}},"computeProfile":{"roles":[{"name":"headnode","targetInstanceCount":2,"hardwareProfile":{"vmSize":"standard_a4_v2"},"osProfile":{"linuxOperatingSystemProfile":{"username":"sshuser"}},"encryptDataDisks":false},{"name":"workernode","targetInstanceCount":3,"hardwareProfile":{"vmSize":"standard_a4_v2"},"osProfile":{"linuxOperatingSystemProfile":{"username":"sshuser"}},"encryptDataDisks":false},{"name":"zookeepernode","targetInstanceCount":3,"hardwareProfile":{"vmSize":"standard_A2_v2"},"osProfile":{"linuxOperatingSystemProfile":{"username":"sshuser"}},"encryptDataDisks":false}]},"provisioningState":"Succeeded","clusterState":"Running","createdDate":"2019-10-11T22:12:11.193","quotaInfo":{"coresUsed":20},"connectivityEndpoints":[{"name":"SSH","protocol":"TCP","location":"hdicli-000003-ssh.azurehdinsight.net","port":22},{"name":"HTTPS","protocol":"TCP","location":"hdicli-000003.azurehdinsight.net","port":443}],"tier":"standard","storageProfile":{"storageaccounts":[{"name":"hdicli000002.blob.core.windows.net","resourceId":null,"msiResourceId":null,"key":null,"fileSystem":null,"container":"hdicli-000003","saskey":null,"isDefault":true}]}}}'
-=======
         US 2","etag":"041a6243-bdd7-4785-8eeb-a236a704f60c","tags":null,"properties":{"clusterVersion":"3.6.1000.67","clusterHdpVersion":"2.6.5.3009-43","osType":"Linux","clusterDefinition":{"blueprint":"https://blueprints.azurehdinsight.net/spark-3.6.1000.67.1909140351.json","kind":"spark","componentVersion":{"spark":"2.3"}},"computeProfile":{"roles":[{"name":"headnode","targetInstanceCount":2,"hardwareProfile":{"vmSize":"standard_a4_v2"},"osProfile":{"linuxOperatingSystemProfile":{"username":"sshuser"}},"encryptDataDisks":false},{"name":"workernode","targetInstanceCount":3,"hardwareProfile":{"vmSize":"standard_a4_v2"},"osProfile":{"linuxOperatingSystemProfile":{"username":"sshuser"}},"encryptDataDisks":false},{"name":"zookeepernode","targetInstanceCount":3,"hardwareProfile":{"vmSize":"standard_A2_v2"},"osProfile":{"linuxOperatingSystemProfile":{"username":"sshuser"}},"encryptDataDisks":false}]},"provisioningState":"Succeeded","clusterState":"Running","createdDate":"2019-10-21T12:40:55.273","quotaInfo":{"coresUsed":20},"connectivityEndpoints":[{"name":"SSH","protocol":"TCP","location":"hdicli-000003-ssh.azurehdinsight.net","port":22},{"name":"HTTPS","protocol":"TCP","location":"hdicli-000003.azurehdinsight.net","port":443}],"tier":"standard","storageProfile":{"storageaccounts":[{"name":"hdicli000002.blob.core.windows.net","resourceId":null,"msiResourceId":null,"key":null,"fileSystem":null,"container":"hdicli-000003","saskey":null,"isDefault":true}]}}}'
->>>>>>> 807faccc
     headers:
       cache-control:
       - no-cache
@@ -3513,11 +2804,7 @@
       content-type:
       - application/json; charset=utf-8
       date:
-<<<<<<< HEAD
-      - Fri, 11 Oct 2019 22:30:39 GMT
-=======
       - Mon, 21 Oct 2019 13:09:00 GMT
->>>>>>> 807faccc
       expires:
       - '-1'
       pragma:
