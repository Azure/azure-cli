interactions:
- request:
    body: '{"properties": {"source": "Microsoft.Storage", "requireInfrastructureEncryption":
      true}}'
    headers:
      Accept:
      - application/json
      Accept-Encoding:
      - gzip, deflate
      CommandName:
      - storage account encryption-scope create
      Connection:
      - keep-alive
      Content-Length:
      - '88'
      Content-Type:
      - application/json
      ParameterSetName:
      - -i --account-name -g -n
      User-Agent:
<<<<<<< HEAD
      - AZURECLI/2.50.0 (PIP) azsdk-python-azure-mgmt-storage/0.1.0 Python/3.9.6 (Windows-10-10.0.19045-SP0)
=======
      - AZURECLI/2.53.0 azsdk-python-azure-mgmt-storage/21.1.0 Python/3.10.13 (Linux-5.15.0-1047-azure-x86_64-with-glibc2.31)
        VSTS_7b238909-6802-4b65-b90d-184bca47f458_build_220_0
>>>>>>> da1007ab
    method: PUT
    uri: https://management.azure.com/subscriptions/00000000-0000-0000-0000-000000000000/resourceGroups/cli_test_adls_encryption000001/providers/Microsoft.Storage/storageAccounts/encryption000002/encryptionScopes/testencryption?api-version=2023-01-01
  response:
    body:
<<<<<<< HEAD
      string: '{"id":"/subscriptions/00000000-0000-0000-0000-000000000000/resourceGroups/cli_test_adls_encryption000001/providers/Microsoft.Storage/storageAccounts/encryption000002/encryptionScopes/testencryption","type":"Microsoft.Storage/storageAccounts/encryptionScopes","name":"testencryption","properties":{"source":"Microsoft.Storage","keyVaultProperties":{},"creationTime":"2023-07-06T03:47:25.0188288Z","lastModifiedTime":"2023-07-06T03:47:25.0188288Z","state":"Enabled","requireInfrastructureEncryption":true}}'
=======
      string: '{"id":"/subscriptions/00000000-0000-0000-0000-000000000000/resourceGroups/cli_test_adls_encryption000001/providers/Microsoft.Storage/storageAccounts/encryption000002/encryptionScopes/testencryption","type":"Microsoft.Storage/storageAccounts/encryptionScopes","name":"testencryption","properties":{"source":"Microsoft.Storage","keyVaultProperties":{},"creationTime":"2023-10-19T09:43:36.2294672Z","lastModifiedTime":"2023-10-19T09:43:36.2294672Z","state":"Enabled","requireInfrastructureEncryption":true}}'
>>>>>>> da1007ab
    headers:
      cache-control:
      - no-cache
      content-length:
      - '504'
      content-type:
      - application/json
      date:
<<<<<<< HEAD
      - Thu, 06 Jul 2023 03:47:24 GMT
=======
      - Thu, 19 Oct 2023 09:43:36 GMT
>>>>>>> da1007ab
      expires:
      - '-1'
      pragma:
      - no-cache
      server:
      - Microsoft-Azure-Storage-Resource-Provider/1.0,Microsoft-HTTPAPI/2.0 Microsoft-HTTPAPI/2.0
      strict-transport-security:
      - max-age=31536000; includeSubDomains
      x-content-type-options:
      - nosniff
      x-ms-ratelimit-remaining-subscription-writes:
<<<<<<< HEAD
      - '1184'
=======
      - '1192'
>>>>>>> da1007ab
    status:
      code: 201
      message: Created
- request:
    body: null
    headers:
      Accept:
      - application/xml
      Accept-Encoding:
      - gzip, deflate
      CommandName:
      - storage fs create
      Connection:
      - keep-alive
      Content-Length:
      - '0'
      ParameterSetName:
      - -n --default-encryption-scope --prevent-encryption-scope-override --account-name
        --account-key
      User-Agent:
<<<<<<< HEAD
      - AZURECLI/2.50.0 (PIP) azsdk-python-storage-dfs/12.9.0b1 Python/3.9.6 (Windows-10-10.0.19045-SP0)
      x-ms-date:
      - Thu, 06 Jul 2023 03:47:25 GMT
=======
      - AZURECLI/2.53.0 azsdk-python-storage-dfs/12.9.0b1 Python/3.10.13 (Linux-5.15.0-1047-azure-x86_64-with-glibc2.31)
        VSTS_7b238909-6802-4b65-b90d-184bca47f458_build_220_0
      x-ms-date:
      - Thu, 19 Oct 2023 09:43:36 GMT
>>>>>>> da1007ab
      x-ms-default-encryption-scope:
      - testencryption
      x-ms-deny-encryption-scope-override:
      - 'false'
      x-ms-version:
      - '2021-08-06'
    method: PUT
    uri: https://encryption000002.blob.core.windows.net/testfs?restype=container
  response:
    body:
      string: ''
    headers:
      content-length:
      - '0'
      date:
<<<<<<< HEAD
      - Thu, 06 Jul 2023 03:47:26 GMT
      etag:
      - '"0x8DB7DD3B6F1D6AE"'
      last-modified:
      - Thu, 06 Jul 2023 03:47:26 GMT
=======
      - Thu, 19 Oct 2023 09:43:35 GMT
      etag:
      - '"0x8DBD087DE02A4CE"'
      last-modified:
      - Thu, 19 Oct 2023 09:43:36 GMT
>>>>>>> da1007ab
      server:
      - Windows-Azure-Blob/1.0 Microsoft-HTTPAPI/2.0
      x-ms-version:
      - '2021-08-06'
    status:
      code: 201
      message: Created
- request:
    body: null
    headers:
      Accept:
      - application/xml
      Accept-Encoding:
      - gzip, deflate
      CommandName:
      - storage fs show
      Connection:
      - keep-alive
      ParameterSetName:
      - -n --account-name --account-key
      User-Agent:
<<<<<<< HEAD
      - AZURECLI/2.50.0 (PIP) azsdk-python-storage-dfs/12.9.0b1 Python/3.9.6 (Windows-10-10.0.19045-SP0)
      x-ms-date:
      - Thu, 06 Jul 2023 03:47:26 GMT
=======
      - AZURECLI/2.53.0 azsdk-python-storage-dfs/12.9.0b1 Python/3.10.13 (Linux-5.15.0-1047-azure-x86_64-with-glibc2.31)
        VSTS_7b238909-6802-4b65-b90d-184bca47f458_build_220_0
      x-ms-date:
      - Thu, 19 Oct 2023 09:43:36 GMT
>>>>>>> da1007ab
      x-ms-version:
      - '2021-08-06'
    method: GET
    uri: https://encryption000002.blob.core.windows.net/testfs?restype=container
  response:
    body:
      string: ''
    headers:
      content-length:
      - '0'
      date:
<<<<<<< HEAD
      - Thu, 06 Jul 2023 03:47:27 GMT
      etag:
      - '"0x8DB7DD3B6F1D6AE"'
      last-modified:
      - Thu, 06 Jul 2023 03:47:26 GMT
=======
      - Thu, 19 Oct 2023 09:43:36 GMT
      etag:
      - '"0x8DBD087DE02A4CE"'
      last-modified:
      - Thu, 19 Oct 2023 09:43:36 GMT
>>>>>>> da1007ab
      server:
      - Windows-Azure-Blob/1.0 Microsoft-HTTPAPI/2.0
      x-ms-default-encryption-scope:
      - testencryption
      x-ms-deny-encryption-scope-override:
      - 'false'
      x-ms-has-immutability-policy:
      - 'false'
      x-ms-has-legal-hold:
      - 'false'
      x-ms-immutable-storage-with-versioning-enabled:
      - 'false'
      x-ms-lease-state:
      - available
      x-ms-lease-status:
      - unlocked
      x-ms-version:
      - '2021-08-06'
    status:
      code: 200
      message: OK
version: 1<|MERGE_RESOLUTION|>--- conflicted
+++ resolved
@@ -18,21 +18,13 @@
       ParameterSetName:
       - -i --account-name -g -n
       User-Agent:
-<<<<<<< HEAD
-      - AZURECLI/2.50.0 (PIP) azsdk-python-azure-mgmt-storage/0.1.0 Python/3.9.6 (Windows-10-10.0.19045-SP0)
-=======
       - AZURECLI/2.53.0 azsdk-python-azure-mgmt-storage/21.1.0 Python/3.10.13 (Linux-5.15.0-1047-azure-x86_64-with-glibc2.31)
         VSTS_7b238909-6802-4b65-b90d-184bca47f458_build_220_0
->>>>>>> da1007ab
     method: PUT
     uri: https://management.azure.com/subscriptions/00000000-0000-0000-0000-000000000000/resourceGroups/cli_test_adls_encryption000001/providers/Microsoft.Storage/storageAccounts/encryption000002/encryptionScopes/testencryption?api-version=2023-01-01
   response:
     body:
-<<<<<<< HEAD
-      string: '{"id":"/subscriptions/00000000-0000-0000-0000-000000000000/resourceGroups/cli_test_adls_encryption000001/providers/Microsoft.Storage/storageAccounts/encryption000002/encryptionScopes/testencryption","type":"Microsoft.Storage/storageAccounts/encryptionScopes","name":"testencryption","properties":{"source":"Microsoft.Storage","keyVaultProperties":{},"creationTime":"2023-07-06T03:47:25.0188288Z","lastModifiedTime":"2023-07-06T03:47:25.0188288Z","state":"Enabled","requireInfrastructureEncryption":true}}'
-=======
       string: '{"id":"/subscriptions/00000000-0000-0000-0000-000000000000/resourceGroups/cli_test_adls_encryption000001/providers/Microsoft.Storage/storageAccounts/encryption000002/encryptionScopes/testencryption","type":"Microsoft.Storage/storageAccounts/encryptionScopes","name":"testencryption","properties":{"source":"Microsoft.Storage","keyVaultProperties":{},"creationTime":"2023-10-19T09:43:36.2294672Z","lastModifiedTime":"2023-10-19T09:43:36.2294672Z","state":"Enabled","requireInfrastructureEncryption":true}}'
->>>>>>> da1007ab
     headers:
       cache-control:
       - no-cache
@@ -41,11 +33,7 @@
       content-type:
       - application/json
       date:
-<<<<<<< HEAD
-      - Thu, 06 Jul 2023 03:47:24 GMT
-=======
       - Thu, 19 Oct 2023 09:43:36 GMT
->>>>>>> da1007ab
       expires:
       - '-1'
       pragma:
@@ -57,11 +45,7 @@
       x-content-type-options:
       - nosniff
       x-ms-ratelimit-remaining-subscription-writes:
-<<<<<<< HEAD
-      - '1184'
-=======
       - '1192'
->>>>>>> da1007ab
     status:
       code: 201
       message: Created
@@ -82,16 +66,10 @@
       - -n --default-encryption-scope --prevent-encryption-scope-override --account-name
         --account-key
       User-Agent:
-<<<<<<< HEAD
-      - AZURECLI/2.50.0 (PIP) azsdk-python-storage-dfs/12.9.0b1 Python/3.9.6 (Windows-10-10.0.19045-SP0)
-      x-ms-date:
-      - Thu, 06 Jul 2023 03:47:25 GMT
-=======
       - AZURECLI/2.53.0 azsdk-python-storage-dfs/12.9.0b1 Python/3.10.13 (Linux-5.15.0-1047-azure-x86_64-with-glibc2.31)
         VSTS_7b238909-6802-4b65-b90d-184bca47f458_build_220_0
       x-ms-date:
       - Thu, 19 Oct 2023 09:43:36 GMT
->>>>>>> da1007ab
       x-ms-default-encryption-scope:
       - testencryption
       x-ms-deny-encryption-scope-override:
@@ -107,19 +85,11 @@
       content-length:
       - '0'
       date:
-<<<<<<< HEAD
-      - Thu, 06 Jul 2023 03:47:26 GMT
-      etag:
-      - '"0x8DB7DD3B6F1D6AE"'
-      last-modified:
-      - Thu, 06 Jul 2023 03:47:26 GMT
-=======
       - Thu, 19 Oct 2023 09:43:35 GMT
       etag:
       - '"0x8DBD087DE02A4CE"'
       last-modified:
       - Thu, 19 Oct 2023 09:43:36 GMT
->>>>>>> da1007ab
       server:
       - Windows-Azure-Blob/1.0 Microsoft-HTTPAPI/2.0
       x-ms-version:
@@ -141,16 +111,10 @@
       ParameterSetName:
       - -n --account-name --account-key
       User-Agent:
-<<<<<<< HEAD
-      - AZURECLI/2.50.0 (PIP) azsdk-python-storage-dfs/12.9.0b1 Python/3.9.6 (Windows-10-10.0.19045-SP0)
-      x-ms-date:
-      - Thu, 06 Jul 2023 03:47:26 GMT
-=======
       - AZURECLI/2.53.0 azsdk-python-storage-dfs/12.9.0b1 Python/3.10.13 (Linux-5.15.0-1047-azure-x86_64-with-glibc2.31)
         VSTS_7b238909-6802-4b65-b90d-184bca47f458_build_220_0
       x-ms-date:
       - Thu, 19 Oct 2023 09:43:36 GMT
->>>>>>> da1007ab
       x-ms-version:
       - '2021-08-06'
     method: GET
@@ -162,19 +126,11 @@
       content-length:
       - '0'
       date:
-<<<<<<< HEAD
-      - Thu, 06 Jul 2023 03:47:27 GMT
-      etag:
-      - '"0x8DB7DD3B6F1D6AE"'
-      last-modified:
-      - Thu, 06 Jul 2023 03:47:26 GMT
-=======
       - Thu, 19 Oct 2023 09:43:36 GMT
       etag:
       - '"0x8DBD087DE02A4CE"'
       last-modified:
       - Thu, 19 Oct 2023 09:43:36 GMT
->>>>>>> da1007ab
       server:
       - Windows-Azure-Blob/1.0 Microsoft-HTTPAPI/2.0
       x-ms-default-encryption-scope:
