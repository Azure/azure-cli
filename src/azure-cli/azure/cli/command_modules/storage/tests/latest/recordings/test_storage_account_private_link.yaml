interactions:
- request:
    body: null
    headers:
      Accept:
      - application/json
      Accept-Encoding:
      - gzip, deflate
      CommandName:
      - storage account private-link-resource list
      Connection:
      - keep-alive
      ParameterSetName:
      - --account-name -g
      User-Agent:
<<<<<<< HEAD
      - AZURECLI/2.50.0 (PIP) azsdk-python-azure-mgmt-storage/0.1.0 Python/3.9.6 (Windows-10-10.0.19045-SP0)
=======
      - AZURECLI/2.53.0 azsdk-python-azure-mgmt-storage/21.1.0 Python/3.10.13 (Linux-5.15.0-1047-azure-x86_64-with-glibc2.31)
        VSTS_7b238909-6802-4b65-b90d-184bca47f458_build_220_0
>>>>>>> da1007ab
    method: GET
    uri: https://management.azure.com/subscriptions/00000000-0000-0000-0000-000000000000/resourceGroups/cli_test_sa_plr000001/providers/Microsoft.Storage/storageAccounts/saplr000002/privateLinkResources?api-version=2023-01-01
  response:
    body:
      string: '{"value":[{"id":"/subscriptions/00000000-0000-0000-0000-000000000000/resourceGroups/cli_test_sa_plr000001/providers/Microsoft.Storage/storageAccounts/saplr000002/privateLinkResources/blob","name":"blob","type":"Microsoft.Storage/storageAccounts/privateLinkResources","properties":{"groupId":"blob","requiredMembers":["blob"],"requiredZoneNames":["privatelink.blob.core.windows.net"]}},{"id":"/subscriptions/00000000-0000-0000-0000-000000000000/resourceGroups/cli_test_sa_plr000001/providers/Microsoft.Storage/storageAccounts/saplr000002/privateLinkResources/table","name":"table","type":"Microsoft.Storage/storageAccounts/privateLinkResources","properties":{"groupId":"table","requiredMembers":["table"],"requiredZoneNames":["privatelink.table.core.windows.net"]}},{"id":"/subscriptions/00000000-0000-0000-0000-000000000000/resourceGroups/cli_test_sa_plr000001/providers/Microsoft.Storage/storageAccounts/saplr000002/privateLinkResources/queue","name":"queue","type":"Microsoft.Storage/storageAccounts/privateLinkResources","properties":{"groupId":"queue","requiredMembers":["queue"],"requiredZoneNames":["privatelink.queue.core.windows.net"]}},{"id":"/subscriptions/00000000-0000-0000-0000-000000000000/resourceGroups/cli_test_sa_plr000001/providers/Microsoft.Storage/storageAccounts/saplr000002/privateLinkResources/file","name":"file","type":"Microsoft.Storage/storageAccounts/privateLinkResources","properties":{"groupId":"file","requiredMembers":["file"],"requiredZoneNames":["privatelink.file.core.windows.net"]}},{"id":"/subscriptions/00000000-0000-0000-0000-000000000000/resourceGroups/cli_test_sa_plr000001/providers/Microsoft.Storage/storageAccounts/saplr000002/privateLinkResources/web","name":"web","type":"Microsoft.Storage/storageAccounts/privateLinkResources","properties":{"groupId":"web","requiredMembers":["web"],"requiredZoneNames":["privatelink.web.core.windows.net"]}},{"id":"/subscriptions/00000000-0000-0000-0000-000000000000/resourceGroups/cli_test_sa_plr000001/providers/Microsoft.Storage/storageAccounts/saplr000002/privateLinkResources/dfs","name":"dfs","type":"Microsoft.Storage/storageAccounts/privateLinkResources","properties":{"groupId":"dfs","requiredMembers":["dfs"],"requiredZoneNames":["privatelink.dfs.core.windows.net"]}}]}'
    headers:
      cache-control:
      - no-cache
      content-length:
      - '2261'
      content-type:
      - application/json
      date:
<<<<<<< HEAD
      - Thu, 06 Jul 2023 03:30:23 GMT
=======
      - Thu, 19 Oct 2023 07:54:36 GMT
>>>>>>> da1007ab
      expires:
      - '-1'
      pragma:
      - no-cache
      server:
      - Microsoft-Azure-Storage-Resource-Provider/1.0,Microsoft-HTTPAPI/2.0 Microsoft-HTTPAPI/2.0
      strict-transport-security:
      - max-age=31536000; includeSubDomains
      transfer-encoding:
      - chunked
      vary:
      - Accept-Encoding
      x-content-type-options:
      - nosniff
    status:
      code: 200
      message: OK
version: 1<|MERGE_RESOLUTION|>--- conflicted
+++ resolved
@@ -13,12 +13,8 @@
       ParameterSetName:
       - --account-name -g
       User-Agent:
-<<<<<<< HEAD
-      - AZURECLI/2.50.0 (PIP) azsdk-python-azure-mgmt-storage/0.1.0 Python/3.9.6 (Windows-10-10.0.19045-SP0)
-=======
       - AZURECLI/2.53.0 azsdk-python-azure-mgmt-storage/21.1.0 Python/3.10.13 (Linux-5.15.0-1047-azure-x86_64-with-glibc2.31)
         VSTS_7b238909-6802-4b65-b90d-184bca47f458_build_220_0
->>>>>>> da1007ab
     method: GET
     uri: https://management.azure.com/subscriptions/00000000-0000-0000-0000-000000000000/resourceGroups/cli_test_sa_plr000001/providers/Microsoft.Storage/storageAccounts/saplr000002/privateLinkResources?api-version=2023-01-01
   response:
@@ -32,11 +28,7 @@
       content-type:
       - application/json
       date:
-<<<<<<< HEAD
-      - Thu, 06 Jul 2023 03:30:23 GMT
-=======
       - Thu, 19 Oct 2023 07:54:36 GMT
->>>>>>> da1007ab
       expires:
       - '-1'
       pragma:
