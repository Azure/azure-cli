# --------------------------------------------------------------------------------------------
# Copyright (c) Microsoft Corporation. All rights reserved.
# Licensed under the MIT License. See License.txt in the project root for license information.
# --------------------------------------------------------------------------------------------

# pylint: disable=line-too-long,too-many-statements,no-name-in-module,import-error

import os.path
import platform

from argcomplete.completers import FilesCompleter
from azure.cli.core.commands.parameters import (
    file_type, get_enum_type, get_resource_name_completion_list, name_type, tags_type, zones_type)
from azure.cli.core.commands.validators import validate_file_or_dict
from knack.arguments import CLIArgumentType

from ._completers import (
    get_vm_size_completion_list, get_k8s_versions_completion_list, get_k8s_upgrades_completion_list)
from ._validators import (
    validate_create_parameters, validate_k8s_client_version, validate_k8s_version, validate_linux_host_name,
    validate_list_of_integers, validate_ssh_key, validate_connector_name, validate_max_pods, validate_nodes_count,
    validate_nodepool_name, validate_vm_set_type, validate_load_balancer_sku, validate_load_balancer_outbound_ips,
    validate_load_balancer_outbound_ip_prefixes, validate_taints, validate_ip_ranges, validate_acr, validate_nodepool_tags,
    validate_load_balancer_outbound_ports, validate_load_balancer_idle_timeout, validate_vnet_subnet_id, validate_nodepool_labels)

aci_connector_os_type = ['Windows', 'Linux', 'Both']

aci_connector_chart_url = 'https://github.com/virtual-kubelet/virtual-kubelet/raw/master/charts/virtual-kubelet-for-aks-latest.tgz'

orchestrator_types = ["Custom", "DCOS", "Kubernetes", "Swarm", "DockerCE"]

regions_in_preview = [
    "canadacentral",
    "canadaeast",
    "centralindia",
    "koreasouth",
    "koreacentral",
    "southindia",
    "uksouth",
    "ukwest",
    "westcentralus",
    "westindia",
    "westus2",
]

regions_in_prod = [
    "australiaeast",
    "australiasoutheast",
    "brazilsouth",
    "centralus",
    "eastasia",
    "eastus",
    "eastus2",
    "japaneast",
    "japanwest",
    "northcentralus",
    "northeurope",
    "southcentralus",
    "southeastasia",
    "westeurope",
    "westus",
]

storage_profile_types = ["StorageAccount", "ManagedDisks"]


def load_arguments(self, _):

    acr_arg_type = CLIArgumentType(metavar='ACR_NAME_OR_RESOURCE_ID')

    # ACS command argument configuration
    with self.argument_context('acs') as c:
        c.argument('resource_name', name_type,
                   completer=get_resource_name_completion_list('Microsoft.ContainerService/ContainerServices'),
                   help='Name of the container service. You can configure the default using `az configure --defaults acs=<name>`')
        c.argument('name', name_type,
                   completer=get_resource_name_completion_list('Microsoft.ContainerService/ContainerServices'),
                   help='Name of the container service. You can configure the default using `az configure --defaults acs=<name>`')
        c.argument('container_service_name', name_type, help='Name of the container service. You can configure the default using `az configure --defaults acs=<name>`',
                   completer=get_resource_name_completion_list('Microsoft.ContainerService/ContainerServices'))
        c.argument('admin_username', options_list=['--admin-username', '-u'], default='azureuser')
        c.argument('api_version',
                   help=_get_feature_in_preview_message() + 'Use API version of ACS to perform az acs operations. Available options: 2017-01-31, 2017-07-01. Default: the latest version for the location')
        c.argument('dns_name_prefix', options_list=['--dns-prefix', '-d'])
        c.argument('orchestrator_type', get_enum_type(orchestrator_types), options_list=['--orchestrator-type', '-t'])
        c.argument('ssh_key_value', required=False, type=file_type, default=os.path.join('~', '.ssh', 'id_rsa.pub'),
                   completer=FilesCompleter(), validator=validate_ssh_key)
        c.argument('tags', tags_type)
        c.argument('disable_browser', help='Do not open browser after opening a proxy to the cluster web user interface')

    with self.argument_context('acs create') as c:
        c.argument('ssh_key_value', required=False, type=file_type, default=os.path.join('~', '.ssh', 'id_rsa.pub'),
                   completer=FilesCompleter(), validator=validate_ssh_key)
        c.argument('master_profile', options_list=['--master-profile', '-m'], type=validate_file_or_dict,
                   help=_get_feature_in_preview_message() + 'The file or dictionary representation of the master profile. Note it will override any master settings once set')
        c.argument('master_vm_size', completer=get_vm_size_completion_list,
                   help=_get_feature_in_preview_message())
        c.argument('agent_count', type=int)
        c.argument('generate_ssh_keys', action='store_true', validator=validate_create_parameters,
                   help='Generate SSH public and private key files if missing')
        c.argument('master_osdisk_size', type=int,
                   help=_get_feature_in_preview_message() + 'The disk size for master pool vms. Unit in GB. Default: corresponding vmsize disk size')
        c.argument('master_vnet_subnet_id', type=str,
                   help=_get_feature_in_preview_message() + 'The custom vnet subnet id. Note agent need to used the same vnet if master set. Default: ""')
        c.argument('master_first_consecutive_static_ip', type=str,
                   help=_get_feature_in_preview_message() + 'The first consecutive ip used to specify static ip block.')
        c.argument('master_storage_profile', get_enum_type(storage_profile_types),
                   help=_get_feature_in_preview_message() + 'Default: varies based on Orchestrator')
        c.argument('agent_profiles', options_list=['--agent-profiles', '-a'], type=validate_file_or_dict,
                   help=_get_feature_in_preview_message() + 'The file or dictionary representation of the agent profiles. Note it will override any agent settings once set')
        c.argument('agent_vm_size', completer=get_vm_size_completion_list,
                   help='Set the default size for agent pools vms.')
        c.argument('agent_osdisk_size', type=int,
                   help=_get_feature_in_preview_message() + 'Set the default disk size for agent pools vms. Unit in GB. Default: corresponding vmsize disk size')
        c.argument('agent_vnet_subnet_id', type=str,
                   help=_get_feature_in_preview_message() + 'Set the default custom vnet subnet id for agent pools. Note agent need to used the same vnet if master set. Default: ""')
        c.argument('agent_ports', type=validate_list_of_integers,
                   help=_get_feature_in_preview_message() + 'Set the default ports exposed on the agent pools. Only usable for non-Kubernetes. Default: 8080,4000,80')
        c.argument('agent_storage_profile', get_enum_type(storage_profile_types),
                   help=_get_feature_in_preview_message() + 'Set default storage profile for agent pools. Default: varies based on Orchestrator')
        c.argument('windows', action='store_true',
                   help='If true, set the default osType of agent pools to be Windows.')
        c.argument('validate', action='store_true',
                   help='Generate and validate the ARM template without creating any resources')
        c.argument('orchestrator_version', help=_get_feature_in_preview_message() + 'Use Orchestrator Version to specify the semantic version for your choice of orchestrator.')

    with self.argument_context('acs scale') as c:
        c.argument('new_agent_count', type=int)

    for scope in ['dcos', 'kubernetes']:
        with self.argument_context('acs {} browse'.format(scope)) as c:
            c.argument('ssh_key_file', required=False, type=file_type, default=os.path.join('~', '.ssh', 'id_rsa'),
                       completer=FilesCompleter(), help='Path to an SSH key file to use.')

    with self.argument_context('acs dcos install-cli') as c:
        c.argument('install_location', default=_get_default_install_location('dcos'))

    with self.argument_context('acs kubernetes get-credentials') as c:
        c.argument('path', options_list=['--file', '-f'])
        c.argument('overwrite_existing', action='store_true', help='If specified, overwrite any existing credentials.')

    with self.argument_context('acs kubernetes install-cli') as c:
        c.argument('install_location', type=file_type, completer=FilesCompleter(),
                   default=_get_default_install_location('kubectl'))
        c.argument('ssh_key_file', required=False, type=file_type, default=os.path.join('~', '.ssh', 'id_rsa'),
                   completer=FilesCompleter(), help='Path to an SSH key file to use.')

    # AKS command argument configuration
    with self.argument_context('aks') as c:
        c.argument('resource_name', name_type, help='Name of the managed cluster.',
                   completer=get_resource_name_completion_list('Microsoft.ContainerService/ManagedClusters'))
        c.argument('name', name_type, help='Name of the managed cluster.',
                   completer=get_resource_name_completion_list('Microsoft.ContainerService/ManagedClusters'))
        c.argument('kubernetes_version', options_list=['--kubernetes-version', '-k'], validator=validate_k8s_version)
        c.argument('node_count', options_list=['--node-count', '-c'], type=int)
        c.argument('tags', tags_type)

    with self.argument_context('aks create') as c:
        c.argument('name', validator=validate_linux_host_name)
        c.argument('kubernetes_version', completer=get_k8s_versions_completion_list)
        c.argument('admin_username', options_list=['--admin-username', '-u'], default='azureuser')
        c.argument('dns_name_prefix', options_list=['--dns-name-prefix', '-p'])
        c.argument('generate_ssh_keys', action='store_true', validator=validate_create_parameters)
        c.argument('node_vm_size', options_list=['--node-vm-size', '-s'], completer=get_vm_size_completion_list)
        c.argument('nodepool_name', type=str, default='nodepool1',
                   help='Node pool name, upto 12 alphanumeric characters', validator=validate_nodepool_name)
        c.argument('ssh_key_value', required=False, type=file_type, default=os.path.join('~', '.ssh', 'id_rsa.pub'),
                   completer=FilesCompleter(), validator=validate_ssh_key)
        c.argument('aad_client_app_id')
        c.argument('aad_server_app_id')
        c.argument('aad_server_app_secret')
        c.argument('aad_tenant_id')
        c.argument('dns_service_ip')
        c.argument('docker_bridge_address')
        c.argument('load_balancer_sku', type=str, validator=validate_load_balancer_sku)
        c.argument('load_balancer_managed_outbound_ip_count', type=int)
        c.argument('load_balancer_outbound_ips', type=str, validator=validate_load_balancer_outbound_ips)
        c.argument('load_balancer_outbound_ip_prefixes', type=str, validator=validate_load_balancer_outbound_ip_prefixes)
        c.argument('load_balancer_outbound_ports', type=int, validator=validate_load_balancer_outbound_ports)
        c.argument('load_balancer_idle_timeout', type=int, validator=validate_load_balancer_idle_timeout)
        c.argument('enable_cluster_autoscaler', action='store_true')
        c.argument('min_count', type=int, validator=validate_nodes_count)
        c.argument('max_count', type=int, validator=validate_nodes_count)
        c.argument('vm_set_type', type=str, validator=validate_vm_set_type)
        c.argument('zones', zones_type, options_list=['--zones', '-z'], help='Space-separated list of availability zones where agent nodes will be placed.')
        c.argument('enable_addons', options_list=['--enable-addons', '-a'])
        c.argument('disable_rbac', action='store_true')
        c.argument('enable_rbac', action='store_true', options_list=['--enable-rbac', '-r'],
                   deprecate_info=c.deprecate(redirect="--disable-rbac", hide="2.0.45"))
        c.argument('max_pods', type=int, options_list=['--max-pods', '-m'], validator=validate_max_pods)
        c.argument('network_plugin')
        c.argument('network_policy')
        c.argument('no_ssh_key', options_list=['--no-ssh-key', '-x'])
        c.argument('pod_cidr')
        c.argument('service_cidr')
        c.argument('vnet_subnet_id', type=str, validator=validate_vnet_subnet_id)
        c.argument('workspace_resource_id')
        c.argument('skip_subnet_role_assignment', action='store_true')
        c.argument('api_server_authorized_ip_ranges', type=str, validator=validate_ip_ranges)
        c.argument('attach_acr', acr_arg_type)
        c.argument('enable_private_cluster', action='store_true')
        c.argument('nodepool_tags', nargs='*', validator=validate_nodepool_tags, help='space-separated tags: key[=value] [key[=value] ...]. Use "" to clear existing tags.')
<<<<<<< HEAD
        c.argument('enable_managed_identity', action='store_true')
=======
        c.argument('nodepool_labels', nargs='*', validator=validate_nodepool_labels, help='space-separated labels: key[=value] [key[=value] ...]. You can not change the node labels through CLI after creation. See https://aka.ms/node-labels for syntax of labels.')
>>>>>>> 39ca86e9

    with self.argument_context('aks update') as c:
        c.argument('attach_acr', acr_arg_type, validator=validate_acr)
        c.argument('detach_acr', acr_arg_type, validator=validate_acr)

    with self.argument_context('aks update') as c:
        c.argument('enable_cluster_autoscaler', options_list=["--enable-cluster-autoscaler", "-e"], action='store_true')
        c.argument('disable_cluster_autoscaler', options_list=["--disable-cluster-autoscaler", "-d"], action='store_true')
        c.argument('update_cluster_autoscaler', options_list=["--update-cluster-autoscaler", "-u"], action='store_true')
        c.argument('min_count', type=int, validator=validate_nodes_count)
        c.argument('max_count', type=int, validator=validate_nodes_count)
        c.argument('load_balancer_managed_outbound_ip_count', type=int)
        c.argument('load_balancer_outbound_ips', type=str, validator=validate_load_balancer_outbound_ips)
        c.argument('load_balancer_outbound_ip_prefixes', type=str, validator=validate_load_balancer_outbound_ip_prefixes)
        c.argument('load_balancer_outbound_ports', type=int, validator=validate_load_balancer_outbound_ports)
        c.argument('load_balancer_idle_timeout', type=int, validator=validate_load_balancer_idle_timeout)
        c.argument('api_server_authorized_ip_ranges', type=str, validator=validate_ip_ranges)

    with self.argument_context('aks disable-addons') as c:
        c.argument('addons', options_list=['--addons', '-a'])

    with self.argument_context('aks enable-addons') as c:
        c.argument('addons', options_list=['--addons', '-a'])
        c.argument('subnet_name', options_list=['--subnet-name', '-s'], help='Name of an existing subnet to use with the virtual-node add-on.')

    with self.argument_context('aks get-credentials') as c:
        c.argument('admin', options_list=['--admin', '-a'], default=False)
        c.argument('context_name', options_list=['--context'],
                   help='If specified, overwrite the default context name.')
        c.argument('path', options_list=['--file', '-f'], type=file_type, completer=FilesCompleter(),
                   default=os.path.join(os.path.expanduser('~'), '.kube', 'config'))

    for scope in ['aks', 'acs kubernetes', 'acs dcos']:
        with self.argument_context('{} install-cli'.format(scope)) as c:
            c.argument('client_version', validator=validate_k8s_client_version, help='Version of the client to install.')
            c.argument('install_location', default=_get_default_install_location('kubectl'), help='Path at which to install kubectl.')

    with self.argument_context('aks install-connector') as c:
        c.argument('aci_resource_group', help='The resource group to create the ACI container groups')
        c.argument('chart_url', default=aci_connector_chart_url, help='URL to the chart')
        c.argument('client_secret', help='Client secret to use with the service principal for making calls to Azure APIs')
        c.argument('connector_name', default='aci-connector', help='The name for the ACI Connector', validator=validate_connector_name)
        c.argument('image_tag', help='The image tag of the virtual kubelet')
        c.argument('location', help='The location to create the ACI container groups')
        c.argument('os_type', get_enum_type(aci_connector_os_type), help='The OS type of the connector')
        c.argument('service_principal',
                   help='Service principal for making calls into Azure APIs. If not set, auto generate a new service principal of Contributor role, and save it locally for reusing')

    with self.argument_context('aks remove-connector') as c:
        c.argument('connector_name', default='aci-connector',
                   help='The name for the ACI Connector', validator=validate_connector_name)
        c.argument('graceful', action='store_true',
                   help='Mention if you want to drain/uncordon your aci-connector to move your applications')
        c.argument('os_type', get_enum_type(aci_connector_os_type),
                   help='The OS type of the connector')

    with self.argument_context('aks update-credentials', arg_group='Service Principal') as c:
        c.argument('reset_service_principal', action='store_true')
        c.argument('service_principal')
        c.argument('client_secret')

    with self.argument_context('aks update-credentials', arg_group='AAD') as c:
        c.argument('reset_aad', action='store_true')
        c.argument('aad_client_app_id')
        c.argument('aad_server_app_id')
        c.argument('aad_server_app_secret')
        c.argument('aad_tenant_id')

    with self.argument_context('aks upgrade') as c:
        c.argument('kubernetes_version', completer=get_k8s_upgrades_completion_list)

    with self.argument_context('aks scale') as c:
        c.argument('nodepool_name', type=str,
                   help='Node pool name, upto 12 alphanumeric characters', validator=validate_nodepool_name)

    with self.argument_context('aks nodepool') as c:
        c.argument('cluster_name', type=str, help='The cluster name.')

    for scope in ['aks nodepool add']:
        with self.argument_context(scope) as c:
            c.argument('nodepool_name', type=str, options_list=['--name', '-n'], validator=validate_nodepool_name, help='The node pool name.')
            c.argument('zones', zones_type, options_list=['--zones', '-z'], help='Space-separated list of availability zones where agent nodes will be placed.')
            c.argument('node_vm_size', options_list=['--node-vm-size', '-s'], completer=get_vm_size_completion_list)
            c.argument('max_pods', type=int, options_list=['--max-pods', '-m'], validator=validate_max_pods)
            c.argument('os_type', type=str)
            c.argument('enable_cluster_autoscaler', options_list=["--enable-cluster-autoscaler", "-e"], action='store_true')
            c.argument('node_taints', type=str, validator=validate_taints)
            c.argument('tags', tags_type)
            c.argument('labels', nargs='*', validator=validate_nodepool_labels)

    for scope in ['aks nodepool show', 'aks nodepool delete', 'aks nodepool scale', 'aks nodepool upgrade', 'aks nodepool update']:
        with self.argument_context(scope) as c:
            c.argument('nodepool_name', type=str, options_list=['--name', '-n'], validator=validate_nodepool_name, help='The node pool name.')

    with self.argument_context('aks nodepool update') as c:
        c.argument('enable_cluster_autoscaler', options_list=["--enable-cluster-autoscaler", "-e"], action='store_true')
        c.argument('disable_cluster_autoscaler', options_list=["--disable-cluster-autoscaler", "-d"], action='store_true')
        c.argument('update_cluster_autoscaler', options_list=["--update-cluster-autoscaler", "-u"], action='store_true')
        c.argument('tags', tags_type)

    with self.argument_context('aks upgrade-connector') as c:
        c.argument('aci_resource_group')
        c.argument('chart_url', default=aci_connector_chart_url)
        c.argument('client_secret')
        c.argument('connector_name', default='aci-connector', validator=validate_connector_name)
        c.argument('image_tag')
        c.argument('location')
        c.argument('os_type', get_enum_type(aci_connector_os_type))
        c.argument('service_principal')

    with self.argument_context('aks use-dev-spaces') as c:
        c.argument('update', options_list=['--update'], action='store_true')
        c.argument('space_name', options_list=['--space', '-s'])
        c.argument('endpoint_type', get_enum_type(['Public', 'Private', 'None'], default='Public'), options_list=['--endpoint', '-e'])
        c.argument('prompt', options_list=['--yes', '-y'], action='store_true', help='Do not prompt for confirmation. Requires --space.')

    with self.argument_context('aks remove-dev-spaces') as c:
        c.argument('prompt', options_list=['--yes', '-y'], action='store_true', help='Do not prompt for confirmation')

    # OpenShift command argument configuration
    with self.argument_context('openshift') as c:
        c.argument('resource_name', name_type, help='Name of the managed OpenShift cluster.',
                   completer=get_resource_name_completion_list('Microsoft.ContainerService/OpenShiftManagedClusters'))
        c.argument('name', name_type, help='Name of the managed OpenShift cluster.',
                   completer=get_resource_name_completion_list('Microsoft.ContainerService/OpenShiftManagedClusters'))
        c.argument('compute_count', options_list=['--compute-count', '-c'], type=int, default=4)
        c.argument('tags', tags_type)

    with self.argument_context('openshift create') as c:
        c.argument('name', validator=validate_linux_host_name)
        c.argument('compute_vm_size', options_list=['--compute-vm-size', '-s'])
        c.argument('customer_admin_group_id', options_list=['--customer-admin-group-id'])
        c.argument('workspace_id')

    with self.argument_context('openshift monitor enable') as c:
        c.argument('workspace_id', help='The resource ID of an existing Log Analytics Workspace to use for storing monitoring data.')


def _get_default_install_location(exe_name):
    system = platform.system()
    if system == 'Windows':
        home_dir = os.environ.get('USERPROFILE')
        if not home_dir:
            return None
        install_location = os.path.join(home_dir, r'.azure-{0}\{0}.exe'.format(exe_name))
    elif system in ('Linux', 'Darwin'):
        install_location = '/usr/local/bin/{}'.format(exe_name)
    else:
        install_location = None
    return install_location


def _get_feature_in_preview_message():
    return "Feature in preview, only in " + ", ".join(regions_in_preview) + ". "<|MERGE_RESOLUTION|>--- conflicted
+++ resolved
@@ -200,11 +200,8 @@
         c.argument('attach_acr', acr_arg_type)
         c.argument('enable_private_cluster', action='store_true')
         c.argument('nodepool_tags', nargs='*', validator=validate_nodepool_tags, help='space-separated tags: key[=value] [key[=value] ...]. Use "" to clear existing tags.')
-<<<<<<< HEAD
         c.argument('enable_managed_identity', action='store_true')
-=======
         c.argument('nodepool_labels', nargs='*', validator=validate_nodepool_labels, help='space-separated labels: key[=value] [key[=value] ...]. You can not change the node labels through CLI after creation. See https://aka.ms/node-labels for syntax of labels.')
->>>>>>> 39ca86e9
 
     with self.argument_context('aks update') as c:
         c.argument('attach_acr', acr_arg_type, validator=validate_acr)
