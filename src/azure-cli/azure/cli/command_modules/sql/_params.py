--- conflicted
+++ resolved
@@ -1262,11 +1262,8 @@
                 'monthly_retention',
                 'yearly_retention',
                 'week_of_year',
-<<<<<<< HEAD
-                'make_backups_immutable'])
-=======
+                'make_backups_immutable',
                 'backup_storage_access_tier'])
->>>>>>> 2caee148
 
         c.argument('weekly_retention',
                    help='Retention for the weekly backup. '
@@ -1286,17 +1283,16 @@
         c.argument('week_of_year',
                    help='The Week of Year, 1 to 52, in which to take the yearly LTR backup.')
 
-<<<<<<< HEAD
+
         c.argument('make_backups_immutable',
                    help='Whether to make the LTR backups immutable.',
                    arg_type=get_three_state_flag())
-=======
+
         c.argument('backup_storage_access_tier',
                    options_list=['--access-tier', '--backup-storage-access-tier'],
                    arg_type=get_enum_type(["Hot", "Archive"]),
                    help='The access tier of a LTR backup.'
                    'Possible values = [Hot, Archive]')
->>>>>>> 2caee148
 
     with self.argument_context('sql db ltr-backup') as c:
         c.argument('location_name',
