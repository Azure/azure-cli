# --------------------------------------------------------------------------------------------
# Copyright (c) Microsoft Corporation. All rights reserved.
# Licensed under the MIT License. See License.txt in the project root for license information.
# --------------------------------------------------------------------------------------------

# pylint: disable=protected-access
import os
import argparse

from azure.cli.core.commands.validators import validate_key_value_pairs
from azure.cli.core.profiles import ResourceType, get_sdk
from azure.cli.core.util import get_file_json, shell_safe_json_parse

from azure.cli.command_modules.storage._client_factory import (get_storage_data_service_client,
                                                               blob_data_service_factory,
                                                               file_data_service_factory,
                                                               storage_client_factory,
                                                               cf_adls_file_system)
from azure.cli.command_modules.storage.util import glob_files_locally, guess_content_type
from azure.cli.command_modules.storage.sdkutil import get_table_data_type
from azure.cli.command_modules.storage.url_quote_util import encode_for_url
from azure.cli.command_modules.storage.oauth_token_util import TokenUpdater

from knack.log import get_logger
from knack.util import CLIError

storage_account_key_options = {'primary': 'key1', 'secondary': 'key2'}
logger = get_logger(__name__)


# Utilities


# pylint: disable=inconsistent-return-statements,too-many-lines
def _query_account_key(cli_ctx, account_name):
    """Query the storage account key. This is used when the customer doesn't offer account key but name."""
    rg, scf = _query_account_rg(cli_ctx, account_name)
    t_storage_account_keys = get_sdk(
        cli_ctx, ResourceType.MGMT_STORAGE, 'models.storage_account_keys#StorageAccountKeys')

    logger.debug('Disable HTTP logging to avoid having storage keys in debug logs')
    if t_storage_account_keys:
        return scf.storage_accounts.list_keys(rg, account_name, logging_enable=False).key1
    # of type: models.storage_account_list_keys_result#StorageAccountListKeysResult
    return scf.storage_accounts.list_keys(rg, account_name, logging_enable=False).keys[0].value  # pylint: disable=no-member


def _query_account_rg(cli_ctx, account_name):
    """Query the storage account's resource group, which the mgmt sdk requires."""
    scf = storage_client_factory(cli_ctx)
    acc = next((x for x in scf.storage_accounts.list() if x.name == account_name), None)
    if acc:
        from msrestazure.tools import parse_resource_id
        return parse_resource_id(acc.id)['resource_group'], scf
    raise ValueError("Storage account '{}' not found.".format(account_name))


def _create_token_credential(cli_ctx):
    from knack.cli import EVENT_CLI_POST_EXECUTE

    TokenCredential = get_sdk(cli_ctx, ResourceType.DATA_STORAGE, 'common#TokenCredential')

    token_credential = TokenCredential()
    updater = TokenUpdater(token_credential, cli_ctx)

    def _cancel_timer_event_handler(_, **__):
        updater.cancel()
    cli_ctx.register_event(EVENT_CLI_POST_EXECUTE, _cancel_timer_event_handler)
    return token_credential


# region PARAMETER VALIDATORS
def parse_storage_account(cmd, namespace):
    """Parse storage account which can be either account name or account id"""
    from msrestazure.tools import parse_resource_id, is_valid_resource_id

    if namespace.account_name and is_valid_resource_id(namespace.account_name):
        namespace.resource_group_name = parse_resource_id(namespace.account_name)['resource_group']
        namespace.account_name = parse_resource_id(namespace.account_name)['name']
    elif namespace.account_name and not is_valid_resource_id(namespace.account_name) and \
            not namespace.resource_group_name:
        namespace.resource_group_name = _query_account_rg(cmd.cli_ctx, namespace.account_name)[0]


def process_resource_group(cmd, namespace):
    """Processes the resource group parameter from the account name"""
    if namespace.account_name and not namespace.resource_group_name:
        namespace.resource_group_name = _query_account_rg(cmd.cli_ctx, namespace.account_name)[0]


def validate_table_payload_format(cmd, namespace):
    t_table_payload = get_table_data_type(cmd.cli_ctx, 'table', 'TablePayloadFormat')
    if namespace.accept:
        formats = {
            'none': t_table_payload.JSON_NO_METADATA,
            'minimal': t_table_payload.JSON_MINIMAL_METADATA,
            'full': t_table_payload.JSON_FULL_METADATA
        }
        namespace.accept = formats[namespace.accept.lower()]


def validate_bypass(namespace):
    if namespace.bypass:
        namespace.bypass = ', '.join(namespace.bypass) if isinstance(namespace.bypass, list) else namespace.bypass


def validate_hns_migration_type(namespace):
    if namespace.request_type and namespace.request_type.lower() == 'validation':
        namespace.request_type = 'HnsOnValidationRequest'
    if namespace.request_type and namespace.request_type.lower() == 'upgrade':
        namespace.request_type = 'HnsOnHydrationRequest'


def get_config_value(cmd, section, key, default):
    logger.info("Try to get %s %s value from environment variables or config file.", section, key)
    return cmd.cli_ctx.config.get(section, key, default)


def is_storagev2(import_prefix):
    return import_prefix.startswith('azure.multiapi.storagev2.')


def validate_client_parameters(cmd, namespace):
    """ Retrieves storage connection parameters from environment variables and parses out connection string into
    account name and key """
    n = namespace

    if hasattr(n, 'auth_mode'):
        auth_mode = n.auth_mode or get_config_value(cmd, 'storage', 'auth_mode', None)
        del n.auth_mode
        if not n.account_name:
            n.account_name = get_config_value(cmd, 'storage', 'account', None)
        if auth_mode == 'login':
            prefix = cmd.command_kwargs['resource_type'].value[0]
            # is_storagv2() is used to distinguish if the command is in track2 SDK
            # If yes, we will use get_login_credentials() as token credential
            if is_storagev2(prefix):
                from azure.cli.core._profile import Profile
                profile = Profile(cli_ctx=cmd.cli_ctx)
                n.token_credential, _, _ = profile.get_login_credentials(subscription_id=n._subscription)
            # Otherwise, we will assume it is in track1 and keep previous token updater
            else:
                n.token_credential = _create_token_credential(cmd.cli_ctx)

    if hasattr(n, 'token_credential') and n.token_credential:
        # give warning if there are account key args being ignored
        account_key_args = [n.account_key and "--account-key", n.sas_token and "--sas-token",
                            n.connection_string and "--connection-string"]
        account_key_args = [arg for arg in account_key_args if arg]

        if account_key_args:
            logger.warning('In "login" auth mode, the following arguments are ignored: %s',
                           ' ,'.join(account_key_args))
        return

    # When there is no input for credential, we will read environment variable
    if not n.connection_string and not n.account_key and not n.sas_token:
        n.connection_string = get_config_value(cmd, 'storage', 'connection_string', None)

    # if connection string supplied or in environment variables, extract account key and name
    if n.connection_string:
        conn_dict = validate_key_value_pairs(n.connection_string)
        n.account_name = conn_dict.get('AccountName')
        n.account_key = conn_dict.get('AccountKey')
        n.sas_token = conn_dict.get('SharedAccessSignature')

    # otherwise, simply try to retrieve the remaining variables from environment variables
    if not n.account_name:
        n.account_name = get_config_value(cmd, 'storage', 'account', None)
    if not n.account_key and not n.sas_token:
        n.account_key = get_config_value(cmd, 'storage', 'key', None)
    if not n.sas_token:
        n.sas_token = get_config_value(cmd, 'storage', 'sas_token', None)

    # strip the '?' from sas token. the portal and command line are returns sas token in different
    # forms
    if n.sas_token:
        n.sas_token = n.sas_token.lstrip('?')

    # account name with secondary
    if n.account_name and n.account_name.endswith('-secondary'):
        n.location_mode = 'secondary'
        n.account_name = n.account_name[:-10]

    # if account name is specified but no key, attempt to query
    if n.account_name and not n.account_key and not n.sas_token:
        message = """
There are no credentials provided in your command and environment, we will query for account key for your storage account.
It is recommended to provide --connection-string, --account-key or --sas-token in your command as credentials.
"""
        if 'auth_mode' in cmd.arguments:
            message += """
You also can add `--auth-mode login` in your command to use Azure Active Directory (Azure AD) for authorization if your login account is assigned required RBAC roles.
For more information about RBAC roles in storage, visit https://docs.microsoft.com/azure/storage/common/storage-auth-aad-rbac-cli.
"""
        logger.warning('%s\nIn addition, setting the corresponding environment variables can avoid inputting '
                       'credentials in your command. Please use --help to get more information about environment '
                       'variable usage.', message)
        try:
            n.account_key = _query_account_key(cmd.cli_ctx, n.account_name)
        except Exception as ex:  # pylint: disable=broad-except
            logger.warning("\nSkip querying account key due to failure: %s", ex)


def validate_encryption_key(cmd, namespace):
    encryption_key_source = cmd.get_models('EncryptionScopeSource', resource_type=ResourceType.MGMT_STORAGE)
    if namespace.key_source == encryption_key_source.microsoft_key_vault and \
            not namespace.key_uri:
        raise CLIError("usage error: Please specify --key-uri when using {} as key source."
                       .format(encryption_key_source.microsoft_key_vault))
    if namespace.key_source != encryption_key_source.microsoft_key_vault and namespace.key_uri:
        raise CLIError("usage error: Specify `--key-source={}` and --key-uri to configure key vault properties."
                       .format(encryption_key_source.microsoft_key_vault))


def process_blob_source_uri(cmd, namespace):
    """
    Validate the parameters referenced to a blob source and create the source URI from them.
    """
    from .util import create_short_lived_blob_sas
    usage_string = \
        'Invalid usage: {}. Supply only one of the following argument sets to specify source:' \
        '\n\t   --source-uri' \
        '\n\tOR --source-container --source-blob --source-snapshot [--source-account-name & sas] ' \
        '\n\tOR --source-container --source-blob --source-snapshot [--source-account-name & key] '

    ns = vars(namespace)

    # source as blob
    container = ns.pop('source_container', None)
    blob = ns.pop('source_blob', None)
    snapshot = ns.pop('source_snapshot', None)

    # source credential clues
    source_account_name = ns.pop('source_account_name', None)
    source_account_key = ns.pop('source_account_key', None)
    sas = ns.pop('source_sas', None)

    # source in the form of an uri
    uri = ns.get('copy_source', None)
    if uri:
        if any([container, blob, sas, snapshot, source_account_name, source_account_key]):
            raise ValueError(usage_string.format('Unused parameters are given in addition to the '
                                                 'source URI'))
        # simplest scenario--no further processing necessary
        return

    validate_client_parameters(cmd, namespace)  # must run first to resolve storage account

    # determine if the copy will happen in the same storage account
    if not source_account_name and source_account_key:
        raise ValueError(usage_string.format('Source account key is given but account name is not'))
    if not source_account_name and not source_account_key:
        # neither source account name or key is given, assume that user intends to copy blob in
        # the same account
        source_account_name = ns.get('account_name', None)
        source_account_key = ns.get('account_key', None)
    elif source_account_name and not source_account_key:
        if source_account_name == ns.get('account_name', None):
            # the source account name is same as the destination account name
            source_account_key = ns.get('account_key', None)
        else:
            # the source account is different from destination account but the key is missing
            # try to query one.
            try:
                source_account_key = _query_account_key(cmd.cli_ctx, source_account_name)
            except ValueError:
                raise ValueError('Source storage account {} not found.'.format(source_account_name))
    # else: both source account name and key are given by user

    if not source_account_name:
        raise ValueError(usage_string.format('Storage account name not found'))

    if not sas:
        sas = create_short_lived_blob_sas(cmd, source_account_name, source_account_key, container, blob)

    query_params = []
    if sas:
        query_params.append(sas)
    if snapshot:
        query_params.append('snapshot={}'.format(snapshot))

    uri = 'https://{}.blob.{}/{}/{}{}{}'.format(source_account_name,
                                                cmd.cli_ctx.cloud.suffixes.storage_endpoint,
                                                container,
                                                blob,
                                                '?' if query_params else '',
                                                '&'.join(query_params))

    namespace.copy_source = uri


def validate_source_uri(cmd, namespace):  # pylint: disable=too-many-statements
    from .util import create_short_lived_blob_sas, create_short_lived_file_sas
    usage_string = \
        'Invalid usage: {}. Supply only one of the following argument sets to specify source:' \
        '\n\t   --source-uri [--source-sas]' \
        '\n\tOR --source-container --source-blob [--source-account-name & sas] [--source-snapshot]' \
        '\n\tOR --source-container --source-blob [--source-account-name & key] [--source-snapshot]' \
        '\n\tOR --source-share --source-path' \
        '\n\tOR --source-share --source-path [--source-account-name & sas]' \
        '\n\tOR --source-share --source-path [--source-account-name & key]'

    ns = vars(namespace)

    # source as blob
    container = ns.pop('source_container', None)
    blob = ns.pop('source_blob', None)
    snapshot = ns.pop('source_snapshot', None)

    # source as file
    share = ns.pop('source_share', None)
    path = ns.pop('source_path', None)
    file_snapshot = ns.pop('file_snapshot', None)

    # source credential clues
    source_account_name = ns.pop('source_account_name', None)
    source_account_key = ns.pop('source_account_key', None)
    source_sas = ns.pop('source_sas', None)

    # source in the form of an uri
    uri = ns.get('copy_source', None)
    if uri:
        if any([container, blob, snapshot, share, path, file_snapshot, source_account_name,
                source_account_key]):
            raise ValueError(usage_string.format('Unused parameters are given in addition to the '
                                                 'source URI'))
        if source_sas:
            source_sas = source_sas.lstrip('?')
            uri = '{}{}{}'.format(uri, '?', source_sas)
            namespace.copy_source = uri
        return

    # ensure either a file or blob source is specified
    valid_blob_source = container and blob and not share and not path and not file_snapshot
    valid_file_source = share and path and not container and not blob and not snapshot

    if not valid_blob_source and not valid_file_source:
        raise ValueError(usage_string.format('Neither a valid blob or file source is specified'))
    if valid_blob_source and valid_file_source:
        raise ValueError(usage_string.format('Ambiguous parameters, both blob and file sources are '
                                             'specified'))

    validate_client_parameters(cmd, namespace)  # must run first to resolve storage account

    if not source_account_name:
        if source_account_key:
            raise ValueError(usage_string.format('Source account key is given but account name is not'))
        # assume that user intends to copy blob in the same account
        source_account_name = ns.get('account_name', None)

    # determine if the copy will happen in the same storage account
    same_account = False

    if not source_account_key and not source_sas:
        if source_account_name == ns.get('account_name', None):
            same_account = True
            source_account_key = ns.get('account_key', None)
            source_sas = ns.get('sas_token', None)
        else:
            # the source account is different from destination account but the key is missing try to query one.
            try:
                source_account_key = _query_account_key(cmd.cli_ctx, source_account_name)
            except ValueError:
                raise ValueError('Source storage account {} not found.'.format(source_account_name))

    # Both source account name and either key or sas (or both) are now available
    if not source_sas:
        # generate a sas token even in the same account when the source and destination are not the same kind.
        if valid_file_source and (ns.get('container_name', None) or not same_account):
            dir_name, file_name = os.path.split(path) if path else (None, '')
            source_sas = create_short_lived_file_sas(cmd, source_account_name, source_account_key, share,
                                                     dir_name, file_name)
        elif valid_blob_source and (ns.get('share_name', None) or not same_account):
            source_sas = create_short_lived_blob_sas(cmd, source_account_name, source_account_key, container, blob)

    query_params = []
    if source_sas:
        query_params.append(source_sas.lstrip('?'))
    if snapshot:
        query_params.append('snapshot={}'.format(snapshot))
    if file_snapshot:
        query_params.append('sharesnapshot={}'.format(file_snapshot))

    uri = 'https://{0}.{1}.{6}/{2}/{3}{4}{5}'.format(
        source_account_name,
        'blob' if valid_blob_source else 'file',
        container if valid_blob_source else share,
        encode_for_url(blob if valid_blob_source else path),
        '?' if query_params else '',
        '&'.join(query_params),
        cmd.cli_ctx.cloud.suffixes.storage_endpoint)

    namespace.copy_source = uri


def validate_source_url(cmd, namespace):  # pylint: disable=too-many-statements, too-many-locals
    from .util import create_short_lived_blob_sas, create_short_lived_blob_sas_v2, create_short_lived_file_sas
    from azure.cli.core.azclierror import InvalidArgumentValueError, RequiredArgumentMissingError, \
        MutuallyExclusiveArgumentError
    usage_string = \
        'Invalid usage: {}. Supply only one of the following argument sets to specify source:' \
        '\n\t   --source-uri [--source-sas]' \
        '\n\tOR --source-container --source-blob [--source-account-name & sas] [--source-snapshot]' \
        '\n\tOR --source-container --source-blob [--source-account-name & key] [--source-snapshot]' \
        '\n\tOR --source-share --source-path' \
        '\n\tOR --source-share --source-path [--source-account-name & sas]' \
        '\n\tOR --source-share --source-path [--source-account-name & key]'

    ns = vars(namespace)

    # source as blob
    container = ns.pop('source_container', None)
    blob = ns.pop('source_blob', None)
    snapshot = ns.pop('source_snapshot', None)

    # source as file
    share = ns.pop('source_share', None)
    path = ns.pop('source_path', None)
    file_snapshot = ns.pop('file_snapshot', None)

    # source credential clues
    source_account_name = ns.pop('source_account_name', None)
    source_account_key = ns.pop('source_account_key', None)
    source_sas = ns.pop('source_sas', None)

    # source in the form of an uri
    uri = ns.get('source_url', None)
    if uri:
        if any([container, blob, snapshot, share, path, file_snapshot, source_account_name,
                source_account_key]):
            raise InvalidArgumentValueError(usage_string.format(
                'Unused parameters are given in addition to the source URI'))
        if source_sas:
            source_sas = source_sas.lstrip('?')
            uri = '{}{}{}'.format(uri, '?', source_sas)
            namespace.copy_source = uri
        return

    # ensure either a file or blob source is specified
    valid_blob_source = container and blob and not share and not path and not file_snapshot
    valid_file_source = share and path and not container and not blob and not snapshot

    if not valid_blob_source and not valid_file_source:
        raise RequiredArgumentMissingError(usage_string.format('Neither a valid blob or file source is specified'))
    if valid_blob_source and valid_file_source:
        raise MutuallyExclusiveArgumentError(usage_string.format(
            'Ambiguous parameters, both blob and file sources are specified'))

    validate_client_parameters(cmd, namespace)  # must run first to resolve storage account

    if not source_account_name:
        if source_account_key:
            raise RequiredArgumentMissingError(usage_string.format(
                'Source account key is given but account name is not'))
        # assume that user intends to copy blob in the same account
        source_account_name = ns.get('account_name', None)

    # determine if the copy will happen in the same storage account
    same_account = False

    if not source_account_key and not source_sas:
        if source_account_name == ns.get('account_name', None):
            same_account = True
            source_account_key = ns.get('account_key', None)
            source_sas = ns.get('sas_token', None)
        else:
            # the source account is different from destination account but the key is missing try to query one.
            try:
                source_account_key = _query_account_key(cmd.cli_ctx, source_account_name)
            except ValueError:
                raise RequiredArgumentMissingError('Source storage account {} not found.'.format(source_account_name))

    # Both source account name and either key or sas (or both) are now available
    if not source_sas:
        # generate a sas token even in the same account when the source and destination are not the same kind.
        if valid_file_source and (ns.get('container_name', None) or not same_account):
            dir_name, file_name = os.path.split(path) if path else (None, '')
            source_sas = create_short_lived_file_sas(cmd, source_account_name, source_account_key, share,
                                                     dir_name, file_name)
        elif valid_blob_source and (ns.get('share_name', None) or not same_account):
            prefix = cmd.command_kwargs['resource_type'].value[0]
            # is_storagev2() is used to distinguish if the command is in track2 SDK
            # If yes, we will use get_login_credentials() as token credential
            if is_storagev2(prefix):
                source_sas = create_short_lived_blob_sas_v2(cmd, source_account_name, source_account_key, container,
                                                            blob)
            else:
                source_sas = create_short_lived_blob_sas(cmd, source_account_name, source_account_key, container, blob)

    query_params = []
    if source_sas:
        query_params.append(source_sas.lstrip('?'))
    if snapshot:
        query_params.append('snapshot={}'.format(snapshot))
    if file_snapshot:
        query_params.append('sharesnapshot={}'.format(file_snapshot))

    uri = 'https://{0}.{1}.{6}/{2}/{3}{4}{5}'.format(
        source_account_name,
        'blob' if valid_blob_source else 'file',
        container if valid_blob_source else share,
        encode_for_url(blob if valid_blob_source else path),
        '?' if query_params else '',
        '&'.join(query_params),
        cmd.cli_ctx.cloud.suffixes.storage_endpoint)

    namespace.source_url = uri


def validate_blob_type(namespace):
    if not namespace.blob_type:
        namespace.blob_type = 'page' if namespace.file_path.endswith('.vhd') else 'block'


def validate_storage_data_plane_list(namespace):
    if namespace.num_results == '*':
        namespace.num_results = None
    else:
        namespace.num_results = int(namespace.num_results)


def get_content_setting_validator(settings_class, update, guess_from_file=None):
    def _class_name(class_type):
        return class_type.__module__ + "." + class_type.__class__.__name__

    def validator(cmd, namespace):
        t_base_blob_service, t_file_service, t_blob_content_settings, t_file_content_settings = cmd.get_models(
            'blob.baseblobservice#BaseBlobService',
            'file#FileService',
            'blob.models#ContentSettings',
            'file.models#ContentSettings')

        # must run certain validators first for an update
        if update:
            validate_client_parameters(cmd, namespace)
        if update and _class_name(settings_class) == _class_name(t_file_content_settings):
            get_file_path_validator()(namespace)
        ns = vars(namespace)
        clear_content_settings = ns.pop('clear_content_settings', False)

        # retrieve the existing object properties for an update
        if update and not clear_content_settings:
            account = ns.get('account_name')
            key = ns.get('account_key')
            cs = ns.get('connection_string')
            sas = ns.get('sas_token')
            token_credential = ns.get('token_credential')
            if _class_name(settings_class) == _class_name(t_blob_content_settings):
                client = get_storage_data_service_client(cmd.cli_ctx,
                                                         service=t_base_blob_service,
                                                         name=account,
                                                         key=key, connection_string=cs, sas_token=sas,
                                                         token_credential=token_credential)
                container = ns.get('container_name')
                blob = ns.get('blob_name')
                lease_id = ns.get('lease_id')
                props = client.get_blob_properties(container, blob, lease_id=lease_id).properties.content_settings
            elif _class_name(settings_class) == _class_name(t_file_content_settings):
                client = get_storage_data_service_client(cmd.cli_ctx, t_file_service, account, key, cs, sas)
                share = ns.get('share_name')
                directory = ns.get('directory_name')
                filename = ns.get('file_name')
                props = client.get_file_properties(share, directory, filename).properties.content_settings

        # create new properties
        new_props = settings_class(
            content_type=ns.pop('content_type', None),
            content_disposition=ns.pop('content_disposition', None),
            content_encoding=ns.pop('content_encoding', None),
            content_language=ns.pop('content_language', None),
            content_md5=ns.pop('content_md5', None),
            cache_control=ns.pop('content_cache_control', None)
        )

        # if update, fill in any None values with existing
        if update:
            if not clear_content_settings:
                for attr in ['content_type', 'content_disposition', 'content_encoding', 'content_language',
                             'content_md5', 'cache_control']:
                    if getattr(new_props, attr) is None:
                        setattr(new_props, attr, getattr(props, attr))
        else:
            if guess_from_file:
                new_props = guess_content_type(ns[guess_from_file], new_props, settings_class)

        ns['content_settings'] = new_props

    return validator


def validate_custom_domain(namespace):
    if namespace.use_subdomain and not namespace.custom_domain:
        raise ValueError('usage error: --custom-domain DOMAIN [--use-subdomain]')


def validate_encryption_services(cmd, namespace):
    """
    Builds up the encryption services object for storage account operations based on the list of services passed in.
    """
    if namespace.encryption_services:
        t_encryption_services, t_encryption_service = get_sdk(cmd.cli_ctx, ResourceType.MGMT_STORAGE,
                                                              'EncryptionServices', 'EncryptionService', mod='models')
        services = {service: t_encryption_service(enabled=True) for service in namespace.encryption_services}

        namespace.encryption_services = t_encryption_services(**services)


def validate_encryption_source(namespace):
    if namespace.encryption_key_source == 'Microsoft.Keyvault' and \
            not (namespace.encryption_key_name and namespace.encryption_key_vault):
        raise ValueError('--encryption-key-name and --encryption-key-vault are required '
                         'when --encryption-key-source=Microsoft.Keyvault is specified.')

    if namespace.encryption_key_name or namespace.encryption_key_version is not None or namespace.encryption_key_vault:
        if namespace.encryption_key_source and namespace.encryption_key_source != 'Microsoft.Keyvault':
            raise ValueError('--encryption-key-name, --encryption-key-vault, and --encryption-key-version are not '
                             'applicable without Microsoft.Keyvault key-source.')


def validate_entity(namespace):
    """ Converts a list of key value pairs into a dictionary. Ensures that required
    RowKey and PartitionKey are converted to the correct case and included. """
    values = dict(x.split('=', 1) for x in namespace.entity)
    keys = values.keys()
    for key in list(keys):
        if key.lower() == 'rowkey':
            val = values[key]
            del values[key]
            values['RowKey'] = val
        elif key.lower() == 'partitionkey':
            val = values[key]
            del values[key]
            values['PartitionKey'] = val
    keys = values.keys()
    missing_keys = 'RowKey ' if 'RowKey' not in keys else ''
    missing_keys = '{}PartitionKey'.format(missing_keys) \
        if 'PartitionKey' not in keys else missing_keys
    if missing_keys:
        raise argparse.ArgumentError(
            None, 'incorrect usage: entity requires: {}'.format(missing_keys))

    def cast_val(key, val):
        """ Attempts to cast numeric values (except RowKey and PartitionKey) to numbers so they
        can be queried correctly. """
        if key in ['PartitionKey', 'RowKey']:
            return val

        def try_cast(to_type):
            try:
                return to_type(val)
            except ValueError:
                return None

        return try_cast(int) or try_cast(float) or val

    # ensure numbers are converted from strings so querying will work correctly
    values = {key: cast_val(key, val) for key, val in values.items()}
    namespace.entity = values


def validate_marker(namespace):
    """ Converts a list of key value pairs into a dictionary. Ensures that required
    nextrowkey and nextpartitionkey are included. """
    if not namespace.marker:
        return
    marker = dict(x.split('=', 1) for x in namespace.marker)
    expected_keys = {'nextrowkey', 'nextpartitionkey'}

    for key in list(marker.keys()):
        new_key = key.lower()
        if new_key in expected_keys:
            expected_keys.remove(key.lower())
            val = marker[key]
            del marker[key]
            marker[new_key] = val
    if expected_keys:
        raise argparse.ArgumentError(
            None, 'incorrect usage: marker requires: {}'.format(' '.join(expected_keys)))

    namespace.marker = marker


def get_file_path_validator(default_file_param=None):
    """ Creates a namespace validator that splits out 'path' into 'directory_name' and 'file_name'.
    Allows another path-type parameter to be named which can supply a default filename. """

    def validator(namespace):
        if not hasattr(namespace, 'path'):
            return

        path = namespace.path
        dir_name, file_name = os.path.split(path) if path else (None, '')

        if default_file_param and '.' not in file_name:
            dir_name = path
            file_name = os.path.split(getattr(namespace, default_file_param))[1]
        dir_name = None if dir_name in ('', '.') else dir_name
        namespace.directory_name = dir_name
        namespace.file_name = file_name
        del namespace.path

    return validator


def validate_included_datasets(cmd, namespace):
    if namespace.include:
        include = namespace.include
        if set(include) - set('cmsd'):
            help_string = '(c)opy-info (m)etadata (s)napshots (d)eleted'
            raise ValueError('valid values are {} or a combination thereof.'.format(help_string))
        t_blob_include = cmd.get_models('blob#Include')
        namespace.include = t_blob_include('s' in include, 'm' in include, False, 'c' in include, 'd' in include)


def get_include_help_string(include_list):
    if include_list is None:
        return ''
    item = []
    for include in include_list:
        if include.value == 'uncommittedblobs':
            continue
        item.append('(' + include.value[0] + ')' + include[1:])
    return ', '.join(item)


def validate_included_datasets_validator(include_class):
    allowed_values = [x.lower() for x in dir(include_class) if not x.startswith('__')]
    allowed_string = ''.join(x[0] for x in allowed_values)

    def validator(namespace):
        if namespace.include:
            if set(namespace.include) - set(allowed_string):
                help_string = get_include_help_string(include_class)
                raise ValueError(
                    'valid values are {} or a combination thereof.'.format(help_string))
            include = []
            if 's' in namespace.include:
                include.append(include_class.snapshots)
            if 'm' in namespace.include:
                include.append(include_class.metadata)
            if 'c' in namespace.include:
                include.append(include_class.copy)
            if 'd' in namespace.include:
                include.append(include_class.deleted)
            if 'v' in namespace.include:
                include.append(include_class.versions)
            if 't' in namespace.include:
                include.append(include_class.tags)
            namespace.include = include

    return validator


def validate_key_name(namespace):
    key_options = {'primary': '1', 'secondary': '2'}
    if hasattr(namespace, 'key_type') and namespace.key_type:
        namespace.key_name = namespace.key_type + key_options[namespace.key_name]
    else:
        namespace.key_name = storage_account_key_options[namespace.key_name]
    if hasattr(namespace, 'key_type'):
        del namespace.key_type


def validate_metadata(namespace):
    if namespace.metadata:
        namespace.metadata = dict(x.split('=', 1) for x in namespace.metadata)


def get_permission_help_string(permission_class):
    allowed_values = get_permission_allowed_values(permission_class)
    return ' '.join(['({}){}'.format(x[0], x[1:]) for x in allowed_values])


def get_permission_allowed_values(permission_class):
    if permission_class:
        instance = permission_class()

        allowed_values = [x.lower() for x in dir(instance) if not x.startswith('_')]
        if 'from_string' in allowed_values:
            allowed_values.remove('from_string')
        for i, item in enumerate(allowed_values):
            if item == 'delete_previous_version':
                allowed_values[i] = 'x' + item
            if item == 'manage_access_control':
                allowed_values[i] = 'permissions'
            if item == 'manage_ownership':
                allowed_values[i] = 'ownership'
        return allowed_values
    return None


def get_permission_validator(permission_class):
    allowed_values = get_permission_allowed_values(permission_class)
    allowed_string = ''.join(x[0] for x in allowed_values)

    def validator(namespace):
        if namespace.permission:
            if set(namespace.permission) - set(allowed_string):
                help_string = get_permission_help_string(permission_class)
                raise ValueError(
                    'valid values are {} or a combination thereof.'.format(help_string))
            if hasattr(permission_class, 'from_string'):
                namespace.permission = permission_class.from_string(namespace.permission)
            else:
                namespace.permission = permission_class(_str=namespace.permission)

    return validator


def table_permission_validator(cmd, namespace):
    """ A special case for table because the SDK associates the QUERY permission with 'r' """
    t_table_permissions = get_table_data_type(cmd.cli_ctx, 'table', 'TablePermissions')
    if namespace.permission:
        if set(namespace.permission) - set('raud'):
            help_string = '(r)ead/query (a)dd (u)pdate (d)elete'
            raise ValueError('valid values are {} or a combination thereof.'.format(help_string))
        namespace.permission = t_table_permissions(_str=namespace.permission)


def validate_container_public_access(cmd, namespace):
    from .sdkutil import get_container_access_type
    t_base_blob_svc = cmd.get_models('blob.baseblobservice#BaseBlobService')

    if namespace.public_access:
        namespace.public_access = get_container_access_type(cmd.cli_ctx, namespace.public_access.lower())

        if hasattr(namespace, 'signed_identifiers'):
            # must retrieve the existing ACL to simulate a patch operation because these calls
            # are needlessly conflated
            ns = vars(namespace)
            validate_client_parameters(cmd, namespace)
            account = ns.get('account_name')
            key = ns.get('account_key')
            cs = ns.get('connection_string')
            sas = ns.get('sas_token')
            client = get_storage_data_service_client(cmd.cli_ctx, t_base_blob_svc, account, key, cs, sas)
            container = ns.get('container_name')
            lease_id = ns.get('lease_id')
            ns['signed_identifiers'] = client.get_container_acl(container, lease_id=lease_id)


def validate_container_nfsv3_squash(cmd, namespace):
    t_root_squash = cmd.get_models('RootSquashType', resource_type=ResourceType.MGMT_STORAGE)
    if namespace.root_squash and namespace.root_squash == t_root_squash.NO_ROOT_SQUASH:
        namespace.enable_nfs_v3_root_squash = False
        namespace.enable_nfs_v3_all_squash = False
    elif namespace.root_squash and namespace.root_squash == t_root_squash.ROOT_SQUASH:
        namespace.enable_nfs_v3_root_squash = True
        namespace.enable_nfs_v3_all_squash = False
    elif namespace.root_squash and namespace.root_squash == t_root_squash.ALL_SQUASH:
        namespace.enable_nfs_v3_all_squash = True

    del namespace.root_squash


def validate_fs_public_access(cmd, namespace):
    from .sdkutil import get_fs_access_type

    if namespace.public_access:
        namespace.public_access = get_fs_access_type(cmd.cli_ctx, namespace.public_access.lower())


def validate_select(namespace):
    if namespace.select:
        namespace.select = ','.join(namespace.select)


# pylint: disable=too-many-statements
def get_source_file_or_blob_service_client(cmd, namespace):
    """
    Create the second file service or blob service client for batch copy command, which is used to
    list the source files or blobs. If both the source account and source URI are omitted, it
    indicates that user want to copy files or blobs in the same storage account, therefore the
    destination client will be set None hence the command will use destination client.
    """
    t_file_svc, t_block_blob_svc = cmd.get_models('file#FileService', 'blob.blockblobservice#BlockBlobService')
    usage_string = 'invalid usage: supply only one of the following argument sets:' + \
                   '\n\t   --source-uri  [--source-sas]' + \
                   '\n\tOR --source-container' + \
                   '\n\tOR --source-container --source-account-name --source-account-key' + \
                   '\n\tOR --source-container --source-account-name --source-sas' + \
                   '\n\tOR --source-share --source-account-name --source-account-key' + \
                   '\n\tOR --source-share --source-account-name --source-account-sas'

    ns = vars(namespace)
    source_account = ns.pop('source_account_name', None)
    source_key = ns.pop('source_account_key', None)
    source_uri = ns.pop('source_uri', None)
    source_sas = ns.get('source_sas', None)
    source_container = ns.get('source_container', None)
    source_share = ns.get('source_share', None)

    if source_uri and source_account:
        raise ValueError(usage_string)
    if not source_uri and bool(source_container) == bool(source_share):  # must be container or share
        raise ValueError(usage_string)

    if (not source_account) and (not source_uri):
        # Set the source_client to None if neither source_account or source_uri is given. This
        # indicates the command that the source files share or blob container is in the same storage
        # account as the destination file share or blob container.
        #
        # The command itself should create the source service client since the validator can't
        # access the destination client through the namespace.
        #
        # A few arguments check will be made as well so as not to cause ambiguity.
        if source_key or source_sas:
            raise ValueError('invalid usage: --source-account-name is missing; the source account is assumed to be the'
                             ' same as the destination account. Do not provide --source-sas or --source-account-key')
        ns['source_client'] = None

        if 'token_credential' not in ns:  # not using oauth
            return
        # oauth is only possible through destination, must still get source creds
        source_account, source_key, source_sas = ns['account_name'], ns['account_key'], ns['sas_token']

    if source_account:
        if not (source_key or source_sas):
            # when neither storage account key or SAS is given, try to fetch the key in the current
            # subscription
            source_key = _query_account_key(cmd.cli_ctx, source_account)

        if source_container:
            ns['source_client'] = get_storage_data_service_client(
                cmd.cli_ctx, t_block_blob_svc, name=source_account, key=source_key, sas_token=source_sas)
        elif source_share:
            ns['source_client'] = get_storage_data_service_client(
                cmd.cli_ctx, t_file_svc, name=source_account, key=source_key, sas_token=source_sas)
    elif source_uri:
        if source_key or source_container or source_share:
            raise ValueError(usage_string)

        from .storage_url_helpers import StorageResourceIdentifier
        if source_sas:
            source_uri = '{}{}{}'.format(source_uri, '?', source_sas.lstrip('?'))
        identifier = StorageResourceIdentifier(cmd.cli_ctx.cloud, source_uri)
        nor_container_or_share = not identifier.container and not identifier.share
        if not identifier.is_url():
            raise ValueError('incorrect usage: --source-uri expects a URI')
        if identifier.blob or identifier.directory or identifier.filename or nor_container_or_share:
            raise ValueError('incorrect usage: --source-uri has to be blob container or file share')

        if identifier.sas_token:
            ns['source_sas'] = identifier.sas_token
        else:
            source_key = _query_account_key(cmd.cli_ctx, identifier.account_name)

        if identifier.container:
            ns['source_container'] = identifier.container
            if identifier.account_name != ns.get('account_name'):
                ns['source_client'] = get_storage_data_service_client(
                    cmd.cli_ctx, t_block_blob_svc, name=identifier.account_name, key=source_key,
                    sas_token=identifier.sas_token)
        elif identifier.share:
            ns['source_share'] = identifier.share
            if identifier.account_name != ns.get('account_name'):
                ns['source_client'] = get_storage_data_service_client(
                    cmd.cli_ctx, t_file_svc, name=identifier.account_name, key=source_key,
                    sas_token=identifier.sas_token)


def add_progress_callback(cmd, namespace):
    def _update_progress(current, total):
        message = getattr(_update_progress, 'message', 'Alive')
        reuse = getattr(_update_progress, 'reuse', False)

        if total:
            hook.add(message=message, value=current, total_val=total)
            if total == current and not reuse:
                hook.end()

    hook = cmd.cli_ctx.get_progress_controller(det=True)
    _update_progress.hook = hook

    if not namespace.no_progress:
        namespace.progress_callback = _update_progress
    del namespace.no_progress


def process_container_delete_parameters(cmd, namespace):
    """Process the parameters for storage container delete command"""
    # check whether to use mgmt or data-plane
    if namespace.bypass_immutability_policy:
        # use management-plane
        namespace.processed_account_name = namespace.account_name
        namespace.processed_resource_group, namespace.mgmt_client = _query_account_rg(
            cmd.cli_ctx, namespace.account_name)
        del namespace.auth_mode
    else:
        # use data-plane, like before
        validate_client_parameters(cmd, namespace)


def process_blob_download_batch_parameters(cmd, namespace):
    """Process the parameters for storage blob download command"""
    # 1. quick check
    if not os.path.exists(namespace.destination) or not os.path.isdir(namespace.destination):
        raise ValueError('incorrect usage: destination must be an existing directory')

    # 2. try to extract account name and container name from source string
    _process_blob_batch_container_parameters(cmd, namespace)

    # 3. Call validators
    add_progress_callback(cmd, namespace)


def process_blob_upload_batch_parameters(cmd, namespace):
    """Process the source and destination of storage blob upload command"""
    # 1. quick check
    if not os.path.exists(namespace.source) or not os.path.isdir(namespace.source):
        raise ValueError('incorrect usage: source must be an existing directory')

    # 2. try to extract account name and container name from destination string
    _process_blob_batch_container_parameters(cmd, namespace, source=False)

    # 3. collect the files to be uploaded
    namespace.source = os.path.realpath(namespace.source)
    namespace.source_files = list(glob_files_locally(namespace.source, namespace.pattern))

    # 4. determine blob type
    if namespace.blob_type is None:
        vhd_files = [f for f in namespace.source_files if f[0].endswith('.vhd')]
        if any(vhd_files) and len(vhd_files) == len(namespace.source_files):
            # when all the listed files are vhd files use page
            namespace.blob_type = 'page'
        elif any(vhd_files):
            # source files contain vhd files but not all of them
            raise CLIError("""Fail to guess the required blob type. Type of the files to be
            uploaded are not consistent. Default blob type for .vhd files is "page", while
            others are "block". You can solve this problem by either explicitly set the blob
            type or ensure the pattern matches a correct set of files.""")
        else:
            namespace.blob_type = 'block'

    # 5. call other validators
    validate_metadata(namespace)
    t_blob_content_settings = cmd.loader.get_sdk('blob.models#ContentSettings')
    get_content_setting_validator(t_blob_content_settings, update=False)(cmd, namespace)
    add_progress_callback(cmd, namespace)


def process_blob_delete_batch_parameters(cmd, namespace):
    _process_blob_batch_container_parameters(cmd, namespace)


def _process_blob_batch_container_parameters(cmd, namespace, source=True):
    """Process the container parameters for storage blob batch commands before populating args from environment."""
    if source:
        container_arg, container_name_arg = 'source', 'source_container_name'
    else:
        # destination
        container_arg, container_name_arg = 'destination', 'destination_container_name'

    # try to extract account name and container name from source string
    from .storage_url_helpers import StorageResourceIdentifier
    container_arg_val = getattr(namespace, container_arg)  # either a url or name
    identifier = StorageResourceIdentifier(cmd.cli_ctx.cloud, container_arg_val)

    if not identifier.is_url():
        setattr(namespace, container_name_arg, container_arg_val)
    elif identifier.blob:
        raise ValueError('incorrect usage: {} should be either a container URL or name'.format(container_arg))
    else:
        setattr(namespace, container_name_arg, identifier.container)
        if namespace.account_name is None:
            namespace.account_name = identifier.account_name
        elif namespace.account_name != identifier.account_name:
            raise ValueError('The given storage account name is not consistent with the '
                             'account name in the destination URL')

        # if no sas-token is given and the container url contains one, use it
        if not namespace.sas_token and identifier.sas_token:
            namespace.sas_token = identifier.sas_token

    # Finally, grab missing storage connection parameters from environment variables
    validate_client_parameters(cmd, namespace)


def process_file_upload_batch_parameters(cmd, namespace):
    """Process the parameters of storage file batch upload command"""
    # 1. quick check
    if not os.path.exists(namespace.source):
        raise ValueError('incorrect usage: source {} does not exist'.format(namespace.source))

    if not os.path.isdir(namespace.source):
        raise ValueError('incorrect usage: source must be a directory')

    # 2. try to extract account name and container name from destination string
    from .storage_url_helpers import StorageResourceIdentifier
    identifier = StorageResourceIdentifier(cmd.cli_ctx.cloud, namespace.destination)
    if identifier.is_url():
        if identifier.filename or identifier.directory:
            raise ValueError('incorrect usage: destination must be a file share url')

        namespace.destination = identifier.share

        if not namespace.account_name:
            namespace.account_name = identifier.account_name

    namespace.source = os.path.realpath(namespace.source)


def process_file_download_batch_parameters(cmd, namespace):
    """Process the parameters for storage file batch download command"""
    # 1. quick check
    if not os.path.exists(namespace.destination) or not os.path.isdir(namespace.destination):
        raise ValueError('incorrect usage: destination must be an existing directory')

    # 2. try to extract account name and share name from source string
    process_file_batch_source_parameters(cmd, namespace)


def process_file_batch_source_parameters(cmd, namespace):
    from .storage_url_helpers import StorageResourceIdentifier
    identifier = StorageResourceIdentifier(cmd.cli_ctx.cloud, namespace.source)
    if identifier.is_url():
        if identifier.filename or identifier.directory:
            raise ValueError('incorrect usage: source should be either share URL or name')

        namespace.source = identifier.share

        if not namespace.account_name:
            namespace.account_name = identifier.account_name


def process_file_download_namespace(namespace):
    get_file_path_validator()(namespace)

    dest = namespace.file_path
    if not dest or os.path.isdir(dest):
        namespace.file_path = os.path.join(dest, namespace.file_name) \
            if dest else namespace.file_name


def process_metric_update_namespace(namespace):
    namespace.hour = namespace.hour == 'true'
    namespace.minute = namespace.minute == 'true'
    namespace.api = namespace.api == 'true' if namespace.api else None
    if namespace.hour is None and namespace.minute is None:
        raise argparse.ArgumentError(
            None, 'incorrect usage: must specify --hour and/or --minute')
    if (namespace.hour or namespace.minute) and namespace.api is None:
        raise argparse.ArgumentError(
            None, 'incorrect usage: specify --api when hour or minute metrics are enabled')


def validate_subnet(cmd, namespace):
    from msrestazure.tools import resource_id, is_valid_resource_id
    from azure.cli.core.commands.client_factory import get_subscription_id

    subnet = namespace.subnet
    subnet_is_id = is_valid_resource_id(subnet)
    vnet = namespace.vnet_name

    if (subnet_is_id and not vnet) or (not subnet and not vnet):
        return
    if subnet and not subnet_is_id and vnet:
        namespace.subnet = resource_id(
            subscription=get_subscription_id(cmd.cli_ctx),
            resource_group=namespace.resource_group_name,
            namespace='Microsoft.Network',
            type='virtualNetworks',
            name=vnet,
            child_type_1='subnets',
            child_name_1=subnet)
    else:
        raise CLIError('incorrect usage: [--subnet ID | --subnet NAME --vnet-name NAME]')


def get_datetime_type(to_string):
    """ Validates UTC datetime. Examples of accepted forms:
    2017-12-31T01:11:59Z,2017-12-31T01:11Z or 2017-12-31T01Z or 2017-12-31 """
    from datetime import datetime

    def datetime_type(string):
        """ Validates UTC datetime. Examples of accepted forms:
        2017-12-31T01:11:59Z,2017-12-31T01:11Z or 2017-12-31T01Z or 2017-12-31 """
        accepted_date_formats = ['%Y-%m-%dT%H:%M:%SZ', '%Y-%m-%dT%H:%MZ',
                                 '%Y-%m-%dT%HZ', '%Y-%m-%d']
        for form in accepted_date_formats:
            try:
                if to_string:
                    return datetime.strptime(string, form).strftime(form)

                return datetime.strptime(string, form)
            except ValueError:
                continue
        raise ValueError("Input '{}' not valid. Valid example: 2000-12-31T12:59:59Z".format(string))

    return datetime_type


def get_api_version_type():
    """ Examples of accepted forms: 2017-12-31 """
    from datetime import datetime

    def api_version_type(string):
        """ Validates api version format. Examples of accepted form: 2017-12-31 """
        accepted_format = '%Y-%m-%d'
        try:
            return datetime.strptime(string, accepted_format).strftime(accepted_format)
        except ValueError:
            from azure.cli.core.azclierror import InvalidArgumentValueError
            raise InvalidArgumentValueError("Input '{}' not valid. Valid example: 2008-10-27.".format(string))
    return api_version_type


def ipv4_range_type(string):
    """ Validates an IPv4 address or address range. """
    import re
    ip_format = r'\d{1,3}\.\d{1,3}\.\d{1,3}\.\d{1,3}'
    if not re.match("^{}$".format(ip_format), string):
        if not re.match("^{ip_format}-{ip_format}$".format(ip_format=ip_format), string):
            raise CLIError("Please use the following format to specify ip range: '{ip1}-{ip2}'.")
    return string


def resource_type_type(loader):
    """ Returns a function which validates that resource types string contains only a combination of service,
    container, and object. Their shorthand representations are s, c, and o. """

    def impl(string):
        t_resources = loader.get_models('common.models#ResourceTypes')
        if set(string) - set("sco"):
            raise ValueError
        return t_resources(_str=''.join(set(string)))

    return impl


def services_type(loader):
    """ Returns a function which validates that services string contains only a combination of blob, queue, table,
    and file. Their shorthand representations are b, q, t, and f. """

    def impl(string):
        t_services = loader.get_models('common.models#Services')
        if set(string) - set("bqtf"):
            raise ValueError
        return t_services(_str=''.join(set(string)))

    return impl


def get_char_options_validator(types, property_name):
    def _validator(namespace):
        service_types = set(getattr(namespace, property_name, list()))

        if not service_types:
            raise ValueError('Missing options --{}.'.format(property_name.replace('_', '-')))

        if service_types - set(types):
            raise ValueError(
                '--{}: only valid values are: {}.'.format(property_name.replace('_', '-'), ', '.join(types)))

        setattr(namespace, property_name, service_types)

    return _validator


def page_blob_tier_validator(cmd, namespace):
    if not namespace.tier:
        return

    if namespace.blob_type != 'page' and namespace.tier:
        raise ValueError('Blob tier is only applicable to page blobs on premium storage accounts.')

    try:
        if is_storagev2(cmd.command_kwargs['resource_type'].value[0]):
            namespace.tier = getattr(cmd.get_models('_models#PremiumPageBlobTier'), namespace.tier)
        else:
            namespace.tier = getattr(cmd.get_models('blob.models#PremiumPageBlobTier'), namespace.tier)
    except AttributeError:
        from azure.cli.command_modules.storage.sdkutil import get_blob_tier_names
        raise ValueError('Unknown premium page blob tier name. Choose among {}'.format(', '.join(
            get_blob_tier_names(cmd.cli_ctx, 'PremiumPageBlobTier'))))


def block_blob_tier_validator(cmd, namespace):
    if not namespace.tier:
        return

    if namespace.blob_type != 'block' and namespace.tier:
        raise ValueError('Blob tier is only applicable to block blobs on standard storage accounts.')

    try:
        if is_storagev2(cmd.command_kwargs['resource_type'].value[0]):
            namespace.tier = getattr(cmd.get_models('_models#StandardBlobTier'), namespace.tier)
        else:
            namespace.tier = getattr(cmd.get_models('blob.models#StandardBlobTier'), namespace.tier)
    except AttributeError:
        from azure.cli.command_modules.storage.sdkutil import get_blob_tier_names
        raise ValueError('Unknown block blob tier name. Choose among {}'.format(', '.join(
            get_blob_tier_names(cmd.cli_ctx, 'StandardBlobTier'))))


def blob_tier_validator(cmd, namespace):
    if namespace.blob_type == 'page':
        page_blob_tier_validator(cmd, namespace)
    elif namespace.blob_type == 'block':
        block_blob_tier_validator(cmd, namespace)
    else:
        raise ValueError('Blob tier is only applicable to block or page blob.')


def blob_download_file_path_validator(namespace):
    if os.path.isdir(namespace.file_path):
        from azure.cli.core.azclierror import FileOperationError
        raise FileOperationError('File is expected, not a directory: {}'.format(namespace.file_path))


def blob_rehydrate_priority_validator(namespace):
    if namespace.blob_type == 'page' and namespace.rehydrate_priority:
        raise ValueError('--rehydrate-priority is only applicable to block blob.')
    if namespace.tier == 'Archive' and namespace.rehydrate_priority:
        raise ValueError('--rehydrate-priority is only applicable to rehydrate blob data from the archive tier.')
    if namespace.rehydrate_priority is None:
        namespace.rehydrate_priority = 'Standard'


def validate_azcopy_upload_destination_url(cmd, namespace):
    client = blob_data_service_factory(cmd.cli_ctx, {
        'account_name': namespace.account_name, 'connection_string': namespace.connection_string})
    destination_path = namespace.destination_path
    if not destination_path:
        destination_path = ''
    url = client.make_blob_url(namespace.destination_container, destination_path)
    namespace.destination = url
    del namespace.destination_container
    del namespace.destination_path


def validate_azcopy_remove_arguments(cmd, namespace):
    usage_string = \
        'Invalid usage: {}. Supply only one of the following argument sets to specify source:' \
        '\n\t   --container-name  [--name]' \
        '\n\tOR --share-name [--path]'

    ns = vars(namespace)

    # source as blob
    container = ns.pop('container_name', None)
    blob = ns.pop('blob_name', None)

    # source as file
    share = ns.pop('share_name', None)
    path = ns.pop('path', None)

    # ensure either a file or blob source is specified
    valid_blob = container and not share
    valid_file = share and not container

    if not valid_blob and not valid_file:
        raise ValueError(usage_string.format('Neither a valid blob or file source is specified'))
    if valid_blob and valid_file:
        raise ValueError(usage_string.format('Ambiguous parameters, both blob and file sources are '
                                             'specified'))
    if valid_blob:
        client = blob_data_service_factory(cmd.cli_ctx, {
            'account_name': namespace.account_name})
        if not blob:
            blob = ''
        url = client.make_blob_url(container, blob)
        namespace.service = 'blob'
        namespace.target = url

    if valid_file:
        client = file_data_service_factory(cmd.cli_ctx, {
            'account_name': namespace.account_name,
            'account_key': namespace.account_key})
        dir_name, file_name = os.path.split(path) if path else (None, '')
        dir_name = None if dir_name in ('', '.') else dir_name
        url = client.make_file_url(share, dir_name, file_name)
        namespace.service = 'file'
        namespace.target = url


def as_user_validator(namespace):
    if hasattr(namespace, 'token_credential') and not namespace.as_user:
        raise CLIError('incorrect usage: specify --as-user when --auth-mode login is used to get user delegation key.')
    if namespace.as_user:
        if namespace.expiry is None:
            raise argparse.ArgumentError(
                None, 'incorrect usage: specify --expiry when as-user is enabled')

        expiry = get_datetime_type(False)(namespace.expiry)

        from datetime import datetime, timedelta
        if expiry > datetime.utcnow() + timedelta(days=7):
            raise argparse.ArgumentError(
                None, 'incorrect usage: --expiry should be within 7 days from now')

        if ((not hasattr(namespace, 'token_credential') or namespace.token_credential is None) and
                (not hasattr(namespace, 'auth_mode') or namespace.auth_mode != 'login')):
            raise argparse.ArgumentError(
                None, "incorrect usage: specify '--auth-mode login' when as-user is enabled")


def validator_change_feed_retention_days(namespace):
    enable = namespace.enable_change_feed
    days = namespace.change_feed_retention_days

    from azure.cli.core.azclierror import InvalidArgumentValueError
    if enable is False and days is not None:
        raise InvalidArgumentValueError("incorrect usage: "
                                        "'--change-feed-retention-days' is invalid "
                                        "when '--enable-change-feed' is set to false")
    if enable is None and days is not None:
        raise InvalidArgumentValueError("incorrect usage: "
                                        "please specify '--enable-change-feed true' if you "
                                        "want to set the value for '--change-feed-retention-days'")
    if days is not None:
        if days < 1:
            raise InvalidArgumentValueError("incorrect usage: "
                                            "'--change-feed-retention-days' must be greater than or equal to 1")
        if days > 146000:
            raise InvalidArgumentValueError("incorrect usage: "
                                            "'--change-feed-retention-days' must be less than or equal to 146000")


def validator_delete_retention_days(namespace, enable=None, days=None):
    enable_param = '--' + enable.replace('_', '-')
    days_param = '--' + enable.replace('_', '-')
    enable = getattr(namespace, enable)
    days = getattr(namespace, days)

    if enable is True and days is None:
        raise ValueError(
            "incorrect usage: you have to provide value for '{}' when '{}' "
            "is set to true".format(days_param, enable_param))

    if enable is False and days is not None:
        raise ValueError(
            "incorrect usage: '{}' is invalid when '{}' is set to false".format(days_param, enable_param))

    if enable is None and days is not None:
        raise ValueError(
            "incorrect usage: please specify '{} true' if you want to set the value for "
            "'{}'".format(enable_param, days_param))

    if days or days == 0:
        if days < 1:
            raise ValueError(
                "incorrect usage: '{}' must be greater than or equal to 1".format(days_param))
        if days > 365:
            raise ValueError(
                "incorrect usage: '{}' must be less than or equal to 365".format(days_param))


def validate_container_delete_retention_days(namespace):
    validator_delete_retention_days(namespace, enable='enable_container_delete_retention',
                                    days='container_delete_retention_days')


def validate_delete_retention_days(namespace):
    validator_delete_retention_days(namespace, enable='enable_delete_retention',
                                    days='delete_retention_days')


def validate_file_delete_retention_days(namespace):
    from azure.cli.core.azclierror import ValidationError
    if namespace.enable_delete_retention is True and namespace.delete_retention_days is None:
        raise ValidationError(
            "incorrect usage: you have to provide value for '--delete-retention-days' when '--enable-delete-retention' "
            "is set to true")

    if namespace.enable_delete_retention is False and namespace.delete_retention_days is not None:
        raise ValidationError(
            "incorrect usage: '--delete-retention-days' is invalid when '--enable-delete-retention' is set to false")


# pylint: disable=too-few-public-methods
class BlobRangeAddAction(argparse._AppendAction):
    def __call__(self, parser, namespace, values, option_string=None):
        if not namespace.blob_ranges:
            namespace.blob_ranges = []
        if isinstance(values, list):
            values = ' '.join(values)
        BlobRange = namespace._cmd.get_models('BlobRestoreRange', resource_type=ResourceType.MGMT_STORAGE)
        try:
            start_range, end_range = values.split(' ')
        except (ValueError, TypeError):
            raise CLIError('usage error: --blob-range VARIABLE OPERATOR VALUE')
        namespace.blob_ranges.append(BlobRange(
            start_range=start_range,
            end_range=end_range
        ))


def validate_private_endpoint_connection_id(cmd, namespace):
    if namespace.connection_id:
        from azure.cli.core.util import parse_proxy_resource_id
        result = parse_proxy_resource_id(namespace.connection_id)
        namespace.resource_group_name = result['resource_group']
        namespace.account_name = result['name']
        namespace.private_endpoint_connection_name = result['child_name_1']

    if namespace.account_name and not namespace.resource_group_name:
        namespace.resource_group_name = _query_account_rg(cmd.cli_ctx, namespace.account_name)[0]

    if not all([namespace.account_name, namespace.resource_group_name, namespace.private_endpoint_connection_name]):
        raise CLIError('incorrect usage: [--id ID | --name NAME --account-name NAME]')

    del namespace.connection_id


def pop_data_client_auth(ns):
    del ns.auth_mode
    del ns.account_key
    del ns.connection_string
    del ns.sas_token


def validate_client_auth_parameter(cmd, ns):
    from .sdkutil import get_container_access_type
    if ns.public_access:
        ns.public_access = get_container_access_type(cmd.cli_ctx, ns.public_access.lower())
    if ns.default_encryption_scope and ns.prevent_encryption_scope_override is not None:
        # simply try to retrieve the remaining variables from environment variables
        if not ns.account_name:
            ns.account_name = get_config_value(cmd, 'storage', 'account', None)
        if ns.account_name and not ns.resource_group_name:
            ns.resource_group_name = _query_account_rg(cmd.cli_ctx, account_name=ns.account_name)[0]
        pop_data_client_auth(ns)
    elif (ns.default_encryption_scope and ns.prevent_encryption_scope_override is None) or \
         (not ns.default_encryption_scope and ns.prevent_encryption_scope_override is not None):
        raise CLIError("usage error: You need to specify both --default-encryption-scope and "
                       "--prevent-encryption-scope-override to set encryption scope information "
                       "when creating container.")
    else:
        validate_client_parameters(cmd, ns)
    validate_metadata(ns)


def validate_encryption_scope_client_params(ns):
    if ns.encryption_scope:
        # will use track2 client and socket_timeout is unused
        del ns.socket_timeout


def validate_access_control(namespace):
    if namespace.acl and namespace.permissions:
        raise CLIError('usage error: invalid when specifying both --acl and --permissions.')


def validate_service_type(services, service_type):
    if service_type == 'table':
        return 't' in services
    if service_type == 'blob':
        return 'b' in services
    if service_type == 'queue':
        return 'q' in services


def validate_logging_version(namespace):
    if validate_service_type(namespace.services, 'table') and namespace.version and namespace.version != 1.0:
        raise CLIError(
            'incorrect usage: for table service, the supported version for logging is `1.0`. For more information, '
            'please refer to https://docs.microsoft.com/rest/api/storageservices/storage-analytics-log-format.')


def validate_match_condition(namespace):
    from .track2_util import _if_match, _if_none_match
    if namespace.if_match:
        namespace = _if_match(if_match=namespace.if_match, **namespace)
        del namespace.if_match
    if namespace.if_none_match:
        namespace = _if_none_match(if_none_match=namespace.if_none_match, **namespace)
        del namespace.if_none_match


def validate_or_policy(cmd, namespace):
    from msrestazure.tools import is_valid_resource_id, resource_id
    from azure.cli.core.commands.client_factory import get_subscription_id
    error_elements = []
    if namespace.properties is None:
        error_msg = "Please provide --policy in JSON format or the following arguments: "
        if namespace.source_account is None:
            error_elements.append("--source-account")

        # Apply account name when there is no destination account provided
        if namespace.destination_account is None:
            namespace.destination_account = namespace.account_name

        if error_elements:
            error_msg += ", ".join(error_elements)
            error_msg += " to initialize Object Replication Policy for storage account."
            raise ValueError(error_msg)
    else:
        if os.path.exists(namespace.properties):
            or_policy = get_file_json(namespace.properties)
        else:
            or_policy = shell_safe_json_parse(namespace.properties)

        try:
            namespace.source_account = or_policy["sourceAccount"]
        except KeyError:
            namespace.source_account = or_policy["source_account"]
        if namespace.source_account is None:
            error_elements.append("source_account")

        try:
            namespace.destination_account = or_policy["destinationAccount"]
        except KeyError:
            namespace.destination_account = or_policy["destination_account"]

        if "rules" not in or_policy.keys() or not or_policy["rules"]:
            error_elements.append("rules")
        error_msg = "Missing input parameters: "
        if error_elements:
            error_msg += ", ".join(error_elements)
            error_msg += " in properties to initialize Object Replication Policy for storage account."
            raise ValueError(error_msg)
        namespace.properties = or_policy

        if "policyId" in or_policy.keys() and or_policy["policyId"]:
            namespace.policy_id = or_policy['policyId']

    if not is_valid_resource_id(namespace.source_account):
        namespace.source_account = resource_id(
            subscription=get_subscription_id(cmd.cli_ctx),
            resource_group=namespace.resource_group_name,
            namespace='Microsoft.Storage', type='storageAccounts',
            name=namespace.source_account)
    if not is_valid_resource_id(namespace.destination_account):
        namespace.destination_account = resource_id(
            subscription=get_subscription_id(cmd.cli_ctx),
            resource_group=namespace.resource_group_name,
            namespace='Microsoft.Storage', type='storageAccounts',
            name=namespace.destination_account)


def get_url_with_sas(cmd, namespace, url=None, container=None, blob=None, share=None, file_path=None):
    import re

    # usage check
    if not container and blob:
        raise CLIError('incorrect usage: please specify container information for your blob resource.')
    if not share and file_path:
        raise CLIError('incorrect usage: please specify share information for your file resource.')

    if url and container:
        raise CLIError('incorrect usage: you only can specify one between url and container information.')
    if url and share:
        raise CLIError('incorrect usage: you only can specify one between url and share information.')
    if share and container:
        raise CLIError('incorrect usage: you only can specify one between share and container information.')

    # get url
    storage_endpoint = cmd.cli_ctx.cloud.suffixes.storage_endpoint
    service = None
    if url is not None:
        # validate source is uri or local path
        storage_pattern = re.compile(r'https://(.*?)\.(blob|dfs|file).%s' % storage_endpoint)
        result = re.findall(storage_pattern, url)
        if result:  # source is URL
            storage_info = result[0]
            namespace.account_name = storage_info[0]
            if storage_info[1] in ['blob', 'dfs']:
                service = 'blob'
            elif storage_info[1] in ['file']:
                service = 'file'
            else:
                raise ValueError('{} is not valid storage endpoint.'.format(url))
        else:
            logger.info("%s is not Azure storage url.", url)
            return service, url
    # validate credential
    validate_client_parameters(cmd, namespace)
    kwargs = {'account_name': namespace.account_name,
              'account_key': namespace.account_key,
              'connection_string': namespace.connection_string,
              'sas_token': namespace.sas_token}
    if container:
        client = blob_data_service_factory(cmd.cli_ctx, kwargs)
        if blob is None:
            blob = ''
        url = client.make_blob_url(container, blob)

        service = 'blob'
    elif share:
        client = file_data_service_factory(cmd.cli_ctx, kwargs)
        dir_name, file_name = os.path.split(file_path) if file_path else (None, '')
        dir_name = None if dir_name in ('', '.') else dir_name
        url = client.make_file_url(share, dir_name, file_name)
        service = 'file'
    elif not any([url, container, share]):  # In account level, only blob service is supported
        service = 'blob'
        url = 'https://{}.{}.{}'.format(namespace.account_name, service, storage_endpoint)

    return service, url


def _is_valid_uri(uri):
    if not uri:
        return False
    if os.path.isdir(os.path.dirname(uri)) or os.path.isdir(uri):
        return uri
    if "?" in uri:  # sas token exists
        logger.debug("Find ? in %s. ", uri)
        return uri
    return False


def _add_sas_for_url(cmd, url, account_name, account_key, sas_token, service, resource_types, permissions):
    from azure.cli.command_modules.storage.azcopy.util import _generate_sas_token

    if sas_token:
        sas_token = sas_token.lstrip('?')
    else:
        try:
            sas_token = _generate_sas_token(cmd, account_name, account_key, service,
                                            resource_types=resource_types, permissions=permissions)
        except Exception as ex:  # pylint: disable=broad-except
            logger.info("Cannot generate sas token. %s", ex)
            sas_token = None
    if sas_token:
        return'{}?{}'.format(url, sas_token)
    return url


def validate_azcopy_credential(cmd, namespace):
    # Get destination uri
    if not _is_valid_uri(namespace.destination):
        namespace.url = namespace.destination
        service, namespace.destination = get_url_with_sas(
            cmd, namespace, url=namespace.destination,
            container=namespace.destination_container, blob=namespace.destination_blob,
            share=namespace.destination_share, file_path=namespace.destination_file_path)
        namespace.destination = _add_sas_for_url(cmd, url=namespace.destination, account_name=namespace.account_name,
                                                 account_key=namespace.account_key, sas_token=namespace.sas_token,
                                                 service=service, resource_types='co', permissions='wac')

    if not _is_valid_uri(namespace.source):
        # determine if source account is same with destination
        if not namespace.source_account_key and not namespace.source_sas and not namespace.source_connection_string:
            if namespace.source_account_name == namespace.account_name:
                namespace.source_account_key = namespace.account_key
                namespace.source_sas = namespace.sas_token
                namespace.source_connection_string = namespace.connection_string
        namespace.account_name = namespace.source_account_name
        namespace.account_key = namespace.source_account_key
        namespace.sas_token = namespace.source_sas
        namespace.connection_string = namespace.source_connection_string

        # Get source uri
        namespace.url = namespace.source
        service, namespace.source = get_url_with_sas(
            cmd, namespace, url=namespace.source,
            container=namespace.source_container, blob=namespace.source_blob,
            share=namespace.source_share, file_path=namespace.source_file_path)
        namespace.source = _add_sas_for_url(cmd, url=namespace.source, account_name=namespace.account_name,
                                            account_key=namespace.account_key, sas_token=namespace.sas_token,
                                            service=service, resource_types='sco', permissions='rl')


def is_directory(props):
    return 'hdi_isfolder' in props.metadata.keys() and props.metadata['hdi_isfolder'] == 'true'


def validate_fs_directory_upload_destination_url(cmd, namespace):
    kwargs = {'account_name': namespace.account_name,
              'account_key': namespace.account_key,
              'connection_string': namespace.connection_string,
              'sas_token': namespace.sas_token,
              'file_system_name': namespace.destination_fs}
    client = cf_adls_file_system(cmd.cli_ctx, kwargs)
    url = client.url
    if namespace.destination_path:
        from azure.core.exceptions import AzureError
        from azure.cli.core.azclierror import InvalidArgumentValueError
        file_client = client.get_file_client(file_path=namespace.destination_path)
        try:
            props = file_client.get_file_properties()
            if not is_directory(props):
                raise InvalidArgumentValueError('usage error: You are specifying --destination-path with a file name, '
                                                'not directory name. Please change to a valid directory name. '
                                                'If you want to upload to a file, please use '
                                                '`az storage fs file upload` command.')
        except AzureError:
            pass
        url = file_client.url

    if _is_valid_uri(url):
        namespace.destination = url
    else:
        namespace.destination = _add_sas_for_url(cmd, url=url, account_name=namespace.account_name,
                                                 account_key=namespace.account_key, sas_token=namespace.sas_token,
                                                 service='blob', resource_types='co', permissions='rwdlac')
    del namespace.destination_fs
    del namespace.destination_path


def validate_fs_directory_download_source_url(cmd, namespace):
    kwargs = {'account_name': namespace.account_name,
              'account_key': namespace.account_key,
              'connection_string': namespace.connection_string,
              'sas_token': namespace.sas_token,
              'file_system_name': namespace.source_fs}
    client = cf_adls_file_system(cmd.cli_ctx, kwargs)
    url = client.url
    if namespace.source_path:
        file_client = client.get_file_client(file_path=namespace.source_path)
        url = file_client.url
    if _is_valid_uri(url):
        namespace.source = url
    else:
        namespace.source = _add_sas_for_url(cmd, url=url, account_name=namespace.account_name,
                                            account_key=namespace.account_key, sas_token=namespace.sas_token,
                                            service='blob', resource_types='co', permissions='rl')
    del namespace.source_fs
    del namespace.source_path


def validate_text_configuration(cmd, ns):
    DelimitedTextDialect = cmd.get_models('_models#DelimitedTextDialect', resource_type=ResourceType.DATA_STORAGE_BLOB)
    DelimitedJsonDialect = cmd.get_models('_models#DelimitedJsonDialect', resource_type=ResourceType.DATA_STORAGE_BLOB)
    if ns.input_format == 'csv':
        ns.input_config = DelimitedTextDialect(
            delimiter=ns.in_column_separator,
            quotechar=ns.in_quote_char,
            lineterminator=ns.in_record_separator,
            escapechar=ns.in_escape_char,
            has_header=ns.in_has_header)
    if ns.input_format == 'json':
        ns.input_config = DelimitedJsonDialect(delimiter=ns.in_line_separator)

    if ns.output_format == 'csv':
        ns.output_config = DelimitedTextDialect(
            delimiter=ns.out_column_separator,
            quotechar=ns.out_quote_char,
            lineterminator=ns.out_record_separator,
            escapechar=ns.out_escape_char,
            has_header=ns.out_has_header)
    if ns.output_format == 'json':
        ns.output_config = DelimitedJsonDialect(delimiter=ns.out_line_separator)
    del ns.input_format, ns.in_line_separator, ns.in_column_separator, ns.in_quote_char, ns.in_record_separator, \
        ns.in_escape_char, ns.in_has_header
    del ns.output_format, ns.out_line_separator, ns.out_column_separator, ns.out_quote_char, ns.out_record_separator, \
        ns.out_escape_char, ns.out_has_header


def add_acl_progress_hook(namespace):
    if namespace.progress_hook:
        return

    failed_entries = []

    # the progress callback is invoked each time a batch is completed
    def progress_callback(acl_changes):
        # keep track of failed entries if there are any
        print(acl_changes.batch_failures)
        failed_entries.append(acl_changes.batch_failures)

    namespace.progress_hook = progress_callback


def get_not_none_validator(attribute_name):
    def validate_not_none(cmd, namespace):
        attribute = getattr(namespace, attribute_name, None)
        options_list = cmd.arguments[attribute_name].type.settings.get('options_list')
        if attribute in (None, ''):
            from azure.cli.core.azclierror import InvalidArgumentValueError
            raise InvalidArgumentValueError('Argument {} should be specified'.format('/'.join(options_list)))
    return validate_not_none


def validate_policy(namespace):
    if namespace.id is not None:
        logger.warning("\nPlease do not specify --expiry and --permissions if they are already specified in your "
                       "policy.")


<<<<<<< HEAD
def validate_allow_protected_append_writes_all(namespace):
    from azure.cli.core.azclierror import InvalidArgumentValueError
    if namespace.allow_protected_append_writes_all and namespace.allow_protected_append_writes:
        raise InvalidArgumentValueError("usage error: The 'allow-protected-append-writes' "
                                        "and 'allow-protected-append-writes-all' "
                                        "properties are mutually exclusive. 'allow-protected-append-writes-all' allows "
                                        "new blocks to be written to both Append and Block Blobs, while "
                                        "'allow-protected-append-writes' allows new blocks to be written to "
                                        "Append Blobs only.")
=======
def validate_blob_name_for_upload(namespace):
    if not namespace.blob_name:
        namespace.blob_name = os.path.basename(namespace.file_path)
>>>>>>> 1bb1d03e
<|MERGE_RESOLUTION|>--- conflicted
+++ resolved
@@ -1871,7 +1871,6 @@
                        "policy.")
 
 
-<<<<<<< HEAD
 def validate_allow_protected_append_writes_all(namespace):
     from azure.cli.core.azclierror import InvalidArgumentValueError
     if namespace.allow_protected_append_writes_all and namespace.allow_protected_append_writes:
@@ -1881,8 +1880,8 @@
                                         "new blocks to be written to both Append and Block Blobs, while "
                                         "'allow-protected-append-writes' allows new blocks to be written to "
                                         "Append Blobs only.")
-=======
+
+
 def validate_blob_name_for_upload(namespace):
     if not namespace.blob_name:
-        namespace.blob_name = os.path.basename(namespace.file_path)
->>>>>>> 1bb1d03e
+        namespace.blob_name = os.path.basename(namespace.file_path)