# --------------------------------------------------------------------------------------------
# Copyright (c) Microsoft Corporation. All rights reserved.
# Licensed under the MIT License. See License.txt in the project root for license information.
# --------------------------------------------------------------------------------------------

from azure.cli.core.commands import CliCommandType
from ._client_factory import (cf_security_tasks,
                              cf_security_alerts,
                              cf_security_settings,
                              cf_security_contacts,
                              cf_security_auto_provisioning_settings,
                              cf_security_discovered_security_solutions,
                              cf_security_external_security_solutions,
                              cf_security_jit_network_access_policies,
                              cf_security_locations,
                              cf_security_pricings,
                              cf_security_topology,
                              cf_security_workspace_settings,
                              cf_security_advanced_threat_protection,
                              cf_security_assessment,
                              cf_security_assessment_metadata,
                              cf_security_sub_assessment,
<<<<<<< HEAD
                              cf_security_adaptive_application_controls,
=======
                              cf_security_allowed_connections,
>>>>>>> 6005fe15
                              cf_security_iot_solution,
                              cf_security_iot_analytics,
                              cf_security_iot_alerts,
                              cf_security_iot_recommendations,
                              cf_security_regulatory_compliance_standards,
                              cf_security_regulatory_compliance_control,
                              cf_security_regulatory_compliance_assessment)


# pylint: disable=line-too-long
# pylint: disable=too-many-statements
# pylint: disable=too-many-locals
<<<<<<< HEAD
=======

>>>>>>> 6005fe15
def load_command_table(self, _):

    security_regulatory_compliance_standards_sdk = CliCommandType(
        operations_tmpl='azure.mgmt.security.operations#RegulatoryComplianceStandardsOperations.{}',
        client_factory=cf_security_regulatory_compliance_standards
    )

    security_regulatory_compliance_controls_sdk = CliCommandType(
        operations_tmpl='azure.mgmt.security.operations#RegulatoryComplianceControlsOperations.{}',
        client_factory=cf_security_regulatory_compliance_control
    )

    security_regulatory_compliance_assessment_sdk = CliCommandType(
        operations_tmpl='azure.mgmt.security.operations#RegulatoryComplianceAssessmentsOperations.{}',
        client_factory=cf_security_regulatory_compliance_assessment
    )

    security_tasks_sdk = CliCommandType(
        operations_tmpl='azure.mgmt.security.operations#TasksOperations.{}',
        client_factory=cf_security_tasks,
        operation_group='security_tasks'
    )

    security_alerts_sdk = CliCommandType(
        operations_tmpl='azure.mgmt.security.operations#AlertsOperations.{}',
        client_factory=cf_security_alerts,
        operation_group='security_alerts'
    )

    security_settings_sdk = CliCommandType(
        operations_tmpl='azure.mgmt.security.operations#SettingsOperations.{}',
        client_factory=cf_security_settings,
        operation_group='security_settings'
    )

    security_contacts_sdk = CliCommandType(
        operations_tmpl='azure.mgmt.security.operations#SecurityContactsOperations.{}',
        client_factory=cf_security_contacts,
        operation_group='security_contacts'
    )

    security_auto_provisioning_settings_sdk = CliCommandType(
        operations_tmpl='azure.mgmt.security.operations#AutoProvisioningSettingsOperations.{}',
        client_factory=cf_security_auto_provisioning_settings,
        operation_group='security_auto_provisioning_settings'
    )

    security_discovered_security_solutions_sdk = CliCommandType(
        operations_tmpl='azure.mgmt.security.operations#DiscoveredSecuritySolutionsOperations.{}',
        client_factory=cf_security_discovered_security_solutions,
        operation_group='security_discovered_security_solutions'
    )

    security_external_security_solutions_sdk = CliCommandType(
        operations_tmpl='azure.mgmt.security.operations#ExternalSecuritySolutionsOperations.{}',
        client_factory=cf_security_external_security_solutions,
        operation_group='security_external_security_solutions'
    )

    security_jit_network_access_policies_sdk = CliCommandType(
        operations_tmpl='azure.mgmt.security.operations#JitNetworkAccessPoliciesOperations.{}',
        client_factory=cf_security_jit_network_access_policies,
        operation_group='security_jit_network_access_policies'
    )

    security_locations_sdk = CliCommandType(
        operations_tmpl='azure.mgmt.security.operations#LocationsOperations.{}',
        client_factory=cf_security_locations,
        operation_group='security_locations'
    )

    security_pricings_sdk = CliCommandType(
        operations_tmpl='azure.mgmt.security.operations#PricingsOperations.{}',
        client_factory=cf_security_pricings,
        operation_group='security_pricings'
    )

    security_topology_sdk = CliCommandType(
        operations_tmpl='azure.mgmt.security.operations#TopologyOperations.{}',
        client_factory=cf_security_topology,
        operation_group='security_topology'
    )

    security_workspace_settings_sdk = CliCommandType(
        operations_tmpl='azure.mgmt.security.operations#WorkspaceSettingsOperations.{}',
        client_factory=cf_security_workspace_settings,
        operation_group='security_workspace_settings'
    )

    security_advanced_threat_protection_sdk = CliCommandType(
        operations_tmpl='azure.mgmt.security.operations#AdvancedThreatProtectionOperations.{}',
        client_factory=cf_security_advanced_threat_protection
    )

    security_assessment_sdk = CliCommandType(
        operations_tmpl='azure.mgmt.security.operations#AssessmentsOperations.{}',
        client_factory=cf_security_assessment
    )

    security_assessment_metadata_sdk = CliCommandType(
        operations_tmpl='azure.mgmt.security.operations#AssessmentMetadataOperations.{}',
        client_factory=cf_security_assessment_metadata
    )

    security_sub_assessment_sdk = CliCommandType(
        operations_tmpl='azure.mgmt.security.operations#SubAssessmentsOperations.{}',
        client_factory=cf_security_sub_assessment
    )

<<<<<<< HEAD
    security_adaptive_application_controls_sdk = CliCommandType(
        operations_tmpl='azure.mgmt.security.operations#AdaptiveApplicationControlsOperations.{}',
        client_factory=cf_security_adaptive_application_controls,
        operation_group='cf_security_adaptive_application_controls'
=======
    security_allowed_connections_sdk = CliCommandType(
        operations_tmpl='azure.mgmt.security.operations#AllowedConnectionsOperations.{}',
        client_factory=cf_security_allowed_connections,
        operation_group='security_allowed_connections'
>>>>>>> 6005fe15
    )

    security_iot_solution_sdk = CliCommandType(
        operations_tmpl='azure.mgmt.security.operations#IotSolutionOperations.{}',
        client_factory=cf_security_iot_solution
    )

    security_iot_analytics_sdk = CliCommandType(
        operations_tmpl='azure.mgmt.security.operations#IotAnalyticsOperations.{}',
        client_factory=cf_security_iot_analytics
    )

    security_iot_alerts_sdk = CliCommandType(
        operations_tmpl='azure.mgmt.security.operations#IotAlertsOperations.{}',
        client_factory=cf_security_iot_alerts
    )

    security_iot_recommendations_sdk = CliCommandType(
        operations_tmpl='azure.mgmt.security.operations#IotRecommendationsOperations.{}',
        client_factory=cf_security_iot_recommendations
    )

    with self.command_group('security regulatory-compliance-standards',
                            security_regulatory_compliance_standards_sdk,
                            client_factory=cf_security_regulatory_compliance_standards) as g:
        g.custom_command('list', 'list_regulatory_compliance_standards')
        g.custom_command('show', 'get_regulatory_compliance_standard')

    with self.command_group('security regulatory-compliance-controls',
                            security_regulatory_compliance_controls_sdk,
                            client_factory=cf_security_regulatory_compliance_control) as g:
        g.custom_command('list', 'list_regulatory_compliance_controls')
        g.custom_command('show', 'get_regulatory_compliance_control')

    with self.command_group('security regulatory-compliance-assessments',
                            security_regulatory_compliance_assessment_sdk,
                            client_factory=cf_security_regulatory_compliance_assessment) as g:
        g.custom_command('list', 'list_regulatory_compliance_assessments')
        g.custom_command('show', 'get_regulatory_compliance_assessment')

    with self.command_group('security task',
                            security_tasks_sdk,
                            client_factory=cf_security_tasks) as g:
        g.custom_command('list', 'list_security_tasks')
        g.custom_command('show', 'get_security_task')

    with self.command_group('security atp storage',
                            security_advanced_threat_protection_sdk,
                            client_factory=cf_security_advanced_threat_protection) as g:
        g.custom_command('show', 'get_atp_setting')
        g.custom_command('update', 'update_atp_setting')

    with self.command_group('security alert',
                            security_alerts_sdk,
                            client_factory=cf_security_alerts) as g:
        g.custom_command('list', 'list_security_alerts')
        g.custom_command('show', 'get_security_alert')
        g.custom_command('update', 'update_security_alert')

    with self.command_group('security setting',
                            security_settings_sdk,
                            client_factory=cf_security_settings) as g:
        g.custom_command('list', 'list_security_settings')
        g.custom_command('show', 'get_security_setting')

    with self.command_group('security contact',
                            security_contacts_sdk,
                            client_factory=cf_security_contacts) as g:
        g.custom_command('list', 'list_security_contacts')
        g.custom_command('show', 'get_security_contact')
        g.custom_command('create', 'create_security_contact')
        g.custom_command('delete', 'delete_security_contact')

    with self.command_group('security auto-provisioning-setting',
                            security_auto_provisioning_settings_sdk,
                            client_factory=cf_security_auto_provisioning_settings) as g:
        g.custom_command('list', 'list_security_auto_provisioning_settings')
        g.custom_command('show', 'get_security_auto_provisioning_setting')
        g.custom_command('update', 'update_security_auto_provisioning_setting')

    with self.command_group('security discovered-security-solution',
                            security_discovered_security_solutions_sdk,
                            client_factory=cf_security_discovered_security_solutions) as g:
        g.custom_command('list', 'list_security_discovered_security_solutions')
        g.custom_command('show', 'get_security_discovered_security_solution')

    with self.command_group('security external-security-solution',
                            security_external_security_solutions_sdk,
                            client_factory=cf_security_external_security_solutions) as g:
        g.custom_command('list', 'list_security_external_security_solutions')
        g.custom_command('show', 'get_security_external_security_solution')

    with self.command_group('security jit-policy',
                            security_jit_network_access_policies_sdk,
                            client_factory=cf_security_jit_network_access_policies) as g:
        g.custom_command('list', 'list_security_jit_network_access_policies')
        g.custom_command('show', 'get_security_jit_network_access_policy')

    with self.command_group('security location',
                            security_locations_sdk,
                            client_factory=cf_security_locations) as g:
        g.custom_command('list', 'list_security_locations')
        g.custom_command('show', 'get_security_location')

    with self.command_group('security pricing',
                            security_pricings_sdk,
                            client_factory=cf_security_pricings) as g:
        g.custom_command('list', 'list_security_pricings')
        g.custom_command('show', 'get_security_pricing')
        g.custom_command('create', 'create_security_pricing')

    with self.command_group('security topology',
                            security_topology_sdk,
                            client_factory=cf_security_topology) as g:
        g.custom_command('list', 'list_security_topology')
        g.custom_command('show', 'get_security_topology')

    with self.command_group('security workspace-setting',
                            security_workspace_settings_sdk,
                            client_factory=cf_security_workspace_settings) as g:
        g.custom_command('list', 'list_security_workspace_settings')
        g.custom_command('show', 'get_security_workspace_setting')
        g.custom_command('create', 'create_security_workspace_setting')
        g.custom_command('delete', 'delete_security_workspace_setting')

    with self.command_group('security assessment',
                            security_assessment_sdk,
                            client_factory=cf_security_assessment) as g:
        g.custom_command('list', 'list_security_assessments')
        g.custom_command('show', 'get_security_assessment')
        g.custom_command('create', 'create_security_assessment')
        g.custom_command('delete', 'delete_security_assessment')

    with self.command_group('security assessment-metadata',
                            security_assessment_metadata_sdk,
                            client_factory=cf_security_assessment_metadata) as g:
        g.custom_command('list', 'list_security_assessment_metadata')
        g.custom_command('show', 'get_security_assessment_metadata')
        g.custom_command('create', 'create_security_assessment_metadata')
        g.custom_command('delete', 'delete_security_assessment_metadata')

    with self.command_group('security sub-assessment',
                            security_sub_assessment_sdk,
                            client_factory=cf_security_sub_assessment) as g:
        g.custom_command('list', 'list_security_sub_assessments')
        g.custom_command('show', 'get_security_sub_assessment')

<<<<<<< HEAD
    with self.command_group('security adaptive_application_controls',
                            security_adaptive_application_controls_sdk,
                            client_factory=cf_security_adaptive_application_controls) as g:
        g.custom_command('list', 'list_security_adaptive_application_controls')
        g.custom_command('show', 'get_security_adaptive_application_controls')
=======
    with self.command_group('security allowed_connections',
                            security_allowed_connections_sdk,
                            client_factory=cf_security_allowed_connections) as g:
        g.custom_command('list', 'list_security_allowed_connections')
        g.custom_command('show', 'get_security_allowed_connections')
>>>>>>> 6005fe15

    with self.command_group('security iot-solution',
                            security_iot_solution_sdk,
                            client_factory=cf_security_iot_solution) as g:
        g.custom_command('list', 'list_security_iot_solution')
        g.custom_show_command('show', 'show_security_iot_solution')
        g.custom_command('create', 'create_security_iot_solution')
        g.custom_command('delete', 'delete_security_iot_solution')
        g.custom_command('update', 'update_security_iot_solution')

    with self.command_group('security iot-analytics',
                            security_iot_analytics_sdk,
                            client_factory=cf_security_iot_analytics) as g:
        g.custom_command('list', 'list_security_iot_analytics')
        g.custom_command('show', 'show_security_iot_analytics')

    with self.command_group('security iot-alerts',
                            security_iot_alerts_sdk,
                            client_factory=cf_security_iot_alerts) as g:
        g.custom_command('list', 'list_security_iot_alerts')
        g.custom_show_command('show', 'show_security_iot_alerts')
        g.custom_command('delete', 'dismiss_security_iot_alerts')

    with self.command_group('security iot-recommendations',
                            security_iot_recommendations_sdk,
                            client_factory=cf_security_iot_recommendations) as g:
        g.custom_command('list', 'list_security_iot_recommendations')
        g.custom_show_command('show', 'show_security_iot_recommendations')

    with self.command_group('security', is_preview=True):
        pass<|MERGE_RESOLUTION|>--- conflicted
+++ resolved
@@ -20,11 +20,8 @@
                               cf_security_assessment,
                               cf_security_assessment_metadata,
                               cf_security_sub_assessment,
-<<<<<<< HEAD
                               cf_security_adaptive_application_controls,
-=======
                               cf_security_allowed_connections,
->>>>>>> 6005fe15
                               cf_security_iot_solution,
                               cf_security_iot_analytics,
                               cf_security_iot_alerts,
@@ -37,10 +34,6 @@
 # pylint: disable=line-too-long
 # pylint: disable=too-many-statements
 # pylint: disable=too-many-locals
-<<<<<<< HEAD
-=======
-
->>>>>>> 6005fe15
 def load_command_table(self, _):
 
     security_regulatory_compliance_standards_sdk = CliCommandType(
@@ -150,17 +143,16 @@
         client_factory=cf_security_sub_assessment
     )
 
-<<<<<<< HEAD
     security_adaptive_application_controls_sdk = CliCommandType(
         operations_tmpl='azure.mgmt.security.operations#AdaptiveApplicationControlsOperations.{}',
         client_factory=cf_security_adaptive_application_controls,
         operation_group='cf_security_adaptive_application_controls'
-=======
+    )
+
     security_allowed_connections_sdk = CliCommandType(
         operations_tmpl='azure.mgmt.security.operations#AllowedConnectionsOperations.{}',
         client_factory=cf_security_allowed_connections,
         operation_group='security_allowed_connections'
->>>>>>> 6005fe15
     )
 
     security_iot_solution_sdk = CliCommandType(
@@ -307,20 +299,18 @@
                             client_factory=cf_security_sub_assessment) as g:
         g.custom_command('list', 'list_security_sub_assessments')
         g.custom_command('show', 'get_security_sub_assessment')
-
-<<<<<<< HEAD
+    
     with self.command_group('security adaptive_application_controls',
                             security_adaptive_application_controls_sdk,
                             client_factory=cf_security_adaptive_application_controls) as g:
         g.custom_command('list', 'list_security_adaptive_application_controls')
         g.custom_command('show', 'get_security_adaptive_application_controls')
-=======
+    
     with self.command_group('security allowed_connections',
                             security_allowed_connections_sdk,
                             client_factory=cf_security_allowed_connections) as g:
         g.custom_command('list', 'list_security_allowed_connections')
         g.custom_command('show', 'get_security_allowed_connections')
->>>>>>> 6005fe15
 
     with self.command_group('security iot-solution',
                             security_iot_solution_sdk,
