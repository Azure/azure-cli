--- conflicted
+++ resolved
@@ -242,13 +242,9 @@
     """Caches secrets in ADAL format, will be deprecated
     """
 
-<<<<<<< HEAD
-    # TODO: Persist to encrypted cache
-    def __init__(self, async_persist=True):
-=======
     # TODO: Persist SP to encrypted cache
     def __init__(self, async_persist=True, cli_ctx=None):
->>>>>>> 47f98204
+
         # AZURE_ACCESS_TOKEN_FILE is used by Cloud Console and not meant to be user configured
         self._token_file = (os.environ.get('AZURE_ACCESS_TOKEN_FILE', None) or
                             os.path.join(get_config_dir(), 'accessTokens.json'))
