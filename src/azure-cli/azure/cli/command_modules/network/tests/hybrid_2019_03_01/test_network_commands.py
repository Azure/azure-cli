--- conflicted
+++ resolved
@@ -783,106 +783,6 @@
         self.cmd('network route-table list --resource-group {rg}', checks=self.is_empty())
 
 
-<<<<<<< HEAD
-class NetworkExtendedNSGScenarioTest(ScenarioTest):
-
-    @ResourceGroupPreparer(name_prefix='cli_test_extended_nsg')
-    def test_network_extended_nsg(self, resource_group):
-
-        self.kwargs.update({
-            'nsg': 'nsg1',
-            'rule': 'rule1'
-        })
-        self.cmd('network nsg create --name {nsg} -g {rg}')
-        self.cmd('network nsg rule create --access allow --destination-address-prefixes 10.0.0.0/24 11.0.0.0/24 --direction inbound --nsg-name {nsg} -g {rg} --source-address-prefixes * -n {rule} --source-port-ranges 700-900 1000-1100 --priority 1000', checks=[
-            self.check('length(destinationAddressPrefixes)', 2),
-            self.check('destinationAddressPrefix', None),
-            self.check('length(sourceAddressPrefixes)', 0),
-            self.check('sourceAddressPrefix', '*'),
-            self.check('length(sourcePortRanges)', 2),
-            self.check('sourcePortRange', None),
-            self.check('length(destinationPortRanges)', 0),
-            self.check('destinationPortRange', '80')
-        ])
-        self.cmd('network nsg rule update --destination-address-prefixes Internet --nsg-name {nsg} -g {rg} --source-address-prefixes 10.0.0.0/24 11.0.0.0/24 -n {rule} --source-port-ranges * --destination-port-ranges 500-1000 2000 3000', checks=[
-            self.check('length(destinationAddressPrefixes)', 0),
-            self.check('destinationAddressPrefix', 'Internet'),
-            self.check('length(sourceAddressPrefixes)', 2),
-            self.check('sourceAddressPrefix', None),
-            self.check('length(sourcePortRanges)', 0),
-            self.check('sourcePortRange', '*'),
-            self.check('length(destinationPortRanges)', 3),
-            self.check('destinationPortRange', None)
-        ])
-
-
-class NetworkSecurityGroupScenarioTest(ScenarioTest):
-
-    @AllowLargeResponse()
-    @ResourceGroupPreparer(name_prefix='cli_test_nsg')
-    def test_network_nsg(self, resource_group):
-
-        self.kwargs.update({
-            'nsg': 'test-nsg1',
-            'rule': 'web',
-            'rt': 'Microsoft.Network/networkSecurityGroups'
-        })
-
-        self.cmd('network nsg create --name {nsg} -g {rg} --tags foo=doo')
-        self.cmd('network nsg rule create --access allow --destination-address-prefixes 1234 --direction inbound --nsg-name {nsg} --protocol * -g {rg} --source-address-prefixes 789 -n {rule} --source-port-ranges * --destination-port-ranges 4444 --priority 1000')
-
-        self.cmd('network nsg list', checks=[
-            self.check('type(@)', 'array'),
-            self.check("length([?type == '{rt}']) == length(@)", True)
-        ])
-        self.cmd('network nsg list --resource-group {rg}', checks=[
-            self.check('type(@)', 'array'),
-            self.check("length([?type == '{rt}']) == length(@)", True),
-            self.check("length([?resourceGroup == '{rg}']) == length(@)", True)
-        ])
-        self.cmd('network nsg show --resource-group {rg} --name {nsg}', checks=[
-            self.check('type(@)', 'object'),
-            self.check('type', '{rt}'),
-            self.check('resourceGroup', '{rg}'),
-            self.check('name', '{nsg}')
-        ])
-        # Test for the manually added nsg rule
-        self.cmd('network nsg rule list --resource-group {rg} --nsg-name {nsg}', checks=[
-            self.check('type(@)', 'array'),
-            self.check('length(@)', 1),
-            self.check("length([?resourceGroup == '{rg}']) == length(@)", True)
-        ])
-        self.cmd('network nsg rule list --resource-group {rg} --nsg-name {nsg} -o table')
-        self.cmd('network nsg rule show --resource-group {rg} --nsg-name {nsg} --name {rule}', checks=[
-            self.check('type(@)', 'object'),
-            self.check('resourceGroup', '{rg}'),
-            self.check('name', '{rule}')
-        ])
-
-        self.kwargs.update({
-            'access': 'DENY',
-            'prefix': '111',
-            'dir': 'Outbound',
-            'protocol': 'Tcp',
-            'ports': '1234-1235',
-            'desc': 'greatrule',
-            'priority': 888
-        })
-        self.cmd('network nsg rule update -g {rg} --nsg-name {nsg} -n {rule} --direction {dir} --access {access} --destination-address-prefixes {prefix} --protocol {protocol} --source-address-prefixes {prefix} --source-port-ranges {ports} --destination-port-ranges {ports} --priority {priority} --description {desc}', checks=[
-            self.check('access', 'Deny'),
-            self.check('direction', '{dir}'),
-            self.check('destinationAddressPrefix', '{prefix}'),
-            self.check('protocol', '{protocol}'),
-            self.check('sourceAddressPrefix', '{prefix}'),
-            self.check('sourcePortRange', '{ports}'),
-            self.check('priority', '{priority}'),
-            self.check('description', '{desc}')
-        ])
-
-        # test generic update
-        self.cmd('network nsg rule update -g {rg} --nsg-name {nsg} -n {rule} --set description="cool"',
-                 checks=self.check('description', 'cool'))
-=======
 class NetworkUsageListScenarioTest(ScenarioTest):
 
     def test_network_usage_list(self):
@@ -995,5 +895,4 @@
     def test_network_public_ip_zone(self, resource_group):
         self.cmd('network public-ip create -g {rg} -n ip --sku Standard -z 1', checks=[
             self.check('length(publicIp.zones)', 1)
-        ])
->>>>>>> b0043a05
+        ])