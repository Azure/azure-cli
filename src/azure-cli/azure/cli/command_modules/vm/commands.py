--- conflicted
+++ resolved
@@ -144,15 +144,6 @@
         operation_group='virtual_machine_scale_sets'
     )
 
-<<<<<<< HEAD
-    compute_vmss_vm_sdk = CliCommandType(
-        operations_tmpl='azure.mgmt.compute.operations#VirtualMachineScaleSetVMsOperations.{}',
-        client_factory=cf_vmss_vm,
-        operation_group='virtual_machine_scale_set_vms'
-    )
-
-=======
->>>>>>> 3ae3c617
     compute_galleries_sdk = CliCommandType(
         operations_tmpl='azure.mgmt.compute.operations#GalleriesOperations.{}',
         client_factory=cf_galleries,
@@ -303,6 +294,11 @@
         g.custom_command('add', 'add_template_output', supports_local_cache=True, validator=process_img_tmpl_output_add_namespace)
         g.custom_command('remove', 'remove_template_output', supports_local_cache=True)
         g.custom_command('clear', 'clear_template_output', supports_local_cache=True)
+
+    with self.command_group('image builder output versioning', image_builder_image_templates_sdk, custom_command_type=image_builder_custom) as g:
+        g.custom_command('set', 'set_template_output_versioning', supports_local_cache=True)
+        g.custom_command('remove', 'remove_template_output_versioning', supports_local_cache=True)
+        g.custom_show_command('show', 'show_template_output_versioning', supports_local_cache=True)
 
     with self.command_group('image builder validator', image_builder_image_templates_sdk, custom_command_type=image_builder_custom) as g:
         g.custom_command('add', 'add_template_validator', supports_local_cache=True)
