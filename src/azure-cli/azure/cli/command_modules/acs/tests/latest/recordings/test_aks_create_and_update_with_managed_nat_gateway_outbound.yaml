interactions:
- request:
    body: null
    headers:
      Accept:
      - application/json
      Accept-Encoding:
      - gzip, deflate
      CommandName:
      - aks create
      Connection:
      - keep-alive
      ParameterSetName:
      - --resource-group --name --vm-set-type -c --outbound-type --generate-ssh-keys
        --nat-gateway-managed-outbound-ip-count --nat-gateway-idle-timeout --location
      User-Agent:
<<<<<<< HEAD
      - AZURECLI/2.49.0 azsdk-python-azure-mgmt-containerservice/23.0.0 Python/3.8.16
        (macOS-13.4-arm64-arm-64bit)
    method: GET
    uri: https://management.azure.com/subscriptions/00000000-0000-0000-0000-000000000000/resourceGroups/clitest000001/providers/Microsoft.ContainerService/managedClusters/cliakstest000002?api-version=2023-05-01
=======
      - AZURECLI/2.50.0 azsdk-python-azure-mgmt-containerservice/24.0.0 Python/3.10.8
        (Linux-5.15.0-1041-azure-x86_64-with-glibc2.31)
    method: GET
    uri: https://management.azure.com/subscriptions/00000000-0000-0000-0000-000000000000/resourceGroups/clitest000001/providers/Microsoft.ContainerService/managedClusters/cliakstest000002?api-version=2023-07-01
>>>>>>> 13d0ab0a
  response:
    body:
      string: '{"error":{"code":"ResourceNotFound","message":"The Resource ''Microsoft.ContainerService/managedClusters/cliakstest000002''
        under resource group ''clitest000001'' was not found. For more details please
        go to https://aka.ms/ARMResourceNotFoundFix"}}'
    headers:
      cache-control:
      - no-cache
      content-length:
      - '244'
      content-type:
      - application/json; charset=utf-8
      date:
<<<<<<< HEAD
      - Wed, 14 Jun 2023 19:27:43 GMT
=======
      - Wed, 26 Jul 2023 10:08:38 GMT
>>>>>>> 13d0ab0a
      expires:
      - '-1'
      pragma:
      - no-cache
      strict-transport-security:
      - max-age=31536000; includeSubDomains
      x-content-type-options:
      - nosniff
      x-ms-failure-cause:
      - gateway
    status:
      code: 404
      message: Not Found
- request:
    body: '{"location": "westus2", "identity": {"type": "SystemAssigned"}, "properties":
<<<<<<< HEAD
      {"kubernetesVersion": "", "dnsPrefix": "cliakstest-clitestpf56qxr6a-8ecadf",
=======
      {"kubernetesVersion": "", "dnsPrefix": "cliakstest-clitest2hxcufitd-8ecadf",
>>>>>>> 13d0ab0a
      "agentPoolProfiles": [{"count": 1, "vmSize": "Standard_DS2_v2", "osDiskSizeGB":
      0, "osType": "Linux", "enableAutoScaling": false, "type": "VirtualMachineScaleSets",
      "mode": "System", "orchestratorVersion": "", "upgradeSettings": {}, "enableNodePublicIP":
      false, "scaleSetPriority": "Regular", "scaleSetEvictionPolicy": "Delete", "spotMaxPrice":
      -1.0, "nodeTaints": [], "enableEncryptionAtHost": false, "enableUltraSSD": false,
      "enableFIPS": false, "name": "nodepool1"}], "linuxProfile": {"adminUsername":
<<<<<<< HEAD
      "azureuser", "ssh": {"publicKeys": [{"keyData": "ssh-rsa AAAAB3NzaC1yc2EAAAADAQABAAABgQDpX1rdEYwy8z3kRUtRfwnjcaa5sVBDlUyteEiAVG60B6vO74sUT/s0cmvOGRY56u17SQxCQdf7Y8rapBYnkCybdcP8Vh6SoQszHc2N5LbcfHLoeA9wrFvW74ZZHmld34yo1OeU3xKZVlGB+xP54En93j1zYZa7WFQz20r/R4JR2koF6h1W4jxneKXzRTs/KoZyBAHhM1YuqQiEohJHxccmFlAm1pvzwaEtBMeGQdu3wjSL9CGOGsBTcnSo06LkZ1EXdd9zgSO5Vma/qBA4ZcP7rG6ght3ajBs5b7TqabuISOeWiu9y8GxY+lxiolSmE/MyKAaoJJ8nxHrbjom+gLtsGhW79FqoqySDkN+qK1h/L5YEIjgfx0L4bJkeKGXWNXmGGJE1tEkV0ob9EBpJAMEza46N+LImo/q465+vUG2nOS/cgFkMG4yclVe6f7kyOWWbijFMTcInThhtMoJUBfikOTguGlAIIjMphhaWyAXIjmbpiyDppctW0OrF4ljGx9E=
      henrychen@microsoft.com\n"}]}}, "addonProfiles": {}, "enableRBAC": true, "networkProfile":
      {"networkPlugin": "kubenet", "podCidr": "10.244.0.0/16", "serviceCidr": "10.0.0.0/16",
      "dnsServiceIP": "10.0.0.10", "outboundType": "managedNATGateway", "loadBalancerSku":
      "standard", "natGatewayProfile": {"managedOutboundIPProfile": {"count": 1},
      "idleTimeoutInMinutes": 4}}, "disableLocalAccounts": false, "storageProfile":
      {}}}'
=======
      "azureuser", "ssh": {"publicKeys": [{"keyData": "ssh-rsa AAAAB3NzaC1yc2EAAAADAQABAAABAQDpuvmInaohW3QIWxb7pRjLkxtDSwPs/fiwWF2IiO6KME9f8bRhkl0Ozd93KIu4Nt/pGoCIqjhxvvZ/RhTkFdpFbCu2xxfyGbgpiJYYUZYmz4AF1RfXPc77BhLF4X8E50yGsHt4PIusgkWTVtIsWNJ06lLYDYQwOH1DV9qtuWrnbHzb6BYtPxLve7AFyfMs0mnAFhtj6TrGPl/wlkt0eCI3G2M2E0Vb0ceEMRQ001H84btemXk+jDqwFb9RPxNFxUOvdShIAUD+f4UNWDGGhblPlfL+/5Ph/Gq+xTxO9EJTAp3In0jAS7Rs2v10GP2IO2FPbkgUimc+y0/Xz2vN5d/X"}]}},
      "addonProfiles": {}, "enableRBAC": true, "networkProfile": {"networkPlugin":
      "kubenet", "podCidr": "10.244.0.0/16", "serviceCidr": "10.0.0.0/16", "dnsServiceIP":
      "10.0.0.10", "outboundType": "managedNATGateway", "loadBalancerSku": "standard",
      "natGatewayProfile": {"managedOutboundIPProfile": {"count": 1}, "idleTimeoutInMinutes":
      4}}, "disableLocalAccounts": false, "storageProfile": {}}}'
>>>>>>> 13d0ab0a
    headers:
      Accept:
      - application/json
      Accept-Encoding:
      - gzip, deflate
      CommandName:
      - aks create
      Connection:
      - keep-alive
      Content-Length:
<<<<<<< HEAD
      - '1683'
=======
      - '1485'
>>>>>>> 13d0ab0a
      Content-Type:
      - application/json
      ParameterSetName:
      - --resource-group --name --vm-set-type -c --outbound-type --generate-ssh-keys
        --nat-gateway-managed-outbound-ip-count --nat-gateway-idle-timeout --location
      User-Agent:
<<<<<<< HEAD
      - AZURECLI/2.49.0 azsdk-python-azure-mgmt-containerservice/23.0.0 Python/3.8.16
        (macOS-13.4-arm64-arm-64bit)
    method: PUT
    uri: https://management.azure.com/subscriptions/00000000-0000-0000-0000-000000000000/resourceGroups/clitest000001/providers/Microsoft.ContainerService/managedClusters/cliakstest000002?api-version=2023-05-01
  response:
    body:
      string: "{\n  \"id\": \"/subscriptions/00000000-0000-0000-0000-000000000000/resourcegroups/clitest000001/providers/Microsoft.ContainerService/managedClusters/cliakstest000002\"\
        ,\n  \"location\": \"westus2\",\n  \"name\": \"cliakstest000002\",\n  \"type\"\
        : \"Microsoft.ContainerService/ManagedClusters\",\n  \"properties\": {\n \
        \  \"provisioningState\": \"Creating\",\n   \"powerState\": {\n    \"code\"\
        : \"Running\"\n   },\n   \"kubernetesVersion\": \"1.25.6\",\n   \"currentKubernetesVersion\"\
        : \"1.25.6\",\n   \"dnsPrefix\": \"cliakstest-clitestpf56qxr6a-8ecadf\",\n\
        \   \"fqdn\": \"cliakstest-clitestpf56qxr6a-8ecadf-ajcgf61t.hcp.westus2.azmk8s.io\"\
        ,\n   \"azurePortalFQDN\": \"cliakstest-clitestpf56qxr6a-8ecadf-ajcgf61t.portal.hcp.westus2.azmk8s.io\"\
        ,\n   \"agentPoolProfiles\": [\n    {\n     \"name\": \"nodepool1\",\n   \
        \  \"count\": 1,\n     \"vmSize\": \"Standard_DS2_v2\",\n     \"osDiskSizeGB\"\
        : 128,\n     \"osDiskType\": \"Managed\",\n     \"kubeletDiskType\": \"OS\"\
        ,\n     \"maxPods\": 110,\n     \"type\": \"VirtualMachineScaleSets\",\n \
        \    \"enableAutoScaling\": false,\n     \"provisioningState\": \"Creating\"\
        ,\n     \"powerState\": {\n      \"code\": \"Running\"\n     },\n     \"orchestratorVersion\"\
        : \"1.25.6\",\n     \"currentOrchestratorVersion\": \"1.25.6\",\n     \"enableNodePublicIP\"\
        : false,\n     \"mode\": \"System\",\n     \"enableEncryptionAtHost\": false,\n\
        \     \"enableUltraSSD\": false,\n     \"osType\": \"Linux\",\n     \"osSKU\"\
        : \"Ubuntu\",\n     \"nodeImageVersion\": \"AKSUbuntu-2204gen2containerd-202306.01.0\"\
        ,\n     \"upgradeSettings\": {},\n     \"enableFIPS\": false\n    }\n   ],\n\
        \   \"linuxProfile\": {\n    \"adminUsername\": \"azureuser\",\n    \"ssh\"\
        : {\n     \"publicKeys\": [\n      {\n       \"keyData\": \"ssh-rsa AAAAB3NzaC1yc2EAAAADAQABAAABgQDpX1rdEYwy8z3kRUtRfwnjcaa5sVBDlUyteEiAVG60B6vO74sUT/s0cmvOGRY56u17SQxCQdf7Y8rapBYnkCybdcP8Vh6SoQszHc2N5LbcfHLoeA9wrFvW74ZZHmld34yo1OeU3xKZVlGB+xP54En93j1zYZa7WFQz20r/R4JR2koF6h1W4jxneKXzRTs/KoZyBAHhM1YuqQiEohJHxccmFlAm1pvzwaEtBMeGQdu3wjSL9CGOGsBTcnSo06LkZ1EXdd9zgSO5Vma/qBA4ZcP7rG6ght3ajBs5b7TqabuISOeWiu9y8GxY+lxiolSmE/MyKAaoJJ8nxHrbjom+gLtsGhW79FqoqySDkN+qK1h/L5YEIjgfx0L4bJkeKGXWNXmGGJE1tEkV0ob9EBpJAMEza46N+LImo/q465+vUG2nOS/cgFkMG4yclVe6f7kyOWWbijFMTcInThhtMoJUBfikOTguGlAIIjMphhaWyAXIjmbpiyDppctW0OrF4ljGx9E=\
        \ henrychen@microsoft.com\\n\"\n      }\n     ]\n    }\n   },\n   \"servicePrincipalProfile\"\
        : {\n    \"clientId\":\"00000000-0000-0000-0000-000000000001\"\n   },\n  \
        \ \"nodeResourceGroup\": \"MC_clitest000001_cliakstest000002_westus2\",\n\
        \   \"enableRBAC\": true,\n   \"supportPlan\": \"KubernetesOfficial\",\n \
        \  \"networkProfile\": {\n    \"networkPlugin\": \"kubenet\",\n    \"loadBalancerSku\"\
        : \"standard\",\n    \"loadBalancerProfile\": {},\n    \"natGatewayProfile\"\
        : {\n     \"managedOutboundIPProfile\": {\n      \"count\": 1\n     },\n \
        \    \"idleTimeoutInMinutes\": 4\n    },\n    \"podCidr\": \"10.244.0.0/16\"\
        ,\n    \"serviceCidr\": \"10.0.0.0/16\",\n    \"dnsServiceIP\": \"10.0.0.10\"\
        ,\n    \"outboundType\": \"managedNATGateway\",\n    \"podCidrs\": [\n   \
        \  \"10.244.0.0/16\"\n    ],\n    \"serviceCidrs\": [\n     \"10.0.0.0/16\"\
        \n    ],\n    \"ipFamilies\": [\n     \"IPv4\"\n    ]\n   },\n   \"maxAgentPools\"\
        : 100,\n   \"disableLocalAccounts\": false,\n   \"securityProfile\": {},\n\
        \   \"storageProfile\": {\n    \"diskCSIDriver\": {\n     \"enabled\": true\n\
        \    },\n    \"fileCSIDriver\": {\n     \"enabled\": true\n    },\n    \"\
        snapshotController\": {\n     \"enabled\": true\n    }\n   },\n   \"oidcIssuerProfile\"\
        : {\n    \"enabled\": false\n   },\n   \"workloadAutoScalerProfile\": {}\n\
        \  },\n  \"identity\": {\n   \"type\": \"SystemAssigned\",\n   \"principalId\"\
        :\"00000000-0000-0000-0000-000000000001\",\n   \"tenantId\": \"72f988bf-86f1-41af-91ab-2d7cd011db47\"\
        \n  },\n  \"sku\": {\n   \"name\": \"Base\",\n   \"tier\": \"Free\"\n  }\n\
        \ }"
    headers:
      azure-asyncoperation:
      - https://management.azure.com/subscriptions/00000000-0000-0000-0000-000000000000/providers/Microsoft.ContainerService/locations/westus2/operations/da2fbcb2-d883-4ece-8a37-6a381a3e8cdf?api-version=2016-03-30
      cache-control:
      - no-cache
      content-length:
      - '3503'
      content-type:
      - application/json
      date:
      - Wed, 14 Jun 2023 19:27:50 GMT
=======
      - AZURECLI/2.50.0 azsdk-python-azure-mgmt-containerservice/24.0.0 Python/3.10.8
        (Linux-5.15.0-1041-azure-x86_64-with-glibc2.31)
    method: PUT
    uri: https://management.azure.com/subscriptions/00000000-0000-0000-0000-000000000000/resourceGroups/clitest000001/providers/Microsoft.ContainerService/managedClusters/cliakstest000002?api-version=2023-07-01
  response:
    body:
      string: "{\n  \"id\": \"/subscriptions/00000000-0000-0000-0000-000000000000/resourcegroups/clitest000001/providers/Microsoft.ContainerService/managedClusters/cliakstest000002\",\n
        \ \"location\": \"westus2\",\n  \"name\": \"cliakstest000002\",\n  \"type\":
        \"Microsoft.ContainerService/ManagedClusters\",\n  \"properties\": {\n   \"provisioningState\":
        \"Creating\",\n   \"powerState\": {\n    \"code\": \"Running\"\n   },\n   \"kubernetesVersion\":
        \"1.25.6\",\n   \"currentKubernetesVersion\": \"1.25.6\",\n   \"dnsPrefix\":
        \"cliakstest-clitest2hxcufitd-8ecadf\",\n   \"fqdn\": \"cliakstest-clitest2hxcufitd-8ecadf-q6cjg9u8.hcp.westus2.azmk8s.io\",\n
        \  \"azurePortalFQDN\": \"cliakstest-clitest2hxcufitd-8ecadf-q6cjg9u8.portal.hcp.westus2.azmk8s.io\",\n
        \  \"agentPoolProfiles\": [\n    {\n     \"name\": \"nodepool1\",\n     \"count\":
        1,\n     \"vmSize\": \"Standard_DS2_v2\",\n     \"osDiskSizeGB\": 128,\n     \"osDiskType\":
        \"Managed\",\n     \"kubeletDiskType\": \"OS\",\n     \"maxPods\": 110,\n
        \    \"type\": \"VirtualMachineScaleSets\",\n     \"enableAutoScaling\": false,\n
        \    \"provisioningState\": \"Creating\",\n     \"powerState\": {\n      \"code\":
        \"Running\"\n     },\n     \"orchestratorVersion\": \"1.25.6\",\n     \"currentOrchestratorVersion\":
        \"1.25.6\",\n     \"enableNodePublicIP\": false,\n     \"mode\": \"System\",\n
        \    \"enableEncryptionAtHost\": false,\n     \"enableUltraSSD\": false,\n
        \    \"osType\": \"Linux\",\n     \"osSKU\": \"Ubuntu\",\n     \"nodeImageVersion\":
        \"AKSUbuntu-2204gen2containerd-202307.04.0\",\n     \"upgradeSettings\": {},\n
        \    \"enableFIPS\": false\n    }\n   ],\n   \"linuxProfile\": {\n    \"adminUsername\":
        \"azureuser\",\n    \"ssh\": {\n     \"publicKeys\": [\n      {\n       \"keyData\":
        \"ssh-rsa AAAAB3NzaC1yc2EAAAADAQABAAABAQDpuvmInaohW3QIWxb7pRjLkxtDSwPs/fiwWF2IiO6KME9f8bRhkl0Ozd93KIu4Nt/pGoCIqjhxvvZ/RhTkFdpFbCu2xxfyGbgpiJYYUZYmz4AF1RfXPc77BhLF4X8E50yGsHt4PIusgkWTVtIsWNJ06lLYDYQwOH1DV9qtuWrnbHzb6BYtPxLve7AFyfMs0mnAFhtj6TrGPl/wlkt0eCI3G2M2E0Vb0ceEMRQ001H84btemXk+jDqwFb9RPxNFxUOvdShIAUD+f4UNWDGGhblPlfL+/5Ph/Gq+xTxO9EJTAp3In0jAS7Rs2v10GP2IO2FPbkgUimc+y0/Xz2vN5d/X\"\n
        \     }\n     ]\n    }\n   },\n   \"servicePrincipalProfile\": {\n    \"clientId\":\"00000000-0000-0000-0000-000000000001\"\n
        \  },\n   \"nodeResourceGroup\": \"MC_clitest000001_cliakstest000002_westus2\",\n
        \  \"enableRBAC\": true,\n   \"supportPlan\": \"KubernetesOfficial\",\n   \"networkProfile\":
        {\n    \"networkPlugin\": \"kubenet\",\n    \"loadBalancerSku\": \"standard\",\n
        \   \"loadBalancerProfile\": {},\n    \"natGatewayProfile\": {\n     \"managedOutboundIPProfile\":
        {\n      \"count\": 1\n     },\n     \"idleTimeoutInMinutes\": 4\n    },\n
        \   \"podCidr\": \"10.244.0.0/16\",\n    \"serviceCidr\": \"10.0.0.0/16\",\n
        \   \"dnsServiceIP\": \"10.0.0.10\",\n    \"outboundType\": \"managedNATGateway\",\n
        \   \"podCidrs\": [\n     \"10.244.0.0/16\"\n    ],\n    \"serviceCidrs\":
        [\n     \"10.0.0.0/16\"\n    ],\n    \"ipFamilies\": [\n     \"IPv4\"\n    ]\n
        \  },\n   \"maxAgentPools\": 100,\n   \"disableLocalAccounts\": false,\n   \"securityProfile\":
        {},\n   \"storageProfile\": {\n    \"diskCSIDriver\": {\n     \"enabled\":
        true\n    },\n    \"fileCSIDriver\": {\n     \"enabled\": true\n    },\n    \"snapshotController\":
        {\n     \"enabled\": true\n    }\n   },\n   \"oidcIssuerProfile\": {\n    \"enabled\":
        false\n   },\n   \"workloadAutoScalerProfile\": {}\n  },\n  \"identity\":
        {\n   \"type\": \"SystemAssigned\",\n   \"principalId\":\"00000000-0000-0000-0000-000000000001\",\n
        \  \"tenantId\": \"72f988bf-86f1-41af-91ab-2d7cd011db47\"\n  },\n  \"sku\":
        {\n   \"name\": \"Base\",\n   \"tier\": \"Free\"\n  }\n }"
    headers:
      azure-asyncoperation:
      - https://management.azure.com/subscriptions/00000000-0000-0000-0000-000000000000/providers/Microsoft.ContainerService/locations/westus2/operations/6db1ced5-25ee-4ac7-880b-2f83789d4040?api-version=2016-03-30
      cache-control:
      - no-cache
      content-length:
      - '3305'
      content-type:
      - application/json
      date:
      - Wed, 26 Jul 2023 10:08:46 GMT
>>>>>>> 13d0ab0a
      expires:
      - '-1'
      pragma:
      - no-cache
      server:
      - nginx
      strict-transport-security:
      - max-age=31536000; includeSubDomains
      x-content-type-options:
      - nosniff
      x-ms-ratelimit-remaining-subscription-writes:
      - '1199'
    status:
      code: 201
      message: Created
- request:
    body: null
    headers:
      Accept:
      - '*/*'
      Accept-Encoding:
      - gzip, deflate
      CommandName:
      - aks create
      Connection:
      - keep-alive
      ParameterSetName:
      - --resource-group --name --vm-set-type -c --outbound-type --generate-ssh-keys
        --nat-gateway-managed-outbound-ip-count --nat-gateway-idle-timeout --location
      User-Agent:
<<<<<<< HEAD
      - AZURECLI/2.49.0 azsdk-python-azure-mgmt-containerservice/23.0.0 Python/3.8.16
        (macOS-13.4-arm64-arm-64bit)
    method: GET
    uri: https://management.azure.com/subscriptions/00000000-0000-0000-0000-000000000000/providers/Microsoft.ContainerService/locations/westus2/operations/da2fbcb2-d883-4ece-8a37-6a381a3e8cdf?api-version=2016-03-30
  response:
    body:
      string: "{\n  \"name\": \"b2bc2fda-83d8-ce4e-8a37-6a381a3e8cdf\",\n  \"status\"\
        : \"InProgress\",\n  \"startTime\": \"2023-06-14T19:27:51.248287Z\"\n }"
=======
      - AZURECLI/2.50.0 azsdk-python-azure-mgmt-containerservice/24.0.0 Python/3.10.8
        (Linux-5.15.0-1041-azure-x86_64-with-glibc2.31)
    method: GET
    uri: https://management.azure.com/subscriptions/00000000-0000-0000-0000-000000000000/providers/Microsoft.ContainerService/locations/westus2/operations/6db1ced5-25ee-4ac7-880b-2f83789d4040?api-version=2016-03-30
  response:
    body:
      string: "{\n  \"name\": \"d5ceb16d-ee25-c74a-880b-2f83789d4040\",\n  \"status\":
        \"InProgress\",\n  \"startTime\": \"2023-07-26T10:08:46.2660829Z\"\n }"
>>>>>>> 13d0ab0a
    headers:
      cache-control:
      - no-cache
      content-length:
<<<<<<< HEAD
      - '125'
      content-type:
      - application/json
      date:
      - Wed, 14 Jun 2023 19:27:51 GMT
=======
      - '126'
      content-type:
      - application/json
      date:
      - Wed, 26 Jul 2023 10:08:47 GMT
>>>>>>> 13d0ab0a
      expires:
      - '-1'
      pragma:
      - no-cache
      server:
      - nginx
      strict-transport-security:
      - max-age=31536000; includeSubDomains
      transfer-encoding:
      - chunked
      vary:
      - Accept-Encoding
      x-content-type-options:
      - nosniff
    status:
      code: 200
      message: OK
- request:
    body: null
    headers:
      Accept:
      - '*/*'
      Accept-Encoding:
      - gzip, deflate
      CommandName:
      - aks create
      Connection:
      - keep-alive
      ParameterSetName:
      - --resource-group --name --vm-set-type -c --outbound-type --generate-ssh-keys
        --nat-gateway-managed-outbound-ip-count --nat-gateway-idle-timeout --location
      User-Agent:
<<<<<<< HEAD
      - AZURECLI/2.49.0 azsdk-python-azure-mgmt-containerservice/23.0.0 Python/3.8.16
        (macOS-13.4-arm64-arm-64bit)
    method: GET
    uri: https://management.azure.com/subscriptions/00000000-0000-0000-0000-000000000000/providers/Microsoft.ContainerService/locations/westus2/operations/da2fbcb2-d883-4ece-8a37-6a381a3e8cdf?api-version=2016-03-30
  response:
    body:
      string: "{\n  \"name\": \"b2bc2fda-83d8-ce4e-8a37-6a381a3e8cdf\",\n  \"status\"\
        : \"InProgress\",\n  \"startTime\": \"2023-06-14T19:27:51.248287Z\"\n }"
=======
      - AZURECLI/2.50.0 azsdk-python-azure-mgmt-containerservice/24.0.0 Python/3.10.8
        (Linux-5.15.0-1041-azure-x86_64-with-glibc2.31)
    method: GET
    uri: https://management.azure.com/subscriptions/00000000-0000-0000-0000-000000000000/providers/Microsoft.ContainerService/locations/westus2/operations/6db1ced5-25ee-4ac7-880b-2f83789d4040?api-version=2016-03-30
  response:
    body:
      string: "{\n  \"name\": \"d5ceb16d-ee25-c74a-880b-2f83789d4040\",\n  \"status\":
        \"InProgress\",\n  \"startTime\": \"2023-07-26T10:08:46.2660829Z\"\n }"
    headers:
      cache-control:
      - no-cache
      content-length:
      - '126'
      content-type:
      - application/json
      date:
      - Wed, 26 Jul 2023 10:09:17 GMT
      expires:
      - '-1'
      pragma:
      - no-cache
      server:
      - nginx
      strict-transport-security:
      - max-age=31536000; includeSubDomains
      transfer-encoding:
      - chunked
      vary:
      - Accept-Encoding
      x-content-type-options:
      - nosniff
    status:
      code: 200
      message: OK
- request:
    body: null
    headers:
      Accept:
      - '*/*'
      Accept-Encoding:
      - gzip, deflate
      CommandName:
      - aks create
      Connection:
      - keep-alive
      ParameterSetName:
      - --resource-group --name --vm-set-type -c --outbound-type --generate-ssh-keys
        --nat-gateway-managed-outbound-ip-count --nat-gateway-idle-timeout --location
      User-Agent:
      - AZURECLI/2.50.0 azsdk-python-azure-mgmt-containerservice/24.0.0 Python/3.10.8
        (Linux-5.15.0-1041-azure-x86_64-with-glibc2.31)
    method: GET
    uri: https://management.azure.com/subscriptions/00000000-0000-0000-0000-000000000000/providers/Microsoft.ContainerService/locations/westus2/operations/6db1ced5-25ee-4ac7-880b-2f83789d4040?api-version=2016-03-30
  response:
    body:
      string: "{\n  \"name\": \"d5ceb16d-ee25-c74a-880b-2f83789d4040\",\n  \"status\":
        \"InProgress\",\n  \"startTime\": \"2023-07-26T10:08:46.2660829Z\"\n }"
    headers:
      cache-control:
      - no-cache
      content-length:
      - '126'
      content-type:
      - application/json
      date:
      - Wed, 26 Jul 2023 10:09:47 GMT
      expires:
      - '-1'
      pragma:
      - no-cache
      server:
      - nginx
      strict-transport-security:
      - max-age=31536000; includeSubDomains
      transfer-encoding:
      - chunked
      vary:
      - Accept-Encoding
      x-content-type-options:
      - nosniff
    status:
      code: 200
      message: OK
- request:
    body: null
    headers:
      Accept:
      - '*/*'
      Accept-Encoding:
      - gzip, deflate
      CommandName:
      - aks create
      Connection:
      - keep-alive
      ParameterSetName:
      - --resource-group --name --vm-set-type -c --outbound-type --generate-ssh-keys
        --nat-gateway-managed-outbound-ip-count --nat-gateway-idle-timeout --location
      User-Agent:
      - AZURECLI/2.50.0 azsdk-python-azure-mgmt-containerservice/24.0.0 Python/3.10.8
        (Linux-5.15.0-1041-azure-x86_64-with-glibc2.31)
    method: GET
    uri: https://management.azure.com/subscriptions/00000000-0000-0000-0000-000000000000/providers/Microsoft.ContainerService/locations/westus2/operations/6db1ced5-25ee-4ac7-880b-2f83789d4040?api-version=2016-03-30
  response:
    body:
      string: "{\n  \"name\": \"d5ceb16d-ee25-c74a-880b-2f83789d4040\",\n  \"status\":
        \"InProgress\",\n  \"startTime\": \"2023-07-26T10:08:46.2660829Z\"\n }"
>>>>>>> 13d0ab0a
    headers:
      cache-control:
      - no-cache
      content-length:
      - '126'
      content-type:
      - application/json
      date:
<<<<<<< HEAD
      - Wed, 14 Jun 2023 19:28:22 GMT
=======
      - Wed, 26 Jul 2023 10:10:17 GMT
>>>>>>> 13d0ab0a
      expires:
      - '-1'
      pragma:
      - no-cache
      server:
      - nginx
      strict-transport-security:
      - max-age=31536000; includeSubDomains
      transfer-encoding:
      - chunked
      vary:
      - Accept-Encoding
      x-content-type-options:
      - nosniff
    status:
      code: 200
      message: OK
- request:
    body: null
    headers:
      Accept:
      - '*/*'
      Accept-Encoding:
      - gzip, deflate
      CommandName:
      - aks create
      Connection:
      - keep-alive
      ParameterSetName:
      - --resource-group --name --vm-set-type -c --outbound-type --generate-ssh-keys
        --nat-gateway-managed-outbound-ip-count --nat-gateway-idle-timeout --location
      User-Agent:
<<<<<<< HEAD
      - AZURECLI/2.49.0 azsdk-python-azure-mgmt-containerservice/23.0.0 Python/3.8.16
        (macOS-13.4-arm64-arm-64bit)
    method: GET
    uri: https://management.azure.com/subscriptions/00000000-0000-0000-0000-000000000000/providers/Microsoft.ContainerService/locations/westus2/operations/da2fbcb2-d883-4ece-8a37-6a381a3e8cdf?api-version=2016-03-30
  response:
    body:
      string: "{\n  \"name\": \"b2bc2fda-83d8-ce4e-8a37-6a381a3e8cdf\",\n  \"status\"\
        : \"InProgress\",\n  \"startTime\": \"2023-06-14T19:27:51.248287Z\"\n }"
=======
      - AZURECLI/2.50.0 azsdk-python-azure-mgmt-containerservice/24.0.0 Python/3.10.8
        (Linux-5.15.0-1041-azure-x86_64-with-glibc2.31)
    method: GET
    uri: https://management.azure.com/subscriptions/00000000-0000-0000-0000-000000000000/providers/Microsoft.ContainerService/locations/westus2/operations/6db1ced5-25ee-4ac7-880b-2f83789d4040?api-version=2016-03-30
  response:
    body:
      string: "{\n  \"name\": \"d5ceb16d-ee25-c74a-880b-2f83789d4040\",\n  \"status\":
        \"InProgress\",\n  \"startTime\": \"2023-07-26T10:08:46.2660829Z\"\n }"
>>>>>>> 13d0ab0a
    headers:
      cache-control:
      - no-cache
      content-length:
      - '126'
      content-type:
      - application/json
      date:
<<<<<<< HEAD
      - Wed, 14 Jun 2023 19:28:52 GMT
=======
      - Wed, 26 Jul 2023 10:10:47 GMT
>>>>>>> 13d0ab0a
      expires:
      - '-1'
      pragma:
      - no-cache
      server:
      - nginx
      strict-transport-security:
      - max-age=31536000; includeSubDomains
      transfer-encoding:
      - chunked
      vary:
      - Accept-Encoding
      x-content-type-options:
      - nosniff
    status:
      code: 200
      message: OK
- request:
    body: null
    headers:
      Accept:
      - '*/*'
      Accept-Encoding:
      - gzip, deflate
      CommandName:
      - aks create
      Connection:
      - keep-alive
      ParameterSetName:
      - --resource-group --name --vm-set-type -c --outbound-type --generate-ssh-keys
        --nat-gateway-managed-outbound-ip-count --nat-gateway-idle-timeout --location
      User-Agent:
<<<<<<< HEAD
      - AZURECLI/2.49.0 azsdk-python-azure-mgmt-containerservice/23.0.0 Python/3.8.16
        (macOS-13.4-arm64-arm-64bit)
    method: GET
    uri: https://management.azure.com/subscriptions/00000000-0000-0000-0000-000000000000/providers/Microsoft.ContainerService/locations/westus2/operations/da2fbcb2-d883-4ece-8a37-6a381a3e8cdf?api-version=2016-03-30
  response:
    body:
      string: "{\n  \"name\": \"b2bc2fda-83d8-ce4e-8a37-6a381a3e8cdf\",\n  \"status\"\
        : \"InProgress\",\n  \"startTime\": \"2023-06-14T19:27:51.248287Z\"\n }"
=======
      - AZURECLI/2.50.0 azsdk-python-azure-mgmt-containerservice/24.0.0 Python/3.10.8
        (Linux-5.15.0-1041-azure-x86_64-with-glibc2.31)
    method: GET
    uri: https://management.azure.com/subscriptions/00000000-0000-0000-0000-000000000000/providers/Microsoft.ContainerService/locations/westus2/operations/6db1ced5-25ee-4ac7-880b-2f83789d4040?api-version=2016-03-30
  response:
    body:
      string: "{\n  \"name\": \"d5ceb16d-ee25-c74a-880b-2f83789d4040\",\n  \"status\":
        \"InProgress\",\n  \"startTime\": \"2023-07-26T10:08:46.2660829Z\"\n }"
>>>>>>> 13d0ab0a
    headers:
      cache-control:
      - no-cache
      content-length:
      - '126'
      content-type:
      - application/json
      date:
<<<<<<< HEAD
      - Wed, 14 Jun 2023 19:29:22 GMT
=======
      - Wed, 26 Jul 2023 10:11:18 GMT
>>>>>>> 13d0ab0a
      expires:
      - '-1'
      pragma:
      - no-cache
      server:
      - nginx
      strict-transport-security:
      - max-age=31536000; includeSubDomains
      transfer-encoding:
      - chunked
      vary:
      - Accept-Encoding
      x-content-type-options:
      - nosniff
    status:
      code: 200
      message: OK
- request:
    body: null
    headers:
      Accept:
      - '*/*'
      Accept-Encoding:
      - gzip, deflate
      CommandName:
      - aks create
      Connection:
      - keep-alive
      ParameterSetName:
      - --resource-group --name --vm-set-type -c --outbound-type --generate-ssh-keys
        --nat-gateway-managed-outbound-ip-count --nat-gateway-idle-timeout --location
      User-Agent:
<<<<<<< HEAD
      - AZURECLI/2.49.0 azsdk-python-azure-mgmt-containerservice/23.0.0 Python/3.8.16
        (macOS-13.4-arm64-arm-64bit)
    method: GET
    uri: https://management.azure.com/subscriptions/00000000-0000-0000-0000-000000000000/providers/Microsoft.ContainerService/locations/westus2/operations/da2fbcb2-d883-4ece-8a37-6a381a3e8cdf?api-version=2016-03-30
  response:
    body:
      string: "{\n  \"name\": \"b2bc2fda-83d8-ce4e-8a37-6a381a3e8cdf\",\n  \"status\"\
        : \"InProgress\",\n  \"startTime\": \"2023-06-14T19:27:51.248287Z\"\n }"
=======
      - AZURECLI/2.50.0 azsdk-python-azure-mgmt-containerservice/24.0.0 Python/3.10.8
        (Linux-5.15.0-1041-azure-x86_64-with-glibc2.31)
    method: GET
    uri: https://management.azure.com/subscriptions/00000000-0000-0000-0000-000000000000/providers/Microsoft.ContainerService/locations/westus2/operations/6db1ced5-25ee-4ac7-880b-2f83789d4040?api-version=2016-03-30
  response:
    body:
      string: "{\n  \"name\": \"d5ceb16d-ee25-c74a-880b-2f83789d4040\",\n  \"status\":
        \"InProgress\",\n  \"startTime\": \"2023-07-26T10:08:46.2660829Z\"\n }"
>>>>>>> 13d0ab0a
    headers:
      cache-control:
      - no-cache
      content-length:
      - '126'
      content-type:
      - application/json
      date:
<<<<<<< HEAD
      - Wed, 14 Jun 2023 19:29:52 GMT
=======
      - Wed, 26 Jul 2023 10:11:48 GMT
>>>>>>> 13d0ab0a
      expires:
      - '-1'
      pragma:
      - no-cache
      server:
      - nginx
      strict-transport-security:
      - max-age=31536000; includeSubDomains
      transfer-encoding:
      - chunked
      vary:
      - Accept-Encoding
      x-content-type-options:
      - nosniff
    status:
      code: 200
      message: OK
- request:
    body: null
    headers:
      Accept:
      - '*/*'
      Accept-Encoding:
      - gzip, deflate
      CommandName:
      - aks create
      Connection:
      - keep-alive
      ParameterSetName:
      - --resource-group --name --vm-set-type -c --outbound-type --generate-ssh-keys
        --nat-gateway-managed-outbound-ip-count --nat-gateway-idle-timeout --location
      User-Agent:
<<<<<<< HEAD
      - AZURECLI/2.49.0 azsdk-python-azure-mgmt-containerservice/23.0.0 Python/3.8.16
        (macOS-13.4-arm64-arm-64bit)
    method: GET
    uri: https://management.azure.com/subscriptions/00000000-0000-0000-0000-000000000000/providers/Microsoft.ContainerService/locations/westus2/operations/da2fbcb2-d883-4ece-8a37-6a381a3e8cdf?api-version=2016-03-30
  response:
    body:
      string: "{\n  \"name\": \"b2bc2fda-83d8-ce4e-8a37-6a381a3e8cdf\",\n  \"status\"\
        : \"InProgress\",\n  \"startTime\": \"2023-06-14T19:27:51.248287Z\"\n }"
=======
      - AZURECLI/2.50.0 azsdk-python-azure-mgmt-containerservice/24.0.0 Python/3.10.8
        (Linux-5.15.0-1041-azure-x86_64-with-glibc2.31)
    method: GET
    uri: https://management.azure.com/subscriptions/00000000-0000-0000-0000-000000000000/providers/Microsoft.ContainerService/locations/westus2/operations/6db1ced5-25ee-4ac7-880b-2f83789d4040?api-version=2016-03-30
  response:
    body:
      string: "{\n  \"name\": \"d5ceb16d-ee25-c74a-880b-2f83789d4040\",\n  \"status\":
        \"InProgress\",\n  \"startTime\": \"2023-07-26T10:08:46.2660829Z\"\n }"
>>>>>>> 13d0ab0a
    headers:
      cache-control:
      - no-cache
      content-length:
      - '126'
      content-type:
      - application/json
      date:
<<<<<<< HEAD
      - Wed, 14 Jun 2023 19:30:22 GMT
=======
      - Wed, 26 Jul 2023 10:12:19 GMT
>>>>>>> 13d0ab0a
      expires:
      - '-1'
      pragma:
      - no-cache
      server:
      - nginx
      strict-transport-security:
      - max-age=31536000; includeSubDomains
      transfer-encoding:
      - chunked
      vary:
      - Accept-Encoding
      x-content-type-options:
      - nosniff
    status:
      code: 200
      message: OK
- request:
    body: null
    headers:
      Accept:
      - '*/*'
      Accept-Encoding:
      - gzip, deflate
      CommandName:
      - aks create
      Connection:
      - keep-alive
      ParameterSetName:
      - --resource-group --name --vm-set-type -c --outbound-type --generate-ssh-keys
        --nat-gateway-managed-outbound-ip-count --nat-gateway-idle-timeout --location
      User-Agent:
<<<<<<< HEAD
      - AZURECLI/2.49.0 azsdk-python-azure-mgmt-containerservice/23.0.0 Python/3.8.16
        (macOS-13.4-arm64-arm-64bit)
    method: GET
    uri: https://management.azure.com/subscriptions/00000000-0000-0000-0000-000000000000/providers/Microsoft.ContainerService/locations/westus2/operations/da2fbcb2-d883-4ece-8a37-6a381a3e8cdf?api-version=2016-03-30
  response:
    body:
      string: "{\n  \"name\": \"b2bc2fda-83d8-ce4e-8a37-6a381a3e8cdf\",\n  \"status\"\
        : \"InProgress\",\n  \"startTime\": \"2023-06-14T19:27:51.248287Z\"\n }"
=======
      - AZURECLI/2.50.0 azsdk-python-azure-mgmt-containerservice/24.0.0 Python/3.10.8
        (Linux-5.15.0-1041-azure-x86_64-with-glibc2.31)
    method: GET
    uri: https://management.azure.com/subscriptions/00000000-0000-0000-0000-000000000000/providers/Microsoft.ContainerService/locations/westus2/operations/6db1ced5-25ee-4ac7-880b-2f83789d4040?api-version=2016-03-30
  response:
    body:
      string: "{\n  \"name\": \"d5ceb16d-ee25-c74a-880b-2f83789d4040\",\n  \"status\":
        \"InProgress\",\n  \"startTime\": \"2023-07-26T10:08:46.2660829Z\"\n }"
>>>>>>> 13d0ab0a
    headers:
      cache-control:
      - no-cache
      content-length:
      - '126'
      content-type:
      - application/json
      date:
<<<<<<< HEAD
      - Wed, 14 Jun 2023 19:30:53 GMT
=======
      - Wed, 26 Jul 2023 10:12:49 GMT
>>>>>>> 13d0ab0a
      expires:
      - '-1'
      pragma:
      - no-cache
      server:
      - nginx
      strict-transport-security:
      - max-age=31536000; includeSubDomains
      transfer-encoding:
      - chunked
      vary:
      - Accept-Encoding
      x-content-type-options:
      - nosniff
    status:
      code: 200
      message: OK
- request:
    body: null
    headers:
      Accept:
      - '*/*'
      Accept-Encoding:
      - gzip, deflate
      CommandName:
      - aks create
      Connection:
      - keep-alive
      ParameterSetName:
      - --resource-group --name --vm-set-type -c --outbound-type --generate-ssh-keys
        --nat-gateway-managed-outbound-ip-count --nat-gateway-idle-timeout --location
      User-Agent:
<<<<<<< HEAD
      - AZURECLI/2.49.0 azsdk-python-azure-mgmt-containerservice/23.0.0 Python/3.8.16
        (macOS-13.4-arm64-arm-64bit)
    method: GET
    uri: https://management.azure.com/subscriptions/00000000-0000-0000-0000-000000000000/providers/Microsoft.ContainerService/locations/westus2/operations/da2fbcb2-d883-4ece-8a37-6a381a3e8cdf?api-version=2016-03-30
  response:
    body:
      string: "{\n  \"name\": \"b2bc2fda-83d8-ce4e-8a37-6a381a3e8cdf\",\n  \"status\"\
        : \"InProgress\",\n  \"startTime\": \"2023-06-14T19:27:51.248287Z\"\n }"
=======
      - AZURECLI/2.50.0 azsdk-python-azure-mgmt-containerservice/24.0.0 Python/3.10.8
        (Linux-5.15.0-1041-azure-x86_64-with-glibc2.31)
    method: GET
    uri: https://management.azure.com/subscriptions/00000000-0000-0000-0000-000000000000/providers/Microsoft.ContainerService/locations/westus2/operations/6db1ced5-25ee-4ac7-880b-2f83789d4040?api-version=2016-03-30
  response:
    body:
      string: "{\n  \"name\": \"d5ceb16d-ee25-c74a-880b-2f83789d4040\",\n  \"status\":
        \"InProgress\",\n  \"startTime\": \"2023-07-26T10:08:46.2660829Z\"\n }"
>>>>>>> 13d0ab0a
    headers:
      cache-control:
      - no-cache
      content-length:
      - '126'
      content-type:
      - application/json
      date:
<<<<<<< HEAD
      - Wed, 14 Jun 2023 19:31:23 GMT
=======
      - Wed, 26 Jul 2023 10:13:18 GMT
>>>>>>> 13d0ab0a
      expires:
      - '-1'
      pragma:
      - no-cache
      server:
      - nginx
      strict-transport-security:
      - max-age=31536000; includeSubDomains
      transfer-encoding:
      - chunked
      vary:
      - Accept-Encoding
      x-content-type-options:
      - nosniff
    status:
      code: 200
      message: OK
- request:
    body: null
    headers:
      Accept:
      - '*/*'
      Accept-Encoding:
      - gzip, deflate
      CommandName:
      - aks create
      Connection:
      - keep-alive
      ParameterSetName:
      - --resource-group --name --vm-set-type -c --outbound-type --generate-ssh-keys
        --nat-gateway-managed-outbound-ip-count --nat-gateway-idle-timeout --location
      User-Agent:
<<<<<<< HEAD
      - AZURECLI/2.49.0 azsdk-python-azure-mgmt-containerservice/23.0.0 Python/3.8.16
        (macOS-13.4-arm64-arm-64bit)
    method: GET
    uri: https://management.azure.com/subscriptions/00000000-0000-0000-0000-000000000000/providers/Microsoft.ContainerService/locations/westus2/operations/da2fbcb2-d883-4ece-8a37-6a381a3e8cdf?api-version=2016-03-30
  response:
    body:
      string: "{\n  \"name\": \"b2bc2fda-83d8-ce4e-8a37-6a381a3e8cdf\",\n  \"status\"\
        : \"Succeeded\",\n  \"startTime\": \"2023-06-14T19:27:51.248287Z\",\n  \"\
        endTime\": \"2023-06-14T19:31:34.3776474Z\"\n }"
=======
      - AZURECLI/2.50.0 azsdk-python-azure-mgmt-containerservice/24.0.0 Python/3.10.8
        (Linux-5.15.0-1041-azure-x86_64-with-glibc2.31)
    method: GET
    uri: https://management.azure.com/subscriptions/00000000-0000-0000-0000-000000000000/providers/Microsoft.ContainerService/locations/westus2/operations/6db1ced5-25ee-4ac7-880b-2f83789d4040?api-version=2016-03-30
  response:
    body:
      string: "{\n  \"name\": \"d5ceb16d-ee25-c74a-880b-2f83789d4040\",\n  \"status\":
        \"InProgress\",\n  \"startTime\": \"2023-07-26T10:08:46.2660829Z\"\n }"
>>>>>>> 13d0ab0a
    headers:
      cache-control:
      - no-cache
      content-length:
      - '126'
      content-type:
      - application/json
      date:
<<<<<<< HEAD
      - Wed, 14 Jun 2023 19:31:53 GMT
=======
      - Wed, 26 Jul 2023 10:13:49 GMT
>>>>>>> 13d0ab0a
      expires:
      - '-1'
      pragma:
      - no-cache
      server:
      - nginx
      strict-transport-security:
      - max-age=31536000; includeSubDomains
      transfer-encoding:
      - chunked
      vary:
      - Accept-Encoding
      x-content-type-options:
      - nosniff
    status:
      code: 200
      message: OK
- request:
    body: null
    headers:
      Accept:
      - '*/*'
      Accept-Encoding:
      - gzip, deflate
      CommandName:
      - aks create
      Connection:
      - keep-alive
      ParameterSetName:
      - --resource-group --name --vm-set-type -c --outbound-type --generate-ssh-keys
        --nat-gateway-managed-outbound-ip-count --nat-gateway-idle-timeout --location
      User-Agent:
<<<<<<< HEAD
      - AZURECLI/2.49.0 azsdk-python-azure-mgmt-containerservice/23.0.0 Python/3.8.16
        (macOS-13.4-arm64-arm-64bit)
    method: GET
    uri: https://management.azure.com/subscriptions/00000000-0000-0000-0000-000000000000/resourceGroups/clitest000001/providers/Microsoft.ContainerService/managedClusters/cliakstest000002?api-version=2023-05-01
  response:
    body:
      string: "{\n  \"id\": \"/subscriptions/00000000-0000-0000-0000-000000000000/resourcegroups/clitest000001/providers/Microsoft.ContainerService/managedClusters/cliakstest000002\"\
        ,\n  \"location\": \"westus2\",\n  \"name\": \"cliakstest000002\",\n  \"type\"\
        : \"Microsoft.ContainerService/ManagedClusters\",\n  \"properties\": {\n \
        \  \"provisioningState\": \"Succeeded\",\n   \"powerState\": {\n    \"code\"\
        : \"Running\"\n   },\n   \"kubernetesVersion\": \"1.25.6\",\n   \"currentKubernetesVersion\"\
        : \"1.25.6\",\n   \"dnsPrefix\": \"cliakstest-clitestpf56qxr6a-8ecadf\",\n\
        \   \"fqdn\": \"cliakstest-clitestpf56qxr6a-8ecadf-ajcgf61t.hcp.westus2.azmk8s.io\"\
        ,\n   \"azurePortalFQDN\": \"cliakstest-clitestpf56qxr6a-8ecadf-ajcgf61t.portal.hcp.westus2.azmk8s.io\"\
        ,\n   \"agentPoolProfiles\": [\n    {\n     \"name\": \"nodepool1\",\n   \
        \  \"count\": 1,\n     \"vmSize\": \"Standard_DS2_v2\",\n     \"osDiskSizeGB\"\
        : 128,\n     \"osDiskType\": \"Managed\",\n     \"kubeletDiskType\": \"OS\"\
        ,\n     \"maxPods\": 110,\n     \"type\": \"VirtualMachineScaleSets\",\n \
        \    \"enableAutoScaling\": false,\n     \"provisioningState\": \"Succeeded\"\
        ,\n     \"powerState\": {\n      \"code\": \"Running\"\n     },\n     \"orchestratorVersion\"\
        : \"1.25.6\",\n     \"currentOrchestratorVersion\": \"1.25.6\",\n     \"enableNodePublicIP\"\
        : false,\n     \"mode\": \"System\",\n     \"enableEncryptionAtHost\": false,\n\
        \     \"enableUltraSSD\": false,\n     \"osType\": \"Linux\",\n     \"osSKU\"\
        : \"Ubuntu\",\n     \"nodeImageVersion\": \"AKSUbuntu-2204gen2containerd-202306.01.0\"\
        ,\n     \"upgradeSettings\": {},\n     \"enableFIPS\": false\n    }\n   ],\n\
        \   \"linuxProfile\": {\n    \"adminUsername\": \"azureuser\",\n    \"ssh\"\
        : {\n     \"publicKeys\": [\n      {\n       \"keyData\": \"ssh-rsa AAAAB3NzaC1yc2EAAAADAQABAAABgQDpX1rdEYwy8z3kRUtRfwnjcaa5sVBDlUyteEiAVG60B6vO74sUT/s0cmvOGRY56u17SQxCQdf7Y8rapBYnkCybdcP8Vh6SoQszHc2N5LbcfHLoeA9wrFvW74ZZHmld34yo1OeU3xKZVlGB+xP54En93j1zYZa7WFQz20r/R4JR2koF6h1W4jxneKXzRTs/KoZyBAHhM1YuqQiEohJHxccmFlAm1pvzwaEtBMeGQdu3wjSL9CGOGsBTcnSo06LkZ1EXdd9zgSO5Vma/qBA4ZcP7rG6ght3ajBs5b7TqabuISOeWiu9y8GxY+lxiolSmE/MyKAaoJJ8nxHrbjom+gLtsGhW79FqoqySDkN+qK1h/L5YEIjgfx0L4bJkeKGXWNXmGGJE1tEkV0ob9EBpJAMEza46N+LImo/q465+vUG2nOS/cgFkMG4yclVe6f7kyOWWbijFMTcInThhtMoJUBfikOTguGlAIIjMphhaWyAXIjmbpiyDppctW0OrF4ljGx9E=\
        \ henrychen@microsoft.com\\n\"\n      }\n     ]\n    }\n   },\n   \"servicePrincipalProfile\"\
        : {\n    \"clientId\":\"00000000-0000-0000-0000-000000000001\"\n   },\n  \
        \ \"nodeResourceGroup\": \"MC_clitest000001_cliakstest000002_westus2\",\n\
        \   \"enableRBAC\": true,\n   \"supportPlan\": \"KubernetesOfficial\",\n \
        \  \"networkProfile\": {\n    \"networkPlugin\": \"kubenet\",\n    \"loadBalancerSku\"\
        : \"Standard\",\n    \"loadBalancerProfile\": {},\n    \"natGatewayProfile\"\
        : {\n     \"managedOutboundIPProfile\": {\n      \"count\": 1\n     },\n \
        \    \"effectiveOutboundIPs\": [\n      {\n       \"id\": \"/subscriptions/00000000-0000-0000-0000-000000000000/resourceGroups/MC_clitest000001_cliakstest000002_westus2/providers/Microsoft.Network/publicIPAddresses/3dbba39f-2eb3-4364-847f-8804726edcda\"\
        \n      }\n     ],\n     \"idleTimeoutInMinutes\": 4\n    },\n    \"podCidr\"\
        : \"10.244.0.0/16\",\n    \"serviceCidr\": \"10.0.0.0/16\",\n    \"dnsServiceIP\"\
        : \"10.0.0.10\",\n    \"outboundType\": \"managedNATGateway\",\n    \"podCidrs\"\
        : [\n     \"10.244.0.0/16\"\n    ],\n    \"serviceCidrs\": [\n     \"10.0.0.0/16\"\
        \n    ],\n    \"ipFamilies\": [\n     \"IPv4\"\n    ]\n   },\n   \"maxAgentPools\"\
        : 100,\n   \"identityProfile\": {\n    \"kubeletidentity\": {\n     \"resourceId\"\
        : \"/subscriptions/00000000-0000-0000-0000-000000000000/resourcegroups/MC_clitest000001_cliakstest000002_westus2/providers/Microsoft.ManagedIdentity/userAssignedIdentities/cliakstest000002-agentpool\"\
        ,\n     \"clientId\":\"00000000-0000-0000-0000-000000000001\",\n     \"objectId\"\
        :\"00000000-0000-0000-0000-000000000001\"\n    }\n   },\n   \"disableLocalAccounts\"\
        : false,\n   \"securityProfile\": {},\n   \"storageProfile\": {\n    \"diskCSIDriver\"\
        : {\n     \"enabled\": true\n    },\n    \"fileCSIDriver\": {\n     \"enabled\"\
        : true\n    },\n    \"snapshotController\": {\n     \"enabled\": true\n  \
        \  }\n   },\n   \"oidcIssuerProfile\": {\n    \"enabled\": false\n   },\n\
        \   \"workloadAutoScalerProfile\": {}\n  },\n  \"identity\": {\n   \"type\"\
        : \"SystemAssigned\",\n   \"principalId\":\"00000000-0000-0000-0000-000000000001\"\
        ,\n   \"tenantId\": \"72f988bf-86f1-41af-91ab-2d7cd011db47\"\n  },\n  \"sku\"\
        : {\n   \"name\": \"Base\",\n   \"tier\": \"Free\"\n  }\n }"
=======
      - AZURECLI/2.50.0 azsdk-python-azure-mgmt-containerservice/24.0.0 Python/3.10.8
        (Linux-5.15.0-1041-azure-x86_64-with-glibc2.31)
    method: GET
    uri: https://management.azure.com/subscriptions/00000000-0000-0000-0000-000000000000/providers/Microsoft.ContainerService/locations/westus2/operations/6db1ced5-25ee-4ac7-880b-2f83789d4040?api-version=2016-03-30
  response:
    body:
      string: "{\n  \"name\": \"d5ceb16d-ee25-c74a-880b-2f83789d4040\",\n  \"status\":
        \"InProgress\",\n  \"startTime\": \"2023-07-26T10:08:46.2660829Z\"\n }"
    headers:
      cache-control:
      - no-cache
      content-length:
      - '126'
      content-type:
      - application/json
      date:
      - Wed, 26 Jul 2023 10:14:19 GMT
      expires:
      - '-1'
      pragma:
      - no-cache
      server:
      - nginx
      strict-transport-security:
      - max-age=31536000; includeSubDomains
      transfer-encoding:
      - chunked
      vary:
      - Accept-Encoding
      x-content-type-options:
      - nosniff
    status:
      code: 200
      message: OK
- request:
    body: null
    headers:
      Accept:
      - '*/*'
      Accept-Encoding:
      - gzip, deflate
      CommandName:
      - aks create
      Connection:
      - keep-alive
      ParameterSetName:
      - --resource-group --name --vm-set-type -c --outbound-type --generate-ssh-keys
        --nat-gateway-managed-outbound-ip-count --nat-gateway-idle-timeout --location
      User-Agent:
      - AZURECLI/2.50.0 azsdk-python-azure-mgmt-containerservice/24.0.0 Python/3.10.8
        (Linux-5.15.0-1041-azure-x86_64-with-glibc2.31)
    method: GET
    uri: https://management.azure.com/subscriptions/00000000-0000-0000-0000-000000000000/providers/Microsoft.ContainerService/locations/westus2/operations/6db1ced5-25ee-4ac7-880b-2f83789d4040?api-version=2016-03-30
  response:
    body:
      string: "{\n  \"name\": \"d5ceb16d-ee25-c74a-880b-2f83789d4040\",\n  \"status\":
        \"InProgress\",\n  \"startTime\": \"2023-07-26T10:08:46.2660829Z\"\n }"
    headers:
      cache-control:
      - no-cache
      content-length:
      - '126'
      content-type:
      - application/json
      date:
      - Wed, 26 Jul 2023 10:14:50 GMT
      expires:
      - '-1'
      pragma:
      - no-cache
      server:
      - nginx
      strict-transport-security:
      - max-age=31536000; includeSubDomains
      transfer-encoding:
      - chunked
      vary:
      - Accept-Encoding
      x-content-type-options:
      - nosniff
    status:
      code: 200
      message: OK
- request:
    body: null
    headers:
      Accept:
      - '*/*'
      Accept-Encoding:
      - gzip, deflate
      CommandName:
      - aks create
      Connection:
      - keep-alive
      ParameterSetName:
      - --resource-group --name --vm-set-type -c --outbound-type --generate-ssh-keys
        --nat-gateway-managed-outbound-ip-count --nat-gateway-idle-timeout --location
      User-Agent:
      - AZURECLI/2.50.0 azsdk-python-azure-mgmt-containerservice/24.0.0 Python/3.10.8
        (Linux-5.15.0-1041-azure-x86_64-with-glibc2.31)
    method: GET
    uri: https://management.azure.com/subscriptions/00000000-0000-0000-0000-000000000000/providers/Microsoft.ContainerService/locations/westus2/operations/6db1ced5-25ee-4ac7-880b-2f83789d4040?api-version=2016-03-30
  response:
    body:
      string: "{\n  \"name\": \"d5ceb16d-ee25-c74a-880b-2f83789d4040\",\n  \"status\":
        \"InProgress\",\n  \"startTime\": \"2023-07-26T10:08:46.2660829Z\"\n }"
    headers:
      cache-control:
      - no-cache
      content-length:
      - '126'
      content-type:
      - application/json
      date:
      - Wed, 26 Jul 2023 10:15:20 GMT
      expires:
      - '-1'
      pragma:
      - no-cache
      server:
      - nginx
      strict-transport-security:
      - max-age=31536000; includeSubDomains
      transfer-encoding:
      - chunked
      vary:
      - Accept-Encoding
      x-content-type-options:
      - nosniff
    status:
      code: 200
      message: OK
- request:
    body: null
    headers:
      Accept:
      - '*/*'
      Accept-Encoding:
      - gzip, deflate
      CommandName:
      - aks create
      Connection:
      - keep-alive
      ParameterSetName:
      - --resource-group --name --vm-set-type -c --outbound-type --generate-ssh-keys
        --nat-gateway-managed-outbound-ip-count --nat-gateway-idle-timeout --location
      User-Agent:
      - AZURECLI/2.50.0 azsdk-python-azure-mgmt-containerservice/24.0.0 Python/3.10.8
        (Linux-5.15.0-1041-azure-x86_64-with-glibc2.31)
    method: GET
    uri: https://management.azure.com/subscriptions/00000000-0000-0000-0000-000000000000/providers/Microsoft.ContainerService/locations/westus2/operations/6db1ced5-25ee-4ac7-880b-2f83789d4040?api-version=2016-03-30
  response:
    body:
      string: "{\n  \"name\": \"d5ceb16d-ee25-c74a-880b-2f83789d4040\",\n  \"status\":
        \"InProgress\",\n  \"startTime\": \"2023-07-26T10:08:46.2660829Z\"\n }"
    headers:
      cache-control:
      - no-cache
      content-length:
      - '126'
      content-type:
      - application/json
      date:
      - Wed, 26 Jul 2023 10:15:51 GMT
      expires:
      - '-1'
      pragma:
      - no-cache
      server:
      - nginx
      strict-transport-security:
      - max-age=31536000; includeSubDomains
      transfer-encoding:
      - chunked
      vary:
      - Accept-Encoding
      x-content-type-options:
      - nosniff
    status:
      code: 200
      message: OK
- request:
    body: null
    headers:
      Accept:
      - '*/*'
      Accept-Encoding:
      - gzip, deflate
      CommandName:
      - aks create
      Connection:
      - keep-alive
      ParameterSetName:
      - --resource-group --name --vm-set-type -c --outbound-type --generate-ssh-keys
        --nat-gateway-managed-outbound-ip-count --nat-gateway-idle-timeout --location
      User-Agent:
      - AZURECLI/2.50.0 azsdk-python-azure-mgmt-containerservice/24.0.0 Python/3.10.8
        (Linux-5.15.0-1041-azure-x86_64-with-glibc2.31)
    method: GET
    uri: https://management.azure.com/subscriptions/00000000-0000-0000-0000-000000000000/providers/Microsoft.ContainerService/locations/westus2/operations/6db1ced5-25ee-4ac7-880b-2f83789d4040?api-version=2016-03-30
  response:
    body:
      string: "{\n  \"name\": \"d5ceb16d-ee25-c74a-880b-2f83789d4040\",\n  \"status\":
        \"Succeeded\",\n  \"startTime\": \"2023-07-26T10:08:46.2660829Z\",\n  \"endTime\":
        \"2023-07-26T10:15:59.9478715Z\"\n }"
    headers:
      cache-control:
      - no-cache
      content-length:
      - '170'
      content-type:
      - application/json
      date:
      - Wed, 26 Jul 2023 10:16:21 GMT
      expires:
      - '-1'
      pragma:
      - no-cache
      server:
      - nginx
      strict-transport-security:
      - max-age=31536000; includeSubDomains
      transfer-encoding:
      - chunked
      vary:
      - Accept-Encoding
      x-content-type-options:
      - nosniff
    status:
      code: 200
      message: OK
- request:
    body: null
    headers:
      Accept:
      - '*/*'
      Accept-Encoding:
      - gzip, deflate
      CommandName:
      - aks create
      Connection:
      - keep-alive
      ParameterSetName:
      - --resource-group --name --vm-set-type -c --outbound-type --generate-ssh-keys
        --nat-gateway-managed-outbound-ip-count --nat-gateway-idle-timeout --location
      User-Agent:
      - AZURECLI/2.50.0 azsdk-python-azure-mgmt-containerservice/24.0.0 Python/3.10.8
        (Linux-5.15.0-1041-azure-x86_64-with-glibc2.31)
    method: GET
    uri: https://management.azure.com/subscriptions/00000000-0000-0000-0000-000000000000/resourceGroups/clitest000001/providers/Microsoft.ContainerService/managedClusters/cliakstest000002?api-version=2023-07-01
  response:
    body:
      string: "{\n  \"id\": \"/subscriptions/00000000-0000-0000-0000-000000000000/resourcegroups/clitest000001/providers/Microsoft.ContainerService/managedClusters/cliakstest000002\",\n
        \ \"location\": \"westus2\",\n  \"name\": \"cliakstest000002\",\n  \"type\":
        \"Microsoft.ContainerService/ManagedClusters\",\n  \"properties\": {\n   \"provisioningState\":
        \"Succeeded\",\n   \"powerState\": {\n    \"code\": \"Running\"\n   },\n   \"kubernetesVersion\":
        \"1.25.6\",\n   \"currentKubernetesVersion\": \"1.25.6\",\n   \"dnsPrefix\":
        \"cliakstest-clitest2hxcufitd-8ecadf\",\n   \"fqdn\": \"cliakstest-clitest2hxcufitd-8ecadf-q6cjg9u8.hcp.westus2.azmk8s.io\",\n
        \  \"azurePortalFQDN\": \"cliakstest-clitest2hxcufitd-8ecadf-q6cjg9u8.portal.hcp.westus2.azmk8s.io\",\n
        \  \"agentPoolProfiles\": [\n    {\n     \"name\": \"nodepool1\",\n     \"count\":
        1,\n     \"vmSize\": \"Standard_DS2_v2\",\n     \"osDiskSizeGB\": 128,\n     \"osDiskType\":
        \"Managed\",\n     \"kubeletDiskType\": \"OS\",\n     \"maxPods\": 110,\n
        \    \"type\": \"VirtualMachineScaleSets\",\n     \"enableAutoScaling\": false,\n
        \    \"provisioningState\": \"Succeeded\",\n     \"powerState\": {\n      \"code\":
        \"Running\"\n     },\n     \"orchestratorVersion\": \"1.25.6\",\n     \"currentOrchestratorVersion\":
        \"1.25.6\",\n     \"enableNodePublicIP\": false,\n     \"mode\": \"System\",\n
        \    \"enableEncryptionAtHost\": false,\n     \"enableUltraSSD\": false,\n
        \    \"osType\": \"Linux\",\n     \"osSKU\": \"Ubuntu\",\n     \"nodeImageVersion\":
        \"AKSUbuntu-2204gen2containerd-202307.04.0\",\n     \"upgradeSettings\": {},\n
        \    \"enableFIPS\": false\n    }\n   ],\n   \"linuxProfile\": {\n    \"adminUsername\":
        \"azureuser\",\n    \"ssh\": {\n     \"publicKeys\": [\n      {\n       \"keyData\":
        \"ssh-rsa AAAAB3NzaC1yc2EAAAADAQABAAABAQDpuvmInaohW3QIWxb7pRjLkxtDSwPs/fiwWF2IiO6KME9f8bRhkl0Ozd93KIu4Nt/pGoCIqjhxvvZ/RhTkFdpFbCu2xxfyGbgpiJYYUZYmz4AF1RfXPc77BhLF4X8E50yGsHt4PIusgkWTVtIsWNJ06lLYDYQwOH1DV9qtuWrnbHzb6BYtPxLve7AFyfMs0mnAFhtj6TrGPl/wlkt0eCI3G2M2E0Vb0ceEMRQ001H84btemXk+jDqwFb9RPxNFxUOvdShIAUD+f4UNWDGGhblPlfL+/5Ph/Gq+xTxO9EJTAp3In0jAS7Rs2v10GP2IO2FPbkgUimc+y0/Xz2vN5d/X\"\n
        \     }\n     ]\n    }\n   },\n   \"servicePrincipalProfile\": {\n    \"clientId\":\"00000000-0000-0000-0000-000000000001\"\n
        \  },\n   \"nodeResourceGroup\": \"MC_clitest000001_cliakstest000002_westus2\",\n
        \  \"enableRBAC\": true,\n   \"supportPlan\": \"KubernetesOfficial\",\n   \"networkProfile\":
        {\n    \"networkPlugin\": \"kubenet\",\n    \"loadBalancerSku\": \"Standard\",\n
        \   \"loadBalancerProfile\": {},\n    \"natGatewayProfile\": {\n     \"managedOutboundIPProfile\":
        {\n      \"count\": 1\n     },\n     \"effectiveOutboundIPs\": [\n      {\n
        \      \"id\": \"/subscriptions/00000000-0000-0000-0000-000000000000/resourceGroups/MC_clitest000001_cliakstest000002_westus2/providers/Microsoft.Network/publicIPAddresses/ff3740b2-b621-4188-b59e-1cd187712baf\"\n
        \     }\n     ],\n     \"idleTimeoutInMinutes\": 4\n    },\n    \"podCidr\":
        \"10.244.0.0/16\",\n    \"serviceCidr\": \"10.0.0.0/16\",\n    \"dnsServiceIP\":
        \"10.0.0.10\",\n    \"outboundType\": \"managedNATGateway\",\n    \"podCidrs\":
        [\n     \"10.244.0.0/16\"\n    ],\n    \"serviceCidrs\": [\n     \"10.0.0.0/16\"\n
        \   ],\n    \"ipFamilies\": [\n     \"IPv4\"\n    ]\n   },\n   \"maxAgentPools\":
        100,\n   \"identityProfile\": {\n    \"kubeletidentity\": {\n     \"resourceId\":
        \"/subscriptions/00000000-0000-0000-0000-000000000000/resourcegroups/MC_clitest000001_cliakstest000002_westus2/providers/Microsoft.ManagedIdentity/userAssignedIdentities/cliakstest000002-agentpool\",\n
        \    \"clientId\":\"00000000-0000-0000-0000-000000000001\",\n     \"objectId\":\"00000000-0000-0000-0000-000000000001\"\n
        \   }\n   },\n   \"disableLocalAccounts\": false,\n   \"securityProfile\":
        {},\n   \"storageProfile\": {\n    \"diskCSIDriver\": {\n     \"enabled\":
        true\n    },\n    \"fileCSIDriver\": {\n     \"enabled\": true\n    },\n    \"snapshotController\":
        {\n     \"enabled\": true\n    }\n   },\n   \"oidcIssuerProfile\": {\n    \"enabled\":
        false\n   },\n   \"workloadAutoScalerProfile\": {}\n  },\n  \"identity\":
        {\n   \"type\": \"SystemAssigned\",\n   \"principalId\":\"00000000-0000-0000-0000-000000000001\",\n
        \  \"tenantId\": \"72f988bf-86f1-41af-91ab-2d7cd011db47\"\n  },\n  \"sku\":
        {\n   \"name\": \"Base\",\n   \"tier\": \"Free\"\n  }\n }"
>>>>>>> 13d0ab0a
    headers:
      cache-control:
      - no-cache
      content-length:
<<<<<<< HEAD
      - '4156'
      content-type:
      - application/json
      date:
      - Wed, 14 Jun 2023 19:31:53 GMT
=======
      - '3958'
      content-type:
      - application/json
      date:
      - Wed, 26 Jul 2023 10:16:22 GMT
>>>>>>> 13d0ab0a
      expires:
      - '-1'
      pragma:
      - no-cache
      server:
      - nginx
      strict-transport-security:
      - max-age=31536000; includeSubDomains
      transfer-encoding:
      - chunked
      vary:
      - Accept-Encoding
      x-content-type-options:
      - nosniff
    status:
      code: 200
      message: OK
- request:
    body: null
    headers:
      Accept:
      - application/json
      Accept-Encoding:
      - gzip, deflate
      CommandName:
      - aks update
      Connection:
      - keep-alive
      ParameterSetName:
      - --resource-group --name --nat-gateway-managed-outbound-ip-count --nat-gateway-idle-timeout
      User-Agent:
<<<<<<< HEAD
      - AZURECLI/2.49.0 azsdk-python-azure-mgmt-containerservice/23.0.0 Python/3.8.16
        (macOS-13.4-arm64-arm-64bit)
    method: GET
    uri: https://management.azure.com/subscriptions/00000000-0000-0000-0000-000000000000/resourceGroups/clitest000001/providers/Microsoft.ContainerService/managedClusters/cliakstest000002?api-version=2023-05-01
  response:
    body:
      string: "{\n  \"id\": \"/subscriptions/00000000-0000-0000-0000-000000000000/resourcegroups/clitest000001/providers/Microsoft.ContainerService/managedClusters/cliakstest000002\"\
        ,\n  \"location\": \"westus2\",\n  \"name\": \"cliakstest000002\",\n  \"type\"\
        : \"Microsoft.ContainerService/ManagedClusters\",\n  \"properties\": {\n \
        \  \"provisioningState\": \"Succeeded\",\n   \"powerState\": {\n    \"code\"\
        : \"Running\"\n   },\n   \"kubernetesVersion\": \"1.25.6\",\n   \"currentKubernetesVersion\"\
        : \"1.25.6\",\n   \"dnsPrefix\": \"cliakstest-clitestpf56qxr6a-8ecadf\",\n\
        \   \"fqdn\": \"cliakstest-clitestpf56qxr6a-8ecadf-ajcgf61t.hcp.westus2.azmk8s.io\"\
        ,\n   \"azurePortalFQDN\": \"cliakstest-clitestpf56qxr6a-8ecadf-ajcgf61t.portal.hcp.westus2.azmk8s.io\"\
        ,\n   \"agentPoolProfiles\": [\n    {\n     \"name\": \"nodepool1\",\n   \
        \  \"count\": 1,\n     \"vmSize\": \"Standard_DS2_v2\",\n     \"osDiskSizeGB\"\
        : 128,\n     \"osDiskType\": \"Managed\",\n     \"kubeletDiskType\": \"OS\"\
        ,\n     \"maxPods\": 110,\n     \"type\": \"VirtualMachineScaleSets\",\n \
        \    \"enableAutoScaling\": false,\n     \"provisioningState\": \"Succeeded\"\
        ,\n     \"powerState\": {\n      \"code\": \"Running\"\n     },\n     \"orchestratorVersion\"\
        : \"1.25.6\",\n     \"currentOrchestratorVersion\": \"1.25.6\",\n     \"enableNodePublicIP\"\
        : false,\n     \"mode\": \"System\",\n     \"enableEncryptionAtHost\": false,\n\
        \     \"enableUltraSSD\": false,\n     \"osType\": \"Linux\",\n     \"osSKU\"\
        : \"Ubuntu\",\n     \"nodeImageVersion\": \"AKSUbuntu-2204gen2containerd-202306.01.0\"\
        ,\n     \"upgradeSettings\": {},\n     \"enableFIPS\": false\n    }\n   ],\n\
        \   \"linuxProfile\": {\n    \"adminUsername\": \"azureuser\",\n    \"ssh\"\
        : {\n     \"publicKeys\": [\n      {\n       \"keyData\": \"ssh-rsa AAAAB3NzaC1yc2EAAAADAQABAAABgQDpX1rdEYwy8z3kRUtRfwnjcaa5sVBDlUyteEiAVG60B6vO74sUT/s0cmvOGRY56u17SQxCQdf7Y8rapBYnkCybdcP8Vh6SoQszHc2N5LbcfHLoeA9wrFvW74ZZHmld34yo1OeU3xKZVlGB+xP54En93j1zYZa7WFQz20r/R4JR2koF6h1W4jxneKXzRTs/KoZyBAHhM1YuqQiEohJHxccmFlAm1pvzwaEtBMeGQdu3wjSL9CGOGsBTcnSo06LkZ1EXdd9zgSO5Vma/qBA4ZcP7rG6ght3ajBs5b7TqabuISOeWiu9y8GxY+lxiolSmE/MyKAaoJJ8nxHrbjom+gLtsGhW79FqoqySDkN+qK1h/L5YEIjgfx0L4bJkeKGXWNXmGGJE1tEkV0ob9EBpJAMEza46N+LImo/q465+vUG2nOS/cgFkMG4yclVe6f7kyOWWbijFMTcInThhtMoJUBfikOTguGlAIIjMphhaWyAXIjmbpiyDppctW0OrF4ljGx9E=\
        \ henrychen@microsoft.com\\n\"\n      }\n     ]\n    }\n   },\n   \"servicePrincipalProfile\"\
        : {\n    \"clientId\":\"00000000-0000-0000-0000-000000000001\"\n   },\n  \
        \ \"nodeResourceGroup\": \"MC_clitest000001_cliakstest000002_westus2\",\n\
        \   \"enableRBAC\": true,\n   \"supportPlan\": \"KubernetesOfficial\",\n \
        \  \"networkProfile\": {\n    \"networkPlugin\": \"kubenet\",\n    \"loadBalancerSku\"\
        : \"Standard\",\n    \"loadBalancerProfile\": {},\n    \"natGatewayProfile\"\
        : {\n     \"managedOutboundIPProfile\": {\n      \"count\": 1\n     },\n \
        \    \"effectiveOutboundIPs\": [\n      {\n       \"id\": \"/subscriptions/00000000-0000-0000-0000-000000000000/resourceGroups/MC_clitest000001_cliakstest000002_westus2/providers/Microsoft.Network/publicIPAddresses/3dbba39f-2eb3-4364-847f-8804726edcda\"\
        \n      }\n     ],\n     \"idleTimeoutInMinutes\": 4\n    },\n    \"podCidr\"\
        : \"10.244.0.0/16\",\n    \"serviceCidr\": \"10.0.0.0/16\",\n    \"dnsServiceIP\"\
        : \"10.0.0.10\",\n    \"outboundType\": \"managedNATGateway\",\n    \"podCidrs\"\
        : [\n     \"10.244.0.0/16\"\n    ],\n    \"serviceCidrs\": [\n     \"10.0.0.0/16\"\
        \n    ],\n    \"ipFamilies\": [\n     \"IPv4\"\n    ]\n   },\n   \"maxAgentPools\"\
        : 100,\n   \"identityProfile\": {\n    \"kubeletidentity\": {\n     \"resourceId\"\
        : \"/subscriptions/00000000-0000-0000-0000-000000000000/resourcegroups/MC_clitest000001_cliakstest000002_westus2/providers/Microsoft.ManagedIdentity/userAssignedIdentities/cliakstest000002-agentpool\"\
        ,\n     \"clientId\":\"00000000-0000-0000-0000-000000000001\",\n     \"objectId\"\
        :\"00000000-0000-0000-0000-000000000001\"\n    }\n   },\n   \"disableLocalAccounts\"\
        : false,\n   \"securityProfile\": {},\n   \"storageProfile\": {\n    \"diskCSIDriver\"\
        : {\n     \"enabled\": true\n    },\n    \"fileCSIDriver\": {\n     \"enabled\"\
        : true\n    },\n    \"snapshotController\": {\n     \"enabled\": true\n  \
        \  }\n   },\n   \"oidcIssuerProfile\": {\n    \"enabled\": false\n   },\n\
        \   \"workloadAutoScalerProfile\": {}\n  },\n  \"identity\": {\n   \"type\"\
        : \"SystemAssigned\",\n   \"principalId\":\"00000000-0000-0000-0000-000000000001\"\
        ,\n   \"tenantId\": \"72f988bf-86f1-41af-91ab-2d7cd011db47\"\n  },\n  \"sku\"\
        : {\n   \"name\": \"Base\",\n   \"tier\": \"Free\"\n  }\n }"
=======
      - AZURECLI/2.50.0 azsdk-python-azure-mgmt-containerservice/24.0.0 Python/3.10.8
        (Linux-5.15.0-1041-azure-x86_64-with-glibc2.31)
    method: GET
    uri: https://management.azure.com/subscriptions/00000000-0000-0000-0000-000000000000/resourceGroups/clitest000001/providers/Microsoft.ContainerService/managedClusters/cliakstest000002?api-version=2023-07-01
  response:
    body:
      string: "{\n  \"id\": \"/subscriptions/00000000-0000-0000-0000-000000000000/resourcegroups/clitest000001/providers/Microsoft.ContainerService/managedClusters/cliakstest000002\",\n
        \ \"location\": \"westus2\",\n  \"name\": \"cliakstest000002\",\n  \"type\":
        \"Microsoft.ContainerService/ManagedClusters\",\n  \"properties\": {\n   \"provisioningState\":
        \"Succeeded\",\n   \"powerState\": {\n    \"code\": \"Running\"\n   },\n   \"kubernetesVersion\":
        \"1.25.6\",\n   \"currentKubernetesVersion\": \"1.25.6\",\n   \"dnsPrefix\":
        \"cliakstest-clitest2hxcufitd-8ecadf\",\n   \"fqdn\": \"cliakstest-clitest2hxcufitd-8ecadf-q6cjg9u8.hcp.westus2.azmk8s.io\",\n
        \  \"azurePortalFQDN\": \"cliakstest-clitest2hxcufitd-8ecadf-q6cjg9u8.portal.hcp.westus2.azmk8s.io\",\n
        \  \"agentPoolProfiles\": [\n    {\n     \"name\": \"nodepool1\",\n     \"count\":
        1,\n     \"vmSize\": \"Standard_DS2_v2\",\n     \"osDiskSizeGB\": 128,\n     \"osDiskType\":
        \"Managed\",\n     \"kubeletDiskType\": \"OS\",\n     \"maxPods\": 110,\n
        \    \"type\": \"VirtualMachineScaleSets\",\n     \"enableAutoScaling\": false,\n
        \    \"provisioningState\": \"Succeeded\",\n     \"powerState\": {\n      \"code\":
        \"Running\"\n     },\n     \"orchestratorVersion\": \"1.25.6\",\n     \"currentOrchestratorVersion\":
        \"1.25.6\",\n     \"enableNodePublicIP\": false,\n     \"mode\": \"System\",\n
        \    \"enableEncryptionAtHost\": false,\n     \"enableUltraSSD\": false,\n
        \    \"osType\": \"Linux\",\n     \"osSKU\": \"Ubuntu\",\n     \"nodeImageVersion\":
        \"AKSUbuntu-2204gen2containerd-202307.04.0\",\n     \"upgradeSettings\": {},\n
        \    \"enableFIPS\": false\n    }\n   ],\n   \"linuxProfile\": {\n    \"adminUsername\":
        \"azureuser\",\n    \"ssh\": {\n     \"publicKeys\": [\n      {\n       \"keyData\":
        \"ssh-rsa AAAAB3NzaC1yc2EAAAADAQABAAABAQDpuvmInaohW3QIWxb7pRjLkxtDSwPs/fiwWF2IiO6KME9f8bRhkl0Ozd93KIu4Nt/pGoCIqjhxvvZ/RhTkFdpFbCu2xxfyGbgpiJYYUZYmz4AF1RfXPc77BhLF4X8E50yGsHt4PIusgkWTVtIsWNJ06lLYDYQwOH1DV9qtuWrnbHzb6BYtPxLve7AFyfMs0mnAFhtj6TrGPl/wlkt0eCI3G2M2E0Vb0ceEMRQ001H84btemXk+jDqwFb9RPxNFxUOvdShIAUD+f4UNWDGGhblPlfL+/5Ph/Gq+xTxO9EJTAp3In0jAS7Rs2v10GP2IO2FPbkgUimc+y0/Xz2vN5d/X\"\n
        \     }\n     ]\n    }\n   },\n   \"servicePrincipalProfile\": {\n    \"clientId\":\"00000000-0000-0000-0000-000000000001\"\n
        \  },\n   \"nodeResourceGroup\": \"MC_clitest000001_cliakstest000002_westus2\",\n
        \  \"enableRBAC\": true,\n   \"supportPlan\": \"KubernetesOfficial\",\n   \"networkProfile\":
        {\n    \"networkPlugin\": \"kubenet\",\n    \"loadBalancerSku\": \"Standard\",\n
        \   \"loadBalancerProfile\": {},\n    \"natGatewayProfile\": {\n     \"managedOutboundIPProfile\":
        {\n      \"count\": 1\n     },\n     \"effectiveOutboundIPs\": [\n      {\n
        \      \"id\": \"/subscriptions/00000000-0000-0000-0000-000000000000/resourceGroups/MC_clitest000001_cliakstest000002_westus2/providers/Microsoft.Network/publicIPAddresses/ff3740b2-b621-4188-b59e-1cd187712baf\"\n
        \     }\n     ],\n     \"idleTimeoutInMinutes\": 4\n    },\n    \"podCidr\":
        \"10.244.0.0/16\",\n    \"serviceCidr\": \"10.0.0.0/16\",\n    \"dnsServiceIP\":
        \"10.0.0.10\",\n    \"outboundType\": \"managedNATGateway\",\n    \"podCidrs\":
        [\n     \"10.244.0.0/16\"\n    ],\n    \"serviceCidrs\": [\n     \"10.0.0.0/16\"\n
        \   ],\n    \"ipFamilies\": [\n     \"IPv4\"\n    ]\n   },\n   \"maxAgentPools\":
        100,\n   \"identityProfile\": {\n    \"kubeletidentity\": {\n     \"resourceId\":
        \"/subscriptions/00000000-0000-0000-0000-000000000000/resourcegroups/MC_clitest000001_cliakstest000002_westus2/providers/Microsoft.ManagedIdentity/userAssignedIdentities/cliakstest000002-agentpool\",\n
        \    \"clientId\":\"00000000-0000-0000-0000-000000000001\",\n     \"objectId\":\"00000000-0000-0000-0000-000000000001\"\n
        \   }\n   },\n   \"disableLocalAccounts\": false,\n   \"securityProfile\":
        {},\n   \"storageProfile\": {\n    \"diskCSIDriver\": {\n     \"enabled\":
        true\n    },\n    \"fileCSIDriver\": {\n     \"enabled\": true\n    },\n    \"snapshotController\":
        {\n     \"enabled\": true\n    }\n   },\n   \"oidcIssuerProfile\": {\n    \"enabled\":
        false\n   },\n   \"workloadAutoScalerProfile\": {}\n  },\n  \"identity\":
        {\n   \"type\": \"SystemAssigned\",\n   \"principalId\":\"00000000-0000-0000-0000-000000000001\",\n
        \  \"tenantId\": \"72f988bf-86f1-41af-91ab-2d7cd011db47\"\n  },\n  \"sku\":
        {\n   \"name\": \"Base\",\n   \"tier\": \"Free\"\n  }\n }"
>>>>>>> 13d0ab0a
    headers:
      cache-control:
      - no-cache
      content-length:
<<<<<<< HEAD
      - '4156'
      content-type:
      - application/json
      date:
      - Wed, 14 Jun 2023 19:31:56 GMT
=======
      - '3958'
      content-type:
      - application/json
      date:
      - Wed, 26 Jul 2023 10:16:24 GMT
>>>>>>> 13d0ab0a
      expires:
      - '-1'
      pragma:
      - no-cache
      server:
      - nginx
      strict-transport-security:
      - max-age=31536000; includeSubDomains
      transfer-encoding:
      - chunked
      vary:
      - Accept-Encoding
      x-content-type-options:
      - nosniff
    status:
      code: 200
      message: OK
- request:
    body: '{"location": "westus2", "sku": {"name": "Base", "tier": "Free"}, "identity":
      {"type": "SystemAssigned"}, "properties": {"kubernetesVersion": "1.25.6", "dnsPrefix":
<<<<<<< HEAD
      "cliakstest-clitestpf56qxr6a-8ecadf", "agentPoolProfiles": [{"count": 1, "vmSize":
=======
      "cliakstest-clitest2hxcufitd-8ecadf", "agentPoolProfiles": [{"count": 1, "vmSize":
>>>>>>> 13d0ab0a
      "Standard_DS2_v2", "osDiskSizeGB": 128, "osDiskType": "Managed", "kubeletDiskType":
      "OS", "maxPods": 110, "osType": "Linux", "osSKU": "Ubuntu", "enableAutoScaling":
      false, "type": "VirtualMachineScaleSets", "mode": "System", "orchestratorVersion":
      "1.25.6", "upgradeSettings": {}, "powerState": {"code": "Running"}, "enableNodePublicIP":
      false, "enableEncryptionAtHost": false, "enableUltraSSD": false, "enableFIPS":
      false, "name": "nodepool1"}], "linuxProfile": {"adminUsername": "azureuser",
<<<<<<< HEAD
      "ssh": {"publicKeys": [{"keyData": "ssh-rsa AAAAB3NzaC1yc2EAAAADAQABAAABgQDpX1rdEYwy8z3kRUtRfwnjcaa5sVBDlUyteEiAVG60B6vO74sUT/s0cmvOGRY56u17SQxCQdf7Y8rapBYnkCybdcP8Vh6SoQszHc2N5LbcfHLoeA9wrFvW74ZZHmld34yo1OeU3xKZVlGB+xP54En93j1zYZa7WFQz20r/R4JR2koF6h1W4jxneKXzRTs/KoZyBAHhM1YuqQiEohJHxccmFlAm1pvzwaEtBMeGQdu3wjSL9CGOGsBTcnSo06LkZ1EXdd9zgSO5Vma/qBA4ZcP7rG6ght3ajBs5b7TqabuISOeWiu9y8GxY+lxiolSmE/MyKAaoJJ8nxHrbjom+gLtsGhW79FqoqySDkN+qK1h/L5YEIjgfx0L4bJkeKGXWNXmGGJE1tEkV0ob9EBpJAMEza46N+LImo/q465+vUG2nOS/cgFkMG4yclVe6f7kyOWWbijFMTcInThhtMoJUBfikOTguGlAIIjMphhaWyAXIjmbpiyDppctW0OrF4ljGx9E=
      henrychen@microsoft.com\n"}]}}, "servicePrincipalProfile": {"clientId":"00000000-0000-0000-0000-000000000001"},
      "oidcIssuerProfile": {"enabled": false}, "nodeResourceGroup": "MC_clitest000001_cliakstest000002_westus2",
      "enableRBAC": true, "supportPlan": "KubernetesOfficial", "networkProfile": {"networkPlugin":
      "kubenet", "podCidr": "10.244.0.0/16", "serviceCidr": "10.0.0.0/16", "dnsServiceIP":
      "10.0.0.10", "outboundType": "managedNATGateway", "loadBalancerSku": "Standard",
      "loadBalancerProfile": {}, "natGatewayProfile": {"managedOutboundIPProfile":
      {"count": 2}, "effectiveOutboundIPs": [{"id": "/subscriptions/00000000-0000-0000-0000-000000000000/resourceGroups/MC_clitest000001_cliakstest000002_westus2/providers/Microsoft.Network/publicIPAddresses/3dbba39f-2eb3-4364-847f-8804726edcda"}],
=======
      "ssh": {"publicKeys": [{"keyData": "ssh-rsa AAAAB3NzaC1yc2EAAAADAQABAAABAQDpuvmInaohW3QIWxb7pRjLkxtDSwPs/fiwWF2IiO6KME9f8bRhkl0Ozd93KIu4Nt/pGoCIqjhxvvZ/RhTkFdpFbCu2xxfyGbgpiJYYUZYmz4AF1RfXPc77BhLF4X8E50yGsHt4PIusgkWTVtIsWNJ06lLYDYQwOH1DV9qtuWrnbHzb6BYtPxLve7AFyfMs0mnAFhtj6TrGPl/wlkt0eCI3G2M2E0Vb0ceEMRQ001H84btemXk+jDqwFb9RPxNFxUOvdShIAUD+f4UNWDGGhblPlfL+/5Ph/Gq+xTxO9EJTAp3In0jAS7Rs2v10GP2IO2FPbkgUimc+y0/Xz2vN5d/X"}]}},
      "servicePrincipalProfile": {"clientId":"00000000-0000-0000-0000-000000000001"},
      "oidcIssuerProfile": {"enabled": false}, "nodeResourceGroup": "MC_clitest000001_cliakstest000002_westus2",
      "enableRBAC": true, "networkProfile": {"networkPlugin": "kubenet", "podCidr":
      "10.244.0.0/16", "serviceCidr": "10.0.0.0/16", "dnsServiceIP": "10.0.0.10",
      "outboundType": "managedNATGateway", "loadBalancerSku": "Standard", "natGatewayProfile":
      {"managedOutboundIPProfile": {"count": 2}, "effectiveOutboundIPs": [{"id": "/subscriptions/00000000-0000-0000-0000-000000000000/resourceGroups/MC_clitest000001_cliakstest000002_westus2/providers/Microsoft.Network/publicIPAddresses/ff3740b2-b621-4188-b59e-1cd187712baf"}],
>>>>>>> 13d0ab0a
      "idleTimeoutInMinutes": 30}, "podCidrs": ["10.244.0.0/16"], "serviceCidrs":
      ["10.0.0.0/16"], "ipFamilies": ["IPv4"]}, "identityProfile": {"kubeletidentity":
      {"resourceId": "/subscriptions/00000000-0000-0000-0000-000000000000/resourcegroups/MC_clitest000001_cliakstest000002_westus2/providers/Microsoft.ManagedIdentity/userAssignedIdentities/cliakstest000002-agentpool",
      "clientId":"00000000-0000-0000-0000-000000000001", "objectId":"00000000-0000-0000-0000-000000000001"}},
      "disableLocalAccounts": false, "securityProfile": {}, "storageProfile": {},
      "workloadAutoScalerProfile": {}}}'
    headers:
      Accept:
      - application/json
      Accept-Encoding:
      - gzip, deflate
      CommandName:
      - aks update
      Connection:
      - keep-alive
      Content-Length:
<<<<<<< HEAD
      - '2711'
=======
      - '2449'
>>>>>>> 13d0ab0a
      Content-Type:
      - application/json
      ParameterSetName:
      - --resource-group --name --nat-gateway-managed-outbound-ip-count --nat-gateway-idle-timeout
      User-Agent:
<<<<<<< HEAD
      - AZURECLI/2.49.0 azsdk-python-azure-mgmt-containerservice/23.0.0 Python/3.8.16
        (macOS-13.4-arm64-arm-64bit)
    method: PUT
    uri: https://management.azure.com/subscriptions/00000000-0000-0000-0000-000000000000/resourceGroups/clitest000001/providers/Microsoft.ContainerService/managedClusters/cliakstest000002?api-version=2023-05-01
  response:
    body:
      string: "{\n  \"id\": \"/subscriptions/00000000-0000-0000-0000-000000000000/resourcegroups/clitest000001/providers/Microsoft.ContainerService/managedClusters/cliakstest000002\"\
        ,\n  \"location\": \"westus2\",\n  \"name\": \"cliakstest000002\",\n  \"type\"\
        : \"Microsoft.ContainerService/ManagedClusters\",\n  \"properties\": {\n \
        \  \"provisioningState\": \"Updating\",\n   \"powerState\": {\n    \"code\"\
        : \"Running\"\n   },\n   \"kubernetesVersion\": \"1.25.6\",\n   \"currentKubernetesVersion\"\
        : \"1.25.6\",\n   \"dnsPrefix\": \"cliakstest-clitestpf56qxr6a-8ecadf\",\n\
        \   \"fqdn\": \"cliakstest-clitestpf56qxr6a-8ecadf-ajcgf61t.hcp.westus2.azmk8s.io\"\
        ,\n   \"azurePortalFQDN\": \"cliakstest-clitestpf56qxr6a-8ecadf-ajcgf61t.portal.hcp.westus2.azmk8s.io\"\
        ,\n   \"agentPoolProfiles\": [\n    {\n     \"name\": \"nodepool1\",\n   \
        \  \"count\": 1,\n     \"vmSize\": \"Standard_DS2_v2\",\n     \"osDiskSizeGB\"\
        : 128,\n     \"osDiskType\": \"Managed\",\n     \"kubeletDiskType\": \"OS\"\
        ,\n     \"maxPods\": 110,\n     \"type\": \"VirtualMachineScaleSets\",\n \
        \    \"enableAutoScaling\": false,\n     \"provisioningState\": \"Updating\"\
        ,\n     \"powerState\": {\n      \"code\": \"Running\"\n     },\n     \"orchestratorVersion\"\
        : \"1.25.6\",\n     \"currentOrchestratorVersion\": \"1.25.6\",\n     \"enableNodePublicIP\"\
        : false,\n     \"mode\": \"System\",\n     \"enableEncryptionAtHost\": false,\n\
        \     \"enableUltraSSD\": false,\n     \"osType\": \"Linux\",\n     \"osSKU\"\
        : \"Ubuntu\",\n     \"nodeImageVersion\": \"AKSUbuntu-2204gen2containerd-202306.01.0\"\
        ,\n     \"upgradeSettings\": {},\n     \"enableFIPS\": false\n    }\n   ],\n\
        \   \"linuxProfile\": {\n    \"adminUsername\": \"azureuser\",\n    \"ssh\"\
        : {\n     \"publicKeys\": [\n      {\n       \"keyData\": \"ssh-rsa AAAAB3NzaC1yc2EAAAADAQABAAABgQDpX1rdEYwy8z3kRUtRfwnjcaa5sVBDlUyteEiAVG60B6vO74sUT/s0cmvOGRY56u17SQxCQdf7Y8rapBYnkCybdcP8Vh6SoQszHc2N5LbcfHLoeA9wrFvW74ZZHmld34yo1OeU3xKZVlGB+xP54En93j1zYZa7WFQz20r/R4JR2koF6h1W4jxneKXzRTs/KoZyBAHhM1YuqQiEohJHxccmFlAm1pvzwaEtBMeGQdu3wjSL9CGOGsBTcnSo06LkZ1EXdd9zgSO5Vma/qBA4ZcP7rG6ght3ajBs5b7TqabuISOeWiu9y8GxY+lxiolSmE/MyKAaoJJ8nxHrbjom+gLtsGhW79FqoqySDkN+qK1h/L5YEIjgfx0L4bJkeKGXWNXmGGJE1tEkV0ob9EBpJAMEza46N+LImo/q465+vUG2nOS/cgFkMG4yclVe6f7kyOWWbijFMTcInThhtMoJUBfikOTguGlAIIjMphhaWyAXIjmbpiyDppctW0OrF4ljGx9E=\
        \ henrychen@microsoft.com\\n\"\n      }\n     ]\n    }\n   },\n   \"servicePrincipalProfile\"\
        : {\n    \"clientId\":\"00000000-0000-0000-0000-000000000001\"\n   },\n  \
        \ \"nodeResourceGroup\": \"MC_clitest000001_cliakstest000002_westus2\",\n\
        \   \"enableRBAC\": true,\n   \"supportPlan\": \"KubernetesOfficial\",\n \
        \  \"networkProfile\": {\n    \"networkPlugin\": \"kubenet\",\n    \"loadBalancerSku\"\
        : \"Standard\",\n    \"loadBalancerProfile\": {},\n    \"natGatewayProfile\"\
        : {\n     \"managedOutboundIPProfile\": {\n      \"count\": 2\n     },\n \
        \    \"effectiveOutboundIPs\": [\n      {\n       \"id\": \"/subscriptions/00000000-0000-0000-0000-000000000000/resourceGroups/MC_clitest000001_cliakstest000002_westus2/providers/Microsoft.Network/publicIPAddresses/3dbba39f-2eb3-4364-847f-8804726edcda\"\
        \n      }\n     ],\n     \"idleTimeoutInMinutes\": 30\n    },\n    \"podCidr\"\
        : \"10.244.0.0/16\",\n    \"serviceCidr\": \"10.0.0.0/16\",\n    \"dnsServiceIP\"\
        : \"10.0.0.10\",\n    \"outboundType\": \"managedNATGateway\",\n    \"podCidrs\"\
        : [\n     \"10.244.0.0/16\"\n    ],\n    \"serviceCidrs\": [\n     \"10.0.0.0/16\"\
        \n    ],\n    \"ipFamilies\": [\n     \"IPv4\"\n    ]\n   },\n   \"maxAgentPools\"\
        : 100,\n   \"identityProfile\": {\n    \"kubeletidentity\": {\n     \"resourceId\"\
        : \"/subscriptions/00000000-0000-0000-0000-000000000000/resourcegroups/MC_clitest000001_cliakstest000002_westus2/providers/Microsoft.ManagedIdentity/userAssignedIdentities/cliakstest000002-agentpool\"\
        ,\n     \"clientId\":\"00000000-0000-0000-0000-000000000001\",\n     \"objectId\"\
        :\"00000000-0000-0000-0000-000000000001\"\n    }\n   },\n   \"disableLocalAccounts\"\
        : false,\n   \"securityProfile\": {},\n   \"storageProfile\": {\n    \"diskCSIDriver\"\
        : {\n     \"enabled\": true\n    },\n    \"fileCSIDriver\": {\n     \"enabled\"\
        : true\n    },\n    \"snapshotController\": {\n     \"enabled\": true\n  \
        \  }\n   },\n   \"oidcIssuerProfile\": {\n    \"enabled\": false\n   },\n\
        \   \"workloadAutoScalerProfile\": {}\n  },\n  \"identity\": {\n   \"type\"\
        : \"SystemAssigned\",\n   \"principalId\":\"00000000-0000-0000-0000-000000000001\"\
        ,\n   \"tenantId\": \"72f988bf-86f1-41af-91ab-2d7cd011db47\"\n  },\n  \"sku\"\
        : {\n   \"name\": \"Base\",\n   \"tier\": \"Free\"\n  }\n }"
    headers:
      azure-asyncoperation:
      - https://management.azure.com/subscriptions/00000000-0000-0000-0000-000000000000/providers/Microsoft.ContainerService/locations/westus2/operations/c5ac5147-79ba-47ee-83fd-4230734575c7?api-version=2016-03-30
      cache-control:
      - no-cache
      content-length:
      - '4155'
      content-type:
      - application/json
      date:
      - Wed, 14 Jun 2023 19:32:02 GMT
=======
      - AZURECLI/2.50.0 azsdk-python-azure-mgmt-containerservice/24.0.0 Python/3.10.8
        (Linux-5.15.0-1041-azure-x86_64-with-glibc2.31)
    method: PUT
    uri: https://management.azure.com/subscriptions/00000000-0000-0000-0000-000000000000/resourceGroups/clitest000001/providers/Microsoft.ContainerService/managedClusters/cliakstest000002?api-version=2023-07-01
  response:
    body:
      string: "{\n  \"id\": \"/subscriptions/00000000-0000-0000-0000-000000000000/resourcegroups/clitest000001/providers/Microsoft.ContainerService/managedClusters/cliakstest000002\",\n
        \ \"location\": \"westus2\",\n  \"name\": \"cliakstest000002\",\n  \"type\":
        \"Microsoft.ContainerService/ManagedClusters\",\n  \"properties\": {\n   \"provisioningState\":
        \"Updating\",\n   \"powerState\": {\n    \"code\": \"Running\"\n   },\n   \"kubernetesVersion\":
        \"1.25.6\",\n   \"currentKubernetesVersion\": \"1.25.6\",\n   \"dnsPrefix\":
        \"cliakstest-clitest2hxcufitd-8ecadf\",\n   \"fqdn\": \"cliakstest-clitest2hxcufitd-8ecadf-q6cjg9u8.hcp.westus2.azmk8s.io\",\n
        \  \"azurePortalFQDN\": \"cliakstest-clitest2hxcufitd-8ecadf-q6cjg9u8.portal.hcp.westus2.azmk8s.io\",\n
        \  \"agentPoolProfiles\": [\n    {\n     \"name\": \"nodepool1\",\n     \"count\":
        1,\n     \"vmSize\": \"Standard_DS2_v2\",\n     \"osDiskSizeGB\": 128,\n     \"osDiskType\":
        \"Managed\",\n     \"kubeletDiskType\": \"OS\",\n     \"maxPods\": 110,\n
        \    \"type\": \"VirtualMachineScaleSets\",\n     \"enableAutoScaling\": false,\n
        \    \"provisioningState\": \"Updating\",\n     \"powerState\": {\n      \"code\":
        \"Running\"\n     },\n     \"orchestratorVersion\": \"1.25.6\",\n     \"currentOrchestratorVersion\":
        \"1.25.6\",\n     \"enableNodePublicIP\": false,\n     \"mode\": \"System\",\n
        \    \"enableEncryptionAtHost\": false,\n     \"enableUltraSSD\": false,\n
        \    \"osType\": \"Linux\",\n     \"osSKU\": \"Ubuntu\",\n     \"nodeImageVersion\":
        \"AKSUbuntu-2204gen2containerd-202307.04.0\",\n     \"upgradeSettings\": {},\n
        \    \"enableFIPS\": false\n    }\n   ],\n   \"linuxProfile\": {\n    \"adminUsername\":
        \"azureuser\",\n    \"ssh\": {\n     \"publicKeys\": [\n      {\n       \"keyData\":
        \"ssh-rsa AAAAB3NzaC1yc2EAAAADAQABAAABAQDpuvmInaohW3QIWxb7pRjLkxtDSwPs/fiwWF2IiO6KME9f8bRhkl0Ozd93KIu4Nt/pGoCIqjhxvvZ/RhTkFdpFbCu2xxfyGbgpiJYYUZYmz4AF1RfXPc77BhLF4X8E50yGsHt4PIusgkWTVtIsWNJ06lLYDYQwOH1DV9qtuWrnbHzb6BYtPxLve7AFyfMs0mnAFhtj6TrGPl/wlkt0eCI3G2M2E0Vb0ceEMRQ001H84btemXk+jDqwFb9RPxNFxUOvdShIAUD+f4UNWDGGhblPlfL+/5Ph/Gq+xTxO9EJTAp3In0jAS7Rs2v10GP2IO2FPbkgUimc+y0/Xz2vN5d/X\"\n
        \     }\n     ]\n    }\n   },\n   \"servicePrincipalProfile\": {\n    \"clientId\":\"00000000-0000-0000-0000-000000000001\"\n
        \  },\n   \"nodeResourceGroup\": \"MC_clitest000001_cliakstest000002_westus2\",\n
        \  \"enableRBAC\": true,\n   \"supportPlan\": \"KubernetesOfficial\",\n   \"networkProfile\":
        {\n    \"networkPlugin\": \"kubenet\",\n    \"loadBalancerSku\": \"Standard\",\n
        \   \"loadBalancerProfile\": {},\n    \"natGatewayProfile\": {\n     \"managedOutboundIPProfile\":
        {\n      \"count\": 2\n     },\n     \"effectiveOutboundIPs\": [\n      {\n
        \      \"id\": \"/subscriptions/00000000-0000-0000-0000-000000000000/resourceGroups/MC_clitest000001_cliakstest000002_westus2/providers/Microsoft.Network/publicIPAddresses/ff3740b2-b621-4188-b59e-1cd187712baf\"\n
        \     }\n     ],\n     \"idleTimeoutInMinutes\": 30\n    },\n    \"podCidr\":
        \"10.244.0.0/16\",\n    \"serviceCidr\": \"10.0.0.0/16\",\n    \"dnsServiceIP\":
        \"10.0.0.10\",\n    \"outboundType\": \"managedNATGateway\",\n    \"podCidrs\":
        [\n     \"10.244.0.0/16\"\n    ],\n    \"serviceCidrs\": [\n     \"10.0.0.0/16\"\n
        \   ],\n    \"ipFamilies\": [\n     \"IPv4\"\n    ]\n   },\n   \"maxAgentPools\":
        100,\n   \"identityProfile\": {\n    \"kubeletidentity\": {\n     \"resourceId\":
        \"/subscriptions/00000000-0000-0000-0000-000000000000/resourcegroups/MC_clitest000001_cliakstest000002_westus2/providers/Microsoft.ManagedIdentity/userAssignedIdentities/cliakstest000002-agentpool\",\n
        \    \"clientId\":\"00000000-0000-0000-0000-000000000001\",\n     \"objectId\":\"00000000-0000-0000-0000-000000000001\"\n
        \   }\n   },\n   \"disableLocalAccounts\": false,\n   \"securityProfile\":
        {},\n   \"storageProfile\": {\n    \"diskCSIDriver\": {\n     \"enabled\":
        true\n    },\n    \"fileCSIDriver\": {\n     \"enabled\": true\n    },\n    \"snapshotController\":
        {\n     \"enabled\": true\n    }\n   },\n   \"oidcIssuerProfile\": {\n    \"enabled\":
        false\n   },\n   \"workloadAutoScalerProfile\": {}\n  },\n  \"identity\":
        {\n   \"type\": \"SystemAssigned\",\n   \"principalId\":\"00000000-0000-0000-0000-000000000001\",\n
        \  \"tenantId\": \"72f988bf-86f1-41af-91ab-2d7cd011db47\"\n  },\n  \"sku\":
        {\n   \"name\": \"Base\",\n   \"tier\": \"Free\"\n  }\n }"
    headers:
      azure-asyncoperation:
      - https://management.azure.com/subscriptions/00000000-0000-0000-0000-000000000000/providers/Microsoft.ContainerService/locations/westus2/operations/94ade4c9-954e-42fe-a79e-b1e7bd48de2b?api-version=2016-03-30
      cache-control:
      - no-cache
      content-length:
      - '3957'
      content-type:
      - application/json
      date:
      - Wed, 26 Jul 2023 10:16:30 GMT
>>>>>>> 13d0ab0a
      expires:
      - '-1'
      pragma:
      - no-cache
      server:
      - nginx
      strict-transport-security:
      - max-age=31536000; includeSubDomains
      transfer-encoding:
      - chunked
      vary:
      - Accept-Encoding
      x-content-type-options:
      - nosniff
      x-ms-ratelimit-remaining-subscription-writes:
<<<<<<< HEAD
      - '1199'
=======
      - '1195'
>>>>>>> 13d0ab0a
    status:
      code: 200
      message: OK
- request:
    body: null
    headers:
      Accept:
      - '*/*'
      Accept-Encoding:
      - gzip, deflate
      CommandName:
      - aks update
      Connection:
      - keep-alive
      ParameterSetName:
      - --resource-group --name --nat-gateway-managed-outbound-ip-count --nat-gateway-idle-timeout
      User-Agent:
<<<<<<< HEAD
      - AZURECLI/2.49.0 azsdk-python-azure-mgmt-containerservice/23.0.0 Python/3.8.16
        (macOS-13.4-arm64-arm-64bit)
    method: GET
    uri: https://management.azure.com/subscriptions/00000000-0000-0000-0000-000000000000/providers/Microsoft.ContainerService/locations/westus2/operations/c5ac5147-79ba-47ee-83fd-4230734575c7?api-version=2016-03-30
  response:
    body:
      string: "{\n  \"name\": \"4751acc5-ba79-ee47-83fd-4230734575c7\",\n  \"status\"\
        : \"InProgress\",\n  \"startTime\": \"2023-06-14T19:32:02.0925829Z\"\n }"
=======
      - AZURECLI/2.50.0 azsdk-python-azure-mgmt-containerservice/24.0.0 Python/3.10.8
        (Linux-5.15.0-1041-azure-x86_64-with-glibc2.31)
    method: GET
    uri: https://management.azure.com/subscriptions/00000000-0000-0000-0000-000000000000/providers/Microsoft.ContainerService/locations/westus2/operations/94ade4c9-954e-42fe-a79e-b1e7bd48de2b?api-version=2016-03-30
  response:
    body:
      string: "{\n  \"name\": \"c9e4ad94-4e95-fe42-a79e-b1e7bd48de2b\",\n  \"status\":
        \"InProgress\",\n  \"startTime\": \"2023-07-26T10:16:30.1423115Z\"\n }"
>>>>>>> 13d0ab0a
    headers:
      cache-control:
      - no-cache
      content-length:
      - '126'
      content-type:
      - application/json
      date:
<<<<<<< HEAD
      - Wed, 14 Jun 2023 19:32:02 GMT
=======
      - Wed, 26 Jul 2023 10:16:30 GMT
>>>>>>> 13d0ab0a
      expires:
      - '-1'
      pragma:
      - no-cache
      server:
      - nginx
      strict-transport-security:
      - max-age=31536000; includeSubDomains
      transfer-encoding:
      - chunked
      vary:
      - Accept-Encoding
      x-content-type-options:
      - nosniff
    status:
      code: 200
      message: OK
- request:
    body: null
    headers:
      Accept:
      - '*/*'
      Accept-Encoding:
      - gzip, deflate
      CommandName:
      - aks update
      Connection:
      - keep-alive
      ParameterSetName:
      - --resource-group --name --nat-gateway-managed-outbound-ip-count --nat-gateway-idle-timeout
      User-Agent:
<<<<<<< HEAD
      - AZURECLI/2.49.0 azsdk-python-azure-mgmt-containerservice/23.0.0 Python/3.8.16
        (macOS-13.4-arm64-arm-64bit)
    method: GET
    uri: https://management.azure.com/subscriptions/00000000-0000-0000-0000-000000000000/providers/Microsoft.ContainerService/locations/westus2/operations/c5ac5147-79ba-47ee-83fd-4230734575c7?api-version=2016-03-30
  response:
    body:
      string: "{\n  \"name\": \"4751acc5-ba79-ee47-83fd-4230734575c7\",\n  \"status\"\
        : \"InProgress\",\n  \"startTime\": \"2023-06-14T19:32:02.0925829Z\"\n }"
=======
      - AZURECLI/2.50.0 azsdk-python-azure-mgmt-containerservice/24.0.0 Python/3.10.8
        (Linux-5.15.0-1041-azure-x86_64-with-glibc2.31)
    method: GET
    uri: https://management.azure.com/subscriptions/00000000-0000-0000-0000-000000000000/providers/Microsoft.ContainerService/locations/westus2/operations/94ade4c9-954e-42fe-a79e-b1e7bd48de2b?api-version=2016-03-30
  response:
    body:
      string: "{\n  \"name\": \"c9e4ad94-4e95-fe42-a79e-b1e7bd48de2b\",\n  \"status\":
        \"InProgress\",\n  \"startTime\": \"2023-07-26T10:16:30.1423115Z\"\n }"
>>>>>>> 13d0ab0a
    headers:
      cache-control:
      - no-cache
      content-length:
      - '126'
      content-type:
      - application/json
      date:
<<<<<<< HEAD
      - Wed, 14 Jun 2023 19:32:32 GMT
=======
      - Wed, 26 Jul 2023 10:17:00 GMT
>>>>>>> 13d0ab0a
      expires:
      - '-1'
      pragma:
      - no-cache
      server:
      - nginx
      strict-transport-security:
      - max-age=31536000; includeSubDomains
      transfer-encoding:
      - chunked
      vary:
      - Accept-Encoding
      x-content-type-options:
      - nosniff
    status:
      code: 200
      message: OK
- request:
    body: null
    headers:
      Accept:
      - '*/*'
      Accept-Encoding:
      - gzip, deflate
      CommandName:
      - aks update
      Connection:
      - keep-alive
      ParameterSetName:
      - --resource-group --name --nat-gateway-managed-outbound-ip-count --nat-gateway-idle-timeout
      User-Agent:
<<<<<<< HEAD
      - AZURECLI/2.49.0 azsdk-python-azure-mgmt-containerservice/23.0.0 Python/3.8.16
        (macOS-13.4-arm64-arm-64bit)
    method: GET
    uri: https://management.azure.com/subscriptions/00000000-0000-0000-0000-000000000000/providers/Microsoft.ContainerService/locations/westus2/operations/c5ac5147-79ba-47ee-83fd-4230734575c7?api-version=2016-03-30
  response:
    body:
      string: "{\n  \"name\": \"4751acc5-ba79-ee47-83fd-4230734575c7\",\n  \"status\"\
        : \"InProgress\",\n  \"startTime\": \"2023-06-14T19:32:02.0925829Z\"\n }"
=======
      - AZURECLI/2.50.0 azsdk-python-azure-mgmt-containerservice/24.0.0 Python/3.10.8
        (Linux-5.15.0-1041-azure-x86_64-with-glibc2.31)
    method: GET
    uri: https://management.azure.com/subscriptions/00000000-0000-0000-0000-000000000000/providers/Microsoft.ContainerService/locations/westus2/operations/94ade4c9-954e-42fe-a79e-b1e7bd48de2b?api-version=2016-03-30
  response:
    body:
      string: "{\n  \"name\": \"c9e4ad94-4e95-fe42-a79e-b1e7bd48de2b\",\n  \"status\":
        \"InProgress\",\n  \"startTime\": \"2023-07-26T10:16:30.1423115Z\"\n }"
>>>>>>> 13d0ab0a
    headers:
      cache-control:
      - no-cache
      content-length:
      - '126'
      content-type:
      - application/json
      date:
<<<<<<< HEAD
      - Wed, 14 Jun 2023 19:33:03 GMT
=======
      - Wed, 26 Jul 2023 10:17:31 GMT
>>>>>>> 13d0ab0a
      expires:
      - '-1'
      pragma:
      - no-cache
      server:
      - nginx
      strict-transport-security:
      - max-age=31536000; includeSubDomains
      transfer-encoding:
      - chunked
      vary:
      - Accept-Encoding
      x-content-type-options:
      - nosniff
    status:
      code: 200
      message: OK
- request:
    body: null
    headers:
      Accept:
      - '*/*'
      Accept-Encoding:
      - gzip, deflate
      CommandName:
      - aks update
      Connection:
      - keep-alive
      ParameterSetName:
      - --resource-group --name --nat-gateway-managed-outbound-ip-count --nat-gateway-idle-timeout
      User-Agent:
<<<<<<< HEAD
      - AZURECLI/2.49.0 azsdk-python-azure-mgmt-containerservice/23.0.0 Python/3.8.16
        (macOS-13.4-arm64-arm-64bit)
    method: GET
    uri: https://management.azure.com/subscriptions/00000000-0000-0000-0000-000000000000/providers/Microsoft.ContainerService/locations/westus2/operations/c5ac5147-79ba-47ee-83fd-4230734575c7?api-version=2016-03-30
  response:
    body:
      string: "{\n  \"name\": \"4751acc5-ba79-ee47-83fd-4230734575c7\",\n  \"status\"\
        : \"InProgress\",\n  \"startTime\": \"2023-06-14T19:32:02.0925829Z\"\n }"
=======
      - AZURECLI/2.50.0 azsdk-python-azure-mgmt-containerservice/24.0.0 Python/3.10.8
        (Linux-5.15.0-1041-azure-x86_64-with-glibc2.31)
    method: GET
    uri: https://management.azure.com/subscriptions/00000000-0000-0000-0000-000000000000/providers/Microsoft.ContainerService/locations/westus2/operations/94ade4c9-954e-42fe-a79e-b1e7bd48de2b?api-version=2016-03-30
  response:
    body:
      string: "{\n  \"name\": \"c9e4ad94-4e95-fe42-a79e-b1e7bd48de2b\",\n  \"status\":
        \"InProgress\",\n  \"startTime\": \"2023-07-26T10:16:30.1423115Z\"\n }"
>>>>>>> 13d0ab0a
    headers:
      cache-control:
      - no-cache
      content-length:
      - '126'
      content-type:
      - application/json
      date:
<<<<<<< HEAD
      - Wed, 14 Jun 2023 19:33:33 GMT
=======
      - Wed, 26 Jul 2023 10:18:01 GMT
>>>>>>> 13d0ab0a
      expires:
      - '-1'
      pragma:
      - no-cache
      server:
      - nginx
      strict-transport-security:
      - max-age=31536000; includeSubDomains
      transfer-encoding:
      - chunked
      vary:
      - Accept-Encoding
      x-content-type-options:
      - nosniff
    status:
      code: 200
      message: OK
- request:
    body: null
    headers:
      Accept:
      - '*/*'
      Accept-Encoding:
      - gzip, deflate
      CommandName:
      - aks update
      Connection:
      - keep-alive
      ParameterSetName:
      - --resource-group --name --nat-gateway-managed-outbound-ip-count --nat-gateway-idle-timeout
      User-Agent:
<<<<<<< HEAD
      - AZURECLI/2.49.0 azsdk-python-azure-mgmt-containerservice/23.0.0 Python/3.8.16
        (macOS-13.4-arm64-arm-64bit)
    method: GET
    uri: https://management.azure.com/subscriptions/00000000-0000-0000-0000-000000000000/providers/Microsoft.ContainerService/locations/westus2/operations/c5ac5147-79ba-47ee-83fd-4230734575c7?api-version=2016-03-30
  response:
    body:
      string: "{\n  \"name\": \"4751acc5-ba79-ee47-83fd-4230734575c7\",\n  \"status\"\
        : \"Succeeded\",\n  \"startTime\": \"2023-06-14T19:32:02.0925829Z\",\n  \"\
        endTime\": \"2023-06-14T19:33:58.9588226Z\"\n }"
=======
      - AZURECLI/2.50.0 azsdk-python-azure-mgmt-containerservice/24.0.0 Python/3.10.8
        (Linux-5.15.0-1041-azure-x86_64-with-glibc2.31)
    method: GET
    uri: https://management.azure.com/subscriptions/00000000-0000-0000-0000-000000000000/providers/Microsoft.ContainerService/locations/westus2/operations/94ade4c9-954e-42fe-a79e-b1e7bd48de2b?api-version=2016-03-30
  response:
    body:
      string: "{\n  \"name\": \"c9e4ad94-4e95-fe42-a79e-b1e7bd48de2b\",\n  \"status\":
        \"Succeeded\",\n  \"startTime\": \"2023-07-26T10:16:30.1423115Z\",\n  \"endTime\":
        \"2023-07-26T10:18:05.8206122Z\"\n }"
>>>>>>> 13d0ab0a
    headers:
      cache-control:
      - no-cache
      content-length:
      - '170'
      content-type:
      - application/json
      date:
<<<<<<< HEAD
      - Wed, 14 Jun 2023 19:34:05 GMT
=======
      - Wed, 26 Jul 2023 10:18:31 GMT
>>>>>>> 13d0ab0a
      expires:
      - '-1'
      pragma:
      - no-cache
      server:
      - nginx
      strict-transport-security:
      - max-age=31536000; includeSubDomains
      transfer-encoding:
      - chunked
      vary:
      - Accept-Encoding
      x-content-type-options:
      - nosniff
    status:
      code: 200
      message: OK
- request:
    body: null
    headers:
      Accept:
      - '*/*'
      Accept-Encoding:
      - gzip, deflate
      CommandName:
      - aks update
      Connection:
      - keep-alive
      ParameterSetName:
      - --resource-group --name --nat-gateway-managed-outbound-ip-count --nat-gateway-idle-timeout
      User-Agent:
<<<<<<< HEAD
      - AZURECLI/2.49.0 azsdk-python-azure-mgmt-containerservice/23.0.0 Python/3.8.16
        (macOS-13.4-arm64-arm-64bit)
    method: GET
    uri: https://management.azure.com/subscriptions/00000000-0000-0000-0000-000000000000/resourceGroups/clitest000001/providers/Microsoft.ContainerService/managedClusters/cliakstest000002?api-version=2023-05-01
  response:
    body:
      string: "{\n  \"id\": \"/subscriptions/00000000-0000-0000-0000-000000000000/resourcegroups/clitest000001/providers/Microsoft.ContainerService/managedClusters/cliakstest000002\"\
        ,\n  \"location\": \"westus2\",\n  \"name\": \"cliakstest000002\",\n  \"type\"\
        : \"Microsoft.ContainerService/ManagedClusters\",\n  \"properties\": {\n \
        \  \"provisioningState\": \"Succeeded\",\n   \"powerState\": {\n    \"code\"\
        : \"Running\"\n   },\n   \"kubernetesVersion\": \"1.25.6\",\n   \"currentKubernetesVersion\"\
        : \"1.25.6\",\n   \"dnsPrefix\": \"cliakstest-clitestpf56qxr6a-8ecadf\",\n\
        \   \"fqdn\": \"cliakstest-clitestpf56qxr6a-8ecadf-ajcgf61t.hcp.westus2.azmk8s.io\"\
        ,\n   \"azurePortalFQDN\": \"cliakstest-clitestpf56qxr6a-8ecadf-ajcgf61t.portal.hcp.westus2.azmk8s.io\"\
        ,\n   \"agentPoolProfiles\": [\n    {\n     \"name\": \"nodepool1\",\n   \
        \  \"count\": 1,\n     \"vmSize\": \"Standard_DS2_v2\",\n     \"osDiskSizeGB\"\
        : 128,\n     \"osDiskType\": \"Managed\",\n     \"kubeletDiskType\": \"OS\"\
        ,\n     \"maxPods\": 110,\n     \"type\": \"VirtualMachineScaleSets\",\n \
        \    \"enableAutoScaling\": false,\n     \"provisioningState\": \"Succeeded\"\
        ,\n     \"powerState\": {\n      \"code\": \"Running\"\n     },\n     \"orchestratorVersion\"\
        : \"1.25.6\",\n     \"currentOrchestratorVersion\": \"1.25.6\",\n     \"enableNodePublicIP\"\
        : false,\n     \"mode\": \"System\",\n     \"enableEncryptionAtHost\": false,\n\
        \     \"enableUltraSSD\": false,\n     \"osType\": \"Linux\",\n     \"osSKU\"\
        : \"Ubuntu\",\n     \"nodeImageVersion\": \"AKSUbuntu-2204gen2containerd-202306.01.0\"\
        ,\n     \"upgradeSettings\": {},\n     \"enableFIPS\": false\n    }\n   ],\n\
        \   \"linuxProfile\": {\n    \"adminUsername\": \"azureuser\",\n    \"ssh\"\
        : {\n     \"publicKeys\": [\n      {\n       \"keyData\": \"ssh-rsa AAAAB3NzaC1yc2EAAAADAQABAAABgQDpX1rdEYwy8z3kRUtRfwnjcaa5sVBDlUyteEiAVG60B6vO74sUT/s0cmvOGRY56u17SQxCQdf7Y8rapBYnkCybdcP8Vh6SoQszHc2N5LbcfHLoeA9wrFvW74ZZHmld34yo1OeU3xKZVlGB+xP54En93j1zYZa7WFQz20r/R4JR2koF6h1W4jxneKXzRTs/KoZyBAHhM1YuqQiEohJHxccmFlAm1pvzwaEtBMeGQdu3wjSL9CGOGsBTcnSo06LkZ1EXdd9zgSO5Vma/qBA4ZcP7rG6ght3ajBs5b7TqabuISOeWiu9y8GxY+lxiolSmE/MyKAaoJJ8nxHrbjom+gLtsGhW79FqoqySDkN+qK1h/L5YEIjgfx0L4bJkeKGXWNXmGGJE1tEkV0ob9EBpJAMEza46N+LImo/q465+vUG2nOS/cgFkMG4yclVe6f7kyOWWbijFMTcInThhtMoJUBfikOTguGlAIIjMphhaWyAXIjmbpiyDppctW0OrF4ljGx9E=\
        \ henrychen@microsoft.com\\n\"\n      }\n     ]\n    }\n   },\n   \"servicePrincipalProfile\"\
        : {\n    \"clientId\":\"00000000-0000-0000-0000-000000000001\"\n   },\n  \
        \ \"nodeResourceGroup\": \"MC_clitest000001_cliakstest000002_westus2\",\n\
        \   \"enableRBAC\": true,\n   \"supportPlan\": \"KubernetesOfficial\",\n \
        \  \"networkProfile\": {\n    \"networkPlugin\": \"kubenet\",\n    \"loadBalancerSku\"\
        : \"Standard\",\n    \"loadBalancerProfile\": {},\n    \"natGatewayProfile\"\
        : {\n     \"managedOutboundIPProfile\": {\n      \"count\": 2\n     },\n \
        \    \"effectiveOutboundIPs\": [\n      {\n       \"id\": \"/subscriptions/00000000-0000-0000-0000-000000000000/resourceGroups/MC_clitest000001_cliakstest000002_westus2/providers/Microsoft.Network/publicIPAddresses/3dbba39f-2eb3-4364-847f-8804726edcda\"\
        \n      },\n      {\n       \"id\": \"/subscriptions/00000000-0000-0000-0000-000000000000/resourceGroups/MC_clitest000001_cliakstest000002_westus2/providers/Microsoft.Network/publicIPAddresses/5d230049-d956-404b-a136-c4df1c44a9ab\"\
        \n      }\n     ],\n     \"idleTimeoutInMinutes\": 30\n    },\n    \"podCidr\"\
        : \"10.244.0.0/16\",\n    \"serviceCidr\": \"10.0.0.0/16\",\n    \"dnsServiceIP\"\
        : \"10.0.0.10\",\n    \"outboundType\": \"managedNATGateway\",\n    \"podCidrs\"\
        : [\n     \"10.244.0.0/16\"\n    ],\n    \"serviceCidrs\": [\n     \"10.0.0.0/16\"\
        \n    ],\n    \"ipFamilies\": [\n     \"IPv4\"\n    ]\n   },\n   \"maxAgentPools\"\
        : 100,\n   \"identityProfile\": {\n    \"kubeletidentity\": {\n     \"resourceId\"\
        : \"/subscriptions/00000000-0000-0000-0000-000000000000/resourcegroups/MC_clitest000001_cliakstest000002_westus2/providers/Microsoft.ManagedIdentity/userAssignedIdentities/cliakstest000002-agentpool\"\
        ,\n     \"clientId\":\"00000000-0000-0000-0000-000000000001\",\n     \"objectId\"\
        :\"00000000-0000-0000-0000-000000000001\"\n    }\n   },\n   \"disableLocalAccounts\"\
        : false,\n   \"securityProfile\": {},\n   \"storageProfile\": {\n    \"diskCSIDriver\"\
        : {\n     \"enabled\": true\n    },\n    \"fileCSIDriver\": {\n     \"enabled\"\
        : true\n    },\n    \"snapshotController\": {\n     \"enabled\": true\n  \
        \  }\n   },\n   \"oidcIssuerProfile\": {\n    \"enabled\": false\n   },\n\
        \   \"workloadAutoScalerProfile\": {}\n  },\n  \"identity\": {\n   \"type\"\
        : \"SystemAssigned\",\n   \"principalId\":\"00000000-0000-0000-0000-000000000001\"\
        ,\n   \"tenantId\": \"72f988bf-86f1-41af-91ab-2d7cd011db47\"\n  },\n  \"sku\"\
        : {\n   \"name\": \"Base\",\n   \"tier\": \"Free\"\n  }\n }"
=======
      - AZURECLI/2.50.0 azsdk-python-azure-mgmt-containerservice/24.0.0 Python/3.10.8
        (Linux-5.15.0-1041-azure-x86_64-with-glibc2.31)
    method: GET
    uri: https://management.azure.com/subscriptions/00000000-0000-0000-0000-000000000000/resourceGroups/clitest000001/providers/Microsoft.ContainerService/managedClusters/cliakstest000002?api-version=2023-07-01
  response:
    body:
      string: "{\n  \"id\": \"/subscriptions/00000000-0000-0000-0000-000000000000/resourcegroups/clitest000001/providers/Microsoft.ContainerService/managedClusters/cliakstest000002\",\n
        \ \"location\": \"westus2\",\n  \"name\": \"cliakstest000002\",\n  \"type\":
        \"Microsoft.ContainerService/ManagedClusters\",\n  \"properties\": {\n   \"provisioningState\":
        \"Succeeded\",\n   \"powerState\": {\n    \"code\": \"Running\"\n   },\n   \"kubernetesVersion\":
        \"1.25.6\",\n   \"currentKubernetesVersion\": \"1.25.6\",\n   \"dnsPrefix\":
        \"cliakstest-clitest2hxcufitd-8ecadf\",\n   \"fqdn\": \"cliakstest-clitest2hxcufitd-8ecadf-q6cjg9u8.hcp.westus2.azmk8s.io\",\n
        \  \"azurePortalFQDN\": \"cliakstest-clitest2hxcufitd-8ecadf-q6cjg9u8.portal.hcp.westus2.azmk8s.io\",\n
        \  \"agentPoolProfiles\": [\n    {\n     \"name\": \"nodepool1\",\n     \"count\":
        1,\n     \"vmSize\": \"Standard_DS2_v2\",\n     \"osDiskSizeGB\": 128,\n     \"osDiskType\":
        \"Managed\",\n     \"kubeletDiskType\": \"OS\",\n     \"maxPods\": 110,\n
        \    \"type\": \"VirtualMachineScaleSets\",\n     \"enableAutoScaling\": false,\n
        \    \"provisioningState\": \"Succeeded\",\n     \"powerState\": {\n      \"code\":
        \"Running\"\n     },\n     \"orchestratorVersion\": \"1.25.6\",\n     \"currentOrchestratorVersion\":
        \"1.25.6\",\n     \"enableNodePublicIP\": false,\n     \"mode\": \"System\",\n
        \    \"enableEncryptionAtHost\": false,\n     \"enableUltraSSD\": false,\n
        \    \"osType\": \"Linux\",\n     \"osSKU\": \"Ubuntu\",\n     \"nodeImageVersion\":
        \"AKSUbuntu-2204gen2containerd-202307.04.0\",\n     \"upgradeSettings\": {},\n
        \    \"enableFIPS\": false\n    }\n   ],\n   \"linuxProfile\": {\n    \"adminUsername\":
        \"azureuser\",\n    \"ssh\": {\n     \"publicKeys\": [\n      {\n       \"keyData\":
        \"ssh-rsa AAAAB3NzaC1yc2EAAAADAQABAAABAQDpuvmInaohW3QIWxb7pRjLkxtDSwPs/fiwWF2IiO6KME9f8bRhkl0Ozd93KIu4Nt/pGoCIqjhxvvZ/RhTkFdpFbCu2xxfyGbgpiJYYUZYmz4AF1RfXPc77BhLF4X8E50yGsHt4PIusgkWTVtIsWNJ06lLYDYQwOH1DV9qtuWrnbHzb6BYtPxLve7AFyfMs0mnAFhtj6TrGPl/wlkt0eCI3G2M2E0Vb0ceEMRQ001H84btemXk+jDqwFb9RPxNFxUOvdShIAUD+f4UNWDGGhblPlfL+/5Ph/Gq+xTxO9EJTAp3In0jAS7Rs2v10GP2IO2FPbkgUimc+y0/Xz2vN5d/X\"\n
        \     }\n     ]\n    }\n   },\n   \"servicePrincipalProfile\": {\n    \"clientId\":\"00000000-0000-0000-0000-000000000001\"\n
        \  },\n   \"nodeResourceGroup\": \"MC_clitest000001_cliakstest000002_westus2\",\n
        \  \"enableRBAC\": true,\n   \"supportPlan\": \"KubernetesOfficial\",\n   \"networkProfile\":
        {\n    \"networkPlugin\": \"kubenet\",\n    \"loadBalancerSku\": \"Standard\",\n
        \   \"loadBalancerProfile\": {},\n    \"natGatewayProfile\": {\n     \"managedOutboundIPProfile\":
        {\n      \"count\": 2\n     },\n     \"effectiveOutboundIPs\": [\n      {\n
        \      \"id\": \"/subscriptions/00000000-0000-0000-0000-000000000000/resourceGroups/MC_clitest000001_cliakstest000002_westus2/providers/Microsoft.Network/publicIPAddresses/ff3740b2-b621-4188-b59e-1cd187712baf\"\n
        \     },\n      {\n       \"id\": \"/subscriptions/00000000-0000-0000-0000-000000000000/resourceGroups/MC_clitest000001_cliakstest000002_westus2/providers/Microsoft.Network/publicIPAddresses/7ed7f3bb-29cf-4a71-a748-e65d60665e65\"\n
        \     }\n     ],\n     \"idleTimeoutInMinutes\": 30\n    },\n    \"podCidr\":
        \"10.244.0.0/16\",\n    \"serviceCidr\": \"10.0.0.0/16\",\n    \"dnsServiceIP\":
        \"10.0.0.10\",\n    \"outboundType\": \"managedNATGateway\",\n    \"podCidrs\":
        [\n     \"10.244.0.0/16\"\n    ],\n    \"serviceCidrs\": [\n     \"10.0.0.0/16\"\n
        \   ],\n    \"ipFamilies\": [\n     \"IPv4\"\n    ]\n   },\n   \"maxAgentPools\":
        100,\n   \"identityProfile\": {\n    \"kubeletidentity\": {\n     \"resourceId\":
        \"/subscriptions/00000000-0000-0000-0000-000000000000/resourcegroups/MC_clitest000001_cliakstest000002_westus2/providers/Microsoft.ManagedIdentity/userAssignedIdentities/cliakstest000002-agentpool\",\n
        \    \"clientId\":\"00000000-0000-0000-0000-000000000001\",\n     \"objectId\":\"00000000-0000-0000-0000-000000000001\"\n
        \   }\n   },\n   \"disableLocalAccounts\": false,\n   \"securityProfile\":
        {},\n   \"storageProfile\": {\n    \"diskCSIDriver\": {\n     \"enabled\":
        true\n    },\n    \"fileCSIDriver\": {\n     \"enabled\": true\n    },\n    \"snapshotController\":
        {\n     \"enabled\": true\n    }\n   },\n   \"oidcIssuerProfile\": {\n    \"enabled\":
        false\n   },\n   \"workloadAutoScalerProfile\": {}\n  },\n  \"identity\":
        {\n   \"type\": \"SystemAssigned\",\n   \"principalId\":\"00000000-0000-0000-0000-000000000001\",\n
        \  \"tenantId\": \"72f988bf-86f1-41af-91ab-2d7cd011db47\"\n  },\n  \"sku\":
        {\n   \"name\": \"Base\",\n   \"tier\": \"Free\"\n  }\n }"
>>>>>>> 13d0ab0a
    headers:
      cache-control:
      - no-cache
      content-length:
<<<<<<< HEAD
      - '4381'
      content-type:
      - application/json
      date:
      - Wed, 14 Jun 2023 19:34:06 GMT
=======
      - '4183'
      content-type:
      - application/json
      date:
      - Wed, 26 Jul 2023 10:18:32 GMT
>>>>>>> 13d0ab0a
      expires:
      - '-1'
      pragma:
      - no-cache
      server:
      - nginx
      strict-transport-security:
      - max-age=31536000; includeSubDomains
      transfer-encoding:
      - chunked
      vary:
      - Accept-Encoding
      x-content-type-options:
      - nosniff
    status:
      code: 200
      message: OK
version: 1<|MERGE_RESOLUTION|>--- conflicted
+++ resolved
@@ -14,17 +14,10 @@
       - --resource-group --name --vm-set-type -c --outbound-type --generate-ssh-keys
         --nat-gateway-managed-outbound-ip-count --nat-gateway-idle-timeout --location
       User-Agent:
-<<<<<<< HEAD
-      - AZURECLI/2.49.0 azsdk-python-azure-mgmt-containerservice/23.0.0 Python/3.8.16
-        (macOS-13.4-arm64-arm-64bit)
-    method: GET
-    uri: https://management.azure.com/subscriptions/00000000-0000-0000-0000-000000000000/resourceGroups/clitest000001/providers/Microsoft.ContainerService/managedClusters/cliakstest000002?api-version=2023-05-01
-=======
       - AZURECLI/2.50.0 azsdk-python-azure-mgmt-containerservice/24.0.0 Python/3.10.8
         (Linux-5.15.0-1041-azure-x86_64-with-glibc2.31)
     method: GET
     uri: https://management.azure.com/subscriptions/00000000-0000-0000-0000-000000000000/resourceGroups/clitest000001/providers/Microsoft.ContainerService/managedClusters/cliakstest000002?api-version=2023-07-01
->>>>>>> 13d0ab0a
   response:
     body:
       string: '{"error":{"code":"ResourceNotFound","message":"The Resource ''Microsoft.ContainerService/managedClusters/cliakstest000002''
@@ -38,11 +31,7 @@
       content-type:
       - application/json; charset=utf-8
       date:
-<<<<<<< HEAD
-      - Wed, 14 Jun 2023 19:27:43 GMT
-=======
       - Wed, 26 Jul 2023 10:08:38 GMT
->>>>>>> 13d0ab0a
       expires:
       - '-1'
       pragma:
@@ -58,33 +47,19 @@
       message: Not Found
 - request:
     body: '{"location": "westus2", "identity": {"type": "SystemAssigned"}, "properties":
-<<<<<<< HEAD
-      {"kubernetesVersion": "", "dnsPrefix": "cliakstest-clitestpf56qxr6a-8ecadf",
-=======
       {"kubernetesVersion": "", "dnsPrefix": "cliakstest-clitest2hxcufitd-8ecadf",
->>>>>>> 13d0ab0a
       "agentPoolProfiles": [{"count": 1, "vmSize": "Standard_DS2_v2", "osDiskSizeGB":
       0, "osType": "Linux", "enableAutoScaling": false, "type": "VirtualMachineScaleSets",
       "mode": "System", "orchestratorVersion": "", "upgradeSettings": {}, "enableNodePublicIP":
       false, "scaleSetPriority": "Regular", "scaleSetEvictionPolicy": "Delete", "spotMaxPrice":
       -1.0, "nodeTaints": [], "enableEncryptionAtHost": false, "enableUltraSSD": false,
       "enableFIPS": false, "name": "nodepool1"}], "linuxProfile": {"adminUsername":
-<<<<<<< HEAD
-      "azureuser", "ssh": {"publicKeys": [{"keyData": "ssh-rsa AAAAB3NzaC1yc2EAAAADAQABAAABgQDpX1rdEYwy8z3kRUtRfwnjcaa5sVBDlUyteEiAVG60B6vO74sUT/s0cmvOGRY56u17SQxCQdf7Y8rapBYnkCybdcP8Vh6SoQszHc2N5LbcfHLoeA9wrFvW74ZZHmld34yo1OeU3xKZVlGB+xP54En93j1zYZa7WFQz20r/R4JR2koF6h1W4jxneKXzRTs/KoZyBAHhM1YuqQiEohJHxccmFlAm1pvzwaEtBMeGQdu3wjSL9CGOGsBTcnSo06LkZ1EXdd9zgSO5Vma/qBA4ZcP7rG6ght3ajBs5b7TqabuISOeWiu9y8GxY+lxiolSmE/MyKAaoJJ8nxHrbjom+gLtsGhW79FqoqySDkN+qK1h/L5YEIjgfx0L4bJkeKGXWNXmGGJE1tEkV0ob9EBpJAMEza46N+LImo/q465+vUG2nOS/cgFkMG4yclVe6f7kyOWWbijFMTcInThhtMoJUBfikOTguGlAIIjMphhaWyAXIjmbpiyDppctW0OrF4ljGx9E=
-      henrychen@microsoft.com\n"}]}}, "addonProfiles": {}, "enableRBAC": true, "networkProfile":
-      {"networkPlugin": "kubenet", "podCidr": "10.244.0.0/16", "serviceCidr": "10.0.0.0/16",
-      "dnsServiceIP": "10.0.0.10", "outboundType": "managedNATGateway", "loadBalancerSku":
-      "standard", "natGatewayProfile": {"managedOutboundIPProfile": {"count": 1},
-      "idleTimeoutInMinutes": 4}}, "disableLocalAccounts": false, "storageProfile":
-      {}}}'
-=======
       "azureuser", "ssh": {"publicKeys": [{"keyData": "ssh-rsa AAAAB3NzaC1yc2EAAAADAQABAAABAQDpuvmInaohW3QIWxb7pRjLkxtDSwPs/fiwWF2IiO6KME9f8bRhkl0Ozd93KIu4Nt/pGoCIqjhxvvZ/RhTkFdpFbCu2xxfyGbgpiJYYUZYmz4AF1RfXPc77BhLF4X8E50yGsHt4PIusgkWTVtIsWNJ06lLYDYQwOH1DV9qtuWrnbHzb6BYtPxLve7AFyfMs0mnAFhtj6TrGPl/wlkt0eCI3G2M2E0Vb0ceEMRQ001H84btemXk+jDqwFb9RPxNFxUOvdShIAUD+f4UNWDGGhblPlfL+/5Ph/Gq+xTxO9EJTAp3In0jAS7Rs2v10GP2IO2FPbkgUimc+y0/Xz2vN5d/X"}]}},
       "addonProfiles": {}, "enableRBAC": true, "networkProfile": {"networkPlugin":
       "kubenet", "podCidr": "10.244.0.0/16", "serviceCidr": "10.0.0.0/16", "dnsServiceIP":
       "10.0.0.10", "outboundType": "managedNATGateway", "loadBalancerSku": "standard",
       "natGatewayProfile": {"managedOutboundIPProfile": {"count": 1}, "idleTimeoutInMinutes":
       4}}, "disableLocalAccounts": false, "storageProfile": {}}}'
->>>>>>> 13d0ab0a
     headers:
       Accept:
       - application/json
@@ -95,78 +70,13 @@
       Connection:
       - keep-alive
       Content-Length:
-<<<<<<< HEAD
-      - '1683'
-=======
       - '1485'
->>>>>>> 13d0ab0a
       Content-Type:
       - application/json
       ParameterSetName:
       - --resource-group --name --vm-set-type -c --outbound-type --generate-ssh-keys
         --nat-gateway-managed-outbound-ip-count --nat-gateway-idle-timeout --location
       User-Agent:
-<<<<<<< HEAD
-      - AZURECLI/2.49.0 azsdk-python-azure-mgmt-containerservice/23.0.0 Python/3.8.16
-        (macOS-13.4-arm64-arm-64bit)
-    method: PUT
-    uri: https://management.azure.com/subscriptions/00000000-0000-0000-0000-000000000000/resourceGroups/clitest000001/providers/Microsoft.ContainerService/managedClusters/cliakstest000002?api-version=2023-05-01
-  response:
-    body:
-      string: "{\n  \"id\": \"/subscriptions/00000000-0000-0000-0000-000000000000/resourcegroups/clitest000001/providers/Microsoft.ContainerService/managedClusters/cliakstest000002\"\
-        ,\n  \"location\": \"westus2\",\n  \"name\": \"cliakstest000002\",\n  \"type\"\
-        : \"Microsoft.ContainerService/ManagedClusters\",\n  \"properties\": {\n \
-        \  \"provisioningState\": \"Creating\",\n   \"powerState\": {\n    \"code\"\
-        : \"Running\"\n   },\n   \"kubernetesVersion\": \"1.25.6\",\n   \"currentKubernetesVersion\"\
-        : \"1.25.6\",\n   \"dnsPrefix\": \"cliakstest-clitestpf56qxr6a-8ecadf\",\n\
-        \   \"fqdn\": \"cliakstest-clitestpf56qxr6a-8ecadf-ajcgf61t.hcp.westus2.azmk8s.io\"\
-        ,\n   \"azurePortalFQDN\": \"cliakstest-clitestpf56qxr6a-8ecadf-ajcgf61t.portal.hcp.westus2.azmk8s.io\"\
-        ,\n   \"agentPoolProfiles\": [\n    {\n     \"name\": \"nodepool1\",\n   \
-        \  \"count\": 1,\n     \"vmSize\": \"Standard_DS2_v2\",\n     \"osDiskSizeGB\"\
-        : 128,\n     \"osDiskType\": \"Managed\",\n     \"kubeletDiskType\": \"OS\"\
-        ,\n     \"maxPods\": 110,\n     \"type\": \"VirtualMachineScaleSets\",\n \
-        \    \"enableAutoScaling\": false,\n     \"provisioningState\": \"Creating\"\
-        ,\n     \"powerState\": {\n      \"code\": \"Running\"\n     },\n     \"orchestratorVersion\"\
-        : \"1.25.6\",\n     \"currentOrchestratorVersion\": \"1.25.6\",\n     \"enableNodePublicIP\"\
-        : false,\n     \"mode\": \"System\",\n     \"enableEncryptionAtHost\": false,\n\
-        \     \"enableUltraSSD\": false,\n     \"osType\": \"Linux\",\n     \"osSKU\"\
-        : \"Ubuntu\",\n     \"nodeImageVersion\": \"AKSUbuntu-2204gen2containerd-202306.01.0\"\
-        ,\n     \"upgradeSettings\": {},\n     \"enableFIPS\": false\n    }\n   ],\n\
-        \   \"linuxProfile\": {\n    \"adminUsername\": \"azureuser\",\n    \"ssh\"\
-        : {\n     \"publicKeys\": [\n      {\n       \"keyData\": \"ssh-rsa AAAAB3NzaC1yc2EAAAADAQABAAABgQDpX1rdEYwy8z3kRUtRfwnjcaa5sVBDlUyteEiAVG60B6vO74sUT/s0cmvOGRY56u17SQxCQdf7Y8rapBYnkCybdcP8Vh6SoQszHc2N5LbcfHLoeA9wrFvW74ZZHmld34yo1OeU3xKZVlGB+xP54En93j1zYZa7WFQz20r/R4JR2koF6h1W4jxneKXzRTs/KoZyBAHhM1YuqQiEohJHxccmFlAm1pvzwaEtBMeGQdu3wjSL9CGOGsBTcnSo06LkZ1EXdd9zgSO5Vma/qBA4ZcP7rG6ght3ajBs5b7TqabuISOeWiu9y8GxY+lxiolSmE/MyKAaoJJ8nxHrbjom+gLtsGhW79FqoqySDkN+qK1h/L5YEIjgfx0L4bJkeKGXWNXmGGJE1tEkV0ob9EBpJAMEza46N+LImo/q465+vUG2nOS/cgFkMG4yclVe6f7kyOWWbijFMTcInThhtMoJUBfikOTguGlAIIjMphhaWyAXIjmbpiyDppctW0OrF4ljGx9E=\
-        \ henrychen@microsoft.com\\n\"\n      }\n     ]\n    }\n   },\n   \"servicePrincipalProfile\"\
-        : {\n    \"clientId\":\"00000000-0000-0000-0000-000000000001\"\n   },\n  \
-        \ \"nodeResourceGroup\": \"MC_clitest000001_cliakstest000002_westus2\",\n\
-        \   \"enableRBAC\": true,\n   \"supportPlan\": \"KubernetesOfficial\",\n \
-        \  \"networkProfile\": {\n    \"networkPlugin\": \"kubenet\",\n    \"loadBalancerSku\"\
-        : \"standard\",\n    \"loadBalancerProfile\": {},\n    \"natGatewayProfile\"\
-        : {\n     \"managedOutboundIPProfile\": {\n      \"count\": 1\n     },\n \
-        \    \"idleTimeoutInMinutes\": 4\n    },\n    \"podCidr\": \"10.244.0.0/16\"\
-        ,\n    \"serviceCidr\": \"10.0.0.0/16\",\n    \"dnsServiceIP\": \"10.0.0.10\"\
-        ,\n    \"outboundType\": \"managedNATGateway\",\n    \"podCidrs\": [\n   \
-        \  \"10.244.0.0/16\"\n    ],\n    \"serviceCidrs\": [\n     \"10.0.0.0/16\"\
-        \n    ],\n    \"ipFamilies\": [\n     \"IPv4\"\n    ]\n   },\n   \"maxAgentPools\"\
-        : 100,\n   \"disableLocalAccounts\": false,\n   \"securityProfile\": {},\n\
-        \   \"storageProfile\": {\n    \"diskCSIDriver\": {\n     \"enabled\": true\n\
-        \    },\n    \"fileCSIDriver\": {\n     \"enabled\": true\n    },\n    \"\
-        snapshotController\": {\n     \"enabled\": true\n    }\n   },\n   \"oidcIssuerProfile\"\
-        : {\n    \"enabled\": false\n   },\n   \"workloadAutoScalerProfile\": {}\n\
-        \  },\n  \"identity\": {\n   \"type\": \"SystemAssigned\",\n   \"principalId\"\
-        :\"00000000-0000-0000-0000-000000000001\",\n   \"tenantId\": \"72f988bf-86f1-41af-91ab-2d7cd011db47\"\
-        \n  },\n  \"sku\": {\n   \"name\": \"Base\",\n   \"tier\": \"Free\"\n  }\n\
-        \ }"
-    headers:
-      azure-asyncoperation:
-      - https://management.azure.com/subscriptions/00000000-0000-0000-0000-000000000000/providers/Microsoft.ContainerService/locations/westus2/operations/da2fbcb2-d883-4ece-8a37-6a381a3e8cdf?api-version=2016-03-30
-      cache-control:
-      - no-cache
-      content-length:
-      - '3503'
-      content-type:
-      - application/json
-      date:
-      - Wed, 14 Jun 2023 19:27:50 GMT
-=======
       - AZURECLI/2.50.0 azsdk-python-azure-mgmt-containerservice/24.0.0 Python/3.10.8
         (Linux-5.15.0-1041-azure-x86_64-with-glibc2.31)
     method: PUT
@@ -222,7 +132,6 @@
       - application/json
       date:
       - Wed, 26 Jul 2023 10:08:46 GMT
->>>>>>> 13d0ab0a
       expires:
       - '-1'
       pragma:
@@ -253,16 +162,6 @@
       - --resource-group --name --vm-set-type -c --outbound-type --generate-ssh-keys
         --nat-gateway-managed-outbound-ip-count --nat-gateway-idle-timeout --location
       User-Agent:
-<<<<<<< HEAD
-      - AZURECLI/2.49.0 azsdk-python-azure-mgmt-containerservice/23.0.0 Python/3.8.16
-        (macOS-13.4-arm64-arm-64bit)
-    method: GET
-    uri: https://management.azure.com/subscriptions/00000000-0000-0000-0000-000000000000/providers/Microsoft.ContainerService/locations/westus2/operations/da2fbcb2-d883-4ece-8a37-6a381a3e8cdf?api-version=2016-03-30
-  response:
-    body:
-      string: "{\n  \"name\": \"b2bc2fda-83d8-ce4e-8a37-6a381a3e8cdf\",\n  \"status\"\
-        : \"InProgress\",\n  \"startTime\": \"2023-06-14T19:27:51.248287Z\"\n }"
-=======
       - AZURECLI/2.50.0 azsdk-python-azure-mgmt-containerservice/24.0.0 Python/3.10.8
         (Linux-5.15.0-1041-azure-x86_64-with-glibc2.31)
     method: GET
@@ -271,66 +170,47 @@
     body:
       string: "{\n  \"name\": \"d5ceb16d-ee25-c74a-880b-2f83789d4040\",\n  \"status\":
         \"InProgress\",\n  \"startTime\": \"2023-07-26T10:08:46.2660829Z\"\n }"
->>>>>>> 13d0ab0a
-    headers:
-      cache-control:
-      - no-cache
-      content-length:
-<<<<<<< HEAD
-      - '125'
-      content-type:
-      - application/json
-      date:
-      - Wed, 14 Jun 2023 19:27:51 GMT
-=======
+    headers:
+      cache-control:
+      - no-cache
+      content-length:
       - '126'
       content-type:
       - application/json
       date:
       - Wed, 26 Jul 2023 10:08:47 GMT
->>>>>>> 13d0ab0a
-      expires:
-      - '-1'
-      pragma:
-      - no-cache
-      server:
-      - nginx
-      strict-transport-security:
-      - max-age=31536000; includeSubDomains
-      transfer-encoding:
-      - chunked
-      vary:
-      - Accept-Encoding
-      x-content-type-options:
-      - nosniff
-    status:
-      code: 200
-      message: OK
-- request:
-    body: null
-    headers:
-      Accept:
-      - '*/*'
-      Accept-Encoding:
-      - gzip, deflate
-      CommandName:
-      - aks create
-      Connection:
-      - keep-alive
-      ParameterSetName:
-      - --resource-group --name --vm-set-type -c --outbound-type --generate-ssh-keys
-        --nat-gateway-managed-outbound-ip-count --nat-gateway-idle-timeout --location
-      User-Agent:
-<<<<<<< HEAD
-      - AZURECLI/2.49.0 azsdk-python-azure-mgmt-containerservice/23.0.0 Python/3.8.16
-        (macOS-13.4-arm64-arm-64bit)
-    method: GET
-    uri: https://management.azure.com/subscriptions/00000000-0000-0000-0000-000000000000/providers/Microsoft.ContainerService/locations/westus2/operations/da2fbcb2-d883-4ece-8a37-6a381a3e8cdf?api-version=2016-03-30
-  response:
-    body:
-      string: "{\n  \"name\": \"b2bc2fda-83d8-ce4e-8a37-6a381a3e8cdf\",\n  \"status\"\
-        : \"InProgress\",\n  \"startTime\": \"2023-06-14T19:27:51.248287Z\"\n }"
-=======
+      expires:
+      - '-1'
+      pragma:
+      - no-cache
+      server:
+      - nginx
+      strict-transport-security:
+      - max-age=31536000; includeSubDomains
+      transfer-encoding:
+      - chunked
+      vary:
+      - Accept-Encoding
+      x-content-type-options:
+      - nosniff
+    status:
+      code: 200
+      message: OK
+- request:
+    body: null
+    headers:
+      Accept:
+      - '*/*'
+      Accept-Encoding:
+      - gzip, deflate
+      CommandName:
+      - aks create
+      Connection:
+      - keep-alive
+      ParameterSetName:
+      - --resource-group --name --vm-set-type -c --outbound-type --generate-ssh-keys
+        --nat-gateway-managed-outbound-ip-count --nat-gateway-idle-timeout --location
+      User-Agent:
       - AZURECLI/2.50.0 azsdk-python-azure-mgmt-containerservice/24.0.0 Python/3.10.8
         (Linux-5.15.0-1041-azure-x86_64-with-glibc2.31)
     method: GET
@@ -437,62 +317,47 @@
     body:
       string: "{\n  \"name\": \"d5ceb16d-ee25-c74a-880b-2f83789d4040\",\n  \"status\":
         \"InProgress\",\n  \"startTime\": \"2023-07-26T10:08:46.2660829Z\"\n }"
->>>>>>> 13d0ab0a
-    headers:
-      cache-control:
-      - no-cache
-      content-length:
-      - '126'
-      content-type:
-      - application/json
-      date:
-<<<<<<< HEAD
-      - Wed, 14 Jun 2023 19:28:22 GMT
-=======
+    headers:
+      cache-control:
+      - no-cache
+      content-length:
+      - '126'
+      content-type:
+      - application/json
+      date:
       - Wed, 26 Jul 2023 10:10:17 GMT
->>>>>>> 13d0ab0a
-      expires:
-      - '-1'
-      pragma:
-      - no-cache
-      server:
-      - nginx
-      strict-transport-security:
-      - max-age=31536000; includeSubDomains
-      transfer-encoding:
-      - chunked
-      vary:
-      - Accept-Encoding
-      x-content-type-options:
-      - nosniff
-    status:
-      code: 200
-      message: OK
-- request:
-    body: null
-    headers:
-      Accept:
-      - '*/*'
-      Accept-Encoding:
-      - gzip, deflate
-      CommandName:
-      - aks create
-      Connection:
-      - keep-alive
-      ParameterSetName:
-      - --resource-group --name --vm-set-type -c --outbound-type --generate-ssh-keys
-        --nat-gateway-managed-outbound-ip-count --nat-gateway-idle-timeout --location
-      User-Agent:
-<<<<<<< HEAD
-      - AZURECLI/2.49.0 azsdk-python-azure-mgmt-containerservice/23.0.0 Python/3.8.16
-        (macOS-13.4-arm64-arm-64bit)
-    method: GET
-    uri: https://management.azure.com/subscriptions/00000000-0000-0000-0000-000000000000/providers/Microsoft.ContainerService/locations/westus2/operations/da2fbcb2-d883-4ece-8a37-6a381a3e8cdf?api-version=2016-03-30
-  response:
-    body:
-      string: "{\n  \"name\": \"b2bc2fda-83d8-ce4e-8a37-6a381a3e8cdf\",\n  \"status\"\
-        : \"InProgress\",\n  \"startTime\": \"2023-06-14T19:27:51.248287Z\"\n }"
-=======
+      expires:
+      - '-1'
+      pragma:
+      - no-cache
+      server:
+      - nginx
+      strict-transport-security:
+      - max-age=31536000; includeSubDomains
+      transfer-encoding:
+      - chunked
+      vary:
+      - Accept-Encoding
+      x-content-type-options:
+      - nosniff
+    status:
+      code: 200
+      message: OK
+- request:
+    body: null
+    headers:
+      Accept:
+      - '*/*'
+      Accept-Encoding:
+      - gzip, deflate
+      CommandName:
+      - aks create
+      Connection:
+      - keep-alive
+      ParameterSetName:
+      - --resource-group --name --vm-set-type -c --outbound-type --generate-ssh-keys
+        --nat-gateway-managed-outbound-ip-count --nat-gateway-idle-timeout --location
+      User-Agent:
       - AZURECLI/2.50.0 azsdk-python-azure-mgmt-containerservice/24.0.0 Python/3.10.8
         (Linux-5.15.0-1041-azure-x86_64-with-glibc2.31)
     method: GET
@@ -501,62 +366,47 @@
     body:
       string: "{\n  \"name\": \"d5ceb16d-ee25-c74a-880b-2f83789d4040\",\n  \"status\":
         \"InProgress\",\n  \"startTime\": \"2023-07-26T10:08:46.2660829Z\"\n }"
->>>>>>> 13d0ab0a
-    headers:
-      cache-control:
-      - no-cache
-      content-length:
-      - '126'
-      content-type:
-      - application/json
-      date:
-<<<<<<< HEAD
-      - Wed, 14 Jun 2023 19:28:52 GMT
-=======
+    headers:
+      cache-control:
+      - no-cache
+      content-length:
+      - '126'
+      content-type:
+      - application/json
+      date:
       - Wed, 26 Jul 2023 10:10:47 GMT
->>>>>>> 13d0ab0a
-      expires:
-      - '-1'
-      pragma:
-      - no-cache
-      server:
-      - nginx
-      strict-transport-security:
-      - max-age=31536000; includeSubDomains
-      transfer-encoding:
-      - chunked
-      vary:
-      - Accept-Encoding
-      x-content-type-options:
-      - nosniff
-    status:
-      code: 200
-      message: OK
-- request:
-    body: null
-    headers:
-      Accept:
-      - '*/*'
-      Accept-Encoding:
-      - gzip, deflate
-      CommandName:
-      - aks create
-      Connection:
-      - keep-alive
-      ParameterSetName:
-      - --resource-group --name --vm-set-type -c --outbound-type --generate-ssh-keys
-        --nat-gateway-managed-outbound-ip-count --nat-gateway-idle-timeout --location
-      User-Agent:
-<<<<<<< HEAD
-      - AZURECLI/2.49.0 azsdk-python-azure-mgmt-containerservice/23.0.0 Python/3.8.16
-        (macOS-13.4-arm64-arm-64bit)
-    method: GET
-    uri: https://management.azure.com/subscriptions/00000000-0000-0000-0000-000000000000/providers/Microsoft.ContainerService/locations/westus2/operations/da2fbcb2-d883-4ece-8a37-6a381a3e8cdf?api-version=2016-03-30
-  response:
-    body:
-      string: "{\n  \"name\": \"b2bc2fda-83d8-ce4e-8a37-6a381a3e8cdf\",\n  \"status\"\
-        : \"InProgress\",\n  \"startTime\": \"2023-06-14T19:27:51.248287Z\"\n }"
-=======
+      expires:
+      - '-1'
+      pragma:
+      - no-cache
+      server:
+      - nginx
+      strict-transport-security:
+      - max-age=31536000; includeSubDomains
+      transfer-encoding:
+      - chunked
+      vary:
+      - Accept-Encoding
+      x-content-type-options:
+      - nosniff
+    status:
+      code: 200
+      message: OK
+- request:
+    body: null
+    headers:
+      Accept:
+      - '*/*'
+      Accept-Encoding:
+      - gzip, deflate
+      CommandName:
+      - aks create
+      Connection:
+      - keep-alive
+      ParameterSetName:
+      - --resource-group --name --vm-set-type -c --outbound-type --generate-ssh-keys
+        --nat-gateway-managed-outbound-ip-count --nat-gateway-idle-timeout --location
+      User-Agent:
       - AZURECLI/2.50.0 azsdk-python-azure-mgmt-containerservice/24.0.0 Python/3.10.8
         (Linux-5.15.0-1041-azure-x86_64-with-glibc2.31)
     method: GET
@@ -565,62 +415,47 @@
     body:
       string: "{\n  \"name\": \"d5ceb16d-ee25-c74a-880b-2f83789d4040\",\n  \"status\":
         \"InProgress\",\n  \"startTime\": \"2023-07-26T10:08:46.2660829Z\"\n }"
->>>>>>> 13d0ab0a
-    headers:
-      cache-control:
-      - no-cache
-      content-length:
-      - '126'
-      content-type:
-      - application/json
-      date:
-<<<<<<< HEAD
-      - Wed, 14 Jun 2023 19:29:22 GMT
-=======
+    headers:
+      cache-control:
+      - no-cache
+      content-length:
+      - '126'
+      content-type:
+      - application/json
+      date:
       - Wed, 26 Jul 2023 10:11:18 GMT
->>>>>>> 13d0ab0a
-      expires:
-      - '-1'
-      pragma:
-      - no-cache
-      server:
-      - nginx
-      strict-transport-security:
-      - max-age=31536000; includeSubDomains
-      transfer-encoding:
-      - chunked
-      vary:
-      - Accept-Encoding
-      x-content-type-options:
-      - nosniff
-    status:
-      code: 200
-      message: OK
-- request:
-    body: null
-    headers:
-      Accept:
-      - '*/*'
-      Accept-Encoding:
-      - gzip, deflate
-      CommandName:
-      - aks create
-      Connection:
-      - keep-alive
-      ParameterSetName:
-      - --resource-group --name --vm-set-type -c --outbound-type --generate-ssh-keys
-        --nat-gateway-managed-outbound-ip-count --nat-gateway-idle-timeout --location
-      User-Agent:
-<<<<<<< HEAD
-      - AZURECLI/2.49.0 azsdk-python-azure-mgmt-containerservice/23.0.0 Python/3.8.16
-        (macOS-13.4-arm64-arm-64bit)
-    method: GET
-    uri: https://management.azure.com/subscriptions/00000000-0000-0000-0000-000000000000/providers/Microsoft.ContainerService/locations/westus2/operations/da2fbcb2-d883-4ece-8a37-6a381a3e8cdf?api-version=2016-03-30
-  response:
-    body:
-      string: "{\n  \"name\": \"b2bc2fda-83d8-ce4e-8a37-6a381a3e8cdf\",\n  \"status\"\
-        : \"InProgress\",\n  \"startTime\": \"2023-06-14T19:27:51.248287Z\"\n }"
-=======
+      expires:
+      - '-1'
+      pragma:
+      - no-cache
+      server:
+      - nginx
+      strict-transport-security:
+      - max-age=31536000; includeSubDomains
+      transfer-encoding:
+      - chunked
+      vary:
+      - Accept-Encoding
+      x-content-type-options:
+      - nosniff
+    status:
+      code: 200
+      message: OK
+- request:
+    body: null
+    headers:
+      Accept:
+      - '*/*'
+      Accept-Encoding:
+      - gzip, deflate
+      CommandName:
+      - aks create
+      Connection:
+      - keep-alive
+      ParameterSetName:
+      - --resource-group --name --vm-set-type -c --outbound-type --generate-ssh-keys
+        --nat-gateway-managed-outbound-ip-count --nat-gateway-idle-timeout --location
+      User-Agent:
       - AZURECLI/2.50.0 azsdk-python-azure-mgmt-containerservice/24.0.0 Python/3.10.8
         (Linux-5.15.0-1041-azure-x86_64-with-glibc2.31)
     method: GET
@@ -629,62 +464,47 @@
     body:
       string: "{\n  \"name\": \"d5ceb16d-ee25-c74a-880b-2f83789d4040\",\n  \"status\":
         \"InProgress\",\n  \"startTime\": \"2023-07-26T10:08:46.2660829Z\"\n }"
->>>>>>> 13d0ab0a
-    headers:
-      cache-control:
-      - no-cache
-      content-length:
-      - '126'
-      content-type:
-      - application/json
-      date:
-<<<<<<< HEAD
-      - Wed, 14 Jun 2023 19:29:52 GMT
-=======
+    headers:
+      cache-control:
+      - no-cache
+      content-length:
+      - '126'
+      content-type:
+      - application/json
+      date:
       - Wed, 26 Jul 2023 10:11:48 GMT
->>>>>>> 13d0ab0a
-      expires:
-      - '-1'
-      pragma:
-      - no-cache
-      server:
-      - nginx
-      strict-transport-security:
-      - max-age=31536000; includeSubDomains
-      transfer-encoding:
-      - chunked
-      vary:
-      - Accept-Encoding
-      x-content-type-options:
-      - nosniff
-    status:
-      code: 200
-      message: OK
-- request:
-    body: null
-    headers:
-      Accept:
-      - '*/*'
-      Accept-Encoding:
-      - gzip, deflate
-      CommandName:
-      - aks create
-      Connection:
-      - keep-alive
-      ParameterSetName:
-      - --resource-group --name --vm-set-type -c --outbound-type --generate-ssh-keys
-        --nat-gateway-managed-outbound-ip-count --nat-gateway-idle-timeout --location
-      User-Agent:
-<<<<<<< HEAD
-      - AZURECLI/2.49.0 azsdk-python-azure-mgmt-containerservice/23.0.0 Python/3.8.16
-        (macOS-13.4-arm64-arm-64bit)
-    method: GET
-    uri: https://management.azure.com/subscriptions/00000000-0000-0000-0000-000000000000/providers/Microsoft.ContainerService/locations/westus2/operations/da2fbcb2-d883-4ece-8a37-6a381a3e8cdf?api-version=2016-03-30
-  response:
-    body:
-      string: "{\n  \"name\": \"b2bc2fda-83d8-ce4e-8a37-6a381a3e8cdf\",\n  \"status\"\
-        : \"InProgress\",\n  \"startTime\": \"2023-06-14T19:27:51.248287Z\"\n }"
-=======
+      expires:
+      - '-1'
+      pragma:
+      - no-cache
+      server:
+      - nginx
+      strict-transport-security:
+      - max-age=31536000; includeSubDomains
+      transfer-encoding:
+      - chunked
+      vary:
+      - Accept-Encoding
+      x-content-type-options:
+      - nosniff
+    status:
+      code: 200
+      message: OK
+- request:
+    body: null
+    headers:
+      Accept:
+      - '*/*'
+      Accept-Encoding:
+      - gzip, deflate
+      CommandName:
+      - aks create
+      Connection:
+      - keep-alive
+      ParameterSetName:
+      - --resource-group --name --vm-set-type -c --outbound-type --generate-ssh-keys
+        --nat-gateway-managed-outbound-ip-count --nat-gateway-idle-timeout --location
+      User-Agent:
       - AZURECLI/2.50.0 azsdk-python-azure-mgmt-containerservice/24.0.0 Python/3.10.8
         (Linux-5.15.0-1041-azure-x86_64-with-glibc2.31)
     method: GET
@@ -693,62 +513,47 @@
     body:
       string: "{\n  \"name\": \"d5ceb16d-ee25-c74a-880b-2f83789d4040\",\n  \"status\":
         \"InProgress\",\n  \"startTime\": \"2023-07-26T10:08:46.2660829Z\"\n }"
->>>>>>> 13d0ab0a
-    headers:
-      cache-control:
-      - no-cache
-      content-length:
-      - '126'
-      content-type:
-      - application/json
-      date:
-<<<<<<< HEAD
-      - Wed, 14 Jun 2023 19:30:22 GMT
-=======
+    headers:
+      cache-control:
+      - no-cache
+      content-length:
+      - '126'
+      content-type:
+      - application/json
+      date:
       - Wed, 26 Jul 2023 10:12:19 GMT
->>>>>>> 13d0ab0a
-      expires:
-      - '-1'
-      pragma:
-      - no-cache
-      server:
-      - nginx
-      strict-transport-security:
-      - max-age=31536000; includeSubDomains
-      transfer-encoding:
-      - chunked
-      vary:
-      - Accept-Encoding
-      x-content-type-options:
-      - nosniff
-    status:
-      code: 200
-      message: OK
-- request:
-    body: null
-    headers:
-      Accept:
-      - '*/*'
-      Accept-Encoding:
-      - gzip, deflate
-      CommandName:
-      - aks create
-      Connection:
-      - keep-alive
-      ParameterSetName:
-      - --resource-group --name --vm-set-type -c --outbound-type --generate-ssh-keys
-        --nat-gateway-managed-outbound-ip-count --nat-gateway-idle-timeout --location
-      User-Agent:
-<<<<<<< HEAD
-      - AZURECLI/2.49.0 azsdk-python-azure-mgmt-containerservice/23.0.0 Python/3.8.16
-        (macOS-13.4-arm64-arm-64bit)
-    method: GET
-    uri: https://management.azure.com/subscriptions/00000000-0000-0000-0000-000000000000/providers/Microsoft.ContainerService/locations/westus2/operations/da2fbcb2-d883-4ece-8a37-6a381a3e8cdf?api-version=2016-03-30
-  response:
-    body:
-      string: "{\n  \"name\": \"b2bc2fda-83d8-ce4e-8a37-6a381a3e8cdf\",\n  \"status\"\
-        : \"InProgress\",\n  \"startTime\": \"2023-06-14T19:27:51.248287Z\"\n }"
-=======
+      expires:
+      - '-1'
+      pragma:
+      - no-cache
+      server:
+      - nginx
+      strict-transport-security:
+      - max-age=31536000; includeSubDomains
+      transfer-encoding:
+      - chunked
+      vary:
+      - Accept-Encoding
+      x-content-type-options:
+      - nosniff
+    status:
+      code: 200
+      message: OK
+- request:
+    body: null
+    headers:
+      Accept:
+      - '*/*'
+      Accept-Encoding:
+      - gzip, deflate
+      CommandName:
+      - aks create
+      Connection:
+      - keep-alive
+      ParameterSetName:
+      - --resource-group --name --vm-set-type -c --outbound-type --generate-ssh-keys
+        --nat-gateway-managed-outbound-ip-count --nat-gateway-idle-timeout --location
+      User-Agent:
       - AZURECLI/2.50.0 azsdk-python-azure-mgmt-containerservice/24.0.0 Python/3.10.8
         (Linux-5.15.0-1041-azure-x86_64-with-glibc2.31)
     method: GET
@@ -757,62 +562,47 @@
     body:
       string: "{\n  \"name\": \"d5ceb16d-ee25-c74a-880b-2f83789d4040\",\n  \"status\":
         \"InProgress\",\n  \"startTime\": \"2023-07-26T10:08:46.2660829Z\"\n }"
->>>>>>> 13d0ab0a
-    headers:
-      cache-control:
-      - no-cache
-      content-length:
-      - '126'
-      content-type:
-      - application/json
-      date:
-<<<<<<< HEAD
-      - Wed, 14 Jun 2023 19:30:53 GMT
-=======
+    headers:
+      cache-control:
+      - no-cache
+      content-length:
+      - '126'
+      content-type:
+      - application/json
+      date:
       - Wed, 26 Jul 2023 10:12:49 GMT
->>>>>>> 13d0ab0a
-      expires:
-      - '-1'
-      pragma:
-      - no-cache
-      server:
-      - nginx
-      strict-transport-security:
-      - max-age=31536000; includeSubDomains
-      transfer-encoding:
-      - chunked
-      vary:
-      - Accept-Encoding
-      x-content-type-options:
-      - nosniff
-    status:
-      code: 200
-      message: OK
-- request:
-    body: null
-    headers:
-      Accept:
-      - '*/*'
-      Accept-Encoding:
-      - gzip, deflate
-      CommandName:
-      - aks create
-      Connection:
-      - keep-alive
-      ParameterSetName:
-      - --resource-group --name --vm-set-type -c --outbound-type --generate-ssh-keys
-        --nat-gateway-managed-outbound-ip-count --nat-gateway-idle-timeout --location
-      User-Agent:
-<<<<<<< HEAD
-      - AZURECLI/2.49.0 azsdk-python-azure-mgmt-containerservice/23.0.0 Python/3.8.16
-        (macOS-13.4-arm64-arm-64bit)
-    method: GET
-    uri: https://management.azure.com/subscriptions/00000000-0000-0000-0000-000000000000/providers/Microsoft.ContainerService/locations/westus2/operations/da2fbcb2-d883-4ece-8a37-6a381a3e8cdf?api-version=2016-03-30
-  response:
-    body:
-      string: "{\n  \"name\": \"b2bc2fda-83d8-ce4e-8a37-6a381a3e8cdf\",\n  \"status\"\
-        : \"InProgress\",\n  \"startTime\": \"2023-06-14T19:27:51.248287Z\"\n }"
-=======
+      expires:
+      - '-1'
+      pragma:
+      - no-cache
+      server:
+      - nginx
+      strict-transport-security:
+      - max-age=31536000; includeSubDomains
+      transfer-encoding:
+      - chunked
+      vary:
+      - Accept-Encoding
+      x-content-type-options:
+      - nosniff
+    status:
+      code: 200
+      message: OK
+- request:
+    body: null
+    headers:
+      Accept:
+      - '*/*'
+      Accept-Encoding:
+      - gzip, deflate
+      CommandName:
+      - aks create
+      Connection:
+      - keep-alive
+      ParameterSetName:
+      - --resource-group --name --vm-set-type -c --outbound-type --generate-ssh-keys
+        --nat-gateway-managed-outbound-ip-count --nat-gateway-idle-timeout --location
+      User-Agent:
       - AZURECLI/2.50.0 azsdk-python-azure-mgmt-containerservice/24.0.0 Python/3.10.8
         (Linux-5.15.0-1041-azure-x86_64-with-glibc2.31)
     method: GET
@@ -821,63 +611,47 @@
     body:
       string: "{\n  \"name\": \"d5ceb16d-ee25-c74a-880b-2f83789d4040\",\n  \"status\":
         \"InProgress\",\n  \"startTime\": \"2023-07-26T10:08:46.2660829Z\"\n }"
->>>>>>> 13d0ab0a
-    headers:
-      cache-control:
-      - no-cache
-      content-length:
-      - '126'
-      content-type:
-      - application/json
-      date:
-<<<<<<< HEAD
-      - Wed, 14 Jun 2023 19:31:23 GMT
-=======
+    headers:
+      cache-control:
+      - no-cache
+      content-length:
+      - '126'
+      content-type:
+      - application/json
+      date:
       - Wed, 26 Jul 2023 10:13:18 GMT
->>>>>>> 13d0ab0a
-      expires:
-      - '-1'
-      pragma:
-      - no-cache
-      server:
-      - nginx
-      strict-transport-security:
-      - max-age=31536000; includeSubDomains
-      transfer-encoding:
-      - chunked
-      vary:
-      - Accept-Encoding
-      x-content-type-options:
-      - nosniff
-    status:
-      code: 200
-      message: OK
-- request:
-    body: null
-    headers:
-      Accept:
-      - '*/*'
-      Accept-Encoding:
-      - gzip, deflate
-      CommandName:
-      - aks create
-      Connection:
-      - keep-alive
-      ParameterSetName:
-      - --resource-group --name --vm-set-type -c --outbound-type --generate-ssh-keys
-        --nat-gateway-managed-outbound-ip-count --nat-gateway-idle-timeout --location
-      User-Agent:
-<<<<<<< HEAD
-      - AZURECLI/2.49.0 azsdk-python-azure-mgmt-containerservice/23.0.0 Python/3.8.16
-        (macOS-13.4-arm64-arm-64bit)
-    method: GET
-    uri: https://management.azure.com/subscriptions/00000000-0000-0000-0000-000000000000/providers/Microsoft.ContainerService/locations/westus2/operations/da2fbcb2-d883-4ece-8a37-6a381a3e8cdf?api-version=2016-03-30
-  response:
-    body:
-      string: "{\n  \"name\": \"b2bc2fda-83d8-ce4e-8a37-6a381a3e8cdf\",\n  \"status\"\
-        : \"Succeeded\",\n  \"startTime\": \"2023-06-14T19:27:51.248287Z\",\n  \"\
-        endTime\": \"2023-06-14T19:31:34.3776474Z\"\n }"
-=======
+      expires:
+      - '-1'
+      pragma:
+      - no-cache
+      server:
+      - nginx
+      strict-transport-security:
+      - max-age=31536000; includeSubDomains
+      transfer-encoding:
+      - chunked
+      vary:
+      - Accept-Encoding
+      x-content-type-options:
+      - nosniff
+    status:
+      code: 200
+      message: OK
+- request:
+    body: null
+    headers:
+      Accept:
+      - '*/*'
+      Accept-Encoding:
+      - gzip, deflate
+      CommandName:
+      - aks create
+      Connection:
+      - keep-alive
+      ParameterSetName:
+      - --resource-group --name --vm-set-type -c --outbound-type --generate-ssh-keys
+        --nat-gateway-managed-outbound-ip-count --nat-gateway-idle-timeout --location
+      User-Agent:
       - AZURECLI/2.50.0 azsdk-python-azure-mgmt-containerservice/24.0.0 Python/3.10.8
         (Linux-5.15.0-1041-azure-x86_64-with-glibc2.31)
     method: GET
@@ -886,106 +660,47 @@
     body:
       string: "{\n  \"name\": \"d5ceb16d-ee25-c74a-880b-2f83789d4040\",\n  \"status\":
         \"InProgress\",\n  \"startTime\": \"2023-07-26T10:08:46.2660829Z\"\n }"
->>>>>>> 13d0ab0a
-    headers:
-      cache-control:
-      - no-cache
-      content-length:
-      - '126'
-      content-type:
-      - application/json
-      date:
-<<<<<<< HEAD
-      - Wed, 14 Jun 2023 19:31:53 GMT
-=======
+    headers:
+      cache-control:
+      - no-cache
+      content-length:
+      - '126'
+      content-type:
+      - application/json
+      date:
       - Wed, 26 Jul 2023 10:13:49 GMT
->>>>>>> 13d0ab0a
-      expires:
-      - '-1'
-      pragma:
-      - no-cache
-      server:
-      - nginx
-      strict-transport-security:
-      - max-age=31536000; includeSubDomains
-      transfer-encoding:
-      - chunked
-      vary:
-      - Accept-Encoding
-      x-content-type-options:
-      - nosniff
-    status:
-      code: 200
-      message: OK
-- request:
-    body: null
-    headers:
-      Accept:
-      - '*/*'
-      Accept-Encoding:
-      - gzip, deflate
-      CommandName:
-      - aks create
-      Connection:
-      - keep-alive
-      ParameterSetName:
-      - --resource-group --name --vm-set-type -c --outbound-type --generate-ssh-keys
-        --nat-gateway-managed-outbound-ip-count --nat-gateway-idle-timeout --location
-      User-Agent:
-<<<<<<< HEAD
-      - AZURECLI/2.49.0 azsdk-python-azure-mgmt-containerservice/23.0.0 Python/3.8.16
-        (macOS-13.4-arm64-arm-64bit)
-    method: GET
-    uri: https://management.azure.com/subscriptions/00000000-0000-0000-0000-000000000000/resourceGroups/clitest000001/providers/Microsoft.ContainerService/managedClusters/cliakstest000002?api-version=2023-05-01
-  response:
-    body:
-      string: "{\n  \"id\": \"/subscriptions/00000000-0000-0000-0000-000000000000/resourcegroups/clitest000001/providers/Microsoft.ContainerService/managedClusters/cliakstest000002\"\
-        ,\n  \"location\": \"westus2\",\n  \"name\": \"cliakstest000002\",\n  \"type\"\
-        : \"Microsoft.ContainerService/ManagedClusters\",\n  \"properties\": {\n \
-        \  \"provisioningState\": \"Succeeded\",\n   \"powerState\": {\n    \"code\"\
-        : \"Running\"\n   },\n   \"kubernetesVersion\": \"1.25.6\",\n   \"currentKubernetesVersion\"\
-        : \"1.25.6\",\n   \"dnsPrefix\": \"cliakstest-clitestpf56qxr6a-8ecadf\",\n\
-        \   \"fqdn\": \"cliakstest-clitestpf56qxr6a-8ecadf-ajcgf61t.hcp.westus2.azmk8s.io\"\
-        ,\n   \"azurePortalFQDN\": \"cliakstest-clitestpf56qxr6a-8ecadf-ajcgf61t.portal.hcp.westus2.azmk8s.io\"\
-        ,\n   \"agentPoolProfiles\": [\n    {\n     \"name\": \"nodepool1\",\n   \
-        \  \"count\": 1,\n     \"vmSize\": \"Standard_DS2_v2\",\n     \"osDiskSizeGB\"\
-        : 128,\n     \"osDiskType\": \"Managed\",\n     \"kubeletDiskType\": \"OS\"\
-        ,\n     \"maxPods\": 110,\n     \"type\": \"VirtualMachineScaleSets\",\n \
-        \    \"enableAutoScaling\": false,\n     \"provisioningState\": \"Succeeded\"\
-        ,\n     \"powerState\": {\n      \"code\": \"Running\"\n     },\n     \"orchestratorVersion\"\
-        : \"1.25.6\",\n     \"currentOrchestratorVersion\": \"1.25.6\",\n     \"enableNodePublicIP\"\
-        : false,\n     \"mode\": \"System\",\n     \"enableEncryptionAtHost\": false,\n\
-        \     \"enableUltraSSD\": false,\n     \"osType\": \"Linux\",\n     \"osSKU\"\
-        : \"Ubuntu\",\n     \"nodeImageVersion\": \"AKSUbuntu-2204gen2containerd-202306.01.0\"\
-        ,\n     \"upgradeSettings\": {},\n     \"enableFIPS\": false\n    }\n   ],\n\
-        \   \"linuxProfile\": {\n    \"adminUsername\": \"azureuser\",\n    \"ssh\"\
-        : {\n     \"publicKeys\": [\n      {\n       \"keyData\": \"ssh-rsa AAAAB3NzaC1yc2EAAAADAQABAAABgQDpX1rdEYwy8z3kRUtRfwnjcaa5sVBDlUyteEiAVG60B6vO74sUT/s0cmvOGRY56u17SQxCQdf7Y8rapBYnkCybdcP8Vh6SoQszHc2N5LbcfHLoeA9wrFvW74ZZHmld34yo1OeU3xKZVlGB+xP54En93j1zYZa7WFQz20r/R4JR2koF6h1W4jxneKXzRTs/KoZyBAHhM1YuqQiEohJHxccmFlAm1pvzwaEtBMeGQdu3wjSL9CGOGsBTcnSo06LkZ1EXdd9zgSO5Vma/qBA4ZcP7rG6ght3ajBs5b7TqabuISOeWiu9y8GxY+lxiolSmE/MyKAaoJJ8nxHrbjom+gLtsGhW79FqoqySDkN+qK1h/L5YEIjgfx0L4bJkeKGXWNXmGGJE1tEkV0ob9EBpJAMEza46N+LImo/q465+vUG2nOS/cgFkMG4yclVe6f7kyOWWbijFMTcInThhtMoJUBfikOTguGlAIIjMphhaWyAXIjmbpiyDppctW0OrF4ljGx9E=\
-        \ henrychen@microsoft.com\\n\"\n      }\n     ]\n    }\n   },\n   \"servicePrincipalProfile\"\
-        : {\n    \"clientId\":\"00000000-0000-0000-0000-000000000001\"\n   },\n  \
-        \ \"nodeResourceGroup\": \"MC_clitest000001_cliakstest000002_westus2\",\n\
-        \   \"enableRBAC\": true,\n   \"supportPlan\": \"KubernetesOfficial\",\n \
-        \  \"networkProfile\": {\n    \"networkPlugin\": \"kubenet\",\n    \"loadBalancerSku\"\
-        : \"Standard\",\n    \"loadBalancerProfile\": {},\n    \"natGatewayProfile\"\
-        : {\n     \"managedOutboundIPProfile\": {\n      \"count\": 1\n     },\n \
-        \    \"effectiveOutboundIPs\": [\n      {\n       \"id\": \"/subscriptions/00000000-0000-0000-0000-000000000000/resourceGroups/MC_clitest000001_cliakstest000002_westus2/providers/Microsoft.Network/publicIPAddresses/3dbba39f-2eb3-4364-847f-8804726edcda\"\
-        \n      }\n     ],\n     \"idleTimeoutInMinutes\": 4\n    },\n    \"podCidr\"\
-        : \"10.244.0.0/16\",\n    \"serviceCidr\": \"10.0.0.0/16\",\n    \"dnsServiceIP\"\
-        : \"10.0.0.10\",\n    \"outboundType\": \"managedNATGateway\",\n    \"podCidrs\"\
-        : [\n     \"10.244.0.0/16\"\n    ],\n    \"serviceCidrs\": [\n     \"10.0.0.0/16\"\
-        \n    ],\n    \"ipFamilies\": [\n     \"IPv4\"\n    ]\n   },\n   \"maxAgentPools\"\
-        : 100,\n   \"identityProfile\": {\n    \"kubeletidentity\": {\n     \"resourceId\"\
-        : \"/subscriptions/00000000-0000-0000-0000-000000000000/resourcegroups/MC_clitest000001_cliakstest000002_westus2/providers/Microsoft.ManagedIdentity/userAssignedIdentities/cliakstest000002-agentpool\"\
-        ,\n     \"clientId\":\"00000000-0000-0000-0000-000000000001\",\n     \"objectId\"\
-        :\"00000000-0000-0000-0000-000000000001\"\n    }\n   },\n   \"disableLocalAccounts\"\
-        : false,\n   \"securityProfile\": {},\n   \"storageProfile\": {\n    \"diskCSIDriver\"\
-        : {\n     \"enabled\": true\n    },\n    \"fileCSIDriver\": {\n     \"enabled\"\
-        : true\n    },\n    \"snapshotController\": {\n     \"enabled\": true\n  \
-        \  }\n   },\n   \"oidcIssuerProfile\": {\n    \"enabled\": false\n   },\n\
-        \   \"workloadAutoScalerProfile\": {}\n  },\n  \"identity\": {\n   \"type\"\
-        : \"SystemAssigned\",\n   \"principalId\":\"00000000-0000-0000-0000-000000000001\"\
-        ,\n   \"tenantId\": \"72f988bf-86f1-41af-91ab-2d7cd011db47\"\n  },\n  \"sku\"\
-        : {\n   \"name\": \"Base\",\n   \"tier\": \"Free\"\n  }\n }"
-=======
+      expires:
+      - '-1'
+      pragma:
+      - no-cache
+      server:
+      - nginx
+      strict-transport-security:
+      - max-age=31536000; includeSubDomains
+      transfer-encoding:
+      - chunked
+      vary:
+      - Accept-Encoding
+      x-content-type-options:
+      - nosniff
+    status:
+      code: 200
+      message: OK
+- request:
+    body: null
+    headers:
+      Accept:
+      - '*/*'
+      Accept-Encoding:
+      - gzip, deflate
+      CommandName:
+      - aks create
+      Connection:
+      - keep-alive
+      ParameterSetName:
+      - --resource-group --name --vm-set-type -c --outbound-type --generate-ssh-keys
+        --nat-gateway-managed-outbound-ip-count --nat-gateway-idle-timeout --location
+      User-Agent:
       - AZURECLI/2.50.0 azsdk-python-azure-mgmt-containerservice/24.0.0 Python/3.10.8
         (Linux-5.15.0-1041-azure-x86_64-with-glibc2.31)
     method: GET
@@ -1281,24 +996,15 @@
         {\n   \"type\": \"SystemAssigned\",\n   \"principalId\":\"00000000-0000-0000-0000-000000000001\",\n
         \  \"tenantId\": \"72f988bf-86f1-41af-91ab-2d7cd011db47\"\n  },\n  \"sku\":
         {\n   \"name\": \"Base\",\n   \"tier\": \"Free\"\n  }\n }"
->>>>>>> 13d0ab0a
-    headers:
-      cache-control:
-      - no-cache
-      content-length:
-<<<<<<< HEAD
-      - '4156'
-      content-type:
-      - application/json
-      date:
-      - Wed, 14 Jun 2023 19:31:53 GMT
-=======
+    headers:
+      cache-control:
+      - no-cache
+      content-length:
       - '3958'
       content-type:
       - application/json
       date:
       - Wed, 26 Jul 2023 10:16:22 GMT
->>>>>>> 13d0ab0a
       expires:
       - '-1'
       pragma:
@@ -1330,60 +1036,6 @@
       ParameterSetName:
       - --resource-group --name --nat-gateway-managed-outbound-ip-count --nat-gateway-idle-timeout
       User-Agent:
-<<<<<<< HEAD
-      - AZURECLI/2.49.0 azsdk-python-azure-mgmt-containerservice/23.0.0 Python/3.8.16
-        (macOS-13.4-arm64-arm-64bit)
-    method: GET
-    uri: https://management.azure.com/subscriptions/00000000-0000-0000-0000-000000000000/resourceGroups/clitest000001/providers/Microsoft.ContainerService/managedClusters/cliakstest000002?api-version=2023-05-01
-  response:
-    body:
-      string: "{\n  \"id\": \"/subscriptions/00000000-0000-0000-0000-000000000000/resourcegroups/clitest000001/providers/Microsoft.ContainerService/managedClusters/cliakstest000002\"\
-        ,\n  \"location\": \"westus2\",\n  \"name\": \"cliakstest000002\",\n  \"type\"\
-        : \"Microsoft.ContainerService/ManagedClusters\",\n  \"properties\": {\n \
-        \  \"provisioningState\": \"Succeeded\",\n   \"powerState\": {\n    \"code\"\
-        : \"Running\"\n   },\n   \"kubernetesVersion\": \"1.25.6\",\n   \"currentKubernetesVersion\"\
-        : \"1.25.6\",\n   \"dnsPrefix\": \"cliakstest-clitestpf56qxr6a-8ecadf\",\n\
-        \   \"fqdn\": \"cliakstest-clitestpf56qxr6a-8ecadf-ajcgf61t.hcp.westus2.azmk8s.io\"\
-        ,\n   \"azurePortalFQDN\": \"cliakstest-clitestpf56qxr6a-8ecadf-ajcgf61t.portal.hcp.westus2.azmk8s.io\"\
-        ,\n   \"agentPoolProfiles\": [\n    {\n     \"name\": \"nodepool1\",\n   \
-        \  \"count\": 1,\n     \"vmSize\": \"Standard_DS2_v2\",\n     \"osDiskSizeGB\"\
-        : 128,\n     \"osDiskType\": \"Managed\",\n     \"kubeletDiskType\": \"OS\"\
-        ,\n     \"maxPods\": 110,\n     \"type\": \"VirtualMachineScaleSets\",\n \
-        \    \"enableAutoScaling\": false,\n     \"provisioningState\": \"Succeeded\"\
-        ,\n     \"powerState\": {\n      \"code\": \"Running\"\n     },\n     \"orchestratorVersion\"\
-        : \"1.25.6\",\n     \"currentOrchestratorVersion\": \"1.25.6\",\n     \"enableNodePublicIP\"\
-        : false,\n     \"mode\": \"System\",\n     \"enableEncryptionAtHost\": false,\n\
-        \     \"enableUltraSSD\": false,\n     \"osType\": \"Linux\",\n     \"osSKU\"\
-        : \"Ubuntu\",\n     \"nodeImageVersion\": \"AKSUbuntu-2204gen2containerd-202306.01.0\"\
-        ,\n     \"upgradeSettings\": {},\n     \"enableFIPS\": false\n    }\n   ],\n\
-        \   \"linuxProfile\": {\n    \"adminUsername\": \"azureuser\",\n    \"ssh\"\
-        : {\n     \"publicKeys\": [\n      {\n       \"keyData\": \"ssh-rsa AAAAB3NzaC1yc2EAAAADAQABAAABgQDpX1rdEYwy8z3kRUtRfwnjcaa5sVBDlUyteEiAVG60B6vO74sUT/s0cmvOGRY56u17SQxCQdf7Y8rapBYnkCybdcP8Vh6SoQszHc2N5LbcfHLoeA9wrFvW74ZZHmld34yo1OeU3xKZVlGB+xP54En93j1zYZa7WFQz20r/R4JR2koF6h1W4jxneKXzRTs/KoZyBAHhM1YuqQiEohJHxccmFlAm1pvzwaEtBMeGQdu3wjSL9CGOGsBTcnSo06LkZ1EXdd9zgSO5Vma/qBA4ZcP7rG6ght3ajBs5b7TqabuISOeWiu9y8GxY+lxiolSmE/MyKAaoJJ8nxHrbjom+gLtsGhW79FqoqySDkN+qK1h/L5YEIjgfx0L4bJkeKGXWNXmGGJE1tEkV0ob9EBpJAMEza46N+LImo/q465+vUG2nOS/cgFkMG4yclVe6f7kyOWWbijFMTcInThhtMoJUBfikOTguGlAIIjMphhaWyAXIjmbpiyDppctW0OrF4ljGx9E=\
-        \ henrychen@microsoft.com\\n\"\n      }\n     ]\n    }\n   },\n   \"servicePrincipalProfile\"\
-        : {\n    \"clientId\":\"00000000-0000-0000-0000-000000000001\"\n   },\n  \
-        \ \"nodeResourceGroup\": \"MC_clitest000001_cliakstest000002_westus2\",\n\
-        \   \"enableRBAC\": true,\n   \"supportPlan\": \"KubernetesOfficial\",\n \
-        \  \"networkProfile\": {\n    \"networkPlugin\": \"kubenet\",\n    \"loadBalancerSku\"\
-        : \"Standard\",\n    \"loadBalancerProfile\": {},\n    \"natGatewayProfile\"\
-        : {\n     \"managedOutboundIPProfile\": {\n      \"count\": 1\n     },\n \
-        \    \"effectiveOutboundIPs\": [\n      {\n       \"id\": \"/subscriptions/00000000-0000-0000-0000-000000000000/resourceGroups/MC_clitest000001_cliakstest000002_westus2/providers/Microsoft.Network/publicIPAddresses/3dbba39f-2eb3-4364-847f-8804726edcda\"\
-        \n      }\n     ],\n     \"idleTimeoutInMinutes\": 4\n    },\n    \"podCidr\"\
-        : \"10.244.0.0/16\",\n    \"serviceCidr\": \"10.0.0.0/16\",\n    \"dnsServiceIP\"\
-        : \"10.0.0.10\",\n    \"outboundType\": \"managedNATGateway\",\n    \"podCidrs\"\
-        : [\n     \"10.244.0.0/16\"\n    ],\n    \"serviceCidrs\": [\n     \"10.0.0.0/16\"\
-        \n    ],\n    \"ipFamilies\": [\n     \"IPv4\"\n    ]\n   },\n   \"maxAgentPools\"\
-        : 100,\n   \"identityProfile\": {\n    \"kubeletidentity\": {\n     \"resourceId\"\
-        : \"/subscriptions/00000000-0000-0000-0000-000000000000/resourcegroups/MC_clitest000001_cliakstest000002_westus2/providers/Microsoft.ManagedIdentity/userAssignedIdentities/cliakstest000002-agentpool\"\
-        ,\n     \"clientId\":\"00000000-0000-0000-0000-000000000001\",\n     \"objectId\"\
-        :\"00000000-0000-0000-0000-000000000001\"\n    }\n   },\n   \"disableLocalAccounts\"\
-        : false,\n   \"securityProfile\": {},\n   \"storageProfile\": {\n    \"diskCSIDriver\"\
-        : {\n     \"enabled\": true\n    },\n    \"fileCSIDriver\": {\n     \"enabled\"\
-        : true\n    },\n    \"snapshotController\": {\n     \"enabled\": true\n  \
-        \  }\n   },\n   \"oidcIssuerProfile\": {\n    \"enabled\": false\n   },\n\
-        \   \"workloadAutoScalerProfile\": {}\n  },\n  \"identity\": {\n   \"type\"\
-        : \"SystemAssigned\",\n   \"principalId\":\"00000000-0000-0000-0000-000000000001\"\
-        ,\n   \"tenantId\": \"72f988bf-86f1-41af-91ab-2d7cd011db47\"\n  },\n  \"sku\"\
-        : {\n   \"name\": \"Base\",\n   \"tier\": \"Free\"\n  }\n }"
-=======
       - AZURECLI/2.50.0 azsdk-python-azure-mgmt-containerservice/24.0.0 Python/3.10.8
         (Linux-5.15.0-1041-azure-x86_64-with-glibc2.31)
     method: GET
@@ -1433,24 +1085,15 @@
         {\n   \"type\": \"SystemAssigned\",\n   \"principalId\":\"00000000-0000-0000-0000-000000000001\",\n
         \  \"tenantId\": \"72f988bf-86f1-41af-91ab-2d7cd011db47\"\n  },\n  \"sku\":
         {\n   \"name\": \"Base\",\n   \"tier\": \"Free\"\n  }\n }"
->>>>>>> 13d0ab0a
-    headers:
-      cache-control:
-      - no-cache
-      content-length:
-<<<<<<< HEAD
-      - '4156'
-      content-type:
-      - application/json
-      date:
-      - Wed, 14 Jun 2023 19:31:56 GMT
-=======
+    headers:
+      cache-control:
+      - no-cache
+      content-length:
       - '3958'
       content-type:
       - application/json
       date:
       - Wed, 26 Jul 2023 10:16:24 GMT
->>>>>>> 13d0ab0a
       expires:
       - '-1'
       pragma:
@@ -1471,27 +1114,13 @@
 - request:
     body: '{"location": "westus2", "sku": {"name": "Base", "tier": "Free"}, "identity":
       {"type": "SystemAssigned"}, "properties": {"kubernetesVersion": "1.25.6", "dnsPrefix":
-<<<<<<< HEAD
-      "cliakstest-clitestpf56qxr6a-8ecadf", "agentPoolProfiles": [{"count": 1, "vmSize":
-=======
       "cliakstest-clitest2hxcufitd-8ecadf", "agentPoolProfiles": [{"count": 1, "vmSize":
->>>>>>> 13d0ab0a
       "Standard_DS2_v2", "osDiskSizeGB": 128, "osDiskType": "Managed", "kubeletDiskType":
       "OS", "maxPods": 110, "osType": "Linux", "osSKU": "Ubuntu", "enableAutoScaling":
       false, "type": "VirtualMachineScaleSets", "mode": "System", "orchestratorVersion":
       "1.25.6", "upgradeSettings": {}, "powerState": {"code": "Running"}, "enableNodePublicIP":
       false, "enableEncryptionAtHost": false, "enableUltraSSD": false, "enableFIPS":
       false, "name": "nodepool1"}], "linuxProfile": {"adminUsername": "azureuser",
-<<<<<<< HEAD
-      "ssh": {"publicKeys": [{"keyData": "ssh-rsa AAAAB3NzaC1yc2EAAAADAQABAAABgQDpX1rdEYwy8z3kRUtRfwnjcaa5sVBDlUyteEiAVG60B6vO74sUT/s0cmvOGRY56u17SQxCQdf7Y8rapBYnkCybdcP8Vh6SoQszHc2N5LbcfHLoeA9wrFvW74ZZHmld34yo1OeU3xKZVlGB+xP54En93j1zYZa7WFQz20r/R4JR2koF6h1W4jxneKXzRTs/KoZyBAHhM1YuqQiEohJHxccmFlAm1pvzwaEtBMeGQdu3wjSL9CGOGsBTcnSo06LkZ1EXdd9zgSO5Vma/qBA4ZcP7rG6ght3ajBs5b7TqabuISOeWiu9y8GxY+lxiolSmE/MyKAaoJJ8nxHrbjom+gLtsGhW79FqoqySDkN+qK1h/L5YEIjgfx0L4bJkeKGXWNXmGGJE1tEkV0ob9EBpJAMEza46N+LImo/q465+vUG2nOS/cgFkMG4yclVe6f7kyOWWbijFMTcInThhtMoJUBfikOTguGlAIIjMphhaWyAXIjmbpiyDppctW0OrF4ljGx9E=
-      henrychen@microsoft.com\n"}]}}, "servicePrincipalProfile": {"clientId":"00000000-0000-0000-0000-000000000001"},
-      "oidcIssuerProfile": {"enabled": false}, "nodeResourceGroup": "MC_clitest000001_cliakstest000002_westus2",
-      "enableRBAC": true, "supportPlan": "KubernetesOfficial", "networkProfile": {"networkPlugin":
-      "kubenet", "podCidr": "10.244.0.0/16", "serviceCidr": "10.0.0.0/16", "dnsServiceIP":
-      "10.0.0.10", "outboundType": "managedNATGateway", "loadBalancerSku": "Standard",
-      "loadBalancerProfile": {}, "natGatewayProfile": {"managedOutboundIPProfile":
-      {"count": 2}, "effectiveOutboundIPs": [{"id": "/subscriptions/00000000-0000-0000-0000-000000000000/resourceGroups/MC_clitest000001_cliakstest000002_westus2/providers/Microsoft.Network/publicIPAddresses/3dbba39f-2eb3-4364-847f-8804726edcda"}],
-=======
       "ssh": {"publicKeys": [{"keyData": "ssh-rsa AAAAB3NzaC1yc2EAAAADAQABAAABAQDpuvmInaohW3QIWxb7pRjLkxtDSwPs/fiwWF2IiO6KME9f8bRhkl0Ozd93KIu4Nt/pGoCIqjhxvvZ/RhTkFdpFbCu2xxfyGbgpiJYYUZYmz4AF1RfXPc77BhLF4X8E50yGsHt4PIusgkWTVtIsWNJ06lLYDYQwOH1DV9qtuWrnbHzb6BYtPxLve7AFyfMs0mnAFhtj6TrGPl/wlkt0eCI3G2M2E0Vb0ceEMRQ001H84btemXk+jDqwFb9RPxNFxUOvdShIAUD+f4UNWDGGhblPlfL+/5Ph/Gq+xTxO9EJTAp3In0jAS7Rs2v10GP2IO2FPbkgUimc+y0/Xz2vN5d/X"}]}},
       "servicePrincipalProfile": {"clientId":"00000000-0000-0000-0000-000000000001"},
       "oidcIssuerProfile": {"enabled": false}, "nodeResourceGroup": "MC_clitest000001_cliakstest000002_westus2",
@@ -1499,7 +1128,6 @@
       "10.244.0.0/16", "serviceCidr": "10.0.0.0/16", "dnsServiceIP": "10.0.0.10",
       "outboundType": "managedNATGateway", "loadBalancerSku": "Standard", "natGatewayProfile":
       {"managedOutboundIPProfile": {"count": 2}, "effectiveOutboundIPs": [{"id": "/subscriptions/00000000-0000-0000-0000-000000000000/resourceGroups/MC_clitest000001_cliakstest000002_westus2/providers/Microsoft.Network/publicIPAddresses/ff3740b2-b621-4188-b59e-1cd187712baf"}],
->>>>>>> 13d0ab0a
       "idleTimeoutInMinutes": 30}, "podCidrs": ["10.244.0.0/16"], "serviceCidrs":
       ["10.0.0.0/16"], "ipFamilies": ["IPv4"]}, "identityProfile": {"kubeletidentity":
       {"resourceId": "/subscriptions/00000000-0000-0000-0000-000000000000/resourcegroups/MC_clitest000001_cliakstest000002_westus2/providers/Microsoft.ManagedIdentity/userAssignedIdentities/cliakstest000002-agentpool",
@@ -1516,81 +1144,12 @@
       Connection:
       - keep-alive
       Content-Length:
-<<<<<<< HEAD
-      - '2711'
-=======
       - '2449'
->>>>>>> 13d0ab0a
       Content-Type:
       - application/json
       ParameterSetName:
       - --resource-group --name --nat-gateway-managed-outbound-ip-count --nat-gateway-idle-timeout
       User-Agent:
-<<<<<<< HEAD
-      - AZURECLI/2.49.0 azsdk-python-azure-mgmt-containerservice/23.0.0 Python/3.8.16
-        (macOS-13.4-arm64-arm-64bit)
-    method: PUT
-    uri: https://management.azure.com/subscriptions/00000000-0000-0000-0000-000000000000/resourceGroups/clitest000001/providers/Microsoft.ContainerService/managedClusters/cliakstest000002?api-version=2023-05-01
-  response:
-    body:
-      string: "{\n  \"id\": \"/subscriptions/00000000-0000-0000-0000-000000000000/resourcegroups/clitest000001/providers/Microsoft.ContainerService/managedClusters/cliakstest000002\"\
-        ,\n  \"location\": \"westus2\",\n  \"name\": \"cliakstest000002\",\n  \"type\"\
-        : \"Microsoft.ContainerService/ManagedClusters\",\n  \"properties\": {\n \
-        \  \"provisioningState\": \"Updating\",\n   \"powerState\": {\n    \"code\"\
-        : \"Running\"\n   },\n   \"kubernetesVersion\": \"1.25.6\",\n   \"currentKubernetesVersion\"\
-        : \"1.25.6\",\n   \"dnsPrefix\": \"cliakstest-clitestpf56qxr6a-8ecadf\",\n\
-        \   \"fqdn\": \"cliakstest-clitestpf56qxr6a-8ecadf-ajcgf61t.hcp.westus2.azmk8s.io\"\
-        ,\n   \"azurePortalFQDN\": \"cliakstest-clitestpf56qxr6a-8ecadf-ajcgf61t.portal.hcp.westus2.azmk8s.io\"\
-        ,\n   \"agentPoolProfiles\": [\n    {\n     \"name\": \"nodepool1\",\n   \
-        \  \"count\": 1,\n     \"vmSize\": \"Standard_DS2_v2\",\n     \"osDiskSizeGB\"\
-        : 128,\n     \"osDiskType\": \"Managed\",\n     \"kubeletDiskType\": \"OS\"\
-        ,\n     \"maxPods\": 110,\n     \"type\": \"VirtualMachineScaleSets\",\n \
-        \    \"enableAutoScaling\": false,\n     \"provisioningState\": \"Updating\"\
-        ,\n     \"powerState\": {\n      \"code\": \"Running\"\n     },\n     \"orchestratorVersion\"\
-        : \"1.25.6\",\n     \"currentOrchestratorVersion\": \"1.25.6\",\n     \"enableNodePublicIP\"\
-        : false,\n     \"mode\": \"System\",\n     \"enableEncryptionAtHost\": false,\n\
-        \     \"enableUltraSSD\": false,\n     \"osType\": \"Linux\",\n     \"osSKU\"\
-        : \"Ubuntu\",\n     \"nodeImageVersion\": \"AKSUbuntu-2204gen2containerd-202306.01.0\"\
-        ,\n     \"upgradeSettings\": {},\n     \"enableFIPS\": false\n    }\n   ],\n\
-        \   \"linuxProfile\": {\n    \"adminUsername\": \"azureuser\",\n    \"ssh\"\
-        : {\n     \"publicKeys\": [\n      {\n       \"keyData\": \"ssh-rsa AAAAB3NzaC1yc2EAAAADAQABAAABgQDpX1rdEYwy8z3kRUtRfwnjcaa5sVBDlUyteEiAVG60B6vO74sUT/s0cmvOGRY56u17SQxCQdf7Y8rapBYnkCybdcP8Vh6SoQszHc2N5LbcfHLoeA9wrFvW74ZZHmld34yo1OeU3xKZVlGB+xP54En93j1zYZa7WFQz20r/R4JR2koF6h1W4jxneKXzRTs/KoZyBAHhM1YuqQiEohJHxccmFlAm1pvzwaEtBMeGQdu3wjSL9CGOGsBTcnSo06LkZ1EXdd9zgSO5Vma/qBA4ZcP7rG6ght3ajBs5b7TqabuISOeWiu9y8GxY+lxiolSmE/MyKAaoJJ8nxHrbjom+gLtsGhW79FqoqySDkN+qK1h/L5YEIjgfx0L4bJkeKGXWNXmGGJE1tEkV0ob9EBpJAMEza46N+LImo/q465+vUG2nOS/cgFkMG4yclVe6f7kyOWWbijFMTcInThhtMoJUBfikOTguGlAIIjMphhaWyAXIjmbpiyDppctW0OrF4ljGx9E=\
-        \ henrychen@microsoft.com\\n\"\n      }\n     ]\n    }\n   },\n   \"servicePrincipalProfile\"\
-        : {\n    \"clientId\":\"00000000-0000-0000-0000-000000000001\"\n   },\n  \
-        \ \"nodeResourceGroup\": \"MC_clitest000001_cliakstest000002_westus2\",\n\
-        \   \"enableRBAC\": true,\n   \"supportPlan\": \"KubernetesOfficial\",\n \
-        \  \"networkProfile\": {\n    \"networkPlugin\": \"kubenet\",\n    \"loadBalancerSku\"\
-        : \"Standard\",\n    \"loadBalancerProfile\": {},\n    \"natGatewayProfile\"\
-        : {\n     \"managedOutboundIPProfile\": {\n      \"count\": 2\n     },\n \
-        \    \"effectiveOutboundIPs\": [\n      {\n       \"id\": \"/subscriptions/00000000-0000-0000-0000-000000000000/resourceGroups/MC_clitest000001_cliakstest000002_westus2/providers/Microsoft.Network/publicIPAddresses/3dbba39f-2eb3-4364-847f-8804726edcda\"\
-        \n      }\n     ],\n     \"idleTimeoutInMinutes\": 30\n    },\n    \"podCidr\"\
-        : \"10.244.0.0/16\",\n    \"serviceCidr\": \"10.0.0.0/16\",\n    \"dnsServiceIP\"\
-        : \"10.0.0.10\",\n    \"outboundType\": \"managedNATGateway\",\n    \"podCidrs\"\
-        : [\n     \"10.244.0.0/16\"\n    ],\n    \"serviceCidrs\": [\n     \"10.0.0.0/16\"\
-        \n    ],\n    \"ipFamilies\": [\n     \"IPv4\"\n    ]\n   },\n   \"maxAgentPools\"\
-        : 100,\n   \"identityProfile\": {\n    \"kubeletidentity\": {\n     \"resourceId\"\
-        : \"/subscriptions/00000000-0000-0000-0000-000000000000/resourcegroups/MC_clitest000001_cliakstest000002_westus2/providers/Microsoft.ManagedIdentity/userAssignedIdentities/cliakstest000002-agentpool\"\
-        ,\n     \"clientId\":\"00000000-0000-0000-0000-000000000001\",\n     \"objectId\"\
-        :\"00000000-0000-0000-0000-000000000001\"\n    }\n   },\n   \"disableLocalAccounts\"\
-        : false,\n   \"securityProfile\": {},\n   \"storageProfile\": {\n    \"diskCSIDriver\"\
-        : {\n     \"enabled\": true\n    },\n    \"fileCSIDriver\": {\n     \"enabled\"\
-        : true\n    },\n    \"snapshotController\": {\n     \"enabled\": true\n  \
-        \  }\n   },\n   \"oidcIssuerProfile\": {\n    \"enabled\": false\n   },\n\
-        \   \"workloadAutoScalerProfile\": {}\n  },\n  \"identity\": {\n   \"type\"\
-        : \"SystemAssigned\",\n   \"principalId\":\"00000000-0000-0000-0000-000000000001\"\
-        ,\n   \"tenantId\": \"72f988bf-86f1-41af-91ab-2d7cd011db47\"\n  },\n  \"sku\"\
-        : {\n   \"name\": \"Base\",\n   \"tier\": \"Free\"\n  }\n }"
-    headers:
-      azure-asyncoperation:
-      - https://management.azure.com/subscriptions/00000000-0000-0000-0000-000000000000/providers/Microsoft.ContainerService/locations/westus2/operations/c5ac5147-79ba-47ee-83fd-4230734575c7?api-version=2016-03-30
-      cache-control:
-      - no-cache
-      content-length:
-      - '4155'
-      content-type:
-      - application/json
-      date:
-      - Wed, 14 Jun 2023 19:32:02 GMT
-=======
       - AZURECLI/2.50.0 azsdk-python-azure-mgmt-containerservice/24.0.0 Python/3.10.8
         (Linux-5.15.0-1041-azure-x86_64-with-glibc2.31)
     method: PUT
@@ -1651,7 +1210,6 @@
       - application/json
       date:
       - Wed, 26 Jul 2023 10:16:30 GMT
->>>>>>> 13d0ab0a
       expires:
       - '-1'
       pragma:
@@ -1667,11 +1225,7 @@
       x-content-type-options:
       - nosniff
       x-ms-ratelimit-remaining-subscription-writes:
-<<<<<<< HEAD
-      - '1199'
-=======
       - '1195'
->>>>>>> 13d0ab0a
     status:
       code: 200
       message: OK
@@ -1689,16 +1243,6 @@
       ParameterSetName:
       - --resource-group --name --nat-gateway-managed-outbound-ip-count --nat-gateway-idle-timeout
       User-Agent:
-<<<<<<< HEAD
-      - AZURECLI/2.49.0 azsdk-python-azure-mgmt-containerservice/23.0.0 Python/3.8.16
-        (macOS-13.4-arm64-arm-64bit)
-    method: GET
-    uri: https://management.azure.com/subscriptions/00000000-0000-0000-0000-000000000000/providers/Microsoft.ContainerService/locations/westus2/operations/c5ac5147-79ba-47ee-83fd-4230734575c7?api-version=2016-03-30
-  response:
-    body:
-      string: "{\n  \"name\": \"4751acc5-ba79-ee47-83fd-4230734575c7\",\n  \"status\"\
-        : \"InProgress\",\n  \"startTime\": \"2023-06-14T19:32:02.0925829Z\"\n }"
-=======
       - AZURECLI/2.50.0 azsdk-python-azure-mgmt-containerservice/24.0.0 Python/3.10.8
         (Linux-5.15.0-1041-azure-x86_64-with-glibc2.31)
     method: GET
@@ -1707,20 +1251,15 @@
     body:
       string: "{\n  \"name\": \"c9e4ad94-4e95-fe42-a79e-b1e7bd48de2b\",\n  \"status\":
         \"InProgress\",\n  \"startTime\": \"2023-07-26T10:16:30.1423115Z\"\n }"
->>>>>>> 13d0ab0a
-    headers:
-      cache-control:
-      - no-cache
-      content-length:
-      - '126'
-      content-type:
-      - application/json
-      date:
-<<<<<<< HEAD
-      - Wed, 14 Jun 2023 19:32:02 GMT
-=======
+    headers:
+      cache-control:
+      - no-cache
+      content-length:
+      - '126'
+      content-type:
+      - application/json
+      date:
       - Wed, 26 Jul 2023 10:16:30 GMT
->>>>>>> 13d0ab0a
       expires:
       - '-1'
       pragma:
@@ -1752,16 +1291,6 @@
       ParameterSetName:
       - --resource-group --name --nat-gateway-managed-outbound-ip-count --nat-gateway-idle-timeout
       User-Agent:
-<<<<<<< HEAD
-      - AZURECLI/2.49.0 azsdk-python-azure-mgmt-containerservice/23.0.0 Python/3.8.16
-        (macOS-13.4-arm64-arm-64bit)
-    method: GET
-    uri: https://management.azure.com/subscriptions/00000000-0000-0000-0000-000000000000/providers/Microsoft.ContainerService/locations/westus2/operations/c5ac5147-79ba-47ee-83fd-4230734575c7?api-version=2016-03-30
-  response:
-    body:
-      string: "{\n  \"name\": \"4751acc5-ba79-ee47-83fd-4230734575c7\",\n  \"status\"\
-        : \"InProgress\",\n  \"startTime\": \"2023-06-14T19:32:02.0925829Z\"\n }"
-=======
       - AZURECLI/2.50.0 azsdk-python-azure-mgmt-containerservice/24.0.0 Python/3.10.8
         (Linux-5.15.0-1041-azure-x86_64-with-glibc2.31)
     method: GET
@@ -1770,20 +1299,15 @@
     body:
       string: "{\n  \"name\": \"c9e4ad94-4e95-fe42-a79e-b1e7bd48de2b\",\n  \"status\":
         \"InProgress\",\n  \"startTime\": \"2023-07-26T10:16:30.1423115Z\"\n }"
->>>>>>> 13d0ab0a
-    headers:
-      cache-control:
-      - no-cache
-      content-length:
-      - '126'
-      content-type:
-      - application/json
-      date:
-<<<<<<< HEAD
-      - Wed, 14 Jun 2023 19:32:32 GMT
-=======
+    headers:
+      cache-control:
+      - no-cache
+      content-length:
+      - '126'
+      content-type:
+      - application/json
+      date:
       - Wed, 26 Jul 2023 10:17:00 GMT
->>>>>>> 13d0ab0a
       expires:
       - '-1'
       pragma:
@@ -1815,16 +1339,6 @@
       ParameterSetName:
       - --resource-group --name --nat-gateway-managed-outbound-ip-count --nat-gateway-idle-timeout
       User-Agent:
-<<<<<<< HEAD
-      - AZURECLI/2.49.0 azsdk-python-azure-mgmt-containerservice/23.0.0 Python/3.8.16
-        (macOS-13.4-arm64-arm-64bit)
-    method: GET
-    uri: https://management.azure.com/subscriptions/00000000-0000-0000-0000-000000000000/providers/Microsoft.ContainerService/locations/westus2/operations/c5ac5147-79ba-47ee-83fd-4230734575c7?api-version=2016-03-30
-  response:
-    body:
-      string: "{\n  \"name\": \"4751acc5-ba79-ee47-83fd-4230734575c7\",\n  \"status\"\
-        : \"InProgress\",\n  \"startTime\": \"2023-06-14T19:32:02.0925829Z\"\n }"
-=======
       - AZURECLI/2.50.0 azsdk-python-azure-mgmt-containerservice/24.0.0 Python/3.10.8
         (Linux-5.15.0-1041-azure-x86_64-with-glibc2.31)
     method: GET
@@ -1833,20 +1347,15 @@
     body:
       string: "{\n  \"name\": \"c9e4ad94-4e95-fe42-a79e-b1e7bd48de2b\",\n  \"status\":
         \"InProgress\",\n  \"startTime\": \"2023-07-26T10:16:30.1423115Z\"\n }"
->>>>>>> 13d0ab0a
-    headers:
-      cache-control:
-      - no-cache
-      content-length:
-      - '126'
-      content-type:
-      - application/json
-      date:
-<<<<<<< HEAD
-      - Wed, 14 Jun 2023 19:33:03 GMT
-=======
+    headers:
+      cache-control:
+      - no-cache
+      content-length:
+      - '126'
+      content-type:
+      - application/json
+      date:
       - Wed, 26 Jul 2023 10:17:31 GMT
->>>>>>> 13d0ab0a
       expires:
       - '-1'
       pragma:
@@ -1878,16 +1387,6 @@
       ParameterSetName:
       - --resource-group --name --nat-gateway-managed-outbound-ip-count --nat-gateway-idle-timeout
       User-Agent:
-<<<<<<< HEAD
-      - AZURECLI/2.49.0 azsdk-python-azure-mgmt-containerservice/23.0.0 Python/3.8.16
-        (macOS-13.4-arm64-arm-64bit)
-    method: GET
-    uri: https://management.azure.com/subscriptions/00000000-0000-0000-0000-000000000000/providers/Microsoft.ContainerService/locations/westus2/operations/c5ac5147-79ba-47ee-83fd-4230734575c7?api-version=2016-03-30
-  response:
-    body:
-      string: "{\n  \"name\": \"4751acc5-ba79-ee47-83fd-4230734575c7\",\n  \"status\"\
-        : \"InProgress\",\n  \"startTime\": \"2023-06-14T19:32:02.0925829Z\"\n }"
-=======
       - AZURECLI/2.50.0 azsdk-python-azure-mgmt-containerservice/24.0.0 Python/3.10.8
         (Linux-5.15.0-1041-azure-x86_64-with-glibc2.31)
     method: GET
@@ -1896,20 +1395,15 @@
     body:
       string: "{\n  \"name\": \"c9e4ad94-4e95-fe42-a79e-b1e7bd48de2b\",\n  \"status\":
         \"InProgress\",\n  \"startTime\": \"2023-07-26T10:16:30.1423115Z\"\n }"
->>>>>>> 13d0ab0a
-    headers:
-      cache-control:
-      - no-cache
-      content-length:
-      - '126'
-      content-type:
-      - application/json
-      date:
-<<<<<<< HEAD
-      - Wed, 14 Jun 2023 19:33:33 GMT
-=======
+    headers:
+      cache-control:
+      - no-cache
+      content-length:
+      - '126'
+      content-type:
+      - application/json
+      date:
       - Wed, 26 Jul 2023 10:18:01 GMT
->>>>>>> 13d0ab0a
       expires:
       - '-1'
       pragma:
@@ -1941,17 +1435,6 @@
       ParameterSetName:
       - --resource-group --name --nat-gateway-managed-outbound-ip-count --nat-gateway-idle-timeout
       User-Agent:
-<<<<<<< HEAD
-      - AZURECLI/2.49.0 azsdk-python-azure-mgmt-containerservice/23.0.0 Python/3.8.16
-        (macOS-13.4-arm64-arm-64bit)
-    method: GET
-    uri: https://management.azure.com/subscriptions/00000000-0000-0000-0000-000000000000/providers/Microsoft.ContainerService/locations/westus2/operations/c5ac5147-79ba-47ee-83fd-4230734575c7?api-version=2016-03-30
-  response:
-    body:
-      string: "{\n  \"name\": \"4751acc5-ba79-ee47-83fd-4230734575c7\",\n  \"status\"\
-        : \"Succeeded\",\n  \"startTime\": \"2023-06-14T19:32:02.0925829Z\",\n  \"\
-        endTime\": \"2023-06-14T19:33:58.9588226Z\"\n }"
-=======
       - AZURECLI/2.50.0 azsdk-python-azure-mgmt-containerservice/24.0.0 Python/3.10.8
         (Linux-5.15.0-1041-azure-x86_64-with-glibc2.31)
     method: GET
@@ -1961,7 +1444,6 @@
       string: "{\n  \"name\": \"c9e4ad94-4e95-fe42-a79e-b1e7bd48de2b\",\n  \"status\":
         \"Succeeded\",\n  \"startTime\": \"2023-07-26T10:16:30.1423115Z\",\n  \"endTime\":
         \"2023-07-26T10:18:05.8206122Z\"\n }"
->>>>>>> 13d0ab0a
     headers:
       cache-control:
       - no-cache
@@ -1970,11 +1452,7 @@
       content-type:
       - application/json
       date:
-<<<<<<< HEAD
-      - Wed, 14 Jun 2023 19:34:05 GMT
-=======
       - Wed, 26 Jul 2023 10:18:31 GMT
->>>>>>> 13d0ab0a
       expires:
       - '-1'
       pragma:
@@ -2006,61 +1484,6 @@
       ParameterSetName:
       - --resource-group --name --nat-gateway-managed-outbound-ip-count --nat-gateway-idle-timeout
       User-Agent:
-<<<<<<< HEAD
-      - AZURECLI/2.49.0 azsdk-python-azure-mgmt-containerservice/23.0.0 Python/3.8.16
-        (macOS-13.4-arm64-arm-64bit)
-    method: GET
-    uri: https://management.azure.com/subscriptions/00000000-0000-0000-0000-000000000000/resourceGroups/clitest000001/providers/Microsoft.ContainerService/managedClusters/cliakstest000002?api-version=2023-05-01
-  response:
-    body:
-      string: "{\n  \"id\": \"/subscriptions/00000000-0000-0000-0000-000000000000/resourcegroups/clitest000001/providers/Microsoft.ContainerService/managedClusters/cliakstest000002\"\
-        ,\n  \"location\": \"westus2\",\n  \"name\": \"cliakstest000002\",\n  \"type\"\
-        : \"Microsoft.ContainerService/ManagedClusters\",\n  \"properties\": {\n \
-        \  \"provisioningState\": \"Succeeded\",\n   \"powerState\": {\n    \"code\"\
-        : \"Running\"\n   },\n   \"kubernetesVersion\": \"1.25.6\",\n   \"currentKubernetesVersion\"\
-        : \"1.25.6\",\n   \"dnsPrefix\": \"cliakstest-clitestpf56qxr6a-8ecadf\",\n\
-        \   \"fqdn\": \"cliakstest-clitestpf56qxr6a-8ecadf-ajcgf61t.hcp.westus2.azmk8s.io\"\
-        ,\n   \"azurePortalFQDN\": \"cliakstest-clitestpf56qxr6a-8ecadf-ajcgf61t.portal.hcp.westus2.azmk8s.io\"\
-        ,\n   \"agentPoolProfiles\": [\n    {\n     \"name\": \"nodepool1\",\n   \
-        \  \"count\": 1,\n     \"vmSize\": \"Standard_DS2_v2\",\n     \"osDiskSizeGB\"\
-        : 128,\n     \"osDiskType\": \"Managed\",\n     \"kubeletDiskType\": \"OS\"\
-        ,\n     \"maxPods\": 110,\n     \"type\": \"VirtualMachineScaleSets\",\n \
-        \    \"enableAutoScaling\": false,\n     \"provisioningState\": \"Succeeded\"\
-        ,\n     \"powerState\": {\n      \"code\": \"Running\"\n     },\n     \"orchestratorVersion\"\
-        : \"1.25.6\",\n     \"currentOrchestratorVersion\": \"1.25.6\",\n     \"enableNodePublicIP\"\
-        : false,\n     \"mode\": \"System\",\n     \"enableEncryptionAtHost\": false,\n\
-        \     \"enableUltraSSD\": false,\n     \"osType\": \"Linux\",\n     \"osSKU\"\
-        : \"Ubuntu\",\n     \"nodeImageVersion\": \"AKSUbuntu-2204gen2containerd-202306.01.0\"\
-        ,\n     \"upgradeSettings\": {},\n     \"enableFIPS\": false\n    }\n   ],\n\
-        \   \"linuxProfile\": {\n    \"adminUsername\": \"azureuser\",\n    \"ssh\"\
-        : {\n     \"publicKeys\": [\n      {\n       \"keyData\": \"ssh-rsa AAAAB3NzaC1yc2EAAAADAQABAAABgQDpX1rdEYwy8z3kRUtRfwnjcaa5sVBDlUyteEiAVG60B6vO74sUT/s0cmvOGRY56u17SQxCQdf7Y8rapBYnkCybdcP8Vh6SoQszHc2N5LbcfHLoeA9wrFvW74ZZHmld34yo1OeU3xKZVlGB+xP54En93j1zYZa7WFQz20r/R4JR2koF6h1W4jxneKXzRTs/KoZyBAHhM1YuqQiEohJHxccmFlAm1pvzwaEtBMeGQdu3wjSL9CGOGsBTcnSo06LkZ1EXdd9zgSO5Vma/qBA4ZcP7rG6ght3ajBs5b7TqabuISOeWiu9y8GxY+lxiolSmE/MyKAaoJJ8nxHrbjom+gLtsGhW79FqoqySDkN+qK1h/L5YEIjgfx0L4bJkeKGXWNXmGGJE1tEkV0ob9EBpJAMEza46N+LImo/q465+vUG2nOS/cgFkMG4yclVe6f7kyOWWbijFMTcInThhtMoJUBfikOTguGlAIIjMphhaWyAXIjmbpiyDppctW0OrF4ljGx9E=\
-        \ henrychen@microsoft.com\\n\"\n      }\n     ]\n    }\n   },\n   \"servicePrincipalProfile\"\
-        : {\n    \"clientId\":\"00000000-0000-0000-0000-000000000001\"\n   },\n  \
-        \ \"nodeResourceGroup\": \"MC_clitest000001_cliakstest000002_westus2\",\n\
-        \   \"enableRBAC\": true,\n   \"supportPlan\": \"KubernetesOfficial\",\n \
-        \  \"networkProfile\": {\n    \"networkPlugin\": \"kubenet\",\n    \"loadBalancerSku\"\
-        : \"Standard\",\n    \"loadBalancerProfile\": {},\n    \"natGatewayProfile\"\
-        : {\n     \"managedOutboundIPProfile\": {\n      \"count\": 2\n     },\n \
-        \    \"effectiveOutboundIPs\": [\n      {\n       \"id\": \"/subscriptions/00000000-0000-0000-0000-000000000000/resourceGroups/MC_clitest000001_cliakstest000002_westus2/providers/Microsoft.Network/publicIPAddresses/3dbba39f-2eb3-4364-847f-8804726edcda\"\
-        \n      },\n      {\n       \"id\": \"/subscriptions/00000000-0000-0000-0000-000000000000/resourceGroups/MC_clitest000001_cliakstest000002_westus2/providers/Microsoft.Network/publicIPAddresses/5d230049-d956-404b-a136-c4df1c44a9ab\"\
-        \n      }\n     ],\n     \"idleTimeoutInMinutes\": 30\n    },\n    \"podCidr\"\
-        : \"10.244.0.0/16\",\n    \"serviceCidr\": \"10.0.0.0/16\",\n    \"dnsServiceIP\"\
-        : \"10.0.0.10\",\n    \"outboundType\": \"managedNATGateway\",\n    \"podCidrs\"\
-        : [\n     \"10.244.0.0/16\"\n    ],\n    \"serviceCidrs\": [\n     \"10.0.0.0/16\"\
-        \n    ],\n    \"ipFamilies\": [\n     \"IPv4\"\n    ]\n   },\n   \"maxAgentPools\"\
-        : 100,\n   \"identityProfile\": {\n    \"kubeletidentity\": {\n     \"resourceId\"\
-        : \"/subscriptions/00000000-0000-0000-0000-000000000000/resourcegroups/MC_clitest000001_cliakstest000002_westus2/providers/Microsoft.ManagedIdentity/userAssignedIdentities/cliakstest000002-agentpool\"\
-        ,\n     \"clientId\":\"00000000-0000-0000-0000-000000000001\",\n     \"objectId\"\
-        :\"00000000-0000-0000-0000-000000000001\"\n    }\n   },\n   \"disableLocalAccounts\"\
-        : false,\n   \"securityProfile\": {},\n   \"storageProfile\": {\n    \"diskCSIDriver\"\
-        : {\n     \"enabled\": true\n    },\n    \"fileCSIDriver\": {\n     \"enabled\"\
-        : true\n    },\n    \"snapshotController\": {\n     \"enabled\": true\n  \
-        \  }\n   },\n   \"oidcIssuerProfile\": {\n    \"enabled\": false\n   },\n\
-        \   \"workloadAutoScalerProfile\": {}\n  },\n  \"identity\": {\n   \"type\"\
-        : \"SystemAssigned\",\n   \"principalId\":\"00000000-0000-0000-0000-000000000001\"\
-        ,\n   \"tenantId\": \"72f988bf-86f1-41af-91ab-2d7cd011db47\"\n  },\n  \"sku\"\
-        : {\n   \"name\": \"Base\",\n   \"tier\": \"Free\"\n  }\n }"
-=======
       - AZURECLI/2.50.0 azsdk-python-azure-mgmt-containerservice/24.0.0 Python/3.10.8
         (Linux-5.15.0-1041-azure-x86_64-with-glibc2.31)
     method: GET
@@ -2111,24 +1534,15 @@
         {\n   \"type\": \"SystemAssigned\",\n   \"principalId\":\"00000000-0000-0000-0000-000000000001\",\n
         \  \"tenantId\": \"72f988bf-86f1-41af-91ab-2d7cd011db47\"\n  },\n  \"sku\":
         {\n   \"name\": \"Base\",\n   \"tier\": \"Free\"\n  }\n }"
->>>>>>> 13d0ab0a
-    headers:
-      cache-control:
-      - no-cache
-      content-length:
-<<<<<<< HEAD
-      - '4381'
-      content-type:
-      - application/json
-      date:
-      - Wed, 14 Jun 2023 19:34:06 GMT
-=======
+    headers:
+      cache-control:
+      - no-cache
+      content-length:
       - '4183'
       content-type:
       - application/json
       date:
       - Wed, 26 Jul 2023 10:18:32 GMT
->>>>>>> 13d0ab0a
       expires:
       - '-1'
       pragma:
