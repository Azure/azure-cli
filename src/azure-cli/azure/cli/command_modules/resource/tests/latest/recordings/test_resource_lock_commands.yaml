interactions:
- request:
    body: null
    headers:
      Accept:
      - application/json
      Accept-Encoding:
      - gzip, deflate
      CommandName:
      - network vnet create
      Connection:
      - keep-alive
      ParameterSetName:
      - -n -g
      User-Agent:
<<<<<<< HEAD
      - python/3.6.5 (Windows-10-10.0.17134-SP0) msrest/0.6.10 msrest_azure/0.6.1
        azure-mgmt-resource/4.0.0 Azure-SDK-For-Python AZURECLI/2.0.74
=======
      - python/3.7.4 (Windows-10-10.0.18362-SP0) msrest/0.6.10 msrest_azure/0.6.2
        azure-mgmt-resource/4.0.0 Azure-SDK-For-Python AZURECLI/2.0.75
>>>>>>> 807faccc
      accept-language:
      - en-US
    method: GET
    uri: https://management.azure.com/subscriptions/00000000-0000-0000-0000-000000000000/resourcegroups/cli_test_resource_lock000001?api-version=2019-07-01
  response:
    body:
<<<<<<< HEAD
      string: '{"id":"/subscriptions/00000000-0000-0000-0000-000000000000/resourceGroups/cli_test_resource_lock000001","name":"cli_test_resource_lock000001","type":"Microsoft.Resources/resourceGroups","location":"westus","tags":{"product":"azurecli","cause":"automation","date":"2019-10-04T04:55:18Z"},"properties":{"provisioningState":"Succeeded"}}'
=======
      string: '{"id":"/subscriptions/00000000-0000-0000-0000-000000000000/resourceGroups/cli_test_resource_lock000001","name":"cli_test_resource_lock000001","type":"Microsoft.Resources/resourceGroups","location":"westus","tags":{"product":"azurecli","cause":"automation","date":"2019-10-21T05:11:40Z"},"properties":{"provisioningState":"Succeeded"}}'
>>>>>>> 807faccc
    headers:
      cache-control:
      - no-cache
      content-length:
      - '428'
      content-type:
      - application/json; charset=utf-8
      date:
<<<<<<< HEAD
      - Fri, 04 Oct 2019 04:55:20 GMT
=======
      - Mon, 21 Oct 2019 05:11:48 GMT
>>>>>>> 807faccc
      expires:
      - '-1'
      pragma:
      - no-cache
      strict-transport-security:
      - max-age=31536000; includeSubDomains
      vary:
      - Accept-Encoding
      x-content-type-options:
      - nosniff
    status:
      code: 200
      message: OK
- request:
    body: '{"location": "westus", "tags": {}, "properties": {"addressSpace": {"addressPrefixes":
      ["10.0.0.0/16"]}, "dhcpOptions": {}}}'
    headers:
      Accept:
      - application/json
      Accept-Encoding:
      - gzip, deflate
      CommandName:
      - network vnet create
      Connection:
      - keep-alive
      Content-Length:
      - '123'
      Content-Type:
      - application/json; charset=utf-8
      ParameterSetName:
      - -n -g
      User-Agent:
<<<<<<< HEAD
      - python/3.6.5 (Windows-10-10.0.17134-SP0) msrest/0.6.10 msrest_azure/0.6.1
        azure-mgmt-network/4.0.0 Azure-SDK-For-Python AZURECLI/2.0.74
=======
      - python/3.7.4 (Windows-10-10.0.18362-SP0) msrest/0.6.10 msrest_azure/0.6.2
        azure-mgmt-network/6.0.0 Azure-SDK-For-Python AZURECLI/2.0.75
>>>>>>> 807faccc
      accept-language:
      - en-US
    method: PUT
    uri: https://management.azure.com/subscriptions/00000000-0000-0000-0000-000000000000/resourceGroups/cli_test_resource_lock000001/providers/Microsoft.Network/virtualNetworks/cli.lock.rsrc000002?api-version=2019-09-01
  response:
    body:
      string: "{\r\n  \"name\": \"cli.lock.rsrc000002\",\r\n  \"id\": \"/subscriptions/00000000-0000-0000-0000-000000000000/resourceGroups/cli_test_resource_lock000001/providers/Microsoft.Network/virtualNetworks/cli.lock.rsrc000002\",\r\n
<<<<<<< HEAD
        \ \"etag\": \"W/\\\"c6981256-051e-4947-9df5-1b93ac41ec6a\\\"\",\r\n  \"type\":
        \"Microsoft.Network/virtualNetworks\",\r\n  \"location\": \"westus\",\r\n
        \ \"tags\": {},\r\n  \"properties\": {\r\n    \"provisioningState\": \"Updating\",\r\n
        \   \"resourceGuid\": \"caf26965-18d8-4291-9d12-bce769017ed7\",\r\n    \"addressSpace\":
=======
        \ \"etag\": \"W/\\\"b1e6baf9-45d1-4205-b13b-c9f9decf9602\\\"\",\r\n  \"type\":
        \"Microsoft.Network/virtualNetworks\",\r\n  \"location\": \"westus\",\r\n
        \ \"tags\": {},\r\n  \"properties\": {\r\n    \"provisioningState\": \"Updating\",\r\n
        \   \"resourceGuid\": \"efcc8660-66ee-4ad2-bd10-a7f4d4cae9f0\",\r\n    \"addressSpace\":
>>>>>>> 807faccc
        {\r\n      \"addressPrefixes\": [\r\n        \"10.0.0.0/16\"\r\n      ]\r\n
        \   },\r\n    \"dhcpOptions\": {\r\n      \"dnsServers\": []\r\n    },\r\n
        \   \"subnets\": [],\r\n    \"virtualNetworkPeerings\": [],\r\n    \"enableDdosProtection\":
        false,\r\n    \"enableVmProtection\": false\r\n  }\r\n}"
    headers:
      azure-asyncoperation:
      - https://management.azure.com/subscriptions/00000000-0000-0000-0000-000000000000/providers/Microsoft.Network/locations/westus/operations/f44559f9-e8f3-4323-9322-9b4c695a92dc?api-version=2019-09-01
      cache-control:
      - no-cache
      content-length:
      - '816'
      content-type:
      - application/json; charset=utf-8
      date:
<<<<<<< HEAD
      - Fri, 04 Oct 2019 04:55:21 GMT
=======
      - Mon, 21 Oct 2019 05:11:52 GMT
>>>>>>> 807faccc
      expires:
      - '-1'
      pragma:
      - no-cache
      server:
      - Microsoft-HTTPAPI/2.0
      - Microsoft-HTTPAPI/2.0
      strict-transport-security:
      - max-age=31536000; includeSubDomains
      x-content-type-options:
      - nosniff
      x-ms-arm-service-request-id:
<<<<<<< HEAD
      - f490f9f5-cd72-42bd-8007-3b7b247c3680
=======
      - 6c325a3b-24e5-4196-906e-72a67f1f0099
>>>>>>> 807faccc
      x-ms-ratelimit-remaining-subscription-writes:
      - '1199'
    status:
      code: 201
      message: Created
- request:
    body: null
    headers:
      Accept:
      - application/json
      Accept-Encoding:
      - gzip, deflate
      CommandName:
      - network vnet create
      Connection:
      - keep-alive
      ParameterSetName:
      - -n -g
      User-Agent:
<<<<<<< HEAD
      - python/3.6.5 (Windows-10-10.0.17134-SP0) msrest/0.6.10 msrest_azure/0.6.1
        azure-mgmt-network/4.0.0 Azure-SDK-For-Python AZURECLI/2.0.74
=======
      - python/3.7.4 (Windows-10-10.0.18362-SP0) msrest/0.6.10 msrest_azure/0.6.2
        azure-mgmt-network/6.0.0 Azure-SDK-For-Python AZURECLI/2.0.75
>>>>>>> 807faccc
    method: GET
    uri: https://management.azure.com/subscriptions/00000000-0000-0000-0000-000000000000/providers/Microsoft.Network/locations/westus/operations/f44559f9-e8f3-4323-9322-9b4c695a92dc?api-version=2019-09-01
  response:
    body:
      string: "{\r\n  \"status\": \"Succeeded\"\r\n}"
    headers:
      cache-control:
      - no-cache
      content-length:
      - '29'
      content-type:
      - application/json; charset=utf-8
      date:
<<<<<<< HEAD
      - Fri, 04 Oct 2019 04:55:24 GMT
=======
      - Mon, 21 Oct 2019 05:11:56 GMT
>>>>>>> 807faccc
      expires:
      - '-1'
      pragma:
      - no-cache
      server:
      - Microsoft-HTTPAPI/2.0
      - Microsoft-HTTPAPI/2.0
      strict-transport-security:
      - max-age=31536000; includeSubDomains
      transfer-encoding:
      - chunked
      vary:
      - Accept-Encoding
      x-content-type-options:
      - nosniff
      x-ms-arm-service-request-id:
<<<<<<< HEAD
      - 95f23e3b-695f-4aed-9d57-84716f13117c
=======
      - baa27059-656b-4d1e-afcb-a4e8e1cc5682
>>>>>>> 807faccc
    status:
      code: 200
      message: OK
- request:
    body: null
    headers:
      Accept:
      - application/json
      Accept-Encoding:
      - gzip, deflate
      CommandName:
      - network vnet create
      Connection:
      - keep-alive
      ParameterSetName:
      - -n -g
      User-Agent:
<<<<<<< HEAD
      - python/3.6.5 (Windows-10-10.0.17134-SP0) msrest/0.6.10 msrest_azure/0.6.1
        azure-mgmt-network/4.0.0 Azure-SDK-For-Python AZURECLI/2.0.74
=======
      - python/3.7.4 (Windows-10-10.0.18362-SP0) msrest/0.6.10 msrest_azure/0.6.2
        azure-mgmt-network/6.0.0 Azure-SDK-For-Python AZURECLI/2.0.75
>>>>>>> 807faccc
    method: GET
    uri: https://management.azure.com/subscriptions/00000000-0000-0000-0000-000000000000/resourceGroups/cli_test_resource_lock000001/providers/Microsoft.Network/virtualNetworks/cli.lock.rsrc000002?api-version=2019-09-01
  response:
    body:
      string: "{\r\n  \"name\": \"cli.lock.rsrc000002\",\r\n  \"id\": \"/subscriptions/00000000-0000-0000-0000-000000000000/resourceGroups/cli_test_resource_lock000001/providers/Microsoft.Network/virtualNetworks/cli.lock.rsrc000002\",\r\n
<<<<<<< HEAD
        \ \"etag\": \"W/\\\"822118c1-8ae7-4e20-b700-79e641da625b\\\"\",\r\n  \"type\":
        \"Microsoft.Network/virtualNetworks\",\r\n  \"location\": \"westus\",\r\n
        \ \"tags\": {},\r\n  \"properties\": {\r\n    \"provisioningState\": \"Succeeded\",\r\n
        \   \"resourceGuid\": \"caf26965-18d8-4291-9d12-bce769017ed7\",\r\n    \"addressSpace\":
=======
        \ \"etag\": \"W/\\\"5e3c474c-1a9c-4108-b91e-8b282efe4f02\\\"\",\r\n  \"type\":
        \"Microsoft.Network/virtualNetworks\",\r\n  \"location\": \"westus\",\r\n
        \ \"tags\": {},\r\n  \"properties\": {\r\n    \"provisioningState\": \"Succeeded\",\r\n
        \   \"resourceGuid\": \"efcc8660-66ee-4ad2-bd10-a7f4d4cae9f0\",\r\n    \"addressSpace\":
>>>>>>> 807faccc
        {\r\n      \"addressPrefixes\": [\r\n        \"10.0.0.0/16\"\r\n      ]\r\n
        \   },\r\n    \"dhcpOptions\": {\r\n      \"dnsServers\": []\r\n    },\r\n
        \   \"subnets\": [],\r\n    \"virtualNetworkPeerings\": [],\r\n    \"enableDdosProtection\":
        false,\r\n    \"enableVmProtection\": false\r\n  }\r\n}"
    headers:
      cache-control:
      - no-cache
      content-length:
      - '817'
      content-type:
      - application/json; charset=utf-8
      date:
<<<<<<< HEAD
      - Fri, 04 Oct 2019 04:55:24 GMT
      etag:
      - W/"822118c1-8ae7-4e20-b700-79e641da625b"
=======
      - Mon, 21 Oct 2019 05:11:56 GMT
      etag:
      - W/"5e3c474c-1a9c-4108-b91e-8b282efe4f02"
>>>>>>> 807faccc
      expires:
      - '-1'
      pragma:
      - no-cache
      server:
      - Microsoft-HTTPAPI/2.0
      - Microsoft-HTTPAPI/2.0
      strict-transport-security:
      - max-age=31536000; includeSubDomains
      transfer-encoding:
      - chunked
      vary:
      - Accept-Encoding
      x-content-type-options:
      - nosniff
      x-ms-arm-service-request-id:
<<<<<<< HEAD
      - bc1ab006-9f58-4bd3-8a7c-86522b331623
=======
      - 07d9eec9-e9a3-4021-93a7-85518b20bbe5
>>>>>>> 807faccc
    status:
      code: 200
      message: OK
- request:
    body: '{"properties": {"level": "CanNotDelete"}}'
    headers:
      Accept:
      - application/json
      Accept-Encoding:
      - gzip, deflate
      CommandName:
      - resource lock create
      Connection:
      - keep-alive
      Content-Length:
      - '41'
      Content-Type:
      - application/json; charset=utf-8
      ParameterSetName:
      - -n -g --resource-type --resource-name --lock-type
      User-Agent:
<<<<<<< HEAD
      - python/3.6.5 (Windows-10-10.0.17134-SP0) msrest/0.6.10 msrest_azure/0.6.1
        azure-mgmt-resource/4.0.0 Azure-SDK-For-Python AZURECLI/2.0.74
=======
      - python/3.7.4 (Windows-10-10.0.18362-SP0) msrest/0.6.10 msrest_azure/0.6.2
        azure-mgmt-resource/4.0.0 Azure-SDK-For-Python AZURECLI/2.0.75
>>>>>>> 807faccc
      accept-language:
      - en-US
    method: PUT
    uri: https://management.azure.com/subscriptions/00000000-0000-0000-0000-000000000000/resourcegroups/cli_test_resource_lock000001/providers/Microsoft.Network/virtualNetworks/cli.lock.rsrc000002/providers/Microsoft.Authorization/locks/cli-test-lock000003?api-version=2016-09-01
  response:
    body:
      string: '{"properties":{"level":"CanNotDelete"},"id":"/subscriptions/00000000-0000-0000-0000-000000000000/resourcegroups/cli_test_resource_lock000001/providers/Microsoft.Network/virtualNetworks/cli.lock.rsrc000002/providers/Microsoft.Authorization/locks/cli-test-lock000003","type":"Microsoft.Authorization/locks","name":"cli-test-lock000003"}'
    headers:
      cache-control:
      - no-cache
      content-length:
      - '502'
      content-type:
      - application/json; charset=utf-8
      date:
<<<<<<< HEAD
      - Fri, 04 Oct 2019 04:55:25 GMT
=======
      - Mon, 21 Oct 2019 05:11:58 GMT
>>>>>>> 807faccc
      expires:
      - '-1'
      pragma:
      - no-cache
      strict-transport-security:
      - max-age=31536000; includeSubDomains
      x-content-type-options:
      - nosniff
      x-ms-ratelimit-remaining-subscription-writes:
      - '1199'
    status:
      code: 201
      message: Created
- request:
    body: null
    headers:
      Accept:
      - application/json
      Accept-Encoding:
      - gzip, deflate
      CommandName:
      - resource lock show
      Connection:
      - keep-alive
      ParameterSetName:
      - --name -g --resource-type --resource-name
      User-Agent:
<<<<<<< HEAD
      - python/3.6.5 (Windows-10-10.0.17134-SP0) msrest/0.6.10 msrest_azure/0.6.1
        azure-mgmt-resource/4.0.0 Azure-SDK-For-Python AZURECLI/2.0.74
=======
      - python/3.7.4 (Windows-10-10.0.18362-SP0) msrest/0.6.10 msrest_azure/0.6.2
        azure-mgmt-resource/4.0.0 Azure-SDK-For-Python AZURECLI/2.0.75
>>>>>>> 807faccc
      accept-language:
      - en-US
    method: GET
    uri: https://management.azure.com/subscriptions/00000000-0000-0000-0000-000000000000/providers/Microsoft.Authorization/locks?api-version=2016-09-01
  response:
    body:
<<<<<<< HEAD
      string: '{"value":[{"properties":{"level":"CanNotDelete"},"id":"/subscriptions/00000000-0000-0000-0000-000000000000/resourcegroups/cli_test_resource_lock000001/providers/Microsoft.Network/virtualNetworks/cli.lock.rsrc000002/providers/Microsoft.Authorization/locks/cli-test-lock000003","type":"Microsoft.Authorization/locks","name":"cli-test-lock000003"}]}'
=======
      string: '{"value":[{"properties":{"level":"ReadOnly"},"id":"/subscriptions/00000000-0000-0000-0000-000000000000/resourcegroups/cli_test_readonly_resource_lockkdn2d27gor47xdgykwq2jr6rpmipheaqdninewfp47qw/providers/Microsoft.Network/virtualNetworks/cli.lock.rsrcrigdidljqemviqw7c/providers/Microsoft.Authorization/locks/cli-test-lockz42oomv3zvbqrnnyduo35objbh3mfzonmpwzc2ks2aepr6ffzpmzmhkdve7s3","type":"Microsoft.Authorization/locks","name":"cli-test-lockz42oomv3zvbqrnnyduo35objbh3mfzonmpwzc2ks2aepr6ffzpmzmhkdve7s3"},{"properties":{"level":"CanNotDelete"},"id":"/subscriptions/00000000-0000-0000-0000-000000000000/resourcegroups/cli_test_lock_with_resource_id5aneow7siahynnmbja67cvkc32xdcv5bj5a6qv4pfqrrh/providers/Microsoft.Network/virtualNetworks/cli-lock-vnet3af63axvk6nses427/providers/Microsoft.Authorization/locks/cli-test-lockearbetn6qu5z2mnho6v6ikvqfg7awglmxs2ol","type":"Microsoft.Authorization/locks","name":"cli-test-lockearbetn6qu5z2mnho6v6ikvqfg7awglmxs2ol"},{"properties":{"level":"CanNotDelete"},"id":"/subscriptions/00000000-0000-0000-0000-000000000000/resourcegroups/cli_test_lock_with_resource_id5aneow7siahynnmbja67cvkc32xdcv5bj5a6qv4pfqrrh/providers/Microsoft.Network/virtualNetworks/cli-lock-vnet3af63axvk6nses427/subnets/cli-lock-subnetsjmkaua4plegw2r/providers/Microsoft.Authorization/locks/cli-test-lock5s4rgmn","type":"Microsoft.Authorization/locks","name":"cli-test-lock5s4rgmn"},{"properties":{"level":"CanNotDelete","notes":""},"id":"/subscriptions/00000000-0000-0000-0000-000000000000/resourceGroups/emerald-city-bookstore/providers/Microsoft.Authorization/locks/DELETE","type":"Microsoft.Authorization/locks","name":"DELETE"},{"properties":{"level":"CanNotDelete"},"id":"/subscriptions/00000000-0000-0000-0000-000000000000/resourcegroups/cli_test_resource_lock000001/providers/Microsoft.Network/virtualNetworks/cli.lock.rsrc000002/providers/Microsoft.Authorization/locks/cli-test-lock000003","type":"Microsoft.Authorization/locks","name":"cli-test-lock000003"},{"properties":{"level":"CanNotDelete","notes":""},"id":"/subscriptions/00000000-0000-0000-0000-000000000000/resourceGroups/new-experiences/providers/Microsoft.Authorization/locks/NO-DELETE","type":"Microsoft.Authorization/locks","name":"NO-DELETE"},{"properties":{"level":"CanNotDelete","notes":"for
        customer issue repro  (snowflake)"},"id":"/subscriptions/00000000-0000-0000-0000-000000000000/resourcegroups/storage-v2rt-repro/providers/Microsoft.Authorization/locks/DontDelete","type":"Microsoft.Authorization/locks","name":"DontDelete"},{"properties":{"level":"CanNotDelete"},"id":"/subscriptions/00000000-0000-0000-0000-000000000000/resourcegroups/cli_test_cannotdelete_resource_lockncs5gyokogowqy6bjnwcc34aixy72yzfmix43tzw/providers/Microsoft.Network/virtualNetworks/cli.lock.rsrcpfi37x4pzmg2eqdq5/providers/Microsoft.Authorization/locks/cli-test-lockdtl4k45bwbrelfvk3u4yjkunv3fled43uh5sz73dgvns7qf3oyjnvs2fi3akr","type":"Microsoft.Authorization/locks","name":"cli-test-lockdtl4k45bwbrelfvk3u4yjkunv3fled43uh5sz73dgvns7qf3oyjnvs2fi3akr"},{"properties":{"level":"CanNotDelete"},"id":"/subscriptions/00000000-0000-0000-0000-000000000000/resourceGroups/cli_test_group_lock5pcay72ei555fko5h7hvuz7uc5kqxoym6ezfr3oop6us6qkhl62aia3n/providers/Microsoft.Authorization/locks/cli-test-lockh3bnx3ifg43uv2qoof2bz5cziidgvwdqt5c","type":"Microsoft.Authorization/locks","name":"cli-test-lockh3bnx3ifg43uv2qoof2bz5cziidgvwdqt5c"}]}'
>>>>>>> 807faccc
    headers:
      cache-control:
      - no-cache
      content-length:
<<<<<<< HEAD
      - '514'
      content-type:
      - application/json; charset=utf-8
      date:
      - Fri, 04 Oct 2019 04:55:25 GMT
=======
      - '3571'
      content-type:
      - application/json; charset=utf-8
      date:
      - Mon, 21 Oct 2019 05:12:03 GMT
>>>>>>> 807faccc
      expires:
      - '-1'
      pragma:
      - no-cache
      strict-transport-security:
      - max-age=31536000; includeSubDomains
      transfer-encoding:
      - chunked
      vary:
      - Accept-Encoding,Accept-Encoding
      x-content-type-options:
      - nosniff
    status:
      code: 200
      message: OK
- request:
    body: null
    headers:
      Accept:
      - application/json
      Accept-Encoding:
      - gzip, deflate
      CommandName:
      - resource lock show
      Connection:
      - keep-alive
      ParameterSetName:
      - --name -g --resource-type --resource-name
      User-Agent:
<<<<<<< HEAD
      - python/3.6.5 (Windows-10-10.0.17134-SP0) msrest/0.6.10 msrest_azure/0.6.1
        azure-mgmt-resource/4.0.0 Azure-SDK-For-Python AZURECLI/2.0.74
=======
      - python/3.7.4 (Windows-10-10.0.18362-SP0) msrest/0.6.10 msrest_azure/0.6.2
        azure-mgmt-resource/4.0.0 Azure-SDK-For-Python AZURECLI/2.0.75
>>>>>>> 807faccc
      accept-language:
      - en-US
    method: GET
    uri: https://management.azure.com/subscriptions/00000000-0000-0000-0000-000000000000/resourcegroups/cli_test_resource_lock000001/providers/Microsoft.Network/virtualNetworks/cli.lock.rsrc000002/providers/Microsoft.Authorization/locks/cli-test-lock000003?api-version=2016-09-01
  response:
    body:
      string: '{"properties":{"level":"CanNotDelete"},"id":"/subscriptions/00000000-0000-0000-0000-000000000000/resourcegroups/cli_test_resource_lock000001/providers/Microsoft.Network/virtualNetworks/cli.lock.rsrc000002/providers/Microsoft.Authorization/locks/cli-test-lock000003","type":"Microsoft.Authorization/locks","name":"cli-test-lock000003"}'
    headers:
      cache-control:
      - no-cache
      content-length:
      - '502'
      content-type:
      - application/json; charset=utf-8
      date:
<<<<<<< HEAD
      - Fri, 04 Oct 2019 04:55:25 GMT
=======
      - Mon, 21 Oct 2019 05:12:03 GMT
>>>>>>> 807faccc
      expires:
      - '-1'
      pragma:
      - no-cache
      strict-transport-security:
      - max-age=31536000; includeSubDomains
      transfer-encoding:
      - chunked
      vary:
      - Accept-Encoding,Accept-Encoding
      x-content-type-options:
      - nosniff
    status:
      code: 200
      message: OK
- request:
    body: null
    headers:
      Accept:
      - application/json
      Accept-Encoding:
      - gzip, deflate
      CommandName:
      - resource lock list
      Connection:
      - keep-alive
      ParameterSetName:
      - -g --resource-type --resource-name --query -o
      User-Agent:
<<<<<<< HEAD
      - python/3.6.5 (Windows-10-10.0.17134-SP0) msrest/0.6.10 msrest_azure/0.6.1
        azure-mgmt-resource/4.0.0 Azure-SDK-For-Python AZURECLI/2.0.74
=======
      - python/3.7.4 (Windows-10-10.0.18362-SP0) msrest/0.6.10 msrest_azure/0.6.2
        azure-mgmt-resource/4.0.0 Azure-SDK-For-Python AZURECLI/2.0.75
>>>>>>> 807faccc
      accept-language:
      - en-US
    method: GET
    uri: https://management.azure.com/subscriptions/00000000-0000-0000-0000-000000000000/resourcegroups/cli_test_resource_lock000001/providers/Microsoft.Network/virtualNetworks/cli.lock.rsrc000002/providers/Microsoft.Authorization/locks?api-version=2016-09-01
  response:
    body:
      string: '{"value":[{"properties":{"level":"CanNotDelete"},"id":"/subscriptions/00000000-0000-0000-0000-000000000000/resourcegroups/cli_test_resource_lock000001/providers/Microsoft.Network/virtualNetworks/cli.lock.rsrc000002/providers/Microsoft.Authorization/locks/cli-test-lock000003","type":"Microsoft.Authorization/locks","name":"cli-test-lock000003"}]}'
    headers:
      cache-control:
      - no-cache
      content-length:
      - '514'
      content-type:
      - application/json; charset=utf-8
      date:
<<<<<<< HEAD
      - Fri, 04 Oct 2019 04:55:26 GMT
=======
      - Mon, 21 Oct 2019 05:12:04 GMT
>>>>>>> 807faccc
      expires:
      - '-1'
      pragma:
      - no-cache
      strict-transport-security:
      - max-age=31536000; includeSubDomains
      transfer-encoding:
      - chunked
      vary:
      - Accept-Encoding,Accept-Encoding
      x-content-type-options:
      - nosniff
    status:
      code: 200
      message: OK
- request:
    body: null
    headers:
      Accept:
      - application/json
      Accept-Encoding:
      - gzip, deflate
      CommandName:
      - resource lock update
      Connection:
      - keep-alive
      ParameterSetName:
      - -n -g --resource-type --resource-name --notes --lock-type
      User-Agent:
<<<<<<< HEAD
      - python/3.6.5 (Windows-10-10.0.17134-SP0) msrest/0.6.10 msrest_azure/0.6.1
        azure-mgmt-resource/4.0.0 Azure-SDK-For-Python AZURECLI/2.0.74
=======
      - python/3.7.4 (Windows-10-10.0.18362-SP0) msrest/0.6.10 msrest_azure/0.6.2
        azure-mgmt-resource/4.0.0 Azure-SDK-For-Python AZURECLI/2.0.75
>>>>>>> 807faccc
      accept-language:
      - en-US
    method: GET
    uri: https://management.azure.com/subscriptions/00000000-0000-0000-0000-000000000000/providers/Microsoft.Authorization/locks?api-version=2016-09-01
  response:
    body:
<<<<<<< HEAD
      string: '{"value":[{"properties":{"level":"CanNotDelete"},"id":"/subscriptions/00000000-0000-0000-0000-000000000000/resourcegroups/cli_test_resource_lock000001/providers/Microsoft.Network/virtualNetworks/cli.lock.rsrc000002/providers/Microsoft.Authorization/locks/cli-test-lock000003","type":"Microsoft.Authorization/locks","name":"cli-test-lock000003"}]}'
=======
      string: '{"value":[{"properties":{"level":"CanNotDelete","notes":"notesvamg3o6tpptelwx"},"id":"/subscriptions/00000000-0000-0000-0000-000000000000/resourcegroups/cli_test_readonly_resource_lockkdn2d27gor47xdgykwq2jr6rpmipheaqdninewfp47qw/providers/Microsoft.Network/virtualNetworks/cli.lock.rsrcrigdidljqemviqw7c/providers/Microsoft.Authorization/locks/cli-test-lockz42oomv3zvbqrnnyduo35objbh3mfzonmpwzc2ks2aepr6ffzpmzmhkdve7s3","type":"Microsoft.Authorization/locks","name":"cli-test-lockz42oomv3zvbqrnnyduo35objbh3mfzonmpwzc2ks2aepr6ffzpmzmhkdve7s3"},{"properties":{"level":"CanNotDelete"},"id":"/subscriptions/00000000-0000-0000-0000-000000000000/resourcegroups/cli_test_lock_with_resource_id5aneow7siahynnmbja67cvkc32xdcv5bj5a6qv4pfqrrh/providers/Microsoft.Network/virtualNetworks/cli-lock-vnet3af63axvk6nses427/providers/Microsoft.Authorization/locks/cli-test-lockearbetn6qu5z2mnho6v6ikvqfg7awglmxs2ol","type":"Microsoft.Authorization/locks","name":"cli-test-lockearbetn6qu5z2mnho6v6ikvqfg7awglmxs2ol"},{"properties":{"level":"CanNotDelete"},"id":"/subscriptions/00000000-0000-0000-0000-000000000000/resourcegroups/cli_test_lock_with_resource_id5aneow7siahynnmbja67cvkc32xdcv5bj5a6qv4pfqrrh/providers/Microsoft.Network/virtualNetworks/cli-lock-vnet3af63axvk6nses427/subnets/cli-lock-subnetsjmkaua4plegw2r/providers/Microsoft.Authorization/locks/cli-test-lock5s4rgmn","type":"Microsoft.Authorization/locks","name":"cli-test-lock5s4rgmn"},{"properties":{"level":"CanNotDelete"},"id":"/subscriptions/00000000-0000-0000-0000-000000000000/resourceGroups/cli_test_lock_commands_with_idsfgbri6ulr6xhggemqhmc76nujonfsduv2lzjhi7jr5gw/providers/Microsoft.Authorization/locks/cli-test-locktexbgry64tzqz4y5gu4tt4wxjsiuvqctvdmgm","type":"Microsoft.Authorization/locks","name":"cli-test-locktexbgry64tzqz4y5gu4tt4wxjsiuvqctvdmgm"},{"properties":{"level":"CanNotDelete"},"id":"/subscriptions/00000000-0000-0000-0000-000000000000/resourcegroups/cli_test_lock_commands_with_idsfgbri6ulr6xhggemqhmc76nujonfsduv2lzjhi7jr5gw/providers/Microsoft.Network/virtualNetworks/cli-lock-vnetn7tp4mvqyy45wbegb/providers/Microsoft.Authorization/locks/cli-test-lockrrupl3sa3u5njol3vlrduprgadv747xlmmakr","type":"Microsoft.Authorization/locks","name":"cli-test-lockrrupl3sa3u5njol3vlrduprgadv747xlmmakr"},{"properties":{"level":"CanNotDelete","notes":""},"id":"/subscriptions/00000000-0000-0000-0000-000000000000/resourceGroups/emerald-city-bookstore/providers/Microsoft.Authorization/locks/DELETE","type":"Microsoft.Authorization/locks","name":"DELETE"},{"properties":{"level":"CanNotDelete"},"id":"/subscriptions/00000000-0000-0000-0000-000000000000/resourcegroups/cli_test_resource_lock000001/providers/Microsoft.Network/virtualNetworks/cli.lock.rsrc000002/providers/Microsoft.Authorization/locks/cli-test-lock000003","type":"Microsoft.Authorization/locks","name":"cli-test-lock000003"},{"properties":{"level":"CanNotDelete","notes":""},"id":"/subscriptions/00000000-0000-0000-0000-000000000000/resourceGroups/new-experiences/providers/Microsoft.Authorization/locks/NO-DELETE","type":"Microsoft.Authorization/locks","name":"NO-DELETE"},{"properties":{"level":"CanNotDelete","notes":"for
        customer issue repro  (snowflake)"},"id":"/subscriptions/00000000-0000-0000-0000-000000000000/resourcegroups/storage-v2rt-repro/providers/Microsoft.Authorization/locks/DontDelete","type":"Microsoft.Authorization/locks","name":"DontDelete"},{"properties":{"level":"ReadOnly","notes":"notesxzyvdvcrzghwdu4"},"id":"/subscriptions/00000000-0000-0000-0000-000000000000/resourcegroups/cli_test_cannotdelete_resource_lockncs5gyokogowqy6bjnwcc34aixy72yzfmix43tzw/providers/Microsoft.Network/virtualNetworks/cli.lock.rsrcpfi37x4pzmg2eqdq5/providers/Microsoft.Authorization/locks/cli-test-lockdtl4k45bwbrelfvk3u4yjkunv3fled43uh5sz73dgvns7qf3oyjnvs2fi3akr","type":"Microsoft.Authorization/locks","name":"cli-test-lockdtl4k45bwbrelfvk3u4yjkunv3fled43uh5sz73dgvns7qf3oyjnvs2fi3akr"},{"properties":{"level":"CanNotDelete"},"id":"/subscriptions/00000000-0000-0000-0000-000000000000/resourceGroups/cli_test_group_lock5pcay72ei555fko5h7hvuz7uc5kqxoym6ezfr3oop6us6qkhl62aia3n/providers/Microsoft.Authorization/locks/cli-test-lockh3bnx3ifg43uv2qoof2bz5cziidgvwdqt5c","type":"Microsoft.Authorization/locks","name":"cli-test-lockh3bnx3ifg43uv2qoof2bz5cziidgvwdqt5c"}]}'
>>>>>>> 807faccc
    headers:
      cache-control:
      - no-cache
      content-length:
<<<<<<< HEAD
      - '514'
      content-type:
      - application/json; charset=utf-8
      date:
      - Fri, 04 Oct 2019 04:55:27 GMT
=======
      - '4468'
      content-type:
      - application/json; charset=utf-8
      date:
      - Mon, 21 Oct 2019 05:12:06 GMT
>>>>>>> 807faccc
      expires:
      - '-1'
      pragma:
      - no-cache
      strict-transport-security:
      - max-age=31536000; includeSubDomains
      transfer-encoding:
      - chunked
      vary:
      - Accept-Encoding,Accept-Encoding
      x-content-type-options:
      - nosniff
    status:
      code: 200
      message: OK
- request:
    body: null
    headers:
      Accept:
      - application/json
      Accept-Encoding:
      - gzip, deflate
      CommandName:
      - resource lock update
      Connection:
      - keep-alive
      ParameterSetName:
      - -n -g --resource-type --resource-name --notes --lock-type
      User-Agent:
<<<<<<< HEAD
      - python/3.6.5 (Windows-10-10.0.17134-SP0) msrest/0.6.10 msrest_azure/0.6.1
        azure-mgmt-resource/4.0.0 Azure-SDK-For-Python AZURECLI/2.0.74
=======
      - python/3.7.4 (Windows-10-10.0.18362-SP0) msrest/0.6.10 msrest_azure/0.6.2
        azure-mgmt-resource/4.0.0 Azure-SDK-For-Python AZURECLI/2.0.75
>>>>>>> 807faccc
      accept-language:
      - en-US
    method: GET
    uri: https://management.azure.com/subscriptions/00000000-0000-0000-0000-000000000000/resourcegroups/cli_test_resource_lock000001/providers/Microsoft.Network/virtualNetworks/cli.lock.rsrc000002/providers/Microsoft.Authorization/locks/cli-test-lock000003?api-version=2016-09-01
  response:
    body:
      string: '{"properties":{"level":"CanNotDelete"},"id":"/subscriptions/00000000-0000-0000-0000-000000000000/resourcegroups/cli_test_resource_lock000001/providers/Microsoft.Network/virtualNetworks/cli.lock.rsrc000002/providers/Microsoft.Authorization/locks/cli-test-lock000003","type":"Microsoft.Authorization/locks","name":"cli-test-lock000003"}'
    headers:
      cache-control:
      - no-cache
      content-length:
      - '502'
      content-type:
      - application/json; charset=utf-8
      date:
<<<<<<< HEAD
      - Fri, 04 Oct 2019 04:55:27 GMT
=======
      - Mon, 21 Oct 2019 05:12:06 GMT
>>>>>>> 807faccc
      expires:
      - '-1'
      pragma:
      - no-cache
      strict-transport-security:
      - max-age=31536000; includeSubDomains
      transfer-encoding:
      - chunked
      vary:
      - Accept-Encoding,Accept-Encoding
      x-content-type-options:
      - nosniff
    status:
      code: 200
      message: OK
- request:
    body: '{"properties": {"level": "ReadOnly", "notes": "notes000004"}}'
    headers:
      Accept:
      - application/json
      Accept-Encoding:
      - gzip, deflate
      CommandName:
      - resource lock update
      Connection:
      - keep-alive
      Content-Length:
      - '70'
      Content-Type:
      - application/json; charset=utf-8
      ParameterSetName:
      - -n -g --resource-type --resource-name --notes --lock-type
      User-Agent:
<<<<<<< HEAD
      - python/3.6.5 (Windows-10-10.0.17134-SP0) msrest/0.6.10 msrest_azure/0.6.1
        azure-mgmt-resource/4.0.0 Azure-SDK-For-Python AZURECLI/2.0.74
=======
      - python/3.7.4 (Windows-10-10.0.18362-SP0) msrest/0.6.10 msrest_azure/0.6.2
        azure-mgmt-resource/4.0.0 Azure-SDK-For-Python AZURECLI/2.0.75
>>>>>>> 807faccc
      accept-language:
      - en-US
    method: PUT
    uri: https://management.azure.com/subscriptions/00000000-0000-0000-0000-000000000000/resourcegroups/cli_test_resource_lock000001/providers/Microsoft.Network/virtualNetworks/cli.lock.rsrc000002/providers/Microsoft.Authorization/locks/cli-test-lock000003?api-version=2016-09-01
  response:
    body:
      string: '{"properties":{"level":"ReadOnly","notes":"notes000004"},"id":"/subscriptions/00000000-0000-0000-0000-000000000000/resourcegroups/cli_test_resource_lock000001/providers/Microsoft.Network/virtualNetworks/cli.lock.rsrc000002/providers/Microsoft.Authorization/locks/cli-test-lock000003","type":"Microsoft.Authorization/locks","name":"cli-test-lock000003"}'
    headers:
      cache-control:
      - no-cache
      content-length:
      - '529'
      content-type:
      - application/json; charset=utf-8
      date:
<<<<<<< HEAD
      - Fri, 04 Oct 2019 04:55:28 GMT
=======
      - Mon, 21 Oct 2019 05:12:06 GMT
>>>>>>> 807faccc
      expires:
      - '-1'
      pragma:
      - no-cache
      strict-transport-security:
      - max-age=31536000; includeSubDomains
      transfer-encoding:
      - chunked
      vary:
      - Accept-Encoding,Accept-Encoding
      x-content-type-options:
      - nosniff
      x-ms-ratelimit-remaining-subscription-writes:
<<<<<<< HEAD
      - '1199'
=======
      - '1197'
>>>>>>> 807faccc
    status:
      code: 200
      message: OK
- request:
    body: null
    headers:
      Accept:
      - application/json
      Accept-Encoding:
      - gzip, deflate
      CommandName:
      - resource lock delete
      Connection:
      - keep-alive
      ParameterSetName:
      - --name -g --resource-name --resource-type
      User-Agent:
<<<<<<< HEAD
      - python/3.6.5 (Windows-10-10.0.17134-SP0) msrest/0.6.10 msrest_azure/0.6.1
        azure-mgmt-resource/4.0.0 Azure-SDK-For-Python AZURECLI/2.0.74
=======
      - python/3.7.4 (Windows-10-10.0.18362-SP0) msrest/0.6.10 msrest_azure/0.6.2
        azure-mgmt-resource/4.0.0 Azure-SDK-For-Python AZURECLI/2.0.75
>>>>>>> 807faccc
      accept-language:
      - en-US
    method: GET
    uri: https://management.azure.com/subscriptions/00000000-0000-0000-0000-000000000000/providers/Microsoft.Authorization/locks?api-version=2016-09-01
  response:
    body:
<<<<<<< HEAD
      string: '{"value":[{"properties":{"level":"ReadOnly","notes":"notes000004"},"id":"/subscriptions/00000000-0000-0000-0000-000000000000/resourcegroups/cli_test_resource_lock000001/providers/Microsoft.Network/virtualNetworks/cli.lock.rsrc000002/providers/Microsoft.Authorization/locks/cli-test-lock000003","type":"Microsoft.Authorization/locks","name":"cli-test-lock000003"}]}'
=======
      string: '{"value":[{"properties":{"level":"CanNotDelete"},"id":"/subscriptions/00000000-0000-0000-0000-000000000000/resourceGroups/cli_test_lock_commands_with_idsfgbri6ulr6xhggemqhmc76nujonfsduv2lzjhi7jr5gw/providers/Microsoft.Authorization/locks/cli-test-locktexbgry64tzqz4y5gu4tt4wxjsiuvqctvdmgm","type":"Microsoft.Authorization/locks","name":"cli-test-locktexbgry64tzqz4y5gu4tt4wxjsiuvqctvdmgm"},{"properties":{"level":"CanNotDelete"},"id":"/subscriptions/00000000-0000-0000-0000-000000000000/resourcegroups/cli_test_lock_commands_with_idsfgbri6ulr6xhggemqhmc76nujonfsduv2lzjhi7jr5gw/providers/Microsoft.Network/virtualNetworks/cli-lock-vnetn7tp4mvqyy45wbegb/providers/Microsoft.Authorization/locks/cli-test-lockrrupl3sa3u5njol3vlrduprgadv747xlmmakr","type":"Microsoft.Authorization/locks","name":"cli-test-lockrrupl3sa3u5njol3vlrduprgadv747xlmmakr"},{"properties":{"level":"CanNotDelete"},"id":"/subscriptions/00000000-0000-0000-0000-000000000000/resourcegroups/cli_test_lock_commands_with_idsfgbri6ulr6xhggemqhmc76nujonfsduv2lzjhi7jr5gw/providers/Microsoft.Network/virtualNetworks/cli-lock-vnetn7tp4mvqyy45wbegb/subnets/cli-lock-subneteexxqjo2adqx7jy/providers/Microsoft.Authorization/locks/cli-test-lockrfvkhbl","type":"Microsoft.Authorization/locks","name":"cli-test-lockrfvkhbl"},{"properties":{"level":"CanNotDelete","notes":""},"id":"/subscriptions/00000000-0000-0000-0000-000000000000/resourceGroups/emerald-city-bookstore/providers/Microsoft.Authorization/locks/DELETE","type":"Microsoft.Authorization/locks","name":"DELETE"},{"properties":{"level":"ReadOnly","notes":"notes000004"},"id":"/subscriptions/00000000-0000-0000-0000-000000000000/resourcegroups/cli_test_resource_lock000001/providers/Microsoft.Network/virtualNetworks/cli.lock.rsrc000002/providers/Microsoft.Authorization/locks/cli-test-lock000003","type":"Microsoft.Authorization/locks","name":"cli-test-lock000003"},{"properties":{"level":"CanNotDelete","notes":""},"id":"/subscriptions/00000000-0000-0000-0000-000000000000/resourceGroups/new-experiences/providers/Microsoft.Authorization/locks/NO-DELETE","type":"Microsoft.Authorization/locks","name":"NO-DELETE"},{"properties":{"level":"CanNotDelete","notes":"for
        customer issue repro  (snowflake)"},"id":"/subscriptions/00000000-0000-0000-0000-000000000000/resourcegroups/storage-v2rt-repro/providers/Microsoft.Authorization/locks/DontDelete","type":"Microsoft.Authorization/locks","name":"DontDelete"},{"properties":{"level":"CanNotDelete"},"id":"/subscriptions/00000000-0000-0000-0000-000000000000/resourceGroups/cli_test_group_lock5pcay72ei555fko5h7hvuz7uc5kqxoym6ezfr3oop6us6qkhl62aia3n/providers/Microsoft.Authorization/locks/cli-test-lockh3bnx3ifg43uv2qoof2bz5cziidgvwdqt5c","type":"Microsoft.Authorization/locks","name":"cli-test-lockh3bnx3ifg43uv2qoof2bz5cziidgvwdqt5c"}]}'
>>>>>>> 807faccc
    headers:
      cache-control:
      - no-cache
      content-length:
<<<<<<< HEAD
      - '541'
      content-type:
      - application/json; charset=utf-8
      date:
      - Fri, 04 Oct 2019 04:55:42 GMT
=======
      - '2976'
      content-type:
      - application/json; charset=utf-8
      date:
      - Mon, 21 Oct 2019 05:12:06 GMT
>>>>>>> 807faccc
      expires:
      - '-1'
      pragma:
      - no-cache
      strict-transport-security:
      - max-age=31536000; includeSubDomains
      transfer-encoding:
      - chunked
      vary:
      - Accept-Encoding,Accept-Encoding
      x-content-type-options:
      - nosniff
    status:
      code: 200
      message: OK
- request:
    body: null
    headers:
      Accept:
      - application/json
      Accept-Encoding:
      - gzip, deflate
      CommandName:
      - resource lock delete
      Connection:
      - keep-alive
      Content-Length:
      - '0'
      ParameterSetName:
      - --name -g --resource-name --resource-type
      User-Agent:
<<<<<<< HEAD
      - python/3.6.5 (Windows-10-10.0.17134-SP0) msrest/0.6.10 msrest_azure/0.6.1
        azure-mgmt-resource/4.0.0 Azure-SDK-For-Python AZURECLI/2.0.74
=======
      - python/3.7.4 (Windows-10-10.0.18362-SP0) msrest/0.6.10 msrest_azure/0.6.2
        azure-mgmt-resource/4.0.0 Azure-SDK-For-Python AZURECLI/2.0.75
>>>>>>> 807faccc
      accept-language:
      - en-US
    method: DELETE
    uri: https://management.azure.com/subscriptions/00000000-0000-0000-0000-000000000000/resourcegroups/cli_test_resource_lock000001/providers/Microsoft.Network/virtualNetworks/cli.lock.rsrc000002/providers/Microsoft.Authorization/locks/cli-test-lock000003?api-version=2016-09-01
  response:
    body:
      string: ''
    headers:
      cache-control:
      - no-cache
      content-length:
      - '0'
      date:
<<<<<<< HEAD
      - Fri, 04 Oct 2019 04:55:53 GMT
=======
      - Mon, 21 Oct 2019 05:12:06 GMT
>>>>>>> 807faccc
      expires:
      - '-1'
      pragma:
      - no-cache
      strict-transport-security:
      - max-age=31536000; includeSubDomains
      x-content-type-options:
      - nosniff
      x-ms-ratelimit-remaining-subscription-deletes:
      - '14998'
    status:
      code: 200
      message: OK
version: 1<|MERGE_RESOLUTION|>--- conflicted
+++ resolved
@@ -13,24 +13,15 @@
       ParameterSetName:
       - -n -g
       User-Agent:
-<<<<<<< HEAD
-      - python/3.6.5 (Windows-10-10.0.17134-SP0) msrest/0.6.10 msrest_azure/0.6.1
-        azure-mgmt-resource/4.0.0 Azure-SDK-For-Python AZURECLI/2.0.74
-=======
-      - python/3.7.4 (Windows-10-10.0.18362-SP0) msrest/0.6.10 msrest_azure/0.6.2
-        azure-mgmt-resource/4.0.0 Azure-SDK-For-Python AZURECLI/2.0.75
->>>>>>> 807faccc
+      - python/3.7.4 (Windows-10-10.0.18362-SP0) msrest/0.6.10 msrest_azure/0.6.2
+        azure-mgmt-resource/4.0.0 Azure-SDK-For-Python AZURECLI/2.0.75
       accept-language:
       - en-US
     method: GET
     uri: https://management.azure.com/subscriptions/00000000-0000-0000-0000-000000000000/resourcegroups/cli_test_resource_lock000001?api-version=2019-07-01
   response:
     body:
-<<<<<<< HEAD
-      string: '{"id":"/subscriptions/00000000-0000-0000-0000-000000000000/resourceGroups/cli_test_resource_lock000001","name":"cli_test_resource_lock000001","type":"Microsoft.Resources/resourceGroups","location":"westus","tags":{"product":"azurecli","cause":"automation","date":"2019-10-04T04:55:18Z"},"properties":{"provisioningState":"Succeeded"}}'
-=======
       string: '{"id":"/subscriptions/00000000-0000-0000-0000-000000000000/resourceGroups/cli_test_resource_lock000001","name":"cli_test_resource_lock000001","type":"Microsoft.Resources/resourceGroups","location":"westus","tags":{"product":"azurecli","cause":"automation","date":"2019-10-21T05:11:40Z"},"properties":{"provisioningState":"Succeeded"}}'
->>>>>>> 807faccc
     headers:
       cache-control:
       - no-cache
@@ -39,11 +30,7 @@
       content-type:
       - application/json; charset=utf-8
       date:
-<<<<<<< HEAD
-      - Fri, 04 Oct 2019 04:55:20 GMT
-=======
       - Mon, 21 Oct 2019 05:11:48 GMT
->>>>>>> 807faccc
       expires:
       - '-1'
       pragma:
@@ -76,13 +63,8 @@
       ParameterSetName:
       - -n -g
       User-Agent:
-<<<<<<< HEAD
-      - python/3.6.5 (Windows-10-10.0.17134-SP0) msrest/0.6.10 msrest_azure/0.6.1
-        azure-mgmt-network/4.0.0 Azure-SDK-For-Python AZURECLI/2.0.74
-=======
       - python/3.7.4 (Windows-10-10.0.18362-SP0) msrest/0.6.10 msrest_azure/0.6.2
         azure-mgmt-network/6.0.0 Azure-SDK-For-Python AZURECLI/2.0.75
->>>>>>> 807faccc
       accept-language:
       - en-US
     method: PUT
@@ -90,17 +72,10 @@
   response:
     body:
       string: "{\r\n  \"name\": \"cli.lock.rsrc000002\",\r\n  \"id\": \"/subscriptions/00000000-0000-0000-0000-000000000000/resourceGroups/cli_test_resource_lock000001/providers/Microsoft.Network/virtualNetworks/cli.lock.rsrc000002\",\r\n
-<<<<<<< HEAD
-        \ \"etag\": \"W/\\\"c6981256-051e-4947-9df5-1b93ac41ec6a\\\"\",\r\n  \"type\":
-        \"Microsoft.Network/virtualNetworks\",\r\n  \"location\": \"westus\",\r\n
-        \ \"tags\": {},\r\n  \"properties\": {\r\n    \"provisioningState\": \"Updating\",\r\n
-        \   \"resourceGuid\": \"caf26965-18d8-4291-9d12-bce769017ed7\",\r\n    \"addressSpace\":
-=======
         \ \"etag\": \"W/\\\"b1e6baf9-45d1-4205-b13b-c9f9decf9602\\\"\",\r\n  \"type\":
         \"Microsoft.Network/virtualNetworks\",\r\n  \"location\": \"westus\",\r\n
         \ \"tags\": {},\r\n  \"properties\": {\r\n    \"provisioningState\": \"Updating\",\r\n
         \   \"resourceGuid\": \"efcc8660-66ee-4ad2-bd10-a7f4d4cae9f0\",\r\n    \"addressSpace\":
->>>>>>> 807faccc
         {\r\n      \"addressPrefixes\": [\r\n        \"10.0.0.0/16\"\r\n      ]\r\n
         \   },\r\n    \"dhcpOptions\": {\r\n      \"dnsServers\": []\r\n    },\r\n
         \   \"subnets\": [],\r\n    \"virtualNetworkPeerings\": [],\r\n    \"enableDdosProtection\":
@@ -115,11 +90,7 @@
       content-type:
       - application/json; charset=utf-8
       date:
-<<<<<<< HEAD
-      - Fri, 04 Oct 2019 04:55:21 GMT
-=======
       - Mon, 21 Oct 2019 05:11:52 GMT
->>>>>>> 807faccc
       expires:
       - '-1'
       pragma:
@@ -132,11 +103,7 @@
       x-content-type-options:
       - nosniff
       x-ms-arm-service-request-id:
-<<<<<<< HEAD
-      - f490f9f5-cd72-42bd-8007-3b7b247c3680
-=======
       - 6c325a3b-24e5-4196-906e-72a67f1f0099
->>>>>>> 807faccc
       x-ms-ratelimit-remaining-subscription-writes:
       - '1199'
     status:
@@ -156,13 +123,8 @@
       ParameterSetName:
       - -n -g
       User-Agent:
-<<<<<<< HEAD
-      - python/3.6.5 (Windows-10-10.0.17134-SP0) msrest/0.6.10 msrest_azure/0.6.1
-        azure-mgmt-network/4.0.0 Azure-SDK-For-Python AZURECLI/2.0.74
-=======
       - python/3.7.4 (Windows-10-10.0.18362-SP0) msrest/0.6.10 msrest_azure/0.6.2
         azure-mgmt-network/6.0.0 Azure-SDK-For-Python AZURECLI/2.0.75
->>>>>>> 807faccc
     method: GET
     uri: https://management.azure.com/subscriptions/00000000-0000-0000-0000-000000000000/providers/Microsoft.Network/locations/westus/operations/f44559f9-e8f3-4323-9322-9b4c695a92dc?api-version=2019-09-01
   response:
@@ -176,11 +138,7 @@
       content-type:
       - application/json; charset=utf-8
       date:
-<<<<<<< HEAD
-      - Fri, 04 Oct 2019 04:55:24 GMT
-=======
       - Mon, 21 Oct 2019 05:11:56 GMT
->>>>>>> 807faccc
       expires:
       - '-1'
       pragma:
@@ -197,11 +155,7 @@
       x-content-type-options:
       - nosniff
       x-ms-arm-service-request-id:
-<<<<<<< HEAD
-      - 95f23e3b-695f-4aed-9d57-84716f13117c
-=======
       - baa27059-656b-4d1e-afcb-a4e8e1cc5682
->>>>>>> 807faccc
     status:
       code: 200
       message: OK
@@ -219,29 +173,17 @@
       ParameterSetName:
       - -n -g
       User-Agent:
-<<<<<<< HEAD
-      - python/3.6.5 (Windows-10-10.0.17134-SP0) msrest/0.6.10 msrest_azure/0.6.1
-        azure-mgmt-network/4.0.0 Azure-SDK-For-Python AZURECLI/2.0.74
-=======
       - python/3.7.4 (Windows-10-10.0.18362-SP0) msrest/0.6.10 msrest_azure/0.6.2
         azure-mgmt-network/6.0.0 Azure-SDK-For-Python AZURECLI/2.0.75
->>>>>>> 807faccc
     method: GET
     uri: https://management.azure.com/subscriptions/00000000-0000-0000-0000-000000000000/resourceGroups/cli_test_resource_lock000001/providers/Microsoft.Network/virtualNetworks/cli.lock.rsrc000002?api-version=2019-09-01
   response:
     body:
       string: "{\r\n  \"name\": \"cli.lock.rsrc000002\",\r\n  \"id\": \"/subscriptions/00000000-0000-0000-0000-000000000000/resourceGroups/cli_test_resource_lock000001/providers/Microsoft.Network/virtualNetworks/cli.lock.rsrc000002\",\r\n
-<<<<<<< HEAD
-        \ \"etag\": \"W/\\\"822118c1-8ae7-4e20-b700-79e641da625b\\\"\",\r\n  \"type\":
-        \"Microsoft.Network/virtualNetworks\",\r\n  \"location\": \"westus\",\r\n
-        \ \"tags\": {},\r\n  \"properties\": {\r\n    \"provisioningState\": \"Succeeded\",\r\n
-        \   \"resourceGuid\": \"caf26965-18d8-4291-9d12-bce769017ed7\",\r\n    \"addressSpace\":
-=======
         \ \"etag\": \"W/\\\"5e3c474c-1a9c-4108-b91e-8b282efe4f02\\\"\",\r\n  \"type\":
         \"Microsoft.Network/virtualNetworks\",\r\n  \"location\": \"westus\",\r\n
         \ \"tags\": {},\r\n  \"properties\": {\r\n    \"provisioningState\": \"Succeeded\",\r\n
         \   \"resourceGuid\": \"efcc8660-66ee-4ad2-bd10-a7f4d4cae9f0\",\r\n    \"addressSpace\":
->>>>>>> 807faccc
         {\r\n      \"addressPrefixes\": [\r\n        \"10.0.0.0/16\"\r\n      ]\r\n
         \   },\r\n    \"dhcpOptions\": {\r\n      \"dnsServers\": []\r\n    },\r\n
         \   \"subnets\": [],\r\n    \"virtualNetworkPeerings\": [],\r\n    \"enableDdosProtection\":
@@ -254,15 +196,9 @@
       content-type:
       - application/json; charset=utf-8
       date:
-<<<<<<< HEAD
-      - Fri, 04 Oct 2019 04:55:24 GMT
-      etag:
-      - W/"822118c1-8ae7-4e20-b700-79e641da625b"
-=======
       - Mon, 21 Oct 2019 05:11:56 GMT
       etag:
       - W/"5e3c474c-1a9c-4108-b91e-8b282efe4f02"
->>>>>>> 807faccc
       expires:
       - '-1'
       pragma:
@@ -279,11 +215,7 @@
       x-content-type-options:
       - nosniff
       x-ms-arm-service-request-id:
-<<<<<<< HEAD
-      - bc1ab006-9f58-4bd3-8a7c-86522b331623
-=======
       - 07d9eec9-e9a3-4021-93a7-85518b20bbe5
->>>>>>> 807faccc
     status:
       code: 200
       message: OK
@@ -305,13 +237,8 @@
       ParameterSetName:
       - -n -g --resource-type --resource-name --lock-type
       User-Agent:
-<<<<<<< HEAD
-      - python/3.6.5 (Windows-10-10.0.17134-SP0) msrest/0.6.10 msrest_azure/0.6.1
-        azure-mgmt-resource/4.0.0 Azure-SDK-For-Python AZURECLI/2.0.74
-=======
-      - python/3.7.4 (Windows-10-10.0.18362-SP0) msrest/0.6.10 msrest_azure/0.6.2
-        azure-mgmt-resource/4.0.0 Azure-SDK-For-Python AZURECLI/2.0.75
->>>>>>> 807faccc
+      - python/3.7.4 (Windows-10-10.0.18362-SP0) msrest/0.6.10 msrest_azure/0.6.2
+        azure-mgmt-resource/4.0.0 Azure-SDK-For-Python AZURECLI/2.0.75
       accept-language:
       - en-US
     method: PUT
@@ -327,11 +254,7 @@
       content-type:
       - application/json; charset=utf-8
       date:
-<<<<<<< HEAD
-      - Fri, 04 Oct 2019 04:55:25 GMT
-=======
       - Mon, 21 Oct 2019 05:11:58 GMT
->>>>>>> 807faccc
       expires:
       - '-1'
       pragma:
@@ -359,42 +282,119 @@
       ParameterSetName:
       - --name -g --resource-type --resource-name
       User-Agent:
-<<<<<<< HEAD
-      - python/3.6.5 (Windows-10-10.0.17134-SP0) msrest/0.6.10 msrest_azure/0.6.1
-        azure-mgmt-resource/4.0.0 Azure-SDK-For-Python AZURECLI/2.0.74
-=======
-      - python/3.7.4 (Windows-10-10.0.18362-SP0) msrest/0.6.10 msrest_azure/0.6.2
-        azure-mgmt-resource/4.0.0 Azure-SDK-For-Python AZURECLI/2.0.75
->>>>>>> 807faccc
+      - python/3.7.4 (Windows-10-10.0.18362-SP0) msrest/0.6.10 msrest_azure/0.6.2
+        azure-mgmt-resource/4.0.0 Azure-SDK-For-Python AZURECLI/2.0.75
       accept-language:
       - en-US
     method: GET
     uri: https://management.azure.com/subscriptions/00000000-0000-0000-0000-000000000000/providers/Microsoft.Authorization/locks?api-version=2016-09-01
   response:
     body:
-<<<<<<< HEAD
-      string: '{"value":[{"properties":{"level":"CanNotDelete"},"id":"/subscriptions/00000000-0000-0000-0000-000000000000/resourcegroups/cli_test_resource_lock000001/providers/Microsoft.Network/virtualNetworks/cli.lock.rsrc000002/providers/Microsoft.Authorization/locks/cli-test-lock000003","type":"Microsoft.Authorization/locks","name":"cli-test-lock000003"}]}'
-=======
       string: '{"value":[{"properties":{"level":"ReadOnly"},"id":"/subscriptions/00000000-0000-0000-0000-000000000000/resourcegroups/cli_test_readonly_resource_lockkdn2d27gor47xdgykwq2jr6rpmipheaqdninewfp47qw/providers/Microsoft.Network/virtualNetworks/cli.lock.rsrcrigdidljqemviqw7c/providers/Microsoft.Authorization/locks/cli-test-lockz42oomv3zvbqrnnyduo35objbh3mfzonmpwzc2ks2aepr6ffzpmzmhkdve7s3","type":"Microsoft.Authorization/locks","name":"cli-test-lockz42oomv3zvbqrnnyduo35objbh3mfzonmpwzc2ks2aepr6ffzpmzmhkdve7s3"},{"properties":{"level":"CanNotDelete"},"id":"/subscriptions/00000000-0000-0000-0000-000000000000/resourcegroups/cli_test_lock_with_resource_id5aneow7siahynnmbja67cvkc32xdcv5bj5a6qv4pfqrrh/providers/Microsoft.Network/virtualNetworks/cli-lock-vnet3af63axvk6nses427/providers/Microsoft.Authorization/locks/cli-test-lockearbetn6qu5z2mnho6v6ikvqfg7awglmxs2ol","type":"Microsoft.Authorization/locks","name":"cli-test-lockearbetn6qu5z2mnho6v6ikvqfg7awglmxs2ol"},{"properties":{"level":"CanNotDelete"},"id":"/subscriptions/00000000-0000-0000-0000-000000000000/resourcegroups/cli_test_lock_with_resource_id5aneow7siahynnmbja67cvkc32xdcv5bj5a6qv4pfqrrh/providers/Microsoft.Network/virtualNetworks/cli-lock-vnet3af63axvk6nses427/subnets/cli-lock-subnetsjmkaua4plegw2r/providers/Microsoft.Authorization/locks/cli-test-lock5s4rgmn","type":"Microsoft.Authorization/locks","name":"cli-test-lock5s4rgmn"},{"properties":{"level":"CanNotDelete","notes":""},"id":"/subscriptions/00000000-0000-0000-0000-000000000000/resourceGroups/emerald-city-bookstore/providers/Microsoft.Authorization/locks/DELETE","type":"Microsoft.Authorization/locks","name":"DELETE"},{"properties":{"level":"CanNotDelete"},"id":"/subscriptions/00000000-0000-0000-0000-000000000000/resourcegroups/cli_test_resource_lock000001/providers/Microsoft.Network/virtualNetworks/cli.lock.rsrc000002/providers/Microsoft.Authorization/locks/cli-test-lock000003","type":"Microsoft.Authorization/locks","name":"cli-test-lock000003"},{"properties":{"level":"CanNotDelete","notes":""},"id":"/subscriptions/00000000-0000-0000-0000-000000000000/resourceGroups/new-experiences/providers/Microsoft.Authorization/locks/NO-DELETE","type":"Microsoft.Authorization/locks","name":"NO-DELETE"},{"properties":{"level":"CanNotDelete","notes":"for
         customer issue repro  (snowflake)"},"id":"/subscriptions/00000000-0000-0000-0000-000000000000/resourcegroups/storage-v2rt-repro/providers/Microsoft.Authorization/locks/DontDelete","type":"Microsoft.Authorization/locks","name":"DontDelete"},{"properties":{"level":"CanNotDelete"},"id":"/subscriptions/00000000-0000-0000-0000-000000000000/resourcegroups/cli_test_cannotdelete_resource_lockncs5gyokogowqy6bjnwcc34aixy72yzfmix43tzw/providers/Microsoft.Network/virtualNetworks/cli.lock.rsrcpfi37x4pzmg2eqdq5/providers/Microsoft.Authorization/locks/cli-test-lockdtl4k45bwbrelfvk3u4yjkunv3fled43uh5sz73dgvns7qf3oyjnvs2fi3akr","type":"Microsoft.Authorization/locks","name":"cli-test-lockdtl4k45bwbrelfvk3u4yjkunv3fled43uh5sz73dgvns7qf3oyjnvs2fi3akr"},{"properties":{"level":"CanNotDelete"},"id":"/subscriptions/00000000-0000-0000-0000-000000000000/resourceGroups/cli_test_group_lock5pcay72ei555fko5h7hvuz7uc5kqxoym6ezfr3oop6us6qkhl62aia3n/providers/Microsoft.Authorization/locks/cli-test-lockh3bnx3ifg43uv2qoof2bz5cziidgvwdqt5c","type":"Microsoft.Authorization/locks","name":"cli-test-lockh3bnx3ifg43uv2qoof2bz5cziidgvwdqt5c"}]}'
->>>>>>> 807faccc
-    headers:
-      cache-control:
-      - no-cache
-      content-length:
-<<<<<<< HEAD
+    headers:
+      cache-control:
+      - no-cache
+      content-length:
+      - '3571'
+      content-type:
+      - application/json; charset=utf-8
+      date:
+      - Mon, 21 Oct 2019 05:12:03 GMT
+      expires:
+      - '-1'
+      pragma:
+      - no-cache
+      strict-transport-security:
+      - max-age=31536000; includeSubDomains
+      transfer-encoding:
+      - chunked
+      vary:
+      - Accept-Encoding,Accept-Encoding
+      x-content-type-options:
+      - nosniff
+    status:
+      code: 200
+      message: OK
+- request:
+    body: null
+    headers:
+      Accept:
+      - application/json
+      Accept-Encoding:
+      - gzip, deflate
+      CommandName:
+      - resource lock show
+      Connection:
+      - keep-alive
+      ParameterSetName:
+      - --name -g --resource-type --resource-name
+      User-Agent:
+      - python/3.7.4 (Windows-10-10.0.18362-SP0) msrest/0.6.10 msrest_azure/0.6.2
+        azure-mgmt-resource/4.0.0 Azure-SDK-For-Python AZURECLI/2.0.75
+      accept-language:
+      - en-US
+    method: GET
+    uri: https://management.azure.com/subscriptions/00000000-0000-0000-0000-000000000000/resourcegroups/cli_test_resource_lock000001/providers/Microsoft.Network/virtualNetworks/cli.lock.rsrc000002/providers/Microsoft.Authorization/locks/cli-test-lock000003?api-version=2016-09-01
+  response:
+    body:
+      string: '{"properties":{"level":"CanNotDelete"},"id":"/subscriptions/00000000-0000-0000-0000-000000000000/resourcegroups/cli_test_resource_lock000001/providers/Microsoft.Network/virtualNetworks/cli.lock.rsrc000002/providers/Microsoft.Authorization/locks/cli-test-lock000003","type":"Microsoft.Authorization/locks","name":"cli-test-lock000003"}'
+    headers:
+      cache-control:
+      - no-cache
+      content-length:
+      - '502'
+      content-type:
+      - application/json; charset=utf-8
+      date:
+      - Mon, 21 Oct 2019 05:12:03 GMT
+      expires:
+      - '-1'
+      pragma:
+      - no-cache
+      strict-transport-security:
+      - max-age=31536000; includeSubDomains
+      transfer-encoding:
+      - chunked
+      vary:
+      - Accept-Encoding,Accept-Encoding
+      x-content-type-options:
+      - nosniff
+    status:
+      code: 200
+      message: OK
+- request:
+    body: null
+    headers:
+      Accept:
+      - application/json
+      Accept-Encoding:
+      - gzip, deflate
+      CommandName:
+      - resource lock list
+      Connection:
+      - keep-alive
+      ParameterSetName:
+      - -g --resource-type --resource-name --query -o
+      User-Agent:
+      - python/3.7.4 (Windows-10-10.0.18362-SP0) msrest/0.6.10 msrest_azure/0.6.2
+        azure-mgmt-resource/4.0.0 Azure-SDK-For-Python AZURECLI/2.0.75
+      accept-language:
+      - en-US
+    method: GET
+    uri: https://management.azure.com/subscriptions/00000000-0000-0000-0000-000000000000/resourcegroups/cli_test_resource_lock000001/providers/Microsoft.Network/virtualNetworks/cli.lock.rsrc000002/providers/Microsoft.Authorization/locks?api-version=2016-09-01
+  response:
+    body:
+      string: '{"value":[{"properties":{"level":"CanNotDelete"},"id":"/subscriptions/00000000-0000-0000-0000-000000000000/resourcegroups/cli_test_resource_lock000001/providers/Microsoft.Network/virtualNetworks/cli.lock.rsrc000002/providers/Microsoft.Authorization/locks/cli-test-lock000003","type":"Microsoft.Authorization/locks","name":"cli-test-lock000003"}]}'
+    headers:
+      cache-control:
+      - no-cache
+      content-length:
       - '514'
       content-type:
       - application/json; charset=utf-8
       date:
-      - Fri, 04 Oct 2019 04:55:25 GMT
-=======
-      - '3571'
-      content-type:
-      - application/json; charset=utf-8
-      date:
-      - Mon, 21 Oct 2019 05:12:03 GMT
->>>>>>> 807faccc
+      - Mon, 21 Oct 2019 05:12:04 GMT
       expires:
       - '-1'
       pragma:
@@ -418,160 +418,31 @@
       Accept-Encoding:
       - gzip, deflate
       CommandName:
-      - resource lock show
-      Connection:
-      - keep-alive
-      ParameterSetName:
-      - --name -g --resource-type --resource-name
-      User-Agent:
-<<<<<<< HEAD
-      - python/3.6.5 (Windows-10-10.0.17134-SP0) msrest/0.6.10 msrest_azure/0.6.1
-        azure-mgmt-resource/4.0.0 Azure-SDK-For-Python AZURECLI/2.0.74
-=======
-      - python/3.7.4 (Windows-10-10.0.18362-SP0) msrest/0.6.10 msrest_azure/0.6.2
-        azure-mgmt-resource/4.0.0 Azure-SDK-For-Python AZURECLI/2.0.75
->>>>>>> 807faccc
-      accept-language:
-      - en-US
-    method: GET
-    uri: https://management.azure.com/subscriptions/00000000-0000-0000-0000-000000000000/resourcegroups/cli_test_resource_lock000001/providers/Microsoft.Network/virtualNetworks/cli.lock.rsrc000002/providers/Microsoft.Authorization/locks/cli-test-lock000003?api-version=2016-09-01
-  response:
-    body:
-      string: '{"properties":{"level":"CanNotDelete"},"id":"/subscriptions/00000000-0000-0000-0000-000000000000/resourcegroups/cli_test_resource_lock000001/providers/Microsoft.Network/virtualNetworks/cli.lock.rsrc000002/providers/Microsoft.Authorization/locks/cli-test-lock000003","type":"Microsoft.Authorization/locks","name":"cli-test-lock000003"}'
-    headers:
-      cache-control:
-      - no-cache
-      content-length:
-      - '502'
-      content-type:
-      - application/json; charset=utf-8
-      date:
-<<<<<<< HEAD
-      - Fri, 04 Oct 2019 04:55:25 GMT
-=======
-      - Mon, 21 Oct 2019 05:12:03 GMT
->>>>>>> 807faccc
-      expires:
-      - '-1'
-      pragma:
-      - no-cache
-      strict-transport-security:
-      - max-age=31536000; includeSubDomains
-      transfer-encoding:
-      - chunked
-      vary:
-      - Accept-Encoding,Accept-Encoding
-      x-content-type-options:
-      - nosniff
-    status:
-      code: 200
-      message: OK
-- request:
-    body: null
-    headers:
-      Accept:
-      - application/json
-      Accept-Encoding:
-      - gzip, deflate
-      CommandName:
-      - resource lock list
-      Connection:
-      - keep-alive
-      ParameterSetName:
-      - -g --resource-type --resource-name --query -o
-      User-Agent:
-<<<<<<< HEAD
-      - python/3.6.5 (Windows-10-10.0.17134-SP0) msrest/0.6.10 msrest_azure/0.6.1
-        azure-mgmt-resource/4.0.0 Azure-SDK-For-Python AZURECLI/2.0.74
-=======
-      - python/3.7.4 (Windows-10-10.0.18362-SP0) msrest/0.6.10 msrest_azure/0.6.2
-        azure-mgmt-resource/4.0.0 Azure-SDK-For-Python AZURECLI/2.0.75
->>>>>>> 807faccc
-      accept-language:
-      - en-US
-    method: GET
-    uri: https://management.azure.com/subscriptions/00000000-0000-0000-0000-000000000000/resourcegroups/cli_test_resource_lock000001/providers/Microsoft.Network/virtualNetworks/cli.lock.rsrc000002/providers/Microsoft.Authorization/locks?api-version=2016-09-01
-  response:
-    body:
-      string: '{"value":[{"properties":{"level":"CanNotDelete"},"id":"/subscriptions/00000000-0000-0000-0000-000000000000/resourcegroups/cli_test_resource_lock000001/providers/Microsoft.Network/virtualNetworks/cli.lock.rsrc000002/providers/Microsoft.Authorization/locks/cli-test-lock000003","type":"Microsoft.Authorization/locks","name":"cli-test-lock000003"}]}'
-    headers:
-      cache-control:
-      - no-cache
-      content-length:
-      - '514'
-      content-type:
-      - application/json; charset=utf-8
-      date:
-<<<<<<< HEAD
-      - Fri, 04 Oct 2019 04:55:26 GMT
-=======
-      - Mon, 21 Oct 2019 05:12:04 GMT
->>>>>>> 807faccc
-      expires:
-      - '-1'
-      pragma:
-      - no-cache
-      strict-transport-security:
-      - max-age=31536000; includeSubDomains
-      transfer-encoding:
-      - chunked
-      vary:
-      - Accept-Encoding,Accept-Encoding
-      x-content-type-options:
-      - nosniff
-    status:
-      code: 200
-      message: OK
-- request:
-    body: null
-    headers:
-      Accept:
-      - application/json
-      Accept-Encoding:
-      - gzip, deflate
-      CommandName:
       - resource lock update
       Connection:
       - keep-alive
       ParameterSetName:
       - -n -g --resource-type --resource-name --notes --lock-type
       User-Agent:
-<<<<<<< HEAD
-      - python/3.6.5 (Windows-10-10.0.17134-SP0) msrest/0.6.10 msrest_azure/0.6.1
-        azure-mgmt-resource/4.0.0 Azure-SDK-For-Python AZURECLI/2.0.74
-=======
-      - python/3.7.4 (Windows-10-10.0.18362-SP0) msrest/0.6.10 msrest_azure/0.6.2
-        azure-mgmt-resource/4.0.0 Azure-SDK-For-Python AZURECLI/2.0.75
->>>>>>> 807faccc
+      - python/3.7.4 (Windows-10-10.0.18362-SP0) msrest/0.6.10 msrest_azure/0.6.2
+        azure-mgmt-resource/4.0.0 Azure-SDK-For-Python AZURECLI/2.0.75
       accept-language:
       - en-US
     method: GET
     uri: https://management.azure.com/subscriptions/00000000-0000-0000-0000-000000000000/providers/Microsoft.Authorization/locks?api-version=2016-09-01
   response:
     body:
-<<<<<<< HEAD
-      string: '{"value":[{"properties":{"level":"CanNotDelete"},"id":"/subscriptions/00000000-0000-0000-0000-000000000000/resourcegroups/cli_test_resource_lock000001/providers/Microsoft.Network/virtualNetworks/cli.lock.rsrc000002/providers/Microsoft.Authorization/locks/cli-test-lock000003","type":"Microsoft.Authorization/locks","name":"cli-test-lock000003"}]}'
-=======
       string: '{"value":[{"properties":{"level":"CanNotDelete","notes":"notesvamg3o6tpptelwx"},"id":"/subscriptions/00000000-0000-0000-0000-000000000000/resourcegroups/cli_test_readonly_resource_lockkdn2d27gor47xdgykwq2jr6rpmipheaqdninewfp47qw/providers/Microsoft.Network/virtualNetworks/cli.lock.rsrcrigdidljqemviqw7c/providers/Microsoft.Authorization/locks/cli-test-lockz42oomv3zvbqrnnyduo35objbh3mfzonmpwzc2ks2aepr6ffzpmzmhkdve7s3","type":"Microsoft.Authorization/locks","name":"cli-test-lockz42oomv3zvbqrnnyduo35objbh3mfzonmpwzc2ks2aepr6ffzpmzmhkdve7s3"},{"properties":{"level":"CanNotDelete"},"id":"/subscriptions/00000000-0000-0000-0000-000000000000/resourcegroups/cli_test_lock_with_resource_id5aneow7siahynnmbja67cvkc32xdcv5bj5a6qv4pfqrrh/providers/Microsoft.Network/virtualNetworks/cli-lock-vnet3af63axvk6nses427/providers/Microsoft.Authorization/locks/cli-test-lockearbetn6qu5z2mnho6v6ikvqfg7awglmxs2ol","type":"Microsoft.Authorization/locks","name":"cli-test-lockearbetn6qu5z2mnho6v6ikvqfg7awglmxs2ol"},{"properties":{"level":"CanNotDelete"},"id":"/subscriptions/00000000-0000-0000-0000-000000000000/resourcegroups/cli_test_lock_with_resource_id5aneow7siahynnmbja67cvkc32xdcv5bj5a6qv4pfqrrh/providers/Microsoft.Network/virtualNetworks/cli-lock-vnet3af63axvk6nses427/subnets/cli-lock-subnetsjmkaua4plegw2r/providers/Microsoft.Authorization/locks/cli-test-lock5s4rgmn","type":"Microsoft.Authorization/locks","name":"cli-test-lock5s4rgmn"},{"properties":{"level":"CanNotDelete"},"id":"/subscriptions/00000000-0000-0000-0000-000000000000/resourceGroups/cli_test_lock_commands_with_idsfgbri6ulr6xhggemqhmc76nujonfsduv2lzjhi7jr5gw/providers/Microsoft.Authorization/locks/cli-test-locktexbgry64tzqz4y5gu4tt4wxjsiuvqctvdmgm","type":"Microsoft.Authorization/locks","name":"cli-test-locktexbgry64tzqz4y5gu4tt4wxjsiuvqctvdmgm"},{"properties":{"level":"CanNotDelete"},"id":"/subscriptions/00000000-0000-0000-0000-000000000000/resourcegroups/cli_test_lock_commands_with_idsfgbri6ulr6xhggemqhmc76nujonfsduv2lzjhi7jr5gw/providers/Microsoft.Network/virtualNetworks/cli-lock-vnetn7tp4mvqyy45wbegb/providers/Microsoft.Authorization/locks/cli-test-lockrrupl3sa3u5njol3vlrduprgadv747xlmmakr","type":"Microsoft.Authorization/locks","name":"cli-test-lockrrupl3sa3u5njol3vlrduprgadv747xlmmakr"},{"properties":{"level":"CanNotDelete","notes":""},"id":"/subscriptions/00000000-0000-0000-0000-000000000000/resourceGroups/emerald-city-bookstore/providers/Microsoft.Authorization/locks/DELETE","type":"Microsoft.Authorization/locks","name":"DELETE"},{"properties":{"level":"CanNotDelete"},"id":"/subscriptions/00000000-0000-0000-0000-000000000000/resourcegroups/cli_test_resource_lock000001/providers/Microsoft.Network/virtualNetworks/cli.lock.rsrc000002/providers/Microsoft.Authorization/locks/cli-test-lock000003","type":"Microsoft.Authorization/locks","name":"cli-test-lock000003"},{"properties":{"level":"CanNotDelete","notes":""},"id":"/subscriptions/00000000-0000-0000-0000-000000000000/resourceGroups/new-experiences/providers/Microsoft.Authorization/locks/NO-DELETE","type":"Microsoft.Authorization/locks","name":"NO-DELETE"},{"properties":{"level":"CanNotDelete","notes":"for
         customer issue repro  (snowflake)"},"id":"/subscriptions/00000000-0000-0000-0000-000000000000/resourcegroups/storage-v2rt-repro/providers/Microsoft.Authorization/locks/DontDelete","type":"Microsoft.Authorization/locks","name":"DontDelete"},{"properties":{"level":"ReadOnly","notes":"notesxzyvdvcrzghwdu4"},"id":"/subscriptions/00000000-0000-0000-0000-000000000000/resourcegroups/cli_test_cannotdelete_resource_lockncs5gyokogowqy6bjnwcc34aixy72yzfmix43tzw/providers/Microsoft.Network/virtualNetworks/cli.lock.rsrcpfi37x4pzmg2eqdq5/providers/Microsoft.Authorization/locks/cli-test-lockdtl4k45bwbrelfvk3u4yjkunv3fled43uh5sz73dgvns7qf3oyjnvs2fi3akr","type":"Microsoft.Authorization/locks","name":"cli-test-lockdtl4k45bwbrelfvk3u4yjkunv3fled43uh5sz73dgvns7qf3oyjnvs2fi3akr"},{"properties":{"level":"CanNotDelete"},"id":"/subscriptions/00000000-0000-0000-0000-000000000000/resourceGroups/cli_test_group_lock5pcay72ei555fko5h7hvuz7uc5kqxoym6ezfr3oop6us6qkhl62aia3n/providers/Microsoft.Authorization/locks/cli-test-lockh3bnx3ifg43uv2qoof2bz5cziidgvwdqt5c","type":"Microsoft.Authorization/locks","name":"cli-test-lockh3bnx3ifg43uv2qoof2bz5cziidgvwdqt5c"}]}'
->>>>>>> 807faccc
-    headers:
-      cache-control:
-      - no-cache
-      content-length:
-<<<<<<< HEAD
-      - '514'
-      content-type:
-      - application/json; charset=utf-8
-      date:
-      - Fri, 04 Oct 2019 04:55:27 GMT
-=======
+    headers:
+      cache-control:
+      - no-cache
+      content-length:
       - '4468'
       content-type:
       - application/json; charset=utf-8
       date:
       - Mon, 21 Oct 2019 05:12:06 GMT
->>>>>>> 807faccc
       expires:
       - '-1'
       pragma:
@@ -601,13 +472,8 @@
       ParameterSetName:
       - -n -g --resource-type --resource-name --notes --lock-type
       User-Agent:
-<<<<<<< HEAD
-      - python/3.6.5 (Windows-10-10.0.17134-SP0) msrest/0.6.10 msrest_azure/0.6.1
-        azure-mgmt-resource/4.0.0 Azure-SDK-For-Python AZURECLI/2.0.74
-=======
-      - python/3.7.4 (Windows-10-10.0.18362-SP0) msrest/0.6.10 msrest_azure/0.6.2
-        azure-mgmt-resource/4.0.0 Azure-SDK-For-Python AZURECLI/2.0.75
->>>>>>> 807faccc
+      - python/3.7.4 (Windows-10-10.0.18362-SP0) msrest/0.6.10 msrest_azure/0.6.2
+        azure-mgmt-resource/4.0.0 Azure-SDK-For-Python AZURECLI/2.0.75
       accept-language:
       - en-US
     method: GET
@@ -623,11 +489,7 @@
       content-type:
       - application/json; charset=utf-8
       date:
-<<<<<<< HEAD
-      - Fri, 04 Oct 2019 04:55:27 GMT
-=======
       - Mon, 21 Oct 2019 05:12:06 GMT
->>>>>>> 807faccc
       expires:
       - '-1'
       pragma:
@@ -661,13 +523,8 @@
       ParameterSetName:
       - -n -g --resource-type --resource-name --notes --lock-type
       User-Agent:
-<<<<<<< HEAD
-      - python/3.6.5 (Windows-10-10.0.17134-SP0) msrest/0.6.10 msrest_azure/0.6.1
-        azure-mgmt-resource/4.0.0 Azure-SDK-For-Python AZURECLI/2.0.74
-=======
-      - python/3.7.4 (Windows-10-10.0.18362-SP0) msrest/0.6.10 msrest_azure/0.6.2
-        azure-mgmt-resource/4.0.0 Azure-SDK-For-Python AZURECLI/2.0.75
->>>>>>> 807faccc
+      - python/3.7.4 (Windows-10-10.0.18362-SP0) msrest/0.6.10 msrest_azure/0.6.2
+        azure-mgmt-resource/4.0.0 Azure-SDK-For-Python AZURECLI/2.0.75
       accept-language:
       - en-US
     method: PUT
@@ -683,11 +540,7 @@
       content-type:
       - application/json; charset=utf-8
       date:
-<<<<<<< HEAD
-      - Fri, 04 Oct 2019 04:55:28 GMT
-=======
       - Mon, 21 Oct 2019 05:12:06 GMT
->>>>>>> 807faccc
       expires:
       - '-1'
       pragma:
@@ -701,11 +554,7 @@
       x-content-type-options:
       - nosniff
       x-ms-ratelimit-remaining-subscription-writes:
-<<<<<<< HEAD
-      - '1199'
-=======
       - '1197'
->>>>>>> 807faccc
     status:
       code: 200
       message: OK
@@ -723,42 +572,25 @@
       ParameterSetName:
       - --name -g --resource-name --resource-type
       User-Agent:
-<<<<<<< HEAD
-      - python/3.6.5 (Windows-10-10.0.17134-SP0) msrest/0.6.10 msrest_azure/0.6.1
-        azure-mgmt-resource/4.0.0 Azure-SDK-For-Python AZURECLI/2.0.74
-=======
-      - python/3.7.4 (Windows-10-10.0.18362-SP0) msrest/0.6.10 msrest_azure/0.6.2
-        azure-mgmt-resource/4.0.0 Azure-SDK-For-Python AZURECLI/2.0.75
->>>>>>> 807faccc
+      - python/3.7.4 (Windows-10-10.0.18362-SP0) msrest/0.6.10 msrest_azure/0.6.2
+        azure-mgmt-resource/4.0.0 Azure-SDK-For-Python AZURECLI/2.0.75
       accept-language:
       - en-US
     method: GET
     uri: https://management.azure.com/subscriptions/00000000-0000-0000-0000-000000000000/providers/Microsoft.Authorization/locks?api-version=2016-09-01
   response:
     body:
-<<<<<<< HEAD
-      string: '{"value":[{"properties":{"level":"ReadOnly","notes":"notes000004"},"id":"/subscriptions/00000000-0000-0000-0000-000000000000/resourcegroups/cli_test_resource_lock000001/providers/Microsoft.Network/virtualNetworks/cli.lock.rsrc000002/providers/Microsoft.Authorization/locks/cli-test-lock000003","type":"Microsoft.Authorization/locks","name":"cli-test-lock000003"}]}'
-=======
       string: '{"value":[{"properties":{"level":"CanNotDelete"},"id":"/subscriptions/00000000-0000-0000-0000-000000000000/resourceGroups/cli_test_lock_commands_with_idsfgbri6ulr6xhggemqhmc76nujonfsduv2lzjhi7jr5gw/providers/Microsoft.Authorization/locks/cli-test-locktexbgry64tzqz4y5gu4tt4wxjsiuvqctvdmgm","type":"Microsoft.Authorization/locks","name":"cli-test-locktexbgry64tzqz4y5gu4tt4wxjsiuvqctvdmgm"},{"properties":{"level":"CanNotDelete"},"id":"/subscriptions/00000000-0000-0000-0000-000000000000/resourcegroups/cli_test_lock_commands_with_idsfgbri6ulr6xhggemqhmc76nujonfsduv2lzjhi7jr5gw/providers/Microsoft.Network/virtualNetworks/cli-lock-vnetn7tp4mvqyy45wbegb/providers/Microsoft.Authorization/locks/cli-test-lockrrupl3sa3u5njol3vlrduprgadv747xlmmakr","type":"Microsoft.Authorization/locks","name":"cli-test-lockrrupl3sa3u5njol3vlrduprgadv747xlmmakr"},{"properties":{"level":"CanNotDelete"},"id":"/subscriptions/00000000-0000-0000-0000-000000000000/resourcegroups/cli_test_lock_commands_with_idsfgbri6ulr6xhggemqhmc76nujonfsduv2lzjhi7jr5gw/providers/Microsoft.Network/virtualNetworks/cli-lock-vnetn7tp4mvqyy45wbegb/subnets/cli-lock-subneteexxqjo2adqx7jy/providers/Microsoft.Authorization/locks/cli-test-lockrfvkhbl","type":"Microsoft.Authorization/locks","name":"cli-test-lockrfvkhbl"},{"properties":{"level":"CanNotDelete","notes":""},"id":"/subscriptions/00000000-0000-0000-0000-000000000000/resourceGroups/emerald-city-bookstore/providers/Microsoft.Authorization/locks/DELETE","type":"Microsoft.Authorization/locks","name":"DELETE"},{"properties":{"level":"ReadOnly","notes":"notes000004"},"id":"/subscriptions/00000000-0000-0000-0000-000000000000/resourcegroups/cli_test_resource_lock000001/providers/Microsoft.Network/virtualNetworks/cli.lock.rsrc000002/providers/Microsoft.Authorization/locks/cli-test-lock000003","type":"Microsoft.Authorization/locks","name":"cli-test-lock000003"},{"properties":{"level":"CanNotDelete","notes":""},"id":"/subscriptions/00000000-0000-0000-0000-000000000000/resourceGroups/new-experiences/providers/Microsoft.Authorization/locks/NO-DELETE","type":"Microsoft.Authorization/locks","name":"NO-DELETE"},{"properties":{"level":"CanNotDelete","notes":"for
         customer issue repro  (snowflake)"},"id":"/subscriptions/00000000-0000-0000-0000-000000000000/resourcegroups/storage-v2rt-repro/providers/Microsoft.Authorization/locks/DontDelete","type":"Microsoft.Authorization/locks","name":"DontDelete"},{"properties":{"level":"CanNotDelete"},"id":"/subscriptions/00000000-0000-0000-0000-000000000000/resourceGroups/cli_test_group_lock5pcay72ei555fko5h7hvuz7uc5kqxoym6ezfr3oop6us6qkhl62aia3n/providers/Microsoft.Authorization/locks/cli-test-lockh3bnx3ifg43uv2qoof2bz5cziidgvwdqt5c","type":"Microsoft.Authorization/locks","name":"cli-test-lockh3bnx3ifg43uv2qoof2bz5cziidgvwdqt5c"}]}'
->>>>>>> 807faccc
-    headers:
-      cache-control:
-      - no-cache
-      content-length:
-<<<<<<< HEAD
-      - '541'
-      content-type:
-      - application/json; charset=utf-8
-      date:
-      - Fri, 04 Oct 2019 04:55:42 GMT
-=======
+    headers:
+      cache-control:
+      - no-cache
+      content-length:
       - '2976'
       content-type:
       - application/json; charset=utf-8
       date:
       - Mon, 21 Oct 2019 05:12:06 GMT
->>>>>>> 807faccc
       expires:
       - '-1'
       pragma:
@@ -790,13 +622,8 @@
       ParameterSetName:
       - --name -g --resource-name --resource-type
       User-Agent:
-<<<<<<< HEAD
-      - python/3.6.5 (Windows-10-10.0.17134-SP0) msrest/0.6.10 msrest_azure/0.6.1
-        azure-mgmt-resource/4.0.0 Azure-SDK-For-Python AZURECLI/2.0.74
-=======
-      - python/3.7.4 (Windows-10-10.0.18362-SP0) msrest/0.6.10 msrest_azure/0.6.2
-        azure-mgmt-resource/4.0.0 Azure-SDK-For-Python AZURECLI/2.0.75
->>>>>>> 807faccc
+      - python/3.7.4 (Windows-10-10.0.18362-SP0) msrest/0.6.10 msrest_azure/0.6.2
+        azure-mgmt-resource/4.0.0 Azure-SDK-For-Python AZURECLI/2.0.75
       accept-language:
       - en-US
     method: DELETE
@@ -810,11 +637,7 @@
       content-length:
       - '0'
       date:
-<<<<<<< HEAD
-      - Fri, 04 Oct 2019 04:55:53 GMT
-=======
       - Mon, 21 Oct 2019 05:12:06 GMT
->>>>>>> 807faccc
       expires:
       - '-1'
       pragma:
