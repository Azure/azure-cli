# --------------------------------------------------------------------------------------------
# Copyright (c) Microsoft Corporation. All rights reserved.
# Licensed under the MIT License. See License.txt in the project root for license information.
# --------------------------------------------------------------------------------------------

import base64

from knack.introspection import extract_full_summary_from_signature, extract_args_from_signature
from knack.util import CLIError

from azure.cli.core.commands import LongRunningOperation, AzCommandGroup, AzArgumentContext


def _encode_hex(item):
    """ Recursively crawls the object structure and converts bytes or bytearrays to base64
    encoded strings. """
    if isinstance(item, list):
        return [_encode_hex(x) for x in item]
    if hasattr(item, '__dict__'):
        for key, val in item.__dict__.items():
            if not key.startswith('_'):
                try:
                    setattr(item, key, _encode_hex(val))
                except TypeError:
                    item.__dict__[key] = _encode_hex(val)
        return item
    if isinstance(item, (bytes, bytearray)):
        return base64.b64encode(item).decode('utf-8')
    return item


def keyvault_exception_handler(cmd, ex):
    from msrest.exceptions import ValidationError, ClientRequestError
    from azure.cli.core.profiles import ResourceType
    KeyVaultErrorException = cmd.get_models('KeyVaultErrorException', resource_type=ResourceType.DATA_KEYVAULT)
    if isinstance(ex, (ValidationError, KeyVaultErrorException)):
        try:
            raise CLIError(ex.inner_exception.error.message)
        except AttributeError:
            raise CLIError(ex)
    elif isinstance(ex, ClientRequestError):
        if 'Failed to establish a new connection' in str(ex.inner_exception):
            raise CLIError('Max retries exceeded attempting to connect to vault. '
                           'The vault may not exist or you may need to flush your DNS cache '
                           'and try again later.')
        raise CLIError(ex)
    else:
        raise CLIError(ex)


class KeyVaultCommandGroup(AzCommandGroup):

    def __init__(self, command_loader, group_name, **kwargs):
        from ._client_factory import keyvault_data_plane_factory
        # all regular and custom commands should use the keyvault data plane client
        merged_kwargs = self._merge_kwargs(kwargs, base_kwargs=command_loader.module_kwargs)
        merged_kwargs['custom_command_type'].settings['client_factory'] = keyvault_data_plane_factory
        super(KeyVaultCommandGroup, self).__init__(command_loader, group_name, **kwargs)

    def _create_keyvault_command(self, name, method_name=None, command_type_name=None, **kwargs):
        self._check_stale()

        merged_kwargs = self._flatten_kwargs(kwargs, command_type_name)
        operations_tmpl = merged_kwargs['operations_tmpl']
        command_name = '{} {}'.format(self.group_name, name) if self.group_name else name

        def get_op_handler():
            return self.command_loader.get_op_handler(operations_tmpl.format(method_name))

        def keyvault_arguments_loader():
            op = get_op_handler()
            self.command_loader._apply_doc_string(op, merged_kwargs)  # pylint: disable=protected-access
            cmd_args = list(
                extract_args_from_signature(op, excluded_params=self.command_loader.excluded_command_handler_args))
            return cmd_args

        def keyvault_description_loader():
            op = get_op_handler()
            self.command_loader._apply_doc_string(op, merged_kwargs)  # pylint: disable=protected-access
            return extract_full_summary_from_signature(op)

        def keyvault_command_handler(command_args):
            from azure.cli.core.util import get_arg_list
            from azure.cli.core.commands.client_factory import resolve_client_arg_name
            from msrest.paging import Paged
            from azure.cli.core.util import poller_classes

            op = get_op_handler()
            op_args = get_arg_list(op)
            command_type = merged_kwargs.get('command_type', None)
            client_factory = command_type.settings.get('client_factory', None) if command_type \
                else merged_kwargs.get('client_factory', None)

            client_arg_name = resolve_client_arg_name(operations_tmpl.format(method_name), kwargs)
            if client_arg_name in op_args:
                client = client_factory(self.command_loader.cli_ctx, command_args)
                command_args[client_arg_name] = client
            if 'cmd' not in op_args:
                command_args.pop('cmd')

            class_name = op.__qualname__.split('.')[0]
            if class_name in ['KeyClient', 'SecretClient', 'CertificateClient']:
<<<<<<< HEAD
                abandoned_args = ['vault_base_url', 'identifier', 'no_wait', 'secret_attributes']
=======
                abandoned_args = ['vault_base_url', 'identifier', 'no_wait']
>>>>>>> a26bcb5c
                for abandoned_arg in abandoned_args:
                    if abandoned_arg in command_args:
                        command_args.pop(abandoned_arg)

                if 'maxresults' in command_args:
                    command_args['max_page_size'] = command_args.pop('maxresults')

                if 'expires' in command_args:
                    command_args['expires_on'] = command_args.pop('expires')

<<<<<<< HEAD
                if command_args.get('disabled') is not None:
                    command_args['enabled'] = not command_args.pop('disabled')
                else:
                    command_args.pop('disabled')
=======
                if 'disabled' in command_args:
                    if command_args.get('disabled') is not None:
                        command_args['enabled'] = not command_args.pop('disabled')
                    else:
                        command_args.pop('disabled')
>>>>>>> a26bcb5c

            try:
                result = op(**command_args)
                # otherwise handle based on return type of results
                if isinstance(result, poller_classes()):
                    return _encode_hex(
                        LongRunningOperation(self.command_loader.cli_ctx, 'Starting {}'.format(name))(result))
                if isinstance(result, Paged):
                    try:
                        return _encode_hex(list(result))
                    except TypeError:
                        # TODO: Workaround for an issue in either KeyVault server-side or msrest
                        # See https://github.com/Azure/autorest/issues/1309
                        return []
                return _encode_hex(result)
            except Exception as ex:  # pylint: disable=broad-except
                if name == 'show':
                    # show_exception_handler needs to be called before the keyvault_exception_handler
                    from azure.cli.core.commands.arm import show_exception_handler
                    try:
                        show_exception_handler(ex)
                    except Exception:  # pylint: disable=broad-except
                        pass
                return keyvault_exception_handler(self.command_loader, ex)

        self.command_loader._cli_command(command_name, handler=keyvault_command_handler,  # pylint: disable=protected-access
                                         argument_loader=keyvault_arguments_loader,
                                         description_loader=keyvault_description_loader,
                                         **merged_kwargs)

    def keyvault_command(self, name, method_name=None, command_type=None, **kwargs):
        """ Registers an Azure CLI KeyVault Data Plane command. These commands must respond to a
        challenge from the service when they make requests. """
        command_type_name = 'command_type'
        if command_type:
            kwargs[command_type_name] = command_type
        self._create_keyvault_command(name, method_name, command_type_name, **kwargs)

    def keyvault_custom(self, name, method_name=None, command_type=None, **kwargs):
        command_type_name = 'custom_command_type'
        if command_type:
            kwargs[command_type_name] = command_type
        self._create_keyvault_command(name, method_name, command_type_name, **kwargs)


class KeyVaultArgumentContext(AzArgumentContext):

    def attributes_argument(self, name, attr_class, create=False, ignore=None):
        from ._validators import get_attribute_validator, datetime_type
        from azure.cli.core.commands.parameters import get_three_state_flag

        from knack.arguments import ignore_type

        ignore = ignore or []
        self.argument('{}_attributes'.format(name), ignore_type,
                      validator=get_attribute_validator(name, attr_class, create))
        if create:
            self.extra('disabled', help='Create {} in disabled state.'.format(name), arg_type=get_three_state_flag())
        else:
            self.extra('enabled', help='Enable the {}.'.format(name), arg_type=get_three_state_flag())
        if 'expires' not in ignore:
            self.extra('expires', default=None, help='Expiration UTC datetime  (Y-m-d\'T\'H:M:S\'Z\').',
                       type=datetime_type)
        if 'not_before' not in ignore:
            self.extra('not_before', default=None, type=datetime_type,
                       help='Key not usable before the provided UTC datetime  (Y-m-d\'T\'H:M:S\'Z\').')<|MERGE_RESOLUTION|>--- conflicted
+++ resolved
@@ -100,11 +100,7 @@
 
             class_name = op.__qualname__.split('.')[0]
             if class_name in ['KeyClient', 'SecretClient', 'CertificateClient']:
-<<<<<<< HEAD
                 abandoned_args = ['vault_base_url', 'identifier', 'no_wait', 'secret_attributes']
-=======
-                abandoned_args = ['vault_base_url', 'identifier', 'no_wait']
->>>>>>> a26bcb5c
                 for abandoned_arg in abandoned_args:
                     if abandoned_arg in command_args:
                         command_args.pop(abandoned_arg)
@@ -115,18 +111,11 @@
                 if 'expires' in command_args:
                     command_args['expires_on'] = command_args.pop('expires')
 
-<<<<<<< HEAD
-                if command_args.get('disabled') is not None:
-                    command_args['enabled'] = not command_args.pop('disabled')
-                else:
-                    command_args.pop('disabled')
-=======
                 if 'disabled' in command_args:
                     if command_args.get('disabled') is not None:
                         command_args['enabled'] = not command_args.pop('disabled')
                     else:
                         command_args.pop('disabled')
->>>>>>> a26bcb5c
 
             try:
                 result = op(**command_args)
