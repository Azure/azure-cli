interactions:
- request:
    body: null
    headers:
      Accept:
      - application/json
      Accept-Encoding:
      - gzip, deflate
      CommandName:
      - sql mi create
      Connection:
      - keep-alive
      ParameterSetName:
      - -g -n -l -u -p --subnet --license-type --capacity --storage --edition --family
      User-Agent:
      - python/3.7.4 (Windows-10-10.0.18362-SP0) msrest/0.6.10 msrest_azure/0.6.2
        azure-mgmt-sql/0.13.0 Azure-SDK-For-Python AZURECLI/2.0.73
      accept-language:
      - en-US
    method: GET
    uri: https://management.azure.com/subscriptions/00000000-0000-0000-0000-000000000000/providers/Microsoft.Sql/locations/westcentralus/capabilities?include=supportedManagedInstanceVersions&api-version=2017-10-01-preview
  response:
<<<<<<< HEAD
    body:
      string: '{"name":"West Central US","supportedManagedInstanceVersions":[{"name":"12.0","supportedEditions":[{"name":"GeneralPurpose","supportedFamilies":[],"status":"Default"},{"name":"BusinessCritical","supportedFamilies":[],"status":"Available"}],"status":"Default"}],"status":"Default"}'
    headers:
      cache-control:
      - no-cache
      content-length:
      - '279'
      content-type:
      - application/json; charset=utf-8
      date:
      - Sat, 12 Oct 2019 00:44:01 GMT
      expires:
      - '-1'
      pragma:
      - no-cache
      server:
      - Microsoft-HTTPAPI/2.0
      strict-transport-security:
      - max-age=31536000; includeSubDomains
      transfer-encoding:
      - chunked
      vary:
      - Accept-Encoding
      x-content-type-options:
      - nosniff
    status:
      code: 200
      message: OK
=======
    body: {string: '{"name":"West Central US","supportedManagedInstanceVersions":[{"name":"12.0","supportedEditions":[{"name":"GeneralPurpose","supportedFamilies":[{"name":"Gen4","sku":"GP_Gen4","supportedLicenseTypes":[{"name":"LicenseIncluded","status":"Default"},{"name":"BasePrice","status":"Available"}],"supportedVcoresValues":[{"value":8,"status":"Available"},{"value":16,"status":"Default"},{"value":24,"status":"Available"}],"includedMaxSize":{"limit":32,"unit":"Gigabytes"},"supportedStorageSizes":[{"minValue":{"limit":32,"unit":"Gigabytes"},"maxValue":{"limit":8,"unit":"Terabytes"},"scaleSize":{"limit":32,"unit":"Gigabytes"},"status":"Default"}],"status":"Default"},{"name":"Gen5","sku":"GP_Gen5","supportedLicenseTypes":[{"name":"LicenseIncluded","status":"Default"},{"name":"BasePrice","status":"Available"}],"supportedVcoresValues":[{"value":8,"status":"Available"},{"value":16,"status":"Default"},{"value":24,"status":"Available"}],"includedMaxSize":{"limit":32,"unit":"Gigabytes"},"supportedStorageSizes":[{"minValue":{"limit":32,"unit":"Gigabytes"},"maxValue":{"limit":8,"unit":"Terabytes"},"scaleSize":{"limit":32,"unit":"Gigabytes"},"status":"Available"}],"status":"Available"}],"status":"Default"},{"name":"BusinessCritical","supportedFamilies":[{"name":"Gen4","sku":"BC_Gen4","supportedLicenseTypes":[{"name":"LicenseIncluded","status":"Default"},{"name":"BasePrice","status":"Available"}],"supportedVcoresValues":[{"value":8,"status":"Available"},{"value":16,"status":"Default"},{"value":24,"status":"Available"}],"includedMaxSize":{"limit":32,"unit":"Gigabytes"},"supportedStorageSizes":[{"minValue":{"limit":32,"unit":"Gigabytes"},"maxValue":{"limit":1,"unit":"Terabytes"},"scaleSize":{"limit":32,"unit":"Gigabytes"},"status":"Default"}],"status":"Default"},{"name":"Gen5","sku":"BC_Gen5","supportedLicenseTypes":[{"name":"LicenseIncluded","status":"Default"},{"name":"BasePrice","status":"Available"}],"supportedVcoresValues":[{"value":8,"status":"Available"},{"value":16,"status":"Default"},{"value":24,"status":"Available"}],"includedMaxSize":{"limit":32,"unit":"Gigabytes"},"supportedStorageSizes":[{"minValue":{"limit":32,"unit":"Gigabytes"},"maxValue":{"limit":4,"unit":"Terabytes"},"scaleSize":{"limit":32,"unit":"Gigabytes"},"status":"Available"}],"status":"Available"}],"status":"Available"}],"status":"Default"}],"status":"Available"}'}
    headers:
      cache-control: [no-cache]
      content-length: ['2351']
      content-type: [application/json; charset=utf-8]
      date: ['Thu, 31 May 2018 17:57:31 GMT']
      expires: ['-1']
      pragma: [no-cache]
      server: [Microsoft-HTTPAPI/2.0]
      strict-transport-security: [max-age=31536000; includeSubDomains]
      transfer-encoding: [chunked]
      vary: [Accept-Encoding]
      x-content-type-options: [nosniff]
    status: {code: 200, message: OK}
- request:
    body: '{"location": "westcentralus", "sku": {"name": "GP_Gen4"}, "properties":
      {"administratorLogin": "admin123", "administratorLoginPassword": "SecretPassword123",
      "subnetId": "/subscriptions/00000000-0000-0000-0000-000000000000/resourceGroups/cl_one/providers/Microsoft.Network/virtualNetworks/cl_initial/subnets/CooL",
      "licenseType": "LicenseIncluded", "vCores": 8, "storageSizeInGB": 64}}'
    headers:
      Accept: [application/json]
      Accept-Encoding: ['gzip, deflate']
      CommandName: [sql mi create]
      Connection: [keep-alive]
      Content-Length: ['385']
      Content-Type: [application/json; charset=utf-8]
      User-Agent: [python/3.6.3 (Windows-2012ServerR2-6.3.9600-SP0) requests/2.18.4
          msrest/0.4.29 msrest_azure/0.4.31 azure-mgmt-sql/0.9.0 Azure-SDK-For-Python
          AZURECLI/2.0.34]
      accept-language: [en-US]
    method: PUT
    uri: https://management.azure.com/subscriptions/00000000-0000-0000-0000-000000000000/resourceGroups/cl_one/providers/Microsoft.Sql/managedInstances/clitestmi000001?api-version=2018-06-01-preview
  response:
    body: {string: '{"operation":"UpsertManagedServer","startTime":"2018-05-31T17:57:35.033Z"}'}
    headers:
      azure-asyncoperation: ['https://management.azure.com/subscriptions/00000000-0000-0000-0000-000000000000/providers/Microsoft.Sql/locations/westcentralus/managedInstanceAzureAsyncOperation/d4273be0-e0ec-416c-bc55-4f9aa5f122da?api-version=2015-05-01-preview']
      cache-control: [no-cache]
      content-length: ['74']
      content-type: [application/json; charset=utf-8]
      date: ['Thu, 31 May 2018 17:57:34 GMT']
      expires: ['-1']
      location: ['https://management.azure.com/subscriptions/00000000-0000-0000-0000-000000000000/providers/Microsoft.Sql/locations/westcentralus/managedInstanceOperationResults/d4273be0-e0ec-416c-bc55-4f9aa5f122da?api-version=2015-05-01-preview']
      pragma: [no-cache]
      server: [Microsoft-HTTPAPI/2.0]
      strict-transport-security: [max-age=31536000; includeSubDomains]
      x-content-type-options: [nosniff]
      x-ms-ratelimit-remaining-subscription-writes: ['1198']
    status: {code: 202, message: Accepted}
- request:
    body: null
    headers:
      Accept: [application/json]
      Accept-Encoding: ['gzip, deflate']
      CommandName: [sql mi create]
      Connection: [keep-alive]
      User-Agent: [python/3.6.3 (Windows-2012ServerR2-6.3.9600-SP0) requests/2.18.4
          msrest/0.4.29 msrest_azure/0.4.31 azure-mgmt-sql/0.9.0 Azure-SDK-For-Python
          AZURECLI/2.0.34]
    method: GET
    uri: https://management.azure.com/subscriptions/00000000-0000-0000-0000-000000000000/providers/Microsoft.Sql/locations/westcentralus/managedInstanceAzureAsyncOperation/d4273be0-e0ec-416c-bc55-4f9aa5f122da?api-version=2015-05-01-preview
  response:
    body: {string: '{"name":"d4273be0-e0ec-416c-bc55-4f9aa5f122da","status":"InProgress","startTime":"2018-05-31T17:57:35.033Z"}'}
    headers:
      cache-control: [no-cache]
      content-length: ['108']
      content-type: [application/json; charset=utf-8]
      date: ['Thu, 31 May 2018 17:58:35 GMT']
      expires: ['-1']
      pragma: [no-cache]
      server: [Microsoft-HTTPAPI/2.0]
      strict-transport-security: [max-age=31536000; includeSubDomains]
      transfer-encoding: [chunked]
      vary: [Accept-Encoding]
      x-content-type-options: [nosniff]
    status: {code: 200, message: OK}
- request:
    body: null
    headers:
      Accept: [application/json]
      Accept-Encoding: ['gzip, deflate']
      CommandName: [sql mi create]
      Connection: [keep-alive]
      User-Agent: [python/3.6.3 (Windows-2012ServerR2-6.3.9600-SP0) requests/2.18.4
          msrest/0.4.29 msrest_azure/0.4.31 azure-mgmt-sql/0.9.0 Azure-SDK-For-Python
          AZURECLI/2.0.34]
    method: GET
    uri: https://management.azure.com/subscriptions/00000000-0000-0000-0000-000000000000/providers/Microsoft.Sql/locations/westcentralus/managedInstanceAzureAsyncOperation/d4273be0-e0ec-416c-bc55-4f9aa5f122da?api-version=2015-05-01-preview
  response:
    body: {string: '{"name":"d4273be0-e0ec-416c-bc55-4f9aa5f122da","status":"Succeeded","startTime":"2018-05-31T17:57:35.033Z"}'}
    headers:
      cache-control: [no-cache]
      content-length: ['107']
      content-type: [application/json; charset=utf-8]
      date: ['Thu, 31 May 2018 17:59:36 GMT']
      expires: ['-1']
      pragma: [no-cache]
      server: [Microsoft-HTTPAPI/2.0]
      strict-transport-security: [max-age=31536000; includeSubDomains]
      transfer-encoding: [chunked]
      vary: [Accept-Encoding]
      x-content-type-options: [nosniff]
    status: {code: 200, message: OK}
- request:
    body: null
    headers:
      Accept: [application/json]
      Accept-Encoding: ['gzip, deflate']
      CommandName: [sql mi create]
      Connection: [keep-alive]
      User-Agent: [python/3.6.3 (Windows-2012ServerR2-6.3.9600-SP0) requests/2.18.4
          msrest/0.4.29 msrest_azure/0.4.31 azure-mgmt-sql/0.9.0 Azure-SDK-For-Python
          AZURECLI/2.0.34]
    method: GET
    uri: https://management.azure.com/subscriptions/00000000-0000-0000-0000-000000000000/resourceGroups/cl_one/providers/Microsoft.Sql/managedInstances/clitestmi000001?api-version=2018-06-01-preview
  response:
    body: {string: '{"sku":{"name":"GP_Gen4","tier":"GeneralPurpose","family":"Gen4","capacity":8},"properties":{"fullyQualifiedDomainName":"clitestmi000001.wcus1620a4a77b113.database.windows.net","administratorLogin":"admin123","subnetId":"/subscriptions/00000000-0000-0000-0000-000000000000/resourceGroups/cl_one/providers/Microsoft.Network/virtualNetworks/cl_initial/subnets/CooL","state":"Ready","licenseType":"LicenseIncluded","vCores":8,"storageSizeInGB":64},"location":"westcentralus","id":"/subscriptions/00000000-0000-0000-0000-000000000000/resourceGroups/cl_one/providers/Microsoft.Sql/managedInstances/clitestmi000001","name":"clitestmi000001","type":"Microsoft.Sql/managedInstances"}'}
    headers:
      cache-control: [no-cache]
      content-length: ['819']
      content-type: [application/json; charset=utf-8]
      date: ['Thu, 31 May 2018 17:59:37 GMT']
      expires: ['-1']
      pragma: [no-cache]
      server: [Microsoft-HTTPAPI/2.0]
      strict-transport-security: [max-age=31536000; includeSubDomains]
      transfer-encoding: [chunked]
      vary: [Accept-Encoding]
      x-content-type-options: [nosniff]
    status: {code: 200, message: OK}
- request:
    body: null
    headers:
      Accept: [application/json]
      Accept-Encoding: ['gzip, deflate']
      CommandName: [sql midb create]
      Connection: [keep-alive]
      Content-Type: [application/json; charset=utf-8]
      User-Agent: [python/3.6.3 (Windows-2012ServerR2-6.3.9600-SP0) requests/2.18.4
          msrest/0.4.29 msrest_azure/0.4.31 azure-mgmt-sql/0.9.0 Azure-SDK-For-Python
          AZURECLI/2.0.34]
      accept-language: [en-US]
    method: GET
    uri: https://management.azure.com/subscriptions/00000000-0000-0000-0000-000000000000/resourceGroups/cl_one/providers/Microsoft.Sql/managedInstances/clitestmi000001?api-version=2018-06-01-preview
  response:
    body: {string: '{"sku":{"name":"GP_Gen4","tier":"GeneralPurpose","family":"Gen4","capacity":8},"properties":{"fullyQualifiedDomainName":"clitestmi000001.wcus1620a4a77b113.database.windows.net","administratorLogin":"admin123","subnetId":"/subscriptions/00000000-0000-0000-0000-000000000000/resourceGroups/cl_one/providers/Microsoft.Network/virtualNetworks/cl_initial/subnets/CooL","state":"Ready","licenseType":"LicenseIncluded","vCores":8,"storageSizeInGB":64},"location":"westcentralus","id":"/subscriptions/00000000-0000-0000-0000-000000000000/resourceGroups/cl_one/providers/Microsoft.Sql/managedInstances/clitestmi000001","name":"clitestmi000001","type":"Microsoft.Sql/managedInstances"}'}
    headers:
      cache-control: [no-cache]
      content-length: ['819']
      content-type: [application/json; charset=utf-8]
      date: ['Thu, 31 May 2018 17:59:39 GMT']
      expires: ['-1']
      pragma: [no-cache]
      server: [Microsoft-HTTPAPI/2.0]
      strict-transport-security: [max-age=31536000; includeSubDomains]
      transfer-encoding: [chunked]
      vary: [Accept-Encoding]
      x-content-type-options: [nosniff]
    status: {code: 200, message: OK}
- request:
    body: '{"location": "westcentralus", "properties": {"collation": "Latin1_General_100_CS_AS_SC"}}'
    headers:
      Accept: [application/json]
      Accept-Encoding: ['gzip, deflate']
      CommandName: [sql midb create]
      Connection: [keep-alive]
      Content-Length: ['89']
      Content-Type: [application/json; charset=utf-8]
      User-Agent: [python/3.6.3 (Windows-2012ServerR2-6.3.9600-SP0) requests/2.18.4
          msrest/0.4.29 msrest_azure/0.4.31 azure-mgmt-sql/0.9.0 Azure-SDK-For-Python
          AZURECLI/2.0.34]
      accept-language: [en-US]
    method: PUT
    uri: https://management.azure.com/subscriptions/00000000-0000-0000-0000-000000000000/resourceGroups/cl_one/providers/Microsoft.Sql/managedInstances/clitestmi000001/databases/cliautomationdb01?api-version=2018-06-01-preview
  response:
    body: {string: '{"operation":"CreateManagedDatabase","startTime":"2018-05-31T17:59:41.44Z"}'}
    headers:
      azure-asyncoperation: ['https://management.azure.com/subscriptions/00000000-0000-0000-0000-000000000000/providers/Microsoft.Sql/locations/westcentralus/managedDatabaseAzureAsyncOperation/05d72f7f-f418-4a21-a7de-a667e2fa0d5e?api-version=2017-03-01-preview']
      cache-control: [no-cache]
      content-length: ['75']
      content-type: [application/json; charset=utf-8]
      date: ['Thu, 31 May 2018 17:59:40 GMT']
      expires: ['-1']
      location: ['https://management.azure.com/subscriptions/00000000-0000-0000-0000-000000000000/providers/Microsoft.Sql/locations/westcentralus/managedDatabaseOperationResults/05d72f7f-f418-4a21-a7de-a667e2fa0d5e?api-version=2017-03-01-preview']
      pragma: [no-cache]
      server: [Microsoft-HTTPAPI/2.0]
      strict-transport-security: [max-age=31536000; includeSubDomains]
      x-content-type-options: [nosniff]
      x-ms-ratelimit-remaining-subscription-writes: ['1199']
    status: {code: 202, message: Accepted}
- request:
    body: null
    headers:
      Accept: [application/json]
      Accept-Encoding: ['gzip, deflate']
      CommandName: [sql midb create]
      Connection: [keep-alive]
      User-Agent: [python/3.6.3 (Windows-2012ServerR2-6.3.9600-SP0) requests/2.18.4
          msrest/0.4.29 msrest_azure/0.4.31 azure-mgmt-sql/0.9.0 Azure-SDK-For-Python
          AZURECLI/2.0.34]
    method: GET
    uri: https://management.azure.com/subscriptions/00000000-0000-0000-0000-000000000000/providers/Microsoft.Sql/locations/westcentralus/managedDatabaseAzureAsyncOperation/05d72f7f-f418-4a21-a7de-a667e2fa0d5e?api-version=2017-03-01-preview
  response:
    body: {string: '{"name":"05d72f7f-f418-4a21-a7de-a667e2fa0d5e","status":"Succeeded","startTime":"2018-05-31T17:59:41.44Z"}'}
    headers:
      cache-control: [no-cache]
      content-length: ['106']
      content-type: [application/json; charset=utf-8]
      date: ['Thu, 31 May 2018 17:59:57 GMT']
      expires: ['-1']
      pragma: [no-cache]
      server: [Microsoft-HTTPAPI/2.0]
      strict-transport-security: [max-age=31536000; includeSubDomains]
      transfer-encoding: [chunked]
      vary: [Accept-Encoding]
      x-content-type-options: [nosniff]
    status: {code: 200, message: OK}
- request:
    body: null
    headers:
      Accept: [application/json]
      Accept-Encoding: ['gzip, deflate']
      CommandName: [sql midb create]
      Connection: [keep-alive]
      User-Agent: [python/3.6.3 (Windows-2012ServerR2-6.3.9600-SP0) requests/2.18.4
          msrest/0.4.29 msrest_azure/0.4.31 azure-mgmt-sql/0.9.0 Azure-SDK-For-Python
          AZURECLI/2.0.34]
    method: GET
    uri: https://management.azure.com/subscriptions/00000000-0000-0000-0000-000000000000/resourceGroups/cl_one/providers/Microsoft.Sql/managedInstances/clitestmi000001/databases/cliautomationdb01?api-version=2018-06-01-preview
  response:
    body: {string: '{"properties":{"collation":"Latin1_General_100_CS_AS_SC","status":"Online","creationDate":"2018-05-31T17:59:41.627Z","defaultSecondaryLocation":"westus2"},"location":"westcentralus","id":"/subscriptions/00000000-0000-0000-0000-000000000000/resourceGroups/cl_one/providers/Microsoft.Sql/managedInstances/clitestmi000001/databases/cliautomationdb01","name":"cliautomationdb01","type":"Microsoft.Sql/managedInstances/databases"}'}
    headers:
      cache-control: [no-cache]
      content-length: ['473']
      content-type: [application/json; charset=utf-8]
      date: ['Thu, 31 May 2018 17:59:58 GMT']
      expires: ['-1']
      pragma: [no-cache]
      server: [Microsoft-HTTPAPI/2.0]
      strict-transport-security: [max-age=31536000; includeSubDomains]
      transfer-encoding: [chunked]
      vary: [Accept-Encoding]
      x-content-type-options: [nosniff]
    status: {code: 200, message: OK}
- request:
    body: null
    headers:
      Accept: [application/json]
      Accept-Encoding: ['gzip, deflate']
      CommandName: [sql midb restore]
      Connection: [keep-alive]
      Content-Type: [application/json; charset=utf-8]
      User-Agent: [python/3.6.3 (Windows-2012ServerR2-6.3.9600-SP0) requests/2.18.4
          msrest/0.4.29 msrest_azure/0.4.31 azure-mgmt-sql/0.9.0 Azure-SDK-For-Python
          AZURECLI/2.0.34]
      accept-language: [en-US]
    method: GET
    uri: https://management.azure.com/subscriptions/00000000-0000-0000-0000-000000000000/resourceGroups/cl_one/providers/Microsoft.Sql/managedInstances/clitestmi000001?api-version=2018-06-01-preview
  response:
    body: {string: '{"sku":{"name":"GP_Gen4","tier":"GeneralPurpose","family":"Gen4","capacity":8},"properties":{"fullyQualifiedDomainName":"clitestmi000001.wcus1620a4a77b113.database.windows.net","administratorLogin":"admin123","subnetId":"/subscriptions/00000000-0000-0000-0000-000000000000/resourceGroups/cl_one/providers/Microsoft.Network/virtualNetworks/cl_initial/subnets/CooL","state":"Ready","licenseType":"LicenseIncluded","vCores":8,"storageSizeInGB":64},"location":"westcentralus","id":"/subscriptions/00000000-0000-0000-0000-000000000000/resourceGroups/cl_one/providers/Microsoft.Sql/managedInstances/clitestmi000001","name":"clitestmi000001","type":"Microsoft.Sql/managedInstances"}'}
    headers:
      cache-control: [no-cache]
      content-length: ['819']
      content-type: [application/json; charset=utf-8]
      date: ['Thu, 31 May 2018 18:04:59 GMT']
      expires: ['-1']
      pragma: [no-cache]
      server: [Microsoft-HTTPAPI/2.0]
      strict-transport-security: [max-age=31536000; includeSubDomains]
      transfer-encoding: [chunked]
      vary: [Accept-Encoding]
      x-content-type-options: [nosniff]
    status: {code: 200, message: OK}
- request:
    body: 'b''{"location": "westcentralus", "properties": {"restorePointInTime": "2018-05-31T18:04:58.522535Z",
      "createMode": "PointInTimeRestore", "sourceDatabaseId": "/subscriptions/00000000-0000-0000-0000-000000000000/resourceGroups/cl_one/providers/Microsoft.Sql/managedInstances/clitestmi000001/databases/cliautomationdb01"}}'''
    headers:
      Accept: [application/json]
      Accept-Encoding: ['gzip, deflate']
      CommandName: [sql midb restore]
      Connection: [keep-alive]
      Content-Length: ['364']
      Content-Type: [application/json; charset=utf-8]
      User-Agent: [python/3.6.3 (Windows-2012ServerR2-6.3.9600-SP0) requests/2.18.4
          msrest/0.4.29 msrest_azure/0.4.31 azure-mgmt-sql/0.9.0 Azure-SDK-For-Python
          AZURECLI/2.0.34]
      accept-language: [en-US]
    method: PUT
    uri: https://management.azure.com/subscriptions/00000000-0000-0000-0000-000000000000/resourceGroups/cl_one/providers/Microsoft.Sql/managedInstances/clitestmi000001/databases/restoredcliautomationdb01?api-version=2018-06-01-preview
  response:
    body: {string: '{"operation":"CreateManagedRestoreRequest","startTime":"2018-05-31T18:05:02.607Z"}'}
    headers:
      azure-asyncoperation: ['https://management.azure.com/subscriptions/00000000-0000-0000-0000-000000000000/providers/Microsoft.Sql/locations/westcentralus/managedDatabaseAzureAsyncOperation/e4768614-3012-4727-996e-bda09bd2ae7a?api-version=2017-03-01-preview']
      cache-control: [no-cache]
      content-length: ['82']
      content-type: [application/json; charset=utf-8]
      date: ['Thu, 31 May 2018 18:05:01 GMT']
      expires: ['-1']
      location: ['https://management.azure.com/subscriptions/00000000-0000-0000-0000-000000000000/providers/Microsoft.Sql/locations/westcentralus/managedDatabaseOperationResults/e4768614-3012-4727-996e-bda09bd2ae7a?api-version=2017-03-01-preview']
      pragma: [no-cache]
      server: [Microsoft-HTTPAPI/2.0]
      strict-transport-security: [max-age=31536000; includeSubDomains]
      x-content-type-options: [nosniff]
      x-ms-ratelimit-remaining-subscription-writes: ['1198']
    status: {code: 202, message: Accepted}
- request:
    body: null
    headers:
      Accept: [application/json]
      Accept-Encoding: ['gzip, deflate']
      CommandName: [sql midb restore]
      Connection: [keep-alive]
      User-Agent: [python/3.6.3 (Windows-2012ServerR2-6.3.9600-SP0) requests/2.18.4
          msrest/0.4.29 msrest_azure/0.4.31 azure-mgmt-sql/0.9.0 Azure-SDK-For-Python
          AZURECLI/2.0.34]
    method: GET
    uri: https://management.azure.com/subscriptions/00000000-0000-0000-0000-000000000000/providers/Microsoft.Sql/locations/westcentralus/managedDatabaseAzureAsyncOperation/e4768614-3012-4727-996e-bda09bd2ae7a?api-version=2017-03-01-preview
  response:
    body: {string: '{"name":"e4768614-3012-4727-996e-bda09bd2ae7a","status":"InProgress","startTime":"2018-05-31T18:05:02.607Z"}'}
    headers:
      cache-control: [no-cache]
      content-length: ['108']
      content-type: [application/json; charset=utf-8]
      date: ['Thu, 31 May 2018 18:05:18 GMT']
      expires: ['-1']
      pragma: [no-cache]
      server: [Microsoft-HTTPAPI/2.0]
      strict-transport-security: [max-age=31536000; includeSubDomains]
      transfer-encoding: [chunked]
      vary: [Accept-Encoding]
      x-content-type-options: [nosniff]
    status: {code: 200, message: OK}
- request:
    body: null
    headers:
      Accept: [application/json]
      Accept-Encoding: ['gzip, deflate']
      CommandName: [sql midb restore]
      Connection: [keep-alive]
      User-Agent: [python/3.6.3 (Windows-2012ServerR2-6.3.9600-SP0) requests/2.18.4
          msrest/0.4.29 msrest_azure/0.4.31 azure-mgmt-sql/0.9.0 Azure-SDK-For-Python
          AZURECLI/2.0.34]
    method: GET
    uri: https://management.azure.com/subscriptions/00000000-0000-0000-0000-000000000000/providers/Microsoft.Sql/locations/westcentralus/managedDatabaseAzureAsyncOperation/e4768614-3012-4727-996e-bda09bd2ae7a?api-version=2017-03-01-preview
  response:
    body: {string: '{"name":"e4768614-3012-4727-996e-bda09bd2ae7a","status":"InProgress","startTime":"2018-05-31T18:05:02.607Z"}'}
    headers:
      cache-control: [no-cache]
      content-length: ['108']
      content-type: [application/json; charset=utf-8]
      date: ['Thu, 31 May 2018 18:05:33 GMT']
      expires: ['-1']
      pragma: [no-cache]
      server: [Microsoft-HTTPAPI/2.0]
      strict-transport-security: [max-age=31536000; includeSubDomains]
      transfer-encoding: [chunked]
      vary: [Accept-Encoding]
      x-content-type-options: [nosniff]
    status: {code: 200, message: OK}
- request:
    body: null
    headers:
      Accept: [application/json]
      Accept-Encoding: ['gzip, deflate']
      CommandName: [sql midb restore]
      Connection: [keep-alive]
      User-Agent: [python/3.6.3 (Windows-2012ServerR2-6.3.9600-SP0) requests/2.18.4
          msrest/0.4.29 msrest_azure/0.4.31 azure-mgmt-sql/0.9.0 Azure-SDK-For-Python
          AZURECLI/2.0.34]
    method: GET
    uri: https://management.azure.com/subscriptions/00000000-0000-0000-0000-000000000000/providers/Microsoft.Sql/locations/westcentralus/managedDatabaseAzureAsyncOperation/e4768614-3012-4727-996e-bda09bd2ae7a?api-version=2017-03-01-preview
  response:
    body: {string: '{"name":"e4768614-3012-4727-996e-bda09bd2ae7a","status":"InProgress","startTime":"2018-05-31T18:05:02.607Z"}'}
    headers:
      cache-control: [no-cache]
      content-length: ['108']
      content-type: [application/json; charset=utf-8]
      date: ['Thu, 31 May 2018 18:05:49 GMT']
      expires: ['-1']
      pragma: [no-cache]
      server: [Microsoft-HTTPAPI/2.0]
      strict-transport-security: [max-age=31536000; includeSubDomains]
      transfer-encoding: [chunked]
      vary: [Accept-Encoding]
      x-content-type-options: [nosniff]
    status: {code: 200, message: OK}
- request:
    body: null
    headers:
      Accept: [application/json]
      Accept-Encoding: ['gzip, deflate']
      CommandName: [sql midb restore]
      Connection: [keep-alive]
      User-Agent: [python/3.6.3 (Windows-2012ServerR2-6.3.9600-SP0) requests/2.18.4
          msrest/0.4.29 msrest_azure/0.4.31 azure-mgmt-sql/0.9.0 Azure-SDK-For-Python
          AZURECLI/2.0.34]
    method: GET
    uri: https://management.azure.com/subscriptions/00000000-0000-0000-0000-000000000000/providers/Microsoft.Sql/locations/westcentralus/managedDatabaseAzureAsyncOperation/e4768614-3012-4727-996e-bda09bd2ae7a?api-version=2017-03-01-preview
  response:
    body: {string: '{"name":"e4768614-3012-4727-996e-bda09bd2ae7a","status":"InProgress","startTime":"2018-05-31T18:05:02.607Z"}'}
    headers:
      cache-control: [no-cache]
      content-length: ['108']
      content-type: [application/json; charset=utf-8]
      date: ['Thu, 31 May 2018 18:06:04 GMT']
      expires: ['-1']
      pragma: [no-cache]
      server: [Microsoft-HTTPAPI/2.0]
      strict-transport-security: [max-age=31536000; includeSubDomains]
      transfer-encoding: [chunked]
      vary: [Accept-Encoding]
      x-content-type-options: [nosniff]
    status: {code: 200, message: OK}
- request:
    body: null
    headers:
      Accept: [application/json]
      Accept-Encoding: ['gzip, deflate']
      CommandName: [sql midb restore]
      Connection: [keep-alive]
      User-Agent: [python/3.6.3 (Windows-2012ServerR2-6.3.9600-SP0) requests/2.18.4
          msrest/0.4.29 msrest_azure/0.4.31 azure-mgmt-sql/0.9.0 Azure-SDK-For-Python
          AZURECLI/2.0.34]
    method: GET
    uri: https://management.azure.com/subscriptions/00000000-0000-0000-0000-000000000000/providers/Microsoft.Sql/locations/westcentralus/managedDatabaseAzureAsyncOperation/e4768614-3012-4727-996e-bda09bd2ae7a?api-version=2017-03-01-preview
  response:
    body: {string: '{"name":"e4768614-3012-4727-996e-bda09bd2ae7a","status":"InProgress","startTime":"2018-05-31T18:05:02.607Z"}'}
    headers:
      cache-control: [no-cache]
      content-length: ['108']
      content-type: [application/json; charset=utf-8]
      date: ['Thu, 31 May 2018 18:06:21 GMT']
      expires: ['-1']
      pragma: [no-cache]
      server: [Microsoft-HTTPAPI/2.0]
      strict-transport-security: [max-age=31536000; includeSubDomains]
      transfer-encoding: [chunked]
      vary: [Accept-Encoding]
      x-content-type-options: [nosniff]
    status: {code: 200, message: OK}
- request:
    body: null
    headers:
      Accept: [application/json]
      Accept-Encoding: ['gzip, deflate']
      CommandName: [sql midb restore]
      Connection: [keep-alive]
      User-Agent: [python/3.6.3 (Windows-2012ServerR2-6.3.9600-SP0) requests/2.18.4
          msrest/0.4.29 msrest_azure/0.4.31 azure-mgmt-sql/0.9.0 Azure-SDK-For-Python
          AZURECLI/2.0.34]
    method: GET
    uri: https://management.azure.com/subscriptions/00000000-0000-0000-0000-000000000000/providers/Microsoft.Sql/locations/westcentralus/managedDatabaseAzureAsyncOperation/e4768614-3012-4727-996e-bda09bd2ae7a?api-version=2017-03-01-preview
  response:
    body: {string: '{"name":"e4768614-3012-4727-996e-bda09bd2ae7a","status":"InProgress","startTime":"2018-05-31T18:05:02.607Z"}'}
    headers:
      cache-control: [no-cache]
      content-length: ['108']
      content-type: [application/json; charset=utf-8]
      date: ['Thu, 31 May 2018 18:06:37 GMT']
      expires: ['-1']
      pragma: [no-cache]
      server: [Microsoft-HTTPAPI/2.0]
      strict-transport-security: [max-age=31536000; includeSubDomains]
      transfer-encoding: [chunked]
      vary: [Accept-Encoding]
      x-content-type-options: [nosniff]
    status: {code: 200, message: OK}
- request:
    body: null
    headers:
      Accept: [application/json]
      Accept-Encoding: ['gzip, deflate']
      CommandName: [sql midb restore]
      Connection: [keep-alive]
      User-Agent: [python/3.6.3 (Windows-2012ServerR2-6.3.9600-SP0) requests/2.18.4
          msrest/0.4.29 msrest_azure/0.4.31 azure-mgmt-sql/0.9.0 Azure-SDK-For-Python
          AZURECLI/2.0.34]
    method: GET
    uri: https://management.azure.com/subscriptions/00000000-0000-0000-0000-000000000000/providers/Microsoft.Sql/locations/westcentralus/managedDatabaseAzureAsyncOperation/e4768614-3012-4727-996e-bda09bd2ae7a?api-version=2017-03-01-preview
  response:
    body: {string: '{"name":"e4768614-3012-4727-996e-bda09bd2ae7a","status":"InProgress","startTime":"2018-05-31T18:05:02.607Z"}'}
    headers:
      cache-control: [no-cache]
      content-length: ['108']
      content-type: [application/json; charset=utf-8]
      date: ['Thu, 31 May 2018 18:06:53 GMT']
      expires: ['-1']
      pragma: [no-cache]
      server: [Microsoft-HTTPAPI/2.0]
      strict-transport-security: [max-age=31536000; includeSubDomains]
      transfer-encoding: [chunked]
      vary: [Accept-Encoding]
      x-content-type-options: [nosniff]
    status: {code: 200, message: OK}
- request:
    body: null
    headers:
      Accept: [application/json]
      Accept-Encoding: ['gzip, deflate']
      CommandName: [sql midb restore]
      Connection: [keep-alive]
      User-Agent: [python/3.6.3 (Windows-2012ServerR2-6.3.9600-SP0) requests/2.18.4
          msrest/0.4.29 msrest_azure/0.4.31 azure-mgmt-sql/0.9.0 Azure-SDK-For-Python
          AZURECLI/2.0.34]
    method: GET
    uri: https://management.azure.com/subscriptions/00000000-0000-0000-0000-000000000000/providers/Microsoft.Sql/locations/westcentralus/managedDatabaseAzureAsyncOperation/e4768614-3012-4727-996e-bda09bd2ae7a?api-version=2017-03-01-preview
  response:
    body: {string: '{"name":"e4768614-3012-4727-996e-bda09bd2ae7a","status":"InProgress","startTime":"2018-05-31T18:05:02.607Z"}'}
    headers:
      cache-control: [no-cache]
      content-length: ['108']
      content-type: [application/json; charset=utf-8]
      date: ['Thu, 31 May 2018 18:07:08 GMT']
      expires: ['-1']
      pragma: [no-cache]
      server: [Microsoft-HTTPAPI/2.0]
      strict-transport-security: [max-age=31536000; includeSubDomains]
      transfer-encoding: [chunked]
      vary: [Accept-Encoding]
      x-content-type-options: [nosniff]
    status: {code: 200, message: OK}
- request:
    body: null
    headers:
      Accept: [application/json]
      Accept-Encoding: ['gzip, deflate']
      CommandName: [sql midb restore]
      Connection: [keep-alive]
      User-Agent: [python/3.6.3 (Windows-2012ServerR2-6.3.9600-SP0) requests/2.18.4
          msrest/0.4.29 msrest_azure/0.4.31 azure-mgmt-sql/0.9.0 Azure-SDK-For-Python
          AZURECLI/2.0.34]
    method: GET
    uri: https://management.azure.com/subscriptions/00000000-0000-0000-0000-000000000000/providers/Microsoft.Sql/locations/westcentralus/managedDatabaseAzureAsyncOperation/e4768614-3012-4727-996e-bda09bd2ae7a?api-version=2017-03-01-preview
  response:
    body: {string: '{"name":"e4768614-3012-4727-996e-bda09bd2ae7a","status":"InProgress","startTime":"2018-05-31T18:05:02.607Z"}'}
    headers:
      cache-control: [no-cache]
      content-length: ['108']
      content-type: [application/json; charset=utf-8]
      date: ['Thu, 31 May 2018 18:07:25 GMT']
      expires: ['-1']
      pragma: [no-cache]
      server: [Microsoft-HTTPAPI/2.0]
      strict-transport-security: [max-age=31536000; includeSubDomains]
      transfer-encoding: [chunked]
      vary: [Accept-Encoding]
      x-content-type-options: [nosniff]
    status: {code: 200, message: OK}
- request:
    body: null
    headers:
      Accept: [application/json]
      Accept-Encoding: ['gzip, deflate']
      CommandName: [sql midb restore]
      Connection: [keep-alive]
      User-Agent: [python/3.6.3 (Windows-2012ServerR2-6.3.9600-SP0) requests/2.18.4
          msrest/0.4.29 msrest_azure/0.4.31 azure-mgmt-sql/0.9.0 Azure-SDK-For-Python
          AZURECLI/2.0.34]
    method: GET
    uri: https://management.azure.com/subscriptions/00000000-0000-0000-0000-000000000000/providers/Microsoft.Sql/locations/westcentralus/managedDatabaseAzureAsyncOperation/e4768614-3012-4727-996e-bda09bd2ae7a?api-version=2017-03-01-preview
  response:
    body: {string: '{"name":"e4768614-3012-4727-996e-bda09bd2ae7a","status":"InProgress","startTime":"2018-05-31T18:05:02.607Z"}'}
    headers:
      cache-control: [no-cache]
      content-length: ['108']
      content-type: [application/json; charset=utf-8]
      date: ['Thu, 31 May 2018 18:07:41 GMT']
      expires: ['-1']
      pragma: [no-cache]
      server: [Microsoft-HTTPAPI/2.0]
      strict-transport-security: [max-age=31536000; includeSubDomains]
      transfer-encoding: [chunked]
      vary: [Accept-Encoding]
      x-content-type-options: [nosniff]
    status: {code: 200, message: OK}
- request:
    body: null
    headers:
      Accept: [application/json]
      Accept-Encoding: ['gzip, deflate']
      CommandName: [sql midb restore]
      Connection: [keep-alive]
      User-Agent: [python/3.6.3 (Windows-2012ServerR2-6.3.9600-SP0) requests/2.18.4
          msrest/0.4.29 msrest_azure/0.4.31 azure-mgmt-sql/0.9.0 Azure-SDK-For-Python
          AZURECLI/2.0.34]
    method: GET
    uri: https://management.azure.com/subscriptions/00000000-0000-0000-0000-000000000000/providers/Microsoft.Sql/locations/westcentralus/managedDatabaseAzureAsyncOperation/e4768614-3012-4727-996e-bda09bd2ae7a?api-version=2017-03-01-preview
  response:
    body: {string: '{"name":"e4768614-3012-4727-996e-bda09bd2ae7a","status":"InProgress","startTime":"2018-05-31T18:05:02.607Z"}'}
    headers:
      cache-control: [no-cache]
      content-length: ['108']
      content-type: [application/json; charset=utf-8]
      date: ['Thu, 31 May 2018 18:07:56 GMT']
      expires: ['-1']
      pragma: [no-cache]
      server: [Microsoft-HTTPAPI/2.0]
      strict-transport-security: [max-age=31536000; includeSubDomains]
      transfer-encoding: [chunked]
      vary: [Accept-Encoding]
      x-content-type-options: [nosniff]
    status: {code: 200, message: OK}
- request:
    body: null
    headers:
      Accept: [application/json]
      Accept-Encoding: ['gzip, deflate']
      CommandName: [sql midb restore]
      Connection: [keep-alive]
      User-Agent: [python/3.6.3 (Windows-2012ServerR2-6.3.9600-SP0) requests/2.18.4
          msrest/0.4.29 msrest_azure/0.4.31 azure-mgmt-sql/0.9.0 Azure-SDK-For-Python
          AZURECLI/2.0.34]
    method: GET
    uri: https://management.azure.com/subscriptions/00000000-0000-0000-0000-000000000000/providers/Microsoft.Sql/locations/westcentralus/managedDatabaseAzureAsyncOperation/e4768614-3012-4727-996e-bda09bd2ae7a?api-version=2017-03-01-preview
  response:
    body: {string: '{"name":"e4768614-3012-4727-996e-bda09bd2ae7a","status":"InProgress","startTime":"2018-05-31T18:05:02.607Z"}'}
    headers:
      cache-control: [no-cache]
      content-length: ['108']
      content-type: [application/json; charset=utf-8]
      date: ['Thu, 31 May 2018 18:08:12 GMT']
      expires: ['-1']
      pragma: [no-cache]
      server: [Microsoft-HTTPAPI/2.0]
      strict-transport-security: [max-age=31536000; includeSubDomains]
      transfer-encoding: [chunked]
      vary: [Accept-Encoding]
      x-content-type-options: [nosniff]
    status: {code: 200, message: OK}
- request:
    body: null
    headers:
      Accept: [application/json]
      Accept-Encoding: ['gzip, deflate']
      CommandName: [sql midb restore]
      Connection: [keep-alive]
      User-Agent: [python/3.6.3 (Windows-2012ServerR2-6.3.9600-SP0) requests/2.18.4
          msrest/0.4.29 msrest_azure/0.4.31 azure-mgmt-sql/0.9.0 Azure-SDK-For-Python
          AZURECLI/2.0.34]
    method: GET
    uri: https://management.azure.com/subscriptions/00000000-0000-0000-0000-000000000000/providers/Microsoft.Sql/locations/westcentralus/managedDatabaseAzureAsyncOperation/e4768614-3012-4727-996e-bda09bd2ae7a?api-version=2017-03-01-preview
  response:
    body: {string: '{"name":"e4768614-3012-4727-996e-bda09bd2ae7a","status":"InProgress","startTime":"2018-05-31T18:05:02.607Z"}'}
    headers:
      cache-control: [no-cache]
      content-length: ['108']
      content-type: [application/json; charset=utf-8]
      date: ['Thu, 31 May 2018 18:08:28 GMT']
      expires: ['-1']
      pragma: [no-cache]
      server: [Microsoft-HTTPAPI/2.0]
      strict-transport-security: [max-age=31536000; includeSubDomains]
      transfer-encoding: [chunked]
      vary: [Accept-Encoding]
      x-content-type-options: [nosniff]
    status: {code: 200, message: OK}
- request:
    body: null
    headers:
      Accept: [application/json]
      Accept-Encoding: ['gzip, deflate']
      CommandName: [sql midb restore]
      Connection: [keep-alive]
      User-Agent: [python/3.6.3 (Windows-2012ServerR2-6.3.9600-SP0) requests/2.18.4
          msrest/0.4.29 msrest_azure/0.4.31 azure-mgmt-sql/0.9.0 Azure-SDK-For-Python
          AZURECLI/2.0.34]
    method: GET
    uri: https://management.azure.com/subscriptions/00000000-0000-0000-0000-000000000000/providers/Microsoft.Sql/locations/westcentralus/managedDatabaseAzureAsyncOperation/e4768614-3012-4727-996e-bda09bd2ae7a?api-version=2017-03-01-preview
  response:
    body: {string: '{"name":"e4768614-3012-4727-996e-bda09bd2ae7a","status":"InProgress","startTime":"2018-05-31T18:05:02.607Z"}'}
    headers:
      cache-control: [no-cache]
      content-length: ['108']
      content-type: [application/json; charset=utf-8]
      date: ['Thu, 31 May 2018 18:08:44 GMT']
      expires: ['-1']
      pragma: [no-cache]
      server: [Microsoft-HTTPAPI/2.0]
      strict-transport-security: [max-age=31536000; includeSubDomains]
      transfer-encoding: [chunked]
      vary: [Accept-Encoding]
      x-content-type-options: [nosniff]
    status: {code: 200, message: OK}
- request:
    body: null
    headers:
      Accept: [application/json]
      Accept-Encoding: ['gzip, deflate']
      CommandName: [sql midb restore]
      Connection: [keep-alive]
      User-Agent: [python/3.6.3 (Windows-2012ServerR2-6.3.9600-SP0) requests/2.18.4
          msrest/0.4.29 msrest_azure/0.4.31 azure-mgmt-sql/0.9.0 Azure-SDK-For-Python
          AZURECLI/2.0.34]
    method: GET
    uri: https://management.azure.com/subscriptions/00000000-0000-0000-0000-000000000000/providers/Microsoft.Sql/locations/westcentralus/managedDatabaseAzureAsyncOperation/e4768614-3012-4727-996e-bda09bd2ae7a?api-version=2017-03-01-preview
  response:
    body: {string: '{"name":"e4768614-3012-4727-996e-bda09bd2ae7a","status":"InProgress","startTime":"2018-05-31T18:05:02.607Z"}'}
    headers:
      cache-control: [no-cache]
      content-length: ['108']
      content-type: [application/json; charset=utf-8]
      date: ['Thu, 31 May 2018 18:08:59 GMT']
      expires: ['-1']
      pragma: [no-cache]
      server: [Microsoft-HTTPAPI/2.0]
      strict-transport-security: [max-age=31536000; includeSubDomains]
      transfer-encoding: [chunked]
      vary: [Accept-Encoding]
      x-content-type-options: [nosniff]
    status: {code: 200, message: OK}
- request:
    body: null
    headers:
      Accept: [application/json]
      Accept-Encoding: ['gzip, deflate']
      CommandName: [sql midb restore]
      Connection: [keep-alive]
      User-Agent: [python/3.6.3 (Windows-2012ServerR2-6.3.9600-SP0) requests/2.18.4
          msrest/0.4.29 msrest_azure/0.4.31 azure-mgmt-sql/0.9.0 Azure-SDK-For-Python
          AZURECLI/2.0.34]
    method: GET
    uri: https://management.azure.com/subscriptions/00000000-0000-0000-0000-000000000000/providers/Microsoft.Sql/locations/westcentralus/managedDatabaseAzureAsyncOperation/e4768614-3012-4727-996e-bda09bd2ae7a?api-version=2017-03-01-preview
  response:
    body: {string: '{"name":"e4768614-3012-4727-996e-bda09bd2ae7a","status":"InProgress","startTime":"2018-05-31T18:05:02.607Z"}'}
    headers:
      cache-control: [no-cache]
      content-length: ['108']
      content-type: [application/json; charset=utf-8]
      date: ['Thu, 31 May 2018 18:09:15 GMT']
      expires: ['-1']
      pragma: [no-cache]
      server: [Microsoft-HTTPAPI/2.0]
      strict-transport-security: [max-age=31536000; includeSubDomains]
      transfer-encoding: [chunked]
      vary: [Accept-Encoding]
      x-content-type-options: [nosniff]
    status: {code: 200, message: OK}
- request:
    body: null
    headers:
      Accept: [application/json]
      Accept-Encoding: ['gzip, deflate']
      CommandName: [sql midb restore]
      Connection: [keep-alive]
      User-Agent: [python/3.6.3 (Windows-2012ServerR2-6.3.9600-SP0) requests/2.18.4
          msrest/0.4.29 msrest_azure/0.4.31 azure-mgmt-sql/0.9.0 Azure-SDK-For-Python
          AZURECLI/2.0.34]
    method: GET
    uri: https://management.azure.com/subscriptions/00000000-0000-0000-0000-000000000000/providers/Microsoft.Sql/locations/westcentralus/managedDatabaseAzureAsyncOperation/e4768614-3012-4727-996e-bda09bd2ae7a?api-version=2017-03-01-preview
  response:
    body: {string: '{"name":"e4768614-3012-4727-996e-bda09bd2ae7a","status":"InProgress","startTime":"2018-05-31T18:05:02.607Z"}'}
    headers:
      cache-control: [no-cache]
      content-length: ['108']
      content-type: [application/json; charset=utf-8]
      date: ['Thu, 31 May 2018 18:09:31 GMT']
      expires: ['-1']
      pragma: [no-cache]
      server: [Microsoft-HTTPAPI/2.0]
      strict-transport-security: [max-age=31536000; includeSubDomains]
      transfer-encoding: [chunked]
      vary: [Accept-Encoding]
      x-content-type-options: [nosniff]
    status: {code: 200, message: OK}
- request:
    body: null
    headers:
      Accept: [application/json]
      Accept-Encoding: ['gzip, deflate']
      CommandName: [sql midb restore]
      Connection: [keep-alive]
      User-Agent: [python/3.6.3 (Windows-2012ServerR2-6.3.9600-SP0) requests/2.18.4
          msrest/0.4.29 msrest_azure/0.4.31 azure-mgmt-sql/0.9.0 Azure-SDK-For-Python
          AZURECLI/2.0.34]
    method: GET
    uri: https://management.azure.com/subscriptions/00000000-0000-0000-0000-000000000000/providers/Microsoft.Sql/locations/westcentralus/managedDatabaseAzureAsyncOperation/e4768614-3012-4727-996e-bda09bd2ae7a?api-version=2017-03-01-preview
  response:
    body: {string: '{"name":"e4768614-3012-4727-996e-bda09bd2ae7a","status":"InProgress","startTime":"2018-05-31T18:05:02.607Z"}'}
    headers:
      cache-control: [no-cache]
      content-length: ['108']
      content-type: [application/json; charset=utf-8]
      date: ['Thu, 31 May 2018 18:09:47 GMT']
      expires: ['-1']
      pragma: [no-cache]
      server: [Microsoft-HTTPAPI/2.0]
      strict-transport-security: [max-age=31536000; includeSubDomains]
      transfer-encoding: [chunked]
      vary: [Accept-Encoding]
      x-content-type-options: [nosniff]
    status: {code: 200, message: OK}
- request:
    body: null
    headers:
      Accept: [application/json]
      Accept-Encoding: ['gzip, deflate']
      CommandName: [sql midb restore]
      Connection: [keep-alive]
      User-Agent: [python/3.6.3 (Windows-2012ServerR2-6.3.9600-SP0) requests/2.18.4
          msrest/0.4.29 msrest_azure/0.4.31 azure-mgmt-sql/0.9.0 Azure-SDK-For-Python
          AZURECLI/2.0.34]
    method: GET
    uri: https://management.azure.com/subscriptions/00000000-0000-0000-0000-000000000000/providers/Microsoft.Sql/locations/westcentralus/managedDatabaseAzureAsyncOperation/e4768614-3012-4727-996e-bda09bd2ae7a?api-version=2017-03-01-preview
  response:
    body: {string: '{"name":"e4768614-3012-4727-996e-bda09bd2ae7a","status":"InProgress","startTime":"2018-05-31T18:05:02.607Z"}'}
    headers:
      cache-control: [no-cache]
      content-length: ['108']
      content-type: [application/json; charset=utf-8]
      date: ['Thu, 31 May 2018 18:10:02 GMT']
      expires: ['-1']
      pragma: [no-cache]
      server: [Microsoft-HTTPAPI/2.0]
      strict-transport-security: [max-age=31536000; includeSubDomains]
      transfer-encoding: [chunked]
      vary: [Accept-Encoding]
      x-content-type-options: [nosniff]
    status: {code: 200, message: OK}
- request:
    body: null
    headers:
      Accept: [application/json]
      Accept-Encoding: ['gzip, deflate']
      CommandName: [sql midb restore]
      Connection: [keep-alive]
      User-Agent: [python/3.6.3 (Windows-2012ServerR2-6.3.9600-SP0) requests/2.18.4
          msrest/0.4.29 msrest_azure/0.4.31 azure-mgmt-sql/0.9.0 Azure-SDK-For-Python
          AZURECLI/2.0.34]
    method: GET
    uri: https://management.azure.com/subscriptions/00000000-0000-0000-0000-000000000000/providers/Microsoft.Sql/locations/westcentralus/managedDatabaseAzureAsyncOperation/e4768614-3012-4727-996e-bda09bd2ae7a?api-version=2017-03-01-preview
  response:
    body: {string: '{"name":"e4768614-3012-4727-996e-bda09bd2ae7a","status":"InProgress","startTime":"2018-05-31T18:05:02.607Z"}'}
    headers:
      cache-control: [no-cache]
      content-length: ['108']
      content-type: [application/json; charset=utf-8]
      date: ['Thu, 31 May 2018 18:10:18 GMT']
      expires: ['-1']
      pragma: [no-cache]
      server: [Microsoft-HTTPAPI/2.0]
      strict-transport-security: [max-age=31536000; includeSubDomains]
      transfer-encoding: [chunked]
      vary: [Accept-Encoding]
      x-content-type-options: [nosniff]
    status: {code: 200, message: OK}
- request:
    body: null
    headers:
      Accept: [application/json]
      Accept-Encoding: ['gzip, deflate']
      CommandName: [sql midb restore]
      Connection: [keep-alive]
      User-Agent: [python/3.6.3 (Windows-2012ServerR2-6.3.9600-SP0) requests/2.18.4
          msrest/0.4.29 msrest_azure/0.4.31 azure-mgmt-sql/0.9.0 Azure-SDK-For-Python
          AZURECLI/2.0.34]
    method: GET
    uri: https://management.azure.com/subscriptions/00000000-0000-0000-0000-000000000000/providers/Microsoft.Sql/locations/westcentralus/managedDatabaseAzureAsyncOperation/e4768614-3012-4727-996e-bda09bd2ae7a?api-version=2017-03-01-preview
  response:
    body: {string: '{"name":"e4768614-3012-4727-996e-bda09bd2ae7a","status":"InProgress","startTime":"2018-05-31T18:05:02.607Z"}'}
    headers:
      cache-control: [no-cache]
      content-length: ['108']
      content-type: [application/json; charset=utf-8]
      date: ['Thu, 31 May 2018 18:10:34 GMT']
      expires: ['-1']
      pragma: [no-cache]
      server: [Microsoft-HTTPAPI/2.0]
      strict-transport-security: [max-age=31536000; includeSubDomains]
      transfer-encoding: [chunked]
      vary: [Accept-Encoding]
      x-content-type-options: [nosniff]
    status: {code: 200, message: OK}
- request:
    body: null
    headers:
      Accept: [application/json]
      Accept-Encoding: ['gzip, deflate']
      CommandName: [sql midb restore]
      Connection: [keep-alive]
      User-Agent: [python/3.6.3 (Windows-2012ServerR2-6.3.9600-SP0) requests/2.18.4
          msrest/0.4.29 msrest_azure/0.4.31 azure-mgmt-sql/0.9.0 Azure-SDK-For-Python
          AZURECLI/2.0.34]
    method: GET
    uri: https://management.azure.com/subscriptions/00000000-0000-0000-0000-000000000000/providers/Microsoft.Sql/locations/westcentralus/managedDatabaseAzureAsyncOperation/e4768614-3012-4727-996e-bda09bd2ae7a?api-version=2017-03-01-preview
  response:
    body: {string: '{"name":"e4768614-3012-4727-996e-bda09bd2ae7a","status":"InProgress","startTime":"2018-05-31T18:05:02.607Z"}'}
    headers:
      cache-control: [no-cache]
      content-length: ['108']
      content-type: [application/json; charset=utf-8]
      date: ['Thu, 31 May 2018 18:10:51 GMT']
      expires: ['-1']
      pragma: [no-cache]
      server: [Microsoft-HTTPAPI/2.0]
      strict-transport-security: [max-age=31536000; includeSubDomains]
      transfer-encoding: [chunked]
      vary: [Accept-Encoding]
      x-content-type-options: [nosniff]
    status: {code: 200, message: OK}
- request:
    body: null
    headers:
      Accept: [application/json]
      Accept-Encoding: ['gzip, deflate']
      CommandName: [sql midb restore]
      Connection: [keep-alive]
      User-Agent: [python/3.6.3 (Windows-2012ServerR2-6.3.9600-SP0) requests/2.18.4
          msrest/0.4.29 msrest_azure/0.4.31 azure-mgmt-sql/0.9.0 Azure-SDK-For-Python
          AZURECLI/2.0.34]
    method: GET
    uri: https://management.azure.com/subscriptions/00000000-0000-0000-0000-000000000000/providers/Microsoft.Sql/locations/westcentralus/managedDatabaseAzureAsyncOperation/e4768614-3012-4727-996e-bda09bd2ae7a?api-version=2017-03-01-preview
  response:
    body: {string: '{"name":"e4768614-3012-4727-996e-bda09bd2ae7a","status":"InProgress","startTime":"2018-05-31T18:05:02.607Z"}'}
    headers:
      cache-control: [no-cache]
      content-length: ['108']
      content-type: [application/json; charset=utf-8]
      date: ['Thu, 31 May 2018 18:11:07 GMT']
      expires: ['-1']
      pragma: [no-cache]
      server: [Microsoft-HTTPAPI/2.0]
      strict-transport-security: [max-age=31536000; includeSubDomains]
      transfer-encoding: [chunked]
      vary: [Accept-Encoding]
      x-content-type-options: [nosniff]
    status: {code: 200, message: OK}
- request:
    body: null
    headers:
      Accept: [application/json]
      Accept-Encoding: ['gzip, deflate']
      CommandName: [sql midb restore]
      Connection: [keep-alive]
      User-Agent: [python/3.6.3 (Windows-2012ServerR2-6.3.9600-SP0) requests/2.18.4
          msrest/0.4.29 msrest_azure/0.4.31 azure-mgmt-sql/0.9.0 Azure-SDK-For-Python
          AZURECLI/2.0.34]
    method: GET
    uri: https://management.azure.com/subscriptions/00000000-0000-0000-0000-000000000000/providers/Microsoft.Sql/locations/westcentralus/managedDatabaseAzureAsyncOperation/e4768614-3012-4727-996e-bda09bd2ae7a?api-version=2017-03-01-preview
  response:
    body: {string: '{"name":"e4768614-3012-4727-996e-bda09bd2ae7a","status":"InProgress","startTime":"2018-05-31T18:05:02.607Z"}'}
    headers:
      cache-control: [no-cache]
      content-length: ['108']
      content-type: [application/json; charset=utf-8]
      date: ['Thu, 31 May 2018 18:11:22 GMT']
      expires: ['-1']
      pragma: [no-cache]
      server: [Microsoft-HTTPAPI/2.0]
      strict-transport-security: [max-age=31536000; includeSubDomains]
      transfer-encoding: [chunked]
      vary: [Accept-Encoding]
      x-content-type-options: [nosniff]
    status: {code: 200, message: OK}
- request:
    body: null
    headers:
      Accept: [application/json]
      Accept-Encoding: ['gzip, deflate']
      CommandName: [sql midb restore]
      Connection: [keep-alive]
      User-Agent: [python/3.6.3 (Windows-2012ServerR2-6.3.9600-SP0) requests/2.18.4
          msrest/0.4.29 msrest_azure/0.4.31 azure-mgmt-sql/0.9.0 Azure-SDK-For-Python
          AZURECLI/2.0.34]
    method: GET
    uri: https://management.azure.com/subscriptions/00000000-0000-0000-0000-000000000000/providers/Microsoft.Sql/locations/westcentralus/managedDatabaseAzureAsyncOperation/e4768614-3012-4727-996e-bda09bd2ae7a?api-version=2017-03-01-preview
  response:
    body: {string: '{"name":"e4768614-3012-4727-996e-bda09bd2ae7a","status":"InProgress","startTime":"2018-05-31T18:05:02.607Z"}'}
    headers:
      cache-control: [no-cache]
      content-length: ['108']
      content-type: [application/json; charset=utf-8]
      date: ['Thu, 31 May 2018 18:11:38 GMT']
      expires: ['-1']
      pragma: [no-cache]
      server: [Microsoft-HTTPAPI/2.0]
      strict-transport-security: [max-age=31536000; includeSubDomains]
      transfer-encoding: [chunked]
      vary: [Accept-Encoding]
      x-content-type-options: [nosniff]
    status: {code: 200, message: OK}
- request:
    body: null
    headers:
      Accept: [application/json]
      Accept-Encoding: ['gzip, deflate']
      CommandName: [sql midb restore]
      Connection: [keep-alive]
      User-Agent: [python/3.6.3 (Windows-2012ServerR2-6.3.9600-SP0) requests/2.18.4
          msrest/0.4.29 msrest_azure/0.4.31 azure-mgmt-sql/0.9.0 Azure-SDK-For-Python
          AZURECLI/2.0.34]
    method: GET
    uri: https://management.azure.com/subscriptions/00000000-0000-0000-0000-000000000000/providers/Microsoft.Sql/locations/westcentralus/managedDatabaseAzureAsyncOperation/e4768614-3012-4727-996e-bda09bd2ae7a?api-version=2017-03-01-preview
  response:
    body: {string: '{"name":"e4768614-3012-4727-996e-bda09bd2ae7a","status":"InProgress","startTime":"2018-05-31T18:05:02.607Z"}'}
    headers:
      cache-control: [no-cache]
      content-length: ['108']
      content-type: [application/json; charset=utf-8]
      date: ['Thu, 31 May 2018 18:11:54 GMT']
      expires: ['-1']
      pragma: [no-cache]
      server: [Microsoft-HTTPAPI/2.0]
      strict-transport-security: [max-age=31536000; includeSubDomains]
      transfer-encoding: [chunked]
      vary: [Accept-Encoding]
      x-content-type-options: [nosniff]
    status: {code: 200, message: OK}
- request:
    body: null
    headers:
      Accept: [application/json]
      Accept-Encoding: ['gzip, deflate']
      CommandName: [sql midb restore]
      Connection: [keep-alive]
      User-Agent: [python/3.6.3 (Windows-2012ServerR2-6.3.9600-SP0) requests/2.18.4
          msrest/0.4.29 msrest_azure/0.4.31 azure-mgmt-sql/0.9.0 Azure-SDK-For-Python
          AZURECLI/2.0.34]
    method: GET
    uri: https://management.azure.com/subscriptions/00000000-0000-0000-0000-000000000000/providers/Microsoft.Sql/locations/westcentralus/managedDatabaseAzureAsyncOperation/e4768614-3012-4727-996e-bda09bd2ae7a?api-version=2017-03-01-preview
  response:
    body: {string: '{"name":"e4768614-3012-4727-996e-bda09bd2ae7a","status":"Succeeded","startTime":"2018-05-31T18:05:02.607Z"}'}
    headers:
      cache-control: [no-cache]
      content-length: ['107']
      content-type: [application/json; charset=utf-8]
      date: ['Thu, 31 May 2018 18:12:10 GMT']
      expires: ['-1']
      pragma: [no-cache]
      server: [Microsoft-HTTPAPI/2.0]
      strict-transport-security: [max-age=31536000; includeSubDomains]
      transfer-encoding: [chunked]
      vary: [Accept-Encoding]
      x-content-type-options: [nosniff]
    status: {code: 200, message: OK}
- request:
    body: null
    headers:
      Accept: [application/json]
      Accept-Encoding: ['gzip, deflate']
      CommandName: [sql midb restore]
      Connection: [keep-alive]
      User-Agent: [python/3.6.3 (Windows-2012ServerR2-6.3.9600-SP0) requests/2.18.4
          msrest/0.4.29 msrest_azure/0.4.31 azure-mgmt-sql/0.9.0 Azure-SDK-For-Python
          AZURECLI/2.0.34]
    method: GET
    uri: https://management.azure.com/subscriptions/00000000-0000-0000-0000-000000000000/resourceGroups/cl_one/providers/Microsoft.Sql/managedInstances/clitestmi000001/databases/restoredcliautomationdb01?api-version=2018-06-01-preview
  response:
    body: {string: '{"properties":{"collation":"Latin1_General_100_CS_AS_SC","status":"Online","creationDate":"2018-05-31T18:05:02.893Z","defaultSecondaryLocation":"westus2"},"location":"westcentralus","id":"/subscriptions/00000000-0000-0000-0000-000000000000/resourceGroups/cl_one/providers/Microsoft.Sql/managedInstances/clitestmi000001/databases/restoredcliautomationdb01","name":"restoredcliautomationdb01","type":"Microsoft.Sql/managedInstances/databases"}'}
    headers:
      cache-control: [no-cache]
      content-length: ['489']
      content-type: [application/json; charset=utf-8]
      date: ['Thu, 31 May 2018 18:12:10 GMT']
      expires: ['-1']
      pragma: [no-cache]
      server: [Microsoft-HTTPAPI/2.0]
      strict-transport-security: [max-age=31536000; includeSubDomains]
      transfer-encoding: [chunked]
      vary: [Accept-Encoding]
      x-content-type-options: [nosniff]
    status: {code: 200, message: OK}
- request:
    body: null
    headers:
      Accept: [application/json]
      Accept-Encoding: ['gzip, deflate']
      CommandName: [sql midb list]
      Connection: [keep-alive]
      Content-Type: [application/json; charset=utf-8]
      User-Agent: [python/3.6.3 (Windows-2012ServerR2-6.3.9600-SP0) requests/2.18.4
          msrest/0.4.29 msrest_azure/0.4.31 azure-mgmt-sql/0.9.0 Azure-SDK-For-Python
          AZURECLI/2.0.34]
      accept-language: [en-US]
    method: GET
    uri: https://management.azure.com/subscriptions/00000000-0000-0000-0000-000000000000/resourceGroups/cl_one/providers/Microsoft.Sql/managedInstances/clitestmi000001/databases?api-version=2018-06-01-preview
  response:
    body: {string: '{"value":[{"properties":{"collation":"Latin1_General_100_CS_AS_SC","status":"Online","creationDate":"2018-05-31T17:59:41.627Z","earliestRestorePoint":"2018-05-31T18:00:11.88Z","defaultSecondaryLocation":"westus2"},"location":"westcentralus","id":"/subscriptions/00000000-0000-0000-0000-000000000000/resourceGroups/cl_one/providers/Microsoft.Sql/managedInstances/clitestmi000001/databases/cliautomationdb01","name":"cliautomationdb01","type":"Microsoft.Sql/managedInstances/databases"},{"properties":{"collation":"Latin1_General_100_CS_AS_SC","status":"Online","creationDate":"2018-05-31T18:05:02.893Z","defaultSecondaryLocation":"westus2"},"location":"westcentralus","id":"/subscriptions/00000000-0000-0000-0000-000000000000/resourceGroups/cl_one/providers/Microsoft.Sql/managedInstances/clitestmi000001/databases/restoredcliautomationdb01","name":"restoredcliautomationdb01","type":"Microsoft.Sql/managedInstances/databases"}]}'}
    headers:
      cache-control: [no-cache]
      content-length: ['1024']
      content-type: [application/json; charset=utf-8]
      date: ['Thu, 31 May 2018 18:12:12 GMT']
      expires: ['-1']
      pragma: [no-cache]
      server: [Microsoft-HTTPAPI/2.0]
      strict-transport-security: [max-age=31536000; includeSubDomains]
      transfer-encoding: [chunked]
      vary: [Accept-Encoding]
      x-content-type-options: [nosniff]
    status: {code: 200, message: OK}
- request:
    body: null
    headers:
      Accept: [application/json]
      Accept-Encoding: ['gzip, deflate']
      CommandName: [sql midb show]
      Connection: [keep-alive]
      Content-Type: [application/json; charset=utf-8]
      User-Agent: [python/3.6.3 (Windows-2012ServerR2-6.3.9600-SP0) requests/2.18.4
          msrest/0.4.29 msrest_azure/0.4.31 azure-mgmt-sql/0.9.0 Azure-SDK-For-Python
          AZURECLI/2.0.34]
      accept-language: [en-US]
    method: GET
    uri: https://management.azure.com/subscriptions/00000000-0000-0000-0000-000000000000/resourceGroups/cl_one/providers/Microsoft.Sql/managedInstances/clitestmi000001/databases/cliautomationdb01?api-version=2018-06-01-preview
  response:
    body: {string: '{"properties":{"collation":"Latin1_General_100_CS_AS_SC","status":"Online","creationDate":"2018-05-31T17:59:41.627Z","earliestRestorePoint":"2018-05-31T18:00:11.88Z","defaultSecondaryLocation":"westus2"},"location":"westcentralus","id":"/subscriptions/00000000-0000-0000-0000-000000000000/resourceGroups/cl_one/providers/Microsoft.Sql/managedInstances/clitestmi000001/databases/cliautomationdb01","name":"cliautomationdb01","type":"Microsoft.Sql/managedInstances/databases"}'}
    headers:
      cache-control: [no-cache]
      content-length: ['522']
      content-type: [application/json; charset=utf-8]
      date: ['Thu, 31 May 2018 18:12:13 GMT']
      expires: ['-1']
      pragma: [no-cache]
      server: [Microsoft-HTTPAPI/2.0]
      strict-transport-security: [max-age=31536000; includeSubDomains]
      transfer-encoding: [chunked]
      vary: [Accept-Encoding]
      x-content-type-options: [nosniff]
    status: {code: 200, message: OK}
- request:
    body: null
    headers:
      Accept: [application/json]
      Accept-Encoding: ['gzip, deflate']
      CommandName: [sql midb show]
      Connection: [keep-alive]
      Content-Type: [application/json; charset=utf-8]
      User-Agent: [python/3.6.3 (Windows-2012ServerR2-6.3.9600-SP0) requests/2.18.4
          msrest/0.4.29 msrest_azure/0.4.31 azure-mgmt-sql/0.9.0 Azure-SDK-For-Python
          AZURECLI/2.0.34]
      accept-language: [en-US]
    method: GET
    uri: https://management.azure.com/subscriptions/00000000-0000-0000-0000-000000000000/resourceGroups/cl_one/providers/Microsoft.Sql/managedInstances/clitestmi000001/databases/restoredcliautomationdb01?api-version=2018-06-01-preview
  response:
    body: {string: '{"properties":{"collation":"Latin1_General_100_CS_AS_SC","status":"Online","creationDate":"2018-05-31T18:05:02.893Z","defaultSecondaryLocation":"westus2"},"location":"westcentralus","id":"/subscriptions/00000000-0000-0000-0000-000000000000/resourceGroups/cl_one/providers/Microsoft.Sql/managedInstances/clitestmi000001/databases/restoredcliautomationdb01","name":"restoredcliautomationdb01","type":"Microsoft.Sql/managedInstances/databases"}'}
    headers:
      cache-control: [no-cache]
      content-length: ['489']
      content-type: [application/json; charset=utf-8]
      date: ['Thu, 31 May 2018 18:12:14 GMT']
      expires: ['-1']
      pragma: [no-cache]
      server: [Microsoft-HTTPAPI/2.0]
      strict-transport-security: [max-age=31536000; includeSubDomains]
      transfer-encoding: [chunked]
      vary: [Accept-Encoding]
      x-content-type-options: [nosniff]
    status: {code: 200, message: OK}
- request:
    body: null
    headers:
      Accept: [application/json]
      Accept-Encoding: ['gzip, deflate']
      CommandName: [sql midb delete]
      Connection: [keep-alive]
      Content-Length: ['0']
      Content-Type: [application/json; charset=utf-8]
      User-Agent: [python/3.6.3 (Windows-2012ServerR2-6.3.9600-SP0) requests/2.18.4
          msrest/0.4.29 msrest_azure/0.4.31 azure-mgmt-sql/0.9.0 Azure-SDK-For-Python
          AZURECLI/2.0.34]
      accept-language: [en-US]
    method: DELETE
    uri: https://management.azure.com/subscriptions/00000000-0000-0000-0000-000000000000/resourceGroups/cl_one/providers/Microsoft.Sql/managedInstances/clitestmi000001/databases/cliautomationdb01?api-version=2018-06-01-preview
  response:
    body: {string: '{"operation":"DropManagedDatabase","startTime":"2018-05-31T18:12:16.513Z"}'}
    headers:
      azure-asyncoperation: ['https://management.azure.com/subscriptions/00000000-0000-0000-0000-000000000000/providers/Microsoft.Sql/locations/westcentralus/managedDatabaseAzureAsyncOperation/46e92d52-ee49-4c4b-a03a-88388a26414a?api-version=2017-03-01-preview']
      cache-control: [no-cache]
      content-length: ['74']
      content-type: [application/json; charset=utf-8]
      date: ['Thu, 31 May 2018 18:12:16 GMT']
      expires: ['-1']
      location: ['https://management.azure.com/subscriptions/00000000-0000-0000-0000-000000000000/providers/Microsoft.Sql/locations/westcentralus/managedDatabaseOperationResults/46e92d52-ee49-4c4b-a03a-88388a26414a?api-version=2017-03-01-preview']
      pragma: [no-cache]
      server: [Microsoft-HTTPAPI/2.0]
      strict-transport-security: [max-age=31536000; includeSubDomains]
      x-content-type-options: [nosniff]
      x-ms-ratelimit-remaining-subscription-deletes: ['14998']
    status: {code: 202, message: Accepted}
- request:
    body: null
    headers:
      Accept: [application/json]
      Accept-Encoding: ['gzip, deflate']
      CommandName: [sql midb delete]
      Connection: [keep-alive]
      User-Agent: [python/3.6.3 (Windows-2012ServerR2-6.3.9600-SP0) requests/2.18.4
          msrest/0.4.29 msrest_azure/0.4.31 azure-mgmt-sql/0.9.0 Azure-SDK-For-Python
          AZURECLI/2.0.34]
    method: GET
    uri: https://management.azure.com/subscriptions/00000000-0000-0000-0000-000000000000/providers/Microsoft.Sql/locations/westcentralus/managedDatabaseAzureAsyncOperation/46e92d52-ee49-4c4b-a03a-88388a26414a?api-version=2017-03-01-preview
  response:
    body: {string: '{"name":"46e92d52-ee49-4c4b-a03a-88388a26414a","status":"InProgress","startTime":"2018-05-31T18:12:16.513Z"}'}
    headers:
      cache-control: [no-cache]
      content-length: ['108']
      content-type: [application/json; charset=utf-8]
      date: ['Thu, 31 May 2018 18:12:32 GMT']
      expires: ['-1']
      pragma: [no-cache]
      server: [Microsoft-HTTPAPI/2.0]
      strict-transport-security: [max-age=31536000; includeSubDomains]
      transfer-encoding: [chunked]
      vary: [Accept-Encoding]
      x-content-type-options: [nosniff]
    status: {code: 200, message: OK}
- request:
    body: null
    headers:
      Accept: [application/json]
      Accept-Encoding: ['gzip, deflate']
      CommandName: [sql midb delete]
      Connection: [keep-alive]
      User-Agent: [python/3.6.3 (Windows-2012ServerR2-6.3.9600-SP0) requests/2.18.4
          msrest/0.4.29 msrest_azure/0.4.31 azure-mgmt-sql/0.9.0 Azure-SDK-For-Python
          AZURECLI/2.0.34]
    method: GET
    uri: https://management.azure.com/subscriptions/00000000-0000-0000-0000-000000000000/providers/Microsoft.Sql/locations/westcentralus/managedDatabaseAzureAsyncOperation/46e92d52-ee49-4c4b-a03a-88388a26414a?api-version=2017-03-01-preview
  response:
    body: {string: '{"name":"46e92d52-ee49-4c4b-a03a-88388a26414a","status":"InProgress","startTime":"2018-05-31T18:12:16.513Z"}'}
    headers:
      cache-control: [no-cache]
      content-length: ['108']
      content-type: [application/json; charset=utf-8]
      date: ['Thu, 31 May 2018 18:12:47 GMT']
      expires: ['-1']
      pragma: [no-cache]
      server: [Microsoft-HTTPAPI/2.0]
      strict-transport-security: [max-age=31536000; includeSubDomains]
      transfer-encoding: [chunked]
      vary: [Accept-Encoding]
      x-content-type-options: [nosniff]
    status: {code: 200, message: OK}
- request:
    body: null
    headers:
      Accept: [application/json]
      Accept-Encoding: ['gzip, deflate']
      CommandName: [sql midb delete]
      Connection: [keep-alive]
      User-Agent: [python/3.6.3 (Windows-2012ServerR2-6.3.9600-SP0) requests/2.18.4
          msrest/0.4.29 msrest_azure/0.4.31 azure-mgmt-sql/0.9.0 Azure-SDK-For-Python
          AZURECLI/2.0.34]
    method: GET
    uri: https://management.azure.com/subscriptions/00000000-0000-0000-0000-000000000000/providers/Microsoft.Sql/locations/westcentralus/managedDatabaseAzureAsyncOperation/46e92d52-ee49-4c4b-a03a-88388a26414a?api-version=2017-03-01-preview
  response:
    body: {string: '{"name":"46e92d52-ee49-4c4b-a03a-88388a26414a","status":"InProgress","startTime":"2018-05-31T18:12:16.513Z"}'}
    headers:
      cache-control: [no-cache]
      content-length: ['108']
      content-type: [application/json; charset=utf-8]
      date: ['Thu, 31 May 2018 18:13:02 GMT']
      expires: ['-1']
      pragma: [no-cache]
      server: [Microsoft-HTTPAPI/2.0]
      strict-transport-security: [max-age=31536000; includeSubDomains]
      transfer-encoding: [chunked]
      vary: [Accept-Encoding]
      x-content-type-options: [nosniff]
    status: {code: 200, message: OK}
- request:
    body: null
    headers:
      Accept: [application/json]
      Accept-Encoding: ['gzip, deflate']
      CommandName: [sql midb delete]
      Connection: [keep-alive]
      User-Agent: [python/3.6.3 (Windows-2012ServerR2-6.3.9600-SP0) requests/2.18.4
          msrest/0.4.29 msrest_azure/0.4.31 azure-mgmt-sql/0.9.0 Azure-SDK-For-Python
          AZURECLI/2.0.34]
    method: GET
    uri: https://management.azure.com/subscriptions/00000000-0000-0000-0000-000000000000/providers/Microsoft.Sql/locations/westcentralus/managedDatabaseAzureAsyncOperation/46e92d52-ee49-4c4b-a03a-88388a26414a?api-version=2017-03-01-preview
  response:
    body: {string: '{"name":"46e92d52-ee49-4c4b-a03a-88388a26414a","status":"InProgress","startTime":"2018-05-31T18:12:16.513Z"}'}
    headers:
      cache-control: [no-cache]
      content-length: ['108']
      content-type: [application/json; charset=utf-8]
      date: ['Thu, 31 May 2018 18:13:18 GMT']
      expires: ['-1']
      pragma: [no-cache]
      server: [Microsoft-HTTPAPI/2.0]
      strict-transport-security: [max-age=31536000; includeSubDomains]
      transfer-encoding: [chunked]
      vary: [Accept-Encoding]
      x-content-type-options: [nosniff]
    status: {code: 200, message: OK}
- request:
    body: null
    headers:
      Accept: [application/json]
      Accept-Encoding: ['gzip, deflate']
      CommandName: [sql midb delete]
      Connection: [keep-alive]
      User-Agent: [python/3.6.3 (Windows-2012ServerR2-6.3.9600-SP0) requests/2.18.4
          msrest/0.4.29 msrest_azure/0.4.31 azure-mgmt-sql/0.9.0 Azure-SDK-For-Python
          AZURECLI/2.0.34]
    method: GET
    uri: https://management.azure.com/subscriptions/00000000-0000-0000-0000-000000000000/providers/Microsoft.Sql/locations/westcentralus/managedDatabaseAzureAsyncOperation/46e92d52-ee49-4c4b-a03a-88388a26414a?api-version=2017-03-01-preview
  response:
    body: {string: '{"name":"46e92d52-ee49-4c4b-a03a-88388a26414a","status":"InProgress","startTime":"2018-05-31T18:12:16.513Z"}'}
    headers:
      cache-control: [no-cache]
      content-length: ['108']
      content-type: [application/json; charset=utf-8]
      date: ['Thu, 31 May 2018 18:13:34 GMT']
      expires: ['-1']
      pragma: [no-cache]
      server: [Microsoft-HTTPAPI/2.0]
      strict-transport-security: [max-age=31536000; includeSubDomains]
      transfer-encoding: [chunked]
      vary: [Accept-Encoding]
      x-content-type-options: [nosniff]
    status: {code: 200, message: OK}
- request:
    body: null
    headers:
      Accept: [application/json]
      Accept-Encoding: ['gzip, deflate']
      CommandName: [sql midb delete]
      Connection: [keep-alive]
      User-Agent: [python/3.6.3 (Windows-2012ServerR2-6.3.9600-SP0) requests/2.18.4
          msrest/0.4.29 msrest_azure/0.4.31 azure-mgmt-sql/0.9.0 Azure-SDK-For-Python
          AZURECLI/2.0.34]
    method: GET
    uri: https://management.azure.com/subscriptions/00000000-0000-0000-0000-000000000000/providers/Microsoft.Sql/locations/westcentralus/managedDatabaseAzureAsyncOperation/46e92d52-ee49-4c4b-a03a-88388a26414a?api-version=2017-03-01-preview
  response:
    body: {string: '{"name":"46e92d52-ee49-4c4b-a03a-88388a26414a","status":"InProgress","startTime":"2018-05-31T18:12:16.513Z"}'}
    headers:
      cache-control: [no-cache]
      content-length: ['108']
      content-type: [application/json; charset=utf-8]
      date: ['Thu, 31 May 2018 18:13:50 GMT']
      expires: ['-1']
      pragma: [no-cache]
      server: [Microsoft-HTTPAPI/2.0]
      strict-transport-security: [max-age=31536000; includeSubDomains]
      transfer-encoding: [chunked]
      vary: [Accept-Encoding]
      x-content-type-options: [nosniff]
    status: {code: 200, message: OK}
- request:
    body: null
    headers:
      Accept: [application/json]
      Accept-Encoding: ['gzip, deflate']
      CommandName: [sql midb delete]
      Connection: [keep-alive]
      User-Agent: [python/3.6.3 (Windows-2012ServerR2-6.3.9600-SP0) requests/2.18.4
          msrest/0.4.29 msrest_azure/0.4.31 azure-mgmt-sql/0.9.0 Azure-SDK-For-Python
          AZURECLI/2.0.34]
    method: GET
    uri: https://management.azure.com/subscriptions/00000000-0000-0000-0000-000000000000/providers/Microsoft.Sql/locations/westcentralus/managedDatabaseAzureAsyncOperation/46e92d52-ee49-4c4b-a03a-88388a26414a?api-version=2017-03-01-preview
  response:
    body: {string: '{"name":"46e92d52-ee49-4c4b-a03a-88388a26414a","status":"InProgress","startTime":"2018-05-31T18:12:16.513Z"}'}
    headers:
      cache-control: [no-cache]
      content-length: ['108']
      content-type: [application/json; charset=utf-8]
      date: ['Thu, 31 May 2018 18:14:06 GMT']
      expires: ['-1']
      pragma: [no-cache]
      server: [Microsoft-HTTPAPI/2.0]
      strict-transport-security: [max-age=31536000; includeSubDomains]
      transfer-encoding: [chunked]
      vary: [Accept-Encoding]
      x-content-type-options: [nosniff]
    status: {code: 200, message: OK}
- request:
    body: null
    headers:
      Accept: [application/json]
      Accept-Encoding: ['gzip, deflate']
      CommandName: [sql midb delete]
      Connection: [keep-alive]
      User-Agent: [python/3.6.3 (Windows-2012ServerR2-6.3.9600-SP0) requests/2.18.4
          msrest/0.4.29 msrest_azure/0.4.31 azure-mgmt-sql/0.9.0 Azure-SDK-For-Python
          AZURECLI/2.0.34]
    method: GET
    uri: https://management.azure.com/subscriptions/00000000-0000-0000-0000-000000000000/providers/Microsoft.Sql/locations/westcentralus/managedDatabaseAzureAsyncOperation/46e92d52-ee49-4c4b-a03a-88388a26414a?api-version=2017-03-01-preview
  response:
    body: {string: '{"name":"46e92d52-ee49-4c4b-a03a-88388a26414a","status":"InProgress","startTime":"2018-05-31T18:12:16.513Z"}'}
    headers:
      cache-control: [no-cache]
      content-length: ['108']
      content-type: [application/json; charset=utf-8]
      date: ['Thu, 31 May 2018 18:14:21 GMT']
      expires: ['-1']
      pragma: [no-cache]
      server: [Microsoft-HTTPAPI/2.0]
      strict-transport-security: [max-age=31536000; includeSubDomains]
      transfer-encoding: [chunked]
      vary: [Accept-Encoding]
      x-content-type-options: [nosniff]
    status: {code: 200, message: OK}
- request:
    body: null
    headers:
      Accept: [application/json]
      Accept-Encoding: ['gzip, deflate']
      CommandName: [sql midb delete]
      Connection: [keep-alive]
      User-Agent: [python/3.6.3 (Windows-2012ServerR2-6.3.9600-SP0) requests/2.18.4
          msrest/0.4.29 msrest_azure/0.4.31 azure-mgmt-sql/0.9.0 Azure-SDK-For-Python
          AZURECLI/2.0.34]
    method: GET
    uri: https://management.azure.com/subscriptions/00000000-0000-0000-0000-000000000000/providers/Microsoft.Sql/locations/westcentralus/managedDatabaseAzureAsyncOperation/46e92d52-ee49-4c4b-a03a-88388a26414a?api-version=2017-03-01-preview
  response:
    body: {string: '{"name":"46e92d52-ee49-4c4b-a03a-88388a26414a","status":"InProgress","startTime":"2018-05-31T18:12:16.513Z"}'}
    headers:
      cache-control: [no-cache]
      content-length: ['108']
      content-type: [application/json; charset=utf-8]
      date: ['Thu, 31 May 2018 18:14:36 GMT']
      expires: ['-1']
      pragma: [no-cache]
      server: [Microsoft-HTTPAPI/2.0]
      strict-transport-security: [max-age=31536000; includeSubDomains]
      transfer-encoding: [chunked]
      vary: [Accept-Encoding]
      x-content-type-options: [nosniff]
    status: {code: 200, message: OK}
- request:
    body: null
    headers:
      Accept: [application/json]
      Accept-Encoding: ['gzip, deflate']
      CommandName: [sql midb delete]
      Connection: [keep-alive]
      User-Agent: [python/3.6.3 (Windows-2012ServerR2-6.3.9600-SP0) requests/2.18.4
          msrest/0.4.29 msrest_azure/0.4.31 azure-mgmt-sql/0.9.0 Azure-SDK-For-Python
          AZURECLI/2.0.34]
    method: GET
    uri: https://management.azure.com/subscriptions/00000000-0000-0000-0000-000000000000/providers/Microsoft.Sql/locations/westcentralus/managedDatabaseAzureAsyncOperation/46e92d52-ee49-4c4b-a03a-88388a26414a?api-version=2017-03-01-preview
  response:
    body: {string: '{"name":"46e92d52-ee49-4c4b-a03a-88388a26414a","status":"InProgress","startTime":"2018-05-31T18:12:16.513Z"}'}
    headers:
      cache-control: [no-cache]
      content-length: ['108']
      content-type: [application/json; charset=utf-8]
      date: ['Thu, 31 May 2018 18:14:52 GMT']
      expires: ['-1']
      pragma: [no-cache]
      server: [Microsoft-HTTPAPI/2.0]
      strict-transport-security: [max-age=31536000; includeSubDomains]
      transfer-encoding: [chunked]
      vary: [Accept-Encoding]
      x-content-type-options: [nosniff]
    status: {code: 200, message: OK}
- request:
    body: null
    headers:
      Accept: [application/json]
      Accept-Encoding: ['gzip, deflate']
      CommandName: [sql midb delete]
      Connection: [keep-alive]
      User-Agent: [python/3.6.3 (Windows-2012ServerR2-6.3.9600-SP0) requests/2.18.4
          msrest/0.4.29 msrest_azure/0.4.31 azure-mgmt-sql/0.9.0 Azure-SDK-For-Python
          AZURECLI/2.0.34]
    method: GET
    uri: https://management.azure.com/subscriptions/00000000-0000-0000-0000-000000000000/providers/Microsoft.Sql/locations/westcentralus/managedDatabaseAzureAsyncOperation/46e92d52-ee49-4c4b-a03a-88388a26414a?api-version=2017-03-01-preview
  response:
    body: {string: '{"name":"46e92d52-ee49-4c4b-a03a-88388a26414a","status":"Succeeded","startTime":"2018-05-31T18:12:16.513Z"}'}
    headers:
      cache-control: [no-cache]
      content-length: ['107']
      content-type: [application/json; charset=utf-8]
      date: ['Thu, 31 May 2018 18:15:08 GMT']
      expires: ['-1']
      pragma: [no-cache]
      server: [Microsoft-HTTPAPI/2.0]
      strict-transport-security: [max-age=31536000; includeSubDomains]
      transfer-encoding: [chunked]
      vary: [Accept-Encoding]
      x-content-type-options: [nosniff]
    status: {code: 200, message: OK}
- request:
    body: null
    headers:
      Accept: [application/json]
      Accept-Encoding: ['gzip, deflate']
      CommandName: [sql midb show]
      Connection: [keep-alive]
      Content-Type: [application/json; charset=utf-8]
      User-Agent: [python/3.6.3 (Windows-2012ServerR2-6.3.9600-SP0) requests/2.18.4
          msrest/0.4.29 msrest_azure/0.4.31 azure-mgmt-sql/0.9.0 Azure-SDK-For-Python
          AZURECLI/2.0.34]
      accept-language: [en-US]
    method: GET
    uri: https://management.azure.com/subscriptions/00000000-0000-0000-0000-000000000000/resourceGroups/cl_one/providers/Microsoft.Sql/managedInstances/clitestmi000001/databases/cliautomationdb01?api-version=2018-06-01-preview
  response:
    body: {string: '{"error":{"code":"ResourceNotFound","message":"The Resource ''Microsoft.Sql/managedInstances/clitestmi000001/databases/cliautomationdb01''
        under resource group ''cl_one'' was not found."}}'}
    headers:
      cache-control: [no-cache]
      content-length: ['232']
      content-type: [application/json; charset=utf-8]
      date: ['Thu, 31 May 2018 18:15:10 GMT']
      expires: ['-1']
      pragma: [no-cache]
      strict-transport-security: [max-age=31536000; includeSubDomains]
      x-content-type-options: [nosniff]
      x-ms-failure-cause: [gateway]
    status: {code: 404, message: Not Found}
- request:
    body: null
    headers:
      Accept: [application/json]
      Accept-Encoding: ['gzip, deflate']
      CommandName: [sql mi delete]
      Connection: [keep-alive]
      Content-Length: ['0']
      Content-Type: [application/json; charset=utf-8]
      User-Agent: [python/3.6.3 (Windows-2012ServerR2-6.3.9600-SP0) requests/2.18.4
          msrest/0.4.29 msrest_azure/0.4.31 azure-mgmt-sql/0.9.0 Azure-SDK-For-Python
          AZURECLI/2.0.34]
      accept-language: [en-US]
    method: DELETE
    uri: https://management.azure.com/subscriptions/00000000-0000-0000-0000-000000000000/resourceGroups/cl_one/providers/Microsoft.Sql/managedInstances/clitestmi000001?api-version=2018-06-01-preview
  response:
    body: {string: '{"operation":"DropManagedServer","startTime":"2018-05-31T18:15:12.373Z"}'}
    headers:
      azure-asyncoperation: ['https://management.azure.com/subscriptions/00000000-0000-0000-0000-000000000000/providers/Microsoft.Sql/locations/westcentralus/managedInstanceAzureAsyncOperation/ef298791-5c96-4c70-8177-707089616eb8?api-version=2015-05-01-preview']
      cache-control: [no-cache]
      content-length: ['72']
      content-type: [application/json; charset=utf-8]
      date: ['Thu, 31 May 2018 18:15:11 GMT']
      expires: ['-1']
      location: ['https://management.azure.com/subscriptions/00000000-0000-0000-0000-000000000000/providers/Microsoft.Sql/locations/westcentralus/managedInstanceOperationResults/ef298791-5c96-4c70-8177-707089616eb8?api-version=2015-05-01-preview']
      pragma: [no-cache]
      server: [Microsoft-HTTPAPI/2.0]
      strict-transport-security: [max-age=31536000; includeSubDomains]
      x-content-type-options: [nosniff]
      x-ms-ratelimit-remaining-subscription-deletes: ['14999']
    status: {code: 202, message: Accepted}
- request:
    body: null
    headers:
      Accept: [application/json]
      Accept-Encoding: ['gzip, deflate']
      CommandName: [sql mi delete]
      Connection: [keep-alive]
      User-Agent: [python/3.6.3 (Windows-2012ServerR2-6.3.9600-SP0) requests/2.18.4
          msrest/0.4.29 msrest_azure/0.4.31 azure-mgmt-sql/0.9.0 Azure-SDK-For-Python
          AZURECLI/2.0.34]
    method: GET
    uri: https://management.azure.com/subscriptions/00000000-0000-0000-0000-000000000000/providers/Microsoft.Sql/locations/westcentralus/managedInstanceAzureAsyncOperation/ef298791-5c96-4c70-8177-707089616eb8?api-version=2015-05-01-preview
  response:
    body: {string: '{"name":"ef298791-5c96-4c70-8177-707089616eb8","status":"Succeeded","startTime":"2018-05-31T18:15:12.373Z"}'}
    headers:
      cache-control: [no-cache]
      content-length: ['107']
      content-type: [application/json; charset=utf-8]
      date: ['Thu, 31 May 2018 18:15:27 GMT']
      expires: ['-1']
      pragma: [no-cache]
      server: [Microsoft-HTTPAPI/2.0]
      strict-transport-security: [max-age=31536000; includeSubDomains]
      transfer-encoding: [chunked]
      vary: [Accept-Encoding]
      x-content-type-options: [nosniff]
    status: {code: 200, message: OK}
>>>>>>> ef1efd1f
version: 1<|MERGE_RESOLUTION|>--- conflicted
+++ resolved
@@ -2,54 +2,18 @@
 - request:
     body: null
     headers:
-      Accept:
-      - application/json
-      Accept-Encoding:
-      - gzip, deflate
-      CommandName:
-      - sql mi create
-      Connection:
-      - keep-alive
-      ParameterSetName:
-      - -g -n -l -u -p --subnet --license-type --capacity --storage --edition --family
-      User-Agent:
-      - python/3.7.4 (Windows-10-10.0.18362-SP0) msrest/0.6.10 msrest_azure/0.6.2
-        azure-mgmt-sql/0.13.0 Azure-SDK-For-Python AZURECLI/2.0.73
-      accept-language:
-      - en-US
+      Accept: [application/json]
+      Accept-Encoding: ['gzip, deflate']
+      CommandName: [sql mi create]
+      Connection: [keep-alive]
+      Content-Type: [application/json; charset=utf-8]
+      User-Agent: [python/3.6.3 (Windows-2012ServerR2-6.3.9600-SP0) requests/2.18.4
+          msrest/0.4.29 msrest_azure/0.4.31 azure-mgmt-sql/0.9.0 Azure-SDK-For-Python
+          AZURECLI/2.0.34]
+      accept-language: [en-US]
     method: GET
     uri: https://management.azure.com/subscriptions/00000000-0000-0000-0000-000000000000/providers/Microsoft.Sql/locations/westcentralus/capabilities?include=supportedManagedInstanceVersions&api-version=2017-10-01-preview
   response:
-<<<<<<< HEAD
-    body:
-      string: '{"name":"West Central US","supportedManagedInstanceVersions":[{"name":"12.0","supportedEditions":[{"name":"GeneralPurpose","supportedFamilies":[],"status":"Default"},{"name":"BusinessCritical","supportedFamilies":[],"status":"Available"}],"status":"Default"}],"status":"Default"}'
-    headers:
-      cache-control:
-      - no-cache
-      content-length:
-      - '279'
-      content-type:
-      - application/json; charset=utf-8
-      date:
-      - Sat, 12 Oct 2019 00:44:01 GMT
-      expires:
-      - '-1'
-      pragma:
-      - no-cache
-      server:
-      - Microsoft-HTTPAPI/2.0
-      strict-transport-security:
-      - max-age=31536000; includeSubDomains
-      transfer-encoding:
-      - chunked
-      vary:
-      - Accept-Encoding
-      x-content-type-options:
-      - nosniff
-    status:
-      code: 200
-      message: OK
-=======
     body: {string: '{"name":"West Central US","supportedManagedInstanceVersions":[{"name":"12.0","supportedEditions":[{"name":"GeneralPurpose","supportedFamilies":[{"name":"Gen4","sku":"GP_Gen4","supportedLicenseTypes":[{"name":"LicenseIncluded","status":"Default"},{"name":"BasePrice","status":"Available"}],"supportedVcoresValues":[{"value":8,"status":"Available"},{"value":16,"status":"Default"},{"value":24,"status":"Available"}],"includedMaxSize":{"limit":32,"unit":"Gigabytes"},"supportedStorageSizes":[{"minValue":{"limit":32,"unit":"Gigabytes"},"maxValue":{"limit":8,"unit":"Terabytes"},"scaleSize":{"limit":32,"unit":"Gigabytes"},"status":"Default"}],"status":"Default"},{"name":"Gen5","sku":"GP_Gen5","supportedLicenseTypes":[{"name":"LicenseIncluded","status":"Default"},{"name":"BasePrice","status":"Available"}],"supportedVcoresValues":[{"value":8,"status":"Available"},{"value":16,"status":"Default"},{"value":24,"status":"Available"}],"includedMaxSize":{"limit":32,"unit":"Gigabytes"},"supportedStorageSizes":[{"minValue":{"limit":32,"unit":"Gigabytes"},"maxValue":{"limit":8,"unit":"Terabytes"},"scaleSize":{"limit":32,"unit":"Gigabytes"},"status":"Available"}],"status":"Available"}],"status":"Default"},{"name":"BusinessCritical","supportedFamilies":[{"name":"Gen4","sku":"BC_Gen4","supportedLicenseTypes":[{"name":"LicenseIncluded","status":"Default"},{"name":"BasePrice","status":"Available"}],"supportedVcoresValues":[{"value":8,"status":"Available"},{"value":16,"status":"Default"},{"value":24,"status":"Available"}],"includedMaxSize":{"limit":32,"unit":"Gigabytes"},"supportedStorageSizes":[{"minValue":{"limit":32,"unit":"Gigabytes"},"maxValue":{"limit":1,"unit":"Terabytes"},"scaleSize":{"limit":32,"unit":"Gigabytes"},"status":"Default"}],"status":"Default"},{"name":"Gen5","sku":"BC_Gen5","supportedLicenseTypes":[{"name":"LicenseIncluded","status":"Default"},{"name":"BasePrice","status":"Available"}],"supportedVcoresValues":[{"value":8,"status":"Available"},{"value":16,"status":"Default"},{"value":24,"status":"Available"}],"includedMaxSize":{"limit":32,"unit":"Gigabytes"},"supportedStorageSizes":[{"minValue":{"limit":32,"unit":"Gigabytes"},"maxValue":{"limit":4,"unit":"Terabytes"},"scaleSize":{"limit":32,"unit":"Gigabytes"},"status":"Available"}],"status":"Available"}],"status":"Available"}],"status":"Default"}],"status":"Available"}'}
     headers:
       cache-control: [no-cache]
@@ -1611,5 +1575,4 @@
       vary: [Accept-Encoding]
       x-content-type-options: [nosniff]
     status: {code: 200, message: OK}
->>>>>>> ef1efd1f
 version: 1