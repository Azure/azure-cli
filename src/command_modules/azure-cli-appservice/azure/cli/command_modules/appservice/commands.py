# --------------------------------------------------------------------------------------------
# Copyright (c) Microsoft Corporation. All rights reserved.
# Licensed under the MIT License. See License.txt in the project root for license information.
# --------------------------------------------------------------------------------------------

# pylint: disable=line-too-long
from azure.cli.core.application import APPLICATION
from azure.cli.core.commands import cli_command
from azure.cli.core.commands.arm import cli_generic_update_command
from azure.cli.core.util import empty_on_404
from azure.cli.testsdk import get_active_api_profile

from ._client_factory import cf_web_client, cf_plans


def deprecate(argv):
    if len(argv) > 1 and argv[0] == 'appservice' and argv[1] == 'web':
        from azure.cli.core.util import CLIError
        raise CLIError("All 'appservice web' commands have been renamed to 'webapp'")


APPLICATION.register(APPLICATION.COMMAND_PARSER_PARSING, deprecate)


def output_slots_in_table(slots):
    return [{'name': s['name'], 'status': s['state'], 'plan': s['appServicePlan']} for s in slots]


def transform_list_location_output(result):
    return [{'name': x.name} for x in result]


def transform_web_output(web):
    props = ['name', 'state', 'location', 'resourceGroup', 'defaultHostName', 'appServicePlanId', 'ftpPublishingUrl']
    result = {k: web[k] for k in web if k in props}
    # to get width under control, also the plan usually is in the same RG
    result['appServicePlan'] = result.pop('appServicePlanId').split('/')[-1]
    return result


def transform_web_list_output(webs):
    return [transform_web_output(w) for w in webs]


def ex_handler_factory(creating_plan=False):
    def _polish_bad_errors(ex):
        import json
        from azure.cli.core.util import CLIError
        try:
            detail = json.loads(ex.response.text)['Message']
            if creating_plan:
                if 'Requested features are not supported in region' in detail:
                    detail = ("Plan with linux worker is not supported in current region. For " +
                              "supported regions, please refer to https://docs.microsoft.com/en-us/"
                              "azure/app-service-web/app-service-linux-intro")
                elif 'Not enough available reserved instance servers to satisfy' in detail:
                    detail = ("Plan with Linux worker can only be created in a group " +
                              "which has never contained a Windows worker, and vice versa. " +
                              "Please use a new resource group. Original error:" + detail)
            ex = CLIError(detail)
        except Exception:  # pylint: disable=broad-except
            pass
        raise ex
    return _polish_bad_errors


custom_path = 'azure.cli.command_modules.appservice.custom#'

cli_command(__name__, 'webapp create', custom_path + 'create_webapp', exception_handler=ex_handler_factory())
cli_command(__name__, 'webapp list', custom_path + 'list_webapp', table_transformer=transform_web_list_output)
cli_command(__name__, 'webapp show', custom_path + 'show_webapp', exception_handler=empty_on_404, table_transformer=transform_web_output)
cli_command(__name__, 'webapp delete', custom_path + 'delete_webapp')
cli_command(__name__, 'webapp stop', custom_path + 'stop_webapp')
cli_command(__name__, 'webapp start', custom_path + 'start_webapp')
cli_command(__name__, 'webapp restart', custom_path + 'restart_webapp')
cli_command(__name__, 'webapp traffic-routing set', custom_path + 'set_traffic_routing')
cli_command(__name__, 'webapp traffic-routing show', custom_path + 'show_traffic_routing')
cli_command(__name__, 'webapp traffic-routing clear', custom_path + 'clear_traffic_routing')

cli_command(__name__, 'webapp config set', custom_path + 'update_site_configs')
cli_command(__name__, 'webapp config show', custom_path + 'get_site_configs', exception_handler=empty_on_404)
cli_command(__name__, 'webapp config appsettings list', custom_path + 'get_app_settings', exception_handler=empty_on_404)
cli_command(__name__, 'webapp config appsettings set', custom_path + 'update_app_settings')
cli_command(__name__, 'webapp config appsettings delete', custom_path + 'delete_app_settings')
cli_command(__name__, 'webapp config connection-string list', custom_path + 'get_connection_strings', exception_handler=empty_on_404)
cli_command(__name__, 'webapp config connection-string set', custom_path + 'update_connection_strings')
cli_command(__name__, 'webapp config connection-string delete', custom_path + 'delete_connection_strings')

cli_command(__name__, 'webapp config hostname add', custom_path + 'add_hostname', exception_handler=ex_handler_factory())
cli_command(__name__, 'webapp config hostname list', custom_path + 'list_hostnames')
cli_command(__name__, 'webapp config hostname delete', custom_path + 'delete_hostname')
cli_command(__name__, 'webapp config hostname get-external-ip', custom_path + 'get_external_ip')
cli_command(__name__, 'webapp config container set', custom_path + 'update_container_settings')
cli_command(__name__, 'webapp config container delete', custom_path + 'delete_container_settings')
cli_command(__name__, 'webapp config container show', custom_path + 'show_container_settings', exception_handler=empty_on_404)

cli_command(__name__, 'webapp config ssl upload', custom_path + 'upload_ssl_cert', exception_handler=ex_handler_factory())
cli_command(__name__, 'webapp config ssl list', custom_path + 'list_ssl_certs')
cli_command(__name__, 'webapp config ssl bind', custom_path + 'bind_ssl_cert', exception_handler=ex_handler_factory())
cli_command(__name__, 'webapp config ssl unbind', custom_path + 'unbind_ssl_cert')
cli_command(__name__, 'webapp config ssl delete', custom_path + 'delete_ssl_cert')

cli_command(__name__, 'webapp config backup list', custom_path + 'list_backups')
cli_command(__name__, 'webapp config backup show', custom_path + 'show_backup_configuration', exception_handler=empty_on_404)
cli_command(__name__, 'webapp config backup create', custom_path + 'create_backup', exception_handler=ex_handler_factory())
cli_command(__name__, 'webapp config backup update', custom_path + 'update_backup_schedule', exception_handler=ex_handler_factory())
cli_command(__name__, 'webapp config backup restore', custom_path + 'restore_backup', exception_handler=ex_handler_factory())

cli_command(__name__, 'webapp deployment source config-local-git', custom_path + 'enable_local_git')
cli_command(__name__, 'webapp deployment source config', custom_path + 'config_source_control', exception_handler=ex_handler_factory())
cli_command(__name__, 'webapp deployment source sync', custom_path + 'sync_site_repo', exception_handler=ex_handler_factory())
cli_command(__name__, 'webapp deployment source show', custom_path + 'show_source_control', exception_handler=empty_on_404)
cli_command(__name__, 'webapp deployment source delete', custom_path + 'delete_source_control')
cli_command(__name__, 'webapp deployment source update-token', custom_path + 'update_git_token', exception_handler=ex_handler_factory())

cli_command(__name__, 'webapp log tail', custom_path + 'get_streaming_log')
cli_command(__name__, 'webapp log download', custom_path + 'download_historical_logs')
cli_command(__name__, 'webapp log config', custom_path + 'config_diagnostics')
cli_command(__name__, 'webapp log show', custom_path + 'show_diagnostic_settings')
cli_command(__name__, 'webapp browse', custom_path + 'view_in_browser')

cli_command(__name__, 'webapp deployment slot list', custom_path + 'list_slots', table_transformer=output_slots_in_table)
cli_command(__name__, 'webapp deployment slot delete', custom_path + 'delete_slot')
cli_command(__name__, 'webapp deployment slot auto-swap', custom_path + 'config_slot_auto_swap')
cli_command(__name__, 'webapp deployment slot swap', custom_path + 'swap_slot', exception_handler=ex_handler_factory())
cli_command(__name__, 'webapp deployment slot create', custom_path + 'create_webapp_slot', exception_handler=ex_handler_factory())

cli_command(__name__, 'webapp deployment user set', custom_path + 'set_deployment_user')
cli_command(__name__, 'webapp deployment list-publishing-profiles',
            custom_path + 'list_publish_profiles')
cli_command(__name__, 'webapp deployment container config',
            custom_path + 'enable_cd')
cli_command(__name__, 'webapp deployment container show-cd-url',
            custom_path + 'show_container_cd_url')
cli_command(__name__, 'webapp deployment user show', 'azure.mgmt.web.web_site_management_client#WebSiteManagementClient.get_publishing_user', cf_web_client, exception_handler=empty_on_404)
cli_command(__name__, 'webapp list-runtimes', custom_path + 'list_runtimes')

<<<<<<< HEAD
if get_active_api_profile() == 'latest':
    cli_command(__name__, 'appservice plan create', custom_path + 'create_app_service_plan', exception_handler=ex_handler_factory(creating_plan=True))
    cli_command(__name__, 'appservice plan delete', 'azure.mgmt.web.operations.app_service_plans_operations#AppServicePlansOperations.delete', cf_plans, confirmation=True)
    cli_command(__name__, 'appservice plan list', custom_path + 'list_app_service_plans')
    cli_command(__name__, 'appservice plan show', 'azure.mgmt.web.operations.app_service_plans_operations#AppServicePlansOperations.get', cf_plans, exception_handler=empty_on_404)
    cli_generic_update_command(__name__, 'appservice plan update', 'azure.mgmt.web.operations.app_service_plans_operations#AppServicePlansOperations.get',
                               'azure.mgmt.web.operations.app_service_plans_operations#AppServicePlansOperations.create_or_update',
                               custom_function_op=custom_path + 'update_app_service_plan',
                               setter_arg_name='app_service_plan', factory=cf_plans)
    cli_command(__name__, 'appservice list-locations', 'azure.mgmt.web.web_site_management_client#WebSiteManagementClient.list_geo_regions', cf_web_client, transform=transform_list_location_output)

    cli_command(__name__, 'functionapp create', custom_path + 'create_function')
    cli_command(__name__, 'functionapp list', custom_path + 'list_function_app', table_transformer=transform_web_list_output)
    cli_command(__name__, 'functionapp show', custom_path + 'show_webapp', exception_handler=empty_on_404, table_transformer=transform_web_output)
    cli_command(__name__, 'functionapp delete', custom_path + 'delete_webapp')
    cli_command(__name__, 'functionapp stop', custom_path + 'stop_webapp')
    cli_command(__name__, 'functionapp start', custom_path + 'start_webapp')
    cli_command(__name__, 'functionapp restart', custom_path + 'restart_webapp')
    cli_command(__name__, 'functionapp list-consumption-locations', custom_path + 'list_consumption_locations')
    cli_command(__name__, 'functionapp config appsettings list', custom_path + 'get_app_settings', exception_handler=empty_on_404)
    cli_command(__name__, 'functionapp config appsettings set', custom_path + 'update_app_settings')
    cli_command(__name__, 'functionapp config appsettings delete', custom_path + 'delete_app_settings')
    cli_command(__name__, 'functionapp config hostname add', custom_path + 'add_hostname', exception_handler=ex_handler_factory())
    cli_command(__name__, 'functionapp config hostname list', custom_path + 'list_hostnames')
    cli_command(__name__, 'functionapp config hostname delete', custom_path + 'delete_hostname')
    cli_command(__name__, 'functionapp config hostname get-external-ip', custom_path + 'get_external_ip')
    cli_command(__name__, 'functionapp config ssl upload', custom_path + 'upload_ssl_cert', exception_handler=ex_handler_factory())
    cli_command(__name__, 'functionapp config ssl list', custom_path + 'list_ssl_certs')
    cli_command(__name__, 'functionapp config ssl bind', custom_path + 'bind_ssl_cert', exception_handler=ex_handler_factory())
    cli_command(__name__, 'functionapp config ssl unbind', custom_path + 'unbind_ssl_cert')
    cli_command(__name__, 'functionapp config ssl delete', custom_path + 'delete_ssl_cert')
    cli_command(__name__, 'functionapp deployment source config-local-git', custom_path + 'enable_local_git')
    cli_command(__name__, 'functionapp deployment source config', custom_path + 'config_source_control', exception_handler=ex_handler_factory())
    cli_command(__name__, 'functionapp deployment source sync', custom_path + 'sync_site_repo')
    cli_command(__name__, 'functionapp deployment source show', custom_path + 'show_source_control', exception_handler=empty_on_404)
    cli_command(__name__, 'functionapp deployment source delete', custom_path + 'delete_source_control')
    cli_command(__name__, 'functionapp deployment source update-token', custom_path + 'update_git_token', exception_handler=ex_handler_factory())
    cli_command(__name__, 'functionapp deployment user set', custom_path + 'set_deployment_user')
    cli_command(__name__, 'functionapp deployment list-publishing-profiles',
                custom_path + 'list_publish_profiles')
    cli_command(__name__, 'functionapp deployment user show', 'azure.mgmt.web.web_site_management_client#WebSiteManagementClient.get_publishing_user', cf_web_client, exception_handler=empty_on_404)
=======
cli_command(__name__, 'appservice plan create', custom_path + 'create_app_service_plan', exception_handler=ex_handler_factory(creating_plan=True))
cli_command(__name__, 'appservice plan delete', 'azure.mgmt.web.operations.app_service_plans_operations#AppServicePlansOperations.delete', cf_plans, confirmation=True)
cli_command(__name__, 'appservice plan list', custom_path + 'list_app_service_plans')
cli_command(__name__, 'appservice plan show', 'azure.mgmt.web.operations.app_service_plans_operations#AppServicePlansOperations.get', cf_plans, exception_handler=empty_on_404)
cli_generic_update_command(__name__, 'appservice plan update', 'azure.mgmt.web.operations.app_service_plans_operations#AppServicePlansOperations.get',
                           'azure.mgmt.web.operations.app_service_plans_operations#AppServicePlansOperations.create_or_update',
                           custom_function_op=custom_path + 'update_app_service_plan',
                           setter_arg_name='app_service_plan', factory=cf_plans)
cli_command(__name__, 'appservice list-locations', 'azure.mgmt.web.web_site_management_client#WebSiteManagementClient.list_geo_regions', cf_web_client, transform=transform_list_location_output)

cli_command(__name__, 'functionapp create', custom_path + 'create_function')
cli_command(__name__, 'functionapp list', custom_path + 'list_function_app', table_transformer=transform_web_list_output)
cli_command(__name__, 'functionapp show', custom_path + 'show_webapp', exception_handler=empty_on_404, table_transformer=transform_web_output)
cli_command(__name__, 'functionapp delete', custom_path + 'delete_function_app')
cli_command(__name__, 'functionapp stop', custom_path + 'stop_webapp')
cli_command(__name__, 'functionapp start', custom_path + 'start_webapp')
cli_command(__name__, 'functionapp restart', custom_path + 'restart_webapp')
cli_command(__name__, 'functionapp list-consumption-locations', custom_path + 'list_consumption_locations')
cli_command(__name__, 'functionapp config appsettings list', custom_path + 'get_app_settings', exception_handler=empty_on_404)
cli_command(__name__, 'functionapp config appsettings set', custom_path + 'update_app_settings')
cli_command(__name__, 'functionapp config appsettings delete', custom_path + 'delete_app_settings')
cli_command(__name__, 'functionapp config hostname add', custom_path + 'add_hostname', exception_handler=ex_handler_factory())
cli_command(__name__, 'functionapp config hostname list', custom_path + 'list_hostnames')
cli_command(__name__, 'functionapp config hostname delete', custom_path + 'delete_hostname')
cli_command(__name__, 'functionapp config hostname get-external-ip', custom_path + 'get_external_ip')
cli_command(__name__, 'functionapp config ssl upload', custom_path + 'upload_ssl_cert', exception_handler=ex_handler_factory())
cli_command(__name__, 'functionapp config ssl list', custom_path + 'list_ssl_certs')
cli_command(__name__, 'functionapp config ssl bind', custom_path + 'bind_ssl_cert', exception_handler=ex_handler_factory())
cli_command(__name__, 'functionapp config ssl unbind', custom_path + 'unbind_ssl_cert')
cli_command(__name__, 'functionapp config ssl delete', custom_path + 'delete_ssl_cert')
cli_command(__name__, 'functionapp deployment source config-local-git', custom_path + 'enable_local_git')
cli_command(__name__, 'functionapp deployment source config', custom_path + 'config_source_control', exception_handler=ex_handler_factory())
cli_command(__name__, 'functionapp deployment source sync', custom_path + 'sync_site_repo')
cli_command(__name__, 'functionapp deployment source show', custom_path + 'show_source_control', exception_handler=empty_on_404)
cli_command(__name__, 'functionapp deployment source delete', custom_path + 'delete_source_control')
cli_command(__name__, 'functionapp deployment source update-token', custom_path + 'update_git_token', exception_handler=ex_handler_factory())
cli_command(__name__, 'functionapp deployment user set', custom_path + 'set_deployment_user')
cli_command(__name__, 'functionapp deployment list-publishing-profiles',
            custom_path + 'list_publish_profiles')
cli_command(__name__, 'functionapp deployment user show', 'azure.mgmt.web.web_site_management_client#WebSiteManagementClient.get_publishing_user', cf_web_client, exception_handler=empty_on_404)
>>>>>>> ce10f471
<|MERGE_RESOLUTION|>--- conflicted
+++ resolved
@@ -135,22 +135,21 @@
 cli_command(__name__, 'webapp deployment user show', 'azure.mgmt.web.web_site_management_client#WebSiteManagementClient.get_publishing_user', cf_web_client, exception_handler=empty_on_404)
 cli_command(__name__, 'webapp list-runtimes', custom_path + 'list_runtimes')
 
-<<<<<<< HEAD
 if get_active_api_profile() == 'latest':
     cli_command(__name__, 'appservice plan create', custom_path + 'create_app_service_plan', exception_handler=ex_handler_factory(creating_plan=True))
     cli_command(__name__, 'appservice plan delete', 'azure.mgmt.web.operations.app_service_plans_operations#AppServicePlansOperations.delete', cf_plans, confirmation=True)
     cli_command(__name__, 'appservice plan list', custom_path + 'list_app_service_plans')
     cli_command(__name__, 'appservice plan show', 'azure.mgmt.web.operations.app_service_plans_operations#AppServicePlansOperations.get', cf_plans, exception_handler=empty_on_404)
     cli_generic_update_command(__name__, 'appservice plan update', 'azure.mgmt.web.operations.app_service_plans_operations#AppServicePlansOperations.get',
-                               'azure.mgmt.web.operations.app_service_plans_operations#AppServicePlansOperations.create_or_update',
-                               custom_function_op=custom_path + 'update_app_service_plan',
-                               setter_arg_name='app_service_plan', factory=cf_plans)
+                            'azure.mgmt.web.operations.app_service_plans_operations#AppServicePlansOperations.create_or_update',
+                            custom_function_op=custom_path + 'update_app_service_plan',
+                            setter_arg_name='app_service_plan', factory=cf_plans)
     cli_command(__name__, 'appservice list-locations', 'azure.mgmt.web.web_site_management_client#WebSiteManagementClient.list_geo_regions', cf_web_client, transform=transform_list_location_output)
 
     cli_command(__name__, 'functionapp create', custom_path + 'create_function')
     cli_command(__name__, 'functionapp list', custom_path + 'list_function_app', table_transformer=transform_web_list_output)
     cli_command(__name__, 'functionapp show', custom_path + 'show_webapp', exception_handler=empty_on_404, table_transformer=transform_web_output)
-    cli_command(__name__, 'functionapp delete', custom_path + 'delete_webapp')
+    cli_command(__name__, 'functionapp delete', custom_path + 'delete_function_app')
     cli_command(__name__, 'functionapp stop', custom_path + 'stop_webapp')
     cli_command(__name__, 'functionapp start', custom_path + 'start_webapp')
     cli_command(__name__, 'functionapp restart', custom_path + 'restart_webapp')
@@ -176,46 +175,4 @@
     cli_command(__name__, 'functionapp deployment user set', custom_path + 'set_deployment_user')
     cli_command(__name__, 'functionapp deployment list-publishing-profiles',
                 custom_path + 'list_publish_profiles')
-    cli_command(__name__, 'functionapp deployment user show', 'azure.mgmt.web.web_site_management_client#WebSiteManagementClient.get_publishing_user', cf_web_client, exception_handler=empty_on_404)
-=======
-cli_command(__name__, 'appservice plan create', custom_path + 'create_app_service_plan', exception_handler=ex_handler_factory(creating_plan=True))
-cli_command(__name__, 'appservice plan delete', 'azure.mgmt.web.operations.app_service_plans_operations#AppServicePlansOperations.delete', cf_plans, confirmation=True)
-cli_command(__name__, 'appservice plan list', custom_path + 'list_app_service_plans')
-cli_command(__name__, 'appservice plan show', 'azure.mgmt.web.operations.app_service_plans_operations#AppServicePlansOperations.get', cf_plans, exception_handler=empty_on_404)
-cli_generic_update_command(__name__, 'appservice plan update', 'azure.mgmt.web.operations.app_service_plans_operations#AppServicePlansOperations.get',
-                           'azure.mgmt.web.operations.app_service_plans_operations#AppServicePlansOperations.create_or_update',
-                           custom_function_op=custom_path + 'update_app_service_plan',
-                           setter_arg_name='app_service_plan', factory=cf_plans)
-cli_command(__name__, 'appservice list-locations', 'azure.mgmt.web.web_site_management_client#WebSiteManagementClient.list_geo_regions', cf_web_client, transform=transform_list_location_output)
-
-cli_command(__name__, 'functionapp create', custom_path + 'create_function')
-cli_command(__name__, 'functionapp list', custom_path + 'list_function_app', table_transformer=transform_web_list_output)
-cli_command(__name__, 'functionapp show', custom_path + 'show_webapp', exception_handler=empty_on_404, table_transformer=transform_web_output)
-cli_command(__name__, 'functionapp delete', custom_path + 'delete_function_app')
-cli_command(__name__, 'functionapp stop', custom_path + 'stop_webapp')
-cli_command(__name__, 'functionapp start', custom_path + 'start_webapp')
-cli_command(__name__, 'functionapp restart', custom_path + 'restart_webapp')
-cli_command(__name__, 'functionapp list-consumption-locations', custom_path + 'list_consumption_locations')
-cli_command(__name__, 'functionapp config appsettings list', custom_path + 'get_app_settings', exception_handler=empty_on_404)
-cli_command(__name__, 'functionapp config appsettings set', custom_path + 'update_app_settings')
-cli_command(__name__, 'functionapp config appsettings delete', custom_path + 'delete_app_settings')
-cli_command(__name__, 'functionapp config hostname add', custom_path + 'add_hostname', exception_handler=ex_handler_factory())
-cli_command(__name__, 'functionapp config hostname list', custom_path + 'list_hostnames')
-cli_command(__name__, 'functionapp config hostname delete', custom_path + 'delete_hostname')
-cli_command(__name__, 'functionapp config hostname get-external-ip', custom_path + 'get_external_ip')
-cli_command(__name__, 'functionapp config ssl upload', custom_path + 'upload_ssl_cert', exception_handler=ex_handler_factory())
-cli_command(__name__, 'functionapp config ssl list', custom_path + 'list_ssl_certs')
-cli_command(__name__, 'functionapp config ssl bind', custom_path + 'bind_ssl_cert', exception_handler=ex_handler_factory())
-cli_command(__name__, 'functionapp config ssl unbind', custom_path + 'unbind_ssl_cert')
-cli_command(__name__, 'functionapp config ssl delete', custom_path + 'delete_ssl_cert')
-cli_command(__name__, 'functionapp deployment source config-local-git', custom_path + 'enable_local_git')
-cli_command(__name__, 'functionapp deployment source config', custom_path + 'config_source_control', exception_handler=ex_handler_factory())
-cli_command(__name__, 'functionapp deployment source sync', custom_path + 'sync_site_repo')
-cli_command(__name__, 'functionapp deployment source show', custom_path + 'show_source_control', exception_handler=empty_on_404)
-cli_command(__name__, 'functionapp deployment source delete', custom_path + 'delete_source_control')
-cli_command(__name__, 'functionapp deployment source update-token', custom_path + 'update_git_token', exception_handler=ex_handler_factory())
-cli_command(__name__, 'functionapp deployment user set', custom_path + 'set_deployment_user')
-cli_command(__name__, 'functionapp deployment list-publishing-profiles',
-            custom_path + 'list_publish_profiles')
-cli_command(__name__, 'functionapp deployment user show', 'azure.mgmt.web.web_site_management_client#WebSiteManagementClient.get_publishing_user', cf_web_client, exception_handler=empty_on_404)
->>>>>>> ce10f471
+    cli_command(__name__, 'functionapp deployment user show', 'azure.mgmt.web.web_site_management_client#WebSiteManagementClient.get_publishing_user', cf_web_client, exception_handler=empty_on_404)