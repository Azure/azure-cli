--- conflicted
+++ resolved
@@ -44,19 +44,11 @@
       content-type:
       - text/plain; charset=utf-8
       date:
-<<<<<<< HEAD
-      - Tue, 07 Jul 2020 20:44:09 GMT
-      etag:
-      - '"9d646ce8531dcaff13075823af333033fe651237e2bb9e0b816aeae683142e31"'
-      expires:
-      - Tue, 07 Jul 2020 20:49:09 GMT
-=======
       - Mon, 06 Jul 2020 22:13:29 GMT
       etag:
       - '"9d646ce8531dcaff13075823af333033fe651237e2bb9e0b816aeae683142e31"'
       expires:
       - Mon, 06 Jul 2020 22:18:29 GMT
->>>>>>> 3c2ff2b5
       source-age:
       - '0'
       strict-transport-security:
@@ -73,17 +65,6 @@
       x-content-type-options:
       - nosniff
       x-fastly-request-id:
-<<<<<<< HEAD
-      - c18b668dbbbdc59e5abec9ad7e50fea107f7b44a
-      x-frame-options:
-      - deny
-      x-github-request-id:
-      - CF08:1415:1029DD:12BC2A:5F04DE99
-      x-served-by:
-      - cache-atl6247-ATL
-      x-timer:
-      - S1594154649.362375,VS0,VE164
-=======
       - f6438eb29b62a726f4d3d9be9ee4407549cce1c3
       x-frame-options:
       - deny
@@ -93,7 +74,6 @@
       - cache-sea4454-SEA
       x-timer:
       - S1594073609.126689,VS0,VE180
->>>>>>> 3c2ff2b5
       x-xss-protection:
       - 1; mode=block
     status:
@@ -119,11 +99,7 @@
       ParameterSetName:
       - -g --template-uri --parameters
       User-Agent:
-<<<<<<< HEAD
-      - python/3.8.3 (Windows-10-10.0.19041-SP0) msrest/0.6.9 msrest_azure/0.6.3 azure-mgmt-resource/10.1.0
-=======
-      - python/3.8.2 (Windows-10-10.0.19041-SP0) msrest/0.6.9 msrest_azure/0.6.3 azure-mgmt-resource/10.1.0
->>>>>>> 3c2ff2b5
+      - python/3.8.2 (Windows-10-10.0.19041-SP0) msrest/0.6.9 msrest_azure/0.6.3 azure-mgmt-resource/10.1.0
         Azure-SDK-For-Python AZURECLI/2.8.0
       accept-language:
       - en-US
@@ -131,11 +107,7 @@
     uri: https://management.azure.com/subscriptions/00000000-0000-0000-0000-000000000000/resourcegroups/cli_test_deployment_uri000001/providers/Microsoft.Resources/deployments/mock-deployment/validate?api-version=2020-06-01
   response:
     body:
-<<<<<<< HEAD
-      string: '{"id":"/subscriptions/00000000-0000-0000-0000-000000000000/resourceGroups/cli_test_deployment_uri000001/providers/Microsoft.Resources/deployments/simple_deploy","name":"simple_deploy","type":"Microsoft.Resources/deployments","properties":{"templateLink":{"uri":"https://raw.githubusercontent.com/Azure/azure-cli/dev/src/azure-cli/azure/cli/command_modules/resource/tests/latest/simple_deploy.json","contentVersion":"1.0.0.0"},"templateHash":"18214098974183646216","parameters":{"location":{"type":"String","value":"westus"},"name":{"type":"String","value":"azure-cli-deploy-test-nsg1"}},"mode":"Incremental","provisioningState":"Succeeded","timestamp":"2020-07-07T20:44:10.3439098Z","duration":"PT0S","correlationId":"ed964f60-d210-4204-8b2f-c80561060ea9","providers":[{"namespace":"Microsoft.Network","resourceTypes":[{"resourceType":"networkSecurityGroups","locations":["westus"]}]}],"dependencies":[],"validatedResources":[{"id":"/subscriptions/00000000-0000-0000-0000-000000000000/resourceGroups/cli_test_deployment_uri000001/providers/Microsoft.Network/networkSecurityGroups/azure-cli-deploy-test-nsg1"}]}}'
-=======
       string: '{"id":"/subscriptions/00000000-0000-0000-0000-000000000000/resourceGroups/cli_test_deployment_uri000001/providers/Microsoft.Resources/deployments/simple_deploy","name":"simple_deploy","type":"Microsoft.Resources/deployments","properties":{"templateLink":{"uri":"https://raw.githubusercontent.com/Azure/azure-cli/dev/src/azure-cli/azure/cli/command_modules/resource/tests/latest/simple_deploy.json","contentVersion":"1.0.0.0"},"templateHash":"18214098974183646216","parameters":{"location":{"type":"String","value":"westus"},"name":{"type":"String","value":"azure-cli-deploy-test-nsg1"}},"mode":"Incremental","provisioningState":"Succeeded","timestamp":"2020-07-06T22:13:29.8564527Z","duration":"PT0S","correlationId":"cd05f69f-354a-4ad1-988e-1ce7dfc39dbb","providers":[{"namespace":"Microsoft.Network","resourceTypes":[{"resourceType":"networkSecurityGroups","locations":["westus"]}]}],"dependencies":[],"validatedResources":[{"id":"/subscriptions/00000000-0000-0000-0000-000000000000/resourceGroups/cli_test_deployment_uri000001/providers/Microsoft.Network/networkSecurityGroups/azure-cli-deploy-test-nsg1"}]}}'
->>>>>>> 3c2ff2b5
     headers:
       cache-control:
       - no-cache
@@ -144,11 +116,7 @@
       content-type:
       - application/json; charset=utf-8
       date:
-<<<<<<< HEAD
-      - Tue, 07 Jul 2020 20:44:09 GMT
-=======
       - Mon, 06 Jul 2020 22:13:29 GMT
->>>>>>> 3c2ff2b5
       expires:
       - '-1'
       pragma:
@@ -186,11 +154,7 @@
       ParameterSetName:
       - -g --template-uri --parameters
       User-Agent:
-<<<<<<< HEAD
-      - python/3.8.3 (Windows-10-10.0.19041-SP0) msrest/0.6.9 msrest_azure/0.6.3 azure-mgmt-resource/10.1.0
-=======
-      - python/3.8.2 (Windows-10-10.0.19041-SP0) msrest/0.6.9 msrest_azure/0.6.3 azure-mgmt-resource/10.1.0
->>>>>>> 3c2ff2b5
+      - python/3.8.2 (Windows-10-10.0.19041-SP0) msrest/0.6.9 msrest_azure/0.6.3 azure-mgmt-resource/10.1.0
         Azure-SDK-For-Python AZURECLI/2.8.0
       accept-language:
       - en-US
@@ -198,17 +162,10 @@
     uri: https://management.azure.com/subscriptions/00000000-0000-0000-0000-000000000000/resourcegroups/cli_test_deployment_uri000001/providers/Microsoft.Resources/deployments/mock-deployment?api-version=2020-06-01
   response:
     body:
-<<<<<<< HEAD
-      string: '{"id":"/subscriptions/00000000-0000-0000-0000-000000000000/resourceGroups/cli_test_deployment_uri000001/providers/Microsoft.Resources/deployments/simple_deploy","name":"simple_deploy","type":"Microsoft.Resources/deployments","properties":{"templateLink":{"uri":"https://raw.githubusercontent.com/Azure/azure-cli/dev/src/azure-cli/azure/cli/command_modules/resource/tests/latest/simple_deploy.json","contentVersion":"1.0.0.0"},"templateHash":"18214098974183646216","parameters":{"location":{"type":"String","value":"westus"},"name":{"type":"String","value":"azure-cli-deploy-test-nsg1"}},"mode":"Incremental","provisioningState":"Accepted","timestamp":"2020-07-07T20:44:11.8482825Z","duration":"PT0.8494417S","correlationId":"93279966-be98-4dff-a13c-472e31f22088","providers":[{"namespace":"Microsoft.Network","resourceTypes":[{"resourceType":"networkSecurityGroups","locations":["westus"]}]}],"dependencies":[]}}'
-    headers:
-      azure-asyncoperation:
-      - https://management.azure.com/subscriptions/00000000-0000-0000-0000-000000000000/resourcegroups/cli_test_deployment_uri000001/providers/Microsoft.Resources/deployments/simple_deploy/operationStatuses/08586074522344787700?api-version=2020-06-01
-=======
       string: '{"id":"/subscriptions/00000000-0000-0000-0000-000000000000/resourceGroups/cli_test_deployment_uri000001/providers/Microsoft.Resources/deployments/simple_deploy","name":"simple_deploy","type":"Microsoft.Resources/deployments","properties":{"templateLink":{"uri":"https://raw.githubusercontent.com/Azure/azure-cli/dev/src/azure-cli/azure/cli/command_modules/resource/tests/latest/simple_deploy.json","contentVersion":"1.0.0.0"},"templateHash":"18214098974183646216","parameters":{"location":{"type":"String","value":"westus"},"name":{"type":"String","value":"azure-cli-deploy-test-nsg1"}},"mode":"Incremental","provisioningState":"Accepted","timestamp":"2020-07-06T22:13:30.829388Z","duration":"PT0.5512542S","correlationId":"bede4892-261e-4e2b-9098-11069c134f67","providers":[{"namespace":"Microsoft.Network","resourceTypes":[{"resourceType":"networkSecurityGroups","locations":["westus"]}]}],"dependencies":[]}}'
     headers:
       azure-asyncoperation:
       - https://management.azure.com/subscriptions/00000000-0000-0000-0000-000000000000/resourcegroups/cli_test_deployment_uri000001/providers/Microsoft.Resources/deployments/simple_deploy/operationStatuses/08586075332751994789?api-version=2020-06-01
->>>>>>> 3c2ff2b5
       cache-control:
       - no-cache
       content-length:
@@ -216,11 +173,7 @@
       content-type:
       - application/json; charset=utf-8
       date:
-<<<<<<< HEAD
-      - Tue, 07 Jul 2020 20:44:11 GMT
-=======
       - Mon, 06 Jul 2020 22:13:30 GMT
->>>>>>> 3c2ff2b5
       expires:
       - '-1'
       pragma:
@@ -234,8 +187,6 @@
     status:
       code: 201
       message: Created
-<<<<<<< HEAD
-=======
 - request:
     body: null
     headers:
@@ -968,5 +919,4 @@
     status:
       code: 200
       message: OK
->>>>>>> 3c2ff2b5
 version: 1