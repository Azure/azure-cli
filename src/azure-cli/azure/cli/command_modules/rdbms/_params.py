# --------------------------------------------------------------------------------------------
# Copyright (c) Microsoft Corporation. All rights reserved.
# Licensed under the MIT License. See License.txt in the project root for license information.
# --------------------------------------------------------------------------------------------

# pylint: disable=line-too-long
# pylint: disable=too-many-statements

from knack.arguments import CLIArgumentType

from azure.cli.core.commands.parameters import (
    get_resource_name_completion_list,
    tags_type, get_location_type,
    get_enum_type, file_type,
    resource_group_name_type,
    get_three_state_flag)
from azure.cli.command_modules.rdbms.validators import configuration_value_validator, validate_subnet, \
    tls_validator, public_access_validator, maintenance_window_validator, ip_address_validator, \
    retention_validator, validate_identity, validate_byok_identity, validate_identities, \
    virtual_endpoint_name_validator, node_count_validator, postgres_firewall_rule_name_validator
from azure.cli.core.local_context import LocalContextAttribute, LocalContextAction

from .randomname.generate import generate_username
from ._flexible_server_util import get_current_time
from argcomplete.completers import FilesCompleter
from ._util import get_index_tuning_settings_map


def load_arguments(self, _):    # pylint: disable=too-many-statements, too-many-locals

    server_completers = {
        'mariadb': get_resource_name_completion_list('Microsoft.DBforMariaDB/servers'),
        'mysql': get_resource_name_completion_list('Microsoft.DBforMySQL/servers'),
        'postgres': get_resource_name_completion_list('Microsoft.DBforPostgreSQL/servers')
    }

    def _complex_params(command_group):  # pylint: disable=too-many-statements
        server_name_help = "Name of the server. The name can contain only lowercase letters, numbers, and the hyphen (-) character. " + \
                           "Minimum 3 characters and maximum 63 characters."
        server_name_scope = ['{}'.format(command_group)]
        server_name_setter_arg_type = CLIArgumentType(metavar='NAME', help=server_name_help, id_part='name',
                                                      local_context_attribute=LocalContextAttribute(name='server_name', actions=[LocalContextAction.SET], scopes=server_name_scope))
        server_name_getter_arg_type = CLIArgumentType(metavar='NAME', help=server_name_help, id_part='name',
                                                      local_context_attribute=LocalContextAttribute(name='server_name', actions=[LocalContextAction.GET], scopes=server_name_scope))
        server_name_arg_type = CLIArgumentType(metavar='NAME', help=server_name_help, id_part='name',
                                               local_context_attribute=LocalContextAttribute(name='server_name', actions=[LocalContextAction.SET, LocalContextAction.GET], scopes=server_name_scope))
        administrator_login_arg_type = CLIArgumentType(metavar='NAME',
                                                       local_context_attribute=LocalContextAttribute(name='administrator_login', actions=[LocalContextAction.GET, LocalContextAction.SET], scopes=server_name_scope))

        overriding_none_arg_type = CLIArgumentType(local_context_attribute=LocalContextAttribute(name='context_name', actions=[LocalContextAction.GET]))

        with self.argument_context(command_group) as c:
            c.argument('name', options_list=['--sku-name'], required=True)
            c.argument('server_name', arg_type=server_name_arg_type, completer=server_completers[command_group], options_list=['--server-name', '-s'])

        with self.argument_context('{} server'.format(command_group)) as c:
            c.ignore('family', 'capacity', 'tier')

            c.argument('server_name', arg_type=server_name_arg_type, options_list=['--name', '-n'], id_part='name', help='Name of the server. The name can contain only lowercase letters, numbers, and the hyphen (-) character. Minimum 3 characters and maximum 63 characters.')
            c.argument('administrator_login', options_list=['--admin-user', '-u'], help='Administrator username for the server. Once set, it cannot be changed.')
            c.argument('administrator_login_password', options_list=['--admin-password', '-p'], help='The password of the administrator. Minimum 8 characters and maximum 128 characters. Password must contain characters from three of the following categories: English uppercase letters, English lowercase letters, numbers, and non-alphanumeric characters.')
            c.argument('ssl_enforcement', arg_type=get_enum_type(['Enabled', 'Disabled']), options_list=['--ssl-enforcement'], help='Enable or disable ssl enforcement for connections to server. Default is Enabled.')
            c.argument('minimal_tls_version', arg_type=get_enum_type(['TLS1_0', 'TLS1_1', 'TLS1_2', 'TLSEnforcementDisabled']), options_list=['--minimal-tls-version'], help='Set the minimal TLS version for connections to server when SSL is enabled. Default is TLSEnforcementDisabled.', validator=tls_validator)
            c.argument('public_network_access', options_list=['--public-network-access', '--public'], help='Enable or disable public network access to server. When disabled, only connections made through Private Links can reach this server. Allowed values are : `Enabled`, `Disabled`, `all`, `0.0.0.0`, `<SingleIP>`, `<StartIP-DestinationIP>`. Default is `Enabled`.')
            c.argument('tier', arg_type=get_enum_type(['Basic', 'GeneralPurpose', 'MemoryOptimized']), options_list=['--performance-tier'], help='The performance tier of the server.')
            c.argument('capacity', options_list=['--vcore'], type=int, help='Number of vcore.')
            c.argument('family', options_list=['--family'], arg_type=get_enum_type(['Gen4', 'Gen5']), help='Hardware generation.')
            c.argument('storage_mb', options_list=['--storage-size'], type=int, help='The storage capacity of the server (unit is megabytes). Minimum 5120 and increases in 1024 increments. Default is 5120.')
            c.argument('backup_retention', options_list=['--backup-retention'], type=int, help='The number of days a backup is retained. Range of 7 to 35 days. Default is 7 days.', validator=retention_validator)
            c.argument('auto_grow', arg_type=get_enum_type(['Enabled', 'Disabled']), options_list=['--auto-grow'], help='Enable or disable autogrow of the storage. Default value is Enabled.')
            c.argument('auto_scale_iops', arg_type=get_enum_type(['Enabled', 'Disabled']), options_list=['--auto-scale-iops'], help='Enable or disable autoscale of iops. Default value is Disabled.')
            c.argument('infrastructure_encryption', arg_type=get_enum_type(['Enabled', 'Disabled']), options_list=['--infrastructure-encryption', '-i'], help='Add an optional second layer of encryption for data using new encryption algorithm. Default value is Disabled.')
            c.argument('assign_identity', options_list=['--assign-identity'], help='Generate and assign an Microsoft Entra Identity for this server for use with key management services like Azure KeyVault.')
            c.argument('tags', tags_type)

            if command_group == 'mariadb':
                c.ignore('assign_identity')
                c.ignore('infrastructure_encryption')

        with self.argument_context('{} server create'.format(command_group)) as c:
            c.argument('server_name', options_list=['--name', '-n'], arg_type=server_name_setter_arg_type)
            c.argument('sku_name', default='GP_Gen5_2', options_list=['--sku-name'],
                       help='The name of the sku. Follows the convention {pricing tier}_{compute generation}_{vCores} in shorthand. Examples: B_Gen5_1, GP_Gen5_4, MO_Gen5_16. ')
            c.argument('administrator_login', default=generate_username(), arg_group='Authentication')
            c.argument('administrator_login_password', arg_group='Authentication')

            c.argument('backup_retention', type=int, options_list=['--backup-retention'], help='The number of days a backup is retained. Range of 7 to 35 days. Default is 7 days.', validator=retention_validator)
            c.argument('geo_redundant_backup', arg_type=get_enum_type(['Enabled', 'Disabled']), options_list=['--geo-redundant-backup'], help='Enable or disable geo-redundant backups. Default value is Disabled. Not supported in Basic pricing tier.')
            c.argument('storage_mb', default=5120, options_list=['--storage-size'], type=int, help='The storage capacity of the server (unit is megabytes). Minimum 5120 and increases in 1024 increments. Default is 5120.')
            c.argument('auto_grow', arg_type=get_enum_type(['Enabled', 'Disabled']), options_list=['--auto-grow'], help='Enable or disable autogrow of the storage. Default value is Enabled.')
            c.argument('auto_scale_iops', arg_type=get_enum_type(['Enabled', 'Disabled']), options_list=['--auto-scale-iops'], help='Enable or disable autogrow of the storage. Default value is Disabled.')
            c.argument('infrastructure_encryption', arg_type=get_enum_type(['Enabled', 'Disabled']), options_list=['--infrastructure-encryption', '-i'], help='Add an optional second layer of encryption for data using new encryption algorithm. Default value is Disabled.')
            c.argument('assign_identity', options_list=['--assign-identity'], help='Generate and assign an Microsoft Entra Identity for this server for use with key management services like Azure KeyVault.')

            c.argument('location', arg_type=get_location_type(self.cli_ctx))
            if command_group == 'postgres':
                c.argument('version', default='11',
                           help='Server major version. https://learn.microsoft.com/en-us/azure/postgresql/single-server/concepts-supported-versions')
            else:
                c.argument('version', help='Server major version.')

        with self.argument_context('{} server update'.format(command_group)) as c:
            c.ignore('family', 'capacity', 'tier')
            c.argument('sku_name', options_list=['--sku-name'], help='The name of the sku. Follows the convention {pricing tier}_{compute generation}_{vCores} in shorthand. Examples: B_Gen5_1, GP_Gen5_4, MO_Gen5_16.')
            c.argument('assign_identity', options_list=['--assign-identity'], help='Generate and assign an Microsoft Entra Identity for this server for use with key management services like Azure KeyVault.')

        with self.argument_context('{} server restore'. format(command_group)) as c:
            c.argument('server_name', options_list=['--name', '-n'], arg_type=overriding_none_arg_type)
            c.argument('source_server', options_list=['--source-server', '-s'], help='The name or resource ID of the source server to restore from.')
            c.argument('restore_point_in_time', options_list=['--restore-point-in-time', '--pitr-time'], help='The point in time in UTC to restore from (ISO8601 format), e.g., 2017-04-26T02:10:00+08:00')

        with self.argument_context('{} server georestore'. format(command_group)) as c:
            c.argument('location', arg_type=get_location_type(self.cli_ctx), required=True)
            c.argument('sku_name', options_list=['--sku-name'], required=False, help='The name of the sku. Defaults to sku of the source server. Follows the convention {pricing tier}_{compute generation}_{vCores} in shorthand. Examples: B_Gen5_1, GP_Gen5_4, MO_Gen5_16.')
            c.argument('source_server', options_list=['--source-server', '-s'], required=True, help='The name or ID of the source server to restore from.')
            c.argument('backup_retention', options_list=['--backup-retention'], type=int, help='The number of days a backup is retained. Range of 7 to 35 days. Default is 7 days.', validator=retention_validator)
            c.argument('geo_redundant_backup', options_list=['--geo-redundant-backup'], help='Enable or disable geo-redundant backups. Default value is Disabled. Not supported in Basic pricing tier.')

        with self.argument_context('{} server replica'.format(command_group)) as c:
            c.argument('server_name', options_list=['--name', '-n'], arg_type=overriding_none_arg_type)
            c.argument('source_server', options_list=['--source-server', '-s'], help='The name or resource ID of the master server to the create replica for.')
            c.argument('location', options_list=['--location', '-l'], help='Location. Values from: `az account list-locations`. If not provided, the create replica will be in the same location as the master server')
            c.argument('sku_name', options_list=['--sku-name'], help='The name of the sku. Follows the convention {pricing tier}_{compute generation}_{vCores} in shorthand. Examples: B_Gen5_1, GP_Gen5_4, MO_Gen5_16.')

        with self.argument_context('{} server configuration set'.format(command_group)) as c:
            c.argument('value', help='Value of the configuration. If not provided, configuration value will be set to default.', validator=configuration_value_validator)
            c.argument('configuration_name', options_list=['--name', '-n'], id_part='child_name_1', help='The name of the configuration')
            c.ignore('source')

        with self.argument_context('{} server wait'.format(command_group)) as c:
            c.ignore('created', 'deleted', 'updated')

        with self.argument_context('{} server delete'.format(command_group)) as c:
            c.argument('server_name', options_list=['--name', '-n'], arg_type=server_name_getter_arg_type)

        with self.argument_context('{} server-logs'.format(command_group)) as c:
            c.argument('file_name', options_list=['--name', '-n'], nargs='+', help='Space-separated list of log filenames on the server to download.')
            c.argument('max_file_size', type=int, help='The file size limitation to filter files.')
            c.argument('file_last_written', type=int, help='Integer in hours to indicate file last modify time, default value is 72.')
            c.argument('filename_contains', help='The pattern that file name should match.')

        with self.argument_context('{} server-logs list'.format(command_group)) as c:
            c.argument('server_name', id_part=None, help='Name of the Server.')

        with self.argument_context('{} db'.format(command_group)) as c:
            c.argument('database_name', options_list=['--name', '-n'], help='The name of the database')
            c.argument('charset', options_list=['--charset'], help='The charset of the database')
            c.argument('collation', options_list=['--collation'], help='The collation of the database')

        with self.argument_context('{} db list'.format(command_group)) as c:
            c.argument('server_name', id_part=None, help='Name of the Server.')

        with self.argument_context('{} server firewall-rule'.format(command_group)) as c:
            c.argument('server_name', options_list=['--server-name', '-s'])
            c.argument('firewall_rule_name', options_list=['--name', '-n'], id_part='child_name_1', help='The name of the firewall rule. The firewall rule name cannot be empty. The firewall rule name can only contain 0-9, a-z, A-Z, \'-\' and \'_\'. Additionally, the name of the firewall rule must be at least 3 characters and no more than 128 characters in length.')
            c.argument('start_ip_address', options_list=['--start-ip-address'], help='The start IP address of the firewall rule. Must be IPv4 format. Use value \'0.0.0.0\' to represent all Azure-internal IP addresses.')
            c.argument('end_ip_address', options_list=['--end-ip-address'], help='The end IP address of the firewall rule. Must be IPv4 format. Use value \'0.0.0.0\' to represent all Azure-internal IP addresses.')

        with self.argument_context('{} server vnet-rule'.format(command_group)) as c:
            c.argument('server_name', options_list=['--server-name', '-s'])
            c.argument('virtual_network_rule_name', options_list=['--name', '-n'], id_part='child_name_1', help='The name of the vnet rule.')
            c.argument('virtual_network_subnet_id', options_list=['--subnet'], help='Name or ID of the subnet that allows access to an Azure Postgres Server. If subnet name is provided, --vnet-name must be provided.')
            c.argument('ignore_missing_vnet_service_endpoint', options_list=['--ignore-missing-endpoint', '-i'], help='Create vnet rule before virtual network has vnet service endpoint enabled', arg_type=get_three_state_flag())

        with self.argument_context('{} server vnet-rule create'.format(command_group)) as c:
            c.extra('vnet_name', options_list=['--vnet-name'], help='The virtual network name', validator=validate_subnet)

        with self.argument_context('{} server vnet-rule update'.format(command_group)) as c:
            c.extra('vnet_name', options_list=['--vnet-name'], help='The virtual network name',
                    validator=validate_subnet)

        with self.argument_context('{} server configuration'.format(command_group)) as c:
            c.argument('server_name', options_list=['--server-name', '-s'])
            c.argument('configuration_name', options_list=['--name', '-n'], id_part='child_name_1')

        with self.argument_context('{} server replica list'.format(command_group)) as c:
            c.argument('server_name', options_list=['--server-name', '-s'], help='Name of the master server.')

        for item in ['approve', 'reject', 'delete', 'show']:
            with self.argument_context('{} server private-endpoint-connection {}'.format(command_group, item)) as c:
                c.argument('private_endpoint_connection_name', options_list=['--name', '-n'], required=False,
                           help='The name of the private endpoint connection associated with the Server. '
                                'Required if --id is not specified')
                c.extra('connection_id', options_list=['--id'], required=False,
                        help='The ID of the private endpoint connection associated with the Server. '
                             'If specified --server-name/-s and --name/-n, this should be omitted.')
                c.argument('server_name', options_list=['--server-name', '-s'], required=False,
                           help='Name of the Server. Required if --id is not specified')
                c.argument('resource_group_name', help='The resource group name of specified server.',
                           required=False)
                c.argument('description', help='Comments for {} operation.'.format(item))

        with self.argument_context('{} server private-link-resource'.format(command_group)) as c:
            c.argument('server_name', options_list=['--server-name', '-s'], required=True, help='Name of the Server.')

        with self.argument_context('{} server list-skus'.format(command_group)) as c:
            c.argument('location_name', options_list=['--location', '-l'])

        with self.argument_context('{} server show-connection-string'.format(command_group)) as c:
            c.argument('server_name', options_list=['--server-name', '-s'], arg_type=server_name_arg_type, help='Name of the server.')
            c.argument('administrator_login', options_list=['--admin-user', '-u'], arg_type=administrator_login_arg_type,
                       help='The login username of the administrator.')
            c.argument('administrator_login_password', options_list=['--admin-password', '-p'],
                       help='The login password of the administrator.')
            c.argument('database_name', options_list=['--database-name', '-d'], help='The name of a database.')

        if command_group != 'mariadb':
            with self.argument_context('{} server key'.format(command_group)) as c:
                c.argument('server_name', options_list=['--name', '-s'])
                c.argument('kid', options_list=['--kid', '-k'], help='The Azure Key Vault key identifier of the server key. An example key identifier is "https://YourVaultName.vault.azure.net/keys/YourKeyName/01234567890123456789012345678901"')

            with self.argument_context('{} server ad-admin'.format(command_group)) as c:
                c.argument('server_name', options_list=['--server-name', '-s'])
                c.argument('login', options_list=['--display-name', '-u'], help='Display name of the Microsoft Entra administrator user or group.')
                c.argument('sid', options_list=['--object-id', '-i'], help='The unique ID of the Microsoft Entra administrator.')

        if command_group == 'mysql':
            with self.argument_context('{} server upgrade'.format(command_group)) as c:
                c.argument('target_server_version', options_list=['--target-server-version', '-t'], required=True, help='The server version you want to upgrade your mysql server to, currently only support 5.7.')

    _complex_params('mariadb')
    _complex_params('mysql')
    _complex_params('postgres')

    # Flexible-server
    # pylint: disable=too-many-locals, too-many-branches
    def _flexible_server_params(command_group):

        server_name_arg_type = CLIArgumentType(
            metavar='NAME',
            options_list=['--name', '-n'],
            id_part='name',
            help="Name of the server. The name can contain only lowercase letters, numbers, and the hyphen (-) character. Minimum 3 characters and maximum 63 characters.",
            local_context_attribute=LocalContextAttribute(
                name='server_name',
                actions=[LocalContextAction.SET, LocalContextAction.GET],
                scopes=['{} flexible-server'.format(command_group)]))

        migration_id_arg_type = CLIArgumentType(
            metavar='NAME',
            help="ID of the migration.",
            local_context_attribute=LocalContextAttribute(
                name='migration_id',
                actions=[LocalContextAction.SET, LocalContextAction.GET],
                scopes=['{} flexible-server'.format(command_group)]))

        administrator_login_arg_type = CLIArgumentType(
            options_list=['--admin-user', '-u'],
            arg_group='Authentication',
            help='Administrator username for the server. Once set, it cannot be changed. ',
            local_context_attribute=LocalContextAttribute(
                name='administrator_login',
                actions=[LocalContextAction.GET, LocalContextAction.SET],
                scopes=['{} flexible-server'.format(command_group)]))

        administrator_login_password_arg_type = CLIArgumentType(
            options_list=['--admin-password', '-p'],
            help='The password of the administrator. Minimum 8 characters and maximum 128 characters. '
                 'Password must contain characters from three of the following categories: '
                 'English uppercase letters, English lowercase letters, numbers, and non-alphanumeric characters.',
            arg_group='Authentication'
        )

        database_name_arg_type = CLIArgumentType(
            metavar='NAME',
            options_list=['--database-name', '-d'],
            id_part='child_name_1',
            help='The name of the database to be created when provisioning the database server',
            local_context_attribute=LocalContextAttribute(
                name='database_name',
                actions=[LocalContextAction.GET, LocalContextAction.SET],
                scopes=['{} flexible-server'.format(command_group)]))

        tier_arg_type = CLIArgumentType(
            options_list=['--tier'],
            help='Compute tier of the server. Accepted values: Burstable, GeneralPurpose, MemoryOptimized '
        )

        sku_name_arg_type = CLIArgumentType(
            options_list=['--sku-name'],
            help='The name of the compute SKU. Follows the convention Standard_{VM name}. Examples: Standard_B1ms'
        )

        storage_gb_arg_type = CLIArgumentType(
            type=int,
            options_list=['--storage-size'],
            help='The storage capacity of the server. Minimum is 32 GiB and max is 16 TiB.'
        )

        pg_backup_retention_arg_type = CLIArgumentType(
            type=int,
            options_list=['--backup-retention'],
            help='The number of days a backup is retained. Range of 7 to 35 days. Default is 7 days.',
            validator=retention_validator
        )

        mysql_backup_retention_arg_type = CLIArgumentType(
            type=int,
            options_list=['--backup-retention'],
            help='The number of days a backup is retained. Range of 1 to 35 days. Default is 7 days.',
        )

        version_arg_type = CLIArgumentType(
            options_list=['--version'],
            help='Server major version.'
        )

        iops_arg_type = CLIArgumentType(
            type=int,
            options_list=['--iops'],
            help='Number of IOPS to be allocated for this server. You will get certain amount of free IOPS based '
                 'on compute and storage provisioned. The default value for IOPS is free IOPS. '
                 'To learn more about IOPS based on compute and storage, refer to IOPS in Azure Database for MySQL Flexible Server'
        )

        iops_v2_arg_type = CLIArgumentType(
            type=int,
            options_list=['--iops'],
            help='Value of IOPS in (operations/sec) to be allocated for this server. '
                 'This value can only be updated if flexible server is using Premium SSD v2 Disks.'
        )

        throughput_arg_type = CLIArgumentType(
            type=int,
            options_list=['--throughput'],
            help='Storage throughput in (MB/sec) for the server. '
                 'This value can only be updated if flexible server is using Premium SSD v2 Disks.'
        )

        create_default_db_arg_type = CLIArgumentType(
            arg_type=get_enum_type(['Enabled', 'Disabled']),
            options_list=['--create-default-database', '-c'],
            help='Enable or disable the creation of default database flexibleserverdb. Default value is Enabled.'
        )

        cluster_option_arg_type = CLIArgumentType(
            arg_type=get_enum_type(['Server', 'ElasticCluster']),
            options_list=['--cluster-option'],
            help='Cluster option for the server. Servers are for workloads that can fit on one node. '
                 'Elastic clusters provides schema- and row-based sharding on a database. Default value is Server.'
        )

        create_node_count_arg_type = CLIArgumentType(
            type=int,
            options_list=['--node-count'],
            help='The number of nodes for elastic cluster. Range of 1 to 10. Default is 2 nodes.',
            validator=node_count_validator
        )

        update_node_count_arg_type = CLIArgumentType(
            type=int,
            options_list=['--node-count'],
            help='The number of nodes for elastic cluster. Range of 1 to 10.',
            validator=node_count_validator
        )

        auto_grow_arg_type = CLIArgumentType(
            arg_type=get_enum_type(['Enabled', 'Disabled']),
            options_list=['--storage-auto-grow'],
            help='Enable or disable autogrow of the storage. Default value is Enabled.'
        )

        storage_type_arg_type = CLIArgumentType(
            arg_type=get_enum_type(['PremiumV2_LRS', 'Premium_LRS']),
            options_list=['--storage-type'],
            help='Storage type for the server. Allowed values are Premium_LRS and PremiumV2_LRS. Default value is Premium_LRS.'
                 'Must set iops and throughput if using PremiumV2_LRS.'
        )

        storage_type_restore_arg_type = CLIArgumentType(
            arg_type=get_enum_type(['PremiumV2_LRS']),
            options_list=['--storage-type'],
            help='Storage type for the new server. Allowed value is PremiumV2_LRS. Default value is none.'
        )

        auto_scale_iops_arg_type = CLIArgumentType(
            arg_type=get_enum_type(['Enabled', 'Disabled']),
            options_list=['--auto-scale-iops'],
            help='Enable or disable the auto scale iops. Default value is Disabled.'
        )

        performance_tier_arg_type = CLIArgumentType(
            options_list=['--performance-tier'],
            help='Performance tier of the server.'
        )

        yes_arg_type = CLIArgumentType(
            options_list=['--yes', '-y'],
            action='store_true',
            help='Do not prompt for confirmation.'
        )

        vnet_arg_type = CLIArgumentType(
            options_list=['--vnet'],
            help='Name or ID of a new or existing virtual network. '
                 'If you want to use a vnet from different resource group or subscription, '
                 'please provide a resource ID. The name must be between 2 to 64 characters. '
                 'The name must begin with a letter or number, end with a letter, number or underscore, '
                 'and may contain only letters, numbers, underscores, periods, or hyphens.'
        )

        vnet_address_prefix_arg_type = CLIArgumentType(
            options_list=['--address-prefixes'],
            help='The IP address prefix to use when creating a new virtual network in CIDR format. '
                 'Default value is 10.0.0.0/16.'
        )

        subnet_arg_type = CLIArgumentType(
            options_list=['--subnet'],
            help='Name or resource ID of a new or existing subnet. '
                 'If you want to use a subnet from different resource group or subscription, please provide resource ID instead of name. '
                 'Please note that the subnet will be delegated to flexibleServers. '
                 'After delegation, this subnet cannot be used for any other type of Azure resources.'
        )

        subnet_address_prefix_arg_type = CLIArgumentType(
            options_list=['--subnet-prefixes'],
            help='The subnet IP address prefix to use when creating a new subnet in CIDR format. Default value is 10.0.0.0/24.'
        )

        zone_arg_type = CLIArgumentType(
            options_list=['--zone', '-z'],
            help='Availability zone into which to provision the resource.'
        )

        public_access_update_arg_type = CLIArgumentType(
            options_list=['--public-access'],
            arg_type=get_enum_type(['Enabled', 'Disabled']),
            help='Enable or disable the public access on a server.'
        )

        public_access_create_arg_type = CLIArgumentType(
            options_list=['--public-access'],
            help='Determines the public access. Enter single or range of IP addresses to be included in the allowed list of IPs. '
                 'IP address ranges must be dash-separated and not contain any spaces. '
                 'Specifying 0.0.0.0 allows public access from any resources deployed within Azure to access your server. '
                 'Setting it to "None" sets the server in public access mode but does not create a firewall rule. '
                 'Acceptable values are \'Disabled\', \'Enabled\', \'All\', \'None\',\'{startIP}\' and '
                 '\'{startIP}-{destinationIP}\' where startIP and destinationIP ranges from '
                 '0.0.0.0 to 255.255.255.255. ',
            validator=public_access_validator
        )

        standby_availability_zone_arg_type = CLIArgumentType(
            options_list=['--standby-zone'],
            help="The availability zone information of the standby server when high availability is enabled."
        )

        high_availability_arg_type = CLIArgumentType(
            arg_type=get_enum_type(['ZoneRedundant', 'SameZone', 'Disabled']),
            options_list=['--high-availability'],
            help='Enable (ZoneRedundant or SameZone) or disable high availability feature.'
        )

        mysql_version_upgrade_arg_type = CLIArgumentType(
            arg_type=get_enum_type(['8']),
            options_list=['--version', '-v'],
            help='Server major version.'
        )

        pg_version_upgrade_arg_type = CLIArgumentType(
            arg_type=get_enum_type(['12', '13', '14', '15', '16']),
            options_list=['--version', '-v'],
            help='Server major version.'
        )

        private_dns_zone_arguments_arg_type = CLIArgumentType(
            options_list=['--private-dns-zone'],
            help='This parameter only applies for a server with private access. '
                 'The name or id of new or existing private dns zone. '
                 'You can use the private dns zone from same resource group, different resource group, or different subscription. '
                 'If you want to use a zone from different resource group or subscription, please provide resource Id. '
                 'CLI creates a new private dns zone within the same resource group as virtual network if not provided by users.'
        )

        restore_point_in_time_arg_type = CLIArgumentType(
            options_list=['--restore-time'],
            default=get_current_time(),
            help='The point in time in UTC to restore from (ISO8601 format), e.g., 2017-04-26T02:10:00+00:00'
                 'The default value is set to current time.'
        )

        source_server_arg_type = CLIArgumentType(
            options_list=['--source-server'],
            help='The name or resource ID of the source server to restore from.'
        )

        geo_redundant_backup_arg_type = CLIArgumentType(
            options_list=['--geo-redundant-backup'],
            arg_type=get_enum_type(['Enabled', 'Disabled']),
            help='Whether or not geo redundant backup is enabled.'
        )

        identity_arg_type = CLIArgumentType(
            options_list=['--identity'],
            help='The name or resource ID of the user assigned identity for data encryption.',
            validator=validate_byok_identity
        )

        backup_identity_arg_type = CLIArgumentType(
            options_list=['--backup-identity'],
            help='The name or resource ID of the geo backup user identity for data encryption. The identity needs to be in the same region as the backup region.',
            validator=validate_byok_identity
        )

        key_arg_type = CLIArgumentType(
            options_list=['--key'],
            help='The resource ID of the primary keyvault key for data encryption.'
        )

        backup_key_arg_type = CLIArgumentType(
            options_list=['--backup-key'],
            help='The resource ID of the geo backup keyvault key for data encryption. The key needs to be in the same region as the backup region.'
        )

        disable_data_encryption_arg_type = CLIArgumentType(
            options_list=['--disable-data-encryption'],
            arg_type=get_three_state_flag(),
            help='Disable data encryption by removing key(s).'
        )

        identities_arg_type = CLIArgumentType(
            options_list=['--identity', '-n'],
            nargs='+',
            help='Space-separated names or ID\'s of identities.',
            validator=validate_identities
        )

        active_directory_auth_arg_type = CLIArgumentType(
            options_list=['--active-directory-auth'],
            arg_type=get_enum_type(['Enabled', 'Disabled']),
            help='Whether Microsoft Entra authentication is enabled.'
        )

        microsoft_entra_auth_arg_type = CLIArgumentType(
            options_list=['--microsoft-entra-auth'],
            arg_type=get_enum_type(['Enabled', 'Disabled']),
            help='Whether Microsoft Entra authentication is enabled.'
        )

        password_auth_arg_type = CLIArgumentType(
            options_list=['--password-auth'],
            arg_type=get_enum_type(['Enabled', 'Disabled']),
            help='Whether password authentication is enabled.'
        )

        gtid_set_arg_type = CLIArgumentType(
            options_list=['--gtid-set'],
            help='A GTID set is a set comprising one or more single GTIDs or ranges of GTIDs. '
                 'A GTID is represented as a pair of coordinates, separated by a colon character (:), as shown: source_id:transaction_id'
        )

        pg_bouncer_arg_type = CLIArgumentType(
            options_list=['--pg-bouncer'],
            action='store_true',
            help='Show connection strings for PgBouncer.'
        )

        promote_mode_arg_type = CLIArgumentType(
            arg_type=get_enum_type(['standalone', 'switchover']),
            help='Whether to promote read replica to an independent server or promote it as a primary server.'
        )

        promote_option_arg_type = CLIArgumentType(
            arg_type=get_enum_type(['planned', 'forced']),
            help='Whether to sync data before promoting read replica or promote as soon as possible.'
        )

        virtual_endpoint_arg_type = CLIArgumentType(
            metavar='NAME',
            options_list=['--name', '-n'],
            id_part='name',
            help="Name of the virtual endpoint. The name can contain only lowercase letters, numbers, and the hyphen (-) character. Minimum 3 characters and maximum 63 characters.",
            local_context_attribute=LocalContextAttribute(
                name='virtual_endpoint_name',
                actions=[LocalContextAction.SET, LocalContextAction.GET],
                scopes=['{} flexible-server'.format(command_group)]))

        endpoint_type_arg_type = CLIArgumentType(
            options_list=['--endpoint-type', '-t'],
            arg_type=get_enum_type(['ReadWrite']),
            help='Type of connection point for virtual endpoint.'
        )

        members_type = CLIArgumentType(
            options_list=['--members', '-m'],
            help='The read replicas the virtual endpoints point to.'
        )

        with self.argument_context('{} flexible-server'.format(command_group)) as c:
            c.argument('resource_group_name', arg_type=resource_group_name_type)
            c.argument('server_name', arg_type=server_name_arg_type)

        with self.argument_context('{} flexible-server create'.format(command_group)) as c:
            # Add create mode as a parameter
            if command_group == 'postgres':
                c.argument('tier', default='GeneralPurpose', arg_type=tier_arg_type)
                c.argument('sku_name', default='Standard_D2s_v3', arg_type=sku_name_arg_type)
                c.argument('storage_gb', default='128', arg_type=storage_gb_arg_type)
                c.argument('version', default='16', arg_type=version_arg_type)
                c.argument('backup_retention', default=7, arg_type=pg_backup_retention_arg_type)
                c.argument('active_directory_auth', default='Disabled', arg_type=active_directory_auth_arg_type)
<<<<<<< HEAD
                c.argument('microsoft_entra_auth', default='Disabled', arg_type=microsoft_entra_auth_arg_type)
=======
                c.argument('admin_id', options_list=['--admin-object-id', '-i'], help='The unique ID of the Microsoft Entra administrator.')
                c.argument('admin_name', options_list=['--admin-display-name', '-m'], help='Display name of the Microsoft Entra administrator user or group.')
                c.argument('admin_type', options_list=['--admin-type', '-t'],
                           arg_type=get_enum_type(['User', 'Group', 'ServicePrincipal', 'Unknown']), help='Type of the Microsoft Entra administrator.')
>>>>>>> f7943d84
                c.argument('password_auth', default='Enabled', arg_type=password_auth_arg_type)
                c.argument('auto_grow', default='Disabled', arg_type=auto_grow_arg_type)
                c.argument('storage_type', default=None, arg_type=storage_type_arg_type)
                c.argument('iops', default=None, arg_type=iops_v2_arg_type)
                c.argument('throughput', default=None, arg_type=throughput_arg_type)
                c.argument('performance_tier', default=None, arg_type=performance_tier_arg_type)
                c.argument('create_default_db', default='Enabled', arg_type=create_default_db_arg_type)
                c.argument('create_cluster', default='Server', arg_type=cluster_option_arg_type)
                c.argument('cluster_size', default=None, arg_type=create_node_count_arg_type)
            elif command_group == 'mysql':
                c.argument('tier', default='Burstable', arg_type=tier_arg_type)
                c.argument('sku_name', default='Standard_B1ms', arg_type=sku_name_arg_type)
                c.argument('storage_gb', default='32', arg_type=storage_gb_arg_type)
                c.argument('version', default='5.7', arg_type=version_arg_type)
                c.argument('iops', arg_type=iops_arg_type)
                c.argument('auto_grow', default='Enabled', arg_type=auto_grow_arg_type)
                c.argument('auto_scale_iops', default='Disabled', arg_type=auto_scale_iops_arg_type)
                c.argument('backup_retention', default=7, arg_type=mysql_backup_retention_arg_type)
            c.argument('byok_identity', arg_type=identity_arg_type)
            c.argument('byok_key', arg_type=key_arg_type)
            c.argument('backup_byok_identity', arg_type=backup_identity_arg_type)
            c.argument('backup_byok_key', arg_type=backup_key_arg_type)
            c.argument('geo_redundant_backup', default='Disabled', arg_type=geo_redundant_backup_arg_type)
            c.argument('location', arg_type=get_location_type(self.cli_ctx))
            c.argument('administrator_login', default=generate_username(), arg_type=administrator_login_arg_type)
            c.argument('administrator_login_password', arg_type=administrator_login_password_arg_type)
            c.argument('high_availability', arg_type=high_availability_arg_type, default="Disabled")
            c.argument('public_access', arg_type=public_access_create_arg_type)
            c.argument('vnet', arg_type=vnet_arg_type)
            c.argument('vnet_address_prefix', arg_type=vnet_address_prefix_arg_type)
            c.argument('subnet', arg_type=subnet_arg_type)
            c.argument('subnet_address_prefix', arg_type=subnet_address_prefix_arg_type)
            c.argument('private_dns_zone_arguments', private_dns_zone_arguments_arg_type)
            c.argument('zone', zone_arg_type)
            c.argument('tags', tags_type)
            c.argument('standby_availability_zone', arg_type=standby_availability_zone_arg_type)
            c.argument('database_name', arg_type=database_name_arg_type)
            c.argument('yes', arg_type=yes_arg_type)

        with self.argument_context('{} flexible-server list'.format(command_group)) as c:
            c.argument('show_cluster', options_list=['--show-cluster'], required=False, action='store_true',
                       help='Only show elastic clusters.')

        with self.argument_context('{} flexible-server delete'.format(command_group)) as c:
            c.argument('yes', arg_type=yes_arg_type)

        with self.argument_context('{} flexible-server restore'.format(command_group)) as c:
            c.argument('restore_point_in_time', arg_type=restore_point_in_time_arg_type)
            c.argument('source_server', arg_type=source_server_arg_type)
            c.argument('vnet', arg_type=vnet_arg_type)
            c.argument('vnet_address_prefix', arg_type=vnet_address_prefix_arg_type)
            c.argument('subnet', arg_type=subnet_arg_type)
            c.argument('subnet_address_prefix', arg_type=subnet_address_prefix_arg_type)
            c.argument('private_dns_zone_arguments', private_dns_zone_arguments_arg_type)
            c.argument('zone', arg_type=zone_arg_type)
            c.argument('yes', arg_type=yes_arg_type)
            if command_group == 'mysql':
                c.argument('sku_name', arg_type=sku_name_arg_type)
                c.argument('tier', arg_type=tier_arg_type)
                c.argument('storage_gb', arg_type=storage_gb_arg_type)
                c.argument('auto_grow', arg_type=auto_grow_arg_type)
                c.argument('backup_retention', arg_type=mysql_backup_retention_arg_type)
                c.argument('geo_redundant_backup', arg_type=geo_redundant_backup_arg_type)
                c.argument('public_access', options_list=['--public-access'], arg_type=get_enum_type(['Enabled', 'Disabled']),
                           help='Determines the public access. ')
            elif command_group == 'postgres':
                c.argument('byok_key', arg_type=key_arg_type)
                c.argument('byok_identity', arg_type=identity_arg_type)
                c.argument('geo_redundant_backup', default='Disabled', arg_type=geo_redundant_backup_arg_type)
                c.argument('backup_byok_identity', arg_type=backup_identity_arg_type)
                c.argument('backup_byok_key', arg_type=backup_key_arg_type)
                c.argument('storage_type', default=None, arg_type=storage_type_restore_arg_type)

        with self.argument_context('{} flexible-server geo-restore'. format(command_group)) as c:
            c.argument('location', arg_type=get_location_type(self.cli_ctx), required=True)
            c.argument('sku_name', arg_type=sku_name_arg_type)
            c.argument('source_server', arg_type=source_server_arg_type)
            c.argument('vnet', arg_type=vnet_arg_type)
            c.argument('vnet_address_prefix', arg_type=vnet_address_prefix_arg_type)
            c.argument('subnet', arg_type=subnet_arg_type)
            c.argument('subnet_address_prefix', arg_type=subnet_address_prefix_arg_type)
            c.argument('private_dns_zone_arguments', private_dns_zone_arguments_arg_type)
            c.argument('zone', arg_type=zone_arg_type)
            c.argument('yes', arg_type=yes_arg_type)
            if command_group == 'mysql':
                c.argument('sku_name', arg_type=sku_name_arg_type)
                c.argument('tier', arg_type=tier_arg_type)
                c.argument('storage_gb', arg_type=storage_gb_arg_type)
                c.argument('auto_grow', arg_type=auto_grow_arg_type)
                c.argument('backup_retention', arg_type=mysql_backup_retention_arg_type)
                c.argument('geo_redundant_backup', arg_type=geo_redundant_backup_arg_type)
                c.argument('public_access', options_list=['--public-access'], arg_type=get_enum_type(['Enabled', 'Disabled']),
                           help='Determines the public access. ')
            elif command_group == 'postgres':
                c.argument('restore_point_in_time', arg_type=restore_point_in_time_arg_type)
                c.argument('geo_redundant_backup', default='Disabled', arg_type=geo_redundant_backup_arg_type)
                c.argument('byok_key', arg_type=key_arg_type)
                c.argument('byok_identity', arg_type=identity_arg_type)
                c.argument('backup_byok_identity', arg_type=backup_identity_arg_type)
                c.argument('backup_byok_key', arg_type=backup_key_arg_type)

        with self.argument_context('{} flexible-server revive-dropped'. format(command_group)) as c:
            c.argument('location', arg_type=get_location_type(self.cli_ctx), required=True)
            c.argument('sku_name', arg_type=sku_name_arg_type)
            c.argument('source_server', arg_type=source_server_arg_type)
            c.argument('vnet', arg_type=vnet_arg_type)
            c.argument('vnet_address_prefix', arg_type=vnet_address_prefix_arg_type)
            c.argument('subnet', arg_type=subnet_arg_type)
            c.argument('subnet_address_prefix', arg_type=subnet_address_prefix_arg_type)
            c.argument('private_dns_zone_arguments', private_dns_zone_arguments_arg_type)
            c.argument('zone', arg_type=zone_arg_type)
            c.argument('yes', arg_type=yes_arg_type)
            c.argument('geo_redundant_backup', default='Disabled', arg_type=geo_redundant_backup_arg_type)
            c.argument('byok_key', arg_type=key_arg_type)
            c.argument('byok_identity', arg_type=identity_arg_type)
            c.argument('backup_byok_identity', arg_type=backup_identity_arg_type)
            c.argument('backup_byok_key', arg_type=backup_key_arg_type)

        with self.argument_context('{} flexible-server update'.format(command_group)) as c:
            c.argument('administrator_login_password', arg_type=administrator_login_password_arg_type)
            c.argument('maintenance_window', options_list=['--maintenance-window'], validator=maintenance_window_validator,
                       help='Period of time (UTC) designated for maintenance. Examples: "Sun:23:30" to schedule on Sunday, 11:30pm UTC. To set back to default pass in "Disabled".')
            c.argument('tags', tags_type)
            c.argument('tier', arg_type=tier_arg_type)
            c.argument('sku_name', arg_type=sku_name_arg_type)
            c.argument('storage_gb', arg_type=storage_gb_arg_type)
            c.argument('standby_availability_zone', arg_type=standby_availability_zone_arg_type)
            c.argument('high_availability', arg_type=high_availability_arg_type)
            c.argument('byok_key', arg_type=key_arg_type)
            c.argument('byok_identity', arg_type=identity_arg_type)
            c.argument('backup_byok_identity', arg_type=backup_identity_arg_type)
            c.argument('backup_byok_key', arg_type=backup_key_arg_type)
            c.argument('public_access', arg_type=public_access_update_arg_type)
            if command_group == 'mysql':
                c.argument('auto_grow', arg_type=auto_grow_arg_type)
                c.argument('auto_scale_iops', arg_type=auto_scale_iops_arg_type)
                c.argument('replication_role', options_list=['--replication-role'],
                           help='The replication role of the server.')
                c.argument('iops', arg_type=iops_arg_type)
                c.argument('backup_retention', arg_type=mysql_backup_retention_arg_type)
                c.argument('geo_redundant_backup', arg_type=geo_redundant_backup_arg_type)
                c.argument('disable_data_encryption', arg_type=disable_data_encryption_arg_type)
            elif command_group == 'postgres':
                c.argument('auto_grow', arg_type=auto_grow_arg_type)
                c.argument('performance_tier', default=None, arg_type=performance_tier_arg_type)
                c.argument('iops', default=None, arg_type=iops_v2_arg_type)
                c.argument('throughput', default=None, arg_type=throughput_arg_type)
                c.argument('backup_retention', arg_type=pg_backup_retention_arg_type)
                c.argument('active_directory_auth', arg_type=active_directory_auth_arg_type)
                c.argument('microsoft_entra_auth', arg_type=microsoft_entra_auth_arg_type)
                c.argument('password_auth', arg_type=password_auth_arg_type)
                c.argument('private_dns_zone_arguments', private_dns_zone_arguments_arg_type)
                c.argument('cluster_size', default=None, arg_type=update_node_count_arg_type)
                c.argument('yes', arg_type=yes_arg_type)

        with self.argument_context('{} flexible-server upgrade'.format(command_group)) as c:
            c.argument('version', arg_type=mysql_version_upgrade_arg_type if command_group == 'mysql' else pg_version_upgrade_arg_type)
            c.argument('yes', arg_type=yes_arg_type)

        with self.argument_context('{} flexible-server restart'.format(command_group)) as c:
            if command_group == 'postgres':
                c.argument('fail_over', options_list=['--failover'],
                           help='Forced or planned failover for server restart operation. Allowed values: Forced, Planned')
            elif command_group == 'mysql':
                c.argument('fail_over', options_list=['--failover'],
                           help='Forced failover for server restart operation. Allowed values: Forced')

        with self.argument_context('{} flexible-server list-skus'.format(command_group)) as c:
            c.argument('location', arg_type=get_location_type(self.cli_ctx))

        # flexible-server parameter
        for scope in ['list', 'set', 'show']:
            argument_context_string = '{} flexible-server parameter {}'.format(command_group, scope)
            with self.argument_context(argument_context_string) as c:
                if scope == "list":
                    c.argument('server_name', options_list=['--server-name', '-s'], id_part=None, arg_type=server_name_arg_type)
                else:
                    c.argument('server_name', options_list=['--server-name', '-s'], arg_type=server_name_arg_type)

        for scope in ['show', 'set']:
            argument_context_string = '{} flexible-server parameter {}'.format(command_group, scope)
            with self.argument_context(argument_context_string) as c:
                c.argument('configuration_name', id_part='child_name_1', options_list=['--name', '-n'], required=True,
                           help='The name of the server configuration')

        with self.argument_context('{} flexible-server parameter set'.format(command_group)) as c:
            c.argument('value', options_list=['--value', '-v'],
                       help='Value of the configuration.')
            c.argument('source', options_list=['--source'],
                       help='Source of the configuration.')

        # firewall-rule
        for scope in ['create', 'delete', 'list', 'show', 'update']:
            argument_context_string = '{} flexible-server firewall-rule {}'.format(command_group, scope)
            with self.argument_context(argument_context_string) as c:
                c.argument('resource_group_name', arg_type=resource_group_name_type)
                if scope == "list":
                    c.argument('server_name', id_part=None, arg_type=server_name_arg_type)
                else:
                    c.argument('server_name', id_part='name', arg_type=server_name_arg_type)

        for scope in ['create', 'delete', 'show', 'update']:
            argument_context_string = '{} flexible-server firewall-rule {}'.format(command_group, scope)
            with self.argument_context(argument_context_string) as c:
                c.argument('firewall_rule_name', id_part='child_name_1', options_list=['--rule-name', '-r'], validator=postgres_firewall_rule_name_validator,
                           help='The name of the firewall rule. If name is omitted, default name will be chosen for firewall name. The firewall rule name can only contain 0-9, a-z, A-Z, \'-\' and \'_\'. Additionally, the name of the firewall rule must be at least 3 characters and no more than 128 characters in length. ')
                c.argument('end_ip_address', options_list=['--end-ip-address'], validator=ip_address_validator,
                           help='The end IP address of the firewall rule. Must be IPv4 format. Use value \'0.0.0.0\' to represent all Azure-internal IP addresses. ')
                c.argument('start_ip_address', options_list=['--start-ip-address'], validator=ip_address_validator,
                           help='The start IP address of the firewall rule. Must be IPv4 format. Use value \'0.0.0.0\' to represent all Azure-internal IP addresses. ')

        with self.argument_context('{} flexible-server firewall-rule delete'.format(command_group)) as c:
            c.argument('yes', arg_type=yes_arg_type)

        # db
        for scope in ['create', 'delete', 'list', 'show', 'update']:
            argument_context_string = '{} flexible-server db {}'.format(command_group, scope)
            with self.argument_context(argument_context_string) as c:
                c.argument('server_name', options_list=['--server-name', '-s'], arg_type=server_name_arg_type)
                c.argument('database_name', arg_type=database_name_arg_type)

        with self.argument_context('{} flexible-server db list'.format(command_group)) as c:
            c.argument('server_name', id_part=None, options_list=['--server-name', '-s'], arg_type=server_name_arg_type)

        with self.argument_context('{} flexible-server db create'.format(command_group)) as c:
            c.argument('charset', help='The charset of the database. The default value is UTF8')
            c.argument('collation', help='The collation of the database.')

        with self.argument_context('{} flexible-server db delete'.format(command_group)) as c:
            c.argument('yes', arg_type=yes_arg_type)

        with self.argument_context('{} flexible-server show-connection-string'.format(command_group)) as c:
            c.argument('server_name', options_list=['--server-name', '-s'], arg_type=server_name_arg_type)
            c.argument('administrator_login', arg_type=administrator_login_arg_type,)
            c.argument('administrator_login_password', arg_type=administrator_login_password_arg_type)
            c.argument('database_name', arg_type=database_name_arg_type)
            c.argument('show_pg_bouncer', arg_type=pg_bouncer_arg_type)

        # virtual-endpoint
        for scope in ['create', 'delete', 'list', 'show', 'update']:
            argument_context_string = '{} flexible-server virtual-endpoint {}'.format(command_group, scope)
            with self.argument_context(argument_context_string) as c:
                c.argument('resource_group_name', arg_type=resource_group_name_type)
                c.argument('server_name', options_list=['--server-name', '-s'], arg_type=server_name_arg_type)
                c.argument('virtual_endpoint_name', options_list=['--name', '-n'], arg_type=virtual_endpoint_arg_type, validator=virtual_endpoint_name_validator)

        with self.argument_context('{} flexible-server long-term-retention list'.format(command_group)) as c:
            c.argument('server_name', id_part=None, arg_type=server_name_arg_type)

        with self.argument_context('{} flexible-server long-term-retention show'.format(command_group)) as c:
            c.argument('backup_name', options_list=['--backup-name', '-b'], help='Backup name.')
            c.argument('server_name', id_part=None, arg_type=server_name_arg_type)

        with self.argument_context('{} flexible-server long-term-retention start'.format(command_group)) as c:
            c.argument('backup_name', options_list=['--backup-name', '-b'], help='The name of the new long-term-retention backup.')
            c.argument('server_name', id_part=None, arg_type=server_name_arg_type)
            c.argument('sas_url', options_list=['--sas-url', '-u'], help='Container SAS URL.')

        with self.argument_context('{} flexible-server long-term-retention pre-check'.format(command_group)) as c:
            c.argument('backup_name', options_list=['--backup-name', '-b'], help='The name of the new long-term-retention backup.')
            c.argument('server_name', id_part=None, arg_type=server_name_arg_type)

        for scope in ['create', 'update']:
            argument_context_string = '{} flexible-server virtual-endpoint {}'.format(command_group, scope)
            with self.argument_context(argument_context_string) as c:
                c.argument('endpoint_type', options_list=['--endpoint-type', '-t'], arg_type=endpoint_type_arg_type,
                           help='Virtual Endpoints offer two distinct types of connection points. Writer endpoint (Read/Write), this endpoint always points to the current primary server. Read-only endpoint, This endpoint can point to either a read replica or primary server. ')
                c.argument('members', options_list=['--members', '-m'], arg_type=members_type,
                           help='The read replicas the virtual endpoints point to. ')

        with self.argument_context('{} flexible-server virtual-endpoint delete'.format(command_group)) as c:
            c.argument('yes', arg_type=yes_arg_type)

        with self.argument_context('{} flexible-server replica list'.format(command_group)) as c:
            c.argument('server_name', id_part=None, options_list=['--name', '-n'], help='Name of the source server.')

        with self.argument_context('{} flexible-server replica create'.format(command_group)) as c:
            c.argument('source_server', arg_type=source_server_arg_type)
            c.argument('replica_name', options_list=['--replica-name'],
                       help='The name of the server to restore to.')
            c.argument('zone', arg_type=zone_arg_type)
            c.argument('location', arg_type=get_location_type(self.cli_ctx))
            c.argument('vnet', arg_type=vnet_arg_type)
            c.argument('subnet', arg_type=subnet_arg_type)
            c.argument('private_dns_zone_arguments', private_dns_zone_arguments_arg_type)
            if command_group == 'postgres':
                c.argument('vnet_address_prefix', arg_type=vnet_address_prefix_arg_type)
                c.argument('subnet_address_prefix', arg_type=subnet_address_prefix_arg_type)
                c.argument('byok_key', arg_type=key_arg_type)
                c.argument('byok_identity', arg_type=identity_arg_type)
                c.argument('tier', arg_type=tier_arg_type)
                c.argument('sku_name', arg_type=sku_name_arg_type)
                c.argument('storage_gb', arg_type=storage_gb_arg_type)
                c.argument('performance_tier', default=None, arg_type=performance_tier_arg_type)
                c.argument('yes', arg_type=yes_arg_type)
                c.argument('tags', arg_type=tags_type)
            if command_group == 'mysql':
                c.argument('public_access', options_list=['--public-access'], arg_type=get_enum_type(['Enabled', 'Disabled']),
                           help='Determines the public access. ')

        with self.argument_context('{} flexible-server replica promote'.format(command_group)) as c:
            c.argument('server_name', arg_type=server_name_arg_type)
            c.argument('promote_mode', options_list=['--promote-mode'], required=False, arg_type=promote_mode_arg_type)
            c.argument('promote_option', options_list=['--promote-option'], required=False, arg_type=promote_option_arg_type)
            c.argument('yes', arg_type=yes_arg_type)

        with self.argument_context('{} flexible-server deploy setup'.format(command_group)) as c:
            c.argument('resource_group_name', arg_type=resource_group_name_type)
            c.argument('server_name', options_list=['--server-name', '-s'], arg_type=server_name_arg_type)
            c.argument('database_name', arg_type=database_name_arg_type)
            c.argument('administrator_login', arg_type=administrator_login_arg_type)
            c.argument('administrator_login_password', arg_type=administrator_login_password_arg_type)
            c.argument('sql_file_path', options_list=['--sql-file'], help='The path of the sql file. The sql file should be already in the repository')
            c.argument('action_name', options_list=['--action-name'], help='The name of the github action')
            c.argument('repository', options_list=['--repo'], help='The name of your github username and repository e.g., Azure/azure-cli ')
            c.argument('branch', options_list=['--branch'], help='The name of the branch you want upload github action file. The default will be your current branch.')
            c.argument('allow_push', default=False, options_list=['--allow-push'], arg_type=get_three_state_flag(), help='Push the action yml file to the remote repository. The changes will be pushed to origin repository, speicified branch or current branch if not specified.')

        with self.argument_context('{} flexible-server deploy run'.format(command_group)) as c:
            c.argument('action_name', options_list=['--action-name'], help='The name of the github action')
            c.argument('branch', options_list=['--branch'], help='The name of the branch you want upload github action file. The default will be your current branch.')

        # logs
        if command_group == 'mysql':
            with self.argument_context('{} flexible-server server-logs download'.format(command_group)) as c:
                c.argument('server_name', id_part=None, options_list=['--server-name', '-s'], arg_type=server_name_arg_type)
                c.argument('file_name', options_list=['--name', '-n'], nargs='+', help='Space-separated list of log filenames on the server to download.')

            with self.argument_context('{} flexible-server server-logs list'.format(command_group)) as c:
                c.argument('server_name', id_part=None, options_list=['--server-name', '-s'], arg_type=server_name_arg_type)
                c.argument('filename_contains', help='The pattern that file name should match.')
                c.argument('file_last_written', type=int, help='Integer in hours to indicate file last modify time.', default=72)
                c.argument('max_file_size', type=int, help='The file size limitation to filter files.')

        # backups
        if command_group != 'mariadb':
            with self.argument_context('{} flexible-server backup create'.format(command_group)) as c:
                c.argument('backup_name', options_list=['--backup-name', '-b'], help='The name of the new backup.')

        with self.argument_context('{} flexible-server backup show'.format(command_group)) as c:
            c.argument('backup_name', id_part='child_name_1', options_list=['--backup-name', '-b'], help='The name of the backup.')

        with self.argument_context('{} flexible-server backup list'.format(command_group)) as c:
            c.argument('server_name', id_part=None, arg_type=server_name_arg_type)

        if command_group == 'postgres':
            with self.argument_context('{} flexible-server backup delete'.format(command_group)) as c:
                c.argument('backup_name', options_list=['--backup-name', '-b'], help='The name of the new backup.')
                c.argument('yes', arg_type=yes_arg_type)

        # identity
        with self.argument_context('{} flexible-server identity'.format(command_group)) as c:
            c.argument('server_name', id_part=None, options_list=['--server-name', '-s'], arg_type=server_name_arg_type)

        for scope in ['assign', 'remove']:
            with self.argument_context('{} flexible-server identity'.format(command_group)) as c:
                c.argument('identities', arg_type=identities_arg_type)

        with self.argument_context('{} flexible-server identity show'.format(command_group)) as c:
            c.argument('identity', options_list=['--identity', '-n'], help='Name or ID of identity to show.', validator=validate_identity)

        if command_group == 'postgres':
            with self.argument_context('{} flexible-server identity update'.format(command_group)) as c:
                c.argument('system_assigned', options_list=['--system-assigned'], arg_type=get_enum_type(['Enabled', 'Disabled']),
                           help='Enable or disable system assigned identity to authenticate to cloud services without storing credentials in code. Default is `Disabled`.')

        # fabric mirroring
        if command_group == 'postgres':
            for scope in ['start', 'stop', 'update-databases']:
                with self.argument_context('{} flexible-server fabric-mirroring'.format(command_group)) as c:
                    c.argument('server_name', id_part=None, options_list=['--server-name', '-s'], arg_type=server_name_arg_type)
                    c.argument('yes', arg_type=yes_arg_type)

            for scope in ['start', 'update-databases']:
                with self.argument_context('{} flexible-server fabric-mirroring'.format(command_group)) as c:
                    c.argument('database_names', options_list=['--database-names', '-d'], nargs='+',
                               help='Space-separated list of the database names to be mirrored. Required if --mirroring is enabled.')

        # ad-admin - Rename and deprecate group
        with self.argument_context('{} flexible-server ad-admin'.format(command_group)) as c:
            c.argument('server_name', id_part=None, options_list=['--server-name', '-s'], arg_type=server_name_arg_type)

        for scope in ['create', 'show', 'delete', 'wait']:
            with self.argument_context('{} flexible-server ad-admin {}'.format(command_group, scope)) as c:
                c.argument('sid', options_list=['--object-id', '-i'], help='The unique ID of the Microsoft Entra administrator.')

        with self.argument_context('{} flexible-server ad-admin create'.format(command_group)) as c:
            c.argument('login', options_list=['--display-name', '-u'], help='Display name of the Microsoft Entra administrator user or group.')
            c.argument('principal_type', options_list=['--type', '-t'], default='User', arg_type=get_enum_type(['User', 'Group', 'ServicePrincipal', 'Unknown']), help='Type of the Microsoft Entra administrator.')
            c.argument('identity', help='Name or ID of identity used for AAD Authentication.', validator=validate_identity)

        # microsoft-entra-admin
        with self.argument_context('{} flexible-server microsoft-entra-admin'.format(command_group)) as c:
            c.argument('server_name', id_part=None, options_list=['--server-name', '-s'], arg_type=server_name_arg_type)

        for scope in ['create', 'show', 'delete', 'wait']:
            with self.argument_context('{} flexible-server microsoft-entra-admin {}'.format(command_group, scope)) as c:
                c.argument('sid', options_list=['--object-id', '-i'], help='The unique ID of the Microsoft Entra administrator.')

        with self.argument_context('{} flexible-server microsoft-entra-admin create'.format(command_group)) as c:
            c.argument('login', options_list=['--display-name', '-u'], help='Display name of the Microsoft Entra administrator user or group.')
            c.argument('principal_type', options_list=['--type', '-t'], default='User', arg_type=get_enum_type(['User', 'Group', 'ServicePrincipal', 'Unknown']), help='Type of the Microsoft Entra administrator.')
            c.argument('identity', help='Name or ID of identity used for Microsoft Entra Authentication.', validator=validate_identity)


        # server advanced threat protection settings
        for scope in ['update', 'show']:
            argument_context_string = '{} flexible-server advanced-threat-protection-setting {}'.format(command_group, scope)
            with self.argument_context(argument_context_string) as c:
                c.argument('resource_group_name', arg_type=resource_group_name_type)
                c.argument('server_name', id_part='name', options_list=['--server-name', '-s'], arg_type=server_name_arg_type)

        with self.argument_context('{} flexible-server advanced-threat-protection-setting update'.format(command_group)) as c:
            c.argument('state',
                       options_list=['--state'],
                       required=True,
                       help='State of advanced threat protection setting.',
                       arg_type=get_enum_type(['Enabled', 'Disabled']))

        # server log files
        for scope in ['download', 'list']:
            argument_context_string = '{} flexible-server server-logs {}'.format(command_group, scope)
            with self.argument_context(argument_context_string) as c:
                c.argument('resource_group_name', arg_type=resource_group_name_type)
                c.argument('server_name', id_part='name', options_list=['--server-name', '-s'], arg_type=server_name_arg_type)

        with self.argument_context('{} flexible-server server-logs download'.format(command_group)) as c:
            c.argument('file_name', options_list=['--name', '-n'], nargs='+', help='Space-separated list of log filenames on the server to download.')

        with self.argument_context('{} flexible-server server-logs list'.format(command_group)) as c:
            c.argument('filename_contains', help='The pattern that file name should match.')
            c.argument('file_last_written', type=int, help='Integer in hours to indicate file last modify time.', default=72)
            c.argument('max_file_size', type=int, help='The file size limitation to filter files.')

        for scope in ['list', 'show', 'delete', 'approve', 'reject']:
            with self.argument_context('{} flexible-server private-endpoint-connection {}'.format(command_group, scope)) as c:
                c.argument('resource_group_name', arg_type=resource_group_name_type)
                if scope == "list":
                    c.argument('server_name', options_list=['--server-name', '-s'], id_part='name', arg_type=server_name_arg_type, required=False)
                else:
                    c.argument('server_name', options_list=['--server-name', '-s'], id_part='name', arg_type=server_name_arg_type, required=False,
                               help='Name of the Server. Required if --id is not specified')
                    c.argument('private_endpoint_connection_name', options_list=['--name', '-n'], required=False,
                               help='The name of the private endpoint connection associated with the Server. '
                               'Required if --id is not specified')
                    c.extra('connection_id', options_list=['--id'], required=False,
                            help='The ID of the private endpoint connection associated with the Server. '
                            'If specified --server-name/-s and --name/-n, this should be omitted.')
                if scope == "approve" or scope == "reject":
                    c.argument('description', help='Comments for {} operation.'.format(scope), required=True)

        for scope in ['list', 'show']:
            with self.argument_context('{} flexible-server private-link-resource {}'.format(command_group, scope)) as c:
                c.argument('resource_group_name', arg_type=resource_group_name_type)
                c.argument('server_name', options_list=['--server-name', '-s'], id_part='name', arg_type=server_name_arg_type, required=False)

        # index tuning
        if command_group == 'postgres':
            for scope in ['update', 'show', 'list-settings', 'show-settings', 'set-settings', 'list-recommendations']:
                argument_context_string = '{} flexible-server index-tuning {}'.format(command_group, scope)
                with self.argument_context(argument_context_string) as c:
                    c.argument('server_name', options_list=['--server-name', '-s'], arg_type=server_name_arg_type)

            with self.argument_context('{} flexible-server index-tuning update'.format(command_group)) as c:
                c.argument('index_tuning_enabled',
                           options_list=['--enabled'],
                           required=True,
                           help='Enable or disable index tuning feature.',
                           arg_type=get_enum_type(['True', 'False']))

            with self.argument_context('{} flexible-server index-tuning list-recommendations'.format(command_group)) as c:
                c.argument('recommendation_type',
                           options_list=['--recommendation-type', '-r'],
                           help='Retrieve recommendations based on type.',
                           arg_type=get_enum_type(['CreateIndex', 'DropIndex']))

            for scope in ['show-settings', 'set-settings']:
                argument_context_string = '{} flexible-server index-tuning {}'.format(command_group, scope)
                with self.argument_context(argument_context_string) as c:
                    c.argument('setting_name', options_list=['--name', '-n'], required=True,
                               arg_type=get_enum_type(get_index_tuning_settings_map().keys()),
                               help='The name of the tuning setting.')

            with self.argument_context('{} flexible-server index-tuning set-settings'.format(command_group)) as c:
                c.argument('value', options_list=['--value', '-v'],
                           help='Value of the tuning setting.')

        # GTID
        if command_group == 'mysql':
            with self.argument_context('{} flexible-server gtid reset'.format(command_group)) as c:
                c.argument('gtid_set', arg_type=gtid_set_arg_type)
                c.argument('resource_group_name', arg_type=resource_group_name_type)
                c.argument('server_name', id_part=None, options_list=['--server-name', '-s'], arg_type=server_name_arg_type)
                c.argument('yes', arg_type=yes_arg_type)

        handle_migration_parameters(command_group, server_name_arg_type, migration_id_arg_type)

    def handle_migration_parameters(command_group, server_name_arg_type, migration_id_arg_type):
        for scope in ['create', 'show', 'list', 'update', 'check-name-availability']:
            argument_context_string = '{} flexible-server migration {}'.format(command_group, scope)
            with self.argument_context(argument_context_string) as c:
                c.argument('resource_group_name', arg_type=resource_group_name_type,
                           help='Resource Group Name of the migration target server.')
                c.argument('server_name', id_part='name', options_list=['--name', '-n'], arg_type=server_name_arg_type,
                           help='Migration target server name.')
                if scope == "create":
                    c.argument('properties', type=file_type, completer=FilesCompleter(), options_list=['--properties', '-b'],
                               help='Request properties. Use double or no quotes to pass in json filepath as argument.')
                    c.argument('migration_name', arg_type=migration_id_arg_type, options_list=['--migration-name'],
                               help='Name of the migration.')
                    c.argument('migration_mode', arg_type=migration_id_arg_type, options_list=['--migration-mode'], required=False,
                               help='Either offline or online(with CDC) migration', choices=['offline', 'online'], default='offline')
                    c.argument('migration_option', arg_type=migration_id_arg_type, options_list=['--migration-option'], required=False,
                               help='Supported Migration Option. Default is ValidateAndMigrate.', choices=['Validate', 'ValidateAndMigrate', 'Migrate'], default='ValidateAndMigrate')
                    c.argument('tags', tags_type)
                    c.argument('location', arg_type=get_location_type(self.cli_ctx))
                elif scope == "show":
                    c.argument('migration_name', arg_type=migration_id_arg_type, options_list=['--migration-name'],
                               help='Name of the migration.')
                elif scope == "list":
                    c.argument('server_name', id_part=None, arg_type=server_name_arg_type)
                    c.argument('migration_filter', options_list=['--filter'], required=False, choices=['Active', 'All'], default='Active',
                               help='Indicate whether all the migrations or just the Active migrations are returned. Valid values are: Active and All.')
                elif scope == "update":
                    c.argument('migration_name', arg_type=migration_id_arg_type, options_list=['--migration-name'],
                               help='Name of the migration.')
                    c.argument('setup_logical_replication', options_list=['--setup-replication'], action='store_true', required=False,
                               help='Allow the migration workflow to setup logical replication on the source. Note that this command will restart the source server.')
                    c.argument('cutover', options_list=['--cutover'], required=False, action='store_true',
                               help='Cut-over the data migration for all the databases in the migration. After this is complete, subsequent updates to all databases will not be migrated to the target.')
                    c.argument('cancel', options_list=['--cancel'], required=False, action='store_true',
                               help='Cancel the data migration for all the databases.')
                elif scope == "check-name-availability":
                    c.argument('migration_name', arg_type=migration_id_arg_type, options_list=['--migration-name'],
                               help='Name of the migration.')

    _flexible_server_params('postgres')<|MERGE_RESOLUTION|>--- conflicted
+++ resolved
@@ -600,14 +600,11 @@
                 c.argument('version', default='16', arg_type=version_arg_type)
                 c.argument('backup_retention', default=7, arg_type=pg_backup_retention_arg_type)
                 c.argument('active_directory_auth', default='Disabled', arg_type=active_directory_auth_arg_type)
-<<<<<<< HEAD
                 c.argument('microsoft_entra_auth', default='Disabled', arg_type=microsoft_entra_auth_arg_type)
-=======
                 c.argument('admin_id', options_list=['--admin-object-id', '-i'], help='The unique ID of the Microsoft Entra administrator.')
                 c.argument('admin_name', options_list=['--admin-display-name', '-m'], help='Display name of the Microsoft Entra administrator user or group.')
                 c.argument('admin_type', options_list=['--admin-type', '-t'],
                            arg_type=get_enum_type(['User', 'Group', 'ServicePrincipal', 'Unknown']), help='Type of the Microsoft Entra administrator.')
->>>>>>> f7943d84
                 c.argument('password_auth', default='Enabled', arg_type=password_auth_arg_type)
                 c.argument('auto_grow', default='Disabled', arg_type=auto_grow_arg_type)
                 c.argument('storage_type', default=None, arg_type=storage_type_arg_type)
