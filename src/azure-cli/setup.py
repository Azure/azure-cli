#!/usr/bin/env python

# --------------------------------------------------------------------------------------------
# Copyright (c) Microsoft Corporation. All rights reserved.
# Licensed under the MIT License. See License.txt in the project root for license information.
# --------------------------------------------------------------------------------------------

from __future__ import print_function
from codecs import open
from setuptools import setup, find_packages
import sys

try:
    from azure_cli_bdist_wheel import cmdclass
except ImportError:
    from distutils import log as logger

    logger.warn("Wheel is not available, disabling bdist_wheel hook")
    cmdclass = {}

<<<<<<< HEAD
VERSION = "2.9.1"
=======
VERSION = "2.10.1"
>>>>>>> 00c2d331
# If we have source, validate that our version numbers match
# This should prevent uploading releases with mismatched versions.
try:
    with open('azure/cli/__main__.py', 'r', encoding='utf-8') as f:
        content = f.read()
except OSError:
    pass
else:
    import re

    m = re.search(r'__version__\s*=\s*[\'"](.+?)[\'"]', content)
    if not m:
        print('Could not find __version__ in azure/cli/__main__.py')
        sys.exit(1)
    if m.group(1) != VERSION:
        print('Expected __version__ = "{}"; found "{}"'.format(VERSION, m.group(1)))
        sys.exit(1)

CLASSIFIERS = [
    'Development Status :: 5 - Production/Stable',
    'Intended Audience :: Developers',
    'Intended Audience :: System Administrators',
    'Programming Language :: Python',
    'Programming Language :: Python :: 3',
    'Programming Language :: Python :: 3.6',
    'Programming Language :: Python :: 3.7',
    'Programming Language :: Python :: 3.8',
    'License :: OSI Approved :: MIT License',
]

DEPENDENCIES = [
    'antlr4-python3-runtime~=4.7.2',
    'azure-batch~=9.0',
    'azure-cli-core=={}.*'.format(VERSION),
    'azure-cosmos~=3.0,>=3.0.2',
    'azure-datalake-store~=0.0.48',
    'azure-functions-devops-build~=0.0.22',
    'azure-graphrbac~=0.60.0',
    'azure-keyvault~=1.1',
    'azure-mgmt-advisor>=2.0.1,<3.0.0',
    'azure-mgmt-apimanagement~=0.1.0',
    'azure-mgmt-applicationinsights~=0.1.1',
    'azure-mgmt-appconfiguration~=0.5.0',
    'azure-mgmt-authorization~=0.52.0',
    'azure-mgmt-batch~=9.0.0',
    'azure-mgmt-batchai~=2.0',
    'azure-mgmt-billing~=0.2',
    'azure-mgmt-botservice~=0.2.0',
    'azure-mgmt-cdn==5.0.0',
    'azure-mgmt-cognitiveservices~=6.2.0',
    'azure-mgmt-compute~=13.0',
    'azure-mgmt-consumption~=2.0',
    'azure-mgmt-containerinstance~=1.4',
    'azure-mgmt-containerregistry==3.0.0rc14',
    'azure-mgmt-containerservice~=9.0.1',
    'azure-mgmt-cosmosdb~=0.15.0',
    'azure-mgmt-datalake-analytics~=0.2.1',
    'azure-mgmt-datalake-store~=0.5.0',
    'azure-mgmt-datamigration~=0.1.0',
    'azure-mgmt-deploymentmanager~=0.2.0',
    'azure-mgmt-devtestlabs~=4.0',
    'azure-mgmt-dns~=2.1',
    'azure-mgmt-eventgrid==3.0.0rc7',
    'azure-mgmt-eventhub~=4.0.0',
    'azure-mgmt-hdinsight~=1.6.0',
    'azure-mgmt-imagebuilder~=0.4.0',
    'azure-mgmt-iotcentral~=3.0.0',
    'azure-mgmt-iothub~=0.12.0',
    'azure-mgmt-iothubprovisioningservices~=0.2.0',
    'azure-mgmt-keyvault~=2.2.0',
    'azure-mgmt-kusto~=0.3.0',
    'azure-mgmt-loganalytics~=0.7.0',
    'azure-mgmt-managedservices~=1.0',
    'azure-mgmt-managementgroups~=0.1',
    'azure-mgmt-maps~=0.1.0',
    'azure-mgmt-marketplaceordering~=0.1',
    'azure-mgmt-media~=2.1,>=2.1.0',
    'azure-mgmt-monitor~=0.11.0',
    'azure-mgmt-msi~=0.2',
    'azure-mgmt-netapp~=0.11.0',
    'azure-mgmt-network~=11.0.0',
    'azure-mgmt-policyinsights~=0.5.0',
    'azure-mgmt-privatedns~=0.1.0',
    'azure-mgmt-rdbms~=2.2.0',
    'azure-mgmt-recoveryservices~=0.4.0',
    'azure-mgmt-recoveryservicesbackup~=0.6.0',
    'azure-mgmt-redhatopenshift==0.1.0',
    'azure-mgmt-redis~=7.0.0rc1',
    'azure-mgmt-relay~=0.1.0',
    # 'azure-mgmt-reservations~=0.6.0',
    'azure-mgmt-reservations==0.6.0',  # TODO: Use requirements.txt instead of '==' #9781
    'azure-mgmt-search~=2.0',
    'azure-mgmt-security~=0.4.1',
    'azure-mgmt-servicebus~=0.6.0',
    'azure-mgmt-servicefabric~=0.4.0',
    'azure-mgmt-signalr~=0.4.0',
    'azure-mgmt-sql~=0.19.0',
    'azure-mgmt-sqlvirtualmachine~=0.5.0',
    'azure-mgmt-storage~=11.1.0',
    'azure-mgmt-trafficmanager~=0.51.0',
    'azure-mgmt-web~=0.47.0',
    'azure-multiapi-storage~=0.3.6',
    'azure-loganalytics~=0.1.0',
    'azure-storage-common~=1.4',
    'cryptography>=2.3.1,<3.0.0',
    'fabric~=2.4',
    'jsmin~=2.2.2',
    'pytz==2019.1',
    'scp~=0.13.2',
    'sshtunnel~=0.1.4',
    'urllib3[secure]~=1.18',
    'vsts-cd-manager~=1.0.0,>=1.0.2',
    'websocket-client~=0.56.0',
    'xmltodict~=0.12',
    'javaproperties==0.5.1',
    'jsondiff==1.2.0'
]

TESTS_REQUIRE = [
    'mock~=4.0'
]

with open('README.rst', 'r', encoding='utf-8') as f:
    README = f.read()
with open('HISTORY.rst', 'r', encoding='utf-8') as f:
    HISTORY = f.read()

setup(
    name='azure-cli',
    version=VERSION,
    description='Microsoft Azure Command-Line Tools',
    long_description=README + '\n\n' + HISTORY,
    license='MIT',
    author='Microsoft Corporation',
    author_email='azpycli@microsoft.com',
    url='https://github.com/Azure/azure-cli',
    zip_safe=False,
    classifiers=CLASSIFIERS,
    scripts=[
        'az',
        'az.completion.sh',
        'az.bat',
    ],
    packages=find_packages(exclude=["*.tests", "*.tests.*", "tests.*", "tests", "azure", "azure.cli"]),
    install_requires=DEPENDENCIES,
    package_data={
        'azure.cli.command_modules.acr': ['*.json'],
        'azure.cli.command_modules.botservice': ['*.json', '*.config'],
        'azure.cli.command_modules.monitor.operations': ['autoscale-parameters-template.json'],
        'azure.cli.command_modules.servicefabric': [
            'template/windows/template.json',
            'template/windows/parameter.json',
            'template/linux/template.json',
            'template/linux/parameter.json',
            'template/service/template.json',
            'template/service/parameter.json'
        ],
        'azure.cli.command_modules.appservice': [
            'resources/WindowsFunctionsStacks.json',
            'resources/LinuxFunctionsStacks.json',
            'resources/WebappRuntimeStacks.json'
        ]
    },
    cmdclass=cmdclass
)<|MERGE_RESOLUTION|>--- conflicted
+++ resolved
@@ -18,11 +18,7 @@
     logger.warn("Wheel is not available, disabling bdist_wheel hook")
     cmdclass = {}
 
-<<<<<<< HEAD
-VERSION = "2.9.1"
-=======
 VERSION = "2.10.1"
->>>>>>> 00c2d331
 # If we have source, validate that our version numbers match
 # This should prevent uploading releases with mismatched versions.
 try:
