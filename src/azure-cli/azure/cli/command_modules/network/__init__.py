--- conflicted
+++ resolved
@@ -50,9 +50,4 @@
         load_arguments(self, command)
 
 
-<<<<<<< HEAD
-def get_command_loader(_):
-    return NetworkCommandsLoader
-=======
-COMMAND_LOADER_CLS = NetworkCommandsLoader
->>>>>>> dc9aedb5
+COMMAND_LOADER_CLS = NetworkCommandsLoader