interactions:
- request:
    body: null
    headers:
      Accept:
      - application/json
      Accept-Encoding:
      - gzip, deflate
      CommandName:
      - appservice plan create
      Connection:
      - keep-alive
      ParameterSetName:
      - -g -n
      User-Agent:
<<<<<<< HEAD
      - python/3.6.5 (Windows-10-10.0.17134-SP0) msrest/0.6.10 msrest_azure/0.6.2
        azure-mgmt-resource/4.0.0 Azure-SDK-For-Python AZURECLI/2.0.74
=======
      - python/3.7.4 (Windows-10-10.0.18362-SP0) msrest/0.6.10 msrest_azure/0.6.2
        azure-mgmt-resource/4.0.0 Azure-SDK-For-Python AZURECLI/2.0.75
>>>>>>> 807faccc
      accept-language:
      - en-US
    method: GET
    uri: https://management.azure.com/subscriptions/00000000-0000-0000-0000-000000000000/resourcegroups/clitest.rg000001?api-version=2019-07-01
  response:
    body:
<<<<<<< HEAD
      string: '{"id":"/subscriptions/00000000-0000-0000-0000-000000000000/resourceGroups/clitest.rg000001","name":"clitest.rg000001","type":"Microsoft.Resources/resourceGroups","location":"westus","tags":{"product":"azurecli","cause":"automation","date":"2019-10-13T05:31:47Z"},"properties":{"provisioningState":"Succeeded"}}'
=======
      string: '{"id":"/subscriptions/00000000-0000-0000-0000-000000000000/resourceGroups/clitest.rg000001","name":"clitest.rg000001","type":"Microsoft.Resources/resourceGroups","location":"westus","tags":{"product":"azurecli","cause":"automation","date":"2019-10-21T10:44:50Z"},"properties":{"provisioningState":"Succeeded"}}'
>>>>>>> 807faccc
    headers:
      cache-control:
      - no-cache
      content-length:
      - '428'
      content-type:
      - application/json; charset=utf-8
      date:
<<<<<<< HEAD
      - Sun, 13 Oct 2019 05:31:48 GMT
=======
      - Mon, 21 Oct 2019 10:44:54 GMT
>>>>>>> 807faccc
      expires:
      - '-1'
      pragma:
      - no-cache
      strict-transport-security:
      - max-age=31536000; includeSubDomains
      vary:
      - Accept-Encoding
      x-content-type-options:
      - nosniff
    status:
      code: 200
      message: OK
- request:
    body: '{"name": "cli-plan-nwr000003", "type": "Microsoft.Web/serverfarms", "location":
      "westus", "properties": {"skuName": "B1", "capacity": 1}}'
    headers:
      Accept:
      - application/json
      Accept-Encoding:
      - gzip, deflate
      CommandName:
      - appservice plan create
      Connection:
      - keep-alive
      Content-Length:
      - '143'
      Content-Type:
      - application/json; charset=utf-8
      ParameterSetName:
      - -g -n
      User-Agent:
<<<<<<< HEAD
      - python/3.6.5 (Windows-10-10.0.17134-SP0) msrest/0.6.10 msrest_azure/0.6.2
        azure-mgmt-web/0.42.0 Azure-SDK-For-Python AZURECLI/2.0.74
=======
      - python/3.7.4 (Windows-10-10.0.18362-SP0) msrest/0.6.10 msrest_azure/0.6.2
        azure-mgmt-web/0.42.0 Azure-SDK-For-Python AZURECLI/2.0.75
>>>>>>> 807faccc
      accept-language:
      - en-US
    method: POST
    uri: https://management.azure.com/subscriptions/00000000-0000-0000-0000-000000000000/resourceGroups/clitest.rg000001/providers/Microsoft.Web/validate?api-version=2018-02-01
  response:
    body:
      string: '{"status":"Success","error":null}'
    headers:
      cache-control:
      - no-cache
      content-length:
      - '33'
      content-type:
      - application/json
      date:
<<<<<<< HEAD
      - Sun, 13 Oct 2019 05:31:48 GMT
=======
      - Mon, 21 Oct 2019 10:44:55 GMT
>>>>>>> 807faccc
      expires:
      - '-1'
      pragma:
      - no-cache
      server:
      - Microsoft-IIS/10.0
      strict-transport-security:
      - max-age=31536000; includeSubDomains
      transfer-encoding:
      - chunked
      vary:
      - Accept-Encoding
      x-aspnet-version:
      - 4.0.30319
      x-content-type-options:
      - nosniff
      x-ms-ratelimit-remaining-subscription-writes:
      - '1196'
      x-powered-by:
      - ASP.NET
    status:
      code: 200
      message: OK
- request:
    body: null
    headers:
      Accept:
      - application/json
      Accept-Encoding:
      - gzip, deflate
      CommandName:
      - appservice plan create
      Connection:
      - keep-alive
      ParameterSetName:
      - -g -n
      User-Agent:
<<<<<<< HEAD
      - python/3.6.5 (Windows-10-10.0.17134-SP0) msrest/0.6.10 msrest_azure/0.6.2
        azure-mgmt-resource/4.0.0 Azure-SDK-For-Python AZURECLI/2.0.74
=======
      - python/3.7.4 (Windows-10-10.0.18362-SP0) msrest/0.6.10 msrest_azure/0.6.2
        azure-mgmt-resource/4.0.0 Azure-SDK-For-Python AZURECLI/2.0.75
>>>>>>> 807faccc
      accept-language:
      - en-US
    method: GET
    uri: https://management.azure.com/subscriptions/00000000-0000-0000-0000-000000000000/resourcegroups/clitest.rg000001?api-version=2019-07-01
  response:
    body:
<<<<<<< HEAD
      string: '{"id":"/subscriptions/00000000-0000-0000-0000-000000000000/resourceGroups/clitest.rg000001","name":"clitest.rg000001","type":"Microsoft.Resources/resourceGroups","location":"westus","tags":{"product":"azurecli","cause":"automation","date":"2019-10-13T05:31:47Z"},"properties":{"provisioningState":"Succeeded"}}'
=======
      string: '{"id":"/subscriptions/00000000-0000-0000-0000-000000000000/resourceGroups/clitest.rg000001","name":"clitest.rg000001","type":"Microsoft.Resources/resourceGroups","location":"westus","tags":{"product":"azurecli","cause":"automation","date":"2019-10-21T10:44:50Z"},"properties":{"provisioningState":"Succeeded"}}'
>>>>>>> 807faccc
    headers:
      cache-control:
      - no-cache
      content-length:
      - '428'
      content-type:
      - application/json; charset=utf-8
      date:
<<<<<<< HEAD
      - Sun, 13 Oct 2019 05:31:48 GMT
=======
      - Mon, 21 Oct 2019 10:44:56 GMT
>>>>>>> 807faccc
      expires:
      - '-1'
      pragma:
      - no-cache
      strict-transport-security:
      - max-age=31536000; includeSubDomains
      vary:
      - Accept-Encoding
      x-content-type-options:
      - nosniff
    status:
      code: 200
      message: OK
- request:
    body: '{"location": "westus", "properties": {"perSiteScaling": false, "isXenon":
      false}, "sku": {"name": "B1", "tier": "BASIC", "capacity": 1}}'
    headers:
      Accept:
      - application/json
      Accept-Encoding:
      - gzip, deflate
      CommandName:
      - appservice plan create
      Connection:
      - keep-alive
      Content-Length:
      - '136'
      Content-Type:
      - application/json; charset=utf-8
      ParameterSetName:
      - -g -n
      User-Agent:
<<<<<<< HEAD
      - python/3.6.5 (Windows-10-10.0.17134-SP0) msrest/0.6.10 msrest_azure/0.6.2
        azure-mgmt-web/0.42.0 Azure-SDK-For-Python AZURECLI/2.0.74
=======
      - python/3.7.4 (Windows-10-10.0.18362-SP0) msrest/0.6.10 msrest_azure/0.6.2
        azure-mgmt-web/0.42.0 Azure-SDK-For-Python AZURECLI/2.0.75
>>>>>>> 807faccc
      accept-language:
      - en-US
    method: PUT
    uri: https://management.azure.com/subscriptions/00000000-0000-0000-0000-000000000000/resourceGroups/clitest.rg000001/providers/Microsoft.Web/serverfarms/cli-plan-nwr000003?api-version=2018-02-01
  response:
    body:
      string: '{"id":"/subscriptions/00000000-0000-0000-0000-000000000000/resourceGroups/clitest.rg000001/providers/Microsoft.Web/serverfarms/cli-plan-nwr000003","name":"cli-plan-nwr000003","type":"Microsoft.Web/serverfarms","kind":"app","location":"West
<<<<<<< HEAD
        US","properties":{"serverFarmId":27947,"name":"cli-plan-nwr000003","workerSize":"Default","workerSizeId":0,"workerTierName":null,"numberOfWorkers":1,"currentWorkerSize":"Default","currentWorkerSizeId":0,"currentNumberOfWorkers":1,"status":"Ready","webSpace":"clitest.rg000001-WestUSwebspace","subscription":"fb3a3d6b-44c8-44f5-88c9-b20917c9b96b","adminSiteName":null,"hostingEnvironment":null,"hostingEnvironmentProfile":null,"maximumNumberOfWorkers":3,"planName":"VirtualDedicatedPlan","adminRuntimeSiteName":null,"computeMode":"Dedicated","siteMode":null,"geoRegion":"West
        US","perSiteScaling":false,"maximumElasticWorkerCount":1,"numberOfSites":0,"hostingEnvironmentId":null,"isSpot":false,"spotExpirationTime":null,"freeOfferExpirationTime":null,"tags":null,"kind":"app","resourceGroup":"clitest.rg000001","reserved":false,"isXenon":false,"hyperV":false,"mdmId":"waws-prod-bay-055_27947","targetWorkerCount":0,"targetWorkerSizeId":0,"provisioningState":"Succeeded","webSiteId":null,"existingServerFarmIds":null},"sku":{"name":"B1","tier":"Basic","size":"B1","family":"B","capacity":1}}'
=======
        US","properties":{"serverFarmId":20873,"name":"cli-plan-nwr000003","workerSize":"Default","workerSizeId":0,"workerTierName":null,"numberOfWorkers":1,"currentWorkerSize":"Default","currentWorkerSizeId":0,"currentNumberOfWorkers":1,"status":"Ready","webSpace":"clitest.rg000001-WestUSwebspace","subscription":"0b1f6471-1bf0-4dda-aec3-cb9272f09590","adminSiteName":null,"hostingEnvironment":null,"hostingEnvironmentProfile":null,"maximumNumberOfWorkers":3,"planName":"VirtualDedicatedPlan","adminRuntimeSiteName":null,"computeMode":"Dedicated","siteMode":null,"geoRegion":"West
        US","perSiteScaling":false,"maximumElasticWorkerCount":1,"numberOfSites":0,"hostingEnvironmentId":null,"isSpot":false,"spotExpirationTime":null,"freeOfferExpirationTime":null,"tags":null,"kind":"app","resourceGroup":"clitest.rg000001","reserved":false,"isXenon":false,"hyperV":false,"mdmId":"waws-prod-bay-067_20873","targetWorkerCount":0,"targetWorkerSizeId":0,"provisioningState":"Succeeded","webSiteId":null,"existingServerFarmIds":null},"sku":{"name":"B1","tier":"Basic","size":"B1","family":"B","capacity":1}}'
>>>>>>> 807faccc
    headers:
      cache-control:
      - no-cache
      content-length:
      - '1524'
      content-type:
      - application/json
      date:
<<<<<<< HEAD
      - Sun, 13 Oct 2019 05:31:53 GMT
=======
      - Mon, 21 Oct 2019 10:45:04 GMT
>>>>>>> 807faccc
      expires:
      - '-1'
      pragma:
      - no-cache
      server:
      - Microsoft-IIS/10.0
      strict-transport-security:
      - max-age=31536000; includeSubDomains
      transfer-encoding:
      - chunked
      vary:
      - Accept-Encoding
      x-aspnet-version:
      - 4.0.30319
      x-content-type-options:
      - nosniff
      x-ms-ratelimit-remaining-subscription-writes:
      - '1192'
      x-powered-by:
      - ASP.NET
    status:
      code: 200
      message: OK
- request:
    body: null
    headers:
      Accept:
      - application/json
      Accept-Encoding:
      - gzip, deflate
      CommandName:
      - webapp create
      Connection:
      - keep-alive
      ParameterSetName:
      - -g -n --plan
      User-Agent:
<<<<<<< HEAD
      - python/3.6.5 (Windows-10-10.0.17134-SP0) msrest/0.6.10 msrest_azure/0.6.2
        azure-mgmt-web/0.42.0 Azure-SDK-For-Python AZURECLI/2.0.74
=======
      - python/3.7.4 (Windows-10-10.0.18362-SP0) msrest/0.6.10 msrest_azure/0.6.2
        azure-mgmt-web/0.42.0 Azure-SDK-For-Python AZURECLI/2.0.75
>>>>>>> 807faccc
      accept-language:
      - en-US
    method: GET
    uri: https://management.azure.com/subscriptions/00000000-0000-0000-0000-000000000000/resourceGroups/clitest.rg000001/providers/Microsoft.Web/serverfarms/cli-plan-nwr000003?api-version=2018-02-01
  response:
    body:
      string: '{"id":"/subscriptions/00000000-0000-0000-0000-000000000000/resourceGroups/clitest.rg000001/providers/Microsoft.Web/serverfarms/cli-plan-nwr000003","name":"cli-plan-nwr000003","type":"Microsoft.Web/serverfarms","kind":"app","location":"West
<<<<<<< HEAD
        US","properties":{"serverFarmId":27947,"name":"cli-plan-nwr000003","workerSize":"Default","workerSizeId":0,"workerTierName":null,"numberOfWorkers":1,"currentWorkerSize":"Default","currentWorkerSizeId":0,"currentNumberOfWorkers":1,"status":"Ready","webSpace":"clitest.rg000001-WestUSwebspace","subscription":"fb3a3d6b-44c8-44f5-88c9-b20917c9b96b","adminSiteName":null,"hostingEnvironment":null,"hostingEnvironmentProfile":null,"maximumNumberOfWorkers":3,"planName":"VirtualDedicatedPlan","adminRuntimeSiteName":null,"computeMode":"Dedicated","siteMode":null,"geoRegion":"West
        US","perSiteScaling":false,"maximumElasticWorkerCount":1,"numberOfSites":0,"hostingEnvironmentId":null,"isSpot":false,"spotExpirationTime":null,"freeOfferExpirationTime":null,"tags":null,"kind":"app","resourceGroup":"clitest.rg000001","reserved":false,"isXenon":false,"hyperV":false,"mdmId":"waws-prod-bay-055_27947","targetWorkerCount":0,"targetWorkerSizeId":0,"provisioningState":"Succeeded","webSiteId":null,"existingServerFarmIds":null},"sku":{"name":"B1","tier":"Basic","size":"B1","family":"B","capacity":1}}'
=======
        US","properties":{"serverFarmId":20873,"name":"cli-plan-nwr000003","workerSize":"Default","workerSizeId":0,"workerTierName":null,"numberOfWorkers":1,"currentWorkerSize":"Default","currentWorkerSizeId":0,"currentNumberOfWorkers":1,"status":"Ready","webSpace":"clitest.rg000001-WestUSwebspace","subscription":"0b1f6471-1bf0-4dda-aec3-cb9272f09590","adminSiteName":null,"hostingEnvironment":null,"hostingEnvironmentProfile":null,"maximumNumberOfWorkers":3,"planName":"VirtualDedicatedPlan","adminRuntimeSiteName":null,"computeMode":"Dedicated","siteMode":null,"geoRegion":"West
        US","perSiteScaling":false,"maximumElasticWorkerCount":1,"numberOfSites":0,"hostingEnvironmentId":null,"isSpot":false,"spotExpirationTime":null,"freeOfferExpirationTime":null,"tags":null,"kind":"app","resourceGroup":"clitest.rg000001","reserved":false,"isXenon":false,"hyperV":false,"mdmId":"waws-prod-bay-067_20873","targetWorkerCount":0,"targetWorkerSizeId":0,"provisioningState":"Succeeded","webSiteId":null,"existingServerFarmIds":null},"sku":{"name":"B1","tier":"Basic","size":"B1","family":"B","capacity":1}}'
>>>>>>> 807faccc
    headers:
      cache-control:
      - no-cache
      content-length:
      - '1524'
      content-type:
      - application/json
      date:
<<<<<<< HEAD
      - Sun, 13 Oct 2019 05:31:55 GMT
=======
      - Mon, 21 Oct 2019 10:45:06 GMT
>>>>>>> 807faccc
      expires:
      - '-1'
      pragma:
      - no-cache
      server:
      - Microsoft-IIS/10.0
      strict-transport-security:
      - max-age=31536000; includeSubDomains
      transfer-encoding:
      - chunked
      vary:
      - Accept-Encoding
      x-aspnet-version:
      - 4.0.30319
      x-content-type-options:
      - nosniff
      x-powered-by:
      - ASP.NET
    status:
      code: 200
      message: OK
- request:
    body: 'b''{"name": "cli-webapp-nwr000002", "type": "Microsoft.Web/sites", "location":
      "West US", "properties": {"serverFarmId": "/subscriptions/00000000-0000-0000-0000-000000000000/resourceGroups/clitest.rg000001/providers/Microsoft.Web/serverfarms/cli-plan-nwr000003"}}'''
    headers:
      Accept:
      - application/json
      Accept-Encoding:
      - gzip, deflate
      CommandName:
      - webapp create
      Connection:
      - keep-alive
      Content-Length:
      - '329'
      Content-Type:
      - application/json; charset=utf-8
      ParameterSetName:
      - -g -n --plan
      User-Agent:
<<<<<<< HEAD
      - python/3.6.5 (Windows-10-10.0.17134-SP0) msrest/0.6.10 msrest_azure/0.6.2
        azure-mgmt-web/0.42.0 Azure-SDK-For-Python AZURECLI/2.0.74
=======
      - python/3.7.4 (Windows-10-10.0.18362-SP0) msrest/0.6.10 msrest_azure/0.6.2
        azure-mgmt-web/0.42.0 Azure-SDK-For-Python AZURECLI/2.0.75
>>>>>>> 807faccc
      accept-language:
      - en-US
    method: POST
    uri: https://management.azure.com/subscriptions/00000000-0000-0000-0000-000000000000/resourceGroups/clitest.rg000001/providers/Microsoft.Web/validate?api-version=2018-02-01
  response:
    body:
      string: '{"status":"Success","error":null}'
    headers:
      cache-control:
      - no-cache
      content-length:
      - '33'
      content-type:
      - application/json
      date:
<<<<<<< HEAD
      - Sun, 13 Oct 2019 05:31:55 GMT
=======
      - Mon, 21 Oct 2019 10:45:07 GMT
>>>>>>> 807faccc
      expires:
      - '-1'
      pragma:
      - no-cache
      server:
      - Microsoft-IIS/10.0
      strict-transport-security:
      - max-age=31536000; includeSubDomains
      transfer-encoding:
      - chunked
      vary:
      - Accept-Encoding
      x-aspnet-version:
      - 4.0.30319
      x-content-type-options:
      - nosniff
      x-ms-ratelimit-remaining-subscription-writes:
      - '1197'
      x-powered-by:
      - ASP.NET
    status:
      code: 200
      message: OK
- request:
    body: null
    headers:
      Accept:
      - application/json
      Accept-Encoding:
      - gzip, deflate
      CommandName:
      - webapp create
      Connection:
      - keep-alive
      ParameterSetName:
      - -g -n --plan
      User-Agent:
<<<<<<< HEAD
      - python/3.6.5 (Windows-10-10.0.17134-SP0) msrest/0.6.10 msrest_azure/0.6.2
        azure-mgmt-web/0.42.0 Azure-SDK-For-Python AZURECLI/2.0.74
=======
      - python/3.7.4 (Windows-10-10.0.18362-SP0) msrest/0.6.10 msrest_azure/0.6.2
        azure-mgmt-web/0.42.0 Azure-SDK-For-Python AZURECLI/2.0.75
>>>>>>> 807faccc
      accept-language:
      - en-US
    method: GET
    uri: https://management.azure.com/subscriptions/00000000-0000-0000-0000-000000000000/resourceGroups/clitest.rg000001/providers/Microsoft.Web/serverfarms/cli-plan-nwr000003?api-version=2018-02-01
  response:
    body:
      string: '{"id":"/subscriptions/00000000-0000-0000-0000-000000000000/resourceGroups/clitest.rg000001/providers/Microsoft.Web/serverfarms/cli-plan-nwr000003","name":"cli-plan-nwr000003","type":"Microsoft.Web/serverfarms","kind":"app","location":"West
<<<<<<< HEAD
        US","properties":{"serverFarmId":27947,"name":"cli-plan-nwr000003","workerSize":"Default","workerSizeId":0,"workerTierName":null,"numberOfWorkers":1,"currentWorkerSize":"Default","currentWorkerSizeId":0,"currentNumberOfWorkers":1,"status":"Ready","webSpace":"clitest.rg000001-WestUSwebspace","subscription":"fb3a3d6b-44c8-44f5-88c9-b20917c9b96b","adminSiteName":null,"hostingEnvironment":null,"hostingEnvironmentProfile":null,"maximumNumberOfWorkers":3,"planName":"VirtualDedicatedPlan","adminRuntimeSiteName":null,"computeMode":"Dedicated","siteMode":null,"geoRegion":"West
        US","perSiteScaling":false,"maximumElasticWorkerCount":1,"numberOfSites":0,"hostingEnvironmentId":null,"isSpot":false,"spotExpirationTime":null,"freeOfferExpirationTime":null,"tags":null,"kind":"app","resourceGroup":"clitest.rg000001","reserved":false,"isXenon":false,"hyperV":false,"mdmId":"waws-prod-bay-055_27947","targetWorkerCount":0,"targetWorkerSizeId":0,"provisioningState":"Succeeded","webSiteId":null,"existingServerFarmIds":null},"sku":{"name":"B1","tier":"Basic","size":"B1","family":"B","capacity":1}}'
=======
        US","properties":{"serverFarmId":20873,"name":"cli-plan-nwr000003","workerSize":"Default","workerSizeId":0,"workerTierName":null,"numberOfWorkers":1,"currentWorkerSize":"Default","currentWorkerSizeId":0,"currentNumberOfWorkers":1,"status":"Ready","webSpace":"clitest.rg000001-WestUSwebspace","subscription":"0b1f6471-1bf0-4dda-aec3-cb9272f09590","adminSiteName":null,"hostingEnvironment":null,"hostingEnvironmentProfile":null,"maximumNumberOfWorkers":3,"planName":"VirtualDedicatedPlan","adminRuntimeSiteName":null,"computeMode":"Dedicated","siteMode":null,"geoRegion":"West
        US","perSiteScaling":false,"maximumElasticWorkerCount":1,"numberOfSites":0,"hostingEnvironmentId":null,"isSpot":false,"spotExpirationTime":null,"freeOfferExpirationTime":null,"tags":null,"kind":"app","resourceGroup":"clitest.rg000001","reserved":false,"isXenon":false,"hyperV":false,"mdmId":"waws-prod-bay-067_20873","targetWorkerCount":0,"targetWorkerSizeId":0,"provisioningState":"Succeeded","webSiteId":null,"existingServerFarmIds":null},"sku":{"name":"B1","tier":"Basic","size":"B1","family":"B","capacity":1}}'
>>>>>>> 807faccc
    headers:
      cache-control:
      - no-cache
      content-length:
      - '1524'
      content-type:
      - application/json
      date:
<<<<<<< HEAD
      - Sun, 13 Oct 2019 05:31:55 GMT
=======
      - Mon, 21 Oct 2019 10:45:08 GMT
>>>>>>> 807faccc
      expires:
      - '-1'
      pragma:
      - no-cache
      server:
      - Microsoft-IIS/10.0
      strict-transport-security:
      - max-age=31536000; includeSubDomains
      transfer-encoding:
      - chunked
      vary:
      - Accept-Encoding
      x-aspnet-version:
      - 4.0.30319
      x-content-type-options:
      - nosniff
      x-powered-by:
      - ASP.NET
    status:
      code: 200
      message: OK
- request:
    body: 'b''{"location": "West US", "properties": {"serverFarmId": "/subscriptions/00000000-0000-0000-0000-000000000000/resourceGroups/clitest.rg000001/providers/Microsoft.Web/serverfarms/cli-plan-nwr000003",
      "reserved": false, "isXenon": false, "hyperV": false, "siteConfig": {"netFrameworkVersion":
      "v4.6", "appSettings": [{"name": "WEBSITE_NODE_DEFAULT_VERSION", "value": "10.14"}],
      "localMySqlEnabled": false, "http20Enabled": true}, "scmSiteAlsoStopped": false}}'''
    headers:
      Accept:
      - application/json
      Accept-Encoding:
      - gzip, deflate
      CommandName:
      - webapp create
      Connection:
      - keep-alive
      Content-Length:
      - '520'
      Content-Type:
      - application/json; charset=utf-8
      ParameterSetName:
      - -g -n --plan
      User-Agent:
<<<<<<< HEAD
      - python/3.6.5 (Windows-10-10.0.17134-SP0) msrest/0.6.10 msrest_azure/0.6.2
        azure-mgmt-web/0.42.0 Azure-SDK-For-Python AZURECLI/2.0.74
=======
      - python/3.7.4 (Windows-10-10.0.18362-SP0) msrest/0.6.10 msrest_azure/0.6.2
        azure-mgmt-web/0.42.0 Azure-SDK-For-Python AZURECLI/2.0.75
>>>>>>> 807faccc
      accept-language:
      - en-US
    method: PUT
    uri: https://management.azure.com/subscriptions/00000000-0000-0000-0000-000000000000/resourceGroups/clitest.rg000001/providers/Microsoft.Web/sites/cli-webapp-nwr000002?api-version=2018-11-01
  response:
    body:
      string: '{"id":"/subscriptions/00000000-0000-0000-0000-000000000000/resourceGroups/clitest.rg000001/providers/Microsoft.Web/sites/cli-webapp-nwr000002","name":"cli-webapp-nwr000002","type":"Microsoft.Web/sites","kind":"app","location":"West
<<<<<<< HEAD
        US","properties":{"name":"cli-webapp-nwr000002","state":"Running","hostNames":["cli-webapp-nwr000002.azurewebsites.net"],"webSpace":"clitest.rg000001-WestUSwebspace","selfLink":"https://waws-prod-bay-055.api.azurewebsites.windows.net:454/subscriptions/00000000-0000-0000-0000-000000000000/webspaces/clitest.rg000001-WestUSwebspace/sites/cli-webapp-nwr000002","repositorySiteName":"cli-webapp-nwr000002","owner":null,"usageState":"Normal","enabled":true,"adminEnabled":true,"enabledHostNames":["cli-webapp-nwr000002.azurewebsites.net","cli-webapp-nwr000002.scm.azurewebsites.net"],"siteProperties":{"metadata":null,"properties":[{"name":"LinuxFxVersion","value":""},{"name":"WindowsFxVersion","value":null}],"appSettings":null},"availabilityState":"Normal","sslCertificates":null,"csrs":[],"cers":null,"siteMode":null,"hostNameSslStates":[{"name":"cli-webapp-nwr000002.azurewebsites.net","sslState":"Disabled","ipBasedSslResult":null,"virtualIP":null,"thumbprint":null,"toUpdate":null,"toUpdateIpBasedSsl":null,"ipBasedSslState":"NotConfigured","hostType":"Standard"},{"name":"cli-webapp-nwr000002.scm.azurewebsites.net","sslState":"Disabled","ipBasedSslResult":null,"virtualIP":null,"thumbprint":null,"toUpdate":null,"toUpdateIpBasedSsl":null,"ipBasedSslState":"NotConfigured","hostType":"Repository"}],"computeMode":null,"serverFarm":null,"serverFarmId":"/subscriptions/00000000-0000-0000-0000-000000000000/resourceGroups/clitest.rg000001/providers/Microsoft.Web/serverfarms/cli-plan-nwr000003","reserved":false,"isXenon":false,"hyperV":false,"lastModifiedTimeUtc":"2019-10-13T05:31:58.607","storageRecoveryDefaultState":"Running","contentAvailabilityState":"Normal","runtimeAvailabilityState":"Normal","siteConfig":null,"deploymentId":"cli-webapp-nwr000002","trafficManagerHostNames":null,"sku":"Basic","scmSiteAlsoStopped":false,"targetSwapSlot":null,"hostingEnvironment":null,"hostingEnvironmentProfile":null,"clientAffinityEnabled":true,"clientCertEnabled":false,"clientCertExclusionPaths":null,"hostNamesDisabled":false,"domainVerificationIdentifiers":null,"kind":"app","inboundIpAddress":"104.42.188.146","possibleInboundIpAddresses":"104.42.188.146","outboundIpAddresses":"104.42.185.131,104.42.184.178,104.42.185.60,104.42.188.171","possibleOutboundIpAddresses":"104.42.185.131,104.42.184.178,104.42.185.60,104.42.188.171","containerSize":0,"dailyMemoryTimeQuota":0,"suspendedTill":null,"siteDisabledReason":0,"functionExecutionUnitsCache":null,"maxNumberOfWorkers":null,"homeStamp":"waws-prod-bay-055","cloningInfo":null,"hostingEnvironmentId":null,"tags":null,"resourceGroup":"clitest.rg000001","defaultHostName":"cli-webapp-nwr000002.azurewebsites.net","slotSwapStatus":null,"httpsOnly":false,"redundancyMode":"None","inProgressOperationId":null,"geoDistributions":null,"privateEndpointConnections":null,"buildVersion":null,"targetBuildVersion":null}}'
=======
        US","properties":{"name":"cli-webapp-nwr000002","state":"Running","hostNames":["cli-webapp-nwr000002.azurewebsites.net"],"webSpace":"clitest.rg000001-WestUSwebspace","selfLink":"https://waws-prod-bay-067.api.azurewebsites.windows.net:454/subscriptions/00000000-0000-0000-0000-000000000000/webspaces/clitest.rg000001-WestUSwebspace/sites/cli-webapp-nwr000002","repositorySiteName":"cli-webapp-nwr000002","owner":null,"usageState":"Normal","enabled":true,"adminEnabled":true,"enabledHostNames":["cli-webapp-nwr000002.azurewebsites.net","cli-webapp-nwr000002.scm.azurewebsites.net"],"siteProperties":{"metadata":null,"properties":[{"name":"LinuxFxVersion","value":""},{"name":"WindowsFxVersion","value":null}],"appSettings":null},"availabilityState":"Normal","sslCertificates":null,"csrs":[],"cers":null,"siteMode":null,"hostNameSslStates":[{"name":"cli-webapp-nwr000002.azurewebsites.net","sslState":"Disabled","ipBasedSslResult":null,"virtualIP":null,"thumbprint":null,"toUpdate":null,"toUpdateIpBasedSsl":null,"ipBasedSslState":"NotConfigured","hostType":"Standard"},{"name":"cli-webapp-nwr000002.scm.azurewebsites.net","sslState":"Disabled","ipBasedSslResult":null,"virtualIP":null,"thumbprint":null,"toUpdate":null,"toUpdateIpBasedSsl":null,"ipBasedSslState":"NotConfigured","hostType":"Repository"}],"computeMode":null,"serverFarm":null,"serverFarmId":"/subscriptions/00000000-0000-0000-0000-000000000000/resourceGroups/clitest.rg000001/providers/Microsoft.Web/serverfarms/cli-plan-nwr000003","reserved":false,"isXenon":false,"hyperV":false,"lastModifiedTimeUtc":"2019-10-21T10:45:13.38","storageRecoveryDefaultState":"Running","contentAvailabilityState":"Normal","runtimeAvailabilityState":"Normal","siteConfig":null,"deploymentId":"cli-webapp-nwr000002","trafficManagerHostNames":null,"sku":"Basic","scmSiteAlsoStopped":false,"targetSwapSlot":null,"hostingEnvironment":null,"hostingEnvironmentProfile":null,"clientAffinityEnabled":true,"clientCertEnabled":false,"clientCertExclusionPaths":null,"hostNamesDisabled":false,"domainVerificationIdentifiers":null,"customDomainVerificationId":"3E73050BD3729B2E9DB9306E345051C3BC1375A767D5460666A68FECF188A70C","kind":"app","inboundIpAddress":"104.210.38.149","possibleInboundIpAddresses":"104.210.38.149","outboundIpAddresses":"23.99.58.14,23.99.60.163,23.99.57.5,23.99.60.173","possibleOutboundIpAddresses":"23.99.58.14,23.99.60.163,23.99.57.5,23.99.60.173","containerSize":0,"dailyMemoryTimeQuota":0,"suspendedTill":null,"siteDisabledReason":0,"functionExecutionUnitsCache":null,"maxNumberOfWorkers":null,"homeStamp":"waws-prod-bay-067","cloningInfo":null,"hostingEnvironmentId":null,"tags":null,"resourceGroup":"clitest.rg000001","defaultHostName":"cli-webapp-nwr000002.azurewebsites.net","slotSwapStatus":null,"httpsOnly":false,"redundancyMode":"None","inProgressOperationId":null,"geoDistributions":null,"privateEndpointConnections":null,"buildVersion":null,"targetBuildVersion":null}}'
>>>>>>> 807faccc
    headers:
      cache-control:
      - no-cache
      content-length:
<<<<<<< HEAD
      - '3444'
      content-type:
      - application/json
      date:
      - Sun, 13 Oct 2019 05:32:14 GMT
      etag:
      - '"1D5818788AB6680"'
=======
      - '3519'
      content-type:
      - application/json
      date:
      - Mon, 21 Oct 2019 10:45:28 GMT
      etag:
      - '"1D587FC9EBA1040"'
>>>>>>> 807faccc
      expires:
      - '-1'
      pragma:
      - no-cache
      server:
      - Microsoft-IIS/10.0
      strict-transport-security:
      - max-age=31536000; includeSubDomains
      transfer-encoding:
      - chunked
      vary:
      - Accept-Encoding
      x-aspnet-version:
      - 4.0.30319
      x-content-type-options:
      - nosniff
      x-ms-ratelimit-remaining-subscription-resource-requests:
      - '499'
      x-powered-by:
      - ASP.NET
    status:
      code: 200
      message: OK
- request:
    body: '{}'
    headers:
      Accept:
      - application/xml
      Accept-Encoding:
      - gzip, deflate
      CommandName:
      - webapp create
      Connection:
      - keep-alive
      Content-Length:
      - '2'
      Content-Type:
      - application/json; charset=utf-8
      ParameterSetName:
      - -g -n --plan
      User-Agent:
<<<<<<< HEAD
      - python/3.6.5 (Windows-10-10.0.17134-SP0) msrest/0.6.10 msrest_azure/0.6.2
        azure-mgmt-web/0.42.0 Azure-SDK-For-Python AZURECLI/2.0.74
=======
      - python/3.7.4 (Windows-10-10.0.18362-SP0) msrest/0.6.10 msrest_azure/0.6.2
        azure-mgmt-web/0.42.0 Azure-SDK-For-Python AZURECLI/2.0.75
>>>>>>> 807faccc
      accept-language:
      - en-US
    method: POST
    uri: https://management.azure.com/subscriptions/00000000-0000-0000-0000-000000000000/resourceGroups/clitest.rg000001/providers/Microsoft.Web/sites/cli-webapp-nwr000002/publishxml?api-version=2018-11-01
  response:
    body:
      string: <publishData><publishProfile profileName="cli-webapp-nwr000002 - Web
        Deploy" publishMethod="MSDeploy" publishUrl="cli-webapp-nwr000002.scm.azurewebsites.net:443"
<<<<<<< HEAD
        msdeploySite="cli-webapp-nwr000002" userName="$cli-webapp-nwr000002" userPWD="BRkFWpo5P9Wb97aNnC3Yvd52BaJtDLmwoGnTavlbEc6ql7rXN6oyrZWoGB7d"
        destinationAppUrl="http://cli-webapp-nwr000002.azurewebsites.net" SQLServerDBConnectionString=""
        mySQLDBConnectionString="" hostingProviderForumLink="" controlPanelLink="http://windows.azure.com"
        webSystem="WebSites"><databases /></publishProfile><publishProfile profileName="cli-webapp-nwr000002
        - FTP" publishMethod="FTP" publishUrl="ftp://waws-prod-bay-055.ftp.azurewebsites.windows.net/site/wwwroot"
        ftpPassiveMode="True" userName="cli-webapp-nwr000002\$cli-webapp-nwr000002"
        userPWD="BRkFWpo5P9Wb97aNnC3Yvd52BaJtDLmwoGnTavlbEc6ql7rXN6oyrZWoGB7d" destinationAppUrl="http://cli-webapp-nwr000002.azurewebsites.net"
        SQLServerDBConnectionString="" mySQLDBConnectionString="" hostingProviderForumLink=""
        controlPanelLink="http://windows.azure.com" webSystem="WebSites"><databases
        /></publishProfile><publishProfile profileName="cli-webapp-nwr000002 - ReadOnly
        - FTP" publishMethod="FTP" publishUrl="ftp://waws-prod-bay-055dr.ftp.azurewebsites.windows.net/site/wwwroot"
        ftpPassiveMode="True" userName="cli-webapp-nwr000002\$cli-webapp-nwr000002"
        userPWD="BRkFWpo5P9Wb97aNnC3Yvd52BaJtDLmwoGnTavlbEc6ql7rXN6oyrZWoGB7d" destinationAppUrl="http://cli-webapp-nwr000002.azurewebsites.net"
=======
        msdeploySite="cli-webapp-nwr000002" userName="$cli-webapp-nwr000002" userPWD="iuf8pdlCc1iz9gmRQhQeTQeqS11b6vcKMFw7MAEf2skoyNfDG83eBlvp8YZe"
        destinationAppUrl="http://cli-webapp-nwr000002.azurewebsites.net" SQLServerDBConnectionString=""
        mySQLDBConnectionString="" hostingProviderForumLink="" controlPanelLink="http://windows.azure.com"
        webSystem="WebSites"><databases /></publishProfile><publishProfile profileName="cli-webapp-nwr000002
        - FTP" publishMethod="FTP" publishUrl="ftp://waws-prod-bay-067.ftp.azurewebsites.windows.net/site/wwwroot"
        ftpPassiveMode="True" userName="cli-webapp-nwr000002\$cli-webapp-nwr000002"
        userPWD="iuf8pdlCc1iz9gmRQhQeTQeqS11b6vcKMFw7MAEf2skoyNfDG83eBlvp8YZe" destinationAppUrl="http://cli-webapp-nwr000002.azurewebsites.net"
        SQLServerDBConnectionString="" mySQLDBConnectionString="" hostingProviderForumLink=""
        controlPanelLink="http://windows.azure.com" webSystem="WebSites"><databases
        /></publishProfile><publishProfile profileName="cli-webapp-nwr000002 - ReadOnly
        - FTP" publishMethod="FTP" publishUrl="ftp://waws-prod-bay-067dr.ftp.azurewebsites.windows.net/site/wwwroot"
        ftpPassiveMode="True" userName="cli-webapp-nwr000002\$cli-webapp-nwr000002"
        userPWD="iuf8pdlCc1iz9gmRQhQeTQeqS11b6vcKMFw7MAEf2skoyNfDG83eBlvp8YZe" destinationAppUrl="http://cli-webapp-nwr000002.azurewebsites.net"
>>>>>>> 807faccc
        SQLServerDBConnectionString="" mySQLDBConnectionString="" hostingProviderForumLink=""
        controlPanelLink="http://windows.azure.com" webSystem="WebSites"><databases
        /></publishProfile></publishData>
    headers:
      cache-control:
      - no-cache
      content-length:
      - '1730'
      content-type:
      - application/xml
      date:
<<<<<<< HEAD
      - Sun, 13 Oct 2019 05:32:15 GMT
=======
      - Mon, 21 Oct 2019 10:45:29 GMT
>>>>>>> 807faccc
      expires:
      - '-1'
      pragma:
      - no-cache
      server:
      - Microsoft-IIS/10.0
      strict-transport-security:
      - max-age=31536000; includeSubDomains
      x-aspnet-version:
      - 4.0.30319
      x-content-type-options:
      - nosniff
      x-ms-ratelimit-remaining-subscription-resource-requests:
      - '11999'
      x-powered-by:
      - ASP.NET
    status:
      code: 200
      message: OK
- request:
    body: null
    headers:
      Accept:
      - application/json
      Accept-Encoding:
      - gzip, deflate
      CommandName:
      - webapp config access-restriction add
      Connection:
      - keep-alive
      ParameterSetName:
      - -g -n --rule-name --action --ip-address --priority --scm-site
      User-Agent:
<<<<<<< HEAD
      - python/3.6.5 (Windows-10-10.0.17134-SP0) msrest/0.6.10 msrest_azure/0.6.2
        azure-mgmt-web/0.42.0 Azure-SDK-For-Python AZURECLI/2.0.74
=======
      - python/3.7.4 (Windows-10-10.0.18362-SP0) msrest/0.6.10 msrest_azure/0.6.2
        azure-mgmt-web/0.42.0 Azure-SDK-For-Python AZURECLI/2.0.75
>>>>>>> 807faccc
      accept-language:
      - en-US
    method: GET
    uri: https://management.azure.com/subscriptions/00000000-0000-0000-0000-000000000000/resourceGroups/clitest.rg000001/providers/Microsoft.Web/sites/cli-webapp-nwr000002/config/web?api-version=2018-11-01
  response:
    body:
      string: '{"id":"/subscriptions/00000000-0000-0000-0000-000000000000/resourceGroups/clitest.rg000001/providers/Microsoft.Web/sites/cli-webapp-nwr000002/config/web","name":"cli-webapp-nwr000002","type":"Microsoft.Web/sites/config","location":"West
        US","properties":{"numberOfWorkers":1,"defaultDocuments":["Default.htm","Default.html","Default.asp","index.htm","index.html","iisstart.htm","default.aspx","index.php","hostingstart.html"],"netFrameworkVersion":"v4.0","phpVersion":"5.6","pythonVersion":"","nodeVersion":"","linuxFxVersion":"","windowsFxVersion":null,"requestTracingEnabled":false,"remoteDebuggingEnabled":false,"remoteDebuggingVersion":null,"httpLoggingEnabled":false,"azureMonitorLogCategories":null,"logsDirectorySizeLimit":35,"detailedErrorLoggingEnabled":false,"publishingUsername":"$cli-webapp-nwr000002","publishingPassword":null,"appSettings":null,"metadata":null,"connectionStrings":null,"machineKey":null,"handlerMappings":null,"documentRoot":null,"scmType":"None","use32BitWorkerProcess":true,"webSocketsEnabled":false,"alwaysOn":false,"javaVersion":null,"javaContainer":null,"javaContainerVersion":null,"appCommandLine":"","managedPipelineMode":"Integrated","virtualApplications":[{"virtualPath":"/","physicalPath":"site\\wwwroot","preloadEnabled":false,"virtualDirectories":null}],"winAuthAdminState":0,"winAuthTenantState":0,"customAppPoolIdentityAdminState":false,"customAppPoolIdentityTenantState":false,"runtimeADUser":null,"runtimeADUserPassword":null,"loadBalancing":"LeastRequests","routingRules":[],"experiments":{"rampUpRules":[]},"limits":null,"autoHealEnabled":false,"autoHealRules":null,"tracingOptions":null,"vnetName":"","siteAuthEnabled":false,"siteAuthSettings":{"enabled":null,"unauthenticatedClientAction":null,"tokenStoreEnabled":null,"allowedExternalRedirectUrls":null,"defaultProvider":null,"clientId":null,"clientSecret":null,"clientSecretCertificateThumbprint":null,"issuer":null,"allowedAudiences":null,"additionalLoginParams":null,"isAadAutoProvisioned":false,"googleClientId":null,"googleClientSecret":null,"googleOAuthScopes":null,"facebookAppId":null,"facebookAppSecret":null,"facebookOAuthScopes":null,"twitterConsumerKey":null,"twitterConsumerSecret":null,"microsoftAccountClientId":null,"microsoftAccountClientSecret":null,"microsoftAccountOAuthScopes":null},"cors":null,"push":null,"apiDefinition":null,"apiManagementConfig":null,"autoSwapSlotName":null,"localMySqlEnabled":false,"managedServiceIdentityId":null,"xManagedServiceIdentityId":null,"ipSecurityRestrictions":[{"ipAddress":"Any","action":"Allow","priority":1,"name":"Allow
        all","description":"Allow all access"}],"scmIpSecurityRestrictions":[{"ipAddress":"Any","action":"Allow","priority":1,"name":"Allow
        all","description":"Allow all access"}],"scmIpSecurityRestrictionsUseMain":false,"http20Enabled":true,"minTlsVersion":"1.2","ftpsState":"AllAllowed","reservedInstanceCount":0,"preWarmedInstanceCount":null,"healthCheckPath":null,"fileChangeAuditEnabled":false,"functionsRuntimeScaleMonitoringEnabled":false,"websiteTimeZone":null}}'
    headers:
      cache-control:
      - no-cache
      content-length:
      - '3115'
      content-type:
      - application/json
      date:
<<<<<<< HEAD
      - Sun, 13 Oct 2019 05:32:15 GMT
=======
      - Mon, 21 Oct 2019 10:45:31 GMT
>>>>>>> 807faccc
      expires:
      - '-1'
      pragma:
      - no-cache
      server:
      - Microsoft-IIS/10.0
      strict-transport-security:
      - max-age=31536000; includeSubDomains
      transfer-encoding:
      - chunked
      vary:
      - Accept-Encoding
      x-aspnet-version:
      - 4.0.30319
      x-content-type-options:
      - nosniff
      x-powered-by:
      - ASP.NET
    status:
      code: 200
      message: OK
- request:
    body: '{"properties": {"numberOfWorkers": 1, "defaultDocuments": ["Default.htm",
      "Default.html", "Default.asp", "index.htm", "index.html", "iisstart.htm", "default.aspx",
      "index.php", "hostingstart.html"], "netFrameworkVersion": "v4.0", "phpVersion":
      "5.6", "pythonVersion": "", "nodeVersion": "", "linuxFxVersion": "", "requestTracingEnabled":
      false, "remoteDebuggingEnabled": false, "httpLoggingEnabled": false, "logsDirectorySizeLimit":
      35, "detailedErrorLoggingEnabled": false, "publishingUsername": "$cli-webapp-nwr000002",
      "scmType": "None", "use32BitWorkerProcess": true, "webSocketsEnabled": false,
      "alwaysOn": false, "appCommandLine": "", "managedPipelineMode": "Integrated",
      "virtualApplications": [{"virtualPath": "/", "physicalPath": "site\\wwwroot",
      "preloadEnabled": false}], "loadBalancing": "LeastRequests", "experiments":
      {"rampUpRules": []}, "autoHealEnabled": false, "vnetName": "", "localMySqlEnabled":
      false, "ipSecurityRestrictions": [{"ipAddress": "Any", "action": "Allow", "priority":
      1, "name": "Allow all", "description": "Allow all access"}], "scmIpSecurityRestrictions":
      [{"ipAddress": "Any", "action": "Allow", "priority": 1, "name": "Allow all",
      "description": "Allow all access"}, {"ipAddress": "130.220.0.0/27", "action":
      "Allow", "tag": "Default", "priority": 200, "name": "developers"}], "scmIpSecurityRestrictionsUseMain":
      false, "http20Enabled": true, "minTlsVersion": "1.2", "ftpsState": "AllAllowed",
      "reservedInstanceCount": 0}}'
    headers:
      Accept:
      - application/json
      Accept-Encoding:
      - gzip, deflate
      CommandName:
      - webapp config access-restriction add
      Connection:
      - keep-alive
      Content-Length:
      - '1464'
      Content-Type:
      - application/json; charset=utf-8
      ParameterSetName:
      - -g -n --rule-name --action --ip-address --priority --scm-site
      User-Agent:
<<<<<<< HEAD
      - python/3.6.5 (Windows-10-10.0.17134-SP0) msrest/0.6.10 msrest_azure/0.6.2
        azure-mgmt-web/0.42.0 Azure-SDK-For-Python AZURECLI/2.0.74
=======
      - python/3.7.4 (Windows-10-10.0.18362-SP0) msrest/0.6.10 msrest_azure/0.6.2
        azure-mgmt-web/0.42.0 Azure-SDK-For-Python AZURECLI/2.0.75
>>>>>>> 807faccc
      accept-language:
      - en-US
    method: PATCH
    uri: https://management.azure.com/subscriptions/00000000-0000-0000-0000-000000000000/resourceGroups/clitest.rg000001/providers/Microsoft.Web/sites/cli-webapp-nwr000002/config/web?api-version=2018-11-01
  response:
    body:
      string: '{"id":"/subscriptions/00000000-0000-0000-0000-000000000000/resourceGroups/clitest.rg000001/providers/Microsoft.Web/sites/cli-webapp-nwr000002","name":"cli-webapp-nwr000002","type":"Microsoft.Web/sites","location":"West
        US","properties":{"numberOfWorkers":1,"defaultDocuments":["Default.htm","Default.html","Default.asp","index.htm","index.html","iisstart.htm","default.aspx","index.php","hostingstart.html"],"netFrameworkVersion":"v4.0","phpVersion":"5.6","pythonVersion":"","nodeVersion":"","linuxFxVersion":"","windowsFxVersion":null,"requestTracingEnabled":false,"remoteDebuggingEnabled":false,"remoteDebuggingVersion":"VS2017","httpLoggingEnabled":false,"azureMonitorLogCategories":null,"logsDirectorySizeLimit":35,"detailedErrorLoggingEnabled":false,"publishingUsername":"$cli-webapp-nwr000002","publishingPassword":null,"appSettings":null,"metadata":null,"connectionStrings":null,"machineKey":null,"handlerMappings":null,"documentRoot":null,"scmType":"None","use32BitWorkerProcess":true,"webSocketsEnabled":false,"alwaysOn":false,"javaVersion":null,"javaContainer":null,"javaContainerVersion":null,"appCommandLine":"","managedPipelineMode":"Integrated","virtualApplications":[{"virtualPath":"/","physicalPath":"site\\wwwroot","preloadEnabled":false,"virtualDirectories":null}],"winAuthAdminState":0,"winAuthTenantState":0,"customAppPoolIdentityAdminState":false,"customAppPoolIdentityTenantState":false,"runtimeADUser":null,"runtimeADUserPassword":null,"loadBalancing":"LeastRequests","routingRules":[],"experiments":{"rampUpRules":[]},"limits":null,"autoHealEnabled":false,"autoHealRules":null,"tracingOptions":null,"vnetName":"","siteAuthEnabled":false,"siteAuthSettings":{"enabled":null,"unauthenticatedClientAction":null,"tokenStoreEnabled":null,"allowedExternalRedirectUrls":null,"defaultProvider":null,"clientId":null,"clientSecret":null,"clientSecretCertificateThumbprint":null,"issuer":null,"allowedAudiences":null,"additionalLoginParams":null,"isAadAutoProvisioned":false,"googleClientId":null,"googleClientSecret":null,"googleOAuthScopes":null,"facebookAppId":null,"facebookAppSecret":null,"facebookOAuthScopes":null,"twitterConsumerKey":null,"twitterConsumerSecret":null,"microsoftAccountClientId":null,"microsoftAccountClientSecret":null,"microsoftAccountOAuthScopes":null},"cors":null,"push":null,"apiDefinition":null,"apiManagementConfig":null,"autoSwapSlotName":null,"localMySqlEnabled":false,"managedServiceIdentityId":null,"xManagedServiceIdentityId":null,"ipSecurityRestrictions":[{"ipAddress":"Any","action":"Allow","priority":1,"name":"Allow
        all","description":"Allow all access"}],"scmIpSecurityRestrictions":[{"ipAddress":"130.220.0.0/27","action":"Allow","tag":"Default","priority":200,"name":"developers"},{"ipAddress":"Any","action":"Deny","priority":2147483647,"name":"Deny
        all","description":"Deny all access"}],"scmIpSecurityRestrictionsUseMain":false,"http20Enabled":true,"minTlsVersion":"1.2","ftpsState":"AllAllowed","reservedInstanceCount":0,"preWarmedInstanceCount":null,"healthCheckPath":null,"fileChangeAuditEnabled":false,"functionsRuntimeScaleMonitoringEnabled":false,"websiteTimeZone":null}}'
    headers:
      cache-control:
      - no-cache
      content-length:
      - '3206'
      content-type:
      - application/json
      date:
<<<<<<< HEAD
      - Sun, 13 Oct 2019 05:32:17 GMT
      etag:
      - '"1D5818788AB6680"'
=======
      - Mon, 21 Oct 2019 10:45:33 GMT
      etag:
      - '"1D587FC9EBA1040"'
>>>>>>> 807faccc
      expires:
      - '-1'
      pragma:
      - no-cache
      server:
      - Microsoft-IIS/10.0
      strict-transport-security:
      - max-age=31536000; includeSubDomains
      transfer-encoding:
      - chunked
      vary:
      - Accept-Encoding
      x-aspnet-version:
      - 4.0.30319
      x-content-type-options:
      - nosniff
      x-ms-ratelimit-remaining-subscription-writes:
      - '1192'
      x-powered-by:
      - ASP.NET
    status:
      code: 200
      message: OK
- request:
    body: null
    headers:
      Accept:
      - application/json
      Accept-Encoding:
      - gzip, deflate
      CommandName:
      - webapp config access-restriction remove
      Connection:
      - keep-alive
      ParameterSetName:
      - -g -n --rule-name --scm-site
      User-Agent:
<<<<<<< HEAD
      - python/3.6.5 (Windows-10-10.0.17134-SP0) msrest/0.6.10 msrest_azure/0.6.2
        azure-mgmt-web/0.42.0 Azure-SDK-For-Python AZURECLI/2.0.74
=======
      - python/3.7.4 (Windows-10-10.0.18362-SP0) msrest/0.6.10 msrest_azure/0.6.2
        azure-mgmt-web/0.42.0 Azure-SDK-For-Python AZURECLI/2.0.75
>>>>>>> 807faccc
      accept-language:
      - en-US
    method: GET
    uri: https://management.azure.com/subscriptions/00000000-0000-0000-0000-000000000000/resourceGroups/clitest.rg000001/providers/Microsoft.Web/sites/cli-webapp-nwr000002/config/web?api-version=2018-11-01
  response:
    body:
      string: '{"id":"/subscriptions/00000000-0000-0000-0000-000000000000/resourceGroups/clitest.rg000001/providers/Microsoft.Web/sites/cli-webapp-nwr000002/config/web","name":"cli-webapp-nwr000002","type":"Microsoft.Web/sites/config","location":"West
        US","properties":{"numberOfWorkers":1,"defaultDocuments":["Default.htm","Default.html","Default.asp","index.htm","index.html","iisstart.htm","default.aspx","index.php","hostingstart.html"],"netFrameworkVersion":"v4.0","phpVersion":"5.6","pythonVersion":"","nodeVersion":"","linuxFxVersion":"","windowsFxVersion":null,"requestTracingEnabled":false,"remoteDebuggingEnabled":false,"remoteDebuggingVersion":"VS2017","httpLoggingEnabled":false,"azureMonitorLogCategories":null,"logsDirectorySizeLimit":35,"detailedErrorLoggingEnabled":false,"publishingUsername":"$cli-webapp-nwr000002","publishingPassword":null,"appSettings":null,"metadata":null,"connectionStrings":null,"machineKey":null,"handlerMappings":null,"documentRoot":null,"scmType":"None","use32BitWorkerProcess":true,"webSocketsEnabled":false,"alwaysOn":false,"javaVersion":null,"javaContainer":null,"javaContainerVersion":null,"appCommandLine":"","managedPipelineMode":"Integrated","virtualApplications":[{"virtualPath":"/","physicalPath":"site\\wwwroot","preloadEnabled":false,"virtualDirectories":null}],"winAuthAdminState":0,"winAuthTenantState":0,"customAppPoolIdentityAdminState":false,"customAppPoolIdentityTenantState":false,"runtimeADUser":null,"runtimeADUserPassword":null,"loadBalancing":"LeastRequests","routingRules":[],"experiments":{"rampUpRules":[]},"limits":null,"autoHealEnabled":false,"autoHealRules":null,"tracingOptions":null,"vnetName":"","siteAuthEnabled":false,"siteAuthSettings":{"enabled":null,"unauthenticatedClientAction":null,"tokenStoreEnabled":null,"allowedExternalRedirectUrls":null,"defaultProvider":null,"clientId":null,"clientSecret":null,"clientSecretCertificateThumbprint":null,"issuer":null,"allowedAudiences":null,"additionalLoginParams":null,"isAadAutoProvisioned":false,"googleClientId":null,"googleClientSecret":null,"googleOAuthScopes":null,"facebookAppId":null,"facebookAppSecret":null,"facebookOAuthScopes":null,"twitterConsumerKey":null,"twitterConsumerSecret":null,"microsoftAccountClientId":null,"microsoftAccountClientSecret":null,"microsoftAccountOAuthScopes":null},"cors":null,"push":null,"apiDefinition":null,"apiManagementConfig":null,"autoSwapSlotName":null,"localMySqlEnabled":false,"managedServiceIdentityId":null,"xManagedServiceIdentityId":null,"ipSecurityRestrictions":[{"ipAddress":"Any","action":"Allow","priority":1,"name":"Allow
        all","description":"Allow all access"}],"scmIpSecurityRestrictions":[{"ipAddress":"130.220.0.0/27","action":"Allow","tag":"Default","priority":200,"name":"developers"},{"ipAddress":"Any","action":"Deny","priority":2147483647,"name":"Deny
        all","description":"Deny all access"}],"scmIpSecurityRestrictionsUseMain":false,"http20Enabled":true,"minTlsVersion":"1.2","ftpsState":"AllAllowed","reservedInstanceCount":0,"preWarmedInstanceCount":null,"healthCheckPath":null,"fileChangeAuditEnabled":false,"functionsRuntimeScaleMonitoringEnabled":false,"websiteTimeZone":null}}'
    headers:
      cache-control:
      - no-cache
      content-length:
      - '3224'
      content-type:
      - application/json
      date:
<<<<<<< HEAD
      - Sun, 13 Oct 2019 05:32:17 GMT
=======
      - Mon, 21 Oct 2019 10:45:35 GMT
>>>>>>> 807faccc
      expires:
      - '-1'
      pragma:
      - no-cache
      server:
      - Microsoft-IIS/10.0
      strict-transport-security:
      - max-age=31536000; includeSubDomains
      transfer-encoding:
      - chunked
      vary:
      - Accept-Encoding
      x-aspnet-version:
      - 4.0.30319
      x-content-type-options:
      - nosniff
      x-powered-by:
      - ASP.NET
    status:
      code: 200
      message: OK
- request:
    body: '{"properties": {"numberOfWorkers": 1, "defaultDocuments": ["Default.htm",
      "Default.html", "Default.asp", "index.htm", "index.html", "iisstart.htm", "default.aspx",
      "index.php", "hostingstart.html"], "netFrameworkVersion": "v4.0", "phpVersion":
      "5.6", "pythonVersion": "", "nodeVersion": "", "linuxFxVersion": "", "requestTracingEnabled":
      false, "remoteDebuggingEnabled": false, "remoteDebuggingVersion": "VS2017",
      "httpLoggingEnabled": false, "logsDirectorySizeLimit": 35, "detailedErrorLoggingEnabled":
      false, "publishingUsername": "$cli-webapp-nwr000002", "scmType": "None", "use32BitWorkerProcess":
      true, "webSocketsEnabled": false, "alwaysOn": false, "appCommandLine": "", "managedPipelineMode":
      "Integrated", "virtualApplications": [{"virtualPath": "/", "physicalPath": "site\\wwwroot",
      "preloadEnabled": false}], "loadBalancing": "LeastRequests", "experiments":
      {"rampUpRules": []}, "autoHealEnabled": false, "vnetName": "", "localMySqlEnabled":
      false, "ipSecurityRestrictions": [{"ipAddress": "Any", "action": "Allow", "priority":
      1, "name": "Allow all", "description": "Allow all access"}], "scmIpSecurityRestrictions":
      [{"ipAddress": "Any", "action": "Deny", "priority": 2147483647, "name": "Deny
      all", "description": "Deny all access"}], "scmIpSecurityRestrictionsUseMain":
      false, "http20Enabled": true, "minTlsVersion": "1.2", "ftpsState": "AllAllowed",
      "reservedInstanceCount": 0}}'
    headers:
      Accept:
      - application/json
      Accept-Encoding:
      - gzip, deflate
      CommandName:
      - webapp config access-restriction remove
      Connection:
      - keep-alive
      Content-Length:
      - '1397'
      Content-Type:
      - application/json; charset=utf-8
      ParameterSetName:
      - -g -n --rule-name --scm-site
      User-Agent:
<<<<<<< HEAD
      - python/3.6.5 (Windows-10-10.0.17134-SP0) msrest/0.6.10 msrest_azure/0.6.2
        azure-mgmt-web/0.42.0 Azure-SDK-For-Python AZURECLI/2.0.74
=======
      - python/3.7.4 (Windows-10-10.0.18362-SP0) msrest/0.6.10 msrest_azure/0.6.2
        azure-mgmt-web/0.42.0 Azure-SDK-For-Python AZURECLI/2.0.75
>>>>>>> 807faccc
      accept-language:
      - en-US
    method: PATCH
    uri: https://management.azure.com/subscriptions/00000000-0000-0000-0000-000000000000/resourceGroups/clitest.rg000001/providers/Microsoft.Web/sites/cli-webapp-nwr000002/config/web?api-version=2018-11-01
  response:
    body:
      string: '{"id":"/subscriptions/00000000-0000-0000-0000-000000000000/resourceGroups/clitest.rg000001/providers/Microsoft.Web/sites/cli-webapp-nwr000002","name":"cli-webapp-nwr000002","type":"Microsoft.Web/sites","location":"West
        US","properties":{"numberOfWorkers":1,"defaultDocuments":["Default.htm","Default.html","Default.asp","index.htm","index.html","iisstart.htm","default.aspx","index.php","hostingstart.html"],"netFrameworkVersion":"v4.0","phpVersion":"5.6","pythonVersion":"","nodeVersion":"","linuxFxVersion":"","windowsFxVersion":null,"requestTracingEnabled":false,"remoteDebuggingEnabled":false,"remoteDebuggingVersion":"VS2017","httpLoggingEnabled":false,"azureMonitorLogCategories":null,"logsDirectorySizeLimit":35,"detailedErrorLoggingEnabled":false,"publishingUsername":"$cli-webapp-nwr000002","publishingPassword":null,"appSettings":null,"metadata":null,"connectionStrings":null,"machineKey":null,"handlerMappings":null,"documentRoot":null,"scmType":"None","use32BitWorkerProcess":true,"webSocketsEnabled":false,"alwaysOn":false,"javaVersion":null,"javaContainer":null,"javaContainerVersion":null,"appCommandLine":"","managedPipelineMode":"Integrated","virtualApplications":[{"virtualPath":"/","physicalPath":"site\\wwwroot","preloadEnabled":false,"virtualDirectories":null}],"winAuthAdminState":0,"winAuthTenantState":0,"customAppPoolIdentityAdminState":false,"customAppPoolIdentityTenantState":false,"runtimeADUser":null,"runtimeADUserPassword":null,"loadBalancing":"LeastRequests","routingRules":[],"experiments":{"rampUpRules":[]},"limits":null,"autoHealEnabled":false,"autoHealRules":null,"tracingOptions":null,"vnetName":"","siteAuthEnabled":false,"siteAuthSettings":{"enabled":null,"unauthenticatedClientAction":null,"tokenStoreEnabled":null,"allowedExternalRedirectUrls":null,"defaultProvider":null,"clientId":null,"clientSecret":null,"clientSecretCertificateThumbprint":null,"issuer":null,"allowedAudiences":null,"additionalLoginParams":null,"isAadAutoProvisioned":false,"googleClientId":null,"googleClientSecret":null,"googleOAuthScopes":null,"facebookAppId":null,"facebookAppSecret":null,"facebookOAuthScopes":null,"twitterConsumerKey":null,"twitterConsumerSecret":null,"microsoftAccountClientId":null,"microsoftAccountClientSecret":null,"microsoftAccountOAuthScopes":null},"cors":null,"push":null,"apiDefinition":null,"apiManagementConfig":null,"autoSwapSlotName":null,"localMySqlEnabled":false,"managedServiceIdentityId":null,"xManagedServiceIdentityId":null,"ipSecurityRestrictions":[{"ipAddress":"Any","action":"Allow","priority":1,"name":"Allow
        all","description":"Allow all access"}],"scmIpSecurityRestrictions":[{"ipAddress":"Any","action":"Allow","priority":1,"name":"Allow
        all","description":"Allow all access"}],"scmIpSecurityRestrictionsUseMain":false,"http20Enabled":true,"minTlsVersion":"1.2","ftpsState":"AllAllowed","reservedInstanceCount":0,"preWarmedInstanceCount":null,"healthCheckPath":null,"fileChangeAuditEnabled":false,"functionsRuntimeScaleMonitoringEnabled":false,"websiteTimeZone":null}}'
    headers:
      cache-control:
      - no-cache
      content-length:
      - '3101'
      content-type:
      - application/json
      date:
<<<<<<< HEAD
      - Sun, 13 Oct 2019 05:32:20 GMT
      etag:
      - '"1D581879384F530"'
=======
      - Mon, 21 Oct 2019 10:45:37 GMT
      etag:
      - '"1D587FCAA68C940"'
>>>>>>> 807faccc
      expires:
      - '-1'
      pragma:
      - no-cache
      server:
      - Microsoft-IIS/10.0
      strict-transport-security:
      - max-age=31536000; includeSubDomains
      transfer-encoding:
      - chunked
      vary:
      - Accept-Encoding
      x-aspnet-version:
      - 4.0.30319
      x-content-type-options:
      - nosniff
      x-ms-ratelimit-remaining-subscription-writes:
      - '1195'
      x-powered-by:
      - ASP.NET
    status:
      code: 200
      message: OK
version: 1<|MERGE_RESOLUTION|>--- conflicted
+++ resolved
@@ -13,24 +13,15 @@
       ParameterSetName:
       - -g -n
       User-Agent:
-<<<<<<< HEAD
-      - python/3.6.5 (Windows-10-10.0.17134-SP0) msrest/0.6.10 msrest_azure/0.6.2
-        azure-mgmt-resource/4.0.0 Azure-SDK-For-Python AZURECLI/2.0.74
-=======
       - python/3.7.4 (Windows-10-10.0.18362-SP0) msrest/0.6.10 msrest_azure/0.6.2
         azure-mgmt-resource/4.0.0 Azure-SDK-For-Python AZURECLI/2.0.75
->>>>>>> 807faccc
       accept-language:
       - en-US
     method: GET
     uri: https://management.azure.com/subscriptions/00000000-0000-0000-0000-000000000000/resourcegroups/clitest.rg000001?api-version=2019-07-01
   response:
     body:
-<<<<<<< HEAD
-      string: '{"id":"/subscriptions/00000000-0000-0000-0000-000000000000/resourceGroups/clitest.rg000001","name":"clitest.rg000001","type":"Microsoft.Resources/resourceGroups","location":"westus","tags":{"product":"azurecli","cause":"automation","date":"2019-10-13T05:31:47Z"},"properties":{"provisioningState":"Succeeded"}}'
-=======
       string: '{"id":"/subscriptions/00000000-0000-0000-0000-000000000000/resourceGroups/clitest.rg000001","name":"clitest.rg000001","type":"Microsoft.Resources/resourceGroups","location":"westus","tags":{"product":"azurecli","cause":"automation","date":"2019-10-21T10:44:50Z"},"properties":{"provisioningState":"Succeeded"}}'
->>>>>>> 807faccc
     headers:
       cache-control:
       - no-cache
@@ -39,11 +30,7 @@
       content-type:
       - application/json; charset=utf-8
       date:
-<<<<<<< HEAD
-      - Sun, 13 Oct 2019 05:31:48 GMT
-=======
       - Mon, 21 Oct 2019 10:44:54 GMT
->>>>>>> 807faccc
       expires:
       - '-1'
       pragma:
@@ -76,13 +63,8 @@
       ParameterSetName:
       - -g -n
       User-Agent:
-<<<<<<< HEAD
-      - python/3.6.5 (Windows-10-10.0.17134-SP0) msrest/0.6.10 msrest_azure/0.6.2
-        azure-mgmt-web/0.42.0 Azure-SDK-For-Python AZURECLI/2.0.74
-=======
-      - python/3.7.4 (Windows-10-10.0.18362-SP0) msrest/0.6.10 msrest_azure/0.6.2
-        azure-mgmt-web/0.42.0 Azure-SDK-For-Python AZURECLI/2.0.75
->>>>>>> 807faccc
+      - python/3.7.4 (Windows-10-10.0.18362-SP0) msrest/0.6.10 msrest_azure/0.6.2
+        azure-mgmt-web/0.42.0 Azure-SDK-For-Python AZURECLI/2.0.75
       accept-language:
       - en-US
     method: POST
@@ -98,11 +80,7 @@
       content-type:
       - application/json
       date:
-<<<<<<< HEAD
-      - Sun, 13 Oct 2019 05:31:48 GMT
-=======
       - Mon, 21 Oct 2019 10:44:55 GMT
->>>>>>> 807faccc
       expires:
       - '-1'
       pragma:
@@ -140,24 +118,15 @@
       ParameterSetName:
       - -g -n
       User-Agent:
-<<<<<<< HEAD
-      - python/3.6.5 (Windows-10-10.0.17134-SP0) msrest/0.6.10 msrest_azure/0.6.2
-        azure-mgmt-resource/4.0.0 Azure-SDK-For-Python AZURECLI/2.0.74
-=======
       - python/3.7.4 (Windows-10-10.0.18362-SP0) msrest/0.6.10 msrest_azure/0.6.2
         azure-mgmt-resource/4.0.0 Azure-SDK-For-Python AZURECLI/2.0.75
->>>>>>> 807faccc
       accept-language:
       - en-US
     method: GET
     uri: https://management.azure.com/subscriptions/00000000-0000-0000-0000-000000000000/resourcegroups/clitest.rg000001?api-version=2019-07-01
   response:
     body:
-<<<<<<< HEAD
-      string: '{"id":"/subscriptions/00000000-0000-0000-0000-000000000000/resourceGroups/clitest.rg000001","name":"clitest.rg000001","type":"Microsoft.Resources/resourceGroups","location":"westus","tags":{"product":"azurecli","cause":"automation","date":"2019-10-13T05:31:47Z"},"properties":{"provisioningState":"Succeeded"}}'
-=======
       string: '{"id":"/subscriptions/00000000-0000-0000-0000-000000000000/resourceGroups/clitest.rg000001","name":"clitest.rg000001","type":"Microsoft.Resources/resourceGroups","location":"westus","tags":{"product":"azurecli","cause":"automation","date":"2019-10-21T10:44:50Z"},"properties":{"provisioningState":"Succeeded"}}'
->>>>>>> 807faccc
     headers:
       cache-control:
       - no-cache
@@ -166,11 +135,7 @@
       content-type:
       - application/json; charset=utf-8
       date:
-<<<<<<< HEAD
-      - Sun, 13 Oct 2019 05:31:48 GMT
-=======
       - Mon, 21 Oct 2019 10:44:56 GMT
->>>>>>> 807faccc
       expires:
       - '-1'
       pragma:
@@ -203,13 +168,8 @@
       ParameterSetName:
       - -g -n
       User-Agent:
-<<<<<<< HEAD
-      - python/3.6.5 (Windows-10-10.0.17134-SP0) msrest/0.6.10 msrest_azure/0.6.2
-        azure-mgmt-web/0.42.0 Azure-SDK-For-Python AZURECLI/2.0.74
-=======
-      - python/3.7.4 (Windows-10-10.0.18362-SP0) msrest/0.6.10 msrest_azure/0.6.2
-        azure-mgmt-web/0.42.0 Azure-SDK-For-Python AZURECLI/2.0.75
->>>>>>> 807faccc
+      - python/3.7.4 (Windows-10-10.0.18362-SP0) msrest/0.6.10 msrest_azure/0.6.2
+        azure-mgmt-web/0.42.0 Azure-SDK-For-Python AZURECLI/2.0.75
       accept-language:
       - en-US
     method: PUT
@@ -217,13 +177,8 @@
   response:
     body:
       string: '{"id":"/subscriptions/00000000-0000-0000-0000-000000000000/resourceGroups/clitest.rg000001/providers/Microsoft.Web/serverfarms/cli-plan-nwr000003","name":"cli-plan-nwr000003","type":"Microsoft.Web/serverfarms","kind":"app","location":"West
-<<<<<<< HEAD
-        US","properties":{"serverFarmId":27947,"name":"cli-plan-nwr000003","workerSize":"Default","workerSizeId":0,"workerTierName":null,"numberOfWorkers":1,"currentWorkerSize":"Default","currentWorkerSizeId":0,"currentNumberOfWorkers":1,"status":"Ready","webSpace":"clitest.rg000001-WestUSwebspace","subscription":"fb3a3d6b-44c8-44f5-88c9-b20917c9b96b","adminSiteName":null,"hostingEnvironment":null,"hostingEnvironmentProfile":null,"maximumNumberOfWorkers":3,"planName":"VirtualDedicatedPlan","adminRuntimeSiteName":null,"computeMode":"Dedicated","siteMode":null,"geoRegion":"West
-        US","perSiteScaling":false,"maximumElasticWorkerCount":1,"numberOfSites":0,"hostingEnvironmentId":null,"isSpot":false,"spotExpirationTime":null,"freeOfferExpirationTime":null,"tags":null,"kind":"app","resourceGroup":"clitest.rg000001","reserved":false,"isXenon":false,"hyperV":false,"mdmId":"waws-prod-bay-055_27947","targetWorkerCount":0,"targetWorkerSizeId":0,"provisioningState":"Succeeded","webSiteId":null,"existingServerFarmIds":null},"sku":{"name":"B1","tier":"Basic","size":"B1","family":"B","capacity":1}}'
-=======
         US","properties":{"serverFarmId":20873,"name":"cli-plan-nwr000003","workerSize":"Default","workerSizeId":0,"workerTierName":null,"numberOfWorkers":1,"currentWorkerSize":"Default","currentWorkerSizeId":0,"currentNumberOfWorkers":1,"status":"Ready","webSpace":"clitest.rg000001-WestUSwebspace","subscription":"0b1f6471-1bf0-4dda-aec3-cb9272f09590","adminSiteName":null,"hostingEnvironment":null,"hostingEnvironmentProfile":null,"maximumNumberOfWorkers":3,"planName":"VirtualDedicatedPlan","adminRuntimeSiteName":null,"computeMode":"Dedicated","siteMode":null,"geoRegion":"West
         US","perSiteScaling":false,"maximumElasticWorkerCount":1,"numberOfSites":0,"hostingEnvironmentId":null,"isSpot":false,"spotExpirationTime":null,"freeOfferExpirationTime":null,"tags":null,"kind":"app","resourceGroup":"clitest.rg000001","reserved":false,"isXenon":false,"hyperV":false,"mdmId":"waws-prod-bay-067_20873","targetWorkerCount":0,"targetWorkerSizeId":0,"provisioningState":"Succeeded","webSiteId":null,"existingServerFarmIds":null},"sku":{"name":"B1","tier":"Basic","size":"B1","family":"B","capacity":1}}'
->>>>>>> 807faccc
     headers:
       cache-control:
       - no-cache
@@ -232,11 +187,7 @@
       content-type:
       - application/json
       date:
-<<<<<<< HEAD
-      - Sun, 13 Oct 2019 05:31:53 GMT
-=======
       - Mon, 21 Oct 2019 10:45:04 GMT
->>>>>>> 807faccc
       expires:
       - '-1'
       pragma:
@@ -274,13 +225,8 @@
       ParameterSetName:
       - -g -n --plan
       User-Agent:
-<<<<<<< HEAD
-      - python/3.6.5 (Windows-10-10.0.17134-SP0) msrest/0.6.10 msrest_azure/0.6.2
-        azure-mgmt-web/0.42.0 Azure-SDK-For-Python AZURECLI/2.0.74
-=======
-      - python/3.7.4 (Windows-10-10.0.18362-SP0) msrest/0.6.10 msrest_azure/0.6.2
-        azure-mgmt-web/0.42.0 Azure-SDK-For-Python AZURECLI/2.0.75
->>>>>>> 807faccc
+      - python/3.7.4 (Windows-10-10.0.18362-SP0) msrest/0.6.10 msrest_azure/0.6.2
+        azure-mgmt-web/0.42.0 Azure-SDK-For-Python AZURECLI/2.0.75
       accept-language:
       - en-US
     method: GET
@@ -288,13 +234,8 @@
   response:
     body:
       string: '{"id":"/subscriptions/00000000-0000-0000-0000-000000000000/resourceGroups/clitest.rg000001/providers/Microsoft.Web/serverfarms/cli-plan-nwr000003","name":"cli-plan-nwr000003","type":"Microsoft.Web/serverfarms","kind":"app","location":"West
-<<<<<<< HEAD
-        US","properties":{"serverFarmId":27947,"name":"cli-plan-nwr000003","workerSize":"Default","workerSizeId":0,"workerTierName":null,"numberOfWorkers":1,"currentWorkerSize":"Default","currentWorkerSizeId":0,"currentNumberOfWorkers":1,"status":"Ready","webSpace":"clitest.rg000001-WestUSwebspace","subscription":"fb3a3d6b-44c8-44f5-88c9-b20917c9b96b","adminSiteName":null,"hostingEnvironment":null,"hostingEnvironmentProfile":null,"maximumNumberOfWorkers":3,"planName":"VirtualDedicatedPlan","adminRuntimeSiteName":null,"computeMode":"Dedicated","siteMode":null,"geoRegion":"West
-        US","perSiteScaling":false,"maximumElasticWorkerCount":1,"numberOfSites":0,"hostingEnvironmentId":null,"isSpot":false,"spotExpirationTime":null,"freeOfferExpirationTime":null,"tags":null,"kind":"app","resourceGroup":"clitest.rg000001","reserved":false,"isXenon":false,"hyperV":false,"mdmId":"waws-prod-bay-055_27947","targetWorkerCount":0,"targetWorkerSizeId":0,"provisioningState":"Succeeded","webSiteId":null,"existingServerFarmIds":null},"sku":{"name":"B1","tier":"Basic","size":"B1","family":"B","capacity":1}}'
-=======
         US","properties":{"serverFarmId":20873,"name":"cli-plan-nwr000003","workerSize":"Default","workerSizeId":0,"workerTierName":null,"numberOfWorkers":1,"currentWorkerSize":"Default","currentWorkerSizeId":0,"currentNumberOfWorkers":1,"status":"Ready","webSpace":"clitest.rg000001-WestUSwebspace","subscription":"0b1f6471-1bf0-4dda-aec3-cb9272f09590","adminSiteName":null,"hostingEnvironment":null,"hostingEnvironmentProfile":null,"maximumNumberOfWorkers":3,"planName":"VirtualDedicatedPlan","adminRuntimeSiteName":null,"computeMode":"Dedicated","siteMode":null,"geoRegion":"West
         US","perSiteScaling":false,"maximumElasticWorkerCount":1,"numberOfSites":0,"hostingEnvironmentId":null,"isSpot":false,"spotExpirationTime":null,"freeOfferExpirationTime":null,"tags":null,"kind":"app","resourceGroup":"clitest.rg000001","reserved":false,"isXenon":false,"hyperV":false,"mdmId":"waws-prod-bay-067_20873","targetWorkerCount":0,"targetWorkerSizeId":0,"provisioningState":"Succeeded","webSiteId":null,"existingServerFarmIds":null},"sku":{"name":"B1","tier":"Basic","size":"B1","family":"B","capacity":1}}'
->>>>>>> 807faccc
     headers:
       cache-control:
       - no-cache
@@ -303,11 +244,7 @@
       content-type:
       - application/json
       date:
-<<<<<<< HEAD
-      - Sun, 13 Oct 2019 05:31:55 GMT
-=======
       - Mon, 21 Oct 2019 10:45:06 GMT
->>>>>>> 807faccc
       expires:
       - '-1'
       pragma:
@@ -348,13 +285,8 @@
       ParameterSetName:
       - -g -n --plan
       User-Agent:
-<<<<<<< HEAD
-      - python/3.6.5 (Windows-10-10.0.17134-SP0) msrest/0.6.10 msrest_azure/0.6.2
-        azure-mgmt-web/0.42.0 Azure-SDK-For-Python AZURECLI/2.0.74
-=======
-      - python/3.7.4 (Windows-10-10.0.18362-SP0) msrest/0.6.10 msrest_azure/0.6.2
-        azure-mgmt-web/0.42.0 Azure-SDK-For-Python AZURECLI/2.0.75
->>>>>>> 807faccc
+      - python/3.7.4 (Windows-10-10.0.18362-SP0) msrest/0.6.10 msrest_azure/0.6.2
+        azure-mgmt-web/0.42.0 Azure-SDK-For-Python AZURECLI/2.0.75
       accept-language:
       - en-US
     method: POST
@@ -370,11 +302,7 @@
       content-type:
       - application/json
       date:
-<<<<<<< HEAD
-      - Sun, 13 Oct 2019 05:31:55 GMT
-=======
       - Mon, 21 Oct 2019 10:45:07 GMT
->>>>>>> 807faccc
       expires:
       - '-1'
       pragma:
@@ -412,13 +340,8 @@
       ParameterSetName:
       - -g -n --plan
       User-Agent:
-<<<<<<< HEAD
-      - python/3.6.5 (Windows-10-10.0.17134-SP0) msrest/0.6.10 msrest_azure/0.6.2
-        azure-mgmt-web/0.42.0 Azure-SDK-For-Python AZURECLI/2.0.74
-=======
-      - python/3.7.4 (Windows-10-10.0.18362-SP0) msrest/0.6.10 msrest_azure/0.6.2
-        azure-mgmt-web/0.42.0 Azure-SDK-For-Python AZURECLI/2.0.75
->>>>>>> 807faccc
+      - python/3.7.4 (Windows-10-10.0.18362-SP0) msrest/0.6.10 msrest_azure/0.6.2
+        azure-mgmt-web/0.42.0 Azure-SDK-For-Python AZURECLI/2.0.75
       accept-language:
       - en-US
     method: GET
@@ -426,13 +349,8 @@
   response:
     body:
       string: '{"id":"/subscriptions/00000000-0000-0000-0000-000000000000/resourceGroups/clitest.rg000001/providers/Microsoft.Web/serverfarms/cli-plan-nwr000003","name":"cli-plan-nwr000003","type":"Microsoft.Web/serverfarms","kind":"app","location":"West
-<<<<<<< HEAD
-        US","properties":{"serverFarmId":27947,"name":"cli-plan-nwr000003","workerSize":"Default","workerSizeId":0,"workerTierName":null,"numberOfWorkers":1,"currentWorkerSize":"Default","currentWorkerSizeId":0,"currentNumberOfWorkers":1,"status":"Ready","webSpace":"clitest.rg000001-WestUSwebspace","subscription":"fb3a3d6b-44c8-44f5-88c9-b20917c9b96b","adminSiteName":null,"hostingEnvironment":null,"hostingEnvironmentProfile":null,"maximumNumberOfWorkers":3,"planName":"VirtualDedicatedPlan","adminRuntimeSiteName":null,"computeMode":"Dedicated","siteMode":null,"geoRegion":"West
-        US","perSiteScaling":false,"maximumElasticWorkerCount":1,"numberOfSites":0,"hostingEnvironmentId":null,"isSpot":false,"spotExpirationTime":null,"freeOfferExpirationTime":null,"tags":null,"kind":"app","resourceGroup":"clitest.rg000001","reserved":false,"isXenon":false,"hyperV":false,"mdmId":"waws-prod-bay-055_27947","targetWorkerCount":0,"targetWorkerSizeId":0,"provisioningState":"Succeeded","webSiteId":null,"existingServerFarmIds":null},"sku":{"name":"B1","tier":"Basic","size":"B1","family":"B","capacity":1}}'
-=======
         US","properties":{"serverFarmId":20873,"name":"cli-plan-nwr000003","workerSize":"Default","workerSizeId":0,"workerTierName":null,"numberOfWorkers":1,"currentWorkerSize":"Default","currentWorkerSizeId":0,"currentNumberOfWorkers":1,"status":"Ready","webSpace":"clitest.rg000001-WestUSwebspace","subscription":"0b1f6471-1bf0-4dda-aec3-cb9272f09590","adminSiteName":null,"hostingEnvironment":null,"hostingEnvironmentProfile":null,"maximumNumberOfWorkers":3,"planName":"VirtualDedicatedPlan","adminRuntimeSiteName":null,"computeMode":"Dedicated","siteMode":null,"geoRegion":"West
         US","perSiteScaling":false,"maximumElasticWorkerCount":1,"numberOfSites":0,"hostingEnvironmentId":null,"isSpot":false,"spotExpirationTime":null,"freeOfferExpirationTime":null,"tags":null,"kind":"app","resourceGroup":"clitest.rg000001","reserved":false,"isXenon":false,"hyperV":false,"mdmId":"waws-prod-bay-067_20873","targetWorkerCount":0,"targetWorkerSizeId":0,"provisioningState":"Succeeded","webSiteId":null,"existingServerFarmIds":null},"sku":{"name":"B1","tier":"Basic","size":"B1","family":"B","capacity":1}}'
->>>>>>> 807faccc
     headers:
       cache-control:
       - no-cache
@@ -441,11 +359,7 @@
       content-type:
       - application/json
       date:
-<<<<<<< HEAD
-      - Sun, 13 Oct 2019 05:31:55 GMT
-=======
       - Mon, 21 Oct 2019 10:45:08 GMT
->>>>>>> 807faccc
       expires:
       - '-1'
       pragma:
@@ -488,13 +402,8 @@
       ParameterSetName:
       - -g -n --plan
       User-Agent:
-<<<<<<< HEAD
-      - python/3.6.5 (Windows-10-10.0.17134-SP0) msrest/0.6.10 msrest_azure/0.6.2
-        azure-mgmt-web/0.42.0 Azure-SDK-For-Python AZURECLI/2.0.74
-=======
-      - python/3.7.4 (Windows-10-10.0.18362-SP0) msrest/0.6.10 msrest_azure/0.6.2
-        azure-mgmt-web/0.42.0 Azure-SDK-For-Python AZURECLI/2.0.75
->>>>>>> 807faccc
+      - python/3.7.4 (Windows-10-10.0.18362-SP0) msrest/0.6.10 msrest_azure/0.6.2
+        azure-mgmt-web/0.42.0 Azure-SDK-For-Python AZURECLI/2.0.75
       accept-language:
       - en-US
     method: PUT
@@ -502,24 +411,11 @@
   response:
     body:
       string: '{"id":"/subscriptions/00000000-0000-0000-0000-000000000000/resourceGroups/clitest.rg000001/providers/Microsoft.Web/sites/cli-webapp-nwr000002","name":"cli-webapp-nwr000002","type":"Microsoft.Web/sites","kind":"app","location":"West
-<<<<<<< HEAD
-        US","properties":{"name":"cli-webapp-nwr000002","state":"Running","hostNames":["cli-webapp-nwr000002.azurewebsites.net"],"webSpace":"clitest.rg000001-WestUSwebspace","selfLink":"https://waws-prod-bay-055.api.azurewebsites.windows.net:454/subscriptions/00000000-0000-0000-0000-000000000000/webspaces/clitest.rg000001-WestUSwebspace/sites/cli-webapp-nwr000002","repositorySiteName":"cli-webapp-nwr000002","owner":null,"usageState":"Normal","enabled":true,"adminEnabled":true,"enabledHostNames":["cli-webapp-nwr000002.azurewebsites.net","cli-webapp-nwr000002.scm.azurewebsites.net"],"siteProperties":{"metadata":null,"properties":[{"name":"LinuxFxVersion","value":""},{"name":"WindowsFxVersion","value":null}],"appSettings":null},"availabilityState":"Normal","sslCertificates":null,"csrs":[],"cers":null,"siteMode":null,"hostNameSslStates":[{"name":"cli-webapp-nwr000002.azurewebsites.net","sslState":"Disabled","ipBasedSslResult":null,"virtualIP":null,"thumbprint":null,"toUpdate":null,"toUpdateIpBasedSsl":null,"ipBasedSslState":"NotConfigured","hostType":"Standard"},{"name":"cli-webapp-nwr000002.scm.azurewebsites.net","sslState":"Disabled","ipBasedSslResult":null,"virtualIP":null,"thumbprint":null,"toUpdate":null,"toUpdateIpBasedSsl":null,"ipBasedSslState":"NotConfigured","hostType":"Repository"}],"computeMode":null,"serverFarm":null,"serverFarmId":"/subscriptions/00000000-0000-0000-0000-000000000000/resourceGroups/clitest.rg000001/providers/Microsoft.Web/serverfarms/cli-plan-nwr000003","reserved":false,"isXenon":false,"hyperV":false,"lastModifiedTimeUtc":"2019-10-13T05:31:58.607","storageRecoveryDefaultState":"Running","contentAvailabilityState":"Normal","runtimeAvailabilityState":"Normal","siteConfig":null,"deploymentId":"cli-webapp-nwr000002","trafficManagerHostNames":null,"sku":"Basic","scmSiteAlsoStopped":false,"targetSwapSlot":null,"hostingEnvironment":null,"hostingEnvironmentProfile":null,"clientAffinityEnabled":true,"clientCertEnabled":false,"clientCertExclusionPaths":null,"hostNamesDisabled":false,"domainVerificationIdentifiers":null,"kind":"app","inboundIpAddress":"104.42.188.146","possibleInboundIpAddresses":"104.42.188.146","outboundIpAddresses":"104.42.185.131,104.42.184.178,104.42.185.60,104.42.188.171","possibleOutboundIpAddresses":"104.42.185.131,104.42.184.178,104.42.185.60,104.42.188.171","containerSize":0,"dailyMemoryTimeQuota":0,"suspendedTill":null,"siteDisabledReason":0,"functionExecutionUnitsCache":null,"maxNumberOfWorkers":null,"homeStamp":"waws-prod-bay-055","cloningInfo":null,"hostingEnvironmentId":null,"tags":null,"resourceGroup":"clitest.rg000001","defaultHostName":"cli-webapp-nwr000002.azurewebsites.net","slotSwapStatus":null,"httpsOnly":false,"redundancyMode":"None","inProgressOperationId":null,"geoDistributions":null,"privateEndpointConnections":null,"buildVersion":null,"targetBuildVersion":null}}'
-=======
         US","properties":{"name":"cli-webapp-nwr000002","state":"Running","hostNames":["cli-webapp-nwr000002.azurewebsites.net"],"webSpace":"clitest.rg000001-WestUSwebspace","selfLink":"https://waws-prod-bay-067.api.azurewebsites.windows.net:454/subscriptions/00000000-0000-0000-0000-000000000000/webspaces/clitest.rg000001-WestUSwebspace/sites/cli-webapp-nwr000002","repositorySiteName":"cli-webapp-nwr000002","owner":null,"usageState":"Normal","enabled":true,"adminEnabled":true,"enabledHostNames":["cli-webapp-nwr000002.azurewebsites.net","cli-webapp-nwr000002.scm.azurewebsites.net"],"siteProperties":{"metadata":null,"properties":[{"name":"LinuxFxVersion","value":""},{"name":"WindowsFxVersion","value":null}],"appSettings":null},"availabilityState":"Normal","sslCertificates":null,"csrs":[],"cers":null,"siteMode":null,"hostNameSslStates":[{"name":"cli-webapp-nwr000002.azurewebsites.net","sslState":"Disabled","ipBasedSslResult":null,"virtualIP":null,"thumbprint":null,"toUpdate":null,"toUpdateIpBasedSsl":null,"ipBasedSslState":"NotConfigured","hostType":"Standard"},{"name":"cli-webapp-nwr000002.scm.azurewebsites.net","sslState":"Disabled","ipBasedSslResult":null,"virtualIP":null,"thumbprint":null,"toUpdate":null,"toUpdateIpBasedSsl":null,"ipBasedSslState":"NotConfigured","hostType":"Repository"}],"computeMode":null,"serverFarm":null,"serverFarmId":"/subscriptions/00000000-0000-0000-0000-000000000000/resourceGroups/clitest.rg000001/providers/Microsoft.Web/serverfarms/cli-plan-nwr000003","reserved":false,"isXenon":false,"hyperV":false,"lastModifiedTimeUtc":"2019-10-21T10:45:13.38","storageRecoveryDefaultState":"Running","contentAvailabilityState":"Normal","runtimeAvailabilityState":"Normal","siteConfig":null,"deploymentId":"cli-webapp-nwr000002","trafficManagerHostNames":null,"sku":"Basic","scmSiteAlsoStopped":false,"targetSwapSlot":null,"hostingEnvironment":null,"hostingEnvironmentProfile":null,"clientAffinityEnabled":true,"clientCertEnabled":false,"clientCertExclusionPaths":null,"hostNamesDisabled":false,"domainVerificationIdentifiers":null,"customDomainVerificationId":"3E73050BD3729B2E9DB9306E345051C3BC1375A767D5460666A68FECF188A70C","kind":"app","inboundIpAddress":"104.210.38.149","possibleInboundIpAddresses":"104.210.38.149","outboundIpAddresses":"23.99.58.14,23.99.60.163,23.99.57.5,23.99.60.173","possibleOutboundIpAddresses":"23.99.58.14,23.99.60.163,23.99.57.5,23.99.60.173","containerSize":0,"dailyMemoryTimeQuota":0,"suspendedTill":null,"siteDisabledReason":0,"functionExecutionUnitsCache":null,"maxNumberOfWorkers":null,"homeStamp":"waws-prod-bay-067","cloningInfo":null,"hostingEnvironmentId":null,"tags":null,"resourceGroup":"clitest.rg000001","defaultHostName":"cli-webapp-nwr000002.azurewebsites.net","slotSwapStatus":null,"httpsOnly":false,"redundancyMode":"None","inProgressOperationId":null,"geoDistributions":null,"privateEndpointConnections":null,"buildVersion":null,"targetBuildVersion":null}}'
->>>>>>> 807faccc
-    headers:
-      cache-control:
-      - no-cache
-      content-length:
-<<<<<<< HEAD
-      - '3444'
-      content-type:
-      - application/json
-      date:
-      - Sun, 13 Oct 2019 05:32:14 GMT
-      etag:
-      - '"1D5818788AB6680"'
-=======
+    headers:
+      cache-control:
+      - no-cache
+      content-length:
       - '3519'
       content-type:
       - application/json
@@ -527,7 +423,6 @@
       - Mon, 21 Oct 2019 10:45:28 GMT
       etag:
       - '"1D587FC9EBA1040"'
->>>>>>> 807faccc
       expires:
       - '-1'
       pragma:
@@ -569,13 +464,8 @@
       ParameterSetName:
       - -g -n --plan
       User-Agent:
-<<<<<<< HEAD
-      - python/3.6.5 (Windows-10-10.0.17134-SP0) msrest/0.6.10 msrest_azure/0.6.2
-        azure-mgmt-web/0.42.0 Azure-SDK-For-Python AZURECLI/2.0.74
-=======
-      - python/3.7.4 (Windows-10-10.0.18362-SP0) msrest/0.6.10 msrest_azure/0.6.2
-        azure-mgmt-web/0.42.0 Azure-SDK-For-Python AZURECLI/2.0.75
->>>>>>> 807faccc
+      - python/3.7.4 (Windows-10-10.0.18362-SP0) msrest/0.6.10 msrest_azure/0.6.2
+        azure-mgmt-web/0.42.0 Azure-SDK-For-Python AZURECLI/2.0.75
       accept-language:
       - en-US
     method: POST
@@ -584,21 +474,6 @@
     body:
       string: <publishData><publishProfile profileName="cli-webapp-nwr000002 - Web
         Deploy" publishMethod="MSDeploy" publishUrl="cli-webapp-nwr000002.scm.azurewebsites.net:443"
-<<<<<<< HEAD
-        msdeploySite="cli-webapp-nwr000002" userName="$cli-webapp-nwr000002" userPWD="BRkFWpo5P9Wb97aNnC3Yvd52BaJtDLmwoGnTavlbEc6ql7rXN6oyrZWoGB7d"
-        destinationAppUrl="http://cli-webapp-nwr000002.azurewebsites.net" SQLServerDBConnectionString=""
-        mySQLDBConnectionString="" hostingProviderForumLink="" controlPanelLink="http://windows.azure.com"
-        webSystem="WebSites"><databases /></publishProfile><publishProfile profileName="cli-webapp-nwr000002
-        - FTP" publishMethod="FTP" publishUrl="ftp://waws-prod-bay-055.ftp.azurewebsites.windows.net/site/wwwroot"
-        ftpPassiveMode="True" userName="cli-webapp-nwr000002\$cli-webapp-nwr000002"
-        userPWD="BRkFWpo5P9Wb97aNnC3Yvd52BaJtDLmwoGnTavlbEc6ql7rXN6oyrZWoGB7d" destinationAppUrl="http://cli-webapp-nwr000002.azurewebsites.net"
-        SQLServerDBConnectionString="" mySQLDBConnectionString="" hostingProviderForumLink=""
-        controlPanelLink="http://windows.azure.com" webSystem="WebSites"><databases
-        /></publishProfile><publishProfile profileName="cli-webapp-nwr000002 - ReadOnly
-        - FTP" publishMethod="FTP" publishUrl="ftp://waws-prod-bay-055dr.ftp.azurewebsites.windows.net/site/wwwroot"
-        ftpPassiveMode="True" userName="cli-webapp-nwr000002\$cli-webapp-nwr000002"
-        userPWD="BRkFWpo5P9Wb97aNnC3Yvd52BaJtDLmwoGnTavlbEc6ql7rXN6oyrZWoGB7d" destinationAppUrl="http://cli-webapp-nwr000002.azurewebsites.net"
-=======
         msdeploySite="cli-webapp-nwr000002" userName="$cli-webapp-nwr000002" userPWD="iuf8pdlCc1iz9gmRQhQeTQeqS11b6vcKMFw7MAEf2skoyNfDG83eBlvp8YZe"
         destinationAppUrl="http://cli-webapp-nwr000002.azurewebsites.net" SQLServerDBConnectionString=""
         mySQLDBConnectionString="" hostingProviderForumLink="" controlPanelLink="http://windows.azure.com"
@@ -612,7 +487,6 @@
         - FTP" publishMethod="FTP" publishUrl="ftp://waws-prod-bay-067dr.ftp.azurewebsites.windows.net/site/wwwroot"
         ftpPassiveMode="True" userName="cli-webapp-nwr000002\$cli-webapp-nwr000002"
         userPWD="iuf8pdlCc1iz9gmRQhQeTQeqS11b6vcKMFw7MAEf2skoyNfDG83eBlvp8YZe" destinationAppUrl="http://cli-webapp-nwr000002.azurewebsites.net"
->>>>>>> 807faccc
         SQLServerDBConnectionString="" mySQLDBConnectionString="" hostingProviderForumLink=""
         controlPanelLink="http://windows.azure.com" webSystem="WebSites"><databases
         /></publishProfile></publishData>
@@ -624,11 +498,7 @@
       content-type:
       - application/xml
       date:
-<<<<<<< HEAD
-      - Sun, 13 Oct 2019 05:32:15 GMT
-=======
       - Mon, 21 Oct 2019 10:45:29 GMT
->>>>>>> 807faccc
       expires:
       - '-1'
       pragma:
@@ -662,13 +532,8 @@
       ParameterSetName:
       - -g -n --rule-name --action --ip-address --priority --scm-site
       User-Agent:
-<<<<<<< HEAD
-      - python/3.6.5 (Windows-10-10.0.17134-SP0) msrest/0.6.10 msrest_azure/0.6.2
-        azure-mgmt-web/0.42.0 Azure-SDK-For-Python AZURECLI/2.0.74
-=======
-      - python/3.7.4 (Windows-10-10.0.18362-SP0) msrest/0.6.10 msrest_azure/0.6.2
-        azure-mgmt-web/0.42.0 Azure-SDK-For-Python AZURECLI/2.0.75
->>>>>>> 807faccc
+      - python/3.7.4 (Windows-10-10.0.18362-SP0) msrest/0.6.10 msrest_azure/0.6.2
+        azure-mgmt-web/0.42.0 Azure-SDK-For-Python AZURECLI/2.0.75
       accept-language:
       - en-US
     method: GET
@@ -687,11 +552,7 @@
       content-type:
       - application/json
       date:
-<<<<<<< HEAD
-      - Sun, 13 Oct 2019 05:32:15 GMT
-=======
       - Mon, 21 Oct 2019 10:45:31 GMT
->>>>>>> 807faccc
       expires:
       - '-1'
       pragma:
@@ -748,13 +609,8 @@
       ParameterSetName:
       - -g -n --rule-name --action --ip-address --priority --scm-site
       User-Agent:
-<<<<<<< HEAD
-      - python/3.6.5 (Windows-10-10.0.17134-SP0) msrest/0.6.10 msrest_azure/0.6.2
-        azure-mgmt-web/0.42.0 Azure-SDK-For-Python AZURECLI/2.0.74
-=======
-      - python/3.7.4 (Windows-10-10.0.18362-SP0) msrest/0.6.10 msrest_azure/0.6.2
-        azure-mgmt-web/0.42.0 Azure-SDK-For-Python AZURECLI/2.0.75
->>>>>>> 807faccc
+      - python/3.7.4 (Windows-10-10.0.18362-SP0) msrest/0.6.10 msrest_azure/0.6.2
+        azure-mgmt-web/0.42.0 Azure-SDK-For-Python AZURECLI/2.0.75
       accept-language:
       - en-US
     method: PATCH
@@ -773,15 +629,9 @@
       content-type:
       - application/json
       date:
-<<<<<<< HEAD
-      - Sun, 13 Oct 2019 05:32:17 GMT
-      etag:
-      - '"1D5818788AB6680"'
-=======
       - Mon, 21 Oct 2019 10:45:33 GMT
       etag:
       - '"1D587FC9EBA1040"'
->>>>>>> 807faccc
       expires:
       - '-1'
       pragma:
@@ -819,13 +669,8 @@
       ParameterSetName:
       - -g -n --rule-name --scm-site
       User-Agent:
-<<<<<<< HEAD
-      - python/3.6.5 (Windows-10-10.0.17134-SP0) msrest/0.6.10 msrest_azure/0.6.2
-        azure-mgmt-web/0.42.0 Azure-SDK-For-Python AZURECLI/2.0.74
-=======
-      - python/3.7.4 (Windows-10-10.0.18362-SP0) msrest/0.6.10 msrest_azure/0.6.2
-        azure-mgmt-web/0.42.0 Azure-SDK-For-Python AZURECLI/2.0.75
->>>>>>> 807faccc
+      - python/3.7.4 (Windows-10-10.0.18362-SP0) msrest/0.6.10 msrest_azure/0.6.2
+        azure-mgmt-web/0.42.0 Azure-SDK-For-Python AZURECLI/2.0.75
       accept-language:
       - en-US
     method: GET
@@ -844,11 +689,7 @@
       content-type:
       - application/json
       date:
-<<<<<<< HEAD
-      - Sun, 13 Oct 2019 05:32:17 GMT
-=======
       - Mon, 21 Oct 2019 10:45:35 GMT
->>>>>>> 807faccc
       expires:
       - '-1'
       pragma:
@@ -904,13 +745,8 @@
       ParameterSetName:
       - -g -n --rule-name --scm-site
       User-Agent:
-<<<<<<< HEAD
-      - python/3.6.5 (Windows-10-10.0.17134-SP0) msrest/0.6.10 msrest_azure/0.6.2
-        azure-mgmt-web/0.42.0 Azure-SDK-For-Python AZURECLI/2.0.74
-=======
-      - python/3.7.4 (Windows-10-10.0.18362-SP0) msrest/0.6.10 msrest_azure/0.6.2
-        azure-mgmt-web/0.42.0 Azure-SDK-For-Python AZURECLI/2.0.75
->>>>>>> 807faccc
+      - python/3.7.4 (Windows-10-10.0.18362-SP0) msrest/0.6.10 msrest_azure/0.6.2
+        azure-mgmt-web/0.42.0 Azure-SDK-For-Python AZURECLI/2.0.75
       accept-language:
       - en-US
     method: PATCH
@@ -929,15 +765,9 @@
       content-type:
       - application/json
       date:
-<<<<<<< HEAD
-      - Sun, 13 Oct 2019 05:32:20 GMT
-      etag:
-      - '"1D581879384F530"'
-=======
       - Mon, 21 Oct 2019 10:45:37 GMT
       etag:
       - '"1D587FCAA68C940"'
->>>>>>> 807faccc
       expires:
       - '-1'
       pragma:
