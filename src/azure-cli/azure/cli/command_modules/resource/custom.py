# --------------------------------------------------------------------------------------------
# Copyright (c) Microsoft Corporation. All rights reserved.
# Licensed under the MIT License. See License.txt in the project root for license information.
# --------------------------------------------------------------------------------------------

# pylint: disable=too-many-lines
# pylint: disable=line-too-long

from __future__ import print_function
from collections import OrderedDict
import codecs
import json
import os
import platform
import re
import ssl
import sys
import uuid
import base64

from six.moves.urllib.request import urlopen  # pylint: disable=import-error
from six.moves.urllib.parse import urlparse  # pylint: disable=import-error

from msrestazure.tools import is_valid_resource_id, parse_resource_id

from azure.mgmt.resource.resources.models import GenericResource, DeploymentMode

from azure.cli.core.parser import IncorrectUsageError
from azure.cli.core.util import get_file_json, read_file_content, shell_safe_json_parse, sdk_no_wait
from azure.cli.core.commands import LongRunningOperation
from azure.cli.core.commands.client_factory import get_mgmt_service_client
from azure.cli.core.profiles import ResourceType, get_sdk, get_api_version, AZURE_API_PROFILES

from azure.cli.command_modules.resource._client_factory import (
    _resource_client_factory, _resource_policy_client_factory, _resource_lock_client_factory,
    _resource_links_client_factory, _resource_deploymentscripts_client_factory, _authorization_management_client, _resource_managedapps_client_factory, _resource_templatespecs_client_factory)
from azure.cli.command_modules.resource._validators import _parse_lock_id

from knack.log import get_logger
from knack.prompting import prompt, prompt_pass, prompt_t_f, prompt_choice_list, prompt_int, NoTTYException
from knack.util import CLIError

from msrest.serialization import Serializer
from msrest.pipeline import SansIOHTTPPolicy

from ._validators import MSI_LOCAL_ID
from ._formatters import format_what_if_operation_result

logger = get_logger(__name__)


def _build_resource_id(**kwargs):
    from msrestazure.tools import resource_id as resource_id_from_dict
    try:
        return resource_id_from_dict(**kwargs)
    except KeyError:
        return None


def _process_parameters(template_param_defs, parameter_lists):  # pylint: disable=too-many-statements

    def _try_parse_json_object(value):
        try:
            parsed = _remove_comments_from_json(value, False)
            return parsed.get('parameters', parsed)
        except Exception:  # pylint: disable=broad-except
            return None

    def _try_load_file_object(file_path):
        try:
            is_file = os.path.isfile(file_path)
        except ValueError:
            return None
        if is_file is True:
            try:
                content = read_file_content(file_path)
                if not content:
                    return None
                parsed = _remove_comments_from_json(content, False, file_path)
                return parsed.get('parameters', parsed)
            except Exception as ex:
                raise CLIError("Failed to parse {} with exception:\n    {}".format(file_path, ex))
        return None

    def _try_load_uri(uri):
        if "://" in uri:
            try:
                value = _urlretrieve(uri).decode('utf-8')
                parsed = _remove_comments_from_json(value, False)
                return parsed.get('parameters', parsed)
            except Exception:  # pylint: disable=broad-except
                pass
        return None

    def _try_parse_key_value_object(template_param_defs, parameters, value):
        # support situation where empty JSON "{}" is provided
        if value == '{}' and not parameters:
            return True

        try:
            key, value = value.split('=', 1)
        except ValueError:
            return False

        param = template_param_defs.get(key, None)
        if param is None:
            raise CLIError("unrecognized template parameter '{}'. Allowed parameters: {}"
                           .format(key, ', '.join(sorted(template_param_defs.keys()))))

        param_type = param.get('type', None)
        if param_type:
            param_type = param_type.lower()
        if param_type in ['object', 'array', 'secureobject']:
            parameters[key] = {'value': shell_safe_json_parse(value)}
        elif param_type in ['string', 'securestring']:
            parameters[key] = {'value': value}
        elif param_type == 'bool':
            parameters[key] = {'value': value.lower() == 'true'}
        elif param_type == 'int':
            parameters[key] = {'value': int(value)}
        else:
            logger.warning("Unrecognized type '%s' for parameter '%s'. Interpretting as string.", param_type, key)
            parameters[key] = {'value': value}

        return True

    parameters = {}
    for params in parameter_lists or []:
        for item in params:
            param_obj = _try_load_file_object(item)
            if param_obj is None:
                param_obj = _try_parse_json_object(item)
            if param_obj is None:
                param_obj = _try_load_uri(item)
            if param_obj is not None:
                parameters.update(param_obj)
            elif not _try_parse_key_value_object(template_param_defs, parameters, item):
                raise CLIError('Unable to parse parameter: {}'.format(item))

    return parameters


# pylint: disable=redefined-outer-name
def _find_missing_parameters(parameters, template):
    if template is None:
        return {}
    template_parameters = template.get('parameters', None)
    if template_parameters is None:
        return {}

    missing = OrderedDict()
    for parameter_name in template_parameters:
        parameter = template_parameters[parameter_name]
        if 'defaultValue' in parameter:
            continue
        if parameters is not None and parameters.get(parameter_name, None) is not None:
            continue
        missing[parameter_name] = parameter
    return missing


def _prompt_for_parameters(missing_parameters, fail_on_no_tty=True):  # pylint: disable=too-many-statements

    prompt_list = missing_parameters.keys() if isinstance(missing_parameters, OrderedDict) \
        else sorted(missing_parameters)
    result = OrderedDict()
    no_tty = False
    for param_name in prompt_list:
        param = missing_parameters[param_name]
        param_type = param.get('type', 'string').lower()
        description = 'Missing description'
        metadata = param.get('metadata', None)
        if metadata is not None:
            description = metadata.get('description', description)
        allowed_values = param.get('allowedValues', None)

        prompt_str = "Please provide {} value for '{}' (? for help): ".format(param_type, param_name)
        while True:
            if allowed_values is not None:
                try:
                    ix = prompt_choice_list(prompt_str, allowed_values, help_string=description)
                    result[param_name] = allowed_values[ix]
                except NoTTYException:
                    result[param_name] = None
                    no_tty = True
                break
            elif param_type == 'securestring':
                try:
                    value = prompt_pass(prompt_str, help_string=description)
                except NoTTYException:
                    value = None
                    no_tty = True
                result[param_name] = value
                break
            elif param_type == 'int':
                try:
                    int_value = prompt_int(prompt_str, help_string=description)
                    result[param_name] = int_value
                except NoTTYException:
                    result[param_name] = 0
                    no_tty = True
                break
            elif param_type == 'bool':
                try:
                    value = prompt_t_f(prompt_str, help_string=description)
                    result[param_name] = value
                except NoTTYException:
                    result[param_name] = False
                    no_tty = True
                break
            elif param_type in ['object', 'array']:
                try:
                    value = prompt(prompt_str, help_string=description)
                except NoTTYException:
                    value = ''
                    no_tty = True

                if value == '':
                    value = {} if param_type == 'object' else []
                else:
                    try:
                        value = shell_safe_json_parse(value)
                    except Exception as ex:  # pylint: disable=broad-except
                        logger.error(ex)
                        continue
                result[param_name] = value
                break
            else:
                try:
                    result[param_name] = prompt(prompt_str, help_string=description)
                except NoTTYException:
                    result[param_name] = None
                    no_tty = True
                break
    if no_tty and fail_on_no_tty:
        raise NoTTYException
    return result


# pylint: disable=redefined-outer-name
def _get_missing_parameters(parameters, template, prompt_fn, no_prompt=False):
    missing = _find_missing_parameters(parameters, template)
    if missing:
        if no_prompt is True:
            logger.warning("Missing input parameters: %s ", ', '.join(sorted(missing.keys())))
        else:
            try:
                prompt_parameters = prompt_fn(missing)
                for param_name in prompt_parameters:
                    parameters[param_name] = {
                        "value": prompt_parameters[param_name]
                    }
            except NoTTYException:
                raise CLIError("Missing input parameters: {}".format(', '.join(sorted(missing.keys()))))
    return parameters


def _ssl_context():
    if sys.version_info < (3, 4):
        return ssl.SSLContext(ssl.PROTOCOL_TLSv1)

    return ssl.create_default_context()


def _urlretrieve(url):
    req = urlopen(url, context=_ssl_context())
    return req.read()


# pylint: disable=redefined-outer-name
def _remove_comments_from_json(template, preserve_order=True, file_path=None):
    from jsmin import jsmin

    # When commenting at the bottom of all elements in a JSON object, jsmin has a bug that will wrap lines.
    # It will affect the subsequent multi-line processing logic, so deal with this situation in advance here.
    template = re.sub(r'(^[\t ]*//[\s\S]*?\n)|(^[\t ]*/\*{1,2}[\s\S]*?\*/)', '', template, flags=re.M)
    minified = jsmin(template)
    # Get rid of multi-line strings. Note, we are not sending it on the wire rather just extract parameters to prompt for values
    result = re.sub(r'"[^"]*?\n[^"]*?(?<!\\)"', '"#Azure Cli#"', minified, re.DOTALL)
    try:
        return shell_safe_json_parse(result, preserve_order)
    except CLIError:
        # Because the processing of removing comments and compression will lead to misplacement of error location,
        # so the error message should be wrapped.
        if file_path:
            raise CLIError("Failed to parse '{}', please check whether it is a valid JSON format".format(file_path))
        raise CLIError("Failed to parse the JSON data, please check whether it is a valid JSON format")


# pylint: disable=too-many-locals, too-many-statements, too-few-public-methods
def _deploy_arm_template_core_unmodified(cmd, resource_group_name, template_file=None,
                                         template_uri=None, deployment_name=None, parameters=None,
                                         mode=None, rollback_on_error=None, validate_only=False, no_wait=False,
                                         aux_subscriptions=None, aux_tenants=None, no_prompt=False):
    DeploymentProperties, TemplateLink, OnErrorDeployment = cmd.get_models('DeploymentProperties', 'TemplateLink',
                                                                           'OnErrorDeployment')
    template_link = None
    template_obj = None
    on_error_deployment = None
    template_content = None
    if template_uri:
        template_link = TemplateLink(uri=template_uri)
        template_obj = _remove_comments_from_json(_urlretrieve(template_uri).decode('utf-8'), file_path=template_uri)
    else:
        template_content = read_file_content(template_file)
        template_obj = _remove_comments_from_json(template_content, file_path=template_file)

    if rollback_on_error == '':
        on_error_deployment = OnErrorDeployment(type='LastSuccessful')
    elif rollback_on_error:
        on_error_deployment = OnErrorDeployment(type='SpecificDeployment', deployment_name=rollback_on_error)

    template_param_defs = template_obj.get('parameters', {})
    template_obj['resources'] = template_obj.get('resources', [])
    parameters = _process_parameters(template_param_defs, parameters) or {}
    parameters = _get_missing_parameters(parameters, template_obj, _prompt_for_parameters, no_prompt)

    parameters = json.loads(json.dumps(parameters))

    properties = DeploymentProperties(template=template_content, template_link=template_link,
                                      parameters=parameters, mode=mode, on_error_deployment=on_error_deployment)

    smc = get_mgmt_service_client(cmd.cli_ctx, ResourceType.MGMT_RESOURCE_RESOURCES,
                                  aux_subscriptions=aux_subscriptions, aux_tenants=aux_tenants)

    deployment_client = smc.deployments  # This solves the multi-api for you

    if not template_uri:

        # pylint: disable=protected-access
        deployment_client._serialize = JSONSerializer(
            deployment_client._serialize.dependencies
        )

        # Plug this as default HTTP pipeline
        from msrest.pipeline import Pipeline
        from msrest.pipeline.requests import (
            RequestsCredentialsPolicy,
            RequestsPatchSession,
            PipelineRequestsHTTPSender
        )
        from msrest.universal_http.requests import RequestsHTTPSender

        smc.config.pipeline = Pipeline(
            policies=[
                JsonCTemplatePolicy(),
                smc.config.user_agent_policy,
                RequestsPatchSession(),
                smc.config.http_logger_policy,
                RequestsCredentialsPolicy(smc.config.credentials)
            ],
            sender=PipelineRequestsHTTPSender(RequestsHTTPSender(smc.config))
        )

    if cmd.supported_api_version(min_api='2019-10-01', resource_type=ResourceType.MGMT_RESOURCE_RESOURCES):
        Deployment = cmd.get_models('Deployment')
        deployment = Deployment(properties=properties)
        validation_poller = deployment_client.validate(resource_group_name, deployment_name, deployment)
        validation_result = LongRunningOperation(cmd.cli_ctx)(validation_poller)
    else:
        validation_result = deployment_client.validate(resource_group_name, deployment_name, properties)

    if validation_result and validation_result.error:
        err_message = _build_preflight_error_message(validation_result.error)
        raise CLIError(err_message)
    if validate_only:
        return validation_result

    if cmd.supported_api_version(min_api='2019-10-01', resource_type=ResourceType.MGMT_RESOURCE_RESOURCES):
        return sdk_no_wait(no_wait, deployment_client.create_or_update, resource_group_name, deployment_name, deployment)
    return sdk_no_wait(no_wait, deployment_client.create_or_update, resource_group_name, deployment_name, properties)


class JsonCTemplate:
    def __init__(self, template_as_bytes):
        self.template_as_bytes = template_as_bytes


class JSONSerializer(Serializer):
    def body(self, data, data_type, **kwargs):
        if data_type in ('Deployment', 'ScopedDeployment', 'DeploymentWhatIf', 'ScopedDeploymentWhatIf'):
            # Be sure to pass a DeploymentProperties
            template = data.properties.template
            if template:
                data_as_dict = data.serialize()
                data_as_dict["properties"]["template"] = JsonCTemplate(template)

                return data_as_dict
        return super(JSONSerializer, self).body(data, data_type, **kwargs)


class JsonCTemplatePolicy(SansIOHTTPPolicy):
    def on_request(self, request, **kwargs):
        http_request = request.http_request
        logger.info(http_request.data)
        if (getattr(http_request, 'data', {}) or {}).get('properties', {}).get('template'):
            template = http_request.data["properties"]["template"]
            if not isinstance(template, JsonCTemplate):
                raise ValueError()

            del http_request.data["properties"]["template"]
            # templateLink nad template cannot exist at the same time in deployment_dry_run mode
            if "templateLink" in http_request.data["properties"].keys():
                del http_request.data["properties"]["templateLink"]
            partial_request = json.dumps(http_request.data)

            http_request.data = partial_request[:-2] + ", template:" + template.template_as_bytes + r"}}"
            http_request.data = http_request.data.encode('utf-8')


# pylint: disable=unused-argument
def deploy_arm_template_at_subscription_scope(cmd,
                                              template_file=None, template_uri=None, parameters=None,
                                              deployment_name=None, deployment_location=None,
                                              no_wait=False, handle_extended_json_format=None, no_prompt=False,
                                              confirm_with_what_if=None, what_if_result_format=None,
                                              what_if_exclude_change_types=None, template_spec=None):
    if confirm_with_what_if:
        what_if_deploy_arm_template_at_subscription_scope(cmd,
                                                          template_file=template_file, template_uri=template_uri,
                                                          parameters=parameters, deployment_name=deployment_name,
                                                          deployment_location=deployment_location,
                                                          result_format=what_if_result_format,
                                                          exclude_change_types=what_if_exclude_change_types,
                                                          no_prompt=no_prompt, template_spec=template_spec)
        from knack.prompting import prompt_y_n

        if not prompt_y_n("\nAre you sure you want to execute the deployment?"):
            return None

    return _deploy_arm_template_at_subscription_scope(cmd=cmd,
                                                      template_file=template_file, template_uri=template_uri, parameters=parameters,
                                                      deployment_name=deployment_name, deployment_location=deployment_location,
                                                      validate_only=False, no_wait=no_wait,
                                                      no_prompt=no_prompt, template_spec=template_spec)


# pylint: disable=unused-argument
def validate_arm_template_at_subscription_scope(cmd,
                                                template_file=None, template_uri=None, parameters=None,
                                                deployment_name=None, deployment_location=None,
                                                no_wait=False, handle_extended_json_format=None,
                                                no_prompt=False, template_spec=None):
    return _deploy_arm_template_at_subscription_scope(cmd=cmd,
                                                      template_file=template_file, template_uri=template_uri, parameters=parameters,
                                                      deployment_name=deployment_name, deployment_location=deployment_location,
                                                      validate_only=True, no_wait=no_wait,
                                                      no_prompt=no_prompt, template_spec=template_spec,)


def _deploy_arm_template_at_subscription_scope(cmd,
                                               template_file=None, template_uri=None, parameters=None,
                                               deployment_name=None, deployment_location=None, validate_only=False,
                                               no_wait=False, no_prompt=False, template_spec=None):
    deployment_properties = _prepare_deployment_properties_unmodified(cmd, template_file=template_file,
                                                                      template_uri=template_uri, parameters=parameters,
                                                                      mode='Incremental',
                                                                      no_prompt=no_prompt,
                                                                      template_spec=template_spec)

    mgmt_client = _get_deployment_management_client(cmd.cli_ctx, plug_pipeline=(template_uri is None and template_spec is None))

    if cmd.supported_api_version(min_api='2019-10-01', resource_type=ResourceType.MGMT_RESOURCE_RESOURCES):
        Deployment = cmd.get_models('Deployment')
        deployment = Deployment(properties=deployment_properties, location=deployment_location)
        validation_poller = mgmt_client.validate_at_subscription_scope(deployment_name, deployment)
        validation_result = LongRunningOperation(cmd.cli_ctx)(validation_poller)
    else:
        validation_result = mgmt_client.validate_at_subscription_scope(deployment_name, deployment_properties, deployment_location)

    if validation_result and validation_result.error:
        err_message = _build_preflight_error_message(validation_result.error)
        raise CLIError(err_message)
    if validate_only:
        return validation_result

    if cmd.supported_api_version(min_api='2019-10-01', resource_type=ResourceType.MGMT_RESOURCE_RESOURCES):
        return sdk_no_wait(no_wait, mgmt_client.create_or_update_at_subscription_scope, deployment_name, deployment)
    return sdk_no_wait(no_wait, mgmt_client.create_or_update_at_subscription_scope, deployment_name,
                       deployment_properties, deployment_location)


# pylint: disable=unused-argument
def deploy_arm_template_at_resource_group(cmd,
                                          resource_group_name=None,
                                          template_file=None, template_uri=None, parameters=None,
                                          deployment_name=None, mode=None, rollback_on_error=None,
                                          no_wait=False, handle_extended_json_format=None,
                                          aux_subscriptions=None, aux_tenants=None, no_prompt=False,
                                          confirm_with_what_if=None, what_if_result_format=None,
                                          what_if_exclude_change_types=None, template_spec=None):
    if confirm_with_what_if:
        what_if_deploy_arm_template_at_resource_group(cmd,
                                                      resource_group_name=resource_group_name,
                                                      template_file=template_file, template_uri=template_uri,
                                                      parameters=parameters, deployment_name=deployment_name, mode=mode,
                                                      aux_tenants=aux_tenants, result_format=what_if_result_format,
                                                      exclude_change_types=what_if_exclude_change_types,
                                                      no_prompt=no_prompt, template_spec=template_spec)
        from knack.prompting import prompt_y_n

        if not prompt_y_n("\nAre you sure you want to execute the deployment?"):
            return None

    return _deploy_arm_template_at_resource_group(cmd=cmd,
                                                  resource_group_name=resource_group_name,
                                                  template_file=template_file, template_uri=template_uri, parameters=parameters,
                                                  deployment_name=deployment_name, mode=mode, rollback_on_error=rollback_on_error,
                                                  validate_only=False, no_wait=no_wait,
                                                  aux_subscriptions=aux_subscriptions, aux_tenants=aux_tenants,
                                                  no_prompt=no_prompt, template_spec=template_spec)


# pylint: disable=unused-argument
def validate_arm_template_at_resource_group(cmd,
                                            resource_group_name=None,
                                            template_file=None, template_uri=None, parameters=None,
                                            deployment_name=None, mode=None, rollback_on_error=None,
                                            no_wait=False, handle_extended_json_format=None, no_prompt=False, template_spec=None):
    return _deploy_arm_template_at_resource_group(cmd,
                                                  resource_group_name=resource_group_name,
                                                  template_file=template_file, template_uri=template_uri, parameters=parameters,
                                                  deployment_name=deployment_name, mode=mode, rollback_on_error=rollback_on_error,
                                                  validate_only=True, no_wait=no_wait,
                                                  no_prompt=no_prompt, template_spec=template_spec)


def _deploy_arm_template_at_resource_group(cmd,
                                           resource_group_name=None,
                                           template_file=None, template_uri=None, parameters=None,
                                           deployment_name=None, mode=None, rollback_on_error=None,
                                           validate_only=False, no_wait=False,
                                           aux_subscriptions=None, aux_tenants=None, no_prompt=False, template_spec=None):
    deployment_properties = _prepare_deployment_properties_unmodified(cmd, template_file=template_file,
                                                                      template_uri=template_uri,
                                                                      parameters=parameters, mode=mode,
                                                                      rollback_on_error=rollback_on_error,
                                                                      no_prompt=no_prompt, template_spec=template_spec)

    mgmt_client = _get_deployment_management_client(cmd.cli_ctx, aux_subscriptions=aux_subscriptions,
                                                    aux_tenants=aux_tenants, plug_pipeline=(template_uri is None and template_spec is None))

    if cmd.supported_api_version(min_api='2019-10-01', resource_type=ResourceType.MGMT_RESOURCE_RESOURCES):
        Deployment = cmd.get_models('Deployment')
        deployment = Deployment(properties=deployment_properties)
        validation_poller = mgmt_client.validate(resource_group_name, deployment_name, deployment)
        validation_result = LongRunningOperation(cmd.cli_ctx)(validation_poller)
    else:
        validation_result = mgmt_client.validate(resource_group_name, deployment_name, deployment_properties)

    if validation_result and validation_result.error:
        err_message = _build_preflight_error_message(validation_result.error)
        raise CLIError(err_message)
    if validate_only:
        return validation_result

    if cmd.supported_api_version(min_api='2019-10-01', resource_type=ResourceType.MGMT_RESOURCE_RESOURCES):
        return sdk_no_wait(no_wait, mgmt_client.create_or_update, resource_group_name, deployment_name, deployment)
    return sdk_no_wait(no_wait, mgmt_client.create_or_update, resource_group_name, deployment_name, deployment_properties)


# pylint: disable=unused-argument
def deploy_arm_template_at_management_group(cmd,
                                            management_group_id=None,
                                            template_file=None, template_uri=None, parameters=None,
                                            deployment_name=None, deployment_location=None,
                                            no_wait=False, handle_extended_json_format=None, no_prompt=False,
                                            confirm_with_what_if=None, what_if_result_format=None,
                                            what_if_exclude_change_types=None, template_spec=None):
    if confirm_with_what_if:
        what_if_deploy_arm_template_at_management_group(cmd,
                                                        management_group_id=management_group_id,
                                                        template_file=template_file, template_uri=template_uri,
                                                        parameters=parameters, deployment_name=deployment_name,
                                                        deployment_location=deployment_location,
                                                        result_format=what_if_result_format,
                                                        exclude_change_types=what_if_exclude_change_types,
                                                        no_prompt=no_prompt, template_spec=template_spec)
        from knack.prompting import prompt_y_n

        if not prompt_y_n("\nAre you sure you want to execute the deployment?"):
            return None

    return _deploy_arm_template_at_management_group(cmd=cmd,
                                                    management_group_id=management_group_id,
                                                    template_file=template_file, template_uri=template_uri, parameters=parameters,
                                                    deployment_name=deployment_name, deployment_location=deployment_location,
                                                    validate_only=False, no_wait=no_wait,
                                                    no_prompt=no_prompt, template_spec=template_spec)


# pylint: disable=unused-argument
def validate_arm_template_at_management_group(cmd,
                                              management_group_id=None,
                                              template_file=None, template_uri=None, parameters=None,
                                              deployment_name=None, deployment_location=None,
                                              no_wait=False, handle_extended_json_format=None,
                                              no_prompt=False, template_spec=None):
    return _deploy_arm_template_at_management_group(cmd=cmd,
                                                    management_group_id=management_group_id,
                                                    template_file=template_file, template_uri=template_uri, parameters=parameters,
                                                    deployment_name=deployment_name, deployment_location=deployment_location,
                                                    validate_only=True, no_wait=no_wait,
                                                    no_prompt=no_prompt, template_spec=template_spec)


def _deploy_arm_template_at_management_group(cmd,
                                             management_group_id=None,
                                             template_file=None, template_uri=None, parameters=None,
                                             deployment_name=None, deployment_location=None, validate_only=False,
                                             no_wait=False, no_prompt=False, template_spec=None):
    deployment_properties = _prepare_deployment_properties_unmodified(cmd, template_file=template_file,
                                                                      template_uri=template_uri,
                                                                      parameters=parameters, mode='Incremental',
                                                                      no_prompt=no_prompt, template_spec=template_spec)

    mgmt_client = _get_deployment_management_client(cmd.cli_ctx, plug_pipeline=(template_uri is None and template_spec is None))

    if cmd.supported_api_version(min_api='2019-10-01', resource_type=ResourceType.MGMT_RESOURCE_RESOURCES):
        ScopedDeployment = cmd.get_models('ScopedDeployment')
        deployment = ScopedDeployment(properties=deployment_properties, location=deployment_location)
        validation_poller = mgmt_client.validate_at_management_group_scope(management_group_id, deployment_name, deployment)
        validation_result = LongRunningOperation(cmd.cli_ctx)(validation_poller)
    else:
        validation_result = mgmt_client.validate_at_management_group_scope(management_group_id, deployment_name,
                                                                           deployment_properties, deployment_location)

    if validation_result and validation_result.error:
        err_message = _build_preflight_error_message(validation_result.error)
        raise CLIError(err_message)
    if validate_only:
        return validation_result

    if cmd.supported_api_version(min_api='2019-10-01', resource_type=ResourceType.MGMT_RESOURCE_RESOURCES):
        return sdk_no_wait(no_wait, mgmt_client.create_or_update_at_management_group_scope,
                           management_group_id, deployment_name, deployment)
    return sdk_no_wait(no_wait, mgmt_client.create_or_update_at_management_group_scope,
                       management_group_id, deployment_name, deployment_properties, deployment_location)


# pylint: disable=unused-argument
def deploy_arm_template_at_tenant_scope(cmd,
                                        template_file=None, template_uri=None, parameters=None,
                                        deployment_name=None, deployment_location=None,
                                        no_wait=False, handle_extended_json_format=None, no_prompt=False,
                                        confirm_with_what_if=None, what_if_result_format=None,
                                        what_if_exclude_change_types=None, template_spec=None):
    if confirm_with_what_if:
        what_if_deploy_arm_template_at_tenant_scope(cmd,
                                                    template_file=template_file, template_uri=template_uri,
                                                    parameters=parameters, deployment_name=deployment_name,
                                                    deployment_location=deployment_location,
                                                    result_format=what_if_result_format,
                                                    exclude_change_types=what_if_exclude_change_types,
                                                    no_prompt=no_prompt, template_spec=template_spec)
        from knack.prompting import prompt_y_n

        if not prompt_y_n("\nAre you sure you want to execute the deployment?"):
            return None

    return _deploy_arm_template_at_tenant_scope(cmd=cmd,
                                                template_file=template_file, template_uri=template_uri, parameters=parameters,
                                                deployment_name=deployment_name, deployment_location=deployment_location,
                                                validate_only=False, no_wait=no_wait,
                                                no_prompt=no_prompt, template_spec=template_spec)


# pylint: disable=unused-argument
def validate_arm_template_at_tenant_scope(cmd,
                                          template_file=None, template_uri=None, parameters=None,
                                          deployment_name=None, deployment_location=None,
                                          no_wait=False, handle_extended_json_format=None, no_prompt=False, template_spec=None):
    return _deploy_arm_template_at_tenant_scope(cmd=cmd,
                                                template_file=template_file, template_uri=template_uri, parameters=parameters,
                                                deployment_name=deployment_name, deployment_location=deployment_location,
                                                validate_only=True, no_wait=no_wait,
                                                no_prompt=no_prompt, template_spec=template_spec)


def _deploy_arm_template_at_tenant_scope(cmd,
                                         template_file=None, template_uri=None, parameters=None,
                                         deployment_name=None, deployment_location=None, validate_only=False,
                                         no_wait=False, no_prompt=False, template_spec=None):
    deployment_properties = _prepare_deployment_properties_unmodified(cmd, template_file=template_file,
                                                                      template_uri=template_uri,
                                                                      parameters=parameters, mode='Incremental',
                                                                      no_prompt=no_prompt, template_spec=template_spec,)

    mgmt_client = _get_deployment_management_client(cmd.cli_ctx, plug_pipeline=(template_uri is None and template_spec is None))

    if cmd.supported_api_version(min_api='2019-10-01', resource_type=ResourceType.MGMT_RESOURCE_RESOURCES):
        ScopedDeployment = cmd.get_models('ScopedDeployment')
        deployment = ScopedDeployment(properties=deployment_properties, location=deployment_location)
        validation_poller = mgmt_client.validate_at_tenant_scope(deployment_name=deployment_name, parameters=deployment)
        validation_result = LongRunningOperation(cmd.cli_ctx)(validation_poller)
    else:
        validation_result = mgmt_client.validate_at_tenant_scope(deployment_name=deployment_name,
                                                                 properties=deployment_properties,
                                                                 location=deployment_location)

    if validation_result and validation_result.error:
        err_message = _build_preflight_error_message(validation_result.error)
        raise CLIError(err_message)
    if validate_only:
        return validation_result

    if cmd.supported_api_version(min_api='2019-10-01', resource_type=ResourceType.MGMT_RESOURCE_RESOURCES):
        return sdk_no_wait(no_wait, mgmt_client.create_or_update_at_tenant_scope, deployment_name, deployment)
    return sdk_no_wait(no_wait, mgmt_client.create_or_update_at_tenant_scope, deployment_name,
                       deployment_properties, deployment_location)


def what_if_deploy_arm_template_at_resource_group(cmd, resource_group_name,
                                                  template_file=None, template_uri=None, parameters=None,
                                                  deployment_name=None, mode=DeploymentMode.incremental,
                                                  aux_tenants=None, result_format=None,
                                                  no_pretty_print=None, no_prompt=False,
                                                  exclude_change_types=None, template_spec=None):
    what_if_properties = _prepare_deployment_what_if_properties(cmd, template_file, template_uri,
                                                                parameters, mode, result_format, no_prompt, template_spec)
    mgmt_client = _get_deployment_management_client(cmd.cli_ctx, aux_tenants=aux_tenants,
                                                    plug_pipeline=(template_uri is None and template_spec is None))
    what_if_poller = mgmt_client.what_if(resource_group_name, deployment_name, what_if_properties)

    return _what_if_deploy_arm_template_core(cmd.cli_ctx, what_if_poller, no_pretty_print, exclude_change_types)


def what_if_deploy_arm_template_at_subscription_scope(cmd,
                                                      template_file=None, template_uri=None, parameters=None,
                                                      deployment_name=None, deployment_location=None,
                                                      result_format=None, no_pretty_print=None, no_prompt=False,
                                                      exclude_change_types=None, template_spec=None):
    what_if_properties = _prepare_deployment_what_if_properties(cmd, template_file, template_uri, parameters,
                                                                DeploymentMode.incremental, result_format, no_prompt, template_spec)
    mgmt_client = _get_deployment_management_client(cmd.cli_ctx, plug_pipeline=(template_uri is None and template_spec is None))
    what_if_poller = mgmt_client.what_if_at_subscription_scope(deployment_name, what_if_properties, deployment_location)

    return _what_if_deploy_arm_template_core(cmd.cli_ctx, what_if_poller, no_pretty_print, exclude_change_types)


def what_if_deploy_arm_template_at_management_group(cmd, management_group_id=None,
                                                    template_file=None, template_uri=None, parameters=None,
                                                    deployment_name=None, deployment_location=None,
                                                    result_format=None, no_pretty_print=None, no_prompt=False,
                                                    exclude_change_types=None, template_spec=None):
    what_if_properties = _prepare_deployment_what_if_properties(cmd, template_file, template_uri, parameters,
                                                                DeploymentMode.incremental, result_format, no_prompt, template_spec=template_spec)
    mgmt_client = _get_deployment_management_client(cmd.cli_ctx, plug_pipeline=(template_uri is None and template_spec is None))
    what_if_poller = mgmt_client.what_if_at_management_group_scope(management_group_id, deployment_name,
                                                                   deployment_location, what_if_properties)

    return _what_if_deploy_arm_template_core(cmd.cli_ctx, what_if_poller, no_pretty_print, exclude_change_types)


def what_if_deploy_arm_template_at_tenant_scope(cmd,
                                                template_file=None, template_uri=None, parameters=None,
                                                deployment_name=None, deployment_location=None,
                                                result_format=None, no_pretty_print=None, no_prompt=False,
                                                exclude_change_types=None, template_spec=None):
    what_if_properties = _prepare_deployment_what_if_properties(cmd, template_file, template_uri, parameters,
                                                                DeploymentMode.incremental, result_format, no_prompt, template_spec)
    mgmt_client = _get_deployment_management_client(cmd.cli_ctx, plug_pipeline=(template_uri is None and template_spec is None))
    what_if_poller = mgmt_client.what_if_at_tenant_scope(deployment_name, deployment_location, what_if_properties)

    return _what_if_deploy_arm_template_core(cmd.cli_ctx, what_if_poller, no_pretty_print, exclude_change_types)


def _what_if_deploy_arm_template_core(cli_ctx, what_if_poller, no_pretty_print, exclude_change_types):
    what_if_result = LongRunningOperation(cli_ctx)(what_if_poller)

    if what_if_result.error:
        # The status code is 200 even when there's an error, because
        # it is technically a successful What-If operation. The error
        # is on the ARM template but not the operation.
        err_message = _build_preflight_error_message(what_if_result.error)
        raise CLIError(err_message)

    if exclude_change_types:
        exclude_change_types = set(map(lambda x: x.lower(), exclude_change_types))
        what_if_result.changes = list(
            filter(lambda x: x.change_type.lower() not in exclude_change_types, what_if_result.changes)
        )

    if no_pretty_print:
        return what_if_result

    try:
        if cli_ctx.enable_color:
            # Diabling colorama since it will silently strip out the Xterm 256 color codes the What-If formatter
            # is using. Unfortuanately, the colors that colorama supports are very limited, which doesn't meet our needs.
            from colorama import deinit
            deinit()

            # Enable virtual terminal mode for Windows console so it processes color codes.
            if platform.system() == "Windows":
                from ._win_vt import enable_vt_mode
                enable_vt_mode()

        print(format_what_if_operation_result(what_if_result, cli_ctx.enable_color))
    finally:
        if cli_ctx.enable_color:
            from colorama import init
            init()

    return None


def _build_preflight_error_message(preflight_error):
    err_messages = [f'{preflight_error.code} - {preflight_error.message}']
    for detail in preflight_error.details or []:
        err_messages.append(_build_preflight_error_message(detail))
    return '\n'.join(err_messages)


def _prepare_deployment_properties_unmodified(cmd, template_file=None, template_uri=None, parameters=None,
                                              mode=None, rollback_on_error=None, no_prompt=False, template_spec=None):
    cli_ctx = cmd.cli_ctx
    DeploymentProperties, TemplateLink, OnErrorDeployment = get_sdk(cli_ctx, ResourceType.MGMT_RESOURCE_RESOURCES,
                                                                    'DeploymentProperties', 'TemplateLink',
                                                                    'OnErrorDeployment', mod='models')
    template_link = None
    template_obj = None
    on_error_deployment = None
    template_content = None
    if template_uri:
        template_link = TemplateLink(uri=template_uri)
        template_obj = _remove_comments_from_json(_urlretrieve(template_uri).decode('utf-8'), file_path=template_uri)
    elif template_spec:
        template_link = TemplateLink(id=template_spec, mode="Incremental")
        template_obj = show_resource(cmd=cmd, resource_ids=[template_spec]).properties['template']
    else:
        template_content = read_file_content(template_file)
        template_obj = _remove_comments_from_json(template_content, file_path=template_file)

    if rollback_on_error == '':
        on_error_deployment = OnErrorDeployment(type='LastSuccessful')
    elif rollback_on_error:
        on_error_deployment = OnErrorDeployment(type='SpecificDeployment', deployment_name=rollback_on_error)

    template_param_defs = template_obj.get('parameters', {})
    template_obj['resources'] = template_obj.get('resources', [])
    parameters = _process_parameters(template_param_defs, parameters) or {}
    parameters = _get_missing_parameters(parameters, template_obj, _prompt_for_parameters, no_prompt)
    parameters = json.loads(json.dumps(parameters))

    properties = DeploymentProperties(template=template_content, template_link=template_link,
                                      parameters=parameters, mode=mode, on_error_deployment=on_error_deployment)
    return properties


def _prepare_deployment_what_if_properties(cmd, template_file, template_uri, parameters,
                                           mode, result_format, no_prompt, template_spec):
    DeploymentWhatIfProperties, DeploymentWhatIfSettings = get_sdk(cmd.cli_ctx, ResourceType.MGMT_RESOURCE_RESOURCES,
                                                                   'DeploymentWhatIfProperties', 'DeploymentWhatIfSettings',
                                                                   mod='models')

    deployment_properties = _prepare_deployment_properties_unmodified(cmd=cmd, template_file=template_file, template_uri=template_uri,
                                                                      parameters=parameters, mode=mode, no_prompt=no_prompt, template_spec=template_spec)
    deployment_what_if_properties = DeploymentWhatIfProperties(template=deployment_properties.template, template_link=deployment_properties.template_link,
                                                               parameters=deployment_properties.parameters, mode=deployment_properties.mode,
                                                               what_if_settings=DeploymentWhatIfSettings(result_format=result_format))

    return deployment_what_if_properties


def _get_deployment_management_client(cli_ctx, aux_subscriptions=None, aux_tenants=None, plug_pipeline=True):
    smc = get_mgmt_service_client(cli_ctx, ResourceType.MGMT_RESOURCE_RESOURCES, aux_subscriptions=aux_subscriptions,
                                  aux_tenants=aux_tenants)

    deployment_client = smc.deployments  # This solves the multi-api for you

    if plug_pipeline:
        # pylint: disable=protected-access
        deployment_client._serialize = JSONSerializer(
            deployment_client._serialize.dependencies
        )

        # Plug this as default HTTP pipeline
        from msrest.pipeline import Pipeline
        from msrest.pipeline.requests import (
            RequestsCredentialsPolicy,
            RequestsPatchSession,
            PipelineRequestsHTTPSender
        )
        from msrest.universal_http.requests import RequestsHTTPSender

        smc.config.pipeline = Pipeline(
            policies=[
                JsonCTemplatePolicy(),
                smc.config.user_agent_policy,
                RequestsPatchSession(),
                smc.config.http_logger_policy,
                RequestsCredentialsPolicy(smc.config.credentials)
            ],
            sender=PipelineRequestsHTTPSender(RequestsHTTPSender(smc.config))
        )

    return deployment_client


def _list_resources_odata_filter_builder(resource_group_name=None, resource_provider_namespace=None,
                                         resource_type=None, name=None, tag=None, location=None):
    """Build up OData filter string from parameters """
    if tag is not None:
        if resource_group_name:
            raise IncorrectUsageError('you cannot use \'--tag\' with \'--resource-group\''
                                      '(If the default value for resource group is set, please use \'az configure --defaults group=""\' command to clear it first)')
        if resource_provider_namespace:
            raise IncorrectUsageError('you cannot use \'--tag\' with \'--namespace\'')
        if resource_type:
            raise IncorrectUsageError('you cannot use \'--tag\' with \'--resource-type\'')
        if name:
            raise IncorrectUsageError('you cannot use \'--tag\' with \'--name\'')
        if location:
            raise IncorrectUsageError('you cannot use \'--tag\' with \'--location\''
                                      '(If the default value for location is set, please use \'az configure --defaults location=""\' command to clear it first)')

    filters = []

    if resource_group_name:
        filters.append("resourceGroup eq '{}'".format(resource_group_name))

    if name:
        filters.append("name eq '{}'".format(name))

    if location:
        filters.append("location eq '{}'".format(location))

    if resource_type:
        if resource_provider_namespace:
            f = "'{}/{}'".format(resource_provider_namespace, resource_type)
        else:
            if not re.match('[^/]+/[^/]+', resource_type):
                raise CLIError(
                    'Malformed resource-type: '
                    '--resource-type=<namespace>/<resource-type> expected.')
            # assume resource_type is <namespace>/<type>. The worst is to get a server error
            f = "'{}'".format(resource_type)
        filters.append("resourceType eq " + f)
    else:
        if resource_provider_namespace:
            raise CLIError('--namespace also requires --resource-type')

    if tag:
        tag_name = list(tag.keys())[0] if isinstance(tag, dict) else tag
        tag_value = tag[tag_name] if isinstance(tag, dict) else ''
        if tag_name:
            if tag_name[-1] == '*':
                filters.append("startswith(tagname, '%s')" % tag_name[0:-1])
            else:
                filters.append("tagname eq '%s'" % tag_name)
                if tag_value != '':
                    filters.append("tagvalue eq '%s'" % tag_value)
    return ' and '.join(filters)


def _get_auth_provider_latest_api_version(cli_ctx):
    rcf = _resource_client_factory(cli_ctx)
    api_version = _ResourceUtils.resolve_api_version(rcf, 'Microsoft.Authorization', None, 'providerOperations')
    return api_version


def _update_provider(cli_ctx, namespace, registering, wait):
    import time
    target_state = 'Registered' if registering else 'Unregistered'
    rcf = _resource_client_factory(cli_ctx)
    if registering:
        r = rcf.providers.register(namespace)
    else:
        r = rcf.providers.unregister(namespace)

    if r.registration_state == target_state:
        return

    if wait:
        while True:
            time.sleep(10)
            rp_info = rcf.providers.get(namespace)
            if rp_info.registration_state == target_state:
                break
    else:
        action = 'Registering' if registering else 'Unregistering'
        msg_template = '%s is still on-going. You can monitor using \'az provider show -n %s\''
        logger.warning(msg_template, action, namespace)


def _build_policy_scope(subscription_id, resource_group_name, scope):
    subscription_scope = '/subscriptions/' + subscription_id
    if scope:
        if resource_group_name:
            err = "Resource group '{}' is redundant because 'scope' is supplied"
            raise CLIError(err.format(resource_group_name))
    elif resource_group_name:
        scope = subscription_scope + '/resourceGroups/' + resource_group_name
    else:
        scope = subscription_scope
    return scope


def _resolve_policy_id(cmd, policy, policy_set_definition, client):
    policy_id = policy or policy_set_definition
    if not is_valid_resource_id(policy_id):
        if policy:
            policy_def = _get_custom_or_builtin_policy(cmd, client, policy)
            policy_id = policy_def.id
        else:
            policy_set_def = _get_custom_or_builtin_policy(cmd, client, policy_set_definition, None, None, True)
            policy_id = policy_set_def.id
    return policy_id


def _parse_management_group_reference(name):
    if _is_management_group_scope(name):
        parts = name.split('/')
        if len(parts) >= 9:
            return parts[4], parts[8]
    return None, name


def _parse_management_group_id(scope):
    if _is_management_group_scope(scope):
        parts = scope.split('/')
        if len(parts) >= 5:
            return parts[4]
    return None


def _get_custom_or_builtin_policy(cmd, client, name, subscription=None, management_group=None, for_policy_set=False):
    from msrest.exceptions import HttpOperationError
    from msrestazure.azure_exceptions import CloudError
    policy_operations = client.policy_set_definitions if for_policy_set else client.policy_definitions

    if cmd.supported_api_version(min_api='2018-03-01'):
        enforce_mutually_exclusive(subscription, management_group)
        if subscription:
            subscription_id = _get_subscription_id_from_subscription(cmd.cli_ctx, subscription)
            client.config.subscription_id = subscription_id
    try:
        if cmd.supported_api_version(min_api='2018-03-01'):
            if not management_group:
                management_group, name = _parse_management_group_reference(name)
            if management_group:
                return policy_operations.get_at_management_group(name, management_group)
        return policy_operations.get(name)
    except (CloudError, HttpOperationError) as ex:
        status_code = ex.status_code if isinstance(ex, CloudError) else ex.response.status_code
        if status_code == 404:
            try:
                return policy_operations.get_built_in(name)
            except CloudError as ex2:
                # When the `--policy` parameter is neither a valid policy definition name nor conforms to the policy definition id format,
                # an exception of "AuthorizationFailed" will be reported to mislead customers.
                # So we need to modify the exception information thrown here.
                if ex2.status_code == 403 and ex2.error and ex2.error.error == 'AuthorizationFailed':
                    raise IncorrectUsageError('\'--policy\' should be a valid name or id of the policy definition')
                raise ex2
        raise


def _load_file_string_or_uri(file_or_string_or_uri, name, required=True):
    if file_or_string_or_uri is None:
        if required:
            raise CLIError('--{} is required'.format(name))
        return None
    url = urlparse(file_or_string_or_uri)
    if url.scheme == 'http' or url.scheme == 'https' or url.scheme == 'file':
        response = urlopen(file_or_string_or_uri)
        reader = codecs.getreader('utf-8')
        result = json.load(reader(response))
        response.close()
        return result
    if os.path.exists(file_or_string_or_uri):
        return get_file_json(file_or_string_or_uri)
    return shell_safe_json_parse(file_or_string_or_uri)


def _call_subscription_get(cmd, lock_client, *args):
    if cmd.supported_api_version(max_api='2015-01-01'):
        return lock_client.management_locks.get(*args)
    return lock_client.management_locks.get_at_subscription_level(*args)


def _extract_lock_params(resource_group_name, resource_provider_namespace,
                         resource_type, resource_name):
    if resource_group_name is None:
        return (None, None, None, None)

    if resource_name is None:
        return (resource_group_name, None, None, None)

    parts = resource_type.split('/', 2)
    if resource_provider_namespace is None and len(parts) == 2:
        resource_provider_namespace = parts[0]
        resource_type = parts[1]
    return (resource_group_name, resource_name, resource_provider_namespace, resource_type)


def _update_lock_parameters(parameters, level, notes):
    if level is not None:
        parameters.level = level
    if notes is not None:
        parameters.notes = notes


def _validate_resource_inputs(resource_group_name, resource_provider_namespace,
                              resource_type, resource_name):
    if resource_group_name is None:
        raise CLIError('--resource-group/-g is required.')
    if resource_type is None:
        raise CLIError('--resource-type is required')
    if resource_name is None:
        raise CLIError('--name/-n is required')
    if resource_provider_namespace is None:
        raise CLIError('--namespace is required')


# region Custom Commands

def list_resource_groups(cmd, tag=None):  # pylint: disable=no-self-use
    """ List resource groups, optionally filtered by a tag.
    :param str tag:tag to filter by in 'key[=value]' format
    """
    rcf = _resource_client_factory(cmd.cli_ctx)

    filters = []
    if tag:
        key = list(tag.keys())[0]
        filters.append("tagname eq '{}'".format(key))
        filters.append("tagvalue eq '{}'".format(tag[key]))

    filter_text = ' and '.join(filters) if filters else None

    groups = rcf.resource_groups.list(filter=filter_text)
    return list(groups)


def create_resource_group(cmd, rg_name, location, tags=None, managed_by=None):
    """ Create a new resource group.
    :param str resource_group_name:the desired resource group name
    :param str location:the resource group location
    :param str tags:tags in 'a=b c' format
    """
    rcf = _resource_client_factory(cmd.cli_ctx)

    ResourceGroup = cmd.get_models('ResourceGroup')
    parameters = ResourceGroup(
        location=location,
        tags=tags
    )

    if cmd.supported_api_version(min_api='2016-09-01'):
        parameters.managed_by = managed_by

    return rcf.resource_groups.create_or_update(rg_name, parameters)


def update_resource_group(instance, tags=None):

    if tags is not None:
        instance.tags = tags

    return instance


def export_group_as_template(
        cmd, resource_group_name, include_comments=False, include_parameter_default_value=False, resource_ids=None, skip_resource_name_params=False, skip_all_params=False):
    """Captures a resource group as a template.
    :param str resource_group_name: the name of the resource group.
    :param resource_ids: space-separated resource ids to filter the export by. To export all resources, do not specify this argument or supply "*".
    :param bool include_comments: export template with comments.
    :param bool include_parameter_default_value: export template parameter with default value.
    :param bool skip_resource_name_params: export template and skip resource name parameterization.
    :param bool skip_all_params: export template parameter and skip all parameterization.
    """
    rcf = _resource_client_factory(cmd.cli_ctx)

    export_options = []
    if include_comments:
        export_options.append('IncludeComments')
    if include_parameter_default_value:
        export_options.append('IncludeParameterDefaultValue')
    if skip_resource_name_params:
        export_options.append('SkipResourceNameParameterization')
    if skip_all_params:
        export_options.append('SkipAllParameterization')

    resources = []
    if resource_ids is None or resource_ids[0] == "*":
        resources = ["*"]
    else:
        for i in resource_ids:
            if is_valid_resource_id(i):
                resources.append(i)
            else:
                raise CLIError('az resource: error: argument --resource-ids: invalid ResourceId value: \'%s\'' % i)

    options = ','.join(export_options) if export_options else None

    # Exporting a resource group as a template is async since API version 2019-08-01.
    if cmd.supported_api_version(min_api='2019-08-01'):
        result_poller = rcf.resource_groups.export_template(resource_group_name, resources, options=options)
        result = LongRunningOperation(cmd.cli_ctx)(result_poller)
    else:
        result = rcf.resource_groups.export_template(resource_group_name, resources, options=options)

    # pylint: disable=no-member
    # On error, server still returns 200, with details in the error attribute
    if result.error:
        error = result.error
        try:
            logger.warning(error.message)
        except AttributeError:
            logger.warning(str(error))
        for detail in getattr(error, 'details', None) or []:
            logger.error(detail.message)

    return result.template


def create_application(cmd, resource_group_name,
                       application_name, managedby_resource_group_id,
                       kind, managedapp_definition_id=None, location=None,
                       plan_name=None, plan_publisher=None, plan_product=None,
                       plan_version=None, tags=None, parameters=None):
    """ Create a new managed application.
    :param str resource_group_name:the desired resource group name
    :param str application_name:the managed application name
    :param str kind:the managed application kind. can be marketplace or servicecatalog
    :param str plan_name:the managed application package plan name
    :param str plan_publisher:the managed application package plan publisher
    :param str plan_product:the managed application package plan product
    :param str plan_version:the managed application package plan version
    :param str tags:tags in 'a=b c' format
    """
    from azure.mgmt.resource.managedapplications.models import Application, Plan
    racf = _resource_managedapps_client_factory(cmd.cli_ctx)
    rcf = _resource_client_factory(cmd.cli_ctx)
    if not location:
        location = rcf.resource_groups.get(resource_group_name).location
    application = Application(
        location=location,
        managed_resource_group_id=managedby_resource_group_id,
        kind=kind,
        tags=tags
    )

    if kind.lower() == 'servicecatalog':
        if managedapp_definition_id:
            application.application_definition_id = managedapp_definition_id
        else:
            raise CLIError('--managedapp-definition-id is required if kind is ServiceCatalog')
    elif kind.lower() == 'marketplace':
        if (plan_name is None and plan_product is None and
                plan_publisher is None and plan_version is None):
            raise CLIError('--plan-name, --plan-product, --plan-publisher and \
            --plan-version are all required if kind is MarketPlace')
        application.plan = Plan(name=plan_name, publisher=plan_publisher, product=plan_product, version=plan_version)

    applicationParameters = None

    if parameters:
        if os.path.exists(parameters):
            applicationParameters = get_file_json(parameters)
        else:
            applicationParameters = shell_safe_json_parse(parameters)

    application.parameters = applicationParameters

    return racf.applications.create_or_update(resource_group_name, application_name, application)


def show_application(cmd, resource_group_name=None, application_name=None):
    """ Gets a managed application.
    :param str resource_group_name:the resource group name
    :param str application_name:the managed application name
    """
    racf = _resource_managedapps_client_factory(cmd.cli_ctx)
    return racf.applications.get(resource_group_name, application_name)


def show_applicationdefinition(cmd, resource_group_name=None, application_definition_name=None):
    """ Gets a managed application definition.
    :param str resource_group_name:the resource group name
    :param str application_definition_name:the managed application definition name
    """
    racf = _resource_managedapps_client_factory(cmd.cli_ctx)
    return racf.application_definitions.get(resource_group_name, application_definition_name)


def create_applicationdefinition(cmd, resource_group_name,
                                 application_definition_name,
                                 lock_level, authorizations,
                                 description, display_name,
                                 package_file_uri=None, create_ui_definition=None,
                                 main_template=None, location=None, tags=None):
    """ Create a new managed application definition.
    :param str resource_group_name:the desired resource group name
    :param str application_definition_name:the managed application definition name
    :param str description:the managed application definition description
    :param str display_name:the managed application definition display name
    :param str package_file_uri:the managed application definition package file uri
    :param str create_ui_definition:the managed application definition create ui definition
    :param str main_template:the managed application definition main template
    :param str tags:tags in 'a=b c' format
    """
    from azure.mgmt.resource.managedapplications.models import ApplicationDefinition, ApplicationProviderAuthorization
    if not package_file_uri and not create_ui_definition and not main_template:
        raise CLIError('usage error: --package-file-uri <url> | --create-ui-definition --main-template')
    if package_file_uri:
        if create_ui_definition or main_template:
            raise CLIError('usage error: must not specify --create-ui-definition --main-template')
    if not package_file_uri:
        if not create_ui_definition or not main_template:
            raise CLIError('usage error: must specify --create-ui-definition --main-template')
    racf = _resource_managedapps_client_factory(cmd.cli_ctx)
    rcf = _resource_client_factory(cmd.cli_ctx)
    if not location:
        location = rcf.resource_groups.get(resource_group_name).location
    authorizations = authorizations or []
    applicationAuthList = []

    for name_value in authorizations:
        # split at the first ':', neither principalId nor roldeDefinitionId should have a ':'
        principalId, roleDefinitionId = name_value.split(':', 1)
        applicationAuth = ApplicationProviderAuthorization(
            principal_id=principalId,
            role_definition_id=roleDefinitionId)
        applicationAuthList.append(applicationAuth)

    applicationDef = ApplicationDefinition(lock_level=lock_level,
                                           authorizations=applicationAuthList,
                                           package_file_uri=package_file_uri)
    applicationDef.display_name = display_name
    applicationDef.description = description
    applicationDef.location = location
    applicationDef.package_file_uri = package_file_uri
    applicationDef.create_ui_definition = create_ui_definition
    applicationDef.main_template = main_template
    applicationDef.tags = tags

    return racf.application_definitions.create_or_update(resource_group_name,
                                                         application_definition_name, applicationDef)


def list_applications(cmd, resource_group_name=None):
    racf = _resource_managedapps_client_factory(cmd.cli_ctx)

    if resource_group_name:
        applications = racf.applications.list_by_resource_group(resource_group_name)
    else:
        applications = racf.applications.list_by_subscription()
    return list(applications)


def list_deployments_at_subscription_scope(cmd, filter_string=None):
    rcf = _resource_client_factory(cmd.cli_ctx)
    return rcf.deployments.list_at_subscription_scope(filter=filter_string)


def list_deployments_at_resource_group(cmd, resource_group_name, filter_string=None):
    rcf = _resource_client_factory(cmd.cli_ctx)
    return rcf.deployments.list_by_resource_group(resource_group_name, filter=filter_string)


def list_deployments_at_management_group(cmd, management_group_id, filter_string=None):
    rcf = _resource_client_factory(cmd.cli_ctx)
    return rcf.deployments.list_at_management_group_scope(management_group_id, filter=filter_string)


def list_deployments_at_tenant_scope(cmd, filter_string=None):
    rcf = _resource_client_factory(cmd.cli_ctx)
    return rcf.deployments.list_at_tenant_scope(filter=filter_string)


def get_deployment_at_subscription_scope(cmd, deployment_name):
    rcf = _resource_client_factory(cmd.cli_ctx)
    return rcf.deployments.get_at_subscription_scope(deployment_name)


def get_deployment_at_resource_group(cmd, resource_group_name, deployment_name):
    rcf = _resource_client_factory(cmd.cli_ctx)
    return rcf.deployments.get(resource_group_name, deployment_name)


def get_deployment_at_management_group(cmd, management_group_id, deployment_name):
    rcf = _resource_client_factory(cmd.cli_ctx)
    return rcf.deployments.get_at_management_group_scope(management_group_id, deployment_name)


def get_deployment_at_tenant_scope(cmd, deployment_name):
    rcf = _resource_client_factory(cmd.cli_ctx)
    return rcf.deployments.get_at_tenant_scope(deployment_name)


def delete_deployment_at_subscription_scope(cmd, deployment_name):
    rcf = _resource_client_factory(cmd.cli_ctx)
    return rcf.deployments.delete_at_subscription_scope(deployment_name)


def delete_deployment_at_resource_group(cmd, resource_group_name, deployment_name):
    rcf = _resource_client_factory(cmd.cli_ctx)
    return rcf.deployments.delete(resource_group_name, deployment_name)


def delete_deployment_at_management_group(cmd, management_group_id, deployment_name):
    rcf = _resource_client_factory(cmd.cli_ctx)
    return rcf.deployments.delete_at_management_group_scope(management_group_id, deployment_name)


def delete_deployment_at_tenant_scope(cmd, deployment_name):
    rcf = _resource_client_factory(cmd.cli_ctx)
    return rcf.deployments.delete_at_tenant_scope(deployment_name)


def cancel_deployment_at_subscription_scope(cmd, deployment_name):
    rcf = _resource_client_factory(cmd.cli_ctx)
    return rcf.deployments.cancel_at_subscription_scope(deployment_name)


def cancel_deployment_at_resource_group(cmd, resource_group_name, deployment_name):
    rcf = _resource_client_factory(cmd.cli_ctx)
    return rcf.deployments.cancel(resource_group_name, deployment_name)


def cancel_deployment_at_management_group(cmd, management_group_id, deployment_name):
    rcf = _resource_client_factory(cmd.cli_ctx)
    return rcf.deployments.cancel_at_management_group_scope(management_group_id, deployment_name)


def cancel_deployment_at_tenant_scope(cmd, deployment_name):
    rcf = _resource_client_factory(cmd.cli_ctx)
    return rcf.deployments.cancel_at_tenant_scope(deployment_name)


# pylint: disable=unused-argument
def deploy_arm_template(cmd, resource_group_name,
                        template_file=None, template_uri=None, deployment_name=None,
                        parameters=None, mode=None, rollback_on_error=None, no_wait=False,
                        handle_extended_json_format=None, aux_subscriptions=None, aux_tenants=None,
                        no_prompt=False):
    return _deploy_arm_template_core_unmodified(cmd, resource_group_name=resource_group_name,
                                                template_file=template_file, template_uri=template_uri,
                                                deployment_name=deployment_name, parameters=parameters, mode=mode,
                                                rollback_on_error=rollback_on_error, no_wait=no_wait,
                                                aux_subscriptions=aux_subscriptions, aux_tenants=aux_tenants,
                                                no_prompt=no_prompt)


# pylint: disable=unused-argument
def validate_arm_template(cmd, resource_group_name, template_file=None, template_uri=None,
                          parameters=None, mode=None, rollback_on_error=None, handle_extended_json_format=None,
                          no_prompt=False):
    return _deploy_arm_template_core_unmodified(cmd, resource_group_name, template_file, template_uri,
                                                'deployment_dry_run', parameters, mode, rollback_on_error,
                                                validate_only=True, no_prompt=no_prompt)


def export_template_at_subscription_scope(cmd, deployment_name):
    rcf = _resource_client_factory(cmd.cli_ctx)
    result = rcf.deployments.export_template_at_subscription_scope(deployment_name)

    print(json.dumps(result.template, indent=2))  # pylint: disable=no-member


def export_template_at_resource_group(cmd, resource_group_name, deployment_name):
    rcf = _resource_client_factory(cmd.cli_ctx)
    result = rcf.deployments.export_template(resource_group_name, deployment_name)

    print(json.dumps(result.template, indent=2))  # pylint: disable=no-member


def export_template_at_management_group(cmd, management_group_id, deployment_name):
    rcf = _resource_client_factory(cmd.cli_ctx)
    result = rcf.deployments.export_template_at_management_group_scope(management_group_id, deployment_name)

    print(json.dumps(result.template, indent=2))  # pylint: disable=no-member


def export_template_at_tenant_scope(cmd, deployment_name):
    rcf = _resource_client_factory(cmd.cli_ctx)
    result = rcf.deployments.export_template_at_tenant_scope(deployment_name)

    print(json.dumps(result.template, indent=2))  # pylint: disable=no-member


def export_deployment_as_template(cmd, resource_group_name, deployment_name):
    smc = _resource_client_factory(cmd.cli_ctx)
    result = smc.deployments.export_template(resource_group_name, deployment_name)
    print(json.dumps(result.template, indent=2))  # pylint: disable=no-member


def create_resource(cmd, properties,
                    resource_group_name=None, resource_provider_namespace=None,
                    parent_resource_path=None, resource_type=None, resource_name=None,
                    resource_id=None, api_version=None, location=None, is_full_object=False,
                    latest_include_preview=False):
    res = _ResourceUtils(cmd.cli_ctx, resource_group_name, resource_provider_namespace,
                         parent_resource_path, resource_type, resource_name,
                         resource_id, api_version, latest_include_preview=latest_include_preview)
    return res.create_resource(properties, location, is_full_object)


def _get_parsed_resource_ids(resource_ids):
    """
    Returns a generator of parsed resource ids. Raise when there is invalid resource id.
    """
    if not resource_ids:
        return None

    for rid in resource_ids:
        if not is_valid_resource_id(rid):
            raise CLIError('az resource: error: argument --ids: invalid ResourceId value: \'%s\'' % rid)

    return ({'resource_id': rid} for rid in resource_ids)


def _get_rsrc_util_from_parsed_id(cli_ctx, parsed_id, api_version, latest_include_preview=False):
    return _ResourceUtils(cli_ctx,
                          parsed_id.get('resource_group', None),
                          parsed_id.get('resource_namespace', None),
                          parsed_id.get('resource_parent', None),
                          parsed_id.get('resource_type', None),
                          parsed_id.get('resource_name', None),
                          parsed_id.get('resource_id', None),
                          api_version,
                          latest_include_preview=latest_include_preview)


def _create_parsed_id(cli_ctx, resource_group_name=None, resource_provider_namespace=None, parent_resource_path=None,
                      resource_type=None, resource_name=None):
    from azure.cli.core.commands.client_factory import get_subscription_id
    subscription = get_subscription_id(cli_ctx)
    return {
        'resource_group': resource_group_name,
        'resource_namespace': resource_provider_namespace,
        'resource_parent': parent_resource_path,
        'resource_type': resource_type,
        'resource_name': resource_name,
        'subscription': subscription
    }


def _single_or_collection(obj, default=None):
    if not obj:
        return default

    if isinstance(obj, list) and len(obj) == 1:
        return obj[0]

    return obj


# pylint: unused-argument
def show_resource(cmd, resource_ids=None, resource_group_name=None,
                  resource_provider_namespace=None, parent_resource_path=None, resource_type=None,
                  resource_name=None, api_version=None, include_response_body=False, latest_include_preview=False):
    parsed_ids = _get_parsed_resource_ids(resource_ids) or [_create_parsed_id(cmd.cli_ctx,
                                                                              resource_group_name,
                                                                              resource_provider_namespace,
                                                                              parent_resource_path,
                                                                              resource_type,
                                                                              resource_name)]

    return _single_or_collection(
        [_get_rsrc_util_from_parsed_id(cmd.cli_ctx, id_dict, api_version, latest_include_preview).get_resource(
            include_response_body) for id_dict in parsed_ids])


# pylint: disable=unused-argument
def delete_resource(cmd, resource_ids=None, resource_group_name=None,
                    resource_provider_namespace=None, parent_resource_path=None, resource_type=None,
                    resource_name=None, api_version=None, latest_include_preview=False):
    """
    Deletes the given resource(s).
    This function allows deletion of ids with dependencies on one another.
    This is done with multiple passes through the given ids.
    """
    parsed_ids = _get_parsed_resource_ids(resource_ids) or [_create_parsed_id(cmd.cli_ctx,
                                                                              resource_group_name,
                                                                              resource_provider_namespace,
                                                                              parent_resource_path,
                                                                              resource_type,
                                                                              resource_name)]
    to_be_deleted = [(_get_rsrc_util_from_parsed_id(cmd.cli_ctx, id_dict, api_version, latest_include_preview), id_dict)
                     for id_dict in parsed_ids]

    results = []
    from msrestazure.azure_exceptions import CloudError
    while to_be_deleted:
        logger.debug("Start new loop to delete resources.")
        operations = []
        failed_to_delete = []
        for rsrc_utils, id_dict in to_be_deleted:
            try:
                operations.append(rsrc_utils.delete())
                resource = _build_resource_id(**id_dict) or resource_name
                logger.debug("deleting %s", resource)
            except CloudError as e:
                # request to delete failed, add parsed id dict back to queue
                id_dict['exception'] = str(e)
                failed_to_delete.append((rsrc_utils, id_dict))
        to_be_deleted = failed_to_delete

        # stop deleting if none deletable
        if not operations:
            break

        # all operations return result before next pass
        for operation in operations:
            results.append(operation.result())

    if to_be_deleted:
        error_msg_builder = ['Some resources failed to be deleted (run with `--verbose` for more information):']
        for _, id_dict in to_be_deleted:
            logger.info(id_dict['exception'])
            resource_id = _build_resource_id(**id_dict) or id_dict['resource_id']
            error_msg_builder.append(resource_id)
        raise CLIError(os.linesep.join(error_msg_builder))

    return _single_or_collection(results)


# pylint: unused-argument
def update_resource(cmd, parameters, resource_ids=None,
                    resource_group_name=None, resource_provider_namespace=None,
                    parent_resource_path=None, resource_type=None, resource_name=None, api_version=None,
                    latest_include_preview=False):
    parsed_ids = _get_parsed_resource_ids(resource_ids) or [_create_parsed_id(cmd.cli_ctx,
                                                                              resource_group_name,
                                                                              resource_provider_namespace,
                                                                              parent_resource_path,
                                                                              resource_type,
                                                                              resource_name)]

    return _single_or_collection(
        [_get_rsrc_util_from_parsed_id(cmd.cli_ctx, id_dict, api_version, latest_include_preview).update(parameters)
         for id_dict in parsed_ids])


# pylint: unused-argument
def tag_resource(cmd, tags, resource_ids=None, resource_group_name=None, resource_provider_namespace=None,
                 parent_resource_path=None, resource_type=None, resource_name=None, api_version=None,
                 is_incremental=None, latest_include_preview=False):
    """ Updates the tags on an existing resource. To clear tags, specify the --tag option
    without anything else. """
    parsed_ids = _get_parsed_resource_ids(resource_ids) or [_create_parsed_id(cmd.cli_ctx,
                                                                              resource_group_name,
                                                                              resource_provider_namespace,
                                                                              parent_resource_path,
                                                                              resource_type,
                                                                              resource_name)]

    return _single_or_collection([LongRunningOperation(cmd.cli_ctx)(
        _get_rsrc_util_from_parsed_id(cmd.cli_ctx, id_dict, api_version, latest_include_preview).tag(
            tags, is_incremental)) for id_dict in parsed_ids])


# pylint: unused-argument
def invoke_resource_action(cmd, action, request_body=None, resource_ids=None,
                           resource_group_name=None, resource_provider_namespace=None,
                           parent_resource_path=None, resource_type=None, resource_name=None,
                           api_version=None, latest_include_preview=False):
    """ Invokes the provided action on an existing resource."""
    parsed_ids = _get_parsed_resource_ids(resource_ids) or [_create_parsed_id(cmd.cli_ctx,
                                                                              resource_group_name,
                                                                              resource_provider_namespace,
                                                                              parent_resource_path,
                                                                              resource_type,
                                                                              resource_name)]

    return _single_or_collection(
        [_get_rsrc_util_from_parsed_id(cmd.cli_ctx, id_dict, api_version, latest_include_preview).invoke_action(
            action, request_body) for id_dict in parsed_ids])


def get_deployment_operations(client, resource_group_name, deployment_name, operation_ids):
    """get a deployment's operation."""
    result = []
    for op_id in operation_ids:
        dep = client.get(resource_group_name, deployment_name, op_id)
        result.append(dep)
    return result


def get_deployment_operations_at_subscription_scope(client, deployment_name, operation_ids):
    result = []
    for op_id in operation_ids:
        deployment = client.get_at_subscription_scope(deployment_name, op_id)
        result.append(deployment)
    return result


def get_deployment_operations_at_resource_group(client, resource_group_name, deployment_name, operation_ids):
    result = []
    for op_id in operation_ids:
        dep = client.get(resource_group_name, deployment_name, op_id)
        result.append(dep)
    return result


def get_deployment_operations_at_management_group(client, management_group_id, deployment_name, operation_ids):
    result = []
    for op_id in operation_ids:
        dep = client.get_at_management_group_scope(management_group_id, deployment_name, op_id)
        result.append(dep)
    return result


def get_deployment_operations_at_tenant_scope(client, deployment_name, operation_ids):
    result = []
    for op_id in operation_ids:
        dep = client.get_at_tenant_scope(deployment_name, op_id)
        result.append(dep)
    return result


def list_deployment_scripts(cmd, resource_group_name=None):
    rcf = _resource_deploymentscripts_client_factory(cmd.cli_ctx)
    if resource_group_name is not None:
        return rcf.deployment_scripts.list_by_resource_group(resource_group_name)
    return rcf.deployment_scripts.list_by_subscription()


def get_deployment_script(cmd, resource_group_name, name):
    rcf = _resource_deploymentscripts_client_factory(cmd.cli_ctx)
    return rcf.deployment_scripts.get(resource_group_name, name)


def get_deployment_script_logs(cmd, resource_group_name, name):
    rcf = _resource_deploymentscripts_client_factory(cmd.cli_ctx)
    return rcf.deployment_scripts.get_logs(resource_group_name, name)


def delete_deployment_script(cmd, resource_group_name, name):
    rcf = _resource_deploymentscripts_client_factory(cmd.cli_ctx)
    rcf.deployment_scripts.delete(resource_group_name, name)


def get_template_spec(cmd, resource_group_name=None, name=None, version=None, template_spec=None):
    if template_spec:
        id_parts = parse_resource_id(template_spec)
        resource_group_name = id_parts.get('resource_group')
        name = id_parts.get('name')
        version = id_parts.get('resource_name')
        if version == name:
            version = None
    rcf = _resource_templatespecs_client_factory(cmd.cli_ctx)
    if version:
        return rcf.template_spec_versions.get(resource_group_name, name, version)
    return rcf.template_specs.get(resource_group_name, name)


def create_template_spec(cmd, resource_group_name, name, template_file=None, location=None, display_name=None,
<<<<<<< HEAD
                         description=None, version=None, version_description=None, ui_definition_file=None):
=======
                         description=None, version=None, version_description=None, no_prompt=False):
>>>>>>> 24ba3846
    artifacts = None
    input_ui_definition = None
    if location is None:
        rcf = _resource_client_factory(cmd.cli_ctx)
        location = rcf.resource_groups.get(resource_group_name).location
    rcf = _resource_templatespecs_client_factory(cmd.cli_ctx)
    if version:
        Exists = False
        if no_prompt is False:
            try:  # Check if child template spec already exists.
                existing_ts = rcf.template_spec_versions.get(resource_group_name=resource_group_name, template_spec_name=name, template_spec_version=version)
                from knack.prompting import prompt_y_n
                confirmation = prompt_y_n("This will override {}. Proceed?".format(existing_ts))
                if not confirmation:
                    return None
                Exists = True
            except Exception:  # pylint: disable=broad-except
                pass

        if template_file:
            from azure.cli.command_modules.resource._packing_engine import (pack)
            packed_template = pack(cmd, template_file)
            input_template = getattr(packed_template, 'RootTemplate')
            artifacts = getattr(packed_template, 'Artifacts')

        if not Exists:
            try:  # Check if parent template spec already exists.
                rcf.template_specs.get(resource_group_name=resource_group_name, template_spec_name=name)
            except Exception:  # pylint: disable=broad-except
                TemplateSpec = get_sdk(cmd.cli_ctx, ResourceType.MGMT_RESOURCE_TEMPLATESPECS, 'TemplateSpec', mod='models')
                template_spec_parent = TemplateSpec(location=location, description=description, display_name=display_name, tags=None)
                rcf.template_specs.create_or_update(resource_group_name, name, template_spec_parent)

        if ui_definition_file:
            ui_definition_content = _remove_comments_from_json(read_file_content(ui_definition_file))
            input_ui_definition = json.loads(json.dumps(ui_definition_content))
        TemplateSpecVersion = get_sdk(cmd.cli_ctx, ResourceType.MGMT_RESOURCE_TEMPLATESPECS, 'TemplateSpecVersion', mod='models')
        template_spec_child = TemplateSpecVersion(location=location, artifacts=artifacts, description=version_description, template=input_template, ui_definition=input_ui_definition, tags=None)
        return rcf.template_spec_versions.create_or_update(resource_group_name, name, version, template_spec_child)

    TemplateSpec = get_sdk(cmd.cli_ctx, ResourceType.MGMT_RESOURCE_TEMPLATESPECS, 'TemplateSpec', mod='models')
    template_spec_parent = TemplateSpec(location=location, description=description, display_name=display_name, tags=None)
    return rcf.template_specs.create_or_update(resource_group_name, name, template_spec_parent)


def update_template_spec(cmd, resource_group_name=None, name=None, template_spec=None, template_file=None, display_name=None,
                         description=None, version=None, version_description=None, ui_definition_file=None):
    rcf = _resource_templatespecs_client_factory(cmd.cli_ctx)

    if template_spec:
        id_parts = parse_resource_id(template_spec)
        resource_group_name = id_parts.get('resource_group')
        name = id_parts.get('name')
        version = id_parts.get('resource_name')
        if version == name:
            version = None
    existing_template = None
    artifacts = None

    if template_file:
        from azure.cli.command_modules.resource._packing_engine import (pack)
        packed_template = pack(cmd, template_file)
        input_template = getattr(packed_template, 'RootTemplate')
        artifacts = getattr(packed_template, 'Artifacts')

    if ui_definition_file:
        ui_definition_content = _remove_comments_from_json(read_file_content(ui_definition_file))
        input_ui_definition = json.loads(json.dumps(ui_definition_content))

    if version:
        existing_template = rcf.template_spec_versions.get(resource_group_name=resource_group_name, template_spec_name=name, template_spec_version=version)

        location = getattr(existing_template, 'location')
        version_tags = getattr(existing_template, 'tags')
        if version_description is None:
            version_description = getattr(existing_template, 'description')
        if template_file is None:
            input_template = getattr(existing_template, 'template')
        if ui_definition_file is None:
            input_ui_definition = getattr(existing_template, 'ui_definition')

        TemplateSpecVersion = get_sdk(cmd.cli_ctx, ResourceType.MGMT_RESOURCE_TEMPLATESPECS, 'TemplateSpecVersion', mod='models')

        updated_template_spec = TemplateSpecVersion(location=location, artifacts=artifacts, description=version_description, template=input_template, tags=version_tags, ui_definition=input_ui_definition)
        return rcf.template_spec_versions.create_or_update(resource_group_name, name, version, updated_template_spec)

    existing_template = rcf.template_specs.get(resource_group_name=resource_group_name, template_spec_name=name)

    location = getattr(existing_template, 'location')
    tags = getattr(existing_template, 'tags')
    if display_name is None:
        display_name = getattr(existing_template, 'display_name')
    if description is None:
        description = getattr(existing_template, 'description')

    TemplateSpec = get_sdk(cmd.cli_ctx, ResourceType.MGMT_RESOURCE_TEMPLATESPECS, 'TemplateSpec', mod='models')

    root_template = TemplateSpec(location=location, description=description, display_name=display_name, tags=tags)
    return rcf.template_specs.create_or_update(resource_group_name, name, root_template)


def export_template_spec(cmd, output_folder, resource_group_name=None, name=None, version=None, template_spec=None):
    rcf = _resource_templatespecs_client_factory(cmd.cli_ctx)
    if template_spec:
        id_parts = parse_resource_id(template_spec)
        resource_group_name = id_parts.get('resource_group')
        name = id_parts.get('name')
        version = id_parts.get('resource_name')
        if version == name:
            version = None
    exported_template = rcf.template_spec_versions.get(resource_group_name, name, version) if version else rcf.template_specs.get(resource_group_name, name)
    from azure.cli.command_modules.resource._packing_engine import (unpack)
    return unpack(cmd, exported_template, output_folder, (str(name) + '.JSON'))


def delete_template_spec(cmd, resource_group_name=None, name=None, version=None, template_spec=None):
    rcf = _resource_templatespecs_client_factory(cmd.cli_ctx)
    if template_spec:
        id_parts = parse_resource_id(template_spec)
        resource_group_name = id_parts.get('resource_group')
        name = id_parts.get('name')
        version = id_parts.get('resource_name')
        if version == name:
            version = None
    if version:
        return rcf.template_specs.delete(resource_group_name=resource_group_name, template_spec_name=name, template_spec_version=version)
    return rcf.template_specs.delete(resource_group_name=resource_group_name, template_spec_name=name)


def list_template_specs(cmd, resource_group_name=None, name=None):
    rcf = _resource_templatespecs_client_factory(cmd.cli_ctx)
    if resource_group_name is not None:
        if name is not None:
            return rcf.template_spec_versions.list(resource_group_name=resource_group_name, template_spec_name=name)
        return rcf.template_specs.list_by_resource_group(resource_group_name)
    return rcf.template_specs.list_by_subscription()


def list_deployment_operations_at_subscription_scope(cmd, deployment_name):
    rcf = _resource_client_factory(cmd.cli_ctx)
    return rcf.deployment_operations.list_at_subscription_scope(deployment_name)


def list_deployment_operations_at_resource_group(cmd, resource_group_name, deployment_name):
    rcf = _resource_client_factory(cmd.cli_ctx)
    return rcf.deployment_operations.list(resource_group_name, deployment_name)


def list_deployment_operations_at_management_group(cmd, management_group_id, deployment_name):
    rcf = _resource_client_factory(cmd.cli_ctx)
    return rcf.deployment_operations.list_at_management_group_scope(management_group_id, deployment_name)


def list_deployment_operations_at_tenant_scope(cmd, deployment_name):
    rcf = _resource_client_factory(cmd.cli_ctx)
    return rcf.deployment_operations.list_at_tenant_scope(deployment_name)


def get_deployment_operation_at_subscription_scope(cmd, deployment_name, op_id):
    rcf = _resource_client_factory(cmd.cli_ctx)
    return rcf.deployment_operations.get_at_subscription_scope(deployment_name, op_id)


def get_deployment_operation_at_resource_group(cmd, resource_group_name, deployment_name, op_id):
    rcf = _resource_client_factory(cmd.cli_ctx)
    return rcf.deployment_operations.get(resource_group_name, deployment_name, op_id)


def get_deployment_operation_at_management_group(cmd, management_group_id, deployment_name, op_id):
    rcf = _resource_client_factory(cmd.cli_ctx)
    return rcf.deployment_operations.get_at_management_group_scope(management_group_id, deployment_name, op_id)


def get_deployment_operation_at_tenant_scope(cmd, deployment_name, op_id):
    rcf = _resource_client_factory(cmd.cli_ctx)
    return rcf.deployment_operations.get_at_tenant_scope(deployment_name, op_id)


def list_resources(cmd, resource_group_name=None,
                   resource_provider_namespace=None, resource_type=None, name=None, tag=None,
                   location=None):
    rcf = _resource_client_factory(cmd.cli_ctx)

    if resource_group_name is not None:
        rcf.resource_groups.get(resource_group_name)

    odata_filter = _list_resources_odata_filter_builder(resource_group_name,
                                                        resource_provider_namespace,
                                                        resource_type, name, tag, location)

    expand = "createdTime,changedTime,provisioningState"
    resources = rcf.resources.list(filter=odata_filter, expand=expand)
    return list(resources)


def register_provider(cmd, resource_provider_namespace, wait=False):
    _update_provider(cmd.cli_ctx, resource_provider_namespace, registering=True, wait=wait)


def unregister_provider(cmd, resource_provider_namespace, wait=False):
    _update_provider(cmd.cli_ctx, resource_provider_namespace, registering=False, wait=wait)


def list_provider_operations(cmd):
    auth_client = _authorization_management_client(cmd.cli_ctx)
    return auth_client.provider_operations_metadata.list()


def show_provider_operations(cmd, resource_provider_namespace):
    version = getattr(get_api_version(cmd.cli_ctx, ResourceType.MGMT_AUTHORIZATION), 'provider_operations_metadata')
    auth_client = _authorization_management_client(cmd.cli_ctx)
    if version == '2015-07-01':
        return auth_client.provider_operations_metadata.get(resource_provider_namespace, version)
    return auth_client.provider_operations_metadata.get(resource_provider_namespace)


def move_resource(cmd, ids, destination_group, destination_subscription_id=None):
    """Moves resources from one resource group to another(can be under different subscription)

    :param ids: the space-separated resource ids to be moved
    :param destination_group: the destination resource group name
    :param destination_subscription_id: the destination subscription identifier
    """
    # verify all resource ids are valid and under the same group
    resources = []
    for i in ids:
        if is_valid_resource_id(i):
            resources.append(parse_resource_id(i))
        else:
            raise CLIError('Invalid id "{}", as it has no group or subscription field'.format(i))

    if len({r['subscription'] for r in resources}) > 1:
        raise CLIError('All resources should be under the same subscription')
    if len({r['resource_group'] for r in resources}) > 1:
        raise CLIError('All resources should be under the same group')

    rcf = _resource_client_factory(cmd.cli_ctx)
    target = _build_resource_id(subscription=(destination_subscription_id or rcf.config.subscription_id),
                                resource_group=destination_group)

    return rcf.resources.move_resources(resources[0]['resource_group'], ids, target)


def list_features(client, resource_provider_namespace=None):
    if resource_provider_namespace:
        return client.list(resource_provider_namespace=resource_provider_namespace)
    return client.list_all()


def register_feature(client, resource_provider_namespace, feature_name):
    logger.warning("Once the feature '%s' is registered, invoking 'az provider register -n %s' is required "
                   "to get the change propagated", feature_name, resource_provider_namespace)
    return client.register(resource_provider_namespace, feature_name)


def unregister_feature(client, resource_provider_namespace, feature_name):
    logger.warning("Once the feature '%s' is unregistered, invoking 'az provider register -n %s' is required "
                   "to get the change propagated", feature_name, resource_provider_namespace)
    return client.unregister(resource_provider_namespace, feature_name)


# pylint: disable=inconsistent-return-statements,too-many-locals
def create_policy_assignment(cmd, policy=None, policy_set_definition=None,
                             name=None, display_name=None, params=None,
                             resource_group_name=None, scope=None, sku=None,
                             not_scopes=None, location=None, assign_identity=None,
                             identity_scope=None, identity_role='Contributor', enforcement_mode='Default'):
    """Creates a policy assignment
    :param not_scopes: Space-separated scopes where the policy assignment does not apply.
    """
    if bool(policy) == bool(policy_set_definition):
        raise CLIError('usage error: --policy NAME_OR_ID | '
                       '--policy-set-definition NAME_OR_ID')
    policy_client = _resource_policy_client_factory(cmd.cli_ctx)
    scope = _build_policy_scope(policy_client.config.subscription_id,
                                resource_group_name, scope)
    policy_id = _resolve_policy_id(cmd, policy, policy_set_definition, policy_client)
    params = _load_file_string_or_uri(params, 'params', False)

    PolicyAssignment = cmd.get_models('PolicyAssignment')
    assignment = PolicyAssignment(display_name=display_name, policy_definition_id=policy_id, scope=scope, enforcement_mode=enforcement_mode)
    assignment.parameters = params if params else None

    if cmd.supported_api_version(min_api='2017-06-01-preview'):
        if not_scopes:
            kwargs_list = []
            for id_arg in not_scopes.split(' '):
                if parse_resource_id(id_arg):
                    kwargs_list.append(id_arg)
                else:
                    logger.error('az policy assignment create error: argument --not-scopes: \
                    invalid notscopes value: \'%s\'', id_arg)
                    return
            assignment.not_scopes = kwargs_list
        PolicySku = cmd.get_models('PolicySku')
        policySku = PolicySku(name='A0', tier='Free')
        if sku:
            policySku = policySku if sku.lower() == 'free' else PolicySku(name='A1', tier='Standard')
        assignment.sku = policySku

    if cmd.supported_api_version(min_api='2018-05-01'):
        if location:
            assignment.location = location
        identity = None
        if assign_identity is not None:
            identity = _build_identities_info(cmd, assign_identity)
        assignment.identity = identity

    if name is None:
        name = (base64.urlsafe_b64encode(uuid.uuid4().bytes).decode())[:-2]

    createdAssignment = policy_client.policy_assignments.create(scope, name, assignment)

    # Create the identity's role assignment if requested
    if assign_identity is not None and identity_scope:
        from azure.cli.core.commands.arm import assign_identity as _assign_identity_helper
        _assign_identity_helper(cmd.cli_ctx, lambda: createdAssignment, lambda resource: createdAssignment, identity_role, identity_scope)

    return createdAssignment


def _build_identities_info(cmd, identities):
    identities = identities or []
    ResourceIdentityType = cmd.get_models('ResourceIdentityType')
    identity_type = ResourceIdentityType.none
    if not identities or MSI_LOCAL_ID in identities:
        identity_type = ResourceIdentityType.system_assigned
    ResourceIdentity = cmd.get_models('Identity')
    return ResourceIdentity(type=identity_type)


def delete_policy_assignment(cmd, name, resource_group_name=None, scope=None):
    policy_client = _resource_policy_client_factory(cmd.cli_ctx)
    scope = _build_policy_scope(policy_client.config.subscription_id,
                                resource_group_name, scope)
    policy_client.policy_assignments.delete(scope, name)


def show_policy_assignment(cmd, name, resource_group_name=None, scope=None):
    policy_client = _resource_policy_client_factory(cmd.cli_ctx)
    scope = _build_policy_scope(policy_client.config.subscription_id,
                                resource_group_name, scope)
    return policy_client.policy_assignments.get(scope, name)


def list_policy_assignment(cmd, disable_scope_strict_match=None, resource_group_name=None, scope=None):
    from azure.cli.core.commands.client_factory import get_subscription_id
    policy_client = _resource_policy_client_factory(cmd.cli_ctx)
    _scope = _build_policy_scope(get_subscription_id(cmd.cli_ctx),
                                 resource_group_name, scope)
    id_parts = parse_resource_id(_scope)
    subscription = id_parts.get('subscription')
    resource_group = id_parts.get('resource_group')
    resource_type = id_parts.get('child_type_1') or id_parts.get('type')
    resource_name = id_parts.get('child_name_1') or id_parts.get('name')
    management_group = _parse_management_group_id(scope)

    if management_group:
        result = policy_client.policy_assignments.list_for_management_group(management_group_id=management_group, filter='atScope()')
    elif all([resource_type, resource_group, subscription]):
        namespace = id_parts.get('namespace')
        parent_resource_path = '' if not id_parts.get('child_name_1') else (id_parts['type'] + '/' + id_parts['name'])
        result = policy_client.policy_assignments.list_for_resource(
            resource_group, namespace,
            parent_resource_path, resource_type, resource_name)
    elif resource_group:
        result = policy_client.policy_assignments.list_for_resource_group(resource_group)
    elif subscription:
        result = policy_client.policy_assignments.list()
    elif scope:
        raise CLIError('usage error `--scope`: must be a fully qualified ARM ID.')
    else:
        raise CLIError('usage error: --scope ARM_ID | --resource-group NAME')

    if not disable_scope_strict_match:
        result = [i for i in result if _scope.lower().strip('/') == i.scope.lower().strip('/')]

    return result


def set_identity(cmd, name, scope=None, resource_group_name=None, identity_role='Contributor', identity_scope=None):
    policy_client = _resource_policy_client_factory(cmd.cli_ctx)
    scope = _build_policy_scope(policy_client.config.subscription_id, resource_group_name, scope)

    def getter():
        return policy_client.policy_assignments.get(scope, name)

    def setter(policyAssignment):
        policyAssignment.identity = _build_identities_info(cmd, [MSI_LOCAL_ID])
        return policy_client.policy_assignments.create(scope, name, policyAssignment)

    from azure.cli.core.commands.arm import assign_identity as _assign_identity_helper
    updatedAssignment = _assign_identity_helper(cmd.cli_ctx, getter, setter, identity_role, identity_scope)
    return updatedAssignment.identity


def show_identity(cmd, name, scope=None, resource_group_name=None):
    policy_client = _resource_policy_client_factory(cmd.cli_ctx)
    scope = _build_policy_scope(policy_client.config.subscription_id, resource_group_name, scope)
    return policy_client.policy_assignments.get(scope, name).identity


def remove_identity(cmd, name, scope=None, resource_group_name=None):
    policy_client = _resource_policy_client_factory(cmd.cli_ctx)
    scope = _build_policy_scope(policy_client.config.subscription_id, resource_group_name, scope)
    policyAssignment = policy_client.policy_assignments.get(scope, name)

    ResourceIdentityType = cmd.get_models('ResourceIdentityType')
    ResourceIdentity = cmd.get_models('Identity')
    policyAssignment.identity = ResourceIdentity(type=ResourceIdentityType.none)
    policyAssignment = policy_client.policy_assignments.create(scope, name, policyAssignment)
    return policyAssignment.identity


def enforce_mutually_exclusive(subscription, management_group):
    if subscription and management_group:
        raise IncorrectUsageError('cannot provide both --subscription and --management-group')


def create_policy_definition(cmd, name, rules=None, params=None, display_name=None, description=None, mode=None,
                             metadata=None, subscription=None, management_group=None):
    rules = _load_file_string_or_uri(rules, 'rules')
    params = _load_file_string_or_uri(params, 'params', False)

    policy_client = _resource_policy_client_factory(cmd.cli_ctx)
    PolicyDefinition = cmd.get_models('PolicyDefinition')
    parameters = PolicyDefinition(policy_rule=rules, parameters=params, description=description,
                                  display_name=display_name)
    if cmd.supported_api_version(min_api='2016-12-01'):
        parameters.mode = mode
    if cmd.supported_api_version(min_api='2017-06-01-preview'):
        parameters.metadata = metadata
    if cmd.supported_api_version(min_api='2018-03-01'):
        enforce_mutually_exclusive(subscription, management_group)
        if management_group:
            return policy_client.policy_definitions.create_or_update_at_management_group(name, parameters, management_group)
        if subscription:
            subscription_id = _get_subscription_id_from_subscription(cmd.cli_ctx, subscription)
            policy_client.config.subscription_id = subscription_id

    return policy_client.policy_definitions.create_or_update(name, parameters)


def create_policy_setdefinition(cmd, name, definitions, params=None, display_name=None, description=None,
                                subscription=None, management_group=None, definition_groups=None, metadata=None):

    definitions = _load_file_string_or_uri(definitions, 'definitions')
    params = _load_file_string_or_uri(params, 'params', False)
    definition_groups = _load_file_string_or_uri(definition_groups, 'definition_groups', False)

    policy_client = _resource_policy_client_factory(cmd.cli_ctx)
    PolicySetDefinition = cmd.get_models('PolicySetDefinition')
    parameters = PolicySetDefinition(policy_definitions=definitions, parameters=params, description=description,
                                     display_name=display_name, policy_definition_groups=definition_groups)

    if cmd.supported_api_version(min_api='2017-06-01-preview'):
        parameters.metadata = metadata
    if cmd.supported_api_version(min_api='2018-03-01'):
        enforce_mutually_exclusive(subscription, management_group)
        if management_group:
            return policy_client.policy_set_definitions.create_or_update_at_management_group(name, parameters, management_group)
        if subscription:
            subscription_id = _get_subscription_id_from_subscription(cmd.cli_ctx, subscription)
            policy_client.config.subscription_id = subscription_id

    return policy_client.policy_set_definitions.create_or_update(name, parameters)


def get_policy_definition(cmd, policy_definition_name, subscription=None, management_group=None):
    policy_client = _resource_policy_client_factory(cmd.cli_ctx)
    return _get_custom_or_builtin_policy(cmd, policy_client, policy_definition_name, subscription, management_group)


def get_policy_setdefinition(cmd, policy_set_definition_name, subscription=None, management_group=None):
    policy_client = _resource_policy_client_factory(cmd.cli_ctx)
    return _get_custom_or_builtin_policy(cmd, policy_client, policy_set_definition_name, subscription, management_group, True)


def list_policy_definition(cmd, subscription=None, management_group=None):
    policy_client = _resource_policy_client_factory(cmd.cli_ctx)
    if cmd.supported_api_version(min_api='2018-03-01'):
        enforce_mutually_exclusive(subscription, management_group)
        if management_group:
            return policy_client.policy_definitions.list_by_management_group(management_group)
        if subscription:
            subscription_id = _get_subscription_id_from_subscription(cmd.cli_ctx, subscription)
            policy_client.config.subscription_id = subscription_id

    return policy_client.policy_definitions.list()


def list_policy_setdefinition(cmd, subscription=None, management_group=None):
    policy_client = _resource_policy_client_factory(cmd.cli_ctx)
    if cmd.supported_api_version(min_api='2018-03-01'):
        enforce_mutually_exclusive(subscription, management_group)
        if management_group:
            return policy_client.policy_set_definitions.list_by_management_group(management_group)
        if subscription:
            subscription_id = _get_subscription_id_from_subscription(cmd.cli_ctx, subscription)
            policy_client.config.subscription_id = subscription_id

    return policy_client.policy_set_definitions.list()


def delete_policy_definition(cmd, policy_definition_name, subscription=None, management_group=None):
    policy_client = _resource_policy_client_factory(cmd.cli_ctx)
    if cmd.supported_api_version(min_api='2018-03-01'):
        enforce_mutually_exclusive(subscription, management_group)
        if management_group:
            return policy_client.policy_definitions.delete_at_management_group(policy_definition_name, management_group)
        if subscription:
            subscription_id = _get_subscription_id_from_subscription(cmd.cli_ctx, subscription)
            policy_client.config.subscription_id = subscription_id

    return policy_client.policy_definitions.delete(policy_definition_name)


def delete_policy_setdefinition(cmd, policy_set_definition_name, subscription=None, management_group=None):
    policy_client = _resource_policy_client_factory(cmd.cli_ctx)
    if cmd.supported_api_version(min_api='2018-03-01'):
        enforce_mutually_exclusive(subscription, management_group)
        if management_group:
            return policy_client.policy_set_definitions.delete_at_management_group(policy_set_definition_name, management_group)
        if subscription:
            subscription_id = _get_subscription_id_from_subscription(cmd.cli_ctx, subscription)
            policy_client.config.subscription_id = subscription_id

    return policy_client.policy_set_definitions.delete(policy_set_definition_name)


def update_policy_definition(cmd, policy_definition_name, rules=None, params=None,
                             display_name=None, description=None, metadata=None, mode=None,
                             subscription=None, management_group=None):

    rules = _load_file_string_or_uri(rules, 'rules', False)
    params = _load_file_string_or_uri(params, 'params', False)

    policy_client = _resource_policy_client_factory(cmd.cli_ctx)
    definition = _get_custom_or_builtin_policy(cmd, policy_client, policy_definition_name, subscription, management_group)
    # pylint: disable=line-too-long,no-member

    PolicyDefinition = cmd.get_models('PolicyDefinition')
    parameters = PolicyDefinition(
        policy_rule=rules if rules is not None else definition.policy_rule,
        parameters=params if params is not None else definition.parameters,
        display_name=display_name if display_name is not None else definition.display_name,
        description=description if description is not None else definition.description,
        metadata=metadata if metadata is not None else definition.metadata)

    if cmd.supported_api_version(min_api='2016-12-01'):
        parameters.mode = mode
    if cmd.supported_api_version(min_api='2018-03-01'):
        enforce_mutually_exclusive(subscription, management_group)
        if management_group:
            return policy_client.policy_definitions.create_or_update_at_management_group(policy_definition_name, parameters, management_group)
        if subscription:
            subscription_id = _get_subscription_id_from_subscription(cmd.cli_ctx, subscription)
            policy_client.config.subscription_id = subscription_id

    return policy_client.policy_definitions.create_or_update(policy_definition_name, parameters)


def update_policy_setdefinition(cmd, policy_set_definition_name, definitions=None, params=None,
                                display_name=None, description=None,
                                subscription=None, management_group=None, definition_groups=None, metadata=None):

    definitions = _load_file_string_or_uri(definitions, 'definitions', False)
    params = _load_file_string_or_uri(params, 'params', False)
    definition_groups = _load_file_string_or_uri(definition_groups, 'definition_groups', False)

    policy_client = _resource_policy_client_factory(cmd.cli_ctx)
    definition = _get_custom_or_builtin_policy(cmd, policy_client, policy_set_definition_name, subscription, management_group, True)
    # pylint: disable=line-too-long,no-member
    PolicySetDefinition = cmd.get_models('PolicySetDefinition')
    parameters = PolicySetDefinition(
        policy_definitions=definitions if definitions is not None else definition.policy_definitions,
        description=description if description is not None else definition.description,
        display_name=display_name if display_name is not None else definition.display_name,
        parameters=params if params is not None else definition.parameters,
        policy_definition_groups=definition_groups if definition_groups is not None else definition.policy_definition_groups,
        metadata=metadata if metadata is not None else definition.metadata)

    if cmd.supported_api_version(min_api='2018-03-01'):
        enforce_mutually_exclusive(subscription, management_group)
        if management_group:
            return policy_client.policy_set_definitions.create_or_update_at_management_group(policy_set_definition_name, parameters, management_group)
        if subscription:
            subscription_id = _get_subscription_id_from_subscription(cmd.cli_ctx, subscription)
            policy_client.config.subscription_id = subscription_id

    return policy_client.policy_set_definitions.create_or_update(policy_set_definition_name, parameters)


def _register_rp(cli_ctx, subscription_id=None):
    rp = "Microsoft.Management"
    import time
    rcf = get_mgmt_service_client(
        cli_ctx,
        ResourceType.MGMT_RESOURCE_RESOURCES,
        subscription_id)
    rcf.providers.register(rp)
    while True:
        time.sleep(10)
        rp_info = rcf.providers.get(rp)
        if rp_info.registration_state == 'Registered':
            break


def _get_subscription_id_from_subscription(cli_ctx, subscription):  # pylint: disable=inconsistent-return-statements
    from azure.cli.core._profile import Profile
    profile = Profile(cli_ctx=cli_ctx)
    subscriptions_list = profile.load_cached_subscriptions()
    for sub in subscriptions_list:
        if subscription in (sub['id'], sub['name']):
            return sub['id']
    raise CLIError("Subscription not found in the current context.")


def _get_parent_id_from_parent(parent):
    if parent is None or _is_management_group_scope(parent):
        return parent
    return "/providers/Microsoft.Management/managementGroups/" + parent


def _is_management_group_scope(scope):
    return scope is not None and scope.lower().startswith("/providers/microsoft.management/managementgroups")


def cli_managementgroups_group_list(cmd, client):
    _register_rp(cmd.cli_ctx)
    return client.list()


def cli_managementgroups_group_show(
        cmd,
        client,
        group_name,
        expand=False,
        recurse=False):
    _register_rp(cmd.cli_ctx)
    if expand:
        return client.get(group_name, "children", recurse)
    return client.get(group_name)


def cli_managementgroups_group_create(
        cmd,
        client,
        group_name,
        display_name=None,
        parent=None):
    _register_rp(cmd.cli_ctx)
    parent_id = _get_parent_id_from_parent(parent)
    from azure.mgmt.managementgroups.models import (
        CreateManagementGroupRequest, CreateManagementGroupDetails, CreateParentGroupInfo)
    create_parent_grp_info = CreateParentGroupInfo(id=parent_id)
    create_mgmt_grp_details = CreateManagementGroupDetails(parent=create_parent_grp_info)
    create_mgmt_grp_request = CreateManagementGroupRequest(
        name=group_name,
        display_name=display_name,
        details=create_mgmt_grp_details)
    return client.create_or_update(group_name, create_mgmt_grp_request)


def cli_managementgroups_group_update_custom_func(
        instance,
        display_name=None,
        parent_id=None):
    parent_id = _get_parent_id_from_parent(parent_id)
    instance.display_name = display_name
    instance.parent_id = parent_id
    return instance


def cli_managementgroups_group_update_get():
    from azure.mgmt.managementgroups.models import PatchManagementGroupRequest
    update_parameters = PatchManagementGroupRequest(display_name=None, parent_id=None)
    return update_parameters


def cli_managementgroups_group_update_set(
        cmd, client, group_name, parameters=None):
    return client.update(group_name, parameters)


def cli_managementgroups_group_delete(cmd, client, group_name):
    _register_rp(cmd.cli_ctx)
    return client.delete(group_name)


def cli_managementgroups_subscription_add(
        cmd, client, group_name, subscription):
    subscription_id = _get_subscription_id_from_subscription(
        cmd.cli_ctx, subscription)
    return client.create(group_name, subscription_id)


def cli_managementgroups_subscription_remove(
        cmd, client, group_name, subscription):
    subscription_id = _get_subscription_id_from_subscription(
        cmd.cli_ctx, subscription)
    return client.delete(group_name, subscription_id)


# region Locks


def _validate_lock_params_match_lock(
        lock_client, name, resource_group, resource_provider_namespace, parent_resource_path,
        resource_type, resource_name):
    """
    Locks are scoped to subscription, resource group or resource.
    However, the az list command returns all locks for the current scopes
    and all lower scopes (e.g. resource group level also includes resource locks).
    This can lead to a confusing user experience where the user specifies a lock
    name and assumes that it will work, even if they haven't given the right
    scope. This function attempts to validate the parameters and help the
    user find the right scope, by first finding the lock, and then infering
    what it's parameters should be.
    """
    locks = lock_client.management_locks.list_at_subscription_level()
    found_count = 0  # locks at different levels can have the same name
    lock_resource_id = None
    for lock in locks:
        if lock.name == name:
            found_count = found_count + 1
            lock_resource_id = lock.id
    if found_count == 1:
        # If we only found one lock, let's validate that the parameters are correct,
        # if we found more than one, we'll assume the user knows what they're doing
        # TODO: Add validation for that case too?
        resource = parse_resource_id(lock_resource_id)
        _resource_group = resource.get('resource_group', None)
        _resource_namespace = resource.get('namespace', None)
        if _resource_group is None:
            return
        if resource_group != _resource_group:
            raise CLIError(
                'Unexpected --resource-group for lock {}, expected {}'.format(
                    name, _resource_group))
        if _resource_namespace is None or _resource_namespace == 'Microsoft.Authorization':
            return
        if resource_provider_namespace != _resource_namespace:
            raise CLIError(
                'Unexpected --namespace for lock {}, expected {}'.format(name, _resource_namespace))
        if resource.get('child_type_2', None) is None:
            _resource_type = resource.get('type', None)
            _resource_name = resource.get('name', None)
        else:
            if resource.get('child_type_3', None) is None:
                _resource_type = resource.get('child_type_1', None)
                _resource_name = resource.get('child_name_1', None)
                parent = (resource['type'] + '/' + resource['name'])
            else:
                _resource_type = resource.get('child_type_2', None)
                _resource_name = resource.get('child_name_2', None)
                parent = (resource['type'] + '/' + resource['name'] + '/' +
                          resource['child_type_1'] + '/' + resource['child_name_1'])
            if parent != parent_resource_path:
                raise CLIError(
                    'Unexpected --parent for lock {}, expected {}'.format(
                        name, parent))
        if resource_type != _resource_type:
            raise CLIError('Unexpected --resource-type for lock {}, expected {}'.format(
                name, _resource_type))
        if resource_name != _resource_name:
            raise CLIError('Unexpected --resource-name for lock {}, expected {}'.format(
                name, _resource_name))


def list_locks(cmd, resource_group=None,
               resource_provider_namespace=None, parent_resource_path=None, resource_type=None,
               resource_name=None, filter_string=None):
    """
    :param resource_provider_namespace: Name of a resource provider.
    :type resource_provider_namespace: str
    :param parent_resource_path: Path to a parent resource
    :type parent_resource_path: str
    :param resource_type: The type for the resource with the lock.
    :type resource_type: str
    :param resource_name: Name of a resource that has a lock.
    :type resource_name: str
    :param filter_string: A query filter to use to restrict the results.
    :type filter_string: str
    """
    lock_client = _resource_lock_client_factory(cmd.cli_ctx)
    lock_resource = _extract_lock_params(resource_group, resource_provider_namespace,
                                         resource_type, resource_name)
    resource_group = lock_resource[0]
    resource_name = lock_resource[1]
    resource_provider_namespace = lock_resource[2]
    resource_type = lock_resource[3]

    if resource_group is None:
        return lock_client.management_locks.list_at_subscription_level(filter=filter_string)
    if resource_name is None:
        return lock_client.management_locks.list_at_resource_group_level(
            resource_group, filter=filter_string)
    return lock_client.management_locks.list_at_resource_level(
        resource_group, resource_provider_namespace, parent_resource_path or '', resource_type,
        resource_name, filter=filter_string)


# pylint: disable=inconsistent-return-statements
def get_lock(cmd, lock_name=None, resource_group=None, resource_provider_namespace=None,
             parent_resource_path=None, resource_type=None, resource_name=None, ids=None):
    """
    :param name: The name of the lock.
    :type name: str
    """
    if ids:
        kwargs_list = []
        for id_arg in ids:
            try:
                kwargs_list.append(_parse_lock_id(id_arg))
            except AttributeError:
                logger.error('az lock show: error: argument --ids: invalid ResourceId value: \'%s\'', id_arg)
                return
        results = [get_lock(cmd, **kwargs) for kwargs in kwargs_list]
        return results[0] if len(results) == 1 else results

    lock_client = _resource_lock_client_factory(cmd.cli_ctx)

    lock_resource = _extract_lock_params(resource_group, resource_provider_namespace,
                                         resource_type, resource_name)

    resource_group = lock_resource[0]
    resource_name = lock_resource[1]
    resource_provider_namespace = lock_resource[2]
    resource_type = lock_resource[3]

    _validate_lock_params_match_lock(lock_client, lock_name, resource_group,
                                     resource_provider_namespace, parent_resource_path,
                                     resource_type, resource_name)

    if resource_group is None:
        return _call_subscription_get(cmd, lock_client, lock_name)
    if resource_name is None:
        return lock_client.management_locks.get_at_resource_group_level(resource_group, lock_name)
    if cmd.supported_api_version(max_api='2015-01-01'):
        lock_list = list_locks(resource_group, resource_provider_namespace, parent_resource_path,
                               resource_type, resource_name)
        return next((lock for lock in lock_list if lock.name == lock_name), None)
    return lock_client.management_locks.get_at_resource_level(
        resource_group, resource_provider_namespace,
        parent_resource_path or '', resource_type, resource_name, lock_name)


# pylint: disable=inconsistent-return-statements
def delete_lock(cmd, lock_name=None, resource_group=None, resource_provider_namespace=None,
                parent_resource_path=None, resource_type=None, resource_name=None, ids=None):
    """
    :param name: The name of the lock.
    :type name: str
    :param resource_provider_namespace: Name of a resource provider.
    :type resource_provider_namespace: str
    :param parent_resource_path: Path to a parent resource
    :type parent_resource_path: str
    :param resource_type: The type for the resource with the lock.
    :type resource_type: str
    :param resource_name: Name of a resource that has a lock.
    :type resource_name: str
    """
    if ids:
        kwargs_list = []
        for id_arg in ids:
            try:
                kwargs_list.append(_parse_lock_id(id_arg))
            except AttributeError:
                logger.error('az lock delete: error: argument --ids: invalid ResourceId value: \'%s\'', id_arg)
                return
        results = [delete_lock(cmd, **kwargs) for kwargs in kwargs_list]
        return results[0] if len(results) == 1 else results

    lock_client = _resource_lock_client_factory(cmd.cli_ctx)
    lock_resource = _extract_lock_params(resource_group, resource_provider_namespace,
                                         resource_type, resource_name)
    resource_group = lock_resource[0]
    resource_name = lock_resource[1]
    resource_provider_namespace = lock_resource[2]
    resource_type = lock_resource[3]

    _validate_lock_params_match_lock(lock_client, lock_name, resource_group,
                                     resource_provider_namespace, parent_resource_path,
                                     resource_type, resource_name)

    if resource_group is None:
        return lock_client.management_locks.delete_at_subscription_level(lock_name)
    if resource_name is None:
        return lock_client.management_locks.delete_at_resource_group_level(
            resource_group, lock_name)
    return lock_client.management_locks.delete_at_resource_level(
        resource_group, resource_provider_namespace, parent_resource_path or '', resource_type,
        resource_name, lock_name)


def create_lock(cmd, lock_name, level,
                resource_group=None, resource_provider_namespace=None, notes=None,
                parent_resource_path=None, resource_type=None, resource_name=None):
    """
    :param name: The name of the lock.
    :type name: str
    :param resource_provider_namespace: Name of a resource provider.
    :type resource_provider_namespace: str
    :param parent_resource_path: Path to a parent resource
    :type parent_resource_path: str
    :param resource_type: The type for the resource with the lock.
    :type resource_type: str
    :param resource_name: Name of a resource that has a lock.
    :type resource_name: str
    :param notes: Notes about this lock.
    :type notes: str
    """
    ManagementLockObject = get_sdk(cmd.cli_ctx, ResourceType.MGMT_RESOURCE_LOCKS, 'ManagementLockObject', mod='models')
    parameters = ManagementLockObject(level=level, notes=notes, name=lock_name)

    lock_client = _resource_lock_client_factory(cmd.cli_ctx)
    lock_resource = _extract_lock_params(resource_group, resource_provider_namespace,
                                         resource_type, resource_name)
    resource_group = lock_resource[0]
    resource_name = lock_resource[1]
    resource_provider_namespace = lock_resource[2]
    resource_type = lock_resource[3]

    if resource_group is None:
        return lock_client.management_locks.create_or_update_at_subscription_level(lock_name, parameters)

    if resource_name is None:
        return lock_client.management_locks.create_or_update_at_resource_group_level(
            resource_group, lock_name, parameters)

    return lock_client.management_locks.create_or_update_at_resource_level(
        resource_group, resource_provider_namespace, parent_resource_path or '', resource_type,
        resource_name, lock_name, parameters)


# pylint: disable=inconsistent-return-statements
def update_lock(cmd, lock_name=None, resource_group=None, resource_provider_namespace=None, notes=None,
                parent_resource_path=None, resource_type=None, resource_name=None, level=None, ids=None):
    """
    Allows updates to the lock-type(level) and the notes of the lock
    """
    if ids:
        kwargs_list = []
        for id_arg in ids:
            try:
                kwargs_list.append(_parse_lock_id(id_arg))
            except AttributeError:
                logger.error('az lock update: error: argument --ids: invalid ResourceId value: \'%s\'', id_arg)
                return
        results = [update_lock(cmd, level=level, notes=notes, **kwargs) for kwargs in kwargs_list]
        return results[0] if len(results) == 1 else results

    lock_client = _resource_lock_client_factory(cmd.cli_ctx)

    lock_resource = _extract_lock_params(resource_group, resource_provider_namespace,
                                         resource_type, resource_name)

    resource_group = lock_resource[0]
    resource_name = lock_resource[1]
    resource_provider_namespace = lock_resource[2]
    resource_type = lock_resource[3]

    _validate_lock_params_match_lock(lock_client, lock_name, resource_group, resource_provider_namespace,
                                     parent_resource_path, resource_type, resource_name)

    if resource_group is None:
        params = _call_subscription_get(cmd, lock_client, lock_name)
        _update_lock_parameters(params, level, notes)
        return lock_client.management_locks.create_or_update_at_subscription_level(lock_name, params)
    if resource_name is None:
        params = lock_client.management_locks.get_at_resource_group_level(resource_group, lock_name)
        _update_lock_parameters(params, level, notes)
        return lock_client.management_locks.create_or_update_at_resource_group_level(
            resource_group, lock_name, params)
    if cmd.supported_api_version(max_api='2015-01-01'):
        lock_list = list_locks(resource_group, resource_provider_namespace, parent_resource_path,
                               resource_type, resource_name)
        return next((lock for lock in lock_list if lock.name == lock_name), None)
    params = lock_client.management_locks.get_at_resource_level(
        resource_group, resource_provider_namespace, parent_resource_path or '', resource_type,
        resource_name, lock_name)
    _update_lock_parameters(params, level, notes)
    return lock_client.management_locks.create_or_update_at_resource_level(
        resource_group, resource_provider_namespace, parent_resource_path or '', resource_type,
        resource_name, lock_name, params)
# endregion


# region ResourceLinks
def create_resource_link(cmd, link_id, target_id, notes=None):
    links_client = _resource_links_client_factory(cmd.cli_ctx).resource_links
    ResourceLinkProperties = get_sdk(cmd.cli_ctx, ResourceType.MGMT_RESOURCE_LINKS,
                                     'ResourceLinkProperties', mod='models')
    properties = ResourceLinkProperties(target_id=target_id, notes=notes)
    links_client.create_or_update(link_id, properties)


def update_resource_link(cmd, link_id, target_id=None, notes=None):
    links_client = _resource_links_client_factory(cmd.cli_ctx).resource_links
    params = links_client.get(link_id)
    ResourceLinkProperties = get_sdk(cmd.cli_ctx, ResourceType.MGMT_RESOURCE_LINKS,
                                     'ResourceLinkProperties', mod='models')
    properties = ResourceLinkProperties(
        target_id=target_id if target_id is not None else params.properties.target_id,
        # pylint: disable=no-member
        notes=notes if notes is not None else params.properties.notes)  # pylint: disable=no-member
    links_client.create_or_update(link_id, properties)


def list_resource_links(cmd, scope=None, filter_string=None):
    links_client = _resource_links_client_factory(cmd.cli_ctx).resource_links
    if scope is not None:
        return links_client.list_at_source_scope(scope, filter=filter_string)
    return links_client.list_at_subscription(filter=filter_string)
# endregion


# region tags
def get_tag_at_scope(cmd, resource_id=None):
    rcf = _resource_client_factory(cmd.cli_ctx)
    if resource_id is not None:
        return rcf.tags.get_at_scope(scope=resource_id)

    return rcf.tags.list()


def create_or_update_tag_at_scope(cmd, resource_id=None, tags=None, tag_name=None):
    rcf = _resource_client_factory(cmd.cli_ctx)
    if resource_id is not None:
        if not tags:
            raise IncorrectUsageError("Tags could not be empty.")
        Tags = cmd.get_models('Tags')
        tag_obj = Tags(tags=tags)
        return rcf.tags.create_or_update_at_scope(scope=resource_id, properties=tag_obj)

    return rcf.tags.create_or_update(tag_name=tag_name)


def delete_tag_at_scope(cmd, resource_id=None, tag_name=None):
    rcf = _resource_client_factory(cmd.cli_ctx)
    if resource_id is not None:
        return rcf.tags.delete_at_scope(scope=resource_id)

    return rcf.tags.delete(tag_name=tag_name)


def update_tag_at_scope(cmd, resource_id, tags, operation):
    rcf = _resource_client_factory(cmd.cli_ctx)
    if not tags:
        raise IncorrectUsageError("Tags could not be empty.")
    Tags = cmd.get_models('Tags')
    tag_obj = Tags(tags=tags)
    return rcf.tags.update_at_scope(scope=resource_id, properties=tag_obj, operation=operation)
# endregion


class _ResourceUtils:  # pylint: disable=too-many-instance-attributes
    def __init__(self, cli_ctx,
                 resource_group_name=None, resource_provider_namespace=None,
                 parent_resource_path=None, resource_type=None, resource_name=None,
                 resource_id=None, api_version=None, rcf=None, latest_include_preview=False):
        # if the resouce_type is in format 'namespace/type' split it.
        # (we don't have to do this, but commands like 'vm show' returns such values)
        if resource_type and not resource_provider_namespace and not parent_resource_path:
            parts = resource_type.split('/')
            if len(parts) > 1:
                resource_provider_namespace = parts[0]
                resource_type = parts[1]

        self.rcf = rcf or _resource_client_factory(cli_ctx)
        if api_version is None:
            if resource_id:
                api_version = _ResourceUtils._resolve_api_version_by_id(self.rcf, resource_id,
                                                                        latest_include_preview=latest_include_preview)
            else:
                _validate_resource_inputs(resource_group_name, resource_provider_namespace,
                                          resource_type, resource_name)
                api_version = _ResourceUtils.resolve_api_version(self.rcf,
                                                                 resource_provider_namespace,
                                                                 parent_resource_path,
                                                                 resource_type,
                                                                 latest_include_preview=latest_include_preview)

        self.resource_group_name = resource_group_name
        self.resource_provider_namespace = resource_provider_namespace
        self.parent_resource_path = parent_resource_path if parent_resource_path else ''
        self.resource_type = resource_type
        self.resource_name = resource_name
        self.resource_id = resource_id
        self.api_version = api_version

    def create_resource(self, properties, location, is_full_object):
        try:
            res = json.loads(properties)
        except json.decoder.JSONDecodeError as ex:
            raise CLIError('Error parsing JSON.\n{}\n{}'.format(properties, ex))

        if not is_full_object:
            if not location:
                if self.resource_id:
                    rg_name = parse_resource_id(self.resource_id)['resource_group']
                else:
                    rg_name = self.resource_group_name
                location = self.rcf.resource_groups.get(rg_name).location

            res = GenericResource(location=location, properties=res)
        elif res.get('location', None) is None:
            raise IncorrectUsageError("location of the resource is required")

        if self.resource_id:
            resource = self.rcf.resources.create_or_update_by_id(self.resource_id,
                                                                 self.api_version,
                                                                 res)
        else:
            resource = self.rcf.resources.create_or_update(self.resource_group_name,
                                                           self.resource_provider_namespace,
                                                           self.parent_resource_path,
                                                           self.resource_type,
                                                           self.resource_name,
                                                           self.api_version,
                                                           res)
        return resource

    def get_resource(self, include_response_body=False):
        if self.resource_id:
            resource = self.rcf.resources.get_by_id(self.resource_id, self.api_version, raw=include_response_body)
        else:
            resource = self.rcf.resources.get(self.resource_group_name,
                                              self.resource_provider_namespace,
                                              self.parent_resource_path,
                                              self.resource_type,
                                              self.resource_name,
                                              self.api_version,
                                              raw=include_response_body)
        if include_response_body:
            temp = resource.output
            setattr(temp, 'response_body', json.loads(resource.response.content.decode()))
            resource = temp
        return resource

    def delete(self):
        if self.resource_id:
            return self.rcf.resources.delete_by_id(self.resource_id, self.api_version)
        return self.rcf.resources.delete(self.resource_group_name,
                                         self.resource_provider_namespace,
                                         self.parent_resource_path,
                                         self.resource_type,
                                         self.resource_name,
                                         self.api_version)

    def update(self, parameters):
        if self.resource_id:
            return self.rcf.resources.create_or_update_by_id(self.resource_id,
                                                             self.api_version,
                                                             parameters)
        return self.rcf.resources.create_or_update(self.resource_group_name,
                                                   self.resource_provider_namespace,
                                                   self.parent_resource_path,
                                                   self.resource_type,
                                                   self.resource_name,
                                                   self.api_version,
                                                   parameters)

    def tag(self, tags, is_incremental=False):
        resource = self.get_resource()

        if is_incremental is True:
            if not tags:
                raise CLIError("When modifying tag incrementally, the parameters of tag must have specific values.")
            if resource.tags:
                resource.tags.update(tags)
                tags = resource.tags

        # please add the service type that needs to be requested with PATCH type here
        # for example: the properties of RecoveryServices/vaults must be filled, and a PUT request that passes back
        # to properties will fail due to the lack of properties, so the PATCH type should be used
        need_patch_service = ['Microsoft.RecoveryServices/vaults', 'Microsoft.Resources/resourceGroups',
                              'Microsoft.ContainerRegistry/registries/webhooks',
                              'Microsoft.ContainerInstance/containerGroups']

        if resource is not None and resource.type in need_patch_service:
            parameters = GenericResource(tags=tags)
            if self.resource_id:
                return self.rcf.resources.update_by_id(self.resource_id, self.api_version, parameters)
            return self.rcf.resources.update(self.resource_group_name,
                                             self.resource_provider_namespace,
                                             self.parent_resource_path,
                                             self.resource_type,
                                             self.resource_name,
                                             self.api_version,
                                             parameters)

        # pylint: disable=no-member
        parameters = GenericResource(
            location=resource.location,
            tags=tags,
            plan=resource.plan,
            properties=resource.properties,
            kind=resource.kind,
            managed_by=resource.managed_by,
            sku=resource.sku,
            identity=resource.identity)

        if self.resource_id:
            return self.rcf.resources.create_or_update_by_id(self.resource_id, self.api_version,
                                                             parameters)
        return self.rcf.resources.create_or_update(self.resource_group_name,
                                                   self.resource_provider_namespace,
                                                   self.parent_resource_path,
                                                   self.resource_type,
                                                   self.resource_name,
                                                   self.api_version,
                                                   parameters)

    def invoke_action(self, action, request_body):
        """
        Formats Url if none provided and sends the POST request with the url and request-body.
        """
        from msrestazure.azure_operation import AzureOperationPoller

        query_parameters = {}
        serialize = self.rcf.resources._serialize  # pylint: disable=protected-access
        client = self.rcf.resources._client  # pylint: disable=protected-access

        url = '/subscriptions/{subscriptionId}/resourcegroups/{resourceGroupName}/providers/' \
            '{resourceProviderNamespace}/{parentResourcePath}/{resourceType}/{resourceName}/{action}'

        if self.resource_id:
            url = client.format_url(
                '{resource_id}/{action}',
                resource_id=self.resource_id,
                action=serialize.url("action", action, 'str'))
        else:
            url = client.format_url(
                url,
                resourceGroupName=serialize.url(
                    "resource_group_name", self.resource_group_name, 'str',
                    max_length=90, min_length=1, pattern=r'^[-\w\._\(\)]+$'),
                resourceProviderNamespace=serialize.url(
                    "resource_provider_namespace", self.resource_provider_namespace, 'str'),
                parentResourcePath=serialize.url(
                    "parent_resource_path", self.parent_resource_path, 'str', skip_quote=True),
                resourceType=serialize.url("resource_type", self.resource_type, 'str', skip_quote=True),
                resourceName=serialize.url("resource_name", self.resource_name, 'str'),
                subscriptionId=serialize.url(
                    "self.config.subscription_id", self.rcf.resources.config.subscription_id, 'str'),
                action=serialize.url("action", action, 'str'))

        # Construct parameters
        query_parameters['api-version'] = serialize.query("api_version", self.api_version, 'str')

        # Construct headers
        header_parameters = {}
        header_parameters['Content-Type'] = 'application/json; charset=utf-8'
        if self.rcf.resources.config.generate_client_request_id:
            header_parameters['x-ms-client-request-id'] = str(uuid.uuid4())
        if self.rcf.resources.config.accept_language is not None:
            header_parameters['accept-language'] = serialize.header(
                "self.config.accept_language", self.rcf.resources.config.accept_language, 'str')

        # Construct and send request
        def long_running_send():
            request = client.post(url, query_parameters)
            return client.send(
                request, header_parameters, json.loads(request_body) if request_body else None)

        def get_long_running_status(status_link, headers=None):
            request = client.get(status_link)
            if headers:
                request.headers.update(headers)
            return client.send(request, header_parameters)

        def get_long_running_output(response):
            from msrestazure.azure_exceptions import CloudError
            if response.status_code not in [200, 202, 204]:
                exp = CloudError(response)
                exp.request_id = response.headers.get('x-ms-request-id')
                raise exp
            return response.text

        return AzureOperationPoller(long_running_send, get_long_running_output, get_long_running_status,
                                    self.rcf.resources.config.long_running_operation_timeout)

    @staticmethod
    def resolve_api_version(rcf, resource_provider_namespace, parent_resource_path, resource_type,
                            latest_include_preview=False):
        provider = rcf.providers.get(resource_provider_namespace)

        # If available, we will use parent resource's api-version
        resource_type_str = (parent_resource_path.split('/')[0] if parent_resource_path else resource_type)

        rt = [t for t in provider.resource_types
              if t.resource_type.lower() == resource_type_str.lower()]
        if not rt:
            raise IncorrectUsageError('Resource type {} not found.'.format(resource_type_str))
        if len(rt) == 1 and rt[0].api_versions:
            # If latest_include_preview is true,
            # the last api-version will be taken regardless of whether it is preview version or not
            if latest_include_preview:
                return rt[0].api_versions[0]
            # Take the latest stable version first.
            # if there is no stable version, the latest preview version will be taken.
            npv = [v for v in rt[0].api_versions if 'preview' not in v.lower()]
            return npv[0] if npv else rt[0].api_versions[0]
        raise IncorrectUsageError(
            'API version is required and could not be resolved for resource {}'
            .format(resource_type))

    @staticmethod
    def _resolve_api_version_by_id(rcf, resource_id, latest_include_preview=False):
        parts = parse_resource_id(resource_id)

        if len(parts) == 2 and parts['subscription'] is not None and parts['resource_group'] is not None:
            return AZURE_API_PROFILES['latest'][ResourceType.MGMT_RESOURCE_RESOURCES]

        if 'namespace' not in parts:
            raise CLIError('The type of value entered by --ids parameter is not supported.')

        namespace = parts.get('child_namespace_1', parts['namespace'])
        if parts.get('child_type_2'):
            parent = (parts['type'] + '/' + parts['name'] + '/' +
                      parts['child_type_1'] + '/' + parts['child_name_1'])
            resource_type = parts['child_type_2']
        elif parts.get('child_type_1'):
            # if the child resource has a provider namespace it is independent of the
            # parent, so set the parent to empty
            if parts.get('child_namespace_1') is not None:
                parent = ''
            else:
                parent = parts['type'] + '/' + parts['name']
            resource_type = parts['child_type_1']
        else:
            parent = None
            resource_type = parts['type']

        return _ResourceUtils.resolve_api_version(rcf, namespace, parent, resource_type,
                                                  latest_include_preview=latest_include_preview)<|MERGE_RESOLUTION|>--- conflicted
+++ resolved
@@ -1751,11 +1751,7 @@
 
 
 def create_template_spec(cmd, resource_group_name, name, template_file=None, location=None, display_name=None,
-<<<<<<< HEAD
-                         description=None, version=None, version_description=None, ui_definition_file=None):
-=======
-                         description=None, version=None, version_description=None, no_prompt=False):
->>>>>>> 24ba3846
+                         description=None, version=None, version_description=None, no_prompt=False, ui_definition_file=None):
     artifacts = None
     input_ui_definition = None
     if location is None:
