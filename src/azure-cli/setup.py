--- conflicted
+++ resolved
@@ -114,11 +114,7 @@
     'azure-mgmt-relay~=0.1.0',
     # 'azure-mgmt-reservations~=0.3.1',
     'azure-mgmt-reservations==0.3.1',  # TODO: Use requirements.txt instead of '==' #9781
-<<<<<<< HEAD
-    'azure-mgmt-resource>=3.1.0,<4.0.0',
-=======
     'azure-mgmt-resource~=3.1',
->>>>>>> b3394435
     'azure-mgmt-search~=2.0',
     'azure-mgmt-security~=0.1.0',
     'azure-mgmt-servicebus~=0.6.0',
