--- conflicted
+++ resolved
@@ -742,13 +742,10 @@
                    help='The container registry server password. Required for private registries.')
         c.argument('min_replicas', type=int, help="The minimum number of replicas when create funtion app on container app", is_preview=True)
         c.argument('max_replicas', type=int, help="The maximum number of replicas when create funtion app on container app", is_preview=True)
-<<<<<<< HEAD
+        c.argument('workspace', help="Name of an existing log analytics workspace to be used for the application insights component")
         c.argument('workload_profile_name', help="The workload profile name to run the container app on.", is_preview=True)
         c.argument('cpu', type=float, help="The CPU in cores of the container app. e.g 0.75", is_preview=True)
         c.argument('memory', help="The memory size of the container app. e.g. 1.0Gi, ", is_preview=True)
-=======
-        c.argument('workspace', help="Name of an existing log analytics workspace to be used for the application insights component")
->>>>>>> c05c81c1
 
     with self.argument_context('functionapp cors credentials') as c:
         c.argument('enable', help='enable/disable access-control-allow-credentials', arg_type=get_three_state_flag())
