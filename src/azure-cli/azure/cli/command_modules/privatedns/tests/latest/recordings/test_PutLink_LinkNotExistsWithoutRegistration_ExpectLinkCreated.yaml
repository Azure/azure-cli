interactions:
- request:
    body: '{"location": "global"}'
    headers:
      Accept:
      - application/json
      Accept-Encoding:
      - gzip, deflate
      CommandName:
      - network private-dns zone create
      Connection:
      - keep-alive
      Content-Length:
      - '22'
      Content-Type:
      - application/json; charset=utf-8
      If-None-Match:
      - '*'
      ParameterSetName:
      - -g -n
      User-Agent:
      - python/3.7.3 (Windows-10-10.0.19041-SP0) msrest/0.6.18 msrest_azure/0.6.3
        azure-mgmt-privatedns/0.1.0 Azure-SDK-For-Python AZURECLI/2.19.0
      accept-language:
      - en-US
    method: PUT
    uri: https://management.azure.com/subscriptions/00000000-0000-0000-0000-000000000000/resourceGroups/clitest_privatedns000001/providers/Microsoft.Network/privateDnsZones/clitest.privatedns.com000002?api-version=2018-09-01
  response:
    body:
      string: '{}'
    headers:
      azure-asyncoperation:
      - https://management.azure.com:443/subscriptions/00000000-0000-0000-0000-000000000000/resourceGroups/clitest_privatedns000001/providers/Microsoft.Network/privateDnsOperationStatuses/RnJvbnRFbmRBc3luY09wZXJhdGlvbjtVcHNlcnRQcml2YXRlRG5zWm9uZTs4NTY2MzAxOC00MmY2LTRhZWMtYjE5Ni03MTA5YTgyMzExNjk=?api-version=2018-09-01
      cache-control:
      - private
      content-length:
      - '2'
      content-type:
      - application/json; charset=utf-8
      date:
      - Tue, 09 Feb 2021 07:41:33 GMT
      location:
      - https://management.azure.com/subscriptions/00000000-0000-0000-0000-000000000000/resourceGroups/clitest_privatedns000001/providers/Microsoft.Network/privateDnsOperationResults/RnJvbnRFbmRBc3luY09wZXJhdGlvbjtVcHNlcnRQcml2YXRlRG5zWm9uZTs4NTY2MzAxOC00MmY2LTRhZWMtYjE5Ni03MTA5YTgyMzExNjk=?api-version=2018-09-01
      server:
      - Microsoft-IIS/10.0
      strict-transport-security:
      - max-age=31536000; includeSubDomains
      x-aspnet-version:
      - 4.0.30319
      x-content-type-options:
      - nosniff
      x-ms-ratelimit-remaining-subscription-resource-requests:
      - '11999'
      x-powered-by:
      - ASP.NET
    status:
      code: 202
      message: Accepted
- request:
    body: null
    headers:
      Accept:
      - application/json
      Accept-Encoding:
      - gzip, deflate
      CommandName:
      - network private-dns zone create
      Connection:
      - keep-alive
      ParameterSetName:
      - -g -n
      User-Agent:
      - python/3.7.3 (Windows-10-10.0.19041-SP0) msrest/0.6.18 msrest_azure/0.6.3
        azure-mgmt-privatedns/0.1.0 Azure-SDK-For-Python AZURECLI/2.19.0
    method: GET
    uri: https://management.azure.com/subscriptions/00000000-0000-0000-0000-000000000000/resourceGroups/clitest_privatedns000001/providers/Microsoft.Network/privateDnsOperationStatuses/RnJvbnRFbmRBc3luY09wZXJhdGlvbjtVcHNlcnRQcml2YXRlRG5zWm9uZTs4NTY2MzAxOC00MmY2LTRhZWMtYjE5Ni03MTA5YTgyMzExNjk=?api-version=2018-09-01
  response:
    body:
      string: '{"status":"Succeeded"}'
    headers:
      cache-control:
      - private
      content-length:
      - '22'
      content-type:
      - application/json; charset=utf-8
      date:
      - Tue, 09 Feb 2021 07:42:04 GMT
      server:
      - Microsoft-IIS/10.0
      strict-transport-security:
      - max-age=31536000; includeSubDomains
      transfer-encoding:
      - chunked
      vary:
      - Accept-Encoding
      x-aspnet-version:
      - 4.0.30319
      x-content-type-options:
      - nosniff
      x-ms-ratelimit-remaining-subscription-resource-requests:
      - '498'
      x-powered-by:
      - ASP.NET
    status:
      code: 200
      message: OK
- request:
    body: null
    headers:
      Accept:
      - application/json
      Accept-Encoding:
      - gzip, deflate
      CommandName:
      - network private-dns zone create
      Connection:
      - keep-alive
      ParameterSetName:
      - -g -n
      User-Agent:
      - python/3.7.3 (Windows-10-10.0.19041-SP0) msrest/0.6.18 msrest_azure/0.6.3
        azure-mgmt-privatedns/0.1.0 Azure-SDK-For-Python AZURECLI/2.19.0
    method: GET
    uri: https://management.azure.com/subscriptions/00000000-0000-0000-0000-000000000000/resourceGroups/clitest_privatedns000001/providers/Microsoft.Network/privateDnsZones/clitest.privatedns.com000002?api-version=2018-09-01
  response:
    body:
      string: '{"id":"\/subscriptions\/00000000-0000-0000-0000-000000000000\/resourceGroups\/clitest_privatedns000001\/providers\/Microsoft.Network\/privateDnsZones\/clitest.privatedns.com000002","name":"clitest.privatedns.com000002","type":"Microsoft.Network\/privateDnsZones","etag":"8b4ed76d-661f-4b55-bdc0-c6814b33f145","location":"global","properties":{"maxNumberOfRecordSets":25000,"maxNumberOfVirtualNetworkLinks":1000,"maxNumberOfVirtualNetworkLinksWithRegistration":100,"numberOfRecordSets":1,"numberOfVirtualNetworkLinks":0,"numberOfVirtualNetworkLinksWithRegistration":0,"provisioningState":"Succeeded"}}'
    headers:
      cache-control:
      - private
      content-length:
      - '665'
      content-type:
      - application/json; charset=utf-8
      date:
      - Tue, 09 Feb 2021 07:42:04 GMT
      etag:
      - 8b4ed76d-661f-4b55-bdc0-c6814b33f145
      server:
      - Microsoft-IIS/10.0
      strict-transport-security:
      - max-age=31536000; includeSubDomains
      transfer-encoding:
      - chunked
      vary:
      - Accept-Encoding
      x-aspnet-version:
      - 4.0.30319
      x-content-type-options:
      - nosniff
      x-ms-ratelimit-remaining-subscription-resource-requests:
      - '498'
      x-powered-by:
      - ASP.NET
    status:
      code: 200
      message: OK
- request:
    body: null
    headers:
      Accept:
      - application/json
      Accept-Encoding:
      - gzip, deflate
      CommandName:
      - network vnet create
      Connection:
      - keep-alive
      ParameterSetName:
      - -g -n
      User-Agent:
      - python/3.7.3 (Windows-10-10.0.19041-SP0) msrest/0.6.18 msrest_azure/0.6.3
        azure-mgmt-resource/12.0.0 Azure-SDK-For-Python AZURECLI/2.19.0
      accept-language:
      - en-US
    method: GET
    uri: https://management.azure.com/subscriptions/00000000-0000-0000-0000-000000000000/resourcegroups/clitest_privatedns000001?api-version=2020-10-01
  response:
    body:
      string: '{"id":"/subscriptions/00000000-0000-0000-0000-000000000000/resourceGroups/clitest_privatedns000001","name":"clitest_privatedns000001","type":"Microsoft.Resources/resourceGroups","location":"westus","tags":{"product":"azurecli","cause":"automation","date":"2021-02-09T07:41:26Z"},"properties":{"provisioningState":"Succeeded"}}'
    headers:
      cache-control:
      - no-cache
      content-length:
      - '428'
      content-type:
      - application/json; charset=utf-8
      date:
      - Tue, 09 Feb 2021 07:42:04 GMT
      expires:
      - '-1'
      pragma:
      - no-cache
      strict-transport-security:
      - max-age=31536000; includeSubDomains
      vary:
      - Accept-Encoding
      x-content-type-options:
      - nosniff
    status:
      code: 200
      message: OK
- request:
    body: '{"location": "westus", "tags": {}, "properties": {"addressSpace": {"addressPrefixes":
      ["10.0.0.0/16"]}, "dhcpOptions": {}}}'
    headers:
      Accept:
      - application/json
      Accept-Encoding:
      - gzip, deflate
      CommandName:
      - network vnet create
      Connection:
      - keep-alive
      Content-Length:
      - '123'
      Content-Type:
      - application/json
      ParameterSetName:
      - -g -n
      User-Agent:
      - AZURECLI/2.19.0 azsdk-python-azure-mgmt-network/18.0.0 Python/3.7.3 (Windows-10-10.0.19041-SP0)
    method: PUT
    uri: https://management.azure.com/subscriptions/00000000-0000-0000-0000-000000000000/resourceGroups/clitest_privatedns000001/providers/Microsoft.Network/virtualNetworks/clitestprivatednsvnet000003?api-version=2021-02-01
  response:
    body:
      string: "{\r\n  \"name\": \"clitestprivatednsvnet000003\",\r\n  \"id\": \"/subscriptions/00000000-0000-0000-0000-000000000000/resourceGroups/clitest_privatedns000001/providers/Microsoft.Network/virtualNetworks/clitestprivatednsvnet000003\",\r\n
        \ \"etag\": \"W/\\\"3f65efeb-2136-4485-bf0d-79fde3d8c522\\\"\",\r\n  \"type\":
        \"Microsoft.Network/virtualNetworks\",\r\n  \"location\": \"westus\",\r\n
        \ \"tags\": {},\r\n  \"properties\": {\r\n    \"provisioningState\": \"Updating\",\r\n
        \   \"resourceGuid\": \"243f24f4-8f4b-48dc-887e-846670c299a2\",\r\n    \"addressSpace\":
        {\r\n      \"addressPrefixes\": [\r\n        \"10.0.0.0/16\"\r\n      ]\r\n
        \   },\r\n    \"dhcpOptions\": {\r\n      \"dnsServers\": []\r\n    },\r\n
        \   \"subnets\": [],\r\n    \"virtualNetworkPeerings\": [],\r\n    \"enableDdosProtection\":
        false,\r\n    \"enableVmProtection\": false\r\n  }\r\n}"
    headers:
      azure-asyncnotification:
      - Enabled
      azure-asyncoperation:
<<<<<<< HEAD
      - https://management.azure.com/subscriptions/00000000-0000-0000-0000-000000000000/providers/Microsoft.Network/locations/westus/operations/80048c84-31ed-4c51-aee8-21c20b86485b?api-version=2020-11-01
=======
      - https://management.azure.com/subscriptions/00000000-0000-0000-0000-000000000000/providers/Microsoft.Network/locations/westus/operations/6618f44d-f27e-4db3-9f9b-0d094725647e?api-version=2021-02-01
>>>>>>> 6ad1929a
      cache-control:
      - no-cache
      content-length:
      - '826'
      content-type:
      - application/json; charset=utf-8
      date:
      - Tue, 09 Feb 2021 07:42:11 GMT
      expires:
      - '-1'
      pragma:
      - no-cache
      server:
      - Microsoft-HTTPAPI/2.0
      - Microsoft-HTTPAPI/2.0
      strict-transport-security:
      - max-age=31536000; includeSubDomains
      x-content-type-options:
      - nosniff
      x-ms-arm-service-request-id:
      - 0c2f1e90-d9db-4230-9ec4-d73977fbd06f
      x-ms-ratelimit-remaining-subscription-writes:
      - '1167'
    status:
      code: 201
      message: Created
- request:
    body: null
    headers:
      Accept:
      - '*/*'
      Accept-Encoding:
      - gzip, deflate
      CommandName:
      - network vnet create
      Connection:
      - keep-alive
      ParameterSetName:
      - -g -n
      User-Agent:
      - AZURECLI/2.19.0 azsdk-python-azure-mgmt-network/18.0.0 Python/3.7.3 (Windows-10-10.0.19041-SP0)
    method: GET
<<<<<<< HEAD
    uri: https://management.azure.com/subscriptions/00000000-0000-0000-0000-000000000000/providers/Microsoft.Network/locations/westus/operations/80048c84-31ed-4c51-aee8-21c20b86485b?api-version=2020-11-01
=======
    uri: https://management.azure.com/subscriptions/00000000-0000-0000-0000-000000000000/providers/Microsoft.Network/locations/westus/operations/6618f44d-f27e-4db3-9f9b-0d094725647e?api-version=2021-02-01
>>>>>>> 6ad1929a
  response:
    body:
      string: "{\r\n  \"status\": \"Succeeded\"\r\n}"
    headers:
      cache-control:
      - no-cache
      content-length:
      - '29'
      content-type:
      - application/json; charset=utf-8
      date:
      - Tue, 09 Feb 2021 07:42:14 GMT
      expires:
      - '-1'
      pragma:
      - no-cache
      server:
      - Microsoft-HTTPAPI/2.0
      - Microsoft-HTTPAPI/2.0
      strict-transport-security:
      - max-age=31536000; includeSubDomains
      transfer-encoding:
      - chunked
      vary:
      - Accept-Encoding
      x-content-type-options:
      - nosniff
      x-ms-arm-service-request-id:
      - 93ceb21c-5b5b-476f-b4be-9c049bd7373d
    status:
      code: 200
      message: OK
- request:
    body: null
    headers:
      Accept:
      - '*/*'
      Accept-Encoding:
      - gzip, deflate
      CommandName:
      - network vnet create
      Connection:
      - keep-alive
      ParameterSetName:
      - -g -n
      User-Agent:
      - AZURECLI/2.19.0 azsdk-python-azure-mgmt-network/18.0.0 Python/3.7.3 (Windows-10-10.0.19041-SP0)
    method: GET
    uri: https://management.azure.com/subscriptions/00000000-0000-0000-0000-000000000000/resourceGroups/clitest_privatedns000001/providers/Microsoft.Network/virtualNetworks/clitestprivatednsvnet000003?api-version=2021-02-01
  response:
    body:
      string: "{\r\n  \"name\": \"clitestprivatednsvnet000003\",\r\n  \"id\": \"/subscriptions/00000000-0000-0000-0000-000000000000/resourceGroups/clitest_privatedns000001/providers/Microsoft.Network/virtualNetworks/clitestprivatednsvnet000003\",\r\n
        \ \"etag\": \"W/\\\"5d0dbb5f-1ec1-4006-a5d4-7e747480186c\\\"\",\r\n  \"type\":
        \"Microsoft.Network/virtualNetworks\",\r\n  \"location\": \"westus\",\r\n
        \ \"tags\": {},\r\n  \"properties\": {\r\n    \"provisioningState\": \"Succeeded\",\r\n
        \   \"resourceGuid\": \"243f24f4-8f4b-48dc-887e-846670c299a2\",\r\n    \"addressSpace\":
        {\r\n      \"addressPrefixes\": [\r\n        \"10.0.0.0/16\"\r\n      ]\r\n
        \   },\r\n    \"dhcpOptions\": {\r\n      \"dnsServers\": []\r\n    },\r\n
        \   \"subnets\": [],\r\n    \"virtualNetworkPeerings\": [],\r\n    \"enableDdosProtection\":
        false,\r\n    \"enableVmProtection\": false\r\n  }\r\n}"
    headers:
      cache-control:
      - no-cache
      content-length:
      - '827'
      content-type:
      - application/json; charset=utf-8
      date:
      - Tue, 09 Feb 2021 07:42:15 GMT
      etag:
      - W/"5d0dbb5f-1ec1-4006-a5d4-7e747480186c"
      expires:
      - '-1'
      pragma:
      - no-cache
      server:
      - Microsoft-HTTPAPI/2.0
      - Microsoft-HTTPAPI/2.0
      strict-transport-security:
      - max-age=31536000; includeSubDomains
      transfer-encoding:
      - chunked
      vary:
      - Accept-Encoding
      x-content-type-options:
      - nosniff
      x-ms-arm-service-request-id:
      - 35bd30e7-2247-4840-8e73-636fe06adb0d
    status:
      code: 200
      message: OK
- request:
    body: '{"location": "global", "properties": {"virtualNetwork": {"id": "/subscriptions/00000000-0000-0000-0000-000000000000/resourceGroups/clitest_privatedns000001/providers/Microsoft.Network/virtualNetworks/clitestprivatednsvnet000003"},
      "registrationEnabled": false}}'
    headers:
      Accept:
      - application/json
      Accept-Encoding:
      - gzip, deflate
      CommandName:
      - network private-dns link vnet create
      Connection:
      - keep-alive
      Content-Length:
      - '320'
      Content-Type:
      - application/json; charset=utf-8
      If-None-Match:
      - '*'
      ParameterSetName:
      - -g -n -z -v -e
      User-Agent:
      - python/3.7.3 (Windows-10-10.0.19041-SP0) msrest/0.6.18 msrest_azure/0.6.3
        azure-mgmt-privatedns/0.1.0 Azure-SDK-For-Python AZURECLI/2.19.0
      accept-language:
      - en-US
    method: PUT
    uri: https://management.azure.com/subscriptions/00000000-0000-0000-0000-000000000000/resourceGroups/clitest_privatedns000001/providers/Microsoft.Network/privateDnsZones/clitest.privatedns.com000002/virtualNetworkLinks/clitestprivatednslink000004?api-version=2018-09-01
  response:
    body:
      string: '{}'
    headers:
      azure-asyncoperation:
      - https://management.azure.com:443/subscriptions/00000000-0000-0000-0000-000000000000/resourceGroups/clitest_privatedns000001/providers/Microsoft.Network/privateDnsOperationStatuses/RnJvbnRFbmRBc3luY09wZXJhdGlvbjtVcHNlcnRWaXJ0dWFsTmV0d29ya0xpbms7YzUzM2FmNDAtZGY0NC00MmIzLWFkZDgtNDdiMGRkZTJlNTZi?api-version=2018-09-01
      cache-control:
      - private
      content-length:
      - '2'
      content-type:
      - application/json; charset=utf-8
      date:
      - Tue, 09 Feb 2021 07:42:21 GMT
      location:
      - https://management.azure.com/subscriptions/00000000-0000-0000-0000-000000000000/resourceGroups/clitest_privatedns000001/providers/Microsoft.Network/privateDnsOperationResults/RnJvbnRFbmRBc3luY09wZXJhdGlvbjtVcHNlcnRWaXJ0dWFsTmV0d29ya0xpbms7YzUzM2FmNDAtZGY0NC00MmIzLWFkZDgtNDdiMGRkZTJlNTZi?api-version=2018-09-01
      server:
      - Microsoft-IIS/10.0
      strict-transport-security:
      - max-age=31536000; includeSubDomains
      x-aspnet-version:
      - 4.0.30319
      x-content-type-options:
      - nosniff
      x-ms-ratelimit-remaining-subscription-resource-requests:
      - '11999'
      x-powered-by:
      - ASP.NET
    status:
      code: 202
      message: Accepted
- request:
    body: null
    headers:
      Accept:
      - application/json
      Accept-Encoding:
      - gzip, deflate
      CommandName:
      - network private-dns link vnet create
      Connection:
      - keep-alive
      ParameterSetName:
      - -g -n -z -v -e
      User-Agent:
      - python/3.7.3 (Windows-10-10.0.19041-SP0) msrest/0.6.18 msrest_azure/0.6.3
        azure-mgmt-privatedns/0.1.0 Azure-SDK-For-Python AZURECLI/2.19.0
    method: GET
    uri: https://management.azure.com/subscriptions/00000000-0000-0000-0000-000000000000/resourceGroups/clitest_privatedns000001/providers/Microsoft.Network/privateDnsOperationStatuses/RnJvbnRFbmRBc3luY09wZXJhdGlvbjtVcHNlcnRWaXJ0dWFsTmV0d29ya0xpbms7YzUzM2FmNDAtZGY0NC00MmIzLWFkZDgtNDdiMGRkZTJlNTZi?api-version=2018-09-01
  response:
    body:
      string: '{"status":"InProgress"}'
    headers:
      azure-asyncoperation:
      - https://management.azure.com:443/subscriptions/00000000-0000-0000-0000-000000000000/resourceGroups/clitest_privatedns000001/providers/Microsoft.Network/privateDnsOperationStatuses/RnJvbnRFbmRBc3luY09wZXJhdGlvbjtVcHNlcnRWaXJ0dWFsTmV0d29ya0xpbms7YzUzM2FmNDAtZGY0NC00MmIzLWFkZDgtNDdiMGRkZTJlNTZi?api-version=2018-09-01
      cache-control:
      - private
      content-length:
      - '23'
      content-type:
      - application/json; charset=utf-8
      date:
      - Tue, 09 Feb 2021 07:42:51 GMT
      location:
      - https://management.azure.com/subscriptions/00000000-0000-0000-0000-000000000000/resourceGroups/clitest_privatedns000001/providers/Microsoft.Network/privateDnsOperationResults/RnJvbnRFbmRBc3luY09wZXJhdGlvbjtVcHNlcnRWaXJ0dWFsTmV0d29ya0xpbms7YzUzM2FmNDAtZGY0NC00MmIzLWFkZDgtNDdiMGRkZTJlNTZi?api-version=2018-09-01
      server:
      - Microsoft-IIS/10.0
      strict-transport-security:
      - max-age=31536000; includeSubDomains
      x-aspnet-version:
      - 4.0.30319
      x-content-type-options:
      - nosniff
      x-ms-ratelimit-remaining-subscription-resource-requests:
      - '498'
      x-powered-by:
      - ASP.NET
    status:
      code: 202
      message: Accepted
- request:
    body: null
    headers:
      Accept:
      - application/json
      Accept-Encoding:
      - gzip, deflate
      CommandName:
      - network private-dns link vnet create
      Connection:
      - keep-alive
      ParameterSetName:
      - -g -n -z -v -e
      User-Agent:
      - python/3.7.3 (Windows-10-10.0.19041-SP0) msrest/0.6.18 msrest_azure/0.6.3
        azure-mgmt-privatedns/0.1.0 Azure-SDK-For-Python AZURECLI/2.19.0
    method: GET
    uri: https://management.azure.com/subscriptions/00000000-0000-0000-0000-000000000000/resourceGroups/clitest_privatedns000001/providers/Microsoft.Network/privateDnsOperationStatuses/RnJvbnRFbmRBc3luY09wZXJhdGlvbjtVcHNlcnRWaXJ0dWFsTmV0d29ya0xpbms7YzUzM2FmNDAtZGY0NC00MmIzLWFkZDgtNDdiMGRkZTJlNTZi?api-version=2018-09-01
  response:
    body:
      string: '{"status":"Succeeded"}'
    headers:
      cache-control:
      - private
      content-length:
      - '22'
      content-type:
      - application/json; charset=utf-8
      date:
      - Tue, 09 Feb 2021 07:43:21 GMT
      server:
      - Microsoft-IIS/10.0
      strict-transport-security:
      - max-age=31536000; includeSubDomains
      transfer-encoding:
      - chunked
      vary:
      - Accept-Encoding
      x-aspnet-version:
      - 4.0.30319
      x-content-type-options:
      - nosniff
      x-ms-ratelimit-remaining-subscription-resource-requests:
      - '499'
      x-powered-by:
      - ASP.NET
    status:
      code: 200
      message: OK
- request:
    body: null
    headers:
      Accept:
      - application/json
      Accept-Encoding:
      - gzip, deflate
      CommandName:
      - network private-dns link vnet create
      Connection:
      - keep-alive
      ParameterSetName:
      - -g -n -z -v -e
      User-Agent:
      - python/3.7.3 (Windows-10-10.0.19041-SP0) msrest/0.6.18 msrest_azure/0.6.3
        azure-mgmt-privatedns/0.1.0 Azure-SDK-For-Python AZURECLI/2.19.0
    method: GET
    uri: https://management.azure.com/subscriptions/00000000-0000-0000-0000-000000000000/resourceGroups/clitest_privatedns000001/providers/Microsoft.Network/privateDnsZones/clitest.privatedns.com000002/virtualNetworkLinks/clitestprivatednslink000004?api-version=2018-09-01
  response:
    body:
      string: '{"id":"\/subscriptions\/00000000-0000-0000-0000-000000000000\/resourceGroups\/clitest_privatedns000001\/providers\/Microsoft.Network\/privateDnsZones\/clitest.privatedns.com000002\/virtualNetworkLinks\/clitestprivatednslink000004","name":"clitestprivatednslink000004","type":"Microsoft.Network\/privateDnsZones\/virtualNetworkLinks","etag":"\"210095c2-0000-0100-0000-60223d050000\"","location":"global","properties":{"provisioningState":"Succeeded","registrationEnabled":false,"virtualNetwork":{"id":"\/subscriptions\/00000000-0000-0000-0000-000000000000\/resourceGroups\/clitest_privatedns000001\/providers\/Microsoft.Network\/virtualNetworks\/clitestprivatednsvnet000003"},"virtualNetworkLinkState":"Completed"}}'
    headers:
      cache-control:
      - private
      content-length:
      - '847'
      content-type:
      - application/json; charset=utf-8
      date:
      - Tue, 09 Feb 2021 07:43:22 GMT
      etag:
      - '"210095c2-0000-0100-0000-60223d050000"'
      server:
      - Microsoft-IIS/10.0
      strict-transport-security:
      - max-age=31536000; includeSubDomains
      transfer-encoding:
      - chunked
      vary:
      - Accept-Encoding
      x-aspnet-version:
      - 4.0.30319
      x-content-type-options:
      - nosniff
      x-ms-ratelimit-remaining-subscription-resource-requests:
      - '499'
      x-powered-by:
      - ASP.NET
    status:
      code: 200
      message: OK
version: 1<|MERGE_RESOLUTION|>--- conflicted
+++ resolved
@@ -13,172 +13,167 @@
       Content-Length:
       - '22'
       Content-Type:
-      - application/json; charset=utf-8
+      - application/json
       If-None-Match:
       - '*'
       ParameterSetName:
       - -g -n
       User-Agent:
-      - python/3.7.3 (Windows-10-10.0.19041-SP0) msrest/0.6.18 msrest_azure/0.6.3
-        azure-mgmt-privatedns/0.1.0 Azure-SDK-For-Python AZURECLI/2.19.0
+      - AZURECLI/2.22.1 azsdk-python-mgmt-privatedns/1.0.0 Python/3.8.9 (Windows-10-10.0.19041-SP0)
+    method: PUT
+    uri: https://management.azure.com/subscriptions/00000000-0000-0000-0000-000000000000/resourceGroups/clitest_privatedns000001/providers/Microsoft.Network/privateDnsZones/clitest.privatedns.com000002?api-version=2018-09-01
+  response:
+    body:
+      string: '{}'
+    headers:
+      azure-asyncoperation:
+      - https://management.azure.com:443/subscriptions/00000000-0000-0000-0000-000000000000/resourceGroups/clitest_privatedns000001/providers/Microsoft.Network/privateDnsOperationStatuses/RnJvbnRFbmRBc3luY09wZXJhdGlvbjtVcHNlcnRQcml2YXRlRG5zWm9uZTtkZmY3ZDI3My0zN2EwLTQyM2EtODZlNS1mZGRlNjI2NjM4OWY=?api-version=2018-09-01
+      cache-control:
+      - private
+      content-length:
+      - '2'
+      content-type:
+      - application/json; charset=utf-8
+      date:
+      - Mon, 26 Apr 2021 09:40:33 GMT
+      location:
+      - https://management.azure.com/subscriptions/00000000-0000-0000-0000-000000000000/resourceGroups/clitest_privatedns000001/providers/Microsoft.Network/privateDnsOperationResults/RnJvbnRFbmRBc3luY09wZXJhdGlvbjtVcHNlcnRQcml2YXRlRG5zWm9uZTtkZmY3ZDI3My0zN2EwLTQyM2EtODZlNS1mZGRlNjI2NjM4OWY=?api-version=2018-09-01
+      server:
+      - Microsoft-IIS/10.0
+      strict-transport-security:
+      - max-age=31536000; includeSubDomains
+      x-aspnet-version:
+      - 4.0.30319
+      x-content-type-options:
+      - nosniff
+      x-ms-ratelimit-remaining-subscription-resource-requests:
+      - '11990'
+      x-powered-by:
+      - ASP.NET
+    status:
+      code: 202
+      message: Accepted
+- request:
+    body: null
+    headers:
+      Accept:
+      - '*/*'
+      Accept-Encoding:
+      - gzip, deflate
+      CommandName:
+      - network private-dns zone create
+      Connection:
+      - keep-alive
+      ParameterSetName:
+      - -g -n
+      User-Agent:
+      - AZURECLI/2.22.1 azsdk-python-mgmt-privatedns/1.0.0 Python/3.8.9 (Windows-10-10.0.19041-SP0)
+    method: GET
+    uri: https://management.azure.com/subscriptions/00000000-0000-0000-0000-000000000000/resourceGroups/clitest_privatedns000001/providers/Microsoft.Network/privateDnsOperationStatuses/RnJvbnRFbmRBc3luY09wZXJhdGlvbjtVcHNlcnRQcml2YXRlRG5zWm9uZTtkZmY3ZDI3My0zN2EwLTQyM2EtODZlNS1mZGRlNjI2NjM4OWY=?api-version=2018-09-01
+  response:
+    body:
+      string: '{"status":"Succeeded"}'
+    headers:
+      cache-control:
+      - private
+      content-length:
+      - '22'
+      content-type:
+      - application/json; charset=utf-8
+      date:
+      - Mon, 26 Apr 2021 09:41:03 GMT
+      server:
+      - Microsoft-IIS/10.0
+      strict-transport-security:
+      - max-age=31536000; includeSubDomains
+      transfer-encoding:
+      - chunked
+      vary:
+      - Accept-Encoding
+      x-aspnet-version:
+      - 4.0.30319
+      x-content-type-options:
+      - nosniff
+      x-ms-ratelimit-remaining-subscription-resource-requests:
+      - '494'
+      x-powered-by:
+      - ASP.NET
+    status:
+      code: 200
+      message: OK
+- request:
+    body: null
+    headers:
+      Accept:
+      - '*/*'
+      Accept-Encoding:
+      - gzip, deflate
+      CommandName:
+      - network private-dns zone create
+      Connection:
+      - keep-alive
+      ParameterSetName:
+      - -g -n
+      User-Agent:
+      - AZURECLI/2.22.1 azsdk-python-mgmt-privatedns/1.0.0 Python/3.8.9 (Windows-10-10.0.19041-SP0)
+    method: GET
+    uri: https://management.azure.com/subscriptions/00000000-0000-0000-0000-000000000000/resourceGroups/clitest_privatedns000001/providers/Microsoft.Network/privateDnsZones/clitest.privatedns.com000002?api-version=2018-09-01
+  response:
+    body:
+      string: '{"id":"\/subscriptions\/00000000-0000-0000-0000-000000000000\/resourceGroups\/clitest_privatedns000001\/providers\/Microsoft.Network\/privateDnsZones\/clitest.privatedns.com000002","name":"clitest.privatedns.com000002","type":"Microsoft.Network\/privateDnsZones","etag":"09e37421-48e3-4e2b-86e1-78dce32df699","location":"global","properties":{"maxNumberOfRecordSets":25000,"maxNumberOfVirtualNetworkLinks":1000,"maxNumberOfVirtualNetworkLinksWithRegistration":100,"numberOfRecordSets":1,"numberOfVirtualNetworkLinks":0,"numberOfVirtualNetworkLinksWithRegistration":0,"provisioningState":"Succeeded"}}'
+    headers:
+      cache-control:
+      - private
+      content-length:
+      - '665'
+      content-type:
+      - application/json; charset=utf-8
+      date:
+      - Mon, 26 Apr 2021 09:41:03 GMT
+      etag:
+      - 09e37421-48e3-4e2b-86e1-78dce32df699
+      server:
+      - Microsoft-IIS/10.0
+      strict-transport-security:
+      - max-age=31536000; includeSubDomains
+      transfer-encoding:
+      - chunked
+      vary:
+      - Accept-Encoding
+      x-aspnet-version:
+      - 4.0.30319
+      x-content-type-options:
+      - nosniff
+      x-ms-ratelimit-remaining-subscription-resource-requests:
+      - '497'
+      x-powered-by:
+      - ASP.NET
+    status:
+      code: 200
+      message: OK
+- request:
+    body: null
+    headers:
+      Accept:
+      - application/json
+      Accept-Encoding:
+      - gzip, deflate
+      CommandName:
+      - network vnet create
+      Connection:
+      - keep-alive
+      ParameterSetName:
+      - -g -n
+      User-Agent:
+      - python/3.8.9 (Windows-10-10.0.19041-SP0) msrest/0.6.21 msrest_azure/0.6.3
+        azure-mgmt-resource/12.1.0 Azure-SDK-For-Python AZURECLI/2.22.1
       accept-language:
       - en-US
-    method: PUT
-    uri: https://management.azure.com/subscriptions/00000000-0000-0000-0000-000000000000/resourceGroups/clitest_privatedns000001/providers/Microsoft.Network/privateDnsZones/clitest.privatedns.com000002?api-version=2018-09-01
-  response:
-    body:
-      string: '{}'
-    headers:
-      azure-asyncoperation:
-      - https://management.azure.com:443/subscriptions/00000000-0000-0000-0000-000000000000/resourceGroups/clitest_privatedns000001/providers/Microsoft.Network/privateDnsOperationStatuses/RnJvbnRFbmRBc3luY09wZXJhdGlvbjtVcHNlcnRQcml2YXRlRG5zWm9uZTs4NTY2MzAxOC00MmY2LTRhZWMtYjE5Ni03MTA5YTgyMzExNjk=?api-version=2018-09-01
-      cache-control:
-      - private
-      content-length:
-      - '2'
-      content-type:
-      - application/json; charset=utf-8
-      date:
-      - Tue, 09 Feb 2021 07:41:33 GMT
-      location:
-      - https://management.azure.com/subscriptions/00000000-0000-0000-0000-000000000000/resourceGroups/clitest_privatedns000001/providers/Microsoft.Network/privateDnsOperationResults/RnJvbnRFbmRBc3luY09wZXJhdGlvbjtVcHNlcnRQcml2YXRlRG5zWm9uZTs4NTY2MzAxOC00MmY2LTRhZWMtYjE5Ni03MTA5YTgyMzExNjk=?api-version=2018-09-01
-      server:
-      - Microsoft-IIS/10.0
-      strict-transport-security:
-      - max-age=31536000; includeSubDomains
-      x-aspnet-version:
-      - 4.0.30319
-      x-content-type-options:
-      - nosniff
-      x-ms-ratelimit-remaining-subscription-resource-requests:
-      - '11999'
-      x-powered-by:
-      - ASP.NET
-    status:
-      code: 202
-      message: Accepted
-- request:
-    body: null
-    headers:
-      Accept:
-      - application/json
-      Accept-Encoding:
-      - gzip, deflate
-      CommandName:
-      - network private-dns zone create
-      Connection:
-      - keep-alive
-      ParameterSetName:
-      - -g -n
-      User-Agent:
-      - python/3.7.3 (Windows-10-10.0.19041-SP0) msrest/0.6.18 msrest_azure/0.6.3
-        azure-mgmt-privatedns/0.1.0 Azure-SDK-For-Python AZURECLI/2.19.0
-    method: GET
-    uri: https://management.azure.com/subscriptions/00000000-0000-0000-0000-000000000000/resourceGroups/clitest_privatedns000001/providers/Microsoft.Network/privateDnsOperationStatuses/RnJvbnRFbmRBc3luY09wZXJhdGlvbjtVcHNlcnRQcml2YXRlRG5zWm9uZTs4NTY2MzAxOC00MmY2LTRhZWMtYjE5Ni03MTA5YTgyMzExNjk=?api-version=2018-09-01
-  response:
-    body:
-      string: '{"status":"Succeeded"}'
-    headers:
-      cache-control:
-      - private
-      content-length:
-      - '22'
-      content-type:
-      - application/json; charset=utf-8
-      date:
-      - Tue, 09 Feb 2021 07:42:04 GMT
-      server:
-      - Microsoft-IIS/10.0
-      strict-transport-security:
-      - max-age=31536000; includeSubDomains
-      transfer-encoding:
-      - chunked
-      vary:
-      - Accept-Encoding
-      x-aspnet-version:
-      - 4.0.30319
-      x-content-type-options:
-      - nosniff
-      x-ms-ratelimit-remaining-subscription-resource-requests:
-      - '498'
-      x-powered-by:
-      - ASP.NET
-    status:
-      code: 200
-      message: OK
-- request:
-    body: null
-    headers:
-      Accept:
-      - application/json
-      Accept-Encoding:
-      - gzip, deflate
-      CommandName:
-      - network private-dns zone create
-      Connection:
-      - keep-alive
-      ParameterSetName:
-      - -g -n
-      User-Agent:
-      - python/3.7.3 (Windows-10-10.0.19041-SP0) msrest/0.6.18 msrest_azure/0.6.3
-        azure-mgmt-privatedns/0.1.0 Azure-SDK-For-Python AZURECLI/2.19.0
-    method: GET
-    uri: https://management.azure.com/subscriptions/00000000-0000-0000-0000-000000000000/resourceGroups/clitest_privatedns000001/providers/Microsoft.Network/privateDnsZones/clitest.privatedns.com000002?api-version=2018-09-01
-  response:
-    body:
-      string: '{"id":"\/subscriptions\/00000000-0000-0000-0000-000000000000\/resourceGroups\/clitest_privatedns000001\/providers\/Microsoft.Network\/privateDnsZones\/clitest.privatedns.com000002","name":"clitest.privatedns.com000002","type":"Microsoft.Network\/privateDnsZones","etag":"8b4ed76d-661f-4b55-bdc0-c6814b33f145","location":"global","properties":{"maxNumberOfRecordSets":25000,"maxNumberOfVirtualNetworkLinks":1000,"maxNumberOfVirtualNetworkLinksWithRegistration":100,"numberOfRecordSets":1,"numberOfVirtualNetworkLinks":0,"numberOfVirtualNetworkLinksWithRegistration":0,"provisioningState":"Succeeded"}}'
-    headers:
-      cache-control:
-      - private
-      content-length:
-      - '665'
-      content-type:
-      - application/json; charset=utf-8
-      date:
-      - Tue, 09 Feb 2021 07:42:04 GMT
-      etag:
-      - 8b4ed76d-661f-4b55-bdc0-c6814b33f145
-      server:
-      - Microsoft-IIS/10.0
-      strict-transport-security:
-      - max-age=31536000; includeSubDomains
-      transfer-encoding:
-      - chunked
-      vary:
-      - Accept-Encoding
-      x-aspnet-version:
-      - 4.0.30319
-      x-content-type-options:
-      - nosniff
-      x-ms-ratelimit-remaining-subscription-resource-requests:
-      - '498'
-      x-powered-by:
-      - ASP.NET
-    status:
-      code: 200
-      message: OK
-- request:
-    body: null
-    headers:
-      Accept:
-      - application/json
-      Accept-Encoding:
-      - gzip, deflate
-      CommandName:
-      - network vnet create
-      Connection:
-      - keep-alive
-      ParameterSetName:
-      - -g -n
-      User-Agent:
-      - python/3.7.3 (Windows-10-10.0.19041-SP0) msrest/0.6.18 msrest_azure/0.6.3
-        azure-mgmt-resource/12.0.0 Azure-SDK-For-Python AZURECLI/2.19.0
-      accept-language:
-      - en-US
     method: GET
     uri: https://management.azure.com/subscriptions/00000000-0000-0000-0000-000000000000/resourcegroups/clitest_privatedns000001?api-version=2020-10-01
   response:
     body:
-      string: '{"id":"/subscriptions/00000000-0000-0000-0000-000000000000/resourceGroups/clitest_privatedns000001","name":"clitest_privatedns000001","type":"Microsoft.Resources/resourceGroups","location":"westus","tags":{"product":"azurecli","cause":"automation","date":"2021-02-09T07:41:26Z"},"properties":{"provisioningState":"Succeeded"}}'
+      string: '{"id":"/subscriptions/00000000-0000-0000-0000-000000000000/resourceGroups/clitest_privatedns000001","name":"clitest_privatedns000001","type":"Microsoft.Resources/resourceGroups","location":"westus","tags":{"product":"azurecli","cause":"automation","date":"2021-04-26T09:40:26Z"},"properties":{"provisioningState":"Succeeded"}}'
     headers:
       cache-control:
       - no-cache
@@ -187,7 +182,7 @@
       content-type:
       - application/json; charset=utf-8
       date:
-      - Tue, 09 Feb 2021 07:42:04 GMT
+      - Mon, 26 Apr 2021 09:41:03 GMT
       expires:
       - '-1'
       pragma:
@@ -220,37 +215,33 @@
       ParameterSetName:
       - -g -n
       User-Agent:
-      - AZURECLI/2.19.0 azsdk-python-azure-mgmt-network/18.0.0 Python/3.7.3 (Windows-10-10.0.19041-SP0)
+      - AZURECLI/2.22.1 azsdk-python-azure-mgmt-network/18.0.0 Python/3.8.9 (Windows-10-10.0.19041-SP0)
     method: PUT
     uri: https://management.azure.com/subscriptions/00000000-0000-0000-0000-000000000000/resourceGroups/clitest_privatedns000001/providers/Microsoft.Network/virtualNetworks/clitestprivatednsvnet000003?api-version=2021-02-01
   response:
     body:
       string: "{\r\n  \"name\": \"clitestprivatednsvnet000003\",\r\n  \"id\": \"/subscriptions/00000000-0000-0000-0000-000000000000/resourceGroups/clitest_privatedns000001/providers/Microsoft.Network/virtualNetworks/clitestprivatednsvnet000003\",\r\n
-        \ \"etag\": \"W/\\\"3f65efeb-2136-4485-bf0d-79fde3d8c522\\\"\",\r\n  \"type\":
+        \ \"etag\": \"W/\\\"af1e8de0-a5c6-43c3-b66a-f6697dcfd552\\\"\",\r\n  \"type\":
         \"Microsoft.Network/virtualNetworks\",\r\n  \"location\": \"westus\",\r\n
         \ \"tags\": {},\r\n  \"properties\": {\r\n    \"provisioningState\": \"Updating\",\r\n
-        \   \"resourceGuid\": \"243f24f4-8f4b-48dc-887e-846670c299a2\",\r\n    \"addressSpace\":
+        \   \"resourceGuid\": \"83eeafd1-0ee0-4721-8115-47d1a25f20da\",\r\n    \"addressSpace\":
         {\r\n      \"addressPrefixes\": [\r\n        \"10.0.0.0/16\"\r\n      ]\r\n
         \   },\r\n    \"dhcpOptions\": {\r\n      \"dnsServers\": []\r\n    },\r\n
         \   \"subnets\": [],\r\n    \"virtualNetworkPeerings\": [],\r\n    \"enableDdosProtection\":
-        false,\r\n    \"enableVmProtection\": false\r\n  }\r\n}"
+        false\r\n  }\r\n}"
     headers:
       azure-asyncnotification:
       - Enabled
       azure-asyncoperation:
-<<<<<<< HEAD
-      - https://management.azure.com/subscriptions/00000000-0000-0000-0000-000000000000/providers/Microsoft.Network/locations/westus/operations/80048c84-31ed-4c51-aee8-21c20b86485b?api-version=2020-11-01
-=======
       - https://management.azure.com/subscriptions/00000000-0000-0000-0000-000000000000/providers/Microsoft.Network/locations/westus/operations/6618f44d-f27e-4db3-9f9b-0d094725647e?api-version=2021-02-01
->>>>>>> 6ad1929a
-      cache-control:
-      - no-cache
-      content-length:
-      - '826'
-      content-type:
-      - application/json; charset=utf-8
-      date:
-      - Tue, 09 Feb 2021 07:42:11 GMT
+      cache-control:
+      - no-cache
+      content-length:
+      - '792'
+      content-type:
+      - application/json; charset=utf-8
+      date:
+      - Mon, 26 Apr 2021 09:41:12 GMT
       expires:
       - '-1'
       pragma:
@@ -263,9 +254,9 @@
       x-content-type-options:
       - nosniff
       x-ms-arm-service-request-id:
-      - 0c2f1e90-d9db-4230-9ec4-d73977fbd06f
+      - 58529989-81bd-4cd5-9479-7973001d12b2
       x-ms-ratelimit-remaining-subscription-writes:
-      - '1167'
+      - '1190'
     status:
       code: 201
       message: Created
@@ -283,13 +274,9 @@
       ParameterSetName:
       - -g -n
       User-Agent:
-      - AZURECLI/2.19.0 azsdk-python-azure-mgmt-network/18.0.0 Python/3.7.3 (Windows-10-10.0.19041-SP0)
-    method: GET
-<<<<<<< HEAD
-    uri: https://management.azure.com/subscriptions/00000000-0000-0000-0000-000000000000/providers/Microsoft.Network/locations/westus/operations/80048c84-31ed-4c51-aee8-21c20b86485b?api-version=2020-11-01
-=======
+      - AZURECLI/2.22.1 azsdk-python-azure-mgmt-network/18.0.0 Python/3.8.9 (Windows-10-10.0.19041-SP0)
+    method: GET
     uri: https://management.azure.com/subscriptions/00000000-0000-0000-0000-000000000000/providers/Microsoft.Network/locations/westus/operations/6618f44d-f27e-4db3-9f9b-0d094725647e?api-version=2021-02-01
->>>>>>> 6ad1929a
   response:
     body:
       string: "{\r\n  \"status\": \"Succeeded\"\r\n}"
@@ -301,7 +288,7 @@
       content-type:
       - application/json; charset=utf-8
       date:
-      - Tue, 09 Feb 2021 07:42:14 GMT
+      - Mon, 26 Apr 2021 09:41:16 GMT
       expires:
       - '-1'
       pragma:
@@ -318,7 +305,7 @@
       x-content-type-options:
       - nosniff
       x-ms-arm-service-request-id:
-      - 93ceb21c-5b5b-476f-b4be-9c049bd7373d
+      - f334f58c-4a4e-4d86-9674-69d8f7f7e8b2
     status:
       code: 200
       message: OK
@@ -336,31 +323,31 @@
       ParameterSetName:
       - -g -n
       User-Agent:
-      - AZURECLI/2.19.0 azsdk-python-azure-mgmt-network/18.0.0 Python/3.7.3 (Windows-10-10.0.19041-SP0)
+      - AZURECLI/2.22.1 azsdk-python-azure-mgmt-network/18.0.0 Python/3.8.9 (Windows-10-10.0.19041-SP0)
     method: GET
     uri: https://management.azure.com/subscriptions/00000000-0000-0000-0000-000000000000/resourceGroups/clitest_privatedns000001/providers/Microsoft.Network/virtualNetworks/clitestprivatednsvnet000003?api-version=2021-02-01
   response:
     body:
       string: "{\r\n  \"name\": \"clitestprivatednsvnet000003\",\r\n  \"id\": \"/subscriptions/00000000-0000-0000-0000-000000000000/resourceGroups/clitest_privatedns000001/providers/Microsoft.Network/virtualNetworks/clitestprivatednsvnet000003\",\r\n
-        \ \"etag\": \"W/\\\"5d0dbb5f-1ec1-4006-a5d4-7e747480186c\\\"\",\r\n  \"type\":
+        \ \"etag\": \"W/\\\"82cd0b2c-1a36-4994-adbd-8fa9893d3828\\\"\",\r\n  \"type\":
         \"Microsoft.Network/virtualNetworks\",\r\n  \"location\": \"westus\",\r\n
         \ \"tags\": {},\r\n  \"properties\": {\r\n    \"provisioningState\": \"Succeeded\",\r\n
-        \   \"resourceGuid\": \"243f24f4-8f4b-48dc-887e-846670c299a2\",\r\n    \"addressSpace\":
+        \   \"resourceGuid\": \"83eeafd1-0ee0-4721-8115-47d1a25f20da\",\r\n    \"addressSpace\":
         {\r\n      \"addressPrefixes\": [\r\n        \"10.0.0.0/16\"\r\n      ]\r\n
         \   },\r\n    \"dhcpOptions\": {\r\n      \"dnsServers\": []\r\n    },\r\n
         \   \"subnets\": [],\r\n    \"virtualNetworkPeerings\": [],\r\n    \"enableDdosProtection\":
-        false,\r\n    \"enableVmProtection\": false\r\n  }\r\n}"
-    headers:
-      cache-control:
-      - no-cache
-      content-length:
-      - '827'
-      content-type:
-      - application/json; charset=utf-8
-      date:
-      - Tue, 09 Feb 2021 07:42:15 GMT
+        false\r\n  }\r\n}"
+    headers:
+      cache-control:
+      - no-cache
+      content-length:
+      - '793'
+      content-type:
+      - application/json; charset=utf-8
+      date:
+      - Mon, 26 Apr 2021 09:41:16 GMT
       etag:
-      - W/"5d0dbb5f-1ec1-4006-a5d4-7e747480186c"
+      - W/"82cd0b2c-1a36-4994-adbd-8fa9893d3828"
       expires:
       - '-1'
       pragma:
@@ -377,7 +364,7 @@
       x-content-type-options:
       - nosniff
       x-ms-arm-service-request-id:
-      - 35bd30e7-2247-4840-8e73-636fe06adb0d
+      - bc064fa2-c3fa-42da-b10f-865429c02195
     status:
       code: 200
       message: OK
@@ -396,16 +383,13 @@
       Content-Length:
       - '320'
       Content-Type:
-      - application/json; charset=utf-8
+      - application/json
       If-None-Match:
       - '*'
       ParameterSetName:
       - -g -n -z -v -e
       User-Agent:
-      - python/3.7.3 (Windows-10-10.0.19041-SP0) msrest/0.6.18 msrest_azure/0.6.3
-        azure-mgmt-privatedns/0.1.0 Azure-SDK-For-Python AZURECLI/2.19.0
-      accept-language:
-      - en-US
+      - AZURECLI/2.22.1 azsdk-python-mgmt-privatedns/1.0.0 Python/3.8.9 (Windows-10-10.0.19041-SP0)
     method: PUT
     uri: https://management.azure.com/subscriptions/00000000-0000-0000-0000-000000000000/resourceGroups/clitest_privatedns000001/providers/Microsoft.Network/privateDnsZones/clitest.privatedns.com000002/virtualNetworkLinks/clitestprivatednslink000004?api-version=2018-09-01
   response:
@@ -413,7 +397,7 @@
       string: '{}'
     headers:
       azure-asyncoperation:
-      - https://management.azure.com:443/subscriptions/00000000-0000-0000-0000-000000000000/resourceGroups/clitest_privatedns000001/providers/Microsoft.Network/privateDnsOperationStatuses/RnJvbnRFbmRBc3luY09wZXJhdGlvbjtVcHNlcnRWaXJ0dWFsTmV0d29ya0xpbms7YzUzM2FmNDAtZGY0NC00MmIzLWFkZDgtNDdiMGRkZTJlNTZi?api-version=2018-09-01
+      - https://management.azure.com:443/subscriptions/00000000-0000-0000-0000-000000000000/resourceGroups/clitest_privatedns000001/providers/Microsoft.Network/privateDnsOperationStatuses/RnJvbnRFbmRBc3luY09wZXJhdGlvbjtVcHNlcnRWaXJ0dWFsTmV0d29ya0xpbms7YzQ4Y2ZhMjUtZGI4Mi00NDY1LTg3YTctZjI4NWIyZTlkZmVh?api-version=2018-09-01
       cache-control:
       - private
       content-length:
@@ -421,9 +405,9 @@
       content-type:
       - application/json; charset=utf-8
       date:
-      - Tue, 09 Feb 2021 07:42:21 GMT
+      - Mon, 26 Apr 2021 09:41:24 GMT
       location:
-      - https://management.azure.com/subscriptions/00000000-0000-0000-0000-000000000000/resourceGroups/clitest_privatedns000001/providers/Microsoft.Network/privateDnsOperationResults/RnJvbnRFbmRBc3luY09wZXJhdGlvbjtVcHNlcnRWaXJ0dWFsTmV0d29ya0xpbms7YzUzM2FmNDAtZGY0NC00MmIzLWFkZDgtNDdiMGRkZTJlNTZi?api-version=2018-09-01
+      - https://management.azure.com/subscriptions/00000000-0000-0000-0000-000000000000/resourceGroups/clitest_privatedns000001/providers/Microsoft.Network/privateDnsOperationResults/RnJvbnRFbmRBc3luY09wZXJhdGlvbjtVcHNlcnRWaXJ0dWFsTmV0d29ya0xpbms7YzQ4Y2ZhMjUtZGI4Mi00NDY1LTg3YTctZjI4NWIyZTlkZmVh?api-version=2018-09-01
       server:
       - Microsoft-IIS/10.0
       strict-transport-security:
@@ -433,7 +417,7 @@
       x-content-type-options:
       - nosniff
       x-ms-ratelimit-remaining-subscription-resource-requests:
-      - '11999'
+      - '11997'
       x-powered-by:
       - ASP.NET
     status:
@@ -443,7 +427,7 @@
     body: null
     headers:
       Accept:
-      - application/json
+      - '*/*'
       Accept-Encoding:
       - gzip, deflate
       CommandName:
@@ -453,46 +437,45 @@
       ParameterSetName:
       - -g -n -z -v -e
       User-Agent:
-      - python/3.7.3 (Windows-10-10.0.19041-SP0) msrest/0.6.18 msrest_azure/0.6.3
-        azure-mgmt-privatedns/0.1.0 Azure-SDK-For-Python AZURECLI/2.19.0
-    method: GET
-    uri: https://management.azure.com/subscriptions/00000000-0000-0000-0000-000000000000/resourceGroups/clitest_privatedns000001/providers/Microsoft.Network/privateDnsOperationStatuses/RnJvbnRFbmRBc3luY09wZXJhdGlvbjtVcHNlcnRWaXJ0dWFsTmV0d29ya0xpbms7YzUzM2FmNDAtZGY0NC00MmIzLWFkZDgtNDdiMGRkZTJlNTZi?api-version=2018-09-01
-  response:
-    body:
-      string: '{"status":"InProgress"}'
-    headers:
-      azure-asyncoperation:
-      - https://management.azure.com:443/subscriptions/00000000-0000-0000-0000-000000000000/resourceGroups/clitest_privatedns000001/providers/Microsoft.Network/privateDnsOperationStatuses/RnJvbnRFbmRBc3luY09wZXJhdGlvbjtVcHNlcnRWaXJ0dWFsTmV0d29ya0xpbms7YzUzM2FmNDAtZGY0NC00MmIzLWFkZDgtNDdiMGRkZTJlNTZi?api-version=2018-09-01
+      - AZURECLI/2.22.1 azsdk-python-mgmt-privatedns/1.0.0 Python/3.8.9 (Windows-10-10.0.19041-SP0)
+    method: GET
+    uri: https://management.azure.com/subscriptions/00000000-0000-0000-0000-000000000000/resourceGroups/clitest_privatedns000001/providers/Microsoft.Network/privateDnsOperationStatuses/RnJvbnRFbmRBc3luY09wZXJhdGlvbjtVcHNlcnRWaXJ0dWFsTmV0d29ya0xpbms7YzQ4Y2ZhMjUtZGI4Mi00NDY1LTg3YTctZjI4NWIyZTlkZmVh?api-version=2018-09-01
+  response:
+    body:
+      string: '{"status":"Succeeded"}'
+    headers:
       cache-control:
       - private
       content-length:
-      - '23'
-      content-type:
-      - application/json; charset=utf-8
-      date:
-      - Tue, 09 Feb 2021 07:42:51 GMT
-      location:
-      - https://management.azure.com/subscriptions/00000000-0000-0000-0000-000000000000/resourceGroups/clitest_privatedns000001/providers/Microsoft.Network/privateDnsOperationResults/RnJvbnRFbmRBc3luY09wZXJhdGlvbjtVcHNlcnRWaXJ0dWFsTmV0d29ya0xpbms7YzUzM2FmNDAtZGY0NC00MmIzLWFkZDgtNDdiMGRkZTJlNTZi?api-version=2018-09-01
+      - '22'
+      content-type:
+      - application/json; charset=utf-8
+      date:
+      - Mon, 26 Apr 2021 09:41:54 GMT
       server:
       - Microsoft-IIS/10.0
       strict-transport-security:
       - max-age=31536000; includeSubDomains
+      transfer-encoding:
+      - chunked
+      vary:
+      - Accept-Encoding
       x-aspnet-version:
       - 4.0.30319
       x-content-type-options:
       - nosniff
       x-ms-ratelimit-remaining-subscription-resource-requests:
-      - '498'
+      - '496'
       x-powered-by:
       - ASP.NET
     status:
-      code: 202
-      message: Accepted
-- request:
-    body: null
-    headers:
-      Accept:
-      - application/json
+      code: 200
+      message: OK
+- request:
+    body: null
+    headers:
+      Accept:
+      - '*/*'
       Accept-Encoding:
       - gzip, deflate
       CommandName:
@@ -502,22 +485,23 @@
       ParameterSetName:
       - -g -n -z -v -e
       User-Agent:
-      - python/3.7.3 (Windows-10-10.0.19041-SP0) msrest/0.6.18 msrest_azure/0.6.3
-        azure-mgmt-privatedns/0.1.0 Azure-SDK-For-Python AZURECLI/2.19.0
-    method: GET
-    uri: https://management.azure.com/subscriptions/00000000-0000-0000-0000-000000000000/resourceGroups/clitest_privatedns000001/providers/Microsoft.Network/privateDnsOperationStatuses/RnJvbnRFbmRBc3luY09wZXJhdGlvbjtVcHNlcnRWaXJ0dWFsTmV0d29ya0xpbms7YzUzM2FmNDAtZGY0NC00MmIzLWFkZDgtNDdiMGRkZTJlNTZi?api-version=2018-09-01
-  response:
-    body:
-      string: '{"status":"Succeeded"}'
+      - AZURECLI/2.22.1 azsdk-python-mgmt-privatedns/1.0.0 Python/3.8.9 (Windows-10-10.0.19041-SP0)
+    method: GET
+    uri: https://management.azure.com/subscriptions/00000000-0000-0000-0000-000000000000/resourceGroups/clitest_privatedns000001/providers/Microsoft.Network/privateDnsZones/clitest.privatedns.com000002/virtualNetworkLinks/clitestprivatednslink000004?api-version=2018-09-01
+  response:
+    body:
+      string: '{"id":"\/subscriptions\/00000000-0000-0000-0000-000000000000\/resourceGroups\/clitest_privatedns000001\/providers\/Microsoft.Network\/privateDnsZones\/clitest.privatedns.com000002\/virtualNetworkLinks\/clitestprivatednslink000004","name":"clitestprivatednslink000004","type":"Microsoft.Network\/privateDnsZones\/virtualNetworkLinks","etag":"\"39008d73-0000-0100-0000-60868ada0000\"","location":"global","properties":{"provisioningState":"Succeeded","registrationEnabled":false,"virtualNetwork":{"id":"\/subscriptions\/00000000-0000-0000-0000-000000000000\/resourceGroups\/clitest_privatedns000001\/providers\/Microsoft.Network\/virtualNetworks\/clitestprivatednsvnet000003"},"virtualNetworkLinkState":"Completed"}}'
     headers:
       cache-control:
       - private
       content-length:
-      - '22'
-      content-type:
-      - application/json; charset=utf-8
-      date:
-      - Tue, 09 Feb 2021 07:43:21 GMT
+      - '847'
+      content-type:
+      - application/json; charset=utf-8
+      date:
+      - Mon, 26 Apr 2021 09:41:54 GMT
+      etag:
+      - '"39008d73-0000-0100-0000-60868ada0000"'
       server:
       - Microsoft-IIS/10.0
       strict-transport-security:
@@ -531,61 +515,10 @@
       x-content-type-options:
       - nosniff
       x-ms-ratelimit-remaining-subscription-resource-requests:
-      - '499'
+      - '493'
       x-powered-by:
       - ASP.NET
     status:
       code: 200
       message: OK
-- request:
-    body: null
-    headers:
-      Accept:
-      - application/json
-      Accept-Encoding:
-      - gzip, deflate
-      CommandName:
-      - network private-dns link vnet create
-      Connection:
-      - keep-alive
-      ParameterSetName:
-      - -g -n -z -v -e
-      User-Agent:
-      - python/3.7.3 (Windows-10-10.0.19041-SP0) msrest/0.6.18 msrest_azure/0.6.3
-        azure-mgmt-privatedns/0.1.0 Azure-SDK-For-Python AZURECLI/2.19.0
-    method: GET
-    uri: https://management.azure.com/subscriptions/00000000-0000-0000-0000-000000000000/resourceGroups/clitest_privatedns000001/providers/Microsoft.Network/privateDnsZones/clitest.privatedns.com000002/virtualNetworkLinks/clitestprivatednslink000004?api-version=2018-09-01
-  response:
-    body:
-      string: '{"id":"\/subscriptions\/00000000-0000-0000-0000-000000000000\/resourceGroups\/clitest_privatedns000001\/providers\/Microsoft.Network\/privateDnsZones\/clitest.privatedns.com000002\/virtualNetworkLinks\/clitestprivatednslink000004","name":"clitestprivatednslink000004","type":"Microsoft.Network\/privateDnsZones\/virtualNetworkLinks","etag":"\"210095c2-0000-0100-0000-60223d050000\"","location":"global","properties":{"provisioningState":"Succeeded","registrationEnabled":false,"virtualNetwork":{"id":"\/subscriptions\/00000000-0000-0000-0000-000000000000\/resourceGroups\/clitest_privatedns000001\/providers\/Microsoft.Network\/virtualNetworks\/clitestprivatednsvnet000003"},"virtualNetworkLinkState":"Completed"}}'
-    headers:
-      cache-control:
-      - private
-      content-length:
-      - '847'
-      content-type:
-      - application/json; charset=utf-8
-      date:
-      - Tue, 09 Feb 2021 07:43:22 GMT
-      etag:
-      - '"210095c2-0000-0100-0000-60223d050000"'
-      server:
-      - Microsoft-IIS/10.0
-      strict-transport-security:
-      - max-age=31536000; includeSubDomains
-      transfer-encoding:
-      - chunked
-      vary:
-      - Accept-Encoding
-      x-aspnet-version:
-      - 4.0.30319
-      x-content-type-options:
-      - nosniff
-      x-ms-ratelimit-remaining-subscription-resource-requests:
-      - '499'
-      x-powered-by:
-      - ASP.NET
-    status:
-      code: 200
-      message: OK
 version: 1