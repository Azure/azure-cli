--- conflicted
+++ resolved
@@ -117,7 +117,12 @@
         g.custom_command("list-available-ips", "subnet_list_available_ips", is_preview=True)
     # endregion
 
-<<<<<<< HEAD
+    # region NetworkRoot
+    with self.command_group('network'):
+        from .operations.locations import UsagesList
+        from .._format import transform_network_usage_table
+        self.command_table['network list-usages'] = UsagesList(loader=self,
+                                                               table_transformer=transform_network_usage_table)
     # endregion
 
     # region PublicIPAddresses
@@ -138,12 +143,4 @@
     self.command_table['network public-ip show'] = public_ip.Show(loader=self, table_transformer=public_ip_show_table_transform)
 
     self.command_table['network public-ip prefix create'] = PublicIpPrefixCreate(loader=self)
-=======
-    # region NetworkRoot
-    with self.command_group('network'):
-        from .operations.locations import UsagesList
-        from .._format import transform_network_usage_table
-        self.command_table['network list-usages'] = UsagesList(loader=self,
-                                                               table_transformer=transform_network_usage_table)
->>>>>>> ddbce4aa
     # endregion