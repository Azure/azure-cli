--- conflicted
+++ resolved
@@ -13,38 +13,21 @@
       ParameterSetName:
       - -n -g --capabilities
       User-Agent:
-<<<<<<< HEAD
-      - AZURECLI/2.46.0 azsdk-python-azure-mgmt-resource/22.0.0 Python/3.10.10 (Linux-5.15.0-1033-azure-x86_64-with-glibc2.31)
-        VSTS_7b238909-6802-4b65-b90d-184bca47f458_build_220_0
-=======
       - AZURECLI/2.49.0 azsdk-python-azure-mgmt-resource/22.0.0 Python/3.10.11 (Windows-10-10.0.22621-SP0)
->>>>>>> 5307e359
     method: GET
     uri: https://management.azure.com/subscriptions/00000000-0000-0000-0000-000000000000/resourcegroups/cli_test_cosmosdb_table_resource_throughput000001?api-version=2022-09-01
   response:
     body:
-<<<<<<< HEAD
-      string: '{"id":"/subscriptions/00000000-0000-0000-0000-000000000000/resourceGroups/cli_test_cosmosdb_table_resource_throughput000001","name":"cli_test_cosmosdb_table_resource_throughput000001","type":"Microsoft.Resources/resourceGroups","location":"westus","tags":{"product":"azurecli","cause":"automation","date":"2023-03-13T17:45:08Z"},"properties":{"provisioningState":"Succeeded"}}'
-=======
       string: '{"id":"/subscriptions/00000000-0000-0000-0000-000000000000/resourceGroups/cli_test_cosmosdb_table_resource_throughput000001","name":"cli_test_cosmosdb_table_resource_throughput000001","type":"Microsoft.Resources/resourceGroups","location":"westus","tags":{"product":"azurecli","cause":"automation","test":"test_cosmosdb_table_resource_throughput","date":"2023-06-08T17:49:36Z","module":"cosmosdb"},"properties":{"provisioningState":"Succeeded"}}'
->>>>>>> 5307e359
-    headers:
-      cache-control:
-      - no-cache
-      content-length:
-<<<<<<< HEAD
-      - '376'
+    headers:
+      cache-control:
+      - no-cache
+      content-length:
+      - '445'
       content-type:
       - application/json; charset=utf-8
       date:
-      - Mon, 13 Mar 2023 17:45:09 GMT
-=======
-      - '445'
-      content-type:
-      - application/json; charset=utf-8
-      date:
       - Thu, 08 Jun 2023 17:49:38 GMT
->>>>>>> 5307e359
       expires:
       - '-1'
       pragma:
@@ -79,28 +62,12 @@
       ParameterSetName:
       - -n -g --capabilities
       User-Agent:
-<<<<<<< HEAD
-      - AZURECLI/2.46.0 azsdk-python-mgmt-cosmosdb/9.0.0 Python/3.10.10 (Linux-5.15.0-1033-azure-x86_64-with-glibc2.31)
-        VSTS_7b238909-6802-4b65-b90d-184bca47f458_build_220_0
-=======
-      - AZURECLI/2.49.0 azsdk-python-mgmt-cosmosdb/9.2.0 Python/3.10.11 (Windows-10-10.0.22621-SP0)
->>>>>>> 5307e359
+      - AZURECLI/2.49.0 azsdk-python-mgmt-cosmosdb/9.2.0 Python/3.10.11 (Windows-10-10.0.22621-SP0)
     method: PUT
-    uri: https://management.azure.com/subscriptions/00000000-0000-0000-0000-000000000000/resourceGroups/cli_test_cosmosdb_table_resource_throughput000001/providers/Microsoft.DocumentDB/databaseAccounts/cli000002?api-version=2022-11-15
+    uri: https://management.azure.com/subscriptions/00000000-0000-0000-0000-000000000000/resourceGroups/cli_test_cosmosdb_table_resource_throughput000001/providers/Microsoft.DocumentDB/databaseAccounts/cli000002?api-version=2023-04-15
   response:
     body:
       string: '{"id":"/subscriptions/00000000-0000-0000-0000-000000000000/resourceGroups/cli_test_cosmosdb_table_resource_throughput000001/providers/Microsoft.DocumentDB/databaseAccounts/cli000002","name":"cli000002","location":"West
-<<<<<<< HEAD
-        US","type":"Microsoft.DocumentDB/databaseAccounts","kind":"GlobalDocumentDB","tags":{},"systemData":{"createdAt":"2023-03-13T17:45:15.2489653Z"},"properties":{"provisioningState":"Creating","publicNetworkAccess":"Enabled","enableAutomaticFailover":false,"enableMultipleWriteLocations":false,"enablePartitionKeyMonitor":false,"isVirtualNetworkFilterEnabled":false,"virtualNetworkRules":[],"EnabledApiTypes":"Table,
-        Sql","disableKeyBasedMetadataWriteAccess":false,"enableFreeTier":false,"enableAnalyticalStorage":false,"analyticalStorageConfiguration":{"schemaType":"WellDefined"},"instanceId":"18b525d1-680b-4ba1-bdcd-600650301b40","databaseAccountOfferType":"Standard","defaultIdentity":"","networkAclBypass":"None","disableLocalAuth":false,"enablePartitionMerge":false,"minimalTlsVersion":"Tls","consistencyPolicy":{"defaultConsistencyLevel":"BoundedStaleness","maxIntervalInSeconds":86400,"maxStalenessPrefix":1000000},"configurationOverrides":{},"writeLocations":[{"id":"cli000002-westus","locationName":"West
-        US","provisioningState":"Creating","failoverPriority":0,"isZoneRedundant":false}],"readLocations":[{"id":"cli000002-westus","locationName":"West
-        US","provisioningState":"Creating","failoverPriority":0,"isZoneRedundant":false}],"locations":[{"id":"cli000002-westus","locationName":"West
-        US","provisioningState":"Creating","failoverPriority":0,"isZoneRedundant":false}],"failoverPolicies":[{"id":"cli000002-westus","locationName":"West
-        US","failoverPriority":0}],"cors":[],"capabilities":[{"name":"EnableTable"}],"ipRules":[],"backupPolicy":{"type":"Periodic","periodicModeProperties":{"backupIntervalInMinutes":240,"backupRetentionIntervalInHours":8,"backupStorageRedundancy":"Invalid"}},"networkAclBypassResourceIds":[],"keysMetadata":{"primaryMasterKey":{"generationTime":"2023-03-13T17:45:15.2489653Z"},"secondaryMasterKey":{"generationTime":"2023-03-13T17:45:15.2489653Z"},"primaryReadonlyMasterKey":{"generationTime":"2023-03-13T17:45:15.2489653Z"},"secondaryReadonlyMasterKey":{"generationTime":"2023-03-13T17:45:15.2489653Z"}}},"identity":{"type":"None"}}'
-    headers:
-      azure-asyncoperation:
-      - https://management.azure.com/subscriptions/00000000-0000-0000-0000-000000000000/providers/Microsoft.DocumentDB/locations/westus/operationsStatus/6b0b2077-b277-4fc3-8d9b-e5645912b2f4?api-version=2022-11-15
-=======
         US","type":"Microsoft.DocumentDB/databaseAccounts","kind":"GlobalDocumentDB","tags":{},"systemData":{"createdAt":"2023-06-08T17:49:44.1171045Z"},"properties":{"provisioningState":"Creating","publicNetworkAccess":"Enabled","enableAutomaticFailover":false,"enableMultipleWriteLocations":false,"enablePartitionKeyMonitor":false,"isVirtualNetworkFilterEnabled":false,"virtualNetworkRules":[],"EnabledApiTypes":"Table,
         Sql","disableKeyBasedMetadataWriteAccess":false,"enableFreeTier":false,"enableAnalyticalStorage":false,"analyticalStorageConfiguration":{"schemaType":"WellDefined"},"instanceId":"5150f744-514a-4b99-b8de-8792c714ed1f","databaseAccountOfferType":"Standard","defaultIdentity":"","networkAclBypass":"None","disableLocalAuth":false,"enablePartitionMerge":false,"minimalTlsVersion":"Tls","consistencyPolicy":{"defaultConsistencyLevel":"BoundedStaleness","maxIntervalInSeconds":86400,"maxStalenessPrefix":1000000},"configurationOverrides":{},"writeLocations":[{"id":"cli000002-westus","locationName":"West
         US","provisioningState":"Creating","failoverPriority":0,"isZoneRedundant":false}],"readLocations":[{"id":"cli000002-westus","locationName":"West
@@ -110,7 +77,6 @@
     headers:
       azure-asyncoperation:
       - https://management.azure.com/subscriptions/00000000-0000-0000-0000-000000000000/providers/Microsoft.DocumentDB/locations/westus/operationsStatus/a15a6711-9216-476e-a23d-c83b12609e13?api-version=2023-04-15
->>>>>>> 5307e359
       cache-control:
       - no-store, no-cache
       content-length:
@@ -118,15 +84,9 @@
       content-type:
       - application/json
       date:
-<<<<<<< HEAD
-      - Mon, 13 Mar 2023 17:45:17 GMT
-      location:
-      - https://management.azure.com/subscriptions/00000000-0000-0000-0000-000000000000/resourceGroups/cli_test_cosmosdb_table_resource_throughput000001/providers/Microsoft.DocumentDB/databaseAccounts/cli000002/operationResults/6b0b2077-b277-4fc3-8d9b-e5645912b2f4?api-version=2022-11-15
-=======
       - Thu, 08 Jun 2023 17:49:45 GMT
       location:
       - https://management.azure.com/subscriptions/00000000-0000-0000-0000-000000000000/resourceGroups/cli_test_cosmosdb_table_resource_throughput000001/providers/Microsoft.DocumentDB/databaseAccounts/cli000002/operationResults/a15a6711-9216-476e-a23d-c83b12609e13?api-version=2023-04-15
->>>>>>> 5307e359
       pragma:
       - no-cache
       server:
@@ -160,12 +120,6 @@
       ParameterSetName:
       - -n -g --capabilities
       User-Agent:
-<<<<<<< HEAD
-      - AZURECLI/2.46.0 azsdk-python-mgmt-cosmosdb/9.0.0 Python/3.10.10 (Linux-5.15.0-1033-azure-x86_64-with-glibc2.31)
-        VSTS_7b238909-6802-4b65-b90d-184bca47f458_build_220_0
-    method: GET
-    uri: https://management.azure.com/subscriptions/00000000-0000-0000-0000-000000000000/providers/Microsoft.DocumentDB/locations/westus/operationsStatus/6b0b2077-b277-4fc3-8d9b-e5645912b2f4?api-version=2022-11-15
-=======
       - AZURECLI/2.49.0 azsdk-python-mgmt-cosmosdb/9.2.0 Python/3.10.11 (Windows-10-10.0.22621-SP0)
     method: GET
     uri: https://management.azure.com/subscriptions/00000000-0000-0000-0000-000000000000/providers/Microsoft.DocumentDB/locations/westus/operationsStatus/a15a6711-9216-476e-a23d-c83b12609e13?api-version=2023-04-15
@@ -261,7 +215,6 @@
       - AZURECLI/2.49.0 azsdk-python-mgmt-cosmosdb/9.2.0 Python/3.10.11 (Windows-10-10.0.22621-SP0)
     method: GET
     uri: https://management.azure.com/subscriptions/00000000-0000-0000-0000-000000000000/providers/Microsoft.DocumentDB/locations/westus/operationsStatus/a15a6711-9216-476e-a23d-c83b12609e13?api-version=2023-04-15
->>>>>>> 5307e359
   response:
     body:
       string: '{"status":"Dequeued"}'
@@ -273,11 +226,7 @@
       content-type:
       - application/json
       date:
-<<<<<<< HEAD
-      - Mon, 13 Mar 2023 17:45:47 GMT
-=======
       - Thu, 08 Jun 2023 17:50:46 GMT
->>>>>>> 5307e359
       pragma:
       - no-cache
       server:
@@ -309,16 +258,9 @@
       ParameterSetName:
       - -n -g --capabilities
       User-Agent:
-<<<<<<< HEAD
-      - AZURECLI/2.46.0 azsdk-python-mgmt-cosmosdb/9.0.0 Python/3.10.10 (Linux-5.15.0-1033-azure-x86_64-with-glibc2.31)
-        VSTS_7b238909-6802-4b65-b90d-184bca47f458_build_220_0
-    method: GET
-    uri: https://management.azure.com/subscriptions/00000000-0000-0000-0000-000000000000/providers/Microsoft.DocumentDB/locations/westus/operationsStatus/6b0b2077-b277-4fc3-8d9b-e5645912b2f4?api-version=2022-11-15
-=======
       - AZURECLI/2.49.0 azsdk-python-mgmt-cosmosdb/9.2.0 Python/3.10.11 (Windows-10-10.0.22621-SP0)
     method: GET
     uri: https://management.azure.com/subscriptions/00000000-0000-0000-0000-000000000000/providers/Microsoft.DocumentDB/locations/westus/operationsStatus/a15a6711-9216-476e-a23d-c83b12609e13?api-version=2023-04-15
->>>>>>> 5307e359
   response:
     body:
       string: '{"status":"Dequeued"}'
@@ -330,11 +272,7 @@
       content-type:
       - application/json
       date:
-<<<<<<< HEAD
-      - Mon, 13 Mar 2023 17:46:18 GMT
-=======
       - Thu, 08 Jun 2023 17:51:15 GMT
->>>>>>> 5307e359
       pragma:
       - no-cache
       server:
@@ -366,16 +304,9 @@
       ParameterSetName:
       - -n -g --capabilities
       User-Agent:
-<<<<<<< HEAD
-      - AZURECLI/2.46.0 azsdk-python-mgmt-cosmosdb/9.0.0 Python/3.10.10 (Linux-5.15.0-1033-azure-x86_64-with-glibc2.31)
-        VSTS_7b238909-6802-4b65-b90d-184bca47f458_build_220_0
-    method: GET
-    uri: https://management.azure.com/subscriptions/00000000-0000-0000-0000-000000000000/providers/Microsoft.DocumentDB/locations/westus/operationsStatus/6b0b2077-b277-4fc3-8d9b-e5645912b2f4?api-version=2022-11-15
-=======
       - AZURECLI/2.49.0 azsdk-python-mgmt-cosmosdb/9.2.0 Python/3.10.11 (Windows-10-10.0.22621-SP0)
     method: GET
     uri: https://management.azure.com/subscriptions/00000000-0000-0000-0000-000000000000/providers/Microsoft.DocumentDB/locations/westus/operationsStatus/a15a6711-9216-476e-a23d-c83b12609e13?api-version=2023-04-15
->>>>>>> 5307e359
   response:
     body:
       string: '{"status":"Dequeued"}'
@@ -387,11 +318,7 @@
       content-type:
       - application/json
       date:
-<<<<<<< HEAD
-      - Mon, 13 Mar 2023 17:46:48 GMT
-=======
       - Thu, 08 Jun 2023 17:51:46 GMT
->>>>>>> 5307e359
       pragma:
       - no-cache
       server:
@@ -423,23 +350,21 @@
       ParameterSetName:
       - -n -g --capabilities
       User-Agent:
-<<<<<<< HEAD
-      - AZURECLI/2.46.0 azsdk-python-mgmt-cosmosdb/9.0.0 Python/3.10.10 (Linux-5.15.0-1033-azure-x86_64-with-glibc2.31)
-        VSTS_7b238909-6802-4b65-b90d-184bca47f458_build_220_0
-    method: GET
-    uri: https://management.azure.com/subscriptions/00000000-0000-0000-0000-000000000000/providers/Microsoft.DocumentDB/locations/westus/operationsStatus/6b0b2077-b277-4fc3-8d9b-e5645912b2f4?api-version=2022-11-15
-  response:
-    body:
-      string: '{"status":"Dequeued"}'
-    headers:
-      cache-control:
-      - no-store, no-cache
-      content-length:
-      - '21'
-      content-type:
-      - application/json
-      date:
-      - Mon, 13 Mar 2023 17:47:17 GMT
+      - AZURECLI/2.49.0 azsdk-python-mgmt-cosmosdb/9.2.0 Python/3.10.11 (Windows-10-10.0.22621-SP0)
+    method: GET
+    uri: https://management.azure.com/subscriptions/00000000-0000-0000-0000-000000000000/providers/Microsoft.DocumentDB/locations/westus/operationsStatus/a15a6711-9216-476e-a23d-c83b12609e13?api-version=2023-04-15
+  response:
+    body:
+      string: '{"status":"Succeeded"}'
+    headers:
+      cache-control:
+      - no-store, no-cache
+      content-length:
+      - '22'
+      content-type:
+      - application/json
+      date:
+      - Thu, 08 Jun 2023 17:52:16 GMT
       pragma:
       - no-cache
       server:
@@ -471,182 +396,18 @@
       ParameterSetName:
       - -n -g --capabilities
       User-Agent:
-      - AZURECLI/2.46.0 azsdk-python-mgmt-cosmosdb/9.0.0 Python/3.10.10 (Linux-5.15.0-1033-azure-x86_64-with-glibc2.31)
-        VSTS_7b238909-6802-4b65-b90d-184bca47f458_build_220_0
-    method: GET
-    uri: https://management.azure.com/subscriptions/00000000-0000-0000-0000-000000000000/providers/Microsoft.DocumentDB/locations/westus/operationsStatus/6b0b2077-b277-4fc3-8d9b-e5645912b2f4?api-version=2022-11-15
-  response:
-    body:
-      string: '{"status":"Dequeued"}'
-    headers:
-      cache-control:
-      - no-store, no-cache
-      content-length:
-      - '21'
-      content-type:
-      - application/json
-      date:
-      - Mon, 13 Mar 2023 17:47:47 GMT
-      pragma:
-      - no-cache
-      server:
-      - Microsoft-HTTPAPI/2.0
-      strict-transport-security:
-      - max-age=31536000; includeSubDomains
-      transfer-encoding:
-      - chunked
-      vary:
-      - Accept-Encoding
-      x-content-type-options:
-      - nosniff
-      x-ms-gatewayversion:
-      - version=2.14.0
-    status:
-      code: 200
-      message: Ok
-- request:
-    body: null
-    headers:
-      Accept:
-      - '*/*'
-      Accept-Encoding:
-      - gzip, deflate
-      CommandName:
-      - cosmosdb create
-      Connection:
-      - keep-alive
-      ParameterSetName:
-      - -n -g --capabilities
-      User-Agent:
-      - AZURECLI/2.46.0 azsdk-python-mgmt-cosmosdb/9.0.0 Python/3.10.10 (Linux-5.15.0-1033-azure-x86_64-with-glibc2.31)
-        VSTS_7b238909-6802-4b65-b90d-184bca47f458_build_220_0
-    method: GET
-    uri: https://management.azure.com/subscriptions/00000000-0000-0000-0000-000000000000/providers/Microsoft.DocumentDB/locations/westus/operationsStatus/6b0b2077-b277-4fc3-8d9b-e5645912b2f4?api-version=2022-11-15
-  response:
-    body:
-      string: '{"status":"Dequeued"}'
-    headers:
-      cache-control:
-      - no-store, no-cache
-      content-length:
-      - '21'
-      content-type:
-      - application/json
-      date:
-      - Mon, 13 Mar 2023 17:48:18 GMT
-      pragma:
-      - no-cache
-      server:
-      - Microsoft-HTTPAPI/2.0
-      strict-transport-security:
-      - max-age=31536000; includeSubDomains
-      transfer-encoding:
-      - chunked
-      vary:
-      - Accept-Encoding
-      x-content-type-options:
-      - nosniff
-      x-ms-gatewayversion:
-      - version=2.14.0
-    status:
-      code: 200
-      message: Ok
-- request:
-    body: null
-    headers:
-      Accept:
-      - '*/*'
-      Accept-Encoding:
-      - gzip, deflate
-      CommandName:
-      - cosmosdb create
-      Connection:
-      - keep-alive
-      ParameterSetName:
-      - -n -g --capabilities
-      User-Agent:
-      - AZURECLI/2.46.0 azsdk-python-mgmt-cosmosdb/9.0.0 Python/3.10.10 (Linux-5.15.0-1033-azure-x86_64-with-glibc2.31)
-        VSTS_7b238909-6802-4b65-b90d-184bca47f458_build_220_0
-    method: GET
-    uri: https://management.azure.com/subscriptions/00000000-0000-0000-0000-000000000000/providers/Microsoft.DocumentDB/locations/westus/operationsStatus/6b0b2077-b277-4fc3-8d9b-e5645912b2f4?api-version=2022-11-15
-=======
-      - AZURECLI/2.49.0 azsdk-python-mgmt-cosmosdb/9.2.0 Python/3.10.11 (Windows-10-10.0.22621-SP0)
-    method: GET
-    uri: https://management.azure.com/subscriptions/00000000-0000-0000-0000-000000000000/providers/Microsoft.DocumentDB/locations/westus/operationsStatus/a15a6711-9216-476e-a23d-c83b12609e13?api-version=2023-04-15
->>>>>>> 5307e359
-  response:
-    body:
-      string: '{"status":"Succeeded"}'
-    headers:
-      cache-control:
-      - no-store, no-cache
-      content-length:
-      - '22'
-      content-type:
-      - application/json
-      date:
-<<<<<<< HEAD
-      - Mon, 13 Mar 2023 17:48:48 GMT
-=======
-      - Thu, 08 Jun 2023 17:52:16 GMT
->>>>>>> 5307e359
-      pragma:
-      - no-cache
-      server:
-      - Microsoft-HTTPAPI/2.0
-      strict-transport-security:
-      - max-age=31536000; includeSubDomains
-      transfer-encoding:
-      - chunked
-      vary:
-      - Accept-Encoding
-      x-content-type-options:
-      - nosniff
-      x-ms-gatewayversion:
-      - version=2.14.0
-    status:
-      code: 200
-      message: Ok
-- request:
-    body: null
-    headers:
-      Accept:
-      - '*/*'
-      Accept-Encoding:
-      - gzip, deflate
-      CommandName:
-      - cosmosdb create
-      Connection:
-      - keep-alive
-      ParameterSetName:
-      - -n -g --capabilities
-      User-Agent:
-<<<<<<< HEAD
-      - AZURECLI/2.46.0 azsdk-python-mgmt-cosmosdb/9.0.0 Python/3.10.10 (Linux-5.15.0-1033-azure-x86_64-with-glibc2.31)
-        VSTS_7b238909-6802-4b65-b90d-184bca47f458_build_220_0
-=======
-      - AZURECLI/2.49.0 azsdk-python-mgmt-cosmosdb/9.2.0 Python/3.10.11 (Windows-10-10.0.22621-SP0)
->>>>>>> 5307e359
-    method: GET
-    uri: https://management.azure.com/subscriptions/00000000-0000-0000-0000-000000000000/resourceGroups/cli_test_cosmosdb_table_resource_throughput000001/providers/Microsoft.DocumentDB/databaseAccounts/cli000002?api-version=2022-11-15
+      - AZURECLI/2.49.0 azsdk-python-mgmt-cosmosdb/9.2.0 Python/3.10.11 (Windows-10-10.0.22621-SP0)
+    method: GET
+    uri: https://management.azure.com/subscriptions/00000000-0000-0000-0000-000000000000/resourceGroups/cli_test_cosmosdb_table_resource_throughput000001/providers/Microsoft.DocumentDB/databaseAccounts/cli000002?api-version=2023-04-15
   response:
     body:
       string: '{"id":"/subscriptions/00000000-0000-0000-0000-000000000000/resourceGroups/cli_test_cosmosdb_table_resource_throughput000001/providers/Microsoft.DocumentDB/databaseAccounts/cli000002","name":"cli000002","location":"West
-<<<<<<< HEAD
-        US","type":"Microsoft.DocumentDB/databaseAccounts","kind":"GlobalDocumentDB","tags":{},"systemData":{"createdAt":"2023-03-13T17:48:02.5135339Z"},"properties":{"provisioningState":"Succeeded","documentEndpoint":"https://cli000002.documents.azure.com:443/","tableEndpoint":"https://cli000002.table.cosmos.azure.com:443/","sqlEndpoint":"https://cli000002.documents.azure.com:443/","publicNetworkAccess":"Enabled","enableAutomaticFailover":false,"enableMultipleWriteLocations":false,"enablePartitionKeyMonitor":false,"isVirtualNetworkFilterEnabled":false,"virtualNetworkRules":[],"EnabledApiTypes":"Table,
-        Sql","disableKeyBasedMetadataWriteAccess":false,"enableFreeTier":false,"enableAnalyticalStorage":false,"analyticalStorageConfiguration":{"schemaType":"WellDefined"},"instanceId":"18b525d1-680b-4ba1-bdcd-600650301b40","databaseAccountOfferType":"Standard","defaultIdentity":"FirstPartyIdentity","networkAclBypass":"None","disableLocalAuth":false,"enablePartitionMerge":false,"minimalTlsVersion":"Tls","consistencyPolicy":{"defaultConsistencyLevel":"BoundedStaleness","maxIntervalInSeconds":86400,"maxStalenessPrefix":1000000},"configurationOverrides":{},"writeLocations":[{"id":"cli000002-westus","locationName":"West
-        US","documentEndpoint":"https://cli000002-westus.documents.azure.com:443/","provisioningState":"Succeeded","failoverPriority":0,"isZoneRedundant":false}],"readLocations":[{"id":"cli000002-westus","locationName":"West
-        US","documentEndpoint":"https://cli000002-westus.documents.azure.com:443/","provisioningState":"Succeeded","failoverPriority":0,"isZoneRedundant":false}],"locations":[{"id":"cli000002-westus","locationName":"West
-        US","documentEndpoint":"https://cli000002-westus.documents.azure.com:443/","provisioningState":"Succeeded","failoverPriority":0,"isZoneRedundant":false}],"failoverPolicies":[{"id":"cli000002-westus","locationName":"West
-        US","failoverPriority":0}],"cors":[],"capabilities":[{"name":"EnableTable"}],"ipRules":[],"backupPolicy":{"type":"Periodic","periodicModeProperties":{"backupIntervalInMinutes":240,"backupRetentionIntervalInHours":8,"backupStorageRedundancy":"Geo"}},"networkAclBypassResourceIds":[],"keysMetadata":{"primaryMasterKey":{"generationTime":"2023-03-13T17:48:02.5135339Z"},"secondaryMasterKey":{"generationTime":"2023-03-13T17:48:02.5135339Z"},"primaryReadonlyMasterKey":{"generationTime":"2023-03-13T17:48:02.5135339Z"},"secondaryReadonlyMasterKey":{"generationTime":"2023-03-13T17:48:02.5135339Z"}}},"identity":{"type":"None"}}'
-=======
         US","type":"Microsoft.DocumentDB/databaseAccounts","kind":"GlobalDocumentDB","tags":{},"systemData":{"createdAt":"2023-06-08T17:51:24.2989866Z"},"properties":{"provisioningState":"Succeeded","documentEndpoint":"https://cli000002.documents.azure.com:443/","tableEndpoint":"https://cli000002.table.cosmos.azure.com:443/","sqlEndpoint":"https://cli000002.documents.azure.com:443/","publicNetworkAccess":"Enabled","enableAutomaticFailover":false,"enableMultipleWriteLocations":false,"enablePartitionKeyMonitor":false,"isVirtualNetworkFilterEnabled":false,"virtualNetworkRules":[],"EnabledApiTypes":"Table,
         Sql","disableKeyBasedMetadataWriteAccess":false,"enableFreeTier":false,"enableAnalyticalStorage":false,"analyticalStorageConfiguration":{"schemaType":"WellDefined"},"instanceId":"5150f744-514a-4b99-b8de-8792c714ed1f","databaseAccountOfferType":"Standard","defaultIdentity":"FirstPartyIdentity","networkAclBypass":"None","disableLocalAuth":false,"enablePartitionMerge":false,"minimalTlsVersion":"Tls","consistencyPolicy":{"defaultConsistencyLevel":"BoundedStaleness","maxIntervalInSeconds":86400,"maxStalenessPrefix":1000000},"configurationOverrides":{},"writeLocations":[{"id":"cli000002-westus","locationName":"West
         US","documentEndpoint":"https://cli000002-westus.documents.azure.com:443/","provisioningState":"Succeeded","failoverPriority":0,"isZoneRedundant":false}],"readLocations":[{"id":"cli000002-westus","locationName":"West
         US","documentEndpoint":"https://cli000002-westus.documents.azure.com:443/","provisioningState":"Succeeded","failoverPriority":0,"isZoneRedundant":false}],"locations":[{"id":"cli000002-westus","locationName":"West
         US","documentEndpoint":"https://cli000002-westus.documents.azure.com:443/","provisioningState":"Succeeded","failoverPriority":0,"isZoneRedundant":false}],"failoverPolicies":[{"id":"cli000002-westus","locationName":"West
         US","failoverPriority":0}],"cors":[],"capabilities":[{"name":"EnableTable"}],"ipRules":[],"backupPolicy":{"type":"Periodic","periodicModeProperties":{"backupIntervalInMinutes":240,"backupRetentionIntervalInHours":8,"backupStorageRedundancy":"Geo"}},"networkAclBypassResourceIds":[],"keysMetadata":{"primaryMasterKey":{"generationTime":"2023-06-08T17:51:24.2989866Z"},"secondaryMasterKey":{"generationTime":"2023-06-08T17:51:24.2989866Z"},"primaryReadonlyMasterKey":{"generationTime":"2023-06-08T17:51:24.2989866Z"},"secondaryReadonlyMasterKey":{"generationTime":"2023-06-08T17:51:24.2989866Z"}}},"identity":{"type":"None"}}'
->>>>>>> 5307e359
     headers:
       cache-control:
       - no-store, no-cache
@@ -655,11 +416,7 @@
       content-type:
       - application/json
       date:
-<<<<<<< HEAD
-      - Mon, 13 Mar 2023 17:48:48 GMT
-=======
       - Thu, 08 Jun 2023 17:52:16 GMT
->>>>>>> 5307e359
       pragma:
       - no-cache
       server:
@@ -691,32 +448,18 @@
       ParameterSetName:
       - -n -g --capabilities
       User-Agent:
-<<<<<<< HEAD
-      - AZURECLI/2.46.0 azsdk-python-mgmt-cosmosdb/9.0.0 Python/3.10.10 (Linux-5.15.0-1033-azure-x86_64-with-glibc2.31)
-        VSTS_7b238909-6802-4b65-b90d-184bca47f458_build_220_0
-=======
-      - AZURECLI/2.49.0 azsdk-python-mgmt-cosmosdb/9.2.0 Python/3.10.11 (Windows-10-10.0.22621-SP0)
->>>>>>> 5307e359
-    method: GET
-    uri: https://management.azure.com/subscriptions/00000000-0000-0000-0000-000000000000/resourceGroups/cli_test_cosmosdb_table_resource_throughput000001/providers/Microsoft.DocumentDB/databaseAccounts/cli000002?api-version=2022-11-15
+      - AZURECLI/2.49.0 azsdk-python-mgmt-cosmosdb/9.2.0 Python/3.10.11 (Windows-10-10.0.22621-SP0)
+    method: GET
+    uri: https://management.azure.com/subscriptions/00000000-0000-0000-0000-000000000000/resourceGroups/cli_test_cosmosdb_table_resource_throughput000001/providers/Microsoft.DocumentDB/databaseAccounts/cli000002?api-version=2023-04-15
   response:
     body:
       string: '{"id":"/subscriptions/00000000-0000-0000-0000-000000000000/resourceGroups/cli_test_cosmosdb_table_resource_throughput000001/providers/Microsoft.DocumentDB/databaseAccounts/cli000002","name":"cli000002","location":"West
-<<<<<<< HEAD
-        US","type":"Microsoft.DocumentDB/databaseAccounts","kind":"GlobalDocumentDB","tags":{},"systemData":{"createdAt":"2023-03-13T17:48:02.5135339Z"},"properties":{"provisioningState":"Succeeded","documentEndpoint":"https://cli000002.documents.azure.com:443/","tableEndpoint":"https://cli000002.table.cosmos.azure.com:443/","sqlEndpoint":"https://cli000002.documents.azure.com:443/","publicNetworkAccess":"Enabled","enableAutomaticFailover":false,"enableMultipleWriteLocations":false,"enablePartitionKeyMonitor":false,"isVirtualNetworkFilterEnabled":false,"virtualNetworkRules":[],"EnabledApiTypes":"Table,
-        Sql","disableKeyBasedMetadataWriteAccess":false,"enableFreeTier":false,"enableAnalyticalStorage":false,"analyticalStorageConfiguration":{"schemaType":"WellDefined"},"instanceId":"18b525d1-680b-4ba1-bdcd-600650301b40","databaseAccountOfferType":"Standard","defaultIdentity":"FirstPartyIdentity","networkAclBypass":"None","disableLocalAuth":false,"enablePartitionMerge":false,"minimalTlsVersion":"Tls","consistencyPolicy":{"defaultConsistencyLevel":"BoundedStaleness","maxIntervalInSeconds":86400,"maxStalenessPrefix":1000000},"configurationOverrides":{},"writeLocations":[{"id":"cli000002-westus","locationName":"West
-        US","documentEndpoint":"https://cli000002-westus.documents.azure.com:443/","provisioningState":"Succeeded","failoverPriority":0,"isZoneRedundant":false}],"readLocations":[{"id":"cli000002-westus","locationName":"West
-        US","documentEndpoint":"https://cli000002-westus.documents.azure.com:443/","provisioningState":"Succeeded","failoverPriority":0,"isZoneRedundant":false}],"locations":[{"id":"cli000002-westus","locationName":"West
-        US","documentEndpoint":"https://cli000002-westus.documents.azure.com:443/","provisioningState":"Succeeded","failoverPriority":0,"isZoneRedundant":false}],"failoverPolicies":[{"id":"cli000002-westus","locationName":"West
-        US","failoverPriority":0}],"cors":[],"capabilities":[{"name":"EnableTable"}],"ipRules":[],"backupPolicy":{"type":"Periodic","periodicModeProperties":{"backupIntervalInMinutes":240,"backupRetentionIntervalInHours":8,"backupStorageRedundancy":"Geo"}},"networkAclBypassResourceIds":[],"keysMetadata":{"primaryMasterKey":{"generationTime":"2023-03-13T17:48:02.5135339Z"},"secondaryMasterKey":{"generationTime":"2023-03-13T17:48:02.5135339Z"},"primaryReadonlyMasterKey":{"generationTime":"2023-03-13T17:48:02.5135339Z"},"secondaryReadonlyMasterKey":{"generationTime":"2023-03-13T17:48:02.5135339Z"}}},"identity":{"type":"None"}}'
-=======
         US","type":"Microsoft.DocumentDB/databaseAccounts","kind":"GlobalDocumentDB","tags":{},"systemData":{"createdAt":"2023-06-08T17:51:24.2989866Z"},"properties":{"provisioningState":"Succeeded","documentEndpoint":"https://cli000002.documents.azure.com:443/","tableEndpoint":"https://cli000002.table.cosmos.azure.com:443/","sqlEndpoint":"https://cli000002.documents.azure.com:443/","publicNetworkAccess":"Enabled","enableAutomaticFailover":false,"enableMultipleWriteLocations":false,"enablePartitionKeyMonitor":false,"isVirtualNetworkFilterEnabled":false,"virtualNetworkRules":[],"EnabledApiTypes":"Table,
         Sql","disableKeyBasedMetadataWriteAccess":false,"enableFreeTier":false,"enableAnalyticalStorage":false,"analyticalStorageConfiguration":{"schemaType":"WellDefined"},"instanceId":"5150f744-514a-4b99-b8de-8792c714ed1f","databaseAccountOfferType":"Standard","defaultIdentity":"FirstPartyIdentity","networkAclBypass":"None","disableLocalAuth":false,"enablePartitionMerge":false,"minimalTlsVersion":"Tls","consistencyPolicy":{"defaultConsistencyLevel":"BoundedStaleness","maxIntervalInSeconds":86400,"maxStalenessPrefix":1000000},"configurationOverrides":{},"writeLocations":[{"id":"cli000002-westus","locationName":"West
         US","documentEndpoint":"https://cli000002-westus.documents.azure.com:443/","provisioningState":"Succeeded","failoverPriority":0,"isZoneRedundant":false}],"readLocations":[{"id":"cli000002-westus","locationName":"West
         US","documentEndpoint":"https://cli000002-westus.documents.azure.com:443/","provisioningState":"Succeeded","failoverPriority":0,"isZoneRedundant":false}],"locations":[{"id":"cli000002-westus","locationName":"West
         US","documentEndpoint":"https://cli000002-westus.documents.azure.com:443/","provisioningState":"Succeeded","failoverPriority":0,"isZoneRedundant":false}],"failoverPolicies":[{"id":"cli000002-westus","locationName":"West
         US","failoverPriority":0}],"cors":[],"capabilities":[{"name":"EnableTable"}],"ipRules":[],"backupPolicy":{"type":"Periodic","periodicModeProperties":{"backupIntervalInMinutes":240,"backupRetentionIntervalInHours":8,"backupStorageRedundancy":"Geo"}},"networkAclBypassResourceIds":[],"keysMetadata":{"primaryMasterKey":{"generationTime":"2023-06-08T17:51:24.2989866Z"},"secondaryMasterKey":{"generationTime":"2023-06-08T17:51:24.2989866Z"},"primaryReadonlyMasterKey":{"generationTime":"2023-06-08T17:51:24.2989866Z"},"secondaryReadonlyMasterKey":{"generationTime":"2023-06-08T17:51:24.2989866Z"}}},"identity":{"type":"None"}}'
->>>>>>> 5307e359
     headers:
       cache-control:
       - no-store, no-cache
@@ -725,11 +468,7 @@
       content-type:
       - application/json
       date:
-<<<<<<< HEAD
-      - Mon, 13 Mar 2023 17:48:48 GMT
-=======
       - Thu, 08 Jun 2023 17:52:17 GMT
->>>>>>> 5307e359
       pragma:
       - no-cache
       server:
@@ -766,24 +505,15 @@
       ParameterSetName:
       - -g -a -n --throughput
       User-Agent:
-<<<<<<< HEAD
-      - AZURECLI/2.46.0 azsdk-python-mgmt-cosmosdb/9.0.0 Python/3.10.10 (Linux-5.15.0-1033-azure-x86_64-with-glibc2.31)
-        VSTS_7b238909-6802-4b65-b90d-184bca47f458_build_220_0
-=======
-      - AZURECLI/2.49.0 azsdk-python-mgmt-cosmosdb/9.2.0 Python/3.10.11 (Windows-10-10.0.22621-SP0)
->>>>>>> 5307e359
+      - AZURECLI/2.49.0 azsdk-python-mgmt-cosmosdb/9.2.0 Python/3.10.11 (Windows-10-10.0.22621-SP0)
     method: PUT
-    uri: https://management.azure.com/subscriptions/00000000-0000-0000-0000-000000000000/resourceGroups/cli_test_cosmosdb_table_resource_throughput000001/providers/Microsoft.DocumentDB/databaseAccounts/cli000002/tables/cli000003?api-version=2022-11-15
+    uri: https://management.azure.com/subscriptions/00000000-0000-0000-0000-000000000000/resourceGroups/cli_test_cosmosdb_table_resource_throughput000001/providers/Microsoft.DocumentDB/databaseAccounts/cli000002/tables/cli000003?api-version=2023-04-15
   response:
     body:
       string: '{"status":"Enqueued"}'
     headers:
       azure-asyncoperation:
-<<<<<<< HEAD
-      - https://management.azure.com/subscriptions/00000000-0000-0000-0000-000000000000/providers/Microsoft.DocumentDB/locations/westus/operationsStatus/b2894894-84cc-42e3-ac99-b09a551b314d?api-version=2022-11-15
-=======
       - https://management.azure.com/subscriptions/00000000-0000-0000-0000-000000000000/providers/Microsoft.DocumentDB/locations/westus/operationsStatus/cfc39553-b7ad-4a27-bb8f-0367098dfcb2?api-version=2023-04-15
->>>>>>> 5307e359
       cache-control:
       - no-store, no-cache
       content-length:
@@ -791,15 +521,9 @@
       content-type:
       - application/json
       date:
-<<<<<<< HEAD
-      - Mon, 13 Mar 2023 17:48:49 GMT
-      location:
-      - https://management.azure.com/subscriptions/00000000-0000-0000-0000-000000000000/resourceGroups/cli_test_cosmosdb_table_resource_throughput000001/providers/Microsoft.DocumentDB/databaseAccounts/cli000002/tables/cli000003/operationResults/b2894894-84cc-42e3-ac99-b09a551b314d?api-version=2022-11-15
-=======
       - Thu, 08 Jun 2023 17:52:18 GMT
       location:
       - https://management.azure.com/subscriptions/00000000-0000-0000-0000-000000000000/resourceGroups/cli_test_cosmosdb_table_resource_throughput000001/providers/Microsoft.DocumentDB/databaseAccounts/cli000002/tables/cli000003/operationResults/cfc39553-b7ad-4a27-bb8f-0367098dfcb2?api-version=2023-04-15
->>>>>>> 5307e359
       pragma:
       - no-cache
       server:
@@ -829,12 +553,6 @@
       ParameterSetName:
       - -g -a -n --throughput
       User-Agent:
-<<<<<<< HEAD
-      - AZURECLI/2.46.0 azsdk-python-mgmt-cosmosdb/9.0.0 Python/3.10.10 (Linux-5.15.0-1033-azure-x86_64-with-glibc2.31)
-        VSTS_7b238909-6802-4b65-b90d-184bca47f458_build_220_0
-    method: GET
-    uri: https://management.azure.com/subscriptions/00000000-0000-0000-0000-000000000000/providers/Microsoft.DocumentDB/locations/westus/operationsStatus/b2894894-84cc-42e3-ac99-b09a551b314d?api-version=2022-11-15
-=======
       - AZURECLI/2.49.0 azsdk-python-mgmt-cosmosdb/9.2.0 Python/3.10.11 (Windows-10-10.0.22621-SP0)
     method: GET
     uri: https://management.azure.com/subscriptions/00000000-0000-0000-0000-000000000000/providers/Microsoft.DocumentDB/locations/westus/operationsStatus/cfc39553-b7ad-4a27-bb8f-0367098dfcb2?api-version=2023-04-15
@@ -884,7 +602,6 @@
       - AZURECLI/2.49.0 azsdk-python-mgmt-cosmosdb/9.2.0 Python/3.10.11 (Windows-10-10.0.22621-SP0)
     method: GET
     uri: https://management.azure.com/subscriptions/00000000-0000-0000-0000-000000000000/providers/Microsoft.DocumentDB/locations/westus/operationsStatus/cfc39553-b7ad-4a27-bb8f-0367098dfcb2?api-version=2023-04-15
->>>>>>> 5307e359
   response:
     body:
       string: '{"status":"Succeeded"}'
@@ -896,11 +613,7 @@
       content-type:
       - application/json
       date:
-<<<<<<< HEAD
-      - Mon, 13 Mar 2023 17:49:19 GMT
-=======
       - Thu, 08 Jun 2023 17:52:48 GMT
->>>>>>> 5307e359
       pragma:
       - no-cache
       server:
@@ -932,21 +645,12 @@
       ParameterSetName:
       - -g -a -n --throughput
       User-Agent:
-<<<<<<< HEAD
-      - AZURECLI/2.46.0 azsdk-python-mgmt-cosmosdb/9.0.0 Python/3.10.10 (Linux-5.15.0-1033-azure-x86_64-with-glibc2.31)
-        VSTS_7b238909-6802-4b65-b90d-184bca47f458_build_220_0
-=======
-      - AZURECLI/2.49.0 azsdk-python-mgmt-cosmosdb/9.2.0 Python/3.10.11 (Windows-10-10.0.22621-SP0)
->>>>>>> 5307e359
-    method: GET
-    uri: https://management.azure.com/subscriptions/00000000-0000-0000-0000-000000000000/resourceGroups/cli_test_cosmosdb_table_resource_throughput000001/providers/Microsoft.DocumentDB/databaseAccounts/cli000002/tables/cli000003?api-version=2022-11-15
-  response:
-    body:
-<<<<<<< HEAD
-      string: '{"id":"/subscriptions/00000000-0000-0000-0000-000000000000/resourceGroups/cli_test_cosmosdb_table_resource_throughput000001/providers/Microsoft.DocumentDB/databaseAccounts/cli000002/tables/cli000003","type":"Microsoft.DocumentDB/databaseAccounts/tables","name":"cli000003","properties":{"resource":{"id":"cli000003","_rid":"kbM4APGcbbw=","_etag":"\"00000000-0000-0000-55d4-17c9f00701d9\"","_ts":1678729740}}}'
-=======
+      - AZURECLI/2.49.0 azsdk-python-mgmt-cosmosdb/9.2.0 Python/3.10.11 (Windows-10-10.0.22621-SP0)
+    method: GET
+    uri: https://management.azure.com/subscriptions/00000000-0000-0000-0000-000000000000/resourceGroups/cli_test_cosmosdb_table_resource_throughput000001/providers/Microsoft.DocumentDB/databaseAccounts/cli000002/tables/cli000003?api-version=2023-04-15
+  response:
+    body:
       string: '{"id":"/subscriptions/00000000-0000-0000-0000-000000000000/resourceGroups/cli_test_cosmosdb_table_resource_throughput000001/providers/Microsoft.DocumentDB/databaseAccounts/cli000002/tables/cli000003","type":"Microsoft.DocumentDB/databaseAccounts/tables","name":"cli000003","properties":{"resource":{"id":"cli000003","_rid":"FLhGAP4K6Zk=","_etag":"\"00000000-0000-0000-9a31-fd9a5c0701d9\"","_ts":1686246748}}}'
->>>>>>> 5307e359
     headers:
       cache-control:
       - no-store, no-cache
@@ -955,11 +659,7 @@
       content-type:
       - application/json
       date:
-<<<<<<< HEAD
-      - Mon, 13 Mar 2023 17:49:19 GMT
-=======
       - Thu, 08 Jun 2023 17:52:49 GMT
->>>>>>> 5307e359
       pragma:
       - no-cache
       server:
@@ -991,40 +691,31 @@
       ParameterSetName:
       - -g -a -n
       User-Agent:
-<<<<<<< HEAD
-      - AZURECLI/2.46.0 azsdk-python-mgmt-cosmosdb/9.0.0 Python/3.10.10 (Linux-5.15.0-1033-azure-x86_64-with-glibc2.31)
-        VSTS_7b238909-6802-4b65-b90d-184bca47f458_build_220_0
-=======
-      - AZURECLI/2.49.0 azsdk-python-mgmt-cosmosdb/9.2.0 Python/3.10.11 (Windows-10-10.0.22621-SP0)
->>>>>>> 5307e359
-    method: GET
-    uri: https://management.azure.com/subscriptions/00000000-0000-0000-0000-000000000000/resourceGroups/cli_test_cosmosdb_table_resource_throughput000001/providers/Microsoft.DocumentDB/databaseAccounts/cli000002/tables/cli000003/throughputSettings/default?api-version=2022-11-15
-  response:
-    body:
-<<<<<<< HEAD
-      string: '{"id":"/subscriptions/00000000-0000-0000-0000-000000000000/resourceGroups/cli_test_cosmosdb_table_resource_throughput000001/providers/Microsoft.DocumentDB/databaseAccounts/cli000002/tables/cli000003/throughputSettings/default","type":"Microsoft.DocumentDB/databaseAccounts/tables/throughputSettings","name":"wFei","properties":{"resource":{"throughput":1000,"minimumThroughput":"400"}}}'
-=======
+      - AZURECLI/2.49.0 azsdk-python-mgmt-cosmosdb/9.2.0 Python/3.10.11 (Windows-10-10.0.22621-SP0)
+    method: GET
+    uri: https://management.azure.com/subscriptions/00000000-0000-0000-0000-000000000000/resourceGroups/cli_test_cosmosdb_table_resource_throughput000001/providers/Microsoft.DocumentDB/databaseAccounts/cli000002/tables/cli000003/throughputSettings/default?api-version=2023-04-15
+  response:
+    body:
       string: '{"id":"/subscriptions/00000000-0000-0000-0000-000000000000/resourceGroups/cli_test_cosmosdb_table_resource_throughput000001/providers/Microsoft.DocumentDB/databaseAccounts/cli000002/tables/cli000003/throughputSettings/default","type":"Microsoft.DocumentDB/databaseAccounts/tables/throughputSettings","name":"nTrk","properties":{"resource":{"throughput":1000,"minimumThroughput":"400","softAllowedMaximumThroughput":"100000"}}}'
->>>>>>> 5307e359
-    headers:
-      cache-control:
-      - no-store, no-cache
-      content-length:
-      - '386'
-      content-type:
-      - application/json
-      date:
-<<<<<<< HEAD
-      - Mon, 13 Mar 2023 17:49:21 GMT
-=======
+    headers:
+      cache-control:
+      - no-store, no-cache
+      content-length:
+      - '426'
+      content-type:
+      - application/json
+      date:
       - Thu, 08 Jun 2023 17:52:49 GMT
->>>>>>> 5307e359
-      pragma:
-      - no-cache
-      server:
-      - Microsoft-HTTPAPI/2.0
-      strict-transport-security:
-      - max-age=31536000; includeSubDomains
+      pragma:
+      - no-cache
+      server:
+      - Microsoft-HTTPAPI/2.0
+      strict-transport-security:
+      - max-age=31536000; includeSubDomains
+      transfer-encoding:
+      - chunked
+      vary:
+      - Accept-Encoding
       x-content-type-options:
       - nosniff
       x-ms-gatewayversion:
@@ -1050,24 +741,15 @@
       ParameterSetName:
       - -g -a -n --throughput
       User-Agent:
-<<<<<<< HEAD
-      - AZURECLI/2.46.0 azsdk-python-mgmt-cosmosdb/9.0.0 Python/3.10.10 (Linux-5.15.0-1033-azure-x86_64-with-glibc2.31)
-        VSTS_7b238909-6802-4b65-b90d-184bca47f458_build_220_0
-=======
-      - AZURECLI/2.49.0 azsdk-python-mgmt-cosmosdb/9.2.0 Python/3.10.11 (Windows-10-10.0.22621-SP0)
->>>>>>> 5307e359
+      - AZURECLI/2.49.0 azsdk-python-mgmt-cosmosdb/9.2.0 Python/3.10.11 (Windows-10-10.0.22621-SP0)
     method: PUT
-    uri: https://management.azure.com/subscriptions/00000000-0000-0000-0000-000000000000/resourceGroups/cli_test_cosmosdb_table_resource_throughput000001/providers/Microsoft.DocumentDB/databaseAccounts/cli000002/tables/cli000003/throughputSettings/default?api-version=2022-11-15
+    uri: https://management.azure.com/subscriptions/00000000-0000-0000-0000-000000000000/resourceGroups/cli_test_cosmosdb_table_resource_throughput000001/providers/Microsoft.DocumentDB/databaseAccounts/cli000002/tables/cli000003/throughputSettings/default?api-version=2023-04-15
   response:
     body:
       string: '{"status":"Enqueued"}'
     headers:
       azure-asyncoperation:
-<<<<<<< HEAD
-      - https://management.azure.com/subscriptions/00000000-0000-0000-0000-000000000000/providers/Microsoft.DocumentDB/locations/westus/operationsStatus/3389c2c2-4888-4dc1-b2b7-5594518251e7?api-version=2022-11-15
-=======
       - https://management.azure.com/subscriptions/00000000-0000-0000-0000-000000000000/providers/Microsoft.DocumentDB/locations/westus/operationsStatus/39ae1794-b08c-4cc9-8abd-273e653df5cd?api-version=2023-04-15
->>>>>>> 5307e359
       cache-control:
       - no-store, no-cache
       content-length:
@@ -1075,15 +757,9 @@
       content-type:
       - application/json
       date:
-<<<<<<< HEAD
-      - Mon, 13 Mar 2023 17:49:21 GMT
-      location:
-      - https://management.azure.com/subscriptions/00000000-0000-0000-0000-000000000000/resourceGroups/cli_test_cosmosdb_table_resource_throughput000001/providers/Microsoft.DocumentDB/databaseAccounts/cli000002/tables/cli000003/throughputSettings/default/operationResults/3389c2c2-4888-4dc1-b2b7-5594518251e7?api-version=2022-11-15
-=======
       - Thu, 08 Jun 2023 17:52:51 GMT
       location:
       - https://management.azure.com/subscriptions/00000000-0000-0000-0000-000000000000/resourceGroups/cli_test_cosmosdb_table_resource_throughput000001/providers/Microsoft.DocumentDB/databaseAccounts/cli000002/tables/cli000003/throughputSettings/default/operationResults/39ae1794-b08c-4cc9-8abd-273e653df5cd?api-version=2023-04-15
->>>>>>> 5307e359
       pragma:
       - no-cache
       server:
@@ -1113,12 +789,6 @@
       ParameterSetName:
       - -g -a -n --throughput
       User-Agent:
-<<<<<<< HEAD
-      - AZURECLI/2.46.0 azsdk-python-mgmt-cosmosdb/9.0.0 Python/3.10.10 (Linux-5.15.0-1033-azure-x86_64-with-glibc2.31)
-        VSTS_7b238909-6802-4b65-b90d-184bca47f458_build_220_0
-    method: GET
-    uri: https://management.azure.com/subscriptions/00000000-0000-0000-0000-000000000000/providers/Microsoft.DocumentDB/locations/westus/operationsStatus/3389c2c2-4888-4dc1-b2b7-5594518251e7?api-version=2022-11-15
-=======
       - AZURECLI/2.49.0 azsdk-python-mgmt-cosmosdb/9.2.0 Python/3.10.11 (Windows-10-10.0.22621-SP0)
     method: GET
     uri: https://management.azure.com/subscriptions/00000000-0000-0000-0000-000000000000/providers/Microsoft.DocumentDB/locations/westus/operationsStatus/39ae1794-b08c-4cc9-8abd-273e653df5cd?api-version=2023-04-15
@@ -1168,7 +838,6 @@
       - AZURECLI/2.49.0 azsdk-python-mgmt-cosmosdb/9.2.0 Python/3.10.11 (Windows-10-10.0.22621-SP0)
     method: GET
     uri: https://management.azure.com/subscriptions/00000000-0000-0000-0000-000000000000/providers/Microsoft.DocumentDB/locations/westus/operationsStatus/39ae1794-b08c-4cc9-8abd-273e653df5cd?api-version=2023-04-15
->>>>>>> 5307e359
   response:
     body:
       string: '{"status":"Succeeded"}'
@@ -1180,11 +849,7 @@
       content-type:
       - application/json
       date:
-<<<<<<< HEAD
-      - Mon, 13 Mar 2023 17:49:51 GMT
-=======
       - Thu, 08 Jun 2023 17:53:21 GMT
->>>>>>> 5307e359
       pragma:
       - no-cache
       server:
@@ -1216,34 +881,21 @@
       ParameterSetName:
       - -g -a -n --throughput
       User-Agent:
-<<<<<<< HEAD
-      - AZURECLI/2.46.0 azsdk-python-mgmt-cosmosdb/9.0.0 Python/3.10.10 (Linux-5.15.0-1033-azure-x86_64-with-glibc2.31)
-        VSTS_7b238909-6802-4b65-b90d-184bca47f458_build_220_0
-=======
-      - AZURECLI/2.49.0 azsdk-python-mgmt-cosmosdb/9.2.0 Python/3.10.11 (Windows-10-10.0.22621-SP0)
->>>>>>> 5307e359
-    method: GET
-    uri: https://management.azure.com/subscriptions/00000000-0000-0000-0000-000000000000/resourceGroups/cli_test_cosmosdb_table_resource_throughput000001/providers/Microsoft.DocumentDB/databaseAccounts/cli000002/tables/cli000003/throughputSettings/default?api-version=2022-11-15
-  response:
-    body:
-<<<<<<< HEAD
-      string: '{"id":"/subscriptions/00000000-0000-0000-0000-000000000000/resourceGroups/cli_test_cosmosdb_table_resource_throughput000001/providers/Microsoft.DocumentDB/databaseAccounts/cli000002/tables/cli000003/throughputSettings/default","type":"Microsoft.DocumentDB/databaseAccounts/tables/throughputSettings","name":"wFei","properties":{"resource":{"throughput":2000,"minimumThroughput":"400"}}}'
-=======
+      - AZURECLI/2.49.0 azsdk-python-mgmt-cosmosdb/9.2.0 Python/3.10.11 (Windows-10-10.0.22621-SP0)
+    method: GET
+    uri: https://management.azure.com/subscriptions/00000000-0000-0000-0000-000000000000/resourceGroups/cli_test_cosmosdb_table_resource_throughput000001/providers/Microsoft.DocumentDB/databaseAccounts/cli000002/tables/cli000003/throughputSettings/default?api-version=2023-04-15
+  response:
+    body:
       string: '{"id":"/subscriptions/00000000-0000-0000-0000-000000000000/resourceGroups/cli_test_cosmosdb_table_resource_throughput000001/providers/Microsoft.DocumentDB/databaseAccounts/cli000002/tables/cli000003/throughputSettings/default","type":"Microsoft.DocumentDB/databaseAccounts/tables/throughputSettings","name":"nTrk","properties":{"resource":{"throughput":2000,"minimumThroughput":"400","softAllowedMaximumThroughput":"100000"}}}'
->>>>>>> 5307e359
-    headers:
-      cache-control:
-      - no-store, no-cache
-      content-length:
-      - '386'
-      content-type:
-      - application/json
-      date:
-<<<<<<< HEAD
-      - Mon, 13 Mar 2023 17:49:52 GMT
-=======
+    headers:
+      cache-control:
+      - no-store, no-cache
+      content-length:
+      - '426'
+      content-type:
+      - application/json
+      date:
       - Thu, 08 Jun 2023 17:53:22 GMT
->>>>>>> 5307e359
       pragma:
       - no-cache
       server:
