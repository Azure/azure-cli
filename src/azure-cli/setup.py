--- conflicted
+++ resolved
@@ -110,6 +110,7 @@
     'azure-mgmt-recoveryservicesbackup~=0.11.0',
     'azure-mgmt-redhatopenshift==0.1.0',
     'azure-mgmt-redis~=7.0.0rc1',
+    'azure-mgmt-redisenterprise~=1.0.0',
     'azure-mgmt-relay~=0.1.0',
     # 'azure-mgmt-reservations~=0.6.0',
     'azure-mgmt-reservations==0.6.0',  # TODO: Use requirements.txt instead of '==' #9781
@@ -142,11 +143,7 @@
     'xmltodict~=0.12',
     'javaproperties==0.5.1',
     'jsondiff==1.2.0',
-<<<<<<< HEAD
-    'azure-mgmt-redisenterprise~=1.0.0'
-=======
     'semver==2.13.0'
->>>>>>> f40797cd
 ]
 
 TESTS_REQUIRE = [
