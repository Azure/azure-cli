# --------------------------------------------------------------------------------------------
# Copyright (c) Microsoft Corporation. All rights reserved.
# Licensed under the MIT License. See License.txt in the project root for license information.
# --------------------------------------------------------------------------------------------

# pylint: disable=line-too-long,too-many-nested-blocks,too-many-lines,too-many-return-statements

import io
import json
from itertools import chain
from json import JSONDecodeError
from urllib.parse import urlparse
from ._snapshot_custom_client import AppConfigSnapshotClient

import chardet
import javaproperties
import yaml
from knack.log import get_logger
from knack.util import CLIError

from azure.cli.command_modules.keyvault.vendored_sdks.azure_keyvault_t1.key_vault_id import KeyVaultIdentifier
from azure.appconfiguration import ResourceReadOnlyError, ConfigurationSetting
from azure.core.exceptions import HttpResponseError
from azure.cli.core.util import user_confirmation
from azure.cli.core.azclierror import (FileOperationError,
                                       AzureInternalError,
                                       InvalidArgumentValueError,
                                       ValidationError,
                                       AzureResponseError,
                                       RequiredArgumentMissingError,
                                       ResourceNotFoundError)

from ._constants import (FeatureFlagConstants, KeyVaultConstants, SearchFilterOptions, KVSetConstants, ImportExportProfiles, AppServiceConstants, JsonDiff, CompareFieldsMap, StatusCodes, ImportMode)
from ._diff_utils import get_serializer, KVComparer, print_preview, __print_diff
from ._utils import prep_label_filter_for_url_encoding, is_json_content_type, validate_feature_flag_name, validate_feature_flag_key
from ._models import (KeyValue, convert_configurationsetting_to_keyvalue,
                      convert_keyvalue_to_configurationsetting, QueryFields)
from ._featuremodels import (map_featureflag_to_keyvalue, is_feature_flag, FeatureFlagValue, FeatureManagementReservedKeywords)

logger = get_logger(__name__)

FEATURE_FLAG_PROPERTIES = {
    FeatureFlagConstants.ID,
    FeatureFlagConstants.DESCRIPTION,
    FeatureFlagConstants.ENABLED,
    FeatureFlagConstants.CONDITIONS}


def validate_import_key(key):
    if key:
        if not isinstance(key, str):
            logger.warning("Ignoring invalid key '%s'. Key must be a string.", key)
            return False
        if key == '.' or key == '..' or '%' in key:
            logger.warning("Ignoring invalid key '%s'. Key cannot be a '.' or '..', or contain the '%%' character.", key)
            return False
        if key.startswith(FeatureFlagConstants.FEATURE_FLAG_PREFIX):
            logger.warning("Ignoring invalid key '%s'. Key cannot start with the reserved prefix for feature flags.", key)
            return False
    else:
        logger.warning("Ignoring invalid key ''. Key cannot be empty.")
        return False
    return True


def validate_import_feature(feature):
    try:
        validate_feature_flag_name(feature)
    except InvalidArgumentValueError as exception:
        logger.warning("Ignoring invalid feature '%s'. %s", feature, exception.error_msg)
        return False

    return True


def validate_import_feature_key(key):
    try:
        validate_feature_flag_key(key)
    except InvalidArgumentValueError as exception:
        logger.warning("Ignoring invalid feature with key '%s'. %s", key, exception.error_msg)
        return False

    return True


# File <-> List of KeyValue object

def __read_with_appropriate_encoding(file_path, format_):
    config_data = {}
    default_encoding = 'utf-8'
    detected_encoding = __check_file_encoding(file_path)

    try:
        with io.open(file_path, 'r', encoding=default_encoding) as config_file:
            if format_ == 'json':
                config_data = json.load(config_file)
                # Only accept json objects
                if not isinstance(config_data, (dict, list)):
                    raise ValueError("Json object required but type '{}' was given.".format(type(config_data).__name__))

            elif format_ == 'yaml':
                for yaml_data in list(yaml.safe_load_all(config_file)):
                    config_data.update(yaml_data)

            elif format_ == 'properties':
                config_data = javaproperties.load(config_file)
                logger.debug("Importing feature flags from a properties file is not supported. If properties file contains feature flags, they will be imported as regular key-values.")

    except (UnicodeDecodeError, json.JSONDecodeError):
        if detected_encoding == default_encoding:
            raise

        with io.open(file_path, 'r', encoding=detected_encoding) as config_file:
            if format_ == 'json':
                config_data = json.load(config_file)

            elif format_ == 'yaml':
                for yaml_data in list(yaml.safe_load_all(config_file)):
                    config_data.update(yaml_data)

            elif format_ == 'properties':
                config_data = javaproperties.load(config_file)
                logger.debug("Importing feature flags from a properties file is not supported. If properties file contains feature flags, they will be imported as regular key-values.")

    return config_data


def __read_kv_from_file(file_path,
                        format_,
                        separator=None,
                        prefix_to_add="",
                        depth=None,
                        content_type=None):
    config_data = {}
    try:
        config_data = __read_with_appropriate_encoding(file_path, format_)
        if format_ in ('json', 'yaml'):
            for feature_management_keyword in (
                    keywords.feature_management for keywords in FeatureManagementReservedKeywords.ALL):
                # delete all feature management sections in any name format.
                # If users have not skipped features, and there are multiple
                # feature sections, we will error out while reading features.
                if feature_management_keyword in config_data:
                    del config_data[feature_management_keyword]
    except ValueError as ex:
        raise FileOperationError('The input is not a well formatted %s file.\nException: %s' % (format_, ex))
    except yaml.YAMLError as ex:
        raise FileOperationError('The input is not a well formatted YAML file.\nException: %s' % (ex))
    except OSError:
        raise FileOperationError('File is not available.')

    flattened_data = {}
    if format_ == 'json' and content_type and is_json_content_type(content_type):
        for key in config_data:
            __flatten_json_key_value(key=prefix_to_add + key,
                                     value=config_data[key],
                                     flattened_data=flattened_data,
                                     depth=depth,
                                     separator=separator)
    else:
        index = 0
        is_list = isinstance(config_data, list)
        for key in config_data:
            if is_list:
                __flatten_key_value(key=prefix_to_add + str(index),
                                    value=key,
                                    flattened_data=flattened_data,
                                    depth=depth,
                                    separator=separator)
                index += 1
            else:
                __flatten_key_value(key=prefix_to_add + key,
                                    value=config_data[key],
                                    flattened_data=flattened_data,
                                    depth=depth,
                                    separator=separator)

    # convert to KeyValue list
    key_values = []
    for k, v in flattened_data.items():
        if validate_import_key(key=k):
            key_values.append(KeyValue(key=k, value=v))
    return key_values


def __read_features_from_file(file_path, format_):
    config_data = {}
    features_dict = {}
    # Default is PascalCase, but it will always be overwritten as long as there is a feature section in file
    feature_management_keywords = FeatureManagementReservedKeywords.get_keywords('pascal')

    if format_ == 'properties':
        logger.warning("Importing feature flags from a properties file is not supported. If properties file contains feature flags, they will be imported as regular key-values.")
        return features_dict

    try:
        config_data = __read_with_appropriate_encoding(file_path, format_)
        found_feature_section = False
        for keywordset in FeatureManagementReservedKeywords.ALL:
            # find the first occurrence of feature management section in file.
            # Enforce the same naming convention for 'EnabledFor' keyword
            # If there are multiple feature sections, we will error out here.
            if keywordset.feature_management in config_data:
                if not found_feature_section:
                    features_dict = config_data[keywordset.feature_management]
                    feature_management_keywords = keywordset
                    found_feature_section = True
                else:
                    raise FileOperationError('Unable to proceed because file contains multiple sections corresponding to "Feature Management".')

    except ValueError as ex:
        raise FileOperationError(
            'The feature management section of input is not a well formatted %s file.\nException: %s' % (format_, ex))
    except yaml.YAMLError as ex:
        raise FileOperationError('The feature management section of input is not a well formatted YAML file.\nException: %s' % (ex))
    except OSError:
        raise FileOperationError('File is not available.')

    # features_dict contains all features that need to be converted to KeyValue format now
    return __convert_feature_dict_to_keyvalue_list(features_dict, feature_management_keywords)


def __write_kv_and_features_to_file(file_path, key_values=None, features=None, format_=None, separator=None, skip_features=False, naming_convention='pascal'):
    if not key_values and not features:
        logger.warning('\nSource configuration is empty. No changes will be made.')
        return

    try:
        exported_keyvalues = __export_keyvalues(key_values, format_, separator, None)
        if features and not skip_features:
            exported_features = __export_features(features, naming_convention)
            exported_keyvalues.update(exported_features)

        with open(file_path, 'w', encoding='utf-8') as fp:
            if format_ == 'json':
                json.dump(exported_keyvalues, fp, indent=2, ensure_ascii=False)
            elif format_ == 'yaml':
                yaml.safe_dump(exported_keyvalues, fp, sort_keys=False, width=float('inf'))
            elif format_ == 'properties':
                javaproperties.dump(exported_keyvalues, fp)
    except Exception as exception:
        raise FileOperationError("Failed to export key-values to file. " + str(exception))


# Exported in the format @Microsoft.AppConfiguration(Endpoint=<storeEndpoint>; Key=<kvKey>; Label=<kvLabel>).
# Label is optional

def __map_to_appservice_config_reference(key_value, endpoint, prefix):
    label = key_value.label
    key_value.value = AppServiceConstants.APPSVC_CONFIG_REFERENCE_PREFIX + '(Endpoint={0}; Key={1}'.format(
        endpoint, key_value.key) + ('; Label={0}'.format(label) if label is not None else '') + ')'

    if key_value.key.startswith(prefix):
        key_value.key = key_value.key[len(prefix):]

    # We set content type to an empty string to ensure that this key-value is not treated as a key-vault reference or feature flag down the line.
    key_value.content_type = ""
    return key_value


# Config Store <-> List of KeyValue object

def __read_kv_from_config_store(azconfig_client,
                                key=None,
                                label=None,
                                snapshot=None,
                                datetime=None,
                                fields=None,
                                top=None,
                                all_=True,
                                cli_ctx=None,
                                prefix_to_remove="",
                                prefix_to_add=""):
    # pylint: disable=too-many-branches too-many-statements

    # list_configuration_settings returns kv with null label when:
    # label = ASCII null 0x00 (or URL encoded %00)
    # In delete, import & export commands, we treat missing --label as null label
    # In list, restore & list_revision commands, we treat missing --label as all labels

    label = prep_label_filter_for_url_encoding(label)

    query_fields = []
    if fields:
        # Create list of string field names from QueryFields list
        for field in fields:
            if field == QueryFields.ALL:
                query_fields.clear()
                break
            query_fields.append(field.name.lower())

    if snapshot:
        try:
            configsetting_iterable = AppConfigSnapshotClient(azconfig_client).list_snapshot_kv(name=snapshot,
                                                                                               fields=query_fields)

        except HttpResponseError as exception:
            raise AzureResponseError('Failed to read key-values(s) from snapshot {}. '.format(snapshot) + str(exception))

    else:
        try:
            configsetting_iterable = azconfig_client.list_configuration_settings(key_filter=key,
                                                                                 label_filter=label,
                                                                                 accept_datetime=datetime,
                                                                                 fields=query_fields)
        except HttpResponseError as exception:
            raise AzureResponseError('Failed to read key-value(s) that match the specified key and label. ' + str(exception))

    retrieved_kvs = []
    count = 0

    if all_:
        top = float('inf')
    elif top is None:
        top = 100

    if cli_ctx:
        from azure.cli.command_modules.keyvault._client_factory import keyvault_data_plane_factory
        keyvault_client = keyvault_data_plane_factory(cli_ctx)
    else:
        keyvault_client = None

    for setting in configsetting_iterable:
        kv = convert_configurationsetting_to_keyvalue(setting)

        if kv.key:
            # remove prefix if specified
            if kv.key.startswith(prefix_to_remove):
                kv.key = kv.key[len(prefix_to_remove):]

            # add prefix if specified
            kv.key = prefix_to_add + kv.key

            if kv.content_type and kv.value:
                # resolve key vault reference
                if keyvault_client and __is_key_vault_ref(kv):
                    __resolve_secret(keyvault_client, kv)

        # trim unwanted fields from kv object instead of leaving them as null.
        if fields:
            partial_kv = {}
            for field in fields:
                partial_kv[field.name.lower()] = kv.__dict__[field.name.lower()]
            retrieved_kvs.append(partial_kv)
        else:
            retrieved_kvs.append(kv)
        count += 1
        if count >= top:
            return retrieved_kvs

    # A request to list kvs of a non-existent snapshot returns an empty result.
    # We first check if the snapshot exists before returning an empty result.
    if snapshot and len(retrieved_kvs) == 0:
        try:
            _ = AppConfigSnapshotClient(azconfig_client).get_snapshot(name=snapshot)

        except HttpResponseError as exception:
            if exception.status_code == StatusCodes.NOT_FOUND:
                raise ResourceNotFoundError("No snapshot with name '{}' was found.".format(snapshot))

    return retrieved_kvs


def __write_kv_and_features_to_config_store(azconfig_client,
                                            key_values,
                                            features=None,
                                            label=None,
                                            preserve_labels=False,
                                            content_type=None):
    if not key_values and not features:
        logger.warning('\nSource configuration is empty. No changes will be made.')
        return

    # write all keyvalues to target store
    if features:
        key_values.extend(__convert_featureflag_list_to_keyvalue_list(features))

    for kv in key_values:
        set_kv = convert_keyvalue_to_configurationsetting(kv)
        if not preserve_labels:
            set_kv.label = label

        # Don't overwrite the content type of feature flags or key vault references
        if content_type and not is_feature_flag(set_kv) and not __is_key_vault_ref(set_kv):
            set_kv.content_type = content_type

        __write_configuration_setting_to_config_store(azconfig_client, set_kv)


def __is_key_vault_ref(kv):
    return kv and kv.content_type and isinstance(kv.content_type, str) and kv.content_type.lower() == KeyVaultConstants.KEYVAULT_CONTENT_TYPE


def __discard_features_from_retrieved_kv(src_kvs):
    try:
        src_kvs[:] = [kv for kv in src_kvs if not is_feature_flag(kv)]
    except Exception as exception:
        raise CLIError(str(exception))


# App Service <-> List of KeyValue object

def __read_kv_from_app_service(cmd, appservice_account, prefix_to_add="", content_type=None):
    try:
        key_values = []
        from azure.cli.command_modules.appservice.custom import get_app_settings
        slot = appservice_account.get('resource_name') if appservice_account.get('resource_type') == 'slots' else None
        settings = get_app_settings(
            cmd, resource_group_name=appservice_account["resource_group"], name=appservice_account["name"], slot=slot)
        for item in settings:
            key = prefix_to_add + item['name']
            value = item['value']

            if value.strip().lower().startswith(AppServiceConstants.APPSVC_CONFIG_REFERENCE_PREFIX.lower()):   # Exclude app configuration references.
                logger.warning('Ignoring app configuration reference with Key "%s" and Value "%s"', key, value)
                continue

            if validate_import_key(key):
                tags = {AppServiceConstants.APPSVC_SLOT_SETTING_KEY: str(item['slotSetting']).lower()} if item['slotSetting'] else {}

                # Value will look like one of the following if it is a KeyVault reference:
                # @Microsoft.KeyVault(SecretUri=https://myvault.vault.azure.net/secrets/mysecret/ec96f02080254f109c51a1f14cdb1931)
                # @Microsoft.KeyVault(VaultName=myvault;SecretName=mysecret;SecretVersion=ec96f02080254f109c51a1f14cdb1931)
                if value and value.strip().lower().startswith(AppServiceConstants.APPSVC_KEYVAULT_PREFIX.lower()):
                    try:
                        # Strip all whitespaces from value string.
                        # Valid values of SecretUri, VaultName, SecretName or SecretVersion will never have whitespaces.
                        value = value.replace(" ", "")
                        appsvc_value_dict = dict(x.split('=') for x in value[len(AppServiceConstants.APPSVC_KEYVAULT_PREFIX) + 1: -1].split(';'))
                        appsvc_value_dict = {k.lower(): v for k, v in appsvc_value_dict.items()}
                        secret_identifier = appsvc_value_dict.get('secreturi')
                        if not secret_identifier:
                            # Construct secreturi
                            vault_name = appsvc_value_dict.get('vaultname')
                            secret_name = appsvc_value_dict.get('secretname')
                            secret_version = appsvc_value_dict.get('secretversion')
                            secret_identifier = "https://{0}.vault.azure.net/secrets/{1}/{2}".format(vault_name, secret_name, secret_version)
                        try:
                            # this throws an exception for invalid format of secret identifier
                            KeyVaultIdentifier(uri=secret_identifier)
                            kv = KeyValue(key=key,
                                          value=json.dumps({"uri": secret_identifier}, ensure_ascii=False, separators=(',', ':')),
                                          tags=tags,
                                          content_type=KeyVaultConstants.KEYVAULT_CONTENT_TYPE)
                            key_values.append(kv)
                            continue
                        except (TypeError, ValueError) as e:
                            logger.debug(
                                'Exception while validating the format of KeyVault identifier. Key "%s" with value "%s" will be treated like a regular key-value.\n%s', key, value, str(e))
                    except (AttributeError, TypeError, ValueError) as e:
                        logger.debug(
                            'Key "%s" with value "%s" is not a well-formatted KeyVault reference. It will be treated like a regular key-value.\n%s', key, value, str(e))

                elif content_type and is_json_content_type(content_type):
                    # If appservice values are being imported with JSON content type,
                    # we need to validate that values are in valid JSON format.
                    try:
                        json.loads(value)
                    except ValueError:
                        raise ValidationError('Value "{}" for key "{}" is not a valid JSON object, which conflicts with the provided content type "{}".'.format(value, key, content_type))

                kv = KeyValue(key=key, value=value, tags=tags)
                key_values.append(kv)
        return key_values
    except Exception as exception:
        raise CLIError("Failed to read key-values from appservice.\n" + str(exception))


def __write_kv_to_app_service(cmd, key_values, appservice_account):
    if not key_values:
        logger.warning('\nSource configuration is empty. No changes will be made.')
        return

    try:
        non_slot_settings = []
        slot_settings = []
        for kv in key_values:
            name = kv.key
            value = kv.value
            # If its a KeyVault ref, convert the format to AppService KeyVault ref format
            if __is_key_vault_ref(kv):
                try:
                    secret_uri = json.loads(value).get("uri")
                    if secret_uri:
                        value = AppServiceConstants.APPSVC_KEYVAULT_PREFIX + '(SecretUri={0})'.format(secret_uri)
                    else:
                        logger.debug(
                            'Key "%s" with value "%s" is not a well-formatted KeyVault reference. It will be treated like a regular key-value.\n', name, value)
                except (AttributeError, TypeError, ValueError) as e:
                    logger.debug(
                        'Key "%s" with value "%s" is not a well-formatted KeyVault reference. It will be treated like a regular key-value.\n%s', name, value, str(e))

            if AppServiceConstants.APPSVC_SLOT_SETTING_KEY in kv.tags and kv.tags[AppServiceConstants.APPSVC_SLOT_SETTING_KEY] == 'true':
                slot_settings.append(name + '=' + value)
            else:
                non_slot_settings.append(name + '=' + value)
        # known issue 4/26: with in-place update, AppService could change slot-setting true/false incorrectly
        slot = appservice_account.get('resource_name') if appservice_account.get('resource_type') == 'slots' else None
        from azure.cli.command_modules.appservice.custom import update_app_settings
        update_app_settings(cmd, resource_group_name=appservice_account["resource_group"],
                            name=appservice_account["name"], settings=non_slot_settings, slot_settings=slot_settings, slot=slot)
    except Exception as exception:
        raise CLIError("Failed to write key-values to appservice: " + str(exception))


# Helper functions
def __export_kvset_to_file(file_path, keyvalues, yes):
    if len(keyvalues) == 0:
        logger.warning('\nSource configuration is empty. Nothing to export.')
        return

    kvset_serializer = get_serializer("kvset")
    kvset = [kvset_serializer(keyvalue) for keyvalue in keyvalues]
    obj = {KVSetConstants.KVSETRootElementName: kvset}

    updates = {JsonDiff.ADD: kvset}
    print_preview(updates, level="kvset", yes=yes, title="KVSet", indent=2, show_update_diff=False)

    if not yes:
        user_confirmation('Do you want to continue? \n')
    try:
        with open(file_path, 'w', encoding='utf-8') as fp:
            json.dump(obj, fp, indent=2, ensure_ascii=False)
    except Exception as exception:
        raise FileOperationError("Failed to export key-values to file. " + str(exception))


def __print_restore_preview(diff, yes):
    if not yes:
        logger.warning('\n---------------- Restore Preview ----------------')

    if not diff or not any(diff.values()):
        logger.warning('\nNo matching records found to be restored. No changes will be made.')
        return False

    if not yes:
        __print_diff(diff, "restore", indent=2, show_update_diff=False)

    logger.warning("")  # printing an empty line for formatting purpose

    return True


def __flatten_json_key_value(key, value, flattened_data, depth, separator):
    if depth > 1:
        depth = depth - 1
        if value and isinstance(value, dict):
            if separator is None or not separator:
                raise RequiredArgumentMissingError(
                    "A non-empty separator is required for importing hierarchical configurations.")
            for nested_key in value:
                __flatten_json_key_value(
                    key + separator + nested_key, value[nested_key], flattened_data, depth, separator)
        else:
            if key in flattened_data:
                logger.debug(
                    "The key %s already exist, value has been overwritten.", key)
            flattened_data[key] = json.dumps(value)
    else:
        flattened_data[key] = json.dumps(value)


def __flatten_key_value(key, value, flattened_data, depth, separator):
    if depth > 1:
        depth = depth - 1
        if isinstance(value, list):
            if separator is None or not separator:
                raise RequiredArgumentMissingError(
                    "A non-empty separator is required for importing hierarchical configurations.")
            for index, item in enumerate(value):
                __flatten_key_value(
                    key + separator + str(index), item, flattened_data, depth, separator)
        elif isinstance(value, dict):
            if separator is None or not separator:
                raise RequiredArgumentMissingError(
                    "A non-empty separator is required for importing hierarchical configurations.")
            for nested_key in value:
                __flatten_key_value(
                    key + separator + nested_key, value[nested_key], flattened_data, depth, separator)
        else:
            if key in flattened_data:
                logger.debug(
                    "The key %s already exist, value has been overwritten.", key)
            flattened_data[key] = value if isinstance(value, str) else json.dumps(value)  # Ensure boolean values are properly stringified.
    else:
        flattened_data[key] = value if isinstance(value, str) else json.dumps(value)


def __export_keyvalue(key_segments, value, constructed_data):
    first_key_segment = key_segments[0]

    if len(key_segments) == 1:
        constructed_data[first_key_segment] = value
    else:
        if first_key_segment not in constructed_data:
            constructed_data[first_key_segment] = {}
        __export_keyvalue(
            key_segments[1:], value, constructed_data[first_key_segment])


def __export_keyvalues(fetched_items, format_, separator, prefix=None):
    exported_dict = {}

    previous_kv = None
    try:
        for kv in fetched_items:
            key = kv.key
            if format_ != 'properties' and is_json_content_type(kv.content_type):
                try:
                    # Convert JSON string value to python object
                    kv.value = json.loads(kv.value)
                except (ValueError, TypeError):
                    logger.debug('Error while converting value "%s" for key "%s" to JSON. Value will be treated as string.', kv.value, kv.key)

            if prefix is not None:
                if not key.startswith(prefix):
                    continue
                key = key[len(prefix):]

            if previous_kv is not None and previous_kv.key == key:
                if previous_kv.value != kv.value:
                    raise CLIError(
                        "The key {} has two labels {} and {}, which conflicts with each other.".format(previous_kv.key, previous_kv.label, kv.label))
                continue
            previous_kv = KeyValue(key, kv.value)

            # No need to construct for properties format
            if format_ == 'properties' or separator is None or not separator:
                exported_dict.update({key: kv.value})
                continue

            key_segments = key.split(separator)
            __export_keyvalue(key_segments, kv.value, exported_dict)

        return __try_convert_to_arrays(exported_dict)
    except Exception as exception:
        raise CLIError("Fail to export key-values." + str(exception))


def __try_convert_to_arrays(constructed_data):
    if not (isinstance(constructed_data, dict) and len(constructed_data) > 0):
        return constructed_data

    # Object cannot be an array if not all keys are numeric
    if False not in (key.isdigit() for key in constructed_data):
        is_array = True
        sorted_data_keys = sorted(int(key) for key in constructed_data)

        # If all keys are digits and in order starting from 0, we convert the dictionary to an array
        # with indices corresponding to the keys.
        # We do not try to convert key-values at the root of the object to an array even if they meet this criterion.
        for index, key in enumerate(sorted_data_keys):
            if index != key:
                is_array = False
                break

        if is_array:
            return [__try_convert_to_arrays(constructed_data[str(data_key)]) for data_key in sorted_data_keys]

    return {data_key: __try_convert_to_arrays(data_value) for data_key, data_value in constructed_data.items()}


def __export_features(retrieved_features, naming_convention):
    feature_reserved_keywords = FeatureManagementReservedKeywords.get_keywords(naming_convention)
    exported_dict = {feature_reserved_keywords.feature_management: {}}

    try:
        # retrieved_features is a list of FeatureFlag objects
        for feature in retrieved_features:

            # if feature state is on or off, it means there are no filters
            if feature.state == "on":
                feature_state = True

            elif feature.state == "off":
                feature_state = False

            elif feature.state == "conditional":
                feature_state = {feature_reserved_keywords.enabled_for: []}

                for condition_key, condition in feature.conditions.items():

                    # client filters
                    if condition_key == FeatureFlagConstants.CLIENT_FILTERS and condition is not None:
                        for filter_ in condition:
                            feature_filter = {"Name": filter_.name}

                            if filter_.parameters:
                                feature_filter["Parameters"] = filter_.parameters

                            feature_state[feature_reserved_keywords.enabled_for].append(feature_filter)

                    # requirement type
                    elif condition_key == FeatureFlagConstants.REQUIREMENT_TYPE:
                        feature_state[feature_reserved_keywords.requirement_type] = condition
                    else:
                        feature_state[condition_key] = condition

            feature_entry = {feature.name: feature_state}

            exported_dict[feature_reserved_keywords.feature_management].update(feature_entry)

        return __compact_key_values(exported_dict)

    except Exception as exception:
        raise CLIError("Failed to export feature flags. " + str(exception))


def __convert_feature_dict_to_keyvalue_list(features_dict, feature_management_keywords):
    # pylint: disable=too-many-nested-blocks
    key_values = []
    default_conditions = {FeatureFlagConstants.CLIENT_FILTERS: []}

    try:
        for k, v in features_dict.items():
            if validate_import_feature(feature=k):

                key = FeatureFlagConstants.FEATURE_FLAG_PREFIX + str(k)
                feature_flag_value = FeatureFlagValue(id_=str(k))

                if isinstance(v, dict):
                    # This may be a conditional feature
                    feature_flag_value.enabled = False
<<<<<<< HEAD
                    try:
                        feature_flag_value.conditions = {'client_filters': v[enabled_for_keyword]}
                    except KeyError:
                        raise ValidationError("Feature '{0}' must contain '{1}' definition or have a true/false value. \n".format(str(k), enabled_for_keyword))
=======
                    feature_flag_value.conditions = {}
                    enabled_for_found = False
>>>>>>> a986c233

                    for condition, condition_value in v.items():
                        if condition == feature_management_keywords.enabled_for:
                            feature_flag_value.conditions[FeatureFlagConstants.CLIENT_FILTERS] = condition_value
                            enabled_for_found = True
                        elif condition == feature_management_keywords.requirement_type and condition_value:
<<<<<<< HEAD
                            if condition_value.lower() not in (FeatureFlagConstants.REQUIREMENT_TYPE_ALL, FeatureFlagConstants.REQUIREMENT_TYPE_ANY):
=======
                            if condition_value.lower() not in ("all", "any"):
>>>>>>> a986c233
                                raise ValidationError("Feature '{0}' must have an any/all requirement type. \n".format(str(k)))
                            feature_flag_value.conditions[FeatureFlagConstants.REQUIREMENT_TYPE] = condition_value
                        else:
                            feature_flag_value.conditions[condition] = condition_value
                    if not enabled_for_found:
                        raise ValidationError("Feature '{0}' must contain '{1}' definition or have a true/false value. \n".format(str(k), feature_management_keywords.enabled_for))

                    if feature_flag_value.conditions[FeatureFlagConstants.CLIENT_FILTERS]:
                        feature_flag_value.enabled = True

                        for idx, val in enumerate(feature_flag_value.conditions[FeatureFlagConstants.CLIENT_FILTERS]):
                            # each val should be a dict with at most 2 keys (Name, Parameters) or at least 1 key (Name)
                            val = {filter_key.lower(): filter_val for filter_key, filter_val in val.items()}
                            if not val.get(FeatureFlagConstants.FILTER_NAME, None):
                                logger.warning("Ignoring a filter for feature '%s' because it doesn't have a 'Name' attribute.", str(k))
                                continue

                            if val[FeatureFlagConstants.FILTER_NAME].lower() == "alwayson":
                                # We support alternate format for specifying always ON features
                                # "FeatureT": {"EnabledFor": [{ "Name": "AlwaysOn"}]}
                                feature_flag_value.conditions = default_conditions
                                break

                            filter_param = val.get(FeatureFlagConstants.FILTER_PARAMETERS, {})
                            new_val = {FeatureFlagConstants.FILTER_NAME: val[FeatureFlagConstants.FILTER_NAME]}
                            if filter_param:
                                new_val[FeatureFlagConstants.FILTER_PARAMETERS] = filter_param
                            feature_flag_value.conditions[FeatureFlagConstants.CLIENT_FILTERS][idx] = new_val
                elif isinstance(v, bool):
                    feature_flag_value.enabled = v
                    feature_flag_value.conditions = default_conditions
                else:
                    raise ValueError("The type of '{}' should be either boolean or dictionary.".format(v))

                set_kv = KeyValue(key=key,
                                  value=json.dumps(feature_flag_value, default=lambda o: o.__dict__, ensure_ascii=False),
                                  content_type=FeatureFlagConstants.FEATURE_FLAG_CONTENT_TYPE)
                key_values.append(set_kv)

    except Exception as exception:
        raise CLIError("File contains feature flags in invalid format. " + str(exception))
    return key_values


def __convert_featureflag_list_to_keyvalue_list(featureflags):
    kv_list = []
    for feature in featureflags:
        try:
            kv = map_featureflag_to_keyvalue(feature)
        except ValueError as exception:
            # If we failed to convert FatureFlag to KeyValue, log warning and continue parsing other features
            logger.warning(exception)
            continue

        kv_list.append(kv)

    return kv_list


def __check_file_encoding(file_path):
    with open(file_path, 'rb') as config_file:
        data = config_file.readline()
        encoding_type = chardet.detect(data)['encoding']
        return encoding_type


def __compact_key_values(key_values):
    if isinstance(key_values, list):
        compacted = []

        for item in key_values:
            if isinstance(item, (list, dict)):
                compacted.append(__compact_key_values(item))
            elif not isinstance(item, Undef):
                compacted.append(item)
    else:
        compacted = {}
        for key in key_values:
            value = key_values[key]
            if isinstance(value, (list, dict)):
                compacted.update({key: __compact_key_values(value)})
            else:
                compacted.update({key: value})
    return compacted


def __resolve_secret(keyvault_client, keyvault_reference):
    from azure.cli.command_modules.keyvault.vendored_sdks.azure_keyvault_t1.key_vault_id import SecretId
    try:
        secret_id = json.loads(keyvault_reference.value)["uri"]
        kv_identifier = SecretId(uri=secret_id)

        secret = keyvault_client.get_secret(vault_base_url=kv_identifier.vault,
                                            secret_name=kv_identifier.name,
                                            secret_version=kv_identifier.version)
        keyvault_reference.value = secret.value
        return keyvault_reference
    except (TypeError, ValueError):
        raise ValidationError("Invalid key vault reference for key {} value:{}.".format(keyvault_reference.key, keyvault_reference.value))
    except Exception as exception:
        raise CLIError(str(exception))


def __import_kvset_from_file(client, path, strict, yes, import_mode=ImportMode.IGNORE_MATCH):
    new_kvset = __read_with_appropriate_encoding(file_path=path, format_='json')
    if KVSetConstants.KVSETRootElementName not in new_kvset:
        raise FileOperationError("file '{0}' is not in a valid '{1}' format.".format(path, ImportExportProfiles.KVSET))

    kvset_from_file = [ConfigurationSetting(key=kv.get('key', None),
                                            label=kv.get('label', None),
                                            content_type=kv.get('content_type', None),
                                            value=kv.get('value', None),
                                            tags=kv.get('tags', None))
                       for kv in new_kvset[KVSetConstants.KVSETRootElementName]]

    kvset_from_file = list(filter(__validate_import_config_setting, kvset_from_file))

    existing_kvset = __read_kv_from_config_store(client,
                                                 key=SearchFilterOptions.ANY_KEY,
                                                 label=SearchFilterOptions.ANY_LABEL)

    comparer = KVComparer(kvset_from_file, CompareFieldsMap["kvset"])
    diff = comparer.compare(existing_kvset, strict=strict)

    changes_detected = print_preview(diff, level="kvset", yes=yes, strict=strict, title="KVSet", indent=2, show_update_diff=False)

    if not changes_detected:
        return

    if not yes:
        user_confirmation('Do you want to continue?\n')

    for config_setting in diff.get(JsonDiff.DELETE, []):
        __delete_configuration_setting_from_config_store(client, config_setting)

    # Create joint iterable from added and updated kvs
    if import_mode == ImportMode.IGNORE_MATCH:
        kvset_to_import_iter = chain(
            diff.get(JsonDiff.ADD, []),
            (update["new"] for update in diff.get(JsonDiff.UPDATE, [])))  # The value of diff update property is of the form List[{"new": KeyValue, "old": KeyValue}]
    else:
        kvset_to_import_iter = kvset_from_file

    for config_setting in kvset_to_import_iter:
        __write_configuration_setting_to_config_store(client, config_setting)


def __validate_import_keyvault_ref(kv):
    if kv and validate_import_key(kv.key):
        try:
            value = json.loads(kv.value)
        except JSONDecodeError as exception:
            logger.warning("The keyvault reference with key '{%s}' is not in a valid JSON format. It will not be imported.\n{%s}", kv.key, str(exception))
            return False

        if 'uri' in value:
            parsed_url = urlparse(value['uri'])
            # URL with a valid scheme and netloc is a valid url, but keyvault ref has path as well, so validate it
            if parsed_url.scheme and parsed_url.netloc and parsed_url.path:
                try:
                    KeyVaultIdentifier(uri=value['uri'])
                    return True
                except Exception:  # pylint: disable=broad-except
                    pass

        logger.warning("Keyvault reference with key '{%s}' is not a valid keyvault reference. It will not be imported.", kv.key)
    return False


def __validate_import_feature_flag(kv):
    if kv and validate_import_feature_key(kv.key):
        try:
            ff = json.loads(kv.value)
            if FEATURE_FLAG_PROPERTIES == ff.keys():
                return validate_import_feature(ff[FeatureFlagConstants.ID])

            logger.warning("The feature flag with key '{%s}' is not a valid feature flag. It will not be imported.", kv.key)
        except JSONDecodeError as exception:
            logger.warning("The feature flag with key '{%s}' is not in a valid JSON format. It will not be imported.\n{%s}", kv.id, str(exception))
    return False


def __validate_import_config_setting(config_setting):
    if __is_key_vault_ref(kv=config_setting):
        if not __validate_import_keyvault_ref(kv=config_setting):
            return False
    elif is_feature_flag(kv=config_setting):
        if not __validate_import_feature_flag(kv=config_setting):
            return False
    elif not validate_import_key(config_setting.key):
        return False

    if config_setting.value and not isinstance(config_setting.value, str):
        logger.warning("The 'value' for the key '{%s}' is not a string. This key-value will not be imported.", config_setting.key)
        return False
    if config_setting.content_type and not isinstance(config_setting.content_type, str):
        logger.warning("The 'content_type' for the key '{%s}' is not a string. This key-value will not be imported.", config_setting.key)
        return False
    if config_setting.label and not isinstance(config_setting.label, str):
        logger.warning("The 'label' for the key '{%s}' is not a string. This key-value will not be imported.", config_setting.key)
        return False

    return __validate_import_tags(config_setting)


def __validate_import_tags(kv):
    if kv.tags and not isinstance(kv.tags, dict):
        logger.warning("The format of 'tags' for key '%s' is not valid. This key-value will not be imported.", kv.key)
        return False

    if kv.tags:
        for tag_key, tag_value in kv.tags.items():
            if not isinstance(tag_value, str):
                logger.warning("The value for the tag '{%s}' for key '{%s}' is not in a valid format. This key-value will not be imported.", tag_key, kv.key)
                return False
    return True


def __write_configuration_setting_to_config_store(azconfig_client, configuration_setting):
    try:
        azconfig_client.set_configuration_setting(configuration_setting)
    except ResourceReadOnlyError:
        logger.warning(
            "Failed to set read only key-value with key '%s' and label '%s'. Unlock the key-value before updating it.",
            configuration_setting.key, configuration_setting.label)
    except HttpResponseError as exception:
        logger.warning(
            "Failed to set key-value with key '%s' and label '%s'. %s",
            configuration_setting.key, configuration_setting.label, str(exception))
    except Exception as exception:
        raise AzureInternalError(str(exception))


def __delete_configuration_setting_from_config_store(azconfig_client, configuration_setting):
    try:
        azconfig_client.delete_configuration_setting(key=configuration_setting.key, label=configuration_setting.label)
    except ResourceReadOnlyError:
        logger.warning(
            "Failed to delete read only key-value with key '%s' and label '%s'. Unlock the key-value before deleting it.",
            configuration_setting.key, configuration_setting.label)
    except HttpResponseError as exception:
        logger.warning(
            "Failed to delete key-value with key '%s' and label '%s'. %s",
            configuration_setting.key, configuration_setting.label, str(exception))
    except Exception as exception:
        raise AzureInternalError(str(exception))


class Undef:  # pylint: disable=too-few-public-methods
    '''
    Dummy undef class used to preallocate space for kv exporting.

    '''

    def __init__(self):
        return<|MERGE_RESOLUTION|>--- conflicted
+++ resolved
@@ -721,26 +721,15 @@
                 if isinstance(v, dict):
                     # This may be a conditional feature
                     feature_flag_value.enabled = False
-<<<<<<< HEAD
-                    try:
-                        feature_flag_value.conditions = {'client_filters': v[enabled_for_keyword]}
-                    except KeyError:
-                        raise ValidationError("Feature '{0}' must contain '{1}' definition or have a true/false value. \n".format(str(k), enabled_for_keyword))
-=======
                     feature_flag_value.conditions = {}
                     enabled_for_found = False
->>>>>>> a986c233
 
                     for condition, condition_value in v.items():
                         if condition == feature_management_keywords.enabled_for:
                             feature_flag_value.conditions[FeatureFlagConstants.CLIENT_FILTERS] = condition_value
                             enabled_for_found = True
                         elif condition == feature_management_keywords.requirement_type and condition_value:
-<<<<<<< HEAD
                             if condition_value.lower() not in (FeatureFlagConstants.REQUIREMENT_TYPE_ALL, FeatureFlagConstants.REQUIREMENT_TYPE_ANY):
-=======
-                            if condition_value.lower() not in ("all", "any"):
->>>>>>> a986c233
                                 raise ValidationError("Feature '{0}' must have an any/all requirement type. \n".format(str(k)))
                             feature_flag_value.conditions[FeatureFlagConstants.REQUIREMENT_TYPE] = condition_value
                         else:
