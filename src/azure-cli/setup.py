--- conflicted
+++ resolved
@@ -102,15 +102,9 @@
     'azure-mgmt-maps~=2.0.0',
     'azure-mgmt-marketplaceordering==1.1.0',
     'azure-mgmt-media~=9.0',
-<<<<<<< HEAD
-    'azure-mgmt-monitor~=3.0.0',
+    'azure-mgmt-monitor~=4.0.1',
     'azure-mgmt-msi~=6.1.0',
-    'azure-mgmt-netapp~=8.0.0',
-=======
-    'azure-mgmt-monitor~=4.0.1',
-    'azure-mgmt-msi~=6.0.1',
     'azure-mgmt-netapp~=8.1.0',
->>>>>>> 5da2d851
     'azure-mgmt-network~=20.0.0',
     'azure-mgmt-policyinsights~=1.1.0b2',
     'azure-mgmt-privatedns~=1.0.0',
