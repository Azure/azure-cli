--- conflicted
+++ resolved
@@ -114,13 +114,8 @@
     'azure-mgmt-search~=9.0',
     'azure-mgmt-security==6.0.0',
     'azure-mgmt-servicebus~=8.2.0',
-<<<<<<< HEAD
     'azure-mgmt-servicefabricmanagedclusters==2.1.0b1',
-    'azure-mgmt-servicelinker==1.2.0b2',
-=======
-    'azure-mgmt-servicefabricmanagedclusters==2.0.0b6',
     'azure-mgmt-servicelinker==1.2.0b3',
->>>>>>> 976151f6
     'azure-mgmt-servicefabric~=2.1.0',
     'azure-mgmt-signalr==2.0.0b2',
     'azure-mgmt-sqlvirtualmachine==1.0.0b5',
