--- conflicted
+++ resolved
@@ -458,11 +458,7 @@
                                                         scopes_to_resource(scopes))
 
         else:
-<<<<<<< HEAD
             cred = self._create_credential(account, tenant_id=tenant, client_id=client_id)
-=======
-            cred = self._create_credential(account, tenant_id=tenant)
->>>>>>> 5d0cf1a2
 
         sdk_token = cred.get_token(*scopes)
         # Convert epoch int 'expires_on' to datetime string 'expiresOn' for backward compatibility
