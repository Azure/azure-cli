# --------------------------------------------------------------------------------------------
# Copyright (c) Microsoft Corporation. All rights reserved.
# Licensed under the MIT License. See License.txt in the project root for license information.
# --------------------------------------------------------------------------------------------

# pylint:disable=too-many-lines

import itertools
from enum import Enum

from azure.mgmt.sql.models import (
    Database,
    ElasticPool,
    ElasticPoolPerDatabaseSettings,
    ImportExtensionRequest,
    ExportRequest,
    ManagedDatabase,
    ManagedInstance,
    ManagedInstanceAdministrator,
    Server,
    ServerAzureADAdministrator,
    Sku,
    AuthenticationType,
    BlobAuditingPolicyState,
    CatalogCollationType,
    CreateMode,
    DatabaseLicenseType,
    ElasticPoolLicenseType,
    SampleName,
    SecurityAlertPolicyState,
    SecurityAlertPolicyEmailAccountAdmins,
    ServerConnectionType,
    ServerKeyType,
    StorageKeyType,
    TransparentDataEncryptionStatus
)

from azure.cli.core.commands.parameters import (
    get_three_state_flag,
    get_enum_type,
    get_resource_name_completion_list,
    get_location_type,
    tags_type,
    resource_group_name_type
)

from azure.cli.core.commands.validators import (
    get_default_location_from_resource_group
)

from knack.arguments import CLIArgumentType, ignore_type

from .custom import (
    ClientAuthenticationType,
    ClientType,
    DatabaseCapabilitiesAdditionalDetails,
    ElasticPoolCapabilitiesAdditionalDetails,
    FailoverPolicyType
)

from ._validators import (
    create_args_for_complex_type,
    validate_managed_instance_storage_size,
    validate_subnet
)


#####
#        SizeWithUnitConverter - consider moving to common code (azure.cli.core.commands.parameters)
#####


class SizeWithUnitConverter():  # pylint: disable=too-few-public-methods

    def __init__(
            self,
            unit='kB',
            result_type=int,
            unit_map=None):
        self.unit = unit
        self.result_type = result_type
        self.unit_map = unit_map or dict(B=1, kB=1024, MB=1024 * 1024, GB=1024 * 1024 * 1024,
                                         TB=1024 * 1024 * 1024 * 1024)

    def __call__(self, value):
        numeric_part = ''.join(itertools.takewhile(str.isdigit, value))
        unit_part = value[len(numeric_part):]

        try:
            uvals = (self.unit_map[unit_part] if unit_part else 1) / \
                (self.unit_map[self.unit] if self.unit else 1)
            return self.result_type(uvals * self.result_type(numeric_part))
        except KeyError:
            raise ValueError()

    def __repr__(self):
        return 'Size (in {}) - valid units are {}.'.format(
            self.unit,
            ', '.join(sorted(self.unit_map, key=self.unit_map.__getitem__)))


#####
#           Reusable param type definitions
#####


sku_arg_group = 'Performance Level'

sku_component_arg_group = 'Performance Level (components)'

server_configure_help = 'You can configure the default using `az configure --defaults sql-server=<name>`'


def get_location_type_with_default_from_resource_group(cli_ctx):
    return CLIArgumentType(
        arg_type=get_location_type(cli_ctx),
        required=False,
        validator=get_default_location_from_resource_group)


server_param_type = CLIArgumentType(
    options_list=['--server', '-s'],
    configured_default='sql-server',
    help='Name of the Azure SQL server. ' + server_configure_help,
    completer=get_resource_name_completion_list('Microsoft.SQL/servers'),
    # Allow --ids command line argument. id_part=name is 1st name in uri
    id_part='name')

available_param_type = CLIArgumentType(
    options_list=['--available', '-a'],
    help='If specified, show only results that are available in the specified region.')

tier_param_type = CLIArgumentType(
    arg_group=sku_component_arg_group,
    options_list=['--tier', '--edition', '-e'])

capacity_param_type = CLIArgumentType(
    arg_group=sku_component_arg_group,
    options_list=['--capacity', '-c'])

capacity_or_dtu_param_type = CLIArgumentType(
    arg_group=sku_component_arg_group,
    options_list=['--capacity', '-c', '--dtu'])

family_param_type = CLIArgumentType(
    arg_group=sku_component_arg_group,
    options_list=['--family', '-f'])

elastic_pool_id_param_type = CLIArgumentType(
    arg_group=sku_arg_group,
    options_list=['--elastic-pool'])

max_size_bytes_param_type = CLIArgumentType(
    options_list=['--max-size'],
    type=SizeWithUnitConverter('B', result_type=int),
    help='The max storage size. If no unit is specified, defaults to bytes (B).')

zone_redundant_param_type = CLIArgumentType(
    options_list=['--zone-redundant', '-z'],
    help='Specifies whether to enable zone redundancy',
    arg_type=get_three_state_flag())

managed_instance_param_type = CLIArgumentType(
    options_list=['--managed-instance', '--mi'],
    help='Name of the Azure SQL managed instance.')

kid_param_type = CLIArgumentType(
    options_list=['--kid', '-k'],
    help='The Azure Key Vault key identifier of the server key. An example key identifier is '
    '"https://YourVaultName.vault.azure.net/keys/YourKeyName/01234567890123456789012345678901"')

server_key_type_param_type = CLIArgumentType(
    options_list=['--server-key-type', '-t'],
    help='The type of the server key',
    arg_type=get_enum_type(ServerKeyType))

storage_param_type = CLIArgumentType(
    options_list=['--storage'],
    type=SizeWithUnitConverter('GB', result_type=int, unit_map=dict(B=1.0 / (1024 * 1024 * 1024),
                                                                    kB=1.0 / (1024 * 1024),
                                                                    MB=1.0 / 1024,
                                                                    GB=1,
                                                                    TB=1024)),
    help='The storage size. If no unit is specified, defaults to gigabytes (GB).',
    validator=validate_managed_instance_storage_size)

<<<<<<< HEAD
aad_admin_login_param_type = CLIArgumentType(
    options_list=['--display-name', '-u'],
    help='Display name of the Azure AD administrator user or group.')

aad_admin_sid_param_type = CLIArgumentType(
    options_list=['--object-id', '-i'],
    help='The unique ID of the Azure AD administrator.')
=======
grace_period_param_type = CLIArgumentType(
    help='Interval in hours before automatic failover is initiated '
    'if an outage occurs on the primary server. '
    'This indicates that Azure SQL Database will not initiate '
    'automatic failover before the grace period expires. '
    'Please note that failover operation with --allow-data-loss option '
    'might cause data loss due to the nature of asynchronous synchronization.')

allow_data_loss_param_type = CLIArgumentType(
    help='Complete the failover even if doing so may result in data loss. '
    'This will allow the failover to proceed even if a primary database is unavailable.')
>>>>>>> 6219076a

db_service_objective_examples = 'Basic, S0, P1, GP_Gen4_1, BC_Gen5_2.'
dw_service_objective_examples = 'DW100, DW1000c'


###############################################
#                sql db                       #
###############################################


class Engine(Enum):  # pylint: disable=too-few-public-methods
    """SQL RDBMS engine type."""
    db = 'db'
    dw = 'dw'


def _configure_db_create_params(
        arg_ctx,
        engine,
        create_mode):
    """
    Configures params for db/dw create/update commands.

    The PUT database REST API has many parameters and many modes (`create_mode`) that control
    which parameters are valid. To make it easier for CLI users to get the param combinations
    correct, these create modes are separated into different commands (e.g.: create, copy,
    restore, etc).

    On top of that, some create modes and some params are not allowed if the database edition is
    DataWarehouse. For this reason, regular database commands are separated from datawarehouse
    commands (`db` vs `dw`.)

    As a result, the param combination matrix is a little complicated. This function configures
    which params are ignored for a PUT database command based on a command's SQL engine type and
    create mode.

    engine: Engine enum value (e.g. `db`, `dw`)
    create_mode: Valid CreateMode enum value (e.g. `default`, `copy`, etc)
    """

    # DW does not support all create modes. Check that engine and create_mode are consistent.
    if engine == Engine.dw and create_mode not in [
            CreateMode.default,
            CreateMode.point_in_time_restore,
            CreateMode.restore]:
        raise ValueError('Engine {} does not support create mode {}'.format(engine, create_mode))

    # Create args that will be used to build up the Database object
    create_args_for_complex_type(
        arg_ctx, 'parameters', Database, [
            'catalog_collation',
            'collation',
            'elastic_pool_id',
            'license_type',
            'max_size_bytes',
            'name',
            'restore_point_in_time',
            'sample_name',
            'sku',
            'source_database_deletion_date',
            'tags',
            'zone_redundant',
        ])

    # Create args that will be used to build up the Database's Sku object
    create_args_for_complex_type(
        arg_ctx, 'sku', Sku, [
            'capacity',
            'family',
            'name',
            'tier',
        ])

    arg_ctx.argument('name',  # Note: this is sku name, not database name
                     options_list=['--service-objective'],
                     arg_group=sku_arg_group,
                     required=False,
                     help='The service objective for the new database. For example: ' +
                     (db_service_objective_examples if engine == Engine.db else dw_service_objective_examples))

    arg_ctx.argument('elastic_pool_id',
                     arg_type=elastic_pool_id_param_type,
                     help='The name or resource id of the elastic pool to create the database in.')

    # Only applicable to default create mode. Also only applicable to db.
    if create_mode != CreateMode.default or engine != Engine.db:
        arg_ctx.ignore('sample_name')
        arg_ctx.ignore('catalog_collation')
        arg_ctx.ignore('read_scale')

    # Only applicable to point in time restore or deleted restore create mode.
    if create_mode not in [CreateMode.restore, CreateMode.point_in_time_restore]:
        arg_ctx.ignore('restore_point_in_time', 'source_database_deletion_date')

    # 'collation', 'tier', and 'max_size_bytes' are ignored (or rejected) when creating a copy
    # or secondary because their values are determined by the source db.
    if create_mode in [CreateMode.copy, CreateMode.secondary]:
        arg_ctx.ignore('collation', 'tier', 'max_size_bytes')

    # collation and max_size_bytes are ignored when restoring because their values are determined by
    # the source db.
    if create_mode in [CreateMode.restore, CreateMode.point_in_time_restore]:
        arg_ctx.ignore('collation', 'max_size_bytes')

    if engine == Engine.dw:
        # Elastic pool is only for SQL DB.
        arg_ctx.ignore('elastic_pool_id')

        # Edition is always 'DataWarehouse'
        arg_ctx.ignore('tier')

        # License types do not yet exist for DataWarehouse
        arg_ctx.ignore('license_type')

        # Family is not applicable to DataWarehouse
        arg_ctx.ignore('family')

        # Provisioning with capacity is not applicable to DataWarehouse
        arg_ctx.ignore('capacity')


# pylint: disable=too-many-statements
def load_arguments(self, _):

    with self.argument_context('sql') as c:
        c.argument('location_name', arg_type=get_location_type(self.cli_ctx))
        c.argument('usage_name', options_list=['--usage', '-u'])
        c.argument('tags', arg_type=tags_type)
        c.argument('allow_data_loss',
                   help='If specified, the failover operation will allow data loss.')

    with self.argument_context('sql db') as c:
        c.argument('server_name',
                   arg_type=server_param_type)

        c.argument('database_name',
                   options_list=['--name', '-n'],
                   help='Name of the Azure SQL Database.',
                   # Allow --ids command line argument. id_part=child_name_1 is 2nd name in uri
                   id_part='child_name_1')

        c.argument('max_size_bytes',
                   arg_type=max_size_bytes_param_type)

        creation_arg_group = 'Creation'

        c.argument('collation',
                   arg_group=creation_arg_group)

        c.argument('catalog_collation',
                   arg_group=creation_arg_group,
                   arg_type=get_enum_type(CatalogCollationType))

        c.argument('sample_name',
                   arg_group=creation_arg_group,
                   arg_type=get_enum_type(SampleName))

        c.argument('license_type',
                   arg_type=get_enum_type(DatabaseLicenseType))

        # Needs testing
        c.ignore('read_scale')
        # c.argument('read_scale',
        #            arg_type=get_three_state_flag(DatabaseReadScale.enabled.value,
        #                                         DatabaseReadScale.disabled.value,
        #                                         return_label=True))

        c.argument('zone_redundant',
                   arg_type=zone_redundant_param_type)

        c.argument('tier',
                   arg_type=tier_param_type,
                   help='The edition component of the sku. Allowed values include: Basic, Standard, '
                   'Premium, GeneralPurpose, BusinessCritical.')

        c.argument('capacity',
                   arg_type=capacity_param_type,
                   arg_group=sku_component_arg_group,
                   help='The capacity component of the sku in integer number of DTUs or vcores.')

        c.argument('family',
                   arg_type=family_param_type,
                   help='The compute generation component of the sku (for vcore skus only). '
                   'Allowed values include: Gen4, Gen5.')

    with self.argument_context('sql db create') as c:
        _configure_db_create_params(c, Engine.db, CreateMode.default)

    with self.argument_context('sql db copy') as c:
        _configure_db_create_params(c, Engine.db, CreateMode.copy)

        c.argument('dest_name',
                   help='Name of the database that will be created as the copy destination.')

        c.argument('dest_resource_group_name',
                   options_list=['--dest-resource-group'],
                   help='Name of the resouce group to create the copy in.'
                   ' If unspecified, defaults to the origin resource group.')

        c.argument('dest_server_name',
                   options_list=['--dest-server'],
                   help='Name of the server to create the copy in.'
                   ' If unspecified, defaults to the origin server.')

    with self.argument_context('sql db rename') as c:
        c.argument('new_name',
                   help='The new name that the database will be renamed to.')

    with self.argument_context('sql db restore') as c:
        _configure_db_create_params(c, Engine.db, CreateMode.point_in_time_restore)

        c.argument('dest_name',
                   help='Name of the database that will be created as the restore destination.')

        restore_point_arg_group = 'Restore Point'

        c.argument('restore_point_in_time',
                   options_list=['--time', '-t'],
                   arg_group=restore_point_arg_group,
                   help='The point in time of the source database that will be restored to create the'
                   ' new database. Must be greater than or equal to the source database\'s'
                   ' earliestRestoreDate value. Either --time or --deleted-time (or both) must be specified.')

        c.argument('source_database_deletion_date',
                   options_list=['--deleted-time'],
                   arg_group=restore_point_arg_group,
                   help='If specified, restore from a deleted database instead of from an existing database.'
                   ' Must match the deleted time of a deleted database in the same server.'
                   ' Either --time or --deleted-time (or both) must be specified.')

    with self.argument_context('sql db show') as c:
        # Service tier advisors and transparent data encryption are not included in the first batch
        # of GA commands.
        c.ignore('expand')

    with self.argument_context('sql db list') as c:
        c.argument('elastic_pool_name',
                   options_list=['--elastic-pool'],
                   help='If specified, lists only the databases in this elastic pool')

    with self.argument_context('sql db list-editions') as c:
        c.argument('show_details',
                   options_list=['--show-details', '-d'],
                   help='List of additional details to include in output.',
                   nargs='+',
                   arg_type=get_enum_type(DatabaseCapabilitiesAdditionalDetails))

        c.argument('available', arg_type=available_param_type)

        search_arg_group = 'Search'

        # We could used get_enum_type here, but that will validate the inputs which means there
        # will be no way to query for new editions/service objectives that are made available after
        # this version of CLI is released.
        c.argument('edition',
                   arg_type=tier_param_type,
                   arg_group=search_arg_group,
                   help='Edition to search for. If unspecified, all editions are shown.')

        c.argument('service_objective',
                   arg_group=search_arg_group,
                   help='Service objective to search for. If unspecified, all service objectives are shown.')

        c.argument('dtu',
                   arg_group=search_arg_group,
                   help='Number of DTUs to search for. If unspecified, all DTU sizes are shown.')

        c.argument('vcores',
                   arg_group=search_arg_group,
                   help='Number of vcores to search for. If unspecified, all vcore sizes are shown.')

    with self.argument_context('sql db update') as c:
        c.argument('service_objective',
                   arg_group=sku_arg_group,
                   help='The name of the new service objective. If this is a standalone db service'
                   ' objective and the db is currently in an elastic pool, then the db is removed from'
                   ' the pool.')

        c.argument('elastic_pool_id',
                   arg_type=elastic_pool_id_param_type,
                   help='The name or resource id of the elastic pool to move the database into.')

        c.argument('max_size_bytes', help='The new maximum size of the database expressed in bytes.')

    with self.argument_context('sql db export') as c:
        # Create args that will be used to build up the ExportRequest object
        create_args_for_complex_type(
            c, 'parameters', ExportRequest, [
                'administrator_login',
                'administrator_login_password',
                'authentication_type',
                'storage_key',
                'storage_key_type',
                'storage_uri',
            ])

        c.argument('administrator_login',
                   options_list=['--admin-user', '-u'])

        c.argument('administrator_login_password',
                   options_list=['--admin-password', '-p'])

        c.argument('authentication_type',
                   options_list=['--auth-type', '-a'],
                   arg_type=get_enum_type(AuthenticationType))

        c.argument('storage_key_type',
                   arg_type=get_enum_type(StorageKeyType))

    with self.argument_context('sql db import') as c:
        # Create args that will be used to build up the ImportExtensionRequest object
        create_args_for_complex_type(c, 'parameters', ImportExtensionRequest, [
            'administrator_login',
            'administrator_login_password',
            'authentication_type',
            'storage_key',
            'storage_key_type',
            'storage_uri'
        ])

        c.argument('administrator_login',
                   options_list=['--admin-user', '-u'])

        c.argument('administrator_login_password',
                   options_list=['--admin-password', '-p'])

        c.argument('authentication_type',
                   options_list=['--auth-type', '-a'],
                   arg_type=get_enum_type(AuthenticationType))

        c.argument('storage_key_type',
                   arg_type=get_enum_type(StorageKeyType))

        # The parameter name '--name' is used for 'database_name', so we need to give a different name
        # for the import extension 'name' parameter to avoid conflicts. This parameter is actually not
        # needed, but we still need to avoid this conflict.
        c.argument('name', options_list=['--not-name'], arg_type=ignore_type)

    with self.argument_context('sql db show-connection-string') as c:
        c.argument('client_provider',
                   options_list=['--client', '-c'],
                   help='Type of client connection provider.',
                   arg_type=get_enum_type(ClientType))

        auth_group = 'Authentication'

        c.argument('auth_type',
                   options_list=['--auth-type', '-a'],
                   arg_group=auth_group,
                   help='Type of authentication.',
                   arg_type=get_enum_type(ClientAuthenticationType))

    #####
    #           sql db op
    #####
    with self.argument_context('sql db op') as c:
        c.argument('database_name',
                   options_list=['--database', '-d'],
                   required=True,
                   help='Name of the Azure SQL Database.')

        c.argument('operation_id',
                   options_list=['--name', '-n'],
                   required=True,
                   help='The unique name of the operation to cancel.')

    #####
    #           sql db replica
    #####
    with self.argument_context('sql db replica create') as c:
        _configure_db_create_params(c, Engine.db, CreateMode.secondary)

        c.argument('partner_resource_group_name',
                   options_list=['--partner-resource-group'],
                   help='Name of the resource group to create the new replica in.'
                   ' If unspecified, defaults to the origin resource group.')

        c.argument('partner_server_name',
                   options_list=['--partner-server'],
                   help='Name of the server to create the new replica in.')

    with self.argument_context('sql db replica set-primary') as c:
        c.argument('database_name',
                   help='Name of the database to fail over.')

        c.argument('server_name',
                   help='Name of the server containing the secondary replica that will become'
                   ' the new primary. ' + server_configure_help)

        c.argument('resource_group_name',
                   help='Name of the resource group containing the secondary replica that'
                   ' will become the new primary.')

    with self.argument_context('sql db replica delete-link') as c:
        c.argument('partner_server_name',
                   options_list=['--partner-server'],
                   help='Name of the server that the other replica is in.')

        c.argument('partner_resource_group_name',
                   options_list=['--partner-resource-group'],
                   help='Name of the resource group that the other replica is in. If unspecified,'
                   ' defaults to the first database\'s resource group.')

    #####
    #           sql db audit-policy & threat-policy
    #####
    def _configure_security_policy_storage_params(arg_ctx):
        storage_arg_group = 'Storage'

        arg_ctx.argument('storage_account',
                         options_list=['--storage-account'],
                         arg_group=storage_arg_group,
                         help='Name of the storage account.')

        arg_ctx.argument('storage_account_access_key',
                         options_list=['--storage-key'],
                         arg_group=storage_arg_group,
                         help='Access key for the storage account.')

        arg_ctx.argument('storage_endpoint',
                         arg_group=storage_arg_group,
                         help='The storage account endpoint.')

    with self.argument_context('sql db audit-policy update') as c:
        _configure_security_policy_storage_params(c)

        policy_arg_group = 'Policy'

        c.argument('state',
                   arg_group=policy_arg_group,
                   help='Auditing policy state',
                   arg_type=get_enum_type(BlobAuditingPolicyState))

        c.argument('audit_actions_and_groups',
                   options_list=['--actions'],
                   arg_group=policy_arg_group,
                   help='List of actions and action groups to audit.',
                   nargs='+')

        c.argument('retention_days',
                   arg_group=policy_arg_group,
                   help='The number of days to retain audit logs.')

    with self.argument_context('sql db threat-policy update') as c:
        _configure_security_policy_storage_params(c)

        policy_arg_group = 'Policy'
        notification_arg_group = 'Notification'

        c.argument('state',
                   arg_group=policy_arg_group,
                   help='Threat detection policy state',
                   arg_type=get_enum_type(SecurityAlertPolicyState))

        c.argument('retention_days',
                   arg_group=policy_arg_group,
                   help='The number of days to retain threat detection logs.')

        c.argument('disabled_alerts',
                   arg_group=policy_arg_group,
                   options_list=['--disabled-alerts'],
                   help='List of disabled alerts.',
                   nargs='+')

        c.argument('email_addresses',
                   arg_group=notification_arg_group,
                   options_list=['--email-addresses'],
                   help='List of email addresses that alerts are sent to.',
                   nargs='+')

        c.argument('email_account_admins',
                   arg_group=notification_arg_group,
                   options_list=['--email-account-admins'],
                   help='Whether the alert is sent to the account administrators.',
                   arg_type=get_enum_type(SecurityAlertPolicyEmailAccountAdmins))

        # TODO: use server default

    #####
    #           sql db transparent-data-encryption
    #####
    with self.argument_context('sql db tde') as c:
        c.argument('database_name',
                   options_list=['--database', '-d'],
                   required=True,
                   help='Name of the Azure SQL Database.')

    with self.argument_context('sql db tde set') as c:
        c.argument('status',
                   options_list=['--status'],
                   required=True,
                   help='Status of the transparent data encryption.',
                   arg_type=get_enum_type(TransparentDataEncryptionStatus))

    ###############################################
    #                sql dw                       #
    ###############################################
    with self.argument_context('sql dw') as c:
        c.argument('server_name',
                   arg_type=server_param_type)

        c.argument('database_name',
                   options_list=['--name', '-n'],
                   help='Name of the data warehouse.',
                   # Allow --ids command line argument. id_part=child_name_1 is 2nd name in uri
                   id_part='child_name_1')

        c.argument('max_size_bytes',
                   arg_type=max_size_bytes_param_type)

        c.argument('service_objective',
                   help='The service objective of the data warehouse. For example: ' +
                   dw_service_objective_examples)

        c.argument('collation',
                   help='The collation of the data warehouse.')

    with self.argument_context('sql dw create') as c:
        _configure_db_create_params(c, Engine.dw, CreateMode.default)

    with self.argument_context('sql dw show') as c:
        # Service tier advisors and transparent data encryption are not included in the first batch
        # of GA commands.
        c.ignore('expand')

    # Data Warehouse restore will not be included in the first batch of GA commands
    # (list_restore_points also applies to db, but it's not very useful. It's
    # mainly useful for dw.)
    # with ParametersContext(command='sql dw restore-point') as c:
    #     c.register_alias('database_name', ('--database', '-d'))

    ###############################################
    #                sql elastic-pool             #
    ###############################################
    with self.argument_context('sql elastic-pool') as c:
        c.argument('server_name',
                   arg_type=server_param_type)

        c.argument('elastic_pool_name',
                   options_list=['--name', '-n'],
                   help='The name of the elastic pool.',
                   # Allow --ids command line argument. id_part=child_name_1 is 2nd name in uri
                   id_part='child_name_1')

        # --db-dtu-max and --db-dtu-min were the original param names, which is consistent with the
        # 2014-04-01 REST API.
        # --db-max-dtu and --db-min-dtu are aliases which are consistent with the `sql elastic-pool
        # list-editions --show-details db-max-dtu db-min-dtu` parameter values. These are more
        # consistent with other az sql commands, but the original can't be removed due to
        # compatibility.
        c.argument('max_capacity',
                   options_list=['--db-dtu-max', '--db-max-dtu', '--db-max-capacity'],
                   help='The maximum capacity (in DTUs or vcores) any one database can consume.')

        c.argument('min_capacity',
                   options_list=['--db-dtu-min', '--db-min-dtu', '--db-min-capacity'],
                   help='The minumum capacity (in DTUs or vcores) each database is guaranteed.')

        # --storage was the original param name, which is consistent with the underlying REST API.
        # --max-size is an alias which is consistent with the `sql elastic-pool list-editions
        # --show-details max-size` parameter value and also matches `sql db --max-size` parameter name.
        c.argument('max_size_bytes',
                   arg_type=max_size_bytes_param_type,
                   options_list=['--max-size', '--storage'])

        c.argument('license_type',
                   arg_type=get_enum_type(ElasticPoolLicenseType))

        c.argument('zone_redundant',
                   arg_type=zone_redundant_param_type)

        c.argument('tier',
                   arg_type=tier_param_type,
                   help='The edition component of the sku. Allowed values include: Basic, Standard, '
                   'Premium, GeneralPurpose, BusinessCritical.')

        c.argument('capacity',
                   arg_type=capacity_or_dtu_param_type,
                   help='The capacity component of the sku in integer number of DTUs or vcores.')

        c.argument('family',
                   arg_type=family_param_type,
                   help='The compute generation component of the sku (for vcore skus only). '
                   'Allowed values include: Gen4, Gen5.')

    with self.argument_context('sql elastic-pool create') as c:
        # Create args that will be used to build up the ElasticPool object
        create_args_for_complex_type(
            c, 'parameters', ElasticPool, [
                'license_type',
                'max_size_bytes',
                'name',
                'per_database_settings',
                'tags',
                'zone_redundant',
            ])

        # Create args that will be used to build up the ElasticPoolPerDatabaseSettings object
        create_args_for_complex_type(
            c, 'per_database_settings', ElasticPoolPerDatabaseSettings, [
                'max_capacity',
                'min_capacity',
            ])

        # Create args that will be used to build up the ElasticPool Sku object
        create_args_for_complex_type(
            c, 'sku', Sku, [
                'capacity',
                'family',
                'name',
                'tier',
            ])

        c.ignore('name')  # Hide sku name

    with self.argument_context('sql elastic-pool list-editions') as c:
        # Note that `ElasticPoolCapabilitiesAdditionalDetails` intentionally match param names to
        # other commands, such as `sql elastic-pool create --db-max-dtu --db-min-dtu --max-size`.
        c.argument('show_details',
                   options_list=['--show-details', '-d'],
                   help='List of additional details to include in output.',
                   nargs='+',
                   arg_type=get_enum_type(ElasticPoolCapabilitiesAdditionalDetails))

        c.argument('available',
                   arg_type=available_param_type)

        search_arg_group = 'Search'

        # We could used 'arg_type=get_enum_type' here, but that will validate the inputs which means there
        # will be no way to query for new editions that are made available after
        # this version of CLI is released.
        c.argument('edition',
                   arg_type=tier_param_type,
                   arg_group=search_arg_group,
                   help='Edition to search for. If unspecified, all editions are shown.')

        c.argument('dtu',
                   arg_group=search_arg_group,
                   help='Number of DTUs to search for. If unspecified, all DTU sizes are shown.')

        c.argument('vcores',
                   arg_group=search_arg_group,
                   help='Number of vcores to search for. If unspecified, all vcore sizes are shown.')

    with self.argument_context('sql elastic-pool update') as c:
        c.argument('database_dtu_max',
                   help='The maximum DTU any one database can consume.')

        c.argument('database_dtu_min',
                   help='The minimum DTU all databases are guaranteed.')

        c.argument('storage_mb',
                   help='Storage limit for the elastic pool in MB.')

    #####
    #           sql elastic-pool op
    #####
    with self.argument_context('sql elastic-pool op') as c:
        c.argument('elastic_pool_name',
                   options_list=['--elastic-pool'],
                   help='Name of the Azure SQL Elastic Pool.')

        c.argument('operation_id',
                   options_list=['--name', '-n'],
                   help='The unique name of the operation to cancel.')

    ###############################################
    #             sql failover-group              #
    ###############################################

    with self.argument_context('sql failover-group') as c:
        c.argument('failover_group_name', options_list=['--name', '-n'], help="The name of the Failover Group")
        c.argument('server_name', arg_type=server_param_type)
        c.argument('partner_server', help="The name of the partner server of a Failover Group")
        c.argument('partner_resource_group', help="The name of the resource group of the partner server")
        c.argument('failover_policy', help="The failover policy of the Failover Group",
                   arg_type=get_enum_type(FailoverPolicyType))
        c.argument('grace_period',
                   arg_type=grace_period_param_type)
        c.argument('add_db', nargs='+',
                   help='List of databases to add to Failover Group')
        c.argument('remove_db', nargs='+',
                   help='List of databases to remove from Failover Group')
        c.argument('allow_data_loss',
                   arg_type=allow_data_loss_param_type)

    ###############################################
    #                sql server                   #
    ###############################################
    with self.argument_context('sql server') as c:
        c.argument('server_name',
                   arg_type=server_param_type,
                   options_list=['--name', '-n'])

        c.argument('administrator_login',
                   options_list=['--admin-user', '-u'])

        c.argument('administrator_login_password',
                   options_list=['--admin-password', '-p'])

        c.argument('assign_identity',
                   options_list=['--assign_identity', '-i'],
                   help='Generate and assign an Azure Active Directory Identity for this server'
                   'for use with key management services like Azure KeyVault.')

    with self.argument_context('sql server create') as c:
        c.argument('location',
                   arg_type=get_location_type_with_default_from_resource_group(self.cli_ctx))

        # Create args that will be used to build up the Server object
        create_args_for_complex_type(
            c, 'parameters', Server, [
                'administrator_login',
                'administrator_login_password',
                'location'
            ])

        c.argument('administrator_login',
                   required=True)

        c.argument('administrator_login_password',
                   required=True)

        c.argument('assign_identity',
                   options_list=['--assign-identity', '-i'],
                   help='Generate and assign an Azure Active Directory Identity for this server'
                   'for use with key management services like Azure KeyVault.')

    with self.argument_context('sql server update') as c:
        c.argument('administrator_login_password',
                   help='The administrator login password.')

    #####
    #           sql server ad-admin
    ######
    with self.argument_context('sql server ad-admin') as c:
        # The options list should be ['--server', '-s'], but in the originally released version it was
        # ['--server-name'] which we must keep for backward compatibility - but we should deprecate it.
        c.argument('server_name',
                   options_list=['--server-name', '--server', '-s'])

        c.argument('login',
                   arg_type=aad_admin_login_param_type)

        c.argument('sid',
                   arg_type=aad_admin_sid_param_type)

        c.ignore('tenant_id')

    with self.argument_context('sql server ad-admin create') as c:
        # Create args that will be used to build up the ServerAzureADAdministrator object
        create_args_for_complex_type(
            c, 'properties', ServerAzureADAdministrator, [
                'login',
                'sid',
            ])

    #####
    #           sql server conn-policy
    #####
    with self.argument_context('sql server conn-policy') as c:
        c.argument('server_name',
                   arg_type=server_param_type)

        c.argument('connection_type',
                   options_list=['--connection-type', '-t'],
                   arg_type=get_enum_type(ServerConnectionType))

    #####
    #           sql server dns-alias
    #####
    with self.argument_context('sql server dns-alias') as c:
        c.argument('server_name',
                   arg_type=server_param_type)

        c.argument('dns_alias_name',
                   options_list=('--name', '-n'),
                   help='Name of the DNS alias.')

        c.argument('original_server_name',
                   options_list=('--original-server'),
                   help='The name of the server to which alias is currently pointing')

        c.argument('original_resource_group_name',
                   options_list=('--original-resource-group'),
                   help='Name of the original resource group.')

        c.argument('original_subscription_id',
                   options_list=('--original-subscription-id'),
                   help='ID of the original subscription.')

    #####
    #           sql server firewall-rule
    #####
    with self.argument_context('sql server firewall-rule') as c:
        # Help text needs to be specified because 'sql server firewall-rule update' is a custom
        # command.
        c.argument('server_name',
                   arg_type=server_param_type)

        c.argument('firewall_rule_name',
                   options_list=['--name', '-n'],
                   help='The name of the firewall rule.',
                   # Allow --ids command line argument. id_part=child_name_1 is 2nd name in uri
                   id_part='child_name_1')

        c.argument('start_ip_address',
                   options_list=['--start-ip-address'],
                   help='The start IP address of the firewall rule. Must be IPv4 format. Use value'
                   ' \'0.0.0.0\' to represent all Azure-internal IP addresses.')

        c.argument('end_ip_address',
                   options_list=['--end-ip-address'],
                   help='The end IP address of the firewall rule. Must be IPv4 format. Use value'
                   ' \'0.0.0.0\' to represent all Azure-internal IP addresses.')

    #####
    #           sql server key
    #####
    with self.argument_context('sql server key') as c:
        c.argument('server_name',
                   arg_type=server_param_type)

        c.argument('key_name',
                   options_list=['--name', '-n'])

        c.argument('kid',
                   arg_type=kid_param_type,
                   required=True)

    #####
    #           sql server tde-key
    #####
    with self.argument_context('sql server tde-key') as c:
        c.argument('server_name',
                   arg_type=server_param_type)

    with self.argument_context('sql server tde-key set') as c:
        c.argument('kid',
                   arg_type=kid_param_type)

        c.argument('server_key_type',
                   arg_type=server_key_type_param_type)

    #####
    #           sql server vnet-rule
    #####
    with self.argument_context('sql server vnet-rule') as c:
        # Help text needs to be specified because 'sql server vnet-rule create' is a custom
        # command.
        c.argument('server_name',
                   arg_type=server_param_type)

        c.argument('virtual_network_rule_name',
                   options_list=['--name', '-n'])

        c.argument('virtual_network_subnet_id',
                   options_list=['--subnet'],
                   help='Name or ID of the subnet that allows access to an Azure Sql Server. '
                   'If subnet name is provided, --vnet-name must be provided.')

        c.argument('ignore_missing_vnet_service_endpoint',
                   options_list=['--ignore-missing-endpoint', '-i'],
                   help='Create firewall rule before the virtual network has vnet service endpoint enabled',
                   arg_type=get_three_state_flag())

    with self.argument_context('sql server vnet-rule create') as c:
        c.extra('vnet_name',
                options_list=['--vnet-name'],
                help='The virtual network name')

    ###############################################
    #                sql managed instance         #
    ###############################################
    with self.argument_context('sql mi') as c:
        c.argument('managed_instance_name',
                   help='The managed instance name',
                   options_list=['--name', '-n'],
                   # Allow --ids command line argument. id_part=name is 1st name in uri
                   id_part='name')

        c.argument('tier',
                   arg_type=tier_param_type,
                   help='The edition component of the sku. Allowed values: GeneralPurpose, BusinessCritical.')

        c.argument('family',
                   arg_type=family_param_type,
                   help='The compute generation component of the sku. '
                   'Allowed values include: Gen4, Gen5.')

        c.argument('storage_size_in_gb',
                   options_list=['--storage'],
                   arg_type=storage_param_type,
                   help='The storage size of the managed instance. '
                   'Storage size must be specified in increments of 32 GB')

        c.argument('license_type',
                   arg_type=get_enum_type(DatabaseLicenseType),
                   help='The license type to apply for this managed instance.')

        c.argument('vcores',
                   arg_type=capacity_param_type,
                   help='The capacity of the managed instance in vcores.')

        c.argument('collation',
                   help='The collation of the managed instance.')

        c.argument('proxy_override',
                   arg_type=get_enum_type(ServerConnectionType),
                   help='The connection type used for connecting to the instance.')

        c.argument('public_data_endpoint_enabled',
                   arg_type=get_three_state_flag(),
                   help='Whether or not the public data endpoint is enabled for the instance.')

        c.argument('timezone_id',
                   help='The time zone id for the instance to set. '
                   'A list of time zone ids is exposed through the sys.time_zone_info (Transact-SQL) view.')

    with self.argument_context('sql mi create') as c:
        c.argument('location',
                   arg_type=get_location_type_with_default_from_resource_group(self.cli_ctx))

        # Create args that will be used to build up the ManagedInstance object
        create_args_for_complex_type(
            c, 'parameters', ManagedInstance, [
                'administrator_login',
                'administrator_login_password',
                'license_type',
                'virtual_network_subnet_id',
                'vcores',
                'storage_size_in_gb',
                'collation',
                'proxy_override',
                'public_data_endpoint_enabled',
                'timezone_id',
            ])

        # Create args that will be used to build up the Managed Instance's Sku object
        create_args_for_complex_type(
            c, 'sku', Sku, [
                'family',
                'name',
                'tier',
            ])

        c.ignore('name')  # Hide sku name

        c.argument('administrator_login',
                   options_list=['--admin-user', '-u'],
                   required=True)

        c.argument('administrator_login_password',
                   options_list=['--admin-password', '-p'],
                   required=True)

        c.extra('vnet_name',
                options_list=['--vnet-name'],
                help='The virtual network name',
                validator=validate_subnet)

        c.argument('virtual_network_subnet_id',
                   options_list=['--subnet'],
                   required=True,
                   help='Name or ID of the subnet that allows access to an Azure Sql Managed Instance. '
                   'If subnet name is provided, --vnet-name must be provided.')

        c.argument('assign_identity',
                   options_list=['--assign-identity', '-i'],
                   help='Generate and assign an Azure Active Directory Identity for this managed instance '
                   'for use with key management services like Azure KeyVault.')

    with self.argument_context('sql mi update') as c:
        # Create args that will be used to build up the ManagedInstance object
        create_args_for_complex_type(
            c, 'parameters', ManagedInstance, [
                'administrator_login_password',
            ])

        c.argument('administrator_login_password',
                   options_list=['--admin-password', '-p'])

        c.argument('assign_identity',
                   options_list=['--assign-identity', '-i'],
                   help='Generate and assign an Azure Active Directory Identity for this managed instance '
                   'for use with key management services like Azure KeyVault. '
                   'If identity is already assigned - do nothing.')

    #####
    #           sql managed instance key
    #####
    with self.argument_context('sql mi key') as c:
        c.argument('managed_instance_name',
                   arg_type=managed_instance_param_type)

        c.argument('key_name',
                   options_list=['--name', '-n'])

        c.argument('kid',
                   arg_type=kid_param_type,
                   required=True,)

    #####
    #           sql managed instance ad-admin
    ######
    with self.argument_context('sql mi ad-admin') as c:
        c.argument('managed_instance_name',
                   arg_type=managed_instance_param_type)

        c.argument('login',
                   arg_type=aad_admin_login_param_type)

        c.argument('sid',
                   arg_type=aad_admin_sid_param_type)

    with self.argument_context('sql mi ad-admin create') as c:
        # Create args that will be used to build up the ManagedInstanceAdministrator object
        create_args_for_complex_type(
            c, 'properties', ManagedInstanceAdministrator, [
                'login',
                'sid',
            ])

    with self.argument_context('sql mi ad-admin update') as c:
        # Create args that will be used to build up the ManagedInstanceAdministrator object
        create_args_for_complex_type(
            c, 'properties', ManagedInstanceAdministrator, [
                'login',
                'sid',
            ])

    #####
    #           sql server tde-key
    #####
    with self.argument_context('sql mi tde-key') as c:
        c.argument('managed_instance_name',
                   arg_type=managed_instance_param_type)

    with self.argument_context('sql mi tde-key set') as c:
        c.argument('kid',
                   arg_type=kid_param_type)

        c.argument('server_key_type',
                   arg_type=server_key_type_param_type)

    ###############################################
    #                sql managed db               #
    ###############################################
    with self.argument_context('sql midb') as c:
        c.argument('managed_instance_name',
                   arg_type=managed_instance_param_type,
                   # Allow --ids command line argument. id_part=name is 1st name in uri
                   id_part='name')

        c.argument('database_name',
                   options_list=['--name', '-n'],
                   help='The name of the Azure SQL Managed Database.',
                   # Allow --ids command line argument. id_part=child_name_1 is 2nd name in uri
                   id_part='child_name_1')

    with self.argument_context('sql midb create') as c:
        create_args_for_complex_type(
            c, 'parameters', ManagedDatabase, [
                'collation',
            ])

        c.argument('collation',
                   required=False,
                   help='The collation of the Azure SQL Managed Database collation to use, '
                   'e.g.: SQL_Latin1_General_CP1_CI_AS or Latin1_General_100_CS_AS_SC')

    with self.argument_context('sql midb restore') as c:
        create_args_for_complex_type(
            c, 'parameters', ManagedDatabase, [
                'target_managed_database_name',
                'target_managed_instance_name',
                'restore_point_in_time'
            ])

        c.argument('target_managed_database_name',
                   options_list=['--dest-name'],
                   required=True,
                   help='Name of the managed database that will be created as the restore destination.')

        c.argument('target_managed_instance_name',
                   options_list=['--dest-mi'],
                   help='Name of the managed instance to restore managed database to. '
                   'This can be same managed instance, or another managed instance on same subscription. '
                   'When not specified it defaults to source managed instance.')

        c.argument('target_resource_group_name',
                   options_list=['--dest-resource-group'],
                   help='Name of the resource group of the managed instance to restore managed database to. '
                   'When not specified it defaults to source resource group.')

        restore_point_arg_group = 'Restore Point'

        c.argument('restore_point_in_time',
                   options_list=['--time', '-t'],
                   arg_group=restore_point_arg_group,
                   required=True,
                   help='The point in time of the source database that will be restored to create the'
                   ' new database. Must be greater than or equal to the source database\'s'
                   ' earliestRestoreDate value. Time should be in following format: "YYYY-MM-DDTHH:MM:SS"')

    with self.argument_context('sql midb list') as c:
        c.argument('managed_instance_name', id_part=None)

    ###############################################
    #                sql virtual cluster          #
    ###############################################
    with self.argument_context('sql virtual-cluster') as c:
        c.argument('virtual_cluster_name',
                   help='The virtual cluster name',
                   options_list=['--name', '-n'],
                   # Allow --ids command line argument. id_part=name is 1st name in uri
                   id_part='name')

        c.argument('resource_group_name', arg_type=resource_group_name_type)

    ###############################################
    #             sql instance failover-group     #
    ###############################################

    with self.argument_context('sql instance-failover-group') as c:
        c.argument('failover_group_name',
                   options_list=['--name', '-n'],
                   help="The name of the Instance Failover Group")

        c.argument('managed_instance',
                   arg_type=managed_instance_param_type,
                   options_list=['--source-mi', '--mi'])

        c.argument('partner_managed_instance',
                   help="The name of the partner managed instance of a Instance Failover Group",
                   options_list=['--partner-mi'])

        c.argument('partner_resource_group',
                   help="The name of the resource group of the partner managed instance")

        c.argument('failover_policy',
                   help="The failover policy of the Instance Failover Group",
                   arg_type=get_enum_type(FailoverPolicyType))

        c.argument('grace_period',
                   arg_type=grace_period_param_type)

        c.argument('allow_data_loss',
                   arg_type=allow_data_loss_param_type)<|MERGE_RESOLUTION|>--- conflicted
+++ resolved
@@ -184,15 +184,6 @@
     help='The storage size. If no unit is specified, defaults to gigabytes (GB).',
     validator=validate_managed_instance_storage_size)
 
-<<<<<<< HEAD
-aad_admin_login_param_type = CLIArgumentType(
-    options_list=['--display-name', '-u'],
-    help='Display name of the Azure AD administrator user or group.')
-
-aad_admin_sid_param_type = CLIArgumentType(
-    options_list=['--object-id', '-i'],
-    help='The unique ID of the Azure AD administrator.')
-=======
 grace_period_param_type = CLIArgumentType(
     help='Interval in hours before automatic failover is initiated '
     'if an outage occurs on the primary server. '
@@ -204,7 +195,14 @@
 allow_data_loss_param_type = CLIArgumentType(
     help='Complete the failover even if doing so may result in data loss. '
     'This will allow the failover to proceed even if a primary database is unavailable.')
->>>>>>> 6219076a
+
+aad_admin_login_param_type = CLIArgumentType(
+    options_list=['--display-name', '-u'],
+    help='Display name of the Azure AD administrator user or group.')
+
+aad_admin_sid_param_type = CLIArgumentType(
+    options_list=['--object-id', '-i'],
+    help='The unique ID of the Azure AD administrator.')
 
 db_service_objective_examples = 'Basic, S0, P1, GP_Gen4_1, BC_Gen5_2.'
 dw_service_objective_examples = 'DW100, DW1000c'
