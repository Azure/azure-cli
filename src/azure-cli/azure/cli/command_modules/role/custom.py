--- conflicted
+++ resolved
@@ -35,16 +35,14 @@
 from ._client_factory import _auth_client_factory, _graph_client_factory
 from ._multi_api_adaptor import MultiAPIAdaptor
 
-<<<<<<< HEAD
+CREDENTIAL_WARNING_MESSAGE = (
+    "The output includes credentials that you must protect. Be sure that you do not include these credentials in "
+    "your code or check the credentials into your source control. For more information, see https://aka.ms/azadsp-cli")
+
 ROLE_ASSIGNMENT_CREATE_WARNING = (
     "In a future release, this command will NOT create any role assignment by default. (--skip-assignment will be the "
     "default behavior.) If needed, always use --role to explicitly create a role assignment."
 )
-=======
-CREDENTIAL_WARNING_MESSAGE = (
-    "The output includes credentials that you must protect. Be sure that you do not include these credentials in "
-    "your code or check the credentials into your source control. For more information, see https://aka.ms/azadsp-cli")
->>>>>>> d5d1fd3e
 
 logger = get_logger(__name__)
 
