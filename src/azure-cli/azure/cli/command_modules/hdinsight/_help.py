# coding=utf-8
# --------------------------------------------------------------------------------------------
# Copyright (c) Microsoft Corporation. All rights reserved.
# Licensed under the MIT License. See License.txt in the project root for license information.
# --------------------------------------------------------------------------------------------

from knack.help_files import helps  # pylint: disable=unused-import

# pylint: disable=line-too-long, too-many-lines

helps['hdinsight'] = """
type: group
short-summary: Manage HDInsight resources.
"""

helps['hdinsight application'] = """
type: group
short-summary: Manage HDInsight applications.
"""

helps['hdinsight application create'] = """
type: command
short-summary: Create an application for a HDInsight cluster.
examples:
  - name: Create an application with a script URI.
    text: |-
        az hdinsight application create -g MyResourceGroup -n MyApplication \\
        --cluster-name MyCluster \\
        --script-uri https://hdiconfigactions.blob.core.windows.net/linuxhueconfigactionv02/install-hue-uber-v02.sh \\
        --script-action-name MyScriptAction \\
        --script-parameters '"-version latest -port 20000"'
  - name: Create an application with a script URI and specified edge node size.
    text: |-
        az hdinsight application create -g MyResourceGroup -n MyApplication \\
        --cluster-name MyCluster \\
        --script-uri https://hdiconfigactions.blob.core.windows.net/linuxhueconfigactionv02/install-hue-uber-v02.sh \\
        --script-action-name MyScriptAction \\
        --script-parameters "-version latest -port 20000" \\
        --edgenode-size Standard_D4_v2
  - name: Create an application with HTTPS Endpoint.
    text: |-
        az hdinsight application create -g MyResourceGroup -n MyApplication \\
        --cluster-name MyCluster \\
        --script-uri https://hdiconfigactions.blob.core.windows.net/linuxhueconfigactionv02/install-hue-uber-v02.sh \\
        --script-action-name MyScriptAction \\
        --script-parameters "-version latest -port 20000" \\
        --destination-port 8888 \\
        --sub-domain-suffix was
"""

helps['hdinsight application wait'] = """
type: command
short-summary: Place the CLI in a waiting state until an operation is complete.
"""

helps['hdinsight create'] = """
type: command
short-summary: Create a new cluster.
examples:
  - name: Create a cluster with an existing storage account.
    text: |-
        az hdinsight create -t spark -g MyResourceGroup -n MyCluster \\
        -p "HttpPassword1234!" \\
        --storage-account MyStorageAccount
  - name: Create a cluster with minimal tls version.
    text: |-
        az hdinsight create -t spark -g MyResourceGroup -n MyCluster \\
        -p "HttpPassword1234!" \\
        --storage-account MyStorageAccount --minimal-tls-version 1.2
<<<<<<< HEAD
=======
  - name: Create a cluster which enables encryption in transit.
    text: |-
        az hdinsight create -t spark -g MyResourceGroup -n MyCluster \\
        -p "HttpPassword1234!" \\
        --storage-account MyStorageAccount --encryption-in-transit true
  - name: Create a cluster with private link settings.
    text: |-
        az hdinsight create --esp -t spark -g MyResourceGroup -n MyCluster \\
        -p "HttpPassword1234!" \\
        --storage-account MyStorageAccount \\
        --subnet "/subscriptions/00000000-0000-0000-0000-000000000000/resourceGroups/MyRG/providers/Microsoft.Network/virtualNetworks/MyVnet/subnets/subnet1" \\
        --public-network-access-type OutboundOnly --outbound-public-network-access-type PublicLoadBalancer
>>>>>>> c9e1b504
  - name: Create a cluster with the Enterprise Security Package (ESP).
    text: |-
        az hdinsight create --esp -t spark -g MyResourceGroup -n MyCluster \\
        -p "HttpPassword1234!" \\
        --storage-account MyStorageAccount \\
        --subnet "/subscriptions/00000000-0000-0000-0000-000000000000/resourceGroups/MyRG/providers/Microsoft.Network/virtualNetworks/MyVnet/subnets/subnet1" \\
        --domain "/subscriptions/00000000-0000-0000-0000-000000000000/resourceGroups/MyRG/providers/Microsoft.AAD/domainServices/MyDomain.onmicrosoft.com" \\
        --assign-identity "/subscriptions/00000000-0000-0000-0000-000000000000/resourcegroups/MyMsiRG/providers/Microsoft.ManagedIdentity/userAssignedIdentities/MyMSI" \\
        --cluster-admin-account MyAdminAccount@MyDomain.onmicrosoft.com \\
        --cluster-users-group-dns MyGroup
  - name: Create a Kafka cluster with disk encryption. See https://docs.microsoft.com/azure/hdinsight/kafka/apache-kafka-byok.
    text: |-
        az hdinsight create -t kafka -g MyResourceGroup -n MyCluster \\
        -p "HttpPassword1234!" --workernode-data-disks-per-node 2 \\
        --storage-account MyStorageAccount \\
        --encryption-key-name kafkaClusterKey \\
        --encryption-key-version 00000000000000000000000000000000 \\
        --encryption-vault-uri https://MyKeyVault.vault.azure.net \\
        --assign-identity MyMSI
  - name: Create a kafka cluster with kafka rest proxy.
    text: |-
        az hdinsight create -t kafka -g MyResourceGroup -n MyCluster \\
        -p "HttpPassword1234!" --workernode-data-disks-per-node 2 \\
        --storage-account MyStorageAccount \\
        --kafka-management-node-size "Standard_D4_v2" \\
        --kafka-client-group-id MySecurityGroupId \\
        --kafka-client-group-name MySecurityGroupName
        --component-version kafka=2.1
  - name: Create a cluster with Azure Data Lake Storage Gen2
    text: |-
        az hdinsight create -t spark -g MyResourceGroup -n MyCluster \\
        -p "HttpPassword1234!" \\
        --storage-account MyStorageAccount \\
        --storage-account-managed-identity MyMSI
  - name: Create a cluster with configuration from JSON string.
    text: |-
        az hdinsight create -t spark -g MyResourceGroup -n MyCluster \\
        -p "HttpPassword1234!" \\
        --storage-account MyStorageAccount \\
        --cluster-configuration {'gateway':{'restAuthCredential.username':'admin'}}
  - name: Create a cluster with configuration from a local file.
    text: |-
        az hdinsight create -t spark -g MyResourceGroup -n MyCluster \\
        -p "HttpPassword1234!" \\
        --storage-account MyStorageAccount \\
        --cluster-configuration @config.json
"""

helps['hdinsight list'] = """
type: command
short-summary: List HDInsight clusters in a resource group or subscription.
"""

helps['hdinsight monitor'] = """
type: group
short-summary: Manage Azure Monitor logs integration on an HDInsight cluster.
"""

helps['hdinsight monitor disable'] = """
type: command
short-summary: Disable the Azure Monitor logs integration on an HDInsight cluster.
"""

helps['hdinsight monitor enable'] = """
type: command
short-summary: Enable the Azure Monitor logs integration on an HDInsight cluster.
"""

helps['hdinsight monitor show'] = """
type: command
short-summary: Get the status of Azure Monitor logs integration on an HDInsight cluster.
"""

helps['hdinsight rotate-disk-encryption-key'] = """
type: command
short-summary: Rotate the disk encryption key of the specified HDInsight cluster.
"""

helps['hdinsight script-action'] = """
type: group
short-summary: Manage HDInsight script actions.
"""

helps['hdinsight script-action execute'] = """
type: command
short-summary: Execute script actions on the specified HDInsight cluster.
examples:
  - name: Execute a script action and persist on success.
    text: |-
        az hdinsight script-action execute -g MyResourceGroup -n MyScriptActionName \\
        --cluster-name MyCluster \\
        --script-uri https://hdiconfigactions.blob.core.windows.net/linuxgiraphconfigactionv01/giraph-installer-v01.sh \\
        --roles headnode workernode \\
        --persist-on-success
"""

helps['hdinsight host'] = """
type: group
short-summary: Manage HDInsight cluster's virtual hosts.
"""

helps['hdinsight host list'] = """
type: command
short-summary: List the hosts of the specified HDInsight cluster.
examples:
  - name: List the hosts of the specified HDInsight cluster.
    text: |-
        az hdinsight host list --resource-group MyResourceGroup --cluster-name MyCluster
"""

helps['hdinsight host restart'] = """
type: command
short-summary: Restart the specific hosts of the specified HDInsight cluster.
examples:
  - name: Restart the specific hosts of the specified HDInsight cluster.
    text: |-
        az hdinsight host restart --resource-group MyResourceGroup --cluster-name MyCluster --host-names hostname1 hostname2
"""

helps['hdinsight wait'] = """
type: command
short-summary: Place the CLI in a waiting state until an operation is complete.
"""<|MERGE_RESOLUTION|>--- conflicted
+++ resolved
@@ -67,8 +67,6 @@
         az hdinsight create -t spark -g MyResourceGroup -n MyCluster \\
         -p "HttpPassword1234!" \\
         --storage-account MyStorageAccount --minimal-tls-version 1.2
-<<<<<<< HEAD
-=======
   - name: Create a cluster which enables encryption in transit.
     text: |-
         az hdinsight create -t spark -g MyResourceGroup -n MyCluster \\
@@ -81,7 +79,6 @@
         --storage-account MyStorageAccount \\
         --subnet "/subscriptions/00000000-0000-0000-0000-000000000000/resourceGroups/MyRG/providers/Microsoft.Network/virtualNetworks/MyVnet/subnets/subnet1" \\
         --public-network-access-type OutboundOnly --outbound-public-network-access-type PublicLoadBalancer
->>>>>>> c9e1b504
   - name: Create a cluster with the Enterprise Security Package (ESP).
     text: |-
         az hdinsight create --esp -t spark -g MyResourceGroup -n MyCluster \\
