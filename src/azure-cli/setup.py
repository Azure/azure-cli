--- conflicted
+++ resolved
@@ -100,13 +100,8 @@
     'azure-mgmt-media~=1.1,>=1.1.1',
     'azure-mgmt-monitor~=0.7.0',
     'azure-mgmt-msi~=0.2',
-<<<<<<< HEAD
     'azure-mgmt-netapp~=0.8.0',
-    'azure-mgmt-network~=9.0.0',
-=======
-    'azure-mgmt-netapp~=0.7.0',
     'azure-mgmt-network~=10.0.0',
->>>>>>> 4dfb0f80
     'azure-mgmt-policyinsights~=0.4.0',
     'azure-mgmt-privatedns~=0.1.0',
     'azure-mgmt-rdbms~=2.2.0',
