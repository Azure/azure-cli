# --------------------------------------------------------------------------------------------
# Copyright (c) Microsoft Corporation. All rights reserved.
# Licensed under the MIT License. See License.txt in the project root for license information.
# --------------------------------------------------------------------------------------------

# pylint: disable=unused-argument, line-too-long
from importlib import import_module
from msrestazure.azure_exceptions import CloudError
from msrestazure.tools import resource_id, is_valid_resource_id, parse_resource_id  # pylint: disable=import-error
from knack.log import get_logger
from azure.core.exceptions import ResourceNotFoundError
from azure.cli.core.azclierror import RequiredArgumentMissingError, ArgumentUsageError
from azure.cli.core.commands.client_factory import get_subscription_id
from azure.cli.core.util import CLIError, sdk_no_wait, user_confirmation
from azure.cli.core.local_context import ALL
from azure.mgmt.rdbms import mysql_flexibleservers
from ._client_factory import get_mysql_flexible_management_client, cf_mysql_flexible_firewall_rules, \
    cf_mysql_flexible_db, cf_mysql_check_resource_availability
<<<<<<< HEAD
from ._flexible_server_util import resolve_poller, generate_missing_parameters, create_firewall_rule, \
    parse_public_access_input, generate_password, parse_maintenance_window, get_mysql_list_skus_info
=======
from ._flexible_server_util import resolve_poller, generate_missing_parameters, parse_public_access_input, \
    DEFAULT_LOCATION_MySQL, generate_password, parse_maintenance_window, get_mysql_list_skus_info
from .flexible_server_custom_common import user_confirmation, create_firewall_rule
>>>>>>> 591539c4
from .flexible_server_virtual_network import prepare_private_network
from .validators import mysql_arguments_validator, validate_server_name

logger = get_logger(__name__)
DEFAULT_DB_NAME = 'flexibleserverdb'
DELEGATION_SERVICE_NAME = "Microsoft.DBforMySQL/flexibleServers"
MINIMUM_IOPS = 300


# region create without args
# pylint: disable=too-many-locals, too-many-statements, raise-missing-from
def flexible_server_create(cmd, client, resource_group_name=None, server_name=None, sku_name=None, tier=None,
                           location=None, storage_mb=None, administrator_login=None,
                           administrator_login_password=None, version=None,
                           backup_retention=None, tags=None, public_access=None, database_name=None,
                           subnet_arm_resource_id=None, high_availability=None, zone=None, assign_identity=False,
                           vnet_resource_id=None, vnet_address_prefix=None, subnet_address_prefix=None, iops=None):

    # Populate desired parameters
    location, resource_group_name, server_name = generate_missing_parameters(cmd, location, resource_group_name,
                                                                             server_name, 'mysql')
    # validator
<<<<<<< HEAD
    sku_info, iops_info = get_mysql_list_skus_info(cmd, location)
=======
    if location is None:
        location = DEFAULT_LOCATION_MySQL
    sku_info, iops_info, single_az = get_mysql_list_skus_info(cmd, location)
>>>>>>> 591539c4
    mysql_arguments_validator(tier, sku_name, storage_mb, backup_retention, sku_info, version=version)

    db_context = DbContext(
        azure_sdk=mysql_flexibleservers, cf_firewall=cf_mysql_flexible_firewall_rules, cf_db=cf_mysql_flexible_db,
        logging_name='MySQL', command_group='mysql', server_client=client)

    if high_availability is not None and high_availability.lower() == 'enabled':
        if tier == 'Burstable':
            raise ArgumentUsageError("High availability is not supported for Burstable tier")
        if single_az:
            raise ArgumentUsageError("This region is single availability zone. High availability is not supported in a single availability zone region.")

    # Raise error when user passes values for both parameters
    if subnet_arm_resource_id is not None and public_access is not None:
        raise CLIError("Incorrect usage : A combination of the parameters --subnet "
                       "and --public_access is invalid. Use either one of them.")

    server_result = firewall_id = subnet_id = None
    server_name = server_name.lower()
    validate_server_name(cf_mysql_check_resource_availability(cmd.cli_ctx, '_'), server_name, 'Microsoft.DBforMySQL/flexibleServers')

    # Handle Vnet scenario
    if public_access is None:
        subnet_id = prepare_private_network(cmd,
                                            resource_group_name,
                                            server_name,
                                            vnet=vnet_resource_id,
                                            subnet=subnet_arm_resource_id,
                                            location=location,
                                            delegation_service_name=DELEGATION_SERVICE_NAME,
                                            vnet_address_pref=vnet_address_prefix,
                                            subnet_address_pref=subnet_address_prefix)
        delegated_subnet_arguments = mysql_flexibleservers.models.DelegatedSubnetArguments(subnet_arm_resource_id=subnet_id)
    else:
        delegated_subnet_arguments = None

    # determine IOPS
    iops = _determine_iops(storage_gb=storage_mb,
                           iops_info=iops_info,
                           iops_input=iops,
                           tier=tier,
                           sku_name=sku_name)

    storage_mb *= 1024  # storage input comes in GiB value
    administrator_login_password = generate_password(administrator_login_password)

    # Create mysql server
    # Note : passing public_access has no effect as the accepted values are 'Enabled' and 'Disabled'. So the value ends up being ignored.
    server_result = _create_server(db_context, cmd, resource_group_name, server_name, location,
                                   backup_retention,
                                   sku_name, tier, storage_mb, administrator_login,
                                   administrator_login_password,
                                   version, tags, delegated_subnet_arguments, assign_identity, public_access,
                                   high_availability, zone, iops)

    # Adding firewall rule
    if public_access is not None and str(public_access).lower() != 'none':
        if str(public_access).lower() == 'all':
            start_ip, end_ip = '0.0.0.0', '255.255.255.255'
        else:
            start_ip, end_ip = parse_public_access_input(public_access)
        firewall_id = create_firewall_rule(db_context, cmd, resource_group_name, server_name, start_ip, end_ip)

    # Create mysql database if it does not exist
    if database_name is None:
        database_name = DEFAULT_DB_NAME
    _create_database(db_context, cmd, resource_group_name, server_name, database_name)

    user = server_result.administrator_login
    server_id = server_result.id
    loc = server_result.location
    version = server_result.version
    sku = server_result.sku.name
    host = server_result.fully_qualified_domain_name

    logger.warning('Make a note of your password. If you forget, you would have to reset your password with'
                   '\'az mysql flexible-server update -n %s -g %s -p <new-password>\'.',
                   server_name, resource_group_name)

    _update_local_contexts(cmd, server_name, resource_group_name, location, user)

    return _form_response(user, sku, loc, server_id, host, version,
                          administrator_login_password if administrator_login_password is not None else '*****',
                          _create_mysql_connection_string(host, database_name, user, administrator_login_password),
                          database_name, firewall_id, subnet_id)


def flexible_server_restore(cmd, client, resource_group_name, server_name, source_server, restore_point_in_time, location=None, no_wait=False):
    provider = 'Microsoft.DBforMySQL'
    validate_server_name(cf_mysql_check_resource_availability(cmd.cli_ctx, '_'), server_name, 'Microsoft.DBforMySQL/flexibleServers')

    if not is_valid_resource_id(source_server):
        if len(source_server.split('/')) == 1:
            source_server = resource_id(
                subscription=get_subscription_id(cmd.cli_ctx),
                resource_group=resource_group_name,
                namespace=provider,
                type='flexibleServers',
                name=source_server)
        else:
            raise ValueError('The provided source-server {} is invalid.'.format(source_server))

    parameters = mysql_flexibleservers.models.Server(
        source_server_id=source_server,
        restore_point_in_time=restore_point_in_time,
        location=location,
        create_mode="PointInTimeRestore"
    )

    # Retrieve location from same location as source server
    id_parts = parse_resource_id(source_server)
    try:
        source_server_object = client.get(id_parts['resource_group'], id_parts['name'])
        parameters.location = source_server_object.location
    except Exception as e:
        raise ValueError('Unable to get source server: {}.'.format(str(e)))
    return sdk_no_wait(no_wait, client.begin_create, resource_group_name, server_name, parameters)


# pylint: disable=too-many-branches
def flexible_server_update_custom_func(cmd, instance,
                                       sku_name=None,
                                       tier=None,
                                       storage_mb=None,
                                       backup_retention=None,
                                       administrator_login_password=None,
                                       ssl_enforcement=None,
                                       subnet_arm_resource_id=None,
                                       tags=None,
                                       auto_grow=None,
                                       assign_identity=False,
                                       replication_role=None,
                                       maintenance_window=None,
                                       iops=None):
    # validator
    location = ''.join(instance.location.lower().split())
    sku_info, iops_info, _ = get_mysql_list_skus_info(cmd, location)
    mysql_arguments_validator(tier, sku_name, storage_mb, backup_retention, sku_info, instance=instance)

    server_module_path = instance.__module__
    module = import_module(server_module_path)  # replacement not needed for update in flex servers
    ServerForUpdate = getattr(module, 'ServerForUpdate')

    if storage_mb:
        instance.storage_profile.storage_mb = storage_mb * 1024

    if (tier is not None and sku_name is None) or (tier is None and sku_name is not None):
        raise CLIError('Argument Error. If you pass --tier, --sku-name is a mandatory parameter and vice-versa.')

    if tier:
        instance.sku.tier = tier

    if sku_name:
        instance.sku.name = sku_name

    if not iops:
        iops = instance.storage_profile.storage_iops
    instance.storage_profile.storage_iops = _determine_iops(storage_gb=instance.storage_profile.storage_mb // 1024,
                                                            iops_info=iops_info,
                                                            iops_input=iops,
                                                            tier=instance.sku.tier,
                                                            sku_name=instance.sku.name)

    if backup_retention:
        instance.storage_profile.backup_retention_days = backup_retention

    if auto_grow:
        instance.storage_profile.storage_autogrow = auto_grow

    if subnet_arm_resource_id:
        instance.delegated_subnet_arguments.subnet_arm_resource_id = subnet_arm_resource_id

    if maintenance_window:
        logger.warning('If you are updating maintenancw window with other parameter, maintenance window will be updated first. Please update the other parameters later.')
        # if disabled is pass in reset to default values
        if maintenance_window.lower() == "disabled":
            day_of_week = start_hour = start_minute = 0
            custom_window = "Disabled"
        else:
            day_of_week, start_hour, start_minute = parse_maintenance_window(maintenance_window)
            custom_window = "Enabled"

        # set values - if maintenance_window when is None when created then create a new object
        if instance.maintenance_window is None:
            instance.maintenance_window = mysql_flexibleservers.models.MaintenanceWindow(
                day_of_week=day_of_week,
                start_hour=start_hour,
                start_minute=start_minute,
                custom_window=custom_window
            )
        else:
            instance.maintenance_window.day_of_week = day_of_week
            instance.maintenance_window.start_hour = start_hour
            instance.maintenance_window.start_minute = start_minute
            instance.maintenance_window.custom_window = custom_window

        return ServerForUpdate(maintenance_window=instance.maintenance_window)

    params = ServerForUpdate(sku=instance.sku,
                             storage_profile=instance.storage_profile,
                             administrator_login_password=administrator_login_password,
                             ssl_enforcement=ssl_enforcement,
                             delegated_subnet_arguments=instance.delegated_subnet_arguments,
                             tags=tags,
                             replication_role=replication_role)

    if assign_identity:
        if server_module_path.find('mysql'):
            if instance.identity is None:
                instance.identity = mysql_flexibleservers.models.Identity()
            params.identity = instance.identity

    return params


def server_delete_func(cmd, client, resource_group_name=None, server_name=None, yes=None):
    result = None  # default return value

    if not yes:
        user_confirmation(
            "Are you sure you want to delete the server '{0}' in resource group '{1}'".format(server_name,
                                                                                              resource_group_name), yes=yes)
    try:
        result = client.begin_delete(resource_group_name, server_name)
        if cmd.cli_ctx.local_context.is_on:
            local_context_file = cmd.cli_ctx.local_context._get_local_context_file()  # pylint: disable=protected-access
            local_context_file.remove_option('mysql flexible-server', 'server_name')
            local_context_file.remove_option('mysql flexible-server', 'administrator_login')
            local_context_file.remove_option('mysql flexible-server', 'database_name')

    except Exception as ex:  # pylint: disable=broad-except
        logger.error(ex)
        raise CLIError(ex)
    return result


# Parameter update command
def flexible_parameter_update(client, server_name, configuration_name, resource_group_name, source=None, value=None):
    if source is None and value is None:
        # update the command with system default
        try:
            parameter = client.get(resource_group_name, server_name, configuration_name)
            value = parameter.default_value  # reset value to default
            source = "system-default"
        except CloudError as e:
            raise CLIError('Unable to get default parameter value: {}.'.format(str(e)))
    elif source is None:
        source = "user-override"

    parameters = mysql_flexibleservers.models.Configuration(
        name=configuration_name,
        value=value,
        source=source
    )

    return client.begin_update(resource_group_name, server_name, configuration_name, parameters)


# Replica commands
# Custom functions for server replica, will add PostgreSQL part after backend ready in future
def flexible_replica_create(cmd, client, resource_group_name, replica_name, server_name, no_wait=False, location=None, sku_name=None, tier=None, **kwargs):
    provider = 'Microsoft.DBforMySQL'
    validate_server_name(cf_mysql_check_resource_availability(cmd.cli_ctx, '_'), replica_name, 'Microsoft.DBforMySQL/flexibleServers')

    # set source server id
    if not is_valid_resource_id(server_name):
        if len(server_name.split('/')) == 1:
            server_name = resource_id(subscription=get_subscription_id(cmd.cli_ctx),
                                      resource_group=resource_group_name,
                                      namespace=provider,
                                      type='flexibleServers',
                                      name=server_name)
        else:
            raise CLIError('The provided source-server {} is invalid.'.format(server_name))

    source_server_id_parts = parse_resource_id(server_name)
    try:
        source_server_object = client.get(source_server_id_parts['resource_group'], source_server_id_parts['name'])
    except CloudError as e:
        raise CLIError('Unable to get source server: {}.'.format(str(e)))

    location = source_server_object.location
    sku_name = source_server_object.sku.name
    tier = source_server_object.sku.tier

    parameters = mysql_flexibleservers.models.Server(
        sku=mysql_flexibleservers.models.Sku(name=sku_name, tier=tier),
        source_server_id=server_name,
        location=location,
        create_mode="Replica")
    return sdk_no_wait(no_wait, client.begin_create, resource_group_name, replica_name, parameters)


def flexible_replica_stop(client, resource_group_name, server_name):
    try:
        server_object = client.get(resource_group_name, server_name)
    except Exception as e:
        raise CLIError('Unable to get server: {}.'.format(str(e)))

    if server_object.replication_role is not None and server_object.replication_role.lower() != "replica":
        raise CLIError('Server {} is not a replica server.'.format(server_name))

    server_module_path = server_object.__module__
    module = import_module(server_module_path)  # replacement not needed for update in flex servers
    ServerForUpdate = getattr(module, 'ServerForUpdate')

    params = ServerForUpdate(replication_role='None')

    return client.begin_update(resource_group_name, server_name, params)


def flexible_server_mysql_get(cmd, resource_group_name, server_name):
    client = get_mysql_flexible_management_client(cmd.cli_ctx)
    return client.servers.get(resource_group_name, server_name)


def flexible_list_skus(cmd, client, location):
    result = client.list(location)
    logger.warning('For prices please refer to https://aka.ms/mysql-pricing')
    return result


def _create_server(db_context, cmd, resource_group_name, server_name, location, backup_retention, sku_name, tier,
                   storage_mb, administrator_login, administrator_login_password, version, tags,
                   delegated_subnet_arguments,
                   assign_identity, public_network_access, ha_enabled, availability_zone, iops):
    logging_name, server_client = db_context.logging_name, db_context.server_client
    logger.warning('Creating %s Server \'%s\' in group \'%s\'...', logging_name, server_name, resource_group_name)

    logger.warning('Your server \'%s\' is using sku \'%s\' (Paid Tier). '
                   'Please refer to https://aka.ms/mysql-pricing for pricing details', server_name, sku_name)

    # Note : passing public-network-access has no effect as the accepted values are 'Enabled' and 'Disabled'.
    # So when you pass an IP here(from the CLI args of public_access), it ends up being ignored.
    parameters = mysql_flexibleservers.models.Server(
        sku=mysql_flexibleservers.models.Sku(name=sku_name, tier=tier),
        administrator_login=administrator_login,
        administrator_login_password=administrator_login_password,
        version=version,
        public_network_access=public_network_access,
        storage_profile=mysql_flexibleservers.models.StorageProfile(
            backup_retention_days=backup_retention,
            storage_mb=storage_mb,
            storage_iops=iops),
        location=location,
        create_mode="Default",
        delegated_subnet_arguments=delegated_subnet_arguments,
        ha_enabled=ha_enabled,
        availability_zone=availability_zone,
        tags=tags)

    if assign_identity:
        parameters.identity = mysql_flexibleservers.models.Identity()

    return resolve_poller(
        server_client.begin_create(resource_group_name, server_name, parameters), cmd.cli_ctx,
        '{} Server Create'.format(logging_name))


def flexible_server_connection_string(
        server_name='{server}', database_name='{database}', administrator_login='{login}',
        administrator_login_password='{password}'):
    host = '{}.mysql.database.azure.com'.format(server_name)
    if database_name is None:
        database_name = 'mysql'
    return {
        'connectionStrings': _create_mysql_connection_strings(host, administrator_login, administrator_login_password,
                                                              database_name)
    }


def _create_mysql_connection_strings(host, user, password, database):
    result = {
        'mysql_cmd': "mysql {database} --host {host} --user {user} --password={password}",
        'ado.net': "Server={host}; Port=3306; Database={database}; Uid={user}; Pwd={password};",
        'jdbc': "jdbc:mysql://{host}:3306/{database}?user={user}&password={password}",
        'jdbc Spring': "spring.datasource.url=jdbc:mysql://{host}:3306/{database}  "
                       "spring.datasource.username={user}  "
                       "spring.datasource.password={password}",
        'node.js': "var conn = mysql.createConnection({{host: '{host}', user: '{user}', "
                   "password: {password}, database: {database}, port: 3306}});",
        'php': "host={host} port=3306 dbname={database} user={user} password={password}",
        'python': "cnx = mysql.connector.connect(user='{user}', password='{password}', host='{host}', "
                  "port=3306, database='{database}')",
        'ruby': "client = Mysql2::Client.new(username: '{user}', password: '{password}', "
                "database: '{database}', host: '{host}', port: 3306)",
    }

    connection_kwargs = {
        'host': host,
        'user': user,
        'password': password if password is not None else '{password}',
        'database': database
    }

    for k, v in result.items():
        result[k] = v.format(**connection_kwargs)
    return result


def _form_response(username, sku, location, server_id, host, version, password, connection_string, database_name,
                   firewall_id=None, subnet_id=None):
    output = {
        'host': host,
        'username': username,
        'password': password,
        'skuname': sku,
        'location': location,
        'id': server_id,
        'version': version,
        'databaseName': database_name,
        'connectionString': connection_string
    }
    if firewall_id is not None:
        output['firewallName'] = firewall_id
    if subnet_id is not None:
        output['subnetId'] = subnet_id
    return output


def _update_local_contexts(cmd, server_name, resource_group_name, location, user):
    if cmd.cli_ctx.local_context.is_on:
        cmd.cli_ctx.local_context.set(['mysql flexible-server'], 'server_name',
                                      server_name)  # Setting the server name in the local context
        cmd.cli_ctx.local_context.set([ALL], 'location',
                                      location)  # Setting the location in the local context
        cmd.cli_ctx.local_context.set([ALL], 'resource_group_name', resource_group_name)
        cmd.cli_ctx.local_context.set(['mysql flexible-server'], 'administrator_login',
                                      user)  # Setting the server name in the local context


def _create_database(db_context, cmd, resource_group_name, server_name, database_name):
    # check for existing database, create if not
    cf_db, logging_name = db_context.cf_db, db_context.logging_name
    database_client = cf_db(cmd.cli_ctx, None)
    try:
        database_client.get(resource_group_name, server_name, database_name)
    except ResourceNotFoundError:
        logger.warning('Creating %s database \'%s\'...', logging_name, database_name)
        parameters = {
            'name': database_name,
            'charset': 'utf8',
            'collation': 'utf8_general_ci'
        }
        resolve_poller(
            database_client.begin_create_or_update(resource_group_name, server_name, database_name, parameters), cmd.cli_ctx,
            '{} Database Create/Update'.format(logging_name))


def database_create_func(client, resource_group_name=None, server_name=None, database_name=None, charset=None, collation=None):

    if charset is None and collation is None:
        charset = 'utf8'
        collation = 'utf8_general_ci'
        logger.warning("Creating database with utf8 charset and utf8_general_ci collation")
    elif (not charset and collation) or (charset and not collation):
        raise RequiredArgumentMissingError("charset and collation have to be input together.")

    parameters = {
        'name': database_name,
        'charset': charset,
        'collation': collation
    }

    return client.begin_create_or_update(
        resource_group_name,
        server_name,
        database_name,
        parameters)


def _create_mysql_connection_string(host, database_name, user_name, password):
    connection_kwargs = {
        'host': host,
        'dbname': database_name,
        'username': user_name,
        'password': password if password is not None else '{password}'
    }
    return 'mysql {dbname} --host {host} --user {username} --password={password}'.format(**connection_kwargs)


def _determine_iops(storage_gb, iops_info, iops_input, tier, sku_name):
    max_supported_iops = iops_info[tier][sku_name]
    free_iops = get_free_iops(storage_in_mb=storage_gb * 1024,
                              iops_info=iops_info,
                              tier=tier,
                              sku_name=sku_name)

    iops = free_iops
    if iops_input and iops_input > free_iops:
        iops = min(iops_input, max_supported_iops)

    logger.warning("IOPS is set to %d which is either your input or free/maximum IOPS supported for your storage size and SKU.", iops)
    return iops


def get_free_iops(storage_in_mb, iops_info, tier, sku_name):
    free_iops = MINIMUM_IOPS + (storage_in_mb // 1024) * 3
    max_supported_iops = iops_info[tier][sku_name]  # free iops cannot exceed maximum supported iops for the sku

    return min(free_iops, max_supported_iops)


# pylint: disable=too-many-instance-attributes, too-few-public-methods, useless-object-inheritance
class DbContext(object):
    def __init__(self, azure_sdk=None, logging_name=None, cf_firewall=None, cf_db=None,
                 command_group=None, server_client=None):
        self.azure_sdk = azure_sdk
        self.cf_firewall = cf_firewall
        self.cf_db = cf_db
        self.logging_name = logging_name
        self.command_group = command_group
        self.server_client = server_client<|MERGE_RESOLUTION|>--- conflicted
+++ resolved
@@ -16,14 +16,9 @@
 from azure.mgmt.rdbms import mysql_flexibleservers
 from ._client_factory import get_mysql_flexible_management_client, cf_mysql_flexible_firewall_rules, \
     cf_mysql_flexible_db, cf_mysql_check_resource_availability
-<<<<<<< HEAD
-from ._flexible_server_util import resolve_poller, generate_missing_parameters, create_firewall_rule, \
-    parse_public_access_input, generate_password, parse_maintenance_window, get_mysql_list_skus_info
-=======
 from ._flexible_server_util import resolve_poller, generate_missing_parameters, parse_public_access_input, \
-    DEFAULT_LOCATION_MySQL, generate_password, parse_maintenance_window, get_mysql_list_skus_info
-from .flexible_server_custom_common import user_confirmation, create_firewall_rule
->>>>>>> 591539c4
+    generate_password, parse_maintenance_window, get_mysql_list_skus_info
+from .flexible_server_custom_common import create_firewall_rule
 from .flexible_server_virtual_network import prepare_private_network
 from .validators import mysql_arguments_validator, validate_server_name
 
@@ -46,13 +41,7 @@
     location, resource_group_name, server_name = generate_missing_parameters(cmd, location, resource_group_name,
                                                                              server_name, 'mysql')
     # validator
-<<<<<<< HEAD
-    sku_info, iops_info = get_mysql_list_skus_info(cmd, location)
-=======
-    if location is None:
-        location = DEFAULT_LOCATION_MySQL
     sku_info, iops_info, single_az = get_mysql_list_skus_info(cmd, location)
->>>>>>> 591539c4
     mysql_arguments_validator(tier, sku_name, storage_mb, backup_retention, sku_info, version=version)
 
     db_context = DbContext(
