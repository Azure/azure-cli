--- conflicted
+++ resolved
@@ -13,15 +13,12 @@
       ParameterSetName:
       - -g -n
       User-Agent:
-      - python/3.7.3 (Windows-10-10.0.19041-SP0) msrest/0.6.18 msrest_azure/0.6.3
-        azure-mgmt-resource/12.0.0 Azure-SDK-For-Python AZURECLI/2.19.0
-      accept-language:
-      - en-US
+      - AZURECLI/2.21.0 azsdk-python-azure-mgmt-resource/16.0.0 Python/3.8.0 (Windows-10-10.0.19041-SP0)
     method: GET
     uri: https://management.azure.com/subscriptions/00000000-0000-0000-0000-000000000000/resourcegroups/cli_test_rg_scenario000001?api-version=2020-10-01
   response:
     body:
-      string: '{"id":"/subscriptions/00000000-0000-0000-0000-000000000000/resourceGroups/cli_test_rg_scenario000001","name":"cli_test_rg_scenario000001","type":"Microsoft.Resources/resourceGroups","location":"westus","tags":{"product":"azurecli","cause":"automation","date":"2021-02-10T12:56:06Z"},"properties":{"provisioningState":"Succeeded"}}'
+      string: '{"id":"/subscriptions/00000000-0000-0000-0000-000000000000/resourceGroups/cli_test_rg_scenario000001","name":"cli_test_rg_scenario000001","type":"Microsoft.Resources/resourceGroups","location":"westus","tags":{"product":"azurecli","cause":"automation","date":"2021-04-16T01:54:09Z"},"properties":{"provisioningState":"Succeeded"}}'
     headers:
       cache-control:
       - no-cache
@@ -30,7 +27,7 @@
       content-type:
       - application/json; charset=utf-8
       date:
-      - Wed, 10 Feb 2021 12:56:08 GMT
+      - Fri, 16 Apr 2021 01:54:12 GMT
       expires:
       - '-1'
       pragma:
@@ -63,16 +60,16 @@
       ParameterSetName:
       - -g -n
       User-Agent:
-      - AZURECLI/2.19.0 azsdk-python-azure-mgmt-network/18.0.0 Python/3.7.3 (Windows-10-10.0.19041-SP0)
+      - AZURECLI/2.21.0 azsdk-python-azure-mgmt-network/18.0.0 Python/3.8.0 (Windows-10-10.0.19041-SP0)
     method: PUT
     uri: https://management.azure.com/subscriptions/00000000-0000-0000-0000-000000000000/resourceGroups/cli_test_rg_scenario000001/providers/Microsoft.Network/virtualNetworks/vnet1?api-version=2021-02-01
   response:
     body:
       string: "{\r\n  \"name\": \"vnet1\",\r\n  \"id\": \"/subscriptions/00000000-0000-0000-0000-000000000000/resourceGroups/cli_test_rg_scenario000001/providers/Microsoft.Network/virtualNetworks/vnet1\",\r\n
-        \ \"etag\": \"W/\\\"356d01ac-9ea5-43dd-b1b4-d6f58f46d2f5\\\"\",\r\n  \"type\":
+        \ \"etag\": \"W/\\\"f0e595a5-766f-4851-930b-4c8de452f312\\\"\",\r\n  \"type\":
         \"Microsoft.Network/virtualNetworks\",\r\n  \"location\": \"westus\",\r\n
         \ \"tags\": {},\r\n  \"properties\": {\r\n    \"provisioningState\": \"Updating\",\r\n
-        \   \"resourceGuid\": \"762d5235-5f33-4744-b53d-ae3ce8c158f8\",\r\n    \"addressSpace\":
+        \   \"resourceGuid\": \"37abc160-9793-4f19-b1bb-3c1463ead86d\",\r\n    \"addressSpace\":
         {\r\n      \"addressPrefixes\": [\r\n        \"10.0.0.0/16\"\r\n      ]\r\n
         \   },\r\n    \"dhcpOptions\": {\r\n      \"dnsServers\": []\r\n    },\r\n
         \   \"subnets\": [],\r\n    \"virtualNetworkPeerings\": [],\r\n    \"enableDdosProtection\":
@@ -81,11 +78,7 @@
       azure-asyncnotification:
       - Enabled
       azure-asyncoperation:
-<<<<<<< HEAD
-      - https://management.azure.com/subscriptions/00000000-0000-0000-0000-000000000000/providers/Microsoft.Network/locations/westus/operations/a8f7656f-01ac-451f-80ae-33661691d547?api-version=2020-11-01
-=======
       - https://management.azure.com/subscriptions/00000000-0000-0000-0000-000000000000/providers/Microsoft.Network/locations/westus/operations/f7219812-6c2a-4839-ba48-b629fdc210d2?api-version=2021-02-01
->>>>>>> 6ad1929a
       cache-control:
       - no-cache
       content-length:
@@ -93,7 +86,7 @@
       content-type:
       - application/json; charset=utf-8
       date:
-      - Wed, 10 Feb 2021 12:56:13 GMT
+      - Fri, 16 Apr 2021 01:54:15 GMT
       expires:
       - '-1'
       pragma:
@@ -106,9 +99,9 @@
       x-content-type-options:
       - nosniff
       x-ms-arm-service-request-id:
-      - 36ef6dbe-7fa0-4f32-a5df-6a58d69d0d8c
+      - ea7566a8-1d07-4b8f-b50c-dbbf3bbc47af
       x-ms-ratelimit-remaining-subscription-writes:
-      - '1190'
+      - '1194'
     status:
       code: 201
       message: Created
@@ -126,13 +119,9 @@
       ParameterSetName:
       - -g -n
       User-Agent:
-      - AZURECLI/2.19.0 azsdk-python-azure-mgmt-network/18.0.0 Python/3.7.3 (Windows-10-10.0.19041-SP0)
+      - AZURECLI/2.21.0 azsdk-python-azure-mgmt-network/18.0.0 Python/3.8.0 (Windows-10-10.0.19041-SP0)
     method: GET
-<<<<<<< HEAD
-    uri: https://management.azure.com/subscriptions/00000000-0000-0000-0000-000000000000/providers/Microsoft.Network/locations/westus/operations/a8f7656f-01ac-451f-80ae-33661691d547?api-version=2020-11-01
-=======
     uri: https://management.azure.com/subscriptions/00000000-0000-0000-0000-000000000000/providers/Microsoft.Network/locations/westus/operations/f7219812-6c2a-4839-ba48-b629fdc210d2?api-version=2021-02-01
->>>>>>> 6ad1929a
   response:
     body:
       string: "{\r\n  \"status\": \"Succeeded\"\r\n}"
@@ -144,7 +133,7 @@
       content-type:
       - application/json; charset=utf-8
       date:
-      - Wed, 10 Feb 2021 12:56:16 GMT
+      - Fri, 16 Apr 2021 01:54:18 GMT
       expires:
       - '-1'
       pragma:
@@ -161,7 +150,7 @@
       x-content-type-options:
       - nosniff
       x-ms-arm-service-request-id:
-      - 1407948f-9b33-4d61-b9d9-3704fe4822a9
+      - c2cfc316-f0ef-4cfb-a799-ecacfd1584a6
     status:
       code: 200
       message: OK
@@ -179,16 +168,16 @@
       ParameterSetName:
       - -g -n
       User-Agent:
-      - AZURECLI/2.19.0 azsdk-python-azure-mgmt-network/18.0.0 Python/3.7.3 (Windows-10-10.0.19041-SP0)
+      - AZURECLI/2.21.0 azsdk-python-azure-mgmt-network/18.0.0 Python/3.8.0 (Windows-10-10.0.19041-SP0)
     method: GET
     uri: https://management.azure.com/subscriptions/00000000-0000-0000-0000-000000000000/resourceGroups/cli_test_rg_scenario000001/providers/Microsoft.Network/virtualNetworks/vnet1?api-version=2021-02-01
   response:
     body:
       string: "{\r\n  \"name\": \"vnet1\",\r\n  \"id\": \"/subscriptions/00000000-0000-0000-0000-000000000000/resourceGroups/cli_test_rg_scenario000001/providers/Microsoft.Network/virtualNetworks/vnet1\",\r\n
-        \ \"etag\": \"W/\\\"e54b961b-ac41-45c8-ab91-3a1efe6e9a89\\\"\",\r\n  \"type\":
+        \ \"etag\": \"W/\\\"52479f12-58f6-46ca-8449-513e3e674654\\\"\",\r\n  \"type\":
         \"Microsoft.Network/virtualNetworks\",\r\n  \"location\": \"westus\",\r\n
         \ \"tags\": {},\r\n  \"properties\": {\r\n    \"provisioningState\": \"Succeeded\",\r\n
-        \   \"resourceGuid\": \"762d5235-5f33-4744-b53d-ae3ce8c158f8\",\r\n    \"addressSpace\":
+        \   \"resourceGuid\": \"37abc160-9793-4f19-b1bb-3c1463ead86d\",\r\n    \"addressSpace\":
         {\r\n      \"addressPrefixes\": [\r\n        \"10.0.0.0/16\"\r\n      ]\r\n
         \   },\r\n    \"dhcpOptions\": {\r\n      \"dnsServers\": []\r\n    },\r\n
         \   \"subnets\": [],\r\n    \"virtualNetworkPeerings\": [],\r\n    \"enableDdosProtection\":
@@ -201,9 +190,9 @@
       content-type:
       - application/json; charset=utf-8
       date:
-      - Wed, 10 Feb 2021 12:56:17 GMT
+      - Fri, 16 Apr 2021 01:54:19 GMT
       etag:
-      - W/"e54b961b-ac41-45c8-ab91-3a1efe6e9a89"
+      - W/"52479f12-58f6-46ca-8449-513e3e674654"
       expires:
       - '-1'
       pragma:
@@ -220,7 +209,7 @@
       x-content-type-options:
       - nosniff
       x-ms-arm-service-request-id:
-      - 80009cda-6fcd-4705-952e-496849c4bfa6
+      - 2af295c9-808d-4df8-9c26-6afd56aa3b5d
     status:
       code: 200
       message: OK
@@ -238,16 +227,16 @@
       ParameterSetName:
       - -g -n
       User-Agent:
-      - AZURECLI/2.19.0 azsdk-python-azure-mgmt-network/18.0.0 Python/3.7.3 (Windows-10-10.0.19041-SP0)
+      - AZURECLI/2.21.0 azsdk-python-azure-mgmt-network/18.0.0 Python/3.8.0 (Windows-10-10.0.19041-SP0)
     method: GET
     uri: https://management.azure.com/subscriptions/00000000-0000-0000-0000-000000000000/resourceGroups/cli_test_rg_scenario000001/providers/Microsoft.Network/virtualNetworks/vnet1?api-version=2021-02-01
   response:
     body:
       string: "{\r\n  \"name\": \"vnet1\",\r\n  \"id\": \"/subscriptions/00000000-0000-0000-0000-000000000000/resourceGroups/cli_test_rg_scenario000001/providers/Microsoft.Network/virtualNetworks/vnet1\",\r\n
-        \ \"etag\": \"W/\\\"e54b961b-ac41-45c8-ab91-3a1efe6e9a89\\\"\",\r\n  \"type\":
+        \ \"etag\": \"W/\\\"52479f12-58f6-46ca-8449-513e3e674654\\\"\",\r\n  \"type\":
         \"Microsoft.Network/virtualNetworks\",\r\n  \"location\": \"westus\",\r\n
         \ \"tags\": {},\r\n  \"properties\": {\r\n    \"provisioningState\": \"Succeeded\",\r\n
-        \   \"resourceGuid\": \"762d5235-5f33-4744-b53d-ae3ce8c158f8\",\r\n    \"addressSpace\":
+        \   \"resourceGuid\": \"37abc160-9793-4f19-b1bb-3c1463ead86d\",\r\n    \"addressSpace\":
         {\r\n      \"addressPrefixes\": [\r\n        \"10.0.0.0/16\"\r\n      ]\r\n
         \   },\r\n    \"dhcpOptions\": {\r\n      \"dnsServers\": []\r\n    },\r\n
         \   \"subnets\": [],\r\n    \"virtualNetworkPeerings\": [],\r\n    \"enableDdosProtection\":
@@ -260,9 +249,9 @@
       content-type:
       - application/json; charset=utf-8
       date:
-      - Wed, 10 Feb 2021 12:56:18 GMT
+      - Fri, 16 Apr 2021 01:54:19 GMT
       etag:
-      - W/"e54b961b-ac41-45c8-ab91-3a1efe6e9a89"
+      - W/"52479f12-58f6-46ca-8449-513e3e674654"
       expires:
       - '-1'
       pragma:
@@ -279,7 +268,7 @@
       x-content-type-options:
       - nosniff
       x-ms-arm-service-request-id:
-      - 0f65f21d-ecc9-45ae-83e2-c1496efd7e9d
+      - b631b3aa-50ad-4368-ae59-5a7797cd06f7
     status:
       code: 200
       message: OK
@@ -298,19 +287,16 @@
       Content-Length:
       - '258'
       Content-Type:
-      - application/json; charset=utf-8
+      - application/json
       ParameterSetName:
       - --name --resource-ids --skip-resource-name-params --query
       User-Agent:
-      - python/3.7.3 (Windows-10-10.0.19041-SP0) msrest/0.6.18 msrest_azure/0.6.3
-        azure-mgmt-resource/12.0.0 Azure-SDK-For-Python AZURECLI/2.19.0
-      accept-language:
-      - en-US
+      - AZURECLI/2.21.0 azsdk-python-azure-mgmt-resource/16.0.0 Python/3.8.0 (Windows-10-10.0.19041-SP0)
     method: POST
     uri: https://management.azure.com/subscriptions/00000000-0000-0000-0000-000000000000/resourcegroups/cli_test_rg_scenario000001/exportTemplate?api-version=2020-10-01
   response:
     body:
-      string: '{"template":{"$schema":"https://schema.management.azure.com/schemas/2015-01-01/deploymentTemplate.json#","contentVersion":"1.0.0.0","parameters":{},"variables":{},"resources":[{"type":"Microsoft.Network/virtualNetworks","apiVersion":"2020-05-01","name":"vnet1","location":"westus","properties":{"addressSpace":{"addressPrefixes":["10.0.0.0/16"]},"dhcpOptions":{"dnsServers":[]},"subnets":[],"virtualNetworkPeerings":[],"enableDdosProtection":false}}]}}'
+      string: '{"template":{"$schema":"https://schema.management.azure.com/schemas/2019-04-01/deploymentTemplate.json#","contentVersion":"1.0.0.0","parameters":{},"variables":{},"resources":[{"type":"Microsoft.Network/virtualNetworks","apiVersion":"2020-11-01","name":"vnet1","location":"westus","properties":{"addressSpace":{"addressPrefixes":["10.0.0.0/16"]},"dhcpOptions":{"dnsServers":[]},"subnets":[],"virtualNetworkPeerings":[],"enableDdosProtection":false}}]}}'
     headers:
       cache-control:
       - no-cache
@@ -319,7 +305,7 @@
       content-type:
       - application/json; charset=utf-8
       date:
-      - Wed, 10 Feb 2021 12:56:19 GMT
+      - Fri, 16 Apr 2021 01:54:22 GMT
       expires:
       - '-1'
       pragma:
