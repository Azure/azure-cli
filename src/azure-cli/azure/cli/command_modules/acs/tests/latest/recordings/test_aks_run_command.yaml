--- conflicted
+++ resolved
@@ -14,17 +14,10 @@
       - --resource-group --name --nodepool-name --generate-ssh-keys --vm-set-type
         --node-count -o
       User-Agent:
-<<<<<<< HEAD
-      - AZURECLI/2.49.0 azsdk-python-azure-mgmt-containerservice/23.0.0 Python/3.8.16
-        (macOS-13.4-arm64-arm-64bit)
-    method: GET
-    uri: https://management.azure.com/subscriptions/00000000-0000-0000-0000-000000000000/resourceGroups/clitest000001/providers/Microsoft.ContainerService/managedClusters/cmdtest000002?api-version=2023-05-01
-=======
       - AZURECLI/2.49.0 azsdk-python-azure-mgmt-containerservice/24.0.0 Python/3.8.10
         (Linux-5.15.0-1039-azure-x86_64-with-glibc2.29)
     method: GET
     uri: https://management.azure.com/subscriptions/00000000-0000-0000-0000-000000000000/resourceGroups/clitest000001/providers/Microsoft.ContainerService/managedClusters/cmdtest000002?api-version=2023-07-01
->>>>>>> 13d0ab0a
   response:
     body:
       string: '{"error":{"code":"ResourceNotFound","message":"The Resource ''Microsoft.ContainerService/managedClusters/cmdtest000002''
@@ -38,11 +31,7 @@
       content-type:
       - application/json; charset=utf-8
       date:
-<<<<<<< HEAD
-      - Fri, 16 Jun 2023 16:11:57 GMT
-=======
       - Thu, 29 Jun 2023 11:42:40 GMT
->>>>>>> 13d0ab0a
       expires:
       - '-1'
       pragma:
@@ -71,20 +60,12 @@
       - --resource-group --name --nodepool-name --generate-ssh-keys --vm-set-type
         --node-count -o
       User-Agent:
-<<<<<<< HEAD
-      - AZURECLI/2.49.0 azsdk-python-azure-mgmt-resource/22.0.0 Python/3.8.16 (macOS-13.4-arm64-arm-64bit)
-=======
       - AZURECLI/2.49.0 azsdk-python-azure-mgmt-resource/23.1.0b2 Python/3.8.10 (Linux-5.15.0-1039-azure-x86_64-with-glibc2.29)
->>>>>>> 13d0ab0a
     method: GET
     uri: https://management.azure.com/subscriptions/00000000-0000-0000-0000-000000000000/resourcegroups/clitest000001?api-version=2022-09-01
   response:
     body:
-<<<<<<< HEAD
-      string: '{"id":"/subscriptions/00000000-0000-0000-0000-000000000000/resourceGroups/clitest000001","name":"clitest000001","type":"Microsoft.Resources/resourceGroups","location":"westus2","tags":{"product":"azurecli","cause":"automation","test":"test_aks_run_command","date":"2023-06-16T16:11:55Z","module":"acs"},"properties":{"provisioningState":"Succeeded"}}'
-=======
       string: '{"id":"/subscriptions/00000000-0000-0000-0000-000000000000/resourceGroups/clitest000001","name":"clitest000001","type":"Microsoft.Resources/resourceGroups","location":"westus2","tags":{"product":"azurecli","cause":"automation","test":"test_aks_run_command","date":"2023-06-29T11:42:39Z","module":"acs"},"properties":{"provisioningState":"Succeeded"}}'
->>>>>>> 13d0ab0a
     headers:
       cache-control:
       - no-cache
@@ -93,11 +74,7 @@
       content-type:
       - application/json; charset=utf-8
       date:
-<<<<<<< HEAD
-      - Fri, 16 Jun 2023 16:11:57 GMT
-=======
       - Thu, 29 Jun 2023 11:42:40 GMT
->>>>>>> 13d0ab0a
       expires:
       - '-1'
       pragma:
@@ -113,30 +90,18 @@
       message: OK
 - request:
     body: '{"location": "westus2", "identity": {"type": "SystemAssigned"}, "properties":
-<<<<<<< HEAD
-      {"kubernetesVersion": "", "dnsPrefix": "cmdtestyc2-clitestvbdcyimze-8ecadf",
-=======
       {"kubernetesVersion": "", "dnsPrefix": "cmdtest6uw-clitestnkuqk3eao-79a739",
->>>>>>> 13d0ab0a
       "agentPoolProfiles": [{"count": 1, "vmSize": "Standard_DS2_v2", "osDiskSizeGB":
       0, "osType": "Linux", "enableAutoScaling": false, "type": "VirtualMachineScaleSets",
       "mode": "System", "orchestratorVersion": "", "upgradeSettings": {}, "enableNodePublicIP":
       false, "scaleSetPriority": "Regular", "scaleSetEvictionPolicy": "Delete", "spotMaxPrice":
       -1.0, "nodeTaints": [], "enableEncryptionAtHost": false, "enableUltraSSD": false,
       "enableFIPS": false, "name": "c000003"}], "linuxProfile": {"adminUsername":
-<<<<<<< HEAD
-      "azureuser", "ssh": {"publicKeys": [{"keyData": "ssh-rsa AAAAB3NzaC1yc2EAAAADAQABAAABgQDpX1rdEYwy8z3kRUtRfwnjcaa5sVBDlUyteEiAVG60B6vO74sUT/s0cmvOGRY56u17SQxCQdf7Y8rapBYnkCybdcP8Vh6SoQszHc2N5LbcfHLoeA9wrFvW74ZZHmld34yo1OeU3xKZVlGB+xP54En93j1zYZa7WFQz20r/R4JR2koF6h1W4jxneKXzRTs/KoZyBAHhM1YuqQiEohJHxccmFlAm1pvzwaEtBMeGQdu3wjSL9CGOGsBTcnSo06LkZ1EXdd9zgSO5Vma/qBA4ZcP7rG6ght3ajBs5b7TqabuISOeWiu9y8GxY+lxiolSmE/MyKAaoJJ8nxHrbjom+gLtsGhW79FqoqySDkN+qK1h/L5YEIjgfx0L4bJkeKGXWNXmGGJE1tEkV0ob9EBpJAMEza46N+LImo/q465+vUG2nOS/cgFkMG4yclVe6f7kyOWWbijFMTcInThhtMoJUBfikOTguGlAIIjMphhaWyAXIjmbpiyDppctW0OrF4ljGx9E=
-      henrychen@microsoft.com\n"}]}}, "addonProfiles": {}, "enableRBAC": true, "networkProfile":
-      {"networkPlugin": "kubenet", "podCidr": "10.244.0.0/16", "serviceCidr": "10.0.0.0/16",
-      "dnsServiceIP": "10.0.0.10", "outboundType": "loadBalancer", "loadBalancerSku":
-      "standard"}, "disableLocalAccounts": false, "storageProfile": {}}}'
-=======
       "azureuser", "ssh": {"publicKeys": [{"keyData": "ssh-rsa AAAAB3NzaC1yc2EAAAADAQABAAABAQCvqZgpUon4sp6urK+P7vD2Fj/JQOvgDRIZ+Ra2mI7FQ2JoOPwMOmRI1v0qUX9W9d6JghSeGhLMXASYFUKSY60zefmF49Ha35P2mrJPa86e/ZpWluIn+NiZRpiO3EdEqIl5+7iAvp5aWJoSDGm+ZmwQsafOMwhx+4EV6/gbjAnpimkblwTSQm8YJVfyBEpDsL1R6ySdWVv3GwD+VVZkF0rO9KYwq0gnWiXWxGRVLj/Mh4PmzUBSEdOR3K5PossfqMtRcGJMfV0Eukrez7F+lJTaLqOVMpyFTB5aCOf7b92oMzPvH6zgsfSblbWdwywAxNBtbSxc4N7iL0weVyw1FPLV"}]}},
       "addonProfiles": {}, "enableRBAC": true, "networkProfile": {"networkPlugin":
       "kubenet", "podCidr": "10.244.0.0/16", "serviceCidr": "10.0.0.0/16", "dnsServiceIP":
       "10.0.0.10", "outboundType": "loadBalancer", "loadBalancerSku": "standard"},
       "disableLocalAccounts": false, "storageProfile": {}}}'
->>>>>>> 13d0ab0a
     headers:
       Accept:
       - application/json
@@ -147,76 +112,13 @@
       Connection:
       - keep-alive
       Content-Length:
-<<<<<<< HEAD
-      - '1584'
-=======
       - '1386'
->>>>>>> 13d0ab0a
       Content-Type:
       - application/json
       ParameterSetName:
       - --resource-group --name --nodepool-name --generate-ssh-keys --vm-set-type
         --node-count -o
       User-Agent:
-<<<<<<< HEAD
-      - AZURECLI/2.49.0 azsdk-python-azure-mgmt-containerservice/23.0.0 Python/3.8.16
-        (macOS-13.4-arm64-arm-64bit)
-    method: PUT
-    uri: https://management.azure.com/subscriptions/00000000-0000-0000-0000-000000000000/resourceGroups/clitest000001/providers/Microsoft.ContainerService/managedClusters/cmdtest000002?api-version=2023-05-01
-  response:
-    body:
-      string: "{\n  \"id\": \"/subscriptions/00000000-0000-0000-0000-000000000000/resourcegroups/clitest000001/providers/Microsoft.ContainerService/managedClusters/cmdtest000002\"\
-        ,\n  \"location\": \"westus2\",\n  \"name\": \"cmdtest000002\",\n  \"type\"\
-        : \"Microsoft.ContainerService/ManagedClusters\",\n  \"properties\": {\n \
-        \  \"provisioningState\": \"Creating\",\n   \"powerState\": {\n    \"code\"\
-        : \"Running\"\n   },\n   \"kubernetesVersion\": \"1.25.6\",\n   \"currentKubernetesVersion\"\
-        : \"1.25.6\",\n   \"dnsPrefix\": \"cmdtestyc2-clitestvbdcyimze-8ecadf\",\n\
-        \   \"fqdn\": \"cmdtestyc2-clitestvbdcyimze-8ecadf-7fi1wdv8.hcp.westus2.azmk8s.io\"\
-        ,\n   \"azurePortalFQDN\": \"cmdtestyc2-clitestvbdcyimze-8ecadf-7fi1wdv8.portal.hcp.westus2.azmk8s.io\"\
-        ,\n   \"agentPoolProfiles\": [\n    {\n     \"name\": \"c000003\",\n     \"\
-        count\": 1,\n     \"vmSize\": \"Standard_DS2_v2\",\n     \"osDiskSizeGB\"\
-        : 128,\n     \"osDiskType\": \"Managed\",\n     \"kubeletDiskType\": \"OS\"\
-        ,\n     \"maxPods\": 110,\n     \"type\": \"VirtualMachineScaleSets\",\n \
-        \    \"enableAutoScaling\": false,\n     \"provisioningState\": \"Creating\"\
-        ,\n     \"powerState\": {\n      \"code\": \"Running\"\n     },\n     \"orchestratorVersion\"\
-        : \"1.25.6\",\n     \"currentOrchestratorVersion\": \"1.25.6\",\n     \"enableNodePublicIP\"\
-        : false,\n     \"mode\": \"System\",\n     \"enableEncryptionAtHost\": false,\n\
-        \     \"enableUltraSSD\": false,\n     \"osType\": \"Linux\",\n     \"osSKU\"\
-        : \"Ubuntu\",\n     \"nodeImageVersion\": \"AKSUbuntu-2204gen2containerd-202306.01.0\"\
-        ,\n     \"upgradeSettings\": {},\n     \"enableFIPS\": false\n    }\n   ],\n\
-        \   \"linuxProfile\": {\n    \"adminUsername\": \"azureuser\",\n    \"ssh\"\
-        : {\n     \"publicKeys\": [\n      {\n       \"keyData\": \"ssh-rsa AAAAB3NzaC1yc2EAAAADAQABAAABgQDpX1rdEYwy8z3kRUtRfwnjcaa5sVBDlUyteEiAVG60B6vO74sUT/s0cmvOGRY56u17SQxCQdf7Y8rapBYnkCybdcP8Vh6SoQszHc2N5LbcfHLoeA9wrFvW74ZZHmld34yo1OeU3xKZVlGB+xP54En93j1zYZa7WFQz20r/R4JR2koF6h1W4jxneKXzRTs/KoZyBAHhM1YuqQiEohJHxccmFlAm1pvzwaEtBMeGQdu3wjSL9CGOGsBTcnSo06LkZ1EXdd9zgSO5Vma/qBA4ZcP7rG6ght3ajBs5b7TqabuISOeWiu9y8GxY+lxiolSmE/MyKAaoJJ8nxHrbjom+gLtsGhW79FqoqySDkN+qK1h/L5YEIjgfx0L4bJkeKGXWNXmGGJE1tEkV0ob9EBpJAMEza46N+LImo/q465+vUG2nOS/cgFkMG4yclVe6f7kyOWWbijFMTcInThhtMoJUBfikOTguGlAIIjMphhaWyAXIjmbpiyDppctW0OrF4ljGx9E=\
-        \ henrychen@microsoft.com\\n\"\n      }\n     ]\n    }\n   },\n   \"servicePrincipalProfile\"\
-        : {\n    \"clientId\":\"00000000-0000-0000-0000-000000000001\"\n   },\n  \
-        \ \"nodeResourceGroup\": \"MC_clitest000001_cmdtest000002_westus2\",\n   \"\
-        enableRBAC\": true,\n   \"supportPlan\": \"KubernetesOfficial\",\n   \"networkProfile\"\
-        : {\n    \"networkPlugin\": \"kubenet\",\n    \"loadBalancerSku\": \"standard\"\
-        ,\n    \"loadBalancerProfile\": {\n     \"managedOutboundIPs\": {\n      \"\
-        count\": 1\n     }\n    },\n    \"podCidr\": \"10.244.0.0/16\",\n    \"serviceCidr\"\
-        : \"10.0.0.0/16\",\n    \"dnsServiceIP\": \"10.0.0.10\",\n    \"outboundType\"\
-        : \"loadBalancer\",\n    \"podCidrs\": [\n     \"10.244.0.0/16\"\n    ],\n\
-        \    \"serviceCidrs\": [\n     \"10.0.0.0/16\"\n    ],\n    \"ipFamilies\"\
-        : [\n     \"IPv4\"\n    ]\n   },\n   \"maxAgentPools\": 100,\n   \"disableLocalAccounts\"\
-        : false,\n   \"securityProfile\": {},\n   \"storageProfile\": {\n    \"diskCSIDriver\"\
-        : {\n     \"enabled\": true\n    },\n    \"fileCSIDriver\": {\n     \"enabled\"\
-        : true\n    },\n    \"snapshotController\": {\n     \"enabled\": true\n  \
-        \  }\n   },\n   \"oidcIssuerProfile\": {\n    \"enabled\": false\n   },\n\
-        \   \"workloadAutoScalerProfile\": {}\n  },\n  \"identity\": {\n   \"type\"\
-        : \"SystemAssigned\",\n   \"principalId\":\"00000000-0000-0000-0000-000000000001\"\
-        ,\n   \"tenantId\": \"72f988bf-86f1-41af-91ab-2d7cd011db47\"\n  },\n  \"sku\"\
-        : {\n   \"name\": \"Base\",\n   \"tier\": \"Free\"\n  }\n }"
-    headers:
-      azure-asyncoperation:
-      - https://management.azure.com/subscriptions/00000000-0000-0000-0000-000000000000/providers/Microsoft.ContainerService/locations/westus2/operations/6f163a61-60bf-4351-9745-133af6a830af?api-version=2016-03-30
-      cache-control:
-      - no-cache
-      content-length:
-      - '3420'
-      content-type:
-      - application/json
-      date:
-      - Fri, 16 Jun 2023 16:12:06 GMT
-=======
       - AZURECLI/2.49.0 azsdk-python-azure-mgmt-containerservice/24.0.0 Python/3.8.10
         (Linux-5.15.0-1039-azure-x86_64-with-glibc2.29)
     method: PUT
@@ -271,7 +173,6 @@
       - application/json
       date:
       - Thu, 29 Jun 2023 11:42:47 GMT
->>>>>>> 13d0ab0a
       expires:
       - '-1'
       pragma:
@@ -283,11 +184,7 @@
       x-content-type-options:
       - nosniff
       x-ms-ratelimit-remaining-subscription-writes:
-<<<<<<< HEAD
-      - '1199'
-=======
       - '1197'
->>>>>>> 13d0ab0a
     status:
       code: 201
       message: Created
@@ -306,16 +203,6 @@
       - --resource-group --name --nodepool-name --generate-ssh-keys --vm-set-type
         --node-count -o
       User-Agent:
-<<<<<<< HEAD
-      - AZURECLI/2.49.0 azsdk-python-azure-mgmt-containerservice/23.0.0 Python/3.8.16
-        (macOS-13.4-arm64-arm-64bit)
-    method: GET
-    uri: https://management.azure.com/subscriptions/00000000-0000-0000-0000-000000000000/providers/Microsoft.ContainerService/locations/westus2/operations/6f163a61-60bf-4351-9745-133af6a830af?api-version=2016-03-30
-  response:
-    body:
-      string: "{\n  \"name\": \"613a166f-bf60-5143-9745-133af6a830af\",\n  \"status\"\
-        : \"InProgress\",\n  \"startTime\": \"2023-06-16T16:12:05.6087442Z\"\n }"
-=======
       - AZURECLI/2.49.0 azsdk-python-azure-mgmt-containerservice/24.0.0 Python/3.8.10
         (Linux-5.15.0-1039-azure-x86_64-with-glibc2.29)
     method: GET
@@ -324,7 +211,6 @@
     body:
       string: "{\n  \"name\": \"952d665d-50cf-d44a-96b0-07f882b93694\",\n  \"status\":
         \"InProgress\",\n  \"startTime\": \"2023-06-29T11:42:46.7395386Z\"\n }"
->>>>>>> 13d0ab0a
     headers:
       cache-control:
       - no-cache
@@ -333,53 +219,39 @@
       content-type:
       - application/json
       date:
-<<<<<<< HEAD
-      - Fri, 16 Jun 2023 16:12:06 GMT
-=======
       - Thu, 29 Jun 2023 11:42:47 GMT
->>>>>>> 13d0ab0a
-      expires:
-      - '-1'
-      pragma:
-      - no-cache
-      server:
-      - nginx
-      strict-transport-security:
-      - max-age=31536000; includeSubDomains
-      transfer-encoding:
-      - chunked
-      vary:
-      - Accept-Encoding
-      x-content-type-options:
-      - nosniff
-    status:
-      code: 200
-      message: OK
-- request:
-    body: null
-    headers:
-      Accept:
-      - '*/*'
-      Accept-Encoding:
-      - gzip, deflate
-      CommandName:
-      - aks create
-      Connection:
-      - keep-alive
-      ParameterSetName:
-      - --resource-group --name --nodepool-name --generate-ssh-keys --vm-set-type
-        --node-count -o
-      User-Agent:
-<<<<<<< HEAD
-      - AZURECLI/2.49.0 azsdk-python-azure-mgmt-containerservice/23.0.0 Python/3.8.16
-        (macOS-13.4-arm64-arm-64bit)
-    method: GET
-    uri: https://management.azure.com/subscriptions/00000000-0000-0000-0000-000000000000/providers/Microsoft.ContainerService/locations/westus2/operations/6f163a61-60bf-4351-9745-133af6a830af?api-version=2016-03-30
-  response:
-    body:
-      string: "{\n  \"name\": \"613a166f-bf60-5143-9745-133af6a830af\",\n  \"status\"\
-        : \"InProgress\",\n  \"startTime\": \"2023-06-16T16:12:05.6087442Z\"\n }"
-=======
+      expires:
+      - '-1'
+      pragma:
+      - no-cache
+      server:
+      - nginx
+      strict-transport-security:
+      - max-age=31536000; includeSubDomains
+      transfer-encoding:
+      - chunked
+      vary:
+      - Accept-Encoding
+      x-content-type-options:
+      - nosniff
+    status:
+      code: 200
+      message: OK
+- request:
+    body: null
+    headers:
+      Accept:
+      - '*/*'
+      Accept-Encoding:
+      - gzip, deflate
+      CommandName:
+      - aks create
+      Connection:
+      - keep-alive
+      ParameterSetName:
+      - --resource-group --name --nodepool-name --generate-ssh-keys --vm-set-type
+        --node-count -o
+      User-Agent:
       - AZURECLI/2.49.0 azsdk-python-azure-mgmt-containerservice/24.0.0 Python/3.8.10
         (Linux-5.15.0-1039-azure-x86_64-with-glibc2.29)
     method: GET
@@ -388,7 +260,6 @@
     body:
       string: "{\n  \"name\": \"952d665d-50cf-d44a-96b0-07f882b93694\",\n  \"status\":
         \"InProgress\",\n  \"startTime\": \"2023-06-29T11:42:46.7395386Z\"\n }"
->>>>>>> 13d0ab0a
     headers:
       cache-control:
       - no-cache
@@ -397,53 +268,39 @@
       content-type:
       - application/json
       date:
-<<<<<<< HEAD
-      - Fri, 16 Jun 2023 16:12:36 GMT
-=======
       - Thu, 29 Jun 2023 11:43:17 GMT
->>>>>>> 13d0ab0a
-      expires:
-      - '-1'
-      pragma:
-      - no-cache
-      server:
-      - nginx
-      strict-transport-security:
-      - max-age=31536000; includeSubDomains
-      transfer-encoding:
-      - chunked
-      vary:
-      - Accept-Encoding
-      x-content-type-options:
-      - nosniff
-    status:
-      code: 200
-      message: OK
-- request:
-    body: null
-    headers:
-      Accept:
-      - '*/*'
-      Accept-Encoding:
-      - gzip, deflate
-      CommandName:
-      - aks create
-      Connection:
-      - keep-alive
-      ParameterSetName:
-      - --resource-group --name --nodepool-name --generate-ssh-keys --vm-set-type
-        --node-count -o
-      User-Agent:
-<<<<<<< HEAD
-      - AZURECLI/2.49.0 azsdk-python-azure-mgmt-containerservice/23.0.0 Python/3.8.16
-        (macOS-13.4-arm64-arm-64bit)
-    method: GET
-    uri: https://management.azure.com/subscriptions/00000000-0000-0000-0000-000000000000/providers/Microsoft.ContainerService/locations/westus2/operations/6f163a61-60bf-4351-9745-133af6a830af?api-version=2016-03-30
-  response:
-    body:
-      string: "{\n  \"name\": \"613a166f-bf60-5143-9745-133af6a830af\",\n  \"status\"\
-        : \"InProgress\",\n  \"startTime\": \"2023-06-16T16:12:05.6087442Z\"\n }"
-=======
+      expires:
+      - '-1'
+      pragma:
+      - no-cache
+      server:
+      - nginx
+      strict-transport-security:
+      - max-age=31536000; includeSubDomains
+      transfer-encoding:
+      - chunked
+      vary:
+      - Accept-Encoding
+      x-content-type-options:
+      - nosniff
+    status:
+      code: 200
+      message: OK
+- request:
+    body: null
+    headers:
+      Accept:
+      - '*/*'
+      Accept-Encoding:
+      - gzip, deflate
+      CommandName:
+      - aks create
+      Connection:
+      - keep-alive
+      ParameterSetName:
+      - --resource-group --name --nodepool-name --generate-ssh-keys --vm-set-type
+        --node-count -o
+      User-Agent:
       - AZURECLI/2.49.0 azsdk-python-azure-mgmt-containerservice/24.0.0 Python/3.8.10
         (Linux-5.15.0-1039-azure-x86_64-with-glibc2.29)
     method: GET
@@ -452,7 +309,6 @@
     body:
       string: "{\n  \"name\": \"952d665d-50cf-d44a-96b0-07f882b93694\",\n  \"status\":
         \"InProgress\",\n  \"startTime\": \"2023-06-29T11:42:46.7395386Z\"\n }"
->>>>>>> 13d0ab0a
     headers:
       cache-control:
       - no-cache
@@ -461,53 +317,39 @@
       content-type:
       - application/json
       date:
-<<<<<<< HEAD
-      - Fri, 16 Jun 2023 16:13:06 GMT
-=======
       - Thu, 29 Jun 2023 11:43:47 GMT
->>>>>>> 13d0ab0a
-      expires:
-      - '-1'
-      pragma:
-      - no-cache
-      server:
-      - nginx
-      strict-transport-security:
-      - max-age=31536000; includeSubDomains
-      transfer-encoding:
-      - chunked
-      vary:
-      - Accept-Encoding
-      x-content-type-options:
-      - nosniff
-    status:
-      code: 200
-      message: OK
-- request:
-    body: null
-    headers:
-      Accept:
-      - '*/*'
-      Accept-Encoding:
-      - gzip, deflate
-      CommandName:
-      - aks create
-      Connection:
-      - keep-alive
-      ParameterSetName:
-      - --resource-group --name --nodepool-name --generate-ssh-keys --vm-set-type
-        --node-count -o
-      User-Agent:
-<<<<<<< HEAD
-      - AZURECLI/2.49.0 azsdk-python-azure-mgmt-containerservice/23.0.0 Python/3.8.16
-        (macOS-13.4-arm64-arm-64bit)
-    method: GET
-    uri: https://management.azure.com/subscriptions/00000000-0000-0000-0000-000000000000/providers/Microsoft.ContainerService/locations/westus2/operations/6f163a61-60bf-4351-9745-133af6a830af?api-version=2016-03-30
-  response:
-    body:
-      string: "{\n  \"name\": \"613a166f-bf60-5143-9745-133af6a830af\",\n  \"status\"\
-        : \"InProgress\",\n  \"startTime\": \"2023-06-16T16:12:05.6087442Z\"\n }"
-=======
+      expires:
+      - '-1'
+      pragma:
+      - no-cache
+      server:
+      - nginx
+      strict-transport-security:
+      - max-age=31536000; includeSubDomains
+      transfer-encoding:
+      - chunked
+      vary:
+      - Accept-Encoding
+      x-content-type-options:
+      - nosniff
+    status:
+      code: 200
+      message: OK
+- request:
+    body: null
+    headers:
+      Accept:
+      - '*/*'
+      Accept-Encoding:
+      - gzip, deflate
+      CommandName:
+      - aks create
+      Connection:
+      - keep-alive
+      ParameterSetName:
+      - --resource-group --name --nodepool-name --generate-ssh-keys --vm-set-type
+        --node-count -o
+      User-Agent:
       - AZURECLI/2.49.0 azsdk-python-azure-mgmt-containerservice/24.0.0 Python/3.8.10
         (Linux-5.15.0-1039-azure-x86_64-with-glibc2.29)
     method: GET
@@ -516,7 +358,6 @@
     body:
       string: "{\n  \"name\": \"952d665d-50cf-d44a-96b0-07f882b93694\",\n  \"status\":
         \"InProgress\",\n  \"startTime\": \"2023-06-29T11:42:46.7395386Z\"\n }"
->>>>>>> 13d0ab0a
     headers:
       cache-control:
       - no-cache
@@ -525,53 +366,39 @@
       content-type:
       - application/json
       date:
-<<<<<<< HEAD
-      - Fri, 16 Jun 2023 16:13:36 GMT
-=======
       - Thu, 29 Jun 2023 11:44:16 GMT
->>>>>>> 13d0ab0a
-      expires:
-      - '-1'
-      pragma:
-      - no-cache
-      server:
-      - nginx
-      strict-transport-security:
-      - max-age=31536000; includeSubDomains
-      transfer-encoding:
-      - chunked
-      vary:
-      - Accept-Encoding
-      x-content-type-options:
-      - nosniff
-    status:
-      code: 200
-      message: OK
-- request:
-    body: null
-    headers:
-      Accept:
-      - '*/*'
-      Accept-Encoding:
-      - gzip, deflate
-      CommandName:
-      - aks create
-      Connection:
-      - keep-alive
-      ParameterSetName:
-      - --resource-group --name --nodepool-name --generate-ssh-keys --vm-set-type
-        --node-count -o
-      User-Agent:
-<<<<<<< HEAD
-      - AZURECLI/2.49.0 azsdk-python-azure-mgmt-containerservice/23.0.0 Python/3.8.16
-        (macOS-13.4-arm64-arm-64bit)
-    method: GET
-    uri: https://management.azure.com/subscriptions/00000000-0000-0000-0000-000000000000/providers/Microsoft.ContainerService/locations/westus2/operations/6f163a61-60bf-4351-9745-133af6a830af?api-version=2016-03-30
-  response:
-    body:
-      string: "{\n  \"name\": \"613a166f-bf60-5143-9745-133af6a830af\",\n  \"status\"\
-        : \"InProgress\",\n  \"startTime\": \"2023-06-16T16:12:05.6087442Z\"\n }"
-=======
+      expires:
+      - '-1'
+      pragma:
+      - no-cache
+      server:
+      - nginx
+      strict-transport-security:
+      - max-age=31536000; includeSubDomains
+      transfer-encoding:
+      - chunked
+      vary:
+      - Accept-Encoding
+      x-content-type-options:
+      - nosniff
+    status:
+      code: 200
+      message: OK
+- request:
+    body: null
+    headers:
+      Accept:
+      - '*/*'
+      Accept-Encoding:
+      - gzip, deflate
+      CommandName:
+      - aks create
+      Connection:
+      - keep-alive
+      ParameterSetName:
+      - --resource-group --name --nodepool-name --generate-ssh-keys --vm-set-type
+        --node-count -o
+      User-Agent:
       - AZURECLI/2.49.0 azsdk-python-azure-mgmt-containerservice/24.0.0 Python/3.8.10
         (Linux-5.15.0-1039-azure-x86_64-with-glibc2.29)
     method: GET
@@ -580,7 +407,6 @@
     body:
       string: "{\n  \"name\": \"952d665d-50cf-d44a-96b0-07f882b93694\",\n  \"status\":
         \"InProgress\",\n  \"startTime\": \"2023-06-29T11:42:46.7395386Z\"\n }"
->>>>>>> 13d0ab0a
     headers:
       cache-control:
       - no-cache
@@ -589,53 +415,39 @@
       content-type:
       - application/json
       date:
-<<<<<<< HEAD
-      - Fri, 16 Jun 2023 16:14:06 GMT
-=======
       - Thu, 29 Jun 2023 11:44:47 GMT
->>>>>>> 13d0ab0a
-      expires:
-      - '-1'
-      pragma:
-      - no-cache
-      server:
-      - nginx
-      strict-transport-security:
-      - max-age=31536000; includeSubDomains
-      transfer-encoding:
-      - chunked
-      vary:
-      - Accept-Encoding
-      x-content-type-options:
-      - nosniff
-    status:
-      code: 200
-      message: OK
-- request:
-    body: null
-    headers:
-      Accept:
-      - '*/*'
-      Accept-Encoding:
-      - gzip, deflate
-      CommandName:
-      - aks create
-      Connection:
-      - keep-alive
-      ParameterSetName:
-      - --resource-group --name --nodepool-name --generate-ssh-keys --vm-set-type
-        --node-count -o
-      User-Agent:
-<<<<<<< HEAD
-      - AZURECLI/2.49.0 azsdk-python-azure-mgmt-containerservice/23.0.0 Python/3.8.16
-        (macOS-13.4-arm64-arm-64bit)
-    method: GET
-    uri: https://management.azure.com/subscriptions/00000000-0000-0000-0000-000000000000/providers/Microsoft.ContainerService/locations/westus2/operations/6f163a61-60bf-4351-9745-133af6a830af?api-version=2016-03-30
-  response:
-    body:
-      string: "{\n  \"name\": \"613a166f-bf60-5143-9745-133af6a830af\",\n  \"status\"\
-        : \"InProgress\",\n  \"startTime\": \"2023-06-16T16:12:05.6087442Z\"\n }"
-=======
+      expires:
+      - '-1'
+      pragma:
+      - no-cache
+      server:
+      - nginx
+      strict-transport-security:
+      - max-age=31536000; includeSubDomains
+      transfer-encoding:
+      - chunked
+      vary:
+      - Accept-Encoding
+      x-content-type-options:
+      - nosniff
+    status:
+      code: 200
+      message: OK
+- request:
+    body: null
+    headers:
+      Accept:
+      - '*/*'
+      Accept-Encoding:
+      - gzip, deflate
+      CommandName:
+      - aks create
+      Connection:
+      - keep-alive
+      ParameterSetName:
+      - --resource-group --name --nodepool-name --generate-ssh-keys --vm-set-type
+        --node-count -o
+      User-Agent:
       - AZURECLI/2.49.0 azsdk-python-azure-mgmt-containerservice/24.0.0 Python/3.8.10
         (Linux-5.15.0-1039-azure-x86_64-with-glibc2.29)
     method: GET
@@ -644,7 +456,6 @@
     body:
       string: "{\n  \"name\": \"952d665d-50cf-d44a-96b0-07f882b93694\",\n  \"status\":
         \"InProgress\",\n  \"startTime\": \"2023-06-29T11:42:46.7395386Z\"\n }"
->>>>>>> 13d0ab0a
     headers:
       cache-control:
       - no-cache
@@ -653,54 +464,39 @@
       content-type:
       - application/json
       date:
-<<<<<<< HEAD
-      - Fri, 16 Jun 2023 16:14:36 GMT
-=======
       - Thu, 29 Jun 2023 11:45:17 GMT
->>>>>>> 13d0ab0a
-      expires:
-      - '-1'
-      pragma:
-      - no-cache
-      server:
-      - nginx
-      strict-transport-security:
-      - max-age=31536000; includeSubDomains
-      transfer-encoding:
-      - chunked
-      vary:
-      - Accept-Encoding
-      x-content-type-options:
-      - nosniff
-    status:
-      code: 200
-      message: OK
-- request:
-    body: null
-    headers:
-      Accept:
-      - '*/*'
-      Accept-Encoding:
-      - gzip, deflate
-      CommandName:
-      - aks create
-      Connection:
-      - keep-alive
-      ParameterSetName:
-      - --resource-group --name --nodepool-name --generate-ssh-keys --vm-set-type
-        --node-count -o
-      User-Agent:
-<<<<<<< HEAD
-      - AZURECLI/2.49.0 azsdk-python-azure-mgmt-containerservice/23.0.0 Python/3.8.16
-        (macOS-13.4-arm64-arm-64bit)
-    method: GET
-    uri: https://management.azure.com/subscriptions/00000000-0000-0000-0000-000000000000/providers/Microsoft.ContainerService/locations/westus2/operations/6f163a61-60bf-4351-9745-133af6a830af?api-version=2016-03-30
-  response:
-    body:
-      string: "{\n  \"name\": \"613a166f-bf60-5143-9745-133af6a830af\",\n  \"status\"\
-        : \"Succeeded\",\n  \"startTime\": \"2023-06-16T16:12:05.6087442Z\",\n  \"\
-        endTime\": \"2023-06-16T16:15:28.9631587Z\"\n }"
-=======
+      expires:
+      - '-1'
+      pragma:
+      - no-cache
+      server:
+      - nginx
+      strict-transport-security:
+      - max-age=31536000; includeSubDomains
+      transfer-encoding:
+      - chunked
+      vary:
+      - Accept-Encoding
+      x-content-type-options:
+      - nosniff
+    status:
+      code: 200
+      message: OK
+- request:
+    body: null
+    headers:
+      Accept:
+      - '*/*'
+      Accept-Encoding:
+      - gzip, deflate
+      CommandName:
+      - aks create
+      Connection:
+      - keep-alive
+      ParameterSetName:
+      - --resource-group --name --nodepool-name --generate-ssh-keys --vm-set-type
+        --node-count -o
+      User-Agent:
       - AZURECLI/2.49.0 azsdk-python-azure-mgmt-containerservice/24.0.0 Python/3.8.10
         (Linux-5.15.0-1039-azure-x86_64-with-glibc2.29)
     method: GET
@@ -906,7 +702,6 @@
       string: "{\n  \"name\": \"952d665d-50cf-d44a-96b0-07f882b93694\",\n  \"status\":
         \"Succeeded\",\n  \"startTime\": \"2023-06-29T11:42:46.7395386Z\",\n  \"endTime\":
         \"2023-06-29T11:47:38.7358195Z\"\n }"
->>>>>>> 13d0ab0a
     headers:
       cache-control:
       - no-cache
@@ -915,96 +710,39 @@
       content-type:
       - application/json
       date:
-<<<<<<< HEAD
-      - Fri, 16 Jun 2023 16:17:31 GMT
-=======
       - Thu, 29 Jun 2023 11:47:48 GMT
->>>>>>> 13d0ab0a
-      expires:
-      - '-1'
-      pragma:
-      - no-cache
-      server:
-      - nginx
-      strict-transport-security:
-      - max-age=31536000; includeSubDomains
-      transfer-encoding:
-      - chunked
-      vary:
-      - Accept-Encoding
-      x-content-type-options:
-      - nosniff
-    status:
-      code: 200
-      message: OK
-- request:
-    body: null
-    headers:
-      Accept:
-      - '*/*'
-      Accept-Encoding:
-      - gzip, deflate
-      CommandName:
-      - aks create
-      Connection:
-      - keep-alive
-      ParameterSetName:
-      - --resource-group --name --nodepool-name --generate-ssh-keys --vm-set-type
-        --node-count -o
-      User-Agent:
-<<<<<<< HEAD
-      - AZURECLI/2.49.0 azsdk-python-azure-mgmt-containerservice/23.0.0 Python/3.8.16
-        (macOS-13.4-arm64-arm-64bit)
-    method: GET
-    uri: https://management.azure.com/subscriptions/00000000-0000-0000-0000-000000000000/resourceGroups/clitest000001/providers/Microsoft.ContainerService/managedClusters/cmdtest000002?api-version=2023-05-01
-  response:
-    body:
-      string: "{\n  \"id\": \"/subscriptions/00000000-0000-0000-0000-000000000000/resourcegroups/clitest000001/providers/Microsoft.ContainerService/managedClusters/cmdtest000002\"\
-        ,\n  \"location\": \"westus2\",\n  \"name\": \"cmdtest000002\",\n  \"type\"\
-        : \"Microsoft.ContainerService/ManagedClusters\",\n  \"properties\": {\n \
-        \  \"provisioningState\": \"Succeeded\",\n   \"powerState\": {\n    \"code\"\
-        : \"Running\"\n   },\n   \"kubernetesVersion\": \"1.25.6\",\n   \"currentKubernetesVersion\"\
-        : \"1.25.6\",\n   \"dnsPrefix\": \"cmdtestyc2-clitestvbdcyimze-8ecadf\",\n\
-        \   \"fqdn\": \"cmdtestyc2-clitestvbdcyimze-8ecadf-7fi1wdv8.hcp.westus2.azmk8s.io\"\
-        ,\n   \"azurePortalFQDN\": \"cmdtestyc2-clitestvbdcyimze-8ecadf-7fi1wdv8.portal.hcp.westus2.azmk8s.io\"\
-        ,\n   \"agentPoolProfiles\": [\n    {\n     \"name\": \"c000003\",\n     \"\
-        count\": 1,\n     \"vmSize\": \"Standard_DS2_v2\",\n     \"osDiskSizeGB\"\
-        : 128,\n     \"osDiskType\": \"Managed\",\n     \"kubeletDiskType\": \"OS\"\
-        ,\n     \"maxPods\": 110,\n     \"type\": \"VirtualMachineScaleSets\",\n \
-        \    \"enableAutoScaling\": false,\n     \"provisioningState\": \"Succeeded\"\
-        ,\n     \"powerState\": {\n      \"code\": \"Running\"\n     },\n     \"orchestratorVersion\"\
-        : \"1.25.6\",\n     \"currentOrchestratorVersion\": \"1.25.6\",\n     \"enableNodePublicIP\"\
-        : false,\n     \"mode\": \"System\",\n     \"enableEncryptionAtHost\": false,\n\
-        \     \"enableUltraSSD\": false,\n     \"osType\": \"Linux\",\n     \"osSKU\"\
-        : \"Ubuntu\",\n     \"nodeImageVersion\": \"AKSUbuntu-2204gen2containerd-202306.01.0\"\
-        ,\n     \"upgradeSettings\": {},\n     \"enableFIPS\": false\n    }\n   ],\n\
-        \   \"linuxProfile\": {\n    \"adminUsername\": \"azureuser\",\n    \"ssh\"\
-        : {\n     \"publicKeys\": [\n      {\n       \"keyData\": \"ssh-rsa AAAAB3NzaC1yc2EAAAADAQABAAABgQDpX1rdEYwy8z3kRUtRfwnjcaa5sVBDlUyteEiAVG60B6vO74sUT/s0cmvOGRY56u17SQxCQdf7Y8rapBYnkCybdcP8Vh6SoQszHc2N5LbcfHLoeA9wrFvW74ZZHmld34yo1OeU3xKZVlGB+xP54En93j1zYZa7WFQz20r/R4JR2koF6h1W4jxneKXzRTs/KoZyBAHhM1YuqQiEohJHxccmFlAm1pvzwaEtBMeGQdu3wjSL9CGOGsBTcnSo06LkZ1EXdd9zgSO5Vma/qBA4ZcP7rG6ght3ajBs5b7TqabuISOeWiu9y8GxY+lxiolSmE/MyKAaoJJ8nxHrbjom+gLtsGhW79FqoqySDkN+qK1h/L5YEIjgfx0L4bJkeKGXWNXmGGJE1tEkV0ob9EBpJAMEza46N+LImo/q465+vUG2nOS/cgFkMG4yclVe6f7kyOWWbijFMTcInThhtMoJUBfikOTguGlAIIjMphhaWyAXIjmbpiyDppctW0OrF4ljGx9E=\
-        \ henrychen@microsoft.com\\n\"\n      }\n     ]\n    }\n   },\n   \"servicePrincipalProfile\"\
-        : {\n    \"clientId\":\"00000000-0000-0000-0000-000000000001\"\n   },\n  \
-        \ \"nodeResourceGroup\": \"MC_clitest000001_cmdtest000002_westus2\",\n   \"\
-        enableRBAC\": true,\n   \"supportPlan\": \"KubernetesOfficial\",\n   \"networkProfile\"\
-        : {\n    \"networkPlugin\": \"kubenet\",\n    \"loadBalancerSku\": \"Standard\"\
-        ,\n    \"loadBalancerProfile\": {\n     \"managedOutboundIPs\": {\n      \"\
-        count\": 1\n     },\n     \"effectiveOutboundIPs\": [\n      {\n       \"\
-        id\": \"/subscriptions/00000000-0000-0000-0000-000000000000/resourceGroups/MC_clitest000001_cmdtest000002_westus2/providers/Microsoft.Network/publicIPAddresses/26d6583f-cc95-494c-8f6a-fe7fc4ec935e\"\
-        \n      }\n     ]\n    },\n    \"podCidr\": \"10.244.0.0/16\",\n    \"serviceCidr\"\
-        : \"10.0.0.0/16\",\n    \"dnsServiceIP\": \"10.0.0.10\",\n    \"outboundType\"\
-        : \"loadBalancer\",\n    \"podCidrs\": [\n     \"10.244.0.0/16\"\n    ],\n\
-        \    \"serviceCidrs\": [\n     \"10.0.0.0/16\"\n    ],\n    \"ipFamilies\"\
-        : [\n     \"IPv4\"\n    ]\n   },\n   \"maxAgentPools\": 100,\n   \"identityProfile\"\
-        : {\n    \"kubeletidentity\": {\n     \"resourceId\": \"/subscriptions/00000000-0000-0000-0000-000000000000/resourcegroups/MC_clitest000001_cmdtest000002_westus2/providers/Microsoft.ManagedIdentity/userAssignedIdentities/cmdtest000002-agentpool\"\
-        ,\n     \"clientId\":\"00000000-0000-0000-0000-000000000001\",\n     \"objectId\"\
-        :\"00000000-0000-0000-0000-000000000001\"\n    }\n   },\n   \"disableLocalAccounts\"\
-        : false,\n   \"securityProfile\": {},\n   \"storageProfile\": {\n    \"diskCSIDriver\"\
-        : {\n     \"enabled\": true\n    },\n    \"fileCSIDriver\": {\n     \"enabled\"\
-        : true\n    },\n    \"snapshotController\": {\n     \"enabled\": true\n  \
-        \  }\n   },\n   \"oidcIssuerProfile\": {\n    \"enabled\": false\n   },\n\
-        \   \"workloadAutoScalerProfile\": {}\n  },\n  \"identity\": {\n   \"type\"\
-        : \"SystemAssigned\",\n   \"principalId\":\"00000000-0000-0000-0000-000000000001\"\
-        ,\n   \"tenantId\": \"72f988bf-86f1-41af-91ab-2d7cd011db47\"\n  },\n  \"sku\"\
-        : {\n   \"name\": \"Base\",\n   \"tier\": \"Free\"\n  }\n }"
-=======
+      expires:
+      - '-1'
+      pragma:
+      - no-cache
+      server:
+      - nginx
+      strict-transport-security:
+      - max-age=31536000; includeSubDomains
+      transfer-encoding:
+      - chunked
+      vary:
+      - Accept-Encoding
+      x-content-type-options:
+      - nosniff
+    status:
+      code: 200
+      message: OK
+- request:
+    body: null
+    headers:
+      Accept:
+      - '*/*'
+      Accept-Encoding:
+      - gzip, deflate
+      CommandName:
+      - aks create
+      Connection:
+      - keep-alive
+      ParameterSetName:
+      - --resource-group --name --nodepool-name --generate-ssh-keys --vm-set-type
+        --node-count -o
+      User-Agent:
       - AZURECLI/2.49.0 azsdk-python-azure-mgmt-containerservice/24.0.0 Python/3.8.10
         (Linux-5.15.0-1039-azure-x86_64-with-glibc2.29)
     method: GET
@@ -1052,24 +790,15 @@
         {\n   \"type\": \"SystemAssigned\",\n   \"principalId\":\"00000000-0000-0000-0000-000000000001\",\n
         \  \"tenantId\": \"72f988bf-86f1-41af-91ab-2d7cd011db47\"\n  },\n  \"sku\":
         {\n   \"name\": \"Base\",\n   \"tier\": \"Free\"\n  }\n }"
->>>>>>> 13d0ab0a
-    headers:
-      cache-control:
-      - no-cache
-      content-length:
-<<<<<<< HEAD
-      - '4064'
-      content-type:
-      - application/json
-      date:
-      - Fri, 16 Jun 2023 16:17:32 GMT
-=======
+    headers:
+      cache-control:
+      - no-cache
+      content-length:
       - '3866'
       content-type:
       - application/json
       date:
       - Thu, 29 Jun 2023 11:47:49 GMT
->>>>>>> 13d0ab0a
       expires:
       - '-1'
       pragma:
@@ -1101,59 +830,6 @@
       ParameterSetName:
       - -g -n -o -c
       User-Agent:
-<<<<<<< HEAD
-      - AZURECLI/2.49.0 azsdk-python-azure-mgmt-containerservice/23.0.0 Python/3.8.16
-        (macOS-13.4-arm64-arm-64bit)
-    method: GET
-    uri: https://management.azure.com/subscriptions/00000000-0000-0000-0000-000000000000/resourceGroups/clitest000001/providers/Microsoft.ContainerService/managedClusters/cmdtest000002?api-version=2023-05-01
-  response:
-    body:
-      string: "{\n  \"id\": \"/subscriptions/00000000-0000-0000-0000-000000000000/resourcegroups/clitest000001/providers/Microsoft.ContainerService/managedClusters/cmdtest000002\"\
-        ,\n  \"location\": \"westus2\",\n  \"name\": \"cmdtest000002\",\n  \"type\"\
-        : \"Microsoft.ContainerService/ManagedClusters\",\n  \"properties\": {\n \
-        \  \"provisioningState\": \"Succeeded\",\n   \"powerState\": {\n    \"code\"\
-        : \"Running\"\n   },\n   \"kubernetesVersion\": \"1.25.6\",\n   \"currentKubernetesVersion\"\
-        : \"1.25.6\",\n   \"dnsPrefix\": \"cmdtestyc2-clitestvbdcyimze-8ecadf\",\n\
-        \   \"fqdn\": \"cmdtestyc2-clitestvbdcyimze-8ecadf-7fi1wdv8.hcp.westus2.azmk8s.io\"\
-        ,\n   \"azurePortalFQDN\": \"cmdtestyc2-clitestvbdcyimze-8ecadf-7fi1wdv8.portal.hcp.westus2.azmk8s.io\"\
-        ,\n   \"agentPoolProfiles\": [\n    {\n     \"name\": \"c000003\",\n     \"\
-        count\": 1,\n     \"vmSize\": \"Standard_DS2_v2\",\n     \"osDiskSizeGB\"\
-        : 128,\n     \"osDiskType\": \"Managed\",\n     \"kubeletDiskType\": \"OS\"\
-        ,\n     \"maxPods\": 110,\n     \"type\": \"VirtualMachineScaleSets\",\n \
-        \    \"enableAutoScaling\": false,\n     \"provisioningState\": \"Succeeded\"\
-        ,\n     \"powerState\": {\n      \"code\": \"Running\"\n     },\n     \"orchestratorVersion\"\
-        : \"1.25.6\",\n     \"currentOrchestratorVersion\": \"1.25.6\",\n     \"enableNodePublicIP\"\
-        : false,\n     \"mode\": \"System\",\n     \"enableEncryptionAtHost\": false,\n\
-        \     \"enableUltraSSD\": false,\n     \"osType\": \"Linux\",\n     \"osSKU\"\
-        : \"Ubuntu\",\n     \"nodeImageVersion\": \"AKSUbuntu-2204gen2containerd-202306.01.0\"\
-        ,\n     \"upgradeSettings\": {},\n     \"enableFIPS\": false\n    }\n   ],\n\
-        \   \"linuxProfile\": {\n    \"adminUsername\": \"azureuser\",\n    \"ssh\"\
-        : {\n     \"publicKeys\": [\n      {\n       \"keyData\": \"ssh-rsa AAAAB3NzaC1yc2EAAAADAQABAAABgQDpX1rdEYwy8z3kRUtRfwnjcaa5sVBDlUyteEiAVG60B6vO74sUT/s0cmvOGRY56u17SQxCQdf7Y8rapBYnkCybdcP8Vh6SoQszHc2N5LbcfHLoeA9wrFvW74ZZHmld34yo1OeU3xKZVlGB+xP54En93j1zYZa7WFQz20r/R4JR2koF6h1W4jxneKXzRTs/KoZyBAHhM1YuqQiEohJHxccmFlAm1pvzwaEtBMeGQdu3wjSL9CGOGsBTcnSo06LkZ1EXdd9zgSO5Vma/qBA4ZcP7rG6ght3ajBs5b7TqabuISOeWiu9y8GxY+lxiolSmE/MyKAaoJJ8nxHrbjom+gLtsGhW79FqoqySDkN+qK1h/L5YEIjgfx0L4bJkeKGXWNXmGGJE1tEkV0ob9EBpJAMEza46N+LImo/q465+vUG2nOS/cgFkMG4yclVe6f7kyOWWbijFMTcInThhtMoJUBfikOTguGlAIIjMphhaWyAXIjmbpiyDppctW0OrF4ljGx9E=\
-        \ henrychen@microsoft.com\\n\"\n      }\n     ]\n    }\n   },\n   \"servicePrincipalProfile\"\
-        : {\n    \"clientId\":\"00000000-0000-0000-0000-000000000001\"\n   },\n  \
-        \ \"nodeResourceGroup\": \"MC_clitest000001_cmdtest000002_westus2\",\n   \"\
-        enableRBAC\": true,\n   \"supportPlan\": \"KubernetesOfficial\",\n   \"networkProfile\"\
-        : {\n    \"networkPlugin\": \"kubenet\",\n    \"loadBalancerSku\": \"Standard\"\
-        ,\n    \"loadBalancerProfile\": {\n     \"managedOutboundIPs\": {\n      \"\
-        count\": 1\n     },\n     \"effectiveOutboundIPs\": [\n      {\n       \"\
-        id\": \"/subscriptions/00000000-0000-0000-0000-000000000000/resourceGroups/MC_clitest000001_cmdtest000002_westus2/providers/Microsoft.Network/publicIPAddresses/26d6583f-cc95-494c-8f6a-fe7fc4ec935e\"\
-        \n      }\n     ]\n    },\n    \"podCidr\": \"10.244.0.0/16\",\n    \"serviceCidr\"\
-        : \"10.0.0.0/16\",\n    \"dnsServiceIP\": \"10.0.0.10\",\n    \"outboundType\"\
-        : \"loadBalancer\",\n    \"podCidrs\": [\n     \"10.244.0.0/16\"\n    ],\n\
-        \    \"serviceCidrs\": [\n     \"10.0.0.0/16\"\n    ],\n    \"ipFamilies\"\
-        : [\n     \"IPv4\"\n    ]\n   },\n   \"maxAgentPools\": 100,\n   \"identityProfile\"\
-        : {\n    \"kubeletidentity\": {\n     \"resourceId\": \"/subscriptions/00000000-0000-0000-0000-000000000000/resourcegroups/MC_clitest000001_cmdtest000002_westus2/providers/Microsoft.ManagedIdentity/userAssignedIdentities/cmdtest000002-agentpool\"\
-        ,\n     \"clientId\":\"00000000-0000-0000-0000-000000000001\",\n     \"objectId\"\
-        :\"00000000-0000-0000-0000-000000000001\"\n    }\n   },\n   \"disableLocalAccounts\"\
-        : false,\n   \"securityProfile\": {},\n   \"storageProfile\": {\n    \"diskCSIDriver\"\
-        : {\n     \"enabled\": true\n    },\n    \"fileCSIDriver\": {\n     \"enabled\"\
-        : true\n    },\n    \"snapshotController\": {\n     \"enabled\": true\n  \
-        \  }\n   },\n   \"oidcIssuerProfile\": {\n    \"enabled\": false\n   },\n\
-        \   \"workloadAutoScalerProfile\": {}\n  },\n  \"identity\": {\n   \"type\"\
-        : \"SystemAssigned\",\n   \"principalId\":\"00000000-0000-0000-0000-000000000001\"\
-        ,\n   \"tenantId\": \"72f988bf-86f1-41af-91ab-2d7cd011db47\"\n  },\n  \"sku\"\
-        : {\n   \"name\": \"Base\",\n   \"tier\": \"Free\"\n  }\n }"
-=======
       - AZURECLI/2.49.0 azsdk-python-azure-mgmt-containerservice/24.0.0 Python/3.8.10
         (Linux-5.15.0-1039-azure-x86_64-with-glibc2.29)
     method: GET
@@ -1201,24 +877,15 @@
         {\n   \"type\": \"SystemAssigned\",\n   \"principalId\":\"00000000-0000-0000-0000-000000000001\",\n
         \  \"tenantId\": \"72f988bf-86f1-41af-91ab-2d7cd011db47\"\n  },\n  \"sku\":
         {\n   \"name\": \"Base\",\n   \"tier\": \"Free\"\n  }\n }"
->>>>>>> 13d0ab0a
-    headers:
-      cache-control:
-      - no-cache
-      content-length:
-<<<<<<< HEAD
-      - '4064'
-      content-type:
-      - application/json
-      date:
-      - Fri, 16 Jun 2023 16:17:34 GMT
-=======
+    headers:
+      cache-control:
+      - no-cache
+      content-length:
       - '3866'
       content-type:
       - application/json
       date:
       - Thu, 29 Jun 2023 11:47:50 GMT
->>>>>>> 13d0ab0a
       expires:
       - '-1'
       pragma:
@@ -1254,17 +921,10 @@
       ParameterSetName:
       - -g -n -o -c
       User-Agent:
-<<<<<<< HEAD
-      - AZURECLI/2.49.0 azsdk-python-azure-mgmt-containerservice/23.0.0 Python/3.8.16
-        (macOS-13.4-arm64-arm-64bit)
-    method: POST
-    uri: https://management.azure.com/subscriptions/00000000-0000-0000-0000-000000000000/resourceGroups/clitest000001/providers/Microsoft.ContainerService/managedClusters/cmdtest000002/runCommand?api-version=2023-05-01
-=======
       - AZURECLI/2.49.0 azsdk-python-azure-mgmt-containerservice/24.0.0 Python/3.8.10
         (Linux-5.15.0-1039-azure-x86_64-with-glibc2.29)
     method: POST
     uri: https://management.azure.com/subscriptions/00000000-0000-0000-0000-000000000000/resourceGroups/clitest000001/providers/Microsoft.ContainerService/managedClusters/cmdtest000002/runCommand?api-version=2023-07-01
->>>>>>> 13d0ab0a
   response:
     body:
       string: ''
@@ -1274,19 +934,11 @@
       content-length:
       - '0'
       date:
-<<<<<<< HEAD
-      - Fri, 16 Jun 2023 16:17:35 GMT
-      expires:
-      - '-1'
-      location:
-      - https://management.azure.com/subscriptions/00000000-0000-0000-0000-000000000000/resourceGroups/clitest000001/providers/Microsoft.ContainerService/managedclusters/cmdtest000002/commandResults/a366ff400a51466199123f687a2d6313?api-version=2023-05-01
-=======
       - Thu, 29 Jun 2023 11:47:51 GMT
       expires:
       - '-1'
       location:
       - https://management.azure.com/subscriptions/00000000-0000-0000-0000-000000000000/resourceGroups/clitest000001/providers/Microsoft.ContainerService/managedclusters/cmdtest000002/commandResults/300ac3fddbb444308fa05d36a3002ef3?api-version=2023-07-01
->>>>>>> 13d0ab0a
       pragma:
       - no-cache
       server:
@@ -1314,16 +966,6 @@
       ParameterSetName:
       - -g -n -o -c
       User-Agent:
-<<<<<<< HEAD
-      - AZURECLI/2.49.0 azsdk-python-azure-mgmt-containerservice/23.0.0 Python/3.8.16
-        (macOS-13.4-arm64-arm-64bit)
-    method: GET
-    uri: https://management.azure.com/subscriptions/00000000-0000-0000-0000-000000000000/resourceGroups/clitest000001/providers/Microsoft.ContainerService/managedclusters/cmdtest000002/commandResults/a366ff400a51466199123f687a2d6313?api-version=2023-05-01
-  response:
-    body:
-      string: "{\n  \"id\": \"a366ff400a51466199123f687a2d6313\",\n  \"properties\"\
-        : {\n   \"provisioningState\": \"Running\"\n  }\n }"
-=======
       - AZURECLI/2.49.0 azsdk-python-azure-mgmt-containerservice/24.0.0 Python/3.8.10
         (Linux-5.15.0-1039-azure-x86_64-with-glibc2.29)
     method: GET
@@ -1332,7 +974,6 @@
     body:
       string: "{\n  \"id\": \"300ac3fddbb444308fa05d36a3002ef3\",\n  \"properties\":
         {\n   \"provisioningState\": \"Running\"\n  }\n }"
->>>>>>> 13d0ab0a
     headers:
       cache-control:
       - no-cache
@@ -1341,19 +982,11 @@
       content-type:
       - application/json
       date:
-<<<<<<< HEAD
-      - Fri, 16 Jun 2023 16:17:36 GMT
-      expires:
-      - '-1'
-      location:
-      - https://management.azure.com/subscriptions/00000000-0000-0000-0000-000000000000/resourceGroups/clitest000001/providers/Microsoft.ContainerService/managedclusters/cmdtest000002/commandResults/a366ff400a51466199123f687a2d6313?api-version=2023-05-01
-=======
       - Thu, 29 Jun 2023 11:47:51 GMT
       expires:
       - '-1'
       location:
       - https://management.azure.com/subscriptions/00000000-0000-0000-0000-000000000000/resourceGroups/clitest000001/providers/Microsoft.ContainerService/managedclusters/cmdtest000002/commandResults/300ac3fddbb444308fa05d36a3002ef3?api-version=2023-07-01
->>>>>>> 13d0ab0a
       pragma:
       - no-cache
       server:
@@ -1379,33 +1012,6 @@
       ParameterSetName:
       - -g -n -o -c
       User-Agent:
-<<<<<<< HEAD
-      - AZURECLI/2.49.0 azsdk-python-azure-mgmt-containerservice/23.0.0 Python/3.8.16
-        (macOS-13.4-arm64-arm-64bit)
-    method: GET
-    uri: https://management.azure.com/subscriptions/00000000-0000-0000-0000-000000000000/resourceGroups/clitest000001/providers/Microsoft.ContainerService/managedclusters/cmdtest000002/commandResults/a366ff400a51466199123f687a2d6313?api-version=2023-05-01
-  response:
-    body:
-      string: "{\n  \"id\": \"a366ff400a51466199123f687a2d6313\",\n  \"properties\"\
-        : {\n   \"provisioningState\": \"Succeeded\",\n   \"exitCode\": 0,\n   \"\
-        startedAt\": \"2023-06-16T16:17:39Z\",\n   \"finishedAt\": \"2023-06-16T16:17:39Z\"\
-        ,\n   \"logs\": \"NAMESPACE     NAME                                     \
-        \  READY   STATUS    RESTARTS   AGE\\naks-command   command-a366ff400a51466199123f687a2d6313\
-        \   1/1     Running   0          3s\\nkube-system   azure-ip-masq-agent-2lpzw\
-        \                  1/1     Running   0          3m13s\\nkube-system   cloud-node-manager-lv2z2\
-        \                   1/1     Running   0          3m13s\\nkube-system   coredns-6749dfb98f-jhdpg\
-        \                   1/1     Running   0          3m44s\\nkube-system   coredns-6749dfb98f-nh722\
-        \                   1/1     Running   0          2m18s\\nkube-system   coredns-autoscaler-7cf74c58db-pskt9\
-        \        1/1     Running   0          3m44s\\nkube-system   csi-azuredisk-node-hskpx\
-        \                   3/3     Running   0          3m13s\\nkube-system   csi-azurefile-node-p42xx\
-        \                   3/3     Running   0          3m13s\\nkube-system   konnectivity-agent-7786fc5776-6sf9t\
-        \        1/1     Running   0          3m28s\\nkube-system   konnectivity-agent-7786fc5776-cqsql\
-        \        1/1     Running   0          2m17s\\nkube-system   kube-proxy-h6vsh\
-        \                           1/1     Running   0          3m13s\\nkube-system\
-        \   metrics-server-7c47dbfd57-2pdc2            2/2     Running   0       \
-        \   2m11s\\nkube-system   metrics-server-7c47dbfd57-zqw2h            2/2 \
-        \    Running   0          2m11s\\n\"\n  }\n }"
-=======
       - AZURECLI/2.49.0 azsdk-python-azure-mgmt-containerservice/24.0.0 Python/3.8.10
         (Linux-5.15.0-1039-azure-x86_64-with-glibc2.29)
     method: GET
@@ -1431,24 +1037,15 @@
         \  metrics-server-67db6db9b5-glsdk            2/2     Running   0          101s\\nkube-system
         \  metrics-server-67db6db9b5-t562h            2/2     Running   0          101s\\n\"\n
         \ }\n }"
->>>>>>> 13d0ab0a
-    headers:
-      cache-control:
-      - no-cache
-      content-length:
-<<<<<<< HEAD
-      - '1517'
-      content-type:
-      - application/json
-      date:
-      - Fri, 16 Jun 2023 16:17:41 GMT
-=======
+    headers:
+      cache-control:
+      - no-cache
+      content-length:
       - '1514'
       content-type:
       - application/json
       date:
       - Thu, 29 Jun 2023 11:47:56 GMT
->>>>>>> 13d0ab0a
       expires:
       - '-1'
       pragma:
