sudo: false
language: python
python:
  - "2.7"
  - "3.5"
install:
<<<<<<< HEAD
  - pip install -r requirements.txt
=======
  - pip install azure==2.0.0a1
  - pip install mock==1.3.0
  - pip install pylint==1.5.4
>>>>>>> 05803c47
script: 
  - export PYTHONPATH=$PATHONPATH:./src
  - python -m azure.cli
  - pylint src/azure
  - python -m unittest discover -s src/azure/cli/tests<|MERGE_RESOLUTION|>--- conflicted
+++ resolved
@@ -4,13 +4,7 @@
   - "2.7"
   - "3.5"
 install:
-<<<<<<< HEAD
   - pip install -r requirements.txt
-=======
-  - pip install azure==2.0.0a1
-  - pip install mock==1.3.0
-  - pip install pylint==1.5.4
->>>>>>> 05803c47
 script: 
   - export PYTHONPATH=$PATHONPATH:./src
   - python -m azure.cli
