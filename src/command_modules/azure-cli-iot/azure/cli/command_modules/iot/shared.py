# --------------------------------------------------------------------------------------------
# Copyright (c) Microsoft Corporation. All rights reserved.
# Licensed under the MIT License. See License.txt in the project root for license information.
# --------------------------------------------------------------------------------------------

"""
shared: Define shared data types(enums).

"""

from enum import Enum


# pylint: disable=too-few-public-methods
class EndpointType(Enum):
    """
    Type of the routing endpoint.
    """
    EventHub = 'eventhub'
    ServiceBusQueue = 'servicebusqueue'
    ServiceBusTopic = 'servicebustopic'
    AzureStorageContainer = 'azurestoragecontainer'


# pylint: disable=too-few-public-methods
class RouteSourceType(Enum):
    """
    Type of the route source.
    """
    Invalid = 'invalid'
    DeviceMessages = 'devicemessages'
    TwinChangeEvents = 'twinchangeevents'
    DeviceLifecycleEvents = 'devicelifecycleevents'
    DeviceJobLifecycleEvents = 'devicejoblifecycleevents'


# pylint: disable=too-few-public-methods
class EncodingFormat(Enum):
    """
    Type of the encoding format for the container.
    """
    JSON = 'json'
    AVRO = 'avro'


# pylint: disable=too-few-public-methods
<<<<<<< HEAD
class UserRole(Enum):
    """
    Type of the user role for the repository key.
    """
    Admin = 'admin'
    Reader = 'reader'
    Contributer = 'contributer'
=======
class RenewKeyType(Enum):
    """
    Type of the RegenerateKey for the authorization policy.
    """
    Primary = 'primary'
    Secondary = 'secondary'
    Swap = 'swap'
>>>>>>> 17b53fa0
<|MERGE_RESOLUTION|>--- conflicted
+++ resolved
@@ -44,7 +44,6 @@
 
 
 # pylint: disable=too-few-public-methods
-<<<<<<< HEAD
 class UserRole(Enum):
     """
     Type of the user role for the repository key.
@@ -52,12 +51,13 @@
     Admin = 'admin'
     Reader = 'reader'
     Contributer = 'contributer'
-=======
+
+
+# pylint: disable=too-few-public-methods
 class RenewKeyType(Enum):
     """
     Type of the RegenerateKey for the authorization policy.
     """
     Primary = 'primary'
     Secondary = 'secondary'
-    Swap = 'swap'
->>>>>>> 17b53fa0
+    Swap = 'swap'