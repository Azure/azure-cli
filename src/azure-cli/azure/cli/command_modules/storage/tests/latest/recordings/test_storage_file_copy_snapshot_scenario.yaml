--- conflicted
+++ resolved
@@ -15,20 +15,12 @@
       ParameterSetName:
       - -n -g --query -o
       User-Agent:
-<<<<<<< HEAD
-      - AZURECLI/2.37.0 azsdk-python-azure-mgmt-storage/20.0.0 Python/3.9.6 (Windows-10-10.0.19044-SP0)
-=======
       - AZURECLI/2.37.0 azsdk-python-azure-mgmt-storage/20.0.0 Python/3.8.7 (Windows-10-10.0.22000-SP0)
->>>>>>> 07ae0e32
     method: POST
     uri: https://management.azure.com/subscriptions/00000000-0000-0000-0000-000000000000/resourceGroups/clitest.rg000001/providers/Microsoft.Storage/storageAccounts/clitest000002/listKeys?api-version=2021-09-01&$expand=kerb
   response:
     body:
-<<<<<<< HEAD
-      string: '{"keys":[{"creationTime":"2022-06-10T02:18:04.3345336Z","keyName":"key1","value":"veryFakedStorageAccountKey==","permissions":"FULL"},{"creationTime":"2022-06-10T02:18:04.3345336Z","keyName":"key2","value":"veryFakedStorageAccountKey==","permissions":"FULL"}]}'
-=======
       string: '{"keys":[{"creationTime":"2022-05-25T08:12:54.2317935Z","keyName":"key1","value":"veryFakedStorageAccountKey==","permissions":"FULL"},{"creationTime":"2022-05-25T08:12:54.2317935Z","keyName":"key2","value":"veryFakedStorageAccountKey==","permissions":"FULL"}]}'
->>>>>>> 07ae0e32
     headers:
       cache-control:
       - no-cache
@@ -37,11 +29,7 @@
       content-type:
       - application/json
       date:
-<<<<<<< HEAD
-      - Fri, 10 Jun 2022 02:18:26 GMT
-=======
       - Wed, 25 May 2022 08:13:20 GMT
->>>>>>> 07ae0e32
       expires:
       - '-1'
       pragma:
@@ -77,15 +65,9 @@
       ParameterSetName:
       - -n --account-name --account-key
       User-Agent:
-<<<<<<< HEAD
-      - AZURECLI/2.37.0 azsdk-python-storage-file-share/12.8.0 Python/3.9.6 (Windows-10-10.0.19044-SP0)
-      x-ms-date:
-      - Fri, 10 Jun 2022 02:18:25 GMT
-=======
       - AZURECLI/2.37.0 azsdk-python-storage-file-share/12.8.0 Python/3.8.7 (Windows-10-10.0.22000-SP0)
       x-ms-date:
       - Wed, 25 May 2022 08:13:20 GMT
->>>>>>> 07ae0e32
       x-ms-version:
       - '2021-06-08'
     method: PUT
@@ -97,19 +79,11 @@
       content-length:
       - '0'
       date:
-<<<<<<< HEAD
-      - Fri, 10 Jun 2022 02:18:27 GMT
-      etag:
-      - '"0x8DA4A8781687DAD"'
-      last-modified:
-      - Fri, 10 Jun 2022 02:18:27 GMT
-=======
       - Wed, 25 May 2022 08:13:21 GMT
       etag:
       - '"0x8DA3E266F1F77D7"'
       last-modified:
       - Wed, 25 May 2022 08:13:22 GMT
->>>>>>> 07ae0e32
       server:
       - Windows-Azure-File/1.0 Microsoft-HTTPAPI/2.0
       x-ms-version:
@@ -133,15 +107,9 @@
       ParameterSetName:
       - -n --account-name --account-key
       User-Agent:
-<<<<<<< HEAD
-      - AZURECLI/2.37.0 azsdk-python-storage-file-share/12.8.0 Python/3.9.6 (Windows-10-10.0.19044-SP0)
-      x-ms-date:
-      - Fri, 10 Jun 2022 02:18:27 GMT
-=======
       - AZURECLI/2.37.0 azsdk-python-storage-file-share/12.8.0 Python/3.8.7 (Windows-10-10.0.22000-SP0)
       x-ms-date:
       - Wed, 25 May 2022 08:13:21 GMT
->>>>>>> 07ae0e32
       x-ms-version:
       - '2021-06-08'
     method: PUT
@@ -153,19 +121,11 @@
       content-length:
       - '0'
       date:
-<<<<<<< HEAD
-      - Fri, 10 Jun 2022 02:18:28 GMT
-      etag:
-      - '"0x8DA4A878215F506"'
-      last-modified:
-      - Fri, 10 Jun 2022 02:18:28 GMT
-=======
       - Wed, 25 May 2022 08:13:23 GMT
       etag:
       - '"0x8DA3E266FDF0042"'
       last-modified:
       - Wed, 25 May 2022 08:13:23 GMT
->>>>>>> 07ae0e32
       server:
       - Windows-Azure-File/1.0 Microsoft-HTTPAPI/2.0
       x-ms-version:
@@ -189,15 +149,9 @@
       ParameterSetName:
       - --share-name -n --account-name --account-key
       User-Agent:
-<<<<<<< HEAD
-      - AZURECLI/2.37.0 azsdk-python-storage-file-share/12.8.0 Python/3.9.6 (Windows-10-10.0.19044-SP0)
-      x-ms-date:
-      - Fri, 10 Jun 2022 02:18:28 GMT
-=======
       - AZURECLI/2.37.0 azsdk-python-storage-file-share/12.8.0 Python/3.8.7 (Windows-10-10.0.22000-SP0)
       x-ms-date:
       - Wed, 25 May 2022 08:13:23 GMT
->>>>>>> 07ae0e32
       x-ms-file-attributes:
       - none
       x-ms-file-creation-time:
@@ -217,37 +171,16 @@
       content-length:
       - '0'
       date:
-<<<<<<< HEAD
-      - Fri, 10 Jun 2022 02:18:30 GMT
-      etag:
-      - '"0x8DA4A8782C5261C"'
-      last-modified:
-      - Fri, 10 Jun 2022 02:18:30 GMT
-=======
       - Wed, 25 May 2022 08:13:23 GMT
       etag:
       - '"0x8DA3E2670ACA320"'
       last-modified:
       - Wed, 25 May 2022 08:13:24 GMT
->>>>>>> 07ae0e32
       server:
       - Windows-Azure-File/1.0 Microsoft-HTTPAPI/2.0
       x-ms-file-attributes:
       - Directory
       x-ms-file-change-time:
-<<<<<<< HEAD
-      - '2022-06-10T02:18:30.1345308Z'
-      x-ms-file-creation-time:
-      - '2022-06-10T02:18:30.1345308Z'
-      x-ms-file-id:
-      - '13835128424026341376'
-      x-ms-file-last-write-time:
-      - '2022-06-10T02:18:30.1345308Z'
-      x-ms-file-parent-id:
-      - '0'
-      x-ms-file-permission-key:
-      - 18119527843912162705*10641540281842043416
-=======
       - '2022-05-25T08:13:24.6388000Z'
       x-ms-file-creation-time:
       - '2022-05-25T08:13:24.6388000Z'
@@ -259,7 +192,6 @@
       - '0'
       x-ms-file-permission-key:
       - 3474146845411549549*6407918814139725540
->>>>>>> 07ae0e32
       x-ms-request-server-encrypted:
       - 'true'
       x-ms-version:
@@ -283,15 +215,9 @@
       ParameterSetName:
       - --share-name -n --account-name --account-key
       User-Agent:
-<<<<<<< HEAD
-      - AZURECLI/2.37.0 azsdk-python-storage-file-share/12.8.0 Python/3.9.6 (Windows-10-10.0.19044-SP0)
-      x-ms-date:
-      - Fri, 10 Jun 2022 02:18:29 GMT
-=======
       - AZURECLI/2.37.0 azsdk-python-storage-file-share/12.8.0 Python/3.8.7 (Windows-10-10.0.22000-SP0)
       x-ms-date:
       - Wed, 25 May 2022 08:13:24 GMT
->>>>>>> 07ae0e32
       x-ms-file-attributes:
       - none
       x-ms-file-creation-time:
@@ -311,37 +237,16 @@
       content-length:
       - '0'
       date:
-<<<<<<< HEAD
-      - Fri, 10 Jun 2022 02:18:31 GMT
-      etag:
-      - '"0x8DA4A87836ED7FF"'
-      last-modified:
-      - Fri, 10 Jun 2022 02:18:31 GMT
-=======
       - Wed, 25 May 2022 08:13:25 GMT
       etag:
       - '"0x8DA3E2671688423"'
       last-modified:
       - Wed, 25 May 2022 08:13:25 GMT
->>>>>>> 07ae0e32
       server:
       - Windows-Azure-File/1.0 Microsoft-HTTPAPI/2.0
       x-ms-file-attributes:
       - Directory
       x-ms-file-change-time:
-<<<<<<< HEAD
-      - '2022-06-10T02:18:31.2466431Z'
-      x-ms-file-creation-time:
-      - '2022-06-10T02:18:31.2466431Z'
-      x-ms-file-id:
-      - '13835128424026341376'
-      x-ms-file-last-write-time:
-      - '2022-06-10T02:18:31.2466431Z'
-      x-ms-file-parent-id:
-      - '0'
-      x-ms-file-permission-key:
-      - 18119527843912162705*10641540281842043416
-=======
       - '2022-05-25T08:13:25.8700835Z'
       x-ms-file-creation-time:
       - '2022-05-25T08:13:25.8700835Z'
@@ -353,7 +258,6 @@
       - '0'
       x-ms-file-permission-key:
       - 3474146845411549549*6407918814139725540
->>>>>>> 07ae0e32
       x-ms-request-server-encrypted:
       - 'true'
       x-ms-version:
@@ -369,19 +273,11 @@
       Content-Length:
       - '0'
       User-Agent:
-<<<<<<< HEAD
-      - Azure-Storage/2.0.0-2.0.1 (Python CPython 3.9.6; Windows 10) AZURECLI/2.37.0
+      - Azure-Storage/2.0.0-2.0.1 (Python CPython 3.8.7; Windows 10) AZURECLI/2.37.0
       x-ms-content-length:
       - '524288'
       x-ms-date:
-      - Fri, 10 Jun 2022 02:18:30 GMT
-=======
-      - Azure-Storage/2.0.0-2.0.1 (Python CPython 3.8.7; Windows 10) AZURECLI/2.37.0
-      x-ms-content-length:
-      - '524288'
-      x-ms-date:
       - Wed, 25 May 2022 08:13:25 GMT
->>>>>>> 07ae0e32
       x-ms-type:
       - file
       x-ms-version:
@@ -395,19 +291,11 @@
       content-length:
       - '0'
       date:
-<<<<<<< HEAD
-      - Fri, 10 Jun 2022 02:18:31 GMT
-      etag:
-      - '"0x8DA4A87844581C0"'
-      last-modified:
-      - Fri, 10 Jun 2022 02:18:32 GMT
-=======
       - Wed, 25 May 2022 08:13:27 GMT
       etag:
       - '"0x8DA3E26722A57AB"'
       last-modified:
       - Wed, 25 May 2022 08:13:27 GMT
->>>>>>> 07ae0e32
       server:
       - Windows-Azure-File/1.0 Microsoft-HTTPAPI/2.0
       x-ms-request-server-encrypted:
@@ -426,15 +314,9 @@
       Content-Length:
       - '106'
       User-Agent:
-<<<<<<< HEAD
-      - Azure-Storage/2.0.0-2.0.1 (Python CPython 3.9.6; Windows 10) AZURECLI/2.37.0
-      x-ms-date:
-      - Fri, 10 Jun 2022 02:18:31 GMT
-=======
       - Azure-Storage/2.0.0-2.0.1 (Python CPython 3.8.7; Windows 10) AZURECLI/2.37.0
       x-ms-date:
       - Wed, 25 May 2022 08:13:26 GMT
->>>>>>> 07ae0e32
       x-ms-range:
       - bytes=0-524287
       x-ms-version:
@@ -452,19 +334,11 @@
       content-md5:
       - WQcVkAmdId1DmJZZIzi/lQ==
       date:
-<<<<<<< HEAD
-      - Fri, 10 Jun 2022 02:18:33 GMT
-      etag:
-      - '"0x8DA4A87851CA033"'
-      last-modified:
-      - Fri, 10 Jun 2022 02:18:34 GMT
-=======
       - Wed, 25 May 2022 08:13:28 GMT
       etag:
       - '"0x8DA3E26732470E6"'
       last-modified:
       - Wed, 25 May 2022 08:13:28 GMT
->>>>>>> 07ae0e32
       server:
       - Windows-Azure-File/1.0 Microsoft-HTTPAPI/2.0
       x-ms-request-server-encrypted:
@@ -477,28 +351,14 @@
 - request:
     body: null
     headers:
-      Accept:
-      - application/xml
-      Accept-Encoding:
-      - gzip, deflate
-      CommandName:
-      - storage file exists
-      Connection:
-      - keep-alive
-      ParameterSetName:
-      - -p -s --account-name --account-key
-      User-Agent:
-<<<<<<< HEAD
-      - AZURECLI/2.37.0 azsdk-python-storage-file-share/12.8.0 Python/3.9.6 (Windows-10-10.0.19044-SP0)
-      x-ms-date:
-      - Fri, 10 Jun 2022 02:18:33 GMT
-=======
+      Connection:
+      - keep-alive
+      User-Agent:
       - Azure-Storage/2.0.0-2.0.1 (Python CPython 3.8.7; Windows 10) AZURECLI/2.37.0
       x-ms-date:
       - Wed, 25 May 2022 08:13:28 GMT
->>>>>>> 07ae0e32
-      x-ms-version:
-      - '2021-06-08'
+      x-ms-version:
+      - '2018-11-09'
     method: HEAD
     uri: https://clitest000002.file.core.windows.net/share000003/dir1/source_file.txt
   response:
@@ -510,45 +370,19 @@
       content-type:
       - application/octet-stream
       date:
-<<<<<<< HEAD
-      - Fri, 10 Jun 2022 02:18:34 GMT
-      etag:
-      - '"0x8DA4A87851CA033"'
-      last-modified:
-      - Fri, 10 Jun 2022 02:18:34 GMT
-=======
       - Wed, 25 May 2022 08:13:29 GMT
       etag:
       - '"0x8DA3E26732470E6"'
       last-modified:
       - Wed, 25 May 2022 08:13:28 GMT
->>>>>>> 07ae0e32
-      server:
-      - Windows-Azure-File/1.0 Microsoft-HTTPAPI/2.0
-      x-ms-file-attributes:
-      - Archive
-      x-ms-file-change-time:
-      - '2022-06-10T02:18:34.0632627Z'
-      x-ms-file-creation-time:
-      - '2022-06-10T02:18:32.6534592Z'
-      x-ms-file-id:
-      - '13835093239654252544'
-      x-ms-file-last-write-time:
-      - '2022-06-10T02:18:34.0632627Z'
-      x-ms-file-parent-id:
-      - '13835128424026341376'
-      x-ms-file-permission-key:
-      - 4255533039915459222*10641540281842043416
-      x-ms-lease-state:
-      - available
-      x-ms-lease-status:
-      - unlocked
+      server:
+      - Windows-Azure-File/1.0 Microsoft-HTTPAPI/2.0
       x-ms-server-encrypted:
       - 'true'
       x-ms-type:
       - File
       x-ms-version:
-      - '2021-06-08'
+      - '2018-11-09'
     status:
       code: 200
       message: OK
@@ -568,15 +402,9 @@
       ParameterSetName:
       - -n --account-name --account-key
       User-Agent:
-<<<<<<< HEAD
-      - Azure-Storage/2.0.0-2.0.1 (Python CPython 3.9.6; Windows 10) AZURECLI/2.37.0
-      x-ms-date:
-      - Fri, 10 Jun 2022 02:18:34 GMT
-=======
       - AZURECLI/2.37.0 azsdk-python-storage-file-share/12.8.0 Python/3.8.7 (Windows-10-10.0.22000-SP0)
       x-ms-date:
       - Wed, 25 May 2022 08:13:29 GMT
->>>>>>> 07ae0e32
       x-ms-version:
       - '2021-06-08'
     method: PUT
@@ -588,17 +416,6 @@
       content-length:
       - '0'
       date:
-<<<<<<< HEAD
-      - Fri, 10 Jun 2022 02:18:35 GMT
-      etag:
-      - '"0x8DA4A8781687DAD"'
-      last-modified:
-      - Fri, 10 Jun 2022 02:18:27 GMT
-      server:
-      - Windows-Azure-File/1.0 Microsoft-HTTPAPI/2.0
-      x-ms-snapshot:
-      - '2022-06-10T02:18:36.0000000Z'
-=======
       - Wed, 25 May 2022 08:13:30 GMT
       etag:
       - '"0x8DA3E266F1F77D7"'
@@ -608,39 +425,24 @@
       - Windows-Azure-File/1.0 Microsoft-HTTPAPI/2.0
       x-ms-snapshot:
       - '2022-05-25T08:13:31.0000000Z'
->>>>>>> 07ae0e32
-      x-ms-version:
-      - '2021-06-08'
-    status:
-      code: 201
-      message: Created
-- request:
-    body: null
-    headers:
-      Accept:
-      - application/xml
-      Accept-Encoding:
-      - gzip, deflate
-      CommandName:
-      - storage file delete
-      Connection:
-      - keep-alive
-      Content-Length:
-      - '0'
-      ParameterSetName:
-      - --share-name -p --account-name --account-key
-      User-Agent:
-<<<<<<< HEAD
-      - AZURECLI/2.37.0 azsdk-python-storage-file-share/12.8.0 Python/3.9.6 (Windows-10-10.0.19044-SP0)
-      x-ms-date:
-      - Fri, 10 Jun 2022 02:18:35 GMT
-=======
+      x-ms-version:
+      - '2021-06-08'
+    status:
+      code: 201
+      message: Created
+- request:
+    body: null
+    headers:
+      Connection:
+      - keep-alive
+      Content-Length:
+      - '0'
+      User-Agent:
       - Azure-Storage/2.0.0-2.0.1 (Python CPython 3.8.7; Windows 10) AZURECLI/2.37.0
       x-ms-date:
       - Wed, 25 May 2022 08:13:31 GMT
->>>>>>> 07ae0e32
-      x-ms-version:
-      - '2021-06-08'
+      x-ms-version:
+      - '2018-11-09'
     method: DELETE
     uri: https://clitest000002.file.core.windows.net/share000003/dir1/source_file.txt
   response:
@@ -650,43 +452,25 @@
       content-length:
       - '0'
       date:
-<<<<<<< HEAD
-      - Fri, 10 Jun 2022 02:18:37 GMT
-=======
       - Wed, 25 May 2022 08:13:31 GMT
->>>>>>> 07ae0e32
-      server:
-      - Windows-Azure-File/1.0 Microsoft-HTTPAPI/2.0
-      x-ms-version:
-      - '2021-06-08'
+      server:
+      - Windows-Azure-File/1.0 Microsoft-HTTPAPI/2.0
+      x-ms-version:
+      - '2018-11-09'
     status:
       code: 202
       message: Accepted
 - request:
     body: null
     headers:
-      Accept:
-      - application/xml
-      Accept-Encoding:
-      - gzip, deflate
-      CommandName:
-      - storage file exists
-      Connection:
-      - keep-alive
-      ParameterSetName:
-      - -p -s --account-name --account-key
-      User-Agent:
-<<<<<<< HEAD
-      - AZURECLI/2.37.0 azsdk-python-storage-file-share/12.8.0 Python/3.9.6 (Windows-10-10.0.19044-SP0)
-      x-ms-date:
-      - Fri, 10 Jun 2022 02:18:36 GMT
-=======
+      Connection:
+      - keep-alive
+      User-Agent:
       - Azure-Storage/2.0.0-2.0.1 (Python CPython 3.8.7; Windows 10) AZURECLI/2.37.0
       x-ms-date:
       - Wed, 25 May 2022 08:13:32 GMT
->>>>>>> 07ae0e32
-      x-ms-version:
-      - '2021-06-08'
+      x-ms-version:
+      - '2018-11-09'
     method: HEAD
     uri: https://clitest000002.file.core.windows.net/share000003/dir1/source_file.txt
   response:
@@ -694,11 +478,7 @@
       string: ''
     headers:
       date:
-<<<<<<< HEAD
-      - Fri, 10 Jun 2022 02:18:38 GMT
-=======
       - Wed, 25 May 2022 08:13:33 GMT
->>>>>>> 07ae0e32
       server:
       - Windows-Azure-File/1.0 Microsoft-HTTPAPI/2.0
       transfer-encoding:
@@ -706,7 +486,7 @@
       x-ms-error-code:
       - ResourceNotFound
       x-ms-version:
-      - '2021-06-08'
+      - '2018-11-09'
     status:
       code: 404
       message: The specified resource does not exist.
@@ -718,19 +498,11 @@
       Content-Length:
       - '0'
       User-Agent:
-<<<<<<< HEAD
-      - Azure-Storage/2.0.0-2.0.1 (Python CPython 3.9.6; Windows 10) AZURECLI/2.37.0
-      x-ms-copy-source:
-      - https://clitestf44jkks7rjowbrmsg.file.core.windows.net/sharehjrclhsnsofepnkqo7g/dir1%5Csource_file.txt?sharesnapshot=2022-06-10T02:18:36.0000000Z
-      x-ms-date:
-      - Fri, 10 Jun 2022 02:18:38 GMT
-=======
       - Azure-Storage/2.0.0-2.0.1 (Python CPython 3.8.7; Windows 10) AZURECLI/2.37.0
       x-ms-copy-source:
       - https://clitestqwbhxsoizrxegsjry.file.core.windows.net/share5627ybhjhtfdpbrs4mb/dir1%5Csource_file.txt?sharesnapshot=2022-05-25T08:13:31.0000000Z
       x-ms-date:
       - Wed, 25 May 2022 08:13:34 GMT
->>>>>>> 07ae0e32
       x-ms-version:
       - '2018-11-09'
     method: PUT
@@ -742,17 +514,6 @@
       content-length:
       - '0'
       date:
-<<<<<<< HEAD
-      - Fri, 10 Jun 2022 02:18:39 GMT
-      etag:
-      - '"0x8DA4A8788CCF618"'
-      last-modified:
-      - Fri, 10 Jun 2022 02:18:40 GMT
-      server:
-      - Windows-Azure-File/1.0 Microsoft-HTTPAPI/2.0
-      x-ms-copy-id:
-      - 064fb083-8e0a-48ff-ba1f-b549f742b31a
-=======
       - Wed, 25 May 2022 08:13:39 GMT
       etag:
       - '"0x8DA3E2679C91C7C"'
@@ -762,7 +523,6 @@
       - Windows-Azure-File/1.0 Microsoft-HTTPAPI/2.0
       x-ms-copy-id:
       - ada2a549-6dc9-4c6c-9c77-a664306bd90b
->>>>>>> 07ae0e32
       x-ms-copy-status:
       - success
       x-ms-version:
@@ -773,28 +533,14 @@
 - request:
     body: null
     headers:
-      Accept:
-      - application/xml
-      Accept-Encoding:
-      - gzip, deflate
-      CommandName:
-      - storage file show
-      Connection:
-      - keep-alive
-      ParameterSetName:
-      - --share-name -p --account-name --account-key
-      User-Agent:
-<<<<<<< HEAD
-      - AZURECLI/2.37.0 azsdk-python-storage-file-share/12.8.0 Python/3.9.6 (Windows-10-10.0.19044-SP0)
-      x-ms-date:
-      - Fri, 10 Jun 2022 02:18:39 GMT
-=======
+      Connection:
+      - keep-alive
+      User-Agent:
       - Azure-Storage/2.0.0-2.0.1 (Python CPython 3.8.7; Windows 10) AZURECLI/2.37.0
       x-ms-date:
       - Wed, 25 May 2022 08:13:39 GMT
->>>>>>> 07ae0e32
-      x-ms-version:
-      - '2021-06-08'
+      x-ms-version:
+      - '2018-11-09'
     method: HEAD
     uri: https://clitest000002.file.core.windows.net/share000004/dir2/destination_file.txt
   response:
@@ -806,23 +552,6 @@
       content-type:
       - application/octet-stream
       date:
-<<<<<<< HEAD
-      - Fri, 10 Jun 2022 02:18:40 GMT
-      etag:
-      - '"0x8DA4A8788CCF618"'
-      last-modified:
-      - Fri, 10 Jun 2022 02:18:40 GMT
-      server:
-      - Windows-Azure-File/1.0 Microsoft-HTTPAPI/2.0
-      x-ms-copy-completion-time:
-      - Fri, 10 Jun 2022 02:18:40 GMT
-      x-ms-copy-id:
-      - 064fb083-8e0a-48ff-ba1f-b549f742b31a
-      x-ms-copy-progress:
-      - 524288/524288
-      x-ms-copy-source:
-      - https://clitestf44jkks7rjowbrmsg.file.core.windows.net/sharehjrclhsnsofepnkqo7g/dir1%5Csource_file.txt?sharesnapshot=2022-06-10T02:18:36.0000000Z
-=======
       - Wed, 25 May 2022 08:13:42 GMT
       etag:
       - '"0x8DA3E2679C91C7C"'
@@ -838,33 +567,14 @@
       - 524288/524288
       x-ms-copy-source:
       - https://clitestqwbhxsoizrxegsjry.file.core.windows.net/share5627ybhjhtfdpbrs4mb/dir1%5Csource_file.txt?sharesnapshot=2022-05-25T08:13:31.0000000Z
->>>>>>> 07ae0e32
       x-ms-copy-status:
       - success
-      x-ms-file-attributes:
-      - Archive
-      x-ms-file-change-time:
-      - '2022-06-10T02:18:34.0632627Z'
-      x-ms-file-creation-time:
-      - '2022-06-10T02:18:40.2520600Z'
-      x-ms-file-id:
-      - '13835093239654252544'
-      x-ms-file-last-write-time:
-      - '2022-06-10T02:18:34.0632627Z'
-      x-ms-file-parent-id:
-      - '13835128424026341376'
-      x-ms-file-permission-key:
-      - 4255533039915459222*10641540281842043416
-      x-ms-lease-state:
-      - available
-      x-ms-lease-status:
-      - unlocked
       x-ms-server-encrypted:
       - 'true'
       x-ms-type:
       - File
       x-ms-version:
-      - '2021-06-08'
+      - '2018-11-09'
     status:
       code: 200
       message: OK
