--- conflicted
+++ resolved
@@ -13,14 +13,9 @@
       ParameterSetName:
       - -g -a -d -n -l
       User-Agent:
-<<<<<<< HEAD
-      - AZURECLI/2.46.0 azsdk-python-mgmt-cosmosdb/9.0.0 Python/3.10.10 (Linux-5.15.0-1033-azure-x86_64-with-glibc2.31)
-        VSTS_7b238909-6802-4b65-b90d-184bca47f458_build_220_0
-=======
-      - AZURECLI/2.49.0 azsdk-python-mgmt-cosmosdb/9.2.0 Python/3.10.11 (Windows-10-10.0.22621-SP0)
->>>>>>> 5307e359
-    method: GET
-    uri: https://management.azure.com/subscriptions/00000000-0000-0000-0000-000000000000/resourceGroups/cli_test_cosmosdb_gremlin_graph_backupinfo000001/providers/Microsoft.DocumentDB/databaseAccounts/cli000004/gremlinDatabases/cli000003?api-version=2022-11-15
+      - AZURECLI/2.49.0 azsdk-python-mgmt-cosmosdb/9.2.0 Python/3.10.11 (Windows-10-10.0.22621-SP0)
+    method: GET
+    uri: https://management.azure.com/subscriptions/00000000-0000-0000-0000-000000000000/resourceGroups/cli_test_cosmosdb_gremlin_graph_backupinfo000001/providers/Microsoft.DocumentDB/databaseAccounts/cli000004/gremlinDatabases/cli000003?api-version=2023-04-15
   response:
     body:
       string: '{"error":{"code":"ResourceNotFound","message":"The Resource ''Microsoft.DocumentDB/databaseAccounts/cli000004''
@@ -34,11 +29,7 @@
       content-type:
       - application/json; charset=utf-8
       date:
-<<<<<<< HEAD
-      - Mon, 13 Mar 2023 12:07:09 GMT
-=======
       - Thu, 08 Jun 2023 16:46:24 GMT
->>>>>>> 5307e359
       expires:
       - '-1'
       pragma:
@@ -66,44 +57,29 @@
       ParameterSetName:
       - -n -g --backup-policy-type --locations --kind --capabilities
       User-Agent:
-<<<<<<< HEAD
-      - AZURECLI/2.46.0 azsdk-python-azure-mgmt-resource/22.0.0 Python/3.10.10 (Linux-5.15.0-1033-azure-x86_64-with-glibc2.31)
-        VSTS_7b238909-6802-4b65-b90d-184bca47f458_build_220_0
-=======
       - AZURECLI/2.49.0 azsdk-python-azure-mgmt-resource/22.0.0 Python/3.10.11 (Windows-10-10.0.22621-SP0)
->>>>>>> 5307e359
     method: GET
     uri: https://management.azure.com/subscriptions/00000000-0000-0000-0000-000000000000/resourcegroups/cli_test_cosmosdb_gremlin_graph_backupinfo000001?api-version=2022-09-01
   response:
     body:
-<<<<<<< HEAD
-      string: '{"id":"/subscriptions/00000000-0000-0000-0000-000000000000/resourceGroups/cli_test_cosmosdb_gremlin_graph_backupinfo000001","name":"cli_test_cosmosdb_gremlin_graph_backupinfo000001","type":"Microsoft.Resources/resourceGroups","location":"eastus2","tags":{"product":"azurecli","cause":"automation","date":"2023-03-13T12:07:08Z"},"properties":{"provisioningState":"Succeeded"}}'
-=======
       string: '{"id":"/subscriptions/00000000-0000-0000-0000-000000000000/resourceGroups/cli_test_cosmosdb_gremlin_graph_backupinfo000001","name":"cli_test_cosmosdb_gremlin_graph_backupinfo000001","type":"Microsoft.Resources/resourceGroups","location":"eastus2","tags":{"product":"azurecli","cause":"automation","test":"test_cosmosdb_gremlin_graph_backupinfo","date":"2023-06-08T16:46:22Z","module":"cosmosdb"},"properties":{"provisioningState":"Succeeded"}}'
->>>>>>> 5307e359
-    headers:
-      cache-control:
-      - no-cache
-      content-length:
-<<<<<<< HEAD
-      - '375'
+    headers:
+      cache-control:
+      - no-cache
+      content-length:
+      - '443'
       content-type:
       - application/json; charset=utf-8
       date:
-      - Mon, 13 Mar 2023 12:07:08 GMT
-=======
-      - '443'
-      content-type:
-      - application/json; charset=utf-8
-      date:
       - Thu, 08 Jun 2023 16:46:24 GMT
->>>>>>> 5307e359
       expires:
       - '-1'
       pragma:
       - no-cache
       strict-transport-security:
       - max-age=31536000; includeSubDomains
+      vary:
+      - Accept-Encoding
       x-content-type-options:
       - nosniff
     status:
@@ -113,7 +89,8 @@
     body: '{"location": "eastus2", "kind": "GlobalDocumentDB", "properties": {"locations":
       [{"locationName": "eastus2", "failoverPriority": 0, "isZoneRedundant": false}],
       "databaseAccountOfferType": "Standard", "capabilities": [{"name": "EnableGremlin"}],
-      "apiProperties": {}, "createMode": "Default", "backupPolicy": {"type": "Continuous"}}}'
+      "apiProperties": {}, "createMode": "Default", "backupPolicy": {"type": "Continuous",
+      "continuousModeProperties": {"tier": "Continuous30Days"}}}}'
     headers:
       Accept:
       - application/json
@@ -124,34 +101,18 @@
       Connection:
       - keep-alive
       Content-Length:
-      - '331'
+      - '389'
       Content-Type:
       - application/json
       ParameterSetName:
       - -n -g --backup-policy-type --locations --kind --capabilities
       User-Agent:
-<<<<<<< HEAD
-      - AZURECLI/2.46.0 azsdk-python-mgmt-cosmosdb/9.0.0 Python/3.10.10 (Linux-5.15.0-1033-azure-x86_64-with-glibc2.31)
-        VSTS_7b238909-6802-4b65-b90d-184bca47f458_build_220_0
-=======
-      - AZURECLI/2.49.0 azsdk-python-mgmt-cosmosdb/9.2.0 Python/3.10.11 (Windows-10-10.0.22621-SP0)
->>>>>>> 5307e359
+      - AZURECLI/2.49.0 azsdk-python-mgmt-cosmosdb/9.2.0 Python/3.10.11 (Windows-10-10.0.22621-SP0)
     method: PUT
-    uri: https://management.azure.com/subscriptions/00000000-0000-0000-0000-000000000000/resourceGroups/cli_test_cosmosdb_gremlin_graph_backupinfo000001/providers/Microsoft.DocumentDB/databaseAccounts/cli000004?api-version=2022-11-15
+    uri: https://management.azure.com/subscriptions/00000000-0000-0000-0000-000000000000/resourceGroups/cli_test_cosmosdb_gremlin_graph_backupinfo000001/providers/Microsoft.DocumentDB/databaseAccounts/cli000004?api-version=2023-04-15
   response:
     body:
       string: '{"id":"/subscriptions/00000000-0000-0000-0000-000000000000/resourceGroups/cli_test_cosmosdb_gremlin_graph_backupinfo000001/providers/Microsoft.DocumentDB/databaseAccounts/cli000004","name":"cli000004","location":"East
-<<<<<<< HEAD
-        US 2","type":"Microsoft.DocumentDB/databaseAccounts","kind":"GlobalDocumentDB","tags":{},"systemData":{"createdAt":"2023-03-13T12:07:11.631236Z"},"properties":{"provisioningState":"Creating","publicNetworkAccess":"Enabled","enableAutomaticFailover":false,"enableMultipleWriteLocations":false,"enablePartitionKeyMonitor":false,"isVirtualNetworkFilterEnabled":false,"virtualNetworkRules":[],"EnabledApiTypes":"Gremlin,
-        Sql","disableKeyBasedMetadataWriteAccess":false,"enableFreeTier":false,"enableAnalyticalStorage":false,"analyticalStorageConfiguration":{"schemaType":"WellDefined"},"instanceId":"0cd5c96b-a129-4558-ba72-43f874cf372f","createMode":"Default","databaseAccountOfferType":"Standard","defaultIdentity":"","networkAclBypass":"None","disableLocalAuth":false,"enablePartitionMerge":false,"minimalTlsVersion":"Tls","consistencyPolicy":{"defaultConsistencyLevel":"Session","maxIntervalInSeconds":5,"maxStalenessPrefix":100},"configurationOverrides":{},"writeLocations":[{"id":"cli000004-eastus2","locationName":"East
-        US 2","provisioningState":"Creating","failoverPriority":0,"isZoneRedundant":false}],"readLocations":[{"id":"cli000004-eastus2","locationName":"East
-        US 2","provisioningState":"Creating","failoverPriority":0,"isZoneRedundant":false}],"locations":[{"id":"cli000004-eastus2","locationName":"East
-        US 2","provisioningState":"Creating","failoverPriority":0,"isZoneRedundant":false}],"failoverPolicies":[{"id":"cli000004-eastus2","locationName":"East
-        US 2","failoverPriority":0}],"cors":[],"capabilities":[{"name":"EnableGremlin"}],"ipRules":[],"backupPolicy":{"type":"Continuous"},"networkAclBypassResourceIds":[],"keysMetadata":{"primaryMasterKey":{"generationTime":"2023-03-13T12:07:11.631236Z"},"secondaryMasterKey":{"generationTime":"2023-03-13T12:07:11.631236Z"},"primaryReadonlyMasterKey":{"generationTime":"2023-03-13T12:07:11.631236Z"},"secondaryReadonlyMasterKey":{"generationTime":"2023-03-13T12:07:11.631236Z"}}},"identity":{"type":"None"}}'
-    headers:
-      azure-asyncoperation:
-      - https://management.azure.com/subscriptions/00000000-0000-0000-0000-000000000000/providers/Microsoft.DocumentDB/locations/eastus2/operationsStatus/4ba4107f-43ab-4caa-9731-f18f4609271f?api-version=2022-11-15
-=======
         US 2","type":"Microsoft.DocumentDB/databaseAccounts","kind":"GlobalDocumentDB","tags":{},"systemData":{"createdAt":"2023-06-08T16:46:28.7732588Z"},"properties":{"provisioningState":"Creating","publicNetworkAccess":"Enabled","enableAutomaticFailover":false,"enableMultipleWriteLocations":false,"enablePartitionKeyMonitor":false,"isVirtualNetworkFilterEnabled":false,"virtualNetworkRules":[],"EnabledApiTypes":"Gremlin,
         Sql","disableKeyBasedMetadataWriteAccess":false,"enableFreeTier":false,"enableAnalyticalStorage":false,"analyticalStorageConfiguration":{"schemaType":"WellDefined"},"instanceId":"6b75c17d-7b23-49cd-8c81-16031466d04e","createMode":"Default","databaseAccountOfferType":"Standard","defaultIdentity":"","networkAclBypass":"None","disableLocalAuth":false,"enablePartitionMerge":false,"minimalTlsVersion":"Tls","consistencyPolicy":{"defaultConsistencyLevel":"Session","maxIntervalInSeconds":5,"maxStalenessPrefix":100},"configurationOverrides":{},"writeLocations":[{"id":"cli000004-eastus2","locationName":"East
         US 2","provisioningState":"Creating","failoverPriority":0,"isZoneRedundant":false}],"readLocations":[{"id":"cli000004-eastus2","locationName":"East
@@ -161,23 +122,16 @@
     headers:
       azure-asyncoperation:
       - https://management.azure.com/subscriptions/00000000-0000-0000-0000-000000000000/providers/Microsoft.DocumentDB/locations/eastus2/operationsStatus/d3ce4fc2-6414-411d-94bc-7599460e668f?api-version=2023-04-15
->>>>>>> 5307e359
-      cache-control:
-      - no-store, no-cache
-      content-length:
-      - '2185'
-      content-type:
-      - application/json
-      date:
-<<<<<<< HEAD
-      - Mon, 13 Mar 2023 12:07:13 GMT
-      location:
-      - https://management.azure.com/subscriptions/00000000-0000-0000-0000-000000000000/resourceGroups/cli_test_cosmosdb_gremlin_graph_backupinfo000001/providers/Microsoft.DocumentDB/databaseAccounts/cli000004/operationResults/4ba4107f-43ab-4caa-9731-f18f4609271f?api-version=2022-11-15
-=======
+      cache-control:
+      - no-store, no-cache
+      content-length:
+      - '2245'
+      content-type:
+      - application/json
+      date:
       - Thu, 08 Jun 2023 16:46:30 GMT
       location:
       - https://management.azure.com/subscriptions/00000000-0000-0000-0000-000000000000/resourceGroups/cli_test_cosmosdb_gremlin_graph_backupinfo000001/providers/Microsoft.DocumentDB/databaseAccounts/cli000004/operationResults/d3ce4fc2-6414-411d-94bc-7599460e668f?api-version=2023-04-15
->>>>>>> 5307e359
       pragma:
       - no-cache
       server:
@@ -211,16 +165,55 @@
       ParameterSetName:
       - -n -g --backup-policy-type --locations --kind --capabilities
       User-Agent:
-<<<<<<< HEAD
-      - AZURECLI/2.46.0 azsdk-python-mgmt-cosmosdb/9.0.0 Python/3.10.10 (Linux-5.15.0-1033-azure-x86_64-with-glibc2.31)
-        VSTS_7b238909-6802-4b65-b90d-184bca47f458_build_220_0
-    method: GET
-    uri: https://management.azure.com/subscriptions/00000000-0000-0000-0000-000000000000/providers/Microsoft.DocumentDB/locations/eastus2/operationsStatus/4ba4107f-43ab-4caa-9731-f18f4609271f?api-version=2022-11-15
-=======
       - AZURECLI/2.49.0 azsdk-python-mgmt-cosmosdb/9.2.0 Python/3.10.11 (Windows-10-10.0.22621-SP0)
     method: GET
     uri: https://management.azure.com/subscriptions/00000000-0000-0000-0000-000000000000/providers/Microsoft.DocumentDB/locations/eastus2/operationsStatus/d3ce4fc2-6414-411d-94bc-7599460e668f?api-version=2023-04-15
->>>>>>> 5307e359
+  response:
+    body:
+      string: '{"status":"Enqueued"}'
+    headers:
+      cache-control:
+      - no-store, no-cache
+      content-length:
+      - '21'
+      content-type:
+      - application/json
+      date:
+      - Thu, 08 Jun 2023 16:46:30 GMT
+      pragma:
+      - no-cache
+      server:
+      - Microsoft-HTTPAPI/2.0
+      strict-transport-security:
+      - max-age=31536000; includeSubDomains
+      transfer-encoding:
+      - chunked
+      vary:
+      - Accept-Encoding
+      x-content-type-options:
+      - nosniff
+      x-ms-gatewayversion:
+      - version=2.14.0
+    status:
+      code: 200
+      message: Ok
+- request:
+    body: null
+    headers:
+      Accept:
+      - '*/*'
+      Accept-Encoding:
+      - gzip, deflate
+      CommandName:
+      - cosmosdb create
+      Connection:
+      - keep-alive
+      ParameterSetName:
+      - -n -g --backup-policy-type --locations --kind --capabilities
+      User-Agent:
+      - AZURECLI/2.49.0 azsdk-python-mgmt-cosmosdb/9.2.0 Python/3.10.11 (Windows-10-10.0.22621-SP0)
+    method: GET
+    uri: https://management.azure.com/subscriptions/00000000-0000-0000-0000-000000000000/providers/Microsoft.DocumentDB/locations/eastus2/operationsStatus/d3ce4fc2-6414-411d-94bc-7599460e668f?api-version=2023-04-15
   response:
     body:
       string: '{"status":"Dequeued"}'
@@ -232,8 +225,7 @@
       content-type:
       - application/json
       date:
-<<<<<<< HEAD
-      - Mon, 13 Mar 2023 12:07:43 GMT
+      - Thu, 08 Jun 2023 16:46:59 GMT
       pragma:
       - no-cache
       server:
@@ -265,10 +257,9 @@
       ParameterSetName:
       - -n -g --backup-policy-type --locations --kind --capabilities
       User-Agent:
-      - AZURECLI/2.46.0 azsdk-python-mgmt-cosmosdb/9.0.0 Python/3.10.10 (Linux-5.15.0-1033-azure-x86_64-with-glibc2.31)
-        VSTS_7b238909-6802-4b65-b90d-184bca47f458_build_220_0
-    method: GET
-    uri: https://management.azure.com/subscriptions/00000000-0000-0000-0000-000000000000/providers/Microsoft.DocumentDB/locations/eastus2/operationsStatus/4ba4107f-43ab-4caa-9731-f18f4609271f?api-version=2022-11-15
+      - AZURECLI/2.49.0 azsdk-python-mgmt-cosmosdb/9.2.0 Python/3.10.11 (Windows-10-10.0.22621-SP0)
+    method: GET
+    uri: https://management.azure.com/subscriptions/00000000-0000-0000-0000-000000000000/providers/Microsoft.DocumentDB/locations/eastus2/operationsStatus/d3ce4fc2-6414-411d-94bc-7599460e668f?api-version=2023-04-15
   response:
     body:
       string: '{"status":"Dequeued"}'
@@ -280,7 +271,7 @@
       content-type:
       - application/json
       date:
-      - Mon, 13 Mar 2023 12:08:12 GMT
+      - Thu, 08 Jun 2023 16:47:30 GMT
       pragma:
       - no-cache
       server:
@@ -312,10 +303,9 @@
       ParameterSetName:
       - -n -g --backup-policy-type --locations --kind --capabilities
       User-Agent:
-      - AZURECLI/2.46.0 azsdk-python-mgmt-cosmosdb/9.0.0 Python/3.10.10 (Linux-5.15.0-1033-azure-x86_64-with-glibc2.31)
-        VSTS_7b238909-6802-4b65-b90d-184bca47f458_build_220_0
-    method: GET
-    uri: https://management.azure.com/subscriptions/00000000-0000-0000-0000-000000000000/providers/Microsoft.DocumentDB/locations/eastus2/operationsStatus/4ba4107f-43ab-4caa-9731-f18f4609271f?api-version=2022-11-15
+      - AZURECLI/2.49.0 azsdk-python-mgmt-cosmosdb/9.2.0 Python/3.10.11 (Windows-10-10.0.22621-SP0)
+    method: GET
+    uri: https://management.azure.com/subscriptions/00000000-0000-0000-0000-000000000000/providers/Microsoft.DocumentDB/locations/eastus2/operationsStatus/d3ce4fc2-6414-411d-94bc-7599460e668f?api-version=2023-04-15
   response:
     body:
       string: '{"status":"Dequeued"}'
@@ -327,10 +317,7 @@
       content-type:
       - application/json
       date:
-      - Mon, 13 Mar 2023 12:08:42 GMT
-=======
-      - Thu, 08 Jun 2023 16:46:30 GMT
->>>>>>> 5307e359
+      - Thu, 08 Jun 2023 16:48:00 GMT
       pragma:
       - no-cache
       server:
@@ -362,16 +349,9 @@
       ParameterSetName:
       - -n -g --backup-policy-type --locations --kind --capabilities
       User-Agent:
-<<<<<<< HEAD
-      - AZURECLI/2.46.0 azsdk-python-mgmt-cosmosdb/9.0.0 Python/3.10.10 (Linux-5.15.0-1033-azure-x86_64-with-glibc2.31)
-        VSTS_7b238909-6802-4b65-b90d-184bca47f458_build_220_0
-    method: GET
-    uri: https://management.azure.com/subscriptions/00000000-0000-0000-0000-000000000000/providers/Microsoft.DocumentDB/locations/eastus2/operationsStatus/4ba4107f-43ab-4caa-9731-f18f4609271f?api-version=2022-11-15
-=======
       - AZURECLI/2.49.0 azsdk-python-mgmt-cosmosdb/9.2.0 Python/3.10.11 (Windows-10-10.0.22621-SP0)
     method: GET
     uri: https://management.azure.com/subscriptions/00000000-0000-0000-0000-000000000000/providers/Microsoft.DocumentDB/locations/eastus2/operationsStatus/d3ce4fc2-6414-411d-94bc-7599460e668f?api-version=2023-04-15
->>>>>>> 5307e359
   response:
     body:
       string: '{"status":"Dequeued"}'
@@ -383,11 +363,7 @@
       content-type:
       - application/json
       date:
-<<<<<<< HEAD
-      - Mon, 13 Mar 2023 12:09:13 GMT
-=======
-      - Thu, 08 Jun 2023 16:46:59 GMT
->>>>>>> 5307e359
+      - Thu, 08 Jun 2023 16:48:30 GMT
       pragma:
       - no-cache
       server:
@@ -419,16 +395,9 @@
       ParameterSetName:
       - -n -g --backup-policy-type --locations --kind --capabilities
       User-Agent:
-<<<<<<< HEAD
-      - AZURECLI/2.46.0 azsdk-python-mgmt-cosmosdb/9.0.0 Python/3.10.10 (Linux-5.15.0-1033-azure-x86_64-with-glibc2.31)
-        VSTS_7b238909-6802-4b65-b90d-184bca47f458_build_220_0
-    method: GET
-    uri: https://management.azure.com/subscriptions/00000000-0000-0000-0000-000000000000/providers/Microsoft.DocumentDB/locations/eastus2/operationsStatus/4ba4107f-43ab-4caa-9731-f18f4609271f?api-version=2022-11-15
-=======
       - AZURECLI/2.49.0 azsdk-python-mgmt-cosmosdb/9.2.0 Python/3.10.11 (Windows-10-10.0.22621-SP0)
     method: GET
     uri: https://management.azure.com/subscriptions/00000000-0000-0000-0000-000000000000/providers/Microsoft.DocumentDB/locations/eastus2/operationsStatus/d3ce4fc2-6414-411d-94bc-7599460e668f?api-version=2023-04-15
->>>>>>> 5307e359
   response:
     body:
       string: '{"status":"Dequeued"}'
@@ -440,11 +409,7 @@
       content-type:
       - application/json
       date:
-<<<<<<< HEAD
-      - Mon, 13 Mar 2023 12:09:43 GMT
-=======
-      - Thu, 08 Jun 2023 16:47:30 GMT
->>>>>>> 5307e359
+      - Thu, 08 Jun 2023 16:49:00 GMT
       pragma:
       - no-cache
       server:
@@ -476,16 +441,9 @@
       ParameterSetName:
       - -n -g --backup-policy-type --locations --kind --capabilities
       User-Agent:
-<<<<<<< HEAD
-      - AZURECLI/2.46.0 azsdk-python-mgmt-cosmosdb/9.0.0 Python/3.10.10 (Linux-5.15.0-1033-azure-x86_64-with-glibc2.31)
-        VSTS_7b238909-6802-4b65-b90d-184bca47f458_build_220_0
-    method: GET
-    uri: https://management.azure.com/subscriptions/00000000-0000-0000-0000-000000000000/providers/Microsoft.DocumentDB/locations/eastus2/operationsStatus/4ba4107f-43ab-4caa-9731-f18f4609271f?api-version=2022-11-15
-=======
       - AZURECLI/2.49.0 azsdk-python-mgmt-cosmosdb/9.2.0 Python/3.10.11 (Windows-10-10.0.22621-SP0)
     method: GET
     uri: https://management.azure.com/subscriptions/00000000-0000-0000-0000-000000000000/providers/Microsoft.DocumentDB/locations/eastus2/operationsStatus/d3ce4fc2-6414-411d-94bc-7599460e668f?api-version=2023-04-15
->>>>>>> 5307e359
   response:
     body:
       string: '{"status":"Dequeued"}'
@@ -497,11 +455,7 @@
       content-type:
       - application/json
       date:
-<<<<<<< HEAD
-      - Mon, 13 Mar 2023 12:10:13 GMT
-=======
-      - Thu, 08 Jun 2023 16:48:00 GMT
->>>>>>> 5307e359
+      - Thu, 08 Jun 2023 16:49:30 GMT
       pragma:
       - no-cache
       server:
@@ -533,32 +487,21 @@
       ParameterSetName:
       - -n -g --backup-policy-type --locations --kind --capabilities
       User-Agent:
-<<<<<<< HEAD
-      - AZURECLI/2.46.0 azsdk-python-mgmt-cosmosdb/9.0.0 Python/3.10.10 (Linux-5.15.0-1033-azure-x86_64-with-glibc2.31)
-        VSTS_7b238909-6802-4b65-b90d-184bca47f458_build_220_0
-    method: GET
-    uri: https://management.azure.com/subscriptions/00000000-0000-0000-0000-000000000000/providers/Microsoft.DocumentDB/locations/eastus2/operationsStatus/4ba4107f-43ab-4caa-9731-f18f4609271f?api-version=2022-11-15
-=======
       - AZURECLI/2.49.0 azsdk-python-mgmt-cosmosdb/9.2.0 Python/3.10.11 (Windows-10-10.0.22621-SP0)
     method: GET
     uri: https://management.azure.com/subscriptions/00000000-0000-0000-0000-000000000000/providers/Microsoft.DocumentDB/locations/eastus2/operationsStatus/d3ce4fc2-6414-411d-94bc-7599460e668f?api-version=2023-04-15
->>>>>>> 5307e359
-  response:
-    body:
-      string: '{"status":"Dequeued"}'
-    headers:
-      cache-control:
-      - no-store, no-cache
-      content-length:
-      - '21'
-      content-type:
-      - application/json
-      date:
-<<<<<<< HEAD
-      - Mon, 13 Mar 2023 12:10:43 GMT
-=======
-      - Thu, 08 Jun 2023 16:48:30 GMT
->>>>>>> 5307e359
+  response:
+    body:
+      string: '{"status":"Succeeded"}'
+    headers:
+      cache-control:
+      - no-store, no-cache
+      content-length:
+      - '22'
+      content-type:
+      - application/json
+      date:
+      - Thu, 08 Jun 2023 16:50:00 GMT
       pragma:
       - no-cache
       server:
@@ -590,284 +533,11 @@
       ParameterSetName:
       - -n -g --backup-policy-type --locations --kind --capabilities
       User-Agent:
-<<<<<<< HEAD
-      - AZURECLI/2.46.0 azsdk-python-mgmt-cosmosdb/9.0.0 Python/3.10.10 (Linux-5.15.0-1033-azure-x86_64-with-glibc2.31)
-        VSTS_7b238909-6802-4b65-b90d-184bca47f458_build_220_0
-    method: GET
-    uri: https://management.azure.com/subscriptions/00000000-0000-0000-0000-000000000000/providers/Microsoft.DocumentDB/locations/eastus2/operationsStatus/4ba4107f-43ab-4caa-9731-f18f4609271f?api-version=2022-11-15
-=======
-      - AZURECLI/2.49.0 azsdk-python-mgmt-cosmosdb/9.2.0 Python/3.10.11 (Windows-10-10.0.22621-SP0)
-    method: GET
-    uri: https://management.azure.com/subscriptions/00000000-0000-0000-0000-000000000000/providers/Microsoft.DocumentDB/locations/eastus2/operationsStatus/d3ce4fc2-6414-411d-94bc-7599460e668f?api-version=2023-04-15
->>>>>>> 5307e359
-  response:
-    body:
-      string: '{"status":"Dequeued"}'
-    headers:
-      cache-control:
-      - no-store, no-cache
-      content-length:
-      - '21'
-      content-type:
-      - application/json
-      date:
-<<<<<<< HEAD
-      - Mon, 13 Mar 2023 12:11:13 GMT
-=======
-      - Thu, 08 Jun 2023 16:49:00 GMT
->>>>>>> 5307e359
-      pragma:
-      - no-cache
-      server:
-      - Microsoft-HTTPAPI/2.0
-      strict-transport-security:
-      - max-age=31536000; includeSubDomains
-      transfer-encoding:
-      - chunked
-      vary:
-      - Accept-Encoding
-      x-content-type-options:
-      - nosniff
-      x-ms-gatewayversion:
-      - version=2.14.0
-    status:
-      code: 200
-      message: Ok
-- request:
-    body: null
-    headers:
-      Accept:
-      - '*/*'
-      Accept-Encoding:
-      - gzip, deflate
-      CommandName:
-      - cosmosdb create
-      Connection:
-      - keep-alive
-      ParameterSetName:
-      - -n -g --backup-policy-type --locations --kind --capabilities
-      User-Agent:
-<<<<<<< HEAD
-      - AZURECLI/2.46.0 azsdk-python-mgmt-cosmosdb/9.0.0 Python/3.10.10 (Linux-5.15.0-1033-azure-x86_64-with-glibc2.31)
-        VSTS_7b238909-6802-4b65-b90d-184bca47f458_build_220_0
-    method: GET
-    uri: https://management.azure.com/subscriptions/00000000-0000-0000-0000-000000000000/providers/Microsoft.DocumentDB/locations/eastus2/operationsStatus/4ba4107f-43ab-4caa-9731-f18f4609271f?api-version=2022-11-15
-=======
-      - AZURECLI/2.49.0 azsdk-python-mgmt-cosmosdb/9.2.0 Python/3.10.11 (Windows-10-10.0.22621-SP0)
-    method: GET
-    uri: https://management.azure.com/subscriptions/00000000-0000-0000-0000-000000000000/providers/Microsoft.DocumentDB/locations/eastus2/operationsStatus/d3ce4fc2-6414-411d-94bc-7599460e668f?api-version=2023-04-15
->>>>>>> 5307e359
-  response:
-    body:
-      string: '{"status":"Dequeued"}'
-    headers:
-      cache-control:
-      - no-store, no-cache
-      content-length:
-      - '21'
-      content-type:
-      - application/json
-      date:
-<<<<<<< HEAD
-      - Mon, 13 Mar 2023 12:11:43 GMT
-=======
-      - Thu, 08 Jun 2023 16:49:30 GMT
->>>>>>> 5307e359
-      pragma:
-      - no-cache
-      server:
-      - Microsoft-HTTPAPI/2.0
-      strict-transport-security:
-      - max-age=31536000; includeSubDomains
-      transfer-encoding:
-      - chunked
-      vary:
-      - Accept-Encoding
-      x-content-type-options:
-      - nosniff
-      x-ms-gatewayversion:
-      - version=2.14.0
-    status:
-      code: 200
-      message: Ok
-- request:
-    body: null
-    headers:
-      Accept:
-      - '*/*'
-      Accept-Encoding:
-      - gzip, deflate
-      CommandName:
-      - cosmosdb create
-      Connection:
-      - keep-alive
-      ParameterSetName:
-      - -n -g --backup-policy-type --locations --kind --capabilities
-      User-Agent:
-<<<<<<< HEAD
-      - AZURECLI/2.46.0 azsdk-python-mgmt-cosmosdb/9.0.0 Python/3.10.10 (Linux-5.15.0-1033-azure-x86_64-with-glibc2.31)
-        VSTS_7b238909-6802-4b65-b90d-184bca47f458_build_220_0
-    method: GET
-    uri: https://management.azure.com/subscriptions/00000000-0000-0000-0000-000000000000/providers/Microsoft.DocumentDB/locations/eastus2/operationsStatus/4ba4107f-43ab-4caa-9731-f18f4609271f?api-version=2022-11-15
-  response:
-    body:
-      string: '{"status":"Dequeued"}'
-    headers:
-      cache-control:
-      - no-store, no-cache
-      content-length:
-      - '21'
-      content-type:
-      - application/json
-      date:
-      - Mon, 13 Mar 2023 12:12:14 GMT
-      pragma:
-      - no-cache
-      server:
-      - Microsoft-HTTPAPI/2.0
-      strict-transport-security:
-      - max-age=31536000; includeSubDomains
-      transfer-encoding:
-      - chunked
-      vary:
-      - Accept-Encoding
-      x-content-type-options:
-      - nosniff
-      x-ms-gatewayversion:
-      - version=2.14.0
-    status:
-      code: 200
-      message: Ok
-- request:
-    body: null
-    headers:
-      Accept:
-      - '*/*'
-      Accept-Encoding:
-      - gzip, deflate
-      CommandName:
-      - cosmosdb create
-      Connection:
-      - keep-alive
-      ParameterSetName:
-      - -n -g --backup-policy-type --locations --kind --capabilities
-      User-Agent:
-      - AZURECLI/2.46.0 azsdk-python-mgmt-cosmosdb/9.0.0 Python/3.10.10 (Linux-5.15.0-1033-azure-x86_64-with-glibc2.31)
-        VSTS_7b238909-6802-4b65-b90d-184bca47f458_build_220_0
-    method: GET
-    uri: https://management.azure.com/subscriptions/00000000-0000-0000-0000-000000000000/providers/Microsoft.DocumentDB/locations/eastus2/operationsStatus/4ba4107f-43ab-4caa-9731-f18f4609271f?api-version=2022-11-15
-  response:
-    body:
-      string: '{"status":"Dequeued"}'
-    headers:
-      cache-control:
-      - no-store, no-cache
-      content-length:
-      - '21'
-      content-type:
-      - application/json
-      date:
-      - Mon, 13 Mar 2023 12:12:44 GMT
-      pragma:
-      - no-cache
-      server:
-      - Microsoft-HTTPAPI/2.0
-      strict-transport-security:
-      - max-age=31536000; includeSubDomains
-      transfer-encoding:
-      - chunked
-      vary:
-      - Accept-Encoding
-      x-content-type-options:
-      - nosniff
-      x-ms-gatewayversion:
-      - version=2.14.0
-    status:
-      code: 200
-      message: Ok
-- request:
-    body: null
-    headers:
-      Accept:
-      - '*/*'
-      Accept-Encoding:
-      - gzip, deflate
-      CommandName:
-      - cosmosdb create
-      Connection:
-      - keep-alive
-      ParameterSetName:
-      - -n -g --backup-policy-type --locations --kind --capabilities
-      User-Agent:
-      - AZURECLI/2.46.0 azsdk-python-mgmt-cosmosdb/9.0.0 Python/3.10.10 (Linux-5.15.0-1033-azure-x86_64-with-glibc2.31)
-        VSTS_7b238909-6802-4b65-b90d-184bca47f458_build_220_0
-    method: GET
-    uri: https://management.azure.com/subscriptions/00000000-0000-0000-0000-000000000000/providers/Microsoft.DocumentDB/locations/eastus2/operationsStatus/4ba4107f-43ab-4caa-9731-f18f4609271f?api-version=2022-11-15
-=======
-      - AZURECLI/2.49.0 azsdk-python-mgmt-cosmosdb/9.2.0 Python/3.10.11 (Windows-10-10.0.22621-SP0)
-    method: GET
-    uri: https://management.azure.com/subscriptions/00000000-0000-0000-0000-000000000000/providers/Microsoft.DocumentDB/locations/eastus2/operationsStatus/d3ce4fc2-6414-411d-94bc-7599460e668f?api-version=2023-04-15
->>>>>>> 5307e359
-  response:
-    body:
-      string: '{"status":"Dequeued"}'
-    headers:
-      cache-control:
-      - no-store, no-cache
-      content-length:
-      - '21'
-      content-type:
-      - application/json
-      date:
-<<<<<<< HEAD
-      - Mon, 13 Mar 2023 12:13:13 GMT
-=======
-      - Thu, 08 Jun 2023 16:50:00 GMT
->>>>>>> 5307e359
-      pragma:
-      - no-cache
-      server:
-      - Microsoft-HTTPAPI/2.0
-      strict-transport-security:
-      - max-age=31536000; includeSubDomains
-      transfer-encoding:
-      - chunked
-      vary:
-      - Accept-Encoding
-      x-content-type-options:
-      - nosniff
-      x-ms-gatewayversion:
-      - version=2.14.0
-    status:
-      code: 200
-      message: Ok
-- request:
-    body: null
-    headers:
-      Accept:
-      - '*/*'
-      Accept-Encoding:
-      - gzip, deflate
-      CommandName:
-      - cosmosdb create
-      Connection:
-      - keep-alive
-      ParameterSetName:
-      - -n -g --backup-policy-type --locations --kind --capabilities
-      User-Agent:
-<<<<<<< HEAD
-      - AZURECLI/2.46.0 azsdk-python-mgmt-cosmosdb/9.0.0 Python/3.10.10 (Linux-5.15.0-1033-azure-x86_64-with-glibc2.31)
-        VSTS_7b238909-6802-4b65-b90d-184bca47f458_build_220_0
-=======
-      - AZURECLI/2.49.0 azsdk-python-mgmt-cosmosdb/9.2.0 Python/3.10.11 (Windows-10-10.0.22621-SP0)
->>>>>>> 5307e359
-    method: GET
-    uri: https://management.azure.com/subscriptions/00000000-0000-0000-0000-000000000000/providers/Microsoft.DocumentDB/locations/eastus2/operationsStatus/4ba4107f-43ab-4caa-9731-f18f4609271f?api-version=2022-11-15
-  response:
-    body:
-<<<<<<< HEAD
-      string: '{"status":"Dequeued"}'
-=======
+      - AZURECLI/2.49.0 azsdk-python-mgmt-cosmosdb/9.2.0 Python/3.10.11 (Windows-10-10.0.22621-SP0)
+    method: GET
+    uri: https://management.azure.com/subscriptions/00000000-0000-0000-0000-000000000000/resourceGroups/cli_test_cosmosdb_gremlin_graph_backupinfo000001/providers/Microsoft.DocumentDB/databaseAccounts/cli000004?api-version=2023-04-15
+  response:
+    body:
       string: '{"id":"/subscriptions/00000000-0000-0000-0000-000000000000/resourceGroups/cli_test_cosmosdb_gremlin_graph_backupinfo000001/providers/Microsoft.DocumentDB/databaseAccounts/cli000004","name":"cli000004","location":"East
         US 2","type":"Microsoft.DocumentDB/databaseAccounts","kind":"GlobalDocumentDB","tags":{},"systemData":{"createdAt":"2023-06-08T16:49:00.3790664Z"},"properties":{"provisioningState":"Succeeded","documentEndpoint":"https://cli000004.documents.azure.com:443/","gremlinEndpoint":"https://cli000004.gremlin.cosmos.azure.com:443/","sqlEndpoint":"https://cli000004.documents.azure.com:443/","publicNetworkAccess":"Enabled","enableAutomaticFailover":false,"enableMultipleWriteLocations":false,"enablePartitionKeyMonitor":false,"isVirtualNetworkFilterEnabled":false,"virtualNetworkRules":[],"EnabledApiTypes":"Gremlin,
         Sql","disableKeyBasedMetadataWriteAccess":false,"enableFreeTier":false,"enableAnalyticalStorage":false,"analyticalStorageConfiguration":{"schemaType":"WellDefined"},"instanceId":"6b75c17d-7b23-49cd-8c81-16031466d04e","createMode":"Default","databaseAccountOfferType":"Standard","defaultIdentity":"FirstPartyIdentity","networkAclBypass":"None","disableLocalAuth":false,"enablePartitionMerge":false,"minimalTlsVersion":"Tls","consistencyPolicy":{"defaultConsistencyLevel":"Session","maxIntervalInSeconds":5,"maxStalenessPrefix":100},"configurationOverrides":{},"writeLocations":[{"id":"cli000004-eastus2","locationName":"East
@@ -875,42 +545,37 @@
         US 2","documentEndpoint":"https://cli000004-eastus2.documents.azure.com:443/","provisioningState":"Succeeded","failoverPriority":0,"isZoneRedundant":false}],"locations":[{"id":"cli000004-eastus2","locationName":"East
         US 2","documentEndpoint":"https://cli000004-eastus2.documents.azure.com:443/","provisioningState":"Succeeded","failoverPriority":0,"isZoneRedundant":false}],"failoverPolicies":[{"id":"cli000004-eastus2","locationName":"East
         US 2","failoverPriority":0}],"cors":[],"capabilities":[{"name":"EnableGremlin"}],"ipRules":[],"backupPolicy":{"type":"Continuous","continuousModeProperties":{"tier":"Continuous30Days"}},"networkAclBypassResourceIds":[],"keysMetadata":{"primaryMasterKey":{"generationTime":"2023-06-08T16:49:00.3790664Z"},"secondaryMasterKey":{"generationTime":"2023-06-08T16:49:00.3790664Z"},"primaryReadonlyMasterKey":{"generationTime":"2023-06-08T16:49:00.3790664Z"},"secondaryReadonlyMasterKey":{"generationTime":"2023-06-08T16:49:00.3790664Z"}}},"identity":{"type":"None"}}'
->>>>>>> 5307e359
-    headers:
-      cache-control:
-      - no-store, no-cache
-      content-length:
-      - '21'
-      content-type:
-      - application/json
-      date:
-<<<<<<< HEAD
-      - Mon, 13 Mar 2023 12:13:43 GMT
-=======
+    headers:
+      cache-control:
+      - no-store, no-cache
+      content-length:
+      - '2674'
+      content-type:
+      - application/json
+      date:
       - Thu, 08 Jun 2023 16:50:00 GMT
->>>>>>> 5307e359
-      pragma:
-      - no-cache
-      server:
-      - Microsoft-HTTPAPI/2.0
-      strict-transport-security:
-      - max-age=31536000; includeSubDomains
-      transfer-encoding:
-      - chunked
-      vary:
-      - Accept-Encoding
-      x-content-type-options:
-      - nosniff
-      x-ms-gatewayversion:
-      - version=2.14.0
-    status:
-      code: 200
-      message: Ok
-- request:
-    body: null
-    headers:
-      Accept:
-      - '*/*'
+      pragma:
+      - no-cache
+      server:
+      - Microsoft-HTTPAPI/2.0
+      strict-transport-security:
+      - max-age=31536000; includeSubDomains
+      transfer-encoding:
+      - chunked
+      vary:
+      - Accept-Encoding
+      x-content-type-options:
+      - nosniff
+      x-ms-gatewayversion:
+      - version=2.14.0
+    status:
+      code: 200
+      message: Ok
+- request:
+    body: null
+    headers:
+      Accept:
+      - application/json
       Accept-Encoding:
       - gzip, deflate
       CommandName:
@@ -920,19 +585,11 @@
       ParameterSetName:
       - -n -g --backup-policy-type --locations --kind --capabilities
       User-Agent:
-<<<<<<< HEAD
-      - AZURECLI/2.46.0 azsdk-python-mgmt-cosmosdb/9.0.0 Python/3.10.10 (Linux-5.15.0-1033-azure-x86_64-with-glibc2.31)
-        VSTS_7b238909-6802-4b65-b90d-184bca47f458_build_220_0
-=======
-      - AZURECLI/2.49.0 azsdk-python-mgmt-cosmosdb/9.2.0 Python/3.10.11 (Windows-10-10.0.22621-SP0)
->>>>>>> 5307e359
-    method: GET
-    uri: https://management.azure.com/subscriptions/00000000-0000-0000-0000-000000000000/providers/Microsoft.DocumentDB/locations/eastus2/operationsStatus/4ba4107f-43ab-4caa-9731-f18f4609271f?api-version=2022-11-15
-  response:
-    body:
-<<<<<<< HEAD
-      string: '{"status":"Dequeued"}'
-=======
+      - AZURECLI/2.49.0 azsdk-python-mgmt-cosmosdb/9.2.0 Python/3.10.11 (Windows-10-10.0.22621-SP0)
+    method: GET
+    uri: https://management.azure.com/subscriptions/00000000-0000-0000-0000-000000000000/resourceGroups/cli_test_cosmosdb_gremlin_graph_backupinfo000001/providers/Microsoft.DocumentDB/databaseAccounts/cli000004?api-version=2023-04-15
+  response:
+    body:
       string: '{"id":"/subscriptions/00000000-0000-0000-0000-000000000000/resourceGroups/cli_test_cosmosdb_gremlin_graph_backupinfo000001/providers/Microsoft.DocumentDB/databaseAccounts/cli000004","name":"cli000004","location":"East
         US 2","type":"Microsoft.DocumentDB/databaseAccounts","kind":"GlobalDocumentDB","tags":{},"systemData":{"createdAt":"2023-06-08T16:49:00.3790664Z"},"properties":{"provisioningState":"Succeeded","documentEndpoint":"https://cli000004.documents.azure.com:443/","gremlinEndpoint":"https://cli000004.gremlin.cosmos.azure.com:443/","sqlEndpoint":"https://cli000004.documents.azure.com:443/","publicNetworkAccess":"Enabled","enableAutomaticFailover":false,"enableMultipleWriteLocations":false,"enablePartitionKeyMonitor":false,"isVirtualNetworkFilterEnabled":false,"virtualNetworkRules":[],"EnabledApiTypes":"Gremlin,
         Sql","disableKeyBasedMetadataWriteAccess":false,"enableFreeTier":false,"enableAnalyticalStorage":false,"analyticalStorageConfiguration":{"schemaType":"WellDefined"},"instanceId":"6b75c17d-7b23-49cd-8c81-16031466d04e","createMode":"Default","databaseAccountOfferType":"Standard","defaultIdentity":"FirstPartyIdentity","networkAclBypass":"None","disableLocalAuth":false,"enablePartitionMerge":false,"minimalTlsVersion":"Tls","consistencyPolicy":{"defaultConsistencyLevel":"Session","maxIntervalInSeconds":5,"maxStalenessPrefix":100},"configurationOverrides":{},"writeLocations":[{"id":"cli000004-eastus2","locationName":"East
@@ -940,64 +597,51 @@
         US 2","documentEndpoint":"https://cli000004-eastus2.documents.azure.com:443/","provisioningState":"Succeeded","failoverPriority":0,"isZoneRedundant":false}],"locations":[{"id":"cli000004-eastus2","locationName":"East
         US 2","documentEndpoint":"https://cli000004-eastus2.documents.azure.com:443/","provisioningState":"Succeeded","failoverPriority":0,"isZoneRedundant":false}],"failoverPolicies":[{"id":"cli000004-eastus2","locationName":"East
         US 2","failoverPriority":0}],"cors":[],"capabilities":[{"name":"EnableGremlin"}],"ipRules":[],"backupPolicy":{"type":"Continuous","continuousModeProperties":{"tier":"Continuous30Days"}},"networkAclBypassResourceIds":[],"keysMetadata":{"primaryMasterKey":{"generationTime":"2023-06-08T16:49:00.3790664Z"},"secondaryMasterKey":{"generationTime":"2023-06-08T16:49:00.3790664Z"},"primaryReadonlyMasterKey":{"generationTime":"2023-06-08T16:49:00.3790664Z"},"secondaryReadonlyMasterKey":{"generationTime":"2023-06-08T16:49:00.3790664Z"}}},"identity":{"type":"None"}}'
->>>>>>> 5307e359
-    headers:
-      cache-control:
-      - no-store, no-cache
-      content-length:
-      - '21'
-      content-type:
-      - application/json
-      date:
-<<<<<<< HEAD
-      - Mon, 13 Mar 2023 12:14:13 GMT
-=======
+    headers:
+      cache-control:
+      - no-store, no-cache
+      content-length:
+      - '2674'
+      content-type:
+      - application/json
+      date:
       - Thu, 08 Jun 2023 16:50:01 GMT
->>>>>>> 5307e359
-      pragma:
-      - no-cache
-      server:
-      - Microsoft-HTTPAPI/2.0
-      strict-transport-security:
-      - max-age=31536000; includeSubDomains
-      transfer-encoding:
-      - chunked
-      vary:
-      - Accept-Encoding
-      x-content-type-options:
-      - nosniff
-      x-ms-gatewayversion:
-      - version=2.14.0
-    status:
-      code: 200
-      message: Ok
-- request:
-    body: null
-    headers:
-      Accept:
-      - '*/*'
-      Accept-Encoding:
-      - gzip, deflate
-      CommandName:
-      - cosmosdb create
-      Connection:
-      - keep-alive
-      ParameterSetName:
-      - -n -g --backup-policy-type --locations --kind --capabilities
-      User-Agent:
-<<<<<<< HEAD
-      - AZURECLI/2.46.0 azsdk-python-mgmt-cosmosdb/9.0.0 Python/3.10.10 (Linux-5.15.0-1033-azure-x86_64-with-glibc2.31)
-        VSTS_7b238909-6802-4b65-b90d-184bca47f458_build_220_0
-=======
-      - AZURECLI/2.49.0 azsdk-python-mgmt-cosmosdb/9.2.0 Python/3.10.11 (Windows-10-10.0.22621-SP0)
->>>>>>> 5307e359
-    method: GET
-    uri: https://management.azure.com/subscriptions/00000000-0000-0000-0000-000000000000/providers/Microsoft.DocumentDB/locations/eastus2/operationsStatus/4ba4107f-43ab-4caa-9731-f18f4609271f?api-version=2022-11-15
-  response:
-    body:
-<<<<<<< HEAD
-      string: '{"status":"Dequeued"}'
-=======
+      pragma:
+      - no-cache
+      server:
+      - Microsoft-HTTPAPI/2.0
+      strict-transport-security:
+      - max-age=31536000; includeSubDomains
+      transfer-encoding:
+      - chunked
+      vary:
+      - Accept-Encoding
+      x-content-type-options:
+      - nosniff
+      x-ms-gatewayversion:
+      - version=2.14.0
+    status:
+      code: 200
+      message: Ok
+- request:
+    body: null
+    headers:
+      Accept:
+      - application/json
+      Accept-Encoding:
+      - gzip, deflate
+      CommandName:
+      - cosmosdb show
+      Connection:
+      - keep-alive
+      ParameterSetName:
+      - -n -g
+      User-Agent:
+      - AZURECLI/2.49.0 azsdk-python-mgmt-cosmosdb/9.2.0 Python/3.10.11 (Windows-10-10.0.22621-SP0)
+    method: GET
+    uri: https://management.azure.com/subscriptions/00000000-0000-0000-0000-000000000000/resourceGroups/cli_test_cosmosdb_gremlin_graph_backupinfo000001/providers/Microsoft.DocumentDB/databaseAccounts/cli000004?api-version=2023-04-15
+  response:
+    body:
       string: '{"id":"/subscriptions/00000000-0000-0000-0000-000000000000/resourceGroups/cli_test_cosmosdb_gremlin_graph_backupinfo000001/providers/Microsoft.DocumentDB/databaseAccounts/cli000004","name":"cli000004","location":"East
         US 2","type":"Microsoft.DocumentDB/databaseAccounts","kind":"GlobalDocumentDB","tags":{},"systemData":{"createdAt":"2023-06-08T16:49:00.3790664Z"},"properties":{"provisioningState":"Succeeded","documentEndpoint":"https://cli000004.documents.azure.com:443/","gremlinEndpoint":"https://cli000004.gremlin.cosmos.azure.com:443/","sqlEndpoint":"https://cli000004.documents.azure.com:443/","publicNetworkAccess":"Enabled","enableAutomaticFailover":false,"enableMultipleWriteLocations":false,"enablePartitionKeyMonitor":false,"isVirtualNetworkFilterEnabled":false,"virtualNetworkRules":[],"EnabledApiTypes":"Gremlin,
         Sql","disableKeyBasedMetadataWriteAccess":false,"enableFreeTier":false,"enableAnalyticalStorage":false,"analyticalStorageConfiguration":{"schemaType":"WellDefined"},"instanceId":"6b75c17d-7b23-49cd-8c81-16031466d04e","createMode":"Default","databaseAccountOfferType":"Standard","defaultIdentity":"FirstPartyIdentity","networkAclBypass":"None","disableLocalAuth":false,"enablePartitionMerge":false,"minimalTlsVersion":"Tls","consistencyPolicy":{"defaultConsistencyLevel":"Session","maxIntervalInSeconds":5,"maxStalenessPrefix":100},"configurationOverrides":{},"writeLocations":[{"id":"cli000004-eastus2","locationName":"East
@@ -1005,64 +649,51 @@
         US 2","documentEndpoint":"https://cli000004-eastus2.documents.azure.com:443/","provisioningState":"Succeeded","failoverPriority":0,"isZoneRedundant":false}],"locations":[{"id":"cli000004-eastus2","locationName":"East
         US 2","documentEndpoint":"https://cli000004-eastus2.documents.azure.com:443/","provisioningState":"Succeeded","failoverPriority":0,"isZoneRedundant":false}],"failoverPolicies":[{"id":"cli000004-eastus2","locationName":"East
         US 2","failoverPriority":0}],"cors":[],"capabilities":[{"name":"EnableGremlin"}],"ipRules":[],"backupPolicy":{"type":"Continuous","continuousModeProperties":{"tier":"Continuous30Days"}},"networkAclBypassResourceIds":[],"keysMetadata":{"primaryMasterKey":{"generationTime":"2023-06-08T16:49:00.3790664Z"},"secondaryMasterKey":{"generationTime":"2023-06-08T16:49:00.3790664Z"},"primaryReadonlyMasterKey":{"generationTime":"2023-06-08T16:49:00.3790664Z"},"secondaryReadonlyMasterKey":{"generationTime":"2023-06-08T16:49:00.3790664Z"}}},"identity":{"type":"None"}}'
->>>>>>> 5307e359
-    headers:
-      cache-control:
-      - no-store, no-cache
-      content-length:
-      - '21'
-      content-type:
-      - application/json
-      date:
-<<<<<<< HEAD
-      - Mon, 13 Mar 2023 12:14:44 GMT
-=======
+    headers:
+      cache-control:
+      - no-store, no-cache
+      content-length:
+      - '2674'
+      content-type:
+      - application/json
+      date:
       - Thu, 08 Jun 2023 16:50:00 GMT
->>>>>>> 5307e359
-      pragma:
-      - no-cache
-      server:
-      - Microsoft-HTTPAPI/2.0
-      strict-transport-security:
-      - max-age=31536000; includeSubDomains
-      transfer-encoding:
-      - chunked
-      vary:
-      - Accept-Encoding
-      x-content-type-options:
-      - nosniff
-      x-ms-gatewayversion:
-      - version=2.14.0
-    status:
-      code: 200
-      message: Ok
-- request:
-    body: null
-    headers:
-      Accept:
-      - '*/*'
-      Accept-Encoding:
-      - gzip, deflate
-      CommandName:
-      - cosmosdb create
-      Connection:
-      - keep-alive
-      ParameterSetName:
-      - -n -g --backup-policy-type --locations --kind --capabilities
-      User-Agent:
-<<<<<<< HEAD
-      - AZURECLI/2.46.0 azsdk-python-mgmt-cosmosdb/9.0.0 Python/3.10.10 (Linux-5.15.0-1033-azure-x86_64-with-glibc2.31)
-        VSTS_7b238909-6802-4b65-b90d-184bca47f458_build_220_0
-=======
-      - AZURECLI/2.49.0 azsdk-python-mgmt-cosmosdb/9.2.0 Python/3.10.11 (Windows-10-10.0.22621-SP0)
->>>>>>> 5307e359
-    method: GET
-    uri: https://management.azure.com/subscriptions/00000000-0000-0000-0000-000000000000/providers/Microsoft.DocumentDB/locations/eastus2/operationsStatus/4ba4107f-43ab-4caa-9731-f18f4609271f?api-version=2022-11-15
-  response:
-    body:
-<<<<<<< HEAD
-      string: '{"status":"Dequeued"}'
-=======
+      pragma:
+      - no-cache
+      server:
+      - Microsoft-HTTPAPI/2.0
+      strict-transport-security:
+      - max-age=31536000; includeSubDomains
+      transfer-encoding:
+      - chunked
+      vary:
+      - Accept-Encoding
+      x-content-type-options:
+      - nosniff
+      x-ms-gatewayversion:
+      - version=2.14.0
+    status:
+      code: 200
+      message: Ok
+- request:
+    body: null
+    headers:
+      Accept:
+      - application/json
+      Accept-Encoding:
+      - gzip, deflate
+      CommandName:
+      - cosmosdb gremlin retrieve-latest-backup-time
+      Connection:
+      - keep-alive
+      ParameterSetName:
+      - -g -a -d -n -l
+      User-Agent:
+      - AZURECLI/2.49.0 azsdk-python-mgmt-cosmosdb/9.2.0 Python/3.10.11 (Windows-10-10.0.22621-SP0)
+    method: GET
+    uri: https://management.azure.com/subscriptions/00000000-0000-0000-0000-000000000000/resourceGroups/cli_test_cosmosdb_gremlin_graph_backupinfo000001/providers/Microsoft.DocumentDB/databaseAccounts/cli000004/gremlinDatabases/cli000003?api-version=2023-04-15
+  response:
+    body:
       string: '{"code":"NotFound","message":"Message: {\"code\":\"NotFound\",\"message\":\"Message:
         {\\\"Errors\\\":[\\\"Resource Not Found. Learn more: https:\\\\/\\\\/aka.ms\\\\/cosmosdb-tsg-not-found\\\"]}\\r\\nActivityId:
         817a955e-061c-11ee-8e93-2c0da71935e7, Request URI: /apps/63578fa3-2592-4486-87e0-91646c7b7f28/services/7b363571-eaaa-40af-86a4-c2cc1192ee0f/partitions/c1c20ab4-74b5-40a3-a4a0-9f8fbc03c3d5/replicas/133306137166366710s,
@@ -1103,74 +734,55 @@
         \\\"durationInMs\\\": 0}],\\\"serviceEndpointStats\\\":{\\\"inflightRequests\\\":1,\\\"openConnections\\\":1},\\\"connectionStats\\\":{\\\"waitforConnectionInit\\\":\\\"False\\\",\\\"callsPendingReceive\\\":0,\\\"lastSendAttempt\\\":\\\"2023-06-08T16:50:02.3325888Z\\\",\\\"lastSend\\\":\\\"2023-06-08T16:50:02.3325888Z\\\",\\\"lastReceive\\\":\\\"2023-06-08T16:50:02.3925800Z\\\"},\\\"requestSizeInBytes\\\":468,\\\"responseMetadataSizeInBytes\\\":134,\\\"responseBodySizeInBytes\\\":87};\\r\\n
         ResourceType: Database, OperationType: Read\\r\\n, SDK: Microsoft.Azure.Documents.Common/2.14.0\"},
         Request URI: /dbs/cli000003, RequestStats: , SDK: Microsoft.Azure.Documents.Common/2.14.0"}'
->>>>>>> 5307e359
-    headers:
-      cache-control:
-      - no-store, no-cache
-      content-length:
-<<<<<<< HEAD
-      - '21'
-      content-type:
-      - application/json
-      date:
-      - Mon, 13 Mar 2023 12:15:14 GMT
-=======
+    headers:
+      cache-control:
+      - no-store, no-cache
+      content-length:
       - '6521'
       content-type:
       - application/json
       date:
       - Thu, 08 Jun 2023 16:50:02 GMT
->>>>>>> 5307e359
-      pragma:
-      - no-cache
-      server:
-      - Microsoft-HTTPAPI/2.0
-      strict-transport-security:
-      - max-age=31536000; includeSubDomains
-      transfer-encoding:
-      - chunked
-      vary:
-      - Accept-Encoding
-      x-content-type-options:
-      - nosniff
-      x-ms-gatewayversion:
-      - version=2.14.0
-    status:
-      code: 200
-      message: Ok
-- request:
-    body: null
-    headers:
-      Accept:
-      - '*/*'
-      Accept-Encoding:
-      - gzip, deflate
-      CommandName:
-      - cosmosdb create
-      Connection:
-      - keep-alive
-      ParameterSetName:
-      - -n -g --backup-policy-type --locations --kind --capabilities
-      User-Agent:
-<<<<<<< HEAD
-      - AZURECLI/2.46.0 azsdk-python-mgmt-cosmosdb/9.0.0 Python/3.10.10 (Linux-5.15.0-1033-azure-x86_64-with-glibc2.31)
-        VSTS_7b238909-6802-4b65-b90d-184bca47f458_build_220_0
-    method: GET
-    uri: https://management.azure.com/subscriptions/00000000-0000-0000-0000-000000000000/providers/Microsoft.DocumentDB/locations/eastus2/operationsStatus/4ba4107f-43ab-4caa-9731-f18f4609271f?api-version=2022-11-15
-=======
+      pragma:
+      - no-cache
+      server:
+      - Microsoft-HTTPAPI/2.0
+      strict-transport-security:
+      - max-age=31536000; includeSubDomains
+      x-content-type-options:
+      - nosniff
+      x-ms-gatewayversion:
+      - version=2.14.0
+    status:
+      code: 404
+      message: NotFound
+- request:
+    body: '{"properties": {"resource": {"id": "cli000003"}, "options": {}}}'
+    headers:
+      Accept:
+      - application/json
+      Accept-Encoding:
+      - gzip, deflate
+      CommandName:
+      - cosmosdb gremlin database create
+      Connection:
+      - keep-alive
+      Content-Length:
+      - '64'
+      Content-Type:
+      - application/json
+      ParameterSetName:
+      - -g -a -n
+      User-Agent:
       - AZURECLI/2.49.0 azsdk-python-mgmt-cosmosdb/9.2.0 Python/3.10.11 (Windows-10-10.0.22621-SP0)
     method: PUT
     uri: https://management.azure.com/subscriptions/00000000-0000-0000-0000-000000000000/resourceGroups/cli_test_cosmosdb_gremlin_graph_backupinfo000001/providers/Microsoft.DocumentDB/databaseAccounts/cli000004/gremlinDatabases/cli000003?api-version=2023-04-15
->>>>>>> 5307e359
-  response:
-    body:
-      string: '{"status":"Dequeued"}'
-    headers:
-<<<<<<< HEAD
-=======
+  response:
+    body:
+      string: '{"status":"Enqueued"}'
+    headers:
       azure-asyncoperation:
       - https://management.azure.com/subscriptions/00000000-0000-0000-0000-000000000000/providers/Microsoft.DocumentDB/locations/eastus2/operationsStatus/433ce5eb-beab-4ee1-a385-dff8bb5f3695?api-version=2023-04-15
->>>>>>> 5307e359
       cache-control:
       - no-store, no-cache
       content-length:
@@ -1178,62 +790,44 @@
       content-type:
       - application/json
       date:
-<<<<<<< HEAD
-      - Mon, 13 Mar 2023 12:15:44 GMT
-=======
       - Thu, 08 Jun 2023 16:50:03 GMT
       location:
       - https://management.azure.com/subscriptions/00000000-0000-0000-0000-000000000000/resourceGroups/cli_test_cosmosdb_gremlin_graph_backupinfo000001/providers/Microsoft.DocumentDB/databaseAccounts/cli000004/gremlinDatabases/cli000003/operationResults/433ce5eb-beab-4ee1-a385-dff8bb5f3695?api-version=2023-04-15
->>>>>>> 5307e359
-      pragma:
-      - no-cache
-      server:
-      - Microsoft-HTTPAPI/2.0
-      strict-transport-security:
-      - max-age=31536000; includeSubDomains
-      transfer-encoding:
-      - chunked
-      vary:
-      - Accept-Encoding
-      x-content-type-options:
-      - nosniff
-      x-ms-gatewayversion:
-      - version=2.14.0
-<<<<<<< HEAD
-=======
+      pragma:
+      - no-cache
+      server:
+      - Microsoft-HTTPAPI/2.0
+      strict-transport-security:
+      - max-age=31536000; includeSubDomains
+      x-content-type-options:
+      - nosniff
+      x-ms-gatewayversion:
+      - version=2.14.0
       x-ms-ratelimit-remaining-subscription-writes:
       - '1199'
->>>>>>> 5307e359
-    status:
-      code: 200
-      message: Ok
-- request:
-    body: null
-    headers:
-      Accept:
-      - '*/*'
-      Accept-Encoding:
-      - gzip, deflate
-      CommandName:
-      - cosmosdb create
-      Connection:
-      - keep-alive
-      ParameterSetName:
-      - -n -g --backup-policy-type --locations --kind --capabilities
-      User-Agent:
-<<<<<<< HEAD
-      - AZURECLI/2.46.0 azsdk-python-mgmt-cosmosdb/9.0.0 Python/3.10.10 (Linux-5.15.0-1033-azure-x86_64-with-glibc2.31)
-        VSTS_7b238909-6802-4b65-b90d-184bca47f458_build_220_0
-    method: GET
-    uri: https://management.azure.com/subscriptions/00000000-0000-0000-0000-000000000000/providers/Microsoft.DocumentDB/locations/eastus2/operationsStatus/4ba4107f-43ab-4caa-9731-f18f4609271f?api-version=2022-11-15
-=======
+    status:
+      code: 202
+      message: Accepted
+- request:
+    body: null
+    headers:
+      Accept:
+      - '*/*'
+      Accept-Encoding:
+      - gzip, deflate
+      CommandName:
+      - cosmosdb gremlin database create
+      Connection:
+      - keep-alive
+      ParameterSetName:
+      - -g -a -n
+      User-Agent:
       - AZURECLI/2.49.0 azsdk-python-mgmt-cosmosdb/9.2.0 Python/3.10.11 (Windows-10-10.0.22621-SP0)
     method: GET
     uri: https://management.azure.com/subscriptions/00000000-0000-0000-0000-000000000000/providers/Microsoft.DocumentDB/locations/eastus2/operationsStatus/433ce5eb-beab-4ee1-a385-dff8bb5f3695?api-version=2023-04-15
->>>>>>> 5307e359
-  response:
-    body:
-      string: '{"status":"Dequeued"}'
+  response:
+    body:
+      string: '{"status":"Enqueued"}'
     headers:
       cache-control:
       - no-store, no-cache
@@ -1242,236 +836,181 @@
       content-type:
       - application/json
       date:
-<<<<<<< HEAD
-      - Mon, 13 Mar 2023 12:16:14 GMT
-=======
       - Thu, 08 Jun 2023 16:50:03 GMT
->>>>>>> 5307e359
-      pragma:
-      - no-cache
-      server:
-      - Microsoft-HTTPAPI/2.0
-      strict-transport-security:
-      - max-age=31536000; includeSubDomains
-      transfer-encoding:
-      - chunked
-      vary:
-      - Accept-Encoding
-      x-content-type-options:
-      - nosniff
-      x-ms-gatewayversion:
-      - version=2.14.0
-    status:
-      code: 200
-      message: Ok
-- request:
-    body: null
-    headers:
-      Accept:
-      - '*/*'
-      Accept-Encoding:
-      - gzip, deflate
-      CommandName:
-      - cosmosdb create
-      Connection:
-      - keep-alive
-      ParameterSetName:
-      - -n -g --backup-policy-type --locations --kind --capabilities
-      User-Agent:
-<<<<<<< HEAD
-      - AZURECLI/2.46.0 azsdk-python-mgmt-cosmosdb/9.0.0 Python/3.10.10 (Linux-5.15.0-1033-azure-x86_64-with-glibc2.31)
-        VSTS_7b238909-6802-4b65-b90d-184bca47f458_build_220_0
-    method: GET
-    uri: https://management.azure.com/subscriptions/00000000-0000-0000-0000-000000000000/providers/Microsoft.DocumentDB/locations/eastus2/operationsStatus/4ba4107f-43ab-4caa-9731-f18f4609271f?api-version=2022-11-15
-=======
+      pragma:
+      - no-cache
+      server:
+      - Microsoft-HTTPAPI/2.0
+      strict-transport-security:
+      - max-age=31536000; includeSubDomains
+      transfer-encoding:
+      - chunked
+      vary:
+      - Accept-Encoding
+      x-content-type-options:
+      - nosniff
+      x-ms-gatewayversion:
+      - version=2.14.0
+    status:
+      code: 200
+      message: Ok
+- request:
+    body: null
+    headers:
+      Accept:
+      - '*/*'
+      Accept-Encoding:
+      - gzip, deflate
+      CommandName:
+      - cosmosdb gremlin database create
+      Connection:
+      - keep-alive
+      ParameterSetName:
+      - -g -a -n
+      User-Agent:
       - AZURECLI/2.49.0 azsdk-python-mgmt-cosmosdb/9.2.0 Python/3.10.11 (Windows-10-10.0.22621-SP0)
     method: GET
     uri: https://management.azure.com/subscriptions/00000000-0000-0000-0000-000000000000/providers/Microsoft.DocumentDB/locations/eastus2/operationsStatus/433ce5eb-beab-4ee1-a385-dff8bb5f3695?api-version=2023-04-15
->>>>>>> 5307e359
-  response:
-    body:
-      string: '{"status":"Dequeued"}'
-    headers:
-      cache-control:
-      - no-store, no-cache
-      content-length:
-      - '21'
-      content-type:
-      - application/json
-      date:
-<<<<<<< HEAD
-      - Mon, 13 Mar 2023 12:16:44 GMT
-=======
+  response:
+    body:
+      string: '{"status":"Succeeded"}'
+    headers:
+      cache-control:
+      - no-store, no-cache
+      content-length:
+      - '22'
+      content-type:
+      - application/json
+      date:
       - Thu, 08 Jun 2023 16:50:32 GMT
->>>>>>> 5307e359
-      pragma:
-      - no-cache
-      server:
-      - Microsoft-HTTPAPI/2.0
-      strict-transport-security:
-      - max-age=31536000; includeSubDomains
-      transfer-encoding:
-      - chunked
-      vary:
-      - Accept-Encoding
-      x-content-type-options:
-      - nosniff
-      x-ms-gatewayversion:
-      - version=2.14.0
-    status:
-      code: 200
-      message: Ok
-- request:
-    body: null
-    headers:
-      Accept:
-      - '*/*'
-      Accept-Encoding:
-      - gzip, deflate
-      CommandName:
-      - cosmosdb create
-      Connection:
-      - keep-alive
-      ParameterSetName:
-      - -n -g --backup-policy-type --locations --kind --capabilities
-      User-Agent:
-<<<<<<< HEAD
-      - AZURECLI/2.46.0 azsdk-python-mgmt-cosmosdb/9.0.0 Python/3.10.10 (Linux-5.15.0-1033-azure-x86_64-with-glibc2.31)
-        VSTS_7b238909-6802-4b65-b90d-184bca47f458_build_220_0
-=======
-      - AZURECLI/2.49.0 azsdk-python-mgmt-cosmosdb/9.2.0 Python/3.10.11 (Windows-10-10.0.22621-SP0)
->>>>>>> 5307e359
-    method: GET
-    uri: https://management.azure.com/subscriptions/00000000-0000-0000-0000-000000000000/providers/Microsoft.DocumentDB/locations/eastus2/operationsStatus/4ba4107f-43ab-4caa-9731-f18f4609271f?api-version=2022-11-15
-  response:
-    body:
-<<<<<<< HEAD
-      string: '{"status":"Dequeued"}'
-=======
+      pragma:
+      - no-cache
+      server:
+      - Microsoft-HTTPAPI/2.0
+      strict-transport-security:
+      - max-age=31536000; includeSubDomains
+      transfer-encoding:
+      - chunked
+      vary:
+      - Accept-Encoding
+      x-content-type-options:
+      - nosniff
+      x-ms-gatewayversion:
+      - version=2.14.0
+    status:
+      code: 200
+      message: Ok
+- request:
+    body: null
+    headers:
+      Accept:
+      - '*/*'
+      Accept-Encoding:
+      - gzip, deflate
+      CommandName:
+      - cosmosdb gremlin database create
+      Connection:
+      - keep-alive
+      ParameterSetName:
+      - -g -a -n
+      User-Agent:
+      - AZURECLI/2.49.0 azsdk-python-mgmt-cosmosdb/9.2.0 Python/3.10.11 (Windows-10-10.0.22621-SP0)
+    method: GET
+    uri: https://management.azure.com/subscriptions/00000000-0000-0000-0000-000000000000/resourceGroups/cli_test_cosmosdb_gremlin_graph_backupinfo000001/providers/Microsoft.DocumentDB/databaseAccounts/cli000004/gremlinDatabases/cli000003?api-version=2023-04-15
+  response:
+    body:
       string: '{"id":"/subscriptions/00000000-0000-0000-0000-000000000000/resourceGroups/cli_test_cosmosdb_gremlin_graph_backupinfo000001/providers/Microsoft.DocumentDB/databaseAccounts/cli000004/gremlinDatabases/cli000003","type":"Microsoft.DocumentDB/databaseAccounts/gremlinDatabases","name":"cli000003","properties":{"resource":{"id":"cli000003","_rid":"IYIFAA==","_self":"dbs/IYIFAA==/","_etag":"\"00005704-0000-0200-0000-648206bf0000\"","_colls":"colls/","_users":"users/","_ts":1686243007}}}'
->>>>>>> 5307e359
-    headers:
-      cache-control:
-      - no-store, no-cache
-      content-length:
-      - '21'
-      content-type:
-      - application/json
-      date:
-<<<<<<< HEAD
-      - Mon, 13 Mar 2023 12:17:14 GMT
-=======
+    headers:
+      cache-control:
+      - no-store, no-cache
+      content-length:
+      - '483'
+      content-type:
+      - application/json
+      date:
       - Thu, 08 Jun 2023 16:50:33 GMT
->>>>>>> 5307e359
-      pragma:
-      - no-cache
-      server:
-      - Microsoft-HTTPAPI/2.0
-      strict-transport-security:
-      - max-age=31536000; includeSubDomains
-      transfer-encoding:
-      - chunked
-      vary:
-      - Accept-Encoding
-      x-content-type-options:
-      - nosniff
-      x-ms-gatewayversion:
-      - version=2.14.0
-    status:
-      code: 200
-      message: Ok
-- request:
-    body: null
-    headers:
-      Accept:
-      - '*/*'
-      Accept-Encoding:
-      - gzip, deflate
-      CommandName:
-      - cosmosdb create
-      Connection:
-      - keep-alive
-      ParameterSetName:
-      - -n -g --backup-policy-type --locations --kind --capabilities
-      User-Agent:
-<<<<<<< HEAD
-      - AZURECLI/2.46.0 azsdk-python-mgmt-cosmosdb/9.0.0 Python/3.10.10 (Linux-5.15.0-1033-azure-x86_64-with-glibc2.31)
-        VSTS_7b238909-6802-4b65-b90d-184bca47f458_build_220_0
-=======
-      - AZURECLI/2.49.0 azsdk-python-mgmt-cosmosdb/9.2.0 Python/3.10.11 (Windows-10-10.0.22621-SP0)
->>>>>>> 5307e359
-    method: GET
-    uri: https://management.azure.com/subscriptions/00000000-0000-0000-0000-000000000000/providers/Microsoft.DocumentDB/locations/eastus2/operationsStatus/4ba4107f-43ab-4caa-9731-f18f4609271f?api-version=2022-11-15
-  response:
-    body:
-<<<<<<< HEAD
-      string: '{"status":"Succeeded"}'
-=======
+      pragma:
+      - no-cache
+      server:
+      - Microsoft-HTTPAPI/2.0
+      strict-transport-security:
+      - max-age=31536000; includeSubDomains
+      transfer-encoding:
+      - chunked
+      vary:
+      - Accept-Encoding
+      x-content-type-options:
+      - nosniff
+      x-ms-gatewayversion:
+      - version=2.14.0
+    status:
+      code: 200
+      message: Ok
+- request:
+    body: null
+    headers:
+      Accept:
+      - application/json
+      Accept-Encoding:
+      - gzip, deflate
+      CommandName:
+      - cosmosdb gremlin retrieve-latest-backup-time
+      Connection:
+      - keep-alive
+      ParameterSetName:
+      - -g -a -d -n -l
+      User-Agent:
+      - AZURECLI/2.49.0 azsdk-python-mgmt-cosmosdb/9.2.0 Python/3.10.11 (Windows-10-10.0.22621-SP0)
+    method: GET
+    uri: https://management.azure.com/subscriptions/00000000-0000-0000-0000-000000000000/resourceGroups/cli_test_cosmosdb_gremlin_graph_backupinfo000001/providers/Microsoft.DocumentDB/databaseAccounts/cli000004/gremlinDatabases/cli000003?api-version=2023-04-15
+  response:
+    body:
       string: '{"id":"/subscriptions/00000000-0000-0000-0000-000000000000/resourceGroups/cli_test_cosmosdb_gremlin_graph_backupinfo000001/providers/Microsoft.DocumentDB/databaseAccounts/cli000004/gremlinDatabases/cli000003","type":"Microsoft.DocumentDB/databaseAccounts/gremlinDatabases","name":"cli000003","properties":{"resource":{"id":"cli000003","_rid":"IYIFAA==","_self":"dbs/IYIFAA==/","_etag":"\"00005704-0000-0200-0000-648206bf0000\"","_colls":"colls/","_users":"users/","_ts":1686243007}}}'
->>>>>>> 5307e359
-    headers:
-      cache-control:
-      - no-store, no-cache
-      content-length:
-      - '22'
-      content-type:
-      - application/json
-      date:
-<<<<<<< HEAD
-      - Mon, 13 Mar 2023 12:17:44 GMT
-=======
+    headers:
+      cache-control:
+      - no-store, no-cache
+      content-length:
+      - '483'
+      content-type:
+      - application/json
+      date:
       - Thu, 08 Jun 2023 16:50:34 GMT
->>>>>>> 5307e359
-      pragma:
-      - no-cache
-      server:
-      - Microsoft-HTTPAPI/2.0
-      strict-transport-security:
-      - max-age=31536000; includeSubDomains
-      transfer-encoding:
-      - chunked
-      vary:
-      - Accept-Encoding
-      x-content-type-options:
-      - nosniff
-      x-ms-gatewayversion:
-      - version=2.14.0
-    status:
-      code: 200
-      message: Ok
-- request:
-    body: null
-    headers:
-      Accept:
-      - '*/*'
-      Accept-Encoding:
-      - gzip, deflate
-      CommandName:
-      - cosmosdb create
-      Connection:
-      - keep-alive
-      ParameterSetName:
-      - -n -g --backup-policy-type --locations --kind --capabilities
-      User-Agent:
-<<<<<<< HEAD
-      - AZURECLI/2.46.0 azsdk-python-mgmt-cosmosdb/9.0.0 Python/3.10.10 (Linux-5.15.0-1033-azure-x86_64-with-glibc2.31)
-        VSTS_7b238909-6802-4b65-b90d-184bca47f458_build_220_0
-=======
-      - AZURECLI/2.49.0 azsdk-python-mgmt-cosmosdb/9.2.0 Python/3.10.11 (Windows-10-10.0.22621-SP0)
->>>>>>> 5307e359
-    method: GET
-    uri: https://management.azure.com/subscriptions/00000000-0000-0000-0000-000000000000/resourceGroups/cli_test_cosmosdb_gremlin_graph_backupinfo000001/providers/Microsoft.DocumentDB/databaseAccounts/cli000004?api-version=2022-11-15
-  response:
-    body:
-<<<<<<< HEAD
-      string: '{"id":"/subscriptions/00000000-0000-0000-0000-000000000000/resourceGroups/cli_test_cosmosdb_gremlin_graph_backupinfo000001/providers/Microsoft.DocumentDB/databaseAccounts/cli000004","name":"cli000004","location":"East
-        US 2","type":"Microsoft.DocumentDB/databaseAccounts","kind":"GlobalDocumentDB","tags":{},"systemData":{"createdAt":"2023-03-13T12:11:13.6783396Z"},"properties":{"provisioningState":"Succeeded","documentEndpoint":"https://cli000004.documents.azure.com:443/","gremlinEndpoint":"https://cli000004.gremlin.cosmos.azure.com:443/","sqlEndpoint":"https://cli000004.documents.azure.com:443/","publicNetworkAccess":"Enabled","enableAutomaticFailover":false,"enableMultipleWriteLocations":false,"enablePartitionKeyMonitor":false,"isVirtualNetworkFilterEnabled":false,"virtualNetworkRules":[],"EnabledApiTypes":"Gremlin,
-        Sql","disableKeyBasedMetadataWriteAccess":false,"enableFreeTier":false,"enableAnalyticalStorage":false,"analyticalStorageConfiguration":{"schemaType":"WellDefined"},"instanceId":"0cd5c96b-a129-4558-ba72-43f874cf372f","createMode":"Default","databaseAccountOfferType":"Standard","defaultIdentity":"FirstPartyIdentity","networkAclBypass":"None","disableLocalAuth":false,"enablePartitionMerge":false,"minimalTlsVersion":"Tls","consistencyPolicy":{"defaultConsistencyLevel":"Session","maxIntervalInSeconds":5,"maxStalenessPrefix":100},"configurationOverrides":{},"writeLocations":[{"id":"cli000004-eastus2","locationName":"East
-        US 2","documentEndpoint":"https://cli000004-eastus2.documents.azure.com:443/","provisioningState":"Succeeded","failoverPriority":0,"isZoneRedundant":false}],"readLocations":[{"id":"cli000004-eastus2","locationName":"East
-        US 2","documentEndpoint":"https://cli000004-eastus2.documents.azure.com:443/","provisioningState":"Succeeded","failoverPriority":0,"isZoneRedundant":false}],"locations":[{"id":"cli000004-eastus2","locationName":"East
-        US 2","documentEndpoint":"https://cli000004-eastus2.documents.azure.com:443/","provisioningState":"Succeeded","failoverPriority":0,"isZoneRedundant":false}],"failoverPolicies":[{"id":"cli000004-eastus2","locationName":"East
-        US 2","failoverPriority":0}],"cors":[],"capabilities":[{"name":"EnableGremlin"}],"ipRules":[],"backupPolicy":{"type":"Continuous"},"networkAclBypassResourceIds":[],"keysMetadata":{"primaryMasterKey":{"generationTime":"2023-03-13T12:11:13.6783396Z"},"secondaryMasterKey":{"generationTime":"2023-03-13T12:11:13.6783396Z"},"primaryReadonlyMasterKey":{"generationTime":"2023-03-13T12:11:13.6783396Z"},"secondaryReadonlyMasterKey":{"generationTime":"2023-03-13T12:11:13.6783396Z"}}},"identity":{"type":"None"}}'
-=======
+      pragma:
+      - no-cache
+      server:
+      - Microsoft-HTTPAPI/2.0
+      strict-transport-security:
+      - max-age=31536000; includeSubDomains
+      transfer-encoding:
+      - chunked
+      vary:
+      - Accept-Encoding
+      x-content-type-options:
+      - nosniff
+      x-ms-gatewayversion:
+      - version=2.14.0
+    status:
+      code: 200
+      message: Ok
+- request:
+    body: null
+    headers:
+      Accept:
+      - application/json
+      Accept-Encoding:
+      - gzip, deflate
+      CommandName:
+      - cosmosdb gremlin retrieve-latest-backup-time
+      Connection:
+      - keep-alive
+      ParameterSetName:
+      - -g -a -d -n -l
+      User-Agent:
+      - AZURECLI/2.49.0 azsdk-python-mgmt-cosmosdb/9.2.0 Python/3.10.11 (Windows-10-10.0.22621-SP0)
+    method: GET
+    uri: https://management.azure.com/subscriptions/00000000-0000-0000-0000-000000000000/resourceGroups/cli_test_cosmosdb_gremlin_graph_backupinfo000001/providers/Microsoft.DocumentDB/databaseAccounts/cli000004/gremlinDatabases/cli000003/graphs/cli000002?api-version=2023-04-15
+  response:
+    body:
       string: '{"code":"NotFound","message":"Message: {\"code\":\"NotFound\",\"message\":\"Message:
         {\\\"Errors\\\":[\\\"Resource Not Found. Learn more: https:\\\\/\\\\/aka.ms\\\\/cosmosdb-tsg-not-found\\\"]}\\r\\nActivityId:
         94ebb773-061c-11ee-ab6d-2c0da71935e7, Request URI: /apps/63578fa3-2592-4486-87e0-91646c7b7f28/services/7b363571-eaaa-40af-86a4-c2cc1192ee0f/partitions/c1c20ab4-74b5-40a3-a4a0-9f8fbc03c3d5/replicas/133306137166366708s,
@@ -1512,565 +1051,15 @@
         \\\"durationInMs\\\": 0}],\\\"serviceEndpointStats\\\":{\\\"inflightRequests\\\":1,\\\"openConnections\\\":1},\\\"connectionStats\\\":{\\\"waitforConnectionInit\\\":\\\"False\\\",\\\"callsPendingReceive\\\":0,\\\"lastSendAttempt\\\":\\\"2023-06-08T16:50:34.7121316Z\\\",\\\"lastSend\\\":\\\"2023-06-08T16:50:34.7121316Z\\\",\\\"lastReceive\\\":\\\"2023-06-08T16:50:34.7621722Z\\\"},\\\"requestSizeInBytes\\\":495,\\\"responseMetadataSizeInBytes\\\":135,\\\"responseBodySizeInBytes\\\":87};\\r\\n
         ResourceType: Collection, OperationType: Read\\r\\n, SDK: Microsoft.Azure.Documents.Common/2.14.0\"},
         Request URI: /dbs/cli000003/colls/cli000002, RequestStats: , SDK: Microsoft.Azure.Documents.Common/2.14.0"}'
->>>>>>> 5307e359
-    headers:
-      cache-control:
-      - no-store, no-cache
-      content-length:
-<<<<<<< HEAD
-      - '2619'
-      content-type:
-      - application/json
-      date:
-      - Mon, 13 Mar 2023 12:17:44 GMT
-=======
+    headers:
+      cache-control:
+      - no-store, no-cache
+      content-length:
       - '6545'
       content-type:
       - application/json
       date:
       - Thu, 08 Jun 2023 16:50:34 GMT
->>>>>>> 5307e359
-      pragma:
-      - no-cache
-      server:
-      - Microsoft-HTTPAPI/2.0
-      strict-transport-security:
-      - max-age=31536000; includeSubDomains
-      transfer-encoding:
-      - chunked
-      vary:
-      - Accept-Encoding
-      x-content-type-options:
-      - nosniff
-      x-ms-gatewayversion:
-      - version=2.14.0
-    status:
-      code: 200
-      message: Ok
-- request:
-    body: null
-    headers:
-      Accept:
-      - application/json
-      Accept-Encoding:
-      - gzip, deflate
-      CommandName:
-      - cosmosdb create
-      Connection:
-      - keep-alive
-      ParameterSetName:
-      - -n -g --backup-policy-type --locations --kind --capabilities
-      User-Agent:
-<<<<<<< HEAD
-      - AZURECLI/2.46.0 azsdk-python-mgmt-cosmosdb/9.0.0 Python/3.10.10 (Linux-5.15.0-1033-azure-x86_64-with-glibc2.31)
-        VSTS_7b238909-6802-4b65-b90d-184bca47f458_build_220_0
-    method: GET
-    uri: https://management.azure.com/subscriptions/00000000-0000-0000-0000-000000000000/resourceGroups/cli_test_cosmosdb_gremlin_graph_backupinfo000001/providers/Microsoft.DocumentDB/databaseAccounts/cli000004?api-version=2022-11-15
-=======
-      - AZURECLI/2.49.0 azsdk-python-mgmt-cosmosdb/9.2.0 Python/3.10.11 (Windows-10-10.0.22621-SP0)
-    method: PUT
-    uri: https://management.azure.com/subscriptions/00000000-0000-0000-0000-000000000000/resourceGroups/cli_test_cosmosdb_gremlin_graph_backupinfo000001/providers/Microsoft.DocumentDB/databaseAccounts/cli000004/gremlinDatabases/cli000003/graphs/cli000002?api-version=2023-04-15
->>>>>>> 5307e359
-  response:
-    body:
-      string: '{"id":"/subscriptions/00000000-0000-0000-0000-000000000000/resourceGroups/cli_test_cosmosdb_gremlin_graph_backupinfo000001/providers/Microsoft.DocumentDB/databaseAccounts/cli000004","name":"cli000004","location":"East
-        US 2","type":"Microsoft.DocumentDB/databaseAccounts","kind":"GlobalDocumentDB","tags":{},"systemData":{"createdAt":"2023-03-13T12:11:13.6783396Z"},"properties":{"provisioningState":"Succeeded","documentEndpoint":"https://cli000004.documents.azure.com:443/","gremlinEndpoint":"https://cli000004.gremlin.cosmos.azure.com:443/","sqlEndpoint":"https://cli000004.documents.azure.com:443/","publicNetworkAccess":"Enabled","enableAutomaticFailover":false,"enableMultipleWriteLocations":false,"enablePartitionKeyMonitor":false,"isVirtualNetworkFilterEnabled":false,"virtualNetworkRules":[],"EnabledApiTypes":"Gremlin,
-        Sql","disableKeyBasedMetadataWriteAccess":false,"enableFreeTier":false,"enableAnalyticalStorage":false,"analyticalStorageConfiguration":{"schemaType":"WellDefined"},"instanceId":"0cd5c96b-a129-4558-ba72-43f874cf372f","createMode":"Default","databaseAccountOfferType":"Standard","defaultIdentity":"FirstPartyIdentity","networkAclBypass":"None","disableLocalAuth":false,"enablePartitionMerge":false,"minimalTlsVersion":"Tls","consistencyPolicy":{"defaultConsistencyLevel":"Session","maxIntervalInSeconds":5,"maxStalenessPrefix":100},"configurationOverrides":{},"writeLocations":[{"id":"cli000004-eastus2","locationName":"East
-        US 2","documentEndpoint":"https://cli000004-eastus2.documents.azure.com:443/","provisioningState":"Succeeded","failoverPriority":0,"isZoneRedundant":false}],"readLocations":[{"id":"cli000004-eastus2","locationName":"East
-        US 2","documentEndpoint":"https://cli000004-eastus2.documents.azure.com:443/","provisioningState":"Succeeded","failoverPriority":0,"isZoneRedundant":false}],"locations":[{"id":"cli000004-eastus2","locationName":"East
-        US 2","documentEndpoint":"https://cli000004-eastus2.documents.azure.com:443/","provisioningState":"Succeeded","failoverPriority":0,"isZoneRedundant":false}],"failoverPolicies":[{"id":"cli000004-eastus2","locationName":"East
-        US 2","failoverPriority":0}],"cors":[],"capabilities":[{"name":"EnableGremlin"}],"ipRules":[],"backupPolicy":{"type":"Continuous"},"networkAclBypassResourceIds":[],"keysMetadata":{"primaryMasterKey":{"generationTime":"2023-03-13T12:11:13.6783396Z"},"secondaryMasterKey":{"generationTime":"2023-03-13T12:11:13.6783396Z"},"primaryReadonlyMasterKey":{"generationTime":"2023-03-13T12:11:13.6783396Z"},"secondaryReadonlyMasterKey":{"generationTime":"2023-03-13T12:11:13.6783396Z"}}},"identity":{"type":"None"}}'
-    headers:
-<<<<<<< HEAD
-=======
-      azure-asyncoperation:
-      - https://management.azure.com/subscriptions/00000000-0000-0000-0000-000000000000/providers/Microsoft.DocumentDB/locations/eastus2/operationsStatus/7c84bf33-30d9-4fac-9397-36a0e79ef376?api-version=2023-04-15
->>>>>>> 5307e359
-      cache-control:
-      - no-store, no-cache
-      content-length:
-      - '2619'
-      content-type:
-      - application/json
-      date:
-<<<<<<< HEAD
-      - Mon, 13 Mar 2023 12:17:44 GMT
-=======
-      - Thu, 08 Jun 2023 16:50:35 GMT
-      location:
-      - https://management.azure.com/subscriptions/00000000-0000-0000-0000-000000000000/resourceGroups/cli_test_cosmosdb_gremlin_graph_backupinfo000001/providers/Microsoft.DocumentDB/databaseAccounts/cli000004/gremlinDatabases/cli000003/graphs/cli000002/operationResults/7c84bf33-30d9-4fac-9397-36a0e79ef376?api-version=2023-04-15
->>>>>>> 5307e359
-      pragma:
-      - no-cache
-      server:
-      - Microsoft-HTTPAPI/2.0
-      strict-transport-security:
-      - max-age=31536000; includeSubDomains
-      transfer-encoding:
-      - chunked
-      vary:
-      - Accept-Encoding
-      x-content-type-options:
-      - nosniff
-      x-ms-gatewayversion:
-      - version=2.14.0
-    status:
-      code: 200
-      message: Ok
-- request:
-    body: null
-    headers:
-      Accept:
-      - application/json
-      Accept-Encoding:
-      - gzip, deflate
-      CommandName:
-      - cosmosdb show
-      Connection:
-      - keep-alive
-      ParameterSetName:
-      - -n -g
-      User-Agent:
-<<<<<<< HEAD
-      - AZURECLI/2.46.0 azsdk-python-mgmt-cosmosdb/9.0.0 Python/3.10.10 (Linux-5.15.0-1033-azure-x86_64-with-glibc2.31)
-        VSTS_7b238909-6802-4b65-b90d-184bca47f458_build_220_0
-    method: GET
-    uri: https://management.azure.com/subscriptions/00000000-0000-0000-0000-000000000000/resourceGroups/cli_test_cosmosdb_gremlin_graph_backupinfo000001/providers/Microsoft.DocumentDB/databaseAccounts/cli000004?api-version=2022-11-15
-=======
-      - AZURECLI/2.49.0 azsdk-python-mgmt-cosmosdb/9.2.0 Python/3.10.11 (Windows-10-10.0.22621-SP0)
-    method: GET
-    uri: https://management.azure.com/subscriptions/00000000-0000-0000-0000-000000000000/providers/Microsoft.DocumentDB/locations/eastus2/operationsStatus/7c84bf33-30d9-4fac-9397-36a0e79ef376?api-version=2023-04-15
->>>>>>> 5307e359
-  response:
-    body:
-      string: '{"id":"/subscriptions/00000000-0000-0000-0000-000000000000/resourceGroups/cli_test_cosmosdb_gremlin_graph_backupinfo000001/providers/Microsoft.DocumentDB/databaseAccounts/cli000004","name":"cli000004","location":"East
-        US 2","type":"Microsoft.DocumentDB/databaseAccounts","kind":"GlobalDocumentDB","tags":{},"systemData":{"createdAt":"2023-03-13T12:11:13.6783396Z"},"properties":{"provisioningState":"Succeeded","documentEndpoint":"https://cli000004.documents.azure.com:443/","gremlinEndpoint":"https://cli000004.gremlin.cosmos.azure.com:443/","sqlEndpoint":"https://cli000004.documents.azure.com:443/","publicNetworkAccess":"Enabled","enableAutomaticFailover":false,"enableMultipleWriteLocations":false,"enablePartitionKeyMonitor":false,"isVirtualNetworkFilterEnabled":false,"virtualNetworkRules":[],"EnabledApiTypes":"Gremlin,
-        Sql","disableKeyBasedMetadataWriteAccess":false,"enableFreeTier":false,"enableAnalyticalStorage":false,"analyticalStorageConfiguration":{"schemaType":"WellDefined"},"instanceId":"0cd5c96b-a129-4558-ba72-43f874cf372f","createMode":"Default","databaseAccountOfferType":"Standard","defaultIdentity":"FirstPartyIdentity","networkAclBypass":"None","disableLocalAuth":false,"enablePartitionMerge":false,"minimalTlsVersion":"Tls","consistencyPolicy":{"defaultConsistencyLevel":"Session","maxIntervalInSeconds":5,"maxStalenessPrefix":100},"configurationOverrides":{},"writeLocations":[{"id":"cli000004-eastus2","locationName":"East
-        US 2","documentEndpoint":"https://cli000004-eastus2.documents.azure.com:443/","provisioningState":"Succeeded","failoverPriority":0,"isZoneRedundant":false}],"readLocations":[{"id":"cli000004-eastus2","locationName":"East
-        US 2","documentEndpoint":"https://cli000004-eastus2.documents.azure.com:443/","provisioningState":"Succeeded","failoverPriority":0,"isZoneRedundant":false}],"locations":[{"id":"cli000004-eastus2","locationName":"East
-        US 2","documentEndpoint":"https://cli000004-eastus2.documents.azure.com:443/","provisioningState":"Succeeded","failoverPriority":0,"isZoneRedundant":false}],"failoverPolicies":[{"id":"cli000004-eastus2","locationName":"East
-        US 2","failoverPriority":0}],"cors":[],"capabilities":[{"name":"EnableGremlin"}],"ipRules":[],"backupPolicy":{"type":"Continuous"},"networkAclBypassResourceIds":[],"keysMetadata":{"primaryMasterKey":{"generationTime":"2023-03-13T12:11:13.6783396Z"},"secondaryMasterKey":{"generationTime":"2023-03-13T12:11:13.6783396Z"},"primaryReadonlyMasterKey":{"generationTime":"2023-03-13T12:11:13.6783396Z"},"secondaryReadonlyMasterKey":{"generationTime":"2023-03-13T12:11:13.6783396Z"}}},"identity":{"type":"None"}}'
-    headers:
-      cache-control:
-      - no-store, no-cache
-      content-length:
-      - '2619'
-      content-type:
-      - application/json
-      date:
-<<<<<<< HEAD
-      - Mon, 13 Mar 2023 12:17:44 GMT
-=======
-      - Thu, 08 Jun 2023 16:50:35 GMT
->>>>>>> 5307e359
-      pragma:
-      - no-cache
-      server:
-      - Microsoft-HTTPAPI/2.0
-      strict-transport-security:
-      - max-age=31536000; includeSubDomains
-      transfer-encoding:
-      - chunked
-      vary:
-      - Accept-Encoding
-      x-content-type-options:
-      - nosniff
-      x-ms-gatewayversion:
-      - version=2.14.0
-    status:
-      code: 200
-      message: Ok
-- request:
-    body: null
-    headers:
-      Accept:
-      - application/json
-      Accept-Encoding:
-      - gzip, deflate
-      CommandName:
-      - cosmosdb gremlin retrieve-latest-backup-time
-      Connection:
-      - keep-alive
-      ParameterSetName:
-      - -g -a -d -n -l
-      User-Agent:
-      - AZURECLI/2.46.0 azsdk-python-mgmt-cosmosdb/9.0.0 Python/3.10.10 (Linux-5.15.0-1033-azure-x86_64-with-glibc2.31)
-        VSTS_7b238909-6802-4b65-b90d-184bca47f458_build_220_0
-    method: GET
-    uri: https://management.azure.com/subscriptions/00000000-0000-0000-0000-000000000000/resourceGroups/cli_test_cosmosdb_gremlin_graph_backupinfo000001/providers/Microsoft.DocumentDB/databaseAccounts/cli000004/gremlinDatabases/cli000003?api-version=2022-11-15
-  response:
-    body:
-      string: '{"code":"NotFound","message":"Message: {\"code\":\"NotFound\",\"message\":\"Message:
-        {\\\"Errors\\\":[\\\"Resource Not Found. Learn more: https:\\\\/\\\\/aka.ms\\\\/cosmosdb-tsg-not-found\\\"]}\\r\\nActivityId:
-        0f7aeb0f-c199-11ed-9429-531fc8eb70b7, Request URI: /apps/4e8f06e8-c1ec-44e5-b264-e4c78fc94bc0/services/caee58c0-fdb9-47a7-970a-668002486b57/partitions/d9161fcc-6f08-4eb4-b791-5c5af1f08d26/replicas/133095706369377220s,
-        RequestStats: \\r\\nRequestStartTime: 2023-03-13T12:17:45.8274985Z, RequestEndTime:
-        2023-03-13T12:17:45.8274985Z,  Number of regions attempted:1\\r\\n{\\\"systemHistory\\\":[{\\\"dateUtc\\\":\\\"2023-03-13T12:16:51.9661023Z\\\",\\\"cpu\\\":0.404,\\\"memory\\\":657593572.000,\\\"threadInfo\\\":{\\\"isThreadStarving\\\":\\\"False\\\",\\\"threadWaitIntervalInMs\\\":0.0109,\\\"availableThreads\\\":32760,\\\"minThreads\\\":64,\\\"maxThreads\\\":32767},\\\"numberOfOpenTcpConnection\\\":536},{\\\"dateUtc\\\":\\\"2023-03-13T12:17:01.9763707Z\\\",\\\"cpu\\\":0.739,\\\"memory\\\":657574796.000,\\\"threadInfo\\\":{\\\"isThreadStarving\\\":\\\"False\\\",\\\"threadWaitIntervalInMs\\\":0.0359,\\\"availableThreads\\\":32764,\\\"minThreads\\\":64,\\\"maxThreads\\\":32767},\\\"numberOfOpenTcpConnection\\\":536},{\\\"dateUtc\\\":\\\"2023-03-13T12:17:11.9866366Z\\\",\\\"cpu\\\":0.532,\\\"memory\\\":657564500.000,\\\"threadInfo\\\":{\\\"isThreadStarving\\\":\\\"False\\\",\\\"threadWaitIntervalInMs\\\":0.0164,\\\"availableThreads\\\":32762,\\\"minThreads\\\":64,\\\"maxThreads\\\":32767},\\\"numberOfOpenTcpConnection\\\":536},{\\\"dateUtc\\\":\\\"2023-03-13T12:17:21.9969288Z\\\",\\\"cpu\\\":0.466,\\\"memory\\\":657555004.000,\\\"threadInfo\\\":{\\\"isThreadStarving\\\":\\\"False\\\",\\\"threadWaitIntervalInMs\\\":0.0395,\\\"availableThreads\\\":32763,\\\"minThreads\\\":64,\\\"maxThreads\\\":32767},\\\"numberOfOpenTcpConnection\\\":540},{\\\"dateUtc\\\":\\\"2023-03-13T12:17:32.0071465Z\\\",\\\"cpu\\\":1.536,\\\"memory\\\":657510884.000,\\\"threadInfo\\\":{\\\"isThreadStarving\\\":\\\"False\\\",\\\"threadWaitIntervalInMs\\\":0.0086,\\\"availableThreads\\\":32761,\\\"minThreads\\\":64,\\\"maxThreads\\\":32767},\\\"numberOfOpenTcpConnection\\\":540},{\\\"dateUtc\\\":\\\"2023-03-13T12:17:42.0074271Z\\\",\\\"cpu\\\":3.047,\\\"memory\\\":657491856.000,\\\"threadInfo\\\":{\\\"isThreadStarving\\\":\\\"False\\\",\\\"threadWaitIntervalInMs\\\":0.014,\\\"availableThreads\\\":32762,\\\"minThreads\\\":64,\\\"maxThreads\\\":32767},\\\"numberOfOpenTcpConnection\\\":539}]}\\r\\nRequestStart:
-        2023-03-13T12:17:45.8274985Z; ResponseTime: 2023-03-13T12:17:45.8274985Z;
-        StoreResult: StorePhysicalAddress: rntbd://10.0.0.20:11300/apps/4e8f06e8-c1ec-44e5-b264-e4c78fc94bc0/services/caee58c0-fdb9-47a7-970a-668002486b57/partitions/d9161fcc-6f08-4eb4-b791-5c5af1f08d26/replicas/133095706369377220s,
-        LSN: 9, GlobalCommittedLsn: 9, PartitionKeyRangeId: , IsValid: True, StatusCode:
-        404, SubStatusCode: 0, RequestCharge: 1, ItemLSN: -1, SessionToken: -1#9,
-        UsingLocalLSN: False, TransportException: null, BELatencyMs: 0.786, ActivityId:
-        0f7aeb0f-c199-11ed-9429-531fc8eb70b7, RetryAfterInMs: , TransportRequestTimeline:
-        {\\\"requestTimeline\\\":[{\\\"event\\\": \\\"Created\\\", \\\"startTimeUtc\\\":
-        \\\"2023-03-13T12:17:45.8274985Z\\\", \\\"durationInMs\\\": 0.0063},{\\\"event\\\":
-        \\\"ChannelAcquisitionStarted\\\", \\\"startTimeUtc\\\": \\\"2023-03-13T12:17:45.8275048Z\\\",
-        \\\"durationInMs\\\": 0.0021},{\\\"event\\\": \\\"Pipelined\\\", \\\"startTimeUtc\\\":
-        \\\"2023-03-13T12:17:45.8275069Z\\\", \\\"durationInMs\\\": 0.2047},{\\\"event\\\":
-        \\\"Transit Time\\\", \\\"startTimeUtc\\\": \\\"2023-03-13T12:17:45.8277116Z\\\",
-        \\\"durationInMs\\\": 1.0554},{\\\"event\\\": \\\"Received\\\", \\\"startTimeUtc\\\":
-        \\\"2023-03-13T12:17:45.8287670Z\\\", \\\"durationInMs\\\": 0.2583},{\\\"event\\\":
-        \\\"Completed\\\", \\\"startTimeUtc\\\": \\\"2023-03-13T12:17:45.8290253Z\\\",
-        \\\"durationInMs\\\": 0}],\\\"serviceEndpointStats\\\":{\\\"inflightRequests\\\":1,\\\"openConnections\\\":1},\\\"connectionStats\\\":{\\\"waitforConnectionInit\\\":\\\"False\\\",\\\"callsPendingReceive\\\":0,\\\"lastSendAttempt\\\":\\\"2023-03-13T12:17:45.7574952Z\\\",\\\"lastSend\\\":\\\"2023-03-13T12:17:45.7574952Z\\\",\\\"lastReceive\\\":\\\"2023-03-13T12:17:45.7875202Z\\\"},\\\"requestSizeInBytes\\\":470,\\\"responseMetadataSizeInBytes\\\":134,\\\"responseBodySizeInBytes\\\":87};\\r\\n
-        ResourceType: Database, OperationType: Read\\r\\nRequestStart: 2023-03-13T12:17:45.8274985Z;
-        ResponseTime: 2023-03-13T12:17:45.8274985Z; StoreResult: StorePhysicalAddress:
-        rntbd://10.0.0.26:11000/apps/4e8f06e8-c1ec-44e5-b264-e4c78fc94bc0/services/caee58c0-fdb9-47a7-970a-668002486b57/partitions/d9161fcc-6f08-4eb4-b791-5c5af1f08d26/replicas/132980526164756371s,
-        LSN: 9, GlobalCommittedLsn: 9, PartitionKeyRangeId: , IsValid: True, StatusCode:
-        404, SubStatusCode: 0, RequestCharge: 1, ItemLSN: -1, SessionToken: -1#9,
-        UsingLocalLSN: False, TransportException: null, BELatencyMs: 0.728, ActivityId:
-        0f7aeb0f-c199-11ed-9429-531fc8eb70b7, RetryAfterInMs: , TransportRequestTimeline:
-        {\\\"requestTimeline\\\":[{\\\"event\\\": \\\"Created\\\", \\\"startTimeUtc\\\":
-        \\\"2023-03-13T12:17:45.8274985Z\\\", \\\"durationInMs\\\": 0.0026},{\\\"event\\\":
-        \\\"ChannelAcquisitionStarted\\\", \\\"startTimeUtc\\\": \\\"2023-03-13T12:17:45.8275011Z\\\",
-        \\\"durationInMs\\\": 0.0009},{\\\"event\\\": \\\"Pipelined\\\", \\\"startTimeUtc\\\":
-        \\\"2023-03-13T12:17:45.8275020Z\\\", \\\"durationInMs\\\": 0.1177},{\\\"event\\\":
-        \\\"Transit Time\\\", \\\"startTimeUtc\\\": \\\"2023-03-13T12:17:45.8276197Z\\\",
-        \\\"durationInMs\\\": 1.0955},{\\\"event\\\": \\\"Received\\\", \\\"startTimeUtc\\\":
-        \\\"2023-03-13T12:17:45.8287152Z\\\", \\\"durationInMs\\\": 0.2595},{\\\"event\\\":
-        \\\"Completed\\\", \\\"startTimeUtc\\\": \\\"2023-03-13T12:17:45.8289747Z\\\",
-        \\\"durationInMs\\\": 0}],\\\"serviceEndpointStats\\\":{\\\"inflightRequests\\\":1,\\\"openConnections\\\":1},\\\"connectionStats\\\":{\\\"waitforConnectionInit\\\":\\\"False\\\",\\\"callsPendingReceive\\\":0,\\\"lastSendAttempt\\\":\\\"2023-03-13T12:17:45.7574952Z\\\",\\\"lastSend\\\":\\\"2023-03-13T12:17:45.7574952Z\\\",\\\"lastReceive\\\":\\\"2023-03-13T12:17:45.7875202Z\\\"},\\\"requestSizeInBytes\\\":470,\\\"responseMetadataSizeInBytes\\\":134,\\\"responseBodySizeInBytes\\\":87};\\r\\n
-        ResourceType: Database, OperationType: Read\\r\\n, SDK: Microsoft.Azure.Documents.Common/2.14.0\"},
-        Request URI: /dbs/cli000003, RequestStats: , SDK: Microsoft.Azure.Documents.Common/2.14.0"}'
-    headers:
-      cache-control:
-      - no-store, no-cache
-      content-length:
-      - '6521'
-      content-type:
-      - application/json
-      date:
-      - Mon, 13 Mar 2023 12:17:45 GMT
-      pragma:
-      - no-cache
-      server:
-      - Microsoft-HTTPAPI/2.0
-      strict-transport-security:
-      - max-age=31536000; includeSubDomains
-      x-content-type-options:
-      - nosniff
-      x-ms-gatewayversion:
-      - version=2.14.0
-    status:
-      code: 404
-      message: NotFound
-- request:
-    body: '{"properties": {"resource": {"id": "cli000003"}, "options": {}}}'
-    headers:
-      Accept:
-      - application/json
-      Accept-Encoding:
-      - gzip, deflate
-      CommandName:
-      - cosmosdb gremlin database create
-      Connection:
-      - keep-alive
-      Content-Length:
-      - '64'
-      Content-Type:
-      - application/json
-      ParameterSetName:
-      - -g -a -n
-      User-Agent:
-      - AZURECLI/2.46.0 azsdk-python-mgmt-cosmosdb/9.0.0 Python/3.10.10 (Linux-5.15.0-1033-azure-x86_64-with-glibc2.31)
-        VSTS_7b238909-6802-4b65-b90d-184bca47f458_build_220_0
-    method: PUT
-    uri: https://management.azure.com/subscriptions/00000000-0000-0000-0000-000000000000/resourceGroups/cli_test_cosmosdb_gremlin_graph_backupinfo000001/providers/Microsoft.DocumentDB/databaseAccounts/cli000004/gremlinDatabases/cli000003?api-version=2022-11-15
-  response:
-    body:
-      string: '{"status":"Enqueued"}'
-    headers:
-      azure-asyncoperation:
-      - https://management.azure.com/subscriptions/00000000-0000-0000-0000-000000000000/providers/Microsoft.DocumentDB/locations/eastus2/operationsStatus/1aa3b869-be49-49a5-8c64-1a4e176ffb8e?api-version=2022-11-15
-      cache-control:
-      - no-store, no-cache
-      content-length:
-      - '21'
-      content-type:
-      - application/json
-      date:
-      - Mon, 13 Mar 2023 12:17:45 GMT
-      location:
-      - https://management.azure.com/subscriptions/00000000-0000-0000-0000-000000000000/resourceGroups/cli_test_cosmosdb_gremlin_graph_backupinfo000001/providers/Microsoft.DocumentDB/databaseAccounts/cli000004/gremlinDatabases/cli000003/operationResults/1aa3b869-be49-49a5-8c64-1a4e176ffb8e?api-version=2022-11-15
-      pragma:
-      - no-cache
-      server:
-      - Microsoft-HTTPAPI/2.0
-      strict-transport-security:
-      - max-age=31536000; includeSubDomains
-      x-content-type-options:
-      - nosniff
-      x-ms-gatewayversion:
-      - version=2.14.0
-      x-ms-ratelimit-remaining-subscription-writes:
-      - '1198'
-    status:
-      code: 202
-      message: Accepted
-- request:
-    body: null
-    headers:
-      Accept:
-      - '*/*'
-      Accept-Encoding:
-      - gzip, deflate
-      CommandName:
-      - cosmosdb gremlin database create
-      Connection:
-      - keep-alive
-      ParameterSetName:
-      - -g -a -n
-      User-Agent:
-<<<<<<< HEAD
-      - AZURECLI/2.46.0 azsdk-python-mgmt-cosmosdb/9.0.0 Python/3.10.10 (Linux-5.15.0-1033-azure-x86_64-with-glibc2.31)
-        VSTS_7b238909-6802-4b65-b90d-184bca47f458_build_220_0
-    method: GET
-    uri: https://management.azure.com/subscriptions/00000000-0000-0000-0000-000000000000/providers/Microsoft.DocumentDB/locations/eastus2/operationsStatus/1aa3b869-be49-49a5-8c64-1a4e176ffb8e?api-version=2022-11-15
-=======
-      - AZURECLI/2.49.0 azsdk-python-mgmt-cosmosdb/9.2.0 Python/3.10.11 (Windows-10-10.0.22621-SP0)
-    method: GET
-    uri: https://management.azure.com/subscriptions/00000000-0000-0000-0000-000000000000/providers/Microsoft.DocumentDB/locations/eastus2/operationsStatus/7c84bf33-30d9-4fac-9397-36a0e79ef376?api-version=2023-04-15
->>>>>>> 5307e359
-  response:
-    body:
-      string: '{"status":"Succeeded"}'
-    headers:
-      cache-control:
-      - no-store, no-cache
-      content-length:
-      - '22'
-      content-type:
-      - application/json
-      date:
-<<<<<<< HEAD
-      - Mon, 13 Mar 2023 12:18:15 GMT
-=======
-      - Thu, 08 Jun 2023 16:51:05 GMT
->>>>>>> 5307e359
-      pragma:
-      - no-cache
-      server:
-      - Microsoft-HTTPAPI/2.0
-      strict-transport-security:
-      - max-age=31536000; includeSubDomains
-      transfer-encoding:
-      - chunked
-      vary:
-      - Accept-Encoding
-      x-content-type-options:
-      - nosniff
-      x-ms-gatewayversion:
-      - version=2.14.0
-    status:
-      code: 200
-      message: Ok
-- request:
-    body: null
-    headers:
-      Accept:
-      - '*/*'
-      Accept-Encoding:
-      - gzip, deflate
-      CommandName:
-      - cosmosdb gremlin database create
-      Connection:
-      - keep-alive
-      ParameterSetName:
-      - -g -a -n
-      User-Agent:
-<<<<<<< HEAD
-      - AZURECLI/2.46.0 azsdk-python-mgmt-cosmosdb/9.0.0 Python/3.10.10 (Linux-5.15.0-1033-azure-x86_64-with-glibc2.31)
-        VSTS_7b238909-6802-4b65-b90d-184bca47f458_build_220_0
-=======
-      - AZURECLI/2.49.0 azsdk-python-mgmt-cosmosdb/9.2.0 Python/3.10.11 (Windows-10-10.0.22621-SP0)
->>>>>>> 5307e359
-    method: GET
-    uri: https://management.azure.com/subscriptions/00000000-0000-0000-0000-000000000000/resourceGroups/cli_test_cosmosdb_gremlin_graph_backupinfo000001/providers/Microsoft.DocumentDB/databaseAccounts/cli000004/gremlinDatabases/cli000003?api-version=2022-11-15
-  response:
-    body:
-<<<<<<< HEAD
-      string: '{"id":"/subscriptions/00000000-0000-0000-0000-000000000000/resourceGroups/cli_test_cosmosdb_gremlin_graph_backupinfo000001/providers/Microsoft.DocumentDB/databaseAccounts/cli000004/gremlinDatabases/cli000003","type":"Microsoft.DocumentDB/databaseAccounts/gremlinDatabases","name":"cli000003","properties":{"resource":{"id":"cli000003","_rid":"au1QAA==","_self":"dbs/au1QAA==/","_etag":"\"0000c000-0000-0200-0000-640f146f0000\"","_colls":"colls/","_users":"users/","_ts":1678709871}}}'
-=======
-      string: '{"id":"/subscriptions/00000000-0000-0000-0000-000000000000/resourceGroups/cli_test_cosmosdb_gremlin_graph_backupinfo000001/providers/Microsoft.DocumentDB/databaseAccounts/cli000004/gremlinDatabases/cli000003/graphs/cli000002","type":"Microsoft.DocumentDB/databaseAccounts/gremlinDatabases/graphs","name":"cli000002","properties":{"resource":{"id":"cli000002","indexingPolicy":{"indexingMode":"consistent","automatic":true,"includedPaths":[{"path":"/*"}],"excludedPaths":[{"path":"/\"_etag\"/?"}]},"partitionKey":{"paths":["/pk"],"kind":"Hash"},"uniqueKeyPolicy":{"uniqueKeys":[]},"conflictResolutionPolicy":{"mode":"LastWriterWins","conflictResolutionPath":"/_ts","conflictResolutionProcedure":""},"backupPolicy":{"type":1},"geospatialConfig":{"type":"Geography"},"_rid":"IYIFAKw0ucs=","_ts":1686243041,"_self":"dbs/IYIFAA==/colls/IYIFAKw0ucs=/","_etag":"\"00005a04-0000-0200-0000-648206e10000\"","_docs":"docs/","_sprocs":"sprocs/","_triggers":"triggers/","_udfs":"udfs/","_conflicts":"conflicts/","statistics":[{"id":"0","sizeInKB":0,"documentCount":0,"sampledDistinctPartitionKeyCount":0,"partitionKeys":[]}]}}}'
->>>>>>> 5307e359
-    headers:
-      cache-control:
-      - no-store, no-cache
-      content-length:
-      - '483'
-      content-type:
-      - application/json
-      date:
-<<<<<<< HEAD
-      - Mon, 13 Mar 2023 12:18:15 GMT
-=======
-      - Thu, 08 Jun 2023 16:51:05 GMT
->>>>>>> 5307e359
-      pragma:
-      - no-cache
-      server:
-      - Microsoft-HTTPAPI/2.0
-      strict-transport-security:
-      - max-age=31536000; includeSubDomains
-      transfer-encoding:
-      - chunked
-      vary:
-      - Accept-Encoding
-      x-content-type-options:
-      - nosniff
-      x-ms-gatewayversion:
-      - version=2.14.0
-    status:
-      code: 200
-      message: Ok
-- request:
-    body: null
-    headers:
-      Accept:
-      - application/json
-      Accept-Encoding:
-      - gzip, deflate
-      CommandName:
-      - cosmosdb gremlin retrieve-latest-backup-time
-      Connection:
-      - keep-alive
-      ParameterSetName:
-      - -g -a -d -n -l
-      User-Agent:
-<<<<<<< HEAD
-      - AZURECLI/2.46.0 azsdk-python-mgmt-cosmosdb/9.0.0 Python/3.10.10 (Linux-5.15.0-1033-azure-x86_64-with-glibc2.31)
-        VSTS_7b238909-6802-4b65-b90d-184bca47f458_build_220_0
-=======
-      - AZURECLI/2.49.0 azsdk-python-mgmt-cosmosdb/9.2.0 Python/3.10.11 (Windows-10-10.0.22621-SP0)
->>>>>>> 5307e359
-    method: GET
-    uri: https://management.azure.com/subscriptions/00000000-0000-0000-0000-000000000000/resourceGroups/cli_test_cosmosdb_gremlin_graph_backupinfo000001/providers/Microsoft.DocumentDB/databaseAccounts/cli000004/gremlinDatabases/cli000003?api-version=2022-11-15
-  response:
-    body:
-<<<<<<< HEAD
-      string: '{"id":"/subscriptions/00000000-0000-0000-0000-000000000000/resourceGroups/cli_test_cosmosdb_gremlin_graph_backupinfo000001/providers/Microsoft.DocumentDB/databaseAccounts/cli000004/gremlinDatabases/cli000003","type":"Microsoft.DocumentDB/databaseAccounts/gremlinDatabases","name":"cli000003","properties":{"resource":{"id":"cli000003","_rid":"au1QAA==","_self":"dbs/au1QAA==/","_etag":"\"0000c000-0000-0200-0000-640f146f0000\"","_colls":"colls/","_users":"users/","_ts":1678709871}}}'
-=======
-      string: '{"id":"/subscriptions/00000000-0000-0000-0000-000000000000/resourceGroups/cli_test_cosmosdb_gremlin_graph_backupinfo000001/providers/Microsoft.DocumentDB/databaseAccounts/cli000004/gremlinDatabases/cli000003","type":"Microsoft.DocumentDB/databaseAccounts/gremlinDatabases","name":"cli000003","properties":{"resource":{"id":"cli000003","_rid":"IYIFAA==","_self":"dbs/IYIFAA==/","_etag":"\"00005704-0000-0200-0000-648206bf0000\"","_colls":"colls/","_users":"users/","_ts":1686243007}}}'
->>>>>>> 5307e359
-    headers:
-      cache-control:
-      - no-store, no-cache
-      content-length:
-      - '483'
-      content-type:
-      - application/json
-      date:
-<<<<<<< HEAD
-      - Mon, 13 Mar 2023 12:18:16 GMT
-=======
-      - Thu, 08 Jun 2023 16:51:07 GMT
->>>>>>> 5307e359
-      pragma:
-      - no-cache
-      server:
-      - Microsoft-HTTPAPI/2.0
-      strict-transport-security:
-      - max-age=31536000; includeSubDomains
-      transfer-encoding:
-      - chunked
-      vary:
-      - Accept-Encoding
-      x-content-type-options:
-      - nosniff
-      x-ms-gatewayversion:
-      - version=2.14.0
-    status:
-      code: 200
-      message: Ok
-- request:
-    body: null
-    headers:
-      Accept:
-      - application/json
-      Accept-Encoding:
-      - gzip, deflate
-      CommandName:
-      - cosmosdb gremlin retrieve-latest-backup-time
-      Connection:
-      - keep-alive
-      ParameterSetName:
-      - -g -a -d -n -l
-      User-Agent:
-<<<<<<< HEAD
-      - AZURECLI/2.46.0 azsdk-python-mgmt-cosmosdb/9.0.0 Python/3.10.10 (Linux-5.15.0-1033-azure-x86_64-with-glibc2.31)
-        VSTS_7b238909-6802-4b65-b90d-184bca47f458_build_220_0
-=======
-      - AZURECLI/2.49.0 azsdk-python-mgmt-cosmosdb/9.2.0 Python/3.10.11 (Windows-10-10.0.22621-SP0)
->>>>>>> 5307e359
-    method: GET
-    uri: https://management.azure.com/subscriptions/00000000-0000-0000-0000-000000000000/resourceGroups/cli_test_cosmosdb_gremlin_graph_backupinfo000001/providers/Microsoft.DocumentDB/databaseAccounts/cli000004/gremlinDatabases/cli000003/graphs/cli000002?api-version=2022-11-15
-  response:
-    body:
-<<<<<<< HEAD
-      string: '{"code":"NotFound","message":"Message: {\"code\":\"NotFound\",\"message\":\"Message:
-        {\\\"Errors\\\":[\\\"Resource Not Found. Learn more: https:\\\\/\\\\/aka.ms\\\\/cosmosdb-tsg-not-found\\\"]}\\r\\nActivityId:
-        2263865e-c199-11ed-9429-531fc8eb70b7, Request URI: /apps/4e8f06e8-c1ec-44e5-b264-e4c78fc94bc0/services/caee58c0-fdb9-47a7-970a-668002486b57/partitions/d9161fcc-6f08-4eb4-b791-5c5af1f08d26/replicas/132980526164756371s,
-        RequestStats: \\r\\nRequestStartTime: 2023-03-13T12:18:17.4458972Z, RequestEndTime:
-        2023-03-13T12:18:17.4458972Z,  Number of regions attempted:1\\r\\n{\\\"systemHistory\\\":[{\\\"dateUtc\\\":\\\"2023-03-13T12:17:20.5670483Z\\\",\\\"cpu\\\":0.793,\\\"memory\\\":661547852.000,\\\"threadInfo\\\":{\\\"isThreadStarving\\\":\\\"False\\\",\\\"threadWaitIntervalInMs\\\":0.0176,\\\"availableThreads\\\":32764,\\\"minThreads\\\":64,\\\"maxThreads\\\":32767},\\\"numberOfOpenTcpConnection\\\":463},{\\\"dateUtc\\\":\\\"2023-03-13T12:17:30.5768294Z\\\",\\\"cpu\\\":0.556,\\\"memory\\\":661533800.000,\\\"threadInfo\\\":{\\\"isThreadStarving\\\":\\\"False\\\",\\\"threadWaitIntervalInMs\\\":0.0169,\\\"availableThreads\\\":32764,\\\"minThreads\\\":64,\\\"maxThreads\\\":32767},\\\"numberOfOpenTcpConnection\\\":467},{\\\"dateUtc\\\":\\\"2023-03-13T12:17:40.5866113Z\\\",\\\"cpu\\\":1.427,\\\"memory\\\":661546500.000,\\\"threadInfo\\\":{\\\"isThreadStarving\\\":\\\"False\\\",\\\"threadWaitIntervalInMs\\\":0.0261,\\\"availableThreads\\\":32763,\\\"minThreads\\\":64,\\\"maxThreads\\\":32767},\\\"numberOfOpenTcpConnection\\\":482},{\\\"dateUtc\\\":\\\"2023-03-13T12:17:50.5964425Z\\\",\\\"cpu\\\":0.587,\\\"memory\\\":661526840.000,\\\"threadInfo\\\":{\\\"isThreadStarving\\\":\\\"False\\\",\\\"threadWaitIntervalInMs\\\":0.0189,\\\"availableThreads\\\":32763,\\\"minThreads\\\":64,\\\"maxThreads\\\":32767},\\\"numberOfOpenTcpConnection\\\":485},{\\\"dateUtc\\\":\\\"2023-03-13T12:18:00.6162444Z\\\",\\\"cpu\\\":1.091,\\\"memory\\\":661484452.000,\\\"threadInfo\\\":{\\\"isThreadStarving\\\":\\\"False\\\",\\\"threadWaitIntervalInMs\\\":0.0191,\\\"availableThreads\\\":32763,\\\"minThreads\\\":64,\\\"maxThreads\\\":32767},\\\"numberOfOpenTcpConnection\\\":485},{\\\"dateUtc\\\":\\\"2023-03-13T12:18:10.6260539Z\\\",\\\"cpu\\\":2.111,\\\"memory\\\":661510140.000,\\\"threadInfo\\\":{\\\"isThreadStarving\\\":\\\"False\\\",\\\"threadWaitIntervalInMs\\\":0.0157,\\\"availableThreads\\\":32764,\\\"minThreads\\\":64,\\\"maxThreads\\\":32767},\\\"numberOfOpenTcpConnection\\\":487}]}\\r\\nRequestStart:
-        2023-03-13T12:18:17.4458972Z; ResponseTime: 2023-03-13T12:18:17.4458972Z;
-        StoreResult: StorePhysicalAddress: rntbd://10.0.0.26:11000/apps/4e8f06e8-c1ec-44e5-b264-e4c78fc94bc0/services/caee58c0-fdb9-47a7-970a-668002486b57/partitions/d9161fcc-6f08-4eb4-b791-5c5af1f08d26/replicas/132980526164756371s,
-        LSN: 10, GlobalCommittedLsn: 10, PartitionKeyRangeId: , IsValid: True, StatusCode:
-        404, SubStatusCode: 0, RequestCharge: 1, ItemLSN: -1, SessionToken: -1#10,
-        UsingLocalLSN: False, TransportException: null, BELatencyMs: 1.071, ActivityId:
-        2263865e-c199-11ed-9429-531fc8eb70b7, RetryAfterInMs: , TransportRequestTimeline:
-        {\\\"requestTimeline\\\":[{\\\"event\\\": \\\"Created\\\", \\\"startTimeUtc\\\":
-        \\\"2023-03-13T12:18:17.4458972Z\\\", \\\"durationInMs\\\": 0.014},{\\\"event\\\":
-        \\\"ChannelAcquisitionStarted\\\", \\\"startTimeUtc\\\": \\\"2023-03-13T12:18:17.4459112Z\\\",
-        \\\"durationInMs\\\": 0.0027},{\\\"event\\\": \\\"Pipelined\\\", \\\"startTimeUtc\\\":
-        \\\"2023-03-13T12:18:17.4459139Z\\\", \\\"durationInMs\\\": 0.0938},{\\\"event\\\":
-        \\\"Transit Time\\\", \\\"startTimeUtc\\\": \\\"2023-03-13T12:18:17.4460077Z\\\",
-        \\\"durationInMs\\\": 1.7719},{\\\"event\\\": \\\"Received\\\", \\\"startTimeUtc\\\":
-        \\\"2023-03-13T12:18:17.4477796Z\\\", \\\"durationInMs\\\": 0.1776},{\\\"event\\\":
-        \\\"Completed\\\", \\\"startTimeUtc\\\": \\\"2023-03-13T12:18:17.4479572Z\\\",
-        \\\"durationInMs\\\": 0}],\\\"serviceEndpointStats\\\":{\\\"inflightRequests\\\":1,\\\"openConnections\\\":1},\\\"connectionStats\\\":{\\\"waitforConnectionInit\\\":\\\"False\\\",\\\"callsPendingReceive\\\":0,\\\"lastSendAttempt\\\":\\\"2023-03-13T12:18:17.2059043Z\\\",\\\"lastSend\\\":\\\"2023-03-13T12:18:17.2059043Z\\\",\\\"lastReceive\\\":\\\"2023-03-13T12:18:17.2359099Z\\\"},\\\"requestSizeInBytes\\\":496,\\\"responseMetadataSizeInBytes\\\":135,\\\"responseBodySizeInBytes\\\":87};\\r\\n
-        ResourceType: Collection, OperationType: Read\\r\\nRequestStart: 2023-03-13T12:18:17.4458972Z;
-        ResponseTime: 2023-03-13T12:18:17.4458972Z; StoreResult: StorePhysicalAddress:
-        rntbd://10.0.0.24:11000/apps/4e8f06e8-c1ec-44e5-b264-e4c78fc94bc0/services/caee58c0-fdb9-47a7-970a-668002486b57/partitions/d9161fcc-6f08-4eb4-b791-5c5af1f08d26/replicas/133202479193800407s,
-        LSN: 10, GlobalCommittedLsn: 10, PartitionKeyRangeId: , IsValid: True, StatusCode:
-        404, SubStatusCode: 0, RequestCharge: 1, ItemLSN: -1, SessionToken: -1#10,
-        UsingLocalLSN: False, TransportException: null, BELatencyMs: 1.154, ActivityId:
-        2263865e-c199-11ed-9429-531fc8eb70b7, RetryAfterInMs: , TransportRequestTimeline:
-        {\\\"requestTimeline\\\":[{\\\"event\\\": \\\"Created\\\", \\\"startTimeUtc\\\":
-        \\\"2023-03-13T12:18:17.4458972Z\\\", \\\"durationInMs\\\": 0.0035},{\\\"event\\\":
-        \\\"ChannelAcquisitionStarted\\\", \\\"startTimeUtc\\\": \\\"2023-03-13T12:18:17.4459007Z\\\",
-        \\\"durationInMs\\\": 0.0009},{\\\"event\\\": \\\"Pipelined\\\", \\\"startTimeUtc\\\":
-        \\\"2023-03-13T12:18:17.4459016Z\\\", \\\"durationInMs\\\": 0.0573},{\\\"event\\\":
-        \\\"Transit Time\\\", \\\"startTimeUtc\\\": \\\"2023-03-13T12:18:17.4459589Z\\\",
-        \\\"durationInMs\\\": 1.7619},{\\\"event\\\": \\\"Received\\\", \\\"startTimeUtc\\\":
-        \\\"2023-03-13T12:18:17.4477208Z\\\", \\\"durationInMs\\\": 0.1679},{\\\"event\\\":
-        \\\"Completed\\\", \\\"startTimeUtc\\\": \\\"2023-03-13T12:18:17.4478887Z\\\",
-        \\\"durationInMs\\\": 0}],\\\"serviceEndpointStats\\\":{\\\"inflightRequests\\\":1,\\\"openConnections\\\":1},\\\"connectionStats\\\":{\\\"waitforConnectionInit\\\":\\\"False\\\",\\\"callsPendingReceive\\\":0,\\\"lastSendAttempt\\\":\\\"2023-03-13T12:18:17.2759039Z\\\",\\\"lastSend\\\":\\\"2023-03-13T12:18:17.2759039Z\\\",\\\"lastReceive\\\":\\\"2023-03-13T12:18:17.2759039Z\\\"},\\\"requestSizeInBytes\\\":496,\\\"responseMetadataSizeInBytes\\\":135,\\\"responseBodySizeInBytes\\\":87};\\r\\n
-        ResourceType: Collection, OperationType: Read\\r\\n, SDK: Microsoft.Azure.Documents.Common/2.14.0\"},
-        Request URI: /dbs/cli000003/colls/cli000002, RequestStats: , SDK: Microsoft.Azure.Documents.Common/2.14.0"}'
-=======
-      string: '{"id":"/subscriptions/00000000-0000-0000-0000-000000000000/resourceGroups/cli_test_cosmosdb_gremlin_graph_backupinfo000001/providers/Microsoft.DocumentDB/databaseAccounts/cli000004/gremlinDatabases/cli000003/graphs/cli000002","type":"Microsoft.DocumentDB/databaseAccounts/gremlinDatabases/graphs","name":"cli000002","properties":{"resource":{"id":"cli000002","indexingPolicy":{"indexingMode":"consistent","automatic":true,"includedPaths":[{"path":"/*"}],"excludedPaths":[{"path":"/\"_etag\"/?"}]},"partitionKey":{"paths":["/pk"],"kind":"Hash"},"uniqueKeyPolicy":{"uniqueKeys":[]},"conflictResolutionPolicy":{"mode":"LastWriterWins","conflictResolutionPath":"/_ts","conflictResolutionProcedure":""},"backupPolicy":{"type":1},"geospatialConfig":{"type":"Geography"},"_rid":"IYIFAKw0ucs=","_ts":1686243041,"_self":"dbs/IYIFAA==/colls/IYIFAKw0ucs=/","_etag":"\"00005a04-0000-0200-0000-648206e10000\"","_docs":"docs/","_sprocs":"sprocs/","_triggers":"triggers/","_udfs":"udfs/","_conflicts":"conflicts/","statistics":[{"id":"0","sizeInKB":0,"documentCount":0,"sampledDistinctPartitionKeyCount":0,"partitionKeys":[]}]}}}'
->>>>>>> 5307e359
-    headers:
-      cache-control:
-      - no-store, no-cache
-      content-length:
-      - '6547'
-      content-type:
-      - application/json
-      date:
-<<<<<<< HEAD
-      - Mon, 13 Mar 2023 12:18:16 GMT
-=======
-      - Thu, 08 Jun 2023 16:51:07 GMT
->>>>>>> 5307e359
       pragma:
       - no-cache
       server:
@@ -2105,22 +1094,295 @@
       ParameterSetName:
       - -g -a -d -n -p
       User-Agent:
-<<<<<<< HEAD
-      - AZURECLI/2.46.0 azsdk-python-mgmt-cosmosdb/9.0.0 Python/3.10.10 (Linux-5.15.0-1033-azure-x86_64-with-glibc2.31)
-        VSTS_7b238909-6802-4b65-b90d-184bca47f458_build_220_0
+      - AZURECLI/2.49.0 azsdk-python-mgmt-cosmosdb/9.2.0 Python/3.10.11 (Windows-10-10.0.22621-SP0)
     method: PUT
-    uri: https://management.azure.com/subscriptions/00000000-0000-0000-0000-000000000000/resourceGroups/cli_test_cosmosdb_gremlin_graph_backupinfo000001/providers/Microsoft.DocumentDB/databaseAccounts/cli000004/gremlinDatabases/cli000003/graphs/cli000002?api-version=2022-11-15
-=======
+    uri: https://management.azure.com/subscriptions/00000000-0000-0000-0000-000000000000/resourceGroups/cli_test_cosmosdb_gremlin_graph_backupinfo000001/providers/Microsoft.DocumentDB/databaseAccounts/cli000004/gremlinDatabases/cli000003/graphs/cli000002?api-version=2023-04-15
+  response:
+    body:
+      string: '{"status":"Enqueued"}'
+    headers:
+      azure-asyncoperation:
+      - https://management.azure.com/subscriptions/00000000-0000-0000-0000-000000000000/providers/Microsoft.DocumentDB/locations/eastus2/operationsStatus/7c84bf33-30d9-4fac-9397-36a0e79ef376?api-version=2023-04-15
+      cache-control:
+      - no-store, no-cache
+      content-length:
+      - '21'
+      content-type:
+      - application/json
+      date:
+      - Thu, 08 Jun 2023 16:50:35 GMT
+      location:
+      - https://management.azure.com/subscriptions/00000000-0000-0000-0000-000000000000/resourceGroups/cli_test_cosmosdb_gremlin_graph_backupinfo000001/providers/Microsoft.DocumentDB/databaseAccounts/cli000004/gremlinDatabases/cli000003/graphs/cli000002/operationResults/7c84bf33-30d9-4fac-9397-36a0e79ef376?api-version=2023-04-15
+      pragma:
+      - no-cache
+      server:
+      - Microsoft-HTTPAPI/2.0
+      strict-transport-security:
+      - max-age=31536000; includeSubDomains
+      x-content-type-options:
+      - nosniff
+      x-ms-gatewayversion:
+      - version=2.14.0
+      x-ms-ratelimit-remaining-subscription-writes:
+      - '1199'
+    status:
+      code: 202
+      message: Accepted
+- request:
+    body: null
+    headers:
+      Accept:
+      - '*/*'
+      Accept-Encoding:
+      - gzip, deflate
+      CommandName:
+      - cosmosdb gremlin graph create
+      Connection:
+      - keep-alive
+      ParameterSetName:
+      - -g -a -d -n -p
+      User-Agent:
+      - AZURECLI/2.49.0 azsdk-python-mgmt-cosmosdb/9.2.0 Python/3.10.11 (Windows-10-10.0.22621-SP0)
+    method: GET
+    uri: https://management.azure.com/subscriptions/00000000-0000-0000-0000-000000000000/providers/Microsoft.DocumentDB/locations/eastus2/operationsStatus/7c84bf33-30d9-4fac-9397-36a0e79ef376?api-version=2023-04-15
+  response:
+    body:
+      string: '{"status":"Enqueued"}'
+    headers:
+      cache-control:
+      - no-store, no-cache
+      content-length:
+      - '21'
+      content-type:
+      - application/json
+      date:
+      - Thu, 08 Jun 2023 16:50:35 GMT
+      pragma:
+      - no-cache
+      server:
+      - Microsoft-HTTPAPI/2.0
+      strict-transport-security:
+      - max-age=31536000; includeSubDomains
+      transfer-encoding:
+      - chunked
+      vary:
+      - Accept-Encoding
+      x-content-type-options:
+      - nosniff
+      x-ms-gatewayversion:
+      - version=2.14.0
+    status:
+      code: 200
+      message: Ok
+- request:
+    body: null
+    headers:
+      Accept:
+      - '*/*'
+      Accept-Encoding:
+      - gzip, deflate
+      CommandName:
+      - cosmosdb gremlin graph create
+      Connection:
+      - keep-alive
+      ParameterSetName:
+      - -g -a -d -n -p
+      User-Agent:
+      - AZURECLI/2.49.0 azsdk-python-mgmt-cosmosdb/9.2.0 Python/3.10.11 (Windows-10-10.0.22621-SP0)
+    method: GET
+    uri: https://management.azure.com/subscriptions/00000000-0000-0000-0000-000000000000/providers/Microsoft.DocumentDB/locations/eastus2/operationsStatus/7c84bf33-30d9-4fac-9397-36a0e79ef376?api-version=2023-04-15
+  response:
+    body:
+      string: '{"status":"Succeeded"}'
+    headers:
+      cache-control:
+      - no-store, no-cache
+      content-length:
+      - '22'
+      content-type:
+      - application/json
+      date:
+      - Thu, 08 Jun 2023 16:51:05 GMT
+      pragma:
+      - no-cache
+      server:
+      - Microsoft-HTTPAPI/2.0
+      strict-transport-security:
+      - max-age=31536000; includeSubDomains
+      transfer-encoding:
+      - chunked
+      vary:
+      - Accept-Encoding
+      x-content-type-options:
+      - nosniff
+      x-ms-gatewayversion:
+      - version=2.14.0
+    status:
+      code: 200
+      message: Ok
+- request:
+    body: null
+    headers:
+      Accept:
+      - '*/*'
+      Accept-Encoding:
+      - gzip, deflate
+      CommandName:
+      - cosmosdb gremlin graph create
+      Connection:
+      - keep-alive
+      ParameterSetName:
+      - -g -a -d -n -p
+      User-Agent:
+      - AZURECLI/2.49.0 azsdk-python-mgmt-cosmosdb/9.2.0 Python/3.10.11 (Windows-10-10.0.22621-SP0)
+    method: GET
+    uri: https://management.azure.com/subscriptions/00000000-0000-0000-0000-000000000000/resourceGroups/cli_test_cosmosdb_gremlin_graph_backupinfo000001/providers/Microsoft.DocumentDB/databaseAccounts/cli000004/gremlinDatabases/cli000003/graphs/cli000002?api-version=2023-04-15
+  response:
+    body:
+      string: '{"id":"/subscriptions/00000000-0000-0000-0000-000000000000/resourceGroups/cli_test_cosmosdb_gremlin_graph_backupinfo000001/providers/Microsoft.DocumentDB/databaseAccounts/cli000004/gremlinDatabases/cli000003/graphs/cli000002","type":"Microsoft.DocumentDB/databaseAccounts/gremlinDatabases/graphs","name":"cli000002","properties":{"resource":{"id":"cli000002","indexingPolicy":{"indexingMode":"consistent","automatic":true,"includedPaths":[{"path":"/*"}],"excludedPaths":[{"path":"/\"_etag\"/?"}]},"partitionKey":{"paths":["/pk"],"kind":"Hash"},"uniqueKeyPolicy":{"uniqueKeys":[]},"conflictResolutionPolicy":{"mode":"LastWriterWins","conflictResolutionPath":"/_ts","conflictResolutionProcedure":""},"backupPolicy":{"type":1},"geospatialConfig":{"type":"Geography"},"_rid":"IYIFAKw0ucs=","_ts":1686243041,"_self":"dbs/IYIFAA==/colls/IYIFAKw0ucs=/","_etag":"\"00005a04-0000-0200-0000-648206e10000\"","_docs":"docs/","_sprocs":"sprocs/","_triggers":"triggers/","_udfs":"udfs/","_conflicts":"conflicts/","statistics":[{"id":"0","sizeInKB":0,"documentCount":0,"sampledDistinctPartitionKeyCount":0,"partitionKeys":[]}]}}}'
+    headers:
+      cache-control:
+      - no-store, no-cache
+      content-length:
+      - '1114'
+      content-type:
+      - application/json
+      date:
+      - Thu, 08 Jun 2023 16:51:05 GMT
+      pragma:
+      - no-cache
+      server:
+      - Microsoft-HTTPAPI/2.0
+      strict-transport-security:
+      - max-age=31536000; includeSubDomains
+      transfer-encoding:
+      - chunked
+      vary:
+      - Accept-Encoding
+      x-content-type-options:
+      - nosniff
+      x-ms-gatewayversion:
+      - version=2.14.0
+    status:
+      code: 200
+      message: Ok
+- request:
+    body: null
+    headers:
+      Accept:
+      - application/json
+      Accept-Encoding:
+      - gzip, deflate
+      CommandName:
+      - cosmosdb gremlin retrieve-latest-backup-time
+      Connection:
+      - keep-alive
+      ParameterSetName:
+      - -g -a -d -n -l
+      User-Agent:
+      - AZURECLI/2.49.0 azsdk-python-mgmt-cosmosdb/9.2.0 Python/3.10.11 (Windows-10-10.0.22621-SP0)
+    method: GET
+    uri: https://management.azure.com/subscriptions/00000000-0000-0000-0000-000000000000/resourceGroups/cli_test_cosmosdb_gremlin_graph_backupinfo000001/providers/Microsoft.DocumentDB/databaseAccounts/cli000004/gremlinDatabases/cli000003?api-version=2023-04-15
+  response:
+    body:
+      string: '{"id":"/subscriptions/00000000-0000-0000-0000-000000000000/resourceGroups/cli_test_cosmosdb_gremlin_graph_backupinfo000001/providers/Microsoft.DocumentDB/databaseAccounts/cli000004/gremlinDatabases/cli000003","type":"Microsoft.DocumentDB/databaseAccounts/gremlinDatabases","name":"cli000003","properties":{"resource":{"id":"cli000003","_rid":"IYIFAA==","_self":"dbs/IYIFAA==/","_etag":"\"00005704-0000-0200-0000-648206bf0000\"","_colls":"colls/","_users":"users/","_ts":1686243007}}}'
+    headers:
+      cache-control:
+      - no-store, no-cache
+      content-length:
+      - '483'
+      content-type:
+      - application/json
+      date:
+      - Thu, 08 Jun 2023 16:51:07 GMT
+      pragma:
+      - no-cache
+      server:
+      - Microsoft-HTTPAPI/2.0
+      strict-transport-security:
+      - max-age=31536000; includeSubDomains
+      transfer-encoding:
+      - chunked
+      vary:
+      - Accept-Encoding
+      x-content-type-options:
+      - nosniff
+      x-ms-gatewayversion:
+      - version=2.14.0
+    status:
+      code: 200
+      message: Ok
+- request:
+    body: null
+    headers:
+      Accept:
+      - application/json
+      Accept-Encoding:
+      - gzip, deflate
+      CommandName:
+      - cosmosdb gremlin retrieve-latest-backup-time
+      Connection:
+      - keep-alive
+      ParameterSetName:
+      - -g -a -d -n -l
+      User-Agent:
+      - AZURECLI/2.49.0 azsdk-python-mgmt-cosmosdb/9.2.0 Python/3.10.11 (Windows-10-10.0.22621-SP0)
+    method: GET
+    uri: https://management.azure.com/subscriptions/00000000-0000-0000-0000-000000000000/resourceGroups/cli_test_cosmosdb_gremlin_graph_backupinfo000001/providers/Microsoft.DocumentDB/databaseAccounts/cli000004/gremlinDatabases/cli000003/graphs/cli000002?api-version=2023-04-15
+  response:
+    body:
+      string: '{"id":"/subscriptions/00000000-0000-0000-0000-000000000000/resourceGroups/cli_test_cosmosdb_gremlin_graph_backupinfo000001/providers/Microsoft.DocumentDB/databaseAccounts/cli000004/gremlinDatabases/cli000003/graphs/cli000002","type":"Microsoft.DocumentDB/databaseAccounts/gremlinDatabases/graphs","name":"cli000002","properties":{"resource":{"id":"cli000002","indexingPolicy":{"indexingMode":"consistent","automatic":true,"includedPaths":[{"path":"/*"}],"excludedPaths":[{"path":"/\"_etag\"/?"}]},"partitionKey":{"paths":["/pk"],"kind":"Hash"},"uniqueKeyPolicy":{"uniqueKeys":[]},"conflictResolutionPolicy":{"mode":"LastWriterWins","conflictResolutionPath":"/_ts","conflictResolutionProcedure":""},"backupPolicy":{"type":1},"geospatialConfig":{"type":"Geography"},"_rid":"IYIFAKw0ucs=","_ts":1686243041,"_self":"dbs/IYIFAA==/colls/IYIFAKw0ucs=/","_etag":"\"00005a04-0000-0200-0000-648206e10000\"","_docs":"docs/","_sprocs":"sprocs/","_triggers":"triggers/","_udfs":"udfs/","_conflicts":"conflicts/","statistics":[{"id":"0","sizeInKB":0,"documentCount":0,"sampledDistinctPartitionKeyCount":0,"partitionKeys":[]}]}}}'
+    headers:
+      cache-control:
+      - no-store, no-cache
+      content-length:
+      - '1114'
+      content-type:
+      - application/json
+      date:
+      - Thu, 08 Jun 2023 16:51:07 GMT
+      pragma:
+      - no-cache
+      server:
+      - Microsoft-HTTPAPI/2.0
+      strict-transport-security:
+      - max-age=31536000; includeSubDomains
+      transfer-encoding:
+      - chunked
+      vary:
+      - Accept-Encoding
+      x-content-type-options:
+      - nosniff
+      x-ms-gatewayversion:
+      - version=2.14.0
+    status:
+      code: 200
+      message: Ok
+- request:
+    body: '{"location": "eastus2"}'
+    headers:
+      Accept:
+      - application/json
+      Accept-Encoding:
+      - gzip, deflate
+      CommandName:
+      - cosmosdb gremlin retrieve-latest-backup-time
+      Connection:
+      - keep-alive
+      Content-Length:
+      - '23'
+      Content-Type:
+      - application/json
+      ParameterSetName:
+      - -g -a -d -n -l
+      User-Agent:
       - AZURECLI/2.49.0 azsdk-python-mgmt-cosmosdb/9.2.0 Python/3.10.11 (Windows-10-10.0.22621-SP0)
     method: POST
     uri: https://management.azure.com/subscriptions/00000000-0000-0000-0000-000000000000/resourceGroups/cli_test_cosmosdb_gremlin_graph_backupinfo000001/providers/Microsoft.DocumentDB/databaseAccounts/cli000004/gremlinDatabases/cli000003/graphs/cli000002/retrieveContinuousBackupInformation?api-version=2023-04-15
->>>>>>> 5307e359
   response:
     body:
       string: '{"status":"Enqueued"}'
     headers:
-      azure-asyncoperation:
-      - https://management.azure.com/subscriptions/00000000-0000-0000-0000-000000000000/providers/Microsoft.DocumentDB/locations/eastus2/operationsStatus/500475d9-0c65-4408-8d76-380ffb102ae1?api-version=2022-11-15
       cache-control:
       - no-store, no-cache
       content-length:
@@ -2128,15 +1390,9 @@
       content-type:
       - application/json
       date:
-<<<<<<< HEAD
-      - Mon, 13 Mar 2023 12:18:17 GMT
-      location:
-      - https://management.azure.com/subscriptions/00000000-0000-0000-0000-000000000000/resourceGroups/cli_test_cosmosdb_gremlin_graph_backupinfo000001/providers/Microsoft.DocumentDB/databaseAccounts/cli000004/gremlinDatabases/cli000003/graphs/cli000002/operationResults/500475d9-0c65-4408-8d76-380ffb102ae1?api-version=2022-11-15
-=======
       - Thu, 08 Jun 2023 16:51:07 GMT
       location:
       - https://management.azure.com/subscriptions/00000000-0000-0000-0000-000000000000/resourceGroups/cli_test_cosmosdb_gremlin_graph_backupinfo000001/providers/Microsoft.DocumentDB/databaseAccounts/cli000004/gremlinDatabases/cli000003/graphs/cli000002/retrieveContinuousBackupInformation/operationResults/b67aa5fa-5b5b-4e20-bd16-a1bfc845fdda?api-version=2023-04-15
->>>>>>> 5307e359
       pragma:
       - no-cache
       server:
@@ -2160,80 +1416,56 @@
       Accept-Encoding:
       - gzip, deflate
       CommandName:
-      - cosmosdb gremlin graph create
-      Connection:
-      - keep-alive
-      ParameterSetName:
-      - -g -a -d -n -p
-      User-Agent:
-<<<<<<< HEAD
-      - AZURECLI/2.46.0 azsdk-python-mgmt-cosmosdb/9.0.0 Python/3.10.10 (Linux-5.15.0-1033-azure-x86_64-with-glibc2.31)
-        VSTS_7b238909-6802-4b65-b90d-184bca47f458_build_220_0
-    method: GET
-    uri: https://management.azure.com/subscriptions/00000000-0000-0000-0000-000000000000/providers/Microsoft.DocumentDB/locations/eastus2/operationsStatus/500475d9-0c65-4408-8d76-380ffb102ae1?api-version=2022-11-15
-=======
+      - cosmosdb gremlin retrieve-latest-backup-time
+      Connection:
+      - keep-alive
+      ParameterSetName:
+      - -g -a -d -n -l
+      User-Agent:
       - AZURECLI/2.49.0 azsdk-python-mgmt-cosmosdb/9.2.0 Python/3.10.11 (Windows-10-10.0.22621-SP0)
     method: GET
     uri: https://management.azure.com/subscriptions/00000000-0000-0000-0000-000000000000/resourceGroups/cli_test_cosmosdb_gremlin_graph_backupinfo000001/providers/Microsoft.DocumentDB/databaseAccounts/cli000004/gremlinDatabases/cli000003/graphs/cli000002/retrieveContinuousBackupInformation/operationResults/b67aa5fa-5b5b-4e20-bd16-a1bfc845fdda?api-version=2023-04-15
->>>>>>> 5307e359
-  response:
-    body:
-      string: '{"status":"Succeeded"}'
-    headers:
-      cache-control:
-      - no-store, no-cache
-      content-length:
-      - '22'
-      content-type:
-      - application/json
-      date:
-<<<<<<< HEAD
-      - Mon, 13 Mar 2023 12:18:48 GMT
-=======
+  response:
+    body:
+      string: '{"status":"Enqueued"}'
+    headers:
+      cache-control:
+      - no-store, no-cache
+      content-length:
+      - '21'
+      content-type:
+      - application/json
+      date:
       - Thu, 08 Jun 2023 16:51:08 GMT
       location:
       - https://management.azure.com/subscriptions/00000000-0000-0000-0000-000000000000/resourceGroups/cli_test_cosmosdb_gremlin_graph_backupinfo000001/providers/Microsoft.DocumentDB/databaseAccounts/cli000004/gremlinDatabases/cli000003/graphs/cli000002/retrieveContinuousBackupInformation/operationResults/b67aa5fa-5b5b-4e20-bd16-a1bfc845fdda?api-version=2023-04-15
->>>>>>> 5307e359
-      pragma:
-      - no-cache
-      server:
-      - Microsoft-HTTPAPI/2.0
-      strict-transport-security:
-      - max-age=31536000; includeSubDomains
-      transfer-encoding:
-      - chunked
-      vary:
-      - Accept-Encoding
-      x-content-type-options:
-      - nosniff
-      x-ms-gatewayversion:
-      - version=2.14.0
-    status:
-      code: 200
-      message: Ok
-- request:
-    body: null
-    headers:
-      Accept:
-      - '*/*'
-      Accept-Encoding:
-      - gzip, deflate
-      CommandName:
-      - cosmosdb gremlin graph create
-      Connection:
-      - keep-alive
-      ParameterSetName:
-      - -g -a -d -n -p
-      User-Agent:
-<<<<<<< HEAD
-      - AZURECLI/2.46.0 azsdk-python-mgmt-cosmosdb/9.0.0 Python/3.10.10 (Linux-5.15.0-1033-azure-x86_64-with-glibc2.31)
-        VSTS_7b238909-6802-4b65-b90d-184bca47f458_build_220_0
-    method: GET
-    uri: https://management.azure.com/subscriptions/00000000-0000-0000-0000-000000000000/resourceGroups/cli_test_cosmosdb_gremlin_graph_backupinfo000001/providers/Microsoft.DocumentDB/databaseAccounts/cli000004/gremlinDatabases/cli000003/graphs/cli000002?api-version=2022-11-15
-  response:
-    body:
-      string: '{"id":"/subscriptions/00000000-0000-0000-0000-000000000000/resourceGroups/cli_test_cosmosdb_gremlin_graph_backupinfo000001/providers/Microsoft.DocumentDB/databaseAccounts/cli000004/gremlinDatabases/cli000003/graphs/cli000002","type":"Microsoft.DocumentDB/databaseAccounts/gremlinDatabases/graphs","name":"cli000002","properties":{"resource":{"id":"cli000002","indexingPolicy":{"indexingMode":"consistent","automatic":true,"includedPaths":[{"path":"/*"}],"excludedPaths":[{"path":"/\"_etag\"/?"}]},"partitionKey":{"paths":["/pk"],"kind":"Hash"},"uniqueKeyPolicy":{"uniqueKeys":[]},"conflictResolutionPolicy":{"mode":"LastWriterWins","conflictResolutionPath":"/_ts","conflictResolutionProcedure":""},"backupPolicy":{"type":1},"geospatialConfig":{"type":"Geography"},"_rid":"au1QAO9vQCs=","_ts":1678709903,"_self":"dbs/au1QAA==/colls/au1QAO9vQCs=/","_etag":"\"0000c300-0000-0200-0000-640f148f0000\"","_docs":"docs/","_sprocs":"sprocs/","_triggers":"triggers/","_udfs":"udfs/","_conflicts":"conflicts/","statistics":[{"id":"0","sizeInKB":0,"documentCount":0,"sampledDistinctPartitionKeyCount":0,"partitionKeys":[]}]}}}'
-=======
+      pragma:
+      - no-cache
+      server:
+      - Microsoft-HTTPAPI/2.0
+      strict-transport-security:
+      - max-age=31536000; includeSubDomains
+      x-content-type-options:
+      - nosniff
+      x-ms-gatewayversion:
+      - version=2.14.0
+    status:
+      code: 202
+      message: Accepted
+- request:
+    body: null
+    headers:
+      Accept:
+      - '*/*'
+      Accept-Encoding:
+      - gzip, deflate
+      CommandName:
+      - cosmosdb gremlin retrieve-latest-backup-time
+      Connection:
+      - keep-alive
+      ParameterSetName:
+      - -g -a -d -n -l
+      User-Agent:
       - AZURECLI/2.49.0 azsdk-python-mgmt-cosmosdb/9.2.0 Python/3.10.11 (Windows-10-10.0.22621-SP0)
     method: GET
     uri: https://management.azure.com/subscriptions/00000000-0000-0000-0000-000000000000/resourceGroups/cli_test_cosmosdb_gremlin_graph_backupinfo000001/providers/Microsoft.DocumentDB/databaseAccounts/cli000004/gremlinDatabases/cli000003/graphs/cli000002/retrieveContinuousBackupInformation/operationResults/b67aa5fa-5b5b-4e20-bd16-a1bfc845fdda?api-version=2023-04-15
@@ -2241,7 +1473,98 @@
     body:
       string: '{"continuousBackupInformation":{"latestRestorableTimestamp":"6/8/2023
         4:51:13 PM"}}'
->>>>>>> 5307e359
+    headers:
+      cache-control:
+      - no-store, no-cache
+      content-length:
+      - '83'
+      content-type:
+      - application/json
+      date:
+      - Thu, 08 Jun 2023 16:51:37 GMT
+      pragma:
+      - no-cache
+      server:
+      - Microsoft-HTTPAPI/2.0
+      strict-transport-security:
+      - max-age=31536000; includeSubDomains
+      transfer-encoding:
+      - chunked
+      vary:
+      - Accept-Encoding
+      x-content-type-options:
+      - nosniff
+      x-ms-gatewayversion:
+      - version=2.14.0
+    status:
+      code: 200
+      message: Ok
+- request:
+    body: null
+    headers:
+      Accept:
+      - application/json
+      Accept-Encoding:
+      - gzip, deflate
+      CommandName:
+      - cosmosdb gremlin retrieve-latest-backup-time
+      Connection:
+      - keep-alive
+      ParameterSetName:
+      - -g -a -d -n -l
+      User-Agent:
+      - AZURECLI/2.49.0 azsdk-python-mgmt-cosmosdb/9.2.0 Python/3.10.11 (Windows-10-10.0.22621-SP0)
+    method: GET
+    uri: https://management.azure.com/subscriptions/00000000-0000-0000-0000-000000000000/resourceGroups/cli_test_cosmosdb_gremlin_graph_backupinfo000001/providers/Microsoft.DocumentDB/databaseAccounts/cli000004/gremlinDatabases/cli000003?api-version=2023-04-15
+  response:
+    body:
+      string: '{"id":"/subscriptions/00000000-0000-0000-0000-000000000000/resourceGroups/cli_test_cosmosdb_gremlin_graph_backupinfo000001/providers/Microsoft.DocumentDB/databaseAccounts/cli000004/gremlinDatabases/cli000003","type":"Microsoft.DocumentDB/databaseAccounts/gremlinDatabases","name":"cli000003","properties":{"resource":{"id":"cli000003","_rid":"IYIFAA==","_self":"dbs/IYIFAA==/","_etag":"\"00005704-0000-0200-0000-648206bf0000\"","_colls":"colls/","_users":"users/","_ts":1686243007}}}'
+    headers:
+      cache-control:
+      - no-store, no-cache
+      content-length:
+      - '483'
+      content-type:
+      - application/json
+      date:
+      - Thu, 08 Jun 2023 16:51:38 GMT
+      pragma:
+      - no-cache
+      server:
+      - Microsoft-HTTPAPI/2.0
+      strict-transport-security:
+      - max-age=31536000; includeSubDomains
+      transfer-encoding:
+      - chunked
+      vary:
+      - Accept-Encoding
+      x-content-type-options:
+      - nosniff
+      x-ms-gatewayversion:
+      - version=2.14.0
+    status:
+      code: 200
+      message: Ok
+- request:
+    body: null
+    headers:
+      Accept:
+      - application/json
+      Accept-Encoding:
+      - gzip, deflate
+      CommandName:
+      - cosmosdb gremlin retrieve-latest-backup-time
+      Connection:
+      - keep-alive
+      ParameterSetName:
+      - -g -a -d -n -l
+      User-Agent:
+      - AZURECLI/2.49.0 azsdk-python-mgmt-cosmosdb/9.2.0 Python/3.10.11 (Windows-10-10.0.22621-SP0)
+    method: GET
+    uri: https://management.azure.com/subscriptions/00000000-0000-0000-0000-000000000000/resourceGroups/cli_test_cosmosdb_gremlin_graph_backupinfo000001/providers/Microsoft.DocumentDB/databaseAccounts/cli000004/gremlinDatabases/cli000003/graphs/cli000002?api-version=2023-04-15
+  response:
+    body:
+      string: '{"id":"/subscriptions/00000000-0000-0000-0000-000000000000/resourceGroups/cli_test_cosmosdb_gremlin_graph_backupinfo000001/providers/Microsoft.DocumentDB/databaseAccounts/cli000004/gremlinDatabases/cli000003/graphs/cli000002","type":"Microsoft.DocumentDB/databaseAccounts/gremlinDatabases/graphs","name":"cli000002","properties":{"resource":{"id":"cli000002","indexingPolicy":{"indexingMode":"consistent","automatic":true,"includedPaths":[{"path":"/*"}],"excludedPaths":[{"path":"/\"_etag\"/?"}]},"partitionKey":{"paths":["/pk"],"kind":"Hash"},"uniqueKeyPolicy":{"uniqueKeys":[]},"conflictResolutionPolicy":{"mode":"LastWriterWins","conflictResolutionPath":"/_ts","conflictResolutionProcedure":""},"backupPolicy":{"type":1},"geospatialConfig":{"type":"Geography"},"_rid":"IYIFAKw0ucs=","_ts":1686243041,"_self":"dbs/IYIFAA==/colls/IYIFAKw0ucs=/","_etag":"\"00005a04-0000-0200-0000-648206e10000\"","_docs":"docs/","_sprocs":"sprocs/","_triggers":"triggers/","_udfs":"udfs/","_conflicts":"conflicts/","statistics":[{"id":"0","sizeInKB":0,"documentCount":0,"sampledDistinctPartitionKeyCount":0,"partitionKeys":[]}]}}}'
     headers:
       cache-control:
       - no-store, no-cache
@@ -2250,129 +1573,7 @@
       content-type:
       - application/json
       date:
-<<<<<<< HEAD
-      - Mon, 13 Mar 2023 12:18:48 GMT
-=======
-      - Thu, 08 Jun 2023 16:51:37 GMT
->>>>>>> 5307e359
-      pragma:
-      - no-cache
-      server:
-      - Microsoft-HTTPAPI/2.0
-      strict-transport-security:
-      - max-age=31536000; includeSubDomains
-      transfer-encoding:
-      - chunked
-      vary:
-      - Accept-Encoding
-      x-content-type-options:
-      - nosniff
-      x-ms-gatewayversion:
-      - version=2.14.0
-    status:
-      code: 200
-      message: Ok
-- request:
-    body: null
-    headers:
-      Accept:
-      - application/json
-      Accept-Encoding:
-      - gzip, deflate
-      CommandName:
-      - cosmosdb gremlin retrieve-latest-backup-time
-      Connection:
-      - keep-alive
-      ParameterSetName:
-      - -g -a -d -n -l
-      User-Agent:
-<<<<<<< HEAD
-      - AZURECLI/2.46.0 azsdk-python-mgmt-cosmosdb/9.0.0 Python/3.10.10 (Linux-5.15.0-1033-azure-x86_64-with-glibc2.31)
-        VSTS_7b238909-6802-4b65-b90d-184bca47f458_build_220_0
-=======
-      - AZURECLI/2.49.0 azsdk-python-mgmt-cosmosdb/9.2.0 Python/3.10.11 (Windows-10-10.0.22621-SP0)
->>>>>>> 5307e359
-    method: GET
-    uri: https://management.azure.com/subscriptions/00000000-0000-0000-0000-000000000000/resourceGroups/cli_test_cosmosdb_gremlin_graph_backupinfo000001/providers/Microsoft.DocumentDB/databaseAccounts/cli000004/gremlinDatabases/cli000003?api-version=2022-11-15
-  response:
-    body:
-<<<<<<< HEAD
-      string: '{"id":"/subscriptions/00000000-0000-0000-0000-000000000000/resourceGroups/cli_test_cosmosdb_gremlin_graph_backupinfo000001/providers/Microsoft.DocumentDB/databaseAccounts/cli000004/gremlinDatabases/cli000003","type":"Microsoft.DocumentDB/databaseAccounts/gremlinDatabases","name":"cli000003","properties":{"resource":{"id":"cli000003","_rid":"au1QAA==","_self":"dbs/au1QAA==/","_etag":"\"0000c000-0000-0200-0000-640f146f0000\"","_colls":"colls/","_users":"users/","_ts":1678709871}}}'
-=======
-      string: '{"id":"/subscriptions/00000000-0000-0000-0000-000000000000/resourceGroups/cli_test_cosmosdb_gremlin_graph_backupinfo000001/providers/Microsoft.DocumentDB/databaseAccounts/cli000004/gremlinDatabases/cli000003","type":"Microsoft.DocumentDB/databaseAccounts/gremlinDatabases","name":"cli000003","properties":{"resource":{"id":"cli000003","_rid":"IYIFAA==","_self":"dbs/IYIFAA==/","_etag":"\"00005704-0000-0200-0000-648206bf0000\"","_colls":"colls/","_users":"users/","_ts":1686243007}}}'
->>>>>>> 5307e359
-    headers:
-      cache-control:
-      - no-store, no-cache
-      content-length:
-      - '483'
-      content-type:
-      - application/json
-      date:
-<<<<<<< HEAD
-      - Mon, 13 Mar 2023 12:18:47 GMT
-=======
       - Thu, 08 Jun 2023 16:51:38 GMT
->>>>>>> 5307e359
-      pragma:
-      - no-cache
-      server:
-      - Microsoft-HTTPAPI/2.0
-      strict-transport-security:
-      - max-age=31536000; includeSubDomains
-      transfer-encoding:
-      - chunked
-      vary:
-      - Accept-Encoding
-      x-content-type-options:
-      - nosniff
-      x-ms-gatewayversion:
-      - version=2.14.0
-    status:
-      code: 200
-      message: Ok
-- request:
-    body: null
-    headers:
-      Accept:
-      - application/json
-      Accept-Encoding:
-      - gzip, deflate
-      CommandName:
-      - cosmosdb gremlin retrieve-latest-backup-time
-      Connection:
-      - keep-alive
-      ParameterSetName:
-      - -g -a -d -n -l
-      User-Agent:
-<<<<<<< HEAD
-      - AZURECLI/2.46.0 azsdk-python-mgmt-cosmosdb/9.0.0 Python/3.10.10 (Linux-5.15.0-1033-azure-x86_64-with-glibc2.31)
-        VSTS_7b238909-6802-4b65-b90d-184bca47f458_build_220_0
-=======
-      - AZURECLI/2.49.0 azsdk-python-mgmt-cosmosdb/9.2.0 Python/3.10.11 (Windows-10-10.0.22621-SP0)
->>>>>>> 5307e359
-    method: GET
-    uri: https://management.azure.com/subscriptions/00000000-0000-0000-0000-000000000000/resourceGroups/cli_test_cosmosdb_gremlin_graph_backupinfo000001/providers/Microsoft.DocumentDB/databaseAccounts/cli000004/gremlinDatabases/cli000003/graphs/cli000002?api-version=2022-11-15
-  response:
-    body:
-<<<<<<< HEAD
-      string: '{"id":"/subscriptions/00000000-0000-0000-0000-000000000000/resourceGroups/cli_test_cosmosdb_gremlin_graph_backupinfo000001/providers/Microsoft.DocumentDB/databaseAccounts/cli000004/gremlinDatabases/cli000003/graphs/cli000002","type":"Microsoft.DocumentDB/databaseAccounts/gremlinDatabases/graphs","name":"cli000002","properties":{"resource":{"id":"cli000002","indexingPolicy":{"indexingMode":"consistent","automatic":true,"includedPaths":[{"path":"/*"}],"excludedPaths":[{"path":"/\"_etag\"/?"}]},"partitionKey":{"paths":["/pk"],"kind":"Hash"},"uniqueKeyPolicy":{"uniqueKeys":[]},"conflictResolutionPolicy":{"mode":"LastWriterWins","conflictResolutionPath":"/_ts","conflictResolutionProcedure":""},"backupPolicy":{"type":1},"geospatialConfig":{"type":"Geography"},"_rid":"au1QAO9vQCs=","_ts":1678709903,"_self":"dbs/au1QAA==/colls/au1QAO9vQCs=/","_etag":"\"0000c300-0000-0200-0000-640f148f0000\"","_docs":"docs/","_sprocs":"sprocs/","_triggers":"triggers/","_udfs":"udfs/","_conflicts":"conflicts/","statistics":[{"id":"0","sizeInKB":0,"documentCount":0,"sampledDistinctPartitionKeyCount":0,"partitionKeys":[]}]}}}'
-=======
-      string: '{"id":"/subscriptions/00000000-0000-0000-0000-000000000000/resourceGroups/cli_test_cosmosdb_gremlin_graph_backupinfo000001/providers/Microsoft.DocumentDB/databaseAccounts/cli000004/gremlinDatabases/cli000003/graphs/cli000002","type":"Microsoft.DocumentDB/databaseAccounts/gremlinDatabases/graphs","name":"cli000002","properties":{"resource":{"id":"cli000002","indexingPolicy":{"indexingMode":"consistent","automatic":true,"includedPaths":[{"path":"/*"}],"excludedPaths":[{"path":"/\"_etag\"/?"}]},"partitionKey":{"paths":["/pk"],"kind":"Hash"},"uniqueKeyPolicy":{"uniqueKeys":[]},"conflictResolutionPolicy":{"mode":"LastWriterWins","conflictResolutionPath":"/_ts","conflictResolutionProcedure":""},"backupPolicy":{"type":1},"geospatialConfig":{"type":"Geography"},"_rid":"IYIFAKw0ucs=","_ts":1686243041,"_self":"dbs/IYIFAA==/colls/IYIFAKw0ucs=/","_etag":"\"00005a04-0000-0200-0000-648206e10000\"","_docs":"docs/","_sprocs":"sprocs/","_triggers":"triggers/","_udfs":"udfs/","_conflicts":"conflicts/","statistics":[{"id":"0","sizeInKB":0,"documentCount":0,"sampledDistinctPartitionKeyCount":0,"partitionKeys":[]}]}}}'
->>>>>>> 5307e359
-    headers:
-      cache-control:
-      - no-store, no-cache
-      content-length:
-      - '1114'
-      content-type:
-      - application/json
-      date:
-<<<<<<< HEAD
-      - Mon, 13 Mar 2023 12:18:48 GMT
-=======
-      - Thu, 08 Jun 2023 16:51:38 GMT
->>>>>>> 5307e359
       pragma:
       - no-cache
       server:
@@ -2408,14 +1609,9 @@
       ParameterSetName:
       - -g -a -d -n -l
       User-Agent:
-<<<<<<< HEAD
-      - AZURECLI/2.46.0 azsdk-python-mgmt-cosmosdb/9.0.0 Python/3.10.10 (Linux-5.15.0-1033-azure-x86_64-with-glibc2.31)
-        VSTS_7b238909-6802-4b65-b90d-184bca47f458_build_220_0
-=======
-      - AZURECLI/2.49.0 azsdk-python-mgmt-cosmosdb/9.2.0 Python/3.10.11 (Windows-10-10.0.22621-SP0)
->>>>>>> 5307e359
+      - AZURECLI/2.49.0 azsdk-python-mgmt-cosmosdb/9.2.0 Python/3.10.11 (Windows-10-10.0.22621-SP0)
     method: POST
-    uri: https://management.azure.com/subscriptions/00000000-0000-0000-0000-000000000000/resourceGroups/cli_test_cosmosdb_gremlin_graph_backupinfo000001/providers/Microsoft.DocumentDB/databaseAccounts/cli000004/gremlinDatabases/cli000003/graphs/cli000002/retrieveContinuousBackupInformation?api-version=2022-11-15
+    uri: https://management.azure.com/subscriptions/00000000-0000-0000-0000-000000000000/resourceGroups/cli_test_cosmosdb_gremlin_graph_backupinfo000001/providers/Microsoft.DocumentDB/databaseAccounts/cli000004/gremlinDatabases/cli000003/graphs/cli000002/retrieveContinuousBackupInformation?api-version=2023-04-15
   response:
     body:
       string: '{"status":"Enqueued"}'
@@ -2427,15 +1623,9 @@
       content-type:
       - application/json
       date:
-<<<<<<< HEAD
-      - Mon, 13 Mar 2023 12:18:48 GMT
-      location:
-      - https://management.azure.com/subscriptions/00000000-0000-0000-0000-000000000000/resourceGroups/cli_test_cosmosdb_gremlin_graph_backupinfo000001/providers/Microsoft.DocumentDB/databaseAccounts/cli000004/gremlinDatabases/cli000003/graphs/cli000002/retrieveContinuousBackupInformation/operationResults/6ae387ba-4c9d-418e-824e-aa88e379dc7e?api-version=2022-11-15
-=======
       - Thu, 08 Jun 2023 16:51:39 GMT
       location:
       - https://management.azure.com/subscriptions/00000000-0000-0000-0000-000000000000/resourceGroups/cli_test_cosmosdb_gremlin_graph_backupinfo000001/providers/Microsoft.DocumentDB/databaseAccounts/cli000004/gremlinDatabases/cli000003/graphs/cli000002/retrieveContinuousBackupInformation/operationResults/59695034-4e8b-431a-948e-fe200238882e?api-version=2023-04-15
->>>>>>> 5307e359
       pragma:
       - no-cache
       server:
@@ -2465,57 +1655,41 @@
       ParameterSetName:
       - -g -a -d -n -l
       User-Agent:
-<<<<<<< HEAD
-      - AZURECLI/2.46.0 azsdk-python-mgmt-cosmosdb/9.0.0 Python/3.10.10 (Linux-5.15.0-1033-azure-x86_64-with-glibc2.31)
-        VSTS_7b238909-6802-4b65-b90d-184bca47f458_build_220_0
-    method: GET
-    uri: https://management.azure.com/subscriptions/00000000-0000-0000-0000-000000000000/resourceGroups/cli_test_cosmosdb_gremlin_graph_backupinfo000001/providers/Microsoft.DocumentDB/databaseAccounts/cli000004/gremlinDatabases/cli000003/graphs/cli000002/retrieveContinuousBackupInformation/operationResults/6ae387ba-4c9d-418e-824e-aa88e379dc7e?api-version=2022-11-15
-=======
       - AZURECLI/2.49.0 azsdk-python-mgmt-cosmosdb/9.2.0 Python/3.10.11 (Windows-10-10.0.22621-SP0)
     method: GET
     uri: https://management.azure.com/subscriptions/00000000-0000-0000-0000-000000000000/resourceGroups/cli_test_cosmosdb_gremlin_graph_backupinfo000001/providers/Microsoft.DocumentDB/databaseAccounts/cli000004/gremlinDatabases/cli000003/graphs/cli000002/retrieveContinuousBackupInformation/operationResults/59695034-4e8b-431a-948e-fe200238882e?api-version=2023-04-15
->>>>>>> 5307e359
-  response:
-    body:
-      string: '{"continuousBackupInformation":{"latestRestorableTimestamp":"3/13/2023
-        12:18:55 PM"}}'
-    headers:
-      cache-control:
-      - no-store, no-cache
-      content-length:
-      - '85'
-      content-type:
-      - application/json
-      date:
-<<<<<<< HEAD
-      - Mon, 13 Mar 2023 12:19:19 GMT
-=======
+  response:
+    body:
+      string: '{"status":"Enqueued"}'
+    headers:
+      cache-control:
+      - no-store, no-cache
+      content-length:
+      - '21'
+      content-type:
+      - application/json
+      date:
       - Thu, 08 Jun 2023 16:51:39 GMT
       location:
       - https://management.azure.com/subscriptions/00000000-0000-0000-0000-000000000000/resourceGroups/cli_test_cosmosdb_gremlin_graph_backupinfo000001/providers/Microsoft.DocumentDB/databaseAccounts/cli000004/gremlinDatabases/cli000003/graphs/cli000002/retrieveContinuousBackupInformation/operationResults/59695034-4e8b-431a-948e-fe200238882e?api-version=2023-04-15
->>>>>>> 5307e359
-      pragma:
-      - no-cache
-      server:
-      - Microsoft-HTTPAPI/2.0
-      strict-transport-security:
-      - max-age=31536000; includeSubDomains
-      transfer-encoding:
-      - chunked
-      vary:
-      - Accept-Encoding
-      x-content-type-options:
-      - nosniff
-      x-ms-gatewayversion:
-      - version=2.14.0
-    status:
-      code: 200
-      message: Ok
-- request:
-    body: null
-    headers:
-      Accept:
-      - application/json
+      pragma:
+      - no-cache
+      server:
+      - Microsoft-HTTPAPI/2.0
+      strict-transport-security:
+      - max-age=31536000; includeSubDomains
+      x-content-type-options:
+      - nosniff
+      x-ms-gatewayversion:
+      - version=2.14.0
+    status:
+      code: 202
+      message: Accepted
+- request:
+    body: null
+    headers:
+      Accept:
+      - '*/*'
       Accept-Encoding:
       - gzip, deflate
       CommandName:
@@ -2525,15 +1699,6 @@
       ParameterSetName:
       - -g -a -d -n -l
       User-Agent:
-<<<<<<< HEAD
-      - AZURECLI/2.46.0 azsdk-python-mgmt-cosmosdb/9.0.0 Python/3.10.10 (Linux-5.15.0-1033-azure-x86_64-with-glibc2.31)
-        VSTS_7b238909-6802-4b65-b90d-184bca47f458_build_220_0
-    method: GET
-    uri: https://management.azure.com/subscriptions/00000000-0000-0000-0000-000000000000/resourceGroups/cli_test_cosmosdb_gremlin_graph_backupinfo000001/providers/Microsoft.DocumentDB/databaseAccounts/cli000004/gremlinDatabases/cli000003?api-version=2022-11-15
-  response:
-    body:
-      string: '{"id":"/subscriptions/00000000-0000-0000-0000-000000000000/resourceGroups/cli_test_cosmosdb_gremlin_graph_backupinfo000001/providers/Microsoft.DocumentDB/databaseAccounts/cli000004/gremlinDatabases/cli000003","type":"Microsoft.DocumentDB/databaseAccounts/gremlinDatabases","name":"cli000003","properties":{"resource":{"id":"cli000003","_rid":"au1QAA==","_self":"dbs/au1QAA==/","_etag":"\"0000c000-0000-0200-0000-640f146f0000\"","_colls":"colls/","_users":"users/","_ts":1678709871}}}'
-=======
       - AZURECLI/2.49.0 azsdk-python-mgmt-cosmosdb/9.2.0 Python/3.10.11 (Windows-10-10.0.22621-SP0)
     method: GET
     uri: https://management.azure.com/subscriptions/00000000-0000-0000-0000-000000000000/resourceGroups/cli_test_cosmosdb_gremlin_graph_backupinfo000001/providers/Microsoft.DocumentDB/databaseAccounts/cli000004/gremlinDatabases/cli000003/graphs/cli000002/retrieveContinuousBackupInformation/operationResults/59695034-4e8b-431a-948e-fe200238882e?api-version=2023-04-15
@@ -2541,7 +1706,52 @@
     body:
       string: '{"continuousBackupInformation":{"latestRestorableTimestamp":"6/8/2023
         4:51:45 PM"}}'
->>>>>>> 5307e359
+    headers:
+      cache-control:
+      - no-store, no-cache
+      content-length:
+      - '83'
+      content-type:
+      - application/json
+      date:
+      - Thu, 08 Jun 2023 16:52:10 GMT
+      pragma:
+      - no-cache
+      server:
+      - Microsoft-HTTPAPI/2.0
+      strict-transport-security:
+      - max-age=31536000; includeSubDomains
+      transfer-encoding:
+      - chunked
+      vary:
+      - Accept-Encoding
+      x-content-type-options:
+      - nosniff
+      x-ms-gatewayversion:
+      - version=2.14.0
+    status:
+      code: 200
+      message: Ok
+- request:
+    body: null
+    headers:
+      Accept:
+      - application/json
+      Accept-Encoding:
+      - gzip, deflate
+      CommandName:
+      - cosmosdb gremlin retrieve-latest-backup-time
+      Connection:
+      - keep-alive
+      ParameterSetName:
+      - -g -a -d -n -l
+      User-Agent:
+      - AZURECLI/2.49.0 azsdk-python-mgmt-cosmosdb/9.2.0 Python/3.10.11 (Windows-10-10.0.22621-SP0)
+    method: GET
+    uri: https://management.azure.com/subscriptions/00000000-0000-0000-0000-000000000000/resourceGroups/cli_test_cosmosdb_gremlin_graph_backupinfo000001/providers/Microsoft.DocumentDB/databaseAccounts/cli000004/gremlinDatabases/cli000003?api-version=2023-04-15
+  response:
+    body:
+      string: '{"id":"/subscriptions/00000000-0000-0000-0000-000000000000/resourceGroups/cli_test_cosmosdb_gremlin_graph_backupinfo000001/providers/Microsoft.DocumentDB/databaseAccounts/cli000004/gremlinDatabases/cli000003","type":"Microsoft.DocumentDB/databaseAccounts/gremlinDatabases","name":"cli000003","properties":{"resource":{"id":"cli000003","_rid":"IYIFAA==","_self":"dbs/IYIFAA==/","_etag":"\"00005704-0000-0200-0000-648206bf0000\"","_colls":"colls/","_users":"users/","_ts":1686243007}}}'
     headers:
       cache-control:
       - no-store, no-cache
@@ -2550,11 +1760,7 @@
       content-type:
       - application/json
       date:
-<<<<<<< HEAD
-      - Mon, 13 Mar 2023 12:19:19 GMT
-=======
-      - Thu, 08 Jun 2023 16:52:10 GMT
->>>>>>> 5307e359
+      - Thu, 08 Jun 2023 16:52:11 GMT
       pragma:
       - no-cache
       server:
@@ -2586,21 +1792,12 @@
       ParameterSetName:
       - -g -a -d -n -l
       User-Agent:
-<<<<<<< HEAD
-      - AZURECLI/2.46.0 azsdk-python-mgmt-cosmosdb/9.0.0 Python/3.10.10 (Linux-5.15.0-1033-azure-x86_64-with-glibc2.31)
-        VSTS_7b238909-6802-4b65-b90d-184bca47f458_build_220_0
-=======
-      - AZURECLI/2.49.0 azsdk-python-mgmt-cosmosdb/9.2.0 Python/3.10.11 (Windows-10-10.0.22621-SP0)
->>>>>>> 5307e359
-    method: GET
-    uri: https://management.azure.com/subscriptions/00000000-0000-0000-0000-000000000000/resourceGroups/cli_test_cosmosdb_gremlin_graph_backupinfo000001/providers/Microsoft.DocumentDB/databaseAccounts/cli000004/gremlinDatabases/cli000003/graphs/cli000002?api-version=2022-11-15
-  response:
-    body:
-<<<<<<< HEAD
-      string: '{"id":"/subscriptions/00000000-0000-0000-0000-000000000000/resourceGroups/cli_test_cosmosdb_gremlin_graph_backupinfo000001/providers/Microsoft.DocumentDB/databaseAccounts/cli000004/gremlinDatabases/cli000003/graphs/cli000002","type":"Microsoft.DocumentDB/databaseAccounts/gremlinDatabases/graphs","name":"cli000002","properties":{"resource":{"id":"cli000002","indexingPolicy":{"indexingMode":"consistent","automatic":true,"includedPaths":[{"path":"/*"}],"excludedPaths":[{"path":"/\"_etag\"/?"}]},"partitionKey":{"paths":["/pk"],"kind":"Hash"},"uniqueKeyPolicy":{"uniqueKeys":[]},"conflictResolutionPolicy":{"mode":"LastWriterWins","conflictResolutionPath":"/_ts","conflictResolutionProcedure":""},"backupPolicy":{"type":1},"geospatialConfig":{"type":"Geography"},"_rid":"au1QAO9vQCs=","_ts":1678709903,"_self":"dbs/au1QAA==/colls/au1QAO9vQCs=/","_etag":"\"0000c300-0000-0200-0000-640f148f0000\"","_docs":"docs/","_sprocs":"sprocs/","_triggers":"triggers/","_udfs":"udfs/","_conflicts":"conflicts/","statistics":[{"id":"0","sizeInKB":0,"documentCount":0,"sampledDistinctPartitionKeyCount":0,"partitionKeys":[]}]}}}'
-=======
-      string: '{"id":"/subscriptions/00000000-0000-0000-0000-000000000000/resourceGroups/cli_test_cosmosdb_gremlin_graph_backupinfo000001/providers/Microsoft.DocumentDB/databaseAccounts/cli000004/gremlinDatabases/cli000003","type":"Microsoft.DocumentDB/databaseAccounts/gremlinDatabases","name":"cli000003","properties":{"resource":{"id":"cli000003","_rid":"IYIFAA==","_self":"dbs/IYIFAA==/","_etag":"\"00005704-0000-0200-0000-648206bf0000\"","_colls":"colls/","_users":"users/","_ts":1686243007}}}'
->>>>>>> 5307e359
+      - AZURECLI/2.49.0 azsdk-python-mgmt-cosmosdb/9.2.0 Python/3.10.11 (Windows-10-10.0.22621-SP0)
+    method: GET
+    uri: https://management.azure.com/subscriptions/00000000-0000-0000-0000-000000000000/resourceGroups/cli_test_cosmosdb_gremlin_graph_backupinfo000001/providers/Microsoft.DocumentDB/databaseAccounts/cli000004/gremlinDatabases/cli000003/graphs/cli000002?api-version=2023-04-15
+  response:
+    body:
+      string: '{"id":"/subscriptions/00000000-0000-0000-0000-000000000000/resourceGroups/cli_test_cosmosdb_gremlin_graph_backupinfo000001/providers/Microsoft.DocumentDB/databaseAccounts/cli000004/gremlinDatabases/cli000003/graphs/cli000002","type":"Microsoft.DocumentDB/databaseAccounts/gremlinDatabases/graphs","name":"cli000002","properties":{"resource":{"id":"cli000002","indexingPolicy":{"indexingMode":"consistent","automatic":true,"includedPaths":[{"path":"/*"}],"excludedPaths":[{"path":"/\"_etag\"/?"}]},"partitionKey":{"paths":["/pk"],"kind":"Hash"},"uniqueKeyPolicy":{"uniqueKeys":[]},"conflictResolutionPolicy":{"mode":"LastWriterWins","conflictResolutionPath":"/_ts","conflictResolutionProcedure":""},"backupPolicy":{"type":1},"geospatialConfig":{"type":"Geography"},"_rid":"IYIFAKw0ucs=","_ts":1686243041,"_self":"dbs/IYIFAA==/colls/IYIFAKw0ucs=/","_etag":"\"00005a04-0000-0200-0000-648206e10000\"","_docs":"docs/","_sprocs":"sprocs/","_triggers":"triggers/","_udfs":"udfs/","_conflicts":"conflicts/","statistics":[{"id":"0","sizeInKB":0,"documentCount":0,"sampledDistinctPartitionKeyCount":0,"partitionKeys":[]}]}}}'
     headers:
       cache-control:
       - no-store, no-cache
@@ -2609,11 +1806,7 @@
       content-type:
       - application/json
       date:
-<<<<<<< HEAD
-      - Mon, 13 Mar 2023 12:19:19 GMT
-=======
       - Thu, 08 Jun 2023 16:52:11 GMT
->>>>>>> 5307e359
       pragma:
       - no-cache
       server:
@@ -2649,163 +1842,43 @@
       ParameterSetName:
       - -g -a -d -n -l
       User-Agent:
-<<<<<<< HEAD
-      - AZURECLI/2.46.0 azsdk-python-mgmt-cosmosdb/9.0.0 Python/3.10.10 (Linux-5.15.0-1033-azure-x86_64-with-glibc2.31)
-        VSTS_7b238909-6802-4b65-b90d-184bca47f458_build_220_0
-    method: POST
-    uri: https://management.azure.com/subscriptions/00000000-0000-0000-0000-000000000000/resourceGroups/cli_test_cosmosdb_gremlin_graph_backupinfo000001/providers/Microsoft.DocumentDB/databaseAccounts/cli000004/gremlinDatabases/cli000003/graphs/cli000002/retrieveContinuousBackupInformation?api-version=2022-11-15
-  response:
-    body:
-      string: '{"status":"Enqueued"}'
-    headers:
-      cache-control:
-      - no-store, no-cache
-      content-length:
-      - '21'
-      content-type:
-      - application/json
-      date:
-      - Mon, 13 Mar 2023 12:19:20 GMT
-      location:
-      - https://management.azure.com/subscriptions/00000000-0000-0000-0000-000000000000/resourceGroups/cli_test_cosmosdb_gremlin_graph_backupinfo000001/providers/Microsoft.DocumentDB/databaseAccounts/cli000004/gremlinDatabases/cli000003/graphs/cli000002/retrieveContinuousBackupInformation/operationResults/3ca027a0-67a0-4d11-b425-275afffb9823?api-version=2022-11-15
-      pragma:
-      - no-cache
-      server:
-      - Microsoft-HTTPAPI/2.0
-      strict-transport-security:
-      - max-age=31536000; includeSubDomains
-      x-content-type-options:
-      - nosniff
-      x-ms-gatewayversion:
-      - version=2.14.0
-      x-ms-ratelimit-remaining-subscription-writes:
-      - '1199'
-    status:
-      code: 202
-      message: Accepted
-- request:
-    body: null
-    headers:
-      Accept:
-      - '*/*'
-      Accept-Encoding:
-      - gzip, deflate
-      CommandName:
-      - cosmosdb gremlin retrieve-latest-backup-time
-      Connection:
-      - keep-alive
-      ParameterSetName:
-      - -g -a -d -n -l
-      User-Agent:
-      - AZURECLI/2.46.0 azsdk-python-mgmt-cosmosdb/9.0.0 Python/3.10.10 (Linux-5.15.0-1033-azure-x86_64-with-glibc2.31)
-        VSTS_7b238909-6802-4b65-b90d-184bca47f458_build_220_0
-=======
-      - AZURECLI/2.49.0 azsdk-python-mgmt-cosmosdb/9.2.0 Python/3.10.11 (Windows-10-10.0.22621-SP0)
->>>>>>> 5307e359
-    method: GET
-    uri: https://management.azure.com/subscriptions/00000000-0000-0000-0000-000000000000/resourceGroups/cli_test_cosmosdb_gremlin_graph_backupinfo000001/providers/Microsoft.DocumentDB/databaseAccounts/cli000004/gremlinDatabases/cli000003/graphs/cli000002/retrieveContinuousBackupInformation/operationResults/3ca027a0-67a0-4d11-b425-275afffb9823?api-version=2022-11-15
-  response:
-    body:
-<<<<<<< HEAD
-      string: '{"continuousBackupInformation":{"latestRestorableTimestamp":"3/13/2023
-        12:19:25 PM"}}'
-=======
-      string: '{"id":"/subscriptions/00000000-0000-0000-0000-000000000000/resourceGroups/cli_test_cosmosdb_gremlin_graph_backupinfo000001/providers/Microsoft.DocumentDB/databaseAccounts/cli000004/gremlinDatabases/cli000003/graphs/cli000002","type":"Microsoft.DocumentDB/databaseAccounts/gremlinDatabases/graphs","name":"cli000002","properties":{"resource":{"id":"cli000002","indexingPolicy":{"indexingMode":"consistent","automatic":true,"includedPaths":[{"path":"/*"}],"excludedPaths":[{"path":"/\"_etag\"/?"}]},"partitionKey":{"paths":["/pk"],"kind":"Hash"},"uniqueKeyPolicy":{"uniqueKeys":[]},"conflictResolutionPolicy":{"mode":"LastWriterWins","conflictResolutionPath":"/_ts","conflictResolutionProcedure":""},"backupPolicy":{"type":1},"geospatialConfig":{"type":"Geography"},"_rid":"IYIFAKw0ucs=","_ts":1686243041,"_self":"dbs/IYIFAA==/colls/IYIFAKw0ucs=/","_etag":"\"00005a04-0000-0200-0000-648206e10000\"","_docs":"docs/","_sprocs":"sprocs/","_triggers":"triggers/","_udfs":"udfs/","_conflicts":"conflicts/","statistics":[{"id":"0","sizeInKB":0,"documentCount":0,"sampledDistinctPartitionKeyCount":0,"partitionKeys":[]}]}}}'
->>>>>>> 5307e359
-    headers:
-      cache-control:
-      - no-store, no-cache
-      content-length:
-      - '85'
-      content-type:
-      - application/json
-      date:
-<<<<<<< HEAD
-      - Mon, 13 Mar 2023 12:19:49 GMT
-=======
-      - Thu, 08 Jun 2023 16:52:11 GMT
->>>>>>> 5307e359
-      pragma:
-      - no-cache
-      server:
-      - Microsoft-HTTPAPI/2.0
-      strict-transport-security:
-      - max-age=31536000; includeSubDomains
-      transfer-encoding:
-      - chunked
-      vary:
-      - Accept-Encoding
-      x-content-type-options:
-      - nosniff
-      x-ms-gatewayversion:
-      - version=2.14.0
-    status:
-      code: 200
-      message: Ok
-- request:
-    body: null
-    headers:
-      Accept:
-      - application/json
-      Accept-Encoding:
-      - gzip, deflate
-      CommandName:
-      - cosmosdb gremlin retrieve-latest-backup-time
-      Connection:
-      - keep-alive
-      ParameterSetName:
-      - -g -a -d -n -l
-      User-Agent:
-<<<<<<< HEAD
-      - AZURECLI/2.46.0 azsdk-python-mgmt-cosmosdb/9.0.0 Python/3.10.10 (Linux-5.15.0-1033-azure-x86_64-with-glibc2.31)
-        VSTS_7b238909-6802-4b65-b90d-184bca47f458_build_220_0
-    method: GET
-    uri: https://management.azure.com/subscriptions/00000000-0000-0000-0000-000000000000/resourceGroups/cli_test_cosmosdb_gremlin_graph_backupinfo000001/providers/Microsoft.DocumentDB/databaseAccounts/cli000004/gremlinDatabases/cli000003?api-version=2022-11-15
-=======
       - AZURECLI/2.49.0 azsdk-python-mgmt-cosmosdb/9.2.0 Python/3.10.11 (Windows-10-10.0.22621-SP0)
     method: POST
     uri: https://management.azure.com/subscriptions/00000000-0000-0000-0000-000000000000/resourceGroups/cli_test_cosmosdb_gremlin_graph_backupinfo000001/providers/Microsoft.DocumentDB/databaseAccounts/cli000004/gremlinDatabases/cli000003/graphs/cli000002/retrieveContinuousBackupInformation?api-version=2023-04-15
->>>>>>> 5307e359
-  response:
-    body:
-      string: '{"id":"/subscriptions/00000000-0000-0000-0000-000000000000/resourceGroups/cli_test_cosmosdb_gremlin_graph_backupinfo000001/providers/Microsoft.DocumentDB/databaseAccounts/cli000004/gremlinDatabases/cli000003","type":"Microsoft.DocumentDB/databaseAccounts/gremlinDatabases","name":"cli000003","properties":{"resource":{"id":"cli000003","_rid":"au1QAA==","_self":"dbs/au1QAA==/","_etag":"\"0000c000-0000-0200-0000-640f146f0000\"","_colls":"colls/","_users":"users/","_ts":1678709871}}}'
-    headers:
-      cache-control:
-      - no-store, no-cache
-      content-length:
-      - '483'
-      content-type:
-      - application/json
-      date:
-<<<<<<< HEAD
-      - Mon, 13 Mar 2023 12:19:50 GMT
-=======
+  response:
+    body:
+      string: '{"status":"Enqueued"}'
+    headers:
+      cache-control:
+      - no-store, no-cache
+      content-length:
+      - '21'
+      content-type:
+      - application/json
+      date:
       - Thu, 08 Jun 2023 16:52:11 GMT
       location:
       - https://management.azure.com/subscriptions/00000000-0000-0000-0000-000000000000/resourceGroups/cli_test_cosmosdb_gremlin_graph_backupinfo000001/providers/Microsoft.DocumentDB/databaseAccounts/cli000004/gremlinDatabases/cli000003/graphs/cli000002/retrieveContinuousBackupInformation/operationResults/930fcfe0-a541-4f7a-88bd-3fb3d17c4afd?api-version=2023-04-15
->>>>>>> 5307e359
-      pragma:
-      - no-cache
-      server:
-      - Microsoft-HTTPAPI/2.0
-      strict-transport-security:
-      - max-age=31536000; includeSubDomains
-      transfer-encoding:
-      - chunked
-      vary:
-      - Accept-Encoding
-      x-content-type-options:
-      - nosniff
-      x-ms-gatewayversion:
-      - version=2.14.0
-    status:
-      code: 200
-      message: Ok
-- request:
-    body: null
-    headers:
-      Accept:
-      - application/json
+      pragma:
+      - no-cache
+      server:
+      - Microsoft-HTTPAPI/2.0
+      strict-transport-security:
+      - max-age=31536000; includeSubDomains
+      x-content-type-options:
+      - nosniff
+      x-ms-gatewayversion:
+      - version=2.14.0
+      x-ms-ratelimit-remaining-subscription-writes:
+      - '1199'
+    status:
+      code: 202
+      message: Accepted
+- request:
+    body: null
+    headers:
+      Accept:
+      - '*/*'
       Accept-Encoding:
       - gzip, deflate
       CommandName:
@@ -2815,67 +1888,9 @@
       ParameterSetName:
       - -g -a -d -n -l
       User-Agent:
-<<<<<<< HEAD
-      - AZURECLI/2.46.0 azsdk-python-mgmt-cosmosdb/9.0.0 Python/3.10.10 (Linux-5.15.0-1033-azure-x86_64-with-glibc2.31)
-        VSTS_7b238909-6802-4b65-b90d-184bca47f458_build_220_0
-    method: GET
-    uri: https://management.azure.com/subscriptions/00000000-0000-0000-0000-000000000000/resourceGroups/cli_test_cosmosdb_gremlin_graph_backupinfo000001/providers/Microsoft.DocumentDB/databaseAccounts/cli000004/gremlinDatabases/cli000003/graphs/cli000002?api-version=2022-11-15
-  response:
-    body:
-      string: '{"id":"/subscriptions/00000000-0000-0000-0000-000000000000/resourceGroups/cli_test_cosmosdb_gremlin_graph_backupinfo000001/providers/Microsoft.DocumentDB/databaseAccounts/cli000004/gremlinDatabases/cli000003/graphs/cli000002","type":"Microsoft.DocumentDB/databaseAccounts/gremlinDatabases/graphs","name":"cli000002","properties":{"resource":{"id":"cli000002","indexingPolicy":{"indexingMode":"consistent","automatic":true,"includedPaths":[{"path":"/*"}],"excludedPaths":[{"path":"/\"_etag\"/?"}]},"partitionKey":{"paths":["/pk"],"kind":"Hash"},"uniqueKeyPolicy":{"uniqueKeys":[]},"conflictResolutionPolicy":{"mode":"LastWriterWins","conflictResolutionPath":"/_ts","conflictResolutionProcedure":""},"backupPolicy":{"type":1},"geospatialConfig":{"type":"Geography"},"_rid":"au1QAO9vQCs=","_ts":1678709903,"_self":"dbs/au1QAA==/colls/au1QAO9vQCs=/","_etag":"\"0000c300-0000-0200-0000-640f148f0000\"","_docs":"docs/","_sprocs":"sprocs/","_triggers":"triggers/","_udfs":"udfs/","_conflicts":"conflicts/","statistics":[{"id":"0","sizeInKB":0,"documentCount":0,"sampledDistinctPartitionKeyCount":0,"partitionKeys":[]}]}}}'
-    headers:
-      cache-control:
-      - no-store, no-cache
-      content-length:
-      - '1114'
-      content-type:
-      - application/json
-      date:
-      - Mon, 13 Mar 2023 12:19:50 GMT
-      pragma:
-      - no-cache
-      server:
-      - Microsoft-HTTPAPI/2.0
-      strict-transport-security:
-      - max-age=31536000; includeSubDomains
-      transfer-encoding:
-      - chunked
-      vary:
-      - Accept-Encoding
-      x-content-type-options:
-      - nosniff
-      x-ms-gatewayversion:
-      - version=2.14.0
-    status:
-      code: 200
-      message: Ok
-- request:
-    body: '{"location": "eastus2"}'
-    headers:
-      Accept:
-      - application/json
-      Accept-Encoding:
-      - gzip, deflate
-      CommandName:
-      - cosmosdb gremlin retrieve-latest-backup-time
-      Connection:
-      - keep-alive
-      Content-Length:
-      - '23'
-      Content-Type:
-      - application/json
-      ParameterSetName:
-      - -g -a -d -n -l
-      User-Agent:
-      - AZURECLI/2.46.0 azsdk-python-mgmt-cosmosdb/9.0.0 Python/3.10.10 (Linux-5.15.0-1033-azure-x86_64-with-glibc2.31)
-        VSTS_7b238909-6802-4b65-b90d-184bca47f458_build_220_0
-    method: POST
-    uri: https://management.azure.com/subscriptions/00000000-0000-0000-0000-000000000000/resourceGroups/cli_test_cosmosdb_gremlin_graph_backupinfo000001/providers/Microsoft.DocumentDB/databaseAccounts/cli000004/gremlinDatabases/cli000003/graphs/cli000002/retrieveContinuousBackupInformation?api-version=2022-11-15
-=======
       - AZURECLI/2.49.0 azsdk-python-mgmt-cosmosdb/9.2.0 Python/3.10.11 (Windows-10-10.0.22621-SP0)
     method: GET
     uri: https://management.azure.com/subscriptions/00000000-0000-0000-0000-000000000000/resourceGroups/cli_test_cosmosdb_gremlin_graph_backupinfo000001/providers/Microsoft.DocumentDB/databaseAccounts/cli000004/gremlinDatabases/cli000003/graphs/cli000002/retrieveContinuousBackupInformation/operationResults/930fcfe0-a541-4f7a-88bd-3fb3d17c4afd?api-version=2023-04-15
->>>>>>> 5307e359
   response:
     body:
       string: '{"status":"Enqueued"}'
@@ -2887,27 +1902,19 @@
       content-type:
       - application/json
       date:
-<<<<<<< HEAD
-      - Mon, 13 Mar 2023 12:19:50 GMT
-      location:
-      - https://management.azure.com/subscriptions/00000000-0000-0000-0000-000000000000/resourceGroups/cli_test_cosmosdb_gremlin_graph_backupinfo000001/providers/Microsoft.DocumentDB/databaseAccounts/cli000004/gremlinDatabases/cli000003/graphs/cli000002/retrieveContinuousBackupInformation/operationResults/df0cdf58-4266-4818-9de8-439702e90dab?api-version=2022-11-15
-=======
       - Thu, 08 Jun 2023 16:52:12 GMT
       location:
       - https://management.azure.com/subscriptions/00000000-0000-0000-0000-000000000000/resourceGroups/cli_test_cosmosdb_gremlin_graph_backupinfo000001/providers/Microsoft.DocumentDB/databaseAccounts/cli000004/gremlinDatabases/cli000003/graphs/cli000002/retrieveContinuousBackupInformation/operationResults/930fcfe0-a541-4f7a-88bd-3fb3d17c4afd?api-version=2023-04-15
->>>>>>> 5307e359
-      pragma:
-      - no-cache
-      server:
-      - Microsoft-HTTPAPI/2.0
-      strict-transport-security:
-      - max-age=31536000; includeSubDomains
-      x-content-type-options:
-      - nosniff
-      x-ms-gatewayversion:
-      - version=2.14.0
-      x-ms-ratelimit-remaining-subscription-writes:
-      - '1199'
+      pragma:
+      - no-cache
+      server:
+      - Microsoft-HTTPAPI/2.0
+      strict-transport-security:
+      - max-age=31536000; includeSubDomains
+      x-content-type-options:
+      - nosniff
+      x-ms-gatewayversion:
+      - version=2.14.0
     status:
       code: 202
       message: Accepted
@@ -2925,16 +1932,6 @@
       ParameterSetName:
       - -g -a -d -n -l
       User-Agent:
-<<<<<<< HEAD
-      - AZURECLI/2.46.0 azsdk-python-mgmt-cosmosdb/9.0.0 Python/3.10.10 (Linux-5.15.0-1033-azure-x86_64-with-glibc2.31)
-        VSTS_7b238909-6802-4b65-b90d-184bca47f458_build_220_0
-    method: GET
-    uri: https://management.azure.com/subscriptions/00000000-0000-0000-0000-000000000000/resourceGroups/cli_test_cosmosdb_gremlin_graph_backupinfo000001/providers/Microsoft.DocumentDB/databaseAccounts/cli000004/gremlinDatabases/cli000003/graphs/cli000002/retrieveContinuousBackupInformation/operationResults/df0cdf58-4266-4818-9de8-439702e90dab?api-version=2022-11-15
-  response:
-    body:
-      string: '{"continuousBackupInformation":{"latestRestorableTimestamp":"3/13/2023
-        12:19:56 PM"}}'
-=======
       - AZURECLI/2.49.0 azsdk-python-mgmt-cosmosdb/9.2.0 Python/3.10.11 (Windows-10-10.0.22621-SP0)
     method: GET
     uri: https://management.azure.com/subscriptions/00000000-0000-0000-0000-000000000000/resourceGroups/cli_test_cosmosdb_gremlin_graph_backupinfo000001/providers/Microsoft.DocumentDB/databaseAccounts/cli000004/gremlinDatabases/cli000003/graphs/cli000002/retrieveContinuousBackupInformation/operationResults/930fcfe0-a541-4f7a-88bd-3fb3d17c4afd?api-version=2023-04-15
@@ -2942,20 +1939,15 @@
     body:
       string: '{"continuousBackupInformation":{"latestRestorableTimestamp":"6/8/2023
         4:52:16 PM"}}'
->>>>>>> 5307e359
-    headers:
-      cache-control:
-      - no-store, no-cache
-      content-length:
-      - '85'
-      content-type:
-      - application/json
-      date:
-<<<<<<< HEAD
-      - Mon, 13 Mar 2023 12:20:20 GMT
-=======
+    headers:
+      cache-control:
+      - no-store, no-cache
+      content-length:
+      - '83'
+      content-type:
+      - application/json
+      date:
       - Thu, 08 Jun 2023 16:52:41 GMT
->>>>>>> 5307e359
       pragma:
       - no-cache
       server:
