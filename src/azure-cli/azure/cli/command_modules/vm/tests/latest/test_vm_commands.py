--- conflicted
+++ resolved
@@ -1416,7 +1416,6 @@
         self.cmd('vm show -n {vm} -g {rg}',
                  checks=self.check('storageProfile.osDisk.vhd.uri', 'https://{sa}.blob.core.windows.net/{container}/{disk}.vhd'))
 
-<<<<<<< HEAD
     @ResourceGroupPreparer(name_prefix='test_vm_create_vmss_')
     def test_vm_create_vmss(self, resource_group):
         self.kwargs.update({
@@ -1426,7 +1425,7 @@
 
         self.cmd('vmss create -g {rg} -n {vmss} --image UbuntuLTS')
         self.cmd('vm create -g {rg} -n {vm} --vmss {vmss}')
-=======
+
     @ResourceGroupPreparer(name_prefix='cli_test_vm_create_provision_vm_agent_')
     def test_vm_create_provision_vm_agent(self, resource_group):
         self.kwargs.update({
@@ -1444,7 +1443,6 @@
         self.cmd('vm show -g {rg} -n {vm2}', checks=[
             self.check('osProfile.windowsConfiguration.provisionVmAgent', False)
         ])
->>>>>>> 15b3674b
 
     @ResourceGroupPreparer(name_prefix='cli_test_vm_create_existing')
     def test_vm_create_auth(self, resource_group):
