# --------------------------------------------------------------------------------------------
# Copyright (c) Microsoft Corporation. All rights reserved.
# Licensed under the MIT License. See License.txt in the project root for license information.
# --------------------------------------------------------------------------------------------

# TODO Move this to a package shared by CLI and SDK
from enum import Enum
from functools import total_ordering
from importlib import import_module


class APIVersionException(Exception):
    def __init__(self, type_name, api_profile):
        super(APIVersionException, self).__init__(type_name, api_profile)
        self.type_name = type_name
        self.api_profile = api_profile

    def __str__(self):
        return "Unable to get API version for type '{}' in profile '{}'".format(
            self.type_name, self.api_profile)


# Sentinel value for profile
PROFILE_TYPE = object()


class CustomResourceType:  # pylint: disable=too-few-public-methods
    def __init__(self, import_prefix, client_name):
        self.import_prefix = import_prefix
        self.client_name = client_name


class ResourceType(Enum):  # pylint: disable=too-few-public-methods

    MGMT_APIMANAGEMENT = ('azure.mgmt.apimanagement', 'ApiManagementClient')
    MGMT_KUSTO = ('azure.mgmt.kusto', 'KustoManagementClient')
    MGMT_KEYVAULT = ('azure.mgmt.keyvault', 'KeyVaultManagementClient')
    MGMT_STORAGE = ('azure.mgmt.storage', 'StorageManagementClient')
    MGMT_COMPUTE = ('azure.mgmt.compute', 'ComputeManagementClient')
    MGMT_NETWORK = ('azure.mgmt.network', 'NetworkManagementClient')
    MGMT_NETWORK_DNS = ('azure.mgmt.dns', 'DnsManagementClient')
    MGMT_AUTHORIZATION = ('azure.mgmt.authorization', 'AuthorizationManagementClient')
    MGMT_CONTAINERREGISTRY = ('azure.mgmt.containerregistry', 'ContainerRegistryManagementClient')
    MGMT_RESOURCE_FEATURES = ('azure.mgmt.resource.features', 'FeatureClient')
    MGMT_RESOURCE_LINKS = ('azure.mgmt.resource.links', 'ManagementLinkClient')
    MGMT_RESOURCE_LOCKS = ('azure.mgmt.resource.locks', 'ManagementLockClient')
    MGMT_RESOURCE_POLICY = ('azure.mgmt.resource.policy', 'PolicyClient')
    MGMT_RESOURCE_RESOURCES = ('azure.mgmt.resource.resources', 'ResourceManagementClient')
    MGMT_RESOURCE_SUBSCRIPTIONS = ('azure.mgmt.resource.subscriptions', 'SubscriptionClient')
    MGMT_RESOURCE_DEPLOYMENTSCRIPTS = ('azure.mgmt.resource.deploymentscripts', 'DeploymentScriptsClient')
    MGMT_RESOURCE_TEMPLATESPECS = ('azure.mgmt.resource.templatespecs', 'TemplateSpecsClient')
    MGMT_MONITOR = ('azure.mgmt.monitor', 'MonitorManagementClient')
    DATA_KEYVAULT = ('azure.keyvault', 'KeyVaultClient')
    DATA_KEYVAULT_KEYS = ('azure.keyvault.keys', 'KeyClient')
    DATA_PRIVATE_KEYVAULT = ('azure.cli.command_modules.keyvault.vendored_sdks.azure_keyvault_t1', 'KeyVaultClient')
    DATA_KEYVAULT_ADMINISTRATION_BACKUP = ('azure.keyvault.administration', 'KeyVaultBackupClient')
    DATA_KEYVAULT_ADMINISTRATION_ACCESS_CONTROL = ('azure.keyvault.administration', 'KeyVaultAccessControlClient')
    MGMT_EVENTHUB = ('azure.mgmt.eventhub', 'EventHubManagementClient')
    MGMT_APPSERVICE = ('azure.mgmt.web', 'WebSiteManagementClient')
    MGMT_IOTHUB = ('azure.mgmt.iothub', 'IotHubClient')
    MGMT_ARO = ('azure.mgmt.redhatopenshift', 'AzureRedHatOpenShiftClient')
    MGMT_DATABOXEDGE = ('azure.mgmt.databoxedge', 'DataBoxEdgeManagementClient')
    MGMT_CUSTOMLOCATION = ('azure.mgmt.extendedlocation', 'CustomLocations')
    MGMT_CONTAINERSERVICE = ('azure.mgmt.containerservice', 'ContainerServiceClient')
    # the "None" below will stay till a command module fills in the type so "get_mgmt_service_client"
    # can be provided with "ResourceType.XXX" to initialize the client object. This usually happens
    # when related commands start to support Multi-API

    DATA_COSMOS_TABLE = ('azure.multiapi.cosmosdb', None)
    MGMT_ADVISOR = ('azure.mgmt.advisor', None)
    MGMT_MEDIA = ('azure.mgmt.media', None)
    MGMT_BACKUP = ('azure.mgmt.recoveryservicesbackup', None)
    MGMT_BATCH = ('azure.mgmt.batch', None)
    MGMT_BATCHAI = ('azure.mgmt.batchai', None)
    MGMT_BILLING = ('azure.mgmt.billing', None)
    MGMT_BOTSERVICE = ('azure.mgmt.botservice', None)
    MGMT_CDN = ('azure.mgmt.cdn', None)
    MGMT_COGNITIVESERVICES = ('azure.mgmt.cognitiveservices', None)
    MGMT_CONSUMPTION = ('azure.mgmt.consumption', None)
    MGMT_CONTAINERINSTANCE = ('azure.mgmt.containerinstance', None)
    MGMT_COSMOSDB = ('azure.mgmt.cosmosdb', None)
    MGMT_DEPLOYMENTMANAGER = ('azure.mgmt.deploymentmanager', None)
    MGMT_DATALAKE_ANALYTICS = ('azure.mgmt.datalake.analytics', None)
    MGMT_DATALAKE_STORE = ('azure.mgmt.datalake.store', None)
    MGMT_DATAMIGRATION = ('azure.mgmt.datamigration', None)
    MGMT_EVENTGRID = ('azure.mgmt.eventgrid', None)
    MGMT_IOTCENTRAL = ('azure.mgmt.iotcentral', None)
    MGMT_DEVTESTLABS = ('azure.mgmt.devtestlabs', None)
    MGMT_MAPS = ('azure.mgmt.maps', None)
    MGMT_POLICYINSIGHTS = ('azure.mgmt.policyinsights', None)
    MGMT_RDBMS = ('azure.mgmt.rdbms', None)
    MGMT_REDIS = ('azure.mgmt.redis', None)
    MGMT_RELAY = ('azure.mgmt.relay', None)
    MGMT_RESERVATIONS = ('azure.mgmt.reservations', None)
    MGMT_SEARCH = ('azure.mgmt.search', None)
    MGMT_SERVICEBUS = ('azure.mgmt.servicebus', None)
    MGMT_SERVICEFABRIC = ('azure.mgmt.servicefabric', None)
    MGMT_SIGNALR = ('azure.mgmt.signalr', None)
    MGMT_SQL = ('azure.mgmt.sql', None)
    MGMT_SQLVM = ('azure.mgmt.sqlvirtualmachine', None)
    MGMT_MANAGEDSERVICES = ('azure.mgmt.managedservices', None)
    MGMT_NETAPPFILES = ('azure.mgmt.netappfiles', None)
    DATA_STORAGE = ('azure.multiapi.storage', None)
    DATA_STORAGE_BLOB = ('azure.multiapi.storagev2.blob', None)
    DATA_STORAGE_FILEDATALAKE = ('azure.multiapi.storagev2.filedatalake', None)
    DATA_STORAGE_FILESHARE = ('azure.multiapi.storagev2.fileshare', None)
    DATA_STORAGE_QUEUE = ('azure.multiapi.storagev2.queue', None)

    def __init__(self, import_prefix, client_name):
        """Constructor.

        :param import_prefix: Path to the (unversioned) module.
        :type import_prefix: str.
        :param client_name: Name the client for this resource type.
        :type client_name: str.
        """
        self.import_prefix = import_prefix
        self.client_name = client_name


class SDKProfile:  # pylint: disable=too-few-public-methods

    def __init__(self, default_api_version, profile=None):
        """Constructor.

        :param str default_api_version: Default API version if not overridden by a profile. Nullable.
        :param profile: A dict operation group name to API version.
        :type profile: dict[str, str]
        """
        self.profile = profile if profile is not None else {}
        self.profile[None] = default_api_version

    @property
    def default_api_version(self):
        return self.profile[None]


AZURE_API_PROFILES = {
    'latest': {
        ResourceType.MGMT_STORAGE: '2021-04-01',
        ResourceType.MGMT_NETWORK: '2021-02-01',
        ResourceType.MGMT_COMPUTE: SDKProfile('2021-03-01', {
            'resource_skus': '2019-04-01',
            'disks': '2020-12-01',
            'disk_encryption_sets': '2020-12-01',
            'disk_accesses': '2020-05-01',
            'snapshots': '2020-12-01',
            'galleries': '2020-09-30',
            'gallery_images': '2020-09-30',
            'gallery_image_versions': '2020-09-30',
            'shared_galleries': '2020-09-30',
            'virtual_machine_scale_sets': '2021-03-01'
        }),
        ResourceType.MGMT_RESOURCE_FEATURES: '2015-12-01',
        ResourceType.MGMT_RESOURCE_LINKS: '2016-09-01',
        ResourceType.MGMT_RESOURCE_LOCKS: '2016-09-01',
        ResourceType.MGMT_RESOURCE_POLICY: '2020-09-01',
        ResourceType.MGMT_RESOURCE_RESOURCES: '2020-10-01',
        ResourceType.MGMT_RESOURCE_SUBSCRIPTIONS: '2019-11-01',
        ResourceType.MGMT_RESOURCE_DEPLOYMENTSCRIPTS: '2020-10-01',
        ResourceType.MGMT_RESOURCE_TEMPLATESPECS: '2021-05-01',
        ResourceType.MGMT_NETWORK_DNS: '2018-05-01',
        ResourceType.MGMT_KEYVAULT: '2021-04-01-preview',
        ResourceType.MGMT_AUTHORIZATION: SDKProfile('2020-04-01-preview', {
            'classic_administrators': '2015-06-01',
            'role_definitions': '2018-01-01-preview',
            'provider_operations_metadata': '2018-01-01-preview'
        }),
<<<<<<< HEAD
        ResourceType.MGMT_CONTAINERREGISTRY: '2020-11-01-preview',
        ResourceType.DATA_KEYVAULT_KEYS: None,
=======
        ResourceType.MGMT_CONTAINERREGISTRY: SDKProfile('2020-11-01-preview', {
            'agent_pools': '2019-06-01-preview',
            'tasks': '2019-06-01-preview',
            'task_runs': '2019-06-01-preview',
            'runs': '2019-06-01-preview',
        }),
>>>>>>> 4666e415
        ResourceType.DATA_KEYVAULT: '7.0',
        ResourceType.DATA_PRIVATE_KEYVAULT: '7.2',
        ResourceType.DATA_KEYVAULT_ADMINISTRATION_BACKUP: '7.2-preview',
        ResourceType.DATA_KEYVAULT_ADMINISTRATION_ACCESS_CONTROL: '7.2-preview',
        ResourceType.DATA_STORAGE: '2018-11-09',
        ResourceType.DATA_STORAGE_BLOB: '2020-04-08',
        ResourceType.DATA_STORAGE_FILEDATALAKE: '2020-02-10',
        ResourceType.DATA_STORAGE_FILESHARE: '2019-07-07',
        ResourceType.DATA_STORAGE_QUEUE: '2018-03-28',
        ResourceType.DATA_COSMOS_TABLE: '2017-04-17',
        ResourceType.MGMT_EVENTHUB: '2018-01-01-preview',
        ResourceType.MGMT_MONITOR: SDKProfile('2019-06-01', {
            'activity_log_alerts': '2017-04-01',
            'activity_logs': '2015-04-01',
            'alert_rule_incidents': '2016-03-01',
            'alert_rules': '2016-03-01',
            'autoscale_settings': '2015-04-01',
            'baseline': '2018-09-01',
            'baselines': '2019-03-01',
            'diagnostic_settings': '2017-05-01-preview',
            'diagnostic_settings_category': '2017-05-01-preview',
            'event_categories': '2015-04-01',
            'guest_diagnostics_settings': '2018-06-01-preview',
            'guest_diagnostics_settings_association': '2018-06-01-preview',
            'log_profiles': '2016-03-01',
            'metric_alerts': '2018-03-01',
            'metric_alerts_status': '2018-03-01',
            'metric_baseline': '2018-09-01',
            'metric_definitions': '2018-01-01',
            'metric_namespaces': '2017-12-01-preview',
            'metrics': '2018-01-01',
            'operations': '2015-04-01',
            'scheduled_query_rules': '2018-04-16',
            'service_diagnostic_settings': '2016-09-01',
            'tenant_activity_logs': '2015-04-01',
            'vm_insights': '2018-11-27-preview',
            'private_link_resources': '2019-10-17-preview',
            'private_link_scoped_resources': '2019-10-17-preview',
            'private_link_scope_operation_status': '2019-10-17-preview',
            'private_link_scopes': '2019-10-17-preview',
            'private_endpoint_connections': '2019-10-17-preview',
            'subscription_diagnostic_settings': '2017-05-01-preview'
        }),
        ResourceType.MGMT_APPSERVICE: '2020-09-01',
        ResourceType.MGMT_IOTHUB: '2021-03-31',
        ResourceType.MGMT_ARO: '2020-04-30',
        ResourceType.MGMT_DATABOXEDGE: '2019-08-01',
        ResourceType.MGMT_CUSTOMLOCATION: '2021-03-15-preview',
        ResourceType.MGMT_CONTAINERSERVICE: SDKProfile('2021-05-01', {
            'container_services': '2017-07-01',
            'open_shift_managed_clusters': '2019-09-30-preview'
        })
    },
    '2020-09-01-hybrid': {
        ResourceType.MGMT_STORAGE: '2019-06-01',
        ResourceType.MGMT_NETWORK: '2018-11-01',
        ResourceType.MGMT_COMPUTE: SDKProfile('2020-06-01', {
            'resource_skus': '2019-04-01',
            'disks': '2019-07-01',
            'disk_encryption_sets': '2019-07-01',
            'disk_accesses': '2020-05-01',
            'snapshots': '2019-07-01',
            'galleries': '2019-12-01',
            'gallery_images': '2019-12-01',
            'gallery_image_versions': '2019-12-01',
            'virtual_machine_scale_sets': '2020-06-01'
        }),
        ResourceType.MGMT_KEYVAULT: '2016-10-01',
        ResourceType.MGMT_RESOURCE_FEATURES: '2015-12-01',
        ResourceType.MGMT_RESOURCE_LINKS: '2016-09-01',
        ResourceType.MGMT_RESOURCE_LOCKS: '2016-09-01',
        ResourceType.MGMT_RESOURCE_POLICY: '2016-12-01',
        ResourceType.MGMT_RESOURCE_RESOURCES: '2019-10-01',
        ResourceType.MGMT_RESOURCE_SUBSCRIPTIONS: '2016-06-01',
        ResourceType.MGMT_RESOURCE_TEMPLATESPECS: '2015-01-01',
        ResourceType.MGMT_NETWORK_DNS: '2016-04-01',
        ResourceType.MGMT_AUTHORIZATION: SDKProfile('2016-09-01', {
            'classic_administrators': '2015-06-01',
            'policy_assignments': '2016-12-01',
            'policy_definitions': '2016-12-01'
        }),
        ResourceType.DATA_KEYVAULT: '2016-10-01',
        ResourceType.DATA_STORAGE: '2018-11-09',
        ResourceType.DATA_STORAGE_BLOB: '2019-07-07',
        ResourceType.DATA_STORAGE_FILEDATALAKE: '2019-07-07',
        ResourceType.DATA_STORAGE_FILESHARE: '2019-07-07',
        ResourceType.DATA_STORAGE_QUEUE: '2019-07-07',
        ResourceType.DATA_COSMOS_TABLE: '2017-04-17',
        ResourceType.MGMT_APPSERVICE: '2018-02-01',
        ResourceType.MGMT_EVENTHUB: '2018-01-01-preview',
        ResourceType.MGMT_IOTHUB: '2019-07-01-preview',
        ResourceType.MGMT_DATABOXEDGE: '2019-08-01',
        ResourceType.MGMT_CONTAINERREGISTRY: '2019-05-01',
        ResourceType.MGMT_CONTAINERSERVICE: SDKProfile('2020-11-01', {
            'container_services': '2017-07-01',
            'open_shift_managed_clusters': '2019-09-30-preview'
        })
    },
    '2019-03-01-hybrid': {
        ResourceType.MGMT_STORAGE: '2017-10-01',
        ResourceType.MGMT_NETWORK: '2017-10-01',
        ResourceType.MGMT_COMPUTE: SDKProfile('2017-12-01', {
            'resource_skus': '2017-09-01',
            'disks': '2017-03-30',
            'snapshots': '2017-03-30'
        }),
        ResourceType.MGMT_RESOURCE_LINKS: '2016-09-01',
        ResourceType.MGMT_RESOURCE_LOCKS: '2016-09-01',
        ResourceType.MGMT_RESOURCE_POLICY: '2016-12-01',
        ResourceType.MGMT_RESOURCE_RESOURCES: '2018-05-01',
        ResourceType.MGMT_RESOURCE_SUBSCRIPTIONS: '2016-06-01',
        ResourceType.MGMT_RESOURCE_TEMPLATESPECS: '2015-01-01',
        ResourceType.MGMT_NETWORK_DNS: '2016-04-01',
        ResourceType.MGMT_KEYVAULT: '2016-10-01',
        ResourceType.MGMT_AUTHORIZATION: SDKProfile('2015-07-01', {
            'classic_administrators': '2015-06-01',
            'policy_assignments': '2016-12-01',
            'policy_definitions': '2016-12-01'
        }),
        ResourceType.DATA_KEYVAULT: '2016-10-01',
        ResourceType.DATA_STORAGE: '2017-11-09',
        ResourceType.DATA_STORAGE_BLOB: '2017-11-09',
        ResourceType.DATA_STORAGE_FILEDATALAKE: '2017-11-09',
        ResourceType.DATA_STORAGE_FILESHARE: '2017-11-09',
        ResourceType.DATA_STORAGE_QUEUE: '2017-11-09',
        ResourceType.DATA_COSMOS_TABLE: '2017-04-17',
        # Full MultiAPI support is not done in AppService, the line below is merely
        # to have commands show up in the hybrid profile which happens to have the latest
        # API versions
        ResourceType.MGMT_APPSERVICE: '2018-02-01',
        ResourceType.MGMT_EVENTHUB: '2018-01-01-preview',
        ResourceType.MGMT_IOTHUB: '2019-03-22',
        ResourceType.MGMT_DATABOXEDGE: '2019-08-01'
    },
    '2018-03-01-hybrid': {
        ResourceType.MGMT_STORAGE: '2016-01-01',
        ResourceType.MGMT_NETWORK: '2017-10-01',
        ResourceType.MGMT_COMPUTE: SDKProfile('2017-03-30'),
        ResourceType.MGMT_RESOURCE_LINKS: '2016-09-01',
        ResourceType.MGMT_RESOURCE_LOCKS: '2016-09-01',
        ResourceType.MGMT_RESOURCE_POLICY: '2016-12-01',
        ResourceType.MGMT_RESOURCE_RESOURCES: '2018-02-01',
        ResourceType.MGMT_RESOURCE_SUBSCRIPTIONS: '2016-06-01',
        ResourceType.MGMT_RESOURCE_TEMPLATESPECS: '2015-01-01',
        ResourceType.MGMT_NETWORK_DNS: '2016-04-01',
        ResourceType.MGMT_KEYVAULT: '2016-10-01',
        ResourceType.MGMT_AUTHORIZATION: SDKProfile('2015-07-01', {
            'classic_administrators': '2015-06-01'
        }),
        ResourceType.DATA_KEYVAULT: '2016-10-01',
        ResourceType.DATA_STORAGE: '2017-04-17',
        ResourceType.DATA_STORAGE_BLOB: '2017-04-17',
        ResourceType.DATA_STORAGE_FILEDATALAKE: '2017-04-17',
        ResourceType.DATA_STORAGE_FILESHARE: '2017-04-17',
        ResourceType.DATA_STORAGE_QUEUE: '2017-04-17',
        ResourceType.DATA_COSMOS_TABLE: '2017-04-17'
    },
    '2017-03-09-profile': {
        ResourceType.MGMT_STORAGE: '2016-01-01',
        ResourceType.MGMT_NETWORK: '2015-06-15',
        ResourceType.MGMT_COMPUTE: SDKProfile('2016-03-30'),
        ResourceType.MGMT_RESOURCE_LINKS: '2016-09-01',
        ResourceType.MGMT_RESOURCE_LOCKS: '2015-01-01',
        ResourceType.MGMT_RESOURCE_POLICY: '2015-10-01-preview',
        ResourceType.MGMT_RESOURCE_RESOURCES: '2016-02-01',
        ResourceType.MGMT_RESOURCE_SUBSCRIPTIONS: '2016-06-01',
        ResourceType.MGMT_RESOURCE_TEMPLATESPECS: '2015-01-01',
        ResourceType.MGMT_NETWORK_DNS: '2016-04-01',
        ResourceType.MGMT_KEYVAULT: '2016-10-01',
        ResourceType.MGMT_AUTHORIZATION: SDKProfile('2015-07-01', {
            'classic_administrators': '2015-06-01'
        }),
        ResourceType.DATA_KEYVAULT: '2016-10-01',
        ResourceType.DATA_STORAGE: '2015-04-05',
        ResourceType.DATA_STORAGE_BLOB: '2015-04-05',
        ResourceType.DATA_STORAGE_FILEDATALAKE: '2015-04-05',
        ResourceType.DATA_STORAGE_FILESHARE: '2015-04-05',
        ResourceType.DATA_STORAGE_QUEUE: '2015-04-05'
    }
}


# We should avoid using ad hoc API versions,
# use the version in a profile as much as possible.
AD_HOC_API_VERSIONS = {
    ResourceType.MGMT_NETWORK: {
        'vm_default_target_network': '2018-01-01',
        'nw_connection_monitor': '2019-06-01',
        'container_network': '2018-08-01',
        'appservice_network': '2020-04-01',
        'appservice_ensure_subnet': '2019-02-01'
    }
}


class _ApiVersions:  # pylint: disable=too-few-public-methods
    def __init__(self, client_type, sdk_profile, post_process):
        self._client_type = client_type
        self._sdk_profile = sdk_profile
        self._post_process = post_process
        self._operations_groups_value = None
        self._resolved = False

    def _resolve(self):
        if self._resolved:
            return

        self._operations_groups_value = {}
        for operation_group_name, operation_type in self._client_type.__dict__.items():
            if not isinstance(operation_type, property):
                continue

            value_to_save = self._sdk_profile.profile.get(
                operation_group_name,
                self._sdk_profile.default_api_version
            )
            self._operations_groups_value[operation_group_name] = self._post_process(value_to_save)
        self._resolved = True

    def __getattr__(self, item):
        try:
            self._resolve()
            return self._operations_groups_value[item]
        except KeyError:
            raise AttributeError('Attribute {} does not exist.'.format(item))


def _get_api_version_tuple(resource_type, sdk_profile, post_process=lambda x: x):
    """Return a _ApiVersion instance where key are operation group and value are api version."""
    return _ApiVersions(client_type=get_client_class(resource_type),
                        sdk_profile=sdk_profile,
                        post_process=post_process)


def get_api_version(api_profile, resource_type, as_sdk_profile=False):
    """Get the API version of a resource type given an API profile.

    :param api_profile: The name of the API profile.
    :type api_profile: str.
    :param resource_type: The resource type.
    :type resource_type: ResourceType.
    :returns:  str -- the API version.
    :raises: APIVersionException
    """
    try:
        api_version = AZURE_API_PROFILES[api_profile][resource_type]
        if as_sdk_profile:
            return api_version  # Could be SDKProfile or string
        if isinstance(api_version, SDKProfile):
            api_version = _get_api_version_tuple(resource_type, api_version)
        return api_version
    except KeyError:
        raise APIVersionException(resource_type, api_profile)


@total_ordering
class _SemVerAPIFormat:
    """Basic semver x.y.z API format.
    Supports x, or x.y, or x.y.z
    """

    def __init__(self, api_version_str):
        try:
            parts = api_version_str.split('.')
            parts += [0, 0]  # At worst never read, at best minor/patch
            self.major = int(parts[0])
            self.minor = int(parts[1])
            self.patch = int(parts[2])
        except (ValueError, TypeError):
            raise ValueError('The API version {} is not in a '
                             'semver format'.format(api_version_str))

    def __eq__(self, other):
        return (self.major, self.minor, self.patch) == (other.major, other.minor, other.patch)

    def __lt__(self, other):
        return (self.major, self.minor, self.patch) < (other.major, other.minor, other.patch)


@total_ordering  # pylint: disable=too-few-public-methods
class _DateAPIFormat:
    """ Class to support comparisons for API versions in
        YYYY-MM-DD, YYYY-MM-DD-preview, YYYY-MM-DD-profile, YYYY-MM-DD-profile-preview
        or any string that starts with YYYY-MM-DD format. A special case is made for 'latest'.
    """

    def __init__(self, api_version_str):
        try:
            self.latest = self.preview = False
            self.yyyy = self.mm = self.dd = None
            if api_version_str == 'latest':
                self.latest = True
            else:
                if 'preview' in api_version_str:
                    self.preview = True
                parts = api_version_str.split('-')
                self.yyyy = int(parts[0])
                self.mm = int(parts[1])
                self.dd = int(parts[2])
        except (ValueError, TypeError):
            raise ValueError('The API version {} is not in a '
                             'supported format'.format(api_version_str))

    def __eq__(self, other):
        return self.latest == other.latest and self.yyyy == other.yyyy and self.mm == other.mm and \
            self.dd == other.dd and self.preview == other.preview

    def __lt__(self, other):  # pylint: disable=too-many-return-statements
        if self.latest or other.latest:
            if not self.latest and other.latest:
                return True
            if self.latest and not other.latest:
                return False
            return False
        if self.yyyy < other.yyyy:
            return True
        if self.yyyy == other.yyyy:
            if self.mm < other.mm:
                return True
            if self.mm == other.mm:
                if self.dd < other.dd:
                    return True
                if self.dd == other.dd:
                    if self.preview and not other.preview:
                        return True
        return False


def _parse_api_version(api_version):
    """Will try to parse it as a date, and if not working
    as semver, and if still not working raise.
    """
    try:
        return _DateAPIFormat(api_version)
    except ValueError:
        return _SemVerAPIFormat(api_version)


def _cross_api_format_less_than(api_version, other):
    """LT strategy that supports if types are different.

    For now, let's assume that any Semver is higher than any DateAPI
    This fits KeyVault, if later we have a counter-example we'll update
    """
    api_version = _parse_api_version(api_version)
    other = _parse_api_version(other)

    if type(api_version) is type(other):
        return api_version < other
    return isinstance(api_version, _DateAPIFormat) and isinstance(other, _SemVerAPIFormat)


def _validate_api_version(api_version_str, min_api=None, max_api=None):
    """Validate if api_version is inside the interval min_api/max_api.
    """
    if min_api and _cross_api_format_less_than(api_version_str, min_api):
        return False
    if max_api and _cross_api_format_less_than(max_api, api_version_str):
        return False
    return True


def supported_api_version(api_profile, resource_type, min_api=None, max_api=None, operation_group=None):
    """
    Returns True if current API version for the resource type satisfies min/max range.
    To compare profile versions, set resource type to None.
    Can return a tuple<operation_group, bool> if the resource_type supports SDKProfile.
    note: Currently supports YYYY-MM-DD, YYYY-MM-DD-preview, YYYY-MM-DD-profile
    or YYYY-MM-DD-profile-preview  formatted strings.
    """
    if not isinstance(resource_type, (ResourceType, CustomResourceType)) and resource_type != PROFILE_TYPE:
        raise ValueError("'resource_type' is required.")
    if min_api is None and max_api is None:
        raise ValueError('At least a min or max version must be specified')
    api_version_obj = get_api_version(api_profile, resource_type, as_sdk_profile=True) \
        if isinstance(resource_type, (ResourceType, CustomResourceType)) else api_profile
    if isinstance(api_version_obj, SDKProfile):
        api_version_obj = api_version_obj.profile.get(operation_group or '', api_version_obj.default_api_version)
    return _validate_api_version(api_version_obj, min_api, max_api)


def supported_resource_type(api_profile, resource_type):
    if api_profile == 'latest' or resource_type is None:
        return True
    try:
        return bool(AZURE_API_PROFILES[api_profile][resource_type])
    except KeyError:
        return False


def _get_attr(sdk_path, mod_attr_path, checked=True):
    try:
        attr_mod, attr_path = mod_attr_path.split('#') \
            if '#' in mod_attr_path else (mod_attr_path, '')
        full_mod_path = '{}.{}'.format(sdk_path, attr_mod) if attr_mod else sdk_path
        op = import_module(full_mod_path)
        if attr_path:
            # Only load attributes if needed
            for part in attr_path.split('.'):
                op = getattr(op, part)
        return op
    except (ImportError, AttributeError) as ex:
        if checked:
            return None
        raise ex


def get_client_class(resource_type):
    return _get_attr(resource_type.import_prefix, '#' + resource_type.client_name)


def get_versioned_sdk_path(api_profile, resource_type, operation_group=None):
    """ Patch the unversioned sdk path to include the appropriate API version for the
        resource type in question.
        e.g. Converts azure.mgmt.storage.operations.storage_accounts_operations to
                      azure.mgmt.storage.v2016_12_01.operations.storage_accounts_operations
                      azure.keyvault.v7_0.models.KeyVault
    """
    api_version = get_api_version(api_profile, resource_type)
    if api_version is None:
        return resource_type.import_prefix
    if isinstance(api_version, _ApiVersions):
        if operation_group is None:
            raise ValueError("operation_group is required for resource type '{}'".format(resource_type))
        api_version = getattr(api_version, operation_group)
    return '{}.v{}'.format(resource_type.import_prefix, api_version.replace('-', '_').replace('.', '_'))


def get_versioned_sdk(api_profile, resource_type, *attr_args, **kwargs):
    checked = kwargs.get('checked', True)
    sub_mod_prefix = kwargs.get('mod', None)
    operation_group = kwargs.get('operation_group', None)
    sdk_path = get_versioned_sdk_path(api_profile, resource_type, operation_group)
    if not attr_args:
        # No attributes to load. Return the versioned sdk
        return import_module(sdk_path)
    results = []
    for mod_attr_path in attr_args:
        if sub_mod_prefix and '#' not in mod_attr_path:
            mod_attr_path = '{}#{}'.format(sub_mod_prefix, mod_attr_path)
        loaded_obj = _get_attr(sdk_path, mod_attr_path, checked)
        results.append(loaded_obj)
    return results[0] if len(results) == 1 else results<|MERGE_RESOLUTION|>--- conflicted
+++ resolved
@@ -166,17 +166,13 @@
             'role_definitions': '2018-01-01-preview',
             'provider_operations_metadata': '2018-01-01-preview'
         }),
-<<<<<<< HEAD
-        ResourceType.MGMT_CONTAINERREGISTRY: '2020-11-01-preview',
-        ResourceType.DATA_KEYVAULT_KEYS: None,
-=======
         ResourceType.MGMT_CONTAINERREGISTRY: SDKProfile('2020-11-01-preview', {
             'agent_pools': '2019-06-01-preview',
             'tasks': '2019-06-01-preview',
             'task_runs': '2019-06-01-preview',
             'runs': '2019-06-01-preview',
         }),
->>>>>>> 4666e415
+        ResourceType.DATA_KEYVAULT_KEYS: None,
         ResourceType.DATA_KEYVAULT: '7.0',
         ResourceType.DATA_PRIVATE_KEYVAULT: '7.2',
         ResourceType.DATA_KEYVAULT_ADMINISTRATION_BACKUP: '7.2-preview',
