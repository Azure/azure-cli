# --------------------------------------------------------------------------------------------
# Copyright (c) Microsoft Corporation. All rights reserved.
# Licensed under the MIT License. See License.txt in the project root for license information.
# --------------------------------------------------------------------------------------------

# pylint: disable=too-many-statements
# pylint: disable=line-too-long
from enum import Enum
from argcomplete.completers import FilesCompleter

from azure.cli.core.commands.parameters import (
    get_resource_name_completion_list, name_type, get_enum_type, get_three_state_flag, tags_type, get_location_type)
from azure.cli.core.util import shell_safe_json_parse

from azure.cli.command_modules.cosmosdb._validators import (
    validate_failover_policies, validate_capabilities,
    validate_virtual_network_rules, validate_ip_range_filter,
    validate_role_definition_body,
    validate_role_definition_id,
    validate_fully_qualified_role_definition_id,
    validate_role_assignment_id,
    validate_scope,
    validate_gossip_certificates,
    validate_client_certificates,
    validate_seednodes,
    validate_node_count,
    validate_client_encryption_policy,
    validate_mongo_role_definition_body,
    validate_mongo_role_definition_id,
    validate_mongo_user_definition_body,
    validate_mongo_user_definition_id)

from azure.cli.command_modules.cosmosdb.actions import (
    CreateLocation, CreateDatabaseRestoreResource, UtcDatetimeAction, InvokeCommandArgumentsAddAction)
from azure.cli.command_modules.cosmosdb.custom import (
    CosmosKeyTypes)


SQL_GREMLIN_INDEXING_POLICY_EXAMPLE = """--idx "{\\"indexingMode\\": \\"consistent\\", \\"automatic\\": true, \\"includedPaths\\": [{\\"path\\": \\"/*\\"}], \\"excludedPaths\\": [{ \\"path\\": \\"/headquarters/employees/?\\"}, { \\"path\\": \\"/\\\\"_etag\\\\"/?\\"}]}"
"""

SQL_UNIQUE_KEY_POLICY_EXAMPLE = """--unique-key-policy "{\\"uniqueKeys\\": [{\\"paths\\": [\\"/path/to/key1\\"]}, {\\"paths\\": [\\"/path/to/key2\\"]}]}"
"""

SQL_CLIENT_ENCRYPTION_POLICY_EXAMPLE = """--cep "{\\"includedPaths\\": [{\\"path\\": \\"/path1\\",\\"clientEncryptionKeyId\\": \\"key1\\",\\"encryptionAlgorithm\\": \\"AEAD_AES_256_CBC_HMAC_SHA256\\",\\"encryptionType\\": \\"Deterministic\\"}],\\"policyFormatVersion\\": 2}"
"""

SQL_GREMLIN_CONFLICT_RESOLUTION_POLICY_EXAMPLE = """--conflict-resolution-policy "{\\"mode\\": \\"lastWriterWins\\", \\"conflictResolutionPath\\": \\"/path\\"}"
"""

MONGODB_INDEXES_EXAMPLE = """--idx "[{\\"key\\": {\\"keys\\": [\\"_ts\\"]},\\"options\\": {\\"expireAfterSeconds\\": 1000}}, {\\"key\\": {\\"keys\\": [\\"user_id\\", \\"user_address\\"]}, \\"options\\": {\\"unique\\": \\"true\\"}}]"
"""

CASSANDRA_SCHEMA_EXAMPLE = """--schema "{\\"columns\\": [{\\"name\\": \\"columnA\\",\\"type\\": \\"uuid\\"}, {\\"name\\": \\"columnB\\",\\"type\\": \\"Ascii\\"}],\\"partitionKeys\\": [{\\"name\\": \\"columnA\\"}]}"
"""

SQL_ROLE_DEFINITION_EXAMPLE = """--body "{ \\"Id\\": \\"be79875a-2cc4-40d5-8958-566017875b39\\", \\"RoleName\\": \\"My Read Write Role\\", \\"Type\\": \\"CustomRole\\", \\"AssignableScopes\\": [ \\"/\\" ], \\"DataActions\\": [ \\"Microsoft.DocumentDB/databaseAccounts/sqlDatabases/containers/items/create\\", \\"Microsoft.DocumentDB/databaseAccounts/sqlDatabases/containers/items/read\\" ]}"
"""

MONGO_ROLE_DEFINITION_EXAMPLE = """--body "{\\"Id\\": \\"be79875a-2cc4-40d5-8958-566017875b39\\",\\"RoleName\\": \\"MyRWRole\\",\\"Type\\": \\"CustomRole\\"\\"DatabaseName\\": \\"MyDb\\",\\"Privileges\\": [ {\\"Resource\\": {\\"Db\\": \\"MyDB\\",\\"Collection\\": \\"MyCol\\"},\\"Actions\\": [\\"insert\\",\\"find\\"]}],\\"Roles\\": [ {\\"Role\\": \\"myInheritedRole\\",\\"Db\\": \\"MyTestDb\\"}]}"
"""

MONGO_USER_DEFINITION_EXAMPLE = """--body "{\\"Id\\": \\"be79875a-2cc4-40d5-8958-566017875b39\\",\\"UserName\\": \\"MyUserName\\",\\"Password\\": \\"MyPass\\",\\"CustomData\\": \\"MyCustomData\\",\\"Mechanisms\\": \\"SCRAM-SHA-256\\"\\"DatabaseName\\": \\"MyDb\\",\\"Roles\\": [ {\\"Role\\": \\"myReadRole\\",\\"Db\\": \\"MyDb\\"}]}"
"""


class ThroughputTypes(str, Enum):
    autoscale = "autoscale"
    manual = "manual"


def load_arguments(self, _):
    from knack.arguments import CLIArgumentType
    from azure.mgmt.cosmosdb.models import KeyKind, DefaultConsistencyLevel, DatabaseAccountKind, TriggerType, TriggerOperation, ServerVersion, NetworkAclBypass, BackupPolicyType, AnalyticalStorageSchemaType, BackupStorageRedundancy

    with self.argument_context('cosmosdb') as c:
        c.argument('account_name', arg_type=name_type, help='Name of the Cosmos DB database account', completer=get_resource_name_completion_list('Microsoft.DocumentDb/databaseAccounts'), id_part='name')
        c.argument('database_id', options_list=['--db-name', '-d'], help='Database Name')

    with self.argument_context('cosmosdb create') as c:
        c.argument('account_name', completer=None)
        c.argument('enable_free_tier', arg_type=get_three_state_flag(), help="If enabled the account is free-tier.", is_preview=True)
        c.argument('assign_identity', nargs='*', help="Assign system or user assigned identities separated by spaces. Use '[system]' to refer system assigned identity.", is_preview=True)
        c.argument('is_restore_request', options_list=['--is-restore-request', '-r'], arg_type=get_three_state_flag(), help="Restore from an existing/deleted account.", is_preview=True, arg_group='Restore')
        c.argument('restore_source', help="The restorable-database-account Id of the source account from which the account has to be restored. Required if --is-restore-request is set to true.", is_preview=True, arg_group='Restore')
        c.argument('restore_timestamp', action=UtcDatetimeAction, help="The timestamp to which the account has to be restored to. Required if --is-restore-request is set to true.", is_preview=True, arg_group='Restore')
        c.argument('databases_to_restore', nargs='+', action=CreateDatabaseRestoreResource, is_preview=True, arg_group='Restore')

    for scope in ['cosmosdb create', 'cosmosdb update']:
        with self.argument_context(scope) as c:
            c.ignore('resource_group_location')
            c.argument('locations', nargs='+', action=CreateLocation)
            c.argument('tags', arg_type=tags_type)
            c.argument('default_consistency_level', arg_type=get_enum_type(DefaultConsistencyLevel), help="default consistency level of the Cosmos DB database account")
            c.argument('max_staleness_prefix', type=int, help="when used with Bounded Staleness consistency, this value represents the number of stale requests tolerated. Accepted range for this value is 10 - 2,147,483,647")
            c.argument('max_interval', type=int, help="when used with Bounded Staleness consistency, this value represents the time amount of staleness (in seconds) tolerated. Accepted range for this value is 5 - 86400")
            c.argument('ip_range_filter', nargs='+', options_list=['--ip-range-filter'], validator=validate_ip_range_filter, help="firewall support. Specifies the set of IP addresses or IP address ranges in CIDR form to be included as the allowed list of client IPs for a given database account. IP addresses/ranges must be comma-separated and must not contain any spaces")
            c.argument('kind', arg_type=get_enum_type(DatabaseAccountKind), help='The type of Cosmos DB database account to create')
            c.argument('enable_automatic_failover', arg_type=get_three_state_flag(), help='Enables automatic failover of the write region in the rare event that the region is unavailable due to an outage. Automatic failover will result in a new write region for the account and is chosen based on the failover priorities configured for the account.')
            c.argument('capabilities', nargs='+', validator=validate_capabilities, help='set custom capabilities on the Cosmos DB database account.')
            c.argument('enable_virtual_network', arg_type=get_three_state_flag(), help='Enables virtual network on the Cosmos DB database account')
            c.argument('virtual_network_rules', nargs='+', validator=validate_virtual_network_rules, help='ACL\'s for virtual network')
            c.argument('enable_multiple_write_locations', arg_type=get_three_state_flag(), help="Enable Multiple Write Locations")
            c.argument('disable_key_based_metadata_write_access', arg_type=get_three_state_flag(), help="Disable write operations on metadata resources (databases, containers, throughput) via account keys")
            c.argument('key_uri', help="The URI of the key vault", is_preview=True)
            c.argument('enable_public_network', options_list=['--enable-public-network', '-e'], arg_type=get_three_state_flag(), help="Enable or disable public network access to server.")
            c.argument('enable_analytical_storage', arg_type=get_three_state_flag(), help="Flag to enable log storage on the account.")
            c.argument('network_acl_bypass', arg_type=get_enum_type(NetworkAclBypass), options_list=['--network-acl-bypass'], help="Flag to enable or disable Network Acl Bypass.")
            c.argument('network_acl_bypass_resource_ids', nargs='+', options_list=['--network-acl-bypass-resource-ids', '-i'], help="List of Resource Ids to allow Network Acl Bypass.")
            c.argument('backup_interval', type=int, help="the frequency(in minutes) with which backups are taken (only for accounts with periodic mode backups)", arg_group='Backup Policy')
            c.argument('backup_retention', type=int, help="the time(in hours) for which each backup is retained (only for accounts with periodic mode backups)", arg_group='Backup Policy')
<<<<<<< HEAD
            c.argument('server_version', arg_type=get_enum_type(ServerVersion), help="Valid only for MongoDB accounts.")
=======
            c.argument('backup_redundancy', arg_type=get_enum_type(BackupStorageRedundancy), help="The redundancy type of the backup Storage account", arg_group='Backup Policy')
            c.argument('server_version', arg_type=get_enum_type(ServerVersion), help="Valid only for MongoDB accounts.", is_preview=True)
>>>>>>> 2f309cf7
            c.argument('default_identity', help="The primary identity to access key vault in CMK related features. e.g. 'FirstPartyIdentity', 'SystemAssignedIdentity' and more.", is_preview=True)
            c.argument('analytical_storage_schema_type', options_list=['--analytical-storage-schema-type', '--as-schema'], arg_type=get_enum_type(AnalyticalStorageSchemaType), help="Schema type for analytical storage.", arg_group='Analytical Storage Configuration')
            c.argument('backup_policy_type', arg_type=get_enum_type(BackupPolicyType), help="The type of backup policy of the account to create", arg_group='Backup Policy')

    for scope in ['cosmosdb regenerate-key', 'cosmosdb keys regenerate']:
        with self.argument_context(scope) as c:
            c.argument('key_kind', arg_type=get_enum_type(KeyKind), help="The access key to regenerate.")

    with self.argument_context('cosmosdb failover-priority-change') as c:
        c.argument('failover_parameters', options_list=['--failover-policies'], validator=validate_failover_policies,
                   help="space-separated failover policies in 'regionName=failoverPriority' format. Number of policies must match the number of regions the account is currently replicated. All regionName values must match those of the regions the account is currently replicated. All failoverPriority values must be unique. There must be one failoverPriority value zero (0) specified. All remaining failoverPriority values can be any positive integer and they don't have to be contiguos, neither written in any specific order. E.g eastus=0 westus=1", nargs='+')

    with self.argument_context('cosmosdb network-rule list') as c:
        c.argument('account_name', id_part=None)

    with self.argument_context('cosmosdb keys list') as c:
        c.argument('account_name', help="Cosmosdb account name", id_part=None)
        c.argument('key_type', arg_type=get_enum_type(CosmosKeyTypes), options_list=['--type'], help="The type of account key.")

    with self.argument_context('cosmosdb network-rule add') as c:
        c.argument('subnet', help="Name or ID of the subnet")
        c.argument('virtual_network', options_list=['--vnet-name', '--virtual-network'], help="The name of the VNET, which must be provided in conjunction with the name of the subnet")
        c.argument("ignore_missing_vnet_service_endpoint", options_list=['--ignore-missing-endpoint', '--ignore-missing-vnet-service-endpoint'], arg_type=get_three_state_flag(), help="Create firewall rule before the virtual network has vnet service endpoint enabled.")

    with self.argument_context('cosmosdb network-rule remove') as c:
        c.argument('subnet', help="Name or ID of the subnet")
        c.argument('virtual_network', options_list=['--vnet-name', '--virtual-network'], help="The name of the VNET, which must be provided in conjunction with the name of the subnet")

    with self.argument_context('cosmosdb collection') as c:
        c.argument('collection_id', options_list=['--collection-name', '-c'], help='Collection Name')
        c.argument('throughput', type=int, help='Offer Throughput (RU/s)')
        c.argument('partition_key_path', help='Partition Key Path, e.g., \'/properties/name\'')
        c.argument('client_encryption_policy', options_list=['--cep'], type=shell_safe_json_parse, completer=FilesCompleter(), validator=validate_client_encryption_policy, help='Client Encryption Policy, you can enter it as a string or as a file, e.g., --cep @policy-file.json or ' + SQL_CLIENT_ENCRYPTION_POLICY_EXAMPLE)
        c.argument('indexing_policy', type=shell_safe_json_parse, completer=FilesCompleter(), help='Indexing Policy, you can enter it as a string or as a file, e.g., --indexing-policy @policy-file.json)')
        c.argument('default_ttl', type=int, help='Default TTL. Provide 0 to disable.')

    with self.argument_context('cosmosdb database') as c:
        c.argument('throughput', type=int, help='Offer Throughput (RU/s)')

    account_name_type = CLIArgumentType(options_list=['--account-name', '-a'], help="Cosmosdb account name.")
    database_name_type = CLIArgumentType(options_list=['--database-name', '-d'], help='Database name.')
    container_name_type = CLIArgumentType(options_list=['--container-name', '-c'], help='Container name.')
    max_throughput_type = CLIArgumentType(options_list=['--max-throughput'], help='The maximum throughput resource can scale to (RU/s). Provided when the resource is autoscale enabled. The minimum value can be 4000 (RU/s)')
    throughput_type = CLIArgumentType(options_list=['--throughput-type', '-t'], arg_type=get_enum_type(ThroughputTypes), help='The type of throughput to migrate to.')

    with self.argument_context('cosmosdb private-endpoint-connection') as c:
        c.argument('private_endpoint_connection_name', options_list=['--name', '-n'], required=False,
                   help='The name of the private endpoint connection associated with Azure Cosmos DB. '
                        'Required if --connection-id is not specified')
        c.argument('account_name', account_name_type, required=False,
                   help='Name of the Cosmos DB database account. Required if --connection-id is not specified')
        c.argument('resource_group_name', required=False,
                   help='The resource group name of specified Cosmos DB account. Required if --connection-id is not specified')

    for item in ['approve', 'reject', 'delete', 'show']:
        with self.argument_context('cosmosdb private-endpoint-connection {}'.format(item)) as c:
            c.extra('connection_id', options_list=['--id'], required=False,
                    help='The ID of the private endpoint connection associated with Azure Cosmos DB. '
                         'If specified --account-name --resource-group/-g and --name/-n, this should be omitted.')
            c.argument('description', options_list=['--description'], required=False, help='Comments for the {} operation.'.format(item))

    with self.argument_context('cosmosdb private-link-resource') as c:
        c.argument('account_name', account_name_type, required=True, help="Cosmosdb account name", id_part=None)

    with self.argument_context('cosmosdb identity assign') as c:
        c.argument('identities', options_list=['--identities'], nargs='*', help="Space-separated identities to assign. Use '[system]' to refer to the system assigned identity. Default: '[system]'")

    with self.argument_context('cosmosdb identity remove') as c:
        c.argument('identities', options_list=['--identities'], nargs='*', help="Space-separated identities to remove. Use '[system]' to refer to the system assigned identity. Default: '[system]'")

# SQL database
    with self.argument_context('cosmosdb sql database') as c:
        c.argument('account_name', account_name_type, id_part=None)
        c.argument('database_name', options_list=['--name', '-n'], help="Database name")
        c.argument('throughput', help='The throughput of SQL database (RU/s). Default value is 400')
        c.argument('max_throughput', max_throughput_type)

# SQL container
    with self.argument_context('cosmosdb sql container') as c:
        c.argument('account_name', account_name_type, id_part=None)
        c.argument('database_name', database_name_type)
        c.argument('container_name', options_list=['--name', '-n'], help="Container name")
        c.argument('partition_key_path', options_list=['--partition-key-path', '-p'], help='Partition Key Path, e.g., \'/address/zipcode\'')
        c.argument('partition_key_version', type=int, options_list=['--partition-key-version'], help='The version of partition key.')
        c.argument('default_ttl', options_list=['--ttl'], type=int, help='Default TTL. If the value is missing or set to "-1", items don’t expire. If the value is set to "n", items will expire "n" seconds after last modified time.')
        c.argument('indexing_policy', options_list=['--idx'], type=shell_safe_json_parse, completer=FilesCompleter(), help='Indexing Policy, you can enter it as a string or as a file, e.g., --idx @policy-file.json or ' + SQL_GREMLIN_INDEXING_POLICY_EXAMPLE)
        c.argument('client_encryption_policy', options_list=['--cep'], type=shell_safe_json_parse, completer=FilesCompleter(), validator=validate_client_encryption_policy, help='Client Encryption Policy, you can enter it as a string or as a file, e.g., --cep @policy-file.json or ' + SQL_CLIENT_ENCRYPTION_POLICY_EXAMPLE)
        c.argument('unique_key_policy', options_list=['--unique-key-policy', '-u'], type=shell_safe_json_parse, completer=FilesCompleter(), help='Unique Key Policy, you can enter it as a string or as a file, e.g., --unique-key-policy @policy-file.json or ' + SQL_UNIQUE_KEY_POLICY_EXAMPLE)
        c.argument('conflict_resolution_policy', options_list=['--conflict-resolution-policy', '-c'], type=shell_safe_json_parse, completer=FilesCompleter(), help='Conflict Resolution Policy, you can enter it as a string or as a file, e.g., --conflict-resolution-policy @policy-file.json or ' + SQL_GREMLIN_CONFLICT_RESOLUTION_POLICY_EXAMPLE)
        c.argument('max_throughput', max_throughput_type)
        c.argument('throughput', help='The throughput of SQL container (RU/s). Default value is 400. Omit this parameter if the database has shared throughput unless the container should have dedicated throughput.')
        c.argument('analytical_storage_ttl', options_list=['--analytical-storage-ttl', '-t'], type=int, help='Analytical TTL, when analytical storage is enabled.')

# SQL stored procedure
    with self.argument_context('cosmosdb sql stored-procedure') as c:
        c.argument('account_name', account_name_type, id_part=None)
        c.argument('database_name', database_name_type)
        c.argument('container_name', container_name_type)
        c.argument('stored_procedure_name', options_list=['--name', '-n'], help="StoredProcedure name")
        c.argument('stored_procedure_body', options_list=['--body', '-b'], completer=FilesCompleter(), help="StoredProcedure body, you can enter it as a string or as a file, e.g., --body @sprocbody-file.json")

# SQL trigger
    with self.argument_context('cosmosdb sql trigger') as c:
        c.argument('account_name', account_name_type, id_part=None)
        c.argument('database_name', database_name_type)
        c.argument('container_name', container_name_type)
        c.argument('trigger_name', options_list=['--name', '-n'], help="Trigger name")
        c.argument('trigger_body', options_list=['--body', '-b'], completer=FilesCompleter(), help="Trigger body, you can enter it as a string or as a file, e.g., --body @triggerbody-file.json")
        c.argument('trigger_type', options_list=['--type', '-t'], arg_type=get_enum_type(TriggerType), help="Trigger type")
        c.argument('trigger_operation', options_list=['--operation'], arg_type=get_enum_type(TriggerOperation), help="The operation of the trigger.")

# SQL user defined function
    with self.argument_context('cosmosdb sql user-defined-function') as c:
        c.argument('account_name', account_name_type, id_part=None)
        c.argument('database_name', database_name_type)
        c.argument('container_name', container_name_type)
        c.argument('user_defined_function_name', options_list=['--name', '-n'], help="UserDefinedFunction name")
        c.argument('user_defined_function_body', options_list=['--body', '-b'], completer=FilesCompleter(), help="UserDefinedFunction body, you can enter it as a string or as a file, e.g., --body @udfbody-file.json")

# MongoDB
    with self.argument_context('cosmosdb mongodb database') as c:
        c.argument('account_name', account_name_type, id_part=None)
        c.argument('database_name', options_list=['--name', '-n'], help="Database name")
        c.argument('throughput', help='The throughput of MongoDB database (RU/s). Default value is 400')
        c.argument('max_throughput', max_throughput_type)

    with self.argument_context('cosmosdb mongodb collection') as c:
        c.argument('account_name', account_name_type, id_part=None)
        c.argument('database_name', database_name_type)
        c.argument('collection_name', options_list=['--name', '-n'], help="Collection name")
        c.argument('shard_key_path', options_list=['--shard'], help="Sharding key path.")
        c.argument('indexes', options_list=['--idx'], type=shell_safe_json_parse, completer=FilesCompleter(), help='Indexes, you can enter it as a string or as a file, e.g., --idx @indexes-file.json or ' + MONGODB_INDEXES_EXAMPLE)
        c.argument('max_throughput', max_throughput_type)
        c.argument('analytical_storage_ttl', type=int, help='Analytical TTL, when analytical storage is enabled.')
        c.argument('throughput', help='The throughput of MongoDB collection (RU/s). Default value is 400. Omit this parameter if the database has shared throughput unless the collection should have dedicated throughput.')

# Cassandra
    with self.argument_context('cosmosdb cassandra keyspace') as c:
        c.argument('account_name', account_name_type, id_part=None)
        c.argument('keyspace_name', options_list=['--name', '-n'], help="Keyspace name")
        c.argument('throughput', help='The throughput of Cassandra keyspace (RU/s). Default value is 400')
        c.argument('max_throughput', max_throughput_type)

    with self.argument_context('cosmosdb cassandra table') as c:
        c.argument('account_name', account_name_type, id_part=None)
        c.argument('keyspace_name', options_list=['--keyspace-name', '-k'], help="Keyspace name")
        c.argument('table_name', options_list=['--name', '-n'], help="Table name")
        c.argument('default_ttl', options_list=['--ttl'], type=int, help='Default TTL. If the value is missing or set to "-1", items don’t expire. If the value is set to "n", items will expire "n" seconds after last modified time.')
        c.argument('schema', type=shell_safe_json_parse, completer=FilesCompleter(), help='Schema, you can enter it as a string or as a file, e.g., --schema @schema-file.json or ' + CASSANDRA_SCHEMA_EXAMPLE)
        c.argument('max_throughput', max_throughput_type)
        c.argument('analytical_storage_ttl', type=int, help='Analytical TTL, when analytical storage is enabled.')
        c.argument('throughput', help='The throughput of Cassandra table (RU/s). Default value is 400. Omit this parameter if the keyspace has shared throughput unless the table should have dedicated throughput.')

# Gremlin
    with self.argument_context('cosmosdb gremlin database') as c:
        c.argument('account_name', account_name_type, id_part=None)
        c.argument('database_name', options_list=['--name', '-n'], help="Database name")
        c.argument('throughput', help='The throughput Gremlin database (RU/s). Default value is 400')
        c.argument('max_throughput', max_throughput_type)

    with self.argument_context('cosmosdb gremlin graph') as c:
        c.argument('account_name', account_name_type, id_part=None)
        c.argument('database_name', database_name_type)
        c.argument('graph_name', options_list=['--name', '-n'], help="Graph name")
        c.argument('partition_key_path', options_list=['--partition-key-path', '-p'], help='Partition Key Path, e.g., \'/address/zipcode\'')
        c.argument('default_ttl', options_list=['--ttl'], type=int, help='Default TTL. If the value is missing or set to "-1", items don’t expire. If the value is set to "n", items will expire "n" seconds after last modified time.')
        c.argument('indexing_policy', options_list=['--idx'], type=shell_safe_json_parse, completer=FilesCompleter(), help='Indexing Policy, you can enter it as a string or as a file, e.g., --idx @policy-file.json or ' + SQL_GREMLIN_INDEXING_POLICY_EXAMPLE)
        c.argument('conflict_resolution_policy', options_list=['--conflict-resolution-policy', '-c'], type=shell_safe_json_parse, completer=FilesCompleter(), help='Conflict Resolution Policy, you can enter it as a string or as a file, e.g., --conflict-resolution-policy @policy-file.json or ' + SQL_GREMLIN_CONFLICT_RESOLUTION_POLICY_EXAMPLE)
        c.argument('max_throughput', max_throughput_type)
        c.argument('throughput', help='The throughput of Gremlin graph (RU/s). Default value is 400. Omit this parameter if the database has shared throughput unless the graph should have dedicated throughput.')
        c.argument('analytical_storage_ttl', type=int, help='Analytical TTL, when analytical storage is enabled.')

# Table
    with self.argument_context('cosmosdb table') as c:
        c.argument('account_name', account_name_type, id_part=None)
        c.argument('table_name', options_list=['--name', '-n'], help="Table name")
        c.argument('throughput', help='The throughput of Table (RU/s). Default value is 400')
        c.argument('max_throughput', max_throughput_type)

# Throughput
    with self.argument_context('cosmosdb sql database throughput') as c:
        c.argument('account_name', account_name_type, id_part=None)
        c.argument('database_name', options_list=['--name', '-n'], help="Database name")
        c.argument('throughput', type=int, help='The throughput of SQL database (RU/s).')
        c.argument('max_throughput', max_throughput_type)

    with self.argument_context('cosmosdb sql container throughput') as c:
        c.argument('account_name', account_name_type, id_part=None)
        c.argument('database_name', database_name_type)
        c.argument('container_name', options_list=['--name', '-n'], help="Container name")
        c.argument('throughput', type=int, help='The throughput of SQL container (RU/s).')
        c.argument('max_throughput', max_throughput_type)

    with self.argument_context('cosmosdb mongodb database throughput') as c:
        c.argument('account_name', account_name_type, id_part=None)
        c.argument('database_name', options_list=['--name', '-n'], help="Database name")
        c.argument('throughput', type=int, help='The throughput of MongoDB database (RU/s).')
        c.argument('max_throughput', max_throughput_type)

    with self.argument_context('cosmosdb mongodb collection throughput') as c:
        c.argument('account_name', account_name_type, id_part=None)
        c.argument('database_name', database_name_type)
        c.argument('collection_name', options_list=['--name', '-n'], help="Collection name")
        c.argument('throughput', type=int, help='The throughput of MongoDB collection (RU/s).')
        c.argument('max_throughput', max_throughput_type)

    with self.argument_context('cosmosdb cassandra keyspace throughput') as c:
        c.argument('account_name', account_name_type, id_part=None)
        c.argument('keyspace_name', options_list=['--name', '-n'], help="Keyspace name")
        c.argument('throughput', type=int, help='The throughput of Cassandra keyspace (RU/s).')
        c.argument('max_throughput', max_throughput_type)

    with self.argument_context('cosmosdb cassandra table throughput') as c:
        c.argument('account_name', account_name_type, id_part=None)
        c.argument('keyspace_name', options_list=['--keyspace-name', '-k'], help="Keyspace name")
        c.argument('table_name', options_list=['--name', '-n'], help="Table name")
        c.argument('throughput', type=int, help='The throughput of Cassandra table (RU/s).')
        c.argument('max_throughput', max_throughput_type)

    with self.argument_context('cosmosdb gremlin database throughput') as c:
        c.argument('account_name', account_name_type, id_part=None)
        c.argument('database_name', options_list=['--name', '-n'], help="Database name")
        c.argument('throughput', type=int, help='The throughput of Gremlin database (RU/s).')
        c.argument('max_throughput', max_throughput_type)

    with self.argument_context('cosmosdb gremlin graph throughput') as c:
        c.argument('account_name', account_name_type, id_part=None)
        c.argument('database_name', database_name_type)
        c.argument('graph_name', options_list=['--name', '-n'], help="Graph name")
        c.argument('throughput', type=int, help='The throughput Gremlin graph (RU/s).')
        c.argument('max_throughput', max_throughput_type)

    with self.argument_context('cosmosdb table throughput') as c:
        c.argument('account_name', account_name_type, id_part=None)
        c.argument('table_name', options_list=['--name', '-n'], help="Table name")
        c.argument('throughput', type=int, help='The throughput of Table (RU/s).')
        c.argument('max_throughput', max_throughput_type)

    for scope in ['sql database throughput migrate', 'sql container throughput migrate',
                  'gremlin database throughput migrate', 'gremlin graph throughput migrate',
                  'cassandra table throughput migrate', 'cassandra keyspace throughput migrate',
                  'mongodb collection throughput migrate', 'mongodb database throughput migrate',
                  'table throughput migrate']:
        with self.argument_context('cosmosdb {}'.format(scope)) as c:
            c.argument('throughput_type', throughput_type)

    account_name_type = CLIArgumentType(options_list=['--account-name', '-a'], help="Cosmosdb account name.")

    # SQL role definition
    with self.argument_context('cosmosdb sql role definition') as c:
        c.argument('account_name', account_name_type, id_part=None)
        c.argument('role_definition_id', options_list=['--id', '-i'], validator=validate_role_definition_id, help="Unique ID for the Role Definition.")
        c.argument('role_definition_body', options_list=['--body', '-b'], validator=validate_role_definition_body, completer=FilesCompleter(), help="Role Definition body with Id (Optional for create), DataActions or Permissions, Type (Default is CustomRole), and AssignableScopes.  You can enter it as a string or as a file, e.g., --body @rdbody-file.json or " + SQL_ROLE_DEFINITION_EXAMPLE)

    # SQL role assignment
    with self.argument_context('cosmosdb sql role assignment') as c:
        c.argument('account_name', account_name_type, id_part=None)
        c.argument('role_assignment_id', options_list=['--role-assignment-id', '-i'], validator=validate_role_assignment_id, help="Optional for Create. Unique ID for the Role Assignment. If not provided, a new GUID will be used.")
        c.argument('role_definition_id', options_list=['--role-definition-id', '-d'], validator=validate_fully_qualified_role_definition_id, help="Unique ID of the Role Definition that this Role Assignment refers to.")
        c.argument('role_definition_name', options_list=['--role-definition-name', '-n'], help="Unique Name of the Role Definition that this Role Assignment refers to. Eg. 'Contoso Reader Role'.")
        c.argument('scope', validator=validate_scope, options_list=['--scope', '-s'], help="Data plane resource path at which this Role Assignment is being granted.")
        c.argument('principal_id', options_list=['--principal-id', '-p'], help="AAD Object ID of the principal to which this Role Assignment is being granted.")

    with self.argument_context('cosmosdb restore') as c:
        c.argument('target_database_account_name', options_list=['--target-database-account-name', '-n'], help='Name of the new target Cosmos DB database account after the restore')
        c.argument('account_name', completer=None, options_list=['--account-name', '-a'], help='Name of the source Cosmos DB database account for the restore', id_part=None)
        c.argument('restore_timestamp', options_list=['--restore-timestamp', '-t'], action=UtcDatetimeAction, help="The timestamp to which the account has to be restored to.")
        c.argument('location', arg_type=get_location_type(self.cli_ctx), help="The location of the source account from which restore is triggered. This will also be the write region of the restored account")
        c.argument('databases_to_restore', nargs='+', action=CreateDatabaseRestoreResource)

    # Mongo role definition
    with self.argument_context('cosmosdb mongodb role definition') as c:
        c.argument('account_name', account_name_type, id_part=None)
        c.argument('mongo_role_definition_id', options_list=['--id', '-i'], validator=validate_mongo_role_definition_id, help="Unique ID for the Mongo Role Definition.")
        c.argument('mongo_role_definition_body', options_list=['--body', '-b'], validator=validate_mongo_role_definition_body, completer=FilesCompleter(), help="Role Definition body with Id (Optional for create), Type (Default is CustomRole), DatabaseName, Privileges, Roles.  You can enter it as a string or as a file, e.g., --body @mongo-role_definition-body-file.json or " + MONGO_ROLE_DEFINITION_EXAMPLE)

    # Mongo user definition
    with self.argument_context('cosmosdb mongodb user definition') as c:
        c.argument('account_name', account_name_type, id_part=None)
        c.argument('mongo_user_definition_id', options_list=['--id', '-i'], validator=validate_mongo_user_definition_id, help="Unique ID for the Mongo User Definition.")
        c.argument('mongo_user_definition_body', options_list=['--body', '-b'], validator=validate_mongo_user_definition_body, completer=FilesCompleter(), help="User Definition body with Id (Optional for create), UserName, Password, DatabaseName, CustomData, Mechanisms, Roles.  You can enter it as a string or as a file, e.g., --body @mongo-user_definition-body-file.json or " + MONGO_USER_DEFINITION_EXAMPLE)

    # Retrive Sql Container Backup Info
    with self.argument_context('cosmosdb sql retrieve-latest-backup-time') as c:
        c.argument('account_name', account_name_type, id_part=None, required=True, help='Name of the CosmosDB database account')
        c.argument('database_name', database_name_type, required=True, help='Name of the CosmosDB Sql database name')
        c.argument('container_name', container_name_type, required=True, help='Name of the CosmosDB Sql container name')
        c.argument('location', options_list=['--location', '-l'], help="Location of the account", required=True)

    # Retrive MongoDB Collection Backup Info
    with self.argument_context('cosmosdb mongodb retrieve-latest-backup-time') as c:
        c.argument('account_name', account_name_type, id_part=None, required=True, help='Name of the CosmosDB database account')
        c.argument('database_name', database_name_type, required=True, help='Name of the CosmosDB MongoDB database name')
        c.argument('collection_name', options_list=['--collection-name', '-c'], required=True, help='Name of the CosmosDB MongoDB collection name')
        c.argument('location', options_list=['--location', '-l'], help="Location of the account", required=True)

    # Restorable Database Accounts
    with self.argument_context('cosmosdb restorable-database-account show') as c:
        c.argument('location', options_list=['--location', '-l'], help="Location", required=False)
        c.argument('instance_id', options_list=['--instance-id', '-i'], help="InstanceId of the Account", required=False)

    with self.argument_context('cosmosdb restorable-database-account list') as c:
        c.argument('location', options_list=['--location', '-l'], help="Location", required=False)
        c.argument('account_name', options_list=['--account-name', '-n'], help="Name of the Account", required=False, id_part=None)

    # Restorable Sql Databases
    with self.argument_context('cosmosdb sql restorable-database') as c:
        c.argument('location', options_list=['--location', '-l'], help="Location", required=True)
        c.argument('instance_id', options_list=['--instance-id', '-i'], help="InstanceId of the Account", required=True)

    # Restorable Sql Containers
    with self.argument_context('cosmosdb sql restorable-container') as c:
        c.argument('location', options_list=['--location', '-l'], help="Location", required=True)
        c.argument('instance_id', options_list=['--instance-id', '-i'], help="InstanceId of the Account", required=True)
        c.argument('restorable_sql_database_rid', options_list=['--database-rid', '-d'], help="Rid of the database", required=True)

    # Restorable Sql Resources
    with self.argument_context('cosmosdb sql restorable-resource') as c:
        c.argument('location', options_list=['--location', '-l'], help="Azure Location of the account", required=True)
        c.argument('instance_id', options_list=['--instance-id', '-i'], help="InstanceId of the Account", required=True)
        c.argument('restore_location', options_list=['--restore-location', '-r'], help="The region of the restore.", required=True)
        c.argument('restore_timestamp_in_utc', options_list=['--restore-timestamp', '-t'], help="The timestamp of the restore", required=True)

    # Restorable Mongodb Databases
    with self.argument_context('cosmosdb mongodb restorable-database') as c:
        c.argument('location', options_list=['--location', '-l'], help="Location", required=True)
        c.argument('instance_id', options_list=['--instance-id', '-i'], help="InstanceId of the Account", required=True)

    # Restorable Mongodb Collections
    with self.argument_context('cosmosdb mongodb restorable-collection') as c:
        c.argument('location', options_list=['--location', '-l'], help="Location", required=True)
        c.argument('instance_id', options_list=['--instance-id', '-i'], help="InstanceId of the Account", required=True)
        c.argument('restorable_mongodb_database_rid', options_list=['--database-rid', '-d'], help="Rid of the database", required=True)

    # Restorable mongodb Resources
    with self.argument_context('cosmosdb mongodb restorable-resource') as c:
        c.argument('location', options_list=['--location', '-l'], help="Azure Location of the account", required=True)
        c.argument('instance_id', options_list=['--instance-id', '-i'], help="InstanceId of the Account", required=True)
        c.argument('restore_location', options_list=['--restore-location', '-r'], help="The region of the restore.", required=True)
        c.argument('restore_timestamp_in_utc', options_list=['--restore-timestamp', '-t'], help="The timestamp of the restore", required=True)

    # Account locations
    with self.argument_context('cosmosdb locations show') as c:
        c.argument('location', options_list=['--location', '-l'], help="Name of the location", required=True)

    # Managed Cassandra Cluster
    for scope in [
            'managed-cassandra cluster create',
            'managed-cassandra cluster update',
            'managed-cassandra cluster show',
            'managed-cassandra cluster delete',
            'managed-cassandra cluster deallocate',
            'managed-cassandra cluster start',
            'managed-cassandra cluster status',
            'managed-cassandra cluster invoke-command']:
        with self.argument_context(scope) as c:
            c.argument('cluster_name', options_list=['--cluster-name', '-c'], help="Cluster Name", required=True)

    # Managed Cassandra Cluster
    for scope in [
            'managed-cassandra cluster create',
            'managed-cassandra cluster update']:
        with self.argument_context(scope) as c:
            c.argument('tags', arg_type=tags_type)
            c.argument('external_gossip_certificates', nargs='*', validator=validate_gossip_certificates, options_list=['--external-gossip-certificates', '-e'], help="A list of certificates that the managed cassandra data center's should accept.")
            c.argument('cassandra_version', help="The version of Cassandra chosen.")
            c.argument('authentication_method', arg_type=get_enum_type(['None', 'Cassandra']), help="Authentication mode can be None or Cassandra. If None, no authentication will be required to connect to the Cassandra API. If Cassandra, then passwords will be used.")
            c.argument('hours_between_backups', help="The number of hours between backup attempts.")
            c.argument('repair_enabled', arg_type=get_three_state_flag(), help="Enables automatic repair.")
            c.argument('client_certificates', nargs='*', validator=validate_client_certificates, help="If specified, enables client certificate authentication to the Cassandra API.")
            c.argument('gossip_certificates', help="A list of certificates that should be accepted by on-premise data centers.")
            c.argument('external_seed_nodes', nargs='*', validator=validate_seednodes, help="A list of ip addresses of the seed nodes of on-premise data centers.")
            c.argument('identity_type', options_list=['--identity-type'], arg_type=get_enum_type(['None', 'SystemAssigned']), help="Type of identity used for Customer Managed Disk Key.")

    # Managed Cassandra Cluster
    with self.argument_context('managed-cassandra cluster create') as c:
        c.argument('location', options_list=['--location', '-l'], help="Azure Location of the Cluster", required=True)
        c.argument('delegated_management_subnet_id', options_list=['--delegated-management-subnet-id', '-s'], help="The resource id of a subnet where the ip address of the cassandra management server will be allocated. This subnet must have connectivity to the delegated_subnet_id subnet of each data center.", required=True)
        c.argument('initial_cassandra_admin_password', options_list=['--initial-cassandra-admin-password', '-i'], help="The intial password to be configured when a cluster is created for authentication_method Cassandra.")
        c.argument('restore_from_backup_id', help="The resource id of a backup. If provided on create, the backup will be used to prepopulate the cluster. The cluster data center count and node counts must match the backup.")
        c.argument('cluster_name_override', help="If a cluster must have a name that is not a valid azure resource name, this field can be specified to choose the Cassandra cluster name. Otherwise, the resource name will be used as the cluster name.")

    # Managed Cassandra Cluster
    for scope in ['managed-cassandra cluster invoke-command']:
        with self.argument_context(scope) as c:
            c.argument('command_name', options_list=['--command-name'], help="The command which should be run", required=True)
            c.argument('host', options_list=['--host'], help="IP address of the cassandra host to run the command on", required=True)
            c.argument('arguments', options_list=['--arguments'], action=InvokeCommandArgumentsAddAction, nargs='+', help="The key=\"value\" of arguments for the command.")
            c.argument('cassandra_stop_start', options_list=['--cassandra-stop-start'], arg_type=get_three_state_flag(), help="If true, stops cassandra before executing the command and then start it again.")
            c.argument('readwrite', options_list=['--readwrite'], arg_type=get_three_state_flag(), help="If true, allows the command to *write* to the cassandra directory, otherwise read-only.")

    # Managed Cassandra Datacenter
    for scope in [
            'managed-cassandra datacenter create',
            'managed-cassandra datacenter update',
            'managed-cassandra datacenter show',
            'managed-cassandra datacenter delete']:
        with self.argument_context(scope) as c:
            c.argument('cluster_name', options_list=['--cluster-name', '-c'], help="Cluster Name", required=True)
            c.argument('data_center_name', options_list=['--data-center-name', '-d'], help="Datacenter Name", required=True)

    # Managed Cassandra Datacenter
    for scope in [
            'managed-cassandra datacenter create',
            'managed-cassandra datacenter update']:
        with self.argument_context(scope) as c:
            c.argument('node_count', options_list=['--node-count', '-n'], validator=validate_node_count, help="The number of Cassandra virtual machines in this data center. The minimum value is 3.")
            c.argument('base64_encoded_cassandra_yaml_fragment', options_list=['--base64-encoded-cassandra-yaml-fragment', '-b'], help="This is a Base64 encoded yaml file that is a subset of cassandra.yaml.  Supported fields will be honored and others will be ignored.")
            c.argument('data_center_location', options_list=['--data-center-location', '-l'], help="The region where the virtual machine for this data center will be located.")
            c.argument('delegated_subnet_id', options_list=['--delegated-subnet-id', '-s'], help="The resource id of a subnet where ip addresses of the Cassandra virtual machines will be allocated. This must be in the same region as data_center_location.")
            c.argument('managed_disk_customer_key_uri', options_list=['--managed-disk-customer-key-uri', '-k'], help="Key uri to use for encryption of managed disks. Ensure the system assigned identity of the cluster has been assigned appropriate permissions(key get/wrap/unwrap permissions) on the key.")
            c.argument('backup_storage_customer_key_uri', options_list=['--backup-storage-customer-key-uri', '-p'], help="Indicates the Key Uri of the customer key to use for encryption of the backup storage account.")

    # Managed Cassandra Datacenter
    with self.argument_context('managed-cassandra datacenter create') as c:
        c.argument('data_center_location', options_list=['--data-center-location', '-l'], help="Azure Location of the Datacenter", required=True)
        c.argument('delegated_subnet_id', options_list=['--delegated-subnet-id', '-s'], help="The resource id of a subnet where ip addresses of the Cassandra virtual machines will be allocated. This must be in the same region as data_center_location.", required=True)
        c.argument('node_count', options_list=['--node-count', '-n'], validator=validate_node_count, help="The number of Cassandra virtual machines in this data center. The minimum value is 3.", required=True)
        c.argument('sku', options_list=['--sku'], help="Virtual Machine SKU used for data centers. Default value is Standard_DS14_v2")
        c.argument('disk_sku', options_list=['--disk-sku'], help="Disk SKU used for data centers. Default value is P30.")
        c.argument('disk_capacity', options_list=['--disk-capacity'], help="Number of disk used for data centers. Default value is 4.")
        c.argument('availability_zone', options_list=['--availability-zone', '-z'], arg_type=get_three_state_flag(), help="If the data center haves Availability Zone feature, apply it to the Virtual Machine ScaleSet that host the data center virtual machines.")

    # Managed Cassandra Datacenter
    with self.argument_context('managed-cassandra datacenter list') as c:
        c.argument('cluster_name', options_list=['--cluster-name', '-c'], help="Cluster Name", required=True)

    # ComputeV2 Services
    with self.argument_context('cosmosdb service') as c:
        c.argument('account_name', completer=None, options_list=['--account-name', '-a'], help='Name of the Cosmos DB database account.', id_part=None)
        c.argument('resource_group_name', completer=None, options_list=['--resource-group-name', '-g'], help='Name of the resource group of the database account.', id_part=None)
        c.argument('service_name', options_list=['--name', '-n'], help="Service Name.")
        c.argument('instance_count', options_list=['--count', '-c'], help="Instance Count.")
        c.argument('instance_size', options_list=['--size'], help="Instance Size. Possible values are: Cosmos.D4s, Cosmos.D8s, Cosmos.D16s etc")<|MERGE_RESOLUTION|>--- conflicted
+++ resolved
@@ -109,12 +109,8 @@
             c.argument('network_acl_bypass_resource_ids', nargs='+', options_list=['--network-acl-bypass-resource-ids', '-i'], help="List of Resource Ids to allow Network Acl Bypass.")
             c.argument('backup_interval', type=int, help="the frequency(in minutes) with which backups are taken (only for accounts with periodic mode backups)", arg_group='Backup Policy')
             c.argument('backup_retention', type=int, help="the time(in hours) for which each backup is retained (only for accounts with periodic mode backups)", arg_group='Backup Policy')
-<<<<<<< HEAD
+            c.argument('backup_redundancy', arg_type=get_enum_type(BackupStorageRedundancy), help="The redundancy type of the backup Storage account", arg_group='Backup Policy')
             c.argument('server_version', arg_type=get_enum_type(ServerVersion), help="Valid only for MongoDB accounts.")
-=======
-            c.argument('backup_redundancy', arg_type=get_enum_type(BackupStorageRedundancy), help="The redundancy type of the backup Storage account", arg_group='Backup Policy')
-            c.argument('server_version', arg_type=get_enum_type(ServerVersion), help="Valid only for MongoDB accounts.", is_preview=True)
->>>>>>> 2f309cf7
             c.argument('default_identity', help="The primary identity to access key vault in CMK related features. e.g. 'FirstPartyIdentity', 'SystemAssignedIdentity' and more.", is_preview=True)
             c.argument('analytical_storage_schema_type', options_list=['--analytical-storage-schema-type', '--as-schema'], arg_type=get_enum_type(AnalyticalStorageSchemaType), help="Schema type for analytical storage.", arg_group='Analytical Storage Configuration')
             c.argument('backup_policy_type', arg_type=get_enum_type(BackupPolicyType), help="The type of backup policy of the account to create", arg_group='Backup Policy')
