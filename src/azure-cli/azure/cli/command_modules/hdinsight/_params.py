--- conflicted
+++ resolved
@@ -189,43 +189,6 @@
         c.argument('encryption_in_transit', arg_group='Encryption In Transit', arg_type=get_three_state_flag(),
                    help='Indicates whether enable encryption in transit.')
 
-<<<<<<< HEAD
-    # script action
-    with self.argument_context('hdinsight script-action') as c:
-        c.argument('cluster_name', options_list=['--cluster-name'],
-                   completer=get_resource_name_completion_list('Microsoft.HDInsight/clusters'),
-                   help='The name of the cluster.')
-        c.argument('roles', nargs='+', completer=get_generic_completion_list(known_role_types),
-                   help='A space-delimited list of roles (nodes) where the script will be executed. '
-                        'Valid roles are {}.'.format(', '.join(known_role_types)))
-        c.argument('persist_on_success', help='If the scripts needs to be persisted.')
-        c.argument('script_action_name', arg_type=name_type, arg_group=None,
-                   help='The name of the script action.')
-        c.argument('script_uri', arg_group=None, help='The URI to the script.')
-        c.argument('script_parameters', arg_group=None, help='The parameters for the script.')
-        c.argument('script_execution_id', options_list=['--execution-id'], arg_group=None,
-                   help='The script execution id')
-
-    with self.argument_context('hdinsight script-action delete') as c:
-        c.argument('script_name', arg_type=name_type, arg_group=None, help='The name of the script.')
-
-    # Monitoring
-    with self.argument_context('hdinsight monitor') as c:
-        c.argument('workspace', validator=validate_workspace,
-                   completer=get_resource_name_completion_list_under_subscription(
-                       'Microsoft.OperationalInsights/workspaces'),
-                   help='The name, resource ID or workspace ID of Log Analytics workspace.')
-        c.argument('primary_key', help='The certificate for the Log Analytics workspace. '
-                                       'Required when workspace ID is provided.')
-        c.ignore('workspace_type')
-
-    with self.argument_context('hdinsight host') as c:
-        c.argument('cluster_name', options_list=['--cluster-name'],
-                   completer=get_resource_name_completion_list('Microsoft.HDInsight/clusters'),
-                   help='The name of the cluster.')
-        c.argument('hosts', options_list=['--host-names'], nargs='+',
-                   help='A space-delimited list of host names that need to be restarted.')
-=======
         # resize
         with self.argument_context('hdinsight resize') as c:
             c.argument('target_instance_count', options_list=['--workernode-count', '-c'],
@@ -291,5 +254,4 @@
                        completer=get_resource_name_completion_list('Microsoft.HDInsight/clusters'),
                        help='The name of the cluster.')
             c.argument('hosts', options_list=['--host-names'], nargs='+',
-                       help='A space-delimited list of host names that need to be restarted.')
->>>>>>> c9e1b504
+                       help='A space-delimited list of host names that need to be restarted.')