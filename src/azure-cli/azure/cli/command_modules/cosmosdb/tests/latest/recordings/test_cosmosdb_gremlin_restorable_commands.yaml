--- conflicted
+++ resolved
@@ -13,38 +13,21 @@
       ParameterSetName:
       - -n -g --backup-policy-type --locations --capabilities
       User-Agent:
-<<<<<<< HEAD
-      - AZURECLI/2.46.0 azsdk-python-azure-mgmt-resource/22.0.0 Python/3.10.10 (Linux-5.15.0-1033-azure-x86_64-with-glibc2.31)
-        VSTS_7b238909-6802-4b65-b90d-184bca47f458_build_220_0
-=======
       - AZURECLI/2.49.0 azsdk-python-azure-mgmt-resource/22.0.0 Python/3.10.11 (Windows-10-10.0.22621-SP0)
->>>>>>> 5307e359
     method: GET
     uri: https://management.azure.com/subscriptions/00000000-0000-0000-0000-000000000000/resourcegroups/cli_test_cosmosdb_gremlin_restorable_commands000001?api-version=2022-09-01
   response:
     body:
-<<<<<<< HEAD
-      string: '{"id":"/subscriptions/00000000-0000-0000-0000-000000000000/resourceGroups/cli_test_cosmosdb_gremlin_restorable_commands000001","name":"cli_test_cosmosdb_gremlin_restorable_commands000001","type":"Microsoft.Resources/resourceGroups","location":"eastus2","tags":{"product":"azurecli","cause":"automation","date":"2023-03-13T12:34:43Z"},"properties":{"provisioningState":"Succeeded"}}'
-=======
       string: '{"id":"/subscriptions/00000000-0000-0000-0000-000000000000/resourceGroups/cli_test_cosmosdb_gremlin_restorable_commands000001","name":"cli_test_cosmosdb_gremlin_restorable_commands000001","type":"Microsoft.Resources/resourceGroups","location":"eastus2","tags":{"product":"azurecli","cause":"automation","test":"test_cosmosdb_gremlin_restorable_commands","date":"2023-06-08T16:43:23Z","module":"cosmosdb"},"properties":{"provisioningState":"Succeeded"}}'
->>>>>>> 5307e359
-    headers:
-      cache-control:
-      - no-cache
-      content-length:
-<<<<<<< HEAD
-      - '381'
+    headers:
+      cache-control:
+      - no-cache
+      content-length:
+      - '452'
       content-type:
       - application/json; charset=utf-8
       date:
-      - Mon, 13 Mar 2023 12:34:43 GMT
-=======
-      - '452'
-      content-type:
-      - application/json; charset=utf-8
-      date:
       - Thu, 08 Jun 2023 16:43:26 GMT
->>>>>>> 5307e359
       expires:
       - '-1'
       pragma:
@@ -62,7 +45,8 @@
     body: '{"location": "eastus2", "kind": "GlobalDocumentDB", "properties": {"locations":
       [{"locationName": "eastus2", "failoverPriority": 0, "isZoneRedundant": false}],
       "databaseAccountOfferType": "Standard", "capabilities": [{"name": "EnableGremlin"}],
-      "apiProperties": {}, "createMode": "Default", "backupPolicy": {"type": "Continuous"}}}'
+      "apiProperties": {}, "createMode": "Default", "backupPolicy": {"type": "Continuous",
+      "continuousModeProperties": {"tier": "Continuous30Days"}}}}'
     headers:
       Accept:
       - application/json
@@ -73,44 +57,18 @@
       Connection:
       - keep-alive
       Content-Length:
-      - '331'
+      - '389'
       Content-Type:
       - application/json
       ParameterSetName:
       - -n -g --backup-policy-type --locations --capabilities
       User-Agent:
-<<<<<<< HEAD
-      - AZURECLI/2.46.0 azsdk-python-mgmt-cosmosdb/9.0.0 Python/3.10.10 (Linux-5.15.0-1033-azure-x86_64-with-glibc2.31)
-        VSTS_7b238909-6802-4b65-b90d-184bca47f458_build_220_0
-=======
-      - AZURECLI/2.49.0 azsdk-python-mgmt-cosmosdb/9.2.0 Python/3.10.11 (Windows-10-10.0.22621-SP0)
->>>>>>> 5307e359
+      - AZURECLI/2.49.0 azsdk-python-mgmt-cosmosdb/9.2.0 Python/3.10.11 (Windows-10-10.0.22621-SP0)
     method: PUT
-    uri: https://management.azure.com/subscriptions/00000000-0000-0000-0000-000000000000/resourceGroups/cli_test_cosmosdb_gremlin_restorable_commands000001/providers/Microsoft.DocumentDB/databaseAccounts/cli000004?api-version=2022-11-15
+    uri: https://management.azure.com/subscriptions/00000000-0000-0000-0000-000000000000/resourceGroups/cli_test_cosmosdb_gremlin_restorable_commands000001/providers/Microsoft.DocumentDB/databaseAccounts/cli000004?api-version=2023-04-15
   response:
     body:
       string: '{"id":"/subscriptions/00000000-0000-0000-0000-000000000000/resourceGroups/cli_test_cosmosdb_gremlin_restorable_commands000001/providers/Microsoft.DocumentDB/databaseAccounts/cli000004","name":"cli000004","location":"East
-<<<<<<< HEAD
-        US 2","type":"Microsoft.DocumentDB/databaseAccounts","kind":"GlobalDocumentDB","tags":{},"systemData":{"createdAt":"2023-03-13T12:34:47.0454375Z"},"properties":{"provisioningState":"Creating","publicNetworkAccess":"Enabled","enableAutomaticFailover":false,"enableMultipleWriteLocations":false,"enablePartitionKeyMonitor":false,"isVirtualNetworkFilterEnabled":false,"virtualNetworkRules":[],"EnabledApiTypes":"Gremlin,
-        Sql","disableKeyBasedMetadataWriteAccess":false,"enableFreeTier":false,"enableAnalyticalStorage":false,"analyticalStorageConfiguration":{"schemaType":"WellDefined"},"instanceId":"f0cd9ffe-eeab-43f5-a6ce-9c16655c284a","createMode":"Default","databaseAccountOfferType":"Standard","defaultIdentity":"","networkAclBypass":"None","disableLocalAuth":false,"enablePartitionMerge":false,"minimalTlsVersion":"Tls","consistencyPolicy":{"defaultConsistencyLevel":"Session","maxIntervalInSeconds":5,"maxStalenessPrefix":100},"configurationOverrides":{},"writeLocations":[{"id":"cli000004-eastus2","locationName":"East
-        US 2","provisioningState":"Creating","failoverPriority":0,"isZoneRedundant":false}],"readLocations":[{"id":"cli000004-eastus2","locationName":"East
-        US 2","provisioningState":"Creating","failoverPriority":0,"isZoneRedundant":false}],"locations":[{"id":"cli000004-eastus2","locationName":"East
-        US 2","provisioningState":"Creating","failoverPriority":0,"isZoneRedundant":false}],"failoverPolicies":[{"id":"cli000004-eastus2","locationName":"East
-        US 2","failoverPriority":0}],"cors":[],"capabilities":[{"name":"EnableGremlin"}],"ipRules":[],"backupPolicy":{"type":"Continuous"},"networkAclBypassResourceIds":[],"keysMetadata":{"primaryMasterKey":{"generationTime":"2023-03-13T12:34:47.0454375Z"},"secondaryMasterKey":{"generationTime":"2023-03-13T12:34:47.0454375Z"},"primaryReadonlyMasterKey":{"generationTime":"2023-03-13T12:34:47.0454375Z"},"secondaryReadonlyMasterKey":{"generationTime":"2023-03-13T12:34:47.0454375Z"}}},"identity":{"type":"None"}}'
-    headers:
-      azure-asyncoperation:
-      - https://management.azure.com/subscriptions/00000000-0000-0000-0000-000000000000/providers/Microsoft.DocumentDB/locations/eastus2/operationsStatus/33127932-e35a-41df-9132-fde1b9b61e67?api-version=2022-11-15
-      cache-control:
-      - no-store, no-cache
-      content-length:
-      - '2193'
-      content-type:
-      - application/json
-      date:
-      - Mon, 13 Mar 2023 12:34:48 GMT
-      location:
-      - https://management.azure.com/subscriptions/00000000-0000-0000-0000-000000000000/resourceGroups/cli_test_cosmosdb_gremlin_restorable_commands000001/providers/Microsoft.DocumentDB/databaseAccounts/cli000004/operationResults/33127932-e35a-41df-9132-fde1b9b61e67?api-version=2022-11-15
-=======
         US 2","type":"Microsoft.DocumentDB/databaseAccounts","kind":"GlobalDocumentDB","tags":{},"systemData":{"createdAt":"2023-06-08T16:43:29.0733766Z"},"properties":{"provisioningState":"Creating","publicNetworkAccess":"Enabled","enableAutomaticFailover":false,"enableMultipleWriteLocations":false,"enablePartitionKeyMonitor":false,"isVirtualNetworkFilterEnabled":false,"virtualNetworkRules":[],"EnabledApiTypes":"Gremlin,
         Sql","disableKeyBasedMetadataWriteAccess":false,"enableFreeTier":false,"enableAnalyticalStorage":false,"analyticalStorageConfiguration":{"schemaType":"WellDefined"},"instanceId":"d7caa773-6c58-4dca-b166-69ba34ab1b93","createMode":"Default","databaseAccountOfferType":"Standard","defaultIdentity":"","networkAclBypass":"None","disableLocalAuth":false,"enablePartitionMerge":false,"minimalTlsVersion":"Tls","consistencyPolicy":{"defaultConsistencyLevel":"Session","maxIntervalInSeconds":5,"maxStalenessPrefix":100},"configurationOverrides":{},"writeLocations":[{"id":"cli000004-eastus2","locationName":"East
         US 2","provisioningState":"Creating","failoverPriority":0,"isZoneRedundant":false}],"readLocations":[{"id":"cli000004-eastus2","locationName":"East
@@ -130,7 +88,6 @@
       - Thu, 08 Jun 2023 16:43:30 GMT
       location:
       - https://management.azure.com/subscriptions/00000000-0000-0000-0000-000000000000/resourceGroups/cli_test_cosmosdb_gremlin_restorable_commands000001/providers/Microsoft.DocumentDB/databaseAccounts/cli000004/operationResults/8bd185d0-86a2-47a1-b8d9-b3a6e31be13e?api-version=2023-04-15
->>>>>>> 5307e359
       pragma:
       - no-cache
       server:
@@ -146,7 +103,7 @@
       x-ms-gatewayversion:
       - version=2.14.0
       x-ms-ratelimit-remaining-subscription-writes:
-      - '1198'
+      - '1199'
     status:
       code: 200
       message: Ok
@@ -164,16 +121,55 @@
       ParameterSetName:
       - -n -g --backup-policy-type --locations --capabilities
       User-Agent:
-<<<<<<< HEAD
-      - AZURECLI/2.46.0 azsdk-python-mgmt-cosmosdb/9.0.0 Python/3.10.10 (Linux-5.15.0-1033-azure-x86_64-with-glibc2.31)
-        VSTS_7b238909-6802-4b65-b90d-184bca47f458_build_220_0
-    method: GET
-    uri: https://management.azure.com/subscriptions/00000000-0000-0000-0000-000000000000/providers/Microsoft.DocumentDB/locations/eastus2/operationsStatus/33127932-e35a-41df-9132-fde1b9b61e67?api-version=2022-11-15
-=======
       - AZURECLI/2.49.0 azsdk-python-mgmt-cosmosdb/9.2.0 Python/3.10.11 (Windows-10-10.0.22621-SP0)
     method: GET
     uri: https://management.azure.com/subscriptions/00000000-0000-0000-0000-000000000000/providers/Microsoft.DocumentDB/locations/eastus2/operationsStatus/8bd185d0-86a2-47a1-b8d9-b3a6e31be13e?api-version=2023-04-15
->>>>>>> 5307e359
+  response:
+    body:
+      string: '{"status":"Enqueued"}'
+    headers:
+      cache-control:
+      - no-store, no-cache
+      content-length:
+      - '21'
+      content-type:
+      - application/json
+      date:
+      - Thu, 08 Jun 2023 16:43:30 GMT
+      pragma:
+      - no-cache
+      server:
+      - Microsoft-HTTPAPI/2.0
+      strict-transport-security:
+      - max-age=31536000; includeSubDomains
+      transfer-encoding:
+      - chunked
+      vary:
+      - Accept-Encoding
+      x-content-type-options:
+      - nosniff
+      x-ms-gatewayversion:
+      - version=2.14.0
+    status:
+      code: 200
+      message: Ok
+- request:
+    body: null
+    headers:
+      Accept:
+      - '*/*'
+      Accept-Encoding:
+      - gzip, deflate
+      CommandName:
+      - cosmosdb create
+      Connection:
+      - keep-alive
+      ParameterSetName:
+      - -n -g --backup-policy-type --locations --capabilities
+      User-Agent:
+      - AZURECLI/2.49.0 azsdk-python-mgmt-cosmosdb/9.2.0 Python/3.10.11 (Windows-10-10.0.22621-SP0)
+    method: GET
+    uri: https://management.azure.com/subscriptions/00000000-0000-0000-0000-000000000000/providers/Microsoft.DocumentDB/locations/eastus2/operationsStatus/8bd185d0-86a2-47a1-b8d9-b3a6e31be13e?api-version=2023-04-15
   response:
     body:
       string: '{"status":"Dequeued"}'
@@ -185,11 +181,7 @@
       content-type:
       - application/json
       date:
-<<<<<<< HEAD
-      - Mon, 13 Mar 2023 12:35:18 GMT
-=======
-      - Thu, 08 Jun 2023 16:43:30 GMT
->>>>>>> 5307e359
+      - Thu, 08 Jun 2023 16:44:00 GMT
       pragma:
       - no-cache
       server:
@@ -221,16 +213,9 @@
       ParameterSetName:
       - -n -g --backup-policy-type --locations --capabilities
       User-Agent:
-<<<<<<< HEAD
-      - AZURECLI/2.46.0 azsdk-python-mgmt-cosmosdb/9.0.0 Python/3.10.10 (Linux-5.15.0-1033-azure-x86_64-with-glibc2.31)
-        VSTS_7b238909-6802-4b65-b90d-184bca47f458_build_220_0
-    method: GET
-    uri: https://management.azure.com/subscriptions/00000000-0000-0000-0000-000000000000/providers/Microsoft.DocumentDB/locations/eastus2/operationsStatus/33127932-e35a-41df-9132-fde1b9b61e67?api-version=2022-11-15
-=======
       - AZURECLI/2.49.0 azsdk-python-mgmt-cosmosdb/9.2.0 Python/3.10.11 (Windows-10-10.0.22621-SP0)
     method: GET
     uri: https://management.azure.com/subscriptions/00000000-0000-0000-0000-000000000000/providers/Microsoft.DocumentDB/locations/eastus2/operationsStatus/8bd185d0-86a2-47a1-b8d9-b3a6e31be13e?api-version=2023-04-15
->>>>>>> 5307e359
   response:
     body:
       string: '{"status":"Dequeued"}'
@@ -242,11 +227,7 @@
       content-type:
       - application/json
       date:
-<<<<<<< HEAD
-      - Mon, 13 Mar 2023 12:35:48 GMT
-=======
-      - Thu, 08 Jun 2023 16:44:00 GMT
->>>>>>> 5307e359
+      - Thu, 08 Jun 2023 16:44:30 GMT
       pragma:
       - no-cache
       server:
@@ -278,16 +259,9 @@
       ParameterSetName:
       - -n -g --backup-policy-type --locations --capabilities
       User-Agent:
-<<<<<<< HEAD
-      - AZURECLI/2.46.0 azsdk-python-mgmt-cosmosdb/9.0.0 Python/3.10.10 (Linux-5.15.0-1033-azure-x86_64-with-glibc2.31)
-        VSTS_7b238909-6802-4b65-b90d-184bca47f458_build_220_0
-    method: GET
-    uri: https://management.azure.com/subscriptions/00000000-0000-0000-0000-000000000000/providers/Microsoft.DocumentDB/locations/eastus2/operationsStatus/33127932-e35a-41df-9132-fde1b9b61e67?api-version=2022-11-15
-=======
       - AZURECLI/2.49.0 azsdk-python-mgmt-cosmosdb/9.2.0 Python/3.10.11 (Windows-10-10.0.22621-SP0)
     method: GET
     uri: https://management.azure.com/subscriptions/00000000-0000-0000-0000-000000000000/providers/Microsoft.DocumentDB/locations/eastus2/operationsStatus/8bd185d0-86a2-47a1-b8d9-b3a6e31be13e?api-version=2023-04-15
->>>>>>> 5307e359
   response:
     body:
       string: '{"status":"Dequeued"}'
@@ -299,11 +273,7 @@
       content-type:
       - application/json
       date:
-<<<<<<< HEAD
-      - Mon, 13 Mar 2023 12:36:18 GMT
-=======
-      - Thu, 08 Jun 2023 16:44:30 GMT
->>>>>>> 5307e359
+      - Thu, 08 Jun 2023 16:45:00 GMT
       pragma:
       - no-cache
       server:
@@ -335,16 +305,9 @@
       ParameterSetName:
       - -n -g --backup-policy-type --locations --capabilities
       User-Agent:
-<<<<<<< HEAD
-      - AZURECLI/2.46.0 azsdk-python-mgmt-cosmosdb/9.0.0 Python/3.10.10 (Linux-5.15.0-1033-azure-x86_64-with-glibc2.31)
-        VSTS_7b238909-6802-4b65-b90d-184bca47f458_build_220_0
-    method: GET
-    uri: https://management.azure.com/subscriptions/00000000-0000-0000-0000-000000000000/providers/Microsoft.DocumentDB/locations/eastus2/operationsStatus/33127932-e35a-41df-9132-fde1b9b61e67?api-version=2022-11-15
-=======
       - AZURECLI/2.49.0 azsdk-python-mgmt-cosmosdb/9.2.0 Python/3.10.11 (Windows-10-10.0.22621-SP0)
     method: GET
     uri: https://management.azure.com/subscriptions/00000000-0000-0000-0000-000000000000/providers/Microsoft.DocumentDB/locations/eastus2/operationsStatus/8bd185d0-86a2-47a1-b8d9-b3a6e31be13e?api-version=2023-04-15
->>>>>>> 5307e359
   response:
     body:
       string: '{"status":"Dequeued"}'
@@ -356,11 +319,7 @@
       content-type:
       - application/json
       date:
-<<<<<<< HEAD
-      - Mon, 13 Mar 2023 12:36:48 GMT
-=======
-      - Thu, 08 Jun 2023 16:45:00 GMT
->>>>>>> 5307e359
+      - Thu, 08 Jun 2023 16:45:30 GMT
       pragma:
       - no-cache
       server:
@@ -392,16 +351,9 @@
       ParameterSetName:
       - -n -g --backup-policy-type --locations --capabilities
       User-Agent:
-<<<<<<< HEAD
-      - AZURECLI/2.46.0 azsdk-python-mgmt-cosmosdb/9.0.0 Python/3.10.10 (Linux-5.15.0-1033-azure-x86_64-with-glibc2.31)
-        VSTS_7b238909-6802-4b65-b90d-184bca47f458_build_220_0
-    method: GET
-    uri: https://management.azure.com/subscriptions/00000000-0000-0000-0000-000000000000/providers/Microsoft.DocumentDB/locations/eastus2/operationsStatus/33127932-e35a-41df-9132-fde1b9b61e67?api-version=2022-11-15
-=======
       - AZURECLI/2.49.0 azsdk-python-mgmt-cosmosdb/9.2.0 Python/3.10.11 (Windows-10-10.0.22621-SP0)
     method: GET
     uri: https://management.azure.com/subscriptions/00000000-0000-0000-0000-000000000000/providers/Microsoft.DocumentDB/locations/eastus2/operationsStatus/8bd185d0-86a2-47a1-b8d9-b3a6e31be13e?api-version=2023-04-15
->>>>>>> 5307e359
   response:
     body:
       string: '{"status":"Dequeued"}'
@@ -413,11 +365,7 @@
       content-type:
       - application/json
       date:
-<<<<<<< HEAD
-      - Mon, 13 Mar 2023 12:37:18 GMT
-=======
-      - Thu, 08 Jun 2023 16:45:30 GMT
->>>>>>> 5307e359
+      - Thu, 08 Jun 2023 16:46:01 GMT
       pragma:
       - no-cache
       server:
@@ -449,32 +397,21 @@
       ParameterSetName:
       - -n -g --backup-policy-type --locations --capabilities
       User-Agent:
-<<<<<<< HEAD
-      - AZURECLI/2.46.0 azsdk-python-mgmt-cosmosdb/9.0.0 Python/3.10.10 (Linux-5.15.0-1033-azure-x86_64-with-glibc2.31)
-        VSTS_7b238909-6802-4b65-b90d-184bca47f458_build_220_0
-    method: GET
-    uri: https://management.azure.com/subscriptions/00000000-0000-0000-0000-000000000000/providers/Microsoft.DocumentDB/locations/eastus2/operationsStatus/33127932-e35a-41df-9132-fde1b9b61e67?api-version=2022-11-15
-=======
       - AZURECLI/2.49.0 azsdk-python-mgmt-cosmosdb/9.2.0 Python/3.10.11 (Windows-10-10.0.22621-SP0)
     method: GET
     uri: https://management.azure.com/subscriptions/00000000-0000-0000-0000-000000000000/providers/Microsoft.DocumentDB/locations/eastus2/operationsStatus/8bd185d0-86a2-47a1-b8d9-b3a6e31be13e?api-version=2023-04-15
->>>>>>> 5307e359
-  response:
-    body:
-      string: '{"status":"Dequeued"}'
-    headers:
-      cache-control:
-      - no-store, no-cache
-      content-length:
-      - '21'
-      content-type:
-      - application/json
-      date:
-<<<<<<< HEAD
-      - Mon, 13 Mar 2023 12:37:48 GMT
-=======
-      - Thu, 08 Jun 2023 16:46:01 GMT
->>>>>>> 5307e359
+  response:
+    body:
+      string: '{"status":"Succeeded"}'
+    headers:
+      cache-control:
+      - no-store, no-cache
+      content-length:
+      - '22'
+      content-type:
+      - application/json
+      date:
+      - Thu, 08 Jun 2023 16:46:31 GMT
       pragma:
       - no-cache
       server:
@@ -506,243 +443,27 @@
       ParameterSetName:
       - -n -g --backup-policy-type --locations --capabilities
       User-Agent:
-<<<<<<< HEAD
-      - AZURECLI/2.46.0 azsdk-python-mgmt-cosmosdb/9.0.0 Python/3.10.10 (Linux-5.15.0-1033-azure-x86_64-with-glibc2.31)
-        VSTS_7b238909-6802-4b65-b90d-184bca47f458_build_220_0
-    method: GET
-    uri: https://management.azure.com/subscriptions/00000000-0000-0000-0000-000000000000/providers/Microsoft.DocumentDB/locations/eastus2/operationsStatus/33127932-e35a-41df-9132-fde1b9b61e67?api-version=2022-11-15
-  response:
-    body:
-      string: '{"status":"Dequeued"}'
-    headers:
-      cache-control:
-      - no-store, no-cache
-      content-length:
-      - '21'
-      content-type:
-      - application/json
-      date:
-      - Mon, 13 Mar 2023 12:38:18 GMT
-      pragma:
-      - no-cache
-      server:
-      - Microsoft-HTTPAPI/2.0
-      strict-transport-security:
-      - max-age=31536000; includeSubDomains
-      transfer-encoding:
-      - chunked
-      vary:
-      - Accept-Encoding
-      x-content-type-options:
-      - nosniff
-      x-ms-gatewayversion:
-      - version=2.14.0
-    status:
-      code: 200
-      message: Ok
-- request:
-    body: null
-    headers:
-      Accept:
-      - '*/*'
-      Accept-Encoding:
-      - gzip, deflate
-      CommandName:
-      - cosmosdb create
-      Connection:
-      - keep-alive
-      ParameterSetName:
-      - -n -g --backup-policy-type --locations --capabilities
-      User-Agent:
-      - AZURECLI/2.46.0 azsdk-python-mgmt-cosmosdb/9.0.0 Python/3.10.10 (Linux-5.15.0-1033-azure-x86_64-with-glibc2.31)
-        VSTS_7b238909-6802-4b65-b90d-184bca47f458_build_220_0
-    method: GET
-    uri: https://management.azure.com/subscriptions/00000000-0000-0000-0000-000000000000/providers/Microsoft.DocumentDB/locations/eastus2/operationsStatus/33127932-e35a-41df-9132-fde1b9b61e67?api-version=2022-11-15
-  response:
-    body:
-      string: '{"status":"Dequeued"}'
-    headers:
-      cache-control:
-      - no-store, no-cache
-      content-length:
-      - '21'
-      content-type:
-      - application/json
-      date:
-      - Mon, 13 Mar 2023 12:38:48 GMT
-      pragma:
-      - no-cache
-      server:
-      - Microsoft-HTTPAPI/2.0
-      strict-transport-security:
-      - max-age=31536000; includeSubDomains
-      transfer-encoding:
-      - chunked
-      vary:
-      - Accept-Encoding
-      x-content-type-options:
-      - nosniff
-      x-ms-gatewayversion:
-      - version=2.14.0
-    status:
-      code: 200
-      message: Ok
-- request:
-    body: null
-    headers:
-      Accept:
-      - '*/*'
-      Accept-Encoding:
-      - gzip, deflate
-      CommandName:
-      - cosmosdb create
-      Connection:
-      - keep-alive
-      ParameterSetName:
-      - -n -g --backup-policy-type --locations --capabilities
-      User-Agent:
-      - AZURECLI/2.46.0 azsdk-python-mgmt-cosmosdb/9.0.0 Python/3.10.10 (Linux-5.15.0-1033-azure-x86_64-with-glibc2.31)
-        VSTS_7b238909-6802-4b65-b90d-184bca47f458_build_220_0
-    method: GET
-    uri: https://management.azure.com/subscriptions/00000000-0000-0000-0000-000000000000/providers/Microsoft.DocumentDB/locations/eastus2/operationsStatus/33127932-e35a-41df-9132-fde1b9b61e67?api-version=2022-11-15
-  response:
-    body:
-      string: '{"status":"Dequeued"}'
-    headers:
-      cache-control:
-      - no-store, no-cache
-      content-length:
-      - '21'
-      content-type:
-      - application/json
-      date:
-      - Mon, 13 Mar 2023 12:39:18 GMT
-      pragma:
-      - no-cache
-      server:
-      - Microsoft-HTTPAPI/2.0
-      strict-transport-security:
-      - max-age=31536000; includeSubDomains
-      transfer-encoding:
-      - chunked
-      vary:
-      - Accept-Encoding
-      x-content-type-options:
-      - nosniff
-      x-ms-gatewayversion:
-      - version=2.14.0
-    status:
-      code: 200
-      message: Ok
-- request:
-    body: null
-    headers:
-      Accept:
-      - '*/*'
-      Accept-Encoding:
-      - gzip, deflate
-      CommandName:
-      - cosmosdb create
-      Connection:
-      - keep-alive
-      ParameterSetName:
-      - -n -g --backup-policy-type --locations --capabilities
-      User-Agent:
-      - AZURECLI/2.46.0 azsdk-python-mgmt-cosmosdb/9.0.0 Python/3.10.10 (Linux-5.15.0-1033-azure-x86_64-with-glibc2.31)
-        VSTS_7b238909-6802-4b65-b90d-184bca47f458_build_220_0
-    method: GET
-    uri: https://management.azure.com/subscriptions/00000000-0000-0000-0000-000000000000/providers/Microsoft.DocumentDB/locations/eastus2/operationsStatus/33127932-e35a-41df-9132-fde1b9b61e67?api-version=2022-11-15
-=======
-      - AZURECLI/2.49.0 azsdk-python-mgmt-cosmosdb/9.2.0 Python/3.10.11 (Windows-10-10.0.22621-SP0)
-    method: GET
-    uri: https://management.azure.com/subscriptions/00000000-0000-0000-0000-000000000000/providers/Microsoft.DocumentDB/locations/eastus2/operationsStatus/8bd185d0-86a2-47a1-b8d9-b3a6e31be13e?api-version=2023-04-15
->>>>>>> 5307e359
-  response:
-    body:
-      string: '{"status":"Succeeded"}'
-    headers:
-      cache-control:
-      - no-store, no-cache
-      content-length:
-      - '22'
-      content-type:
-      - application/json
-      date:
-<<<<<<< HEAD
-      - Mon, 13 Mar 2023 12:39:49 GMT
-=======
-      - Thu, 08 Jun 2023 16:46:31 GMT
->>>>>>> 5307e359
-      pragma:
-      - no-cache
-      server:
-      - Microsoft-HTTPAPI/2.0
-      strict-transport-security:
-      - max-age=31536000; includeSubDomains
-      transfer-encoding:
-      - chunked
-      vary:
-      - Accept-Encoding
-      x-content-type-options:
-      - nosniff
-      x-ms-gatewayversion:
-      - version=2.14.0
-    status:
-      code: 200
-      message: Ok
-- request:
-    body: null
-    headers:
-      Accept:
-      - '*/*'
-      Accept-Encoding:
-      - gzip, deflate
-      CommandName:
-      - cosmosdb create
-      Connection:
-      - keep-alive
-      ParameterSetName:
-      - -n -g --backup-policy-type --locations --capabilities
-      User-Agent:
-<<<<<<< HEAD
-      - AZURECLI/2.46.0 azsdk-python-mgmt-cosmosdb/9.0.0 Python/3.10.10 (Linux-5.15.0-1033-azure-x86_64-with-glibc2.31)
-        VSTS_7b238909-6802-4b65-b90d-184bca47f458_build_220_0
-=======
-      - AZURECLI/2.49.0 azsdk-python-mgmt-cosmosdb/9.2.0 Python/3.10.11 (Windows-10-10.0.22621-SP0)
->>>>>>> 5307e359
-    method: GET
-    uri: https://management.azure.com/subscriptions/00000000-0000-0000-0000-000000000000/resourceGroups/cli_test_cosmosdb_gremlin_restorable_commands000001/providers/Microsoft.DocumentDB/databaseAccounts/cli000004?api-version=2022-11-15
+      - AZURECLI/2.49.0 azsdk-python-mgmt-cosmosdb/9.2.0 Python/3.10.11 (Windows-10-10.0.22621-SP0)
+    method: GET
+    uri: https://management.azure.com/subscriptions/00000000-0000-0000-0000-000000000000/resourceGroups/cli_test_cosmosdb_gremlin_restorable_commands000001/providers/Microsoft.DocumentDB/databaseAccounts/cli000004?api-version=2023-04-15
   response:
     body:
       string: '{"id":"/subscriptions/00000000-0000-0000-0000-000000000000/resourceGroups/cli_test_cosmosdb_gremlin_restorable_commands000001/providers/Microsoft.DocumentDB/databaseAccounts/cli000004","name":"cli000004","location":"East
-<<<<<<< HEAD
-        US 2","type":"Microsoft.DocumentDB/databaseAccounts","kind":"GlobalDocumentDB","tags":{},"systemData":{"createdAt":"2023-03-13T12:38:49.9510362Z"},"properties":{"provisioningState":"Succeeded","documentEndpoint":"https://cli000004.documents.azure.com:443/","gremlinEndpoint":"https://cli000004.gremlin.cosmos.azure.com:443/","sqlEndpoint":"https://cli000004.documents.azure.com:443/","publicNetworkAccess":"Enabled","enableAutomaticFailover":false,"enableMultipleWriteLocations":false,"enablePartitionKeyMonitor":false,"isVirtualNetworkFilterEnabled":false,"virtualNetworkRules":[],"EnabledApiTypes":"Gremlin,
-        Sql","disableKeyBasedMetadataWriteAccess":false,"enableFreeTier":false,"enableAnalyticalStorage":false,"analyticalStorageConfiguration":{"schemaType":"WellDefined"},"instanceId":"f0cd9ffe-eeab-43f5-a6ce-9c16655c284a","createMode":"Default","databaseAccountOfferType":"Standard","defaultIdentity":"FirstPartyIdentity","networkAclBypass":"None","disableLocalAuth":false,"enablePartitionMerge":false,"minimalTlsVersion":"Tls","consistencyPolicy":{"defaultConsistencyLevel":"Session","maxIntervalInSeconds":5,"maxStalenessPrefix":100},"configurationOverrides":{},"writeLocations":[{"id":"cli000004-eastus2","locationName":"East
-        US 2","documentEndpoint":"https://cli000004-eastus2.documents.azure.com:443/","provisioningState":"Succeeded","failoverPriority":0,"isZoneRedundant":false}],"readLocations":[{"id":"cli000004-eastus2","locationName":"East
-        US 2","documentEndpoint":"https://cli000004-eastus2.documents.azure.com:443/","provisioningState":"Succeeded","failoverPriority":0,"isZoneRedundant":false}],"locations":[{"id":"cli000004-eastus2","locationName":"East
-        US 2","documentEndpoint":"https://cli000004-eastus2.documents.azure.com:443/","provisioningState":"Succeeded","failoverPriority":0,"isZoneRedundant":false}],"failoverPolicies":[{"id":"cli000004-eastus2","locationName":"East
-        US 2","failoverPriority":0}],"cors":[],"capabilities":[{"name":"EnableGremlin"}],"ipRules":[],"backupPolicy":{"type":"Continuous"},"networkAclBypassResourceIds":[],"keysMetadata":{"primaryMasterKey":{"generationTime":"2023-03-13T12:38:49.9510362Z"},"secondaryMasterKey":{"generationTime":"2023-03-13T12:38:49.9510362Z"},"primaryReadonlyMasterKey":{"generationTime":"2023-03-13T12:38:49.9510362Z"},"secondaryReadonlyMasterKey":{"generationTime":"2023-03-13T12:38:49.9510362Z"}}},"identity":{"type":"None"}}'
-=======
         US 2","type":"Microsoft.DocumentDB/databaseAccounts","kind":"GlobalDocumentDB","tags":{},"systemData":{"createdAt":"2023-06-08T16:45:50.9517228Z"},"properties":{"provisioningState":"Succeeded","documentEndpoint":"https://cli000004.documents.azure.com:443/","gremlinEndpoint":"https://cli000004.gremlin.cosmos.azure.com:443/","sqlEndpoint":"https://cli000004.documents.azure.com:443/","publicNetworkAccess":"Enabled","enableAutomaticFailover":false,"enableMultipleWriteLocations":false,"enablePartitionKeyMonitor":false,"isVirtualNetworkFilterEnabled":false,"virtualNetworkRules":[],"EnabledApiTypes":"Gremlin,
         Sql","disableKeyBasedMetadataWriteAccess":false,"enableFreeTier":false,"enableAnalyticalStorage":false,"analyticalStorageConfiguration":{"schemaType":"WellDefined"},"instanceId":"d7caa773-6c58-4dca-b166-69ba34ab1b93","createMode":"Default","databaseAccountOfferType":"Standard","defaultIdentity":"FirstPartyIdentity","networkAclBypass":"None","disableLocalAuth":false,"enablePartitionMerge":false,"minimalTlsVersion":"Tls","consistencyPolicy":{"defaultConsistencyLevel":"Session","maxIntervalInSeconds":5,"maxStalenessPrefix":100},"configurationOverrides":{},"writeLocations":[{"id":"cli000004-eastus2","locationName":"East
         US 2","documentEndpoint":"https://cli000004-eastus2.documents.azure.com:443/","provisioningState":"Succeeded","failoverPriority":0,"isZoneRedundant":false}],"readLocations":[{"id":"cli000004-eastus2","locationName":"East
         US 2","documentEndpoint":"https://cli000004-eastus2.documents.azure.com:443/","provisioningState":"Succeeded","failoverPriority":0,"isZoneRedundant":false}],"locations":[{"id":"cli000004-eastus2","locationName":"East
         US 2","documentEndpoint":"https://cli000004-eastus2.documents.azure.com:443/","provisioningState":"Succeeded","failoverPriority":0,"isZoneRedundant":false}],"failoverPolicies":[{"id":"cli000004-eastus2","locationName":"East
         US 2","failoverPriority":0}],"cors":[],"capabilities":[{"name":"EnableGremlin"}],"ipRules":[],"backupPolicy":{"type":"Continuous","continuousModeProperties":{"tier":"Continuous30Days"}},"networkAclBypassResourceIds":[],"keysMetadata":{"primaryMasterKey":{"generationTime":"2023-06-08T16:45:50.9517228Z"},"secondaryMasterKey":{"generationTime":"2023-06-08T16:45:50.9517228Z"},"primaryReadonlyMasterKey":{"generationTime":"2023-06-08T16:45:50.9517228Z"},"secondaryReadonlyMasterKey":{"generationTime":"2023-06-08T16:45:50.9517228Z"}}},"identity":{"type":"None"}}'
->>>>>>> 5307e359
-    headers:
-      cache-control:
-      - no-store, no-cache
-      content-length:
-      - '2622'
-      content-type:
-      - application/json
-      date:
-<<<<<<< HEAD
-      - Mon, 13 Mar 2023 12:39:49 GMT
-=======
+    headers:
+      cache-control:
+      - no-store, no-cache
+      content-length:
+      - '2677'
+      content-type:
+      - application/json
+      date:
       - Thu, 08 Jun 2023 16:46:31 GMT
->>>>>>> 5307e359
       pragma:
       - no-cache
       server:
@@ -774,45 +495,27 @@
       ParameterSetName:
       - -n -g --backup-policy-type --locations --capabilities
       User-Agent:
-<<<<<<< HEAD
-      - AZURECLI/2.46.0 azsdk-python-mgmt-cosmosdb/9.0.0 Python/3.10.10 (Linux-5.15.0-1033-azure-x86_64-with-glibc2.31)
-        VSTS_7b238909-6802-4b65-b90d-184bca47f458_build_220_0
-=======
-      - AZURECLI/2.49.0 azsdk-python-mgmt-cosmosdb/9.2.0 Python/3.10.11 (Windows-10-10.0.22621-SP0)
->>>>>>> 5307e359
-    method: GET
-    uri: https://management.azure.com/subscriptions/00000000-0000-0000-0000-000000000000/resourceGroups/cli_test_cosmosdb_gremlin_restorable_commands000001/providers/Microsoft.DocumentDB/databaseAccounts/cli000004?api-version=2022-11-15
+      - AZURECLI/2.49.0 azsdk-python-mgmt-cosmosdb/9.2.0 Python/3.10.11 (Windows-10-10.0.22621-SP0)
+    method: GET
+    uri: https://management.azure.com/subscriptions/00000000-0000-0000-0000-000000000000/resourceGroups/cli_test_cosmosdb_gremlin_restorable_commands000001/providers/Microsoft.DocumentDB/databaseAccounts/cli000004?api-version=2023-04-15
   response:
     body:
       string: '{"id":"/subscriptions/00000000-0000-0000-0000-000000000000/resourceGroups/cli_test_cosmosdb_gremlin_restorable_commands000001/providers/Microsoft.DocumentDB/databaseAccounts/cli000004","name":"cli000004","location":"East
-<<<<<<< HEAD
-        US 2","type":"Microsoft.DocumentDB/databaseAccounts","kind":"GlobalDocumentDB","tags":{},"systemData":{"createdAt":"2023-03-13T12:38:49.9510362Z"},"properties":{"provisioningState":"Succeeded","documentEndpoint":"https://cli000004.documents.azure.com:443/","gremlinEndpoint":"https://cli000004.gremlin.cosmos.azure.com:443/","sqlEndpoint":"https://cli000004.documents.azure.com:443/","publicNetworkAccess":"Enabled","enableAutomaticFailover":false,"enableMultipleWriteLocations":false,"enablePartitionKeyMonitor":false,"isVirtualNetworkFilterEnabled":false,"virtualNetworkRules":[],"EnabledApiTypes":"Gremlin,
-        Sql","disableKeyBasedMetadataWriteAccess":false,"enableFreeTier":false,"enableAnalyticalStorage":false,"analyticalStorageConfiguration":{"schemaType":"WellDefined"},"instanceId":"f0cd9ffe-eeab-43f5-a6ce-9c16655c284a","createMode":"Default","databaseAccountOfferType":"Standard","defaultIdentity":"FirstPartyIdentity","networkAclBypass":"None","disableLocalAuth":false,"enablePartitionMerge":false,"minimalTlsVersion":"Tls","consistencyPolicy":{"defaultConsistencyLevel":"Session","maxIntervalInSeconds":5,"maxStalenessPrefix":100},"configurationOverrides":{},"writeLocations":[{"id":"cli000004-eastus2","locationName":"East
-        US 2","documentEndpoint":"https://cli000004-eastus2.documents.azure.com:443/","provisioningState":"Succeeded","failoverPriority":0,"isZoneRedundant":false}],"readLocations":[{"id":"cli000004-eastus2","locationName":"East
-        US 2","documentEndpoint":"https://cli000004-eastus2.documents.azure.com:443/","provisioningState":"Succeeded","failoverPriority":0,"isZoneRedundant":false}],"locations":[{"id":"cli000004-eastus2","locationName":"East
-        US 2","documentEndpoint":"https://cli000004-eastus2.documents.azure.com:443/","provisioningState":"Succeeded","failoverPriority":0,"isZoneRedundant":false}],"failoverPolicies":[{"id":"cli000004-eastus2","locationName":"East
-        US 2","failoverPriority":0}],"cors":[],"capabilities":[{"name":"EnableGremlin"}],"ipRules":[],"backupPolicy":{"type":"Continuous"},"networkAclBypassResourceIds":[],"keysMetadata":{"primaryMasterKey":{"generationTime":"2023-03-13T12:38:49.9510362Z"},"secondaryMasterKey":{"generationTime":"2023-03-13T12:38:49.9510362Z"},"primaryReadonlyMasterKey":{"generationTime":"2023-03-13T12:38:49.9510362Z"},"secondaryReadonlyMasterKey":{"generationTime":"2023-03-13T12:38:49.9510362Z"}}},"identity":{"type":"None"}}'
-=======
         US 2","type":"Microsoft.DocumentDB/databaseAccounts","kind":"GlobalDocumentDB","tags":{},"systemData":{"createdAt":"2023-06-08T16:45:50.9517228Z"},"properties":{"provisioningState":"Succeeded","documentEndpoint":"https://cli000004.documents.azure.com:443/","gremlinEndpoint":"https://cli000004.gremlin.cosmos.azure.com:443/","sqlEndpoint":"https://cli000004.documents.azure.com:443/","publicNetworkAccess":"Enabled","enableAutomaticFailover":false,"enableMultipleWriteLocations":false,"enablePartitionKeyMonitor":false,"isVirtualNetworkFilterEnabled":false,"virtualNetworkRules":[],"EnabledApiTypes":"Gremlin,
         Sql","disableKeyBasedMetadataWriteAccess":false,"enableFreeTier":false,"enableAnalyticalStorage":false,"analyticalStorageConfiguration":{"schemaType":"WellDefined"},"instanceId":"d7caa773-6c58-4dca-b166-69ba34ab1b93","createMode":"Default","databaseAccountOfferType":"Standard","defaultIdentity":"FirstPartyIdentity","networkAclBypass":"None","disableLocalAuth":false,"enablePartitionMerge":false,"minimalTlsVersion":"Tls","consistencyPolicy":{"defaultConsistencyLevel":"Session","maxIntervalInSeconds":5,"maxStalenessPrefix":100},"configurationOverrides":{},"writeLocations":[{"id":"cli000004-eastus2","locationName":"East
         US 2","documentEndpoint":"https://cli000004-eastus2.documents.azure.com:443/","provisioningState":"Succeeded","failoverPriority":0,"isZoneRedundant":false}],"readLocations":[{"id":"cli000004-eastus2","locationName":"East
         US 2","documentEndpoint":"https://cli000004-eastus2.documents.azure.com:443/","provisioningState":"Succeeded","failoverPriority":0,"isZoneRedundant":false}],"locations":[{"id":"cli000004-eastus2","locationName":"East
         US 2","documentEndpoint":"https://cli000004-eastus2.documents.azure.com:443/","provisioningState":"Succeeded","failoverPriority":0,"isZoneRedundant":false}],"failoverPolicies":[{"id":"cli000004-eastus2","locationName":"East
         US 2","failoverPriority":0}],"cors":[],"capabilities":[{"name":"EnableGremlin"}],"ipRules":[],"backupPolicy":{"type":"Continuous","continuousModeProperties":{"tier":"Continuous30Days"}},"networkAclBypassResourceIds":[],"keysMetadata":{"primaryMasterKey":{"generationTime":"2023-06-08T16:45:50.9517228Z"},"secondaryMasterKey":{"generationTime":"2023-06-08T16:45:50.9517228Z"},"primaryReadonlyMasterKey":{"generationTime":"2023-06-08T16:45:50.9517228Z"},"secondaryReadonlyMasterKey":{"generationTime":"2023-06-08T16:45:50.9517228Z"}}},"identity":{"type":"None"}}'
->>>>>>> 5307e359
-    headers:
-      cache-control:
-      - no-store, no-cache
-      content-length:
-      - '2622'
-      content-type:
-      - application/json
-      date:
-<<<<<<< HEAD
-      - Mon, 13 Mar 2023 12:39:49 GMT
-=======
+    headers:
+      cache-control:
+      - no-store, no-cache
+      content-length:
+      - '2677'
+      content-type:
+      - application/json
+      date:
       - Thu, 08 Jun 2023 16:46:31 GMT
->>>>>>> 5307e359
       pragma:
       - no-cache
       server:
@@ -844,45 +547,27 @@
       ParameterSetName:
       - -n -g
       User-Agent:
-<<<<<<< HEAD
-      - AZURECLI/2.46.0 azsdk-python-mgmt-cosmosdb/9.0.0 Python/3.10.10 (Linux-5.15.0-1033-azure-x86_64-with-glibc2.31)
-        VSTS_7b238909-6802-4b65-b90d-184bca47f458_build_220_0
-=======
-      - AZURECLI/2.49.0 azsdk-python-mgmt-cosmosdb/9.2.0 Python/3.10.11 (Windows-10-10.0.22621-SP0)
->>>>>>> 5307e359
-    method: GET
-    uri: https://management.azure.com/subscriptions/00000000-0000-0000-0000-000000000000/resourceGroups/cli_test_cosmosdb_gremlin_restorable_commands000001/providers/Microsoft.DocumentDB/databaseAccounts/cli000004?api-version=2022-11-15
+      - AZURECLI/2.49.0 azsdk-python-mgmt-cosmosdb/9.2.0 Python/3.10.11 (Windows-10-10.0.22621-SP0)
+    method: GET
+    uri: https://management.azure.com/subscriptions/00000000-0000-0000-0000-000000000000/resourceGroups/cli_test_cosmosdb_gremlin_restorable_commands000001/providers/Microsoft.DocumentDB/databaseAccounts/cli000004?api-version=2023-04-15
   response:
     body:
       string: '{"id":"/subscriptions/00000000-0000-0000-0000-000000000000/resourceGroups/cli_test_cosmosdb_gremlin_restorable_commands000001/providers/Microsoft.DocumentDB/databaseAccounts/cli000004","name":"cli000004","location":"East
-<<<<<<< HEAD
-        US 2","type":"Microsoft.DocumentDB/databaseAccounts","kind":"GlobalDocumentDB","tags":{},"systemData":{"createdAt":"2023-03-13T12:38:49.9510362Z"},"properties":{"provisioningState":"Succeeded","documentEndpoint":"https://cli000004.documents.azure.com:443/","gremlinEndpoint":"https://cli000004.gremlin.cosmos.azure.com:443/","sqlEndpoint":"https://cli000004.documents.azure.com:443/","publicNetworkAccess":"Enabled","enableAutomaticFailover":false,"enableMultipleWriteLocations":false,"enablePartitionKeyMonitor":false,"isVirtualNetworkFilterEnabled":false,"virtualNetworkRules":[],"EnabledApiTypes":"Gremlin,
-        Sql","disableKeyBasedMetadataWriteAccess":false,"enableFreeTier":false,"enableAnalyticalStorage":false,"analyticalStorageConfiguration":{"schemaType":"WellDefined"},"instanceId":"f0cd9ffe-eeab-43f5-a6ce-9c16655c284a","createMode":"Default","databaseAccountOfferType":"Standard","defaultIdentity":"FirstPartyIdentity","networkAclBypass":"None","disableLocalAuth":false,"enablePartitionMerge":false,"minimalTlsVersion":"Tls","consistencyPolicy":{"defaultConsistencyLevel":"Session","maxIntervalInSeconds":5,"maxStalenessPrefix":100},"configurationOverrides":{},"writeLocations":[{"id":"cli000004-eastus2","locationName":"East
-        US 2","documentEndpoint":"https://cli000004-eastus2.documents.azure.com:443/","provisioningState":"Succeeded","failoverPriority":0,"isZoneRedundant":false}],"readLocations":[{"id":"cli000004-eastus2","locationName":"East
-        US 2","documentEndpoint":"https://cli000004-eastus2.documents.azure.com:443/","provisioningState":"Succeeded","failoverPriority":0,"isZoneRedundant":false}],"locations":[{"id":"cli000004-eastus2","locationName":"East
-        US 2","documentEndpoint":"https://cli000004-eastus2.documents.azure.com:443/","provisioningState":"Succeeded","failoverPriority":0,"isZoneRedundant":false}],"failoverPolicies":[{"id":"cli000004-eastus2","locationName":"East
-        US 2","failoverPriority":0}],"cors":[],"capabilities":[{"name":"EnableGremlin"}],"ipRules":[],"backupPolicy":{"type":"Continuous"},"networkAclBypassResourceIds":[],"keysMetadata":{"primaryMasterKey":{"generationTime":"2023-03-13T12:38:49.9510362Z"},"secondaryMasterKey":{"generationTime":"2023-03-13T12:38:49.9510362Z"},"primaryReadonlyMasterKey":{"generationTime":"2023-03-13T12:38:49.9510362Z"},"secondaryReadonlyMasterKey":{"generationTime":"2023-03-13T12:38:49.9510362Z"}}},"identity":{"type":"None"}}'
-=======
         US 2","type":"Microsoft.DocumentDB/databaseAccounts","kind":"GlobalDocumentDB","tags":{},"systemData":{"createdAt":"2023-06-08T16:45:50.9517228Z"},"properties":{"provisioningState":"Succeeded","documentEndpoint":"https://cli000004.documents.azure.com:443/","gremlinEndpoint":"https://cli000004.gremlin.cosmos.azure.com:443/","sqlEndpoint":"https://cli000004.documents.azure.com:443/","publicNetworkAccess":"Enabled","enableAutomaticFailover":false,"enableMultipleWriteLocations":false,"enablePartitionKeyMonitor":false,"isVirtualNetworkFilterEnabled":false,"virtualNetworkRules":[],"EnabledApiTypes":"Gremlin,
         Sql","disableKeyBasedMetadataWriteAccess":false,"enableFreeTier":false,"enableAnalyticalStorage":false,"analyticalStorageConfiguration":{"schemaType":"WellDefined"},"instanceId":"d7caa773-6c58-4dca-b166-69ba34ab1b93","createMode":"Default","databaseAccountOfferType":"Standard","defaultIdentity":"FirstPartyIdentity","networkAclBypass":"None","disableLocalAuth":false,"enablePartitionMerge":false,"minimalTlsVersion":"Tls","consistencyPolicy":{"defaultConsistencyLevel":"Session","maxIntervalInSeconds":5,"maxStalenessPrefix":100},"configurationOverrides":{},"writeLocations":[{"id":"cli000004-eastus2","locationName":"East
         US 2","documentEndpoint":"https://cli000004-eastus2.documents.azure.com:443/","provisioningState":"Succeeded","failoverPriority":0,"isZoneRedundant":false}],"readLocations":[{"id":"cli000004-eastus2","locationName":"East
         US 2","documentEndpoint":"https://cli000004-eastus2.documents.azure.com:443/","provisioningState":"Succeeded","failoverPriority":0,"isZoneRedundant":false}],"locations":[{"id":"cli000004-eastus2","locationName":"East
         US 2","documentEndpoint":"https://cli000004-eastus2.documents.azure.com:443/","provisioningState":"Succeeded","failoverPriority":0,"isZoneRedundant":false}],"failoverPolicies":[{"id":"cli000004-eastus2","locationName":"East
         US 2","failoverPriority":0}],"cors":[],"capabilities":[{"name":"EnableGremlin"}],"ipRules":[],"backupPolicy":{"type":"Continuous","continuousModeProperties":{"tier":"Continuous30Days"}},"networkAclBypassResourceIds":[],"keysMetadata":{"primaryMasterKey":{"generationTime":"2023-06-08T16:45:50.9517228Z"},"secondaryMasterKey":{"generationTime":"2023-06-08T16:45:50.9517228Z"},"primaryReadonlyMasterKey":{"generationTime":"2023-06-08T16:45:50.9517228Z"},"secondaryReadonlyMasterKey":{"generationTime":"2023-06-08T16:45:50.9517228Z"}}},"identity":{"type":"None"}}'
->>>>>>> 5307e359
-    headers:
-      cache-control:
-      - no-store, no-cache
-      content-length:
-      - '2622'
-      content-type:
-      - application/json
-      date:
-<<<<<<< HEAD
-      - Mon, 13 Mar 2023 12:39:49 GMT
-=======
+    headers:
+      cache-control:
+      - no-store, no-cache
+      content-length:
+      - '2677'
+      content-type:
+      - application/json
+      date:
       - Thu, 08 Jun 2023 16:46:31 GMT
->>>>>>> 5307e359
       pragma:
       - no-cache
       server:
@@ -918,24 +603,15 @@
       ParameterSetName:
       - -g -a -n
       User-Agent:
-<<<<<<< HEAD
-      - AZURECLI/2.46.0 azsdk-python-mgmt-cosmosdb/9.0.0 Python/3.10.10 (Linux-5.15.0-1033-azure-x86_64-with-glibc2.31)
-        VSTS_7b238909-6802-4b65-b90d-184bca47f458_build_220_0
-=======
-      - AZURECLI/2.49.0 azsdk-python-mgmt-cosmosdb/9.2.0 Python/3.10.11 (Windows-10-10.0.22621-SP0)
->>>>>>> 5307e359
+      - AZURECLI/2.49.0 azsdk-python-mgmt-cosmosdb/9.2.0 Python/3.10.11 (Windows-10-10.0.22621-SP0)
     method: PUT
-    uri: https://management.azure.com/subscriptions/00000000-0000-0000-0000-000000000000/resourceGroups/cli_test_cosmosdb_gremlin_restorable_commands000001/providers/Microsoft.DocumentDB/databaseAccounts/cli000004/gremlinDatabases/cli000003?api-version=2022-11-15
+    uri: https://management.azure.com/subscriptions/00000000-0000-0000-0000-000000000000/resourceGroups/cli_test_cosmosdb_gremlin_restorable_commands000001/providers/Microsoft.DocumentDB/databaseAccounts/cli000004/gremlinDatabases/cli000003?api-version=2023-04-15
   response:
     body:
       string: '{"status":"Enqueued"}'
     headers:
       azure-asyncoperation:
-<<<<<<< HEAD
-      - https://management.azure.com/subscriptions/00000000-0000-0000-0000-000000000000/providers/Microsoft.DocumentDB/locations/eastus2/operationsStatus/1a761a15-f6d8-4821-a2bb-06b0f1cfa054?api-version=2022-11-15
-=======
       - https://management.azure.com/subscriptions/00000000-0000-0000-0000-000000000000/providers/Microsoft.DocumentDB/locations/eastus2/operationsStatus/3032916d-8e74-4001-b68f-e19abbf3c16b?api-version=2023-04-15
->>>>>>> 5307e359
       cache-control:
       - no-store, no-cache
       content-length:
@@ -943,15 +619,9 @@
       content-type:
       - application/json
       date:
-<<<<<<< HEAD
-      - Mon, 13 Mar 2023 12:39:49 GMT
-      location:
-      - https://management.azure.com/subscriptions/00000000-0000-0000-0000-000000000000/resourceGroups/cli_test_cosmosdb_gremlin_restorable_commands000001/providers/Microsoft.DocumentDB/databaseAccounts/cli000004/gremlinDatabases/cli000003/operationResults/1a761a15-f6d8-4821-a2bb-06b0f1cfa054?api-version=2022-11-15
-=======
       - Thu, 08 Jun 2023 16:46:32 GMT
       location:
       - https://management.azure.com/subscriptions/00000000-0000-0000-0000-000000000000/resourceGroups/cli_test_cosmosdb_gremlin_restorable_commands000001/providers/Microsoft.DocumentDB/databaseAccounts/cli000004/gremlinDatabases/cli000003/operationResults/3032916d-8e74-4001-b68f-e19abbf3c16b?api-version=2023-04-15
->>>>>>> 5307e359
       pragma:
       - no-cache
       server:
@@ -963,11 +633,7 @@
       x-ms-gatewayversion:
       - version=2.14.0
       x-ms-ratelimit-remaining-subscription-writes:
-<<<<<<< HEAD
-      - '1196'
-=======
       - '1197'
->>>>>>> 5307e359
     status:
       code: 202
       message: Accepted
@@ -985,12 +651,6 @@
       ParameterSetName:
       - -g -a -n
       User-Agent:
-<<<<<<< HEAD
-      - AZURECLI/2.46.0 azsdk-python-mgmt-cosmosdb/9.0.0 Python/3.10.10 (Linux-5.15.0-1033-azure-x86_64-with-glibc2.31)
-        VSTS_7b238909-6802-4b65-b90d-184bca47f458_build_220_0
-    method: GET
-    uri: https://management.azure.com/subscriptions/00000000-0000-0000-0000-000000000000/providers/Microsoft.DocumentDB/locations/eastus2/operationsStatus/1a761a15-f6d8-4821-a2bb-06b0f1cfa054?api-version=2022-11-15
-=======
       - AZURECLI/2.49.0 azsdk-python-mgmt-cosmosdb/9.2.0 Python/3.10.11 (Windows-10-10.0.22621-SP0)
     method: GET
     uri: https://management.azure.com/subscriptions/00000000-0000-0000-0000-000000000000/providers/Microsoft.DocumentDB/locations/eastus2/operationsStatus/3032916d-8e74-4001-b68f-e19abbf3c16b?api-version=2023-04-15
@@ -1040,7 +700,6 @@
       - AZURECLI/2.49.0 azsdk-python-mgmt-cosmosdb/9.2.0 Python/3.10.11 (Windows-10-10.0.22621-SP0)
     method: GET
     uri: https://management.azure.com/subscriptions/00000000-0000-0000-0000-000000000000/providers/Microsoft.DocumentDB/locations/eastus2/operationsStatus/3032916d-8e74-4001-b68f-e19abbf3c16b?api-version=2023-04-15
->>>>>>> 5307e359
   response:
     body:
       string: '{"status":"Succeeded"}'
@@ -1052,11 +711,7 @@
       content-type:
       - application/json
       date:
-<<<<<<< HEAD
-      - Mon, 13 Mar 2023 12:40:19 GMT
-=======
       - Thu, 08 Jun 2023 16:47:02 GMT
->>>>>>> 5307e359
       pragma:
       - no-cache
       server:
@@ -1088,21 +743,12 @@
       ParameterSetName:
       - -g -a -n
       User-Agent:
-<<<<<<< HEAD
-      - AZURECLI/2.46.0 azsdk-python-mgmt-cosmosdb/9.0.0 Python/3.10.10 (Linux-5.15.0-1033-azure-x86_64-with-glibc2.31)
-        VSTS_7b238909-6802-4b65-b90d-184bca47f458_build_220_0
-=======
-      - AZURECLI/2.49.0 azsdk-python-mgmt-cosmosdb/9.2.0 Python/3.10.11 (Windows-10-10.0.22621-SP0)
->>>>>>> 5307e359
-    method: GET
-    uri: https://management.azure.com/subscriptions/00000000-0000-0000-0000-000000000000/resourceGroups/cli_test_cosmosdb_gremlin_restorable_commands000001/providers/Microsoft.DocumentDB/databaseAccounts/cli000004/gremlinDatabases/cli000003?api-version=2022-11-15
-  response:
-    body:
-<<<<<<< HEAD
-      string: '{"id":"/subscriptions/00000000-0000-0000-0000-000000000000/resourceGroups/cli_test_cosmosdb_gremlin_restorable_commands000001/providers/Microsoft.DocumentDB/databaseAccounts/cli000004/gremlinDatabases/cli000003","type":"Microsoft.DocumentDB/databaseAccounts/gremlinDatabases","name":"cli000003","properties":{"resource":{"id":"cli000003","_rid":"x+taAA==","_self":"dbs/x+taAA==/","_etag":"\"00000601-0000-0200-0000-640f199a0000\"","_colls":"colls/","_users":"users/","_ts":1678711194}}}'
-=======
+      - AZURECLI/2.49.0 azsdk-python-mgmt-cosmosdb/9.2.0 Python/3.10.11 (Windows-10-10.0.22621-SP0)
+    method: GET
+    uri: https://management.azure.com/subscriptions/00000000-0000-0000-0000-000000000000/resourceGroups/cli_test_cosmosdb_gremlin_restorable_commands000001/providers/Microsoft.DocumentDB/databaseAccounts/cli000004/gremlinDatabases/cli000003?api-version=2023-04-15
+  response:
+    body:
       string: '{"id":"/subscriptions/00000000-0000-0000-0000-000000000000/resourceGroups/cli_test_cosmosdb_gremlin_restorable_commands000001/providers/Microsoft.DocumentDB/databaseAccounts/cli000004/gremlinDatabases/cli000003","type":"Microsoft.DocumentDB/databaseAccounts/gremlinDatabases","name":"cli000003","properties":{"resource":{"id":"cli000003","_rid":"jeFJAA==","_self":"dbs/jeFJAA==/","_etag":"\"00003001-0000-0200-0000-648205ed0000\"","_colls":"colls/","_users":"users/","_ts":1686242797}}}'
->>>>>>> 5307e359
     headers:
       cache-control:
       - no-store, no-cache
@@ -1111,11 +757,7 @@
       content-type:
       - application/json
       date:
-<<<<<<< HEAD
-      - Mon, 13 Mar 2023 12:40:20 GMT
-=======
       - Thu, 08 Jun 2023 16:47:02 GMT
->>>>>>> 5307e359
       pragma:
       - no-cache
       server:
@@ -1154,24 +796,15 @@
       ParameterSetName:
       - -g -a -d -n -p
       User-Agent:
-<<<<<<< HEAD
-      - AZURECLI/2.46.0 azsdk-python-mgmt-cosmosdb/9.0.0 Python/3.10.10 (Linux-5.15.0-1033-azure-x86_64-with-glibc2.31)
-        VSTS_7b238909-6802-4b65-b90d-184bca47f458_build_220_0
-=======
-      - AZURECLI/2.49.0 azsdk-python-mgmt-cosmosdb/9.2.0 Python/3.10.11 (Windows-10-10.0.22621-SP0)
->>>>>>> 5307e359
+      - AZURECLI/2.49.0 azsdk-python-mgmt-cosmosdb/9.2.0 Python/3.10.11 (Windows-10-10.0.22621-SP0)
     method: PUT
-    uri: https://management.azure.com/subscriptions/00000000-0000-0000-0000-000000000000/resourceGroups/cli_test_cosmosdb_gremlin_restorable_commands000001/providers/Microsoft.DocumentDB/databaseAccounts/cli000004/gremlinDatabases/cli000003/graphs/cli000002?api-version=2022-11-15
+    uri: https://management.azure.com/subscriptions/00000000-0000-0000-0000-000000000000/resourceGroups/cli_test_cosmosdb_gremlin_restorable_commands000001/providers/Microsoft.DocumentDB/databaseAccounts/cli000004/gremlinDatabases/cli000003/graphs/cli000002?api-version=2023-04-15
   response:
     body:
       string: '{"status":"Enqueued"}'
     headers:
       azure-asyncoperation:
-<<<<<<< HEAD
-      - https://management.azure.com/subscriptions/00000000-0000-0000-0000-000000000000/providers/Microsoft.DocumentDB/locations/eastus2/operationsStatus/58c42ebb-c593-45e9-b217-a0ea12bf764f?api-version=2022-11-15
-=======
       - https://management.azure.com/subscriptions/00000000-0000-0000-0000-000000000000/providers/Microsoft.DocumentDB/locations/eastus2/operationsStatus/2c03ad6c-c265-4d88-9a13-c7d609469879?api-version=2023-04-15
->>>>>>> 5307e359
       cache-control:
       - no-store, no-cache
       content-length:
@@ -1179,15 +812,9 @@
       content-type:
       - application/json
       date:
-<<<<<<< HEAD
-      - Mon, 13 Mar 2023 12:40:20 GMT
-      location:
-      - https://management.azure.com/subscriptions/00000000-0000-0000-0000-000000000000/resourceGroups/cli_test_cosmosdb_gremlin_restorable_commands000001/providers/Microsoft.DocumentDB/databaseAccounts/cli000004/gremlinDatabases/cli000003/graphs/cli000002/operationResults/58c42ebb-c593-45e9-b217-a0ea12bf764f?api-version=2022-11-15
-=======
       - Thu, 08 Jun 2023 16:47:03 GMT
       location:
       - https://management.azure.com/subscriptions/00000000-0000-0000-0000-000000000000/resourceGroups/cli_test_cosmosdb_gremlin_restorable_commands000001/providers/Microsoft.DocumentDB/databaseAccounts/cli000004/gremlinDatabases/cli000003/graphs/cli000002/operationResults/2c03ad6c-c265-4d88-9a13-c7d609469879?api-version=2023-04-15
->>>>>>> 5307e359
       pragma:
       - no-cache
       server:
@@ -1199,11 +826,7 @@
       x-ms-gatewayversion:
       - version=2.14.0
       x-ms-ratelimit-remaining-subscription-writes:
-<<<<<<< HEAD
-      - '1196'
-=======
       - '1198'
->>>>>>> 5307e359
     status:
       code: 202
       message: Accepted
@@ -1221,12 +844,6 @@
       ParameterSetName:
       - -g -a -d -n -p
       User-Agent:
-<<<<<<< HEAD
-      - AZURECLI/2.46.0 azsdk-python-mgmt-cosmosdb/9.0.0 Python/3.10.10 (Linux-5.15.0-1033-azure-x86_64-with-glibc2.31)
-        VSTS_7b238909-6802-4b65-b90d-184bca47f458_build_220_0
-    method: GET
-    uri: https://management.azure.com/subscriptions/00000000-0000-0000-0000-000000000000/providers/Microsoft.DocumentDB/locations/eastus2/operationsStatus/58c42ebb-c593-45e9-b217-a0ea12bf764f?api-version=2022-11-15
-=======
       - AZURECLI/2.49.0 azsdk-python-mgmt-cosmosdb/9.2.0 Python/3.10.11 (Windows-10-10.0.22621-SP0)
     method: GET
     uri: https://management.azure.com/subscriptions/00000000-0000-0000-0000-000000000000/providers/Microsoft.DocumentDB/locations/eastus2/operationsStatus/2c03ad6c-c265-4d88-9a13-c7d609469879?api-version=2023-04-15
@@ -1276,7 +893,6 @@
       - AZURECLI/2.49.0 azsdk-python-mgmt-cosmosdb/9.2.0 Python/3.10.11 (Windows-10-10.0.22621-SP0)
     method: GET
     uri: https://management.azure.com/subscriptions/00000000-0000-0000-0000-000000000000/providers/Microsoft.DocumentDB/locations/eastus2/operationsStatus/2c03ad6c-c265-4d88-9a13-c7d609469879?api-version=2023-04-15
->>>>>>> 5307e359
   response:
     body:
       string: '{"status":"Succeeded"}'
@@ -1288,11 +904,7 @@
       content-type:
       - application/json
       date:
-<<<<<<< HEAD
-      - Mon, 13 Mar 2023 12:40:50 GMT
-=======
       - Thu, 08 Jun 2023 16:47:34 GMT
->>>>>>> 5307e359
       pragma:
       - no-cache
       server:
@@ -1324,21 +936,12 @@
       ParameterSetName:
       - -g -a -d -n -p
       User-Agent:
-<<<<<<< HEAD
-      - AZURECLI/2.46.0 azsdk-python-mgmt-cosmosdb/9.0.0 Python/3.10.10 (Linux-5.15.0-1033-azure-x86_64-with-glibc2.31)
-        VSTS_7b238909-6802-4b65-b90d-184bca47f458_build_220_0
-=======
-      - AZURECLI/2.49.0 azsdk-python-mgmt-cosmosdb/9.2.0 Python/3.10.11 (Windows-10-10.0.22621-SP0)
->>>>>>> 5307e359
-    method: GET
-    uri: https://management.azure.com/subscriptions/00000000-0000-0000-0000-000000000000/resourceGroups/cli_test_cosmosdb_gremlin_restorable_commands000001/providers/Microsoft.DocumentDB/databaseAccounts/cli000004/gremlinDatabases/cli000003/graphs/cli000002?api-version=2022-11-15
-  response:
-    body:
-<<<<<<< HEAD
-      string: '{"id":"/subscriptions/00000000-0000-0000-0000-000000000000/resourceGroups/cli_test_cosmosdb_gremlin_restorable_commands000001/providers/Microsoft.DocumentDB/databaseAccounts/cli000004/gremlinDatabases/cli000003/graphs/cli000002","type":"Microsoft.DocumentDB/databaseAccounts/gremlinDatabases/graphs","name":"cli000002","properties":{"resource":{"id":"cli000002","indexingPolicy":{"indexingMode":"consistent","automatic":true,"includedPaths":[{"path":"/*"}],"excludedPaths":[{"path":"/\"_etag\"/?"}]},"partitionKey":{"paths":["/pk"],"kind":"Hash"},"uniqueKeyPolicy":{"uniqueKeys":[]},"conflictResolutionPolicy":{"mode":"LastWriterWins","conflictResolutionPath":"/_ts","conflictResolutionProcedure":""},"backupPolicy":{"type":1},"geospatialConfig":{"type":"Geography"},"_rid":"x+taAPdYxmI=","_ts":1678711226,"_self":"dbs/x+taAA==/colls/x+taAPdYxmI=/","_etag":"\"00000901-0000-0200-0000-640f19ba0000\"","_docs":"docs/","_sprocs":"sprocs/","_triggers":"triggers/","_udfs":"udfs/","_conflicts":"conflicts/","statistics":[{"id":"0","sizeInKB":0,"documentCount":0,"sampledDistinctPartitionKeyCount":0,"partitionKeys":[]}]}}}'
-=======
+      - AZURECLI/2.49.0 azsdk-python-mgmt-cosmosdb/9.2.0 Python/3.10.11 (Windows-10-10.0.22621-SP0)
+    method: GET
+    uri: https://management.azure.com/subscriptions/00000000-0000-0000-0000-000000000000/resourceGroups/cli_test_cosmosdb_gremlin_restorable_commands000001/providers/Microsoft.DocumentDB/databaseAccounts/cli000004/gremlinDatabases/cli000003/graphs/cli000002?api-version=2023-04-15
+  response:
+    body:
       string: '{"id":"/subscriptions/00000000-0000-0000-0000-000000000000/resourceGroups/cli_test_cosmosdb_gremlin_restorable_commands000001/providers/Microsoft.DocumentDB/databaseAccounts/cli000004/gremlinDatabases/cli000003/graphs/cli000002","type":"Microsoft.DocumentDB/databaseAccounts/gremlinDatabases/graphs","name":"cli000002","properties":{"resource":{"id":"cli000002","indexingPolicy":{"indexingMode":"consistent","automatic":true,"includedPaths":[{"path":"/*"}],"excludedPaths":[{"path":"/\"_etag\"/?"}]},"partitionKey":{"paths":["/pk"],"kind":"Hash"},"uniqueKeyPolicy":{"uniqueKeys":[]},"conflictResolutionPolicy":{"mode":"LastWriterWins","conflictResolutionPath":"/_ts","conflictResolutionProcedure":""},"backupPolicy":{"type":1},"geospatialConfig":{"type":"Geography"},"_rid":"jeFJAJzSocA=","_ts":1686242832,"_self":"dbs/jeFJAA==/colls/jeFJAJzSocA=/","_etag":"\"00003301-0000-0200-0000-648206100000\"","_docs":"docs/","_sprocs":"sprocs/","_triggers":"triggers/","_udfs":"udfs/","_conflicts":"conflicts/","statistics":[{"id":"0","sizeInKB":0,"documentCount":0,"sampledDistinctPartitionKeyCount":0,"partitionKeys":[]}]}}}'
->>>>>>> 5307e359
     headers:
       cache-control:
       - no-store, no-cache
@@ -1347,11 +950,7 @@
       content-type:
       - application/json
       date:
-<<<<<<< HEAD
-      - Mon, 13 Mar 2023 12:40:50 GMT
-=======
       - Thu, 08 Jun 2023 16:47:34 GMT
->>>>>>> 5307e359
       pragma:
       - no-cache
       server:
@@ -1383,18 +982,6 @@
       ParameterSetName:
       - --location --instance-id
       User-Agent:
-<<<<<<< HEAD
-      - AZURECLI/2.46.0 azsdk-python-mgmt-cosmosdb/9.0.0 Python/3.10.10 (Linux-5.15.0-1033-azure-x86_64-with-glibc2.31)
-        VSTS_7b238909-6802-4b65-b90d-184bca47f458_build_220_0
-    method: GET
-    uri: https://management.azure.com/subscriptions/00000000-0000-0000-0000-000000000000/providers/Microsoft.DocumentDB/locations/eastus2/restorableDatabaseAccounts/f0cd9ffe-eeab-43f5-a6ce-9c16655c284a?api-version=2022-11-15
-  response:
-    body:
-      string: '{"name":"f0cd9ffe-eeab-43f5-a6ce-9c16655c284a","location":"East US
-        2","type":"Microsoft.DocumentDB/locations/restorableDatabaseAccounts","id":"/subscriptions/00000000-0000-0000-0000-000000000000/providers/Microsoft.DocumentDB/locations/eastus2/restorableDatabaseAccounts/f0cd9ffe-eeab-43f5-a6ce-9c16655c284a","properties":{"accountName":"cli000004","apiType":"Gremlin,
-        Sql","creationTime":"2023-03-13T12:38:50Z","restorableLocations":[{"locationName":"East
-        US 2","regionalDatabaseAccountInstanceId":"7f616007-d2c2-44ee-8b52-79e83de12fd9","creationTime":"2023-03-13T12:38:51Z"}]}}'
-=======
       - AZURECLI/2.49.0 azsdk-python-mgmt-cosmosdb/9.2.0 Python/3.10.11 (Windows-10-10.0.22621-SP0)
     method: GET
     uri: https://management.azure.com/subscriptions/00000000-0000-0000-0000-000000000000/providers/Microsoft.DocumentDB/locations/eastus2/restorableDatabaseAccounts/d7caa773-6c58-4dca-b166-69ba34ab1b93?api-version=2023-04-15
@@ -1404,7 +991,52 @@
         2","type":"Microsoft.DocumentDB/locations/restorableDatabaseAccounts","id":"/subscriptions/00000000-0000-0000-0000-000000000000/providers/Microsoft.DocumentDB/locations/eastus2/restorableDatabaseAccounts/d7caa773-6c58-4dca-b166-69ba34ab1b93","properties":{"accountName":"cli000004","apiType":"Gremlin,
         Sql","creationTime":"2023-06-08T16:45:51Z","oldestRestorableTime":"2023-06-08T16:45:51Z","restorableLocations":[{"locationName":"East
         US 2","regionalDatabaseAccountInstanceId":"ff12f363-0d3d-4d64-8529-c93d8a608d86","creationTime":"2023-06-08T16:45:52Z"}]}}'
->>>>>>> 5307e359
+    headers:
+      cache-control:
+      - no-store, no-cache
+      content-length:
+      - '625'
+      content-type:
+      - application/json
+      date:
+      - Thu, 08 Jun 2023 16:47:35 GMT
+      pragma:
+      - no-cache
+      server:
+      - Microsoft-HTTPAPI/2.0
+      strict-transport-security:
+      - max-age=31536000; includeSubDomains
+      transfer-encoding:
+      - chunked
+      vary:
+      - Accept-Encoding
+      x-content-type-options:
+      - nosniff
+      x-ms-gatewayversion:
+      - version=2.14.0
+    status:
+      code: 200
+      message: Ok
+- request:
+    body: null
+    headers:
+      Accept:
+      - application/json
+      Accept-Encoding:
+      - gzip, deflate
+      CommandName:
+      - cosmosdb gremlin restorable-database list
+      Connection:
+      - keep-alive
+      ParameterSetName:
+      - --location --instance-id
+      User-Agent:
+      - AZURECLI/2.49.0 azsdk-python-mgmt-cosmosdb/9.2.0 Python/3.10.11 (Windows-10-10.0.22621-SP0)
+    method: GET
+    uri: https://management.azure.com/subscriptions/00000000-0000-0000-0000-000000000000/providers/Microsoft.DocumentDB/locations/eastus2/restorableDatabaseAccounts/d7caa773-6c58-4dca-b166-69ba34ab1b93/restorableGremlinDatabases?api-version=2023-04-15
+  response:
+    body:
+      string: '{"value":[{"id":"/subscriptions/00000000-0000-0000-0000-000000000000/providers/Microsoft.DocumentDB/locations/eastus2/restorableDatabaseAccounts/d7caa773-6c58-4dca-b166-69ba34ab1b93/restorableGremlinDatabases/42526ead-51b1-4690-89a5-080580fa54fa","type":"Microsoft.DocumentDB/locations/restorableDatabaseAccounts/restorableGremlinDatabases","name":"42526ead-51b1-4690-89a5-080580fa54fa","properties":{"resource":{"_rid":"AmZt2AAAAA==","eventTimestamp":"2023-06-08T16:46:37Z","ownerId":"cli000003","ownerResourceId":"jeFJAA==","operationType":"Create","CanUndelete":"invalid"}}}]}'
     headers:
       cache-control:
       - no-store, no-cache
@@ -1413,67 +1045,7 @@
       content-type:
       - application/json
       date:
-<<<<<<< HEAD
-      - Mon, 13 Mar 2023 12:40:51 GMT
-=======
-      - Thu, 08 Jun 2023 16:47:35 GMT
->>>>>>> 5307e359
-      pragma:
-      - no-cache
-      server:
-      - Microsoft-HTTPAPI/2.0
-      strict-transport-security:
-      - max-age=31536000; includeSubDomains
-      x-content-type-options:
-      - nosniff
-      x-ms-gatewayversion:
-      - version=2.14.0
-    status:
-      code: 200
-      message: Ok
-- request:
-    body: null
-    headers:
-      Accept:
-      - application/json
-      Accept-Encoding:
-      - gzip, deflate
-      CommandName:
-      - cosmosdb gremlin restorable-database list
-      Connection:
-      - keep-alive
-      ParameterSetName:
-      - --location --instance-id
-      User-Agent:
-<<<<<<< HEAD
-      - AZURECLI/2.46.0 azsdk-python-mgmt-cosmosdb/9.0.0 Python/3.10.10 (Linux-5.15.0-1033-azure-x86_64-with-glibc2.31)
-        VSTS_7b238909-6802-4b65-b90d-184bca47f458_build_220_0
-    method: GET
-    uri: https://management.azure.com/subscriptions/00000000-0000-0000-0000-000000000000/providers/Microsoft.DocumentDB/locations/eastus2/restorableDatabaseAccounts/f0cd9ffe-eeab-43f5-a6ce-9c16655c284a/restorableGremlinDatabases?api-version=2022-11-15
-  response:
-    body:
-      string: '{"value":[{"id":"/subscriptions/00000000-0000-0000-0000-000000000000/providers/Microsoft.DocumentDB/locations/eastus2/restorableDatabaseAccounts/f0cd9ffe-eeab-43f5-a6ce-9c16655c284a/restorableGremlinDatabases/a6acbc82-0903-445b-b6d3-b7603d5f718e","type":"Microsoft.DocumentDB/locations/restorableDatabaseAccounts/restorableGremlinDatabases","name":"a6acbc82-0903-445b-b6d3-b7603d5f718e","properties":{"resource":{"_rid":"5botygAAAA==","eventTimestamp":"2023-03-13T12:39:54Z","ownerId":"cli000003","ownerResourceId":"x+taAA==","operationType":"Create","CanUndelete":"invalid"}}}]}'
-=======
-      - AZURECLI/2.49.0 azsdk-python-mgmt-cosmosdb/9.2.0 Python/3.10.11 (Windows-10-10.0.22621-SP0)
-    method: GET
-    uri: https://management.azure.com/subscriptions/00000000-0000-0000-0000-000000000000/providers/Microsoft.DocumentDB/locations/eastus2/restorableDatabaseAccounts/d7caa773-6c58-4dca-b166-69ba34ab1b93/restorableGremlinDatabases?api-version=2023-04-15
-  response:
-    body:
-      string: '{"value":[{"id":"/subscriptions/00000000-0000-0000-0000-000000000000/providers/Microsoft.DocumentDB/locations/eastus2/restorableDatabaseAccounts/d7caa773-6c58-4dca-b166-69ba34ab1b93/restorableGremlinDatabases/42526ead-51b1-4690-89a5-080580fa54fa","type":"Microsoft.DocumentDB/locations/restorableDatabaseAccounts/restorableGremlinDatabases","name":"42526ead-51b1-4690-89a5-080580fa54fa","properties":{"resource":{"_rid":"AmZt2AAAAA==","eventTimestamp":"2023-06-08T16:46:37Z","ownerId":"cli000003","ownerResourceId":"jeFJAA==","operationType":"Create","CanUndelete":"invalid"}}}]}'
->>>>>>> 5307e359
-    headers:
-      cache-control:
-      - no-store, no-cache
-      content-length:
-      - '579'
-      content-type:
-      - application/json
-      date:
-<<<<<<< HEAD
-      - Mon, 13 Mar 2023 12:40:52 GMT
-=======
       - Thu, 08 Jun 2023 16:47:36 GMT
->>>>>>> 5307e359
       pragma:
       - no-cache
       server:
@@ -1505,22 +1077,12 @@
       ParameterSetName:
       - --location --instance-id --database-rid
       User-Agent:
-<<<<<<< HEAD
-      - AZURECLI/2.46.0 azsdk-python-mgmt-cosmosdb/9.0.0 Python/3.10.10 (Linux-5.15.0-1033-azure-x86_64-with-glibc2.31)
-        VSTS_7b238909-6802-4b65-b90d-184bca47f458_build_220_0
-    method: GET
-    uri: https://management.azure.com/subscriptions/00000000-0000-0000-0000-000000000000/providers/Microsoft.DocumentDB/locations/eastus2/restorableDatabaseAccounts/f0cd9ffe-eeab-43f5-a6ce-9c16655c284a/restorableGraphs?api-version=2022-11-15&restorableGremlinDatabaseRid=x%2BtaAA%3D%3D
-  response:
-    body:
-      string: '{"value":[{"id":"/subscriptions/00000000-0000-0000-0000-000000000000/providers/Microsoft.DocumentDB/locations/eastus2/restorableDatabaseAccounts/f0cd9ffe-eeab-43f5-a6ce-9c16655c284a/restorableGraphs/2e021290-65a0-45b9-95da-02cadc70e7a5","type":"Microsoft.DocumentDB/locations/restorableDatabaseAccounts/restorableGraphs","name":"2e021290-65a0-45b9-95da-02cadc70e7a5","properties":{"resource":{"_rid":"6tdlqAAAAA==","eventTimestamp":"2023-03-13T12:40:26Z","ownerId":"cli000002","ownerResourceId":"x+taAPdYxmI=","operationType":"Create","CanUndelete":"invalid"}}}]}'
-=======
       - AZURECLI/2.49.0 azsdk-python-mgmt-cosmosdb/9.2.0 Python/3.10.11 (Windows-10-10.0.22621-SP0)
     method: GET
     uri: https://management.azure.com/subscriptions/00000000-0000-0000-0000-000000000000/providers/Microsoft.DocumentDB/locations/eastus2/restorableDatabaseAccounts/d7caa773-6c58-4dca-b166-69ba34ab1b93/restorableGraphs?api-version=2023-04-15&restorableGremlinDatabaseRid=jeFJAA%3D%3D
   response:
     body:
       string: '{"value":[{"id":"/subscriptions/00000000-0000-0000-0000-000000000000/providers/Microsoft.DocumentDB/locations/eastus2/restorableDatabaseAccounts/d7caa773-6c58-4dca-b166-69ba34ab1b93/restorableGraphs/7b72bcb7-eb62-42df-bb83-103370ed2363","type":"Microsoft.DocumentDB/locations/restorableDatabaseAccounts/restorableGraphs","name":"7b72bcb7-eb62-42df-bb83-103370ed2363","properties":{"resource":{"_rid":"p+pQXgAAAA==","eventTimestamp":"2023-06-08T16:47:12Z","ownerId":"cli000002","ownerResourceId":"jeFJAJzSocA=","operationType":"Create","CanUndelete":"invalid"}}}]}'
->>>>>>> 5307e359
     headers:
       cache-control:
       - no-store, no-cache
@@ -1529,11 +1091,7 @@
       content-type:
       - application/json
       date:
-<<<<<<< HEAD
-      - Mon, 13 Mar 2023 12:40:52 GMT
-=======
       - Thu, 08 Jun 2023 16:47:38 GMT
->>>>>>> 5307e359
       pragma:
       - no-cache
       server:
@@ -1565,22 +1123,12 @@
       ParameterSetName:
       - --restore-location -l --instance-id --restore-timestamp
       User-Agent:
-<<<<<<< HEAD
-      - AZURECLI/2.46.0 azsdk-python-mgmt-cosmosdb/9.0.0 Python/3.10.10 (Linux-5.15.0-1033-azure-x86_64-with-glibc2.31)
-        VSTS_7b238909-6802-4b65-b90d-184bca47f458_build_220_0
-    method: GET
-    uri: https://management.azure.com/subscriptions/00000000-0000-0000-0000-000000000000/providers/Microsoft.DocumentDB/locations/eastus2/restorableDatabaseAccounts/f0cd9ffe-eeab-43f5-a6ce-9c16655c284a/restorableGremlinResources?api-version=2022-11-15&restoreLocation=eastus2&restoreTimestampInUtc=2023-03-13T12%3A40%3A50%2B00%3A00
-  response:
-    body:
-      string: '{"value":[{"id":"/subscriptions/00000000-0000-0000-0000-000000000000/providers/Microsoft.DocumentDB/locations/eastus2/restorableDatabaseAccounts/f0cd9ffe-eeab-43f5-a6ce-9c16655c284a/restorableGremlinResources/cli000003","type":"Microsoft.DocumentDB/locations/restorableDatabaseAccounts/restorableGremlinResources","name":"cli000003","databaseName":"cli000003","graphNames":["cli000002"]}]}'
-=======
       - AZURECLI/2.49.0 azsdk-python-mgmt-cosmosdb/9.2.0 Python/3.10.11 (Windows-10-10.0.22621-SP0)
     method: GET
     uri: https://management.azure.com/subscriptions/00000000-0000-0000-0000-000000000000/providers/Microsoft.DocumentDB/locations/eastus2/restorableDatabaseAccounts/d7caa773-6c58-4dca-b166-69ba34ab1b93/restorableGremlinResources?api-version=2023-04-15&restoreLocation=eastus2&restoreTimestampInUtc=2023-06-08T16%3A47%3A51%2B00%3A00
   response:
     body:
       string: '{"value":[{"id":"/subscriptions/00000000-0000-0000-0000-000000000000/providers/Microsoft.DocumentDB/locations/eastus2/restorableDatabaseAccounts/d7caa773-6c58-4dca-b166-69ba34ab1b93/restorableGremlinResources/cli000003","type":"Microsoft.DocumentDB/locations/restorableDatabaseAccounts/restorableGremlinResources","name":"cli000003","databaseName":"cli000003","graphNames":["cli000002"]}]}'
->>>>>>> 5307e359
     headers:
       cache-control:
       - no-store, no-cache
@@ -1589,11 +1137,7 @@
       content-type:
       - application/json
       date:
-<<<<<<< HEAD
-      - Mon, 13 Mar 2023 12:42:52 GMT
-=======
       - Thu, 08 Jun 2023 16:49:38 GMT
->>>>>>> 5307e359
       pragma:
       - no-cache
       server:
