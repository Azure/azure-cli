interactions:
- request:
    body: null
    headers:
      Accept:
      - application/json
      Accept-Encoding:
      - gzip, deflate
      CommandName:
      - cosmosdb create
      Connection:
      - keep-alive
      ParameterSetName:
      - -n -g
      User-Agent:
<<<<<<< HEAD
      - AZURECLI/2.46.0 azsdk-python-azure-mgmt-resource/22.0.0 Python/3.10.10 (Linux-5.15.0-1033-azure-x86_64-with-glibc2.31)
        VSTS_7b238909-6802-4b65-b90d-184bca47f458_build_220_0
=======
      - AZURECLI/2.49.0 azsdk-python-azure-mgmt-resource/22.0.0 Python/3.10.11 (Windows-10-10.0.22621-SP0)
>>>>>>> 5307e359
    method: GET
    uri: https://management.azure.com/subscriptions/00000000-0000-0000-0000-000000000000/resourcegroups/cli_test_cosmosdb_account000001?api-version=2022-09-01
  response:
    body:
<<<<<<< HEAD
      string: '{"id":"/subscriptions/00000000-0000-0000-0000-000000000000/resourceGroups/cli_test_cosmosdb_account000001","name":"cli_test_cosmosdb_account000001","type":"Microsoft.Resources/resourceGroups","location":"westus","tags":{"product":"azurecli","cause":"automation","date":"2023-03-13T18:48:43Z"},"properties":{"provisioningState":"Succeeded"}}'
=======
      string: '{"id":"/subscriptions/00000000-0000-0000-0000-000000000000/resourceGroups/cli_test_cosmosdb_account000001","name":"cli_test_cosmosdb_account000001","type":"Microsoft.Resources/resourceGroups","location":"westus","tags":{"product":"azurecli","cause":"automation","test":"test_list_database_accounts","date":"2023-06-08T18:00:39Z","module":"cosmosdb"},"properties":{"provisioningState":"Succeeded"}}'
>>>>>>> 5307e359
    headers:
      cache-control:
      - no-cache
      content-length:
<<<<<<< HEAD
      - '340'
      content-type:
      - application/json; charset=utf-8
      date:
      - Mon, 13 Mar 2023 18:48:44 GMT
=======
      - '397'
      content-type:
      - application/json; charset=utf-8
      date:
      - Thu, 08 Jun 2023 18:00:43 GMT
>>>>>>> 5307e359
      expires:
      - '-1'
      pragma:
      - no-cache
      strict-transport-security:
      - max-age=31536000; includeSubDomains
      vary:
      - Accept-Encoding
      x-content-type-options:
      - nosniff
    status:
      code: 200
      message: OK
- request:
    body: '{"location": "westus", "kind": "GlobalDocumentDB", "properties": {"locations":
      [{"locationName": "westus", "failoverPriority": 0, "isZoneRedundant": false}],
      "databaseAccountOfferType": "Standard", "apiProperties": {}, "createMode": "Default"}}'
    headers:
      Accept:
      - application/json
      Accept-Encoding:
      - gzip, deflate
      CommandName:
      - cosmosdb create
      Connection:
      - keep-alive
      Content-Length:
      - '244'
      Content-Type:
      - application/json
      ParameterSetName:
      - -n -g
      User-Agent:
<<<<<<< HEAD
      - AZURECLI/2.46.0 azsdk-python-mgmt-cosmosdb/9.0.0 Python/3.10.10 (Linux-5.15.0-1033-azure-x86_64-with-glibc2.31)
        VSTS_7b238909-6802-4b65-b90d-184bca47f458_build_220_0
=======
      - AZURECLI/2.49.0 azsdk-python-mgmt-cosmosdb/9.2.0 Python/3.10.11 (Windows-10-10.0.22621-SP0)
>>>>>>> 5307e359
    method: PUT
    uri: https://management.azure.com/subscriptions/00000000-0000-0000-0000-000000000000/resourceGroups/cli_test_cosmosdb_account000001/providers/Microsoft.DocumentDB/databaseAccounts/cli000002?api-version=2022-11-15
  response:
    body:
      string: '{"id":"/subscriptions/00000000-0000-0000-0000-000000000000/resourceGroups/cli_test_cosmosdb_account000001/providers/Microsoft.DocumentDB/databaseAccounts/cli000002","name":"cli000002","location":"West
<<<<<<< HEAD
        US","type":"Microsoft.DocumentDB/databaseAccounts","kind":"GlobalDocumentDB","tags":{},"systemData":{"createdAt":"2023-03-13T18:48:49.1410283Z"},"properties":{"provisioningState":"Creating","publicNetworkAccess":"Enabled","enableAutomaticFailover":false,"enableMultipleWriteLocations":false,"enablePartitionKeyMonitor":false,"isVirtualNetworkFilterEnabled":false,"virtualNetworkRules":[],"EnabledApiTypes":"Sql","disableKeyBasedMetadataWriteAccess":false,"enableFreeTier":false,"enableAnalyticalStorage":false,"analyticalStorageConfiguration":{"schemaType":"WellDefined"},"instanceId":"c87ae12d-07be-4f74-a2d0-9e3b203022ff","databaseAccountOfferType":"Standard","defaultIdentity":"","networkAclBypass":"None","disableLocalAuth":false,"enablePartitionMerge":false,"minimalTlsVersion":"Tls","consistencyPolicy":{"defaultConsistencyLevel":"Session","maxIntervalInSeconds":5,"maxStalenessPrefix":100},"configurationOverrides":{},"writeLocations":[{"id":"cli000002-westus","locationName":"West
        US","provisioningState":"Creating","failoverPriority":0,"isZoneRedundant":false}],"readLocations":[{"id":"cli000002-westus","locationName":"West
        US","provisioningState":"Creating","failoverPriority":0,"isZoneRedundant":false}],"locations":[{"id":"cli000002-westus","locationName":"West
        US","provisioningState":"Creating","failoverPriority":0,"isZoneRedundant":false}],"failoverPolicies":[{"id":"cli000002-westus","locationName":"West
        US","failoverPriority":0}],"cors":[],"capabilities":[],"ipRules":[],"backupPolicy":{"type":"Periodic","periodicModeProperties":{"backupIntervalInMinutes":240,"backupRetentionIntervalInHours":8,"backupStorageRedundancy":"Invalid"}},"networkAclBypassResourceIds":[],"keysMetadata":{"primaryMasterKey":{"generationTime":"2023-03-13T18:48:49.1410283Z"},"secondaryMasterKey":{"generationTime":"2023-03-13T18:48:49.1410283Z"},"primaryReadonlyMasterKey":{"generationTime":"2023-03-13T18:48:49.1410283Z"},"secondaryReadonlyMasterKey":{"generationTime":"2023-03-13T18:48:49.1410283Z"}}},"identity":{"type":"None"}}'
    headers:
      azure-asyncoperation:
      - https://management.azure.com/subscriptions/00000000-0000-0000-0000-000000000000/providers/Microsoft.DocumentDB/locations/westus/operationsStatus/56dffaff-9908-4c8e-8f93-1341b5785056?api-version=2022-11-15
=======
        US","type":"Microsoft.DocumentDB/databaseAccounts","kind":"GlobalDocumentDB","tags":{},"systemData":{"createdAt":"2023-06-08T18:00:47.9387103Z"},"properties":{"provisioningState":"Creating","publicNetworkAccess":"Enabled","enableAutomaticFailover":false,"enableMultipleWriteLocations":false,"enablePartitionKeyMonitor":false,"isVirtualNetworkFilterEnabled":false,"virtualNetworkRules":[],"EnabledApiTypes":"Sql","disableKeyBasedMetadataWriteAccess":false,"enableFreeTier":false,"enableAnalyticalStorage":false,"analyticalStorageConfiguration":{"schemaType":"WellDefined"},"instanceId":"de9c1f2f-a0bc-4988-9777-decd63cb5824","databaseAccountOfferType":"Standard","defaultIdentity":"","networkAclBypass":"None","disableLocalAuth":false,"enablePartitionMerge":false,"minimalTlsVersion":"Tls","consistencyPolicy":{"defaultConsistencyLevel":"Session","maxIntervalInSeconds":5,"maxStalenessPrefix":100},"configurationOverrides":{},"writeLocations":[{"id":"cli000002-westus","locationName":"West
        US","provisioningState":"Creating","failoverPriority":0,"isZoneRedundant":false}],"readLocations":[{"id":"cli000002-westus","locationName":"West
        US","provisioningState":"Creating","failoverPriority":0,"isZoneRedundant":false}],"locations":[{"id":"cli000002-westus","locationName":"West
        US","provisioningState":"Creating","failoverPriority":0,"isZoneRedundant":false}],"failoverPolicies":[{"id":"cli000002-westus","locationName":"West
        US","failoverPriority":0}],"cors":[],"capabilities":[],"ipRules":[],"backupPolicy":{"type":"Periodic","periodicModeProperties":{"backupIntervalInMinutes":240,"backupRetentionIntervalInHours":8,"backupStorageRedundancy":"Invalid"}},"networkAclBypassResourceIds":[],"keysMetadata":{"primaryMasterKey":{"generationTime":"2023-06-08T18:00:47.9387103Z"},"secondaryMasterKey":{"generationTime":"2023-06-08T18:00:47.9387103Z"},"primaryReadonlyMasterKey":{"generationTime":"2023-06-08T18:00:47.9387103Z"},"secondaryReadonlyMasterKey":{"generationTime":"2023-06-08T18:00:47.9387103Z"}}},"identity":{"type":"None"}}'
    headers:
      azure-asyncoperation:
      - https://management.azure.com/subscriptions/00000000-0000-0000-0000-000000000000/providers/Microsoft.DocumentDB/locations/westus/operationsStatus/e61ca0af-028d-4b6f-8c7f-423fedd3ade7?api-version=2023-04-15
>>>>>>> 5307e359
      cache-control:
      - no-store, no-cache
      content-length:
      - '2229'
      content-type:
      - application/json
      date:
<<<<<<< HEAD
      - Mon, 13 Mar 2023 18:48:51 GMT
      location:
      - https://management.azure.com/subscriptions/00000000-0000-0000-0000-000000000000/resourceGroups/cli_test_cosmosdb_account000001/providers/Microsoft.DocumentDB/databaseAccounts/cli000002/operationResults/56dffaff-9908-4c8e-8f93-1341b5785056?api-version=2022-11-15
=======
      - Thu, 08 Jun 2023 18:00:50 GMT
      location:
      - https://management.azure.com/subscriptions/00000000-0000-0000-0000-000000000000/resourceGroups/cli_test_cosmosdb_account000001/providers/Microsoft.DocumentDB/databaseAccounts/cli000002/operationResults/e61ca0af-028d-4b6f-8c7f-423fedd3ade7?api-version=2023-04-15
>>>>>>> 5307e359
      pragma:
      - no-cache
      server:
      - Microsoft-HTTPAPI/2.0
      strict-transport-security:
      - max-age=31536000; includeSubDomains
      transfer-encoding:
      - chunked
      vary:
      - Accept-Encoding
      x-content-type-options:
      - nosniff
      x-ms-gatewayversion:
      - version=2.14.0
      x-ms-ratelimit-remaining-subscription-writes:
<<<<<<< HEAD
      - '1199'
=======
      - '1198'
    status:
      code: 200
      message: Ok
- request:
    body: null
    headers:
      Accept:
      - '*/*'
      Accept-Encoding:
      - gzip, deflate
      CommandName:
      - cosmosdb create
      Connection:
      - keep-alive
      ParameterSetName:
      - -n -g
      User-Agent:
      - AZURECLI/2.49.0 azsdk-python-mgmt-cosmosdb/9.2.0 Python/3.10.11 (Windows-10-10.0.22621-SP0)
    method: GET
    uri: https://management.azure.com/subscriptions/00000000-0000-0000-0000-000000000000/providers/Microsoft.DocumentDB/locations/westus/operationsStatus/e61ca0af-028d-4b6f-8c7f-423fedd3ade7?api-version=2023-04-15
  response:
    body:
      string: '{"status":"Enqueued"}'
    headers:
      cache-control:
      - no-store, no-cache
      content-length:
      - '21'
      content-type:
      - application/json
      date:
      - Thu, 08 Jun 2023 18:00:50 GMT
      pragma:
      - no-cache
      server:
      - Microsoft-HTTPAPI/2.0
      strict-transport-security:
      - max-age=31536000; includeSubDomains
      transfer-encoding:
      - chunked
      vary:
      - Accept-Encoding
      x-content-type-options:
      - nosniff
      x-ms-gatewayversion:
      - version=2.14.0
>>>>>>> 5307e359
    status:
      code: 200
      message: Ok
- request:
    body: null
    headers:
      Accept:
      - '*/*'
      Accept-Encoding:
      - gzip, deflate
      CommandName:
      - cosmosdb create
      Connection:
      - keep-alive
      ParameterSetName:
      - -n -g
      User-Agent:
<<<<<<< HEAD
      - AZURECLI/2.46.0 azsdk-python-mgmt-cosmosdb/9.0.0 Python/3.10.10 (Linux-5.15.0-1033-azure-x86_64-with-glibc2.31)
        VSTS_7b238909-6802-4b65-b90d-184bca47f458_build_220_0
    method: GET
    uri: https://management.azure.com/subscriptions/00000000-0000-0000-0000-000000000000/providers/Microsoft.DocumentDB/locations/westus/operationsStatus/56dffaff-9908-4c8e-8f93-1341b5785056?api-version=2022-11-15
=======
      - AZURECLI/2.49.0 azsdk-python-mgmt-cosmosdb/9.2.0 Python/3.10.11 (Windows-10-10.0.22621-SP0)
    method: GET
    uri: https://management.azure.com/subscriptions/00000000-0000-0000-0000-000000000000/providers/Microsoft.DocumentDB/locations/westus/operationsStatus/e61ca0af-028d-4b6f-8c7f-423fedd3ade7?api-version=2023-04-15
>>>>>>> 5307e359
  response:
    body:
      string: '{"status":"Dequeued"}'
    headers:
      cache-control:
      - no-store, no-cache
      content-length:
      - '21'
      content-type:
      - application/json
      date:
<<<<<<< HEAD
      - Mon, 13 Mar 2023 18:49:22 GMT
=======
      - Thu, 08 Jun 2023 18:01:19 GMT
>>>>>>> 5307e359
      pragma:
      - no-cache
      server:
      - Microsoft-HTTPAPI/2.0
      strict-transport-security:
      - max-age=31536000; includeSubDomains
      transfer-encoding:
      - chunked
      vary:
      - Accept-Encoding
      x-content-type-options:
      - nosniff
      x-ms-gatewayversion:
      - version=2.14.0
    status:
      code: 200
      message: Ok
- request:
    body: null
    headers:
      Accept:
      - '*/*'
      Accept-Encoding:
      - gzip, deflate
      CommandName:
      - cosmosdb create
      Connection:
      - keep-alive
      ParameterSetName:
      - -n -g
      User-Agent:
<<<<<<< HEAD
      - AZURECLI/2.46.0 azsdk-python-mgmt-cosmosdb/9.0.0 Python/3.10.10 (Linux-5.15.0-1033-azure-x86_64-with-glibc2.31)
        VSTS_7b238909-6802-4b65-b90d-184bca47f458_build_220_0
    method: GET
    uri: https://management.azure.com/subscriptions/00000000-0000-0000-0000-000000000000/providers/Microsoft.DocumentDB/locations/westus/operationsStatus/56dffaff-9908-4c8e-8f93-1341b5785056?api-version=2022-11-15
=======
      - AZURECLI/2.49.0 azsdk-python-mgmt-cosmosdb/9.2.0 Python/3.10.11 (Windows-10-10.0.22621-SP0)
    method: GET
    uri: https://management.azure.com/subscriptions/00000000-0000-0000-0000-000000000000/providers/Microsoft.DocumentDB/locations/westus/operationsStatus/e61ca0af-028d-4b6f-8c7f-423fedd3ade7?api-version=2023-04-15
>>>>>>> 5307e359
  response:
    body:
      string: '{"status":"Dequeued"}'
    headers:
      cache-control:
      - no-store, no-cache
      content-length:
      - '21'
      content-type:
      - application/json
      date:
<<<<<<< HEAD
      - Mon, 13 Mar 2023 18:49:52 GMT
=======
      - Thu, 08 Jun 2023 18:01:50 GMT
>>>>>>> 5307e359
      pragma:
      - no-cache
      server:
      - Microsoft-HTTPAPI/2.0
      strict-transport-security:
      - max-age=31536000; includeSubDomains
      transfer-encoding:
      - chunked
      vary:
      - Accept-Encoding
      x-content-type-options:
      - nosniff
      x-ms-gatewayversion:
      - version=2.14.0
    status:
      code: 200
      message: Ok
- request:
    body: null
    headers:
      Accept:
      - '*/*'
      Accept-Encoding:
      - gzip, deflate
      CommandName:
      - cosmosdb create
      Connection:
      - keep-alive
      ParameterSetName:
      - -n -g
      User-Agent:
<<<<<<< HEAD
      - AZURECLI/2.46.0 azsdk-python-mgmt-cosmosdb/9.0.0 Python/3.10.10 (Linux-5.15.0-1033-azure-x86_64-with-glibc2.31)
        VSTS_7b238909-6802-4b65-b90d-184bca47f458_build_220_0
    method: GET
    uri: https://management.azure.com/subscriptions/00000000-0000-0000-0000-000000000000/providers/Microsoft.DocumentDB/locations/westus/operationsStatus/56dffaff-9908-4c8e-8f93-1341b5785056?api-version=2022-11-15
=======
      - AZURECLI/2.49.0 azsdk-python-mgmt-cosmosdb/9.2.0 Python/3.10.11 (Windows-10-10.0.22621-SP0)
    method: GET
    uri: https://management.azure.com/subscriptions/00000000-0000-0000-0000-000000000000/providers/Microsoft.DocumentDB/locations/westus/operationsStatus/e61ca0af-028d-4b6f-8c7f-423fedd3ade7?api-version=2023-04-15
>>>>>>> 5307e359
  response:
    body:
      string: '{"status":"Dequeued"}'
    headers:
      cache-control:
      - no-store, no-cache
      content-length:
      - '21'
      content-type:
      - application/json
      date:
<<<<<<< HEAD
      - Mon, 13 Mar 2023 18:50:22 GMT
=======
      - Thu, 08 Jun 2023 18:02:19 GMT
>>>>>>> 5307e359
      pragma:
      - no-cache
      server:
      - Microsoft-HTTPAPI/2.0
      strict-transport-security:
      - max-age=31536000; includeSubDomains
      transfer-encoding:
      - chunked
      vary:
      - Accept-Encoding
      x-content-type-options:
      - nosniff
      x-ms-gatewayversion:
      - version=2.14.0
    status:
      code: 200
      message: Ok
- request:
    body: null
    headers:
      Accept:
      - '*/*'
      Accept-Encoding:
      - gzip, deflate
      CommandName:
      - cosmosdb create
      Connection:
      - keep-alive
      ParameterSetName:
      - -n -g
      User-Agent:
<<<<<<< HEAD
      - AZURECLI/2.46.0 azsdk-python-mgmt-cosmosdb/9.0.0 Python/3.10.10 (Linux-5.15.0-1033-azure-x86_64-with-glibc2.31)
        VSTS_7b238909-6802-4b65-b90d-184bca47f458_build_220_0
    method: GET
    uri: https://management.azure.com/subscriptions/00000000-0000-0000-0000-000000000000/providers/Microsoft.DocumentDB/locations/westus/operationsStatus/56dffaff-9908-4c8e-8f93-1341b5785056?api-version=2022-11-15
=======
      - AZURECLI/2.49.0 azsdk-python-mgmt-cosmosdb/9.2.0 Python/3.10.11 (Windows-10-10.0.22621-SP0)
    method: GET
    uri: https://management.azure.com/subscriptions/00000000-0000-0000-0000-000000000000/providers/Microsoft.DocumentDB/locations/westus/operationsStatus/e61ca0af-028d-4b6f-8c7f-423fedd3ade7?api-version=2023-04-15
>>>>>>> 5307e359
  response:
    body:
      string: '{"status":"Succeeded"}'
    headers:
      cache-control:
      - no-store, no-cache
      content-length:
      - '22'
      content-type:
      - application/json
      date:
<<<<<<< HEAD
      - Mon, 13 Mar 2023 18:50:52 GMT
=======
      - Thu, 08 Jun 2023 18:02:50 GMT
>>>>>>> 5307e359
      pragma:
      - no-cache
      server:
      - Microsoft-HTTPAPI/2.0
      strict-transport-security:
      - max-age=31536000; includeSubDomains
      transfer-encoding:
      - chunked
      vary:
      - Accept-Encoding
      x-content-type-options:
      - nosniff
      x-ms-gatewayversion:
      - version=2.14.0
    status:
      code: 200
      message: Ok
- request:
    body: null
    headers:
      Accept:
      - '*/*'
      Accept-Encoding:
      - gzip, deflate
      CommandName:
      - cosmosdb create
      Connection:
      - keep-alive
      ParameterSetName:
      - -n -g
      User-Agent:
<<<<<<< HEAD
      - AZURECLI/2.46.0 azsdk-python-mgmt-cosmosdb/9.0.0 Python/3.10.10 (Linux-5.15.0-1033-azure-x86_64-with-glibc2.31)
        VSTS_7b238909-6802-4b65-b90d-184bca47f458_build_220_0
=======
      - AZURECLI/2.49.0 azsdk-python-mgmt-cosmosdb/9.2.0 Python/3.10.11 (Windows-10-10.0.22621-SP0)
>>>>>>> 5307e359
    method: GET
    uri: https://management.azure.com/subscriptions/00000000-0000-0000-0000-000000000000/resourceGroups/cli_test_cosmosdb_account000001/providers/Microsoft.DocumentDB/databaseAccounts/cli000002?api-version=2022-11-15
  response:
    body:
      string: '{"id":"/subscriptions/00000000-0000-0000-0000-000000000000/resourceGroups/cli_test_cosmosdb_account000001/providers/Microsoft.DocumentDB/databaseAccounts/cli000002","name":"cli000002","location":"West
<<<<<<< HEAD
        US","type":"Microsoft.DocumentDB/databaseAccounts","kind":"GlobalDocumentDB","tags":{},"systemData":{"createdAt":"2023-03-13T18:50:13.4470874Z"},"properties":{"provisioningState":"Succeeded","documentEndpoint":"https://cli000002.documents.azure.com:443/","sqlEndpoint":"https://cli000002.documents.azure.com:443/","publicNetworkAccess":"Enabled","enableAutomaticFailover":false,"enableMultipleWriteLocations":false,"enablePartitionKeyMonitor":false,"isVirtualNetworkFilterEnabled":false,"virtualNetworkRules":[],"EnabledApiTypes":"Sql","disableKeyBasedMetadataWriteAccess":false,"enableFreeTier":false,"enableAnalyticalStorage":false,"analyticalStorageConfiguration":{"schemaType":"WellDefined"},"instanceId":"c87ae12d-07be-4f74-a2d0-9e3b203022ff","databaseAccountOfferType":"Standard","defaultIdentity":"FirstPartyIdentity","networkAclBypass":"None","disableLocalAuth":false,"enablePartitionMerge":false,"minimalTlsVersion":"Tls","consistencyPolicy":{"defaultConsistencyLevel":"Session","maxIntervalInSeconds":5,"maxStalenessPrefix":100},"configurationOverrides":{},"writeLocations":[{"id":"cli000002-westus","locationName":"West
        US","documentEndpoint":"https://cli000002-westus.documents.azure.com:443/","provisioningState":"Succeeded","failoverPriority":0,"isZoneRedundant":false}],"readLocations":[{"id":"cli000002-westus","locationName":"West
        US","documentEndpoint":"https://cli000002-westus.documents.azure.com:443/","provisioningState":"Succeeded","failoverPriority":0,"isZoneRedundant":false}],"locations":[{"id":"cli000002-westus","locationName":"West
        US","documentEndpoint":"https://cli000002-westus.documents.azure.com:443/","provisioningState":"Succeeded","failoverPriority":0,"isZoneRedundant":false}],"failoverPolicies":[{"id":"cli000002-westus","locationName":"West
        US","failoverPriority":0}],"cors":[],"capabilities":[],"ipRules":[],"backupPolicy":{"type":"Periodic","periodicModeProperties":{"backupIntervalInMinutes":240,"backupRetentionIntervalInHours":8,"backupStorageRedundancy":"Geo"}},"networkAclBypassResourceIds":[],"keysMetadata":{"primaryMasterKey":{"generationTime":"2023-03-13T18:50:13.4470874Z"},"secondaryMasterKey":{"generationTime":"2023-03-13T18:50:13.4470874Z"},"primaryReadonlyMasterKey":{"generationTime":"2023-03-13T18:50:13.4470874Z"},"secondaryReadonlyMasterKey":{"generationTime":"2023-03-13T18:50:13.4470874Z"}}},"identity":{"type":"None"}}'
=======
        US","type":"Microsoft.DocumentDB/databaseAccounts","kind":"GlobalDocumentDB","tags":{},"systemData":{"createdAt":"2023-06-08T18:02:17.3189114Z"},"properties":{"provisioningState":"Succeeded","documentEndpoint":"https://cli000002.documents.azure.com:443/","sqlEndpoint":"https://cli000002.documents.azure.com:443/","publicNetworkAccess":"Enabled","enableAutomaticFailover":false,"enableMultipleWriteLocations":false,"enablePartitionKeyMonitor":false,"isVirtualNetworkFilterEnabled":false,"virtualNetworkRules":[],"EnabledApiTypes":"Sql","disableKeyBasedMetadataWriteAccess":false,"enableFreeTier":false,"enableAnalyticalStorage":false,"analyticalStorageConfiguration":{"schemaType":"WellDefined"},"instanceId":"de9c1f2f-a0bc-4988-9777-decd63cb5824","databaseAccountOfferType":"Standard","defaultIdentity":"FirstPartyIdentity","networkAclBypass":"None","disableLocalAuth":false,"enablePartitionMerge":false,"minimalTlsVersion":"Tls","consistencyPolicy":{"defaultConsistencyLevel":"Session","maxIntervalInSeconds":5,"maxStalenessPrefix":100},"configurationOverrides":{},"writeLocations":[{"id":"cli000002-westus","locationName":"West
        US","documentEndpoint":"https://cli000002-westus.documents.azure.com:443/","provisioningState":"Succeeded","failoverPriority":0,"isZoneRedundant":false}],"readLocations":[{"id":"cli000002-westus","locationName":"West
        US","documentEndpoint":"https://cli000002-westus.documents.azure.com:443/","provisioningState":"Succeeded","failoverPriority":0,"isZoneRedundant":false}],"locations":[{"id":"cli000002-westus","locationName":"West
        US","documentEndpoint":"https://cli000002-westus.documents.azure.com:443/","provisioningState":"Succeeded","failoverPriority":0,"isZoneRedundant":false}],"failoverPolicies":[{"id":"cli000002-westus","locationName":"West
        US","failoverPriority":0}],"cors":[],"capabilities":[],"ipRules":[],"backupPolicy":{"type":"Periodic","periodicModeProperties":{"backupIntervalInMinutes":240,"backupRetentionIntervalInHours":8,"backupStorageRedundancy":"Geo"}},"networkAclBypassResourceIds":[],"keysMetadata":{"primaryMasterKey":{"generationTime":"2023-06-08T18:02:17.3189114Z"},"secondaryMasterKey":{"generationTime":"2023-06-08T18:02:17.3189114Z"},"primaryReadonlyMasterKey":{"generationTime":"2023-06-08T18:02:17.3189114Z"},"secondaryReadonlyMasterKey":{"generationTime":"2023-06-08T18:02:17.3189114Z"}}},"identity":{"type":"None"}}'
>>>>>>> 5307e359
    headers:
      cache-control:
      - no-store, no-cache
      content-length:
      - '2583'
      content-type:
      - application/json
      date:
<<<<<<< HEAD
      - Mon, 13 Mar 2023 18:50:52 GMT
=======
      - Thu, 08 Jun 2023 18:02:50 GMT
>>>>>>> 5307e359
      pragma:
      - no-cache
      server:
      - Microsoft-HTTPAPI/2.0
      strict-transport-security:
      - max-age=31536000; includeSubDomains
      transfer-encoding:
      - chunked
      vary:
      - Accept-Encoding
      x-content-type-options:
      - nosniff
      x-ms-gatewayversion:
      - version=2.14.0
    status:
      code: 200
      message: Ok
- request:
    body: null
    headers:
      Accept:
      - application/json
      Accept-Encoding:
      - gzip, deflate
      CommandName:
      - cosmosdb create
      Connection:
      - keep-alive
      ParameterSetName:
      - -n -g
      User-Agent:
<<<<<<< HEAD
      - AZURECLI/2.46.0 azsdk-python-mgmt-cosmosdb/9.0.0 Python/3.10.10 (Linux-5.15.0-1033-azure-x86_64-with-glibc2.31)
        VSTS_7b238909-6802-4b65-b90d-184bca47f458_build_220_0
=======
      - AZURECLI/2.49.0 azsdk-python-mgmt-cosmosdb/9.2.0 Python/3.10.11 (Windows-10-10.0.22621-SP0)
>>>>>>> 5307e359
    method: GET
    uri: https://management.azure.com/subscriptions/00000000-0000-0000-0000-000000000000/resourceGroups/cli_test_cosmosdb_account000001/providers/Microsoft.DocumentDB/databaseAccounts/cli000002?api-version=2022-11-15
  response:
    body:
      string: '{"id":"/subscriptions/00000000-0000-0000-0000-000000000000/resourceGroups/cli_test_cosmosdb_account000001/providers/Microsoft.DocumentDB/databaseAccounts/cli000002","name":"cli000002","location":"West
<<<<<<< HEAD
        US","type":"Microsoft.DocumentDB/databaseAccounts","kind":"GlobalDocumentDB","tags":{},"systemData":{"createdAt":"2023-03-13T18:50:13.4470874Z"},"properties":{"provisioningState":"Succeeded","documentEndpoint":"https://cli000002.documents.azure.com:443/","sqlEndpoint":"https://cli000002.documents.azure.com:443/","publicNetworkAccess":"Enabled","enableAutomaticFailover":false,"enableMultipleWriteLocations":false,"enablePartitionKeyMonitor":false,"isVirtualNetworkFilterEnabled":false,"virtualNetworkRules":[],"EnabledApiTypes":"Sql","disableKeyBasedMetadataWriteAccess":false,"enableFreeTier":false,"enableAnalyticalStorage":false,"analyticalStorageConfiguration":{"schemaType":"WellDefined"},"instanceId":"c87ae12d-07be-4f74-a2d0-9e3b203022ff","databaseAccountOfferType":"Standard","defaultIdentity":"FirstPartyIdentity","networkAclBypass":"None","disableLocalAuth":false,"enablePartitionMerge":false,"minimalTlsVersion":"Tls","consistencyPolicy":{"defaultConsistencyLevel":"Session","maxIntervalInSeconds":5,"maxStalenessPrefix":100},"configurationOverrides":{},"writeLocations":[{"id":"cli000002-westus","locationName":"West
        US","documentEndpoint":"https://cli000002-westus.documents.azure.com:443/","provisioningState":"Succeeded","failoverPriority":0,"isZoneRedundant":false}],"readLocations":[{"id":"cli000002-westus","locationName":"West
        US","documentEndpoint":"https://cli000002-westus.documents.azure.com:443/","provisioningState":"Succeeded","failoverPriority":0,"isZoneRedundant":false}],"locations":[{"id":"cli000002-westus","locationName":"West
        US","documentEndpoint":"https://cli000002-westus.documents.azure.com:443/","provisioningState":"Succeeded","failoverPriority":0,"isZoneRedundant":false}],"failoverPolicies":[{"id":"cli000002-westus","locationName":"West
        US","failoverPriority":0}],"cors":[],"capabilities":[],"ipRules":[],"backupPolicy":{"type":"Periodic","periodicModeProperties":{"backupIntervalInMinutes":240,"backupRetentionIntervalInHours":8,"backupStorageRedundancy":"Geo"}},"networkAclBypassResourceIds":[],"keysMetadata":{"primaryMasterKey":{"generationTime":"2023-03-13T18:50:13.4470874Z"},"secondaryMasterKey":{"generationTime":"2023-03-13T18:50:13.4470874Z"},"primaryReadonlyMasterKey":{"generationTime":"2023-03-13T18:50:13.4470874Z"},"secondaryReadonlyMasterKey":{"generationTime":"2023-03-13T18:50:13.4470874Z"}}},"identity":{"type":"None"}}'
=======
        US","type":"Microsoft.DocumentDB/databaseAccounts","kind":"GlobalDocumentDB","tags":{},"systemData":{"createdAt":"2023-06-08T18:02:17.3189114Z"},"properties":{"provisioningState":"Succeeded","documentEndpoint":"https://cli000002.documents.azure.com:443/","sqlEndpoint":"https://cli000002.documents.azure.com:443/","publicNetworkAccess":"Enabled","enableAutomaticFailover":false,"enableMultipleWriteLocations":false,"enablePartitionKeyMonitor":false,"isVirtualNetworkFilterEnabled":false,"virtualNetworkRules":[],"EnabledApiTypes":"Sql","disableKeyBasedMetadataWriteAccess":false,"enableFreeTier":false,"enableAnalyticalStorage":false,"analyticalStorageConfiguration":{"schemaType":"WellDefined"},"instanceId":"de9c1f2f-a0bc-4988-9777-decd63cb5824","databaseAccountOfferType":"Standard","defaultIdentity":"FirstPartyIdentity","networkAclBypass":"None","disableLocalAuth":false,"enablePartitionMerge":false,"minimalTlsVersion":"Tls","consistencyPolicy":{"defaultConsistencyLevel":"Session","maxIntervalInSeconds":5,"maxStalenessPrefix":100},"configurationOverrides":{},"writeLocations":[{"id":"cli000002-westus","locationName":"West
        US","documentEndpoint":"https://cli000002-westus.documents.azure.com:443/","provisioningState":"Succeeded","failoverPriority":0,"isZoneRedundant":false}],"readLocations":[{"id":"cli000002-westus","locationName":"West
        US","documentEndpoint":"https://cli000002-westus.documents.azure.com:443/","provisioningState":"Succeeded","failoverPriority":0,"isZoneRedundant":false}],"locations":[{"id":"cli000002-westus","locationName":"West
        US","documentEndpoint":"https://cli000002-westus.documents.azure.com:443/","provisioningState":"Succeeded","failoverPriority":0,"isZoneRedundant":false}],"failoverPolicies":[{"id":"cli000002-westus","locationName":"West
        US","failoverPriority":0}],"cors":[],"capabilities":[],"ipRules":[],"backupPolicy":{"type":"Periodic","periodicModeProperties":{"backupIntervalInMinutes":240,"backupRetentionIntervalInHours":8,"backupStorageRedundancy":"Geo"}},"networkAclBypassResourceIds":[],"keysMetadata":{"primaryMasterKey":{"generationTime":"2023-06-08T18:02:17.3189114Z"},"secondaryMasterKey":{"generationTime":"2023-06-08T18:02:17.3189114Z"},"primaryReadonlyMasterKey":{"generationTime":"2023-06-08T18:02:17.3189114Z"},"secondaryReadonlyMasterKey":{"generationTime":"2023-06-08T18:02:17.3189114Z"}}},"identity":{"type":"None"}}'
>>>>>>> 5307e359
    headers:
      cache-control:
      - no-store, no-cache
      content-length:
      - '2583'
      content-type:
      - application/json
      date:
<<<<<<< HEAD
      - Mon, 13 Mar 2023 18:50:52 GMT
=======
      - Thu, 08 Jun 2023 18:02:50 GMT
>>>>>>> 5307e359
      pragma:
      - no-cache
      server:
      - Microsoft-HTTPAPI/2.0
      strict-transport-security:
      - max-age=31536000; includeSubDomains
      transfer-encoding:
      - chunked
      vary:
      - Accept-Encoding
      x-content-type-options:
      - nosniff
      x-ms-gatewayversion:
      - version=2.14.0
    status:
      code: 200
      message: Ok
- request:
    body: null
    headers:
      Accept:
      - application/json
      Accept-Encoding:
      - gzip, deflate
      CommandName:
      - cosmosdb create
      Connection:
      - keep-alive
      ParameterSetName:
      - -n -g
      User-Agent:
<<<<<<< HEAD
      - AZURECLI/2.46.0 azsdk-python-azure-mgmt-resource/22.0.0 Python/3.10.10 (Linux-5.15.0-1033-azure-x86_64-with-glibc2.31)
        VSTS_7b238909-6802-4b65-b90d-184bca47f458_build_220_0
=======
      - AZURECLI/2.49.0 azsdk-python-azure-mgmt-resource/22.0.0 Python/3.10.11 (Windows-10-10.0.22621-SP0)
>>>>>>> 5307e359
    method: GET
    uri: https://management.azure.com/subscriptions/00000000-0000-0000-0000-000000000000/resourcegroups/cli_test_cosmosdb_account000001?api-version=2022-09-01
  response:
    body:
<<<<<<< HEAD
      string: '{"id":"/subscriptions/00000000-0000-0000-0000-000000000000/resourceGroups/cli_test_cosmosdb_account000001","name":"cli_test_cosmosdb_account000001","type":"Microsoft.Resources/resourceGroups","location":"westus","tags":{"product":"azurecli","cause":"automation","date":"2023-03-13T18:48:43Z"},"properties":{"provisioningState":"Succeeded"}}'
=======
      string: '{"id":"/subscriptions/00000000-0000-0000-0000-000000000000/resourceGroups/cli_test_cosmosdb_account000001","name":"cli_test_cosmosdb_account000001","type":"Microsoft.Resources/resourceGroups","location":"westus","tags":{"product":"azurecli","cause":"automation","test":"test_list_database_accounts","date":"2023-06-08T18:00:39Z","module":"cosmosdb"},"properties":{"provisioningState":"Succeeded"}}'
>>>>>>> 5307e359
    headers:
      cache-control:
      - no-cache
      content-length:
<<<<<<< HEAD
      - '340'
      content-type:
      - application/json; charset=utf-8
      date:
      - Mon, 13 Mar 2023 18:50:52 GMT
=======
      - '397'
      content-type:
      - application/json; charset=utf-8
      date:
      - Thu, 08 Jun 2023 18:02:51 GMT
>>>>>>> 5307e359
      expires:
      - '-1'
      pragma:
      - no-cache
      strict-transport-security:
      - max-age=31536000; includeSubDomains
      vary:
      - Accept-Encoding
      x-content-type-options:
      - nosniff
    status:
      code: 200
      message: OK
- request:
    body: '{"location": "westus", "kind": "GlobalDocumentDB", "properties": {"locations":
      [{"locationName": "westus", "failoverPriority": 0, "isZoneRedundant": false}],
      "databaseAccountOfferType": "Standard", "apiProperties": {}, "createMode": "Default"}}'
    headers:
      Accept:
      - application/json
      Accept-Encoding:
      - gzip, deflate
      CommandName:
      - cosmosdb create
      Connection:
      - keep-alive
      Content-Length:
      - '244'
      Content-Type:
      - application/json
      ParameterSetName:
      - -n -g
      User-Agent:
<<<<<<< HEAD
      - AZURECLI/2.46.0 azsdk-python-mgmt-cosmosdb/9.0.0 Python/3.10.10 (Linux-5.15.0-1033-azure-x86_64-with-glibc2.31)
        VSTS_7b238909-6802-4b65-b90d-184bca47f458_build_220_0
=======
      - AZURECLI/2.49.0 azsdk-python-mgmt-cosmosdb/9.2.0 Python/3.10.11 (Windows-10-10.0.22621-SP0)
>>>>>>> 5307e359
    method: PUT
    uri: https://management.azure.com/subscriptions/00000000-0000-0000-0000-000000000000/resourceGroups/cli_test_cosmosdb_account000001/providers/Microsoft.DocumentDB/databaseAccounts/cli000003?api-version=2022-11-15
  response:
    body:
      string: '{"id":"/subscriptions/00000000-0000-0000-0000-000000000000/resourceGroups/cli_test_cosmosdb_account000001/providers/Microsoft.DocumentDB/databaseAccounts/cli000003","name":"cli000003","location":"West
<<<<<<< HEAD
        US","type":"Microsoft.DocumentDB/databaseAccounts","kind":"GlobalDocumentDB","tags":{},"systemData":{"createdAt":"2023-03-13T18:50:57.797121Z"},"properties":{"provisioningState":"Creating","publicNetworkAccess":"Enabled","enableAutomaticFailover":false,"enableMultipleWriteLocations":false,"enablePartitionKeyMonitor":false,"isVirtualNetworkFilterEnabled":false,"virtualNetworkRules":[],"EnabledApiTypes":"Sql","disableKeyBasedMetadataWriteAccess":false,"enableFreeTier":false,"enableAnalyticalStorage":false,"analyticalStorageConfiguration":{"schemaType":"WellDefined"},"instanceId":"24887a08-4c62-4958-9127-d93b5fd6623b","databaseAccountOfferType":"Standard","defaultIdentity":"","networkAclBypass":"None","disableLocalAuth":false,"enablePartitionMerge":false,"minimalTlsVersion":"Tls","consistencyPolicy":{"defaultConsistencyLevel":"Session","maxIntervalInSeconds":5,"maxStalenessPrefix":100},"configurationOverrides":{},"writeLocations":[{"id":"cli000003-westus","locationName":"West
        US","provisioningState":"Creating","failoverPriority":0,"isZoneRedundant":false}],"readLocations":[{"id":"cli000003-westus","locationName":"West
        US","provisioningState":"Creating","failoverPriority":0,"isZoneRedundant":false}],"locations":[{"id":"cli000003-westus","locationName":"West
        US","provisioningState":"Creating","failoverPriority":0,"isZoneRedundant":false}],"failoverPolicies":[{"id":"cli000003-westus","locationName":"West
        US","failoverPriority":0}],"cors":[],"capabilities":[],"ipRules":[],"backupPolicy":{"type":"Periodic","periodicModeProperties":{"backupIntervalInMinutes":240,"backupRetentionIntervalInHours":8,"backupStorageRedundancy":"Invalid"}},"networkAclBypassResourceIds":[],"keysMetadata":{"primaryMasterKey":{"generationTime":"2023-03-13T18:50:57.797121Z"},"secondaryMasterKey":{"generationTime":"2023-03-13T18:50:57.797121Z"},"primaryReadonlyMasterKey":{"generationTime":"2023-03-13T18:50:57.797121Z"},"secondaryReadonlyMasterKey":{"generationTime":"2023-03-13T18:50:57.797121Z"}}},"identity":{"type":"None"}}'
    headers:
      azure-asyncoperation:
      - https://management.azure.com/subscriptions/00000000-0000-0000-0000-000000000000/providers/Microsoft.DocumentDB/locations/westus/operationsStatus/b560bbc7-f1a2-4e25-ba29-dc7b460d0622?api-version=2022-11-15
=======
        US","type":"Microsoft.DocumentDB/databaseAccounts","kind":"GlobalDocumentDB","tags":{},"systemData":{"createdAt":"2023-06-08T18:02:56.0057047Z"},"properties":{"provisioningState":"Creating","publicNetworkAccess":"Enabled","enableAutomaticFailover":false,"enableMultipleWriteLocations":false,"enablePartitionKeyMonitor":false,"isVirtualNetworkFilterEnabled":false,"virtualNetworkRules":[],"EnabledApiTypes":"Sql","disableKeyBasedMetadataWriteAccess":false,"enableFreeTier":false,"enableAnalyticalStorage":false,"analyticalStorageConfiguration":{"schemaType":"WellDefined"},"instanceId":"bab0a0e7-277c-47e1-8fdf-98cf0dec2d9c","databaseAccountOfferType":"Standard","defaultIdentity":"","networkAclBypass":"None","disableLocalAuth":false,"enablePartitionMerge":false,"minimalTlsVersion":"Tls","consistencyPolicy":{"defaultConsistencyLevel":"Session","maxIntervalInSeconds":5,"maxStalenessPrefix":100},"configurationOverrides":{},"writeLocations":[{"id":"cli000003-westus","locationName":"West
        US","provisioningState":"Creating","failoverPriority":0,"isZoneRedundant":false}],"readLocations":[{"id":"cli000003-westus","locationName":"West
        US","provisioningState":"Creating","failoverPriority":0,"isZoneRedundant":false}],"locations":[{"id":"cli000003-westus","locationName":"West
        US","provisioningState":"Creating","failoverPriority":0,"isZoneRedundant":false}],"failoverPolicies":[{"id":"cli000003-westus","locationName":"West
        US","failoverPriority":0}],"cors":[],"capabilities":[],"ipRules":[],"backupPolicy":{"type":"Periodic","periodicModeProperties":{"backupIntervalInMinutes":240,"backupRetentionIntervalInHours":8,"backupStorageRedundancy":"Invalid"}},"networkAclBypassResourceIds":[],"keysMetadata":{"primaryMasterKey":{"generationTime":"2023-06-08T18:02:56.0057047Z"},"secondaryMasterKey":{"generationTime":"2023-06-08T18:02:56.0057047Z"},"primaryReadonlyMasterKey":{"generationTime":"2023-06-08T18:02:56.0057047Z"},"secondaryReadonlyMasterKey":{"generationTime":"2023-06-08T18:02:56.0057047Z"}}},"identity":{"type":"None"}}'
    headers:
      azure-asyncoperation:
      - https://management.azure.com/subscriptions/00000000-0000-0000-0000-000000000000/providers/Microsoft.DocumentDB/locations/westus/operationsStatus/4295ab0c-cb99-400e-8d8b-3f47a8a7b412?api-version=2023-04-15
>>>>>>> 5307e359
      cache-control:
      - no-store, no-cache
      content-length:
      - '2224'
      content-type:
      - application/json
      date:
<<<<<<< HEAD
      - Mon, 13 Mar 2023 18:51:01 GMT
      location:
      - https://management.azure.com/subscriptions/00000000-0000-0000-0000-000000000000/resourceGroups/cli_test_cosmosdb_account000001/providers/Microsoft.DocumentDB/databaseAccounts/cli000003/operationResults/b560bbc7-f1a2-4e25-ba29-dc7b460d0622?api-version=2022-11-15
=======
      - Thu, 08 Jun 2023 18:02:57 GMT
      location:
      - https://management.azure.com/subscriptions/00000000-0000-0000-0000-000000000000/resourceGroups/cli_test_cosmosdb_account000001/providers/Microsoft.DocumentDB/databaseAccounts/cli000003/operationResults/4295ab0c-cb99-400e-8d8b-3f47a8a7b412?api-version=2023-04-15
>>>>>>> 5307e359
      pragma:
      - no-cache
      server:
      - Microsoft-HTTPAPI/2.0
      strict-transport-security:
      - max-age=31536000; includeSubDomains
      transfer-encoding:
      - chunked
      vary:
      - Accept-Encoding
      x-content-type-options:
      - nosniff
      x-ms-gatewayversion:
      - version=2.14.0
      x-ms-ratelimit-remaining-subscription-writes:
      - '1198'
    status:
      code: 200
      message: Ok
- request:
    body: null
    headers:
      Accept:
      - '*/*'
      Accept-Encoding:
      - gzip, deflate
      CommandName:
      - cosmosdb create
      Connection:
      - keep-alive
      ParameterSetName:
      - -n -g
      User-Agent:
<<<<<<< HEAD
      - AZURECLI/2.46.0 azsdk-python-mgmt-cosmosdb/9.0.0 Python/3.10.10 (Linux-5.15.0-1033-azure-x86_64-with-glibc2.31)
        VSTS_7b238909-6802-4b65-b90d-184bca47f458_build_220_0
    method: GET
    uri: https://management.azure.com/subscriptions/00000000-0000-0000-0000-000000000000/providers/Microsoft.DocumentDB/locations/westus/operationsStatus/b560bbc7-f1a2-4e25-ba29-dc7b460d0622?api-version=2022-11-15
=======
      - AZURECLI/2.49.0 azsdk-python-mgmt-cosmosdb/9.2.0 Python/3.10.11 (Windows-10-10.0.22621-SP0)
    method: GET
    uri: https://management.azure.com/subscriptions/00000000-0000-0000-0000-000000000000/providers/Microsoft.DocumentDB/locations/westus/operationsStatus/4295ab0c-cb99-400e-8d8b-3f47a8a7b412?api-version=2023-04-15
>>>>>>> 5307e359
  response:
    body:
      string: '{"status":"Dequeued"}'
    headers:
      cache-control:
      - no-store, no-cache
      content-length:
      - '21'
      content-type:
      - application/json
      date:
<<<<<<< HEAD
      - Mon, 13 Mar 2023 18:51:31 GMT
=======
      - Thu, 08 Jun 2023 18:02:57 GMT
>>>>>>> 5307e359
      pragma:
      - no-cache
      server:
      - Microsoft-HTTPAPI/2.0
      strict-transport-security:
      - max-age=31536000; includeSubDomains
      transfer-encoding:
      - chunked
      vary:
      - Accept-Encoding
      x-content-type-options:
      - nosniff
      x-ms-gatewayversion:
      - version=2.14.0
    status:
      code: 200
      message: Ok
- request:
    body: null
    headers:
      Accept:
      - '*/*'
      Accept-Encoding:
      - gzip, deflate
      CommandName:
      - cosmosdb create
      Connection:
      - keep-alive
      ParameterSetName:
      - -n -g
      User-Agent:
<<<<<<< HEAD
      - AZURECLI/2.46.0 azsdk-python-mgmt-cosmosdb/9.0.0 Python/3.10.10 (Linux-5.15.0-1033-azure-x86_64-with-glibc2.31)
        VSTS_7b238909-6802-4b65-b90d-184bca47f458_build_220_0
    method: GET
    uri: https://management.azure.com/subscriptions/00000000-0000-0000-0000-000000000000/providers/Microsoft.DocumentDB/locations/westus/operationsStatus/b560bbc7-f1a2-4e25-ba29-dc7b460d0622?api-version=2022-11-15
=======
      - AZURECLI/2.49.0 azsdk-python-mgmt-cosmosdb/9.2.0 Python/3.10.11 (Windows-10-10.0.22621-SP0)
    method: GET
    uri: https://management.azure.com/subscriptions/00000000-0000-0000-0000-000000000000/providers/Microsoft.DocumentDB/locations/westus/operationsStatus/4295ab0c-cb99-400e-8d8b-3f47a8a7b412?api-version=2023-04-15
>>>>>>> 5307e359
  response:
    body:
      string: '{"status":"Dequeued"}'
    headers:
      cache-control:
      - no-store, no-cache
      content-length:
      - '21'
      content-type:
      - application/json
      date:
<<<<<<< HEAD
      - Mon, 13 Mar 2023 18:52:01 GMT
=======
      - Thu, 08 Jun 2023 18:03:26 GMT
>>>>>>> 5307e359
      pragma:
      - no-cache
      server:
      - Microsoft-HTTPAPI/2.0
      strict-transport-security:
      - max-age=31536000; includeSubDomains
      transfer-encoding:
      - chunked
      vary:
      - Accept-Encoding
      x-content-type-options:
      - nosniff
      x-ms-gatewayversion:
      - version=2.14.0
    status:
      code: 200
      message: Ok
- request:
    body: null
    headers:
      Accept:
      - '*/*'
      Accept-Encoding:
      - gzip, deflate
      CommandName:
      - cosmosdb create
      Connection:
      - keep-alive
      ParameterSetName:
      - -n -g
      User-Agent:
<<<<<<< HEAD
      - AZURECLI/2.46.0 azsdk-python-mgmt-cosmosdb/9.0.0 Python/3.10.10 (Linux-5.15.0-1033-azure-x86_64-with-glibc2.31)
        VSTS_7b238909-6802-4b65-b90d-184bca47f458_build_220_0
    method: GET
    uri: https://management.azure.com/subscriptions/00000000-0000-0000-0000-000000000000/providers/Microsoft.DocumentDB/locations/westus/operationsStatus/b560bbc7-f1a2-4e25-ba29-dc7b460d0622?api-version=2022-11-15
=======
      - AZURECLI/2.49.0 azsdk-python-mgmt-cosmosdb/9.2.0 Python/3.10.11 (Windows-10-10.0.22621-SP0)
    method: GET
    uri: https://management.azure.com/subscriptions/00000000-0000-0000-0000-000000000000/providers/Microsoft.DocumentDB/locations/westus/operationsStatus/4295ab0c-cb99-400e-8d8b-3f47a8a7b412?api-version=2023-04-15
>>>>>>> 5307e359
  response:
    body:
      string: '{"status":"Dequeued"}'
    headers:
      cache-control:
      - no-store, no-cache
      content-length:
      - '21'
      content-type:
      - application/json
      date:
<<<<<<< HEAD
      - Mon, 13 Mar 2023 18:52:31 GMT
=======
      - Thu, 08 Jun 2023 18:03:57 GMT
>>>>>>> 5307e359
      pragma:
      - no-cache
      server:
      - Microsoft-HTTPAPI/2.0
      strict-transport-security:
      - max-age=31536000; includeSubDomains
      transfer-encoding:
      - chunked
      vary:
      - Accept-Encoding
      x-content-type-options:
      - nosniff
      x-ms-gatewayversion:
      - version=2.14.0
    status:
      code: 200
      message: Ok
- request:
    body: null
    headers:
      Accept:
      - '*/*'
      Accept-Encoding:
      - gzip, deflate
      CommandName:
      - cosmosdb create
      Connection:
      - keep-alive
      ParameterSetName:
      - -n -g
      User-Agent:
<<<<<<< HEAD
      - AZURECLI/2.46.0 azsdk-python-mgmt-cosmosdb/9.0.0 Python/3.10.10 (Linux-5.15.0-1033-azure-x86_64-with-glibc2.31)
        VSTS_7b238909-6802-4b65-b90d-184bca47f458_build_220_0
    method: GET
    uri: https://management.azure.com/subscriptions/00000000-0000-0000-0000-000000000000/providers/Microsoft.DocumentDB/locations/westus/operationsStatus/b560bbc7-f1a2-4e25-ba29-dc7b460d0622?api-version=2022-11-15
=======
      - AZURECLI/2.49.0 azsdk-python-mgmt-cosmosdb/9.2.0 Python/3.10.11 (Windows-10-10.0.22621-SP0)
    method: GET
    uri: https://management.azure.com/subscriptions/00000000-0000-0000-0000-000000000000/providers/Microsoft.DocumentDB/locations/westus/operationsStatus/4295ab0c-cb99-400e-8d8b-3f47a8a7b412?api-version=2023-04-15
>>>>>>> 5307e359
  response:
    body:
      string: '{"status":"Dequeued"}'
    headers:
      cache-control:
      - no-store, no-cache
      content-length:
      - '21'
      content-type:
      - application/json
      date:
<<<<<<< HEAD
      - Mon, 13 Mar 2023 18:53:02 GMT
=======
      - Thu, 08 Jun 2023 18:04:27 GMT
>>>>>>> 5307e359
      pragma:
      - no-cache
      server:
      - Microsoft-HTTPAPI/2.0
      strict-transport-security:
      - max-age=31536000; includeSubDomains
      transfer-encoding:
      - chunked
      vary:
      - Accept-Encoding
      x-content-type-options:
      - nosniff
      x-ms-gatewayversion:
      - version=2.14.0
    status:
      code: 200
      message: Ok
- request:
    body: null
    headers:
      Accept:
      - '*/*'
      Accept-Encoding:
      - gzip, deflate
      CommandName:
      - cosmosdb create
      Connection:
      - keep-alive
      ParameterSetName:
      - -n -g
      User-Agent:
<<<<<<< HEAD
      - AZURECLI/2.46.0 azsdk-python-mgmt-cosmosdb/9.0.0 Python/3.10.10 (Linux-5.15.0-1033-azure-x86_64-with-glibc2.31)
        VSTS_7b238909-6802-4b65-b90d-184bca47f458_build_220_0
    method: GET
    uri: https://management.azure.com/subscriptions/00000000-0000-0000-0000-000000000000/providers/Microsoft.DocumentDB/locations/westus/operationsStatus/b560bbc7-f1a2-4e25-ba29-dc7b460d0622?api-version=2022-11-15
=======
      - AZURECLI/2.49.0 azsdk-python-mgmt-cosmosdb/9.2.0 Python/3.10.11 (Windows-10-10.0.22621-SP0)
    method: GET
    uri: https://management.azure.com/subscriptions/00000000-0000-0000-0000-000000000000/providers/Microsoft.DocumentDB/locations/westus/operationsStatus/4295ab0c-cb99-400e-8d8b-3f47a8a7b412?api-version=2023-04-15
>>>>>>> 5307e359
  response:
    body:
      string: '{"status":"Succeeded"}'
    headers:
      cache-control:
      - no-store, no-cache
      content-length:
      - '22'
      content-type:
      - application/json
      date:
<<<<<<< HEAD
      - Mon, 13 Mar 2023 18:53:32 GMT
=======
      - Thu, 08 Jun 2023 18:04:58 GMT
>>>>>>> 5307e359
      pragma:
      - no-cache
      server:
      - Microsoft-HTTPAPI/2.0
      strict-transport-security:
      - max-age=31536000; includeSubDomains
      transfer-encoding:
      - chunked
      vary:
      - Accept-Encoding
      x-content-type-options:
      - nosniff
      x-ms-gatewayversion:
      - version=2.14.0
    status:
      code: 200
      message: Ok
- request:
    body: null
    headers:
      Accept:
      - '*/*'
      Accept-Encoding:
      - gzip, deflate
      CommandName:
      - cosmosdb create
      Connection:
      - keep-alive
      ParameterSetName:
      - -n -g
      User-Agent:
<<<<<<< HEAD
      - AZURECLI/2.46.0 azsdk-python-mgmt-cosmosdb/9.0.0 Python/3.10.10 (Linux-5.15.0-1033-azure-x86_64-with-glibc2.31)
        VSTS_7b238909-6802-4b65-b90d-184bca47f458_build_220_0
=======
      - AZURECLI/2.49.0 azsdk-python-mgmt-cosmosdb/9.2.0 Python/3.10.11 (Windows-10-10.0.22621-SP0)
>>>>>>> 5307e359
    method: GET
    uri: https://management.azure.com/subscriptions/00000000-0000-0000-0000-000000000000/resourceGroups/cli_test_cosmosdb_account000001/providers/Microsoft.DocumentDB/databaseAccounts/cli000003?api-version=2022-11-15
  response:
    body:
      string: '{"id":"/subscriptions/00000000-0000-0000-0000-000000000000/resourceGroups/cli_test_cosmosdb_account000001/providers/Microsoft.DocumentDB/databaseAccounts/cli000003","name":"cli000003","location":"West
<<<<<<< HEAD
        US","type":"Microsoft.DocumentDB/databaseAccounts","kind":"GlobalDocumentDB","tags":{},"systemData":{"createdAt":"2023-03-13T18:52:56.5454979Z"},"properties":{"provisioningState":"Succeeded","documentEndpoint":"https://cli000003.documents.azure.com:443/","sqlEndpoint":"https://cli000003.documents.azure.com:443/","publicNetworkAccess":"Enabled","enableAutomaticFailover":false,"enableMultipleWriteLocations":false,"enablePartitionKeyMonitor":false,"isVirtualNetworkFilterEnabled":false,"virtualNetworkRules":[],"EnabledApiTypes":"Sql","disableKeyBasedMetadataWriteAccess":false,"enableFreeTier":false,"enableAnalyticalStorage":false,"analyticalStorageConfiguration":{"schemaType":"WellDefined"},"instanceId":"24887a08-4c62-4958-9127-d93b5fd6623b","databaseAccountOfferType":"Standard","defaultIdentity":"FirstPartyIdentity","networkAclBypass":"None","disableLocalAuth":false,"enablePartitionMerge":false,"minimalTlsVersion":"Tls","consistencyPolicy":{"defaultConsistencyLevel":"Session","maxIntervalInSeconds":5,"maxStalenessPrefix":100},"configurationOverrides":{},"writeLocations":[{"id":"cli000003-westus","locationName":"West
        US","documentEndpoint":"https://cli000003-westus.documents.azure.com:443/","provisioningState":"Succeeded","failoverPriority":0,"isZoneRedundant":false}],"readLocations":[{"id":"cli000003-westus","locationName":"West
        US","documentEndpoint":"https://cli000003-westus.documents.azure.com:443/","provisioningState":"Succeeded","failoverPriority":0,"isZoneRedundant":false}],"locations":[{"id":"cli000003-westus","locationName":"West
        US","documentEndpoint":"https://cli000003-westus.documents.azure.com:443/","provisioningState":"Succeeded","failoverPriority":0,"isZoneRedundant":false}],"failoverPolicies":[{"id":"cli000003-westus","locationName":"West
        US","failoverPriority":0}],"cors":[],"capabilities":[],"ipRules":[],"backupPolicy":{"type":"Periodic","periodicModeProperties":{"backupIntervalInMinutes":240,"backupRetentionIntervalInHours":8,"backupStorageRedundancy":"Geo"}},"networkAclBypassResourceIds":[],"keysMetadata":{"primaryMasterKey":{"generationTime":"2023-03-13T18:52:56.5454979Z"},"secondaryMasterKey":{"generationTime":"2023-03-13T18:52:56.5454979Z"},"primaryReadonlyMasterKey":{"generationTime":"2023-03-13T18:52:56.5454979Z"},"secondaryReadonlyMasterKey":{"generationTime":"2023-03-13T18:52:56.5454979Z"}}},"identity":{"type":"None"}}'
=======
        US","type":"Microsoft.DocumentDB/databaseAccounts","kind":"GlobalDocumentDB","tags":{},"systemData":{"createdAt":"2023-06-08T18:04:18.8520846Z"},"properties":{"provisioningState":"Succeeded","documentEndpoint":"https://cli000003.documents.azure.com:443/","sqlEndpoint":"https://cli000003.documents.azure.com:443/","publicNetworkAccess":"Enabled","enableAutomaticFailover":false,"enableMultipleWriteLocations":false,"enablePartitionKeyMonitor":false,"isVirtualNetworkFilterEnabled":false,"virtualNetworkRules":[],"EnabledApiTypes":"Sql","disableKeyBasedMetadataWriteAccess":false,"enableFreeTier":false,"enableAnalyticalStorage":false,"analyticalStorageConfiguration":{"schemaType":"WellDefined"},"instanceId":"bab0a0e7-277c-47e1-8fdf-98cf0dec2d9c","databaseAccountOfferType":"Standard","defaultIdentity":"FirstPartyIdentity","networkAclBypass":"None","disableLocalAuth":false,"enablePartitionMerge":false,"minimalTlsVersion":"Tls","consistencyPolicy":{"defaultConsistencyLevel":"Session","maxIntervalInSeconds":5,"maxStalenessPrefix":100},"configurationOverrides":{},"writeLocations":[{"id":"cli000003-westus","locationName":"West
        US","documentEndpoint":"https://cli000003-westus.documents.azure.com:443/","provisioningState":"Succeeded","failoverPriority":0,"isZoneRedundant":false}],"readLocations":[{"id":"cli000003-westus","locationName":"West
        US","documentEndpoint":"https://cli000003-westus.documents.azure.com:443/","provisioningState":"Succeeded","failoverPriority":0,"isZoneRedundant":false}],"locations":[{"id":"cli000003-westus","locationName":"West
        US","documentEndpoint":"https://cli000003-westus.documents.azure.com:443/","provisioningState":"Succeeded","failoverPriority":0,"isZoneRedundant":false}],"failoverPolicies":[{"id":"cli000003-westus","locationName":"West
        US","failoverPriority":0}],"cors":[],"capabilities":[],"ipRules":[],"backupPolicy":{"type":"Periodic","periodicModeProperties":{"backupIntervalInMinutes":240,"backupRetentionIntervalInHours":8,"backupStorageRedundancy":"Geo"}},"networkAclBypassResourceIds":[],"keysMetadata":{"primaryMasterKey":{"generationTime":"2023-06-08T18:04:18.8520846Z"},"secondaryMasterKey":{"generationTime":"2023-06-08T18:04:18.8520846Z"},"primaryReadonlyMasterKey":{"generationTime":"2023-06-08T18:04:18.8520846Z"},"secondaryReadonlyMasterKey":{"generationTime":"2023-06-08T18:04:18.8520846Z"}}},"identity":{"type":"None"}}'
>>>>>>> 5307e359
    headers:
      cache-control:
      - no-store, no-cache
      content-length:
      - '2583'
      content-type:
      - application/json
      date:
<<<<<<< HEAD
      - Mon, 13 Mar 2023 18:53:32 GMT
=======
      - Thu, 08 Jun 2023 18:04:58 GMT
>>>>>>> 5307e359
      pragma:
      - no-cache
      server:
      - Microsoft-HTTPAPI/2.0
      strict-transport-security:
      - max-age=31536000; includeSubDomains
      transfer-encoding:
      - chunked
      vary:
      - Accept-Encoding
      x-content-type-options:
      - nosniff
      x-ms-gatewayversion:
      - version=2.14.0
    status:
      code: 200
      message: Ok
- request:
    body: null
    headers:
      Accept:
      - application/json
      Accept-Encoding:
      - gzip, deflate
      CommandName:
      - cosmosdb create
      Connection:
      - keep-alive
      ParameterSetName:
      - -n -g
      User-Agent:
<<<<<<< HEAD
      - AZURECLI/2.46.0 azsdk-python-mgmt-cosmosdb/9.0.0 Python/3.10.10 (Linux-5.15.0-1033-azure-x86_64-with-glibc2.31)
        VSTS_7b238909-6802-4b65-b90d-184bca47f458_build_220_0
=======
      - AZURECLI/2.49.0 azsdk-python-mgmt-cosmosdb/9.2.0 Python/3.10.11 (Windows-10-10.0.22621-SP0)
>>>>>>> 5307e359
    method: GET
    uri: https://management.azure.com/subscriptions/00000000-0000-0000-0000-000000000000/resourceGroups/cli_test_cosmosdb_account000001/providers/Microsoft.DocumentDB/databaseAccounts/cli000003?api-version=2022-11-15
  response:
    body:
      string: '{"id":"/subscriptions/00000000-0000-0000-0000-000000000000/resourceGroups/cli_test_cosmosdb_account000001/providers/Microsoft.DocumentDB/databaseAccounts/cli000003","name":"cli000003","location":"West
<<<<<<< HEAD
        US","type":"Microsoft.DocumentDB/databaseAccounts","kind":"GlobalDocumentDB","tags":{},"systemData":{"createdAt":"2023-03-13T18:52:56.5454979Z"},"properties":{"provisioningState":"Succeeded","documentEndpoint":"https://cli000003.documents.azure.com:443/","sqlEndpoint":"https://cli000003.documents.azure.com:443/","publicNetworkAccess":"Enabled","enableAutomaticFailover":false,"enableMultipleWriteLocations":false,"enablePartitionKeyMonitor":false,"isVirtualNetworkFilterEnabled":false,"virtualNetworkRules":[],"EnabledApiTypes":"Sql","disableKeyBasedMetadataWriteAccess":false,"enableFreeTier":false,"enableAnalyticalStorage":false,"analyticalStorageConfiguration":{"schemaType":"WellDefined"},"instanceId":"24887a08-4c62-4958-9127-d93b5fd6623b","databaseAccountOfferType":"Standard","defaultIdentity":"FirstPartyIdentity","networkAclBypass":"None","disableLocalAuth":false,"enablePartitionMerge":false,"minimalTlsVersion":"Tls","consistencyPolicy":{"defaultConsistencyLevel":"Session","maxIntervalInSeconds":5,"maxStalenessPrefix":100},"configurationOverrides":{},"writeLocations":[{"id":"cli000003-westus","locationName":"West
        US","documentEndpoint":"https://cli000003-westus.documents.azure.com:443/","provisioningState":"Succeeded","failoverPriority":0,"isZoneRedundant":false}],"readLocations":[{"id":"cli000003-westus","locationName":"West
        US","documentEndpoint":"https://cli000003-westus.documents.azure.com:443/","provisioningState":"Succeeded","failoverPriority":0,"isZoneRedundant":false}],"locations":[{"id":"cli000003-westus","locationName":"West
        US","documentEndpoint":"https://cli000003-westus.documents.azure.com:443/","provisioningState":"Succeeded","failoverPriority":0,"isZoneRedundant":false}],"failoverPolicies":[{"id":"cli000003-westus","locationName":"West
        US","failoverPriority":0}],"cors":[],"capabilities":[],"ipRules":[],"backupPolicy":{"type":"Periodic","periodicModeProperties":{"backupIntervalInMinutes":240,"backupRetentionIntervalInHours":8,"backupStorageRedundancy":"Geo"}},"networkAclBypassResourceIds":[],"keysMetadata":{"primaryMasterKey":{"generationTime":"2023-03-13T18:52:56.5454979Z"},"secondaryMasterKey":{"generationTime":"2023-03-13T18:52:56.5454979Z"},"primaryReadonlyMasterKey":{"generationTime":"2023-03-13T18:52:56.5454979Z"},"secondaryReadonlyMasterKey":{"generationTime":"2023-03-13T18:52:56.5454979Z"}}},"identity":{"type":"None"}}'
=======
        US","type":"Microsoft.DocumentDB/databaseAccounts","kind":"GlobalDocumentDB","tags":{},"systemData":{"createdAt":"2023-06-08T18:04:18.8520846Z"},"properties":{"provisioningState":"Succeeded","documentEndpoint":"https://cli000003.documents.azure.com:443/","sqlEndpoint":"https://cli000003.documents.azure.com:443/","publicNetworkAccess":"Enabled","enableAutomaticFailover":false,"enableMultipleWriteLocations":false,"enablePartitionKeyMonitor":false,"isVirtualNetworkFilterEnabled":false,"virtualNetworkRules":[],"EnabledApiTypes":"Sql","disableKeyBasedMetadataWriteAccess":false,"enableFreeTier":false,"enableAnalyticalStorage":false,"analyticalStorageConfiguration":{"schemaType":"WellDefined"},"instanceId":"bab0a0e7-277c-47e1-8fdf-98cf0dec2d9c","databaseAccountOfferType":"Standard","defaultIdentity":"FirstPartyIdentity","networkAclBypass":"None","disableLocalAuth":false,"enablePartitionMerge":false,"minimalTlsVersion":"Tls","consistencyPolicy":{"defaultConsistencyLevel":"Session","maxIntervalInSeconds":5,"maxStalenessPrefix":100},"configurationOverrides":{},"writeLocations":[{"id":"cli000003-westus","locationName":"West
        US","documentEndpoint":"https://cli000003-westus.documents.azure.com:443/","provisioningState":"Succeeded","failoverPriority":0,"isZoneRedundant":false}],"readLocations":[{"id":"cli000003-westus","locationName":"West
        US","documentEndpoint":"https://cli000003-westus.documents.azure.com:443/","provisioningState":"Succeeded","failoverPriority":0,"isZoneRedundant":false}],"locations":[{"id":"cli000003-westus","locationName":"West
        US","documentEndpoint":"https://cli000003-westus.documents.azure.com:443/","provisioningState":"Succeeded","failoverPriority":0,"isZoneRedundant":false}],"failoverPolicies":[{"id":"cli000003-westus","locationName":"West
        US","failoverPriority":0}],"cors":[],"capabilities":[],"ipRules":[],"backupPolicy":{"type":"Periodic","periodicModeProperties":{"backupIntervalInMinutes":240,"backupRetentionIntervalInHours":8,"backupStorageRedundancy":"Geo"}},"networkAclBypassResourceIds":[],"keysMetadata":{"primaryMasterKey":{"generationTime":"2023-06-08T18:04:18.8520846Z"},"secondaryMasterKey":{"generationTime":"2023-06-08T18:04:18.8520846Z"},"primaryReadonlyMasterKey":{"generationTime":"2023-06-08T18:04:18.8520846Z"},"secondaryReadonlyMasterKey":{"generationTime":"2023-06-08T18:04:18.8520846Z"}}},"identity":{"type":"None"}}'
>>>>>>> 5307e359
    headers:
      cache-control:
      - no-store, no-cache
      content-length:
      - '2583'
      content-type:
      - application/json
      date:
<<<<<<< HEAD
      - Mon, 13 Mar 2023 18:53:32 GMT
=======
      - Thu, 08 Jun 2023 18:04:58 GMT
>>>>>>> 5307e359
      pragma:
      - no-cache
      server:
      - Microsoft-HTTPAPI/2.0
      strict-transport-security:
      - max-age=31536000; includeSubDomains
      transfer-encoding:
      - chunked
      vary:
      - Accept-Encoding
      x-content-type-options:
      - nosniff
      x-ms-gatewayversion:
      - version=2.14.0
    status:
      code: 200
      message: Ok
- request:
    body: null
    headers:
      Accept:
      - application/json
      Accept-Encoding:
      - gzip, deflate
      CommandName:
      - cosmosdb list
      Connection:
      - keep-alive
      ParameterSetName:
      - -g
      User-Agent:
<<<<<<< HEAD
      - AZURECLI/2.46.0 azsdk-python-mgmt-cosmosdb/9.0.0 Python/3.10.10 (Linux-5.15.0-1033-azure-x86_64-with-glibc2.31)
        VSTS_7b238909-6802-4b65-b90d-184bca47f458_build_220_0
=======
      - AZURECLI/2.49.0 azsdk-python-mgmt-cosmosdb/9.2.0 Python/3.10.11 (Windows-10-10.0.22621-SP0)
>>>>>>> 5307e359
    method: GET
    uri: https://management.azure.com/subscriptions/00000000-0000-0000-0000-000000000000/resourceGroups/cli_test_cosmosdb_account000001/providers/Microsoft.DocumentDB/databaseAccounts?api-version=2022-11-15
  response:
    body:
      string: '{"value":[{"id":"/subscriptions/00000000-0000-0000-0000-000000000000/resourceGroups/cli_test_cosmosdb_account000001/providers/Microsoft.DocumentDB/databaseAccounts/cli000002","name":"cli000002","location":"West
<<<<<<< HEAD
        US","type":"Microsoft.DocumentDB/databaseAccounts","kind":"GlobalDocumentDB","tags":{},"systemData":{"createdAt":"2023-03-13T18:50:13.4470874Z"},"properties":{"provisioningState":"Succeeded","documentEndpoint":"https://cli000002.documents.azure.com:443/","sqlEndpoint":"https://cli000002.documents.azure.com:443/","publicNetworkAccess":"Enabled","enableAutomaticFailover":false,"enableMultipleWriteLocations":false,"enablePartitionKeyMonitor":false,"isVirtualNetworkFilterEnabled":false,"virtualNetworkRules":[],"EnabledApiTypes":"Sql","disableKeyBasedMetadataWriteAccess":false,"enableFreeTier":false,"enableAnalyticalStorage":false,"analyticalStorageConfiguration":{"schemaType":"WellDefined"},"instanceId":"c87ae12d-07be-4f74-a2d0-9e3b203022ff","databaseAccountOfferType":"Standard","defaultIdentity":"FirstPartyIdentity","networkAclBypass":"None","disableLocalAuth":false,"enablePartitionMerge":false,"minimalTlsVersion":"Tls","consistencyPolicy":{"defaultConsistencyLevel":"Session","maxIntervalInSeconds":5,"maxStalenessPrefix":100},"configurationOverrides":{},"writeLocations":[{"id":"cli000002-westus","locationName":"West
        US","documentEndpoint":"https://cli000002-westus.documents.azure.com:443/","provisioningState":"Succeeded","failoverPriority":0,"isZoneRedundant":false}],"readLocations":[{"id":"cli000002-westus","locationName":"West
        US","documentEndpoint":"https://cli000002-westus.documents.azure.com:443/","provisioningState":"Succeeded","failoverPriority":0,"isZoneRedundant":false}],"locations":[{"id":"cli000002-westus","locationName":"West
        US","documentEndpoint":"https://cli000002-westus.documents.azure.com:443/","provisioningState":"Succeeded","failoverPriority":0,"isZoneRedundant":false}],"failoverPolicies":[{"id":"cli000002-westus","locationName":"West
        US","failoverPriority":0}],"cors":[],"capabilities":[],"ipRules":[],"backupPolicy":{"type":"Periodic","periodicModeProperties":{"backupIntervalInMinutes":240,"backupRetentionIntervalInHours":8,"backupStorageRedundancy":"Geo"}},"networkAclBypassResourceIds":[],"keysMetadata":{"primaryMasterKey":{"generationTime":"2023-03-13T18:50:13.4470874Z"},"secondaryMasterKey":{"generationTime":"2023-03-13T18:50:13.4470874Z"},"primaryReadonlyMasterKey":{"generationTime":"2023-03-13T18:50:13.4470874Z"},"secondaryReadonlyMasterKey":{"generationTime":"2023-03-13T18:50:13.4470874Z"}}},"identity":{"type":"None"}},{"id":"/subscriptions/00000000-0000-0000-0000-000000000000/resourceGroups/cli_test_cosmosdb_account000001/providers/Microsoft.DocumentDB/databaseAccounts/cli000003","name":"cli000003","location":"West
        US","type":"Microsoft.DocumentDB/databaseAccounts","kind":"GlobalDocumentDB","tags":{},"systemData":{"createdAt":"2023-03-13T18:52:56.5454979Z"},"properties":{"provisioningState":"Succeeded","documentEndpoint":"https://cli000003.documents.azure.com:443/","sqlEndpoint":"https://cli000003.documents.azure.com:443/","publicNetworkAccess":"Enabled","enableAutomaticFailover":false,"enableMultipleWriteLocations":false,"enablePartitionKeyMonitor":false,"isVirtualNetworkFilterEnabled":false,"virtualNetworkRules":[],"EnabledApiTypes":"Sql","disableKeyBasedMetadataWriteAccess":false,"enableFreeTier":false,"enableAnalyticalStorage":false,"analyticalStorageConfiguration":{"schemaType":"WellDefined"},"instanceId":"24887a08-4c62-4958-9127-d93b5fd6623b","databaseAccountOfferType":"Standard","defaultIdentity":"FirstPartyIdentity","networkAclBypass":"None","disableLocalAuth":false,"enablePartitionMerge":false,"minimalTlsVersion":"Tls","consistencyPolicy":{"defaultConsistencyLevel":"Session","maxIntervalInSeconds":5,"maxStalenessPrefix":100},"configurationOverrides":{},"writeLocations":[{"id":"cli000003-westus","locationName":"West
        US","documentEndpoint":"https://cli000003-westus.documents.azure.com:443/","provisioningState":"Succeeded","failoverPriority":0,"isZoneRedundant":false}],"readLocations":[{"id":"cli000003-westus","locationName":"West
        US","documentEndpoint":"https://cli000003-westus.documents.azure.com:443/","provisioningState":"Succeeded","failoverPriority":0,"isZoneRedundant":false}],"locations":[{"id":"cli000003-westus","locationName":"West
        US","documentEndpoint":"https://cli000003-westus.documents.azure.com:443/","provisioningState":"Succeeded","failoverPriority":0,"isZoneRedundant":false}],"failoverPolicies":[{"id":"cli000003-westus","locationName":"West
        US","failoverPriority":0}],"cors":[],"capabilities":[],"ipRules":[],"backupPolicy":{"type":"Periodic","periodicModeProperties":{"backupIntervalInMinutes":240,"backupRetentionIntervalInHours":8,"backupStorageRedundancy":"Geo"}},"networkAclBypassResourceIds":[],"keysMetadata":{"primaryMasterKey":{"generationTime":"2023-03-13T18:52:56.5454979Z"},"secondaryMasterKey":{"generationTime":"2023-03-13T18:52:56.5454979Z"},"primaryReadonlyMasterKey":{"generationTime":"2023-03-13T18:52:56.5454979Z"},"secondaryReadonlyMasterKey":{"generationTime":"2023-03-13T18:52:56.5454979Z"}}},"identity":{"type":"None"}}]}'
=======
        US","type":"Microsoft.DocumentDB/databaseAccounts","kind":"GlobalDocumentDB","tags":{},"systemData":{"createdAt":"2023-06-08T18:02:17.3189114Z"},"properties":{"provisioningState":"Succeeded","documentEndpoint":"https://cli000002.documents.azure.com:443/","sqlEndpoint":"https://cli000002.documents.azure.com:443/","publicNetworkAccess":"Enabled","enableAutomaticFailover":false,"enableMultipleWriteLocations":false,"enablePartitionKeyMonitor":false,"isVirtualNetworkFilterEnabled":false,"virtualNetworkRules":[],"EnabledApiTypes":"Sql","disableKeyBasedMetadataWriteAccess":false,"enableFreeTier":false,"enableAnalyticalStorage":false,"analyticalStorageConfiguration":{"schemaType":"WellDefined"},"instanceId":"de9c1f2f-a0bc-4988-9777-decd63cb5824","databaseAccountOfferType":"Standard","defaultIdentity":"FirstPartyIdentity","networkAclBypass":"None","disableLocalAuth":false,"enablePartitionMerge":false,"minimalTlsVersion":"Tls","consistencyPolicy":{"defaultConsistencyLevel":"Session","maxIntervalInSeconds":5,"maxStalenessPrefix":100},"configurationOverrides":{},"writeLocations":[{"id":"cli000002-westus","locationName":"West
        US","documentEndpoint":"https://cli000002-westus.documents.azure.com:443/","provisioningState":"Succeeded","failoverPriority":0,"isZoneRedundant":false}],"readLocations":[{"id":"cli000002-westus","locationName":"West
        US","documentEndpoint":"https://cli000002-westus.documents.azure.com:443/","provisioningState":"Succeeded","failoverPriority":0,"isZoneRedundant":false}],"locations":[{"id":"cli000002-westus","locationName":"West
        US","documentEndpoint":"https://cli000002-westus.documents.azure.com:443/","provisioningState":"Succeeded","failoverPriority":0,"isZoneRedundant":false}],"failoverPolicies":[{"id":"cli000002-westus","locationName":"West
        US","failoverPriority":0}],"cors":[],"capabilities":[],"ipRules":[],"backupPolicy":{"type":"Periodic","periodicModeProperties":{"backupIntervalInMinutes":240,"backupRetentionIntervalInHours":8,"backupStorageRedundancy":"Geo"}},"networkAclBypassResourceIds":[],"keysMetadata":{"primaryMasterKey":{"generationTime":"2023-06-08T18:02:17.3189114Z"},"secondaryMasterKey":{"generationTime":"2023-06-08T18:02:17.3189114Z"},"primaryReadonlyMasterKey":{"generationTime":"2023-06-08T18:02:17.3189114Z"},"secondaryReadonlyMasterKey":{"generationTime":"2023-06-08T18:02:17.3189114Z"}}},"identity":{"type":"None"}},{"id":"/subscriptions/00000000-0000-0000-0000-000000000000/resourceGroups/cli_test_cosmosdb_account000001/providers/Microsoft.DocumentDB/databaseAccounts/cli000003","name":"cli000003","location":"West
        US","type":"Microsoft.DocumentDB/databaseAccounts","kind":"GlobalDocumentDB","tags":{},"systemData":{"createdAt":"2023-06-08T18:04:18.8520846Z"},"properties":{"provisioningState":"Succeeded","documentEndpoint":"https://cli000003.documents.azure.com:443/","sqlEndpoint":"https://cli000003.documents.azure.com:443/","publicNetworkAccess":"Enabled","enableAutomaticFailover":false,"enableMultipleWriteLocations":false,"enablePartitionKeyMonitor":false,"isVirtualNetworkFilterEnabled":false,"virtualNetworkRules":[],"EnabledApiTypes":"Sql","disableKeyBasedMetadataWriteAccess":false,"enableFreeTier":false,"enableAnalyticalStorage":false,"analyticalStorageConfiguration":{"schemaType":"WellDefined"},"instanceId":"bab0a0e7-277c-47e1-8fdf-98cf0dec2d9c","databaseAccountOfferType":"Standard","defaultIdentity":"FirstPartyIdentity","networkAclBypass":"None","disableLocalAuth":false,"enablePartitionMerge":false,"minimalTlsVersion":"Tls","consistencyPolicy":{"defaultConsistencyLevel":"Session","maxIntervalInSeconds":5,"maxStalenessPrefix":100},"configurationOverrides":{},"writeLocations":[{"id":"cli000003-westus","locationName":"West
        US","documentEndpoint":"https://cli000003-westus.documents.azure.com:443/","provisioningState":"Succeeded","failoverPriority":0,"isZoneRedundant":false}],"readLocations":[{"id":"cli000003-westus","locationName":"West
        US","documentEndpoint":"https://cli000003-westus.documents.azure.com:443/","provisioningState":"Succeeded","failoverPriority":0,"isZoneRedundant":false}],"locations":[{"id":"cli000003-westus","locationName":"West
        US","documentEndpoint":"https://cli000003-westus.documents.azure.com:443/","provisioningState":"Succeeded","failoverPriority":0,"isZoneRedundant":false}],"failoverPolicies":[{"id":"cli000003-westus","locationName":"West
        US","failoverPriority":0}],"cors":[],"capabilities":[],"ipRules":[],"backupPolicy":{"type":"Periodic","periodicModeProperties":{"backupIntervalInMinutes":240,"backupRetentionIntervalInHours":8,"backupStorageRedundancy":"Geo"}},"networkAclBypassResourceIds":[],"keysMetadata":{"primaryMasterKey":{"generationTime":"2023-06-08T18:04:18.8520846Z"},"secondaryMasterKey":{"generationTime":"2023-06-08T18:04:18.8520846Z"},"primaryReadonlyMasterKey":{"generationTime":"2023-06-08T18:04:18.8520846Z"},"secondaryReadonlyMasterKey":{"generationTime":"2023-06-08T18:04:18.8520846Z"}}},"identity":{"type":"None"}}]}'
>>>>>>> 5307e359
    headers:
      cache-control:
      - no-store, no-cache
      content-length:
      - '5179'
      content-type:
      - application/json
      date:
<<<<<<< HEAD
      - Mon, 13 Mar 2023 18:53:32 GMT
=======
      - Thu, 08 Jun 2023 18:04:58 GMT
>>>>>>> 5307e359
      pragma:
      - no-cache
      server:
      - Microsoft-HTTPAPI/2.0
      strict-transport-security:
      - max-age=31536000; includeSubDomains
      transfer-encoding:
      - chunked
      vary:
      - Accept-Encoding
      x-content-type-options:
      - nosniff
      x-ms-gatewayversion:
      - version=2.14.0
    status:
      code: 200
      message: Ok
version: 1<|MERGE_RESOLUTION|>--- conflicted
+++ resolved
@@ -13,38 +13,21 @@
       ParameterSetName:
       - -n -g
       User-Agent:
-<<<<<<< HEAD
-      - AZURECLI/2.46.0 azsdk-python-azure-mgmt-resource/22.0.0 Python/3.10.10 (Linux-5.15.0-1033-azure-x86_64-with-glibc2.31)
-        VSTS_7b238909-6802-4b65-b90d-184bca47f458_build_220_0
-=======
       - AZURECLI/2.49.0 azsdk-python-azure-mgmt-resource/22.0.0 Python/3.10.11 (Windows-10-10.0.22621-SP0)
->>>>>>> 5307e359
     method: GET
     uri: https://management.azure.com/subscriptions/00000000-0000-0000-0000-000000000000/resourcegroups/cli_test_cosmosdb_account000001?api-version=2022-09-01
   response:
     body:
-<<<<<<< HEAD
-      string: '{"id":"/subscriptions/00000000-0000-0000-0000-000000000000/resourceGroups/cli_test_cosmosdb_account000001","name":"cli_test_cosmosdb_account000001","type":"Microsoft.Resources/resourceGroups","location":"westus","tags":{"product":"azurecli","cause":"automation","date":"2023-03-13T18:48:43Z"},"properties":{"provisioningState":"Succeeded"}}'
-=======
       string: '{"id":"/subscriptions/00000000-0000-0000-0000-000000000000/resourceGroups/cli_test_cosmosdb_account000001","name":"cli_test_cosmosdb_account000001","type":"Microsoft.Resources/resourceGroups","location":"westus","tags":{"product":"azurecli","cause":"automation","test":"test_list_database_accounts","date":"2023-06-08T18:00:39Z","module":"cosmosdb"},"properties":{"provisioningState":"Succeeded"}}'
->>>>>>> 5307e359
-    headers:
-      cache-control:
-      - no-cache
-      content-length:
-<<<<<<< HEAD
-      - '340'
+    headers:
+      cache-control:
+      - no-cache
+      content-length:
+      - '397'
       content-type:
       - application/json; charset=utf-8
       date:
-      - Mon, 13 Mar 2023 18:48:44 GMT
-=======
-      - '397'
-      content-type:
-      - application/json; charset=utf-8
-      date:
       - Thu, 08 Jun 2023 18:00:43 GMT
->>>>>>> 5307e359
       expires:
       - '-1'
       pragma:
@@ -78,27 +61,12 @@
       ParameterSetName:
       - -n -g
       User-Agent:
-<<<<<<< HEAD
-      - AZURECLI/2.46.0 azsdk-python-mgmt-cosmosdb/9.0.0 Python/3.10.10 (Linux-5.15.0-1033-azure-x86_64-with-glibc2.31)
-        VSTS_7b238909-6802-4b65-b90d-184bca47f458_build_220_0
-=======
-      - AZURECLI/2.49.0 azsdk-python-mgmt-cosmosdb/9.2.0 Python/3.10.11 (Windows-10-10.0.22621-SP0)
->>>>>>> 5307e359
+      - AZURECLI/2.49.0 azsdk-python-mgmt-cosmosdb/9.2.0 Python/3.10.11 (Windows-10-10.0.22621-SP0)
     method: PUT
-    uri: https://management.azure.com/subscriptions/00000000-0000-0000-0000-000000000000/resourceGroups/cli_test_cosmosdb_account000001/providers/Microsoft.DocumentDB/databaseAccounts/cli000002?api-version=2022-11-15
+    uri: https://management.azure.com/subscriptions/00000000-0000-0000-0000-000000000000/resourceGroups/cli_test_cosmosdb_account000001/providers/Microsoft.DocumentDB/databaseAccounts/cli000002?api-version=2023-04-15
   response:
     body:
       string: '{"id":"/subscriptions/00000000-0000-0000-0000-000000000000/resourceGroups/cli_test_cosmosdb_account000001/providers/Microsoft.DocumentDB/databaseAccounts/cli000002","name":"cli000002","location":"West
-<<<<<<< HEAD
-        US","type":"Microsoft.DocumentDB/databaseAccounts","kind":"GlobalDocumentDB","tags":{},"systemData":{"createdAt":"2023-03-13T18:48:49.1410283Z"},"properties":{"provisioningState":"Creating","publicNetworkAccess":"Enabled","enableAutomaticFailover":false,"enableMultipleWriteLocations":false,"enablePartitionKeyMonitor":false,"isVirtualNetworkFilterEnabled":false,"virtualNetworkRules":[],"EnabledApiTypes":"Sql","disableKeyBasedMetadataWriteAccess":false,"enableFreeTier":false,"enableAnalyticalStorage":false,"analyticalStorageConfiguration":{"schemaType":"WellDefined"},"instanceId":"c87ae12d-07be-4f74-a2d0-9e3b203022ff","databaseAccountOfferType":"Standard","defaultIdentity":"","networkAclBypass":"None","disableLocalAuth":false,"enablePartitionMerge":false,"minimalTlsVersion":"Tls","consistencyPolicy":{"defaultConsistencyLevel":"Session","maxIntervalInSeconds":5,"maxStalenessPrefix":100},"configurationOverrides":{},"writeLocations":[{"id":"cli000002-westus","locationName":"West
-        US","provisioningState":"Creating","failoverPriority":0,"isZoneRedundant":false}],"readLocations":[{"id":"cli000002-westus","locationName":"West
-        US","provisioningState":"Creating","failoverPriority":0,"isZoneRedundant":false}],"locations":[{"id":"cli000002-westus","locationName":"West
-        US","provisioningState":"Creating","failoverPriority":0,"isZoneRedundant":false}],"failoverPolicies":[{"id":"cli000002-westus","locationName":"West
-        US","failoverPriority":0}],"cors":[],"capabilities":[],"ipRules":[],"backupPolicy":{"type":"Periodic","periodicModeProperties":{"backupIntervalInMinutes":240,"backupRetentionIntervalInHours":8,"backupStorageRedundancy":"Invalid"}},"networkAclBypassResourceIds":[],"keysMetadata":{"primaryMasterKey":{"generationTime":"2023-03-13T18:48:49.1410283Z"},"secondaryMasterKey":{"generationTime":"2023-03-13T18:48:49.1410283Z"},"primaryReadonlyMasterKey":{"generationTime":"2023-03-13T18:48:49.1410283Z"},"secondaryReadonlyMasterKey":{"generationTime":"2023-03-13T18:48:49.1410283Z"}}},"identity":{"type":"None"}}'
-    headers:
-      azure-asyncoperation:
-      - https://management.azure.com/subscriptions/00000000-0000-0000-0000-000000000000/providers/Microsoft.DocumentDB/locations/westus/operationsStatus/56dffaff-9908-4c8e-8f93-1341b5785056?api-version=2022-11-15
-=======
         US","type":"Microsoft.DocumentDB/databaseAccounts","kind":"GlobalDocumentDB","tags":{},"systemData":{"createdAt":"2023-06-08T18:00:47.9387103Z"},"properties":{"provisioningState":"Creating","publicNetworkAccess":"Enabled","enableAutomaticFailover":false,"enableMultipleWriteLocations":false,"enablePartitionKeyMonitor":false,"isVirtualNetworkFilterEnabled":false,"virtualNetworkRules":[],"EnabledApiTypes":"Sql","disableKeyBasedMetadataWriteAccess":false,"enableFreeTier":false,"enableAnalyticalStorage":false,"analyticalStorageConfiguration":{"schemaType":"WellDefined"},"instanceId":"de9c1f2f-a0bc-4988-9777-decd63cb5824","databaseAccountOfferType":"Standard","defaultIdentity":"","networkAclBypass":"None","disableLocalAuth":false,"enablePartitionMerge":false,"minimalTlsVersion":"Tls","consistencyPolicy":{"defaultConsistencyLevel":"Session","maxIntervalInSeconds":5,"maxStalenessPrefix":100},"configurationOverrides":{},"writeLocations":[{"id":"cli000002-westus","locationName":"West
         US","provisioningState":"Creating","failoverPriority":0,"isZoneRedundant":false}],"readLocations":[{"id":"cli000002-westus","locationName":"West
         US","provisioningState":"Creating","failoverPriority":0,"isZoneRedundant":false}],"locations":[{"id":"cli000002-westus","locationName":"West
@@ -107,7 +75,6 @@
     headers:
       azure-asyncoperation:
       - https://management.azure.com/subscriptions/00000000-0000-0000-0000-000000000000/providers/Microsoft.DocumentDB/locations/westus/operationsStatus/e61ca0af-028d-4b6f-8c7f-423fedd3ade7?api-version=2023-04-15
->>>>>>> 5307e359
       cache-control:
       - no-store, no-cache
       content-length:
@@ -115,15 +82,9 @@
       content-type:
       - application/json
       date:
-<<<<<<< HEAD
-      - Mon, 13 Mar 2023 18:48:51 GMT
-      location:
-      - https://management.azure.com/subscriptions/00000000-0000-0000-0000-000000000000/resourceGroups/cli_test_cosmosdb_account000001/providers/Microsoft.DocumentDB/databaseAccounts/cli000002/operationResults/56dffaff-9908-4c8e-8f93-1341b5785056?api-version=2022-11-15
-=======
       - Thu, 08 Jun 2023 18:00:50 GMT
       location:
       - https://management.azure.com/subscriptions/00000000-0000-0000-0000-000000000000/resourceGroups/cli_test_cosmosdb_account000001/providers/Microsoft.DocumentDB/databaseAccounts/cli000002/operationResults/e61ca0af-028d-4b6f-8c7f-423fedd3ade7?api-version=2023-04-15
->>>>>>> 5307e359
       pragma:
       - no-cache
       server:
@@ -139,9 +100,6 @@
       x-ms-gatewayversion:
       - version=2.14.0
       x-ms-ratelimit-remaining-subscription-writes:
-<<<<<<< HEAD
-      - '1199'
-=======
       - '1198'
     status:
       code: 200
@@ -189,34 +147,26 @@
       - nosniff
       x-ms-gatewayversion:
       - version=2.14.0
->>>>>>> 5307e359
-    status:
-      code: 200
-      message: Ok
-- request:
-    body: null
-    headers:
-      Accept:
-      - '*/*'
-      Accept-Encoding:
-      - gzip, deflate
-      CommandName:
-      - cosmosdb create
-      Connection:
-      - keep-alive
-      ParameterSetName:
-      - -n -g
-      User-Agent:
-<<<<<<< HEAD
-      - AZURECLI/2.46.0 azsdk-python-mgmt-cosmosdb/9.0.0 Python/3.10.10 (Linux-5.15.0-1033-azure-x86_64-with-glibc2.31)
-        VSTS_7b238909-6802-4b65-b90d-184bca47f458_build_220_0
-    method: GET
-    uri: https://management.azure.com/subscriptions/00000000-0000-0000-0000-000000000000/providers/Microsoft.DocumentDB/locations/westus/operationsStatus/56dffaff-9908-4c8e-8f93-1341b5785056?api-version=2022-11-15
-=======
+    status:
+      code: 200
+      message: Ok
+- request:
+    body: null
+    headers:
+      Accept:
+      - '*/*'
+      Accept-Encoding:
+      - gzip, deflate
+      CommandName:
+      - cosmosdb create
+      Connection:
+      - keep-alive
+      ParameterSetName:
+      - -n -g
+      User-Agent:
       - AZURECLI/2.49.0 azsdk-python-mgmt-cosmosdb/9.2.0 Python/3.10.11 (Windows-10-10.0.22621-SP0)
     method: GET
     uri: https://management.azure.com/subscriptions/00000000-0000-0000-0000-000000000000/providers/Microsoft.DocumentDB/locations/westus/operationsStatus/e61ca0af-028d-4b6f-8c7f-423fedd3ade7?api-version=2023-04-15
->>>>>>> 5307e359
   response:
     body:
       string: '{"status":"Dequeued"}'
@@ -228,52 +178,41 @@
       content-type:
       - application/json
       date:
-<<<<<<< HEAD
-      - Mon, 13 Mar 2023 18:49:22 GMT
-=======
       - Thu, 08 Jun 2023 18:01:19 GMT
->>>>>>> 5307e359
-      pragma:
-      - no-cache
-      server:
-      - Microsoft-HTTPAPI/2.0
-      strict-transport-security:
-      - max-age=31536000; includeSubDomains
-      transfer-encoding:
-      - chunked
-      vary:
-      - Accept-Encoding
-      x-content-type-options:
-      - nosniff
-      x-ms-gatewayversion:
-      - version=2.14.0
-    status:
-      code: 200
-      message: Ok
-- request:
-    body: null
-    headers:
-      Accept:
-      - '*/*'
-      Accept-Encoding:
-      - gzip, deflate
-      CommandName:
-      - cosmosdb create
-      Connection:
-      - keep-alive
-      ParameterSetName:
-      - -n -g
-      User-Agent:
-<<<<<<< HEAD
-      - AZURECLI/2.46.0 azsdk-python-mgmt-cosmosdb/9.0.0 Python/3.10.10 (Linux-5.15.0-1033-azure-x86_64-with-glibc2.31)
-        VSTS_7b238909-6802-4b65-b90d-184bca47f458_build_220_0
-    method: GET
-    uri: https://management.azure.com/subscriptions/00000000-0000-0000-0000-000000000000/providers/Microsoft.DocumentDB/locations/westus/operationsStatus/56dffaff-9908-4c8e-8f93-1341b5785056?api-version=2022-11-15
-=======
+      pragma:
+      - no-cache
+      server:
+      - Microsoft-HTTPAPI/2.0
+      strict-transport-security:
+      - max-age=31536000; includeSubDomains
+      transfer-encoding:
+      - chunked
+      vary:
+      - Accept-Encoding
+      x-content-type-options:
+      - nosniff
+      x-ms-gatewayversion:
+      - version=2.14.0
+    status:
+      code: 200
+      message: Ok
+- request:
+    body: null
+    headers:
+      Accept:
+      - '*/*'
+      Accept-Encoding:
+      - gzip, deflate
+      CommandName:
+      - cosmosdb create
+      Connection:
+      - keep-alive
+      ParameterSetName:
+      - -n -g
+      User-Agent:
       - AZURECLI/2.49.0 azsdk-python-mgmt-cosmosdb/9.2.0 Python/3.10.11 (Windows-10-10.0.22621-SP0)
     method: GET
     uri: https://management.azure.com/subscriptions/00000000-0000-0000-0000-000000000000/providers/Microsoft.DocumentDB/locations/westus/operationsStatus/e61ca0af-028d-4b6f-8c7f-423fedd3ade7?api-version=2023-04-15
->>>>>>> 5307e359
   response:
     body:
       string: '{"status":"Dequeued"}'
@@ -285,52 +224,41 @@
       content-type:
       - application/json
       date:
-<<<<<<< HEAD
-      - Mon, 13 Mar 2023 18:49:52 GMT
-=======
       - Thu, 08 Jun 2023 18:01:50 GMT
->>>>>>> 5307e359
-      pragma:
-      - no-cache
-      server:
-      - Microsoft-HTTPAPI/2.0
-      strict-transport-security:
-      - max-age=31536000; includeSubDomains
-      transfer-encoding:
-      - chunked
-      vary:
-      - Accept-Encoding
-      x-content-type-options:
-      - nosniff
-      x-ms-gatewayversion:
-      - version=2.14.0
-    status:
-      code: 200
-      message: Ok
-- request:
-    body: null
-    headers:
-      Accept:
-      - '*/*'
-      Accept-Encoding:
-      - gzip, deflate
-      CommandName:
-      - cosmosdb create
-      Connection:
-      - keep-alive
-      ParameterSetName:
-      - -n -g
-      User-Agent:
-<<<<<<< HEAD
-      - AZURECLI/2.46.0 azsdk-python-mgmt-cosmosdb/9.0.0 Python/3.10.10 (Linux-5.15.0-1033-azure-x86_64-with-glibc2.31)
-        VSTS_7b238909-6802-4b65-b90d-184bca47f458_build_220_0
-    method: GET
-    uri: https://management.azure.com/subscriptions/00000000-0000-0000-0000-000000000000/providers/Microsoft.DocumentDB/locations/westus/operationsStatus/56dffaff-9908-4c8e-8f93-1341b5785056?api-version=2022-11-15
-=======
+      pragma:
+      - no-cache
+      server:
+      - Microsoft-HTTPAPI/2.0
+      strict-transport-security:
+      - max-age=31536000; includeSubDomains
+      transfer-encoding:
+      - chunked
+      vary:
+      - Accept-Encoding
+      x-content-type-options:
+      - nosniff
+      x-ms-gatewayversion:
+      - version=2.14.0
+    status:
+      code: 200
+      message: Ok
+- request:
+    body: null
+    headers:
+      Accept:
+      - '*/*'
+      Accept-Encoding:
+      - gzip, deflate
+      CommandName:
+      - cosmosdb create
+      Connection:
+      - keep-alive
+      ParameterSetName:
+      - -n -g
+      User-Agent:
       - AZURECLI/2.49.0 azsdk-python-mgmt-cosmosdb/9.2.0 Python/3.10.11 (Windows-10-10.0.22621-SP0)
     method: GET
     uri: https://management.azure.com/subscriptions/00000000-0000-0000-0000-000000000000/providers/Microsoft.DocumentDB/locations/westus/operationsStatus/e61ca0af-028d-4b6f-8c7f-423fedd3ade7?api-version=2023-04-15
->>>>>>> 5307e359
   response:
     body:
       string: '{"status":"Dequeued"}'
@@ -342,52 +270,41 @@
       content-type:
       - application/json
       date:
-<<<<<<< HEAD
-      - Mon, 13 Mar 2023 18:50:22 GMT
-=======
       - Thu, 08 Jun 2023 18:02:19 GMT
->>>>>>> 5307e359
-      pragma:
-      - no-cache
-      server:
-      - Microsoft-HTTPAPI/2.0
-      strict-transport-security:
-      - max-age=31536000; includeSubDomains
-      transfer-encoding:
-      - chunked
-      vary:
-      - Accept-Encoding
-      x-content-type-options:
-      - nosniff
-      x-ms-gatewayversion:
-      - version=2.14.0
-    status:
-      code: 200
-      message: Ok
-- request:
-    body: null
-    headers:
-      Accept:
-      - '*/*'
-      Accept-Encoding:
-      - gzip, deflate
-      CommandName:
-      - cosmosdb create
-      Connection:
-      - keep-alive
-      ParameterSetName:
-      - -n -g
-      User-Agent:
-<<<<<<< HEAD
-      - AZURECLI/2.46.0 azsdk-python-mgmt-cosmosdb/9.0.0 Python/3.10.10 (Linux-5.15.0-1033-azure-x86_64-with-glibc2.31)
-        VSTS_7b238909-6802-4b65-b90d-184bca47f458_build_220_0
-    method: GET
-    uri: https://management.azure.com/subscriptions/00000000-0000-0000-0000-000000000000/providers/Microsoft.DocumentDB/locations/westus/operationsStatus/56dffaff-9908-4c8e-8f93-1341b5785056?api-version=2022-11-15
-=======
+      pragma:
+      - no-cache
+      server:
+      - Microsoft-HTTPAPI/2.0
+      strict-transport-security:
+      - max-age=31536000; includeSubDomains
+      transfer-encoding:
+      - chunked
+      vary:
+      - Accept-Encoding
+      x-content-type-options:
+      - nosniff
+      x-ms-gatewayversion:
+      - version=2.14.0
+    status:
+      code: 200
+      message: Ok
+- request:
+    body: null
+    headers:
+      Accept:
+      - '*/*'
+      Accept-Encoding:
+      - gzip, deflate
+      CommandName:
+      - cosmosdb create
+      Connection:
+      - keep-alive
+      ParameterSetName:
+      - -n -g
+      User-Agent:
       - AZURECLI/2.49.0 azsdk-python-mgmt-cosmosdb/9.2.0 Python/3.10.11 (Windows-10-10.0.22621-SP0)
     method: GET
     uri: https://management.azure.com/subscriptions/00000000-0000-0000-0000-000000000000/providers/Microsoft.DocumentDB/locations/westus/operationsStatus/e61ca0af-028d-4b6f-8c7f-423fedd3ade7?api-version=2023-04-15
->>>>>>> 5307e359
   response:
     body:
       string: '{"status":"Succeeded"}'
@@ -399,66 +316,49 @@
       content-type:
       - application/json
       date:
-<<<<<<< HEAD
-      - Mon, 13 Mar 2023 18:50:52 GMT
-=======
       - Thu, 08 Jun 2023 18:02:50 GMT
->>>>>>> 5307e359
-      pragma:
-      - no-cache
-      server:
-      - Microsoft-HTTPAPI/2.0
-      strict-transport-security:
-      - max-age=31536000; includeSubDomains
-      transfer-encoding:
-      - chunked
-      vary:
-      - Accept-Encoding
-      x-content-type-options:
-      - nosniff
-      x-ms-gatewayversion:
-      - version=2.14.0
-    status:
-      code: 200
-      message: Ok
-- request:
-    body: null
-    headers:
-      Accept:
-      - '*/*'
-      Accept-Encoding:
-      - gzip, deflate
-      CommandName:
-      - cosmosdb create
-      Connection:
-      - keep-alive
-      ParameterSetName:
-      - -n -g
-      User-Agent:
-<<<<<<< HEAD
-      - AZURECLI/2.46.0 azsdk-python-mgmt-cosmosdb/9.0.0 Python/3.10.10 (Linux-5.15.0-1033-azure-x86_64-with-glibc2.31)
-        VSTS_7b238909-6802-4b65-b90d-184bca47f458_build_220_0
-=======
-      - AZURECLI/2.49.0 azsdk-python-mgmt-cosmosdb/9.2.0 Python/3.10.11 (Windows-10-10.0.22621-SP0)
->>>>>>> 5307e359
-    method: GET
-    uri: https://management.azure.com/subscriptions/00000000-0000-0000-0000-000000000000/resourceGroups/cli_test_cosmosdb_account000001/providers/Microsoft.DocumentDB/databaseAccounts/cli000002?api-version=2022-11-15
+      pragma:
+      - no-cache
+      server:
+      - Microsoft-HTTPAPI/2.0
+      strict-transport-security:
+      - max-age=31536000; includeSubDomains
+      transfer-encoding:
+      - chunked
+      vary:
+      - Accept-Encoding
+      x-content-type-options:
+      - nosniff
+      x-ms-gatewayversion:
+      - version=2.14.0
+    status:
+      code: 200
+      message: Ok
+- request:
+    body: null
+    headers:
+      Accept:
+      - '*/*'
+      Accept-Encoding:
+      - gzip, deflate
+      CommandName:
+      - cosmosdb create
+      Connection:
+      - keep-alive
+      ParameterSetName:
+      - -n -g
+      User-Agent:
+      - AZURECLI/2.49.0 azsdk-python-mgmt-cosmosdb/9.2.0 Python/3.10.11 (Windows-10-10.0.22621-SP0)
+    method: GET
+    uri: https://management.azure.com/subscriptions/00000000-0000-0000-0000-000000000000/resourceGroups/cli_test_cosmosdb_account000001/providers/Microsoft.DocumentDB/databaseAccounts/cli000002?api-version=2023-04-15
   response:
     body:
       string: '{"id":"/subscriptions/00000000-0000-0000-0000-000000000000/resourceGroups/cli_test_cosmosdb_account000001/providers/Microsoft.DocumentDB/databaseAccounts/cli000002","name":"cli000002","location":"West
-<<<<<<< HEAD
-        US","type":"Microsoft.DocumentDB/databaseAccounts","kind":"GlobalDocumentDB","tags":{},"systemData":{"createdAt":"2023-03-13T18:50:13.4470874Z"},"properties":{"provisioningState":"Succeeded","documentEndpoint":"https://cli000002.documents.azure.com:443/","sqlEndpoint":"https://cli000002.documents.azure.com:443/","publicNetworkAccess":"Enabled","enableAutomaticFailover":false,"enableMultipleWriteLocations":false,"enablePartitionKeyMonitor":false,"isVirtualNetworkFilterEnabled":false,"virtualNetworkRules":[],"EnabledApiTypes":"Sql","disableKeyBasedMetadataWriteAccess":false,"enableFreeTier":false,"enableAnalyticalStorage":false,"analyticalStorageConfiguration":{"schemaType":"WellDefined"},"instanceId":"c87ae12d-07be-4f74-a2d0-9e3b203022ff","databaseAccountOfferType":"Standard","defaultIdentity":"FirstPartyIdentity","networkAclBypass":"None","disableLocalAuth":false,"enablePartitionMerge":false,"minimalTlsVersion":"Tls","consistencyPolicy":{"defaultConsistencyLevel":"Session","maxIntervalInSeconds":5,"maxStalenessPrefix":100},"configurationOverrides":{},"writeLocations":[{"id":"cli000002-westus","locationName":"West
-        US","documentEndpoint":"https://cli000002-westus.documents.azure.com:443/","provisioningState":"Succeeded","failoverPriority":0,"isZoneRedundant":false}],"readLocations":[{"id":"cli000002-westus","locationName":"West
-        US","documentEndpoint":"https://cli000002-westus.documents.azure.com:443/","provisioningState":"Succeeded","failoverPriority":0,"isZoneRedundant":false}],"locations":[{"id":"cli000002-westus","locationName":"West
-        US","documentEndpoint":"https://cli000002-westus.documents.azure.com:443/","provisioningState":"Succeeded","failoverPriority":0,"isZoneRedundant":false}],"failoverPolicies":[{"id":"cli000002-westus","locationName":"West
-        US","failoverPriority":0}],"cors":[],"capabilities":[],"ipRules":[],"backupPolicy":{"type":"Periodic","periodicModeProperties":{"backupIntervalInMinutes":240,"backupRetentionIntervalInHours":8,"backupStorageRedundancy":"Geo"}},"networkAclBypassResourceIds":[],"keysMetadata":{"primaryMasterKey":{"generationTime":"2023-03-13T18:50:13.4470874Z"},"secondaryMasterKey":{"generationTime":"2023-03-13T18:50:13.4470874Z"},"primaryReadonlyMasterKey":{"generationTime":"2023-03-13T18:50:13.4470874Z"},"secondaryReadonlyMasterKey":{"generationTime":"2023-03-13T18:50:13.4470874Z"}}},"identity":{"type":"None"}}'
-=======
         US","type":"Microsoft.DocumentDB/databaseAccounts","kind":"GlobalDocumentDB","tags":{},"systemData":{"createdAt":"2023-06-08T18:02:17.3189114Z"},"properties":{"provisioningState":"Succeeded","documentEndpoint":"https://cli000002.documents.azure.com:443/","sqlEndpoint":"https://cli000002.documents.azure.com:443/","publicNetworkAccess":"Enabled","enableAutomaticFailover":false,"enableMultipleWriteLocations":false,"enablePartitionKeyMonitor":false,"isVirtualNetworkFilterEnabled":false,"virtualNetworkRules":[],"EnabledApiTypes":"Sql","disableKeyBasedMetadataWriteAccess":false,"enableFreeTier":false,"enableAnalyticalStorage":false,"analyticalStorageConfiguration":{"schemaType":"WellDefined"},"instanceId":"de9c1f2f-a0bc-4988-9777-decd63cb5824","databaseAccountOfferType":"Standard","defaultIdentity":"FirstPartyIdentity","networkAclBypass":"None","disableLocalAuth":false,"enablePartitionMerge":false,"minimalTlsVersion":"Tls","consistencyPolicy":{"defaultConsistencyLevel":"Session","maxIntervalInSeconds":5,"maxStalenessPrefix":100},"configurationOverrides":{},"writeLocations":[{"id":"cli000002-westus","locationName":"West
         US","documentEndpoint":"https://cli000002-westus.documents.azure.com:443/","provisioningState":"Succeeded","failoverPriority":0,"isZoneRedundant":false}],"readLocations":[{"id":"cli000002-westus","locationName":"West
         US","documentEndpoint":"https://cli000002-westus.documents.azure.com:443/","provisioningState":"Succeeded","failoverPriority":0,"isZoneRedundant":false}],"locations":[{"id":"cli000002-westus","locationName":"West
         US","documentEndpoint":"https://cli000002-westus.documents.azure.com:443/","provisioningState":"Succeeded","failoverPriority":0,"isZoneRedundant":false}],"failoverPolicies":[{"id":"cli000002-westus","locationName":"West
         US","failoverPriority":0}],"cors":[],"capabilities":[],"ipRules":[],"backupPolicy":{"type":"Periodic","periodicModeProperties":{"backupIntervalInMinutes":240,"backupRetentionIntervalInHours":8,"backupStorageRedundancy":"Geo"}},"networkAclBypassResourceIds":[],"keysMetadata":{"primaryMasterKey":{"generationTime":"2023-06-08T18:02:17.3189114Z"},"secondaryMasterKey":{"generationTime":"2023-06-08T18:02:17.3189114Z"},"primaryReadonlyMasterKey":{"generationTime":"2023-06-08T18:02:17.3189114Z"},"secondaryReadonlyMasterKey":{"generationTime":"2023-06-08T18:02:17.3189114Z"}}},"identity":{"type":"None"}}'
->>>>>>> 5307e359
     headers:
       cache-control:
       - no-store, no-cache
@@ -467,66 +367,49 @@
       content-type:
       - application/json
       date:
-<<<<<<< HEAD
-      - Mon, 13 Mar 2023 18:50:52 GMT
-=======
       - Thu, 08 Jun 2023 18:02:50 GMT
->>>>>>> 5307e359
-      pragma:
-      - no-cache
-      server:
-      - Microsoft-HTTPAPI/2.0
-      strict-transport-security:
-      - max-age=31536000; includeSubDomains
-      transfer-encoding:
-      - chunked
-      vary:
-      - Accept-Encoding
-      x-content-type-options:
-      - nosniff
-      x-ms-gatewayversion:
-      - version=2.14.0
-    status:
-      code: 200
-      message: Ok
-- request:
-    body: null
-    headers:
-      Accept:
-      - application/json
-      Accept-Encoding:
-      - gzip, deflate
-      CommandName:
-      - cosmosdb create
-      Connection:
-      - keep-alive
-      ParameterSetName:
-      - -n -g
-      User-Agent:
-<<<<<<< HEAD
-      - AZURECLI/2.46.0 azsdk-python-mgmt-cosmosdb/9.0.0 Python/3.10.10 (Linux-5.15.0-1033-azure-x86_64-with-glibc2.31)
-        VSTS_7b238909-6802-4b65-b90d-184bca47f458_build_220_0
-=======
-      - AZURECLI/2.49.0 azsdk-python-mgmt-cosmosdb/9.2.0 Python/3.10.11 (Windows-10-10.0.22621-SP0)
->>>>>>> 5307e359
-    method: GET
-    uri: https://management.azure.com/subscriptions/00000000-0000-0000-0000-000000000000/resourceGroups/cli_test_cosmosdb_account000001/providers/Microsoft.DocumentDB/databaseAccounts/cli000002?api-version=2022-11-15
+      pragma:
+      - no-cache
+      server:
+      - Microsoft-HTTPAPI/2.0
+      strict-transport-security:
+      - max-age=31536000; includeSubDomains
+      transfer-encoding:
+      - chunked
+      vary:
+      - Accept-Encoding
+      x-content-type-options:
+      - nosniff
+      x-ms-gatewayversion:
+      - version=2.14.0
+    status:
+      code: 200
+      message: Ok
+- request:
+    body: null
+    headers:
+      Accept:
+      - application/json
+      Accept-Encoding:
+      - gzip, deflate
+      CommandName:
+      - cosmosdb create
+      Connection:
+      - keep-alive
+      ParameterSetName:
+      - -n -g
+      User-Agent:
+      - AZURECLI/2.49.0 azsdk-python-mgmt-cosmosdb/9.2.0 Python/3.10.11 (Windows-10-10.0.22621-SP0)
+    method: GET
+    uri: https://management.azure.com/subscriptions/00000000-0000-0000-0000-000000000000/resourceGroups/cli_test_cosmosdb_account000001/providers/Microsoft.DocumentDB/databaseAccounts/cli000002?api-version=2023-04-15
   response:
     body:
       string: '{"id":"/subscriptions/00000000-0000-0000-0000-000000000000/resourceGroups/cli_test_cosmosdb_account000001/providers/Microsoft.DocumentDB/databaseAccounts/cli000002","name":"cli000002","location":"West
-<<<<<<< HEAD
-        US","type":"Microsoft.DocumentDB/databaseAccounts","kind":"GlobalDocumentDB","tags":{},"systemData":{"createdAt":"2023-03-13T18:50:13.4470874Z"},"properties":{"provisioningState":"Succeeded","documentEndpoint":"https://cli000002.documents.azure.com:443/","sqlEndpoint":"https://cli000002.documents.azure.com:443/","publicNetworkAccess":"Enabled","enableAutomaticFailover":false,"enableMultipleWriteLocations":false,"enablePartitionKeyMonitor":false,"isVirtualNetworkFilterEnabled":false,"virtualNetworkRules":[],"EnabledApiTypes":"Sql","disableKeyBasedMetadataWriteAccess":false,"enableFreeTier":false,"enableAnalyticalStorage":false,"analyticalStorageConfiguration":{"schemaType":"WellDefined"},"instanceId":"c87ae12d-07be-4f74-a2d0-9e3b203022ff","databaseAccountOfferType":"Standard","defaultIdentity":"FirstPartyIdentity","networkAclBypass":"None","disableLocalAuth":false,"enablePartitionMerge":false,"minimalTlsVersion":"Tls","consistencyPolicy":{"defaultConsistencyLevel":"Session","maxIntervalInSeconds":5,"maxStalenessPrefix":100},"configurationOverrides":{},"writeLocations":[{"id":"cli000002-westus","locationName":"West
-        US","documentEndpoint":"https://cli000002-westus.documents.azure.com:443/","provisioningState":"Succeeded","failoverPriority":0,"isZoneRedundant":false}],"readLocations":[{"id":"cli000002-westus","locationName":"West
-        US","documentEndpoint":"https://cli000002-westus.documents.azure.com:443/","provisioningState":"Succeeded","failoverPriority":0,"isZoneRedundant":false}],"locations":[{"id":"cli000002-westus","locationName":"West
-        US","documentEndpoint":"https://cli000002-westus.documents.azure.com:443/","provisioningState":"Succeeded","failoverPriority":0,"isZoneRedundant":false}],"failoverPolicies":[{"id":"cli000002-westus","locationName":"West
-        US","failoverPriority":0}],"cors":[],"capabilities":[],"ipRules":[],"backupPolicy":{"type":"Periodic","periodicModeProperties":{"backupIntervalInMinutes":240,"backupRetentionIntervalInHours":8,"backupStorageRedundancy":"Geo"}},"networkAclBypassResourceIds":[],"keysMetadata":{"primaryMasterKey":{"generationTime":"2023-03-13T18:50:13.4470874Z"},"secondaryMasterKey":{"generationTime":"2023-03-13T18:50:13.4470874Z"},"primaryReadonlyMasterKey":{"generationTime":"2023-03-13T18:50:13.4470874Z"},"secondaryReadonlyMasterKey":{"generationTime":"2023-03-13T18:50:13.4470874Z"}}},"identity":{"type":"None"}}'
-=======
         US","type":"Microsoft.DocumentDB/databaseAccounts","kind":"GlobalDocumentDB","tags":{},"systemData":{"createdAt":"2023-06-08T18:02:17.3189114Z"},"properties":{"provisioningState":"Succeeded","documentEndpoint":"https://cli000002.documents.azure.com:443/","sqlEndpoint":"https://cli000002.documents.azure.com:443/","publicNetworkAccess":"Enabled","enableAutomaticFailover":false,"enableMultipleWriteLocations":false,"enablePartitionKeyMonitor":false,"isVirtualNetworkFilterEnabled":false,"virtualNetworkRules":[],"EnabledApiTypes":"Sql","disableKeyBasedMetadataWriteAccess":false,"enableFreeTier":false,"enableAnalyticalStorage":false,"analyticalStorageConfiguration":{"schemaType":"WellDefined"},"instanceId":"de9c1f2f-a0bc-4988-9777-decd63cb5824","databaseAccountOfferType":"Standard","defaultIdentity":"FirstPartyIdentity","networkAclBypass":"None","disableLocalAuth":false,"enablePartitionMerge":false,"minimalTlsVersion":"Tls","consistencyPolicy":{"defaultConsistencyLevel":"Session","maxIntervalInSeconds":5,"maxStalenessPrefix":100},"configurationOverrides":{},"writeLocations":[{"id":"cli000002-westus","locationName":"West
         US","documentEndpoint":"https://cli000002-westus.documents.azure.com:443/","provisioningState":"Succeeded","failoverPriority":0,"isZoneRedundant":false}],"readLocations":[{"id":"cli000002-westus","locationName":"West
         US","documentEndpoint":"https://cli000002-westus.documents.azure.com:443/","provisioningState":"Succeeded","failoverPriority":0,"isZoneRedundant":false}],"locations":[{"id":"cli000002-westus","locationName":"West
         US","documentEndpoint":"https://cli000002-westus.documents.azure.com:443/","provisioningState":"Succeeded","failoverPriority":0,"isZoneRedundant":false}],"failoverPolicies":[{"id":"cli000002-westus","locationName":"West
         US","failoverPriority":0}],"cors":[],"capabilities":[],"ipRules":[],"backupPolicy":{"type":"Periodic","periodicModeProperties":{"backupIntervalInMinutes":240,"backupRetentionIntervalInHours":8,"backupStorageRedundancy":"Geo"}},"networkAclBypassResourceIds":[],"keysMetadata":{"primaryMasterKey":{"generationTime":"2023-06-08T18:02:17.3189114Z"},"secondaryMasterKey":{"generationTime":"2023-06-08T18:02:17.3189114Z"},"primaryReadonlyMasterKey":{"generationTime":"2023-06-08T18:02:17.3189114Z"},"secondaryReadonlyMasterKey":{"generationTime":"2023-06-08T18:02:17.3189114Z"}}},"identity":{"type":"None"}}'
->>>>>>> 5307e359
     headers:
       cache-control:
       - no-store, no-cache
@@ -535,74 +418,53 @@
       content-type:
       - application/json
       date:
-<<<<<<< HEAD
-      - Mon, 13 Mar 2023 18:50:52 GMT
-=======
       - Thu, 08 Jun 2023 18:02:50 GMT
->>>>>>> 5307e359
-      pragma:
-      - no-cache
-      server:
-      - Microsoft-HTTPAPI/2.0
-      strict-transport-security:
-      - max-age=31536000; includeSubDomains
-      transfer-encoding:
-      - chunked
-      vary:
-      - Accept-Encoding
-      x-content-type-options:
-      - nosniff
-      x-ms-gatewayversion:
-      - version=2.14.0
-    status:
-      code: 200
-      message: Ok
-- request:
-    body: null
-    headers:
-      Accept:
-      - application/json
-      Accept-Encoding:
-      - gzip, deflate
-      CommandName:
-      - cosmosdb create
-      Connection:
-      - keep-alive
-      ParameterSetName:
-      - -n -g
-      User-Agent:
-<<<<<<< HEAD
-      - AZURECLI/2.46.0 azsdk-python-azure-mgmt-resource/22.0.0 Python/3.10.10 (Linux-5.15.0-1033-azure-x86_64-with-glibc2.31)
-        VSTS_7b238909-6802-4b65-b90d-184bca47f458_build_220_0
-=======
+      pragma:
+      - no-cache
+      server:
+      - Microsoft-HTTPAPI/2.0
+      strict-transport-security:
+      - max-age=31536000; includeSubDomains
+      transfer-encoding:
+      - chunked
+      vary:
+      - Accept-Encoding
+      x-content-type-options:
+      - nosniff
+      x-ms-gatewayversion:
+      - version=2.14.0
+    status:
+      code: 200
+      message: Ok
+- request:
+    body: null
+    headers:
+      Accept:
+      - application/json
+      Accept-Encoding:
+      - gzip, deflate
+      CommandName:
+      - cosmosdb create
+      Connection:
+      - keep-alive
+      ParameterSetName:
+      - -n -g
+      User-Agent:
       - AZURECLI/2.49.0 azsdk-python-azure-mgmt-resource/22.0.0 Python/3.10.11 (Windows-10-10.0.22621-SP0)
->>>>>>> 5307e359
     method: GET
     uri: https://management.azure.com/subscriptions/00000000-0000-0000-0000-000000000000/resourcegroups/cli_test_cosmosdb_account000001?api-version=2022-09-01
   response:
     body:
-<<<<<<< HEAD
-      string: '{"id":"/subscriptions/00000000-0000-0000-0000-000000000000/resourceGroups/cli_test_cosmosdb_account000001","name":"cli_test_cosmosdb_account000001","type":"Microsoft.Resources/resourceGroups","location":"westus","tags":{"product":"azurecli","cause":"automation","date":"2023-03-13T18:48:43Z"},"properties":{"provisioningState":"Succeeded"}}'
-=======
       string: '{"id":"/subscriptions/00000000-0000-0000-0000-000000000000/resourceGroups/cli_test_cosmosdb_account000001","name":"cli_test_cosmosdb_account000001","type":"Microsoft.Resources/resourceGroups","location":"westus","tags":{"product":"azurecli","cause":"automation","test":"test_list_database_accounts","date":"2023-06-08T18:00:39Z","module":"cosmosdb"},"properties":{"provisioningState":"Succeeded"}}'
->>>>>>> 5307e359
-    headers:
-      cache-control:
-      - no-cache
-      content-length:
-<<<<<<< HEAD
-      - '340'
+    headers:
+      cache-control:
+      - no-cache
+      content-length:
+      - '397'
       content-type:
       - application/json; charset=utf-8
       date:
-      - Mon, 13 Mar 2023 18:50:52 GMT
-=======
-      - '397'
-      content-type:
-      - application/json; charset=utf-8
-      date:
       - Thu, 08 Jun 2023 18:02:51 GMT
->>>>>>> 5307e359
       expires:
       - '-1'
       pragma:
@@ -636,27 +498,12 @@
       ParameterSetName:
       - -n -g
       User-Agent:
-<<<<<<< HEAD
-      - AZURECLI/2.46.0 azsdk-python-mgmt-cosmosdb/9.0.0 Python/3.10.10 (Linux-5.15.0-1033-azure-x86_64-with-glibc2.31)
-        VSTS_7b238909-6802-4b65-b90d-184bca47f458_build_220_0
-=======
-      - AZURECLI/2.49.0 azsdk-python-mgmt-cosmosdb/9.2.0 Python/3.10.11 (Windows-10-10.0.22621-SP0)
->>>>>>> 5307e359
+      - AZURECLI/2.49.0 azsdk-python-mgmt-cosmosdb/9.2.0 Python/3.10.11 (Windows-10-10.0.22621-SP0)
     method: PUT
-    uri: https://management.azure.com/subscriptions/00000000-0000-0000-0000-000000000000/resourceGroups/cli_test_cosmosdb_account000001/providers/Microsoft.DocumentDB/databaseAccounts/cli000003?api-version=2022-11-15
+    uri: https://management.azure.com/subscriptions/00000000-0000-0000-0000-000000000000/resourceGroups/cli_test_cosmosdb_account000001/providers/Microsoft.DocumentDB/databaseAccounts/cli000003?api-version=2023-04-15
   response:
     body:
       string: '{"id":"/subscriptions/00000000-0000-0000-0000-000000000000/resourceGroups/cli_test_cosmosdb_account000001/providers/Microsoft.DocumentDB/databaseAccounts/cli000003","name":"cli000003","location":"West
-<<<<<<< HEAD
-        US","type":"Microsoft.DocumentDB/databaseAccounts","kind":"GlobalDocumentDB","tags":{},"systemData":{"createdAt":"2023-03-13T18:50:57.797121Z"},"properties":{"provisioningState":"Creating","publicNetworkAccess":"Enabled","enableAutomaticFailover":false,"enableMultipleWriteLocations":false,"enablePartitionKeyMonitor":false,"isVirtualNetworkFilterEnabled":false,"virtualNetworkRules":[],"EnabledApiTypes":"Sql","disableKeyBasedMetadataWriteAccess":false,"enableFreeTier":false,"enableAnalyticalStorage":false,"analyticalStorageConfiguration":{"schemaType":"WellDefined"},"instanceId":"24887a08-4c62-4958-9127-d93b5fd6623b","databaseAccountOfferType":"Standard","defaultIdentity":"","networkAclBypass":"None","disableLocalAuth":false,"enablePartitionMerge":false,"minimalTlsVersion":"Tls","consistencyPolicy":{"defaultConsistencyLevel":"Session","maxIntervalInSeconds":5,"maxStalenessPrefix":100},"configurationOverrides":{},"writeLocations":[{"id":"cli000003-westus","locationName":"West
-        US","provisioningState":"Creating","failoverPriority":0,"isZoneRedundant":false}],"readLocations":[{"id":"cli000003-westus","locationName":"West
-        US","provisioningState":"Creating","failoverPriority":0,"isZoneRedundant":false}],"locations":[{"id":"cli000003-westus","locationName":"West
-        US","provisioningState":"Creating","failoverPriority":0,"isZoneRedundant":false}],"failoverPolicies":[{"id":"cli000003-westus","locationName":"West
-        US","failoverPriority":0}],"cors":[],"capabilities":[],"ipRules":[],"backupPolicy":{"type":"Periodic","periodicModeProperties":{"backupIntervalInMinutes":240,"backupRetentionIntervalInHours":8,"backupStorageRedundancy":"Invalid"}},"networkAclBypassResourceIds":[],"keysMetadata":{"primaryMasterKey":{"generationTime":"2023-03-13T18:50:57.797121Z"},"secondaryMasterKey":{"generationTime":"2023-03-13T18:50:57.797121Z"},"primaryReadonlyMasterKey":{"generationTime":"2023-03-13T18:50:57.797121Z"},"secondaryReadonlyMasterKey":{"generationTime":"2023-03-13T18:50:57.797121Z"}}},"identity":{"type":"None"}}'
-    headers:
-      azure-asyncoperation:
-      - https://management.azure.com/subscriptions/00000000-0000-0000-0000-000000000000/providers/Microsoft.DocumentDB/locations/westus/operationsStatus/b560bbc7-f1a2-4e25-ba29-dc7b460d0622?api-version=2022-11-15
-=======
         US","type":"Microsoft.DocumentDB/databaseAccounts","kind":"GlobalDocumentDB","tags":{},"systemData":{"createdAt":"2023-06-08T18:02:56.0057047Z"},"properties":{"provisioningState":"Creating","publicNetworkAccess":"Enabled","enableAutomaticFailover":false,"enableMultipleWriteLocations":false,"enablePartitionKeyMonitor":false,"isVirtualNetworkFilterEnabled":false,"virtualNetworkRules":[],"EnabledApiTypes":"Sql","disableKeyBasedMetadataWriteAccess":false,"enableFreeTier":false,"enableAnalyticalStorage":false,"analyticalStorageConfiguration":{"schemaType":"WellDefined"},"instanceId":"bab0a0e7-277c-47e1-8fdf-98cf0dec2d9c","databaseAccountOfferType":"Standard","defaultIdentity":"","networkAclBypass":"None","disableLocalAuth":false,"enablePartitionMerge":false,"minimalTlsVersion":"Tls","consistencyPolicy":{"defaultConsistencyLevel":"Session","maxIntervalInSeconds":5,"maxStalenessPrefix":100},"configurationOverrides":{},"writeLocations":[{"id":"cli000003-westus","locationName":"West
         US","provisioningState":"Creating","failoverPriority":0,"isZoneRedundant":false}],"readLocations":[{"id":"cli000003-westus","locationName":"West
         US","provisioningState":"Creating","failoverPriority":0,"isZoneRedundant":false}],"locations":[{"id":"cli000003-westus","locationName":"West
@@ -665,23 +512,16 @@
     headers:
       azure-asyncoperation:
       - https://management.azure.com/subscriptions/00000000-0000-0000-0000-000000000000/providers/Microsoft.DocumentDB/locations/westus/operationsStatus/4295ab0c-cb99-400e-8d8b-3f47a8a7b412?api-version=2023-04-15
->>>>>>> 5307e359
-      cache-control:
-      - no-store, no-cache
-      content-length:
-      - '2224'
-      content-type:
-      - application/json
-      date:
-<<<<<<< HEAD
-      - Mon, 13 Mar 2023 18:51:01 GMT
-      location:
-      - https://management.azure.com/subscriptions/00000000-0000-0000-0000-000000000000/resourceGroups/cli_test_cosmosdb_account000001/providers/Microsoft.DocumentDB/databaseAccounts/cli000003/operationResults/b560bbc7-f1a2-4e25-ba29-dc7b460d0622?api-version=2022-11-15
-=======
+      cache-control:
+      - no-store, no-cache
+      content-length:
+      - '2229'
+      content-type:
+      - application/json
+      date:
       - Thu, 08 Jun 2023 18:02:57 GMT
       location:
       - https://management.azure.com/subscriptions/00000000-0000-0000-0000-000000000000/resourceGroups/cli_test_cosmosdb_account000001/providers/Microsoft.DocumentDB/databaseAccounts/cli000003/operationResults/4295ab0c-cb99-400e-8d8b-3f47a8a7b412?api-version=2023-04-15
->>>>>>> 5307e359
       pragma:
       - no-cache
       server:
@@ -715,16 +555,55 @@
       ParameterSetName:
       - -n -g
       User-Agent:
-<<<<<<< HEAD
-      - AZURECLI/2.46.0 azsdk-python-mgmt-cosmosdb/9.0.0 Python/3.10.10 (Linux-5.15.0-1033-azure-x86_64-with-glibc2.31)
-        VSTS_7b238909-6802-4b65-b90d-184bca47f458_build_220_0
-    method: GET
-    uri: https://management.azure.com/subscriptions/00000000-0000-0000-0000-000000000000/providers/Microsoft.DocumentDB/locations/westus/operationsStatus/b560bbc7-f1a2-4e25-ba29-dc7b460d0622?api-version=2022-11-15
-=======
       - AZURECLI/2.49.0 azsdk-python-mgmt-cosmosdb/9.2.0 Python/3.10.11 (Windows-10-10.0.22621-SP0)
     method: GET
     uri: https://management.azure.com/subscriptions/00000000-0000-0000-0000-000000000000/providers/Microsoft.DocumentDB/locations/westus/operationsStatus/4295ab0c-cb99-400e-8d8b-3f47a8a7b412?api-version=2023-04-15
->>>>>>> 5307e359
+  response:
+    body:
+      string: '{"status":"Enqueued"}'
+    headers:
+      cache-control:
+      - no-store, no-cache
+      content-length:
+      - '21'
+      content-type:
+      - application/json
+      date:
+      - Thu, 08 Jun 2023 18:02:57 GMT
+      pragma:
+      - no-cache
+      server:
+      - Microsoft-HTTPAPI/2.0
+      strict-transport-security:
+      - max-age=31536000; includeSubDomains
+      transfer-encoding:
+      - chunked
+      vary:
+      - Accept-Encoding
+      x-content-type-options:
+      - nosniff
+      x-ms-gatewayversion:
+      - version=2.14.0
+    status:
+      code: 200
+      message: Ok
+- request:
+    body: null
+    headers:
+      Accept:
+      - '*/*'
+      Accept-Encoding:
+      - gzip, deflate
+      CommandName:
+      - cosmosdb create
+      Connection:
+      - keep-alive
+      ParameterSetName:
+      - -n -g
+      User-Agent:
+      - AZURECLI/2.49.0 azsdk-python-mgmt-cosmosdb/9.2.0 Python/3.10.11 (Windows-10-10.0.22621-SP0)
+    method: GET
+    uri: https://management.azure.com/subscriptions/00000000-0000-0000-0000-000000000000/providers/Microsoft.DocumentDB/locations/westus/operationsStatus/4295ab0c-cb99-400e-8d8b-3f47a8a7b412?api-version=2023-04-15
   response:
     body:
       string: '{"status":"Dequeued"}'
@@ -736,52 +615,41 @@
       content-type:
       - application/json
       date:
-<<<<<<< HEAD
-      - Mon, 13 Mar 2023 18:51:31 GMT
-=======
-      - Thu, 08 Jun 2023 18:02:57 GMT
->>>>>>> 5307e359
-      pragma:
-      - no-cache
-      server:
-      - Microsoft-HTTPAPI/2.0
-      strict-transport-security:
-      - max-age=31536000; includeSubDomains
-      transfer-encoding:
-      - chunked
-      vary:
-      - Accept-Encoding
-      x-content-type-options:
-      - nosniff
-      x-ms-gatewayversion:
-      - version=2.14.0
-    status:
-      code: 200
-      message: Ok
-- request:
-    body: null
-    headers:
-      Accept:
-      - '*/*'
-      Accept-Encoding:
-      - gzip, deflate
-      CommandName:
-      - cosmosdb create
-      Connection:
-      - keep-alive
-      ParameterSetName:
-      - -n -g
-      User-Agent:
-<<<<<<< HEAD
-      - AZURECLI/2.46.0 azsdk-python-mgmt-cosmosdb/9.0.0 Python/3.10.10 (Linux-5.15.0-1033-azure-x86_64-with-glibc2.31)
-        VSTS_7b238909-6802-4b65-b90d-184bca47f458_build_220_0
-    method: GET
-    uri: https://management.azure.com/subscriptions/00000000-0000-0000-0000-000000000000/providers/Microsoft.DocumentDB/locations/westus/operationsStatus/b560bbc7-f1a2-4e25-ba29-dc7b460d0622?api-version=2022-11-15
-=======
+      - Thu, 08 Jun 2023 18:03:26 GMT
+      pragma:
+      - no-cache
+      server:
+      - Microsoft-HTTPAPI/2.0
+      strict-transport-security:
+      - max-age=31536000; includeSubDomains
+      transfer-encoding:
+      - chunked
+      vary:
+      - Accept-Encoding
+      x-content-type-options:
+      - nosniff
+      x-ms-gatewayversion:
+      - version=2.14.0
+    status:
+      code: 200
+      message: Ok
+- request:
+    body: null
+    headers:
+      Accept:
+      - '*/*'
+      Accept-Encoding:
+      - gzip, deflate
+      CommandName:
+      - cosmosdb create
+      Connection:
+      - keep-alive
+      ParameterSetName:
+      - -n -g
+      User-Agent:
       - AZURECLI/2.49.0 azsdk-python-mgmt-cosmosdb/9.2.0 Python/3.10.11 (Windows-10-10.0.22621-SP0)
     method: GET
     uri: https://management.azure.com/subscriptions/00000000-0000-0000-0000-000000000000/providers/Microsoft.DocumentDB/locations/westus/operationsStatus/4295ab0c-cb99-400e-8d8b-3f47a8a7b412?api-version=2023-04-15
->>>>>>> 5307e359
   response:
     body:
       string: '{"status":"Dequeued"}'
@@ -793,52 +661,41 @@
       content-type:
       - application/json
       date:
-<<<<<<< HEAD
-      - Mon, 13 Mar 2023 18:52:01 GMT
-=======
-      - Thu, 08 Jun 2023 18:03:26 GMT
->>>>>>> 5307e359
-      pragma:
-      - no-cache
-      server:
-      - Microsoft-HTTPAPI/2.0
-      strict-transport-security:
-      - max-age=31536000; includeSubDomains
-      transfer-encoding:
-      - chunked
-      vary:
-      - Accept-Encoding
-      x-content-type-options:
-      - nosniff
-      x-ms-gatewayversion:
-      - version=2.14.0
-    status:
-      code: 200
-      message: Ok
-- request:
-    body: null
-    headers:
-      Accept:
-      - '*/*'
-      Accept-Encoding:
-      - gzip, deflate
-      CommandName:
-      - cosmosdb create
-      Connection:
-      - keep-alive
-      ParameterSetName:
-      - -n -g
-      User-Agent:
-<<<<<<< HEAD
-      - AZURECLI/2.46.0 azsdk-python-mgmt-cosmosdb/9.0.0 Python/3.10.10 (Linux-5.15.0-1033-azure-x86_64-with-glibc2.31)
-        VSTS_7b238909-6802-4b65-b90d-184bca47f458_build_220_0
-    method: GET
-    uri: https://management.azure.com/subscriptions/00000000-0000-0000-0000-000000000000/providers/Microsoft.DocumentDB/locations/westus/operationsStatus/b560bbc7-f1a2-4e25-ba29-dc7b460d0622?api-version=2022-11-15
-=======
+      - Thu, 08 Jun 2023 18:03:57 GMT
+      pragma:
+      - no-cache
+      server:
+      - Microsoft-HTTPAPI/2.0
+      strict-transport-security:
+      - max-age=31536000; includeSubDomains
+      transfer-encoding:
+      - chunked
+      vary:
+      - Accept-Encoding
+      x-content-type-options:
+      - nosniff
+      x-ms-gatewayversion:
+      - version=2.14.0
+    status:
+      code: 200
+      message: Ok
+- request:
+    body: null
+    headers:
+      Accept:
+      - '*/*'
+      Accept-Encoding:
+      - gzip, deflate
+      CommandName:
+      - cosmosdb create
+      Connection:
+      - keep-alive
+      ParameterSetName:
+      - -n -g
+      User-Agent:
       - AZURECLI/2.49.0 azsdk-python-mgmt-cosmosdb/9.2.0 Python/3.10.11 (Windows-10-10.0.22621-SP0)
     method: GET
     uri: https://management.azure.com/subscriptions/00000000-0000-0000-0000-000000000000/providers/Microsoft.DocumentDB/locations/westus/operationsStatus/4295ab0c-cb99-400e-8d8b-3f47a8a7b412?api-version=2023-04-15
->>>>>>> 5307e359
   response:
     body:
       string: '{"status":"Dequeued"}'
@@ -850,109 +707,41 @@
       content-type:
       - application/json
       date:
-<<<<<<< HEAD
-      - Mon, 13 Mar 2023 18:52:31 GMT
-=======
-      - Thu, 08 Jun 2023 18:03:57 GMT
->>>>>>> 5307e359
-      pragma:
-      - no-cache
-      server:
-      - Microsoft-HTTPAPI/2.0
-      strict-transport-security:
-      - max-age=31536000; includeSubDomains
-      transfer-encoding:
-      - chunked
-      vary:
-      - Accept-Encoding
-      x-content-type-options:
-      - nosniff
-      x-ms-gatewayversion:
-      - version=2.14.0
-    status:
-      code: 200
-      message: Ok
-- request:
-    body: null
-    headers:
-      Accept:
-      - '*/*'
-      Accept-Encoding:
-      - gzip, deflate
-      CommandName:
-      - cosmosdb create
-      Connection:
-      - keep-alive
-      ParameterSetName:
-      - -n -g
-      User-Agent:
-<<<<<<< HEAD
-      - AZURECLI/2.46.0 azsdk-python-mgmt-cosmosdb/9.0.0 Python/3.10.10 (Linux-5.15.0-1033-azure-x86_64-with-glibc2.31)
-        VSTS_7b238909-6802-4b65-b90d-184bca47f458_build_220_0
-    method: GET
-    uri: https://management.azure.com/subscriptions/00000000-0000-0000-0000-000000000000/providers/Microsoft.DocumentDB/locations/westus/operationsStatus/b560bbc7-f1a2-4e25-ba29-dc7b460d0622?api-version=2022-11-15
-=======
+      - Thu, 08 Jun 2023 18:04:27 GMT
+      pragma:
+      - no-cache
+      server:
+      - Microsoft-HTTPAPI/2.0
+      strict-transport-security:
+      - max-age=31536000; includeSubDomains
+      transfer-encoding:
+      - chunked
+      vary:
+      - Accept-Encoding
+      x-content-type-options:
+      - nosniff
+      x-ms-gatewayversion:
+      - version=2.14.0
+    status:
+      code: 200
+      message: Ok
+- request:
+    body: null
+    headers:
+      Accept:
+      - '*/*'
+      Accept-Encoding:
+      - gzip, deflate
+      CommandName:
+      - cosmosdb create
+      Connection:
+      - keep-alive
+      ParameterSetName:
+      - -n -g
+      User-Agent:
       - AZURECLI/2.49.0 azsdk-python-mgmt-cosmosdb/9.2.0 Python/3.10.11 (Windows-10-10.0.22621-SP0)
     method: GET
     uri: https://management.azure.com/subscriptions/00000000-0000-0000-0000-000000000000/providers/Microsoft.DocumentDB/locations/westus/operationsStatus/4295ab0c-cb99-400e-8d8b-3f47a8a7b412?api-version=2023-04-15
->>>>>>> 5307e359
-  response:
-    body:
-      string: '{"status":"Dequeued"}'
-    headers:
-      cache-control:
-      - no-store, no-cache
-      content-length:
-      - '21'
-      content-type:
-      - application/json
-      date:
-<<<<<<< HEAD
-      - Mon, 13 Mar 2023 18:53:02 GMT
-=======
-      - Thu, 08 Jun 2023 18:04:27 GMT
->>>>>>> 5307e359
-      pragma:
-      - no-cache
-      server:
-      - Microsoft-HTTPAPI/2.0
-      strict-transport-security:
-      - max-age=31536000; includeSubDomains
-      transfer-encoding:
-      - chunked
-      vary:
-      - Accept-Encoding
-      x-content-type-options:
-      - nosniff
-      x-ms-gatewayversion:
-      - version=2.14.0
-    status:
-      code: 200
-      message: Ok
-- request:
-    body: null
-    headers:
-      Accept:
-      - '*/*'
-      Accept-Encoding:
-      - gzip, deflate
-      CommandName:
-      - cosmosdb create
-      Connection:
-      - keep-alive
-      ParameterSetName:
-      - -n -g
-      User-Agent:
-<<<<<<< HEAD
-      - AZURECLI/2.46.0 azsdk-python-mgmt-cosmosdb/9.0.0 Python/3.10.10 (Linux-5.15.0-1033-azure-x86_64-with-glibc2.31)
-        VSTS_7b238909-6802-4b65-b90d-184bca47f458_build_220_0
-    method: GET
-    uri: https://management.azure.com/subscriptions/00000000-0000-0000-0000-000000000000/providers/Microsoft.DocumentDB/locations/westus/operationsStatus/b560bbc7-f1a2-4e25-ba29-dc7b460d0622?api-version=2022-11-15
-=======
-      - AZURECLI/2.49.0 azsdk-python-mgmt-cosmosdb/9.2.0 Python/3.10.11 (Windows-10-10.0.22621-SP0)
-    method: GET
-    uri: https://management.azure.com/subscriptions/00000000-0000-0000-0000-000000000000/providers/Microsoft.DocumentDB/locations/westus/operationsStatus/4295ab0c-cb99-400e-8d8b-3f47a8a7b412?api-version=2023-04-15
->>>>>>> 5307e359
   response:
     body:
       string: '{"status":"Succeeded"}'
@@ -964,66 +753,49 @@
       content-type:
       - application/json
       date:
-<<<<<<< HEAD
-      - Mon, 13 Mar 2023 18:53:32 GMT
-=======
       - Thu, 08 Jun 2023 18:04:58 GMT
->>>>>>> 5307e359
-      pragma:
-      - no-cache
-      server:
-      - Microsoft-HTTPAPI/2.0
-      strict-transport-security:
-      - max-age=31536000; includeSubDomains
-      transfer-encoding:
-      - chunked
-      vary:
-      - Accept-Encoding
-      x-content-type-options:
-      - nosniff
-      x-ms-gatewayversion:
-      - version=2.14.0
-    status:
-      code: 200
-      message: Ok
-- request:
-    body: null
-    headers:
-      Accept:
-      - '*/*'
-      Accept-Encoding:
-      - gzip, deflate
-      CommandName:
-      - cosmosdb create
-      Connection:
-      - keep-alive
-      ParameterSetName:
-      - -n -g
-      User-Agent:
-<<<<<<< HEAD
-      - AZURECLI/2.46.0 azsdk-python-mgmt-cosmosdb/9.0.0 Python/3.10.10 (Linux-5.15.0-1033-azure-x86_64-with-glibc2.31)
-        VSTS_7b238909-6802-4b65-b90d-184bca47f458_build_220_0
-=======
-      - AZURECLI/2.49.0 azsdk-python-mgmt-cosmosdb/9.2.0 Python/3.10.11 (Windows-10-10.0.22621-SP0)
->>>>>>> 5307e359
-    method: GET
-    uri: https://management.azure.com/subscriptions/00000000-0000-0000-0000-000000000000/resourceGroups/cli_test_cosmosdb_account000001/providers/Microsoft.DocumentDB/databaseAccounts/cli000003?api-version=2022-11-15
+      pragma:
+      - no-cache
+      server:
+      - Microsoft-HTTPAPI/2.0
+      strict-transport-security:
+      - max-age=31536000; includeSubDomains
+      transfer-encoding:
+      - chunked
+      vary:
+      - Accept-Encoding
+      x-content-type-options:
+      - nosniff
+      x-ms-gatewayversion:
+      - version=2.14.0
+    status:
+      code: 200
+      message: Ok
+- request:
+    body: null
+    headers:
+      Accept:
+      - '*/*'
+      Accept-Encoding:
+      - gzip, deflate
+      CommandName:
+      - cosmosdb create
+      Connection:
+      - keep-alive
+      ParameterSetName:
+      - -n -g
+      User-Agent:
+      - AZURECLI/2.49.0 azsdk-python-mgmt-cosmosdb/9.2.0 Python/3.10.11 (Windows-10-10.0.22621-SP0)
+    method: GET
+    uri: https://management.azure.com/subscriptions/00000000-0000-0000-0000-000000000000/resourceGroups/cli_test_cosmosdb_account000001/providers/Microsoft.DocumentDB/databaseAccounts/cli000003?api-version=2023-04-15
   response:
     body:
       string: '{"id":"/subscriptions/00000000-0000-0000-0000-000000000000/resourceGroups/cli_test_cosmosdb_account000001/providers/Microsoft.DocumentDB/databaseAccounts/cli000003","name":"cli000003","location":"West
-<<<<<<< HEAD
-        US","type":"Microsoft.DocumentDB/databaseAccounts","kind":"GlobalDocumentDB","tags":{},"systemData":{"createdAt":"2023-03-13T18:52:56.5454979Z"},"properties":{"provisioningState":"Succeeded","documentEndpoint":"https://cli000003.documents.azure.com:443/","sqlEndpoint":"https://cli000003.documents.azure.com:443/","publicNetworkAccess":"Enabled","enableAutomaticFailover":false,"enableMultipleWriteLocations":false,"enablePartitionKeyMonitor":false,"isVirtualNetworkFilterEnabled":false,"virtualNetworkRules":[],"EnabledApiTypes":"Sql","disableKeyBasedMetadataWriteAccess":false,"enableFreeTier":false,"enableAnalyticalStorage":false,"analyticalStorageConfiguration":{"schemaType":"WellDefined"},"instanceId":"24887a08-4c62-4958-9127-d93b5fd6623b","databaseAccountOfferType":"Standard","defaultIdentity":"FirstPartyIdentity","networkAclBypass":"None","disableLocalAuth":false,"enablePartitionMerge":false,"minimalTlsVersion":"Tls","consistencyPolicy":{"defaultConsistencyLevel":"Session","maxIntervalInSeconds":5,"maxStalenessPrefix":100},"configurationOverrides":{},"writeLocations":[{"id":"cli000003-westus","locationName":"West
-        US","documentEndpoint":"https://cli000003-westus.documents.azure.com:443/","provisioningState":"Succeeded","failoverPriority":0,"isZoneRedundant":false}],"readLocations":[{"id":"cli000003-westus","locationName":"West
-        US","documentEndpoint":"https://cli000003-westus.documents.azure.com:443/","provisioningState":"Succeeded","failoverPriority":0,"isZoneRedundant":false}],"locations":[{"id":"cli000003-westus","locationName":"West
-        US","documentEndpoint":"https://cli000003-westus.documents.azure.com:443/","provisioningState":"Succeeded","failoverPriority":0,"isZoneRedundant":false}],"failoverPolicies":[{"id":"cli000003-westus","locationName":"West
-        US","failoverPriority":0}],"cors":[],"capabilities":[],"ipRules":[],"backupPolicy":{"type":"Periodic","periodicModeProperties":{"backupIntervalInMinutes":240,"backupRetentionIntervalInHours":8,"backupStorageRedundancy":"Geo"}},"networkAclBypassResourceIds":[],"keysMetadata":{"primaryMasterKey":{"generationTime":"2023-03-13T18:52:56.5454979Z"},"secondaryMasterKey":{"generationTime":"2023-03-13T18:52:56.5454979Z"},"primaryReadonlyMasterKey":{"generationTime":"2023-03-13T18:52:56.5454979Z"},"secondaryReadonlyMasterKey":{"generationTime":"2023-03-13T18:52:56.5454979Z"}}},"identity":{"type":"None"}}'
-=======
         US","type":"Microsoft.DocumentDB/databaseAccounts","kind":"GlobalDocumentDB","tags":{},"systemData":{"createdAt":"2023-06-08T18:04:18.8520846Z"},"properties":{"provisioningState":"Succeeded","documentEndpoint":"https://cli000003.documents.azure.com:443/","sqlEndpoint":"https://cli000003.documents.azure.com:443/","publicNetworkAccess":"Enabled","enableAutomaticFailover":false,"enableMultipleWriteLocations":false,"enablePartitionKeyMonitor":false,"isVirtualNetworkFilterEnabled":false,"virtualNetworkRules":[],"EnabledApiTypes":"Sql","disableKeyBasedMetadataWriteAccess":false,"enableFreeTier":false,"enableAnalyticalStorage":false,"analyticalStorageConfiguration":{"schemaType":"WellDefined"},"instanceId":"bab0a0e7-277c-47e1-8fdf-98cf0dec2d9c","databaseAccountOfferType":"Standard","defaultIdentity":"FirstPartyIdentity","networkAclBypass":"None","disableLocalAuth":false,"enablePartitionMerge":false,"minimalTlsVersion":"Tls","consistencyPolicy":{"defaultConsistencyLevel":"Session","maxIntervalInSeconds":5,"maxStalenessPrefix":100},"configurationOverrides":{},"writeLocations":[{"id":"cli000003-westus","locationName":"West
         US","documentEndpoint":"https://cli000003-westus.documents.azure.com:443/","provisioningState":"Succeeded","failoverPriority":0,"isZoneRedundant":false}],"readLocations":[{"id":"cli000003-westus","locationName":"West
         US","documentEndpoint":"https://cli000003-westus.documents.azure.com:443/","provisioningState":"Succeeded","failoverPriority":0,"isZoneRedundant":false}],"locations":[{"id":"cli000003-westus","locationName":"West
         US","documentEndpoint":"https://cli000003-westus.documents.azure.com:443/","provisioningState":"Succeeded","failoverPriority":0,"isZoneRedundant":false}],"failoverPolicies":[{"id":"cli000003-westus","locationName":"West
         US","failoverPriority":0}],"cors":[],"capabilities":[],"ipRules":[],"backupPolicy":{"type":"Periodic","periodicModeProperties":{"backupIntervalInMinutes":240,"backupRetentionIntervalInHours":8,"backupStorageRedundancy":"Geo"}},"networkAclBypassResourceIds":[],"keysMetadata":{"primaryMasterKey":{"generationTime":"2023-06-08T18:04:18.8520846Z"},"secondaryMasterKey":{"generationTime":"2023-06-08T18:04:18.8520846Z"},"primaryReadonlyMasterKey":{"generationTime":"2023-06-08T18:04:18.8520846Z"},"secondaryReadonlyMasterKey":{"generationTime":"2023-06-08T18:04:18.8520846Z"}}},"identity":{"type":"None"}}'
->>>>>>> 5307e359
     headers:
       cache-control:
       - no-store, no-cache
@@ -1032,66 +804,49 @@
       content-type:
       - application/json
       date:
-<<<<<<< HEAD
-      - Mon, 13 Mar 2023 18:53:32 GMT
-=======
       - Thu, 08 Jun 2023 18:04:58 GMT
->>>>>>> 5307e359
-      pragma:
-      - no-cache
-      server:
-      - Microsoft-HTTPAPI/2.0
-      strict-transport-security:
-      - max-age=31536000; includeSubDomains
-      transfer-encoding:
-      - chunked
-      vary:
-      - Accept-Encoding
-      x-content-type-options:
-      - nosniff
-      x-ms-gatewayversion:
-      - version=2.14.0
-    status:
-      code: 200
-      message: Ok
-- request:
-    body: null
-    headers:
-      Accept:
-      - application/json
-      Accept-Encoding:
-      - gzip, deflate
-      CommandName:
-      - cosmosdb create
-      Connection:
-      - keep-alive
-      ParameterSetName:
-      - -n -g
-      User-Agent:
-<<<<<<< HEAD
-      - AZURECLI/2.46.0 azsdk-python-mgmt-cosmosdb/9.0.0 Python/3.10.10 (Linux-5.15.0-1033-azure-x86_64-with-glibc2.31)
-        VSTS_7b238909-6802-4b65-b90d-184bca47f458_build_220_0
-=======
-      - AZURECLI/2.49.0 azsdk-python-mgmt-cosmosdb/9.2.0 Python/3.10.11 (Windows-10-10.0.22621-SP0)
->>>>>>> 5307e359
-    method: GET
-    uri: https://management.azure.com/subscriptions/00000000-0000-0000-0000-000000000000/resourceGroups/cli_test_cosmosdb_account000001/providers/Microsoft.DocumentDB/databaseAccounts/cli000003?api-version=2022-11-15
+      pragma:
+      - no-cache
+      server:
+      - Microsoft-HTTPAPI/2.0
+      strict-transport-security:
+      - max-age=31536000; includeSubDomains
+      transfer-encoding:
+      - chunked
+      vary:
+      - Accept-Encoding
+      x-content-type-options:
+      - nosniff
+      x-ms-gatewayversion:
+      - version=2.14.0
+    status:
+      code: 200
+      message: Ok
+- request:
+    body: null
+    headers:
+      Accept:
+      - application/json
+      Accept-Encoding:
+      - gzip, deflate
+      CommandName:
+      - cosmosdb create
+      Connection:
+      - keep-alive
+      ParameterSetName:
+      - -n -g
+      User-Agent:
+      - AZURECLI/2.49.0 azsdk-python-mgmt-cosmosdb/9.2.0 Python/3.10.11 (Windows-10-10.0.22621-SP0)
+    method: GET
+    uri: https://management.azure.com/subscriptions/00000000-0000-0000-0000-000000000000/resourceGroups/cli_test_cosmosdb_account000001/providers/Microsoft.DocumentDB/databaseAccounts/cli000003?api-version=2023-04-15
   response:
     body:
       string: '{"id":"/subscriptions/00000000-0000-0000-0000-000000000000/resourceGroups/cli_test_cosmosdb_account000001/providers/Microsoft.DocumentDB/databaseAccounts/cli000003","name":"cli000003","location":"West
-<<<<<<< HEAD
-        US","type":"Microsoft.DocumentDB/databaseAccounts","kind":"GlobalDocumentDB","tags":{},"systemData":{"createdAt":"2023-03-13T18:52:56.5454979Z"},"properties":{"provisioningState":"Succeeded","documentEndpoint":"https://cli000003.documents.azure.com:443/","sqlEndpoint":"https://cli000003.documents.azure.com:443/","publicNetworkAccess":"Enabled","enableAutomaticFailover":false,"enableMultipleWriteLocations":false,"enablePartitionKeyMonitor":false,"isVirtualNetworkFilterEnabled":false,"virtualNetworkRules":[],"EnabledApiTypes":"Sql","disableKeyBasedMetadataWriteAccess":false,"enableFreeTier":false,"enableAnalyticalStorage":false,"analyticalStorageConfiguration":{"schemaType":"WellDefined"},"instanceId":"24887a08-4c62-4958-9127-d93b5fd6623b","databaseAccountOfferType":"Standard","defaultIdentity":"FirstPartyIdentity","networkAclBypass":"None","disableLocalAuth":false,"enablePartitionMerge":false,"minimalTlsVersion":"Tls","consistencyPolicy":{"defaultConsistencyLevel":"Session","maxIntervalInSeconds":5,"maxStalenessPrefix":100},"configurationOverrides":{},"writeLocations":[{"id":"cli000003-westus","locationName":"West
-        US","documentEndpoint":"https://cli000003-westus.documents.azure.com:443/","provisioningState":"Succeeded","failoverPriority":0,"isZoneRedundant":false}],"readLocations":[{"id":"cli000003-westus","locationName":"West
-        US","documentEndpoint":"https://cli000003-westus.documents.azure.com:443/","provisioningState":"Succeeded","failoverPriority":0,"isZoneRedundant":false}],"locations":[{"id":"cli000003-westus","locationName":"West
-        US","documentEndpoint":"https://cli000003-westus.documents.azure.com:443/","provisioningState":"Succeeded","failoverPriority":0,"isZoneRedundant":false}],"failoverPolicies":[{"id":"cli000003-westus","locationName":"West
-        US","failoverPriority":0}],"cors":[],"capabilities":[],"ipRules":[],"backupPolicy":{"type":"Periodic","periodicModeProperties":{"backupIntervalInMinutes":240,"backupRetentionIntervalInHours":8,"backupStorageRedundancy":"Geo"}},"networkAclBypassResourceIds":[],"keysMetadata":{"primaryMasterKey":{"generationTime":"2023-03-13T18:52:56.5454979Z"},"secondaryMasterKey":{"generationTime":"2023-03-13T18:52:56.5454979Z"},"primaryReadonlyMasterKey":{"generationTime":"2023-03-13T18:52:56.5454979Z"},"secondaryReadonlyMasterKey":{"generationTime":"2023-03-13T18:52:56.5454979Z"}}},"identity":{"type":"None"}}'
-=======
         US","type":"Microsoft.DocumentDB/databaseAccounts","kind":"GlobalDocumentDB","tags":{},"systemData":{"createdAt":"2023-06-08T18:04:18.8520846Z"},"properties":{"provisioningState":"Succeeded","documentEndpoint":"https://cli000003.documents.azure.com:443/","sqlEndpoint":"https://cli000003.documents.azure.com:443/","publicNetworkAccess":"Enabled","enableAutomaticFailover":false,"enableMultipleWriteLocations":false,"enablePartitionKeyMonitor":false,"isVirtualNetworkFilterEnabled":false,"virtualNetworkRules":[],"EnabledApiTypes":"Sql","disableKeyBasedMetadataWriteAccess":false,"enableFreeTier":false,"enableAnalyticalStorage":false,"analyticalStorageConfiguration":{"schemaType":"WellDefined"},"instanceId":"bab0a0e7-277c-47e1-8fdf-98cf0dec2d9c","databaseAccountOfferType":"Standard","defaultIdentity":"FirstPartyIdentity","networkAclBypass":"None","disableLocalAuth":false,"enablePartitionMerge":false,"minimalTlsVersion":"Tls","consistencyPolicy":{"defaultConsistencyLevel":"Session","maxIntervalInSeconds":5,"maxStalenessPrefix":100},"configurationOverrides":{},"writeLocations":[{"id":"cli000003-westus","locationName":"West
         US","documentEndpoint":"https://cli000003-westus.documents.azure.com:443/","provisioningState":"Succeeded","failoverPriority":0,"isZoneRedundant":false}],"readLocations":[{"id":"cli000003-westus","locationName":"West
         US","documentEndpoint":"https://cli000003-westus.documents.azure.com:443/","provisioningState":"Succeeded","failoverPriority":0,"isZoneRedundant":false}],"locations":[{"id":"cli000003-westus","locationName":"West
         US","documentEndpoint":"https://cli000003-westus.documents.azure.com:443/","provisioningState":"Succeeded","failoverPriority":0,"isZoneRedundant":false}],"failoverPolicies":[{"id":"cli000003-westus","locationName":"West
         US","failoverPriority":0}],"cors":[],"capabilities":[],"ipRules":[],"backupPolicy":{"type":"Periodic","periodicModeProperties":{"backupIntervalInMinutes":240,"backupRetentionIntervalInHours":8,"backupStorageRedundancy":"Geo"}},"networkAclBypassResourceIds":[],"keysMetadata":{"primaryMasterKey":{"generationTime":"2023-06-08T18:04:18.8520846Z"},"secondaryMasterKey":{"generationTime":"2023-06-08T18:04:18.8520846Z"},"primaryReadonlyMasterKey":{"generationTime":"2023-06-08T18:04:18.8520846Z"},"secondaryReadonlyMasterKey":{"generationTime":"2023-06-08T18:04:18.8520846Z"}}},"identity":{"type":"None"}}'
->>>>>>> 5307e359
     headers:
       cache-control:
       - no-store, no-cache
@@ -1100,11 +855,7 @@
       content-type:
       - application/json
       date:
-<<<<<<< HEAD
-      - Mon, 13 Mar 2023 18:53:32 GMT
-=======
       - Thu, 08 Jun 2023 18:04:58 GMT
->>>>>>> 5307e359
       pragma:
       - no-cache
       server:
@@ -1136,29 +887,12 @@
       ParameterSetName:
       - -g
       User-Agent:
-<<<<<<< HEAD
-      - AZURECLI/2.46.0 azsdk-python-mgmt-cosmosdb/9.0.0 Python/3.10.10 (Linux-5.15.0-1033-azure-x86_64-with-glibc2.31)
-        VSTS_7b238909-6802-4b65-b90d-184bca47f458_build_220_0
-=======
-      - AZURECLI/2.49.0 azsdk-python-mgmt-cosmosdb/9.2.0 Python/3.10.11 (Windows-10-10.0.22621-SP0)
->>>>>>> 5307e359
-    method: GET
-    uri: https://management.azure.com/subscriptions/00000000-0000-0000-0000-000000000000/resourceGroups/cli_test_cosmosdb_account000001/providers/Microsoft.DocumentDB/databaseAccounts?api-version=2022-11-15
+      - AZURECLI/2.49.0 azsdk-python-mgmt-cosmosdb/9.2.0 Python/3.10.11 (Windows-10-10.0.22621-SP0)
+    method: GET
+    uri: https://management.azure.com/subscriptions/00000000-0000-0000-0000-000000000000/resourceGroups/cli_test_cosmosdb_account000001/providers/Microsoft.DocumentDB/databaseAccounts?api-version=2023-04-15
   response:
     body:
       string: '{"value":[{"id":"/subscriptions/00000000-0000-0000-0000-000000000000/resourceGroups/cli_test_cosmosdb_account000001/providers/Microsoft.DocumentDB/databaseAccounts/cli000002","name":"cli000002","location":"West
-<<<<<<< HEAD
-        US","type":"Microsoft.DocumentDB/databaseAccounts","kind":"GlobalDocumentDB","tags":{},"systemData":{"createdAt":"2023-03-13T18:50:13.4470874Z"},"properties":{"provisioningState":"Succeeded","documentEndpoint":"https://cli000002.documents.azure.com:443/","sqlEndpoint":"https://cli000002.documents.azure.com:443/","publicNetworkAccess":"Enabled","enableAutomaticFailover":false,"enableMultipleWriteLocations":false,"enablePartitionKeyMonitor":false,"isVirtualNetworkFilterEnabled":false,"virtualNetworkRules":[],"EnabledApiTypes":"Sql","disableKeyBasedMetadataWriteAccess":false,"enableFreeTier":false,"enableAnalyticalStorage":false,"analyticalStorageConfiguration":{"schemaType":"WellDefined"},"instanceId":"c87ae12d-07be-4f74-a2d0-9e3b203022ff","databaseAccountOfferType":"Standard","defaultIdentity":"FirstPartyIdentity","networkAclBypass":"None","disableLocalAuth":false,"enablePartitionMerge":false,"minimalTlsVersion":"Tls","consistencyPolicy":{"defaultConsistencyLevel":"Session","maxIntervalInSeconds":5,"maxStalenessPrefix":100},"configurationOverrides":{},"writeLocations":[{"id":"cli000002-westus","locationName":"West
-        US","documentEndpoint":"https://cli000002-westus.documents.azure.com:443/","provisioningState":"Succeeded","failoverPriority":0,"isZoneRedundant":false}],"readLocations":[{"id":"cli000002-westus","locationName":"West
-        US","documentEndpoint":"https://cli000002-westus.documents.azure.com:443/","provisioningState":"Succeeded","failoverPriority":0,"isZoneRedundant":false}],"locations":[{"id":"cli000002-westus","locationName":"West
-        US","documentEndpoint":"https://cli000002-westus.documents.azure.com:443/","provisioningState":"Succeeded","failoverPriority":0,"isZoneRedundant":false}],"failoverPolicies":[{"id":"cli000002-westus","locationName":"West
-        US","failoverPriority":0}],"cors":[],"capabilities":[],"ipRules":[],"backupPolicy":{"type":"Periodic","periodicModeProperties":{"backupIntervalInMinutes":240,"backupRetentionIntervalInHours":8,"backupStorageRedundancy":"Geo"}},"networkAclBypassResourceIds":[],"keysMetadata":{"primaryMasterKey":{"generationTime":"2023-03-13T18:50:13.4470874Z"},"secondaryMasterKey":{"generationTime":"2023-03-13T18:50:13.4470874Z"},"primaryReadonlyMasterKey":{"generationTime":"2023-03-13T18:50:13.4470874Z"},"secondaryReadonlyMasterKey":{"generationTime":"2023-03-13T18:50:13.4470874Z"}}},"identity":{"type":"None"}},{"id":"/subscriptions/00000000-0000-0000-0000-000000000000/resourceGroups/cli_test_cosmosdb_account000001/providers/Microsoft.DocumentDB/databaseAccounts/cli000003","name":"cli000003","location":"West
-        US","type":"Microsoft.DocumentDB/databaseAccounts","kind":"GlobalDocumentDB","tags":{},"systemData":{"createdAt":"2023-03-13T18:52:56.5454979Z"},"properties":{"provisioningState":"Succeeded","documentEndpoint":"https://cli000003.documents.azure.com:443/","sqlEndpoint":"https://cli000003.documents.azure.com:443/","publicNetworkAccess":"Enabled","enableAutomaticFailover":false,"enableMultipleWriteLocations":false,"enablePartitionKeyMonitor":false,"isVirtualNetworkFilterEnabled":false,"virtualNetworkRules":[],"EnabledApiTypes":"Sql","disableKeyBasedMetadataWriteAccess":false,"enableFreeTier":false,"enableAnalyticalStorage":false,"analyticalStorageConfiguration":{"schemaType":"WellDefined"},"instanceId":"24887a08-4c62-4958-9127-d93b5fd6623b","databaseAccountOfferType":"Standard","defaultIdentity":"FirstPartyIdentity","networkAclBypass":"None","disableLocalAuth":false,"enablePartitionMerge":false,"minimalTlsVersion":"Tls","consistencyPolicy":{"defaultConsistencyLevel":"Session","maxIntervalInSeconds":5,"maxStalenessPrefix":100},"configurationOverrides":{},"writeLocations":[{"id":"cli000003-westus","locationName":"West
-        US","documentEndpoint":"https://cli000003-westus.documents.azure.com:443/","provisioningState":"Succeeded","failoverPriority":0,"isZoneRedundant":false}],"readLocations":[{"id":"cli000003-westus","locationName":"West
-        US","documentEndpoint":"https://cli000003-westus.documents.azure.com:443/","provisioningState":"Succeeded","failoverPriority":0,"isZoneRedundant":false}],"locations":[{"id":"cli000003-westus","locationName":"West
-        US","documentEndpoint":"https://cli000003-westus.documents.azure.com:443/","provisioningState":"Succeeded","failoverPriority":0,"isZoneRedundant":false}],"failoverPolicies":[{"id":"cli000003-westus","locationName":"West
-        US","failoverPriority":0}],"cors":[],"capabilities":[],"ipRules":[],"backupPolicy":{"type":"Periodic","periodicModeProperties":{"backupIntervalInMinutes":240,"backupRetentionIntervalInHours":8,"backupStorageRedundancy":"Geo"}},"networkAclBypassResourceIds":[],"keysMetadata":{"primaryMasterKey":{"generationTime":"2023-03-13T18:52:56.5454979Z"},"secondaryMasterKey":{"generationTime":"2023-03-13T18:52:56.5454979Z"},"primaryReadonlyMasterKey":{"generationTime":"2023-03-13T18:52:56.5454979Z"},"secondaryReadonlyMasterKey":{"generationTime":"2023-03-13T18:52:56.5454979Z"}}},"identity":{"type":"None"}}]}'
-=======
         US","type":"Microsoft.DocumentDB/databaseAccounts","kind":"GlobalDocumentDB","tags":{},"systemData":{"createdAt":"2023-06-08T18:02:17.3189114Z"},"properties":{"provisioningState":"Succeeded","documentEndpoint":"https://cli000002.documents.azure.com:443/","sqlEndpoint":"https://cli000002.documents.azure.com:443/","publicNetworkAccess":"Enabled","enableAutomaticFailover":false,"enableMultipleWriteLocations":false,"enablePartitionKeyMonitor":false,"isVirtualNetworkFilterEnabled":false,"virtualNetworkRules":[],"EnabledApiTypes":"Sql","disableKeyBasedMetadataWriteAccess":false,"enableFreeTier":false,"enableAnalyticalStorage":false,"analyticalStorageConfiguration":{"schemaType":"WellDefined"},"instanceId":"de9c1f2f-a0bc-4988-9777-decd63cb5824","databaseAccountOfferType":"Standard","defaultIdentity":"FirstPartyIdentity","networkAclBypass":"None","disableLocalAuth":false,"enablePartitionMerge":false,"minimalTlsVersion":"Tls","consistencyPolicy":{"defaultConsistencyLevel":"Session","maxIntervalInSeconds":5,"maxStalenessPrefix":100},"configurationOverrides":{},"writeLocations":[{"id":"cli000002-westus","locationName":"West
         US","documentEndpoint":"https://cli000002-westus.documents.azure.com:443/","provisioningState":"Succeeded","failoverPriority":0,"isZoneRedundant":false}],"readLocations":[{"id":"cli000002-westus","locationName":"West
         US","documentEndpoint":"https://cli000002-westus.documents.azure.com:443/","provisioningState":"Succeeded","failoverPriority":0,"isZoneRedundant":false}],"locations":[{"id":"cli000002-westus","locationName":"West
@@ -1169,7 +903,6 @@
         US","documentEndpoint":"https://cli000003-westus.documents.azure.com:443/","provisioningState":"Succeeded","failoverPriority":0,"isZoneRedundant":false}],"locations":[{"id":"cli000003-westus","locationName":"West
         US","documentEndpoint":"https://cli000003-westus.documents.azure.com:443/","provisioningState":"Succeeded","failoverPriority":0,"isZoneRedundant":false}],"failoverPolicies":[{"id":"cli000003-westus","locationName":"West
         US","failoverPriority":0}],"cors":[],"capabilities":[],"ipRules":[],"backupPolicy":{"type":"Periodic","periodicModeProperties":{"backupIntervalInMinutes":240,"backupRetentionIntervalInHours":8,"backupStorageRedundancy":"Geo"}},"networkAclBypassResourceIds":[],"keysMetadata":{"primaryMasterKey":{"generationTime":"2023-06-08T18:04:18.8520846Z"},"secondaryMasterKey":{"generationTime":"2023-06-08T18:04:18.8520846Z"},"primaryReadonlyMasterKey":{"generationTime":"2023-06-08T18:04:18.8520846Z"},"secondaryReadonlyMasterKey":{"generationTime":"2023-06-08T18:04:18.8520846Z"}}},"identity":{"type":"None"}}]}'
->>>>>>> 5307e359
     headers:
       cache-control:
       - no-store, no-cache
@@ -1178,11 +911,7 @@
       content-type:
       - application/json
       date:
-<<<<<<< HEAD
-      - Mon, 13 Mar 2023 18:53:32 GMT
-=======
       - Thu, 08 Jun 2023 18:04:58 GMT
->>>>>>> 5307e359
       pragma:
       - no-cache
       server:
