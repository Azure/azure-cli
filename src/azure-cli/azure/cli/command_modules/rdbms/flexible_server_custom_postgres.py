# --------------------------------------------------------------------------------------------
# Copyright (c) Microsoft Corporation. All rights reserved.
# Licensed under the MIT License. See License.txt in the project root for license information.
# --------------------------------------------------------------------------------------------

# pylint: disable=unused-argument, line-too-long

import uuid
from msrestazure.azure_exceptions import CloudError
from msrestazure.tools import resource_id, is_valid_resource_id, parse_resource_id  # pylint: disable=import-error
from knack.log import get_logger
from azure.cli.core.commands.client_factory import get_subscription_id
from azure.cli.core.local_context import ALL
from azure.cli.core.util import CLIError, sdk_no_wait
from ._client_factory import cf_postgres_flexible_firewall_rules, get_postgresql_flexible_management_client
from .flexible_server_custom_common import user_confirmation
from ._flexible_server_util import generate_missing_parameters, resolve_poller, create_vnet, create_firewall_rule, \
    parse_public_access_input, update_kwargs, generate_password, parse_maintenance_window

logger = get_logger(__name__)

# region create without args
def _flexible_server_create(cmd, client,
                            resource_group_name=None, server_name=None,
                            location=None, backup_retention=None,
                            sku_name=None, tier=None,
                            storage_mb=None, administrator_login=None,
                            administrator_login_password=None, version=None,
                            tags=None, public_access=None,
                            assign_identity=False, subnet_arm_resource_id=None,
                            high_availability=None, zone=None):
    from azure.mgmt.rdbms import postgresql
    db_context = DbContext(
        azure_sdk=postgresql, cf_firewall=cf_postgres_flexible_firewall_rules, logging_name='PostgreSQL', command_group='postgres', server_client=client)

    firewall_id = subnet_id = None
    if subnet_arm_resource_id is not None:
        subnet_id = subnet_arm_resource_id # set the subnet id to be the one passed in
        delegated_subnet_arguments=postgresql.flexibleservers.models.ServerPropertiesDelegatedSubnetArguments(
            subnet_arm_resource_id=subnet_arm_resource_id
        )
    else:
        delegated_subnet_arguments=None

    try:
        location, resource_group_name, server_name = generate_missing_parameters(cmd, location, resource_group_name, server_name)
        # The server name already exists in the resource group
        server_result = client.get(resource_group_name, server_name)
        logger.warning('Found existing PostgreSQL Server \'%s\' in group \'%s\'',
                       server_name, resource_group_name)

        # update server if needed
        server_result = _update_server(
            db_context, cmd, client, server_result, resource_group_name, server_name, backup_retention,
            storage_mb, administrator_login_password)
    except CloudError:
        administrator_login_password = generate_password(administrator_login_password)
        if public_access is None:
            print("**Commented out creating vnet until it is enabled**")
            #subnet_id = create_vnet(cmd, server_name, location, resource_group_name, "Microsoft.DBforPostgreSQL/flexibleServers")
            # delegated_subnet_arguments=postgresql.flexibleservers.models.ServerPropertiesDelegatedSubnetArguments(
            #     subnet_arm_resource_id=subnet_id
            # )

        # Create postgresql
        server_result = _create_server(db_context, cmd, resource_group_name, server_name, location, backup_retention,
            sku_name, tier, storage_mb, administrator_login, administrator_login_password, version,
            tags, public_access, assign_identity, delegated_subnet_arguments, high_availability, zone)

        if public_access is not None:
            if public_access == 'on':
                start_ip, end_ip = '0.0.0.0', '255.255.255.255'
            else:
                start_ip, end_ip = parse_public_access_input(public_access)
            firewall_id = create_firewall_rule(db_context, cmd, resource_group_name, server_name, start_ip, end_ip)

    user = server_result.administrator_login
    id = server_result.id
    loc = server_result.location
    host = server_result.fully_qualified_domain_name
    version = server_result.version
    sku = server_result.sku.name

    logger.warning('Make a note of your password. If you forget, you would have to'\
                   ' reset your password with CLI command for reset password')

    _update_local_contexts(cmd, server_name, resource_group_name, location)

    return _form_response(user, sku, loc, id, host, version,
        administrator_login_password if administrator_login_password is not None else '*****',
        _create_postgresql_connection_string(host, administrator_login_password), firewall_id, subnet_id)


def _flexible_server_restore(cmd, client,
                             resource_group_name, server_name,
                             source_server, restore_point_in_time,
                             location=None, no_wait=False):
    provider = 'Microsoft.DBforPostgreSQL'
    if not is_valid_resource_id(source_server):
        if len(source_server.split('/')) == 1:
            source_server = resource_id(
                subscription=get_subscription_id(cmd.cli_ctx),
                resource_group=resource_group_name,
                namespace=provider,
                type='flexibleServers',
                name=source_server)
        else:
            raise ValueError('The provided source-server {} is invalid.'.format(source_server))

    from azure.mgmt.rdbms import postgresql
    parameters = postgresql.flexibleservers.models.Server(
        point_in_time_utc=restore_point_in_time,
        source_server_name=source_server,
        create_mode="PointInTimeRestore",
        location=location)

    # Retrieve location from same location as source server
    id_parts = parse_resource_id(source_server)
    try:
        source_server_object = client.get(id_parts['resource_group'], id_parts['name'])
        parameters.location = source_server_object.location
    except Exception as e:
        raise ValueError('Unable to get source server: {}.'.format(str(e)))

    return sdk_no_wait(no_wait, client.create, resource_group_name, server_name, parameters)

# Update Flexible server command
def _flexible_server_update_custom_func(instance,
                                sku_name=None,
                                tier=None,
                                storage_mb=None,
                                backup_retention=None,
                                administrator_login_password=None,
                                ha_enabled=None,
                                maintenance_window=None,
                                assign_identity=False,
                                tags=None):
    from importlib import import_module
    server_module_path = instance.__module__
    module = import_module(server_module_path)
    ServerForUpdate = getattr(module, 'ServerForUpdate')

    if sku_name:
        instance.sku.name = sku_name
        instance.sku.tier = tier
    else:
        instance.sku = None

    if storage_mb:
        instance.storage_profile.storage_mb = storage_mb

    if backup_retention:
        instance.storage_profile.backup_retention_days = backup_retention

    if maintenance_window:
        day_of_week, start_hour, start_minute = parse_maintenance_window(maintenance_window)
        instance.maintenance_window.day_of_week = day_of_week
        instance.maintenance_window.start_hour = start_hour
        instance.maintenance_window.start_minute = start_minute
        instance.maintenance_window.custom_window = "Enabled"

    params = ServerForUpdate(sku=instance.sku,
                             storage_profile=instance.storage_profile,
                             administrator_login_password=administrator_login_password,
                             ha_enabled=ha_enabled,
                             maintenance_window=instance.maintenance_window,
                             tags=tags)

    if assign_identity:
        if server_module_path.find('postgres'):
            from azure.mgmt.rdbms import postgresql
            if instance.identity is None:
                instance.identity = postgresql.models.ResourceIdentity(
                    type=postgresql.models.IdentityType.system_assigned.value)
                instance.identity = postgresql.models.flexibleservers.Identity(
                    type=postgresql.models.flexibleservers.ResourceIdentityType.system_assigned.value)
            params.identity = instance.identity
    return params

def _server_delete_func(cmd, client, resource_group_name=None, server_name=None, force=None):
    confirm = force
    if not force:
        confirm = user_confirmation("Are you sure you want to delete the server '{0}' in resource group '{1}'".format(server_name, resource_group_name), yes=force)
    if (confirm):
        try:
            result = client.delete(resource_group_name, server_name)
            if cmd.cli_ctx.local_context.is_on:
                local_context_file = cmd.cli_ctx.local_context._get_local_context_file()
                local_context_file.remove_option('postgres flexible-server', 'server_name')
        except Exception as ex:  # pylint: disable=broad-except
            logger.error(ex)
        return result

def _flexible_server_update_password(instance, server_name, administrator_login, administrator_login_password):
    return _flexible_server_update_custom_func(instance,
                                               server_name=server_name,
                                               administrator_login=administrator_login,
                                               administrator_login_password=administrator_login_password)


# Wait command
def _flexible_server_postgresql_get(cmd, resource_group_name, server_name):
    client = get_postgresql_flexible_management_client(cmd.cli_ctx)
    return client.servers.get(resource_group_name, server_name)


def _flexible_parameter_update(client, ids, server_name, configuration_name, resource_group_name, source=None, value=None):
    if source is None and value is None:
        # update the command with system default
        try:
            parameter = client.get(resource_group_name, server_name, configuration_name)
            value = parameter.default_value # reset value to default

            # this should be 'system-default' but there is currently a bug in PG, so keeping as what it is for now
            # this will reset source to be 'system-default' anyway
            source = parameter.source
        except CloudError as e:
            raise CLIError('Unable to get default parameter value: {}.'.format(str(e)))
    elif source is None:
        source = "user-override"

    return client.update(resource_group_name, server_name, configuration_name, value, source)

def _flexible_list_skus(client, location):
    return client.execute(location)

def _create_server(db_context, cmd, resource_group_name, server_name, location, backup_retention, sku_name, tier,
                   storage_mb, administrator_login, administrator_login_password, version, tags, public_network_access,
                   assign_identity, delegated_subnet_arguments, ha_enabled, availability_zone):
    logging_name, azure_sdk, server_client = db_context.logging_name, db_context.azure_sdk, db_context.server_client
    logger.warning('Creating %s Server \'%s\' in group \'%s\'...', logging_name, server_name, resource_group_name)

    logger.warning('Your server \'%s\' is using sku \'%s\' (Paid Tier). '
                   'Please refer to https://aka.ms/postgres-pricing for pricing details', server_name, sku_name)

    from azure.mgmt.rdbms import postgresql

    parameters = postgresql.flexibleservers.models.Server(
        sku=postgresql.flexibleservers.models.Sku(name=sku_name, tier=tier),
        administrator_login=administrator_login,
        administrator_login_password=administrator_login_password,
        version=version,
        public_network_access=public_network_access,
        storage_profile=postgresql.flexibleservers.models.StorageProfile(
            backup_retention_days=backup_retention,
<<<<<<< HEAD
            storage_mb=storage_mb),  ##[TODO : required I think otherwise data is null error seen in backend exceptions
        delegated_subnet_arguments=None,
=======
            storage_mb=storage_mb),
        delegated_subnet_arguments = delegated_subnet_arguments,
        ha_enabled=ha_enabled,
        availability_zone=availability_zone,
>>>>>>> 4733f4aa
        location=location,
        create_mode="Default",  # can also be create
        tags=tags)

    if assign_identity:
        parameters.identity = postgresql.models.ResourceIdentity(
            type=postgresql.models.IdentityType.system_assigned.value)

    return resolve_poller(
        server_client.create(resource_group_name, server_name, parameters), cmd.cli_ctx,
        '{} Server Create'.format(logging_name))


def _update_server(db_context, cmd, client, server_result, resource_group_name, server_name, backup_retention,
                   storage_mb, administrator_login_password):
    # storage profile params
    storage_profile_kwargs = {}
    db_sdk, logging_name = db_context.azure_sdk, db_context.logging_name
    if backup_retention is not None and backup_retention != server_result.storage_profile.backup_retention_days:
        update_kwargs(storage_profile_kwargs, 'backup_retention_days', backup_retention)
    if storage_mb != server_result.storage_profile.storage_mb:
        update_kwargs(storage_profile_kwargs, 'storage_mb', storage_mb)

    # update params
    server_update_kwargs = {
        'storage_profile': db_sdk.models.StorageProfile(**storage_profile_kwargs)
    } if storage_profile_kwargs else {}
    update_kwargs(server_update_kwargs, 'administrator_login_password', administrator_login_password)

    if server_update_kwargs:
        logger.warning('Updating existing %s Server \'%s\' with given arguments', logging_name, server_name)
        params = db_sdk.models.ServerUpdateParameters(**server_update_kwargs)
        return resolve_poller(client.update(
            resource_group_name, server_name, params), cmd.cli_ctx, '{} Server Update'.format(logging_name))
    return server_result


def _create_postgresql_connection_string(host, password):
    connection_kwargs = {
        'host': host,
        'password': password if password is not None else '{password}'
    }
    return 'postgres://postgres:{password}@{host}/postgres?sslmode=require'.format(**connection_kwargs)


def _form_response(username, sku, location, id, host, version, password, connection_string, firewall_id=None, subnet_id=None):
    output = {
        'host': host,
        'username': username,
        'password': password,
        'skuname': sku,
        'location': location,
        'id': id,
        'version': version,
        'connection string': connection_string
    }
    if firewall_id is not None:
        output['firewall id'] = firewall_id
    if subnet_id is not None:
        output['subnet id'] = subnet_id
    return output


def _update_local_contexts(cmd, server_name, resource_group_name, location):
    if cmd.cli_ctx.local_context.is_on:
        cmd.cli_ctx.local_context.set(['postgres flexible-server'], 'server_name',
                                    server_name)  # Setting the server name in the local context
        cmd.cli_ctx.local_context.set([ALL], 'location',
                                    location)  # Setting the location in the local context
        cmd.cli_ctx.local_context.set([ALL], 'resource_group_name', resource_group_name)


# pylint: disable=too-many-instance-attributes,too-few-public-methods
class DbContext:
    def __init__(self, azure_sdk=None, logging_name=None, cf_firewall=None,
                 command_group=None, server_client=None):
        self.azure_sdk = azure_sdk
        self.cf_firewall = cf_firewall
        self.logging_name = logging_name
        self.command_group = command_group
        self.server_client = server_client<|MERGE_RESOLUTION|>--- conflicted
+++ resolved
@@ -243,15 +243,10 @@
         public_network_access=public_network_access,
         storage_profile=postgresql.flexibleservers.models.StorageProfile(
             backup_retention_days=backup_retention,
-<<<<<<< HEAD
-            storage_mb=storage_mb),  ##[TODO : required I think otherwise data is null error seen in backend exceptions
-        delegated_subnet_arguments=None,
-=======
             storage_mb=storage_mb),
         delegated_subnet_arguments = delegated_subnet_arguments,
         ha_enabled=ha_enabled,
         availability_zone=availability_zone,
->>>>>>> 4733f4aa
         location=location,
         create_mode="Default",  # can also be create
         tags=tags)
