--- conflicted
+++ resolved
@@ -13,21 +13,13 @@
       ParameterSetName:
       - -n -g --capabilities
       User-Agent:
-<<<<<<< HEAD
-      - AZURECLI/2.37.0 azsdk-python-azure-mgmt-resource/21.1.0b1 Python/3.8.10 (Windows-10-10.0.22000-SP0)
-=======
       - AZURECLI/2.40.0 azsdk-python-azure-mgmt-resource/21.1.0b1 Python/3.10.6 (Linux-5.15.0-1019-azure-x86_64-with-glibc2.31)
         VSTS_0fb41ef4-5012-48a9-bf39-4ee3de03ee35_build_4949_0
->>>>>>> 1be1db21
     method: GET
     uri: https://management.azure.com/subscriptions/00000000-0000-0000-0000-000000000000/resourcegroups/cli_test_cosmosdb_gremlin_database000001?api-version=2021-04-01
   response:
     body:
-<<<<<<< HEAD
-      string: '{"id":"/subscriptions/00000000-0000-0000-0000-000000000000/resourceGroups/cli_test_cosmosdb_gremlin_database000001","name":"cli_test_cosmosdb_gremlin_database000001","type":"Microsoft.Resources/resourceGroups","location":"westus","tags":{"product":"azurecli","cause":"automation","date":"2022-06-28T13:08:36Z"},"properties":{"provisioningState":"Succeeded"}}'
-=======
       string: '{"id":"/subscriptions/00000000-0000-0000-0000-000000000000/resourceGroups/cli_test_cosmosdb_gremlin_database000001","name":"cli_test_cosmosdb_gremlin_database000001","type":"Microsoft.Resources/resourceGroups","location":"westus","tags":{"product":"azurecli","cause":"automation","date":"2022-09-19T03:34:26Z"},"properties":{"provisioningState":"Succeeded"}}'
->>>>>>> 1be1db21
     headers:
       cache-control:
       - no-cache
@@ -36,11 +28,7 @@
       content-type:
       - application/json; charset=utf-8
       date:
-<<<<<<< HEAD
-      - Tue, 28 Jun 2022 13:08:41 GMT
-=======
       - Mon, 19 Sep 2022 03:34:26 GMT
->>>>>>> 1be1db21
       expires:
       - '-1'
       pragma:
@@ -75,33 +63,6 @@
       ParameterSetName:
       - -n -g --capabilities
       User-Agent:
-<<<<<<< HEAD
-      - AZURECLI/2.37.0 azsdk-python-mgmt-cosmosdb/7.0.0b6 Python/3.8.10 (Windows-10-10.0.22000-SP0)
-    method: PUT
-    uri: https://management.azure.com/subscriptions/00000000-0000-0000-0000-000000000000/resourceGroups/cli_test_cosmosdb_gremlin_database000001/providers/Microsoft.DocumentDB/databaseAccounts/cli000003?api-version=2022-02-15-preview
-  response:
-    body:
-      string: '{"id":"/subscriptions/00000000-0000-0000-0000-000000000000/resourceGroups/cli_test_cosmosdb_gremlin_database000001/providers/Microsoft.DocumentDB/databaseAccounts/cli000003","name":"cli000003","location":"West
-        US","type":"Microsoft.DocumentDB/databaseAccounts","kind":"GlobalDocumentDB","tags":{},"systemData":{"createdAt":"2022-06-28T13:08:47.8314087Z"},"properties":{"provisioningState":"Creating","publicNetworkAccess":"Enabled","enableAutomaticFailover":false,"enableMultipleWriteLocations":false,"enablePartitionKeyMonitor":false,"isVirtualNetworkFilterEnabled":false,"virtualNetworkRules":[],"EnabledApiTypes":"Gremlin,
-        Sql","disableKeyBasedMetadataWriteAccess":false,"enableFreeTier":false,"enableAnalyticalStorage":false,"analyticalStorageConfiguration":{"schemaType":"WellDefined"},"instanceId":"8795a631-22a3-49d3-8c2a-8632b7882c8c","databaseAccountOfferType":"Standard","enableCassandraConnector":false,"connectorOffer":"","enableMaterializedViews":false,"defaultIdentity":"","networkAclBypass":"None","disableLocalAuth":false,"consistencyPolicy":{"defaultConsistencyLevel":"Session","maxIntervalInSeconds":5,"maxStalenessPrefix":100},"configurationOverrides":{},"writeLocations":[{"id":"cli000003-westus","locationName":"West
-        US","provisioningState":"Creating","failoverPriority":0,"isZoneRedundant":false}],"readLocations":[{"id":"cli000003-westus","locationName":"West
-        US","provisioningState":"Creating","failoverPriority":0,"isZoneRedundant":false}],"locations":[{"id":"cli000003-westus","locationName":"West
-        US","provisioningState":"Creating","failoverPriority":0,"isZoneRedundant":false}],"failoverPolicies":[{"id":"cli000003-westus","locationName":"West
-        US","failoverPriority":0}],"cors":[],"capabilities":[{"name":"EnableGremlin"}],"ipRules":[],"backupPolicy":{"type":"Periodic","periodicModeProperties":{"backupIntervalInMinutes":240,"backupRetentionIntervalInHours":8,"backupStorageRedundancy":"Invalid"}},"networkAclBypassResourceIds":[],"diagnosticLogSettings":{"enableFullTextQuery":"None"}},"identity":{"type":"None"}}'
-    headers:
-      azure-asyncoperation:
-      - https://management.azure.com/subscriptions/00000000-0000-0000-0000-000000000000/providers/Microsoft.DocumentDB/locations/westus/operationsStatus/3ea503b4-c4af-4991-b883-261a6694089f?api-version=2022-02-15-preview
-      cache-control:
-      - no-store, no-cache
-      content-length:
-      - '2043'
-      content-type:
-      - application/json
-      date:
-      - Tue, 28 Jun 2022 13:08:50 GMT
-      location:
-      - https://management.azure.com/subscriptions/00000000-0000-0000-0000-000000000000/resourceGroups/cli_test_cosmosdb_gremlin_database000001/providers/Microsoft.DocumentDB/databaseAccounts/cli000003/operationResults/3ea503b4-c4af-4991-b883-261a6694089f?api-version=2022-02-15-preview
-=======
       - AZURECLI/2.40.0 azsdk-python-mgmt-cosmosdb/8.0.0 Python/3.10.6 (Linux-5.15.0-1019-azure-x86_64-with-glibc2.31)
         VSTS_0fb41ef4-5012-48a9-bf39-4ee3de03ee35_build_4949_0
     method: PUT
@@ -128,7 +89,6 @@
       - Mon, 19 Sep 2022 03:34:33 GMT
       location:
       - https://management.azure.com/subscriptions/00000000-0000-0000-0000-000000000000/resourceGroups/cli_test_cosmosdb_gremlin_database000001/providers/Microsoft.DocumentDB/databaseAccounts/cli000003/operationResults/d728bd4d-0a2d-4fe6-a127-417aea66c158?api-version=2022-08-15
->>>>>>> 1be1db21
       pragma:
       - no-cache
       server:
@@ -144,9 +104,6 @@
       x-ms-gatewayversion:
       - version=2.14.0
       x-ms-ratelimit-remaining-subscription-writes:
-<<<<<<< HEAD
-      - '1197'
-=======
       - '1199'
     status:
       code: 200
@@ -195,7 +152,6 @@
       - nosniff
       x-ms-gatewayversion:
       - version=2.14.0
->>>>>>> 1be1db21
     status:
       code: 200
       message: Ok
@@ -213,16 +169,10 @@
       ParameterSetName:
       - -n -g --capabilities
       User-Agent:
-<<<<<<< HEAD
-      - AZURECLI/2.37.0 azsdk-python-mgmt-cosmosdb/7.0.0b6 Python/3.8.10 (Windows-10-10.0.22000-SP0)
-    method: GET
-    uri: https://management.azure.com/subscriptions/00000000-0000-0000-0000-000000000000/providers/Microsoft.DocumentDB/locations/westus/operationsStatus/3ea503b4-c4af-4991-b883-261a6694089f?api-version=2022-02-15-preview
-=======
       - AZURECLI/2.40.0 azsdk-python-mgmt-cosmosdb/8.0.0 Python/3.10.6 (Linux-5.15.0-1019-azure-x86_64-with-glibc2.31)
         VSTS_0fb41ef4-5012-48a9-bf39-4ee3de03ee35_build_4949_0
     method: GET
     uri: https://management.azure.com/subscriptions/00000000-0000-0000-0000-000000000000/providers/Microsoft.DocumentDB/locations/westus/operationsStatus/d728bd4d-0a2d-4fe6-a127-417aea66c158?api-version=2022-08-15
->>>>>>> 1be1db21
   response:
     body:
       string: '{"status":"Dequeued"}'
@@ -234,11 +184,7 @@
       content-type:
       - application/json
       date:
-<<<<<<< HEAD
-      - Tue, 28 Jun 2022 13:09:21 GMT
-=======
       - Mon, 19 Sep 2022 03:35:33 GMT
->>>>>>> 1be1db21
       pragma:
       - no-cache
       server:
@@ -270,16 +216,10 @@
       ParameterSetName:
       - -n -g --capabilities
       User-Agent:
-<<<<<<< HEAD
-      - AZURECLI/2.37.0 azsdk-python-mgmt-cosmosdb/7.0.0b6 Python/3.8.10 (Windows-10-10.0.22000-SP0)
-    method: GET
-    uri: https://management.azure.com/subscriptions/00000000-0000-0000-0000-000000000000/providers/Microsoft.DocumentDB/locations/westus/operationsStatus/3ea503b4-c4af-4991-b883-261a6694089f?api-version=2022-02-15-preview
-=======
       - AZURECLI/2.40.0 azsdk-python-mgmt-cosmosdb/8.0.0 Python/3.10.6 (Linux-5.15.0-1019-azure-x86_64-with-glibc2.31)
         VSTS_0fb41ef4-5012-48a9-bf39-4ee3de03ee35_build_4949_0
     method: GET
     uri: https://management.azure.com/subscriptions/00000000-0000-0000-0000-000000000000/providers/Microsoft.DocumentDB/locations/westus/operationsStatus/d728bd4d-0a2d-4fe6-a127-417aea66c158?api-version=2022-08-15
->>>>>>> 1be1db21
   response:
     body:
       string: '{"status":"Dequeued"}'
@@ -291,11 +231,7 @@
       content-type:
       - application/json
       date:
-<<<<<<< HEAD
-      - Tue, 28 Jun 2022 13:09:50 GMT
-=======
       - Mon, 19 Sep 2022 03:36:04 GMT
->>>>>>> 1be1db21
       pragma:
       - no-cache
       server:
@@ -327,16 +263,10 @@
       ParameterSetName:
       - -n -g --capabilities
       User-Agent:
-<<<<<<< HEAD
-      - AZURECLI/2.37.0 azsdk-python-mgmt-cosmosdb/7.0.0b6 Python/3.8.10 (Windows-10-10.0.22000-SP0)
-    method: GET
-    uri: https://management.azure.com/subscriptions/00000000-0000-0000-0000-000000000000/providers/Microsoft.DocumentDB/locations/westus/operationsStatus/3ea503b4-c4af-4991-b883-261a6694089f?api-version=2022-02-15-preview
-=======
       - AZURECLI/2.40.0 azsdk-python-mgmt-cosmosdb/8.0.0 Python/3.10.6 (Linux-5.15.0-1019-azure-x86_64-with-glibc2.31)
         VSTS_0fb41ef4-5012-48a9-bf39-4ee3de03ee35_build_4949_0
     method: GET
     uri: https://management.azure.com/subscriptions/00000000-0000-0000-0000-000000000000/providers/Microsoft.DocumentDB/locations/westus/operationsStatus/d728bd4d-0a2d-4fe6-a127-417aea66c158?api-version=2022-08-15
->>>>>>> 1be1db21
   response:
     body:
       string: '{"status":"Dequeued"}'
@@ -348,11 +278,7 @@
       content-type:
       - application/json
       date:
-<<<<<<< HEAD
-      - Tue, 28 Jun 2022 13:10:21 GMT
-=======
       - Mon, 19 Sep 2022 03:36:34 GMT
->>>>>>> 1be1db21
       pragma:
       - no-cache
       server:
@@ -384,16 +310,10 @@
       ParameterSetName:
       - -n -g --capabilities
       User-Agent:
-<<<<<<< HEAD
-      - AZURECLI/2.37.0 azsdk-python-mgmt-cosmosdb/7.0.0b6 Python/3.8.10 (Windows-10-10.0.22000-SP0)
-    method: GET
-    uri: https://management.azure.com/subscriptions/00000000-0000-0000-0000-000000000000/providers/Microsoft.DocumentDB/locations/westus/operationsStatus/3ea503b4-c4af-4991-b883-261a6694089f?api-version=2022-02-15-preview
-=======
       - AZURECLI/2.40.0 azsdk-python-mgmt-cosmosdb/8.0.0 Python/3.10.6 (Linux-5.15.0-1019-azure-x86_64-with-glibc2.31)
         VSTS_0fb41ef4-5012-48a9-bf39-4ee3de03ee35_build_4949_0
     method: GET
     uri: https://management.azure.com/subscriptions/00000000-0000-0000-0000-000000000000/providers/Microsoft.DocumentDB/locations/westus/operationsStatus/d728bd4d-0a2d-4fe6-a127-417aea66c158?api-version=2022-08-15
->>>>>>> 1be1db21
   response:
     body:
       string: '{"status":"Dequeued"}'
@@ -405,11 +325,7 @@
       content-type:
       - application/json
       date:
-<<<<<<< HEAD
-      - Tue, 28 Jun 2022 13:10:51 GMT
-=======
       - Mon, 19 Sep 2022 03:37:04 GMT
->>>>>>> 1be1db21
       pragma:
       - no-cache
       server:
@@ -441,16 +357,10 @@
       ParameterSetName:
       - -n -g --capabilities
       User-Agent:
-<<<<<<< HEAD
-      - AZURECLI/2.37.0 azsdk-python-mgmt-cosmosdb/7.0.0b6 Python/3.8.10 (Windows-10-10.0.22000-SP0)
-    method: GET
-    uri: https://management.azure.com/subscriptions/00000000-0000-0000-0000-000000000000/providers/Microsoft.DocumentDB/locations/westus/operationsStatus/3ea503b4-c4af-4991-b883-261a6694089f?api-version=2022-02-15-preview
-=======
       - AZURECLI/2.40.0 azsdk-python-mgmt-cosmosdb/8.0.0 Python/3.10.6 (Linux-5.15.0-1019-azure-x86_64-with-glibc2.31)
         VSTS_0fb41ef4-5012-48a9-bf39-4ee3de03ee35_build_4949_0
     method: GET
     uri: https://management.azure.com/subscriptions/00000000-0000-0000-0000-000000000000/providers/Microsoft.DocumentDB/locations/westus/operationsStatus/d728bd4d-0a2d-4fe6-a127-417aea66c158?api-version=2022-08-15
->>>>>>> 1be1db21
   response:
     body:
       string: '{"status":"Dequeued"}'
@@ -462,11 +372,7 @@
       content-type:
       - application/json
       date:
-<<<<<<< HEAD
-      - Tue, 28 Jun 2022 13:11:22 GMT
-=======
       - Mon, 19 Sep 2022 03:37:34 GMT
->>>>>>> 1be1db21
       pragma:
       - no-cache
       server:
@@ -498,16 +404,10 @@
       ParameterSetName:
       - -n -g --capabilities
       User-Agent:
-<<<<<<< HEAD
-      - AZURECLI/2.37.0 azsdk-python-mgmt-cosmosdb/7.0.0b6 Python/3.8.10 (Windows-10-10.0.22000-SP0)
-    method: GET
-    uri: https://management.azure.com/subscriptions/00000000-0000-0000-0000-000000000000/providers/Microsoft.DocumentDB/locations/westus/operationsStatus/3ea503b4-c4af-4991-b883-261a6694089f?api-version=2022-02-15-preview
-=======
       - AZURECLI/2.40.0 azsdk-python-mgmt-cosmosdb/8.0.0 Python/3.10.6 (Linux-5.15.0-1019-azure-x86_64-with-glibc2.31)
         VSTS_0fb41ef4-5012-48a9-bf39-4ee3de03ee35_build_4949_0
     method: GET
     uri: https://management.azure.com/subscriptions/00000000-0000-0000-0000-000000000000/providers/Microsoft.DocumentDB/locations/westus/operationsStatus/d728bd4d-0a2d-4fe6-a127-417aea66c158?api-version=2022-08-15
->>>>>>> 1be1db21
   response:
     body:
       string: '{"status":"Succeeded"}'
@@ -519,11 +419,7 @@
       content-type:
       - application/json
       date:
-<<<<<<< HEAD
-      - Tue, 28 Jun 2022 13:11:53 GMT
-=======
       - Mon, 19 Sep 2022 03:38:04 GMT
->>>>>>> 1be1db21
       pragma:
       - no-cache
       server:
@@ -555,20 +451,6 @@
       ParameterSetName:
       - -n -g --capabilities
       User-Agent:
-<<<<<<< HEAD
-      - AZURECLI/2.37.0 azsdk-python-mgmt-cosmosdb/7.0.0b6 Python/3.8.10 (Windows-10-10.0.22000-SP0)
-    method: GET
-    uri: https://management.azure.com/subscriptions/00000000-0000-0000-0000-000000000000/resourceGroups/cli_test_cosmosdb_gremlin_database000001/providers/Microsoft.DocumentDB/databaseAccounts/cli000003?api-version=2022-02-15-preview
-  response:
-    body:
-      string: '{"id":"/subscriptions/00000000-0000-0000-0000-000000000000/resourceGroups/cli_test_cosmosdb_gremlin_database000001/providers/Microsoft.DocumentDB/databaseAccounts/cli000003","name":"cli000003","location":"West
-        US","type":"Microsoft.DocumentDB/databaseAccounts","kind":"GlobalDocumentDB","tags":{},"systemData":{"createdAt":"2022-06-28T13:11:28.2992873Z"},"properties":{"provisioningState":"Succeeded","documentEndpoint":"https://cli000003.documents.azure.com:443/","gremlinEndpoint":"https://cli000003.gremlin.cosmos.azure.com:443/","publicNetworkAccess":"Enabled","enableAutomaticFailover":false,"enableMultipleWriteLocations":false,"enablePartitionKeyMonitor":false,"isVirtualNetworkFilterEnabled":false,"virtualNetworkRules":[],"EnabledApiTypes":"Gremlin,
-        Sql","disableKeyBasedMetadataWriteAccess":false,"enableFreeTier":false,"enableAnalyticalStorage":false,"analyticalStorageConfiguration":{"schemaType":"WellDefined"},"instanceId":"8795a631-22a3-49d3-8c2a-8632b7882c8c","databaseAccountOfferType":"Standard","enableCassandraConnector":false,"connectorOffer":"","enableMaterializedViews":false,"defaultIdentity":"FirstPartyIdentity","networkAclBypass":"None","disableLocalAuth":false,"consistencyPolicy":{"defaultConsistencyLevel":"Session","maxIntervalInSeconds":5,"maxStalenessPrefix":100},"configurationOverrides":{},"writeLocations":[{"id":"cli000003-westus","locationName":"West
-        US","documentEndpoint":"https://cli000003-westus.documents.azure.com:443/","provisioningState":"Succeeded","failoverPriority":0,"isZoneRedundant":false}],"readLocations":[{"id":"cli000003-westus","locationName":"West
-        US","documentEndpoint":"https://cli000003-westus.documents.azure.com:443/","provisioningState":"Succeeded","failoverPriority":0,"isZoneRedundant":false}],"locations":[{"id":"cli000003-westus","locationName":"West
-        US","documentEndpoint":"https://cli000003-westus.documents.azure.com:443/","provisioningState":"Succeeded","failoverPriority":0,"isZoneRedundant":false}],"failoverPolicies":[{"id":"cli000003-westus","locationName":"West
-        US","failoverPriority":0}],"cors":[],"capabilities":[{"name":"EnableGremlin"}],"ipRules":[],"backupPolicy":{"type":"Periodic","periodicModeProperties":{"backupIntervalInMinutes":240,"backupRetentionIntervalInHours":8,"backupStorageRedundancy":"Geo"}},"networkAclBypassResourceIds":[],"diagnosticLogSettings":{"enableFullTextQuery":"None"}},"identity":{"type":"None"}}'
-=======
       - AZURECLI/2.40.0 azsdk-python-mgmt-cosmosdb/8.0.0 Python/3.10.6 (Linux-5.15.0-1019-azure-x86_64-with-glibc2.31)
         VSTS_0fb41ef4-5012-48a9-bf39-4ee3de03ee35_build_4949_0
     method: GET
@@ -582,24 +464,15 @@
         US","documentEndpoint":"https://cli000003-westus.documents.azure.com:443/","provisioningState":"Succeeded","failoverPriority":0,"isZoneRedundant":false}],"locations":[{"id":"cli000003-westus","locationName":"West
         US","documentEndpoint":"https://cli000003-westus.documents.azure.com:443/","provisioningState":"Succeeded","failoverPriority":0,"isZoneRedundant":false}],"failoverPolicies":[{"id":"cli000003-westus","locationName":"West
         US","failoverPriority":0}],"cors":[],"capabilities":[{"name":"EnableGremlin"}],"ipRules":[],"backupPolicy":{"type":"Periodic","periodicModeProperties":{"backupIntervalInMinutes":240,"backupRetentionIntervalInHours":8,"backupStorageRedundancy":"Geo"}},"networkAclBypassResourceIds":[],"keysMetadata":{"primaryMasterKey":{"generationTime":"2022-09-19T03:37:24.6929074Z"},"secondaryMasterKey":{"generationTime":"2022-09-19T03:37:24.6929074Z"},"primaryReadonlyMasterKey":{"generationTime":"2022-09-19T03:37:24.6929074Z"},"secondaryReadonlyMasterKey":{"generationTime":"2022-09-19T03:37:24.6929074Z"}}},"identity":{"type":"None"}}'
->>>>>>> 1be1db21
-    headers:
-      cache-control:
-      - no-store, no-cache
-      content-length:
-<<<<<<< HEAD
-      - '2406'
-      content-type:
-      - application/json
-      date:
-      - Tue, 28 Jun 2022 13:11:53 GMT
-=======
+    headers:
+      cache-control:
+      - no-store, no-cache
+      content-length:
       - '2608'
       content-type:
       - application/json
       date:
       - Mon, 19 Sep 2022 03:38:04 GMT
->>>>>>> 1be1db21
       pragma:
       - no-cache
       server:
@@ -631,20 +504,6 @@
       ParameterSetName:
       - -n -g --capabilities
       User-Agent:
-<<<<<<< HEAD
-      - AZURECLI/2.37.0 azsdk-python-mgmt-cosmosdb/7.0.0b6 Python/3.8.10 (Windows-10-10.0.22000-SP0)
-    method: GET
-    uri: https://management.azure.com/subscriptions/00000000-0000-0000-0000-000000000000/resourceGroups/cli_test_cosmosdb_gremlin_database000001/providers/Microsoft.DocumentDB/databaseAccounts/cli000003?api-version=2022-02-15-preview
-  response:
-    body:
-      string: '{"id":"/subscriptions/00000000-0000-0000-0000-000000000000/resourceGroups/cli_test_cosmosdb_gremlin_database000001/providers/Microsoft.DocumentDB/databaseAccounts/cli000003","name":"cli000003","location":"West
-        US","type":"Microsoft.DocumentDB/databaseAccounts","kind":"GlobalDocumentDB","tags":{},"systemData":{"createdAt":"2022-06-28T13:11:28.2992873Z"},"properties":{"provisioningState":"Succeeded","documentEndpoint":"https://cli000003.documents.azure.com:443/","gremlinEndpoint":"https://cli000003.gremlin.cosmos.azure.com:443/","publicNetworkAccess":"Enabled","enableAutomaticFailover":false,"enableMultipleWriteLocations":false,"enablePartitionKeyMonitor":false,"isVirtualNetworkFilterEnabled":false,"virtualNetworkRules":[],"EnabledApiTypes":"Gremlin,
-        Sql","disableKeyBasedMetadataWriteAccess":false,"enableFreeTier":false,"enableAnalyticalStorage":false,"analyticalStorageConfiguration":{"schemaType":"WellDefined"},"instanceId":"8795a631-22a3-49d3-8c2a-8632b7882c8c","databaseAccountOfferType":"Standard","enableCassandraConnector":false,"connectorOffer":"","enableMaterializedViews":false,"defaultIdentity":"FirstPartyIdentity","networkAclBypass":"None","disableLocalAuth":false,"consistencyPolicy":{"defaultConsistencyLevel":"Session","maxIntervalInSeconds":5,"maxStalenessPrefix":100},"configurationOverrides":{},"writeLocations":[{"id":"cli000003-westus","locationName":"West
-        US","documentEndpoint":"https://cli000003-westus.documents.azure.com:443/","provisioningState":"Succeeded","failoverPriority":0,"isZoneRedundant":false}],"readLocations":[{"id":"cli000003-westus","locationName":"West
-        US","documentEndpoint":"https://cli000003-westus.documents.azure.com:443/","provisioningState":"Succeeded","failoverPriority":0,"isZoneRedundant":false}],"locations":[{"id":"cli000003-westus","locationName":"West
-        US","documentEndpoint":"https://cli000003-westus.documents.azure.com:443/","provisioningState":"Succeeded","failoverPriority":0,"isZoneRedundant":false}],"failoverPolicies":[{"id":"cli000003-westus","locationName":"West
-        US","failoverPriority":0}],"cors":[],"capabilities":[{"name":"EnableGremlin"}],"ipRules":[],"backupPolicy":{"type":"Periodic","periodicModeProperties":{"backupIntervalInMinutes":240,"backupRetentionIntervalInHours":8,"backupStorageRedundancy":"Geo"}},"networkAclBypassResourceIds":[],"diagnosticLogSettings":{"enableFullTextQuery":"None"}},"identity":{"type":"None"}}'
-=======
       - AZURECLI/2.40.0 azsdk-python-mgmt-cosmosdb/8.0.0 Python/3.10.6 (Linux-5.15.0-1019-azure-x86_64-with-glibc2.31)
         VSTS_0fb41ef4-5012-48a9-bf39-4ee3de03ee35_build_4949_0
     method: GET
@@ -658,24 +517,15 @@
         US","documentEndpoint":"https://cli000003-westus.documents.azure.com:443/","provisioningState":"Succeeded","failoverPriority":0,"isZoneRedundant":false}],"locations":[{"id":"cli000003-westus","locationName":"West
         US","documentEndpoint":"https://cli000003-westus.documents.azure.com:443/","provisioningState":"Succeeded","failoverPriority":0,"isZoneRedundant":false}],"failoverPolicies":[{"id":"cli000003-westus","locationName":"West
         US","failoverPriority":0}],"cors":[],"capabilities":[{"name":"EnableGremlin"}],"ipRules":[],"backupPolicy":{"type":"Periodic","periodicModeProperties":{"backupIntervalInMinutes":240,"backupRetentionIntervalInHours":8,"backupStorageRedundancy":"Geo"}},"networkAclBypassResourceIds":[],"keysMetadata":{"primaryMasterKey":{"generationTime":"2022-09-19T03:37:24.6929074Z"},"secondaryMasterKey":{"generationTime":"2022-09-19T03:37:24.6929074Z"},"primaryReadonlyMasterKey":{"generationTime":"2022-09-19T03:37:24.6929074Z"},"secondaryReadonlyMasterKey":{"generationTime":"2022-09-19T03:37:24.6929074Z"}}},"identity":{"type":"None"}}'
->>>>>>> 1be1db21
-    headers:
-      cache-control:
-      - no-store, no-cache
-      content-length:
-<<<<<<< HEAD
-      - '2406'
-      content-type:
-      - application/json
-      date:
-      - Tue, 28 Jun 2022 13:11:54 GMT
-=======
+    headers:
+      cache-control:
+      - no-store, no-cache
+      content-length:
       - '2608'
       content-type:
       - application/json
       date:
       - Mon, 19 Sep 2022 03:38:04 GMT
->>>>>>> 1be1db21
       pragma:
       - no-cache
       server:
@@ -707,58 +557,14 @@
       ParameterSetName:
       - -g -a -n
       User-Agent:
-<<<<<<< HEAD
-      - AZURECLI/2.37.0 azsdk-python-mgmt-cosmosdb/7.0.0b6 Python/3.8.10 (Windows-10-10.0.22000-SP0)
-    method: GET
-    uri: https://management.azure.com/subscriptions/00000000-0000-0000-0000-000000000000/resourceGroups/cli_test_cosmosdb_gremlin_database000001/providers/Microsoft.DocumentDB/databaseAccounts/cli000003/gremlinDatabases/cli000002?api-version=2022-02-15-preview
-=======
       - AZURECLI/2.40.0 azsdk-python-mgmt-cosmosdb/8.0.0 Python/3.10.6 (Linux-5.15.0-1019-azure-x86_64-with-glibc2.31)
         VSTS_0fb41ef4-5012-48a9-bf39-4ee3de03ee35_build_4949_0
     method: GET
     uri: https://management.azure.com/subscriptions/00000000-0000-0000-0000-000000000000/resourceGroups/cli_test_cosmosdb_gremlin_database000001/providers/Microsoft.DocumentDB/databaseAccounts/cli000003/gremlinDatabases/cli000002?api-version=2022-08-15
->>>>>>> 1be1db21
   response:
     body:
       string: '{"code":"NotFound","message":"Message: {\"code\":\"NotFound\",\"message\":\"Message:
         {\\\"Errors\\\":[\\\"Resource Not Found. Learn more: https:\\\\/\\\\/aka.ms\\\\/cosmosdb-tsg-not-found\\\"]}\\r\\nActivityId:
-<<<<<<< HEAD
-        e1f923c4-f6e3-11ec-94c0-84a93e8d2c6d, Request URI: /apps/76299d82-b577-4993-b4c8-518c0f67c793/services/5b0fb97d-a062-4717-a50b-2389f6f54a22/partitions/1e769bec-1f15-4d28-9793-5c9e37b9cb89/replicas/133007949714937610s,
-        RequestStats: \\r\\nRequestStartTime: 2022-06-28T13:11:55.9888869Z, RequestEndTime:
-        2022-06-28T13:11:55.9988865Z,  Number of regions attempted:1\\r\\n{\\\"systemHistory\\\":[{\\\"dateUtc\\\":\\\"2022-06-28T13:11:00.2185562Z\\\",\\\"cpu\\\":2.816,\\\"memory\\\":394076864.000,\\\"threadInfo\\\":{\\\"isThreadStarving\\\":\\\"False\\\",\\\"threadWaitIntervalInMs\\\":0.0166,\\\"availableThreads\\\":32763,\\\"minThreads\\\":40,\\\"maxThreads\\\":32767}},{\\\"dateUtc\\\":\\\"2022-06-28T13:11:10.2286198Z\\\",\\\"cpu\\\":5.610,\\\"memory\\\":400825524.000,\\\"threadInfo\\\":{\\\"isThreadStarving\\\":\\\"False\\\",\\\"threadWaitIntervalInMs\\\":0.0195,\\\"availableThreads\\\":32764,\\\"minThreads\\\":40,\\\"maxThreads\\\":32767}},{\\\"dateUtc\\\":\\\"2022-06-28T13:11:20.2486654Z\\\",\\\"cpu\\\":2.999,\\\"memory\\\":398500408.000,\\\"threadInfo\\\":{\\\"isThreadStarving\\\":\\\"False\\\",\\\"threadWaitIntervalInMs\\\":0.1213,\\\"availableThreads\\\":32764,\\\"minThreads\\\":40,\\\"maxThreads\\\":32767}},{\\\"dateUtc\\\":\\\"2022-06-28T13:11:30.2587085Z\\\",\\\"cpu\\\":14.437,\\\"memory\\\":399938740.000,\\\"threadInfo\\\":{\\\"isThreadStarving\\\":\\\"False\\\",\\\"threadWaitIntervalInMs\\\":0.0359,\\\"availableThreads\\\":32764,\\\"minThreads\\\":40,\\\"maxThreads\\\":32767}},{\\\"dateUtc\\\":\\\"2022-06-28T13:11:40.2687713Z\\\",\\\"cpu\\\":8.100,\\\"memory\\\":396904928.000,\\\"threadInfo\\\":{\\\"isThreadStarving\\\":\\\"False\\\",\\\"threadWaitIntervalInMs\\\":0.0154,\\\"availableThreads\\\":32764,\\\"minThreads\\\":40,\\\"maxThreads\\\":32767}},{\\\"dateUtc\\\":\\\"2022-06-28T13:11:50.2788403Z\\\",\\\"cpu\\\":2.797,\\\"memory\\\":395014596.000,\\\"threadInfo\\\":{\\\"isThreadStarving\\\":\\\"False\\\",\\\"threadWaitIntervalInMs\\\":0.0261,\\\"availableThreads\\\":32763,\\\"minThreads\\\":40,\\\"maxThreads\\\":32767}}]}\\r\\nRequestStart:
-        2022-06-28T13:11:55.9888869Z; ResponseTime: 2022-06-28T13:11:55.9988865Z;
-        StoreResult: StorePhysicalAddress: rntbd://10.0.0.23:11300/apps/76299d82-b577-4993-b4c8-518c0f67c793/services/5b0fb97d-a062-4717-a50b-2389f6f54a22/partitions/1e769bec-1f15-4d28-9793-5c9e37b9cb89/replicas/133007949714937610s,
-        LSN: 7, GlobalCommittedLsn: 7, PartitionKeyRangeId: , IsValid: True, StatusCode:
-        404, SubStatusCode: 0, RequestCharge: 1, ItemLSN: -1, SessionToken: -1#7,
-        UsingLocalLSN: False, TransportException: null, BELatencyMs: 1.636, ActivityId:
-        e1f923c4-f6e3-11ec-94c0-84a93e8d2c6d, RetryAfterInMs: , TransportRequestTimeline:
-        {\\\"requestTimeline\\\":[{\\\"event\\\": \\\"Created\\\", \\\"startTimeUtc\\\":
-        \\\"2022-06-28T13:11:55.9888869Z\\\", \\\"durationInMs\\\": 0.0191},{\\\"event\\\":
-        \\\"ChannelAcquisitionStarted\\\", \\\"startTimeUtc\\\": \\\"2022-06-28T13:11:55.9889060Z\\\",
-        \\\"durationInMs\\\": 0.011},{\\\"event\\\": \\\"Pipelined\\\", \\\"startTimeUtc\\\":
-        \\\"2022-06-28T13:11:55.9889170Z\\\", \\\"durationInMs\\\": 0.1723},{\\\"event\\\":
-        \\\"Transit Time\\\", \\\"startTimeUtc\\\": \\\"2022-06-28T13:11:55.9890893Z\\\",
-        \\\"durationInMs\\\": 2.4512},{\\\"event\\\": \\\"Received\\\", \\\"startTimeUtc\\\":
-        \\\"2022-06-28T13:11:55.9915405Z\\\", \\\"durationInMs\\\": 0.1706},{\\\"event\\\":
-        \\\"Completed\\\", \\\"startTimeUtc\\\": \\\"2022-06-28T13:11:55.9917111Z\\\",
-        \\\"durationInMs\\\": 0}],\\\"serviceEndpointStats\\\":{\\\"inflightRequests\\\":1,\\\"openConnections\\\":2},\\\"connectionStats\\\":{\\\"waitforConnectionInit\\\":\\\"False\\\",\\\"callsPendingReceive\\\":0,\\\"lastSendAttempt\\\":\\\"2022-06-28T13:11:54.3488809Z\\\",\\\"lastSend\\\":\\\"2022-06-28T13:11:54.3488809Z\\\",\\\"lastReceive\\\":\\\"2022-06-28T13:11:54.3488809Z\\\"},\\\"requestSizeInBytes\\\":472,\\\"responseMetadataSizeInBytes\\\":134,\\\"responseBodySizeInBytes\\\":87};\\r\\n
-        ResourceType: Database, OperationType: Read\\r\\nRequestStart: 2022-06-28T13:11:55.9888869Z;
-        ResponseTime: 2022-06-28T13:11:55.9988865Z; StoreResult: StorePhysicalAddress:
-        rntbd://10.0.0.28:11300/apps/76299d82-b577-4993-b4c8-518c0f67c793/services/5b0fb97d-a062-4717-a50b-2389f6f54a22/partitions/1e769bec-1f15-4d28-9793-5c9e37b9cb89/replicas/133007640115670813s,
-        LSN: 7, GlobalCommittedLsn: 7, PartitionKeyRangeId: , IsValid: True, StatusCode:
-        404, SubStatusCode: 0, RequestCharge: 1, ItemLSN: -1, SessionToken: -1#7,
-        UsingLocalLSN: False, TransportException: null, BELatencyMs: 1.59, ActivityId:
-        e1f923c4-f6e3-11ec-94c0-84a93e8d2c6d, RetryAfterInMs: , TransportRequestTimeline:
-        {\\\"requestTimeline\\\":[{\\\"event\\\": \\\"Created\\\", \\\"startTimeUtc\\\":
-        \\\"2022-06-28T13:11:55.9888869Z\\\", \\\"durationInMs\\\": 0.0066},{\\\"event\\\":
-        \\\"ChannelAcquisitionStarted\\\", \\\"startTimeUtc\\\": \\\"2022-06-28T13:11:55.9888935Z\\\",
-        \\\"durationInMs\\\": 0.0027},{\\\"event\\\": \\\"Pipelined\\\", \\\"startTimeUtc\\\":
-        \\\"2022-06-28T13:11:55.9888962Z\\\", \\\"durationInMs\\\": 0.1035},{\\\"event\\\":
-        \\\"Transit Time\\\", \\\"startTimeUtc\\\": \\\"2022-06-28T13:11:55.9889997Z\\\",
-        \\\"durationInMs\\\": 2.3986},{\\\"event\\\": \\\"Received\\\", \\\"startTimeUtc\\\":
-        \\\"2022-06-28T13:11:55.9913983Z\\\", \\\"durationInMs\\\": 0.1719},{\\\"event\\\":
-        \\\"Completed\\\", \\\"startTimeUtc\\\": \\\"2022-06-28T13:11:55.9915702Z\\\",
-        \\\"durationInMs\\\": 0}],\\\"serviceEndpointStats\\\":{\\\"inflightRequests\\\":1,\\\"openConnections\\\":2},\\\"connectionStats\\\":{\\\"waitforConnectionInit\\\":\\\"False\\\",\\\"callsPendingReceive\\\":0,\\\"lastSendAttempt\\\":\\\"2022-06-28T13:11:55.8388804Z\\\",\\\"lastSend\\\":\\\"2022-06-28T13:11:55.8388804Z\\\",\\\"lastReceive\\\":\\\"2022-06-28T13:11:55.8388804Z\\\"},\\\"requestSizeInBytes\\\":472,\\\"responseMetadataSizeInBytes\\\":134,\\\"responseBodySizeInBytes\\\":87};\\r\\n
-=======
         7898c72a-37cc-11ed-8bce-d765df81fe6a, Request URI: /apps/086b9727-0f1e-420d-ad24-bd7872d61a7c/services/bb95f06b-f2bc-46c2-9dcc-428d00fa62f2/partitions/f11e7c5c-0959-4b3e-958e-04cf4d3192d1/replicas/133079820050276316s,
         RequestStats: \\r\\nRequestStartTime: 2022-09-19T03:38:05.7889886Z, RequestEndTime:
         2022-09-19T03:38:05.7989863Z,  Number of regions attempted:1\\r\\n{\\\"systemHistory\\\":[{\\\"dateUtc\\\":\\\"2022-09-19T03:37:14.6488650Z\\\",\\\"cpu\\\":1.566,\\\"memory\\\":625365240.000,\\\"threadInfo\\\":{\\\"isThreadStarving\\\":\\\"False\\\",\\\"threadWaitIntervalInMs\\\":0.0136,\\\"availableThreads\\\":32763,\\\"minThreads\\\":64,\\\"maxThreads\\\":32767},\\\"numberOfOpenTcpConnection\\\":121},{\\\"dateUtc\\\":\\\"2022-09-19T03:37:24.6588903Z\\\",\\\"cpu\\\":4.267,\\\"memory\\\":631391348.000,\\\"threadInfo\\\":{\\\"isThreadStarving\\\":\\\"False\\\",\\\"threadWaitIntervalInMs\\\":0.0529,\\\"availableThreads\\\":32765,\\\"minThreads\\\":64,\\\"maxThreads\\\":32767},\\\"numberOfOpenTcpConnection\\\":120},{\\\"dateUtc\\\":\\\"2022-09-19T03:37:34.6789114Z\\\",\\\"cpu\\\":0.473,\\\"memory\\\":631262180.000,\\\"threadInfo\\\":{\\\"isThreadStarving\\\":\\\"False\\\",\\\"threadWaitIntervalInMs\\\":0.0216,\\\"availableThreads\\\":32763,\\\"minThreads\\\":64,\\\"maxThreads\\\":32767},\\\"numberOfOpenTcpConnection\\\":120},{\\\"dateUtc\\\":\\\"2022-09-19T03:37:44.6889363Z\\\",\\\"cpu\\\":2.082,\\\"memory\\\":631073712.000,\\\"threadInfo\\\":{\\\"isThreadStarving\\\":\\\"False\\\",\\\"threadWaitIntervalInMs\\\":0.0571,\\\"availableThreads\\\":32765,\\\"minThreads\\\":64,\\\"maxThreads\\\":32767},\\\"numberOfOpenTcpConnection\\\":121},{\\\"dateUtc\\\":\\\"2022-09-19T03:37:54.6989596Z\\\",\\\"cpu\\\":2.901,\\\"memory\\\":630951108.000,\\\"threadInfo\\\":{\\\"isThreadStarving\\\":\\\"False\\\",\\\"threadWaitIntervalInMs\\\":0.0268,\\\"availableThreads\\\":32763,\\\"minThreads\\\":64,\\\"maxThreads\\\":32767},\\\"numberOfOpenTcpConnection\\\":117},{\\\"dateUtc\\\":\\\"2022-09-19T03:38:04.7089876Z\\\",\\\"cpu\\\":2.143,\\\"memory\\\":630957404.000,\\\"threadInfo\\\":{\\\"isThreadStarving\\\":\\\"False\\\",\\\"threadWaitIntervalInMs\\\":0.0127,\\\"availableThreads\\\":32765,\\\"minThreads\\\":64,\\\"maxThreads\\\":32767},\\\"numberOfOpenTcpConnection\\\":118}]}\\r\\nRequestStart:
@@ -795,26 +601,17 @@
         \\\"2022-09-19T03:38:05.7901777Z\\\", \\\"durationInMs\\\": 0.0506},{\\\"event\\\":
         \\\"Completed\\\", \\\"startTimeUtc\\\": \\\"2022-09-19T03:38:05.7902283Z\\\",
         \\\"durationInMs\\\": 0}],\\\"serviceEndpointStats\\\":{\\\"inflightRequests\\\":1,\\\"openConnections\\\":1},\\\"connectionStats\\\":{\\\"waitforConnectionInit\\\":\\\"False\\\",\\\"callsPendingReceive\\\":0,\\\"lastSendAttempt\\\":\\\"2022-09-19T03:38:05.6889891Z\\\",\\\"lastSend\\\":\\\"2022-09-19T03:38:05.6889891Z\\\",\\\"lastReceive\\\":\\\"2022-09-19T03:38:05.6889891Z\\\"},\\\"requestSizeInBytes\\\":464,\\\"responseMetadataSizeInBytes\\\":134,\\\"responseBodySizeInBytes\\\":87};\\r\\n
->>>>>>> 1be1db21
         ResourceType: Database, OperationType: Read\\r\\n, SDK: Microsoft.Azure.Documents.Common/2.14.0\"},
         Request URI: /dbs/cli000002, RequestStats: , SDK: Microsoft.Azure.Documents.Common/2.14.0"}'
     headers:
       cache-control:
       - no-store, no-cache
       content-length:
-<<<<<<< HEAD
-      - '6293'
-      content-type:
-      - application/json
-      date:
-      - Tue, 28 Jun 2022 13:11:55 GMT
-=======
       - '6519'
       content-type:
       - application/json
       date:
       - Mon, 19 Sep 2022 03:38:05 GMT
->>>>>>> 1be1db21
       pragma:
       - no-cache
       server:
@@ -846,26 +643,16 @@
       ParameterSetName:
       - -g -a -n
       User-Agent:
-<<<<<<< HEAD
-      - AZURECLI/2.37.0 azsdk-python-mgmt-cosmosdb/7.0.0b6 Python/3.8.10 (Windows-10-10.0.22000-SP0)
-    method: PUT
-    uri: https://management.azure.com/subscriptions/00000000-0000-0000-0000-000000000000/resourceGroups/cli_test_cosmosdb_gremlin_database000001/providers/Microsoft.DocumentDB/databaseAccounts/cli000003/gremlinDatabases/cli000002?api-version=2022-02-15-preview
-=======
       - AZURECLI/2.40.0 azsdk-python-mgmt-cosmosdb/8.0.0 Python/3.10.6 (Linux-5.15.0-1019-azure-x86_64-with-glibc2.31)
         VSTS_0fb41ef4-5012-48a9-bf39-4ee3de03ee35_build_4949_0
     method: PUT
     uri: https://management.azure.com/subscriptions/00000000-0000-0000-0000-000000000000/resourceGroups/cli_test_cosmosdb_gremlin_database000001/providers/Microsoft.DocumentDB/databaseAccounts/cli000003/gremlinDatabases/cli000002?api-version=2022-08-15
->>>>>>> 1be1db21
   response:
     body:
       string: '{"status":"Enqueued"}'
     headers:
       azure-asyncoperation:
-<<<<<<< HEAD
-      - https://management.azure.com/subscriptions/00000000-0000-0000-0000-000000000000/providers/Microsoft.DocumentDB/locations/westus/operationsStatus/e4195bc0-87f9-49bc-8aac-bce1b9e0d3f2?api-version=2022-02-15-preview
-=======
       - https://management.azure.com/subscriptions/00000000-0000-0000-0000-000000000000/providers/Microsoft.DocumentDB/locations/westus/operationsStatus/695b0452-e2be-4d37-9fb5-0e5582cfd6f7?api-version=2022-08-15
->>>>>>> 1be1db21
       cache-control:
       - no-store, no-cache
       content-length:
@@ -873,15 +660,9 @@
       content-type:
       - application/json
       date:
-<<<<<<< HEAD
-      - Tue, 28 Jun 2022 13:11:59 GMT
-      location:
-      - https://management.azure.com/subscriptions/00000000-0000-0000-0000-000000000000/resourceGroups/cli_test_cosmosdb_gremlin_database000001/providers/Microsoft.DocumentDB/databaseAccounts/cli000003/gremlinDatabases/cli000002/operationResults/e4195bc0-87f9-49bc-8aac-bce1b9e0d3f2?api-version=2022-02-15-preview
-=======
       - Mon, 19 Sep 2022 03:38:05 GMT
       location:
       - https://management.azure.com/subscriptions/00000000-0000-0000-0000-000000000000/resourceGroups/cli_test_cosmosdb_gremlin_database000001/providers/Microsoft.DocumentDB/databaseAccounts/cli000003/gremlinDatabases/cli000002/operationResults/695b0452-e2be-4d37-9fb5-0e5582cfd6f7?api-version=2022-08-15
->>>>>>> 1be1db21
       pragma:
       - no-cache
       server:
@@ -893,11 +674,7 @@
       x-ms-gatewayversion:
       - version=2.14.0
       x-ms-ratelimit-remaining-subscription-writes:
-<<<<<<< HEAD
-      - '1199'
-=======
       - '1196'
->>>>>>> 1be1db21
     status:
       code: 202
       message: Accepted
@@ -915,16 +692,10 @@
       ParameterSetName:
       - -g -a -n
       User-Agent:
-<<<<<<< HEAD
-      - AZURECLI/2.37.0 azsdk-python-mgmt-cosmosdb/7.0.0b6 Python/3.8.10 (Windows-10-10.0.22000-SP0)
-    method: GET
-    uri: https://management.azure.com/subscriptions/00000000-0000-0000-0000-000000000000/providers/Microsoft.DocumentDB/locations/westus/operationsStatus/e4195bc0-87f9-49bc-8aac-bce1b9e0d3f2?api-version=2022-02-15-preview
-=======
       - AZURECLI/2.40.0 azsdk-python-mgmt-cosmosdb/8.0.0 Python/3.10.6 (Linux-5.15.0-1019-azure-x86_64-with-glibc2.31)
         VSTS_0fb41ef4-5012-48a9-bf39-4ee3de03ee35_build_4949_0
     method: GET
     uri: https://management.azure.com/subscriptions/00000000-0000-0000-0000-000000000000/providers/Microsoft.DocumentDB/locations/westus/operationsStatus/695b0452-e2be-4d37-9fb5-0e5582cfd6f7?api-version=2022-08-15
->>>>>>> 1be1db21
   response:
     body:
       string: '{"status":"Succeeded"}'
@@ -936,11 +707,7 @@
       content-type:
       - application/json
       date:
-<<<<<<< HEAD
-      - Tue, 28 Jun 2022 13:12:30 GMT
-=======
       - Mon, 19 Sep 2022 03:38:36 GMT
->>>>>>> 1be1db21
       pragma:
       - no-cache
       server:
@@ -972,14 +739,6 @@
       ParameterSetName:
       - -g -a -n
       User-Agent:
-<<<<<<< HEAD
-      - AZURECLI/2.37.0 azsdk-python-mgmt-cosmosdb/7.0.0b6 Python/3.8.10 (Windows-10-10.0.22000-SP0)
-    method: GET
-    uri: https://management.azure.com/subscriptions/00000000-0000-0000-0000-000000000000/resourceGroups/cli_test_cosmosdb_gremlin_database000001/providers/Microsoft.DocumentDB/databaseAccounts/cli000003/gremlinDatabases/cli000002?api-version=2022-02-15-preview
-  response:
-    body:
-      string: '{"id":"/subscriptions/00000000-0000-0000-0000-000000000000/resourceGroups/cli_test_cosmosdb_gremlin_database000001/providers/Microsoft.DocumentDB/databaseAccounts/cli000003/gremlinDatabases/cli000002","type":"Microsoft.DocumentDB/databaseAccounts/gremlinDatabases","name":"cli000002","properties":{"resource":{"id":"cli000002","_rid":"ip9WAA==","_self":"dbs/ip9WAA==/","_etag":"\"00004723-0000-0700-0000-62bafe230000\"","_colls":"colls/","_users":"users/","_ts":1656421923}}}'
-=======
       - AZURECLI/2.40.0 azsdk-python-mgmt-cosmosdb/8.0.0 Python/3.10.6 (Linux-5.15.0-1019-azure-x86_64-with-glibc2.31)
         VSTS_0fb41ef4-5012-48a9-bf39-4ee3de03ee35_build_4949_0
     method: GET
@@ -987,7 +746,6 @@
   response:
     body:
       string: '{"id":"/subscriptions/00000000-0000-0000-0000-000000000000/resourceGroups/cli_test_cosmosdb_gremlin_database000001/providers/Microsoft.DocumentDB/databaseAccounts/cli000003/gremlinDatabases/cli000002","type":"Microsoft.DocumentDB/databaseAccounts/gremlinDatabases","name":"cli000002","properties":{"resource":{"id":"cli000002","_rid":"BRJiAA==","_self":"dbs/BRJiAA==/","_etag":"\"0000b901-0000-0700-0000-6327e4230000\"","_colls":"colls/","_users":"users/","_ts":1663558691}}}'
->>>>>>> 1be1db21
     headers:
       cache-control:
       - no-store, no-cache
@@ -996,11 +754,7 @@
       content-type:
       - application/json
       date:
-<<<<<<< HEAD
-      - Tue, 28 Jun 2022 13:12:31 GMT
-=======
       - Mon, 19 Sep 2022 03:38:36 GMT
->>>>>>> 1be1db21
       pragma:
       - no-cache
       server:
@@ -1032,14 +786,6 @@
       ParameterSetName:
       - -g -a -n
       User-Agent:
-<<<<<<< HEAD
-      - AZURECLI/2.37.0 azsdk-python-mgmt-cosmosdb/7.0.0b6 Python/3.8.10 (Windows-10-10.0.22000-SP0)
-    method: GET
-    uri: https://management.azure.com/subscriptions/00000000-0000-0000-0000-000000000000/resourceGroups/cli_test_cosmosdb_gremlin_database000001/providers/Microsoft.DocumentDB/databaseAccounts/cli000003/gremlinDatabases/cli000002?api-version=2022-02-15-preview
-  response:
-    body:
-      string: '{"id":"/subscriptions/00000000-0000-0000-0000-000000000000/resourceGroups/cli_test_cosmosdb_gremlin_database000001/providers/Microsoft.DocumentDB/databaseAccounts/cli000003/gremlinDatabases/cli000002","type":"Microsoft.DocumentDB/databaseAccounts/gremlinDatabases","name":"cli000002","properties":{"resource":{"id":"cli000002","_rid":"ip9WAA==","_self":"dbs/ip9WAA==/","_etag":"\"00004723-0000-0700-0000-62bafe230000\"","_colls":"colls/","_users":"users/","_ts":1656421923}}}'
-=======
       - AZURECLI/2.40.0 azsdk-python-mgmt-cosmosdb/8.0.0 Python/3.10.6 (Linux-5.15.0-1019-azure-x86_64-with-glibc2.31)
         VSTS_0fb41ef4-5012-48a9-bf39-4ee3de03ee35_build_4949_0
     method: GET
@@ -1047,7 +793,6 @@
   response:
     body:
       string: '{"id":"/subscriptions/00000000-0000-0000-0000-000000000000/resourceGroups/cli_test_cosmosdb_gremlin_database000001/providers/Microsoft.DocumentDB/databaseAccounts/cli000003/gremlinDatabases/cli000002","type":"Microsoft.DocumentDB/databaseAccounts/gremlinDatabases","name":"cli000002","properties":{"resource":{"id":"cli000002","_rid":"BRJiAA==","_self":"dbs/BRJiAA==/","_etag":"\"0000b901-0000-0700-0000-6327e4230000\"","_colls":"colls/","_users":"users/","_ts":1663558691}}}'
->>>>>>> 1be1db21
     headers:
       cache-control:
       - no-store, no-cache
@@ -1056,11 +801,7 @@
       content-type:
       - application/json
       date:
-<<<<<<< HEAD
-      - Tue, 28 Jun 2022 13:12:32 GMT
-=======
       - Mon, 19 Sep 2022 03:38:37 GMT
->>>>>>> 1be1db21
       pragma:
       - no-cache
       server:
@@ -1092,14 +833,6 @@
       ParameterSetName:
       - -g -a
       User-Agent:
-<<<<<<< HEAD
-      - AZURECLI/2.37.0 azsdk-python-mgmt-cosmosdb/7.0.0b6 Python/3.8.10 (Windows-10-10.0.22000-SP0)
-    method: GET
-    uri: https://management.azure.com/subscriptions/00000000-0000-0000-0000-000000000000/resourceGroups/cli_test_cosmosdb_gremlin_database000001/providers/Microsoft.DocumentDB/databaseAccounts/cli000003/gremlinDatabases?api-version=2022-02-15-preview
-  response:
-    body:
-      string: '{"value":[{"id":"/subscriptions/00000000-0000-0000-0000-000000000000/resourceGroups/cli_test_cosmosdb_gremlin_database000001/providers/Microsoft.DocumentDB/databaseAccounts/cli000003/gremlinDatabases/cli000002","type":"Microsoft.DocumentDB/databaseAccounts/gremlinDatabases","name":"cli000002","properties":{"resource":{"id":"cli000002","_rid":"ip9WAA==","_self":"dbs/ip9WAA==/","_etag":"\"00004723-0000-0700-0000-62bafe230000\"","_colls":"colls/","_users":"users/","_ts":1656421923}}}]}'
-=======
       - AZURECLI/2.40.0 azsdk-python-mgmt-cosmosdb/8.0.0 Python/3.10.6 (Linux-5.15.0-1019-azure-x86_64-with-glibc2.31)
         VSTS_0fb41ef4-5012-48a9-bf39-4ee3de03ee35_build_4949_0
     method: GET
@@ -1107,7 +840,6 @@
   response:
     body:
       string: '{"value":[{"id":"/subscriptions/00000000-0000-0000-0000-000000000000/resourceGroups/cli_test_cosmosdb_gremlin_database000001/providers/Microsoft.DocumentDB/databaseAccounts/cli000003/gremlinDatabases/cli000002","type":"Microsoft.DocumentDB/databaseAccounts/gremlinDatabases","name":"cli000002","properties":{"resource":{"id":"cli000002","_rid":"BRJiAA==","_self":"dbs/BRJiAA==/","_etag":"\"0000b901-0000-0700-0000-6327e4230000\"","_colls":"colls/","_users":"users/","_ts":1663558691}}}]}'
->>>>>>> 1be1db21
     headers:
       cache-control:
       - no-store, no-cache
@@ -1116,11 +848,7 @@
       content-type:
       - application/json
       date:
-<<<<<<< HEAD
-      - Tue, 28 Jun 2022 13:12:33 GMT
-=======
       - Mon, 19 Sep 2022 03:38:37 GMT
->>>>>>> 1be1db21
       pragma:
       - no-cache
       server:
@@ -1152,14 +880,6 @@
       ParameterSetName:
       - -g -a -n
       User-Agent:
-<<<<<<< HEAD
-      - AZURECLI/2.37.0 azsdk-python-mgmt-cosmosdb/7.0.0b6 Python/3.8.10 (Windows-10-10.0.22000-SP0)
-    method: GET
-    uri: https://management.azure.com/subscriptions/00000000-0000-0000-0000-000000000000/resourceGroups/cli_test_cosmosdb_gremlin_database000001/providers/Microsoft.DocumentDB/databaseAccounts/cli000003/gremlinDatabases/cli000002?api-version=2022-02-15-preview
-  response:
-    body:
-      string: '{"id":"/subscriptions/00000000-0000-0000-0000-000000000000/resourceGroups/cli_test_cosmosdb_gremlin_database000001/providers/Microsoft.DocumentDB/databaseAccounts/cli000003/gremlinDatabases/cli000002","type":"Microsoft.DocumentDB/databaseAccounts/gremlinDatabases","name":"cli000002","properties":{"resource":{"id":"cli000002","_rid":"ip9WAA==","_self":"dbs/ip9WAA==/","_etag":"\"00004723-0000-0700-0000-62bafe230000\"","_colls":"colls/","_users":"users/","_ts":1656421923}}}'
-=======
       - AZURECLI/2.40.0 azsdk-python-mgmt-cosmosdb/8.0.0 Python/3.10.6 (Linux-5.15.0-1019-azure-x86_64-with-glibc2.31)
         VSTS_0fb41ef4-5012-48a9-bf39-4ee3de03ee35_build_4949_0
     method: GET
@@ -1167,7 +887,6 @@
   response:
     body:
       string: '{"id":"/subscriptions/00000000-0000-0000-0000-000000000000/resourceGroups/cli_test_cosmosdb_gremlin_database000001/providers/Microsoft.DocumentDB/databaseAccounts/cli000003/gremlinDatabases/cli000002","type":"Microsoft.DocumentDB/databaseAccounts/gremlinDatabases","name":"cli000002","properties":{"resource":{"id":"cli000002","_rid":"BRJiAA==","_self":"dbs/BRJiAA==/","_etag":"\"0000b901-0000-0700-0000-6327e4230000\"","_colls":"colls/","_users":"users/","_ts":1663558691}}}'
->>>>>>> 1be1db21
     headers:
       cache-control:
       - no-store, no-cache
@@ -1176,11 +895,7 @@
       content-type:
       - application/json
       date:
-<<<<<<< HEAD
-      - Tue, 28 Jun 2022 13:12:34 GMT
-=======
       - Mon, 19 Sep 2022 03:38:37 GMT
->>>>>>> 1be1db21
       pragma:
       - no-cache
       server:
@@ -1214,26 +929,16 @@
       ParameterSetName:
       - -g -a -n --yes
       User-Agent:
-<<<<<<< HEAD
-      - AZURECLI/2.37.0 azsdk-python-mgmt-cosmosdb/7.0.0b6 Python/3.8.10 (Windows-10-10.0.22000-SP0)
-    method: DELETE
-    uri: https://management.azure.com/subscriptions/00000000-0000-0000-0000-000000000000/resourceGroups/cli_test_cosmosdb_gremlin_database000001/providers/Microsoft.DocumentDB/databaseAccounts/cli000003/gremlinDatabases/cli000002?api-version=2022-02-15-preview
-=======
       - AZURECLI/2.40.0 azsdk-python-mgmt-cosmosdb/8.0.0 Python/3.10.6 (Linux-5.15.0-1019-azure-x86_64-with-glibc2.31)
         VSTS_0fb41ef4-5012-48a9-bf39-4ee3de03ee35_build_4949_0
     method: DELETE
     uri: https://management.azure.com/subscriptions/00000000-0000-0000-0000-000000000000/resourceGroups/cli_test_cosmosdb_gremlin_database000001/providers/Microsoft.DocumentDB/databaseAccounts/cli000003/gremlinDatabases/cli000002?api-version=2022-08-15
->>>>>>> 1be1db21
   response:
     body:
       string: '{"status":"Enqueued"}'
     headers:
       azure-asyncoperation:
-<<<<<<< HEAD
-      - https://management.azure.com/subscriptions/00000000-0000-0000-0000-000000000000/providers/Microsoft.DocumentDB/locations/westus/operationsStatus/6f927fc1-77d8-4dbc-bba9-5e22c6e2cbfe?api-version=2022-02-15-preview
-=======
       - https://management.azure.com/subscriptions/00000000-0000-0000-0000-000000000000/providers/Microsoft.DocumentDB/locations/westus/operationsStatus/b4b2a2b0-929f-4388-9320-46bac3966199?api-version=2022-08-15
->>>>>>> 1be1db21
       cache-control:
       - no-store, no-cache
       content-length:
@@ -1241,15 +946,9 @@
       content-type:
       - application/json
       date:
-<<<<<<< HEAD
-      - Tue, 28 Jun 2022 13:12:35 GMT
-      location:
-      - https://management.azure.com/subscriptions/00000000-0000-0000-0000-000000000000/resourceGroups/cli_test_cosmosdb_gremlin_database000001/providers/Microsoft.DocumentDB/databaseAccounts/cli000003/gremlinDatabases/cli000002/operationResults/6f927fc1-77d8-4dbc-bba9-5e22c6e2cbfe?api-version=2022-02-15-preview
-=======
       - Mon, 19 Sep 2022 03:38:38 GMT
       location:
       - https://management.azure.com/subscriptions/00000000-0000-0000-0000-000000000000/resourceGroups/cli_test_cosmosdb_gremlin_database000001/providers/Microsoft.DocumentDB/databaseAccounts/cli000003/gremlinDatabases/cli000002/operationResults/b4b2a2b0-929f-4388-9320-46bac3966199?api-version=2022-08-15
->>>>>>> 1be1db21
       pragma:
       - no-cache
       server:
@@ -1261,11 +960,7 @@
       x-ms-gatewayversion:
       - version=2.14.0
       x-ms-ratelimit-remaining-subscription-deletes:
-<<<<<<< HEAD
-      - '14998'
-=======
       - '14997'
->>>>>>> 1be1db21
     status:
       code: 202
       message: Accepted
@@ -1283,16 +978,10 @@
       ParameterSetName:
       - -g -a -n --yes
       User-Agent:
-<<<<<<< HEAD
-      - AZURECLI/2.37.0 azsdk-python-mgmt-cosmosdb/7.0.0b6 Python/3.8.10 (Windows-10-10.0.22000-SP0)
-    method: GET
-    uri: https://management.azure.com/subscriptions/00000000-0000-0000-0000-000000000000/providers/Microsoft.DocumentDB/locations/westus/operationsStatus/6f927fc1-77d8-4dbc-bba9-5e22c6e2cbfe?api-version=2022-02-15-preview
-=======
       - AZURECLI/2.40.0 azsdk-python-mgmt-cosmosdb/8.0.0 Python/3.10.6 (Linux-5.15.0-1019-azure-x86_64-with-glibc2.31)
         VSTS_0fb41ef4-5012-48a9-bf39-4ee3de03ee35_build_4949_0
     method: GET
     uri: https://management.azure.com/subscriptions/00000000-0000-0000-0000-000000000000/providers/Microsoft.DocumentDB/locations/westus/operationsStatus/b4b2a2b0-929f-4388-9320-46bac3966199?api-version=2022-08-15
->>>>>>> 1be1db21
   response:
     body:
       string: '{"status":"Succeeded"}'
@@ -1304,11 +993,7 @@
       content-type:
       - application/json
       date:
-<<<<<<< HEAD
-      - Tue, 28 Jun 2022 13:13:06 GMT
-=======
       - Mon, 19 Sep 2022 03:39:08 GMT
->>>>>>> 1be1db21
       pragma:
       - no-cache
       server:
@@ -1340,16 +1025,10 @@
       ParameterSetName:
       - -g -a
       User-Agent:
-<<<<<<< HEAD
-      - AZURECLI/2.37.0 azsdk-python-mgmt-cosmosdb/7.0.0b6 Python/3.8.10 (Windows-10-10.0.22000-SP0)
-    method: GET
-    uri: https://management.azure.com/subscriptions/00000000-0000-0000-0000-000000000000/resourceGroups/cli_test_cosmosdb_gremlin_database000001/providers/Microsoft.DocumentDB/databaseAccounts/cli000003/gremlinDatabases?api-version=2022-02-15-preview
-=======
       - AZURECLI/2.40.0 azsdk-python-mgmt-cosmosdb/8.0.0 Python/3.10.6 (Linux-5.15.0-1019-azure-x86_64-with-glibc2.31)
         VSTS_0fb41ef4-5012-48a9-bf39-4ee3de03ee35_build_4949_0
     method: GET
     uri: https://management.azure.com/subscriptions/00000000-0000-0000-0000-000000000000/resourceGroups/cli_test_cosmosdb_gremlin_database000001/providers/Microsoft.DocumentDB/databaseAccounts/cli000003/gremlinDatabases?api-version=2022-08-15
->>>>>>> 1be1db21
   response:
     body:
       string: '{"value":[]}'
@@ -1361,11 +1040,7 @@
       content-type:
       - application/json
       date:
-<<<<<<< HEAD
-      - Tue, 28 Jun 2022 13:13:07 GMT
-=======
       - Mon, 19 Sep 2022 03:39:09 GMT
->>>>>>> 1be1db21
       pragma:
       - no-cache
       server:
