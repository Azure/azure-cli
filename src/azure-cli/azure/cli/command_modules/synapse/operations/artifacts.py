# --------------------------------------------------------------------------------------------
# Copyright (c) Microsoft Corporation. All rights reserved.
# Licensed under the MIT License. See License.txt in the project root for license information.
# --------------------------------------------------------------------------------------------

import json
import logging
import os
from azure.synapse.artifacts.models import (LinkedService, Dataset, PipelineResource, RunFilterParameters,
                                            Trigger, DataFlow, BigDataPoolReference, NotebookSessionProperties,
<<<<<<< HEAD
                                            NotebookResource, NotebookFolder, SparkJobDefinitionFolder)
=======
                                            NotebookResource, SparkJobDefinition)
>>>>>>> fbea4ed1
from azure.cli.core.util import sdk_no_wait, CLIError
from azure.core.exceptions import ResourceNotFoundError
from .._client_factory import (cf_synapse_linked_service, cf_synapse_dataset, cf_synapse_pipeline,
                               cf_synapse_pipeline_run, cf_synapse_trigger, cf_synapse_trigger_run,
                               cf_synapse_data_flow, cf_synapse_notebook, cf_synapse_spark_pool,
                               cf_synapse_spark_job_definition, cf_synapse_library)
from ..constant import EXECUTOR_SIZE, SPARK_SERVICE_ENDPOINT_API_VERSION


# Linked Service
def list_linked_service(cmd, workspace_name):
    client = cf_synapse_linked_service(cmd.cli_ctx, workspace_name)
    return client.get_linked_services_by_workspace()


def get_linked_service(cmd, workspace_name, linked_service_name):
    client = cf_synapse_linked_service(cmd.cli_ctx, workspace_name)
    return client.get_linked_service(linked_service_name)


def create_or_update_linked_service(cmd, workspace_name, linked_service_name, definition_file, no_wait=False):
    client = cf_synapse_linked_service(cmd.cli_ctx, workspace_name)
    properties = LinkedService.from_dict(definition_file['properties'])
    return sdk_no_wait(no_wait, client.begin_create_or_update_linked_service,
                       linked_service_name, properties, polling=True)


def delete_linked_service(cmd, workspace_name, linked_service_name, no_wait=False):
    client = cf_synapse_linked_service(cmd.cli_ctx, workspace_name)
    return sdk_no_wait(no_wait, client.begin_delete_linked_service, linked_service_name, polling=True)


# Dataset
def list_datasets(cmd, workspace_name):
    client = cf_synapse_dataset(cmd.cli_ctx, workspace_name)
    return client.get_datasets_by_workspace()


def get_dataset(cmd, workspace_name, dataset_name):
    client = cf_synapse_dataset(cmd.cli_ctx, workspace_name)
    return client.get_dataset(dataset_name)


def create_or_update_dataset(cmd, workspace_name, dataset_name, definition_file, no_wait=False):
    client = cf_synapse_dataset(cmd.cli_ctx, workspace_name)
    properties = Dataset.from_dict(definition_file['properties'])
    return sdk_no_wait(no_wait, client.begin_create_or_update_dataset,
                       dataset_name, properties, polling=True)


def delete_dataset(cmd, workspace_name, dataset_name, no_wait=False):
    client = cf_synapse_dataset(cmd.cli_ctx, workspace_name)
    return sdk_no_wait(no_wait, client.begin_delete_dataset, dataset_name, polling=True)


# Pipeline
def list_pipelines(cmd, workspace_name):
    client = cf_synapse_pipeline(cmd.cli_ctx, workspace_name)
    return client.get_pipelines_by_workspace()


def get_pipeline(cmd, workspace_name, pipeline_name):
    client = cf_synapse_pipeline(cmd.cli_ctx, workspace_name)
    return client.get_pipeline(pipeline_name)


def create_or_update_pipeline(cmd, workspace_name, pipeline_name, definition_file, no_wait=False):
    client = cf_synapse_pipeline(cmd.cli_ctx, workspace_name)
    properties = PipelineResource.from_dict(definition_file['properties'])
    return sdk_no_wait(no_wait, client.begin_create_or_update_pipeline,
                       pipeline_name, properties, polling=True)


def delete_pipeline(cmd, workspace_name, pipeline_name, no_wait=False):
    client = cf_synapse_pipeline(cmd.cli_ctx, workspace_name)
    return sdk_no_wait(no_wait, client.begin_delete_pipeline, pipeline_name, polling=True)


def create_pipeline_run(cmd, workspace_name, pipeline_name, reference_pipeline_run_id=None, is_recovery=None,
                        start_activity_name=None, parameters=None):
    client = cf_synapse_pipeline(cmd.cli_ctx, workspace_name)
    return client.create_pipeline_run(pipeline_name, reference_pipeline_run_id, is_recovery,
                                      start_activity_name, parameters)


# Pipline run
def query_pipeline_runs_by_workspace(cmd, workspace_name, last_updated_after, last_updated_before,
                                     continuation_token=None, filters=None, order_by=None):
    client = cf_synapse_pipeline_run(cmd.cli_ctx, workspace_name)
    return client.query_pipeline_runs_by_workspace(RunFilterParameters(last_updated_after=last_updated_after,
                                                                       last_updated_before=last_updated_before,
                                                                       continuation_token=continuation_token,
                                                                       filters=filters, order_by=order_by))


def get_pipeline_run(cmd, workspace_name, run_id):
    client = cf_synapse_pipeline_run(cmd.cli_ctx, workspace_name)
    return client.get_pipeline_run(run_id)


def query_activity_runs(cmd, workspace_name, pipeline_name, run_id, last_updated_after, last_updated_before,
                        continuation_token=None, filters=None, order_by=None):
    client = cf_synapse_pipeline_run(cmd.cli_ctx, workspace_name)
    return client.query_activity_runs(pipeline_name, run_id,
                                      RunFilterParameters(last_updated_after=last_updated_after,
                                                          last_updated_before=last_updated_before,
                                                          continuation_token=continuation_token,
                                                          filters=filters, order_by=order_by))


def cancel_pipeline_run(cmd, workspace_name, run_id, is_recursive=None):
    client = cf_synapse_pipeline_run(cmd.cli_ctx, workspace_name)
    return client.cancel_pipeline_run(run_id, is_recursive)


# Trigger
def list_triggers(cmd, workspace_name):
    client = cf_synapse_trigger(cmd.cli_ctx, workspace_name)
    return client.get_triggers_by_workspace()


def get_trigger(cmd, workspace_name, trigger_name):
    client = cf_synapse_trigger(cmd.cli_ctx, workspace_name)
    return client.get_trigger(trigger_name)


def create_or_update_trigger(cmd, workspace_name, trigger_name, definition_file, no_wait=False):
    client = cf_synapse_trigger(cmd.cli_ctx, workspace_name)
    properties = Trigger.from_dict(definition_file['properties'])
    return sdk_no_wait(no_wait, client.begin_create_or_update_trigger,
                       trigger_name, properties, polling=True)


def delete_trigger(cmd, workspace_name, trigger_name, no_wait=False):
    client = cf_synapse_trigger(cmd.cli_ctx, workspace_name)
    return sdk_no_wait(no_wait, client.begin_delete_trigger, trigger_name, polling=True)


def subscribe_trigger_to_events(cmd, workspace_name, trigger_name, no_wait=False):
    client = cf_synapse_trigger(cmd.cli_ctx, workspace_name)
    return sdk_no_wait(no_wait, client.begin_subscribe_trigger_to_events, trigger_name, polling=True)


def get_event_subscription_status(cmd, workspace_name, trigger_name):
    client = cf_synapse_trigger(cmd.cli_ctx, workspace_name)
    return client.get_event_subscription_status(trigger_name)


def unsubscribe_trigger_from_events(cmd, workspace_name, trigger_name, no_wait=False):
    client = cf_synapse_trigger(cmd.cli_ctx, workspace_name)
    return sdk_no_wait(no_wait, client.begin_unsubscribe_trigger_from_events, trigger_name, polling=True)


def start_trigger(cmd, workspace_name, trigger_name, no_wait=False):
    client = cf_synapse_trigger(cmd.cli_ctx, workspace_name)
    return sdk_no_wait(no_wait, client.begin_start_trigger, trigger_name, polling=True)


def stop_trigger(cmd, workspace_name, trigger_name, no_wait=False):
    client = cf_synapse_trigger(cmd.cli_ctx, workspace_name)
    return sdk_no_wait(no_wait, client.begin_stop_trigger, trigger_name, polling=True)


# Trigger run
def rerun_trigger(cmd, workspace_name, trigger_name, run_id):
    client = cf_synapse_trigger_run(cmd.cli_ctx, workspace_name)
    return client.rerun_trigger_instance(trigger_name, run_id)


def cancel_trigger(cmd, workspace_name, trigger_name, run_id):
    client = cf_synapse_trigger_run(cmd.cli_ctx, workspace_name)
    return client.cancel_trigger_instance(trigger_name, run_id)


def query_trigger_runs_by_workspace(cmd, workspace_name, last_updated_after, last_updated_before,
                                    continuation_token=None, filters=None, order_by=None):
    client = cf_synapse_trigger_run(cmd.cli_ctx, workspace_name)
    return client.query_trigger_runs_by_workspace(RunFilterParameters(last_updated_after=last_updated_after,
                                                                      last_updated_before=last_updated_before,
                                                                      continuation_token=continuation_token,
                                                                      filters=filters, order_by=order_by))


# Data flow
def list_data_flows(cmd, workspace_name):
    client = cf_synapse_data_flow(cmd.cli_ctx, workspace_name)
    return client.get_data_flows_by_workspace()


def get_data_flow(cmd, workspace_name, data_flow_name):
    client = cf_synapse_data_flow(cmd.cli_ctx, workspace_name)
    return client.get_data_flow(data_flow_name)


def create_or_update_data_flow(cmd, workspace_name, data_flow_name, definition_file, no_wait=False):
    client = cf_synapse_data_flow(cmd.cli_ctx, workspace_name)
    properties = DataFlow.from_dict(definition_file['properties'])
    return sdk_no_wait(no_wait, client.begin_create_or_update_data_flow,
                       data_flow_name, properties, polling=True)


def delete_data_flow(cmd, workspace_name, data_flow_name, no_wait=False):
    client = cf_synapse_data_flow(cmd.cli_ctx, workspace_name)
    return sdk_no_wait(no_wait, client.begin_delete_data_flow, data_flow_name, polling=True)


# Notebook
def create_or_update_notebook(cmd, workspace_name, definition_file, notebook_name, spark_pool_name=None,
                              folder_name=None, executor_size="Small", executor_count=2, no_wait=False):
    client = cf_synapse_notebook(cmd.cli_ctx, workspace_name)
    spark_pool_client = cf_synapse_spark_pool(cmd.cli_ctx, workspace_name)
    if spark_pool_name is not None:
        endpoint = '{}{}{}'.format("https://", workspace_name, cmd.cli_ctx.cloud.suffixes.synapse_analytics_endpoint)
        spark_pool_info = spark_pool_client.get(spark_pool_name)
        metadata = definition_file['metadata']
        options = {}
        options['auth'] = {'type': 'AAD',
                           'authResource': '{}{}'.format("https://",
                                                         cmd.cli_ctx.cloud.suffixes.synapse_analytics_endpoint[1:])}
        options['cores'] = EXECUTOR_SIZE[executor_size]['Cores']
        options['memory'] = EXECUTOR_SIZE[executor_size]['Memory']
        options['nodeCount'] = executor_count
        options['endpoint'] = '{}{}{}{}{}'.format(endpoint, '/livyApi/versions/', SPARK_SERVICE_ENDPOINT_API_VERSION,
                                                  '/sparkPools/', spark_pool_name)
        options['extraHeader'] = {}
        options['id'] = spark_pool_info.id
        options['name'] = spark_pool_name
        options['sparkVersion'] = spark_pool_info.spark_version
        options['type'] = 'Spark'
        metadata['a365ComputeOptions'] = options

        definition_file['bigDataPool'] = BigDataPoolReference(type='BigDataPoolReference',
                                                              reference_name=spark_pool_name)
        definition_file['sessionProperties'] = NotebookSessionProperties(driver_memory=options['memory'],
                                                                         driver_cores=options['cores'],
                                                                         executor_memory=options['memory'],
                                                                         executor_cores=options['cores'],
                                                                         num_executors=executor_count)
        definition_file['NotebookFolder'] = NotebookFolder(name=folder_name)
    properties = NotebookResource(name=notebook_name, properties=definition_file)
    return sdk_no_wait(no_wait, client.begin_create_or_update_notebook,
                       notebook_name, properties, polling=True)


def list_notebooks(cmd, workspace_name):
    client = cf_synapse_notebook(cmd.cli_ctx, workspace_name)
    return client.get_notebooks_by_workspace()


def get_notebook(cmd, workspace_name, notebook_name):
    client = cf_synapse_notebook(cmd.cli_ctx, workspace_name)
    return client.get_notebook(notebook_name)


def export_notebook(cmd, workspace_name, output_folder, notebook_name=None):
    client = cf_synapse_notebook(cmd.cli_ctx, workspace_name)
    if notebook_name is not None:
        notebook = client.get_notebook(notebook_name)
        path = os.path.join(output_folder, notebook.name + '.ipynb')
        print(notebook.properties.as_dict())
        write_to_file(notebook, path)
    else:
        notebooks = client.get_notebooks_by_workspace()
        for notebook in notebooks:
            path = os.path.join(output_folder, notebook.name + '.ipynb')
            print(notebook.properties.as_dict())
            write_to_file(notebook, path)


def metadata_processing(notebook_properties, displayedWidgets):
    synapseWidgetNotebookMetadataVersion = '0.1'
    metadata = {}
    notebook_properties_metadata = {}
    for key in list(notebook_properties.keys()):
        if key == 'metadata':
            notebook_properties_metadata = notebook_properties['metadata']

    if notebook_properties_metadata is None:
        return metadata, displayedWidgets

    for elementkey in list(notebook_properties_metadata.keys()):
        if elementkey == 'language_info':
            if notebook_properties_metadata['language_info'] and \
                    'codemirror_mode' in notebook_properties_metadata['language_info']:
                notebook_properties_metadata['language_info'].pop('codemirror_mode')
            metadata['language_info'] = notebook_properties_metadata['language_info']
        elif elementkey == 'description':
            metadata['description'] = notebook_properties_metadata['description']
        elif elementkey == 'saveOutput':
            metadata['save_output'] = notebook_properties_metadata['saveOutput']
        elif elementkey == 'kernelspec':
            metadata['kernelspec'] = notebook_properties_metadata['kernelspec']
        elif elementkey == 'synapse_widget' and \
                'state' in notebook_properties_metadata['synapse_widget']:
            for ekey in list(notebook_properties_metadata['synapse_widget']['state'].keys()):
                for i in reversed(range(len(displayedWidgets))):
                    if displayedWidgets[i]['widget_id'] == ekey:
                        displayedWidgets.pop(i)
            metadata['synapse_widget'] = notebook_properties_metadata['synapse_widget']
            metadata['synapse_widget']['version'] = synapseWidgetNotebookMetadataVersion
    return metadata, displayedWidgets


def write_to_file(notebook, path):
    try:
        notebook_properties = notebook.properties.as_dict()
        livyStatementMetaOutputContentType = 'application/vnd.livy.statement-meta+json'
        synapseWidgetViewOutputContentType = 'application/vnd.synapse.widget-view+json'
        notebook_result = {}
        displayedWidgets = []
        notebook_result['nbformat'] = 4
        notebook_result['nbformat_minor'] = 2
        for cell in notebook_properties['cells']:
            if cell['cell_type'] == 'code' and cell['outputs']:
                for output in cell['outputs']:
                    if output['output_type'] == 'display_data' and \
                            synapseWidgetViewOutputContentType in output['data']:
                        displayedWidgets.append(output["data"]["application/vnd.synapse.widget-view+json"])

        metadata_results, displayedWidgets_results = \
            metadata_processing(notebook_properties, displayedWidgets)

        if len(displayedWidgets_results) > 0:
            logging.info('Detected widget with missing data.')

        for cell in notebook_properties['cells']:
            if cell['cell_type'] == 'code' and cell['outputs']:
                for output in cell['outputs']:
                    if output['output_type'] == 'display_data' and output['data'] and \
                            livyStatementMetaOutputContentType in output['data']:
                        output['data'].pop(livyStatementMetaOutputContentType)

        notebook_result['metadata'] = metadata_results
        notebook_result['cells'] = notebook_properties['cells']
        with open(path, 'w') as f:
            json.dump(notebook_result, f, indent=4)
    except IOError:
        raise CLIError('Unable to export to file: {}'.format(path))


def delete_notebook(cmd, workspace_name, notebook_name, no_wait=False):
    client = cf_synapse_notebook(cmd.cli_ctx, workspace_name)
    return sdk_no_wait(no_wait, client.begin_delete_notebook, notebook_name, polling=True)


# Workspace package
def list_workspace_package(cmd, workspace_name):
    client = cf_synapse_library(cmd.cli_ctx, workspace_name)
    return client.list()


def get_workspace_package(cmd, workspace_name, package_name):
    client = cf_synapse_library(cmd.cli_ctx, workspace_name)
    return client.get(package_name)


def upload_workspace_package(cmd, workspace_name, package, progress_callback=None):
    client = cf_synapse_library(cmd.cli_ctx, workspace_name)
    package_name = os.path.basename(package)

    # Check if the package already exists
    if test_workspace_package(client, package_name):
        raise CLIError("A workspace package with name '{0}' already exists.".format(
                       package_name))

    # Create package
    client.begin_create(package_name).result()
    # Upload package content
    package_size = os.path.getsize(package)
    chunk_size = 4 * 1024 * 1024
    if progress_callback is not None:
        progress_callback(0, package_size)
    with open(package, 'rb') as stream:
        index = 0
        while True:
            read_size = min(chunk_size, package_size - index)
            data = stream.read(read_size)

            if data == b'':
                break

            client.append(package_name, data)
            index += len(data)
            if progress_callback is not None:
                progress_callback(index, package_size)
    # Call Flush API as a completion signal
    client.begin_flush(package_name).result()

    return client.get(package_name)


def workspace_package_upload_batch(cmd, workspace_name, source, progress_callback=None):
    # Tell progress reporter to reuse the same hook
    if progress_callback:
        progress_callback.reuse = True

    source_files = []
    results = []
    for root, _, files in os.walk(source):
        for f in files:
            full_path = os.path.join(root, f)
            source_files.append(full_path)

    for index, source_file in enumerate(source_files):
        # add package name and number to progress message
        if progress_callback:
            progress_callback.message = '{}/{}: "{}"'.format(
                index + 1, len(source_files), os.path.basename(source_file))

        results.append(upload_workspace_package(cmd, workspace_name, source_file, progress_callback))

    # end progress hook
    if progress_callback:
        progress_callback.hook.end()

    return results


def test_workspace_package(client, package_name):
    try:
        client.get(package_name)
        return True
    except ResourceNotFoundError:
        return False


def delete_workspace_package(cmd, workspace_name, package_name, no_wait=False):
    client = cf_synapse_library(cmd.cli_ctx, workspace_name)
    return sdk_no_wait(no_wait, client.begin_delete, package_name)


# Spark job definition
def list_spark_job_definition(cmd, workspace_name):
    client = cf_synapse_spark_job_definition(cmd.cli_ctx, workspace_name)
    return client.get_spark_job_definitions_by_workspace()


def get_spark_job_definition(cmd, workspace_name, spark_job_definition_name):
    client = cf_synapse_spark_job_definition(cmd.cli_ctx, workspace_name)
    return client.get_spark_job_definition(spark_job_definition_name)


def delete_spark_job_definition(cmd, workspace_name, spark_job_definition_name, no_wait=False):
    client = cf_synapse_spark_job_definition(cmd.cli_ctx, workspace_name)
    return sdk_no_wait(no_wait, client.begin_delete_spark_job_definition, spark_job_definition_name, polling=True)


def create_or_update_spark_job_definition(cmd, workspace_name, spark_job_definition_name, definition_file,
                                          no_wait=False):
    client = cf_synapse_spark_job_definition(cmd.cli_ctx, workspace_name)
    properties = SparkJobDefinition.from_dict(definition_file)
    return sdk_no_wait(no_wait, client.begin_create_or_update_spark_job_definition,
                       spark_job_definition_name, properties, polling=True)<|MERGE_RESOLUTION|>--- conflicted
+++ resolved
@@ -8,11 +8,7 @@
 import os
 from azure.synapse.artifacts.models import (LinkedService, Dataset, PipelineResource, RunFilterParameters,
                                             Trigger, DataFlow, BigDataPoolReference, NotebookSessionProperties,
-<<<<<<< HEAD
-                                            NotebookResource, NotebookFolder, SparkJobDefinitionFolder)
-=======
                                             NotebookResource, SparkJobDefinition)
->>>>>>> fbea4ed1
 from azure.cli.core.util import sdk_no_wait, CLIError
 from azure.core.exceptions import ResourceNotFoundError
 from .._client_factory import (cf_synapse_linked_service, cf_synapse_dataset, cf_synapse_pipeline,
