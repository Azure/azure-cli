--- conflicted
+++ resolved
@@ -1,394 +1,5 @@
 interactions:
 - request:
-<<<<<<< HEAD
-    body: null
-    headers:
-      Accept:
-      - application/json
-      Accept-Encoding:
-      - gzip, deflate
-      CommandName:
-      - aks create
-      Connection:
-      - keep-alive
-      ParameterSetName:
-      - --resource-group --name --location --dns-name-prefix --node-count --ssh-key-value
-        --service-principal --client-secret --enable-addons
-      User-Agent:
-      - python/3.8.3 (Windows-10-10.0.19041-SP0) msrest/0.6.9 msrest_azure/0.6.3 azure-mgmt-resource/10.0.0
-        Azure-SDK-For-Python AZURECLI/2.8.0
-      accept-language:
-      - en-US
-    method: GET
-    uri: https://management.azure.com/subscriptions/00000000-0000-0000-0000-000000000000/resourcegroups/clitest000001?api-version=2020-06-01
-  response:
-    body:
-      string: '{"id":"/subscriptions/00000000-0000-0000-0000-000000000000/resourceGroups/clitest000001","name":"clitest000001","type":"Microsoft.Resources/resourceGroups","location":"westus2","tags":{"product":"azurecli","cause":"automation","date":"2020-07-06T00:32:03Z"},"properties":{"provisioningState":"Succeeded"}}'
-    headers:
-      cache-control:
-      - no-cache
-      content-length:
-      - '313'
-      content-type:
-      - application/json; charset=utf-8
-      date:
-      - Mon, 06 Jul 2020 00:32:07 GMT
-      expires:
-      - '-1'
-      pragma:
-      - no-cache
-      strict-transport-security:
-      - max-age=31536000; includeSubDomains
-      vary:
-      - Accept-Encoding
-      x-content-type-options:
-      - nosniff
-    status:
-      code: 200
-      message: OK
-- request:
-    body: null
-    headers:
-      Accept:
-      - application/json
-      Accept-Encoding:
-      - gzip, deflate
-      CommandName:
-      - aks create
-      Connection:
-      - keep-alive
-      ParameterSetName:
-      - --resource-group --name --location --dns-name-prefix --node-count --ssh-key-value
-        --service-principal --client-secret --enable-addons
-      User-Agent:
-      - python/3.8.3 (Windows-10-10.0.19041-SP0) msrest/0.6.9 msrest_azure/0.6.3 azure-mgmt-resource/10.0.0
-        Azure-SDK-For-Python AZURECLI/2.8.0
-      accept-language:
-      - en-US
-    method: GET
-    uri: https://management.azure.com/subscriptions/00000000-0000-0000-0000-000000000000/resourcegroups/clitest000001?api-version=2020-06-01
-  response:
-    body:
-      string: '{"id":"/subscriptions/00000000-0000-0000-0000-000000000000/resourceGroups/clitest000001","name":"clitest000001","type":"Microsoft.Resources/resourceGroups","location":"westus2","tags":{"product":"azurecli","cause":"automation","date":"2020-07-06T00:32:03Z"},"properties":{"provisioningState":"Succeeded"}}'
-    headers:
-      cache-control:
-      - no-cache
-      content-length:
-      - '313'
-      content-type:
-      - application/json; charset=utf-8
-      date:
-      - Mon, 06 Jul 2020 00:32:08 GMT
-      expires:
-      - '-1'
-      pragma:
-      - no-cache
-      strict-transport-security:
-      - max-age=31536000; includeSubDomains
-      vary:
-      - Accept-Encoding
-      x-content-type-options:
-      - nosniff
-    status:
-      code: 200
-      message: OK
-- request:
-    body: null
-    headers:
-      Accept:
-      - application/json
-      Accept-Encoding:
-      - gzip, deflate
-      CommandName:
-      - aks create
-      Connection:
-      - keep-alive
-      ParameterSetName:
-      - --resource-group --name --location --dns-name-prefix --node-count --ssh-key-value
-        --service-principal --client-secret --enable-addons
-      User-Agent:
-      - python/3.8.3 (Windows-10-10.0.19041-SP0) msrest/0.6.9 msrest_azure/0.6.3 azure-mgmt-resource/10.0.0
-        Azure-SDK-For-Python AZURECLI/2.8.0
-      accept-language:
-      - en-US
-    method: HEAD
-    uri: https://management.azure.com/subscriptions/00000000-0000-0000-0000-000000000000/resourcegroups/DefaultResourceGroup-WUS2?api-version=2020-06-01
-  response:
-    body:
-      string: ''
-    headers:
-      cache-control:
-      - no-cache
-      content-length:
-      - '117'
-      content-type:
-      - application/json; charset=utf-8
-      date:
-      - Mon, 06 Jul 2020 00:32:08 GMT
-      expires:
-      - '-1'
-      pragma:
-      - no-cache
-      strict-transport-security:
-      - max-age=31536000; includeSubDomains
-      x-content-type-options:
-      - nosniff
-      x-ms-failure-cause:
-      - gateway
-    status:
-      code: 404
-      message: Not Found
-- request:
-    body: '{"location": "westus2"}'
-    headers:
-      Accept:
-      - application/json
-      Accept-Encoding:
-      - gzip, deflate
-      CommandName:
-      - aks create
-      Connection:
-      - keep-alive
-      Content-Length:
-      - '23'
-      Content-Type:
-      - application/json; charset=utf-8
-      ParameterSetName:
-      - --resource-group --name --location --dns-name-prefix --node-count --ssh-key-value
-        --service-principal --client-secret --enable-addons
-      User-Agent:
-      - python/3.8.3 (Windows-10-10.0.19041-SP0) msrest/0.6.9 msrest_azure/0.6.3 azure-mgmt-resource/10.0.0
-        Azure-SDK-For-Python AZURECLI/2.8.0
-      accept-language:
-      - en-US
-    method: PUT
-    uri: https://management.azure.com/subscriptions/00000000-0000-0000-0000-000000000000/resourcegroups/DefaultResourceGroup-WUS2?api-version=2020-06-01
-  response:
-    body:
-      string: '{"id":"/subscriptions/00000000-0000-0000-0000-000000000000/resourceGroups/DefaultResourceGroup-WUS2","name":"DefaultResourceGroup-WUS2","type":"Microsoft.Resources/resourceGroups","location":"westus2","properties":{"provisioningState":"Succeeded"}}'
-    headers:
-      cache-control:
-      - no-cache
-      content-length:
-      - '248'
-      content-type:
-      - application/json; charset=utf-8
-      date:
-      - Mon, 06 Jul 2020 00:32:09 GMT
-      expires:
-      - '-1'
-      pragma:
-      - no-cache
-      strict-transport-security:
-      - max-age=31536000; includeSubDomains
-      x-content-type-options:
-      - nosniff
-      x-ms-ratelimit-remaining-subscription-writes:
-      - '1199'
-    status:
-      code: 201
-      message: Created
-- request:
-    body: '{"location": "westus2", "properties": {"sku": {"name": "standalone"}}}'
-    headers:
-      Accept:
-      - application/json
-      Accept-Encoding:
-      - gzip, deflate
-      CommandName:
-      - aks create
-      Connection:
-      - keep-alive
-      Content-Length:
-      - '70'
-      Content-Type:
-      - application/json; charset=utf-8
-      ParameterSetName:
-      - --resource-group --name --location --dns-name-prefix --node-count --ssh-key-value
-        --service-principal --client-secret --enable-addons
-      User-Agent:
-      - python/3.8.3 (Windows-10-10.0.19041-SP0) msrest/0.6.9 msrest_azure/0.6.3 azure-mgmt-resource/10.0.0
-        Azure-SDK-For-Python AZURECLI/2.8.0
-      accept-language:
-      - en-US
-    method: PUT
-    uri: https://management.azure.com/subscriptions/00000000-0000-0000-0000-000000000000/resourceGroups/DefaultResourceGroup-WUS2/providers/Microsoft.OperationalInsights/workspaces/DefaultWorkspace-a1bfa635-f2bf-42f1-86b5-848c674fc321-WUS2?api-version=2015-11-01-preview
-  response:
-    body:
-      string: "{\r\n  \"properties\": {\r\n    \"source\": \"Azure\",\r\n    \"customerId\":
-        \"16923485-9be7-4140-8c1c-600ecf5f7772\",\r\n    \"provisioningState\": \"Creating\",\r\n
-        \   \"sku\": {\r\n      \"name\": \"pergb2018\",\r\n      \"maxCapacityReservationLevel\":
-        3000,\r\n      \"lastSkuUpdate\": \"Mon, 06 Jul 2020 00:32:12 GMT\"\r\n    },\r\n
-        \   \"retentionInDays\": 30,\r\n    \"features\": {\r\n      \"legacy\": 0,\r\n
-        \     \"searchVersion\": 1,\r\n      \"enableLogAccessUsingOnlyResourcePermissions\":
-        true\r\n    },\r\n    \"workspaceCapping\": {\r\n      \"dailyQuotaGb\": -1.0,\r\n
-        \     \"quotaNextResetTime\": \"Mon, 06 Jul 2020 18:00:00 GMT\",\r\n      \"dataIngestionStatus\":
-        \"RespectQuota\"\r\n    },\r\n    \"publicNetworkAccessForIngestion\": \"Enabled\",\r\n
-        \   \"publicNetworkAccessForQuery\": \"Enabled\",\r\n    \"createdDate\":
-        \"Mon, 06 Jul 2020 00:32:12 GMT\",\r\n    \"modifiedDate\": \"Mon, 06 Jul
-        2020 00:32:12 GMT\"\r\n  },\r\n  \"id\": \"/subscriptions/00000000-0000-0000-0000-000000000000/resourcegroups/defaultresourcegroup-wus2/providers/microsoft.operationalinsights/workspaces/defaultworkspace-a1bfa635-f2bf-42f1-86b5-848c674fc321-wus2\",\r\n
-        \ \"name\": \"DefaultWorkspace-a1bfa635-f2bf-42f1-86b5-848c674fc321-WUS2\",\r\n
-        \ \"type\": \"Microsoft.OperationalInsights/workspaces\",\r\n  \"location\":
-        \"westus2\"\r\n}"
-    headers:
-      cache-control:
-      - no-cache
-      content-length:
-      - '1204'
-      content-type:
-      - application/json
-      date:
-      - Mon, 06 Jul 2020 00:32:12 GMT
-      pragma:
-      - no-cache
-      server:
-      - Microsoft-IIS/10.0
-      - Microsoft-IIS/10.0
-      strict-transport-security:
-      - max-age=31536000; includeSubDomains
-      x-content-type-options:
-      - nosniff
-      x-ms-ratelimit-remaining-subscription-writes:
-      - '1199'
-      x-powered-by:
-      - ASP.NET
-      - ASP.NET
-    status:
-      code: 201
-      message: Created
-- request:
-    body: null
-    headers:
-      Accept:
-      - application/json
-      Accept-Encoding:
-      - gzip, deflate
-      CommandName:
-      - aks create
-      Connection:
-      - keep-alive
-      ParameterSetName:
-      - --resource-group --name --location --dns-name-prefix --node-count --ssh-key-value
-        --service-principal --client-secret --enable-addons
-      User-Agent:
-      - python/3.8.3 (Windows-10-10.0.19041-SP0) msrest/0.6.9 msrest_azure/0.6.3 azure-mgmt-resource/10.0.0
-        Azure-SDK-For-Python AZURECLI/2.8.0
-    method: GET
-    uri: https://management.azure.com/subscriptions/00000000-0000-0000-0000-000000000000/resourceGroups/DefaultResourceGroup-WUS2/providers/Microsoft.OperationalInsights/workspaces/DefaultWorkspace-a1bfa635-f2bf-42f1-86b5-848c674fc321-WUS2?api-version=2015-11-01-preview
-  response:
-    body:
-      string: "{\r\n  \"properties\": {\r\n    \"source\": \"Azure\",\r\n    \"customerId\":
-        \"16923485-9be7-4140-8c1c-600ecf5f7772\",\r\n    \"provisioningState\": \"Succeeded\",\r\n
-        \   \"sku\": {\r\n      \"name\": \"pergb2018\",\r\n      \"maxCapacityReservationLevel\":
-        3000,\r\n      \"lastSkuUpdate\": \"Mon, 06 Jul 2020 00:32:12 GMT\"\r\n    },\r\n
-        \   \"retentionInDays\": 30,\r\n    \"features\": {\r\n      \"legacy\": 0,\r\n
-        \     \"searchVersion\": 1,\r\n      \"enableLogAccessUsingOnlyResourcePermissions\":
-        true\r\n    },\r\n    \"workspaceCapping\": {\r\n      \"dailyQuotaGb\": -1.0,\r\n
-        \     \"quotaNextResetTime\": \"Mon, 06 Jul 2020 18:00:00 GMT\",\r\n      \"dataIngestionStatus\":
-        \"RespectQuota\"\r\n    },\r\n    \"publicNetworkAccessForIngestion\": \"Enabled\",\r\n
-        \   \"publicNetworkAccessForQuery\": \"Enabled\",\r\n    \"createdDate\":
-        \"Mon, 06 Jul 2020 00:32:12 GMT\",\r\n    \"modifiedDate\": \"Mon, 06 Jul
-        2020 00:32:18 GMT\"\r\n  },\r\n  \"id\": \"/subscriptions/00000000-0000-0000-0000-000000000000/resourcegroups/defaultresourcegroup-wus2/providers/microsoft.operationalinsights/workspaces/defaultworkspace-a1bfa635-f2bf-42f1-86b5-848c674fc321-wus2\",\r\n
-        \ \"name\": \"DefaultWorkspace-a1bfa635-f2bf-42f1-86b5-848c674fc321-WUS2\",\r\n
-        \ \"type\": \"Microsoft.OperationalInsights/workspaces\",\r\n  \"location\":
-        \"westus2\"\r\n}"
-    headers:
-      cache-control:
-      - no-cache
-      content-length:
-      - '1205'
-      content-type:
-      - application/json
-      date:
-      - Mon, 06 Jul 2020 00:32:43 GMT
-      pragma:
-      - no-cache
-      server:
-      - Microsoft-IIS/10.0
-      - Microsoft-IIS/10.0
-      strict-transport-security:
-      - max-age=31536000; includeSubDomains
-      transfer-encoding:
-      - chunked
-      vary:
-      - Accept-Encoding
-      x-content-type-options:
-      - nosniff
-      x-powered-by:
-      - ASP.NET
-      - ASP.NET
-    status:
-      code: 200
-      message: OK
-- request:
-    body: null
-    headers:
-      Accept:
-      - application/json
-      Accept-Encoding:
-      - gzip, deflate
-      CommandName:
-      - aks create
-      Connection:
-      - keep-alive
-      ParameterSetName:
-      - --resource-group --name --location --dns-name-prefix --node-count --ssh-key-value
-        --service-principal --client-secret --enable-addons
-      User-Agent:
-      - python/3.8.3 (Windows-10-10.0.19041-SP0) msrest/0.6.9 msrest_azure/0.6.3 azure-mgmt-resource/10.0.0
-        Azure-SDK-For-Python AZURECLI/2.8.0
-      accept-language:
-      - en-US
-    method: GET
-    uri: https://management.azure.com/subscriptions/00000000-0000-0000-0000-000000000000/resourcegroups/defaultresourcegroup-wus2/providers/microsoft.operationalinsights/workspaces/defaultworkspace-a1bfa635-f2bf-42f1-86b5-848c674fc321-wus2?api-version=2015-11-01-preview
-  response:
-    body:
-      string: "{\r\n  \"properties\": {\r\n    \"source\": \"Azure\",\r\n    \"customerId\":
-        \"16923485-9be7-4140-8c1c-600ecf5f7772\",\r\n    \"provisioningState\": \"Succeeded\",\r\n
-        \   \"sku\": {\r\n      \"name\": \"pergb2018\",\r\n      \"maxCapacityReservationLevel\":
-        3000,\r\n      \"lastSkuUpdate\": \"Mon, 06 Jul 2020 00:32:12 GMT\"\r\n    },\r\n
-        \   \"retentionInDays\": 30,\r\n    \"features\": {\r\n      \"legacy\": 0,\r\n
-        \     \"searchVersion\": 1,\r\n      \"enableLogAccessUsingOnlyResourcePermissions\":
-        true\r\n    },\r\n    \"workspaceCapping\": {\r\n      \"dailyQuotaGb\": -1.0,\r\n
-        \     \"quotaNextResetTime\": \"Mon, 06 Jul 2020 18:00:00 GMT\",\r\n      \"dataIngestionStatus\":
-        \"RespectQuota\"\r\n    },\r\n    \"publicNetworkAccessForIngestion\": \"Enabled\",\r\n
-        \   \"publicNetworkAccessForQuery\": \"Enabled\",\r\n    \"createdDate\":
-        \"Mon, 06 Jul 2020 00:32:12 GMT\",\r\n    \"modifiedDate\": \"Mon, 06 Jul
-        2020 00:32:18 GMT\"\r\n  },\r\n  \"id\": \"/subscriptions/00000000-0000-0000-0000-000000000000/resourcegroups/defaultresourcegroup-wus2/providers/microsoft.operationalinsights/workspaces/defaultworkspace-a1bfa635-f2bf-42f1-86b5-848c674fc321-wus2\",\r\n
-        \ \"name\": \"DefaultWorkspace-a1bfa635-f2bf-42f1-86b5-848c674fc321-WUS2\",\r\n
-        \ \"type\": \"Microsoft.OperationalInsights/workspaces\",\r\n  \"location\":
-        \"westus2\"\r\n}"
-    headers:
-      cache-control:
-      - no-cache
-      content-length:
-      - '1205'
-      content-type:
-      - application/json
-      date:
-      - Mon, 06 Jul 2020 00:32:43 GMT
-      pragma:
-      - no-cache
-      server:
-      - Microsoft-IIS/10.0
-      - Microsoft-IIS/10.0
-      strict-transport-security:
-      - max-age=31536000; includeSubDomains
-      transfer-encoding:
-      - chunked
-      vary:
-      - Accept-Encoding
-      x-content-type-options:
-      - nosniff
-      x-powered-by:
-      - ASP.NET
-      - ASP.NET
-    status:
-      code: 200
-      message: OK
-- request:
-    body: '{"template": {"$schema": "https://schema.management.azure.com/schemas/2015-01-01/deploymentTemplate.json#",
-=======
     body: '{"location": "eastus", "tags": {"product": "azurecli", "cause": "automation",
       "date": "2019-01-09T20:21:15Z"}}'
     headers:
@@ -1806,7 +1417,6 @@
     status: {code: 200, message: OK}
 - request:
     body: '{"properties": {"template": {"$schema": "https://schema.management.azure.com/schemas/2015-01-01/deploymentTemplate.json#",
->>>>>>> 3c2ff2b5
       "contentVersion": "1.0.0.0", "parameters": {"workspaceResourceId": {"type":
       "string", "metadata": {"description": "Azure Monitor Log Analytics Resource
       ID"}}, "workspaceRegion": {"type": "string", "metadata": {"description": "Azure
@@ -1849,39 +1459,6 @@
       accept-language:
       - en-US
     method: PUT
-<<<<<<< HEAD
-    uri: https://management.azure.com/subscriptions/00000000-0000-0000-0000-000000000000/resourcegroups/defaultresourcegroup-wus2/providers/Microsoft.Resources/deployments/mock-deployment?api-version=2020-06-01
-  response:
-    body:
-      string: '{"error":{"code":"InvalidRequestContent","message":"The request content
-        was invalid and could not be deserialized: ''Could not find member ''template''
-        on object of type ''DeploymentDefinition''. Path ''template'', line 1, position
-        12.''."}}'
-    headers:
-      cache-control:
-      - no-cache
-      content-length:
-      - '233'
-      content-type:
-      - application/json; charset=utf-8
-      date:
-      - Mon, 06 Jul 2020 00:32:44 GMT
-      expires:
-      - '-1'
-      pragma:
-      - no-cache
-      strict-transport-security:
-      - max-age=31536000; includeSubDomains
-      x-content-type-options:
-      - nosniff
-      x-ms-failure-cause:
-      - gateway
-      x-ms-ratelimit-remaining-subscription-writes:
-      - '1199'
-    status:
-      code: 400
-      message: Bad Request
-=======
     uri: https://management.azure.com/subscriptions/00000000-0000-0000-0000-000000000000/resourcegroups/defaultresourcegroup-eus/providers/Microsoft.Resources/deployments/mock-deployment?api-version=2020-06-01
   response:
     body: {string: '{"id":"/subscriptions/00000000-0000-0000-0000-000000000000/resourceGroups/defaultresourcegroup-eus/providers/Microsoft.Resources/deployments/aks-monitoring-1547065732994","name":"aks-monitoring-1547065732994","properties":{"templateHash":"2594080513872835985","parameters":{"workspaceResourceId":{"type":"String","value":"/subscriptions/00000000-0000-0000-0000-000000000000/resourcegroups/defaultresourcegroup-eus/providers/microsoft.operationalinsights/workspaces/defaultworkspace-e240e532-1923-4fe0-86da-28abc43fc4c7-eus"},"workspaceRegion":{"type":"String","value":"eastus"},"solutionDeploymentName":{"type":"String","value":"ContainerInsights-1547065732994"}},"mode":"Incremental","provisioningState":"Accepted","timestamp":"2019-01-09T20:28:55.6636069Z","duration":"PT0.7630114S","correlationId":"30040a4b-033c-4aac-816d-f141aaee4e5e","providers":[{"namespace":"Microsoft.Resources","resourceTypes":[{"resourceType":"deployments","locations":[null]}]}],"dependencies":[]}}'}
@@ -3937,5 +3514,4 @@
       x-content-type-options: [nosniff]
       x-ms-ratelimit-remaining-subscription-deletes: ['14999']
     status: {code: 202, message: Accepted}
->>>>>>> 3c2ff2b5
 version: 1