--- conflicted
+++ resolved
@@ -13,20 +13,12 @@
       ParameterSetName:
       - -g -n
       User-Agent:
-<<<<<<< HEAD
-      - AZURECLI/2.49.0 azsdk-python-azure-mgmt-resource/22.0.0 Python/3.10.8 (Windows-10-10.0.22631-SP0)
-=======
       - AZURECLI/2.50.0 azsdk-python-azure-mgmt-resource/23.1.0b2 Python/3.9.0 (Windows-10-10.0.19041-SP0)
->>>>>>> 13d0ab0a
     method: GET
     uri: https://management.azure.com/subscriptions/00000000-0000-0000-0000-000000000000/resourcegroups/clitest.rg000001?api-version=2022-09-01
   response:
     body:
-<<<<<<< HEAD
-      string: '{"id":"/subscriptions/00000000-0000-0000-0000-000000000000/resourceGroups/clitest.rg000001","name":"clitest.rg000001","type":"Microsoft.Resources/resourceGroups","location":"westus","tags":{"product":"azurecli","cause":"automation","test":"test_vm_availset","date":"2023-05-30T03:44:49Z","module":"vm"},"properties":{"provisioningState":"Succeeded"}}'
-=======
       string: '{"id":"/subscriptions/00000000-0000-0000-0000-000000000000/resourceGroups/clitest.rg000001","name":"clitest.rg000001","type":"Microsoft.Resources/resourceGroups","location":"westus","tags":{"product":"azurecli","cause":"automation","test":"test_vm_availset","date":"2023-07-25T08:06:15Z","module":"vm"},"properties":{"provisioningState":"Succeeded"}}'
->>>>>>> 13d0ab0a
     headers:
       cache-control:
       - no-cache
@@ -35,11 +27,7 @@
       content-type:
       - application/json; charset=utf-8
       date:
-<<<<<<< HEAD
-      - Tue, 30 May 2023 03:44:55 GMT
-=======
       - Tue, 25 Jul 2023 08:06:41 GMT
->>>>>>> 13d0ab0a
       expires:
       - '-1'
       pragma:
@@ -76,26 +64,15 @@
       ParameterSetName:
       - -g -n
       User-Agent:
-<<<<<<< HEAD
-      - AZURECLI/2.49.0 azsdk-python-azure-mgmt-resource/22.0.0 Python/3.10.8 (Windows-10-10.0.22631-SP0)
-=======
       - AZURECLI/2.50.0 azsdk-python-azure-mgmt-resource/23.1.0b2 Python/3.9.0 (Windows-10-10.0.19041-SP0)
->>>>>>> 13d0ab0a
     method: PUT
     uri: https://management.azure.com/subscriptions/00000000-0000-0000-0000-000000000000/resourcegroups/clitest.rg000001/providers/Microsoft.Resources/deployments/mock-deployment?api-version=2022-09-01
   response:
     body:
-<<<<<<< HEAD
-      string: '{"id":"/subscriptions/00000000-0000-0000-0000-000000000000/resourceGroups/clitest.rg000001/providers/Microsoft.Resources/deployments/av_set_deploy_rTVftowKwGCs0lzHwS6G9hEMBO8qKuDh","name":"av_set_deploy_rTVftowKwGCs0lzHwS6G9hEMBO8qKuDh","type":"Microsoft.Resources/deployments","properties":{"templateHash":"630308010685451021","parameters":{},"mode":"Incremental","provisioningState":"Accepted","timestamp":"2023-05-30T03:45:00.8324184Z","duration":"PT0.0006651S","correlationId":"5e203682-8326-46cc-9ad7-f95f0663c2a4","providers":[{"namespace":"Microsoft.Compute","resourceTypes":[{"resourceType":"availabilitySets","locations":["westus"]}]}],"dependencies":[]}}'
-    headers:
-      azure-asyncoperation:
-      - https://management.azure.com/subscriptions/00000000-0000-0000-0000-000000000000/resourcegroups/clitest.rg000001/providers/Microsoft.Resources/deployments/av_set_deploy_rTVftowKwGCs0lzHwS6G9hEMBO8qKuDh/operationStatuses/08585161885870761763?api-version=2022-09-01
-=======
       string: '{"id":"/subscriptions/00000000-0000-0000-0000-000000000000/resourceGroups/clitest.rg000001/providers/Microsoft.Resources/deployments/av_set_deploy_LGCT9bh3MEHwFSBjj14awZQcurmWY8zc","name":"av_set_deploy_LGCT9bh3MEHwFSBjj14awZQcurmWY8zc","type":"Microsoft.Resources/deployments","properties":{"templateHash":"630308010685451021","parameters":{},"mode":"Incremental","provisioningState":"Accepted","timestamp":"2023-07-25T08:06:47.5716807Z","duration":"PT0.0001378S","correlationId":"ca3d4f12-580c-42cd-b292-82f81a25dc10","providers":[{"namespace":"Microsoft.Compute","resourceTypes":[{"resourceType":"availabilitySets","locations":["westus"]}]}],"dependencies":[]}}'
     headers:
       azure-asyncoperation:
       - https://management.azure.com/subscriptions/00000000-0000-0000-0000-000000000000/resourcegroups/clitest.rg000001/providers/Microsoft.Resources/deployments/av_set_deploy_LGCT9bh3MEHwFSBjj14awZQcurmWY8zc/operationStatuses/08585113344799164819?api-version=2022-09-01
->>>>>>> 13d0ab0a
       cache-control:
       - no-cache
       content-length:
@@ -103,11 +80,7 @@
       content-type:
       - application/json; charset=utf-8
       date:
-<<<<<<< HEAD
-      - Tue, 30 May 2023 03:45:01 GMT
-=======
       - Tue, 25 Jul 2023 08:06:47 GMT
->>>>>>> 13d0ab0a
       expires:
       - '-1'
       pragma:
@@ -121,53 +94,6 @@
     status:
       code: 201
       message: Created
-- request:
-    body: null
-    headers:
-      Accept:
-      - '*/*'
-      Accept-Encoding:
-      - gzip, deflate
-      CommandName:
-      - vm availability-set create
-      Connection:
-      - keep-alive
-      ParameterSetName:
-      - -g -n
-      User-Agent:
-<<<<<<< HEAD
-      - AZURECLI/2.49.0 azsdk-python-azure-mgmt-resource/22.0.0 Python/3.10.8 (Windows-10-10.0.22631-SP0)
-    method: GET
-    uri: https://management.azure.com/subscriptions/00000000-0000-0000-0000-000000000000/resourcegroups/clitest.rg000001/providers/Microsoft.Resources/deployments/mock-deployment/operationStatuses/08585161885870761763?api-version=2022-09-01
-=======
-      - AZURECLI/2.50.0 azsdk-python-azure-mgmt-resource/23.1.0b2 Python/3.9.0 (Windows-10-10.0.19041-SP0)
-    method: GET
-    uri: https://management.azure.com/subscriptions/00000000-0000-0000-0000-000000000000/resourcegroups/clitest.rg000001/providers/Microsoft.Resources/deployments/mock-deployment/operationStatuses/08585113344799164819?api-version=2022-09-01
-  response:
-    body:
-      string: '{"status":"Running"}'
-    headers:
-      cache-control:
-      - no-cache
-      content-length:
-      - '20'
-      content-type:
-      - application/json; charset=utf-8
-      date:
-      - Tue, 25 Jul 2023 08:06:47 GMT
-      expires:
-      - '-1'
-      pragma:
-      - no-cache
-      strict-transport-security:
-      - max-age=31536000; includeSubDomains
-      vary:
-      - Accept-Encoding
-      x-content-type-options:
-      - nosniff
-    status:
-      code: 200
-      message: OK
 - request:
     body: null
     headers:
@@ -185,23 +111,18 @@
       - AZURECLI/2.50.0 azsdk-python-azure-mgmt-resource/23.1.0b2 Python/3.9.0 (Windows-10-10.0.19041-SP0)
     method: GET
     uri: https://management.azure.com/subscriptions/00000000-0000-0000-0000-000000000000/resourcegroups/clitest.rg000001/providers/Microsoft.Resources/deployments/mock-deployment/operationStatuses/08585113344799164819?api-version=2022-09-01
->>>>>>> 13d0ab0a
   response:
     body:
-      string: '{"status":"Succeeded"}'
+      string: '{"status":"Running"}'
     headers:
       cache-control:
       - no-cache
       content-length:
-      - '22'
+      - '20'
       content-type:
       - application/json; charset=utf-8
       date:
-<<<<<<< HEAD
-      - Tue, 30 May 2023 03:45:31 GMT
-=======
-      - Tue, 25 Jul 2023 08:07:19 GMT
->>>>>>> 13d0ab0a
+      - Tue, 25 Jul 2023 08:06:47 GMT
       expires:
       - '-1'
       pragma:
@@ -229,37 +150,21 @@
       ParameterSetName:
       - -g -n
       User-Agent:
-<<<<<<< HEAD
-      - AZURECLI/2.49.0 azsdk-python-azure-mgmt-resource/22.0.0 Python/3.10.8 (Windows-10-10.0.22631-SP0)
-=======
       - AZURECLI/2.50.0 azsdk-python-azure-mgmt-resource/23.1.0b2 Python/3.9.0 (Windows-10-10.0.19041-SP0)
->>>>>>> 13d0ab0a
     method: GET
-    uri: https://management.azure.com/subscriptions/00000000-0000-0000-0000-000000000000/resourcegroups/clitest.rg000001/providers/Microsoft.Resources/deployments/mock-deployment?api-version=2022-09-01
+    uri: https://management.azure.com/subscriptions/00000000-0000-0000-0000-000000000000/resourcegroups/clitest.rg000001/providers/Microsoft.Resources/deployments/mock-deployment/operationStatuses/08585113344799164819?api-version=2022-09-01
   response:
     body:
-<<<<<<< HEAD
-      string: '{"id":"/subscriptions/00000000-0000-0000-0000-000000000000/resourceGroups/clitest.rg000001/providers/Microsoft.Resources/deployments/av_set_deploy_rTVftowKwGCs0lzHwS6G9hEMBO8qKuDh","name":"av_set_deploy_rTVftowKwGCs0lzHwS6G9hEMBO8qKuDh","type":"Microsoft.Resources/deployments","properties":{"templateHash":"630308010685451021","parameters":{},"mode":"Incremental","provisioningState":"Succeeded","timestamp":"2023-05-30T03:45:11.1510098Z","duration":"PT10.3192565S","correlationId":"5e203682-8326-46cc-9ad7-f95f0663c2a4","providers":[{"namespace":"Microsoft.Compute","resourceTypes":[{"resourceType":"availabilitySets","locations":["westus"]}]}],"dependencies":[],"outputs":{},"outputResources":[{"id":"/subscriptions/00000000-0000-0000-0000-000000000000/resourceGroups/clitest.rg000001/providers/Microsoft.Compute/availabilitySets/availset-test"}]}}'
-=======
-      string: '{"id":"/subscriptions/00000000-0000-0000-0000-000000000000/resourceGroups/clitest.rg000001/providers/Microsoft.Resources/deployments/av_set_deploy_LGCT9bh3MEHwFSBjj14awZQcurmWY8zc","name":"av_set_deploy_LGCT9bh3MEHwFSBjj14awZQcurmWY8zc","type":"Microsoft.Resources/deployments","properties":{"templateHash":"630308010685451021","parameters":{},"mode":"Incremental","provisioningState":"Succeeded","timestamp":"2023-07-25T08:06:53.4189066Z","duration":"PT5.8473637S","correlationId":"ca3d4f12-580c-42cd-b292-82f81a25dc10","providers":[{"namespace":"Microsoft.Compute","resourceTypes":[{"resourceType":"availabilitySets","locations":["westus"]}]}],"dependencies":[],"outputs":{},"outputResources":[{"id":"/subscriptions/00000000-0000-0000-0000-000000000000/resourceGroups/clitest.rg000001/providers/Microsoft.Compute/availabilitySets/availset-test"}]}}'
->>>>>>> 13d0ab0a
+      string: '{"status":"Succeeded"}'
     headers:
       cache-control:
       - no-cache
       content-length:
-<<<<<<< HEAD
-      - '851'
-      content-type:
-      - application/json; charset=utf-8
-      date:
-      - Tue, 30 May 2023 03:45:32 GMT
-=======
-      - '850'
+      - '22'
       content-type:
       - application/json; charset=utf-8
       date:
       - Tue, 25 Jul 2023 08:07:19 GMT
->>>>>>> 13d0ab0a
       expires:
       - '-1'
       pragma:
@@ -277,6 +182,48 @@
     body: null
     headers:
       Accept:
+      - '*/*'
+      Accept-Encoding:
+      - gzip, deflate
+      CommandName:
+      - vm availability-set create
+      Connection:
+      - keep-alive
+      ParameterSetName:
+      - -g -n
+      User-Agent:
+      - AZURECLI/2.50.0 azsdk-python-azure-mgmt-resource/23.1.0b2 Python/3.9.0 (Windows-10-10.0.19041-SP0)
+    method: GET
+    uri: https://management.azure.com/subscriptions/00000000-0000-0000-0000-000000000000/resourcegroups/clitest.rg000001/providers/Microsoft.Resources/deployments/mock-deployment?api-version=2022-09-01
+  response:
+    body:
+      string: '{"id":"/subscriptions/00000000-0000-0000-0000-000000000000/resourceGroups/clitest.rg000001/providers/Microsoft.Resources/deployments/av_set_deploy_LGCT9bh3MEHwFSBjj14awZQcurmWY8zc","name":"av_set_deploy_LGCT9bh3MEHwFSBjj14awZQcurmWY8zc","type":"Microsoft.Resources/deployments","properties":{"templateHash":"630308010685451021","parameters":{},"mode":"Incremental","provisioningState":"Succeeded","timestamp":"2023-07-25T08:06:53.4189066Z","duration":"PT5.8473637S","correlationId":"ca3d4f12-580c-42cd-b292-82f81a25dc10","providers":[{"namespace":"Microsoft.Compute","resourceTypes":[{"resourceType":"availabilitySets","locations":["westus"]}]}],"dependencies":[],"outputs":{},"outputResources":[{"id":"/subscriptions/00000000-0000-0000-0000-000000000000/resourceGroups/clitest.rg000001/providers/Microsoft.Compute/availabilitySets/availset-test"}]}}'
+    headers:
+      cache-control:
+      - no-cache
+      content-length:
+      - '850'
+      content-type:
+      - application/json; charset=utf-8
+      date:
+      - Tue, 25 Jul 2023 08:07:19 GMT
+      expires:
+      - '-1'
+      pragma:
+      - no-cache
+      strict-transport-security:
+      - max-age=31536000; includeSubDomains
+      vary:
+      - Accept-Encoding
+      x-content-type-options:
+      - nosniff
+    status:
+      code: 200
+      message: OK
+- request:
+    body: null
+    headers:
+      Accept:
       - application/json
       Accept-Encoding:
       - gzip, deflate
@@ -287,20 +234,16 @@
       ParameterSetName:
       - -g -n
       User-Agent:
-<<<<<<< HEAD
-      - AZURECLI/2.49.0 azsdk-python-azure-mgmt-compute/29.1.0 Python/3.10.8 (Windows-10-10.0.22631-SP0)
-=======
       - AZURECLI/2.50.0 azsdk-python-azure-mgmt-compute/30.0.0 Python/3.9.0 (Windows-10-10.0.19041-SP0)
->>>>>>> 13d0ab0a
     method: GET
     uri: https://management.azure.com/subscriptions/00000000-0000-0000-0000-000000000000/resourceGroups/clitest.rg000001/providers/Microsoft.Compute/availabilitySets/availset-test?api-version=2022-11-01
   response:
     body:
-      string: "{\r\n  \"name\": \"availset-test\",\r\n  \"id\": \"/subscriptions/00000000-0000-0000-0000-000000000000/resourceGroups/clitest.rg000001/providers/Microsoft.Compute/availabilitySets/availset-test\"\
-        ,\r\n  \"type\": \"Microsoft.Compute/availabilitySets\",\r\n  \"location\"\
-        : \"westus\",\r\n  \"tags\": {},\r\n  \"properties\": {\r\n    \"platformUpdateDomainCount\"\
-        : 5,\r\n    \"platformFaultDomainCount\": 2,\r\n    \"virtualMachines\": []\r\
-        \n  },\r\n  \"sku\": {\r\n    \"name\": \"Aligned\"\r\n  }\r\n}"
+      string: "{\r\n  \"name\": \"availset-test\",\r\n  \"id\": \"/subscriptions/00000000-0000-0000-0000-000000000000/resourceGroups/clitest.rg000001/providers/Microsoft.Compute/availabilitySets/availset-test\",\r\n
+        \ \"type\": \"Microsoft.Compute/availabilitySets\",\r\n  \"location\": \"westus\",\r\n
+        \ \"tags\": {},\r\n  \"properties\": {\r\n    \"platformUpdateDomainCount\":
+        5,\r\n    \"platformFaultDomainCount\": 2,\r\n    \"virtualMachines\": []\r\n
+        \ },\r\n  \"sku\": {\r\n    \"name\": \"Aligned\"\r\n  }\r\n}"
     headers:
       cache-control:
       - no-cache
@@ -309,11 +252,7 @@
       content-type:
       - application/json; charset=utf-8
       date:
-<<<<<<< HEAD
-      - Tue, 30 May 2023 03:45:33 GMT
-=======
       - Tue, 25 Jul 2023 08:07:21 GMT
->>>>>>> 13d0ab0a
       expires:
       - '-1'
       pragma:
@@ -330,11 +269,7 @@
       x-content-type-options:
       - nosniff
       x-ms-ratelimit-remaining-resource:
-<<<<<<< HEAD
-      - Microsoft.Compute/LowCostGet3Min;3999,Microsoft.Compute/LowCostGet30Min;31999
-=======
       - Microsoft.Compute/LowCostGet3Min;3998,Microsoft.Compute/LowCostGet30Min;31926
->>>>>>> 13d0ab0a
     status:
       code: 200
       message: OK
@@ -352,20 +287,12 @@
       ParameterSetName:
       - -g -n --platform-fault-domain-count --platform-update-domain-count
       User-Agent:
-<<<<<<< HEAD
-      - AZURECLI/2.49.0 azsdk-python-azure-mgmt-resource/22.0.0 Python/3.10.8 (Windows-10-10.0.22631-SP0)
-=======
       - AZURECLI/2.50.0 azsdk-python-azure-mgmt-resource/23.1.0b2 Python/3.9.0 (Windows-10-10.0.19041-SP0)
->>>>>>> 13d0ab0a
     method: GET
     uri: https://management.azure.com/subscriptions/00000000-0000-0000-0000-000000000000/resourcegroups/clitest.rg000001?api-version=2022-09-01
   response:
     body:
-<<<<<<< HEAD
-      string: '{"id":"/subscriptions/00000000-0000-0000-0000-000000000000/resourceGroups/clitest.rg000001","name":"clitest.rg000001","type":"Microsoft.Resources/resourceGroups","location":"westus","tags":{"product":"azurecli","cause":"automation","test":"test_vm_availset","date":"2023-05-30T03:44:49Z","module":"vm"},"properties":{"provisioningState":"Succeeded"}}'
-=======
       string: '{"id":"/subscriptions/00000000-0000-0000-0000-000000000000/resourceGroups/clitest.rg000001","name":"clitest.rg000001","type":"Microsoft.Resources/resourceGroups","location":"westus","tags":{"product":"azurecli","cause":"automation","test":"test_vm_availset","date":"2023-07-25T08:06:15Z","module":"vm"},"properties":{"provisioningState":"Succeeded"}}'
->>>>>>> 13d0ab0a
     headers:
       cache-control:
       - no-cache
@@ -374,11 +301,7 @@
       content-type:
       - application/json; charset=utf-8
       date:
-<<<<<<< HEAD
-      - Tue, 30 May 2023 03:45:36 GMT
-=======
       - Tue, 25 Jul 2023 08:07:21 GMT
->>>>>>> 13d0ab0a
       expires:
       - '-1'
       pragma:
@@ -415,26 +338,15 @@
       ParameterSetName:
       - -g -n --platform-fault-domain-count --platform-update-domain-count
       User-Agent:
-<<<<<<< HEAD
-      - AZURECLI/2.49.0 azsdk-python-azure-mgmt-resource/22.0.0 Python/3.10.8 (Windows-10-10.0.22631-SP0)
-=======
       - AZURECLI/2.50.0 azsdk-python-azure-mgmt-resource/23.1.0b2 Python/3.9.0 (Windows-10-10.0.19041-SP0)
->>>>>>> 13d0ab0a
     method: PUT
     uri: https://management.azure.com/subscriptions/00000000-0000-0000-0000-000000000000/resourcegroups/clitest.rg000001/providers/Microsoft.Resources/deployments/mock-deployment?api-version=2022-09-01
   response:
     body:
-<<<<<<< HEAD
-      string: '{"id":"/subscriptions/00000000-0000-0000-0000-000000000000/resourceGroups/clitest.rg000001/providers/Microsoft.Resources/deployments/av_set_deploy_HlQBtC8FaFMGSfd5PuwEYtvmCt3w0EDX","name":"av_set_deploy_HlQBtC8FaFMGSfd5PuwEYtvmCt3w0EDX","type":"Microsoft.Resources/deployments","properties":{"templateHash":"13218839974472061","parameters":{},"mode":"Incremental","provisioningState":"Accepted","timestamp":"2023-05-30T03:45:39.8592718Z","duration":"PT0.0007892S","correlationId":"bbe5ead2-8e6f-429f-a45a-9ea6554a5814","providers":[{"namespace":"Microsoft.Compute","resourceTypes":[{"resourceType":"availabilitySets","locations":["westus"]}]}],"dependencies":[]}}'
-    headers:
-      azure-asyncoperation:
-      - https://management.azure.com/subscriptions/00000000-0000-0000-0000-000000000000/resourcegroups/clitest.rg000001/providers/Microsoft.Resources/deployments/av_set_deploy_HlQBtC8FaFMGSfd5PuwEYtvmCt3w0EDX/operationStatuses/08585161885471984496?api-version=2022-09-01
-=======
       string: '{"id":"/subscriptions/00000000-0000-0000-0000-000000000000/resourceGroups/clitest.rg000001/providers/Microsoft.Resources/deployments/av_set_deploy_JAaRcZXJeBaNGPBWETJGutPHDwtKz6AE","name":"av_set_deploy_JAaRcZXJeBaNGPBWETJGutPHDwtKz6AE","type":"Microsoft.Resources/deployments","properties":{"templateHash":"13218839974472061","parameters":{},"mode":"Incremental","provisioningState":"Accepted","timestamp":"2023-07-25T08:07:26.7981026Z","duration":"PT0.0002407S","correlationId":"898d5391-8d27-44b7-b813-17c17d45ad55","providers":[{"namespace":"Microsoft.Compute","resourceTypes":[{"resourceType":"availabilitySets","locations":["westus"]}]}],"dependencies":[]}}'
     headers:
       azure-asyncoperation:
       - https://management.azure.com/subscriptions/00000000-0000-0000-0000-000000000000/resourcegroups/clitest.rg000001/providers/Microsoft.Resources/deployments/av_set_deploy_JAaRcZXJeBaNGPBWETJGutPHDwtKz6AE/operationStatuses/08585113344402376916?api-version=2022-09-01
->>>>>>> 13d0ab0a
       cache-control:
       - no-cache
       content-length:
@@ -442,11 +354,7 @@
       content-type:
       - application/json; charset=utf-8
       date:
-<<<<<<< HEAD
-      - Tue, 30 May 2023 03:45:40 GMT
-=======
       - Tue, 25 Jul 2023 08:07:27 GMT
->>>>>>> 13d0ab0a
       expires:
       - '-1'
       pragma:
@@ -460,53 +368,6 @@
     status:
       code: 201
       message: Created
-- request:
-    body: null
-    headers:
-      Accept:
-      - '*/*'
-      Accept-Encoding:
-      - gzip, deflate
-      CommandName:
-      - vm availability-set create
-      Connection:
-      - keep-alive
-      ParameterSetName:
-      - -g -n --platform-fault-domain-count --platform-update-domain-count
-      User-Agent:
-<<<<<<< HEAD
-      - AZURECLI/2.49.0 azsdk-python-azure-mgmt-resource/22.0.0 Python/3.10.8 (Windows-10-10.0.22631-SP0)
-    method: GET
-    uri: https://management.azure.com/subscriptions/00000000-0000-0000-0000-000000000000/resourcegroups/clitest.rg000001/providers/Microsoft.Resources/deployments/mock-deployment/operationStatuses/08585161885471984496?api-version=2022-09-01
-=======
-      - AZURECLI/2.50.0 azsdk-python-azure-mgmt-resource/23.1.0b2 Python/3.9.0 (Windows-10-10.0.19041-SP0)
-    method: GET
-    uri: https://management.azure.com/subscriptions/00000000-0000-0000-0000-000000000000/resourcegroups/clitest.rg000001/providers/Microsoft.Resources/deployments/mock-deployment/operationStatuses/08585113344402376916?api-version=2022-09-01
-  response:
-    body:
-      string: '{"status":"Running"}'
-    headers:
-      cache-control:
-      - no-cache
-      content-length:
-      - '20'
-      content-type:
-      - application/json; charset=utf-8
-      date:
-      - Tue, 25 Jul 2023 08:07:27 GMT
-      expires:
-      - '-1'
-      pragma:
-      - no-cache
-      strict-transport-security:
-      - max-age=31536000; includeSubDomains
-      vary:
-      - Accept-Encoding
-      x-content-type-options:
-      - nosniff
-    status:
-      code: 200
-      message: OK
 - request:
     body: null
     headers:
@@ -524,23 +385,18 @@
       - AZURECLI/2.50.0 azsdk-python-azure-mgmt-resource/23.1.0b2 Python/3.9.0 (Windows-10-10.0.19041-SP0)
     method: GET
     uri: https://management.azure.com/subscriptions/00000000-0000-0000-0000-000000000000/resourcegroups/clitest.rg000001/providers/Microsoft.Resources/deployments/mock-deployment/operationStatuses/08585113344402376916?api-version=2022-09-01
->>>>>>> 13d0ab0a
   response:
     body:
-      string: '{"status":"Succeeded"}'
+      string: '{"status":"Running"}'
     headers:
       cache-control:
       - no-cache
       content-length:
-      - '22'
+      - '20'
       content-type:
       - application/json; charset=utf-8
       date:
-<<<<<<< HEAD
-      - Tue, 30 May 2023 03:46:10 GMT
-=======
-      - Tue, 25 Jul 2023 08:07:57 GMT
->>>>>>> 13d0ab0a
+      - Tue, 25 Jul 2023 08:07:27 GMT
       expires:
       - '-1'
       pragma:
@@ -568,37 +424,21 @@
       ParameterSetName:
       - -g -n --platform-fault-domain-count --platform-update-domain-count
       User-Agent:
-<<<<<<< HEAD
-      - AZURECLI/2.49.0 azsdk-python-azure-mgmt-resource/22.0.0 Python/3.10.8 (Windows-10-10.0.22631-SP0)
-=======
       - AZURECLI/2.50.0 azsdk-python-azure-mgmt-resource/23.1.0b2 Python/3.9.0 (Windows-10-10.0.19041-SP0)
->>>>>>> 13d0ab0a
     method: GET
-    uri: https://management.azure.com/subscriptions/00000000-0000-0000-0000-000000000000/resourcegroups/clitest.rg000001/providers/Microsoft.Resources/deployments/mock-deployment?api-version=2022-09-01
+    uri: https://management.azure.com/subscriptions/00000000-0000-0000-0000-000000000000/resourcegroups/clitest.rg000001/providers/Microsoft.Resources/deployments/mock-deployment/operationStatuses/08585113344402376916?api-version=2022-09-01
   response:
     body:
-<<<<<<< HEAD
-      string: '{"id":"/subscriptions/00000000-0000-0000-0000-000000000000/resourceGroups/clitest.rg000001/providers/Microsoft.Resources/deployments/av_set_deploy_HlQBtC8FaFMGSfd5PuwEYtvmCt3w0EDX","name":"av_set_deploy_HlQBtC8FaFMGSfd5PuwEYtvmCt3w0EDX","type":"Microsoft.Resources/deployments","properties":{"templateHash":"13218839974472061","parameters":{},"mode":"Incremental","provisioningState":"Succeeded","timestamp":"2023-05-30T03:45:45.1155116Z","duration":"PT5.257029S","correlationId":"bbe5ead2-8e6f-429f-a45a-9ea6554a5814","providers":[{"namespace":"Microsoft.Compute","resourceTypes":[{"resourceType":"availabilitySets","locations":["westus"]}]}],"dependencies":[],"outputs":{},"outputResources":[{"id":"/subscriptions/00000000-0000-0000-0000-000000000000/resourceGroups/clitest.rg000001/providers/Microsoft.Compute/availabilitySets/avset2"}]}}'
-=======
-      string: '{"id":"/subscriptions/00000000-0000-0000-0000-000000000000/resourceGroups/clitest.rg000001/providers/Microsoft.Resources/deployments/av_set_deploy_JAaRcZXJeBaNGPBWETJGutPHDwtKz6AE","name":"av_set_deploy_JAaRcZXJeBaNGPBWETJGutPHDwtKz6AE","type":"Microsoft.Resources/deployments","properties":{"templateHash":"13218839974472061","parameters":{},"mode":"Incremental","provisioningState":"Succeeded","timestamp":"2023-07-25T08:07:31.8028987Z","duration":"PT5.0050368S","correlationId":"898d5391-8d27-44b7-b813-17c17d45ad55","providers":[{"namespace":"Microsoft.Compute","resourceTypes":[{"resourceType":"availabilitySets","locations":["westus"]}]}],"dependencies":[],"outputs":{},"outputResources":[{"id":"/subscriptions/00000000-0000-0000-0000-000000000000/resourceGroups/clitest.rg000001/providers/Microsoft.Compute/availabilitySets/avset2"}]}}'
->>>>>>> 13d0ab0a
+      string: '{"status":"Succeeded"}'
     headers:
       cache-control:
       - no-cache
       content-length:
-<<<<<<< HEAD
-      - '841'
+      - '22'
       content-type:
       - application/json; charset=utf-8
       date:
-      - Tue, 30 May 2023 03:46:10 GMT
-=======
-      - '842'
-      content-type:
-      - application/json; charset=utf-8
-      date:
-      - Tue, 25 Jul 2023 08:07:58 GMT
->>>>>>> 13d0ab0a
+      - Tue, 25 Jul 2023 08:07:57 GMT
       expires:
       - '-1'
       pragma:
@@ -616,6 +456,48 @@
     body: null
     headers:
       Accept:
+      - '*/*'
+      Accept-Encoding:
+      - gzip, deflate
+      CommandName:
+      - vm availability-set create
+      Connection:
+      - keep-alive
+      ParameterSetName:
+      - -g -n --platform-fault-domain-count --platform-update-domain-count
+      User-Agent:
+      - AZURECLI/2.50.0 azsdk-python-azure-mgmt-resource/23.1.0b2 Python/3.9.0 (Windows-10-10.0.19041-SP0)
+    method: GET
+    uri: https://management.azure.com/subscriptions/00000000-0000-0000-0000-000000000000/resourcegroups/clitest.rg000001/providers/Microsoft.Resources/deployments/mock-deployment?api-version=2022-09-01
+  response:
+    body:
+      string: '{"id":"/subscriptions/00000000-0000-0000-0000-000000000000/resourceGroups/clitest.rg000001/providers/Microsoft.Resources/deployments/av_set_deploy_JAaRcZXJeBaNGPBWETJGutPHDwtKz6AE","name":"av_set_deploy_JAaRcZXJeBaNGPBWETJGutPHDwtKz6AE","type":"Microsoft.Resources/deployments","properties":{"templateHash":"13218839974472061","parameters":{},"mode":"Incremental","provisioningState":"Succeeded","timestamp":"2023-07-25T08:07:31.8028987Z","duration":"PT5.0050368S","correlationId":"898d5391-8d27-44b7-b813-17c17d45ad55","providers":[{"namespace":"Microsoft.Compute","resourceTypes":[{"resourceType":"availabilitySets","locations":["westus"]}]}],"dependencies":[],"outputs":{},"outputResources":[{"id":"/subscriptions/00000000-0000-0000-0000-000000000000/resourceGroups/clitest.rg000001/providers/Microsoft.Compute/availabilitySets/avset2"}]}}'
+    headers:
+      cache-control:
+      - no-cache
+      content-length:
+      - '842'
+      content-type:
+      - application/json; charset=utf-8
+      date:
+      - Tue, 25 Jul 2023 08:07:58 GMT
+      expires:
+      - '-1'
+      pragma:
+      - no-cache
+      strict-transport-security:
+      - max-age=31536000; includeSubDomains
+      vary:
+      - Accept-Encoding
+      x-content-type-options:
+      - nosniff
+    status:
+      code: 200
+      message: OK
+- request:
+    body: null
+    headers:
+      Accept:
       - application/json
       Accept-Encoding:
       - gzip, deflate
@@ -626,20 +508,16 @@
       ParameterSetName:
       - -g -n --platform-fault-domain-count --platform-update-domain-count
       User-Agent:
-<<<<<<< HEAD
-      - AZURECLI/2.49.0 azsdk-python-azure-mgmt-compute/29.1.0 Python/3.10.8 (Windows-10-10.0.22631-SP0)
-=======
       - AZURECLI/2.50.0 azsdk-python-azure-mgmt-compute/30.0.0 Python/3.9.0 (Windows-10-10.0.19041-SP0)
->>>>>>> 13d0ab0a
     method: GET
     uri: https://management.azure.com/subscriptions/00000000-0000-0000-0000-000000000000/resourceGroups/clitest.rg000001/providers/Microsoft.Compute/availabilitySets/avset2?api-version=2022-11-01
   response:
     body:
-      string: "{\r\n  \"name\": \"avset2\",\r\n  \"id\": \"/subscriptions/00000000-0000-0000-0000-000000000000/resourceGroups/clitest.rg000001/providers/Microsoft.Compute/availabilitySets/avset2\"\
-        ,\r\n  \"type\": \"Microsoft.Compute/availabilitySets\",\r\n  \"location\"\
-        : \"westus\",\r\n  \"tags\": {},\r\n  \"properties\": {\r\n    \"platformUpdateDomainCount\"\
-        : 2,\r\n    \"platformFaultDomainCount\": 2,\r\n    \"virtualMachines\": []\r\
-        \n  },\r\n  \"sku\": {\r\n    \"name\": \"Aligned\"\r\n  }\r\n}"
+      string: "{\r\n  \"name\": \"avset2\",\r\n  \"id\": \"/subscriptions/00000000-0000-0000-0000-000000000000/resourceGroups/clitest.rg000001/providers/Microsoft.Compute/availabilitySets/avset2\",\r\n
+        \ \"type\": \"Microsoft.Compute/availabilitySets\",\r\n  \"location\": \"westus\",\r\n
+        \ \"tags\": {},\r\n  \"properties\": {\r\n    \"platformUpdateDomainCount\":
+        2,\r\n    \"platformFaultDomainCount\": 2,\r\n    \"virtualMachines\": []\r\n
+        \ },\r\n  \"sku\": {\r\n    \"name\": \"Aligned\"\r\n  }\r\n}"
     headers:
       cache-control:
       - no-cache
@@ -648,11 +526,7 @@
       content-type:
       - application/json; charset=utf-8
       date:
-<<<<<<< HEAD
-      - Tue, 30 May 2023 03:46:13 GMT
-=======
       - Tue, 25 Jul 2023 08:07:59 GMT
->>>>>>> 13d0ab0a
       expires:
       - '-1'
       pragma:
@@ -669,11 +543,7 @@
       x-content-type-options:
       - nosniff
       x-ms-ratelimit-remaining-resource:
-<<<<<<< HEAD
-      - Microsoft.Compute/LowCostGet3Min;3998,Microsoft.Compute/LowCostGet30Min;31998
-=======
       - Microsoft.Compute/LowCostGet3Min;3996,Microsoft.Compute/LowCostGet30Min;31924
->>>>>>> 13d0ab0a
     status:
       code: 200
       message: OK
@@ -693,11 +563,7 @@
       ParameterSetName:
       - -g -n
       User-Agent:
-<<<<<<< HEAD
-      - AZURECLI/2.49.0 azsdk-python-azure-mgmt-compute/29.1.0 Python/3.10.8 (Windows-10-10.0.22631-SP0)
-=======
       - AZURECLI/2.50.0 (AAZ) azsdk-python-core/1.26.0 Python/3.9.0 (Windows-10-10.0.19041-SP0)
->>>>>>> 13d0ab0a
     method: DELETE
     uri: https://management.azure.com/subscriptions/00000000-0000-0000-0000-000000000000/resourceGroups/clitest.rg000001/providers/Microsoft.Compute/availabilitySets/avset2?api-version=2022-11-01
   response:
@@ -709,11 +575,7 @@
       content-length:
       - '0'
       date:
-<<<<<<< HEAD
-      - Tue, 30 May 2023 03:46:25 GMT
-=======
       - Tue, 25 Jul 2023 08:08:07 GMT
->>>>>>> 13d0ab0a
       expires:
       - '-1'
       pragma:
@@ -726,11 +588,7 @@
       x-content-type-options:
       - nosniff
       x-ms-ratelimit-remaining-resource:
-<<<<<<< HEAD
-      - Microsoft.Compute/DeleteVM3Min;239,Microsoft.Compute/DeleteVM30Min;1199
-=======
       - Microsoft.Compute/DeleteVM3Min;239,Microsoft.Compute/DeleteVM30Min;1194
->>>>>>> 13d0ab0a
       x-ms-ratelimit-remaining-subscription-deletes:
       - '14999'
     status:
@@ -750,20 +608,16 @@
       ParameterSetName:
       - -g -n --set
       User-Agent:
-<<<<<<< HEAD
-      - AZURECLI/2.49.0 azsdk-python-azure-mgmt-compute/29.1.0 Python/3.10.8 (Windows-10-10.0.22631-SP0)
-=======
       - AZURECLI/2.50.0 azsdk-python-azure-mgmt-compute/30.0.0 Python/3.9.0 (Windows-10-10.0.19041-SP0)
->>>>>>> 13d0ab0a
     method: GET
     uri: https://management.azure.com/subscriptions/00000000-0000-0000-0000-000000000000/resourceGroups/clitest.rg000001/providers/Microsoft.Compute/availabilitySets/availset-test?api-version=2022-11-01
   response:
     body:
-      string: "{\r\n  \"name\": \"availset-test\",\r\n  \"id\": \"/subscriptions/00000000-0000-0000-0000-000000000000/resourceGroups/clitest.rg000001/providers/Microsoft.Compute/availabilitySets/availset-test\"\
-        ,\r\n  \"type\": \"Microsoft.Compute/availabilitySets\",\r\n  \"location\"\
-        : \"westus\",\r\n  \"tags\": {},\r\n  \"properties\": {\r\n    \"platformUpdateDomainCount\"\
-        : 5,\r\n    \"platformFaultDomainCount\": 2,\r\n    \"virtualMachines\": []\r\
-        \n  },\r\n  \"sku\": {\r\n    \"name\": \"Aligned\"\r\n  }\r\n}"
+      string: "{\r\n  \"name\": \"availset-test\",\r\n  \"id\": \"/subscriptions/00000000-0000-0000-0000-000000000000/resourceGroups/clitest.rg000001/providers/Microsoft.Compute/availabilitySets/availset-test\",\r\n
+        \ \"type\": \"Microsoft.Compute/availabilitySets\",\r\n  \"location\": \"westus\",\r\n
+        \ \"tags\": {},\r\n  \"properties\": {\r\n    \"platformUpdateDomainCount\":
+        5,\r\n    \"platformFaultDomainCount\": 2,\r\n    \"virtualMachines\": []\r\n
+        \ },\r\n  \"sku\": {\r\n    \"name\": \"Aligned\"\r\n  }\r\n}"
     headers:
       cache-control:
       - no-cache
@@ -772,11 +626,7 @@
       content-type:
       - application/json; charset=utf-8
       date:
-<<<<<<< HEAD
-      - Tue, 30 May 2023 03:46:28 GMT
-=======
       - Tue, 25 Jul 2023 08:08:08 GMT
->>>>>>> 13d0ab0a
       expires:
       - '-1'
       pragma:
@@ -793,11 +643,7 @@
       x-content-type-options:
       - nosniff
       x-ms-ratelimit-remaining-resource:
-<<<<<<< HEAD
-      - Microsoft.Compute/LowCostGet3Min;3997,Microsoft.Compute/LowCostGet30Min;31997
-=======
       - Microsoft.Compute/LowCostGet3Min;3995,Microsoft.Compute/LowCostGet30Min;31923
->>>>>>> 13d0ab0a
     status:
       code: 200
       message: OK
@@ -821,20 +667,16 @@
       ParameterSetName:
       - -g -n --set
       User-Agent:
-<<<<<<< HEAD
-      - AZURECLI/2.49.0 azsdk-python-azure-mgmt-compute/29.1.0 Python/3.10.8 (Windows-10-10.0.22631-SP0)
-=======
       - AZURECLI/2.50.0 azsdk-python-azure-mgmt-compute/30.0.0 Python/3.9.0 (Windows-10-10.0.19041-SP0)
->>>>>>> 13d0ab0a
     method: PUT
     uri: https://management.azure.com/subscriptions/00000000-0000-0000-0000-000000000000/resourceGroups/clitest.rg000001/providers/Microsoft.Compute/availabilitySets/availset-test?api-version=2022-11-01
   response:
     body:
-      string: "{\r\n  \"name\": \"availset-test\",\r\n  \"id\": \"/subscriptions/00000000-0000-0000-0000-000000000000/resourceGroups/clitest.rg000001/providers/Microsoft.Compute/availabilitySets/availset-test\"\
-        ,\r\n  \"type\": \"Microsoft.Compute/availabilitySets\",\r\n  \"location\"\
-        : \"westus\",\r\n  \"tags\": {\r\n    \"test\": \"success\"\r\n  },\r\n  \"\
-        properties\": {\r\n    \"platformUpdateDomainCount\": 5,\r\n    \"platformFaultDomainCount\"\
-        : 2\r\n  },\r\n  \"sku\": {\r\n    \"name\": \"Aligned\"\r\n  }\r\n}"
+      string: "{\r\n  \"name\": \"availset-test\",\r\n  \"id\": \"/subscriptions/00000000-0000-0000-0000-000000000000/resourceGroups/clitest.rg000001/providers/Microsoft.Compute/availabilitySets/availset-test\",\r\n
+        \ \"type\": \"Microsoft.Compute/availabilitySets\",\r\n  \"location\": \"westus\",\r\n
+        \ \"tags\": {\r\n    \"test\": \"success\"\r\n  },\r\n  \"properties\": {\r\n
+        \   \"platformUpdateDomainCount\": 5,\r\n    \"platformFaultDomainCount\":
+        2\r\n  },\r\n  \"sku\": {\r\n    \"name\": \"Aligned\"\r\n  }\r\n}"
     headers:
       cache-control:
       - no-cache
@@ -843,11 +685,7 @@
       content-type:
       - application/json; charset=utf-8
       date:
-<<<<<<< HEAD
-      - Tue, 30 May 2023 03:46:34 GMT
-=======
       - Tue, 25 Jul 2023 08:08:11 GMT
->>>>>>> 13d0ab0a
       expires:
       - '-1'
       pragma:
@@ -864,11 +702,7 @@
       x-content-type-options:
       - nosniff
       x-ms-ratelimit-remaining-resource:
-<<<<<<< HEAD
-      - Microsoft.Compute/PutVM3Min;237,Microsoft.Compute/PutVM30Min;1197
-=======
       - Microsoft.Compute/PutVM3Min;236,Microsoft.Compute/PutVM30Min;1190
->>>>>>> 13d0ab0a
       x-ms-ratelimit-remaining-subscription-writes:
       - '1199'
     status:
@@ -888,23 +722,18 @@
       ParameterSetName:
       - -g
       User-Agent:
-<<<<<<< HEAD
-      - AZURECLI/2.49.0 azsdk-python-azure-mgmt-compute/29.1.0 Python/3.10.8 (Windows-10-10.0.22631-SP0)
-=======
       - AZURECLI/2.50.0 azsdk-python-azure-mgmt-compute/30.0.0 Python/3.9.0 (Windows-10-10.0.19041-SP0)
->>>>>>> 13d0ab0a
     method: GET
     uri: https://management.azure.com/subscriptions/00000000-0000-0000-0000-000000000000/resourceGroups/clitest.rg000001/providers/Microsoft.Compute/availabilitySets?api-version=2022-11-01
   response:
     body:
-      string: "{\r\n  \"value\": [\r\n    {\r\n      \"name\": \"availset-test\",\r\
-        \n      \"id\": \"/subscriptions/00000000-0000-0000-0000-000000000000/resourceGroups/clitest.rg000001/providers/Microsoft.Compute/availabilitySets/availset-test\"\
-        ,\r\n      \"type\": \"Microsoft.Compute/availabilitySets\",\r\n      \"location\"\
-        : \"westus\",\r\n      \"tags\": {\r\n        \"test\": \"success\"\r\n  \
-        \    },\r\n      \"properties\": {\r\n        \"platformUpdateDomainCount\"\
-        : 5,\r\n        \"platformFaultDomainCount\": 2,\r\n        \"virtualMachines\"\
-        : []\r\n      },\r\n      \"sku\": {\r\n        \"name\": \"Aligned\"\r\n\
-        \      }\r\n    }\r\n  ]\r\n}"
+      string: "{\r\n  \"value\": [\r\n    {\r\n      \"name\": \"availset-test\",\r\n
+        \     \"id\": \"/subscriptions/00000000-0000-0000-0000-000000000000/resourceGroups/clitest.rg000001/providers/Microsoft.Compute/availabilitySets/availset-test\",\r\n
+        \     \"type\": \"Microsoft.Compute/availabilitySets\",\r\n      \"location\":
+        \"westus\",\r\n      \"tags\": {\r\n        \"test\": \"success\"\r\n      },\r\n
+        \     \"properties\": {\r\n        \"platformUpdateDomainCount\": 5,\r\n        \"platformFaultDomainCount\":
+        2,\r\n        \"virtualMachines\": []\r\n      },\r\n      \"sku\": {\r\n
+        \       \"name\": \"Aligned\"\r\n      }\r\n    }\r\n  ]\r\n}"
     headers:
       cache-control:
       - no-cache
@@ -913,11 +742,7 @@
       content-type:
       - application/json; charset=utf-8
       date:
-<<<<<<< HEAD
-      - Tue, 30 May 2023 03:46:37 GMT
-=======
       - Tue, 25 Jul 2023 08:08:11 GMT
->>>>>>> 13d0ab0a
       expires:
       - '-1'
       pragma:
@@ -934,11 +759,7 @@
       x-content-type-options:
       - nosniff
       x-ms-ratelimit-remaining-resource:
-<<<<<<< HEAD
-      - Microsoft.Compute/LowCostGet3Min;3996,Microsoft.Compute/LowCostGet30Min;31996
-=======
       - Microsoft.Compute/LowCostGet3Min;3994,Microsoft.Compute/LowCostGet30Min;31922
->>>>>>> 13d0ab0a
     status:
       code: 200
       message: OK
@@ -956,25 +777,11 @@
       ParameterSetName:
       - --query
       User-Agent:
-<<<<<<< HEAD
-      - AZURECLI/2.49.0 azsdk-python-azure-mgmt-compute/29.1.0 Python/3.10.8 (Windows-10-10.0.22631-SP0)
-=======
       - AZURECLI/2.50.0 azsdk-python-azure-mgmt-compute/30.0.0 Python/3.9.0 (Windows-10-10.0.19041-SP0)
->>>>>>> 13d0ab0a
     method: GET
     uri: https://management.azure.com/subscriptions/00000000-0000-0000-0000-000000000000/providers/Microsoft.Compute/availabilitySets?api-version=2022-11-01&$expand=virtualMachines%2F%24ref
   response:
     body:
-<<<<<<< HEAD
-      string: "{\r\n  \"value\": [\r\n    {\r\n      \"name\": \"availset-test\",\r\
-        \n      \"id\": \"/subscriptions/00000000-0000-0000-0000-000000000000/resourceGroups/CLITEST.RG5H3OE5C2V4YF6OIUTASYOJRPKKTOHKTT3VLNSK4ZBHLFKLR7RQYDPVJRB2HXJBOGA/providers/Microsoft.Compute/availabilitySets/availset-test\"\
-        ,\r\n      \"type\": \"Microsoft.Compute/availabilitySets\",\r\n      \"location\"\
-        : \"westus\",\r\n      \"tags\": {\r\n        \"test\": \"success\"\r\n  \
-        \    },\r\n      \"properties\": {\r\n        \"platformUpdateDomainCount\"\
-        : 5,\r\n        \"platformFaultDomainCount\": 2,\r\n        \"virtualMachines\"\
-        : []\r\n      },\r\n      \"sku\": {\r\n        \"name\": \"Aligned\"\r\n\
-        \      }\r\n    }\r\n  ]\r\n}"
-=======
       string: "{\r\n  \"value\": [\r\n    {\r\n      \"name\": \"availset-test\",\r\n
         \     \"id\": \"/subscriptions/00000000-0000-0000-0000-000000000000/resourceGroups/CLITEST.RGLVV5GEE42RL4BNMUQSK44LFC3KQGKHINPPR3F7SUK574H6XBI5LIZCGSW6ZHREJOW/providers/Microsoft.Compute/availabilitySets/availset-test\",\r\n
         \     \"type\": \"Microsoft.Compute/availabilitySets\",\r\n      \"location\":
@@ -988,7 +795,6 @@
         3,\r\n        \"platformFaultDomainCount\": 3,\r\n        \"virtualMachines\":
         []\r\n      },\r\n      \"sku\": {\r\n        \"name\": \"Classic\"\r\n      }\r\n
         \   }\r\n  ]\r\n}"
->>>>>>> 13d0ab0a
     headers:
       cache-control:
       - no-cache
@@ -997,11 +803,7 @@
       content-type:
       - application/json; charset=utf-8
       date:
-<<<<<<< HEAD
-      - Tue, 30 May 2023 03:46:38 GMT
-=======
       - Tue, 25 Jul 2023 08:08:13 GMT
->>>>>>> 13d0ab0a
       expires:
       - '-1'
       pragma:
@@ -1018,11 +820,7 @@
       x-content-type-options:
       - nosniff
       x-ms-ratelimit-remaining-resource:
-<<<<<<< HEAD
-      - Microsoft.Compute/LowCostGet3Min;3995,Microsoft.Compute/LowCostGet30Min;31995
-=======
       - Microsoft.Compute/LowCostGet3Min;3993,Microsoft.Compute/LowCostGet30Min;31921
->>>>>>> 13d0ab0a
     status:
       code: 200
       message: OK
@@ -1040,2052 +838,11 @@
       ParameterSetName:
       - -g -n
       User-Agent:
-<<<<<<< HEAD
-      - AZURECLI/2.49.0 azsdk-python-azure-mgmt-compute/29.1.0 Python/3.10.8 (Windows-10-10.0.22631-SP0)
-=======
       - AZURECLI/2.50.0 (AAZ) azsdk-python-core/1.26.0 Python/3.9.0 (Windows-10-10.0.19041-SP0)
->>>>>>> 13d0ab0a
     method: GET
     uri: https://management.azure.com/subscriptions/00000000-0000-0000-0000-000000000000/resourceGroups/clitest.rg000001/providers/Microsoft.Compute/availabilitySets/availset-test/vmSizes?api-version=2022-11-01
   response:
     body:
-<<<<<<< HEAD
-      string: "{\r\n  \"value\": [\r\n    {\r\n      \"name\": \"Standard_B1ls\",\r\
-        \n      \"numberOfCores\": 1,\r\n      \"osDiskSizeInMB\": 1047552,\r\n  \
-        \    \"resourceDiskSizeInMB\": 4096,\r\n      \"memoryInMB\": 512,\r\n   \
-        \   \"maxDataDiskCount\": 2\r\n    },\r\n    {\r\n      \"name\": \"Standard_B1ms\"\
-        ,\r\n      \"numberOfCores\": 1,\r\n      \"osDiskSizeInMB\": 1047552,\r\n\
-        \      \"resourceDiskSizeInMB\": 4096,\r\n      \"memoryInMB\": 2048,\r\n\
-        \      \"maxDataDiskCount\": 2\r\n    },\r\n    {\r\n      \"name\": \"Standard_B1s\"\
-        ,\r\n      \"numberOfCores\": 1,\r\n      \"osDiskSizeInMB\": 1047552,\r\n\
-        \      \"resourceDiskSizeInMB\": 4096,\r\n      \"memoryInMB\": 1024,\r\n\
-        \      \"maxDataDiskCount\": 2\r\n    },\r\n    {\r\n      \"name\": \"Standard_B2ms\"\
-        ,\r\n      \"numberOfCores\": 2,\r\n      \"osDiskSizeInMB\": 1047552,\r\n\
-        \      \"resourceDiskSizeInMB\": 16384,\r\n      \"memoryInMB\": 8192,\r\n\
-        \      \"maxDataDiskCount\": 4\r\n    },\r\n    {\r\n      \"name\": \"Standard_B2s\"\
-        ,\r\n      \"numberOfCores\": 2,\r\n      \"osDiskSizeInMB\": 1047552,\r\n\
-        \      \"resourceDiskSizeInMB\": 8192,\r\n      \"memoryInMB\": 4096,\r\n\
-        \      \"maxDataDiskCount\": 4\r\n    },\r\n    {\r\n      \"name\": \"Standard_B4ms\"\
-        ,\r\n      \"numberOfCores\": 4,\r\n      \"osDiskSizeInMB\": 1047552,\r\n\
-        \      \"resourceDiskSizeInMB\": 32768,\r\n      \"memoryInMB\": 16384,\r\n\
-        \      \"maxDataDiskCount\": 8\r\n    },\r\n    {\r\n      \"name\": \"Standard_B8ms\"\
-        ,\r\n      \"numberOfCores\": 8,\r\n      \"osDiskSizeInMB\": 1047552,\r\n\
-        \      \"resourceDiskSizeInMB\": 65536,\r\n      \"memoryInMB\": 32768,\r\n\
-        \      \"maxDataDiskCount\": 16\r\n    },\r\n    {\r\n      \"name\": \"Standard_B12ms\"\
-        ,\r\n      \"numberOfCores\": 12,\r\n      \"osDiskSizeInMB\": 1047552,\r\n\
-        \      \"resourceDiskSizeInMB\": 98304,\r\n      \"memoryInMB\": 49152,\r\n\
-        \      \"maxDataDiskCount\": 16\r\n    },\r\n    {\r\n      \"name\": \"Standard_B16ms\"\
-        ,\r\n      \"numberOfCores\": 16,\r\n      \"osDiskSizeInMB\": 1047552,\r\n\
-        \      \"resourceDiskSizeInMB\": 131072,\r\n      \"memoryInMB\": 65536,\r\
-        \n      \"maxDataDiskCount\": 32\r\n    },\r\n    {\r\n      \"name\": \"\
-        Standard_B20ms\",\r\n      \"numberOfCores\": 20,\r\n      \"osDiskSizeInMB\"\
-        : 1047552,\r\n      \"resourceDiskSizeInMB\": 163840,\r\n      \"memoryInMB\"\
-        : 81920,\r\n      \"maxDataDiskCount\": 32\r\n    },\r\n    {\r\n      \"\
-        name\": \"Standard_E2_v4\",\r\n      \"numberOfCores\": 2,\r\n      \"osDiskSizeInMB\"\
-        : 1047552,\r\n      \"resourceDiskSizeInMB\": 0,\r\n      \"memoryInMB\":\
-        \ 16384,\r\n      \"maxDataDiskCount\": 4\r\n    },\r\n    {\r\n      \"name\"\
-        : \"Standard_E4_v4\",\r\n      \"numberOfCores\": 4,\r\n      \"osDiskSizeInMB\"\
-        : 1047552,\r\n      \"resourceDiskSizeInMB\": 0,\r\n      \"memoryInMB\":\
-        \ 32768,\r\n      \"maxDataDiskCount\": 8\r\n    },\r\n    {\r\n      \"name\"\
-        : \"Standard_E8_v4\",\r\n      \"numberOfCores\": 8,\r\n      \"osDiskSizeInMB\"\
-        : 1047552,\r\n      \"resourceDiskSizeInMB\": 0,\r\n      \"memoryInMB\":\
-        \ 65536,\r\n      \"maxDataDiskCount\": 16\r\n    },\r\n    {\r\n      \"\
-        name\": \"Standard_E16_v4\",\r\n      \"numberOfCores\": 16,\r\n      \"osDiskSizeInMB\"\
-        : 1047552,\r\n      \"resourceDiskSizeInMB\": 0,\r\n      \"memoryInMB\":\
-        \ 131072,\r\n      \"maxDataDiskCount\": 32\r\n    },\r\n    {\r\n      \"\
-        name\": \"Standard_E20_v4\",\r\n      \"numberOfCores\": 20,\r\n      \"osDiskSizeInMB\"\
-        : 1047552,\r\n      \"resourceDiskSizeInMB\": 0,\r\n      \"memoryInMB\":\
-        \ 163840,\r\n      \"maxDataDiskCount\": 32\r\n    },\r\n    {\r\n      \"\
-        name\": \"Standard_E32_v4\",\r\n      \"numberOfCores\": 32,\r\n      \"osDiskSizeInMB\"\
-        : 1047552,\r\n      \"resourceDiskSizeInMB\": 0,\r\n      \"memoryInMB\":\
-        \ 262144,\r\n      \"maxDataDiskCount\": 32\r\n    },\r\n    {\r\n      \"\
-        name\": \"Standard_E2d_v4\",\r\n      \"numberOfCores\": 2,\r\n      \"osDiskSizeInMB\"\
-        : 1047552,\r\n      \"resourceDiskSizeInMB\": 76800,\r\n      \"memoryInMB\"\
-        : 16384,\r\n      \"maxDataDiskCount\": 4\r\n    },\r\n    {\r\n      \"name\"\
-        : \"Standard_E4d_v4\",\r\n      \"numberOfCores\": 4,\r\n      \"osDiskSizeInMB\"\
-        : 1047552,\r\n      \"resourceDiskSizeInMB\": 153600,\r\n      \"memoryInMB\"\
-        : 32768,\r\n      \"maxDataDiskCount\": 8\r\n    },\r\n    {\r\n      \"name\"\
-        : \"Standard_E8d_v4\",\r\n      \"numberOfCores\": 8,\r\n      \"osDiskSizeInMB\"\
-        : 1047552,\r\n      \"resourceDiskSizeInMB\": 307200,\r\n      \"memoryInMB\"\
-        : 65536,\r\n      \"maxDataDiskCount\": 16\r\n    },\r\n    {\r\n      \"\
-        name\": \"Standard_E16d_v4\",\r\n      \"numberOfCores\": 16,\r\n      \"\
-        osDiskSizeInMB\": 1047552,\r\n      \"resourceDiskSizeInMB\": 614400,\r\n\
-        \      \"memoryInMB\": 131072,\r\n      \"maxDataDiskCount\": 32\r\n    },\r\
-        \n    {\r\n      \"name\": \"Standard_E20d_v4\",\r\n      \"numberOfCores\"\
-        : 20,\r\n      \"osDiskSizeInMB\": 1047552,\r\n      \"resourceDiskSizeInMB\"\
-        : 768000,\r\n      \"memoryInMB\": 163840,\r\n      \"maxDataDiskCount\":\
-        \ 32\r\n    },\r\n    {\r\n      \"name\": \"Standard_E32d_v4\",\r\n     \
-        \ \"numberOfCores\": 32,\r\n      \"osDiskSizeInMB\": 1047552,\r\n      \"\
-        resourceDiskSizeInMB\": 1228800,\r\n      \"memoryInMB\": 262144,\r\n    \
-        \  \"maxDataDiskCount\": 32\r\n    },\r\n    {\r\n      \"name\": \"Standard_E2s_v4\"\
-        ,\r\n      \"numberOfCores\": 2,\r\n      \"osDiskSizeInMB\": 1047552,\r\n\
-        \      \"resourceDiskSizeInMB\": 0,\r\n      \"memoryInMB\": 16384,\r\n  \
-        \    \"maxDataDiskCount\": 4\r\n    },\r\n    {\r\n      \"name\": \"Standard_E4-2s_v4\"\
-        ,\r\n      \"numberOfCores\": 4,\r\n      \"osDiskSizeInMB\": 1047552,\r\n\
-        \      \"resourceDiskSizeInMB\": 0,\r\n      \"memoryInMB\": 32768,\r\n  \
-        \    \"maxDataDiskCount\": 8\r\n    },\r\n    {\r\n      \"name\": \"Standard_E4s_v4\"\
-        ,\r\n      \"numberOfCores\": 4,\r\n      \"osDiskSizeInMB\": 1047552,\r\n\
-        \      \"resourceDiskSizeInMB\": 0,\r\n      \"memoryInMB\": 32768,\r\n  \
-        \    \"maxDataDiskCount\": 8\r\n    },\r\n    {\r\n      \"name\": \"Standard_E8-2s_v4\"\
-        ,\r\n      \"numberOfCores\": 8,\r\n      \"osDiskSizeInMB\": 1047552,\r\n\
-        \      \"resourceDiskSizeInMB\": 0,\r\n      \"memoryInMB\": 65536,\r\n  \
-        \    \"maxDataDiskCount\": 16\r\n    },\r\n    {\r\n      \"name\": \"Standard_E8-4s_v4\"\
-        ,\r\n      \"numberOfCores\": 8,\r\n      \"osDiskSizeInMB\": 1047552,\r\n\
-        \      \"resourceDiskSizeInMB\": 0,\r\n      \"memoryInMB\": 65536,\r\n  \
-        \    \"maxDataDiskCount\": 16\r\n    },\r\n    {\r\n      \"name\": \"Standard_E8s_v4\"\
-        ,\r\n      \"numberOfCores\": 8,\r\n      \"osDiskSizeInMB\": 1047552,\r\n\
-        \      \"resourceDiskSizeInMB\": 0,\r\n      \"memoryInMB\": 65536,\r\n  \
-        \    \"maxDataDiskCount\": 16\r\n    },\r\n    {\r\n      \"name\": \"Standard_E16-4s_v4\"\
-        ,\r\n      \"numberOfCores\": 16,\r\n      \"osDiskSizeInMB\": 1047552,\r\n\
-        \      \"resourceDiskSizeInMB\": 0,\r\n      \"memoryInMB\": 131072,\r\n \
-        \     \"maxDataDiskCount\": 32\r\n    },\r\n    {\r\n      \"name\": \"Standard_E16-8s_v4\"\
-        ,\r\n      \"numberOfCores\": 16,\r\n      \"osDiskSizeInMB\": 1047552,\r\n\
-        \      \"resourceDiskSizeInMB\": 0,\r\n      \"memoryInMB\": 131072,\r\n \
-        \     \"maxDataDiskCount\": 32\r\n    },\r\n    {\r\n      \"name\": \"Standard_E16s_v4\"\
-        ,\r\n      \"numberOfCores\": 16,\r\n      \"osDiskSizeInMB\": 1047552,\r\n\
-        \      \"resourceDiskSizeInMB\": 0,\r\n      \"memoryInMB\": 131072,\r\n \
-        \     \"maxDataDiskCount\": 32\r\n    },\r\n    {\r\n      \"name\": \"Standard_E20s_v4\"\
-        ,\r\n      \"numberOfCores\": 20,\r\n      \"osDiskSizeInMB\": 1047552,\r\n\
-        \      \"resourceDiskSizeInMB\": 0,\r\n      \"memoryInMB\": 163840,\r\n \
-        \     \"maxDataDiskCount\": 32\r\n    },\r\n    {\r\n      \"name\": \"Standard_E32-8s_v4\"\
-        ,\r\n      \"numberOfCores\": 32,\r\n      \"osDiskSizeInMB\": 1047552,\r\n\
-        \      \"resourceDiskSizeInMB\": 0,\r\n      \"memoryInMB\": 262144,\r\n \
-        \     \"maxDataDiskCount\": 32\r\n    },\r\n    {\r\n      \"name\": \"Standard_E32-16s_v4\"\
-        ,\r\n      \"numberOfCores\": 32,\r\n      \"osDiskSizeInMB\": 1047552,\r\n\
-        \      \"resourceDiskSizeInMB\": 0,\r\n      \"memoryInMB\": 262144,\r\n \
-        \     \"maxDataDiskCount\": 32\r\n    },\r\n    {\r\n      \"name\": \"Standard_E32s_v4\"\
-        ,\r\n      \"numberOfCores\": 32,\r\n      \"osDiskSizeInMB\": 1047552,\r\n\
-        \      \"resourceDiskSizeInMB\": 0,\r\n      \"memoryInMB\": 262144,\r\n \
-        \     \"maxDataDiskCount\": 32\r\n    },\r\n    {\r\n      \"name\": \"Standard_E2ds_v4\"\
-        ,\r\n      \"numberOfCores\": 2,\r\n      \"osDiskSizeInMB\": 1047552,\r\n\
-        \      \"resourceDiskSizeInMB\": 76800,\r\n      \"memoryInMB\": 16384,\r\n\
-        \      \"maxDataDiskCount\": 4\r\n    },\r\n    {\r\n      \"name\": \"Standard_E4-2ds_v4\"\
-        ,\r\n      \"numberOfCores\": 4,\r\n      \"osDiskSizeInMB\": 1047552,\r\n\
-        \      \"resourceDiskSizeInMB\": 153600,\r\n      \"memoryInMB\": 32768,\r\
-        \n      \"maxDataDiskCount\": 8\r\n    },\r\n    {\r\n      \"name\": \"Standard_E4ds_v4\"\
-        ,\r\n      \"numberOfCores\": 4,\r\n      \"osDiskSizeInMB\": 1047552,\r\n\
-        \      \"resourceDiskSizeInMB\": 153600,\r\n      \"memoryInMB\": 32768,\r\
-        \n      \"maxDataDiskCount\": 8\r\n    },\r\n    {\r\n      \"name\": \"Standard_E8-2ds_v4\"\
-        ,\r\n      \"numberOfCores\": 8,\r\n      \"osDiskSizeInMB\": 1047552,\r\n\
-        \      \"resourceDiskSizeInMB\": 307200,\r\n      \"memoryInMB\": 65536,\r\
-        \n      \"maxDataDiskCount\": 16\r\n    },\r\n    {\r\n      \"name\": \"\
-        Standard_E8-4ds_v4\",\r\n      \"numberOfCores\": 8,\r\n      \"osDiskSizeInMB\"\
-        : 1047552,\r\n      \"resourceDiskSizeInMB\": 307200,\r\n      \"memoryInMB\"\
-        : 65536,\r\n      \"maxDataDiskCount\": 16\r\n    },\r\n    {\r\n      \"\
-        name\": \"Standard_E8ds_v4\",\r\n      \"numberOfCores\": 8,\r\n      \"osDiskSizeInMB\"\
-        : 1047552,\r\n      \"resourceDiskSizeInMB\": 307200,\r\n      \"memoryInMB\"\
-        : 65536,\r\n      \"maxDataDiskCount\": 16\r\n    },\r\n    {\r\n      \"\
-        name\": \"Standard_E16-4ds_v4\",\r\n      \"numberOfCores\": 16,\r\n     \
-        \ \"osDiskSizeInMB\": 1047552,\r\n      \"resourceDiskSizeInMB\": 614400,\r\
-        \n      \"memoryInMB\": 131072,\r\n      \"maxDataDiskCount\": 32\r\n    },\r\
-        \n    {\r\n      \"name\": \"Standard_E16-8ds_v4\",\r\n      \"numberOfCores\"\
-        : 16,\r\n      \"osDiskSizeInMB\": 1047552,\r\n      \"resourceDiskSizeInMB\"\
-        : 614400,\r\n      \"memoryInMB\": 131072,\r\n      \"maxDataDiskCount\":\
-        \ 32\r\n    },\r\n    {\r\n      \"name\": \"Standard_E16ds_v4\",\r\n    \
-        \  \"numberOfCores\": 16,\r\n      \"osDiskSizeInMB\": 1047552,\r\n      \"\
-        resourceDiskSizeInMB\": 614400,\r\n      \"memoryInMB\": 131072,\r\n     \
-        \ \"maxDataDiskCount\": 32\r\n    },\r\n    {\r\n      \"name\": \"Standard_E20ds_v4\"\
-        ,\r\n      \"numberOfCores\": 20,\r\n      \"osDiskSizeInMB\": 1047552,\r\n\
-        \      \"resourceDiskSizeInMB\": 768000,\r\n      \"memoryInMB\": 163840,\r\
-        \n      \"maxDataDiskCount\": 32\r\n    },\r\n    {\r\n      \"name\": \"\
-        Standard_E32-8ds_v4\",\r\n      \"numberOfCores\": 32,\r\n      \"osDiskSizeInMB\"\
-        : 1047552,\r\n      \"resourceDiskSizeInMB\": 1228800,\r\n      \"memoryInMB\"\
-        : 262144,\r\n      \"maxDataDiskCount\": 32\r\n    },\r\n    {\r\n      \"\
-        name\": \"Standard_E32-16ds_v4\",\r\n      \"numberOfCores\": 32,\r\n    \
-        \  \"osDiskSizeInMB\": 1047552,\r\n      \"resourceDiskSizeInMB\": 1228800,\r\
-        \n      \"memoryInMB\": 262144,\r\n      \"maxDataDiskCount\": 32\r\n    },\r\
-        \n    {\r\n      \"name\": \"Standard_E32ds_v4\",\r\n      \"numberOfCores\"\
-        : 32,\r\n      \"osDiskSizeInMB\": 1047552,\r\n      \"resourceDiskSizeInMB\"\
-        : 1228800,\r\n      \"memoryInMB\": 262144,\r\n      \"maxDataDiskCount\"\
-        : 32\r\n    },\r\n    {\r\n      \"name\": \"Standard_D2d_v4\",\r\n      \"\
-        numberOfCores\": 2,\r\n      \"osDiskSizeInMB\": 1047552,\r\n      \"resourceDiskSizeInMB\"\
-        : 76800,\r\n      \"memoryInMB\": 8192,\r\n      \"maxDataDiskCount\": 4\r\
-        \n    },\r\n    {\r\n      \"name\": \"Standard_D4d_v4\",\r\n      \"numberOfCores\"\
-        : 4,\r\n      \"osDiskSizeInMB\": 1047552,\r\n      \"resourceDiskSizeInMB\"\
-        : 153600,\r\n      \"memoryInMB\": 16384,\r\n      \"maxDataDiskCount\": 8\r\
-        \n    },\r\n    {\r\n      \"name\": \"Standard_D8d_v4\",\r\n      \"numberOfCores\"\
-        : 8,\r\n      \"osDiskSizeInMB\": 1047552,\r\n      \"resourceDiskSizeInMB\"\
-        : 307200,\r\n      \"memoryInMB\": 32768,\r\n      \"maxDataDiskCount\": 16\r\
-        \n    },\r\n    {\r\n      \"name\": \"Standard_D16d_v4\",\r\n      \"numberOfCores\"\
-        : 16,\r\n      \"osDiskSizeInMB\": 1047552,\r\n      \"resourceDiskSizeInMB\"\
-        : 614400,\r\n      \"memoryInMB\": 65536,\r\n      \"maxDataDiskCount\": 32\r\
-        \n    },\r\n    {\r\n      \"name\": \"Standard_D32d_v4\",\r\n      \"numberOfCores\"\
-        : 32,\r\n      \"osDiskSizeInMB\": 1047552,\r\n      \"resourceDiskSizeInMB\"\
-        : 1228800,\r\n      \"memoryInMB\": 131072,\r\n      \"maxDataDiskCount\"\
-        : 32\r\n    },\r\n    {\r\n      \"name\": \"Standard_D48d_v4\",\r\n     \
-        \ \"numberOfCores\": 48,\r\n      \"osDiskSizeInMB\": 1047552,\r\n      \"\
-        resourceDiskSizeInMB\": 1843200,\r\n      \"memoryInMB\": 196608,\r\n    \
-        \  \"maxDataDiskCount\": 32\r\n    },\r\n    {\r\n      \"name\": \"Standard_D64d_v4\"\
-        ,\r\n      \"numberOfCores\": 64,\r\n      \"osDiskSizeInMB\": 1047552,\r\n\
-        \      \"resourceDiskSizeInMB\": 2457600,\r\n      \"memoryInMB\": 262144,\r\
-        \n      \"maxDataDiskCount\": 32\r\n    },\r\n    {\r\n      \"name\": \"\
-        Standard_D2_v4\",\r\n      \"numberOfCores\": 2,\r\n      \"osDiskSizeInMB\"\
-        : 1047552,\r\n      \"resourceDiskSizeInMB\": 0,\r\n      \"memoryInMB\":\
-        \ 8192,\r\n      \"maxDataDiskCount\": 4\r\n    },\r\n    {\r\n      \"name\"\
-        : \"Standard_D4_v4\",\r\n      \"numberOfCores\": 4,\r\n      \"osDiskSizeInMB\"\
-        : 1047552,\r\n      \"resourceDiskSizeInMB\": 0,\r\n      \"memoryInMB\":\
-        \ 16384,\r\n      \"maxDataDiskCount\": 8\r\n    },\r\n    {\r\n      \"name\"\
-        : \"Standard_D8_v4\",\r\n      \"numberOfCores\": 8,\r\n      \"osDiskSizeInMB\"\
-        : 1047552,\r\n      \"resourceDiskSizeInMB\": 0,\r\n      \"memoryInMB\":\
-        \ 32768,\r\n      \"maxDataDiskCount\": 16\r\n    },\r\n    {\r\n      \"\
-        name\": \"Standard_D16_v4\",\r\n      \"numberOfCores\": 16,\r\n      \"osDiskSizeInMB\"\
-        : 1047552,\r\n      \"resourceDiskSizeInMB\": 0,\r\n      \"memoryInMB\":\
-        \ 65536,\r\n      \"maxDataDiskCount\": 32\r\n    },\r\n    {\r\n      \"\
-        name\": \"Standard_D32_v4\",\r\n      \"numberOfCores\": 32,\r\n      \"osDiskSizeInMB\"\
-        : 1047552,\r\n      \"resourceDiskSizeInMB\": 0,\r\n      \"memoryInMB\":\
-        \ 131072,\r\n      \"maxDataDiskCount\": 32\r\n    },\r\n    {\r\n      \"\
-        name\": \"Standard_D48_v4\",\r\n      \"numberOfCores\": 48,\r\n      \"osDiskSizeInMB\"\
-        : 1047552,\r\n      \"resourceDiskSizeInMB\": 0,\r\n      \"memoryInMB\":\
-        \ 196608,\r\n      \"maxDataDiskCount\": 32\r\n    },\r\n    {\r\n      \"\
-        name\": \"Standard_D64_v4\",\r\n      \"numberOfCores\": 64,\r\n      \"osDiskSizeInMB\"\
-        : 1047552,\r\n      \"resourceDiskSizeInMB\": 0,\r\n      \"memoryInMB\":\
-        \ 262144,\r\n      \"maxDataDiskCount\": 32\r\n    },\r\n    {\r\n      \"\
-        name\": \"Standard_D2ds_v4\",\r\n      \"numberOfCores\": 2,\r\n      \"osDiskSizeInMB\"\
-        : 1047552,\r\n      \"resourceDiskSizeInMB\": 76800,\r\n      \"memoryInMB\"\
-        : 8192,\r\n      \"maxDataDiskCount\": 4\r\n    },\r\n    {\r\n      \"name\"\
-        : \"Standard_D4ds_v4\",\r\n      \"numberOfCores\": 4,\r\n      \"osDiskSizeInMB\"\
-        : 1047552,\r\n      \"resourceDiskSizeInMB\": 153600,\r\n      \"memoryInMB\"\
-        : 16384,\r\n      \"maxDataDiskCount\": 8\r\n    },\r\n    {\r\n      \"name\"\
-        : \"Standard_D8ds_v4\",\r\n      \"numberOfCores\": 8,\r\n      \"osDiskSizeInMB\"\
-        : 1047552,\r\n      \"resourceDiskSizeInMB\": 307200,\r\n      \"memoryInMB\"\
-        : 32768,\r\n      \"maxDataDiskCount\": 16\r\n    },\r\n    {\r\n      \"\
-        name\": \"Standard_D16ds_v4\",\r\n      \"numberOfCores\": 16,\r\n      \"\
-        osDiskSizeInMB\": 1047552,\r\n      \"resourceDiskSizeInMB\": 614400,\r\n\
-        \      \"memoryInMB\": 65536,\r\n      \"maxDataDiskCount\": 32\r\n    },\r\
-        \n    {\r\n      \"name\": \"Standard_D32ds_v4\",\r\n      \"numberOfCores\"\
-        : 32,\r\n      \"osDiskSizeInMB\": 1047552,\r\n      \"resourceDiskSizeInMB\"\
-        : 1228800,\r\n      \"memoryInMB\": 131072,\r\n      \"maxDataDiskCount\"\
-        : 32\r\n    },\r\n    {\r\n      \"name\": \"Standard_D48ds_v4\",\r\n    \
-        \  \"numberOfCores\": 48,\r\n      \"osDiskSizeInMB\": 1047552,\r\n      \"\
-        resourceDiskSizeInMB\": 1843200,\r\n      \"memoryInMB\": 196608,\r\n    \
-        \  \"maxDataDiskCount\": 32\r\n    },\r\n    {\r\n      \"name\": \"Standard_D64ds_v4\"\
-        ,\r\n      \"numberOfCores\": 64,\r\n      \"osDiskSizeInMB\": 1047552,\r\n\
-        \      \"resourceDiskSizeInMB\": 2457600,\r\n      \"memoryInMB\": 262144,\r\
-        \n      \"maxDataDiskCount\": 32\r\n    },\r\n    {\r\n      \"name\": \"\
-        Standard_D2s_v4\",\r\n      \"numberOfCores\": 2,\r\n      \"osDiskSizeInMB\"\
-        : 1047552,\r\n      \"resourceDiskSizeInMB\": 0,\r\n      \"memoryInMB\":\
-        \ 8192,\r\n      \"maxDataDiskCount\": 4\r\n    },\r\n    {\r\n      \"name\"\
-        : \"Standard_D4s_v4\",\r\n      \"numberOfCores\": 4,\r\n      \"osDiskSizeInMB\"\
-        : 1047552,\r\n      \"resourceDiskSizeInMB\": 0,\r\n      \"memoryInMB\":\
-        \ 16384,\r\n      \"maxDataDiskCount\": 8\r\n    },\r\n    {\r\n      \"name\"\
-        : \"Standard_D8s_v4\",\r\n      \"numberOfCores\": 8,\r\n      \"osDiskSizeInMB\"\
-        : 1047552,\r\n      \"resourceDiskSizeInMB\": 0,\r\n      \"memoryInMB\":\
-        \ 32768,\r\n      \"maxDataDiskCount\": 16\r\n    },\r\n    {\r\n      \"\
-        name\": \"Standard_D16s_v4\",\r\n      \"numberOfCores\": 16,\r\n      \"\
-        osDiskSizeInMB\": 1047552,\r\n      \"resourceDiskSizeInMB\": 0,\r\n     \
-        \ \"memoryInMB\": 65536,\r\n      \"maxDataDiskCount\": 32\r\n    },\r\n \
-        \   {\r\n      \"name\": \"Standard_D32s_v4\",\r\n      \"numberOfCores\"\
-        : 32,\r\n      \"osDiskSizeInMB\": 1047552,\r\n      \"resourceDiskSizeInMB\"\
-        : 0,\r\n      \"memoryInMB\": 131072,\r\n      \"maxDataDiskCount\": 32\r\n\
-        \    },\r\n    {\r\n      \"name\": \"Standard_D48s_v4\",\r\n      \"numberOfCores\"\
-        : 48,\r\n      \"osDiskSizeInMB\": 1047552,\r\n      \"resourceDiskSizeInMB\"\
-        : 0,\r\n      \"memoryInMB\": 196608,\r\n      \"maxDataDiskCount\": 32\r\n\
-        \    },\r\n    {\r\n      \"name\": \"Standard_D64s_v4\",\r\n      \"numberOfCores\"\
-        : 64,\r\n      \"osDiskSizeInMB\": 1047552,\r\n      \"resourceDiskSizeInMB\"\
-        : 0,\r\n      \"memoryInMB\": 262144,\r\n      \"maxDataDiskCount\": 32\r\n\
-        \    },\r\n    {\r\n      \"name\": \"Standard_D1_v2\",\r\n      \"numberOfCores\"\
-        : 1,\r\n      \"osDiskSizeInMB\": 1047552,\r\n      \"resourceDiskSizeInMB\"\
-        : 51200,\r\n      \"memoryInMB\": 3584,\r\n      \"maxDataDiskCount\": 4\r\
-        \n    },\r\n    {\r\n      \"name\": \"Standard_D2_v2\",\r\n      \"numberOfCores\"\
-        : 2,\r\n      \"osDiskSizeInMB\": 1047552,\r\n      \"resourceDiskSizeInMB\"\
-        : 102400,\r\n      \"memoryInMB\": 7168,\r\n      \"maxDataDiskCount\": 8\r\
-        \n    },\r\n    {\r\n      \"name\": \"Standard_D3_v2\",\r\n      \"numberOfCores\"\
-        : 4,\r\n      \"osDiskSizeInMB\": 1047552,\r\n      \"resourceDiskSizeInMB\"\
-        : 204800,\r\n      \"memoryInMB\": 14336,\r\n      \"maxDataDiskCount\": 16\r\
-        \n    },\r\n    {\r\n      \"name\": \"Standard_D4_v2\",\r\n      \"numberOfCores\"\
-        : 8,\r\n      \"osDiskSizeInMB\": 1047552,\r\n      \"resourceDiskSizeInMB\"\
-        : 409600,\r\n      \"memoryInMB\": 28672,\r\n      \"maxDataDiskCount\": 32\r\
-        \n    },\r\n    {\r\n      \"name\": \"Standard_D5_v2\",\r\n      \"numberOfCores\"\
-        : 16,\r\n      \"osDiskSizeInMB\": 1047552,\r\n      \"resourceDiskSizeInMB\"\
-        : 819200,\r\n      \"memoryInMB\": 57344,\r\n      \"maxDataDiskCount\": 64\r\
-        \n    },\r\n    {\r\n      \"name\": \"Standard_D11_v2\",\r\n      \"numberOfCores\"\
-        : 2,\r\n      \"osDiskSizeInMB\": 1047552,\r\n      \"resourceDiskSizeInMB\"\
-        : 102400,\r\n      \"memoryInMB\": 14336,\r\n      \"maxDataDiskCount\": 8\r\
-        \n    },\r\n    {\r\n      \"name\": \"Standard_D12_v2\",\r\n      \"numberOfCores\"\
-        : 4,\r\n      \"osDiskSizeInMB\": 1047552,\r\n      \"resourceDiskSizeInMB\"\
-        : 204800,\r\n      \"memoryInMB\": 28672,\r\n      \"maxDataDiskCount\": 16\r\
-        \n    },\r\n    {\r\n      \"name\": \"Standard_D13_v2\",\r\n      \"numberOfCores\"\
-        : 8,\r\n      \"osDiskSizeInMB\": 1047552,\r\n      \"resourceDiskSizeInMB\"\
-        : 409600,\r\n      \"memoryInMB\": 57344,\r\n      \"maxDataDiskCount\": 32\r\
-        \n    },\r\n    {\r\n      \"name\": \"Standard_D14_v2\",\r\n      \"numberOfCores\"\
-        : 16,\r\n      \"osDiskSizeInMB\": 1047552,\r\n      \"resourceDiskSizeInMB\"\
-        : 819200,\r\n      \"memoryInMB\": 114688,\r\n      \"maxDataDiskCount\":\
-        \ 64\r\n    },\r\n    {\r\n      \"name\": \"Standard_D15_v2\",\r\n      \"\
-        numberOfCores\": 20,\r\n      \"osDiskSizeInMB\": 1047552,\r\n      \"resourceDiskSizeInMB\"\
-        : 1024000,\r\n      \"memoryInMB\": 143360,\r\n      \"maxDataDiskCount\"\
-        : 64\r\n    },\r\n    {\r\n      \"name\": \"Standard_D2_v2_Promo\",\r\n \
-        \     \"numberOfCores\": 2,\r\n      \"osDiskSizeInMB\": 1047552,\r\n    \
-        \  \"resourceDiskSizeInMB\": 102400,\r\n      \"memoryInMB\": 7168,\r\n  \
-        \    \"maxDataDiskCount\": 8\r\n    },\r\n    {\r\n      \"name\": \"Standard_D3_v2_Promo\"\
-        ,\r\n      \"numberOfCores\": 4,\r\n      \"osDiskSizeInMB\": 1047552,\r\n\
-        \      \"resourceDiskSizeInMB\": 204800,\r\n      \"memoryInMB\": 14336,\r\
-        \n      \"maxDataDiskCount\": 16\r\n    },\r\n    {\r\n      \"name\": \"\
-        Standard_D4_v2_Promo\",\r\n      \"numberOfCores\": 8,\r\n      \"osDiskSizeInMB\"\
-        : 1047552,\r\n      \"resourceDiskSizeInMB\": 409600,\r\n      \"memoryInMB\"\
-        : 28672,\r\n      \"maxDataDiskCount\": 32\r\n    },\r\n    {\r\n      \"\
-        name\": \"Standard_D5_v2_Promo\",\r\n      \"numberOfCores\": 16,\r\n    \
-        \  \"osDiskSizeInMB\": 1047552,\r\n      \"resourceDiskSizeInMB\": 819200,\r\
-        \n      \"memoryInMB\": 57344,\r\n      \"maxDataDiskCount\": 64\r\n    },\r\
-        \n    {\r\n      \"name\": \"Standard_D11_v2_Promo\",\r\n      \"numberOfCores\"\
-        : 2,\r\n      \"osDiskSizeInMB\": 1047552,\r\n      \"resourceDiskSizeInMB\"\
-        : 102400,\r\n      \"memoryInMB\": 14336,\r\n      \"maxDataDiskCount\": 8\r\
-        \n    },\r\n    {\r\n      \"name\": \"Standard_D12_v2_Promo\",\r\n      \"\
-        numberOfCores\": 4,\r\n      \"osDiskSizeInMB\": 1047552,\r\n      \"resourceDiskSizeInMB\"\
-        : 204800,\r\n      \"memoryInMB\": 28672,\r\n      \"maxDataDiskCount\": 16\r\
-        \n    },\r\n    {\r\n      \"name\": \"Standard_D13_v2_Promo\",\r\n      \"\
-        numberOfCores\": 8,\r\n      \"osDiskSizeInMB\": 1047552,\r\n      \"resourceDiskSizeInMB\"\
-        : 409600,\r\n      \"memoryInMB\": 57344,\r\n      \"maxDataDiskCount\": 32\r\
-        \n    },\r\n    {\r\n      \"name\": \"Standard_D14_v2_Promo\",\r\n      \"\
-        numberOfCores\": 16,\r\n      \"osDiskSizeInMB\": 1047552,\r\n      \"resourceDiskSizeInMB\"\
-        : 819200,\r\n      \"memoryInMB\": 114688,\r\n      \"maxDataDiskCount\":\
-        \ 64\r\n    },\r\n    {\r\n      \"name\": \"Standard_F1\",\r\n      \"numberOfCores\"\
-        : 1,\r\n      \"osDiskSizeInMB\": 1047552,\r\n      \"resourceDiskSizeInMB\"\
-        : 16384,\r\n      \"memoryInMB\": 2048,\r\n      \"maxDataDiskCount\": 4\r\
-        \n    },\r\n    {\r\n      \"name\": \"Standard_F2\",\r\n      \"numberOfCores\"\
-        : 2,\r\n      \"osDiskSizeInMB\": 1047552,\r\n      \"resourceDiskSizeInMB\"\
-        : 32768,\r\n      \"memoryInMB\": 4096,\r\n      \"maxDataDiskCount\": 8\r\
-        \n    },\r\n    {\r\n      \"name\": \"Standard_F4\",\r\n      \"numberOfCores\"\
-        : 4,\r\n      \"osDiskSizeInMB\": 1047552,\r\n      \"resourceDiskSizeInMB\"\
-        : 65536,\r\n      \"memoryInMB\": 8192,\r\n      \"maxDataDiskCount\": 16\r\
-        \n    },\r\n    {\r\n      \"name\": \"Standard_F8\",\r\n      \"numberOfCores\"\
-        : 8,\r\n      \"osDiskSizeInMB\": 1047552,\r\n      \"resourceDiskSizeInMB\"\
-        : 131072,\r\n      \"memoryInMB\": 16384,\r\n      \"maxDataDiskCount\": 32\r\
-        \n    },\r\n    {\r\n      \"name\": \"Standard_F16\",\r\n      \"numberOfCores\"\
-        : 16,\r\n      \"osDiskSizeInMB\": 1047552,\r\n      \"resourceDiskSizeInMB\"\
-        : 262144,\r\n      \"memoryInMB\": 32768,\r\n      \"maxDataDiskCount\": 64\r\
-        \n    },\r\n    {\r\n      \"name\": \"Standard_DS1_v2\",\r\n      \"numberOfCores\"\
-        : 1,\r\n      \"osDiskSizeInMB\": 1047552,\r\n      \"resourceDiskSizeInMB\"\
-        : 7168,\r\n      \"memoryInMB\": 3584,\r\n      \"maxDataDiskCount\": 4\r\n\
-        \    },\r\n    {\r\n      \"name\": \"Standard_DS2_v2\",\r\n      \"numberOfCores\"\
-        : 2,\r\n      \"osDiskSizeInMB\": 1047552,\r\n      \"resourceDiskSizeInMB\"\
-        : 14336,\r\n      \"memoryInMB\": 7168,\r\n      \"maxDataDiskCount\": 8\r\
-        \n    },\r\n    {\r\n      \"name\": \"Standard_DS3_v2\",\r\n      \"numberOfCores\"\
-        : 4,\r\n      \"osDiskSizeInMB\": 1047552,\r\n      \"resourceDiskSizeInMB\"\
-        : 28672,\r\n      \"memoryInMB\": 14336,\r\n      \"maxDataDiskCount\": 16\r\
-        \n    },\r\n    {\r\n      \"name\": \"Standard_DS4_v2\",\r\n      \"numberOfCores\"\
-        : 8,\r\n      \"osDiskSizeInMB\": 1047552,\r\n      \"resourceDiskSizeInMB\"\
-        : 57344,\r\n      \"memoryInMB\": 28672,\r\n      \"maxDataDiskCount\": 32\r\
-        \n    },\r\n    {\r\n      \"name\": \"Standard_DS5_v2\",\r\n      \"numberOfCores\"\
-        : 16,\r\n      \"osDiskSizeInMB\": 1047552,\r\n      \"resourceDiskSizeInMB\"\
-        : 114688,\r\n      \"memoryInMB\": 57344,\r\n      \"maxDataDiskCount\": 64\r\
-        \n    },\r\n    {\r\n      \"name\": \"Standard_DS11-1_v2\",\r\n      \"numberOfCores\"\
-        : 2,\r\n      \"osDiskSizeInMB\": 1047552,\r\n      \"resourceDiskSizeInMB\"\
-        : 28672,\r\n      \"memoryInMB\": 14336,\r\n      \"maxDataDiskCount\": 8\r\
-        \n    },\r\n    {\r\n      \"name\": \"Standard_DS11_v2\",\r\n      \"numberOfCores\"\
-        : 2,\r\n      \"osDiskSizeInMB\": 1047552,\r\n      \"resourceDiskSizeInMB\"\
-        : 28672,\r\n      \"memoryInMB\": 14336,\r\n      \"maxDataDiskCount\": 8\r\
-        \n    },\r\n    {\r\n      \"name\": \"Standard_DS12-1_v2\",\r\n      \"numberOfCores\"\
-        : 4,\r\n      \"osDiskSizeInMB\": 1047552,\r\n      \"resourceDiskSizeInMB\"\
-        : 57344,\r\n      \"memoryInMB\": 28672,\r\n      \"maxDataDiskCount\": 16\r\
-        \n    },\r\n    {\r\n      \"name\": \"Standard_DS12-2_v2\",\r\n      \"numberOfCores\"\
-        : 4,\r\n      \"osDiskSizeInMB\": 1047552,\r\n      \"resourceDiskSizeInMB\"\
-        : 57344,\r\n      \"memoryInMB\": 28672,\r\n      \"maxDataDiskCount\": 16\r\
-        \n    },\r\n    {\r\n      \"name\": \"Standard_DS12_v2\",\r\n      \"numberOfCores\"\
-        : 4,\r\n      \"osDiskSizeInMB\": 1047552,\r\n      \"resourceDiskSizeInMB\"\
-        : 57344,\r\n      \"memoryInMB\": 28672,\r\n      \"maxDataDiskCount\": 16\r\
-        \n    },\r\n    {\r\n      \"name\": \"Standard_DS13-2_v2\",\r\n      \"numberOfCores\"\
-        : 8,\r\n      \"osDiskSizeInMB\": 1047552,\r\n      \"resourceDiskSizeInMB\"\
-        : 114688,\r\n      \"memoryInMB\": 57344,\r\n      \"maxDataDiskCount\": 32\r\
-        \n    },\r\n    {\r\n      \"name\": \"Standard_DS13-4_v2\",\r\n      \"numberOfCores\"\
-        : 8,\r\n      \"osDiskSizeInMB\": 1047552,\r\n      \"resourceDiskSizeInMB\"\
-        : 114688,\r\n      \"memoryInMB\": 57344,\r\n      \"maxDataDiskCount\": 32\r\
-        \n    },\r\n    {\r\n      \"name\": \"Standard_DS13_v2\",\r\n      \"numberOfCores\"\
-        : 8,\r\n      \"osDiskSizeInMB\": 1047552,\r\n      \"resourceDiskSizeInMB\"\
-        : 114688,\r\n      \"memoryInMB\": 57344,\r\n      \"maxDataDiskCount\": 32\r\
-        \n    },\r\n    {\r\n      \"name\": \"Standard_DS14-4_v2\",\r\n      \"numberOfCores\"\
-        : 16,\r\n      \"osDiskSizeInMB\": 1047552,\r\n      \"resourceDiskSizeInMB\"\
-        : 229376,\r\n      \"memoryInMB\": 114688,\r\n      \"maxDataDiskCount\":\
-        \ 64\r\n    },\r\n    {\r\n      \"name\": \"Standard_DS14-8_v2\",\r\n   \
-        \   \"numberOfCores\": 16,\r\n      \"osDiskSizeInMB\": 1047552,\r\n     \
-        \ \"resourceDiskSizeInMB\": 229376,\r\n      \"memoryInMB\": 114688,\r\n \
-        \     \"maxDataDiskCount\": 64\r\n    },\r\n    {\r\n      \"name\": \"Standard_DS14_v2\"\
-        ,\r\n      \"numberOfCores\": 16,\r\n      \"osDiskSizeInMB\": 1047552,\r\n\
-        \      \"resourceDiskSizeInMB\": 229376,\r\n      \"memoryInMB\": 114688,\r\
-        \n      \"maxDataDiskCount\": 64\r\n    },\r\n    {\r\n      \"name\": \"\
-        Standard_DS15_v2\",\r\n      \"numberOfCores\": 20,\r\n      \"osDiskSizeInMB\"\
-        : 1047552,\r\n      \"resourceDiskSizeInMB\": 286720,\r\n      \"memoryInMB\"\
-        : 143360,\r\n      \"maxDataDiskCount\": 64\r\n    },\r\n    {\r\n      \"\
-        name\": \"Standard_DS2_v2_Promo\",\r\n      \"numberOfCores\": 2,\r\n    \
-        \  \"osDiskSizeInMB\": 1047552,\r\n      \"resourceDiskSizeInMB\": 14336,\r\
-        \n      \"memoryInMB\": 7168,\r\n      \"maxDataDiskCount\": 8\r\n    },\r\
-        \n    {\r\n      \"name\": \"Standard_DS3_v2_Promo\",\r\n      \"numberOfCores\"\
-        : 4,\r\n      \"osDiskSizeInMB\": 1047552,\r\n      \"resourceDiskSizeInMB\"\
-        : 28672,\r\n      \"memoryInMB\": 14336,\r\n      \"maxDataDiskCount\": 16\r\
-        \n    },\r\n    {\r\n      \"name\": \"Standard_DS4_v2_Promo\",\r\n      \"\
-        numberOfCores\": 8,\r\n      \"osDiskSizeInMB\": 1047552,\r\n      \"resourceDiskSizeInMB\"\
-        : 57344,\r\n      \"memoryInMB\": 28672,\r\n      \"maxDataDiskCount\": 32\r\
-        \n    },\r\n    {\r\n      \"name\": \"Standard_DS5_v2_Promo\",\r\n      \"\
-        numberOfCores\": 16,\r\n      \"osDiskSizeInMB\": 1047552,\r\n      \"resourceDiskSizeInMB\"\
-        : 114688,\r\n      \"memoryInMB\": 57344,\r\n      \"maxDataDiskCount\": 64\r\
-        \n    },\r\n    {\r\n      \"name\": \"Standard_DS11_v2_Promo\",\r\n     \
-        \ \"numberOfCores\": 2,\r\n      \"osDiskSizeInMB\": 1047552,\r\n      \"\
-        resourceDiskSizeInMB\": 28672,\r\n      \"memoryInMB\": 14336,\r\n      \"\
-        maxDataDiskCount\": 8\r\n    },\r\n    {\r\n      \"name\": \"Standard_DS12_v2_Promo\"\
-        ,\r\n      \"numberOfCores\": 4,\r\n      \"osDiskSizeInMB\": 1047552,\r\n\
-        \      \"resourceDiskSizeInMB\": 57344,\r\n      \"memoryInMB\": 28672,\r\n\
-        \      \"maxDataDiskCount\": 16\r\n    },\r\n    {\r\n      \"name\": \"Standard_DS13_v2_Promo\"\
-        ,\r\n      \"numberOfCores\": 8,\r\n      \"osDiskSizeInMB\": 1047552,\r\n\
-        \      \"resourceDiskSizeInMB\": 114688,\r\n      \"memoryInMB\": 57344,\r\
-        \n      \"maxDataDiskCount\": 32\r\n    },\r\n    {\r\n      \"name\": \"\
-        Standard_DS14_v2_Promo\",\r\n      \"numberOfCores\": 16,\r\n      \"osDiskSizeInMB\"\
-        : 1047552,\r\n      \"resourceDiskSizeInMB\": 229376,\r\n      \"memoryInMB\"\
-        : 114688,\r\n      \"maxDataDiskCount\": 64\r\n    },\r\n    {\r\n      \"\
-        name\": \"Standard_F1s\",\r\n      \"numberOfCores\": 1,\r\n      \"osDiskSizeInMB\"\
-        : 1047552,\r\n      \"resourceDiskSizeInMB\": 4096,\r\n      \"memoryInMB\"\
-        : 2048,\r\n      \"maxDataDiskCount\": 4\r\n    },\r\n    {\r\n      \"name\"\
-        : \"Standard_F2s\",\r\n      \"numberOfCores\": 2,\r\n      \"osDiskSizeInMB\"\
-        : 1047552,\r\n      \"resourceDiskSizeInMB\": 8192,\r\n      \"memoryInMB\"\
-        : 4096,\r\n      \"maxDataDiskCount\": 8\r\n    },\r\n    {\r\n      \"name\"\
-        : \"Standard_F4s\",\r\n      \"numberOfCores\": 4,\r\n      \"osDiskSizeInMB\"\
-        : 1047552,\r\n      \"resourceDiskSizeInMB\": 16384,\r\n      \"memoryInMB\"\
-        : 8192,\r\n      \"maxDataDiskCount\": 16\r\n    },\r\n    {\r\n      \"name\"\
-        : \"Standard_F8s\",\r\n      \"numberOfCores\": 8,\r\n      \"osDiskSizeInMB\"\
-        : 1047552,\r\n      \"resourceDiskSizeInMB\": 32768,\r\n      \"memoryInMB\"\
-        : 16384,\r\n      \"maxDataDiskCount\": 32\r\n    },\r\n    {\r\n      \"\
-        name\": \"Standard_F16s\",\r\n      \"numberOfCores\": 16,\r\n      \"osDiskSizeInMB\"\
-        : 1047552,\r\n      \"resourceDiskSizeInMB\": 65536,\r\n      \"memoryInMB\"\
-        : 32768,\r\n      \"maxDataDiskCount\": 64\r\n    },\r\n    {\r\n      \"\
-        name\": \"Standard_A1_v2\",\r\n      \"numberOfCores\": 1,\r\n      \"osDiskSizeInMB\"\
-        : 1047552,\r\n      \"resourceDiskSizeInMB\": 10240,\r\n      \"memoryInMB\"\
-        : 2048,\r\n      \"maxDataDiskCount\": 2\r\n    },\r\n    {\r\n      \"name\"\
-        : \"Standard_A2m_v2\",\r\n      \"numberOfCores\": 2,\r\n      \"osDiskSizeInMB\"\
-        : 1047552,\r\n      \"resourceDiskSizeInMB\": 20480,\r\n      \"memoryInMB\"\
-        : 16384,\r\n      \"maxDataDiskCount\": 4\r\n    },\r\n    {\r\n      \"name\"\
-        : \"Standard_A2_v2\",\r\n      \"numberOfCores\": 2,\r\n      \"osDiskSizeInMB\"\
-        : 1047552,\r\n      \"resourceDiskSizeInMB\": 20480,\r\n      \"memoryInMB\"\
-        : 4096,\r\n      \"maxDataDiskCount\": 4\r\n    },\r\n    {\r\n      \"name\"\
-        : \"Standard_A4m_v2\",\r\n      \"numberOfCores\": 4,\r\n      \"osDiskSizeInMB\"\
-        : 1047552,\r\n      \"resourceDiskSizeInMB\": 40960,\r\n      \"memoryInMB\"\
-        : 32768,\r\n      \"maxDataDiskCount\": 8\r\n    },\r\n    {\r\n      \"name\"\
-        : \"Standard_A4_v2\",\r\n      \"numberOfCores\": 4,\r\n      \"osDiskSizeInMB\"\
-        : 1047552,\r\n      \"resourceDiskSizeInMB\": 40960,\r\n      \"memoryInMB\"\
-        : 8192,\r\n      \"maxDataDiskCount\": 8\r\n    },\r\n    {\r\n      \"name\"\
-        : \"Standard_A8m_v2\",\r\n      \"numberOfCores\": 8,\r\n      \"osDiskSizeInMB\"\
-        : 1047552,\r\n      \"resourceDiskSizeInMB\": 81920,\r\n      \"memoryInMB\"\
-        : 65536,\r\n      \"maxDataDiskCount\": 16\r\n    },\r\n    {\r\n      \"\
-        name\": \"Standard_A8_v2\",\r\n      \"numberOfCores\": 8,\r\n      \"osDiskSizeInMB\"\
-        : 1047552,\r\n      \"resourceDiskSizeInMB\": 81920,\r\n      \"memoryInMB\"\
-        : 16384,\r\n      \"maxDataDiskCount\": 16\r\n    },\r\n    {\r\n      \"\
-        name\": \"Standard_D2_v3\",\r\n      \"numberOfCores\": 2,\r\n      \"osDiskSizeInMB\"\
-        : 1047552,\r\n      \"resourceDiskSizeInMB\": 51200,\r\n      \"memoryInMB\"\
-        : 8192,\r\n      \"maxDataDiskCount\": 4\r\n    },\r\n    {\r\n      \"name\"\
-        : \"Standard_D4_v3\",\r\n      \"numberOfCores\": 4,\r\n      \"osDiskSizeInMB\"\
-        : 1047552,\r\n      \"resourceDiskSizeInMB\": 102400,\r\n      \"memoryInMB\"\
-        : 16384,\r\n      \"maxDataDiskCount\": 8\r\n    },\r\n    {\r\n      \"name\"\
-        : \"Standard_D8_v3\",\r\n      \"numberOfCores\": 8,\r\n      \"osDiskSizeInMB\"\
-        : 1047552,\r\n      \"resourceDiskSizeInMB\": 204800,\r\n      \"memoryInMB\"\
-        : 32768,\r\n      \"maxDataDiskCount\": 16\r\n    },\r\n    {\r\n      \"\
-        name\": \"Standard_D16_v3\",\r\n      \"numberOfCores\": 16,\r\n      \"osDiskSizeInMB\"\
-        : 1047552,\r\n      \"resourceDiskSizeInMB\": 409600,\r\n      \"memoryInMB\"\
-        : 65536,\r\n      \"maxDataDiskCount\": 32\r\n    },\r\n    {\r\n      \"\
-        name\": \"Standard_D32_v3\",\r\n      \"numberOfCores\": 32,\r\n      \"osDiskSizeInMB\"\
-        : 1047552,\r\n      \"resourceDiskSizeInMB\": 819200,\r\n      \"memoryInMB\"\
-        : 131072,\r\n      \"maxDataDiskCount\": 32\r\n    },\r\n    {\r\n      \"\
-        name\": \"Standard_D48_v3\",\r\n      \"numberOfCores\": 48,\r\n      \"osDiskSizeInMB\"\
-        : 1047552,\r\n      \"resourceDiskSizeInMB\": 1228800,\r\n      \"memoryInMB\"\
-        : 196608,\r\n      \"maxDataDiskCount\": 32\r\n    },\r\n    {\r\n      \"\
-        name\": \"Standard_D64_v3\",\r\n      \"numberOfCores\": 64,\r\n      \"osDiskSizeInMB\"\
-        : 1047552,\r\n      \"resourceDiskSizeInMB\": 1638400,\r\n      \"memoryInMB\"\
-        : 262144,\r\n      \"maxDataDiskCount\": 32\r\n    },\r\n    {\r\n      \"\
-        name\": \"Standard_D2s_v3\",\r\n      \"numberOfCores\": 2,\r\n      \"osDiskSizeInMB\"\
-        : 1047552,\r\n      \"resourceDiskSizeInMB\": 16384,\r\n      \"memoryInMB\"\
-        : 8192,\r\n      \"maxDataDiskCount\": 4\r\n    },\r\n    {\r\n      \"name\"\
-        : \"Standard_D4s_v3\",\r\n      \"numberOfCores\": 4,\r\n      \"osDiskSizeInMB\"\
-        : 1047552,\r\n      \"resourceDiskSizeInMB\": 32768,\r\n      \"memoryInMB\"\
-        : 16384,\r\n      \"maxDataDiskCount\": 8\r\n    },\r\n    {\r\n      \"name\"\
-        : \"Standard_D8s_v3\",\r\n      \"numberOfCores\": 8,\r\n      \"osDiskSizeInMB\"\
-        : 1047552,\r\n      \"resourceDiskSizeInMB\": 65536,\r\n      \"memoryInMB\"\
-        : 32768,\r\n      \"maxDataDiskCount\": 16\r\n    },\r\n    {\r\n      \"\
-        name\": \"Standard_D16s_v3\",\r\n      \"numberOfCores\": 16,\r\n      \"\
-        osDiskSizeInMB\": 1047552,\r\n      \"resourceDiskSizeInMB\": 131072,\r\n\
-        \      \"memoryInMB\": 65536,\r\n      \"maxDataDiskCount\": 32\r\n    },\r\
-        \n    {\r\n      \"name\": \"Standard_D32s_v3\",\r\n      \"numberOfCores\"\
-        : 32,\r\n      \"osDiskSizeInMB\": 1047552,\r\n      \"resourceDiskSizeInMB\"\
-        : 262144,\r\n      \"memoryInMB\": 131072,\r\n      \"maxDataDiskCount\":\
-        \ 32\r\n    },\r\n    {\r\n      \"name\": \"Standard_D48s_v3\",\r\n     \
-        \ \"numberOfCores\": 48,\r\n      \"osDiskSizeInMB\": 1047552,\r\n      \"\
-        resourceDiskSizeInMB\": 393216,\r\n      \"memoryInMB\": 196608,\r\n     \
-        \ \"maxDataDiskCount\": 32\r\n    },\r\n    {\r\n      \"name\": \"Standard_D64s_v3\"\
-        ,\r\n      \"numberOfCores\": 64,\r\n      \"osDiskSizeInMB\": 1047552,\r\n\
-        \      \"resourceDiskSizeInMB\": 524288,\r\n      \"memoryInMB\": 262144,\r\
-        \n      \"maxDataDiskCount\": 32\r\n    },\r\n    {\r\n      \"name\": \"\
-        Standard_E2_v3\",\r\n      \"numberOfCores\": 2,\r\n      \"osDiskSizeInMB\"\
-        : 1047552,\r\n      \"resourceDiskSizeInMB\": 51200,\r\n      \"memoryInMB\"\
-        : 16384,\r\n      \"maxDataDiskCount\": 4\r\n    },\r\n    {\r\n      \"name\"\
-        : \"Standard_E4_v3\",\r\n      \"numberOfCores\": 4,\r\n      \"osDiskSizeInMB\"\
-        : 1047552,\r\n      \"resourceDiskSizeInMB\": 102400,\r\n      \"memoryInMB\"\
-        : 32768,\r\n      \"maxDataDiskCount\": 8\r\n    },\r\n    {\r\n      \"name\"\
-        : \"Standard_E8_v3\",\r\n      \"numberOfCores\": 8,\r\n      \"osDiskSizeInMB\"\
-        : 1047552,\r\n      \"resourceDiskSizeInMB\": 204800,\r\n      \"memoryInMB\"\
-        : 65536,\r\n      \"maxDataDiskCount\": 16\r\n    },\r\n    {\r\n      \"\
-        name\": \"Standard_E16_v3\",\r\n      \"numberOfCores\": 16,\r\n      \"osDiskSizeInMB\"\
-        : 1047552,\r\n      \"resourceDiskSizeInMB\": 409600,\r\n      \"memoryInMB\"\
-        : 131072,\r\n      \"maxDataDiskCount\": 32\r\n    },\r\n    {\r\n      \"\
-        name\": \"Standard_E20_v3\",\r\n      \"numberOfCores\": 20,\r\n      \"osDiskSizeInMB\"\
-        : 1047552,\r\n      \"resourceDiskSizeInMB\": 512000,\r\n      \"memoryInMB\"\
-        : 163840,\r\n      \"maxDataDiskCount\": 32\r\n    },\r\n    {\r\n      \"\
-        name\": \"Standard_E32_v3\",\r\n      \"numberOfCores\": 32,\r\n      \"osDiskSizeInMB\"\
-        : 1047552,\r\n      \"resourceDiskSizeInMB\": 819200,\r\n      \"memoryInMB\"\
-        : 262144,\r\n      \"maxDataDiskCount\": 32\r\n    },\r\n    {\r\n      \"\
-        name\": \"Standard_E2s_v3\",\r\n      \"numberOfCores\": 2,\r\n      \"osDiskSizeInMB\"\
-        : 1047552,\r\n      \"resourceDiskSizeInMB\": 32768,\r\n      \"memoryInMB\"\
-        : 16384,\r\n      \"maxDataDiskCount\": 4\r\n    },\r\n    {\r\n      \"name\"\
-        : \"Standard_E4-2s_v3\",\r\n      \"numberOfCores\": 4,\r\n      \"osDiskSizeInMB\"\
-        : 1047552,\r\n      \"resourceDiskSizeInMB\": 65536,\r\n      \"memoryInMB\"\
-        : 32768,\r\n      \"maxDataDiskCount\": 8\r\n    },\r\n    {\r\n      \"name\"\
-        : \"Standard_E4s_v3\",\r\n      \"numberOfCores\": 4,\r\n      \"osDiskSizeInMB\"\
-        : 1047552,\r\n      \"resourceDiskSizeInMB\": 65536,\r\n      \"memoryInMB\"\
-        : 32768,\r\n      \"maxDataDiskCount\": 8\r\n    },\r\n    {\r\n      \"name\"\
-        : \"Standard_E8-2s_v3\",\r\n      \"numberOfCores\": 8,\r\n      \"osDiskSizeInMB\"\
-        : 1047552,\r\n      \"resourceDiskSizeInMB\": 131072,\r\n      \"memoryInMB\"\
-        : 65536,\r\n      \"maxDataDiskCount\": 16\r\n    },\r\n    {\r\n      \"\
-        name\": \"Standard_E8-4s_v3\",\r\n      \"numberOfCores\": 8,\r\n      \"\
-        osDiskSizeInMB\": 1047552,\r\n      \"resourceDiskSizeInMB\": 131072,\r\n\
-        \      \"memoryInMB\": 65536,\r\n      \"maxDataDiskCount\": 16\r\n    },\r\
-        \n    {\r\n      \"name\": \"Standard_E8s_v3\",\r\n      \"numberOfCores\"\
-        : 8,\r\n      \"osDiskSizeInMB\": 1047552,\r\n      \"resourceDiskSizeInMB\"\
-        : 131072,\r\n      \"memoryInMB\": 65536,\r\n      \"maxDataDiskCount\": 16\r\
-        \n    },\r\n    {\r\n      \"name\": \"Standard_E16-4s_v3\",\r\n      \"numberOfCores\"\
-        : 16,\r\n      \"osDiskSizeInMB\": 1047552,\r\n      \"resourceDiskSizeInMB\"\
-        : 262144,\r\n      \"memoryInMB\": 131072,\r\n      \"maxDataDiskCount\":\
-        \ 32\r\n    },\r\n    {\r\n      \"name\": \"Standard_E16-8s_v3\",\r\n   \
-        \   \"numberOfCores\": 16,\r\n      \"osDiskSizeInMB\": 1047552,\r\n     \
-        \ \"resourceDiskSizeInMB\": 262144,\r\n      \"memoryInMB\": 131072,\r\n \
-        \     \"maxDataDiskCount\": 32\r\n    },\r\n    {\r\n      \"name\": \"Standard_E16s_v3\"\
-        ,\r\n      \"numberOfCores\": 16,\r\n      \"osDiskSizeInMB\": 1047552,\r\n\
-        \      \"resourceDiskSizeInMB\": 262144,\r\n      \"memoryInMB\": 131072,\r\
-        \n      \"maxDataDiskCount\": 32\r\n    },\r\n    {\r\n      \"name\": \"\
-        Standard_E20s_v3\",\r\n      \"numberOfCores\": 20,\r\n      \"osDiskSizeInMB\"\
-        : 1047552,\r\n      \"resourceDiskSizeInMB\": 327680,\r\n      \"memoryInMB\"\
-        : 163840,\r\n      \"maxDataDiskCount\": 32\r\n    },\r\n    {\r\n      \"\
-        name\": \"Standard_E32-8s_v3\",\r\n      \"numberOfCores\": 32,\r\n      \"\
-        osDiskSizeInMB\": 1047552,\r\n      \"resourceDiskSizeInMB\": 524288,\r\n\
-        \      \"memoryInMB\": 262144,\r\n      \"maxDataDiskCount\": 32\r\n    },\r\
-        \n    {\r\n      \"name\": \"Standard_E32-16s_v3\",\r\n      \"numberOfCores\"\
-        : 32,\r\n      \"osDiskSizeInMB\": 1047552,\r\n      \"resourceDiskSizeInMB\"\
-        : 524288,\r\n      \"memoryInMB\": 262144,\r\n      \"maxDataDiskCount\":\
-        \ 32\r\n    },\r\n    {\r\n      \"name\": \"Standard_E32s_v3\",\r\n     \
-        \ \"numberOfCores\": 32,\r\n      \"osDiskSizeInMB\": 1047552,\r\n      \"\
-        resourceDiskSizeInMB\": 524288,\r\n      \"memoryInMB\": 262144,\r\n     \
-        \ \"maxDataDiskCount\": 32\r\n    },\r\n    {\r\n      \"name\": \"Standard_F2s_v2\"\
-        ,\r\n      \"numberOfCores\": 2,\r\n      \"osDiskSizeInMB\": 1047552,\r\n\
-        \      \"resourceDiskSizeInMB\": 16384,\r\n      \"memoryInMB\": 4096,\r\n\
-        \      \"maxDataDiskCount\": 4\r\n    },\r\n    {\r\n      \"name\": \"Standard_F4s_v2\"\
-        ,\r\n      \"numberOfCores\": 4,\r\n      \"osDiskSizeInMB\": 1047552,\r\n\
-        \      \"resourceDiskSizeInMB\": 32768,\r\n      \"memoryInMB\": 8192,\r\n\
-        \      \"maxDataDiskCount\": 8\r\n    },\r\n    {\r\n      \"name\": \"Standard_F8s_v2\"\
-        ,\r\n      \"numberOfCores\": 8,\r\n      \"osDiskSizeInMB\": 1047552,\r\n\
-        \      \"resourceDiskSizeInMB\": 65536,\r\n      \"memoryInMB\": 16384,\r\n\
-        \      \"maxDataDiskCount\": 16\r\n    },\r\n    {\r\n      \"name\": \"Standard_F16s_v2\"\
-        ,\r\n      \"numberOfCores\": 16,\r\n      \"osDiskSizeInMB\": 1047552,\r\n\
-        \      \"resourceDiskSizeInMB\": 131072,\r\n      \"memoryInMB\": 32768,\r\
-        \n      \"maxDataDiskCount\": 32\r\n    },\r\n    {\r\n      \"name\": \"\
-        Standard_F32s_v2\",\r\n      \"numberOfCores\": 32,\r\n      \"osDiskSizeInMB\"\
-        : 1047552,\r\n      \"resourceDiskSizeInMB\": 262144,\r\n      \"memoryInMB\"\
-        : 65536,\r\n      \"maxDataDiskCount\": 32\r\n    },\r\n    {\r\n      \"\
-        name\": \"Standard_F48s_v2\",\r\n      \"numberOfCores\": 48,\r\n      \"\
-        osDiskSizeInMB\": 1047552,\r\n      \"resourceDiskSizeInMB\": 393216,\r\n\
-        \      \"memoryInMB\": 98304,\r\n      \"maxDataDiskCount\": 32\r\n    },\r\
-        \n    {\r\n      \"name\": \"Standard_F64s_v2\",\r\n      \"numberOfCores\"\
-        : 64,\r\n      \"osDiskSizeInMB\": 1047552,\r\n      \"resourceDiskSizeInMB\"\
-        : 524288,\r\n      \"memoryInMB\": 131072,\r\n      \"maxDataDiskCount\":\
-        \ 32\r\n    },\r\n    {\r\n      \"name\": \"Standard_F72s_v2\",\r\n     \
-        \ \"numberOfCores\": 72,\r\n      \"osDiskSizeInMB\": 1047552,\r\n      \"\
-        resourceDiskSizeInMB\": 589824,\r\n      \"memoryInMB\": 147456,\r\n     \
-        \ \"maxDataDiskCount\": 32\r\n    },\r\n    {\r\n      \"name\": \"Standard_D2a_v4\"\
-        ,\r\n      \"numberOfCores\": 2,\r\n      \"osDiskSizeInMB\": 1047552,\r\n\
-        \      \"resourceDiskSizeInMB\": 51200,\r\n      \"memoryInMB\": 8192,\r\n\
-        \      \"maxDataDiskCount\": 4\r\n    },\r\n    {\r\n      \"name\": \"Standard_D4a_v4\"\
-        ,\r\n      \"numberOfCores\": 4,\r\n      \"osDiskSizeInMB\": 1047552,\r\n\
-        \      \"resourceDiskSizeInMB\": 102400,\r\n      \"memoryInMB\": 16384,\r\
-        \n      \"maxDataDiskCount\": 8\r\n    },\r\n    {\r\n      \"name\": \"Standard_D8a_v4\"\
-        ,\r\n      \"numberOfCores\": 8,\r\n      \"osDiskSizeInMB\": 1047552,\r\n\
-        \      \"resourceDiskSizeInMB\": 204800,\r\n      \"memoryInMB\": 32768,\r\
-        \n      \"maxDataDiskCount\": 16\r\n    },\r\n    {\r\n      \"name\": \"\
-        Standard_D16a_v4\",\r\n      \"numberOfCores\": 16,\r\n      \"osDiskSizeInMB\"\
-        : 1047552,\r\n      \"resourceDiskSizeInMB\": 409600,\r\n      \"memoryInMB\"\
-        : 65536,\r\n      \"maxDataDiskCount\": 32\r\n    },\r\n    {\r\n      \"\
-        name\": \"Standard_D32a_v4\",\r\n      \"numberOfCores\": 32,\r\n      \"\
-        osDiskSizeInMB\": 1047552,\r\n      \"resourceDiskSizeInMB\": 819200,\r\n\
-        \      \"memoryInMB\": 131072,\r\n      \"maxDataDiskCount\": 32\r\n    },\r\
-        \n    {\r\n      \"name\": \"Standard_D48a_v4\",\r\n      \"numberOfCores\"\
-        : 48,\r\n      \"osDiskSizeInMB\": 1047552,\r\n      \"resourceDiskSizeInMB\"\
-        : 1228800,\r\n      \"memoryInMB\": 196608,\r\n      \"maxDataDiskCount\"\
-        : 32\r\n    },\r\n    {\r\n      \"name\": \"Standard_D64a_v4\",\r\n     \
-        \ \"numberOfCores\": 64,\r\n      \"osDiskSizeInMB\": 1047552,\r\n      \"\
-        resourceDiskSizeInMB\": 1638400,\r\n      \"memoryInMB\": 262144,\r\n    \
-        \  \"maxDataDiskCount\": 32\r\n    },\r\n    {\r\n      \"name\": \"Standard_D96a_v4\"\
-        ,\r\n      \"numberOfCores\": 96,\r\n      \"osDiskSizeInMB\": 1047552,\r\n\
-        \      \"resourceDiskSizeInMB\": 2457600,\r\n      \"memoryInMB\": 393216,\r\
-        \n      \"maxDataDiskCount\": 32\r\n    },\r\n    {\r\n      \"name\": \"\
-        Standard_D2as_v4\",\r\n      \"numberOfCores\": 2,\r\n      \"osDiskSizeInMB\"\
-        : 1047552,\r\n      \"resourceDiskSizeInMB\": 16384,\r\n      \"memoryInMB\"\
-        : 8192,\r\n      \"maxDataDiskCount\": 4\r\n    },\r\n    {\r\n      \"name\"\
-        : \"Standard_D4as_v4\",\r\n      \"numberOfCores\": 4,\r\n      \"osDiskSizeInMB\"\
-        : 1047552,\r\n      \"resourceDiskSizeInMB\": 32768,\r\n      \"memoryInMB\"\
-        : 16384,\r\n      \"maxDataDiskCount\": 8\r\n    },\r\n    {\r\n      \"name\"\
-        : \"Standard_D8as_v4\",\r\n      \"numberOfCores\": 8,\r\n      \"osDiskSizeInMB\"\
-        : 1047552,\r\n      \"resourceDiskSizeInMB\": 65536,\r\n      \"memoryInMB\"\
-        : 32768,\r\n      \"maxDataDiskCount\": 16\r\n    },\r\n    {\r\n      \"\
-        name\": \"Standard_D16as_v4\",\r\n      \"numberOfCores\": 16,\r\n      \"\
-        osDiskSizeInMB\": 1047552,\r\n      \"resourceDiskSizeInMB\": 131072,\r\n\
-        \      \"memoryInMB\": 65536,\r\n      \"maxDataDiskCount\": 32\r\n    },\r\
-        \n    {\r\n      \"name\": \"Standard_D32as_v4\",\r\n      \"numberOfCores\"\
-        : 32,\r\n      \"osDiskSizeInMB\": 1047552,\r\n      \"resourceDiskSizeInMB\"\
-        : 262144,\r\n      \"memoryInMB\": 131072,\r\n      \"maxDataDiskCount\":\
-        \ 32\r\n    },\r\n    {\r\n      \"name\": \"Standard_D48as_v4\",\r\n    \
-        \  \"numberOfCores\": 48,\r\n      \"osDiskSizeInMB\": 1047552,\r\n      \"\
-        resourceDiskSizeInMB\": 393216,\r\n      \"memoryInMB\": 196608,\r\n     \
-        \ \"maxDataDiskCount\": 32\r\n    },\r\n    {\r\n      \"name\": \"Standard_D64as_v4\"\
-        ,\r\n      \"numberOfCores\": 64,\r\n      \"osDiskSizeInMB\": 1047552,\r\n\
-        \      \"resourceDiskSizeInMB\": 524288,\r\n      \"memoryInMB\": 262144,\r\
-        \n      \"maxDataDiskCount\": 32\r\n    },\r\n    {\r\n      \"name\": \"\
-        Standard_D96as_v4\",\r\n      \"numberOfCores\": 96,\r\n      \"osDiskSizeInMB\"\
-        : 1047552,\r\n      \"resourceDiskSizeInMB\": 786432,\r\n      \"memoryInMB\"\
-        : 393216,\r\n      \"maxDataDiskCount\": 32\r\n    },\r\n    {\r\n      \"\
-        name\": \"Standard_E2a_v4\",\r\n      \"numberOfCores\": 2,\r\n      \"osDiskSizeInMB\"\
-        : 1047552,\r\n      \"resourceDiskSizeInMB\": 51200,\r\n      \"memoryInMB\"\
-        : 16384,\r\n      \"maxDataDiskCount\": 4\r\n    },\r\n    {\r\n      \"name\"\
-        : \"Standard_E4a_v4\",\r\n      \"numberOfCores\": 4,\r\n      \"osDiskSizeInMB\"\
-        : 1047552,\r\n      \"resourceDiskSizeInMB\": 102400,\r\n      \"memoryInMB\"\
-        : 32768,\r\n      \"maxDataDiskCount\": 8\r\n    },\r\n    {\r\n      \"name\"\
-        : \"Standard_E8a_v4\",\r\n      \"numberOfCores\": 8,\r\n      \"osDiskSizeInMB\"\
-        : 1047552,\r\n      \"resourceDiskSizeInMB\": 204800,\r\n      \"memoryInMB\"\
-        : 65536,\r\n      \"maxDataDiskCount\": 16\r\n    },\r\n    {\r\n      \"\
-        name\": \"Standard_E16a_v4\",\r\n      \"numberOfCores\": 16,\r\n      \"\
-        osDiskSizeInMB\": 1047552,\r\n      \"resourceDiskSizeInMB\": 409600,\r\n\
-        \      \"memoryInMB\": 131072,\r\n      \"maxDataDiskCount\": 32\r\n    },\r\
-        \n    {\r\n      \"name\": \"Standard_E20a_v4\",\r\n      \"numberOfCores\"\
-        : 20,\r\n      \"osDiskSizeInMB\": 1047552,\r\n      \"resourceDiskSizeInMB\"\
-        : 512000,\r\n      \"memoryInMB\": 163840,\r\n      \"maxDataDiskCount\":\
-        \ 32\r\n    },\r\n    {\r\n      \"name\": \"Standard_E32a_v4\",\r\n     \
-        \ \"numberOfCores\": 32,\r\n      \"osDiskSizeInMB\": 1047552,\r\n      \"\
-        resourceDiskSizeInMB\": 819200,\r\n      \"memoryInMB\": 262144,\r\n     \
-        \ \"maxDataDiskCount\": 32\r\n    },\r\n    {\r\n      \"name\": \"Standard_E48a_v4\"\
-        ,\r\n      \"numberOfCores\": 48,\r\n      \"osDiskSizeInMB\": 1047552,\r\n\
-        \      \"resourceDiskSizeInMB\": 1228800,\r\n      \"memoryInMB\": 393216,\r\
-        \n      \"maxDataDiskCount\": 32\r\n    },\r\n    {\r\n      \"name\": \"\
-        Standard_E64a_v4\",\r\n      \"numberOfCores\": 64,\r\n      \"osDiskSizeInMB\"\
-        : 1047552,\r\n      \"resourceDiskSizeInMB\": 1638400,\r\n      \"memoryInMB\"\
-        : 524288,\r\n      \"maxDataDiskCount\": 32\r\n    },\r\n    {\r\n      \"\
-        name\": \"Standard_E96a_v4\",\r\n      \"numberOfCores\": 96,\r\n      \"\
-        osDiskSizeInMB\": 1047552,\r\n      \"resourceDiskSizeInMB\": 2457600,\r\n\
-        \      \"memoryInMB\": 688128,\r\n      \"maxDataDiskCount\": 32\r\n    },\r\
-        \n    {\r\n      \"name\": \"Standard_E2as_v4\",\r\n      \"numberOfCores\"\
-        : 2,\r\n      \"osDiskSizeInMB\": 1047552,\r\n      \"resourceDiskSizeInMB\"\
-        : 32768,\r\n      \"memoryInMB\": 16384,\r\n      \"maxDataDiskCount\": 4\r\
-        \n    },\r\n    {\r\n      \"name\": \"Standard_E4-2as_v4\",\r\n      \"numberOfCores\"\
-        : 4,\r\n      \"osDiskSizeInMB\": 1047552,\r\n      \"resourceDiskSizeInMB\"\
-        : 65536,\r\n      \"memoryInMB\": 32768,\r\n      \"maxDataDiskCount\": 8\r\
-        \n    },\r\n    {\r\n      \"name\": \"Standard_E4as_v4\",\r\n      \"numberOfCores\"\
-        : 4,\r\n      \"osDiskSizeInMB\": 1047552,\r\n      \"resourceDiskSizeInMB\"\
-        : 65536,\r\n      \"memoryInMB\": 32768,\r\n      \"maxDataDiskCount\": 8\r\
-        \n    },\r\n    {\r\n      \"name\": \"Standard_E8-2as_v4\",\r\n      \"numberOfCores\"\
-        : 8,\r\n      \"osDiskSizeInMB\": 1047552,\r\n      \"resourceDiskSizeInMB\"\
-        : 131072,\r\n      \"memoryInMB\": 65536,\r\n      \"maxDataDiskCount\": 16\r\
-        \n    },\r\n    {\r\n      \"name\": \"Standard_E8-4as_v4\",\r\n      \"numberOfCores\"\
-        : 8,\r\n      \"osDiskSizeInMB\": 1047552,\r\n      \"resourceDiskSizeInMB\"\
-        : 131072,\r\n      \"memoryInMB\": 65536,\r\n      \"maxDataDiskCount\": 16\r\
-        \n    },\r\n    {\r\n      \"name\": \"Standard_E8as_v4\",\r\n      \"numberOfCores\"\
-        : 8,\r\n      \"osDiskSizeInMB\": 1047552,\r\n      \"resourceDiskSizeInMB\"\
-        : 131072,\r\n      \"memoryInMB\": 65536,\r\n      \"maxDataDiskCount\": 16\r\
-        \n    },\r\n    {\r\n      \"name\": \"Standard_E16-4as_v4\",\r\n      \"\
-        numberOfCores\": 16,\r\n      \"osDiskSizeInMB\": 1047552,\r\n      \"resourceDiskSizeInMB\"\
-        : 262144,\r\n      \"memoryInMB\": 131072,\r\n      \"maxDataDiskCount\":\
-        \ 32\r\n    },\r\n    {\r\n      \"name\": \"Standard_E16-8as_v4\",\r\n  \
-        \    \"numberOfCores\": 16,\r\n      \"osDiskSizeInMB\": 1047552,\r\n    \
-        \  \"resourceDiskSizeInMB\": 262144,\r\n      \"memoryInMB\": 131072,\r\n\
-        \      \"maxDataDiskCount\": 32\r\n    },\r\n    {\r\n      \"name\": \"Standard_E16as_v4\"\
-        ,\r\n      \"numberOfCores\": 16,\r\n      \"osDiskSizeInMB\": 1047552,\r\n\
-        \      \"resourceDiskSizeInMB\": 262144,\r\n      \"memoryInMB\": 131072,\r\
-        \n      \"maxDataDiskCount\": 32\r\n    },\r\n    {\r\n      \"name\": \"\
-        Standard_E20as_v4\",\r\n      \"numberOfCores\": 20,\r\n      \"osDiskSizeInMB\"\
-        : 1047552,\r\n      \"resourceDiskSizeInMB\": 327680,\r\n      \"memoryInMB\"\
-        : 163840,\r\n      \"maxDataDiskCount\": 32\r\n    },\r\n    {\r\n      \"\
-        name\": \"Standard_E32-8as_v4\",\r\n      \"numberOfCores\": 32,\r\n     \
-        \ \"osDiskSizeInMB\": 1047552,\r\n      \"resourceDiskSizeInMB\": 524288,\r\
-        \n      \"memoryInMB\": 262144,\r\n      \"maxDataDiskCount\": 32\r\n    },\r\
-        \n    {\r\n      \"name\": \"Standard_E32-16as_v4\",\r\n      \"numberOfCores\"\
-        : 32,\r\n      \"osDiskSizeInMB\": 1047552,\r\n      \"resourceDiskSizeInMB\"\
-        : 524288,\r\n      \"memoryInMB\": 262144,\r\n      \"maxDataDiskCount\":\
-        \ 32\r\n    },\r\n    {\r\n      \"name\": \"Standard_E32as_v4\",\r\n    \
-        \  \"numberOfCores\": 32,\r\n      \"osDiskSizeInMB\": 1047552,\r\n      \"\
-        resourceDiskSizeInMB\": 524288,\r\n      \"memoryInMB\": 262144,\r\n     \
-        \ \"maxDataDiskCount\": 32\r\n    },\r\n    {\r\n      \"name\": \"Standard_E48as_v4\"\
-        ,\r\n      \"numberOfCores\": 48,\r\n      \"osDiskSizeInMB\": 1047552,\r\n\
-        \      \"resourceDiskSizeInMB\": 786432,\r\n      \"memoryInMB\": 393216,\r\
-        \n      \"maxDataDiskCount\": 32\r\n    },\r\n    {\r\n      \"name\": \"\
-        Standard_E64-16as_v4\",\r\n      \"numberOfCores\": 64,\r\n      \"osDiskSizeInMB\"\
-        : 1047552,\r\n      \"resourceDiskSizeInMB\": 884736,\r\n      \"memoryInMB\"\
-        : 524288,\r\n      \"maxDataDiskCount\": 32\r\n    },\r\n    {\r\n      \"\
-        name\": \"Standard_E64-32as_v4\",\r\n      \"numberOfCores\": 64,\r\n    \
-        \  \"osDiskSizeInMB\": 1047552,\r\n      \"resourceDiskSizeInMB\": 884736,\r\
-        \n      \"memoryInMB\": 524288,\r\n      \"maxDataDiskCount\": 32\r\n    },\r\
-        \n    {\r\n      \"name\": \"Standard_E64as_v4\",\r\n      \"numberOfCores\"\
-        : 64,\r\n      \"osDiskSizeInMB\": 1047552,\r\n      \"resourceDiskSizeInMB\"\
-        : 884736,\r\n      \"memoryInMB\": 524288,\r\n      \"maxDataDiskCount\":\
-        \ 32\r\n    },\r\n    {\r\n      \"name\": \"Standard_E96-24as_v4\",\r\n \
-        \     \"numberOfCores\": 96,\r\n      \"osDiskSizeInMB\": 1047552,\r\n   \
-        \   \"resourceDiskSizeInMB\": 1376256,\r\n      \"memoryInMB\": 688128,\r\n\
-        \      \"maxDataDiskCount\": 32\r\n    },\r\n    {\r\n      \"name\": \"Standard_E96-48as_v4\"\
-        ,\r\n      \"numberOfCores\": 96,\r\n      \"osDiskSizeInMB\": 1047552,\r\n\
-        \      \"resourceDiskSizeInMB\": 1376256,\r\n      \"memoryInMB\": 688128,\r\
-        \n      \"maxDataDiskCount\": 32\r\n    },\r\n    {\r\n      \"name\": \"\
-        Standard_E96as_v4\",\r\n      \"numberOfCores\": 96,\r\n      \"osDiskSizeInMB\"\
-        : 1047552,\r\n      \"resourceDiskSizeInMB\": 1376256,\r\n      \"memoryInMB\"\
-        : 688128,\r\n      \"maxDataDiskCount\": 32\r\n    },\r\n    {\r\n      \"\
-        name\": \"Standard_D2as_v5\",\r\n      \"numberOfCores\": 2,\r\n      \"osDiskSizeInMB\"\
-        : 1047552,\r\n      \"resourceDiskSizeInMB\": 0,\r\n      \"memoryInMB\":\
-        \ 8192,\r\n      \"maxDataDiskCount\": 4\r\n    },\r\n    {\r\n      \"name\"\
-        : \"Standard_D4as_v5\",\r\n      \"numberOfCores\": 4,\r\n      \"osDiskSizeInMB\"\
-        : 1047552,\r\n      \"resourceDiskSizeInMB\": 0,\r\n      \"memoryInMB\":\
-        \ 16384,\r\n      \"maxDataDiskCount\": 8\r\n    },\r\n    {\r\n      \"name\"\
-        : \"Standard_D8as_v5\",\r\n      \"numberOfCores\": 8,\r\n      \"osDiskSizeInMB\"\
-        : 1047552,\r\n      \"resourceDiskSizeInMB\": 0,\r\n      \"memoryInMB\":\
-        \ 32768,\r\n      \"maxDataDiskCount\": 16\r\n    },\r\n    {\r\n      \"\
-        name\": \"Standard_D16as_v5\",\r\n      \"numberOfCores\": 16,\r\n      \"\
-        osDiskSizeInMB\": 1047552,\r\n      \"resourceDiskSizeInMB\": 0,\r\n     \
-        \ \"memoryInMB\": 65536,\r\n      \"maxDataDiskCount\": 32\r\n    },\r\n \
-        \   {\r\n      \"name\": \"Standard_D32as_v5\",\r\n      \"numberOfCores\"\
-        : 32,\r\n      \"osDiskSizeInMB\": 1047552,\r\n      \"resourceDiskSizeInMB\"\
-        : 0,\r\n      \"memoryInMB\": 131072,\r\n      \"maxDataDiskCount\": 32\r\n\
-        \    },\r\n    {\r\n      \"name\": \"Standard_D48as_v5\",\r\n      \"numberOfCores\"\
-        : 48,\r\n      \"osDiskSizeInMB\": 1047552,\r\n      \"resourceDiskSizeInMB\"\
-        : 0,\r\n      \"memoryInMB\": 196608,\r\n      \"maxDataDiskCount\": 32\r\n\
-        \    },\r\n    {\r\n      \"name\": \"Standard_D64as_v5\",\r\n      \"numberOfCores\"\
-        : 64,\r\n      \"osDiskSizeInMB\": 1047552,\r\n      \"resourceDiskSizeInMB\"\
-        : 0,\r\n      \"memoryInMB\": 262144,\r\n      \"maxDataDiskCount\": 32\r\n\
-        \    },\r\n    {\r\n      \"name\": \"Standard_D96as_v5\",\r\n      \"numberOfCores\"\
-        : 96,\r\n      \"osDiskSizeInMB\": 1047552,\r\n      \"resourceDiskSizeInMB\"\
-        : 0,\r\n      \"memoryInMB\": 393216,\r\n      \"maxDataDiskCount\": 32\r\n\
-        \    },\r\n    {\r\n      \"name\": \"Standard_E2as_v5\",\r\n      \"numberOfCores\"\
-        : 2,\r\n      \"osDiskSizeInMB\": 1047552,\r\n      \"resourceDiskSizeInMB\"\
-        : 0,\r\n      \"memoryInMB\": 16384,\r\n      \"maxDataDiskCount\": 4\r\n\
-        \    },\r\n    {\r\n      \"name\": \"Standard_E4-2as_v5\",\r\n      \"numberOfCores\"\
-        : 4,\r\n      \"osDiskSizeInMB\": 1047552,\r\n      \"resourceDiskSizeInMB\"\
-        : 0,\r\n      \"memoryInMB\": 32768,\r\n      \"maxDataDiskCount\": 8\r\n\
-        \    },\r\n    {\r\n      \"name\": \"Standard_E4as_v5\",\r\n      \"numberOfCores\"\
-        : 4,\r\n      \"osDiskSizeInMB\": 1047552,\r\n      \"resourceDiskSizeInMB\"\
-        : 0,\r\n      \"memoryInMB\": 32768,\r\n      \"maxDataDiskCount\": 8\r\n\
-        \    },\r\n    {\r\n      \"name\": \"Standard_E8-2as_v5\",\r\n      \"numberOfCores\"\
-        : 8,\r\n      \"osDiskSizeInMB\": 1047552,\r\n      \"resourceDiskSizeInMB\"\
-        : 0,\r\n      \"memoryInMB\": 65536,\r\n      \"maxDataDiskCount\": 16\r\n\
-        \    },\r\n    {\r\n      \"name\": \"Standard_E8-4as_v5\",\r\n      \"numberOfCores\"\
-        : 8,\r\n      \"osDiskSizeInMB\": 1047552,\r\n      \"resourceDiskSizeInMB\"\
-        : 0,\r\n      \"memoryInMB\": 65536,\r\n      \"maxDataDiskCount\": 16\r\n\
-        \    },\r\n    {\r\n      \"name\": \"Standard_E8as_v5\",\r\n      \"numberOfCores\"\
-        : 8,\r\n      \"osDiskSizeInMB\": 1047552,\r\n      \"resourceDiskSizeInMB\"\
-        : 0,\r\n      \"memoryInMB\": 65536,\r\n      \"maxDataDiskCount\": 16\r\n\
-        \    },\r\n    {\r\n      \"name\": \"Standard_E16-4as_v5\",\r\n      \"numberOfCores\"\
-        : 16,\r\n      \"osDiskSizeInMB\": 1047552,\r\n      \"resourceDiskSizeInMB\"\
-        : 0,\r\n      \"memoryInMB\": 131072,\r\n      \"maxDataDiskCount\": 32\r\n\
-        \    },\r\n    {\r\n      \"name\": \"Standard_E16-8as_v5\",\r\n      \"numberOfCores\"\
-        : 16,\r\n      \"osDiskSizeInMB\": 1047552,\r\n      \"resourceDiskSizeInMB\"\
-        : 0,\r\n      \"memoryInMB\": 131072,\r\n      \"maxDataDiskCount\": 32\r\n\
-        \    },\r\n    {\r\n      \"name\": \"Standard_E16as_v5\",\r\n      \"numberOfCores\"\
-        : 16,\r\n      \"osDiskSizeInMB\": 1047552,\r\n      \"resourceDiskSizeInMB\"\
-        : 0,\r\n      \"memoryInMB\": 131072,\r\n      \"maxDataDiskCount\": 32\r\n\
-        \    },\r\n    {\r\n      \"name\": \"Standard_E20as_v5\",\r\n      \"numberOfCores\"\
-        : 20,\r\n      \"osDiskSizeInMB\": 1047552,\r\n      \"resourceDiskSizeInMB\"\
-        : 0,\r\n      \"memoryInMB\": 163840,\r\n      \"maxDataDiskCount\": 32\r\n\
-        \    },\r\n    {\r\n      \"name\": \"Standard_E32-8as_v5\",\r\n      \"numberOfCores\"\
-        : 32,\r\n      \"osDiskSizeInMB\": 1047552,\r\n      \"resourceDiskSizeInMB\"\
-        : 0,\r\n      \"memoryInMB\": 262144,\r\n      \"maxDataDiskCount\": 32\r\n\
-        \    },\r\n    {\r\n      \"name\": \"Standard_E32-16as_v5\",\r\n      \"\
-        numberOfCores\": 32,\r\n      \"osDiskSizeInMB\": 1047552,\r\n      \"resourceDiskSizeInMB\"\
-        : 0,\r\n      \"memoryInMB\": 262144,\r\n      \"maxDataDiskCount\": 32\r\n\
-        \    },\r\n    {\r\n      \"name\": \"Standard_E32as_v5\",\r\n      \"numberOfCores\"\
-        : 32,\r\n      \"osDiskSizeInMB\": 1047552,\r\n      \"resourceDiskSizeInMB\"\
-        : 0,\r\n      \"memoryInMB\": 262144,\r\n      \"maxDataDiskCount\": 32\r\n\
-        \    },\r\n    {\r\n      \"name\": \"Standard_E48as_v5\",\r\n      \"numberOfCores\"\
-        : 48,\r\n      \"osDiskSizeInMB\": 1047552,\r\n      \"resourceDiskSizeInMB\"\
-        : 0,\r\n      \"memoryInMB\": 393216,\r\n      \"maxDataDiskCount\": 32\r\n\
-        \    },\r\n    {\r\n      \"name\": \"Standard_E64-16as_v5\",\r\n      \"\
-        numberOfCores\": 64,\r\n      \"osDiskSizeInMB\": 1047552,\r\n      \"resourceDiskSizeInMB\"\
-        : 0,\r\n      \"memoryInMB\": 524288,\r\n      \"maxDataDiskCount\": 32\r\n\
-        \    },\r\n    {\r\n      \"name\": \"Standard_E64-32as_v5\",\r\n      \"\
-        numberOfCores\": 64,\r\n      \"osDiskSizeInMB\": 1047552,\r\n      \"resourceDiskSizeInMB\"\
-        : 0,\r\n      \"memoryInMB\": 524288,\r\n      \"maxDataDiskCount\": 32\r\n\
-        \    },\r\n    {\r\n      \"name\": \"Standard_E64as_v5\",\r\n      \"numberOfCores\"\
-        : 64,\r\n      \"osDiskSizeInMB\": 1047552,\r\n      \"resourceDiskSizeInMB\"\
-        : 0,\r\n      \"memoryInMB\": 524288,\r\n      \"maxDataDiskCount\": 32\r\n\
-        \    },\r\n    {\r\n      \"name\": \"Standard_E96-24as_v5\",\r\n      \"\
-        numberOfCores\": 96,\r\n      \"osDiskSizeInMB\": 1047552,\r\n      \"resourceDiskSizeInMB\"\
-        : 0,\r\n      \"memoryInMB\": 688128,\r\n      \"maxDataDiskCount\": 32\r\n\
-        \    },\r\n    {\r\n      \"name\": \"Standard_E96-48as_v5\",\r\n      \"\
-        numberOfCores\": 96,\r\n      \"osDiskSizeInMB\": 1047552,\r\n      \"resourceDiskSizeInMB\"\
-        : 0,\r\n      \"memoryInMB\": 688128,\r\n      \"maxDataDiskCount\": 32\r\n\
-        \    },\r\n    {\r\n      \"name\": \"Standard_E96as_v5\",\r\n      \"numberOfCores\"\
-        : 96,\r\n      \"osDiskSizeInMB\": 1047552,\r\n      \"resourceDiskSizeInMB\"\
-        : 0,\r\n      \"memoryInMB\": 688128,\r\n      \"maxDataDiskCount\": 32\r\n\
-        \    },\r\n    {\r\n      \"name\": \"Standard_E112ias_v5\",\r\n      \"numberOfCores\"\
-        : 112,\r\n      \"osDiskSizeInMB\": 1047552,\r\n      \"resourceDiskSizeInMB\"\
-        : 0,\r\n      \"memoryInMB\": 688128,\r\n      \"maxDataDiskCount\": 64\r\n\
-        \    },\r\n    {\r\n      \"name\": \"Standard_D2ads_v5\",\r\n      \"numberOfCores\"\
-        : 2,\r\n      \"osDiskSizeInMB\": 1047552,\r\n      \"resourceDiskSizeInMB\"\
-        : 76800,\r\n      \"memoryInMB\": 8192,\r\n      \"maxDataDiskCount\": 4\r\
-        \n    },\r\n    {\r\n      \"name\": \"Standard_D4ads_v5\",\r\n      \"numberOfCores\"\
-        : 4,\r\n      \"osDiskSizeInMB\": 1047552,\r\n      \"resourceDiskSizeInMB\"\
-        : 153600,\r\n      \"memoryInMB\": 16384,\r\n      \"maxDataDiskCount\": 8\r\
-        \n    },\r\n    {\r\n      \"name\": \"Standard_D8ads_v5\",\r\n      \"numberOfCores\"\
-        : 8,\r\n      \"osDiskSizeInMB\": 1047552,\r\n      \"resourceDiskSizeInMB\"\
-        : 307200,\r\n      \"memoryInMB\": 32768,\r\n      \"maxDataDiskCount\": 16\r\
-        \n    },\r\n    {\r\n      \"name\": \"Standard_D16ads_v5\",\r\n      \"numberOfCores\"\
-        : 16,\r\n      \"osDiskSizeInMB\": 1047552,\r\n      \"resourceDiskSizeInMB\"\
-        : 614400,\r\n      \"memoryInMB\": 65536,\r\n      \"maxDataDiskCount\": 32\r\
-        \n    },\r\n    {\r\n      \"name\": \"Standard_D32ads_v5\",\r\n      \"numberOfCores\"\
-        : 32,\r\n      \"osDiskSizeInMB\": 1047552,\r\n      \"resourceDiskSizeInMB\"\
-        : 1228800,\r\n      \"memoryInMB\": 131072,\r\n      \"maxDataDiskCount\"\
-        : 32\r\n    },\r\n    {\r\n      \"name\": \"Standard_D48ads_v5\",\r\n   \
-        \   \"numberOfCores\": 48,\r\n      \"osDiskSizeInMB\": 1047552,\r\n     \
-        \ \"resourceDiskSizeInMB\": 1843200,\r\n      \"memoryInMB\": 196608,\r\n\
-        \      \"maxDataDiskCount\": 32\r\n    },\r\n    {\r\n      \"name\": \"Standard_D64ads_v5\"\
-        ,\r\n      \"numberOfCores\": 64,\r\n      \"osDiskSizeInMB\": 1047552,\r\n\
-        \      \"resourceDiskSizeInMB\": 2457600,\r\n      \"memoryInMB\": 262144,\r\
-        \n      \"maxDataDiskCount\": 32\r\n    },\r\n    {\r\n      \"name\": \"\
-        Standard_D96ads_v5\",\r\n      \"numberOfCores\": 96,\r\n      \"osDiskSizeInMB\"\
-        : 1047552,\r\n      \"resourceDiskSizeInMB\": 2457600,\r\n      \"memoryInMB\"\
-        : 393216,\r\n      \"maxDataDiskCount\": 32\r\n    },\r\n    {\r\n      \"\
-        name\": \"Standard_E2ads_v5\",\r\n      \"numberOfCores\": 2,\r\n      \"\
-        osDiskSizeInMB\": 1047552,\r\n      \"resourceDiskSizeInMB\": 76800,\r\n \
-        \     \"memoryInMB\": 16384,\r\n      \"maxDataDiskCount\": 4\r\n    },\r\n\
-        \    {\r\n      \"name\": \"Standard_E4-2ads_v5\",\r\n      \"numberOfCores\"\
-        : 4,\r\n      \"osDiskSizeInMB\": 1047552,\r\n      \"resourceDiskSizeInMB\"\
-        : 153600,\r\n      \"memoryInMB\": 32768,\r\n      \"maxDataDiskCount\": 8\r\
-        \n    },\r\n    {\r\n      \"name\": \"Standard_E4ads_v5\",\r\n      \"numberOfCores\"\
-        : 4,\r\n      \"osDiskSizeInMB\": 1047552,\r\n      \"resourceDiskSizeInMB\"\
-        : 153600,\r\n      \"memoryInMB\": 32768,\r\n      \"maxDataDiskCount\": 8\r\
-        \n    },\r\n    {\r\n      \"name\": \"Standard_E8-2ads_v5\",\r\n      \"\
-        numberOfCores\": 8,\r\n      \"osDiskSizeInMB\": 1047552,\r\n      \"resourceDiskSizeInMB\"\
-        : 307200,\r\n      \"memoryInMB\": 65536,\r\n      \"maxDataDiskCount\": 16\r\
-        \n    },\r\n    {\r\n      \"name\": \"Standard_E8-4ads_v5\",\r\n      \"\
-        numberOfCores\": 8,\r\n      \"osDiskSizeInMB\": 1047552,\r\n      \"resourceDiskSizeInMB\"\
-        : 307200,\r\n      \"memoryInMB\": 65536,\r\n      \"maxDataDiskCount\": 16\r\
-        \n    },\r\n    {\r\n      \"name\": \"Standard_E8ads_v5\",\r\n      \"numberOfCores\"\
-        : 8,\r\n      \"osDiskSizeInMB\": 1047552,\r\n      \"resourceDiskSizeInMB\"\
-        : 307200,\r\n      \"memoryInMB\": 65536,\r\n      \"maxDataDiskCount\": 16\r\
-        \n    },\r\n    {\r\n      \"name\": \"Standard_E16-4ads_v5\",\r\n      \"\
-        numberOfCores\": 16,\r\n      \"osDiskSizeInMB\": 1047552,\r\n      \"resourceDiskSizeInMB\"\
-        : 614400,\r\n      \"memoryInMB\": 131072,\r\n      \"maxDataDiskCount\":\
-        \ 32\r\n    },\r\n    {\r\n      \"name\": \"Standard_E16-8ads_v5\",\r\n \
-        \     \"numberOfCores\": 16,\r\n      \"osDiskSizeInMB\": 1047552,\r\n   \
-        \   \"resourceDiskSizeInMB\": 614400,\r\n      \"memoryInMB\": 131072,\r\n\
-        \      \"maxDataDiskCount\": 32\r\n    },\r\n    {\r\n      \"name\": \"Standard_E16ads_v5\"\
-        ,\r\n      \"numberOfCores\": 16,\r\n      \"osDiskSizeInMB\": 1047552,\r\n\
-        \      \"resourceDiskSizeInMB\": 614400,\r\n      \"memoryInMB\": 131072,\r\
-        \n      \"maxDataDiskCount\": 32\r\n    },\r\n    {\r\n      \"name\": \"\
-        Standard_E20ads_v5\",\r\n      \"numberOfCores\": 20,\r\n      \"osDiskSizeInMB\"\
-        : 1047552,\r\n      \"resourceDiskSizeInMB\": 768000,\r\n      \"memoryInMB\"\
-        : 163840,\r\n      \"maxDataDiskCount\": 32\r\n    },\r\n    {\r\n      \"\
-        name\": \"Standard_E32-8ads_v5\",\r\n      \"numberOfCores\": 32,\r\n    \
-        \  \"osDiskSizeInMB\": 1047552,\r\n      \"resourceDiskSizeInMB\": 1228800,\r\
-        \n      \"memoryInMB\": 262144,\r\n      \"maxDataDiskCount\": 32\r\n    },\r\
-        \n    {\r\n      \"name\": \"Standard_E32-16ads_v5\",\r\n      \"numberOfCores\"\
-        : 32,\r\n      \"osDiskSizeInMB\": 1047552,\r\n      \"resourceDiskSizeInMB\"\
-        : 1228800,\r\n      \"memoryInMB\": 262144,\r\n      \"maxDataDiskCount\"\
-        : 32\r\n    },\r\n    {\r\n      \"name\": \"Standard_E32ads_v5\",\r\n   \
-        \   \"numberOfCores\": 32,\r\n      \"osDiskSizeInMB\": 1047552,\r\n     \
-        \ \"resourceDiskSizeInMB\": 1228800,\r\n      \"memoryInMB\": 262144,\r\n\
-        \      \"maxDataDiskCount\": 32\r\n    },\r\n    {\r\n      \"name\": \"Standard_E48ads_v5\"\
-        ,\r\n      \"numberOfCores\": 48,\r\n      \"osDiskSizeInMB\": 1047552,\r\n\
-        \      \"resourceDiskSizeInMB\": 1843200,\r\n      \"memoryInMB\": 393216,\r\
-        \n      \"maxDataDiskCount\": 32\r\n    },\r\n    {\r\n      \"name\": \"\
-        Standard_E64-16ads_v5\",\r\n      \"numberOfCores\": 64,\r\n      \"osDiskSizeInMB\"\
-        : 1047552,\r\n      \"resourceDiskSizeInMB\": 2457600,\r\n      \"memoryInMB\"\
-        : 524288,\r\n      \"maxDataDiskCount\": 32\r\n    },\r\n    {\r\n      \"\
-        name\": \"Standard_E64-32ads_v5\",\r\n      \"numberOfCores\": 64,\r\n   \
-        \   \"osDiskSizeInMB\": 1047552,\r\n      \"resourceDiskSizeInMB\": 2457600,\r\
-        \n      \"memoryInMB\": 524288,\r\n      \"maxDataDiskCount\": 32\r\n    },\r\
-        \n    {\r\n      \"name\": \"Standard_E64ads_v5\",\r\n      \"numberOfCores\"\
-        : 64,\r\n      \"osDiskSizeInMB\": 1047552,\r\n      \"resourceDiskSizeInMB\"\
-        : 2457600,\r\n      \"memoryInMB\": 524288,\r\n      \"maxDataDiskCount\"\
-        : 32\r\n    },\r\n    {\r\n      \"name\": \"Standard_E96-24ads_v5\",\r\n\
-        \      \"numberOfCores\": 96,\r\n      \"osDiskSizeInMB\": 1047552,\r\n  \
-        \    \"resourceDiskSizeInMB\": 2457600,\r\n      \"memoryInMB\": 688128,\r\
-        \n      \"maxDataDiskCount\": 32\r\n    },\r\n    {\r\n      \"name\": \"\
-        Standard_E96-48ads_v5\",\r\n      \"numberOfCores\": 96,\r\n      \"osDiskSizeInMB\"\
-        : 1047552,\r\n      \"resourceDiskSizeInMB\": 2457600,\r\n      \"memoryInMB\"\
-        : 688128,\r\n      \"maxDataDiskCount\": 32\r\n    },\r\n    {\r\n      \"\
-        name\": \"Standard_E96ads_v5\",\r\n      \"numberOfCores\": 96,\r\n      \"\
-        osDiskSizeInMB\": 1047552,\r\n      \"resourceDiskSizeInMB\": 3686400,\r\n\
-        \      \"memoryInMB\": 688128,\r\n      \"maxDataDiskCount\": 32\r\n    },\r\
-        \n    {\r\n      \"name\": \"Standard_E112iads_v5\",\r\n      \"numberOfCores\"\
-        : 112,\r\n      \"osDiskSizeInMB\": 1047552,\r\n      \"resourceDiskSizeInMB\"\
-        : 3891200,\r\n      \"memoryInMB\": 688128,\r\n      \"maxDataDiskCount\"\
-        : 64\r\n    },\r\n    {\r\n      \"name\": \"Standard_E48_v4\",\r\n      \"\
-        numberOfCores\": 48,\r\n      \"osDiskSizeInMB\": 1047552,\r\n      \"resourceDiskSizeInMB\"\
-        : 0,\r\n      \"memoryInMB\": 393216,\r\n      \"maxDataDiskCount\": 32\r\n\
-        \    },\r\n    {\r\n      \"name\": \"Standard_E64_v4\",\r\n      \"numberOfCores\"\
-        : 64,\r\n      \"osDiskSizeInMB\": 1047552,\r\n      \"resourceDiskSizeInMB\"\
-        : 0,\r\n      \"memoryInMB\": 516096,\r\n      \"maxDataDiskCount\": 32\r\n\
-        \    },\r\n    {\r\n      \"name\": \"Standard_E48d_v4\",\r\n      \"numberOfCores\"\
-        : 48,\r\n      \"osDiskSizeInMB\": 1047552,\r\n      \"resourceDiskSizeInMB\"\
-        : 1843200,\r\n      \"memoryInMB\": 393216,\r\n      \"maxDataDiskCount\"\
-        : 32\r\n    },\r\n    {\r\n      \"name\": \"Standard_E64d_v4\",\r\n     \
-        \ \"numberOfCores\": 64,\r\n      \"osDiskSizeInMB\": 1047552,\r\n      \"\
-        resourceDiskSizeInMB\": 2457600,\r\n      \"memoryInMB\": 516096,\r\n    \
-        \  \"maxDataDiskCount\": 32\r\n    },\r\n    {\r\n      \"name\": \"Standard_E48s_v4\"\
-        ,\r\n      \"numberOfCores\": 48,\r\n      \"osDiskSizeInMB\": 1047552,\r\n\
-        \      \"resourceDiskSizeInMB\": 0,\r\n      \"memoryInMB\": 393216,\r\n \
-        \     \"maxDataDiskCount\": 32\r\n    },\r\n    {\r\n      \"name\": \"Standard_E64-16s_v4\"\
-        ,\r\n      \"numberOfCores\": 64,\r\n      \"osDiskSizeInMB\": 1047552,\r\n\
-        \      \"resourceDiskSizeInMB\": 0,\r\n      \"memoryInMB\": 516096,\r\n \
-        \     \"maxDataDiskCount\": 32\r\n    },\r\n    {\r\n      \"name\": \"Standard_E64-32s_v4\"\
-        ,\r\n      \"numberOfCores\": 64,\r\n      \"osDiskSizeInMB\": 1047552,\r\n\
-        \      \"resourceDiskSizeInMB\": 0,\r\n      \"memoryInMB\": 516096,\r\n \
-        \     \"maxDataDiskCount\": 32\r\n    },\r\n    {\r\n      \"name\": \"Standard_E64s_v4\"\
-        ,\r\n      \"numberOfCores\": 64,\r\n      \"osDiskSizeInMB\": 1047552,\r\n\
-        \      \"resourceDiskSizeInMB\": 0,\r\n      \"memoryInMB\": 516096,\r\n \
-        \     \"maxDataDiskCount\": 32\r\n    },\r\n    {\r\n      \"name\": \"Standard_E80is_v4\"\
-        ,\r\n      \"numberOfCores\": 80,\r\n      \"osDiskSizeInMB\": 1047552,\r\n\
-        \      \"resourceDiskSizeInMB\": 0,\r\n      \"memoryInMB\": 516096,\r\n \
-        \     \"maxDataDiskCount\": 64\r\n    },\r\n    {\r\n      \"name\": \"Standard_E48ds_v4\"\
-        ,\r\n      \"numberOfCores\": 48,\r\n      \"osDiskSizeInMB\": 1047552,\r\n\
-        \      \"resourceDiskSizeInMB\": 1843200,\r\n      \"memoryInMB\": 393216,\r\
-        \n      \"maxDataDiskCount\": 32\r\n    },\r\n    {\r\n      \"name\": \"\
-        Standard_E64-16ds_v4\",\r\n      \"numberOfCores\": 64,\r\n      \"osDiskSizeInMB\"\
-        : 1047552,\r\n      \"resourceDiskSizeInMB\": 2457600,\r\n      \"memoryInMB\"\
-        : 516096,\r\n      \"maxDataDiskCount\": 32\r\n    },\r\n    {\r\n      \"\
-        name\": \"Standard_E64-32ds_v4\",\r\n      \"numberOfCores\": 64,\r\n    \
-        \  \"osDiskSizeInMB\": 1047552,\r\n      \"resourceDiskSizeInMB\": 2457600,\r\
-        \n      \"memoryInMB\": 516096,\r\n      \"maxDataDiskCount\": 32\r\n    },\r\
-        \n    {\r\n      \"name\": \"Standard_E64ds_v4\",\r\n      \"numberOfCores\"\
-        : 64,\r\n      \"osDiskSizeInMB\": 1047552,\r\n      \"resourceDiskSizeInMB\"\
-        : 2457600,\r\n      \"memoryInMB\": 516096,\r\n      \"maxDataDiskCount\"\
-        : 32\r\n    },\r\n    {\r\n      \"name\": \"Standard_E80ids_v4\",\r\n   \
-        \   \"numberOfCores\": 80,\r\n      \"osDiskSizeInMB\": 1047552,\r\n     \
-        \ \"resourceDiskSizeInMB\": 4362240,\r\n      \"memoryInMB\": 516096,\r\n\
-        \      \"maxDataDiskCount\": 64\r\n    },\r\n    {\r\n      \"name\": \"Standard_E48_v3\"\
-        ,\r\n      \"numberOfCores\": 48,\r\n      \"osDiskSizeInMB\": 1047552,\r\n\
-        \      \"resourceDiskSizeInMB\": 1228800,\r\n      \"memoryInMB\": 393216,\r\
-        \n      \"maxDataDiskCount\": 32\r\n    },\r\n    {\r\n      \"name\": \"\
-        Standard_E64_v3\",\r\n      \"numberOfCores\": 64,\r\n      \"osDiskSizeInMB\"\
-        : 1047552,\r\n      \"resourceDiskSizeInMB\": 1638400,\r\n      \"memoryInMB\"\
-        : 442368,\r\n      \"maxDataDiskCount\": 32\r\n    },\r\n    {\r\n      \"\
-        name\": \"Standard_E48s_v3\",\r\n      \"numberOfCores\": 48,\r\n      \"\
-        osDiskSizeInMB\": 1047552,\r\n      \"resourceDiskSizeInMB\": 786432,\r\n\
-        \      \"memoryInMB\": 393216,\r\n      \"maxDataDiskCount\": 32\r\n    },\r\
-        \n    {\r\n      \"name\": \"Standard_E64-16s_v3\",\r\n      \"numberOfCores\"\
-        : 64,\r\n      \"osDiskSizeInMB\": 1047552,\r\n      \"resourceDiskSizeInMB\"\
-        : 884736,\r\n      \"memoryInMB\": 442368,\r\n      \"maxDataDiskCount\":\
-        \ 32\r\n    },\r\n    {\r\n      \"name\": \"Standard_E64-32s_v3\",\r\n  \
-        \    \"numberOfCores\": 64,\r\n      \"osDiskSizeInMB\": 1047552,\r\n    \
-        \  \"resourceDiskSizeInMB\": 884736,\r\n      \"memoryInMB\": 442368,\r\n\
-        \      \"maxDataDiskCount\": 32\r\n    },\r\n    {\r\n      \"name\": \"Standard_E64s_v3\"\
-        ,\r\n      \"numberOfCores\": 64,\r\n      \"osDiskSizeInMB\": 1047552,\r\n\
-        \      \"resourceDiskSizeInMB\": 884736,\r\n      \"memoryInMB\": 442368,\r\
-        \n      \"maxDataDiskCount\": 32\r\n    },\r\n    {\r\n      \"name\": \"\
-        Standard_A0\",\r\n      \"numberOfCores\": 1,\r\n      \"osDiskSizeInMB\"\
-        : 1047552,\r\n      \"resourceDiskSizeInMB\": 20480,\r\n      \"memoryInMB\"\
-        : 768,\r\n      \"maxDataDiskCount\": 1\r\n    },\r\n    {\r\n      \"name\"\
-        : \"Standard_A1\",\r\n      \"numberOfCores\": 1,\r\n      \"osDiskSizeInMB\"\
-        : 1047552,\r\n      \"resourceDiskSizeInMB\": 71680,\r\n      \"memoryInMB\"\
-        : 1792,\r\n      \"maxDataDiskCount\": 2\r\n    },\r\n    {\r\n      \"name\"\
-        : \"Standard_A2\",\r\n      \"numberOfCores\": 2,\r\n      \"osDiskSizeInMB\"\
-        : 1047552,\r\n      \"resourceDiskSizeInMB\": 138240,\r\n      \"memoryInMB\"\
-        : 3584,\r\n      \"maxDataDiskCount\": 4\r\n    },\r\n    {\r\n      \"name\"\
-        : \"Standard_A3\",\r\n      \"numberOfCores\": 4,\r\n      \"osDiskSizeInMB\"\
-        : 1047552,\r\n      \"resourceDiskSizeInMB\": 291840,\r\n      \"memoryInMB\"\
-        : 7168,\r\n      \"maxDataDiskCount\": 8\r\n    },\r\n    {\r\n      \"name\"\
-        : \"Standard_A5\",\r\n      \"numberOfCores\": 2,\r\n      \"osDiskSizeInMB\"\
-        : 1047552,\r\n      \"resourceDiskSizeInMB\": 138240,\r\n      \"memoryInMB\"\
-        : 14336,\r\n      \"maxDataDiskCount\": 4\r\n    },\r\n    {\r\n      \"name\"\
-        : \"Standard_A4\",\r\n      \"numberOfCores\": 8,\r\n      \"osDiskSizeInMB\"\
-        : 1047552,\r\n      \"resourceDiskSizeInMB\": 619520,\r\n      \"memoryInMB\"\
-        : 14336,\r\n      \"maxDataDiskCount\": 16\r\n    },\r\n    {\r\n      \"\
-        name\": \"Standard_A6\",\r\n      \"numberOfCores\": 4,\r\n      \"osDiskSizeInMB\"\
-        : 1047552,\r\n      \"resourceDiskSizeInMB\": 291840,\r\n      \"memoryInMB\"\
-        : 28672,\r\n      \"maxDataDiskCount\": 8\r\n    },\r\n    {\r\n      \"name\"\
-        : \"Standard_A7\",\r\n      \"numberOfCores\": 8,\r\n      \"osDiskSizeInMB\"\
-        : 1047552,\r\n      \"resourceDiskSizeInMB\": 619520,\r\n      \"memoryInMB\"\
-        : 57344,\r\n      \"maxDataDiskCount\": 16\r\n    },\r\n    {\r\n      \"\
-        name\": \"Basic_A0\",\r\n      \"numberOfCores\": 1,\r\n      \"osDiskSizeInMB\"\
-        : 1047552,\r\n      \"resourceDiskSizeInMB\": 20480,\r\n      \"memoryInMB\"\
-        : 768,\r\n      \"maxDataDiskCount\": 1\r\n    },\r\n    {\r\n      \"name\"\
-        : \"Basic_A1\",\r\n      \"numberOfCores\": 1,\r\n      \"osDiskSizeInMB\"\
-        : 1047552,\r\n      \"resourceDiskSizeInMB\": 40960,\r\n      \"memoryInMB\"\
-        : 1792,\r\n      \"maxDataDiskCount\": 2\r\n    },\r\n    {\r\n      \"name\"\
-        : \"Basic_A2\",\r\n      \"numberOfCores\": 2,\r\n      \"osDiskSizeInMB\"\
-        : 1047552,\r\n      \"resourceDiskSizeInMB\": 61440,\r\n      \"memoryInMB\"\
-        : 3584,\r\n      \"maxDataDiskCount\": 4\r\n    },\r\n    {\r\n      \"name\"\
-        : \"Basic_A3\",\r\n      \"numberOfCores\": 4,\r\n      \"osDiskSizeInMB\"\
-        : 1047552,\r\n      \"resourceDiskSizeInMB\": 122880,\r\n      \"memoryInMB\"\
-        : 7168,\r\n      \"maxDataDiskCount\": 8\r\n    },\r\n    {\r\n      \"name\"\
-        : \"Basic_A4\",\r\n      \"numberOfCores\": 8,\r\n      \"osDiskSizeInMB\"\
-        : 1047552,\r\n      \"resourceDiskSizeInMB\": 245760,\r\n      \"memoryInMB\"\
-        : 14336,\r\n      \"maxDataDiskCount\": 16\r\n    },\r\n    {\r\n      \"\
-        name\": \"Standard_L8as_v3\",\r\n      \"numberOfCores\": 8,\r\n      \"osDiskSizeInMB\"\
-        : 1047552,\r\n      \"resourceDiskSizeInMB\": 81920,\r\n      \"memoryInMB\"\
-        : 65536,\r\n      \"maxDataDiskCount\": 16\r\n    },\r\n    {\r\n      \"\
-        name\": \"Standard_L16as_v3\",\r\n      \"numberOfCores\": 16,\r\n      \"\
-        osDiskSizeInMB\": 1047552,\r\n      \"resourceDiskSizeInMB\": 163840,\r\n\
-        \      \"memoryInMB\": 131072,\r\n      \"maxDataDiskCount\": 32\r\n    },\r\
-        \n    {\r\n      \"name\": \"Standard_L32as_v3\",\r\n      \"numberOfCores\"\
-        : 32,\r\n      \"osDiskSizeInMB\": 1047552,\r\n      \"resourceDiskSizeInMB\"\
-        : 327680,\r\n      \"memoryInMB\": 262144,\r\n      \"maxDataDiskCount\":\
-        \ 32\r\n    },\r\n    {\r\n      \"name\": \"Standard_L48as_v3\",\r\n    \
-        \  \"numberOfCores\": 48,\r\n      \"osDiskSizeInMB\": 1047552,\r\n      \"\
-        resourceDiskSizeInMB\": 491520,\r\n      \"memoryInMB\": 393216,\r\n     \
-        \ \"maxDataDiskCount\": 32\r\n    },\r\n    {\r\n      \"name\": \"Standard_L64as_v3\"\
-        ,\r\n      \"numberOfCores\": 64,\r\n      \"osDiskSizeInMB\": 1047552,\r\n\
-        \      \"resourceDiskSizeInMB\": 655360,\r\n      \"memoryInMB\": 524288,\r\
-        \n      \"maxDataDiskCount\": 32\r\n    },\r\n    {\r\n      \"name\": \"\
-        Standard_L80as_v3\",\r\n      \"numberOfCores\": 80,\r\n      \"osDiskSizeInMB\"\
-        : 1047552,\r\n      \"resourceDiskSizeInMB\": 819200,\r\n      \"memoryInMB\"\
-        : 655360,\r\n      \"maxDataDiskCount\": 32\r\n    },\r\n    {\r\n      \"\
-        name\": \"Standard_NC4as_T4_v3\",\r\n      \"numberOfCores\": 4,\r\n     \
-        \ \"osDiskSizeInMB\": 1047552,\r\n      \"resourceDiskSizeInMB\": 180224,\r\
-        \n      \"memoryInMB\": 28672,\r\n      \"maxDataDiskCount\": 8\r\n    },\r\
-        \n    {\r\n      \"name\": \"Standard_NC8as_T4_v3\",\r\n      \"numberOfCores\"\
-        : 8,\r\n      \"osDiskSizeInMB\": 1047552,\r\n      \"resourceDiskSizeInMB\"\
-        : 360448,\r\n      \"memoryInMB\": 57344,\r\n      \"maxDataDiskCount\": 16\r\
-        \n    },\r\n    {\r\n      \"name\": \"Standard_NC16as_T4_v3\",\r\n      \"\
-        numberOfCores\": 16,\r\n      \"osDiskSizeInMB\": 1047552,\r\n      \"resourceDiskSizeInMB\"\
-        : 360448,\r\n      \"memoryInMB\": 112640,\r\n      \"maxDataDiskCount\":\
-        \ 32\r\n    },\r\n    {\r\n      \"name\": \"Standard_NC64as_T4_v3\",\r\n\
-        \      \"numberOfCores\": 64,\r\n      \"osDiskSizeInMB\": 1047552,\r\n  \
-        \    \"resourceDiskSizeInMB\": 2883584,\r\n      \"memoryInMB\": 450560,\r\
-        \n      \"maxDataDiskCount\": 32\r\n    },\r\n    {\r\n      \"name\": \"\
-        Standard_M64\",\r\n      \"numberOfCores\": 64,\r\n      \"osDiskSizeInMB\"\
-        : 1047552,\r\n      \"resourceDiskSizeInMB\": 8192000,\r\n      \"memoryInMB\"\
-        : 1024000,\r\n      \"maxDataDiskCount\": 64\r\n    },\r\n    {\r\n      \"\
-        name\": \"Standard_M64m\",\r\n      \"numberOfCores\": 64,\r\n      \"osDiskSizeInMB\"\
-        : 1047552,\r\n      \"resourceDiskSizeInMB\": 8192000,\r\n      \"memoryInMB\"\
-        : 1792000,\r\n      \"maxDataDiskCount\": 64\r\n    },\r\n    {\r\n      \"\
-        name\": \"Standard_M128\",\r\n      \"numberOfCores\": 128,\r\n      \"osDiskSizeInMB\"\
-        : 1047552,\r\n      \"resourceDiskSizeInMB\": 16384000,\r\n      \"memoryInMB\"\
-        : 2048000,\r\n      \"maxDataDiskCount\": 64\r\n    },\r\n    {\r\n      \"\
-        name\": \"Standard_M128m\",\r\n      \"numberOfCores\": 128,\r\n      \"osDiskSizeInMB\"\
-        : 1047552,\r\n      \"resourceDiskSizeInMB\": 16384000,\r\n      \"memoryInMB\"\
-        : 3891200,\r\n      \"maxDataDiskCount\": 64\r\n    },\r\n    {\r\n      \"\
-        name\": \"Standard_M8-2ms\",\r\n      \"numberOfCores\": 8,\r\n      \"osDiskSizeInMB\"\
-        : 1047552,\r\n      \"resourceDiskSizeInMB\": 256000,\r\n      \"memoryInMB\"\
-        : 224000,\r\n      \"maxDataDiskCount\": 8\r\n    },\r\n    {\r\n      \"\
-        name\": \"Standard_M8-4ms\",\r\n      \"numberOfCores\": 8,\r\n      \"osDiskSizeInMB\"\
-        : 1047552,\r\n      \"resourceDiskSizeInMB\": 256000,\r\n      \"memoryInMB\"\
-        : 224000,\r\n      \"maxDataDiskCount\": 8\r\n    },\r\n    {\r\n      \"\
-        name\": \"Standard_M8ms\",\r\n      \"numberOfCores\": 8,\r\n      \"osDiskSizeInMB\"\
-        : 1047552,\r\n      \"resourceDiskSizeInMB\": 256000,\r\n      \"memoryInMB\"\
-        : 224000,\r\n      \"maxDataDiskCount\": 8\r\n    },\r\n    {\r\n      \"\
-        name\": \"Standard_M16-4ms\",\r\n      \"numberOfCores\": 16,\r\n      \"\
-        osDiskSizeInMB\": 1047552,\r\n      \"resourceDiskSizeInMB\": 512000,\r\n\
-        \      \"memoryInMB\": 448000,\r\n      \"maxDataDiskCount\": 16\r\n    },\r\
-        \n    {\r\n      \"name\": \"Standard_M16-8ms\",\r\n      \"numberOfCores\"\
-        : 16,\r\n      \"osDiskSizeInMB\": 1047552,\r\n      \"resourceDiskSizeInMB\"\
-        : 512000,\r\n      \"memoryInMB\": 448000,\r\n      \"maxDataDiskCount\":\
-        \ 16\r\n    },\r\n    {\r\n      \"name\": \"Standard_M16ms\",\r\n      \"\
-        numberOfCores\": 16,\r\n      \"osDiskSizeInMB\": 1047552,\r\n      \"resourceDiskSizeInMB\"\
-        : 512000,\r\n      \"memoryInMB\": 448000,\r\n      \"maxDataDiskCount\":\
-        \ 16\r\n    },\r\n    {\r\n      \"name\": \"Standard_M32-8ms\",\r\n     \
-        \ \"numberOfCores\": 32,\r\n      \"osDiskSizeInMB\": 1047552,\r\n      \"\
-        resourceDiskSizeInMB\": 1024000,\r\n      \"memoryInMB\": 896000,\r\n    \
-        \  \"maxDataDiskCount\": 32\r\n    },\r\n    {\r\n      \"name\": \"Standard_M32-16ms\"\
-        ,\r\n      \"numberOfCores\": 32,\r\n      \"osDiskSizeInMB\": 1047552,\r\n\
-        \      \"resourceDiskSizeInMB\": 1024000,\r\n      \"memoryInMB\": 896000,\r\
-        \n      \"maxDataDiskCount\": 32\r\n    },\r\n    {\r\n      \"name\": \"\
-        Standard_M32ls\",\r\n      \"numberOfCores\": 32,\r\n      \"osDiskSizeInMB\"\
-        : 1047552,\r\n      \"resourceDiskSizeInMB\": 1024000,\r\n      \"memoryInMB\"\
-        : 262144,\r\n      \"maxDataDiskCount\": 32\r\n    },\r\n    {\r\n      \"\
-        name\": \"Standard_M32ms\",\r\n      \"numberOfCores\": 32,\r\n      \"osDiskSizeInMB\"\
-        : 1047552,\r\n      \"resourceDiskSizeInMB\": 1024000,\r\n      \"memoryInMB\"\
-        : 896000,\r\n      \"maxDataDiskCount\": 32\r\n    },\r\n    {\r\n      \"\
-        name\": \"Standard_M32ts\",\r\n      \"numberOfCores\": 32,\r\n      \"osDiskSizeInMB\"\
-        : 1047552,\r\n      \"resourceDiskSizeInMB\": 1024000,\r\n      \"memoryInMB\"\
-        : 196608,\r\n      \"maxDataDiskCount\": 32\r\n    },\r\n    {\r\n      \"\
-        name\": \"Standard_M64-16ms\",\r\n      \"numberOfCores\": 64,\r\n      \"\
-        osDiskSizeInMB\": 1047552,\r\n      \"resourceDiskSizeInMB\": 2048000,\r\n\
-        \      \"memoryInMB\": 1792000,\r\n      \"maxDataDiskCount\": 64\r\n    },\r\
-        \n    {\r\n      \"name\": \"Standard_M64-32ms\",\r\n      \"numberOfCores\"\
-        : 64,\r\n      \"osDiskSizeInMB\": 1047552,\r\n      \"resourceDiskSizeInMB\"\
-        : 2048000,\r\n      \"memoryInMB\": 1792000,\r\n      \"maxDataDiskCount\"\
-        : 64\r\n    },\r\n    {\r\n      \"name\": \"Standard_M64ls\",\r\n      \"\
-        numberOfCores\": 64,\r\n      \"osDiskSizeInMB\": 1047552,\r\n      \"resourceDiskSizeInMB\"\
-        : 2048000,\r\n      \"memoryInMB\": 524288,\r\n      \"maxDataDiskCount\"\
-        : 64\r\n    },\r\n    {\r\n      \"name\": \"Standard_M64ms\",\r\n      \"\
-        numberOfCores\": 64,\r\n      \"osDiskSizeInMB\": 1047552,\r\n      \"resourceDiskSizeInMB\"\
-        : 2048000,\r\n      \"memoryInMB\": 1792000,\r\n      \"maxDataDiskCount\"\
-        : 64\r\n    },\r\n    {\r\n      \"name\": \"Standard_M64s\",\r\n      \"\
-        numberOfCores\": 64,\r\n      \"osDiskSizeInMB\": 1047552,\r\n      \"resourceDiskSizeInMB\"\
-        : 2097152,\r\n      \"memoryInMB\": 1048576,\r\n      \"maxDataDiskCount\"\
-        : 64\r\n    },\r\n    {\r\n      \"name\": \"Standard_M128-32ms\",\r\n   \
-        \   \"numberOfCores\": 128,\r\n      \"osDiskSizeInMB\": 1047552,\r\n    \
-        \  \"resourceDiskSizeInMB\": 4096000,\r\n      \"memoryInMB\": 3891200,\r\n\
-        \      \"maxDataDiskCount\": 64\r\n    },\r\n    {\r\n      \"name\": \"Standard_M128-64ms\"\
-        ,\r\n      \"numberOfCores\": 128,\r\n      \"osDiskSizeInMB\": 1047552,\r\
-        \n      \"resourceDiskSizeInMB\": 4096000,\r\n      \"memoryInMB\": 3891200,\r\
-        \n      \"maxDataDiskCount\": 64\r\n    },\r\n    {\r\n      \"name\": \"\
-        Standard_M128ms\",\r\n      \"numberOfCores\": 128,\r\n      \"osDiskSizeInMB\"\
-        : 1047552,\r\n      \"resourceDiskSizeInMB\": 4096000,\r\n      \"memoryInMB\"\
-        : 3891200,\r\n      \"maxDataDiskCount\": 64\r\n    },\r\n    {\r\n      \"\
-        name\": \"Standard_M128s\",\r\n      \"numberOfCores\": 128,\r\n      \"osDiskSizeInMB\"\
-        : 1047552,\r\n      \"resourceDiskSizeInMB\": 4096000,\r\n      \"memoryInMB\"\
-        : 2048000,\r\n      \"maxDataDiskCount\": 64\r\n    },\r\n    {\r\n      \"\
-        name\": \"Standard_M32ms_v2\",\r\n      \"numberOfCores\": 32,\r\n      \"\
-        osDiskSizeInMB\": 1047552,\r\n      \"resourceDiskSizeInMB\": 0,\r\n     \
-        \ \"memoryInMB\": 896000,\r\n      \"maxDataDiskCount\": 32\r\n    },\r\n\
-        \    {\r\n      \"name\": \"Standard_M64ms_v2\",\r\n      \"numberOfCores\"\
-        : 64,\r\n      \"osDiskSizeInMB\": 1047552,\r\n      \"resourceDiskSizeInMB\"\
-        : 0,\r\n      \"memoryInMB\": 1835008,\r\n      \"maxDataDiskCount\": 64\r\
-        \n    },\r\n    {\r\n      \"name\": \"Standard_M64s_v2\",\r\n      \"numberOfCores\"\
-        : 64,\r\n      \"osDiskSizeInMB\": 1047552,\r\n      \"resourceDiskSizeInMB\"\
-        : 0,\r\n      \"memoryInMB\": 1048576,\r\n      \"maxDataDiskCount\": 64\r\
-        \n    },\r\n    {\r\n      \"name\": \"Standard_M128ms_v2\",\r\n      \"numberOfCores\"\
-        : 128,\r\n      \"osDiskSizeInMB\": 1047552,\r\n      \"resourceDiskSizeInMB\"\
-        : 0,\r\n      \"memoryInMB\": 3985408,\r\n      \"maxDataDiskCount\": 64\r\
-        \n    },\r\n    {\r\n      \"name\": \"Standard_M128s_v2\",\r\n      \"numberOfCores\"\
-        : 128,\r\n      \"osDiskSizeInMB\": 1047552,\r\n      \"resourceDiskSizeInMB\"\
-        : 0,\r\n      \"memoryInMB\": 2097152,\r\n      \"maxDataDiskCount\": 64\r\
-        \n    },\r\n    {\r\n      \"name\": \"Standard_M192ims_v2\",\r\n      \"\
-        numberOfCores\": 192,\r\n      \"osDiskSizeInMB\": 1047552,\r\n      \"resourceDiskSizeInMB\"\
-        : 0,\r\n      \"memoryInMB\": 4194304,\r\n      \"maxDataDiskCount\": 64\r\
-        \n    },\r\n    {\r\n      \"name\": \"Standard_M192is_v2\",\r\n      \"numberOfCores\"\
-        : 192,\r\n      \"osDiskSizeInMB\": 1047552,\r\n      \"resourceDiskSizeInMB\"\
-        : 0,\r\n      \"memoryInMB\": 2097152,\r\n      \"maxDataDiskCount\": 64\r\
-        \n    },\r\n    {\r\n      \"name\": \"Standard_M32dms_v2\",\r\n      \"numberOfCores\"\
-        : 32,\r\n      \"osDiskSizeInMB\": 1047552,\r\n      \"resourceDiskSizeInMB\"\
-        : 1048576,\r\n      \"memoryInMB\": 896000,\r\n      \"maxDataDiskCount\"\
-        : 32\r\n    },\r\n    {\r\n      \"name\": \"Standard_M64dms_v2\",\r\n   \
-        \   \"numberOfCores\": 64,\r\n      \"osDiskSizeInMB\": 1047552,\r\n     \
-        \ \"resourceDiskSizeInMB\": 2097152,\r\n      \"memoryInMB\": 1835008,\r\n\
-        \      \"maxDataDiskCount\": 64\r\n    },\r\n    {\r\n      \"name\": \"Standard_M64ds_v2\"\
-        ,\r\n      \"numberOfCores\": 64,\r\n      \"osDiskSizeInMB\": 1047552,\r\n\
-        \      \"resourceDiskSizeInMB\": 2097152,\r\n      \"memoryInMB\": 1048576,\r\
-        \n      \"maxDataDiskCount\": 64\r\n    },\r\n    {\r\n      \"name\": \"\
-        Standard_M128dms_v2\",\r\n      \"numberOfCores\": 128,\r\n      \"osDiskSizeInMB\"\
-        : 1047552,\r\n      \"resourceDiskSizeInMB\": 4194304,\r\n      \"memoryInMB\"\
-        : 3985408,\r\n      \"maxDataDiskCount\": 64\r\n    },\r\n    {\r\n      \"\
-        name\": \"Standard_M128ds_v2\",\r\n      \"numberOfCores\": 128,\r\n     \
-        \ \"osDiskSizeInMB\": 1047552,\r\n      \"resourceDiskSizeInMB\": 4194304,\r\
-        \n      \"memoryInMB\": 2097152,\r\n      \"maxDataDiskCount\": 64\r\n   \
-        \ },\r\n    {\r\n      \"name\": \"Standard_M192idms_v2\",\r\n      \"numberOfCores\"\
-        : 192,\r\n      \"osDiskSizeInMB\": 1047552,\r\n      \"resourceDiskSizeInMB\"\
-        : 4194304,\r\n      \"memoryInMB\": 4194304,\r\n      \"maxDataDiskCount\"\
-        : 64\r\n    },\r\n    {\r\n      \"name\": \"Standard_M192ids_v2\",\r\n  \
-        \    \"numberOfCores\": 192,\r\n      \"osDiskSizeInMB\": 1047552,\r\n   \
-        \   \"resourceDiskSizeInMB\": 4194304,\r\n      \"memoryInMB\": 2097152,\r\
-        \n      \"maxDataDiskCount\": 64\r\n    },\r\n    {\r\n      \"name\": \"\
-        Standard_E64i_v3\",\r\n      \"numberOfCores\": 64,\r\n      \"osDiskSizeInMB\"\
-        : 1047552,\r\n      \"resourceDiskSizeInMB\": 1638400,\r\n      \"memoryInMB\"\
-        : 442368,\r\n      \"maxDataDiskCount\": 32\r\n    },\r\n    {\r\n      \"\
-        name\": \"Standard_E64is_v3\",\r\n      \"numberOfCores\": 64,\r\n      \"\
-        osDiskSizeInMB\": 1047552,\r\n      \"resourceDiskSizeInMB\": 884736,\r\n\
-        \      \"memoryInMB\": 442368,\r\n      \"maxDataDiskCount\": 32\r\n    },\r\
-        \n    {\r\n      \"name\": \"Standard_D1\",\r\n      \"numberOfCores\": 1,\r\
-        \n      \"osDiskSizeInMB\": 1047552,\r\n      \"resourceDiskSizeInMB\": 51200,\r\
-        \n      \"memoryInMB\": 3584,\r\n      \"maxDataDiskCount\": 4\r\n    },\r\
-        \n    {\r\n      \"name\": \"Standard_D2\",\r\n      \"numberOfCores\": 2,\r\
-        \n      \"osDiskSizeInMB\": 1047552,\r\n      \"resourceDiskSizeInMB\": 102400,\r\
-        \n      \"memoryInMB\": 7168,\r\n      \"maxDataDiskCount\": 8\r\n    },\r\
-        \n    {\r\n      \"name\": \"Standard_D3\",\r\n      \"numberOfCores\": 4,\r\
-        \n      \"osDiskSizeInMB\": 1047552,\r\n      \"resourceDiskSizeInMB\": 204800,\r\
-        \n      \"memoryInMB\": 14336,\r\n      \"maxDataDiskCount\": 16\r\n    },\r\
-        \n    {\r\n      \"name\": \"Standard_D4\",\r\n      \"numberOfCores\": 8,\r\
-        \n      \"osDiskSizeInMB\": 1047552,\r\n      \"resourceDiskSizeInMB\": 409600,\r\
-        \n      \"memoryInMB\": 28672,\r\n      \"maxDataDiskCount\": 32\r\n    },\r\
-        \n    {\r\n      \"name\": \"Standard_D11\",\r\n      \"numberOfCores\": 2,\r\
-        \n      \"osDiskSizeInMB\": 1047552,\r\n      \"resourceDiskSizeInMB\": 102400,\r\
-        \n      \"memoryInMB\": 14336,\r\n      \"maxDataDiskCount\": 8\r\n    },\r\
-        \n    {\r\n      \"name\": \"Standard_D12\",\r\n      \"numberOfCores\": 4,\r\
-        \n      \"osDiskSizeInMB\": 1047552,\r\n      \"resourceDiskSizeInMB\": 204800,\r\
-        \n      \"memoryInMB\": 28672,\r\n      \"maxDataDiskCount\": 16\r\n    },\r\
-        \n    {\r\n      \"name\": \"Standard_D13\",\r\n      \"numberOfCores\": 8,\r\
-        \n      \"osDiskSizeInMB\": 1047552,\r\n      \"resourceDiskSizeInMB\": 409600,\r\
-        \n      \"memoryInMB\": 57344,\r\n      \"maxDataDiskCount\": 32\r\n    },\r\
-        \n    {\r\n      \"name\": \"Standard_D14\",\r\n      \"numberOfCores\": 16,\r\
-        \n      \"osDiskSizeInMB\": 1047552,\r\n      \"resourceDiskSizeInMB\": 819200,\r\
-        \n      \"memoryInMB\": 114688,\r\n      \"maxDataDiskCount\": 64\r\n    },\r\
-        \n    {\r\n      \"name\": \"Standard_DS1\",\r\n      \"numberOfCores\": 1,\r\
-        \n      \"osDiskSizeInMB\": 1047552,\r\n      \"resourceDiskSizeInMB\": 7168,\r\
-        \n      \"memoryInMB\": 3584,\r\n      \"maxDataDiskCount\": 4\r\n    },\r\
-        \n    {\r\n      \"name\": \"Standard_DS2\",\r\n      \"numberOfCores\": 2,\r\
-        \n      \"osDiskSizeInMB\": 1047552,\r\n      \"resourceDiskSizeInMB\": 14336,\r\
-        \n      \"memoryInMB\": 7168,\r\n      \"maxDataDiskCount\": 8\r\n    },\r\
-        \n    {\r\n      \"name\": \"Standard_DS3\",\r\n      \"numberOfCores\": 4,\r\
-        \n      \"osDiskSizeInMB\": 1047552,\r\n      \"resourceDiskSizeInMB\": 28672,\r\
-        \n      \"memoryInMB\": 14336,\r\n      \"maxDataDiskCount\": 16\r\n    },\r\
-        \n    {\r\n      \"name\": \"Standard_DS4\",\r\n      \"numberOfCores\": 8,\r\
-        \n      \"osDiskSizeInMB\": 1047552,\r\n      \"resourceDiskSizeInMB\": 57344,\r\
-        \n      \"memoryInMB\": 28672,\r\n      \"maxDataDiskCount\": 32\r\n    },\r\
-        \n    {\r\n      \"name\": \"Standard_DS11\",\r\n      \"numberOfCores\":\
-        \ 2,\r\n      \"osDiskSizeInMB\": 1047552,\r\n      \"resourceDiskSizeInMB\"\
-        : 28672,\r\n      \"memoryInMB\": 14336,\r\n      \"maxDataDiskCount\": 8\r\
-        \n    },\r\n    {\r\n      \"name\": \"Standard_DS12\",\r\n      \"numberOfCores\"\
-        : 4,\r\n      \"osDiskSizeInMB\": 1047552,\r\n      \"resourceDiskSizeInMB\"\
-        : 57344,\r\n      \"memoryInMB\": 28672,\r\n      \"maxDataDiskCount\": 16\r\
-        \n    },\r\n    {\r\n      \"name\": \"Standard_DS13\",\r\n      \"numberOfCores\"\
-        : 8,\r\n      \"osDiskSizeInMB\": 1047552,\r\n      \"resourceDiskSizeInMB\"\
-        : 114688,\r\n      \"memoryInMB\": 57344,\r\n      \"maxDataDiskCount\": 32\r\
-        \n    },\r\n    {\r\n      \"name\": \"Standard_DS14\",\r\n      \"numberOfCores\"\
-        : 16,\r\n      \"osDiskSizeInMB\": 1047552,\r\n      \"resourceDiskSizeInMB\"\
-        : 229376,\r\n      \"memoryInMB\": 114688,\r\n      \"maxDataDiskCount\":\
-        \ 64\r\n    },\r\n    {\r\n      \"name\": \"Standard_DC8_v2\",\r\n      \"\
-        numberOfCores\": 8,\r\n      \"osDiskSizeInMB\": 1047552,\r\n      \"resourceDiskSizeInMB\"\
-        : 409600,\r\n      \"memoryInMB\": 32768,\r\n      \"maxDataDiskCount\": 8\r\
-        \n    },\r\n    {\r\n      \"name\": \"Standard_DC1s_v2\",\r\n      \"numberOfCores\"\
-        : 1,\r\n      \"osDiskSizeInMB\": 1047552,\r\n      \"resourceDiskSizeInMB\"\
-        : 51200,\r\n      \"memoryInMB\": 4096,\r\n      \"maxDataDiskCount\": 1\r\
-        \n    },\r\n    {\r\n      \"name\": \"Standard_DC2s_v2\",\r\n      \"numberOfCores\"\
-        : 2,\r\n      \"osDiskSizeInMB\": 1047552,\r\n      \"resourceDiskSizeInMB\"\
-        : 102400,\r\n      \"memoryInMB\": 8192,\r\n      \"maxDataDiskCount\": 2\r\
-        \n    },\r\n    {\r\n      \"name\": \"Standard_DC4s_v2\",\r\n      \"numberOfCores\"\
-        : 4,\r\n      \"osDiskSizeInMB\": 1047552,\r\n      \"resourceDiskSizeInMB\"\
-        : 204800,\r\n      \"memoryInMB\": 16384,\r\n      \"maxDataDiskCount\": 4\r\
-        \n    },\r\n    {\r\n      \"name\": \"Standard_D2ds_v5\",\r\n      \"numberOfCores\"\
-        : 2,\r\n      \"osDiskSizeInMB\": 1047552,\r\n      \"resourceDiskSizeInMB\"\
-        : 76800,\r\n      \"memoryInMB\": 8192,\r\n      \"maxDataDiskCount\": 4\r\
-        \n    },\r\n    {\r\n      \"name\": \"Standard_D4ds_v5\",\r\n      \"numberOfCores\"\
-        : 4,\r\n      \"osDiskSizeInMB\": 1047552,\r\n      \"resourceDiskSizeInMB\"\
-        : 153600,\r\n      \"memoryInMB\": 16384,\r\n      \"maxDataDiskCount\": 8\r\
-        \n    },\r\n    {\r\n      \"name\": \"Standard_D8ds_v5\",\r\n      \"numberOfCores\"\
-        : 8,\r\n      \"osDiskSizeInMB\": 1047552,\r\n      \"resourceDiskSizeInMB\"\
-        : 307200,\r\n      \"memoryInMB\": 32768,\r\n      \"maxDataDiskCount\": 16\r\
-        \n    },\r\n    {\r\n      \"name\": \"Standard_D16ds_v5\",\r\n      \"numberOfCores\"\
-        : 16,\r\n      \"osDiskSizeInMB\": 1047552,\r\n      \"resourceDiskSizeInMB\"\
-        : 614400,\r\n      \"memoryInMB\": 65536,\r\n      \"maxDataDiskCount\": 32\r\
-        \n    },\r\n    {\r\n      \"name\": \"Standard_D32ds_v5\",\r\n      \"numberOfCores\"\
-        : 32,\r\n      \"osDiskSizeInMB\": 1047552,\r\n      \"resourceDiskSizeInMB\"\
-        : 1228800,\r\n      \"memoryInMB\": 131072,\r\n      \"maxDataDiskCount\"\
-        : 32\r\n    },\r\n    {\r\n      \"name\": \"Standard_D48ds_v5\",\r\n    \
-        \  \"numberOfCores\": 48,\r\n      \"osDiskSizeInMB\": 1047552,\r\n      \"\
-        resourceDiskSizeInMB\": 1843200,\r\n      \"memoryInMB\": 196608,\r\n    \
-        \  \"maxDataDiskCount\": 32\r\n    },\r\n    {\r\n      \"name\": \"Standard_D64ds_v5\"\
-        ,\r\n      \"numberOfCores\": 64,\r\n      \"osDiskSizeInMB\": 1047552,\r\n\
-        \      \"resourceDiskSizeInMB\": 2457600,\r\n      \"memoryInMB\": 262144,\r\
-        \n      \"maxDataDiskCount\": 32\r\n    },\r\n    {\r\n      \"name\": \"\
-        Standard_D96ds_v5\",\r\n      \"numberOfCores\": 96,\r\n      \"osDiskSizeInMB\"\
-        : 1047552,\r\n      \"resourceDiskSizeInMB\": 3686400,\r\n      \"memoryInMB\"\
-        : 393216,\r\n      \"maxDataDiskCount\": 32\r\n    },\r\n    {\r\n      \"\
-        name\": \"Standard_D2d_v5\",\r\n      \"numberOfCores\": 2,\r\n      \"osDiskSizeInMB\"\
-        : 1047552,\r\n      \"resourceDiskSizeInMB\": 76800,\r\n      \"memoryInMB\"\
-        : 8192,\r\n      \"maxDataDiskCount\": 4\r\n    },\r\n    {\r\n      \"name\"\
-        : \"Standard_D4d_v5\",\r\n      \"numberOfCores\": 4,\r\n      \"osDiskSizeInMB\"\
-        : 1047552,\r\n      \"resourceDiskSizeInMB\": 153600,\r\n      \"memoryInMB\"\
-        : 16384,\r\n      \"maxDataDiskCount\": 8\r\n    },\r\n    {\r\n      \"name\"\
-        : \"Standard_D8d_v5\",\r\n      \"numberOfCores\": 8,\r\n      \"osDiskSizeInMB\"\
-        : 1047552,\r\n      \"resourceDiskSizeInMB\": 307200,\r\n      \"memoryInMB\"\
-        : 32768,\r\n      \"maxDataDiskCount\": 16\r\n    },\r\n    {\r\n      \"\
-        name\": \"Standard_D16d_v5\",\r\n      \"numberOfCores\": 16,\r\n      \"\
-        osDiskSizeInMB\": 1047552,\r\n      \"resourceDiskSizeInMB\": 614400,\r\n\
-        \      \"memoryInMB\": 65536,\r\n      \"maxDataDiskCount\": 32\r\n    },\r\
-        \n    {\r\n      \"name\": \"Standard_D32d_v5\",\r\n      \"numberOfCores\"\
-        : 32,\r\n      \"osDiskSizeInMB\": 1047552,\r\n      \"resourceDiskSizeInMB\"\
-        : 1228800,\r\n      \"memoryInMB\": 131072,\r\n      \"maxDataDiskCount\"\
-        : 32\r\n    },\r\n    {\r\n      \"name\": \"Standard_D48d_v5\",\r\n     \
-        \ \"numberOfCores\": 48,\r\n      \"osDiskSizeInMB\": 1047552,\r\n      \"\
-        resourceDiskSizeInMB\": 1843200,\r\n      \"memoryInMB\": 196608,\r\n    \
-        \  \"maxDataDiskCount\": 32\r\n    },\r\n    {\r\n      \"name\": \"Standard_D64d_v5\"\
-        ,\r\n      \"numberOfCores\": 64,\r\n      \"osDiskSizeInMB\": 1047552,\r\n\
-        \      \"resourceDiskSizeInMB\": 2457600,\r\n      \"memoryInMB\": 262144,\r\
-        \n      \"maxDataDiskCount\": 32\r\n    },\r\n    {\r\n      \"name\": \"\
-        Standard_D96d_v5\",\r\n      \"numberOfCores\": 96,\r\n      \"osDiskSizeInMB\"\
-        : 1047552,\r\n      \"resourceDiskSizeInMB\": 3686400,\r\n      \"memoryInMB\"\
-        : 393216,\r\n      \"maxDataDiskCount\": 32\r\n    },\r\n    {\r\n      \"\
-        name\": \"Standard_D2s_v5\",\r\n      \"numberOfCores\": 2,\r\n      \"osDiskSizeInMB\"\
-        : 1047552,\r\n      \"resourceDiskSizeInMB\": 0,\r\n      \"memoryInMB\":\
-        \ 8192,\r\n      \"maxDataDiskCount\": 4\r\n    },\r\n    {\r\n      \"name\"\
-        : \"Standard_D4s_v5\",\r\n      \"numberOfCores\": 4,\r\n      \"osDiskSizeInMB\"\
-        : 1047552,\r\n      \"resourceDiskSizeInMB\": 0,\r\n      \"memoryInMB\":\
-        \ 16384,\r\n      \"maxDataDiskCount\": 8\r\n    },\r\n    {\r\n      \"name\"\
-        : \"Standard_D8s_v5\",\r\n      \"numberOfCores\": 8,\r\n      \"osDiskSizeInMB\"\
-        : 1047552,\r\n      \"resourceDiskSizeInMB\": 0,\r\n      \"memoryInMB\":\
-        \ 32768,\r\n      \"maxDataDiskCount\": 16\r\n    },\r\n    {\r\n      \"\
-        name\": \"Standard_D16s_v5\",\r\n      \"numberOfCores\": 16,\r\n      \"\
-        osDiskSizeInMB\": 1047552,\r\n      \"resourceDiskSizeInMB\": 0,\r\n     \
-        \ \"memoryInMB\": 65536,\r\n      \"maxDataDiskCount\": 32\r\n    },\r\n \
-        \   {\r\n      \"name\": \"Standard_D32s_v5\",\r\n      \"numberOfCores\"\
-        : 32,\r\n      \"osDiskSizeInMB\": 1047552,\r\n      \"resourceDiskSizeInMB\"\
-        : 0,\r\n      \"memoryInMB\": 131072,\r\n      \"maxDataDiskCount\": 32\r\n\
-        \    },\r\n    {\r\n      \"name\": \"Standard_D48s_v5\",\r\n      \"numberOfCores\"\
-        : 48,\r\n      \"osDiskSizeInMB\": 1047552,\r\n      \"resourceDiskSizeInMB\"\
-        : 0,\r\n      \"memoryInMB\": 196608,\r\n      \"maxDataDiskCount\": 32\r\n\
-        \    },\r\n    {\r\n      \"name\": \"Standard_D64s_v5\",\r\n      \"numberOfCores\"\
-        : 64,\r\n      \"osDiskSizeInMB\": 1047552,\r\n      \"resourceDiskSizeInMB\"\
-        : 0,\r\n      \"memoryInMB\": 262144,\r\n      \"maxDataDiskCount\": 32\r\n\
-        \    },\r\n    {\r\n      \"name\": \"Standard_D96s_v5\",\r\n      \"numberOfCores\"\
-        : 96,\r\n      \"osDiskSizeInMB\": 1047552,\r\n      \"resourceDiskSizeInMB\"\
-        : 0,\r\n      \"memoryInMB\": 393216,\r\n      \"maxDataDiskCount\": 32\r\n\
-        \    },\r\n    {\r\n      \"name\": \"Standard_D2_v5\",\r\n      \"numberOfCores\"\
-        : 2,\r\n      \"osDiskSizeInMB\": 1047552,\r\n      \"resourceDiskSizeInMB\"\
-        : 0,\r\n      \"memoryInMB\": 8192,\r\n      \"maxDataDiskCount\": 4\r\n \
-        \   },\r\n    {\r\n      \"name\": \"Standard_D4_v5\",\r\n      \"numberOfCores\"\
-        : 4,\r\n      \"osDiskSizeInMB\": 1047552,\r\n      \"resourceDiskSizeInMB\"\
-        : 0,\r\n      \"memoryInMB\": 16384,\r\n      \"maxDataDiskCount\": 8\r\n\
-        \    },\r\n    {\r\n      \"name\": \"Standard_D8_v5\",\r\n      \"numberOfCores\"\
-        : 8,\r\n      \"osDiskSizeInMB\": 1047552,\r\n      \"resourceDiskSizeInMB\"\
-        : 0,\r\n      \"memoryInMB\": 32768,\r\n      \"maxDataDiskCount\": 16\r\n\
-        \    },\r\n    {\r\n      \"name\": \"Standard_D16_v5\",\r\n      \"numberOfCores\"\
-        : 16,\r\n      \"osDiskSizeInMB\": 1047552,\r\n      \"resourceDiskSizeInMB\"\
-        : 0,\r\n      \"memoryInMB\": 65536,\r\n      \"maxDataDiskCount\": 32\r\n\
-        \    },\r\n    {\r\n      \"name\": \"Standard_D32_v5\",\r\n      \"numberOfCores\"\
-        : 32,\r\n      \"osDiskSizeInMB\": 1047552,\r\n      \"resourceDiskSizeInMB\"\
-        : 0,\r\n      \"memoryInMB\": 131072,\r\n      \"maxDataDiskCount\": 32\r\n\
-        \    },\r\n    {\r\n      \"name\": \"Standard_D48_v5\",\r\n      \"numberOfCores\"\
-        : 48,\r\n      \"osDiskSizeInMB\": 1047552,\r\n      \"resourceDiskSizeInMB\"\
-        : 0,\r\n      \"memoryInMB\": 196608,\r\n      \"maxDataDiskCount\": 32\r\n\
-        \    },\r\n    {\r\n      \"name\": \"Standard_D64_v5\",\r\n      \"numberOfCores\"\
-        : 64,\r\n      \"osDiskSizeInMB\": 1047552,\r\n      \"resourceDiskSizeInMB\"\
-        : 0,\r\n      \"memoryInMB\": 262144,\r\n      \"maxDataDiskCount\": 32\r\n\
-        \    },\r\n    {\r\n      \"name\": \"Standard_D96_v5\",\r\n      \"numberOfCores\"\
-        : 96,\r\n      \"osDiskSizeInMB\": 1047552,\r\n      \"resourceDiskSizeInMB\"\
-        : 0,\r\n      \"memoryInMB\": 393216,\r\n      \"maxDataDiskCount\": 32\r\n\
-        \    },\r\n    {\r\n      \"name\": \"Standard_E2ds_v5\",\r\n      \"numberOfCores\"\
-        : 2,\r\n      \"osDiskSizeInMB\": 1047552,\r\n      \"resourceDiskSizeInMB\"\
-        : 76800,\r\n      \"memoryInMB\": 16384,\r\n      \"maxDataDiskCount\": 4\r\
-        \n    },\r\n    {\r\n      \"name\": \"Standard_E4-2ds_v5\",\r\n      \"numberOfCores\"\
-        : 4,\r\n      \"osDiskSizeInMB\": 1047552,\r\n      \"resourceDiskSizeInMB\"\
-        : 153600,\r\n      \"memoryInMB\": 32768,\r\n      \"maxDataDiskCount\": 8\r\
-        \n    },\r\n    {\r\n      \"name\": \"Standard_E4ds_v5\",\r\n      \"numberOfCores\"\
-        : 4,\r\n      \"osDiskSizeInMB\": 1047552,\r\n      \"resourceDiskSizeInMB\"\
-        : 153600,\r\n      \"memoryInMB\": 32768,\r\n      \"maxDataDiskCount\": 8\r\
-        \n    },\r\n    {\r\n      \"name\": \"Standard_E8-2ds_v5\",\r\n      \"numberOfCores\"\
-        : 8,\r\n      \"osDiskSizeInMB\": 1047552,\r\n      \"resourceDiskSizeInMB\"\
-        : 307200,\r\n      \"memoryInMB\": 65536,\r\n      \"maxDataDiskCount\": 16\r\
-        \n    },\r\n    {\r\n      \"name\": \"Standard_E8-4ds_v5\",\r\n      \"numberOfCores\"\
-        : 8,\r\n      \"osDiskSizeInMB\": 1047552,\r\n      \"resourceDiskSizeInMB\"\
-        : 307200,\r\n      \"memoryInMB\": 65536,\r\n      \"maxDataDiskCount\": 32\r\
-        \n    },\r\n    {\r\n      \"name\": \"Standard_E8ds_v5\",\r\n      \"numberOfCores\"\
-        : 8,\r\n      \"osDiskSizeInMB\": 1047552,\r\n      \"resourceDiskSizeInMB\"\
-        : 307200,\r\n      \"memoryInMB\": 65536,\r\n      \"maxDataDiskCount\": 16\r\
-        \n    },\r\n    {\r\n      \"name\": \"Standard_E16-4ds_v5\",\r\n      \"\
-        numberOfCores\": 16,\r\n      \"osDiskSizeInMB\": 1047552,\r\n      \"resourceDiskSizeInMB\"\
-        : 614400,\r\n      \"memoryInMB\": 131072,\r\n      \"maxDataDiskCount\":\
-        \ 32\r\n    },\r\n    {\r\n      \"name\": \"Standard_E16-8ds_v5\",\r\n  \
-        \    \"numberOfCores\": 16,\r\n      \"osDiskSizeInMB\": 1047552,\r\n    \
-        \  \"resourceDiskSizeInMB\": 614400,\r\n      \"memoryInMB\": 131072,\r\n\
-        \      \"maxDataDiskCount\": 32\r\n    },\r\n    {\r\n      \"name\": \"Standard_E16ds_v5\"\
-        ,\r\n      \"numberOfCores\": 16,\r\n      \"osDiskSizeInMB\": 1047552,\r\n\
-        \      \"resourceDiskSizeInMB\": 614400,\r\n      \"memoryInMB\": 131072,\r\
-        \n      \"maxDataDiskCount\": 32\r\n    },\r\n    {\r\n      \"name\": \"\
-        Standard_E20ds_v5\",\r\n      \"numberOfCores\": 20,\r\n      \"osDiskSizeInMB\"\
-        : 1047552,\r\n      \"resourceDiskSizeInMB\": 768000,\r\n      \"memoryInMB\"\
-        : 163840,\r\n      \"maxDataDiskCount\": 32\r\n    },\r\n    {\r\n      \"\
-        name\": \"Standard_E32-8ds_v5\",\r\n      \"numberOfCores\": 32,\r\n     \
-        \ \"osDiskSizeInMB\": 1047552,\r\n      \"resourceDiskSizeInMB\": 1228800,\r\
-        \n      \"memoryInMB\": 262144,\r\n      \"maxDataDiskCount\": 32\r\n    },\r\
-        \n    {\r\n      \"name\": \"Standard_E32-16ds_v5\",\r\n      \"numberOfCores\"\
-        : 32,\r\n      \"osDiskSizeInMB\": 1047552,\r\n      \"resourceDiskSizeInMB\"\
-        : 1228800,\r\n      \"memoryInMB\": 262144,\r\n      \"maxDataDiskCount\"\
-        : 32\r\n    },\r\n    {\r\n      \"name\": \"Standard_E32ds_v5\",\r\n    \
-        \  \"numberOfCores\": 32,\r\n      \"osDiskSizeInMB\": 1047552,\r\n      \"\
-        resourceDiskSizeInMB\": 1228800,\r\n      \"memoryInMB\": 262144,\r\n    \
-        \  \"maxDataDiskCount\": 32\r\n    },\r\n    {\r\n      \"name\": \"Standard_E48ds_v5\"\
-        ,\r\n      \"numberOfCores\": 48,\r\n      \"osDiskSizeInMB\": 1047552,\r\n\
-        \      \"resourceDiskSizeInMB\": 1843200,\r\n      \"memoryInMB\": 393216,\r\
-        \n      \"maxDataDiskCount\": 32\r\n    },\r\n    {\r\n      \"name\": \"\
-        Standard_E64-16ds_v5\",\r\n      \"numberOfCores\": 64,\r\n      \"osDiskSizeInMB\"\
-        : 1047552,\r\n      \"resourceDiskSizeInMB\": 2457600,\r\n      \"memoryInMB\"\
-        : 524288,\r\n      \"maxDataDiskCount\": 32\r\n    },\r\n    {\r\n      \"\
-        name\": \"Standard_E64-32ds_v5\",\r\n      \"numberOfCores\": 64,\r\n    \
-        \  \"osDiskSizeInMB\": 1047552,\r\n      \"resourceDiskSizeInMB\": 2457600,\r\
-        \n      \"memoryInMB\": 524288,\r\n      \"maxDataDiskCount\": 32\r\n    },\r\
-        \n    {\r\n      \"name\": \"Standard_E64ds_v5\",\r\n      \"numberOfCores\"\
-        : 64,\r\n      \"osDiskSizeInMB\": 1047552,\r\n      \"resourceDiskSizeInMB\"\
-        : 2457600,\r\n      \"memoryInMB\": 524288,\r\n      \"maxDataDiskCount\"\
-        : 32\r\n    },\r\n    {\r\n      \"name\": \"Standard_E96-24ds_v5\",\r\n \
-        \     \"numberOfCores\": 96,\r\n      \"osDiskSizeInMB\": 1047552,\r\n   \
-        \   \"resourceDiskSizeInMB\": 2457600,\r\n      \"memoryInMB\": 688128,\r\n\
-        \      \"maxDataDiskCount\": 32\r\n    },\r\n    {\r\n      \"name\": \"Standard_E96-48ds_v5\"\
-        ,\r\n      \"numberOfCores\": 96,\r\n      \"osDiskSizeInMB\": 1047552,\r\n\
-        \      \"resourceDiskSizeInMB\": 2457600,\r\n      \"memoryInMB\": 688128,\r\
-        \n      \"maxDataDiskCount\": 32\r\n    },\r\n    {\r\n      \"name\": \"\
-        Standard_E96ds_v5\",\r\n      \"numberOfCores\": 96,\r\n      \"osDiskSizeInMB\"\
-        : 1047552,\r\n      \"resourceDiskSizeInMB\": 3686400,\r\n      \"memoryInMB\"\
-        : 688128,\r\n      \"maxDataDiskCount\": 32\r\n    },\r\n    {\r\n      \"\
-        name\": \"Standard_E104ids_v5\",\r\n      \"numberOfCores\": 104,\r\n    \
-        \  \"osDiskSizeInMB\": 1047552,\r\n      \"resourceDiskSizeInMB\": 3891200,\r\
-        \n      \"memoryInMB\": 688128,\r\n      \"maxDataDiskCount\": 64\r\n    },\r\
-        \n    {\r\n      \"name\": \"Standard_E2d_v5\",\r\n      \"numberOfCores\"\
-        : 2,\r\n      \"osDiskSizeInMB\": 1047552,\r\n      \"resourceDiskSizeInMB\"\
-        : 76800,\r\n      \"memoryInMB\": 16384,\r\n      \"maxDataDiskCount\": 4\r\
-        \n    },\r\n    {\r\n      \"name\": \"Standard_E4d_v5\",\r\n      \"numberOfCores\"\
-        : 4,\r\n      \"osDiskSizeInMB\": 1047552,\r\n      \"resourceDiskSizeInMB\"\
-        : 153600,\r\n      \"memoryInMB\": 32768,\r\n      \"maxDataDiskCount\": 8\r\
-        \n    },\r\n    {\r\n      \"name\": \"Standard_E8d_v5\",\r\n      \"numberOfCores\"\
-        : 8,\r\n      \"osDiskSizeInMB\": 1047552,\r\n      \"resourceDiskSizeInMB\"\
-        : 307200,\r\n      \"memoryInMB\": 65536,\r\n      \"maxDataDiskCount\": 16\r\
-        \n    },\r\n    {\r\n      \"name\": \"Standard_E16d_v5\",\r\n      \"numberOfCores\"\
-        : 16,\r\n      \"osDiskSizeInMB\": 1047552,\r\n      \"resourceDiskSizeInMB\"\
-        : 614400,\r\n      \"memoryInMB\": 131072,\r\n      \"maxDataDiskCount\":\
-        \ 32\r\n    },\r\n    {\r\n      \"name\": \"Standard_E20d_v5\",\r\n     \
-        \ \"numberOfCores\": 20,\r\n      \"osDiskSizeInMB\": 1047552,\r\n      \"\
-        resourceDiskSizeInMB\": 768000,\r\n      \"memoryInMB\": 163840,\r\n     \
-        \ \"maxDataDiskCount\": 32\r\n    },\r\n    {\r\n      \"name\": \"Standard_E32d_v5\"\
-        ,\r\n      \"numberOfCores\": 32,\r\n      \"osDiskSizeInMB\": 1047552,\r\n\
-        \      \"resourceDiskSizeInMB\": 1228800,\r\n      \"memoryInMB\": 262144,\r\
-        \n      \"maxDataDiskCount\": 32\r\n    },\r\n    {\r\n      \"name\": \"\
-        Standard_E48d_v5\",\r\n      \"numberOfCores\": 48,\r\n      \"osDiskSizeInMB\"\
-        : 1047552,\r\n      \"resourceDiskSizeInMB\": 1843200,\r\n      \"memoryInMB\"\
-        : 393216,\r\n      \"maxDataDiskCount\": 32\r\n    },\r\n    {\r\n      \"\
-        name\": \"Standard_E64d_v5\",\r\n      \"numberOfCores\": 64,\r\n      \"\
-        osDiskSizeInMB\": 1047552,\r\n      \"resourceDiskSizeInMB\": 2457600,\r\n\
-        \      \"memoryInMB\": 524288,\r\n      \"maxDataDiskCount\": 32\r\n    },\r\
-        \n    {\r\n      \"name\": \"Standard_E96d_v5\",\r\n      \"numberOfCores\"\
-        : 96,\r\n      \"osDiskSizeInMB\": 1047552,\r\n      \"resourceDiskSizeInMB\"\
-        : 3686400,\r\n      \"memoryInMB\": 688128,\r\n      \"maxDataDiskCount\"\
-        : 32\r\n    },\r\n    {\r\n      \"name\": \"Standard_E104id_v5\",\r\n   \
-        \   \"numberOfCores\": 104,\r\n      \"osDiskSizeInMB\": 1047552,\r\n    \
-        \  \"resourceDiskSizeInMB\": 3891200,\r\n      \"memoryInMB\": 688128,\r\n\
-        \      \"maxDataDiskCount\": 64\r\n    },\r\n    {\r\n      \"name\": \"Standard_E2s_v5\"\
-        ,\r\n      \"numberOfCores\": 2,\r\n      \"osDiskSizeInMB\": 1047552,\r\n\
-        \      \"resourceDiskSizeInMB\": 0,\r\n      \"memoryInMB\": 16384,\r\n  \
-        \    \"maxDataDiskCount\": 4\r\n    },\r\n    {\r\n      \"name\": \"Standard_E4-2s_v5\"\
-        ,\r\n      \"numberOfCores\": 4,\r\n      \"osDiskSizeInMB\": 1047552,\r\n\
-        \      \"resourceDiskSizeInMB\": 0,\r\n      \"memoryInMB\": 32768,\r\n  \
-        \    \"maxDataDiskCount\": 8\r\n    },\r\n    {\r\n      \"name\": \"Standard_E4s_v5\"\
-        ,\r\n      \"numberOfCores\": 4,\r\n      \"osDiskSizeInMB\": 1047552,\r\n\
-        \      \"resourceDiskSizeInMB\": 0,\r\n      \"memoryInMB\": 32768,\r\n  \
-        \    \"maxDataDiskCount\": 8\r\n    },\r\n    {\r\n      \"name\": \"Standard_E8-2s_v5\"\
-        ,\r\n      \"numberOfCores\": 8,\r\n      \"osDiskSizeInMB\": 1047552,\r\n\
-        \      \"resourceDiskSizeInMB\": 0,\r\n      \"memoryInMB\": 65536,\r\n  \
-        \    \"maxDataDiskCount\": 16\r\n    },\r\n    {\r\n      \"name\": \"Standard_E8-4s_v5\"\
-        ,\r\n      \"numberOfCores\": 8,\r\n      \"osDiskSizeInMB\": 1047552,\r\n\
-        \      \"resourceDiskSizeInMB\": 0,\r\n      \"memoryInMB\": 65536,\r\n  \
-        \    \"maxDataDiskCount\": 32\r\n    },\r\n    {\r\n      \"name\": \"Standard_E8s_v5\"\
-        ,\r\n      \"numberOfCores\": 8,\r\n      \"osDiskSizeInMB\": 1047552,\r\n\
-        \      \"resourceDiskSizeInMB\": 0,\r\n      \"memoryInMB\": 65536,\r\n  \
-        \    \"maxDataDiskCount\": 16\r\n    },\r\n    {\r\n      \"name\": \"Standard_E16-4s_v5\"\
-        ,\r\n      \"numberOfCores\": 16,\r\n      \"osDiskSizeInMB\": 1047552,\r\n\
-        \      \"resourceDiskSizeInMB\": 0,\r\n      \"memoryInMB\": 131072,\r\n \
-        \     \"maxDataDiskCount\": 32\r\n    },\r\n    {\r\n      \"name\": \"Standard_E16-8s_v5\"\
-        ,\r\n      \"numberOfCores\": 16,\r\n      \"osDiskSizeInMB\": 1047552,\r\n\
-        \      \"resourceDiskSizeInMB\": 0,\r\n      \"memoryInMB\": 131072,\r\n \
-        \     \"maxDataDiskCount\": 32\r\n    },\r\n    {\r\n      \"name\": \"Standard_E16s_v5\"\
-        ,\r\n      \"numberOfCores\": 16,\r\n      \"osDiskSizeInMB\": 1047552,\r\n\
-        \      \"resourceDiskSizeInMB\": 0,\r\n      \"memoryInMB\": 131072,\r\n \
-        \     \"maxDataDiskCount\": 32\r\n    },\r\n    {\r\n      \"name\": \"Standard_E20s_v5\"\
-        ,\r\n      \"numberOfCores\": 20,\r\n      \"osDiskSizeInMB\": 1047552,\r\n\
-        \      \"resourceDiskSizeInMB\": 0,\r\n      \"memoryInMB\": 163840,\r\n \
-        \     \"maxDataDiskCount\": 32\r\n    },\r\n    {\r\n      \"name\": \"Standard_E32-8s_v5\"\
-        ,\r\n      \"numberOfCores\": 32,\r\n      \"osDiskSizeInMB\": 1047552,\r\n\
-        \      \"resourceDiskSizeInMB\": 0,\r\n      \"memoryInMB\": 262144,\r\n \
-        \     \"maxDataDiskCount\": 32\r\n    },\r\n    {\r\n      \"name\": \"Standard_E32-16s_v5\"\
-        ,\r\n      \"numberOfCores\": 32,\r\n      \"osDiskSizeInMB\": 1047552,\r\n\
-        \      \"resourceDiskSizeInMB\": 0,\r\n      \"memoryInMB\": 262144,\r\n \
-        \     \"maxDataDiskCount\": 32\r\n    },\r\n    {\r\n      \"name\": \"Standard_E32s_v5\"\
-        ,\r\n      \"numberOfCores\": 32,\r\n      \"osDiskSizeInMB\": 1047552,\r\n\
-        \      \"resourceDiskSizeInMB\": 0,\r\n      \"memoryInMB\": 262144,\r\n \
-        \     \"maxDataDiskCount\": 32\r\n    },\r\n    {\r\n      \"name\": \"Standard_E48s_v5\"\
-        ,\r\n      \"numberOfCores\": 48,\r\n      \"osDiskSizeInMB\": 1047552,\r\n\
-        \      \"resourceDiskSizeInMB\": 0,\r\n      \"memoryInMB\": 393216,\r\n \
-        \     \"maxDataDiskCount\": 32\r\n    },\r\n    {\r\n      \"name\": \"Standard_E64-16s_v5\"\
-        ,\r\n      \"numberOfCores\": 64,\r\n      \"osDiskSizeInMB\": 1047552,\r\n\
-        \      \"resourceDiskSizeInMB\": 0,\r\n      \"memoryInMB\": 524288,\r\n \
-        \     \"maxDataDiskCount\": 32\r\n    },\r\n    {\r\n      \"name\": \"Standard_E64-32s_v5\"\
-        ,\r\n      \"numberOfCores\": 64,\r\n      \"osDiskSizeInMB\": 1047552,\r\n\
-        \      \"resourceDiskSizeInMB\": 0,\r\n      \"memoryInMB\": 524288,\r\n \
-        \     \"maxDataDiskCount\": 32\r\n    },\r\n    {\r\n      \"name\": \"Standard_E64s_v5\"\
-        ,\r\n      \"numberOfCores\": 64,\r\n      \"osDiskSizeInMB\": 1047552,\r\n\
-        \      \"resourceDiskSizeInMB\": 0,\r\n      \"memoryInMB\": 524288,\r\n \
-        \     \"maxDataDiskCount\": 32\r\n    },\r\n    {\r\n      \"name\": \"Standard_E96-24s_v5\"\
-        ,\r\n      \"numberOfCores\": 96,\r\n      \"osDiskSizeInMB\": 1047552,\r\n\
-        \      \"resourceDiskSizeInMB\": 0,\r\n      \"memoryInMB\": 688128,\r\n \
-        \     \"maxDataDiskCount\": 32\r\n    },\r\n    {\r\n      \"name\": \"Standard_E96-48s_v5\"\
-        ,\r\n      \"numberOfCores\": 96,\r\n      \"osDiskSizeInMB\": 1047552,\r\n\
-        \      \"resourceDiskSizeInMB\": 0,\r\n      \"memoryInMB\": 688128,\r\n \
-        \     \"maxDataDiskCount\": 32\r\n    },\r\n    {\r\n      \"name\": \"Standard_E96s_v5\"\
-        ,\r\n      \"numberOfCores\": 96,\r\n      \"osDiskSizeInMB\": 1047552,\r\n\
-        \      \"resourceDiskSizeInMB\": 0,\r\n      \"memoryInMB\": 688128,\r\n \
-        \     \"maxDataDiskCount\": 32\r\n    },\r\n    {\r\n      \"name\": \"Standard_E104is_v5\"\
-        ,\r\n      \"numberOfCores\": 104,\r\n      \"osDiskSizeInMB\": 1047552,\r\
-        \n      \"resourceDiskSizeInMB\": 0,\r\n      \"memoryInMB\": 688128,\r\n\
-        \      \"maxDataDiskCount\": 64\r\n    },\r\n    {\r\n      \"name\": \"Standard_E2_v5\"\
-        ,\r\n      \"numberOfCores\": 2,\r\n      \"osDiskSizeInMB\": 1047552,\r\n\
-        \      \"resourceDiskSizeInMB\": 0,\r\n      \"memoryInMB\": 16384,\r\n  \
-        \    \"maxDataDiskCount\": 4\r\n    },\r\n    {\r\n      \"name\": \"Standard_E4_v5\"\
-        ,\r\n      \"numberOfCores\": 4,\r\n      \"osDiskSizeInMB\": 1047552,\r\n\
-        \      \"resourceDiskSizeInMB\": 0,\r\n      \"memoryInMB\": 32768,\r\n  \
-        \    \"maxDataDiskCount\": 8\r\n    },\r\n    {\r\n      \"name\": \"Standard_E8_v5\"\
-        ,\r\n      \"numberOfCores\": 8,\r\n      \"osDiskSizeInMB\": 1047552,\r\n\
-        \      \"resourceDiskSizeInMB\": 0,\r\n      \"memoryInMB\": 65536,\r\n  \
-        \    \"maxDataDiskCount\": 16\r\n    },\r\n    {\r\n      \"name\": \"Standard_E16_v5\"\
-        ,\r\n      \"numberOfCores\": 16,\r\n      \"osDiskSizeInMB\": 1047552,\r\n\
-        \      \"resourceDiskSizeInMB\": 0,\r\n      \"memoryInMB\": 131072,\r\n \
-        \     \"maxDataDiskCount\": 32\r\n    },\r\n    {\r\n      \"name\": \"Standard_E20_v5\"\
-        ,\r\n      \"numberOfCores\": 20,\r\n      \"osDiskSizeInMB\": 1047552,\r\n\
-        \      \"resourceDiskSizeInMB\": 0,\r\n      \"memoryInMB\": 163840,\r\n \
-        \     \"maxDataDiskCount\": 32\r\n    },\r\n    {\r\n      \"name\": \"Standard_E32_v5\"\
-        ,\r\n      \"numberOfCores\": 32,\r\n      \"osDiskSizeInMB\": 1047552,\r\n\
-        \      \"resourceDiskSizeInMB\": 0,\r\n      \"memoryInMB\": 262144,\r\n \
-        \     \"maxDataDiskCount\": 32\r\n    },\r\n    {\r\n      \"name\": \"Standard_E48_v5\"\
-        ,\r\n      \"numberOfCores\": 48,\r\n      \"osDiskSizeInMB\": 1047552,\r\n\
-        \      \"resourceDiskSizeInMB\": 0,\r\n      \"memoryInMB\": 393216,\r\n \
-        \     \"maxDataDiskCount\": 32\r\n    },\r\n    {\r\n      \"name\": \"Standard_E64_v5\"\
-        ,\r\n      \"numberOfCores\": 64,\r\n      \"osDiskSizeInMB\": 1047552,\r\n\
-        \      \"resourceDiskSizeInMB\": 0,\r\n      \"memoryInMB\": 524288,\r\n \
-        \     \"maxDataDiskCount\": 32\r\n    },\r\n    {\r\n      \"name\": \"Standard_E96_v5\"\
-        ,\r\n      \"numberOfCores\": 96,\r\n      \"osDiskSizeInMB\": 1047552,\r\n\
-        \      \"resourceDiskSizeInMB\": 0,\r\n      \"memoryInMB\": 688128,\r\n \
-        \     \"maxDataDiskCount\": 32\r\n    },\r\n    {\r\n      \"name\": \"Standard_E104i_v5\"\
-        ,\r\n      \"numberOfCores\": 104,\r\n      \"osDiskSizeInMB\": 1047552,\r\
-        \n      \"resourceDiskSizeInMB\": 0,\r\n      \"memoryInMB\": 688128,\r\n\
-        \      \"maxDataDiskCount\": 64\r\n    },\r\n    {\r\n      \"name\": \"Standard_E2bs_v5\"\
-        ,\r\n      \"numberOfCores\": 2,\r\n      \"osDiskSizeInMB\": 1047552,\r\n\
-        \      \"resourceDiskSizeInMB\": 0,\r\n      \"memoryInMB\": 16384,\r\n  \
-        \    \"maxDataDiskCount\": 4\r\n    },\r\n    {\r\n      \"name\": \"Standard_E4bs_v5\"\
-        ,\r\n      \"numberOfCores\": 4,\r\n      \"osDiskSizeInMB\": 1047552,\r\n\
-        \      \"resourceDiskSizeInMB\": 0,\r\n      \"memoryInMB\": 32768,\r\n  \
-        \    \"maxDataDiskCount\": 8\r\n    },\r\n    {\r\n      \"name\": \"Standard_E8bs_v5\"\
-        ,\r\n      \"numberOfCores\": 8,\r\n      \"osDiskSizeInMB\": 1047552,\r\n\
-        \      \"resourceDiskSizeInMB\": 0,\r\n      \"memoryInMB\": 65536,\r\n  \
-        \    \"maxDataDiskCount\": 16\r\n    },\r\n    {\r\n      \"name\": \"Standard_E16bs_v5\"\
-        ,\r\n      \"numberOfCores\": 16,\r\n      \"osDiskSizeInMB\": 1047552,\r\n\
-        \      \"resourceDiskSizeInMB\": 0,\r\n      \"memoryInMB\": 131072,\r\n \
-        \     \"maxDataDiskCount\": 32\r\n    },\r\n    {\r\n      \"name\": \"Standard_E32bs_v5\"\
-        ,\r\n      \"numberOfCores\": 32,\r\n      \"osDiskSizeInMB\": 1047552,\r\n\
-        \      \"resourceDiskSizeInMB\": 0,\r\n      \"memoryInMB\": 262144,\r\n \
-        \     \"maxDataDiskCount\": 32\r\n    },\r\n    {\r\n      \"name\": \"Standard_E48bs_v5\"\
-        ,\r\n      \"numberOfCores\": 48,\r\n      \"osDiskSizeInMB\": 1047552,\r\n\
-        \      \"resourceDiskSizeInMB\": 0,\r\n      \"memoryInMB\": 393216,\r\n \
-        \     \"maxDataDiskCount\": 32\r\n    },\r\n    {\r\n      \"name\": \"Standard_E64bs_v5\"\
-        ,\r\n      \"numberOfCores\": 64,\r\n      \"osDiskSizeInMB\": 1047552,\r\n\
-        \      \"resourceDiskSizeInMB\": 0,\r\n      \"memoryInMB\": 524288,\r\n \
-        \     \"maxDataDiskCount\": 32\r\n    },\r\n    {\r\n      \"name\": \"Standard_E2bds_v5\"\
-        ,\r\n      \"numberOfCores\": 2,\r\n      \"osDiskSizeInMB\": 1047552,\r\n\
-        \      \"resourceDiskSizeInMB\": 76800,\r\n      \"memoryInMB\": 16384,\r\n\
-        \      \"maxDataDiskCount\": 4\r\n    },\r\n    {\r\n      \"name\": \"Standard_E4bds_v5\"\
-        ,\r\n      \"numberOfCores\": 4,\r\n      \"osDiskSizeInMB\": 1047552,\r\n\
-        \      \"resourceDiskSizeInMB\": 153600,\r\n      \"memoryInMB\": 32768,\r\
-        \n      \"maxDataDiskCount\": 8\r\n    },\r\n    {\r\n      \"name\": \"Standard_E8bds_v5\"\
-        ,\r\n      \"numberOfCores\": 8,\r\n      \"osDiskSizeInMB\": 1047552,\r\n\
-        \      \"resourceDiskSizeInMB\": 307200,\r\n      \"memoryInMB\": 65536,\r\
-        \n      \"maxDataDiskCount\": 16\r\n    },\r\n    {\r\n      \"name\": \"\
-        Standard_E16bds_v5\",\r\n      \"numberOfCores\": 16,\r\n      \"osDiskSizeInMB\"\
-        : 1047552,\r\n      \"resourceDiskSizeInMB\": 614400,\r\n      \"memoryInMB\"\
-        : 131072,\r\n      \"maxDataDiskCount\": 32\r\n    },\r\n    {\r\n      \"\
-        name\": \"Standard_E32bds_v5\",\r\n      \"numberOfCores\": 32,\r\n      \"\
-        osDiskSizeInMB\": 1047552,\r\n      \"resourceDiskSizeInMB\": 1228800,\r\n\
-        \      \"memoryInMB\": 262144,\r\n      \"maxDataDiskCount\": 32\r\n    },\r\
-        \n    {\r\n      \"name\": \"Standard_E48bds_v5\",\r\n      \"numberOfCores\"\
-        : 48,\r\n      \"osDiskSizeInMB\": 1047552,\r\n      \"resourceDiskSizeInMB\"\
-        : 1843200,\r\n      \"memoryInMB\": 393216,\r\n      \"maxDataDiskCount\"\
-        : 32\r\n    },\r\n    {\r\n      \"name\": \"Standard_E64bds_v5\",\r\n   \
-        \   \"numberOfCores\": 64,\r\n      \"osDiskSizeInMB\": 1047552,\r\n     \
-        \ \"resourceDiskSizeInMB\": 2457600,\r\n      \"memoryInMB\": 524288,\r\n\
-        \      \"maxDataDiskCount\": 32\r\n    },\r\n    {\r\n      \"name\": \"Standard_D2ls_v5\"\
-        ,\r\n      \"numberOfCores\": 2,\r\n      \"osDiskSizeInMB\": 1047552,\r\n\
-        \      \"resourceDiskSizeInMB\": 0,\r\n      \"memoryInMB\": 4096,\r\n   \
-        \   \"maxDataDiskCount\": 4\r\n    },\r\n    {\r\n      \"name\": \"Standard_D4ls_v5\"\
-        ,\r\n      \"numberOfCores\": 4,\r\n      \"osDiskSizeInMB\": 1047552,\r\n\
-        \      \"resourceDiskSizeInMB\": 0,\r\n      \"memoryInMB\": 8192,\r\n   \
-        \   \"maxDataDiskCount\": 8\r\n    },\r\n    {\r\n      \"name\": \"Standard_D8ls_v5\"\
-        ,\r\n      \"numberOfCores\": 8,\r\n      \"osDiskSizeInMB\": 1047552,\r\n\
-        \      \"resourceDiskSizeInMB\": 0,\r\n      \"memoryInMB\": 16384,\r\n  \
-        \    \"maxDataDiskCount\": 16\r\n    },\r\n    {\r\n      \"name\": \"Standard_D16ls_v5\"\
-        ,\r\n      \"numberOfCores\": 16,\r\n      \"osDiskSizeInMB\": 1047552,\r\n\
-        \      \"resourceDiskSizeInMB\": 0,\r\n      \"memoryInMB\": 32768,\r\n  \
-        \    \"maxDataDiskCount\": 32\r\n    },\r\n    {\r\n      \"name\": \"Standard_D32ls_v5\"\
-        ,\r\n      \"numberOfCores\": 32,\r\n      \"osDiskSizeInMB\": 1047552,\r\n\
-        \      \"resourceDiskSizeInMB\": 0,\r\n      \"memoryInMB\": 65536,\r\n  \
-        \    \"maxDataDiskCount\": 32\r\n    },\r\n    {\r\n      \"name\": \"Standard_D48ls_v5\"\
-        ,\r\n      \"numberOfCores\": 48,\r\n      \"osDiskSizeInMB\": 1047552,\r\n\
-        \      \"resourceDiskSizeInMB\": 0,\r\n      \"memoryInMB\": 98304,\r\n  \
-        \    \"maxDataDiskCount\": 32\r\n    },\r\n    {\r\n      \"name\": \"Standard_D64ls_v5\"\
-        ,\r\n      \"numberOfCores\": 64,\r\n      \"osDiskSizeInMB\": 1047552,\r\n\
-        \      \"resourceDiskSizeInMB\": 0,\r\n      \"memoryInMB\": 131072,\r\n \
-        \     \"maxDataDiskCount\": 32\r\n    },\r\n    {\r\n      \"name\": \"Standard_D96ls_v5\"\
-        ,\r\n      \"numberOfCores\": 96,\r\n      \"osDiskSizeInMB\": 1047552,\r\n\
-        \      \"resourceDiskSizeInMB\": 0,\r\n      \"memoryInMB\": 196608,\r\n \
-        \     \"maxDataDiskCount\": 32\r\n    },\r\n    {\r\n      \"name\": \"Standard_D2lds_v5\"\
-        ,\r\n      \"numberOfCores\": 2,\r\n      \"osDiskSizeInMB\": 1047552,\r\n\
-        \      \"resourceDiskSizeInMB\": 76800,\r\n      \"memoryInMB\": 4096,\r\n\
-        \      \"maxDataDiskCount\": 4\r\n    },\r\n    {\r\n      \"name\": \"Standard_D4lds_v5\"\
-        ,\r\n      \"numberOfCores\": 4,\r\n      \"osDiskSizeInMB\": 1047552,\r\n\
-        \      \"resourceDiskSizeInMB\": 153600,\r\n      \"memoryInMB\": 8192,\r\n\
-        \      \"maxDataDiskCount\": 8\r\n    },\r\n    {\r\n      \"name\": \"Standard_D8lds_v5\"\
-        ,\r\n      \"numberOfCores\": 8,\r\n      \"osDiskSizeInMB\": 1047552,\r\n\
-        \      \"resourceDiskSizeInMB\": 307200,\r\n      \"memoryInMB\": 16384,\r\
-        \n      \"maxDataDiskCount\": 16\r\n    },\r\n    {\r\n      \"name\": \"\
-        Standard_D16lds_v5\",\r\n      \"numberOfCores\": 16,\r\n      \"osDiskSizeInMB\"\
-        : 1047552,\r\n      \"resourceDiskSizeInMB\": 614400,\r\n      \"memoryInMB\"\
-        : 32768,\r\n      \"maxDataDiskCount\": 32\r\n    },\r\n    {\r\n      \"\
-        name\": \"Standard_D32lds_v5\",\r\n      \"numberOfCores\": 32,\r\n      \"\
-        osDiskSizeInMB\": 1047552,\r\n      \"resourceDiskSizeInMB\": 1228800,\r\n\
-        \      \"memoryInMB\": 65536,\r\n      \"maxDataDiskCount\": 32\r\n    },\r\
-        \n    {\r\n      \"name\": \"Standard_D48lds_v5\",\r\n      \"numberOfCores\"\
-        : 48,\r\n      \"osDiskSizeInMB\": 1047552,\r\n      \"resourceDiskSizeInMB\"\
-        : 1843200,\r\n      \"memoryInMB\": 98304,\r\n      \"maxDataDiskCount\":\
-        \ 32\r\n    },\r\n    {\r\n      \"name\": \"Standard_D64lds_v5\",\r\n   \
-        \   \"numberOfCores\": 64,\r\n      \"osDiskSizeInMB\": 1047552,\r\n     \
-        \ \"resourceDiskSizeInMB\": 2457600,\r\n      \"memoryInMB\": 131072,\r\n\
-        \      \"maxDataDiskCount\": 32\r\n    },\r\n    {\r\n      \"name\": \"Standard_D96lds_v5\"\
-        ,\r\n      \"numberOfCores\": 96,\r\n      \"osDiskSizeInMB\": 1047552,\r\n\
-        \      \"resourceDiskSizeInMB\": 3686400,\r\n      \"memoryInMB\": 196608,\r\
-        \n      \"maxDataDiskCount\": 32\r\n    },\r\n    {\r\n      \"name\": \"\
-        Standard_L8s_v2\",\r\n      \"numberOfCores\": 8,\r\n      \"osDiskSizeInMB\"\
-        : 1047552,\r\n      \"resourceDiskSizeInMB\": 81920,\r\n      \"memoryInMB\"\
-        : 65536,\r\n      \"maxDataDiskCount\": 16\r\n    },\r\n    {\r\n      \"\
-        name\": \"Standard_L16s_v2\",\r\n      \"numberOfCores\": 16,\r\n      \"\
-        osDiskSizeInMB\": 1047552,\r\n      \"resourceDiskSizeInMB\": 163840,\r\n\
-        \      \"memoryInMB\": 131072,\r\n      \"maxDataDiskCount\": 32\r\n    },\r\
-        \n    {\r\n      \"name\": \"Standard_L32s_v2\",\r\n      \"numberOfCores\"\
-        : 32,\r\n      \"osDiskSizeInMB\": 1047552,\r\n      \"resourceDiskSizeInMB\"\
-        : 327680,\r\n      \"memoryInMB\": 262144,\r\n      \"maxDataDiskCount\":\
-        \ 32\r\n    },\r\n    {\r\n      \"name\": \"Standard_L48s_v2\",\r\n     \
-        \ \"numberOfCores\": 48,\r\n      \"osDiskSizeInMB\": 1047552,\r\n      \"\
-        resourceDiskSizeInMB\": 491520,\r\n      \"memoryInMB\": 393216,\r\n     \
-        \ \"maxDataDiskCount\": 32\r\n    },\r\n    {\r\n      \"name\": \"Standard_L64s_v2\"\
-        ,\r\n      \"numberOfCores\": 64,\r\n      \"osDiskSizeInMB\": 1047552,\r\n\
-        \      \"resourceDiskSizeInMB\": 655360,\r\n      \"memoryInMB\": 524288,\r\
-        \n      \"maxDataDiskCount\": 32\r\n    },\r\n    {\r\n      \"name\": \"\
-        Standard_L80s_v2\",\r\n      \"numberOfCores\": 80,\r\n      \"osDiskSizeInMB\"\
-        : 1047552,\r\n      \"resourceDiskSizeInMB\": 819200,\r\n      \"memoryInMB\"\
-        : 655360,\r\n      \"maxDataDiskCount\": 32\r\n    },\r\n    {\r\n      \"\
-        name\": \"Standard_NV4as_v4\",\r\n      \"numberOfCores\": 4,\r\n      \"\
-        osDiskSizeInMB\": 1047552,\r\n      \"resourceDiskSizeInMB\": 90112,\r\n \
-        \     \"memoryInMB\": 14336,\r\n      \"maxDataDiskCount\": 8\r\n    },\r\n\
-        \    {\r\n      \"name\": \"Standard_NV8as_v4\",\r\n      \"numberOfCores\"\
-        : 8,\r\n      \"osDiskSizeInMB\": 1047552,\r\n      \"resourceDiskSizeInMB\"\
-        : 180224,\r\n      \"memoryInMB\": 28672,\r\n      \"maxDataDiskCount\": 16\r\
-        \n    },\r\n    {\r\n      \"name\": \"Standard_NV16as_v4\",\r\n      \"numberOfCores\"\
-        : 16,\r\n      \"osDiskSizeInMB\": 1047552,\r\n      \"resourceDiskSizeInMB\"\
-        : 360448,\r\n      \"memoryInMB\": 57344,\r\n      \"maxDataDiskCount\": 32\r\
-        \n    },\r\n    {\r\n      \"name\": \"Standard_NV32as_v4\",\r\n      \"numberOfCores\"\
-        : 32,\r\n      \"osDiskSizeInMB\": 1047552,\r\n      \"resourceDiskSizeInMB\"\
-        : 720896,\r\n      \"memoryInMB\": 114688,\r\n      \"maxDataDiskCount\":\
-        \ 32\r\n    },\r\n    {\r\n      \"name\": \"Standard_L8s_v3\",\r\n      \"\
-        numberOfCores\": 8,\r\n      \"osDiskSizeInMB\": 1047552,\r\n      \"resourceDiskSizeInMB\"\
-        : 81920,\r\n      \"memoryInMB\": 65536,\r\n      \"maxDataDiskCount\": 16\r\
-        \n    },\r\n    {\r\n      \"name\": \"Standard_L16s_v3\",\r\n      \"numberOfCores\"\
-        : 16,\r\n      \"osDiskSizeInMB\": 1047552,\r\n      \"resourceDiskSizeInMB\"\
-        : 163840,\r\n      \"memoryInMB\": 131072,\r\n      \"maxDataDiskCount\":\
-        \ 32\r\n    },\r\n    {\r\n      \"name\": \"Standard_L32s_v3\",\r\n     \
-        \ \"numberOfCores\": 32,\r\n      \"osDiskSizeInMB\": 1047552,\r\n      \"\
-        resourceDiskSizeInMB\": 327680,\r\n      \"memoryInMB\": 262144,\r\n     \
-        \ \"maxDataDiskCount\": 32\r\n    },\r\n    {\r\n      \"name\": \"Standard_L48s_v3\"\
-        ,\r\n      \"numberOfCores\": 48,\r\n      \"osDiskSizeInMB\": 1047552,\r\n\
-        \      \"resourceDiskSizeInMB\": 491520,\r\n      \"memoryInMB\": 393216,\r\
-        \n      \"maxDataDiskCount\": 32\r\n    },\r\n    {\r\n      \"name\": \"\
-        Standard_L64s_v3\",\r\n      \"numberOfCores\": 64,\r\n      \"osDiskSizeInMB\"\
-        : 1047552,\r\n      \"resourceDiskSizeInMB\": 655360,\r\n      \"memoryInMB\"\
-        : 524288,\r\n      \"maxDataDiskCount\": 32\r\n    },\r\n    {\r\n      \"\
-        name\": \"Standard_L80s_v3\",\r\n      \"numberOfCores\": 80,\r\n      \"\
-        osDiskSizeInMB\": 1047552,\r\n      \"resourceDiskSizeInMB\": 819200,\r\n\
-        \      \"memoryInMB\": 655360,\r\n      \"maxDataDiskCount\": 32\r\n    },\r\
-        \n    {\r\n      \"name\": \"Standard_G1\",\r\n      \"numberOfCores\": 2,\r\
-        \n      \"osDiskSizeInMB\": 1047552,\r\n      \"resourceDiskSizeInMB\": 393216,\r\
-        \n      \"memoryInMB\": 28672,\r\n      \"maxDataDiskCount\": 8\r\n    },\r\
-        \n    {\r\n      \"name\": \"Standard_G2\",\r\n      \"numberOfCores\": 4,\r\
-        \n      \"osDiskSizeInMB\": 1047552,\r\n      \"resourceDiskSizeInMB\": 786432,\r\
-        \n      \"memoryInMB\": 57344,\r\n      \"maxDataDiskCount\": 16\r\n    },\r\
-        \n    {\r\n      \"name\": \"Standard_G3\",\r\n      \"numberOfCores\": 8,\r\
-        \n      \"osDiskSizeInMB\": 1047552,\r\n      \"resourceDiskSizeInMB\": 1572864,\r\
-        \n      \"memoryInMB\": 114688,\r\n      \"maxDataDiskCount\": 32\r\n    },\r\
-        \n    {\r\n      \"name\": \"Standard_G4\",\r\n      \"numberOfCores\": 16,\r\
-        \n      \"osDiskSizeInMB\": 1047552,\r\n      \"resourceDiskSizeInMB\": 3145728,\r\
-        \n      \"memoryInMB\": 229376,\r\n      \"maxDataDiskCount\": 64\r\n    },\r\
-        \n    {\r\n      \"name\": \"Standard_G5\",\r\n      \"numberOfCores\": 32,\r\
-        \n      \"osDiskSizeInMB\": 1047552,\r\n      \"resourceDiskSizeInMB\": 6291456,\r\
-        \n      \"memoryInMB\": 458752,\r\n      \"maxDataDiskCount\": 64\r\n    },\r\
-        \n    {\r\n      \"name\": \"Standard_GS1\",\r\n      \"numberOfCores\": 2,\r\
-        \n      \"osDiskSizeInMB\": 1047552,\r\n      \"resourceDiskSizeInMB\": 57344,\r\
-        \n      \"memoryInMB\": 28672,\r\n      \"maxDataDiskCount\": 8\r\n    },\r\
-        \n    {\r\n      \"name\": \"Standard_GS2\",\r\n      \"numberOfCores\": 4,\r\
-        \n      \"osDiskSizeInMB\": 1047552,\r\n      \"resourceDiskSizeInMB\": 114688,\r\
-        \n      \"memoryInMB\": 57344,\r\n      \"maxDataDiskCount\": 16\r\n    },\r\
-        \n    {\r\n      \"name\": \"Standard_GS3\",\r\n      \"numberOfCores\": 8,\r\
-        \n      \"osDiskSizeInMB\": 1047552,\r\n      \"resourceDiskSizeInMB\": 229376,\r\
-        \n      \"memoryInMB\": 114688,\r\n      \"maxDataDiskCount\": 32\r\n    },\r\
-        \n    {\r\n      \"name\": \"Standard_GS4\",\r\n      \"numberOfCores\": 16,\r\
-        \n      \"osDiskSizeInMB\": 1047552,\r\n      \"resourceDiskSizeInMB\": 458752,\r\
-        \n      \"memoryInMB\": 229376,\r\n      \"maxDataDiskCount\": 64\r\n    },\r\
-        \n    {\r\n      \"name\": \"Standard_GS4-4\",\r\n      \"numberOfCores\"\
-        : 16,\r\n      \"osDiskSizeInMB\": 1047552,\r\n      \"resourceDiskSizeInMB\"\
-        : 458752,\r\n      \"memoryInMB\": 229376,\r\n      \"maxDataDiskCount\":\
-        \ 64\r\n    },\r\n    {\r\n      \"name\": \"Standard_GS4-8\",\r\n      \"\
-        numberOfCores\": 16,\r\n      \"osDiskSizeInMB\": 1047552,\r\n      \"resourceDiskSizeInMB\"\
-        : 458752,\r\n      \"memoryInMB\": 229376,\r\n      \"maxDataDiskCount\":\
-        \ 64\r\n    },\r\n    {\r\n      \"name\": \"Standard_GS5\",\r\n      \"numberOfCores\"\
-        : 32,\r\n      \"osDiskSizeInMB\": 1047552,\r\n      \"resourceDiskSizeInMB\"\
-        : 917504,\r\n      \"memoryInMB\": 458752,\r\n      \"maxDataDiskCount\":\
-        \ 64\r\n    },\r\n    {\r\n      \"name\": \"Standard_GS5-8\",\r\n      \"\
-        numberOfCores\": 32,\r\n      \"osDiskSizeInMB\": 1047552,\r\n      \"resourceDiskSizeInMB\"\
-        : 917504,\r\n      \"memoryInMB\": 458752,\r\n      \"maxDataDiskCount\":\
-        \ 64\r\n    },\r\n    {\r\n      \"name\": \"Standard_GS5-16\",\r\n      \"\
-        numberOfCores\": 32,\r\n      \"osDiskSizeInMB\": 1047552,\r\n      \"resourceDiskSizeInMB\"\
-        : 917504,\r\n      \"memoryInMB\": 458752,\r\n      \"maxDataDiskCount\":\
-        \ 64\r\n    },\r\n    {\r\n      \"name\": \"Standard_L4s\",\r\n      \"numberOfCores\"\
-        : 4,\r\n      \"osDiskSizeInMB\": 1047552,\r\n      \"resourceDiskSizeInMB\"\
-        : 694272,\r\n      \"memoryInMB\": 32768,\r\n      \"maxDataDiskCount\": 16\r\
-        \n    },\r\n    {\r\n      \"name\": \"Standard_L8s\",\r\n      \"numberOfCores\"\
-        : 8,\r\n      \"osDiskSizeInMB\": 1047552,\r\n      \"resourceDiskSizeInMB\"\
-        : 1421312,\r\n      \"memoryInMB\": 65536,\r\n      \"maxDataDiskCount\":\
-        \ 32\r\n    },\r\n    {\r\n      \"name\": \"Standard_L16s\",\r\n      \"\
-        numberOfCores\": 16,\r\n      \"osDiskSizeInMB\": 1047552,\r\n      \"resourceDiskSizeInMB\"\
-        : 2874368,\r\n      \"memoryInMB\": 131072,\r\n      \"maxDataDiskCount\"\
-        : 64\r\n    },\r\n    {\r\n      \"name\": \"Standard_L32s\",\r\n      \"\
-        numberOfCores\": 32,\r\n      \"osDiskSizeInMB\": 1047552,\r\n      \"resourceDiskSizeInMB\"\
-        : 5765120,\r\n      \"memoryInMB\": 262144,\r\n      \"maxDataDiskCount\"\
-        : 64\r\n    },\r\n    {\r\n      \"name\": \"Standard_DC2as_v5\",\r\n    \
-        \  \"numberOfCores\": 2,\r\n      \"osDiskSizeInMB\": 1047552,\r\n      \"\
-        resourceDiskSizeInMB\": 0,\r\n      \"memoryInMB\": 8192,\r\n      \"maxDataDiskCount\"\
-        : 4\r\n    },\r\n    {\r\n      \"name\": \"Standard_DC4as_v5\",\r\n     \
-        \ \"numberOfCores\": 4,\r\n      \"osDiskSizeInMB\": 1047552,\r\n      \"\
-        resourceDiskSizeInMB\": 0,\r\n      \"memoryInMB\": 16384,\r\n      \"maxDataDiskCount\"\
-        : 8\r\n    },\r\n    {\r\n      \"name\": \"Standard_DC8as_v5\",\r\n     \
-        \ \"numberOfCores\": 8,\r\n      \"osDiskSizeInMB\": 1047552,\r\n      \"\
-        resourceDiskSizeInMB\": 0,\r\n      \"memoryInMB\": 32768,\r\n      \"maxDataDiskCount\"\
-        : 16\r\n    },\r\n    {\r\n      \"name\": \"Standard_DC16as_v5\",\r\n   \
-        \   \"numberOfCores\": 16,\r\n      \"osDiskSizeInMB\": 1047552,\r\n     \
-        \ \"resourceDiskSizeInMB\": 0,\r\n      \"memoryInMB\": 65536,\r\n      \"\
-        maxDataDiskCount\": 32\r\n    },\r\n    {\r\n      \"name\": \"Standard_DC32as_v5\"\
-        ,\r\n      \"numberOfCores\": 32,\r\n      \"osDiskSizeInMB\": 1047552,\r\n\
-        \      \"resourceDiskSizeInMB\": 0,\r\n      \"memoryInMB\": 131072,\r\n \
-        \     \"maxDataDiskCount\": 32\r\n    },\r\n    {\r\n      \"name\": \"Standard_DC48as_v5\"\
-        ,\r\n      \"numberOfCores\": 48,\r\n      \"osDiskSizeInMB\": 1047552,\r\n\
-        \      \"resourceDiskSizeInMB\": 0,\r\n      \"memoryInMB\": 196608,\r\n \
-        \     \"maxDataDiskCount\": 32\r\n    },\r\n    {\r\n      \"name\": \"Standard_DC64as_v5\"\
-        ,\r\n      \"numberOfCores\": 64,\r\n      \"osDiskSizeInMB\": 1047552,\r\n\
-        \      \"resourceDiskSizeInMB\": 0,\r\n      \"memoryInMB\": 262144,\r\n \
-        \     \"maxDataDiskCount\": 32\r\n    },\r\n    {\r\n      \"name\": \"Standard_DC96as_v5\"\
-        ,\r\n      \"numberOfCores\": 96,\r\n      \"osDiskSizeInMB\": 1047552,\r\n\
-        \      \"resourceDiskSizeInMB\": 0,\r\n      \"memoryInMB\": 393216,\r\n \
-        \     \"maxDataDiskCount\": 32\r\n    },\r\n    {\r\n      \"name\": \"Standard_DC2ads_v5\"\
-        ,\r\n      \"numberOfCores\": 2,\r\n      \"osDiskSizeInMB\": 1047552,\r\n\
-        \      \"resourceDiskSizeInMB\": 76800,\r\n      \"memoryInMB\": 8192,\r\n\
-        \      \"maxDataDiskCount\": 4\r\n    },\r\n    {\r\n      \"name\": \"Standard_DC4ads_v5\"\
-        ,\r\n      \"numberOfCores\": 4,\r\n      \"osDiskSizeInMB\": 1047552,\r\n\
-        \      \"resourceDiskSizeInMB\": 153600,\r\n      \"memoryInMB\": 16384,\r\
-        \n      \"maxDataDiskCount\": 8\r\n    },\r\n    {\r\n      \"name\": \"Standard_DC8ads_v5\"\
-        ,\r\n      \"numberOfCores\": 8,\r\n      \"osDiskSizeInMB\": 1047552,\r\n\
-        \      \"resourceDiskSizeInMB\": 307200,\r\n      \"memoryInMB\": 32768,\r\
-        \n      \"maxDataDiskCount\": 16\r\n    },\r\n    {\r\n      \"name\": \"\
-        Standard_DC16ads_v5\",\r\n      \"numberOfCores\": 16,\r\n      \"osDiskSizeInMB\"\
-        : 1047552,\r\n      \"resourceDiskSizeInMB\": 614400,\r\n      \"memoryInMB\"\
-        : 65536,\r\n      \"maxDataDiskCount\": 32\r\n    },\r\n    {\r\n      \"\
-        name\": \"Standard_DC32ads_v5\",\r\n      \"numberOfCores\": 32,\r\n     \
-        \ \"osDiskSizeInMB\": 1047552,\r\n      \"resourceDiskSizeInMB\": 1228800,\r\
-        \n      \"memoryInMB\": 131072,\r\n      \"maxDataDiskCount\": 32\r\n    },\r\
-        \n    {\r\n      \"name\": \"Standard_DC48ads_v5\",\r\n      \"numberOfCores\"\
-        : 48,\r\n      \"osDiskSizeInMB\": 1047552,\r\n      \"resourceDiskSizeInMB\"\
-        : 1843200,\r\n      \"memoryInMB\": 196608,\r\n      \"maxDataDiskCount\"\
-        : 32\r\n    },\r\n    {\r\n      \"name\": \"Standard_DC64ads_v5\",\r\n  \
-        \    \"numberOfCores\": 64,\r\n      \"osDiskSizeInMB\": 1047552,\r\n    \
-        \  \"resourceDiskSizeInMB\": 2457600,\r\n      \"memoryInMB\": 262144,\r\n\
-        \      \"maxDataDiskCount\": 32\r\n    },\r\n    {\r\n      \"name\": \"Standard_DC96ads_v5\"\
-        ,\r\n      \"numberOfCores\": 96,\r\n      \"osDiskSizeInMB\": 1047552,\r\n\
-        \      \"resourceDiskSizeInMB\": 2457600,\r\n      \"memoryInMB\": 393216,\r\
-        \n      \"maxDataDiskCount\": 32\r\n    },\r\n    {\r\n      \"name\": \"\
-        Standard_EC2as_v5\",\r\n      \"numberOfCores\": 2,\r\n      \"osDiskSizeInMB\"\
-        : 1047552,\r\n      \"resourceDiskSizeInMB\": 0,\r\n      \"memoryInMB\":\
-        \ 16384,\r\n      \"maxDataDiskCount\": 4\r\n    },\r\n    {\r\n      \"name\"\
-        : \"Standard_EC4as_v5\",\r\n      \"numberOfCores\": 4,\r\n      \"osDiskSizeInMB\"\
-        : 1047552,\r\n      \"resourceDiskSizeInMB\": 0,\r\n      \"memoryInMB\":\
-        \ 32768,\r\n      \"maxDataDiskCount\": 8\r\n    },\r\n    {\r\n      \"name\"\
-        : \"Standard_EC8as_v5\",\r\n      \"numberOfCores\": 8,\r\n      \"osDiskSizeInMB\"\
-        : 1047552,\r\n      \"resourceDiskSizeInMB\": 0,\r\n      \"memoryInMB\":\
-        \ 65536,\r\n      \"maxDataDiskCount\": 16\r\n    },\r\n    {\r\n      \"\
-        name\": \"Standard_EC16as_v5\",\r\n      \"numberOfCores\": 16,\r\n      \"\
-        osDiskSizeInMB\": 1047552,\r\n      \"resourceDiskSizeInMB\": 0,\r\n     \
-        \ \"memoryInMB\": 131072,\r\n      \"maxDataDiskCount\": 32\r\n    },\r\n\
-        \    {\r\n      \"name\": \"Standard_EC20as_v5\",\r\n      \"numberOfCores\"\
-        : 20,\r\n      \"osDiskSizeInMB\": 1047552,\r\n      \"resourceDiskSizeInMB\"\
-        : 0,\r\n      \"memoryInMB\": 163840,\r\n      \"maxDataDiskCount\": 32\r\n\
-        \    },\r\n    {\r\n      \"name\": \"Standard_EC32as_v5\",\r\n      \"numberOfCores\"\
-        : 32,\r\n      \"osDiskSizeInMB\": 1047552,\r\n      \"resourceDiskSizeInMB\"\
-        : 0,\r\n      \"memoryInMB\": 196608,\r\n      \"maxDataDiskCount\": 32\r\n\
-        \    },\r\n    {\r\n      \"name\": \"Standard_EC48as_v5\",\r\n      \"numberOfCores\"\
-        : 48,\r\n      \"osDiskSizeInMB\": 1047552,\r\n      \"resourceDiskSizeInMB\"\
-        : 0,\r\n      \"memoryInMB\": 393216,\r\n      \"maxDataDiskCount\": 32\r\n\
-        \    },\r\n    {\r\n      \"name\": \"Standard_EC64as_v5\",\r\n      \"numberOfCores\"\
-        : 64,\r\n      \"osDiskSizeInMB\": 1047552,\r\n      \"resourceDiskSizeInMB\"\
-        : 0,\r\n      \"memoryInMB\": 524288,\r\n      \"maxDataDiskCount\": 32\r\n\
-        \    },\r\n    {\r\n      \"name\": \"Standard_EC96as_v5\",\r\n      \"numberOfCores\"\
-        : 96,\r\n      \"osDiskSizeInMB\": 1047552,\r\n      \"resourceDiskSizeInMB\"\
-        : 0,\r\n      \"memoryInMB\": 688128,\r\n      \"maxDataDiskCount\": 32\r\n\
-        \    },\r\n    {\r\n      \"name\": \"Standard_EC96ias_v5\",\r\n      \"numberOfCores\"\
-        : 96,\r\n      \"osDiskSizeInMB\": 1047552,\r\n      \"resourceDiskSizeInMB\"\
-        : 0,\r\n      \"memoryInMB\": 688128,\r\n      \"maxDataDiskCount\": 32\r\n\
-        \    },\r\n    {\r\n      \"name\": \"Standard_EC2ads_v5\",\r\n      \"numberOfCores\"\
-        : 2,\r\n      \"osDiskSizeInMB\": 1047552,\r\n      \"resourceDiskSizeInMB\"\
-        : 76800,\r\n      \"memoryInMB\": 16384,\r\n      \"maxDataDiskCount\": 4\r\
-        \n    },\r\n    {\r\n      \"name\": \"Standard_EC4ads_v5\",\r\n      \"numberOfCores\"\
-        : 4,\r\n      \"osDiskSizeInMB\": 1047552,\r\n      \"resourceDiskSizeInMB\"\
-        : 153600,\r\n      \"memoryInMB\": 32768,\r\n      \"maxDataDiskCount\": 8\r\
-        \n    },\r\n    {\r\n      \"name\": \"Standard_EC8ads_v5\",\r\n      \"numberOfCores\"\
-        : 8,\r\n      \"osDiskSizeInMB\": 1047552,\r\n      \"resourceDiskSizeInMB\"\
-        : 307200,\r\n      \"memoryInMB\": 65536,\r\n      \"maxDataDiskCount\": 16\r\
-        \n    },\r\n    {\r\n      \"name\": \"Standard_EC16ads_v5\",\r\n      \"\
-        numberOfCores\": 16,\r\n      \"osDiskSizeInMB\": 1047552,\r\n      \"resourceDiskSizeInMB\"\
-        : 614400,\r\n      \"memoryInMB\": 131072,\r\n      \"maxDataDiskCount\":\
-        \ 32\r\n    },\r\n    {\r\n      \"name\": \"Standard_EC20ads_v5\",\r\n  \
-        \    \"numberOfCores\": 20,\r\n      \"osDiskSizeInMB\": 1047552,\r\n    \
-        \  \"resourceDiskSizeInMB\": 768000,\r\n      \"memoryInMB\": 163840,\r\n\
-        \      \"maxDataDiskCount\": 32\r\n    },\r\n    {\r\n      \"name\": \"Standard_EC32ads_v5\"\
-        ,\r\n      \"numberOfCores\": 32,\r\n      \"osDiskSizeInMB\": 1047552,\r\n\
-        \      \"resourceDiskSizeInMB\": 1228800,\r\n      \"memoryInMB\": 196608,\r\
-        \n      \"maxDataDiskCount\": 32\r\n    },\r\n    {\r\n      \"name\": \"\
-        Standard_EC48ads_v5\",\r\n      \"numberOfCores\": 48,\r\n      \"osDiskSizeInMB\"\
-        : 1047552,\r\n      \"resourceDiskSizeInMB\": 1843200,\r\n      \"memoryInMB\"\
-        : 393216,\r\n      \"maxDataDiskCount\": 32\r\n    },\r\n    {\r\n      \"\
-        name\": \"Standard_EC64ads_v5\",\r\n      \"numberOfCores\": 64,\r\n     \
-        \ \"osDiskSizeInMB\": 1047552,\r\n      \"resourceDiskSizeInMB\": 2457600,\r\
-        \n      \"memoryInMB\": 524288,\r\n      \"maxDataDiskCount\": 32\r\n    },\r\
-        \n    {\r\n      \"name\": \"Standard_EC96ads_v5\",\r\n      \"numberOfCores\"\
-        : 96,\r\n      \"osDiskSizeInMB\": 1047552,\r\n      \"resourceDiskSizeInMB\"\
-        : 2457600,\r\n      \"memoryInMB\": 688128,\r\n      \"maxDataDiskCount\"\
-        : 32\r\n    },\r\n    {\r\n      \"name\": \"Standard_EC96iads_v5\",\r\n \
-        \     \"numberOfCores\": 96,\r\n      \"osDiskSizeInMB\": 1047552,\r\n   \
-        \   \"resourceDiskSizeInMB\": 2457600,\r\n      \"memoryInMB\": 688128,\r\n\
-        \      \"maxDataDiskCount\": 32\r\n    },\r\n    {\r\n      \"name\": \"Standard_E96ias_v4\"\
-        ,\r\n      \"numberOfCores\": 96,\r\n      \"osDiskSizeInMB\": 1047552,\r\n\
-        \      \"resourceDiskSizeInMB\": 1376256,\r\n      \"memoryInMB\": 688128,\r\
-        \n      \"maxDataDiskCount\": 32\r\n    },\r\n    {\r\n      \"name\": \"\
-        Standard_NC6s_v3\",\r\n      \"numberOfCores\": 6,\r\n      \"osDiskSizeInMB\"\
-        : 1047552,\r\n      \"resourceDiskSizeInMB\": 344064,\r\n      \"memoryInMB\"\
-        : 114688,\r\n      \"maxDataDiskCount\": 12\r\n    },\r\n    {\r\n      \"\
-        name\": \"Standard_NC12s_v3\",\r\n      \"numberOfCores\": 12,\r\n      \"\
-        osDiskSizeInMB\": 1047552,\r\n      \"resourceDiskSizeInMB\": 688128,\r\n\
-        \      \"memoryInMB\": 229376,\r\n      \"maxDataDiskCount\": 24\r\n    },\r\
-        \n    {\r\n      \"name\": \"Standard_NC24rs_v3\",\r\n      \"numberOfCores\"\
-        : 24,\r\n      \"osDiskSizeInMB\": 1047552,\r\n      \"resourceDiskSizeInMB\"\
-        : 3018752,\r\n      \"memoryInMB\": 458752,\r\n      \"maxDataDiskCount\"\
-        : 32\r\n    },\r\n    {\r\n      \"name\": \"Standard_NC24s_v3\",\r\n    \
-        \  \"numberOfCores\": 24,\r\n      \"osDiskSizeInMB\": 1047552,\r\n      \"\
-        resourceDiskSizeInMB\": 1376256,\r\n      \"memoryInMB\": 458752,\r\n    \
-        \  \"maxDataDiskCount\": 32\r\n    },\r\n    {\r\n      \"name\": \"Standard_NV6s_v2\"\
-        ,\r\n      \"numberOfCores\": 6,\r\n      \"osDiskSizeInMB\": 1047552,\r\n\
-        \      \"resourceDiskSizeInMB\": 344064,\r\n      \"memoryInMB\": 114688,\r\
-        \n      \"maxDataDiskCount\": 12\r\n    },\r\n    {\r\n      \"name\": \"\
-        Standard_NV12s_v2\",\r\n      \"numberOfCores\": 12,\r\n      \"osDiskSizeInMB\"\
-        : 1047552,\r\n      \"resourceDiskSizeInMB\": 688128,\r\n      \"memoryInMB\"\
-        : 229376,\r\n      \"maxDataDiskCount\": 24\r\n    },\r\n    {\r\n      \"\
-        name\": \"Standard_NV24s_v2\",\r\n      \"numberOfCores\": 24,\r\n      \"\
-        osDiskSizeInMB\": 1047552,\r\n      \"resourceDiskSizeInMB\": 1376256,\r\n\
-        \      \"memoryInMB\": 458752,\r\n      \"maxDataDiskCount\": 32\r\n    },\r\
-        \n    {\r\n      \"name\": \"Standard_NV12s_v3\",\r\n      \"numberOfCores\"\
-        : 12,\r\n      \"osDiskSizeInMB\": 1047552,\r\n      \"resourceDiskSizeInMB\"\
-        : 344064,\r\n      \"memoryInMB\": 114688,\r\n      \"maxDataDiskCount\":\
-        \ 12\r\n    },\r\n    {\r\n      \"name\": \"Standard_NV24s_v3\",\r\n    \
-        \  \"numberOfCores\": 24,\r\n      \"osDiskSizeInMB\": 1047552,\r\n      \"\
-        resourceDiskSizeInMB\": 688128,\r\n      \"memoryInMB\": 229376,\r\n     \
-        \ \"maxDataDiskCount\": 24\r\n    },\r\n    {\r\n      \"name\": \"Standard_NV48s_v3\"\
-        ,\r\n      \"numberOfCores\": 48,\r\n      \"osDiskSizeInMB\": 1047552,\r\n\
-        \      \"resourceDiskSizeInMB\": 3018752,\r\n      \"memoryInMB\": 458752,\r\
-        \n      \"maxDataDiskCount\": 32\r\n    },\r\n    {\r\n      \"name\": \"\
-        Standard_M208ms_v2\",\r\n      \"numberOfCores\": 208,\r\n      \"osDiskSizeInMB\"\
-        : 1047552,\r\n      \"resourceDiskSizeInMB\": 4194304,\r\n      \"memoryInMB\"\
-        : 5836800,\r\n      \"maxDataDiskCount\": 64\r\n    },\r\n    {\r\n      \"\
-        name\": \"Standard_M208s_v2\",\r\n      \"numberOfCores\": 208,\r\n      \"\
-        osDiskSizeInMB\": 1047552,\r\n      \"resourceDiskSizeInMB\": 4194304,\r\n\
-        \      \"memoryInMB\": 2918400,\r\n      \"maxDataDiskCount\": 64\r\n    },\r\
-        \n    {\r\n      \"name\": \"Standard_M416-208s_v2\",\r\n      \"numberOfCores\"\
-        : 416,\r\n      \"osDiskSizeInMB\": 1047552,\r\n      \"resourceDiskSizeInMB\"\
-        : 8388608,\r\n      \"memoryInMB\": 5836800,\r\n      \"maxDataDiskCount\"\
-        : 64\r\n    },\r\n    {\r\n      \"name\": \"Standard_M416s_v2\",\r\n    \
-        \  \"numberOfCores\": 416,\r\n      \"osDiskSizeInMB\": 1047552,\r\n     \
-        \ \"resourceDiskSizeInMB\": 8388608,\r\n      \"memoryInMB\": 5836800,\r\n\
-        \      \"maxDataDiskCount\": 64\r\n    },\r\n    {\r\n      \"name\": \"Standard_M416-208ms_v2\"\
-        ,\r\n      \"numberOfCores\": 416,\r\n      \"osDiskSizeInMB\": 1047552,\r\
-        \n      \"resourceDiskSizeInMB\": 8388608,\r\n      \"memoryInMB\": 11673600,\r\
-        \n      \"maxDataDiskCount\": 64\r\n    },\r\n    {\r\n      \"name\": \"\
-        Standard_M416ms_v2\",\r\n      \"numberOfCores\": 416,\r\n      \"osDiskSizeInMB\"\
-        : 1047552,\r\n      \"resourceDiskSizeInMB\": 8388608,\r\n      \"memoryInMB\"\
-        : 11673600,\r\n      \"maxDataDiskCount\": 64\r\n    },\r\n    {\r\n     \
-        \ \"name\": \"Standard_M416s_8_v2\",\r\n      \"numberOfCores\": 416,\r\n\
-        \      \"osDiskSizeInMB\": 1047552,\r\n      \"resourceDiskSizeInMB\": 8388608,\r\
-        \n      \"memoryInMB\": 7782400,\r\n      \"maxDataDiskCount\": 64\r\n   \
-        \ },\r\n    {\r\n      \"name\": \"Standard_D2plds_v5\",\r\n      \"numberOfCores\"\
-        : 2,\r\n      \"osDiskSizeInMB\": 1047552,\r\n      \"resourceDiskSizeInMB\"\
-        : 76800,\r\n      \"memoryInMB\": 4096,\r\n      \"maxDataDiskCount\": 4\r\
-        \n    },\r\n    {\r\n      \"name\": \"Standard_D4plds_v5\",\r\n      \"numberOfCores\"\
-        : 4,\r\n      \"osDiskSizeInMB\": 1047552,\r\n      \"resourceDiskSizeInMB\"\
-        : 153600,\r\n      \"memoryInMB\": 8192,\r\n      \"maxDataDiskCount\": 8\r\
-        \n    },\r\n    {\r\n      \"name\": \"Standard_D8plds_v5\",\r\n      \"numberOfCores\"\
-        : 8,\r\n      \"osDiskSizeInMB\": 1047552,\r\n      \"resourceDiskSizeInMB\"\
-        : 307200,\r\n      \"memoryInMB\": 16384,\r\n      \"maxDataDiskCount\": 16\r\
-        \n    },\r\n    {\r\n      \"name\": \"Standard_D16plds_v5\",\r\n      \"\
-        numberOfCores\": 16,\r\n      \"osDiskSizeInMB\": 1047552,\r\n      \"resourceDiskSizeInMB\"\
-        : 614400,\r\n      \"memoryInMB\": 32768,\r\n      \"maxDataDiskCount\": 32\r\
-        \n    },\r\n    {\r\n      \"name\": \"Standard_D32plds_v5\",\r\n      \"\
-        numberOfCores\": 32,\r\n      \"osDiskSizeInMB\": 1047552,\r\n      \"resourceDiskSizeInMB\"\
-        : 1228800,\r\n      \"memoryInMB\": 65536,\r\n      \"maxDataDiskCount\":\
-        \ 32\r\n    },\r\n    {\r\n      \"name\": \"Standard_D48plds_v5\",\r\n  \
-        \    \"numberOfCores\": 48,\r\n      \"osDiskSizeInMB\": 1047552,\r\n    \
-        \  \"resourceDiskSizeInMB\": 1843200,\r\n      \"memoryInMB\": 98304,\r\n\
-        \      \"maxDataDiskCount\": 32\r\n    },\r\n    {\r\n      \"name\": \"Standard_D64plds_v5\"\
-        ,\r\n      \"numberOfCores\": 64,\r\n      \"osDiskSizeInMB\": 1047552,\r\n\
-        \      \"resourceDiskSizeInMB\": 2457600,\r\n      \"memoryInMB\": 131072,\r\
-        \n      \"maxDataDiskCount\": 32\r\n    },\r\n    {\r\n      \"name\": \"\
-        Standard_D2pls_v5\",\r\n      \"numberOfCores\": 2,\r\n      \"osDiskSizeInMB\"\
-        : 1047552,\r\n      \"resourceDiskSizeInMB\": 0,\r\n      \"memoryInMB\":\
-        \ 4096,\r\n      \"maxDataDiskCount\": 4\r\n    },\r\n    {\r\n      \"name\"\
-        : \"Standard_D4pls_v5\",\r\n      \"numberOfCores\": 4,\r\n      \"osDiskSizeInMB\"\
-        : 1047552,\r\n      \"resourceDiskSizeInMB\": 0,\r\n      \"memoryInMB\":\
-        \ 8192,\r\n      \"maxDataDiskCount\": 8\r\n    },\r\n    {\r\n      \"name\"\
-        : \"Standard_D8pls_v5\",\r\n      \"numberOfCores\": 8,\r\n      \"osDiskSizeInMB\"\
-        : 1047552,\r\n      \"resourceDiskSizeInMB\": 0,\r\n      \"memoryInMB\":\
-        \ 16384,\r\n      \"maxDataDiskCount\": 16\r\n    },\r\n    {\r\n      \"\
-        name\": \"Standard_D16pls_v5\",\r\n      \"numberOfCores\": 16,\r\n      \"\
-        osDiskSizeInMB\": 1047552,\r\n      \"resourceDiskSizeInMB\": 0,\r\n     \
-        \ \"memoryInMB\": 32768,\r\n      \"maxDataDiskCount\": 32\r\n    },\r\n \
-        \   {\r\n      \"name\": \"Standard_D32pls_v5\",\r\n      \"numberOfCores\"\
-        : 32,\r\n      \"osDiskSizeInMB\": 1047552,\r\n      \"resourceDiskSizeInMB\"\
-        : 0,\r\n      \"memoryInMB\": 65536,\r\n      \"maxDataDiskCount\": 32\r\n\
-        \    },\r\n    {\r\n      \"name\": \"Standard_D48pls_v5\",\r\n      \"numberOfCores\"\
-        : 48,\r\n      \"osDiskSizeInMB\": 1047552,\r\n      \"resourceDiskSizeInMB\"\
-        : 0,\r\n      \"memoryInMB\": 98304,\r\n      \"maxDataDiskCount\": 32\r\n\
-        \    },\r\n    {\r\n      \"name\": \"Standard_D64pls_v5\",\r\n      \"numberOfCores\"\
-        : 64,\r\n      \"osDiskSizeInMB\": 1047552,\r\n      \"resourceDiskSizeInMB\"\
-        : 0,\r\n      \"memoryInMB\": 131072,\r\n      \"maxDataDiskCount\": 32\r\n\
-        \    },\r\n    {\r\n      \"name\": \"Standard_D2pds_v5\",\r\n      \"numberOfCores\"\
-        : 2,\r\n      \"osDiskSizeInMB\": 1047552,\r\n      \"resourceDiskSizeInMB\"\
-        : 76800,\r\n      \"memoryInMB\": 8192,\r\n      \"maxDataDiskCount\": 4\r\
-        \n    },\r\n    {\r\n      \"name\": \"Standard_D4pds_v5\",\r\n      \"numberOfCores\"\
-        : 4,\r\n      \"osDiskSizeInMB\": 1047552,\r\n      \"resourceDiskSizeInMB\"\
-        : 153600,\r\n      \"memoryInMB\": 16384,\r\n      \"maxDataDiskCount\": 8\r\
-        \n    },\r\n    {\r\n      \"name\": \"Standard_D8pds_v5\",\r\n      \"numberOfCores\"\
-        : 8,\r\n      \"osDiskSizeInMB\": 1047552,\r\n      \"resourceDiskSizeInMB\"\
-        : 307200,\r\n      \"memoryInMB\": 32768,\r\n      \"maxDataDiskCount\": 16\r\
-        \n    },\r\n    {\r\n      \"name\": \"Standard_D16pds_v5\",\r\n      \"numberOfCores\"\
-        : 16,\r\n      \"osDiskSizeInMB\": 1047552,\r\n      \"resourceDiskSizeInMB\"\
-        : 614400,\r\n      \"memoryInMB\": 65536,\r\n      \"maxDataDiskCount\": 32\r\
-        \n    },\r\n    {\r\n      \"name\": \"Standard_D32pds_v5\",\r\n      \"numberOfCores\"\
-        : 32,\r\n      \"osDiskSizeInMB\": 1047552,\r\n      \"resourceDiskSizeInMB\"\
-        : 1228800,\r\n      \"memoryInMB\": 131072,\r\n      \"maxDataDiskCount\"\
-        : 32\r\n    },\r\n    {\r\n      \"name\": \"Standard_D48pds_v5\",\r\n   \
-        \   \"numberOfCores\": 48,\r\n      \"osDiskSizeInMB\": 1047552,\r\n     \
-        \ \"resourceDiskSizeInMB\": 1843200,\r\n      \"memoryInMB\": 196608,\r\n\
-        \      \"maxDataDiskCount\": 32\r\n    },\r\n    {\r\n      \"name\": \"Standard_D64pds_v5\"\
-        ,\r\n      \"numberOfCores\": 64,\r\n      \"osDiskSizeInMB\": 1047552,\r\n\
-        \      \"resourceDiskSizeInMB\": 2457600,\r\n      \"memoryInMB\": 212992,\r\
-        \n      \"maxDataDiskCount\": 32\r\n    },\r\n    {\r\n      \"name\": \"\
-        Standard_D2ps_v5\",\r\n      \"numberOfCores\": 2,\r\n      \"osDiskSizeInMB\"\
-        : 1047552,\r\n      \"resourceDiskSizeInMB\": 0,\r\n      \"memoryInMB\":\
-        \ 8192,\r\n      \"maxDataDiskCount\": 4\r\n    },\r\n    {\r\n      \"name\"\
-        : \"Standard_D4ps_v5\",\r\n      \"numberOfCores\": 4,\r\n      \"osDiskSizeInMB\"\
-        : 1047552,\r\n      \"resourceDiskSizeInMB\": 0,\r\n      \"memoryInMB\":\
-        \ 16384,\r\n      \"maxDataDiskCount\": 8\r\n    },\r\n    {\r\n      \"name\"\
-        : \"Standard_D8ps_v5\",\r\n      \"numberOfCores\": 8,\r\n      \"osDiskSizeInMB\"\
-        : 1047552,\r\n      \"resourceDiskSizeInMB\": 0,\r\n      \"memoryInMB\":\
-        \ 32768,\r\n      \"maxDataDiskCount\": 16\r\n    },\r\n    {\r\n      \"\
-        name\": \"Standard_D16ps_v5\",\r\n      \"numberOfCores\": 16,\r\n      \"\
-        osDiskSizeInMB\": 1047552,\r\n      \"resourceDiskSizeInMB\": 0,\r\n     \
-        \ \"memoryInMB\": 65536,\r\n      \"maxDataDiskCount\": 32\r\n    },\r\n \
-        \   {\r\n      \"name\": \"Standard_D32ps_v5\",\r\n      \"numberOfCores\"\
-        : 32,\r\n      \"osDiskSizeInMB\": 1047552,\r\n      \"resourceDiskSizeInMB\"\
-        : 0,\r\n      \"memoryInMB\": 131072,\r\n      \"maxDataDiskCount\": 32\r\n\
-        \    },\r\n    {\r\n      \"name\": \"Standard_D48ps_v5\",\r\n      \"numberOfCores\"\
-        : 48,\r\n      \"osDiskSizeInMB\": 1047552,\r\n      \"resourceDiskSizeInMB\"\
-        : 0,\r\n      \"memoryInMB\": 196608,\r\n      \"maxDataDiskCount\": 32\r\n\
-        \    },\r\n    {\r\n      \"name\": \"Standard_D64ps_v5\",\r\n      \"numberOfCores\"\
-        : 64,\r\n      \"osDiskSizeInMB\": 1047552,\r\n      \"resourceDiskSizeInMB\"\
-        : 0,\r\n      \"memoryInMB\": 212992,\r\n      \"maxDataDiskCount\": 32\r\n\
-        \    },\r\n    {\r\n      \"name\": \"Standard_E2pds_v5\",\r\n      \"numberOfCores\"\
-        : 2,\r\n      \"osDiskSizeInMB\": 1047552,\r\n      \"resourceDiskSizeInMB\"\
-        : 76800,\r\n      \"memoryInMB\": 16384,\r\n      \"maxDataDiskCount\": 4\r\
-        \n    },\r\n    {\r\n      \"name\": \"Standard_E4pds_v5\",\r\n      \"numberOfCores\"\
-        : 4,\r\n      \"osDiskSizeInMB\": 1047552,\r\n      \"resourceDiskSizeInMB\"\
-        : 153600,\r\n      \"memoryInMB\": 32768,\r\n      \"maxDataDiskCount\": 8\r\
-        \n    },\r\n    {\r\n      \"name\": \"Standard_E8pds_v5\",\r\n      \"numberOfCores\"\
-        : 8,\r\n      \"osDiskSizeInMB\": 1047552,\r\n      \"resourceDiskSizeInMB\"\
-        : 307200,\r\n      \"memoryInMB\": 65536,\r\n      \"maxDataDiskCount\": 16\r\
-        \n    },\r\n    {\r\n      \"name\": \"Standard_E16pds_v5\",\r\n      \"numberOfCores\"\
-        : 16,\r\n      \"osDiskSizeInMB\": 1047552,\r\n      \"resourceDiskSizeInMB\"\
-        : 614400,\r\n      \"memoryInMB\": 131072,\r\n      \"maxDataDiskCount\":\
-        \ 32\r\n    },\r\n    {\r\n      \"name\": \"Standard_E20pds_v5\",\r\n   \
-        \   \"numberOfCores\": 20,\r\n      \"osDiskSizeInMB\": 1047552,\r\n     \
-        \ \"resourceDiskSizeInMB\": 768000,\r\n      \"memoryInMB\": 163840,\r\n \
-        \     \"maxDataDiskCount\": 32\r\n    },\r\n    {\r\n      \"name\": \"Standard_E32pds_v5\"\
-        ,\r\n      \"numberOfCores\": 32,\r\n      \"osDiskSizeInMB\": 1047552,\r\n\
-        \      \"resourceDiskSizeInMB\": 1228800,\r\n      \"memoryInMB\": 212992,\r\
-        \n      \"maxDataDiskCount\": 32\r\n    },\r\n    {\r\n      \"name\": \"\
-        Standard_E2ps_v5\",\r\n      \"numberOfCores\": 2,\r\n      \"osDiskSizeInMB\"\
-        : 1047552,\r\n      \"resourceDiskSizeInMB\": 0,\r\n      \"memoryInMB\":\
-        \ 16384,\r\n      \"maxDataDiskCount\": 4\r\n    },\r\n    {\r\n      \"name\"\
-        : \"Standard_E4ps_v5\",\r\n      \"numberOfCores\": 4,\r\n      \"osDiskSizeInMB\"\
-        : 1047552,\r\n      \"resourceDiskSizeInMB\": 0,\r\n      \"memoryInMB\":\
-        \ 32768,\r\n      \"maxDataDiskCount\": 8\r\n    },\r\n    {\r\n      \"name\"\
-        : \"Standard_E8ps_v5\",\r\n      \"numberOfCores\": 8,\r\n      \"osDiskSizeInMB\"\
-        : 1047552,\r\n      \"resourceDiskSizeInMB\": 0,\r\n      \"memoryInMB\":\
-        \ 65536,\r\n      \"maxDataDiskCount\": 16\r\n    },\r\n    {\r\n      \"\
-        name\": \"Standard_E16ps_v5\",\r\n      \"numberOfCores\": 16,\r\n      \"\
-        osDiskSizeInMB\": 1047552,\r\n      \"resourceDiskSizeInMB\": 0,\r\n     \
-        \ \"memoryInMB\": 131072,\r\n      \"maxDataDiskCount\": 32\r\n    },\r\n\
-        \    {\r\n      \"name\": \"Standard_E20ps_v5\",\r\n      \"numberOfCores\"\
-        : 20,\r\n      \"osDiskSizeInMB\": 1047552,\r\n      \"resourceDiskSizeInMB\"\
-        : 0,\r\n      \"memoryInMB\": 163840,\r\n      \"maxDataDiskCount\": 32\r\n\
-        \    },\r\n    {\r\n      \"name\": \"Standard_E32ps_v5\",\r\n      \"numberOfCores\"\
-        : 32,\r\n      \"osDiskSizeInMB\": 1047552,\r\n      \"resourceDiskSizeInMB\"\
-        : 0,\r\n      \"memoryInMB\": 212992,\r\n      \"maxDataDiskCount\": 32\r\n\
-        \    },\r\n    {\r\n      \"name\": \"Standard_NC24ads_A100_v4\",\r\n    \
-        \  \"numberOfCores\": 24,\r\n      \"osDiskSizeInMB\": 1047552,\r\n      \"\
-        resourceDiskSizeInMB\": 65536,\r\n      \"memoryInMB\": 225280,\r\n      \"\
-        maxDataDiskCount\": 8\r\n    },\r\n    {\r\n      \"name\": \"Standard_NC48ads_A100_v4\"\
-        ,\r\n      \"numberOfCores\": 48,\r\n      \"osDiskSizeInMB\": 1047552,\r\n\
-        \      \"resourceDiskSizeInMB\": 131072,\r\n      \"memoryInMB\": 450560,\r\
-        \n      \"maxDataDiskCount\": 16\r\n    },\r\n    {\r\n      \"name\": \"\
-        Standard_NC96ads_A100_v4\",\r\n      \"numberOfCores\": 96,\r\n      \"osDiskSizeInMB\"\
-        : 1047552,\r\n      \"resourceDiskSizeInMB\": 262144,\r\n      \"memoryInMB\"\
-        : 901120,\r\n      \"maxDataDiskCount\": 32\r\n    },\r\n    {\r\n      \"\
-        name\": \"Standard_NV6ads_A10_v5\",\r\n      \"numberOfCores\": 6,\r\n   \
-        \   \"osDiskSizeInMB\": 1047552,\r\n      \"resourceDiskSizeInMB\": 184320,\r\
-        \n      \"memoryInMB\": 56320,\r\n      \"maxDataDiskCount\": 4\r\n    },\r\
-        \n    {\r\n      \"name\": \"Standard_NV12ads_A10_v5\",\r\n      \"numberOfCores\"\
-        : 12,\r\n      \"osDiskSizeInMB\": 1047552,\r\n      \"resourceDiskSizeInMB\"\
-        : 368640,\r\n      \"memoryInMB\": 112640,\r\n      \"maxDataDiskCount\":\
-        \ 8\r\n    },\r\n    {\r\n      \"name\": \"Standard_NV18ads_A10_v5\",\r\n\
-        \      \"numberOfCores\": 18,\r\n      \"osDiskSizeInMB\": 1047552,\r\n  \
-        \    \"resourceDiskSizeInMB\": 737280,\r\n      \"memoryInMB\": 225280,\r\n\
-        \      \"maxDataDiskCount\": 16\r\n    },\r\n    {\r\n      \"name\": \"Standard_NV36adms_A10_v5\"\
-        ,\r\n      \"numberOfCores\": 36,\r\n      \"osDiskSizeInMB\": 1047552,\r\n\
-        \      \"resourceDiskSizeInMB\": 2949120,\r\n      \"memoryInMB\": 901120,\r\
-        \n      \"maxDataDiskCount\": 32\r\n    },\r\n    {\r\n      \"name\": \"\
-        Standard_NV36ads_A10_v5\",\r\n      \"numberOfCores\": 36,\r\n      \"osDiskSizeInMB\"\
-        : 1047552,\r\n      \"resourceDiskSizeInMB\": 1474560,\r\n      \"memoryInMB\"\
-        : 450560,\r\n      \"maxDataDiskCount\": 32\r\n    },\r\n    {\r\n      \"\
-        name\": \"Standard_NV72ads_A10_v5\",\r\n      \"numberOfCores\": 72,\r\n \
-        \     \"osDiskSizeInMB\": 1047552,\r\n      \"resourceDiskSizeInMB\": 2949120,\r\
-        \n      \"memoryInMB\": 901120,\r\n      \"maxDataDiskCount\": 32\r\n    },\r\
-        \n    {\r\n      \"name\": \"Standard_DC1s_v3\",\r\n      \"numberOfCores\"\
-        : 1,\r\n      \"osDiskSizeInMB\": 1047552,\r\n      \"resourceDiskSizeInMB\"\
-        : 0,\r\n      \"memoryInMB\": 8192,\r\n      \"maxDataDiskCount\": 4\r\n \
-        \   },\r\n    {\r\n      \"name\": \"Standard_DC2s_v3\",\r\n      \"numberOfCores\"\
-        : 2,\r\n      \"osDiskSizeInMB\": 1047552,\r\n      \"resourceDiskSizeInMB\"\
-        : 0,\r\n      \"memoryInMB\": 16384,\r\n      \"maxDataDiskCount\": 8\r\n\
-        \    },\r\n    {\r\n      \"name\": \"Standard_DC4s_v3\",\r\n      \"numberOfCores\"\
-        : 4,\r\n      \"osDiskSizeInMB\": 1047552,\r\n      \"resourceDiskSizeInMB\"\
-        : 0,\r\n      \"memoryInMB\": 32768,\r\n      \"maxDataDiskCount\": 16\r\n\
-        \    },\r\n    {\r\n      \"name\": \"Standard_DC8s_v3\",\r\n      \"numberOfCores\"\
-        : 8,\r\n      \"osDiskSizeInMB\": 1047552,\r\n      \"resourceDiskSizeInMB\"\
-        : 0,\r\n      \"memoryInMB\": 65536,\r\n      \"maxDataDiskCount\": 32\r\n\
-        \    },\r\n    {\r\n      \"name\": \"Standard_DC16s_v3\",\r\n      \"numberOfCores\"\
-        : 16,\r\n      \"osDiskSizeInMB\": 1047552,\r\n      \"resourceDiskSizeInMB\"\
-        : 0,\r\n      \"memoryInMB\": 131072,\r\n      \"maxDataDiskCount\": 32\r\n\
-        \    },\r\n    {\r\n      \"name\": \"Standard_DC24s_v3\",\r\n      \"numberOfCores\"\
-        : 24,\r\n      \"osDiskSizeInMB\": 1047552,\r\n      \"resourceDiskSizeInMB\"\
-        : 0,\r\n      \"memoryInMB\": 196608,\r\n      \"maxDataDiskCount\": 32\r\n\
-        \    },\r\n    {\r\n      \"name\": \"Standard_DC32s_v3\",\r\n      \"numberOfCores\"\
-        : 32,\r\n      \"osDiskSizeInMB\": 1047552,\r\n      \"resourceDiskSizeInMB\"\
-        : 0,\r\n      \"memoryInMB\": 262144,\r\n      \"maxDataDiskCount\": 32\r\n\
-        \    },\r\n    {\r\n      \"name\": \"Standard_DC48s_v3\",\r\n      \"numberOfCores\"\
-        : 48,\r\n      \"osDiskSizeInMB\": 1047552,\r\n      \"resourceDiskSizeInMB\"\
-        : 0,\r\n      \"memoryInMB\": 393216,\r\n      \"maxDataDiskCount\": 32\r\n\
-        \    },\r\n    {\r\n      \"name\": \"Standard_DC1ds_v3\",\r\n      \"numberOfCores\"\
-        : 1,\r\n      \"osDiskSizeInMB\": 1047552,\r\n      \"resourceDiskSizeInMB\"\
-        : 76800,\r\n      \"memoryInMB\": 8192,\r\n      \"maxDataDiskCount\": 4\r\
-        \n    },\r\n    {\r\n      \"name\": \"Standard_DC2ds_v3\",\r\n      \"numberOfCores\"\
-        : 2,\r\n      \"osDiskSizeInMB\": 1047552,\r\n      \"resourceDiskSizeInMB\"\
-        : 153600,\r\n      \"memoryInMB\": 16384,\r\n      \"maxDataDiskCount\": 8\r\
-        \n    },\r\n    {\r\n      \"name\": \"Standard_DC4ds_v3\",\r\n      \"numberOfCores\"\
-        : 4,\r\n      \"osDiskSizeInMB\": 1047552,\r\n      \"resourceDiskSizeInMB\"\
-        : 307200,\r\n      \"memoryInMB\": 32768,\r\n      \"maxDataDiskCount\": 16\r\
-        \n    },\r\n    {\r\n      \"name\": \"Standard_DC8ds_v3\",\r\n      \"numberOfCores\"\
-        : 8,\r\n      \"osDiskSizeInMB\": 1047552,\r\n      \"resourceDiskSizeInMB\"\
-        : 614400,\r\n      \"memoryInMB\": 65536,\r\n      \"maxDataDiskCount\": 32\r\
-        \n    },\r\n    {\r\n      \"name\": \"Standard_DC16ds_v3\",\r\n      \"numberOfCores\"\
-        : 16,\r\n      \"osDiskSizeInMB\": 1047552,\r\n      \"resourceDiskSizeInMB\"\
-        : 1228800,\r\n      \"memoryInMB\": 131072,\r\n      \"maxDataDiskCount\"\
-        : 32\r\n    },\r\n    {\r\n      \"name\": \"Standard_DC24ds_v3\",\r\n   \
-        \   \"numberOfCores\": 24,\r\n      \"osDiskSizeInMB\": 1047552,\r\n     \
-        \ \"resourceDiskSizeInMB\": 1843200,\r\n      \"memoryInMB\": 196608,\r\n\
-        \      \"maxDataDiskCount\": 32\r\n    },\r\n    {\r\n      \"name\": \"Standard_DC32ds_v3\"\
-        ,\r\n      \"numberOfCores\": 32,\r\n      \"osDiskSizeInMB\": 1047552,\r\n\
-        \      \"resourceDiskSizeInMB\": 2457600,\r\n      \"memoryInMB\": 262144,\r\
-        \n      \"maxDataDiskCount\": 32\r\n    },\r\n    {\r\n      \"name\": \"\
-        Standard_DC48ds_v3\",\r\n      \"numberOfCores\": 48,\r\n      \"osDiskSizeInMB\"\
-        : 1047552,\r\n      \"resourceDiskSizeInMB\": 2457600,\r\n      \"memoryInMB\"\
-        : 393216,\r\n      \"maxDataDiskCount\": 32\r\n    }\r\n  ]\r\n}"
-=======
       string: "{\r\n  \"value\": [\r\n    {\r\n      \"name\": \"Standard_B1ls\",\r\n
         \     \"numberOfCores\": 1,\r\n      \"osDiskSizeInMB\": 1047552,\r\n      \"resourceDiskSizeInMB\":
         4096,\r\n      \"memoryInMB\": 512,\r\n      \"maxDataDiskCount\": 2\r\n    },\r\n
@@ -5247,24 +3004,15 @@
         48,\r\n      \"osDiskSizeInMB\": 1047552,\r\n      \"resourceDiskSizeInMB\":
         2457600,\r\n      \"memoryInMB\": 393216,\r\n      \"maxDataDiskCount\": 32\r\n
         \   }\r\n  ]\r\n}"
->>>>>>> 13d0ab0a
     headers:
       cache-control:
       - no-cache
       content-length:
-<<<<<<< HEAD
-      - '137329'
-      content-type:
-      - application/json; charset=utf-8
-      date:
-      - Tue, 30 May 2023 03:46:42 GMT
-=======
       - '149786'
       content-type:
       - application/json; charset=utf-8
       date:
       - Tue, 25 Jul 2023 08:08:14 GMT
->>>>>>> 13d0ab0a
       expires:
       - '-1'
       pragma:
@@ -5281,11 +3029,7 @@
       x-content-type-options:
       - nosniff
       x-ms-ratelimit-remaining-resource:
-<<<<<<< HEAD
-      - Microsoft.Compute/LowCostGet3Min;3994,Microsoft.Compute/LowCostGet30Min;31994
-=======
       - Microsoft.Compute/LowCostGet3Min;3992,Microsoft.Compute/LowCostGet30Min;31920
->>>>>>> 13d0ab0a
     status:
       code: 200
       message: OK
@@ -5303,21 +3047,17 @@
       ParameterSetName:
       - -g -n
       User-Agent:
-<<<<<<< HEAD
-      - AZURECLI/2.49.0 azsdk-python-azure-mgmt-compute/29.1.0 Python/3.10.8 (Windows-10-10.0.22631-SP0)
-=======
       - AZURECLI/2.50.0 (AAZ) azsdk-python-core/1.26.0 Python/3.9.0 (Windows-10-10.0.19041-SP0)
->>>>>>> 13d0ab0a
     method: GET
     uri: https://management.azure.com/subscriptions/00000000-0000-0000-0000-000000000000/resourceGroups/clitest.rg000001/providers/Microsoft.Compute/availabilitySets/availset-test?api-version=2022-11-01
   response:
     body:
-      string: "{\r\n  \"name\": \"availset-test\",\r\n  \"id\": \"/subscriptions/00000000-0000-0000-0000-000000000000/resourceGroups/clitest.rg000001/providers/Microsoft.Compute/availabilitySets/availset-test\"\
-        ,\r\n  \"type\": \"Microsoft.Compute/availabilitySets\",\r\n  \"location\"\
-        : \"westus\",\r\n  \"tags\": {\r\n    \"test\": \"success\"\r\n  },\r\n  \"\
-        properties\": {\r\n    \"platformUpdateDomainCount\": 5,\r\n    \"platformFaultDomainCount\"\
-        : 2,\r\n    \"virtualMachines\": []\r\n  },\r\n  \"sku\": {\r\n    \"name\"\
-        : \"Aligned\"\r\n  }\r\n}"
+      string: "{\r\n  \"name\": \"availset-test\",\r\n  \"id\": \"/subscriptions/00000000-0000-0000-0000-000000000000/resourceGroups/clitest.rg000001/providers/Microsoft.Compute/availabilitySets/availset-test\",\r\n
+        \ \"type\": \"Microsoft.Compute/availabilitySets\",\r\n  \"location\": \"westus\",\r\n
+        \ \"tags\": {\r\n    \"test\": \"success\"\r\n  },\r\n  \"properties\": {\r\n
+        \   \"platformUpdateDomainCount\": 5,\r\n    \"platformFaultDomainCount\":
+        2,\r\n    \"virtualMachines\": []\r\n  },\r\n  \"sku\": {\r\n    \"name\":
+        \"Aligned\"\r\n  }\r\n}"
     headers:
       cache-control:
       - no-cache
@@ -5326,11 +3066,7 @@
       content-type:
       - application/json; charset=utf-8
       date:
-<<<<<<< HEAD
-      - Tue, 30 May 2023 03:46:44 GMT
-=======
       - Tue, 25 Jul 2023 08:08:15 GMT
->>>>>>> 13d0ab0a
       expires:
       - '-1'
       pragma:
@@ -5347,11 +3083,7 @@
       x-content-type-options:
       - nosniff
       x-ms-ratelimit-remaining-resource:
-<<<<<<< HEAD
-      - Microsoft.Compute/LowCostGet3Min;3993,Microsoft.Compute/LowCostGet30Min;31993
-=======
       - Microsoft.Compute/LowCostGet3Min;3991,Microsoft.Compute/LowCostGet30Min;31919
->>>>>>> 13d0ab0a
     status:
       code: 200
       message: OK
@@ -5371,11 +3103,7 @@
       ParameterSetName:
       - -g -n
       User-Agent:
-<<<<<<< HEAD
-      - AZURECLI/2.49.0 azsdk-python-azure-mgmt-compute/29.1.0 Python/3.10.8 (Windows-10-10.0.22631-SP0)
-=======
       - AZURECLI/2.50.0 (AAZ) azsdk-python-core/1.26.0 Python/3.9.0 (Windows-10-10.0.19041-SP0)
->>>>>>> 13d0ab0a
     method: DELETE
     uri: https://management.azure.com/subscriptions/00000000-0000-0000-0000-000000000000/resourceGroups/clitest.rg000001/providers/Microsoft.Compute/availabilitySets/availset-test?api-version=2022-11-01
   response:
@@ -5387,11 +3115,7 @@
       content-length:
       - '0'
       date:
-<<<<<<< HEAD
-      - Tue, 30 May 2023 03:46:57 GMT
-=======
       - Tue, 25 Jul 2023 08:08:22 GMT
->>>>>>> 13d0ab0a
       expires:
       - '-1'
       pragma:
@@ -5404,11 +3128,7 @@
       x-content-type-options:
       - nosniff
       x-ms-ratelimit-remaining-resource:
-<<<<<<< HEAD
-      - Microsoft.Compute/DeleteVM3Min;238,Microsoft.Compute/DeleteVM30Min;1198
-=======
       - Microsoft.Compute/DeleteVM3Min;238,Microsoft.Compute/DeleteVM30Min;1193
->>>>>>> 13d0ab0a
       x-ms-ratelimit-remaining-subscription-deletes:
       - '14999'
     status:
@@ -5428,11 +3148,7 @@
       ParameterSetName:
       - -g
       User-Agent:
-<<<<<<< HEAD
-      - AZURECLI/2.49.0 azsdk-python-azure-mgmt-compute/29.1.0 Python/3.10.8 (Windows-10-10.0.22631-SP0)
-=======
       - AZURECLI/2.50.0 azsdk-python-azure-mgmt-compute/30.0.0 Python/3.9.0 (Windows-10-10.0.19041-SP0)
->>>>>>> 13d0ab0a
     method: GET
     uri: https://management.azure.com/subscriptions/00000000-0000-0000-0000-000000000000/resourceGroups/clitest.rg000001/providers/Microsoft.Compute/availabilitySets?api-version=2022-11-01
   response:
@@ -5446,11 +3162,7 @@
       content-type:
       - application/json; charset=utf-8
       date:
-<<<<<<< HEAD
-      - Tue, 30 May 2023 03:46:59 GMT
-=======
       - Tue, 25 Jul 2023 08:08:22 GMT
->>>>>>> 13d0ab0a
       expires:
       - '-1'
       pragma:
