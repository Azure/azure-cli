interactions:
- request:
    body: null
    headers:
      Accept:
      - application/json
      Accept-Encoding:
      - gzip, deflate
      CommandName:
      - aks get-versions
      Connection:
      - keep-alive
      ParameterSetName:
      - -l --query
      User-Agent:
      - AZURECLI/2.69.0 azsdk-python-core/1.31.0 Python/3.12.9 (Windows-10-10.0.19045-SP0)
    method: GET
    uri: https://management.azure.com/subscriptions/00000000-0000-0000-0000-000000000000/providers/Microsoft.ContainerService/locations/westus2/kubernetesVersions?api-version=2024-10-01
  response:
    body:
      string: "{\n \"values\": [\n  {\n   \"version\": \"1.31\",\n   \"capabilities\":
        {\n    \"supportPlan\": [\n     \"KubernetesOfficial\"\n    ]\n   },\n   \"patchVersions\":
        {\n    \"1.31.1\": {\n     \"upgrades\": [\n      \"1.31.5\",\n      \"1.31.4\",\n
        \     \"1.31.3\",\n      \"1.31.2\"\n     ]\n    },\n    \"1.31.2\": {\n     \"upgrades\":
        [\n      \"1.31.5\",\n      \"1.31.4\",\n      \"1.31.3\"\n     ]\n    },\n
        \   \"1.31.3\": {\n     \"upgrades\": [\n      \"1.31.5\",\n      \"1.31.4\"\n
        \    ]\n    },\n    \"1.31.4\": {\n     \"upgrades\": [\n      \"1.31.5\"\n
        \    ]\n    },\n    \"1.31.5\": {\n     \"upgrades\": []\n    }\n   }\n  },\n
        \ {\n   \"version\": \"1.30\",\n   \"isDefault\": true,\n   \"capabilities\":
        {\n    \"supportPlan\": [\n     \"KubernetesOfficial\",\n     \"AKSLongTermSupport\"\n
        \   ]\n   },\n   \"patchVersions\": {\n    \"1.30.0\": {\n     \"upgrades\":
        [\n      \"1.30.9\",\n      \"1.30.8\",\n      \"1.30.7\",\n      \"1.30.6\",\n
        \     \"1.30.5\",\n      \"1.30.4\",\n      \"1.30.3\",\n      \"1.30.2\",\n
        \     \"1.30.1\",\n      \"1.31.5\",\n      \"1.31.4\",\n      \"1.31.3\",\n
        \     \"1.31.2\",\n      \"1.31.1\"\n     ]\n    },\n    \"1.30.1\": {\n     \"upgrades\":
        [\n      \"1.30.9\",\n      \"1.30.8\",\n      \"1.30.7\",\n      \"1.30.6\",\n
        \     \"1.30.5\",\n      \"1.30.4\",\n      \"1.30.3\",\n      \"1.30.2\",\n
        \     \"1.31.5\",\n      \"1.31.4\",\n      \"1.31.3\",\n      \"1.31.2\",\n
        \     \"1.31.1\"\n     ]\n    },\n    \"1.30.2\": {\n     \"upgrades\": [\n
        \     \"1.30.9\",\n      \"1.30.8\",\n      \"1.30.7\",\n      \"1.30.6\",\n
        \     \"1.30.5\",\n      \"1.30.4\",\n      \"1.30.3\",\n      \"1.31.5\",\n
        \     \"1.31.4\",\n      \"1.31.3\",\n      \"1.31.2\",\n      \"1.31.1\"\n
        \    ]\n    },\n    \"1.30.3\": {\n     \"upgrades\": [\n      \"1.30.9\",\n
        \     \"1.30.8\",\n      \"1.30.7\",\n      \"1.30.6\",\n      \"1.30.5\",\n
        \     \"1.30.4\",\n      \"1.31.5\",\n      \"1.31.4\",\n      \"1.31.3\",\n
        \     \"1.31.2\",\n      \"1.31.1\"\n     ]\n    },\n    \"1.30.4\": {\n     \"upgrades\":
        [\n      \"1.30.9\",\n      \"1.30.8\",\n      \"1.30.7\",\n      \"1.30.6\",\n
        \     \"1.30.5\",\n      \"1.31.5\",\n      \"1.31.4\",\n      \"1.31.3\",\n
        \     \"1.31.2\",\n      \"1.31.1\"\n     ]\n    },\n    \"1.30.5\": {\n     \"upgrades\":
        [\n      \"1.30.9\",\n      \"1.30.8\",\n      \"1.30.7\",\n      \"1.30.6\",\n
        \     \"1.31.5\",\n      \"1.31.4\",\n      \"1.31.3\",\n      \"1.31.2\",\n
        \     \"1.31.1\"\n     ]\n    },\n    \"1.30.6\": {\n     \"upgrades\": [\n
        \     \"1.30.9\",\n      \"1.30.8\",\n      \"1.30.7\",\n      \"1.31.5\",\n
        \     \"1.31.4\",\n      \"1.31.3\",\n      \"1.31.2\",\n      \"1.31.1\"\n
        \    ]\n    },\n    \"1.30.7\": {\n     \"upgrades\": [\n      \"1.30.9\",\n
        \     \"1.30.8\",\n      \"1.31.5\",\n      \"1.31.4\",\n      \"1.31.3\",\n
        \     \"1.31.2\",\n      \"1.31.1\"\n     ]\n    },\n    \"1.30.8\": {\n     \"upgrades\":
        [\n      \"1.30.9\",\n      \"1.31.5\",\n      \"1.31.4\",\n      \"1.31.3\",\n
        \     \"1.31.2\",\n      \"1.31.1\"\n     ]\n    },\n    \"1.30.9\": {\n     \"upgrades\":
        [\n      \"1.31.5\",\n      \"1.31.4\",\n      \"1.31.3\",\n      \"1.31.2\",\n
        \     \"1.31.1\"\n     ]\n    }\n   }\n  },\n  {\n   \"version\": \"1.29\",\n
        \  \"capabilities\": {\n    \"supportPlan\": [\n     \"KubernetesOfficial\"\n
        \   ]\n   },\n   \"patchVersions\": {\n    \"1.29.0\": {\n     \"upgrades\":
        [\n      \"1.29.13\",\n      \"1.29.12\",\n      \"1.29.11\",\n      \"1.29.10\",\n
        \     \"1.29.9\",\n      \"1.29.8\",\n      \"1.29.7\",\n      \"1.29.6\",\n
        \     \"1.29.5\",\n      \"1.29.4\",\n      \"1.29.2\",\n      \"1.30.9\",\n
        \     \"1.30.8\",\n      \"1.30.7\",\n      \"1.30.6\",\n      \"1.30.5\",\n
        \     \"1.30.4\",\n      \"1.30.3\",\n      \"1.30.2\",\n      \"1.30.1\",\n
        \     \"1.30.0\"\n     ]\n    },\n    \"1.29.10\": {\n     \"upgrades\": [\n
        \     \"1.29.13\",\n      \"1.29.12\",\n      \"1.29.11\",\n      \"1.30.9\",\n
        \     \"1.30.8\",\n      \"1.30.7\",\n      \"1.30.6\",\n      \"1.30.5\",\n
        \     \"1.30.4\",\n      \"1.30.3\",\n      \"1.30.2\",\n      \"1.30.1\",\n
        \     \"1.30.0\"\n     ]\n    },\n    \"1.29.11\": {\n     \"upgrades\": [\n
        \     \"1.29.13\",\n      \"1.29.12\",\n      \"1.30.9\",\n      \"1.30.8\",\n
        \     \"1.30.7\",\n      \"1.30.6\",\n      \"1.30.5\",\n      \"1.30.4\",\n
        \     \"1.30.3\",\n      \"1.30.2\",\n      \"1.30.1\",\n      \"1.30.0\"\n
        \    ]\n    },\n    \"1.29.12\": {\n     \"upgrades\": [\n      \"1.29.13\",\n
        \     \"1.30.9\",\n      \"1.30.8\",\n      \"1.30.7\",\n      \"1.30.6\",\n
        \     \"1.30.5\",\n      \"1.30.4\",\n      \"1.30.3\",\n      \"1.30.2\",\n
        \     \"1.30.1\",\n      \"1.30.0\"\n     ]\n    },\n    \"1.29.13\": {\n
        \    \"upgrades\": [\n      \"1.30.9\",\n      \"1.30.8\",\n      \"1.30.7\",\n
        \     \"1.30.6\",\n      \"1.30.5\",\n      \"1.30.4\",\n      \"1.30.3\",\n
        \     \"1.30.2\",\n      \"1.30.1\",\n      \"1.30.0\"\n     ]\n    },\n    \"1.29.2\":
        {\n     \"upgrades\": [\n      \"1.29.13\",\n      \"1.29.12\",\n      \"1.29.11\",\n
        \     \"1.29.10\",\n      \"1.29.9\",\n      \"1.29.8\",\n      \"1.29.7\",\n
        \     \"1.29.6\",\n      \"1.29.5\",\n      \"1.29.4\",\n      \"1.30.9\",\n
        \     \"1.30.8\",\n      \"1.30.7\",\n      \"1.30.6\",\n      \"1.30.5\",\n
        \     \"1.30.4\",\n      \"1.30.3\",\n      \"1.30.2\",\n      \"1.30.1\",\n
        \     \"1.30.0\"\n     ]\n    },\n    \"1.29.4\": {\n     \"upgrades\": [\n
        \     \"1.29.13\",\n      \"1.29.12\",\n      \"1.29.11\",\n      \"1.29.10\",\n
        \     \"1.29.9\",\n      \"1.29.8\",\n      \"1.29.7\",\n      \"1.29.6\",\n
        \     \"1.29.5\",\n      \"1.30.9\",\n      \"1.30.8\",\n      \"1.30.7\",\n
        \     \"1.30.6\",\n      \"1.30.5\",\n      \"1.30.4\",\n      \"1.30.3\",\n
        \     \"1.30.2\",\n      \"1.30.1\",\n      \"1.30.0\"\n     ]\n    },\n    \"1.29.5\":
        {\n     \"upgrades\": [\n      \"1.29.13\",\n      \"1.29.12\",\n      \"1.29.11\",\n
        \     \"1.29.10\",\n      \"1.29.9\",\n      \"1.29.8\",\n      \"1.29.7\",\n
        \     \"1.29.6\",\n      \"1.30.9\",\n      \"1.30.8\",\n      \"1.30.7\",\n
        \     \"1.30.6\",\n      \"1.30.5\",\n      \"1.30.4\",\n      \"1.30.3\",\n
        \     \"1.30.2\",\n      \"1.30.1\",\n      \"1.30.0\"\n     ]\n    },\n    \"1.29.6\":
        {\n     \"upgrades\": [\n      \"1.29.13\",\n      \"1.29.12\",\n      \"1.29.11\",\n
        \     \"1.29.10\",\n      \"1.29.9\",\n      \"1.29.8\",\n      \"1.29.7\",\n
        \     \"1.30.9\",\n      \"1.30.8\",\n      \"1.30.7\",\n      \"1.30.6\",\n
        \     \"1.30.5\",\n      \"1.30.4\",\n      \"1.30.3\",\n      \"1.30.2\",\n
        \     \"1.30.1\",\n      \"1.30.0\"\n     ]\n    },\n    \"1.29.7\": {\n     \"upgrades\":
        [\n      \"1.29.13\",\n      \"1.29.12\",\n      \"1.29.11\",\n      \"1.29.10\",\n
        \     \"1.29.9\",\n      \"1.29.8\",\n      \"1.30.9\",\n      \"1.30.8\",\n
        \     \"1.30.7\",\n      \"1.30.6\",\n      \"1.30.5\",\n      \"1.30.4\",\n
        \     \"1.30.3\",\n      \"1.30.2\",\n      \"1.30.1\",\n      \"1.30.0\"\n
        \    ]\n    },\n    \"1.29.8\": {\n     \"upgrades\": [\n      \"1.29.13\",\n
        \     \"1.29.12\",\n      \"1.29.11\",\n      \"1.29.10\",\n      \"1.29.9\",\n
        \     \"1.30.9\",\n      \"1.30.8\",\n      \"1.30.7\",\n      \"1.30.6\",\n
        \     \"1.30.5\",\n      \"1.30.4\",\n      \"1.30.3\",\n      \"1.30.2\",\n
        \     \"1.30.1\",\n      \"1.30.0\"\n     ]\n    },\n    \"1.29.9\": {\n     \"upgrades\":
        [\n      \"1.29.13\",\n      \"1.29.12\",\n      \"1.29.11\",\n      \"1.29.10\",\n
        \     \"1.30.9\",\n      \"1.30.8\",\n      \"1.30.7\",\n      \"1.30.6\",\n
        \     \"1.30.5\",\n      \"1.30.4\",\n      \"1.30.3\",\n      \"1.30.2\",\n
        \     \"1.30.1\",\n      \"1.30.0\"\n     ]\n    }\n   }\n  },\n  {\n   \"version\":
        \"1.27\",\n   \"capabilities\": {\n    \"supportPlan\": [\n     \"AKSLongTermSupport\"\n
        \   ]\n   },\n   \"patchVersions\": {\n    \"1.27.100\": {\n     \"upgrades\":
        [\n      \"1.27.101\",\n      \"1.30.9\",\n      \"1.30.8\",\n      \"1.30.7\",\n
        \     \"1.30.6\",\n      \"1.30.5\",\n      \"1.30.4\",\n      \"1.30.3\",\n
        \     \"1.30.2\",\n      \"1.30.1\",\n      \"1.30.0\"\n     ]\n    },\n    \"1.27.101\":
        {\n     \"upgrades\": [\n      \"1.30.9\",\n      \"1.30.8\",\n      \"1.30.7\",\n
        \     \"1.30.6\",\n      \"1.30.5\",\n      \"1.30.4\",\n      \"1.30.3\",\n
        \     \"1.30.2\",\n      \"1.30.1\",\n      \"1.30.0\"\n     ]\n    }\n   }\n
        \ }\n ]\n}"
    headers:
      cache-control:
      - no-cache
      content-length:
      - '7042'
      content-type:
      - application/json
      date:
      - Fri, 21 Feb 2025 14:32:31 GMT
      expires:
      - '-1'
      pragma:
      - no-cache
      strict-transport-security:
      - max-age=31536000; includeSubDomains
      x-content-type-options:
      - nosniff
      x-ms-operation-identifier:
      - tenantId=54826b22-38d6-4fb2-bad9-b7b93a3e9c5a,objectId=a7250e3a-0e5e-48e2-9a34-45f1f5e1a91e/eastus2euap/e54b763f-c71e-425a-b9a1-2fb1aee127a1
      x-ms-ratelimit-remaining-subscription-global-reads:
      - '3749'
    status:
      code: 200
      message: OK
- request:
    body: null
    headers:
      Accept:
      - application/json
      Accept-Encoding:
      - gzip, deflate
      CommandName:
      - aks create
      Connection:
      - keep-alive
      ParameterSetName:
      - -g -n -p --ssh-key-value -l -k --node-vm-size --tags -c --no-wait
      User-Agent:
      - AZURECLI/2.69.0 azsdk-python-core/1.31.0 Python/3.12.9 (Windows-10-10.0.19045-SP0)
    method: GET
    uri: https://management.azure.com/subscriptions/00000000-0000-0000-0000-000000000000/resourceGroups/clitest000001/providers/Microsoft.ContainerService/managedClusters/cliakstest000001?api-version=2024-10-01
  response:
    body:
      string: '{"error":{"code":"ResourceNotFound","message":"The Resource ''Microsoft.ContainerService/managedClusters/cliakstest000001''
        under resource group ''clitest000001'' was not found. For more details please
        go to https://aka.ms/ARMResourceNotFoundFix"}}'
    headers:
      cache-control:
      - no-cache
      content-length:
      - '244'
      content-type:
      - application/json; charset=utf-8
      date:
      - Fri, 21 Feb 2025 14:32:34 GMT
      expires:
      - '-1'
      pragma:
      - no-cache
      strict-transport-security:
      - max-age=31536000; includeSubDomains
      x-content-type-options:
      - nosniff
      x-ms-failure-cause:
      - gateway
    status:
      code: 404
      message: Not Found
- request:
    body: '{"tags": {"scenario_test": ""}, "location": "westus2", "identity": {"type":
      "SystemAssigned"}, "properties": {"kubernetesVersion": "1.30.9", "dnsPrefix":
      "cliaksdns000002", "agentPoolProfiles": [{"count": 1, "vmSize": "Standard_DS2_v2",
      "osType": "Linux", "enableAutoScaling": false, "type": "VirtualMachineScaleSets",
      "mode": "System", "orchestratorVersion": "1.30.9", "upgradeSettings": {}, "enableNodePublicIP":
      false, "scaleSetPriority": "Regular", "scaleSetEvictionPolicy": "Delete", "spotMaxPrice":
      -1.0, "nodeTaints": [], "enableEncryptionAtHost": false, "enableUltraSSD": false,
      "enableFIPS": false, "name": "nodepool1"}], "linuxProfile": {"adminUsername":
      "azureuser", "ssh": {"publicKeys": [{"keyData": "ssh-rsa AAAAB3NzaC1yc2EAAAADAQABAAACAQCbIg1guRHbI0lV11wWDt1r2cUdcNd27CJsg+SfgC7miZeubtwUhbsPdhMQsfDyhOWHq1+ZL0M+nJZV63d/1dhmhtgyOqejUwrPlzKhydsbrsdUor+JmNJDdW01v7BXHyuymT8G4s09jCasNOwiufbP/qp72ruu0bIA1nySsvlf9pCQAuFkAnVnf/rFhUlOkhtRpwcq8SUNY2zRHR/EKb/4NWY1JzR4sa3q2fWIJdrrX0DvLoa5g9bIEd4Df79ba7v+yiUBOS0zT2ll+z4g9izHK3EO5d8hL4jYxcjKs+wcslSYRWrascfscLgMlMGh0CdKeNTDjHpGPncaf3Z+FwwwjWeuiNBxv7bJo13/8B/098KlVDl4GZqsoBCEjPyJfV6hO0y/LkRGkk7oHWKgeWAfKtfLItRp00eZ4fcJNK9kCaSMmEugoZWcI7NGbZXzqFWqbpRI7NcDP9+WIQ+i9U5vqWsqd/zng4kbuAJ6UuKqIzB0upYrLShfQE3SAck8oaLhJqqq56VfDuASNpJKidV+zq27HfSBmbXnkR/5AK337dc3MXKJypoK/QPMLKUAP5XLPbs+NddJQV7EZXd29DLgp+fRIg3edpKdO7ZErWhv7d+3Kws+e1Y+ypmR2WIVSwVyBEUfgv2C8Ts9gnTF4pNcEY/S2aBicz5Ew2+jdyGNQQ==
      test@example.com\n"}]}}, "addonProfiles": {}, "enableRBAC": true, "networkProfile":
      {"podCidr": "10.244.0.0/16", "serviceCidr": "10.0.0.0/16", "dnsServiceIP": "10.0.0.10",
      "outboundType": "loadBalancer", "loadBalancerSku": "standard"}, "disableLocalAccounts":
      false, "storageProfile": {}}}'
    headers:
      Accept:
      - application/json
      Accept-Encoding:
      - gzip, deflate
      CommandName:
      - aks create
      Connection:
      - keep-alive
      Content-Length:
      - '1728'
      Content-Type:
      - application/json
      ParameterSetName:
      - -g -n -p --ssh-key-value -l -k --node-vm-size --tags -c --no-wait
      User-Agent:
      - AZURECLI/2.69.0 azsdk-python-core/1.31.0 Python/3.12.9 (Windows-10-10.0.19045-SP0)
    method: PUT
    uri: https://management.azure.com/subscriptions/00000000-0000-0000-0000-000000000000/resourceGroups/clitest000001/providers/Microsoft.ContainerService/managedClusters/cliakstest000001?api-version=2024-10-01
  response:
    body:
      string: "{\n \"id\": \"/subscriptions/00000000-0000-0000-0000-000000000000/resourcegroups/clitest000001/providers/Microsoft.ContainerService/managedClusters/cliakstest000001\",\n
        \"location\": \"westus2\",\n \"name\": \"cliakstest000001\",\n \"tags\": {\n
        \ \"scenario_test\": \"\"\n },\n \"type\": \"Microsoft.ContainerService/ManagedClusters\",\n
        \"properties\": {\n  \"provisioningState\": \"Creating\",\n  \"powerState\":
        {\n   \"code\": \"Running\"\n  },\n  \"kubernetesVersion\": \"1.30.9\",\n
        \ \"currentKubernetesVersion\": \"1.30.9\",\n  \"dnsPrefix\": \"cliaksdns000002\",\n
        \ \"fqdn\": \"cliaksdns000002-nqjnmwez.hcp.westus2.azmk8s.io\",\n  \"azurePortalFQDN\":
        \"cliaksdns000002-nqjnmwez.portal.hcp.westus2.azmk8s.io\",\n  \"agentPoolProfiles\":
        [\n   {\n    \"name\": \"nodepool1\",\n    \"count\": 1,\n    \"vmSize\":
        \"Standard_DS2_v2\",\n    \"osDiskSizeGB\": 128,\n    \"osDiskType\": \"Managed\",\n
        \   \"kubeletDiskType\": \"OS\",\n    \"maxPods\": 250,\n    \"type\": \"VirtualMachineScaleSets\",\n
        \   \"enableAutoScaling\": false,\n    \"scaleDownMode\": \"Delete\",\n    \"provisioningState\":
        \"Creating\",\n    \"powerState\": {\n     \"code\": \"Running\"\n    },\n
        \   \"orchestratorVersion\": \"1.30.9\",\n    \"currentOrchestratorVersion\":
        \"1.30.9\",\n    \"enableNodePublicIP\": false,\n    \"nodeLabels\": {},\n
        \   \"mode\": \"System\",\n    \"enableEncryptionAtHost\": false,\n    \"enableUltraSSD\":
        false,\n    \"osType\": \"Linux\",\n    \"osSKU\": \"Ubuntu\",\n    \"nodeImageVersion\":
        \"AKSUbuntu-2204gen2containerd-202502.03.0\",\n    \"upgradeSettings\": {\n
        \    \"maxSurge\": \"10%\"\n    },\n    \"enableFIPS\": false,\n    \"securityProfile\":
        {\n     \"enableVTPM\": false,\n     \"enableSecureBoot\": false\n    }\n
        \  }\n  ],\n  \"linuxProfile\": {\n   \"adminUsername\": \"azureuser\",\n
        \  \"ssh\": {\n    \"publicKeys\": [\n     {\n      \"keyData\": \"ssh-rsa
        AAAAB3NzaC1yc2EAAAADAQABAAACAQCbIg1guRHbI0lV11wWDt1r2cUdcNd27CJsg+SfgC7miZeubtwUhbsPdhMQsfDyhOWHq1+ZL0M+nJZV63d/1dhmhtgyOqejUwrPlzKhydsbrsdUor+JmNJDdW01v7BXHyuymT8G4s09jCasNOwiufbP/qp72ruu0bIA1nySsvlf9pCQAuFkAnVnf/rFhUlOkhtRpwcq8SUNY2zRHR/EKb/4NWY1JzR4sa3q2fWIJdrrX0DvLoa5g9bIEd4Df79ba7v+yiUBOS0zT2ll+z4g9izHK3EO5d8hL4jYxcjKs+wcslSYRWrascfscLgMlMGh0CdKeNTDjHpGPncaf3Z+FwwwjWeuiNBxv7bJo13/8B/098KlVDl4GZqsoBCEjPyJfV6hO0y/LkRGkk7oHWKgeWAfKtfLItRp00eZ4fcJNK9kCaSMmEugoZWcI7NGbZXzqFWqbpRI7NcDP9+WIQ+i9U5vqWsqd/zng4kbuAJ6UuKqIzB0upYrLShfQE3SAck8oaLhJqqq56VfDuASNpJKidV+zq27HfSBmbXnkR/5AK337dc3MXKJypoK/QPMLKUAP5XLPbs+NddJQV7EZXd29DLgp+fRIg3edpKdO7ZErWhv7d+3Kws+e1Y+ypmR2WIVSwVyBEUfgv2C8Ts9gnTF4pNcEY/S2aBicz5Ew2+jdyGNQQ==
        test@example.com\\n\"\n     }\n    ]\n   }\n  },\n  \"servicePrincipalProfile\":
        {\n   \"clientId\":\"00000000-0000-0000-0000-000000000001\"\n  },\n  \"nodeResourceGroup\":
        \"MC_clitest000001_cliakstest000001_westus2\",\n  \"enableRBAC\": true,\n
        \ \"supportPlan\": \"KubernetesOfficial\",\n  \"networkProfile\": {\n   \"networkPlugin\":
        \"azure\",\n   \"networkPluginMode\": \"overlay\",\n   \"networkPolicy\":
        \"none\",\n   \"networkDataplane\": \"azure\",\n   \"loadBalancerSku\": \"standard\",\n
        \  \"loadBalancerProfile\": {\n    \"managedOutboundIPs\": {\n     \"count\":
        1\n    },\n    \"backendPoolType\": \"nodeIPConfiguration\"\n   },\n   \"podCidr\":
        \"10.244.0.0/16\",\n   \"serviceCidr\": \"10.0.0.0/16\",\n   \"dnsServiceIP\":
        \"10.0.0.10\",\n   \"outboundType\": \"loadBalancer\",\n   \"podCidrs\": [\n
        \   \"10.244.0.0/16\"\n   ],\n   \"serviceCidrs\": [\n    \"10.0.0.0/16\"\n
        \  ],\n   \"ipFamilies\": [\n    \"IPv4\"\n   ]\n  },\n  \"maxAgentPools\":
        100,\n  \"autoUpgradeProfile\": {\n   \"nodeOSUpgradeChannel\": \"NodeImage\"\n
        \ },\n  \"disableLocalAccounts\": false,\n  \"securityProfile\": {},\n  \"storageProfile\":
        {\n   \"diskCSIDriver\": {\n    \"enabled\": true\n   },\n   \"fileCSIDriver\":
        {\n    \"enabled\": true\n   },\n   \"snapshotController\": {\n    \"enabled\":
        true\n   }\n  },\n  \"oidcIssuerProfile\": {\n   \"enabled\": false\n  },\n
        \ \"workloadAutoScalerProfile\": {},\n  \"resourceUID\": \"67b88e888e0c210001164a28\",\n
        \ \"metricsProfile\": {\n   \"costAnalysis\": {\n    \"enabled\": false\n
        \  }\n  }\n },\n \"identity\": {\n  \"type\": \"SystemAssigned\",\n  \"principalId\":\"00000000-0000-0000-0000-000000000001\",\n
        \ \"tenantId\": \"54826b22-38d6-4fb2-bad9-b7b93a3e9c5a\"\n },\n \"sku\": {\n
        \ \"name\": \"Base\",\n  \"tier\": \"Free\"\n }\n}"
    headers:
      azure-asyncoperation:
      - https://management.azure.com/subscriptions/00000000-0000-0000-0000-000000000000/providers/Microsoft.ContainerService/locations/westus2/operations/1fc79d4a-86bf-4823-ae38-f7af5717aeb8?api-version=2016-03-30&t=638757451625681051&c=MIIHhjCCBm6gAwIBAgITfAaX0D2c-iM1n_047QAABpfQPTANBgkqhkiG9w0BAQsFADBEMRMwEQYKCZImiZPyLGQBGRYDR0JMMRMwEQYKCZImiZPyLGQBGRYDQU1FMRgwFgYDVQQDEw9BTUUgSW5mcmEgQ0EgMDUwHhcNMjUwMTIzMTIzMzI3WhcNMjUwNDIzMTIzMzI3WjBAMT4wPAYDVQQDEzVhc3luY29wZXJhdGlvbnNpZ25pbmdjZXJ0aWZpY2F0ZS5tYW5hZ2VtZW50LmF6dXJlLmNvbTCCASIwDQYJKoZIhvcNAQEBBQADggEPADCCAQoCggEBAMT6cGM0B3y7ALaE-Skle4LGL_KvvE0RUfR5t5rwMeM3CUzeYQjKDViOQv-6ECcNTQ188o9xa72JZw6T10LTAadlAlNEt-D4ZgXojTXXdRtgYN-AZ-uCCkJCPAJEWs5EDD7mSbt4aK42yALzlx5HkO8DReVYve0sKKD5r_M3y_OScnMTmV2SqALMQFfQHE2BCDOEjnPMJyRgh-7NvAqTuj-04DaveAIZSPJ9ljaYUCJ6fuyHJpPPDJvqzMYvVtE8OSAbxMClc2r5faOd2VDJXmbWWCx5jgb6bsGk0OJlSYIWH4DG7ERimIDapcgwLFJy4o8a8bkK0bi9A_5dTellBPUCAwEAAaOCBHMwggRvMCcGCSsGAQQBgjcVCgQaMBgwCgYIKwYBBQUHAwIwCgYIKwYBBQUHAwEwPAYJKwYBBAGCNxUHBC8wLQYlKwYBBAGCNxUIhpDjDYTVtHiE8Ys-hZvdFs6dEoFgh8fIENbYcQIBZAIBBjCCAcsGCCsGAQUFBwEBBIIBvTCCAbkwYwYIKwYBBQUHMAKGV2h0dHA6Ly9jcmwubWljcm9zb2Z0LmNvbS9wa2lpbmZyYS9DZXJ0cy9DTzFQS0lJTlRDQTAxLkFNRS5HQkxfQU1FJTIwSW5mcmElMjBDQSUyMDA1LmNydDBTBggrBgEFBQcwAoZHaHR0cDovL2NybDEuYW1lLmdibC9haWEvQ08xUEtJSU5UQ0EwMS5BTUUuR0JMX0FNRSUyMEluZnJhJTIwQ0ElMjAwNS5jcnQwUwYIKwYBBQUHMAKGR2h0dHA6Ly9jcmwyLmFtZS5nYmwvYWlhL0NPMVBLSUlOVENBMDEuQU1FLkdCTF9BTUUlMjBJbmZyYSUyMENBJTIwMDUuY3J0MFMGCCsGAQUFBzAChkdodHRwOi8vY3JsMy5hbWUuZ2JsL2FpYS9DTzFQS0lJTlRDQTAxLkFNRS5HQkxfQU1FJTIwSW5mcmElMjBDQSUyMDA1LmNydDBTBggrBgEFBQcwAoZHaHR0cDovL2NybDQuYW1lLmdibC9haWEvQ08xUEtJSU5UQ0EwMS5BTUUuR0JMX0FNRSUyMEluZnJhJTIwQ0ElMjAwNS5jcnQwHQYDVR0OBBYEFM-T8L9nIeCFTohGWTDyVFKymXV6MA4GA1UdDwEB_wQEAwIFoDCCASYGA1UdHwSCAR0wggEZMIIBFaCCARGgggENhj9odHRwOi8vY3JsLm1pY3Jvc29mdC5jb20vcGtpaW5mcmEvQ1JML0FNRSUyMEluZnJhJTIwQ0ElMjAwNS5jcmyGMWh0dHA6Ly9jcmwxLmFtZS5nYmwvY3JsL0FNRSUyMEluZnJhJTIwQ0ElMjAwNS5jcmyGMWh0dHA6Ly9jcmwyLmFtZS5nYmwvY3JsL0FNRSUyMEluZnJhJTIwQ0ElMjAwNS5jcmyGMWh0dHA6Ly9jcmwzLmFtZS5nYmwvY3JsL0FNRSUyMEluZnJhJTIwQ0ElMjAwNS5jcmyGMWh0dHA6Ly9jcmw0LmFtZS5nYmwvY3JsL0FNRSUyMEluZnJhJTIwQ0ElMjAwNS5jcmwwgZ0GA1UdIASBlTCBkjAMBgorBgEEAYI3ewEBMGYGCisGAQQBgjd7AgIwWDBWBggrBgEFBQcCAjBKHkgAMwAzAGUAMAAxADkAMgAxAC0ANABkADYANAAtADQAZgA4AGMALQBhADAANQA1AC0ANQBiAGQAYQBmAGYAZAA1AGUAMwAzAGQwDAYKKwYBBAGCN3sDAjAMBgorBgEEAYI3ewQCMB8GA1UdIwQYMBaAFHrWGYUoeWxxdh5g-PNL76IFQhYdMB0GA1UdJQQWMBQGCCsGAQUFBwMCBggrBgEFBQcDATANBgkqhkiG9w0BAQsFAAOCAQEAL5-mSvqTMKZ-yWP_ZT759pg-E4fR6CLCeXO0jrmpqWWL7kI50BvqMxrc_lgbkvtph9Pxa7ubGsAa1Exeoi8qx0ROCtQv-NyhNyDLePoY5JfVD6QGmvlnIziXrlYvbbnilY_vo-wieWJGJhuESMEaTphDiHpFdEuA2NZNxyxXsQV5fUpa2Rls0wrtnmPPIzhMrpswh3rBEnbxvlgC6SUihf90jSN_Hkn0T201tVzyjd5G1RK9QNqmdL0lKL-OZm8rpl-nwepifa5s6-Qa7cwTV2CMjAXPtsPHtNsPXvte52PFBn_dZiXBQN2njTerWOgNEpj5mIZ-nr3-pWeHhqAXSQ&s=TECuyWXWbiFZGCjS4FmCUHEX51zk5R7HtDdPaM7votCEZxn7imXVA6k_Mj9qnBl89S4lvtybUcauK4cCsjZ0x3HkBRZ9vIearHv-DwOfDtAkNhtF8rwWFl4N1uKpVDG_sEZHAL8rZ0Ucl_CRCQiqSTVfpw-SGFseaPEu04c5wkYVpnUXQbGIPay2seLfxuOaNOCTnOHDn7RcGNP69GLGXI60r6sLcjzIwqLKl90gbcGFfiiosHbjkmAuXw3bCviaXzA51jfKwxU3xyg1Q5TSy2CCmI0_ytEjgcwbbgqNcVl2XLa_iJ_BWFtyplRDFR3kOthYdTyzsut3W4jGDGSPoA&h=7pxzUtO5rV1DMwxAoq7Se3I24o8bKXl5zpcVE8p-rOU
      cache-control:
      - no-cache
      content-length:
      - '3965'
      content-type:
      - application/json
      date:
      - Fri, 21 Feb 2025 14:32:42 GMT
      expires:
      - '-1'
      pragma:
      - no-cache
      strict-transport-security:
      - max-age=31536000; includeSubDomains
      x-content-type-options:
      - nosniff
      x-ms-operation-identifier:
      - tenantId=54826b22-38d6-4fb2-bad9-b7b93a3e9c5a,objectId=a7250e3a-0e5e-48e2-9a34-45f1f5e1a91e/eastus2euap/4a824702-99c8-48e9-a6d5-33b9b0af9ba6
      x-ms-ratelimit-remaining-subscription-global-writes:
      - '2999'
      x-ms-ratelimit-remaining-subscription-writes:
      - '199'
    status:
      code: 201
      message: Created
- request:
    body: null
    headers:
      Accept:
      - application/json
      Accept-Encoding:
      - gzip, deflate
      CommandName:
      - aks wait
      Connection:
      - keep-alive
      ParameterSetName:
      - -g -n --created
      User-Agent:
      - AZURECLI/2.69.0 azsdk-python-core/1.31.0 Python/3.12.9 (Windows-10-10.0.19045-SP0)
    method: GET
    uri: https://management.azure.com/subscriptions/00000000-0000-0000-0000-000000000000/resourceGroups/clitest000001/providers/Microsoft.ContainerService/managedClusters/cliakstest000001?api-version=2024-10-01
  response:
    body:
      string: "{\n \"id\": \"/subscriptions/00000000-0000-0000-0000-000000000000/resourcegroups/clitest000001/providers/Microsoft.ContainerService/managedClusters/cliakstest000001\",\n
        \"location\": \"westus2\",\n \"name\": \"cliakstest000001\",\n \"tags\": {\n
        \ \"scenario_test\": \"\"\n },\n \"type\": \"Microsoft.ContainerService/ManagedClusters\",\n
        \"properties\": {\n  \"provisioningState\": \"Creating\",\n  \"powerState\":
        {\n   \"code\": \"Running\"\n  },\n  \"kubernetesVersion\": \"1.30.9\",\n
        \ \"currentKubernetesVersion\": \"1.30.9\",\n  \"dnsPrefix\": \"cliaksdns000002\",\n
        \ \"fqdn\": \"cliaksdns000002-nqjnmwez.hcp.westus2.azmk8s.io\",\n  \"azurePortalFQDN\":
        \"cliaksdns000002-nqjnmwez.portal.hcp.westus2.azmk8s.io\",\n  \"agentPoolProfiles\":
        [\n   {\n    \"name\": \"nodepool1\",\n    \"count\": 1,\n    \"vmSize\":
        \"Standard_DS2_v2\",\n    \"osDiskSizeGB\": 128,\n    \"osDiskType\": \"Managed\",\n
        \   \"kubeletDiskType\": \"OS\",\n    \"maxPods\": 250,\n    \"type\": \"VirtualMachineScaleSets\",\n
        \   \"enableAutoScaling\": false,\n    \"scaleDownMode\": \"Delete\",\n    \"provisioningState\":
        \"Creating\",\n    \"powerState\": {\n     \"code\": \"Running\"\n    },\n
        \   \"orchestratorVersion\": \"1.30.9\",\n    \"currentOrchestratorVersion\":
        \"1.30.9\",\n    \"enableNodePublicIP\": false,\n    \"mode\": \"System\",\n
        \   \"enableEncryptionAtHost\": false,\n    \"enableUltraSSD\": false,\n    \"osType\":
        \"Linux\",\n    \"osSKU\": \"Ubuntu\",\n    \"nodeImageVersion\": \"AKSUbuntu-2204gen2containerd-202502.03.0\",\n
        \   \"upgradeSettings\": {\n     \"maxSurge\": \"10%\"\n    },\n    \"enableFIPS\":
        false,\n    \"securityProfile\": {\n     \"enableVTPM\": false,\n     \"enableSecureBoot\":
        false\n    }\n   }\n  ],\n  \"linuxProfile\": {\n   \"adminUsername\": \"azureuser\",\n
        \  \"ssh\": {\n    \"publicKeys\": [\n     {\n      \"keyData\": \"ssh-rsa
        AAAAB3NzaC1yc2EAAAADAQABAAACAQCbIg1guRHbI0lV11wWDt1r2cUdcNd27CJsg+SfgC7miZeubtwUhbsPdhMQsfDyhOWHq1+ZL0M+nJZV63d/1dhmhtgyOqejUwrPlzKhydsbrsdUor+JmNJDdW01v7BXHyuymT8G4s09jCasNOwiufbP/qp72ruu0bIA1nySsvlf9pCQAuFkAnVnf/rFhUlOkhtRpwcq8SUNY2zRHR/EKb/4NWY1JzR4sa3q2fWIJdrrX0DvLoa5g9bIEd4Df79ba7v+yiUBOS0zT2ll+z4g9izHK3EO5d8hL4jYxcjKs+wcslSYRWrascfscLgMlMGh0CdKeNTDjHpGPncaf3Z+FwwwjWeuiNBxv7bJo13/8B/098KlVDl4GZqsoBCEjPyJfV6hO0y/LkRGkk7oHWKgeWAfKtfLItRp00eZ4fcJNK9kCaSMmEugoZWcI7NGbZXzqFWqbpRI7NcDP9+WIQ+i9U5vqWsqd/zng4kbuAJ6UuKqIzB0upYrLShfQE3SAck8oaLhJqqq56VfDuASNpJKidV+zq27HfSBmbXnkR/5AK337dc3MXKJypoK/QPMLKUAP5XLPbs+NddJQV7EZXd29DLgp+fRIg3edpKdO7ZErWhv7d+3Kws+e1Y+ypmR2WIVSwVyBEUfgv2C8Ts9gnTF4pNcEY/S2aBicz5Ew2+jdyGNQQ==
        test@example.com\\n\"\n     }\n    ]\n   }\n  },\n  \"servicePrincipalProfile\":
        {\n   \"clientId\":\"00000000-0000-0000-0000-000000000001\"\n  },\n  \"nodeResourceGroup\":
        \"MC_clitest000001_cliakstest000001_westus2\",\n  \"enableRBAC\": true,\n
        \ \"supportPlan\": \"KubernetesOfficial\",\n  \"networkProfile\": {\n   \"networkPlugin\":
        \"azure\",\n   \"networkPluginMode\": \"overlay\",\n   \"networkPolicy\":
        \"none\",\n   \"networkDataplane\": \"azure\",\n   \"loadBalancerSku\": \"standard\",\n
        \  \"loadBalancerProfile\": {\n    \"managedOutboundIPs\": {\n     \"count\":
        1\n    },\n    \"backendPoolType\": \"nodeIPConfiguration\"\n   },\n   \"podCidr\":
        \"10.244.0.0/16\",\n   \"serviceCidr\": \"10.0.0.0/16\",\n   \"dnsServiceIP\":
        \"10.0.0.10\",\n   \"outboundType\": \"loadBalancer\",\n   \"podCidrs\": [\n
        \   \"10.244.0.0/16\"\n   ],\n   \"serviceCidrs\": [\n    \"10.0.0.0/16\"\n
        \  ],\n   \"ipFamilies\": [\n    \"IPv4\"\n   ]\n  },\n  \"maxAgentPools\":
        100,\n  \"autoUpgradeProfile\": {\n   \"nodeOSUpgradeChannel\": \"NodeImage\"\n
        \ },\n  \"disableLocalAccounts\": false,\n  \"securityProfile\": {},\n  \"storageProfile\":
        {\n   \"diskCSIDriver\": {\n    \"enabled\": true\n   },\n   \"fileCSIDriver\":
        {\n    \"enabled\": true\n   },\n   \"snapshotController\": {\n    \"enabled\":
        true\n   }\n  },\n  \"oidcIssuerProfile\": {\n   \"enabled\": false\n  },\n
        \ \"workloadAutoScalerProfile\": {},\n  \"resourceUID\": \"67b88e888e0c210001164a28\",\n
        \ \"metricsProfile\": {\n   \"costAnalysis\": {\n    \"enabled\": false\n
        \  }\n  }\n },\n \"identity\": {\n  \"type\": \"SystemAssigned\",\n  \"principalId\":\"00000000-0000-0000-0000-000000000001\",\n
        \ \"tenantId\": \"54826b22-38d6-4fb2-bad9-b7b93a3e9c5a\"\n },\n \"sku\": {\n
        \ \"name\": \"Base\",\n  \"tier\": \"Free\"\n }\n}"
    headers:
      cache-control:
      - no-cache
      content-length:
      - '3943'
      content-type:
      - application/json
      date:
      - Fri, 21 Feb 2025 14:32:45 GMT
      expires:
      - '-1'
      pragma:
      - no-cache
      strict-transport-security:
      - max-age=31536000; includeSubDomains
      x-content-type-options:
      - nosniff
      x-ms-ratelimit-remaining-subscription-global-reads:
      - '3747'
    status:
      code: 200
      message: OK
- request:
    body: null
    headers:
      Accept:
      - application/json
      Accept-Encoding:
      - gzip, deflate
      CommandName:
      - aks wait
      Connection:
      - keep-alive
      ParameterSetName:
      - -g -n --created
      User-Agent:
      - AZURECLI/2.69.0 azsdk-python-core/1.31.0 Python/3.12.9 (Windows-10-10.0.19045-SP0)
    method: GET
    uri: https://management.azure.com/subscriptions/00000000-0000-0000-0000-000000000000/resourceGroups/clitest000001/providers/Microsoft.ContainerService/managedClusters/cliakstest000001?api-version=2024-10-01
  response:
    body:
      string: "{\n \"id\": \"/subscriptions/00000000-0000-0000-0000-000000000000/resourcegroups/clitest000001/providers/Microsoft.ContainerService/managedClusters/cliakstest000001\",\n
        \"location\": \"westus2\",\n \"name\": \"cliakstest000001\",\n \"tags\": {\n
        \ \"scenario_test\": \"\"\n },\n \"type\": \"Microsoft.ContainerService/ManagedClusters\",\n
        \"properties\": {\n  \"provisioningState\": \"Creating\",\n  \"powerState\":
        {\n   \"code\": \"Running\"\n  },\n  \"kubernetesVersion\": \"1.30.9\",\n
        \ \"currentKubernetesVersion\": \"1.30.9\",\n  \"dnsPrefix\": \"cliaksdns000002\",\n
        \ \"fqdn\": \"cliaksdns000002-nqjnmwez.hcp.westus2.azmk8s.io\",\n  \"azurePortalFQDN\":
        \"cliaksdns000002-nqjnmwez.portal.hcp.westus2.azmk8s.io\",\n  \"agentPoolProfiles\":
        [\n   {\n    \"name\": \"nodepool1\",\n    \"count\": 1,\n    \"vmSize\":
        \"Standard_DS2_v2\",\n    \"osDiskSizeGB\": 128,\n    \"osDiskType\": \"Managed\",\n
        \   \"kubeletDiskType\": \"OS\",\n    \"maxPods\": 250,\n    \"type\": \"VirtualMachineScaleSets\",\n
        \   \"enableAutoScaling\": false,\n    \"scaleDownMode\": \"Delete\",\n    \"provisioningState\":
        \"Creating\",\n    \"powerState\": {\n     \"code\": \"Running\"\n    },\n
        \   \"orchestratorVersion\": \"1.30.9\",\n    \"currentOrchestratorVersion\":
        \"1.30.9\",\n    \"enableNodePublicIP\": false,\n    \"mode\": \"System\",\n
        \   \"enableEncryptionAtHost\": false,\n    \"enableUltraSSD\": false,\n    \"osType\":
        \"Linux\",\n    \"osSKU\": \"Ubuntu\",\n    \"nodeImageVersion\": \"AKSUbuntu-2204gen2containerd-202502.03.0\",\n
        \   \"upgradeSettings\": {\n     \"maxSurge\": \"10%\"\n    },\n    \"enableFIPS\":
        false,\n    \"securityProfile\": {\n     \"enableVTPM\": false,\n     \"enableSecureBoot\":
        false\n    }\n   }\n  ],\n  \"linuxProfile\": {\n   \"adminUsername\": \"azureuser\",\n
        \  \"ssh\": {\n    \"publicKeys\": [\n     {\n      \"keyData\": \"ssh-rsa
        AAAAB3NzaC1yc2EAAAADAQABAAACAQCbIg1guRHbI0lV11wWDt1r2cUdcNd27CJsg+SfgC7miZeubtwUhbsPdhMQsfDyhOWHq1+ZL0M+nJZV63d/1dhmhtgyOqejUwrPlzKhydsbrsdUor+JmNJDdW01v7BXHyuymT8G4s09jCasNOwiufbP/qp72ruu0bIA1nySsvlf9pCQAuFkAnVnf/rFhUlOkhtRpwcq8SUNY2zRHR/EKb/4NWY1JzR4sa3q2fWIJdrrX0DvLoa5g9bIEd4Df79ba7v+yiUBOS0zT2ll+z4g9izHK3EO5d8hL4jYxcjKs+wcslSYRWrascfscLgMlMGh0CdKeNTDjHpGPncaf3Z+FwwwjWeuiNBxv7bJo13/8B/098KlVDl4GZqsoBCEjPyJfV6hO0y/LkRGkk7oHWKgeWAfKtfLItRp00eZ4fcJNK9kCaSMmEugoZWcI7NGbZXzqFWqbpRI7NcDP9+WIQ+i9U5vqWsqd/zng4kbuAJ6UuKqIzB0upYrLShfQE3SAck8oaLhJqqq56VfDuASNpJKidV+zq27HfSBmbXnkR/5AK337dc3MXKJypoK/QPMLKUAP5XLPbs+NddJQV7EZXd29DLgp+fRIg3edpKdO7ZErWhv7d+3Kws+e1Y+ypmR2WIVSwVyBEUfgv2C8Ts9gnTF4pNcEY/S2aBicz5Ew2+jdyGNQQ==
        test@example.com\\n\"\n     }\n    ]\n   }\n  },\n  \"servicePrincipalProfile\":
        {\n   \"clientId\":\"00000000-0000-0000-0000-000000000001\"\n  },\n  \"nodeResourceGroup\":
        \"MC_clitest000001_cliakstest000001_westus2\",\n  \"enableRBAC\": true,\n
        \ \"supportPlan\": \"KubernetesOfficial\",\n  \"networkProfile\": {\n   \"networkPlugin\":
        \"azure\",\n   \"networkPluginMode\": \"overlay\",\n   \"networkPolicy\":
        \"none\",\n   \"networkDataplane\": \"azure\",\n   \"loadBalancerSku\": \"standard\",\n
        \  \"loadBalancerProfile\": {\n    \"managedOutboundIPs\": {\n     \"count\":
        1\n    },\n    \"backendPoolType\": \"nodeIPConfiguration\"\n   },\n   \"podCidr\":
        \"10.244.0.0/16\",\n   \"serviceCidr\": \"10.0.0.0/16\",\n   \"dnsServiceIP\":
        \"10.0.0.10\",\n   \"outboundType\": \"loadBalancer\",\n   \"podCidrs\": [\n
        \   \"10.244.0.0/16\"\n   ],\n   \"serviceCidrs\": [\n    \"10.0.0.0/16\"\n
        \  ],\n   \"ipFamilies\": [\n    \"IPv4\"\n   ]\n  },\n  \"maxAgentPools\":
        100,\n  \"autoUpgradeProfile\": {\n   \"nodeOSUpgradeChannel\": \"NodeImage\"\n
        \ },\n  \"disableLocalAccounts\": false,\n  \"securityProfile\": {},\n  \"storageProfile\":
        {\n   \"diskCSIDriver\": {\n    \"enabled\": true\n   },\n   \"fileCSIDriver\":
        {\n    \"enabled\": true\n   },\n   \"snapshotController\": {\n    \"enabled\":
        true\n   }\n  },\n  \"oidcIssuerProfile\": {\n   \"enabled\": false\n  },\n
        \ \"workloadAutoScalerProfile\": {},\n  \"resourceUID\": \"67b88e888e0c210001164a28\",\n
        \ \"metricsProfile\": {\n   \"costAnalysis\": {\n    \"enabled\": false\n
        \  }\n  }\n },\n \"identity\": {\n  \"type\": \"SystemAssigned\",\n  \"principalId\":\"00000000-0000-0000-0000-000000000001\",\n
        \ \"tenantId\": \"54826b22-38d6-4fb2-bad9-b7b93a3e9c5a\"\n },\n \"sku\": {\n
        \ \"name\": \"Base\",\n  \"tier\": \"Free\"\n }\n}"
    headers:
      cache-control:
      - no-cache
      content-length:
      - '3943'
      content-type:
      - application/json
      date:
      - Fri, 21 Feb 2025 14:33:16 GMT
      expires:
      - '-1'
      pragma:
      - no-cache
      strict-transport-security:
      - max-age=31536000; includeSubDomains
      x-content-type-options:
      - nosniff
      x-ms-ratelimit-remaining-subscription-global-reads:
      - '3745'
    status:
      code: 200
      message: OK
- request:
    body: null
    headers:
      Accept:
      - application/json
      Accept-Encoding:
      - gzip, deflate
      CommandName:
      - aks wait
      Connection:
      - keep-alive
      ParameterSetName:
      - -g -n --created
      User-Agent:
      - AZURECLI/2.69.0 azsdk-python-core/1.31.0 Python/3.12.9 (Windows-10-10.0.19045-SP0)
    method: GET
    uri: https://management.azure.com/subscriptions/00000000-0000-0000-0000-000000000000/resourceGroups/clitest000001/providers/Microsoft.ContainerService/managedClusters/cliakstest000001?api-version=2024-10-01
  response:
    body:
      string: "{\n \"id\": \"/subscriptions/00000000-0000-0000-0000-000000000000/resourcegroups/clitest000001/providers/Microsoft.ContainerService/managedClusters/cliakstest000001\",\n
        \"location\": \"westus2\",\n \"name\": \"cliakstest000001\",\n \"tags\": {\n
        \ \"scenario_test\": \"\"\n },\n \"type\": \"Microsoft.ContainerService/ManagedClusters\",\n
        \"properties\": {\n  \"provisioningState\": \"Creating\",\n  \"powerState\":
        {\n   \"code\": \"Running\"\n  },\n  \"kubernetesVersion\": \"1.30.9\",\n
        \ \"currentKubernetesVersion\": \"1.30.9\",\n  \"dnsPrefix\": \"cliaksdns000002\",\n
        \ \"fqdn\": \"cliaksdns000002-nqjnmwez.hcp.westus2.azmk8s.io\",\n  \"azurePortalFQDN\":
        \"cliaksdns000002-nqjnmwez.portal.hcp.westus2.azmk8s.io\",\n  \"agentPoolProfiles\":
        [\n   {\n    \"name\": \"nodepool1\",\n    \"count\": 1,\n    \"vmSize\":
        \"Standard_DS2_v2\",\n    \"osDiskSizeGB\": 128,\n    \"osDiskType\": \"Managed\",\n
        \   \"kubeletDiskType\": \"OS\",\n    \"maxPods\": 250,\n    \"type\": \"VirtualMachineScaleSets\",\n
        \   \"enableAutoScaling\": false,\n    \"scaleDownMode\": \"Delete\",\n    \"provisioningState\":
        \"Creating\",\n    \"powerState\": {\n     \"code\": \"Running\"\n    },\n
        \   \"orchestratorVersion\": \"1.30.9\",\n    \"currentOrchestratorVersion\":
        \"1.30.9\",\n    \"enableNodePublicIP\": false,\n    \"mode\": \"System\",\n
        \   \"enableEncryptionAtHost\": false,\n    \"enableUltraSSD\": false,\n    \"osType\":
        \"Linux\",\n    \"osSKU\": \"Ubuntu\",\n    \"nodeImageVersion\": \"AKSUbuntu-2204gen2containerd-202502.03.0\",\n
        \   \"upgradeSettings\": {\n     \"maxSurge\": \"10%\"\n    },\n    \"enableFIPS\":
        false,\n    \"securityProfile\": {\n     \"enableVTPM\": false,\n     \"enableSecureBoot\":
        false\n    }\n   }\n  ],\n  \"linuxProfile\": {\n   \"adminUsername\": \"azureuser\",\n
        \  \"ssh\": {\n    \"publicKeys\": [\n     {\n      \"keyData\": \"ssh-rsa
        AAAAB3NzaC1yc2EAAAADAQABAAACAQCbIg1guRHbI0lV11wWDt1r2cUdcNd27CJsg+SfgC7miZeubtwUhbsPdhMQsfDyhOWHq1+ZL0M+nJZV63d/1dhmhtgyOqejUwrPlzKhydsbrsdUor+JmNJDdW01v7BXHyuymT8G4s09jCasNOwiufbP/qp72ruu0bIA1nySsvlf9pCQAuFkAnVnf/rFhUlOkhtRpwcq8SUNY2zRHR/EKb/4NWY1JzR4sa3q2fWIJdrrX0DvLoa5g9bIEd4Df79ba7v+yiUBOS0zT2ll+z4g9izHK3EO5d8hL4jYxcjKs+wcslSYRWrascfscLgMlMGh0CdKeNTDjHpGPncaf3Z+FwwwjWeuiNBxv7bJo13/8B/098KlVDl4GZqsoBCEjPyJfV6hO0y/LkRGkk7oHWKgeWAfKtfLItRp00eZ4fcJNK9kCaSMmEugoZWcI7NGbZXzqFWqbpRI7NcDP9+WIQ+i9U5vqWsqd/zng4kbuAJ6UuKqIzB0upYrLShfQE3SAck8oaLhJqqq56VfDuASNpJKidV+zq27HfSBmbXnkR/5AK337dc3MXKJypoK/QPMLKUAP5XLPbs+NddJQV7EZXd29DLgp+fRIg3edpKdO7ZErWhv7d+3Kws+e1Y+ypmR2WIVSwVyBEUfgv2C8Ts9gnTF4pNcEY/S2aBicz5Ew2+jdyGNQQ==
        test@example.com\\n\"\n     }\n    ]\n   }\n  },\n  \"servicePrincipalProfile\":
        {\n   \"clientId\":\"00000000-0000-0000-0000-000000000001\"\n  },\n  \"nodeResourceGroup\":
        \"MC_clitest000001_cliakstest000001_westus2\",\n  \"enableRBAC\": true,\n
        \ \"supportPlan\": \"KubernetesOfficial\",\n  \"networkProfile\": {\n   \"networkPlugin\":
        \"azure\",\n   \"networkPluginMode\": \"overlay\",\n   \"networkPolicy\":
        \"none\",\n   \"networkDataplane\": \"azure\",\n   \"loadBalancerSku\": \"standard\",\n
        \  \"loadBalancerProfile\": {\n    \"managedOutboundIPs\": {\n     \"count\":
        1\n    },\n    \"effectiveOutboundIPs\": [\n     {\n      \"id\": \"/subscriptions/00000000-0000-0000-0000-000000000000/resourceGroups/MC_clitest000001_cliakstest000001_westus2/providers/Microsoft.Network/publicIPAddresses/e3d144c4-6c00-4a8c-b5f9-f641dff0d0c6\"\n
        \    }\n    ],\n    \"backendPoolType\": \"nodeIPConfiguration\"\n   },\n
        \  \"podCidr\": \"10.244.0.0/16\",\n   \"serviceCidr\": \"10.0.0.0/16\",\n
        \  \"dnsServiceIP\": \"10.0.0.10\",\n   \"outboundType\": \"loadBalancer\",\n
        \  \"podCidrs\": [\n    \"10.244.0.0/16\"\n   ],\n   \"serviceCidrs\": [\n
        \   \"10.0.0.0/16\"\n   ],\n   \"ipFamilies\": [\n    \"IPv4\"\n   ]\n  },\n
        \ \"maxAgentPools\": 100,\n  \"identityProfile\": {\n   \"kubeletidentity\":
        {\n    \"resourceId\": \"/subscriptions/00000000-0000-0000-0000-000000000000/resourcegroups/MC_clitest000001_cliakstest000001_westus2/providers/Microsoft.ManagedIdentity/userAssignedIdentities/cliakstest000001-agentpool\",\n
        \   \"clientId\":\"00000000-0000-0000-0000-000000000001\",\n    \"objectId\":\"00000000-0000-0000-0000-000000000001\"\n
        \  }\n  },\n  \"autoUpgradeProfile\": {\n   \"nodeOSUpgradeChannel\": \"NodeImage\"\n
        \ },\n  \"disableLocalAccounts\": false,\n  \"securityProfile\": {},\n  \"storageProfile\":
        {\n   \"diskCSIDriver\": {\n    \"enabled\": true\n   },\n   \"fileCSIDriver\":
        {\n    \"enabled\": true\n   },\n   \"snapshotController\": {\n    \"enabled\":
        true\n   }\n  },\n  \"oidcIssuerProfile\": {\n   \"enabled\": false\n  },\n
        \ \"workloadAutoScalerProfile\": {},\n  \"resourceUID\": \"67b88e888e0c210001164a28\",\n
        \ \"metricsProfile\": {\n   \"costAnalysis\": {\n    \"enabled\": false\n
        \  }\n  }\n },\n \"identity\": {\n  \"type\": \"SystemAssigned\",\n  \"principalId\":\"00000000-0000-0000-0000-000000000001\",\n
        \ \"tenantId\": \"54826b22-38d6-4fb2-bad9-b7b93a3e9c5a\"\n },\n \"sku\": {\n
        \ \"name\": \"Base\",\n  \"tier\": \"Free\"\n }\n}"
    headers:
      cache-control:
      - no-cache
      content-length:
      - '4582'
      content-type:
      - application/json
      date:
      - Fri, 21 Feb 2025 14:33:47 GMT
      expires:
      - '-1'
      pragma:
      - no-cache
      strict-transport-security:
      - max-age=31536000; includeSubDomains
      x-content-type-options:
      - nosniff
      x-ms-ratelimit-remaining-subscription-global-reads:
      - '3749'
    status:
      code: 200
      message: OK
- request:
    body: null
    headers:
      Accept:
      - application/json
      Accept-Encoding:
      - gzip, deflate
      CommandName:
      - aks wait
      Connection:
      - keep-alive
      ParameterSetName:
      - -g -n --created
      User-Agent:
      - AZURECLI/2.69.0 azsdk-python-core/1.31.0 Python/3.12.9 (Windows-10-10.0.19045-SP0)
    method: GET
    uri: https://management.azure.com/subscriptions/00000000-0000-0000-0000-000000000000/resourceGroups/clitest000001/providers/Microsoft.ContainerService/managedClusters/cliakstest000001?api-version=2024-10-01
  response:
    body:
      string: "{\n \"id\": \"/subscriptions/00000000-0000-0000-0000-000000000000/resourcegroups/clitest000001/providers/Microsoft.ContainerService/managedClusters/cliakstest000001\",\n
        \"location\": \"westus2\",\n \"name\": \"cliakstest000001\",\n \"tags\": {\n
        \ \"scenario_test\": \"\"\n },\n \"type\": \"Microsoft.ContainerService/ManagedClusters\",\n
        \"properties\": {\n  \"provisioningState\": \"Creating\",\n  \"powerState\":
        {\n   \"code\": \"Running\"\n  },\n  \"kubernetesVersion\": \"1.30.9\",\n
        \ \"currentKubernetesVersion\": \"1.30.9\",\n  \"dnsPrefix\": \"cliaksdns000002\",\n
        \ \"fqdn\": \"cliaksdns000002-nqjnmwez.hcp.westus2.azmk8s.io\",\n  \"azurePortalFQDN\":
        \"cliaksdns000002-nqjnmwez.portal.hcp.westus2.azmk8s.io\",\n  \"agentPoolProfiles\":
        [\n   {\n    \"name\": \"nodepool1\",\n    \"count\": 1,\n    \"vmSize\":
        \"Standard_DS2_v2\",\n    \"osDiskSizeGB\": 128,\n    \"osDiskType\": \"Managed\",\n
        \   \"kubeletDiskType\": \"OS\",\n    \"maxPods\": 250,\n    \"type\": \"VirtualMachineScaleSets\",\n
        \   \"enableAutoScaling\": false,\n    \"scaleDownMode\": \"Delete\",\n    \"provisioningState\":
        \"Creating\",\n    \"powerState\": {\n     \"code\": \"Running\"\n    },\n
        \   \"orchestratorVersion\": \"1.30.9\",\n    \"currentOrchestratorVersion\":
        \"1.30.9\",\n    \"enableNodePublicIP\": false,\n    \"mode\": \"System\",\n
        \   \"enableEncryptionAtHost\": false,\n    \"enableUltraSSD\": false,\n    \"osType\":
        \"Linux\",\n    \"osSKU\": \"Ubuntu\",\n    \"nodeImageVersion\": \"AKSUbuntu-2204gen2containerd-202502.03.0\",\n
        \   \"upgradeSettings\": {\n     \"maxSurge\": \"10%\"\n    },\n    \"enableFIPS\":
        false,\n    \"securityProfile\": {\n     \"enableVTPM\": false,\n     \"enableSecureBoot\":
        false\n    }\n   }\n  ],\n  \"linuxProfile\": {\n   \"adminUsername\": \"azureuser\",\n
        \  \"ssh\": {\n    \"publicKeys\": [\n     {\n      \"keyData\": \"ssh-rsa
        AAAAB3NzaC1yc2EAAAADAQABAAACAQCbIg1guRHbI0lV11wWDt1r2cUdcNd27CJsg+SfgC7miZeubtwUhbsPdhMQsfDyhOWHq1+ZL0M+nJZV63d/1dhmhtgyOqejUwrPlzKhydsbrsdUor+JmNJDdW01v7BXHyuymT8G4s09jCasNOwiufbP/qp72ruu0bIA1nySsvlf9pCQAuFkAnVnf/rFhUlOkhtRpwcq8SUNY2zRHR/EKb/4NWY1JzR4sa3q2fWIJdrrX0DvLoa5g9bIEd4Df79ba7v+yiUBOS0zT2ll+z4g9izHK3EO5d8hL4jYxcjKs+wcslSYRWrascfscLgMlMGh0CdKeNTDjHpGPncaf3Z+FwwwjWeuiNBxv7bJo13/8B/098KlVDl4GZqsoBCEjPyJfV6hO0y/LkRGkk7oHWKgeWAfKtfLItRp00eZ4fcJNK9kCaSMmEugoZWcI7NGbZXzqFWqbpRI7NcDP9+WIQ+i9U5vqWsqd/zng4kbuAJ6UuKqIzB0upYrLShfQE3SAck8oaLhJqqq56VfDuASNpJKidV+zq27HfSBmbXnkR/5AK337dc3MXKJypoK/QPMLKUAP5XLPbs+NddJQV7EZXd29DLgp+fRIg3edpKdO7ZErWhv7d+3Kws+e1Y+ypmR2WIVSwVyBEUfgv2C8Ts9gnTF4pNcEY/S2aBicz5Ew2+jdyGNQQ==
        test@example.com\\n\"\n     }\n    ]\n   }\n  },\n  \"servicePrincipalProfile\":
        {\n   \"clientId\":\"00000000-0000-0000-0000-000000000001\"\n  },\n  \"nodeResourceGroup\":
        \"MC_clitest000001_cliakstest000001_westus2\",\n  \"enableRBAC\": true,\n
        \ \"supportPlan\": \"KubernetesOfficial\",\n  \"networkProfile\": {\n   \"networkPlugin\":
        \"azure\",\n   \"networkPluginMode\": \"overlay\",\n   \"networkPolicy\":
        \"none\",\n   \"networkDataplane\": \"azure\",\n   \"loadBalancerSku\": \"standard\",\n
        \  \"loadBalancerProfile\": {\n    \"managedOutboundIPs\": {\n     \"count\":
        1\n    },\n    \"effectiveOutboundIPs\": [\n     {\n      \"id\": \"/subscriptions/00000000-0000-0000-0000-000000000000/resourceGroups/MC_clitest000001_cliakstest000001_westus2/providers/Microsoft.Network/publicIPAddresses/e3d144c4-6c00-4a8c-b5f9-f641dff0d0c6\"\n
        \    }\n    ],\n    \"backendPoolType\": \"nodeIPConfiguration\"\n   },\n
        \  \"podCidr\": \"10.244.0.0/16\",\n   \"serviceCidr\": \"10.0.0.0/16\",\n
        \  \"dnsServiceIP\": \"10.0.0.10\",\n   \"outboundType\": \"loadBalancer\",\n
        \  \"podCidrs\": [\n    \"10.244.0.0/16\"\n   ],\n   \"serviceCidrs\": [\n
        \   \"10.0.0.0/16\"\n   ],\n   \"ipFamilies\": [\n    \"IPv4\"\n   ]\n  },\n
        \ \"maxAgentPools\": 100,\n  \"identityProfile\": {\n   \"kubeletidentity\":
        {\n    \"resourceId\": \"/subscriptions/00000000-0000-0000-0000-000000000000/resourcegroups/MC_clitest000001_cliakstest000001_westus2/providers/Microsoft.ManagedIdentity/userAssignedIdentities/cliakstest000001-agentpool\",\n
        \   \"clientId\":\"00000000-0000-0000-0000-000000000001\",\n    \"objectId\":\"00000000-0000-0000-0000-000000000001\"\n
        \  }\n  },\n  \"autoUpgradeProfile\": {\n   \"nodeOSUpgradeChannel\": \"NodeImage\"\n
        \ },\n  \"disableLocalAccounts\": false,\n  \"securityProfile\": {},\n  \"storageProfile\":
        {\n   \"diskCSIDriver\": {\n    \"enabled\": true\n   },\n   \"fileCSIDriver\":
        {\n    \"enabled\": true\n   },\n   \"snapshotController\": {\n    \"enabled\":
        true\n   }\n  },\n  \"oidcIssuerProfile\": {\n   \"enabled\": false\n  },\n
        \ \"workloadAutoScalerProfile\": {},\n  \"resourceUID\": \"67b88e888e0c210001164a28\",\n
        \ \"metricsProfile\": {\n   \"costAnalysis\": {\n    \"enabled\": false\n
        \  }\n  }\n },\n \"identity\": {\n  \"type\": \"SystemAssigned\",\n  \"principalId\":\"00000000-0000-0000-0000-000000000001\",\n
        \ \"tenantId\": \"54826b22-38d6-4fb2-bad9-b7b93a3e9c5a\"\n },\n \"sku\": {\n
        \ \"name\": \"Base\",\n  \"tier\": \"Free\"\n }\n}"
    headers:
      cache-control:
      - no-cache
      content-length:
      - '4582'
      content-type:
      - application/json
      date:
      - Fri, 21 Feb 2025 14:34:17 GMT
      expires:
      - '-1'
      pragma:
      - no-cache
      strict-transport-security:
      - max-age=31536000; includeSubDomains
      x-content-type-options:
      - nosniff
      x-ms-ratelimit-remaining-subscription-global-reads:
      - '3749'
    status:
      code: 200
      message: OK
- request:
    body: null
    headers:
      Accept:
      - application/json
      Accept-Encoding:
      - gzip, deflate
      CommandName:
      - aks wait
      Connection:
      - keep-alive
      ParameterSetName:
      - -g -n --created
      User-Agent:
      - AZURECLI/2.69.0 azsdk-python-core/1.31.0 Python/3.12.9 (Windows-10-10.0.19045-SP0)
    method: GET
    uri: https://management.azure.com/subscriptions/00000000-0000-0000-0000-000000000000/resourceGroups/clitest000001/providers/Microsoft.ContainerService/managedClusters/cliakstest000001?api-version=2024-10-01
  response:
    body:
      string: "{\n \"id\": \"/subscriptions/00000000-0000-0000-0000-000000000000/resourcegroups/clitest000001/providers/Microsoft.ContainerService/managedClusters/cliakstest000001\",\n
        \"location\": \"westus2\",\n \"name\": \"cliakstest000001\",\n \"tags\": {\n
        \ \"scenario_test\": \"\"\n },\n \"type\": \"Microsoft.ContainerService/ManagedClusters\",\n
        \"properties\": {\n  \"provisioningState\": \"Creating\",\n  \"powerState\":
        {\n   \"code\": \"Running\"\n  },\n  \"kubernetesVersion\": \"1.30.9\",\n
        \ \"currentKubernetesVersion\": \"1.30.9\",\n  \"dnsPrefix\": \"cliaksdns000002\",\n
        \ \"fqdn\": \"cliaksdns000002-nqjnmwez.hcp.westus2.azmk8s.io\",\n  \"azurePortalFQDN\":
        \"cliaksdns000002-nqjnmwez.portal.hcp.westus2.azmk8s.io\",\n  \"agentPoolProfiles\":
        [\n   {\n    \"name\": \"nodepool1\",\n    \"count\": 1,\n    \"vmSize\":
        \"Standard_DS2_v2\",\n    \"osDiskSizeGB\": 128,\n    \"osDiskType\": \"Managed\",\n
        \   \"kubeletDiskType\": \"OS\",\n    \"maxPods\": 250,\n    \"type\": \"VirtualMachineScaleSets\",\n
        \   \"enableAutoScaling\": false,\n    \"scaleDownMode\": \"Delete\",\n    \"provisioningState\":
        \"Creating\",\n    \"powerState\": {\n     \"code\": \"Running\"\n    },\n
        \   \"orchestratorVersion\": \"1.30.9\",\n    \"currentOrchestratorVersion\":
        \"1.30.9\",\n    \"enableNodePublicIP\": false,\n    \"mode\": \"System\",\n
        \   \"enableEncryptionAtHost\": false,\n    \"enableUltraSSD\": false,\n    \"osType\":
        \"Linux\",\n    \"osSKU\": \"Ubuntu\",\n    \"nodeImageVersion\": \"AKSUbuntu-2204gen2containerd-202502.03.0\",\n
        \   \"upgradeSettings\": {\n     \"maxSurge\": \"10%\"\n    },\n    \"enableFIPS\":
        false,\n    \"securityProfile\": {\n     \"enableVTPM\": false,\n     \"enableSecureBoot\":
        false\n    }\n   }\n  ],\n  \"linuxProfile\": {\n   \"adminUsername\": \"azureuser\",\n
        \  \"ssh\": {\n    \"publicKeys\": [\n     {\n      \"keyData\": \"ssh-rsa
        AAAAB3NzaC1yc2EAAAADAQABAAACAQCbIg1guRHbI0lV11wWDt1r2cUdcNd27CJsg+SfgC7miZeubtwUhbsPdhMQsfDyhOWHq1+ZL0M+nJZV63d/1dhmhtgyOqejUwrPlzKhydsbrsdUor+JmNJDdW01v7BXHyuymT8G4s09jCasNOwiufbP/qp72ruu0bIA1nySsvlf9pCQAuFkAnVnf/rFhUlOkhtRpwcq8SUNY2zRHR/EKb/4NWY1JzR4sa3q2fWIJdrrX0DvLoa5g9bIEd4Df79ba7v+yiUBOS0zT2ll+z4g9izHK3EO5d8hL4jYxcjKs+wcslSYRWrascfscLgMlMGh0CdKeNTDjHpGPncaf3Z+FwwwjWeuiNBxv7bJo13/8B/098KlVDl4GZqsoBCEjPyJfV6hO0y/LkRGkk7oHWKgeWAfKtfLItRp00eZ4fcJNK9kCaSMmEugoZWcI7NGbZXzqFWqbpRI7NcDP9+WIQ+i9U5vqWsqd/zng4kbuAJ6UuKqIzB0upYrLShfQE3SAck8oaLhJqqq56VfDuASNpJKidV+zq27HfSBmbXnkR/5AK337dc3MXKJypoK/QPMLKUAP5XLPbs+NddJQV7EZXd29DLgp+fRIg3edpKdO7ZErWhv7d+3Kws+e1Y+ypmR2WIVSwVyBEUfgv2C8Ts9gnTF4pNcEY/S2aBicz5Ew2+jdyGNQQ==
        test@example.com\\n\"\n     }\n    ]\n   }\n  },\n  \"servicePrincipalProfile\":
        {\n   \"clientId\":\"00000000-0000-0000-0000-000000000001\"\n  },\n  \"nodeResourceGroup\":
        \"MC_clitest000001_cliakstest000001_westus2\",\n  \"enableRBAC\": true,\n
        \ \"supportPlan\": \"KubernetesOfficial\",\n  \"networkProfile\": {\n   \"networkPlugin\":
        \"azure\",\n   \"networkPluginMode\": \"overlay\",\n   \"networkPolicy\":
        \"none\",\n   \"networkDataplane\": \"azure\",\n   \"loadBalancerSku\": \"standard\",\n
        \  \"loadBalancerProfile\": {\n    \"managedOutboundIPs\": {\n     \"count\":
        1\n    },\n    \"effectiveOutboundIPs\": [\n     {\n      \"id\": \"/subscriptions/00000000-0000-0000-0000-000000000000/resourceGroups/MC_clitest000001_cliakstest000001_westus2/providers/Microsoft.Network/publicIPAddresses/e3d144c4-6c00-4a8c-b5f9-f641dff0d0c6\"\n
        \    }\n    ],\n    \"backendPoolType\": \"nodeIPConfiguration\"\n   },\n
        \  \"podCidr\": \"10.244.0.0/16\",\n   \"serviceCidr\": \"10.0.0.0/16\",\n
        \  \"dnsServiceIP\": \"10.0.0.10\",\n   \"outboundType\": \"loadBalancer\",\n
        \  \"podCidrs\": [\n    \"10.244.0.0/16\"\n   ],\n   \"serviceCidrs\": [\n
        \   \"10.0.0.0/16\"\n   ],\n   \"ipFamilies\": [\n    \"IPv4\"\n   ]\n  },\n
        \ \"maxAgentPools\": 100,\n  \"identityProfile\": {\n   \"kubeletidentity\":
        {\n    \"resourceId\": \"/subscriptions/00000000-0000-0000-0000-000000000000/resourcegroups/MC_clitest000001_cliakstest000001_westus2/providers/Microsoft.ManagedIdentity/userAssignedIdentities/cliakstest000001-agentpool\",\n
        \   \"clientId\":\"00000000-0000-0000-0000-000000000001\",\n    \"objectId\":\"00000000-0000-0000-0000-000000000001\"\n
        \  }\n  },\n  \"autoUpgradeProfile\": {\n   \"nodeOSUpgradeChannel\": \"NodeImage\"\n
        \ },\n  \"disableLocalAccounts\": false,\n  \"securityProfile\": {},\n  \"storageProfile\":
        {\n   \"diskCSIDriver\": {\n    \"enabled\": true\n   },\n   \"fileCSIDriver\":
        {\n    \"enabled\": true\n   },\n   \"snapshotController\": {\n    \"enabled\":
        true\n   }\n  },\n  \"oidcIssuerProfile\": {\n   \"enabled\": false\n  },\n
        \ \"workloadAutoScalerProfile\": {},\n  \"resourceUID\": \"67b88e888e0c210001164a28\",\n
        \ \"metricsProfile\": {\n   \"costAnalysis\": {\n    \"enabled\": false\n
        \  }\n  }\n },\n \"identity\": {\n  \"type\": \"SystemAssigned\",\n  \"principalId\":\"00000000-0000-0000-0000-000000000001\",\n
        \ \"tenantId\": \"54826b22-38d6-4fb2-bad9-b7b93a3e9c5a\"\n },\n \"sku\": {\n
        \ \"name\": \"Base\",\n  \"tier\": \"Free\"\n }\n}"
    headers:
      cache-control:
      - no-cache
      content-length:
      - '4582'
      content-type:
      - application/json
      date:
      - Fri, 21 Feb 2025 14:34:48 GMT
      expires:
      - '-1'
      pragma:
      - no-cache
      strict-transport-security:
      - max-age=31536000; includeSubDomains
      x-content-type-options:
      - nosniff
      x-ms-ratelimit-remaining-subscription-global-reads:
      - '3749'
    status:
      code: 200
      message: OK
- request:
    body: null
    headers:
      Accept:
      - application/json
      Accept-Encoding:
      - gzip, deflate
      CommandName:
      - aks wait
      Connection:
      - keep-alive
      ParameterSetName:
      - -g -n --created
      User-Agent:
      - AZURECLI/2.69.0 azsdk-python-core/1.31.0 Python/3.12.9 (Windows-10-10.0.19045-SP0)
    method: GET
    uri: https://management.azure.com/subscriptions/00000000-0000-0000-0000-000000000000/resourceGroups/clitest000001/providers/Microsoft.ContainerService/managedClusters/cliakstest000001?api-version=2024-10-01
  response:
    body:
      string: "{\n \"id\": \"/subscriptions/00000000-0000-0000-0000-000000000000/resourcegroups/clitest000001/providers/Microsoft.ContainerService/managedClusters/cliakstest000001\",\n
        \"location\": \"westus2\",\n \"name\": \"cliakstest000001\",\n \"tags\": {\n
        \ \"scenario_test\": \"\"\n },\n \"type\": \"Microsoft.ContainerService/ManagedClusters\",\n
        \"properties\": {\n  \"provisioningState\": \"Creating\",\n  \"powerState\":
        {\n   \"code\": \"Running\"\n  },\n  \"kubernetesVersion\": \"1.30.9\",\n
        \ \"currentKubernetesVersion\": \"1.30.9\",\n  \"dnsPrefix\": \"cliaksdns000002\",\n
        \ \"fqdn\": \"cliaksdns000002-nqjnmwez.hcp.westus2.azmk8s.io\",\n  \"azurePortalFQDN\":
        \"cliaksdns000002-nqjnmwez.portal.hcp.westus2.azmk8s.io\",\n  \"agentPoolProfiles\":
        [\n   {\n    \"name\": \"nodepool1\",\n    \"count\": 1,\n    \"vmSize\":
        \"Standard_DS2_v2\",\n    \"osDiskSizeGB\": 128,\n    \"osDiskType\": \"Managed\",\n
        \   \"kubeletDiskType\": \"OS\",\n    \"maxPods\": 250,\n    \"type\": \"VirtualMachineScaleSets\",\n
        \   \"enableAutoScaling\": false,\n    \"scaleDownMode\": \"Delete\",\n    \"provisioningState\":
        \"Creating\",\n    \"powerState\": {\n     \"code\": \"Running\"\n    },\n
        \   \"orchestratorVersion\": \"1.30.9\",\n    \"currentOrchestratorVersion\":
        \"1.30.9\",\n    \"enableNodePublicIP\": false,\n    \"mode\": \"System\",\n
        \   \"enableEncryptionAtHost\": false,\n    \"enableUltraSSD\": false,\n    \"osType\":
        \"Linux\",\n    \"osSKU\": \"Ubuntu\",\n    \"nodeImageVersion\": \"AKSUbuntu-2204gen2containerd-202502.03.0\",\n
        \   \"upgradeSettings\": {\n     \"maxSurge\": \"10%\"\n    },\n    \"enableFIPS\":
        false,\n    \"securityProfile\": {\n     \"enableVTPM\": false,\n     \"enableSecureBoot\":
        false\n    }\n   }\n  ],\n  \"linuxProfile\": {\n   \"adminUsername\": \"azureuser\",\n
        \  \"ssh\": {\n    \"publicKeys\": [\n     {\n      \"keyData\": \"ssh-rsa
        AAAAB3NzaC1yc2EAAAADAQABAAACAQCbIg1guRHbI0lV11wWDt1r2cUdcNd27CJsg+SfgC7miZeubtwUhbsPdhMQsfDyhOWHq1+ZL0M+nJZV63d/1dhmhtgyOqejUwrPlzKhydsbrsdUor+JmNJDdW01v7BXHyuymT8G4s09jCasNOwiufbP/qp72ruu0bIA1nySsvlf9pCQAuFkAnVnf/rFhUlOkhtRpwcq8SUNY2zRHR/EKb/4NWY1JzR4sa3q2fWIJdrrX0DvLoa5g9bIEd4Df79ba7v+yiUBOS0zT2ll+z4g9izHK3EO5d8hL4jYxcjKs+wcslSYRWrascfscLgMlMGh0CdKeNTDjHpGPncaf3Z+FwwwjWeuiNBxv7bJo13/8B/098KlVDl4GZqsoBCEjPyJfV6hO0y/LkRGkk7oHWKgeWAfKtfLItRp00eZ4fcJNK9kCaSMmEugoZWcI7NGbZXzqFWqbpRI7NcDP9+WIQ+i9U5vqWsqd/zng4kbuAJ6UuKqIzB0upYrLShfQE3SAck8oaLhJqqq56VfDuASNpJKidV+zq27HfSBmbXnkR/5AK337dc3MXKJypoK/QPMLKUAP5XLPbs+NddJQV7EZXd29DLgp+fRIg3edpKdO7ZErWhv7d+3Kws+e1Y+ypmR2WIVSwVyBEUfgv2C8Ts9gnTF4pNcEY/S2aBicz5Ew2+jdyGNQQ==
        test@example.com\\n\"\n     }\n    ]\n   }\n  },\n  \"servicePrincipalProfile\":
        {\n   \"clientId\":\"00000000-0000-0000-0000-000000000001\"\n  },\n  \"nodeResourceGroup\":
        \"MC_clitest000001_cliakstest000001_westus2\",\n  \"enableRBAC\": true,\n
        \ \"supportPlan\": \"KubernetesOfficial\",\n  \"networkProfile\": {\n   \"networkPlugin\":
        \"azure\",\n   \"networkPluginMode\": \"overlay\",\n   \"networkPolicy\":
        \"none\",\n   \"networkDataplane\": \"azure\",\n   \"loadBalancerSku\": \"standard\",\n
        \  \"loadBalancerProfile\": {\n    \"managedOutboundIPs\": {\n     \"count\":
        1\n    },\n    \"effectiveOutboundIPs\": [\n     {\n      \"id\": \"/subscriptions/00000000-0000-0000-0000-000000000000/resourceGroups/MC_clitest000001_cliakstest000001_westus2/providers/Microsoft.Network/publicIPAddresses/e3d144c4-6c00-4a8c-b5f9-f641dff0d0c6\"\n
        \    }\n    ],\n    \"backendPoolType\": \"nodeIPConfiguration\"\n   },\n
        \  \"podCidr\": \"10.244.0.0/16\",\n   \"serviceCidr\": \"10.0.0.0/16\",\n
        \  \"dnsServiceIP\": \"10.0.0.10\",\n   \"outboundType\": \"loadBalancer\",\n
        \  \"podCidrs\": [\n    \"10.244.0.0/16\"\n   ],\n   \"serviceCidrs\": [\n
        \   \"10.0.0.0/16\"\n   ],\n   \"ipFamilies\": [\n    \"IPv4\"\n   ]\n  },\n
        \ \"maxAgentPools\": 100,\n  \"identityProfile\": {\n   \"kubeletidentity\":
        {\n    \"resourceId\": \"/subscriptions/00000000-0000-0000-0000-000000000000/resourcegroups/MC_clitest000001_cliakstest000001_westus2/providers/Microsoft.ManagedIdentity/userAssignedIdentities/cliakstest000001-agentpool\",\n
        \   \"clientId\":\"00000000-0000-0000-0000-000000000001\",\n    \"objectId\":\"00000000-0000-0000-0000-000000000001\"\n
        \  }\n  },\n  \"autoUpgradeProfile\": {\n   \"nodeOSUpgradeChannel\": \"NodeImage\"\n
        \ },\n  \"disableLocalAccounts\": false,\n  \"securityProfile\": {},\n  \"storageProfile\":
        {\n   \"diskCSIDriver\": {\n    \"enabled\": true\n   },\n   \"fileCSIDriver\":
        {\n    \"enabled\": true\n   },\n   \"snapshotController\": {\n    \"enabled\":
        true\n   }\n  },\n  \"oidcIssuerProfile\": {\n   \"enabled\": false\n  },\n
        \ \"workloadAutoScalerProfile\": {},\n  \"resourceUID\": \"67b88e888e0c210001164a28\",\n
        \ \"metricsProfile\": {\n   \"costAnalysis\": {\n    \"enabled\": false\n
        \  }\n  }\n },\n \"identity\": {\n  \"type\": \"SystemAssigned\",\n  \"principalId\":\"00000000-0000-0000-0000-000000000001\",\n
        \ \"tenantId\": \"54826b22-38d6-4fb2-bad9-b7b93a3e9c5a\"\n },\n \"sku\": {\n
        \ \"name\": \"Base\",\n  \"tier\": \"Free\"\n }\n}"
    headers:
      cache-control:
      - no-cache
      content-length:
      - '4582'
      content-type:
      - application/json
      date:
      - Fri, 21 Feb 2025 14:35:20 GMT
      expires:
      - '-1'
      pragma:
      - no-cache
      strict-transport-security:
      - max-age=31536000; includeSubDomains
      x-content-type-options:
      - nosniff
      x-ms-ratelimit-remaining-subscription-global-reads:
      - '3749'
    status:
      code: 200
      message: OK
- request:
    body: null
    headers:
      Accept:
      - application/json
      Accept-Encoding:
      - gzip, deflate
      CommandName:
      - aks wait
      Connection:
      - keep-alive
      ParameterSetName:
      - -g -n --created
      User-Agent:
      - AZURECLI/2.69.0 azsdk-python-core/1.31.0 Python/3.12.9 (Windows-10-10.0.19045-SP0)
    method: GET
    uri: https://management.azure.com/subscriptions/00000000-0000-0000-0000-000000000000/resourceGroups/clitest000001/providers/Microsoft.ContainerService/managedClusters/cliakstest000001?api-version=2024-10-01
  response:
    body:
      string: "{\n \"id\": \"/subscriptions/00000000-0000-0000-0000-000000000000/resourcegroups/clitest000001/providers/Microsoft.ContainerService/managedClusters/cliakstest000001\",\n
        \"location\": \"westus2\",\n \"name\": \"cliakstest000001\",\n \"tags\": {\n
        \ \"scenario_test\": \"\"\n },\n \"type\": \"Microsoft.ContainerService/ManagedClusters\",\n
        \"properties\": {\n  \"provisioningState\": \"Creating\",\n  \"powerState\":
        {\n   \"code\": \"Running\"\n  },\n  \"kubernetesVersion\": \"1.30.9\",\n
        \ \"currentKubernetesVersion\": \"1.30.9\",\n  \"dnsPrefix\": \"cliaksdns000002\",\n
        \ \"fqdn\": \"cliaksdns000002-nqjnmwez.hcp.westus2.azmk8s.io\",\n  \"azurePortalFQDN\":
        \"cliaksdns000002-nqjnmwez.portal.hcp.westus2.azmk8s.io\",\n  \"agentPoolProfiles\":
        [\n   {\n    \"name\": \"nodepool1\",\n    \"count\": 1,\n    \"vmSize\":
        \"Standard_DS2_v2\",\n    \"osDiskSizeGB\": 128,\n    \"osDiskType\": \"Managed\",\n
        \   \"kubeletDiskType\": \"OS\",\n    \"maxPods\": 250,\n    \"type\": \"VirtualMachineScaleSets\",\n
        \   \"enableAutoScaling\": false,\n    \"scaleDownMode\": \"Delete\",\n    \"provisioningState\":
        \"Creating\",\n    \"powerState\": {\n     \"code\": \"Running\"\n    },\n
        \   \"orchestratorVersion\": \"1.30.9\",\n    \"currentOrchestratorVersion\":
        \"1.30.9\",\n    \"enableNodePublicIP\": false,\n    \"mode\": \"System\",\n
        \   \"enableEncryptionAtHost\": false,\n    \"enableUltraSSD\": false,\n    \"osType\":
        \"Linux\",\n    \"osSKU\": \"Ubuntu\",\n    \"nodeImageVersion\": \"AKSUbuntu-2204gen2containerd-202502.03.0\",\n
        \   \"upgradeSettings\": {\n     \"maxSurge\": \"10%\"\n    },\n    \"enableFIPS\":
        false,\n    \"securityProfile\": {\n     \"enableVTPM\": false,\n     \"enableSecureBoot\":
        false\n    }\n   }\n  ],\n  \"linuxProfile\": {\n   \"adminUsername\": \"azureuser\",\n
        \  \"ssh\": {\n    \"publicKeys\": [\n     {\n      \"keyData\": \"ssh-rsa
        AAAAB3NzaC1yc2EAAAADAQABAAACAQCbIg1guRHbI0lV11wWDt1r2cUdcNd27CJsg+SfgC7miZeubtwUhbsPdhMQsfDyhOWHq1+ZL0M+nJZV63d/1dhmhtgyOqejUwrPlzKhydsbrsdUor+JmNJDdW01v7BXHyuymT8G4s09jCasNOwiufbP/qp72ruu0bIA1nySsvlf9pCQAuFkAnVnf/rFhUlOkhtRpwcq8SUNY2zRHR/EKb/4NWY1JzR4sa3q2fWIJdrrX0DvLoa5g9bIEd4Df79ba7v+yiUBOS0zT2ll+z4g9izHK3EO5d8hL4jYxcjKs+wcslSYRWrascfscLgMlMGh0CdKeNTDjHpGPncaf3Z+FwwwjWeuiNBxv7bJo13/8B/098KlVDl4GZqsoBCEjPyJfV6hO0y/LkRGkk7oHWKgeWAfKtfLItRp00eZ4fcJNK9kCaSMmEugoZWcI7NGbZXzqFWqbpRI7NcDP9+WIQ+i9U5vqWsqd/zng4kbuAJ6UuKqIzB0upYrLShfQE3SAck8oaLhJqqq56VfDuASNpJKidV+zq27HfSBmbXnkR/5AK337dc3MXKJypoK/QPMLKUAP5XLPbs+NddJQV7EZXd29DLgp+fRIg3edpKdO7ZErWhv7d+3Kws+e1Y+ypmR2WIVSwVyBEUfgv2C8Ts9gnTF4pNcEY/S2aBicz5Ew2+jdyGNQQ==
        test@example.com\\n\"\n     }\n    ]\n   }\n  },\n  \"servicePrincipalProfile\":
        {\n   \"clientId\":\"00000000-0000-0000-0000-000000000001\"\n  },\n  \"nodeResourceGroup\":
        \"MC_clitest000001_cliakstest000001_westus2\",\n  \"enableRBAC\": true,\n
        \ \"supportPlan\": \"KubernetesOfficial\",\n  \"networkProfile\": {\n   \"networkPlugin\":
        \"azure\",\n   \"networkPluginMode\": \"overlay\",\n   \"networkPolicy\":
        \"none\",\n   \"networkDataplane\": \"azure\",\n   \"loadBalancerSku\": \"standard\",\n
        \  \"loadBalancerProfile\": {\n    \"managedOutboundIPs\": {\n     \"count\":
        1\n    },\n    \"effectiveOutboundIPs\": [\n     {\n      \"id\": \"/subscriptions/00000000-0000-0000-0000-000000000000/resourceGroups/MC_clitest000001_cliakstest000001_westus2/providers/Microsoft.Network/publicIPAddresses/e3d144c4-6c00-4a8c-b5f9-f641dff0d0c6\"\n
        \    }\n    ],\n    \"backendPoolType\": \"nodeIPConfiguration\"\n   },\n
        \  \"podCidr\": \"10.244.0.0/16\",\n   \"serviceCidr\": \"10.0.0.0/16\",\n
        \  \"dnsServiceIP\": \"10.0.0.10\",\n   \"outboundType\": \"loadBalancer\",\n
        \  \"podCidrs\": [\n    \"10.244.0.0/16\"\n   ],\n   \"serviceCidrs\": [\n
        \   \"10.0.0.0/16\"\n   ],\n   \"ipFamilies\": [\n    \"IPv4\"\n   ]\n  },\n
        \ \"maxAgentPools\": 100,\n  \"identityProfile\": {\n   \"kubeletidentity\":
        {\n    \"resourceId\": \"/subscriptions/00000000-0000-0000-0000-000000000000/resourcegroups/MC_clitest000001_cliakstest000001_westus2/providers/Microsoft.ManagedIdentity/userAssignedIdentities/cliakstest000001-agentpool\",\n
        \   \"clientId\":\"00000000-0000-0000-0000-000000000001\",\n    \"objectId\":\"00000000-0000-0000-0000-000000000001\"\n
        \  }\n  },\n  \"autoUpgradeProfile\": {\n   \"nodeOSUpgradeChannel\": \"NodeImage\"\n
        \ },\n  \"disableLocalAccounts\": false,\n  \"securityProfile\": {},\n  \"storageProfile\":
        {\n   \"diskCSIDriver\": {\n    \"enabled\": true\n   },\n   \"fileCSIDriver\":
        {\n    \"enabled\": true\n   },\n   \"snapshotController\": {\n    \"enabled\":
        true\n   }\n  },\n  \"oidcIssuerProfile\": {\n   \"enabled\": false\n  },\n
        \ \"workloadAutoScalerProfile\": {},\n  \"resourceUID\": \"67b88e888e0c210001164a28\",\n
        \ \"metricsProfile\": {\n   \"costAnalysis\": {\n    \"enabled\": false\n
        \  }\n  }\n },\n \"identity\": {\n  \"type\": \"SystemAssigned\",\n  \"principalId\":\"00000000-0000-0000-0000-000000000001\",\n
        \ \"tenantId\": \"54826b22-38d6-4fb2-bad9-b7b93a3e9c5a\"\n },\n \"sku\": {\n
        \ \"name\": \"Base\",\n  \"tier\": \"Free\"\n }\n}"
    headers:
      cache-control:
      - no-cache
      content-length:
      - '4582'
      content-type:
      - application/json
      date:
      - Fri, 21 Feb 2025 14:35:50 GMT
      expires:
      - '-1'
      pragma:
      - no-cache
      strict-transport-security:
      - max-age=31536000; includeSubDomains
      x-content-type-options:
      - nosniff
      x-ms-ratelimit-remaining-subscription-global-reads:
      - '3749'
    status:
      code: 200
      message: OK
- request:
    body: null
    headers:
      Accept:
      - application/json
      Accept-Encoding:
      - gzip, deflate
      CommandName:
      - aks wait
      Connection:
      - keep-alive
      ParameterSetName:
      - -g -n --created
      User-Agent:
      - AZURECLI/2.69.0 azsdk-python-core/1.31.0 Python/3.12.9 (Windows-10-10.0.19045-SP0)
    method: GET
    uri: https://management.azure.com/subscriptions/00000000-0000-0000-0000-000000000000/resourceGroups/clitest000001/providers/Microsoft.ContainerService/managedClusters/cliakstest000001?api-version=2024-10-01
  response:
    body:
      string: "{\n \"id\": \"/subscriptions/00000000-0000-0000-0000-000000000000/resourcegroups/clitest000001/providers/Microsoft.ContainerService/managedClusters/cliakstest000001\",\n
        \"location\": \"westus2\",\n \"name\": \"cliakstest000001\",\n \"tags\": {\n
        \ \"scenario_test\": \"\"\n },\n \"type\": \"Microsoft.ContainerService/ManagedClusters\",\n
        \"properties\": {\n  \"provisioningState\": \"Succeeded\",\n  \"powerState\":
        {\n   \"code\": \"Running\"\n  },\n  \"kubernetesVersion\": \"1.30.9\",\n
        \ \"currentKubernetesVersion\": \"1.30.9\",\n  \"dnsPrefix\": \"cliaksdns000002\",\n
        \ \"fqdn\": \"cliaksdns000002-nqjnmwez.hcp.westus2.azmk8s.io\",\n  \"azurePortalFQDN\":
        \"cliaksdns000002-nqjnmwez.portal.hcp.westus2.azmk8s.io\",\n  \"agentPoolProfiles\":
        [\n   {\n    \"name\": \"nodepool1\",\n    \"count\": 1,\n    \"vmSize\":
        \"Standard_DS2_v2\",\n    \"osDiskSizeGB\": 128,\n    \"osDiskType\": \"Managed\",\n
        \   \"kubeletDiskType\": \"OS\",\n    \"maxPods\": 250,\n    \"type\": \"VirtualMachineScaleSets\",\n
        \   \"enableAutoScaling\": false,\n    \"scaleDownMode\": \"Delete\",\n    \"provisioningState\":
        \"Succeeded\",\n    \"powerState\": {\n     \"code\": \"Running\"\n    },\n
        \   \"orchestratorVersion\": \"1.30.9\",\n    \"currentOrchestratorVersion\":
        \"1.30.9\",\n    \"enableNodePublicIP\": false,\n    \"mode\": \"System\",\n
        \   \"enableEncryptionAtHost\": false,\n    \"enableUltraSSD\": false,\n    \"osType\":
        \"Linux\",\n    \"osSKU\": \"Ubuntu\",\n    \"nodeImageVersion\": \"AKSUbuntu-2204gen2containerd-202502.03.0\",\n
        \   \"upgradeSettings\": {\n     \"maxSurge\": \"10%\"\n    },\n    \"enableFIPS\":
        false,\n    \"securityProfile\": {\n     \"enableVTPM\": false,\n     \"enableSecureBoot\":
        false\n    }\n   }\n  ],\n  \"linuxProfile\": {\n   \"adminUsername\": \"azureuser\",\n
        \  \"ssh\": {\n    \"publicKeys\": [\n     {\n      \"keyData\": \"ssh-rsa
        AAAAB3NzaC1yc2EAAAADAQABAAACAQCbIg1guRHbI0lV11wWDt1r2cUdcNd27CJsg+SfgC7miZeubtwUhbsPdhMQsfDyhOWHq1+ZL0M+nJZV63d/1dhmhtgyOqejUwrPlzKhydsbrsdUor+JmNJDdW01v7BXHyuymT8G4s09jCasNOwiufbP/qp72ruu0bIA1nySsvlf9pCQAuFkAnVnf/rFhUlOkhtRpwcq8SUNY2zRHR/EKb/4NWY1JzR4sa3q2fWIJdrrX0DvLoa5g9bIEd4Df79ba7v+yiUBOS0zT2ll+z4g9izHK3EO5d8hL4jYxcjKs+wcslSYRWrascfscLgMlMGh0CdKeNTDjHpGPncaf3Z+FwwwjWeuiNBxv7bJo13/8B/098KlVDl4GZqsoBCEjPyJfV6hO0y/LkRGkk7oHWKgeWAfKtfLItRp00eZ4fcJNK9kCaSMmEugoZWcI7NGbZXzqFWqbpRI7NcDP9+WIQ+i9U5vqWsqd/zng4kbuAJ6UuKqIzB0upYrLShfQE3SAck8oaLhJqqq56VfDuASNpJKidV+zq27HfSBmbXnkR/5AK337dc3MXKJypoK/QPMLKUAP5XLPbs+NddJQV7EZXd29DLgp+fRIg3edpKdO7ZErWhv7d+3Kws+e1Y+ypmR2WIVSwVyBEUfgv2C8Ts9gnTF4pNcEY/S2aBicz5Ew2+jdyGNQQ==
        test@example.com\\n\"\n     }\n    ]\n   }\n  },\n  \"servicePrincipalProfile\":
        {\n   \"clientId\":\"00000000-0000-0000-0000-000000000001\"\n  },\n  \"nodeResourceGroup\":
        \"MC_clitest000001_cliakstest000001_westus2\",\n  \"enableRBAC\": true,\n
        \ \"supportPlan\": \"KubernetesOfficial\",\n  \"networkProfile\": {\n   \"networkPlugin\":
        \"azure\",\n   \"networkPluginMode\": \"overlay\",\n   \"networkPolicy\":
        \"none\",\n   \"networkDataplane\": \"azure\",\n   \"loadBalancerSku\": \"standard\",\n
        \  \"loadBalancerProfile\": {\n    \"managedOutboundIPs\": {\n     \"count\":
        1\n    },\n    \"effectiveOutboundIPs\": [\n     {\n      \"id\": \"/subscriptions/00000000-0000-0000-0000-000000000000/resourceGroups/MC_clitest000001_cliakstest000001_westus2/providers/Microsoft.Network/publicIPAddresses/e3d144c4-6c00-4a8c-b5f9-f641dff0d0c6\"\n
        \    }\n    ],\n    \"backendPoolType\": \"nodeIPConfiguration\"\n   },\n
        \  \"podCidr\": \"10.244.0.0/16\",\n   \"serviceCidr\": \"10.0.0.0/16\",\n
        \  \"dnsServiceIP\": \"10.0.0.10\",\n   \"outboundType\": \"loadBalancer\",\n
        \  \"podCidrs\": [\n    \"10.244.0.0/16\"\n   ],\n   \"serviceCidrs\": [\n
        \   \"10.0.0.0/16\"\n   ],\n   \"ipFamilies\": [\n    \"IPv4\"\n   ]\n  },\n
        \ \"maxAgentPools\": 100,\n  \"identityProfile\": {\n   \"kubeletidentity\":
        {\n    \"resourceId\": \"/subscriptions/00000000-0000-0000-0000-000000000000/resourcegroups/MC_clitest000001_cliakstest000001_westus2/providers/Microsoft.ManagedIdentity/userAssignedIdentities/cliakstest000001-agentpool\",\n
        \   \"clientId\":\"00000000-0000-0000-0000-000000000001\",\n    \"objectId\":\"00000000-0000-0000-0000-000000000001\"\n
        \  }\n  },\n  \"autoUpgradeProfile\": {\n   \"nodeOSUpgradeChannel\": \"NodeImage\"\n
        \ },\n  \"disableLocalAccounts\": false,\n  \"securityProfile\": {},\n  \"storageProfile\":
        {\n   \"diskCSIDriver\": {\n    \"enabled\": true\n   },\n   \"fileCSIDriver\":
        {\n    \"enabled\": true\n   },\n   \"snapshotController\": {\n    \"enabled\":
        true\n   }\n  },\n  \"oidcIssuerProfile\": {\n   \"enabled\": false\n  },\n
        \ \"workloadAutoScalerProfile\": {},\n  \"resourceUID\": \"67b88e888e0c210001164a28\",\n
        \ \"metricsProfile\": {\n   \"costAnalysis\": {\n    \"enabled\": false\n
        \  }\n  }\n },\n \"identity\": {\n  \"type\": \"SystemAssigned\",\n  \"principalId\":\"00000000-0000-0000-0000-000000000001\",\n
        \ \"tenantId\": \"54826b22-38d6-4fb2-bad9-b7b93a3e9c5a\"\n },\n \"sku\": {\n
        \ \"name\": \"Base\",\n  \"tier\": \"Free\"\n }\n}"
    headers:
      cache-control:
      - no-cache
      content-length:
      - '4584'
      content-type:
      - application/json
      date:
      - Fri, 21 Feb 2025 14:36:22 GMT
      expires:
      - '-1'
      pragma:
      - no-cache
      strict-transport-security:
      - max-age=31536000; includeSubDomains
      x-content-type-options:
      - nosniff
      x-ms-ratelimit-remaining-subscription-global-reads:
      - '3749'
    status:
      code: 200
      message: OK
- request:
    body: null
    headers:
      Accept:
      - application/json
      Accept-Encoding:
      - gzip, deflate
      CommandName:
      - aks show
      Connection:
      - keep-alive
      ParameterSetName:
      - -g -n
      User-Agent:
      - AZURECLI/2.69.0 azsdk-python-core/1.31.0 Python/3.12.9 (Windows-10-10.0.19045-SP0)
    method: GET
    uri: https://management.azure.com/subscriptions/00000000-0000-0000-0000-000000000000/resourceGroups/clitest000001/providers/Microsoft.ContainerService/managedClusters/cliakstest000001?api-version=2024-10-01
  response:
    body:
      string: "{\n \"id\": \"/subscriptions/00000000-0000-0000-0000-000000000000/resourcegroups/clitest000001/providers/Microsoft.ContainerService/managedClusters/cliakstest000001\",\n
        \"location\": \"westus2\",\n \"name\": \"cliakstest000001\",\n \"tags\": {\n
        \ \"scenario_test\": \"\"\n },\n \"type\": \"Microsoft.ContainerService/ManagedClusters\",\n
        \"properties\": {\n  \"provisioningState\": \"Succeeded\",\n  \"powerState\":
        {\n   \"code\": \"Running\"\n  },\n  \"kubernetesVersion\": \"1.30.9\",\n
        \ \"currentKubernetesVersion\": \"1.30.9\",\n  \"dnsPrefix\": \"cliaksdns000002\",\n
        \ \"fqdn\": \"cliaksdns000002-nqjnmwez.hcp.westus2.azmk8s.io\",\n  \"azurePortalFQDN\":
        \"cliaksdns000002-nqjnmwez.portal.hcp.westus2.azmk8s.io\",\n  \"agentPoolProfiles\":
        [\n   {\n    \"name\": \"nodepool1\",\n    \"count\": 1,\n    \"vmSize\":
        \"Standard_DS2_v2\",\n    \"osDiskSizeGB\": 128,\n    \"osDiskType\": \"Managed\",\n
        \   \"kubeletDiskType\": \"OS\",\n    \"maxPods\": 250,\n    \"type\": \"VirtualMachineScaleSets\",\n
        \   \"enableAutoScaling\": false,\n    \"scaleDownMode\": \"Delete\",\n    \"provisioningState\":
        \"Succeeded\",\n    \"powerState\": {\n     \"code\": \"Running\"\n    },\n
        \   \"orchestratorVersion\": \"1.30.9\",\n    \"currentOrchestratorVersion\":
        \"1.30.9\",\n    \"enableNodePublicIP\": false,\n    \"mode\": \"System\",\n
        \   \"enableEncryptionAtHost\": false,\n    \"enableUltraSSD\": false,\n    \"osType\":
        \"Linux\",\n    \"osSKU\": \"Ubuntu\",\n    \"nodeImageVersion\": \"AKSUbuntu-2204gen2containerd-202502.03.0\",\n
        \   \"upgradeSettings\": {\n     \"maxSurge\": \"10%\"\n    },\n    \"enableFIPS\":
        false,\n    \"securityProfile\": {\n     \"enableVTPM\": false,\n     \"enableSecureBoot\":
        false\n    }\n   }\n  ],\n  \"linuxProfile\": {\n   \"adminUsername\": \"azureuser\",\n
        \  \"ssh\": {\n    \"publicKeys\": [\n     {\n      \"keyData\": \"ssh-rsa
        AAAAB3NzaC1yc2EAAAADAQABAAACAQCbIg1guRHbI0lV11wWDt1r2cUdcNd27CJsg+SfgC7miZeubtwUhbsPdhMQsfDyhOWHq1+ZL0M+nJZV63d/1dhmhtgyOqejUwrPlzKhydsbrsdUor+JmNJDdW01v7BXHyuymT8G4s09jCasNOwiufbP/qp72ruu0bIA1nySsvlf9pCQAuFkAnVnf/rFhUlOkhtRpwcq8SUNY2zRHR/EKb/4NWY1JzR4sa3q2fWIJdrrX0DvLoa5g9bIEd4Df79ba7v+yiUBOS0zT2ll+z4g9izHK3EO5d8hL4jYxcjKs+wcslSYRWrascfscLgMlMGh0CdKeNTDjHpGPncaf3Z+FwwwjWeuiNBxv7bJo13/8B/098KlVDl4GZqsoBCEjPyJfV6hO0y/LkRGkk7oHWKgeWAfKtfLItRp00eZ4fcJNK9kCaSMmEugoZWcI7NGbZXzqFWqbpRI7NcDP9+WIQ+i9U5vqWsqd/zng4kbuAJ6UuKqIzB0upYrLShfQE3SAck8oaLhJqqq56VfDuASNpJKidV+zq27HfSBmbXnkR/5AK337dc3MXKJypoK/QPMLKUAP5XLPbs+NddJQV7EZXd29DLgp+fRIg3edpKdO7ZErWhv7d+3Kws+e1Y+ypmR2WIVSwVyBEUfgv2C8Ts9gnTF4pNcEY/S2aBicz5Ew2+jdyGNQQ==
        test@example.com\\n\"\n     }\n    ]\n   }\n  },\n  \"servicePrincipalProfile\":
        {\n   \"clientId\":\"00000000-0000-0000-0000-000000000001\"\n  },\n  \"nodeResourceGroup\":
        \"MC_clitest000001_cliakstest000001_westus2\",\n  \"enableRBAC\": true,\n
        \ \"supportPlan\": \"KubernetesOfficial\",\n  \"networkProfile\": {\n   \"networkPlugin\":
        \"azure\",\n   \"networkPluginMode\": \"overlay\",\n   \"networkPolicy\":
        \"none\",\n   \"networkDataplane\": \"azure\",\n   \"loadBalancerSku\": \"standard\",\n
        \  \"loadBalancerProfile\": {\n    \"managedOutboundIPs\": {\n     \"count\":
        1\n    },\n    \"effectiveOutboundIPs\": [\n     {\n      \"id\": \"/subscriptions/00000000-0000-0000-0000-000000000000/resourceGroups/MC_clitest000001_cliakstest000001_westus2/providers/Microsoft.Network/publicIPAddresses/e3d144c4-6c00-4a8c-b5f9-f641dff0d0c6\"\n
        \    }\n    ],\n    \"backendPoolType\": \"nodeIPConfiguration\"\n   },\n
        \  \"podCidr\": \"10.244.0.0/16\",\n   \"serviceCidr\": \"10.0.0.0/16\",\n
        \  \"dnsServiceIP\": \"10.0.0.10\",\n   \"outboundType\": \"loadBalancer\",\n
        \  \"podCidrs\": [\n    \"10.244.0.0/16\"\n   ],\n   \"serviceCidrs\": [\n
        \   \"10.0.0.0/16\"\n   ],\n   \"ipFamilies\": [\n    \"IPv4\"\n   ]\n  },\n
        \ \"maxAgentPools\": 100,\n  \"identityProfile\": {\n   \"kubeletidentity\":
        {\n    \"resourceId\": \"/subscriptions/00000000-0000-0000-0000-000000000000/resourcegroups/MC_clitest000001_cliakstest000001_westus2/providers/Microsoft.ManagedIdentity/userAssignedIdentities/cliakstest000001-agentpool\",\n
        \   \"clientId\":\"00000000-0000-0000-0000-000000000001\",\n    \"objectId\":\"00000000-0000-0000-0000-000000000001\"\n
        \  }\n  },\n  \"autoUpgradeProfile\": {\n   \"nodeOSUpgradeChannel\": \"NodeImage\"\n
        \ },\n  \"disableLocalAccounts\": false,\n  \"securityProfile\": {},\n  \"storageProfile\":
        {\n   \"diskCSIDriver\": {\n    \"enabled\": true\n   },\n   \"fileCSIDriver\":
        {\n    \"enabled\": true\n   },\n   \"snapshotController\": {\n    \"enabled\":
        true\n   }\n  },\n  \"oidcIssuerProfile\": {\n   \"enabled\": false\n  },\n
        \ \"workloadAutoScalerProfile\": {},\n  \"resourceUID\": \"67b88e888e0c210001164a28\",\n
        \ \"metricsProfile\": {\n   \"costAnalysis\": {\n    \"enabled\": false\n
        \  }\n  }\n },\n \"identity\": {\n  \"type\": \"SystemAssigned\",\n  \"principalId\":\"00000000-0000-0000-0000-000000000001\",\n
        \ \"tenantId\": \"54826b22-38d6-4fb2-bad9-b7b93a3e9c5a\"\n },\n \"sku\": {\n
        \ \"name\": \"Base\",\n  \"tier\": \"Free\"\n }\n}"
    headers:
      cache-control:
      - no-cache
      content-length:
      - '4584'
      content-type:
      - application/json
      date:
      - Fri, 21 Feb 2025 14:36:24 GMT
      expires:
      - '-1'
      pragma:
      - no-cache
      strict-transport-security:
      - max-age=31536000; includeSubDomains
      x-content-type-options:
      - nosniff
      x-ms-ratelimit-remaining-subscription-global-reads:
      - '3747'
    status:
      code: 200
      message: OK
- request:
    body: null
    headers:
      Accept:
      - application/json
      Accept-Encoding:
      - gzip, deflate
      CommandName:
      - aks get-versions
      Connection:
      - keep-alive
      ParameterSetName:
      - -l
      User-Agent:
      - AZURECLI/2.69.0 azsdk-python-core/1.31.0 Python/3.12.9 (Windows-10-10.0.19045-SP0)
    method: GET
<<<<<<< HEAD
    uri: https://management.azure.com/subscriptions/00000000-0000-0000-0000-000000000000/providers/Microsoft.ContainerService/locations/westus2/kubernetesVersions?api-version=2024-09-01
=======
    uri: https://management.azure.com/subscriptions/00000000-0000-0000-0000-000000000000/resourceGroups/clitest000001/providers/Microsoft.ContainerService/managedClusters/cliakstest000001?api-version=2024-10-01
>>>>>>> ff231216
  response:
    body:
      string: "{\n \"values\": [\n  {\n   \"version\": \"1.31\",\n   \"capabilities\":
        {\n    \"supportPlan\": [\n     \"KubernetesOfficial\"\n    ]\n   },\n   \"patchVersions\":
        {\n    \"1.31.1\": {\n     \"upgrades\": [\n      \"1.31.5\",\n      \"1.31.4\",\n
        \     \"1.31.3\",\n      \"1.31.2\"\n     ]\n    },\n    \"1.31.2\": {\n     \"upgrades\":
        [\n      \"1.31.5\",\n      \"1.31.4\",\n      \"1.31.3\"\n     ]\n    },\n
        \   \"1.31.3\": {\n     \"upgrades\": [\n      \"1.31.5\",\n      \"1.31.4\"\n
        \    ]\n    },\n    \"1.31.4\": {\n     \"upgrades\": [\n      \"1.31.5\"\n
        \    ]\n    },\n    \"1.31.5\": {\n     \"upgrades\": []\n    }\n   }\n  },\n
        \ {\n   \"version\": \"1.30\",\n   \"isDefault\": true,\n   \"capabilities\":
        {\n    \"supportPlan\": [\n     \"KubernetesOfficial\",\n     \"AKSLongTermSupport\"\n
        \   ]\n   },\n   \"patchVersions\": {\n    \"1.30.0\": {\n     \"upgrades\":
        [\n      \"1.30.9\",\n      \"1.30.8\",\n      \"1.30.7\",\n      \"1.30.6\",\n
        \     \"1.30.5\",\n      \"1.30.4\",\n      \"1.30.3\",\n      \"1.30.2\",\n
        \     \"1.30.1\",\n      \"1.31.5\",\n      \"1.31.4\",\n      \"1.31.3\",\n
        \     \"1.31.2\",\n      \"1.31.1\"\n     ]\n    },\n    \"1.30.1\": {\n     \"upgrades\":
        [\n      \"1.30.9\",\n      \"1.30.8\",\n      \"1.30.7\",\n      \"1.30.6\",\n
        \     \"1.30.5\",\n      \"1.30.4\",\n      \"1.30.3\",\n      \"1.30.2\",\n
        \     \"1.31.5\",\n      \"1.31.4\",\n      \"1.31.3\",\n      \"1.31.2\",\n
        \     \"1.31.1\"\n     ]\n    },\n    \"1.30.2\": {\n     \"upgrades\": [\n
        \     \"1.30.9\",\n      \"1.30.8\",\n      \"1.30.7\",\n      \"1.30.6\",\n
        \     \"1.30.5\",\n      \"1.30.4\",\n      \"1.30.3\",\n      \"1.31.5\",\n
        \     \"1.31.4\",\n      \"1.31.3\",\n      \"1.31.2\",\n      \"1.31.1\"\n
        \    ]\n    },\n    \"1.30.3\": {\n     \"upgrades\": [\n      \"1.30.9\",\n
        \     \"1.30.8\",\n      \"1.30.7\",\n      \"1.30.6\",\n      \"1.30.5\",\n
        \     \"1.30.4\",\n      \"1.31.5\",\n      \"1.31.4\",\n      \"1.31.3\",\n
        \     \"1.31.2\",\n      \"1.31.1\"\n     ]\n    },\n    \"1.30.4\": {\n     \"upgrades\":
        [\n      \"1.30.9\",\n      \"1.30.8\",\n      \"1.30.7\",\n      \"1.30.6\",\n
        \     \"1.30.5\",\n      \"1.31.5\",\n      \"1.31.4\",\n      \"1.31.3\",\n
        \     \"1.31.2\",\n      \"1.31.1\"\n     ]\n    },\n    \"1.30.5\": {\n     \"upgrades\":
        [\n      \"1.30.9\",\n      \"1.30.8\",\n      \"1.30.7\",\n      \"1.30.6\",\n
        \     \"1.31.5\",\n      \"1.31.4\",\n      \"1.31.3\",\n      \"1.31.2\",\n
        \     \"1.31.1\"\n     ]\n    },\n    \"1.30.6\": {\n     \"upgrades\": [\n
        \     \"1.30.9\",\n      \"1.30.8\",\n      \"1.30.7\",\n      \"1.31.5\",\n
        \     \"1.31.4\",\n      \"1.31.3\",\n      \"1.31.2\",\n      \"1.31.1\"\n
        \    ]\n    },\n    \"1.30.7\": {\n     \"upgrades\": [\n      \"1.30.9\",\n
        \     \"1.30.8\",\n      \"1.31.5\",\n      \"1.31.4\",\n      \"1.31.3\",\n
        \     \"1.31.2\",\n      \"1.31.1\"\n     ]\n    },\n    \"1.30.8\": {\n     \"upgrades\":
        [\n      \"1.30.9\",\n      \"1.31.5\",\n      \"1.31.4\",\n      \"1.31.3\",\n
        \     \"1.31.2\",\n      \"1.31.1\"\n     ]\n    },\n    \"1.30.9\": {\n     \"upgrades\":
        [\n      \"1.31.5\",\n      \"1.31.4\",\n      \"1.31.3\",\n      \"1.31.2\",\n
        \     \"1.31.1\"\n     ]\n    }\n   }\n  },\n  {\n   \"version\": \"1.29\",\n
        \  \"capabilities\": {\n    \"supportPlan\": [\n     \"KubernetesOfficial\"\n
        \   ]\n   },\n   \"patchVersions\": {\n    \"1.29.0\": {\n     \"upgrades\":
        [\n      \"1.29.13\",\n      \"1.29.12\",\n      \"1.29.11\",\n      \"1.29.10\",\n
        \     \"1.29.9\",\n      \"1.29.8\",\n      \"1.29.7\",\n      \"1.29.6\",\n
        \     \"1.29.5\",\n      \"1.29.4\",\n      \"1.29.2\",\n      \"1.30.9\",\n
        \     \"1.30.8\",\n      \"1.30.7\",\n      \"1.30.6\",\n      \"1.30.5\",\n
        \     \"1.30.4\",\n      \"1.30.3\",\n      \"1.30.2\",\n      \"1.30.1\",\n
        \     \"1.30.0\"\n     ]\n    },\n    \"1.29.10\": {\n     \"upgrades\": [\n
        \     \"1.29.13\",\n      \"1.29.12\",\n      \"1.29.11\",\n      \"1.30.9\",\n
        \     \"1.30.8\",\n      \"1.30.7\",\n      \"1.30.6\",\n      \"1.30.5\",\n
        \     \"1.30.4\",\n      \"1.30.3\",\n      \"1.30.2\",\n      \"1.30.1\",\n
        \     \"1.30.0\"\n     ]\n    },\n    \"1.29.11\": {\n     \"upgrades\": [\n
        \     \"1.29.13\",\n      \"1.29.12\",\n      \"1.30.9\",\n      \"1.30.8\",\n
        \     \"1.30.7\",\n      \"1.30.6\",\n      \"1.30.5\",\n      \"1.30.4\",\n
        \     \"1.30.3\",\n      \"1.30.2\",\n      \"1.30.1\",\n      \"1.30.0\"\n
        \    ]\n    },\n    \"1.29.12\": {\n     \"upgrades\": [\n      \"1.29.13\",\n
        \     \"1.30.9\",\n      \"1.30.8\",\n      \"1.30.7\",\n      \"1.30.6\",\n
        \     \"1.30.5\",\n      \"1.30.4\",\n      \"1.30.3\",\n      \"1.30.2\",\n
        \     \"1.30.1\",\n      \"1.30.0\"\n     ]\n    },\n    \"1.29.13\": {\n
        \    \"upgrades\": [\n      \"1.30.9\",\n      \"1.30.8\",\n      \"1.30.7\",\n
        \     \"1.30.6\",\n      \"1.30.5\",\n      \"1.30.4\",\n      \"1.30.3\",\n
        \     \"1.30.2\",\n      \"1.30.1\",\n      \"1.30.0\"\n     ]\n    },\n    \"1.29.2\":
        {\n     \"upgrades\": [\n      \"1.29.13\",\n      \"1.29.12\",\n      \"1.29.11\",\n
        \     \"1.29.10\",\n      \"1.29.9\",\n      \"1.29.8\",\n      \"1.29.7\",\n
        \     \"1.29.6\",\n      \"1.29.5\",\n      \"1.29.4\",\n      \"1.30.9\",\n
        \     \"1.30.8\",\n      \"1.30.7\",\n      \"1.30.6\",\n      \"1.30.5\",\n
        \     \"1.30.4\",\n      \"1.30.3\",\n      \"1.30.2\",\n      \"1.30.1\",\n
        \     \"1.30.0\"\n     ]\n    },\n    \"1.29.4\": {\n     \"upgrades\": [\n
        \     \"1.29.13\",\n      \"1.29.12\",\n      \"1.29.11\",\n      \"1.29.10\",\n
        \     \"1.29.9\",\n      \"1.29.8\",\n      \"1.29.7\",\n      \"1.29.6\",\n
        \     \"1.29.5\",\n      \"1.30.9\",\n      \"1.30.8\",\n      \"1.30.7\",\n
        \     \"1.30.6\",\n      \"1.30.5\",\n      \"1.30.4\",\n      \"1.30.3\",\n
        \     \"1.30.2\",\n      \"1.30.1\",\n      \"1.30.0\"\n     ]\n    },\n    \"1.29.5\":
        {\n     \"upgrades\": [\n      \"1.29.13\",\n      \"1.29.12\",\n      \"1.29.11\",\n
        \     \"1.29.10\",\n      \"1.29.9\",\n      \"1.29.8\",\n      \"1.29.7\",\n
        \     \"1.29.6\",\n      \"1.30.9\",\n      \"1.30.8\",\n      \"1.30.7\",\n
        \     \"1.30.6\",\n      \"1.30.5\",\n      \"1.30.4\",\n      \"1.30.3\",\n
        \     \"1.30.2\",\n      \"1.30.1\",\n      \"1.30.0\"\n     ]\n    },\n    \"1.29.6\":
        {\n     \"upgrades\": [\n      \"1.29.13\",\n      \"1.29.12\",\n      \"1.29.11\",\n
        \     \"1.29.10\",\n      \"1.29.9\",\n      \"1.29.8\",\n      \"1.29.7\",\n
        \     \"1.30.9\",\n      \"1.30.8\",\n      \"1.30.7\",\n      \"1.30.6\",\n
        \     \"1.30.5\",\n      \"1.30.4\",\n      \"1.30.3\",\n      \"1.30.2\",\n
        \     \"1.30.1\",\n      \"1.30.0\"\n     ]\n    },\n    \"1.29.7\": {\n     \"upgrades\":
        [\n      \"1.29.13\",\n      \"1.29.12\",\n      \"1.29.11\",\n      \"1.29.10\",\n
        \     \"1.29.9\",\n      \"1.29.8\",\n      \"1.30.9\",\n      \"1.30.8\",\n
        \     \"1.30.7\",\n      \"1.30.6\",\n      \"1.30.5\",\n      \"1.30.4\",\n
        \     \"1.30.3\",\n      \"1.30.2\",\n      \"1.30.1\",\n      \"1.30.0\"\n
        \    ]\n    },\n    \"1.29.8\": {\n     \"upgrades\": [\n      \"1.29.13\",\n
        \     \"1.29.12\",\n      \"1.29.11\",\n      \"1.29.10\",\n      \"1.29.9\",\n
        \     \"1.30.9\",\n      \"1.30.8\",\n      \"1.30.7\",\n      \"1.30.6\",\n
        \     \"1.30.5\",\n      \"1.30.4\",\n      \"1.30.3\",\n      \"1.30.2\",\n
        \     \"1.30.1\",\n      \"1.30.0\"\n     ]\n    },\n    \"1.29.9\": {\n     \"upgrades\":
        [\n      \"1.29.13\",\n      \"1.29.12\",\n      \"1.29.11\",\n      \"1.29.10\",\n
        \     \"1.30.9\",\n      \"1.30.8\",\n      \"1.30.7\",\n      \"1.30.6\",\n
        \     \"1.30.5\",\n      \"1.30.4\",\n      \"1.30.3\",\n      \"1.30.2\",\n
        \     \"1.30.1\",\n      \"1.30.0\"\n     ]\n    }\n   }\n  },\n  {\n   \"version\":
        \"1.27\",\n   \"capabilities\": {\n    \"supportPlan\": [\n     \"AKSLongTermSupport\"\n
        \   ]\n   },\n   \"patchVersions\": {\n    \"1.27.100\": {\n     \"upgrades\":
        [\n      \"1.27.101\",\n      \"1.30.9\",\n      \"1.30.8\",\n      \"1.30.7\",\n
        \     \"1.30.6\",\n      \"1.30.5\",\n      \"1.30.4\",\n      \"1.30.3\",\n
        \     \"1.30.2\",\n      \"1.30.1\",\n      \"1.30.0\"\n     ]\n    },\n    \"1.27.101\":
        {\n     \"upgrades\": [\n      \"1.30.9\",\n      \"1.30.8\",\n      \"1.30.7\",\n
        \     \"1.30.6\",\n      \"1.30.5\",\n      \"1.30.4\",\n      \"1.30.3\",\n
        \     \"1.30.2\",\n      \"1.30.1\",\n      \"1.30.0\"\n     ]\n    }\n   }\n
        \ }\n ]\n}"
    headers:
      cache-control:
      - no-cache
      content-length:
      - '7042'
      content-type:
      - application/json
      date:
      - Fri, 21 Feb 2025 14:36:26 GMT
      expires:
      - '-1'
      pragma:
      - no-cache
      strict-transport-security:
      - max-age=31536000; includeSubDomains
      x-content-type-options:
      - nosniff
      x-ms-operation-identifier:
      - tenantId=54826b22-38d6-4fb2-bad9-b7b93a3e9c5a,objectId=a7250e3a-0e5e-48e2-9a34-45f1f5e1a91e/eastus2euap/5e3ecbd1-6c3c-4985-86f2-8eaea480d762
      x-ms-ratelimit-remaining-subscription-global-reads:
      - '3745'
    status:
      code: 200
      message: OK
- request:
    body: null
    headers:
      Accept:
      - application/json
      Accept-Encoding:
      - gzip, deflate
      CommandName:
      - aks get-upgrades
      Connection:
      - keep-alive
      ParameterSetName:
      - -g -n
      User-Agent:
      - AZURECLI/2.69.0 azsdk-python-core/1.31.0 Python/3.12.9 (Windows-10-10.0.19045-SP0)
    method: GET
<<<<<<< HEAD
    uri: https://management.azure.com/subscriptions/00000000-0000-0000-0000-000000000000/resourceGroups/clitest000001/providers/Microsoft.ContainerService/managedClusters/cliakstest000001/upgradeProfiles/default?api-version=2024-09-01
=======
    uri: https://management.azure.com/subscriptions/00000000-0000-0000-0000-000000000000/resourceGroups/clitest000001/providers/Microsoft.ContainerService/managedClusters/cliakstest000001?api-version=2024-10-01
>>>>>>> ff231216
  response:
    body:
      string: "{\n \"id\": \"/subscriptions/00000000-0000-0000-0000-000000000000/resourcegroups/clitest000001/providers/Microsoft.ContainerService/managedClusters/cliakstest000001/upgradeprofiles/default\",\n
        \"name\": \"default\",\n \"type\": \"Microsoft.ContainerService/managedClusters/upgradeprofiles\",\n
        \"properties\": {\n  \"controlPlaneProfile\": {\n   \"kubernetesVersion\":
        \"1.30.9\",\n   \"osType\": \"Linux\",\n   \"upgrades\": [\n    {\n     \"kubernetesVersion\":
        \"1.31.5\"\n    },\n    {\n     \"kubernetesVersion\": \"1.31.4\"\n    },\n
        \   {\n     \"kubernetesVersion\": \"1.31.3\"\n    },\n    {\n     \"kubernetesVersion\":
        \"1.31.2\"\n    },\n    {\n     \"kubernetesVersion\": \"1.31.1\"\n    }\n
        \  ]\n  },\n  \"agentPoolProfiles\": null\n }\n}"
    headers:
      cache-control:
      - no-cache
      content-length:
      - '676'
      content-type:
      - application/json
      date:
      - Fri, 21 Feb 2025 14:36:29 GMT
      expires:
      - '-1'
      pragma:
      - no-cache
      strict-transport-security:
      - max-age=31536000; includeSubDomains
      x-content-type-options:
      - nosniff
      x-ms-operation-identifier:
      - tenantId=54826b22-38d6-4fb2-bad9-b7b93a3e9c5a,objectId=a7250e3a-0e5e-48e2-9a34-45f1f5e1a91e/eastus2euap/0b21b6c9-cde3-419f-9ced-38037f7f2e99
      x-ms-ratelimit-remaining-subscription-global-reads:
      - '3749'
    status:
      code: 200
      message: OK
- request:
    body: null
    headers:
      Accept:
      - application/json
      Accept-Encoding:
      - gzip, deflate
      CommandName:
      - aks get-upgrades
      Connection:
      - keep-alive
      ParameterSetName:
      - -g -n --output
      User-Agent:
      - AZURECLI/2.69.0 azsdk-python-core/1.31.0 Python/3.12.9 (Windows-10-10.0.19045-SP0)
    method: GET
<<<<<<< HEAD
    uri: https://management.azure.com/subscriptions/00000000-0000-0000-0000-000000000000/resourceGroups/clitest000001/providers/Microsoft.ContainerService/managedClusters/cliakstest000001/upgradeProfiles/default?api-version=2024-09-01
=======
    uri: https://management.azure.com/subscriptions/00000000-0000-0000-0000-000000000000/providers/Microsoft.ContainerService/locations/westus2/kubernetesVersions?api-version=2024-10-01
>>>>>>> ff231216
  response:
    body:
      string: "{\n \"id\": \"/subscriptions/00000000-0000-0000-0000-000000000000/resourcegroups/clitest000001/providers/Microsoft.ContainerService/managedClusters/cliakstest000001/upgradeprofiles/default\",\n
        \"name\": \"default\",\n \"type\": \"Microsoft.ContainerService/managedClusters/upgradeprofiles\",\n
        \"properties\": {\n  \"controlPlaneProfile\": {\n   \"kubernetesVersion\":
        \"1.30.9\",\n   \"osType\": \"Linux\",\n   \"upgrades\": [\n    {\n     \"kubernetesVersion\":
        \"1.31.5\"\n    },\n    {\n     \"kubernetesVersion\": \"1.31.4\"\n    },\n
        \   {\n     \"kubernetesVersion\": \"1.31.3\"\n    },\n    {\n     \"kubernetesVersion\":
        \"1.31.2\"\n    },\n    {\n     \"kubernetesVersion\": \"1.31.1\"\n    }\n
        \  ]\n  },\n  \"agentPoolProfiles\": null\n }\n}"
    headers:
      cache-control:
      - no-cache
      content-length:
      - '676'
      content-type:
      - application/json
      date:
      - Fri, 21 Feb 2025 14:36:32 GMT
      expires:
      - '-1'
      pragma:
      - no-cache
      strict-transport-security:
      - max-age=31536000; includeSubDomains
      x-content-type-options:
      - nosniff
      x-ms-operation-identifier:
      - tenantId=54826b22-38d6-4fb2-bad9-b7b93a3e9c5a,objectId=a7250e3a-0e5e-48e2-9a34-45f1f5e1a91e/eastus2euap/e75e894c-15a5-4d00-a55c-6c24828ee2d6
      x-ms-ratelimit-remaining-subscription-global-reads:
      - '3748'
    status:
      code: 200
      message: OK
- request:
    body: null
    headers:
      Accept:
      - application/json
      Accept-Encoding:
      - gzip, deflate
      CommandName:
      - aks enable-addons
      Connection:
      - keep-alive
      ParameterSetName:
      - -g -n --addons
      User-Agent:
      - AZURECLI/2.69.0 azsdk-python-core/1.31.0 Python/3.12.9 (Windows-10-10.0.19045-SP0)
    method: GET
<<<<<<< HEAD
    uri: https://management.azure.com/subscriptions/00000000-0000-0000-0000-000000000000/resourceGroups/clitest000001/providers/Microsoft.ContainerService/managedClusters/cliakstest000001?api-version=2024-09-01
=======
    uri: https://management.azure.com/subscriptions/00000000-0000-0000-0000-000000000000/resourceGroups/clitest000001/providers/Microsoft.ContainerService/managedClusters/cliakstest000001/upgradeProfiles/default?api-version=2024-10-01
>>>>>>> ff231216
  response:
    body:
      string: "{\n \"id\": \"/subscriptions/00000000-0000-0000-0000-000000000000/resourcegroups/clitest000001/providers/Microsoft.ContainerService/managedClusters/cliakstest000001\",\n
        \"location\": \"westus2\",\n \"name\": \"cliakstest000001\",\n \"tags\": {\n
        \ \"scenario_test\": \"\"\n },\n \"type\": \"Microsoft.ContainerService/ManagedClusters\",\n
        \"properties\": {\n  \"provisioningState\": \"Succeeded\",\n  \"powerState\":
        {\n   \"code\": \"Running\"\n  },\n  \"kubernetesVersion\": \"1.30.9\",\n
        \ \"currentKubernetesVersion\": \"1.30.9\",\n  \"dnsPrefix\": \"cliaksdns000002\",\n
        \ \"fqdn\": \"cliaksdns000002-nqjnmwez.hcp.westus2.azmk8s.io\",\n  \"azurePortalFQDN\":
        \"cliaksdns000002-nqjnmwez.portal.hcp.westus2.azmk8s.io\",\n  \"agentPoolProfiles\":
        [\n   {\n    \"name\": \"nodepool1\",\n    \"count\": 1,\n    \"vmSize\":
        \"Standard_DS2_v2\",\n    \"osDiskSizeGB\": 128,\n    \"osDiskType\": \"Managed\",\n
        \   \"kubeletDiskType\": \"OS\",\n    \"maxPods\": 250,\n    \"type\": \"VirtualMachineScaleSets\",\n
        \   \"enableAutoScaling\": false,\n    \"scaleDownMode\": \"Delete\",\n    \"provisioningState\":
        \"Succeeded\",\n    \"powerState\": {\n     \"code\": \"Running\"\n    },\n
        \   \"orchestratorVersion\": \"1.30.9\",\n    \"currentOrchestratorVersion\":
        \"1.30.9\",\n    \"enableNodePublicIP\": false,\n    \"mode\": \"System\",\n
        \   \"enableEncryptionAtHost\": false,\n    \"enableUltraSSD\": false,\n    \"osType\":
        \"Linux\",\n    \"osSKU\": \"Ubuntu\",\n    \"nodeImageVersion\": \"AKSUbuntu-2204gen2containerd-202502.03.0\",\n
        \   \"upgradeSettings\": {\n     \"maxSurge\": \"10%\"\n    },\n    \"enableFIPS\":
        false,\n    \"securityProfile\": {\n     \"enableVTPM\": false,\n     \"enableSecureBoot\":
        false\n    }\n   }\n  ],\n  \"linuxProfile\": {\n   \"adminUsername\": \"azureuser\",\n
        \  \"ssh\": {\n    \"publicKeys\": [\n     {\n      \"keyData\": \"ssh-rsa
        AAAAB3NzaC1yc2EAAAADAQABAAACAQCbIg1guRHbI0lV11wWDt1r2cUdcNd27CJsg+SfgC7miZeubtwUhbsPdhMQsfDyhOWHq1+ZL0M+nJZV63d/1dhmhtgyOqejUwrPlzKhydsbrsdUor+JmNJDdW01v7BXHyuymT8G4s09jCasNOwiufbP/qp72ruu0bIA1nySsvlf9pCQAuFkAnVnf/rFhUlOkhtRpwcq8SUNY2zRHR/EKb/4NWY1JzR4sa3q2fWIJdrrX0DvLoa5g9bIEd4Df79ba7v+yiUBOS0zT2ll+z4g9izHK3EO5d8hL4jYxcjKs+wcslSYRWrascfscLgMlMGh0CdKeNTDjHpGPncaf3Z+FwwwjWeuiNBxv7bJo13/8B/098KlVDl4GZqsoBCEjPyJfV6hO0y/LkRGkk7oHWKgeWAfKtfLItRp00eZ4fcJNK9kCaSMmEugoZWcI7NGbZXzqFWqbpRI7NcDP9+WIQ+i9U5vqWsqd/zng4kbuAJ6UuKqIzB0upYrLShfQE3SAck8oaLhJqqq56VfDuASNpJKidV+zq27HfSBmbXnkR/5AK337dc3MXKJypoK/QPMLKUAP5XLPbs+NddJQV7EZXd29DLgp+fRIg3edpKdO7ZErWhv7d+3Kws+e1Y+ypmR2WIVSwVyBEUfgv2C8Ts9gnTF4pNcEY/S2aBicz5Ew2+jdyGNQQ==
        test@example.com\\n\"\n     }\n    ]\n   }\n  },\n  \"servicePrincipalProfile\":
        {\n   \"clientId\":\"00000000-0000-0000-0000-000000000001\"\n  },\n  \"nodeResourceGroup\":
        \"MC_clitest000001_cliakstest000001_westus2\",\n  \"enableRBAC\": true,\n
        \ \"supportPlan\": \"KubernetesOfficial\",\n  \"networkProfile\": {\n   \"networkPlugin\":
        \"azure\",\n   \"networkPluginMode\": \"overlay\",\n   \"networkPolicy\":
        \"none\",\n   \"networkDataplane\": \"azure\",\n   \"loadBalancerSku\": \"standard\",\n
        \  \"loadBalancerProfile\": {\n    \"managedOutboundIPs\": {\n     \"count\":
        1\n    },\n    \"effectiveOutboundIPs\": [\n     {\n      \"id\": \"/subscriptions/00000000-0000-0000-0000-000000000000/resourceGroups/MC_clitest000001_cliakstest000001_westus2/providers/Microsoft.Network/publicIPAddresses/e3d144c4-6c00-4a8c-b5f9-f641dff0d0c6\"\n
        \    }\n    ],\n    \"backendPoolType\": \"nodeIPConfiguration\"\n   },\n
        \  \"podCidr\": \"10.244.0.0/16\",\n   \"serviceCidr\": \"10.0.0.0/16\",\n
        \  \"dnsServiceIP\": \"10.0.0.10\",\n   \"outboundType\": \"loadBalancer\",\n
        \  \"podCidrs\": [\n    \"10.244.0.0/16\"\n   ],\n   \"serviceCidrs\": [\n
        \   \"10.0.0.0/16\"\n   ],\n   \"ipFamilies\": [\n    \"IPv4\"\n   ]\n  },\n
        \ \"maxAgentPools\": 100,\n  \"identityProfile\": {\n   \"kubeletidentity\":
        {\n    \"resourceId\": \"/subscriptions/00000000-0000-0000-0000-000000000000/resourcegroups/MC_clitest000001_cliakstest000001_westus2/providers/Microsoft.ManagedIdentity/userAssignedIdentities/cliakstest000001-agentpool\",\n
        \   \"clientId\":\"00000000-0000-0000-0000-000000000001\",\n    \"objectId\":\"00000000-0000-0000-0000-000000000001\"\n
        \  }\n  },\n  \"autoUpgradeProfile\": {\n   \"nodeOSUpgradeChannel\": \"NodeImage\"\n
        \ },\n  \"disableLocalAccounts\": false,\n  \"securityProfile\": {},\n  \"storageProfile\":
        {\n   \"diskCSIDriver\": {\n    \"enabled\": true\n   },\n   \"fileCSIDriver\":
        {\n    \"enabled\": true\n   },\n   \"snapshotController\": {\n    \"enabled\":
        true\n   }\n  },\n  \"oidcIssuerProfile\": {\n   \"enabled\": false\n  },\n
        \ \"workloadAutoScalerProfile\": {},\n  \"resourceUID\": \"67b88e888e0c210001164a28\",\n
        \ \"metricsProfile\": {\n   \"costAnalysis\": {\n    \"enabled\": false\n
        \  }\n  }\n },\n \"identity\": {\n  \"type\": \"SystemAssigned\",\n  \"principalId\":\"00000000-0000-0000-0000-000000000001\",\n
        \ \"tenantId\": \"54826b22-38d6-4fb2-bad9-b7b93a3e9c5a\"\n },\n \"sku\": {\n
        \ \"name\": \"Base\",\n  \"tier\": \"Free\"\n }\n}"
    headers:
      cache-control:
      - no-cache
      content-length:
      - '4584'
      content-type:
      - application/json
      date:
      - Fri, 21 Feb 2025 14:36:35 GMT
      expires:
      - '-1'
      pragma:
      - no-cache
      strict-transport-security:
      - max-age=31536000; includeSubDomains
      x-content-type-options:
      - nosniff
      x-ms-ratelimit-remaining-subscription-global-reads:
      - '3748'
    status:
      code: 200
      message: OK
- request:
    body: '{"tags": {"scenario_test": ""}, "location": "westus2", "sku": {"name":
      "Base", "tier": "Free"}, "identity": {"type": "SystemAssigned"}, "properties":
      {"kubernetesVersion": "1.30.9", "dnsPrefix": "cliaksdns000002", "agentPoolProfiles":
      [{"count": 1, "vmSize": "Standard_DS2_v2", "osDiskSizeGB": 128, "osDiskType":
      "Managed", "kubeletDiskType": "OS", "maxPods": 250, "osType": "Linux", "osSKU":
      "Ubuntu", "enableAutoScaling": false, "scaleDownMode": "Delete", "type": "VirtualMachineScaleSets",
      "mode": "System", "orchestratorVersion": "1.30.9", "upgradeSettings": {"maxSurge":
      "10%"}, "powerState": {"code": "Running"}, "enableNodePublicIP": false, "enableEncryptionAtHost":
      false, "enableUltraSSD": false, "enableFIPS": false, "securityProfile": {"enableVTPM":
      false, "enableSecureBoot": false}, "name": "nodepool1"}], "linuxProfile": {"adminUsername":
      "azureuser", "ssh": {"publicKeys": [{"keyData": "ssh-rsa AAAAB3NzaC1yc2EAAAADAQABAAACAQCbIg1guRHbI0lV11wWDt1r2cUdcNd27CJsg+SfgC7miZeubtwUhbsPdhMQsfDyhOWHq1+ZL0M+nJZV63d/1dhmhtgyOqejUwrPlzKhydsbrsdUor+JmNJDdW01v7BXHyuymT8G4s09jCasNOwiufbP/qp72ruu0bIA1nySsvlf9pCQAuFkAnVnf/rFhUlOkhtRpwcq8SUNY2zRHR/EKb/4NWY1JzR4sa3q2fWIJdrrX0DvLoa5g9bIEd4Df79ba7v+yiUBOS0zT2ll+z4g9izHK3EO5d8hL4jYxcjKs+wcslSYRWrascfscLgMlMGh0CdKeNTDjHpGPncaf3Z+FwwwjWeuiNBxv7bJo13/8B/098KlVDl4GZqsoBCEjPyJfV6hO0y/LkRGkk7oHWKgeWAfKtfLItRp00eZ4fcJNK9kCaSMmEugoZWcI7NGbZXzqFWqbpRI7NcDP9+WIQ+i9U5vqWsqd/zng4kbuAJ6UuKqIzB0upYrLShfQE3SAck8oaLhJqqq56VfDuASNpJKidV+zq27HfSBmbXnkR/5AK337dc3MXKJypoK/QPMLKUAP5XLPbs+NddJQV7EZXd29DLgp+fRIg3edpKdO7ZErWhv7d+3Kws+e1Y+ypmR2WIVSwVyBEUfgv2C8Ts9gnTF4pNcEY/S2aBicz5Ew2+jdyGNQQ==
      test@example.com\n"}]}}, "addonProfiles": {"httpApplicationRouting": {"enabled":
      true}}, "oidcIssuerProfile": {"enabled": false}, "nodeResourceGroup": "MC_clitest000001_cliakstest000001_westus2",
      "enableRBAC": true, "supportPlan": "KubernetesOfficial", "networkProfile": {"networkPlugin":
      "azure", "networkPluginMode": "overlay", "networkPolicy": "none", "networkDataplane":
      "azure", "podCidr": "10.244.0.0/16", "serviceCidr": "10.0.0.0/16", "dnsServiceIP":
      "10.0.0.10", "outboundType": "loadBalancer", "loadBalancerSku": "standard",
      "loadBalancerProfile": {"managedOutboundIPs": {"count": 1}, "effectiveOutboundIPs":
      [{"id": "/subscriptions/00000000-0000-0000-0000-000000000000/resourceGroups/MC_clitest000001_cliakstest000001_westus2/providers/Microsoft.Network/publicIPAddresses/e3d144c4-6c00-4a8c-b5f9-f641dff0d0c6"}],
      "backendPoolType": "nodeIPConfiguration"}, "podCidrs": ["10.244.0.0/16"], "serviceCidrs":
      ["10.0.0.0/16"], "ipFamilies": ["IPv4"]}, "autoUpgradeProfile": {"nodeOSUpgradeChannel":
      "NodeImage"}, "identityProfile": {"kubeletidentity": {"resourceId": "/subscriptions/00000000-0000-0000-0000-000000000000/resourcegroups/MC_clitest000001_cliakstest000001_westus2/providers/Microsoft.ManagedIdentity/userAssignedIdentities/cliakstest000001-agentpool",
      "clientId":"00000000-0000-0000-0000-000000000001", "objectId":"00000000-0000-0000-0000-000000000001"}},
      "disableLocalAccounts": false, "securityProfile": {}, "storageProfile": {"diskCSIDriver":
      {"enabled": true}, "fileCSIDriver": {"enabled": true}, "snapshotController":
      {"enabled": true}}, "workloadAutoScalerProfile": {}, "metricsProfile": {"costAnalysis":
      {"enabled": false}}}}'
    headers:
      Accept:
      - application/json
      Accept-Encoding:
      - gzip, deflate
      CommandName:
      - aks enable-addons
      Connection:
      - keep-alive
      Content-Length:
      - '3275'
      Content-Type:
      - application/json
      ParameterSetName:
      - -g -n --addons
      User-Agent:
<<<<<<< HEAD
      - AZURECLI/2.69.0 azsdk-python-core/1.31.0 Python/3.12.9 (Windows-10-10.0.19045-SP0)
    method: PUT
    uri: https://management.azure.com/subscriptions/00000000-0000-0000-0000-000000000000/resourceGroups/clitest000001/providers/Microsoft.ContainerService/managedClusters/cliakstest000001?api-version=2024-09-01
=======
      - AZURECLI/2.57.0 (DOCKER) azsdk-python-azure-mgmt-containerservice/29.0.0 Python/3.10.13
        (Linux-6.5.0-15-generic-x86_64-with)
    method: GET
    uri: https://management.azure.com/subscriptions/00000000-0000-0000-0000-000000000000/resourceGroups/clitest000001/providers/Microsoft.ContainerService/managedClusters/cliakstest000001/upgradeProfiles/default?api-version=2024-10-01
>>>>>>> ff231216
  response:
    body:
      string: "{\n \"id\": \"/subscriptions/00000000-0000-0000-0000-000000000000/resourcegroups/clitest000001/providers/Microsoft.ContainerService/managedClusters/cliakstest000001\",\n
        \"location\": \"westus2\",\n \"name\": \"cliakstest000001\",\n \"tags\": {\n
        \ \"scenario_test\": \"\"\n },\n \"type\": \"Microsoft.ContainerService/ManagedClusters\",\n
        \"properties\": {\n  \"provisioningState\": \"Updating\",\n  \"powerState\":
        {\n   \"code\": \"Running\"\n  },\n  \"kubernetesVersion\": \"1.30.9\",\n
        \ \"currentKubernetesVersion\": \"1.30.9\",\n  \"dnsPrefix\": \"cliaksdns000002\",\n
        \ \"fqdn\": \"cliaksdns000002-nqjnmwez.hcp.westus2.azmk8s.io\",\n  \"azurePortalFQDN\":
        \"cliaksdns000002-nqjnmwez.portal.hcp.westus2.azmk8s.io\",\n  \"agentPoolProfiles\":
        [\n   {\n    \"name\": \"nodepool1\",\n    \"count\": 1,\n    \"vmSize\":
        \"Standard_DS2_v2\",\n    \"osDiskSizeGB\": 128,\n    \"osDiskType\": \"Managed\",\n
        \   \"kubeletDiskType\": \"OS\",\n    \"maxPods\": 250,\n    \"type\": \"VirtualMachineScaleSets\",\n
        \   \"enableAutoScaling\": false,\n    \"scaleDownMode\": \"Delete\",\n    \"provisioningState\":
        \"Updating\",\n    \"powerState\": {\n     \"code\": \"Running\"\n    },\n
        \   \"orchestratorVersion\": \"1.30.9\",\n    \"currentOrchestratorVersion\":
        \"1.30.9\",\n    \"enableNodePublicIP\": false,\n    \"nodeLabels\": {},\n
        \   \"mode\": \"System\",\n    \"enableEncryptionAtHost\": false,\n    \"enableUltraSSD\":
        false,\n    \"osType\": \"Linux\",\n    \"osSKU\": \"Ubuntu\",\n    \"nodeImageVersion\":
        \"AKSUbuntu-2204gen2containerd-202502.03.0\",\n    \"upgradeSettings\": {\n
        \    \"maxSurge\": \"10%\"\n    },\n    \"enableFIPS\": false,\n    \"securityProfile\":
        {\n     \"enableVTPM\": false,\n     \"enableSecureBoot\": false\n    }\n
        \  }\n  ],\n  \"linuxProfile\": {\n   \"adminUsername\": \"azureuser\",\n
        \  \"ssh\": {\n    \"publicKeys\": [\n     {\n      \"keyData\": \"ssh-rsa
        AAAAB3NzaC1yc2EAAAADAQABAAACAQCbIg1guRHbI0lV11wWDt1r2cUdcNd27CJsg+SfgC7miZeubtwUhbsPdhMQsfDyhOWHq1+ZL0M+nJZV63d/1dhmhtgyOqejUwrPlzKhydsbrsdUor+JmNJDdW01v7BXHyuymT8G4s09jCasNOwiufbP/qp72ruu0bIA1nySsvlf9pCQAuFkAnVnf/rFhUlOkhtRpwcq8SUNY2zRHR/EKb/4NWY1JzR4sa3q2fWIJdrrX0DvLoa5g9bIEd4Df79ba7v+yiUBOS0zT2ll+z4g9izHK3EO5d8hL4jYxcjKs+wcslSYRWrascfscLgMlMGh0CdKeNTDjHpGPncaf3Z+FwwwjWeuiNBxv7bJo13/8B/098KlVDl4GZqsoBCEjPyJfV6hO0y/LkRGkk7oHWKgeWAfKtfLItRp00eZ4fcJNK9kCaSMmEugoZWcI7NGbZXzqFWqbpRI7NcDP9+WIQ+i9U5vqWsqd/zng4kbuAJ6UuKqIzB0upYrLShfQE3SAck8oaLhJqqq56VfDuASNpJKidV+zq27HfSBmbXnkR/5AK337dc3MXKJypoK/QPMLKUAP5XLPbs+NddJQV7EZXd29DLgp+fRIg3edpKdO7ZErWhv7d+3Kws+e1Y+ypmR2WIVSwVyBEUfgv2C8Ts9gnTF4pNcEY/S2aBicz5Ew2+jdyGNQQ==
        test@example.com\\n\"\n     }\n    ]\n   }\n  },\n  \"servicePrincipalProfile\":
        {\n   \"clientId\":\"00000000-0000-0000-0000-000000000001\"\n  },\n  \"addonProfiles\":
        {\n   \"httpApplicationRouting\": {\n    \"enabled\": true,\n    \"config\":
        {\n     \"HTTPApplicationRoutingZoneName\": \"b7da18ca9235414d9853.westus2.aksapp.io\"\n
        \   }\n   }\n  },\n  \"nodeResourceGroup\": \"MC_clitest000001_cliakstest000001_westus2\",\n
        \ \"enableRBAC\": true,\n  \"supportPlan\": \"KubernetesOfficial\",\n  \"networkProfile\":
        {\n   \"networkPlugin\": \"azure\",\n   \"networkPluginMode\": \"overlay\",\n
        \  \"networkPolicy\": \"none\",\n   \"networkDataplane\": \"azure\",\n   \"loadBalancerSku\":
        \"standard\",\n   \"loadBalancerProfile\": {\n    \"managedOutboundIPs\":
        {\n     \"count\": 1\n    },\n    \"effectiveOutboundIPs\": [\n     {\n      \"id\":
        \"/subscriptions/00000000-0000-0000-0000-000000000000/resourceGroups/MC_clitest000001_cliakstest000001_westus2/providers/Microsoft.Network/publicIPAddresses/e3d144c4-6c00-4a8c-b5f9-f641dff0d0c6\"\n
        \    }\n    ],\n    \"backendPoolType\": \"nodeIPConfiguration\"\n   },\n
        \  \"podCidr\": \"10.244.0.0/16\",\n   \"serviceCidr\": \"10.0.0.0/16\",\n
        \  \"dnsServiceIP\": \"10.0.0.10\",\n   \"outboundType\": \"loadBalancer\",\n
        \  \"podCidrs\": [\n    \"10.244.0.0/16\"\n   ],\n   \"serviceCidrs\": [\n
        \   \"10.0.0.0/16\"\n   ],\n   \"ipFamilies\": [\n    \"IPv4\"\n   ]\n  },\n
        \ \"maxAgentPools\": 100,\n  \"identityProfile\": {\n   \"kubeletidentity\":
        {\n    \"resourceId\": \"/subscriptions/00000000-0000-0000-0000-000000000000/resourcegroups/MC_clitest000001_cliakstest000001_westus2/providers/Microsoft.ManagedIdentity/userAssignedIdentities/cliakstest000001-agentpool\",\n
        \   \"clientId\":\"00000000-0000-0000-0000-000000000001\",\n    \"objectId\":\"00000000-0000-0000-0000-000000000001\"\n
        \  }\n  },\n  \"autoUpgradeProfile\": {\n   \"nodeOSUpgradeChannel\": \"NodeImage\"\n
        \ },\n  \"disableLocalAccounts\": false,\n  \"securityProfile\": {},\n  \"storageProfile\":
        {\n   \"diskCSIDriver\": {\n    \"enabled\": true\n   },\n   \"fileCSIDriver\":
        {\n    \"enabled\": true\n   },\n   \"snapshotController\": {\n    \"enabled\":
        true\n   }\n  },\n  \"oidcIssuerProfile\": {\n   \"enabled\": false\n  },\n
        \ \"workloadAutoScalerProfile\": {},\n  \"resourceUID\": \"67b88e888e0c210001164a28\",\n
        \ \"metricsProfile\": {\n   \"costAnalysis\": {\n    \"enabled\": false\n
        \  }\n  }\n },\n \"identity\": {\n  \"type\": \"SystemAssigned\",\n  \"principalId\":\"00000000-0000-0000-0000-000000000001\",\n
        \ \"tenantId\": \"54826b22-38d6-4fb2-bad9-b7b93a3e9c5a\"\n },\n \"sku\": {\n
        \ \"name\": \"Base\",\n  \"tier\": \"Free\"\n }\n}"
    headers:
      azure-asyncoperation:
      - https://management.azure.com/subscriptions/00000000-0000-0000-0000-000000000000/providers/Microsoft.ContainerService/locations/westus2/operations/8721411a-53e5-4870-ab1d-1b790fccfb4b?api-version=2016-03-30&t=638757454028431287&c=MIIHhjCCBm6gAwIBAgITfAaX0D2c-iM1n_047QAABpfQPTANBgkqhkiG9w0BAQsFADBEMRMwEQYKCZImiZPyLGQBGRYDR0JMMRMwEQYKCZImiZPyLGQBGRYDQU1FMRgwFgYDVQQDEw9BTUUgSW5mcmEgQ0EgMDUwHhcNMjUwMTIzMTIzMzI3WhcNMjUwNDIzMTIzMzI3WjBAMT4wPAYDVQQDEzVhc3luY29wZXJhdGlvbnNpZ25pbmdjZXJ0aWZpY2F0ZS5tYW5hZ2VtZW50LmF6dXJlLmNvbTCCASIwDQYJKoZIhvcNAQEBBQADggEPADCCAQoCggEBAMT6cGM0B3y7ALaE-Skle4LGL_KvvE0RUfR5t5rwMeM3CUzeYQjKDViOQv-6ECcNTQ188o9xa72JZw6T10LTAadlAlNEt-D4ZgXojTXXdRtgYN-AZ-uCCkJCPAJEWs5EDD7mSbt4aK42yALzlx5HkO8DReVYve0sKKD5r_M3y_OScnMTmV2SqALMQFfQHE2BCDOEjnPMJyRgh-7NvAqTuj-04DaveAIZSPJ9ljaYUCJ6fuyHJpPPDJvqzMYvVtE8OSAbxMClc2r5faOd2VDJXmbWWCx5jgb6bsGk0OJlSYIWH4DG7ERimIDapcgwLFJy4o8a8bkK0bi9A_5dTellBPUCAwEAAaOCBHMwggRvMCcGCSsGAQQBgjcVCgQaMBgwCgYIKwYBBQUHAwIwCgYIKwYBBQUHAwEwPAYJKwYBBAGCNxUHBC8wLQYlKwYBBAGCNxUIhpDjDYTVtHiE8Ys-hZvdFs6dEoFgh8fIENbYcQIBZAIBBjCCAcsGCCsGAQUFBwEBBIIBvTCCAbkwYwYIKwYBBQUHMAKGV2h0dHA6Ly9jcmwubWljcm9zb2Z0LmNvbS9wa2lpbmZyYS9DZXJ0cy9DTzFQS0lJTlRDQTAxLkFNRS5HQkxfQU1FJTIwSW5mcmElMjBDQSUyMDA1LmNydDBTBggrBgEFBQcwAoZHaHR0cDovL2NybDEuYW1lLmdibC9haWEvQ08xUEtJSU5UQ0EwMS5BTUUuR0JMX0FNRSUyMEluZnJhJTIwQ0ElMjAwNS5jcnQwUwYIKwYBBQUHMAKGR2h0dHA6Ly9jcmwyLmFtZS5nYmwvYWlhL0NPMVBLSUlOVENBMDEuQU1FLkdCTF9BTUUlMjBJbmZyYSUyMENBJTIwMDUuY3J0MFMGCCsGAQUFBzAChkdodHRwOi8vY3JsMy5hbWUuZ2JsL2FpYS9DTzFQS0lJTlRDQTAxLkFNRS5HQkxfQU1FJTIwSW5mcmElMjBDQSUyMDA1LmNydDBTBggrBgEFBQcwAoZHaHR0cDovL2NybDQuYW1lLmdibC9haWEvQ08xUEtJSU5UQ0EwMS5BTUUuR0JMX0FNRSUyMEluZnJhJTIwQ0ElMjAwNS5jcnQwHQYDVR0OBBYEFM-T8L9nIeCFTohGWTDyVFKymXV6MA4GA1UdDwEB_wQEAwIFoDCCASYGA1UdHwSCAR0wggEZMIIBFaCCARGgggENhj9odHRwOi8vY3JsLm1pY3Jvc29mdC5jb20vcGtpaW5mcmEvQ1JML0FNRSUyMEluZnJhJTIwQ0ElMjAwNS5jcmyGMWh0dHA6Ly9jcmwxLmFtZS5nYmwvY3JsL0FNRSUyMEluZnJhJTIwQ0ElMjAwNS5jcmyGMWh0dHA6Ly9jcmwyLmFtZS5nYmwvY3JsL0FNRSUyMEluZnJhJTIwQ0ElMjAwNS5jcmyGMWh0dHA6Ly9jcmwzLmFtZS5nYmwvY3JsL0FNRSUyMEluZnJhJTIwQ0ElMjAwNS5jcmyGMWh0dHA6Ly9jcmw0LmFtZS5nYmwvY3JsL0FNRSUyMEluZnJhJTIwQ0ElMjAwNS5jcmwwgZ0GA1UdIASBlTCBkjAMBgorBgEEAYI3ewEBMGYGCisGAQQBgjd7AgIwWDBWBggrBgEFBQcCAjBKHkgAMwAzAGUAMAAxADkAMgAxAC0ANABkADYANAAtADQAZgA4AGMALQBhADAANQA1AC0ANQBiAGQAYQBmAGYAZAA1AGUAMwAzAGQwDAYKKwYBBAGCN3sDAjAMBgorBgEEAYI3ewQCMB8GA1UdIwQYMBaAFHrWGYUoeWxxdh5g-PNL76IFQhYdMB0GA1UdJQQWMBQGCCsGAQUFBwMCBggrBgEFBQcDATANBgkqhkiG9w0BAQsFAAOCAQEAL5-mSvqTMKZ-yWP_ZT759pg-E4fR6CLCeXO0jrmpqWWL7kI50BvqMxrc_lgbkvtph9Pxa7ubGsAa1Exeoi8qx0ROCtQv-NyhNyDLePoY5JfVD6QGmvlnIziXrlYvbbnilY_vo-wieWJGJhuESMEaTphDiHpFdEuA2NZNxyxXsQV5fUpa2Rls0wrtnmPPIzhMrpswh3rBEnbxvlgC6SUihf90jSN_Hkn0T201tVzyjd5G1RK9QNqmdL0lKL-OZm8rpl-nwepifa5s6-Qa7cwTV2CMjAXPtsPHtNsPXvte52PFBn_dZiXBQN2njTerWOgNEpj5mIZ-nr3-pWeHhqAXSQ&s=atWDy3yJx-luLPJB1Y7UznYEhgzvF2FzMV1MmK5ptc8m3-4HZbwx3OJBhcWUgw4gJdYxX_3SvX2vqsQTM7nLfuPlqFMkgL3nmgGWUZncddnnGstRZhwRy_vzoNVJDTClj9VkkMxph7SQ_jnQ_YNSBg6MXt2Ts_CG32RNv8TDiN5khMOuZcqAuE_jrCwkAKS4muxpRRUHaKyGwm2t5pcEj8xy4kE8Avewmu60yJTZXs64D2gc3ratBJnIBlF8kjsBrcJkS1ChFAsffqPOh7gMY9OeBWDyXJLPiWkG2hyBx3k23w7PPCfI6S6MUcD6MAid4vNmv172K6DTjMsMWreAMQ&h=Qj1knGjk4aioYl3opESHUUCDH0-ON-Ipf1P9M4MvzOc
      cache-control:
      - no-cache
      content-length:
      - '4789'
      content-type:
      - application/json
      date:
      - Fri, 21 Feb 2025 14:36:42 GMT
      expires:
      - '-1'
      pragma:
      - no-cache
      strict-transport-security:
      - max-age=31536000; includeSubDomains
      x-content-type-options:
      - nosniff
      x-ms-operation-identifier:
      - tenantId=54826b22-38d6-4fb2-bad9-b7b93a3e9c5a,objectId=a7250e3a-0e5e-48e2-9a34-45f1f5e1a91e/eastus2euap/c5b0c4b2-40fe-4353-875e-7771f0e6d2ad
      x-ms-ratelimit-remaining-subscription-global-writes:
      - '2999'
      x-ms-ratelimit-remaining-subscription-writes:
      - '199'
    status:
      code: 200
      message: OK
- request:
    body: null
    headers:
      Accept:
      - '*/*'
      Accept-Encoding:
      - gzip, deflate
      CommandName:
      - aks enable-addons
      Connection:
      - keep-alive
      ParameterSetName:
      - -g -n --addons
      User-Agent:
      - AZURECLI/2.69.0 azsdk-python-core/1.31.0 Python/3.12.9 (Windows-10-10.0.19045-SP0)
    method: GET
<<<<<<< HEAD
    uri: https://management.azure.com/subscriptions/00000000-0000-0000-0000-000000000000/providers/Microsoft.ContainerService/locations/westus2/operations/8721411a-53e5-4870-ab1d-1b790fccfb4b?api-version=2016-03-30&t=638757454028431287&c=MIIHhjCCBm6gAwIBAgITfAaX0D2c-iM1n_047QAABpfQPTANBgkqhkiG9w0BAQsFADBEMRMwEQYKCZImiZPyLGQBGRYDR0JMMRMwEQYKCZImiZPyLGQBGRYDQU1FMRgwFgYDVQQDEw9BTUUgSW5mcmEgQ0EgMDUwHhcNMjUwMTIzMTIzMzI3WhcNMjUwNDIzMTIzMzI3WjBAMT4wPAYDVQQDEzVhc3luY29wZXJhdGlvbnNpZ25pbmdjZXJ0aWZpY2F0ZS5tYW5hZ2VtZW50LmF6dXJlLmNvbTCCASIwDQYJKoZIhvcNAQEBBQADggEPADCCAQoCggEBAMT6cGM0B3y7ALaE-Skle4LGL_KvvE0RUfR5t5rwMeM3CUzeYQjKDViOQv-6ECcNTQ188o9xa72JZw6T10LTAadlAlNEt-D4ZgXojTXXdRtgYN-AZ-uCCkJCPAJEWs5EDD7mSbt4aK42yALzlx5HkO8DReVYve0sKKD5r_M3y_OScnMTmV2SqALMQFfQHE2BCDOEjnPMJyRgh-7NvAqTuj-04DaveAIZSPJ9ljaYUCJ6fuyHJpPPDJvqzMYvVtE8OSAbxMClc2r5faOd2VDJXmbWWCx5jgb6bsGk0OJlSYIWH4DG7ERimIDapcgwLFJy4o8a8bkK0bi9A_5dTellBPUCAwEAAaOCBHMwggRvMCcGCSsGAQQBgjcVCgQaMBgwCgYIKwYBBQUHAwIwCgYIKwYBBQUHAwEwPAYJKwYBBAGCNxUHBC8wLQYlKwYBBAGCNxUIhpDjDYTVtHiE8Ys-hZvdFs6dEoFgh8fIENbYcQIBZAIBBjCCAcsGCCsGAQUFBwEBBIIBvTCCAbkwYwYIKwYBBQUHMAKGV2h0dHA6Ly9jcmwubWljcm9zb2Z0LmNvbS9wa2lpbmZyYS9DZXJ0cy9DTzFQS0lJTlRDQTAxLkFNRS5HQkxfQU1FJTIwSW5mcmElMjBDQSUyMDA1LmNydDBTBggrBgEFBQcwAoZHaHR0cDovL2NybDEuYW1lLmdibC9haWEvQ08xUEtJSU5UQ0EwMS5BTUUuR0JMX0FNRSUyMEluZnJhJTIwQ0ElMjAwNS5jcnQwUwYIKwYBBQUHMAKGR2h0dHA6Ly9jcmwyLmFtZS5nYmwvYWlhL0NPMVBLSUlOVENBMDEuQU1FLkdCTF9BTUUlMjBJbmZyYSUyMENBJTIwMDUuY3J0MFMGCCsGAQUFBzAChkdodHRwOi8vY3JsMy5hbWUuZ2JsL2FpYS9DTzFQS0lJTlRDQTAxLkFNRS5HQkxfQU1FJTIwSW5mcmElMjBDQSUyMDA1LmNydDBTBggrBgEFBQcwAoZHaHR0cDovL2NybDQuYW1lLmdibC9haWEvQ08xUEtJSU5UQ0EwMS5BTUUuR0JMX0FNRSUyMEluZnJhJTIwQ0ElMjAwNS5jcnQwHQYDVR0OBBYEFM-T8L9nIeCFTohGWTDyVFKymXV6MA4GA1UdDwEB_wQEAwIFoDCCASYGA1UdHwSCAR0wggEZMIIBFaCCARGgggENhj9odHRwOi8vY3JsLm1pY3Jvc29mdC5jb20vcGtpaW5mcmEvQ1JML0FNRSUyMEluZnJhJTIwQ0ElMjAwNS5jcmyGMWh0dHA6Ly9jcmwxLmFtZS5nYmwvY3JsL0FNRSUyMEluZnJhJTIwQ0ElMjAwNS5jcmyGMWh0dHA6Ly9jcmwyLmFtZS5nYmwvY3JsL0FNRSUyMEluZnJhJTIwQ0ElMjAwNS5jcmyGMWh0dHA6Ly9jcmwzLmFtZS5nYmwvY3JsL0FNRSUyMEluZnJhJTIwQ0ElMjAwNS5jcmyGMWh0dHA6Ly9jcmw0LmFtZS5nYmwvY3JsL0FNRSUyMEluZnJhJTIwQ0ElMjAwNS5jcmwwgZ0GA1UdIASBlTCBkjAMBgorBgEEAYI3ewEBMGYGCisGAQQBgjd7AgIwWDBWBggrBgEFBQcCAjBKHkgAMwAzAGUAMAAxADkAMgAxAC0ANABkADYANAAtADQAZgA4AGMALQBhADAANQA1AC0ANQBiAGQAYQBmAGYAZAA1AGUAMwAzAGQwDAYKKwYBBAGCN3sDAjAMBgorBgEEAYI3ewQCMB8GA1UdIwQYMBaAFHrWGYUoeWxxdh5g-PNL76IFQhYdMB0GA1UdJQQWMBQGCCsGAQUFBwMCBggrBgEFBQcDATANBgkqhkiG9w0BAQsFAAOCAQEAL5-mSvqTMKZ-yWP_ZT759pg-E4fR6CLCeXO0jrmpqWWL7kI50BvqMxrc_lgbkvtph9Pxa7ubGsAa1Exeoi8qx0ROCtQv-NyhNyDLePoY5JfVD6QGmvlnIziXrlYvbbnilY_vo-wieWJGJhuESMEaTphDiHpFdEuA2NZNxyxXsQV5fUpa2Rls0wrtnmPPIzhMrpswh3rBEnbxvlgC6SUihf90jSN_Hkn0T201tVzyjd5G1RK9QNqmdL0lKL-OZm8rpl-nwepifa5s6-Qa7cwTV2CMjAXPtsPHtNsPXvte52PFBn_dZiXBQN2njTerWOgNEpj5mIZ-nr3-pWeHhqAXSQ&s=atWDy3yJx-luLPJB1Y7UznYEhgzvF2FzMV1MmK5ptc8m3-4HZbwx3OJBhcWUgw4gJdYxX_3SvX2vqsQTM7nLfuPlqFMkgL3nmgGWUZncddnnGstRZhwRy_vzoNVJDTClj9VkkMxph7SQ_jnQ_YNSBg6MXt2Ts_CG32RNv8TDiN5khMOuZcqAuE_jrCwkAKS4muxpRRUHaKyGwm2t5pcEj8xy4kE8Avewmu60yJTZXs64D2gc3ratBJnIBlF8kjsBrcJkS1ChFAsffqPOh7gMY9OeBWDyXJLPiWkG2hyBx3k23w7PPCfI6S6MUcD6MAid4vNmv172K6DTjMsMWreAMQ&h=Qj1knGjk4aioYl3opESHUUCDH0-ON-Ipf1P9M4MvzOc
=======
    uri: https://management.azure.com/subscriptions/00000000-0000-0000-0000-000000000000/resourceGroups/clitest000001/providers/Microsoft.ContainerService/managedClusters/cliakstest000001?api-version=2024-10-01
>>>>>>> ff231216
  response:
    body:
      string: "{\n \"name\": \"8721411a-53e5-4870-ab1d-1b790fccfb4b\",\n \"status\":
        \"InProgress\",\n \"startTime\": \"2025-02-21T14:36:42.6277818Z\"\n}"
    headers:
      cache-control:
      - no-cache
      content-length:
      - '122'
      content-type:
      - application/json
      date:
      - Fri, 21 Feb 2025 14:36:42 GMT
      expires:
      - '-1'
      pragma:
      - no-cache
      strict-transport-security:
      - max-age=31536000; includeSubDomains
      x-content-type-options:
      - nosniff
      x-ms-operation-identifier:
      - tenantId=54826b22-38d6-4fb2-bad9-b7b93a3e9c5a,objectId=a7250e3a-0e5e-48e2-9a34-45f1f5e1a91e/eastus2euap/d9c389c3-55b0-451b-b6d6-692832b5a046
      x-ms-ratelimit-remaining-subscription-global-reads:
      - '3748'
    status:
      code: 200
      message: OK
- request:
    body: null
    headers:
      Accept:
      - '*/*'
      Accept-Encoding:
      - gzip, deflate
      CommandName:
      - aks enable-addons
      Connection:
      - keep-alive
      ParameterSetName:
      - -g -n --addons
      User-Agent:
<<<<<<< HEAD
      - AZURECLI/2.69.0 azsdk-python-core/1.31.0 Python/3.12.9 (Windows-10-10.0.19045-SP0)
    method: GET
    uri: https://management.azure.com/subscriptions/00000000-0000-0000-0000-000000000000/providers/Microsoft.ContainerService/locations/westus2/operations/8721411a-53e5-4870-ab1d-1b790fccfb4b?api-version=2016-03-30&t=638757454028431287&c=MIIHhjCCBm6gAwIBAgITfAaX0D2c-iM1n_047QAABpfQPTANBgkqhkiG9w0BAQsFADBEMRMwEQYKCZImiZPyLGQBGRYDR0JMMRMwEQYKCZImiZPyLGQBGRYDQU1FMRgwFgYDVQQDEw9BTUUgSW5mcmEgQ0EgMDUwHhcNMjUwMTIzMTIzMzI3WhcNMjUwNDIzMTIzMzI3WjBAMT4wPAYDVQQDEzVhc3luY29wZXJhdGlvbnNpZ25pbmdjZXJ0aWZpY2F0ZS5tYW5hZ2VtZW50LmF6dXJlLmNvbTCCASIwDQYJKoZIhvcNAQEBBQADggEPADCCAQoCggEBAMT6cGM0B3y7ALaE-Skle4LGL_KvvE0RUfR5t5rwMeM3CUzeYQjKDViOQv-6ECcNTQ188o9xa72JZw6T10LTAadlAlNEt-D4ZgXojTXXdRtgYN-AZ-uCCkJCPAJEWs5EDD7mSbt4aK42yALzlx5HkO8DReVYve0sKKD5r_M3y_OScnMTmV2SqALMQFfQHE2BCDOEjnPMJyRgh-7NvAqTuj-04DaveAIZSPJ9ljaYUCJ6fuyHJpPPDJvqzMYvVtE8OSAbxMClc2r5faOd2VDJXmbWWCx5jgb6bsGk0OJlSYIWH4DG7ERimIDapcgwLFJy4o8a8bkK0bi9A_5dTellBPUCAwEAAaOCBHMwggRvMCcGCSsGAQQBgjcVCgQaMBgwCgYIKwYBBQUHAwIwCgYIKwYBBQUHAwEwPAYJKwYBBAGCNxUHBC8wLQYlKwYBBAGCNxUIhpDjDYTVtHiE8Ys-hZvdFs6dEoFgh8fIENbYcQIBZAIBBjCCAcsGCCsGAQUFBwEBBIIBvTCCAbkwYwYIKwYBBQUHMAKGV2h0dHA6Ly9jcmwubWljcm9zb2Z0LmNvbS9wa2lpbmZyYS9DZXJ0cy9DTzFQS0lJTlRDQTAxLkFNRS5HQkxfQU1FJTIwSW5mcmElMjBDQSUyMDA1LmNydDBTBggrBgEFBQcwAoZHaHR0cDovL2NybDEuYW1lLmdibC9haWEvQ08xUEtJSU5UQ0EwMS5BTUUuR0JMX0FNRSUyMEluZnJhJTIwQ0ElMjAwNS5jcnQwUwYIKwYBBQUHMAKGR2h0dHA6Ly9jcmwyLmFtZS5nYmwvYWlhL0NPMVBLSUlOVENBMDEuQU1FLkdCTF9BTUUlMjBJbmZyYSUyMENBJTIwMDUuY3J0MFMGCCsGAQUFBzAChkdodHRwOi8vY3JsMy5hbWUuZ2JsL2FpYS9DTzFQS0lJTlRDQTAxLkFNRS5HQkxfQU1FJTIwSW5mcmElMjBDQSUyMDA1LmNydDBTBggrBgEFBQcwAoZHaHR0cDovL2NybDQuYW1lLmdibC9haWEvQ08xUEtJSU5UQ0EwMS5BTUUuR0JMX0FNRSUyMEluZnJhJTIwQ0ElMjAwNS5jcnQwHQYDVR0OBBYEFM-T8L9nIeCFTohGWTDyVFKymXV6MA4GA1UdDwEB_wQEAwIFoDCCASYGA1UdHwSCAR0wggEZMIIBFaCCARGgggENhj9odHRwOi8vY3JsLm1pY3Jvc29mdC5jb20vcGtpaW5mcmEvQ1JML0FNRSUyMEluZnJhJTIwQ0ElMjAwNS5jcmyGMWh0dHA6Ly9jcmwxLmFtZS5nYmwvY3JsL0FNRSUyMEluZnJhJTIwQ0ElMjAwNS5jcmyGMWh0dHA6Ly9jcmwyLmFtZS5nYmwvY3JsL0FNRSUyMEluZnJhJTIwQ0ElMjAwNS5jcmyGMWh0dHA6Ly9jcmwzLmFtZS5nYmwvY3JsL0FNRSUyMEluZnJhJTIwQ0ElMjAwNS5jcmyGMWh0dHA6Ly9jcmw0LmFtZS5nYmwvY3JsL0FNRSUyMEluZnJhJTIwQ0ElMjAwNS5jcmwwgZ0GA1UdIASBlTCBkjAMBgorBgEEAYI3ewEBMGYGCisGAQQBgjd7AgIwWDBWBggrBgEFBQcCAjBKHkgAMwAzAGUAMAAxADkAMgAxAC0ANABkADYANAAtADQAZgA4AGMALQBhADAANQA1AC0ANQBiAGQAYQBmAGYAZAA1AGUAMwAzAGQwDAYKKwYBBAGCN3sDAjAMBgorBgEEAYI3ewQCMB8GA1UdIwQYMBaAFHrWGYUoeWxxdh5g-PNL76IFQhYdMB0GA1UdJQQWMBQGCCsGAQUFBwMCBggrBgEFBQcDATANBgkqhkiG9w0BAQsFAAOCAQEAL5-mSvqTMKZ-yWP_ZT759pg-E4fR6CLCeXO0jrmpqWWL7kI50BvqMxrc_lgbkvtph9Pxa7ubGsAa1Exeoi8qx0ROCtQv-NyhNyDLePoY5JfVD6QGmvlnIziXrlYvbbnilY_vo-wieWJGJhuESMEaTphDiHpFdEuA2NZNxyxXsQV5fUpa2Rls0wrtnmPPIzhMrpswh3rBEnbxvlgC6SUihf90jSN_Hkn0T201tVzyjd5G1RK9QNqmdL0lKL-OZm8rpl-nwepifa5s6-Qa7cwTV2CMjAXPtsPHtNsPXvte52PFBn_dZiXBQN2njTerWOgNEpj5mIZ-nr3-pWeHhqAXSQ&s=atWDy3yJx-luLPJB1Y7UznYEhgzvF2FzMV1MmK5ptc8m3-4HZbwx3OJBhcWUgw4gJdYxX_3SvX2vqsQTM7nLfuPlqFMkgL3nmgGWUZncddnnGstRZhwRy_vzoNVJDTClj9VkkMxph7SQ_jnQ_YNSBg6MXt2Ts_CG32RNv8TDiN5khMOuZcqAuE_jrCwkAKS4muxpRRUHaKyGwm2t5pcEj8xy4kE8Avewmu60yJTZXs64D2gc3ratBJnIBlF8kjsBrcJkS1ChFAsffqPOh7gMY9OeBWDyXJLPiWkG2hyBx3k23w7PPCfI6S6MUcD6MAid4vNmv172K6DTjMsMWreAMQ&h=Qj1knGjk4aioYl3opESHUUCDH0-ON-Ipf1P9M4MvzOc
=======
      - AZURECLI/2.57.0 (DOCKER) azsdk-python-azure-mgmt-containerservice/29.0.0 Python/3.10.13
        (Linux-6.5.0-15-generic-x86_64-with)
    method: PUT
    uri: https://management.azure.com/subscriptions/00000000-0000-0000-0000-000000000000/resourceGroups/clitest000001/providers/Microsoft.ContainerService/managedClusters/cliakstest000001?api-version=2024-10-01
>>>>>>> ff231216
  response:
    body:
      string: "{\n \"name\": \"8721411a-53e5-4870-ab1d-1b790fccfb4b\",\n \"status\":
        \"InProgress\",\n \"startTime\": \"2025-02-21T14:36:42.6277818Z\"\n}"
    headers:
      cache-control:
      - no-cache
      content-length:
      - '122'
      content-type:
      - application/json
      date:
      - Fri, 21 Feb 2025 14:37:13 GMT
      expires:
      - '-1'
      pragma:
      - no-cache
      strict-transport-security:
      - max-age=31536000; includeSubDomains
      x-content-type-options:
      - nosniff
      x-ms-operation-identifier:
      - tenantId=54826b22-38d6-4fb2-bad9-b7b93a3e9c5a,objectId=a7250e3a-0e5e-48e2-9a34-45f1f5e1a91e/eastus2euap/738e9929-4cc8-413d-969a-524dc7aaf5a8
      x-ms-ratelimit-remaining-subscription-global-reads:
      - '3745'
    status:
      code: 200
      message: OK
- request:
    body: null
    headers:
      Accept:
      - '*/*'
      Accept-Encoding:
      - gzip, deflate
      CommandName:
      - aks enable-addons
      Connection:
      - keep-alive
      ParameterSetName:
      - -g -n --addons
      User-Agent:
      - AZURECLI/2.69.0 azsdk-python-core/1.31.0 Python/3.12.9 (Windows-10-10.0.19045-SP0)
    method: GET
    uri: https://management.azure.com/subscriptions/00000000-0000-0000-0000-000000000000/providers/Microsoft.ContainerService/locations/westus2/operations/8721411a-53e5-4870-ab1d-1b790fccfb4b?api-version=2016-03-30&t=638757454028431287&c=MIIHhjCCBm6gAwIBAgITfAaX0D2c-iM1n_047QAABpfQPTANBgkqhkiG9w0BAQsFADBEMRMwEQYKCZImiZPyLGQBGRYDR0JMMRMwEQYKCZImiZPyLGQBGRYDQU1FMRgwFgYDVQQDEw9BTUUgSW5mcmEgQ0EgMDUwHhcNMjUwMTIzMTIzMzI3WhcNMjUwNDIzMTIzMzI3WjBAMT4wPAYDVQQDEzVhc3luY29wZXJhdGlvbnNpZ25pbmdjZXJ0aWZpY2F0ZS5tYW5hZ2VtZW50LmF6dXJlLmNvbTCCASIwDQYJKoZIhvcNAQEBBQADggEPADCCAQoCggEBAMT6cGM0B3y7ALaE-Skle4LGL_KvvE0RUfR5t5rwMeM3CUzeYQjKDViOQv-6ECcNTQ188o9xa72JZw6T10LTAadlAlNEt-D4ZgXojTXXdRtgYN-AZ-uCCkJCPAJEWs5EDD7mSbt4aK42yALzlx5HkO8DReVYve0sKKD5r_M3y_OScnMTmV2SqALMQFfQHE2BCDOEjnPMJyRgh-7NvAqTuj-04DaveAIZSPJ9ljaYUCJ6fuyHJpPPDJvqzMYvVtE8OSAbxMClc2r5faOd2VDJXmbWWCx5jgb6bsGk0OJlSYIWH4DG7ERimIDapcgwLFJy4o8a8bkK0bi9A_5dTellBPUCAwEAAaOCBHMwggRvMCcGCSsGAQQBgjcVCgQaMBgwCgYIKwYBBQUHAwIwCgYIKwYBBQUHAwEwPAYJKwYBBAGCNxUHBC8wLQYlKwYBBAGCNxUIhpDjDYTVtHiE8Ys-hZvdFs6dEoFgh8fIENbYcQIBZAIBBjCCAcsGCCsGAQUFBwEBBIIBvTCCAbkwYwYIKwYBBQUHMAKGV2h0dHA6Ly9jcmwubWljcm9zb2Z0LmNvbS9wa2lpbmZyYS9DZXJ0cy9DTzFQS0lJTlRDQTAxLkFNRS5HQkxfQU1FJTIwSW5mcmElMjBDQSUyMDA1LmNydDBTBggrBgEFBQcwAoZHaHR0cDovL2NybDEuYW1lLmdibC9haWEvQ08xUEtJSU5UQ0EwMS5BTUUuR0JMX0FNRSUyMEluZnJhJTIwQ0ElMjAwNS5jcnQwUwYIKwYBBQUHMAKGR2h0dHA6Ly9jcmwyLmFtZS5nYmwvYWlhL0NPMVBLSUlOVENBMDEuQU1FLkdCTF9BTUUlMjBJbmZyYSUyMENBJTIwMDUuY3J0MFMGCCsGAQUFBzAChkdodHRwOi8vY3JsMy5hbWUuZ2JsL2FpYS9DTzFQS0lJTlRDQTAxLkFNRS5HQkxfQU1FJTIwSW5mcmElMjBDQSUyMDA1LmNydDBTBggrBgEFBQcwAoZHaHR0cDovL2NybDQuYW1lLmdibC9haWEvQ08xUEtJSU5UQ0EwMS5BTUUuR0JMX0FNRSUyMEluZnJhJTIwQ0ElMjAwNS5jcnQwHQYDVR0OBBYEFM-T8L9nIeCFTohGWTDyVFKymXV6MA4GA1UdDwEB_wQEAwIFoDCCASYGA1UdHwSCAR0wggEZMIIBFaCCARGgggENhj9odHRwOi8vY3JsLm1pY3Jvc29mdC5jb20vcGtpaW5mcmEvQ1JML0FNRSUyMEluZnJhJTIwQ0ElMjAwNS5jcmyGMWh0dHA6Ly9jcmwxLmFtZS5nYmwvY3JsL0FNRSUyMEluZnJhJTIwQ0ElMjAwNS5jcmyGMWh0dHA6Ly9jcmwyLmFtZS5nYmwvY3JsL0FNRSUyMEluZnJhJTIwQ0ElMjAwNS5jcmyGMWh0dHA6Ly9jcmwzLmFtZS5nYmwvY3JsL0FNRSUyMEluZnJhJTIwQ0ElMjAwNS5jcmyGMWh0dHA6Ly9jcmw0LmFtZS5nYmwvY3JsL0FNRSUyMEluZnJhJTIwQ0ElMjAwNS5jcmwwgZ0GA1UdIASBlTCBkjAMBgorBgEEAYI3ewEBMGYGCisGAQQBgjd7AgIwWDBWBggrBgEFBQcCAjBKHkgAMwAzAGUAMAAxADkAMgAxAC0ANABkADYANAAtADQAZgA4AGMALQBhADAANQA1AC0ANQBiAGQAYQBmAGYAZAA1AGUAMwAzAGQwDAYKKwYBBAGCN3sDAjAMBgorBgEEAYI3ewQCMB8GA1UdIwQYMBaAFHrWGYUoeWxxdh5g-PNL76IFQhYdMB0GA1UdJQQWMBQGCCsGAQUFBwMCBggrBgEFBQcDATANBgkqhkiG9w0BAQsFAAOCAQEAL5-mSvqTMKZ-yWP_ZT759pg-E4fR6CLCeXO0jrmpqWWL7kI50BvqMxrc_lgbkvtph9Pxa7ubGsAa1Exeoi8qx0ROCtQv-NyhNyDLePoY5JfVD6QGmvlnIziXrlYvbbnilY_vo-wieWJGJhuESMEaTphDiHpFdEuA2NZNxyxXsQV5fUpa2Rls0wrtnmPPIzhMrpswh3rBEnbxvlgC6SUihf90jSN_Hkn0T201tVzyjd5G1RK9QNqmdL0lKL-OZm8rpl-nwepifa5s6-Qa7cwTV2CMjAXPtsPHtNsPXvte52PFBn_dZiXBQN2njTerWOgNEpj5mIZ-nr3-pWeHhqAXSQ&s=atWDy3yJx-luLPJB1Y7UznYEhgzvF2FzMV1MmK5ptc8m3-4HZbwx3OJBhcWUgw4gJdYxX_3SvX2vqsQTM7nLfuPlqFMkgL3nmgGWUZncddnnGstRZhwRy_vzoNVJDTClj9VkkMxph7SQ_jnQ_YNSBg6MXt2Ts_CG32RNv8TDiN5khMOuZcqAuE_jrCwkAKS4muxpRRUHaKyGwm2t5pcEj8xy4kE8Avewmu60yJTZXs64D2gc3ratBJnIBlF8kjsBrcJkS1ChFAsffqPOh7gMY9OeBWDyXJLPiWkG2hyBx3k23w7PPCfI6S6MUcD6MAid4vNmv172K6DTjMsMWreAMQ&h=Qj1knGjk4aioYl3opESHUUCDH0-ON-Ipf1P9M4MvzOc
  response:
    body:
      string: "{\n \"name\": \"8721411a-53e5-4870-ab1d-1b790fccfb4b\",\n \"status\":
        \"InProgress\",\n \"startTime\": \"2025-02-21T14:36:42.6277818Z\"\n}"
    headers:
      cache-control:
      - no-cache
      connection:
      - close
      content-length:
      - '122'
      content-type:
      - application/json
      date:
      - Fri, 21 Feb 2025 14:37:43 GMT
      expires:
      - '-1'
      pragma:
      - no-cache
      strict-transport-security:
      - max-age=31536000; includeSubDomains
      x-content-type-options:
      - nosniff
      x-ms-operation-identifier:
      - tenantId=54826b22-38d6-4fb2-bad9-b7b93a3e9c5a,objectId=a7250e3a-0e5e-48e2-9a34-45f1f5e1a91e/eastus2euap/07703747-d5cb-4422-9cb7-3665abff5b8f
      x-ms-ratelimit-remaining-subscription-global-reads:
      - '3748'
    status:
      code: 200
      message: OK
- request:
    body: null
    headers:
      Accept:
      - '*/*'
      Accept-Encoding:
      - gzip, deflate
      CommandName:
      - aks enable-addons
      Connection:
      - keep-alive
      ParameterSetName:
      - -g -n --addons
      User-Agent:
      - AZURECLI/2.69.0 azsdk-python-core/1.31.0 Python/3.12.9 (Windows-10-10.0.19045-SP0)
    method: GET
    uri: https://management.azure.com/subscriptions/00000000-0000-0000-0000-000000000000/providers/Microsoft.ContainerService/locations/westus2/operations/8721411a-53e5-4870-ab1d-1b790fccfb4b?api-version=2016-03-30&t=638757454028431287&c=MIIHhjCCBm6gAwIBAgITfAaX0D2c-iM1n_047QAABpfQPTANBgkqhkiG9w0BAQsFADBEMRMwEQYKCZImiZPyLGQBGRYDR0JMMRMwEQYKCZImiZPyLGQBGRYDQU1FMRgwFgYDVQQDEw9BTUUgSW5mcmEgQ0EgMDUwHhcNMjUwMTIzMTIzMzI3WhcNMjUwNDIzMTIzMzI3WjBAMT4wPAYDVQQDEzVhc3luY29wZXJhdGlvbnNpZ25pbmdjZXJ0aWZpY2F0ZS5tYW5hZ2VtZW50LmF6dXJlLmNvbTCCASIwDQYJKoZIhvcNAQEBBQADggEPADCCAQoCggEBAMT6cGM0B3y7ALaE-Skle4LGL_KvvE0RUfR5t5rwMeM3CUzeYQjKDViOQv-6ECcNTQ188o9xa72JZw6T10LTAadlAlNEt-D4ZgXojTXXdRtgYN-AZ-uCCkJCPAJEWs5EDD7mSbt4aK42yALzlx5HkO8DReVYve0sKKD5r_M3y_OScnMTmV2SqALMQFfQHE2BCDOEjnPMJyRgh-7NvAqTuj-04DaveAIZSPJ9ljaYUCJ6fuyHJpPPDJvqzMYvVtE8OSAbxMClc2r5faOd2VDJXmbWWCx5jgb6bsGk0OJlSYIWH4DG7ERimIDapcgwLFJy4o8a8bkK0bi9A_5dTellBPUCAwEAAaOCBHMwggRvMCcGCSsGAQQBgjcVCgQaMBgwCgYIKwYBBQUHAwIwCgYIKwYBBQUHAwEwPAYJKwYBBAGCNxUHBC8wLQYlKwYBBAGCNxUIhpDjDYTVtHiE8Ys-hZvdFs6dEoFgh8fIENbYcQIBZAIBBjCCAcsGCCsGAQUFBwEBBIIBvTCCAbkwYwYIKwYBBQUHMAKGV2h0dHA6Ly9jcmwubWljcm9zb2Z0LmNvbS9wa2lpbmZyYS9DZXJ0cy9DTzFQS0lJTlRDQTAxLkFNRS5HQkxfQU1FJTIwSW5mcmElMjBDQSUyMDA1LmNydDBTBggrBgEFBQcwAoZHaHR0cDovL2NybDEuYW1lLmdibC9haWEvQ08xUEtJSU5UQ0EwMS5BTUUuR0JMX0FNRSUyMEluZnJhJTIwQ0ElMjAwNS5jcnQwUwYIKwYBBQUHMAKGR2h0dHA6Ly9jcmwyLmFtZS5nYmwvYWlhL0NPMVBLSUlOVENBMDEuQU1FLkdCTF9BTUUlMjBJbmZyYSUyMENBJTIwMDUuY3J0MFMGCCsGAQUFBzAChkdodHRwOi8vY3JsMy5hbWUuZ2JsL2FpYS9DTzFQS0lJTlRDQTAxLkFNRS5HQkxfQU1FJTIwSW5mcmElMjBDQSUyMDA1LmNydDBTBggrBgEFBQcwAoZHaHR0cDovL2NybDQuYW1lLmdibC9haWEvQ08xUEtJSU5UQ0EwMS5BTUUuR0JMX0FNRSUyMEluZnJhJTIwQ0ElMjAwNS5jcnQwHQYDVR0OBBYEFM-T8L9nIeCFTohGWTDyVFKymXV6MA4GA1UdDwEB_wQEAwIFoDCCASYGA1UdHwSCAR0wggEZMIIBFaCCARGgggENhj9odHRwOi8vY3JsLm1pY3Jvc29mdC5jb20vcGtpaW5mcmEvQ1JML0FNRSUyMEluZnJhJTIwQ0ElMjAwNS5jcmyGMWh0dHA6Ly9jcmwxLmFtZS5nYmwvY3JsL0FNRSUyMEluZnJhJTIwQ0ElMjAwNS5jcmyGMWh0dHA6Ly9jcmwyLmFtZS5nYmwvY3JsL0FNRSUyMEluZnJhJTIwQ0ElMjAwNS5jcmyGMWh0dHA6Ly9jcmwzLmFtZS5nYmwvY3JsL0FNRSUyMEluZnJhJTIwQ0ElMjAwNS5jcmyGMWh0dHA6Ly9jcmw0LmFtZS5nYmwvY3JsL0FNRSUyMEluZnJhJTIwQ0ElMjAwNS5jcmwwgZ0GA1UdIASBlTCBkjAMBgorBgEEAYI3ewEBMGYGCisGAQQBgjd7AgIwWDBWBggrBgEFBQcCAjBKHkgAMwAzAGUAMAAxADkAMgAxAC0ANABkADYANAAtADQAZgA4AGMALQBhADAANQA1AC0ANQBiAGQAYQBmAGYAZAA1AGUAMwAzAGQwDAYKKwYBBAGCN3sDAjAMBgorBgEEAYI3ewQCMB8GA1UdIwQYMBaAFHrWGYUoeWxxdh5g-PNL76IFQhYdMB0GA1UdJQQWMBQGCCsGAQUFBwMCBggrBgEFBQcDATANBgkqhkiG9w0BAQsFAAOCAQEAL5-mSvqTMKZ-yWP_ZT759pg-E4fR6CLCeXO0jrmpqWWL7kI50BvqMxrc_lgbkvtph9Pxa7ubGsAa1Exeoi8qx0ROCtQv-NyhNyDLePoY5JfVD6QGmvlnIziXrlYvbbnilY_vo-wieWJGJhuESMEaTphDiHpFdEuA2NZNxyxXsQV5fUpa2Rls0wrtnmPPIzhMrpswh3rBEnbxvlgC6SUihf90jSN_Hkn0T201tVzyjd5G1RK9QNqmdL0lKL-OZm8rpl-nwepifa5s6-Qa7cwTV2CMjAXPtsPHtNsPXvte52PFBn_dZiXBQN2njTerWOgNEpj5mIZ-nr3-pWeHhqAXSQ&s=atWDy3yJx-luLPJB1Y7UznYEhgzvF2FzMV1MmK5ptc8m3-4HZbwx3OJBhcWUgw4gJdYxX_3SvX2vqsQTM7nLfuPlqFMkgL3nmgGWUZncddnnGstRZhwRy_vzoNVJDTClj9VkkMxph7SQ_jnQ_YNSBg6MXt2Ts_CG32RNv8TDiN5khMOuZcqAuE_jrCwkAKS4muxpRRUHaKyGwm2t5pcEj8xy4kE8Avewmu60yJTZXs64D2gc3ratBJnIBlF8kjsBrcJkS1ChFAsffqPOh7gMY9OeBWDyXJLPiWkG2hyBx3k23w7PPCfI6S6MUcD6MAid4vNmv172K6DTjMsMWreAMQ&h=Qj1knGjk4aioYl3opESHUUCDH0-ON-Ipf1P9M4MvzOc
  response:
    body:
      string: "{\n \"name\": \"8721411a-53e5-4870-ab1d-1b790fccfb4b\",\n \"status\":
        \"InProgress\",\n \"startTime\": \"2025-02-21T14:36:42.6277818Z\"\n}"
    headers:
      cache-control:
      - no-cache
      content-length:
      - '122'
      content-type:
      - application/json
      date:
      - Fri, 21 Feb 2025 14:38:14 GMT
      expires:
      - '-1'
      pragma:
      - no-cache
      strict-transport-security:
      - max-age=31536000; includeSubDomains
      x-content-type-options:
      - nosniff
      x-ms-operation-identifier:
      - tenantId=54826b22-38d6-4fb2-bad9-b7b93a3e9c5a,objectId=a7250e3a-0e5e-48e2-9a34-45f1f5e1a91e/eastus2euap/6f8ddc47-4c49-466b-8b71-4c47e9141826
      x-ms-ratelimit-remaining-subscription-global-reads:
      - '3748'
    status:
      code: 200
      message: OK
- request:
    body: null
    headers:
      Accept:
      - '*/*'
      Accept-Encoding:
      - gzip, deflate
      CommandName:
      - aks enable-addons
      Connection:
      - keep-alive
      ParameterSetName:
      - -g -n --addons
      User-Agent:
      - AZURECLI/2.69.0 azsdk-python-core/1.31.0 Python/3.12.9 (Windows-10-10.0.19045-SP0)
    method: GET
    uri: https://management.azure.com/subscriptions/00000000-0000-0000-0000-000000000000/providers/Microsoft.ContainerService/locations/westus2/operations/8721411a-53e5-4870-ab1d-1b790fccfb4b?api-version=2016-03-30&t=638757454028431287&c=MIIHhjCCBm6gAwIBAgITfAaX0D2c-iM1n_047QAABpfQPTANBgkqhkiG9w0BAQsFADBEMRMwEQYKCZImiZPyLGQBGRYDR0JMMRMwEQYKCZImiZPyLGQBGRYDQU1FMRgwFgYDVQQDEw9BTUUgSW5mcmEgQ0EgMDUwHhcNMjUwMTIzMTIzMzI3WhcNMjUwNDIzMTIzMzI3WjBAMT4wPAYDVQQDEzVhc3luY29wZXJhdGlvbnNpZ25pbmdjZXJ0aWZpY2F0ZS5tYW5hZ2VtZW50LmF6dXJlLmNvbTCCASIwDQYJKoZIhvcNAQEBBQADggEPADCCAQoCggEBAMT6cGM0B3y7ALaE-Skle4LGL_KvvE0RUfR5t5rwMeM3CUzeYQjKDViOQv-6ECcNTQ188o9xa72JZw6T10LTAadlAlNEt-D4ZgXojTXXdRtgYN-AZ-uCCkJCPAJEWs5EDD7mSbt4aK42yALzlx5HkO8DReVYve0sKKD5r_M3y_OScnMTmV2SqALMQFfQHE2BCDOEjnPMJyRgh-7NvAqTuj-04DaveAIZSPJ9ljaYUCJ6fuyHJpPPDJvqzMYvVtE8OSAbxMClc2r5faOd2VDJXmbWWCx5jgb6bsGk0OJlSYIWH4DG7ERimIDapcgwLFJy4o8a8bkK0bi9A_5dTellBPUCAwEAAaOCBHMwggRvMCcGCSsGAQQBgjcVCgQaMBgwCgYIKwYBBQUHAwIwCgYIKwYBBQUHAwEwPAYJKwYBBAGCNxUHBC8wLQYlKwYBBAGCNxUIhpDjDYTVtHiE8Ys-hZvdFs6dEoFgh8fIENbYcQIBZAIBBjCCAcsGCCsGAQUFBwEBBIIBvTCCAbkwYwYIKwYBBQUHMAKGV2h0dHA6Ly9jcmwubWljcm9zb2Z0LmNvbS9wa2lpbmZyYS9DZXJ0cy9DTzFQS0lJTlRDQTAxLkFNRS5HQkxfQU1FJTIwSW5mcmElMjBDQSUyMDA1LmNydDBTBggrBgEFBQcwAoZHaHR0cDovL2NybDEuYW1lLmdibC9haWEvQ08xUEtJSU5UQ0EwMS5BTUUuR0JMX0FNRSUyMEluZnJhJTIwQ0ElMjAwNS5jcnQwUwYIKwYBBQUHMAKGR2h0dHA6Ly9jcmwyLmFtZS5nYmwvYWlhL0NPMVBLSUlOVENBMDEuQU1FLkdCTF9BTUUlMjBJbmZyYSUyMENBJTIwMDUuY3J0MFMGCCsGAQUFBzAChkdodHRwOi8vY3JsMy5hbWUuZ2JsL2FpYS9DTzFQS0lJTlRDQTAxLkFNRS5HQkxfQU1FJTIwSW5mcmElMjBDQSUyMDA1LmNydDBTBggrBgEFBQcwAoZHaHR0cDovL2NybDQuYW1lLmdibC9haWEvQ08xUEtJSU5UQ0EwMS5BTUUuR0JMX0FNRSUyMEluZnJhJTIwQ0ElMjAwNS5jcnQwHQYDVR0OBBYEFM-T8L9nIeCFTohGWTDyVFKymXV6MA4GA1UdDwEB_wQEAwIFoDCCASYGA1UdHwSCAR0wggEZMIIBFaCCARGgggENhj9odHRwOi8vY3JsLm1pY3Jvc29mdC5jb20vcGtpaW5mcmEvQ1JML0FNRSUyMEluZnJhJTIwQ0ElMjAwNS5jcmyGMWh0dHA6Ly9jcmwxLmFtZS5nYmwvY3JsL0FNRSUyMEluZnJhJTIwQ0ElMjAwNS5jcmyGMWh0dHA6Ly9jcmwyLmFtZS5nYmwvY3JsL0FNRSUyMEluZnJhJTIwQ0ElMjAwNS5jcmyGMWh0dHA6Ly9jcmwzLmFtZS5nYmwvY3JsL0FNRSUyMEluZnJhJTIwQ0ElMjAwNS5jcmyGMWh0dHA6Ly9jcmw0LmFtZS5nYmwvY3JsL0FNRSUyMEluZnJhJTIwQ0ElMjAwNS5jcmwwgZ0GA1UdIASBlTCBkjAMBgorBgEEAYI3ewEBMGYGCisGAQQBgjd7AgIwWDBWBggrBgEFBQcCAjBKHkgAMwAzAGUAMAAxADkAMgAxAC0ANABkADYANAAtADQAZgA4AGMALQBhADAANQA1AC0ANQBiAGQAYQBmAGYAZAA1AGUAMwAzAGQwDAYKKwYBBAGCN3sDAjAMBgorBgEEAYI3ewQCMB8GA1UdIwQYMBaAFHrWGYUoeWxxdh5g-PNL76IFQhYdMB0GA1UdJQQWMBQGCCsGAQUFBwMCBggrBgEFBQcDATANBgkqhkiG9w0BAQsFAAOCAQEAL5-mSvqTMKZ-yWP_ZT759pg-E4fR6CLCeXO0jrmpqWWL7kI50BvqMxrc_lgbkvtph9Pxa7ubGsAa1Exeoi8qx0ROCtQv-NyhNyDLePoY5JfVD6QGmvlnIziXrlYvbbnilY_vo-wieWJGJhuESMEaTphDiHpFdEuA2NZNxyxXsQV5fUpa2Rls0wrtnmPPIzhMrpswh3rBEnbxvlgC6SUihf90jSN_Hkn0T201tVzyjd5G1RK9QNqmdL0lKL-OZm8rpl-nwepifa5s6-Qa7cwTV2CMjAXPtsPHtNsPXvte52PFBn_dZiXBQN2njTerWOgNEpj5mIZ-nr3-pWeHhqAXSQ&s=atWDy3yJx-luLPJB1Y7UznYEhgzvF2FzMV1MmK5ptc8m3-4HZbwx3OJBhcWUgw4gJdYxX_3SvX2vqsQTM7nLfuPlqFMkgL3nmgGWUZncddnnGstRZhwRy_vzoNVJDTClj9VkkMxph7SQ_jnQ_YNSBg6MXt2Ts_CG32RNv8TDiN5khMOuZcqAuE_jrCwkAKS4muxpRRUHaKyGwm2t5pcEj8xy4kE8Avewmu60yJTZXs64D2gc3ratBJnIBlF8kjsBrcJkS1ChFAsffqPOh7gMY9OeBWDyXJLPiWkG2hyBx3k23w7PPCfI6S6MUcD6MAid4vNmv172K6DTjMsMWreAMQ&h=Qj1knGjk4aioYl3opESHUUCDH0-ON-Ipf1P9M4MvzOc
  response:
    body:
      string: "{\n \"name\": \"8721411a-53e5-4870-ab1d-1b790fccfb4b\",\n \"status\":
        \"InProgress\",\n \"startTime\": \"2025-02-21T14:36:42.6277818Z\"\n}"
    headers:
      cache-control:
      - no-cache
      content-length:
      - '122'
      content-type:
      - application/json
      date:
      - Fri, 21 Feb 2025 14:38:45 GMT
      expires:
      - '-1'
      pragma:
      - no-cache
      strict-transport-security:
      - max-age=31536000; includeSubDomains
      x-content-type-options:
      - nosniff
      x-ms-operation-identifier:
      - tenantId=54826b22-38d6-4fb2-bad9-b7b93a3e9c5a,objectId=a7250e3a-0e5e-48e2-9a34-45f1f5e1a91e/eastus2euap/27f9cafd-3561-4045-bbbb-7b8e9dec8686
      x-ms-ratelimit-remaining-subscription-global-reads:
      - '3749'
    status:
      code: 200
      message: OK
- request:
    body: null
    headers:
      Accept:
      - '*/*'
      Accept-Encoding:
      - gzip, deflate
      CommandName:
      - aks enable-addons
      Connection:
      - keep-alive
      ParameterSetName:
      - -g -n --addons
      User-Agent:
      - AZURECLI/2.69.0 azsdk-python-core/1.31.0 Python/3.12.9 (Windows-10-10.0.19045-SP0)
    method: GET
    uri: https://management.azure.com/subscriptions/00000000-0000-0000-0000-000000000000/providers/Microsoft.ContainerService/locations/westus2/operations/8721411a-53e5-4870-ab1d-1b790fccfb4b?api-version=2016-03-30&t=638757454028431287&c=MIIHhjCCBm6gAwIBAgITfAaX0D2c-iM1n_047QAABpfQPTANBgkqhkiG9w0BAQsFADBEMRMwEQYKCZImiZPyLGQBGRYDR0JMMRMwEQYKCZImiZPyLGQBGRYDQU1FMRgwFgYDVQQDEw9BTUUgSW5mcmEgQ0EgMDUwHhcNMjUwMTIzMTIzMzI3WhcNMjUwNDIzMTIzMzI3WjBAMT4wPAYDVQQDEzVhc3luY29wZXJhdGlvbnNpZ25pbmdjZXJ0aWZpY2F0ZS5tYW5hZ2VtZW50LmF6dXJlLmNvbTCCASIwDQYJKoZIhvcNAQEBBQADggEPADCCAQoCggEBAMT6cGM0B3y7ALaE-Skle4LGL_KvvE0RUfR5t5rwMeM3CUzeYQjKDViOQv-6ECcNTQ188o9xa72JZw6T10LTAadlAlNEt-D4ZgXojTXXdRtgYN-AZ-uCCkJCPAJEWs5EDD7mSbt4aK42yALzlx5HkO8DReVYve0sKKD5r_M3y_OScnMTmV2SqALMQFfQHE2BCDOEjnPMJyRgh-7NvAqTuj-04DaveAIZSPJ9ljaYUCJ6fuyHJpPPDJvqzMYvVtE8OSAbxMClc2r5faOd2VDJXmbWWCx5jgb6bsGk0OJlSYIWH4DG7ERimIDapcgwLFJy4o8a8bkK0bi9A_5dTellBPUCAwEAAaOCBHMwggRvMCcGCSsGAQQBgjcVCgQaMBgwCgYIKwYBBQUHAwIwCgYIKwYBBQUHAwEwPAYJKwYBBAGCNxUHBC8wLQYlKwYBBAGCNxUIhpDjDYTVtHiE8Ys-hZvdFs6dEoFgh8fIENbYcQIBZAIBBjCCAcsGCCsGAQUFBwEBBIIBvTCCAbkwYwYIKwYBBQUHMAKGV2h0dHA6Ly9jcmwubWljcm9zb2Z0LmNvbS9wa2lpbmZyYS9DZXJ0cy9DTzFQS0lJTlRDQTAxLkFNRS5HQkxfQU1FJTIwSW5mcmElMjBDQSUyMDA1LmNydDBTBggrBgEFBQcwAoZHaHR0cDovL2NybDEuYW1lLmdibC9haWEvQ08xUEtJSU5UQ0EwMS5BTUUuR0JMX0FNRSUyMEluZnJhJTIwQ0ElMjAwNS5jcnQwUwYIKwYBBQUHMAKGR2h0dHA6Ly9jcmwyLmFtZS5nYmwvYWlhL0NPMVBLSUlOVENBMDEuQU1FLkdCTF9BTUUlMjBJbmZyYSUyMENBJTIwMDUuY3J0MFMGCCsGAQUFBzAChkdodHRwOi8vY3JsMy5hbWUuZ2JsL2FpYS9DTzFQS0lJTlRDQTAxLkFNRS5HQkxfQU1FJTIwSW5mcmElMjBDQSUyMDA1LmNydDBTBggrBgEFBQcwAoZHaHR0cDovL2NybDQuYW1lLmdibC9haWEvQ08xUEtJSU5UQ0EwMS5BTUUuR0JMX0FNRSUyMEluZnJhJTIwQ0ElMjAwNS5jcnQwHQYDVR0OBBYEFM-T8L9nIeCFTohGWTDyVFKymXV6MA4GA1UdDwEB_wQEAwIFoDCCASYGA1UdHwSCAR0wggEZMIIBFaCCARGgggENhj9odHRwOi8vY3JsLm1pY3Jvc29mdC5jb20vcGtpaW5mcmEvQ1JML0FNRSUyMEluZnJhJTIwQ0ElMjAwNS5jcmyGMWh0dHA6Ly9jcmwxLmFtZS5nYmwvY3JsL0FNRSUyMEluZnJhJTIwQ0ElMjAwNS5jcmyGMWh0dHA6Ly9jcmwyLmFtZS5nYmwvY3JsL0FNRSUyMEluZnJhJTIwQ0ElMjAwNS5jcmyGMWh0dHA6Ly9jcmwzLmFtZS5nYmwvY3JsL0FNRSUyMEluZnJhJTIwQ0ElMjAwNS5jcmyGMWh0dHA6Ly9jcmw0LmFtZS5nYmwvY3JsL0FNRSUyMEluZnJhJTIwQ0ElMjAwNS5jcmwwgZ0GA1UdIASBlTCBkjAMBgorBgEEAYI3ewEBMGYGCisGAQQBgjd7AgIwWDBWBggrBgEFBQcCAjBKHkgAMwAzAGUAMAAxADkAMgAxAC0ANABkADYANAAtADQAZgA4AGMALQBhADAANQA1AC0ANQBiAGQAYQBmAGYAZAA1AGUAMwAzAGQwDAYKKwYBBAGCN3sDAjAMBgorBgEEAYI3ewQCMB8GA1UdIwQYMBaAFHrWGYUoeWxxdh5g-PNL76IFQhYdMB0GA1UdJQQWMBQGCCsGAQUFBwMCBggrBgEFBQcDATANBgkqhkiG9w0BAQsFAAOCAQEAL5-mSvqTMKZ-yWP_ZT759pg-E4fR6CLCeXO0jrmpqWWL7kI50BvqMxrc_lgbkvtph9Pxa7ubGsAa1Exeoi8qx0ROCtQv-NyhNyDLePoY5JfVD6QGmvlnIziXrlYvbbnilY_vo-wieWJGJhuESMEaTphDiHpFdEuA2NZNxyxXsQV5fUpa2Rls0wrtnmPPIzhMrpswh3rBEnbxvlgC6SUihf90jSN_Hkn0T201tVzyjd5G1RK9QNqmdL0lKL-OZm8rpl-nwepifa5s6-Qa7cwTV2CMjAXPtsPHtNsPXvte52PFBn_dZiXBQN2njTerWOgNEpj5mIZ-nr3-pWeHhqAXSQ&s=atWDy3yJx-luLPJB1Y7UznYEhgzvF2FzMV1MmK5ptc8m3-4HZbwx3OJBhcWUgw4gJdYxX_3SvX2vqsQTM7nLfuPlqFMkgL3nmgGWUZncddnnGstRZhwRy_vzoNVJDTClj9VkkMxph7SQ_jnQ_YNSBg6MXt2Ts_CG32RNv8TDiN5khMOuZcqAuE_jrCwkAKS4muxpRRUHaKyGwm2t5pcEj8xy4kE8Avewmu60yJTZXs64D2gc3ratBJnIBlF8kjsBrcJkS1ChFAsffqPOh7gMY9OeBWDyXJLPiWkG2hyBx3k23w7PPCfI6S6MUcD6MAid4vNmv172K6DTjMsMWreAMQ&h=Qj1knGjk4aioYl3opESHUUCDH0-ON-Ipf1P9M4MvzOc
  response:
    body:
      string: "{\n \"name\": \"8721411a-53e5-4870-ab1d-1b790fccfb4b\",\n \"status\":
        \"Succeeded\",\n \"startTime\": \"2025-02-21T14:36:42.6277818Z\",\n \"endTime\":
        \"2025-02-21T14:39:06.8697469Z\"\n}"
    headers:
      cache-control:
      - no-cache
      content-length:
      - '165'
      content-type:
      - application/json
      date:
      - Fri, 21 Feb 2025 14:39:15 GMT
      expires:
      - '-1'
      pragma:
      - no-cache
      strict-transport-security:
      - max-age=31536000; includeSubDomains
      x-content-type-options:
      - nosniff
      x-ms-operation-identifier:
      - tenantId=54826b22-38d6-4fb2-bad9-b7b93a3e9c5a,objectId=a7250e3a-0e5e-48e2-9a34-45f1f5e1a91e/eastus2euap/3069cb11-3421-46f7-93e2-96facade4f70
      x-ms-ratelimit-remaining-subscription-global-reads:
      - '3747'
    status:
      code: 200
      message: OK
- request:
    body: null
    headers:
      Accept:
      - '*/*'
      Accept-Encoding:
      - gzip, deflate
      CommandName:
      - aks enable-addons
      Connection:
      - keep-alive
      ParameterSetName:
      - -g -n --addons
      User-Agent:
      - AZURECLI/2.69.0 azsdk-python-core/1.31.0 Python/3.12.9 (Windows-10-10.0.19045-SP0)
    method: GET
    uri: https://management.azure.com/subscriptions/00000000-0000-0000-0000-000000000000/resourceGroups/clitest000001/providers/Microsoft.ContainerService/managedClusters/cliakstest000001?api-version=2024-09-01
  response:
    body:
      string: "{\n \"id\": \"/subscriptions/00000000-0000-0000-0000-000000000000/resourcegroups/clitest000001/providers/Microsoft.ContainerService/managedClusters/cliakstest000001\",\n
        \"location\": \"westus2\",\n \"name\": \"cliakstest000001\",\n \"tags\": {\n
        \ \"scenario_test\": \"\"\n },\n \"type\": \"Microsoft.ContainerService/ManagedClusters\",\n
        \"properties\": {\n  \"provisioningState\": \"Succeeded\",\n  \"powerState\":
        {\n   \"code\": \"Running\"\n  },\n  \"kubernetesVersion\": \"1.30.9\",\n
        \ \"currentKubernetesVersion\": \"1.30.9\",\n  \"dnsPrefix\": \"cliaksdns000002\",\n
        \ \"fqdn\": \"cliaksdns000002-nqjnmwez.hcp.westus2.azmk8s.io\",\n  \"azurePortalFQDN\":
        \"cliaksdns000002-nqjnmwez.portal.hcp.westus2.azmk8s.io\",\n  \"agentPoolProfiles\":
        [\n   {\n    \"name\": \"nodepool1\",\n    \"count\": 1,\n    \"vmSize\":
        \"Standard_DS2_v2\",\n    \"osDiskSizeGB\": 128,\n    \"osDiskType\": \"Managed\",\n
        \   \"kubeletDiskType\": \"OS\",\n    \"maxPods\": 250,\n    \"type\": \"VirtualMachineScaleSets\",\n
        \   \"enableAutoScaling\": false,\n    \"scaleDownMode\": \"Delete\",\n    \"provisioningState\":
        \"Succeeded\",\n    \"powerState\": {\n     \"code\": \"Running\"\n    },\n
        \   \"orchestratorVersion\": \"1.30.9\",\n    \"currentOrchestratorVersion\":
        \"1.30.9\",\n    \"enableNodePublicIP\": false,\n    \"mode\": \"System\",\n
        \   \"enableEncryptionAtHost\": false,\n    \"enableUltraSSD\": false,\n    \"osType\":
        \"Linux\",\n    \"osSKU\": \"Ubuntu\",\n    \"nodeImageVersion\": \"AKSUbuntu-2204gen2containerd-202502.03.0\",\n
        \   \"upgradeSettings\": {\n     \"maxSurge\": \"10%\"\n    },\n    \"enableFIPS\":
        false,\n    \"securityProfile\": {\n     \"enableVTPM\": false,\n     \"enableSecureBoot\":
        false\n    }\n   }\n  ],\n  \"linuxProfile\": {\n   \"adminUsername\": \"azureuser\",\n
        \  \"ssh\": {\n    \"publicKeys\": [\n     {\n      \"keyData\": \"ssh-rsa
        AAAAB3NzaC1yc2EAAAADAQABAAACAQCbIg1guRHbI0lV11wWDt1r2cUdcNd27CJsg+SfgC7miZeubtwUhbsPdhMQsfDyhOWHq1+ZL0M+nJZV63d/1dhmhtgyOqejUwrPlzKhydsbrsdUor+JmNJDdW01v7BXHyuymT8G4s09jCasNOwiufbP/qp72ruu0bIA1nySsvlf9pCQAuFkAnVnf/rFhUlOkhtRpwcq8SUNY2zRHR/EKb/4NWY1JzR4sa3q2fWIJdrrX0DvLoa5g9bIEd4Df79ba7v+yiUBOS0zT2ll+z4g9izHK3EO5d8hL4jYxcjKs+wcslSYRWrascfscLgMlMGh0CdKeNTDjHpGPncaf3Z+FwwwjWeuiNBxv7bJo13/8B/098KlVDl4GZqsoBCEjPyJfV6hO0y/LkRGkk7oHWKgeWAfKtfLItRp00eZ4fcJNK9kCaSMmEugoZWcI7NGbZXzqFWqbpRI7NcDP9+WIQ+i9U5vqWsqd/zng4kbuAJ6UuKqIzB0upYrLShfQE3SAck8oaLhJqqq56VfDuASNpJKidV+zq27HfSBmbXnkR/5AK337dc3MXKJypoK/QPMLKUAP5XLPbs+NddJQV7EZXd29DLgp+fRIg3edpKdO7ZErWhv7d+3Kws+e1Y+ypmR2WIVSwVyBEUfgv2C8Ts9gnTF4pNcEY/S2aBicz5Ew2+jdyGNQQ==
        test@example.com\\n\"\n     }\n    ]\n   }\n  },\n  \"servicePrincipalProfile\":
        {\n   \"clientId\":\"00000000-0000-0000-0000-000000000001\"\n  },\n  \"addonProfiles\":
        {\n   \"httpApplicationRouting\": {\n    \"enabled\": true,\n    \"config\":
        {\n     \"HTTPApplicationRoutingZoneName\": \"b7da18ca9235414d9853.westus2.aksapp.io\"\n
        \   },\n    \"identity\": {\n     \"resourceId\": \"/subscriptions/00000000-0000-0000-0000-000000000000/resourcegroups/MC_clitest000001_cliakstest000001_westus2/providers/Microsoft.ManagedIdentity/userAssignedIdentities/httpapplicationrouting-cliakstest000001\",\n
        \    \"clientId\":\"00000000-0000-0000-0000-000000000001\",\n     \"objectId\":\"00000000-0000-0000-0000-000000000001\"\n
        \   }\n   }\n  },\n  \"nodeResourceGroup\": \"MC_clitest000001_cliakstest000001_westus2\",\n
        \ \"enableRBAC\": true,\n  \"supportPlan\": \"KubernetesOfficial\",\n  \"networkProfile\":
        {\n   \"networkPlugin\": \"azure\",\n   \"networkPluginMode\": \"overlay\",\n
        \  \"networkPolicy\": \"none\",\n   \"networkDataplane\": \"azure\",\n   \"loadBalancerSku\":
        \"standard\",\n   \"loadBalancerProfile\": {\n    \"managedOutboundIPs\":
        {\n     \"count\": 1\n    },\n    \"effectiveOutboundIPs\": [\n     {\n      \"id\":
        \"/subscriptions/00000000-0000-0000-0000-000000000000/resourceGroups/MC_clitest000001_cliakstest000001_westus2/providers/Microsoft.Network/publicIPAddresses/e3d144c4-6c00-4a8c-b5f9-f641dff0d0c6\"\n
        \    }\n    ],\n    \"backendPoolType\": \"nodeIPConfiguration\"\n   },\n
        \  \"podCidr\": \"10.244.0.0/16\",\n   \"serviceCidr\": \"10.0.0.0/16\",\n
        \  \"dnsServiceIP\": \"10.0.0.10\",\n   \"outboundType\": \"loadBalancer\",\n
        \  \"podCidrs\": [\n    \"10.244.0.0/16\"\n   ],\n   \"serviceCidrs\": [\n
        \   \"10.0.0.0/16\"\n   ],\n   \"ipFamilies\": [\n    \"IPv4\"\n   ]\n  },\n
        \ \"maxAgentPools\": 100,\n  \"identityProfile\": {\n   \"kubeletidentity\":
        {\n    \"resourceId\": \"/subscriptions/00000000-0000-0000-0000-000000000000/resourcegroups/MC_clitest000001_cliakstest000001_westus2/providers/Microsoft.ManagedIdentity/userAssignedIdentities/cliakstest000001-agentpool\",\n
        \   \"clientId\":\"00000000-0000-0000-0000-000000000001\",\n    \"objectId\":\"00000000-0000-0000-0000-000000000001\"\n
        \  }\n  },\n  \"autoUpgradeProfile\": {\n   \"nodeOSUpgradeChannel\": \"NodeImage\"\n
        \ },\n  \"disableLocalAccounts\": false,\n  \"securityProfile\": {},\n  \"storageProfile\":
        {\n   \"diskCSIDriver\": {\n    \"enabled\": true\n   },\n   \"fileCSIDriver\":
        {\n    \"enabled\": true\n   },\n   \"snapshotController\": {\n    \"enabled\":
        true\n   }\n  },\n  \"oidcIssuerProfile\": {\n   \"enabled\": false\n  },\n
        \ \"workloadAutoScalerProfile\": {},\n  \"resourceUID\": \"67b88e888e0c210001164a28\",\n
        \ \"metricsProfile\": {\n   \"costAnalysis\": {\n    \"enabled\": false\n
        \  }\n  }\n },\n \"identity\": {\n  \"type\": \"SystemAssigned\",\n  \"principalId\":\"00000000-0000-0000-0000-000000000001\",\n
        \ \"tenantId\": \"54826b22-38d6-4fb2-bad9-b7b93a3e9c5a\"\n },\n \"sku\": {\n
        \ \"name\": \"Base\",\n  \"tier\": \"Free\"\n }\n}"
    headers:
      cache-control:
      - no-cache
      content-length:
      - '5135'
      content-type:
      - application/json
      date:
      - Fri, 21 Feb 2025 14:39:16 GMT
      expires:
      - '-1'
      pragma:
      - no-cache
      strict-transport-security:
      - max-age=31536000; includeSubDomains
      x-content-type-options:
      - nosniff
      x-ms-ratelimit-remaining-subscription-global-reads:
      - '3745'
    status:
      code: 200
      message: OK
- request:
    body: null
    headers:
      Accept:
      - application/json
      Accept-Encoding:
      - gzip, deflate
      CommandName:
      - aks delete
      Connection:
      - keep-alive
      Content-Length:
      - '0'
      ParameterSetName:
      - -g -n --yes
      User-Agent:
      - AZURECLI/2.69.0 azsdk-python-core/1.31.0 Python/3.12.9 (Windows-10-10.0.19045-SP0)
    method: DELETE
    uri: https://management.azure.com/subscriptions/00000000-0000-0000-0000-000000000000/resourceGroups/clitest000001/providers/Microsoft.ContainerService/managedClusters/cliakstest000001?api-version=2024-09-01
  response:
    body:
      string: ''
    headers:
      azure-asyncoperation:
      - https://management.azure.com/subscriptions/00000000-0000-0000-0000-000000000000/providers/Microsoft.ContainerService/locations/westus2/operations/3db47b02-6d25-44b9-8ddf-ff1a678b56a4?api-version=2016-03-30&t=638757455627040369&c=MIIHhjCCBm6gAwIBAgITfAaX0D2c-iM1n_047QAABpfQPTANBgkqhkiG9w0BAQsFADBEMRMwEQYKCZImiZPyLGQBGRYDR0JMMRMwEQYKCZImiZPyLGQBGRYDQU1FMRgwFgYDVQQDEw9BTUUgSW5mcmEgQ0EgMDUwHhcNMjUwMTIzMTIzMzI3WhcNMjUwNDIzMTIzMzI3WjBAMT4wPAYDVQQDEzVhc3luY29wZXJhdGlvbnNpZ25pbmdjZXJ0aWZpY2F0ZS5tYW5hZ2VtZW50LmF6dXJlLmNvbTCCASIwDQYJKoZIhvcNAQEBBQADggEPADCCAQoCggEBAMT6cGM0B3y7ALaE-Skle4LGL_KvvE0RUfR5t5rwMeM3CUzeYQjKDViOQv-6ECcNTQ188o9xa72JZw6T10LTAadlAlNEt-D4ZgXojTXXdRtgYN-AZ-uCCkJCPAJEWs5EDD7mSbt4aK42yALzlx5HkO8DReVYve0sKKD5r_M3y_OScnMTmV2SqALMQFfQHE2BCDOEjnPMJyRgh-7NvAqTuj-04DaveAIZSPJ9ljaYUCJ6fuyHJpPPDJvqzMYvVtE8OSAbxMClc2r5faOd2VDJXmbWWCx5jgb6bsGk0OJlSYIWH4DG7ERimIDapcgwLFJy4o8a8bkK0bi9A_5dTellBPUCAwEAAaOCBHMwggRvMCcGCSsGAQQBgjcVCgQaMBgwCgYIKwYBBQUHAwIwCgYIKwYBBQUHAwEwPAYJKwYBBAGCNxUHBC8wLQYlKwYBBAGCNxUIhpDjDYTVtHiE8Ys-hZvdFs6dEoFgh8fIENbYcQIBZAIBBjCCAcsGCCsGAQUFBwEBBIIBvTCCAbkwYwYIKwYBBQUHMAKGV2h0dHA6Ly9jcmwubWljcm9zb2Z0LmNvbS9wa2lpbmZyYS9DZXJ0cy9DTzFQS0lJTlRDQTAxLkFNRS5HQkxfQU1FJTIwSW5mcmElMjBDQSUyMDA1LmNydDBTBggrBgEFBQcwAoZHaHR0cDovL2NybDEuYW1lLmdibC9haWEvQ08xUEtJSU5UQ0EwMS5BTUUuR0JMX0FNRSUyMEluZnJhJTIwQ0ElMjAwNS5jcnQwUwYIKwYBBQUHMAKGR2h0dHA6Ly9jcmwyLmFtZS5nYmwvYWlhL0NPMVBLSUlOVENBMDEuQU1FLkdCTF9BTUUlMjBJbmZyYSUyMENBJTIwMDUuY3J0MFMGCCsGAQUFBzAChkdodHRwOi8vY3JsMy5hbWUuZ2JsL2FpYS9DTzFQS0lJTlRDQTAxLkFNRS5HQkxfQU1FJTIwSW5mcmElMjBDQSUyMDA1LmNydDBTBggrBgEFBQcwAoZHaHR0cDovL2NybDQuYW1lLmdibC9haWEvQ08xUEtJSU5UQ0EwMS5BTUUuR0JMX0FNRSUyMEluZnJhJTIwQ0ElMjAwNS5jcnQwHQYDVR0OBBYEFM-T8L9nIeCFTohGWTDyVFKymXV6MA4GA1UdDwEB_wQEAwIFoDCCASYGA1UdHwSCAR0wggEZMIIBFaCCARGgggENhj9odHRwOi8vY3JsLm1pY3Jvc29mdC5jb20vcGtpaW5mcmEvQ1JML0FNRSUyMEluZnJhJTIwQ0ElMjAwNS5jcmyGMWh0dHA6Ly9jcmwxLmFtZS5nYmwvY3JsL0FNRSUyMEluZnJhJTIwQ0ElMjAwNS5jcmyGMWh0dHA6Ly9jcmwyLmFtZS5nYmwvY3JsL0FNRSUyMEluZnJhJTIwQ0ElMjAwNS5jcmyGMWh0dHA6Ly9jcmwzLmFtZS5nYmwvY3JsL0FNRSUyMEluZnJhJTIwQ0ElMjAwNS5jcmyGMWh0dHA6Ly9jcmw0LmFtZS5nYmwvY3JsL0FNRSUyMEluZnJhJTIwQ0ElMjAwNS5jcmwwgZ0GA1UdIASBlTCBkjAMBgorBgEEAYI3ewEBMGYGCisGAQQBgjd7AgIwWDBWBggrBgEFBQcCAjBKHkgAMwAzAGUAMAAxADkAMgAxAC0ANABkADYANAAtADQAZgA4AGMALQBhADAANQA1AC0ANQBiAGQAYQBmAGYAZAA1AGUAMwAzAGQwDAYKKwYBBAGCN3sDAjAMBgorBgEEAYI3ewQCMB8GA1UdIwQYMBaAFHrWGYUoeWxxdh5g-PNL76IFQhYdMB0GA1UdJQQWMBQGCCsGAQUFBwMCBggrBgEFBQcDATANBgkqhkiG9w0BAQsFAAOCAQEAL5-mSvqTMKZ-yWP_ZT759pg-E4fR6CLCeXO0jrmpqWWL7kI50BvqMxrc_lgbkvtph9Pxa7ubGsAa1Exeoi8qx0ROCtQv-NyhNyDLePoY5JfVD6QGmvlnIziXrlYvbbnilY_vo-wieWJGJhuESMEaTphDiHpFdEuA2NZNxyxXsQV5fUpa2Rls0wrtnmPPIzhMrpswh3rBEnbxvlgC6SUihf90jSN_Hkn0T201tVzyjd5G1RK9QNqmdL0lKL-OZm8rpl-nwepifa5s6-Qa7cwTV2CMjAXPtsPHtNsPXvte52PFBn_dZiXBQN2njTerWOgNEpj5mIZ-nr3-pWeHhqAXSQ&s=sVHOTK3rSEAon76RjILXBmIM-Cn8sepsYDiYap0f2VxDvLnZZ3Wvo4J-nT9BPAlQNFRQ8Izz7UlBuZg8RnTWwHUy1QGuCjZOttXmbXhvNDZP0kzMwoNAcY9tTkBZV-Q2TJ8RFdqJung6HV9cu_Gaw0w6R8202TwYBSljyyG5PNs4nqizLpHLxpHNtfvd__YFr1dmB5Kh0-Z6qbHRmneUbiK2qn8lVQDggxxvCdaE18NcR7g0wViOb7YPi5l1fap6O5dckiwNxLarAYCntKjILCuv3UgD26NzwLF60PwhvakfQot78QldrkPgtdmk61UxlOEI2ZFz9wg8yJG6I9vOUA&h=5i7nEV7V_0jAXWOZosHi8-aug1i92Miyvh32ZwFLq_U
      cache-control:
      - no-cache
      content-length:
      - '0'
      date:
      - Fri, 21 Feb 2025 14:39:21 GMT
      expires:
      - '-1'
      location:
      - https://management.azure.com/subscriptions/00000000-0000-0000-0000-000000000000/providers/Microsoft.ContainerService/locations/westus2/operationresults/3db47b02-6d25-44b9-8ddf-ff1a678b56a4?api-version=2016-03-30&t=638757455627196616&c=MIIHhjCCBm6gAwIBAgITfAaX0D2c-iM1n_047QAABpfQPTANBgkqhkiG9w0BAQsFADBEMRMwEQYKCZImiZPyLGQBGRYDR0JMMRMwEQYKCZImiZPyLGQBGRYDQU1FMRgwFgYDVQQDEw9BTUUgSW5mcmEgQ0EgMDUwHhcNMjUwMTIzMTIzMzI3WhcNMjUwNDIzMTIzMzI3WjBAMT4wPAYDVQQDEzVhc3luY29wZXJhdGlvbnNpZ25pbmdjZXJ0aWZpY2F0ZS5tYW5hZ2VtZW50LmF6dXJlLmNvbTCCASIwDQYJKoZIhvcNAQEBBQADggEPADCCAQoCggEBAMT6cGM0B3y7ALaE-Skle4LGL_KvvE0RUfR5t5rwMeM3CUzeYQjKDViOQv-6ECcNTQ188o9xa72JZw6T10LTAadlAlNEt-D4ZgXojTXXdRtgYN-AZ-uCCkJCPAJEWs5EDD7mSbt4aK42yALzlx5HkO8DReVYve0sKKD5r_M3y_OScnMTmV2SqALMQFfQHE2BCDOEjnPMJyRgh-7NvAqTuj-04DaveAIZSPJ9ljaYUCJ6fuyHJpPPDJvqzMYvVtE8OSAbxMClc2r5faOd2VDJXmbWWCx5jgb6bsGk0OJlSYIWH4DG7ERimIDapcgwLFJy4o8a8bkK0bi9A_5dTellBPUCAwEAAaOCBHMwggRvMCcGCSsGAQQBgjcVCgQaMBgwCgYIKwYBBQUHAwIwCgYIKwYBBQUHAwEwPAYJKwYBBAGCNxUHBC8wLQYlKwYBBAGCNxUIhpDjDYTVtHiE8Ys-hZvdFs6dEoFgh8fIENbYcQIBZAIBBjCCAcsGCCsGAQUFBwEBBIIBvTCCAbkwYwYIKwYBBQUHMAKGV2h0dHA6Ly9jcmwubWljcm9zb2Z0LmNvbS9wa2lpbmZyYS9DZXJ0cy9DTzFQS0lJTlRDQTAxLkFNRS5HQkxfQU1FJTIwSW5mcmElMjBDQSUyMDA1LmNydDBTBggrBgEFBQcwAoZHaHR0cDovL2NybDEuYW1lLmdibC9haWEvQ08xUEtJSU5UQ0EwMS5BTUUuR0JMX0FNRSUyMEluZnJhJTIwQ0ElMjAwNS5jcnQwUwYIKwYBBQUHMAKGR2h0dHA6Ly9jcmwyLmFtZS5nYmwvYWlhL0NPMVBLSUlOVENBMDEuQU1FLkdCTF9BTUUlMjBJbmZyYSUyMENBJTIwMDUuY3J0MFMGCCsGAQUFBzAChkdodHRwOi8vY3JsMy5hbWUuZ2JsL2FpYS9DTzFQS0lJTlRDQTAxLkFNRS5HQkxfQU1FJTIwSW5mcmElMjBDQSUyMDA1LmNydDBTBggrBgEFBQcwAoZHaHR0cDovL2NybDQuYW1lLmdibC9haWEvQ08xUEtJSU5UQ0EwMS5BTUUuR0JMX0FNRSUyMEluZnJhJTIwQ0ElMjAwNS5jcnQwHQYDVR0OBBYEFM-T8L9nIeCFTohGWTDyVFKymXV6MA4GA1UdDwEB_wQEAwIFoDCCASYGA1UdHwSCAR0wggEZMIIBFaCCARGgggENhj9odHRwOi8vY3JsLm1pY3Jvc29mdC5jb20vcGtpaW5mcmEvQ1JML0FNRSUyMEluZnJhJTIwQ0ElMjAwNS5jcmyGMWh0dHA6Ly9jcmwxLmFtZS5nYmwvY3JsL0FNRSUyMEluZnJhJTIwQ0ElMjAwNS5jcmyGMWh0dHA6Ly9jcmwyLmFtZS5nYmwvY3JsL0FNRSUyMEluZnJhJTIwQ0ElMjAwNS5jcmyGMWh0dHA6Ly9jcmwzLmFtZS5nYmwvY3JsL0FNRSUyMEluZnJhJTIwQ0ElMjAwNS5jcmyGMWh0dHA6Ly9jcmw0LmFtZS5nYmwvY3JsL0FNRSUyMEluZnJhJTIwQ0ElMjAwNS5jcmwwgZ0GA1UdIASBlTCBkjAMBgorBgEEAYI3ewEBMGYGCisGAQQBgjd7AgIwWDBWBggrBgEFBQcCAjBKHkgAMwAzAGUAMAAxADkAMgAxAC0ANABkADYANAAtADQAZgA4AGMALQBhADAANQA1AC0ANQBiAGQAYQBmAGYAZAA1AGUAMwAzAGQwDAYKKwYBBAGCN3sDAjAMBgorBgEEAYI3ewQCMB8GA1UdIwQYMBaAFHrWGYUoeWxxdh5g-PNL76IFQhYdMB0GA1UdJQQWMBQGCCsGAQUFBwMCBggrBgEFBQcDATANBgkqhkiG9w0BAQsFAAOCAQEAL5-mSvqTMKZ-yWP_ZT759pg-E4fR6CLCeXO0jrmpqWWL7kI50BvqMxrc_lgbkvtph9Pxa7ubGsAa1Exeoi8qx0ROCtQv-NyhNyDLePoY5JfVD6QGmvlnIziXrlYvbbnilY_vo-wieWJGJhuESMEaTphDiHpFdEuA2NZNxyxXsQV5fUpa2Rls0wrtnmPPIzhMrpswh3rBEnbxvlgC6SUihf90jSN_Hkn0T201tVzyjd5G1RK9QNqmdL0lKL-OZm8rpl-nwepifa5s6-Qa7cwTV2CMjAXPtsPHtNsPXvte52PFBn_dZiXBQN2njTerWOgNEpj5mIZ-nr3-pWeHhqAXSQ&s=RiIeMBvddQBJozN7G7WZOQJgWAH5i5c9r1q-9EAOpIo_SCalvjCJoyXT4qAZadUO1_arclErCCeJoLl6cBeTO6DiJU30N-uqZe5qHB9P2d_LZK4cfKRVNoLTOK4fqzETwS6iea_ZyplrGWbomeChkqKSD6eiRxW5nS1APXTO4UbyjKYlpxTolisTqQ6fhrDOYqyweK5EEiQzY8wHPOs9kiZ2RHwF3rigwRDLJ6sRnZwpo_JaJwc_QOX_RBJ4sGmFCol0zakrm7zfUJUWlG_Fx2OrDnOHmyCP1TU99-TacKzkpTfZ-Yw3IdqCMXWZqcaOTCsk925kmDuFyddHt7buqQ&h=puIn_mEJ0laDopKbMEQLUUnT62sn6LYJQfrrmey7wlQ
      pragma:
      - no-cache
      strict-transport-security:
      - max-age=31536000; includeSubDomains
      x-content-type-options:
      - nosniff
      x-ms-operation-identifier:
      - tenantId=54826b22-38d6-4fb2-bad9-b7b93a3e9c5a,objectId=a7250e3a-0e5e-48e2-9a34-45f1f5e1a91e/eastus2euap/923c9fc6-4da0-4277-9836-2620f010de05
      x-ms-ratelimit-remaining-subscription-deletes:
      - '199'
      x-ms-ratelimit-remaining-subscription-global-deletes:
      - '2999'
    status:
      code: 202
      message: Accepted
- request:
    body: null
    headers:
      Accept:
      - '*/*'
      Accept-Encoding:
      - gzip, deflate
      CommandName:
      - aks delete
      Connection:
      - keep-alive
      ParameterSetName:
      - -g -n --yes
      User-Agent:
      - AZURECLI/2.69.0 azsdk-python-core/1.31.0 Python/3.12.9 (Windows-10-10.0.19045-SP0)
    method: GET
<<<<<<< HEAD
    uri: https://management.azure.com/subscriptions/00000000-0000-0000-0000-000000000000/providers/Microsoft.ContainerService/locations/westus2/operations/3db47b02-6d25-44b9-8ddf-ff1a678b56a4?api-version=2016-03-30&t=638757455627040369&c=MIIHhjCCBm6gAwIBAgITfAaX0D2c-iM1n_047QAABpfQPTANBgkqhkiG9w0BAQsFADBEMRMwEQYKCZImiZPyLGQBGRYDR0JMMRMwEQYKCZImiZPyLGQBGRYDQU1FMRgwFgYDVQQDEw9BTUUgSW5mcmEgQ0EgMDUwHhcNMjUwMTIzMTIzMzI3WhcNMjUwNDIzMTIzMzI3WjBAMT4wPAYDVQQDEzVhc3luY29wZXJhdGlvbnNpZ25pbmdjZXJ0aWZpY2F0ZS5tYW5hZ2VtZW50LmF6dXJlLmNvbTCCASIwDQYJKoZIhvcNAQEBBQADggEPADCCAQoCggEBAMT6cGM0B3y7ALaE-Skle4LGL_KvvE0RUfR5t5rwMeM3CUzeYQjKDViOQv-6ECcNTQ188o9xa72JZw6T10LTAadlAlNEt-D4ZgXojTXXdRtgYN-AZ-uCCkJCPAJEWs5EDD7mSbt4aK42yALzlx5HkO8DReVYve0sKKD5r_M3y_OScnMTmV2SqALMQFfQHE2BCDOEjnPMJyRgh-7NvAqTuj-04DaveAIZSPJ9ljaYUCJ6fuyHJpPPDJvqzMYvVtE8OSAbxMClc2r5faOd2VDJXmbWWCx5jgb6bsGk0OJlSYIWH4DG7ERimIDapcgwLFJy4o8a8bkK0bi9A_5dTellBPUCAwEAAaOCBHMwggRvMCcGCSsGAQQBgjcVCgQaMBgwCgYIKwYBBQUHAwIwCgYIKwYBBQUHAwEwPAYJKwYBBAGCNxUHBC8wLQYlKwYBBAGCNxUIhpDjDYTVtHiE8Ys-hZvdFs6dEoFgh8fIENbYcQIBZAIBBjCCAcsGCCsGAQUFBwEBBIIBvTCCAbkwYwYIKwYBBQUHMAKGV2h0dHA6Ly9jcmwubWljcm9zb2Z0LmNvbS9wa2lpbmZyYS9DZXJ0cy9DTzFQS0lJTlRDQTAxLkFNRS5HQkxfQU1FJTIwSW5mcmElMjBDQSUyMDA1LmNydDBTBggrBgEFBQcwAoZHaHR0cDovL2NybDEuYW1lLmdibC9haWEvQ08xUEtJSU5UQ0EwMS5BTUUuR0JMX0FNRSUyMEluZnJhJTIwQ0ElMjAwNS5jcnQwUwYIKwYBBQUHMAKGR2h0dHA6Ly9jcmwyLmFtZS5nYmwvYWlhL0NPMVBLSUlOVENBMDEuQU1FLkdCTF9BTUUlMjBJbmZyYSUyMENBJTIwMDUuY3J0MFMGCCsGAQUFBzAChkdodHRwOi8vY3JsMy5hbWUuZ2JsL2FpYS9DTzFQS0lJTlRDQTAxLkFNRS5HQkxfQU1FJTIwSW5mcmElMjBDQSUyMDA1LmNydDBTBggrBgEFBQcwAoZHaHR0cDovL2NybDQuYW1lLmdibC9haWEvQ08xUEtJSU5UQ0EwMS5BTUUuR0JMX0FNRSUyMEluZnJhJTIwQ0ElMjAwNS5jcnQwHQYDVR0OBBYEFM-T8L9nIeCFTohGWTDyVFKymXV6MA4GA1UdDwEB_wQEAwIFoDCCASYGA1UdHwSCAR0wggEZMIIBFaCCARGgggENhj9odHRwOi8vY3JsLm1pY3Jvc29mdC5jb20vcGtpaW5mcmEvQ1JML0FNRSUyMEluZnJhJTIwQ0ElMjAwNS5jcmyGMWh0dHA6Ly9jcmwxLmFtZS5nYmwvY3JsL0FNRSUyMEluZnJhJTIwQ0ElMjAwNS5jcmyGMWh0dHA6Ly9jcmwyLmFtZS5nYmwvY3JsL0FNRSUyMEluZnJhJTIwQ0ElMjAwNS5jcmyGMWh0dHA6Ly9jcmwzLmFtZS5nYmwvY3JsL0FNRSUyMEluZnJhJTIwQ0ElMjAwNS5jcmyGMWh0dHA6Ly9jcmw0LmFtZS5nYmwvY3JsL0FNRSUyMEluZnJhJTIwQ0ElMjAwNS5jcmwwgZ0GA1UdIASBlTCBkjAMBgorBgEEAYI3ewEBMGYGCisGAQQBgjd7AgIwWDBWBggrBgEFBQcCAjBKHkgAMwAzAGUAMAAxADkAMgAxAC0ANABkADYANAAtADQAZgA4AGMALQBhADAANQA1AC0ANQBiAGQAYQBmAGYAZAA1AGUAMwAzAGQwDAYKKwYBBAGCN3sDAjAMBgorBgEEAYI3ewQCMB8GA1UdIwQYMBaAFHrWGYUoeWxxdh5g-PNL76IFQhYdMB0GA1UdJQQWMBQGCCsGAQUFBwMCBggrBgEFBQcDATANBgkqhkiG9w0BAQsFAAOCAQEAL5-mSvqTMKZ-yWP_ZT759pg-E4fR6CLCeXO0jrmpqWWL7kI50BvqMxrc_lgbkvtph9Pxa7ubGsAa1Exeoi8qx0ROCtQv-NyhNyDLePoY5JfVD6QGmvlnIziXrlYvbbnilY_vo-wieWJGJhuESMEaTphDiHpFdEuA2NZNxyxXsQV5fUpa2Rls0wrtnmPPIzhMrpswh3rBEnbxvlgC6SUihf90jSN_Hkn0T201tVzyjd5G1RK9QNqmdL0lKL-OZm8rpl-nwepifa5s6-Qa7cwTV2CMjAXPtsPHtNsPXvte52PFBn_dZiXBQN2njTerWOgNEpj5mIZ-nr3-pWeHhqAXSQ&s=sVHOTK3rSEAon76RjILXBmIM-Cn8sepsYDiYap0f2VxDvLnZZ3Wvo4J-nT9BPAlQNFRQ8Izz7UlBuZg8RnTWwHUy1QGuCjZOttXmbXhvNDZP0kzMwoNAcY9tTkBZV-Q2TJ8RFdqJung6HV9cu_Gaw0w6R8202TwYBSljyyG5PNs4nqizLpHLxpHNtfvd__YFr1dmB5Kh0-Z6qbHRmneUbiK2qn8lVQDggxxvCdaE18NcR7g0wViOb7YPi5l1fap6O5dckiwNxLarAYCntKjILCuv3UgD26NzwLF60PwhvakfQot78QldrkPgtdmk61UxlOEI2ZFz9wg8yJG6I9vOUA&h=5i7nEV7V_0jAXWOZosHi8-aug1i92Miyvh32ZwFLq_U
=======
    uri: https://management.azure.com/subscriptions/00000000-0000-0000-0000-000000000000/resourceGroups/clitest000001/providers/Microsoft.ContainerService/managedClusters/cliakstest000001?api-version=2024-10-01
>>>>>>> ff231216
  response:
    body:
      string: "{\n \"name\": \"3db47b02-6d25-44b9-8ddf-ff1a678b56a4\",\n \"status\":
        \"InProgress\",\n \"startTime\": \"2025-02-21T14:39:21.5733991Z\",\n \"error\":
        {\n  \"code\": \"NotLatestOperation\",\n  \"message\": \"Expected goal state
        for managed cluster not saved yet. This means saving goal state to database
        was slow or failed. This type of failed operations can usually be retried.\"\n
        }\n}"
    headers:
      cache-control:
      - no-cache
      content-length:
      - '356'
      content-type:
      - application/json
      date:
      - Fri, 21 Feb 2025 14:39:22 GMT
      expires:
      - '-1'
      pragma:
      - no-cache
      strict-transport-security:
      - max-age=31536000; includeSubDomains
      x-content-type-options:
      - nosniff
      x-ms-operation-identifier:
      - tenantId=54826b22-38d6-4fb2-bad9-b7b93a3e9c5a,objectId=a7250e3a-0e5e-48e2-9a34-45f1f5e1a91e/eastus2euap/65148e4f-e8af-4210-8d57-47ef7e4bf875
      x-ms-ratelimit-remaining-subscription-global-reads:
      - '3749'
    status:
      code: 200
      message: OK
- request:
    body: null
    headers:
      Accept:
      - '*/*'
      Accept-Encoding:
      - gzip, deflate
      CommandName:
      - aks delete
      Connection:
      - keep-alive
      ParameterSetName:
      - -g -n --yes
      User-Agent:
      - AZURECLI/2.69.0 azsdk-python-core/1.31.0 Python/3.12.9 (Windows-10-10.0.19045-SP0)
    method: GET
    uri: https://management.azure.com/subscriptions/00000000-0000-0000-0000-000000000000/providers/Microsoft.ContainerService/locations/westus2/operations/3db47b02-6d25-44b9-8ddf-ff1a678b56a4?api-version=2016-03-30&t=638757455627040369&c=MIIHhjCCBm6gAwIBAgITfAaX0D2c-iM1n_047QAABpfQPTANBgkqhkiG9w0BAQsFADBEMRMwEQYKCZImiZPyLGQBGRYDR0JMMRMwEQYKCZImiZPyLGQBGRYDQU1FMRgwFgYDVQQDEw9BTUUgSW5mcmEgQ0EgMDUwHhcNMjUwMTIzMTIzMzI3WhcNMjUwNDIzMTIzMzI3WjBAMT4wPAYDVQQDEzVhc3luY29wZXJhdGlvbnNpZ25pbmdjZXJ0aWZpY2F0ZS5tYW5hZ2VtZW50LmF6dXJlLmNvbTCCASIwDQYJKoZIhvcNAQEBBQADggEPADCCAQoCggEBAMT6cGM0B3y7ALaE-Skle4LGL_KvvE0RUfR5t5rwMeM3CUzeYQjKDViOQv-6ECcNTQ188o9xa72JZw6T10LTAadlAlNEt-D4ZgXojTXXdRtgYN-AZ-uCCkJCPAJEWs5EDD7mSbt4aK42yALzlx5HkO8DReVYve0sKKD5r_M3y_OScnMTmV2SqALMQFfQHE2BCDOEjnPMJyRgh-7NvAqTuj-04DaveAIZSPJ9ljaYUCJ6fuyHJpPPDJvqzMYvVtE8OSAbxMClc2r5faOd2VDJXmbWWCx5jgb6bsGk0OJlSYIWH4DG7ERimIDapcgwLFJy4o8a8bkK0bi9A_5dTellBPUCAwEAAaOCBHMwggRvMCcGCSsGAQQBgjcVCgQaMBgwCgYIKwYBBQUHAwIwCgYIKwYBBQUHAwEwPAYJKwYBBAGCNxUHBC8wLQYlKwYBBAGCNxUIhpDjDYTVtHiE8Ys-hZvdFs6dEoFgh8fIENbYcQIBZAIBBjCCAcsGCCsGAQUFBwEBBIIBvTCCAbkwYwYIKwYBBQUHMAKGV2h0dHA6Ly9jcmwubWljcm9zb2Z0LmNvbS9wa2lpbmZyYS9DZXJ0cy9DTzFQS0lJTlRDQTAxLkFNRS5HQkxfQU1FJTIwSW5mcmElMjBDQSUyMDA1LmNydDBTBggrBgEFBQcwAoZHaHR0cDovL2NybDEuYW1lLmdibC9haWEvQ08xUEtJSU5UQ0EwMS5BTUUuR0JMX0FNRSUyMEluZnJhJTIwQ0ElMjAwNS5jcnQwUwYIKwYBBQUHMAKGR2h0dHA6Ly9jcmwyLmFtZS5nYmwvYWlhL0NPMVBLSUlOVENBMDEuQU1FLkdCTF9BTUUlMjBJbmZyYSUyMENBJTIwMDUuY3J0MFMGCCsGAQUFBzAChkdodHRwOi8vY3JsMy5hbWUuZ2JsL2FpYS9DTzFQS0lJTlRDQTAxLkFNRS5HQkxfQU1FJTIwSW5mcmElMjBDQSUyMDA1LmNydDBTBggrBgEFBQcwAoZHaHR0cDovL2NybDQuYW1lLmdibC9haWEvQ08xUEtJSU5UQ0EwMS5BTUUuR0JMX0FNRSUyMEluZnJhJTIwQ0ElMjAwNS5jcnQwHQYDVR0OBBYEFM-T8L9nIeCFTohGWTDyVFKymXV6MA4GA1UdDwEB_wQEAwIFoDCCASYGA1UdHwSCAR0wggEZMIIBFaCCARGgggENhj9odHRwOi8vY3JsLm1pY3Jvc29mdC5jb20vcGtpaW5mcmEvQ1JML0FNRSUyMEluZnJhJTIwQ0ElMjAwNS5jcmyGMWh0dHA6Ly9jcmwxLmFtZS5nYmwvY3JsL0FNRSUyMEluZnJhJTIwQ0ElMjAwNS5jcmyGMWh0dHA6Ly9jcmwyLmFtZS5nYmwvY3JsL0FNRSUyMEluZnJhJTIwQ0ElMjAwNS5jcmyGMWh0dHA6Ly9jcmwzLmFtZS5nYmwvY3JsL0FNRSUyMEluZnJhJTIwQ0ElMjAwNS5jcmyGMWh0dHA6Ly9jcmw0LmFtZS5nYmwvY3JsL0FNRSUyMEluZnJhJTIwQ0ElMjAwNS5jcmwwgZ0GA1UdIASBlTCBkjAMBgorBgEEAYI3ewEBMGYGCisGAQQBgjd7AgIwWDBWBggrBgEFBQcCAjBKHkgAMwAzAGUAMAAxADkAMgAxAC0ANABkADYANAAtADQAZgA4AGMALQBhADAANQA1AC0ANQBiAGQAYQBmAGYAZAA1AGUAMwAzAGQwDAYKKwYBBAGCN3sDAjAMBgorBgEEAYI3ewQCMB8GA1UdIwQYMBaAFHrWGYUoeWxxdh5g-PNL76IFQhYdMB0GA1UdJQQWMBQGCCsGAQUFBwMCBggrBgEFBQcDATANBgkqhkiG9w0BAQsFAAOCAQEAL5-mSvqTMKZ-yWP_ZT759pg-E4fR6CLCeXO0jrmpqWWL7kI50BvqMxrc_lgbkvtph9Pxa7ubGsAa1Exeoi8qx0ROCtQv-NyhNyDLePoY5JfVD6QGmvlnIziXrlYvbbnilY_vo-wieWJGJhuESMEaTphDiHpFdEuA2NZNxyxXsQV5fUpa2Rls0wrtnmPPIzhMrpswh3rBEnbxvlgC6SUihf90jSN_Hkn0T201tVzyjd5G1RK9QNqmdL0lKL-OZm8rpl-nwepifa5s6-Qa7cwTV2CMjAXPtsPHtNsPXvte52PFBn_dZiXBQN2njTerWOgNEpj5mIZ-nr3-pWeHhqAXSQ&s=sVHOTK3rSEAon76RjILXBmIM-Cn8sepsYDiYap0f2VxDvLnZZ3Wvo4J-nT9BPAlQNFRQ8Izz7UlBuZg8RnTWwHUy1QGuCjZOttXmbXhvNDZP0kzMwoNAcY9tTkBZV-Q2TJ8RFdqJung6HV9cu_Gaw0w6R8202TwYBSljyyG5PNs4nqizLpHLxpHNtfvd__YFr1dmB5Kh0-Z6qbHRmneUbiK2qn8lVQDggxxvCdaE18NcR7g0wViOb7YPi5l1fap6O5dckiwNxLarAYCntKjILCuv3UgD26NzwLF60PwhvakfQot78QldrkPgtdmk61UxlOEI2ZFz9wg8yJG6I9vOUA&h=5i7nEV7V_0jAXWOZosHi8-aug1i92Miyvh32ZwFLq_U
  response:
    body:
      string: "{\n \"name\": \"3db47b02-6d25-44b9-8ddf-ff1a678b56a4\",\n \"status\":
        \"InProgress\",\n \"startTime\": \"2025-02-21T14:39:21.5733991Z\",\n \"error\":
        {\n  \"code\": \"NotLatestOperation\",\n  \"message\": \"Expected goal state
        for managed cluster not saved yet. This means saving goal state to database
        was slow or failed. This type of failed operations can usually be retried.\"\n
        }\n}"
    headers:
      cache-control:
      - no-cache
      content-length:
      - '356'
      content-type:
      - application/json
      date:
      - Fri, 21 Feb 2025 14:39:53 GMT
      expires:
      - '-1'
      pragma:
      - no-cache
      strict-transport-security:
      - max-age=31536000; includeSubDomains
      x-content-type-options:
      - nosniff
      x-ms-operation-identifier:
      - tenantId=54826b22-38d6-4fb2-bad9-b7b93a3e9c5a,objectId=a7250e3a-0e5e-48e2-9a34-45f1f5e1a91e/eastus2euap/308f4c0a-8e54-47ea-83c5-34427228fd8c
      x-ms-ratelimit-remaining-subscription-global-reads:
      - '3749'
    status:
      code: 200
      message: OK
- request:
    body: null
    headers:
      Accept:
      - '*/*'
      Accept-Encoding:
      - gzip, deflate
      CommandName:
      - aks delete
      Connection:
      - keep-alive
      ParameterSetName:
      - -g -n --yes
      User-Agent:
<<<<<<< HEAD
      - AZURECLI/2.69.0 azsdk-python-core/1.31.0 Python/3.12.9 (Windows-10-10.0.19045-SP0)
    method: GET
    uri: https://management.azure.com/subscriptions/00000000-0000-0000-0000-000000000000/providers/Microsoft.ContainerService/locations/westus2/operations/3db47b02-6d25-44b9-8ddf-ff1a678b56a4?api-version=2016-03-30&t=638757455627040369&c=MIIHhjCCBm6gAwIBAgITfAaX0D2c-iM1n_047QAABpfQPTANBgkqhkiG9w0BAQsFADBEMRMwEQYKCZImiZPyLGQBGRYDR0JMMRMwEQYKCZImiZPyLGQBGRYDQU1FMRgwFgYDVQQDEw9BTUUgSW5mcmEgQ0EgMDUwHhcNMjUwMTIzMTIzMzI3WhcNMjUwNDIzMTIzMzI3WjBAMT4wPAYDVQQDEzVhc3luY29wZXJhdGlvbnNpZ25pbmdjZXJ0aWZpY2F0ZS5tYW5hZ2VtZW50LmF6dXJlLmNvbTCCASIwDQYJKoZIhvcNAQEBBQADggEPADCCAQoCggEBAMT6cGM0B3y7ALaE-Skle4LGL_KvvE0RUfR5t5rwMeM3CUzeYQjKDViOQv-6ECcNTQ188o9xa72JZw6T10LTAadlAlNEt-D4ZgXojTXXdRtgYN-AZ-uCCkJCPAJEWs5EDD7mSbt4aK42yALzlx5HkO8DReVYve0sKKD5r_M3y_OScnMTmV2SqALMQFfQHE2BCDOEjnPMJyRgh-7NvAqTuj-04DaveAIZSPJ9ljaYUCJ6fuyHJpPPDJvqzMYvVtE8OSAbxMClc2r5faOd2VDJXmbWWCx5jgb6bsGk0OJlSYIWH4DG7ERimIDapcgwLFJy4o8a8bkK0bi9A_5dTellBPUCAwEAAaOCBHMwggRvMCcGCSsGAQQBgjcVCgQaMBgwCgYIKwYBBQUHAwIwCgYIKwYBBQUHAwEwPAYJKwYBBAGCNxUHBC8wLQYlKwYBBAGCNxUIhpDjDYTVtHiE8Ys-hZvdFs6dEoFgh8fIENbYcQIBZAIBBjCCAcsGCCsGAQUFBwEBBIIBvTCCAbkwYwYIKwYBBQUHMAKGV2h0dHA6Ly9jcmwubWljcm9zb2Z0LmNvbS9wa2lpbmZyYS9DZXJ0cy9DTzFQS0lJTlRDQTAxLkFNRS5HQkxfQU1FJTIwSW5mcmElMjBDQSUyMDA1LmNydDBTBggrBgEFBQcwAoZHaHR0cDovL2NybDEuYW1lLmdibC9haWEvQ08xUEtJSU5UQ0EwMS5BTUUuR0JMX0FNRSUyMEluZnJhJTIwQ0ElMjAwNS5jcnQwUwYIKwYBBQUHMAKGR2h0dHA6Ly9jcmwyLmFtZS5nYmwvYWlhL0NPMVBLSUlOVENBMDEuQU1FLkdCTF9BTUUlMjBJbmZyYSUyMENBJTIwMDUuY3J0MFMGCCsGAQUFBzAChkdodHRwOi8vY3JsMy5hbWUuZ2JsL2FpYS9DTzFQS0lJTlRDQTAxLkFNRS5HQkxfQU1FJTIwSW5mcmElMjBDQSUyMDA1LmNydDBTBggrBgEFBQcwAoZHaHR0cDovL2NybDQuYW1lLmdibC9haWEvQ08xUEtJSU5UQ0EwMS5BTUUuR0JMX0FNRSUyMEluZnJhJTIwQ0ElMjAwNS5jcnQwHQYDVR0OBBYEFM-T8L9nIeCFTohGWTDyVFKymXV6MA4GA1UdDwEB_wQEAwIFoDCCASYGA1UdHwSCAR0wggEZMIIBFaCCARGgggENhj9odHRwOi8vY3JsLm1pY3Jvc29mdC5jb20vcGtpaW5mcmEvQ1JML0FNRSUyMEluZnJhJTIwQ0ElMjAwNS5jcmyGMWh0dHA6Ly9jcmwxLmFtZS5nYmwvY3JsL0FNRSUyMEluZnJhJTIwQ0ElMjAwNS5jcmyGMWh0dHA6Ly9jcmwyLmFtZS5nYmwvY3JsL0FNRSUyMEluZnJhJTIwQ0ElMjAwNS5jcmyGMWh0dHA6Ly9jcmwzLmFtZS5nYmwvY3JsL0FNRSUyMEluZnJhJTIwQ0ElMjAwNS5jcmyGMWh0dHA6Ly9jcmw0LmFtZS5nYmwvY3JsL0FNRSUyMEluZnJhJTIwQ0ElMjAwNS5jcmwwgZ0GA1UdIASBlTCBkjAMBgorBgEEAYI3ewEBMGYGCisGAQQBgjd7AgIwWDBWBggrBgEFBQcCAjBKHkgAMwAzAGUAMAAxADkAMgAxAC0ANABkADYANAAtADQAZgA4AGMALQBhADAANQA1AC0ANQBiAGQAYQBmAGYAZAA1AGUAMwAzAGQwDAYKKwYBBAGCN3sDAjAMBgorBgEEAYI3ewQCMB8GA1UdIwQYMBaAFHrWGYUoeWxxdh5g-PNL76IFQhYdMB0GA1UdJQQWMBQGCCsGAQUFBwMCBggrBgEFBQcDATANBgkqhkiG9w0BAQsFAAOCAQEAL5-mSvqTMKZ-yWP_ZT759pg-E4fR6CLCeXO0jrmpqWWL7kI50BvqMxrc_lgbkvtph9Pxa7ubGsAa1Exeoi8qx0ROCtQv-NyhNyDLePoY5JfVD6QGmvlnIziXrlYvbbnilY_vo-wieWJGJhuESMEaTphDiHpFdEuA2NZNxyxXsQV5fUpa2Rls0wrtnmPPIzhMrpswh3rBEnbxvlgC6SUihf90jSN_Hkn0T201tVzyjd5G1RK9QNqmdL0lKL-OZm8rpl-nwepifa5s6-Qa7cwTV2CMjAXPtsPHtNsPXvte52PFBn_dZiXBQN2njTerWOgNEpj5mIZ-nr3-pWeHhqAXSQ&s=sVHOTK3rSEAon76RjILXBmIM-Cn8sepsYDiYap0f2VxDvLnZZ3Wvo4J-nT9BPAlQNFRQ8Izz7UlBuZg8RnTWwHUy1QGuCjZOttXmbXhvNDZP0kzMwoNAcY9tTkBZV-Q2TJ8RFdqJung6HV9cu_Gaw0w6R8202TwYBSljyyG5PNs4nqizLpHLxpHNtfvd__YFr1dmB5Kh0-Z6qbHRmneUbiK2qn8lVQDggxxvCdaE18NcR7g0wViOb7YPi5l1fap6O5dckiwNxLarAYCntKjILCuv3UgD26NzwLF60PwhvakfQot78QldrkPgtdmk61UxlOEI2ZFz9wg8yJG6I9vOUA&h=5i7nEV7V_0jAXWOZosHi8-aug1i92Miyvh32ZwFLq_U
=======
      - AZURECLI/2.57.0 (DOCKER) azsdk-python-azure-mgmt-containerservice/29.0.0 Python/3.10.13
        (Linux-6.5.0-15-generic-x86_64-with)
    method: DELETE
    uri: https://management.azure.com/subscriptions/00000000-0000-0000-0000-000000000000/resourceGroups/clitest000001/providers/Microsoft.ContainerService/managedClusters/cliakstest000001?api-version=2024-10-01
>>>>>>> ff231216
  response:
    body:
      string: "{\n \"name\": \"3db47b02-6d25-44b9-8ddf-ff1a678b56a4\",\n \"status\":
        \"InProgress\",\n \"startTime\": \"2025-02-21T14:39:21.5733991Z\",\n \"error\":
        {\n  \"code\": \"NotLatestOperation\",\n  \"message\": \"Expected goal state
        for managed cluster not saved yet. This means saving goal state to database
        was slow or failed. This type of failed operations can usually be retried.\"\n
        }\n}"
    headers:
      cache-control:
      - no-cache
      content-length:
      - '356'
      content-type:
      - application/json
      date:
      - Fri, 21 Feb 2025 14:40:23 GMT
      expires:
      - '-1'
      pragma:
      - no-cache
      strict-transport-security:
      - max-age=31536000; includeSubDomains
      x-content-type-options:
      - nosniff
      x-ms-operation-identifier:
      - tenantId=54826b22-38d6-4fb2-bad9-b7b93a3e9c5a,objectId=a7250e3a-0e5e-48e2-9a34-45f1f5e1a91e/eastus2euap/4339a357-258d-47cb-800b-153db2d11c54
      x-ms-ratelimit-remaining-subscription-global-reads:
      - '3749'
    status:
      code: 200
      message: OK
- request:
    body: null
    headers:
      Accept:
      - '*/*'
      Accept-Encoding:
      - gzip, deflate
      CommandName:
      - aks delete
      Connection:
      - keep-alive
      ParameterSetName:
      - -g -n --yes
      User-Agent:
      - AZURECLI/2.69.0 azsdk-python-core/1.31.0 Python/3.12.9 (Windows-10-10.0.19045-SP0)
    method: GET
    uri: https://management.azure.com/subscriptions/00000000-0000-0000-0000-000000000000/providers/Microsoft.ContainerService/locations/westus2/operations/3db47b02-6d25-44b9-8ddf-ff1a678b56a4?api-version=2016-03-30&t=638757455627040369&c=MIIHhjCCBm6gAwIBAgITfAaX0D2c-iM1n_047QAABpfQPTANBgkqhkiG9w0BAQsFADBEMRMwEQYKCZImiZPyLGQBGRYDR0JMMRMwEQYKCZImiZPyLGQBGRYDQU1FMRgwFgYDVQQDEw9BTUUgSW5mcmEgQ0EgMDUwHhcNMjUwMTIzMTIzMzI3WhcNMjUwNDIzMTIzMzI3WjBAMT4wPAYDVQQDEzVhc3luY29wZXJhdGlvbnNpZ25pbmdjZXJ0aWZpY2F0ZS5tYW5hZ2VtZW50LmF6dXJlLmNvbTCCASIwDQYJKoZIhvcNAQEBBQADggEPADCCAQoCggEBAMT6cGM0B3y7ALaE-Skle4LGL_KvvE0RUfR5t5rwMeM3CUzeYQjKDViOQv-6ECcNTQ188o9xa72JZw6T10LTAadlAlNEt-D4ZgXojTXXdRtgYN-AZ-uCCkJCPAJEWs5EDD7mSbt4aK42yALzlx5HkO8DReVYve0sKKD5r_M3y_OScnMTmV2SqALMQFfQHE2BCDOEjnPMJyRgh-7NvAqTuj-04DaveAIZSPJ9ljaYUCJ6fuyHJpPPDJvqzMYvVtE8OSAbxMClc2r5faOd2VDJXmbWWCx5jgb6bsGk0OJlSYIWH4DG7ERimIDapcgwLFJy4o8a8bkK0bi9A_5dTellBPUCAwEAAaOCBHMwggRvMCcGCSsGAQQBgjcVCgQaMBgwCgYIKwYBBQUHAwIwCgYIKwYBBQUHAwEwPAYJKwYBBAGCNxUHBC8wLQYlKwYBBAGCNxUIhpDjDYTVtHiE8Ys-hZvdFs6dEoFgh8fIENbYcQIBZAIBBjCCAcsGCCsGAQUFBwEBBIIBvTCCAbkwYwYIKwYBBQUHMAKGV2h0dHA6Ly9jcmwubWljcm9zb2Z0LmNvbS9wa2lpbmZyYS9DZXJ0cy9DTzFQS0lJTlRDQTAxLkFNRS5HQkxfQU1FJTIwSW5mcmElMjBDQSUyMDA1LmNydDBTBggrBgEFBQcwAoZHaHR0cDovL2NybDEuYW1lLmdibC9haWEvQ08xUEtJSU5UQ0EwMS5BTUUuR0JMX0FNRSUyMEluZnJhJTIwQ0ElMjAwNS5jcnQwUwYIKwYBBQUHMAKGR2h0dHA6Ly9jcmwyLmFtZS5nYmwvYWlhL0NPMVBLSUlOVENBMDEuQU1FLkdCTF9BTUUlMjBJbmZyYSUyMENBJTIwMDUuY3J0MFMGCCsGAQUFBzAChkdodHRwOi8vY3JsMy5hbWUuZ2JsL2FpYS9DTzFQS0lJTlRDQTAxLkFNRS5HQkxfQU1FJTIwSW5mcmElMjBDQSUyMDA1LmNydDBTBggrBgEFBQcwAoZHaHR0cDovL2NybDQuYW1lLmdibC9haWEvQ08xUEtJSU5UQ0EwMS5BTUUuR0JMX0FNRSUyMEluZnJhJTIwQ0ElMjAwNS5jcnQwHQYDVR0OBBYEFM-T8L9nIeCFTohGWTDyVFKymXV6MA4GA1UdDwEB_wQEAwIFoDCCASYGA1UdHwSCAR0wggEZMIIBFaCCARGgggENhj9odHRwOi8vY3JsLm1pY3Jvc29mdC5jb20vcGtpaW5mcmEvQ1JML0FNRSUyMEluZnJhJTIwQ0ElMjAwNS5jcmyGMWh0dHA6Ly9jcmwxLmFtZS5nYmwvY3JsL0FNRSUyMEluZnJhJTIwQ0ElMjAwNS5jcmyGMWh0dHA6Ly9jcmwyLmFtZS5nYmwvY3JsL0FNRSUyMEluZnJhJTIwQ0ElMjAwNS5jcmyGMWh0dHA6Ly9jcmwzLmFtZS5nYmwvY3JsL0FNRSUyMEluZnJhJTIwQ0ElMjAwNS5jcmyGMWh0dHA6Ly9jcmw0LmFtZS5nYmwvY3JsL0FNRSUyMEluZnJhJTIwQ0ElMjAwNS5jcmwwgZ0GA1UdIASBlTCBkjAMBgorBgEEAYI3ewEBMGYGCisGAQQBgjd7AgIwWDBWBggrBgEFBQcCAjBKHkgAMwAzAGUAMAAxADkAMgAxAC0ANABkADYANAAtADQAZgA4AGMALQBhADAANQA1AC0ANQBiAGQAYQBmAGYAZAA1AGUAMwAzAGQwDAYKKwYBBAGCN3sDAjAMBgorBgEEAYI3ewQCMB8GA1UdIwQYMBaAFHrWGYUoeWxxdh5g-PNL76IFQhYdMB0GA1UdJQQWMBQGCCsGAQUFBwMCBggrBgEFBQcDATANBgkqhkiG9w0BAQsFAAOCAQEAL5-mSvqTMKZ-yWP_ZT759pg-E4fR6CLCeXO0jrmpqWWL7kI50BvqMxrc_lgbkvtph9Pxa7ubGsAa1Exeoi8qx0ROCtQv-NyhNyDLePoY5JfVD6QGmvlnIziXrlYvbbnilY_vo-wieWJGJhuESMEaTphDiHpFdEuA2NZNxyxXsQV5fUpa2Rls0wrtnmPPIzhMrpswh3rBEnbxvlgC6SUihf90jSN_Hkn0T201tVzyjd5G1RK9QNqmdL0lKL-OZm8rpl-nwepifa5s6-Qa7cwTV2CMjAXPtsPHtNsPXvte52PFBn_dZiXBQN2njTerWOgNEpj5mIZ-nr3-pWeHhqAXSQ&s=sVHOTK3rSEAon76RjILXBmIM-Cn8sepsYDiYap0f2VxDvLnZZ3Wvo4J-nT9BPAlQNFRQ8Izz7UlBuZg8RnTWwHUy1QGuCjZOttXmbXhvNDZP0kzMwoNAcY9tTkBZV-Q2TJ8RFdqJung6HV9cu_Gaw0w6R8202TwYBSljyyG5PNs4nqizLpHLxpHNtfvd__YFr1dmB5Kh0-Z6qbHRmneUbiK2qn8lVQDggxxvCdaE18NcR7g0wViOb7YPi5l1fap6O5dckiwNxLarAYCntKjILCuv3UgD26NzwLF60PwhvakfQot78QldrkPgtdmk61UxlOEI2ZFz9wg8yJG6I9vOUA&h=5i7nEV7V_0jAXWOZosHi8-aug1i92Miyvh32ZwFLq_U
  response:
    body:
      string: "{\n \"name\": \"3db47b02-6d25-44b9-8ddf-ff1a678b56a4\",\n \"status\":
        \"InProgress\",\n \"startTime\": \"2025-02-21T14:39:21.5733991Z\",\n \"error\":
        {\n  \"code\": \"NotLatestOperation\",\n  \"message\": \"Expected goal state
        for managed cluster not saved yet. This means saving goal state to database
        was slow or failed. This type of failed operations can usually be retried.\"\n
        }\n}"
    headers:
      cache-control:
      - no-cache
      content-length:
      - '356'
      content-type:
      - application/json
      date:
      - Fri, 21 Feb 2025 14:40:54 GMT
      expires:
      - '-1'
      pragma:
      - no-cache
      strict-transport-security:
      - max-age=31536000; includeSubDomains
      x-content-type-options:
      - nosniff
      x-ms-operation-identifier:
      - tenantId=54826b22-38d6-4fb2-bad9-b7b93a3e9c5a,objectId=a7250e3a-0e5e-48e2-9a34-45f1f5e1a91e/eastus2euap/213db3e5-9822-46d8-b695-9a60c72249b8
      x-ms-ratelimit-remaining-subscription-global-reads:
      - '3749'
    status:
      code: 200
      message: OK
- request:
    body: null
    headers:
      Accept:
      - '*/*'
      Accept-Encoding:
      - gzip, deflate
      CommandName:
      - aks delete
      Connection:
      - keep-alive
      ParameterSetName:
      - -g -n --yes
      User-Agent:
      - AZURECLI/2.69.0 azsdk-python-core/1.31.0 Python/3.12.9 (Windows-10-10.0.19045-SP0)
    method: GET
    uri: https://management.azure.com/subscriptions/00000000-0000-0000-0000-000000000000/providers/Microsoft.ContainerService/locations/westus2/operations/3db47b02-6d25-44b9-8ddf-ff1a678b56a4?api-version=2016-03-30&t=638757455627040369&c=MIIHhjCCBm6gAwIBAgITfAaX0D2c-iM1n_047QAABpfQPTANBgkqhkiG9w0BAQsFADBEMRMwEQYKCZImiZPyLGQBGRYDR0JMMRMwEQYKCZImiZPyLGQBGRYDQU1FMRgwFgYDVQQDEw9BTUUgSW5mcmEgQ0EgMDUwHhcNMjUwMTIzMTIzMzI3WhcNMjUwNDIzMTIzMzI3WjBAMT4wPAYDVQQDEzVhc3luY29wZXJhdGlvbnNpZ25pbmdjZXJ0aWZpY2F0ZS5tYW5hZ2VtZW50LmF6dXJlLmNvbTCCASIwDQYJKoZIhvcNAQEBBQADggEPADCCAQoCggEBAMT6cGM0B3y7ALaE-Skle4LGL_KvvE0RUfR5t5rwMeM3CUzeYQjKDViOQv-6ECcNTQ188o9xa72JZw6T10LTAadlAlNEt-D4ZgXojTXXdRtgYN-AZ-uCCkJCPAJEWs5EDD7mSbt4aK42yALzlx5HkO8DReVYve0sKKD5r_M3y_OScnMTmV2SqALMQFfQHE2BCDOEjnPMJyRgh-7NvAqTuj-04DaveAIZSPJ9ljaYUCJ6fuyHJpPPDJvqzMYvVtE8OSAbxMClc2r5faOd2VDJXmbWWCx5jgb6bsGk0OJlSYIWH4DG7ERimIDapcgwLFJy4o8a8bkK0bi9A_5dTellBPUCAwEAAaOCBHMwggRvMCcGCSsGAQQBgjcVCgQaMBgwCgYIKwYBBQUHAwIwCgYIKwYBBQUHAwEwPAYJKwYBBAGCNxUHBC8wLQYlKwYBBAGCNxUIhpDjDYTVtHiE8Ys-hZvdFs6dEoFgh8fIENbYcQIBZAIBBjCCAcsGCCsGAQUFBwEBBIIBvTCCAbkwYwYIKwYBBQUHMAKGV2h0dHA6Ly9jcmwubWljcm9zb2Z0LmNvbS9wa2lpbmZyYS9DZXJ0cy9DTzFQS0lJTlRDQTAxLkFNRS5HQkxfQU1FJTIwSW5mcmElMjBDQSUyMDA1LmNydDBTBggrBgEFBQcwAoZHaHR0cDovL2NybDEuYW1lLmdibC9haWEvQ08xUEtJSU5UQ0EwMS5BTUUuR0JMX0FNRSUyMEluZnJhJTIwQ0ElMjAwNS5jcnQwUwYIKwYBBQUHMAKGR2h0dHA6Ly9jcmwyLmFtZS5nYmwvYWlhL0NPMVBLSUlOVENBMDEuQU1FLkdCTF9BTUUlMjBJbmZyYSUyMENBJTIwMDUuY3J0MFMGCCsGAQUFBzAChkdodHRwOi8vY3JsMy5hbWUuZ2JsL2FpYS9DTzFQS0lJTlRDQTAxLkFNRS5HQkxfQU1FJTIwSW5mcmElMjBDQSUyMDA1LmNydDBTBggrBgEFBQcwAoZHaHR0cDovL2NybDQuYW1lLmdibC9haWEvQ08xUEtJSU5UQ0EwMS5BTUUuR0JMX0FNRSUyMEluZnJhJTIwQ0ElMjAwNS5jcnQwHQYDVR0OBBYEFM-T8L9nIeCFTohGWTDyVFKymXV6MA4GA1UdDwEB_wQEAwIFoDCCASYGA1UdHwSCAR0wggEZMIIBFaCCARGgggENhj9odHRwOi8vY3JsLm1pY3Jvc29mdC5jb20vcGtpaW5mcmEvQ1JML0FNRSUyMEluZnJhJTIwQ0ElMjAwNS5jcmyGMWh0dHA6Ly9jcmwxLmFtZS5nYmwvY3JsL0FNRSUyMEluZnJhJTIwQ0ElMjAwNS5jcmyGMWh0dHA6Ly9jcmwyLmFtZS5nYmwvY3JsL0FNRSUyMEluZnJhJTIwQ0ElMjAwNS5jcmyGMWh0dHA6Ly9jcmwzLmFtZS5nYmwvY3JsL0FNRSUyMEluZnJhJTIwQ0ElMjAwNS5jcmyGMWh0dHA6Ly9jcmw0LmFtZS5nYmwvY3JsL0FNRSUyMEluZnJhJTIwQ0ElMjAwNS5jcmwwgZ0GA1UdIASBlTCBkjAMBgorBgEEAYI3ewEBMGYGCisGAQQBgjd7AgIwWDBWBggrBgEFBQcCAjBKHkgAMwAzAGUAMAAxADkAMgAxAC0ANABkADYANAAtADQAZgA4AGMALQBhADAANQA1AC0ANQBiAGQAYQBmAGYAZAA1AGUAMwAzAGQwDAYKKwYBBAGCN3sDAjAMBgorBgEEAYI3ewQCMB8GA1UdIwQYMBaAFHrWGYUoeWxxdh5g-PNL76IFQhYdMB0GA1UdJQQWMBQGCCsGAQUFBwMCBggrBgEFBQcDATANBgkqhkiG9w0BAQsFAAOCAQEAL5-mSvqTMKZ-yWP_ZT759pg-E4fR6CLCeXO0jrmpqWWL7kI50BvqMxrc_lgbkvtph9Pxa7ubGsAa1Exeoi8qx0ROCtQv-NyhNyDLePoY5JfVD6QGmvlnIziXrlYvbbnilY_vo-wieWJGJhuESMEaTphDiHpFdEuA2NZNxyxXsQV5fUpa2Rls0wrtnmPPIzhMrpswh3rBEnbxvlgC6SUihf90jSN_Hkn0T201tVzyjd5G1RK9QNqmdL0lKL-OZm8rpl-nwepifa5s6-Qa7cwTV2CMjAXPtsPHtNsPXvte52PFBn_dZiXBQN2njTerWOgNEpj5mIZ-nr3-pWeHhqAXSQ&s=sVHOTK3rSEAon76RjILXBmIM-Cn8sepsYDiYap0f2VxDvLnZZ3Wvo4J-nT9BPAlQNFRQ8Izz7UlBuZg8RnTWwHUy1QGuCjZOttXmbXhvNDZP0kzMwoNAcY9tTkBZV-Q2TJ8RFdqJung6HV9cu_Gaw0w6R8202TwYBSljyyG5PNs4nqizLpHLxpHNtfvd__YFr1dmB5Kh0-Z6qbHRmneUbiK2qn8lVQDggxxvCdaE18NcR7g0wViOb7YPi5l1fap6O5dckiwNxLarAYCntKjILCuv3UgD26NzwLF60PwhvakfQot78QldrkPgtdmk61UxlOEI2ZFz9wg8yJG6I9vOUA&h=5i7nEV7V_0jAXWOZosHi8-aug1i92Miyvh32ZwFLq_U
  response:
    body:
      string: "{\n \"name\": \"3db47b02-6d25-44b9-8ddf-ff1a678b56a4\",\n \"status\":
        \"InProgress\",\n \"startTime\": \"2025-02-21T14:39:21.5733991Z\",\n \"error\":
        {\n  \"code\": \"NotLatestOperation\",\n  \"message\": \"Expected goal state
        for managed cluster not saved yet. This means saving goal state to database
        was slow or failed. This type of failed operations can usually be retried.\"\n
        }\n}"
    headers:
      cache-control:
      - no-cache
      content-length:
      - '356'
      content-type:
      - application/json
      date:
      - Fri, 21 Feb 2025 14:41:23 GMT
      expires:
      - '-1'
      pragma:
      - no-cache
      strict-transport-security:
      - max-age=31536000; includeSubDomains
      x-content-type-options:
      - nosniff
      x-ms-operation-identifier:
      - tenantId=54826b22-38d6-4fb2-bad9-b7b93a3e9c5a,objectId=a7250e3a-0e5e-48e2-9a34-45f1f5e1a91e/eastus2euap/5a6863b3-f849-480a-9057-dcdb7a1c8189
      x-ms-ratelimit-remaining-subscription-global-reads:
      - '3749'
    status:
      code: 200
      message: OK
- request:
    body: null
    headers:
      Accept:
      - '*/*'
      Accept-Encoding:
      - gzip, deflate
      CommandName:
      - aks delete
      Connection:
      - keep-alive
      ParameterSetName:
      - -g -n --yes
      User-Agent:
      - AZURECLI/2.69.0 azsdk-python-core/1.31.0 Python/3.12.9 (Windows-10-10.0.19045-SP0)
    method: GET
    uri: https://management.azure.com/subscriptions/00000000-0000-0000-0000-000000000000/providers/Microsoft.ContainerService/locations/westus2/operations/3db47b02-6d25-44b9-8ddf-ff1a678b56a4?api-version=2016-03-30&t=638757455627040369&c=MIIHhjCCBm6gAwIBAgITfAaX0D2c-iM1n_047QAABpfQPTANBgkqhkiG9w0BAQsFADBEMRMwEQYKCZImiZPyLGQBGRYDR0JMMRMwEQYKCZImiZPyLGQBGRYDQU1FMRgwFgYDVQQDEw9BTUUgSW5mcmEgQ0EgMDUwHhcNMjUwMTIzMTIzMzI3WhcNMjUwNDIzMTIzMzI3WjBAMT4wPAYDVQQDEzVhc3luY29wZXJhdGlvbnNpZ25pbmdjZXJ0aWZpY2F0ZS5tYW5hZ2VtZW50LmF6dXJlLmNvbTCCASIwDQYJKoZIhvcNAQEBBQADggEPADCCAQoCggEBAMT6cGM0B3y7ALaE-Skle4LGL_KvvE0RUfR5t5rwMeM3CUzeYQjKDViOQv-6ECcNTQ188o9xa72JZw6T10LTAadlAlNEt-D4ZgXojTXXdRtgYN-AZ-uCCkJCPAJEWs5EDD7mSbt4aK42yALzlx5HkO8DReVYve0sKKD5r_M3y_OScnMTmV2SqALMQFfQHE2BCDOEjnPMJyRgh-7NvAqTuj-04DaveAIZSPJ9ljaYUCJ6fuyHJpPPDJvqzMYvVtE8OSAbxMClc2r5faOd2VDJXmbWWCx5jgb6bsGk0OJlSYIWH4DG7ERimIDapcgwLFJy4o8a8bkK0bi9A_5dTellBPUCAwEAAaOCBHMwggRvMCcGCSsGAQQBgjcVCgQaMBgwCgYIKwYBBQUHAwIwCgYIKwYBBQUHAwEwPAYJKwYBBAGCNxUHBC8wLQYlKwYBBAGCNxUIhpDjDYTVtHiE8Ys-hZvdFs6dEoFgh8fIENbYcQIBZAIBBjCCAcsGCCsGAQUFBwEBBIIBvTCCAbkwYwYIKwYBBQUHMAKGV2h0dHA6Ly9jcmwubWljcm9zb2Z0LmNvbS9wa2lpbmZyYS9DZXJ0cy9DTzFQS0lJTlRDQTAxLkFNRS5HQkxfQU1FJTIwSW5mcmElMjBDQSUyMDA1LmNydDBTBggrBgEFBQcwAoZHaHR0cDovL2NybDEuYW1lLmdibC9haWEvQ08xUEtJSU5UQ0EwMS5BTUUuR0JMX0FNRSUyMEluZnJhJTIwQ0ElMjAwNS5jcnQwUwYIKwYBBQUHMAKGR2h0dHA6Ly9jcmwyLmFtZS5nYmwvYWlhL0NPMVBLSUlOVENBMDEuQU1FLkdCTF9BTUUlMjBJbmZyYSUyMENBJTIwMDUuY3J0MFMGCCsGAQUFBzAChkdodHRwOi8vY3JsMy5hbWUuZ2JsL2FpYS9DTzFQS0lJTlRDQTAxLkFNRS5HQkxfQU1FJTIwSW5mcmElMjBDQSUyMDA1LmNydDBTBggrBgEFBQcwAoZHaHR0cDovL2NybDQuYW1lLmdibC9haWEvQ08xUEtJSU5UQ0EwMS5BTUUuR0JMX0FNRSUyMEluZnJhJTIwQ0ElMjAwNS5jcnQwHQYDVR0OBBYEFM-T8L9nIeCFTohGWTDyVFKymXV6MA4GA1UdDwEB_wQEAwIFoDCCASYGA1UdHwSCAR0wggEZMIIBFaCCARGgggENhj9odHRwOi8vY3JsLm1pY3Jvc29mdC5jb20vcGtpaW5mcmEvQ1JML0FNRSUyMEluZnJhJTIwQ0ElMjAwNS5jcmyGMWh0dHA6Ly9jcmwxLmFtZS5nYmwvY3JsL0FNRSUyMEluZnJhJTIwQ0ElMjAwNS5jcmyGMWh0dHA6Ly9jcmwyLmFtZS5nYmwvY3JsL0FNRSUyMEluZnJhJTIwQ0ElMjAwNS5jcmyGMWh0dHA6Ly9jcmwzLmFtZS5nYmwvY3JsL0FNRSUyMEluZnJhJTIwQ0ElMjAwNS5jcmyGMWh0dHA6Ly9jcmw0LmFtZS5nYmwvY3JsL0FNRSUyMEluZnJhJTIwQ0ElMjAwNS5jcmwwgZ0GA1UdIASBlTCBkjAMBgorBgEEAYI3ewEBMGYGCisGAQQBgjd7AgIwWDBWBggrBgEFBQcCAjBKHkgAMwAzAGUAMAAxADkAMgAxAC0ANABkADYANAAtADQAZgA4AGMALQBhADAANQA1AC0ANQBiAGQAYQBmAGYAZAA1AGUAMwAzAGQwDAYKKwYBBAGCN3sDAjAMBgorBgEEAYI3ewQCMB8GA1UdIwQYMBaAFHrWGYUoeWxxdh5g-PNL76IFQhYdMB0GA1UdJQQWMBQGCCsGAQUFBwMCBggrBgEFBQcDATANBgkqhkiG9w0BAQsFAAOCAQEAL5-mSvqTMKZ-yWP_ZT759pg-E4fR6CLCeXO0jrmpqWWL7kI50BvqMxrc_lgbkvtph9Pxa7ubGsAa1Exeoi8qx0ROCtQv-NyhNyDLePoY5JfVD6QGmvlnIziXrlYvbbnilY_vo-wieWJGJhuESMEaTphDiHpFdEuA2NZNxyxXsQV5fUpa2Rls0wrtnmPPIzhMrpswh3rBEnbxvlgC6SUihf90jSN_Hkn0T201tVzyjd5G1RK9QNqmdL0lKL-OZm8rpl-nwepifa5s6-Qa7cwTV2CMjAXPtsPHtNsPXvte52PFBn_dZiXBQN2njTerWOgNEpj5mIZ-nr3-pWeHhqAXSQ&s=sVHOTK3rSEAon76RjILXBmIM-Cn8sepsYDiYap0f2VxDvLnZZ3Wvo4J-nT9BPAlQNFRQ8Izz7UlBuZg8RnTWwHUy1QGuCjZOttXmbXhvNDZP0kzMwoNAcY9tTkBZV-Q2TJ8RFdqJung6HV9cu_Gaw0w6R8202TwYBSljyyG5PNs4nqizLpHLxpHNtfvd__YFr1dmB5Kh0-Z6qbHRmneUbiK2qn8lVQDggxxvCdaE18NcR7g0wViOb7YPi5l1fap6O5dckiwNxLarAYCntKjILCuv3UgD26NzwLF60PwhvakfQot78QldrkPgtdmk61UxlOEI2ZFz9wg8yJG6I9vOUA&h=5i7nEV7V_0jAXWOZosHi8-aug1i92Miyvh32ZwFLq_U
  response:
    body:
      string: "{\n \"name\": \"3db47b02-6d25-44b9-8ddf-ff1a678b56a4\",\n \"status\":
        \"InProgress\",\n \"startTime\": \"2025-02-21T14:39:21.5733991Z\",\n \"error\":
        {\n  \"code\": \"NotLatestOperation\",\n  \"message\": \"Expected goal state
        for managed cluster not saved yet. This means saving goal state to database
        was slow or failed. This type of failed operations can usually be retried.\"\n
        }\n}"
    headers:
      cache-control:
      - no-cache
      content-length:
      - '356'
      content-type:
      - application/json
      date:
      - Fri, 21 Feb 2025 14:41:54 GMT
      expires:
      - '-1'
      pragma:
      - no-cache
      strict-transport-security:
      - max-age=31536000; includeSubDomains
      x-content-type-options:
      - nosniff
      x-ms-operation-identifier:
      - tenantId=54826b22-38d6-4fb2-bad9-b7b93a3e9c5a,objectId=a7250e3a-0e5e-48e2-9a34-45f1f5e1a91e/eastus2euap/75f45837-9968-4ac7-9d0e-a80d96c629a3
      x-ms-ratelimit-remaining-subscription-global-reads:
      - '3749'
    status:
      code: 200
      message: OK
- request:
    body: null
    headers:
      Accept:
      - '*/*'
      Accept-Encoding:
      - gzip, deflate
      CommandName:
      - aks delete
      Connection:
      - keep-alive
      ParameterSetName:
      - -g -n --yes
      User-Agent:
      - AZURECLI/2.69.0 azsdk-python-core/1.31.0 Python/3.12.9 (Windows-10-10.0.19045-SP0)
    method: GET
    uri: https://management.azure.com/subscriptions/00000000-0000-0000-0000-000000000000/providers/Microsoft.ContainerService/locations/westus2/operations/3db47b02-6d25-44b9-8ddf-ff1a678b56a4?api-version=2016-03-30&t=638757455627040369&c=MIIHhjCCBm6gAwIBAgITfAaX0D2c-iM1n_047QAABpfQPTANBgkqhkiG9w0BAQsFADBEMRMwEQYKCZImiZPyLGQBGRYDR0JMMRMwEQYKCZImiZPyLGQBGRYDQU1FMRgwFgYDVQQDEw9BTUUgSW5mcmEgQ0EgMDUwHhcNMjUwMTIzMTIzMzI3WhcNMjUwNDIzMTIzMzI3WjBAMT4wPAYDVQQDEzVhc3luY29wZXJhdGlvbnNpZ25pbmdjZXJ0aWZpY2F0ZS5tYW5hZ2VtZW50LmF6dXJlLmNvbTCCASIwDQYJKoZIhvcNAQEBBQADggEPADCCAQoCggEBAMT6cGM0B3y7ALaE-Skle4LGL_KvvE0RUfR5t5rwMeM3CUzeYQjKDViOQv-6ECcNTQ188o9xa72JZw6T10LTAadlAlNEt-D4ZgXojTXXdRtgYN-AZ-uCCkJCPAJEWs5EDD7mSbt4aK42yALzlx5HkO8DReVYve0sKKD5r_M3y_OScnMTmV2SqALMQFfQHE2BCDOEjnPMJyRgh-7NvAqTuj-04DaveAIZSPJ9ljaYUCJ6fuyHJpPPDJvqzMYvVtE8OSAbxMClc2r5faOd2VDJXmbWWCx5jgb6bsGk0OJlSYIWH4DG7ERimIDapcgwLFJy4o8a8bkK0bi9A_5dTellBPUCAwEAAaOCBHMwggRvMCcGCSsGAQQBgjcVCgQaMBgwCgYIKwYBBQUHAwIwCgYIKwYBBQUHAwEwPAYJKwYBBAGCNxUHBC8wLQYlKwYBBAGCNxUIhpDjDYTVtHiE8Ys-hZvdFs6dEoFgh8fIENbYcQIBZAIBBjCCAcsGCCsGAQUFBwEBBIIBvTCCAbkwYwYIKwYBBQUHMAKGV2h0dHA6Ly9jcmwubWljcm9zb2Z0LmNvbS9wa2lpbmZyYS9DZXJ0cy9DTzFQS0lJTlRDQTAxLkFNRS5HQkxfQU1FJTIwSW5mcmElMjBDQSUyMDA1LmNydDBTBggrBgEFBQcwAoZHaHR0cDovL2NybDEuYW1lLmdibC9haWEvQ08xUEtJSU5UQ0EwMS5BTUUuR0JMX0FNRSUyMEluZnJhJTIwQ0ElMjAwNS5jcnQwUwYIKwYBBQUHMAKGR2h0dHA6Ly9jcmwyLmFtZS5nYmwvYWlhL0NPMVBLSUlOVENBMDEuQU1FLkdCTF9BTUUlMjBJbmZyYSUyMENBJTIwMDUuY3J0MFMGCCsGAQUFBzAChkdodHRwOi8vY3JsMy5hbWUuZ2JsL2FpYS9DTzFQS0lJTlRDQTAxLkFNRS5HQkxfQU1FJTIwSW5mcmElMjBDQSUyMDA1LmNydDBTBggrBgEFBQcwAoZHaHR0cDovL2NybDQuYW1lLmdibC9haWEvQ08xUEtJSU5UQ0EwMS5BTUUuR0JMX0FNRSUyMEluZnJhJTIwQ0ElMjAwNS5jcnQwHQYDVR0OBBYEFM-T8L9nIeCFTohGWTDyVFKymXV6MA4GA1UdDwEB_wQEAwIFoDCCASYGA1UdHwSCAR0wggEZMIIBFaCCARGgggENhj9odHRwOi8vY3JsLm1pY3Jvc29mdC5jb20vcGtpaW5mcmEvQ1JML0FNRSUyMEluZnJhJTIwQ0ElMjAwNS5jcmyGMWh0dHA6Ly9jcmwxLmFtZS5nYmwvY3JsL0FNRSUyMEluZnJhJTIwQ0ElMjAwNS5jcmyGMWh0dHA6Ly9jcmwyLmFtZS5nYmwvY3JsL0FNRSUyMEluZnJhJTIwQ0ElMjAwNS5jcmyGMWh0dHA6Ly9jcmwzLmFtZS5nYmwvY3JsL0FNRSUyMEluZnJhJTIwQ0ElMjAwNS5jcmyGMWh0dHA6Ly9jcmw0LmFtZS5nYmwvY3JsL0FNRSUyMEluZnJhJTIwQ0ElMjAwNS5jcmwwgZ0GA1UdIASBlTCBkjAMBgorBgEEAYI3ewEBMGYGCisGAQQBgjd7AgIwWDBWBggrBgEFBQcCAjBKHkgAMwAzAGUAMAAxADkAMgAxAC0ANABkADYANAAtADQAZgA4AGMALQBhADAANQA1AC0ANQBiAGQAYQBmAGYAZAA1AGUAMwAzAGQwDAYKKwYBBAGCN3sDAjAMBgorBgEEAYI3ewQCMB8GA1UdIwQYMBaAFHrWGYUoeWxxdh5g-PNL76IFQhYdMB0GA1UdJQQWMBQGCCsGAQUFBwMCBggrBgEFBQcDATANBgkqhkiG9w0BAQsFAAOCAQEAL5-mSvqTMKZ-yWP_ZT759pg-E4fR6CLCeXO0jrmpqWWL7kI50BvqMxrc_lgbkvtph9Pxa7ubGsAa1Exeoi8qx0ROCtQv-NyhNyDLePoY5JfVD6QGmvlnIziXrlYvbbnilY_vo-wieWJGJhuESMEaTphDiHpFdEuA2NZNxyxXsQV5fUpa2Rls0wrtnmPPIzhMrpswh3rBEnbxvlgC6SUihf90jSN_Hkn0T201tVzyjd5G1RK9QNqmdL0lKL-OZm8rpl-nwepifa5s6-Qa7cwTV2CMjAXPtsPHtNsPXvte52PFBn_dZiXBQN2njTerWOgNEpj5mIZ-nr3-pWeHhqAXSQ&s=sVHOTK3rSEAon76RjILXBmIM-Cn8sepsYDiYap0f2VxDvLnZZ3Wvo4J-nT9BPAlQNFRQ8Izz7UlBuZg8RnTWwHUy1QGuCjZOttXmbXhvNDZP0kzMwoNAcY9tTkBZV-Q2TJ8RFdqJung6HV9cu_Gaw0w6R8202TwYBSljyyG5PNs4nqizLpHLxpHNtfvd__YFr1dmB5Kh0-Z6qbHRmneUbiK2qn8lVQDggxxvCdaE18NcR7g0wViOb7YPi5l1fap6O5dckiwNxLarAYCntKjILCuv3UgD26NzwLF60PwhvakfQot78QldrkPgtdmk61UxlOEI2ZFz9wg8yJG6I9vOUA&h=5i7nEV7V_0jAXWOZosHi8-aug1i92Miyvh32ZwFLq_U
  response:
    body:
      string: "{\n \"name\": \"3db47b02-6d25-44b9-8ddf-ff1a678b56a4\",\n \"status\":
        \"InProgress\",\n \"startTime\": \"2025-02-21T14:39:21.5733991Z\",\n \"error\":
        {\n  \"code\": \"NotLatestOperation\",\n  \"message\": \"Expected goal state
        for managed cluster not saved yet. This means saving goal state to database
        was slow or failed. This type of failed operations can usually be retried.\"\n
        }\n}"
    headers:
      cache-control:
      - no-cache
      content-length:
      - '356'
      content-type:
      - application/json
      date:
      - Fri, 21 Feb 2025 14:42:25 GMT
      expires:
      - '-1'
      pragma:
      - no-cache
      strict-transport-security:
      - max-age=31536000; includeSubDomains
      x-content-type-options:
      - nosniff
      x-ms-operation-identifier:
      - tenantId=54826b22-38d6-4fb2-bad9-b7b93a3e9c5a,objectId=a7250e3a-0e5e-48e2-9a34-45f1f5e1a91e/eastus2euap/c64cb4e5-1a73-465b-b7a0-3b4b5ae66499
      x-ms-ratelimit-remaining-subscription-global-reads:
      - '3749'
    status:
      code: 200
      message: OK
- request:
    body: null
    headers:
      Accept:
      - '*/*'
      Accept-Encoding:
      - gzip, deflate
      CommandName:
      - aks delete
      Connection:
      - keep-alive
      ParameterSetName:
      - -g -n --yes
      User-Agent:
      - AZURECLI/2.69.0 azsdk-python-core/1.31.0 Python/3.12.9 (Windows-10-10.0.19045-SP0)
    method: GET
    uri: https://management.azure.com/subscriptions/00000000-0000-0000-0000-000000000000/providers/Microsoft.ContainerService/locations/westus2/operations/3db47b02-6d25-44b9-8ddf-ff1a678b56a4?api-version=2016-03-30&t=638757455627040369&c=MIIHhjCCBm6gAwIBAgITfAaX0D2c-iM1n_047QAABpfQPTANBgkqhkiG9w0BAQsFADBEMRMwEQYKCZImiZPyLGQBGRYDR0JMMRMwEQYKCZImiZPyLGQBGRYDQU1FMRgwFgYDVQQDEw9BTUUgSW5mcmEgQ0EgMDUwHhcNMjUwMTIzMTIzMzI3WhcNMjUwNDIzMTIzMzI3WjBAMT4wPAYDVQQDEzVhc3luY29wZXJhdGlvbnNpZ25pbmdjZXJ0aWZpY2F0ZS5tYW5hZ2VtZW50LmF6dXJlLmNvbTCCASIwDQYJKoZIhvcNAQEBBQADggEPADCCAQoCggEBAMT6cGM0B3y7ALaE-Skle4LGL_KvvE0RUfR5t5rwMeM3CUzeYQjKDViOQv-6ECcNTQ188o9xa72JZw6T10LTAadlAlNEt-D4ZgXojTXXdRtgYN-AZ-uCCkJCPAJEWs5EDD7mSbt4aK42yALzlx5HkO8DReVYve0sKKD5r_M3y_OScnMTmV2SqALMQFfQHE2BCDOEjnPMJyRgh-7NvAqTuj-04DaveAIZSPJ9ljaYUCJ6fuyHJpPPDJvqzMYvVtE8OSAbxMClc2r5faOd2VDJXmbWWCx5jgb6bsGk0OJlSYIWH4DG7ERimIDapcgwLFJy4o8a8bkK0bi9A_5dTellBPUCAwEAAaOCBHMwggRvMCcGCSsGAQQBgjcVCgQaMBgwCgYIKwYBBQUHAwIwCgYIKwYBBQUHAwEwPAYJKwYBBAGCNxUHBC8wLQYlKwYBBAGCNxUIhpDjDYTVtHiE8Ys-hZvdFs6dEoFgh8fIENbYcQIBZAIBBjCCAcsGCCsGAQUFBwEBBIIBvTCCAbkwYwYIKwYBBQUHMAKGV2h0dHA6Ly9jcmwubWljcm9zb2Z0LmNvbS9wa2lpbmZyYS9DZXJ0cy9DTzFQS0lJTlRDQTAxLkFNRS5HQkxfQU1FJTIwSW5mcmElMjBDQSUyMDA1LmNydDBTBggrBgEFBQcwAoZHaHR0cDovL2NybDEuYW1lLmdibC9haWEvQ08xUEtJSU5UQ0EwMS5BTUUuR0JMX0FNRSUyMEluZnJhJTIwQ0ElMjAwNS5jcnQwUwYIKwYBBQUHMAKGR2h0dHA6Ly9jcmwyLmFtZS5nYmwvYWlhL0NPMVBLSUlOVENBMDEuQU1FLkdCTF9BTUUlMjBJbmZyYSUyMENBJTIwMDUuY3J0MFMGCCsGAQUFBzAChkdodHRwOi8vY3JsMy5hbWUuZ2JsL2FpYS9DTzFQS0lJTlRDQTAxLkFNRS5HQkxfQU1FJTIwSW5mcmElMjBDQSUyMDA1LmNydDBTBggrBgEFBQcwAoZHaHR0cDovL2NybDQuYW1lLmdibC9haWEvQ08xUEtJSU5UQ0EwMS5BTUUuR0JMX0FNRSUyMEluZnJhJTIwQ0ElMjAwNS5jcnQwHQYDVR0OBBYEFM-T8L9nIeCFTohGWTDyVFKymXV6MA4GA1UdDwEB_wQEAwIFoDCCASYGA1UdHwSCAR0wggEZMIIBFaCCARGgggENhj9odHRwOi8vY3JsLm1pY3Jvc29mdC5jb20vcGtpaW5mcmEvQ1JML0FNRSUyMEluZnJhJTIwQ0ElMjAwNS5jcmyGMWh0dHA6Ly9jcmwxLmFtZS5nYmwvY3JsL0FNRSUyMEluZnJhJTIwQ0ElMjAwNS5jcmyGMWh0dHA6Ly9jcmwyLmFtZS5nYmwvY3JsL0FNRSUyMEluZnJhJTIwQ0ElMjAwNS5jcmyGMWh0dHA6Ly9jcmwzLmFtZS5nYmwvY3JsL0FNRSUyMEluZnJhJTIwQ0ElMjAwNS5jcmyGMWh0dHA6Ly9jcmw0LmFtZS5nYmwvY3JsL0FNRSUyMEluZnJhJTIwQ0ElMjAwNS5jcmwwgZ0GA1UdIASBlTCBkjAMBgorBgEEAYI3ewEBMGYGCisGAQQBgjd7AgIwWDBWBggrBgEFBQcCAjBKHkgAMwAzAGUAMAAxADkAMgAxAC0ANABkADYANAAtADQAZgA4AGMALQBhADAANQA1AC0ANQBiAGQAYQBmAGYAZAA1AGUAMwAzAGQwDAYKKwYBBAGCN3sDAjAMBgorBgEEAYI3ewQCMB8GA1UdIwQYMBaAFHrWGYUoeWxxdh5g-PNL76IFQhYdMB0GA1UdJQQWMBQGCCsGAQUFBwMCBggrBgEFBQcDATANBgkqhkiG9w0BAQsFAAOCAQEAL5-mSvqTMKZ-yWP_ZT759pg-E4fR6CLCeXO0jrmpqWWL7kI50BvqMxrc_lgbkvtph9Pxa7ubGsAa1Exeoi8qx0ROCtQv-NyhNyDLePoY5JfVD6QGmvlnIziXrlYvbbnilY_vo-wieWJGJhuESMEaTphDiHpFdEuA2NZNxyxXsQV5fUpa2Rls0wrtnmPPIzhMrpswh3rBEnbxvlgC6SUihf90jSN_Hkn0T201tVzyjd5G1RK9QNqmdL0lKL-OZm8rpl-nwepifa5s6-Qa7cwTV2CMjAXPtsPHtNsPXvte52PFBn_dZiXBQN2njTerWOgNEpj5mIZ-nr3-pWeHhqAXSQ&s=sVHOTK3rSEAon76RjILXBmIM-Cn8sepsYDiYap0f2VxDvLnZZ3Wvo4J-nT9BPAlQNFRQ8Izz7UlBuZg8RnTWwHUy1QGuCjZOttXmbXhvNDZP0kzMwoNAcY9tTkBZV-Q2TJ8RFdqJung6HV9cu_Gaw0w6R8202TwYBSljyyG5PNs4nqizLpHLxpHNtfvd__YFr1dmB5Kh0-Z6qbHRmneUbiK2qn8lVQDggxxvCdaE18NcR7g0wViOb7YPi5l1fap6O5dckiwNxLarAYCntKjILCuv3UgD26NzwLF60PwhvakfQot78QldrkPgtdmk61UxlOEI2ZFz9wg8yJG6I9vOUA&h=5i7nEV7V_0jAXWOZosHi8-aug1i92Miyvh32ZwFLq_U
  response:
    body:
      string: "{\n \"name\": \"3db47b02-6d25-44b9-8ddf-ff1a678b56a4\",\n \"status\":
        \"InProgress\",\n \"startTime\": \"2025-02-21T14:39:21.5733991Z\",\n \"error\":
        {\n  \"code\": \"NotLatestOperation\",\n  \"message\": \"Expected goal state
        for managed cluster not saved yet. This means saving goal state to database
        was slow or failed. This type of failed operations can usually be retried.\"\n
        }\n}"
    headers:
      cache-control:
      - no-cache
      content-length:
      - '356'
      content-type:
      - application/json
      date:
      - Fri, 21 Feb 2025 14:42:55 GMT
      expires:
      - '-1'
      pragma:
      - no-cache
      strict-transport-security:
      - max-age=31536000; includeSubDomains
      x-content-type-options:
      - nosniff
      x-ms-operation-identifier:
      - tenantId=54826b22-38d6-4fb2-bad9-b7b93a3e9c5a,objectId=a7250e3a-0e5e-48e2-9a34-45f1f5e1a91e/eastus2euap/7fdfb103-8042-4a11-a016-1c77adb05ec7
      x-ms-ratelimit-remaining-subscription-global-reads:
      - '3749'
    status:
      code: 200
      message: OK
- request:
    body: null
    headers:
      Accept:
      - '*/*'
      Accept-Encoding:
      - gzip, deflate
      CommandName:
      - aks delete
      Connection:
      - keep-alive
      ParameterSetName:
      - -g -n --yes
      User-Agent:
      - AZURECLI/2.69.0 azsdk-python-core/1.31.0 Python/3.12.9 (Windows-10-10.0.19045-SP0)
    method: GET
    uri: https://management.azure.com/subscriptions/00000000-0000-0000-0000-000000000000/providers/Microsoft.ContainerService/locations/westus2/operations/3db47b02-6d25-44b9-8ddf-ff1a678b56a4?api-version=2016-03-30&t=638757455627040369&c=MIIHhjCCBm6gAwIBAgITfAaX0D2c-iM1n_047QAABpfQPTANBgkqhkiG9w0BAQsFADBEMRMwEQYKCZImiZPyLGQBGRYDR0JMMRMwEQYKCZImiZPyLGQBGRYDQU1FMRgwFgYDVQQDEw9BTUUgSW5mcmEgQ0EgMDUwHhcNMjUwMTIzMTIzMzI3WhcNMjUwNDIzMTIzMzI3WjBAMT4wPAYDVQQDEzVhc3luY29wZXJhdGlvbnNpZ25pbmdjZXJ0aWZpY2F0ZS5tYW5hZ2VtZW50LmF6dXJlLmNvbTCCASIwDQYJKoZIhvcNAQEBBQADggEPADCCAQoCggEBAMT6cGM0B3y7ALaE-Skle4LGL_KvvE0RUfR5t5rwMeM3CUzeYQjKDViOQv-6ECcNTQ188o9xa72JZw6T10LTAadlAlNEt-D4ZgXojTXXdRtgYN-AZ-uCCkJCPAJEWs5EDD7mSbt4aK42yALzlx5HkO8DReVYve0sKKD5r_M3y_OScnMTmV2SqALMQFfQHE2BCDOEjnPMJyRgh-7NvAqTuj-04DaveAIZSPJ9ljaYUCJ6fuyHJpPPDJvqzMYvVtE8OSAbxMClc2r5faOd2VDJXmbWWCx5jgb6bsGk0OJlSYIWH4DG7ERimIDapcgwLFJy4o8a8bkK0bi9A_5dTellBPUCAwEAAaOCBHMwggRvMCcGCSsGAQQBgjcVCgQaMBgwCgYIKwYBBQUHAwIwCgYIKwYBBQUHAwEwPAYJKwYBBAGCNxUHBC8wLQYlKwYBBAGCNxUIhpDjDYTVtHiE8Ys-hZvdFs6dEoFgh8fIENbYcQIBZAIBBjCCAcsGCCsGAQUFBwEBBIIBvTCCAbkwYwYIKwYBBQUHMAKGV2h0dHA6Ly9jcmwubWljcm9zb2Z0LmNvbS9wa2lpbmZyYS9DZXJ0cy9DTzFQS0lJTlRDQTAxLkFNRS5HQkxfQU1FJTIwSW5mcmElMjBDQSUyMDA1LmNydDBTBggrBgEFBQcwAoZHaHR0cDovL2NybDEuYW1lLmdibC9haWEvQ08xUEtJSU5UQ0EwMS5BTUUuR0JMX0FNRSUyMEluZnJhJTIwQ0ElMjAwNS5jcnQwUwYIKwYBBQUHMAKGR2h0dHA6Ly9jcmwyLmFtZS5nYmwvYWlhL0NPMVBLSUlOVENBMDEuQU1FLkdCTF9BTUUlMjBJbmZyYSUyMENBJTIwMDUuY3J0MFMGCCsGAQUFBzAChkdodHRwOi8vY3JsMy5hbWUuZ2JsL2FpYS9DTzFQS0lJTlRDQTAxLkFNRS5HQkxfQU1FJTIwSW5mcmElMjBDQSUyMDA1LmNydDBTBggrBgEFBQcwAoZHaHR0cDovL2NybDQuYW1lLmdibC9haWEvQ08xUEtJSU5UQ0EwMS5BTUUuR0JMX0FNRSUyMEluZnJhJTIwQ0ElMjAwNS5jcnQwHQYDVR0OBBYEFM-T8L9nIeCFTohGWTDyVFKymXV6MA4GA1UdDwEB_wQEAwIFoDCCASYGA1UdHwSCAR0wggEZMIIBFaCCARGgggENhj9odHRwOi8vY3JsLm1pY3Jvc29mdC5jb20vcGtpaW5mcmEvQ1JML0FNRSUyMEluZnJhJTIwQ0ElMjAwNS5jcmyGMWh0dHA6Ly9jcmwxLmFtZS5nYmwvY3JsL0FNRSUyMEluZnJhJTIwQ0ElMjAwNS5jcmyGMWh0dHA6Ly9jcmwyLmFtZS5nYmwvY3JsL0FNRSUyMEluZnJhJTIwQ0ElMjAwNS5jcmyGMWh0dHA6Ly9jcmwzLmFtZS5nYmwvY3JsL0FNRSUyMEluZnJhJTIwQ0ElMjAwNS5jcmyGMWh0dHA6Ly9jcmw0LmFtZS5nYmwvY3JsL0FNRSUyMEluZnJhJTIwQ0ElMjAwNS5jcmwwgZ0GA1UdIASBlTCBkjAMBgorBgEEAYI3ewEBMGYGCisGAQQBgjd7AgIwWDBWBggrBgEFBQcCAjBKHkgAMwAzAGUAMAAxADkAMgAxAC0ANABkADYANAAtADQAZgA4AGMALQBhADAANQA1AC0ANQBiAGQAYQBmAGYAZAA1AGUAMwAzAGQwDAYKKwYBBAGCN3sDAjAMBgorBgEEAYI3ewQCMB8GA1UdIwQYMBaAFHrWGYUoeWxxdh5g-PNL76IFQhYdMB0GA1UdJQQWMBQGCCsGAQUFBwMCBggrBgEFBQcDATANBgkqhkiG9w0BAQsFAAOCAQEAL5-mSvqTMKZ-yWP_ZT759pg-E4fR6CLCeXO0jrmpqWWL7kI50BvqMxrc_lgbkvtph9Pxa7ubGsAa1Exeoi8qx0ROCtQv-NyhNyDLePoY5JfVD6QGmvlnIziXrlYvbbnilY_vo-wieWJGJhuESMEaTphDiHpFdEuA2NZNxyxXsQV5fUpa2Rls0wrtnmPPIzhMrpswh3rBEnbxvlgC6SUihf90jSN_Hkn0T201tVzyjd5G1RK9QNqmdL0lKL-OZm8rpl-nwepifa5s6-Qa7cwTV2CMjAXPtsPHtNsPXvte52PFBn_dZiXBQN2njTerWOgNEpj5mIZ-nr3-pWeHhqAXSQ&s=sVHOTK3rSEAon76RjILXBmIM-Cn8sepsYDiYap0f2VxDvLnZZ3Wvo4J-nT9BPAlQNFRQ8Izz7UlBuZg8RnTWwHUy1QGuCjZOttXmbXhvNDZP0kzMwoNAcY9tTkBZV-Q2TJ8RFdqJung6HV9cu_Gaw0w6R8202TwYBSljyyG5PNs4nqizLpHLxpHNtfvd__YFr1dmB5Kh0-Z6qbHRmneUbiK2qn8lVQDggxxvCdaE18NcR7g0wViOb7YPi5l1fap6O5dckiwNxLarAYCntKjILCuv3UgD26NzwLF60PwhvakfQot78QldrkPgtdmk61UxlOEI2ZFz9wg8yJG6I9vOUA&h=5i7nEV7V_0jAXWOZosHi8-aug1i92Miyvh32ZwFLq_U
  response:
    body:
      string: "{\n \"name\": \"3db47b02-6d25-44b9-8ddf-ff1a678b56a4\",\n \"status\":
        \"InProgress\",\n \"startTime\": \"2025-02-21T14:39:21.5733991Z\",\n \"error\":
        {\n  \"code\": \"NotLatestOperation\",\n  \"message\": \"Expected goal state
        for managed cluster not saved yet. This means saving goal state to database
        was slow or failed. This type of failed operations can usually be retried.\"\n
        }\n}"
    headers:
      cache-control:
      - no-cache
      content-length:
      - '356'
      content-type:
      - application/json
      date:
      - Fri, 21 Feb 2025 14:43:26 GMT
      expires:
      - '-1'
      pragma:
      - no-cache
      strict-transport-security:
      - max-age=31536000; includeSubDomains
      x-content-type-options:
      - nosniff
      x-ms-operation-identifier:
      - tenantId=54826b22-38d6-4fb2-bad9-b7b93a3e9c5a,objectId=a7250e3a-0e5e-48e2-9a34-45f1f5e1a91e/eastus2euap/3cd54c2e-56b0-4519-8ae6-a65e28798f55
      x-ms-ratelimit-remaining-subscription-global-reads:
      - '3749'
    status:
      code: 200
      message: OK
- request:
    body: null
    headers:
      Accept:
      - '*/*'
      Accept-Encoding:
      - gzip, deflate
      CommandName:
      - aks delete
      Connection:
      - keep-alive
      ParameterSetName:
      - -g -n --yes
      User-Agent:
      - AZURECLI/2.69.0 azsdk-python-core/1.31.0 Python/3.12.9 (Windows-10-10.0.19045-SP0)
    method: GET
    uri: https://management.azure.com/subscriptions/00000000-0000-0000-0000-000000000000/providers/Microsoft.ContainerService/locations/westus2/operations/3db47b02-6d25-44b9-8ddf-ff1a678b56a4?api-version=2016-03-30&t=638757455627040369&c=MIIHhjCCBm6gAwIBAgITfAaX0D2c-iM1n_047QAABpfQPTANBgkqhkiG9w0BAQsFADBEMRMwEQYKCZImiZPyLGQBGRYDR0JMMRMwEQYKCZImiZPyLGQBGRYDQU1FMRgwFgYDVQQDEw9BTUUgSW5mcmEgQ0EgMDUwHhcNMjUwMTIzMTIzMzI3WhcNMjUwNDIzMTIzMzI3WjBAMT4wPAYDVQQDEzVhc3luY29wZXJhdGlvbnNpZ25pbmdjZXJ0aWZpY2F0ZS5tYW5hZ2VtZW50LmF6dXJlLmNvbTCCASIwDQYJKoZIhvcNAQEBBQADggEPADCCAQoCggEBAMT6cGM0B3y7ALaE-Skle4LGL_KvvE0RUfR5t5rwMeM3CUzeYQjKDViOQv-6ECcNTQ188o9xa72JZw6T10LTAadlAlNEt-D4ZgXojTXXdRtgYN-AZ-uCCkJCPAJEWs5EDD7mSbt4aK42yALzlx5HkO8DReVYve0sKKD5r_M3y_OScnMTmV2SqALMQFfQHE2BCDOEjnPMJyRgh-7NvAqTuj-04DaveAIZSPJ9ljaYUCJ6fuyHJpPPDJvqzMYvVtE8OSAbxMClc2r5faOd2VDJXmbWWCx5jgb6bsGk0OJlSYIWH4DG7ERimIDapcgwLFJy4o8a8bkK0bi9A_5dTellBPUCAwEAAaOCBHMwggRvMCcGCSsGAQQBgjcVCgQaMBgwCgYIKwYBBQUHAwIwCgYIKwYBBQUHAwEwPAYJKwYBBAGCNxUHBC8wLQYlKwYBBAGCNxUIhpDjDYTVtHiE8Ys-hZvdFs6dEoFgh8fIENbYcQIBZAIBBjCCAcsGCCsGAQUFBwEBBIIBvTCCAbkwYwYIKwYBBQUHMAKGV2h0dHA6Ly9jcmwubWljcm9zb2Z0LmNvbS9wa2lpbmZyYS9DZXJ0cy9DTzFQS0lJTlRDQTAxLkFNRS5HQkxfQU1FJTIwSW5mcmElMjBDQSUyMDA1LmNydDBTBggrBgEFBQcwAoZHaHR0cDovL2NybDEuYW1lLmdibC9haWEvQ08xUEtJSU5UQ0EwMS5BTUUuR0JMX0FNRSUyMEluZnJhJTIwQ0ElMjAwNS5jcnQwUwYIKwYBBQUHMAKGR2h0dHA6Ly9jcmwyLmFtZS5nYmwvYWlhL0NPMVBLSUlOVENBMDEuQU1FLkdCTF9BTUUlMjBJbmZyYSUyMENBJTIwMDUuY3J0MFMGCCsGAQUFBzAChkdodHRwOi8vY3JsMy5hbWUuZ2JsL2FpYS9DTzFQS0lJTlRDQTAxLkFNRS5HQkxfQU1FJTIwSW5mcmElMjBDQSUyMDA1LmNydDBTBggrBgEFBQcwAoZHaHR0cDovL2NybDQuYW1lLmdibC9haWEvQ08xUEtJSU5UQ0EwMS5BTUUuR0JMX0FNRSUyMEluZnJhJTIwQ0ElMjAwNS5jcnQwHQYDVR0OBBYEFM-T8L9nIeCFTohGWTDyVFKymXV6MA4GA1UdDwEB_wQEAwIFoDCCASYGA1UdHwSCAR0wggEZMIIBFaCCARGgggENhj9odHRwOi8vY3JsLm1pY3Jvc29mdC5jb20vcGtpaW5mcmEvQ1JML0FNRSUyMEluZnJhJTIwQ0ElMjAwNS5jcmyGMWh0dHA6Ly9jcmwxLmFtZS5nYmwvY3JsL0FNRSUyMEluZnJhJTIwQ0ElMjAwNS5jcmyGMWh0dHA6Ly9jcmwyLmFtZS5nYmwvY3JsL0FNRSUyMEluZnJhJTIwQ0ElMjAwNS5jcmyGMWh0dHA6Ly9jcmwzLmFtZS5nYmwvY3JsL0FNRSUyMEluZnJhJTIwQ0ElMjAwNS5jcmyGMWh0dHA6Ly9jcmw0LmFtZS5nYmwvY3JsL0FNRSUyMEluZnJhJTIwQ0ElMjAwNS5jcmwwgZ0GA1UdIASBlTCBkjAMBgorBgEEAYI3ewEBMGYGCisGAQQBgjd7AgIwWDBWBggrBgEFBQcCAjBKHkgAMwAzAGUAMAAxADkAMgAxAC0ANABkADYANAAtADQAZgA4AGMALQBhADAANQA1AC0ANQBiAGQAYQBmAGYAZAA1AGUAMwAzAGQwDAYKKwYBBAGCN3sDAjAMBgorBgEEAYI3ewQCMB8GA1UdIwQYMBaAFHrWGYUoeWxxdh5g-PNL76IFQhYdMB0GA1UdJQQWMBQGCCsGAQUFBwMCBggrBgEFBQcDATANBgkqhkiG9w0BAQsFAAOCAQEAL5-mSvqTMKZ-yWP_ZT759pg-E4fR6CLCeXO0jrmpqWWL7kI50BvqMxrc_lgbkvtph9Pxa7ubGsAa1Exeoi8qx0ROCtQv-NyhNyDLePoY5JfVD6QGmvlnIziXrlYvbbnilY_vo-wieWJGJhuESMEaTphDiHpFdEuA2NZNxyxXsQV5fUpa2Rls0wrtnmPPIzhMrpswh3rBEnbxvlgC6SUihf90jSN_Hkn0T201tVzyjd5G1RK9QNqmdL0lKL-OZm8rpl-nwepifa5s6-Qa7cwTV2CMjAXPtsPHtNsPXvte52PFBn_dZiXBQN2njTerWOgNEpj5mIZ-nr3-pWeHhqAXSQ&s=sVHOTK3rSEAon76RjILXBmIM-Cn8sepsYDiYap0f2VxDvLnZZ3Wvo4J-nT9BPAlQNFRQ8Izz7UlBuZg8RnTWwHUy1QGuCjZOttXmbXhvNDZP0kzMwoNAcY9tTkBZV-Q2TJ8RFdqJung6HV9cu_Gaw0w6R8202TwYBSljyyG5PNs4nqizLpHLxpHNtfvd__YFr1dmB5Kh0-Z6qbHRmneUbiK2qn8lVQDggxxvCdaE18NcR7g0wViOb7YPi5l1fap6O5dckiwNxLarAYCntKjILCuv3UgD26NzwLF60PwhvakfQot78QldrkPgtdmk61UxlOEI2ZFz9wg8yJG6I9vOUA&h=5i7nEV7V_0jAXWOZosHi8-aug1i92Miyvh32ZwFLq_U
  response:
    body:
      string: "{\n \"name\": \"3db47b02-6d25-44b9-8ddf-ff1a678b56a4\",\n \"status\":
        \"Succeeded\",\n \"startTime\": \"2025-02-21T14:39:21.5733991Z\",\n \"endTime\":
        \"2025-02-21T14:43:56.0264154Z\",\n \"error\": {\n  \"code\": \"NotLatestOperation\",\n
        \ \"message\": \"Expected goal state for managed cluster not saved yet. This
        means saving goal state to database was slow or failed. This type of failed
        operations can usually be retried.\"\n }\n}"
    headers:
      cache-control:
      - no-cache
      content-length:
      - '399'
      content-type:
      - application/json
      date:
      - Fri, 21 Feb 2025 14:43:56 GMT
      expires:
      - '-1'
      pragma:
      - no-cache
      strict-transport-security:
      - max-age=31536000; includeSubDomains
      x-content-type-options:
      - nosniff
      x-ms-operation-identifier:
      - tenantId=54826b22-38d6-4fb2-bad9-b7b93a3e9c5a,objectId=a7250e3a-0e5e-48e2-9a34-45f1f5e1a91e/eastus2euap/ad1913e9-0994-469e-8da8-a9098e64d61d
      x-ms-ratelimit-remaining-subscription-global-reads:
      - '3749'
    status:
      code: 200
      message: OK
- request:
    body: null
    headers:
      Accept:
      - application/json
      Accept-Encoding:
      - gzip, deflate
      CommandName:
      - aks show
      Connection:
      - keep-alive
      ParameterSetName:
      - -g -n
      User-Agent:
      - AZURECLI/2.69.0 azsdk-python-core/1.31.0 Python/3.12.9 (Windows-10-10.0.19045-SP0)
    method: GET
    uri: https://management.azure.com/subscriptions/00000000-0000-0000-0000-000000000000/resourceGroups/clitest000001/providers/Microsoft.ContainerService/managedClusters/cliakstest000001?api-version=2024-10-01
  response:
    body:
      string: "{\n  \"code\": \"NotFound\",\n  \"details\": [\n   {\n    \"code\":
        \"Unspecified\",\n    \"message\": \"rpc error: code = NotFound desc = Managed
        Cluster not found\"\n   }\n  ],\n  \"message\": \"Could not find managed cluster
        resource: cliakstest000001 in subscription: 0b1f6471-1bf0-4dda-aec3-cb9272f09590,
        resourceGroup: clitest000001.\",\n  \"subcode\": \"GetManagedCluster_NotFound\"\n
        }"
    headers:
      cache-control:
      - no-cache
      content-length:
      - '361'
      content-type:
      - application/json
      date:
      - Fri, 21 Feb 2025 14:43:59 GMT
      expires:
      - '-1'
      pragma:
      - no-cache
      strict-transport-security:
      - max-age=31536000; includeSubDomains
      x-content-type-options:
      - nosniff
      x-ms-ratelimit-remaining-subscription-global-reads:
      - '3749'
    status:
      code: 404
      message: Not Found
version: 1<|MERGE_RESOLUTION|>--- conflicted
+++ resolved
@@ -13,138 +13,48 @@
       ParameterSetName:
       - -l --query
       User-Agent:
-      - AZURECLI/2.69.0 azsdk-python-core/1.31.0 Python/3.12.9 (Windows-10-10.0.19045-SP0)
+      - AZURECLI/2.57.0 (DOCKER) azsdk-python-azure-mgmt-containerservice/29.0.0 Python/3.10.13
+        (Linux-6.5.0-15-generic-x86_64-with)
     method: GET
     uri: https://management.azure.com/subscriptions/00000000-0000-0000-0000-000000000000/providers/Microsoft.ContainerService/locations/westus2/kubernetesVersions?api-version=2024-10-01
   response:
     body:
-      string: "{\n \"values\": [\n  {\n   \"version\": \"1.31\",\n   \"capabilities\":
-        {\n    \"supportPlan\": [\n     \"KubernetesOfficial\"\n    ]\n   },\n   \"patchVersions\":
-        {\n    \"1.31.1\": {\n     \"upgrades\": [\n      \"1.31.5\",\n      \"1.31.4\",\n
-        \     \"1.31.3\",\n      \"1.31.2\"\n     ]\n    },\n    \"1.31.2\": {\n     \"upgrades\":
-        [\n      \"1.31.5\",\n      \"1.31.4\",\n      \"1.31.3\"\n     ]\n    },\n
-        \   \"1.31.3\": {\n     \"upgrades\": [\n      \"1.31.5\",\n      \"1.31.4\"\n
-        \    ]\n    },\n    \"1.31.4\": {\n     \"upgrades\": [\n      \"1.31.5\"\n
-        \    ]\n    },\n    \"1.31.5\": {\n     \"upgrades\": []\n    }\n   }\n  },\n
-        \ {\n   \"version\": \"1.30\",\n   \"isDefault\": true,\n   \"capabilities\":
-        {\n    \"supportPlan\": [\n     \"KubernetesOfficial\",\n     \"AKSLongTermSupport\"\n
-        \   ]\n   },\n   \"patchVersions\": {\n    \"1.30.0\": {\n     \"upgrades\":
-        [\n      \"1.30.9\",\n      \"1.30.8\",\n      \"1.30.7\",\n      \"1.30.6\",\n
-        \     \"1.30.5\",\n      \"1.30.4\",\n      \"1.30.3\",\n      \"1.30.2\",\n
-        \     \"1.30.1\",\n      \"1.31.5\",\n      \"1.31.4\",\n      \"1.31.3\",\n
-        \     \"1.31.2\",\n      \"1.31.1\"\n     ]\n    },\n    \"1.30.1\": {\n     \"upgrades\":
-        [\n      \"1.30.9\",\n      \"1.30.8\",\n      \"1.30.7\",\n      \"1.30.6\",\n
-        \     \"1.30.5\",\n      \"1.30.4\",\n      \"1.30.3\",\n      \"1.30.2\",\n
-        \     \"1.31.5\",\n      \"1.31.4\",\n      \"1.31.3\",\n      \"1.31.2\",\n
-        \     \"1.31.1\"\n     ]\n    },\n    \"1.30.2\": {\n     \"upgrades\": [\n
-        \     \"1.30.9\",\n      \"1.30.8\",\n      \"1.30.7\",\n      \"1.30.6\",\n
-        \     \"1.30.5\",\n      \"1.30.4\",\n      \"1.30.3\",\n      \"1.31.5\",\n
-        \     \"1.31.4\",\n      \"1.31.3\",\n      \"1.31.2\",\n      \"1.31.1\"\n
-        \    ]\n    },\n    \"1.30.3\": {\n     \"upgrades\": [\n      \"1.30.9\",\n
-        \     \"1.30.8\",\n      \"1.30.7\",\n      \"1.30.6\",\n      \"1.30.5\",\n
-        \     \"1.30.4\",\n      \"1.31.5\",\n      \"1.31.4\",\n      \"1.31.3\",\n
-        \     \"1.31.2\",\n      \"1.31.1\"\n     ]\n    },\n    \"1.30.4\": {\n     \"upgrades\":
-        [\n      \"1.30.9\",\n      \"1.30.8\",\n      \"1.30.7\",\n      \"1.30.6\",\n
-        \     \"1.30.5\",\n      \"1.31.5\",\n      \"1.31.4\",\n      \"1.31.3\",\n
-        \     \"1.31.2\",\n      \"1.31.1\"\n     ]\n    },\n    \"1.30.5\": {\n     \"upgrades\":
-        [\n      \"1.30.9\",\n      \"1.30.8\",\n      \"1.30.7\",\n      \"1.30.6\",\n
-        \     \"1.31.5\",\n      \"1.31.4\",\n      \"1.31.3\",\n      \"1.31.2\",\n
-        \     \"1.31.1\"\n     ]\n    },\n    \"1.30.6\": {\n     \"upgrades\": [\n
-        \     \"1.30.9\",\n      \"1.30.8\",\n      \"1.30.7\",\n      \"1.31.5\",\n
-        \     \"1.31.4\",\n      \"1.31.3\",\n      \"1.31.2\",\n      \"1.31.1\"\n
-        \    ]\n    },\n    \"1.30.7\": {\n     \"upgrades\": [\n      \"1.30.9\",\n
-        \     \"1.30.8\",\n      \"1.31.5\",\n      \"1.31.4\",\n      \"1.31.3\",\n
-        \     \"1.31.2\",\n      \"1.31.1\"\n     ]\n    },\n    \"1.30.8\": {\n     \"upgrades\":
-        [\n      \"1.30.9\",\n      \"1.31.5\",\n      \"1.31.4\",\n      \"1.31.3\",\n
-        \     \"1.31.2\",\n      \"1.31.1\"\n     ]\n    },\n    \"1.30.9\": {\n     \"upgrades\":
-        [\n      \"1.31.5\",\n      \"1.31.4\",\n      \"1.31.3\",\n      \"1.31.2\",\n
-        \     \"1.31.1\"\n     ]\n    }\n   }\n  },\n  {\n   \"version\": \"1.29\",\n
-        \  \"capabilities\": {\n    \"supportPlan\": [\n     \"KubernetesOfficial\"\n
-        \   ]\n   },\n   \"patchVersions\": {\n    \"1.29.0\": {\n     \"upgrades\":
-        [\n      \"1.29.13\",\n      \"1.29.12\",\n      \"1.29.11\",\n      \"1.29.10\",\n
-        \     \"1.29.9\",\n      \"1.29.8\",\n      \"1.29.7\",\n      \"1.29.6\",\n
-        \     \"1.29.5\",\n      \"1.29.4\",\n      \"1.29.2\",\n      \"1.30.9\",\n
-        \     \"1.30.8\",\n      \"1.30.7\",\n      \"1.30.6\",\n      \"1.30.5\",\n
-        \     \"1.30.4\",\n      \"1.30.3\",\n      \"1.30.2\",\n      \"1.30.1\",\n
-        \     \"1.30.0\"\n     ]\n    },\n    \"1.29.10\": {\n     \"upgrades\": [\n
-        \     \"1.29.13\",\n      \"1.29.12\",\n      \"1.29.11\",\n      \"1.30.9\",\n
-        \     \"1.30.8\",\n      \"1.30.7\",\n      \"1.30.6\",\n      \"1.30.5\",\n
-        \     \"1.30.4\",\n      \"1.30.3\",\n      \"1.30.2\",\n      \"1.30.1\",\n
-        \     \"1.30.0\"\n     ]\n    },\n    \"1.29.11\": {\n     \"upgrades\": [\n
-        \     \"1.29.13\",\n      \"1.29.12\",\n      \"1.30.9\",\n      \"1.30.8\",\n
-        \     \"1.30.7\",\n      \"1.30.6\",\n      \"1.30.5\",\n      \"1.30.4\",\n
-        \     \"1.30.3\",\n      \"1.30.2\",\n      \"1.30.1\",\n      \"1.30.0\"\n
-        \    ]\n    },\n    \"1.29.12\": {\n     \"upgrades\": [\n      \"1.29.13\",\n
-        \     \"1.30.9\",\n      \"1.30.8\",\n      \"1.30.7\",\n      \"1.30.6\",\n
-        \     \"1.30.5\",\n      \"1.30.4\",\n      \"1.30.3\",\n      \"1.30.2\",\n
-        \     \"1.30.1\",\n      \"1.30.0\"\n     ]\n    },\n    \"1.29.13\": {\n
-        \    \"upgrades\": [\n      \"1.30.9\",\n      \"1.30.8\",\n      \"1.30.7\",\n
-        \     \"1.30.6\",\n      \"1.30.5\",\n      \"1.30.4\",\n      \"1.30.3\",\n
-        \     \"1.30.2\",\n      \"1.30.1\",\n      \"1.30.0\"\n     ]\n    },\n    \"1.29.2\":
-        {\n     \"upgrades\": [\n      \"1.29.13\",\n      \"1.29.12\",\n      \"1.29.11\",\n
-        \     \"1.29.10\",\n      \"1.29.9\",\n      \"1.29.8\",\n      \"1.29.7\",\n
-        \     \"1.29.6\",\n      \"1.29.5\",\n      \"1.29.4\",\n      \"1.30.9\",\n
-        \     \"1.30.8\",\n      \"1.30.7\",\n      \"1.30.6\",\n      \"1.30.5\",\n
-        \     \"1.30.4\",\n      \"1.30.3\",\n      \"1.30.2\",\n      \"1.30.1\",\n
-        \     \"1.30.0\"\n     ]\n    },\n    \"1.29.4\": {\n     \"upgrades\": [\n
-        \     \"1.29.13\",\n      \"1.29.12\",\n      \"1.29.11\",\n      \"1.29.10\",\n
-        \     \"1.29.9\",\n      \"1.29.8\",\n      \"1.29.7\",\n      \"1.29.6\",\n
-        \     \"1.29.5\",\n      \"1.30.9\",\n      \"1.30.8\",\n      \"1.30.7\",\n
-        \     \"1.30.6\",\n      \"1.30.5\",\n      \"1.30.4\",\n      \"1.30.3\",\n
-        \     \"1.30.2\",\n      \"1.30.1\",\n      \"1.30.0\"\n     ]\n    },\n    \"1.29.5\":
-        {\n     \"upgrades\": [\n      \"1.29.13\",\n      \"1.29.12\",\n      \"1.29.11\",\n
-        \     \"1.29.10\",\n      \"1.29.9\",\n      \"1.29.8\",\n      \"1.29.7\",\n
-        \     \"1.29.6\",\n      \"1.30.9\",\n      \"1.30.8\",\n      \"1.30.7\",\n
-        \     \"1.30.6\",\n      \"1.30.5\",\n      \"1.30.4\",\n      \"1.30.3\",\n
-        \     \"1.30.2\",\n      \"1.30.1\",\n      \"1.30.0\"\n     ]\n    },\n    \"1.29.6\":
-        {\n     \"upgrades\": [\n      \"1.29.13\",\n      \"1.29.12\",\n      \"1.29.11\",\n
-        \     \"1.29.10\",\n      \"1.29.9\",\n      \"1.29.8\",\n      \"1.29.7\",\n
-        \     \"1.30.9\",\n      \"1.30.8\",\n      \"1.30.7\",\n      \"1.30.6\",\n
-        \     \"1.30.5\",\n      \"1.30.4\",\n      \"1.30.3\",\n      \"1.30.2\",\n
-        \     \"1.30.1\",\n      \"1.30.0\"\n     ]\n    },\n    \"1.29.7\": {\n     \"upgrades\":
-        [\n      \"1.29.13\",\n      \"1.29.12\",\n      \"1.29.11\",\n      \"1.29.10\",\n
-        \     \"1.29.9\",\n      \"1.29.8\",\n      \"1.30.9\",\n      \"1.30.8\",\n
-        \     \"1.30.7\",\n      \"1.30.6\",\n      \"1.30.5\",\n      \"1.30.4\",\n
-        \     \"1.30.3\",\n      \"1.30.2\",\n      \"1.30.1\",\n      \"1.30.0\"\n
-        \    ]\n    },\n    \"1.29.8\": {\n     \"upgrades\": [\n      \"1.29.13\",\n
-        \     \"1.29.12\",\n      \"1.29.11\",\n      \"1.29.10\",\n      \"1.29.9\",\n
-        \     \"1.30.9\",\n      \"1.30.8\",\n      \"1.30.7\",\n      \"1.30.6\",\n
-        \     \"1.30.5\",\n      \"1.30.4\",\n      \"1.30.3\",\n      \"1.30.2\",\n
-        \     \"1.30.1\",\n      \"1.30.0\"\n     ]\n    },\n    \"1.29.9\": {\n     \"upgrades\":
-        [\n      \"1.29.13\",\n      \"1.29.12\",\n      \"1.29.11\",\n      \"1.29.10\",\n
-        \     \"1.30.9\",\n      \"1.30.8\",\n      \"1.30.7\",\n      \"1.30.6\",\n
-        \     \"1.30.5\",\n      \"1.30.4\",\n      \"1.30.3\",\n      \"1.30.2\",\n
-        \     \"1.30.1\",\n      \"1.30.0\"\n     ]\n    }\n   }\n  },\n  {\n   \"version\":
-        \"1.27\",\n   \"capabilities\": {\n    \"supportPlan\": [\n     \"AKSLongTermSupport\"\n
-        \   ]\n   },\n   \"patchVersions\": {\n    \"1.27.100\": {\n     \"upgrades\":
-        [\n      \"1.27.101\",\n      \"1.30.9\",\n      \"1.30.8\",\n      \"1.30.7\",\n
-        \     \"1.30.6\",\n      \"1.30.5\",\n      \"1.30.4\",\n      \"1.30.3\",\n
-        \     \"1.30.2\",\n      \"1.30.1\",\n      \"1.30.0\"\n     ]\n    },\n    \"1.27.101\":
-        {\n     \"upgrades\": [\n      \"1.30.9\",\n      \"1.30.8\",\n      \"1.30.7\",\n
-        \     \"1.30.6\",\n      \"1.30.5\",\n      \"1.30.4\",\n      \"1.30.3\",\n
-        \     \"1.30.2\",\n      \"1.30.1\",\n      \"1.30.0\"\n     ]\n    }\n   }\n
-        \ }\n ]\n}"
-    headers:
-      cache-control:
-      - no-cache
-      content-length:
-      - '7042'
-      content-type:
-      - application/json
-      date:
-      - Fri, 21 Feb 2025 14:32:31 GMT
-      expires:
-      - '-1'
-      pragma:
-      - no-cache
-      strict-transport-security:
-      - max-age=31536000; includeSubDomains
-      x-content-type-options:
-      - nosniff
-      x-ms-operation-identifier:
-      - tenantId=54826b22-38d6-4fb2-bad9-b7b93a3e9c5a,objectId=a7250e3a-0e5e-48e2-9a34-45f1f5e1a91e/eastus2euap/e54b763f-c71e-425a-b9a1-2fb1aee127a1
-      x-ms-ratelimit-remaining-subscription-global-reads:
-      - '3749'
+      string: "{\n  \"values\": [\n   {\n    \"version\": \"1.28\",\n    \"capabilities\":
+        {\n     \"supportPlan\": [\n      \"KubernetesOfficial\"\n     ]\n    },\n
+        \   \"patchVersions\": {\n     \"1.28.0\": {\n      \"upgrades\": [\n       \"1.28.3\"\n
+        \     ]\n     },\n     \"1.28.3\": {\n      \"upgrades\": []\n     }\n    }\n
+        \  },\n   {\n    \"version\": \"1.27\",\n    \"isDefault\": true,\n    \"capabilities\":
+        {\n     \"supportPlan\": [\n      \"KubernetesOfficial\",\n      \"AKSLongTermSupport\"\n
+        \    ]\n    },\n    \"patchVersions\": {\n     \"1.27.3\": {\n      \"upgrades\":
+        [\n       \"1.28.3\",\n       \"1.28.0\",\n       \"1.27.7\"\n      ]\n     },\n
+        \    \"1.27.7\": {\n      \"upgrades\": [\n       \"1.28.3\",\n       \"1.28.0\"\n
+        \     ]\n     }\n    }\n   },\n   {\n    \"version\": \"1.26\",\n    \"capabilities\":
+        {\n     \"supportPlan\": [\n      \"KubernetesOfficial\"\n     ]\n    },\n
+        \   \"patchVersions\": {\n     \"1.26.10\": {\n      \"upgrades\": [\n       \"1.27.7\",\n
+        \      \"1.27.3\"\n      ]\n     },\n     \"1.26.6\": {\n      \"upgrades\":
+        [\n       \"1.27.7\",\n       \"1.27.3\",\n       \"1.26.10\"\n      ]\n     }\n
+        \   }\n   }\n  ]\n }"
+    headers:
+      cache-control:
+      - no-cache
+      content-length:
+      - '1008'
+      content-type:
+      - application/json
+      date:
+      - Wed, 07 Feb 2024 19:42:02 GMT
+      expires:
+      - '-1'
+      pragma:
+      - no-cache
+      strict-transport-security:
+      - max-age=31536000; includeSubDomains
+      x-cache:
+      - CONFIG_NOCACHE
+      x-content-type-options:
+      - nosniff
+      x-msedge-ref:
+      - 'Ref A: 616AF4F9E07C4D1E84EEA7C084BD5136 Ref B: CO6AA3150217047 Ref C: 2024-02-07T19:42:03Z'
     status:
       code: 200
       message: OK
@@ -162,7 +72,8 @@
       ParameterSetName:
       - -g -n -p --ssh-key-value -l -k --node-vm-size --tags -c --no-wait
       User-Agent:
-      - AZURECLI/2.69.0 azsdk-python-core/1.31.0 Python/3.12.9 (Windows-10-10.0.19045-SP0)
+      - AZURECLI/2.57.0 (DOCKER) azsdk-python-azure-mgmt-containerservice/29.0.0 Python/3.10.13
+        (Linux-6.5.0-15-generic-x86_64-with)
     method: GET
     uri: https://management.azure.com/subscriptions/00000000-0000-0000-0000-000000000000/resourceGroups/clitest000001/providers/Microsoft.ContainerService/managedClusters/cliakstest000001?api-version=2024-10-01
   response:
@@ -178,34 +89,38 @@
       content-type:
       - application/json; charset=utf-8
       date:
-      - Fri, 21 Feb 2025 14:32:34 GMT
-      expires:
-      - '-1'
-      pragma:
-      - no-cache
-      strict-transport-security:
-      - max-age=31536000; includeSubDomains
+      - Wed, 07 Feb 2024 19:42:02 GMT
+      expires:
+      - '-1'
+      pragma:
+      - no-cache
+      strict-transport-security:
+      - max-age=31536000; includeSubDomains
+      x-cache:
+      - CONFIG_NOCACHE
       x-content-type-options:
       - nosniff
       x-ms-failure-cause:
       - gateway
+      x-msedge-ref:
+      - 'Ref A: 2EEA45A7310E4E8AA70E7B67CFA840AF Ref B: CO6AA3150219011 Ref C: 2024-02-07T19:42:03Z'
     status:
       code: 404
       message: Not Found
 - request:
     body: '{"tags": {"scenario_test": ""}, "location": "westus2", "identity": {"type":
-      "SystemAssigned"}, "properties": {"kubernetesVersion": "1.30.9", "dnsPrefix":
+      "SystemAssigned"}, "properties": {"kubernetesVersion": "1.27.7", "dnsPrefix":
       "cliaksdns000002", "agentPoolProfiles": [{"count": 1, "vmSize": "Standard_DS2_v2",
       "osType": "Linux", "enableAutoScaling": false, "type": "VirtualMachineScaleSets",
-      "mode": "System", "orchestratorVersion": "1.30.9", "upgradeSettings": {}, "enableNodePublicIP":
+      "mode": "System", "orchestratorVersion": "1.27.7", "upgradeSettings": {}, "enableNodePublicIP":
       false, "scaleSetPriority": "Regular", "scaleSetEvictionPolicy": "Delete", "spotMaxPrice":
       -1.0, "nodeTaints": [], "enableEncryptionAtHost": false, "enableUltraSSD": false,
       "enableFIPS": false, "name": "nodepool1"}], "linuxProfile": {"adminUsername":
       "azureuser", "ssh": {"publicKeys": [{"keyData": "ssh-rsa AAAAB3NzaC1yc2EAAAADAQABAAACAQCbIg1guRHbI0lV11wWDt1r2cUdcNd27CJsg+SfgC7miZeubtwUhbsPdhMQsfDyhOWHq1+ZL0M+nJZV63d/1dhmhtgyOqejUwrPlzKhydsbrsdUor+JmNJDdW01v7BXHyuymT8G4s09jCasNOwiufbP/qp72ruu0bIA1nySsvlf9pCQAuFkAnVnf/rFhUlOkhtRpwcq8SUNY2zRHR/EKb/4NWY1JzR4sa3q2fWIJdrrX0DvLoa5g9bIEd4Df79ba7v+yiUBOS0zT2ll+z4g9izHK3EO5d8hL4jYxcjKs+wcslSYRWrascfscLgMlMGh0CdKeNTDjHpGPncaf3Z+FwwwjWeuiNBxv7bJo13/8B/098KlVDl4GZqsoBCEjPyJfV6hO0y/LkRGkk7oHWKgeWAfKtfLItRp00eZ4fcJNK9kCaSMmEugoZWcI7NGbZXzqFWqbpRI7NcDP9+WIQ+i9U5vqWsqd/zng4kbuAJ6UuKqIzB0upYrLShfQE3SAck8oaLhJqqq56VfDuASNpJKidV+zq27HfSBmbXnkR/5AK337dc3MXKJypoK/QPMLKUAP5XLPbs+NddJQV7EZXd29DLgp+fRIg3edpKdO7ZErWhv7d+3Kws+e1Y+ypmR2WIVSwVyBEUfgv2C8Ts9gnTF4pNcEY/S2aBicz5Ew2+jdyGNQQ==
       test@example.com\n"}]}}, "addonProfiles": {}, "enableRBAC": true, "networkProfile":
-      {"podCidr": "10.244.0.0/16", "serviceCidr": "10.0.0.0/16", "dnsServiceIP": "10.0.0.10",
-      "outboundType": "loadBalancer", "loadBalancerSku": "standard"}, "disableLocalAccounts":
-      false, "storageProfile": {}}}'
+      {"networkPlugin": "kubenet", "podCidr": "10.244.0.0/16", "serviceCidr": "10.0.0.0/16",
+      "dnsServiceIP": "10.0.0.10", "outboundType": "loadBalancer", "loadBalancerSku":
+      "standard"}, "disableLocalAccounts": false, "storageProfile": {}}}'
     headers:
       Accept:
       - application/json
@@ -216,87 +131,83 @@
       Connection:
       - keep-alive
       Content-Length:
-      - '1728'
+      - '1756'
       Content-Type:
       - application/json
       ParameterSetName:
       - -g -n -p --ssh-key-value -l -k --node-vm-size --tags -c --no-wait
       User-Agent:
-      - AZURECLI/2.69.0 azsdk-python-core/1.31.0 Python/3.12.9 (Windows-10-10.0.19045-SP0)
+      - AZURECLI/2.57.0 (DOCKER) azsdk-python-azure-mgmt-containerservice/29.0.0 Python/3.10.13
+        (Linux-6.5.0-15-generic-x86_64-with)
     method: PUT
     uri: https://management.azure.com/subscriptions/00000000-0000-0000-0000-000000000000/resourceGroups/clitest000001/providers/Microsoft.ContainerService/managedClusters/cliakstest000001?api-version=2024-10-01
   response:
     body:
-      string: "{\n \"id\": \"/subscriptions/00000000-0000-0000-0000-000000000000/resourcegroups/clitest000001/providers/Microsoft.ContainerService/managedClusters/cliakstest000001\",\n
-        \"location\": \"westus2\",\n \"name\": \"cliakstest000001\",\n \"tags\": {\n
-        \ \"scenario_test\": \"\"\n },\n \"type\": \"Microsoft.ContainerService/ManagedClusters\",\n
-        \"properties\": {\n  \"provisioningState\": \"Creating\",\n  \"powerState\":
-        {\n   \"code\": \"Running\"\n  },\n  \"kubernetesVersion\": \"1.30.9\",\n
-        \ \"currentKubernetesVersion\": \"1.30.9\",\n  \"dnsPrefix\": \"cliaksdns000002\",\n
-        \ \"fqdn\": \"cliaksdns000002-nqjnmwez.hcp.westus2.azmk8s.io\",\n  \"azurePortalFQDN\":
-        \"cliaksdns000002-nqjnmwez.portal.hcp.westus2.azmk8s.io\",\n  \"agentPoolProfiles\":
-        [\n   {\n    \"name\": \"nodepool1\",\n    \"count\": 1,\n    \"vmSize\":
-        \"Standard_DS2_v2\",\n    \"osDiskSizeGB\": 128,\n    \"osDiskType\": \"Managed\",\n
-        \   \"kubeletDiskType\": \"OS\",\n    \"maxPods\": 250,\n    \"type\": \"VirtualMachineScaleSets\",\n
-        \   \"enableAutoScaling\": false,\n    \"scaleDownMode\": \"Delete\",\n    \"provisioningState\":
-        \"Creating\",\n    \"powerState\": {\n     \"code\": \"Running\"\n    },\n
-        \   \"orchestratorVersion\": \"1.30.9\",\n    \"currentOrchestratorVersion\":
-        \"1.30.9\",\n    \"enableNodePublicIP\": false,\n    \"nodeLabels\": {},\n
-        \   \"mode\": \"System\",\n    \"enableEncryptionAtHost\": false,\n    \"enableUltraSSD\":
-        false,\n    \"osType\": \"Linux\",\n    \"osSKU\": \"Ubuntu\",\n    \"nodeImageVersion\":
-        \"AKSUbuntu-2204gen2containerd-202502.03.0\",\n    \"upgradeSettings\": {\n
-        \    \"maxSurge\": \"10%\"\n    },\n    \"enableFIPS\": false,\n    \"securityProfile\":
-        {\n     \"enableVTPM\": false,\n     \"enableSecureBoot\": false\n    }\n
-        \  }\n  ],\n  \"linuxProfile\": {\n   \"adminUsername\": \"azureuser\",\n
-        \  \"ssh\": {\n    \"publicKeys\": [\n     {\n      \"keyData\": \"ssh-rsa
-        AAAAB3NzaC1yc2EAAAADAQABAAACAQCbIg1guRHbI0lV11wWDt1r2cUdcNd27CJsg+SfgC7miZeubtwUhbsPdhMQsfDyhOWHq1+ZL0M+nJZV63d/1dhmhtgyOqejUwrPlzKhydsbrsdUor+JmNJDdW01v7BXHyuymT8G4s09jCasNOwiufbP/qp72ruu0bIA1nySsvlf9pCQAuFkAnVnf/rFhUlOkhtRpwcq8SUNY2zRHR/EKb/4NWY1JzR4sa3q2fWIJdrrX0DvLoa5g9bIEd4Df79ba7v+yiUBOS0zT2ll+z4g9izHK3EO5d8hL4jYxcjKs+wcslSYRWrascfscLgMlMGh0CdKeNTDjHpGPncaf3Z+FwwwjWeuiNBxv7bJo13/8B/098KlVDl4GZqsoBCEjPyJfV6hO0y/LkRGkk7oHWKgeWAfKtfLItRp00eZ4fcJNK9kCaSMmEugoZWcI7NGbZXzqFWqbpRI7NcDP9+WIQ+i9U5vqWsqd/zng4kbuAJ6UuKqIzB0upYrLShfQE3SAck8oaLhJqqq56VfDuASNpJKidV+zq27HfSBmbXnkR/5AK337dc3MXKJypoK/QPMLKUAP5XLPbs+NddJQV7EZXd29DLgp+fRIg3edpKdO7ZErWhv7d+3Kws+e1Y+ypmR2WIVSwVyBEUfgv2C8Ts9gnTF4pNcEY/S2aBicz5Ew2+jdyGNQQ==
-        test@example.com\\n\"\n     }\n    ]\n   }\n  },\n  \"servicePrincipalProfile\":
-        {\n   \"clientId\":\"00000000-0000-0000-0000-000000000001\"\n  },\n  \"nodeResourceGroup\":
-        \"MC_clitest000001_cliakstest000001_westus2\",\n  \"enableRBAC\": true,\n
-        \ \"supportPlan\": \"KubernetesOfficial\",\n  \"networkProfile\": {\n   \"networkPlugin\":
-        \"azure\",\n   \"networkPluginMode\": \"overlay\",\n   \"networkPolicy\":
-        \"none\",\n   \"networkDataplane\": \"azure\",\n   \"loadBalancerSku\": \"standard\",\n
-        \  \"loadBalancerProfile\": {\n    \"managedOutboundIPs\": {\n     \"count\":
-        1\n    },\n    \"backendPoolType\": \"nodeIPConfiguration\"\n   },\n   \"podCidr\":
-        \"10.244.0.0/16\",\n   \"serviceCidr\": \"10.0.0.0/16\",\n   \"dnsServiceIP\":
-        \"10.0.0.10\",\n   \"outboundType\": \"loadBalancer\",\n   \"podCidrs\": [\n
-        \   \"10.244.0.0/16\"\n   ],\n   \"serviceCidrs\": [\n    \"10.0.0.0/16\"\n
-        \  ],\n   \"ipFamilies\": [\n    \"IPv4\"\n   ]\n  },\n  \"maxAgentPools\":
-        100,\n  \"autoUpgradeProfile\": {\n   \"nodeOSUpgradeChannel\": \"NodeImage\"\n
-        \ },\n  \"disableLocalAccounts\": false,\n  \"securityProfile\": {},\n  \"storageProfile\":
-        {\n   \"diskCSIDriver\": {\n    \"enabled\": true\n   },\n   \"fileCSIDriver\":
-        {\n    \"enabled\": true\n   },\n   \"snapshotController\": {\n    \"enabled\":
-        true\n   }\n  },\n  \"oidcIssuerProfile\": {\n   \"enabled\": false\n  },\n
-        \ \"workloadAutoScalerProfile\": {},\n  \"resourceUID\": \"67b88e888e0c210001164a28\",\n
-        \ \"metricsProfile\": {\n   \"costAnalysis\": {\n    \"enabled\": false\n
-        \  }\n  }\n },\n \"identity\": {\n  \"type\": \"SystemAssigned\",\n  \"principalId\":\"00000000-0000-0000-0000-000000000001\",\n
-        \ \"tenantId\": \"54826b22-38d6-4fb2-bad9-b7b93a3e9c5a\"\n },\n \"sku\": {\n
-        \ \"name\": \"Base\",\n  \"tier\": \"Free\"\n }\n}"
+      string: "{\n  \"id\": \"/subscriptions/00000000-0000-0000-0000-000000000000/resourcegroups/clitest000001/providers/Microsoft.ContainerService/managedClusters/cliakstest000001\",\n
+        \ \"location\": \"westus2\",\n  \"name\": \"cliakstest000001\",\n  \"tags\":
+        {\n   \"scenario_test\": \"\"\n  },\n  \"type\": \"Microsoft.ContainerService/ManagedClusters\",\n
+        \ \"properties\": {\n   \"provisioningState\": \"Creating\",\n   \"powerState\":
+        {\n    \"code\": \"Running\"\n   },\n   \"kubernetesVersion\": \"1.27.7\",\n
+        \  \"currentKubernetesVersion\": \"1.27.7\",\n   \"dnsPrefix\": \"cliaksdns000002\",\n
+        \  \"fqdn\": \"cliaksdns000002-ia9947za.hcp.westus2.azmk8s.io\",\n   \"azurePortalFQDN\":
+        \"cliaksdns000002-ia9947za.portal.hcp.westus2.azmk8s.io\",\n   \"agentPoolProfiles\":
+        [\n    {\n     \"name\": \"nodepool1\",\n     \"count\": 1,\n     \"vmSize\":
+        \"Standard_DS2_v2\",\n     \"osDiskSizeGB\": 128,\n     \"osDiskType\": \"Managed\",\n
+        \    \"kubeletDiskType\": \"OS\",\n     \"maxPods\": 110,\n     \"type\":
+        \"VirtualMachineScaleSets\",\n     \"enableAutoScaling\": false,\n     \"provisioningState\":
+        \"Creating\",\n     \"powerState\": {\n      \"code\": \"Running\"\n     },\n
+        \    \"orchestratorVersion\": \"1.27.7\",\n     \"currentOrchestratorVersion\":
+        \"1.27.7\",\n     \"enableNodePublicIP\": false,\n     \"nodeLabels\": {},\n
+        \    \"mode\": \"System\",\n     \"enableEncryptionAtHost\": false,\n     \"enableUltraSSD\":
+        false,\n     \"osType\": \"Linux\",\n     \"osSKU\": \"Ubuntu\",\n     \"nodeImageVersion\":
+        \"AKSUbuntu-2204gen2containerd-202401.17.1\",\n     \"upgradeSettings\": {},\n
+        \    \"enableFIPS\": false\n    }\n   ],\n   \"linuxProfile\": {\n    \"adminUsername\":
+        \"azureuser\",\n    \"ssh\": {\n     \"publicKeys\": [\n      {\n       \"keyData\":
+        \"ssh-rsa AAAAB3NzaC1yc2EAAAADAQABAAACAQCbIg1guRHbI0lV11wWDt1r2cUdcNd27CJsg+SfgC7miZeubtwUhbsPdhMQsfDyhOWHq1+ZL0M+nJZV63d/1dhmhtgyOqejUwrPlzKhydsbrsdUor+JmNJDdW01v7BXHyuymT8G4s09jCasNOwiufbP/qp72ruu0bIA1nySsvlf9pCQAuFkAnVnf/rFhUlOkhtRpwcq8SUNY2zRHR/EKb/4NWY1JzR4sa3q2fWIJdrrX0DvLoa5g9bIEd4Df79ba7v+yiUBOS0zT2ll+z4g9izHK3EO5d8hL4jYxcjKs+wcslSYRWrascfscLgMlMGh0CdKeNTDjHpGPncaf3Z+FwwwjWeuiNBxv7bJo13/8B/098KlVDl4GZqsoBCEjPyJfV6hO0y/LkRGkk7oHWKgeWAfKtfLItRp00eZ4fcJNK9kCaSMmEugoZWcI7NGbZXzqFWqbpRI7NcDP9+WIQ+i9U5vqWsqd/zng4kbuAJ6UuKqIzB0upYrLShfQE3SAck8oaLhJqqq56VfDuASNpJKidV+zq27HfSBmbXnkR/5AK337dc3MXKJypoK/QPMLKUAP5XLPbs+NddJQV7EZXd29DLgp+fRIg3edpKdO7ZErWhv7d+3Kws+e1Y+ypmR2WIVSwVyBEUfgv2C8Ts9gnTF4pNcEY/S2aBicz5Ew2+jdyGNQQ==
+        test@example.com\\n\"\n      }\n     ]\n    }\n   },\n   \"servicePrincipalProfile\":
+        {\n    \"clientId\":\"00000000-0000-0000-0000-000000000001\"\n   },\n   \"nodeResourceGroup\":
+        \"MC_clitest000001_cliakstest000001_westus2\",\n   \"enableRBAC\": true,\n
+        \  \"supportPlan\": \"KubernetesOfficial\",\n   \"networkProfile\": {\n    \"networkPlugin\":
+        \"kubenet\",\n    \"loadBalancerSku\": \"standard\",\n    \"loadBalancerProfile\":
+        {\n     \"managedOutboundIPs\": {\n      \"count\": 1\n     },\n     \"backendPoolType\":
+        \"nodeIPConfiguration\"\n    },\n    \"podCidr\": \"10.244.0.0/16\",\n    \"serviceCidr\":
+        \"10.0.0.0/16\",\n    \"dnsServiceIP\": \"10.0.0.10\",\n    \"outboundType\":
+        \"loadBalancer\",\n    \"podCidrs\": [\n     \"10.244.0.0/16\"\n    ],\n    \"serviceCidrs\":
+        [\n     \"10.0.0.0/16\"\n    ],\n    \"ipFamilies\": [\n     \"IPv4\"\n    ]\n
+        \  },\n   \"maxAgentPools\": 100,\n   \"autoUpgradeProfile\": {\n    \"nodeOSUpgradeChannel\":
+        \"NodeImage\"\n   },\n   \"disableLocalAccounts\": false,\n   \"securityProfile\":
+        {},\n   \"storageProfile\": {\n    \"diskCSIDriver\": {\n     \"enabled\":
+        true\n    },\n    \"fileCSIDriver\": {\n     \"enabled\": true\n    },\n    \"snapshotController\":
+        {\n     \"enabled\": true\n    }\n   },\n   \"oidcIssuerProfile\": {\n    \"enabled\":
+        false\n   },\n   \"workloadAutoScalerProfile\": {},\n   \"resourceUID\": \"65c3dd127516480001799933\"\n
+        \ },\n  \"identity\": {\n   \"type\": \"SystemAssigned\",\n   \"principalId\":\"00000000-0000-0000-0000-000000000001\",\n
+        \  \"tenantId\": \"72f988bf-86f1-41af-91ab-2d7cd011db47\"\n  },\n  \"sku\":
+        {\n   \"name\": \"Base\",\n   \"tier\": \"Free\"\n  }\n }"
     headers:
       azure-asyncoperation:
-      - https://management.azure.com/subscriptions/00000000-0000-0000-0000-000000000000/providers/Microsoft.ContainerService/locations/westus2/operations/1fc79d4a-86bf-4823-ae38-f7af5717aeb8?api-version=2016-03-30&t=638757451625681051&c=MIIHhjCCBm6gAwIBAgITfAaX0D2c-iM1n_047QAABpfQPTANBgkqhkiG9w0BAQsFADBEMRMwEQYKCZImiZPyLGQBGRYDR0JMMRMwEQYKCZImiZPyLGQBGRYDQU1FMRgwFgYDVQQDEw9BTUUgSW5mcmEgQ0EgMDUwHhcNMjUwMTIzMTIzMzI3WhcNMjUwNDIzMTIzMzI3WjBAMT4wPAYDVQQDEzVhc3luY29wZXJhdGlvbnNpZ25pbmdjZXJ0aWZpY2F0ZS5tYW5hZ2VtZW50LmF6dXJlLmNvbTCCASIwDQYJKoZIhvcNAQEBBQADggEPADCCAQoCggEBAMT6cGM0B3y7ALaE-Skle4LGL_KvvE0RUfR5t5rwMeM3CUzeYQjKDViOQv-6ECcNTQ188o9xa72JZw6T10LTAadlAlNEt-D4ZgXojTXXdRtgYN-AZ-uCCkJCPAJEWs5EDD7mSbt4aK42yALzlx5HkO8DReVYve0sKKD5r_M3y_OScnMTmV2SqALMQFfQHE2BCDOEjnPMJyRgh-7NvAqTuj-04DaveAIZSPJ9ljaYUCJ6fuyHJpPPDJvqzMYvVtE8OSAbxMClc2r5faOd2VDJXmbWWCx5jgb6bsGk0OJlSYIWH4DG7ERimIDapcgwLFJy4o8a8bkK0bi9A_5dTellBPUCAwEAAaOCBHMwggRvMCcGCSsGAQQBgjcVCgQaMBgwCgYIKwYBBQUHAwIwCgYIKwYBBQUHAwEwPAYJKwYBBAGCNxUHBC8wLQYlKwYBBAGCNxUIhpDjDYTVtHiE8Ys-hZvdFs6dEoFgh8fIENbYcQIBZAIBBjCCAcsGCCsGAQUFBwEBBIIBvTCCAbkwYwYIKwYBBQUHMAKGV2h0dHA6Ly9jcmwubWljcm9zb2Z0LmNvbS9wa2lpbmZyYS9DZXJ0cy9DTzFQS0lJTlRDQTAxLkFNRS5HQkxfQU1FJTIwSW5mcmElMjBDQSUyMDA1LmNydDBTBggrBgEFBQcwAoZHaHR0cDovL2NybDEuYW1lLmdibC9haWEvQ08xUEtJSU5UQ0EwMS5BTUUuR0JMX0FNRSUyMEluZnJhJTIwQ0ElMjAwNS5jcnQwUwYIKwYBBQUHMAKGR2h0dHA6Ly9jcmwyLmFtZS5nYmwvYWlhL0NPMVBLSUlOVENBMDEuQU1FLkdCTF9BTUUlMjBJbmZyYSUyMENBJTIwMDUuY3J0MFMGCCsGAQUFBzAChkdodHRwOi8vY3JsMy5hbWUuZ2JsL2FpYS9DTzFQS0lJTlRDQTAxLkFNRS5HQkxfQU1FJTIwSW5mcmElMjBDQSUyMDA1LmNydDBTBggrBgEFBQcwAoZHaHR0cDovL2NybDQuYW1lLmdibC9haWEvQ08xUEtJSU5UQ0EwMS5BTUUuR0JMX0FNRSUyMEluZnJhJTIwQ0ElMjAwNS5jcnQwHQYDVR0OBBYEFM-T8L9nIeCFTohGWTDyVFKymXV6MA4GA1UdDwEB_wQEAwIFoDCCASYGA1UdHwSCAR0wggEZMIIBFaCCARGgggENhj9odHRwOi8vY3JsLm1pY3Jvc29mdC5jb20vcGtpaW5mcmEvQ1JML0FNRSUyMEluZnJhJTIwQ0ElMjAwNS5jcmyGMWh0dHA6Ly9jcmwxLmFtZS5nYmwvY3JsL0FNRSUyMEluZnJhJTIwQ0ElMjAwNS5jcmyGMWh0dHA6Ly9jcmwyLmFtZS5nYmwvY3JsL0FNRSUyMEluZnJhJTIwQ0ElMjAwNS5jcmyGMWh0dHA6Ly9jcmwzLmFtZS5nYmwvY3JsL0FNRSUyMEluZnJhJTIwQ0ElMjAwNS5jcmyGMWh0dHA6Ly9jcmw0LmFtZS5nYmwvY3JsL0FNRSUyMEluZnJhJTIwQ0ElMjAwNS5jcmwwgZ0GA1UdIASBlTCBkjAMBgorBgEEAYI3ewEBMGYGCisGAQQBgjd7AgIwWDBWBggrBgEFBQcCAjBKHkgAMwAzAGUAMAAxADkAMgAxAC0ANABkADYANAAtADQAZgA4AGMALQBhADAANQA1AC0ANQBiAGQAYQBmAGYAZAA1AGUAMwAzAGQwDAYKKwYBBAGCN3sDAjAMBgorBgEEAYI3ewQCMB8GA1UdIwQYMBaAFHrWGYUoeWxxdh5g-PNL76IFQhYdMB0GA1UdJQQWMBQGCCsGAQUFBwMCBggrBgEFBQcDATANBgkqhkiG9w0BAQsFAAOCAQEAL5-mSvqTMKZ-yWP_ZT759pg-E4fR6CLCeXO0jrmpqWWL7kI50BvqMxrc_lgbkvtph9Pxa7ubGsAa1Exeoi8qx0ROCtQv-NyhNyDLePoY5JfVD6QGmvlnIziXrlYvbbnilY_vo-wieWJGJhuESMEaTphDiHpFdEuA2NZNxyxXsQV5fUpa2Rls0wrtnmPPIzhMrpswh3rBEnbxvlgC6SUihf90jSN_Hkn0T201tVzyjd5G1RK9QNqmdL0lKL-OZm8rpl-nwepifa5s6-Qa7cwTV2CMjAXPtsPHtNsPXvte52PFBn_dZiXBQN2njTerWOgNEpj5mIZ-nr3-pWeHhqAXSQ&s=TECuyWXWbiFZGCjS4FmCUHEX51zk5R7HtDdPaM7votCEZxn7imXVA6k_Mj9qnBl89S4lvtybUcauK4cCsjZ0x3HkBRZ9vIearHv-DwOfDtAkNhtF8rwWFl4N1uKpVDG_sEZHAL8rZ0Ucl_CRCQiqSTVfpw-SGFseaPEu04c5wkYVpnUXQbGIPay2seLfxuOaNOCTnOHDn7RcGNP69GLGXI60r6sLcjzIwqLKl90gbcGFfiiosHbjkmAuXw3bCviaXzA51jfKwxU3xyg1Q5TSy2CCmI0_ytEjgcwbbgqNcVl2XLa_iJ_BWFtyplRDFR3kOthYdTyzsut3W4jGDGSPoA&h=7pxzUtO5rV1DMwxAoq7Se3I24o8bKXl5zpcVE8p-rOU
-      cache-control:
-      - no-cache
-      content-length:
-      - '3965'
-      content-type:
-      - application/json
-      date:
-      - Fri, 21 Feb 2025 14:32:42 GMT
-      expires:
-      - '-1'
-      pragma:
-      - no-cache
-      strict-transport-security:
-      - max-age=31536000; includeSubDomains
-      x-content-type-options:
-      - nosniff
-      x-ms-operation-identifier:
-      - tenantId=54826b22-38d6-4fb2-bad9-b7b93a3e9c5a,objectId=a7250e3a-0e5e-48e2-9a34-45f1f5e1a91e/eastus2euap/4a824702-99c8-48e9-a6d5-33b9b0af9ba6
-      x-ms-ratelimit-remaining-subscription-global-writes:
+      - https://management.azure.com/subscriptions/00000000-0000-0000-0000-000000000000/providers/Microsoft.ContainerService/locations/westus2/operations/7cccbd70-4a8e-4f2d-9e91-29907d2bcd89?api-version=2016-03-30&t=638429317307897693&c=MIIHADCCBeigAwIBAgITfARmPsJdo2ShuN-ImAAABGY-wjANBgkqhkiG9w0BAQsFADBEMRMwEQYKCZImiZPyLGQBGRYDR0JMMRMwEQYKCZImiZPyLGQBGRYDQU1FMRgwFgYDVQQDEw9BTUUgSW5mcmEgQ0EgMDUwHhcNMjQwMTMxMjIwNzA5WhcNMjUwMTI1MjIwNzA5WjBAMT4wPAYDVQQDEzVhc3luY29wZXJhdGlvbnNpZ25pbmdjZXJ0aWZpY2F0ZS5tYW5hZ2VtZW50LmF6dXJlLmNvbTCCASIwDQYJKoZIhvcNAQEBBQADggEPADCCAQoCggEBAOVFiSMi9Sg6cKnrBuPHbDk_Zwa1ZNYHwLVPJArEI9N2bLrgd1mU0ZdNVcdf6rtZCkUUuCe3vxnVTGwufpwH9GPWDgJOpJoL9wgKOzUDiHLUeiWPjrK1AoaQVprZgjnzXBIWiZC2tZjbUT9pOI_ixYJJPrsCfLt7HEccnhObROE1mo_hpiPDrtOQDaX-BboNceB8vI1wmSPApGpPRM9hBRQbXgqKFC8094UNsMVkWPCrsPvP5YlMBLARlGf2WTevGKRREjstkApf1Swi7uKnpyhhsidD1yREMU0mWY9wnZfAX0jpEp3p9jKVMPQ3L-m-nSZI4zrtbW0AnI0O3pAEwe0CAwEAAaOCA-0wggPpMCcGCSsGAQQBgjcVCgQaMBgwCgYIKwYBBQUHAwEwCgYIKwYBBQUHAwIwPQYJKwYBBAGCNxUHBDAwLgYmKwYBBAGCNxUIhpDjDYTVtHiE8Ys-hZvdFs6dEoFggvX2K4Py0SACAWQCAQowggHLBggrBgEFBQcBAQSCAb0wggG5MGMGCCsGAQUFBzAChldodHRwOi8vY3JsLm1pY3Jvc29mdC5jb20vcGtpaW5mcmEvQ2VydHMvQ08xUEtJSU5UQ0EwMS5BTUUuR0JMX0FNRSUyMEluZnJhJTIwQ0ElMjAwNS5jcnQwUwYIKwYBBQUHMAKGR2h0dHA6Ly9jcmwxLmFtZS5nYmwvYWlhL0NPMVBLSUlOVENBMDEuQU1FLkdCTF9BTUUlMjBJbmZyYSUyMENBJTIwMDUuY3J0MFMGCCsGAQUFBzAChkdodHRwOi8vY3JsMi5hbWUuZ2JsL2FpYS9DTzFQS0lJTlRDQTAxLkFNRS5HQkxfQU1FJTIwSW5mcmElMjBDQSUyMDA1LmNydDBTBggrBgEFBQcwAoZHaHR0cDovL2NybDMuYW1lLmdibC9haWEvQ08xUEtJSU5UQ0EwMS5BTUUuR0JMX0FNRSUyMEluZnJhJTIwQ0ElMjAwNS5jcnQwUwYIKwYBBQUHMAKGR2h0dHA6Ly9jcmw0LmFtZS5nYmwvYWlhL0NPMVBLSUlOVENBMDEuQU1FLkdCTF9BTUUlMjBJbmZyYSUyMENBJTIwMDUuY3J0MB0GA1UdDgQWBBT2vcy9ccvhGewsiHI1BQHsz3Wn8zAOBgNVHQ8BAf8EBAMCBaAwggEmBgNVHR8EggEdMIIBGTCCARWgggERoIIBDYY_aHR0cDovL2NybC5taWNyb3NvZnQuY29tL3BraWluZnJhL0NSTC9BTUUlMjBJbmZyYSUyMENBJTIwMDUuY3JshjFodHRwOi8vY3JsMS5hbWUuZ2JsL2NybC9BTUUlMjBJbmZyYSUyMENBJTIwMDUuY3JshjFodHRwOi8vY3JsMi5hbWUuZ2JsL2NybC9BTUUlMjBJbmZyYSUyMENBJTIwMDUuY3JshjFodHRwOi8vY3JsMy5hbWUuZ2JsL2NybC9BTUUlMjBJbmZyYSUyMENBJTIwMDUuY3JshjFodHRwOi8vY3JsNC5hbWUuZ2JsL2NybC9BTUUlMjBJbmZyYSUyMENBJTIwMDUuY3JsMBcGA1UdIAQQMA4wDAYKKwYBBAGCN3sBATAfBgNVHSMEGDAWgBR61hmFKHlscXYeYPjzS--iBUIWHTAdBgNVHSUEFjAUBggrBgEFBQcDAQYIKwYBBQUHAwIwDQYJKoZIhvcNAQELBQADggEBADNBZjhX44bpBtC8kogZJGe4lYeHX95whfZ7X_CMSUuZRbQQ_b6raUpp8V8eF0YUa9b3Oa-DGrs5WfzogCuGcJPeoEVnDYzc1jlKubSIpGw73aGZzhbTjJeNf-Qe-5vTG-GcNzVtIcrwi93YSiK2LSbgrLpTL7T7znjePcGRRkCBjAslrV5SqufcsrpGmqvPAVKXRV-OIOzvXy6qmn9CHmdo0RGBXGIakbLMec_1SIS8NdPsB6i6XPjL2SDjqKTa5car7bVYlXEVsgL-000VF1t6x1II3VBNfsEJ81CdJyxaCJnwvWI6kHtCtJX9QYK3qZab9PfZRBvcetJoPdMFvBU&s=a5cKIn8FFO2_DHX-CK70gS6JN-jp_ut0rvaTvBTHsedwVCwZJTAXOCtEXzeMrMty-CYFmsrUP5MjDbso79dVJHUiNTopS5ug1iq21NpcxeDB2L-l1szrdoy8faYsO1Yvy50z4Edcqk2VTjTouzmKlsipnJDTSu_wvY9rFRJYKL2o_crl3TzhfPoyJeX0bjTdClCCDvgILeTYdKpIABWhfWIrKuhpmfe0b2lH0BBEiDM2t_XWS-wSZDnbNWAXxbb1EV0va4ZaWJ6LUF3m0TVxoC8a0F0VBV53SVyT6g1FyLwPQpVfAI7GzJRoRPL1s4cRkHX_QpXQFvQWh0e4V0aclQ&h=9ubXpAKUhoAXqTvUe5vwDOIGj7_ZxGWYGvmfon9rf1E
+      cache-control:
+      - no-cache
+      content-length:
+      - '3768'
+      content-type:
+      - application/json
+      date:
+      - Wed, 07 Feb 2024 19:42:10 GMT
+      expires:
+      - '-1'
+      pragma:
+      - no-cache
+      strict-transport-security:
+      - max-age=31536000; includeSubDomains
+      x-cache:
+      - CONFIG_NOCACHE
+      x-content-type-options:
+      - nosniff
+      x-ms-ratelimit-remaining-subscription-writes:
       - '2999'
-      x-ms-ratelimit-remaining-subscription-writes:
-      - '199'
+      x-msedge-ref:
+      - 'Ref A: 3AA7E13293614D85A32BD476D45ED628 Ref B: CO6AA3150219011 Ref C: 2024-02-07T19:42:03Z'
     status:
       code: 201
       message: Created
@@ -314,74 +225,73 @@
       ParameterSetName:
       - -g -n --created
       User-Agent:
-      - AZURECLI/2.69.0 azsdk-python-core/1.31.0 Python/3.12.9 (Windows-10-10.0.19045-SP0)
+      - AZURECLI/2.57.0 (DOCKER) azsdk-python-azure-mgmt-containerservice/29.0.0 Python/3.10.13
+        (Linux-6.5.0-15-generic-x86_64-with)
     method: GET
     uri: https://management.azure.com/subscriptions/00000000-0000-0000-0000-000000000000/resourceGroups/clitest000001/providers/Microsoft.ContainerService/managedClusters/cliakstest000001?api-version=2024-10-01
   response:
     body:
-      string: "{\n \"id\": \"/subscriptions/00000000-0000-0000-0000-000000000000/resourcegroups/clitest000001/providers/Microsoft.ContainerService/managedClusters/cliakstest000001\",\n
-        \"location\": \"westus2\",\n \"name\": \"cliakstest000001\",\n \"tags\": {\n
-        \ \"scenario_test\": \"\"\n },\n \"type\": \"Microsoft.ContainerService/ManagedClusters\",\n
-        \"properties\": {\n  \"provisioningState\": \"Creating\",\n  \"powerState\":
-        {\n   \"code\": \"Running\"\n  },\n  \"kubernetesVersion\": \"1.30.9\",\n
-        \ \"currentKubernetesVersion\": \"1.30.9\",\n  \"dnsPrefix\": \"cliaksdns000002\",\n
-        \ \"fqdn\": \"cliaksdns000002-nqjnmwez.hcp.westus2.azmk8s.io\",\n  \"azurePortalFQDN\":
-        \"cliaksdns000002-nqjnmwez.portal.hcp.westus2.azmk8s.io\",\n  \"agentPoolProfiles\":
-        [\n   {\n    \"name\": \"nodepool1\",\n    \"count\": 1,\n    \"vmSize\":
-        \"Standard_DS2_v2\",\n    \"osDiskSizeGB\": 128,\n    \"osDiskType\": \"Managed\",\n
-        \   \"kubeletDiskType\": \"OS\",\n    \"maxPods\": 250,\n    \"type\": \"VirtualMachineScaleSets\",\n
-        \   \"enableAutoScaling\": false,\n    \"scaleDownMode\": \"Delete\",\n    \"provisioningState\":
-        \"Creating\",\n    \"powerState\": {\n     \"code\": \"Running\"\n    },\n
-        \   \"orchestratorVersion\": \"1.30.9\",\n    \"currentOrchestratorVersion\":
-        \"1.30.9\",\n    \"enableNodePublicIP\": false,\n    \"mode\": \"System\",\n
-        \   \"enableEncryptionAtHost\": false,\n    \"enableUltraSSD\": false,\n    \"osType\":
-        \"Linux\",\n    \"osSKU\": \"Ubuntu\",\n    \"nodeImageVersion\": \"AKSUbuntu-2204gen2containerd-202502.03.0\",\n
-        \   \"upgradeSettings\": {\n     \"maxSurge\": \"10%\"\n    },\n    \"enableFIPS\":
-        false,\n    \"securityProfile\": {\n     \"enableVTPM\": false,\n     \"enableSecureBoot\":
-        false\n    }\n   }\n  ],\n  \"linuxProfile\": {\n   \"adminUsername\": \"azureuser\",\n
-        \  \"ssh\": {\n    \"publicKeys\": [\n     {\n      \"keyData\": \"ssh-rsa
-        AAAAB3NzaC1yc2EAAAADAQABAAACAQCbIg1guRHbI0lV11wWDt1r2cUdcNd27CJsg+SfgC7miZeubtwUhbsPdhMQsfDyhOWHq1+ZL0M+nJZV63d/1dhmhtgyOqejUwrPlzKhydsbrsdUor+JmNJDdW01v7BXHyuymT8G4s09jCasNOwiufbP/qp72ruu0bIA1nySsvlf9pCQAuFkAnVnf/rFhUlOkhtRpwcq8SUNY2zRHR/EKb/4NWY1JzR4sa3q2fWIJdrrX0DvLoa5g9bIEd4Df79ba7v+yiUBOS0zT2ll+z4g9izHK3EO5d8hL4jYxcjKs+wcslSYRWrascfscLgMlMGh0CdKeNTDjHpGPncaf3Z+FwwwjWeuiNBxv7bJo13/8B/098KlVDl4GZqsoBCEjPyJfV6hO0y/LkRGkk7oHWKgeWAfKtfLItRp00eZ4fcJNK9kCaSMmEugoZWcI7NGbZXzqFWqbpRI7NcDP9+WIQ+i9U5vqWsqd/zng4kbuAJ6UuKqIzB0upYrLShfQE3SAck8oaLhJqqq56VfDuASNpJKidV+zq27HfSBmbXnkR/5AK337dc3MXKJypoK/QPMLKUAP5XLPbs+NddJQV7EZXd29DLgp+fRIg3edpKdO7ZErWhv7d+3Kws+e1Y+ypmR2WIVSwVyBEUfgv2C8Ts9gnTF4pNcEY/S2aBicz5Ew2+jdyGNQQ==
-        test@example.com\\n\"\n     }\n    ]\n   }\n  },\n  \"servicePrincipalProfile\":
-        {\n   \"clientId\":\"00000000-0000-0000-0000-000000000001\"\n  },\n  \"nodeResourceGroup\":
-        \"MC_clitest000001_cliakstest000001_westus2\",\n  \"enableRBAC\": true,\n
-        \ \"supportPlan\": \"KubernetesOfficial\",\n  \"networkProfile\": {\n   \"networkPlugin\":
-        \"azure\",\n   \"networkPluginMode\": \"overlay\",\n   \"networkPolicy\":
-        \"none\",\n   \"networkDataplane\": \"azure\",\n   \"loadBalancerSku\": \"standard\",\n
-        \  \"loadBalancerProfile\": {\n    \"managedOutboundIPs\": {\n     \"count\":
-        1\n    },\n    \"backendPoolType\": \"nodeIPConfiguration\"\n   },\n   \"podCidr\":
-        \"10.244.0.0/16\",\n   \"serviceCidr\": \"10.0.0.0/16\",\n   \"dnsServiceIP\":
-        \"10.0.0.10\",\n   \"outboundType\": \"loadBalancer\",\n   \"podCidrs\": [\n
-        \   \"10.244.0.0/16\"\n   ],\n   \"serviceCidrs\": [\n    \"10.0.0.0/16\"\n
-        \  ],\n   \"ipFamilies\": [\n    \"IPv4\"\n   ]\n  },\n  \"maxAgentPools\":
-        100,\n  \"autoUpgradeProfile\": {\n   \"nodeOSUpgradeChannel\": \"NodeImage\"\n
-        \ },\n  \"disableLocalAccounts\": false,\n  \"securityProfile\": {},\n  \"storageProfile\":
-        {\n   \"diskCSIDriver\": {\n    \"enabled\": true\n   },\n   \"fileCSIDriver\":
-        {\n    \"enabled\": true\n   },\n   \"snapshotController\": {\n    \"enabled\":
-        true\n   }\n  },\n  \"oidcIssuerProfile\": {\n   \"enabled\": false\n  },\n
-        \ \"workloadAutoScalerProfile\": {},\n  \"resourceUID\": \"67b88e888e0c210001164a28\",\n
-        \ \"metricsProfile\": {\n   \"costAnalysis\": {\n    \"enabled\": false\n
-        \  }\n  }\n },\n \"identity\": {\n  \"type\": \"SystemAssigned\",\n  \"principalId\":\"00000000-0000-0000-0000-000000000001\",\n
-        \ \"tenantId\": \"54826b22-38d6-4fb2-bad9-b7b93a3e9c5a\"\n },\n \"sku\": {\n
-        \ \"name\": \"Base\",\n  \"tier\": \"Free\"\n }\n}"
-    headers:
-      cache-control:
-      - no-cache
-      content-length:
-      - '3943'
-      content-type:
-      - application/json
-      date:
-      - Fri, 21 Feb 2025 14:32:45 GMT
-      expires:
-      - '-1'
-      pragma:
-      - no-cache
-      strict-transport-security:
-      - max-age=31536000; includeSubDomains
-      x-content-type-options:
-      - nosniff
-      x-ms-ratelimit-remaining-subscription-global-reads:
-      - '3747'
+      string: "{\n  \"id\": \"/subscriptions/00000000-0000-0000-0000-000000000000/resourcegroups/clitest000001/providers/Microsoft.ContainerService/managedClusters/cliakstest000001\",\n
+        \ \"location\": \"westus2\",\n  \"name\": \"cliakstest000001\",\n  \"tags\":
+        {\n   \"scenario_test\": \"\"\n  },\n  \"type\": \"Microsoft.ContainerService/ManagedClusters\",\n
+        \ \"properties\": {\n   \"provisioningState\": \"Creating\",\n   \"powerState\":
+        {\n    \"code\": \"Running\"\n   },\n   \"kubernetesVersion\": \"1.27.7\",\n
+        \  \"currentKubernetesVersion\": \"1.27.7\",\n   \"dnsPrefix\": \"cliaksdns000002\",\n
+        \  \"fqdn\": \"cliaksdns000002-ia9947za.hcp.westus2.azmk8s.io\",\n   \"azurePortalFQDN\":
+        \"cliaksdns000002-ia9947za.portal.hcp.westus2.azmk8s.io\",\n   \"agentPoolProfiles\":
+        [\n    {\n     \"name\": \"nodepool1\",\n     \"count\": 1,\n     \"vmSize\":
+        \"Standard_DS2_v2\",\n     \"osDiskSizeGB\": 128,\n     \"osDiskType\": \"Managed\",\n
+        \    \"kubeletDiskType\": \"OS\",\n     \"maxPods\": 110,\n     \"type\":
+        \"VirtualMachineScaleSets\",\n     \"enableAutoScaling\": false,\n     \"provisioningState\":
+        \"Creating\",\n     \"powerState\": {\n      \"code\": \"Running\"\n     },\n
+        \    \"orchestratorVersion\": \"1.27.7\",\n     \"currentOrchestratorVersion\":
+        \"1.27.7\",\n     \"enableNodePublicIP\": false,\n     \"mode\": \"System\",\n
+        \    \"enableEncryptionAtHost\": false,\n     \"enableUltraSSD\": false,\n
+        \    \"osType\": \"Linux\",\n     \"osSKU\": \"Ubuntu\",\n     \"nodeImageVersion\":
+        \"AKSUbuntu-2204gen2containerd-202401.17.1\",\n     \"upgradeSettings\": {},\n
+        \    \"enableFIPS\": false\n    }\n   ],\n   \"linuxProfile\": {\n    \"adminUsername\":
+        \"azureuser\",\n    \"ssh\": {\n     \"publicKeys\": [\n      {\n       \"keyData\":
+        \"ssh-rsa AAAAB3NzaC1yc2EAAAADAQABAAACAQCbIg1guRHbI0lV11wWDt1r2cUdcNd27CJsg+SfgC7miZeubtwUhbsPdhMQsfDyhOWHq1+ZL0M+nJZV63d/1dhmhtgyOqejUwrPlzKhydsbrsdUor+JmNJDdW01v7BXHyuymT8G4s09jCasNOwiufbP/qp72ruu0bIA1nySsvlf9pCQAuFkAnVnf/rFhUlOkhtRpwcq8SUNY2zRHR/EKb/4NWY1JzR4sa3q2fWIJdrrX0DvLoa5g9bIEd4Df79ba7v+yiUBOS0zT2ll+z4g9izHK3EO5d8hL4jYxcjKs+wcslSYRWrascfscLgMlMGh0CdKeNTDjHpGPncaf3Z+FwwwjWeuiNBxv7bJo13/8B/098KlVDl4GZqsoBCEjPyJfV6hO0y/LkRGkk7oHWKgeWAfKtfLItRp00eZ4fcJNK9kCaSMmEugoZWcI7NGbZXzqFWqbpRI7NcDP9+WIQ+i9U5vqWsqd/zng4kbuAJ6UuKqIzB0upYrLShfQE3SAck8oaLhJqqq56VfDuASNpJKidV+zq27HfSBmbXnkR/5AK337dc3MXKJypoK/QPMLKUAP5XLPbs+NddJQV7EZXd29DLgp+fRIg3edpKdO7ZErWhv7d+3Kws+e1Y+ypmR2WIVSwVyBEUfgv2C8Ts9gnTF4pNcEY/S2aBicz5Ew2+jdyGNQQ==
+        test@example.com\\n\"\n      }\n     ]\n    }\n   },\n   \"servicePrincipalProfile\":
+        {\n    \"clientId\":\"00000000-0000-0000-0000-000000000001\"\n   },\n   \"nodeResourceGroup\":
+        \"MC_clitest000001_cliakstest000001_westus2\",\n   \"enableRBAC\": true,\n
+        \  \"supportPlan\": \"KubernetesOfficial\",\n   \"networkProfile\": {\n    \"networkPlugin\":
+        \"kubenet\",\n    \"loadBalancerSku\": \"standard\",\n    \"loadBalancerProfile\":
+        {\n     \"managedOutboundIPs\": {\n      \"count\": 1\n     },\n     \"backendPoolType\":
+        \"nodeIPConfiguration\"\n    },\n    \"podCidr\": \"10.244.0.0/16\",\n    \"serviceCidr\":
+        \"10.0.0.0/16\",\n    \"dnsServiceIP\": \"10.0.0.10\",\n    \"outboundType\":
+        \"loadBalancer\",\n    \"podCidrs\": [\n     \"10.244.0.0/16\"\n    ],\n    \"serviceCidrs\":
+        [\n     \"10.0.0.0/16\"\n    ],\n    \"ipFamilies\": [\n     \"IPv4\"\n    ]\n
+        \  },\n   \"maxAgentPools\": 100,\n   \"autoUpgradeProfile\": {\n    \"nodeOSUpgradeChannel\":
+        \"NodeImage\"\n   },\n   \"disableLocalAccounts\": false,\n   \"securityProfile\":
+        {},\n   \"storageProfile\": {\n    \"diskCSIDriver\": {\n     \"enabled\":
+        true\n    },\n    \"fileCSIDriver\": {\n     \"enabled\": true\n    },\n    \"snapshotController\":
+        {\n     \"enabled\": true\n    }\n   },\n   \"oidcIssuerProfile\": {\n    \"enabled\":
+        false\n   },\n   \"workloadAutoScalerProfile\": {},\n   \"resourceUID\": \"65c3dd127516480001799933\"\n
+        \ },\n  \"identity\": {\n   \"type\": \"SystemAssigned\",\n   \"principalId\":\"00000000-0000-0000-0000-000000000001\",\n
+        \  \"tenantId\": \"72f988bf-86f1-41af-91ab-2d7cd011db47\"\n  },\n  \"sku\":
+        {\n   \"name\": \"Base\",\n   \"tier\": \"Free\"\n  }\n }"
+    headers:
+      cache-control:
+      - no-cache
+      content-length:
+      - '3745'
+      content-type:
+      - application/json
+      date:
+      - Wed, 07 Feb 2024 19:42:10 GMT
+      expires:
+      - '-1'
+      pragma:
+      - no-cache
+      strict-transport-security:
+      - max-age=31536000; includeSubDomains
+      x-cache:
+      - CONFIG_NOCACHE
+      x-content-type-options:
+      - nosniff
+      x-msedge-ref:
+      - 'Ref A: 6C43478E61AB42189A1D8666062700E0 Ref B: CO6AA3150218031 Ref C: 2024-02-07T19:42:10Z'
     status:
       code: 200
       message: OK
@@ -399,74 +309,73 @@
       ParameterSetName:
       - -g -n --created
       User-Agent:
-      - AZURECLI/2.69.0 azsdk-python-core/1.31.0 Python/3.12.9 (Windows-10-10.0.19045-SP0)
+      - AZURECLI/2.57.0 (DOCKER) azsdk-python-azure-mgmt-containerservice/29.0.0 Python/3.10.13
+        (Linux-6.5.0-15-generic-x86_64-with)
     method: GET
     uri: https://management.azure.com/subscriptions/00000000-0000-0000-0000-000000000000/resourceGroups/clitest000001/providers/Microsoft.ContainerService/managedClusters/cliakstest000001?api-version=2024-10-01
   response:
     body:
-      string: "{\n \"id\": \"/subscriptions/00000000-0000-0000-0000-000000000000/resourcegroups/clitest000001/providers/Microsoft.ContainerService/managedClusters/cliakstest000001\",\n
-        \"location\": \"westus2\",\n \"name\": \"cliakstest000001\",\n \"tags\": {\n
-        \ \"scenario_test\": \"\"\n },\n \"type\": \"Microsoft.ContainerService/ManagedClusters\",\n
-        \"properties\": {\n  \"provisioningState\": \"Creating\",\n  \"powerState\":
-        {\n   \"code\": \"Running\"\n  },\n  \"kubernetesVersion\": \"1.30.9\",\n
-        \ \"currentKubernetesVersion\": \"1.30.9\",\n  \"dnsPrefix\": \"cliaksdns000002\",\n
-        \ \"fqdn\": \"cliaksdns000002-nqjnmwez.hcp.westus2.azmk8s.io\",\n  \"azurePortalFQDN\":
-        \"cliaksdns000002-nqjnmwez.portal.hcp.westus2.azmk8s.io\",\n  \"agentPoolProfiles\":
-        [\n   {\n    \"name\": \"nodepool1\",\n    \"count\": 1,\n    \"vmSize\":
-        \"Standard_DS2_v2\",\n    \"osDiskSizeGB\": 128,\n    \"osDiskType\": \"Managed\",\n
-        \   \"kubeletDiskType\": \"OS\",\n    \"maxPods\": 250,\n    \"type\": \"VirtualMachineScaleSets\",\n
-        \   \"enableAutoScaling\": false,\n    \"scaleDownMode\": \"Delete\",\n    \"provisioningState\":
-        \"Creating\",\n    \"powerState\": {\n     \"code\": \"Running\"\n    },\n
-        \   \"orchestratorVersion\": \"1.30.9\",\n    \"currentOrchestratorVersion\":
-        \"1.30.9\",\n    \"enableNodePublicIP\": false,\n    \"mode\": \"System\",\n
-        \   \"enableEncryptionAtHost\": false,\n    \"enableUltraSSD\": false,\n    \"osType\":
-        \"Linux\",\n    \"osSKU\": \"Ubuntu\",\n    \"nodeImageVersion\": \"AKSUbuntu-2204gen2containerd-202502.03.0\",\n
-        \   \"upgradeSettings\": {\n     \"maxSurge\": \"10%\"\n    },\n    \"enableFIPS\":
-        false,\n    \"securityProfile\": {\n     \"enableVTPM\": false,\n     \"enableSecureBoot\":
-        false\n    }\n   }\n  ],\n  \"linuxProfile\": {\n   \"adminUsername\": \"azureuser\",\n
-        \  \"ssh\": {\n    \"publicKeys\": [\n     {\n      \"keyData\": \"ssh-rsa
-        AAAAB3NzaC1yc2EAAAADAQABAAACAQCbIg1guRHbI0lV11wWDt1r2cUdcNd27CJsg+SfgC7miZeubtwUhbsPdhMQsfDyhOWHq1+ZL0M+nJZV63d/1dhmhtgyOqejUwrPlzKhydsbrsdUor+JmNJDdW01v7BXHyuymT8G4s09jCasNOwiufbP/qp72ruu0bIA1nySsvlf9pCQAuFkAnVnf/rFhUlOkhtRpwcq8SUNY2zRHR/EKb/4NWY1JzR4sa3q2fWIJdrrX0DvLoa5g9bIEd4Df79ba7v+yiUBOS0zT2ll+z4g9izHK3EO5d8hL4jYxcjKs+wcslSYRWrascfscLgMlMGh0CdKeNTDjHpGPncaf3Z+FwwwjWeuiNBxv7bJo13/8B/098KlVDl4GZqsoBCEjPyJfV6hO0y/LkRGkk7oHWKgeWAfKtfLItRp00eZ4fcJNK9kCaSMmEugoZWcI7NGbZXzqFWqbpRI7NcDP9+WIQ+i9U5vqWsqd/zng4kbuAJ6UuKqIzB0upYrLShfQE3SAck8oaLhJqqq56VfDuASNpJKidV+zq27HfSBmbXnkR/5AK337dc3MXKJypoK/QPMLKUAP5XLPbs+NddJQV7EZXd29DLgp+fRIg3edpKdO7ZErWhv7d+3Kws+e1Y+ypmR2WIVSwVyBEUfgv2C8Ts9gnTF4pNcEY/S2aBicz5Ew2+jdyGNQQ==
-        test@example.com\\n\"\n     }\n    ]\n   }\n  },\n  \"servicePrincipalProfile\":
-        {\n   \"clientId\":\"00000000-0000-0000-0000-000000000001\"\n  },\n  \"nodeResourceGroup\":
-        \"MC_clitest000001_cliakstest000001_westus2\",\n  \"enableRBAC\": true,\n
-        \ \"supportPlan\": \"KubernetesOfficial\",\n  \"networkProfile\": {\n   \"networkPlugin\":
-        \"azure\",\n   \"networkPluginMode\": \"overlay\",\n   \"networkPolicy\":
-        \"none\",\n   \"networkDataplane\": \"azure\",\n   \"loadBalancerSku\": \"standard\",\n
-        \  \"loadBalancerProfile\": {\n    \"managedOutboundIPs\": {\n     \"count\":
-        1\n    },\n    \"backendPoolType\": \"nodeIPConfiguration\"\n   },\n   \"podCidr\":
-        \"10.244.0.0/16\",\n   \"serviceCidr\": \"10.0.0.0/16\",\n   \"dnsServiceIP\":
-        \"10.0.0.10\",\n   \"outboundType\": \"loadBalancer\",\n   \"podCidrs\": [\n
-        \   \"10.244.0.0/16\"\n   ],\n   \"serviceCidrs\": [\n    \"10.0.0.0/16\"\n
-        \  ],\n   \"ipFamilies\": [\n    \"IPv4\"\n   ]\n  },\n  \"maxAgentPools\":
-        100,\n  \"autoUpgradeProfile\": {\n   \"nodeOSUpgradeChannel\": \"NodeImage\"\n
-        \ },\n  \"disableLocalAccounts\": false,\n  \"securityProfile\": {},\n  \"storageProfile\":
-        {\n   \"diskCSIDriver\": {\n    \"enabled\": true\n   },\n   \"fileCSIDriver\":
-        {\n    \"enabled\": true\n   },\n   \"snapshotController\": {\n    \"enabled\":
-        true\n   }\n  },\n  \"oidcIssuerProfile\": {\n   \"enabled\": false\n  },\n
-        \ \"workloadAutoScalerProfile\": {},\n  \"resourceUID\": \"67b88e888e0c210001164a28\",\n
-        \ \"metricsProfile\": {\n   \"costAnalysis\": {\n    \"enabled\": false\n
-        \  }\n  }\n },\n \"identity\": {\n  \"type\": \"SystemAssigned\",\n  \"principalId\":\"00000000-0000-0000-0000-000000000001\",\n
-        \ \"tenantId\": \"54826b22-38d6-4fb2-bad9-b7b93a3e9c5a\"\n },\n \"sku\": {\n
-        \ \"name\": \"Base\",\n  \"tier\": \"Free\"\n }\n}"
-    headers:
-      cache-control:
-      - no-cache
-      content-length:
-      - '3943'
-      content-type:
-      - application/json
-      date:
-      - Fri, 21 Feb 2025 14:33:16 GMT
-      expires:
-      - '-1'
-      pragma:
-      - no-cache
-      strict-transport-security:
-      - max-age=31536000; includeSubDomains
-      x-content-type-options:
-      - nosniff
-      x-ms-ratelimit-remaining-subscription-global-reads:
+      string: "{\n  \"id\": \"/subscriptions/00000000-0000-0000-0000-000000000000/resourcegroups/clitest000001/providers/Microsoft.ContainerService/managedClusters/cliakstest000001\",\n
+        \ \"location\": \"westus2\",\n  \"name\": \"cliakstest000001\",\n  \"tags\":
+        {\n   \"scenario_test\": \"\"\n  },\n  \"type\": \"Microsoft.ContainerService/ManagedClusters\",\n
+        \ \"properties\": {\n   \"provisioningState\": \"Creating\",\n   \"powerState\":
+        {\n    \"code\": \"Running\"\n   },\n   \"kubernetesVersion\": \"1.27.7\",\n
+        \  \"currentKubernetesVersion\": \"1.27.7\",\n   \"dnsPrefix\": \"cliaksdns000002\",\n
+        \  \"fqdn\": \"cliaksdns000002-ia9947za.hcp.westus2.azmk8s.io\",\n   \"azurePortalFQDN\":
+        \"cliaksdns000002-ia9947za.portal.hcp.westus2.azmk8s.io\",\n   \"agentPoolProfiles\":
+        [\n    {\n     \"name\": \"nodepool1\",\n     \"count\": 1,\n     \"vmSize\":
+        \"Standard_DS2_v2\",\n     \"osDiskSizeGB\": 128,\n     \"osDiskType\": \"Managed\",\n
+        \    \"kubeletDiskType\": \"OS\",\n     \"maxPods\": 110,\n     \"type\":
+        \"VirtualMachineScaleSets\",\n     \"enableAutoScaling\": false,\n     \"provisioningState\":
+        \"Creating\",\n     \"powerState\": {\n      \"code\": \"Running\"\n     },\n
+        \    \"orchestratorVersion\": \"1.27.7\",\n     \"currentOrchestratorVersion\":
+        \"1.27.7\",\n     \"enableNodePublicIP\": false,\n     \"mode\": \"System\",\n
+        \    \"enableEncryptionAtHost\": false,\n     \"enableUltraSSD\": false,\n
+        \    \"osType\": \"Linux\",\n     \"osSKU\": \"Ubuntu\",\n     \"nodeImageVersion\":
+        \"AKSUbuntu-2204gen2containerd-202401.17.1\",\n     \"upgradeSettings\": {},\n
+        \    \"enableFIPS\": false\n    }\n   ],\n   \"linuxProfile\": {\n    \"adminUsername\":
+        \"azureuser\",\n    \"ssh\": {\n     \"publicKeys\": [\n      {\n       \"keyData\":
+        \"ssh-rsa AAAAB3NzaC1yc2EAAAADAQABAAACAQCbIg1guRHbI0lV11wWDt1r2cUdcNd27CJsg+SfgC7miZeubtwUhbsPdhMQsfDyhOWHq1+ZL0M+nJZV63d/1dhmhtgyOqejUwrPlzKhydsbrsdUor+JmNJDdW01v7BXHyuymT8G4s09jCasNOwiufbP/qp72ruu0bIA1nySsvlf9pCQAuFkAnVnf/rFhUlOkhtRpwcq8SUNY2zRHR/EKb/4NWY1JzR4sa3q2fWIJdrrX0DvLoa5g9bIEd4Df79ba7v+yiUBOS0zT2ll+z4g9izHK3EO5d8hL4jYxcjKs+wcslSYRWrascfscLgMlMGh0CdKeNTDjHpGPncaf3Z+FwwwjWeuiNBxv7bJo13/8B/098KlVDl4GZqsoBCEjPyJfV6hO0y/LkRGkk7oHWKgeWAfKtfLItRp00eZ4fcJNK9kCaSMmEugoZWcI7NGbZXzqFWqbpRI7NcDP9+WIQ+i9U5vqWsqd/zng4kbuAJ6UuKqIzB0upYrLShfQE3SAck8oaLhJqqq56VfDuASNpJKidV+zq27HfSBmbXnkR/5AK337dc3MXKJypoK/QPMLKUAP5XLPbs+NddJQV7EZXd29DLgp+fRIg3edpKdO7ZErWhv7d+3Kws+e1Y+ypmR2WIVSwVyBEUfgv2C8Ts9gnTF4pNcEY/S2aBicz5Ew2+jdyGNQQ==
+        test@example.com\\n\"\n      }\n     ]\n    }\n   },\n   \"servicePrincipalProfile\":
+        {\n    \"clientId\":\"00000000-0000-0000-0000-000000000001\"\n   },\n   \"nodeResourceGroup\":
+        \"MC_clitest000001_cliakstest000001_westus2\",\n   \"enableRBAC\": true,\n
+        \  \"supportPlan\": \"KubernetesOfficial\",\n   \"networkProfile\": {\n    \"networkPlugin\":
+        \"kubenet\",\n    \"loadBalancerSku\": \"standard\",\n    \"loadBalancerProfile\":
+        {\n     \"managedOutboundIPs\": {\n      \"count\": 1\n     },\n     \"backendPoolType\":
+        \"nodeIPConfiguration\"\n    },\n    \"podCidr\": \"10.244.0.0/16\",\n    \"serviceCidr\":
+        \"10.0.0.0/16\",\n    \"dnsServiceIP\": \"10.0.0.10\",\n    \"outboundType\":
+        \"loadBalancer\",\n    \"podCidrs\": [\n     \"10.244.0.0/16\"\n    ],\n    \"serviceCidrs\":
+        [\n     \"10.0.0.0/16\"\n    ],\n    \"ipFamilies\": [\n     \"IPv4\"\n    ]\n
+        \  },\n   \"maxAgentPools\": 100,\n   \"autoUpgradeProfile\": {\n    \"nodeOSUpgradeChannel\":
+        \"NodeImage\"\n   },\n   \"disableLocalAccounts\": false,\n   \"securityProfile\":
+        {},\n   \"storageProfile\": {\n    \"diskCSIDriver\": {\n     \"enabled\":
+        true\n    },\n    \"fileCSIDriver\": {\n     \"enabled\": true\n    },\n    \"snapshotController\":
+        {\n     \"enabled\": true\n    }\n   },\n   \"oidcIssuerProfile\": {\n    \"enabled\":
+        false\n   },\n   \"workloadAutoScalerProfile\": {},\n   \"resourceUID\": \"65c3dd127516480001799933\"\n
+        \ },\n  \"identity\": {\n   \"type\": \"SystemAssigned\",\n   \"principalId\":\"00000000-0000-0000-0000-000000000001\",\n
+        \  \"tenantId\": \"72f988bf-86f1-41af-91ab-2d7cd011db47\"\n  },\n  \"sku\":
+        {\n   \"name\": \"Base\",\n   \"tier\": \"Free\"\n  }\n }"
+    headers:
+      cache-control:
+      - no-cache
+      content-length:
       - '3745'
+      content-type:
+      - application/json
+      date:
+      - Wed, 07 Feb 2024 19:42:41 GMT
+      expires:
+      - '-1'
+      pragma:
+      - no-cache
+      strict-transport-security:
+      - max-age=31536000; includeSubDomains
+      x-cache:
+      - CONFIG_NOCACHE
+      x-content-type-options:
+      - nosniff
+      x-msedge-ref:
+      - 'Ref A: 7E33165130D448C2B943FBE96D0DF7AC Ref B: CO6AA3150218031 Ref C: 2024-02-07T19:42:41Z'
     status:
       code: 200
       message: OK
@@ -484,78 +393,78 @@
       ParameterSetName:
       - -g -n --created
       User-Agent:
-      - AZURECLI/2.69.0 azsdk-python-core/1.31.0 Python/3.12.9 (Windows-10-10.0.19045-SP0)
+      - AZURECLI/2.57.0 (DOCKER) azsdk-python-azure-mgmt-containerservice/29.0.0 Python/3.10.13
+        (Linux-6.5.0-15-generic-x86_64-with)
     method: GET
     uri: https://management.azure.com/subscriptions/00000000-0000-0000-0000-000000000000/resourceGroups/clitest000001/providers/Microsoft.ContainerService/managedClusters/cliakstest000001?api-version=2024-10-01
   response:
     body:
-      string: "{\n \"id\": \"/subscriptions/00000000-0000-0000-0000-000000000000/resourcegroups/clitest000001/providers/Microsoft.ContainerService/managedClusters/cliakstest000001\",\n
-        \"location\": \"westus2\",\n \"name\": \"cliakstest000001\",\n \"tags\": {\n
-        \ \"scenario_test\": \"\"\n },\n \"type\": \"Microsoft.ContainerService/ManagedClusters\",\n
-        \"properties\": {\n  \"provisioningState\": \"Creating\",\n  \"powerState\":
-        {\n   \"code\": \"Running\"\n  },\n  \"kubernetesVersion\": \"1.30.9\",\n
-        \ \"currentKubernetesVersion\": \"1.30.9\",\n  \"dnsPrefix\": \"cliaksdns000002\",\n
-        \ \"fqdn\": \"cliaksdns000002-nqjnmwez.hcp.westus2.azmk8s.io\",\n  \"azurePortalFQDN\":
-        \"cliaksdns000002-nqjnmwez.portal.hcp.westus2.azmk8s.io\",\n  \"agentPoolProfiles\":
-        [\n   {\n    \"name\": \"nodepool1\",\n    \"count\": 1,\n    \"vmSize\":
-        \"Standard_DS2_v2\",\n    \"osDiskSizeGB\": 128,\n    \"osDiskType\": \"Managed\",\n
-        \   \"kubeletDiskType\": \"OS\",\n    \"maxPods\": 250,\n    \"type\": \"VirtualMachineScaleSets\",\n
-        \   \"enableAutoScaling\": false,\n    \"scaleDownMode\": \"Delete\",\n    \"provisioningState\":
-        \"Creating\",\n    \"powerState\": {\n     \"code\": \"Running\"\n    },\n
-        \   \"orchestratorVersion\": \"1.30.9\",\n    \"currentOrchestratorVersion\":
-        \"1.30.9\",\n    \"enableNodePublicIP\": false,\n    \"mode\": \"System\",\n
-        \   \"enableEncryptionAtHost\": false,\n    \"enableUltraSSD\": false,\n    \"osType\":
-        \"Linux\",\n    \"osSKU\": \"Ubuntu\",\n    \"nodeImageVersion\": \"AKSUbuntu-2204gen2containerd-202502.03.0\",\n
-        \   \"upgradeSettings\": {\n     \"maxSurge\": \"10%\"\n    },\n    \"enableFIPS\":
-        false,\n    \"securityProfile\": {\n     \"enableVTPM\": false,\n     \"enableSecureBoot\":
-        false\n    }\n   }\n  ],\n  \"linuxProfile\": {\n   \"adminUsername\": \"azureuser\",\n
-        \  \"ssh\": {\n    \"publicKeys\": [\n     {\n      \"keyData\": \"ssh-rsa
-        AAAAB3NzaC1yc2EAAAADAQABAAACAQCbIg1guRHbI0lV11wWDt1r2cUdcNd27CJsg+SfgC7miZeubtwUhbsPdhMQsfDyhOWHq1+ZL0M+nJZV63d/1dhmhtgyOqejUwrPlzKhydsbrsdUor+JmNJDdW01v7BXHyuymT8G4s09jCasNOwiufbP/qp72ruu0bIA1nySsvlf9pCQAuFkAnVnf/rFhUlOkhtRpwcq8SUNY2zRHR/EKb/4NWY1JzR4sa3q2fWIJdrrX0DvLoa5g9bIEd4Df79ba7v+yiUBOS0zT2ll+z4g9izHK3EO5d8hL4jYxcjKs+wcslSYRWrascfscLgMlMGh0CdKeNTDjHpGPncaf3Z+FwwwjWeuiNBxv7bJo13/8B/098KlVDl4GZqsoBCEjPyJfV6hO0y/LkRGkk7oHWKgeWAfKtfLItRp00eZ4fcJNK9kCaSMmEugoZWcI7NGbZXzqFWqbpRI7NcDP9+WIQ+i9U5vqWsqd/zng4kbuAJ6UuKqIzB0upYrLShfQE3SAck8oaLhJqqq56VfDuASNpJKidV+zq27HfSBmbXnkR/5AK337dc3MXKJypoK/QPMLKUAP5XLPbs+NddJQV7EZXd29DLgp+fRIg3edpKdO7ZErWhv7d+3Kws+e1Y+ypmR2WIVSwVyBEUfgv2C8Ts9gnTF4pNcEY/S2aBicz5Ew2+jdyGNQQ==
-        test@example.com\\n\"\n     }\n    ]\n   }\n  },\n  \"servicePrincipalProfile\":
-        {\n   \"clientId\":\"00000000-0000-0000-0000-000000000001\"\n  },\n  \"nodeResourceGroup\":
-        \"MC_clitest000001_cliakstest000001_westus2\",\n  \"enableRBAC\": true,\n
-        \ \"supportPlan\": \"KubernetesOfficial\",\n  \"networkProfile\": {\n   \"networkPlugin\":
-        \"azure\",\n   \"networkPluginMode\": \"overlay\",\n   \"networkPolicy\":
-        \"none\",\n   \"networkDataplane\": \"azure\",\n   \"loadBalancerSku\": \"standard\",\n
-        \  \"loadBalancerProfile\": {\n    \"managedOutboundIPs\": {\n     \"count\":
-        1\n    },\n    \"effectiveOutboundIPs\": [\n     {\n      \"id\": \"/subscriptions/00000000-0000-0000-0000-000000000000/resourceGroups/MC_clitest000001_cliakstest000001_westus2/providers/Microsoft.Network/publicIPAddresses/e3d144c4-6c00-4a8c-b5f9-f641dff0d0c6\"\n
-        \    }\n    ],\n    \"backendPoolType\": \"nodeIPConfiguration\"\n   },\n
-        \  \"podCidr\": \"10.244.0.0/16\",\n   \"serviceCidr\": \"10.0.0.0/16\",\n
-        \  \"dnsServiceIP\": \"10.0.0.10\",\n   \"outboundType\": \"loadBalancer\",\n
-        \  \"podCidrs\": [\n    \"10.244.0.0/16\"\n   ],\n   \"serviceCidrs\": [\n
-        \   \"10.0.0.0/16\"\n   ],\n   \"ipFamilies\": [\n    \"IPv4\"\n   ]\n  },\n
-        \ \"maxAgentPools\": 100,\n  \"identityProfile\": {\n   \"kubeletidentity\":
-        {\n    \"resourceId\": \"/subscriptions/00000000-0000-0000-0000-000000000000/resourcegroups/MC_clitest000001_cliakstest000001_westus2/providers/Microsoft.ManagedIdentity/userAssignedIdentities/cliakstest000001-agentpool\",\n
-        \   \"clientId\":\"00000000-0000-0000-0000-000000000001\",\n    \"objectId\":\"00000000-0000-0000-0000-000000000001\"\n
-        \  }\n  },\n  \"autoUpgradeProfile\": {\n   \"nodeOSUpgradeChannel\": \"NodeImage\"\n
-        \ },\n  \"disableLocalAccounts\": false,\n  \"securityProfile\": {},\n  \"storageProfile\":
-        {\n   \"diskCSIDriver\": {\n    \"enabled\": true\n   },\n   \"fileCSIDriver\":
-        {\n    \"enabled\": true\n   },\n   \"snapshotController\": {\n    \"enabled\":
-        true\n   }\n  },\n  \"oidcIssuerProfile\": {\n   \"enabled\": false\n  },\n
-        \ \"workloadAutoScalerProfile\": {},\n  \"resourceUID\": \"67b88e888e0c210001164a28\",\n
-        \ \"metricsProfile\": {\n   \"costAnalysis\": {\n    \"enabled\": false\n
-        \  }\n  }\n },\n \"identity\": {\n  \"type\": \"SystemAssigned\",\n  \"principalId\":\"00000000-0000-0000-0000-000000000001\",\n
-        \ \"tenantId\": \"54826b22-38d6-4fb2-bad9-b7b93a3e9c5a\"\n },\n \"sku\": {\n
-        \ \"name\": \"Base\",\n  \"tier\": \"Free\"\n }\n}"
-    headers:
-      cache-control:
-      - no-cache
-      content-length:
-      - '4582'
-      content-type:
-      - application/json
-      date:
-      - Fri, 21 Feb 2025 14:33:47 GMT
-      expires:
-      - '-1'
-      pragma:
-      - no-cache
-      strict-transport-security:
-      - max-age=31536000; includeSubDomains
-      x-content-type-options:
-      - nosniff
-      x-ms-ratelimit-remaining-subscription-global-reads:
-      - '3749'
+      string: "{\n  \"id\": \"/subscriptions/00000000-0000-0000-0000-000000000000/resourcegroups/clitest000001/providers/Microsoft.ContainerService/managedClusters/cliakstest000001\",\n
+        \ \"location\": \"westus2\",\n  \"name\": \"cliakstest000001\",\n  \"tags\":
+        {\n   \"scenario_test\": \"\"\n  },\n  \"type\": \"Microsoft.ContainerService/ManagedClusters\",\n
+        \ \"properties\": {\n   \"provisioningState\": \"Creating\",\n   \"powerState\":
+        {\n    \"code\": \"Running\"\n   },\n   \"kubernetesVersion\": \"1.27.7\",\n
+        \  \"currentKubernetesVersion\": \"1.27.7\",\n   \"dnsPrefix\": \"cliaksdns000002\",\n
+        \  \"fqdn\": \"cliaksdns000002-ia9947za.hcp.westus2.azmk8s.io\",\n   \"azurePortalFQDN\":
+        \"cliaksdns000002-ia9947za.portal.hcp.westus2.azmk8s.io\",\n   \"agentPoolProfiles\":
+        [\n    {\n     \"name\": \"nodepool1\",\n     \"count\": 1,\n     \"vmSize\":
+        \"Standard_DS2_v2\",\n     \"osDiskSizeGB\": 128,\n     \"osDiskType\": \"Managed\",\n
+        \    \"kubeletDiskType\": \"OS\",\n     \"maxPods\": 110,\n     \"type\":
+        \"VirtualMachineScaleSets\",\n     \"enableAutoScaling\": false,\n     \"provisioningState\":
+        \"Creating\",\n     \"powerState\": {\n      \"code\": \"Running\"\n     },\n
+        \    \"orchestratorVersion\": \"1.27.7\",\n     \"currentOrchestratorVersion\":
+        \"1.27.7\",\n     \"enableNodePublicIP\": false,\n     \"mode\": \"System\",\n
+        \    \"enableEncryptionAtHost\": false,\n     \"enableUltraSSD\": false,\n
+        \    \"osType\": \"Linux\",\n     \"osSKU\": \"Ubuntu\",\n     \"nodeImageVersion\":
+        \"AKSUbuntu-2204gen2containerd-202401.17.1\",\n     \"upgradeSettings\": {},\n
+        \    \"enableFIPS\": false\n    }\n   ],\n   \"linuxProfile\": {\n    \"adminUsername\":
+        \"azureuser\",\n    \"ssh\": {\n     \"publicKeys\": [\n      {\n       \"keyData\":
+        \"ssh-rsa AAAAB3NzaC1yc2EAAAADAQABAAACAQCbIg1guRHbI0lV11wWDt1r2cUdcNd27CJsg+SfgC7miZeubtwUhbsPdhMQsfDyhOWHq1+ZL0M+nJZV63d/1dhmhtgyOqejUwrPlzKhydsbrsdUor+JmNJDdW01v7BXHyuymT8G4s09jCasNOwiufbP/qp72ruu0bIA1nySsvlf9pCQAuFkAnVnf/rFhUlOkhtRpwcq8SUNY2zRHR/EKb/4NWY1JzR4sa3q2fWIJdrrX0DvLoa5g9bIEd4Df79ba7v+yiUBOS0zT2ll+z4g9izHK3EO5d8hL4jYxcjKs+wcslSYRWrascfscLgMlMGh0CdKeNTDjHpGPncaf3Z+FwwwjWeuiNBxv7bJo13/8B/098KlVDl4GZqsoBCEjPyJfV6hO0y/LkRGkk7oHWKgeWAfKtfLItRp00eZ4fcJNK9kCaSMmEugoZWcI7NGbZXzqFWqbpRI7NcDP9+WIQ+i9U5vqWsqd/zng4kbuAJ6UuKqIzB0upYrLShfQE3SAck8oaLhJqqq56VfDuASNpJKidV+zq27HfSBmbXnkR/5AK337dc3MXKJypoK/QPMLKUAP5XLPbs+NddJQV7EZXd29DLgp+fRIg3edpKdO7ZErWhv7d+3Kws+e1Y+ypmR2WIVSwVyBEUfgv2C8Ts9gnTF4pNcEY/S2aBicz5Ew2+jdyGNQQ==
+        test@example.com\\n\"\n      }\n     ]\n    }\n   },\n   \"servicePrincipalProfile\":
+        {\n    \"clientId\":\"00000000-0000-0000-0000-000000000001\"\n   },\n   \"nodeResourceGroup\":
+        \"MC_clitest000001_cliakstest000001_westus2\",\n   \"enableRBAC\": true,\n
+        \  \"supportPlan\": \"KubernetesOfficial\",\n   \"networkProfile\": {\n    \"networkPlugin\":
+        \"kubenet\",\n    \"loadBalancerSku\": \"standard\",\n    \"loadBalancerProfile\":
+        {\n     \"managedOutboundIPs\": {\n      \"count\": 1\n     },\n     \"effectiveOutboundIPs\":
+        [\n      {\n       \"id\": \"/subscriptions/00000000-0000-0000-0000-000000000000/resourceGroups/MC_clitest000001_cliakstest000001_westus2/providers/Microsoft.Network/publicIPAddresses/11a6b8ab-9574-4b0f-bf81-acaa2251ef5f\"\n
+        \     }\n     ],\n     \"backendPoolType\": \"nodeIPConfiguration\"\n    },\n
+        \   \"podCidr\": \"10.244.0.0/16\",\n    \"serviceCidr\": \"10.0.0.0/16\",\n
+        \   \"dnsServiceIP\": \"10.0.0.10\",\n    \"outboundType\": \"loadBalancer\",\n
+        \   \"podCidrs\": [\n     \"10.244.0.0/16\"\n    ],\n    \"serviceCidrs\":
+        [\n     \"10.0.0.0/16\"\n    ],\n    \"ipFamilies\": [\n     \"IPv4\"\n    ]\n
+        \  },\n   \"maxAgentPools\": 100,\n   \"identityProfile\": {\n    \"kubeletidentity\":
+        {\n     \"resourceId\": \"/subscriptions/00000000-0000-0000-0000-000000000000/resourcegroups/MC_clitest000001_cliakstest000001_westus2/providers/Microsoft.ManagedIdentity/userAssignedIdentities/cliakstest000001-agentpool\",\n
+        \    \"clientId\":\"00000000-0000-0000-0000-000000000001\",\n     \"objectId\":\"00000000-0000-0000-0000-000000000001\"\n
+        \   }\n   },\n   \"autoUpgradeProfile\": {\n    \"nodeOSUpgradeChannel\":
+        \"NodeImage\"\n   },\n   \"disableLocalAccounts\": false,\n   \"securityProfile\":
+        {},\n   \"storageProfile\": {\n    \"diskCSIDriver\": {\n     \"enabled\":
+        true\n    },\n    \"fileCSIDriver\": {\n     \"enabled\": true\n    },\n    \"snapshotController\":
+        {\n     \"enabled\": true\n    }\n   },\n   \"oidcIssuerProfile\": {\n    \"enabled\":
+        false\n   },\n   \"workloadAutoScalerProfile\": {},\n   \"resourceUID\": \"65c3dd127516480001799933\"\n
+        \ },\n  \"identity\": {\n   \"type\": \"SystemAssigned\",\n   \"principalId\":\"00000000-0000-0000-0000-000000000001\",\n
+        \  \"tenantId\": \"72f988bf-86f1-41af-91ab-2d7cd011db47\"\n  },\n  \"sku\":
+        {\n   \"name\": \"Base\",\n   \"tier\": \"Free\"\n  }\n }"
+    headers:
+      cache-control:
+      - no-cache
+      content-length:
+      - '4396'
+      content-type:
+      - application/json
+      date:
+      - Wed, 07 Feb 2024 19:43:12 GMT
+      expires:
+      - '-1'
+      pragma:
+      - no-cache
+      strict-transport-security:
+      - max-age=31536000; includeSubDomains
+      x-cache:
+      - CONFIG_NOCACHE
+      x-content-type-options:
+      - nosniff
+      x-msedge-ref:
+      - 'Ref A: CA1EB0C2F08A4786A308087BCF85C8F6 Ref B: CO6AA3150218031 Ref C: 2024-02-07T19:43:12Z'
     status:
       code: 200
       message: OK
@@ -573,78 +482,78 @@
       ParameterSetName:
       - -g -n --created
       User-Agent:
-      - AZURECLI/2.69.0 azsdk-python-core/1.31.0 Python/3.12.9 (Windows-10-10.0.19045-SP0)
+      - AZURECLI/2.57.0 (DOCKER) azsdk-python-azure-mgmt-containerservice/29.0.0 Python/3.10.13
+        (Linux-6.5.0-15-generic-x86_64-with)
     method: GET
     uri: https://management.azure.com/subscriptions/00000000-0000-0000-0000-000000000000/resourceGroups/clitest000001/providers/Microsoft.ContainerService/managedClusters/cliakstest000001?api-version=2024-10-01
   response:
     body:
-      string: "{\n \"id\": \"/subscriptions/00000000-0000-0000-0000-000000000000/resourcegroups/clitest000001/providers/Microsoft.ContainerService/managedClusters/cliakstest000001\",\n
-        \"location\": \"westus2\",\n \"name\": \"cliakstest000001\",\n \"tags\": {\n
-        \ \"scenario_test\": \"\"\n },\n \"type\": \"Microsoft.ContainerService/ManagedClusters\",\n
-        \"properties\": {\n  \"provisioningState\": \"Creating\",\n  \"powerState\":
-        {\n   \"code\": \"Running\"\n  },\n  \"kubernetesVersion\": \"1.30.9\",\n
-        \ \"currentKubernetesVersion\": \"1.30.9\",\n  \"dnsPrefix\": \"cliaksdns000002\",\n
-        \ \"fqdn\": \"cliaksdns000002-nqjnmwez.hcp.westus2.azmk8s.io\",\n  \"azurePortalFQDN\":
-        \"cliaksdns000002-nqjnmwez.portal.hcp.westus2.azmk8s.io\",\n  \"agentPoolProfiles\":
-        [\n   {\n    \"name\": \"nodepool1\",\n    \"count\": 1,\n    \"vmSize\":
-        \"Standard_DS2_v2\",\n    \"osDiskSizeGB\": 128,\n    \"osDiskType\": \"Managed\",\n
-        \   \"kubeletDiskType\": \"OS\",\n    \"maxPods\": 250,\n    \"type\": \"VirtualMachineScaleSets\",\n
-        \   \"enableAutoScaling\": false,\n    \"scaleDownMode\": \"Delete\",\n    \"provisioningState\":
-        \"Creating\",\n    \"powerState\": {\n     \"code\": \"Running\"\n    },\n
-        \   \"orchestratorVersion\": \"1.30.9\",\n    \"currentOrchestratorVersion\":
-        \"1.30.9\",\n    \"enableNodePublicIP\": false,\n    \"mode\": \"System\",\n
-        \   \"enableEncryptionAtHost\": false,\n    \"enableUltraSSD\": false,\n    \"osType\":
-        \"Linux\",\n    \"osSKU\": \"Ubuntu\",\n    \"nodeImageVersion\": \"AKSUbuntu-2204gen2containerd-202502.03.0\",\n
-        \   \"upgradeSettings\": {\n     \"maxSurge\": \"10%\"\n    },\n    \"enableFIPS\":
-        false,\n    \"securityProfile\": {\n     \"enableVTPM\": false,\n     \"enableSecureBoot\":
-        false\n    }\n   }\n  ],\n  \"linuxProfile\": {\n   \"adminUsername\": \"azureuser\",\n
-        \  \"ssh\": {\n    \"publicKeys\": [\n     {\n      \"keyData\": \"ssh-rsa
-        AAAAB3NzaC1yc2EAAAADAQABAAACAQCbIg1guRHbI0lV11wWDt1r2cUdcNd27CJsg+SfgC7miZeubtwUhbsPdhMQsfDyhOWHq1+ZL0M+nJZV63d/1dhmhtgyOqejUwrPlzKhydsbrsdUor+JmNJDdW01v7BXHyuymT8G4s09jCasNOwiufbP/qp72ruu0bIA1nySsvlf9pCQAuFkAnVnf/rFhUlOkhtRpwcq8SUNY2zRHR/EKb/4NWY1JzR4sa3q2fWIJdrrX0DvLoa5g9bIEd4Df79ba7v+yiUBOS0zT2ll+z4g9izHK3EO5d8hL4jYxcjKs+wcslSYRWrascfscLgMlMGh0CdKeNTDjHpGPncaf3Z+FwwwjWeuiNBxv7bJo13/8B/098KlVDl4GZqsoBCEjPyJfV6hO0y/LkRGkk7oHWKgeWAfKtfLItRp00eZ4fcJNK9kCaSMmEugoZWcI7NGbZXzqFWqbpRI7NcDP9+WIQ+i9U5vqWsqd/zng4kbuAJ6UuKqIzB0upYrLShfQE3SAck8oaLhJqqq56VfDuASNpJKidV+zq27HfSBmbXnkR/5AK337dc3MXKJypoK/QPMLKUAP5XLPbs+NddJQV7EZXd29DLgp+fRIg3edpKdO7ZErWhv7d+3Kws+e1Y+ypmR2WIVSwVyBEUfgv2C8Ts9gnTF4pNcEY/S2aBicz5Ew2+jdyGNQQ==
-        test@example.com\\n\"\n     }\n    ]\n   }\n  },\n  \"servicePrincipalProfile\":
-        {\n   \"clientId\":\"00000000-0000-0000-0000-000000000001\"\n  },\n  \"nodeResourceGroup\":
-        \"MC_clitest000001_cliakstest000001_westus2\",\n  \"enableRBAC\": true,\n
-        \ \"supportPlan\": \"KubernetesOfficial\",\n  \"networkProfile\": {\n   \"networkPlugin\":
-        \"azure\",\n   \"networkPluginMode\": \"overlay\",\n   \"networkPolicy\":
-        \"none\",\n   \"networkDataplane\": \"azure\",\n   \"loadBalancerSku\": \"standard\",\n
-        \  \"loadBalancerProfile\": {\n    \"managedOutboundIPs\": {\n     \"count\":
-        1\n    },\n    \"effectiveOutboundIPs\": [\n     {\n      \"id\": \"/subscriptions/00000000-0000-0000-0000-000000000000/resourceGroups/MC_clitest000001_cliakstest000001_westus2/providers/Microsoft.Network/publicIPAddresses/e3d144c4-6c00-4a8c-b5f9-f641dff0d0c6\"\n
-        \    }\n    ],\n    \"backendPoolType\": \"nodeIPConfiguration\"\n   },\n
-        \  \"podCidr\": \"10.244.0.0/16\",\n   \"serviceCidr\": \"10.0.0.0/16\",\n
-        \  \"dnsServiceIP\": \"10.0.0.10\",\n   \"outboundType\": \"loadBalancer\",\n
-        \  \"podCidrs\": [\n    \"10.244.0.0/16\"\n   ],\n   \"serviceCidrs\": [\n
-        \   \"10.0.0.0/16\"\n   ],\n   \"ipFamilies\": [\n    \"IPv4\"\n   ]\n  },\n
-        \ \"maxAgentPools\": 100,\n  \"identityProfile\": {\n   \"kubeletidentity\":
-        {\n    \"resourceId\": \"/subscriptions/00000000-0000-0000-0000-000000000000/resourcegroups/MC_clitest000001_cliakstest000001_westus2/providers/Microsoft.ManagedIdentity/userAssignedIdentities/cliakstest000001-agentpool\",\n
-        \   \"clientId\":\"00000000-0000-0000-0000-000000000001\",\n    \"objectId\":\"00000000-0000-0000-0000-000000000001\"\n
-        \  }\n  },\n  \"autoUpgradeProfile\": {\n   \"nodeOSUpgradeChannel\": \"NodeImage\"\n
-        \ },\n  \"disableLocalAccounts\": false,\n  \"securityProfile\": {},\n  \"storageProfile\":
-        {\n   \"diskCSIDriver\": {\n    \"enabled\": true\n   },\n   \"fileCSIDriver\":
-        {\n    \"enabled\": true\n   },\n   \"snapshotController\": {\n    \"enabled\":
-        true\n   }\n  },\n  \"oidcIssuerProfile\": {\n   \"enabled\": false\n  },\n
-        \ \"workloadAutoScalerProfile\": {},\n  \"resourceUID\": \"67b88e888e0c210001164a28\",\n
-        \ \"metricsProfile\": {\n   \"costAnalysis\": {\n    \"enabled\": false\n
-        \  }\n  }\n },\n \"identity\": {\n  \"type\": \"SystemAssigned\",\n  \"principalId\":\"00000000-0000-0000-0000-000000000001\",\n
-        \ \"tenantId\": \"54826b22-38d6-4fb2-bad9-b7b93a3e9c5a\"\n },\n \"sku\": {\n
-        \ \"name\": \"Base\",\n  \"tier\": \"Free\"\n }\n}"
-    headers:
-      cache-control:
-      - no-cache
-      content-length:
-      - '4582'
-      content-type:
-      - application/json
-      date:
-      - Fri, 21 Feb 2025 14:34:17 GMT
-      expires:
-      - '-1'
-      pragma:
-      - no-cache
-      strict-transport-security:
-      - max-age=31536000; includeSubDomains
-      x-content-type-options:
-      - nosniff
-      x-ms-ratelimit-remaining-subscription-global-reads:
-      - '3749'
+      string: "{\n  \"id\": \"/subscriptions/00000000-0000-0000-0000-000000000000/resourcegroups/clitest000001/providers/Microsoft.ContainerService/managedClusters/cliakstest000001\",\n
+        \ \"location\": \"westus2\",\n  \"name\": \"cliakstest000001\",\n  \"tags\":
+        {\n   \"scenario_test\": \"\"\n  },\n  \"type\": \"Microsoft.ContainerService/ManagedClusters\",\n
+        \ \"properties\": {\n   \"provisioningState\": \"Creating\",\n   \"powerState\":
+        {\n    \"code\": \"Running\"\n   },\n   \"kubernetesVersion\": \"1.27.7\",\n
+        \  \"currentKubernetesVersion\": \"1.27.7\",\n   \"dnsPrefix\": \"cliaksdns000002\",\n
+        \  \"fqdn\": \"cliaksdns000002-ia9947za.hcp.westus2.azmk8s.io\",\n   \"azurePortalFQDN\":
+        \"cliaksdns000002-ia9947za.portal.hcp.westus2.azmk8s.io\",\n   \"agentPoolProfiles\":
+        [\n    {\n     \"name\": \"nodepool1\",\n     \"count\": 1,\n     \"vmSize\":
+        \"Standard_DS2_v2\",\n     \"osDiskSizeGB\": 128,\n     \"osDiskType\": \"Managed\",\n
+        \    \"kubeletDiskType\": \"OS\",\n     \"maxPods\": 110,\n     \"type\":
+        \"VirtualMachineScaleSets\",\n     \"enableAutoScaling\": false,\n     \"provisioningState\":
+        \"Creating\",\n     \"powerState\": {\n      \"code\": \"Running\"\n     },\n
+        \    \"orchestratorVersion\": \"1.27.7\",\n     \"currentOrchestratorVersion\":
+        \"1.27.7\",\n     \"enableNodePublicIP\": false,\n     \"mode\": \"System\",\n
+        \    \"enableEncryptionAtHost\": false,\n     \"enableUltraSSD\": false,\n
+        \    \"osType\": \"Linux\",\n     \"osSKU\": \"Ubuntu\",\n     \"nodeImageVersion\":
+        \"AKSUbuntu-2204gen2containerd-202401.17.1\",\n     \"upgradeSettings\": {},\n
+        \    \"enableFIPS\": false\n    }\n   ],\n   \"linuxProfile\": {\n    \"adminUsername\":
+        \"azureuser\",\n    \"ssh\": {\n     \"publicKeys\": [\n      {\n       \"keyData\":
+        \"ssh-rsa AAAAB3NzaC1yc2EAAAADAQABAAACAQCbIg1guRHbI0lV11wWDt1r2cUdcNd27CJsg+SfgC7miZeubtwUhbsPdhMQsfDyhOWHq1+ZL0M+nJZV63d/1dhmhtgyOqejUwrPlzKhydsbrsdUor+JmNJDdW01v7BXHyuymT8G4s09jCasNOwiufbP/qp72ruu0bIA1nySsvlf9pCQAuFkAnVnf/rFhUlOkhtRpwcq8SUNY2zRHR/EKb/4NWY1JzR4sa3q2fWIJdrrX0DvLoa5g9bIEd4Df79ba7v+yiUBOS0zT2ll+z4g9izHK3EO5d8hL4jYxcjKs+wcslSYRWrascfscLgMlMGh0CdKeNTDjHpGPncaf3Z+FwwwjWeuiNBxv7bJo13/8B/098KlVDl4GZqsoBCEjPyJfV6hO0y/LkRGkk7oHWKgeWAfKtfLItRp00eZ4fcJNK9kCaSMmEugoZWcI7NGbZXzqFWqbpRI7NcDP9+WIQ+i9U5vqWsqd/zng4kbuAJ6UuKqIzB0upYrLShfQE3SAck8oaLhJqqq56VfDuASNpJKidV+zq27HfSBmbXnkR/5AK337dc3MXKJypoK/QPMLKUAP5XLPbs+NddJQV7EZXd29DLgp+fRIg3edpKdO7ZErWhv7d+3Kws+e1Y+ypmR2WIVSwVyBEUfgv2C8Ts9gnTF4pNcEY/S2aBicz5Ew2+jdyGNQQ==
+        test@example.com\\n\"\n      }\n     ]\n    }\n   },\n   \"servicePrincipalProfile\":
+        {\n    \"clientId\":\"00000000-0000-0000-0000-000000000001\"\n   },\n   \"nodeResourceGroup\":
+        \"MC_clitest000001_cliakstest000001_westus2\",\n   \"enableRBAC\": true,\n
+        \  \"supportPlan\": \"KubernetesOfficial\",\n   \"networkProfile\": {\n    \"networkPlugin\":
+        \"kubenet\",\n    \"loadBalancerSku\": \"standard\",\n    \"loadBalancerProfile\":
+        {\n     \"managedOutboundIPs\": {\n      \"count\": 1\n     },\n     \"effectiveOutboundIPs\":
+        [\n      {\n       \"id\": \"/subscriptions/00000000-0000-0000-0000-000000000000/resourceGroups/MC_clitest000001_cliakstest000001_westus2/providers/Microsoft.Network/publicIPAddresses/11a6b8ab-9574-4b0f-bf81-acaa2251ef5f\"\n
+        \     }\n     ],\n     \"backendPoolType\": \"nodeIPConfiguration\"\n    },\n
+        \   \"podCidr\": \"10.244.0.0/16\",\n    \"serviceCidr\": \"10.0.0.0/16\",\n
+        \   \"dnsServiceIP\": \"10.0.0.10\",\n    \"outboundType\": \"loadBalancer\",\n
+        \   \"podCidrs\": [\n     \"10.244.0.0/16\"\n    ],\n    \"serviceCidrs\":
+        [\n     \"10.0.0.0/16\"\n    ],\n    \"ipFamilies\": [\n     \"IPv4\"\n    ]\n
+        \  },\n   \"maxAgentPools\": 100,\n   \"identityProfile\": {\n    \"kubeletidentity\":
+        {\n     \"resourceId\": \"/subscriptions/00000000-0000-0000-0000-000000000000/resourcegroups/MC_clitest000001_cliakstest000001_westus2/providers/Microsoft.ManagedIdentity/userAssignedIdentities/cliakstest000001-agentpool\",\n
+        \    \"clientId\":\"00000000-0000-0000-0000-000000000001\",\n     \"objectId\":\"00000000-0000-0000-0000-000000000001\"\n
+        \   }\n   },\n   \"autoUpgradeProfile\": {\n    \"nodeOSUpgradeChannel\":
+        \"NodeImage\"\n   },\n   \"disableLocalAccounts\": false,\n   \"securityProfile\":
+        {},\n   \"storageProfile\": {\n    \"diskCSIDriver\": {\n     \"enabled\":
+        true\n    },\n    \"fileCSIDriver\": {\n     \"enabled\": true\n    },\n    \"snapshotController\":
+        {\n     \"enabled\": true\n    }\n   },\n   \"oidcIssuerProfile\": {\n    \"enabled\":
+        false\n   },\n   \"workloadAutoScalerProfile\": {},\n   \"resourceUID\": \"65c3dd127516480001799933\"\n
+        \ },\n  \"identity\": {\n   \"type\": \"SystemAssigned\",\n   \"principalId\":\"00000000-0000-0000-0000-000000000001\",\n
+        \  \"tenantId\": \"72f988bf-86f1-41af-91ab-2d7cd011db47\"\n  },\n  \"sku\":
+        {\n   \"name\": \"Base\",\n   \"tier\": \"Free\"\n  }\n }"
+    headers:
+      cache-control:
+      - no-cache
+      content-length:
+      - '4396'
+      content-type:
+      - application/json
+      date:
+      - Wed, 07 Feb 2024 19:43:43 GMT
+      expires:
+      - '-1'
+      pragma:
+      - no-cache
+      strict-transport-security:
+      - max-age=31536000; includeSubDomains
+      x-cache:
+      - CONFIG_NOCACHE
+      x-content-type-options:
+      - nosniff
+      x-msedge-ref:
+      - 'Ref A: 46423224273E4EDB9050B38EB3D747E2 Ref B: CO6AA3150218031 Ref C: 2024-02-07T19:43:43Z'
     status:
       code: 200
       message: OK
@@ -662,78 +571,78 @@
       ParameterSetName:
       - -g -n --created
       User-Agent:
-      - AZURECLI/2.69.0 azsdk-python-core/1.31.0 Python/3.12.9 (Windows-10-10.0.19045-SP0)
+      - AZURECLI/2.57.0 (DOCKER) azsdk-python-azure-mgmt-containerservice/29.0.0 Python/3.10.13
+        (Linux-6.5.0-15-generic-x86_64-with)
     method: GET
     uri: https://management.azure.com/subscriptions/00000000-0000-0000-0000-000000000000/resourceGroups/clitest000001/providers/Microsoft.ContainerService/managedClusters/cliakstest000001?api-version=2024-10-01
   response:
     body:
-      string: "{\n \"id\": \"/subscriptions/00000000-0000-0000-0000-000000000000/resourcegroups/clitest000001/providers/Microsoft.ContainerService/managedClusters/cliakstest000001\",\n
-        \"location\": \"westus2\",\n \"name\": \"cliakstest000001\",\n \"tags\": {\n
-        \ \"scenario_test\": \"\"\n },\n \"type\": \"Microsoft.ContainerService/ManagedClusters\",\n
-        \"properties\": {\n  \"provisioningState\": \"Creating\",\n  \"powerState\":
-        {\n   \"code\": \"Running\"\n  },\n  \"kubernetesVersion\": \"1.30.9\",\n
-        \ \"currentKubernetesVersion\": \"1.30.9\",\n  \"dnsPrefix\": \"cliaksdns000002\",\n
-        \ \"fqdn\": \"cliaksdns000002-nqjnmwez.hcp.westus2.azmk8s.io\",\n  \"azurePortalFQDN\":
-        \"cliaksdns000002-nqjnmwez.portal.hcp.westus2.azmk8s.io\",\n  \"agentPoolProfiles\":
-        [\n   {\n    \"name\": \"nodepool1\",\n    \"count\": 1,\n    \"vmSize\":
-        \"Standard_DS2_v2\",\n    \"osDiskSizeGB\": 128,\n    \"osDiskType\": \"Managed\",\n
-        \   \"kubeletDiskType\": \"OS\",\n    \"maxPods\": 250,\n    \"type\": \"VirtualMachineScaleSets\",\n
-        \   \"enableAutoScaling\": false,\n    \"scaleDownMode\": \"Delete\",\n    \"provisioningState\":
-        \"Creating\",\n    \"powerState\": {\n     \"code\": \"Running\"\n    },\n
-        \   \"orchestratorVersion\": \"1.30.9\",\n    \"currentOrchestratorVersion\":
-        \"1.30.9\",\n    \"enableNodePublicIP\": false,\n    \"mode\": \"System\",\n
-        \   \"enableEncryptionAtHost\": false,\n    \"enableUltraSSD\": false,\n    \"osType\":
-        \"Linux\",\n    \"osSKU\": \"Ubuntu\",\n    \"nodeImageVersion\": \"AKSUbuntu-2204gen2containerd-202502.03.0\",\n
-        \   \"upgradeSettings\": {\n     \"maxSurge\": \"10%\"\n    },\n    \"enableFIPS\":
-        false,\n    \"securityProfile\": {\n     \"enableVTPM\": false,\n     \"enableSecureBoot\":
-        false\n    }\n   }\n  ],\n  \"linuxProfile\": {\n   \"adminUsername\": \"azureuser\",\n
-        \  \"ssh\": {\n    \"publicKeys\": [\n     {\n      \"keyData\": \"ssh-rsa
-        AAAAB3NzaC1yc2EAAAADAQABAAACAQCbIg1guRHbI0lV11wWDt1r2cUdcNd27CJsg+SfgC7miZeubtwUhbsPdhMQsfDyhOWHq1+ZL0M+nJZV63d/1dhmhtgyOqejUwrPlzKhydsbrsdUor+JmNJDdW01v7BXHyuymT8G4s09jCasNOwiufbP/qp72ruu0bIA1nySsvlf9pCQAuFkAnVnf/rFhUlOkhtRpwcq8SUNY2zRHR/EKb/4NWY1JzR4sa3q2fWIJdrrX0DvLoa5g9bIEd4Df79ba7v+yiUBOS0zT2ll+z4g9izHK3EO5d8hL4jYxcjKs+wcslSYRWrascfscLgMlMGh0CdKeNTDjHpGPncaf3Z+FwwwjWeuiNBxv7bJo13/8B/098KlVDl4GZqsoBCEjPyJfV6hO0y/LkRGkk7oHWKgeWAfKtfLItRp00eZ4fcJNK9kCaSMmEugoZWcI7NGbZXzqFWqbpRI7NcDP9+WIQ+i9U5vqWsqd/zng4kbuAJ6UuKqIzB0upYrLShfQE3SAck8oaLhJqqq56VfDuASNpJKidV+zq27HfSBmbXnkR/5AK337dc3MXKJypoK/QPMLKUAP5XLPbs+NddJQV7EZXd29DLgp+fRIg3edpKdO7ZErWhv7d+3Kws+e1Y+ypmR2WIVSwVyBEUfgv2C8Ts9gnTF4pNcEY/S2aBicz5Ew2+jdyGNQQ==
-        test@example.com\\n\"\n     }\n    ]\n   }\n  },\n  \"servicePrincipalProfile\":
-        {\n   \"clientId\":\"00000000-0000-0000-0000-000000000001\"\n  },\n  \"nodeResourceGroup\":
-        \"MC_clitest000001_cliakstest000001_westus2\",\n  \"enableRBAC\": true,\n
-        \ \"supportPlan\": \"KubernetesOfficial\",\n  \"networkProfile\": {\n   \"networkPlugin\":
-        \"azure\",\n   \"networkPluginMode\": \"overlay\",\n   \"networkPolicy\":
-        \"none\",\n   \"networkDataplane\": \"azure\",\n   \"loadBalancerSku\": \"standard\",\n
-        \  \"loadBalancerProfile\": {\n    \"managedOutboundIPs\": {\n     \"count\":
-        1\n    },\n    \"effectiveOutboundIPs\": [\n     {\n      \"id\": \"/subscriptions/00000000-0000-0000-0000-000000000000/resourceGroups/MC_clitest000001_cliakstest000001_westus2/providers/Microsoft.Network/publicIPAddresses/e3d144c4-6c00-4a8c-b5f9-f641dff0d0c6\"\n
-        \    }\n    ],\n    \"backendPoolType\": \"nodeIPConfiguration\"\n   },\n
-        \  \"podCidr\": \"10.244.0.0/16\",\n   \"serviceCidr\": \"10.0.0.0/16\",\n
-        \  \"dnsServiceIP\": \"10.0.0.10\",\n   \"outboundType\": \"loadBalancer\",\n
-        \  \"podCidrs\": [\n    \"10.244.0.0/16\"\n   ],\n   \"serviceCidrs\": [\n
-        \   \"10.0.0.0/16\"\n   ],\n   \"ipFamilies\": [\n    \"IPv4\"\n   ]\n  },\n
-        \ \"maxAgentPools\": 100,\n  \"identityProfile\": {\n   \"kubeletidentity\":
-        {\n    \"resourceId\": \"/subscriptions/00000000-0000-0000-0000-000000000000/resourcegroups/MC_clitest000001_cliakstest000001_westus2/providers/Microsoft.ManagedIdentity/userAssignedIdentities/cliakstest000001-agentpool\",\n
-        \   \"clientId\":\"00000000-0000-0000-0000-000000000001\",\n    \"objectId\":\"00000000-0000-0000-0000-000000000001\"\n
-        \  }\n  },\n  \"autoUpgradeProfile\": {\n   \"nodeOSUpgradeChannel\": \"NodeImage\"\n
-        \ },\n  \"disableLocalAccounts\": false,\n  \"securityProfile\": {},\n  \"storageProfile\":
-        {\n   \"diskCSIDriver\": {\n    \"enabled\": true\n   },\n   \"fileCSIDriver\":
-        {\n    \"enabled\": true\n   },\n   \"snapshotController\": {\n    \"enabled\":
-        true\n   }\n  },\n  \"oidcIssuerProfile\": {\n   \"enabled\": false\n  },\n
-        \ \"workloadAutoScalerProfile\": {},\n  \"resourceUID\": \"67b88e888e0c210001164a28\",\n
-        \ \"metricsProfile\": {\n   \"costAnalysis\": {\n    \"enabled\": false\n
-        \  }\n  }\n },\n \"identity\": {\n  \"type\": \"SystemAssigned\",\n  \"principalId\":\"00000000-0000-0000-0000-000000000001\",\n
-        \ \"tenantId\": \"54826b22-38d6-4fb2-bad9-b7b93a3e9c5a\"\n },\n \"sku\": {\n
-        \ \"name\": \"Base\",\n  \"tier\": \"Free\"\n }\n}"
-    headers:
-      cache-control:
-      - no-cache
-      content-length:
-      - '4582'
-      content-type:
-      - application/json
-      date:
-      - Fri, 21 Feb 2025 14:34:48 GMT
-      expires:
-      - '-1'
-      pragma:
-      - no-cache
-      strict-transport-security:
-      - max-age=31536000; includeSubDomains
-      x-content-type-options:
-      - nosniff
-      x-ms-ratelimit-remaining-subscription-global-reads:
-      - '3749'
+      string: "{\n  \"id\": \"/subscriptions/00000000-0000-0000-0000-000000000000/resourcegroups/clitest000001/providers/Microsoft.ContainerService/managedClusters/cliakstest000001\",\n
+        \ \"location\": \"westus2\",\n  \"name\": \"cliakstest000001\",\n  \"tags\":
+        {\n   \"scenario_test\": \"\"\n  },\n  \"type\": \"Microsoft.ContainerService/ManagedClusters\",\n
+        \ \"properties\": {\n   \"provisioningState\": \"Creating\",\n   \"powerState\":
+        {\n    \"code\": \"Running\"\n   },\n   \"kubernetesVersion\": \"1.27.7\",\n
+        \  \"currentKubernetesVersion\": \"1.27.7\",\n   \"dnsPrefix\": \"cliaksdns000002\",\n
+        \  \"fqdn\": \"cliaksdns000002-ia9947za.hcp.westus2.azmk8s.io\",\n   \"azurePortalFQDN\":
+        \"cliaksdns000002-ia9947za.portal.hcp.westus2.azmk8s.io\",\n   \"agentPoolProfiles\":
+        [\n    {\n     \"name\": \"nodepool1\",\n     \"count\": 1,\n     \"vmSize\":
+        \"Standard_DS2_v2\",\n     \"osDiskSizeGB\": 128,\n     \"osDiskType\": \"Managed\",\n
+        \    \"kubeletDiskType\": \"OS\",\n     \"maxPods\": 110,\n     \"type\":
+        \"VirtualMachineScaleSets\",\n     \"enableAutoScaling\": false,\n     \"provisioningState\":
+        \"Creating\",\n     \"powerState\": {\n      \"code\": \"Running\"\n     },\n
+        \    \"orchestratorVersion\": \"1.27.7\",\n     \"currentOrchestratorVersion\":
+        \"1.27.7\",\n     \"enableNodePublicIP\": false,\n     \"mode\": \"System\",\n
+        \    \"enableEncryptionAtHost\": false,\n     \"enableUltraSSD\": false,\n
+        \    \"osType\": \"Linux\",\n     \"osSKU\": \"Ubuntu\",\n     \"nodeImageVersion\":
+        \"AKSUbuntu-2204gen2containerd-202401.17.1\",\n     \"upgradeSettings\": {},\n
+        \    \"enableFIPS\": false\n    }\n   ],\n   \"linuxProfile\": {\n    \"adminUsername\":
+        \"azureuser\",\n    \"ssh\": {\n     \"publicKeys\": [\n      {\n       \"keyData\":
+        \"ssh-rsa AAAAB3NzaC1yc2EAAAADAQABAAACAQCbIg1guRHbI0lV11wWDt1r2cUdcNd27CJsg+SfgC7miZeubtwUhbsPdhMQsfDyhOWHq1+ZL0M+nJZV63d/1dhmhtgyOqejUwrPlzKhydsbrsdUor+JmNJDdW01v7BXHyuymT8G4s09jCasNOwiufbP/qp72ruu0bIA1nySsvlf9pCQAuFkAnVnf/rFhUlOkhtRpwcq8SUNY2zRHR/EKb/4NWY1JzR4sa3q2fWIJdrrX0DvLoa5g9bIEd4Df79ba7v+yiUBOS0zT2ll+z4g9izHK3EO5d8hL4jYxcjKs+wcslSYRWrascfscLgMlMGh0CdKeNTDjHpGPncaf3Z+FwwwjWeuiNBxv7bJo13/8B/098KlVDl4GZqsoBCEjPyJfV6hO0y/LkRGkk7oHWKgeWAfKtfLItRp00eZ4fcJNK9kCaSMmEugoZWcI7NGbZXzqFWqbpRI7NcDP9+WIQ+i9U5vqWsqd/zng4kbuAJ6UuKqIzB0upYrLShfQE3SAck8oaLhJqqq56VfDuASNpJKidV+zq27HfSBmbXnkR/5AK337dc3MXKJypoK/QPMLKUAP5XLPbs+NddJQV7EZXd29DLgp+fRIg3edpKdO7ZErWhv7d+3Kws+e1Y+ypmR2WIVSwVyBEUfgv2C8Ts9gnTF4pNcEY/S2aBicz5Ew2+jdyGNQQ==
+        test@example.com\\n\"\n      }\n     ]\n    }\n   },\n   \"servicePrincipalProfile\":
+        {\n    \"clientId\":\"00000000-0000-0000-0000-000000000001\"\n   },\n   \"nodeResourceGroup\":
+        \"MC_clitest000001_cliakstest000001_westus2\",\n   \"enableRBAC\": true,\n
+        \  \"supportPlan\": \"KubernetesOfficial\",\n   \"networkProfile\": {\n    \"networkPlugin\":
+        \"kubenet\",\n    \"loadBalancerSku\": \"Standard\",\n    \"loadBalancerProfile\":
+        {\n     \"managedOutboundIPs\": {\n      \"count\": 1\n     },\n     \"effectiveOutboundIPs\":
+        [\n      {\n       \"id\": \"/subscriptions/00000000-0000-0000-0000-000000000000/resourceGroups/MC_clitest000001_cliakstest000001_westus2/providers/Microsoft.Network/publicIPAddresses/11a6b8ab-9574-4b0f-bf81-acaa2251ef5f\"\n
+        \     }\n     ],\n     \"backendPoolType\": \"nodeIPConfiguration\"\n    },\n
+        \   \"podCidr\": \"10.244.0.0/16\",\n    \"serviceCidr\": \"10.0.0.0/16\",\n
+        \   \"dnsServiceIP\": \"10.0.0.10\",\n    \"outboundType\": \"loadBalancer\",\n
+        \   \"podCidrs\": [\n     \"10.244.0.0/16\"\n    ],\n    \"serviceCidrs\":
+        [\n     \"10.0.0.0/16\"\n    ],\n    \"ipFamilies\": [\n     \"IPv4\"\n    ]\n
+        \  },\n   \"maxAgentPools\": 100,\n   \"identityProfile\": {\n    \"kubeletidentity\":
+        {\n     \"resourceId\": \"/subscriptions/00000000-0000-0000-0000-000000000000/resourcegroups/MC_clitest000001_cliakstest000001_westus2/providers/Microsoft.ManagedIdentity/userAssignedIdentities/cliakstest000001-agentpool\",\n
+        \    \"clientId\":\"00000000-0000-0000-0000-000000000001\",\n     \"objectId\":\"00000000-0000-0000-0000-000000000001\"\n
+        \   }\n   },\n   \"autoUpgradeProfile\": {\n    \"nodeOSUpgradeChannel\":
+        \"NodeImage\"\n   },\n   \"disableLocalAccounts\": false,\n   \"securityProfile\":
+        {},\n   \"storageProfile\": {\n    \"diskCSIDriver\": {\n     \"enabled\":
+        true\n    },\n    \"fileCSIDriver\": {\n     \"enabled\": true\n    },\n    \"snapshotController\":
+        {\n     \"enabled\": true\n    }\n   },\n   \"oidcIssuerProfile\": {\n    \"enabled\":
+        false\n   },\n   \"workloadAutoScalerProfile\": {},\n   \"resourceUID\": \"65c3dd127516480001799933\"\n
+        \ },\n  \"identity\": {\n   \"type\": \"SystemAssigned\",\n   \"principalId\":\"00000000-0000-0000-0000-000000000001\",\n
+        \  \"tenantId\": \"72f988bf-86f1-41af-91ab-2d7cd011db47\"\n  },\n  \"sku\":
+        {\n   \"name\": \"Base\",\n   \"tier\": \"Free\"\n  }\n }"
+    headers:
+      cache-control:
+      - no-cache
+      content-length:
+      - '4396'
+      content-type:
+      - application/json
+      date:
+      - Wed, 07 Feb 2024 19:44:14 GMT
+      expires:
+      - '-1'
+      pragma:
+      - no-cache
+      strict-transport-security:
+      - max-age=31536000; includeSubDomains
+      x-cache:
+      - CONFIG_NOCACHE
+      x-content-type-options:
+      - nosniff
+      x-msedge-ref:
+      - 'Ref A: B1C22DC4BD86470895FFC9116A97164E Ref B: CO6AA3150218031 Ref C: 2024-02-07T19:44:14Z'
     status:
       code: 200
       message: OK
@@ -751,78 +660,78 @@
       ParameterSetName:
       - -g -n --created
       User-Agent:
-      - AZURECLI/2.69.0 azsdk-python-core/1.31.0 Python/3.12.9 (Windows-10-10.0.19045-SP0)
+      - AZURECLI/2.57.0 (DOCKER) azsdk-python-azure-mgmt-containerservice/29.0.0 Python/3.10.13
+        (Linux-6.5.0-15-generic-x86_64-with)
     method: GET
     uri: https://management.azure.com/subscriptions/00000000-0000-0000-0000-000000000000/resourceGroups/clitest000001/providers/Microsoft.ContainerService/managedClusters/cliakstest000001?api-version=2024-10-01
   response:
     body:
-      string: "{\n \"id\": \"/subscriptions/00000000-0000-0000-0000-000000000000/resourcegroups/clitest000001/providers/Microsoft.ContainerService/managedClusters/cliakstest000001\",\n
-        \"location\": \"westus2\",\n \"name\": \"cliakstest000001\",\n \"tags\": {\n
-        \ \"scenario_test\": \"\"\n },\n \"type\": \"Microsoft.ContainerService/ManagedClusters\",\n
-        \"properties\": {\n  \"provisioningState\": \"Creating\",\n  \"powerState\":
-        {\n   \"code\": \"Running\"\n  },\n  \"kubernetesVersion\": \"1.30.9\",\n
-        \ \"currentKubernetesVersion\": \"1.30.9\",\n  \"dnsPrefix\": \"cliaksdns000002\",\n
-        \ \"fqdn\": \"cliaksdns000002-nqjnmwez.hcp.westus2.azmk8s.io\",\n  \"azurePortalFQDN\":
-        \"cliaksdns000002-nqjnmwez.portal.hcp.westus2.azmk8s.io\",\n  \"agentPoolProfiles\":
-        [\n   {\n    \"name\": \"nodepool1\",\n    \"count\": 1,\n    \"vmSize\":
-        \"Standard_DS2_v2\",\n    \"osDiskSizeGB\": 128,\n    \"osDiskType\": \"Managed\",\n
-        \   \"kubeletDiskType\": \"OS\",\n    \"maxPods\": 250,\n    \"type\": \"VirtualMachineScaleSets\",\n
-        \   \"enableAutoScaling\": false,\n    \"scaleDownMode\": \"Delete\",\n    \"provisioningState\":
-        \"Creating\",\n    \"powerState\": {\n     \"code\": \"Running\"\n    },\n
-        \   \"orchestratorVersion\": \"1.30.9\",\n    \"currentOrchestratorVersion\":
-        \"1.30.9\",\n    \"enableNodePublicIP\": false,\n    \"mode\": \"System\",\n
-        \   \"enableEncryptionAtHost\": false,\n    \"enableUltraSSD\": false,\n    \"osType\":
-        \"Linux\",\n    \"osSKU\": \"Ubuntu\",\n    \"nodeImageVersion\": \"AKSUbuntu-2204gen2containerd-202502.03.0\",\n
-        \   \"upgradeSettings\": {\n     \"maxSurge\": \"10%\"\n    },\n    \"enableFIPS\":
-        false,\n    \"securityProfile\": {\n     \"enableVTPM\": false,\n     \"enableSecureBoot\":
-        false\n    }\n   }\n  ],\n  \"linuxProfile\": {\n   \"adminUsername\": \"azureuser\",\n
-        \  \"ssh\": {\n    \"publicKeys\": [\n     {\n      \"keyData\": \"ssh-rsa
-        AAAAB3NzaC1yc2EAAAADAQABAAACAQCbIg1guRHbI0lV11wWDt1r2cUdcNd27CJsg+SfgC7miZeubtwUhbsPdhMQsfDyhOWHq1+ZL0M+nJZV63d/1dhmhtgyOqejUwrPlzKhydsbrsdUor+JmNJDdW01v7BXHyuymT8G4s09jCasNOwiufbP/qp72ruu0bIA1nySsvlf9pCQAuFkAnVnf/rFhUlOkhtRpwcq8SUNY2zRHR/EKb/4NWY1JzR4sa3q2fWIJdrrX0DvLoa5g9bIEd4Df79ba7v+yiUBOS0zT2ll+z4g9izHK3EO5d8hL4jYxcjKs+wcslSYRWrascfscLgMlMGh0CdKeNTDjHpGPncaf3Z+FwwwjWeuiNBxv7bJo13/8B/098KlVDl4GZqsoBCEjPyJfV6hO0y/LkRGkk7oHWKgeWAfKtfLItRp00eZ4fcJNK9kCaSMmEugoZWcI7NGbZXzqFWqbpRI7NcDP9+WIQ+i9U5vqWsqd/zng4kbuAJ6UuKqIzB0upYrLShfQE3SAck8oaLhJqqq56VfDuASNpJKidV+zq27HfSBmbXnkR/5AK337dc3MXKJypoK/QPMLKUAP5XLPbs+NddJQV7EZXd29DLgp+fRIg3edpKdO7ZErWhv7d+3Kws+e1Y+ypmR2WIVSwVyBEUfgv2C8Ts9gnTF4pNcEY/S2aBicz5Ew2+jdyGNQQ==
-        test@example.com\\n\"\n     }\n    ]\n   }\n  },\n  \"servicePrincipalProfile\":
-        {\n   \"clientId\":\"00000000-0000-0000-0000-000000000001\"\n  },\n  \"nodeResourceGroup\":
-        \"MC_clitest000001_cliakstest000001_westus2\",\n  \"enableRBAC\": true,\n
-        \ \"supportPlan\": \"KubernetesOfficial\",\n  \"networkProfile\": {\n   \"networkPlugin\":
-        \"azure\",\n   \"networkPluginMode\": \"overlay\",\n   \"networkPolicy\":
-        \"none\",\n   \"networkDataplane\": \"azure\",\n   \"loadBalancerSku\": \"standard\",\n
-        \  \"loadBalancerProfile\": {\n    \"managedOutboundIPs\": {\n     \"count\":
-        1\n    },\n    \"effectiveOutboundIPs\": [\n     {\n      \"id\": \"/subscriptions/00000000-0000-0000-0000-000000000000/resourceGroups/MC_clitest000001_cliakstest000001_westus2/providers/Microsoft.Network/publicIPAddresses/e3d144c4-6c00-4a8c-b5f9-f641dff0d0c6\"\n
-        \    }\n    ],\n    \"backendPoolType\": \"nodeIPConfiguration\"\n   },\n
-        \  \"podCidr\": \"10.244.0.0/16\",\n   \"serviceCidr\": \"10.0.0.0/16\",\n
-        \  \"dnsServiceIP\": \"10.0.0.10\",\n   \"outboundType\": \"loadBalancer\",\n
-        \  \"podCidrs\": [\n    \"10.244.0.0/16\"\n   ],\n   \"serviceCidrs\": [\n
-        \   \"10.0.0.0/16\"\n   ],\n   \"ipFamilies\": [\n    \"IPv4\"\n   ]\n  },\n
-        \ \"maxAgentPools\": 100,\n  \"identityProfile\": {\n   \"kubeletidentity\":
-        {\n    \"resourceId\": \"/subscriptions/00000000-0000-0000-0000-000000000000/resourcegroups/MC_clitest000001_cliakstest000001_westus2/providers/Microsoft.ManagedIdentity/userAssignedIdentities/cliakstest000001-agentpool\",\n
-        \   \"clientId\":\"00000000-0000-0000-0000-000000000001\",\n    \"objectId\":\"00000000-0000-0000-0000-000000000001\"\n
-        \  }\n  },\n  \"autoUpgradeProfile\": {\n   \"nodeOSUpgradeChannel\": \"NodeImage\"\n
-        \ },\n  \"disableLocalAccounts\": false,\n  \"securityProfile\": {},\n  \"storageProfile\":
-        {\n   \"diskCSIDriver\": {\n    \"enabled\": true\n   },\n   \"fileCSIDriver\":
-        {\n    \"enabled\": true\n   },\n   \"snapshotController\": {\n    \"enabled\":
-        true\n   }\n  },\n  \"oidcIssuerProfile\": {\n   \"enabled\": false\n  },\n
-        \ \"workloadAutoScalerProfile\": {},\n  \"resourceUID\": \"67b88e888e0c210001164a28\",\n
-        \ \"metricsProfile\": {\n   \"costAnalysis\": {\n    \"enabled\": false\n
-        \  }\n  }\n },\n \"identity\": {\n  \"type\": \"SystemAssigned\",\n  \"principalId\":\"00000000-0000-0000-0000-000000000001\",\n
-        \ \"tenantId\": \"54826b22-38d6-4fb2-bad9-b7b93a3e9c5a\"\n },\n \"sku\": {\n
-        \ \"name\": \"Base\",\n  \"tier\": \"Free\"\n }\n}"
-    headers:
-      cache-control:
-      - no-cache
-      content-length:
-      - '4582'
-      content-type:
-      - application/json
-      date:
-      - Fri, 21 Feb 2025 14:35:20 GMT
-      expires:
-      - '-1'
-      pragma:
-      - no-cache
-      strict-transport-security:
-      - max-age=31536000; includeSubDomains
-      x-content-type-options:
-      - nosniff
-      x-ms-ratelimit-remaining-subscription-global-reads:
-      - '3749'
+      string: "{\n  \"id\": \"/subscriptions/00000000-0000-0000-0000-000000000000/resourcegroups/clitest000001/providers/Microsoft.ContainerService/managedClusters/cliakstest000001\",\n
+        \ \"location\": \"westus2\",\n  \"name\": \"cliakstest000001\",\n  \"tags\":
+        {\n   \"scenario_test\": \"\"\n  },\n  \"type\": \"Microsoft.ContainerService/ManagedClusters\",\n
+        \ \"properties\": {\n   \"provisioningState\": \"Creating\",\n   \"powerState\":
+        {\n    \"code\": \"Running\"\n   },\n   \"kubernetesVersion\": \"1.27.7\",\n
+        \  \"currentKubernetesVersion\": \"1.27.7\",\n   \"dnsPrefix\": \"cliaksdns000002\",\n
+        \  \"fqdn\": \"cliaksdns000002-ia9947za.hcp.westus2.azmk8s.io\",\n   \"azurePortalFQDN\":
+        \"cliaksdns000002-ia9947za.portal.hcp.westus2.azmk8s.io\",\n   \"agentPoolProfiles\":
+        [\n    {\n     \"name\": \"nodepool1\",\n     \"count\": 1,\n     \"vmSize\":
+        \"Standard_DS2_v2\",\n     \"osDiskSizeGB\": 128,\n     \"osDiskType\": \"Managed\",\n
+        \    \"kubeletDiskType\": \"OS\",\n     \"maxPods\": 110,\n     \"type\":
+        \"VirtualMachineScaleSets\",\n     \"enableAutoScaling\": false,\n     \"provisioningState\":
+        \"Creating\",\n     \"powerState\": {\n      \"code\": \"Running\"\n     },\n
+        \    \"orchestratorVersion\": \"1.27.7\",\n     \"currentOrchestratorVersion\":
+        \"1.27.7\",\n     \"enableNodePublicIP\": false,\n     \"mode\": \"System\",\n
+        \    \"enableEncryptionAtHost\": false,\n     \"enableUltraSSD\": false,\n
+        \    \"osType\": \"Linux\",\n     \"osSKU\": \"Ubuntu\",\n     \"nodeImageVersion\":
+        \"AKSUbuntu-2204gen2containerd-202401.17.1\",\n     \"upgradeSettings\": {},\n
+        \    \"enableFIPS\": false\n    }\n   ],\n   \"linuxProfile\": {\n    \"adminUsername\":
+        \"azureuser\",\n    \"ssh\": {\n     \"publicKeys\": [\n      {\n       \"keyData\":
+        \"ssh-rsa AAAAB3NzaC1yc2EAAAADAQABAAACAQCbIg1guRHbI0lV11wWDt1r2cUdcNd27CJsg+SfgC7miZeubtwUhbsPdhMQsfDyhOWHq1+ZL0M+nJZV63d/1dhmhtgyOqejUwrPlzKhydsbrsdUor+JmNJDdW01v7BXHyuymT8G4s09jCasNOwiufbP/qp72ruu0bIA1nySsvlf9pCQAuFkAnVnf/rFhUlOkhtRpwcq8SUNY2zRHR/EKb/4NWY1JzR4sa3q2fWIJdrrX0DvLoa5g9bIEd4Df79ba7v+yiUBOS0zT2ll+z4g9izHK3EO5d8hL4jYxcjKs+wcslSYRWrascfscLgMlMGh0CdKeNTDjHpGPncaf3Z+FwwwjWeuiNBxv7bJo13/8B/098KlVDl4GZqsoBCEjPyJfV6hO0y/LkRGkk7oHWKgeWAfKtfLItRp00eZ4fcJNK9kCaSMmEugoZWcI7NGbZXzqFWqbpRI7NcDP9+WIQ+i9U5vqWsqd/zng4kbuAJ6UuKqIzB0upYrLShfQE3SAck8oaLhJqqq56VfDuASNpJKidV+zq27HfSBmbXnkR/5AK337dc3MXKJypoK/QPMLKUAP5XLPbs+NddJQV7EZXd29DLgp+fRIg3edpKdO7ZErWhv7d+3Kws+e1Y+ypmR2WIVSwVyBEUfgv2C8Ts9gnTF4pNcEY/S2aBicz5Ew2+jdyGNQQ==
+        test@example.com\\n\"\n      }\n     ]\n    }\n   },\n   \"servicePrincipalProfile\":
+        {\n    \"clientId\":\"00000000-0000-0000-0000-000000000001\"\n   },\n   \"nodeResourceGroup\":
+        \"MC_clitest000001_cliakstest000001_westus2\",\n   \"enableRBAC\": true,\n
+        \  \"supportPlan\": \"KubernetesOfficial\",\n   \"networkProfile\": {\n    \"networkPlugin\":
+        \"kubenet\",\n    \"loadBalancerSku\": \"Standard\",\n    \"loadBalancerProfile\":
+        {\n     \"managedOutboundIPs\": {\n      \"count\": 1\n     },\n     \"effectiveOutboundIPs\":
+        [\n      {\n       \"id\": \"/subscriptions/00000000-0000-0000-0000-000000000000/resourceGroups/MC_clitest000001_cliakstest000001_westus2/providers/Microsoft.Network/publicIPAddresses/11a6b8ab-9574-4b0f-bf81-acaa2251ef5f\"\n
+        \     }\n     ],\n     \"backendPoolType\": \"nodeIPConfiguration\"\n    },\n
+        \   \"podCidr\": \"10.244.0.0/16\",\n    \"serviceCidr\": \"10.0.0.0/16\",\n
+        \   \"dnsServiceIP\": \"10.0.0.10\",\n    \"outboundType\": \"loadBalancer\",\n
+        \   \"podCidrs\": [\n     \"10.244.0.0/16\"\n    ],\n    \"serviceCidrs\":
+        [\n     \"10.0.0.0/16\"\n    ],\n    \"ipFamilies\": [\n     \"IPv4\"\n    ]\n
+        \  },\n   \"maxAgentPools\": 100,\n   \"identityProfile\": {\n    \"kubeletidentity\":
+        {\n     \"resourceId\": \"/subscriptions/00000000-0000-0000-0000-000000000000/resourcegroups/MC_clitest000001_cliakstest000001_westus2/providers/Microsoft.ManagedIdentity/userAssignedIdentities/cliakstest000001-agentpool\",\n
+        \    \"clientId\":\"00000000-0000-0000-0000-000000000001\",\n     \"objectId\":\"00000000-0000-0000-0000-000000000001\"\n
+        \   }\n   },\n   \"autoUpgradeProfile\": {\n    \"nodeOSUpgradeChannel\":
+        \"NodeImage\"\n   },\n   \"disableLocalAccounts\": false,\n   \"securityProfile\":
+        {},\n   \"storageProfile\": {\n    \"diskCSIDriver\": {\n     \"enabled\":
+        true\n    },\n    \"fileCSIDriver\": {\n     \"enabled\": true\n    },\n    \"snapshotController\":
+        {\n     \"enabled\": true\n    }\n   },\n   \"oidcIssuerProfile\": {\n    \"enabled\":
+        false\n   },\n   \"workloadAutoScalerProfile\": {},\n   \"resourceUID\": \"65c3dd127516480001799933\"\n
+        \ },\n  \"identity\": {\n   \"type\": \"SystemAssigned\",\n   \"principalId\":\"00000000-0000-0000-0000-000000000001\",\n
+        \  \"tenantId\": \"72f988bf-86f1-41af-91ab-2d7cd011db47\"\n  },\n  \"sku\":
+        {\n   \"name\": \"Base\",\n   \"tier\": \"Free\"\n  }\n }"
+    headers:
+      cache-control:
+      - no-cache
+      content-length:
+      - '4396'
+      content-type:
+      - application/json
+      date:
+      - Wed, 07 Feb 2024 19:44:45 GMT
+      expires:
+      - '-1'
+      pragma:
+      - no-cache
+      strict-transport-security:
+      - max-age=31536000; includeSubDomains
+      x-cache:
+      - CONFIG_NOCACHE
+      x-content-type-options:
+      - nosniff
+      x-msedge-ref:
+      - 'Ref A: 0AA331F916924CB4AC1E9514D3B5F09C Ref B: CO6AA3150218031 Ref C: 2024-02-07T19:44:45Z'
     status:
       code: 200
       message: OK
@@ -840,78 +749,78 @@
       ParameterSetName:
       - -g -n --created
       User-Agent:
-      - AZURECLI/2.69.0 azsdk-python-core/1.31.0 Python/3.12.9 (Windows-10-10.0.19045-SP0)
+      - AZURECLI/2.57.0 (DOCKER) azsdk-python-azure-mgmt-containerservice/29.0.0 Python/3.10.13
+        (Linux-6.5.0-15-generic-x86_64-with)
     method: GET
     uri: https://management.azure.com/subscriptions/00000000-0000-0000-0000-000000000000/resourceGroups/clitest000001/providers/Microsoft.ContainerService/managedClusters/cliakstest000001?api-version=2024-10-01
   response:
     body:
-      string: "{\n \"id\": \"/subscriptions/00000000-0000-0000-0000-000000000000/resourcegroups/clitest000001/providers/Microsoft.ContainerService/managedClusters/cliakstest000001\",\n
-        \"location\": \"westus2\",\n \"name\": \"cliakstest000001\",\n \"tags\": {\n
-        \ \"scenario_test\": \"\"\n },\n \"type\": \"Microsoft.ContainerService/ManagedClusters\",\n
-        \"properties\": {\n  \"provisioningState\": \"Creating\",\n  \"powerState\":
-        {\n   \"code\": \"Running\"\n  },\n  \"kubernetesVersion\": \"1.30.9\",\n
-        \ \"currentKubernetesVersion\": \"1.30.9\",\n  \"dnsPrefix\": \"cliaksdns000002\",\n
-        \ \"fqdn\": \"cliaksdns000002-nqjnmwez.hcp.westus2.azmk8s.io\",\n  \"azurePortalFQDN\":
-        \"cliaksdns000002-nqjnmwez.portal.hcp.westus2.azmk8s.io\",\n  \"agentPoolProfiles\":
-        [\n   {\n    \"name\": \"nodepool1\",\n    \"count\": 1,\n    \"vmSize\":
-        \"Standard_DS2_v2\",\n    \"osDiskSizeGB\": 128,\n    \"osDiskType\": \"Managed\",\n
-        \   \"kubeletDiskType\": \"OS\",\n    \"maxPods\": 250,\n    \"type\": \"VirtualMachineScaleSets\",\n
-        \   \"enableAutoScaling\": false,\n    \"scaleDownMode\": \"Delete\",\n    \"provisioningState\":
-        \"Creating\",\n    \"powerState\": {\n     \"code\": \"Running\"\n    },\n
-        \   \"orchestratorVersion\": \"1.30.9\",\n    \"currentOrchestratorVersion\":
-        \"1.30.9\",\n    \"enableNodePublicIP\": false,\n    \"mode\": \"System\",\n
-        \   \"enableEncryptionAtHost\": false,\n    \"enableUltraSSD\": false,\n    \"osType\":
-        \"Linux\",\n    \"osSKU\": \"Ubuntu\",\n    \"nodeImageVersion\": \"AKSUbuntu-2204gen2containerd-202502.03.0\",\n
-        \   \"upgradeSettings\": {\n     \"maxSurge\": \"10%\"\n    },\n    \"enableFIPS\":
-        false,\n    \"securityProfile\": {\n     \"enableVTPM\": false,\n     \"enableSecureBoot\":
-        false\n    }\n   }\n  ],\n  \"linuxProfile\": {\n   \"adminUsername\": \"azureuser\",\n
-        \  \"ssh\": {\n    \"publicKeys\": [\n     {\n      \"keyData\": \"ssh-rsa
-        AAAAB3NzaC1yc2EAAAADAQABAAACAQCbIg1guRHbI0lV11wWDt1r2cUdcNd27CJsg+SfgC7miZeubtwUhbsPdhMQsfDyhOWHq1+ZL0M+nJZV63d/1dhmhtgyOqejUwrPlzKhydsbrsdUor+JmNJDdW01v7BXHyuymT8G4s09jCasNOwiufbP/qp72ruu0bIA1nySsvlf9pCQAuFkAnVnf/rFhUlOkhtRpwcq8SUNY2zRHR/EKb/4NWY1JzR4sa3q2fWIJdrrX0DvLoa5g9bIEd4Df79ba7v+yiUBOS0zT2ll+z4g9izHK3EO5d8hL4jYxcjKs+wcslSYRWrascfscLgMlMGh0CdKeNTDjHpGPncaf3Z+FwwwjWeuiNBxv7bJo13/8B/098KlVDl4GZqsoBCEjPyJfV6hO0y/LkRGkk7oHWKgeWAfKtfLItRp00eZ4fcJNK9kCaSMmEugoZWcI7NGbZXzqFWqbpRI7NcDP9+WIQ+i9U5vqWsqd/zng4kbuAJ6UuKqIzB0upYrLShfQE3SAck8oaLhJqqq56VfDuASNpJKidV+zq27HfSBmbXnkR/5AK337dc3MXKJypoK/QPMLKUAP5XLPbs+NddJQV7EZXd29DLgp+fRIg3edpKdO7ZErWhv7d+3Kws+e1Y+ypmR2WIVSwVyBEUfgv2C8Ts9gnTF4pNcEY/S2aBicz5Ew2+jdyGNQQ==
-        test@example.com\\n\"\n     }\n    ]\n   }\n  },\n  \"servicePrincipalProfile\":
-        {\n   \"clientId\":\"00000000-0000-0000-0000-000000000001\"\n  },\n  \"nodeResourceGroup\":
-        \"MC_clitest000001_cliakstest000001_westus2\",\n  \"enableRBAC\": true,\n
-        \ \"supportPlan\": \"KubernetesOfficial\",\n  \"networkProfile\": {\n   \"networkPlugin\":
-        \"azure\",\n   \"networkPluginMode\": \"overlay\",\n   \"networkPolicy\":
-        \"none\",\n   \"networkDataplane\": \"azure\",\n   \"loadBalancerSku\": \"standard\",\n
-        \  \"loadBalancerProfile\": {\n    \"managedOutboundIPs\": {\n     \"count\":
-        1\n    },\n    \"effectiveOutboundIPs\": [\n     {\n      \"id\": \"/subscriptions/00000000-0000-0000-0000-000000000000/resourceGroups/MC_clitest000001_cliakstest000001_westus2/providers/Microsoft.Network/publicIPAddresses/e3d144c4-6c00-4a8c-b5f9-f641dff0d0c6\"\n
-        \    }\n    ],\n    \"backendPoolType\": \"nodeIPConfiguration\"\n   },\n
-        \  \"podCidr\": \"10.244.0.0/16\",\n   \"serviceCidr\": \"10.0.0.0/16\",\n
-        \  \"dnsServiceIP\": \"10.0.0.10\",\n   \"outboundType\": \"loadBalancer\",\n
-        \  \"podCidrs\": [\n    \"10.244.0.0/16\"\n   ],\n   \"serviceCidrs\": [\n
-        \   \"10.0.0.0/16\"\n   ],\n   \"ipFamilies\": [\n    \"IPv4\"\n   ]\n  },\n
-        \ \"maxAgentPools\": 100,\n  \"identityProfile\": {\n   \"kubeletidentity\":
-        {\n    \"resourceId\": \"/subscriptions/00000000-0000-0000-0000-000000000000/resourcegroups/MC_clitest000001_cliakstest000001_westus2/providers/Microsoft.ManagedIdentity/userAssignedIdentities/cliakstest000001-agentpool\",\n
-        \   \"clientId\":\"00000000-0000-0000-0000-000000000001\",\n    \"objectId\":\"00000000-0000-0000-0000-000000000001\"\n
-        \  }\n  },\n  \"autoUpgradeProfile\": {\n   \"nodeOSUpgradeChannel\": \"NodeImage\"\n
-        \ },\n  \"disableLocalAccounts\": false,\n  \"securityProfile\": {},\n  \"storageProfile\":
-        {\n   \"diskCSIDriver\": {\n    \"enabled\": true\n   },\n   \"fileCSIDriver\":
-        {\n    \"enabled\": true\n   },\n   \"snapshotController\": {\n    \"enabled\":
-        true\n   }\n  },\n  \"oidcIssuerProfile\": {\n   \"enabled\": false\n  },\n
-        \ \"workloadAutoScalerProfile\": {},\n  \"resourceUID\": \"67b88e888e0c210001164a28\",\n
-        \ \"metricsProfile\": {\n   \"costAnalysis\": {\n    \"enabled\": false\n
-        \  }\n  }\n },\n \"identity\": {\n  \"type\": \"SystemAssigned\",\n  \"principalId\":\"00000000-0000-0000-0000-000000000001\",\n
-        \ \"tenantId\": \"54826b22-38d6-4fb2-bad9-b7b93a3e9c5a\"\n },\n \"sku\": {\n
-        \ \"name\": \"Base\",\n  \"tier\": \"Free\"\n }\n}"
-    headers:
-      cache-control:
-      - no-cache
-      content-length:
-      - '4582'
-      content-type:
-      - application/json
-      date:
-      - Fri, 21 Feb 2025 14:35:50 GMT
-      expires:
-      - '-1'
-      pragma:
-      - no-cache
-      strict-transport-security:
-      - max-age=31536000; includeSubDomains
-      x-content-type-options:
-      - nosniff
-      x-ms-ratelimit-remaining-subscription-global-reads:
-      - '3749'
+      string: "{\n  \"id\": \"/subscriptions/00000000-0000-0000-0000-000000000000/resourcegroups/clitest000001/providers/Microsoft.ContainerService/managedClusters/cliakstest000001\",\n
+        \ \"location\": \"westus2\",\n  \"name\": \"cliakstest000001\",\n  \"tags\":
+        {\n   \"scenario_test\": \"\"\n  },\n  \"type\": \"Microsoft.ContainerService/ManagedClusters\",\n
+        \ \"properties\": {\n   \"provisioningState\": \"Creating\",\n   \"powerState\":
+        {\n    \"code\": \"Running\"\n   },\n   \"kubernetesVersion\": \"1.27.7\",\n
+        \  \"currentKubernetesVersion\": \"1.27.7\",\n   \"dnsPrefix\": \"cliaksdns000002\",\n
+        \  \"fqdn\": \"cliaksdns000002-ia9947za.hcp.westus2.azmk8s.io\",\n   \"azurePortalFQDN\":
+        \"cliaksdns000002-ia9947za.portal.hcp.westus2.azmk8s.io\",\n   \"agentPoolProfiles\":
+        [\n    {\n     \"name\": \"nodepool1\",\n     \"count\": 1,\n     \"vmSize\":
+        \"Standard_DS2_v2\",\n     \"osDiskSizeGB\": 128,\n     \"osDiskType\": \"Managed\",\n
+        \    \"kubeletDiskType\": \"OS\",\n     \"maxPods\": 110,\n     \"type\":
+        \"VirtualMachineScaleSets\",\n     \"enableAutoScaling\": false,\n     \"provisioningState\":
+        \"Creating\",\n     \"powerState\": {\n      \"code\": \"Running\"\n     },\n
+        \    \"orchestratorVersion\": \"1.27.7\",\n     \"currentOrchestratorVersion\":
+        \"1.27.7\",\n     \"enableNodePublicIP\": false,\n     \"mode\": \"System\",\n
+        \    \"enableEncryptionAtHost\": false,\n     \"enableUltraSSD\": false,\n
+        \    \"osType\": \"Linux\",\n     \"osSKU\": \"Ubuntu\",\n     \"nodeImageVersion\":
+        \"AKSUbuntu-2204gen2containerd-202401.17.1\",\n     \"upgradeSettings\": {},\n
+        \    \"enableFIPS\": false\n    }\n   ],\n   \"linuxProfile\": {\n    \"adminUsername\":
+        \"azureuser\",\n    \"ssh\": {\n     \"publicKeys\": [\n      {\n       \"keyData\":
+        \"ssh-rsa AAAAB3NzaC1yc2EAAAADAQABAAACAQCbIg1guRHbI0lV11wWDt1r2cUdcNd27CJsg+SfgC7miZeubtwUhbsPdhMQsfDyhOWHq1+ZL0M+nJZV63d/1dhmhtgyOqejUwrPlzKhydsbrsdUor+JmNJDdW01v7BXHyuymT8G4s09jCasNOwiufbP/qp72ruu0bIA1nySsvlf9pCQAuFkAnVnf/rFhUlOkhtRpwcq8SUNY2zRHR/EKb/4NWY1JzR4sa3q2fWIJdrrX0DvLoa5g9bIEd4Df79ba7v+yiUBOS0zT2ll+z4g9izHK3EO5d8hL4jYxcjKs+wcslSYRWrascfscLgMlMGh0CdKeNTDjHpGPncaf3Z+FwwwjWeuiNBxv7bJo13/8B/098KlVDl4GZqsoBCEjPyJfV6hO0y/LkRGkk7oHWKgeWAfKtfLItRp00eZ4fcJNK9kCaSMmEugoZWcI7NGbZXzqFWqbpRI7NcDP9+WIQ+i9U5vqWsqd/zng4kbuAJ6UuKqIzB0upYrLShfQE3SAck8oaLhJqqq56VfDuASNpJKidV+zq27HfSBmbXnkR/5AK337dc3MXKJypoK/QPMLKUAP5XLPbs+NddJQV7EZXd29DLgp+fRIg3edpKdO7ZErWhv7d+3Kws+e1Y+ypmR2WIVSwVyBEUfgv2C8Ts9gnTF4pNcEY/S2aBicz5Ew2+jdyGNQQ==
+        test@example.com\\n\"\n      }\n     ]\n    }\n   },\n   \"servicePrincipalProfile\":
+        {\n    \"clientId\":\"00000000-0000-0000-0000-000000000001\"\n   },\n   \"nodeResourceGroup\":
+        \"MC_clitest000001_cliakstest000001_westus2\",\n   \"enableRBAC\": true,\n
+        \  \"supportPlan\": \"KubernetesOfficial\",\n   \"networkProfile\": {\n    \"networkPlugin\":
+        \"kubenet\",\n    \"loadBalancerSku\": \"Standard\",\n    \"loadBalancerProfile\":
+        {\n     \"managedOutboundIPs\": {\n      \"count\": 1\n     },\n     \"effectiveOutboundIPs\":
+        [\n      {\n       \"id\": \"/subscriptions/00000000-0000-0000-0000-000000000000/resourceGroups/MC_clitest000001_cliakstest000001_westus2/providers/Microsoft.Network/publicIPAddresses/11a6b8ab-9574-4b0f-bf81-acaa2251ef5f\"\n
+        \     }\n     ],\n     \"backendPoolType\": \"nodeIPConfiguration\"\n    },\n
+        \   \"podCidr\": \"10.244.0.0/16\",\n    \"serviceCidr\": \"10.0.0.0/16\",\n
+        \   \"dnsServiceIP\": \"10.0.0.10\",\n    \"outboundType\": \"loadBalancer\",\n
+        \   \"podCidrs\": [\n     \"10.244.0.0/16\"\n    ],\n    \"serviceCidrs\":
+        [\n     \"10.0.0.0/16\"\n    ],\n    \"ipFamilies\": [\n     \"IPv4\"\n    ]\n
+        \  },\n   \"maxAgentPools\": 100,\n   \"identityProfile\": {\n    \"kubeletidentity\":
+        {\n     \"resourceId\": \"/subscriptions/00000000-0000-0000-0000-000000000000/resourcegroups/MC_clitest000001_cliakstest000001_westus2/providers/Microsoft.ManagedIdentity/userAssignedIdentities/cliakstest000001-agentpool\",\n
+        \    \"clientId\":\"00000000-0000-0000-0000-000000000001\",\n     \"objectId\":\"00000000-0000-0000-0000-000000000001\"\n
+        \   }\n   },\n   \"autoUpgradeProfile\": {\n    \"nodeOSUpgradeChannel\":
+        \"NodeImage\"\n   },\n   \"disableLocalAccounts\": false,\n   \"securityProfile\":
+        {},\n   \"storageProfile\": {\n    \"diskCSIDriver\": {\n     \"enabled\":
+        true\n    },\n    \"fileCSIDriver\": {\n     \"enabled\": true\n    },\n    \"snapshotController\":
+        {\n     \"enabled\": true\n    }\n   },\n   \"oidcIssuerProfile\": {\n    \"enabled\":
+        false\n   },\n   \"workloadAutoScalerProfile\": {},\n   \"resourceUID\": \"65c3dd127516480001799933\"\n
+        \ },\n  \"identity\": {\n   \"type\": \"SystemAssigned\",\n   \"principalId\":\"00000000-0000-0000-0000-000000000001\",\n
+        \  \"tenantId\": \"72f988bf-86f1-41af-91ab-2d7cd011db47\"\n  },\n  \"sku\":
+        {\n   \"name\": \"Base\",\n   \"tier\": \"Free\"\n  }\n }"
+    headers:
+      cache-control:
+      - no-cache
+      content-length:
+      - '4396'
+      content-type:
+      - application/json
+      date:
+      - Wed, 07 Feb 2024 19:45:15 GMT
+      expires:
+      - '-1'
+      pragma:
+      - no-cache
+      strict-transport-security:
+      - max-age=31536000; includeSubDomains
+      x-cache:
+      - CONFIG_NOCACHE
+      x-content-type-options:
+      - nosniff
+      x-msedge-ref:
+      - 'Ref A: A172AE0FE8EB4A3CA73C4C0C79D13ED8 Ref B: CO6AA3150218031 Ref C: 2024-02-07T19:45:15Z'
     status:
       code: 200
       message: OK
@@ -929,78 +838,256 @@
       ParameterSetName:
       - -g -n --created
       User-Agent:
-      - AZURECLI/2.69.0 azsdk-python-core/1.31.0 Python/3.12.9 (Windows-10-10.0.19045-SP0)
+      - AZURECLI/2.57.0 (DOCKER) azsdk-python-azure-mgmt-containerservice/29.0.0 Python/3.10.13
+        (Linux-6.5.0-15-generic-x86_64-with)
     method: GET
     uri: https://management.azure.com/subscriptions/00000000-0000-0000-0000-000000000000/resourceGroups/clitest000001/providers/Microsoft.ContainerService/managedClusters/cliakstest000001?api-version=2024-10-01
   response:
     body:
-      string: "{\n \"id\": \"/subscriptions/00000000-0000-0000-0000-000000000000/resourcegroups/clitest000001/providers/Microsoft.ContainerService/managedClusters/cliakstest000001\",\n
-        \"location\": \"westus2\",\n \"name\": \"cliakstest000001\",\n \"tags\": {\n
-        \ \"scenario_test\": \"\"\n },\n \"type\": \"Microsoft.ContainerService/ManagedClusters\",\n
-        \"properties\": {\n  \"provisioningState\": \"Succeeded\",\n  \"powerState\":
-        {\n   \"code\": \"Running\"\n  },\n  \"kubernetesVersion\": \"1.30.9\",\n
-        \ \"currentKubernetesVersion\": \"1.30.9\",\n  \"dnsPrefix\": \"cliaksdns000002\",\n
-        \ \"fqdn\": \"cliaksdns000002-nqjnmwez.hcp.westus2.azmk8s.io\",\n  \"azurePortalFQDN\":
-        \"cliaksdns000002-nqjnmwez.portal.hcp.westus2.azmk8s.io\",\n  \"agentPoolProfiles\":
-        [\n   {\n    \"name\": \"nodepool1\",\n    \"count\": 1,\n    \"vmSize\":
-        \"Standard_DS2_v2\",\n    \"osDiskSizeGB\": 128,\n    \"osDiskType\": \"Managed\",\n
-        \   \"kubeletDiskType\": \"OS\",\n    \"maxPods\": 250,\n    \"type\": \"VirtualMachineScaleSets\",\n
-        \   \"enableAutoScaling\": false,\n    \"scaleDownMode\": \"Delete\",\n    \"provisioningState\":
-        \"Succeeded\",\n    \"powerState\": {\n     \"code\": \"Running\"\n    },\n
-        \   \"orchestratorVersion\": \"1.30.9\",\n    \"currentOrchestratorVersion\":
-        \"1.30.9\",\n    \"enableNodePublicIP\": false,\n    \"mode\": \"System\",\n
-        \   \"enableEncryptionAtHost\": false,\n    \"enableUltraSSD\": false,\n    \"osType\":
-        \"Linux\",\n    \"osSKU\": \"Ubuntu\",\n    \"nodeImageVersion\": \"AKSUbuntu-2204gen2containerd-202502.03.0\",\n
-        \   \"upgradeSettings\": {\n     \"maxSurge\": \"10%\"\n    },\n    \"enableFIPS\":
-        false,\n    \"securityProfile\": {\n     \"enableVTPM\": false,\n     \"enableSecureBoot\":
-        false\n    }\n   }\n  ],\n  \"linuxProfile\": {\n   \"adminUsername\": \"azureuser\",\n
-        \  \"ssh\": {\n    \"publicKeys\": [\n     {\n      \"keyData\": \"ssh-rsa
-        AAAAB3NzaC1yc2EAAAADAQABAAACAQCbIg1guRHbI0lV11wWDt1r2cUdcNd27CJsg+SfgC7miZeubtwUhbsPdhMQsfDyhOWHq1+ZL0M+nJZV63d/1dhmhtgyOqejUwrPlzKhydsbrsdUor+JmNJDdW01v7BXHyuymT8G4s09jCasNOwiufbP/qp72ruu0bIA1nySsvlf9pCQAuFkAnVnf/rFhUlOkhtRpwcq8SUNY2zRHR/EKb/4NWY1JzR4sa3q2fWIJdrrX0DvLoa5g9bIEd4Df79ba7v+yiUBOS0zT2ll+z4g9izHK3EO5d8hL4jYxcjKs+wcslSYRWrascfscLgMlMGh0CdKeNTDjHpGPncaf3Z+FwwwjWeuiNBxv7bJo13/8B/098KlVDl4GZqsoBCEjPyJfV6hO0y/LkRGkk7oHWKgeWAfKtfLItRp00eZ4fcJNK9kCaSMmEugoZWcI7NGbZXzqFWqbpRI7NcDP9+WIQ+i9U5vqWsqd/zng4kbuAJ6UuKqIzB0upYrLShfQE3SAck8oaLhJqqq56VfDuASNpJKidV+zq27HfSBmbXnkR/5AK337dc3MXKJypoK/QPMLKUAP5XLPbs+NddJQV7EZXd29DLgp+fRIg3edpKdO7ZErWhv7d+3Kws+e1Y+ypmR2WIVSwVyBEUfgv2C8Ts9gnTF4pNcEY/S2aBicz5Ew2+jdyGNQQ==
-        test@example.com\\n\"\n     }\n    ]\n   }\n  },\n  \"servicePrincipalProfile\":
-        {\n   \"clientId\":\"00000000-0000-0000-0000-000000000001\"\n  },\n  \"nodeResourceGroup\":
-        \"MC_clitest000001_cliakstest000001_westus2\",\n  \"enableRBAC\": true,\n
-        \ \"supportPlan\": \"KubernetesOfficial\",\n  \"networkProfile\": {\n   \"networkPlugin\":
-        \"azure\",\n   \"networkPluginMode\": \"overlay\",\n   \"networkPolicy\":
-        \"none\",\n   \"networkDataplane\": \"azure\",\n   \"loadBalancerSku\": \"standard\",\n
-        \  \"loadBalancerProfile\": {\n    \"managedOutboundIPs\": {\n     \"count\":
-        1\n    },\n    \"effectiveOutboundIPs\": [\n     {\n      \"id\": \"/subscriptions/00000000-0000-0000-0000-000000000000/resourceGroups/MC_clitest000001_cliakstest000001_westus2/providers/Microsoft.Network/publicIPAddresses/e3d144c4-6c00-4a8c-b5f9-f641dff0d0c6\"\n
-        \    }\n    ],\n    \"backendPoolType\": \"nodeIPConfiguration\"\n   },\n
-        \  \"podCidr\": \"10.244.0.0/16\",\n   \"serviceCidr\": \"10.0.0.0/16\",\n
-        \  \"dnsServiceIP\": \"10.0.0.10\",\n   \"outboundType\": \"loadBalancer\",\n
-        \  \"podCidrs\": [\n    \"10.244.0.0/16\"\n   ],\n   \"serviceCidrs\": [\n
-        \   \"10.0.0.0/16\"\n   ],\n   \"ipFamilies\": [\n    \"IPv4\"\n   ]\n  },\n
-        \ \"maxAgentPools\": 100,\n  \"identityProfile\": {\n   \"kubeletidentity\":
-        {\n    \"resourceId\": \"/subscriptions/00000000-0000-0000-0000-000000000000/resourcegroups/MC_clitest000001_cliakstest000001_westus2/providers/Microsoft.ManagedIdentity/userAssignedIdentities/cliakstest000001-agentpool\",\n
-        \   \"clientId\":\"00000000-0000-0000-0000-000000000001\",\n    \"objectId\":\"00000000-0000-0000-0000-000000000001\"\n
-        \  }\n  },\n  \"autoUpgradeProfile\": {\n   \"nodeOSUpgradeChannel\": \"NodeImage\"\n
-        \ },\n  \"disableLocalAccounts\": false,\n  \"securityProfile\": {},\n  \"storageProfile\":
-        {\n   \"diskCSIDriver\": {\n    \"enabled\": true\n   },\n   \"fileCSIDriver\":
-        {\n    \"enabled\": true\n   },\n   \"snapshotController\": {\n    \"enabled\":
-        true\n   }\n  },\n  \"oidcIssuerProfile\": {\n   \"enabled\": false\n  },\n
-        \ \"workloadAutoScalerProfile\": {},\n  \"resourceUID\": \"67b88e888e0c210001164a28\",\n
-        \ \"metricsProfile\": {\n   \"costAnalysis\": {\n    \"enabled\": false\n
-        \  }\n  }\n },\n \"identity\": {\n  \"type\": \"SystemAssigned\",\n  \"principalId\":\"00000000-0000-0000-0000-000000000001\",\n
-        \ \"tenantId\": \"54826b22-38d6-4fb2-bad9-b7b93a3e9c5a\"\n },\n \"sku\": {\n
-        \ \"name\": \"Base\",\n  \"tier\": \"Free\"\n }\n}"
-    headers:
-      cache-control:
-      - no-cache
-      content-length:
-      - '4584'
-      content-type:
-      - application/json
-      date:
-      - Fri, 21 Feb 2025 14:36:22 GMT
-      expires:
-      - '-1'
-      pragma:
-      - no-cache
-      strict-transport-security:
-      - max-age=31536000; includeSubDomains
-      x-content-type-options:
-      - nosniff
-      x-ms-ratelimit-remaining-subscription-global-reads:
-      - '3749'
+      string: "{\n  \"id\": \"/subscriptions/00000000-0000-0000-0000-000000000000/resourcegroups/clitest000001/providers/Microsoft.ContainerService/managedClusters/cliakstest000001\",\n
+        \ \"location\": \"westus2\",\n  \"name\": \"cliakstest000001\",\n  \"tags\":
+        {\n   \"scenario_test\": \"\"\n  },\n  \"type\": \"Microsoft.ContainerService/ManagedClusters\",\n
+        \ \"properties\": {\n   \"provisioningState\": \"Creating\",\n   \"powerState\":
+        {\n    \"code\": \"Running\"\n   },\n   \"kubernetesVersion\": \"1.27.7\",\n
+        \  \"currentKubernetesVersion\": \"1.27.7\",\n   \"dnsPrefix\": \"cliaksdns000002\",\n
+        \  \"fqdn\": \"cliaksdns000002-ia9947za.hcp.westus2.azmk8s.io\",\n   \"azurePortalFQDN\":
+        \"cliaksdns000002-ia9947za.portal.hcp.westus2.azmk8s.io\",\n   \"agentPoolProfiles\":
+        [\n    {\n     \"name\": \"nodepool1\",\n     \"count\": 1,\n     \"vmSize\":
+        \"Standard_DS2_v2\",\n     \"osDiskSizeGB\": 128,\n     \"osDiskType\": \"Managed\",\n
+        \    \"kubeletDiskType\": \"OS\",\n     \"maxPods\": 110,\n     \"type\":
+        \"VirtualMachineScaleSets\",\n     \"enableAutoScaling\": false,\n     \"provisioningState\":
+        \"Creating\",\n     \"powerState\": {\n      \"code\": \"Running\"\n     },\n
+        \    \"orchestratorVersion\": \"1.27.7\",\n     \"currentOrchestratorVersion\":
+        \"1.27.7\",\n     \"enableNodePublicIP\": false,\n     \"mode\": \"System\",\n
+        \    \"enableEncryptionAtHost\": false,\n     \"enableUltraSSD\": false,\n
+        \    \"osType\": \"Linux\",\n     \"osSKU\": \"Ubuntu\",\n     \"nodeImageVersion\":
+        \"AKSUbuntu-2204gen2containerd-202401.17.1\",\n     \"upgradeSettings\": {},\n
+        \    \"enableFIPS\": false\n    }\n   ],\n   \"linuxProfile\": {\n    \"adminUsername\":
+        \"azureuser\",\n    \"ssh\": {\n     \"publicKeys\": [\n      {\n       \"keyData\":
+        \"ssh-rsa AAAAB3NzaC1yc2EAAAADAQABAAACAQCbIg1guRHbI0lV11wWDt1r2cUdcNd27CJsg+SfgC7miZeubtwUhbsPdhMQsfDyhOWHq1+ZL0M+nJZV63d/1dhmhtgyOqejUwrPlzKhydsbrsdUor+JmNJDdW01v7BXHyuymT8G4s09jCasNOwiufbP/qp72ruu0bIA1nySsvlf9pCQAuFkAnVnf/rFhUlOkhtRpwcq8SUNY2zRHR/EKb/4NWY1JzR4sa3q2fWIJdrrX0DvLoa5g9bIEd4Df79ba7v+yiUBOS0zT2ll+z4g9izHK3EO5d8hL4jYxcjKs+wcslSYRWrascfscLgMlMGh0CdKeNTDjHpGPncaf3Z+FwwwjWeuiNBxv7bJo13/8B/098KlVDl4GZqsoBCEjPyJfV6hO0y/LkRGkk7oHWKgeWAfKtfLItRp00eZ4fcJNK9kCaSMmEugoZWcI7NGbZXzqFWqbpRI7NcDP9+WIQ+i9U5vqWsqd/zng4kbuAJ6UuKqIzB0upYrLShfQE3SAck8oaLhJqqq56VfDuASNpJKidV+zq27HfSBmbXnkR/5AK337dc3MXKJypoK/QPMLKUAP5XLPbs+NddJQV7EZXd29DLgp+fRIg3edpKdO7ZErWhv7d+3Kws+e1Y+ypmR2WIVSwVyBEUfgv2C8Ts9gnTF4pNcEY/S2aBicz5Ew2+jdyGNQQ==
+        test@example.com\\n\"\n      }\n     ]\n    }\n   },\n   \"servicePrincipalProfile\":
+        {\n    \"clientId\":\"00000000-0000-0000-0000-000000000001\"\n   },\n   \"nodeResourceGroup\":
+        \"MC_clitest000001_cliakstest000001_westus2\",\n   \"enableRBAC\": true,\n
+        \  \"supportPlan\": \"KubernetesOfficial\",\n   \"networkProfile\": {\n    \"networkPlugin\":
+        \"kubenet\",\n    \"loadBalancerSku\": \"Standard\",\n    \"loadBalancerProfile\":
+        {\n     \"managedOutboundIPs\": {\n      \"count\": 1\n     },\n     \"effectiveOutboundIPs\":
+        [\n      {\n       \"id\": \"/subscriptions/00000000-0000-0000-0000-000000000000/resourceGroups/MC_clitest000001_cliakstest000001_westus2/providers/Microsoft.Network/publicIPAddresses/11a6b8ab-9574-4b0f-bf81-acaa2251ef5f\"\n
+        \     }\n     ],\n     \"backendPoolType\": \"nodeIPConfiguration\"\n    },\n
+        \   \"podCidr\": \"10.244.0.0/16\",\n    \"serviceCidr\": \"10.0.0.0/16\",\n
+        \   \"dnsServiceIP\": \"10.0.0.10\",\n    \"outboundType\": \"loadBalancer\",\n
+        \   \"podCidrs\": [\n     \"10.244.0.0/16\"\n    ],\n    \"serviceCidrs\":
+        [\n     \"10.0.0.0/16\"\n    ],\n    \"ipFamilies\": [\n     \"IPv4\"\n    ]\n
+        \  },\n   \"maxAgentPools\": 100,\n   \"identityProfile\": {\n    \"kubeletidentity\":
+        {\n     \"resourceId\": \"/subscriptions/00000000-0000-0000-0000-000000000000/resourcegroups/MC_clitest000001_cliakstest000001_westus2/providers/Microsoft.ManagedIdentity/userAssignedIdentities/cliakstest000001-agentpool\",\n
+        \    \"clientId\":\"00000000-0000-0000-0000-000000000001\",\n     \"objectId\":\"00000000-0000-0000-0000-000000000001\"\n
+        \   }\n   },\n   \"autoUpgradeProfile\": {\n    \"nodeOSUpgradeChannel\":
+        \"NodeImage\"\n   },\n   \"disableLocalAccounts\": false,\n   \"securityProfile\":
+        {},\n   \"storageProfile\": {\n    \"diskCSIDriver\": {\n     \"enabled\":
+        true\n    },\n    \"fileCSIDriver\": {\n     \"enabled\": true\n    },\n    \"snapshotController\":
+        {\n     \"enabled\": true\n    }\n   },\n   \"oidcIssuerProfile\": {\n    \"enabled\":
+        false\n   },\n   \"workloadAutoScalerProfile\": {},\n   \"resourceUID\": \"65c3dd127516480001799933\"\n
+        \ },\n  \"identity\": {\n   \"type\": \"SystemAssigned\",\n   \"principalId\":\"00000000-0000-0000-0000-000000000001\",\n
+        \  \"tenantId\": \"72f988bf-86f1-41af-91ab-2d7cd011db47\"\n  },\n  \"sku\":
+        {\n   \"name\": \"Base\",\n   \"tier\": \"Free\"\n  }\n }"
+    headers:
+      cache-control:
+      - no-cache
+      content-length:
+      - '4396'
+      content-type:
+      - application/json
+      date:
+      - Wed, 07 Feb 2024 19:45:46 GMT
+      expires:
+      - '-1'
+      pragma:
+      - no-cache
+      strict-transport-security:
+      - max-age=31536000; includeSubDomains
+      x-cache:
+      - CONFIG_NOCACHE
+      x-content-type-options:
+      - nosniff
+      x-msedge-ref:
+      - 'Ref A: 062337CD1A76404C9649150B8E38D838 Ref B: CO6AA3150218031 Ref C: 2024-02-07T19:45:46Z'
+    status:
+      code: 200
+      message: OK
+- request:
+    body: null
+    headers:
+      Accept:
+      - application/json
+      Accept-Encoding:
+      - gzip, deflate
+      CommandName:
+      - aks wait
+      Connection:
+      - keep-alive
+      ParameterSetName:
+      - -g -n --created
+      User-Agent:
+      - AZURECLI/2.57.0 (DOCKER) azsdk-python-azure-mgmt-containerservice/29.0.0 Python/3.10.13
+        (Linux-6.5.0-15-generic-x86_64-with)
+    method: GET
+    uri: https://management.azure.com/subscriptions/00000000-0000-0000-0000-000000000000/resourceGroups/clitest000001/providers/Microsoft.ContainerService/managedClusters/cliakstest000001?api-version=2024-10-01
+  response:
+    body:
+      string: "{\n  \"id\": \"/subscriptions/00000000-0000-0000-0000-000000000000/resourcegroups/clitest000001/providers/Microsoft.ContainerService/managedClusters/cliakstest000001\",\n
+        \ \"location\": \"westus2\",\n  \"name\": \"cliakstest000001\",\n  \"tags\":
+        {\n   \"scenario_test\": \"\"\n  },\n  \"type\": \"Microsoft.ContainerService/ManagedClusters\",\n
+        \ \"properties\": {\n   \"provisioningState\": \"Creating\",\n   \"powerState\":
+        {\n    \"code\": \"Running\"\n   },\n   \"kubernetesVersion\": \"1.27.7\",\n
+        \  \"currentKubernetesVersion\": \"1.27.7\",\n   \"dnsPrefix\": \"cliaksdns000002\",\n
+        \  \"fqdn\": \"cliaksdns000002-ia9947za.hcp.westus2.azmk8s.io\",\n   \"azurePortalFQDN\":
+        \"cliaksdns000002-ia9947za.portal.hcp.westus2.azmk8s.io\",\n   \"agentPoolProfiles\":
+        [\n    {\n     \"name\": \"nodepool1\",\n     \"count\": 1,\n     \"vmSize\":
+        \"Standard_DS2_v2\",\n     \"osDiskSizeGB\": 128,\n     \"osDiskType\": \"Managed\",\n
+        \    \"kubeletDiskType\": \"OS\",\n     \"maxPods\": 110,\n     \"type\":
+        \"VirtualMachineScaleSets\",\n     \"enableAutoScaling\": false,\n     \"provisioningState\":
+        \"Creating\",\n     \"powerState\": {\n      \"code\": \"Running\"\n     },\n
+        \    \"orchestratorVersion\": \"1.27.7\",\n     \"currentOrchestratorVersion\":
+        \"1.27.7\",\n     \"enableNodePublicIP\": false,\n     \"mode\": \"System\",\n
+        \    \"enableEncryptionAtHost\": false,\n     \"enableUltraSSD\": false,\n
+        \    \"osType\": \"Linux\",\n     \"osSKU\": \"Ubuntu\",\n     \"nodeImageVersion\":
+        \"AKSUbuntu-2204gen2containerd-202401.17.1\",\n     \"upgradeSettings\": {},\n
+        \    \"enableFIPS\": false\n    }\n   ],\n   \"linuxProfile\": {\n    \"adminUsername\":
+        \"azureuser\",\n    \"ssh\": {\n     \"publicKeys\": [\n      {\n       \"keyData\":
+        \"ssh-rsa AAAAB3NzaC1yc2EAAAADAQABAAACAQCbIg1guRHbI0lV11wWDt1r2cUdcNd27CJsg+SfgC7miZeubtwUhbsPdhMQsfDyhOWHq1+ZL0M+nJZV63d/1dhmhtgyOqejUwrPlzKhydsbrsdUor+JmNJDdW01v7BXHyuymT8G4s09jCasNOwiufbP/qp72ruu0bIA1nySsvlf9pCQAuFkAnVnf/rFhUlOkhtRpwcq8SUNY2zRHR/EKb/4NWY1JzR4sa3q2fWIJdrrX0DvLoa5g9bIEd4Df79ba7v+yiUBOS0zT2ll+z4g9izHK3EO5d8hL4jYxcjKs+wcslSYRWrascfscLgMlMGh0CdKeNTDjHpGPncaf3Z+FwwwjWeuiNBxv7bJo13/8B/098KlVDl4GZqsoBCEjPyJfV6hO0y/LkRGkk7oHWKgeWAfKtfLItRp00eZ4fcJNK9kCaSMmEugoZWcI7NGbZXzqFWqbpRI7NcDP9+WIQ+i9U5vqWsqd/zng4kbuAJ6UuKqIzB0upYrLShfQE3SAck8oaLhJqqq56VfDuASNpJKidV+zq27HfSBmbXnkR/5AK337dc3MXKJypoK/QPMLKUAP5XLPbs+NddJQV7EZXd29DLgp+fRIg3edpKdO7ZErWhv7d+3Kws+e1Y+ypmR2WIVSwVyBEUfgv2C8Ts9gnTF4pNcEY/S2aBicz5Ew2+jdyGNQQ==
+        test@example.com\\n\"\n      }\n     ]\n    }\n   },\n   \"servicePrincipalProfile\":
+        {\n    \"clientId\":\"00000000-0000-0000-0000-000000000001\"\n   },\n   \"nodeResourceGroup\":
+        \"MC_clitest000001_cliakstest000001_westus2\",\n   \"enableRBAC\": true,\n
+        \  \"supportPlan\": \"KubernetesOfficial\",\n   \"networkProfile\": {\n    \"networkPlugin\":
+        \"kubenet\",\n    \"loadBalancerSku\": \"Standard\",\n    \"loadBalancerProfile\":
+        {\n     \"managedOutboundIPs\": {\n      \"count\": 1\n     },\n     \"effectiveOutboundIPs\":
+        [\n      {\n       \"id\": \"/subscriptions/00000000-0000-0000-0000-000000000000/resourceGroups/MC_clitest000001_cliakstest000001_westus2/providers/Microsoft.Network/publicIPAddresses/11a6b8ab-9574-4b0f-bf81-acaa2251ef5f\"\n
+        \     }\n     ],\n     \"backendPoolType\": \"nodeIPConfiguration\"\n    },\n
+        \   \"podCidr\": \"10.244.0.0/16\",\n    \"serviceCidr\": \"10.0.0.0/16\",\n
+        \   \"dnsServiceIP\": \"10.0.0.10\",\n    \"outboundType\": \"loadBalancer\",\n
+        \   \"podCidrs\": [\n     \"10.244.0.0/16\"\n    ],\n    \"serviceCidrs\":
+        [\n     \"10.0.0.0/16\"\n    ],\n    \"ipFamilies\": [\n     \"IPv4\"\n    ]\n
+        \  },\n   \"maxAgentPools\": 100,\n   \"identityProfile\": {\n    \"kubeletidentity\":
+        {\n     \"resourceId\": \"/subscriptions/00000000-0000-0000-0000-000000000000/resourcegroups/MC_clitest000001_cliakstest000001_westus2/providers/Microsoft.ManagedIdentity/userAssignedIdentities/cliakstest000001-agentpool\",\n
+        \    \"clientId\":\"00000000-0000-0000-0000-000000000001\",\n     \"objectId\":\"00000000-0000-0000-0000-000000000001\"\n
+        \   }\n   },\n   \"autoUpgradeProfile\": {\n    \"nodeOSUpgradeChannel\":
+        \"NodeImage\"\n   },\n   \"disableLocalAccounts\": false,\n   \"securityProfile\":
+        {},\n   \"storageProfile\": {\n    \"diskCSIDriver\": {\n     \"enabled\":
+        true\n    },\n    \"fileCSIDriver\": {\n     \"enabled\": true\n    },\n    \"snapshotController\":
+        {\n     \"enabled\": true\n    }\n   },\n   \"oidcIssuerProfile\": {\n    \"enabled\":
+        false\n   },\n   \"workloadAutoScalerProfile\": {},\n   \"resourceUID\": \"65c3dd127516480001799933\"\n
+        \ },\n  \"identity\": {\n   \"type\": \"SystemAssigned\",\n   \"principalId\":\"00000000-0000-0000-0000-000000000001\",\n
+        \  \"tenantId\": \"72f988bf-86f1-41af-91ab-2d7cd011db47\"\n  },\n  \"sku\":
+        {\n   \"name\": \"Base\",\n   \"tier\": \"Free\"\n  }\n }"
+    headers:
+      cache-control:
+      - no-cache
+      content-length:
+      - '4396'
+      content-type:
+      - application/json
+      date:
+      - Wed, 07 Feb 2024 19:46:16 GMT
+      expires:
+      - '-1'
+      pragma:
+      - no-cache
+      strict-transport-security:
+      - max-age=31536000; includeSubDomains
+      x-cache:
+      - CONFIG_NOCACHE
+      x-content-type-options:
+      - nosniff
+      x-msedge-ref:
+      - 'Ref A: 0E3B5560C351481FB0006C157D34DCD6 Ref B: CO6AA3150218031 Ref C: 2024-02-07T19:46:17Z'
+    status:
+      code: 200
+      message: OK
+- request:
+    body: null
+    headers:
+      Accept:
+      - application/json
+      Accept-Encoding:
+      - gzip, deflate
+      CommandName:
+      - aks wait
+      Connection:
+      - keep-alive
+      ParameterSetName:
+      - -g -n --created
+      User-Agent:
+      - AZURECLI/2.57.0 (DOCKER) azsdk-python-azure-mgmt-containerservice/29.0.0 Python/3.10.13
+        (Linux-6.5.0-15-generic-x86_64-with)
+    method: GET
+    uri: https://management.azure.com/subscriptions/00000000-0000-0000-0000-000000000000/resourceGroups/clitest000001/providers/Microsoft.ContainerService/managedClusters/cliakstest000001?api-version=2024-10-01
+  response:
+    body:
+      string: "{\n  \"id\": \"/subscriptions/00000000-0000-0000-0000-000000000000/resourcegroups/clitest000001/providers/Microsoft.ContainerService/managedClusters/cliakstest000001\",\n
+        \ \"location\": \"westus2\",\n  \"name\": \"cliakstest000001\",\n  \"tags\":
+        {\n   \"scenario_test\": \"\"\n  },\n  \"type\": \"Microsoft.ContainerService/ManagedClusters\",\n
+        \ \"properties\": {\n   \"provisioningState\": \"Succeeded\",\n   \"powerState\":
+        {\n    \"code\": \"Running\"\n   },\n   \"kubernetesVersion\": \"1.27.7\",\n
+        \  \"currentKubernetesVersion\": \"1.27.7\",\n   \"dnsPrefix\": \"cliaksdns000002\",\n
+        \  \"fqdn\": \"cliaksdns000002-ia9947za.hcp.westus2.azmk8s.io\",\n   \"azurePortalFQDN\":
+        \"cliaksdns000002-ia9947za.portal.hcp.westus2.azmk8s.io\",\n   \"agentPoolProfiles\":
+        [\n    {\n     \"name\": \"nodepool1\",\n     \"count\": 1,\n     \"vmSize\":
+        \"Standard_DS2_v2\",\n     \"osDiskSizeGB\": 128,\n     \"osDiskType\": \"Managed\",\n
+        \    \"kubeletDiskType\": \"OS\",\n     \"maxPods\": 110,\n     \"type\":
+        \"VirtualMachineScaleSets\",\n     \"enableAutoScaling\": false,\n     \"provisioningState\":
+        \"Succeeded\",\n     \"powerState\": {\n      \"code\": \"Running\"\n     },\n
+        \    \"orchestratorVersion\": \"1.27.7\",\n     \"currentOrchestratorVersion\":
+        \"1.27.7\",\n     \"enableNodePublicIP\": false,\n     \"mode\": \"System\",\n
+        \    \"enableEncryptionAtHost\": false,\n     \"enableUltraSSD\": false,\n
+        \    \"osType\": \"Linux\",\n     \"osSKU\": \"Ubuntu\",\n     \"nodeImageVersion\":
+        \"AKSUbuntu-2204gen2containerd-202401.17.1\",\n     \"upgradeSettings\": {},\n
+        \    \"enableFIPS\": false\n    }\n   ],\n   \"linuxProfile\": {\n    \"adminUsername\":
+        \"azureuser\",\n    \"ssh\": {\n     \"publicKeys\": [\n      {\n       \"keyData\":
+        \"ssh-rsa AAAAB3NzaC1yc2EAAAADAQABAAACAQCbIg1guRHbI0lV11wWDt1r2cUdcNd27CJsg+SfgC7miZeubtwUhbsPdhMQsfDyhOWHq1+ZL0M+nJZV63d/1dhmhtgyOqejUwrPlzKhydsbrsdUor+JmNJDdW01v7BXHyuymT8G4s09jCasNOwiufbP/qp72ruu0bIA1nySsvlf9pCQAuFkAnVnf/rFhUlOkhtRpwcq8SUNY2zRHR/EKb/4NWY1JzR4sa3q2fWIJdrrX0DvLoa5g9bIEd4Df79ba7v+yiUBOS0zT2ll+z4g9izHK3EO5d8hL4jYxcjKs+wcslSYRWrascfscLgMlMGh0CdKeNTDjHpGPncaf3Z+FwwwjWeuiNBxv7bJo13/8B/098KlVDl4GZqsoBCEjPyJfV6hO0y/LkRGkk7oHWKgeWAfKtfLItRp00eZ4fcJNK9kCaSMmEugoZWcI7NGbZXzqFWqbpRI7NcDP9+WIQ+i9U5vqWsqd/zng4kbuAJ6UuKqIzB0upYrLShfQE3SAck8oaLhJqqq56VfDuASNpJKidV+zq27HfSBmbXnkR/5AK337dc3MXKJypoK/QPMLKUAP5XLPbs+NddJQV7EZXd29DLgp+fRIg3edpKdO7ZErWhv7d+3Kws+e1Y+ypmR2WIVSwVyBEUfgv2C8Ts9gnTF4pNcEY/S2aBicz5Ew2+jdyGNQQ==
+        test@example.com\\n\"\n      }\n     ]\n    }\n   },\n   \"servicePrincipalProfile\":
+        {\n    \"clientId\":\"00000000-0000-0000-0000-000000000001\"\n   },\n   \"nodeResourceGroup\":
+        \"MC_clitest000001_cliakstest000001_westus2\",\n   \"enableRBAC\": true,\n
+        \  \"supportPlan\": \"KubernetesOfficial\",\n   \"networkProfile\": {\n    \"networkPlugin\":
+        \"kubenet\",\n    \"loadBalancerSku\": \"Standard\",\n    \"loadBalancerProfile\":
+        {\n     \"managedOutboundIPs\": {\n      \"count\": 1\n     },\n     \"effectiveOutboundIPs\":
+        [\n      {\n       \"id\": \"/subscriptions/00000000-0000-0000-0000-000000000000/resourceGroups/MC_clitest000001_cliakstest000001_westus2/providers/Microsoft.Network/publicIPAddresses/11a6b8ab-9574-4b0f-bf81-acaa2251ef5f\"\n
+        \     }\n     ],\n     \"backendPoolType\": \"nodeIPConfiguration\"\n    },\n
+        \   \"podCidr\": \"10.244.0.0/16\",\n    \"serviceCidr\": \"10.0.0.0/16\",\n
+        \   \"dnsServiceIP\": \"10.0.0.10\",\n    \"outboundType\": \"loadBalancer\",\n
+        \   \"podCidrs\": [\n     \"10.244.0.0/16\"\n    ],\n    \"serviceCidrs\":
+        [\n     \"10.0.0.0/16\"\n    ],\n    \"ipFamilies\": [\n     \"IPv4\"\n    ]\n
+        \  },\n   \"maxAgentPools\": 100,\n   \"identityProfile\": {\n    \"kubeletidentity\":
+        {\n     \"resourceId\": \"/subscriptions/00000000-0000-0000-0000-000000000000/resourcegroups/MC_clitest000001_cliakstest000001_westus2/providers/Microsoft.ManagedIdentity/userAssignedIdentities/cliakstest000001-agentpool\",\n
+        \    \"clientId\":\"00000000-0000-0000-0000-000000000001\",\n     \"objectId\":\"00000000-0000-0000-0000-000000000001\"\n
+        \   }\n   },\n   \"autoUpgradeProfile\": {\n    \"nodeOSUpgradeChannel\":
+        \"NodeImage\"\n   },\n   \"disableLocalAccounts\": false,\n   \"securityProfile\":
+        {},\n   \"storageProfile\": {\n    \"diskCSIDriver\": {\n     \"enabled\":
+        true\n    },\n    \"fileCSIDriver\": {\n     \"enabled\": true\n    },\n    \"snapshotController\":
+        {\n     \"enabled\": true\n    }\n   },\n   \"oidcIssuerProfile\": {\n    \"enabled\":
+        false\n   },\n   \"workloadAutoScalerProfile\": {},\n   \"resourceUID\": \"65c3dd127516480001799933\"\n
+        \ },\n  \"identity\": {\n   \"type\": \"SystemAssigned\",\n   \"principalId\":\"00000000-0000-0000-0000-000000000001\",\n
+        \  \"tenantId\": \"72f988bf-86f1-41af-91ab-2d7cd011db47\"\n  },\n  \"sku\":
+        {\n   \"name\": \"Base\",\n   \"tier\": \"Free\"\n  }\n }"
+    headers:
+      cache-control:
+      - no-cache
+      content-length:
+      - '4398'
+      content-type:
+      - application/json
+      date:
+      - Wed, 07 Feb 2024 19:46:47 GMT
+      expires:
+      - '-1'
+      pragma:
+      - no-cache
+      strict-transport-security:
+      - max-age=31536000; includeSubDomains
+      x-cache:
+      - CONFIG_NOCACHE
+      x-content-type-options:
+      - nosniff
+      x-msedge-ref:
+      - 'Ref A: 208CE9DEBF854244A6BF073CC78E6ACD Ref B: CO6AA3150218031 Ref C: 2024-02-07T19:46:47Z'
     status:
       code: 200
       message: OK
@@ -1018,78 +1105,78 @@
       ParameterSetName:
       - -g -n
       User-Agent:
-      - AZURECLI/2.69.0 azsdk-python-core/1.31.0 Python/3.12.9 (Windows-10-10.0.19045-SP0)
+      - AZURECLI/2.57.0 (DOCKER) azsdk-python-azure-mgmt-containerservice/29.0.0 Python/3.10.13
+        (Linux-6.5.0-15-generic-x86_64-with)
     method: GET
     uri: https://management.azure.com/subscriptions/00000000-0000-0000-0000-000000000000/resourceGroups/clitest000001/providers/Microsoft.ContainerService/managedClusters/cliakstest000001?api-version=2024-10-01
   response:
     body:
-      string: "{\n \"id\": \"/subscriptions/00000000-0000-0000-0000-000000000000/resourcegroups/clitest000001/providers/Microsoft.ContainerService/managedClusters/cliakstest000001\",\n
-        \"location\": \"westus2\",\n \"name\": \"cliakstest000001\",\n \"tags\": {\n
-        \ \"scenario_test\": \"\"\n },\n \"type\": \"Microsoft.ContainerService/ManagedClusters\",\n
-        \"properties\": {\n  \"provisioningState\": \"Succeeded\",\n  \"powerState\":
-        {\n   \"code\": \"Running\"\n  },\n  \"kubernetesVersion\": \"1.30.9\",\n
-        \ \"currentKubernetesVersion\": \"1.30.9\",\n  \"dnsPrefix\": \"cliaksdns000002\",\n
-        \ \"fqdn\": \"cliaksdns000002-nqjnmwez.hcp.westus2.azmk8s.io\",\n  \"azurePortalFQDN\":
-        \"cliaksdns000002-nqjnmwez.portal.hcp.westus2.azmk8s.io\",\n  \"agentPoolProfiles\":
-        [\n   {\n    \"name\": \"nodepool1\",\n    \"count\": 1,\n    \"vmSize\":
-        \"Standard_DS2_v2\",\n    \"osDiskSizeGB\": 128,\n    \"osDiskType\": \"Managed\",\n
-        \   \"kubeletDiskType\": \"OS\",\n    \"maxPods\": 250,\n    \"type\": \"VirtualMachineScaleSets\",\n
-        \   \"enableAutoScaling\": false,\n    \"scaleDownMode\": \"Delete\",\n    \"provisioningState\":
-        \"Succeeded\",\n    \"powerState\": {\n     \"code\": \"Running\"\n    },\n
-        \   \"orchestratorVersion\": \"1.30.9\",\n    \"currentOrchestratorVersion\":
-        \"1.30.9\",\n    \"enableNodePublicIP\": false,\n    \"mode\": \"System\",\n
-        \   \"enableEncryptionAtHost\": false,\n    \"enableUltraSSD\": false,\n    \"osType\":
-        \"Linux\",\n    \"osSKU\": \"Ubuntu\",\n    \"nodeImageVersion\": \"AKSUbuntu-2204gen2containerd-202502.03.0\",\n
-        \   \"upgradeSettings\": {\n     \"maxSurge\": \"10%\"\n    },\n    \"enableFIPS\":
-        false,\n    \"securityProfile\": {\n     \"enableVTPM\": false,\n     \"enableSecureBoot\":
-        false\n    }\n   }\n  ],\n  \"linuxProfile\": {\n   \"adminUsername\": \"azureuser\",\n
-        \  \"ssh\": {\n    \"publicKeys\": [\n     {\n      \"keyData\": \"ssh-rsa
-        AAAAB3NzaC1yc2EAAAADAQABAAACAQCbIg1guRHbI0lV11wWDt1r2cUdcNd27CJsg+SfgC7miZeubtwUhbsPdhMQsfDyhOWHq1+ZL0M+nJZV63d/1dhmhtgyOqejUwrPlzKhydsbrsdUor+JmNJDdW01v7BXHyuymT8G4s09jCasNOwiufbP/qp72ruu0bIA1nySsvlf9pCQAuFkAnVnf/rFhUlOkhtRpwcq8SUNY2zRHR/EKb/4NWY1JzR4sa3q2fWIJdrrX0DvLoa5g9bIEd4Df79ba7v+yiUBOS0zT2ll+z4g9izHK3EO5d8hL4jYxcjKs+wcslSYRWrascfscLgMlMGh0CdKeNTDjHpGPncaf3Z+FwwwjWeuiNBxv7bJo13/8B/098KlVDl4GZqsoBCEjPyJfV6hO0y/LkRGkk7oHWKgeWAfKtfLItRp00eZ4fcJNK9kCaSMmEugoZWcI7NGbZXzqFWqbpRI7NcDP9+WIQ+i9U5vqWsqd/zng4kbuAJ6UuKqIzB0upYrLShfQE3SAck8oaLhJqqq56VfDuASNpJKidV+zq27HfSBmbXnkR/5AK337dc3MXKJypoK/QPMLKUAP5XLPbs+NddJQV7EZXd29DLgp+fRIg3edpKdO7ZErWhv7d+3Kws+e1Y+ypmR2WIVSwVyBEUfgv2C8Ts9gnTF4pNcEY/S2aBicz5Ew2+jdyGNQQ==
-        test@example.com\\n\"\n     }\n    ]\n   }\n  },\n  \"servicePrincipalProfile\":
-        {\n   \"clientId\":\"00000000-0000-0000-0000-000000000001\"\n  },\n  \"nodeResourceGroup\":
-        \"MC_clitest000001_cliakstest000001_westus2\",\n  \"enableRBAC\": true,\n
-        \ \"supportPlan\": \"KubernetesOfficial\",\n  \"networkProfile\": {\n   \"networkPlugin\":
-        \"azure\",\n   \"networkPluginMode\": \"overlay\",\n   \"networkPolicy\":
-        \"none\",\n   \"networkDataplane\": \"azure\",\n   \"loadBalancerSku\": \"standard\",\n
-        \  \"loadBalancerProfile\": {\n    \"managedOutboundIPs\": {\n     \"count\":
-        1\n    },\n    \"effectiveOutboundIPs\": [\n     {\n      \"id\": \"/subscriptions/00000000-0000-0000-0000-000000000000/resourceGroups/MC_clitest000001_cliakstest000001_westus2/providers/Microsoft.Network/publicIPAddresses/e3d144c4-6c00-4a8c-b5f9-f641dff0d0c6\"\n
-        \    }\n    ],\n    \"backendPoolType\": \"nodeIPConfiguration\"\n   },\n
-        \  \"podCidr\": \"10.244.0.0/16\",\n   \"serviceCidr\": \"10.0.0.0/16\",\n
-        \  \"dnsServiceIP\": \"10.0.0.10\",\n   \"outboundType\": \"loadBalancer\",\n
-        \  \"podCidrs\": [\n    \"10.244.0.0/16\"\n   ],\n   \"serviceCidrs\": [\n
-        \   \"10.0.0.0/16\"\n   ],\n   \"ipFamilies\": [\n    \"IPv4\"\n   ]\n  },\n
-        \ \"maxAgentPools\": 100,\n  \"identityProfile\": {\n   \"kubeletidentity\":
-        {\n    \"resourceId\": \"/subscriptions/00000000-0000-0000-0000-000000000000/resourcegroups/MC_clitest000001_cliakstest000001_westus2/providers/Microsoft.ManagedIdentity/userAssignedIdentities/cliakstest000001-agentpool\",\n
-        \   \"clientId\":\"00000000-0000-0000-0000-000000000001\",\n    \"objectId\":\"00000000-0000-0000-0000-000000000001\"\n
-        \  }\n  },\n  \"autoUpgradeProfile\": {\n   \"nodeOSUpgradeChannel\": \"NodeImage\"\n
-        \ },\n  \"disableLocalAccounts\": false,\n  \"securityProfile\": {},\n  \"storageProfile\":
-        {\n   \"diskCSIDriver\": {\n    \"enabled\": true\n   },\n   \"fileCSIDriver\":
-        {\n    \"enabled\": true\n   },\n   \"snapshotController\": {\n    \"enabled\":
-        true\n   }\n  },\n  \"oidcIssuerProfile\": {\n   \"enabled\": false\n  },\n
-        \ \"workloadAutoScalerProfile\": {},\n  \"resourceUID\": \"67b88e888e0c210001164a28\",\n
-        \ \"metricsProfile\": {\n   \"costAnalysis\": {\n    \"enabled\": false\n
-        \  }\n  }\n },\n \"identity\": {\n  \"type\": \"SystemAssigned\",\n  \"principalId\":\"00000000-0000-0000-0000-000000000001\",\n
-        \ \"tenantId\": \"54826b22-38d6-4fb2-bad9-b7b93a3e9c5a\"\n },\n \"sku\": {\n
-        \ \"name\": \"Base\",\n  \"tier\": \"Free\"\n }\n}"
-    headers:
-      cache-control:
-      - no-cache
-      content-length:
-      - '4584'
-      content-type:
-      - application/json
-      date:
-      - Fri, 21 Feb 2025 14:36:24 GMT
-      expires:
-      - '-1'
-      pragma:
-      - no-cache
-      strict-transport-security:
-      - max-age=31536000; includeSubDomains
-      x-content-type-options:
-      - nosniff
-      x-ms-ratelimit-remaining-subscription-global-reads:
-      - '3747'
+      string: "{\n  \"id\": \"/subscriptions/00000000-0000-0000-0000-000000000000/resourcegroups/clitest000001/providers/Microsoft.ContainerService/managedClusters/cliakstest000001\",\n
+        \ \"location\": \"westus2\",\n  \"name\": \"cliakstest000001\",\n  \"tags\":
+        {\n   \"scenario_test\": \"\"\n  },\n  \"type\": \"Microsoft.ContainerService/ManagedClusters\",\n
+        \ \"properties\": {\n   \"provisioningState\": \"Succeeded\",\n   \"powerState\":
+        {\n    \"code\": \"Running\"\n   },\n   \"kubernetesVersion\": \"1.27.7\",\n
+        \  \"currentKubernetesVersion\": \"1.27.7\",\n   \"dnsPrefix\": \"cliaksdns000002\",\n
+        \  \"fqdn\": \"cliaksdns000002-ia9947za.hcp.westus2.azmk8s.io\",\n   \"azurePortalFQDN\":
+        \"cliaksdns000002-ia9947za.portal.hcp.westus2.azmk8s.io\",\n   \"agentPoolProfiles\":
+        [\n    {\n     \"name\": \"nodepool1\",\n     \"count\": 1,\n     \"vmSize\":
+        \"Standard_DS2_v2\",\n     \"osDiskSizeGB\": 128,\n     \"osDiskType\": \"Managed\",\n
+        \    \"kubeletDiskType\": \"OS\",\n     \"maxPods\": 110,\n     \"type\":
+        \"VirtualMachineScaleSets\",\n     \"enableAutoScaling\": false,\n     \"provisioningState\":
+        \"Succeeded\",\n     \"powerState\": {\n      \"code\": \"Running\"\n     },\n
+        \    \"orchestratorVersion\": \"1.27.7\",\n     \"currentOrchestratorVersion\":
+        \"1.27.7\",\n     \"enableNodePublicIP\": false,\n     \"mode\": \"System\",\n
+        \    \"enableEncryptionAtHost\": false,\n     \"enableUltraSSD\": false,\n
+        \    \"osType\": \"Linux\",\n     \"osSKU\": \"Ubuntu\",\n     \"nodeImageVersion\":
+        \"AKSUbuntu-2204gen2containerd-202401.17.1\",\n     \"upgradeSettings\": {},\n
+        \    \"enableFIPS\": false\n    }\n   ],\n   \"linuxProfile\": {\n    \"adminUsername\":
+        \"azureuser\",\n    \"ssh\": {\n     \"publicKeys\": [\n      {\n       \"keyData\":
+        \"ssh-rsa AAAAB3NzaC1yc2EAAAADAQABAAACAQCbIg1guRHbI0lV11wWDt1r2cUdcNd27CJsg+SfgC7miZeubtwUhbsPdhMQsfDyhOWHq1+ZL0M+nJZV63d/1dhmhtgyOqejUwrPlzKhydsbrsdUor+JmNJDdW01v7BXHyuymT8G4s09jCasNOwiufbP/qp72ruu0bIA1nySsvlf9pCQAuFkAnVnf/rFhUlOkhtRpwcq8SUNY2zRHR/EKb/4NWY1JzR4sa3q2fWIJdrrX0DvLoa5g9bIEd4Df79ba7v+yiUBOS0zT2ll+z4g9izHK3EO5d8hL4jYxcjKs+wcslSYRWrascfscLgMlMGh0CdKeNTDjHpGPncaf3Z+FwwwjWeuiNBxv7bJo13/8B/098KlVDl4GZqsoBCEjPyJfV6hO0y/LkRGkk7oHWKgeWAfKtfLItRp00eZ4fcJNK9kCaSMmEugoZWcI7NGbZXzqFWqbpRI7NcDP9+WIQ+i9U5vqWsqd/zng4kbuAJ6UuKqIzB0upYrLShfQE3SAck8oaLhJqqq56VfDuASNpJKidV+zq27HfSBmbXnkR/5AK337dc3MXKJypoK/QPMLKUAP5XLPbs+NddJQV7EZXd29DLgp+fRIg3edpKdO7ZErWhv7d+3Kws+e1Y+ypmR2WIVSwVyBEUfgv2C8Ts9gnTF4pNcEY/S2aBicz5Ew2+jdyGNQQ==
+        test@example.com\\n\"\n      }\n     ]\n    }\n   },\n   \"servicePrincipalProfile\":
+        {\n    \"clientId\":\"00000000-0000-0000-0000-000000000001\"\n   },\n   \"nodeResourceGroup\":
+        \"MC_clitest000001_cliakstest000001_westus2\",\n   \"enableRBAC\": true,\n
+        \  \"supportPlan\": \"KubernetesOfficial\",\n   \"networkProfile\": {\n    \"networkPlugin\":
+        \"kubenet\",\n    \"loadBalancerSku\": \"Standard\",\n    \"loadBalancerProfile\":
+        {\n     \"managedOutboundIPs\": {\n      \"count\": 1\n     },\n     \"effectiveOutboundIPs\":
+        [\n      {\n       \"id\": \"/subscriptions/00000000-0000-0000-0000-000000000000/resourceGroups/MC_clitest000001_cliakstest000001_westus2/providers/Microsoft.Network/publicIPAddresses/11a6b8ab-9574-4b0f-bf81-acaa2251ef5f\"\n
+        \     }\n     ],\n     \"backendPoolType\": \"nodeIPConfiguration\"\n    },\n
+        \   \"podCidr\": \"10.244.0.0/16\",\n    \"serviceCidr\": \"10.0.0.0/16\",\n
+        \   \"dnsServiceIP\": \"10.0.0.10\",\n    \"outboundType\": \"loadBalancer\",\n
+        \   \"podCidrs\": [\n     \"10.244.0.0/16\"\n    ],\n    \"serviceCidrs\":
+        [\n     \"10.0.0.0/16\"\n    ],\n    \"ipFamilies\": [\n     \"IPv4\"\n    ]\n
+        \  },\n   \"maxAgentPools\": 100,\n   \"identityProfile\": {\n    \"kubeletidentity\":
+        {\n     \"resourceId\": \"/subscriptions/00000000-0000-0000-0000-000000000000/resourcegroups/MC_clitest000001_cliakstest000001_westus2/providers/Microsoft.ManagedIdentity/userAssignedIdentities/cliakstest000001-agentpool\",\n
+        \    \"clientId\":\"00000000-0000-0000-0000-000000000001\",\n     \"objectId\":\"00000000-0000-0000-0000-000000000001\"\n
+        \   }\n   },\n   \"autoUpgradeProfile\": {\n    \"nodeOSUpgradeChannel\":
+        \"NodeImage\"\n   },\n   \"disableLocalAccounts\": false,\n   \"securityProfile\":
+        {},\n   \"storageProfile\": {\n    \"diskCSIDriver\": {\n     \"enabled\":
+        true\n    },\n    \"fileCSIDriver\": {\n     \"enabled\": true\n    },\n    \"snapshotController\":
+        {\n     \"enabled\": true\n    }\n   },\n   \"oidcIssuerProfile\": {\n    \"enabled\":
+        false\n   },\n   \"workloadAutoScalerProfile\": {},\n   \"resourceUID\": \"65c3dd127516480001799933\"\n
+        \ },\n  \"identity\": {\n   \"type\": \"SystemAssigned\",\n   \"principalId\":\"00000000-0000-0000-0000-000000000001\",\n
+        \  \"tenantId\": \"72f988bf-86f1-41af-91ab-2d7cd011db47\"\n  },\n  \"sku\":
+        {\n   \"name\": \"Base\",\n   \"tier\": \"Free\"\n  }\n }"
+    headers:
+      cache-control:
+      - no-cache
+      content-length:
+      - '4398'
+      content-type:
+      - application/json
+      date:
+      - Wed, 07 Feb 2024 19:46:48 GMT
+      expires:
+      - '-1'
+      pragma:
+      - no-cache
+      strict-transport-security:
+      - max-age=31536000; includeSubDomains
+      x-cache:
+      - CONFIG_NOCACHE
+      x-content-type-options:
+      - nosniff
+      x-msedge-ref:
+      - 'Ref A: F093DD1C66EC4A99925D62330B2EC049 Ref B: CO6AA3150217037 Ref C: 2024-02-07T19:46:48Z'
     status:
       code: 200
       message: OK
@@ -1107,376 +1194,266 @@
       ParameterSetName:
       - -l
       User-Agent:
-      - AZURECLI/2.69.0 azsdk-python-core/1.31.0 Python/3.12.9 (Windows-10-10.0.19045-SP0)
-    method: GET
-<<<<<<< HEAD
-    uri: https://management.azure.com/subscriptions/00000000-0000-0000-0000-000000000000/providers/Microsoft.ContainerService/locations/westus2/kubernetesVersions?api-version=2024-09-01
-=======
+      - AZURECLI/2.57.0 (DOCKER) azsdk-python-azure-mgmt-containerservice/29.0.0 Python/3.10.13
+        (Linux-6.5.0-15-generic-x86_64-with)
+    method: GET
+    uri: https://management.azure.com/subscriptions/00000000-0000-0000-0000-000000000000/providers/Microsoft.ContainerService/locations/westus2/kubernetesVersions?api-version=2024-10-01
+  response:
+    body:
+      string: "{\n  \"values\": [\n   {\n    \"version\": \"1.28\",\n    \"capabilities\":
+        {\n     \"supportPlan\": [\n      \"KubernetesOfficial\"\n     ]\n    },\n
+        \   \"patchVersions\": {\n     \"1.28.0\": {\n      \"upgrades\": [\n       \"1.28.3\"\n
+        \     ]\n     },\n     \"1.28.3\": {\n      \"upgrades\": []\n     }\n    }\n
+        \  },\n   {\n    \"version\": \"1.27\",\n    \"isDefault\": true,\n    \"capabilities\":
+        {\n     \"supportPlan\": [\n      \"KubernetesOfficial\",\n      \"AKSLongTermSupport\"\n
+        \    ]\n    },\n    \"patchVersions\": {\n     \"1.27.3\": {\n      \"upgrades\":
+        [\n       \"1.28.3\",\n       \"1.28.0\",\n       \"1.27.7\"\n      ]\n     },\n
+        \    \"1.27.7\": {\n      \"upgrades\": [\n       \"1.28.3\",\n       \"1.28.0\"\n
+        \     ]\n     }\n    }\n   },\n   {\n    \"version\": \"1.26\",\n    \"capabilities\":
+        {\n     \"supportPlan\": [\n      \"KubernetesOfficial\"\n     ]\n    },\n
+        \   \"patchVersions\": {\n     \"1.26.10\": {\n      \"upgrades\": [\n       \"1.27.7\",\n
+        \      \"1.27.3\"\n      ]\n     },\n     \"1.26.6\": {\n      \"upgrades\":
+        [\n       \"1.27.7\",\n       \"1.27.3\",\n       \"1.26.10\"\n      ]\n     }\n
+        \   }\n   }\n  ]\n }"
+    headers:
+      cache-control:
+      - no-cache
+      content-length:
+      - '1008'
+      content-type:
+      - application/json
+      date:
+      - Wed, 07 Feb 2024 19:46:49 GMT
+      expires:
+      - '-1'
+      pragma:
+      - no-cache
+      strict-transport-security:
+      - max-age=31536000; includeSubDomains
+      x-cache:
+      - CONFIG_NOCACHE
+      x-content-type-options:
+      - nosniff
+      x-msedge-ref:
+      - 'Ref A: 87F92FCB336341CEBD75F4512F9AB6DD Ref B: CO6AA3150219037 Ref C: 2024-02-07T19:46:49Z'
+    status:
+      code: 200
+      message: OK
+- request:
+    body: null
+    headers:
+      Accept:
+      - application/json
+      Accept-Encoding:
+      - gzip, deflate
+      CommandName:
+      - aks get-upgrades
+      Connection:
+      - keep-alive
+      ParameterSetName:
+      - -g -n
+      User-Agent:
+      - AZURECLI/2.57.0 (DOCKER) azsdk-python-azure-mgmt-containerservice/29.0.0 Python/3.10.13
+        (Linux-6.5.0-15-generic-x86_64-with)
+    method: GET
+    uri: https://management.azure.com/subscriptions/00000000-0000-0000-0000-000000000000/resourceGroups/clitest000001/providers/Microsoft.ContainerService/managedClusters/cliakstest000001/upgradeProfiles/default?api-version=2024-10-01
+  response:
+    body:
+      string: "{\n  \"id\": \"/subscriptions/00000000-0000-0000-0000-000000000000/resourcegroups/clitest000001/providers/Microsoft.ContainerService/managedClusters/cliakstest000001/upgradeprofiles/default\",\n
+        \ \"name\": \"default\",\n  \"type\": \"Microsoft.ContainerService/managedClusters/upgradeprofiles\",\n
+        \ \"properties\": {\n   \"controlPlaneProfile\": {\n    \"kubernetesVersion\":
+        \"1.27.7\",\n    \"osType\": \"Linux\",\n    \"upgrades\": [\n     {\n      \"kubernetesVersion\":
+        \"1.28.3\"\n     },\n     {\n      \"kubernetesVersion\": \"1.28.0\"\n     }\n
+        \   ]\n   },\n   \"agentPoolProfiles\": null\n  }\n }"
+    headers:
+      cache-control:
+      - no-cache
+      content-length:
+      - '551'
+      content-type:
+      - application/json
+      date:
+      - Wed, 07 Feb 2024 19:46:49 GMT
+      expires:
+      - '-1'
+      pragma:
+      - no-cache
+      strict-transport-security:
+      - max-age=31536000; includeSubDomains
+      x-cache:
+      - CONFIG_NOCACHE
+      x-content-type-options:
+      - nosniff
+      x-msedge-ref:
+      - 'Ref A: 6D5CBB683BDA4A8B8DF38D50A0A491AC Ref B: CO6AA3150217027 Ref C: 2024-02-07T19:46:49Z'
+    status:
+      code: 200
+      message: OK
+- request:
+    body: null
+    headers:
+      Accept:
+      - application/json
+      Accept-Encoding:
+      - gzip, deflate
+      CommandName:
+      - aks get-upgrades
+      Connection:
+      - keep-alive
+      ParameterSetName:
+      - -g -n --output
+      User-Agent:
+      - AZURECLI/2.57.0 (DOCKER) azsdk-python-azure-mgmt-containerservice/29.0.0 Python/3.10.13
+        (Linux-6.5.0-15-generic-x86_64-with)
+    method: GET
+    uri: https://management.azure.com/subscriptions/00000000-0000-0000-0000-000000000000/resourceGroups/clitest000001/providers/Microsoft.ContainerService/managedClusters/cliakstest000001/upgradeProfiles/default?api-version=2024-10-01
+  response:
+    body:
+      string: "{\n  \"id\": \"/subscriptions/00000000-0000-0000-0000-000000000000/resourcegroups/clitest000001/providers/Microsoft.ContainerService/managedClusters/cliakstest000001/upgradeprofiles/default\",\n
+        \ \"name\": \"default\",\n  \"type\": \"Microsoft.ContainerService/managedClusters/upgradeprofiles\",\n
+        \ \"properties\": {\n   \"controlPlaneProfile\": {\n    \"kubernetesVersion\":
+        \"1.27.7\",\n    \"osType\": \"Linux\",\n    \"upgrades\": [\n     {\n      \"kubernetesVersion\":
+        \"1.28.3\"\n     },\n     {\n      \"kubernetesVersion\": \"1.28.0\"\n     }\n
+        \   ]\n   },\n   \"agentPoolProfiles\": null\n  }\n }"
+    headers:
+      cache-control:
+      - no-cache
+      content-length:
+      - '551'
+      content-type:
+      - application/json
+      date:
+      - Wed, 07 Feb 2024 19:46:49 GMT
+      expires:
+      - '-1'
+      pragma:
+      - no-cache
+      strict-transport-security:
+      - max-age=31536000; includeSubDomains
+      x-cache:
+      - CONFIG_NOCACHE
+      x-content-type-options:
+      - nosniff
+      x-msedge-ref:
+      - 'Ref A: 6759065C8F894C368626626053ADDBA4 Ref B: CO6AA3150220011 Ref C: 2024-02-07T19:46:49Z'
+    status:
+      code: 200
+      message: OK
+- request:
+    body: null
+    headers:
+      Accept:
+      - application/json
+      Accept-Encoding:
+      - gzip, deflate
+      CommandName:
+      - aks enable-addons
+      Connection:
+      - keep-alive
+      ParameterSetName:
+      - -g -n --addons
+      User-Agent:
+      - AZURECLI/2.57.0 (DOCKER) azsdk-python-azure-mgmt-containerservice/29.0.0 Python/3.10.13
+        (Linux-6.5.0-15-generic-x86_64-with)
+    method: GET
     uri: https://management.azure.com/subscriptions/00000000-0000-0000-0000-000000000000/resourceGroups/clitest000001/providers/Microsoft.ContainerService/managedClusters/cliakstest000001?api-version=2024-10-01
->>>>>>> ff231216
-  response:
-    body:
-      string: "{\n \"values\": [\n  {\n   \"version\": \"1.31\",\n   \"capabilities\":
-        {\n    \"supportPlan\": [\n     \"KubernetesOfficial\"\n    ]\n   },\n   \"patchVersions\":
-        {\n    \"1.31.1\": {\n     \"upgrades\": [\n      \"1.31.5\",\n      \"1.31.4\",\n
-        \     \"1.31.3\",\n      \"1.31.2\"\n     ]\n    },\n    \"1.31.2\": {\n     \"upgrades\":
-        [\n      \"1.31.5\",\n      \"1.31.4\",\n      \"1.31.3\"\n     ]\n    },\n
-        \   \"1.31.3\": {\n     \"upgrades\": [\n      \"1.31.5\",\n      \"1.31.4\"\n
-        \    ]\n    },\n    \"1.31.4\": {\n     \"upgrades\": [\n      \"1.31.5\"\n
-        \    ]\n    },\n    \"1.31.5\": {\n     \"upgrades\": []\n    }\n   }\n  },\n
-        \ {\n   \"version\": \"1.30\",\n   \"isDefault\": true,\n   \"capabilities\":
-        {\n    \"supportPlan\": [\n     \"KubernetesOfficial\",\n     \"AKSLongTermSupport\"\n
-        \   ]\n   },\n   \"patchVersions\": {\n    \"1.30.0\": {\n     \"upgrades\":
-        [\n      \"1.30.9\",\n      \"1.30.8\",\n      \"1.30.7\",\n      \"1.30.6\",\n
-        \     \"1.30.5\",\n      \"1.30.4\",\n      \"1.30.3\",\n      \"1.30.2\",\n
-        \     \"1.30.1\",\n      \"1.31.5\",\n      \"1.31.4\",\n      \"1.31.3\",\n
-        \     \"1.31.2\",\n      \"1.31.1\"\n     ]\n    },\n    \"1.30.1\": {\n     \"upgrades\":
-        [\n      \"1.30.9\",\n      \"1.30.8\",\n      \"1.30.7\",\n      \"1.30.6\",\n
-        \     \"1.30.5\",\n      \"1.30.4\",\n      \"1.30.3\",\n      \"1.30.2\",\n
-        \     \"1.31.5\",\n      \"1.31.4\",\n      \"1.31.3\",\n      \"1.31.2\",\n
-        \     \"1.31.1\"\n     ]\n    },\n    \"1.30.2\": {\n     \"upgrades\": [\n
-        \     \"1.30.9\",\n      \"1.30.8\",\n      \"1.30.7\",\n      \"1.30.6\",\n
-        \     \"1.30.5\",\n      \"1.30.4\",\n      \"1.30.3\",\n      \"1.31.5\",\n
-        \     \"1.31.4\",\n      \"1.31.3\",\n      \"1.31.2\",\n      \"1.31.1\"\n
-        \    ]\n    },\n    \"1.30.3\": {\n     \"upgrades\": [\n      \"1.30.9\",\n
-        \     \"1.30.8\",\n      \"1.30.7\",\n      \"1.30.6\",\n      \"1.30.5\",\n
-        \     \"1.30.4\",\n      \"1.31.5\",\n      \"1.31.4\",\n      \"1.31.3\",\n
-        \     \"1.31.2\",\n      \"1.31.1\"\n     ]\n    },\n    \"1.30.4\": {\n     \"upgrades\":
-        [\n      \"1.30.9\",\n      \"1.30.8\",\n      \"1.30.7\",\n      \"1.30.6\",\n
-        \     \"1.30.5\",\n      \"1.31.5\",\n      \"1.31.4\",\n      \"1.31.3\",\n
-        \     \"1.31.2\",\n      \"1.31.1\"\n     ]\n    },\n    \"1.30.5\": {\n     \"upgrades\":
-        [\n      \"1.30.9\",\n      \"1.30.8\",\n      \"1.30.7\",\n      \"1.30.6\",\n
-        \     \"1.31.5\",\n      \"1.31.4\",\n      \"1.31.3\",\n      \"1.31.2\",\n
-        \     \"1.31.1\"\n     ]\n    },\n    \"1.30.6\": {\n     \"upgrades\": [\n
-        \     \"1.30.9\",\n      \"1.30.8\",\n      \"1.30.7\",\n      \"1.31.5\",\n
-        \     \"1.31.4\",\n      \"1.31.3\",\n      \"1.31.2\",\n      \"1.31.1\"\n
-        \    ]\n    },\n    \"1.30.7\": {\n     \"upgrades\": [\n      \"1.30.9\",\n
-        \     \"1.30.8\",\n      \"1.31.5\",\n      \"1.31.4\",\n      \"1.31.3\",\n
-        \     \"1.31.2\",\n      \"1.31.1\"\n     ]\n    },\n    \"1.30.8\": {\n     \"upgrades\":
-        [\n      \"1.30.9\",\n      \"1.31.5\",\n      \"1.31.4\",\n      \"1.31.3\",\n
-        \     \"1.31.2\",\n      \"1.31.1\"\n     ]\n    },\n    \"1.30.9\": {\n     \"upgrades\":
-        [\n      \"1.31.5\",\n      \"1.31.4\",\n      \"1.31.3\",\n      \"1.31.2\",\n
-        \     \"1.31.1\"\n     ]\n    }\n   }\n  },\n  {\n   \"version\": \"1.29\",\n
-        \  \"capabilities\": {\n    \"supportPlan\": [\n     \"KubernetesOfficial\"\n
-        \   ]\n   },\n   \"patchVersions\": {\n    \"1.29.0\": {\n     \"upgrades\":
-        [\n      \"1.29.13\",\n      \"1.29.12\",\n      \"1.29.11\",\n      \"1.29.10\",\n
-        \     \"1.29.9\",\n      \"1.29.8\",\n      \"1.29.7\",\n      \"1.29.6\",\n
-        \     \"1.29.5\",\n      \"1.29.4\",\n      \"1.29.2\",\n      \"1.30.9\",\n
-        \     \"1.30.8\",\n      \"1.30.7\",\n      \"1.30.6\",\n      \"1.30.5\",\n
-        \     \"1.30.4\",\n      \"1.30.3\",\n      \"1.30.2\",\n      \"1.30.1\",\n
-        \     \"1.30.0\"\n     ]\n    },\n    \"1.29.10\": {\n     \"upgrades\": [\n
-        \     \"1.29.13\",\n      \"1.29.12\",\n      \"1.29.11\",\n      \"1.30.9\",\n
-        \     \"1.30.8\",\n      \"1.30.7\",\n      \"1.30.6\",\n      \"1.30.5\",\n
-        \     \"1.30.4\",\n      \"1.30.3\",\n      \"1.30.2\",\n      \"1.30.1\",\n
-        \     \"1.30.0\"\n     ]\n    },\n    \"1.29.11\": {\n     \"upgrades\": [\n
-        \     \"1.29.13\",\n      \"1.29.12\",\n      \"1.30.9\",\n      \"1.30.8\",\n
-        \     \"1.30.7\",\n      \"1.30.6\",\n      \"1.30.5\",\n      \"1.30.4\",\n
-        \     \"1.30.3\",\n      \"1.30.2\",\n      \"1.30.1\",\n      \"1.30.0\"\n
-        \    ]\n    },\n    \"1.29.12\": {\n     \"upgrades\": [\n      \"1.29.13\",\n
-        \     \"1.30.9\",\n      \"1.30.8\",\n      \"1.30.7\",\n      \"1.30.6\",\n
-        \     \"1.30.5\",\n      \"1.30.4\",\n      \"1.30.3\",\n      \"1.30.2\",\n
-        \     \"1.30.1\",\n      \"1.30.0\"\n     ]\n    },\n    \"1.29.13\": {\n
-        \    \"upgrades\": [\n      \"1.30.9\",\n      \"1.30.8\",\n      \"1.30.7\",\n
-        \     \"1.30.6\",\n      \"1.30.5\",\n      \"1.30.4\",\n      \"1.30.3\",\n
-        \     \"1.30.2\",\n      \"1.30.1\",\n      \"1.30.0\"\n     ]\n    },\n    \"1.29.2\":
-        {\n     \"upgrades\": [\n      \"1.29.13\",\n      \"1.29.12\",\n      \"1.29.11\",\n
-        \     \"1.29.10\",\n      \"1.29.9\",\n      \"1.29.8\",\n      \"1.29.7\",\n
-        \     \"1.29.6\",\n      \"1.29.5\",\n      \"1.29.4\",\n      \"1.30.9\",\n
-        \     \"1.30.8\",\n      \"1.30.7\",\n      \"1.30.6\",\n      \"1.30.5\",\n
-        \     \"1.30.4\",\n      \"1.30.3\",\n      \"1.30.2\",\n      \"1.30.1\",\n
-        \     \"1.30.0\"\n     ]\n    },\n    \"1.29.4\": {\n     \"upgrades\": [\n
-        \     \"1.29.13\",\n      \"1.29.12\",\n      \"1.29.11\",\n      \"1.29.10\",\n
-        \     \"1.29.9\",\n      \"1.29.8\",\n      \"1.29.7\",\n      \"1.29.6\",\n
-        \     \"1.29.5\",\n      \"1.30.9\",\n      \"1.30.8\",\n      \"1.30.7\",\n
-        \     \"1.30.6\",\n      \"1.30.5\",\n      \"1.30.4\",\n      \"1.30.3\",\n
-        \     \"1.30.2\",\n      \"1.30.1\",\n      \"1.30.0\"\n     ]\n    },\n    \"1.29.5\":
-        {\n     \"upgrades\": [\n      \"1.29.13\",\n      \"1.29.12\",\n      \"1.29.11\",\n
-        \     \"1.29.10\",\n      \"1.29.9\",\n      \"1.29.8\",\n      \"1.29.7\",\n
-        \     \"1.29.6\",\n      \"1.30.9\",\n      \"1.30.8\",\n      \"1.30.7\",\n
-        \     \"1.30.6\",\n      \"1.30.5\",\n      \"1.30.4\",\n      \"1.30.3\",\n
-        \     \"1.30.2\",\n      \"1.30.1\",\n      \"1.30.0\"\n     ]\n    },\n    \"1.29.6\":
-        {\n     \"upgrades\": [\n      \"1.29.13\",\n      \"1.29.12\",\n      \"1.29.11\",\n
-        \     \"1.29.10\",\n      \"1.29.9\",\n      \"1.29.8\",\n      \"1.29.7\",\n
-        \     \"1.30.9\",\n      \"1.30.8\",\n      \"1.30.7\",\n      \"1.30.6\",\n
-        \     \"1.30.5\",\n      \"1.30.4\",\n      \"1.30.3\",\n      \"1.30.2\",\n
-        \     \"1.30.1\",\n      \"1.30.0\"\n     ]\n    },\n    \"1.29.7\": {\n     \"upgrades\":
-        [\n      \"1.29.13\",\n      \"1.29.12\",\n      \"1.29.11\",\n      \"1.29.10\",\n
-        \     \"1.29.9\",\n      \"1.29.8\",\n      \"1.30.9\",\n      \"1.30.8\",\n
-        \     \"1.30.7\",\n      \"1.30.6\",\n      \"1.30.5\",\n      \"1.30.4\",\n
-        \     \"1.30.3\",\n      \"1.30.2\",\n      \"1.30.1\",\n      \"1.30.0\"\n
-        \    ]\n    },\n    \"1.29.8\": {\n     \"upgrades\": [\n      \"1.29.13\",\n
-        \     \"1.29.12\",\n      \"1.29.11\",\n      \"1.29.10\",\n      \"1.29.9\",\n
-        \     \"1.30.9\",\n      \"1.30.8\",\n      \"1.30.7\",\n      \"1.30.6\",\n
-        \     \"1.30.5\",\n      \"1.30.4\",\n      \"1.30.3\",\n      \"1.30.2\",\n
-        \     \"1.30.1\",\n      \"1.30.0\"\n     ]\n    },\n    \"1.29.9\": {\n     \"upgrades\":
-        [\n      \"1.29.13\",\n      \"1.29.12\",\n      \"1.29.11\",\n      \"1.29.10\",\n
-        \     \"1.30.9\",\n      \"1.30.8\",\n      \"1.30.7\",\n      \"1.30.6\",\n
-        \     \"1.30.5\",\n      \"1.30.4\",\n      \"1.30.3\",\n      \"1.30.2\",\n
-        \     \"1.30.1\",\n      \"1.30.0\"\n     ]\n    }\n   }\n  },\n  {\n   \"version\":
-        \"1.27\",\n   \"capabilities\": {\n    \"supportPlan\": [\n     \"AKSLongTermSupport\"\n
-        \   ]\n   },\n   \"patchVersions\": {\n    \"1.27.100\": {\n     \"upgrades\":
-        [\n      \"1.27.101\",\n      \"1.30.9\",\n      \"1.30.8\",\n      \"1.30.7\",\n
-        \     \"1.30.6\",\n      \"1.30.5\",\n      \"1.30.4\",\n      \"1.30.3\",\n
-        \     \"1.30.2\",\n      \"1.30.1\",\n      \"1.30.0\"\n     ]\n    },\n    \"1.27.101\":
-        {\n     \"upgrades\": [\n      \"1.30.9\",\n      \"1.30.8\",\n      \"1.30.7\",\n
-        \     \"1.30.6\",\n      \"1.30.5\",\n      \"1.30.4\",\n      \"1.30.3\",\n
-        \     \"1.30.2\",\n      \"1.30.1\",\n      \"1.30.0\"\n     ]\n    }\n   }\n
-        \ }\n ]\n}"
-    headers:
-      cache-control:
-      - no-cache
-      content-length:
-      - '7042'
-      content-type:
-      - application/json
-      date:
-      - Fri, 21 Feb 2025 14:36:26 GMT
-      expires:
-      - '-1'
-      pragma:
-      - no-cache
-      strict-transport-security:
-      - max-age=31536000; includeSubDomains
-      x-content-type-options:
-      - nosniff
-      x-ms-operation-identifier:
-      - tenantId=54826b22-38d6-4fb2-bad9-b7b93a3e9c5a,objectId=a7250e3a-0e5e-48e2-9a34-45f1f5e1a91e/eastus2euap/5e3ecbd1-6c3c-4985-86f2-8eaea480d762
-      x-ms-ratelimit-remaining-subscription-global-reads:
-      - '3745'
-    status:
-      code: 200
-      message: OK
-- request:
-    body: null
-    headers:
-      Accept:
-      - application/json
-      Accept-Encoding:
-      - gzip, deflate
-      CommandName:
-      - aks get-upgrades
-      Connection:
-      - keep-alive
-      ParameterSetName:
-      - -g -n
-      User-Agent:
-      - AZURECLI/2.69.0 azsdk-python-core/1.31.0 Python/3.12.9 (Windows-10-10.0.19045-SP0)
-    method: GET
-<<<<<<< HEAD
-    uri: https://management.azure.com/subscriptions/00000000-0000-0000-0000-000000000000/resourceGroups/clitest000001/providers/Microsoft.ContainerService/managedClusters/cliakstest000001/upgradeProfiles/default?api-version=2024-09-01
-=======
-    uri: https://management.azure.com/subscriptions/00000000-0000-0000-0000-000000000000/resourceGroups/clitest000001/providers/Microsoft.ContainerService/managedClusters/cliakstest000001?api-version=2024-10-01
->>>>>>> ff231216
-  response:
-    body:
-      string: "{\n \"id\": \"/subscriptions/00000000-0000-0000-0000-000000000000/resourcegroups/clitest000001/providers/Microsoft.ContainerService/managedClusters/cliakstest000001/upgradeprofiles/default\",\n
-        \"name\": \"default\",\n \"type\": \"Microsoft.ContainerService/managedClusters/upgradeprofiles\",\n
-        \"properties\": {\n  \"controlPlaneProfile\": {\n   \"kubernetesVersion\":
-        \"1.30.9\",\n   \"osType\": \"Linux\",\n   \"upgrades\": [\n    {\n     \"kubernetesVersion\":
-        \"1.31.5\"\n    },\n    {\n     \"kubernetesVersion\": \"1.31.4\"\n    },\n
-        \   {\n     \"kubernetesVersion\": \"1.31.3\"\n    },\n    {\n     \"kubernetesVersion\":
-        \"1.31.2\"\n    },\n    {\n     \"kubernetesVersion\": \"1.31.1\"\n    }\n
-        \  ]\n  },\n  \"agentPoolProfiles\": null\n }\n}"
-    headers:
-      cache-control:
-      - no-cache
-      content-length:
-      - '676'
-      content-type:
-      - application/json
-      date:
-      - Fri, 21 Feb 2025 14:36:29 GMT
-      expires:
-      - '-1'
-      pragma:
-      - no-cache
-      strict-transport-security:
-      - max-age=31536000; includeSubDomains
-      x-content-type-options:
-      - nosniff
-      x-ms-operation-identifier:
-      - tenantId=54826b22-38d6-4fb2-bad9-b7b93a3e9c5a,objectId=a7250e3a-0e5e-48e2-9a34-45f1f5e1a91e/eastus2euap/0b21b6c9-cde3-419f-9ced-38037f7f2e99
-      x-ms-ratelimit-remaining-subscription-global-reads:
-      - '3749'
-    status:
-      code: 200
-      message: OK
-- request:
-    body: null
-    headers:
-      Accept:
-      - application/json
-      Accept-Encoding:
-      - gzip, deflate
-      CommandName:
-      - aks get-upgrades
-      Connection:
-      - keep-alive
-      ParameterSetName:
-      - -g -n --output
-      User-Agent:
-      - AZURECLI/2.69.0 azsdk-python-core/1.31.0 Python/3.12.9 (Windows-10-10.0.19045-SP0)
-    method: GET
-<<<<<<< HEAD
-    uri: https://management.azure.com/subscriptions/00000000-0000-0000-0000-000000000000/resourceGroups/clitest000001/providers/Microsoft.ContainerService/managedClusters/cliakstest000001/upgradeProfiles/default?api-version=2024-09-01
-=======
-    uri: https://management.azure.com/subscriptions/00000000-0000-0000-0000-000000000000/providers/Microsoft.ContainerService/locations/westus2/kubernetesVersions?api-version=2024-10-01
->>>>>>> ff231216
-  response:
-    body:
-      string: "{\n \"id\": \"/subscriptions/00000000-0000-0000-0000-000000000000/resourcegroups/clitest000001/providers/Microsoft.ContainerService/managedClusters/cliakstest000001/upgradeprofiles/default\",\n
-        \"name\": \"default\",\n \"type\": \"Microsoft.ContainerService/managedClusters/upgradeprofiles\",\n
-        \"properties\": {\n  \"controlPlaneProfile\": {\n   \"kubernetesVersion\":
-        \"1.30.9\",\n   \"osType\": \"Linux\",\n   \"upgrades\": [\n    {\n     \"kubernetesVersion\":
-        \"1.31.5\"\n    },\n    {\n     \"kubernetesVersion\": \"1.31.4\"\n    },\n
-        \   {\n     \"kubernetesVersion\": \"1.31.3\"\n    },\n    {\n     \"kubernetesVersion\":
-        \"1.31.2\"\n    },\n    {\n     \"kubernetesVersion\": \"1.31.1\"\n    }\n
-        \  ]\n  },\n  \"agentPoolProfiles\": null\n }\n}"
-    headers:
-      cache-control:
-      - no-cache
-      content-length:
-      - '676'
-      content-type:
-      - application/json
-      date:
-      - Fri, 21 Feb 2025 14:36:32 GMT
-      expires:
-      - '-1'
-      pragma:
-      - no-cache
-      strict-transport-security:
-      - max-age=31536000; includeSubDomains
-      x-content-type-options:
-      - nosniff
-      x-ms-operation-identifier:
-      - tenantId=54826b22-38d6-4fb2-bad9-b7b93a3e9c5a,objectId=a7250e3a-0e5e-48e2-9a34-45f1f5e1a91e/eastus2euap/e75e894c-15a5-4d00-a55c-6c24828ee2d6
-      x-ms-ratelimit-remaining-subscription-global-reads:
-      - '3748'
-    status:
-      code: 200
-      message: OK
-- request:
-    body: null
-    headers:
-      Accept:
-      - application/json
-      Accept-Encoding:
-      - gzip, deflate
-      CommandName:
-      - aks enable-addons
-      Connection:
-      - keep-alive
-      ParameterSetName:
-      - -g -n --addons
-      User-Agent:
-      - AZURECLI/2.69.0 azsdk-python-core/1.31.0 Python/3.12.9 (Windows-10-10.0.19045-SP0)
-    method: GET
-<<<<<<< HEAD
-    uri: https://management.azure.com/subscriptions/00000000-0000-0000-0000-000000000000/resourceGroups/clitest000001/providers/Microsoft.ContainerService/managedClusters/cliakstest000001?api-version=2024-09-01
-=======
-    uri: https://management.azure.com/subscriptions/00000000-0000-0000-0000-000000000000/resourceGroups/clitest000001/providers/Microsoft.ContainerService/managedClusters/cliakstest000001/upgradeProfiles/default?api-version=2024-10-01
->>>>>>> ff231216
-  response:
-    body:
-      string: "{\n \"id\": \"/subscriptions/00000000-0000-0000-0000-000000000000/resourcegroups/clitest000001/providers/Microsoft.ContainerService/managedClusters/cliakstest000001\",\n
-        \"location\": \"westus2\",\n \"name\": \"cliakstest000001\",\n \"tags\": {\n
-        \ \"scenario_test\": \"\"\n },\n \"type\": \"Microsoft.ContainerService/ManagedClusters\",\n
-        \"properties\": {\n  \"provisioningState\": \"Succeeded\",\n  \"powerState\":
-        {\n   \"code\": \"Running\"\n  },\n  \"kubernetesVersion\": \"1.30.9\",\n
-        \ \"currentKubernetesVersion\": \"1.30.9\",\n  \"dnsPrefix\": \"cliaksdns000002\",\n
-        \ \"fqdn\": \"cliaksdns000002-nqjnmwez.hcp.westus2.azmk8s.io\",\n  \"azurePortalFQDN\":
-        \"cliaksdns000002-nqjnmwez.portal.hcp.westus2.azmk8s.io\",\n  \"agentPoolProfiles\":
-        [\n   {\n    \"name\": \"nodepool1\",\n    \"count\": 1,\n    \"vmSize\":
-        \"Standard_DS2_v2\",\n    \"osDiskSizeGB\": 128,\n    \"osDiskType\": \"Managed\",\n
-        \   \"kubeletDiskType\": \"OS\",\n    \"maxPods\": 250,\n    \"type\": \"VirtualMachineScaleSets\",\n
-        \   \"enableAutoScaling\": false,\n    \"scaleDownMode\": \"Delete\",\n    \"provisioningState\":
-        \"Succeeded\",\n    \"powerState\": {\n     \"code\": \"Running\"\n    },\n
-        \   \"orchestratorVersion\": \"1.30.9\",\n    \"currentOrchestratorVersion\":
-        \"1.30.9\",\n    \"enableNodePublicIP\": false,\n    \"mode\": \"System\",\n
-        \   \"enableEncryptionAtHost\": false,\n    \"enableUltraSSD\": false,\n    \"osType\":
-        \"Linux\",\n    \"osSKU\": \"Ubuntu\",\n    \"nodeImageVersion\": \"AKSUbuntu-2204gen2containerd-202502.03.0\",\n
-        \   \"upgradeSettings\": {\n     \"maxSurge\": \"10%\"\n    },\n    \"enableFIPS\":
-        false,\n    \"securityProfile\": {\n     \"enableVTPM\": false,\n     \"enableSecureBoot\":
-        false\n    }\n   }\n  ],\n  \"linuxProfile\": {\n   \"adminUsername\": \"azureuser\",\n
-        \  \"ssh\": {\n    \"publicKeys\": [\n     {\n      \"keyData\": \"ssh-rsa
-        AAAAB3NzaC1yc2EAAAADAQABAAACAQCbIg1guRHbI0lV11wWDt1r2cUdcNd27CJsg+SfgC7miZeubtwUhbsPdhMQsfDyhOWHq1+ZL0M+nJZV63d/1dhmhtgyOqejUwrPlzKhydsbrsdUor+JmNJDdW01v7BXHyuymT8G4s09jCasNOwiufbP/qp72ruu0bIA1nySsvlf9pCQAuFkAnVnf/rFhUlOkhtRpwcq8SUNY2zRHR/EKb/4NWY1JzR4sa3q2fWIJdrrX0DvLoa5g9bIEd4Df79ba7v+yiUBOS0zT2ll+z4g9izHK3EO5d8hL4jYxcjKs+wcslSYRWrascfscLgMlMGh0CdKeNTDjHpGPncaf3Z+FwwwjWeuiNBxv7bJo13/8B/098KlVDl4GZqsoBCEjPyJfV6hO0y/LkRGkk7oHWKgeWAfKtfLItRp00eZ4fcJNK9kCaSMmEugoZWcI7NGbZXzqFWqbpRI7NcDP9+WIQ+i9U5vqWsqd/zng4kbuAJ6UuKqIzB0upYrLShfQE3SAck8oaLhJqqq56VfDuASNpJKidV+zq27HfSBmbXnkR/5AK337dc3MXKJypoK/QPMLKUAP5XLPbs+NddJQV7EZXd29DLgp+fRIg3edpKdO7ZErWhv7d+3Kws+e1Y+ypmR2WIVSwVyBEUfgv2C8Ts9gnTF4pNcEY/S2aBicz5Ew2+jdyGNQQ==
-        test@example.com\\n\"\n     }\n    ]\n   }\n  },\n  \"servicePrincipalProfile\":
-        {\n   \"clientId\":\"00000000-0000-0000-0000-000000000001\"\n  },\n  \"nodeResourceGroup\":
-        \"MC_clitest000001_cliakstest000001_westus2\",\n  \"enableRBAC\": true,\n
-        \ \"supportPlan\": \"KubernetesOfficial\",\n  \"networkProfile\": {\n   \"networkPlugin\":
-        \"azure\",\n   \"networkPluginMode\": \"overlay\",\n   \"networkPolicy\":
-        \"none\",\n   \"networkDataplane\": \"azure\",\n   \"loadBalancerSku\": \"standard\",\n
-        \  \"loadBalancerProfile\": {\n    \"managedOutboundIPs\": {\n     \"count\":
-        1\n    },\n    \"effectiveOutboundIPs\": [\n     {\n      \"id\": \"/subscriptions/00000000-0000-0000-0000-000000000000/resourceGroups/MC_clitest000001_cliakstest000001_westus2/providers/Microsoft.Network/publicIPAddresses/e3d144c4-6c00-4a8c-b5f9-f641dff0d0c6\"\n
-        \    }\n    ],\n    \"backendPoolType\": \"nodeIPConfiguration\"\n   },\n
-        \  \"podCidr\": \"10.244.0.0/16\",\n   \"serviceCidr\": \"10.0.0.0/16\",\n
-        \  \"dnsServiceIP\": \"10.0.0.10\",\n   \"outboundType\": \"loadBalancer\",\n
-        \  \"podCidrs\": [\n    \"10.244.0.0/16\"\n   ],\n   \"serviceCidrs\": [\n
-        \   \"10.0.0.0/16\"\n   ],\n   \"ipFamilies\": [\n    \"IPv4\"\n   ]\n  },\n
-        \ \"maxAgentPools\": 100,\n  \"identityProfile\": {\n   \"kubeletidentity\":
-        {\n    \"resourceId\": \"/subscriptions/00000000-0000-0000-0000-000000000000/resourcegroups/MC_clitest000001_cliakstest000001_westus2/providers/Microsoft.ManagedIdentity/userAssignedIdentities/cliakstest000001-agentpool\",\n
-        \   \"clientId\":\"00000000-0000-0000-0000-000000000001\",\n    \"objectId\":\"00000000-0000-0000-0000-000000000001\"\n
-        \  }\n  },\n  \"autoUpgradeProfile\": {\n   \"nodeOSUpgradeChannel\": \"NodeImage\"\n
-        \ },\n  \"disableLocalAccounts\": false,\n  \"securityProfile\": {},\n  \"storageProfile\":
-        {\n   \"diskCSIDriver\": {\n    \"enabled\": true\n   },\n   \"fileCSIDriver\":
-        {\n    \"enabled\": true\n   },\n   \"snapshotController\": {\n    \"enabled\":
-        true\n   }\n  },\n  \"oidcIssuerProfile\": {\n   \"enabled\": false\n  },\n
-        \ \"workloadAutoScalerProfile\": {},\n  \"resourceUID\": \"67b88e888e0c210001164a28\",\n
-        \ \"metricsProfile\": {\n   \"costAnalysis\": {\n    \"enabled\": false\n
-        \  }\n  }\n },\n \"identity\": {\n  \"type\": \"SystemAssigned\",\n  \"principalId\":\"00000000-0000-0000-0000-000000000001\",\n
-        \ \"tenantId\": \"54826b22-38d6-4fb2-bad9-b7b93a3e9c5a\"\n },\n \"sku\": {\n
-        \ \"name\": \"Base\",\n  \"tier\": \"Free\"\n }\n}"
-    headers:
-      cache-control:
-      - no-cache
-      content-length:
-      - '4584'
-      content-type:
-      - application/json
-      date:
-      - Fri, 21 Feb 2025 14:36:35 GMT
-      expires:
-      - '-1'
-      pragma:
-      - no-cache
-      strict-transport-security:
-      - max-age=31536000; includeSubDomains
-      x-content-type-options:
-      - nosniff
-      x-ms-ratelimit-remaining-subscription-global-reads:
-      - '3748'
+  response:
+    body:
+      string: "{\n  \"id\": \"/subscriptions/00000000-0000-0000-0000-000000000000/resourcegroups/clitest000001/providers/Microsoft.ContainerService/managedClusters/cliakstest000001\",\n
+        \ \"location\": \"westus2\",\n  \"name\": \"cliakstest000001\",\n  \"tags\":
+        {\n   \"scenario_test\": \"\"\n  },\n  \"type\": \"Microsoft.ContainerService/ManagedClusters\",\n
+        \ \"properties\": {\n   \"provisioningState\": \"Succeeded\",\n   \"powerState\":
+        {\n    \"code\": \"Running\"\n   },\n   \"kubernetesVersion\": \"1.27.7\",\n
+        \  \"currentKubernetesVersion\": \"1.27.7\",\n   \"dnsPrefix\": \"cliaksdns000002\",\n
+        \  \"fqdn\": \"cliaksdns000002-ia9947za.hcp.westus2.azmk8s.io\",\n   \"azurePortalFQDN\":
+        \"cliaksdns000002-ia9947za.portal.hcp.westus2.azmk8s.io\",\n   \"agentPoolProfiles\":
+        [\n    {\n     \"name\": \"nodepool1\",\n     \"count\": 1,\n     \"vmSize\":
+        \"Standard_DS2_v2\",\n     \"osDiskSizeGB\": 128,\n     \"osDiskType\": \"Managed\",\n
+        \    \"kubeletDiskType\": \"OS\",\n     \"maxPods\": 110,\n     \"type\":
+        \"VirtualMachineScaleSets\",\n     \"enableAutoScaling\": false,\n     \"provisioningState\":
+        \"Succeeded\",\n     \"powerState\": {\n      \"code\": \"Running\"\n     },\n
+        \    \"orchestratorVersion\": \"1.27.7\",\n     \"currentOrchestratorVersion\":
+        \"1.27.7\",\n     \"enableNodePublicIP\": false,\n     \"mode\": \"System\",\n
+        \    \"enableEncryptionAtHost\": false,\n     \"enableUltraSSD\": false,\n
+        \    \"osType\": \"Linux\",\n     \"osSKU\": \"Ubuntu\",\n     \"nodeImageVersion\":
+        \"AKSUbuntu-2204gen2containerd-202401.17.1\",\n     \"upgradeSettings\": {},\n
+        \    \"enableFIPS\": false\n    }\n   ],\n   \"linuxProfile\": {\n    \"adminUsername\":
+        \"azureuser\",\n    \"ssh\": {\n     \"publicKeys\": [\n      {\n       \"keyData\":
+        \"ssh-rsa AAAAB3NzaC1yc2EAAAADAQABAAACAQCbIg1guRHbI0lV11wWDt1r2cUdcNd27CJsg+SfgC7miZeubtwUhbsPdhMQsfDyhOWHq1+ZL0M+nJZV63d/1dhmhtgyOqejUwrPlzKhydsbrsdUor+JmNJDdW01v7BXHyuymT8G4s09jCasNOwiufbP/qp72ruu0bIA1nySsvlf9pCQAuFkAnVnf/rFhUlOkhtRpwcq8SUNY2zRHR/EKb/4NWY1JzR4sa3q2fWIJdrrX0DvLoa5g9bIEd4Df79ba7v+yiUBOS0zT2ll+z4g9izHK3EO5d8hL4jYxcjKs+wcslSYRWrascfscLgMlMGh0CdKeNTDjHpGPncaf3Z+FwwwjWeuiNBxv7bJo13/8B/098KlVDl4GZqsoBCEjPyJfV6hO0y/LkRGkk7oHWKgeWAfKtfLItRp00eZ4fcJNK9kCaSMmEugoZWcI7NGbZXzqFWqbpRI7NcDP9+WIQ+i9U5vqWsqd/zng4kbuAJ6UuKqIzB0upYrLShfQE3SAck8oaLhJqqq56VfDuASNpJKidV+zq27HfSBmbXnkR/5AK337dc3MXKJypoK/QPMLKUAP5XLPbs+NddJQV7EZXd29DLgp+fRIg3edpKdO7ZErWhv7d+3Kws+e1Y+ypmR2WIVSwVyBEUfgv2C8Ts9gnTF4pNcEY/S2aBicz5Ew2+jdyGNQQ==
+        test@example.com\\n\"\n      }\n     ]\n    }\n   },\n   \"servicePrincipalProfile\":
+        {\n    \"clientId\":\"00000000-0000-0000-0000-000000000001\"\n   },\n   \"nodeResourceGroup\":
+        \"MC_clitest000001_cliakstest000001_westus2\",\n   \"enableRBAC\": true,\n
+        \  \"supportPlan\": \"KubernetesOfficial\",\n   \"networkProfile\": {\n    \"networkPlugin\":
+        \"kubenet\",\n    \"loadBalancerSku\": \"Standard\",\n    \"loadBalancerProfile\":
+        {\n     \"managedOutboundIPs\": {\n      \"count\": 1\n     },\n     \"effectiveOutboundIPs\":
+        [\n      {\n       \"id\": \"/subscriptions/00000000-0000-0000-0000-000000000000/resourceGroups/MC_clitest000001_cliakstest000001_westus2/providers/Microsoft.Network/publicIPAddresses/11a6b8ab-9574-4b0f-bf81-acaa2251ef5f\"\n
+        \     }\n     ],\n     \"backendPoolType\": \"nodeIPConfiguration\"\n    },\n
+        \   \"podCidr\": \"10.244.0.0/16\",\n    \"serviceCidr\": \"10.0.0.0/16\",\n
+        \   \"dnsServiceIP\": \"10.0.0.10\",\n    \"outboundType\": \"loadBalancer\",\n
+        \   \"podCidrs\": [\n     \"10.244.0.0/16\"\n    ],\n    \"serviceCidrs\":
+        [\n     \"10.0.0.0/16\"\n    ],\n    \"ipFamilies\": [\n     \"IPv4\"\n    ]\n
+        \  },\n   \"maxAgentPools\": 100,\n   \"identityProfile\": {\n    \"kubeletidentity\":
+        {\n     \"resourceId\": \"/subscriptions/00000000-0000-0000-0000-000000000000/resourcegroups/MC_clitest000001_cliakstest000001_westus2/providers/Microsoft.ManagedIdentity/userAssignedIdentities/cliakstest000001-agentpool\",\n
+        \    \"clientId\":\"00000000-0000-0000-0000-000000000001\",\n     \"objectId\":\"00000000-0000-0000-0000-000000000001\"\n
+        \   }\n   },\n   \"autoUpgradeProfile\": {\n    \"nodeOSUpgradeChannel\":
+        \"NodeImage\"\n   },\n   \"disableLocalAccounts\": false,\n   \"securityProfile\":
+        {},\n   \"storageProfile\": {\n    \"diskCSIDriver\": {\n     \"enabled\":
+        true\n    },\n    \"fileCSIDriver\": {\n     \"enabled\": true\n    },\n    \"snapshotController\":
+        {\n     \"enabled\": true\n    }\n   },\n   \"oidcIssuerProfile\": {\n    \"enabled\":
+        false\n   },\n   \"workloadAutoScalerProfile\": {},\n   \"resourceUID\": \"65c3dd127516480001799933\"\n
+        \ },\n  \"identity\": {\n   \"type\": \"SystemAssigned\",\n   \"principalId\":\"00000000-0000-0000-0000-000000000001\",\n
+        \  \"tenantId\": \"72f988bf-86f1-41af-91ab-2d7cd011db47\"\n  },\n  \"sku\":
+        {\n   \"name\": \"Base\",\n   \"tier\": \"Free\"\n  }\n }"
+    headers:
+      cache-control:
+      - no-cache
+      content-length:
+      - '4398'
+      content-type:
+      - application/json
+      date:
+      - Wed, 07 Feb 2024 19:46:50 GMT
+      expires:
+      - '-1'
+      pragma:
+      - no-cache
+      strict-transport-security:
+      - max-age=31536000; includeSubDomains
+      x-cache:
+      - CONFIG_NOCACHE
+      x-content-type-options:
+      - nosniff
+      x-msedge-ref:
+      - 'Ref A: 4DE8562CBA434C70AB550522320E6414 Ref B: CO6AA3150218053 Ref C: 2024-02-07T19:46:50Z'
     status:
       code: 200
       message: OK
 - request:
     body: '{"tags": {"scenario_test": ""}, "location": "westus2", "sku": {"name":
       "Base", "tier": "Free"}, "identity": {"type": "SystemAssigned"}, "properties":
-      {"kubernetesVersion": "1.30.9", "dnsPrefix": "cliaksdns000002", "agentPoolProfiles":
+      {"kubernetesVersion": "1.27.7", "dnsPrefix": "cliaksdns000002", "agentPoolProfiles":
       [{"count": 1, "vmSize": "Standard_DS2_v2", "osDiskSizeGB": 128, "osDiskType":
-      "Managed", "kubeletDiskType": "OS", "maxPods": 250, "osType": "Linux", "osSKU":
-      "Ubuntu", "enableAutoScaling": false, "scaleDownMode": "Delete", "type": "VirtualMachineScaleSets",
-      "mode": "System", "orchestratorVersion": "1.30.9", "upgradeSettings": {"maxSurge":
-      "10%"}, "powerState": {"code": "Running"}, "enableNodePublicIP": false, "enableEncryptionAtHost":
-      false, "enableUltraSSD": false, "enableFIPS": false, "securityProfile": {"enableVTPM":
-      false, "enableSecureBoot": false}, "name": "nodepool1"}], "linuxProfile": {"adminUsername":
-      "azureuser", "ssh": {"publicKeys": [{"keyData": "ssh-rsa AAAAB3NzaC1yc2EAAAADAQABAAACAQCbIg1guRHbI0lV11wWDt1r2cUdcNd27CJsg+SfgC7miZeubtwUhbsPdhMQsfDyhOWHq1+ZL0M+nJZV63d/1dhmhtgyOqejUwrPlzKhydsbrsdUor+JmNJDdW01v7BXHyuymT8G4s09jCasNOwiufbP/qp72ruu0bIA1nySsvlf9pCQAuFkAnVnf/rFhUlOkhtRpwcq8SUNY2zRHR/EKb/4NWY1JzR4sa3q2fWIJdrrX0DvLoa5g9bIEd4Df79ba7v+yiUBOS0zT2ll+z4g9izHK3EO5d8hL4jYxcjKs+wcslSYRWrascfscLgMlMGh0CdKeNTDjHpGPncaf3Z+FwwwjWeuiNBxv7bJo13/8B/098KlVDl4GZqsoBCEjPyJfV6hO0y/LkRGkk7oHWKgeWAfKtfLItRp00eZ4fcJNK9kCaSMmEugoZWcI7NGbZXzqFWqbpRI7NcDP9+WIQ+i9U5vqWsqd/zng4kbuAJ6UuKqIzB0upYrLShfQE3SAck8oaLhJqqq56VfDuASNpJKidV+zq27HfSBmbXnkR/5AK337dc3MXKJypoK/QPMLKUAP5XLPbs+NddJQV7EZXd29DLgp+fRIg3edpKdO7ZErWhv7d+3Kws+e1Y+ypmR2WIVSwVyBEUfgv2C8Ts9gnTF4pNcEY/S2aBicz5Ew2+jdyGNQQ==
+      "Managed", "kubeletDiskType": "OS", "maxPods": 110, "osType": "Linux", "osSKU":
+      "Ubuntu", "enableAutoScaling": false, "type": "VirtualMachineScaleSets", "mode":
+      "System", "orchestratorVersion": "1.27.7", "upgradeSettings": {}, "powerState":
+      {"code": "Running"}, "enableNodePublicIP": false, "enableEncryptionAtHost":
+      false, "enableUltraSSD": false, "enableFIPS": false, "name": "nodepool1"}],
+      "linuxProfile": {"adminUsername": "azureuser", "ssh": {"publicKeys": [{"keyData":
+      "ssh-rsa AAAAB3NzaC1yc2EAAAADAQABAAACAQCbIg1guRHbI0lV11wWDt1r2cUdcNd27CJsg+SfgC7miZeubtwUhbsPdhMQsfDyhOWHq1+ZL0M+nJZV63d/1dhmhtgyOqejUwrPlzKhydsbrsdUor+JmNJDdW01v7BXHyuymT8G4s09jCasNOwiufbP/qp72ruu0bIA1nySsvlf9pCQAuFkAnVnf/rFhUlOkhtRpwcq8SUNY2zRHR/EKb/4NWY1JzR4sa3q2fWIJdrrX0DvLoa5g9bIEd4Df79ba7v+yiUBOS0zT2ll+z4g9izHK3EO5d8hL4jYxcjKs+wcslSYRWrascfscLgMlMGh0CdKeNTDjHpGPncaf3Z+FwwwjWeuiNBxv7bJo13/8B/098KlVDl4GZqsoBCEjPyJfV6hO0y/LkRGkk7oHWKgeWAfKtfLItRp00eZ4fcJNK9kCaSMmEugoZWcI7NGbZXzqFWqbpRI7NcDP9+WIQ+i9U5vqWsqd/zng4kbuAJ6UuKqIzB0upYrLShfQE3SAck8oaLhJqqq56VfDuASNpJKidV+zq27HfSBmbXnkR/5AK337dc3MXKJypoK/QPMLKUAP5XLPbs+NddJQV7EZXd29DLgp+fRIg3edpKdO7ZErWhv7d+3Kws+e1Y+ypmR2WIVSwVyBEUfgv2C8Ts9gnTF4pNcEY/S2aBicz5Ew2+jdyGNQQ==
       test@example.com\n"}]}}, "addonProfiles": {"httpApplicationRouting": {"enabled":
       true}}, "oidcIssuerProfile": {"enabled": false}, "nodeResourceGroup": "MC_clitest000001_cliakstest000001_westus2",
       "enableRBAC": true, "supportPlan": "KubernetesOfficial", "networkProfile": {"networkPlugin":
-      "azure", "networkPluginMode": "overlay", "networkPolicy": "none", "networkDataplane":
-      "azure", "podCidr": "10.244.0.0/16", "serviceCidr": "10.0.0.0/16", "dnsServiceIP":
-      "10.0.0.10", "outboundType": "loadBalancer", "loadBalancerSku": "standard",
+      "kubenet", "podCidr": "10.244.0.0/16", "serviceCidr": "10.0.0.0/16", "dnsServiceIP":
+      "10.0.0.10", "outboundType": "loadBalancer", "loadBalancerSku": "Standard",
       "loadBalancerProfile": {"managedOutboundIPs": {"count": 1}, "effectiveOutboundIPs":
-      [{"id": "/subscriptions/00000000-0000-0000-0000-000000000000/resourceGroups/MC_clitest000001_cliakstest000001_westus2/providers/Microsoft.Network/publicIPAddresses/e3d144c4-6c00-4a8c-b5f9-f641dff0d0c6"}],
+      [{"id": "/subscriptions/00000000-0000-0000-0000-000000000000/resourceGroups/MC_clitest000001_cliakstest000001_westus2/providers/Microsoft.Network/publicIPAddresses/11a6b8ab-9574-4b0f-bf81-acaa2251ef5f"}],
       "backendPoolType": "nodeIPConfiguration"}, "podCidrs": ["10.244.0.0/16"], "serviceCidrs":
       ["10.0.0.0/16"], "ipFamilies": ["IPv4"]}, "autoUpgradeProfile": {"nodeOSUpgradeChannel":
       "NodeImage"}, "identityProfile": {"kubeletidentity": {"resourceId": "/subscriptions/00000000-0000-0000-0000-000000000000/resourcegroups/MC_clitest000001_cliakstest000001_westus2/providers/Microsoft.ManagedIdentity/userAssignedIdentities/cliakstest000001-agentpool",
       "clientId":"00000000-0000-0000-0000-000000000001", "objectId":"00000000-0000-0000-0000-000000000001"}},
       "disableLocalAccounts": false, "securityProfile": {}, "storageProfile": {"diskCSIDriver":
       {"enabled": true}, "fileCSIDriver": {"enabled": true}, "snapshotController":
-      {"enabled": true}}, "workloadAutoScalerProfile": {}, "metricsProfile": {"costAnalysis":
-      {"enabled": false}}}}'
+      {"enabled": true}}, "workloadAutoScalerProfile": {}}}'
     headers:
       Accept:
       - application/json
@@ -1487,202 +1464,90 @@
       Connection:
       - keep-alive
       Content-Length:
-      - '3275'
+      - '3022'
       Content-Type:
       - application/json
       ParameterSetName:
       - -g -n --addons
       User-Agent:
-<<<<<<< HEAD
-      - AZURECLI/2.69.0 azsdk-python-core/1.31.0 Python/3.12.9 (Windows-10-10.0.19045-SP0)
-    method: PUT
-    uri: https://management.azure.com/subscriptions/00000000-0000-0000-0000-000000000000/resourceGroups/clitest000001/providers/Microsoft.ContainerService/managedClusters/cliakstest000001?api-version=2024-09-01
-=======
-      - AZURECLI/2.57.0 (DOCKER) azsdk-python-azure-mgmt-containerservice/29.0.0 Python/3.10.13
-        (Linux-6.5.0-15-generic-x86_64-with)
-    method: GET
-    uri: https://management.azure.com/subscriptions/00000000-0000-0000-0000-000000000000/resourceGroups/clitest000001/providers/Microsoft.ContainerService/managedClusters/cliakstest000001/upgradeProfiles/default?api-version=2024-10-01
->>>>>>> ff231216
-  response:
-    body:
-      string: "{\n \"id\": \"/subscriptions/00000000-0000-0000-0000-000000000000/resourcegroups/clitest000001/providers/Microsoft.ContainerService/managedClusters/cliakstest000001\",\n
-        \"location\": \"westus2\",\n \"name\": \"cliakstest000001\",\n \"tags\": {\n
-        \ \"scenario_test\": \"\"\n },\n \"type\": \"Microsoft.ContainerService/ManagedClusters\",\n
-        \"properties\": {\n  \"provisioningState\": \"Updating\",\n  \"powerState\":
-        {\n   \"code\": \"Running\"\n  },\n  \"kubernetesVersion\": \"1.30.9\",\n
-        \ \"currentKubernetesVersion\": \"1.30.9\",\n  \"dnsPrefix\": \"cliaksdns000002\",\n
-        \ \"fqdn\": \"cliaksdns000002-nqjnmwez.hcp.westus2.azmk8s.io\",\n  \"azurePortalFQDN\":
-        \"cliaksdns000002-nqjnmwez.portal.hcp.westus2.azmk8s.io\",\n  \"agentPoolProfiles\":
-        [\n   {\n    \"name\": \"nodepool1\",\n    \"count\": 1,\n    \"vmSize\":
-        \"Standard_DS2_v2\",\n    \"osDiskSizeGB\": 128,\n    \"osDiskType\": \"Managed\",\n
-        \   \"kubeletDiskType\": \"OS\",\n    \"maxPods\": 250,\n    \"type\": \"VirtualMachineScaleSets\",\n
-        \   \"enableAutoScaling\": false,\n    \"scaleDownMode\": \"Delete\",\n    \"provisioningState\":
-        \"Updating\",\n    \"powerState\": {\n     \"code\": \"Running\"\n    },\n
-        \   \"orchestratorVersion\": \"1.30.9\",\n    \"currentOrchestratorVersion\":
-        \"1.30.9\",\n    \"enableNodePublicIP\": false,\n    \"nodeLabels\": {},\n
-        \   \"mode\": \"System\",\n    \"enableEncryptionAtHost\": false,\n    \"enableUltraSSD\":
-        false,\n    \"osType\": \"Linux\",\n    \"osSKU\": \"Ubuntu\",\n    \"nodeImageVersion\":
-        \"AKSUbuntu-2204gen2containerd-202502.03.0\",\n    \"upgradeSettings\": {\n
-        \    \"maxSurge\": \"10%\"\n    },\n    \"enableFIPS\": false,\n    \"securityProfile\":
-        {\n     \"enableVTPM\": false,\n     \"enableSecureBoot\": false\n    }\n
-        \  }\n  ],\n  \"linuxProfile\": {\n   \"adminUsername\": \"azureuser\",\n
-        \  \"ssh\": {\n    \"publicKeys\": [\n     {\n      \"keyData\": \"ssh-rsa
-        AAAAB3NzaC1yc2EAAAADAQABAAACAQCbIg1guRHbI0lV11wWDt1r2cUdcNd27CJsg+SfgC7miZeubtwUhbsPdhMQsfDyhOWHq1+ZL0M+nJZV63d/1dhmhtgyOqejUwrPlzKhydsbrsdUor+JmNJDdW01v7BXHyuymT8G4s09jCasNOwiufbP/qp72ruu0bIA1nySsvlf9pCQAuFkAnVnf/rFhUlOkhtRpwcq8SUNY2zRHR/EKb/4NWY1JzR4sa3q2fWIJdrrX0DvLoa5g9bIEd4Df79ba7v+yiUBOS0zT2ll+z4g9izHK3EO5d8hL4jYxcjKs+wcslSYRWrascfscLgMlMGh0CdKeNTDjHpGPncaf3Z+FwwwjWeuiNBxv7bJo13/8B/098KlVDl4GZqsoBCEjPyJfV6hO0y/LkRGkk7oHWKgeWAfKtfLItRp00eZ4fcJNK9kCaSMmEugoZWcI7NGbZXzqFWqbpRI7NcDP9+WIQ+i9U5vqWsqd/zng4kbuAJ6UuKqIzB0upYrLShfQE3SAck8oaLhJqqq56VfDuASNpJKidV+zq27HfSBmbXnkR/5AK337dc3MXKJypoK/QPMLKUAP5XLPbs+NddJQV7EZXd29DLgp+fRIg3edpKdO7ZErWhv7d+3Kws+e1Y+ypmR2WIVSwVyBEUfgv2C8Ts9gnTF4pNcEY/S2aBicz5Ew2+jdyGNQQ==
-        test@example.com\\n\"\n     }\n    ]\n   }\n  },\n  \"servicePrincipalProfile\":
-        {\n   \"clientId\":\"00000000-0000-0000-0000-000000000001\"\n  },\n  \"addonProfiles\":
-        {\n   \"httpApplicationRouting\": {\n    \"enabled\": true,\n    \"config\":
-        {\n     \"HTTPApplicationRoutingZoneName\": \"b7da18ca9235414d9853.westus2.aksapp.io\"\n
-        \   }\n   }\n  },\n  \"nodeResourceGroup\": \"MC_clitest000001_cliakstest000001_westus2\",\n
-        \ \"enableRBAC\": true,\n  \"supportPlan\": \"KubernetesOfficial\",\n  \"networkProfile\":
-        {\n   \"networkPlugin\": \"azure\",\n   \"networkPluginMode\": \"overlay\",\n
-        \  \"networkPolicy\": \"none\",\n   \"networkDataplane\": \"azure\",\n   \"loadBalancerSku\":
-        \"standard\",\n   \"loadBalancerProfile\": {\n    \"managedOutboundIPs\":
-        {\n     \"count\": 1\n    },\n    \"effectiveOutboundIPs\": [\n     {\n      \"id\":
-        \"/subscriptions/00000000-0000-0000-0000-000000000000/resourceGroups/MC_clitest000001_cliakstest000001_westus2/providers/Microsoft.Network/publicIPAddresses/e3d144c4-6c00-4a8c-b5f9-f641dff0d0c6\"\n
-        \    }\n    ],\n    \"backendPoolType\": \"nodeIPConfiguration\"\n   },\n
-        \  \"podCidr\": \"10.244.0.0/16\",\n   \"serviceCidr\": \"10.0.0.0/16\",\n
-        \  \"dnsServiceIP\": \"10.0.0.10\",\n   \"outboundType\": \"loadBalancer\",\n
-        \  \"podCidrs\": [\n    \"10.244.0.0/16\"\n   ],\n   \"serviceCidrs\": [\n
-        \   \"10.0.0.0/16\"\n   ],\n   \"ipFamilies\": [\n    \"IPv4\"\n   ]\n  },\n
-        \ \"maxAgentPools\": 100,\n  \"identityProfile\": {\n   \"kubeletidentity\":
-        {\n    \"resourceId\": \"/subscriptions/00000000-0000-0000-0000-000000000000/resourcegroups/MC_clitest000001_cliakstest000001_westus2/providers/Microsoft.ManagedIdentity/userAssignedIdentities/cliakstest000001-agentpool\",\n
-        \   \"clientId\":\"00000000-0000-0000-0000-000000000001\",\n    \"objectId\":\"00000000-0000-0000-0000-000000000001\"\n
-        \  }\n  },\n  \"autoUpgradeProfile\": {\n   \"nodeOSUpgradeChannel\": \"NodeImage\"\n
-        \ },\n  \"disableLocalAccounts\": false,\n  \"securityProfile\": {},\n  \"storageProfile\":
-        {\n   \"diskCSIDriver\": {\n    \"enabled\": true\n   },\n   \"fileCSIDriver\":
-        {\n    \"enabled\": true\n   },\n   \"snapshotController\": {\n    \"enabled\":
-        true\n   }\n  },\n  \"oidcIssuerProfile\": {\n   \"enabled\": false\n  },\n
-        \ \"workloadAutoScalerProfile\": {},\n  \"resourceUID\": \"67b88e888e0c210001164a28\",\n
-        \ \"metricsProfile\": {\n   \"costAnalysis\": {\n    \"enabled\": false\n
-        \  }\n  }\n },\n \"identity\": {\n  \"type\": \"SystemAssigned\",\n  \"principalId\":\"00000000-0000-0000-0000-000000000001\",\n
-        \ \"tenantId\": \"54826b22-38d6-4fb2-bad9-b7b93a3e9c5a\"\n },\n \"sku\": {\n
-        \ \"name\": \"Base\",\n  \"tier\": \"Free\"\n }\n}"
-    headers:
-      azure-asyncoperation:
-      - https://management.azure.com/subscriptions/00000000-0000-0000-0000-000000000000/providers/Microsoft.ContainerService/locations/westus2/operations/8721411a-53e5-4870-ab1d-1b790fccfb4b?api-version=2016-03-30&t=638757454028431287&c=MIIHhjCCBm6gAwIBAgITfAaX0D2c-iM1n_047QAABpfQPTANBgkqhkiG9w0BAQsFADBEMRMwEQYKCZImiZPyLGQBGRYDR0JMMRMwEQYKCZImiZPyLGQBGRYDQU1FMRgwFgYDVQQDEw9BTUUgSW5mcmEgQ0EgMDUwHhcNMjUwMTIzMTIzMzI3WhcNMjUwNDIzMTIzMzI3WjBAMT4wPAYDVQQDEzVhc3luY29wZXJhdGlvbnNpZ25pbmdjZXJ0aWZpY2F0ZS5tYW5hZ2VtZW50LmF6dXJlLmNvbTCCASIwDQYJKoZIhvcNAQEBBQADggEPADCCAQoCggEBAMT6cGM0B3y7ALaE-Skle4LGL_KvvE0RUfR5t5rwMeM3CUzeYQjKDViOQv-6ECcNTQ188o9xa72JZw6T10LTAadlAlNEt-D4ZgXojTXXdRtgYN-AZ-uCCkJCPAJEWs5EDD7mSbt4aK42yALzlx5HkO8DReVYve0sKKD5r_M3y_OScnMTmV2SqALMQFfQHE2BCDOEjnPMJyRgh-7NvAqTuj-04DaveAIZSPJ9ljaYUCJ6fuyHJpPPDJvqzMYvVtE8OSAbxMClc2r5faOd2VDJXmbWWCx5jgb6bsGk0OJlSYIWH4DG7ERimIDapcgwLFJy4o8a8bkK0bi9A_5dTellBPUCAwEAAaOCBHMwggRvMCcGCSsGAQQBgjcVCgQaMBgwCgYIKwYBBQUHAwIwCgYIKwYBBQUHAwEwPAYJKwYBBAGCNxUHBC8wLQYlKwYBBAGCNxUIhpDjDYTVtHiE8Ys-hZvdFs6dEoFgh8fIENbYcQIBZAIBBjCCAcsGCCsGAQUFBwEBBIIBvTCCAbkwYwYIKwYBBQUHMAKGV2h0dHA6Ly9jcmwubWljcm9zb2Z0LmNvbS9wa2lpbmZyYS9DZXJ0cy9DTzFQS0lJTlRDQTAxLkFNRS5HQkxfQU1FJTIwSW5mcmElMjBDQSUyMDA1LmNydDBTBggrBgEFBQcwAoZHaHR0cDovL2NybDEuYW1lLmdibC9haWEvQ08xUEtJSU5UQ0EwMS5BTUUuR0JMX0FNRSUyMEluZnJhJTIwQ0ElMjAwNS5jcnQwUwYIKwYBBQUHMAKGR2h0dHA6Ly9jcmwyLmFtZS5nYmwvYWlhL0NPMVBLSUlOVENBMDEuQU1FLkdCTF9BTUUlMjBJbmZyYSUyMENBJTIwMDUuY3J0MFMGCCsGAQUFBzAChkdodHRwOi8vY3JsMy5hbWUuZ2JsL2FpYS9DTzFQS0lJTlRDQTAxLkFNRS5HQkxfQU1FJTIwSW5mcmElMjBDQSUyMDA1LmNydDBTBggrBgEFBQcwAoZHaHR0cDovL2NybDQuYW1lLmdibC9haWEvQ08xUEtJSU5UQ0EwMS5BTUUuR0JMX0FNRSUyMEluZnJhJTIwQ0ElMjAwNS5jcnQwHQYDVR0OBBYEFM-T8L9nIeCFTohGWTDyVFKymXV6MA4GA1UdDwEB_wQEAwIFoDCCASYGA1UdHwSCAR0wggEZMIIBFaCCARGgggENhj9odHRwOi8vY3JsLm1pY3Jvc29mdC5jb20vcGtpaW5mcmEvQ1JML0FNRSUyMEluZnJhJTIwQ0ElMjAwNS5jcmyGMWh0dHA6Ly9jcmwxLmFtZS5nYmwvY3JsL0FNRSUyMEluZnJhJTIwQ0ElMjAwNS5jcmyGMWh0dHA6Ly9jcmwyLmFtZS5nYmwvY3JsL0FNRSUyMEluZnJhJTIwQ0ElMjAwNS5jcmyGMWh0dHA6Ly9jcmwzLmFtZS5nYmwvY3JsL0FNRSUyMEluZnJhJTIwQ0ElMjAwNS5jcmyGMWh0dHA6Ly9jcmw0LmFtZS5nYmwvY3JsL0FNRSUyMEluZnJhJTIwQ0ElMjAwNS5jcmwwgZ0GA1UdIASBlTCBkjAMBgorBgEEAYI3ewEBMGYGCisGAQQBgjd7AgIwWDBWBggrBgEFBQcCAjBKHkgAMwAzAGUAMAAxADkAMgAxAC0ANABkADYANAAtADQAZgA4AGMALQBhADAANQA1AC0ANQBiAGQAYQBmAGYAZAA1AGUAMwAzAGQwDAYKKwYBBAGCN3sDAjAMBgorBgEEAYI3ewQCMB8GA1UdIwQYMBaAFHrWGYUoeWxxdh5g-PNL76IFQhYdMB0GA1UdJQQWMBQGCCsGAQUFBwMCBggrBgEFBQcDATANBgkqhkiG9w0BAQsFAAOCAQEAL5-mSvqTMKZ-yWP_ZT759pg-E4fR6CLCeXO0jrmpqWWL7kI50BvqMxrc_lgbkvtph9Pxa7ubGsAa1Exeoi8qx0ROCtQv-NyhNyDLePoY5JfVD6QGmvlnIziXrlYvbbnilY_vo-wieWJGJhuESMEaTphDiHpFdEuA2NZNxyxXsQV5fUpa2Rls0wrtnmPPIzhMrpswh3rBEnbxvlgC6SUihf90jSN_Hkn0T201tVzyjd5G1RK9QNqmdL0lKL-OZm8rpl-nwepifa5s6-Qa7cwTV2CMjAXPtsPHtNsPXvte52PFBn_dZiXBQN2njTerWOgNEpj5mIZ-nr3-pWeHhqAXSQ&s=atWDy3yJx-luLPJB1Y7UznYEhgzvF2FzMV1MmK5ptc8m3-4HZbwx3OJBhcWUgw4gJdYxX_3SvX2vqsQTM7nLfuPlqFMkgL3nmgGWUZncddnnGstRZhwRy_vzoNVJDTClj9VkkMxph7SQ_jnQ_YNSBg6MXt2Ts_CG32RNv8TDiN5khMOuZcqAuE_jrCwkAKS4muxpRRUHaKyGwm2t5pcEj8xy4kE8Avewmu60yJTZXs64D2gc3ratBJnIBlF8kjsBrcJkS1ChFAsffqPOh7gMY9OeBWDyXJLPiWkG2hyBx3k23w7PPCfI6S6MUcD6MAid4vNmv172K6DTjMsMWreAMQ&h=Qj1knGjk4aioYl3opESHUUCDH0-ON-Ipf1P9M4MvzOc
-      cache-control:
-      - no-cache
-      content-length:
-      - '4789'
-      content-type:
-      - application/json
-      date:
-      - Fri, 21 Feb 2025 14:36:42 GMT
-      expires:
-      - '-1'
-      pragma:
-      - no-cache
-      strict-transport-security:
-      - max-age=31536000; includeSubDomains
-      x-content-type-options:
-      - nosniff
-      x-ms-operation-identifier:
-      - tenantId=54826b22-38d6-4fb2-bad9-b7b93a3e9c5a,objectId=a7250e3a-0e5e-48e2-9a34-45f1f5e1a91e/eastus2euap/c5b0c4b2-40fe-4353-875e-7771f0e6d2ad
-      x-ms-ratelimit-remaining-subscription-global-writes:
-      - '2999'
-      x-ms-ratelimit-remaining-subscription-writes:
-      - '199'
-    status:
-      code: 200
-      message: OK
-- request:
-    body: null
-    headers:
-      Accept:
-      - '*/*'
-      Accept-Encoding:
-      - gzip, deflate
-      CommandName:
-      - aks enable-addons
-      Connection:
-      - keep-alive
-      ParameterSetName:
-      - -g -n --addons
-      User-Agent:
-      - AZURECLI/2.69.0 azsdk-python-core/1.31.0 Python/3.12.9 (Windows-10-10.0.19045-SP0)
-    method: GET
-<<<<<<< HEAD
-    uri: https://management.azure.com/subscriptions/00000000-0000-0000-0000-000000000000/providers/Microsoft.ContainerService/locations/westus2/operations/8721411a-53e5-4870-ab1d-1b790fccfb4b?api-version=2016-03-30&t=638757454028431287&c=MIIHhjCCBm6gAwIBAgITfAaX0D2c-iM1n_047QAABpfQPTANBgkqhkiG9w0BAQsFADBEMRMwEQYKCZImiZPyLGQBGRYDR0JMMRMwEQYKCZImiZPyLGQBGRYDQU1FMRgwFgYDVQQDEw9BTUUgSW5mcmEgQ0EgMDUwHhcNMjUwMTIzMTIzMzI3WhcNMjUwNDIzMTIzMzI3WjBAMT4wPAYDVQQDEzVhc3luY29wZXJhdGlvbnNpZ25pbmdjZXJ0aWZpY2F0ZS5tYW5hZ2VtZW50LmF6dXJlLmNvbTCCASIwDQYJKoZIhvcNAQEBBQADggEPADCCAQoCggEBAMT6cGM0B3y7ALaE-Skle4LGL_KvvE0RUfR5t5rwMeM3CUzeYQjKDViOQv-6ECcNTQ188o9xa72JZw6T10LTAadlAlNEt-D4ZgXojTXXdRtgYN-AZ-uCCkJCPAJEWs5EDD7mSbt4aK42yALzlx5HkO8DReVYve0sKKD5r_M3y_OScnMTmV2SqALMQFfQHE2BCDOEjnPMJyRgh-7NvAqTuj-04DaveAIZSPJ9ljaYUCJ6fuyHJpPPDJvqzMYvVtE8OSAbxMClc2r5faOd2VDJXmbWWCx5jgb6bsGk0OJlSYIWH4DG7ERimIDapcgwLFJy4o8a8bkK0bi9A_5dTellBPUCAwEAAaOCBHMwggRvMCcGCSsGAQQBgjcVCgQaMBgwCgYIKwYBBQUHAwIwCgYIKwYBBQUHAwEwPAYJKwYBBAGCNxUHBC8wLQYlKwYBBAGCNxUIhpDjDYTVtHiE8Ys-hZvdFs6dEoFgh8fIENbYcQIBZAIBBjCCAcsGCCsGAQUFBwEBBIIBvTCCAbkwYwYIKwYBBQUHMAKGV2h0dHA6Ly9jcmwubWljcm9zb2Z0LmNvbS9wa2lpbmZyYS9DZXJ0cy9DTzFQS0lJTlRDQTAxLkFNRS5HQkxfQU1FJTIwSW5mcmElMjBDQSUyMDA1LmNydDBTBggrBgEFBQcwAoZHaHR0cDovL2NybDEuYW1lLmdibC9haWEvQ08xUEtJSU5UQ0EwMS5BTUUuR0JMX0FNRSUyMEluZnJhJTIwQ0ElMjAwNS5jcnQwUwYIKwYBBQUHMAKGR2h0dHA6Ly9jcmwyLmFtZS5nYmwvYWlhL0NPMVBLSUlOVENBMDEuQU1FLkdCTF9BTUUlMjBJbmZyYSUyMENBJTIwMDUuY3J0MFMGCCsGAQUFBzAChkdodHRwOi8vY3JsMy5hbWUuZ2JsL2FpYS9DTzFQS0lJTlRDQTAxLkFNRS5HQkxfQU1FJTIwSW5mcmElMjBDQSUyMDA1LmNydDBTBggrBgEFBQcwAoZHaHR0cDovL2NybDQuYW1lLmdibC9haWEvQ08xUEtJSU5UQ0EwMS5BTUUuR0JMX0FNRSUyMEluZnJhJTIwQ0ElMjAwNS5jcnQwHQYDVR0OBBYEFM-T8L9nIeCFTohGWTDyVFKymXV6MA4GA1UdDwEB_wQEAwIFoDCCASYGA1UdHwSCAR0wggEZMIIBFaCCARGgggENhj9odHRwOi8vY3JsLm1pY3Jvc29mdC5jb20vcGtpaW5mcmEvQ1JML0FNRSUyMEluZnJhJTIwQ0ElMjAwNS5jcmyGMWh0dHA6Ly9jcmwxLmFtZS5nYmwvY3JsL0FNRSUyMEluZnJhJTIwQ0ElMjAwNS5jcmyGMWh0dHA6Ly9jcmwyLmFtZS5nYmwvY3JsL0FNRSUyMEluZnJhJTIwQ0ElMjAwNS5jcmyGMWh0dHA6Ly9jcmwzLmFtZS5nYmwvY3JsL0FNRSUyMEluZnJhJTIwQ0ElMjAwNS5jcmyGMWh0dHA6Ly9jcmw0LmFtZS5nYmwvY3JsL0FNRSUyMEluZnJhJTIwQ0ElMjAwNS5jcmwwgZ0GA1UdIASBlTCBkjAMBgorBgEEAYI3ewEBMGYGCisGAQQBgjd7AgIwWDBWBggrBgEFBQcCAjBKHkgAMwAzAGUAMAAxADkAMgAxAC0ANABkADYANAAtADQAZgA4AGMALQBhADAANQA1AC0ANQBiAGQAYQBmAGYAZAA1AGUAMwAzAGQwDAYKKwYBBAGCN3sDAjAMBgorBgEEAYI3ewQCMB8GA1UdIwQYMBaAFHrWGYUoeWxxdh5g-PNL76IFQhYdMB0GA1UdJQQWMBQGCCsGAQUFBwMCBggrBgEFBQcDATANBgkqhkiG9w0BAQsFAAOCAQEAL5-mSvqTMKZ-yWP_ZT759pg-E4fR6CLCeXO0jrmpqWWL7kI50BvqMxrc_lgbkvtph9Pxa7ubGsAa1Exeoi8qx0ROCtQv-NyhNyDLePoY5JfVD6QGmvlnIziXrlYvbbnilY_vo-wieWJGJhuESMEaTphDiHpFdEuA2NZNxyxXsQV5fUpa2Rls0wrtnmPPIzhMrpswh3rBEnbxvlgC6SUihf90jSN_Hkn0T201tVzyjd5G1RK9QNqmdL0lKL-OZm8rpl-nwepifa5s6-Qa7cwTV2CMjAXPtsPHtNsPXvte52PFBn_dZiXBQN2njTerWOgNEpj5mIZ-nr3-pWeHhqAXSQ&s=atWDy3yJx-luLPJB1Y7UznYEhgzvF2FzMV1MmK5ptc8m3-4HZbwx3OJBhcWUgw4gJdYxX_3SvX2vqsQTM7nLfuPlqFMkgL3nmgGWUZncddnnGstRZhwRy_vzoNVJDTClj9VkkMxph7SQ_jnQ_YNSBg6MXt2Ts_CG32RNv8TDiN5khMOuZcqAuE_jrCwkAKS4muxpRRUHaKyGwm2t5pcEj8xy4kE8Avewmu60yJTZXs64D2gc3ratBJnIBlF8kjsBrcJkS1ChFAsffqPOh7gMY9OeBWDyXJLPiWkG2hyBx3k23w7PPCfI6S6MUcD6MAid4vNmv172K6DTjMsMWreAMQ&h=Qj1knGjk4aioYl3opESHUUCDH0-ON-Ipf1P9M4MvzOc
-=======
-    uri: https://management.azure.com/subscriptions/00000000-0000-0000-0000-000000000000/resourceGroups/clitest000001/providers/Microsoft.ContainerService/managedClusters/cliakstest000001?api-version=2024-10-01
->>>>>>> ff231216
-  response:
-    body:
-      string: "{\n \"name\": \"8721411a-53e5-4870-ab1d-1b790fccfb4b\",\n \"status\":
-        \"InProgress\",\n \"startTime\": \"2025-02-21T14:36:42.6277818Z\"\n}"
-    headers:
-      cache-control:
-      - no-cache
-      content-length:
-      - '122'
-      content-type:
-      - application/json
-      date:
-      - Fri, 21 Feb 2025 14:36:42 GMT
-      expires:
-      - '-1'
-      pragma:
-      - no-cache
-      strict-transport-security:
-      - max-age=31536000; includeSubDomains
-      x-content-type-options:
-      - nosniff
-      x-ms-operation-identifier:
-      - tenantId=54826b22-38d6-4fb2-bad9-b7b93a3e9c5a,objectId=a7250e3a-0e5e-48e2-9a34-45f1f5e1a91e/eastus2euap/d9c389c3-55b0-451b-b6d6-692832b5a046
-      x-ms-ratelimit-remaining-subscription-global-reads:
-      - '3748'
-    status:
-      code: 200
-      message: OK
-- request:
-    body: null
-    headers:
-      Accept:
-      - '*/*'
-      Accept-Encoding:
-      - gzip, deflate
-      CommandName:
-      - aks enable-addons
-      Connection:
-      - keep-alive
-      ParameterSetName:
-      - -g -n --addons
-      User-Agent:
-<<<<<<< HEAD
-      - AZURECLI/2.69.0 azsdk-python-core/1.31.0 Python/3.12.9 (Windows-10-10.0.19045-SP0)
-    method: GET
-    uri: https://management.azure.com/subscriptions/00000000-0000-0000-0000-000000000000/providers/Microsoft.ContainerService/locations/westus2/operations/8721411a-53e5-4870-ab1d-1b790fccfb4b?api-version=2016-03-30&t=638757454028431287&c=MIIHhjCCBm6gAwIBAgITfAaX0D2c-iM1n_047QAABpfQPTANBgkqhkiG9w0BAQsFADBEMRMwEQYKCZImiZPyLGQBGRYDR0JMMRMwEQYKCZImiZPyLGQBGRYDQU1FMRgwFgYDVQQDEw9BTUUgSW5mcmEgQ0EgMDUwHhcNMjUwMTIzMTIzMzI3WhcNMjUwNDIzMTIzMzI3WjBAMT4wPAYDVQQDEzVhc3luY29wZXJhdGlvbnNpZ25pbmdjZXJ0aWZpY2F0ZS5tYW5hZ2VtZW50LmF6dXJlLmNvbTCCASIwDQYJKoZIhvcNAQEBBQADggEPADCCAQoCggEBAMT6cGM0B3y7ALaE-Skle4LGL_KvvE0RUfR5t5rwMeM3CUzeYQjKDViOQv-6ECcNTQ188o9xa72JZw6T10LTAadlAlNEt-D4ZgXojTXXdRtgYN-AZ-uCCkJCPAJEWs5EDD7mSbt4aK42yALzlx5HkO8DReVYve0sKKD5r_M3y_OScnMTmV2SqALMQFfQHE2BCDOEjnPMJyRgh-7NvAqTuj-04DaveAIZSPJ9ljaYUCJ6fuyHJpPPDJvqzMYvVtE8OSAbxMClc2r5faOd2VDJXmbWWCx5jgb6bsGk0OJlSYIWH4DG7ERimIDapcgwLFJy4o8a8bkK0bi9A_5dTellBPUCAwEAAaOCBHMwggRvMCcGCSsGAQQBgjcVCgQaMBgwCgYIKwYBBQUHAwIwCgYIKwYBBQUHAwEwPAYJKwYBBAGCNxUHBC8wLQYlKwYBBAGCNxUIhpDjDYTVtHiE8Ys-hZvdFs6dEoFgh8fIENbYcQIBZAIBBjCCAcsGCCsGAQUFBwEBBIIBvTCCAbkwYwYIKwYBBQUHMAKGV2h0dHA6Ly9jcmwubWljcm9zb2Z0LmNvbS9wa2lpbmZyYS9DZXJ0cy9DTzFQS0lJTlRDQTAxLkFNRS5HQkxfQU1FJTIwSW5mcmElMjBDQSUyMDA1LmNydDBTBggrBgEFBQcwAoZHaHR0cDovL2NybDEuYW1lLmdibC9haWEvQ08xUEtJSU5UQ0EwMS5BTUUuR0JMX0FNRSUyMEluZnJhJTIwQ0ElMjAwNS5jcnQwUwYIKwYBBQUHMAKGR2h0dHA6Ly9jcmwyLmFtZS5nYmwvYWlhL0NPMVBLSUlOVENBMDEuQU1FLkdCTF9BTUUlMjBJbmZyYSUyMENBJTIwMDUuY3J0MFMGCCsGAQUFBzAChkdodHRwOi8vY3JsMy5hbWUuZ2JsL2FpYS9DTzFQS0lJTlRDQTAxLkFNRS5HQkxfQU1FJTIwSW5mcmElMjBDQSUyMDA1LmNydDBTBggrBgEFBQcwAoZHaHR0cDovL2NybDQuYW1lLmdibC9haWEvQ08xUEtJSU5UQ0EwMS5BTUUuR0JMX0FNRSUyMEluZnJhJTIwQ0ElMjAwNS5jcnQwHQYDVR0OBBYEFM-T8L9nIeCFTohGWTDyVFKymXV6MA4GA1UdDwEB_wQEAwIFoDCCASYGA1UdHwSCAR0wggEZMIIBFaCCARGgggENhj9odHRwOi8vY3JsLm1pY3Jvc29mdC5jb20vcGtpaW5mcmEvQ1JML0FNRSUyMEluZnJhJTIwQ0ElMjAwNS5jcmyGMWh0dHA6Ly9jcmwxLmFtZS5nYmwvY3JsL0FNRSUyMEluZnJhJTIwQ0ElMjAwNS5jcmyGMWh0dHA6Ly9jcmwyLmFtZS5nYmwvY3JsL0FNRSUyMEluZnJhJTIwQ0ElMjAwNS5jcmyGMWh0dHA6Ly9jcmwzLmFtZS5nYmwvY3JsL0FNRSUyMEluZnJhJTIwQ0ElMjAwNS5jcmyGMWh0dHA6Ly9jcmw0LmFtZS5nYmwvY3JsL0FNRSUyMEluZnJhJTIwQ0ElMjAwNS5jcmwwgZ0GA1UdIASBlTCBkjAMBgorBgEEAYI3ewEBMGYGCisGAQQBgjd7AgIwWDBWBggrBgEFBQcCAjBKHkgAMwAzAGUAMAAxADkAMgAxAC0ANABkADYANAAtADQAZgA4AGMALQBhADAANQA1AC0ANQBiAGQAYQBmAGYAZAA1AGUAMwAzAGQwDAYKKwYBBAGCN3sDAjAMBgorBgEEAYI3ewQCMB8GA1UdIwQYMBaAFHrWGYUoeWxxdh5g-PNL76IFQhYdMB0GA1UdJQQWMBQGCCsGAQUFBwMCBggrBgEFBQcDATANBgkqhkiG9w0BAQsFAAOCAQEAL5-mSvqTMKZ-yWP_ZT759pg-E4fR6CLCeXO0jrmpqWWL7kI50BvqMxrc_lgbkvtph9Pxa7ubGsAa1Exeoi8qx0ROCtQv-NyhNyDLePoY5JfVD6QGmvlnIziXrlYvbbnilY_vo-wieWJGJhuESMEaTphDiHpFdEuA2NZNxyxXsQV5fUpa2Rls0wrtnmPPIzhMrpswh3rBEnbxvlgC6SUihf90jSN_Hkn0T201tVzyjd5G1RK9QNqmdL0lKL-OZm8rpl-nwepifa5s6-Qa7cwTV2CMjAXPtsPHtNsPXvte52PFBn_dZiXBQN2njTerWOgNEpj5mIZ-nr3-pWeHhqAXSQ&s=atWDy3yJx-luLPJB1Y7UznYEhgzvF2FzMV1MmK5ptc8m3-4HZbwx3OJBhcWUgw4gJdYxX_3SvX2vqsQTM7nLfuPlqFMkgL3nmgGWUZncddnnGstRZhwRy_vzoNVJDTClj9VkkMxph7SQ_jnQ_YNSBg6MXt2Ts_CG32RNv8TDiN5khMOuZcqAuE_jrCwkAKS4muxpRRUHaKyGwm2t5pcEj8xy4kE8Avewmu60yJTZXs64D2gc3ratBJnIBlF8kjsBrcJkS1ChFAsffqPOh7gMY9OeBWDyXJLPiWkG2hyBx3k23w7PPCfI6S6MUcD6MAid4vNmv172K6DTjMsMWreAMQ&h=Qj1knGjk4aioYl3opESHUUCDH0-ON-Ipf1P9M4MvzOc
-=======
       - AZURECLI/2.57.0 (DOCKER) azsdk-python-azure-mgmt-containerservice/29.0.0 Python/3.10.13
         (Linux-6.5.0-15-generic-x86_64-with)
     method: PUT
     uri: https://management.azure.com/subscriptions/00000000-0000-0000-0000-000000000000/resourceGroups/clitest000001/providers/Microsoft.ContainerService/managedClusters/cliakstest000001?api-version=2024-10-01
->>>>>>> ff231216
-  response:
-    body:
-      string: "{\n \"name\": \"8721411a-53e5-4870-ab1d-1b790fccfb4b\",\n \"status\":
-        \"InProgress\",\n \"startTime\": \"2025-02-21T14:36:42.6277818Z\"\n}"
-    headers:
-      cache-control:
-      - no-cache
-      content-length:
-      - '122'
-      content-type:
-      - application/json
-      date:
-      - Fri, 21 Feb 2025 14:37:13 GMT
-      expires:
-      - '-1'
-      pragma:
-      - no-cache
-      strict-transport-security:
-      - max-age=31536000; includeSubDomains
-      x-content-type-options:
-      - nosniff
-      x-ms-operation-identifier:
-      - tenantId=54826b22-38d6-4fb2-bad9-b7b93a3e9c5a,objectId=a7250e3a-0e5e-48e2-9a34-45f1f5e1a91e/eastus2euap/738e9929-4cc8-413d-969a-524dc7aaf5a8
-      x-ms-ratelimit-remaining-subscription-global-reads:
-      - '3745'
+  response:
+    body:
+      string: "{\n  \"id\": \"/subscriptions/00000000-0000-0000-0000-000000000000/resourcegroups/clitest000001/providers/Microsoft.ContainerService/managedClusters/cliakstest000001\",\n
+        \ \"location\": \"westus2\",\n  \"name\": \"cliakstest000001\",\n  \"tags\":
+        {\n   \"scenario_test\": \"\"\n  },\n  \"type\": \"Microsoft.ContainerService/ManagedClusters\",\n
+        \ \"properties\": {\n   \"provisioningState\": \"Updating\",\n   \"powerState\":
+        {\n    \"code\": \"Running\"\n   },\n   \"kubernetesVersion\": \"1.27.7\",\n
+        \  \"currentKubernetesVersion\": \"1.27.7\",\n   \"dnsPrefix\": \"cliaksdns000002\",\n
+        \  \"fqdn\": \"cliaksdns000002-ia9947za.hcp.westus2.azmk8s.io\",\n   \"azurePortalFQDN\":
+        \"cliaksdns000002-ia9947za.portal.hcp.westus2.azmk8s.io\",\n   \"agentPoolProfiles\":
+        [\n    {\n     \"name\": \"nodepool1\",\n     \"count\": 1,\n     \"vmSize\":
+        \"Standard_DS2_v2\",\n     \"osDiskSizeGB\": 128,\n     \"osDiskType\": \"Managed\",\n
+        \    \"kubeletDiskType\": \"OS\",\n     \"maxPods\": 110,\n     \"type\":
+        \"VirtualMachineScaleSets\",\n     \"enableAutoScaling\": false,\n     \"provisioningState\":
+        \"Updating\",\n     \"powerState\": {\n      \"code\": \"Running\"\n     },\n
+        \    \"orchestratorVersion\": \"1.27.7\",\n     \"currentOrchestratorVersion\":
+        \"1.27.7\",\n     \"enableNodePublicIP\": false,\n     \"nodeLabels\": {},\n
+        \    \"mode\": \"System\",\n     \"enableEncryptionAtHost\": false,\n     \"enableUltraSSD\":
+        false,\n     \"osType\": \"Linux\",\n     \"osSKU\": \"Ubuntu\",\n     \"nodeImageVersion\":
+        \"AKSUbuntu-2204gen2containerd-202401.17.1\",\n     \"upgradeSettings\": {},\n
+        \    \"enableFIPS\": false\n    }\n   ],\n   \"linuxProfile\": {\n    \"adminUsername\":
+        \"azureuser\",\n    \"ssh\": {\n     \"publicKeys\": [\n      {\n       \"keyData\":
+        \"ssh-rsa AAAAB3NzaC1yc2EAAAADAQABAAACAQCbIg1guRHbI0lV11wWDt1r2cUdcNd27CJsg+SfgC7miZeubtwUhbsPdhMQsfDyhOWHq1+ZL0M+nJZV63d/1dhmhtgyOqejUwrPlzKhydsbrsdUor+JmNJDdW01v7BXHyuymT8G4s09jCasNOwiufbP/qp72ruu0bIA1nySsvlf9pCQAuFkAnVnf/rFhUlOkhtRpwcq8SUNY2zRHR/EKb/4NWY1JzR4sa3q2fWIJdrrX0DvLoa5g9bIEd4Df79ba7v+yiUBOS0zT2ll+z4g9izHK3EO5d8hL4jYxcjKs+wcslSYRWrascfscLgMlMGh0CdKeNTDjHpGPncaf3Z+FwwwjWeuiNBxv7bJo13/8B/098KlVDl4GZqsoBCEjPyJfV6hO0y/LkRGkk7oHWKgeWAfKtfLItRp00eZ4fcJNK9kCaSMmEugoZWcI7NGbZXzqFWqbpRI7NcDP9+WIQ+i9U5vqWsqd/zng4kbuAJ6UuKqIzB0upYrLShfQE3SAck8oaLhJqqq56VfDuASNpJKidV+zq27HfSBmbXnkR/5AK337dc3MXKJypoK/QPMLKUAP5XLPbs+NddJQV7EZXd29DLgp+fRIg3edpKdO7ZErWhv7d+3Kws+e1Y+ypmR2WIVSwVyBEUfgv2C8Ts9gnTF4pNcEY/S2aBicz5Ew2+jdyGNQQ==
+        test@example.com\\n\"\n      }\n     ]\n    }\n   },\n   \"servicePrincipalProfile\":
+        {\n    \"clientId\":\"00000000-0000-0000-0000-000000000001\"\n   },\n   \"addonProfiles\":
+        {\n    \"httpApplicationRouting\": {\n     \"enabled\": true,\n     \"config\":
+        {\n      \"HTTPApplicationRoutingZoneName\": \"8ed3bfc011e54b2f8a67.westus2.aksapp.io\"\n
+        \    }\n    }\n   },\n   \"nodeResourceGroup\": \"MC_clitest000001_cliakstest000001_westus2\",\n
+        \  \"enableRBAC\": true,\n   \"supportPlan\": \"KubernetesOfficial\",\n   \"networkProfile\":
+        {\n    \"networkPlugin\": \"kubenet\",\n    \"loadBalancerSku\": \"Standard\",\n
+        \   \"loadBalancerProfile\": {\n     \"managedOutboundIPs\": {\n      \"count\":
+        1\n     },\n     \"effectiveOutboundIPs\": [\n      {\n       \"id\": \"/subscriptions/00000000-0000-0000-0000-000000000000/resourceGroups/MC_clitest000001_cliakstest000001_westus2/providers/Microsoft.Network/publicIPAddresses/11a6b8ab-9574-4b0f-bf81-acaa2251ef5f\"\n
+        \     }\n     ],\n     \"backendPoolType\": \"nodeIPConfiguration\"\n    },\n
+        \   \"podCidr\": \"10.244.0.0/16\",\n    \"serviceCidr\": \"10.0.0.0/16\",\n
+        \   \"dnsServiceIP\": \"10.0.0.10\",\n    \"outboundType\": \"loadBalancer\",\n
+        \   \"podCidrs\": [\n     \"10.244.0.0/16\"\n    ],\n    \"serviceCidrs\":
+        [\n     \"10.0.0.0/16\"\n    ],\n    \"ipFamilies\": [\n     \"IPv4\"\n    ]\n
+        \  },\n   \"maxAgentPools\": 100,\n   \"identityProfile\": {\n    \"kubeletidentity\":
+        {\n     \"resourceId\": \"/subscriptions/00000000-0000-0000-0000-000000000000/resourcegroups/MC_clitest000001_cliakstest000001_westus2/providers/Microsoft.ManagedIdentity/userAssignedIdentities/cliakstest000001-agentpool\",\n
+        \    \"clientId\":\"00000000-0000-0000-0000-000000000001\",\n     \"objectId\":\"00000000-0000-0000-0000-000000000001\"\n
+        \   }\n   },\n   \"autoUpgradeProfile\": {\n    \"nodeOSUpgradeChannel\":
+        \"NodeImage\"\n   },\n   \"disableLocalAccounts\": false,\n   \"securityProfile\":
+        {},\n   \"storageProfile\": {\n    \"diskCSIDriver\": {\n     \"enabled\":
+        true\n    },\n    \"fileCSIDriver\": {\n     \"enabled\": true\n    },\n    \"snapshotController\":
+        {\n     \"enabled\": true\n    }\n   },\n   \"oidcIssuerProfile\": {\n    \"enabled\":
+        false\n   },\n   \"workloadAutoScalerProfile\": {},\n   \"resourceUID\": \"65c3dd127516480001799933\"\n
+        \ },\n  \"identity\": {\n   \"type\": \"SystemAssigned\",\n   \"principalId\":\"00000000-0000-0000-0000-000000000001\",\n
+        \  \"tenantId\": \"72f988bf-86f1-41af-91ab-2d7cd011db47\"\n  },\n  \"sku\":
+        {\n   \"name\": \"Base\",\n   \"tier\": \"Free\"\n  }\n }"
+    headers:
+      azure-asyncoperation:
+      - https://management.azure.com/subscriptions/00000000-0000-0000-0000-000000000000/providers/Microsoft.ContainerService/locations/westus2/operations/b0443488-32fd-4ea8-999e-8d41fe0340d4?api-version=2016-03-30&t=638429323158271703&c=MIIHADCCBeigAwIBAgITfARmPsJdo2ShuN-ImAAABGY-wjANBgkqhkiG9w0BAQsFADBEMRMwEQYKCZImiZPyLGQBGRYDR0JMMRMwEQYKCZImiZPyLGQBGRYDQU1FMRgwFgYDVQQDEw9BTUUgSW5mcmEgQ0EgMDUwHhcNMjQwMTMxMjIwNzA5WhcNMjUwMTI1MjIwNzA5WjBAMT4wPAYDVQQDEzVhc3luY29wZXJhdGlvbnNpZ25pbmdjZXJ0aWZpY2F0ZS5tYW5hZ2VtZW50LmF6dXJlLmNvbTCCASIwDQYJKoZIhvcNAQEBBQADggEPADCCAQoCggEBAOVFiSMi9Sg6cKnrBuPHbDk_Zwa1ZNYHwLVPJArEI9N2bLrgd1mU0ZdNVcdf6rtZCkUUuCe3vxnVTGwufpwH9GPWDgJOpJoL9wgKOzUDiHLUeiWPjrK1AoaQVprZgjnzXBIWiZC2tZjbUT9pOI_ixYJJPrsCfLt7HEccnhObROE1mo_hpiPDrtOQDaX-BboNceB8vI1wmSPApGpPRM9hBRQbXgqKFC8094UNsMVkWPCrsPvP5YlMBLARlGf2WTevGKRREjstkApf1Swi7uKnpyhhsidD1yREMU0mWY9wnZfAX0jpEp3p9jKVMPQ3L-m-nSZI4zrtbW0AnI0O3pAEwe0CAwEAAaOCA-0wggPpMCcGCSsGAQQBgjcVCgQaMBgwCgYIKwYBBQUHAwEwCgYIKwYBBQUHAwIwPQYJKwYBBAGCNxUHBDAwLgYmKwYBBAGCNxUIhpDjDYTVtHiE8Ys-hZvdFs6dEoFggvX2K4Py0SACAWQCAQowggHLBggrBgEFBQcBAQSCAb0wggG5MGMGCCsGAQUFBzAChldodHRwOi8vY3JsLm1pY3Jvc29mdC5jb20vcGtpaW5mcmEvQ2VydHMvQ08xUEtJSU5UQ0EwMS5BTUUuR0JMX0FNRSUyMEluZnJhJTIwQ0ElMjAwNS5jcnQwUwYIKwYBBQUHMAKGR2h0dHA6Ly9jcmwxLmFtZS5nYmwvYWlhL0NPMVBLSUlOVENBMDEuQU1FLkdCTF9BTUUlMjBJbmZyYSUyMENBJTIwMDUuY3J0MFMGCCsGAQUFBzAChkdodHRwOi8vY3JsMi5hbWUuZ2JsL2FpYS9DTzFQS0lJTlRDQTAxLkFNRS5HQkxfQU1FJTIwSW5mcmElMjBDQSUyMDA1LmNydDBTBggrBgEFBQcwAoZHaHR0cDovL2NybDMuYW1lLmdibC9haWEvQ08xUEtJSU5UQ0EwMS5BTUUuR0JMX0FNRSUyMEluZnJhJTIwQ0ElMjAwNS5jcnQwUwYIKwYBBQUHMAKGR2h0dHA6Ly9jcmw0LmFtZS5nYmwvYWlhL0NPMVBLSUlOVENBMDEuQU1FLkdCTF9BTUUlMjBJbmZyYSUyMENBJTIwMDUuY3J0MB0GA1UdDgQWBBT2vcy9ccvhGewsiHI1BQHsz3Wn8zAOBgNVHQ8BAf8EBAMCBaAwggEmBgNVHR8EggEdMIIBGTCCARWgggERoIIBDYY_aHR0cDovL2NybC5taWNyb3NvZnQuY29tL3BraWluZnJhL0NSTC9BTUUlMjBJbmZyYSUyMENBJTIwMDUuY3JshjFodHRwOi8vY3JsMS5hbWUuZ2JsL2NybC9BTUUlMjBJbmZyYSUyMENBJTIwMDUuY3JshjFodHRwOi8vY3JsMi5hbWUuZ2JsL2NybC9BTUUlMjBJbmZyYSUyMENBJTIwMDUuY3JshjFodHRwOi8vY3JsMy5hbWUuZ2JsL2NybC9BTUUlMjBJbmZyYSUyMENBJTIwMDUuY3JshjFodHRwOi8vY3JsNC5hbWUuZ2JsL2NybC9BTUUlMjBJbmZyYSUyMENBJTIwMDUuY3JsMBcGA1UdIAQQMA4wDAYKKwYBBAGCN3sBATAfBgNVHSMEGDAWgBR61hmFKHlscXYeYPjzS--iBUIWHTAdBgNVHSUEFjAUBggrBgEFBQcDAQYIKwYBBQUHAwIwDQYJKoZIhvcNAQELBQADggEBADNBZjhX44bpBtC8kogZJGe4lYeHX95whfZ7X_CMSUuZRbQQ_b6raUpp8V8eF0YUa9b3Oa-DGrs5WfzogCuGcJPeoEVnDYzc1jlKubSIpGw73aGZzhbTjJeNf-Qe-5vTG-GcNzVtIcrwi93YSiK2LSbgrLpTL7T7znjePcGRRkCBjAslrV5SqufcsrpGmqvPAVKXRV-OIOzvXy6qmn9CHmdo0RGBXGIakbLMec_1SIS8NdPsB6i6XPjL2SDjqKTa5car7bVYlXEVsgL-000VF1t6x1II3VBNfsEJ81CdJyxaCJnwvWI6kHtCtJX9QYK3qZab9PfZRBvcetJoPdMFvBU&s=ASxZvBG8_0u8peenOhuBPAisKvj-9p0IPafWlzBPB56CS0wmGPIdKigT0_DFqWv6rTqzs_gJEp5h5hZYGZN7FI6RdHOXoHOPiDsxdZaUFKsXwK92n8jsNH2NklG4hPUpxoNK7R7-bfaGaeRlhe4rnnoC47l5fQ4sQl0CQ-Znsx1JchnSYx3kcxB2p8jDtIIczo8BJeOoVsiR4HLenekajaNvxj-BeF02Kxboc1HOTbQKv43O0vTZi8KdWRfWYyo_jNr-uSUDuooeW9PuelmnGy56QzQ7DFAW0a8NrASRtqkDqPVp9ePQAc7t4LDplxbMV-i5FIYIX3Pfv66otgYdPQ&h=5JogvlLLUQOxQRBWoX4ONBYaa4KdFy15li3SV5I9O54
+      cache-control:
+      - no-cache
+      content-length:
+      - '4612'
+      content-type:
+      - application/json
+      date:
+      - Wed, 07 Feb 2024 19:51:55 GMT
+      expires:
+      - '-1'
+      pragma:
+      - no-cache
+      strict-transport-security:
+      - max-age=31536000; includeSubDomains
+      x-cache:
+      - CONFIG_NOCACHE
+      x-content-type-options:
+      - nosniff
+      x-ms-ratelimit-remaining-subscription-writes:
+      - '2999'
+      x-msedge-ref:
+      - 'Ref A: 59E94989396842A39AF89644BF9F6955 Ref B: CO6AA3150217051 Ref C: 2024-02-07T19:51:50Z'
     status:
       code: 200
       message: OK
@@ -1700,36 +1565,39 @@
       ParameterSetName:
       - -g -n --addons
       User-Agent:
-      - AZURECLI/2.69.0 azsdk-python-core/1.31.0 Python/3.12.9 (Windows-10-10.0.19045-SP0)
-    method: GET
-    uri: https://management.azure.com/subscriptions/00000000-0000-0000-0000-000000000000/providers/Microsoft.ContainerService/locations/westus2/operations/8721411a-53e5-4870-ab1d-1b790fccfb4b?api-version=2016-03-30&t=638757454028431287&c=MIIHhjCCBm6gAwIBAgITfAaX0D2c-iM1n_047QAABpfQPTANBgkqhkiG9w0BAQsFADBEMRMwEQYKCZImiZPyLGQBGRYDR0JMMRMwEQYKCZImiZPyLGQBGRYDQU1FMRgwFgYDVQQDEw9BTUUgSW5mcmEgQ0EgMDUwHhcNMjUwMTIzMTIzMzI3WhcNMjUwNDIzMTIzMzI3WjBAMT4wPAYDVQQDEzVhc3luY29wZXJhdGlvbnNpZ25pbmdjZXJ0aWZpY2F0ZS5tYW5hZ2VtZW50LmF6dXJlLmNvbTCCASIwDQYJKoZIhvcNAQEBBQADggEPADCCAQoCggEBAMT6cGM0B3y7ALaE-Skle4LGL_KvvE0RUfR5t5rwMeM3CUzeYQjKDViOQv-6ECcNTQ188o9xa72JZw6T10LTAadlAlNEt-D4ZgXojTXXdRtgYN-AZ-uCCkJCPAJEWs5EDD7mSbt4aK42yALzlx5HkO8DReVYve0sKKD5r_M3y_OScnMTmV2SqALMQFfQHE2BCDOEjnPMJyRgh-7NvAqTuj-04DaveAIZSPJ9ljaYUCJ6fuyHJpPPDJvqzMYvVtE8OSAbxMClc2r5faOd2VDJXmbWWCx5jgb6bsGk0OJlSYIWH4DG7ERimIDapcgwLFJy4o8a8bkK0bi9A_5dTellBPUCAwEAAaOCBHMwggRvMCcGCSsGAQQBgjcVCgQaMBgwCgYIKwYBBQUHAwIwCgYIKwYBBQUHAwEwPAYJKwYBBAGCNxUHBC8wLQYlKwYBBAGCNxUIhpDjDYTVtHiE8Ys-hZvdFs6dEoFgh8fIENbYcQIBZAIBBjCCAcsGCCsGAQUFBwEBBIIBvTCCAbkwYwYIKwYBBQUHMAKGV2h0dHA6Ly9jcmwubWljcm9zb2Z0LmNvbS9wa2lpbmZyYS9DZXJ0cy9DTzFQS0lJTlRDQTAxLkFNRS5HQkxfQU1FJTIwSW5mcmElMjBDQSUyMDA1LmNydDBTBggrBgEFBQcwAoZHaHR0cDovL2NybDEuYW1lLmdibC9haWEvQ08xUEtJSU5UQ0EwMS5BTUUuR0JMX0FNRSUyMEluZnJhJTIwQ0ElMjAwNS5jcnQwUwYIKwYBBQUHMAKGR2h0dHA6Ly9jcmwyLmFtZS5nYmwvYWlhL0NPMVBLSUlOVENBMDEuQU1FLkdCTF9BTUUlMjBJbmZyYSUyMENBJTIwMDUuY3J0MFMGCCsGAQUFBzAChkdodHRwOi8vY3JsMy5hbWUuZ2JsL2FpYS9DTzFQS0lJTlRDQTAxLkFNRS5HQkxfQU1FJTIwSW5mcmElMjBDQSUyMDA1LmNydDBTBggrBgEFBQcwAoZHaHR0cDovL2NybDQuYW1lLmdibC9haWEvQ08xUEtJSU5UQ0EwMS5BTUUuR0JMX0FNRSUyMEluZnJhJTIwQ0ElMjAwNS5jcnQwHQYDVR0OBBYEFM-T8L9nIeCFTohGWTDyVFKymXV6MA4GA1UdDwEB_wQEAwIFoDCCASYGA1UdHwSCAR0wggEZMIIBFaCCARGgggENhj9odHRwOi8vY3JsLm1pY3Jvc29mdC5jb20vcGtpaW5mcmEvQ1JML0FNRSUyMEluZnJhJTIwQ0ElMjAwNS5jcmyGMWh0dHA6Ly9jcmwxLmFtZS5nYmwvY3JsL0FNRSUyMEluZnJhJTIwQ0ElMjAwNS5jcmyGMWh0dHA6Ly9jcmwyLmFtZS5nYmwvY3JsL0FNRSUyMEluZnJhJTIwQ0ElMjAwNS5jcmyGMWh0dHA6Ly9jcmwzLmFtZS5nYmwvY3JsL0FNRSUyMEluZnJhJTIwQ0ElMjAwNS5jcmyGMWh0dHA6Ly9jcmw0LmFtZS5nYmwvY3JsL0FNRSUyMEluZnJhJTIwQ0ElMjAwNS5jcmwwgZ0GA1UdIASBlTCBkjAMBgorBgEEAYI3ewEBMGYGCisGAQQBgjd7AgIwWDBWBggrBgEFBQcCAjBKHkgAMwAzAGUAMAAxADkAMgAxAC0ANABkADYANAAtADQAZgA4AGMALQBhADAANQA1AC0ANQBiAGQAYQBmAGYAZAA1AGUAMwAzAGQwDAYKKwYBBAGCN3sDAjAMBgorBgEEAYI3ewQCMB8GA1UdIwQYMBaAFHrWGYUoeWxxdh5g-PNL76IFQhYdMB0GA1UdJQQWMBQGCCsGAQUFBwMCBggrBgEFBQcDATANBgkqhkiG9w0BAQsFAAOCAQEAL5-mSvqTMKZ-yWP_ZT759pg-E4fR6CLCeXO0jrmpqWWL7kI50BvqMxrc_lgbkvtph9Pxa7ubGsAa1Exeoi8qx0ROCtQv-NyhNyDLePoY5JfVD6QGmvlnIziXrlYvbbnilY_vo-wieWJGJhuESMEaTphDiHpFdEuA2NZNxyxXsQV5fUpa2Rls0wrtnmPPIzhMrpswh3rBEnbxvlgC6SUihf90jSN_Hkn0T201tVzyjd5G1RK9QNqmdL0lKL-OZm8rpl-nwepifa5s6-Qa7cwTV2CMjAXPtsPHtNsPXvte52PFBn_dZiXBQN2njTerWOgNEpj5mIZ-nr3-pWeHhqAXSQ&s=atWDy3yJx-luLPJB1Y7UznYEhgzvF2FzMV1MmK5ptc8m3-4HZbwx3OJBhcWUgw4gJdYxX_3SvX2vqsQTM7nLfuPlqFMkgL3nmgGWUZncddnnGstRZhwRy_vzoNVJDTClj9VkkMxph7SQ_jnQ_YNSBg6MXt2Ts_CG32RNv8TDiN5khMOuZcqAuE_jrCwkAKS4muxpRRUHaKyGwm2t5pcEj8xy4kE8Avewmu60yJTZXs64D2gc3ratBJnIBlF8kjsBrcJkS1ChFAsffqPOh7gMY9OeBWDyXJLPiWkG2hyBx3k23w7PPCfI6S6MUcD6MAid4vNmv172K6DTjMsMWreAMQ&h=Qj1knGjk4aioYl3opESHUUCDH0-ON-Ipf1P9M4MvzOc
-  response:
-    body:
-      string: "{\n \"name\": \"8721411a-53e5-4870-ab1d-1b790fccfb4b\",\n \"status\":
-        \"InProgress\",\n \"startTime\": \"2025-02-21T14:36:42.6277818Z\"\n}"
-    headers:
-      cache-control:
-      - no-cache
-      connection:
-      - close
-      content-length:
-      - '122'
-      content-type:
-      - application/json
-      date:
-      - Fri, 21 Feb 2025 14:37:43 GMT
-      expires:
-      - '-1'
-      pragma:
-      - no-cache
-      strict-transport-security:
-      - max-age=31536000; includeSubDomains
-      x-content-type-options:
-      - nosniff
-      x-ms-operation-identifier:
-      - tenantId=54826b22-38d6-4fb2-bad9-b7b93a3e9c5a,objectId=a7250e3a-0e5e-48e2-9a34-45f1f5e1a91e/eastus2euap/07703747-d5cb-4422-9cb7-3665abff5b8f
-      x-ms-ratelimit-remaining-subscription-global-reads:
-      - '3748'
+      - AZURECLI/2.57.0 (DOCKER) azsdk-python-azure-mgmt-containerservice/29.0.0 Python/3.10.13
+        (Linux-6.5.0-15-generic-x86_64-with)
+    method: GET
+    uri: https://management.azure.com/subscriptions/00000000-0000-0000-0000-000000000000/providers/Microsoft.ContainerService/locations/westus2/operations/b0443488-32fd-4ea8-999e-8d41fe0340d4?api-version=2016-03-30&t=638429323158271703&c=MIIHADCCBeigAwIBAgITfARmPsJdo2ShuN-ImAAABGY-wjANBgkqhkiG9w0BAQsFADBEMRMwEQYKCZImiZPyLGQBGRYDR0JMMRMwEQYKCZImiZPyLGQBGRYDQU1FMRgwFgYDVQQDEw9BTUUgSW5mcmEgQ0EgMDUwHhcNMjQwMTMxMjIwNzA5WhcNMjUwMTI1MjIwNzA5WjBAMT4wPAYDVQQDEzVhc3luY29wZXJhdGlvbnNpZ25pbmdjZXJ0aWZpY2F0ZS5tYW5hZ2VtZW50LmF6dXJlLmNvbTCCASIwDQYJKoZIhvcNAQEBBQADggEPADCCAQoCggEBAOVFiSMi9Sg6cKnrBuPHbDk_Zwa1ZNYHwLVPJArEI9N2bLrgd1mU0ZdNVcdf6rtZCkUUuCe3vxnVTGwufpwH9GPWDgJOpJoL9wgKOzUDiHLUeiWPjrK1AoaQVprZgjnzXBIWiZC2tZjbUT9pOI_ixYJJPrsCfLt7HEccnhObROE1mo_hpiPDrtOQDaX-BboNceB8vI1wmSPApGpPRM9hBRQbXgqKFC8094UNsMVkWPCrsPvP5YlMBLARlGf2WTevGKRREjstkApf1Swi7uKnpyhhsidD1yREMU0mWY9wnZfAX0jpEp3p9jKVMPQ3L-m-nSZI4zrtbW0AnI0O3pAEwe0CAwEAAaOCA-0wggPpMCcGCSsGAQQBgjcVCgQaMBgwCgYIKwYBBQUHAwEwCgYIKwYBBQUHAwIwPQYJKwYBBAGCNxUHBDAwLgYmKwYBBAGCNxUIhpDjDYTVtHiE8Ys-hZvdFs6dEoFggvX2K4Py0SACAWQCAQowggHLBggrBgEFBQcBAQSCAb0wggG5MGMGCCsGAQUFBzAChldodHRwOi8vY3JsLm1pY3Jvc29mdC5jb20vcGtpaW5mcmEvQ2VydHMvQ08xUEtJSU5UQ0EwMS5BTUUuR0JMX0FNRSUyMEluZnJhJTIwQ0ElMjAwNS5jcnQwUwYIKwYBBQUHMAKGR2h0dHA6Ly9jcmwxLmFtZS5nYmwvYWlhL0NPMVBLSUlOVENBMDEuQU1FLkdCTF9BTUUlMjBJbmZyYSUyMENBJTIwMDUuY3J0MFMGCCsGAQUFBzAChkdodHRwOi8vY3JsMi5hbWUuZ2JsL2FpYS9DTzFQS0lJTlRDQTAxLkFNRS5HQkxfQU1FJTIwSW5mcmElMjBDQSUyMDA1LmNydDBTBggrBgEFBQcwAoZHaHR0cDovL2NybDMuYW1lLmdibC9haWEvQ08xUEtJSU5UQ0EwMS5BTUUuR0JMX0FNRSUyMEluZnJhJTIwQ0ElMjAwNS5jcnQwUwYIKwYBBQUHMAKGR2h0dHA6Ly9jcmw0LmFtZS5nYmwvYWlhL0NPMVBLSUlOVENBMDEuQU1FLkdCTF9BTUUlMjBJbmZyYSUyMENBJTIwMDUuY3J0MB0GA1UdDgQWBBT2vcy9ccvhGewsiHI1BQHsz3Wn8zAOBgNVHQ8BAf8EBAMCBaAwggEmBgNVHR8EggEdMIIBGTCCARWgggERoIIBDYY_aHR0cDovL2NybC5taWNyb3NvZnQuY29tL3BraWluZnJhL0NSTC9BTUUlMjBJbmZyYSUyMENBJTIwMDUuY3JshjFodHRwOi8vY3JsMS5hbWUuZ2JsL2NybC9BTUUlMjBJbmZyYSUyMENBJTIwMDUuY3JshjFodHRwOi8vY3JsMi5hbWUuZ2JsL2NybC9BTUUlMjBJbmZyYSUyMENBJTIwMDUuY3JshjFodHRwOi8vY3JsMy5hbWUuZ2JsL2NybC9BTUUlMjBJbmZyYSUyMENBJTIwMDUuY3JshjFodHRwOi8vY3JsNC5hbWUuZ2JsL2NybC9BTUUlMjBJbmZyYSUyMENBJTIwMDUuY3JsMBcGA1UdIAQQMA4wDAYKKwYBBAGCN3sBATAfBgNVHSMEGDAWgBR61hmFKHlscXYeYPjzS--iBUIWHTAdBgNVHSUEFjAUBggrBgEFBQcDAQYIKwYBBQUHAwIwDQYJKoZIhvcNAQELBQADggEBADNBZjhX44bpBtC8kogZJGe4lYeHX95whfZ7X_CMSUuZRbQQ_b6raUpp8V8eF0YUa9b3Oa-DGrs5WfzogCuGcJPeoEVnDYzc1jlKubSIpGw73aGZzhbTjJeNf-Qe-5vTG-GcNzVtIcrwi93YSiK2LSbgrLpTL7T7znjePcGRRkCBjAslrV5SqufcsrpGmqvPAVKXRV-OIOzvXy6qmn9CHmdo0RGBXGIakbLMec_1SIS8NdPsB6i6XPjL2SDjqKTa5car7bVYlXEVsgL-000VF1t6x1II3VBNfsEJ81CdJyxaCJnwvWI6kHtCtJX9QYK3qZab9PfZRBvcetJoPdMFvBU&s=ASxZvBG8_0u8peenOhuBPAisKvj-9p0IPafWlzBPB56CS0wmGPIdKigT0_DFqWv6rTqzs_gJEp5h5hZYGZN7FI6RdHOXoHOPiDsxdZaUFKsXwK92n8jsNH2NklG4hPUpxoNK7R7-bfaGaeRlhe4rnnoC47l5fQ4sQl0CQ-Znsx1JchnSYx3kcxB2p8jDtIIczo8BJeOoVsiR4HLenekajaNvxj-BeF02Kxboc1HOTbQKv43O0vTZi8KdWRfWYyo_jNr-uSUDuooeW9PuelmnGy56QzQ7DFAW0a8NrASRtqkDqPVp9ePQAc7t4LDplxbMV-i5FIYIX3Pfv66otgYdPQ&h=5JogvlLLUQOxQRBWoX4ONBYaa4KdFy15li3SV5I9O54
+  response:
+    body:
+      string: "{\n  \"name\": \"b0443488-32fd-4ea8-999e-8d41fe0340d4\",\n  \"status\":
+        \"InProgress\",\n  \"startTime\": \"2024-02-07T19:51:55.6832455Z\",\n  \"error\":
+        {\n   \"code\": \"NotLatestOperation\",\n   \"message\": \"Cannot proceed
+        with the operation. Either the operation has been preempted by another one,
+        or the information needed by the operation failed to be saved (or hasn't been
+        saved yet).\"\n  }\n }"
+    headers:
+      cache-control:
+      - no-cache
+      content-length:
+      - '374'
+      content-type:
+      - application/json
+      date:
+      - Wed, 07 Feb 2024 19:51:55 GMT
+      expires:
+      - '-1'
+      pragma:
+      - no-cache
+      strict-transport-security:
+      - max-age=31536000; includeSubDomains
+      x-cache:
+      - CONFIG_NOCACHE
+      x-content-type-options:
+      - nosniff
+      x-msedge-ref:
+      - 'Ref A: 944777DDAFEA45BEA1C17F36F7D3D6E6 Ref B: CO6AA3150217051 Ref C: 2024-02-07T19:51:55Z'
     status:
       code: 200
       message: OK
@@ -1747,34 +1615,39 @@
       ParameterSetName:
       - -g -n --addons
       User-Agent:
-      - AZURECLI/2.69.0 azsdk-python-core/1.31.0 Python/3.12.9 (Windows-10-10.0.19045-SP0)
-    method: GET
-    uri: https://management.azure.com/subscriptions/00000000-0000-0000-0000-000000000000/providers/Microsoft.ContainerService/locations/westus2/operations/8721411a-53e5-4870-ab1d-1b790fccfb4b?api-version=2016-03-30&t=638757454028431287&c=MIIHhjCCBm6gAwIBAgITfAaX0D2c-iM1n_047QAABpfQPTANBgkqhkiG9w0BAQsFADBEMRMwEQYKCZImiZPyLGQBGRYDR0JMMRMwEQYKCZImiZPyLGQBGRYDQU1FMRgwFgYDVQQDEw9BTUUgSW5mcmEgQ0EgMDUwHhcNMjUwMTIzMTIzMzI3WhcNMjUwNDIzMTIzMzI3WjBAMT4wPAYDVQQDEzVhc3luY29wZXJhdGlvbnNpZ25pbmdjZXJ0aWZpY2F0ZS5tYW5hZ2VtZW50LmF6dXJlLmNvbTCCASIwDQYJKoZIhvcNAQEBBQADggEPADCCAQoCggEBAMT6cGM0B3y7ALaE-Skle4LGL_KvvE0RUfR5t5rwMeM3CUzeYQjKDViOQv-6ECcNTQ188o9xa72JZw6T10LTAadlAlNEt-D4ZgXojTXXdRtgYN-AZ-uCCkJCPAJEWs5EDD7mSbt4aK42yALzlx5HkO8DReVYve0sKKD5r_M3y_OScnMTmV2SqALMQFfQHE2BCDOEjnPMJyRgh-7NvAqTuj-04DaveAIZSPJ9ljaYUCJ6fuyHJpPPDJvqzMYvVtE8OSAbxMClc2r5faOd2VDJXmbWWCx5jgb6bsGk0OJlSYIWH4DG7ERimIDapcgwLFJy4o8a8bkK0bi9A_5dTellBPUCAwEAAaOCBHMwggRvMCcGCSsGAQQBgjcVCgQaMBgwCgYIKwYBBQUHAwIwCgYIKwYBBQUHAwEwPAYJKwYBBAGCNxUHBC8wLQYlKwYBBAGCNxUIhpDjDYTVtHiE8Ys-hZvdFs6dEoFgh8fIENbYcQIBZAIBBjCCAcsGCCsGAQUFBwEBBIIBvTCCAbkwYwYIKwYBBQUHMAKGV2h0dHA6Ly9jcmwubWljcm9zb2Z0LmNvbS9wa2lpbmZyYS9DZXJ0cy9DTzFQS0lJTlRDQTAxLkFNRS5HQkxfQU1FJTIwSW5mcmElMjBDQSUyMDA1LmNydDBTBggrBgEFBQcwAoZHaHR0cDovL2NybDEuYW1lLmdibC9haWEvQ08xUEtJSU5UQ0EwMS5BTUUuR0JMX0FNRSUyMEluZnJhJTIwQ0ElMjAwNS5jcnQwUwYIKwYBBQUHMAKGR2h0dHA6Ly9jcmwyLmFtZS5nYmwvYWlhL0NPMVBLSUlOVENBMDEuQU1FLkdCTF9BTUUlMjBJbmZyYSUyMENBJTIwMDUuY3J0MFMGCCsGAQUFBzAChkdodHRwOi8vY3JsMy5hbWUuZ2JsL2FpYS9DTzFQS0lJTlRDQTAxLkFNRS5HQkxfQU1FJTIwSW5mcmElMjBDQSUyMDA1LmNydDBTBggrBgEFBQcwAoZHaHR0cDovL2NybDQuYW1lLmdibC9haWEvQ08xUEtJSU5UQ0EwMS5BTUUuR0JMX0FNRSUyMEluZnJhJTIwQ0ElMjAwNS5jcnQwHQYDVR0OBBYEFM-T8L9nIeCFTohGWTDyVFKymXV6MA4GA1UdDwEB_wQEAwIFoDCCASYGA1UdHwSCAR0wggEZMIIBFaCCARGgggENhj9odHRwOi8vY3JsLm1pY3Jvc29mdC5jb20vcGtpaW5mcmEvQ1JML0FNRSUyMEluZnJhJTIwQ0ElMjAwNS5jcmyGMWh0dHA6Ly9jcmwxLmFtZS5nYmwvY3JsL0FNRSUyMEluZnJhJTIwQ0ElMjAwNS5jcmyGMWh0dHA6Ly9jcmwyLmFtZS5nYmwvY3JsL0FNRSUyMEluZnJhJTIwQ0ElMjAwNS5jcmyGMWh0dHA6Ly9jcmwzLmFtZS5nYmwvY3JsL0FNRSUyMEluZnJhJTIwQ0ElMjAwNS5jcmyGMWh0dHA6Ly9jcmw0LmFtZS5nYmwvY3JsL0FNRSUyMEluZnJhJTIwQ0ElMjAwNS5jcmwwgZ0GA1UdIASBlTCBkjAMBgorBgEEAYI3ewEBMGYGCisGAQQBgjd7AgIwWDBWBggrBgEFBQcCAjBKHkgAMwAzAGUAMAAxADkAMgAxAC0ANABkADYANAAtADQAZgA4AGMALQBhADAANQA1AC0ANQBiAGQAYQBmAGYAZAA1AGUAMwAzAGQwDAYKKwYBBAGCN3sDAjAMBgorBgEEAYI3ewQCMB8GA1UdIwQYMBaAFHrWGYUoeWxxdh5g-PNL76IFQhYdMB0GA1UdJQQWMBQGCCsGAQUFBwMCBggrBgEFBQcDATANBgkqhkiG9w0BAQsFAAOCAQEAL5-mSvqTMKZ-yWP_ZT759pg-E4fR6CLCeXO0jrmpqWWL7kI50BvqMxrc_lgbkvtph9Pxa7ubGsAa1Exeoi8qx0ROCtQv-NyhNyDLePoY5JfVD6QGmvlnIziXrlYvbbnilY_vo-wieWJGJhuESMEaTphDiHpFdEuA2NZNxyxXsQV5fUpa2Rls0wrtnmPPIzhMrpswh3rBEnbxvlgC6SUihf90jSN_Hkn0T201tVzyjd5G1RK9QNqmdL0lKL-OZm8rpl-nwepifa5s6-Qa7cwTV2CMjAXPtsPHtNsPXvte52PFBn_dZiXBQN2njTerWOgNEpj5mIZ-nr3-pWeHhqAXSQ&s=atWDy3yJx-luLPJB1Y7UznYEhgzvF2FzMV1MmK5ptc8m3-4HZbwx3OJBhcWUgw4gJdYxX_3SvX2vqsQTM7nLfuPlqFMkgL3nmgGWUZncddnnGstRZhwRy_vzoNVJDTClj9VkkMxph7SQ_jnQ_YNSBg6MXt2Ts_CG32RNv8TDiN5khMOuZcqAuE_jrCwkAKS4muxpRRUHaKyGwm2t5pcEj8xy4kE8Avewmu60yJTZXs64D2gc3ratBJnIBlF8kjsBrcJkS1ChFAsffqPOh7gMY9OeBWDyXJLPiWkG2hyBx3k23w7PPCfI6S6MUcD6MAid4vNmv172K6DTjMsMWreAMQ&h=Qj1knGjk4aioYl3opESHUUCDH0-ON-Ipf1P9M4MvzOc
-  response:
-    body:
-      string: "{\n \"name\": \"8721411a-53e5-4870-ab1d-1b790fccfb4b\",\n \"status\":
-        \"InProgress\",\n \"startTime\": \"2025-02-21T14:36:42.6277818Z\"\n}"
-    headers:
-      cache-control:
-      - no-cache
-      content-length:
-      - '122'
-      content-type:
-      - application/json
-      date:
-      - Fri, 21 Feb 2025 14:38:14 GMT
-      expires:
-      - '-1'
-      pragma:
-      - no-cache
-      strict-transport-security:
-      - max-age=31536000; includeSubDomains
-      x-content-type-options:
-      - nosniff
-      x-ms-operation-identifier:
-      - tenantId=54826b22-38d6-4fb2-bad9-b7b93a3e9c5a,objectId=a7250e3a-0e5e-48e2-9a34-45f1f5e1a91e/eastus2euap/6f8ddc47-4c49-466b-8b71-4c47e9141826
-      x-ms-ratelimit-remaining-subscription-global-reads:
-      - '3748'
+      - AZURECLI/2.57.0 (DOCKER) azsdk-python-azure-mgmt-containerservice/29.0.0 Python/3.10.13
+        (Linux-6.5.0-15-generic-x86_64-with)
+    method: GET
+    uri: https://management.azure.com/subscriptions/00000000-0000-0000-0000-000000000000/providers/Microsoft.ContainerService/locations/westus2/operations/b0443488-32fd-4ea8-999e-8d41fe0340d4?api-version=2016-03-30&t=638429323158271703&c=MIIHADCCBeigAwIBAgITfARmPsJdo2ShuN-ImAAABGY-wjANBgkqhkiG9w0BAQsFADBEMRMwEQYKCZImiZPyLGQBGRYDR0JMMRMwEQYKCZImiZPyLGQBGRYDQU1FMRgwFgYDVQQDEw9BTUUgSW5mcmEgQ0EgMDUwHhcNMjQwMTMxMjIwNzA5WhcNMjUwMTI1MjIwNzA5WjBAMT4wPAYDVQQDEzVhc3luY29wZXJhdGlvbnNpZ25pbmdjZXJ0aWZpY2F0ZS5tYW5hZ2VtZW50LmF6dXJlLmNvbTCCASIwDQYJKoZIhvcNAQEBBQADggEPADCCAQoCggEBAOVFiSMi9Sg6cKnrBuPHbDk_Zwa1ZNYHwLVPJArEI9N2bLrgd1mU0ZdNVcdf6rtZCkUUuCe3vxnVTGwufpwH9GPWDgJOpJoL9wgKOzUDiHLUeiWPjrK1AoaQVprZgjnzXBIWiZC2tZjbUT9pOI_ixYJJPrsCfLt7HEccnhObROE1mo_hpiPDrtOQDaX-BboNceB8vI1wmSPApGpPRM9hBRQbXgqKFC8094UNsMVkWPCrsPvP5YlMBLARlGf2WTevGKRREjstkApf1Swi7uKnpyhhsidD1yREMU0mWY9wnZfAX0jpEp3p9jKVMPQ3L-m-nSZI4zrtbW0AnI0O3pAEwe0CAwEAAaOCA-0wggPpMCcGCSsGAQQBgjcVCgQaMBgwCgYIKwYBBQUHAwEwCgYIKwYBBQUHAwIwPQYJKwYBBAGCNxUHBDAwLgYmKwYBBAGCNxUIhpDjDYTVtHiE8Ys-hZvdFs6dEoFggvX2K4Py0SACAWQCAQowggHLBggrBgEFBQcBAQSCAb0wggG5MGMGCCsGAQUFBzAChldodHRwOi8vY3JsLm1pY3Jvc29mdC5jb20vcGtpaW5mcmEvQ2VydHMvQ08xUEtJSU5UQ0EwMS5BTUUuR0JMX0FNRSUyMEluZnJhJTIwQ0ElMjAwNS5jcnQwUwYIKwYBBQUHMAKGR2h0dHA6Ly9jcmwxLmFtZS5nYmwvYWlhL0NPMVBLSUlOVENBMDEuQU1FLkdCTF9BTUUlMjBJbmZyYSUyMENBJTIwMDUuY3J0MFMGCCsGAQUFBzAChkdodHRwOi8vY3JsMi5hbWUuZ2JsL2FpYS9DTzFQS0lJTlRDQTAxLkFNRS5HQkxfQU1FJTIwSW5mcmElMjBDQSUyMDA1LmNydDBTBggrBgEFBQcwAoZHaHR0cDovL2NybDMuYW1lLmdibC9haWEvQ08xUEtJSU5UQ0EwMS5BTUUuR0JMX0FNRSUyMEluZnJhJTIwQ0ElMjAwNS5jcnQwUwYIKwYBBQUHMAKGR2h0dHA6Ly9jcmw0LmFtZS5nYmwvYWlhL0NPMVBLSUlOVENBMDEuQU1FLkdCTF9BTUUlMjBJbmZyYSUyMENBJTIwMDUuY3J0MB0GA1UdDgQWBBT2vcy9ccvhGewsiHI1BQHsz3Wn8zAOBgNVHQ8BAf8EBAMCBaAwggEmBgNVHR8EggEdMIIBGTCCARWgggERoIIBDYY_aHR0cDovL2NybC5taWNyb3NvZnQuY29tL3BraWluZnJhL0NSTC9BTUUlMjBJbmZyYSUyMENBJTIwMDUuY3JshjFodHRwOi8vY3JsMS5hbWUuZ2JsL2NybC9BTUUlMjBJbmZyYSUyMENBJTIwMDUuY3JshjFodHRwOi8vY3JsMi5hbWUuZ2JsL2NybC9BTUUlMjBJbmZyYSUyMENBJTIwMDUuY3JshjFodHRwOi8vY3JsMy5hbWUuZ2JsL2NybC9BTUUlMjBJbmZyYSUyMENBJTIwMDUuY3JshjFodHRwOi8vY3JsNC5hbWUuZ2JsL2NybC9BTUUlMjBJbmZyYSUyMENBJTIwMDUuY3JsMBcGA1UdIAQQMA4wDAYKKwYBBAGCN3sBATAfBgNVHSMEGDAWgBR61hmFKHlscXYeYPjzS--iBUIWHTAdBgNVHSUEFjAUBggrBgEFBQcDAQYIKwYBBQUHAwIwDQYJKoZIhvcNAQELBQADggEBADNBZjhX44bpBtC8kogZJGe4lYeHX95whfZ7X_CMSUuZRbQQ_b6raUpp8V8eF0YUa9b3Oa-DGrs5WfzogCuGcJPeoEVnDYzc1jlKubSIpGw73aGZzhbTjJeNf-Qe-5vTG-GcNzVtIcrwi93YSiK2LSbgrLpTL7T7znjePcGRRkCBjAslrV5SqufcsrpGmqvPAVKXRV-OIOzvXy6qmn9CHmdo0RGBXGIakbLMec_1SIS8NdPsB6i6XPjL2SDjqKTa5car7bVYlXEVsgL-000VF1t6x1II3VBNfsEJ81CdJyxaCJnwvWI6kHtCtJX9QYK3qZab9PfZRBvcetJoPdMFvBU&s=ASxZvBG8_0u8peenOhuBPAisKvj-9p0IPafWlzBPB56CS0wmGPIdKigT0_DFqWv6rTqzs_gJEp5h5hZYGZN7FI6RdHOXoHOPiDsxdZaUFKsXwK92n8jsNH2NklG4hPUpxoNK7R7-bfaGaeRlhe4rnnoC47l5fQ4sQl0CQ-Znsx1JchnSYx3kcxB2p8jDtIIczo8BJeOoVsiR4HLenekajaNvxj-BeF02Kxboc1HOTbQKv43O0vTZi8KdWRfWYyo_jNr-uSUDuooeW9PuelmnGy56QzQ7DFAW0a8NrASRtqkDqPVp9ePQAc7t4LDplxbMV-i5FIYIX3Pfv66otgYdPQ&h=5JogvlLLUQOxQRBWoX4ONBYaa4KdFy15li3SV5I9O54
+  response:
+    body:
+      string: "{\n  \"name\": \"b0443488-32fd-4ea8-999e-8d41fe0340d4\",\n  \"status\":
+        \"InProgress\",\n  \"startTime\": \"2024-02-07T19:51:55.6832455Z\",\n  \"error\":
+        {\n   \"code\": \"NotLatestOperation\",\n   \"message\": \"Cannot proceed
+        with the operation. Either the operation has been preempted by another one,
+        or the information needed by the operation failed to be saved (or hasn't been
+        saved yet).\"\n  }\n }"
+    headers:
+      cache-control:
+      - no-cache
+      content-length:
+      - '374'
+      content-type:
+      - application/json
+      date:
+      - Wed, 07 Feb 2024 19:52:25 GMT
+      expires:
+      - '-1'
+      pragma:
+      - no-cache
+      strict-transport-security:
+      - max-age=31536000; includeSubDomains
+      x-cache:
+      - CONFIG_NOCACHE
+      x-content-type-options:
+      - nosniff
+      x-msedge-ref:
+      - 'Ref A: A80C2AA581124934BBF16DFF75A25BDB Ref B: CO6AA3150217051 Ref C: 2024-02-07T19:52:26Z'
     status:
       code: 200
       message: OK
@@ -1792,34 +1665,39 @@
       ParameterSetName:
       - -g -n --addons
       User-Agent:
-      - AZURECLI/2.69.0 azsdk-python-core/1.31.0 Python/3.12.9 (Windows-10-10.0.19045-SP0)
-    method: GET
-    uri: https://management.azure.com/subscriptions/00000000-0000-0000-0000-000000000000/providers/Microsoft.ContainerService/locations/westus2/operations/8721411a-53e5-4870-ab1d-1b790fccfb4b?api-version=2016-03-30&t=638757454028431287&c=MIIHhjCCBm6gAwIBAgITfAaX0D2c-iM1n_047QAABpfQPTANBgkqhkiG9w0BAQsFADBEMRMwEQYKCZImiZPyLGQBGRYDR0JMMRMwEQYKCZImiZPyLGQBGRYDQU1FMRgwFgYDVQQDEw9BTUUgSW5mcmEgQ0EgMDUwHhcNMjUwMTIzMTIzMzI3WhcNMjUwNDIzMTIzMzI3WjBAMT4wPAYDVQQDEzVhc3luY29wZXJhdGlvbnNpZ25pbmdjZXJ0aWZpY2F0ZS5tYW5hZ2VtZW50LmF6dXJlLmNvbTCCASIwDQYJKoZIhvcNAQEBBQADggEPADCCAQoCggEBAMT6cGM0B3y7ALaE-Skle4LGL_KvvE0RUfR5t5rwMeM3CUzeYQjKDViOQv-6ECcNTQ188o9xa72JZw6T10LTAadlAlNEt-D4ZgXojTXXdRtgYN-AZ-uCCkJCPAJEWs5EDD7mSbt4aK42yALzlx5HkO8DReVYve0sKKD5r_M3y_OScnMTmV2SqALMQFfQHE2BCDOEjnPMJyRgh-7NvAqTuj-04DaveAIZSPJ9ljaYUCJ6fuyHJpPPDJvqzMYvVtE8OSAbxMClc2r5faOd2VDJXmbWWCx5jgb6bsGk0OJlSYIWH4DG7ERimIDapcgwLFJy4o8a8bkK0bi9A_5dTellBPUCAwEAAaOCBHMwggRvMCcGCSsGAQQBgjcVCgQaMBgwCgYIKwYBBQUHAwIwCgYIKwYBBQUHAwEwPAYJKwYBBAGCNxUHBC8wLQYlKwYBBAGCNxUIhpDjDYTVtHiE8Ys-hZvdFs6dEoFgh8fIENbYcQIBZAIBBjCCAcsGCCsGAQUFBwEBBIIBvTCCAbkwYwYIKwYBBQUHMAKGV2h0dHA6Ly9jcmwubWljcm9zb2Z0LmNvbS9wa2lpbmZyYS9DZXJ0cy9DTzFQS0lJTlRDQTAxLkFNRS5HQkxfQU1FJTIwSW5mcmElMjBDQSUyMDA1LmNydDBTBggrBgEFBQcwAoZHaHR0cDovL2NybDEuYW1lLmdibC9haWEvQ08xUEtJSU5UQ0EwMS5BTUUuR0JMX0FNRSUyMEluZnJhJTIwQ0ElMjAwNS5jcnQwUwYIKwYBBQUHMAKGR2h0dHA6Ly9jcmwyLmFtZS5nYmwvYWlhL0NPMVBLSUlOVENBMDEuQU1FLkdCTF9BTUUlMjBJbmZyYSUyMENBJTIwMDUuY3J0MFMGCCsGAQUFBzAChkdodHRwOi8vY3JsMy5hbWUuZ2JsL2FpYS9DTzFQS0lJTlRDQTAxLkFNRS5HQkxfQU1FJTIwSW5mcmElMjBDQSUyMDA1LmNydDBTBggrBgEFBQcwAoZHaHR0cDovL2NybDQuYW1lLmdibC9haWEvQ08xUEtJSU5UQ0EwMS5BTUUuR0JMX0FNRSUyMEluZnJhJTIwQ0ElMjAwNS5jcnQwHQYDVR0OBBYEFM-T8L9nIeCFTohGWTDyVFKymXV6MA4GA1UdDwEB_wQEAwIFoDCCASYGA1UdHwSCAR0wggEZMIIBFaCCARGgggENhj9odHRwOi8vY3JsLm1pY3Jvc29mdC5jb20vcGtpaW5mcmEvQ1JML0FNRSUyMEluZnJhJTIwQ0ElMjAwNS5jcmyGMWh0dHA6Ly9jcmwxLmFtZS5nYmwvY3JsL0FNRSUyMEluZnJhJTIwQ0ElMjAwNS5jcmyGMWh0dHA6Ly9jcmwyLmFtZS5nYmwvY3JsL0FNRSUyMEluZnJhJTIwQ0ElMjAwNS5jcmyGMWh0dHA6Ly9jcmwzLmFtZS5nYmwvY3JsL0FNRSUyMEluZnJhJTIwQ0ElMjAwNS5jcmyGMWh0dHA6Ly9jcmw0LmFtZS5nYmwvY3JsL0FNRSUyMEluZnJhJTIwQ0ElMjAwNS5jcmwwgZ0GA1UdIASBlTCBkjAMBgorBgEEAYI3ewEBMGYGCisGAQQBgjd7AgIwWDBWBggrBgEFBQcCAjBKHkgAMwAzAGUAMAAxADkAMgAxAC0ANABkADYANAAtADQAZgA4AGMALQBhADAANQA1AC0ANQBiAGQAYQBmAGYAZAA1AGUAMwAzAGQwDAYKKwYBBAGCN3sDAjAMBgorBgEEAYI3ewQCMB8GA1UdIwQYMBaAFHrWGYUoeWxxdh5g-PNL76IFQhYdMB0GA1UdJQQWMBQGCCsGAQUFBwMCBggrBgEFBQcDATANBgkqhkiG9w0BAQsFAAOCAQEAL5-mSvqTMKZ-yWP_ZT759pg-E4fR6CLCeXO0jrmpqWWL7kI50BvqMxrc_lgbkvtph9Pxa7ubGsAa1Exeoi8qx0ROCtQv-NyhNyDLePoY5JfVD6QGmvlnIziXrlYvbbnilY_vo-wieWJGJhuESMEaTphDiHpFdEuA2NZNxyxXsQV5fUpa2Rls0wrtnmPPIzhMrpswh3rBEnbxvlgC6SUihf90jSN_Hkn0T201tVzyjd5G1RK9QNqmdL0lKL-OZm8rpl-nwepifa5s6-Qa7cwTV2CMjAXPtsPHtNsPXvte52PFBn_dZiXBQN2njTerWOgNEpj5mIZ-nr3-pWeHhqAXSQ&s=atWDy3yJx-luLPJB1Y7UznYEhgzvF2FzMV1MmK5ptc8m3-4HZbwx3OJBhcWUgw4gJdYxX_3SvX2vqsQTM7nLfuPlqFMkgL3nmgGWUZncddnnGstRZhwRy_vzoNVJDTClj9VkkMxph7SQ_jnQ_YNSBg6MXt2Ts_CG32RNv8TDiN5khMOuZcqAuE_jrCwkAKS4muxpRRUHaKyGwm2t5pcEj8xy4kE8Avewmu60yJTZXs64D2gc3ratBJnIBlF8kjsBrcJkS1ChFAsffqPOh7gMY9OeBWDyXJLPiWkG2hyBx3k23w7PPCfI6S6MUcD6MAid4vNmv172K6DTjMsMWreAMQ&h=Qj1knGjk4aioYl3opESHUUCDH0-ON-Ipf1P9M4MvzOc
-  response:
-    body:
-      string: "{\n \"name\": \"8721411a-53e5-4870-ab1d-1b790fccfb4b\",\n \"status\":
-        \"InProgress\",\n \"startTime\": \"2025-02-21T14:36:42.6277818Z\"\n}"
-    headers:
-      cache-control:
-      - no-cache
-      content-length:
-      - '122'
-      content-type:
-      - application/json
-      date:
-      - Fri, 21 Feb 2025 14:38:45 GMT
-      expires:
-      - '-1'
-      pragma:
-      - no-cache
-      strict-transport-security:
-      - max-age=31536000; includeSubDomains
-      x-content-type-options:
-      - nosniff
-      x-ms-operation-identifier:
-      - tenantId=54826b22-38d6-4fb2-bad9-b7b93a3e9c5a,objectId=a7250e3a-0e5e-48e2-9a34-45f1f5e1a91e/eastus2euap/27f9cafd-3561-4045-bbbb-7b8e9dec8686
-      x-ms-ratelimit-remaining-subscription-global-reads:
-      - '3749'
+      - AZURECLI/2.57.0 (DOCKER) azsdk-python-azure-mgmt-containerservice/29.0.0 Python/3.10.13
+        (Linux-6.5.0-15-generic-x86_64-with)
+    method: GET
+    uri: https://management.azure.com/subscriptions/00000000-0000-0000-0000-000000000000/providers/Microsoft.ContainerService/locations/westus2/operations/b0443488-32fd-4ea8-999e-8d41fe0340d4?api-version=2016-03-30&t=638429323158271703&c=MIIHADCCBeigAwIBAgITfARmPsJdo2ShuN-ImAAABGY-wjANBgkqhkiG9w0BAQsFADBEMRMwEQYKCZImiZPyLGQBGRYDR0JMMRMwEQYKCZImiZPyLGQBGRYDQU1FMRgwFgYDVQQDEw9BTUUgSW5mcmEgQ0EgMDUwHhcNMjQwMTMxMjIwNzA5WhcNMjUwMTI1MjIwNzA5WjBAMT4wPAYDVQQDEzVhc3luY29wZXJhdGlvbnNpZ25pbmdjZXJ0aWZpY2F0ZS5tYW5hZ2VtZW50LmF6dXJlLmNvbTCCASIwDQYJKoZIhvcNAQEBBQADggEPADCCAQoCggEBAOVFiSMi9Sg6cKnrBuPHbDk_Zwa1ZNYHwLVPJArEI9N2bLrgd1mU0ZdNVcdf6rtZCkUUuCe3vxnVTGwufpwH9GPWDgJOpJoL9wgKOzUDiHLUeiWPjrK1AoaQVprZgjnzXBIWiZC2tZjbUT9pOI_ixYJJPrsCfLt7HEccnhObROE1mo_hpiPDrtOQDaX-BboNceB8vI1wmSPApGpPRM9hBRQbXgqKFC8094UNsMVkWPCrsPvP5YlMBLARlGf2WTevGKRREjstkApf1Swi7uKnpyhhsidD1yREMU0mWY9wnZfAX0jpEp3p9jKVMPQ3L-m-nSZI4zrtbW0AnI0O3pAEwe0CAwEAAaOCA-0wggPpMCcGCSsGAQQBgjcVCgQaMBgwCgYIKwYBBQUHAwEwCgYIKwYBBQUHAwIwPQYJKwYBBAGCNxUHBDAwLgYmKwYBBAGCNxUIhpDjDYTVtHiE8Ys-hZvdFs6dEoFggvX2K4Py0SACAWQCAQowggHLBggrBgEFBQcBAQSCAb0wggG5MGMGCCsGAQUFBzAChldodHRwOi8vY3JsLm1pY3Jvc29mdC5jb20vcGtpaW5mcmEvQ2VydHMvQ08xUEtJSU5UQ0EwMS5BTUUuR0JMX0FNRSUyMEluZnJhJTIwQ0ElMjAwNS5jcnQwUwYIKwYBBQUHMAKGR2h0dHA6Ly9jcmwxLmFtZS5nYmwvYWlhL0NPMVBLSUlOVENBMDEuQU1FLkdCTF9BTUUlMjBJbmZyYSUyMENBJTIwMDUuY3J0MFMGCCsGAQUFBzAChkdodHRwOi8vY3JsMi5hbWUuZ2JsL2FpYS9DTzFQS0lJTlRDQTAxLkFNRS5HQkxfQU1FJTIwSW5mcmElMjBDQSUyMDA1LmNydDBTBggrBgEFBQcwAoZHaHR0cDovL2NybDMuYW1lLmdibC9haWEvQ08xUEtJSU5UQ0EwMS5BTUUuR0JMX0FNRSUyMEluZnJhJTIwQ0ElMjAwNS5jcnQwUwYIKwYBBQUHMAKGR2h0dHA6Ly9jcmw0LmFtZS5nYmwvYWlhL0NPMVBLSUlOVENBMDEuQU1FLkdCTF9BTUUlMjBJbmZyYSUyMENBJTIwMDUuY3J0MB0GA1UdDgQWBBT2vcy9ccvhGewsiHI1BQHsz3Wn8zAOBgNVHQ8BAf8EBAMCBaAwggEmBgNVHR8EggEdMIIBGTCCARWgggERoIIBDYY_aHR0cDovL2NybC5taWNyb3NvZnQuY29tL3BraWluZnJhL0NSTC9BTUUlMjBJbmZyYSUyMENBJTIwMDUuY3JshjFodHRwOi8vY3JsMS5hbWUuZ2JsL2NybC9BTUUlMjBJbmZyYSUyMENBJTIwMDUuY3JshjFodHRwOi8vY3JsMi5hbWUuZ2JsL2NybC9BTUUlMjBJbmZyYSUyMENBJTIwMDUuY3JshjFodHRwOi8vY3JsMy5hbWUuZ2JsL2NybC9BTUUlMjBJbmZyYSUyMENBJTIwMDUuY3JshjFodHRwOi8vY3JsNC5hbWUuZ2JsL2NybC9BTUUlMjBJbmZyYSUyMENBJTIwMDUuY3JsMBcGA1UdIAQQMA4wDAYKKwYBBAGCN3sBATAfBgNVHSMEGDAWgBR61hmFKHlscXYeYPjzS--iBUIWHTAdBgNVHSUEFjAUBggrBgEFBQcDAQYIKwYBBQUHAwIwDQYJKoZIhvcNAQELBQADggEBADNBZjhX44bpBtC8kogZJGe4lYeHX95whfZ7X_CMSUuZRbQQ_b6raUpp8V8eF0YUa9b3Oa-DGrs5WfzogCuGcJPeoEVnDYzc1jlKubSIpGw73aGZzhbTjJeNf-Qe-5vTG-GcNzVtIcrwi93YSiK2LSbgrLpTL7T7znjePcGRRkCBjAslrV5SqufcsrpGmqvPAVKXRV-OIOzvXy6qmn9CHmdo0RGBXGIakbLMec_1SIS8NdPsB6i6XPjL2SDjqKTa5car7bVYlXEVsgL-000VF1t6x1II3VBNfsEJ81CdJyxaCJnwvWI6kHtCtJX9QYK3qZab9PfZRBvcetJoPdMFvBU&s=ASxZvBG8_0u8peenOhuBPAisKvj-9p0IPafWlzBPB56CS0wmGPIdKigT0_DFqWv6rTqzs_gJEp5h5hZYGZN7FI6RdHOXoHOPiDsxdZaUFKsXwK92n8jsNH2NklG4hPUpxoNK7R7-bfaGaeRlhe4rnnoC47l5fQ4sQl0CQ-Znsx1JchnSYx3kcxB2p8jDtIIczo8BJeOoVsiR4HLenekajaNvxj-BeF02Kxboc1HOTbQKv43O0vTZi8KdWRfWYyo_jNr-uSUDuooeW9PuelmnGy56QzQ7DFAW0a8NrASRtqkDqPVp9ePQAc7t4LDplxbMV-i5FIYIX3Pfv66otgYdPQ&h=5JogvlLLUQOxQRBWoX4ONBYaa4KdFy15li3SV5I9O54
+  response:
+    body:
+      string: "{\n  \"name\": \"b0443488-32fd-4ea8-999e-8d41fe0340d4\",\n  \"status\":
+        \"InProgress\",\n  \"startTime\": \"2024-02-07T19:51:55.6832455Z\",\n  \"error\":
+        {\n   \"code\": \"NotLatestOperation\",\n   \"message\": \"Cannot proceed
+        with the operation. Either the operation has been preempted by another one,
+        or the information needed by the operation failed to be saved (or hasn't been
+        saved yet).\"\n  }\n }"
+    headers:
+      cache-control:
+      - no-cache
+      content-length:
+      - '374'
+      content-type:
+      - application/json
+      date:
+      - Wed, 07 Feb 2024 19:52:55 GMT
+      expires:
+      - '-1'
+      pragma:
+      - no-cache
+      strict-transport-security:
+      - max-age=31536000; includeSubDomains
+      x-cache:
+      - CONFIG_NOCACHE
+      x-content-type-options:
+      - nosniff
+      x-msedge-ref:
+      - 'Ref A: DA1980A4B07F4B3299F70C2E15BCAE8B Ref B: CO6AA3150217051 Ref C: 2024-02-07T19:52:56Z'
     status:
       code: 200
       message: OK
@@ -1837,35 +1715,39 @@
       ParameterSetName:
       - -g -n --addons
       User-Agent:
-      - AZURECLI/2.69.0 azsdk-python-core/1.31.0 Python/3.12.9 (Windows-10-10.0.19045-SP0)
-    method: GET
-    uri: https://management.azure.com/subscriptions/00000000-0000-0000-0000-000000000000/providers/Microsoft.ContainerService/locations/westus2/operations/8721411a-53e5-4870-ab1d-1b790fccfb4b?api-version=2016-03-30&t=638757454028431287&c=MIIHhjCCBm6gAwIBAgITfAaX0D2c-iM1n_047QAABpfQPTANBgkqhkiG9w0BAQsFADBEMRMwEQYKCZImiZPyLGQBGRYDR0JMMRMwEQYKCZImiZPyLGQBGRYDQU1FMRgwFgYDVQQDEw9BTUUgSW5mcmEgQ0EgMDUwHhcNMjUwMTIzMTIzMzI3WhcNMjUwNDIzMTIzMzI3WjBAMT4wPAYDVQQDEzVhc3luY29wZXJhdGlvbnNpZ25pbmdjZXJ0aWZpY2F0ZS5tYW5hZ2VtZW50LmF6dXJlLmNvbTCCASIwDQYJKoZIhvcNAQEBBQADggEPADCCAQoCggEBAMT6cGM0B3y7ALaE-Skle4LGL_KvvE0RUfR5t5rwMeM3CUzeYQjKDViOQv-6ECcNTQ188o9xa72JZw6T10LTAadlAlNEt-D4ZgXojTXXdRtgYN-AZ-uCCkJCPAJEWs5EDD7mSbt4aK42yALzlx5HkO8DReVYve0sKKD5r_M3y_OScnMTmV2SqALMQFfQHE2BCDOEjnPMJyRgh-7NvAqTuj-04DaveAIZSPJ9ljaYUCJ6fuyHJpPPDJvqzMYvVtE8OSAbxMClc2r5faOd2VDJXmbWWCx5jgb6bsGk0OJlSYIWH4DG7ERimIDapcgwLFJy4o8a8bkK0bi9A_5dTellBPUCAwEAAaOCBHMwggRvMCcGCSsGAQQBgjcVCgQaMBgwCgYIKwYBBQUHAwIwCgYIKwYBBQUHAwEwPAYJKwYBBAGCNxUHBC8wLQYlKwYBBAGCNxUIhpDjDYTVtHiE8Ys-hZvdFs6dEoFgh8fIENbYcQIBZAIBBjCCAcsGCCsGAQUFBwEBBIIBvTCCAbkwYwYIKwYBBQUHMAKGV2h0dHA6Ly9jcmwubWljcm9zb2Z0LmNvbS9wa2lpbmZyYS9DZXJ0cy9DTzFQS0lJTlRDQTAxLkFNRS5HQkxfQU1FJTIwSW5mcmElMjBDQSUyMDA1LmNydDBTBggrBgEFBQcwAoZHaHR0cDovL2NybDEuYW1lLmdibC9haWEvQ08xUEtJSU5UQ0EwMS5BTUUuR0JMX0FNRSUyMEluZnJhJTIwQ0ElMjAwNS5jcnQwUwYIKwYBBQUHMAKGR2h0dHA6Ly9jcmwyLmFtZS5nYmwvYWlhL0NPMVBLSUlOVENBMDEuQU1FLkdCTF9BTUUlMjBJbmZyYSUyMENBJTIwMDUuY3J0MFMGCCsGAQUFBzAChkdodHRwOi8vY3JsMy5hbWUuZ2JsL2FpYS9DTzFQS0lJTlRDQTAxLkFNRS5HQkxfQU1FJTIwSW5mcmElMjBDQSUyMDA1LmNydDBTBggrBgEFBQcwAoZHaHR0cDovL2NybDQuYW1lLmdibC9haWEvQ08xUEtJSU5UQ0EwMS5BTUUuR0JMX0FNRSUyMEluZnJhJTIwQ0ElMjAwNS5jcnQwHQYDVR0OBBYEFM-T8L9nIeCFTohGWTDyVFKymXV6MA4GA1UdDwEB_wQEAwIFoDCCASYGA1UdHwSCAR0wggEZMIIBFaCCARGgggENhj9odHRwOi8vY3JsLm1pY3Jvc29mdC5jb20vcGtpaW5mcmEvQ1JML0FNRSUyMEluZnJhJTIwQ0ElMjAwNS5jcmyGMWh0dHA6Ly9jcmwxLmFtZS5nYmwvY3JsL0FNRSUyMEluZnJhJTIwQ0ElMjAwNS5jcmyGMWh0dHA6Ly9jcmwyLmFtZS5nYmwvY3JsL0FNRSUyMEluZnJhJTIwQ0ElMjAwNS5jcmyGMWh0dHA6Ly9jcmwzLmFtZS5nYmwvY3JsL0FNRSUyMEluZnJhJTIwQ0ElMjAwNS5jcmyGMWh0dHA6Ly9jcmw0LmFtZS5nYmwvY3JsL0FNRSUyMEluZnJhJTIwQ0ElMjAwNS5jcmwwgZ0GA1UdIASBlTCBkjAMBgorBgEEAYI3ewEBMGYGCisGAQQBgjd7AgIwWDBWBggrBgEFBQcCAjBKHkgAMwAzAGUAMAAxADkAMgAxAC0ANABkADYANAAtADQAZgA4AGMALQBhADAANQA1AC0ANQBiAGQAYQBmAGYAZAA1AGUAMwAzAGQwDAYKKwYBBAGCN3sDAjAMBgorBgEEAYI3ewQCMB8GA1UdIwQYMBaAFHrWGYUoeWxxdh5g-PNL76IFQhYdMB0GA1UdJQQWMBQGCCsGAQUFBwMCBggrBgEFBQcDATANBgkqhkiG9w0BAQsFAAOCAQEAL5-mSvqTMKZ-yWP_ZT759pg-E4fR6CLCeXO0jrmpqWWL7kI50BvqMxrc_lgbkvtph9Pxa7ubGsAa1Exeoi8qx0ROCtQv-NyhNyDLePoY5JfVD6QGmvlnIziXrlYvbbnilY_vo-wieWJGJhuESMEaTphDiHpFdEuA2NZNxyxXsQV5fUpa2Rls0wrtnmPPIzhMrpswh3rBEnbxvlgC6SUihf90jSN_Hkn0T201tVzyjd5G1RK9QNqmdL0lKL-OZm8rpl-nwepifa5s6-Qa7cwTV2CMjAXPtsPHtNsPXvte52PFBn_dZiXBQN2njTerWOgNEpj5mIZ-nr3-pWeHhqAXSQ&s=atWDy3yJx-luLPJB1Y7UznYEhgzvF2FzMV1MmK5ptc8m3-4HZbwx3OJBhcWUgw4gJdYxX_3SvX2vqsQTM7nLfuPlqFMkgL3nmgGWUZncddnnGstRZhwRy_vzoNVJDTClj9VkkMxph7SQ_jnQ_YNSBg6MXt2Ts_CG32RNv8TDiN5khMOuZcqAuE_jrCwkAKS4muxpRRUHaKyGwm2t5pcEj8xy4kE8Avewmu60yJTZXs64D2gc3ratBJnIBlF8kjsBrcJkS1ChFAsffqPOh7gMY9OeBWDyXJLPiWkG2hyBx3k23w7PPCfI6S6MUcD6MAid4vNmv172K6DTjMsMWreAMQ&h=Qj1knGjk4aioYl3opESHUUCDH0-ON-Ipf1P9M4MvzOc
-  response:
-    body:
-      string: "{\n \"name\": \"8721411a-53e5-4870-ab1d-1b790fccfb4b\",\n \"status\":
-        \"Succeeded\",\n \"startTime\": \"2025-02-21T14:36:42.6277818Z\",\n \"endTime\":
-        \"2025-02-21T14:39:06.8697469Z\"\n}"
-    headers:
-      cache-control:
-      - no-cache
-      content-length:
-      - '165'
-      content-type:
-      - application/json
-      date:
-      - Fri, 21 Feb 2025 14:39:15 GMT
-      expires:
-      - '-1'
-      pragma:
-      - no-cache
-      strict-transport-security:
-      - max-age=31536000; includeSubDomains
-      x-content-type-options:
-      - nosniff
-      x-ms-operation-identifier:
-      - tenantId=54826b22-38d6-4fb2-bad9-b7b93a3e9c5a,objectId=a7250e3a-0e5e-48e2-9a34-45f1f5e1a91e/eastus2euap/3069cb11-3421-46f7-93e2-96facade4f70
-      x-ms-ratelimit-remaining-subscription-global-reads:
-      - '3747'
+      - AZURECLI/2.57.0 (DOCKER) azsdk-python-azure-mgmt-containerservice/29.0.0 Python/3.10.13
+        (Linux-6.5.0-15-generic-x86_64-with)
+    method: GET
+    uri: https://management.azure.com/subscriptions/00000000-0000-0000-0000-000000000000/providers/Microsoft.ContainerService/locations/westus2/operations/b0443488-32fd-4ea8-999e-8d41fe0340d4?api-version=2016-03-30&t=638429323158271703&c=MIIHADCCBeigAwIBAgITfARmPsJdo2ShuN-ImAAABGY-wjANBgkqhkiG9w0BAQsFADBEMRMwEQYKCZImiZPyLGQBGRYDR0JMMRMwEQYKCZImiZPyLGQBGRYDQU1FMRgwFgYDVQQDEw9BTUUgSW5mcmEgQ0EgMDUwHhcNMjQwMTMxMjIwNzA5WhcNMjUwMTI1MjIwNzA5WjBAMT4wPAYDVQQDEzVhc3luY29wZXJhdGlvbnNpZ25pbmdjZXJ0aWZpY2F0ZS5tYW5hZ2VtZW50LmF6dXJlLmNvbTCCASIwDQYJKoZIhvcNAQEBBQADggEPADCCAQoCggEBAOVFiSMi9Sg6cKnrBuPHbDk_Zwa1ZNYHwLVPJArEI9N2bLrgd1mU0ZdNVcdf6rtZCkUUuCe3vxnVTGwufpwH9GPWDgJOpJoL9wgKOzUDiHLUeiWPjrK1AoaQVprZgjnzXBIWiZC2tZjbUT9pOI_ixYJJPrsCfLt7HEccnhObROE1mo_hpiPDrtOQDaX-BboNceB8vI1wmSPApGpPRM9hBRQbXgqKFC8094UNsMVkWPCrsPvP5YlMBLARlGf2WTevGKRREjstkApf1Swi7uKnpyhhsidD1yREMU0mWY9wnZfAX0jpEp3p9jKVMPQ3L-m-nSZI4zrtbW0AnI0O3pAEwe0CAwEAAaOCA-0wggPpMCcGCSsGAQQBgjcVCgQaMBgwCgYIKwYBBQUHAwEwCgYIKwYBBQUHAwIwPQYJKwYBBAGCNxUHBDAwLgYmKwYBBAGCNxUIhpDjDYTVtHiE8Ys-hZvdFs6dEoFggvX2K4Py0SACAWQCAQowggHLBggrBgEFBQcBAQSCAb0wggG5MGMGCCsGAQUFBzAChldodHRwOi8vY3JsLm1pY3Jvc29mdC5jb20vcGtpaW5mcmEvQ2VydHMvQ08xUEtJSU5UQ0EwMS5BTUUuR0JMX0FNRSUyMEluZnJhJTIwQ0ElMjAwNS5jcnQwUwYIKwYBBQUHMAKGR2h0dHA6Ly9jcmwxLmFtZS5nYmwvYWlhL0NPMVBLSUlOVENBMDEuQU1FLkdCTF9BTUUlMjBJbmZyYSUyMENBJTIwMDUuY3J0MFMGCCsGAQUFBzAChkdodHRwOi8vY3JsMi5hbWUuZ2JsL2FpYS9DTzFQS0lJTlRDQTAxLkFNRS5HQkxfQU1FJTIwSW5mcmElMjBDQSUyMDA1LmNydDBTBggrBgEFBQcwAoZHaHR0cDovL2NybDMuYW1lLmdibC9haWEvQ08xUEtJSU5UQ0EwMS5BTUUuR0JMX0FNRSUyMEluZnJhJTIwQ0ElMjAwNS5jcnQwUwYIKwYBBQUHMAKGR2h0dHA6Ly9jcmw0LmFtZS5nYmwvYWlhL0NPMVBLSUlOVENBMDEuQU1FLkdCTF9BTUUlMjBJbmZyYSUyMENBJTIwMDUuY3J0MB0GA1UdDgQWBBT2vcy9ccvhGewsiHI1BQHsz3Wn8zAOBgNVHQ8BAf8EBAMCBaAwggEmBgNVHR8EggEdMIIBGTCCARWgggERoIIBDYY_aHR0cDovL2NybC5taWNyb3NvZnQuY29tL3BraWluZnJhL0NSTC9BTUUlMjBJbmZyYSUyMENBJTIwMDUuY3JshjFodHRwOi8vY3JsMS5hbWUuZ2JsL2NybC9BTUUlMjBJbmZyYSUyMENBJTIwMDUuY3JshjFodHRwOi8vY3JsMi5hbWUuZ2JsL2NybC9BTUUlMjBJbmZyYSUyMENBJTIwMDUuY3JshjFodHRwOi8vY3JsMy5hbWUuZ2JsL2NybC9BTUUlMjBJbmZyYSUyMENBJTIwMDUuY3JshjFodHRwOi8vY3JsNC5hbWUuZ2JsL2NybC9BTUUlMjBJbmZyYSUyMENBJTIwMDUuY3JsMBcGA1UdIAQQMA4wDAYKKwYBBAGCN3sBATAfBgNVHSMEGDAWgBR61hmFKHlscXYeYPjzS--iBUIWHTAdBgNVHSUEFjAUBggrBgEFBQcDAQYIKwYBBQUHAwIwDQYJKoZIhvcNAQELBQADggEBADNBZjhX44bpBtC8kogZJGe4lYeHX95whfZ7X_CMSUuZRbQQ_b6raUpp8V8eF0YUa9b3Oa-DGrs5WfzogCuGcJPeoEVnDYzc1jlKubSIpGw73aGZzhbTjJeNf-Qe-5vTG-GcNzVtIcrwi93YSiK2LSbgrLpTL7T7znjePcGRRkCBjAslrV5SqufcsrpGmqvPAVKXRV-OIOzvXy6qmn9CHmdo0RGBXGIakbLMec_1SIS8NdPsB6i6XPjL2SDjqKTa5car7bVYlXEVsgL-000VF1t6x1II3VBNfsEJ81CdJyxaCJnwvWI6kHtCtJX9QYK3qZab9PfZRBvcetJoPdMFvBU&s=ASxZvBG8_0u8peenOhuBPAisKvj-9p0IPafWlzBPB56CS0wmGPIdKigT0_DFqWv6rTqzs_gJEp5h5hZYGZN7FI6RdHOXoHOPiDsxdZaUFKsXwK92n8jsNH2NklG4hPUpxoNK7R7-bfaGaeRlhe4rnnoC47l5fQ4sQl0CQ-Znsx1JchnSYx3kcxB2p8jDtIIczo8BJeOoVsiR4HLenekajaNvxj-BeF02Kxboc1HOTbQKv43O0vTZi8KdWRfWYyo_jNr-uSUDuooeW9PuelmnGy56QzQ7DFAW0a8NrASRtqkDqPVp9ePQAc7t4LDplxbMV-i5FIYIX3Pfv66otgYdPQ&h=5JogvlLLUQOxQRBWoX4ONBYaa4KdFy15li3SV5I9O54
+  response:
+    body:
+      string: "{\n  \"name\": \"b0443488-32fd-4ea8-999e-8d41fe0340d4\",\n  \"status\":
+        \"InProgress\",\n  \"startTime\": \"2024-02-07T19:51:55.6832455Z\",\n  \"error\":
+        {\n   \"code\": \"NotLatestOperation\",\n   \"message\": \"Cannot proceed
+        with the operation. Either the operation has been preempted by another one,
+        or the information needed by the operation failed to be saved (or hasn't been
+        saved yet).\"\n  }\n }"
+    headers:
+      cache-control:
+      - no-cache
+      content-length:
+      - '374'
+      content-type:
+      - application/json
+      date:
+      - Wed, 07 Feb 2024 19:53:26 GMT
+      expires:
+      - '-1'
+      pragma:
+      - no-cache
+      strict-transport-security:
+      - max-age=31536000; includeSubDomains
+      x-cache:
+      - CONFIG_NOCACHE
+      x-content-type-options:
+      - nosniff
+      x-msedge-ref:
+      - 'Ref A: 5343553363BC4874B37802454F4C8A35 Ref B: CO6AA3150217051 Ref C: 2024-02-07T19:53:26Z'
     status:
       code: 200
       message: OK
@@ -1883,83 +1765,132 @@
       ParameterSetName:
       - -g -n --addons
       User-Agent:
-      - AZURECLI/2.69.0 azsdk-python-core/1.31.0 Python/3.12.9 (Windows-10-10.0.19045-SP0)
-    method: GET
-    uri: https://management.azure.com/subscriptions/00000000-0000-0000-0000-000000000000/resourceGroups/clitest000001/providers/Microsoft.ContainerService/managedClusters/cliakstest000001?api-version=2024-09-01
-  response:
-    body:
-      string: "{\n \"id\": \"/subscriptions/00000000-0000-0000-0000-000000000000/resourcegroups/clitest000001/providers/Microsoft.ContainerService/managedClusters/cliakstest000001\",\n
-        \"location\": \"westus2\",\n \"name\": \"cliakstest000001\",\n \"tags\": {\n
-        \ \"scenario_test\": \"\"\n },\n \"type\": \"Microsoft.ContainerService/ManagedClusters\",\n
-        \"properties\": {\n  \"provisioningState\": \"Succeeded\",\n  \"powerState\":
-        {\n   \"code\": \"Running\"\n  },\n  \"kubernetesVersion\": \"1.30.9\",\n
-        \ \"currentKubernetesVersion\": \"1.30.9\",\n  \"dnsPrefix\": \"cliaksdns000002\",\n
-        \ \"fqdn\": \"cliaksdns000002-nqjnmwez.hcp.westus2.azmk8s.io\",\n  \"azurePortalFQDN\":
-        \"cliaksdns000002-nqjnmwez.portal.hcp.westus2.azmk8s.io\",\n  \"agentPoolProfiles\":
-        [\n   {\n    \"name\": \"nodepool1\",\n    \"count\": 1,\n    \"vmSize\":
-        \"Standard_DS2_v2\",\n    \"osDiskSizeGB\": 128,\n    \"osDiskType\": \"Managed\",\n
-        \   \"kubeletDiskType\": \"OS\",\n    \"maxPods\": 250,\n    \"type\": \"VirtualMachineScaleSets\",\n
-        \   \"enableAutoScaling\": false,\n    \"scaleDownMode\": \"Delete\",\n    \"provisioningState\":
-        \"Succeeded\",\n    \"powerState\": {\n     \"code\": \"Running\"\n    },\n
-        \   \"orchestratorVersion\": \"1.30.9\",\n    \"currentOrchestratorVersion\":
-        \"1.30.9\",\n    \"enableNodePublicIP\": false,\n    \"mode\": \"System\",\n
-        \   \"enableEncryptionAtHost\": false,\n    \"enableUltraSSD\": false,\n    \"osType\":
-        \"Linux\",\n    \"osSKU\": \"Ubuntu\",\n    \"nodeImageVersion\": \"AKSUbuntu-2204gen2containerd-202502.03.0\",\n
-        \   \"upgradeSettings\": {\n     \"maxSurge\": \"10%\"\n    },\n    \"enableFIPS\":
-        false,\n    \"securityProfile\": {\n     \"enableVTPM\": false,\n     \"enableSecureBoot\":
-        false\n    }\n   }\n  ],\n  \"linuxProfile\": {\n   \"adminUsername\": \"azureuser\",\n
-        \  \"ssh\": {\n    \"publicKeys\": [\n     {\n      \"keyData\": \"ssh-rsa
-        AAAAB3NzaC1yc2EAAAADAQABAAACAQCbIg1guRHbI0lV11wWDt1r2cUdcNd27CJsg+SfgC7miZeubtwUhbsPdhMQsfDyhOWHq1+ZL0M+nJZV63d/1dhmhtgyOqejUwrPlzKhydsbrsdUor+JmNJDdW01v7BXHyuymT8G4s09jCasNOwiufbP/qp72ruu0bIA1nySsvlf9pCQAuFkAnVnf/rFhUlOkhtRpwcq8SUNY2zRHR/EKb/4NWY1JzR4sa3q2fWIJdrrX0DvLoa5g9bIEd4Df79ba7v+yiUBOS0zT2ll+z4g9izHK3EO5d8hL4jYxcjKs+wcslSYRWrascfscLgMlMGh0CdKeNTDjHpGPncaf3Z+FwwwjWeuiNBxv7bJo13/8B/098KlVDl4GZqsoBCEjPyJfV6hO0y/LkRGkk7oHWKgeWAfKtfLItRp00eZ4fcJNK9kCaSMmEugoZWcI7NGbZXzqFWqbpRI7NcDP9+WIQ+i9U5vqWsqd/zng4kbuAJ6UuKqIzB0upYrLShfQE3SAck8oaLhJqqq56VfDuASNpJKidV+zq27HfSBmbXnkR/5AK337dc3MXKJypoK/QPMLKUAP5XLPbs+NddJQV7EZXd29DLgp+fRIg3edpKdO7ZErWhv7d+3Kws+e1Y+ypmR2WIVSwVyBEUfgv2C8Ts9gnTF4pNcEY/S2aBicz5Ew2+jdyGNQQ==
-        test@example.com\\n\"\n     }\n    ]\n   }\n  },\n  \"servicePrincipalProfile\":
-        {\n   \"clientId\":\"00000000-0000-0000-0000-000000000001\"\n  },\n  \"addonProfiles\":
-        {\n   \"httpApplicationRouting\": {\n    \"enabled\": true,\n    \"config\":
-        {\n     \"HTTPApplicationRoutingZoneName\": \"b7da18ca9235414d9853.westus2.aksapp.io\"\n
-        \   },\n    \"identity\": {\n     \"resourceId\": \"/subscriptions/00000000-0000-0000-0000-000000000000/resourcegroups/MC_clitest000001_cliakstest000001_westus2/providers/Microsoft.ManagedIdentity/userAssignedIdentities/httpapplicationrouting-cliakstest000001\",\n
+      - AZURECLI/2.57.0 (DOCKER) azsdk-python-azure-mgmt-containerservice/29.0.0 Python/3.10.13
+        (Linux-6.5.0-15-generic-x86_64-with)
+    method: GET
+    uri: https://management.azure.com/subscriptions/00000000-0000-0000-0000-000000000000/providers/Microsoft.ContainerService/locations/westus2/operations/b0443488-32fd-4ea8-999e-8d41fe0340d4?api-version=2016-03-30&t=638429323158271703&c=MIIHADCCBeigAwIBAgITfARmPsJdo2ShuN-ImAAABGY-wjANBgkqhkiG9w0BAQsFADBEMRMwEQYKCZImiZPyLGQBGRYDR0JMMRMwEQYKCZImiZPyLGQBGRYDQU1FMRgwFgYDVQQDEw9BTUUgSW5mcmEgQ0EgMDUwHhcNMjQwMTMxMjIwNzA5WhcNMjUwMTI1MjIwNzA5WjBAMT4wPAYDVQQDEzVhc3luY29wZXJhdGlvbnNpZ25pbmdjZXJ0aWZpY2F0ZS5tYW5hZ2VtZW50LmF6dXJlLmNvbTCCASIwDQYJKoZIhvcNAQEBBQADggEPADCCAQoCggEBAOVFiSMi9Sg6cKnrBuPHbDk_Zwa1ZNYHwLVPJArEI9N2bLrgd1mU0ZdNVcdf6rtZCkUUuCe3vxnVTGwufpwH9GPWDgJOpJoL9wgKOzUDiHLUeiWPjrK1AoaQVprZgjnzXBIWiZC2tZjbUT9pOI_ixYJJPrsCfLt7HEccnhObROE1mo_hpiPDrtOQDaX-BboNceB8vI1wmSPApGpPRM9hBRQbXgqKFC8094UNsMVkWPCrsPvP5YlMBLARlGf2WTevGKRREjstkApf1Swi7uKnpyhhsidD1yREMU0mWY9wnZfAX0jpEp3p9jKVMPQ3L-m-nSZI4zrtbW0AnI0O3pAEwe0CAwEAAaOCA-0wggPpMCcGCSsGAQQBgjcVCgQaMBgwCgYIKwYBBQUHAwEwCgYIKwYBBQUHAwIwPQYJKwYBBAGCNxUHBDAwLgYmKwYBBAGCNxUIhpDjDYTVtHiE8Ys-hZvdFs6dEoFggvX2K4Py0SACAWQCAQowggHLBggrBgEFBQcBAQSCAb0wggG5MGMGCCsGAQUFBzAChldodHRwOi8vY3JsLm1pY3Jvc29mdC5jb20vcGtpaW5mcmEvQ2VydHMvQ08xUEtJSU5UQ0EwMS5BTUUuR0JMX0FNRSUyMEluZnJhJTIwQ0ElMjAwNS5jcnQwUwYIKwYBBQUHMAKGR2h0dHA6Ly9jcmwxLmFtZS5nYmwvYWlhL0NPMVBLSUlOVENBMDEuQU1FLkdCTF9BTUUlMjBJbmZyYSUyMENBJTIwMDUuY3J0MFMGCCsGAQUFBzAChkdodHRwOi8vY3JsMi5hbWUuZ2JsL2FpYS9DTzFQS0lJTlRDQTAxLkFNRS5HQkxfQU1FJTIwSW5mcmElMjBDQSUyMDA1LmNydDBTBggrBgEFBQcwAoZHaHR0cDovL2NybDMuYW1lLmdibC9haWEvQ08xUEtJSU5UQ0EwMS5BTUUuR0JMX0FNRSUyMEluZnJhJTIwQ0ElMjAwNS5jcnQwUwYIKwYBBQUHMAKGR2h0dHA6Ly9jcmw0LmFtZS5nYmwvYWlhL0NPMVBLSUlOVENBMDEuQU1FLkdCTF9BTUUlMjBJbmZyYSUyMENBJTIwMDUuY3J0MB0GA1UdDgQWBBT2vcy9ccvhGewsiHI1BQHsz3Wn8zAOBgNVHQ8BAf8EBAMCBaAwggEmBgNVHR8EggEdMIIBGTCCARWgggERoIIBDYY_aHR0cDovL2NybC5taWNyb3NvZnQuY29tL3BraWluZnJhL0NSTC9BTUUlMjBJbmZyYSUyMENBJTIwMDUuY3JshjFodHRwOi8vY3JsMS5hbWUuZ2JsL2NybC9BTUUlMjBJbmZyYSUyMENBJTIwMDUuY3JshjFodHRwOi8vY3JsMi5hbWUuZ2JsL2NybC9BTUUlMjBJbmZyYSUyMENBJTIwMDUuY3JshjFodHRwOi8vY3JsMy5hbWUuZ2JsL2NybC9BTUUlMjBJbmZyYSUyMENBJTIwMDUuY3JshjFodHRwOi8vY3JsNC5hbWUuZ2JsL2NybC9BTUUlMjBJbmZyYSUyMENBJTIwMDUuY3JsMBcGA1UdIAQQMA4wDAYKKwYBBAGCN3sBATAfBgNVHSMEGDAWgBR61hmFKHlscXYeYPjzS--iBUIWHTAdBgNVHSUEFjAUBggrBgEFBQcDAQYIKwYBBQUHAwIwDQYJKoZIhvcNAQELBQADggEBADNBZjhX44bpBtC8kogZJGe4lYeHX95whfZ7X_CMSUuZRbQQ_b6raUpp8V8eF0YUa9b3Oa-DGrs5WfzogCuGcJPeoEVnDYzc1jlKubSIpGw73aGZzhbTjJeNf-Qe-5vTG-GcNzVtIcrwi93YSiK2LSbgrLpTL7T7znjePcGRRkCBjAslrV5SqufcsrpGmqvPAVKXRV-OIOzvXy6qmn9CHmdo0RGBXGIakbLMec_1SIS8NdPsB6i6XPjL2SDjqKTa5car7bVYlXEVsgL-000VF1t6x1II3VBNfsEJ81CdJyxaCJnwvWI6kHtCtJX9QYK3qZab9PfZRBvcetJoPdMFvBU&s=ASxZvBG8_0u8peenOhuBPAisKvj-9p0IPafWlzBPB56CS0wmGPIdKigT0_DFqWv6rTqzs_gJEp5h5hZYGZN7FI6RdHOXoHOPiDsxdZaUFKsXwK92n8jsNH2NklG4hPUpxoNK7R7-bfaGaeRlhe4rnnoC47l5fQ4sQl0CQ-Znsx1JchnSYx3kcxB2p8jDtIIczo8BJeOoVsiR4HLenekajaNvxj-BeF02Kxboc1HOTbQKv43O0vTZi8KdWRfWYyo_jNr-uSUDuooeW9PuelmnGy56QzQ7DFAW0a8NrASRtqkDqPVp9ePQAc7t4LDplxbMV-i5FIYIX3Pfv66otgYdPQ&h=5JogvlLLUQOxQRBWoX4ONBYaa4KdFy15li3SV5I9O54
+  response:
+    body:
+      string: "{\n  \"name\": \"b0443488-32fd-4ea8-999e-8d41fe0340d4\",\n  \"status\":
+        \"Succeeded\",\n  \"startTime\": \"2024-02-07T19:51:55.6832455Z\",\n  \"endTime\":
+        \"2024-02-07T19:53:44.8899885Z\",\n  \"error\": {\n   \"code\": \"NotLatestOperation\",\n
+        \  \"message\": \"Cannot proceed with the operation. Either the operation
+        has been preempted by another one, or the information needed by the operation
+        failed to be saved (or hasn't been saved yet).\"\n  }\n }"
+    headers:
+      cache-control:
+      - no-cache
+      content-length:
+      - '418'
+      content-type:
+      - application/json
+      date:
+      - Wed, 07 Feb 2024 19:53:56 GMT
+      expires:
+      - '-1'
+      pragma:
+      - no-cache
+      strict-transport-security:
+      - max-age=31536000; includeSubDomains
+      x-cache:
+      - CONFIG_NOCACHE
+      x-content-type-options:
+      - nosniff
+      x-msedge-ref:
+      - 'Ref A: F75B335B9DCA47EFB793BDCE5AF2ECB3 Ref B: CO6AA3150217051 Ref C: 2024-02-07T19:53:56Z'
+    status:
+      code: 200
+      message: OK
+- request:
+    body: null
+    headers:
+      Accept:
+      - '*/*'
+      Accept-Encoding:
+      - gzip, deflate
+      CommandName:
+      - aks enable-addons
+      Connection:
+      - keep-alive
+      ParameterSetName:
+      - -g -n --addons
+      User-Agent:
+      - AZURECLI/2.57.0 (DOCKER) azsdk-python-azure-mgmt-containerservice/29.0.0 Python/3.10.13
+        (Linux-6.5.0-15-generic-x86_64-with)
+    method: GET
+    uri: https://management.azure.com/subscriptions/00000000-0000-0000-0000-000000000000/resourceGroups/clitest000001/providers/Microsoft.ContainerService/managedClusters/cliakstest000001?api-version=2024-10-01
+  response:
+    body:
+      string: "{\n  \"id\": \"/subscriptions/00000000-0000-0000-0000-000000000000/resourcegroups/clitest000001/providers/Microsoft.ContainerService/managedClusters/cliakstest000001\",\n
+        \ \"location\": \"westus2\",\n  \"name\": \"cliakstest000001\",\n  \"tags\":
+        {\n   \"scenario_test\": \"\"\n  },\n  \"type\": \"Microsoft.ContainerService/ManagedClusters\",\n
+        \ \"properties\": {\n   \"provisioningState\": \"Succeeded\",\n   \"powerState\":
+        {\n    \"code\": \"Running\"\n   },\n   \"kubernetesVersion\": \"1.27.7\",\n
+        \  \"currentKubernetesVersion\": \"1.27.7\",\n   \"dnsPrefix\": \"cliaksdns000002\",\n
+        \  \"fqdn\": \"cliaksdns000002-ia9947za.hcp.westus2.azmk8s.io\",\n   \"azurePortalFQDN\":
+        \"cliaksdns000002-ia9947za.portal.hcp.westus2.azmk8s.io\",\n   \"agentPoolProfiles\":
+        [\n    {\n     \"name\": \"nodepool1\",\n     \"count\": 1,\n     \"vmSize\":
+        \"Standard_DS2_v2\",\n     \"osDiskSizeGB\": 128,\n     \"osDiskType\": \"Managed\",\n
+        \    \"kubeletDiskType\": \"OS\",\n     \"maxPods\": 110,\n     \"type\":
+        \"VirtualMachineScaleSets\",\n     \"enableAutoScaling\": false,\n     \"provisioningState\":
+        \"Succeeded\",\n     \"powerState\": {\n      \"code\": \"Running\"\n     },\n
+        \    \"orchestratorVersion\": \"1.27.7\",\n     \"currentOrchestratorVersion\":
+        \"1.27.7\",\n     \"enableNodePublicIP\": false,\n     \"mode\": \"System\",\n
+        \    \"enableEncryptionAtHost\": false,\n     \"enableUltraSSD\": false,\n
+        \    \"osType\": \"Linux\",\n     \"osSKU\": \"Ubuntu\",\n     \"nodeImageVersion\":
+        \"AKSUbuntu-2204gen2containerd-202401.17.1\",\n     \"upgradeSettings\": {},\n
+        \    \"enableFIPS\": false\n    }\n   ],\n   \"linuxProfile\": {\n    \"adminUsername\":
+        \"azureuser\",\n    \"ssh\": {\n     \"publicKeys\": [\n      {\n       \"keyData\":
+        \"ssh-rsa AAAAB3NzaC1yc2EAAAADAQABAAACAQCbIg1guRHbI0lV11wWDt1r2cUdcNd27CJsg+SfgC7miZeubtwUhbsPdhMQsfDyhOWHq1+ZL0M+nJZV63d/1dhmhtgyOqejUwrPlzKhydsbrsdUor+JmNJDdW01v7BXHyuymT8G4s09jCasNOwiufbP/qp72ruu0bIA1nySsvlf9pCQAuFkAnVnf/rFhUlOkhtRpwcq8SUNY2zRHR/EKb/4NWY1JzR4sa3q2fWIJdrrX0DvLoa5g9bIEd4Df79ba7v+yiUBOS0zT2ll+z4g9izHK3EO5d8hL4jYxcjKs+wcslSYRWrascfscLgMlMGh0CdKeNTDjHpGPncaf3Z+FwwwjWeuiNBxv7bJo13/8B/098KlVDl4GZqsoBCEjPyJfV6hO0y/LkRGkk7oHWKgeWAfKtfLItRp00eZ4fcJNK9kCaSMmEugoZWcI7NGbZXzqFWqbpRI7NcDP9+WIQ+i9U5vqWsqd/zng4kbuAJ6UuKqIzB0upYrLShfQE3SAck8oaLhJqqq56VfDuASNpJKidV+zq27HfSBmbXnkR/5AK337dc3MXKJypoK/QPMLKUAP5XLPbs+NddJQV7EZXd29DLgp+fRIg3edpKdO7ZErWhv7d+3Kws+e1Y+ypmR2WIVSwVyBEUfgv2C8Ts9gnTF4pNcEY/S2aBicz5Ew2+jdyGNQQ==
+        test@example.com\\n\"\n      }\n     ]\n    }\n   },\n   \"servicePrincipalProfile\":
+        {\n    \"clientId\":\"00000000-0000-0000-0000-000000000001\"\n   },\n   \"addonProfiles\":
+        {\n    \"httpApplicationRouting\": {\n     \"enabled\": true,\n     \"config\":
+        {\n      \"HTTPApplicationRoutingZoneName\": \"8ed3bfc011e54b2f8a67.westus2.aksapp.io\"\n
+        \    },\n     \"identity\": {\n      \"resourceId\": \"/subscriptions/00000000-0000-0000-0000-000000000000/resourcegroups/MC_clitest000001_cliakstest000001_westus2/providers/Microsoft.ManagedIdentity/userAssignedIdentities/httpapplicationrouting-cliakstest000001\",\n
+        \     \"clientId\":\"00000000-0000-0000-0000-000000000001\",\n      \"objectId\":\"00000000-0000-0000-0000-000000000001\"\n
+        \    }\n    }\n   },\n   \"nodeResourceGroup\": \"MC_clitest000001_cliakstest000001_westus2\",\n
+        \  \"enableRBAC\": true,\n   \"supportPlan\": \"KubernetesOfficial\",\n   \"networkProfile\":
+        {\n    \"networkPlugin\": \"kubenet\",\n    \"loadBalancerSku\": \"Standard\",\n
+        \   \"loadBalancerProfile\": {\n     \"managedOutboundIPs\": {\n      \"count\":
+        1\n     },\n     \"effectiveOutboundIPs\": [\n      {\n       \"id\": \"/subscriptions/00000000-0000-0000-0000-000000000000/resourceGroups/MC_clitest000001_cliakstest000001_westus2/providers/Microsoft.Network/publicIPAddresses/11a6b8ab-9574-4b0f-bf81-acaa2251ef5f\"\n
+        \     }\n     ],\n     \"backendPoolType\": \"nodeIPConfiguration\"\n    },\n
+        \   \"podCidr\": \"10.244.0.0/16\",\n    \"serviceCidr\": \"10.0.0.0/16\",\n
+        \   \"dnsServiceIP\": \"10.0.0.10\",\n    \"outboundType\": \"loadBalancer\",\n
+        \   \"podCidrs\": [\n     \"10.244.0.0/16\"\n    ],\n    \"serviceCidrs\":
+        [\n     \"10.0.0.0/16\"\n    ],\n    \"ipFamilies\": [\n     \"IPv4\"\n    ]\n
+        \  },\n   \"maxAgentPools\": 100,\n   \"identityProfile\": {\n    \"kubeletidentity\":
+        {\n     \"resourceId\": \"/subscriptions/00000000-0000-0000-0000-000000000000/resourcegroups/MC_clitest000001_cliakstest000001_westus2/providers/Microsoft.ManagedIdentity/userAssignedIdentities/cliakstest000001-agentpool\",\n
         \    \"clientId\":\"00000000-0000-0000-0000-000000000001\",\n     \"objectId\":\"00000000-0000-0000-0000-000000000001\"\n
-        \   }\n   }\n  },\n  \"nodeResourceGroup\": \"MC_clitest000001_cliakstest000001_westus2\",\n
-        \ \"enableRBAC\": true,\n  \"supportPlan\": \"KubernetesOfficial\",\n  \"networkProfile\":
-        {\n   \"networkPlugin\": \"azure\",\n   \"networkPluginMode\": \"overlay\",\n
-        \  \"networkPolicy\": \"none\",\n   \"networkDataplane\": \"azure\",\n   \"loadBalancerSku\":
-        \"standard\",\n   \"loadBalancerProfile\": {\n    \"managedOutboundIPs\":
-        {\n     \"count\": 1\n    },\n    \"effectiveOutboundIPs\": [\n     {\n      \"id\":
-        \"/subscriptions/00000000-0000-0000-0000-000000000000/resourceGroups/MC_clitest000001_cliakstest000001_westus2/providers/Microsoft.Network/publicIPAddresses/e3d144c4-6c00-4a8c-b5f9-f641dff0d0c6\"\n
-        \    }\n    ],\n    \"backendPoolType\": \"nodeIPConfiguration\"\n   },\n
-        \  \"podCidr\": \"10.244.0.0/16\",\n   \"serviceCidr\": \"10.0.0.0/16\",\n
-        \  \"dnsServiceIP\": \"10.0.0.10\",\n   \"outboundType\": \"loadBalancer\",\n
-        \  \"podCidrs\": [\n    \"10.244.0.0/16\"\n   ],\n   \"serviceCidrs\": [\n
-        \   \"10.0.0.0/16\"\n   ],\n   \"ipFamilies\": [\n    \"IPv4\"\n   ]\n  },\n
-        \ \"maxAgentPools\": 100,\n  \"identityProfile\": {\n   \"kubeletidentity\":
-        {\n    \"resourceId\": \"/subscriptions/00000000-0000-0000-0000-000000000000/resourcegroups/MC_clitest000001_cliakstest000001_westus2/providers/Microsoft.ManagedIdentity/userAssignedIdentities/cliakstest000001-agentpool\",\n
-        \   \"clientId\":\"00000000-0000-0000-0000-000000000001\",\n    \"objectId\":\"00000000-0000-0000-0000-000000000001\"\n
-        \  }\n  },\n  \"autoUpgradeProfile\": {\n   \"nodeOSUpgradeChannel\": \"NodeImage\"\n
-        \ },\n  \"disableLocalAccounts\": false,\n  \"securityProfile\": {},\n  \"storageProfile\":
-        {\n   \"diskCSIDriver\": {\n    \"enabled\": true\n   },\n   \"fileCSIDriver\":
-        {\n    \"enabled\": true\n   },\n   \"snapshotController\": {\n    \"enabled\":
-        true\n   }\n  },\n  \"oidcIssuerProfile\": {\n   \"enabled\": false\n  },\n
-        \ \"workloadAutoScalerProfile\": {},\n  \"resourceUID\": \"67b88e888e0c210001164a28\",\n
-        \ \"metricsProfile\": {\n   \"costAnalysis\": {\n    \"enabled\": false\n
-        \  }\n  }\n },\n \"identity\": {\n  \"type\": \"SystemAssigned\",\n  \"principalId\":\"00000000-0000-0000-0000-000000000001\",\n
-        \ \"tenantId\": \"54826b22-38d6-4fb2-bad9-b7b93a3e9c5a\"\n },\n \"sku\": {\n
-        \ \"name\": \"Base\",\n  \"tier\": \"Free\"\n }\n}"
-    headers:
-      cache-control:
-      - no-cache
-      content-length:
-      - '5135'
-      content-type:
-      - application/json
-      date:
-      - Fri, 21 Feb 2025 14:39:16 GMT
-      expires:
-      - '-1'
-      pragma:
-      - no-cache
-      strict-transport-security:
-      - max-age=31536000; includeSubDomains
-      x-content-type-options:
-      - nosniff
-      x-ms-ratelimit-remaining-subscription-global-reads:
-      - '3745'
+        \   }\n   },\n   \"autoUpgradeProfile\": {\n    \"nodeOSUpgradeChannel\":
+        \"NodeImage\"\n   },\n   \"disableLocalAccounts\": false,\n   \"securityProfile\":
+        {},\n   \"storageProfile\": {\n    \"diskCSIDriver\": {\n     \"enabled\":
+        true\n    },\n    \"fileCSIDriver\": {\n     \"enabled\": true\n    },\n    \"snapshotController\":
+        {\n     \"enabled\": true\n    }\n   },\n   \"oidcIssuerProfile\": {\n    \"enabled\":
+        false\n   },\n   \"workloadAutoScalerProfile\": {},\n   \"resourceUID\": \"65c3dd127516480001799933\"\n
+        \ },\n  \"identity\": {\n   \"type\": \"SystemAssigned\",\n   \"principalId\":\"00000000-0000-0000-0000-000000000001\",\n
+        \  \"tenantId\": \"72f988bf-86f1-41af-91ab-2d7cd011db47\"\n  },\n  \"sku\":
+        {\n   \"name\": \"Base\",\n   \"tier\": \"Free\"\n  }\n }"
+    headers:
+      cache-control:
+      - no-cache
+      content-length:
+      - '4962'
+      content-type:
+      - application/json
+      date:
+      - Wed, 07 Feb 2024 19:53:57 GMT
+      expires:
+      - '-1'
+      pragma:
+      - no-cache
+      strict-transport-security:
+      - max-age=31536000; includeSubDomains
+      x-cache:
+      - CONFIG_NOCACHE
+      x-content-type-options:
+      - nosniff
+      x-msedge-ref:
+      - 'Ref A: 5C2BF835BCAD41679F3E4EAC5D81D48F Ref B: CO6AA3150217051 Ref C: 2024-02-07T19:53:56Z'
     status:
       code: 200
       message: OK
@@ -1979,37 +1910,38 @@
       ParameterSetName:
       - -g -n --yes
       User-Agent:
-      - AZURECLI/2.69.0 azsdk-python-core/1.31.0 Python/3.12.9 (Windows-10-10.0.19045-SP0)
+      - AZURECLI/2.57.0 (DOCKER) azsdk-python-azure-mgmt-containerservice/29.0.0 Python/3.10.13
+        (Linux-6.5.0-15-generic-x86_64-with)
     method: DELETE
-    uri: https://management.azure.com/subscriptions/00000000-0000-0000-0000-000000000000/resourceGroups/clitest000001/providers/Microsoft.ContainerService/managedClusters/cliakstest000001?api-version=2024-09-01
+    uri: https://management.azure.com/subscriptions/00000000-0000-0000-0000-000000000000/resourceGroups/clitest000001/providers/Microsoft.ContainerService/managedClusters/cliakstest000001?api-version=2024-10-01
   response:
     body:
       string: ''
     headers:
       azure-asyncoperation:
-      - https://management.azure.com/subscriptions/00000000-0000-0000-0000-000000000000/providers/Microsoft.ContainerService/locations/westus2/operations/3db47b02-6d25-44b9-8ddf-ff1a678b56a4?api-version=2016-03-30&t=638757455627040369&c=MIIHhjCCBm6gAwIBAgITfAaX0D2c-iM1n_047QAABpfQPTANBgkqhkiG9w0BAQsFADBEMRMwEQYKCZImiZPyLGQBGRYDR0JMMRMwEQYKCZImiZPyLGQBGRYDQU1FMRgwFgYDVQQDEw9BTUUgSW5mcmEgQ0EgMDUwHhcNMjUwMTIzMTIzMzI3WhcNMjUwNDIzMTIzMzI3WjBAMT4wPAYDVQQDEzVhc3luY29wZXJhdGlvbnNpZ25pbmdjZXJ0aWZpY2F0ZS5tYW5hZ2VtZW50LmF6dXJlLmNvbTCCASIwDQYJKoZIhvcNAQEBBQADggEPADCCAQoCggEBAMT6cGM0B3y7ALaE-Skle4LGL_KvvE0RUfR5t5rwMeM3CUzeYQjKDViOQv-6ECcNTQ188o9xa72JZw6T10LTAadlAlNEt-D4ZgXojTXXdRtgYN-AZ-uCCkJCPAJEWs5EDD7mSbt4aK42yALzlx5HkO8DReVYve0sKKD5r_M3y_OScnMTmV2SqALMQFfQHE2BCDOEjnPMJyRgh-7NvAqTuj-04DaveAIZSPJ9ljaYUCJ6fuyHJpPPDJvqzMYvVtE8OSAbxMClc2r5faOd2VDJXmbWWCx5jgb6bsGk0OJlSYIWH4DG7ERimIDapcgwLFJy4o8a8bkK0bi9A_5dTellBPUCAwEAAaOCBHMwggRvMCcGCSsGAQQBgjcVCgQaMBgwCgYIKwYBBQUHAwIwCgYIKwYBBQUHAwEwPAYJKwYBBAGCNxUHBC8wLQYlKwYBBAGCNxUIhpDjDYTVtHiE8Ys-hZvdFs6dEoFgh8fIENbYcQIBZAIBBjCCAcsGCCsGAQUFBwEBBIIBvTCCAbkwYwYIKwYBBQUHMAKGV2h0dHA6Ly9jcmwubWljcm9zb2Z0LmNvbS9wa2lpbmZyYS9DZXJ0cy9DTzFQS0lJTlRDQTAxLkFNRS5HQkxfQU1FJTIwSW5mcmElMjBDQSUyMDA1LmNydDBTBggrBgEFBQcwAoZHaHR0cDovL2NybDEuYW1lLmdibC9haWEvQ08xUEtJSU5UQ0EwMS5BTUUuR0JMX0FNRSUyMEluZnJhJTIwQ0ElMjAwNS5jcnQwUwYIKwYBBQUHMAKGR2h0dHA6Ly9jcmwyLmFtZS5nYmwvYWlhL0NPMVBLSUlOVENBMDEuQU1FLkdCTF9BTUUlMjBJbmZyYSUyMENBJTIwMDUuY3J0MFMGCCsGAQUFBzAChkdodHRwOi8vY3JsMy5hbWUuZ2JsL2FpYS9DTzFQS0lJTlRDQTAxLkFNRS5HQkxfQU1FJTIwSW5mcmElMjBDQSUyMDA1LmNydDBTBggrBgEFBQcwAoZHaHR0cDovL2NybDQuYW1lLmdibC9haWEvQ08xUEtJSU5UQ0EwMS5BTUUuR0JMX0FNRSUyMEluZnJhJTIwQ0ElMjAwNS5jcnQwHQYDVR0OBBYEFM-T8L9nIeCFTohGWTDyVFKymXV6MA4GA1UdDwEB_wQEAwIFoDCCASYGA1UdHwSCAR0wggEZMIIBFaCCARGgggENhj9odHRwOi8vY3JsLm1pY3Jvc29mdC5jb20vcGtpaW5mcmEvQ1JML0FNRSUyMEluZnJhJTIwQ0ElMjAwNS5jcmyGMWh0dHA6Ly9jcmwxLmFtZS5nYmwvY3JsL0FNRSUyMEluZnJhJTIwQ0ElMjAwNS5jcmyGMWh0dHA6Ly9jcmwyLmFtZS5nYmwvY3JsL0FNRSUyMEluZnJhJTIwQ0ElMjAwNS5jcmyGMWh0dHA6Ly9jcmwzLmFtZS5nYmwvY3JsL0FNRSUyMEluZnJhJTIwQ0ElMjAwNS5jcmyGMWh0dHA6Ly9jcmw0LmFtZS5nYmwvY3JsL0FNRSUyMEluZnJhJTIwQ0ElMjAwNS5jcmwwgZ0GA1UdIASBlTCBkjAMBgorBgEEAYI3ewEBMGYGCisGAQQBgjd7AgIwWDBWBggrBgEFBQcCAjBKHkgAMwAzAGUAMAAxADkAMgAxAC0ANABkADYANAAtADQAZgA4AGMALQBhADAANQA1AC0ANQBiAGQAYQBmAGYAZAA1AGUAMwAzAGQwDAYKKwYBBAGCN3sDAjAMBgorBgEEAYI3ewQCMB8GA1UdIwQYMBaAFHrWGYUoeWxxdh5g-PNL76IFQhYdMB0GA1UdJQQWMBQGCCsGAQUFBwMCBggrBgEFBQcDATANBgkqhkiG9w0BAQsFAAOCAQEAL5-mSvqTMKZ-yWP_ZT759pg-E4fR6CLCeXO0jrmpqWWL7kI50BvqMxrc_lgbkvtph9Pxa7ubGsAa1Exeoi8qx0ROCtQv-NyhNyDLePoY5JfVD6QGmvlnIziXrlYvbbnilY_vo-wieWJGJhuESMEaTphDiHpFdEuA2NZNxyxXsQV5fUpa2Rls0wrtnmPPIzhMrpswh3rBEnbxvlgC6SUihf90jSN_Hkn0T201tVzyjd5G1RK9QNqmdL0lKL-OZm8rpl-nwepifa5s6-Qa7cwTV2CMjAXPtsPHtNsPXvte52PFBn_dZiXBQN2njTerWOgNEpj5mIZ-nr3-pWeHhqAXSQ&s=sVHOTK3rSEAon76RjILXBmIM-Cn8sepsYDiYap0f2VxDvLnZZ3Wvo4J-nT9BPAlQNFRQ8Izz7UlBuZg8RnTWwHUy1QGuCjZOttXmbXhvNDZP0kzMwoNAcY9tTkBZV-Q2TJ8RFdqJung6HV9cu_Gaw0w6R8202TwYBSljyyG5PNs4nqizLpHLxpHNtfvd__YFr1dmB5Kh0-Z6qbHRmneUbiK2qn8lVQDggxxvCdaE18NcR7g0wViOb7YPi5l1fap6O5dckiwNxLarAYCntKjILCuv3UgD26NzwLF60PwhvakfQot78QldrkPgtdmk61UxlOEI2ZFz9wg8yJG6I9vOUA&h=5i7nEV7V_0jAXWOZosHi8-aug1i92Miyvh32ZwFLq_U
+      - https://management.azure.com/subscriptions/00000000-0000-0000-0000-000000000000/providers/Microsoft.ContainerService/locations/westus2/operations/828d9ec4-6f5f-4a8c-90c4-28254e28962f?api-version=2016-03-30&t=638429324388017096&c=MIIHADCCBeigAwIBAgITfARmPsJdo2ShuN-ImAAABGY-wjANBgkqhkiG9w0BAQsFADBEMRMwEQYKCZImiZPyLGQBGRYDR0JMMRMwEQYKCZImiZPyLGQBGRYDQU1FMRgwFgYDVQQDEw9BTUUgSW5mcmEgQ0EgMDUwHhcNMjQwMTMxMjIwNzA5WhcNMjUwMTI1MjIwNzA5WjBAMT4wPAYDVQQDEzVhc3luY29wZXJhdGlvbnNpZ25pbmdjZXJ0aWZpY2F0ZS5tYW5hZ2VtZW50LmF6dXJlLmNvbTCCASIwDQYJKoZIhvcNAQEBBQADggEPADCCAQoCggEBAOVFiSMi9Sg6cKnrBuPHbDk_Zwa1ZNYHwLVPJArEI9N2bLrgd1mU0ZdNVcdf6rtZCkUUuCe3vxnVTGwufpwH9GPWDgJOpJoL9wgKOzUDiHLUeiWPjrK1AoaQVprZgjnzXBIWiZC2tZjbUT9pOI_ixYJJPrsCfLt7HEccnhObROE1mo_hpiPDrtOQDaX-BboNceB8vI1wmSPApGpPRM9hBRQbXgqKFC8094UNsMVkWPCrsPvP5YlMBLARlGf2WTevGKRREjstkApf1Swi7uKnpyhhsidD1yREMU0mWY9wnZfAX0jpEp3p9jKVMPQ3L-m-nSZI4zrtbW0AnI0O3pAEwe0CAwEAAaOCA-0wggPpMCcGCSsGAQQBgjcVCgQaMBgwCgYIKwYBBQUHAwEwCgYIKwYBBQUHAwIwPQYJKwYBBAGCNxUHBDAwLgYmKwYBBAGCNxUIhpDjDYTVtHiE8Ys-hZvdFs6dEoFggvX2K4Py0SACAWQCAQowggHLBggrBgEFBQcBAQSCAb0wggG5MGMGCCsGAQUFBzAChldodHRwOi8vY3JsLm1pY3Jvc29mdC5jb20vcGtpaW5mcmEvQ2VydHMvQ08xUEtJSU5UQ0EwMS5BTUUuR0JMX0FNRSUyMEluZnJhJTIwQ0ElMjAwNS5jcnQwUwYIKwYBBQUHMAKGR2h0dHA6Ly9jcmwxLmFtZS5nYmwvYWlhL0NPMVBLSUlOVENBMDEuQU1FLkdCTF9BTUUlMjBJbmZyYSUyMENBJTIwMDUuY3J0MFMGCCsGAQUFBzAChkdodHRwOi8vY3JsMi5hbWUuZ2JsL2FpYS9DTzFQS0lJTlRDQTAxLkFNRS5HQkxfQU1FJTIwSW5mcmElMjBDQSUyMDA1LmNydDBTBggrBgEFBQcwAoZHaHR0cDovL2NybDMuYW1lLmdibC9haWEvQ08xUEtJSU5UQ0EwMS5BTUUuR0JMX0FNRSUyMEluZnJhJTIwQ0ElMjAwNS5jcnQwUwYIKwYBBQUHMAKGR2h0dHA6Ly9jcmw0LmFtZS5nYmwvYWlhL0NPMVBLSUlOVENBMDEuQU1FLkdCTF9BTUUlMjBJbmZyYSUyMENBJTIwMDUuY3J0MB0GA1UdDgQWBBT2vcy9ccvhGewsiHI1BQHsz3Wn8zAOBgNVHQ8BAf8EBAMCBaAwggEmBgNVHR8EggEdMIIBGTCCARWgggERoIIBDYY_aHR0cDovL2NybC5taWNyb3NvZnQuY29tL3BraWluZnJhL0NSTC9BTUUlMjBJbmZyYSUyMENBJTIwMDUuY3JshjFodHRwOi8vY3JsMS5hbWUuZ2JsL2NybC9BTUUlMjBJbmZyYSUyMENBJTIwMDUuY3JshjFodHRwOi8vY3JsMi5hbWUuZ2JsL2NybC9BTUUlMjBJbmZyYSUyMENBJTIwMDUuY3JshjFodHRwOi8vY3JsMy5hbWUuZ2JsL2NybC9BTUUlMjBJbmZyYSUyMENBJTIwMDUuY3JshjFodHRwOi8vY3JsNC5hbWUuZ2JsL2NybC9BTUUlMjBJbmZyYSUyMENBJTIwMDUuY3JsMBcGA1UdIAQQMA4wDAYKKwYBBAGCN3sBATAfBgNVHSMEGDAWgBR61hmFKHlscXYeYPjzS--iBUIWHTAdBgNVHSUEFjAUBggrBgEFBQcDAQYIKwYBBQUHAwIwDQYJKoZIhvcNAQELBQADggEBADNBZjhX44bpBtC8kogZJGe4lYeHX95whfZ7X_CMSUuZRbQQ_b6raUpp8V8eF0YUa9b3Oa-DGrs5WfzogCuGcJPeoEVnDYzc1jlKubSIpGw73aGZzhbTjJeNf-Qe-5vTG-GcNzVtIcrwi93YSiK2LSbgrLpTL7T7znjePcGRRkCBjAslrV5SqufcsrpGmqvPAVKXRV-OIOzvXy6qmn9CHmdo0RGBXGIakbLMec_1SIS8NdPsB6i6XPjL2SDjqKTa5car7bVYlXEVsgL-000VF1t6x1II3VBNfsEJ81CdJyxaCJnwvWI6kHtCtJX9QYK3qZab9PfZRBvcetJoPdMFvBU&s=3wPP7PINfbmkKcbOVZ9k9BtcMfyvHxDlCMGgkRpxZZjEIVPr5UFr_mbPL7JRkOjBuelq83nOzTDn0Tad5RGuRBGIReftJ29T24TiNSEsoqBkvJUacbTDjywxBqZvhD9ce_J0fPtiUVutetSOSUjieZ0CPRHgjFziXUCc9o-hXXnbjE95WYcMfwxXoFGAEFuB1sVbJ5rtO4iUwb8Q7f-9LOsieyDyFIQMVrwVM4aW-qcpD50qEG6_c1m2tzOEWIcuMpnb_OH5XuC_OJhKycdAfpGx89QW5sX_iFnV0U_cX7XS-Qlf432QedikzvqDR_4GqI7MTpMYWCwleH_BAlxpUQ&h=gFwjpcwpcoYs-rGX2QTDQsuP-xQOatlkNUEBAL8uZbA
       cache-control:
       - no-cache
       content-length:
       - '0'
       date:
-      - Fri, 21 Feb 2025 14:39:21 GMT
+      - Wed, 07 Feb 2024 19:53:58 GMT
       expires:
       - '-1'
       location:
-      - https://management.azure.com/subscriptions/00000000-0000-0000-0000-000000000000/providers/Microsoft.ContainerService/locations/westus2/operationresults/3db47b02-6d25-44b9-8ddf-ff1a678b56a4?api-version=2016-03-30&t=638757455627196616&c=MIIHhjCCBm6gAwIBAgITfAaX0D2c-iM1n_047QAABpfQPTANBgkqhkiG9w0BAQsFADBEMRMwEQYKCZImiZPyLGQBGRYDR0JMMRMwEQYKCZImiZPyLGQBGRYDQU1FMRgwFgYDVQQDEw9BTUUgSW5mcmEgQ0EgMDUwHhcNMjUwMTIzMTIzMzI3WhcNMjUwNDIzMTIzMzI3WjBAMT4wPAYDVQQDEzVhc3luY29wZXJhdGlvbnNpZ25pbmdjZXJ0aWZpY2F0ZS5tYW5hZ2VtZW50LmF6dXJlLmNvbTCCASIwDQYJKoZIhvcNAQEBBQADggEPADCCAQoCggEBAMT6cGM0B3y7ALaE-Skle4LGL_KvvE0RUfR5t5rwMeM3CUzeYQjKDViOQv-6ECcNTQ188o9xa72JZw6T10LTAadlAlNEt-D4ZgXojTXXdRtgYN-AZ-uCCkJCPAJEWs5EDD7mSbt4aK42yALzlx5HkO8DReVYve0sKKD5r_M3y_OScnMTmV2SqALMQFfQHE2BCDOEjnPMJyRgh-7NvAqTuj-04DaveAIZSPJ9ljaYUCJ6fuyHJpPPDJvqzMYvVtE8OSAbxMClc2r5faOd2VDJXmbWWCx5jgb6bsGk0OJlSYIWH4DG7ERimIDapcgwLFJy4o8a8bkK0bi9A_5dTellBPUCAwEAAaOCBHMwggRvMCcGCSsGAQQBgjcVCgQaMBgwCgYIKwYBBQUHAwIwCgYIKwYBBQUHAwEwPAYJKwYBBAGCNxUHBC8wLQYlKwYBBAGCNxUIhpDjDYTVtHiE8Ys-hZvdFs6dEoFgh8fIENbYcQIBZAIBBjCCAcsGCCsGAQUFBwEBBIIBvTCCAbkwYwYIKwYBBQUHMAKGV2h0dHA6Ly9jcmwubWljcm9zb2Z0LmNvbS9wa2lpbmZyYS9DZXJ0cy9DTzFQS0lJTlRDQTAxLkFNRS5HQkxfQU1FJTIwSW5mcmElMjBDQSUyMDA1LmNydDBTBggrBgEFBQcwAoZHaHR0cDovL2NybDEuYW1lLmdibC9haWEvQ08xUEtJSU5UQ0EwMS5BTUUuR0JMX0FNRSUyMEluZnJhJTIwQ0ElMjAwNS5jcnQwUwYIKwYBBQUHMAKGR2h0dHA6Ly9jcmwyLmFtZS5nYmwvYWlhL0NPMVBLSUlOVENBMDEuQU1FLkdCTF9BTUUlMjBJbmZyYSUyMENBJTIwMDUuY3J0MFMGCCsGAQUFBzAChkdodHRwOi8vY3JsMy5hbWUuZ2JsL2FpYS9DTzFQS0lJTlRDQTAxLkFNRS5HQkxfQU1FJTIwSW5mcmElMjBDQSUyMDA1LmNydDBTBggrBgEFBQcwAoZHaHR0cDovL2NybDQuYW1lLmdibC9haWEvQ08xUEtJSU5UQ0EwMS5BTUUuR0JMX0FNRSUyMEluZnJhJTIwQ0ElMjAwNS5jcnQwHQYDVR0OBBYEFM-T8L9nIeCFTohGWTDyVFKymXV6MA4GA1UdDwEB_wQEAwIFoDCCASYGA1UdHwSCAR0wggEZMIIBFaCCARGgggENhj9odHRwOi8vY3JsLm1pY3Jvc29mdC5jb20vcGtpaW5mcmEvQ1JML0FNRSUyMEluZnJhJTIwQ0ElMjAwNS5jcmyGMWh0dHA6Ly9jcmwxLmFtZS5nYmwvY3JsL0FNRSUyMEluZnJhJTIwQ0ElMjAwNS5jcmyGMWh0dHA6Ly9jcmwyLmFtZS5nYmwvY3JsL0FNRSUyMEluZnJhJTIwQ0ElMjAwNS5jcmyGMWh0dHA6Ly9jcmwzLmFtZS5nYmwvY3JsL0FNRSUyMEluZnJhJTIwQ0ElMjAwNS5jcmyGMWh0dHA6Ly9jcmw0LmFtZS5nYmwvY3JsL0FNRSUyMEluZnJhJTIwQ0ElMjAwNS5jcmwwgZ0GA1UdIASBlTCBkjAMBgorBgEEAYI3ewEBMGYGCisGAQQBgjd7AgIwWDBWBggrBgEFBQcCAjBKHkgAMwAzAGUAMAAxADkAMgAxAC0ANABkADYANAAtADQAZgA4AGMALQBhADAANQA1AC0ANQBiAGQAYQBmAGYAZAA1AGUAMwAzAGQwDAYKKwYBBAGCN3sDAjAMBgorBgEEAYI3ewQCMB8GA1UdIwQYMBaAFHrWGYUoeWxxdh5g-PNL76IFQhYdMB0GA1UdJQQWMBQGCCsGAQUFBwMCBggrBgEFBQcDATANBgkqhkiG9w0BAQsFAAOCAQEAL5-mSvqTMKZ-yWP_ZT759pg-E4fR6CLCeXO0jrmpqWWL7kI50BvqMxrc_lgbkvtph9Pxa7ubGsAa1Exeoi8qx0ROCtQv-NyhNyDLePoY5JfVD6QGmvlnIziXrlYvbbnilY_vo-wieWJGJhuESMEaTphDiHpFdEuA2NZNxyxXsQV5fUpa2Rls0wrtnmPPIzhMrpswh3rBEnbxvlgC6SUihf90jSN_Hkn0T201tVzyjd5G1RK9QNqmdL0lKL-OZm8rpl-nwepifa5s6-Qa7cwTV2CMjAXPtsPHtNsPXvte52PFBn_dZiXBQN2njTerWOgNEpj5mIZ-nr3-pWeHhqAXSQ&s=RiIeMBvddQBJozN7G7WZOQJgWAH5i5c9r1q-9EAOpIo_SCalvjCJoyXT4qAZadUO1_arclErCCeJoLl6cBeTO6DiJU30N-uqZe5qHB9P2d_LZK4cfKRVNoLTOK4fqzETwS6iea_ZyplrGWbomeChkqKSD6eiRxW5nS1APXTO4UbyjKYlpxTolisTqQ6fhrDOYqyweK5EEiQzY8wHPOs9kiZ2RHwF3rigwRDLJ6sRnZwpo_JaJwc_QOX_RBJ4sGmFCol0zakrm7zfUJUWlG_Fx2OrDnOHmyCP1TU99-TacKzkpTfZ-Yw3IdqCMXWZqcaOTCsk925kmDuFyddHt7buqQ&h=puIn_mEJ0laDopKbMEQLUUnT62sn6LYJQfrrmey7wlQ
-      pragma:
-      - no-cache
-      strict-transport-security:
-      - max-age=31536000; includeSubDomains
-      x-content-type-options:
-      - nosniff
-      x-ms-operation-identifier:
-      - tenantId=54826b22-38d6-4fb2-bad9-b7b93a3e9c5a,objectId=a7250e3a-0e5e-48e2-9a34-45f1f5e1a91e/eastus2euap/923c9fc6-4da0-4277-9836-2620f010de05
+      - https://management.azure.com/subscriptions/00000000-0000-0000-0000-000000000000/providers/Microsoft.ContainerService/locations/westus2/operationresults/828d9ec4-6f5f-4a8c-90c4-28254e28962f?api-version=2016-03-30&t=638429324388486346&c=MIIHADCCBeigAwIBAgITfARmPsJdo2ShuN-ImAAABGY-wjANBgkqhkiG9w0BAQsFADBEMRMwEQYKCZImiZPyLGQBGRYDR0JMMRMwEQYKCZImiZPyLGQBGRYDQU1FMRgwFgYDVQQDEw9BTUUgSW5mcmEgQ0EgMDUwHhcNMjQwMTMxMjIwNzA5WhcNMjUwMTI1MjIwNzA5WjBAMT4wPAYDVQQDEzVhc3luY29wZXJhdGlvbnNpZ25pbmdjZXJ0aWZpY2F0ZS5tYW5hZ2VtZW50LmF6dXJlLmNvbTCCASIwDQYJKoZIhvcNAQEBBQADggEPADCCAQoCggEBAOVFiSMi9Sg6cKnrBuPHbDk_Zwa1ZNYHwLVPJArEI9N2bLrgd1mU0ZdNVcdf6rtZCkUUuCe3vxnVTGwufpwH9GPWDgJOpJoL9wgKOzUDiHLUeiWPjrK1AoaQVprZgjnzXBIWiZC2tZjbUT9pOI_ixYJJPrsCfLt7HEccnhObROE1mo_hpiPDrtOQDaX-BboNceB8vI1wmSPApGpPRM9hBRQbXgqKFC8094UNsMVkWPCrsPvP5YlMBLARlGf2WTevGKRREjstkApf1Swi7uKnpyhhsidD1yREMU0mWY9wnZfAX0jpEp3p9jKVMPQ3L-m-nSZI4zrtbW0AnI0O3pAEwe0CAwEAAaOCA-0wggPpMCcGCSsGAQQBgjcVCgQaMBgwCgYIKwYBBQUHAwEwCgYIKwYBBQUHAwIwPQYJKwYBBAGCNxUHBDAwLgYmKwYBBAGCNxUIhpDjDYTVtHiE8Ys-hZvdFs6dEoFggvX2K4Py0SACAWQCAQowggHLBggrBgEFBQcBAQSCAb0wggG5MGMGCCsGAQUFBzAChldodHRwOi8vY3JsLm1pY3Jvc29mdC5jb20vcGtpaW5mcmEvQ2VydHMvQ08xUEtJSU5UQ0EwMS5BTUUuR0JMX0FNRSUyMEluZnJhJTIwQ0ElMjAwNS5jcnQwUwYIKwYBBQUHMAKGR2h0dHA6Ly9jcmwxLmFtZS5nYmwvYWlhL0NPMVBLSUlOVENBMDEuQU1FLkdCTF9BTUUlMjBJbmZyYSUyMENBJTIwMDUuY3J0MFMGCCsGAQUFBzAChkdodHRwOi8vY3JsMi5hbWUuZ2JsL2FpYS9DTzFQS0lJTlRDQTAxLkFNRS5HQkxfQU1FJTIwSW5mcmElMjBDQSUyMDA1LmNydDBTBggrBgEFBQcwAoZHaHR0cDovL2NybDMuYW1lLmdibC9haWEvQ08xUEtJSU5UQ0EwMS5BTUUuR0JMX0FNRSUyMEluZnJhJTIwQ0ElMjAwNS5jcnQwUwYIKwYBBQUHMAKGR2h0dHA6Ly9jcmw0LmFtZS5nYmwvYWlhL0NPMVBLSUlOVENBMDEuQU1FLkdCTF9BTUUlMjBJbmZyYSUyMENBJTIwMDUuY3J0MB0GA1UdDgQWBBT2vcy9ccvhGewsiHI1BQHsz3Wn8zAOBgNVHQ8BAf8EBAMCBaAwggEmBgNVHR8EggEdMIIBGTCCARWgggERoIIBDYY_aHR0cDovL2NybC5taWNyb3NvZnQuY29tL3BraWluZnJhL0NSTC9BTUUlMjBJbmZyYSUyMENBJTIwMDUuY3JshjFodHRwOi8vY3JsMS5hbWUuZ2JsL2NybC9BTUUlMjBJbmZyYSUyMENBJTIwMDUuY3JshjFodHRwOi8vY3JsMi5hbWUuZ2JsL2NybC9BTUUlMjBJbmZyYSUyMENBJTIwMDUuY3JshjFodHRwOi8vY3JsMy5hbWUuZ2JsL2NybC9BTUUlMjBJbmZyYSUyMENBJTIwMDUuY3JshjFodHRwOi8vY3JsNC5hbWUuZ2JsL2NybC9BTUUlMjBJbmZyYSUyMENBJTIwMDUuY3JsMBcGA1UdIAQQMA4wDAYKKwYBBAGCN3sBATAfBgNVHSMEGDAWgBR61hmFKHlscXYeYPjzS--iBUIWHTAdBgNVHSUEFjAUBggrBgEFBQcDAQYIKwYBBQUHAwIwDQYJKoZIhvcNAQELBQADggEBADNBZjhX44bpBtC8kogZJGe4lYeHX95whfZ7X_CMSUuZRbQQ_b6raUpp8V8eF0YUa9b3Oa-DGrs5WfzogCuGcJPeoEVnDYzc1jlKubSIpGw73aGZzhbTjJeNf-Qe-5vTG-GcNzVtIcrwi93YSiK2LSbgrLpTL7T7znjePcGRRkCBjAslrV5SqufcsrpGmqvPAVKXRV-OIOzvXy6qmn9CHmdo0RGBXGIakbLMec_1SIS8NdPsB6i6XPjL2SDjqKTa5car7bVYlXEVsgL-000VF1t6x1II3VBNfsEJ81CdJyxaCJnwvWI6kHtCtJX9QYK3qZab9PfZRBvcetJoPdMFvBU&s=HeXGFzf-ZkzeXbH3qHbvve4Sieif2cu6rO-lePUDXhwC-bMzT0zwRept37YxnzHMXmGlEEvCXracu9BvBhkzEtC2VVnxrU6PN-RvekWcLkro1wRUBbVNGSv0MnscW3jbwsZq7I4iHK1RXybO9_2eD9gOVPR3s17aIqWPSa1Lc6K0YGL53-t0S2EC0HZkeYhPZv7UY8pUnsqXxqf4Ov5iN0SuU-NO063g2xk3ueBacVlZhNl4qu6Py3-De8cynbi7AYF3edgDCPsJVzLn9nd9TIDl-El9OmXhhecnn80dXVR0AmjwW_IIWqhP6QB0gNHS3CqWmKvdMmiW1Lr-3G7OEg&h=v0ax3-w8eYCxonpAoI6t69Q3kfmyOVqHlxsRNGD8MHg
+      pragma:
+      - no-cache
+      strict-transport-security:
+      - max-age=31536000; includeSubDomains
+      x-cache:
+      - CONFIG_NOCACHE
+      x-content-type-options:
+      - nosniff
       x-ms-ratelimit-remaining-subscription-deletes:
-      - '199'
-      x-ms-ratelimit-remaining-subscription-global-deletes:
-      - '2999'
+      - '5499'
+      x-msedge-ref:
+      - 'Ref A: 3901BDAB0B094FC9A25720AF37AF1FD7 Ref B: CO6AA3150220047 Ref C: 2024-02-07T19:53:58Z'
     status:
       code: 202
       message: Accepted
@@ -2027,537 +1959,288 @@
       ParameterSetName:
       - -g -n --yes
       User-Agent:
-      - AZURECLI/2.69.0 azsdk-python-core/1.31.0 Python/3.12.9 (Windows-10-10.0.19045-SP0)
-    method: GET
-<<<<<<< HEAD
-    uri: https://management.azure.com/subscriptions/00000000-0000-0000-0000-000000000000/providers/Microsoft.ContainerService/locations/westus2/operations/3db47b02-6d25-44b9-8ddf-ff1a678b56a4?api-version=2016-03-30&t=638757455627040369&c=MIIHhjCCBm6gAwIBAgITfAaX0D2c-iM1n_047QAABpfQPTANBgkqhkiG9w0BAQsFADBEMRMwEQYKCZImiZPyLGQBGRYDR0JMMRMwEQYKCZImiZPyLGQBGRYDQU1FMRgwFgYDVQQDEw9BTUUgSW5mcmEgQ0EgMDUwHhcNMjUwMTIzMTIzMzI3WhcNMjUwNDIzMTIzMzI3WjBAMT4wPAYDVQQDEzVhc3luY29wZXJhdGlvbnNpZ25pbmdjZXJ0aWZpY2F0ZS5tYW5hZ2VtZW50LmF6dXJlLmNvbTCCASIwDQYJKoZIhvcNAQEBBQADggEPADCCAQoCggEBAMT6cGM0B3y7ALaE-Skle4LGL_KvvE0RUfR5t5rwMeM3CUzeYQjKDViOQv-6ECcNTQ188o9xa72JZw6T10LTAadlAlNEt-D4ZgXojTXXdRtgYN-AZ-uCCkJCPAJEWs5EDD7mSbt4aK42yALzlx5HkO8DReVYve0sKKD5r_M3y_OScnMTmV2SqALMQFfQHE2BCDOEjnPMJyRgh-7NvAqTuj-04DaveAIZSPJ9ljaYUCJ6fuyHJpPPDJvqzMYvVtE8OSAbxMClc2r5faOd2VDJXmbWWCx5jgb6bsGk0OJlSYIWH4DG7ERimIDapcgwLFJy4o8a8bkK0bi9A_5dTellBPUCAwEAAaOCBHMwggRvMCcGCSsGAQQBgjcVCgQaMBgwCgYIKwYBBQUHAwIwCgYIKwYBBQUHAwEwPAYJKwYBBAGCNxUHBC8wLQYlKwYBBAGCNxUIhpDjDYTVtHiE8Ys-hZvdFs6dEoFgh8fIENbYcQIBZAIBBjCCAcsGCCsGAQUFBwEBBIIBvTCCAbkwYwYIKwYBBQUHMAKGV2h0dHA6Ly9jcmwubWljcm9zb2Z0LmNvbS9wa2lpbmZyYS9DZXJ0cy9DTzFQS0lJTlRDQTAxLkFNRS5HQkxfQU1FJTIwSW5mcmElMjBDQSUyMDA1LmNydDBTBggrBgEFBQcwAoZHaHR0cDovL2NybDEuYW1lLmdibC9haWEvQ08xUEtJSU5UQ0EwMS5BTUUuR0JMX0FNRSUyMEluZnJhJTIwQ0ElMjAwNS5jcnQwUwYIKwYBBQUHMAKGR2h0dHA6Ly9jcmwyLmFtZS5nYmwvYWlhL0NPMVBLSUlOVENBMDEuQU1FLkdCTF9BTUUlMjBJbmZyYSUyMENBJTIwMDUuY3J0MFMGCCsGAQUFBzAChkdodHRwOi8vY3JsMy5hbWUuZ2JsL2FpYS9DTzFQS0lJTlRDQTAxLkFNRS5HQkxfQU1FJTIwSW5mcmElMjBDQSUyMDA1LmNydDBTBggrBgEFBQcwAoZHaHR0cDovL2NybDQuYW1lLmdibC9haWEvQ08xUEtJSU5UQ0EwMS5BTUUuR0JMX0FNRSUyMEluZnJhJTIwQ0ElMjAwNS5jcnQwHQYDVR0OBBYEFM-T8L9nIeCFTohGWTDyVFKymXV6MA4GA1UdDwEB_wQEAwIFoDCCASYGA1UdHwSCAR0wggEZMIIBFaCCARGgggENhj9odHRwOi8vY3JsLm1pY3Jvc29mdC5jb20vcGtpaW5mcmEvQ1JML0FNRSUyMEluZnJhJTIwQ0ElMjAwNS5jcmyGMWh0dHA6Ly9jcmwxLmFtZS5nYmwvY3JsL0FNRSUyMEluZnJhJTIwQ0ElMjAwNS5jcmyGMWh0dHA6Ly9jcmwyLmFtZS5nYmwvY3JsL0FNRSUyMEluZnJhJTIwQ0ElMjAwNS5jcmyGMWh0dHA6Ly9jcmwzLmFtZS5nYmwvY3JsL0FNRSUyMEluZnJhJTIwQ0ElMjAwNS5jcmyGMWh0dHA6Ly9jcmw0LmFtZS5nYmwvY3JsL0FNRSUyMEluZnJhJTIwQ0ElMjAwNS5jcmwwgZ0GA1UdIASBlTCBkjAMBgorBgEEAYI3ewEBMGYGCisGAQQBgjd7AgIwWDBWBggrBgEFBQcCAjBKHkgAMwAzAGUAMAAxADkAMgAxAC0ANABkADYANAAtADQAZgA4AGMALQBhADAANQA1AC0ANQBiAGQAYQBmAGYAZAA1AGUAMwAzAGQwDAYKKwYBBAGCN3sDAjAMBgorBgEEAYI3ewQCMB8GA1UdIwQYMBaAFHrWGYUoeWxxdh5g-PNL76IFQhYdMB0GA1UdJQQWMBQGCCsGAQUFBwMCBggrBgEFBQcDATANBgkqhkiG9w0BAQsFAAOCAQEAL5-mSvqTMKZ-yWP_ZT759pg-E4fR6CLCeXO0jrmpqWWL7kI50BvqMxrc_lgbkvtph9Pxa7ubGsAa1Exeoi8qx0ROCtQv-NyhNyDLePoY5JfVD6QGmvlnIziXrlYvbbnilY_vo-wieWJGJhuESMEaTphDiHpFdEuA2NZNxyxXsQV5fUpa2Rls0wrtnmPPIzhMrpswh3rBEnbxvlgC6SUihf90jSN_Hkn0T201tVzyjd5G1RK9QNqmdL0lKL-OZm8rpl-nwepifa5s6-Qa7cwTV2CMjAXPtsPHtNsPXvte52PFBn_dZiXBQN2njTerWOgNEpj5mIZ-nr3-pWeHhqAXSQ&s=sVHOTK3rSEAon76RjILXBmIM-Cn8sepsYDiYap0f2VxDvLnZZ3Wvo4J-nT9BPAlQNFRQ8Izz7UlBuZg8RnTWwHUy1QGuCjZOttXmbXhvNDZP0kzMwoNAcY9tTkBZV-Q2TJ8RFdqJung6HV9cu_Gaw0w6R8202TwYBSljyyG5PNs4nqizLpHLxpHNtfvd__YFr1dmB5Kh0-Z6qbHRmneUbiK2qn8lVQDggxxvCdaE18NcR7g0wViOb7YPi5l1fap6O5dckiwNxLarAYCntKjILCuv3UgD26NzwLF60PwhvakfQot78QldrkPgtdmk61UxlOEI2ZFz9wg8yJG6I9vOUA&h=5i7nEV7V_0jAXWOZosHi8-aug1i92Miyvh32ZwFLq_U
-=======
+      - AZURECLI/2.57.0 (DOCKER) azsdk-python-azure-mgmt-containerservice/29.0.0 Python/3.10.13
+        (Linux-6.5.0-15-generic-x86_64-with)
+    method: GET
+    uri: https://management.azure.com/subscriptions/00000000-0000-0000-0000-000000000000/providers/Microsoft.ContainerService/locations/westus2/operations/828d9ec4-6f5f-4a8c-90c4-28254e28962f?api-version=2016-03-30&t=638429324388017096&c=MIIHADCCBeigAwIBAgITfARmPsJdo2ShuN-ImAAABGY-wjANBgkqhkiG9w0BAQsFADBEMRMwEQYKCZImiZPyLGQBGRYDR0JMMRMwEQYKCZImiZPyLGQBGRYDQU1FMRgwFgYDVQQDEw9BTUUgSW5mcmEgQ0EgMDUwHhcNMjQwMTMxMjIwNzA5WhcNMjUwMTI1MjIwNzA5WjBAMT4wPAYDVQQDEzVhc3luY29wZXJhdGlvbnNpZ25pbmdjZXJ0aWZpY2F0ZS5tYW5hZ2VtZW50LmF6dXJlLmNvbTCCASIwDQYJKoZIhvcNAQEBBQADggEPADCCAQoCggEBAOVFiSMi9Sg6cKnrBuPHbDk_Zwa1ZNYHwLVPJArEI9N2bLrgd1mU0ZdNVcdf6rtZCkUUuCe3vxnVTGwufpwH9GPWDgJOpJoL9wgKOzUDiHLUeiWPjrK1AoaQVprZgjnzXBIWiZC2tZjbUT9pOI_ixYJJPrsCfLt7HEccnhObROE1mo_hpiPDrtOQDaX-BboNceB8vI1wmSPApGpPRM9hBRQbXgqKFC8094UNsMVkWPCrsPvP5YlMBLARlGf2WTevGKRREjstkApf1Swi7uKnpyhhsidD1yREMU0mWY9wnZfAX0jpEp3p9jKVMPQ3L-m-nSZI4zrtbW0AnI0O3pAEwe0CAwEAAaOCA-0wggPpMCcGCSsGAQQBgjcVCgQaMBgwCgYIKwYBBQUHAwEwCgYIKwYBBQUHAwIwPQYJKwYBBAGCNxUHBDAwLgYmKwYBBAGCNxUIhpDjDYTVtHiE8Ys-hZvdFs6dEoFggvX2K4Py0SACAWQCAQowggHLBggrBgEFBQcBAQSCAb0wggG5MGMGCCsGAQUFBzAChldodHRwOi8vY3JsLm1pY3Jvc29mdC5jb20vcGtpaW5mcmEvQ2VydHMvQ08xUEtJSU5UQ0EwMS5BTUUuR0JMX0FNRSUyMEluZnJhJTIwQ0ElMjAwNS5jcnQwUwYIKwYBBQUHMAKGR2h0dHA6Ly9jcmwxLmFtZS5nYmwvYWlhL0NPMVBLSUlOVENBMDEuQU1FLkdCTF9BTUUlMjBJbmZyYSUyMENBJTIwMDUuY3J0MFMGCCsGAQUFBzAChkdodHRwOi8vY3JsMi5hbWUuZ2JsL2FpYS9DTzFQS0lJTlRDQTAxLkFNRS5HQkxfQU1FJTIwSW5mcmElMjBDQSUyMDA1LmNydDBTBggrBgEFBQcwAoZHaHR0cDovL2NybDMuYW1lLmdibC9haWEvQ08xUEtJSU5UQ0EwMS5BTUUuR0JMX0FNRSUyMEluZnJhJTIwQ0ElMjAwNS5jcnQwUwYIKwYBBQUHMAKGR2h0dHA6Ly9jcmw0LmFtZS5nYmwvYWlhL0NPMVBLSUlOVENBMDEuQU1FLkdCTF9BTUUlMjBJbmZyYSUyMENBJTIwMDUuY3J0MB0GA1UdDgQWBBT2vcy9ccvhGewsiHI1BQHsz3Wn8zAOBgNVHQ8BAf8EBAMCBaAwggEmBgNVHR8EggEdMIIBGTCCARWgggERoIIBDYY_aHR0cDovL2NybC5taWNyb3NvZnQuY29tL3BraWluZnJhL0NSTC9BTUUlMjBJbmZyYSUyMENBJTIwMDUuY3JshjFodHRwOi8vY3JsMS5hbWUuZ2JsL2NybC9BTUUlMjBJbmZyYSUyMENBJTIwMDUuY3JshjFodHRwOi8vY3JsMi5hbWUuZ2JsL2NybC9BTUUlMjBJbmZyYSUyMENBJTIwMDUuY3JshjFodHRwOi8vY3JsMy5hbWUuZ2JsL2NybC9BTUUlMjBJbmZyYSUyMENBJTIwMDUuY3JshjFodHRwOi8vY3JsNC5hbWUuZ2JsL2NybC9BTUUlMjBJbmZyYSUyMENBJTIwMDUuY3JsMBcGA1UdIAQQMA4wDAYKKwYBBAGCN3sBATAfBgNVHSMEGDAWgBR61hmFKHlscXYeYPjzS--iBUIWHTAdBgNVHSUEFjAUBggrBgEFBQcDAQYIKwYBBQUHAwIwDQYJKoZIhvcNAQELBQADggEBADNBZjhX44bpBtC8kogZJGe4lYeHX95whfZ7X_CMSUuZRbQQ_b6raUpp8V8eF0YUa9b3Oa-DGrs5WfzogCuGcJPeoEVnDYzc1jlKubSIpGw73aGZzhbTjJeNf-Qe-5vTG-GcNzVtIcrwi93YSiK2LSbgrLpTL7T7znjePcGRRkCBjAslrV5SqufcsrpGmqvPAVKXRV-OIOzvXy6qmn9CHmdo0RGBXGIakbLMec_1SIS8NdPsB6i6XPjL2SDjqKTa5car7bVYlXEVsgL-000VF1t6x1II3VBNfsEJ81CdJyxaCJnwvWI6kHtCtJX9QYK3qZab9PfZRBvcetJoPdMFvBU&s=3wPP7PINfbmkKcbOVZ9k9BtcMfyvHxDlCMGgkRpxZZjEIVPr5UFr_mbPL7JRkOjBuelq83nOzTDn0Tad5RGuRBGIReftJ29T24TiNSEsoqBkvJUacbTDjywxBqZvhD9ce_J0fPtiUVutetSOSUjieZ0CPRHgjFziXUCc9o-hXXnbjE95WYcMfwxXoFGAEFuB1sVbJ5rtO4iUwb8Q7f-9LOsieyDyFIQMVrwVM4aW-qcpD50qEG6_c1m2tzOEWIcuMpnb_OH5XuC_OJhKycdAfpGx89QW5sX_iFnV0U_cX7XS-Qlf432QedikzvqDR_4GqI7MTpMYWCwleH_BAlxpUQ&h=gFwjpcwpcoYs-rGX2QTDQsuP-xQOatlkNUEBAL8uZbA
+  response:
+    body:
+      string: "{\n  \"name\": \"828d9ec4-6f5f-4a8c-90c4-28254e28962f\",\n  \"status\":
+        \"InProgress\",\n  \"startTime\": \"2024-02-07T19:53:58.7169873Z\",\n  \"error\":
+        {\n   \"code\": \"NotLatestOperation\",\n   \"message\": \"Cannot proceed
+        with the operation. Either the operation has been preempted by another one,
+        or the information needed by the operation failed to be saved (or hasn't been
+        saved yet).\"\n  }\n }"
+    headers:
+      cache-control:
+      - no-cache
+      content-length:
+      - '374'
+      content-type:
+      - application/json
+      date:
+      - Wed, 07 Feb 2024 19:53:58 GMT
+      expires:
+      - '-1'
+      pragma:
+      - no-cache
+      strict-transport-security:
+      - max-age=31536000; includeSubDomains
+      x-cache:
+      - CONFIG_NOCACHE
+      x-content-type-options:
+      - nosniff
+      x-msedge-ref:
+      - 'Ref A: C812ABF8490748678EBA64397092E651 Ref B: CO6AA3150220047 Ref C: 2024-02-07T19:53:58Z'
+    status:
+      code: 200
+      message: OK
+- request:
+    body: null
+    headers:
+      Accept:
+      - '*/*'
+      Accept-Encoding:
+      - gzip, deflate
+      CommandName:
+      - aks delete
+      Connection:
+      - keep-alive
+      ParameterSetName:
+      - -g -n --yes
+      User-Agent:
+      - AZURECLI/2.57.0 (DOCKER) azsdk-python-azure-mgmt-containerservice/29.0.0 Python/3.10.13
+        (Linux-6.5.0-15-generic-x86_64-with)
+    method: GET
+    uri: https://management.azure.com/subscriptions/00000000-0000-0000-0000-000000000000/providers/Microsoft.ContainerService/locations/westus2/operations/828d9ec4-6f5f-4a8c-90c4-28254e28962f?api-version=2016-03-30&t=638429324388017096&c=MIIHADCCBeigAwIBAgITfARmPsJdo2ShuN-ImAAABGY-wjANBgkqhkiG9w0BAQsFADBEMRMwEQYKCZImiZPyLGQBGRYDR0JMMRMwEQYKCZImiZPyLGQBGRYDQU1FMRgwFgYDVQQDEw9BTUUgSW5mcmEgQ0EgMDUwHhcNMjQwMTMxMjIwNzA5WhcNMjUwMTI1MjIwNzA5WjBAMT4wPAYDVQQDEzVhc3luY29wZXJhdGlvbnNpZ25pbmdjZXJ0aWZpY2F0ZS5tYW5hZ2VtZW50LmF6dXJlLmNvbTCCASIwDQYJKoZIhvcNAQEBBQADggEPADCCAQoCggEBAOVFiSMi9Sg6cKnrBuPHbDk_Zwa1ZNYHwLVPJArEI9N2bLrgd1mU0ZdNVcdf6rtZCkUUuCe3vxnVTGwufpwH9GPWDgJOpJoL9wgKOzUDiHLUeiWPjrK1AoaQVprZgjnzXBIWiZC2tZjbUT9pOI_ixYJJPrsCfLt7HEccnhObROE1mo_hpiPDrtOQDaX-BboNceB8vI1wmSPApGpPRM9hBRQbXgqKFC8094UNsMVkWPCrsPvP5YlMBLARlGf2WTevGKRREjstkApf1Swi7uKnpyhhsidD1yREMU0mWY9wnZfAX0jpEp3p9jKVMPQ3L-m-nSZI4zrtbW0AnI0O3pAEwe0CAwEAAaOCA-0wggPpMCcGCSsGAQQBgjcVCgQaMBgwCgYIKwYBBQUHAwEwCgYIKwYBBQUHAwIwPQYJKwYBBAGCNxUHBDAwLgYmKwYBBAGCNxUIhpDjDYTVtHiE8Ys-hZvdFs6dEoFggvX2K4Py0SACAWQCAQowggHLBggrBgEFBQcBAQSCAb0wggG5MGMGCCsGAQUFBzAChldodHRwOi8vY3JsLm1pY3Jvc29mdC5jb20vcGtpaW5mcmEvQ2VydHMvQ08xUEtJSU5UQ0EwMS5BTUUuR0JMX0FNRSUyMEluZnJhJTIwQ0ElMjAwNS5jcnQwUwYIKwYBBQUHMAKGR2h0dHA6Ly9jcmwxLmFtZS5nYmwvYWlhL0NPMVBLSUlOVENBMDEuQU1FLkdCTF9BTUUlMjBJbmZyYSUyMENBJTIwMDUuY3J0MFMGCCsGAQUFBzAChkdodHRwOi8vY3JsMi5hbWUuZ2JsL2FpYS9DTzFQS0lJTlRDQTAxLkFNRS5HQkxfQU1FJTIwSW5mcmElMjBDQSUyMDA1LmNydDBTBggrBgEFBQcwAoZHaHR0cDovL2NybDMuYW1lLmdibC9haWEvQ08xUEtJSU5UQ0EwMS5BTUUuR0JMX0FNRSUyMEluZnJhJTIwQ0ElMjAwNS5jcnQwUwYIKwYBBQUHMAKGR2h0dHA6Ly9jcmw0LmFtZS5nYmwvYWlhL0NPMVBLSUlOVENBMDEuQU1FLkdCTF9BTUUlMjBJbmZyYSUyMENBJTIwMDUuY3J0MB0GA1UdDgQWBBT2vcy9ccvhGewsiHI1BQHsz3Wn8zAOBgNVHQ8BAf8EBAMCBaAwggEmBgNVHR8EggEdMIIBGTCCARWgggERoIIBDYY_aHR0cDovL2NybC5taWNyb3NvZnQuY29tL3BraWluZnJhL0NSTC9BTUUlMjBJbmZyYSUyMENBJTIwMDUuY3JshjFodHRwOi8vY3JsMS5hbWUuZ2JsL2NybC9BTUUlMjBJbmZyYSUyMENBJTIwMDUuY3JshjFodHRwOi8vY3JsMi5hbWUuZ2JsL2NybC9BTUUlMjBJbmZyYSUyMENBJTIwMDUuY3JshjFodHRwOi8vY3JsMy5hbWUuZ2JsL2NybC9BTUUlMjBJbmZyYSUyMENBJTIwMDUuY3JshjFodHRwOi8vY3JsNC5hbWUuZ2JsL2NybC9BTUUlMjBJbmZyYSUyMENBJTIwMDUuY3JsMBcGA1UdIAQQMA4wDAYKKwYBBAGCN3sBATAfBgNVHSMEGDAWgBR61hmFKHlscXYeYPjzS--iBUIWHTAdBgNVHSUEFjAUBggrBgEFBQcDAQYIKwYBBQUHAwIwDQYJKoZIhvcNAQELBQADggEBADNBZjhX44bpBtC8kogZJGe4lYeHX95whfZ7X_CMSUuZRbQQ_b6raUpp8V8eF0YUa9b3Oa-DGrs5WfzogCuGcJPeoEVnDYzc1jlKubSIpGw73aGZzhbTjJeNf-Qe-5vTG-GcNzVtIcrwi93YSiK2LSbgrLpTL7T7znjePcGRRkCBjAslrV5SqufcsrpGmqvPAVKXRV-OIOzvXy6qmn9CHmdo0RGBXGIakbLMec_1SIS8NdPsB6i6XPjL2SDjqKTa5car7bVYlXEVsgL-000VF1t6x1II3VBNfsEJ81CdJyxaCJnwvWI6kHtCtJX9QYK3qZab9PfZRBvcetJoPdMFvBU&s=3wPP7PINfbmkKcbOVZ9k9BtcMfyvHxDlCMGgkRpxZZjEIVPr5UFr_mbPL7JRkOjBuelq83nOzTDn0Tad5RGuRBGIReftJ29T24TiNSEsoqBkvJUacbTDjywxBqZvhD9ce_J0fPtiUVutetSOSUjieZ0CPRHgjFziXUCc9o-hXXnbjE95WYcMfwxXoFGAEFuB1sVbJ5rtO4iUwb8Q7f-9LOsieyDyFIQMVrwVM4aW-qcpD50qEG6_c1m2tzOEWIcuMpnb_OH5XuC_OJhKycdAfpGx89QW5sX_iFnV0U_cX7XS-Qlf432QedikzvqDR_4GqI7MTpMYWCwleH_BAlxpUQ&h=gFwjpcwpcoYs-rGX2QTDQsuP-xQOatlkNUEBAL8uZbA
+  response:
+    body:
+      string: "{\n  \"name\": \"828d9ec4-6f5f-4a8c-90c4-28254e28962f\",\n  \"status\":
+        \"InProgress\",\n  \"startTime\": \"2024-02-07T19:53:58.7169873Z\",\n  \"error\":
+        {\n   \"code\": \"NotLatestOperation\",\n   \"message\": \"Cannot proceed
+        with the operation. Either the operation has been preempted by another one,
+        or the information needed by the operation failed to be saved (or hasn't been
+        saved yet).\"\n  }\n }"
+    headers:
+      cache-control:
+      - no-cache
+      content-length:
+      - '374'
+      content-type:
+      - application/json
+      date:
+      - Wed, 07 Feb 2024 19:54:29 GMT
+      expires:
+      - '-1'
+      pragma:
+      - no-cache
+      strict-transport-security:
+      - max-age=31536000; includeSubDomains
+      x-cache:
+      - CONFIG_NOCACHE
+      x-content-type-options:
+      - nosniff
+      x-msedge-ref:
+      - 'Ref A: F1345E3BE0654D4EBF314F524F54B602 Ref B: CO6AA3150220047 Ref C: 2024-02-07T19:54:29Z'
+    status:
+      code: 200
+      message: OK
+- request:
+    body: null
+    headers:
+      Accept:
+      - '*/*'
+      Accept-Encoding:
+      - gzip, deflate
+      CommandName:
+      - aks delete
+      Connection:
+      - keep-alive
+      ParameterSetName:
+      - -g -n --yes
+      User-Agent:
+      - AZURECLI/2.57.0 (DOCKER) azsdk-python-azure-mgmt-containerservice/29.0.0 Python/3.10.13
+        (Linux-6.5.0-15-generic-x86_64-with)
+    method: GET
+    uri: https://management.azure.com/subscriptions/00000000-0000-0000-0000-000000000000/providers/Microsoft.ContainerService/locations/westus2/operations/828d9ec4-6f5f-4a8c-90c4-28254e28962f?api-version=2016-03-30&t=638429324388017096&c=MIIHADCCBeigAwIBAgITfARmPsJdo2ShuN-ImAAABGY-wjANBgkqhkiG9w0BAQsFADBEMRMwEQYKCZImiZPyLGQBGRYDR0JMMRMwEQYKCZImiZPyLGQBGRYDQU1FMRgwFgYDVQQDEw9BTUUgSW5mcmEgQ0EgMDUwHhcNMjQwMTMxMjIwNzA5WhcNMjUwMTI1MjIwNzA5WjBAMT4wPAYDVQQDEzVhc3luY29wZXJhdGlvbnNpZ25pbmdjZXJ0aWZpY2F0ZS5tYW5hZ2VtZW50LmF6dXJlLmNvbTCCASIwDQYJKoZIhvcNAQEBBQADggEPADCCAQoCggEBAOVFiSMi9Sg6cKnrBuPHbDk_Zwa1ZNYHwLVPJArEI9N2bLrgd1mU0ZdNVcdf6rtZCkUUuCe3vxnVTGwufpwH9GPWDgJOpJoL9wgKOzUDiHLUeiWPjrK1AoaQVprZgjnzXBIWiZC2tZjbUT9pOI_ixYJJPrsCfLt7HEccnhObROE1mo_hpiPDrtOQDaX-BboNceB8vI1wmSPApGpPRM9hBRQbXgqKFC8094UNsMVkWPCrsPvP5YlMBLARlGf2WTevGKRREjstkApf1Swi7uKnpyhhsidD1yREMU0mWY9wnZfAX0jpEp3p9jKVMPQ3L-m-nSZI4zrtbW0AnI0O3pAEwe0CAwEAAaOCA-0wggPpMCcGCSsGAQQBgjcVCgQaMBgwCgYIKwYBBQUHAwEwCgYIKwYBBQUHAwIwPQYJKwYBBAGCNxUHBDAwLgYmKwYBBAGCNxUIhpDjDYTVtHiE8Ys-hZvdFs6dEoFggvX2K4Py0SACAWQCAQowggHLBggrBgEFBQcBAQSCAb0wggG5MGMGCCsGAQUFBzAChldodHRwOi8vY3JsLm1pY3Jvc29mdC5jb20vcGtpaW5mcmEvQ2VydHMvQ08xUEtJSU5UQ0EwMS5BTUUuR0JMX0FNRSUyMEluZnJhJTIwQ0ElMjAwNS5jcnQwUwYIKwYBBQUHMAKGR2h0dHA6Ly9jcmwxLmFtZS5nYmwvYWlhL0NPMVBLSUlOVENBMDEuQU1FLkdCTF9BTUUlMjBJbmZyYSUyMENBJTIwMDUuY3J0MFMGCCsGAQUFBzAChkdodHRwOi8vY3JsMi5hbWUuZ2JsL2FpYS9DTzFQS0lJTlRDQTAxLkFNRS5HQkxfQU1FJTIwSW5mcmElMjBDQSUyMDA1LmNydDBTBggrBgEFBQcwAoZHaHR0cDovL2NybDMuYW1lLmdibC9haWEvQ08xUEtJSU5UQ0EwMS5BTUUuR0JMX0FNRSUyMEluZnJhJTIwQ0ElMjAwNS5jcnQwUwYIKwYBBQUHMAKGR2h0dHA6Ly9jcmw0LmFtZS5nYmwvYWlhL0NPMVBLSUlOVENBMDEuQU1FLkdCTF9BTUUlMjBJbmZyYSUyMENBJTIwMDUuY3J0MB0GA1UdDgQWBBT2vcy9ccvhGewsiHI1BQHsz3Wn8zAOBgNVHQ8BAf8EBAMCBaAwggEmBgNVHR8EggEdMIIBGTCCARWgggERoIIBDYY_aHR0cDovL2NybC5taWNyb3NvZnQuY29tL3BraWluZnJhL0NSTC9BTUUlMjBJbmZyYSUyMENBJTIwMDUuY3JshjFodHRwOi8vY3JsMS5hbWUuZ2JsL2NybC9BTUUlMjBJbmZyYSUyMENBJTIwMDUuY3JshjFodHRwOi8vY3JsMi5hbWUuZ2JsL2NybC9BTUUlMjBJbmZyYSUyMENBJTIwMDUuY3JshjFodHRwOi8vY3JsMy5hbWUuZ2JsL2NybC9BTUUlMjBJbmZyYSUyMENBJTIwMDUuY3JshjFodHRwOi8vY3JsNC5hbWUuZ2JsL2NybC9BTUUlMjBJbmZyYSUyMENBJTIwMDUuY3JsMBcGA1UdIAQQMA4wDAYKKwYBBAGCN3sBATAfBgNVHSMEGDAWgBR61hmFKHlscXYeYPjzS--iBUIWHTAdBgNVHSUEFjAUBggrBgEFBQcDAQYIKwYBBQUHAwIwDQYJKoZIhvcNAQELBQADggEBADNBZjhX44bpBtC8kogZJGe4lYeHX95whfZ7X_CMSUuZRbQQ_b6raUpp8V8eF0YUa9b3Oa-DGrs5WfzogCuGcJPeoEVnDYzc1jlKubSIpGw73aGZzhbTjJeNf-Qe-5vTG-GcNzVtIcrwi93YSiK2LSbgrLpTL7T7znjePcGRRkCBjAslrV5SqufcsrpGmqvPAVKXRV-OIOzvXy6qmn9CHmdo0RGBXGIakbLMec_1SIS8NdPsB6i6XPjL2SDjqKTa5car7bVYlXEVsgL-000VF1t6x1II3VBNfsEJ81CdJyxaCJnwvWI6kHtCtJX9QYK3qZab9PfZRBvcetJoPdMFvBU&s=3wPP7PINfbmkKcbOVZ9k9BtcMfyvHxDlCMGgkRpxZZjEIVPr5UFr_mbPL7JRkOjBuelq83nOzTDn0Tad5RGuRBGIReftJ29T24TiNSEsoqBkvJUacbTDjywxBqZvhD9ce_J0fPtiUVutetSOSUjieZ0CPRHgjFziXUCc9o-hXXnbjE95WYcMfwxXoFGAEFuB1sVbJ5rtO4iUwb8Q7f-9LOsieyDyFIQMVrwVM4aW-qcpD50qEG6_c1m2tzOEWIcuMpnb_OH5XuC_OJhKycdAfpGx89QW5sX_iFnV0U_cX7XS-Qlf432QedikzvqDR_4GqI7MTpMYWCwleH_BAlxpUQ&h=gFwjpcwpcoYs-rGX2QTDQsuP-xQOatlkNUEBAL8uZbA
+  response:
+    body:
+      string: "{\n  \"name\": \"828d9ec4-6f5f-4a8c-90c4-28254e28962f\",\n  \"status\":
+        \"InProgress\",\n  \"startTime\": \"2024-02-07T19:53:58.7169873Z\",\n  \"error\":
+        {\n   \"code\": \"NotLatestOperation\",\n   \"message\": \"Cannot proceed
+        with the operation. Either the operation has been preempted by another one,
+        or the information needed by the operation failed to be saved (or hasn't been
+        saved yet).\"\n  }\n }"
+    headers:
+      cache-control:
+      - no-cache
+      content-length:
+      - '374'
+      content-type:
+      - application/json
+      date:
+      - Wed, 07 Feb 2024 19:54:59 GMT
+      expires:
+      - '-1'
+      pragma:
+      - no-cache
+      strict-transport-security:
+      - max-age=31536000; includeSubDomains
+      x-cache:
+      - CONFIG_NOCACHE
+      x-content-type-options:
+      - nosniff
+      x-msedge-ref:
+      - 'Ref A: C1072657522E4143A5A9573F44A79604 Ref B: CO6AA3150220047 Ref C: 2024-02-07T19:54:59Z'
+    status:
+      code: 200
+      message: OK
+- request:
+    body: null
+    headers:
+      Accept:
+      - '*/*'
+      Accept-Encoding:
+      - gzip, deflate
+      CommandName:
+      - aks delete
+      Connection:
+      - keep-alive
+      ParameterSetName:
+      - -g -n --yes
+      User-Agent:
+      - AZURECLI/2.57.0 (DOCKER) azsdk-python-azure-mgmt-containerservice/29.0.0 Python/3.10.13
+        (Linux-6.5.0-15-generic-x86_64-with)
+    method: GET
+    uri: https://management.azure.com/subscriptions/00000000-0000-0000-0000-000000000000/providers/Microsoft.ContainerService/locations/westus2/operations/828d9ec4-6f5f-4a8c-90c4-28254e28962f?api-version=2016-03-30&t=638429324388017096&c=MIIHADCCBeigAwIBAgITfARmPsJdo2ShuN-ImAAABGY-wjANBgkqhkiG9w0BAQsFADBEMRMwEQYKCZImiZPyLGQBGRYDR0JMMRMwEQYKCZImiZPyLGQBGRYDQU1FMRgwFgYDVQQDEw9BTUUgSW5mcmEgQ0EgMDUwHhcNMjQwMTMxMjIwNzA5WhcNMjUwMTI1MjIwNzA5WjBAMT4wPAYDVQQDEzVhc3luY29wZXJhdGlvbnNpZ25pbmdjZXJ0aWZpY2F0ZS5tYW5hZ2VtZW50LmF6dXJlLmNvbTCCASIwDQYJKoZIhvcNAQEBBQADggEPADCCAQoCggEBAOVFiSMi9Sg6cKnrBuPHbDk_Zwa1ZNYHwLVPJArEI9N2bLrgd1mU0ZdNVcdf6rtZCkUUuCe3vxnVTGwufpwH9GPWDgJOpJoL9wgKOzUDiHLUeiWPjrK1AoaQVprZgjnzXBIWiZC2tZjbUT9pOI_ixYJJPrsCfLt7HEccnhObROE1mo_hpiPDrtOQDaX-BboNceB8vI1wmSPApGpPRM9hBRQbXgqKFC8094UNsMVkWPCrsPvP5YlMBLARlGf2WTevGKRREjstkApf1Swi7uKnpyhhsidD1yREMU0mWY9wnZfAX0jpEp3p9jKVMPQ3L-m-nSZI4zrtbW0AnI0O3pAEwe0CAwEAAaOCA-0wggPpMCcGCSsGAQQBgjcVCgQaMBgwCgYIKwYBBQUHAwEwCgYIKwYBBQUHAwIwPQYJKwYBBAGCNxUHBDAwLgYmKwYBBAGCNxUIhpDjDYTVtHiE8Ys-hZvdFs6dEoFggvX2K4Py0SACAWQCAQowggHLBggrBgEFBQcBAQSCAb0wggG5MGMGCCsGAQUFBzAChldodHRwOi8vY3JsLm1pY3Jvc29mdC5jb20vcGtpaW5mcmEvQ2VydHMvQ08xUEtJSU5UQ0EwMS5BTUUuR0JMX0FNRSUyMEluZnJhJTIwQ0ElMjAwNS5jcnQwUwYIKwYBBQUHMAKGR2h0dHA6Ly9jcmwxLmFtZS5nYmwvYWlhL0NPMVBLSUlOVENBMDEuQU1FLkdCTF9BTUUlMjBJbmZyYSUyMENBJTIwMDUuY3J0MFMGCCsGAQUFBzAChkdodHRwOi8vY3JsMi5hbWUuZ2JsL2FpYS9DTzFQS0lJTlRDQTAxLkFNRS5HQkxfQU1FJTIwSW5mcmElMjBDQSUyMDA1LmNydDBTBggrBgEFBQcwAoZHaHR0cDovL2NybDMuYW1lLmdibC9haWEvQ08xUEtJSU5UQ0EwMS5BTUUuR0JMX0FNRSUyMEluZnJhJTIwQ0ElMjAwNS5jcnQwUwYIKwYBBQUHMAKGR2h0dHA6Ly9jcmw0LmFtZS5nYmwvYWlhL0NPMVBLSUlOVENBMDEuQU1FLkdCTF9BTUUlMjBJbmZyYSUyMENBJTIwMDUuY3J0MB0GA1UdDgQWBBT2vcy9ccvhGewsiHI1BQHsz3Wn8zAOBgNVHQ8BAf8EBAMCBaAwggEmBgNVHR8EggEdMIIBGTCCARWgggERoIIBDYY_aHR0cDovL2NybC5taWNyb3NvZnQuY29tL3BraWluZnJhL0NSTC9BTUUlMjBJbmZyYSUyMENBJTIwMDUuY3JshjFodHRwOi8vY3JsMS5hbWUuZ2JsL2NybC9BTUUlMjBJbmZyYSUyMENBJTIwMDUuY3JshjFodHRwOi8vY3JsMi5hbWUuZ2JsL2NybC9BTUUlMjBJbmZyYSUyMENBJTIwMDUuY3JshjFodHRwOi8vY3JsMy5hbWUuZ2JsL2NybC9BTUUlMjBJbmZyYSUyMENBJTIwMDUuY3JshjFodHRwOi8vY3JsNC5hbWUuZ2JsL2NybC9BTUUlMjBJbmZyYSUyMENBJTIwMDUuY3JsMBcGA1UdIAQQMA4wDAYKKwYBBAGCN3sBATAfBgNVHSMEGDAWgBR61hmFKHlscXYeYPjzS--iBUIWHTAdBgNVHSUEFjAUBggrBgEFBQcDAQYIKwYBBQUHAwIwDQYJKoZIhvcNAQELBQADggEBADNBZjhX44bpBtC8kogZJGe4lYeHX95whfZ7X_CMSUuZRbQQ_b6raUpp8V8eF0YUa9b3Oa-DGrs5WfzogCuGcJPeoEVnDYzc1jlKubSIpGw73aGZzhbTjJeNf-Qe-5vTG-GcNzVtIcrwi93YSiK2LSbgrLpTL7T7znjePcGRRkCBjAslrV5SqufcsrpGmqvPAVKXRV-OIOzvXy6qmn9CHmdo0RGBXGIakbLMec_1SIS8NdPsB6i6XPjL2SDjqKTa5car7bVYlXEVsgL-000VF1t6x1II3VBNfsEJ81CdJyxaCJnwvWI6kHtCtJX9QYK3qZab9PfZRBvcetJoPdMFvBU&s=3wPP7PINfbmkKcbOVZ9k9BtcMfyvHxDlCMGgkRpxZZjEIVPr5UFr_mbPL7JRkOjBuelq83nOzTDn0Tad5RGuRBGIReftJ29T24TiNSEsoqBkvJUacbTDjywxBqZvhD9ce_J0fPtiUVutetSOSUjieZ0CPRHgjFziXUCc9o-hXXnbjE95WYcMfwxXoFGAEFuB1sVbJ5rtO4iUwb8Q7f-9LOsieyDyFIQMVrwVM4aW-qcpD50qEG6_c1m2tzOEWIcuMpnb_OH5XuC_OJhKycdAfpGx89QW5sX_iFnV0U_cX7XS-Qlf432QedikzvqDR_4GqI7MTpMYWCwleH_BAlxpUQ&h=gFwjpcwpcoYs-rGX2QTDQsuP-xQOatlkNUEBAL8uZbA
+  response:
+    body:
+      string: "{\n  \"name\": \"828d9ec4-6f5f-4a8c-90c4-28254e28962f\",\n  \"status\":
+        \"InProgress\",\n  \"startTime\": \"2024-02-07T19:53:58.7169873Z\",\n  \"error\":
+        {\n   \"code\": \"NotLatestOperation\",\n   \"message\": \"Cannot proceed
+        with the operation. Either the operation has been preempted by another one,
+        or the information needed by the operation failed to be saved (or hasn't been
+        saved yet).\"\n  }\n }"
+    headers:
+      cache-control:
+      - no-cache
+      content-length:
+      - '374'
+      content-type:
+      - application/json
+      date:
+      - Wed, 07 Feb 2024 19:55:29 GMT
+      expires:
+      - '-1'
+      pragma:
+      - no-cache
+      strict-transport-security:
+      - max-age=31536000; includeSubDomains
+      x-cache:
+      - CONFIG_NOCACHE
+      x-content-type-options:
+      - nosniff
+      x-msedge-ref:
+      - 'Ref A: 2A5BA25C74D747378228D2D7D8C49CB0 Ref B: CO6AA3150220047 Ref C: 2024-02-07T19:55:29Z'
+    status:
+      code: 200
+      message: OK
+- request:
+    body: null
+    headers:
+      Accept:
+      - '*/*'
+      Accept-Encoding:
+      - gzip, deflate
+      CommandName:
+      - aks delete
+      Connection:
+      - keep-alive
+      ParameterSetName:
+      - -g -n --yes
+      User-Agent:
+      - AZURECLI/2.57.0 (DOCKER) azsdk-python-azure-mgmt-containerservice/29.0.0 Python/3.10.13
+        (Linux-6.5.0-15-generic-x86_64-with)
+    method: GET
+    uri: https://management.azure.com/subscriptions/00000000-0000-0000-0000-000000000000/providers/Microsoft.ContainerService/locations/westus2/operations/828d9ec4-6f5f-4a8c-90c4-28254e28962f?api-version=2016-03-30&t=638429324388017096&c=MIIHADCCBeigAwIBAgITfARmPsJdo2ShuN-ImAAABGY-wjANBgkqhkiG9w0BAQsFADBEMRMwEQYKCZImiZPyLGQBGRYDR0JMMRMwEQYKCZImiZPyLGQBGRYDQU1FMRgwFgYDVQQDEw9BTUUgSW5mcmEgQ0EgMDUwHhcNMjQwMTMxMjIwNzA5WhcNMjUwMTI1MjIwNzA5WjBAMT4wPAYDVQQDEzVhc3luY29wZXJhdGlvbnNpZ25pbmdjZXJ0aWZpY2F0ZS5tYW5hZ2VtZW50LmF6dXJlLmNvbTCCASIwDQYJKoZIhvcNAQEBBQADggEPADCCAQoCggEBAOVFiSMi9Sg6cKnrBuPHbDk_Zwa1ZNYHwLVPJArEI9N2bLrgd1mU0ZdNVcdf6rtZCkUUuCe3vxnVTGwufpwH9GPWDgJOpJoL9wgKOzUDiHLUeiWPjrK1AoaQVprZgjnzXBIWiZC2tZjbUT9pOI_ixYJJPrsCfLt7HEccnhObROE1mo_hpiPDrtOQDaX-BboNceB8vI1wmSPApGpPRM9hBRQbXgqKFC8094UNsMVkWPCrsPvP5YlMBLARlGf2WTevGKRREjstkApf1Swi7uKnpyhhsidD1yREMU0mWY9wnZfAX0jpEp3p9jKVMPQ3L-m-nSZI4zrtbW0AnI0O3pAEwe0CAwEAAaOCA-0wggPpMCcGCSsGAQQBgjcVCgQaMBgwCgYIKwYBBQUHAwEwCgYIKwYBBQUHAwIwPQYJKwYBBAGCNxUHBDAwLgYmKwYBBAGCNxUIhpDjDYTVtHiE8Ys-hZvdFs6dEoFggvX2K4Py0SACAWQCAQowggHLBggrBgEFBQcBAQSCAb0wggG5MGMGCCsGAQUFBzAChldodHRwOi8vY3JsLm1pY3Jvc29mdC5jb20vcGtpaW5mcmEvQ2VydHMvQ08xUEtJSU5UQ0EwMS5BTUUuR0JMX0FNRSUyMEluZnJhJTIwQ0ElMjAwNS5jcnQwUwYIKwYBBQUHMAKGR2h0dHA6Ly9jcmwxLmFtZS5nYmwvYWlhL0NPMVBLSUlOVENBMDEuQU1FLkdCTF9BTUUlMjBJbmZyYSUyMENBJTIwMDUuY3J0MFMGCCsGAQUFBzAChkdodHRwOi8vY3JsMi5hbWUuZ2JsL2FpYS9DTzFQS0lJTlRDQTAxLkFNRS5HQkxfQU1FJTIwSW5mcmElMjBDQSUyMDA1LmNydDBTBggrBgEFBQcwAoZHaHR0cDovL2NybDMuYW1lLmdibC9haWEvQ08xUEtJSU5UQ0EwMS5BTUUuR0JMX0FNRSUyMEluZnJhJTIwQ0ElMjAwNS5jcnQwUwYIKwYBBQUHMAKGR2h0dHA6Ly9jcmw0LmFtZS5nYmwvYWlhL0NPMVBLSUlOVENBMDEuQU1FLkdCTF9BTUUlMjBJbmZyYSUyMENBJTIwMDUuY3J0MB0GA1UdDgQWBBT2vcy9ccvhGewsiHI1BQHsz3Wn8zAOBgNVHQ8BAf8EBAMCBaAwggEmBgNVHR8EggEdMIIBGTCCARWgggERoIIBDYY_aHR0cDovL2NybC5taWNyb3NvZnQuY29tL3BraWluZnJhL0NSTC9BTUUlMjBJbmZyYSUyMENBJTIwMDUuY3JshjFodHRwOi8vY3JsMS5hbWUuZ2JsL2NybC9BTUUlMjBJbmZyYSUyMENBJTIwMDUuY3JshjFodHRwOi8vY3JsMi5hbWUuZ2JsL2NybC9BTUUlMjBJbmZyYSUyMENBJTIwMDUuY3JshjFodHRwOi8vY3JsMy5hbWUuZ2JsL2NybC9BTUUlMjBJbmZyYSUyMENBJTIwMDUuY3JshjFodHRwOi8vY3JsNC5hbWUuZ2JsL2NybC9BTUUlMjBJbmZyYSUyMENBJTIwMDUuY3JsMBcGA1UdIAQQMA4wDAYKKwYBBAGCN3sBATAfBgNVHSMEGDAWgBR61hmFKHlscXYeYPjzS--iBUIWHTAdBgNVHSUEFjAUBggrBgEFBQcDAQYIKwYBBQUHAwIwDQYJKoZIhvcNAQELBQADggEBADNBZjhX44bpBtC8kogZJGe4lYeHX95whfZ7X_CMSUuZRbQQ_b6raUpp8V8eF0YUa9b3Oa-DGrs5WfzogCuGcJPeoEVnDYzc1jlKubSIpGw73aGZzhbTjJeNf-Qe-5vTG-GcNzVtIcrwi93YSiK2LSbgrLpTL7T7znjePcGRRkCBjAslrV5SqufcsrpGmqvPAVKXRV-OIOzvXy6qmn9CHmdo0RGBXGIakbLMec_1SIS8NdPsB6i6XPjL2SDjqKTa5car7bVYlXEVsgL-000VF1t6x1II3VBNfsEJ81CdJyxaCJnwvWI6kHtCtJX9QYK3qZab9PfZRBvcetJoPdMFvBU&s=3wPP7PINfbmkKcbOVZ9k9BtcMfyvHxDlCMGgkRpxZZjEIVPr5UFr_mbPL7JRkOjBuelq83nOzTDn0Tad5RGuRBGIReftJ29T24TiNSEsoqBkvJUacbTDjywxBqZvhD9ce_J0fPtiUVutetSOSUjieZ0CPRHgjFziXUCc9o-hXXnbjE95WYcMfwxXoFGAEFuB1sVbJ5rtO4iUwb8Q7f-9LOsieyDyFIQMVrwVM4aW-qcpD50qEG6_c1m2tzOEWIcuMpnb_OH5XuC_OJhKycdAfpGx89QW5sX_iFnV0U_cX7XS-Qlf432QedikzvqDR_4GqI7MTpMYWCwleH_BAlxpUQ&h=gFwjpcwpcoYs-rGX2QTDQsuP-xQOatlkNUEBAL8uZbA
+  response:
+    body:
+      string: "{\n  \"name\": \"828d9ec4-6f5f-4a8c-90c4-28254e28962f\",\n  \"status\":
+        \"Succeeded\",\n  \"startTime\": \"2024-02-07T19:53:58.7169873Z\",\n  \"endTime\":
+        \"2024-02-07T19:57:35.7016905Z\",\n  \"error\": {\n   \"code\": \"NotLatestOperation\",\n
+        \  \"message\": \"Cannot proceed with the operation. Either the operation
+        has been preempted by another one, or the information needed by the operation
+        failed to be saved (or hasn't been saved yet).\"\n  }\n }"
+    headers:
+      cache-control:
+      - no-cache
+      content-length:
+      - '418'
+      content-type:
+      - application/json
+      date:
+      - Wed, 07 Feb 2024 20:01:49 GMT
+      expires:
+      - '-1'
+      pragma:
+      - no-cache
+      strict-transport-security:
+      - max-age=31536000; includeSubDomains
+      x-cache:
+      - CONFIG_NOCACHE
+      x-content-type-options:
+      - nosniff
+      x-msedge-ref:
+      - 'Ref A: BC2AD29A2B6647AAAC99CFC8B6790F12 Ref B: CO6AA3150218029 Ref C: 2024-02-07T20:01:43Z'
+    status:
+      code: 200
+      message: OK
+- request:
+    body: null
+    headers:
+      Accept:
+      - application/json
+      Accept-Encoding:
+      - gzip, deflate
+      CommandName:
+      - aks show
+      Connection:
+      - keep-alive
+      ParameterSetName:
+      - -g -n
+      User-Agent:
+      - AZURECLI/2.57.0 (DOCKER) azsdk-python-azure-mgmt-containerservice/29.0.0 Python/3.10.13
+        (Linux-6.5.0-15-generic-x86_64-with)
+    method: GET
     uri: https://management.azure.com/subscriptions/00000000-0000-0000-0000-000000000000/resourceGroups/clitest000001/providers/Microsoft.ContainerService/managedClusters/cliakstest000001?api-version=2024-10-01
->>>>>>> ff231216
-  response:
-    body:
-      string: "{\n \"name\": \"3db47b02-6d25-44b9-8ddf-ff1a678b56a4\",\n \"status\":
-        \"InProgress\",\n \"startTime\": \"2025-02-21T14:39:21.5733991Z\",\n \"error\":
-        {\n  \"code\": \"NotLatestOperation\",\n  \"message\": \"Expected goal state
-        for managed cluster not saved yet. This means saving goal state to database
-        was slow or failed. This type of failed operations can usually be retried.\"\n
-        }\n}"
-    headers:
-      cache-control:
-      - no-cache
-      content-length:
-      - '356'
-      content-type:
-      - application/json
-      date:
-      - Fri, 21 Feb 2025 14:39:22 GMT
-      expires:
-      - '-1'
-      pragma:
-      - no-cache
-      strict-transport-security:
-      - max-age=31536000; includeSubDomains
-      x-content-type-options:
-      - nosniff
-      x-ms-operation-identifier:
-      - tenantId=54826b22-38d6-4fb2-bad9-b7b93a3e9c5a,objectId=a7250e3a-0e5e-48e2-9a34-45f1f5e1a91e/eastus2euap/65148e4f-e8af-4210-8d57-47ef7e4bf875
-      x-ms-ratelimit-remaining-subscription-global-reads:
-      - '3749'
-    status:
-      code: 200
-      message: OK
-- request:
-    body: null
-    headers:
-      Accept:
-      - '*/*'
-      Accept-Encoding:
-      - gzip, deflate
-      CommandName:
-      - aks delete
-      Connection:
-      - keep-alive
-      ParameterSetName:
-      - -g -n --yes
-      User-Agent:
-      - AZURECLI/2.69.0 azsdk-python-core/1.31.0 Python/3.12.9 (Windows-10-10.0.19045-SP0)
-    method: GET
-    uri: https://management.azure.com/subscriptions/00000000-0000-0000-0000-000000000000/providers/Microsoft.ContainerService/locations/westus2/operations/3db47b02-6d25-44b9-8ddf-ff1a678b56a4?api-version=2016-03-30&t=638757455627040369&c=MIIHhjCCBm6gAwIBAgITfAaX0D2c-iM1n_047QAABpfQPTANBgkqhkiG9w0BAQsFADBEMRMwEQYKCZImiZPyLGQBGRYDR0JMMRMwEQYKCZImiZPyLGQBGRYDQU1FMRgwFgYDVQQDEw9BTUUgSW5mcmEgQ0EgMDUwHhcNMjUwMTIzMTIzMzI3WhcNMjUwNDIzMTIzMzI3WjBAMT4wPAYDVQQDEzVhc3luY29wZXJhdGlvbnNpZ25pbmdjZXJ0aWZpY2F0ZS5tYW5hZ2VtZW50LmF6dXJlLmNvbTCCASIwDQYJKoZIhvcNAQEBBQADggEPADCCAQoCggEBAMT6cGM0B3y7ALaE-Skle4LGL_KvvE0RUfR5t5rwMeM3CUzeYQjKDViOQv-6ECcNTQ188o9xa72JZw6T10LTAadlAlNEt-D4ZgXojTXXdRtgYN-AZ-uCCkJCPAJEWs5EDD7mSbt4aK42yALzlx5HkO8DReVYve0sKKD5r_M3y_OScnMTmV2SqALMQFfQHE2BCDOEjnPMJyRgh-7NvAqTuj-04DaveAIZSPJ9ljaYUCJ6fuyHJpPPDJvqzMYvVtE8OSAbxMClc2r5faOd2VDJXmbWWCx5jgb6bsGk0OJlSYIWH4DG7ERimIDapcgwLFJy4o8a8bkK0bi9A_5dTellBPUCAwEAAaOCBHMwggRvMCcGCSsGAQQBgjcVCgQaMBgwCgYIKwYBBQUHAwIwCgYIKwYBBQUHAwEwPAYJKwYBBAGCNxUHBC8wLQYlKwYBBAGCNxUIhpDjDYTVtHiE8Ys-hZvdFs6dEoFgh8fIENbYcQIBZAIBBjCCAcsGCCsGAQUFBwEBBIIBvTCCAbkwYwYIKwYBBQUHMAKGV2h0dHA6Ly9jcmwubWljcm9zb2Z0LmNvbS9wa2lpbmZyYS9DZXJ0cy9DTzFQS0lJTlRDQTAxLkFNRS5HQkxfQU1FJTIwSW5mcmElMjBDQSUyMDA1LmNydDBTBggrBgEFBQcwAoZHaHR0cDovL2NybDEuYW1lLmdibC9haWEvQ08xUEtJSU5UQ0EwMS5BTUUuR0JMX0FNRSUyMEluZnJhJTIwQ0ElMjAwNS5jcnQwUwYIKwYBBQUHMAKGR2h0dHA6Ly9jcmwyLmFtZS5nYmwvYWlhL0NPMVBLSUlOVENBMDEuQU1FLkdCTF9BTUUlMjBJbmZyYSUyMENBJTIwMDUuY3J0MFMGCCsGAQUFBzAChkdodHRwOi8vY3JsMy5hbWUuZ2JsL2FpYS9DTzFQS0lJTlRDQTAxLkFNRS5HQkxfQU1FJTIwSW5mcmElMjBDQSUyMDA1LmNydDBTBggrBgEFBQcwAoZHaHR0cDovL2NybDQuYW1lLmdibC9haWEvQ08xUEtJSU5UQ0EwMS5BTUUuR0JMX0FNRSUyMEluZnJhJTIwQ0ElMjAwNS5jcnQwHQYDVR0OBBYEFM-T8L9nIeCFTohGWTDyVFKymXV6MA4GA1UdDwEB_wQEAwIFoDCCASYGA1UdHwSCAR0wggEZMIIBFaCCARGgggENhj9odHRwOi8vY3JsLm1pY3Jvc29mdC5jb20vcGtpaW5mcmEvQ1JML0FNRSUyMEluZnJhJTIwQ0ElMjAwNS5jcmyGMWh0dHA6Ly9jcmwxLmFtZS5nYmwvY3JsL0FNRSUyMEluZnJhJTIwQ0ElMjAwNS5jcmyGMWh0dHA6Ly9jcmwyLmFtZS5nYmwvY3JsL0FNRSUyMEluZnJhJTIwQ0ElMjAwNS5jcmyGMWh0dHA6Ly9jcmwzLmFtZS5nYmwvY3JsL0FNRSUyMEluZnJhJTIwQ0ElMjAwNS5jcmyGMWh0dHA6Ly9jcmw0LmFtZS5nYmwvY3JsL0FNRSUyMEluZnJhJTIwQ0ElMjAwNS5jcmwwgZ0GA1UdIASBlTCBkjAMBgorBgEEAYI3ewEBMGYGCisGAQQBgjd7AgIwWDBWBggrBgEFBQcCAjBKHkgAMwAzAGUAMAAxADkAMgAxAC0ANABkADYANAAtADQAZgA4AGMALQBhADAANQA1AC0ANQBiAGQAYQBmAGYAZAA1AGUAMwAzAGQwDAYKKwYBBAGCN3sDAjAMBgorBgEEAYI3ewQCMB8GA1UdIwQYMBaAFHrWGYUoeWxxdh5g-PNL76IFQhYdMB0GA1UdJQQWMBQGCCsGAQUFBwMCBggrBgEFBQcDATANBgkqhkiG9w0BAQsFAAOCAQEAL5-mSvqTMKZ-yWP_ZT759pg-E4fR6CLCeXO0jrmpqWWL7kI50BvqMxrc_lgbkvtph9Pxa7ubGsAa1Exeoi8qx0ROCtQv-NyhNyDLePoY5JfVD6QGmvlnIziXrlYvbbnilY_vo-wieWJGJhuESMEaTphDiHpFdEuA2NZNxyxXsQV5fUpa2Rls0wrtnmPPIzhMrpswh3rBEnbxvlgC6SUihf90jSN_Hkn0T201tVzyjd5G1RK9QNqmdL0lKL-OZm8rpl-nwepifa5s6-Qa7cwTV2CMjAXPtsPHtNsPXvte52PFBn_dZiXBQN2njTerWOgNEpj5mIZ-nr3-pWeHhqAXSQ&s=sVHOTK3rSEAon76RjILXBmIM-Cn8sepsYDiYap0f2VxDvLnZZ3Wvo4J-nT9BPAlQNFRQ8Izz7UlBuZg8RnTWwHUy1QGuCjZOttXmbXhvNDZP0kzMwoNAcY9tTkBZV-Q2TJ8RFdqJung6HV9cu_Gaw0w6R8202TwYBSljyyG5PNs4nqizLpHLxpHNtfvd__YFr1dmB5Kh0-Z6qbHRmneUbiK2qn8lVQDggxxvCdaE18NcR7g0wViOb7YPi5l1fap6O5dckiwNxLarAYCntKjILCuv3UgD26NzwLF60PwhvakfQot78QldrkPgtdmk61UxlOEI2ZFz9wg8yJG6I9vOUA&h=5i7nEV7V_0jAXWOZosHi8-aug1i92Miyvh32ZwFLq_U
-  response:
-    body:
-      string: "{\n \"name\": \"3db47b02-6d25-44b9-8ddf-ff1a678b56a4\",\n \"status\":
-        \"InProgress\",\n \"startTime\": \"2025-02-21T14:39:21.5733991Z\",\n \"error\":
-        {\n  \"code\": \"NotLatestOperation\",\n  \"message\": \"Expected goal state
-        for managed cluster not saved yet. This means saving goal state to database
-        was slow or failed. This type of failed operations can usually be retried.\"\n
-        }\n}"
-    headers:
-      cache-control:
-      - no-cache
-      content-length:
-      - '356'
-      content-type:
-      - application/json
-      date:
-      - Fri, 21 Feb 2025 14:39:53 GMT
-      expires:
-      - '-1'
-      pragma:
-      - no-cache
-      strict-transport-security:
-      - max-age=31536000; includeSubDomains
-      x-content-type-options:
-      - nosniff
-      x-ms-operation-identifier:
-      - tenantId=54826b22-38d6-4fb2-bad9-b7b93a3e9c5a,objectId=a7250e3a-0e5e-48e2-9a34-45f1f5e1a91e/eastus2euap/308f4c0a-8e54-47ea-83c5-34427228fd8c
-      x-ms-ratelimit-remaining-subscription-global-reads:
-      - '3749'
-    status:
-      code: 200
-      message: OK
-- request:
-    body: null
-    headers:
-      Accept:
-      - '*/*'
-      Accept-Encoding:
-      - gzip, deflate
-      CommandName:
-      - aks delete
-      Connection:
-      - keep-alive
-      ParameterSetName:
-      - -g -n --yes
-      User-Agent:
-<<<<<<< HEAD
-      - AZURECLI/2.69.0 azsdk-python-core/1.31.0 Python/3.12.9 (Windows-10-10.0.19045-SP0)
-    method: GET
-    uri: https://management.azure.com/subscriptions/00000000-0000-0000-0000-000000000000/providers/Microsoft.ContainerService/locations/westus2/operations/3db47b02-6d25-44b9-8ddf-ff1a678b56a4?api-version=2016-03-30&t=638757455627040369&c=MIIHhjCCBm6gAwIBAgITfAaX0D2c-iM1n_047QAABpfQPTANBgkqhkiG9w0BAQsFADBEMRMwEQYKCZImiZPyLGQBGRYDR0JMMRMwEQYKCZImiZPyLGQBGRYDQU1FMRgwFgYDVQQDEw9BTUUgSW5mcmEgQ0EgMDUwHhcNMjUwMTIzMTIzMzI3WhcNMjUwNDIzMTIzMzI3WjBAMT4wPAYDVQQDEzVhc3luY29wZXJhdGlvbnNpZ25pbmdjZXJ0aWZpY2F0ZS5tYW5hZ2VtZW50LmF6dXJlLmNvbTCCASIwDQYJKoZIhvcNAQEBBQADggEPADCCAQoCggEBAMT6cGM0B3y7ALaE-Skle4LGL_KvvE0RUfR5t5rwMeM3CUzeYQjKDViOQv-6ECcNTQ188o9xa72JZw6T10LTAadlAlNEt-D4ZgXojTXXdRtgYN-AZ-uCCkJCPAJEWs5EDD7mSbt4aK42yALzlx5HkO8DReVYve0sKKD5r_M3y_OScnMTmV2SqALMQFfQHE2BCDOEjnPMJyRgh-7NvAqTuj-04DaveAIZSPJ9ljaYUCJ6fuyHJpPPDJvqzMYvVtE8OSAbxMClc2r5faOd2VDJXmbWWCx5jgb6bsGk0OJlSYIWH4DG7ERimIDapcgwLFJy4o8a8bkK0bi9A_5dTellBPUCAwEAAaOCBHMwggRvMCcGCSsGAQQBgjcVCgQaMBgwCgYIKwYBBQUHAwIwCgYIKwYBBQUHAwEwPAYJKwYBBAGCNxUHBC8wLQYlKwYBBAGCNxUIhpDjDYTVtHiE8Ys-hZvdFs6dEoFgh8fIENbYcQIBZAIBBjCCAcsGCCsGAQUFBwEBBIIBvTCCAbkwYwYIKwYBBQUHMAKGV2h0dHA6Ly9jcmwubWljcm9zb2Z0LmNvbS9wa2lpbmZyYS9DZXJ0cy9DTzFQS0lJTlRDQTAxLkFNRS5HQkxfQU1FJTIwSW5mcmElMjBDQSUyMDA1LmNydDBTBggrBgEFBQcwAoZHaHR0cDovL2NybDEuYW1lLmdibC9haWEvQ08xUEtJSU5UQ0EwMS5BTUUuR0JMX0FNRSUyMEluZnJhJTIwQ0ElMjAwNS5jcnQwUwYIKwYBBQUHMAKGR2h0dHA6Ly9jcmwyLmFtZS5nYmwvYWlhL0NPMVBLSUlOVENBMDEuQU1FLkdCTF9BTUUlMjBJbmZyYSUyMENBJTIwMDUuY3J0MFMGCCsGAQUFBzAChkdodHRwOi8vY3JsMy5hbWUuZ2JsL2FpYS9DTzFQS0lJTlRDQTAxLkFNRS5HQkxfQU1FJTIwSW5mcmElMjBDQSUyMDA1LmNydDBTBggrBgEFBQcwAoZHaHR0cDovL2NybDQuYW1lLmdibC9haWEvQ08xUEtJSU5UQ0EwMS5BTUUuR0JMX0FNRSUyMEluZnJhJTIwQ0ElMjAwNS5jcnQwHQYDVR0OBBYEFM-T8L9nIeCFTohGWTDyVFKymXV6MA4GA1UdDwEB_wQEAwIFoDCCASYGA1UdHwSCAR0wggEZMIIBFaCCARGgggENhj9odHRwOi8vY3JsLm1pY3Jvc29mdC5jb20vcGtpaW5mcmEvQ1JML0FNRSUyMEluZnJhJTIwQ0ElMjAwNS5jcmyGMWh0dHA6Ly9jcmwxLmFtZS5nYmwvY3JsL0FNRSUyMEluZnJhJTIwQ0ElMjAwNS5jcmyGMWh0dHA6Ly9jcmwyLmFtZS5nYmwvY3JsL0FNRSUyMEluZnJhJTIwQ0ElMjAwNS5jcmyGMWh0dHA6Ly9jcmwzLmFtZS5nYmwvY3JsL0FNRSUyMEluZnJhJTIwQ0ElMjAwNS5jcmyGMWh0dHA6Ly9jcmw0LmFtZS5nYmwvY3JsL0FNRSUyMEluZnJhJTIwQ0ElMjAwNS5jcmwwgZ0GA1UdIASBlTCBkjAMBgorBgEEAYI3ewEBMGYGCisGAQQBgjd7AgIwWDBWBggrBgEFBQcCAjBKHkgAMwAzAGUAMAAxADkAMgAxAC0ANABkADYANAAtADQAZgA4AGMALQBhADAANQA1AC0ANQBiAGQAYQBmAGYAZAA1AGUAMwAzAGQwDAYKKwYBBAGCN3sDAjAMBgorBgEEAYI3ewQCMB8GA1UdIwQYMBaAFHrWGYUoeWxxdh5g-PNL76IFQhYdMB0GA1UdJQQWMBQGCCsGAQUFBwMCBggrBgEFBQcDATANBgkqhkiG9w0BAQsFAAOCAQEAL5-mSvqTMKZ-yWP_ZT759pg-E4fR6CLCeXO0jrmpqWWL7kI50BvqMxrc_lgbkvtph9Pxa7ubGsAa1Exeoi8qx0ROCtQv-NyhNyDLePoY5JfVD6QGmvlnIziXrlYvbbnilY_vo-wieWJGJhuESMEaTphDiHpFdEuA2NZNxyxXsQV5fUpa2Rls0wrtnmPPIzhMrpswh3rBEnbxvlgC6SUihf90jSN_Hkn0T201tVzyjd5G1RK9QNqmdL0lKL-OZm8rpl-nwepifa5s6-Qa7cwTV2CMjAXPtsPHtNsPXvte52PFBn_dZiXBQN2njTerWOgNEpj5mIZ-nr3-pWeHhqAXSQ&s=sVHOTK3rSEAon76RjILXBmIM-Cn8sepsYDiYap0f2VxDvLnZZ3Wvo4J-nT9BPAlQNFRQ8Izz7UlBuZg8RnTWwHUy1QGuCjZOttXmbXhvNDZP0kzMwoNAcY9tTkBZV-Q2TJ8RFdqJung6HV9cu_Gaw0w6R8202TwYBSljyyG5PNs4nqizLpHLxpHNtfvd__YFr1dmB5Kh0-Z6qbHRmneUbiK2qn8lVQDggxxvCdaE18NcR7g0wViOb7YPi5l1fap6O5dckiwNxLarAYCntKjILCuv3UgD26NzwLF60PwhvakfQot78QldrkPgtdmk61UxlOEI2ZFz9wg8yJG6I9vOUA&h=5i7nEV7V_0jAXWOZosHi8-aug1i92Miyvh32ZwFLq_U
-=======
-      - AZURECLI/2.57.0 (DOCKER) azsdk-python-azure-mgmt-containerservice/29.0.0 Python/3.10.13
-        (Linux-6.5.0-15-generic-x86_64-with)
-    method: DELETE
-    uri: https://management.azure.com/subscriptions/00000000-0000-0000-0000-000000000000/resourceGroups/clitest000001/providers/Microsoft.ContainerService/managedClusters/cliakstest000001?api-version=2024-10-01
->>>>>>> ff231216
-  response:
-    body:
-      string: "{\n \"name\": \"3db47b02-6d25-44b9-8ddf-ff1a678b56a4\",\n \"status\":
-        \"InProgress\",\n \"startTime\": \"2025-02-21T14:39:21.5733991Z\",\n \"error\":
-        {\n  \"code\": \"NotLatestOperation\",\n  \"message\": \"Expected goal state
-        for managed cluster not saved yet. This means saving goal state to database
-        was slow or failed. This type of failed operations can usually be retried.\"\n
-        }\n}"
-    headers:
-      cache-control:
-      - no-cache
-      content-length:
-      - '356'
-      content-type:
-      - application/json
-      date:
-      - Fri, 21 Feb 2025 14:40:23 GMT
-      expires:
-      - '-1'
-      pragma:
-      - no-cache
-      strict-transport-security:
-      - max-age=31536000; includeSubDomains
-      x-content-type-options:
-      - nosniff
-      x-ms-operation-identifier:
-      - tenantId=54826b22-38d6-4fb2-bad9-b7b93a3e9c5a,objectId=a7250e3a-0e5e-48e2-9a34-45f1f5e1a91e/eastus2euap/4339a357-258d-47cb-800b-153db2d11c54
-      x-ms-ratelimit-remaining-subscription-global-reads:
-      - '3749'
-    status:
-      code: 200
-      message: OK
-- request:
-    body: null
-    headers:
-      Accept:
-      - '*/*'
-      Accept-Encoding:
-      - gzip, deflate
-      CommandName:
-      - aks delete
-      Connection:
-      - keep-alive
-      ParameterSetName:
-      - -g -n --yes
-      User-Agent:
-      - AZURECLI/2.69.0 azsdk-python-core/1.31.0 Python/3.12.9 (Windows-10-10.0.19045-SP0)
-    method: GET
-    uri: https://management.azure.com/subscriptions/00000000-0000-0000-0000-000000000000/providers/Microsoft.ContainerService/locations/westus2/operations/3db47b02-6d25-44b9-8ddf-ff1a678b56a4?api-version=2016-03-30&t=638757455627040369&c=MIIHhjCCBm6gAwIBAgITfAaX0D2c-iM1n_047QAABpfQPTANBgkqhkiG9w0BAQsFADBEMRMwEQYKCZImiZPyLGQBGRYDR0JMMRMwEQYKCZImiZPyLGQBGRYDQU1FMRgwFgYDVQQDEw9BTUUgSW5mcmEgQ0EgMDUwHhcNMjUwMTIzMTIzMzI3WhcNMjUwNDIzMTIzMzI3WjBAMT4wPAYDVQQDEzVhc3luY29wZXJhdGlvbnNpZ25pbmdjZXJ0aWZpY2F0ZS5tYW5hZ2VtZW50LmF6dXJlLmNvbTCCASIwDQYJKoZIhvcNAQEBBQADggEPADCCAQoCggEBAMT6cGM0B3y7ALaE-Skle4LGL_KvvE0RUfR5t5rwMeM3CUzeYQjKDViOQv-6ECcNTQ188o9xa72JZw6T10LTAadlAlNEt-D4ZgXojTXXdRtgYN-AZ-uCCkJCPAJEWs5EDD7mSbt4aK42yALzlx5HkO8DReVYve0sKKD5r_M3y_OScnMTmV2SqALMQFfQHE2BCDOEjnPMJyRgh-7NvAqTuj-04DaveAIZSPJ9ljaYUCJ6fuyHJpPPDJvqzMYvVtE8OSAbxMClc2r5faOd2VDJXmbWWCx5jgb6bsGk0OJlSYIWH4DG7ERimIDapcgwLFJy4o8a8bkK0bi9A_5dTellBPUCAwEAAaOCBHMwggRvMCcGCSsGAQQBgjcVCgQaMBgwCgYIKwYBBQUHAwIwCgYIKwYBBQUHAwEwPAYJKwYBBAGCNxUHBC8wLQYlKwYBBAGCNxUIhpDjDYTVtHiE8Ys-hZvdFs6dEoFgh8fIENbYcQIBZAIBBjCCAcsGCCsGAQUFBwEBBIIBvTCCAbkwYwYIKwYBBQUHMAKGV2h0dHA6Ly9jcmwubWljcm9zb2Z0LmNvbS9wa2lpbmZyYS9DZXJ0cy9DTzFQS0lJTlRDQTAxLkFNRS5HQkxfQU1FJTIwSW5mcmElMjBDQSUyMDA1LmNydDBTBggrBgEFBQcwAoZHaHR0cDovL2NybDEuYW1lLmdibC9haWEvQ08xUEtJSU5UQ0EwMS5BTUUuR0JMX0FNRSUyMEluZnJhJTIwQ0ElMjAwNS5jcnQwUwYIKwYBBQUHMAKGR2h0dHA6Ly9jcmwyLmFtZS5nYmwvYWlhL0NPMVBLSUlOVENBMDEuQU1FLkdCTF9BTUUlMjBJbmZyYSUyMENBJTIwMDUuY3J0MFMGCCsGAQUFBzAChkdodHRwOi8vY3JsMy5hbWUuZ2JsL2FpYS9DTzFQS0lJTlRDQTAxLkFNRS5HQkxfQU1FJTIwSW5mcmElMjBDQSUyMDA1LmNydDBTBggrBgEFBQcwAoZHaHR0cDovL2NybDQuYW1lLmdibC9haWEvQ08xUEtJSU5UQ0EwMS5BTUUuR0JMX0FNRSUyMEluZnJhJTIwQ0ElMjAwNS5jcnQwHQYDVR0OBBYEFM-T8L9nIeCFTohGWTDyVFKymXV6MA4GA1UdDwEB_wQEAwIFoDCCASYGA1UdHwSCAR0wggEZMIIBFaCCARGgggENhj9odHRwOi8vY3JsLm1pY3Jvc29mdC5jb20vcGtpaW5mcmEvQ1JML0FNRSUyMEluZnJhJTIwQ0ElMjAwNS5jcmyGMWh0dHA6Ly9jcmwxLmFtZS5nYmwvY3JsL0FNRSUyMEluZnJhJTIwQ0ElMjAwNS5jcmyGMWh0dHA6Ly9jcmwyLmFtZS5nYmwvY3JsL0FNRSUyMEluZnJhJTIwQ0ElMjAwNS5jcmyGMWh0dHA6Ly9jcmwzLmFtZS5nYmwvY3JsL0FNRSUyMEluZnJhJTIwQ0ElMjAwNS5jcmyGMWh0dHA6Ly9jcmw0LmFtZS5nYmwvY3JsL0FNRSUyMEluZnJhJTIwQ0ElMjAwNS5jcmwwgZ0GA1UdIASBlTCBkjAMBgorBgEEAYI3ewEBMGYGCisGAQQBgjd7AgIwWDBWBggrBgEFBQcCAjBKHkgAMwAzAGUAMAAxADkAMgAxAC0ANABkADYANAAtADQAZgA4AGMALQBhADAANQA1AC0ANQBiAGQAYQBmAGYAZAA1AGUAMwAzAGQwDAYKKwYBBAGCN3sDAjAMBgorBgEEAYI3ewQCMB8GA1UdIwQYMBaAFHrWGYUoeWxxdh5g-PNL76IFQhYdMB0GA1UdJQQWMBQGCCsGAQUFBwMCBggrBgEFBQcDATANBgkqhkiG9w0BAQsFAAOCAQEAL5-mSvqTMKZ-yWP_ZT759pg-E4fR6CLCeXO0jrmpqWWL7kI50BvqMxrc_lgbkvtph9Pxa7ubGsAa1Exeoi8qx0ROCtQv-NyhNyDLePoY5JfVD6QGmvlnIziXrlYvbbnilY_vo-wieWJGJhuESMEaTphDiHpFdEuA2NZNxyxXsQV5fUpa2Rls0wrtnmPPIzhMrpswh3rBEnbxvlgC6SUihf90jSN_Hkn0T201tVzyjd5G1RK9QNqmdL0lKL-OZm8rpl-nwepifa5s6-Qa7cwTV2CMjAXPtsPHtNsPXvte52PFBn_dZiXBQN2njTerWOgNEpj5mIZ-nr3-pWeHhqAXSQ&s=sVHOTK3rSEAon76RjILXBmIM-Cn8sepsYDiYap0f2VxDvLnZZ3Wvo4J-nT9BPAlQNFRQ8Izz7UlBuZg8RnTWwHUy1QGuCjZOttXmbXhvNDZP0kzMwoNAcY9tTkBZV-Q2TJ8RFdqJung6HV9cu_Gaw0w6R8202TwYBSljyyG5PNs4nqizLpHLxpHNtfvd__YFr1dmB5Kh0-Z6qbHRmneUbiK2qn8lVQDggxxvCdaE18NcR7g0wViOb7YPi5l1fap6O5dckiwNxLarAYCntKjILCuv3UgD26NzwLF60PwhvakfQot78QldrkPgtdmk61UxlOEI2ZFz9wg8yJG6I9vOUA&h=5i7nEV7V_0jAXWOZosHi8-aug1i92Miyvh32ZwFLq_U
-  response:
-    body:
-      string: "{\n \"name\": \"3db47b02-6d25-44b9-8ddf-ff1a678b56a4\",\n \"status\":
-        \"InProgress\",\n \"startTime\": \"2025-02-21T14:39:21.5733991Z\",\n \"error\":
-        {\n  \"code\": \"NotLatestOperation\",\n  \"message\": \"Expected goal state
-        for managed cluster not saved yet. This means saving goal state to database
-        was slow or failed. This type of failed operations can usually be retried.\"\n
-        }\n}"
-    headers:
-      cache-control:
-      - no-cache
-      content-length:
-      - '356'
-      content-type:
-      - application/json
-      date:
-      - Fri, 21 Feb 2025 14:40:54 GMT
-      expires:
-      - '-1'
-      pragma:
-      - no-cache
-      strict-transport-security:
-      - max-age=31536000; includeSubDomains
-      x-content-type-options:
-      - nosniff
-      x-ms-operation-identifier:
-      - tenantId=54826b22-38d6-4fb2-bad9-b7b93a3e9c5a,objectId=a7250e3a-0e5e-48e2-9a34-45f1f5e1a91e/eastus2euap/213db3e5-9822-46d8-b695-9a60c72249b8
-      x-ms-ratelimit-remaining-subscription-global-reads:
-      - '3749'
-    status:
-      code: 200
-      message: OK
-- request:
-    body: null
-    headers:
-      Accept:
-      - '*/*'
-      Accept-Encoding:
-      - gzip, deflate
-      CommandName:
-      - aks delete
-      Connection:
-      - keep-alive
-      ParameterSetName:
-      - -g -n --yes
-      User-Agent:
-      - AZURECLI/2.69.0 azsdk-python-core/1.31.0 Python/3.12.9 (Windows-10-10.0.19045-SP0)
-    method: GET
-    uri: https://management.azure.com/subscriptions/00000000-0000-0000-0000-000000000000/providers/Microsoft.ContainerService/locations/westus2/operations/3db47b02-6d25-44b9-8ddf-ff1a678b56a4?api-version=2016-03-30&t=638757455627040369&c=MIIHhjCCBm6gAwIBAgITfAaX0D2c-iM1n_047QAABpfQPTANBgkqhkiG9w0BAQsFADBEMRMwEQYKCZImiZPyLGQBGRYDR0JMMRMwEQYKCZImiZPyLGQBGRYDQU1FMRgwFgYDVQQDEw9BTUUgSW5mcmEgQ0EgMDUwHhcNMjUwMTIzMTIzMzI3WhcNMjUwNDIzMTIzMzI3WjBAMT4wPAYDVQQDEzVhc3luY29wZXJhdGlvbnNpZ25pbmdjZXJ0aWZpY2F0ZS5tYW5hZ2VtZW50LmF6dXJlLmNvbTCCASIwDQYJKoZIhvcNAQEBBQADggEPADCCAQoCggEBAMT6cGM0B3y7ALaE-Skle4LGL_KvvE0RUfR5t5rwMeM3CUzeYQjKDViOQv-6ECcNTQ188o9xa72JZw6T10LTAadlAlNEt-D4ZgXojTXXdRtgYN-AZ-uCCkJCPAJEWs5EDD7mSbt4aK42yALzlx5HkO8DReVYve0sKKD5r_M3y_OScnMTmV2SqALMQFfQHE2BCDOEjnPMJyRgh-7NvAqTuj-04DaveAIZSPJ9ljaYUCJ6fuyHJpPPDJvqzMYvVtE8OSAbxMClc2r5faOd2VDJXmbWWCx5jgb6bsGk0OJlSYIWH4DG7ERimIDapcgwLFJy4o8a8bkK0bi9A_5dTellBPUCAwEAAaOCBHMwggRvMCcGCSsGAQQBgjcVCgQaMBgwCgYIKwYBBQUHAwIwCgYIKwYBBQUHAwEwPAYJKwYBBAGCNxUHBC8wLQYlKwYBBAGCNxUIhpDjDYTVtHiE8Ys-hZvdFs6dEoFgh8fIENbYcQIBZAIBBjCCAcsGCCsGAQUFBwEBBIIBvTCCAbkwYwYIKwYBBQUHMAKGV2h0dHA6Ly9jcmwubWljcm9zb2Z0LmNvbS9wa2lpbmZyYS9DZXJ0cy9DTzFQS0lJTlRDQTAxLkFNRS5HQkxfQU1FJTIwSW5mcmElMjBDQSUyMDA1LmNydDBTBggrBgEFBQcwAoZHaHR0cDovL2NybDEuYW1lLmdibC9haWEvQ08xUEtJSU5UQ0EwMS5BTUUuR0JMX0FNRSUyMEluZnJhJTIwQ0ElMjAwNS5jcnQwUwYIKwYBBQUHMAKGR2h0dHA6Ly9jcmwyLmFtZS5nYmwvYWlhL0NPMVBLSUlOVENBMDEuQU1FLkdCTF9BTUUlMjBJbmZyYSUyMENBJTIwMDUuY3J0MFMGCCsGAQUFBzAChkdodHRwOi8vY3JsMy5hbWUuZ2JsL2FpYS9DTzFQS0lJTlRDQTAxLkFNRS5HQkxfQU1FJTIwSW5mcmElMjBDQSUyMDA1LmNydDBTBggrBgEFBQcwAoZHaHR0cDovL2NybDQuYW1lLmdibC9haWEvQ08xUEtJSU5UQ0EwMS5BTUUuR0JMX0FNRSUyMEluZnJhJTIwQ0ElMjAwNS5jcnQwHQYDVR0OBBYEFM-T8L9nIeCFTohGWTDyVFKymXV6MA4GA1UdDwEB_wQEAwIFoDCCASYGA1UdHwSCAR0wggEZMIIBFaCCARGgggENhj9odHRwOi8vY3JsLm1pY3Jvc29mdC5jb20vcGtpaW5mcmEvQ1JML0FNRSUyMEluZnJhJTIwQ0ElMjAwNS5jcmyGMWh0dHA6Ly9jcmwxLmFtZS5nYmwvY3JsL0FNRSUyMEluZnJhJTIwQ0ElMjAwNS5jcmyGMWh0dHA6Ly9jcmwyLmFtZS5nYmwvY3JsL0FNRSUyMEluZnJhJTIwQ0ElMjAwNS5jcmyGMWh0dHA6Ly9jcmwzLmFtZS5nYmwvY3JsL0FNRSUyMEluZnJhJTIwQ0ElMjAwNS5jcmyGMWh0dHA6Ly9jcmw0LmFtZS5nYmwvY3JsL0FNRSUyMEluZnJhJTIwQ0ElMjAwNS5jcmwwgZ0GA1UdIASBlTCBkjAMBgorBgEEAYI3ewEBMGYGCisGAQQBgjd7AgIwWDBWBggrBgEFBQcCAjBKHkgAMwAzAGUAMAAxADkAMgAxAC0ANABkADYANAAtADQAZgA4AGMALQBhADAANQA1AC0ANQBiAGQAYQBmAGYAZAA1AGUAMwAzAGQwDAYKKwYBBAGCN3sDAjAMBgorBgEEAYI3ewQCMB8GA1UdIwQYMBaAFHrWGYUoeWxxdh5g-PNL76IFQhYdMB0GA1UdJQQWMBQGCCsGAQUFBwMCBggrBgEFBQcDATANBgkqhkiG9w0BAQsFAAOCAQEAL5-mSvqTMKZ-yWP_ZT759pg-E4fR6CLCeXO0jrmpqWWL7kI50BvqMxrc_lgbkvtph9Pxa7ubGsAa1Exeoi8qx0ROCtQv-NyhNyDLePoY5JfVD6QGmvlnIziXrlYvbbnilY_vo-wieWJGJhuESMEaTphDiHpFdEuA2NZNxyxXsQV5fUpa2Rls0wrtnmPPIzhMrpswh3rBEnbxvlgC6SUihf90jSN_Hkn0T201tVzyjd5G1RK9QNqmdL0lKL-OZm8rpl-nwepifa5s6-Qa7cwTV2CMjAXPtsPHtNsPXvte52PFBn_dZiXBQN2njTerWOgNEpj5mIZ-nr3-pWeHhqAXSQ&s=sVHOTK3rSEAon76RjILXBmIM-Cn8sepsYDiYap0f2VxDvLnZZ3Wvo4J-nT9BPAlQNFRQ8Izz7UlBuZg8RnTWwHUy1QGuCjZOttXmbXhvNDZP0kzMwoNAcY9tTkBZV-Q2TJ8RFdqJung6HV9cu_Gaw0w6R8202TwYBSljyyG5PNs4nqizLpHLxpHNtfvd__YFr1dmB5Kh0-Z6qbHRmneUbiK2qn8lVQDggxxvCdaE18NcR7g0wViOb7YPi5l1fap6O5dckiwNxLarAYCntKjILCuv3UgD26NzwLF60PwhvakfQot78QldrkPgtdmk61UxlOEI2ZFz9wg8yJG6I9vOUA&h=5i7nEV7V_0jAXWOZosHi8-aug1i92Miyvh32ZwFLq_U
-  response:
-    body:
-      string: "{\n \"name\": \"3db47b02-6d25-44b9-8ddf-ff1a678b56a4\",\n \"status\":
-        \"InProgress\",\n \"startTime\": \"2025-02-21T14:39:21.5733991Z\",\n \"error\":
-        {\n  \"code\": \"NotLatestOperation\",\n  \"message\": \"Expected goal state
-        for managed cluster not saved yet. This means saving goal state to database
-        was slow or failed. This type of failed operations can usually be retried.\"\n
-        }\n}"
-    headers:
-      cache-control:
-      - no-cache
-      content-length:
-      - '356'
-      content-type:
-      - application/json
-      date:
-      - Fri, 21 Feb 2025 14:41:23 GMT
-      expires:
-      - '-1'
-      pragma:
-      - no-cache
-      strict-transport-security:
-      - max-age=31536000; includeSubDomains
-      x-content-type-options:
-      - nosniff
-      x-ms-operation-identifier:
-      - tenantId=54826b22-38d6-4fb2-bad9-b7b93a3e9c5a,objectId=a7250e3a-0e5e-48e2-9a34-45f1f5e1a91e/eastus2euap/5a6863b3-f849-480a-9057-dcdb7a1c8189
-      x-ms-ratelimit-remaining-subscription-global-reads:
-      - '3749'
-    status:
-      code: 200
-      message: OK
-- request:
-    body: null
-    headers:
-      Accept:
-      - '*/*'
-      Accept-Encoding:
-      - gzip, deflate
-      CommandName:
-      - aks delete
-      Connection:
-      - keep-alive
-      ParameterSetName:
-      - -g -n --yes
-      User-Agent:
-      - AZURECLI/2.69.0 azsdk-python-core/1.31.0 Python/3.12.9 (Windows-10-10.0.19045-SP0)
-    method: GET
-    uri: https://management.azure.com/subscriptions/00000000-0000-0000-0000-000000000000/providers/Microsoft.ContainerService/locations/westus2/operations/3db47b02-6d25-44b9-8ddf-ff1a678b56a4?api-version=2016-03-30&t=638757455627040369&c=MIIHhjCCBm6gAwIBAgITfAaX0D2c-iM1n_047QAABpfQPTANBgkqhkiG9w0BAQsFADBEMRMwEQYKCZImiZPyLGQBGRYDR0JMMRMwEQYKCZImiZPyLGQBGRYDQU1FMRgwFgYDVQQDEw9BTUUgSW5mcmEgQ0EgMDUwHhcNMjUwMTIzMTIzMzI3WhcNMjUwNDIzMTIzMzI3WjBAMT4wPAYDVQQDEzVhc3luY29wZXJhdGlvbnNpZ25pbmdjZXJ0aWZpY2F0ZS5tYW5hZ2VtZW50LmF6dXJlLmNvbTCCASIwDQYJKoZIhvcNAQEBBQADggEPADCCAQoCggEBAMT6cGM0B3y7ALaE-Skle4LGL_KvvE0RUfR5t5rwMeM3CUzeYQjKDViOQv-6ECcNTQ188o9xa72JZw6T10LTAadlAlNEt-D4ZgXojTXXdRtgYN-AZ-uCCkJCPAJEWs5EDD7mSbt4aK42yALzlx5HkO8DReVYve0sKKD5r_M3y_OScnMTmV2SqALMQFfQHE2BCDOEjnPMJyRgh-7NvAqTuj-04DaveAIZSPJ9ljaYUCJ6fuyHJpPPDJvqzMYvVtE8OSAbxMClc2r5faOd2VDJXmbWWCx5jgb6bsGk0OJlSYIWH4DG7ERimIDapcgwLFJy4o8a8bkK0bi9A_5dTellBPUCAwEAAaOCBHMwggRvMCcGCSsGAQQBgjcVCgQaMBgwCgYIKwYBBQUHAwIwCgYIKwYBBQUHAwEwPAYJKwYBBAGCNxUHBC8wLQYlKwYBBAGCNxUIhpDjDYTVtHiE8Ys-hZvdFs6dEoFgh8fIENbYcQIBZAIBBjCCAcsGCCsGAQUFBwEBBIIBvTCCAbkwYwYIKwYBBQUHMAKGV2h0dHA6Ly9jcmwubWljcm9zb2Z0LmNvbS9wa2lpbmZyYS9DZXJ0cy9DTzFQS0lJTlRDQTAxLkFNRS5HQkxfQU1FJTIwSW5mcmElMjBDQSUyMDA1LmNydDBTBggrBgEFBQcwAoZHaHR0cDovL2NybDEuYW1lLmdibC9haWEvQ08xUEtJSU5UQ0EwMS5BTUUuR0JMX0FNRSUyMEluZnJhJTIwQ0ElMjAwNS5jcnQwUwYIKwYBBQUHMAKGR2h0dHA6Ly9jcmwyLmFtZS5nYmwvYWlhL0NPMVBLSUlOVENBMDEuQU1FLkdCTF9BTUUlMjBJbmZyYSUyMENBJTIwMDUuY3J0MFMGCCsGAQUFBzAChkdodHRwOi8vY3JsMy5hbWUuZ2JsL2FpYS9DTzFQS0lJTlRDQTAxLkFNRS5HQkxfQU1FJTIwSW5mcmElMjBDQSUyMDA1LmNydDBTBggrBgEFBQcwAoZHaHR0cDovL2NybDQuYW1lLmdibC9haWEvQ08xUEtJSU5UQ0EwMS5BTUUuR0JMX0FNRSUyMEluZnJhJTIwQ0ElMjAwNS5jcnQwHQYDVR0OBBYEFM-T8L9nIeCFTohGWTDyVFKymXV6MA4GA1UdDwEB_wQEAwIFoDCCASYGA1UdHwSCAR0wggEZMIIBFaCCARGgggENhj9odHRwOi8vY3JsLm1pY3Jvc29mdC5jb20vcGtpaW5mcmEvQ1JML0FNRSUyMEluZnJhJTIwQ0ElMjAwNS5jcmyGMWh0dHA6Ly9jcmwxLmFtZS5nYmwvY3JsL0FNRSUyMEluZnJhJTIwQ0ElMjAwNS5jcmyGMWh0dHA6Ly9jcmwyLmFtZS5nYmwvY3JsL0FNRSUyMEluZnJhJTIwQ0ElMjAwNS5jcmyGMWh0dHA6Ly9jcmwzLmFtZS5nYmwvY3JsL0FNRSUyMEluZnJhJTIwQ0ElMjAwNS5jcmyGMWh0dHA6Ly9jcmw0LmFtZS5nYmwvY3JsL0FNRSUyMEluZnJhJTIwQ0ElMjAwNS5jcmwwgZ0GA1UdIASBlTCBkjAMBgorBgEEAYI3ewEBMGYGCisGAQQBgjd7AgIwWDBWBggrBgEFBQcCAjBKHkgAMwAzAGUAMAAxADkAMgAxAC0ANABkADYANAAtADQAZgA4AGMALQBhADAANQA1AC0ANQBiAGQAYQBmAGYAZAA1AGUAMwAzAGQwDAYKKwYBBAGCN3sDAjAMBgorBgEEAYI3ewQCMB8GA1UdIwQYMBaAFHrWGYUoeWxxdh5g-PNL76IFQhYdMB0GA1UdJQQWMBQGCCsGAQUFBwMCBggrBgEFBQcDATANBgkqhkiG9w0BAQsFAAOCAQEAL5-mSvqTMKZ-yWP_ZT759pg-E4fR6CLCeXO0jrmpqWWL7kI50BvqMxrc_lgbkvtph9Pxa7ubGsAa1Exeoi8qx0ROCtQv-NyhNyDLePoY5JfVD6QGmvlnIziXrlYvbbnilY_vo-wieWJGJhuESMEaTphDiHpFdEuA2NZNxyxXsQV5fUpa2Rls0wrtnmPPIzhMrpswh3rBEnbxvlgC6SUihf90jSN_Hkn0T201tVzyjd5G1RK9QNqmdL0lKL-OZm8rpl-nwepifa5s6-Qa7cwTV2CMjAXPtsPHtNsPXvte52PFBn_dZiXBQN2njTerWOgNEpj5mIZ-nr3-pWeHhqAXSQ&s=sVHOTK3rSEAon76RjILXBmIM-Cn8sepsYDiYap0f2VxDvLnZZ3Wvo4J-nT9BPAlQNFRQ8Izz7UlBuZg8RnTWwHUy1QGuCjZOttXmbXhvNDZP0kzMwoNAcY9tTkBZV-Q2TJ8RFdqJung6HV9cu_Gaw0w6R8202TwYBSljyyG5PNs4nqizLpHLxpHNtfvd__YFr1dmB5Kh0-Z6qbHRmneUbiK2qn8lVQDggxxvCdaE18NcR7g0wViOb7YPi5l1fap6O5dckiwNxLarAYCntKjILCuv3UgD26NzwLF60PwhvakfQot78QldrkPgtdmk61UxlOEI2ZFz9wg8yJG6I9vOUA&h=5i7nEV7V_0jAXWOZosHi8-aug1i92Miyvh32ZwFLq_U
-  response:
-    body:
-      string: "{\n \"name\": \"3db47b02-6d25-44b9-8ddf-ff1a678b56a4\",\n \"status\":
-        \"InProgress\",\n \"startTime\": \"2025-02-21T14:39:21.5733991Z\",\n \"error\":
-        {\n  \"code\": \"NotLatestOperation\",\n  \"message\": \"Expected goal state
-        for managed cluster not saved yet. This means saving goal state to database
-        was slow or failed. This type of failed operations can usually be retried.\"\n
-        }\n}"
-    headers:
-      cache-control:
-      - no-cache
-      content-length:
-      - '356'
-      content-type:
-      - application/json
-      date:
-      - Fri, 21 Feb 2025 14:41:54 GMT
-      expires:
-      - '-1'
-      pragma:
-      - no-cache
-      strict-transport-security:
-      - max-age=31536000; includeSubDomains
-      x-content-type-options:
-      - nosniff
-      x-ms-operation-identifier:
-      - tenantId=54826b22-38d6-4fb2-bad9-b7b93a3e9c5a,objectId=a7250e3a-0e5e-48e2-9a34-45f1f5e1a91e/eastus2euap/75f45837-9968-4ac7-9d0e-a80d96c629a3
-      x-ms-ratelimit-remaining-subscription-global-reads:
-      - '3749'
-    status:
-      code: 200
-      message: OK
-- request:
-    body: null
-    headers:
-      Accept:
-      - '*/*'
-      Accept-Encoding:
-      - gzip, deflate
-      CommandName:
-      - aks delete
-      Connection:
-      - keep-alive
-      ParameterSetName:
-      - -g -n --yes
-      User-Agent:
-      - AZURECLI/2.69.0 azsdk-python-core/1.31.0 Python/3.12.9 (Windows-10-10.0.19045-SP0)
-    method: GET
-    uri: https://management.azure.com/subscriptions/00000000-0000-0000-0000-000000000000/providers/Microsoft.ContainerService/locations/westus2/operations/3db47b02-6d25-44b9-8ddf-ff1a678b56a4?api-version=2016-03-30&t=638757455627040369&c=MIIHhjCCBm6gAwIBAgITfAaX0D2c-iM1n_047QAABpfQPTANBgkqhkiG9w0BAQsFADBEMRMwEQYKCZImiZPyLGQBGRYDR0JMMRMwEQYKCZImiZPyLGQBGRYDQU1FMRgwFgYDVQQDEw9BTUUgSW5mcmEgQ0EgMDUwHhcNMjUwMTIzMTIzMzI3WhcNMjUwNDIzMTIzMzI3WjBAMT4wPAYDVQQDEzVhc3luY29wZXJhdGlvbnNpZ25pbmdjZXJ0aWZpY2F0ZS5tYW5hZ2VtZW50LmF6dXJlLmNvbTCCASIwDQYJKoZIhvcNAQEBBQADggEPADCCAQoCggEBAMT6cGM0B3y7ALaE-Skle4LGL_KvvE0RUfR5t5rwMeM3CUzeYQjKDViOQv-6ECcNTQ188o9xa72JZw6T10LTAadlAlNEt-D4ZgXojTXXdRtgYN-AZ-uCCkJCPAJEWs5EDD7mSbt4aK42yALzlx5HkO8DReVYve0sKKD5r_M3y_OScnMTmV2SqALMQFfQHE2BCDOEjnPMJyRgh-7NvAqTuj-04DaveAIZSPJ9ljaYUCJ6fuyHJpPPDJvqzMYvVtE8OSAbxMClc2r5faOd2VDJXmbWWCx5jgb6bsGk0OJlSYIWH4DG7ERimIDapcgwLFJy4o8a8bkK0bi9A_5dTellBPUCAwEAAaOCBHMwggRvMCcGCSsGAQQBgjcVCgQaMBgwCgYIKwYBBQUHAwIwCgYIKwYBBQUHAwEwPAYJKwYBBAGCNxUHBC8wLQYlKwYBBAGCNxUIhpDjDYTVtHiE8Ys-hZvdFs6dEoFgh8fIENbYcQIBZAIBBjCCAcsGCCsGAQUFBwEBBIIBvTCCAbkwYwYIKwYBBQUHMAKGV2h0dHA6Ly9jcmwubWljcm9zb2Z0LmNvbS9wa2lpbmZyYS9DZXJ0cy9DTzFQS0lJTlRDQTAxLkFNRS5HQkxfQU1FJTIwSW5mcmElMjBDQSUyMDA1LmNydDBTBggrBgEFBQcwAoZHaHR0cDovL2NybDEuYW1lLmdibC9haWEvQ08xUEtJSU5UQ0EwMS5BTUUuR0JMX0FNRSUyMEluZnJhJTIwQ0ElMjAwNS5jcnQwUwYIKwYBBQUHMAKGR2h0dHA6Ly9jcmwyLmFtZS5nYmwvYWlhL0NPMVBLSUlOVENBMDEuQU1FLkdCTF9BTUUlMjBJbmZyYSUyMENBJTIwMDUuY3J0MFMGCCsGAQUFBzAChkdodHRwOi8vY3JsMy5hbWUuZ2JsL2FpYS9DTzFQS0lJTlRDQTAxLkFNRS5HQkxfQU1FJTIwSW5mcmElMjBDQSUyMDA1LmNydDBTBggrBgEFBQcwAoZHaHR0cDovL2NybDQuYW1lLmdibC9haWEvQ08xUEtJSU5UQ0EwMS5BTUUuR0JMX0FNRSUyMEluZnJhJTIwQ0ElMjAwNS5jcnQwHQYDVR0OBBYEFM-T8L9nIeCFTohGWTDyVFKymXV6MA4GA1UdDwEB_wQEAwIFoDCCASYGA1UdHwSCAR0wggEZMIIBFaCCARGgggENhj9odHRwOi8vY3JsLm1pY3Jvc29mdC5jb20vcGtpaW5mcmEvQ1JML0FNRSUyMEluZnJhJTIwQ0ElMjAwNS5jcmyGMWh0dHA6Ly9jcmwxLmFtZS5nYmwvY3JsL0FNRSUyMEluZnJhJTIwQ0ElMjAwNS5jcmyGMWh0dHA6Ly9jcmwyLmFtZS5nYmwvY3JsL0FNRSUyMEluZnJhJTIwQ0ElMjAwNS5jcmyGMWh0dHA6Ly9jcmwzLmFtZS5nYmwvY3JsL0FNRSUyMEluZnJhJTIwQ0ElMjAwNS5jcmyGMWh0dHA6Ly9jcmw0LmFtZS5nYmwvY3JsL0FNRSUyMEluZnJhJTIwQ0ElMjAwNS5jcmwwgZ0GA1UdIASBlTCBkjAMBgorBgEEAYI3ewEBMGYGCisGAQQBgjd7AgIwWDBWBggrBgEFBQcCAjBKHkgAMwAzAGUAMAAxADkAMgAxAC0ANABkADYANAAtADQAZgA4AGMALQBhADAANQA1AC0ANQBiAGQAYQBmAGYAZAA1AGUAMwAzAGQwDAYKKwYBBAGCN3sDAjAMBgorBgEEAYI3ewQCMB8GA1UdIwQYMBaAFHrWGYUoeWxxdh5g-PNL76IFQhYdMB0GA1UdJQQWMBQGCCsGAQUFBwMCBggrBgEFBQcDATANBgkqhkiG9w0BAQsFAAOCAQEAL5-mSvqTMKZ-yWP_ZT759pg-E4fR6CLCeXO0jrmpqWWL7kI50BvqMxrc_lgbkvtph9Pxa7ubGsAa1Exeoi8qx0ROCtQv-NyhNyDLePoY5JfVD6QGmvlnIziXrlYvbbnilY_vo-wieWJGJhuESMEaTphDiHpFdEuA2NZNxyxXsQV5fUpa2Rls0wrtnmPPIzhMrpswh3rBEnbxvlgC6SUihf90jSN_Hkn0T201tVzyjd5G1RK9QNqmdL0lKL-OZm8rpl-nwepifa5s6-Qa7cwTV2CMjAXPtsPHtNsPXvte52PFBn_dZiXBQN2njTerWOgNEpj5mIZ-nr3-pWeHhqAXSQ&s=sVHOTK3rSEAon76RjILXBmIM-Cn8sepsYDiYap0f2VxDvLnZZ3Wvo4J-nT9BPAlQNFRQ8Izz7UlBuZg8RnTWwHUy1QGuCjZOttXmbXhvNDZP0kzMwoNAcY9tTkBZV-Q2TJ8RFdqJung6HV9cu_Gaw0w6R8202TwYBSljyyG5PNs4nqizLpHLxpHNtfvd__YFr1dmB5Kh0-Z6qbHRmneUbiK2qn8lVQDggxxvCdaE18NcR7g0wViOb7YPi5l1fap6O5dckiwNxLarAYCntKjILCuv3UgD26NzwLF60PwhvakfQot78QldrkPgtdmk61UxlOEI2ZFz9wg8yJG6I9vOUA&h=5i7nEV7V_0jAXWOZosHi8-aug1i92Miyvh32ZwFLq_U
-  response:
-    body:
-      string: "{\n \"name\": \"3db47b02-6d25-44b9-8ddf-ff1a678b56a4\",\n \"status\":
-        \"InProgress\",\n \"startTime\": \"2025-02-21T14:39:21.5733991Z\",\n \"error\":
-        {\n  \"code\": \"NotLatestOperation\",\n  \"message\": \"Expected goal state
-        for managed cluster not saved yet. This means saving goal state to database
-        was slow or failed. This type of failed operations can usually be retried.\"\n
-        }\n}"
-    headers:
-      cache-control:
-      - no-cache
-      content-length:
-      - '356'
-      content-type:
-      - application/json
-      date:
-      - Fri, 21 Feb 2025 14:42:25 GMT
-      expires:
-      - '-1'
-      pragma:
-      - no-cache
-      strict-transport-security:
-      - max-age=31536000; includeSubDomains
-      x-content-type-options:
-      - nosniff
-      x-ms-operation-identifier:
-      - tenantId=54826b22-38d6-4fb2-bad9-b7b93a3e9c5a,objectId=a7250e3a-0e5e-48e2-9a34-45f1f5e1a91e/eastus2euap/c64cb4e5-1a73-465b-b7a0-3b4b5ae66499
-      x-ms-ratelimit-remaining-subscription-global-reads:
-      - '3749'
-    status:
-      code: 200
-      message: OK
-- request:
-    body: null
-    headers:
-      Accept:
-      - '*/*'
-      Accept-Encoding:
-      - gzip, deflate
-      CommandName:
-      - aks delete
-      Connection:
-      - keep-alive
-      ParameterSetName:
-      - -g -n --yes
-      User-Agent:
-      - AZURECLI/2.69.0 azsdk-python-core/1.31.0 Python/3.12.9 (Windows-10-10.0.19045-SP0)
-    method: GET
-    uri: https://management.azure.com/subscriptions/00000000-0000-0000-0000-000000000000/providers/Microsoft.ContainerService/locations/westus2/operations/3db47b02-6d25-44b9-8ddf-ff1a678b56a4?api-version=2016-03-30&t=638757455627040369&c=MIIHhjCCBm6gAwIBAgITfAaX0D2c-iM1n_047QAABpfQPTANBgkqhkiG9w0BAQsFADBEMRMwEQYKCZImiZPyLGQBGRYDR0JMMRMwEQYKCZImiZPyLGQBGRYDQU1FMRgwFgYDVQQDEw9BTUUgSW5mcmEgQ0EgMDUwHhcNMjUwMTIzMTIzMzI3WhcNMjUwNDIzMTIzMzI3WjBAMT4wPAYDVQQDEzVhc3luY29wZXJhdGlvbnNpZ25pbmdjZXJ0aWZpY2F0ZS5tYW5hZ2VtZW50LmF6dXJlLmNvbTCCASIwDQYJKoZIhvcNAQEBBQADggEPADCCAQoCggEBAMT6cGM0B3y7ALaE-Skle4LGL_KvvE0RUfR5t5rwMeM3CUzeYQjKDViOQv-6ECcNTQ188o9xa72JZw6T10LTAadlAlNEt-D4ZgXojTXXdRtgYN-AZ-uCCkJCPAJEWs5EDD7mSbt4aK42yALzlx5HkO8DReVYve0sKKD5r_M3y_OScnMTmV2SqALMQFfQHE2BCDOEjnPMJyRgh-7NvAqTuj-04DaveAIZSPJ9ljaYUCJ6fuyHJpPPDJvqzMYvVtE8OSAbxMClc2r5faOd2VDJXmbWWCx5jgb6bsGk0OJlSYIWH4DG7ERimIDapcgwLFJy4o8a8bkK0bi9A_5dTellBPUCAwEAAaOCBHMwggRvMCcGCSsGAQQBgjcVCgQaMBgwCgYIKwYBBQUHAwIwCgYIKwYBBQUHAwEwPAYJKwYBBAGCNxUHBC8wLQYlKwYBBAGCNxUIhpDjDYTVtHiE8Ys-hZvdFs6dEoFgh8fIENbYcQIBZAIBBjCCAcsGCCsGAQUFBwEBBIIBvTCCAbkwYwYIKwYBBQUHMAKGV2h0dHA6Ly9jcmwubWljcm9zb2Z0LmNvbS9wa2lpbmZyYS9DZXJ0cy9DTzFQS0lJTlRDQTAxLkFNRS5HQkxfQU1FJTIwSW5mcmElMjBDQSUyMDA1LmNydDBTBggrBgEFBQcwAoZHaHR0cDovL2NybDEuYW1lLmdibC9haWEvQ08xUEtJSU5UQ0EwMS5BTUUuR0JMX0FNRSUyMEluZnJhJTIwQ0ElMjAwNS5jcnQwUwYIKwYBBQUHMAKGR2h0dHA6Ly9jcmwyLmFtZS5nYmwvYWlhL0NPMVBLSUlOVENBMDEuQU1FLkdCTF9BTUUlMjBJbmZyYSUyMENBJTIwMDUuY3J0MFMGCCsGAQUFBzAChkdodHRwOi8vY3JsMy5hbWUuZ2JsL2FpYS9DTzFQS0lJTlRDQTAxLkFNRS5HQkxfQU1FJTIwSW5mcmElMjBDQSUyMDA1LmNydDBTBggrBgEFBQcwAoZHaHR0cDovL2NybDQuYW1lLmdibC9haWEvQ08xUEtJSU5UQ0EwMS5BTUUuR0JMX0FNRSUyMEluZnJhJTIwQ0ElMjAwNS5jcnQwHQYDVR0OBBYEFM-T8L9nIeCFTohGWTDyVFKymXV6MA4GA1UdDwEB_wQEAwIFoDCCASYGA1UdHwSCAR0wggEZMIIBFaCCARGgggENhj9odHRwOi8vY3JsLm1pY3Jvc29mdC5jb20vcGtpaW5mcmEvQ1JML0FNRSUyMEluZnJhJTIwQ0ElMjAwNS5jcmyGMWh0dHA6Ly9jcmwxLmFtZS5nYmwvY3JsL0FNRSUyMEluZnJhJTIwQ0ElMjAwNS5jcmyGMWh0dHA6Ly9jcmwyLmFtZS5nYmwvY3JsL0FNRSUyMEluZnJhJTIwQ0ElMjAwNS5jcmyGMWh0dHA6Ly9jcmwzLmFtZS5nYmwvY3JsL0FNRSUyMEluZnJhJTIwQ0ElMjAwNS5jcmyGMWh0dHA6Ly9jcmw0LmFtZS5nYmwvY3JsL0FNRSUyMEluZnJhJTIwQ0ElMjAwNS5jcmwwgZ0GA1UdIASBlTCBkjAMBgorBgEEAYI3ewEBMGYGCisGAQQBgjd7AgIwWDBWBggrBgEFBQcCAjBKHkgAMwAzAGUAMAAxADkAMgAxAC0ANABkADYANAAtADQAZgA4AGMALQBhADAANQA1AC0ANQBiAGQAYQBmAGYAZAA1AGUAMwAzAGQwDAYKKwYBBAGCN3sDAjAMBgorBgEEAYI3ewQCMB8GA1UdIwQYMBaAFHrWGYUoeWxxdh5g-PNL76IFQhYdMB0GA1UdJQQWMBQGCCsGAQUFBwMCBggrBgEFBQcDATANBgkqhkiG9w0BAQsFAAOCAQEAL5-mSvqTMKZ-yWP_ZT759pg-E4fR6CLCeXO0jrmpqWWL7kI50BvqMxrc_lgbkvtph9Pxa7ubGsAa1Exeoi8qx0ROCtQv-NyhNyDLePoY5JfVD6QGmvlnIziXrlYvbbnilY_vo-wieWJGJhuESMEaTphDiHpFdEuA2NZNxyxXsQV5fUpa2Rls0wrtnmPPIzhMrpswh3rBEnbxvlgC6SUihf90jSN_Hkn0T201tVzyjd5G1RK9QNqmdL0lKL-OZm8rpl-nwepifa5s6-Qa7cwTV2CMjAXPtsPHtNsPXvte52PFBn_dZiXBQN2njTerWOgNEpj5mIZ-nr3-pWeHhqAXSQ&s=sVHOTK3rSEAon76RjILXBmIM-Cn8sepsYDiYap0f2VxDvLnZZ3Wvo4J-nT9BPAlQNFRQ8Izz7UlBuZg8RnTWwHUy1QGuCjZOttXmbXhvNDZP0kzMwoNAcY9tTkBZV-Q2TJ8RFdqJung6HV9cu_Gaw0w6R8202TwYBSljyyG5PNs4nqizLpHLxpHNtfvd__YFr1dmB5Kh0-Z6qbHRmneUbiK2qn8lVQDggxxvCdaE18NcR7g0wViOb7YPi5l1fap6O5dckiwNxLarAYCntKjILCuv3UgD26NzwLF60PwhvakfQot78QldrkPgtdmk61UxlOEI2ZFz9wg8yJG6I9vOUA&h=5i7nEV7V_0jAXWOZosHi8-aug1i92Miyvh32ZwFLq_U
-  response:
-    body:
-      string: "{\n \"name\": \"3db47b02-6d25-44b9-8ddf-ff1a678b56a4\",\n \"status\":
-        \"InProgress\",\n \"startTime\": \"2025-02-21T14:39:21.5733991Z\",\n \"error\":
-        {\n  \"code\": \"NotLatestOperation\",\n  \"message\": \"Expected goal state
-        for managed cluster not saved yet. This means saving goal state to database
-        was slow or failed. This type of failed operations can usually be retried.\"\n
-        }\n}"
-    headers:
-      cache-control:
-      - no-cache
-      content-length:
-      - '356'
-      content-type:
-      - application/json
-      date:
-      - Fri, 21 Feb 2025 14:42:55 GMT
-      expires:
-      - '-1'
-      pragma:
-      - no-cache
-      strict-transport-security:
-      - max-age=31536000; includeSubDomains
-      x-content-type-options:
-      - nosniff
-      x-ms-operation-identifier:
-      - tenantId=54826b22-38d6-4fb2-bad9-b7b93a3e9c5a,objectId=a7250e3a-0e5e-48e2-9a34-45f1f5e1a91e/eastus2euap/7fdfb103-8042-4a11-a016-1c77adb05ec7
-      x-ms-ratelimit-remaining-subscription-global-reads:
-      - '3749'
-    status:
-      code: 200
-      message: OK
-- request:
-    body: null
-    headers:
-      Accept:
-      - '*/*'
-      Accept-Encoding:
-      - gzip, deflate
-      CommandName:
-      - aks delete
-      Connection:
-      - keep-alive
-      ParameterSetName:
-      - -g -n --yes
-      User-Agent:
-      - AZURECLI/2.69.0 azsdk-python-core/1.31.0 Python/3.12.9 (Windows-10-10.0.19045-SP0)
-    method: GET
-    uri: https://management.azure.com/subscriptions/00000000-0000-0000-0000-000000000000/providers/Microsoft.ContainerService/locations/westus2/operations/3db47b02-6d25-44b9-8ddf-ff1a678b56a4?api-version=2016-03-30&t=638757455627040369&c=MIIHhjCCBm6gAwIBAgITfAaX0D2c-iM1n_047QAABpfQPTANBgkqhkiG9w0BAQsFADBEMRMwEQYKCZImiZPyLGQBGRYDR0JMMRMwEQYKCZImiZPyLGQBGRYDQU1FMRgwFgYDVQQDEw9BTUUgSW5mcmEgQ0EgMDUwHhcNMjUwMTIzMTIzMzI3WhcNMjUwNDIzMTIzMzI3WjBAMT4wPAYDVQQDEzVhc3luY29wZXJhdGlvbnNpZ25pbmdjZXJ0aWZpY2F0ZS5tYW5hZ2VtZW50LmF6dXJlLmNvbTCCASIwDQYJKoZIhvcNAQEBBQADggEPADCCAQoCggEBAMT6cGM0B3y7ALaE-Skle4LGL_KvvE0RUfR5t5rwMeM3CUzeYQjKDViOQv-6ECcNTQ188o9xa72JZw6T10LTAadlAlNEt-D4ZgXojTXXdRtgYN-AZ-uCCkJCPAJEWs5EDD7mSbt4aK42yALzlx5HkO8DReVYve0sKKD5r_M3y_OScnMTmV2SqALMQFfQHE2BCDOEjnPMJyRgh-7NvAqTuj-04DaveAIZSPJ9ljaYUCJ6fuyHJpPPDJvqzMYvVtE8OSAbxMClc2r5faOd2VDJXmbWWCx5jgb6bsGk0OJlSYIWH4DG7ERimIDapcgwLFJy4o8a8bkK0bi9A_5dTellBPUCAwEAAaOCBHMwggRvMCcGCSsGAQQBgjcVCgQaMBgwCgYIKwYBBQUHAwIwCgYIKwYBBQUHAwEwPAYJKwYBBAGCNxUHBC8wLQYlKwYBBAGCNxUIhpDjDYTVtHiE8Ys-hZvdFs6dEoFgh8fIENbYcQIBZAIBBjCCAcsGCCsGAQUFBwEBBIIBvTCCAbkwYwYIKwYBBQUHMAKGV2h0dHA6Ly9jcmwubWljcm9zb2Z0LmNvbS9wa2lpbmZyYS9DZXJ0cy9DTzFQS0lJTlRDQTAxLkFNRS5HQkxfQU1FJTIwSW5mcmElMjBDQSUyMDA1LmNydDBTBggrBgEFBQcwAoZHaHR0cDovL2NybDEuYW1lLmdibC9haWEvQ08xUEtJSU5UQ0EwMS5BTUUuR0JMX0FNRSUyMEluZnJhJTIwQ0ElMjAwNS5jcnQwUwYIKwYBBQUHMAKGR2h0dHA6Ly9jcmwyLmFtZS5nYmwvYWlhL0NPMVBLSUlOVENBMDEuQU1FLkdCTF9BTUUlMjBJbmZyYSUyMENBJTIwMDUuY3J0MFMGCCsGAQUFBzAChkdodHRwOi8vY3JsMy5hbWUuZ2JsL2FpYS9DTzFQS0lJTlRDQTAxLkFNRS5HQkxfQU1FJTIwSW5mcmElMjBDQSUyMDA1LmNydDBTBggrBgEFBQcwAoZHaHR0cDovL2NybDQuYW1lLmdibC9haWEvQ08xUEtJSU5UQ0EwMS5BTUUuR0JMX0FNRSUyMEluZnJhJTIwQ0ElMjAwNS5jcnQwHQYDVR0OBBYEFM-T8L9nIeCFTohGWTDyVFKymXV6MA4GA1UdDwEB_wQEAwIFoDCCASYGA1UdHwSCAR0wggEZMIIBFaCCARGgggENhj9odHRwOi8vY3JsLm1pY3Jvc29mdC5jb20vcGtpaW5mcmEvQ1JML0FNRSUyMEluZnJhJTIwQ0ElMjAwNS5jcmyGMWh0dHA6Ly9jcmwxLmFtZS5nYmwvY3JsL0FNRSUyMEluZnJhJTIwQ0ElMjAwNS5jcmyGMWh0dHA6Ly9jcmwyLmFtZS5nYmwvY3JsL0FNRSUyMEluZnJhJTIwQ0ElMjAwNS5jcmyGMWh0dHA6Ly9jcmwzLmFtZS5nYmwvY3JsL0FNRSUyMEluZnJhJTIwQ0ElMjAwNS5jcmyGMWh0dHA6Ly9jcmw0LmFtZS5nYmwvY3JsL0FNRSUyMEluZnJhJTIwQ0ElMjAwNS5jcmwwgZ0GA1UdIASBlTCBkjAMBgorBgEEAYI3ewEBMGYGCisGAQQBgjd7AgIwWDBWBggrBgEFBQcCAjBKHkgAMwAzAGUAMAAxADkAMgAxAC0ANABkADYANAAtADQAZgA4AGMALQBhADAANQA1AC0ANQBiAGQAYQBmAGYAZAA1AGUAMwAzAGQwDAYKKwYBBAGCN3sDAjAMBgorBgEEAYI3ewQCMB8GA1UdIwQYMBaAFHrWGYUoeWxxdh5g-PNL76IFQhYdMB0GA1UdJQQWMBQGCCsGAQUFBwMCBggrBgEFBQcDATANBgkqhkiG9w0BAQsFAAOCAQEAL5-mSvqTMKZ-yWP_ZT759pg-E4fR6CLCeXO0jrmpqWWL7kI50BvqMxrc_lgbkvtph9Pxa7ubGsAa1Exeoi8qx0ROCtQv-NyhNyDLePoY5JfVD6QGmvlnIziXrlYvbbnilY_vo-wieWJGJhuESMEaTphDiHpFdEuA2NZNxyxXsQV5fUpa2Rls0wrtnmPPIzhMrpswh3rBEnbxvlgC6SUihf90jSN_Hkn0T201tVzyjd5G1RK9QNqmdL0lKL-OZm8rpl-nwepifa5s6-Qa7cwTV2CMjAXPtsPHtNsPXvte52PFBn_dZiXBQN2njTerWOgNEpj5mIZ-nr3-pWeHhqAXSQ&s=sVHOTK3rSEAon76RjILXBmIM-Cn8sepsYDiYap0f2VxDvLnZZ3Wvo4J-nT9BPAlQNFRQ8Izz7UlBuZg8RnTWwHUy1QGuCjZOttXmbXhvNDZP0kzMwoNAcY9tTkBZV-Q2TJ8RFdqJung6HV9cu_Gaw0w6R8202TwYBSljyyG5PNs4nqizLpHLxpHNtfvd__YFr1dmB5Kh0-Z6qbHRmneUbiK2qn8lVQDggxxvCdaE18NcR7g0wViOb7YPi5l1fap6O5dckiwNxLarAYCntKjILCuv3UgD26NzwLF60PwhvakfQot78QldrkPgtdmk61UxlOEI2ZFz9wg8yJG6I9vOUA&h=5i7nEV7V_0jAXWOZosHi8-aug1i92Miyvh32ZwFLq_U
-  response:
-    body:
-      string: "{\n \"name\": \"3db47b02-6d25-44b9-8ddf-ff1a678b56a4\",\n \"status\":
-        \"InProgress\",\n \"startTime\": \"2025-02-21T14:39:21.5733991Z\",\n \"error\":
-        {\n  \"code\": \"NotLatestOperation\",\n  \"message\": \"Expected goal state
-        for managed cluster not saved yet. This means saving goal state to database
-        was slow or failed. This type of failed operations can usually be retried.\"\n
-        }\n}"
-    headers:
-      cache-control:
-      - no-cache
-      content-length:
-      - '356'
-      content-type:
-      - application/json
-      date:
-      - Fri, 21 Feb 2025 14:43:26 GMT
-      expires:
-      - '-1'
-      pragma:
-      - no-cache
-      strict-transport-security:
-      - max-age=31536000; includeSubDomains
-      x-content-type-options:
-      - nosniff
-      x-ms-operation-identifier:
-      - tenantId=54826b22-38d6-4fb2-bad9-b7b93a3e9c5a,objectId=a7250e3a-0e5e-48e2-9a34-45f1f5e1a91e/eastus2euap/3cd54c2e-56b0-4519-8ae6-a65e28798f55
-      x-ms-ratelimit-remaining-subscription-global-reads:
-      - '3749'
-    status:
-      code: 200
-      message: OK
-- request:
-    body: null
-    headers:
-      Accept:
-      - '*/*'
-      Accept-Encoding:
-      - gzip, deflate
-      CommandName:
-      - aks delete
-      Connection:
-      - keep-alive
-      ParameterSetName:
-      - -g -n --yes
-      User-Agent:
-      - AZURECLI/2.69.0 azsdk-python-core/1.31.0 Python/3.12.9 (Windows-10-10.0.19045-SP0)
-    method: GET
-    uri: https://management.azure.com/subscriptions/00000000-0000-0000-0000-000000000000/providers/Microsoft.ContainerService/locations/westus2/operations/3db47b02-6d25-44b9-8ddf-ff1a678b56a4?api-version=2016-03-30&t=638757455627040369&c=MIIHhjCCBm6gAwIBAgITfAaX0D2c-iM1n_047QAABpfQPTANBgkqhkiG9w0BAQsFADBEMRMwEQYKCZImiZPyLGQBGRYDR0JMMRMwEQYKCZImiZPyLGQBGRYDQU1FMRgwFgYDVQQDEw9BTUUgSW5mcmEgQ0EgMDUwHhcNMjUwMTIzMTIzMzI3WhcNMjUwNDIzMTIzMzI3WjBAMT4wPAYDVQQDEzVhc3luY29wZXJhdGlvbnNpZ25pbmdjZXJ0aWZpY2F0ZS5tYW5hZ2VtZW50LmF6dXJlLmNvbTCCASIwDQYJKoZIhvcNAQEBBQADggEPADCCAQoCggEBAMT6cGM0B3y7ALaE-Skle4LGL_KvvE0RUfR5t5rwMeM3CUzeYQjKDViOQv-6ECcNTQ188o9xa72JZw6T10LTAadlAlNEt-D4ZgXojTXXdRtgYN-AZ-uCCkJCPAJEWs5EDD7mSbt4aK42yALzlx5HkO8DReVYve0sKKD5r_M3y_OScnMTmV2SqALMQFfQHE2BCDOEjnPMJyRgh-7NvAqTuj-04DaveAIZSPJ9ljaYUCJ6fuyHJpPPDJvqzMYvVtE8OSAbxMClc2r5faOd2VDJXmbWWCx5jgb6bsGk0OJlSYIWH4DG7ERimIDapcgwLFJy4o8a8bkK0bi9A_5dTellBPUCAwEAAaOCBHMwggRvMCcGCSsGAQQBgjcVCgQaMBgwCgYIKwYBBQUHAwIwCgYIKwYBBQUHAwEwPAYJKwYBBAGCNxUHBC8wLQYlKwYBBAGCNxUIhpDjDYTVtHiE8Ys-hZvdFs6dEoFgh8fIENbYcQIBZAIBBjCCAcsGCCsGAQUFBwEBBIIBvTCCAbkwYwYIKwYBBQUHMAKGV2h0dHA6Ly9jcmwubWljcm9zb2Z0LmNvbS9wa2lpbmZyYS9DZXJ0cy9DTzFQS0lJTlRDQTAxLkFNRS5HQkxfQU1FJTIwSW5mcmElMjBDQSUyMDA1LmNydDBTBggrBgEFBQcwAoZHaHR0cDovL2NybDEuYW1lLmdibC9haWEvQ08xUEtJSU5UQ0EwMS5BTUUuR0JMX0FNRSUyMEluZnJhJTIwQ0ElMjAwNS5jcnQwUwYIKwYBBQUHMAKGR2h0dHA6Ly9jcmwyLmFtZS5nYmwvYWlhL0NPMVBLSUlOVENBMDEuQU1FLkdCTF9BTUUlMjBJbmZyYSUyMENBJTIwMDUuY3J0MFMGCCsGAQUFBzAChkdodHRwOi8vY3JsMy5hbWUuZ2JsL2FpYS9DTzFQS0lJTlRDQTAxLkFNRS5HQkxfQU1FJTIwSW5mcmElMjBDQSUyMDA1LmNydDBTBggrBgEFBQcwAoZHaHR0cDovL2NybDQuYW1lLmdibC9haWEvQ08xUEtJSU5UQ0EwMS5BTUUuR0JMX0FNRSUyMEluZnJhJTIwQ0ElMjAwNS5jcnQwHQYDVR0OBBYEFM-T8L9nIeCFTohGWTDyVFKymXV6MA4GA1UdDwEB_wQEAwIFoDCCASYGA1UdHwSCAR0wggEZMIIBFaCCARGgggENhj9odHRwOi8vY3JsLm1pY3Jvc29mdC5jb20vcGtpaW5mcmEvQ1JML0FNRSUyMEluZnJhJTIwQ0ElMjAwNS5jcmyGMWh0dHA6Ly9jcmwxLmFtZS5nYmwvY3JsL0FNRSUyMEluZnJhJTIwQ0ElMjAwNS5jcmyGMWh0dHA6Ly9jcmwyLmFtZS5nYmwvY3JsL0FNRSUyMEluZnJhJTIwQ0ElMjAwNS5jcmyGMWh0dHA6Ly9jcmwzLmFtZS5nYmwvY3JsL0FNRSUyMEluZnJhJTIwQ0ElMjAwNS5jcmyGMWh0dHA6Ly9jcmw0LmFtZS5nYmwvY3JsL0FNRSUyMEluZnJhJTIwQ0ElMjAwNS5jcmwwgZ0GA1UdIASBlTCBkjAMBgorBgEEAYI3ewEBMGYGCisGAQQBgjd7AgIwWDBWBggrBgEFBQcCAjBKHkgAMwAzAGUAMAAxADkAMgAxAC0ANABkADYANAAtADQAZgA4AGMALQBhADAANQA1AC0ANQBiAGQAYQBmAGYAZAA1AGUAMwAzAGQwDAYKKwYBBAGCN3sDAjAMBgorBgEEAYI3ewQCMB8GA1UdIwQYMBaAFHrWGYUoeWxxdh5g-PNL76IFQhYdMB0GA1UdJQQWMBQGCCsGAQUFBwMCBggrBgEFBQcDATANBgkqhkiG9w0BAQsFAAOCAQEAL5-mSvqTMKZ-yWP_ZT759pg-E4fR6CLCeXO0jrmpqWWL7kI50BvqMxrc_lgbkvtph9Pxa7ubGsAa1Exeoi8qx0ROCtQv-NyhNyDLePoY5JfVD6QGmvlnIziXrlYvbbnilY_vo-wieWJGJhuESMEaTphDiHpFdEuA2NZNxyxXsQV5fUpa2Rls0wrtnmPPIzhMrpswh3rBEnbxvlgC6SUihf90jSN_Hkn0T201tVzyjd5G1RK9QNqmdL0lKL-OZm8rpl-nwepifa5s6-Qa7cwTV2CMjAXPtsPHtNsPXvte52PFBn_dZiXBQN2njTerWOgNEpj5mIZ-nr3-pWeHhqAXSQ&s=sVHOTK3rSEAon76RjILXBmIM-Cn8sepsYDiYap0f2VxDvLnZZ3Wvo4J-nT9BPAlQNFRQ8Izz7UlBuZg8RnTWwHUy1QGuCjZOttXmbXhvNDZP0kzMwoNAcY9tTkBZV-Q2TJ8RFdqJung6HV9cu_Gaw0w6R8202TwYBSljyyG5PNs4nqizLpHLxpHNtfvd__YFr1dmB5Kh0-Z6qbHRmneUbiK2qn8lVQDggxxvCdaE18NcR7g0wViOb7YPi5l1fap6O5dckiwNxLarAYCntKjILCuv3UgD26NzwLF60PwhvakfQot78QldrkPgtdmk61UxlOEI2ZFz9wg8yJG6I9vOUA&h=5i7nEV7V_0jAXWOZosHi8-aug1i92Miyvh32ZwFLq_U
-  response:
-    body:
-      string: "{\n \"name\": \"3db47b02-6d25-44b9-8ddf-ff1a678b56a4\",\n \"status\":
-        \"Succeeded\",\n \"startTime\": \"2025-02-21T14:39:21.5733991Z\",\n \"endTime\":
-        \"2025-02-21T14:43:56.0264154Z\",\n \"error\": {\n  \"code\": \"NotLatestOperation\",\n
-        \ \"message\": \"Expected goal state for managed cluster not saved yet. This
-        means saving goal state to database was slow or failed. This type of failed
-        operations can usually be retried.\"\n }\n}"
-    headers:
-      cache-control:
-      - no-cache
-      content-length:
-      - '399'
-      content-type:
-      - application/json
-      date:
-      - Fri, 21 Feb 2025 14:43:56 GMT
-      expires:
-      - '-1'
-      pragma:
-      - no-cache
-      strict-transport-security:
-      - max-age=31536000; includeSubDomains
-      x-content-type-options:
-      - nosniff
-      x-ms-operation-identifier:
-      - tenantId=54826b22-38d6-4fb2-bad9-b7b93a3e9c5a,objectId=a7250e3a-0e5e-48e2-9a34-45f1f5e1a91e/eastus2euap/ad1913e9-0994-469e-8da8-a9098e64d61d
-      x-ms-ratelimit-remaining-subscription-global-reads:
-      - '3749'
-    status:
-      code: 200
-      message: OK
-- request:
-    body: null
-    headers:
-      Accept:
-      - application/json
-      Accept-Encoding:
-      - gzip, deflate
-      CommandName:
-      - aks show
-      Connection:
-      - keep-alive
-      ParameterSetName:
-      - -g -n
-      User-Agent:
-      - AZURECLI/2.69.0 azsdk-python-core/1.31.0 Python/3.12.9 (Windows-10-10.0.19045-SP0)
-    method: GET
-    uri: https://management.azure.com/subscriptions/00000000-0000-0000-0000-000000000000/resourceGroups/clitest000001/providers/Microsoft.ContainerService/managedClusters/cliakstest000001?api-version=2024-10-01
-  response:
-    body:
-      string: "{\n  \"code\": \"NotFound\",\n  \"details\": [\n   {\n    \"code\":
-        \"Unspecified\",\n    \"message\": \"rpc error: code = NotFound desc = Managed
-        Cluster not found\"\n   }\n  ],\n  \"message\": \"Could not find managed cluster
-        resource: cliakstest000001 in subscription: 0b1f6471-1bf0-4dda-aec3-cb9272f09590,
-        resourceGroup: clitest000001.\",\n  \"subcode\": \"GetManagedCluster_NotFound\"\n
-        }"
-    headers:
-      cache-control:
-      - no-cache
-      content-length:
-      - '361'
-      content-type:
-      - application/json
-      date:
-      - Fri, 21 Feb 2025 14:43:59 GMT
-      expires:
-      - '-1'
-      pragma:
-      - no-cache
-      strict-transport-security:
-      - max-age=31536000; includeSubDomains
-      x-content-type-options:
-      - nosniff
-      x-ms-ratelimit-remaining-subscription-global-reads:
-      - '3749'
+  response:
+    body:
+      string: '{"error":{"code":"ResourceNotFound","message":"The Resource ''Microsoft.ContainerService/managedClusters/cliakstest000001''
+        under resource group ''clitest000001'' was not found. For more details please
+        go to https://aka.ms/ARMResourceNotFoundFix"}}'
+    headers:
+      cache-control:
+      - no-cache
+      content-length:
+      - '244'
+      content-type:
+      - application/json; charset=utf-8
+      date:
+      - Wed, 07 Feb 2024 20:01:50 GMT
+      expires:
+      - '-1'
+      pragma:
+      - no-cache
+      strict-transport-security:
+      - max-age=31536000; includeSubDomains
+      x-cache:
+      - CONFIG_NOCACHE
+      x-content-type-options:
+      - nosniff
+      x-ms-failure-cause:
+      - gateway
+      x-msedge-ref:
+      - 'Ref A: 2924D697A73547EB8583F254AB6A6E2F Ref B: CO6AA3150219019 Ref C: 2024-02-07T20:01:51Z'
     status:
       code: 404
       message: Not Found
