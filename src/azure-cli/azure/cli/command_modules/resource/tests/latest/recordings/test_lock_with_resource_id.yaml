--- conflicted
+++ resolved
@@ -82,11 +82,7 @@
         false,\r\n    \"enableVmProtection\": false\r\n  }\r\n}"
     headers:
       azure-asyncoperation:
-<<<<<<< HEAD
-      - https://management.azure.com/subscriptions/00000000-0000-0000-0000-000000000000/providers/Microsoft.Network/locations/westus/operations/c3a7b21a-37d8-4c7f-bc2c-f996d47b77f6?api-version=2019-04-01
-=======
       - https://management.azure.com/subscriptions/00000000-0000-0000-0000-000000000000/providers/Microsoft.Network/locations/westus/operations/a991615a-63a9-4d0e-9f09-5310c94b8857?api-version=2019-08-01
->>>>>>> 15b3674b
       cache-control:
       - no-cache
       content-length:
@@ -130,11 +126,7 @@
       - python/3.6.5 (Windows-10-10.0.17134-SP0) msrest/0.6.10 msrest_azure/0.6.1
         azure-mgmt-network/4.0.0 Azure-SDK-For-Python AZURECLI/2.0.74
     method: GET
-<<<<<<< HEAD
-    uri: https://management.azure.com/subscriptions/00000000-0000-0000-0000-000000000000/providers/Microsoft.Network/locations/westus/operations/c3a7b21a-37d8-4c7f-bc2c-f996d47b77f6?api-version=2019-04-01
-=======
     uri: https://management.azure.com/subscriptions/00000000-0000-0000-0000-000000000000/providers/Microsoft.Network/locations/westus/operations/a991615a-63a9-4d0e-9f09-5310c94b8857?api-version=2019-08-01
->>>>>>> 15b3674b
   response:
     body:
       string: "{\r\n  \"status\": \"Succeeded\"\r\n}"
@@ -339,11 +331,7 @@
         false,\r\n    \"enableVmProtection\": false\r\n  }\r\n}"
     headers:
       azure-asyncoperation:
-<<<<<<< HEAD
-      - https://management.azure.com/subscriptions/00000000-0000-0000-0000-000000000000/providers/Microsoft.Network/locations/westus/operations/9f68eee3-46cb-41bb-b833-75c350ea5604?api-version=2019-04-01
-=======
       - https://management.azure.com/subscriptions/00000000-0000-0000-0000-000000000000/providers/Microsoft.Network/locations/westus/operations/b2d1f05e-a6bd-451d-a64a-b69c9aabced4?api-version=2019-08-01
->>>>>>> 15b3674b
       cache-control:
       - no-cache
       content-length:
@@ -391,11 +379,7 @@
       - python/3.6.5 (Windows-10-10.0.17134-SP0) msrest/0.6.10 msrest_azure/0.6.1
         azure-mgmt-network/4.0.0 Azure-SDK-For-Python AZURECLI/2.0.74
     method: GET
-<<<<<<< HEAD
-    uri: https://management.azure.com/subscriptions/00000000-0000-0000-0000-000000000000/providers/Microsoft.Network/locations/westus/operations/9f68eee3-46cb-41bb-b833-75c350ea5604?api-version=2019-04-01
-=======
     uri: https://management.azure.com/subscriptions/00000000-0000-0000-0000-000000000000/providers/Microsoft.Network/locations/westus/operations/b2d1f05e-a6bd-451d-a64a-b69c9aabced4?api-version=2019-08-01
->>>>>>> 15b3674b
   response:
     body:
       string: "{\r\n  \"status\": \"Succeeded\"\r\n}"
