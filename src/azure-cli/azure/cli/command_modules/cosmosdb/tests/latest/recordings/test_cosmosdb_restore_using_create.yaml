interactions:
- request:
    body: null
    headers:
      Accept:
      - application/json
      Accept-Encoding:
      - gzip, deflate
      CommandName:
      - cosmosdb create
      Connection:
      - keep-alive
      ParameterSetName:
      - -n -g --backup-policy-type --locations
      User-Agent:
<<<<<<< HEAD
      - AZURECLI/2.46.0 azsdk-python-azure-mgmt-resource/22.0.0 Python/3.10.10 (Linux-5.15.0-1033-azure-x86_64-with-glibc2.31)
        VSTS_7b238909-6802-4b65-b90d-184bca47f458_build_220_0
=======
      - AZURECLI/2.49.0 azsdk-python-azure-mgmt-resource/22.0.0 Python/3.10.11 (Windows-10-10.0.22621-SP0)
>>>>>>> 5307e359
    method: GET
    uri: https://management.azure.com/subscriptions/00000000-0000-0000-0000-000000000000/resourcegroups/cli_test_cosmosdb_restore_using_create000001?api-version=2022-09-01
  response:
    body:
<<<<<<< HEAD
      string: '{"id":"/subscriptions/00000000-0000-0000-0000-000000000000/resourceGroups/cli_test_cosmosdb_restore_using_create000001","name":"cli_test_cosmosdb_restore_using_create000001","type":"Microsoft.Resources/resourceGroups","location":"westus","tags":{"product":"azurecli","cause":"automation","date":"2023-03-13T14:50:18Z"},"properties":{"provisioningState":"Succeeded"}}'
=======
      string: '{"id":"/subscriptions/00000000-0000-0000-0000-000000000000/resourceGroups/cli_test_cosmosdb_restore_using_create000001","name":"cli_test_cosmosdb_restore_using_create000001","type":"Microsoft.Resources/resourceGroups","location":"westus","tags":{"product":"azurecli","cause":"automation","test":"test_cosmosdb_restore_using_create","date":"2023-06-08T17:18:02Z","module":"cosmosdb"},"properties":{"provisioningState":"Succeeded"}}'
>>>>>>> 5307e359
    headers:
      cache-control:
      - no-cache
      content-length:
<<<<<<< HEAD
      - '366'
      content-type:
      - application/json; charset=utf-8
      date:
      - Mon, 13 Mar 2023 14:50:20 GMT
=======
      - '430'
      content-type:
      - application/json; charset=utf-8
      date:
      - Thu, 08 Jun 2023 17:18:04 GMT
>>>>>>> 5307e359
      expires:
      - '-1'
      pragma:
      - no-cache
      strict-transport-security:
      - max-age=31536000; includeSubDomains
      vary:
      - Accept-Encoding
      x-content-type-options:
      - nosniff
    status:
      code: 200
      message: OK
- request:
    body: '{"location": "westus", "kind": "GlobalDocumentDB", "properties": {"locations":
      [{"locationName": "westus", "failoverPriority": 0, "isZoneRedundant": false}],
      "databaseAccountOfferType": "Standard", "apiProperties": {}, "createMode": "Default",
      "backupPolicy": {"type": "Continuous"}}}'
    headers:
      Accept:
      - application/json
      Accept-Encoding:
      - gzip, deflate
      CommandName:
      - cosmosdb create
      Connection:
      - keep-alive
      Content-Length:
      - '284'
      Content-Type:
      - application/json
      ParameterSetName:
      - -n -g --backup-policy-type --locations
      User-Agent:
<<<<<<< HEAD
      - AZURECLI/2.46.0 azsdk-python-mgmt-cosmosdb/9.0.0 Python/3.10.10 (Linux-5.15.0-1033-azure-x86_64-with-glibc2.31)
        VSTS_7b238909-6802-4b65-b90d-184bca47f458_build_220_0
=======
      - AZURECLI/2.49.0 azsdk-python-mgmt-cosmosdb/9.2.0 Python/3.10.11 (Windows-10-10.0.22621-SP0)
>>>>>>> 5307e359
    method: PUT
    uri: https://management.azure.com/subscriptions/00000000-0000-0000-0000-000000000000/resourceGroups/cli_test_cosmosdb_restore_using_create000001/providers/Microsoft.DocumentDB/databaseAccounts/cli000003?api-version=2022-11-15
  response:
    body:
      string: '{"id":"/subscriptions/00000000-0000-0000-0000-000000000000/resourceGroups/cli_test_cosmosdb_restore_using_create000001/providers/Microsoft.DocumentDB/databaseAccounts/cli000003","name":"cli000003","location":"West
<<<<<<< HEAD
        US","type":"Microsoft.DocumentDB/databaseAccounts","kind":"GlobalDocumentDB","tags":{},"systemData":{"createdAt":"2023-03-13T14:50:24.5314421Z"},"properties":{"provisioningState":"Creating","publicNetworkAccess":"Enabled","enableAutomaticFailover":false,"enableMultipleWriteLocations":false,"enablePartitionKeyMonitor":false,"isVirtualNetworkFilterEnabled":false,"virtualNetworkRules":[],"EnabledApiTypes":"Sql","disableKeyBasedMetadataWriteAccess":false,"enableFreeTier":false,"enableAnalyticalStorage":false,"analyticalStorageConfiguration":{"schemaType":"WellDefined"},"instanceId":"69fe8f44-47f2-450f-bc66-044ae00e7f24","createMode":"Default","databaseAccountOfferType":"Standard","defaultIdentity":"","networkAclBypass":"None","disableLocalAuth":false,"enablePartitionMerge":false,"minimalTlsVersion":"Tls","consistencyPolicy":{"defaultConsistencyLevel":"Session","maxIntervalInSeconds":5,"maxStalenessPrefix":100},"configurationOverrides":{},"writeLocations":[{"id":"cli000003-westus","locationName":"West
        US","provisioningState":"Creating","failoverPriority":0,"isZoneRedundant":false}],"readLocations":[{"id":"cli000003-westus","locationName":"West
        US","provisioningState":"Creating","failoverPriority":0,"isZoneRedundant":false}],"locations":[{"id":"cli000003-westus","locationName":"West
        US","provisioningState":"Creating","failoverPriority":0,"isZoneRedundant":false}],"failoverPolicies":[{"id":"cli000003-westus","locationName":"West
        US","failoverPriority":0}],"cors":[],"capabilities":[],"ipRules":[],"backupPolicy":{"type":"Continuous"},"networkAclBypassResourceIds":[],"keysMetadata":{"primaryMasterKey":{"generationTime":"2023-03-13T14:50:24.5314421Z"},"secondaryMasterKey":{"generationTime":"2023-03-13T14:50:24.5314421Z"},"primaryReadonlyMasterKey":{"generationTime":"2023-03-13T14:50:24.5314421Z"},"secondaryReadonlyMasterKey":{"generationTime":"2023-03-13T14:50:24.5314421Z"}}},"identity":{"type":"None"}}'
    headers:
      azure-asyncoperation:
      - https://management.azure.com/subscriptions/00000000-0000-0000-0000-000000000000/providers/Microsoft.DocumentDB/locations/westus/operationsStatus/6e7cd438-8ea7-4f98-98e1-a6b6318babb4?api-version=2022-11-15
=======
        US","type":"Microsoft.DocumentDB/databaseAccounts","kind":"GlobalDocumentDB","tags":{},"systemData":{"createdAt":"2023-06-08T17:18:10.7032794Z"},"properties":{"provisioningState":"Creating","publicNetworkAccess":"Enabled","enableAutomaticFailover":false,"enableMultipleWriteLocations":false,"enablePartitionKeyMonitor":false,"isVirtualNetworkFilterEnabled":false,"virtualNetworkRules":[],"EnabledApiTypes":"Sql","disableKeyBasedMetadataWriteAccess":false,"enableFreeTier":false,"enableAnalyticalStorage":false,"analyticalStorageConfiguration":{"schemaType":"WellDefined"},"instanceId":"4e672337-189e-4b77-ac9d-62c7ecd8f09f","createMode":"Default","databaseAccountOfferType":"Standard","defaultIdentity":"","networkAclBypass":"None","disableLocalAuth":false,"enablePartitionMerge":false,"minimalTlsVersion":"Tls","consistencyPolicy":{"defaultConsistencyLevel":"Session","maxIntervalInSeconds":5,"maxStalenessPrefix":100},"configurationOverrides":{},"writeLocations":[{"id":"cli000003-westus","locationName":"West
        US","provisioningState":"Creating","failoverPriority":0,"isZoneRedundant":false}],"readLocations":[{"id":"cli000003-westus","locationName":"West
        US","provisioningState":"Creating","failoverPriority":0,"isZoneRedundant":false}],"locations":[{"id":"cli000003-westus","locationName":"West
        US","provisioningState":"Creating","failoverPriority":0,"isZoneRedundant":false}],"failoverPolicies":[{"id":"cli000003-westus","locationName":"West
        US","failoverPriority":0}],"cors":[],"capabilities":[],"ipRules":[],"backupPolicy":{"type":"Continuous","continuousModeProperties":{"tier":"Continuous30Days"}},"networkAclBypassResourceIds":[],"keysMetadata":{"primaryMasterKey":{"generationTime":"2023-06-08T17:18:10.7032794Z"},"secondaryMasterKey":{"generationTime":"2023-06-08T17:18:10.7032794Z"},"primaryReadonlyMasterKey":{"generationTime":"2023-06-08T17:18:10.7032794Z"},"secondaryReadonlyMasterKey":{"generationTime":"2023-06-08T17:18:10.7032794Z"}}},"identity":{"type":"None"}}'
    headers:
      azure-asyncoperation:
      - https://management.azure.com/subscriptions/00000000-0000-0000-0000-000000000000/providers/Microsoft.DocumentDB/locations/westus/operationsStatus/0fc94bd5-d624-4bad-b05c-9f56f21968a2?api-version=2023-04-15
>>>>>>> 5307e359
      cache-control:
      - no-store, no-cache
      content-length:
      - '2139'
      content-type:
      - application/json
      date:
<<<<<<< HEAD
      - Mon, 13 Mar 2023 14:50:27 GMT
      location:
      - https://management.azure.com/subscriptions/00000000-0000-0000-0000-000000000000/resourceGroups/cli_test_cosmosdb_restore_using_create000001/providers/Microsoft.DocumentDB/databaseAccounts/cli000003/operationResults/6e7cd438-8ea7-4f98-98e1-a6b6318babb4?api-version=2022-11-15
=======
      - Thu, 08 Jun 2023 17:18:12 GMT
      location:
      - https://management.azure.com/subscriptions/00000000-0000-0000-0000-000000000000/resourceGroups/cli_test_cosmosdb_restore_using_create000001/providers/Microsoft.DocumentDB/databaseAccounts/cli000003/operationResults/0fc94bd5-d624-4bad-b05c-9f56f21968a2?api-version=2023-04-15
>>>>>>> 5307e359
      pragma:
      - no-cache
      server:
      - Microsoft-HTTPAPI/2.0
      strict-transport-security:
      - max-age=31536000; includeSubDomains
      transfer-encoding:
      - chunked
      vary:
      - Accept-Encoding
      x-content-type-options:
      - nosniff
      x-ms-gatewayversion:
      - version=2.14.0
      x-ms-ratelimit-remaining-subscription-writes:
      - '1199'
    status:
      code: 200
      message: Ok
- request:
    body: null
    headers:
      Accept:
      - '*/*'
      Accept-Encoding:
      - gzip, deflate
      CommandName:
      - cosmosdb create
      Connection:
      - keep-alive
      ParameterSetName:
      - -n -g --backup-policy-type --locations
      User-Agent:
<<<<<<< HEAD
      - AZURECLI/2.46.0 azsdk-python-mgmt-cosmosdb/9.0.0 Python/3.10.10 (Linux-5.15.0-1033-azure-x86_64-with-glibc2.31)
        VSTS_7b238909-6802-4b65-b90d-184bca47f458_build_220_0
    method: GET
    uri: https://management.azure.com/subscriptions/00000000-0000-0000-0000-000000000000/providers/Microsoft.DocumentDB/locations/westus/operationsStatus/6e7cd438-8ea7-4f98-98e1-a6b6318babb4?api-version=2022-11-15
=======
      - AZURECLI/2.49.0 azsdk-python-mgmt-cosmosdb/9.2.0 Python/3.10.11 (Windows-10-10.0.22621-SP0)
    method: GET
    uri: https://management.azure.com/subscriptions/00000000-0000-0000-0000-000000000000/providers/Microsoft.DocumentDB/locations/westus/operationsStatus/0fc94bd5-d624-4bad-b05c-9f56f21968a2?api-version=2023-04-15
  response:
    body:
      string: '{"status":"Enqueued"}'
    headers:
      cache-control:
      - no-store, no-cache
      content-length:
      - '21'
      content-type:
      - application/json
      date:
      - Thu, 08 Jun 2023 17:18:12 GMT
      pragma:
      - no-cache
      server:
      - Microsoft-HTTPAPI/2.0
      strict-transport-security:
      - max-age=31536000; includeSubDomains
      transfer-encoding:
      - chunked
      vary:
      - Accept-Encoding
      x-content-type-options:
      - nosniff
      x-ms-gatewayversion:
      - version=2.14.0
    status:
      code: 200
      message: Ok
- request:
    body: null
    headers:
      Accept:
      - '*/*'
      Accept-Encoding:
      - gzip, deflate
      CommandName:
      - cosmosdb create
      Connection:
      - keep-alive
      ParameterSetName:
      - -n -g --backup-policy-type --locations
      User-Agent:
      - AZURECLI/2.49.0 azsdk-python-mgmt-cosmosdb/9.2.0 Python/3.10.11 (Windows-10-10.0.22621-SP0)
    method: GET
    uri: https://management.azure.com/subscriptions/00000000-0000-0000-0000-000000000000/providers/Microsoft.DocumentDB/locations/westus/operationsStatus/0fc94bd5-d624-4bad-b05c-9f56f21968a2?api-version=2023-04-15
>>>>>>> 5307e359
  response:
    body:
      string: '{"status":"Dequeued"}'
    headers:
      cache-control:
      - no-store, no-cache
      content-length:
      - '21'
      content-type:
      - application/json
      date:
<<<<<<< HEAD
      - Mon, 13 Mar 2023 14:50:57 GMT
=======
      - Thu, 08 Jun 2023 17:18:42 GMT
>>>>>>> 5307e359
      pragma:
      - no-cache
      server:
      - Microsoft-HTTPAPI/2.0
      strict-transport-security:
      - max-age=31536000; includeSubDomains
      transfer-encoding:
      - chunked
      vary:
      - Accept-Encoding
      x-content-type-options:
      - nosniff
      x-ms-gatewayversion:
      - version=2.14.0
    status:
      code: 200
      message: Ok
- request:
    body: null
    headers:
      Accept:
      - '*/*'
      Accept-Encoding:
      - gzip, deflate
      CommandName:
      - cosmosdb create
      Connection:
      - keep-alive
      ParameterSetName:
      - -n -g --backup-policy-type --locations
      User-Agent:
<<<<<<< HEAD
      - AZURECLI/2.46.0 azsdk-python-mgmt-cosmosdb/9.0.0 Python/3.10.10 (Linux-5.15.0-1033-azure-x86_64-with-glibc2.31)
        VSTS_7b238909-6802-4b65-b90d-184bca47f458_build_220_0
    method: GET
    uri: https://management.azure.com/subscriptions/00000000-0000-0000-0000-000000000000/providers/Microsoft.DocumentDB/locations/westus/operationsStatus/6e7cd438-8ea7-4f98-98e1-a6b6318babb4?api-version=2022-11-15
=======
      - AZURECLI/2.49.0 azsdk-python-mgmt-cosmosdb/9.2.0 Python/3.10.11 (Windows-10-10.0.22621-SP0)
    method: GET
    uri: https://management.azure.com/subscriptions/00000000-0000-0000-0000-000000000000/providers/Microsoft.DocumentDB/locations/westus/operationsStatus/0fc94bd5-d624-4bad-b05c-9f56f21968a2?api-version=2023-04-15
>>>>>>> 5307e359
  response:
    body:
      string: '{"status":"Dequeued"}'
    headers:
      cache-control:
      - no-store, no-cache
      content-length:
      - '21'
      content-type:
      - application/json
      date:
<<<<<<< HEAD
      - Mon, 13 Mar 2023 14:51:27 GMT
=======
      - Thu, 08 Jun 2023 17:19:12 GMT
>>>>>>> 5307e359
      pragma:
      - no-cache
      server:
      - Microsoft-HTTPAPI/2.0
      strict-transport-security:
      - max-age=31536000; includeSubDomains
      transfer-encoding:
      - chunked
      vary:
      - Accept-Encoding
      x-content-type-options:
      - nosniff
      x-ms-gatewayversion:
      - version=2.14.0
    status:
      code: 200
      message: Ok
- request:
    body: null
    headers:
      Accept:
      - '*/*'
      Accept-Encoding:
      - gzip, deflate
      CommandName:
      - cosmosdb create
      Connection:
      - keep-alive
      ParameterSetName:
      - -n -g --backup-policy-type --locations
      User-Agent:
<<<<<<< HEAD
      - AZURECLI/2.46.0 azsdk-python-mgmt-cosmosdb/9.0.0 Python/3.10.10 (Linux-5.15.0-1033-azure-x86_64-with-glibc2.31)
        VSTS_7b238909-6802-4b65-b90d-184bca47f458_build_220_0
    method: GET
    uri: https://management.azure.com/subscriptions/00000000-0000-0000-0000-000000000000/providers/Microsoft.DocumentDB/locations/westus/operationsStatus/6e7cd438-8ea7-4f98-98e1-a6b6318babb4?api-version=2022-11-15
=======
      - AZURECLI/2.49.0 azsdk-python-mgmt-cosmosdb/9.2.0 Python/3.10.11 (Windows-10-10.0.22621-SP0)
    method: GET
    uri: https://management.azure.com/subscriptions/00000000-0000-0000-0000-000000000000/providers/Microsoft.DocumentDB/locations/westus/operationsStatus/0fc94bd5-d624-4bad-b05c-9f56f21968a2?api-version=2023-04-15
>>>>>>> 5307e359
  response:
    body:
      string: '{"status":"Dequeued"}'
    headers:
      cache-control:
      - no-store, no-cache
      content-length:
      - '21'
      content-type:
      - application/json
      date:
<<<<<<< HEAD
      - Mon, 13 Mar 2023 14:51:57 GMT
=======
      - Thu, 08 Jun 2023 17:19:42 GMT
>>>>>>> 5307e359
      pragma:
      - no-cache
      server:
      - Microsoft-HTTPAPI/2.0
      strict-transport-security:
      - max-age=31536000; includeSubDomains
      transfer-encoding:
      - chunked
      vary:
      - Accept-Encoding
      x-content-type-options:
      - nosniff
      x-ms-gatewayversion:
      - version=2.14.0
    status:
      code: 200
      message: Ok
- request:
    body: null
    headers:
      Accept:
      - '*/*'
      Accept-Encoding:
      - gzip, deflate
      CommandName:
      - cosmosdb create
      Connection:
      - keep-alive
      ParameterSetName:
      - -n -g --backup-policy-type --locations
      User-Agent:
<<<<<<< HEAD
      - AZURECLI/2.46.0 azsdk-python-mgmt-cosmosdb/9.0.0 Python/3.10.10 (Linux-5.15.0-1033-azure-x86_64-with-glibc2.31)
        VSTS_7b238909-6802-4b65-b90d-184bca47f458_build_220_0
    method: GET
    uri: https://management.azure.com/subscriptions/00000000-0000-0000-0000-000000000000/providers/Microsoft.DocumentDB/locations/westus/operationsStatus/6e7cd438-8ea7-4f98-98e1-a6b6318babb4?api-version=2022-11-15
=======
      - AZURECLI/2.49.0 azsdk-python-mgmt-cosmosdb/9.2.0 Python/3.10.11 (Windows-10-10.0.22621-SP0)
    method: GET
    uri: https://management.azure.com/subscriptions/00000000-0000-0000-0000-000000000000/providers/Microsoft.DocumentDB/locations/westus/operationsStatus/0fc94bd5-d624-4bad-b05c-9f56f21968a2?api-version=2023-04-15
>>>>>>> 5307e359
  response:
    body:
      string: '{"status":"Dequeued"}'
    headers:
      cache-control:
      - no-store, no-cache
      content-length:
      - '21'
      content-type:
      - application/json
      date:
<<<<<<< HEAD
      - Mon, 13 Mar 2023 14:52:27 GMT
=======
      - Thu, 08 Jun 2023 17:20:12 GMT
>>>>>>> 5307e359
      pragma:
      - no-cache
      server:
      - Microsoft-HTTPAPI/2.0
      strict-transport-security:
      - max-age=31536000; includeSubDomains
      transfer-encoding:
      - chunked
      vary:
      - Accept-Encoding
      x-content-type-options:
      - nosniff
      x-ms-gatewayversion:
      - version=2.14.0
    status:
      code: 200
      message: Ok
- request:
    body: null
    headers:
      Accept:
      - '*/*'
      Accept-Encoding:
      - gzip, deflate
      CommandName:
      - cosmosdb create
      Connection:
      - keep-alive
      ParameterSetName:
      - -n -g --backup-policy-type --locations
      User-Agent:
<<<<<<< HEAD
      - AZURECLI/2.46.0 azsdk-python-mgmt-cosmosdb/9.0.0 Python/3.10.10 (Linux-5.15.0-1033-azure-x86_64-with-glibc2.31)
        VSTS_7b238909-6802-4b65-b90d-184bca47f458_build_220_0
    method: GET
    uri: https://management.azure.com/subscriptions/00000000-0000-0000-0000-000000000000/providers/Microsoft.DocumentDB/locations/westus/operationsStatus/6e7cd438-8ea7-4f98-98e1-a6b6318babb4?api-version=2022-11-15
=======
      - AZURECLI/2.49.0 azsdk-python-mgmt-cosmosdb/9.2.0 Python/3.10.11 (Windows-10-10.0.22621-SP0)
    method: GET
    uri: https://management.azure.com/subscriptions/00000000-0000-0000-0000-000000000000/providers/Microsoft.DocumentDB/locations/westus/operationsStatus/0fc94bd5-d624-4bad-b05c-9f56f21968a2?api-version=2023-04-15
>>>>>>> 5307e359
  response:
    body:
      string: '{"status":"Succeeded"}'
    headers:
      cache-control:
      - no-store, no-cache
      content-length:
      - '22'
      content-type:
      - application/json
      date:
<<<<<<< HEAD
      - Mon, 13 Mar 2023 14:52:57 GMT
=======
      - Thu, 08 Jun 2023 17:20:42 GMT
>>>>>>> 5307e359
      pragma:
      - no-cache
      server:
      - Microsoft-HTTPAPI/2.0
      strict-transport-security:
      - max-age=31536000; includeSubDomains
      transfer-encoding:
      - chunked
      vary:
      - Accept-Encoding
      x-content-type-options:
      - nosniff
      x-ms-gatewayversion:
      - version=2.14.0
    status:
      code: 200
      message: Ok
- request:
    body: null
    headers:
      Accept:
      - '*/*'
      Accept-Encoding:
      - gzip, deflate
      CommandName:
      - cosmosdb create
      Connection:
      - keep-alive
      ParameterSetName:
      - -n -g --backup-policy-type --locations
      User-Agent:
<<<<<<< HEAD
      - AZURECLI/2.46.0 azsdk-python-mgmt-cosmosdb/9.0.0 Python/3.10.10 (Linux-5.15.0-1033-azure-x86_64-with-glibc2.31)
        VSTS_7b238909-6802-4b65-b90d-184bca47f458_build_220_0
=======
      - AZURECLI/2.49.0 azsdk-python-mgmt-cosmosdb/9.2.0 Python/3.10.11 (Windows-10-10.0.22621-SP0)
>>>>>>> 5307e359
    method: GET
    uri: https://management.azure.com/subscriptions/00000000-0000-0000-0000-000000000000/resourceGroups/cli_test_cosmosdb_restore_using_create000001/providers/Microsoft.DocumentDB/databaseAccounts/cli000003?api-version=2022-11-15
  response:
    body:
      string: '{"id":"/subscriptions/00000000-0000-0000-0000-000000000000/resourceGroups/cli_test_cosmosdb_restore_using_create000001/providers/Microsoft.DocumentDB/databaseAccounts/cli000003","name":"cli000003","location":"West
<<<<<<< HEAD
        US","type":"Microsoft.DocumentDB/databaseAccounts","kind":"GlobalDocumentDB","tags":{},"systemData":{"createdAt":"2023-03-13T14:52:22.5782528Z"},"properties":{"provisioningState":"Succeeded","documentEndpoint":"https://cli000003.documents.azure.com:443/","sqlEndpoint":"https://cli000003.documents.azure.com:443/","publicNetworkAccess":"Enabled","enableAutomaticFailover":false,"enableMultipleWriteLocations":false,"enablePartitionKeyMonitor":false,"isVirtualNetworkFilterEnabled":false,"virtualNetworkRules":[],"EnabledApiTypes":"Sql","disableKeyBasedMetadataWriteAccess":false,"enableFreeTier":false,"enableAnalyticalStorage":false,"analyticalStorageConfiguration":{"schemaType":"WellDefined"},"instanceId":"69fe8f44-47f2-450f-bc66-044ae00e7f24","createMode":"Default","databaseAccountOfferType":"Standard","defaultIdentity":"FirstPartyIdentity","networkAclBypass":"None","disableLocalAuth":false,"enablePartitionMerge":false,"minimalTlsVersion":"Tls","consistencyPolicy":{"defaultConsistencyLevel":"Session","maxIntervalInSeconds":5,"maxStalenessPrefix":100},"configurationOverrides":{},"writeLocations":[{"id":"cli000003-westus","locationName":"West
        US","documentEndpoint":"https://cli000003-westus.documents.azure.com:443/","provisioningState":"Succeeded","failoverPriority":0,"isZoneRedundant":false}],"readLocations":[{"id":"cli000003-westus","locationName":"West
        US","documentEndpoint":"https://cli000003-westus.documents.azure.com:443/","provisioningState":"Succeeded","failoverPriority":0,"isZoneRedundant":false}],"locations":[{"id":"cli000003-westus","locationName":"West
        US","documentEndpoint":"https://cli000003-westus.documents.azure.com:443/","provisioningState":"Succeeded","failoverPriority":0,"isZoneRedundant":false}],"failoverPolicies":[{"id":"cli000003-westus","locationName":"West
        US","failoverPriority":0}],"cors":[],"capabilities":[],"ipRules":[],"backupPolicy":{"type":"Continuous"},"networkAclBypassResourceIds":[],"keysMetadata":{"primaryMasterKey":{"generationTime":"2023-03-13T14:52:22.5782528Z"},"secondaryMasterKey":{"generationTime":"2023-03-13T14:52:22.5782528Z"},"primaryReadonlyMasterKey":{"generationTime":"2023-03-13T14:52:22.5782528Z"},"secondaryReadonlyMasterKey":{"generationTime":"2023-03-13T14:52:22.5782528Z"}}},"identity":{"type":"None"}}'
=======
        US","type":"Microsoft.DocumentDB/databaseAccounts","kind":"GlobalDocumentDB","tags":{},"systemData":{"createdAt":"2023-06-08T17:20:01.5941569Z"},"properties":{"provisioningState":"Succeeded","documentEndpoint":"https://cli000003.documents.azure.com:443/","sqlEndpoint":"https://cli000003.documents.azure.com:443/","publicNetworkAccess":"Enabled","enableAutomaticFailover":false,"enableMultipleWriteLocations":false,"enablePartitionKeyMonitor":false,"isVirtualNetworkFilterEnabled":false,"virtualNetworkRules":[],"EnabledApiTypes":"Sql","disableKeyBasedMetadataWriteAccess":false,"enableFreeTier":false,"enableAnalyticalStorage":false,"analyticalStorageConfiguration":{"schemaType":"WellDefined"},"instanceId":"4e672337-189e-4b77-ac9d-62c7ecd8f09f","createMode":"Default","databaseAccountOfferType":"Standard","defaultIdentity":"FirstPartyIdentity","networkAclBypass":"None","disableLocalAuth":false,"enablePartitionMerge":false,"minimalTlsVersion":"Tls","consistencyPolicy":{"defaultConsistencyLevel":"Session","maxIntervalInSeconds":5,"maxStalenessPrefix":100},"configurationOverrides":{},"writeLocations":[{"id":"cli000003-westus","locationName":"West
        US","documentEndpoint":"https://cli000003-westus.documents.azure.com:443/","provisioningState":"Succeeded","failoverPriority":0,"isZoneRedundant":false}],"readLocations":[{"id":"cli000003-westus","locationName":"West
        US","documentEndpoint":"https://cli000003-westus.documents.azure.com:443/","provisioningState":"Succeeded","failoverPriority":0,"isZoneRedundant":false}],"locations":[{"id":"cli000003-westus","locationName":"West
        US","documentEndpoint":"https://cli000003-westus.documents.azure.com:443/","provisioningState":"Succeeded","failoverPriority":0,"isZoneRedundant":false}],"failoverPolicies":[{"id":"cli000003-westus","locationName":"West
        US","failoverPriority":0}],"cors":[],"capabilities":[],"ipRules":[],"backupPolicy":{"type":"Continuous","continuousModeProperties":{"tier":"Continuous30Days"}},"networkAclBypassResourceIds":[],"keysMetadata":{"primaryMasterKey":{"generationTime":"2023-06-08T17:20:01.5941569Z"},"secondaryMasterKey":{"generationTime":"2023-06-08T17:20:01.5941569Z"},"primaryReadonlyMasterKey":{"generationTime":"2023-06-08T17:20:01.5941569Z"},"secondaryReadonlyMasterKey":{"generationTime":"2023-06-08T17:20:01.5941569Z"}}},"identity":{"type":"None"}}'
>>>>>>> 5307e359
    headers:
      cache-control:
      - no-store, no-cache
      content-length:
      - '2497'
      content-type:
      - application/json
      date:
<<<<<<< HEAD
      - Mon, 13 Mar 2023 14:52:57 GMT
=======
      - Thu, 08 Jun 2023 17:20:42 GMT
>>>>>>> 5307e359
      pragma:
      - no-cache
      server:
      - Microsoft-HTTPAPI/2.0
      strict-transport-security:
      - max-age=31536000; includeSubDomains
      transfer-encoding:
      - chunked
      vary:
      - Accept-Encoding
      x-content-type-options:
      - nosniff
      x-ms-gatewayversion:
      - version=2.14.0
    status:
      code: 200
      message: Ok
- request:
    body: null
    headers:
      Accept:
      - application/json
      Accept-Encoding:
      - gzip, deflate
      CommandName:
      - cosmosdb create
      Connection:
      - keep-alive
      ParameterSetName:
      - -n -g --backup-policy-type --locations
      User-Agent:
<<<<<<< HEAD
      - AZURECLI/2.46.0 azsdk-python-mgmt-cosmosdb/9.0.0 Python/3.10.10 (Linux-5.15.0-1033-azure-x86_64-with-glibc2.31)
        VSTS_7b238909-6802-4b65-b90d-184bca47f458_build_220_0
=======
      - AZURECLI/2.49.0 azsdk-python-mgmt-cosmosdb/9.2.0 Python/3.10.11 (Windows-10-10.0.22621-SP0)
>>>>>>> 5307e359
    method: GET
    uri: https://management.azure.com/subscriptions/00000000-0000-0000-0000-000000000000/resourceGroups/cli_test_cosmosdb_restore_using_create000001/providers/Microsoft.DocumentDB/databaseAccounts/cli000003?api-version=2022-11-15
  response:
    body:
      string: '{"id":"/subscriptions/00000000-0000-0000-0000-000000000000/resourceGroups/cli_test_cosmosdb_restore_using_create000001/providers/Microsoft.DocumentDB/databaseAccounts/cli000003","name":"cli000003","location":"West
<<<<<<< HEAD
        US","type":"Microsoft.DocumentDB/databaseAccounts","kind":"GlobalDocumentDB","tags":{},"systemData":{"createdAt":"2023-03-13T14:52:22.5782528Z"},"properties":{"provisioningState":"Succeeded","documentEndpoint":"https://cli000003.documents.azure.com:443/","sqlEndpoint":"https://cli000003.documents.azure.com:443/","publicNetworkAccess":"Enabled","enableAutomaticFailover":false,"enableMultipleWriteLocations":false,"enablePartitionKeyMonitor":false,"isVirtualNetworkFilterEnabled":false,"virtualNetworkRules":[],"EnabledApiTypes":"Sql","disableKeyBasedMetadataWriteAccess":false,"enableFreeTier":false,"enableAnalyticalStorage":false,"analyticalStorageConfiguration":{"schemaType":"WellDefined"},"instanceId":"69fe8f44-47f2-450f-bc66-044ae00e7f24","createMode":"Default","databaseAccountOfferType":"Standard","defaultIdentity":"FirstPartyIdentity","networkAclBypass":"None","disableLocalAuth":false,"enablePartitionMerge":false,"minimalTlsVersion":"Tls","consistencyPolicy":{"defaultConsistencyLevel":"Session","maxIntervalInSeconds":5,"maxStalenessPrefix":100},"configurationOverrides":{},"writeLocations":[{"id":"cli000003-westus","locationName":"West
        US","documentEndpoint":"https://cli000003-westus.documents.azure.com:443/","provisioningState":"Succeeded","failoverPriority":0,"isZoneRedundant":false}],"readLocations":[{"id":"cli000003-westus","locationName":"West
        US","documentEndpoint":"https://cli000003-westus.documents.azure.com:443/","provisioningState":"Succeeded","failoverPriority":0,"isZoneRedundant":false}],"locations":[{"id":"cli000003-westus","locationName":"West
        US","documentEndpoint":"https://cli000003-westus.documents.azure.com:443/","provisioningState":"Succeeded","failoverPriority":0,"isZoneRedundant":false}],"failoverPolicies":[{"id":"cli000003-westus","locationName":"West
        US","failoverPriority":0}],"cors":[],"capabilities":[],"ipRules":[],"backupPolicy":{"type":"Continuous"},"networkAclBypassResourceIds":[],"keysMetadata":{"primaryMasterKey":{"generationTime":"2023-03-13T14:52:22.5782528Z"},"secondaryMasterKey":{"generationTime":"2023-03-13T14:52:22.5782528Z"},"primaryReadonlyMasterKey":{"generationTime":"2023-03-13T14:52:22.5782528Z"},"secondaryReadonlyMasterKey":{"generationTime":"2023-03-13T14:52:22.5782528Z"}}},"identity":{"type":"None"}}'
=======
        US","type":"Microsoft.DocumentDB/databaseAccounts","kind":"GlobalDocumentDB","tags":{},"systemData":{"createdAt":"2023-06-08T17:20:01.5941569Z"},"properties":{"provisioningState":"Succeeded","documentEndpoint":"https://cli000003.documents.azure.com:443/","sqlEndpoint":"https://cli000003.documents.azure.com:443/","publicNetworkAccess":"Enabled","enableAutomaticFailover":false,"enableMultipleWriteLocations":false,"enablePartitionKeyMonitor":false,"isVirtualNetworkFilterEnabled":false,"virtualNetworkRules":[],"EnabledApiTypes":"Sql","disableKeyBasedMetadataWriteAccess":false,"enableFreeTier":false,"enableAnalyticalStorage":false,"analyticalStorageConfiguration":{"schemaType":"WellDefined"},"instanceId":"4e672337-189e-4b77-ac9d-62c7ecd8f09f","createMode":"Default","databaseAccountOfferType":"Standard","defaultIdentity":"FirstPartyIdentity","networkAclBypass":"None","disableLocalAuth":false,"enablePartitionMerge":false,"minimalTlsVersion":"Tls","consistencyPolicy":{"defaultConsistencyLevel":"Session","maxIntervalInSeconds":5,"maxStalenessPrefix":100},"configurationOverrides":{},"writeLocations":[{"id":"cli000003-westus","locationName":"West
        US","documentEndpoint":"https://cli000003-westus.documents.azure.com:443/","provisioningState":"Succeeded","failoverPriority":0,"isZoneRedundant":false}],"readLocations":[{"id":"cli000003-westus","locationName":"West
        US","documentEndpoint":"https://cli000003-westus.documents.azure.com:443/","provisioningState":"Succeeded","failoverPriority":0,"isZoneRedundant":false}],"locations":[{"id":"cli000003-westus","locationName":"West
        US","documentEndpoint":"https://cli000003-westus.documents.azure.com:443/","provisioningState":"Succeeded","failoverPriority":0,"isZoneRedundant":false}],"failoverPolicies":[{"id":"cli000003-westus","locationName":"West
        US","failoverPriority":0}],"cors":[],"capabilities":[],"ipRules":[],"backupPolicy":{"type":"Continuous","continuousModeProperties":{"tier":"Continuous30Days"}},"networkAclBypassResourceIds":[],"keysMetadata":{"primaryMasterKey":{"generationTime":"2023-06-08T17:20:01.5941569Z"},"secondaryMasterKey":{"generationTime":"2023-06-08T17:20:01.5941569Z"},"primaryReadonlyMasterKey":{"generationTime":"2023-06-08T17:20:01.5941569Z"},"secondaryReadonlyMasterKey":{"generationTime":"2023-06-08T17:20:01.5941569Z"}}},"identity":{"type":"None"}}'
>>>>>>> 5307e359
    headers:
      cache-control:
      - no-store, no-cache
      content-length:
      - '2497'
      content-type:
      - application/json
      date:
<<<<<<< HEAD
      - Mon, 13 Mar 2023 14:52:57 GMT
=======
      - Thu, 08 Jun 2023 17:20:43 GMT
>>>>>>> 5307e359
      pragma:
      - no-cache
      server:
      - Microsoft-HTTPAPI/2.0
      strict-transport-security:
      - max-age=31536000; includeSubDomains
      transfer-encoding:
      - chunked
      vary:
      - Accept-Encoding
      x-content-type-options:
      - nosniff
      x-ms-gatewayversion:
      - version=2.14.0
    status:
      code: 200
      message: Ok
- request:
    body: null
    headers:
      Accept:
      - application/json
      Accept-Encoding:
      - gzip, deflate
      CommandName:
      - cosmosdb show
      Connection:
      - keep-alive
      ParameterSetName:
      - -n -g
      User-Agent:
<<<<<<< HEAD
      - AZURECLI/2.46.0 azsdk-python-mgmt-cosmosdb/9.0.0 Python/3.10.10 (Linux-5.15.0-1033-azure-x86_64-with-glibc2.31)
        VSTS_7b238909-6802-4b65-b90d-184bca47f458_build_220_0
=======
      - AZURECLI/2.49.0 azsdk-python-mgmt-cosmosdb/9.2.0 Python/3.10.11 (Windows-10-10.0.22621-SP0)
>>>>>>> 5307e359
    method: GET
    uri: https://management.azure.com/subscriptions/00000000-0000-0000-0000-000000000000/resourceGroups/cli_test_cosmosdb_restore_using_create000001/providers/Microsoft.DocumentDB/databaseAccounts/cli000003?api-version=2022-11-15
  response:
    body:
      string: '{"id":"/subscriptions/00000000-0000-0000-0000-000000000000/resourceGroups/cli_test_cosmosdb_restore_using_create000001/providers/Microsoft.DocumentDB/databaseAccounts/cli000003","name":"cli000003","location":"West
<<<<<<< HEAD
        US","type":"Microsoft.DocumentDB/databaseAccounts","kind":"GlobalDocumentDB","tags":{},"systemData":{"createdAt":"2023-03-13T14:52:22.5782528Z"},"properties":{"provisioningState":"Succeeded","documentEndpoint":"https://cli000003.documents.azure.com:443/","sqlEndpoint":"https://cli000003.documents.azure.com:443/","publicNetworkAccess":"Enabled","enableAutomaticFailover":false,"enableMultipleWriteLocations":false,"enablePartitionKeyMonitor":false,"isVirtualNetworkFilterEnabled":false,"virtualNetworkRules":[],"EnabledApiTypes":"Sql","disableKeyBasedMetadataWriteAccess":false,"enableFreeTier":false,"enableAnalyticalStorage":false,"analyticalStorageConfiguration":{"schemaType":"WellDefined"},"instanceId":"69fe8f44-47f2-450f-bc66-044ae00e7f24","createMode":"Default","databaseAccountOfferType":"Standard","defaultIdentity":"FirstPartyIdentity","networkAclBypass":"None","disableLocalAuth":false,"enablePartitionMerge":false,"minimalTlsVersion":"Tls","consistencyPolicy":{"defaultConsistencyLevel":"Session","maxIntervalInSeconds":5,"maxStalenessPrefix":100},"configurationOverrides":{},"writeLocations":[{"id":"cli000003-westus","locationName":"West
        US","documentEndpoint":"https://cli000003-westus.documents.azure.com:443/","provisioningState":"Succeeded","failoverPriority":0,"isZoneRedundant":false}],"readLocations":[{"id":"cli000003-westus","locationName":"West
        US","documentEndpoint":"https://cli000003-westus.documents.azure.com:443/","provisioningState":"Succeeded","failoverPriority":0,"isZoneRedundant":false}],"locations":[{"id":"cli000003-westus","locationName":"West
        US","documentEndpoint":"https://cli000003-westus.documents.azure.com:443/","provisioningState":"Succeeded","failoverPriority":0,"isZoneRedundant":false}],"failoverPolicies":[{"id":"cli000003-westus","locationName":"West
        US","failoverPriority":0}],"cors":[],"capabilities":[],"ipRules":[],"backupPolicy":{"type":"Continuous"},"networkAclBypassResourceIds":[],"keysMetadata":{"primaryMasterKey":{"generationTime":"2023-03-13T14:52:22.5782528Z"},"secondaryMasterKey":{"generationTime":"2023-03-13T14:52:22.5782528Z"},"primaryReadonlyMasterKey":{"generationTime":"2023-03-13T14:52:22.5782528Z"},"secondaryReadonlyMasterKey":{"generationTime":"2023-03-13T14:52:22.5782528Z"}}},"identity":{"type":"None"}}'
=======
        US","type":"Microsoft.DocumentDB/databaseAccounts","kind":"GlobalDocumentDB","tags":{},"systemData":{"createdAt":"2023-06-08T17:20:01.5941569Z"},"properties":{"provisioningState":"Succeeded","documentEndpoint":"https://cli000003.documents.azure.com:443/","sqlEndpoint":"https://cli000003.documents.azure.com:443/","publicNetworkAccess":"Enabled","enableAutomaticFailover":false,"enableMultipleWriteLocations":false,"enablePartitionKeyMonitor":false,"isVirtualNetworkFilterEnabled":false,"virtualNetworkRules":[],"EnabledApiTypes":"Sql","disableKeyBasedMetadataWriteAccess":false,"enableFreeTier":false,"enableAnalyticalStorage":false,"analyticalStorageConfiguration":{"schemaType":"WellDefined"},"instanceId":"4e672337-189e-4b77-ac9d-62c7ecd8f09f","createMode":"Default","databaseAccountOfferType":"Standard","defaultIdentity":"FirstPartyIdentity","networkAclBypass":"None","disableLocalAuth":false,"enablePartitionMerge":false,"minimalTlsVersion":"Tls","consistencyPolicy":{"defaultConsistencyLevel":"Session","maxIntervalInSeconds":5,"maxStalenessPrefix":100},"configurationOverrides":{},"writeLocations":[{"id":"cli000003-westus","locationName":"West
        US","documentEndpoint":"https://cli000003-westus.documents.azure.com:443/","provisioningState":"Succeeded","failoverPriority":0,"isZoneRedundant":false}],"readLocations":[{"id":"cli000003-westus","locationName":"West
        US","documentEndpoint":"https://cli000003-westus.documents.azure.com:443/","provisioningState":"Succeeded","failoverPriority":0,"isZoneRedundant":false}],"locations":[{"id":"cli000003-westus","locationName":"West
        US","documentEndpoint":"https://cli000003-westus.documents.azure.com:443/","provisioningState":"Succeeded","failoverPriority":0,"isZoneRedundant":false}],"failoverPolicies":[{"id":"cli000003-westus","locationName":"West
        US","failoverPriority":0}],"cors":[],"capabilities":[],"ipRules":[],"backupPolicy":{"type":"Continuous","continuousModeProperties":{"tier":"Continuous30Days"}},"networkAclBypassResourceIds":[],"keysMetadata":{"primaryMasterKey":{"generationTime":"2023-06-08T17:20:01.5941569Z"},"secondaryMasterKey":{"generationTime":"2023-06-08T17:20:01.5941569Z"},"primaryReadonlyMasterKey":{"generationTime":"2023-06-08T17:20:01.5941569Z"},"secondaryReadonlyMasterKey":{"generationTime":"2023-06-08T17:20:01.5941569Z"}}},"identity":{"type":"None"}}'
>>>>>>> 5307e359
    headers:
      cache-control:
      - no-store, no-cache
      content-length:
      - '2497'
      content-type:
      - application/json
      date:
<<<<<<< HEAD
      - Mon, 13 Mar 2023 14:52:58 GMT
=======
      - Thu, 08 Jun 2023 17:20:43 GMT
>>>>>>> 5307e359
      pragma:
      - no-cache
      server:
      - Microsoft-HTTPAPI/2.0
      strict-transport-security:
      - max-age=31536000; includeSubDomains
      transfer-encoding:
      - chunked
      vary:
      - Accept-Encoding
      x-content-type-options:
      - nosniff
      x-ms-gatewayversion:
      - version=2.14.0
    status:
      code: 200
      message: Ok
- request:
    body: '{"properties": {"resource": {"id": "cli000005"}, "options": {}}}'
    headers:
      Accept:
      - application/json
      Accept-Encoding:
      - gzip, deflate
      CommandName:
      - cosmosdb sql database create
      Connection:
      - keep-alive
      Content-Length:
      - '64'
      Content-Type:
      - application/json
      ParameterSetName:
      - -g -a -n
      User-Agent:
<<<<<<< HEAD
      - AZURECLI/2.46.0 azsdk-python-mgmt-cosmosdb/9.0.0 Python/3.10.10 (Linux-5.15.0-1033-azure-x86_64-with-glibc2.31)
        VSTS_7b238909-6802-4b65-b90d-184bca47f458_build_220_0
=======
      - AZURECLI/2.49.0 azsdk-python-mgmt-cosmosdb/9.2.0 Python/3.10.11 (Windows-10-10.0.22621-SP0)
>>>>>>> 5307e359
    method: PUT
    uri: https://management.azure.com/subscriptions/00000000-0000-0000-0000-000000000000/resourceGroups/cli_test_cosmosdb_restore_using_create000001/providers/Microsoft.DocumentDB/databaseAccounts/cli000003/sqlDatabases/cli000005?api-version=2022-11-15
  response:
    body:
      string: '{"status":"Enqueued"}'
    headers:
      azure-asyncoperation:
<<<<<<< HEAD
      - https://management.azure.com/subscriptions/00000000-0000-0000-0000-000000000000/providers/Microsoft.DocumentDB/locations/westus/operationsStatus/ee985ba4-1dce-4fec-a38f-99768799d264?api-version=2022-11-15
=======
      - https://management.azure.com/subscriptions/00000000-0000-0000-0000-000000000000/providers/Microsoft.DocumentDB/locations/westus/operationsStatus/9590d256-364b-40ec-9c36-c5ff82e4e421?api-version=2023-04-15
>>>>>>> 5307e359
      cache-control:
      - no-store, no-cache
      content-length:
      - '21'
      content-type:
      - application/json
      date:
<<<<<<< HEAD
      - Mon, 13 Mar 2023 14:52:59 GMT
      location:
      - https://management.azure.com/subscriptions/00000000-0000-0000-0000-000000000000/resourceGroups/cli_test_cosmosdb_restore_using_create000001/providers/Microsoft.DocumentDB/databaseAccounts/cli000003/sqlDatabases/cli000005/operationResults/ee985ba4-1dce-4fec-a38f-99768799d264?api-version=2022-11-15
=======
      - Thu, 08 Jun 2023 17:20:44 GMT
      location:
      - https://management.azure.com/subscriptions/00000000-0000-0000-0000-000000000000/resourceGroups/cli_test_cosmosdb_restore_using_create000001/providers/Microsoft.DocumentDB/databaseAccounts/cli000003/sqlDatabases/cli000005/operationResults/9590d256-364b-40ec-9c36-c5ff82e4e421?api-version=2023-04-15
>>>>>>> 5307e359
      pragma:
      - no-cache
      server:
      - Microsoft-HTTPAPI/2.0
      strict-transport-security:
      - max-age=31536000; includeSubDomains
      x-content-type-options:
      - nosniff
      x-ms-gatewayversion:
      - version=2.14.0
      x-ms-ratelimit-remaining-subscription-writes:
      - '1198'
    status:
      code: 202
      message: Accepted
- request:
    body: null
    headers:
      Accept:
      - '*/*'
      Accept-Encoding:
      - gzip, deflate
      CommandName:
      - cosmosdb sql database create
      Connection:
      - keep-alive
      ParameterSetName:
      - -g -a -n
      User-Agent:
<<<<<<< HEAD
      - AZURECLI/2.46.0 azsdk-python-mgmt-cosmosdb/9.0.0 Python/3.10.10 (Linux-5.15.0-1033-azure-x86_64-with-glibc2.31)
        VSTS_7b238909-6802-4b65-b90d-184bca47f458_build_220_0
    method: GET
    uri: https://management.azure.com/subscriptions/00000000-0000-0000-0000-000000000000/providers/Microsoft.DocumentDB/locations/westus/operationsStatus/ee985ba4-1dce-4fec-a38f-99768799d264?api-version=2022-11-15
=======
      - AZURECLI/2.49.0 azsdk-python-mgmt-cosmosdb/9.2.0 Python/3.10.11 (Windows-10-10.0.22621-SP0)
    method: GET
    uri: https://management.azure.com/subscriptions/00000000-0000-0000-0000-000000000000/providers/Microsoft.DocumentDB/locations/westus/operationsStatus/9590d256-364b-40ec-9c36-c5ff82e4e421?api-version=2023-04-15
  response:
    body:
      string: '{"status":"Enqueued"}'
    headers:
      cache-control:
      - no-store, no-cache
      content-length:
      - '21'
      content-type:
      - application/json
      date:
      - Thu, 08 Jun 2023 17:20:44 GMT
      pragma:
      - no-cache
      server:
      - Microsoft-HTTPAPI/2.0
      strict-transport-security:
      - max-age=31536000; includeSubDomains
      transfer-encoding:
      - chunked
      vary:
      - Accept-Encoding
      x-content-type-options:
      - nosniff
      x-ms-gatewayversion:
      - version=2.14.0
    status:
      code: 200
      message: Ok
- request:
    body: null
    headers:
      Accept:
      - '*/*'
      Accept-Encoding:
      - gzip, deflate
      CommandName:
      - cosmosdb sql database create
      Connection:
      - keep-alive
      ParameterSetName:
      - -g -a -n
      User-Agent:
      - AZURECLI/2.49.0 azsdk-python-mgmt-cosmosdb/9.2.0 Python/3.10.11 (Windows-10-10.0.22621-SP0)
    method: GET
    uri: https://management.azure.com/subscriptions/00000000-0000-0000-0000-000000000000/providers/Microsoft.DocumentDB/locations/westus/operationsStatus/9590d256-364b-40ec-9c36-c5ff82e4e421?api-version=2023-04-15
>>>>>>> 5307e359
  response:
    body:
      string: '{"status":"Succeeded"}'
    headers:
      cache-control:
      - no-store, no-cache
      content-length:
      - '22'
      content-type:
      - application/json
      date:
<<<<<<< HEAD
      - Mon, 13 Mar 2023 14:53:29 GMT
=======
      - Thu, 08 Jun 2023 17:21:14 GMT
>>>>>>> 5307e359
      pragma:
      - no-cache
      server:
      - Microsoft-HTTPAPI/2.0
      strict-transport-security:
      - max-age=31536000; includeSubDomains
      transfer-encoding:
      - chunked
      vary:
      - Accept-Encoding
      x-content-type-options:
      - nosniff
      x-ms-gatewayversion:
      - version=2.14.0
    status:
      code: 200
      message: Ok
- request:
    body: null
    headers:
      Accept:
      - '*/*'
      Accept-Encoding:
      - gzip, deflate
      CommandName:
      - cosmosdb sql database create
      Connection:
      - keep-alive
      ParameterSetName:
      - -g -a -n
      User-Agent:
<<<<<<< HEAD
      - AZURECLI/2.46.0 azsdk-python-mgmt-cosmosdb/9.0.0 Python/3.10.10 (Linux-5.15.0-1033-azure-x86_64-with-glibc2.31)
        VSTS_7b238909-6802-4b65-b90d-184bca47f458_build_220_0
=======
      - AZURECLI/2.49.0 azsdk-python-mgmt-cosmosdb/9.2.0 Python/3.10.11 (Windows-10-10.0.22621-SP0)
>>>>>>> 5307e359
    method: GET
    uri: https://management.azure.com/subscriptions/00000000-0000-0000-0000-000000000000/resourceGroups/cli_test_cosmosdb_restore_using_create000001/providers/Microsoft.DocumentDB/databaseAccounts/cli000003/sqlDatabases/cli000005?api-version=2022-11-15
  response:
    body:
<<<<<<< HEAD
      string: '{"id":"/subscriptions/00000000-0000-0000-0000-000000000000/resourceGroups/cli_test_cosmosdb_restore_using_create000001/providers/Microsoft.DocumentDB/databaseAccounts/cli000003/sqlDatabases/cli000005","type":"Microsoft.DocumentDB/databaseAccounts/sqlDatabases","name":"cli000005","properties":{"resource":{"id":"cli000005","_rid":"XgxMAA==","_self":"dbs/XgxMAA==/","_etag":"\"00001100-0000-0700-0000-640f38d10000\"","_colls":"colls/","_users":"users/","_ts":1678719185}}}'
=======
      string: '{"id":"/subscriptions/00000000-0000-0000-0000-000000000000/resourceGroups/cli_test_cosmosdb_restore_using_create000001/providers/Microsoft.DocumentDB/databaseAccounts/cli000003/sqlDatabases/cli000005","type":"Microsoft.DocumentDB/databaseAccounts/sqlDatabases","name":"cli000005","properties":{"resource":{"id":"cli000005","_rid":"JLAeAA==","_self":"dbs/JLAeAA==/","_etag":"\"0000df07-0000-0700-0000-64820df10000\"","_colls":"colls/","_users":"users/","_ts":1686244849}}}'
>>>>>>> 5307e359
    headers:
      cache-control:
      - no-store, no-cache
      content-length:
      - '471'
      content-type:
      - application/json
      date:
<<<<<<< HEAD
      - Mon, 13 Mar 2023 14:53:30 GMT
=======
      - Thu, 08 Jun 2023 17:21:14 GMT
>>>>>>> 5307e359
      pragma:
      - no-cache
      server:
      - Microsoft-HTTPAPI/2.0
      strict-transport-security:
      - max-age=31536000; includeSubDomains
      transfer-encoding:
      - chunked
      vary:
      - Accept-Encoding
      x-content-type-options:
      - nosniff
      x-ms-gatewayversion:
      - version=2.14.0
    status:
      code: 200
      message: Ok
- request:
    body: '{"properties": {"resource": {"id": "cli000002", "indexingPolicy": {"automatic":
      true, "indexingMode": "consistent", "includedPaths": [{"path": "/*"}], "excludedPaths":
      [{"path": "/\"_etag\"/?"}]}, "partitionKey": {"paths": ["/pk"], "kind": "Hash"}},
      "options": {}}}'
    headers:
      Accept:
      - application/json
      Accept-Encoding:
      - gzip, deflate
      CommandName:
      - cosmosdb sql container create
      Connection:
      - keep-alive
      Content-Length:
      - '265'
      Content-Type:
      - application/json
      ParameterSetName:
      - -g -a -d -n -p
      User-Agent:
<<<<<<< HEAD
      - AZURECLI/2.46.0 azsdk-python-mgmt-cosmosdb/9.0.0 Python/3.10.10 (Linux-5.15.0-1033-azure-x86_64-with-glibc2.31)
        VSTS_7b238909-6802-4b65-b90d-184bca47f458_build_220_0
=======
      - AZURECLI/2.49.0 azsdk-python-mgmt-cosmosdb/9.2.0 Python/3.10.11 (Windows-10-10.0.22621-SP0)
>>>>>>> 5307e359
    method: PUT
    uri: https://management.azure.com/subscriptions/00000000-0000-0000-0000-000000000000/resourceGroups/cli_test_cosmosdb_restore_using_create000001/providers/Microsoft.DocumentDB/databaseAccounts/cli000003/sqlDatabases/cli000005/containers/cli000002?api-version=2022-11-15
  response:
    body:
      string: '{"status":"Enqueued"}'
    headers:
      azure-asyncoperation:
<<<<<<< HEAD
      - https://management.azure.com/subscriptions/00000000-0000-0000-0000-000000000000/providers/Microsoft.DocumentDB/locations/westus/operationsStatus/3d15e4bd-b8f0-4d2f-8c1d-a8a0f9514f5a?api-version=2022-11-15
=======
      - https://management.azure.com/subscriptions/00000000-0000-0000-0000-000000000000/providers/Microsoft.DocumentDB/locations/westus/operationsStatus/f2863f4c-e01a-4e73-ba8f-3704ad46c169?api-version=2023-04-15
>>>>>>> 5307e359
      cache-control:
      - no-store, no-cache
      content-length:
      - '21'
      content-type:
      - application/json
      date:
<<<<<<< HEAD
      - Mon, 13 Mar 2023 14:53:31 GMT
      location:
      - https://management.azure.com/subscriptions/00000000-0000-0000-0000-000000000000/resourceGroups/cli_test_cosmosdb_restore_using_create000001/providers/Microsoft.DocumentDB/databaseAccounts/cli000003/sqlDatabases/cli000005/containers/cli000002/operationResults/3d15e4bd-b8f0-4d2f-8c1d-a8a0f9514f5a?api-version=2022-11-15
=======
      - Thu, 08 Jun 2023 17:21:16 GMT
      location:
      - https://management.azure.com/subscriptions/00000000-0000-0000-0000-000000000000/resourceGroups/cli_test_cosmosdb_restore_using_create000001/providers/Microsoft.DocumentDB/databaseAccounts/cli000003/sqlDatabases/cli000005/containers/cli000002/operationResults/f2863f4c-e01a-4e73-ba8f-3704ad46c169?api-version=2023-04-15
>>>>>>> 5307e359
      pragma:
      - no-cache
      server:
      - Microsoft-HTTPAPI/2.0
      strict-transport-security:
      - max-age=31536000; includeSubDomains
      x-content-type-options:
      - nosniff
      x-ms-gatewayversion:
      - version=2.14.0
      x-ms-ratelimit-remaining-subscription-writes:
<<<<<<< HEAD
      - '1197'
=======
      - '1198'
>>>>>>> 5307e359
    status:
      code: 202
      message: Accepted
- request:
    body: null
    headers:
      Accept:
      - '*/*'
      Accept-Encoding:
      - gzip, deflate
      CommandName:
      - cosmosdb sql container create
      Connection:
      - keep-alive
      ParameterSetName:
      - -g -a -d -n -p
      User-Agent:
<<<<<<< HEAD
      - AZURECLI/2.46.0 azsdk-python-mgmt-cosmosdb/9.0.0 Python/3.10.10 (Linux-5.15.0-1033-azure-x86_64-with-glibc2.31)
        VSTS_7b238909-6802-4b65-b90d-184bca47f458_build_220_0
    method: GET
    uri: https://management.azure.com/subscriptions/00000000-0000-0000-0000-000000000000/providers/Microsoft.DocumentDB/locations/westus/operationsStatus/3d15e4bd-b8f0-4d2f-8c1d-a8a0f9514f5a?api-version=2022-11-15
=======
      - AZURECLI/2.49.0 azsdk-python-mgmt-cosmosdb/9.2.0 Python/3.10.11 (Windows-10-10.0.22621-SP0)
    method: GET
    uri: https://management.azure.com/subscriptions/00000000-0000-0000-0000-000000000000/providers/Microsoft.DocumentDB/locations/westus/operationsStatus/f2863f4c-e01a-4e73-ba8f-3704ad46c169?api-version=2023-04-15
  response:
    body:
      string: '{"status":"Enqueued"}'
    headers:
      cache-control:
      - no-store, no-cache
      content-length:
      - '21'
      content-type:
      - application/json
      date:
      - Thu, 08 Jun 2023 17:21:16 GMT
      pragma:
      - no-cache
      server:
      - Microsoft-HTTPAPI/2.0
      strict-transport-security:
      - max-age=31536000; includeSubDomains
      transfer-encoding:
      - chunked
      vary:
      - Accept-Encoding
      x-content-type-options:
      - nosniff
      x-ms-gatewayversion:
      - version=2.14.0
    status:
      code: 200
      message: Ok
- request:
    body: null
    headers:
      Accept:
      - '*/*'
      Accept-Encoding:
      - gzip, deflate
      CommandName:
      - cosmosdb sql container create
      Connection:
      - keep-alive
      ParameterSetName:
      - -g -a -d -n -p
      User-Agent:
      - AZURECLI/2.49.0 azsdk-python-mgmt-cosmosdb/9.2.0 Python/3.10.11 (Windows-10-10.0.22621-SP0)
    method: GET
    uri: https://management.azure.com/subscriptions/00000000-0000-0000-0000-000000000000/providers/Microsoft.DocumentDB/locations/westus/operationsStatus/f2863f4c-e01a-4e73-ba8f-3704ad46c169?api-version=2023-04-15
>>>>>>> 5307e359
  response:
    body:
      string: '{"status":"Succeeded"}'
    headers:
      cache-control:
      - no-store, no-cache
      content-length:
      - '22'
      content-type:
      - application/json
      date:
<<<<<<< HEAD
      - Mon, 13 Mar 2023 14:54:01 GMT
=======
      - Thu, 08 Jun 2023 17:21:47 GMT
>>>>>>> 5307e359
      pragma:
      - no-cache
      server:
      - Microsoft-HTTPAPI/2.0
      strict-transport-security:
      - max-age=31536000; includeSubDomains
      transfer-encoding:
      - chunked
      vary:
      - Accept-Encoding
      x-content-type-options:
      - nosniff
      x-ms-gatewayversion:
      - version=2.14.0
    status:
      code: 200
      message: Ok
- request:
    body: null
    headers:
      Accept:
      - '*/*'
      Accept-Encoding:
      - gzip, deflate
      CommandName:
      - cosmosdb sql container create
      Connection:
      - keep-alive
      ParameterSetName:
      - -g -a -d -n -p
      User-Agent:
<<<<<<< HEAD
      - AZURECLI/2.46.0 azsdk-python-mgmt-cosmosdb/9.0.0 Python/3.10.10 (Linux-5.15.0-1033-azure-x86_64-with-glibc2.31)
        VSTS_7b238909-6802-4b65-b90d-184bca47f458_build_220_0
=======
      - AZURECLI/2.49.0 azsdk-python-mgmt-cosmosdb/9.2.0 Python/3.10.11 (Windows-10-10.0.22621-SP0)
>>>>>>> 5307e359
    method: GET
    uri: https://management.azure.com/subscriptions/00000000-0000-0000-0000-000000000000/resourceGroups/cli_test_cosmosdb_restore_using_create000001/providers/Microsoft.DocumentDB/databaseAccounts/cli000003/sqlDatabases/cli000005/containers/cli000002?api-version=2022-11-15
  response:
    body:
<<<<<<< HEAD
      string: '{"id":"/subscriptions/00000000-0000-0000-0000-000000000000/resourceGroups/cli_test_cosmosdb_restore_using_create000001/providers/Microsoft.DocumentDB/databaseAccounts/cli000003/sqlDatabases/cli000005/containers/cli000002","type":"Microsoft.DocumentDB/databaseAccounts/sqlDatabases/containers","name":"cli000002","properties":{"resource":{"id":"cli000002","indexingPolicy":{"indexingMode":"consistent","automatic":true,"includedPaths":[{"path":"/*"}],"excludedPaths":[{"path":"/\"_etag\"/?"}]},"partitionKey":{"paths":["/pk"],"kind":"Hash"},"uniqueKeyPolicy":{"uniqueKeys":[]},"conflictResolutionPolicy":{"mode":"LastWriterWins","conflictResolutionPath":"/_ts","conflictResolutionProcedure":""},"backupPolicy":{"type":1},"geospatialConfig":{"type":"Geography"},"_rid":"XgxMANPpnDQ=","_ts":1678719217,"_self":"dbs/XgxMAA==/colls/XgxMANPpnDQ=/","_etag":"\"00001400-0000-0700-0000-640f38f10000\"","_docs":"docs/","_sprocs":"sprocs/","_triggers":"triggers/","_udfs":"udfs/","_conflicts":"conflicts/","statistics":[{"id":"0","sizeInKB":0,"documentCount":0,"sampledDistinctPartitionKeyCount":0,"partitionKeys":[]}]}}}'
=======
      string: '{"id":"/subscriptions/00000000-0000-0000-0000-000000000000/resourceGroups/cli_test_cosmosdb_restore_using_create000001/providers/Microsoft.DocumentDB/databaseAccounts/cli000003/sqlDatabases/cli000005/containers/cli000002","type":"Microsoft.DocumentDB/databaseAccounts/sqlDatabases/containers","name":"cli000002","properties":{"resource":{"id":"cli000002","indexingPolicy":{"indexingMode":"consistent","automatic":true,"includedPaths":[{"path":"/*"}],"excludedPaths":[{"path":"/\"_etag\"/?"}]},"partitionKey":{"paths":["/pk"],"kind":"Hash"},"uniqueKeyPolicy":{"uniqueKeys":[]},"conflictResolutionPolicy":{"mode":"LastWriterWins","conflictResolutionPath":"/_ts","conflictResolutionProcedure":""},"backupPolicy":{"type":1},"geospatialConfig":{"type":"Geography"},"_rid":"JLAeAOLzbN4=","_ts":1686244883,"_self":"dbs/JLAeAA==/colls/JLAeAOLzbN4=/","_etag":"\"0000e207-0000-0700-0000-64820e130000\"","_docs":"docs/","_sprocs":"sprocs/","_triggers":"triggers/","_udfs":"udfs/","_conflicts":"conflicts/","statistics":[{"id":"0","sizeInKB":0,"documentCount":0,"sampledDistinctPartitionKeyCount":0,"partitionKeys":[]}]}}}'
>>>>>>> 5307e359
    headers:
      cache-control:
      - no-store, no-cache
      content-length:
      - '1110'
      content-type:
      - application/json
      date:
<<<<<<< HEAD
      - Mon, 13 Mar 2023 14:54:01 GMT
=======
      - Thu, 08 Jun 2023 17:21:47 GMT
>>>>>>> 5307e359
      pragma:
      - no-cache
      server:
      - Microsoft-HTTPAPI/2.0
      strict-transport-security:
      - max-age=31536000; includeSubDomains
      transfer-encoding:
      - chunked
      vary:
      - Accept-Encoding
      x-content-type-options:
      - nosniff
      x-ms-gatewayversion:
      - version=2.14.0
    status:
      code: 200
      message: Ok
- request:
    body: null
    headers:
      Accept:
      - application/json
      Accept-Encoding:
      - gzip, deflate
      CommandName:
      - cosmosdb restorable-database-account list
      Connection:
      - keep-alive
      ParameterSetName:
      - -l
      User-Agent:
<<<<<<< HEAD
      - AZURECLI/2.46.0 azsdk-python-mgmt-cosmosdb/9.0.0 Python/3.10.10 (Linux-5.15.0-1033-azure-x86_64-with-glibc2.31)
        VSTS_7b238909-6802-4b65-b90d-184bca47f458_build_220_0
=======
      - AZURECLI/2.49.0 azsdk-python-mgmt-cosmosdb/9.2.0 Python/3.10.11 (Windows-10-10.0.22621-SP0)
>>>>>>> 5307e359
    method: GET
    uri: https://management.azure.com/subscriptions/00000000-0000-0000-0000-000000000000/providers/Microsoft.DocumentDB/locations/westus/restorableDatabaseAccounts?api-version=2022-11-15
  response:
    body:
<<<<<<< HEAD
      string: '{"value":[{"name":"69fe8f44-47f2-450f-bc66-044ae00e7f24","location":"West
        US","type":"Microsoft.DocumentDB/locations/restorableDatabaseAccounts","id":"/subscriptions/00000000-0000-0000-0000-000000000000/providers/Microsoft.DocumentDB/locations/westus/restorableDatabaseAccounts/69fe8f44-47f2-450f-bc66-044ae00e7f24","properties":{"accountName":"cli000003","apiType":"Sql","creationTime":"2023-03-13T14:52:23Z","restorableLocations":[{"locationName":"West
        US","regionalDatabaseAccountInstanceId":"b1552bac-af22-4e03-84e0-d98b8224bd0e","creationTime":"2023-03-13T14:52:24Z"}]}},{"name":"4433652c-b125-4058-b965-434328d61a0f","location":"West
        US","type":"Microsoft.DocumentDB/locations/restorableDatabaseAccounts","id":"/subscriptions/00000000-0000-0000-0000-000000000000/providers/Microsoft.DocumentDB/locations/westus/restorableDatabaseAccounts/4433652c-b125-4058-b965-434328d61a0f","properties":{"accountName":"clitr56qgxgr6dc","apiType":"Sql","creationTime":"2023-02-16T18:11:47Z","deletionTime":"2023-02-16T18:19:04Z","restorableLocations":[{"locationName":"West
        US","regionalDatabaseAccountInstanceId":"2a516c36-bb0c-4fef-be5c-aec7b4d502da","creationTime":"2023-02-16T18:11:48Z","deletionTime":"2023-02-16T18:19:04Z"}]}},{"name":"381b7bd0-e395-4c8e-ad34-d63d578d20dc","location":"West
        US","type":"Microsoft.DocumentDB/locations/restorableDatabaseAccounts","id":"/subscriptions/00000000-0000-0000-0000-000000000000/providers/Microsoft.DocumentDB/locations/westus/restorableDatabaseAccounts/381b7bd0-e395-4c8e-ad34-d63d578d20dc","properties":{"accountName":"climmhaln2z44ui","apiType":"MongoDB","creationTime":"2023-02-16T18:16:55Z","deletionTime":"2023-02-16T18:21:54Z","restorableLocations":[{"locationName":"West
        US","regionalDatabaseAccountInstanceId":"f3cf6aca-9884-4de8-b033-aa8ea3eeb1d7","creationTime":"2023-02-16T18:16:56Z","deletionTime":"2023-02-16T18:21:54Z"}]}},{"name":"7001f230-eca3-4e3d-b0b6-651bcaeeb912","location":"West
        US","type":"Microsoft.DocumentDB/locations/restorableDatabaseAccounts","id":"/subscriptions/00000000-0000-0000-0000-000000000000/providers/Microsoft.DocumentDB/locations/westus/restorableDatabaseAccounts/7001f230-eca3-4e3d-b0b6-651bcaeeb912","properties":{"accountName":"cliqhptx3ramuiw","apiType":"MongoDB","creationTime":"2023-02-16T18:22:20Z","deletionTime":"2023-02-16T18:28:00Z","restorableLocations":[{"locationName":"West
        US","regionalDatabaseAccountInstanceId":"3674e266-2ca1-4b88-940d-3d6cedc931a9","creationTime":"2023-02-16T18:22:21Z","deletionTime":"2023-02-16T18:28:00Z"}]}},{"name":"b98a22f9-a433-4fc7-b501-25e38e7de749","location":"West
        US","type":"Microsoft.DocumentDB/locations/restorableDatabaseAccounts","id":"/subscriptions/00000000-0000-0000-0000-000000000000/providers/Microsoft.DocumentDB/locations/westus/restorableDatabaseAccounts/b98a22f9-a433-4fc7-b501-25e38e7de749","properties":{"accountName":"cliziqvrakrku3r","apiType":"Sql","creationTime":"2023-02-16T18:27:22Z","deletionTime":"2023-02-16T18:31:22Z","restorableLocations":[{"locationName":"West
        US","regionalDatabaseAccountInstanceId":"f63eacc4-e602-43bd-92b4-2ed65822eae4","creationTime":"2023-02-16T18:27:23Z","deletionTime":"2023-02-16T18:31:22Z"}]}},{"name":"7cace92c-5c4d-4bb8-ba85-1a2e27f6919d","location":"West
        US","type":"Microsoft.DocumentDB/locations/restorableDatabaseAccounts","id":"/subscriptions/00000000-0000-0000-0000-000000000000/providers/Microsoft.DocumentDB/locations/westus/restorableDatabaseAccounts/7cace92c-5c4d-4bb8-ba85-1a2e27f6919d","properties":{"accountName":"clih6ric34g757n","apiType":"Sql","creationTime":"2023-02-16T18:41:29Z","deletionTime":"2023-02-16T18:43:05Z","restorableLocations":[{"locationName":"West
        US","regionalDatabaseAccountInstanceId":"80485462-eee9-4603-a286-0ee3ba94d385","creationTime":"2023-02-16T18:41:29Z","deletionTime":"2023-02-16T18:43:05Z"}]}},{"name":"63a7f748-2309-4cde-a406-4c283c7934af","location":"West
        US","type":"Microsoft.DocumentDB/locations/restorableDatabaseAccounts","id":"/subscriptions/00000000-0000-0000-0000-000000000000/providers/Microsoft.DocumentDB/locations/westus/restorableDatabaseAccounts/63a7f748-2309-4cde-a406-4c283c7934af","properties":{"accountName":"cli4lr3l4z5aluz","apiType":"Sql","creationTime":"2023-02-16T18:50:27Z","deletionTime":"2023-02-16T18:51:09Z","restorableLocations":[{"locationName":"West
        US","regionalDatabaseAccountInstanceId":"d90bc8cb-41ec-4c53-83ba-a27d4137406f","creationTime":"2023-02-16T18:50:27Z","deletionTime":"2023-02-16T18:51:09Z"}]}},{"name":"c73956c5-e14f-4199-8e32-b7d2827c0ae2","location":"West
        US","type":"Microsoft.DocumentDB/locations/restorableDatabaseAccounts","id":"/subscriptions/00000000-0000-0000-0000-000000000000/providers/Microsoft.DocumentDB/locations/westus/restorableDatabaseAccounts/c73956c5-e14f-4199-8e32-b7d2827c0ae2","properties":{"accountName":"clidyn6xd4rfye2","apiType":"Sql","creationTime":"2023-02-16T18:29:46Z","deletionTime":"2023-02-16T18:51:10Z","restorableLocations":[{"locationName":"West
        US","regionalDatabaseAccountInstanceId":"27c23b17-868f-4087-907a-2aed9ddc1c42","creationTime":"2023-02-16T18:29:47Z","deletionTime":"2023-02-16T18:51:10Z"}]}},{"name":"45b1faee-5444-4b25-a6ba-412f682e82cd","location":"West
        US","type":"Microsoft.DocumentDB/locations/restorableDatabaseAccounts","id":"/subscriptions/00000000-0000-0000-0000-000000000000/providers/Microsoft.DocumentDB/locations/westus/restorableDatabaseAccounts/45b1faee-5444-4b25-a6ba-412f682e82cd","properties":{"accountName":"clij3k3nnu4ygbj","apiType":"Sql","creationTime":"2023-02-16T18:34:20Z","deletionTime":"2023-02-16T18:55:35Z","restorableLocations":[{"locationName":"West
        US","regionalDatabaseAccountInstanceId":"9de3d655-9ec1-4667-959f-c9534745680e","creationTime":"2023-02-16T18:34:21Z","deletionTime":"2023-02-16T18:55:35Z"}]}},{"name":"06c80cd7-e675-494e-9c6b-b55300d1bbab","location":"West
        US","type":"Microsoft.DocumentDB/locations/restorableDatabaseAccounts","id":"/subscriptions/00000000-0000-0000-0000-000000000000/providers/Microsoft.DocumentDB/locations/westus/restorableDatabaseAccounts/06c80cd7-e675-494e-9c6b-b55300d1bbab","properties":{"accountName":"cli4yujycnr36xr","apiType":"Sql","creationTime":"2023-02-16T18:54:37Z","deletionTime":"2023-02-16T18:55:35Z","restorableLocations":[{"locationName":"West
        US","regionalDatabaseAccountInstanceId":"e0df4432-d8cf-4de4-b081-f93b7b18642c","creationTime":"2023-02-16T18:54:37Z","deletionTime":"2023-02-16T18:55:35Z"}]}},{"name":"67b34bc0-98b0-4f7d-95a3-92fd3cf09105","location":"West
        US","type":"Microsoft.DocumentDB/locations/restorableDatabaseAccounts","id":"/subscriptions/00000000-0000-0000-0000-000000000000/providers/Microsoft.DocumentDB/locations/westus/restorableDatabaseAccounts/67b34bc0-98b0-4f7d-95a3-92fd3cf09105","properties":{"accountName":"cliy5nthjnksdzq","apiType":"Sql","creationTime":"2023-02-16T18:57:24Z","deletionTime":"2023-02-16T19:04:19Z","restorableLocations":[{"locationName":"West
        US","regionalDatabaseAccountInstanceId":"a78c24f3-41fe-40de-8e3c-cae5c3998957","creationTime":"2023-02-16T18:57:25Z","deletionTime":"2023-02-16T19:04:19Z"}]}},{"name":"1c716269-b4fa-4772-9ef0-6ba557702b03","location":"West
        US","type":"Microsoft.DocumentDB/locations/restorableDatabaseAccounts","id":"/subscriptions/00000000-0000-0000-0000-000000000000/providers/Microsoft.DocumentDB/locations/westus/restorableDatabaseAccounts/1c716269-b4fa-4772-9ef0-6ba557702b03","properties":{"accountName":"clikijmmmg4ujjcdgxo5s5qd2rhmrbaxt3d7rjzj","apiType":"Sql","creationTime":"2023-02-16T19:28:43Z","deletionTime":"2023-02-16T19:29:23Z","restorableLocations":[{"locationName":"West
        US","regionalDatabaseAccountInstanceId":"8efa69af-c0bf-41a1-ba82-f1e463a01436","creationTime":"2023-02-16T19:28:43Z","deletionTime":"2023-02-16T19:29:23Z"}]}},{"name":"59deadbc-6913-4012-9d22-6a240a4a6413","location":"West
        US","type":"Microsoft.DocumentDB/locations/restorableDatabaseAccounts","id":"/subscriptions/00000000-0000-0000-0000-000000000000/providers/Microsoft.DocumentDB/locations/westus/restorableDatabaseAccounts/59deadbc-6913-4012-9d22-6a240a4a6413","properties":{"accountName":"cliplod3v7dlduf","apiType":"Sql","creationTime":"2023-02-23T17:59:41Z","deletionTime":"2023-02-23T18:06:37Z","restorableLocations":[{"locationName":"West
        US","regionalDatabaseAccountInstanceId":"53aef5a4-6671-43a1-adfa-04c292f851fd","creationTime":"2023-02-23T17:59:42Z","deletionTime":"2023-02-23T18:06:37Z"}]}},{"name":"5928785b-1acf-42bc-bbd7-4e469185f096","location":"West
        US","type":"Microsoft.DocumentDB/locations/restorableDatabaseAccounts","id":"/subscriptions/00000000-0000-0000-0000-000000000000/providers/Microsoft.DocumentDB/locations/westus/restorableDatabaseAccounts/5928785b-1acf-42bc-bbd7-4e469185f096","properties":{"accountName":"climear2jdke7sw","apiType":"MongoDB","creationTime":"2023-02-23T18:04:25Z","deletionTime":"2023-02-23T18:08:49Z","restorableLocations":[{"locationName":"West
        US","regionalDatabaseAccountInstanceId":"2d87aa51-b674-49a0-8787-f85f1f911270","creationTime":"2023-02-23T18:04:26Z","deletionTime":"2023-02-23T18:08:49Z"}]}},{"name":"fdc319d3-f66e-452a-8eb3-a887568c620d","location":"West
        US","type":"Microsoft.DocumentDB/locations/restorableDatabaseAccounts","id":"/subscriptions/00000000-0000-0000-0000-000000000000/providers/Microsoft.DocumentDB/locations/westus/restorableDatabaseAccounts/fdc319d3-f66e-452a-8eb3-a887568c620d","properties":{"accountName":"cli3jd7sbmciprt","apiType":"MongoDB","creationTime":"2023-02-23T18:09:24Z","deletionTime":"2023-02-23T18:15:54Z","restorableLocations":[{"locationName":"West
        US","regionalDatabaseAccountInstanceId":"5d08b846-8315-4910-b52b-9ed7abf3e50e","creationTime":"2023-02-23T18:09:25Z","deletionTime":"2023-02-23T18:15:54Z"}]}},{"name":"870523a0-a832-40f9-977e-45c0e1030ea3","location":"West
        US","type":"Microsoft.DocumentDB/locations/restorableDatabaseAccounts","id":"/subscriptions/00000000-0000-0000-0000-000000000000/providers/Microsoft.DocumentDB/locations/westus/restorableDatabaseAccounts/870523a0-a832-40f9-977e-45c0e1030ea3","properties":{"accountName":"cliw7k3maeushl7","apiType":"Sql","creationTime":"2023-02-23T18:14:36Z","deletionTime":"2023-02-23T18:19:21Z","restorableLocations":[{"locationName":"West
        US","regionalDatabaseAccountInstanceId":"38db225c-d77b-4d12-a03b-172b10786ec9","creationTime":"2023-02-23T18:14:36Z","deletionTime":"2023-02-23T18:19:21Z"}]}},{"name":"0632c4f0-7c71-4a6a-8729-ca17b2e9676c","location":"West
        US","type":"Microsoft.DocumentDB/locations/restorableDatabaseAccounts","id":"/subscriptions/00000000-0000-0000-0000-000000000000/providers/Microsoft.DocumentDB/locations/westus/restorableDatabaseAccounts/0632c4f0-7c71-4a6a-8729-ca17b2e9676c","properties":{"accountName":"clixubt3dml2ndr","apiType":"Sql","creationTime":"2023-02-23T18:25:23Z","deletionTime":"2023-02-23T18:31:52Z","restorableLocations":[{"locationName":"West
        US","regionalDatabaseAccountInstanceId":"8fcd32a2-a5ea-43c0-a203-ca786e060c0d","creationTime":"2023-02-23T18:25:24Z","deletionTime":"2023-02-23T18:31:52Z"}]}},{"name":"c443e2eb-77ad-4be9-9562-d1e25b806063","location":"West
        US","type":"Microsoft.DocumentDB/locations/restorableDatabaseAccounts","id":"/subscriptions/00000000-0000-0000-0000-000000000000/providers/Microsoft.DocumentDB/locations/westus/restorableDatabaseAccounts/c443e2eb-77ad-4be9-9562-d1e25b806063","properties":{"accountName":"clir275ypt373za","apiType":"Sql","creationTime":"2023-02-23T18:16:25Z","deletionTime":"2023-02-23T18:36:50Z","restorableLocations":[{"locationName":"West
        US","regionalDatabaseAccountInstanceId":"3f7cdb05-1e10-49fe-aaf1-319b18f95d82","creationTime":"2023-02-23T18:16:26Z","deletionTime":"2023-02-23T18:36:50Z"}]}},{"name":"1d501eb0-8e49-416b-a029-00ae20ca5b36","location":"West
        US","type":"Microsoft.DocumentDB/locations/restorableDatabaseAccounts","id":"/subscriptions/00000000-0000-0000-0000-000000000000/providers/Microsoft.DocumentDB/locations/westus/restorableDatabaseAccounts/1d501eb0-8e49-416b-a029-00ae20ca5b36","properties":{"accountName":"clizyfwoiyvmegm","apiType":"Sql","creationTime":"2023-02-23T18:35:50Z","deletionTime":"2023-02-23T18:36:50Z","restorableLocations":[{"locationName":"West
        US","regionalDatabaseAccountInstanceId":"3cac0c7e-b002-43c7-8dfb-7919505a29ac","creationTime":"2023-02-23T18:35:50Z","deletionTime":"2023-02-23T18:36:50Z"}]}},{"name":"54103b4f-f34f-4ea6-b333-3b0324051b85","location":"West
        US","type":"Microsoft.DocumentDB/locations/restorableDatabaseAccounts","id":"/subscriptions/00000000-0000-0000-0000-000000000000/providers/Microsoft.DocumentDB/locations/westus/restorableDatabaseAccounts/54103b4f-f34f-4ea6-b333-3b0324051b85","properties":{"accountName":"cli7xsqluvbri6d","apiType":"Sql","creationTime":"2023-02-23T18:40:32Z","deletionTime":"2023-02-23T18:41:11Z","restorableLocations":[{"locationName":"West
        US","regionalDatabaseAccountInstanceId":"9ec279e8-1a99-4556-a338-e794fd149792","creationTime":"2023-02-23T18:40:32Z","deletionTime":"2023-02-23T18:41:11Z"}]}},{"name":"f8967109-f7fe-4977-b896-a5c041aba7f8","location":"West
        US","type":"Microsoft.DocumentDB/locations/restorableDatabaseAccounts","id":"/subscriptions/00000000-0000-0000-0000-000000000000/providers/Microsoft.DocumentDB/locations/westus/restorableDatabaseAccounts/f8967109-f7fe-4977-b896-a5c041aba7f8","properties":{"accountName":"cliq74y3ii3bxen","apiType":"Sql","creationTime":"2023-02-23T18:19:52Z","deletionTime":"2023-02-23T18:41:11Z","restorableLocations":[{"locationName":"West
        US","regionalDatabaseAccountInstanceId":"b908fcd2-d4cc-4c9f-88ca-b81a5444d740","creationTime":"2023-02-23T18:19:53Z","deletionTime":"2023-02-23T18:41:11Z"}]}},{"name":"146b952e-2667-45cf-8b2a-bdd4c9cf4c4a","location":"West
        US","type":"Microsoft.DocumentDB/locations/restorableDatabaseAccounts","id":"/subscriptions/00000000-0000-0000-0000-000000000000/providers/Microsoft.DocumentDB/locations/westus/restorableDatabaseAccounts/146b952e-2667-45cf-8b2a-bdd4c9cf4c4a","properties":{"accountName":"cliaoisea7htgqh","apiType":"Sql","creationTime":"2023-02-23T18:39:18Z","deletionTime":"2023-02-23T18:41:16Z","restorableLocations":[{"locationName":"West
        US","regionalDatabaseAccountInstanceId":"95da5bd9-5b56-4833-8a73-4d618c93705f","creationTime":"2023-02-23T18:39:18Z","deletionTime":"2023-02-23T18:41:16Z"}]}},{"name":"1e07e99f-8d75-4d55-bfca-6e7210a37549","location":"West
        US","type":"Microsoft.DocumentDB/locations/restorableDatabaseAccounts","id":"/subscriptions/00000000-0000-0000-0000-000000000000/providers/Microsoft.DocumentDB/locations/westus/restorableDatabaseAccounts/1e07e99f-8d75-4d55-bfca-6e7210a37549","properties":{"accountName":"clipfrenfsfu6k6tmw34lqepu3c7lu4mphdfigpo","apiType":"Sql","creationTime":"2023-02-23T19:15:05Z","deletionTime":"2023-02-23T19:15:52Z","restorableLocations":[{"locationName":"West
        US","regionalDatabaseAccountInstanceId":"1ebebb60-0d73-427b-961d-a74af00ec195","creationTime":"2023-02-23T19:15:05Z","deletionTime":"2023-02-23T19:15:52Z"}]}},{"name":"160f2a30-d6dd-47c1-b3a5-245d04613bb6","location":"West
        US","type":"Microsoft.DocumentDB/locations/restorableDatabaseAccounts","id":"/subscriptions/00000000-0000-0000-0000-000000000000/providers/Microsoft.DocumentDB/locations/westus/restorableDatabaseAccounts/160f2a30-d6dd-47c1-b3a5-245d04613bb6","properties":{"accountName":"cligoyhwmhcgny4","apiType":"Sql","creationTime":"2023-03-02T18:10:06Z","deletionTime":"2023-03-02T18:17:05Z","restorableLocations":[{"locationName":"West
        US","regionalDatabaseAccountInstanceId":"b9dd3514-ae0a-4b0c-856b-1314d18c6e8f","creationTime":"2023-03-02T18:10:07Z","deletionTime":"2023-03-02T18:17:05Z"}]}},{"name":"cac50f4e-8f60-4143-874a-1726f23c405c","location":"West
        US","type":"Microsoft.DocumentDB/locations/restorableDatabaseAccounts","id":"/subscriptions/00000000-0000-0000-0000-000000000000/providers/Microsoft.DocumentDB/locations/westus/restorableDatabaseAccounts/cac50f4e-8f60-4143-874a-1726f23c405c","properties":{"accountName":"cliijkw3txccmxe","apiType":"MongoDB","creationTime":"2023-03-02T18:14:18Z","deletionTime":"2023-03-02T18:19:21Z","restorableLocations":[{"locationName":"West
        US","regionalDatabaseAccountInstanceId":"59e9ff81-3018-40fc-a5a3-96a8e2bed451","creationTime":"2023-03-02T18:14:19Z","deletionTime":"2023-03-02T18:19:21Z"}]}},{"name":"9225875c-e674-44ac-9564-854b4c2af777","location":"West
        US","type":"Microsoft.DocumentDB/locations/restorableDatabaseAccounts","id":"/subscriptions/00000000-0000-0000-0000-000000000000/providers/Microsoft.DocumentDB/locations/westus/restorableDatabaseAccounts/9225875c-e674-44ac-9564-854b4c2af777","properties":{"accountName":"cli2i2z4nqbcgeb","apiType":"MongoDB","creationTime":"2023-03-02T18:18:29Z","deletionTime":"2023-03-02T18:25:11Z","restorableLocations":[{"locationName":"West
        US","regionalDatabaseAccountInstanceId":"9ec6f321-8664-4cc2-890c-831a2cc0ca70","creationTime":"2023-03-02T18:18:30Z","deletionTime":"2023-03-02T18:25:11Z"}]}},{"name":"407dbcce-8110-4f4c-a3ef-b478d5932240","location":"West
        US","type":"Microsoft.DocumentDB/locations/restorableDatabaseAccounts","id":"/subscriptions/00000000-0000-0000-0000-000000000000/providers/Microsoft.DocumentDB/locations/westus/restorableDatabaseAccounts/407dbcce-8110-4f4c-a3ef-b478d5932240","properties":{"accountName":"cli7ajutklxfrr2","apiType":"Sql","creationTime":"2023-03-02T18:39:36Z","deletionTime":"2023-03-02T18:41:35Z","restorableLocations":[{"locationName":"West
        US","regionalDatabaseAccountInstanceId":"eced20b3-4c8b-4b45-bd00-3b034ba1b06b","creationTime":"2023-03-02T18:39:36Z","deletionTime":"2023-03-02T18:41:35Z"}]}},{"name":"4e2439ea-be90-4eff-b76f-0fb58d071578","location":"West
        US","type":"Microsoft.DocumentDB/locations/restorableDatabaseAccounts","id":"/subscriptions/00000000-0000-0000-0000-000000000000/providers/Microsoft.DocumentDB/locations/westus/restorableDatabaseAccounts/4e2439ea-be90-4eff-b76f-0fb58d071578","properties":{"accountName":"clikhevigkr2fzy","apiType":"Sql","creationTime":"2023-03-02T18:29:27Z","deletionTime":"2023-03-02T18:50:31Z","restorableLocations":[{"locationName":"West
        US","regionalDatabaseAccountInstanceId":"9daf030d-3a40-4643-8b8c-a434c25661a0","creationTime":"2023-03-02T18:29:28Z","deletionTime":"2023-03-02T18:50:31Z"}]}},{"name":"b0697ba6-a500-4976-aad3-347c72c706fe","location":"West
        US","type":"Microsoft.DocumentDB/locations/restorableDatabaseAccounts","id":"/subscriptions/00000000-0000-0000-0000-000000000000/providers/Microsoft.DocumentDB/locations/westus/restorableDatabaseAccounts/b0697ba6-a500-4976-aad3-347c72c706fe","properties":{"accountName":"clika57nicqo5rx","apiType":"Sql","creationTime":"2023-03-02T18:49:54Z","deletionTime":"2023-03-02T18:50:31Z","restorableLocations":[{"locationName":"West
        US","regionalDatabaseAccountInstanceId":"336c84a1-88c7-4a31-8114-76854a368702","creationTime":"2023-03-02T18:49:54Z","deletionTime":"2023-03-02T18:50:31Z"}]}},{"name":"0350b65e-24a5-4d02-b1e1-120a9eca9b6e","location":"West
        US","type":"Microsoft.DocumentDB/locations/restorableDatabaseAccounts","id":"/subscriptions/00000000-0000-0000-0000-000000000000/providers/Microsoft.DocumentDB/locations/westus/restorableDatabaseAccounts/0350b65e-24a5-4d02-b1e1-120a9eca9b6e","properties":{"accountName":"cliiix25dbdwygy","apiType":"Sql","creationTime":"2023-03-02T18:53:26Z","deletionTime":"2023-03-02T18:54:02Z","restorableLocations":[{"locationName":"West
        US","regionalDatabaseAccountInstanceId":"40f05587-ad39-4335-8c56-e8902e3bbd5a","creationTime":"2023-03-02T18:53:26Z","deletionTime":"2023-03-02T18:54:02Z"}]}},{"name":"9a453bda-d32b-48d7-8eb9-f7c9396288ba","location":"West
        US","type":"Microsoft.DocumentDB/locations/restorableDatabaseAccounts","id":"/subscriptions/00000000-0000-0000-0000-000000000000/providers/Microsoft.DocumentDB/locations/westus/restorableDatabaseAccounts/9a453bda-d32b-48d7-8eb9-f7c9396288ba","properties":{"accountName":"cli6s2norbaxav7","apiType":"Sql","creationTime":"2023-03-02T18:34:16Z","deletionTime":"2023-03-02T18:54:03Z","restorableLocations":[{"locationName":"West
        US","regionalDatabaseAccountInstanceId":"47e82566-c03b-4b44-a8da-72b7ed72d415","creationTime":"2023-03-02T18:34:17Z","deletionTime":"2023-03-02T18:54:03Z"}]}},{"name":"99a4ff61-dd0a-498b-afd4-c803186739da","location":"West
        US","type":"Microsoft.DocumentDB/locations/restorableDatabaseAccounts","id":"/subscriptions/00000000-0000-0000-0000-000000000000/providers/Microsoft.DocumentDB/locations/westus/restorableDatabaseAccounts/99a4ff61-dd0a-498b-afd4-c803186739da","properties":{"accountName":"cli4rn4wwlkbc6k","apiType":"Sql","creationTime":"2023-03-02T18:52:10Z","deletionTime":"2023-03-02T18:55:55Z","restorableLocations":[{"locationName":"West
        US","regionalDatabaseAccountInstanceId":"f57116b1-baf9-4ce7-890b-adbbfb4b0a6f","creationTime":"2023-03-02T18:52:11Z","deletionTime":"2023-03-02T18:55:55Z"}]}},{"name":"1c573d42-8196-4813-90e0-405348fd2ae4","location":"West
        US","type":"Microsoft.DocumentDB/locations/restorableDatabaseAccounts","id":"/subscriptions/00000000-0000-0000-0000-000000000000/providers/Microsoft.DocumentDB/locations/westus/restorableDatabaseAccounts/1c573d42-8196-4813-90e0-405348fd2ae4","properties":{"accountName":"clih3rpyk3hhhsl","apiType":"Sql","creationTime":"2023-03-02T18:54:01Z","deletionTime":"2023-03-02T18:59:37Z","restorableLocations":[{"locationName":"West
        US","regionalDatabaseAccountInstanceId":"4b72efe3-c7d5-4f81-8f11-f31e07e17185","creationTime":"2023-03-02T18:54:02Z","deletionTime":"2023-03-02T18:59:37Z"}]}},{"name":"fae0ef6b-4a1d-4f5d-b019-4af3b56787c5","location":"West
        US","type":"Microsoft.DocumentDB/locations/restorableDatabaseAccounts","id":"/subscriptions/00000000-0000-0000-0000-000000000000/providers/Microsoft.DocumentDB/locations/westus/restorableDatabaseAccounts/fae0ef6b-4a1d-4f5d-b019-4af3b56787c5","properties":{"accountName":"cliw2arozkuuhdzh666jq4hodho77lfl5klnywpc","apiType":"Sql","creationTime":"2023-03-02T19:25:38Z","deletionTime":"2023-03-02T19:26:23Z","restorableLocations":[{"locationName":"West
        US","regionalDatabaseAccountInstanceId":"9f677f9b-de65-4eef-b350-16177dd1ceec","creationTime":"2023-03-02T19:25:38Z","deletionTime":"2023-03-02T19:26:23Z"}]}},{"name":"79a8e09e-64be-4387-ae21-327f03bf14b1","location":"West
        US","type":"Microsoft.DocumentDB/locations/restorableDatabaseAccounts","id":"/subscriptions/00000000-0000-0000-0000-000000000000/providers/Microsoft.DocumentDB/locations/westus/restorableDatabaseAccounts/79a8e09e-64be-4387-ae21-327f03bf14b1","properties":{"accountName":"clirunz4rauzyfx","apiType":"Sql","creationTime":"2023-03-09T18:12:55Z","deletionTime":"2023-03-09T18:19:54Z","restorableLocations":[{"locationName":"West
        US","regionalDatabaseAccountInstanceId":"14d97dec-d0d8-4e12-b045-97bad2ad488a","creationTime":"2023-03-09T18:12:56Z","deletionTime":"2023-03-09T18:19:54Z"}]}},{"name":"e9c90fcd-38c7-48d8-a793-3d5652e2750e","location":"West
        US","type":"Microsoft.DocumentDB/locations/restorableDatabaseAccounts","id":"/subscriptions/00000000-0000-0000-0000-000000000000/providers/Microsoft.DocumentDB/locations/westus/restorableDatabaseAccounts/e9c90fcd-38c7-48d8-a793-3d5652e2750e","properties":{"accountName":"cli4q4drq4fj7ab","apiType":"MongoDB","creationTime":"2023-03-09T18:19:07Z","deletionTime":"2023-03-09T18:25:52Z","restorableLocations":[{"locationName":"West
        US","regionalDatabaseAccountInstanceId":"bcfb0e11-ff28-457f-b181-afda5a7ee89e","creationTime":"2023-03-09T18:19:08Z","deletionTime":"2023-03-09T18:25:52Z"}]}},{"name":"1239d2fd-ab83-45aa-88de-25304ce4636c","location":"West
        US","type":"Microsoft.DocumentDB/locations/restorableDatabaseAccounts","id":"/subscriptions/00000000-0000-0000-0000-000000000000/providers/Microsoft.DocumentDB/locations/westus/restorableDatabaseAccounts/1239d2fd-ab83-45aa-88de-25304ce4636c","properties":{"accountName":"clidzz2pgnxeioa","apiType":"MongoDB","creationTime":"2023-03-09T18:24:25Z","deletionTime":"2023-03-09T18:28:27Z","restorableLocations":[{"locationName":"West
        US","regionalDatabaseAccountInstanceId":"cd501a6d-f026-4472-a6fd-b044c4c0cd8f","creationTime":"2023-03-09T18:24:26Z","deletionTime":"2023-03-09T18:28:27Z"}]}},{"name":"5bba954c-cb01-46ea-a7a1-b49acdad77d4","location":"West
        US","type":"Microsoft.DocumentDB/locations/restorableDatabaseAccounts","id":"/subscriptions/00000000-0000-0000-0000-000000000000/providers/Microsoft.DocumentDB/locations/westus/restorableDatabaseAccounts/5bba954c-cb01-46ea-a7a1-b49acdad77d4","properties":{"accountName":"clirndhscya57sh","apiType":"Sql","creationTime":"2023-03-09T18:32:19Z","deletionTime":"2023-03-09T18:37:04Z","restorableLocations":[{"locationName":"West
        US","regionalDatabaseAccountInstanceId":"02ac0c68-b281-41fc-804b-fb2af530c9a8","creationTime":"2023-03-09T18:32:20Z","deletionTime":"2023-03-09T18:37:04Z"}]}},{"name":"04f31dd9-6bec-499b-82fa-559eaf68973f","location":"West
        US","type":"Microsoft.DocumentDB/locations/restorableDatabaseAccounts","id":"/subscriptions/00000000-0000-0000-0000-000000000000/providers/Microsoft.DocumentDB/locations/westus/restorableDatabaseAccounts/04f31dd9-6bec-499b-82fa-559eaf68973f","properties":{"accountName":"clipbxvy2fdyst3","apiType":"Sql","creationTime":"2023-03-09T18:42:27Z","deletionTime":"2023-03-09T18:44:22Z","restorableLocations":[{"locationName":"West
        US","regionalDatabaseAccountInstanceId":"1ca55ede-38ef-4991-bef4-59a5084b0a68","creationTime":"2023-03-09T18:42:27Z","deletionTime":"2023-03-09T18:44:22Z"}]}},{"name":"679610c4-f661-4803-90e8-d9847ec0e8c9","location":"West
        US","type":"Microsoft.DocumentDB/locations/restorableDatabaseAccounts","id":"/subscriptions/00000000-0000-0000-0000-000000000000/providers/Microsoft.DocumentDB/locations/westus/restorableDatabaseAccounts/679610c4-f661-4803-90e8-d9847ec0e8c9","properties":{"accountName":"clijvv7toxqbwx4","apiType":"Sql","creationTime":"2023-03-09T18:49:30Z","deletionTime":"2023-03-09T18:51:24Z","restorableLocations":[{"locationName":"West
        US","regionalDatabaseAccountInstanceId":"fd89e65d-5f06-467e-a417-9ccf147b9446","creationTime":"2023-03-09T18:49:30Z","deletionTime":"2023-03-09T18:51:24Z"}]}},{"name":"fc3e6edb-27e3-4892-bcb7-d243ad9905a6","location":"West
        US","type":"Microsoft.DocumentDB/locations/restorableDatabaseAccounts","id":"/subscriptions/00000000-0000-0000-0000-000000000000/providers/Microsoft.DocumentDB/locations/westus/restorableDatabaseAccounts/fc3e6edb-27e3-4892-bcb7-d243ad9905a6","properties":{"accountName":"cliwpjicjlqpjwh","apiType":"Sql","creationTime":"2023-03-09T18:30:05Z","deletionTime":"2023-03-09T18:51:25Z","restorableLocations":[{"locationName":"West
        US","regionalDatabaseAccountInstanceId":"badd69a4-4896-493b-b106-fb45739029e4","creationTime":"2023-03-09T18:30:06Z","deletionTime":"2023-03-09T18:51:25Z"}]}},{"name":"76bcc473-1402-4389-ba21-6ba517aadeab","location":"West
        US","type":"Microsoft.DocumentDB/locations/restorableDatabaseAccounts","id":"/subscriptions/00000000-0000-0000-0000-000000000000/providers/Microsoft.DocumentDB/locations/westus/restorableDatabaseAccounts/76bcc473-1402-4389-ba21-6ba517aadeab","properties":{"accountName":"clio3xlphjul4cg","apiType":"Sql","creationTime":"2023-03-09T18:49:58Z","deletionTime":"2023-03-09T18:55:26Z","restorableLocations":[{"locationName":"West
        US","regionalDatabaseAccountInstanceId":"2a301e93-3365-4b44-9252-dc24d8c6eede","creationTime":"2023-03-09T18:49:59Z","deletionTime":"2023-03-09T18:55:26Z"}]}},{"name":"4aee8a38-f76a-4d67-9835-3a488cdc5260","location":"West
        US","type":"Microsoft.DocumentDB/locations/restorableDatabaseAccounts","id":"/subscriptions/00000000-0000-0000-0000-000000000000/providers/Microsoft.DocumentDB/locations/westus/restorableDatabaseAccounts/4aee8a38-f76a-4d67-9835-3a488cdc5260","properties":{"accountName":"cliaev42p4wrgy6","apiType":"Sql","creationTime":"2023-03-09T18:33:28Z","deletionTime":"2023-03-09T18:55:31Z","restorableLocations":[{"locationName":"West
        US","regionalDatabaseAccountInstanceId":"6bf81b11-967c-44fd-8635-ef3cd8893adc","creationTime":"2023-03-09T18:33:29Z","deletionTime":"2023-03-09T18:55:31Z"}]}},{"name":"e894175a-e7fb-439f-88c5-07720b3f11c3","location":"West
        US","type":"Microsoft.DocumentDB/locations/restorableDatabaseAccounts","id":"/subscriptions/00000000-0000-0000-0000-000000000000/providers/Microsoft.DocumentDB/locations/westus/restorableDatabaseAccounts/e894175a-e7fb-439f-88c5-07720b3f11c3","properties":{"accountName":"clipga4vq7ct52r","apiType":"Sql","creationTime":"2023-03-09T18:53:36Z","deletionTime":"2023-03-09T18:55:31Z","restorableLocations":[{"locationName":"West
        US","regionalDatabaseAccountInstanceId":"2d4dc210-1377-46ec-99a3-0db1e1ea9dbc","creationTime":"2023-03-09T18:53:36Z","deletionTime":"2023-03-09T18:55:31Z"}]}},{"name":"d239072d-f5b6-4376-8f32-6f228e3535e7","location":"West
        US","type":"Microsoft.DocumentDB/locations/restorableDatabaseAccounts","id":"/subscriptions/00000000-0000-0000-0000-000000000000/providers/Microsoft.DocumentDB/locations/westus/restorableDatabaseAccounts/d239072d-f5b6-4376-8f32-6f228e3535e7","properties":{"accountName":"cli5dmddgz4dxtugncimaaxhafxpughiabv4yrs6","apiType":"Sql","creationTime":"2023-03-09T19:32:29Z","deletionTime":"2023-03-09T19:34:10Z","restorableLocations":[{"locationName":"West
        US","regionalDatabaseAccountInstanceId":"541dd559-a8d0-4f3e-bb81-d14256d59828","creationTime":"2023-03-09T19:32:29Z","deletionTime":"2023-03-09T19:34:10Z"}]}},{"name":"83d9c3d4-3a8b-4873-ac41-2a30c9b5a616","location":"West
        US","type":"Microsoft.DocumentDB/locations/restorableDatabaseAccounts","id":"/subscriptions/00000000-0000-0000-0000-000000000000/providers/Microsoft.DocumentDB/locations/westus/restorableDatabaseAccounts/83d9c3d4-3a8b-4873-ac41-2a30c9b5a616","properties":{"accountName":"cligyth53rrqq6q","apiType":"Sql","creationTime":"2023-03-13T10:37:48Z","deletionTime":"2023-03-13T10:44:43Z","restorableLocations":[{"locationName":"West
        US","regionalDatabaseAccountInstanceId":"50693314-a917-45f9-bd89-94c29008f32e","creationTime":"2023-03-13T10:37:48Z","deletionTime":"2023-03-13T10:44:43Z"}]}},{"name":"d5813ab3-0a91-4cb0-825d-e84849c2de01","location":"West
        US","type":"Microsoft.DocumentDB/locations/restorableDatabaseAccounts","id":"/subscriptions/00000000-0000-0000-0000-000000000000/providers/Microsoft.DocumentDB/locations/westus/restorableDatabaseAccounts/d5813ab3-0a91-4cb0-825d-e84849c2de01","properties":{"accountName":"cliuiavhx5n6gkc","apiType":"Sql","creationTime":"2023-03-13T11:06:39Z","deletionTime":"2023-03-13T11:08:36Z","restorableLocations":[{"locationName":"West
        US","regionalDatabaseAccountInstanceId":"7bece74c-9d1e-46db-a549-a37bb2e4b455","creationTime":"2023-03-13T11:06:39Z","deletionTime":"2023-03-13T11:08:36Z"}]}},{"name":"4b99f118-06cf-4a83-84f0-96fcdfd1abf9","location":"West
        US","type":"Microsoft.DocumentDB/locations/restorableDatabaseAccounts","id":"/subscriptions/00000000-0000-0000-0000-000000000000/providers/Microsoft.DocumentDB/locations/westus/restorableDatabaseAccounts/4b99f118-06cf-4a83-84f0-96fcdfd1abf9","properties":{"accountName":"cli6zx4rhctqx6p","apiType":"MongoDB","creationTime":"2023-03-13T12:52:44Z","deletionTime":"2023-03-13T12:57:42Z","restorableLocations":[{"locationName":"West
        US","regionalDatabaseAccountInstanceId":"02fdfc9f-a903-4b91-85ef-58d707ad3f58","creationTime":"2023-03-13T12:52:46Z","deletionTime":"2023-03-13T12:57:42Z"}]}},{"name":"31510036-78ce-49e0-a940-9d101a6d1797","location":"West
        US","type":"Microsoft.DocumentDB/locations/restorableDatabaseAccounts","id":"/subscriptions/00000000-0000-0000-0000-000000000000/providers/Microsoft.DocumentDB/locations/westus/restorableDatabaseAccounts/31510036-78ce-49e0-a940-9d101a6d1797","properties":{"accountName":"clisspymt5ljouw","apiType":"MongoDB","creationTime":"2023-03-13T13:19:31Z","deletionTime":"2023-03-13T13:25:56Z","restorableLocations":[{"locationName":"West
        US","regionalDatabaseAccountInstanceId":"a02c0452-1676-4c55-93da-eb28776ccde8","creationTime":"2023-03-13T13:19:33Z","deletionTime":"2023-03-13T13:25:56Z"}]}},{"name":"8f0ebcbf-95e5-43cf-9e8b-3ab7f7ca0362","location":"West
        US","type":"Microsoft.DocumentDB/locations/restorableDatabaseAccounts","id":"/subscriptions/00000000-0000-0000-0000-000000000000/providers/Microsoft.DocumentDB/locations/westus/restorableDatabaseAccounts/8f0ebcbf-95e5-43cf-9e8b-3ab7f7ca0362","properties":{"accountName":"clizal3xj7l26rv","apiType":"Sql","creationTime":"2023-03-13T14:49:42Z","deletionTime":"2023-03-13T14:50:41Z","restorableLocations":[]}},{"name":"23596bfb-0071-42f5-9361-00f17ffc2151","location":"West
        US","type":"Microsoft.DocumentDB/locations/restorableDatabaseAccounts","id":"/subscriptions/00000000-0000-0000-0000-000000000000/providers/Microsoft.DocumentDB/locations/westus/restorableDatabaseAccounts/23596bfb-0071-42f5-9361-00f17ffc2151","properties":{"accountName":"clib3iovx5ohkvt","apiType":"Sql","creationTime":"2023-03-13T14:30:10Z","deletionTime":"2023-03-13T14:50:41Z","restorableLocations":[]}}]}'
=======
      string: '{"value":[{"name":"86940a47-52bd-479e-ae17-1edd09072ddc","location":"West
        US","type":"Microsoft.DocumentDB/locations/restorableDatabaseAccounts","id":"/subscriptions/00000000-0000-0000-0000-000000000000/providers/Microsoft.DocumentDB/locations/westus/restorableDatabaseAccounts/86940a47-52bd-479e-ae17-1edd09072ddc","properties":{"accountName":"clix45zdgrdvm7x","apiType":"Sql","creationTime":"2023-06-08T17:16:45Z","oldestRestorableTime":"2023-06-08T17:16:45Z","restorableLocations":[{"locationName":"West
        US","regionalDatabaseAccountInstanceId":"d268eb03-3c0c-4d59-84cf-6da09dde4a28","creationTime":"2023-06-08T17:16:45Z"}]}},{"name":"4e672337-189e-4b77-ac9d-62c7ecd8f09f","location":"West
        US","type":"Microsoft.DocumentDB/locations/restorableDatabaseAccounts","id":"/subscriptions/00000000-0000-0000-0000-000000000000/providers/Microsoft.DocumentDB/locations/westus/restorableDatabaseAccounts/4e672337-189e-4b77-ac9d-62c7ecd8f09f","properties":{"accountName":"cli000003","apiType":"Sql","creationTime":"2023-06-08T17:20:02Z","oldestRestorableTime":"2023-06-08T17:20:02Z","restorableLocations":[{"locationName":"West
        US","regionalDatabaseAccountInstanceId":"1c24aef5-8c42-41f8-b7a5-369846918004","creationTime":"2023-06-08T17:20:03Z"}]}},{"name":"c97b5be2-9aea-410a-957e-440cba54b787","location":"West
        US","type":"Microsoft.DocumentDB/locations/restorableDatabaseAccounts","id":"/subscriptions/00000000-0000-0000-0000-000000000000/providers/Microsoft.DocumentDB/locations/westus/restorableDatabaseAccounts/c97b5be2-9aea-410a-957e-440cba54b787","properties":{"accountName":"ddhamothtrablepitracc","apiType":"Table,
        Sql","creationTime":"2023-05-05T08:30:22Z","deletionTime":"2023-05-12T02:07:50Z","oldestRestorableTime":"2023-05-09T17:21:49Z","restorableLocations":[{"locationName":"West
        US","regionalDatabaseAccountInstanceId":"fb1128f9-feec-4d23-a6ba-de3e9d361464","creationTime":"2023-05-05T08:30:23Z","deletionTime":"2023-05-12T02:07:50Z"}]}},{"name":"09f95eeb-1328-455a-b617-a4ce11ff2f01","location":"West
        US","type":"Microsoft.DocumentDB/locations/restorableDatabaseAccounts","id":"/subscriptions/00000000-0000-0000-0000-000000000000/providers/Microsoft.DocumentDB/locations/westus/restorableDatabaseAccounts/09f95eeb-1328-455a-b617-a4ce11ff2f01","properties":{"accountName":"ddhamoth-sql-pitr-acc","apiType":"Sql","creationTime":"2023-05-05T23:39:26Z","deletionTime":"2023-05-12T02:07:51Z","oldestRestorableTime":"2023-05-09T17:21:49Z","restorableLocations":[{"locationName":"West
        US","regionalDatabaseAccountInstanceId":"494953e5-4ca8-4eb9-b93e-7e2ee1992846","creationTime":"2023-05-05T23:39:27Z","deletionTime":"2023-05-12T02:07:51Z"}]}},{"name":"82a065e7-e46e-4a51-bfcb-49e42cdb3d47","location":"West
        US","type":"Microsoft.DocumentDB/locations/restorableDatabaseAccounts","id":"/subscriptions/00000000-0000-0000-0000-000000000000/providers/Microsoft.DocumentDB/locations/westus/restorableDatabaseAccounts/82a065e7-e46e-4a51-bfcb-49e42cdb3d47","properties":{"accountName":"ddhamothgremlinpitracc","apiType":"Gremlin,
        Sql","creationTime":"2023-05-05T08:29:46Z","deletionTime":"2023-05-12T02:07:53Z","oldestRestorableTime":"2023-05-09T17:21:49Z","restorableLocations":[{"locationName":"West
        US","regionalDatabaseAccountInstanceId":"61c50afb-2629-4e56-a62b-d44d8dc94315","creationTime":"2023-05-05T08:29:47Z","deletionTime":"2023-05-12T02:07:53Z"}]}},{"name":"9c8d1454-6f67-4a03-b955-51b707c33fac","location":"West
        US","type":"Microsoft.DocumentDB/locations/restorableDatabaseAccounts","id":"/subscriptions/00000000-0000-0000-0000-000000000000/providers/Microsoft.DocumentDB/locations/westus/restorableDatabaseAccounts/9c8d1454-6f67-4a03-b955-51b707c33fac","properties":{"accountName":"pitrmultiregiontest","apiType":"Sql","creationTime":"2023-05-17T06:53:14Z","deletionTime":"2023-05-24T02:05:31Z","oldestRestorableTime":"2023-05-09T17:21:49Z","restorableLocations":[{"locationName":"East
        US","regionalDatabaseAccountInstanceId":"57aeee4f-de72-4132-86fb-3eb805d70b92","creationTime":"2023-05-17T06:55:48Z","deletionTime":"2023-05-24T02:05:31Z"},{"locationName":"West
        US","regionalDatabaseAccountInstanceId":"8c070341-08c9-47b6-bff3-94747f98ff70","creationTime":"2023-05-17T06:53:15Z","deletionTime":"2023-05-24T02:05:31Z"}]}},{"name":"9b291c55-422e-428a-8cb9-b75b3b8e4080","location":"West
        US","type":"Microsoft.DocumentDB/locations/restorableDatabaseAccounts","id":"/subscriptions/00000000-0000-0000-0000-000000000000/providers/Microsoft.DocumentDB/locations/westus/restorableDatabaseAccounts/9b291c55-422e-428a-8cb9-b75b3b8e4080","properties":{"accountName":"ddhamothpitrsqlacc","apiType":"Sql","creationTime":"2023-05-22T20:12:35Z","deletionTime":"2023-05-29T02:03:53Z","oldestRestorableTime":"2023-05-09T17:21:49Z","restorableLocations":[{"locationName":"West
        US","regionalDatabaseAccountInstanceId":"22d9ba3b-6f31-4661-aeab-f6e26ef3ed2d","creationTime":"2023-05-22T20:12:36Z","deletionTime":"2023-05-29T02:03:53Z"}]}},{"name":"fb5ba648-7e04-49f4-a6ac-3b77335dd224","location":"West
        US","type":"Microsoft.DocumentDB/locations/restorableDatabaseAccounts","id":"/subscriptions/00000000-0000-0000-0000-000000000000/providers/Microsoft.DocumentDB/locations/westus/restorableDatabaseAccounts/fb5ba648-7e04-49f4-a6ac-3b77335dd224","properties":{"accountName":"clicmv3k5erlbqo","apiType":"Sql","creationTime":"2023-05-30T18:33:39Z","deletionTime":"2023-05-30T18:40:33Z","oldestRestorableTime":"2023-05-09T17:21:49Z","restorableLocations":[{"locationName":"West
        US","regionalDatabaseAccountInstanceId":"89c47e45-7b80-4d93-abaf-7ad1ff5b5ea5","creationTime":"2023-05-30T18:33:40Z","deletionTime":"2023-05-30T18:40:33Z"}]}},{"name":"3b082b0d-99ed-4476-8f2c-945ea2ea7ef9","location":"West
        US","type":"Microsoft.DocumentDB/locations/restorableDatabaseAccounts","id":"/subscriptions/00000000-0000-0000-0000-000000000000/providers/Microsoft.DocumentDB/locations/westus/restorableDatabaseAccounts/3b082b0d-99ed-4476-8f2c-945ea2ea7ef9","properties":{"accountName":"cliqlysyanwes24","apiType":"MongoDB","creationTime":"2023-05-30T18:47:45Z","deletionTime":"2023-05-30T18:52:24Z","oldestRestorableTime":"2023-05-09T17:21:49Z","restorableLocations":[{"locationName":"West
        US","regionalDatabaseAccountInstanceId":"369612db-105b-45cd-a551-25514aa11e19","creationTime":"2023-05-30T18:47:46Z","deletionTime":"2023-05-30T18:52:24Z"}]}},{"name":"95cc3b0b-4e24-4653-b3e3-f0cf95c10a9a","location":"West
        US","type":"Microsoft.DocumentDB/locations/restorableDatabaseAccounts","id":"/subscriptions/00000000-0000-0000-0000-000000000000/providers/Microsoft.DocumentDB/locations/westus/restorableDatabaseAccounts/95cc3b0b-4e24-4653-b3e3-f0cf95c10a9a","properties":{"accountName":"cliuaxdjy7bapmn","apiType":"Sql","creationTime":"2023-05-30T19:02:35Z","deletionTime":"2023-05-30T19:04:26Z","oldestRestorableTime":"2023-05-09T17:21:49Z","restorableLocations":[{"locationName":"West
        US","regionalDatabaseAccountInstanceId":"b62f8ef7-ead0-4632-893a-bcdd214a38c5","creationTime":"2023-05-30T19:02:35Z","deletionTime":"2023-05-30T19:04:26Z"}]}},{"name":"223c4941-2ef6-4628-b9e5-bab856164177","location":"West
        US","type":"Microsoft.DocumentDB/locations/restorableDatabaseAccounts","id":"/subscriptions/00000000-0000-0000-0000-000000000000/providers/Microsoft.DocumentDB/locations/westus/restorableDatabaseAccounts/223c4941-2ef6-4628-b9e5-bab856164177","properties":{"accountName":"cli6bgaqv4fxoc6","apiType":"MongoDB","creationTime":"2023-05-30T19:07:12Z","deletionTime":"2023-05-30T19:13:04Z","oldestRestorableTime":"2023-05-09T17:21:49Z","restorableLocations":[{"locationName":"West
        US","regionalDatabaseAccountInstanceId":"f13834da-550a-4bd5-9cc8-d64dda38b079","creationTime":"2023-05-30T19:07:13Z","deletionTime":"2023-05-30T19:13:04Z"}]}},{"name":"6ff24fa6-0261-4086-84ba-eb3638feb025","location":"West
        US","type":"Microsoft.DocumentDB/locations/restorableDatabaseAccounts","id":"/subscriptions/00000000-0000-0000-0000-000000000000/providers/Microsoft.DocumentDB/locations/westus/restorableDatabaseAccounts/6ff24fa6-0261-4086-84ba-eb3638feb025","properties":{"accountName":"clie56ohuuhm5q5","apiType":"Sql","creationTime":"2023-05-30T19:35:16Z","deletionTime":"2023-05-30T19:38:59Z","oldestRestorableTime":"2023-05-09T17:21:49Z","restorableLocations":[{"locationName":"West
        US","regionalDatabaseAccountInstanceId":"f97439d7-90f5-4b62-99d3-c4fde70f1c33","creationTime":"2023-05-30T19:35:17Z","deletionTime":"2023-05-30T19:38:59Z"}]}},{"name":"1babe42c-209d-4ded-918a-e91415069d88","location":"West
        US","type":"Microsoft.DocumentDB/locations/restorableDatabaseAccounts","id":"/subscriptions/00000000-0000-0000-0000-000000000000/providers/Microsoft.DocumentDB/locations/westus/restorableDatabaseAccounts/1babe42c-209d-4ded-918a-e91415069d88","properties":{"accountName":"clikfvlny4oylwd","apiType":"Sql","creationTime":"2023-05-30T19:49:18Z","deletionTime":"2023-05-30T19:50:07Z","oldestRestorableTime":"2023-05-09T17:21:49Z","restorableLocations":[{"locationName":"West
        US","regionalDatabaseAccountInstanceId":"538a0a95-3641-41e8-ba36-aa3f9217c004","creationTime":"2023-05-30T19:49:18Z","deletionTime":"2023-05-30T19:50:07Z"}]}},{"name":"168359fe-30a9-4fab-90d7-07e47e3b5306","location":"West
        US","type":"Microsoft.DocumentDB/locations/restorableDatabaseAccounts","id":"/subscriptions/00000000-0000-0000-0000-000000000000/providers/Microsoft.DocumentDB/locations/westus/restorableDatabaseAccounts/168359fe-30a9-4fab-90d7-07e47e3b5306","properties":{"accountName":"cli6p7xsphzy4km","apiType":"Sql","creationTime":"2023-05-30T19:28:42Z","deletionTime":"2023-05-30T19:50:07Z","oldestRestorableTime":"2023-05-09T17:21:49Z","restorableLocations":[{"locationName":"West
        US","regionalDatabaseAccountInstanceId":"231a9828-528c-47d9-ad61-63f26329e7c0","creationTime":"2023-05-30T19:28:43Z","deletionTime":"2023-05-30T19:50:07Z"}]}},{"name":"5d009210-1443-4d4c-abdb-6006625045c5","location":"West
        US","type":"Microsoft.DocumentDB/locations/restorableDatabaseAccounts","id":"/subscriptions/00000000-0000-0000-0000-000000000000/providers/Microsoft.DocumentDB/locations/westus/restorableDatabaseAccounts/5d009210-1443-4d4c-abdb-6006625045c5","properties":{"accountName":"clin44ylryliunl","apiType":"Sql","creationTime":"2023-05-30T19:51:57Z","deletionTime":"2023-05-30T19:58:26Z","oldestRestorableTime":"2023-05-09T17:21:49Z","restorableLocations":[{"locationName":"West
        US","regionalDatabaseAccountInstanceId":"6b97170e-835c-4ce0-bccb-28fde5e57fd8","creationTime":"2023-05-30T19:51:58Z","deletionTime":"2023-05-30T19:58:26Z"}]}},{"name":"f83ee0f8-080c-43de-b4ba-8415b1081568","location":"West
        US","type":"Microsoft.DocumentDB/locations/restorableDatabaseAccounts","id":"/subscriptions/00000000-0000-0000-0000-000000000000/providers/Microsoft.DocumentDB/locations/westus/restorableDatabaseAccounts/f83ee0f8-080c-43de-b4ba-8415b1081568","properties":{"accountName":"clieqasv7ia4nys","apiType":"Sql","creationTime":"2023-05-30T20:11:48Z","deletionTime":"2023-05-30T20:13:32Z","oldestRestorableTime":"2023-05-09T17:21:49Z","restorableLocations":[{"locationName":"West
        US","regionalDatabaseAccountInstanceId":"3373be69-7fd2-4aee-8be9-43d6723ece19","creationTime":"2023-05-30T20:11:48Z","deletionTime":"2023-05-30T20:13:32Z"}]}},{"name":"76cebef8-9d5f-4412-9c98-f3265f16495f","location":"West
        US","type":"Microsoft.DocumentDB/locations/restorableDatabaseAccounts","id":"/subscriptions/00000000-0000-0000-0000-000000000000/providers/Microsoft.DocumentDB/locations/westus/restorableDatabaseAccounts/76cebef8-9d5f-4412-9c98-f3265f16495f","properties":{"accountName":"cli37h6etjnfccv","apiType":"Sql","creationTime":"2023-05-30T19:51:43Z","deletionTime":"2023-05-30T20:13:33Z","oldestRestorableTime":"2023-05-09T17:21:49Z","restorableLocations":[{"locationName":"West
        US","regionalDatabaseAccountInstanceId":"8d058a88-f06e-4c97-9491-07db36fa2a95","creationTime":"2023-05-30T19:51:44Z","deletionTime":"2023-05-30T20:13:33Z"}]}},{"name":"8cca09d8-db34-4e9b-9526-ee0c7ef9e057","location":"West
        US","type":"Microsoft.DocumentDB/locations/restorableDatabaseAccounts","id":"/subscriptions/00000000-0000-0000-0000-000000000000/providers/Microsoft.DocumentDB/locations/westus/restorableDatabaseAccounts/8cca09d8-db34-4e9b-9526-ee0c7ef9e057","properties":{"accountName":"cliip3i3yko3lrcf3p3xfkznu7rv6gbnbbj3egzd","apiType":"Sql","creationTime":"2023-05-30T20:57:08Z","deletionTime":"2023-05-30T20:57:53Z","oldestRestorableTime":"2023-05-30T20:57:08Z","restorableLocations":[{"locationName":"West
        US","regionalDatabaseAccountInstanceId":"357594a7-fc5d-4fbb-98cd-ffa57e2542bc","creationTime":"2023-05-30T20:57:08Z","deletionTime":"2023-05-30T20:57:53Z"}]}},{"name":"784df75f-bdc7-4f3f-8ddd-f867b0d629b4","location":"West
        US","type":"Microsoft.DocumentDB/locations/restorableDatabaseAccounts","id":"/subscriptions/00000000-0000-0000-0000-000000000000/providers/Microsoft.DocumentDB/locations/westus/restorableDatabaseAccounts/784df75f-bdc7-4f3f-8ddd-f867b0d629b4","properties":{"accountName":"clif57pl32bulwa","apiType":"Sql","creationTime":"2023-06-06T22:06:41Z","deletionTime":"2023-06-06T22:13:34Z","oldestRestorableTime":"2023-05-09T17:21:49Z","restorableLocations":[{"locationName":"West
        US","regionalDatabaseAccountInstanceId":"96ee11b6-bf79-49ad-8233-21f160ac2ac4","creationTime":"2023-06-06T22:06:41Z","deletionTime":"2023-06-06T22:13:34Z"}]}},{"name":"3b8d62c2-705e-4269-8353-eb1f973883e2","location":"West
        US","type":"Microsoft.DocumentDB/locations/restorableDatabaseAccounts","id":"/subscriptions/00000000-0000-0000-0000-000000000000/providers/Microsoft.DocumentDB/locations/westus/restorableDatabaseAccounts/3b8d62c2-705e-4269-8353-eb1f973883e2","properties":{"accountName":"clisr3gxuk2jql3","apiType":"MongoDB","creationTime":"2023-06-06T22:21:48Z","deletionTime":"2023-06-06T22:26:52Z","oldestRestorableTime":"2023-05-09T17:21:49Z","restorableLocations":[{"locationName":"West
        US","regionalDatabaseAccountInstanceId":"5922d108-86e6-42ab-a99a-a66398fe011c","creationTime":"2023-06-06T22:21:49Z","deletionTime":"2023-06-06T22:26:52Z"}]}},{"name":"2c652b84-d1c9-4805-b69b-747e8f52b3d6","location":"West
        US","type":"Microsoft.DocumentDB/locations/restorableDatabaseAccounts","id":"/subscriptions/00000000-0000-0000-0000-000000000000/providers/Microsoft.DocumentDB/locations/westus/restorableDatabaseAccounts/2c652b84-d1c9-4805-b69b-747e8f52b3d6","properties":{"accountName":"cli65qpgorv2kjd","apiType":"Sql","creationTime":"2023-06-06T22:37:33Z","deletionTime":"2023-06-06T22:38:26Z","oldestRestorableTime":"2023-05-09T17:21:49Z","restorableLocations":[{"locationName":"West
        US","regionalDatabaseAccountInstanceId":"28a2143d-fd17-4875-a9c5-7ab36f41bd71","creationTime":"2023-06-06T22:37:33Z","deletionTime":"2023-06-06T22:38:26Z"}]}},{"name":"92969673-4053-462a-a6f0-c1aa15f310ed","location":"West
        US","type":"Microsoft.DocumentDB/locations/restorableDatabaseAccounts","id":"/subscriptions/00000000-0000-0000-0000-000000000000/providers/Microsoft.DocumentDB/locations/westus/restorableDatabaseAccounts/92969673-4053-462a-a6f0-c1aa15f310ed","properties":{"accountName":"cliwddgecyxpktf","apiType":"MongoDB","creationTime":"2023-06-06T22:43:19Z","deletionTime":"2023-06-06T22:49:40Z","oldestRestorableTime":"2023-05-09T17:21:49Z","restorableLocations":[{"locationName":"West
        US","regionalDatabaseAccountInstanceId":"d53ec0dc-a3e8-492b-baaf-fe409d0b324a","creationTime":"2023-06-06T22:43:19Z","deletionTime":"2023-06-06T22:49:40Z"}]}},{"name":"b1228d75-47c2-4358-a7da-b300694c508a","location":"West
        US","type":"Microsoft.DocumentDB/locations/restorableDatabaseAccounts","id":"/subscriptions/00000000-0000-0000-0000-000000000000/providers/Microsoft.DocumentDB/locations/westus/restorableDatabaseAccounts/b1228d75-47c2-4358-a7da-b300694c508a","properties":{"accountName":"cli5ihmuggvy7sy","apiType":"Sql","creationTime":"2023-06-06T22:59:05Z","deletionTime":"2023-06-06T23:15:07Z","oldestRestorableTime":"2023-05-09T17:21:49Z","restorableLocations":[{"locationName":"West
        US","regionalDatabaseAccountInstanceId":"a146ccd3-1e2f-4ab1-aa4a-1655a8f7bca1","creationTime":"2023-06-06T22:59:06Z","deletionTime":"2023-06-06T23:15:07Z"}]}},{"name":"2dbfd889-6140-4240-82c9-48a6adb06df2","location":"West
        US","type":"Microsoft.DocumentDB/locations/restorableDatabaseAccounts","id":"/subscriptions/00000000-0000-0000-0000-000000000000/providers/Microsoft.DocumentDB/locations/westus/restorableDatabaseAccounts/2dbfd889-6140-4240-82c9-48a6adb06df2","properties":{"accountName":"clinfzlkmqrdmbk","apiType":"Sql","creationTime":"2023-06-06T23:12:20Z","deletionTime":"2023-06-06T23:15:26Z","oldestRestorableTime":"2023-05-09T17:21:49Z","restorableLocations":[{"locationName":"West
        US","regionalDatabaseAccountInstanceId":"8974ae5f-5483-483c-97f3-0305c8ac0b6c","creationTime":"2023-06-06T23:12:23Z","deletionTime":"2023-06-06T23:15:26Z"}]}},{"name":"e18e3b13-8bf3-4553-a949-531b81e3ae12","location":"West
        US","type":"Microsoft.DocumentDB/locations/restorableDatabaseAccounts","id":"/subscriptions/00000000-0000-0000-0000-000000000000/providers/Microsoft.DocumentDB/locations/westus/restorableDatabaseAccounts/e18e3b13-8bf3-4553-a949-531b81e3ae12","properties":{"accountName":"clivuk66gezigpm","apiType":"Sql","creationTime":"2023-06-06T23:15:49Z","deletionTime":"2023-06-06T23:16:12Z","oldestRestorableTime":"2023-05-09T17:21:49Z","restorableLocations":[{"locationName":"West
        US","regionalDatabaseAccountInstanceId":"a47e7a42-22b3-49e9-94d3-c9a7e67b9f78","creationTime":"2023-06-06T23:15:50Z","deletionTime":"2023-06-06T23:16:12Z"}]}},{"name":"954ccc79-71b1-4dea-8001-aae178b0edc4","location":"West
        US","type":"Microsoft.DocumentDB/locations/restorableDatabaseAccounts","id":"/subscriptions/00000000-0000-0000-0000-000000000000/providers/Microsoft.DocumentDB/locations/westus/restorableDatabaseAccounts/954ccc79-71b1-4dea-8001-aae178b0edc4","properties":{"accountName":"cli62o7f77ux6pg","apiType":"Sql","creationTime":"2023-06-07T01:27:38Z","deletionTime":"2023-06-07T01:34:59Z","oldestRestorableTime":"2023-05-09T17:21:49Z","restorableLocations":[{"locationName":"West
        US","regionalDatabaseAccountInstanceId":"d0a8ee68-c69c-41bc-be22-9219b079cd0a","creationTime":"2023-06-07T01:27:38Z","deletionTime":"2023-06-07T01:34:59Z"}]}},{"name":"e926b924-010c-4cb7-be6e-b95bf5d5e313","location":"West
        US","type":"Microsoft.DocumentDB/locations/restorableDatabaseAccounts","id":"/subscriptions/00000000-0000-0000-0000-000000000000/providers/Microsoft.DocumentDB/locations/westus/restorableDatabaseAccounts/e926b924-010c-4cb7-be6e-b95bf5d5e313","properties":{"accountName":"clicbenwgvxo2fb","apiType":"MongoDB","creationTime":"2023-06-07T01:49:09Z","deletionTime":"2023-06-07T01:54:14Z","oldestRestorableTime":"2023-05-09T17:21:49Z","restorableLocations":[{"locationName":"West
        US","regionalDatabaseAccountInstanceId":"cece2268-f938-4bf8-84a8-efb147a42923","creationTime":"2023-06-07T01:49:10Z","deletionTime":"2023-06-07T01:54:14Z"}]}},{"name":"ab584907-e5c6-4c50-9d69-8171dac21fea","location":"West
        US","type":"Microsoft.DocumentDB/locations/restorableDatabaseAccounts","id":"/subscriptions/00000000-0000-0000-0000-000000000000/providers/Microsoft.DocumentDB/locations/westus/restorableDatabaseAccounts/ab584907-e5c6-4c50-9d69-8171dac21fea","properties":{"accountName":"clilezf7t6ha7si","apiType":"Sql","creationTime":"2023-06-07T01:57:30Z","deletionTime":"2023-06-07T01:58:22Z","oldestRestorableTime":"2023-05-09T17:21:49Z","restorableLocations":[{"locationName":"West
        US","regionalDatabaseAccountInstanceId":"8a0e1b4f-25f3-4814-8641-74a466086bfd","creationTime":"2023-06-07T01:57:30Z","deletionTime":"2023-06-07T01:58:22Z"}]}},{"name":"15e1cdd9-6efe-4ff5-9204-12b31830c9c9","location":"West
        US","type":"Microsoft.DocumentDB/locations/restorableDatabaseAccounts","id":"/subscriptions/00000000-0000-0000-0000-000000000000/providers/Microsoft.DocumentDB/locations/westus/restorableDatabaseAccounts/15e1cdd9-6efe-4ff5-9204-12b31830c9c9","properties":{"accountName":"cliqkvafpcdun6p","apiType":"MongoDB","creationTime":"2023-06-07T01:58:41Z","deletionTime":"2023-06-07T02:04:38Z","oldestRestorableTime":"2023-05-09T17:21:49Z","restorableLocations":[{"locationName":"West
        US","regionalDatabaseAccountInstanceId":"7bb7f37e-88ea-4b3c-92a3-58960bd1c9d2","creationTime":"2023-06-07T01:58:41Z","deletionTime":"2023-06-07T02:04:38Z"}]}},{"name":"ec0cb2b5-d335-4dc2-bba3-b5267dcced17","location":"West
        US","type":"Microsoft.DocumentDB/locations/restorableDatabaseAccounts","id":"/subscriptions/00000000-0000-0000-0000-000000000000/providers/Microsoft.DocumentDB/locations/westus/restorableDatabaseAccounts/ec0cb2b5-d335-4dc2-bba3-b5267dcced17","properties":{"accountName":"cli5l7gc7xtpllc","apiType":"Sql","creationTime":"2023-06-07T15:33:14Z","deletionTime":"2023-06-07T15:40:15Z","oldestRestorableTime":"2023-05-09T17:21:49Z","restorableLocations":[{"locationName":"West
        US","regionalDatabaseAccountInstanceId":"82e12483-e959-41de-98b5-f7136a648aae","creationTime":"2023-06-07T15:33:15Z","deletionTime":"2023-06-07T15:40:15Z"}]}},{"name":"6ded5fa2-204a-4bf7-a4fa-69e24551cda8","location":"West
        US","type":"Microsoft.DocumentDB/locations/restorableDatabaseAccounts","id":"/subscriptions/00000000-0000-0000-0000-000000000000/providers/Microsoft.DocumentDB/locations/westus/restorableDatabaseAccounts/6ded5fa2-204a-4bf7-a4fa-69e24551cda8","properties":{"accountName":"clilopxzief4rhu","apiType":"MongoDB","creationTime":"2023-06-07T15:48:46Z","deletionTime":"2023-06-07T15:53:27Z","oldestRestorableTime":"2023-05-09T17:21:49Z","restorableLocations":[{"locationName":"West
        US","regionalDatabaseAccountInstanceId":"f8a02e69-966e-4edc-a970-e42869fefded","creationTime":"2023-06-07T15:48:46Z","deletionTime":"2023-06-07T15:53:27Z"}]}},{"name":"922487cc-4f74-4fed-8098-177648ae5de4","location":"West
        US","type":"Microsoft.DocumentDB/locations/restorableDatabaseAccounts","id":"/subscriptions/00000000-0000-0000-0000-000000000000/providers/Microsoft.DocumentDB/locations/westus/restorableDatabaseAccounts/922487cc-4f74-4fed-8098-177648ae5de4","properties":{"accountName":"cliwrbxjiyfpttt","apiType":"Sql","creationTime":"2023-06-07T16:02:51Z","deletionTime":"2023-06-07T16:04:35Z","oldestRestorableTime":"2023-05-09T17:21:49Z","restorableLocations":[{"locationName":"West
        US","regionalDatabaseAccountInstanceId":"8ca336fc-f463-46a2-bec9-4b88e4c02457","creationTime":"2023-06-07T16:02:51Z","deletionTime":"2023-06-07T16:04:35Z"}]}},{"name":"0b7f859c-7790-469f-b511-e1eb463ec716","location":"West
        US","type":"Microsoft.DocumentDB/locations/restorableDatabaseAccounts","id":"/subscriptions/00000000-0000-0000-0000-000000000000/providers/Microsoft.DocumentDB/locations/westus/restorableDatabaseAccounts/0b7f859c-7790-469f-b511-e1eb463ec716","properties":{"accountName":"cliidfxlyblpqku","apiType":"MongoDB","creationTime":"2023-06-07T16:02:31Z","deletionTime":"2023-06-07T16:09:18Z","oldestRestorableTime":"2023-05-09T17:21:49Z","restorableLocations":[{"locationName":"West
        US","regionalDatabaseAccountInstanceId":"a8243707-ebdc-438e-8474-179c358480f2","creationTime":"2023-06-07T16:02:31Z","deletionTime":"2023-06-07T16:09:18Z"}]}},{"name":"bace9c50-8ac2-4439-9ec5-4558b745b359","location":"West
        US","type":"Microsoft.DocumentDB/locations/restorableDatabaseAccounts","id":"/subscriptions/00000000-0000-0000-0000-000000000000/providers/Microsoft.DocumentDB/locations/westus/restorableDatabaseAccounts/bace9c50-8ac2-4439-9ec5-4558b745b359","properties":{"accountName":"cliim2jhdbvwnop","apiType":"Sql","creationTime":"2023-06-08T16:00:57Z","deletionTime":"2023-06-08T16:07:54Z","oldestRestorableTime":"2023-05-09T17:21:49Z","restorableLocations":[{"locationName":"West
        US","regionalDatabaseAccountInstanceId":"8435be46-a4bb-4b16-a71e-6261ebdbc42c","creationTime":"2023-06-08T16:00:58Z","deletionTime":"2023-06-08T16:07:54Z"}]}},{"name":"28e97c72-d55f-4aba-858d-82eda2746ae0","location":"West
        US","type":"Microsoft.DocumentDB/locations/restorableDatabaseAccounts","id":"/subscriptions/00000000-0000-0000-0000-000000000000/providers/Microsoft.DocumentDB/locations/westus/restorableDatabaseAccounts/28e97c72-d55f-4aba-858d-82eda2746ae0","properties":{"accountName":"cliryw75hg54flw","apiType":"MongoDB","creationTime":"2023-06-08T16:14:29Z","deletionTime":"2023-06-08T16:18:09Z","oldestRestorableTime":"2023-05-09T17:21:49Z","restorableLocations":[{"locationName":"West
        US","regionalDatabaseAccountInstanceId":"e0126374-f93d-42eb-8c12-59913cabab63","creationTime":"2023-06-08T16:14:30Z","deletionTime":"2023-06-08T16:18:09Z"}]}},{"name":"5df2e4ec-53ee-493e-ba66-acaecb6f1143","location":"West
        US","type":"Microsoft.DocumentDB/locations/restorableDatabaseAccounts","id":"/subscriptions/00000000-0000-0000-0000-000000000000/providers/Microsoft.DocumentDB/locations/westus/restorableDatabaseAccounts/5df2e4ec-53ee-493e-ba66-acaecb6f1143","properties":{"accountName":"clifjmt4ywiiy6p","apiType":"Sql","creationTime":"2023-06-08T16:30:31Z","deletionTime":"2023-06-08T16:32:22Z","oldestRestorableTime":"2023-05-09T17:21:49Z","restorableLocations":[{"locationName":"West
        US","regionalDatabaseAccountInstanceId":"b1790ba2-7411-488f-bc97-837b7a2991db","creationTime":"2023-06-08T16:30:31Z","deletionTime":"2023-06-08T16:32:22Z"}]}},{"name":"0cc89d13-32d0-4673-95d3-3cfe1e6d655a","location":"West
        US","type":"Microsoft.DocumentDB/locations/restorableDatabaseAccounts","id":"/subscriptions/00000000-0000-0000-0000-000000000000/providers/Microsoft.DocumentDB/locations/westus/restorableDatabaseAccounts/0cc89d13-32d0-4673-95d3-3cfe1e6d655a","properties":{"accountName":"clie74sz6l4kmdn","apiType":"MongoDB","creationTime":"2023-06-08T16:34:37Z","deletionTime":"2023-06-08T16:40:02Z","oldestRestorableTime":"2023-05-09T17:21:49Z","restorableLocations":[{"locationName":"West
        US","regionalDatabaseAccountInstanceId":"8cfd74ae-bcea-4455-9f5c-0196142ade1c","creationTime":"2023-06-08T16:34:38Z","deletionTime":"2023-06-08T16:40:02Z"}]}},{"name":"0ce45acf-6968-4409-891f-78d60a63a0da","location":"West
        US","type":"Microsoft.DocumentDB/locations/restorableDatabaseAccounts","id":"/subscriptions/00000000-0000-0000-0000-000000000000/providers/Microsoft.DocumentDB/locations/westus/restorableDatabaseAccounts/0ce45acf-6968-4409-891f-78d60a63a0da","properties":{"accountName":"clirngcniisonsd","apiType":"Sql","creationTime":"2023-06-08T16:52:11Z","deletionTime":"2023-06-08T16:56:09Z","oldestRestorableTime":"2023-05-09T17:21:49Z","restorableLocations":[{"locationName":"West
        US","regionalDatabaseAccountInstanceId":"ca31c23e-09c0-485e-8ff9-2d591f20ba2f","creationTime":"2023-06-08T16:52:13Z","deletionTime":"2023-06-08T16:56:09Z"}]}},{"name":"973e1ac9-32c1-42dc-8ed7-18421a48712f","location":"West
        US","type":"Microsoft.DocumentDB/locations/restorableDatabaseAccounts","id":"/subscriptions/00000000-0000-0000-0000-000000000000/providers/Microsoft.DocumentDB/locations/westus/restorableDatabaseAccounts/973e1ac9-32c1-42dc-8ed7-18421a48712f","properties":{"accountName":"cli6yvkcp2oxabb","apiType":"Sql","creationTime":"2023-06-08T17:17:27Z","deletionTime":"2023-06-08T17:18:25Z","oldestRestorableTime":"2023-05-09T17:21:49Z","restorableLocations":[]}},{"name":"0dba5a71-1038-4def-95eb-f22b13ba2c51","location":"West
        US","type":"Microsoft.DocumentDB/locations/restorableDatabaseAccounts","id":"/subscriptions/00000000-0000-0000-0000-000000000000/providers/Microsoft.DocumentDB/locations/westus/restorableDatabaseAccounts/0dba5a71-1038-4def-95eb-f22b13ba2c51","properties":{"accountName":"cligzsghztd6tde","apiType":"Sql","creationTime":"2023-06-08T16:57:07Z","deletionTime":"2023-06-08T17:18:25Z","oldestRestorableTime":"2023-05-09T17:21:49Z","restorableLocations":[]}}]}'
>>>>>>> 5307e359
    headers:
      cache-control:
      - no-store, no-cache
      content-length:
<<<<<<< HEAD
      - '32763'
      content-type:
      - application/json
      date:
      - Mon, 13 Mar 2023 14:54:03 GMT
=======
      - '27544'
      content-type:
      - application/json
      date:
      - Thu, 08 Jun 2023 17:21:48 GMT
>>>>>>> 5307e359
      pragma:
      - no-cache
      server:
      - Microsoft-HTTPAPI/2.0
      strict-transport-security:
      - max-age=31536000; includeSubDomains
      transfer-encoding:
      - chunked
      vary:
      - Accept-Encoding
      x-content-type-options:
      - nosniff
      x-ms-gatewayversion:
      - version=2.14.0
    status:
      code: 200
      message: Ok
- request:
    body: null
    headers:
      Accept:
      - application/json
      Accept-Encoding:
      - gzip, deflate
      CommandName:
      - cosmosdb create
      Connection:
      - keep-alive
      ParameterSetName:
      - -n -g --is-restore-request --restore-source --restore-timestamp
      User-Agent:
<<<<<<< HEAD
      - AZURECLI/2.46.0 azsdk-python-azure-mgmt-resource/22.0.0 Python/3.10.10 (Linux-5.15.0-1033-azure-x86_64-with-glibc2.31)
        VSTS_7b238909-6802-4b65-b90d-184bca47f458_build_220_0
=======
      - AZURECLI/2.49.0 azsdk-python-azure-mgmt-resource/22.0.0 Python/3.10.11 (Windows-10-10.0.22621-SP0)
>>>>>>> 5307e359
    method: GET
    uri: https://management.azure.com/subscriptions/00000000-0000-0000-0000-000000000000/resourcegroups/cli_test_cosmosdb_restore_using_create000001?api-version=2022-09-01
  response:
    body:
<<<<<<< HEAD
      string: '{"id":"/subscriptions/00000000-0000-0000-0000-000000000000/resourceGroups/cli_test_cosmosdb_restore_using_create000001","name":"cli_test_cosmosdb_restore_using_create000001","type":"Microsoft.Resources/resourceGroups","location":"westus","tags":{"product":"azurecli","cause":"automation","date":"2023-03-13T14:50:18Z"},"properties":{"provisioningState":"Succeeded"}}'
=======
      string: '{"id":"/subscriptions/00000000-0000-0000-0000-000000000000/resourceGroups/cli_test_cosmosdb_restore_using_create000001","name":"cli_test_cosmosdb_restore_using_create000001","type":"Microsoft.Resources/resourceGroups","location":"westus","tags":{"product":"azurecli","cause":"automation","test":"test_cosmosdb_restore_using_create","date":"2023-06-08T17:18:02Z","module":"cosmosdb"},"properties":{"provisioningState":"Succeeded"}}'
>>>>>>> 5307e359
    headers:
      cache-control:
      - no-cache
      content-length:
<<<<<<< HEAD
      - '366'
      content-type:
      - application/json; charset=utf-8
      date:
      - Mon, 13 Mar 2023 14:59:04 GMT
=======
      - '430'
      content-type:
      - application/json; charset=utf-8
      date:
      - Thu, 08 Jun 2023 17:26:49 GMT
>>>>>>> 5307e359
      expires:
      - '-1'
      pragma:
      - no-cache
      strict-transport-security:
      - max-age=31536000; includeSubDomains
      vary:
      - Accept-Encoding
      x-content-type-options:
      - nosniff
    status:
      code: 200
      message: OK
- request:
    body: '{"location": "westus", "kind": "GlobalDocumentDB", "properties": {"locations":
      [{"locationName": "westus", "failoverPriority": 0, "isZoneRedundant": false}],
      "databaseAccountOfferType": "Standard", "apiProperties": {}, "createMode": "Restore",
<<<<<<< HEAD
      "restoreParameters": {"restoreMode": "PointInTime", "restoreSource": "/subscriptions/00000000-0000-0000-0000-000000000000/providers/Microsoft.DocumentDB/locations/westus/restorableDatabaseAccounts/69fe8f44-47f2-450f-bc66-044ae00e7f24",
      "restoreTimestampInUtc": "2023-03-13T14:56:23.000Z"}}}'
=======
      "restoreParameters": {"restoreMode": "PointInTime", "restoreSource": "/subscriptions/00000000-0000-0000-0000-000000000000/providers/Microsoft.DocumentDB/locations/westus/restorableDatabaseAccounts/4e672337-189e-4b77-ac9d-62c7ecd8f09f",
      "restoreTimestampInUtc": "2023-06-08T17:24:02.000Z"}}}'
>>>>>>> 5307e359
    headers:
      Accept:
      - application/json
      Accept-Encoding:
      - gzip, deflate
      CommandName:
      - cosmosdb create
      Connection:
      - keep-alive
      Content-Length:
      - '534'
      Content-Type:
      - application/json
      ParameterSetName:
      - -n -g --is-restore-request --restore-source --restore-timestamp
      User-Agent:
<<<<<<< HEAD
      - AZURECLI/2.46.0 azsdk-python-mgmt-cosmosdb/9.0.0 Python/3.10.10 (Linux-5.15.0-1033-azure-x86_64-with-glibc2.31)
        VSTS_7b238909-6802-4b65-b90d-184bca47f458_build_220_0
=======
      - AZURECLI/2.49.0 azsdk-python-mgmt-cosmosdb/9.2.0 Python/3.10.11 (Windows-10-10.0.22621-SP0)
>>>>>>> 5307e359
    method: PUT
    uri: https://management.azure.com/subscriptions/00000000-0000-0000-0000-000000000000/resourceGroups/cli_test_cosmosdb_restore_using_create000001/providers/Microsoft.DocumentDB/databaseAccounts/cli000004?api-version=2022-11-15
  response:
    body:
      string: '{"id":"/subscriptions/00000000-0000-0000-0000-000000000000/resourceGroups/cli_test_cosmosdb_restore_using_create000001/providers/Microsoft.DocumentDB/databaseAccounts/cli000004","name":"cli000004","location":"West
<<<<<<< HEAD
        US","type":"Microsoft.DocumentDB/databaseAccounts","kind":"GlobalDocumentDB","tags":{},"systemData":{"createdAt":"2023-03-13T14:59:07.0083565Z"},"properties":{"provisioningState":"Creating","publicNetworkAccess":"Enabled","enableAutomaticFailover":false,"enableMultipleWriteLocations":false,"enablePartitionKeyMonitor":false,"isVirtualNetworkFilterEnabled":false,"virtualNetworkRules":[],"EnabledApiTypes":"Sql","disableKeyBasedMetadataWriteAccess":false,"enableFreeTier":false,"enableAnalyticalStorage":false,"analyticalStorageConfiguration":{},"instanceId":"8037aba0-664f-454b-84a2-7c60dedf650b","createMode":"Restore","databaseAccountOfferType":"Standard","defaultIdentity":"FirstPartyIdentity","networkAclBypass":"None","disableLocalAuth":false,"enablePartitionMerge":false,"minimalTlsVersion":"Tls","consistencyPolicy":{"defaultConsistencyLevel":"Session","maxIntervalInSeconds":5,"maxStalenessPrefix":100},"configurationOverrides":{},"writeLocations":[{"id":"cli000004-westus","locationName":"West
        US","documentEndpoint":"https://cli000003-westus.documents.azure.com:443/","provisioningState":"Creating","failoverPriority":0,"isZoneRedundant":false}],"readLocations":[{"id":"cli000004-westus","locationName":"West
        US","documentEndpoint":"https://cli000003-westus.documents.azure.com:443/","provisioningState":"Creating","failoverPriority":0,"isZoneRedundant":false}],"locations":[{"id":"cli000004-westus","locationName":"West
        US","documentEndpoint":"https://cli000003-westus.documents.azure.com:443/","provisioningState":"Creating","failoverPriority":0,"isZoneRedundant":false}],"failoverPolicies":[{"id":"cli000004-westus","locationName":"West
        US","failoverPriority":0}],"cors":[],"capabilities":[],"ipRules":[],"backupPolicy":{"type":"Continuous"},"restoreParameters":{"restoreMode":"PointInTime","restoreSource":"/subscriptions/00000000-0000-0000-0000-000000000000/providers/Microsoft.DocumentDB/locations/westus/restorableDatabaseAccounts/69fe8f44-47f2-450f-bc66-044ae00e7f24","restoreTimestampInUtc":"2023-03-13T14:56:23Z","sourceBackupLocation":"West
        US","databasesToRestore":[]},"networkAclBypassResourceIds":[],"capacity":{"totalThroughputLimit":-1},"keysMetadata":{"primaryMasterKey":{"generationTime":"2023-03-13T14:59:07.0083565Z"},"secondaryMasterKey":{"generationTime":"2023-03-13T14:59:07.0083565Z"},"primaryReadonlyMasterKey":{"generationTime":"2023-03-13T14:59:07.0083565Z"},"secondaryReadonlyMasterKey":{"generationTime":"2023-03-13T14:59:07.0083565Z"}}},"identity":{"type":"None"}}'
    headers:
      azure-asyncoperation:
      - https://management.azure.com/subscriptions/00000000-0000-0000-0000-000000000000/providers/Microsoft.DocumentDB/locations/westus/operationsStatus/aa2d6912-4ec2-4b93-be10-4b69b215c087?api-version=2022-11-15
=======
        US","type":"Microsoft.DocumentDB/databaseAccounts","kind":"GlobalDocumentDB","tags":{},"systemData":{"createdAt":"2023-06-08T17:26:51.4870992Z"},"properties":{"provisioningState":"Creating","publicNetworkAccess":"Enabled","enableAutomaticFailover":false,"enableMultipleWriteLocations":false,"enablePartitionKeyMonitor":false,"isVirtualNetworkFilterEnabled":false,"virtualNetworkRules":[],"EnabledApiTypes":"Sql","disableKeyBasedMetadataWriteAccess":false,"enableFreeTier":false,"enableAnalyticalStorage":false,"analyticalStorageConfiguration":{},"instanceId":"589f3211-d380-4ca5-b2ac-fb3cacd9300f","createMode":"Restore","databaseAccountOfferType":"Standard","defaultIdentity":"FirstPartyIdentity","networkAclBypass":"None","disableLocalAuth":false,"enablePartitionMerge":false,"minimalTlsVersion":"Tls","consistencyPolicy":{"defaultConsistencyLevel":"Session","maxIntervalInSeconds":5,"maxStalenessPrefix":100},"configurationOverrides":{},"writeLocations":[{"id":"cli000004-westus","locationName":"West
        US","documentEndpoint":"","provisioningState":"Creating","failoverPriority":0,"isZoneRedundant":false}],"readLocations":[{"id":"cli000004-westus","locationName":"West
        US","documentEndpoint":"","provisioningState":"Creating","failoverPriority":0,"isZoneRedundant":false}],"locations":[{"id":"cli000004-westus","locationName":"West
        US","documentEndpoint":"","provisioningState":"Creating","failoverPriority":0,"isZoneRedundant":false}],"failoverPolicies":[{"id":"cli000004-westus","locationName":"West
        US","failoverPriority":0}],"cors":[],"capabilities":[],"ipRules":[],"backupPolicy":{"type":"Continuous","continuousModeProperties":{"tier":"Continuous30Days"}},"restoreParameters":{"restoreMode":"PointInTime","restoreSource":"/subscriptions/00000000-0000-0000-0000-000000000000/providers/Microsoft.DocumentDB/locations/westus/restorableDatabaseAccounts/4e672337-189e-4b77-ac9d-62c7ecd8f09f","restoreTimestampInUtc":"2023-06-08T17:24:02Z","sourceBackupLocation":"West
        US","databasesToRestore":[]},"networkAclBypassResourceIds":[],"capacity":{"totalThroughputLimit":-1},"keysMetadata":{"primaryMasterKey":{"generationTime":"2023-06-08T17:26:51.4870992Z"},"secondaryMasterKey":{"generationTime":"2023-06-08T17:26:51.4870992Z"},"primaryReadonlyMasterKey":{"generationTime":"2023-06-08T17:26:51.4870992Z"},"secondaryReadonlyMasterKey":{"generationTime":"2023-06-08T17:26:51.4870992Z"}}},"identity":{"type":"None"}}'
    headers:
      azure-asyncoperation:
      - https://management.azure.com/subscriptions/00000000-0000-0000-0000-000000000000/providers/Microsoft.DocumentDB/locations/westus/operationsStatus/ee58f736-93e2-403e-8ddd-0db5418c0258?api-version=2023-04-15
>>>>>>> 5307e359
      cache-control:
      - no-store, no-cache
      content-length:
      - '2719'
      content-type:
      - application/json
      date:
<<<<<<< HEAD
      - Mon, 13 Mar 2023 14:59:09 GMT
      location:
      - https://management.azure.com/subscriptions/00000000-0000-0000-0000-000000000000/resourceGroups/cli_test_cosmosdb_restore_using_create000001/providers/Microsoft.DocumentDB/databaseAccounts/cli000004/operationResults/aa2d6912-4ec2-4b93-be10-4b69b215c087?api-version=2022-11-15
=======
      - Thu, 08 Jun 2023 17:26:54 GMT
      location:
      - https://management.azure.com/subscriptions/00000000-0000-0000-0000-000000000000/resourceGroups/cli_test_cosmosdb_restore_using_create000001/providers/Microsoft.DocumentDB/databaseAccounts/cli000004/operationResults/ee58f736-93e2-403e-8ddd-0db5418c0258?api-version=2023-04-15
>>>>>>> 5307e359
      pragma:
      - no-cache
      server:
      - Microsoft-HTTPAPI/2.0
      strict-transport-security:
      - max-age=31536000; includeSubDomains
      transfer-encoding:
      - chunked
      vary:
      - Accept-Encoding
      x-content-type-options:
      - nosniff
      x-ms-gatewayversion:
      - version=2.14.0
      x-ms-ratelimit-remaining-subscription-writes:
      - '1199'
    status:
      code: 200
      message: Ok
- request:
    body: null
    headers:
      Accept:
      - '*/*'
      Accept-Encoding:
      - gzip, deflate
      CommandName:
      - cosmosdb create
      Connection:
      - keep-alive
      ParameterSetName:
      - -n -g --is-restore-request --restore-source --restore-timestamp
      User-Agent:
<<<<<<< HEAD
      - AZURECLI/2.46.0 azsdk-python-mgmt-cosmosdb/9.0.0 Python/3.10.10 (Linux-5.15.0-1033-azure-x86_64-with-glibc2.31)
        VSTS_7b238909-6802-4b65-b90d-184bca47f458_build_220_0
    method: GET
    uri: https://management.azure.com/subscriptions/00000000-0000-0000-0000-000000000000/providers/Microsoft.DocumentDB/locations/westus/operationsStatus/aa2d6912-4ec2-4b93-be10-4b69b215c087?api-version=2022-11-15
=======
      - AZURECLI/2.49.0 azsdk-python-mgmt-cosmosdb/9.2.0 Python/3.10.11 (Windows-10-10.0.22621-SP0)
    method: GET
    uri: https://management.azure.com/subscriptions/00000000-0000-0000-0000-000000000000/providers/Microsoft.DocumentDB/locations/westus/operationsStatus/ee58f736-93e2-403e-8ddd-0db5418c0258?api-version=2023-04-15
>>>>>>> 5307e359
  response:
    body:
      string: '{"status":"Dequeued"}'
    headers:
      cache-control:
      - no-store, no-cache
      content-length:
      - '21'
      content-type:
      - application/json
      date:
<<<<<<< HEAD
      - Mon, 13 Mar 2023 14:59:39 GMT
=======
      - Thu, 08 Jun 2023 17:26:54 GMT
      pragma:
      - no-cache
      server:
      - Microsoft-HTTPAPI/2.0
      strict-transport-security:
      - max-age=31536000; includeSubDomains
      transfer-encoding:
      - chunked
      vary:
      - Accept-Encoding
      x-content-type-options:
      - nosniff
      x-ms-gatewayversion:
      - version=2.14.0
    status:
      code: 200
      message: Ok
- request:
    body: null
    headers:
      Accept:
      - '*/*'
      Accept-Encoding:
      - gzip, deflate
      CommandName:
      - cosmosdb create
      Connection:
      - keep-alive
      ParameterSetName:
      - -n -g --is-restore-request --restore-source --restore-timestamp
      User-Agent:
      - AZURECLI/2.49.0 azsdk-python-mgmt-cosmosdb/9.2.0 Python/3.10.11 (Windows-10-10.0.22621-SP0)
    method: GET
    uri: https://management.azure.com/subscriptions/00000000-0000-0000-0000-000000000000/providers/Microsoft.DocumentDB/locations/westus/operationsStatus/ee58f736-93e2-403e-8ddd-0db5418c0258?api-version=2023-04-15
  response:
    body:
      string: '{"status":"Dequeued"}'
    headers:
      cache-control:
      - no-store, no-cache
      content-length:
      - '21'
      content-type:
      - application/json
      date:
      - Thu, 08 Jun 2023 17:27:23 GMT
>>>>>>> 5307e359
      pragma:
      - no-cache
      server:
      - Microsoft-HTTPAPI/2.0
      strict-transport-security:
      - max-age=31536000; includeSubDomains
      transfer-encoding:
      - chunked
      vary:
      - Accept-Encoding
      x-content-type-options:
      - nosniff
      x-ms-gatewayversion:
      - version=2.14.0
    status:
      code: 200
      message: Ok
- request:
    body: null
    headers:
      Accept:
      - '*/*'
      Accept-Encoding:
      - gzip, deflate
      CommandName:
      - cosmosdb create
      Connection:
      - keep-alive
      ParameterSetName:
      - -n -g --is-restore-request --restore-source --restore-timestamp
      User-Agent:
<<<<<<< HEAD
      - AZURECLI/2.46.0 azsdk-python-mgmt-cosmosdb/9.0.0 Python/3.10.10 (Linux-5.15.0-1033-azure-x86_64-with-glibc2.31)
        VSTS_7b238909-6802-4b65-b90d-184bca47f458_build_220_0
    method: GET
    uri: https://management.azure.com/subscriptions/00000000-0000-0000-0000-000000000000/providers/Microsoft.DocumentDB/locations/westus/operationsStatus/aa2d6912-4ec2-4b93-be10-4b69b215c087?api-version=2022-11-15
=======
      - AZURECLI/2.49.0 azsdk-python-mgmt-cosmosdb/9.2.0 Python/3.10.11 (Windows-10-10.0.22621-SP0)
    method: GET
    uri: https://management.azure.com/subscriptions/00000000-0000-0000-0000-000000000000/providers/Microsoft.DocumentDB/locations/westus/operationsStatus/ee58f736-93e2-403e-8ddd-0db5418c0258?api-version=2023-04-15
>>>>>>> 5307e359
  response:
    body:
      string: '{"status":"Dequeued"}'
    headers:
      cache-control:
      - no-store, no-cache
      content-length:
      - '21'
      content-type:
      - application/json
      date:
<<<<<<< HEAD
      - Mon, 13 Mar 2023 15:00:09 GMT
=======
      - Thu, 08 Jun 2023 17:27:54 GMT
>>>>>>> 5307e359
      pragma:
      - no-cache
      server:
      - Microsoft-HTTPAPI/2.0
      strict-transport-security:
      - max-age=31536000; includeSubDomains
      transfer-encoding:
      - chunked
      vary:
      - Accept-Encoding
      x-content-type-options:
      - nosniff
      x-ms-gatewayversion:
      - version=2.14.0
    status:
      code: 200
      message: Ok
- request:
    body: null
    headers:
      Accept:
      - '*/*'
      Accept-Encoding:
      - gzip, deflate
      CommandName:
      - cosmosdb create
      Connection:
      - keep-alive
      ParameterSetName:
      - -n -g --is-restore-request --restore-source --restore-timestamp
      User-Agent:
<<<<<<< HEAD
      - AZURECLI/2.46.0 azsdk-python-mgmt-cosmosdb/9.0.0 Python/3.10.10 (Linux-5.15.0-1033-azure-x86_64-with-glibc2.31)
        VSTS_7b238909-6802-4b65-b90d-184bca47f458_build_220_0
    method: GET
    uri: https://management.azure.com/subscriptions/00000000-0000-0000-0000-000000000000/providers/Microsoft.DocumentDB/locations/westus/operationsStatus/aa2d6912-4ec2-4b93-be10-4b69b215c087?api-version=2022-11-15
=======
      - AZURECLI/2.49.0 azsdk-python-mgmt-cosmosdb/9.2.0 Python/3.10.11 (Windows-10-10.0.22621-SP0)
    method: GET
    uri: https://management.azure.com/subscriptions/00000000-0000-0000-0000-000000000000/providers/Microsoft.DocumentDB/locations/westus/operationsStatus/ee58f736-93e2-403e-8ddd-0db5418c0258?api-version=2023-04-15
>>>>>>> 5307e359
  response:
    body:
      string: '{"status":"Dequeued"}'
    headers:
      cache-control:
      - no-store, no-cache
      content-length:
      - '21'
      content-type:
      - application/json
      date:
<<<<<<< HEAD
      - Mon, 13 Mar 2023 15:00:39 GMT
=======
      - Thu, 08 Jun 2023 17:28:23 GMT
>>>>>>> 5307e359
      pragma:
      - no-cache
      server:
      - Microsoft-HTTPAPI/2.0
      strict-transport-security:
      - max-age=31536000; includeSubDomains
      transfer-encoding:
      - chunked
      vary:
      - Accept-Encoding
      x-content-type-options:
      - nosniff
      x-ms-gatewayversion:
      - version=2.14.0
    status:
      code: 200
      message: Ok
- request:
    body: null
    headers:
      Accept:
      - '*/*'
      Accept-Encoding:
      - gzip, deflate
      CommandName:
      - cosmosdb create
      Connection:
      - keep-alive
      ParameterSetName:
      - -n -g --is-restore-request --restore-source --restore-timestamp
      User-Agent:
<<<<<<< HEAD
      - AZURECLI/2.46.0 azsdk-python-mgmt-cosmosdb/9.0.0 Python/3.10.10 (Linux-5.15.0-1033-azure-x86_64-with-glibc2.31)
        VSTS_7b238909-6802-4b65-b90d-184bca47f458_build_220_0
    method: GET
    uri: https://management.azure.com/subscriptions/00000000-0000-0000-0000-000000000000/providers/Microsoft.DocumentDB/locations/westus/operationsStatus/aa2d6912-4ec2-4b93-be10-4b69b215c087?api-version=2022-11-15
=======
      - AZURECLI/2.49.0 azsdk-python-mgmt-cosmosdb/9.2.0 Python/3.10.11 (Windows-10-10.0.22621-SP0)
    method: GET
    uri: https://management.azure.com/subscriptions/00000000-0000-0000-0000-000000000000/providers/Microsoft.DocumentDB/locations/westus/operationsStatus/ee58f736-93e2-403e-8ddd-0db5418c0258?api-version=2023-04-15
>>>>>>> 5307e359
  response:
    body:
      string: '{"status":"Dequeued"}'
    headers:
      cache-control:
      - no-store, no-cache
      content-length:
      - '21'
      content-type:
      - application/json
      date:
<<<<<<< HEAD
      - Mon, 13 Mar 2023 15:01:09 GMT
=======
      - Thu, 08 Jun 2023 17:28:54 GMT
>>>>>>> 5307e359
      pragma:
      - no-cache
      server:
      - Microsoft-HTTPAPI/2.0
      strict-transport-security:
      - max-age=31536000; includeSubDomains
      transfer-encoding:
      - chunked
      vary:
      - Accept-Encoding
      x-content-type-options:
      - nosniff
      x-ms-gatewayversion:
      - version=2.14.0
    status:
      code: 200
      message: Ok
- request:
    body: null
    headers:
      Accept:
      - '*/*'
      Accept-Encoding:
      - gzip, deflate
      CommandName:
      - cosmosdb create
      Connection:
      - keep-alive
      ParameterSetName:
      - -n -g --is-restore-request --restore-source --restore-timestamp
      User-Agent:
<<<<<<< HEAD
      - AZURECLI/2.46.0 azsdk-python-mgmt-cosmosdb/9.0.0 Python/3.10.10 (Linux-5.15.0-1033-azure-x86_64-with-glibc2.31)
        VSTS_7b238909-6802-4b65-b90d-184bca47f458_build_220_0
    method: GET
    uri: https://management.azure.com/subscriptions/00000000-0000-0000-0000-000000000000/providers/Microsoft.DocumentDB/locations/westus/operationsStatus/aa2d6912-4ec2-4b93-be10-4b69b215c087?api-version=2022-11-15
=======
      - AZURECLI/2.49.0 azsdk-python-mgmt-cosmosdb/9.2.0 Python/3.10.11 (Windows-10-10.0.22621-SP0)
    method: GET
    uri: https://management.azure.com/subscriptions/00000000-0000-0000-0000-000000000000/providers/Microsoft.DocumentDB/locations/westus/operationsStatus/ee58f736-93e2-403e-8ddd-0db5418c0258?api-version=2023-04-15
>>>>>>> 5307e359
  response:
    body:
      string: '{"status":"Dequeued"}'
    headers:
      cache-control:
      - no-store, no-cache
      content-length:
      - '21'
      content-type:
      - application/json
      date:
<<<<<<< HEAD
      - Mon, 13 Mar 2023 15:01:40 GMT
=======
      - Thu, 08 Jun 2023 17:29:24 GMT
>>>>>>> 5307e359
      pragma:
      - no-cache
      server:
      - Microsoft-HTTPAPI/2.0
      strict-transport-security:
      - max-age=31536000; includeSubDomains
      transfer-encoding:
      - chunked
      vary:
      - Accept-Encoding
      x-content-type-options:
      - nosniff
      x-ms-gatewayversion:
      - version=2.14.0
    status:
      code: 200
      message: Ok
- request:
    body: null
    headers:
      Accept:
      - '*/*'
      Accept-Encoding:
      - gzip, deflate
      CommandName:
      - cosmosdb create
      Connection:
      - keep-alive
      ParameterSetName:
      - -n -g --is-restore-request --restore-source --restore-timestamp
      User-Agent:
<<<<<<< HEAD
      - AZURECLI/2.46.0 azsdk-python-mgmt-cosmosdb/9.0.0 Python/3.10.10 (Linux-5.15.0-1033-azure-x86_64-with-glibc2.31)
        VSTS_7b238909-6802-4b65-b90d-184bca47f458_build_220_0
    method: GET
    uri: https://management.azure.com/subscriptions/00000000-0000-0000-0000-000000000000/providers/Microsoft.DocumentDB/locations/westus/operationsStatus/aa2d6912-4ec2-4b93-be10-4b69b215c087?api-version=2022-11-15
=======
      - AZURECLI/2.49.0 azsdk-python-mgmt-cosmosdb/9.2.0 Python/3.10.11 (Windows-10-10.0.22621-SP0)
    method: GET
    uri: https://management.azure.com/subscriptions/00000000-0000-0000-0000-000000000000/providers/Microsoft.DocumentDB/locations/westus/operationsStatus/ee58f736-93e2-403e-8ddd-0db5418c0258?api-version=2023-04-15
>>>>>>> 5307e359
  response:
    body:
      string: '{"status":"Dequeued"}'
    headers:
      cache-control:
      - no-store, no-cache
      content-length:
      - '21'
      content-type:
      - application/json
      date:
<<<<<<< HEAD
      - Mon, 13 Mar 2023 15:02:10 GMT
=======
      - Thu, 08 Jun 2023 17:29:54 GMT
>>>>>>> 5307e359
      pragma:
      - no-cache
      server:
      - Microsoft-HTTPAPI/2.0
      strict-transport-security:
      - max-age=31536000; includeSubDomains
      transfer-encoding:
      - chunked
      vary:
      - Accept-Encoding
      x-content-type-options:
      - nosniff
      x-ms-gatewayversion:
      - version=2.14.0
    status:
      code: 200
      message: Ok
- request:
    body: null
    headers:
      Accept:
      - '*/*'
      Accept-Encoding:
      - gzip, deflate
      CommandName:
      - cosmosdb create
      Connection:
      - keep-alive
      ParameterSetName:
      - -n -g --is-restore-request --restore-source --restore-timestamp
      User-Agent:
<<<<<<< HEAD
      - AZURECLI/2.46.0 azsdk-python-mgmt-cosmosdb/9.0.0 Python/3.10.10 (Linux-5.15.0-1033-azure-x86_64-with-glibc2.31)
        VSTS_7b238909-6802-4b65-b90d-184bca47f458_build_220_0
    method: GET
    uri: https://management.azure.com/subscriptions/00000000-0000-0000-0000-000000000000/providers/Microsoft.DocumentDB/locations/westus/operationsStatus/aa2d6912-4ec2-4b93-be10-4b69b215c087?api-version=2022-11-15
=======
      - AZURECLI/2.49.0 azsdk-python-mgmt-cosmosdb/9.2.0 Python/3.10.11 (Windows-10-10.0.22621-SP0)
    method: GET
    uri: https://management.azure.com/subscriptions/00000000-0000-0000-0000-000000000000/providers/Microsoft.DocumentDB/locations/westus/operationsStatus/ee58f736-93e2-403e-8ddd-0db5418c0258?api-version=2023-04-15
>>>>>>> 5307e359
  response:
    body:
      string: '{"status":"Dequeued"}'
    headers:
      cache-control:
      - no-store, no-cache
      content-length:
      - '21'
      content-type:
      - application/json
      date:
<<<<<<< HEAD
      - Mon, 13 Mar 2023 15:02:40 GMT
=======
      - Thu, 08 Jun 2023 17:30:24 GMT
>>>>>>> 5307e359
      pragma:
      - no-cache
      server:
      - Microsoft-HTTPAPI/2.0
      strict-transport-security:
      - max-age=31536000; includeSubDomains
      transfer-encoding:
      - chunked
      vary:
      - Accept-Encoding
      x-content-type-options:
      - nosniff
      x-ms-gatewayversion:
      - version=2.14.0
    status:
      code: 200
      message: Ok
- request:
    body: null
    headers:
      Accept:
      - '*/*'
      Accept-Encoding:
      - gzip, deflate
      CommandName:
      - cosmosdb create
      Connection:
      - keep-alive
      ParameterSetName:
      - -n -g --is-restore-request --restore-source --restore-timestamp
      User-Agent:
<<<<<<< HEAD
      - AZURECLI/2.46.0 azsdk-python-mgmt-cosmosdb/9.0.0 Python/3.10.10 (Linux-5.15.0-1033-azure-x86_64-with-glibc2.31)
        VSTS_7b238909-6802-4b65-b90d-184bca47f458_build_220_0
    method: GET
    uri: https://management.azure.com/subscriptions/00000000-0000-0000-0000-000000000000/providers/Microsoft.DocumentDB/locations/westus/operationsStatus/aa2d6912-4ec2-4b93-be10-4b69b215c087?api-version=2022-11-15
=======
      - AZURECLI/2.49.0 azsdk-python-mgmt-cosmosdb/9.2.0 Python/3.10.11 (Windows-10-10.0.22621-SP0)
    method: GET
    uri: https://management.azure.com/subscriptions/00000000-0000-0000-0000-000000000000/providers/Microsoft.DocumentDB/locations/westus/operationsStatus/ee58f736-93e2-403e-8ddd-0db5418c0258?api-version=2023-04-15
>>>>>>> 5307e359
  response:
    body:
      string: '{"status":"Dequeued"}'
    headers:
      cache-control:
      - no-store, no-cache
      content-length:
      - '21'
      content-type:
      - application/json
      date:
<<<<<<< HEAD
      - Mon, 13 Mar 2023 15:03:10 GMT
=======
      - Thu, 08 Jun 2023 17:30:55 GMT
>>>>>>> 5307e359
      pragma:
      - no-cache
      server:
      - Microsoft-HTTPAPI/2.0
      strict-transport-security:
      - max-age=31536000; includeSubDomains
      transfer-encoding:
      - chunked
      vary:
      - Accept-Encoding
      x-content-type-options:
      - nosniff
      x-ms-gatewayversion:
      - version=2.14.0
    status:
      code: 200
      message: Ok
- request:
    body: null
    headers:
      Accept:
      - '*/*'
      Accept-Encoding:
      - gzip, deflate
      CommandName:
      - cosmosdb create
      Connection:
      - keep-alive
      ParameterSetName:
      - -n -g --is-restore-request --restore-source --restore-timestamp
      User-Agent:
<<<<<<< HEAD
      - AZURECLI/2.46.0 azsdk-python-mgmt-cosmosdb/9.0.0 Python/3.10.10 (Linux-5.15.0-1033-azure-x86_64-with-glibc2.31)
        VSTS_7b238909-6802-4b65-b90d-184bca47f458_build_220_0
    method: GET
    uri: https://management.azure.com/subscriptions/00000000-0000-0000-0000-000000000000/providers/Microsoft.DocumentDB/locations/westus/operationsStatus/aa2d6912-4ec2-4b93-be10-4b69b215c087?api-version=2022-11-15
=======
      - AZURECLI/2.49.0 azsdk-python-mgmt-cosmosdb/9.2.0 Python/3.10.11 (Windows-10-10.0.22621-SP0)
    method: GET
    uri: https://management.azure.com/subscriptions/00000000-0000-0000-0000-000000000000/providers/Microsoft.DocumentDB/locations/westus/operationsStatus/ee58f736-93e2-403e-8ddd-0db5418c0258?api-version=2023-04-15
>>>>>>> 5307e359
  response:
    body:
      string: '{"status":"Dequeued"}'
    headers:
      cache-control:
      - no-store, no-cache
      content-length:
      - '21'
      content-type:
      - application/json
      date:
<<<<<<< HEAD
      - Mon, 13 Mar 2023 15:03:41 GMT
=======
      - Thu, 08 Jun 2023 17:31:24 GMT
>>>>>>> 5307e359
      pragma:
      - no-cache
      server:
      - Microsoft-HTTPAPI/2.0
      strict-transport-security:
      - max-age=31536000; includeSubDomains
      transfer-encoding:
      - chunked
      vary:
      - Accept-Encoding
      x-content-type-options:
      - nosniff
      x-ms-gatewayversion:
      - version=2.14.0
    status:
      code: 200
      message: Ok
- request:
    body: null
    headers:
      Accept:
      - '*/*'
      Accept-Encoding:
      - gzip, deflate
      CommandName:
      - cosmosdb create
      Connection:
      - keep-alive
      ParameterSetName:
      - -n -g --is-restore-request --restore-source --restore-timestamp
      User-Agent:
<<<<<<< HEAD
      - AZURECLI/2.46.0 azsdk-python-mgmt-cosmosdb/9.0.0 Python/3.10.10 (Linux-5.15.0-1033-azure-x86_64-with-glibc2.31)
        VSTS_7b238909-6802-4b65-b90d-184bca47f458_build_220_0
    method: GET
    uri: https://management.azure.com/subscriptions/00000000-0000-0000-0000-000000000000/providers/Microsoft.DocumentDB/locations/westus/operationsStatus/aa2d6912-4ec2-4b93-be10-4b69b215c087?api-version=2022-11-15
=======
      - AZURECLI/2.49.0 azsdk-python-mgmt-cosmosdb/9.2.0 Python/3.10.11 (Windows-10-10.0.22621-SP0)
    method: GET
    uri: https://management.azure.com/subscriptions/00000000-0000-0000-0000-000000000000/providers/Microsoft.DocumentDB/locations/westus/operationsStatus/ee58f736-93e2-403e-8ddd-0db5418c0258?api-version=2023-04-15
>>>>>>> 5307e359
  response:
    body:
      string: '{"status":"Dequeued"}'
    headers:
      cache-control:
      - no-store, no-cache
      content-length:
      - '21'
      content-type:
      - application/json
      date:
<<<<<<< HEAD
      - Mon, 13 Mar 2023 15:04:11 GMT
=======
      - Thu, 08 Jun 2023 17:31:55 GMT
>>>>>>> 5307e359
      pragma:
      - no-cache
      server:
      - Microsoft-HTTPAPI/2.0
      strict-transport-security:
      - max-age=31536000; includeSubDomains
      transfer-encoding:
      - chunked
      vary:
      - Accept-Encoding
      x-content-type-options:
      - nosniff
      x-ms-gatewayversion:
      - version=2.14.0
    status:
      code: 200
      message: Ok
- request:
    body: null
    headers:
      Accept:
      - '*/*'
      Accept-Encoding:
      - gzip, deflate
      CommandName:
      - cosmosdb create
      Connection:
      - keep-alive
      ParameterSetName:
      - -n -g --is-restore-request --restore-source --restore-timestamp
      User-Agent:
<<<<<<< HEAD
      - AZURECLI/2.46.0 azsdk-python-mgmt-cosmosdb/9.0.0 Python/3.10.10 (Linux-5.15.0-1033-azure-x86_64-with-glibc2.31)
        VSTS_7b238909-6802-4b65-b90d-184bca47f458_build_220_0
    method: GET
    uri: https://management.azure.com/subscriptions/00000000-0000-0000-0000-000000000000/providers/Microsoft.DocumentDB/locations/westus/operationsStatus/aa2d6912-4ec2-4b93-be10-4b69b215c087?api-version=2022-11-15
=======
      - AZURECLI/2.49.0 azsdk-python-mgmt-cosmosdb/9.2.0 Python/3.10.11 (Windows-10-10.0.22621-SP0)
    method: GET
    uri: https://management.azure.com/subscriptions/00000000-0000-0000-0000-000000000000/providers/Microsoft.DocumentDB/locations/westus/operationsStatus/ee58f736-93e2-403e-8ddd-0db5418c0258?api-version=2023-04-15
>>>>>>> 5307e359
  response:
    body:
      string: '{"status":"Dequeued"}'
    headers:
      cache-control:
      - no-store, no-cache
      content-length:
      - '21'
      content-type:
      - application/json
      date:
<<<<<<< HEAD
      - Mon, 13 Mar 2023 15:04:40 GMT
=======
      - Thu, 08 Jun 2023 17:32:25 GMT
>>>>>>> 5307e359
      pragma:
      - no-cache
      server:
      - Microsoft-HTTPAPI/2.0
      strict-transport-security:
      - max-age=31536000; includeSubDomains
      transfer-encoding:
      - chunked
      vary:
      - Accept-Encoding
      x-content-type-options:
      - nosniff
      x-ms-gatewayversion:
      - version=2.14.0
    status:
      code: 200
      message: Ok
- request:
    body: null
    headers:
      Accept:
      - '*/*'
      Accept-Encoding:
      - gzip, deflate
      CommandName:
      - cosmosdb create
      Connection:
      - keep-alive
      ParameterSetName:
      - -n -g --is-restore-request --restore-source --restore-timestamp
      User-Agent:
<<<<<<< HEAD
      - AZURECLI/2.46.0 azsdk-python-mgmt-cosmosdb/9.0.0 Python/3.10.10 (Linux-5.15.0-1033-azure-x86_64-with-glibc2.31)
        VSTS_7b238909-6802-4b65-b90d-184bca47f458_build_220_0
    method: GET
    uri: https://management.azure.com/subscriptions/00000000-0000-0000-0000-000000000000/providers/Microsoft.DocumentDB/locations/westus/operationsStatus/aa2d6912-4ec2-4b93-be10-4b69b215c087?api-version=2022-11-15
=======
      - AZURECLI/2.49.0 azsdk-python-mgmt-cosmosdb/9.2.0 Python/3.10.11 (Windows-10-10.0.22621-SP0)
    method: GET
    uri: https://management.azure.com/subscriptions/00000000-0000-0000-0000-000000000000/providers/Microsoft.DocumentDB/locations/westus/operationsStatus/ee58f736-93e2-403e-8ddd-0db5418c0258?api-version=2023-04-15
>>>>>>> 5307e359
  response:
    body:
      string: '{"status":"Dequeued"}'
    headers:
      cache-control:
      - no-store, no-cache
      content-length:
      - '21'
      content-type:
      - application/json
      date:
<<<<<<< HEAD
      - Mon, 13 Mar 2023 15:05:10 GMT
=======
      - Thu, 08 Jun 2023 17:32:54 GMT
>>>>>>> 5307e359
      pragma:
      - no-cache
      server:
      - Microsoft-HTTPAPI/2.0
      strict-transport-security:
      - max-age=31536000; includeSubDomains
      transfer-encoding:
      - chunked
      vary:
      - Accept-Encoding
      x-content-type-options:
      - nosniff
      x-ms-gatewayversion:
      - version=2.14.0
    status:
      code: 200
      message: Ok
- request:
    body: null
    headers:
      Accept:
      - '*/*'
      Accept-Encoding:
      - gzip, deflate
      CommandName:
      - cosmosdb create
      Connection:
      - keep-alive
      ParameterSetName:
      - -n -g --is-restore-request --restore-source --restore-timestamp
      User-Agent:
<<<<<<< HEAD
      - AZURECLI/2.46.0 azsdk-python-mgmt-cosmosdb/9.0.0 Python/3.10.10 (Linux-5.15.0-1033-azure-x86_64-with-glibc2.31)
        VSTS_7b238909-6802-4b65-b90d-184bca47f458_build_220_0
    method: GET
    uri: https://management.azure.com/subscriptions/00000000-0000-0000-0000-000000000000/providers/Microsoft.DocumentDB/locations/westus/operationsStatus/aa2d6912-4ec2-4b93-be10-4b69b215c087?api-version=2022-11-15
=======
      - AZURECLI/2.49.0 azsdk-python-mgmt-cosmosdb/9.2.0 Python/3.10.11 (Windows-10-10.0.22621-SP0)
    method: GET
    uri: https://management.azure.com/subscriptions/00000000-0000-0000-0000-000000000000/providers/Microsoft.DocumentDB/locations/westus/operationsStatus/ee58f736-93e2-403e-8ddd-0db5418c0258?api-version=2023-04-15
>>>>>>> 5307e359
  response:
    body:
      string: '{"status":"Dequeued"}'
    headers:
      cache-control:
      - no-store, no-cache
      content-length:
      - '21'
      content-type:
      - application/json
      date:
<<<<<<< HEAD
      - Mon, 13 Mar 2023 15:05:40 GMT
=======
      - Thu, 08 Jun 2023 17:33:25 GMT
>>>>>>> 5307e359
      pragma:
      - no-cache
      server:
      - Microsoft-HTTPAPI/2.0
      strict-transport-security:
      - max-age=31536000; includeSubDomains
      transfer-encoding:
      - chunked
      vary:
      - Accept-Encoding
      x-content-type-options:
      - nosniff
      x-ms-gatewayversion:
      - version=2.14.0
    status:
      code: 200
      message: Ok
- request:
    body: null
    headers:
      Accept:
      - '*/*'
      Accept-Encoding:
      - gzip, deflate
      CommandName:
      - cosmosdb create
      Connection:
      - keep-alive
      ParameterSetName:
      - -n -g --is-restore-request --restore-source --restore-timestamp
      User-Agent:
<<<<<<< HEAD
      - AZURECLI/2.46.0 azsdk-python-mgmt-cosmosdb/9.0.0 Python/3.10.10 (Linux-5.15.0-1033-azure-x86_64-with-glibc2.31)
        VSTS_7b238909-6802-4b65-b90d-184bca47f458_build_220_0
    method: GET
    uri: https://management.azure.com/subscriptions/00000000-0000-0000-0000-000000000000/providers/Microsoft.DocumentDB/locations/westus/operationsStatus/aa2d6912-4ec2-4b93-be10-4b69b215c087?api-version=2022-11-15
=======
      - AZURECLI/2.49.0 azsdk-python-mgmt-cosmosdb/9.2.0 Python/3.10.11 (Windows-10-10.0.22621-SP0)
    method: GET
    uri: https://management.azure.com/subscriptions/00000000-0000-0000-0000-000000000000/providers/Microsoft.DocumentDB/locations/westus/operationsStatus/ee58f736-93e2-403e-8ddd-0db5418c0258?api-version=2023-04-15
>>>>>>> 5307e359
  response:
    body:
      string: '{"status":"Dequeued"}'
    headers:
      cache-control:
      - no-store, no-cache
      content-length:
      - '21'
      content-type:
      - application/json
      date:
<<<<<<< HEAD
      - Mon, 13 Mar 2023 15:06:12 GMT
=======
      - Thu, 08 Jun 2023 17:33:55 GMT
>>>>>>> 5307e359
      pragma:
      - no-cache
      server:
      - Microsoft-HTTPAPI/2.0
      strict-transport-security:
      - max-age=31536000; includeSubDomains
      transfer-encoding:
      - chunked
      vary:
      - Accept-Encoding
      x-content-type-options:
      - nosniff
      x-ms-gatewayversion:
      - version=2.14.0
    status:
      code: 200
      message: Ok
- request:
    body: null
    headers:
      Accept:
      - '*/*'
      Accept-Encoding:
      - gzip, deflate
      CommandName:
      - cosmosdb create
      Connection:
      - keep-alive
      ParameterSetName:
      - -n -g --is-restore-request --restore-source --restore-timestamp
      User-Agent:
<<<<<<< HEAD
      - AZURECLI/2.46.0 azsdk-python-mgmt-cosmosdb/9.0.0 Python/3.10.10 (Linux-5.15.0-1033-azure-x86_64-with-glibc2.31)
        VSTS_7b238909-6802-4b65-b90d-184bca47f458_build_220_0
    method: GET
    uri: https://management.azure.com/subscriptions/00000000-0000-0000-0000-000000000000/providers/Microsoft.DocumentDB/locations/westus/operationsStatus/aa2d6912-4ec2-4b93-be10-4b69b215c087?api-version=2022-11-15
=======
      - AZURECLI/2.49.0 azsdk-python-mgmt-cosmosdb/9.2.0 Python/3.10.11 (Windows-10-10.0.22621-SP0)
    method: GET
    uri: https://management.azure.com/subscriptions/00000000-0000-0000-0000-000000000000/providers/Microsoft.DocumentDB/locations/westus/operationsStatus/ee58f736-93e2-403e-8ddd-0db5418c0258?api-version=2023-04-15
>>>>>>> 5307e359
  response:
    body:
      string: '{"status":"Dequeued"}'
    headers:
      cache-control:
      - no-store, no-cache
      content-length:
      - '21'
      content-type:
      - application/json
      date:
<<<<<<< HEAD
      - Mon, 13 Mar 2023 15:06:42 GMT
=======
      - Thu, 08 Jun 2023 17:34:26 GMT
>>>>>>> 5307e359
      pragma:
      - no-cache
      server:
      - Microsoft-HTTPAPI/2.0
      strict-transport-security:
      - max-age=31536000; includeSubDomains
      transfer-encoding:
      - chunked
      vary:
      - Accept-Encoding
      x-content-type-options:
      - nosniff
      x-ms-gatewayversion:
      - version=2.14.0
    status:
      code: 200
      message: Ok
- request:
    body: null
    headers:
      Accept:
      - '*/*'
      Accept-Encoding:
      - gzip, deflate
      CommandName:
      - cosmosdb create
      Connection:
      - keep-alive
      ParameterSetName:
      - -n -g --is-restore-request --restore-source --restore-timestamp
      User-Agent:
<<<<<<< HEAD
      - AZURECLI/2.46.0 azsdk-python-mgmt-cosmosdb/9.0.0 Python/3.10.10 (Linux-5.15.0-1033-azure-x86_64-with-glibc2.31)
        VSTS_7b238909-6802-4b65-b90d-184bca47f458_build_220_0
    method: GET
    uri: https://management.azure.com/subscriptions/00000000-0000-0000-0000-000000000000/providers/Microsoft.DocumentDB/locations/westus/operationsStatus/aa2d6912-4ec2-4b93-be10-4b69b215c087?api-version=2022-11-15
=======
      - AZURECLI/2.49.0 azsdk-python-mgmt-cosmosdb/9.2.0 Python/3.10.11 (Windows-10-10.0.22621-SP0)
    method: GET
    uri: https://management.azure.com/subscriptions/00000000-0000-0000-0000-000000000000/providers/Microsoft.DocumentDB/locations/westus/operationsStatus/ee58f736-93e2-403e-8ddd-0db5418c0258?api-version=2023-04-15
>>>>>>> 5307e359
  response:
    body:
      string: '{"status":"Dequeued"}'
    headers:
      cache-control:
      - no-store, no-cache
      content-length:
      - '21'
      content-type:
      - application/json
      date:
<<<<<<< HEAD
      - Mon, 13 Mar 2023 15:07:11 GMT
=======
      - Thu, 08 Jun 2023 17:34:55 GMT
>>>>>>> 5307e359
      pragma:
      - no-cache
      server:
      - Microsoft-HTTPAPI/2.0
      strict-transport-security:
      - max-age=31536000; includeSubDomains
      transfer-encoding:
      - chunked
      vary:
      - Accept-Encoding
      x-content-type-options:
      - nosniff
      x-ms-gatewayversion:
      - version=2.14.0
    status:
      code: 200
      message: Ok
- request:
    body: null
    headers:
      Accept:
      - '*/*'
      Accept-Encoding:
      - gzip, deflate
      CommandName:
      - cosmosdb create
      Connection:
      - keep-alive
      ParameterSetName:
      - -n -g --is-restore-request --restore-source --restore-timestamp
      User-Agent:
<<<<<<< HEAD
      - AZURECLI/2.46.0 azsdk-python-mgmt-cosmosdb/9.0.0 Python/3.10.10 (Linux-5.15.0-1033-azure-x86_64-with-glibc2.31)
        VSTS_7b238909-6802-4b65-b90d-184bca47f458_build_220_0
    method: GET
    uri: https://management.azure.com/subscriptions/00000000-0000-0000-0000-000000000000/providers/Microsoft.DocumentDB/locations/westus/operationsStatus/aa2d6912-4ec2-4b93-be10-4b69b215c087?api-version=2022-11-15
=======
      - AZURECLI/2.49.0 azsdk-python-mgmt-cosmosdb/9.2.0 Python/3.10.11 (Windows-10-10.0.22621-SP0)
    method: GET
    uri: https://management.azure.com/subscriptions/00000000-0000-0000-0000-000000000000/providers/Microsoft.DocumentDB/locations/westus/operationsStatus/ee58f736-93e2-403e-8ddd-0db5418c0258?api-version=2023-04-15
>>>>>>> 5307e359
  response:
    body:
      string: '{"status":"Dequeued"}'
    headers:
      cache-control:
      - no-store, no-cache
      content-length:
      - '21'
      content-type:
      - application/json
      date:
<<<<<<< HEAD
      - Mon, 13 Mar 2023 15:07:41 GMT
=======
      - Thu, 08 Jun 2023 17:35:25 GMT
>>>>>>> 5307e359
      pragma:
      - no-cache
      server:
      - Microsoft-HTTPAPI/2.0
      strict-transport-security:
      - max-age=31536000; includeSubDomains
      transfer-encoding:
      - chunked
      vary:
      - Accept-Encoding
      x-content-type-options:
      - nosniff
      x-ms-gatewayversion:
      - version=2.14.0
    status:
      code: 200
      message: Ok
- request:
    body: null
    headers:
      Accept:
      - '*/*'
      Accept-Encoding:
      - gzip, deflate
      CommandName:
      - cosmosdb create
      Connection:
      - keep-alive
      ParameterSetName:
      - -n -g --is-restore-request --restore-source --restore-timestamp
      User-Agent:
<<<<<<< HEAD
      - AZURECLI/2.46.0 azsdk-python-mgmt-cosmosdb/9.0.0 Python/3.10.10 (Linux-5.15.0-1033-azure-x86_64-with-glibc2.31)
        VSTS_7b238909-6802-4b65-b90d-184bca47f458_build_220_0
    method: GET
    uri: https://management.azure.com/subscriptions/00000000-0000-0000-0000-000000000000/providers/Microsoft.DocumentDB/locations/westus/operationsStatus/aa2d6912-4ec2-4b93-be10-4b69b215c087?api-version=2022-11-15
=======
      - AZURECLI/2.49.0 azsdk-python-mgmt-cosmosdb/9.2.0 Python/3.10.11 (Windows-10-10.0.22621-SP0)
    method: GET
    uri: https://management.azure.com/subscriptions/00000000-0000-0000-0000-000000000000/providers/Microsoft.DocumentDB/locations/westus/operationsStatus/ee58f736-93e2-403e-8ddd-0db5418c0258?api-version=2023-04-15
>>>>>>> 5307e359
  response:
    body:
      string: '{"status":"Dequeued"}'
    headers:
      cache-control:
      - no-store, no-cache
      content-length:
      - '21'
      content-type:
      - application/json
      date:
<<<<<<< HEAD
      - Mon, 13 Mar 2023 15:08:12 GMT
=======
      - Thu, 08 Jun 2023 17:35:56 GMT
>>>>>>> 5307e359
      pragma:
      - no-cache
      server:
      - Microsoft-HTTPAPI/2.0
      strict-transport-security:
      - max-age=31536000; includeSubDomains
      transfer-encoding:
      - chunked
      vary:
      - Accept-Encoding
      x-content-type-options:
      - nosniff
      x-ms-gatewayversion:
      - version=2.14.0
    status:
      code: 200
      message: Ok
- request:
    body: null
    headers:
      Accept:
      - '*/*'
      Accept-Encoding:
      - gzip, deflate
      CommandName:
      - cosmosdb create
      Connection:
      - keep-alive
      ParameterSetName:
      - -n -g --is-restore-request --restore-source --restore-timestamp
      User-Agent:
<<<<<<< HEAD
      - AZURECLI/2.46.0 azsdk-python-mgmt-cosmosdb/9.0.0 Python/3.10.10 (Linux-5.15.0-1033-azure-x86_64-with-glibc2.31)
        VSTS_7b238909-6802-4b65-b90d-184bca47f458_build_220_0
    method: GET
    uri: https://management.azure.com/subscriptions/00000000-0000-0000-0000-000000000000/providers/Microsoft.DocumentDB/locations/westus/operationsStatus/aa2d6912-4ec2-4b93-be10-4b69b215c087?api-version=2022-11-15
=======
      - AZURECLI/2.49.0 azsdk-python-mgmt-cosmosdb/9.2.0 Python/3.10.11 (Windows-10-10.0.22621-SP0)
    method: GET
    uri: https://management.azure.com/subscriptions/00000000-0000-0000-0000-000000000000/providers/Microsoft.DocumentDB/locations/westus/operationsStatus/ee58f736-93e2-403e-8ddd-0db5418c0258?api-version=2023-04-15
>>>>>>> 5307e359
  response:
    body:
      string: '{"status":"Dequeued"}'
    headers:
      cache-control:
      - no-store, no-cache
      content-length:
      - '21'
      content-type:
      - application/json
      date:
<<<<<<< HEAD
      - Mon, 13 Mar 2023 15:08:42 GMT
=======
      - Thu, 08 Jun 2023 17:36:25 GMT
>>>>>>> 5307e359
      pragma:
      - no-cache
      server:
      - Microsoft-HTTPAPI/2.0
      strict-transport-security:
      - max-age=31536000; includeSubDomains
      transfer-encoding:
      - chunked
      vary:
      - Accept-Encoding
      x-content-type-options:
      - nosniff
      x-ms-gatewayversion:
      - version=2.14.0
    status:
      code: 200
      message: Ok
- request:
    body: null
    headers:
      Accept:
      - '*/*'
      Accept-Encoding:
      - gzip, deflate
      CommandName:
      - cosmosdb create
      Connection:
      - keep-alive
      ParameterSetName:
      - -n -g --is-restore-request --restore-source --restore-timestamp
      User-Agent:
<<<<<<< HEAD
      - AZURECLI/2.46.0 azsdk-python-mgmt-cosmosdb/9.0.0 Python/3.10.10 (Linux-5.15.0-1033-azure-x86_64-with-glibc2.31)
        VSTS_7b238909-6802-4b65-b90d-184bca47f458_build_220_0
    method: GET
    uri: https://management.azure.com/subscriptions/00000000-0000-0000-0000-000000000000/providers/Microsoft.DocumentDB/locations/westus/operationsStatus/aa2d6912-4ec2-4b93-be10-4b69b215c087?api-version=2022-11-15
=======
      - AZURECLI/2.49.0 azsdk-python-mgmt-cosmosdb/9.2.0 Python/3.10.11 (Windows-10-10.0.22621-SP0)
    method: GET
    uri: https://management.azure.com/subscriptions/00000000-0000-0000-0000-000000000000/providers/Microsoft.DocumentDB/locations/westus/operationsStatus/ee58f736-93e2-403e-8ddd-0db5418c0258?api-version=2023-04-15
>>>>>>> 5307e359
  response:
    body:
      string: '{"status":"Dequeued"}'
    headers:
      cache-control:
      - no-store, no-cache
      content-length:
      - '21'
      content-type:
      - application/json
      date:
<<<<<<< HEAD
      - Mon, 13 Mar 2023 15:09:12 GMT
=======
      - Thu, 08 Jun 2023 17:36:56 GMT
>>>>>>> 5307e359
      pragma:
      - no-cache
      server:
      - Microsoft-HTTPAPI/2.0
      strict-transport-security:
      - max-age=31536000; includeSubDomains
      transfer-encoding:
      - chunked
      vary:
      - Accept-Encoding
      x-content-type-options:
      - nosniff
      x-ms-gatewayversion:
      - version=2.14.0
    status:
      code: 200
      message: Ok
- request:
    body: null
    headers:
      Accept:
      - '*/*'
      Accept-Encoding:
      - gzip, deflate
      CommandName:
      - cosmosdb create
      Connection:
      - keep-alive
      ParameterSetName:
      - -n -g --is-restore-request --restore-source --restore-timestamp
      User-Agent:
<<<<<<< HEAD
      - AZURECLI/2.46.0 azsdk-python-mgmt-cosmosdb/9.0.0 Python/3.10.10 (Linux-5.15.0-1033-azure-x86_64-with-glibc2.31)
        VSTS_7b238909-6802-4b65-b90d-184bca47f458_build_220_0
    method: GET
    uri: https://management.azure.com/subscriptions/00000000-0000-0000-0000-000000000000/providers/Microsoft.DocumentDB/locations/westus/operationsStatus/aa2d6912-4ec2-4b93-be10-4b69b215c087?api-version=2022-11-15
=======
      - AZURECLI/2.49.0 azsdk-python-mgmt-cosmosdb/9.2.0 Python/3.10.11 (Windows-10-10.0.22621-SP0)
    method: GET
    uri: https://management.azure.com/subscriptions/00000000-0000-0000-0000-000000000000/providers/Microsoft.DocumentDB/locations/westus/operationsStatus/ee58f736-93e2-403e-8ddd-0db5418c0258?api-version=2023-04-15
>>>>>>> 5307e359
  response:
    body:
      string: '{"status":"Dequeued"}'
    headers:
      cache-control:
      - no-store, no-cache
      content-length:
      - '21'
      content-type:
      - application/json
      date:
<<<<<<< HEAD
      - Mon, 13 Mar 2023 15:09:42 GMT
=======
      - Thu, 08 Jun 2023 17:37:26 GMT
>>>>>>> 5307e359
      pragma:
      - no-cache
      server:
      - Microsoft-HTTPAPI/2.0
      strict-transport-security:
      - max-age=31536000; includeSubDomains
      transfer-encoding:
      - chunked
      vary:
      - Accept-Encoding
      x-content-type-options:
      - nosniff
      x-ms-gatewayversion:
      - version=2.14.0
    status:
      code: 200
      message: Ok
- request:
    body: null
    headers:
      Accept:
      - '*/*'
      Accept-Encoding:
      - gzip, deflate
      CommandName:
      - cosmosdb create
      Connection:
      - keep-alive
      ParameterSetName:
      - -n -g --is-restore-request --restore-source --restore-timestamp
      User-Agent:
<<<<<<< HEAD
      - AZURECLI/2.46.0 azsdk-python-mgmt-cosmosdb/9.0.0 Python/3.10.10 (Linux-5.15.0-1033-azure-x86_64-with-glibc2.31)
        VSTS_7b238909-6802-4b65-b90d-184bca47f458_build_220_0
    method: GET
    uri: https://management.azure.com/subscriptions/00000000-0000-0000-0000-000000000000/providers/Microsoft.DocumentDB/locations/westus/operationsStatus/aa2d6912-4ec2-4b93-be10-4b69b215c087?api-version=2022-11-15
=======
      - AZURECLI/2.49.0 azsdk-python-mgmt-cosmosdb/9.2.0 Python/3.10.11 (Windows-10-10.0.22621-SP0)
    method: GET
    uri: https://management.azure.com/subscriptions/00000000-0000-0000-0000-000000000000/providers/Microsoft.DocumentDB/locations/westus/operationsStatus/ee58f736-93e2-403e-8ddd-0db5418c0258?api-version=2023-04-15
>>>>>>> 5307e359
  response:
    body:
      string: '{"status":"Dequeued"}'
    headers:
      cache-control:
      - no-store, no-cache
      content-length:
      - '21'
      content-type:
      - application/json
      date:
<<<<<<< HEAD
      - Mon, 13 Mar 2023 15:10:13 GMT
=======
      - Thu, 08 Jun 2023 17:37:56 GMT
>>>>>>> 5307e359
      pragma:
      - no-cache
      server:
      - Microsoft-HTTPAPI/2.0
      strict-transport-security:
      - max-age=31536000; includeSubDomains
      transfer-encoding:
      - chunked
      vary:
      - Accept-Encoding
      x-content-type-options:
      - nosniff
      x-ms-gatewayversion:
      - version=2.14.0
    status:
      code: 200
      message: Ok
- request:
    body: null
    headers:
      Accept:
      - '*/*'
      Accept-Encoding:
      - gzip, deflate
      CommandName:
      - cosmosdb create
      Connection:
      - keep-alive
      ParameterSetName:
      - -n -g --is-restore-request --restore-source --restore-timestamp
      User-Agent:
<<<<<<< HEAD
      - AZURECLI/2.46.0 azsdk-python-mgmt-cosmosdb/9.0.0 Python/3.10.10 (Linux-5.15.0-1033-azure-x86_64-with-glibc2.31)
        VSTS_7b238909-6802-4b65-b90d-184bca47f458_build_220_0
    method: GET
    uri: https://management.azure.com/subscriptions/00000000-0000-0000-0000-000000000000/providers/Microsoft.DocumentDB/locations/westus/operationsStatus/aa2d6912-4ec2-4b93-be10-4b69b215c087?api-version=2022-11-15
=======
      - AZURECLI/2.49.0 azsdk-python-mgmt-cosmosdb/9.2.0 Python/3.10.11 (Windows-10-10.0.22621-SP0)
    method: GET
    uri: https://management.azure.com/subscriptions/00000000-0000-0000-0000-000000000000/providers/Microsoft.DocumentDB/locations/westus/operationsStatus/ee58f736-93e2-403e-8ddd-0db5418c0258?api-version=2023-04-15
>>>>>>> 5307e359
  response:
    body:
      string: '{"status":"Dequeued"}'
    headers:
      cache-control:
      - no-store, no-cache
      content-length:
      - '21'
      content-type:
      - application/json
      date:
<<<<<<< HEAD
      - Mon, 13 Mar 2023 15:10:42 GMT
=======
      - Thu, 08 Jun 2023 17:38:26 GMT
>>>>>>> 5307e359
      pragma:
      - no-cache
      server:
      - Microsoft-HTTPAPI/2.0
      strict-transport-security:
      - max-age=31536000; includeSubDomains
      transfer-encoding:
      - chunked
      vary:
      - Accept-Encoding
      x-content-type-options:
      - nosniff
      x-ms-gatewayversion:
      - version=2.14.0
    status:
      code: 200
      message: Ok
- request:
    body: null
    headers:
      Accept:
      - '*/*'
      Accept-Encoding:
      - gzip, deflate
      CommandName:
      - cosmosdb create
      Connection:
      - keep-alive
      ParameterSetName:
      - -n -g --is-restore-request --restore-source --restore-timestamp
      User-Agent:
<<<<<<< HEAD
      - AZURECLI/2.46.0 azsdk-python-mgmt-cosmosdb/9.0.0 Python/3.10.10 (Linux-5.15.0-1033-azure-x86_64-with-glibc2.31)
        VSTS_7b238909-6802-4b65-b90d-184bca47f458_build_220_0
    method: GET
    uri: https://management.azure.com/subscriptions/00000000-0000-0000-0000-000000000000/providers/Microsoft.DocumentDB/locations/westus/operationsStatus/aa2d6912-4ec2-4b93-be10-4b69b215c087?api-version=2022-11-15
=======
      - AZURECLI/2.49.0 azsdk-python-mgmt-cosmosdb/9.2.0 Python/3.10.11 (Windows-10-10.0.22621-SP0)
    method: GET
    uri: https://management.azure.com/subscriptions/00000000-0000-0000-0000-000000000000/providers/Microsoft.DocumentDB/locations/westus/operationsStatus/ee58f736-93e2-403e-8ddd-0db5418c0258?api-version=2023-04-15
>>>>>>> 5307e359
  response:
    body:
      string: '{"status":"Dequeued"}'
    headers:
      cache-control:
      - no-store, no-cache
      content-length:
      - '21'
      content-type:
      - application/json
      date:
<<<<<<< HEAD
      - Mon, 13 Mar 2023 15:11:12 GMT
=======
      - Thu, 08 Jun 2023 17:38:56 GMT
>>>>>>> 5307e359
      pragma:
      - no-cache
      server:
      - Microsoft-HTTPAPI/2.0
      strict-transport-security:
      - max-age=31536000; includeSubDomains
      transfer-encoding:
      - chunked
      vary:
      - Accept-Encoding
      x-content-type-options:
      - nosniff
      x-ms-gatewayversion:
      - version=2.14.0
    status:
      code: 200
      message: Ok
- request:
    body: null
    headers:
      Accept:
      - '*/*'
      Accept-Encoding:
      - gzip, deflate
      CommandName:
      - cosmosdb create
      Connection:
      - keep-alive
      ParameterSetName:
      - -n -g --is-restore-request --restore-source --restore-timestamp
      User-Agent:
<<<<<<< HEAD
      - AZURECLI/2.46.0 azsdk-python-mgmt-cosmosdb/9.0.0 Python/3.10.10 (Linux-5.15.0-1033-azure-x86_64-with-glibc2.31)
        VSTS_7b238909-6802-4b65-b90d-184bca47f458_build_220_0
    method: GET
    uri: https://management.azure.com/subscriptions/00000000-0000-0000-0000-000000000000/providers/Microsoft.DocumentDB/locations/westus/operationsStatus/aa2d6912-4ec2-4b93-be10-4b69b215c087?api-version=2022-11-15
=======
      - AZURECLI/2.49.0 azsdk-python-mgmt-cosmosdb/9.2.0 Python/3.10.11 (Windows-10-10.0.22621-SP0)
    method: GET
    uri: https://management.azure.com/subscriptions/00000000-0000-0000-0000-000000000000/providers/Microsoft.DocumentDB/locations/westus/operationsStatus/ee58f736-93e2-403e-8ddd-0db5418c0258?api-version=2023-04-15
>>>>>>> 5307e359
  response:
    body:
      string: '{"status":"Dequeued"}'
    headers:
      cache-control:
      - no-store, no-cache
      content-length:
      - '21'
      content-type:
      - application/json
      date:
<<<<<<< HEAD
      - Mon, 13 Mar 2023 15:11:42 GMT
=======
      - Thu, 08 Jun 2023 17:39:27 GMT
>>>>>>> 5307e359
      pragma:
      - no-cache
      server:
      - Microsoft-HTTPAPI/2.0
      strict-transport-security:
      - max-age=31536000; includeSubDomains
      transfer-encoding:
      - chunked
      vary:
      - Accept-Encoding
      x-content-type-options:
      - nosniff
      x-ms-gatewayversion:
      - version=2.14.0
    status:
      code: 200
      message: Ok
- request:
    body: null
    headers:
      Accept:
      - '*/*'
      Accept-Encoding:
      - gzip, deflate
      CommandName:
      - cosmosdb create
      Connection:
      - keep-alive
      ParameterSetName:
      - -n -g --is-restore-request --restore-source --restore-timestamp
      User-Agent:
<<<<<<< HEAD
      - AZURECLI/2.46.0 azsdk-python-mgmt-cosmosdb/9.0.0 Python/3.10.10 (Linux-5.15.0-1033-azure-x86_64-with-glibc2.31)
        VSTS_7b238909-6802-4b65-b90d-184bca47f458_build_220_0
    method: GET
    uri: https://management.azure.com/subscriptions/00000000-0000-0000-0000-000000000000/providers/Microsoft.DocumentDB/locations/westus/operationsStatus/aa2d6912-4ec2-4b93-be10-4b69b215c087?api-version=2022-11-15
=======
      - AZURECLI/2.49.0 azsdk-python-mgmt-cosmosdb/9.2.0 Python/3.10.11 (Windows-10-10.0.22621-SP0)
    method: GET
    uri: https://management.azure.com/subscriptions/00000000-0000-0000-0000-000000000000/providers/Microsoft.DocumentDB/locations/westus/operationsStatus/ee58f736-93e2-403e-8ddd-0db5418c0258?api-version=2023-04-15
>>>>>>> 5307e359
  response:
    body:
      string: '{"status":"Dequeued"}'
    headers:
      cache-control:
      - no-store, no-cache
      content-length:
      - '21'
      content-type:
      - application/json
      date:
<<<<<<< HEAD
      - Mon, 13 Mar 2023 15:12:13 GMT
=======
      - Thu, 08 Jun 2023 17:39:56 GMT
>>>>>>> 5307e359
      pragma:
      - no-cache
      server:
      - Microsoft-HTTPAPI/2.0
      strict-transport-security:
      - max-age=31536000; includeSubDomains
      transfer-encoding:
      - chunked
      vary:
      - Accept-Encoding
      x-content-type-options:
      - nosniff
      x-ms-gatewayversion:
      - version=2.14.0
    status:
      code: 200
      message: Ok
- request:
    body: null
    headers:
      Accept:
      - '*/*'
      Accept-Encoding:
      - gzip, deflate
      CommandName:
      - cosmosdb create
      Connection:
      - keep-alive
      ParameterSetName:
      - -n -g --is-restore-request --restore-source --restore-timestamp
      User-Agent:
<<<<<<< HEAD
      - AZURECLI/2.46.0 azsdk-python-mgmt-cosmosdb/9.0.0 Python/3.10.10 (Linux-5.15.0-1033-azure-x86_64-with-glibc2.31)
        VSTS_7b238909-6802-4b65-b90d-184bca47f458_build_220_0
    method: GET
    uri: https://management.azure.com/subscriptions/00000000-0000-0000-0000-000000000000/providers/Microsoft.DocumentDB/locations/westus/operationsStatus/aa2d6912-4ec2-4b93-be10-4b69b215c087?api-version=2022-11-15
=======
      - AZURECLI/2.49.0 azsdk-python-mgmt-cosmosdb/9.2.0 Python/3.10.11 (Windows-10-10.0.22621-SP0)
    method: GET
    uri: https://management.azure.com/subscriptions/00000000-0000-0000-0000-000000000000/providers/Microsoft.DocumentDB/locations/westus/operationsStatus/ee58f736-93e2-403e-8ddd-0db5418c0258?api-version=2023-04-15
>>>>>>> 5307e359
  response:
    body:
      string: '{"status":"Dequeued"}'
    headers:
      cache-control:
      - no-store, no-cache
      content-length:
      - '21'
      content-type:
      - application/json
      date:
<<<<<<< HEAD
      - Mon, 13 Mar 2023 15:12:43 GMT
=======
      - Thu, 08 Jun 2023 17:40:27 GMT
>>>>>>> 5307e359
      pragma:
      - no-cache
      server:
      - Microsoft-HTTPAPI/2.0
      strict-transport-security:
      - max-age=31536000; includeSubDomains
      transfer-encoding:
      - chunked
      vary:
      - Accept-Encoding
      x-content-type-options:
      - nosniff
      x-ms-gatewayversion:
      - version=2.14.0
    status:
      code: 200
      message: Ok
- request:
    body: null
    headers:
      Accept:
      - '*/*'
      Accept-Encoding:
      - gzip, deflate
      CommandName:
      - cosmosdb create
      Connection:
      - keep-alive
      ParameterSetName:
      - -n -g --is-restore-request --restore-source --restore-timestamp
      User-Agent:
<<<<<<< HEAD
      - AZURECLI/2.46.0 azsdk-python-mgmt-cosmosdb/9.0.0 Python/3.10.10 (Linux-5.15.0-1033-azure-x86_64-with-glibc2.31)
        VSTS_7b238909-6802-4b65-b90d-184bca47f458_build_220_0
    method: GET
    uri: https://management.azure.com/subscriptions/00000000-0000-0000-0000-000000000000/providers/Microsoft.DocumentDB/locations/westus/operationsStatus/aa2d6912-4ec2-4b93-be10-4b69b215c087?api-version=2022-11-15
=======
      - AZURECLI/2.49.0 azsdk-python-mgmt-cosmosdb/9.2.0 Python/3.10.11 (Windows-10-10.0.22621-SP0)
    method: GET
    uri: https://management.azure.com/subscriptions/00000000-0000-0000-0000-000000000000/providers/Microsoft.DocumentDB/locations/westus/operationsStatus/ee58f736-93e2-403e-8ddd-0db5418c0258?api-version=2023-04-15
>>>>>>> 5307e359
  response:
    body:
      string: '{"status":"Succeeded"}'
    headers:
      cache-control:
      - no-store, no-cache
      content-length:
      - '22'
      content-type:
      - application/json
      date:
<<<<<<< HEAD
      - Mon, 13 Mar 2023 15:13:13 GMT
=======
      - Thu, 08 Jun 2023 17:40:57 GMT
>>>>>>> 5307e359
      pragma:
      - no-cache
      server:
      - Microsoft-HTTPAPI/2.0
      strict-transport-security:
      - max-age=31536000; includeSubDomains
      transfer-encoding:
      - chunked
      vary:
      - Accept-Encoding
      x-content-type-options:
      - nosniff
      x-ms-gatewayversion:
      - version=2.14.0
    status:
      code: 200
      message: Ok
- request:
    body: null
    headers:
      Accept:
      - '*/*'
      Accept-Encoding:
      - gzip, deflate
      CommandName:
      - cosmosdb create
      Connection:
      - keep-alive
      ParameterSetName:
      - -n -g --is-restore-request --restore-source --restore-timestamp
      User-Agent:
<<<<<<< HEAD
      - AZURECLI/2.46.0 azsdk-python-mgmt-cosmosdb/9.0.0 Python/3.10.10 (Linux-5.15.0-1033-azure-x86_64-with-glibc2.31)
        VSTS_7b238909-6802-4b65-b90d-184bca47f458_build_220_0
=======
      - AZURECLI/2.49.0 azsdk-python-mgmt-cosmosdb/9.2.0 Python/3.10.11 (Windows-10-10.0.22621-SP0)
>>>>>>> 5307e359
    method: GET
    uri: https://management.azure.com/subscriptions/00000000-0000-0000-0000-000000000000/resourceGroups/cli_test_cosmosdb_restore_using_create000001/providers/Microsoft.DocumentDB/databaseAccounts/cli000004?api-version=2022-11-15
  response:
    body:
      string: '{"id":"/subscriptions/00000000-0000-0000-0000-000000000000/resourceGroups/cli_test_cosmosdb_restore_using_create000001/providers/Microsoft.DocumentDB/databaseAccounts/cli000004","name":"cli000004","location":"West
<<<<<<< HEAD
        US","type":"Microsoft.DocumentDB/databaseAccounts","kind":"GlobalDocumentDB","tags":{},"systemData":{"createdAt":"2023-03-13T15:12:37.2076566Z"},"properties":{"provisioningState":"Succeeded","documentEndpoint":"https://cli000004.documents.azure.com:443/","sqlEndpoint":"https://cli000004.documents.azure.com:443/","publicNetworkAccess":"Enabled","enableAutomaticFailover":false,"enableMultipleWriteLocations":false,"enablePartitionKeyMonitor":false,"isVirtualNetworkFilterEnabled":false,"virtualNetworkRules":[],"EnabledApiTypes":"Sql","disableKeyBasedMetadataWriteAccess":false,"enableFreeTier":false,"enableAnalyticalStorage":false,"analyticalStorageConfiguration":{},"instanceId":"8037aba0-664f-454b-84a2-7c60dedf650b","createMode":"Restore","databaseAccountOfferType":"Standard","defaultIdentity":"FirstPartyIdentity","networkAclBypass":"None","disableLocalAuth":false,"enablePartitionMerge":false,"minimalTlsVersion":"Tls","consistencyPolicy":{"defaultConsistencyLevel":"Session","maxIntervalInSeconds":5,"maxStalenessPrefix":100},"configurationOverrides":{},"writeLocations":[{"id":"cli000004-westus","locationName":"West
        US","documentEndpoint":"https://cli000004-westus.documents.azure.com:443/","provisioningState":"Succeeded","failoverPriority":0,"isZoneRedundant":false}],"readLocations":[{"id":"cli000004-westus","locationName":"West
        US","documentEndpoint":"https://cli000004-westus.documents.azure.com:443/","provisioningState":"Succeeded","failoverPriority":0,"isZoneRedundant":false}],"locations":[{"id":"cli000004-westus","locationName":"West
        US","documentEndpoint":"https://cli000004-westus.documents.azure.com:443/","provisioningState":"Succeeded","failoverPriority":0,"isZoneRedundant":false}],"failoverPolicies":[{"id":"cli000004-westus","locationName":"West
        US","failoverPriority":0}],"cors":[],"capabilities":[],"ipRules":[],"backupPolicy":{"type":"Continuous"},"restoreParameters":{"restoreMode":"PointInTime","restoreSource":"/subscriptions/00000000-0000-0000-0000-000000000000/providers/Microsoft.DocumentDB/locations/westus/restorableDatabaseAccounts/69fe8f44-47f2-450f-bc66-044ae00e7f24","restoreTimestampInUtc":"2023-03-13T14:56:23Z","sourceBackupLocation":"West
        US","databasesToRestore":[]},"networkAclBypassResourceIds":[],"capacity":{"totalThroughputLimit":-1},"keysMetadata":{"primaryMasterKey":{"generationTime":"2023-03-13T15:12:37.2076566Z"},"secondaryMasterKey":{"generationTime":"2023-03-13T15:12:37.2076566Z"},"primaryReadonlyMasterKey":{"generationTime":"2023-03-13T15:12:37.2076566Z"},"secondaryReadonlyMasterKey":{"generationTime":"2023-03-13T15:12:37.2076566Z"}}},"identity":{"type":"None"}}'
=======
        US","type":"Microsoft.DocumentDB/databaseAccounts","kind":"GlobalDocumentDB","tags":{},"systemData":{"createdAt":"2023-06-08T17:40:32.3791713Z"},"properties":{"provisioningState":"Succeeded","documentEndpoint":"https://cli000004.documents.azure.com:443/","sqlEndpoint":"https://cli000004.documents.azure.com:443/","publicNetworkAccess":"Enabled","enableAutomaticFailover":false,"enableMultipleWriteLocations":false,"enablePartitionKeyMonitor":false,"isVirtualNetworkFilterEnabled":false,"virtualNetworkRules":[],"EnabledApiTypes":"Sql","disableKeyBasedMetadataWriteAccess":false,"enableFreeTier":false,"enableAnalyticalStorage":false,"analyticalStorageConfiguration":{},"instanceId":"589f3211-d380-4ca5-b2ac-fb3cacd9300f","createMode":"Restore","databaseAccountOfferType":"Standard","defaultIdentity":"FirstPartyIdentity","networkAclBypass":"None","disableLocalAuth":false,"enablePartitionMerge":false,"minimalTlsVersion":"Tls","consistencyPolicy":{"defaultConsistencyLevel":"Session","maxIntervalInSeconds":5,"maxStalenessPrefix":100},"configurationOverrides":{},"writeLocations":[{"id":"cli000004-westus","locationName":"West
        US","documentEndpoint":"https://cli000004-westus.documents.azure.com:443/","provisioningState":"Succeeded","failoverPriority":0,"isZoneRedundant":false}],"readLocations":[{"id":"cli000004-westus","locationName":"West
        US","documentEndpoint":"https://cli000004-westus.documents.azure.com:443/","provisioningState":"Succeeded","failoverPriority":0,"isZoneRedundant":false}],"locations":[{"id":"cli000004-westus","locationName":"West
        US","documentEndpoint":"https://cli000004-westus.documents.azure.com:443/","provisioningState":"Succeeded","failoverPriority":0,"isZoneRedundant":false}],"failoverPolicies":[{"id":"cli000004-westus","locationName":"West
        US","failoverPriority":0}],"cors":[],"capabilities":[],"ipRules":[],"backupPolicy":{"type":"Continuous","continuousModeProperties":{"tier":"Continuous30Days"}},"restoreParameters":{"restoreMode":"PointInTime","restoreSource":"/subscriptions/00000000-0000-0000-0000-000000000000/providers/Microsoft.DocumentDB/locations/westus/restorableDatabaseAccounts/4e672337-189e-4b77-ac9d-62c7ecd8f09f","restoreTimestampInUtc":"2023-06-08T17:24:02Z","sourceBackupLocation":"West
        US","databasesToRestore":[]},"networkAclBypassResourceIds":[],"capacity":{"totalThroughputLimit":-1},"keysMetadata":{"primaryMasterKey":{"generationTime":"2023-06-08T17:40:32.3791713Z"},"secondaryMasterKey":{"generationTime":"2023-06-08T17:40:32.3791713Z"},"primaryReadonlyMasterKey":{"generationTime":"2023-06-08T17:40:32.3791713Z"},"secondaryReadonlyMasterKey":{"generationTime":"2023-06-08T17:40:32.3791713Z"}}},"identity":{"type":"None"}}'
>>>>>>> 5307e359
    headers:
      cache-control:
      - no-store, no-cache
      content-length:
      - '2846'
      content-type:
      - application/json
      date:
<<<<<<< HEAD
      - Mon, 13 Mar 2023 15:13:14 GMT
=======
      - Thu, 08 Jun 2023 17:40:57 GMT
>>>>>>> 5307e359
      pragma:
      - no-cache
      server:
      - Microsoft-HTTPAPI/2.0
      strict-transport-security:
      - max-age=31536000; includeSubDomains
      transfer-encoding:
      - chunked
      vary:
      - Accept-Encoding
      x-content-type-options:
      - nosniff
      x-ms-gatewayversion:
      - version=2.14.0
    status:
      code: 200
      message: Ok
- request:
    body: null
    headers:
      Accept:
      - application/json
      Accept-Encoding:
      - gzip, deflate
      CommandName:
      - cosmosdb create
      Connection:
      - keep-alive
      ParameterSetName:
      - -n -g --is-restore-request --restore-source --restore-timestamp
      User-Agent:
<<<<<<< HEAD
      - AZURECLI/2.46.0 azsdk-python-mgmt-cosmosdb/9.0.0 Python/3.10.10 (Linux-5.15.0-1033-azure-x86_64-with-glibc2.31)
        VSTS_7b238909-6802-4b65-b90d-184bca47f458_build_220_0
=======
      - AZURECLI/2.49.0 azsdk-python-mgmt-cosmosdb/9.2.0 Python/3.10.11 (Windows-10-10.0.22621-SP0)
>>>>>>> 5307e359
    method: GET
    uri: https://management.azure.com/subscriptions/00000000-0000-0000-0000-000000000000/resourceGroups/cli_test_cosmosdb_restore_using_create000001/providers/Microsoft.DocumentDB/databaseAccounts/cli000004?api-version=2022-11-15
  response:
    body:
      string: '{"id":"/subscriptions/00000000-0000-0000-0000-000000000000/resourceGroups/cli_test_cosmosdb_restore_using_create000001/providers/Microsoft.DocumentDB/databaseAccounts/cli000004","name":"cli000004","location":"West
<<<<<<< HEAD
        US","type":"Microsoft.DocumentDB/databaseAccounts","kind":"GlobalDocumentDB","tags":{},"systemData":{"createdAt":"2023-03-13T15:12:37.2076566Z"},"properties":{"provisioningState":"Succeeded","documentEndpoint":"https://cli000004.documents.azure.com:443/","sqlEndpoint":"https://cli000004.documents.azure.com:443/","publicNetworkAccess":"Enabled","enableAutomaticFailover":false,"enableMultipleWriteLocations":false,"enablePartitionKeyMonitor":false,"isVirtualNetworkFilterEnabled":false,"virtualNetworkRules":[],"EnabledApiTypes":"Sql","disableKeyBasedMetadataWriteAccess":false,"enableFreeTier":false,"enableAnalyticalStorage":false,"analyticalStorageConfiguration":{},"instanceId":"8037aba0-664f-454b-84a2-7c60dedf650b","createMode":"Restore","databaseAccountOfferType":"Standard","defaultIdentity":"FirstPartyIdentity","networkAclBypass":"None","disableLocalAuth":false,"enablePartitionMerge":false,"minimalTlsVersion":"Tls","consistencyPolicy":{"defaultConsistencyLevel":"Session","maxIntervalInSeconds":5,"maxStalenessPrefix":100},"configurationOverrides":{},"writeLocations":[{"id":"cli000004-westus","locationName":"West
        US","documentEndpoint":"https://cli000004-westus.documents.azure.com:443/","provisioningState":"Succeeded","failoverPriority":0,"isZoneRedundant":false}],"readLocations":[{"id":"cli000004-westus","locationName":"West
        US","documentEndpoint":"https://cli000004-westus.documents.azure.com:443/","provisioningState":"Succeeded","failoverPriority":0,"isZoneRedundant":false}],"locations":[{"id":"cli000004-westus","locationName":"West
        US","documentEndpoint":"https://cli000004-westus.documents.azure.com:443/","provisioningState":"Succeeded","failoverPriority":0,"isZoneRedundant":false}],"failoverPolicies":[{"id":"cli000004-westus","locationName":"West
        US","failoverPriority":0}],"cors":[],"capabilities":[],"ipRules":[],"backupPolicy":{"type":"Continuous"},"restoreParameters":{"restoreMode":"PointInTime","restoreSource":"/subscriptions/00000000-0000-0000-0000-000000000000/providers/Microsoft.DocumentDB/locations/westus/restorableDatabaseAccounts/69fe8f44-47f2-450f-bc66-044ae00e7f24","restoreTimestampInUtc":"2023-03-13T14:56:23Z","sourceBackupLocation":"West
        US","databasesToRestore":[]},"networkAclBypassResourceIds":[],"capacity":{"totalThroughputLimit":-1},"keysMetadata":{"primaryMasterKey":{"generationTime":"2023-03-13T15:12:37.2076566Z"},"secondaryMasterKey":{"generationTime":"2023-03-13T15:12:37.2076566Z"},"primaryReadonlyMasterKey":{"generationTime":"2023-03-13T15:12:37.2076566Z"},"secondaryReadonlyMasterKey":{"generationTime":"2023-03-13T15:12:37.2076566Z"}}},"identity":{"type":"None"}}'
=======
        US","type":"Microsoft.DocumentDB/databaseAccounts","kind":"GlobalDocumentDB","tags":{},"systemData":{"createdAt":"2023-06-08T17:40:32.3791713Z"},"properties":{"provisioningState":"Succeeded","documentEndpoint":"https://cli000004.documents.azure.com:443/","sqlEndpoint":"https://cli000004.documents.azure.com:443/","publicNetworkAccess":"Enabled","enableAutomaticFailover":false,"enableMultipleWriteLocations":false,"enablePartitionKeyMonitor":false,"isVirtualNetworkFilterEnabled":false,"virtualNetworkRules":[],"EnabledApiTypes":"Sql","disableKeyBasedMetadataWriteAccess":false,"enableFreeTier":false,"enableAnalyticalStorage":false,"analyticalStorageConfiguration":{},"instanceId":"589f3211-d380-4ca5-b2ac-fb3cacd9300f","createMode":"Restore","databaseAccountOfferType":"Standard","defaultIdentity":"FirstPartyIdentity","networkAclBypass":"None","disableLocalAuth":false,"enablePartitionMerge":false,"minimalTlsVersion":"Tls","consistencyPolicy":{"defaultConsistencyLevel":"Session","maxIntervalInSeconds":5,"maxStalenessPrefix":100},"configurationOverrides":{},"writeLocations":[{"id":"cli000004-westus","locationName":"West
        US","documentEndpoint":"https://cli000004-westus.documents.azure.com:443/","provisioningState":"Succeeded","failoverPriority":0,"isZoneRedundant":false}],"readLocations":[{"id":"cli000004-westus","locationName":"West
        US","documentEndpoint":"https://cli000004-westus.documents.azure.com:443/","provisioningState":"Succeeded","failoverPriority":0,"isZoneRedundant":false}],"locations":[{"id":"cli000004-westus","locationName":"West
        US","documentEndpoint":"https://cli000004-westus.documents.azure.com:443/","provisioningState":"Succeeded","failoverPriority":0,"isZoneRedundant":false}],"failoverPolicies":[{"id":"cli000004-westus","locationName":"West
        US","failoverPriority":0}],"cors":[],"capabilities":[],"ipRules":[],"backupPolicy":{"type":"Continuous","continuousModeProperties":{"tier":"Continuous30Days"}},"restoreParameters":{"restoreMode":"PointInTime","restoreSource":"/subscriptions/00000000-0000-0000-0000-000000000000/providers/Microsoft.DocumentDB/locations/westus/restorableDatabaseAccounts/4e672337-189e-4b77-ac9d-62c7ecd8f09f","restoreTimestampInUtc":"2023-06-08T17:24:02Z","sourceBackupLocation":"West
        US","databasesToRestore":[]},"networkAclBypassResourceIds":[],"capacity":{"totalThroughputLimit":-1},"keysMetadata":{"primaryMasterKey":{"generationTime":"2023-06-08T17:40:32.3791713Z"},"secondaryMasterKey":{"generationTime":"2023-06-08T17:40:32.3791713Z"},"primaryReadonlyMasterKey":{"generationTime":"2023-06-08T17:40:32.3791713Z"},"secondaryReadonlyMasterKey":{"generationTime":"2023-06-08T17:40:32.3791713Z"}}},"identity":{"type":"None"}}'
>>>>>>> 5307e359
    headers:
      cache-control:
      - no-store, no-cache
      content-length:
      - '2846'
      content-type:
      - application/json
      date:
<<<<<<< HEAD
      - Mon, 13 Mar 2023 15:13:14 GMT
=======
      - Thu, 08 Jun 2023 17:40:57 GMT
>>>>>>> 5307e359
      pragma:
      - no-cache
      server:
      - Microsoft-HTTPAPI/2.0
      strict-transport-security:
      - max-age=31536000; includeSubDomains
      transfer-encoding:
      - chunked
      vary:
      - Accept-Encoding
      x-content-type-options:
      - nosniff
      x-ms-gatewayversion:
      - version=2.14.0
    status:
      code: 200
      message: Ok
- request:
    body: null
    headers:
      Accept:
      - application/json
      Accept-Encoding:
      - gzip, deflate
      CommandName:
      - cosmosdb show
      Connection:
      - keep-alive
      ParameterSetName:
      - -n -g
      User-Agent:
<<<<<<< HEAD
      - AZURECLI/2.46.0 azsdk-python-mgmt-cosmosdb/9.0.0 Python/3.10.10 (Linux-5.15.0-1033-azure-x86_64-with-glibc2.31)
        VSTS_7b238909-6802-4b65-b90d-184bca47f458_build_220_0
=======
      - AZURECLI/2.49.0 azsdk-python-mgmt-cosmosdb/9.2.0 Python/3.10.11 (Windows-10-10.0.22621-SP0)
>>>>>>> 5307e359
    method: GET
    uri: https://management.azure.com/subscriptions/00000000-0000-0000-0000-000000000000/resourceGroups/cli_test_cosmosdb_restore_using_create000001/providers/Microsoft.DocumentDB/databaseAccounts/cli000004?api-version=2022-11-15
  response:
    body:
      string: '{"id":"/subscriptions/00000000-0000-0000-0000-000000000000/resourceGroups/cli_test_cosmosdb_restore_using_create000001/providers/Microsoft.DocumentDB/databaseAccounts/cli000004","name":"cli000004","location":"West
<<<<<<< HEAD
        US","type":"Microsoft.DocumentDB/databaseAccounts","kind":"GlobalDocumentDB","tags":{},"systemData":{"createdAt":"2023-03-13T15:12:37.2076566Z"},"properties":{"provisioningState":"Succeeded","documentEndpoint":"https://cli000004.documents.azure.com:443/","sqlEndpoint":"https://cli000004.documents.azure.com:443/","publicNetworkAccess":"Enabled","enableAutomaticFailover":false,"enableMultipleWriteLocations":false,"enablePartitionKeyMonitor":false,"isVirtualNetworkFilterEnabled":false,"virtualNetworkRules":[],"EnabledApiTypes":"Sql","disableKeyBasedMetadataWriteAccess":false,"enableFreeTier":false,"enableAnalyticalStorage":false,"analyticalStorageConfiguration":{},"instanceId":"8037aba0-664f-454b-84a2-7c60dedf650b","createMode":"Restore","databaseAccountOfferType":"Standard","defaultIdentity":"FirstPartyIdentity","networkAclBypass":"None","disableLocalAuth":false,"enablePartitionMerge":false,"minimalTlsVersion":"Tls","consistencyPolicy":{"defaultConsistencyLevel":"Session","maxIntervalInSeconds":5,"maxStalenessPrefix":100},"configurationOverrides":{},"writeLocations":[{"id":"cli000004-westus","locationName":"West
        US","documentEndpoint":"https://cli000004-westus.documents.azure.com:443/","provisioningState":"Succeeded","failoverPriority":0,"isZoneRedundant":false}],"readLocations":[{"id":"cli000004-westus","locationName":"West
        US","documentEndpoint":"https://cli000004-westus.documents.azure.com:443/","provisioningState":"Succeeded","failoverPriority":0,"isZoneRedundant":false}],"locations":[{"id":"cli000004-westus","locationName":"West
        US","documentEndpoint":"https://cli000004-westus.documents.azure.com:443/","provisioningState":"Succeeded","failoverPriority":0,"isZoneRedundant":false}],"failoverPolicies":[{"id":"cli000004-westus","locationName":"West
        US","failoverPriority":0}],"cors":[],"capabilities":[],"ipRules":[],"backupPolicy":{"type":"Continuous"},"restoreParameters":{"restoreMode":"PointInTime","restoreSource":"/subscriptions/00000000-0000-0000-0000-000000000000/providers/Microsoft.DocumentDB/locations/westus/restorableDatabaseAccounts/69fe8f44-47f2-450f-bc66-044ae00e7f24","restoreTimestampInUtc":"2023-03-13T14:56:23Z","sourceBackupLocation":"West
        US","databasesToRestore":[]},"networkAclBypassResourceIds":[],"capacity":{"totalThroughputLimit":-1},"keysMetadata":{"primaryMasterKey":{"generationTime":"2023-03-13T15:12:37.2076566Z"},"secondaryMasterKey":{"generationTime":"2023-03-13T15:12:37.2076566Z"},"primaryReadonlyMasterKey":{"generationTime":"2023-03-13T15:12:37.2076566Z"},"secondaryReadonlyMasterKey":{"generationTime":"2023-03-13T15:12:37.2076566Z"}}},"identity":{"type":"None"}}'
=======
        US","type":"Microsoft.DocumentDB/databaseAccounts","kind":"GlobalDocumentDB","tags":{},"systemData":{"createdAt":"2023-06-08T17:40:32.3791713Z"},"properties":{"provisioningState":"Succeeded","documentEndpoint":"https://cli000004.documents.azure.com:443/","sqlEndpoint":"https://cli000004.documents.azure.com:443/","publicNetworkAccess":"Enabled","enableAutomaticFailover":false,"enableMultipleWriteLocations":false,"enablePartitionKeyMonitor":false,"isVirtualNetworkFilterEnabled":false,"virtualNetworkRules":[],"EnabledApiTypes":"Sql","disableKeyBasedMetadataWriteAccess":false,"enableFreeTier":false,"enableAnalyticalStorage":false,"analyticalStorageConfiguration":{},"instanceId":"589f3211-d380-4ca5-b2ac-fb3cacd9300f","createMode":"Restore","databaseAccountOfferType":"Standard","defaultIdentity":"FirstPartyIdentity","networkAclBypass":"None","disableLocalAuth":false,"enablePartitionMerge":false,"minimalTlsVersion":"Tls","consistencyPolicy":{"defaultConsistencyLevel":"Session","maxIntervalInSeconds":5,"maxStalenessPrefix":100},"configurationOverrides":{},"writeLocations":[{"id":"cli000004-westus","locationName":"West
        US","documentEndpoint":"https://cli000004-westus.documents.azure.com:443/","provisioningState":"Succeeded","failoverPriority":0,"isZoneRedundant":false}],"readLocations":[{"id":"cli000004-westus","locationName":"West
        US","documentEndpoint":"https://cli000004-westus.documents.azure.com:443/","provisioningState":"Succeeded","failoverPriority":0,"isZoneRedundant":false}],"locations":[{"id":"cli000004-westus","locationName":"West
        US","documentEndpoint":"https://cli000004-westus.documents.azure.com:443/","provisioningState":"Succeeded","failoverPriority":0,"isZoneRedundant":false}],"failoverPolicies":[{"id":"cli000004-westus","locationName":"West
        US","failoverPriority":0}],"cors":[],"capabilities":[],"ipRules":[],"backupPolicy":{"type":"Continuous","continuousModeProperties":{"tier":"Continuous30Days"}},"restoreParameters":{"restoreMode":"PointInTime","restoreSource":"/subscriptions/00000000-0000-0000-0000-000000000000/providers/Microsoft.DocumentDB/locations/westus/restorableDatabaseAccounts/4e672337-189e-4b77-ac9d-62c7ecd8f09f","restoreTimestampInUtc":"2023-06-08T17:24:02Z","sourceBackupLocation":"West
        US","databasesToRestore":[]},"networkAclBypassResourceIds":[],"capacity":{"totalThroughputLimit":-1},"keysMetadata":{"primaryMasterKey":{"generationTime":"2023-06-08T17:40:32.3791713Z"},"secondaryMasterKey":{"generationTime":"2023-06-08T17:40:32.3791713Z"},"primaryReadonlyMasterKey":{"generationTime":"2023-06-08T17:40:32.3791713Z"},"secondaryReadonlyMasterKey":{"generationTime":"2023-06-08T17:40:32.3791713Z"}}},"identity":{"type":"None"}}'
>>>>>>> 5307e359
    headers:
      cache-control:
      - no-store, no-cache
      content-length:
      - '2846'
      content-type:
      - application/json
      date:
<<<<<<< HEAD
      - Mon, 13 Mar 2023 15:13:15 GMT
=======
      - Thu, 08 Jun 2023 17:40:58 GMT
>>>>>>> 5307e359
      pragma:
      - no-cache
      server:
      - Microsoft-HTTPAPI/2.0
      strict-transport-security:
      - max-age=31536000; includeSubDomains
      transfer-encoding:
      - chunked
      vary:
      - Accept-Encoding
      x-content-type-options:
      - nosniff
      x-ms-gatewayversion:
      - version=2.14.0
    status:
      code: 200
      message: Ok
version: 1<|MERGE_RESOLUTION|>--- conflicted
+++ resolved
@@ -13,38 +13,21 @@
       ParameterSetName:
       - -n -g --backup-policy-type --locations
       User-Agent:
-<<<<<<< HEAD
-      - AZURECLI/2.46.0 azsdk-python-azure-mgmt-resource/22.0.0 Python/3.10.10 (Linux-5.15.0-1033-azure-x86_64-with-glibc2.31)
-        VSTS_7b238909-6802-4b65-b90d-184bca47f458_build_220_0
-=======
       - AZURECLI/2.49.0 azsdk-python-azure-mgmt-resource/22.0.0 Python/3.10.11 (Windows-10-10.0.22621-SP0)
->>>>>>> 5307e359
     method: GET
     uri: https://management.azure.com/subscriptions/00000000-0000-0000-0000-000000000000/resourcegroups/cli_test_cosmosdb_restore_using_create000001?api-version=2022-09-01
   response:
     body:
-<<<<<<< HEAD
-      string: '{"id":"/subscriptions/00000000-0000-0000-0000-000000000000/resourceGroups/cli_test_cosmosdb_restore_using_create000001","name":"cli_test_cosmosdb_restore_using_create000001","type":"Microsoft.Resources/resourceGroups","location":"westus","tags":{"product":"azurecli","cause":"automation","date":"2023-03-13T14:50:18Z"},"properties":{"provisioningState":"Succeeded"}}'
-=======
       string: '{"id":"/subscriptions/00000000-0000-0000-0000-000000000000/resourceGroups/cli_test_cosmosdb_restore_using_create000001","name":"cli_test_cosmosdb_restore_using_create000001","type":"Microsoft.Resources/resourceGroups","location":"westus","tags":{"product":"azurecli","cause":"automation","test":"test_cosmosdb_restore_using_create","date":"2023-06-08T17:18:02Z","module":"cosmosdb"},"properties":{"provisioningState":"Succeeded"}}'
->>>>>>> 5307e359
-    headers:
-      cache-control:
-      - no-cache
-      content-length:
-<<<<<<< HEAD
-      - '366'
+    headers:
+      cache-control:
+      - no-cache
+      content-length:
+      - '430'
       content-type:
       - application/json; charset=utf-8
       date:
-      - Mon, 13 Mar 2023 14:50:20 GMT
-=======
-      - '430'
-      content-type:
-      - application/json; charset=utf-8
-      date:
       - Thu, 08 Jun 2023 17:18:04 GMT
->>>>>>> 5307e359
       expires:
       - '-1'
       pragma:
@@ -62,7 +45,8 @@
     body: '{"location": "westus", "kind": "GlobalDocumentDB", "properties": {"locations":
       [{"locationName": "westus", "failoverPriority": 0, "isZoneRedundant": false}],
       "databaseAccountOfferType": "Standard", "apiProperties": {}, "createMode": "Default",
-      "backupPolicy": {"type": "Continuous"}}}'
+      "backupPolicy": {"type": "Continuous", "continuousModeProperties": {"tier":
+      "Continuous30Days"}}}}'
     headers:
       Accept:
       - application/json
@@ -73,33 +57,18 @@
       Connection:
       - keep-alive
       Content-Length:
-      - '284'
+      - '342'
       Content-Type:
       - application/json
       ParameterSetName:
       - -n -g --backup-policy-type --locations
       User-Agent:
-<<<<<<< HEAD
-      - AZURECLI/2.46.0 azsdk-python-mgmt-cosmosdb/9.0.0 Python/3.10.10 (Linux-5.15.0-1033-azure-x86_64-with-glibc2.31)
-        VSTS_7b238909-6802-4b65-b90d-184bca47f458_build_220_0
-=======
-      - AZURECLI/2.49.0 azsdk-python-mgmt-cosmosdb/9.2.0 Python/3.10.11 (Windows-10-10.0.22621-SP0)
->>>>>>> 5307e359
+      - AZURECLI/2.49.0 azsdk-python-mgmt-cosmosdb/9.2.0 Python/3.10.11 (Windows-10-10.0.22621-SP0)
     method: PUT
-    uri: https://management.azure.com/subscriptions/00000000-0000-0000-0000-000000000000/resourceGroups/cli_test_cosmosdb_restore_using_create000001/providers/Microsoft.DocumentDB/databaseAccounts/cli000003?api-version=2022-11-15
+    uri: https://management.azure.com/subscriptions/00000000-0000-0000-0000-000000000000/resourceGroups/cli_test_cosmosdb_restore_using_create000001/providers/Microsoft.DocumentDB/databaseAccounts/cli000003?api-version=2023-04-15
   response:
     body:
       string: '{"id":"/subscriptions/00000000-0000-0000-0000-000000000000/resourceGroups/cli_test_cosmosdb_restore_using_create000001/providers/Microsoft.DocumentDB/databaseAccounts/cli000003","name":"cli000003","location":"West
-<<<<<<< HEAD
-        US","type":"Microsoft.DocumentDB/databaseAccounts","kind":"GlobalDocumentDB","tags":{},"systemData":{"createdAt":"2023-03-13T14:50:24.5314421Z"},"properties":{"provisioningState":"Creating","publicNetworkAccess":"Enabled","enableAutomaticFailover":false,"enableMultipleWriteLocations":false,"enablePartitionKeyMonitor":false,"isVirtualNetworkFilterEnabled":false,"virtualNetworkRules":[],"EnabledApiTypes":"Sql","disableKeyBasedMetadataWriteAccess":false,"enableFreeTier":false,"enableAnalyticalStorage":false,"analyticalStorageConfiguration":{"schemaType":"WellDefined"},"instanceId":"69fe8f44-47f2-450f-bc66-044ae00e7f24","createMode":"Default","databaseAccountOfferType":"Standard","defaultIdentity":"","networkAclBypass":"None","disableLocalAuth":false,"enablePartitionMerge":false,"minimalTlsVersion":"Tls","consistencyPolicy":{"defaultConsistencyLevel":"Session","maxIntervalInSeconds":5,"maxStalenessPrefix":100},"configurationOverrides":{},"writeLocations":[{"id":"cli000003-westus","locationName":"West
-        US","provisioningState":"Creating","failoverPriority":0,"isZoneRedundant":false}],"readLocations":[{"id":"cli000003-westus","locationName":"West
-        US","provisioningState":"Creating","failoverPriority":0,"isZoneRedundant":false}],"locations":[{"id":"cli000003-westus","locationName":"West
-        US","provisioningState":"Creating","failoverPriority":0,"isZoneRedundant":false}],"failoverPolicies":[{"id":"cli000003-westus","locationName":"West
-        US","failoverPriority":0}],"cors":[],"capabilities":[],"ipRules":[],"backupPolicy":{"type":"Continuous"},"networkAclBypassResourceIds":[],"keysMetadata":{"primaryMasterKey":{"generationTime":"2023-03-13T14:50:24.5314421Z"},"secondaryMasterKey":{"generationTime":"2023-03-13T14:50:24.5314421Z"},"primaryReadonlyMasterKey":{"generationTime":"2023-03-13T14:50:24.5314421Z"},"secondaryReadonlyMasterKey":{"generationTime":"2023-03-13T14:50:24.5314421Z"}}},"identity":{"type":"None"}}'
-    headers:
-      azure-asyncoperation:
-      - https://management.azure.com/subscriptions/00000000-0000-0000-0000-000000000000/providers/Microsoft.DocumentDB/locations/westus/operationsStatus/6e7cd438-8ea7-4f98-98e1-a6b6318babb4?api-version=2022-11-15
-=======
         US","type":"Microsoft.DocumentDB/databaseAccounts","kind":"GlobalDocumentDB","tags":{},"systemData":{"createdAt":"2023-06-08T17:18:10.7032794Z"},"properties":{"provisioningState":"Creating","publicNetworkAccess":"Enabled","enableAutomaticFailover":false,"enableMultipleWriteLocations":false,"enablePartitionKeyMonitor":false,"isVirtualNetworkFilterEnabled":false,"virtualNetworkRules":[],"EnabledApiTypes":"Sql","disableKeyBasedMetadataWriteAccess":false,"enableFreeTier":false,"enableAnalyticalStorage":false,"analyticalStorageConfiguration":{"schemaType":"WellDefined"},"instanceId":"4e672337-189e-4b77-ac9d-62c7ecd8f09f","createMode":"Default","databaseAccountOfferType":"Standard","defaultIdentity":"","networkAclBypass":"None","disableLocalAuth":false,"enablePartitionMerge":false,"minimalTlsVersion":"Tls","consistencyPolicy":{"defaultConsistencyLevel":"Session","maxIntervalInSeconds":5,"maxStalenessPrefix":100},"configurationOverrides":{},"writeLocations":[{"id":"cli000003-westus","locationName":"West
         US","provisioningState":"Creating","failoverPriority":0,"isZoneRedundant":false}],"readLocations":[{"id":"cli000003-westus","locationName":"West
         US","provisioningState":"Creating","failoverPriority":0,"isZoneRedundant":false}],"locations":[{"id":"cli000003-westus","locationName":"West
@@ -108,23 +77,16 @@
     headers:
       azure-asyncoperation:
       - https://management.azure.com/subscriptions/00000000-0000-0000-0000-000000000000/providers/Microsoft.DocumentDB/locations/westus/operationsStatus/0fc94bd5-d624-4bad-b05c-9f56f21968a2?api-version=2023-04-15
->>>>>>> 5307e359
-      cache-control:
-      - no-store, no-cache
-      content-length:
-      - '2139'
-      content-type:
-      - application/json
-      date:
-<<<<<<< HEAD
-      - Mon, 13 Mar 2023 14:50:27 GMT
-      location:
-      - https://management.azure.com/subscriptions/00000000-0000-0000-0000-000000000000/resourceGroups/cli_test_cosmosdb_restore_using_create000001/providers/Microsoft.DocumentDB/databaseAccounts/cli000003/operationResults/6e7cd438-8ea7-4f98-98e1-a6b6318babb4?api-version=2022-11-15
-=======
+      cache-control:
+      - no-store, no-cache
+      content-length:
+      - '2194'
+      content-type:
+      - application/json
+      date:
       - Thu, 08 Jun 2023 17:18:12 GMT
       location:
       - https://management.azure.com/subscriptions/00000000-0000-0000-0000-000000000000/resourceGroups/cli_test_cosmosdb_restore_using_create000001/providers/Microsoft.DocumentDB/databaseAccounts/cli000003/operationResults/0fc94bd5-d624-4bad-b05c-9f56f21968a2?api-version=2023-04-15
->>>>>>> 5307e359
       pragma:
       - no-cache
       server:
@@ -158,12 +120,6 @@
       ParameterSetName:
       - -n -g --backup-policy-type --locations
       User-Agent:
-<<<<<<< HEAD
-      - AZURECLI/2.46.0 azsdk-python-mgmt-cosmosdb/9.0.0 Python/3.10.10 (Linux-5.15.0-1033-azure-x86_64-with-glibc2.31)
-        VSTS_7b238909-6802-4b65-b90d-184bca47f458_build_220_0
-    method: GET
-    uri: https://management.azure.com/subscriptions/00000000-0000-0000-0000-000000000000/providers/Microsoft.DocumentDB/locations/westus/operationsStatus/6e7cd438-8ea7-4f98-98e1-a6b6318babb4?api-version=2022-11-15
-=======
       - AZURECLI/2.49.0 azsdk-python-mgmt-cosmosdb/9.2.0 Python/3.10.11 (Windows-10-10.0.22621-SP0)
     method: GET
     uri: https://management.azure.com/subscriptions/00000000-0000-0000-0000-000000000000/providers/Microsoft.DocumentDB/locations/westus/operationsStatus/0fc94bd5-d624-4bad-b05c-9f56f21968a2?api-version=2023-04-15
@@ -213,23 +169,18 @@
       - AZURECLI/2.49.0 azsdk-python-mgmt-cosmosdb/9.2.0 Python/3.10.11 (Windows-10-10.0.22621-SP0)
     method: GET
     uri: https://management.azure.com/subscriptions/00000000-0000-0000-0000-000000000000/providers/Microsoft.DocumentDB/locations/westus/operationsStatus/0fc94bd5-d624-4bad-b05c-9f56f21968a2?api-version=2023-04-15
->>>>>>> 5307e359
-  response:
-    body:
-      string: '{"status":"Dequeued"}'
-    headers:
-      cache-control:
-      - no-store, no-cache
-      content-length:
-      - '21'
-      content-type:
-      - application/json
-      date:
-<<<<<<< HEAD
-      - Mon, 13 Mar 2023 14:50:57 GMT
-=======
+  response:
+    body:
+      string: '{"status":"Dequeued"}'
+    headers:
+      cache-control:
+      - no-store, no-cache
+      content-length:
+      - '21'
+      content-type:
+      - application/json
+      date:
       - Thu, 08 Jun 2023 17:18:42 GMT
->>>>>>> 5307e359
       pragma:
       - no-cache
       server:
@@ -261,32 +212,21 @@
       ParameterSetName:
       - -n -g --backup-policy-type --locations
       User-Agent:
-<<<<<<< HEAD
-      - AZURECLI/2.46.0 azsdk-python-mgmt-cosmosdb/9.0.0 Python/3.10.10 (Linux-5.15.0-1033-azure-x86_64-with-glibc2.31)
-        VSTS_7b238909-6802-4b65-b90d-184bca47f458_build_220_0
-    method: GET
-    uri: https://management.azure.com/subscriptions/00000000-0000-0000-0000-000000000000/providers/Microsoft.DocumentDB/locations/westus/operationsStatus/6e7cd438-8ea7-4f98-98e1-a6b6318babb4?api-version=2022-11-15
-=======
       - AZURECLI/2.49.0 azsdk-python-mgmt-cosmosdb/9.2.0 Python/3.10.11 (Windows-10-10.0.22621-SP0)
     method: GET
     uri: https://management.azure.com/subscriptions/00000000-0000-0000-0000-000000000000/providers/Microsoft.DocumentDB/locations/westus/operationsStatus/0fc94bd5-d624-4bad-b05c-9f56f21968a2?api-version=2023-04-15
->>>>>>> 5307e359
-  response:
-    body:
-      string: '{"status":"Dequeued"}'
-    headers:
-      cache-control:
-      - no-store, no-cache
-      content-length:
-      - '21'
-      content-type:
-      - application/json
-      date:
-<<<<<<< HEAD
-      - Mon, 13 Mar 2023 14:51:27 GMT
-=======
+  response:
+    body:
+      string: '{"status":"Dequeued"}'
+    headers:
+      cache-control:
+      - no-store, no-cache
+      content-length:
+      - '21'
+      content-type:
+      - application/json
+      date:
       - Thu, 08 Jun 2023 17:19:12 GMT
->>>>>>> 5307e359
       pragma:
       - no-cache
       server:
@@ -318,32 +258,21 @@
       ParameterSetName:
       - -n -g --backup-policy-type --locations
       User-Agent:
-<<<<<<< HEAD
-      - AZURECLI/2.46.0 azsdk-python-mgmt-cosmosdb/9.0.0 Python/3.10.10 (Linux-5.15.0-1033-azure-x86_64-with-glibc2.31)
-        VSTS_7b238909-6802-4b65-b90d-184bca47f458_build_220_0
-    method: GET
-    uri: https://management.azure.com/subscriptions/00000000-0000-0000-0000-000000000000/providers/Microsoft.DocumentDB/locations/westus/operationsStatus/6e7cd438-8ea7-4f98-98e1-a6b6318babb4?api-version=2022-11-15
-=======
       - AZURECLI/2.49.0 azsdk-python-mgmt-cosmosdb/9.2.0 Python/3.10.11 (Windows-10-10.0.22621-SP0)
     method: GET
     uri: https://management.azure.com/subscriptions/00000000-0000-0000-0000-000000000000/providers/Microsoft.DocumentDB/locations/westus/operationsStatus/0fc94bd5-d624-4bad-b05c-9f56f21968a2?api-version=2023-04-15
->>>>>>> 5307e359
-  response:
-    body:
-      string: '{"status":"Dequeued"}'
-    headers:
-      cache-control:
-      - no-store, no-cache
-      content-length:
-      - '21'
-      content-type:
-      - application/json
-      date:
-<<<<<<< HEAD
-      - Mon, 13 Mar 2023 14:51:57 GMT
-=======
+  response:
+    body:
+      string: '{"status":"Dequeued"}'
+    headers:
+      cache-control:
+      - no-store, no-cache
+      content-length:
+      - '21'
+      content-type:
+      - application/json
+      date:
       - Thu, 08 Jun 2023 17:19:42 GMT
->>>>>>> 5307e359
       pragma:
       - no-cache
       server:
@@ -375,32 +304,21 @@
       ParameterSetName:
       - -n -g --backup-policy-type --locations
       User-Agent:
-<<<<<<< HEAD
-      - AZURECLI/2.46.0 azsdk-python-mgmt-cosmosdb/9.0.0 Python/3.10.10 (Linux-5.15.0-1033-azure-x86_64-with-glibc2.31)
-        VSTS_7b238909-6802-4b65-b90d-184bca47f458_build_220_0
-    method: GET
-    uri: https://management.azure.com/subscriptions/00000000-0000-0000-0000-000000000000/providers/Microsoft.DocumentDB/locations/westus/operationsStatus/6e7cd438-8ea7-4f98-98e1-a6b6318babb4?api-version=2022-11-15
-=======
       - AZURECLI/2.49.0 azsdk-python-mgmt-cosmosdb/9.2.0 Python/3.10.11 (Windows-10-10.0.22621-SP0)
     method: GET
     uri: https://management.azure.com/subscriptions/00000000-0000-0000-0000-000000000000/providers/Microsoft.DocumentDB/locations/westus/operationsStatus/0fc94bd5-d624-4bad-b05c-9f56f21968a2?api-version=2023-04-15
->>>>>>> 5307e359
-  response:
-    body:
-      string: '{"status":"Dequeued"}'
-    headers:
-      cache-control:
-      - no-store, no-cache
-      content-length:
-      - '21'
-      content-type:
-      - application/json
-      date:
-<<<<<<< HEAD
-      - Mon, 13 Mar 2023 14:52:27 GMT
-=======
+  response:
+    body:
+      string: '{"status":"Dequeued"}'
+    headers:
+      cache-control:
+      - no-store, no-cache
+      content-length:
+      - '21'
+      content-type:
+      - application/json
+      date:
       - Thu, 08 Jun 2023 17:20:12 GMT
->>>>>>> 5307e359
       pragma:
       - no-cache
       server:
@@ -432,16 +350,9 @@
       ParameterSetName:
       - -n -g --backup-policy-type --locations
       User-Agent:
-<<<<<<< HEAD
-      - AZURECLI/2.46.0 azsdk-python-mgmt-cosmosdb/9.0.0 Python/3.10.10 (Linux-5.15.0-1033-azure-x86_64-with-glibc2.31)
-        VSTS_7b238909-6802-4b65-b90d-184bca47f458_build_220_0
-    method: GET
-    uri: https://management.azure.com/subscriptions/00000000-0000-0000-0000-000000000000/providers/Microsoft.DocumentDB/locations/westus/operationsStatus/6e7cd438-8ea7-4f98-98e1-a6b6318babb4?api-version=2022-11-15
-=======
       - AZURECLI/2.49.0 azsdk-python-mgmt-cosmosdb/9.2.0 Python/3.10.11 (Windows-10-10.0.22621-SP0)
     method: GET
     uri: https://management.azure.com/subscriptions/00000000-0000-0000-0000-000000000000/providers/Microsoft.DocumentDB/locations/westus/operationsStatus/0fc94bd5-d624-4bad-b05c-9f56f21968a2?api-version=2023-04-15
->>>>>>> 5307e359
   response:
     body:
       string: '{"status":"Succeeded"}'
@@ -453,11 +364,7 @@
       content-type:
       - application/json
       date:
-<<<<<<< HEAD
-      - Mon, 13 Mar 2023 14:52:57 GMT
-=======
       - Thu, 08 Jun 2023 17:20:42 GMT
->>>>>>> 5307e359
       pragma:
       - no-cache
       server:
@@ -489,43 +396,26 @@
       ParameterSetName:
       - -n -g --backup-policy-type --locations
       User-Agent:
-<<<<<<< HEAD
-      - AZURECLI/2.46.0 azsdk-python-mgmt-cosmosdb/9.0.0 Python/3.10.10 (Linux-5.15.0-1033-azure-x86_64-with-glibc2.31)
-        VSTS_7b238909-6802-4b65-b90d-184bca47f458_build_220_0
-=======
-      - AZURECLI/2.49.0 azsdk-python-mgmt-cosmosdb/9.2.0 Python/3.10.11 (Windows-10-10.0.22621-SP0)
->>>>>>> 5307e359
-    method: GET
-    uri: https://management.azure.com/subscriptions/00000000-0000-0000-0000-000000000000/resourceGroups/cli_test_cosmosdb_restore_using_create000001/providers/Microsoft.DocumentDB/databaseAccounts/cli000003?api-version=2022-11-15
+      - AZURECLI/2.49.0 azsdk-python-mgmt-cosmosdb/9.2.0 Python/3.10.11 (Windows-10-10.0.22621-SP0)
+    method: GET
+    uri: https://management.azure.com/subscriptions/00000000-0000-0000-0000-000000000000/resourceGroups/cli_test_cosmosdb_restore_using_create000001/providers/Microsoft.DocumentDB/databaseAccounts/cli000003?api-version=2023-04-15
   response:
     body:
       string: '{"id":"/subscriptions/00000000-0000-0000-0000-000000000000/resourceGroups/cli_test_cosmosdb_restore_using_create000001/providers/Microsoft.DocumentDB/databaseAccounts/cli000003","name":"cli000003","location":"West
-<<<<<<< HEAD
-        US","type":"Microsoft.DocumentDB/databaseAccounts","kind":"GlobalDocumentDB","tags":{},"systemData":{"createdAt":"2023-03-13T14:52:22.5782528Z"},"properties":{"provisioningState":"Succeeded","documentEndpoint":"https://cli000003.documents.azure.com:443/","sqlEndpoint":"https://cli000003.documents.azure.com:443/","publicNetworkAccess":"Enabled","enableAutomaticFailover":false,"enableMultipleWriteLocations":false,"enablePartitionKeyMonitor":false,"isVirtualNetworkFilterEnabled":false,"virtualNetworkRules":[],"EnabledApiTypes":"Sql","disableKeyBasedMetadataWriteAccess":false,"enableFreeTier":false,"enableAnalyticalStorage":false,"analyticalStorageConfiguration":{"schemaType":"WellDefined"},"instanceId":"69fe8f44-47f2-450f-bc66-044ae00e7f24","createMode":"Default","databaseAccountOfferType":"Standard","defaultIdentity":"FirstPartyIdentity","networkAclBypass":"None","disableLocalAuth":false,"enablePartitionMerge":false,"minimalTlsVersion":"Tls","consistencyPolicy":{"defaultConsistencyLevel":"Session","maxIntervalInSeconds":5,"maxStalenessPrefix":100},"configurationOverrides":{},"writeLocations":[{"id":"cli000003-westus","locationName":"West
-        US","documentEndpoint":"https://cli000003-westus.documents.azure.com:443/","provisioningState":"Succeeded","failoverPriority":0,"isZoneRedundant":false}],"readLocations":[{"id":"cli000003-westus","locationName":"West
-        US","documentEndpoint":"https://cli000003-westus.documents.azure.com:443/","provisioningState":"Succeeded","failoverPriority":0,"isZoneRedundant":false}],"locations":[{"id":"cli000003-westus","locationName":"West
-        US","documentEndpoint":"https://cli000003-westus.documents.azure.com:443/","provisioningState":"Succeeded","failoverPriority":0,"isZoneRedundant":false}],"failoverPolicies":[{"id":"cli000003-westus","locationName":"West
-        US","failoverPriority":0}],"cors":[],"capabilities":[],"ipRules":[],"backupPolicy":{"type":"Continuous"},"networkAclBypassResourceIds":[],"keysMetadata":{"primaryMasterKey":{"generationTime":"2023-03-13T14:52:22.5782528Z"},"secondaryMasterKey":{"generationTime":"2023-03-13T14:52:22.5782528Z"},"primaryReadonlyMasterKey":{"generationTime":"2023-03-13T14:52:22.5782528Z"},"secondaryReadonlyMasterKey":{"generationTime":"2023-03-13T14:52:22.5782528Z"}}},"identity":{"type":"None"}}'
-=======
         US","type":"Microsoft.DocumentDB/databaseAccounts","kind":"GlobalDocumentDB","tags":{},"systemData":{"createdAt":"2023-06-08T17:20:01.5941569Z"},"properties":{"provisioningState":"Succeeded","documentEndpoint":"https://cli000003.documents.azure.com:443/","sqlEndpoint":"https://cli000003.documents.azure.com:443/","publicNetworkAccess":"Enabled","enableAutomaticFailover":false,"enableMultipleWriteLocations":false,"enablePartitionKeyMonitor":false,"isVirtualNetworkFilterEnabled":false,"virtualNetworkRules":[],"EnabledApiTypes":"Sql","disableKeyBasedMetadataWriteAccess":false,"enableFreeTier":false,"enableAnalyticalStorage":false,"analyticalStorageConfiguration":{"schemaType":"WellDefined"},"instanceId":"4e672337-189e-4b77-ac9d-62c7ecd8f09f","createMode":"Default","databaseAccountOfferType":"Standard","defaultIdentity":"FirstPartyIdentity","networkAclBypass":"None","disableLocalAuth":false,"enablePartitionMerge":false,"minimalTlsVersion":"Tls","consistencyPolicy":{"defaultConsistencyLevel":"Session","maxIntervalInSeconds":5,"maxStalenessPrefix":100},"configurationOverrides":{},"writeLocations":[{"id":"cli000003-westus","locationName":"West
         US","documentEndpoint":"https://cli000003-westus.documents.azure.com:443/","provisioningState":"Succeeded","failoverPriority":0,"isZoneRedundant":false}],"readLocations":[{"id":"cli000003-westus","locationName":"West
         US","documentEndpoint":"https://cli000003-westus.documents.azure.com:443/","provisioningState":"Succeeded","failoverPriority":0,"isZoneRedundant":false}],"locations":[{"id":"cli000003-westus","locationName":"West
         US","documentEndpoint":"https://cli000003-westus.documents.azure.com:443/","provisioningState":"Succeeded","failoverPriority":0,"isZoneRedundant":false}],"failoverPolicies":[{"id":"cli000003-westus","locationName":"West
         US","failoverPriority":0}],"cors":[],"capabilities":[],"ipRules":[],"backupPolicy":{"type":"Continuous","continuousModeProperties":{"tier":"Continuous30Days"}},"networkAclBypassResourceIds":[],"keysMetadata":{"primaryMasterKey":{"generationTime":"2023-06-08T17:20:01.5941569Z"},"secondaryMasterKey":{"generationTime":"2023-06-08T17:20:01.5941569Z"},"primaryReadonlyMasterKey":{"generationTime":"2023-06-08T17:20:01.5941569Z"},"secondaryReadonlyMasterKey":{"generationTime":"2023-06-08T17:20:01.5941569Z"}}},"identity":{"type":"None"}}'
->>>>>>> 5307e359
-    headers:
-      cache-control:
-      - no-store, no-cache
-      content-length:
-      - '2497'
-      content-type:
-      - application/json
-      date:
-<<<<<<< HEAD
-      - Mon, 13 Mar 2023 14:52:57 GMT
-=======
+    headers:
+      cache-control:
+      - no-store, no-cache
+      content-length:
+      - '2552'
+      content-type:
+      - application/json
+      date:
       - Thu, 08 Jun 2023 17:20:42 GMT
->>>>>>> 5307e359
       pragma:
       - no-cache
       server:
@@ -557,43 +447,26 @@
       ParameterSetName:
       - -n -g --backup-policy-type --locations
       User-Agent:
-<<<<<<< HEAD
-      - AZURECLI/2.46.0 azsdk-python-mgmt-cosmosdb/9.0.0 Python/3.10.10 (Linux-5.15.0-1033-azure-x86_64-with-glibc2.31)
-        VSTS_7b238909-6802-4b65-b90d-184bca47f458_build_220_0
-=======
-      - AZURECLI/2.49.0 azsdk-python-mgmt-cosmosdb/9.2.0 Python/3.10.11 (Windows-10-10.0.22621-SP0)
->>>>>>> 5307e359
-    method: GET
-    uri: https://management.azure.com/subscriptions/00000000-0000-0000-0000-000000000000/resourceGroups/cli_test_cosmosdb_restore_using_create000001/providers/Microsoft.DocumentDB/databaseAccounts/cli000003?api-version=2022-11-15
+      - AZURECLI/2.49.0 azsdk-python-mgmt-cosmosdb/9.2.0 Python/3.10.11 (Windows-10-10.0.22621-SP0)
+    method: GET
+    uri: https://management.azure.com/subscriptions/00000000-0000-0000-0000-000000000000/resourceGroups/cli_test_cosmosdb_restore_using_create000001/providers/Microsoft.DocumentDB/databaseAccounts/cli000003?api-version=2023-04-15
   response:
     body:
       string: '{"id":"/subscriptions/00000000-0000-0000-0000-000000000000/resourceGroups/cli_test_cosmosdb_restore_using_create000001/providers/Microsoft.DocumentDB/databaseAccounts/cli000003","name":"cli000003","location":"West
-<<<<<<< HEAD
-        US","type":"Microsoft.DocumentDB/databaseAccounts","kind":"GlobalDocumentDB","tags":{},"systemData":{"createdAt":"2023-03-13T14:52:22.5782528Z"},"properties":{"provisioningState":"Succeeded","documentEndpoint":"https://cli000003.documents.azure.com:443/","sqlEndpoint":"https://cli000003.documents.azure.com:443/","publicNetworkAccess":"Enabled","enableAutomaticFailover":false,"enableMultipleWriteLocations":false,"enablePartitionKeyMonitor":false,"isVirtualNetworkFilterEnabled":false,"virtualNetworkRules":[],"EnabledApiTypes":"Sql","disableKeyBasedMetadataWriteAccess":false,"enableFreeTier":false,"enableAnalyticalStorage":false,"analyticalStorageConfiguration":{"schemaType":"WellDefined"},"instanceId":"69fe8f44-47f2-450f-bc66-044ae00e7f24","createMode":"Default","databaseAccountOfferType":"Standard","defaultIdentity":"FirstPartyIdentity","networkAclBypass":"None","disableLocalAuth":false,"enablePartitionMerge":false,"minimalTlsVersion":"Tls","consistencyPolicy":{"defaultConsistencyLevel":"Session","maxIntervalInSeconds":5,"maxStalenessPrefix":100},"configurationOverrides":{},"writeLocations":[{"id":"cli000003-westus","locationName":"West
-        US","documentEndpoint":"https://cli000003-westus.documents.azure.com:443/","provisioningState":"Succeeded","failoverPriority":0,"isZoneRedundant":false}],"readLocations":[{"id":"cli000003-westus","locationName":"West
-        US","documentEndpoint":"https://cli000003-westus.documents.azure.com:443/","provisioningState":"Succeeded","failoverPriority":0,"isZoneRedundant":false}],"locations":[{"id":"cli000003-westus","locationName":"West
-        US","documentEndpoint":"https://cli000003-westus.documents.azure.com:443/","provisioningState":"Succeeded","failoverPriority":0,"isZoneRedundant":false}],"failoverPolicies":[{"id":"cli000003-westus","locationName":"West
-        US","failoverPriority":0}],"cors":[],"capabilities":[],"ipRules":[],"backupPolicy":{"type":"Continuous"},"networkAclBypassResourceIds":[],"keysMetadata":{"primaryMasterKey":{"generationTime":"2023-03-13T14:52:22.5782528Z"},"secondaryMasterKey":{"generationTime":"2023-03-13T14:52:22.5782528Z"},"primaryReadonlyMasterKey":{"generationTime":"2023-03-13T14:52:22.5782528Z"},"secondaryReadonlyMasterKey":{"generationTime":"2023-03-13T14:52:22.5782528Z"}}},"identity":{"type":"None"}}'
-=======
         US","type":"Microsoft.DocumentDB/databaseAccounts","kind":"GlobalDocumentDB","tags":{},"systemData":{"createdAt":"2023-06-08T17:20:01.5941569Z"},"properties":{"provisioningState":"Succeeded","documentEndpoint":"https://cli000003.documents.azure.com:443/","sqlEndpoint":"https://cli000003.documents.azure.com:443/","publicNetworkAccess":"Enabled","enableAutomaticFailover":false,"enableMultipleWriteLocations":false,"enablePartitionKeyMonitor":false,"isVirtualNetworkFilterEnabled":false,"virtualNetworkRules":[],"EnabledApiTypes":"Sql","disableKeyBasedMetadataWriteAccess":false,"enableFreeTier":false,"enableAnalyticalStorage":false,"analyticalStorageConfiguration":{"schemaType":"WellDefined"},"instanceId":"4e672337-189e-4b77-ac9d-62c7ecd8f09f","createMode":"Default","databaseAccountOfferType":"Standard","defaultIdentity":"FirstPartyIdentity","networkAclBypass":"None","disableLocalAuth":false,"enablePartitionMerge":false,"minimalTlsVersion":"Tls","consistencyPolicy":{"defaultConsistencyLevel":"Session","maxIntervalInSeconds":5,"maxStalenessPrefix":100},"configurationOverrides":{},"writeLocations":[{"id":"cli000003-westus","locationName":"West
         US","documentEndpoint":"https://cli000003-westus.documents.azure.com:443/","provisioningState":"Succeeded","failoverPriority":0,"isZoneRedundant":false}],"readLocations":[{"id":"cli000003-westus","locationName":"West
         US","documentEndpoint":"https://cli000003-westus.documents.azure.com:443/","provisioningState":"Succeeded","failoverPriority":0,"isZoneRedundant":false}],"locations":[{"id":"cli000003-westus","locationName":"West
         US","documentEndpoint":"https://cli000003-westus.documents.azure.com:443/","provisioningState":"Succeeded","failoverPriority":0,"isZoneRedundant":false}],"failoverPolicies":[{"id":"cli000003-westus","locationName":"West
         US","failoverPriority":0}],"cors":[],"capabilities":[],"ipRules":[],"backupPolicy":{"type":"Continuous","continuousModeProperties":{"tier":"Continuous30Days"}},"networkAclBypassResourceIds":[],"keysMetadata":{"primaryMasterKey":{"generationTime":"2023-06-08T17:20:01.5941569Z"},"secondaryMasterKey":{"generationTime":"2023-06-08T17:20:01.5941569Z"},"primaryReadonlyMasterKey":{"generationTime":"2023-06-08T17:20:01.5941569Z"},"secondaryReadonlyMasterKey":{"generationTime":"2023-06-08T17:20:01.5941569Z"}}},"identity":{"type":"None"}}'
->>>>>>> 5307e359
-    headers:
-      cache-control:
-      - no-store, no-cache
-      content-length:
-      - '2497'
-      content-type:
-      - application/json
-      date:
-<<<<<<< HEAD
-      - Mon, 13 Mar 2023 14:52:57 GMT
-=======
+    headers:
+      cache-control:
+      - no-store, no-cache
+      content-length:
+      - '2552'
+      content-type:
+      - application/json
+      date:
       - Thu, 08 Jun 2023 17:20:43 GMT
->>>>>>> 5307e359
       pragma:
       - no-cache
       server:
@@ -625,43 +498,26 @@
       ParameterSetName:
       - -n -g
       User-Agent:
-<<<<<<< HEAD
-      - AZURECLI/2.46.0 azsdk-python-mgmt-cosmosdb/9.0.0 Python/3.10.10 (Linux-5.15.0-1033-azure-x86_64-with-glibc2.31)
-        VSTS_7b238909-6802-4b65-b90d-184bca47f458_build_220_0
-=======
-      - AZURECLI/2.49.0 azsdk-python-mgmt-cosmosdb/9.2.0 Python/3.10.11 (Windows-10-10.0.22621-SP0)
->>>>>>> 5307e359
-    method: GET
-    uri: https://management.azure.com/subscriptions/00000000-0000-0000-0000-000000000000/resourceGroups/cli_test_cosmosdb_restore_using_create000001/providers/Microsoft.DocumentDB/databaseAccounts/cli000003?api-version=2022-11-15
+      - AZURECLI/2.49.0 azsdk-python-mgmt-cosmosdb/9.2.0 Python/3.10.11 (Windows-10-10.0.22621-SP0)
+    method: GET
+    uri: https://management.azure.com/subscriptions/00000000-0000-0000-0000-000000000000/resourceGroups/cli_test_cosmosdb_restore_using_create000001/providers/Microsoft.DocumentDB/databaseAccounts/cli000003?api-version=2023-04-15
   response:
     body:
       string: '{"id":"/subscriptions/00000000-0000-0000-0000-000000000000/resourceGroups/cli_test_cosmosdb_restore_using_create000001/providers/Microsoft.DocumentDB/databaseAccounts/cli000003","name":"cli000003","location":"West
-<<<<<<< HEAD
-        US","type":"Microsoft.DocumentDB/databaseAccounts","kind":"GlobalDocumentDB","tags":{},"systemData":{"createdAt":"2023-03-13T14:52:22.5782528Z"},"properties":{"provisioningState":"Succeeded","documentEndpoint":"https://cli000003.documents.azure.com:443/","sqlEndpoint":"https://cli000003.documents.azure.com:443/","publicNetworkAccess":"Enabled","enableAutomaticFailover":false,"enableMultipleWriteLocations":false,"enablePartitionKeyMonitor":false,"isVirtualNetworkFilterEnabled":false,"virtualNetworkRules":[],"EnabledApiTypes":"Sql","disableKeyBasedMetadataWriteAccess":false,"enableFreeTier":false,"enableAnalyticalStorage":false,"analyticalStorageConfiguration":{"schemaType":"WellDefined"},"instanceId":"69fe8f44-47f2-450f-bc66-044ae00e7f24","createMode":"Default","databaseAccountOfferType":"Standard","defaultIdentity":"FirstPartyIdentity","networkAclBypass":"None","disableLocalAuth":false,"enablePartitionMerge":false,"minimalTlsVersion":"Tls","consistencyPolicy":{"defaultConsistencyLevel":"Session","maxIntervalInSeconds":5,"maxStalenessPrefix":100},"configurationOverrides":{},"writeLocations":[{"id":"cli000003-westus","locationName":"West
-        US","documentEndpoint":"https://cli000003-westus.documents.azure.com:443/","provisioningState":"Succeeded","failoverPriority":0,"isZoneRedundant":false}],"readLocations":[{"id":"cli000003-westus","locationName":"West
-        US","documentEndpoint":"https://cli000003-westus.documents.azure.com:443/","provisioningState":"Succeeded","failoverPriority":0,"isZoneRedundant":false}],"locations":[{"id":"cli000003-westus","locationName":"West
-        US","documentEndpoint":"https://cli000003-westus.documents.azure.com:443/","provisioningState":"Succeeded","failoverPriority":0,"isZoneRedundant":false}],"failoverPolicies":[{"id":"cli000003-westus","locationName":"West
-        US","failoverPriority":0}],"cors":[],"capabilities":[],"ipRules":[],"backupPolicy":{"type":"Continuous"},"networkAclBypassResourceIds":[],"keysMetadata":{"primaryMasterKey":{"generationTime":"2023-03-13T14:52:22.5782528Z"},"secondaryMasterKey":{"generationTime":"2023-03-13T14:52:22.5782528Z"},"primaryReadonlyMasterKey":{"generationTime":"2023-03-13T14:52:22.5782528Z"},"secondaryReadonlyMasterKey":{"generationTime":"2023-03-13T14:52:22.5782528Z"}}},"identity":{"type":"None"}}'
-=======
         US","type":"Microsoft.DocumentDB/databaseAccounts","kind":"GlobalDocumentDB","tags":{},"systemData":{"createdAt":"2023-06-08T17:20:01.5941569Z"},"properties":{"provisioningState":"Succeeded","documentEndpoint":"https://cli000003.documents.azure.com:443/","sqlEndpoint":"https://cli000003.documents.azure.com:443/","publicNetworkAccess":"Enabled","enableAutomaticFailover":false,"enableMultipleWriteLocations":false,"enablePartitionKeyMonitor":false,"isVirtualNetworkFilterEnabled":false,"virtualNetworkRules":[],"EnabledApiTypes":"Sql","disableKeyBasedMetadataWriteAccess":false,"enableFreeTier":false,"enableAnalyticalStorage":false,"analyticalStorageConfiguration":{"schemaType":"WellDefined"},"instanceId":"4e672337-189e-4b77-ac9d-62c7ecd8f09f","createMode":"Default","databaseAccountOfferType":"Standard","defaultIdentity":"FirstPartyIdentity","networkAclBypass":"None","disableLocalAuth":false,"enablePartitionMerge":false,"minimalTlsVersion":"Tls","consistencyPolicy":{"defaultConsistencyLevel":"Session","maxIntervalInSeconds":5,"maxStalenessPrefix":100},"configurationOverrides":{},"writeLocations":[{"id":"cli000003-westus","locationName":"West
         US","documentEndpoint":"https://cli000003-westus.documents.azure.com:443/","provisioningState":"Succeeded","failoverPriority":0,"isZoneRedundant":false}],"readLocations":[{"id":"cli000003-westus","locationName":"West
         US","documentEndpoint":"https://cli000003-westus.documents.azure.com:443/","provisioningState":"Succeeded","failoverPriority":0,"isZoneRedundant":false}],"locations":[{"id":"cli000003-westus","locationName":"West
         US","documentEndpoint":"https://cli000003-westus.documents.azure.com:443/","provisioningState":"Succeeded","failoverPriority":0,"isZoneRedundant":false}],"failoverPolicies":[{"id":"cli000003-westus","locationName":"West
         US","failoverPriority":0}],"cors":[],"capabilities":[],"ipRules":[],"backupPolicy":{"type":"Continuous","continuousModeProperties":{"tier":"Continuous30Days"}},"networkAclBypassResourceIds":[],"keysMetadata":{"primaryMasterKey":{"generationTime":"2023-06-08T17:20:01.5941569Z"},"secondaryMasterKey":{"generationTime":"2023-06-08T17:20:01.5941569Z"},"primaryReadonlyMasterKey":{"generationTime":"2023-06-08T17:20:01.5941569Z"},"secondaryReadonlyMasterKey":{"generationTime":"2023-06-08T17:20:01.5941569Z"}}},"identity":{"type":"None"}}'
->>>>>>> 5307e359
-    headers:
-      cache-control:
-      - no-store, no-cache
-      content-length:
-      - '2497'
-      content-type:
-      - application/json
-      date:
-<<<<<<< HEAD
-      - Mon, 13 Mar 2023 14:52:58 GMT
-=======
+    headers:
+      cache-control:
+      - no-store, no-cache
+      content-length:
+      - '2552'
+      content-type:
+      - application/json
+      date:
       - Thu, 08 Jun 2023 17:20:43 GMT
->>>>>>> 5307e359
       pragma:
       - no-cache
       server:
@@ -697,40 +553,25 @@
       ParameterSetName:
       - -g -a -n
       User-Agent:
-<<<<<<< HEAD
-      - AZURECLI/2.46.0 azsdk-python-mgmt-cosmosdb/9.0.0 Python/3.10.10 (Linux-5.15.0-1033-azure-x86_64-with-glibc2.31)
-        VSTS_7b238909-6802-4b65-b90d-184bca47f458_build_220_0
-=======
-      - AZURECLI/2.49.0 azsdk-python-mgmt-cosmosdb/9.2.0 Python/3.10.11 (Windows-10-10.0.22621-SP0)
->>>>>>> 5307e359
+      - AZURECLI/2.49.0 azsdk-python-mgmt-cosmosdb/9.2.0 Python/3.10.11 (Windows-10-10.0.22621-SP0)
     method: PUT
-    uri: https://management.azure.com/subscriptions/00000000-0000-0000-0000-000000000000/resourceGroups/cli_test_cosmosdb_restore_using_create000001/providers/Microsoft.DocumentDB/databaseAccounts/cli000003/sqlDatabases/cli000005?api-version=2022-11-15
+    uri: https://management.azure.com/subscriptions/00000000-0000-0000-0000-000000000000/resourceGroups/cli_test_cosmosdb_restore_using_create000001/providers/Microsoft.DocumentDB/databaseAccounts/cli000003/sqlDatabases/cli000005?api-version=2023-04-15
   response:
     body:
       string: '{"status":"Enqueued"}'
     headers:
       azure-asyncoperation:
-<<<<<<< HEAD
-      - https://management.azure.com/subscriptions/00000000-0000-0000-0000-000000000000/providers/Microsoft.DocumentDB/locations/westus/operationsStatus/ee985ba4-1dce-4fec-a38f-99768799d264?api-version=2022-11-15
-=======
       - https://management.azure.com/subscriptions/00000000-0000-0000-0000-000000000000/providers/Microsoft.DocumentDB/locations/westus/operationsStatus/9590d256-364b-40ec-9c36-c5ff82e4e421?api-version=2023-04-15
->>>>>>> 5307e359
-      cache-control:
-      - no-store, no-cache
-      content-length:
-      - '21'
-      content-type:
-      - application/json
-      date:
-<<<<<<< HEAD
-      - Mon, 13 Mar 2023 14:52:59 GMT
-      location:
-      - https://management.azure.com/subscriptions/00000000-0000-0000-0000-000000000000/resourceGroups/cli_test_cosmosdb_restore_using_create000001/providers/Microsoft.DocumentDB/databaseAccounts/cli000003/sqlDatabases/cli000005/operationResults/ee985ba4-1dce-4fec-a38f-99768799d264?api-version=2022-11-15
-=======
+      cache-control:
+      - no-store, no-cache
+      content-length:
+      - '21'
+      content-type:
+      - application/json
+      date:
       - Thu, 08 Jun 2023 17:20:44 GMT
       location:
       - https://management.azure.com/subscriptions/00000000-0000-0000-0000-000000000000/resourceGroups/cli_test_cosmosdb_restore_using_create000001/providers/Microsoft.DocumentDB/databaseAccounts/cli000003/sqlDatabases/cli000005/operationResults/9590d256-364b-40ec-9c36-c5ff82e4e421?api-version=2023-04-15
->>>>>>> 5307e359
       pragma:
       - no-cache
       server:
@@ -760,12 +601,6 @@
       ParameterSetName:
       - -g -a -n
       User-Agent:
-<<<<<<< HEAD
-      - AZURECLI/2.46.0 azsdk-python-mgmt-cosmosdb/9.0.0 Python/3.10.10 (Linux-5.15.0-1033-azure-x86_64-with-glibc2.31)
-        VSTS_7b238909-6802-4b65-b90d-184bca47f458_build_220_0
-    method: GET
-    uri: https://management.azure.com/subscriptions/00000000-0000-0000-0000-000000000000/providers/Microsoft.DocumentDB/locations/westus/operationsStatus/ee985ba4-1dce-4fec-a38f-99768799d264?api-version=2022-11-15
-=======
       - AZURECLI/2.49.0 azsdk-python-mgmt-cosmosdb/9.2.0 Python/3.10.11 (Windows-10-10.0.22621-SP0)
     method: GET
     uri: https://management.azure.com/subscriptions/00000000-0000-0000-0000-000000000000/providers/Microsoft.DocumentDB/locations/westus/operationsStatus/9590d256-364b-40ec-9c36-c5ff82e4e421?api-version=2023-04-15
@@ -815,7 +650,6 @@
       - AZURECLI/2.49.0 azsdk-python-mgmt-cosmosdb/9.2.0 Python/3.10.11 (Windows-10-10.0.22621-SP0)
     method: GET
     uri: https://management.azure.com/subscriptions/00000000-0000-0000-0000-000000000000/providers/Microsoft.DocumentDB/locations/westus/operationsStatus/9590d256-364b-40ec-9c36-c5ff82e4e421?api-version=2023-04-15
->>>>>>> 5307e359
   response:
     body:
       string: '{"status":"Succeeded"}'
@@ -827,11 +661,7 @@
       content-type:
       - application/json
       date:
-<<<<<<< HEAD
-      - Mon, 13 Mar 2023 14:53:29 GMT
-=======
       - Thu, 08 Jun 2023 17:21:14 GMT
->>>>>>> 5307e359
       pragma:
       - no-cache
       server:
@@ -863,21 +693,12 @@
       ParameterSetName:
       - -g -a -n
       User-Agent:
-<<<<<<< HEAD
-      - AZURECLI/2.46.0 azsdk-python-mgmt-cosmosdb/9.0.0 Python/3.10.10 (Linux-5.15.0-1033-azure-x86_64-with-glibc2.31)
-        VSTS_7b238909-6802-4b65-b90d-184bca47f458_build_220_0
-=======
-      - AZURECLI/2.49.0 azsdk-python-mgmt-cosmosdb/9.2.0 Python/3.10.11 (Windows-10-10.0.22621-SP0)
->>>>>>> 5307e359
-    method: GET
-    uri: https://management.azure.com/subscriptions/00000000-0000-0000-0000-000000000000/resourceGroups/cli_test_cosmosdb_restore_using_create000001/providers/Microsoft.DocumentDB/databaseAccounts/cli000003/sqlDatabases/cli000005?api-version=2022-11-15
-  response:
-    body:
-<<<<<<< HEAD
-      string: '{"id":"/subscriptions/00000000-0000-0000-0000-000000000000/resourceGroups/cli_test_cosmosdb_restore_using_create000001/providers/Microsoft.DocumentDB/databaseAccounts/cli000003/sqlDatabases/cli000005","type":"Microsoft.DocumentDB/databaseAccounts/sqlDatabases","name":"cli000005","properties":{"resource":{"id":"cli000005","_rid":"XgxMAA==","_self":"dbs/XgxMAA==/","_etag":"\"00001100-0000-0700-0000-640f38d10000\"","_colls":"colls/","_users":"users/","_ts":1678719185}}}'
-=======
+      - AZURECLI/2.49.0 azsdk-python-mgmt-cosmosdb/9.2.0 Python/3.10.11 (Windows-10-10.0.22621-SP0)
+    method: GET
+    uri: https://management.azure.com/subscriptions/00000000-0000-0000-0000-000000000000/resourceGroups/cli_test_cosmosdb_restore_using_create000001/providers/Microsoft.DocumentDB/databaseAccounts/cli000003/sqlDatabases/cli000005?api-version=2023-04-15
+  response:
+    body:
       string: '{"id":"/subscriptions/00000000-0000-0000-0000-000000000000/resourceGroups/cli_test_cosmosdb_restore_using_create000001/providers/Microsoft.DocumentDB/databaseAccounts/cli000003/sqlDatabases/cli000005","type":"Microsoft.DocumentDB/databaseAccounts/sqlDatabases","name":"cli000005","properties":{"resource":{"id":"cli000005","_rid":"JLAeAA==","_self":"dbs/JLAeAA==/","_etag":"\"0000df07-0000-0700-0000-64820df10000\"","_colls":"colls/","_users":"users/","_ts":1686244849}}}'
->>>>>>> 5307e359
     headers:
       cache-control:
       - no-store, no-cache
@@ -886,11 +707,7 @@
       content-type:
       - application/json
       date:
-<<<<<<< HEAD
-      - Mon, 13 Mar 2023 14:53:30 GMT
-=======
       - Thu, 08 Jun 2023 17:21:14 GMT
->>>>>>> 5307e359
       pragma:
       - no-cache
       server:
@@ -929,40 +746,25 @@
       ParameterSetName:
       - -g -a -d -n -p
       User-Agent:
-<<<<<<< HEAD
-      - AZURECLI/2.46.0 azsdk-python-mgmt-cosmosdb/9.0.0 Python/3.10.10 (Linux-5.15.0-1033-azure-x86_64-with-glibc2.31)
-        VSTS_7b238909-6802-4b65-b90d-184bca47f458_build_220_0
-=======
-      - AZURECLI/2.49.0 azsdk-python-mgmt-cosmosdb/9.2.0 Python/3.10.11 (Windows-10-10.0.22621-SP0)
->>>>>>> 5307e359
+      - AZURECLI/2.49.0 azsdk-python-mgmt-cosmosdb/9.2.0 Python/3.10.11 (Windows-10-10.0.22621-SP0)
     method: PUT
-    uri: https://management.azure.com/subscriptions/00000000-0000-0000-0000-000000000000/resourceGroups/cli_test_cosmosdb_restore_using_create000001/providers/Microsoft.DocumentDB/databaseAccounts/cli000003/sqlDatabases/cli000005/containers/cli000002?api-version=2022-11-15
+    uri: https://management.azure.com/subscriptions/00000000-0000-0000-0000-000000000000/resourceGroups/cli_test_cosmosdb_restore_using_create000001/providers/Microsoft.DocumentDB/databaseAccounts/cli000003/sqlDatabases/cli000005/containers/cli000002?api-version=2023-04-15
   response:
     body:
       string: '{"status":"Enqueued"}'
     headers:
       azure-asyncoperation:
-<<<<<<< HEAD
-      - https://management.azure.com/subscriptions/00000000-0000-0000-0000-000000000000/providers/Microsoft.DocumentDB/locations/westus/operationsStatus/3d15e4bd-b8f0-4d2f-8c1d-a8a0f9514f5a?api-version=2022-11-15
-=======
       - https://management.azure.com/subscriptions/00000000-0000-0000-0000-000000000000/providers/Microsoft.DocumentDB/locations/westus/operationsStatus/f2863f4c-e01a-4e73-ba8f-3704ad46c169?api-version=2023-04-15
->>>>>>> 5307e359
-      cache-control:
-      - no-store, no-cache
-      content-length:
-      - '21'
-      content-type:
-      - application/json
-      date:
-<<<<<<< HEAD
-      - Mon, 13 Mar 2023 14:53:31 GMT
-      location:
-      - https://management.azure.com/subscriptions/00000000-0000-0000-0000-000000000000/resourceGroups/cli_test_cosmosdb_restore_using_create000001/providers/Microsoft.DocumentDB/databaseAccounts/cli000003/sqlDatabases/cli000005/containers/cli000002/operationResults/3d15e4bd-b8f0-4d2f-8c1d-a8a0f9514f5a?api-version=2022-11-15
-=======
+      cache-control:
+      - no-store, no-cache
+      content-length:
+      - '21'
+      content-type:
+      - application/json
+      date:
       - Thu, 08 Jun 2023 17:21:16 GMT
       location:
       - https://management.azure.com/subscriptions/00000000-0000-0000-0000-000000000000/resourceGroups/cli_test_cosmosdb_restore_using_create000001/providers/Microsoft.DocumentDB/databaseAccounts/cli000003/sqlDatabases/cli000005/containers/cli000002/operationResults/f2863f4c-e01a-4e73-ba8f-3704ad46c169?api-version=2023-04-15
->>>>>>> 5307e359
       pragma:
       - no-cache
       server:
@@ -974,11 +776,7 @@
       x-ms-gatewayversion:
       - version=2.14.0
       x-ms-ratelimit-remaining-subscription-writes:
-<<<<<<< HEAD
-      - '1197'
-=======
       - '1198'
->>>>>>> 5307e359
     status:
       code: 202
       message: Accepted
@@ -996,12 +794,6 @@
       ParameterSetName:
       - -g -a -d -n -p
       User-Agent:
-<<<<<<< HEAD
-      - AZURECLI/2.46.0 azsdk-python-mgmt-cosmosdb/9.0.0 Python/3.10.10 (Linux-5.15.0-1033-azure-x86_64-with-glibc2.31)
-        VSTS_7b238909-6802-4b65-b90d-184bca47f458_build_220_0
-    method: GET
-    uri: https://management.azure.com/subscriptions/00000000-0000-0000-0000-000000000000/providers/Microsoft.DocumentDB/locations/westus/operationsStatus/3d15e4bd-b8f0-4d2f-8c1d-a8a0f9514f5a?api-version=2022-11-15
-=======
       - AZURECLI/2.49.0 azsdk-python-mgmt-cosmosdb/9.2.0 Python/3.10.11 (Windows-10-10.0.22621-SP0)
     method: GET
     uri: https://management.azure.com/subscriptions/00000000-0000-0000-0000-000000000000/providers/Microsoft.DocumentDB/locations/westus/operationsStatus/f2863f4c-e01a-4e73-ba8f-3704ad46c169?api-version=2023-04-15
@@ -1051,7 +843,6 @@
       - AZURECLI/2.49.0 azsdk-python-mgmt-cosmosdb/9.2.0 Python/3.10.11 (Windows-10-10.0.22621-SP0)
     method: GET
     uri: https://management.azure.com/subscriptions/00000000-0000-0000-0000-000000000000/providers/Microsoft.DocumentDB/locations/westus/operationsStatus/f2863f4c-e01a-4e73-ba8f-3704ad46c169?api-version=2023-04-15
->>>>>>> 5307e359
   response:
     body:
       string: '{"status":"Succeeded"}'
@@ -1063,11 +854,7 @@
       content-type:
       - application/json
       date:
-<<<<<<< HEAD
-      - Mon, 13 Mar 2023 14:54:01 GMT
-=======
       - Thu, 08 Jun 2023 17:21:47 GMT
->>>>>>> 5307e359
       pragma:
       - no-cache
       server:
@@ -1099,21 +886,12 @@
       ParameterSetName:
       - -g -a -d -n -p
       User-Agent:
-<<<<<<< HEAD
-      - AZURECLI/2.46.0 azsdk-python-mgmt-cosmosdb/9.0.0 Python/3.10.10 (Linux-5.15.0-1033-azure-x86_64-with-glibc2.31)
-        VSTS_7b238909-6802-4b65-b90d-184bca47f458_build_220_0
-=======
-      - AZURECLI/2.49.0 azsdk-python-mgmt-cosmosdb/9.2.0 Python/3.10.11 (Windows-10-10.0.22621-SP0)
->>>>>>> 5307e359
-    method: GET
-    uri: https://management.azure.com/subscriptions/00000000-0000-0000-0000-000000000000/resourceGroups/cli_test_cosmosdb_restore_using_create000001/providers/Microsoft.DocumentDB/databaseAccounts/cli000003/sqlDatabases/cli000005/containers/cli000002?api-version=2022-11-15
-  response:
-    body:
-<<<<<<< HEAD
-      string: '{"id":"/subscriptions/00000000-0000-0000-0000-000000000000/resourceGroups/cli_test_cosmosdb_restore_using_create000001/providers/Microsoft.DocumentDB/databaseAccounts/cli000003/sqlDatabases/cli000005/containers/cli000002","type":"Microsoft.DocumentDB/databaseAccounts/sqlDatabases/containers","name":"cli000002","properties":{"resource":{"id":"cli000002","indexingPolicy":{"indexingMode":"consistent","automatic":true,"includedPaths":[{"path":"/*"}],"excludedPaths":[{"path":"/\"_etag\"/?"}]},"partitionKey":{"paths":["/pk"],"kind":"Hash"},"uniqueKeyPolicy":{"uniqueKeys":[]},"conflictResolutionPolicy":{"mode":"LastWriterWins","conflictResolutionPath":"/_ts","conflictResolutionProcedure":""},"backupPolicy":{"type":1},"geospatialConfig":{"type":"Geography"},"_rid":"XgxMANPpnDQ=","_ts":1678719217,"_self":"dbs/XgxMAA==/colls/XgxMANPpnDQ=/","_etag":"\"00001400-0000-0700-0000-640f38f10000\"","_docs":"docs/","_sprocs":"sprocs/","_triggers":"triggers/","_udfs":"udfs/","_conflicts":"conflicts/","statistics":[{"id":"0","sizeInKB":0,"documentCount":0,"sampledDistinctPartitionKeyCount":0,"partitionKeys":[]}]}}}'
-=======
+      - AZURECLI/2.49.0 azsdk-python-mgmt-cosmosdb/9.2.0 Python/3.10.11 (Windows-10-10.0.22621-SP0)
+    method: GET
+    uri: https://management.azure.com/subscriptions/00000000-0000-0000-0000-000000000000/resourceGroups/cli_test_cosmosdb_restore_using_create000001/providers/Microsoft.DocumentDB/databaseAccounts/cli000003/sqlDatabases/cli000005/containers/cli000002?api-version=2023-04-15
+  response:
+    body:
       string: '{"id":"/subscriptions/00000000-0000-0000-0000-000000000000/resourceGroups/cli_test_cosmosdb_restore_using_create000001/providers/Microsoft.DocumentDB/databaseAccounts/cli000003/sqlDatabases/cli000005/containers/cli000002","type":"Microsoft.DocumentDB/databaseAccounts/sqlDatabases/containers","name":"cli000002","properties":{"resource":{"id":"cli000002","indexingPolicy":{"indexingMode":"consistent","automatic":true,"includedPaths":[{"path":"/*"}],"excludedPaths":[{"path":"/\"_etag\"/?"}]},"partitionKey":{"paths":["/pk"],"kind":"Hash"},"uniqueKeyPolicy":{"uniqueKeys":[]},"conflictResolutionPolicy":{"mode":"LastWriterWins","conflictResolutionPath":"/_ts","conflictResolutionProcedure":""},"backupPolicy":{"type":1},"geospatialConfig":{"type":"Geography"},"_rid":"JLAeAOLzbN4=","_ts":1686244883,"_self":"dbs/JLAeAA==/colls/JLAeAOLzbN4=/","_etag":"\"0000e207-0000-0700-0000-64820e130000\"","_docs":"docs/","_sprocs":"sprocs/","_triggers":"triggers/","_udfs":"udfs/","_conflicts":"conflicts/","statistics":[{"id":"0","sizeInKB":0,"documentCount":0,"sampledDistinctPartitionKeyCount":0,"partitionKeys":[]}]}}}'
->>>>>>> 5307e359
     headers:
       cache-control:
       - no-store, no-cache
@@ -1122,11 +900,7 @@
       content-type:
       - application/json
       date:
-<<<<<<< HEAD
-      - Mon, 13 Mar 2023 14:54:01 GMT
-=======
       - Thu, 08 Jun 2023 17:21:47 GMT
->>>>>>> 5307e359
       pragma:
       - no-cache
       server:
@@ -1158,119 +932,11 @@
       ParameterSetName:
       - -l
       User-Agent:
-<<<<<<< HEAD
-      - AZURECLI/2.46.0 azsdk-python-mgmt-cosmosdb/9.0.0 Python/3.10.10 (Linux-5.15.0-1033-azure-x86_64-with-glibc2.31)
-        VSTS_7b238909-6802-4b65-b90d-184bca47f458_build_220_0
-=======
-      - AZURECLI/2.49.0 azsdk-python-mgmt-cosmosdb/9.2.0 Python/3.10.11 (Windows-10-10.0.22621-SP0)
->>>>>>> 5307e359
-    method: GET
-    uri: https://management.azure.com/subscriptions/00000000-0000-0000-0000-000000000000/providers/Microsoft.DocumentDB/locations/westus/restorableDatabaseAccounts?api-version=2022-11-15
-  response:
-    body:
-<<<<<<< HEAD
-      string: '{"value":[{"name":"69fe8f44-47f2-450f-bc66-044ae00e7f24","location":"West
-        US","type":"Microsoft.DocumentDB/locations/restorableDatabaseAccounts","id":"/subscriptions/00000000-0000-0000-0000-000000000000/providers/Microsoft.DocumentDB/locations/westus/restorableDatabaseAccounts/69fe8f44-47f2-450f-bc66-044ae00e7f24","properties":{"accountName":"cli000003","apiType":"Sql","creationTime":"2023-03-13T14:52:23Z","restorableLocations":[{"locationName":"West
-        US","regionalDatabaseAccountInstanceId":"b1552bac-af22-4e03-84e0-d98b8224bd0e","creationTime":"2023-03-13T14:52:24Z"}]}},{"name":"4433652c-b125-4058-b965-434328d61a0f","location":"West
-        US","type":"Microsoft.DocumentDB/locations/restorableDatabaseAccounts","id":"/subscriptions/00000000-0000-0000-0000-000000000000/providers/Microsoft.DocumentDB/locations/westus/restorableDatabaseAccounts/4433652c-b125-4058-b965-434328d61a0f","properties":{"accountName":"clitr56qgxgr6dc","apiType":"Sql","creationTime":"2023-02-16T18:11:47Z","deletionTime":"2023-02-16T18:19:04Z","restorableLocations":[{"locationName":"West
-        US","regionalDatabaseAccountInstanceId":"2a516c36-bb0c-4fef-be5c-aec7b4d502da","creationTime":"2023-02-16T18:11:48Z","deletionTime":"2023-02-16T18:19:04Z"}]}},{"name":"381b7bd0-e395-4c8e-ad34-d63d578d20dc","location":"West
-        US","type":"Microsoft.DocumentDB/locations/restorableDatabaseAccounts","id":"/subscriptions/00000000-0000-0000-0000-000000000000/providers/Microsoft.DocumentDB/locations/westus/restorableDatabaseAccounts/381b7bd0-e395-4c8e-ad34-d63d578d20dc","properties":{"accountName":"climmhaln2z44ui","apiType":"MongoDB","creationTime":"2023-02-16T18:16:55Z","deletionTime":"2023-02-16T18:21:54Z","restorableLocations":[{"locationName":"West
-        US","regionalDatabaseAccountInstanceId":"f3cf6aca-9884-4de8-b033-aa8ea3eeb1d7","creationTime":"2023-02-16T18:16:56Z","deletionTime":"2023-02-16T18:21:54Z"}]}},{"name":"7001f230-eca3-4e3d-b0b6-651bcaeeb912","location":"West
-        US","type":"Microsoft.DocumentDB/locations/restorableDatabaseAccounts","id":"/subscriptions/00000000-0000-0000-0000-000000000000/providers/Microsoft.DocumentDB/locations/westus/restorableDatabaseAccounts/7001f230-eca3-4e3d-b0b6-651bcaeeb912","properties":{"accountName":"cliqhptx3ramuiw","apiType":"MongoDB","creationTime":"2023-02-16T18:22:20Z","deletionTime":"2023-02-16T18:28:00Z","restorableLocations":[{"locationName":"West
-        US","regionalDatabaseAccountInstanceId":"3674e266-2ca1-4b88-940d-3d6cedc931a9","creationTime":"2023-02-16T18:22:21Z","deletionTime":"2023-02-16T18:28:00Z"}]}},{"name":"b98a22f9-a433-4fc7-b501-25e38e7de749","location":"West
-        US","type":"Microsoft.DocumentDB/locations/restorableDatabaseAccounts","id":"/subscriptions/00000000-0000-0000-0000-000000000000/providers/Microsoft.DocumentDB/locations/westus/restorableDatabaseAccounts/b98a22f9-a433-4fc7-b501-25e38e7de749","properties":{"accountName":"cliziqvrakrku3r","apiType":"Sql","creationTime":"2023-02-16T18:27:22Z","deletionTime":"2023-02-16T18:31:22Z","restorableLocations":[{"locationName":"West
-        US","regionalDatabaseAccountInstanceId":"f63eacc4-e602-43bd-92b4-2ed65822eae4","creationTime":"2023-02-16T18:27:23Z","deletionTime":"2023-02-16T18:31:22Z"}]}},{"name":"7cace92c-5c4d-4bb8-ba85-1a2e27f6919d","location":"West
-        US","type":"Microsoft.DocumentDB/locations/restorableDatabaseAccounts","id":"/subscriptions/00000000-0000-0000-0000-000000000000/providers/Microsoft.DocumentDB/locations/westus/restorableDatabaseAccounts/7cace92c-5c4d-4bb8-ba85-1a2e27f6919d","properties":{"accountName":"clih6ric34g757n","apiType":"Sql","creationTime":"2023-02-16T18:41:29Z","deletionTime":"2023-02-16T18:43:05Z","restorableLocations":[{"locationName":"West
-        US","regionalDatabaseAccountInstanceId":"80485462-eee9-4603-a286-0ee3ba94d385","creationTime":"2023-02-16T18:41:29Z","deletionTime":"2023-02-16T18:43:05Z"}]}},{"name":"63a7f748-2309-4cde-a406-4c283c7934af","location":"West
-        US","type":"Microsoft.DocumentDB/locations/restorableDatabaseAccounts","id":"/subscriptions/00000000-0000-0000-0000-000000000000/providers/Microsoft.DocumentDB/locations/westus/restorableDatabaseAccounts/63a7f748-2309-4cde-a406-4c283c7934af","properties":{"accountName":"cli4lr3l4z5aluz","apiType":"Sql","creationTime":"2023-02-16T18:50:27Z","deletionTime":"2023-02-16T18:51:09Z","restorableLocations":[{"locationName":"West
-        US","regionalDatabaseAccountInstanceId":"d90bc8cb-41ec-4c53-83ba-a27d4137406f","creationTime":"2023-02-16T18:50:27Z","deletionTime":"2023-02-16T18:51:09Z"}]}},{"name":"c73956c5-e14f-4199-8e32-b7d2827c0ae2","location":"West
-        US","type":"Microsoft.DocumentDB/locations/restorableDatabaseAccounts","id":"/subscriptions/00000000-0000-0000-0000-000000000000/providers/Microsoft.DocumentDB/locations/westus/restorableDatabaseAccounts/c73956c5-e14f-4199-8e32-b7d2827c0ae2","properties":{"accountName":"clidyn6xd4rfye2","apiType":"Sql","creationTime":"2023-02-16T18:29:46Z","deletionTime":"2023-02-16T18:51:10Z","restorableLocations":[{"locationName":"West
-        US","regionalDatabaseAccountInstanceId":"27c23b17-868f-4087-907a-2aed9ddc1c42","creationTime":"2023-02-16T18:29:47Z","deletionTime":"2023-02-16T18:51:10Z"}]}},{"name":"45b1faee-5444-4b25-a6ba-412f682e82cd","location":"West
-        US","type":"Microsoft.DocumentDB/locations/restorableDatabaseAccounts","id":"/subscriptions/00000000-0000-0000-0000-000000000000/providers/Microsoft.DocumentDB/locations/westus/restorableDatabaseAccounts/45b1faee-5444-4b25-a6ba-412f682e82cd","properties":{"accountName":"clij3k3nnu4ygbj","apiType":"Sql","creationTime":"2023-02-16T18:34:20Z","deletionTime":"2023-02-16T18:55:35Z","restorableLocations":[{"locationName":"West
-        US","regionalDatabaseAccountInstanceId":"9de3d655-9ec1-4667-959f-c9534745680e","creationTime":"2023-02-16T18:34:21Z","deletionTime":"2023-02-16T18:55:35Z"}]}},{"name":"06c80cd7-e675-494e-9c6b-b55300d1bbab","location":"West
-        US","type":"Microsoft.DocumentDB/locations/restorableDatabaseAccounts","id":"/subscriptions/00000000-0000-0000-0000-000000000000/providers/Microsoft.DocumentDB/locations/westus/restorableDatabaseAccounts/06c80cd7-e675-494e-9c6b-b55300d1bbab","properties":{"accountName":"cli4yujycnr36xr","apiType":"Sql","creationTime":"2023-02-16T18:54:37Z","deletionTime":"2023-02-16T18:55:35Z","restorableLocations":[{"locationName":"West
-        US","regionalDatabaseAccountInstanceId":"e0df4432-d8cf-4de4-b081-f93b7b18642c","creationTime":"2023-02-16T18:54:37Z","deletionTime":"2023-02-16T18:55:35Z"}]}},{"name":"67b34bc0-98b0-4f7d-95a3-92fd3cf09105","location":"West
-        US","type":"Microsoft.DocumentDB/locations/restorableDatabaseAccounts","id":"/subscriptions/00000000-0000-0000-0000-000000000000/providers/Microsoft.DocumentDB/locations/westus/restorableDatabaseAccounts/67b34bc0-98b0-4f7d-95a3-92fd3cf09105","properties":{"accountName":"cliy5nthjnksdzq","apiType":"Sql","creationTime":"2023-02-16T18:57:24Z","deletionTime":"2023-02-16T19:04:19Z","restorableLocations":[{"locationName":"West
-        US","regionalDatabaseAccountInstanceId":"a78c24f3-41fe-40de-8e3c-cae5c3998957","creationTime":"2023-02-16T18:57:25Z","deletionTime":"2023-02-16T19:04:19Z"}]}},{"name":"1c716269-b4fa-4772-9ef0-6ba557702b03","location":"West
-        US","type":"Microsoft.DocumentDB/locations/restorableDatabaseAccounts","id":"/subscriptions/00000000-0000-0000-0000-000000000000/providers/Microsoft.DocumentDB/locations/westus/restorableDatabaseAccounts/1c716269-b4fa-4772-9ef0-6ba557702b03","properties":{"accountName":"clikijmmmg4ujjcdgxo5s5qd2rhmrbaxt3d7rjzj","apiType":"Sql","creationTime":"2023-02-16T19:28:43Z","deletionTime":"2023-02-16T19:29:23Z","restorableLocations":[{"locationName":"West
-        US","regionalDatabaseAccountInstanceId":"8efa69af-c0bf-41a1-ba82-f1e463a01436","creationTime":"2023-02-16T19:28:43Z","deletionTime":"2023-02-16T19:29:23Z"}]}},{"name":"59deadbc-6913-4012-9d22-6a240a4a6413","location":"West
-        US","type":"Microsoft.DocumentDB/locations/restorableDatabaseAccounts","id":"/subscriptions/00000000-0000-0000-0000-000000000000/providers/Microsoft.DocumentDB/locations/westus/restorableDatabaseAccounts/59deadbc-6913-4012-9d22-6a240a4a6413","properties":{"accountName":"cliplod3v7dlduf","apiType":"Sql","creationTime":"2023-02-23T17:59:41Z","deletionTime":"2023-02-23T18:06:37Z","restorableLocations":[{"locationName":"West
-        US","regionalDatabaseAccountInstanceId":"53aef5a4-6671-43a1-adfa-04c292f851fd","creationTime":"2023-02-23T17:59:42Z","deletionTime":"2023-02-23T18:06:37Z"}]}},{"name":"5928785b-1acf-42bc-bbd7-4e469185f096","location":"West
-        US","type":"Microsoft.DocumentDB/locations/restorableDatabaseAccounts","id":"/subscriptions/00000000-0000-0000-0000-000000000000/providers/Microsoft.DocumentDB/locations/westus/restorableDatabaseAccounts/5928785b-1acf-42bc-bbd7-4e469185f096","properties":{"accountName":"climear2jdke7sw","apiType":"MongoDB","creationTime":"2023-02-23T18:04:25Z","deletionTime":"2023-02-23T18:08:49Z","restorableLocations":[{"locationName":"West
-        US","regionalDatabaseAccountInstanceId":"2d87aa51-b674-49a0-8787-f85f1f911270","creationTime":"2023-02-23T18:04:26Z","deletionTime":"2023-02-23T18:08:49Z"}]}},{"name":"fdc319d3-f66e-452a-8eb3-a887568c620d","location":"West
-        US","type":"Microsoft.DocumentDB/locations/restorableDatabaseAccounts","id":"/subscriptions/00000000-0000-0000-0000-000000000000/providers/Microsoft.DocumentDB/locations/westus/restorableDatabaseAccounts/fdc319d3-f66e-452a-8eb3-a887568c620d","properties":{"accountName":"cli3jd7sbmciprt","apiType":"MongoDB","creationTime":"2023-02-23T18:09:24Z","deletionTime":"2023-02-23T18:15:54Z","restorableLocations":[{"locationName":"West
-        US","regionalDatabaseAccountInstanceId":"5d08b846-8315-4910-b52b-9ed7abf3e50e","creationTime":"2023-02-23T18:09:25Z","deletionTime":"2023-02-23T18:15:54Z"}]}},{"name":"870523a0-a832-40f9-977e-45c0e1030ea3","location":"West
-        US","type":"Microsoft.DocumentDB/locations/restorableDatabaseAccounts","id":"/subscriptions/00000000-0000-0000-0000-000000000000/providers/Microsoft.DocumentDB/locations/westus/restorableDatabaseAccounts/870523a0-a832-40f9-977e-45c0e1030ea3","properties":{"accountName":"cliw7k3maeushl7","apiType":"Sql","creationTime":"2023-02-23T18:14:36Z","deletionTime":"2023-02-23T18:19:21Z","restorableLocations":[{"locationName":"West
-        US","regionalDatabaseAccountInstanceId":"38db225c-d77b-4d12-a03b-172b10786ec9","creationTime":"2023-02-23T18:14:36Z","deletionTime":"2023-02-23T18:19:21Z"}]}},{"name":"0632c4f0-7c71-4a6a-8729-ca17b2e9676c","location":"West
-        US","type":"Microsoft.DocumentDB/locations/restorableDatabaseAccounts","id":"/subscriptions/00000000-0000-0000-0000-000000000000/providers/Microsoft.DocumentDB/locations/westus/restorableDatabaseAccounts/0632c4f0-7c71-4a6a-8729-ca17b2e9676c","properties":{"accountName":"clixubt3dml2ndr","apiType":"Sql","creationTime":"2023-02-23T18:25:23Z","deletionTime":"2023-02-23T18:31:52Z","restorableLocations":[{"locationName":"West
-        US","regionalDatabaseAccountInstanceId":"8fcd32a2-a5ea-43c0-a203-ca786e060c0d","creationTime":"2023-02-23T18:25:24Z","deletionTime":"2023-02-23T18:31:52Z"}]}},{"name":"c443e2eb-77ad-4be9-9562-d1e25b806063","location":"West
-        US","type":"Microsoft.DocumentDB/locations/restorableDatabaseAccounts","id":"/subscriptions/00000000-0000-0000-0000-000000000000/providers/Microsoft.DocumentDB/locations/westus/restorableDatabaseAccounts/c443e2eb-77ad-4be9-9562-d1e25b806063","properties":{"accountName":"clir275ypt373za","apiType":"Sql","creationTime":"2023-02-23T18:16:25Z","deletionTime":"2023-02-23T18:36:50Z","restorableLocations":[{"locationName":"West
-        US","regionalDatabaseAccountInstanceId":"3f7cdb05-1e10-49fe-aaf1-319b18f95d82","creationTime":"2023-02-23T18:16:26Z","deletionTime":"2023-02-23T18:36:50Z"}]}},{"name":"1d501eb0-8e49-416b-a029-00ae20ca5b36","location":"West
-        US","type":"Microsoft.DocumentDB/locations/restorableDatabaseAccounts","id":"/subscriptions/00000000-0000-0000-0000-000000000000/providers/Microsoft.DocumentDB/locations/westus/restorableDatabaseAccounts/1d501eb0-8e49-416b-a029-00ae20ca5b36","properties":{"accountName":"clizyfwoiyvmegm","apiType":"Sql","creationTime":"2023-02-23T18:35:50Z","deletionTime":"2023-02-23T18:36:50Z","restorableLocations":[{"locationName":"West
-        US","regionalDatabaseAccountInstanceId":"3cac0c7e-b002-43c7-8dfb-7919505a29ac","creationTime":"2023-02-23T18:35:50Z","deletionTime":"2023-02-23T18:36:50Z"}]}},{"name":"54103b4f-f34f-4ea6-b333-3b0324051b85","location":"West
-        US","type":"Microsoft.DocumentDB/locations/restorableDatabaseAccounts","id":"/subscriptions/00000000-0000-0000-0000-000000000000/providers/Microsoft.DocumentDB/locations/westus/restorableDatabaseAccounts/54103b4f-f34f-4ea6-b333-3b0324051b85","properties":{"accountName":"cli7xsqluvbri6d","apiType":"Sql","creationTime":"2023-02-23T18:40:32Z","deletionTime":"2023-02-23T18:41:11Z","restorableLocations":[{"locationName":"West
-        US","regionalDatabaseAccountInstanceId":"9ec279e8-1a99-4556-a338-e794fd149792","creationTime":"2023-02-23T18:40:32Z","deletionTime":"2023-02-23T18:41:11Z"}]}},{"name":"f8967109-f7fe-4977-b896-a5c041aba7f8","location":"West
-        US","type":"Microsoft.DocumentDB/locations/restorableDatabaseAccounts","id":"/subscriptions/00000000-0000-0000-0000-000000000000/providers/Microsoft.DocumentDB/locations/westus/restorableDatabaseAccounts/f8967109-f7fe-4977-b896-a5c041aba7f8","properties":{"accountName":"cliq74y3ii3bxen","apiType":"Sql","creationTime":"2023-02-23T18:19:52Z","deletionTime":"2023-02-23T18:41:11Z","restorableLocations":[{"locationName":"West
-        US","regionalDatabaseAccountInstanceId":"b908fcd2-d4cc-4c9f-88ca-b81a5444d740","creationTime":"2023-02-23T18:19:53Z","deletionTime":"2023-02-23T18:41:11Z"}]}},{"name":"146b952e-2667-45cf-8b2a-bdd4c9cf4c4a","location":"West
-        US","type":"Microsoft.DocumentDB/locations/restorableDatabaseAccounts","id":"/subscriptions/00000000-0000-0000-0000-000000000000/providers/Microsoft.DocumentDB/locations/westus/restorableDatabaseAccounts/146b952e-2667-45cf-8b2a-bdd4c9cf4c4a","properties":{"accountName":"cliaoisea7htgqh","apiType":"Sql","creationTime":"2023-02-23T18:39:18Z","deletionTime":"2023-02-23T18:41:16Z","restorableLocations":[{"locationName":"West
-        US","regionalDatabaseAccountInstanceId":"95da5bd9-5b56-4833-8a73-4d618c93705f","creationTime":"2023-02-23T18:39:18Z","deletionTime":"2023-02-23T18:41:16Z"}]}},{"name":"1e07e99f-8d75-4d55-bfca-6e7210a37549","location":"West
-        US","type":"Microsoft.DocumentDB/locations/restorableDatabaseAccounts","id":"/subscriptions/00000000-0000-0000-0000-000000000000/providers/Microsoft.DocumentDB/locations/westus/restorableDatabaseAccounts/1e07e99f-8d75-4d55-bfca-6e7210a37549","properties":{"accountName":"clipfrenfsfu6k6tmw34lqepu3c7lu4mphdfigpo","apiType":"Sql","creationTime":"2023-02-23T19:15:05Z","deletionTime":"2023-02-23T19:15:52Z","restorableLocations":[{"locationName":"West
-        US","regionalDatabaseAccountInstanceId":"1ebebb60-0d73-427b-961d-a74af00ec195","creationTime":"2023-02-23T19:15:05Z","deletionTime":"2023-02-23T19:15:52Z"}]}},{"name":"160f2a30-d6dd-47c1-b3a5-245d04613bb6","location":"West
-        US","type":"Microsoft.DocumentDB/locations/restorableDatabaseAccounts","id":"/subscriptions/00000000-0000-0000-0000-000000000000/providers/Microsoft.DocumentDB/locations/westus/restorableDatabaseAccounts/160f2a30-d6dd-47c1-b3a5-245d04613bb6","properties":{"accountName":"cligoyhwmhcgny4","apiType":"Sql","creationTime":"2023-03-02T18:10:06Z","deletionTime":"2023-03-02T18:17:05Z","restorableLocations":[{"locationName":"West
-        US","regionalDatabaseAccountInstanceId":"b9dd3514-ae0a-4b0c-856b-1314d18c6e8f","creationTime":"2023-03-02T18:10:07Z","deletionTime":"2023-03-02T18:17:05Z"}]}},{"name":"cac50f4e-8f60-4143-874a-1726f23c405c","location":"West
-        US","type":"Microsoft.DocumentDB/locations/restorableDatabaseAccounts","id":"/subscriptions/00000000-0000-0000-0000-000000000000/providers/Microsoft.DocumentDB/locations/westus/restorableDatabaseAccounts/cac50f4e-8f60-4143-874a-1726f23c405c","properties":{"accountName":"cliijkw3txccmxe","apiType":"MongoDB","creationTime":"2023-03-02T18:14:18Z","deletionTime":"2023-03-02T18:19:21Z","restorableLocations":[{"locationName":"West
-        US","regionalDatabaseAccountInstanceId":"59e9ff81-3018-40fc-a5a3-96a8e2bed451","creationTime":"2023-03-02T18:14:19Z","deletionTime":"2023-03-02T18:19:21Z"}]}},{"name":"9225875c-e674-44ac-9564-854b4c2af777","location":"West
-        US","type":"Microsoft.DocumentDB/locations/restorableDatabaseAccounts","id":"/subscriptions/00000000-0000-0000-0000-000000000000/providers/Microsoft.DocumentDB/locations/westus/restorableDatabaseAccounts/9225875c-e674-44ac-9564-854b4c2af777","properties":{"accountName":"cli2i2z4nqbcgeb","apiType":"MongoDB","creationTime":"2023-03-02T18:18:29Z","deletionTime":"2023-03-02T18:25:11Z","restorableLocations":[{"locationName":"West
-        US","regionalDatabaseAccountInstanceId":"9ec6f321-8664-4cc2-890c-831a2cc0ca70","creationTime":"2023-03-02T18:18:30Z","deletionTime":"2023-03-02T18:25:11Z"}]}},{"name":"407dbcce-8110-4f4c-a3ef-b478d5932240","location":"West
-        US","type":"Microsoft.DocumentDB/locations/restorableDatabaseAccounts","id":"/subscriptions/00000000-0000-0000-0000-000000000000/providers/Microsoft.DocumentDB/locations/westus/restorableDatabaseAccounts/407dbcce-8110-4f4c-a3ef-b478d5932240","properties":{"accountName":"cli7ajutklxfrr2","apiType":"Sql","creationTime":"2023-03-02T18:39:36Z","deletionTime":"2023-03-02T18:41:35Z","restorableLocations":[{"locationName":"West
-        US","regionalDatabaseAccountInstanceId":"eced20b3-4c8b-4b45-bd00-3b034ba1b06b","creationTime":"2023-03-02T18:39:36Z","deletionTime":"2023-03-02T18:41:35Z"}]}},{"name":"4e2439ea-be90-4eff-b76f-0fb58d071578","location":"West
-        US","type":"Microsoft.DocumentDB/locations/restorableDatabaseAccounts","id":"/subscriptions/00000000-0000-0000-0000-000000000000/providers/Microsoft.DocumentDB/locations/westus/restorableDatabaseAccounts/4e2439ea-be90-4eff-b76f-0fb58d071578","properties":{"accountName":"clikhevigkr2fzy","apiType":"Sql","creationTime":"2023-03-02T18:29:27Z","deletionTime":"2023-03-02T18:50:31Z","restorableLocations":[{"locationName":"West
-        US","regionalDatabaseAccountInstanceId":"9daf030d-3a40-4643-8b8c-a434c25661a0","creationTime":"2023-03-02T18:29:28Z","deletionTime":"2023-03-02T18:50:31Z"}]}},{"name":"b0697ba6-a500-4976-aad3-347c72c706fe","location":"West
-        US","type":"Microsoft.DocumentDB/locations/restorableDatabaseAccounts","id":"/subscriptions/00000000-0000-0000-0000-000000000000/providers/Microsoft.DocumentDB/locations/westus/restorableDatabaseAccounts/b0697ba6-a500-4976-aad3-347c72c706fe","properties":{"accountName":"clika57nicqo5rx","apiType":"Sql","creationTime":"2023-03-02T18:49:54Z","deletionTime":"2023-03-02T18:50:31Z","restorableLocations":[{"locationName":"West
-        US","regionalDatabaseAccountInstanceId":"336c84a1-88c7-4a31-8114-76854a368702","creationTime":"2023-03-02T18:49:54Z","deletionTime":"2023-03-02T18:50:31Z"}]}},{"name":"0350b65e-24a5-4d02-b1e1-120a9eca9b6e","location":"West
-        US","type":"Microsoft.DocumentDB/locations/restorableDatabaseAccounts","id":"/subscriptions/00000000-0000-0000-0000-000000000000/providers/Microsoft.DocumentDB/locations/westus/restorableDatabaseAccounts/0350b65e-24a5-4d02-b1e1-120a9eca9b6e","properties":{"accountName":"cliiix25dbdwygy","apiType":"Sql","creationTime":"2023-03-02T18:53:26Z","deletionTime":"2023-03-02T18:54:02Z","restorableLocations":[{"locationName":"West
-        US","regionalDatabaseAccountInstanceId":"40f05587-ad39-4335-8c56-e8902e3bbd5a","creationTime":"2023-03-02T18:53:26Z","deletionTime":"2023-03-02T18:54:02Z"}]}},{"name":"9a453bda-d32b-48d7-8eb9-f7c9396288ba","location":"West
-        US","type":"Microsoft.DocumentDB/locations/restorableDatabaseAccounts","id":"/subscriptions/00000000-0000-0000-0000-000000000000/providers/Microsoft.DocumentDB/locations/westus/restorableDatabaseAccounts/9a453bda-d32b-48d7-8eb9-f7c9396288ba","properties":{"accountName":"cli6s2norbaxav7","apiType":"Sql","creationTime":"2023-03-02T18:34:16Z","deletionTime":"2023-03-02T18:54:03Z","restorableLocations":[{"locationName":"West
-        US","regionalDatabaseAccountInstanceId":"47e82566-c03b-4b44-a8da-72b7ed72d415","creationTime":"2023-03-02T18:34:17Z","deletionTime":"2023-03-02T18:54:03Z"}]}},{"name":"99a4ff61-dd0a-498b-afd4-c803186739da","location":"West
-        US","type":"Microsoft.DocumentDB/locations/restorableDatabaseAccounts","id":"/subscriptions/00000000-0000-0000-0000-000000000000/providers/Microsoft.DocumentDB/locations/westus/restorableDatabaseAccounts/99a4ff61-dd0a-498b-afd4-c803186739da","properties":{"accountName":"cli4rn4wwlkbc6k","apiType":"Sql","creationTime":"2023-03-02T18:52:10Z","deletionTime":"2023-03-02T18:55:55Z","restorableLocations":[{"locationName":"West
-        US","regionalDatabaseAccountInstanceId":"f57116b1-baf9-4ce7-890b-adbbfb4b0a6f","creationTime":"2023-03-02T18:52:11Z","deletionTime":"2023-03-02T18:55:55Z"}]}},{"name":"1c573d42-8196-4813-90e0-405348fd2ae4","location":"West
-        US","type":"Microsoft.DocumentDB/locations/restorableDatabaseAccounts","id":"/subscriptions/00000000-0000-0000-0000-000000000000/providers/Microsoft.DocumentDB/locations/westus/restorableDatabaseAccounts/1c573d42-8196-4813-90e0-405348fd2ae4","properties":{"accountName":"clih3rpyk3hhhsl","apiType":"Sql","creationTime":"2023-03-02T18:54:01Z","deletionTime":"2023-03-02T18:59:37Z","restorableLocations":[{"locationName":"West
-        US","regionalDatabaseAccountInstanceId":"4b72efe3-c7d5-4f81-8f11-f31e07e17185","creationTime":"2023-03-02T18:54:02Z","deletionTime":"2023-03-02T18:59:37Z"}]}},{"name":"fae0ef6b-4a1d-4f5d-b019-4af3b56787c5","location":"West
-        US","type":"Microsoft.DocumentDB/locations/restorableDatabaseAccounts","id":"/subscriptions/00000000-0000-0000-0000-000000000000/providers/Microsoft.DocumentDB/locations/westus/restorableDatabaseAccounts/fae0ef6b-4a1d-4f5d-b019-4af3b56787c5","properties":{"accountName":"cliw2arozkuuhdzh666jq4hodho77lfl5klnywpc","apiType":"Sql","creationTime":"2023-03-02T19:25:38Z","deletionTime":"2023-03-02T19:26:23Z","restorableLocations":[{"locationName":"West
-        US","regionalDatabaseAccountInstanceId":"9f677f9b-de65-4eef-b350-16177dd1ceec","creationTime":"2023-03-02T19:25:38Z","deletionTime":"2023-03-02T19:26:23Z"}]}},{"name":"79a8e09e-64be-4387-ae21-327f03bf14b1","location":"West
-        US","type":"Microsoft.DocumentDB/locations/restorableDatabaseAccounts","id":"/subscriptions/00000000-0000-0000-0000-000000000000/providers/Microsoft.DocumentDB/locations/westus/restorableDatabaseAccounts/79a8e09e-64be-4387-ae21-327f03bf14b1","properties":{"accountName":"clirunz4rauzyfx","apiType":"Sql","creationTime":"2023-03-09T18:12:55Z","deletionTime":"2023-03-09T18:19:54Z","restorableLocations":[{"locationName":"West
-        US","regionalDatabaseAccountInstanceId":"14d97dec-d0d8-4e12-b045-97bad2ad488a","creationTime":"2023-03-09T18:12:56Z","deletionTime":"2023-03-09T18:19:54Z"}]}},{"name":"e9c90fcd-38c7-48d8-a793-3d5652e2750e","location":"West
-        US","type":"Microsoft.DocumentDB/locations/restorableDatabaseAccounts","id":"/subscriptions/00000000-0000-0000-0000-000000000000/providers/Microsoft.DocumentDB/locations/westus/restorableDatabaseAccounts/e9c90fcd-38c7-48d8-a793-3d5652e2750e","properties":{"accountName":"cli4q4drq4fj7ab","apiType":"MongoDB","creationTime":"2023-03-09T18:19:07Z","deletionTime":"2023-03-09T18:25:52Z","restorableLocations":[{"locationName":"West
-        US","regionalDatabaseAccountInstanceId":"bcfb0e11-ff28-457f-b181-afda5a7ee89e","creationTime":"2023-03-09T18:19:08Z","deletionTime":"2023-03-09T18:25:52Z"}]}},{"name":"1239d2fd-ab83-45aa-88de-25304ce4636c","location":"West
-        US","type":"Microsoft.DocumentDB/locations/restorableDatabaseAccounts","id":"/subscriptions/00000000-0000-0000-0000-000000000000/providers/Microsoft.DocumentDB/locations/westus/restorableDatabaseAccounts/1239d2fd-ab83-45aa-88de-25304ce4636c","properties":{"accountName":"clidzz2pgnxeioa","apiType":"MongoDB","creationTime":"2023-03-09T18:24:25Z","deletionTime":"2023-03-09T18:28:27Z","restorableLocations":[{"locationName":"West
-        US","regionalDatabaseAccountInstanceId":"cd501a6d-f026-4472-a6fd-b044c4c0cd8f","creationTime":"2023-03-09T18:24:26Z","deletionTime":"2023-03-09T18:28:27Z"}]}},{"name":"5bba954c-cb01-46ea-a7a1-b49acdad77d4","location":"West
-        US","type":"Microsoft.DocumentDB/locations/restorableDatabaseAccounts","id":"/subscriptions/00000000-0000-0000-0000-000000000000/providers/Microsoft.DocumentDB/locations/westus/restorableDatabaseAccounts/5bba954c-cb01-46ea-a7a1-b49acdad77d4","properties":{"accountName":"clirndhscya57sh","apiType":"Sql","creationTime":"2023-03-09T18:32:19Z","deletionTime":"2023-03-09T18:37:04Z","restorableLocations":[{"locationName":"West
-        US","regionalDatabaseAccountInstanceId":"02ac0c68-b281-41fc-804b-fb2af530c9a8","creationTime":"2023-03-09T18:32:20Z","deletionTime":"2023-03-09T18:37:04Z"}]}},{"name":"04f31dd9-6bec-499b-82fa-559eaf68973f","location":"West
-        US","type":"Microsoft.DocumentDB/locations/restorableDatabaseAccounts","id":"/subscriptions/00000000-0000-0000-0000-000000000000/providers/Microsoft.DocumentDB/locations/westus/restorableDatabaseAccounts/04f31dd9-6bec-499b-82fa-559eaf68973f","properties":{"accountName":"clipbxvy2fdyst3","apiType":"Sql","creationTime":"2023-03-09T18:42:27Z","deletionTime":"2023-03-09T18:44:22Z","restorableLocations":[{"locationName":"West
-        US","regionalDatabaseAccountInstanceId":"1ca55ede-38ef-4991-bef4-59a5084b0a68","creationTime":"2023-03-09T18:42:27Z","deletionTime":"2023-03-09T18:44:22Z"}]}},{"name":"679610c4-f661-4803-90e8-d9847ec0e8c9","location":"West
-        US","type":"Microsoft.DocumentDB/locations/restorableDatabaseAccounts","id":"/subscriptions/00000000-0000-0000-0000-000000000000/providers/Microsoft.DocumentDB/locations/westus/restorableDatabaseAccounts/679610c4-f661-4803-90e8-d9847ec0e8c9","properties":{"accountName":"clijvv7toxqbwx4","apiType":"Sql","creationTime":"2023-03-09T18:49:30Z","deletionTime":"2023-03-09T18:51:24Z","restorableLocations":[{"locationName":"West
-        US","regionalDatabaseAccountInstanceId":"fd89e65d-5f06-467e-a417-9ccf147b9446","creationTime":"2023-03-09T18:49:30Z","deletionTime":"2023-03-09T18:51:24Z"}]}},{"name":"fc3e6edb-27e3-4892-bcb7-d243ad9905a6","location":"West
-        US","type":"Microsoft.DocumentDB/locations/restorableDatabaseAccounts","id":"/subscriptions/00000000-0000-0000-0000-000000000000/providers/Microsoft.DocumentDB/locations/westus/restorableDatabaseAccounts/fc3e6edb-27e3-4892-bcb7-d243ad9905a6","properties":{"accountName":"cliwpjicjlqpjwh","apiType":"Sql","creationTime":"2023-03-09T18:30:05Z","deletionTime":"2023-03-09T18:51:25Z","restorableLocations":[{"locationName":"West
-        US","regionalDatabaseAccountInstanceId":"badd69a4-4896-493b-b106-fb45739029e4","creationTime":"2023-03-09T18:30:06Z","deletionTime":"2023-03-09T18:51:25Z"}]}},{"name":"76bcc473-1402-4389-ba21-6ba517aadeab","location":"West
-        US","type":"Microsoft.DocumentDB/locations/restorableDatabaseAccounts","id":"/subscriptions/00000000-0000-0000-0000-000000000000/providers/Microsoft.DocumentDB/locations/westus/restorableDatabaseAccounts/76bcc473-1402-4389-ba21-6ba517aadeab","properties":{"accountName":"clio3xlphjul4cg","apiType":"Sql","creationTime":"2023-03-09T18:49:58Z","deletionTime":"2023-03-09T18:55:26Z","restorableLocations":[{"locationName":"West
-        US","regionalDatabaseAccountInstanceId":"2a301e93-3365-4b44-9252-dc24d8c6eede","creationTime":"2023-03-09T18:49:59Z","deletionTime":"2023-03-09T18:55:26Z"}]}},{"name":"4aee8a38-f76a-4d67-9835-3a488cdc5260","location":"West
-        US","type":"Microsoft.DocumentDB/locations/restorableDatabaseAccounts","id":"/subscriptions/00000000-0000-0000-0000-000000000000/providers/Microsoft.DocumentDB/locations/westus/restorableDatabaseAccounts/4aee8a38-f76a-4d67-9835-3a488cdc5260","properties":{"accountName":"cliaev42p4wrgy6","apiType":"Sql","creationTime":"2023-03-09T18:33:28Z","deletionTime":"2023-03-09T18:55:31Z","restorableLocations":[{"locationName":"West
-        US","regionalDatabaseAccountInstanceId":"6bf81b11-967c-44fd-8635-ef3cd8893adc","creationTime":"2023-03-09T18:33:29Z","deletionTime":"2023-03-09T18:55:31Z"}]}},{"name":"e894175a-e7fb-439f-88c5-07720b3f11c3","location":"West
-        US","type":"Microsoft.DocumentDB/locations/restorableDatabaseAccounts","id":"/subscriptions/00000000-0000-0000-0000-000000000000/providers/Microsoft.DocumentDB/locations/westus/restorableDatabaseAccounts/e894175a-e7fb-439f-88c5-07720b3f11c3","properties":{"accountName":"clipga4vq7ct52r","apiType":"Sql","creationTime":"2023-03-09T18:53:36Z","deletionTime":"2023-03-09T18:55:31Z","restorableLocations":[{"locationName":"West
-        US","regionalDatabaseAccountInstanceId":"2d4dc210-1377-46ec-99a3-0db1e1ea9dbc","creationTime":"2023-03-09T18:53:36Z","deletionTime":"2023-03-09T18:55:31Z"}]}},{"name":"d239072d-f5b6-4376-8f32-6f228e3535e7","location":"West
-        US","type":"Microsoft.DocumentDB/locations/restorableDatabaseAccounts","id":"/subscriptions/00000000-0000-0000-0000-000000000000/providers/Microsoft.DocumentDB/locations/westus/restorableDatabaseAccounts/d239072d-f5b6-4376-8f32-6f228e3535e7","properties":{"accountName":"cli5dmddgz4dxtugncimaaxhafxpughiabv4yrs6","apiType":"Sql","creationTime":"2023-03-09T19:32:29Z","deletionTime":"2023-03-09T19:34:10Z","restorableLocations":[{"locationName":"West
-        US","regionalDatabaseAccountInstanceId":"541dd559-a8d0-4f3e-bb81-d14256d59828","creationTime":"2023-03-09T19:32:29Z","deletionTime":"2023-03-09T19:34:10Z"}]}},{"name":"83d9c3d4-3a8b-4873-ac41-2a30c9b5a616","location":"West
-        US","type":"Microsoft.DocumentDB/locations/restorableDatabaseAccounts","id":"/subscriptions/00000000-0000-0000-0000-000000000000/providers/Microsoft.DocumentDB/locations/westus/restorableDatabaseAccounts/83d9c3d4-3a8b-4873-ac41-2a30c9b5a616","properties":{"accountName":"cligyth53rrqq6q","apiType":"Sql","creationTime":"2023-03-13T10:37:48Z","deletionTime":"2023-03-13T10:44:43Z","restorableLocations":[{"locationName":"West
-        US","regionalDatabaseAccountInstanceId":"50693314-a917-45f9-bd89-94c29008f32e","creationTime":"2023-03-13T10:37:48Z","deletionTime":"2023-03-13T10:44:43Z"}]}},{"name":"d5813ab3-0a91-4cb0-825d-e84849c2de01","location":"West
-        US","type":"Microsoft.DocumentDB/locations/restorableDatabaseAccounts","id":"/subscriptions/00000000-0000-0000-0000-000000000000/providers/Microsoft.DocumentDB/locations/westus/restorableDatabaseAccounts/d5813ab3-0a91-4cb0-825d-e84849c2de01","properties":{"accountName":"cliuiavhx5n6gkc","apiType":"Sql","creationTime":"2023-03-13T11:06:39Z","deletionTime":"2023-03-13T11:08:36Z","restorableLocations":[{"locationName":"West
-        US","regionalDatabaseAccountInstanceId":"7bece74c-9d1e-46db-a549-a37bb2e4b455","creationTime":"2023-03-13T11:06:39Z","deletionTime":"2023-03-13T11:08:36Z"}]}},{"name":"4b99f118-06cf-4a83-84f0-96fcdfd1abf9","location":"West
-        US","type":"Microsoft.DocumentDB/locations/restorableDatabaseAccounts","id":"/subscriptions/00000000-0000-0000-0000-000000000000/providers/Microsoft.DocumentDB/locations/westus/restorableDatabaseAccounts/4b99f118-06cf-4a83-84f0-96fcdfd1abf9","properties":{"accountName":"cli6zx4rhctqx6p","apiType":"MongoDB","creationTime":"2023-03-13T12:52:44Z","deletionTime":"2023-03-13T12:57:42Z","restorableLocations":[{"locationName":"West
-        US","regionalDatabaseAccountInstanceId":"02fdfc9f-a903-4b91-85ef-58d707ad3f58","creationTime":"2023-03-13T12:52:46Z","deletionTime":"2023-03-13T12:57:42Z"}]}},{"name":"31510036-78ce-49e0-a940-9d101a6d1797","location":"West
-        US","type":"Microsoft.DocumentDB/locations/restorableDatabaseAccounts","id":"/subscriptions/00000000-0000-0000-0000-000000000000/providers/Microsoft.DocumentDB/locations/westus/restorableDatabaseAccounts/31510036-78ce-49e0-a940-9d101a6d1797","properties":{"accountName":"clisspymt5ljouw","apiType":"MongoDB","creationTime":"2023-03-13T13:19:31Z","deletionTime":"2023-03-13T13:25:56Z","restorableLocations":[{"locationName":"West
-        US","regionalDatabaseAccountInstanceId":"a02c0452-1676-4c55-93da-eb28776ccde8","creationTime":"2023-03-13T13:19:33Z","deletionTime":"2023-03-13T13:25:56Z"}]}},{"name":"8f0ebcbf-95e5-43cf-9e8b-3ab7f7ca0362","location":"West
-        US","type":"Microsoft.DocumentDB/locations/restorableDatabaseAccounts","id":"/subscriptions/00000000-0000-0000-0000-000000000000/providers/Microsoft.DocumentDB/locations/westus/restorableDatabaseAccounts/8f0ebcbf-95e5-43cf-9e8b-3ab7f7ca0362","properties":{"accountName":"clizal3xj7l26rv","apiType":"Sql","creationTime":"2023-03-13T14:49:42Z","deletionTime":"2023-03-13T14:50:41Z","restorableLocations":[]}},{"name":"23596bfb-0071-42f5-9361-00f17ffc2151","location":"West
-        US","type":"Microsoft.DocumentDB/locations/restorableDatabaseAccounts","id":"/subscriptions/00000000-0000-0000-0000-000000000000/providers/Microsoft.DocumentDB/locations/westus/restorableDatabaseAccounts/23596bfb-0071-42f5-9361-00f17ffc2151","properties":{"accountName":"clib3iovx5ohkvt","apiType":"Sql","creationTime":"2023-03-13T14:30:10Z","deletionTime":"2023-03-13T14:50:41Z","restorableLocations":[]}}]}'
-=======
+      - AZURECLI/2.49.0 azsdk-python-mgmt-cosmosdb/9.2.0 Python/3.10.11 (Windows-10-10.0.22621-SP0)
+    method: GET
+    uri: https://management.azure.com/subscriptions/00000000-0000-0000-0000-000000000000/providers/Microsoft.DocumentDB/locations/westus/restorableDatabaseAccounts?api-version=2023-04-15
+  response:
+    body:
       string: '{"value":[{"name":"86940a47-52bd-479e-ae17-1edd09072ddc","location":"West
         US","type":"Microsoft.DocumentDB/locations/restorableDatabaseAccounts","id":"/subscriptions/00000000-0000-0000-0000-000000000000/providers/Microsoft.DocumentDB/locations/westus/restorableDatabaseAccounts/86940a47-52bd-479e-ae17-1edd09072ddc","properties":{"accountName":"clix45zdgrdvm7x","apiType":"Sql","creationTime":"2023-06-08T17:16:45Z","oldestRestorableTime":"2023-06-08T17:16:45Z","restorableLocations":[{"locationName":"West
         US","regionalDatabaseAccountInstanceId":"d268eb03-3c0c-4d59-84cf-6da09dde4a28","creationTime":"2023-06-08T17:16:45Z"}]}},{"name":"4e672337-189e-4b77-ac9d-62c7ecd8f09f","location":"West
@@ -1353,87 +1019,61 @@
         US","regionalDatabaseAccountInstanceId":"ca31c23e-09c0-485e-8ff9-2d591f20ba2f","creationTime":"2023-06-08T16:52:13Z","deletionTime":"2023-06-08T16:56:09Z"}]}},{"name":"973e1ac9-32c1-42dc-8ed7-18421a48712f","location":"West
         US","type":"Microsoft.DocumentDB/locations/restorableDatabaseAccounts","id":"/subscriptions/00000000-0000-0000-0000-000000000000/providers/Microsoft.DocumentDB/locations/westus/restorableDatabaseAccounts/973e1ac9-32c1-42dc-8ed7-18421a48712f","properties":{"accountName":"cli6yvkcp2oxabb","apiType":"Sql","creationTime":"2023-06-08T17:17:27Z","deletionTime":"2023-06-08T17:18:25Z","oldestRestorableTime":"2023-05-09T17:21:49Z","restorableLocations":[]}},{"name":"0dba5a71-1038-4def-95eb-f22b13ba2c51","location":"West
         US","type":"Microsoft.DocumentDB/locations/restorableDatabaseAccounts","id":"/subscriptions/00000000-0000-0000-0000-000000000000/providers/Microsoft.DocumentDB/locations/westus/restorableDatabaseAccounts/0dba5a71-1038-4def-95eb-f22b13ba2c51","properties":{"accountName":"cligzsghztd6tde","apiType":"Sql","creationTime":"2023-06-08T16:57:07Z","deletionTime":"2023-06-08T17:18:25Z","oldestRestorableTime":"2023-05-09T17:21:49Z","restorableLocations":[]}}]}'
->>>>>>> 5307e359
-    headers:
-      cache-control:
-      - no-store, no-cache
-      content-length:
-<<<<<<< HEAD
-      - '32763'
-      content-type:
-      - application/json
-      date:
-      - Mon, 13 Mar 2023 14:54:03 GMT
-=======
+    headers:
+      cache-control:
+      - no-store, no-cache
+      content-length:
       - '27544'
       content-type:
       - application/json
       date:
       - Thu, 08 Jun 2023 17:21:48 GMT
->>>>>>> 5307e359
-      pragma:
-      - no-cache
-      server:
-      - Microsoft-HTTPAPI/2.0
-      strict-transport-security:
-      - max-age=31536000; includeSubDomains
-      transfer-encoding:
-      - chunked
-      vary:
-      - Accept-Encoding
-      x-content-type-options:
-      - nosniff
-      x-ms-gatewayversion:
-      - version=2.14.0
-    status:
-      code: 200
-      message: Ok
-- request:
-    body: null
-    headers:
-      Accept:
-      - application/json
-      Accept-Encoding:
-      - gzip, deflate
-      CommandName:
-      - cosmosdb create
-      Connection:
-      - keep-alive
-      ParameterSetName:
-      - -n -g --is-restore-request --restore-source --restore-timestamp
-      User-Agent:
-<<<<<<< HEAD
-      - AZURECLI/2.46.0 azsdk-python-azure-mgmt-resource/22.0.0 Python/3.10.10 (Linux-5.15.0-1033-azure-x86_64-with-glibc2.31)
-        VSTS_7b238909-6802-4b65-b90d-184bca47f458_build_220_0
-=======
+      pragma:
+      - no-cache
+      server:
+      - Microsoft-HTTPAPI/2.0
+      strict-transport-security:
+      - max-age=31536000; includeSubDomains
+      transfer-encoding:
+      - chunked
+      vary:
+      - Accept-Encoding
+      x-content-type-options:
+      - nosniff
+      x-ms-gatewayversion:
+      - version=2.14.0
+    status:
+      code: 200
+      message: Ok
+- request:
+    body: null
+    headers:
+      Accept:
+      - application/json
+      Accept-Encoding:
+      - gzip, deflate
+      CommandName:
+      - cosmosdb create
+      Connection:
+      - keep-alive
+      ParameterSetName:
+      - -n -g --is-restore-request --restore-source --restore-timestamp
+      User-Agent:
       - AZURECLI/2.49.0 azsdk-python-azure-mgmt-resource/22.0.0 Python/3.10.11 (Windows-10-10.0.22621-SP0)
->>>>>>> 5307e359
     method: GET
     uri: https://management.azure.com/subscriptions/00000000-0000-0000-0000-000000000000/resourcegroups/cli_test_cosmosdb_restore_using_create000001?api-version=2022-09-01
   response:
     body:
-<<<<<<< HEAD
-      string: '{"id":"/subscriptions/00000000-0000-0000-0000-000000000000/resourceGroups/cli_test_cosmosdb_restore_using_create000001","name":"cli_test_cosmosdb_restore_using_create000001","type":"Microsoft.Resources/resourceGroups","location":"westus","tags":{"product":"azurecli","cause":"automation","date":"2023-03-13T14:50:18Z"},"properties":{"provisioningState":"Succeeded"}}'
-=======
       string: '{"id":"/subscriptions/00000000-0000-0000-0000-000000000000/resourceGroups/cli_test_cosmosdb_restore_using_create000001","name":"cli_test_cosmosdb_restore_using_create000001","type":"Microsoft.Resources/resourceGroups","location":"westus","tags":{"product":"azurecli","cause":"automation","test":"test_cosmosdb_restore_using_create","date":"2023-06-08T17:18:02Z","module":"cosmosdb"},"properties":{"provisioningState":"Succeeded"}}'
->>>>>>> 5307e359
-    headers:
-      cache-control:
-      - no-cache
-      content-length:
-<<<<<<< HEAD
-      - '366'
+    headers:
+      cache-control:
+      - no-cache
+      content-length:
+      - '430'
       content-type:
       - application/json; charset=utf-8
       date:
-      - Mon, 13 Mar 2023 14:59:04 GMT
-=======
-      - '430'
-      content-type:
-      - application/json; charset=utf-8
-      date:
       - Thu, 08 Jun 2023 17:26:49 GMT
->>>>>>> 5307e359
       expires:
       - '-1'
       pragma:
@@ -1451,13 +1091,8 @@
     body: '{"location": "westus", "kind": "GlobalDocumentDB", "properties": {"locations":
       [{"locationName": "westus", "failoverPriority": 0, "isZoneRedundant": false}],
       "databaseAccountOfferType": "Standard", "apiProperties": {}, "createMode": "Restore",
-<<<<<<< HEAD
-      "restoreParameters": {"restoreMode": "PointInTime", "restoreSource": "/subscriptions/00000000-0000-0000-0000-000000000000/providers/Microsoft.DocumentDB/locations/westus/restorableDatabaseAccounts/69fe8f44-47f2-450f-bc66-044ae00e7f24",
-      "restoreTimestampInUtc": "2023-03-13T14:56:23.000Z"}}}'
-=======
       "restoreParameters": {"restoreMode": "PointInTime", "restoreSource": "/subscriptions/00000000-0000-0000-0000-000000000000/providers/Microsoft.DocumentDB/locations/westus/restorableDatabaseAccounts/4e672337-189e-4b77-ac9d-62c7ecd8f09f",
       "restoreTimestampInUtc": "2023-06-08T17:24:02.000Z"}}}'
->>>>>>> 5307e359
     headers:
       Accept:
       - application/json
@@ -1474,28 +1109,12 @@
       ParameterSetName:
       - -n -g --is-restore-request --restore-source --restore-timestamp
       User-Agent:
-<<<<<<< HEAD
-      - AZURECLI/2.46.0 azsdk-python-mgmt-cosmosdb/9.0.0 Python/3.10.10 (Linux-5.15.0-1033-azure-x86_64-with-glibc2.31)
-        VSTS_7b238909-6802-4b65-b90d-184bca47f458_build_220_0
-=======
-      - AZURECLI/2.49.0 azsdk-python-mgmt-cosmosdb/9.2.0 Python/3.10.11 (Windows-10-10.0.22621-SP0)
->>>>>>> 5307e359
+      - AZURECLI/2.49.0 azsdk-python-mgmt-cosmosdb/9.2.0 Python/3.10.11 (Windows-10-10.0.22621-SP0)
     method: PUT
-    uri: https://management.azure.com/subscriptions/00000000-0000-0000-0000-000000000000/resourceGroups/cli_test_cosmosdb_restore_using_create000001/providers/Microsoft.DocumentDB/databaseAccounts/cli000004?api-version=2022-11-15
+    uri: https://management.azure.com/subscriptions/00000000-0000-0000-0000-000000000000/resourceGroups/cli_test_cosmosdb_restore_using_create000001/providers/Microsoft.DocumentDB/databaseAccounts/cli000004?api-version=2023-04-15
   response:
     body:
       string: '{"id":"/subscriptions/00000000-0000-0000-0000-000000000000/resourceGroups/cli_test_cosmosdb_restore_using_create000001/providers/Microsoft.DocumentDB/databaseAccounts/cli000004","name":"cli000004","location":"West
-<<<<<<< HEAD
-        US","type":"Microsoft.DocumentDB/databaseAccounts","kind":"GlobalDocumentDB","tags":{},"systemData":{"createdAt":"2023-03-13T14:59:07.0083565Z"},"properties":{"provisioningState":"Creating","publicNetworkAccess":"Enabled","enableAutomaticFailover":false,"enableMultipleWriteLocations":false,"enablePartitionKeyMonitor":false,"isVirtualNetworkFilterEnabled":false,"virtualNetworkRules":[],"EnabledApiTypes":"Sql","disableKeyBasedMetadataWriteAccess":false,"enableFreeTier":false,"enableAnalyticalStorage":false,"analyticalStorageConfiguration":{},"instanceId":"8037aba0-664f-454b-84a2-7c60dedf650b","createMode":"Restore","databaseAccountOfferType":"Standard","defaultIdentity":"FirstPartyIdentity","networkAclBypass":"None","disableLocalAuth":false,"enablePartitionMerge":false,"minimalTlsVersion":"Tls","consistencyPolicy":{"defaultConsistencyLevel":"Session","maxIntervalInSeconds":5,"maxStalenessPrefix":100},"configurationOverrides":{},"writeLocations":[{"id":"cli000004-westus","locationName":"West
-        US","documentEndpoint":"https://cli000003-westus.documents.azure.com:443/","provisioningState":"Creating","failoverPriority":0,"isZoneRedundant":false}],"readLocations":[{"id":"cli000004-westus","locationName":"West
-        US","documentEndpoint":"https://cli000003-westus.documents.azure.com:443/","provisioningState":"Creating","failoverPriority":0,"isZoneRedundant":false}],"locations":[{"id":"cli000004-westus","locationName":"West
-        US","documentEndpoint":"https://cli000003-westus.documents.azure.com:443/","provisioningState":"Creating","failoverPriority":0,"isZoneRedundant":false}],"failoverPolicies":[{"id":"cli000004-westus","locationName":"West
-        US","failoverPriority":0}],"cors":[],"capabilities":[],"ipRules":[],"backupPolicy":{"type":"Continuous"},"restoreParameters":{"restoreMode":"PointInTime","restoreSource":"/subscriptions/00000000-0000-0000-0000-000000000000/providers/Microsoft.DocumentDB/locations/westus/restorableDatabaseAccounts/69fe8f44-47f2-450f-bc66-044ae00e7f24","restoreTimestampInUtc":"2023-03-13T14:56:23Z","sourceBackupLocation":"West
-        US","databasesToRestore":[]},"networkAclBypassResourceIds":[],"capacity":{"totalThroughputLimit":-1},"keysMetadata":{"primaryMasterKey":{"generationTime":"2023-03-13T14:59:07.0083565Z"},"secondaryMasterKey":{"generationTime":"2023-03-13T14:59:07.0083565Z"},"primaryReadonlyMasterKey":{"generationTime":"2023-03-13T14:59:07.0083565Z"},"secondaryReadonlyMasterKey":{"generationTime":"2023-03-13T14:59:07.0083565Z"}}},"identity":{"type":"None"}}'
-    headers:
-      azure-asyncoperation:
-      - https://management.azure.com/subscriptions/00000000-0000-0000-0000-000000000000/providers/Microsoft.DocumentDB/locations/westus/operationsStatus/aa2d6912-4ec2-4b93-be10-4b69b215c087?api-version=2022-11-15
-=======
         US","type":"Microsoft.DocumentDB/databaseAccounts","kind":"GlobalDocumentDB","tags":{},"systemData":{"createdAt":"2023-06-08T17:26:51.4870992Z"},"properties":{"provisioningState":"Creating","publicNetworkAccess":"Enabled","enableAutomaticFailover":false,"enableMultipleWriteLocations":false,"enablePartitionKeyMonitor":false,"isVirtualNetworkFilterEnabled":false,"virtualNetworkRules":[],"EnabledApiTypes":"Sql","disableKeyBasedMetadataWriteAccess":false,"enableFreeTier":false,"enableAnalyticalStorage":false,"analyticalStorageConfiguration":{},"instanceId":"589f3211-d380-4ca5-b2ac-fb3cacd9300f","createMode":"Restore","databaseAccountOfferType":"Standard","defaultIdentity":"FirstPartyIdentity","networkAclBypass":"None","disableLocalAuth":false,"enablePartitionMerge":false,"minimalTlsVersion":"Tls","consistencyPolicy":{"defaultConsistencyLevel":"Session","maxIntervalInSeconds":5,"maxStalenessPrefix":100},"configurationOverrides":{},"writeLocations":[{"id":"cli000004-westus","locationName":"West
         US","documentEndpoint":"","provisioningState":"Creating","failoverPriority":0,"isZoneRedundant":false}],"readLocations":[{"id":"cli000004-westus","locationName":"West
         US","documentEndpoint":"","provisioningState":"Creating","failoverPriority":0,"isZoneRedundant":false}],"locations":[{"id":"cli000004-westus","locationName":"West
@@ -1505,23 +1124,16 @@
     headers:
       azure-asyncoperation:
       - https://management.azure.com/subscriptions/00000000-0000-0000-0000-000000000000/providers/Microsoft.DocumentDB/locations/westus/operationsStatus/ee58f736-93e2-403e-8ddd-0db5418c0258?api-version=2023-04-15
->>>>>>> 5307e359
-      cache-control:
-      - no-store, no-cache
-      content-length:
-      - '2719'
-      content-type:
-      - application/json
-      date:
-<<<<<<< HEAD
-      - Mon, 13 Mar 2023 14:59:09 GMT
-      location:
-      - https://management.azure.com/subscriptions/00000000-0000-0000-0000-000000000000/resourceGroups/cli_test_cosmosdb_restore_using_create000001/providers/Microsoft.DocumentDB/databaseAccounts/cli000004/operationResults/aa2d6912-4ec2-4b93-be10-4b69b215c087?api-version=2022-11-15
-=======
+      cache-control:
+      - no-store, no-cache
+      content-length:
+      - '2627'
+      content-type:
+      - application/json
+      date:
       - Thu, 08 Jun 2023 17:26:54 GMT
       location:
       - https://management.azure.com/subscriptions/00000000-0000-0000-0000-000000000000/resourceGroups/cli_test_cosmosdb_restore_using_create000001/providers/Microsoft.DocumentDB/databaseAccounts/cli000004/operationResults/ee58f736-93e2-403e-8ddd-0db5418c0258?api-version=2023-04-15
->>>>>>> 5307e359
       pragma:
       - no-cache
       server:
@@ -1537,48 +1149,38 @@
       x-ms-gatewayversion:
       - version=2.14.0
       x-ms-ratelimit-remaining-subscription-writes:
-      - '1199'
-    status:
-      code: 200
-      message: Ok
-- request:
-    body: null
-    headers:
-      Accept:
-      - '*/*'
-      Accept-Encoding:
-      - gzip, deflate
-      CommandName:
-      - cosmosdb create
-      Connection:
-      - keep-alive
-      ParameterSetName:
-      - -n -g --is-restore-request --restore-source --restore-timestamp
-      User-Agent:
-<<<<<<< HEAD
-      - AZURECLI/2.46.0 azsdk-python-mgmt-cosmosdb/9.0.0 Python/3.10.10 (Linux-5.15.0-1033-azure-x86_64-with-glibc2.31)
-        VSTS_7b238909-6802-4b65-b90d-184bca47f458_build_220_0
-    method: GET
-    uri: https://management.azure.com/subscriptions/00000000-0000-0000-0000-000000000000/providers/Microsoft.DocumentDB/locations/westus/operationsStatus/aa2d6912-4ec2-4b93-be10-4b69b215c087?api-version=2022-11-15
-=======
-      - AZURECLI/2.49.0 azsdk-python-mgmt-cosmosdb/9.2.0 Python/3.10.11 (Windows-10-10.0.22621-SP0)
-    method: GET
-    uri: https://management.azure.com/subscriptions/00000000-0000-0000-0000-000000000000/providers/Microsoft.DocumentDB/locations/westus/operationsStatus/ee58f736-93e2-403e-8ddd-0db5418c0258?api-version=2023-04-15
->>>>>>> 5307e359
-  response:
-    body:
-      string: '{"status":"Dequeued"}'
-    headers:
-      cache-control:
-      - no-store, no-cache
-      content-length:
-      - '21'
-      content-type:
-      - application/json
-      date:
-<<<<<<< HEAD
-      - Mon, 13 Mar 2023 14:59:39 GMT
-=======
+      - '1198'
+    status:
+      code: 200
+      message: Ok
+- request:
+    body: null
+    headers:
+      Accept:
+      - '*/*'
+      Accept-Encoding:
+      - gzip, deflate
+      CommandName:
+      - cosmosdb create
+      Connection:
+      - keep-alive
+      ParameterSetName:
+      - -n -g --is-restore-request --restore-source --restore-timestamp
+      User-Agent:
+      - AZURECLI/2.49.0 azsdk-python-mgmt-cosmosdb/9.2.0 Python/3.10.11 (Windows-10-10.0.22621-SP0)
+    method: GET
+    uri: https://management.azure.com/subscriptions/00000000-0000-0000-0000-000000000000/providers/Microsoft.DocumentDB/locations/westus/operationsStatus/ee58f736-93e2-403e-8ddd-0db5418c0258?api-version=2023-04-15
+  response:
+    body:
+      string: '{"status":"Enqueued"}'
+    headers:
+      cache-control:
+      - no-store, no-cache
+      content-length:
+      - '21'
+      content-type:
+      - application/json
+      date:
       - Thu, 08 Jun 2023 17:26:54 GMT
       pragma:
       - no-cache
@@ -1626,1530 +1228,1236 @@
       - application/json
       date:
       - Thu, 08 Jun 2023 17:27:23 GMT
->>>>>>> 5307e359
-      pragma:
-      - no-cache
-      server:
-      - Microsoft-HTTPAPI/2.0
-      strict-transport-security:
-      - max-age=31536000; includeSubDomains
-      transfer-encoding:
-      - chunked
-      vary:
-      - Accept-Encoding
-      x-content-type-options:
-      - nosniff
-      x-ms-gatewayversion:
-      - version=2.14.0
-    status:
-      code: 200
-      message: Ok
-- request:
-    body: null
-    headers:
-      Accept:
-      - '*/*'
-      Accept-Encoding:
-      - gzip, deflate
-      CommandName:
-      - cosmosdb create
-      Connection:
-      - keep-alive
-      ParameterSetName:
-      - -n -g --is-restore-request --restore-source --restore-timestamp
-      User-Agent:
-<<<<<<< HEAD
-      - AZURECLI/2.46.0 azsdk-python-mgmt-cosmosdb/9.0.0 Python/3.10.10 (Linux-5.15.0-1033-azure-x86_64-with-glibc2.31)
-        VSTS_7b238909-6802-4b65-b90d-184bca47f458_build_220_0
-    method: GET
-    uri: https://management.azure.com/subscriptions/00000000-0000-0000-0000-000000000000/providers/Microsoft.DocumentDB/locations/westus/operationsStatus/aa2d6912-4ec2-4b93-be10-4b69b215c087?api-version=2022-11-15
-=======
-      - AZURECLI/2.49.0 azsdk-python-mgmt-cosmosdb/9.2.0 Python/3.10.11 (Windows-10-10.0.22621-SP0)
-    method: GET
-    uri: https://management.azure.com/subscriptions/00000000-0000-0000-0000-000000000000/providers/Microsoft.DocumentDB/locations/westus/operationsStatus/ee58f736-93e2-403e-8ddd-0db5418c0258?api-version=2023-04-15
->>>>>>> 5307e359
-  response:
-    body:
-      string: '{"status":"Dequeued"}'
-    headers:
-      cache-control:
-      - no-store, no-cache
-      content-length:
-      - '21'
-      content-type:
-      - application/json
-      date:
-<<<<<<< HEAD
-      - Mon, 13 Mar 2023 15:00:09 GMT
-=======
+      pragma:
+      - no-cache
+      server:
+      - Microsoft-HTTPAPI/2.0
+      strict-transport-security:
+      - max-age=31536000; includeSubDomains
+      transfer-encoding:
+      - chunked
+      vary:
+      - Accept-Encoding
+      x-content-type-options:
+      - nosniff
+      x-ms-gatewayversion:
+      - version=2.14.0
+    status:
+      code: 200
+      message: Ok
+- request:
+    body: null
+    headers:
+      Accept:
+      - '*/*'
+      Accept-Encoding:
+      - gzip, deflate
+      CommandName:
+      - cosmosdb create
+      Connection:
+      - keep-alive
+      ParameterSetName:
+      - -n -g --is-restore-request --restore-source --restore-timestamp
+      User-Agent:
+      - AZURECLI/2.49.0 azsdk-python-mgmt-cosmosdb/9.2.0 Python/3.10.11 (Windows-10-10.0.22621-SP0)
+    method: GET
+    uri: https://management.azure.com/subscriptions/00000000-0000-0000-0000-000000000000/providers/Microsoft.DocumentDB/locations/westus/operationsStatus/ee58f736-93e2-403e-8ddd-0db5418c0258?api-version=2023-04-15
+  response:
+    body:
+      string: '{"status":"Dequeued"}'
+    headers:
+      cache-control:
+      - no-store, no-cache
+      content-length:
+      - '21'
+      content-type:
+      - application/json
+      date:
       - Thu, 08 Jun 2023 17:27:54 GMT
->>>>>>> 5307e359
-      pragma:
-      - no-cache
-      server:
-      - Microsoft-HTTPAPI/2.0
-      strict-transport-security:
-      - max-age=31536000; includeSubDomains
-      transfer-encoding:
-      - chunked
-      vary:
-      - Accept-Encoding
-      x-content-type-options:
-      - nosniff
-      x-ms-gatewayversion:
-      - version=2.14.0
-    status:
-      code: 200
-      message: Ok
-- request:
-    body: null
-    headers:
-      Accept:
-      - '*/*'
-      Accept-Encoding:
-      - gzip, deflate
-      CommandName:
-      - cosmosdb create
-      Connection:
-      - keep-alive
-      ParameterSetName:
-      - -n -g --is-restore-request --restore-source --restore-timestamp
-      User-Agent:
-<<<<<<< HEAD
-      - AZURECLI/2.46.0 azsdk-python-mgmt-cosmosdb/9.0.0 Python/3.10.10 (Linux-5.15.0-1033-azure-x86_64-with-glibc2.31)
-        VSTS_7b238909-6802-4b65-b90d-184bca47f458_build_220_0
-    method: GET
-    uri: https://management.azure.com/subscriptions/00000000-0000-0000-0000-000000000000/providers/Microsoft.DocumentDB/locations/westus/operationsStatus/aa2d6912-4ec2-4b93-be10-4b69b215c087?api-version=2022-11-15
-=======
-      - AZURECLI/2.49.0 azsdk-python-mgmt-cosmosdb/9.2.0 Python/3.10.11 (Windows-10-10.0.22621-SP0)
-    method: GET
-    uri: https://management.azure.com/subscriptions/00000000-0000-0000-0000-000000000000/providers/Microsoft.DocumentDB/locations/westus/operationsStatus/ee58f736-93e2-403e-8ddd-0db5418c0258?api-version=2023-04-15
->>>>>>> 5307e359
-  response:
-    body:
-      string: '{"status":"Dequeued"}'
-    headers:
-      cache-control:
-      - no-store, no-cache
-      content-length:
-      - '21'
-      content-type:
-      - application/json
-      date:
-<<<<<<< HEAD
-      - Mon, 13 Mar 2023 15:00:39 GMT
-=======
+      pragma:
+      - no-cache
+      server:
+      - Microsoft-HTTPAPI/2.0
+      strict-transport-security:
+      - max-age=31536000; includeSubDomains
+      transfer-encoding:
+      - chunked
+      vary:
+      - Accept-Encoding
+      x-content-type-options:
+      - nosniff
+      x-ms-gatewayversion:
+      - version=2.14.0
+    status:
+      code: 200
+      message: Ok
+- request:
+    body: null
+    headers:
+      Accept:
+      - '*/*'
+      Accept-Encoding:
+      - gzip, deflate
+      CommandName:
+      - cosmosdb create
+      Connection:
+      - keep-alive
+      ParameterSetName:
+      - -n -g --is-restore-request --restore-source --restore-timestamp
+      User-Agent:
+      - AZURECLI/2.49.0 azsdk-python-mgmt-cosmosdb/9.2.0 Python/3.10.11 (Windows-10-10.0.22621-SP0)
+    method: GET
+    uri: https://management.azure.com/subscriptions/00000000-0000-0000-0000-000000000000/providers/Microsoft.DocumentDB/locations/westus/operationsStatus/ee58f736-93e2-403e-8ddd-0db5418c0258?api-version=2023-04-15
+  response:
+    body:
+      string: '{"status":"Dequeued"}'
+    headers:
+      cache-control:
+      - no-store, no-cache
+      content-length:
+      - '21'
+      content-type:
+      - application/json
+      date:
       - Thu, 08 Jun 2023 17:28:23 GMT
->>>>>>> 5307e359
-      pragma:
-      - no-cache
-      server:
-      - Microsoft-HTTPAPI/2.0
-      strict-transport-security:
-      - max-age=31536000; includeSubDomains
-      transfer-encoding:
-      - chunked
-      vary:
-      - Accept-Encoding
-      x-content-type-options:
-      - nosniff
-      x-ms-gatewayversion:
-      - version=2.14.0
-    status:
-      code: 200
-      message: Ok
-- request:
-    body: null
-    headers:
-      Accept:
-      - '*/*'
-      Accept-Encoding:
-      - gzip, deflate
-      CommandName:
-      - cosmosdb create
-      Connection:
-      - keep-alive
-      ParameterSetName:
-      - -n -g --is-restore-request --restore-source --restore-timestamp
-      User-Agent:
-<<<<<<< HEAD
-      - AZURECLI/2.46.0 azsdk-python-mgmt-cosmosdb/9.0.0 Python/3.10.10 (Linux-5.15.0-1033-azure-x86_64-with-glibc2.31)
-        VSTS_7b238909-6802-4b65-b90d-184bca47f458_build_220_0
-    method: GET
-    uri: https://management.azure.com/subscriptions/00000000-0000-0000-0000-000000000000/providers/Microsoft.DocumentDB/locations/westus/operationsStatus/aa2d6912-4ec2-4b93-be10-4b69b215c087?api-version=2022-11-15
-=======
-      - AZURECLI/2.49.0 azsdk-python-mgmt-cosmosdb/9.2.0 Python/3.10.11 (Windows-10-10.0.22621-SP0)
-    method: GET
-    uri: https://management.azure.com/subscriptions/00000000-0000-0000-0000-000000000000/providers/Microsoft.DocumentDB/locations/westus/operationsStatus/ee58f736-93e2-403e-8ddd-0db5418c0258?api-version=2023-04-15
->>>>>>> 5307e359
-  response:
-    body:
-      string: '{"status":"Dequeued"}'
-    headers:
-      cache-control:
-      - no-store, no-cache
-      content-length:
-      - '21'
-      content-type:
-      - application/json
-      date:
-<<<<<<< HEAD
-      - Mon, 13 Mar 2023 15:01:09 GMT
-=======
+      pragma:
+      - no-cache
+      server:
+      - Microsoft-HTTPAPI/2.0
+      strict-transport-security:
+      - max-age=31536000; includeSubDomains
+      transfer-encoding:
+      - chunked
+      vary:
+      - Accept-Encoding
+      x-content-type-options:
+      - nosniff
+      x-ms-gatewayversion:
+      - version=2.14.0
+    status:
+      code: 200
+      message: Ok
+- request:
+    body: null
+    headers:
+      Accept:
+      - '*/*'
+      Accept-Encoding:
+      - gzip, deflate
+      CommandName:
+      - cosmosdb create
+      Connection:
+      - keep-alive
+      ParameterSetName:
+      - -n -g --is-restore-request --restore-source --restore-timestamp
+      User-Agent:
+      - AZURECLI/2.49.0 azsdk-python-mgmt-cosmosdb/9.2.0 Python/3.10.11 (Windows-10-10.0.22621-SP0)
+    method: GET
+    uri: https://management.azure.com/subscriptions/00000000-0000-0000-0000-000000000000/providers/Microsoft.DocumentDB/locations/westus/operationsStatus/ee58f736-93e2-403e-8ddd-0db5418c0258?api-version=2023-04-15
+  response:
+    body:
+      string: '{"status":"Dequeued"}'
+    headers:
+      cache-control:
+      - no-store, no-cache
+      content-length:
+      - '21'
+      content-type:
+      - application/json
+      date:
       - Thu, 08 Jun 2023 17:28:54 GMT
->>>>>>> 5307e359
-      pragma:
-      - no-cache
-      server:
-      - Microsoft-HTTPAPI/2.0
-      strict-transport-security:
-      - max-age=31536000; includeSubDomains
-      transfer-encoding:
-      - chunked
-      vary:
-      - Accept-Encoding
-      x-content-type-options:
-      - nosniff
-      x-ms-gatewayversion:
-      - version=2.14.0
-    status:
-      code: 200
-      message: Ok
-- request:
-    body: null
-    headers:
-      Accept:
-      - '*/*'
-      Accept-Encoding:
-      - gzip, deflate
-      CommandName:
-      - cosmosdb create
-      Connection:
-      - keep-alive
-      ParameterSetName:
-      - -n -g --is-restore-request --restore-source --restore-timestamp
-      User-Agent:
-<<<<<<< HEAD
-      - AZURECLI/2.46.0 azsdk-python-mgmt-cosmosdb/9.0.0 Python/3.10.10 (Linux-5.15.0-1033-azure-x86_64-with-glibc2.31)
-        VSTS_7b238909-6802-4b65-b90d-184bca47f458_build_220_0
-    method: GET
-    uri: https://management.azure.com/subscriptions/00000000-0000-0000-0000-000000000000/providers/Microsoft.DocumentDB/locations/westus/operationsStatus/aa2d6912-4ec2-4b93-be10-4b69b215c087?api-version=2022-11-15
-=======
-      - AZURECLI/2.49.0 azsdk-python-mgmt-cosmosdb/9.2.0 Python/3.10.11 (Windows-10-10.0.22621-SP0)
-    method: GET
-    uri: https://management.azure.com/subscriptions/00000000-0000-0000-0000-000000000000/providers/Microsoft.DocumentDB/locations/westus/operationsStatus/ee58f736-93e2-403e-8ddd-0db5418c0258?api-version=2023-04-15
->>>>>>> 5307e359
-  response:
-    body:
-      string: '{"status":"Dequeued"}'
-    headers:
-      cache-control:
-      - no-store, no-cache
-      content-length:
-      - '21'
-      content-type:
-      - application/json
-      date:
-<<<<<<< HEAD
-      - Mon, 13 Mar 2023 15:01:40 GMT
-=======
+      pragma:
+      - no-cache
+      server:
+      - Microsoft-HTTPAPI/2.0
+      strict-transport-security:
+      - max-age=31536000; includeSubDomains
+      transfer-encoding:
+      - chunked
+      vary:
+      - Accept-Encoding
+      x-content-type-options:
+      - nosniff
+      x-ms-gatewayversion:
+      - version=2.14.0
+    status:
+      code: 200
+      message: Ok
+- request:
+    body: null
+    headers:
+      Accept:
+      - '*/*'
+      Accept-Encoding:
+      - gzip, deflate
+      CommandName:
+      - cosmosdb create
+      Connection:
+      - keep-alive
+      ParameterSetName:
+      - -n -g --is-restore-request --restore-source --restore-timestamp
+      User-Agent:
+      - AZURECLI/2.49.0 azsdk-python-mgmt-cosmosdb/9.2.0 Python/3.10.11 (Windows-10-10.0.22621-SP0)
+    method: GET
+    uri: https://management.azure.com/subscriptions/00000000-0000-0000-0000-000000000000/providers/Microsoft.DocumentDB/locations/westus/operationsStatus/ee58f736-93e2-403e-8ddd-0db5418c0258?api-version=2023-04-15
+  response:
+    body:
+      string: '{"status":"Dequeued"}'
+    headers:
+      cache-control:
+      - no-store, no-cache
+      content-length:
+      - '21'
+      content-type:
+      - application/json
+      date:
       - Thu, 08 Jun 2023 17:29:24 GMT
->>>>>>> 5307e359
-      pragma:
-      - no-cache
-      server:
-      - Microsoft-HTTPAPI/2.0
-      strict-transport-security:
-      - max-age=31536000; includeSubDomains
-      transfer-encoding:
-      - chunked
-      vary:
-      - Accept-Encoding
-      x-content-type-options:
-      - nosniff
-      x-ms-gatewayversion:
-      - version=2.14.0
-    status:
-      code: 200
-      message: Ok
-- request:
-    body: null
-    headers:
-      Accept:
-      - '*/*'
-      Accept-Encoding:
-      - gzip, deflate
-      CommandName:
-      - cosmosdb create
-      Connection:
-      - keep-alive
-      ParameterSetName:
-      - -n -g --is-restore-request --restore-source --restore-timestamp
-      User-Agent:
-<<<<<<< HEAD
-      - AZURECLI/2.46.0 azsdk-python-mgmt-cosmosdb/9.0.0 Python/3.10.10 (Linux-5.15.0-1033-azure-x86_64-with-glibc2.31)
-        VSTS_7b238909-6802-4b65-b90d-184bca47f458_build_220_0
-    method: GET
-    uri: https://management.azure.com/subscriptions/00000000-0000-0000-0000-000000000000/providers/Microsoft.DocumentDB/locations/westus/operationsStatus/aa2d6912-4ec2-4b93-be10-4b69b215c087?api-version=2022-11-15
-=======
-      - AZURECLI/2.49.0 azsdk-python-mgmt-cosmosdb/9.2.0 Python/3.10.11 (Windows-10-10.0.22621-SP0)
-    method: GET
-    uri: https://management.azure.com/subscriptions/00000000-0000-0000-0000-000000000000/providers/Microsoft.DocumentDB/locations/westus/operationsStatus/ee58f736-93e2-403e-8ddd-0db5418c0258?api-version=2023-04-15
->>>>>>> 5307e359
-  response:
-    body:
-      string: '{"status":"Dequeued"}'
-    headers:
-      cache-control:
-      - no-store, no-cache
-      content-length:
-      - '21'
-      content-type:
-      - application/json
-      date:
-<<<<<<< HEAD
-      - Mon, 13 Mar 2023 15:02:10 GMT
-=======
+      pragma:
+      - no-cache
+      server:
+      - Microsoft-HTTPAPI/2.0
+      strict-transport-security:
+      - max-age=31536000; includeSubDomains
+      transfer-encoding:
+      - chunked
+      vary:
+      - Accept-Encoding
+      x-content-type-options:
+      - nosniff
+      x-ms-gatewayversion:
+      - version=2.14.0
+    status:
+      code: 200
+      message: Ok
+- request:
+    body: null
+    headers:
+      Accept:
+      - '*/*'
+      Accept-Encoding:
+      - gzip, deflate
+      CommandName:
+      - cosmosdb create
+      Connection:
+      - keep-alive
+      ParameterSetName:
+      - -n -g --is-restore-request --restore-source --restore-timestamp
+      User-Agent:
+      - AZURECLI/2.49.0 azsdk-python-mgmt-cosmosdb/9.2.0 Python/3.10.11 (Windows-10-10.0.22621-SP0)
+    method: GET
+    uri: https://management.azure.com/subscriptions/00000000-0000-0000-0000-000000000000/providers/Microsoft.DocumentDB/locations/westus/operationsStatus/ee58f736-93e2-403e-8ddd-0db5418c0258?api-version=2023-04-15
+  response:
+    body:
+      string: '{"status":"Dequeued"}'
+    headers:
+      cache-control:
+      - no-store, no-cache
+      content-length:
+      - '21'
+      content-type:
+      - application/json
+      date:
       - Thu, 08 Jun 2023 17:29:54 GMT
->>>>>>> 5307e359
-      pragma:
-      - no-cache
-      server:
-      - Microsoft-HTTPAPI/2.0
-      strict-transport-security:
-      - max-age=31536000; includeSubDomains
-      transfer-encoding:
-      - chunked
-      vary:
-      - Accept-Encoding
-      x-content-type-options:
-      - nosniff
-      x-ms-gatewayversion:
-      - version=2.14.0
-    status:
-      code: 200
-      message: Ok
-- request:
-    body: null
-    headers:
-      Accept:
-      - '*/*'
-      Accept-Encoding:
-      - gzip, deflate
-      CommandName:
-      - cosmosdb create
-      Connection:
-      - keep-alive
-      ParameterSetName:
-      - -n -g --is-restore-request --restore-source --restore-timestamp
-      User-Agent:
-<<<<<<< HEAD
-      - AZURECLI/2.46.0 azsdk-python-mgmt-cosmosdb/9.0.0 Python/3.10.10 (Linux-5.15.0-1033-azure-x86_64-with-glibc2.31)
-        VSTS_7b238909-6802-4b65-b90d-184bca47f458_build_220_0
-    method: GET
-    uri: https://management.azure.com/subscriptions/00000000-0000-0000-0000-000000000000/providers/Microsoft.DocumentDB/locations/westus/operationsStatus/aa2d6912-4ec2-4b93-be10-4b69b215c087?api-version=2022-11-15
-=======
-      - AZURECLI/2.49.0 azsdk-python-mgmt-cosmosdb/9.2.0 Python/3.10.11 (Windows-10-10.0.22621-SP0)
-    method: GET
-    uri: https://management.azure.com/subscriptions/00000000-0000-0000-0000-000000000000/providers/Microsoft.DocumentDB/locations/westus/operationsStatus/ee58f736-93e2-403e-8ddd-0db5418c0258?api-version=2023-04-15
->>>>>>> 5307e359
-  response:
-    body:
-      string: '{"status":"Dequeued"}'
-    headers:
-      cache-control:
-      - no-store, no-cache
-      content-length:
-      - '21'
-      content-type:
-      - application/json
-      date:
-<<<<<<< HEAD
-      - Mon, 13 Mar 2023 15:02:40 GMT
-=======
+      pragma:
+      - no-cache
+      server:
+      - Microsoft-HTTPAPI/2.0
+      strict-transport-security:
+      - max-age=31536000; includeSubDomains
+      transfer-encoding:
+      - chunked
+      vary:
+      - Accept-Encoding
+      x-content-type-options:
+      - nosniff
+      x-ms-gatewayversion:
+      - version=2.14.0
+    status:
+      code: 200
+      message: Ok
+- request:
+    body: null
+    headers:
+      Accept:
+      - '*/*'
+      Accept-Encoding:
+      - gzip, deflate
+      CommandName:
+      - cosmosdb create
+      Connection:
+      - keep-alive
+      ParameterSetName:
+      - -n -g --is-restore-request --restore-source --restore-timestamp
+      User-Agent:
+      - AZURECLI/2.49.0 azsdk-python-mgmt-cosmosdb/9.2.0 Python/3.10.11 (Windows-10-10.0.22621-SP0)
+    method: GET
+    uri: https://management.azure.com/subscriptions/00000000-0000-0000-0000-000000000000/providers/Microsoft.DocumentDB/locations/westus/operationsStatus/ee58f736-93e2-403e-8ddd-0db5418c0258?api-version=2023-04-15
+  response:
+    body:
+      string: '{"status":"Dequeued"}'
+    headers:
+      cache-control:
+      - no-store, no-cache
+      content-length:
+      - '21'
+      content-type:
+      - application/json
+      date:
       - Thu, 08 Jun 2023 17:30:24 GMT
->>>>>>> 5307e359
-      pragma:
-      - no-cache
-      server:
-      - Microsoft-HTTPAPI/2.0
-      strict-transport-security:
-      - max-age=31536000; includeSubDomains
-      transfer-encoding:
-      - chunked
-      vary:
-      - Accept-Encoding
-      x-content-type-options:
-      - nosniff
-      x-ms-gatewayversion:
-      - version=2.14.0
-    status:
-      code: 200
-      message: Ok
-- request:
-    body: null
-    headers:
-      Accept:
-      - '*/*'
-      Accept-Encoding:
-      - gzip, deflate
-      CommandName:
-      - cosmosdb create
-      Connection:
-      - keep-alive
-      ParameterSetName:
-      - -n -g --is-restore-request --restore-source --restore-timestamp
-      User-Agent:
-<<<<<<< HEAD
-      - AZURECLI/2.46.0 azsdk-python-mgmt-cosmosdb/9.0.0 Python/3.10.10 (Linux-5.15.0-1033-azure-x86_64-with-glibc2.31)
-        VSTS_7b238909-6802-4b65-b90d-184bca47f458_build_220_0
-    method: GET
-    uri: https://management.azure.com/subscriptions/00000000-0000-0000-0000-000000000000/providers/Microsoft.DocumentDB/locations/westus/operationsStatus/aa2d6912-4ec2-4b93-be10-4b69b215c087?api-version=2022-11-15
-=======
-      - AZURECLI/2.49.0 azsdk-python-mgmt-cosmosdb/9.2.0 Python/3.10.11 (Windows-10-10.0.22621-SP0)
-    method: GET
-    uri: https://management.azure.com/subscriptions/00000000-0000-0000-0000-000000000000/providers/Microsoft.DocumentDB/locations/westus/operationsStatus/ee58f736-93e2-403e-8ddd-0db5418c0258?api-version=2023-04-15
->>>>>>> 5307e359
-  response:
-    body:
-      string: '{"status":"Dequeued"}'
-    headers:
-      cache-control:
-      - no-store, no-cache
-      content-length:
-      - '21'
-      content-type:
-      - application/json
-      date:
-<<<<<<< HEAD
-      - Mon, 13 Mar 2023 15:03:10 GMT
-=======
+      pragma:
+      - no-cache
+      server:
+      - Microsoft-HTTPAPI/2.0
+      strict-transport-security:
+      - max-age=31536000; includeSubDomains
+      transfer-encoding:
+      - chunked
+      vary:
+      - Accept-Encoding
+      x-content-type-options:
+      - nosniff
+      x-ms-gatewayversion:
+      - version=2.14.0
+    status:
+      code: 200
+      message: Ok
+- request:
+    body: null
+    headers:
+      Accept:
+      - '*/*'
+      Accept-Encoding:
+      - gzip, deflate
+      CommandName:
+      - cosmosdb create
+      Connection:
+      - keep-alive
+      ParameterSetName:
+      - -n -g --is-restore-request --restore-source --restore-timestamp
+      User-Agent:
+      - AZURECLI/2.49.0 azsdk-python-mgmt-cosmosdb/9.2.0 Python/3.10.11 (Windows-10-10.0.22621-SP0)
+    method: GET
+    uri: https://management.azure.com/subscriptions/00000000-0000-0000-0000-000000000000/providers/Microsoft.DocumentDB/locations/westus/operationsStatus/ee58f736-93e2-403e-8ddd-0db5418c0258?api-version=2023-04-15
+  response:
+    body:
+      string: '{"status":"Dequeued"}'
+    headers:
+      cache-control:
+      - no-store, no-cache
+      content-length:
+      - '21'
+      content-type:
+      - application/json
+      date:
       - Thu, 08 Jun 2023 17:30:55 GMT
->>>>>>> 5307e359
-      pragma:
-      - no-cache
-      server:
-      - Microsoft-HTTPAPI/2.0
-      strict-transport-security:
-      - max-age=31536000; includeSubDomains
-      transfer-encoding:
-      - chunked
-      vary:
-      - Accept-Encoding
-      x-content-type-options:
-      - nosniff
-      x-ms-gatewayversion:
-      - version=2.14.0
-    status:
-      code: 200
-      message: Ok
-- request:
-    body: null
-    headers:
-      Accept:
-      - '*/*'
-      Accept-Encoding:
-      - gzip, deflate
-      CommandName:
-      - cosmosdb create
-      Connection:
-      - keep-alive
-      ParameterSetName:
-      - -n -g --is-restore-request --restore-source --restore-timestamp
-      User-Agent:
-<<<<<<< HEAD
-      - AZURECLI/2.46.0 azsdk-python-mgmt-cosmosdb/9.0.0 Python/3.10.10 (Linux-5.15.0-1033-azure-x86_64-with-glibc2.31)
-        VSTS_7b238909-6802-4b65-b90d-184bca47f458_build_220_0
-    method: GET
-    uri: https://management.azure.com/subscriptions/00000000-0000-0000-0000-000000000000/providers/Microsoft.DocumentDB/locations/westus/operationsStatus/aa2d6912-4ec2-4b93-be10-4b69b215c087?api-version=2022-11-15
-=======
-      - AZURECLI/2.49.0 azsdk-python-mgmt-cosmosdb/9.2.0 Python/3.10.11 (Windows-10-10.0.22621-SP0)
-    method: GET
-    uri: https://management.azure.com/subscriptions/00000000-0000-0000-0000-000000000000/providers/Microsoft.DocumentDB/locations/westus/operationsStatus/ee58f736-93e2-403e-8ddd-0db5418c0258?api-version=2023-04-15
->>>>>>> 5307e359
-  response:
-    body:
-      string: '{"status":"Dequeued"}'
-    headers:
-      cache-control:
-      - no-store, no-cache
-      content-length:
-      - '21'
-      content-type:
-      - application/json
-      date:
-<<<<<<< HEAD
-      - Mon, 13 Mar 2023 15:03:41 GMT
-=======
+      pragma:
+      - no-cache
+      server:
+      - Microsoft-HTTPAPI/2.0
+      strict-transport-security:
+      - max-age=31536000; includeSubDomains
+      transfer-encoding:
+      - chunked
+      vary:
+      - Accept-Encoding
+      x-content-type-options:
+      - nosniff
+      x-ms-gatewayversion:
+      - version=2.14.0
+    status:
+      code: 200
+      message: Ok
+- request:
+    body: null
+    headers:
+      Accept:
+      - '*/*'
+      Accept-Encoding:
+      - gzip, deflate
+      CommandName:
+      - cosmosdb create
+      Connection:
+      - keep-alive
+      ParameterSetName:
+      - -n -g --is-restore-request --restore-source --restore-timestamp
+      User-Agent:
+      - AZURECLI/2.49.0 azsdk-python-mgmt-cosmosdb/9.2.0 Python/3.10.11 (Windows-10-10.0.22621-SP0)
+    method: GET
+    uri: https://management.azure.com/subscriptions/00000000-0000-0000-0000-000000000000/providers/Microsoft.DocumentDB/locations/westus/operationsStatus/ee58f736-93e2-403e-8ddd-0db5418c0258?api-version=2023-04-15
+  response:
+    body:
+      string: '{"status":"Dequeued"}'
+    headers:
+      cache-control:
+      - no-store, no-cache
+      content-length:
+      - '21'
+      content-type:
+      - application/json
+      date:
       - Thu, 08 Jun 2023 17:31:24 GMT
->>>>>>> 5307e359
-      pragma:
-      - no-cache
-      server:
-      - Microsoft-HTTPAPI/2.0
-      strict-transport-security:
-      - max-age=31536000; includeSubDomains
-      transfer-encoding:
-      - chunked
-      vary:
-      - Accept-Encoding
-      x-content-type-options:
-      - nosniff
-      x-ms-gatewayversion:
-      - version=2.14.0
-    status:
-      code: 200
-      message: Ok
-- request:
-    body: null
-    headers:
-      Accept:
-      - '*/*'
-      Accept-Encoding:
-      - gzip, deflate
-      CommandName:
-      - cosmosdb create
-      Connection:
-      - keep-alive
-      ParameterSetName:
-      - -n -g --is-restore-request --restore-source --restore-timestamp
-      User-Agent:
-<<<<<<< HEAD
-      - AZURECLI/2.46.0 azsdk-python-mgmt-cosmosdb/9.0.0 Python/3.10.10 (Linux-5.15.0-1033-azure-x86_64-with-glibc2.31)
-        VSTS_7b238909-6802-4b65-b90d-184bca47f458_build_220_0
-    method: GET
-    uri: https://management.azure.com/subscriptions/00000000-0000-0000-0000-000000000000/providers/Microsoft.DocumentDB/locations/westus/operationsStatus/aa2d6912-4ec2-4b93-be10-4b69b215c087?api-version=2022-11-15
-=======
-      - AZURECLI/2.49.0 azsdk-python-mgmt-cosmosdb/9.2.0 Python/3.10.11 (Windows-10-10.0.22621-SP0)
-    method: GET
-    uri: https://management.azure.com/subscriptions/00000000-0000-0000-0000-000000000000/providers/Microsoft.DocumentDB/locations/westus/operationsStatus/ee58f736-93e2-403e-8ddd-0db5418c0258?api-version=2023-04-15
->>>>>>> 5307e359
-  response:
-    body:
-      string: '{"status":"Dequeued"}'
-    headers:
-      cache-control:
-      - no-store, no-cache
-      content-length:
-      - '21'
-      content-type:
-      - application/json
-      date:
-<<<<<<< HEAD
-      - Mon, 13 Mar 2023 15:04:11 GMT
-=======
+      pragma:
+      - no-cache
+      server:
+      - Microsoft-HTTPAPI/2.0
+      strict-transport-security:
+      - max-age=31536000; includeSubDomains
+      transfer-encoding:
+      - chunked
+      vary:
+      - Accept-Encoding
+      x-content-type-options:
+      - nosniff
+      x-ms-gatewayversion:
+      - version=2.14.0
+    status:
+      code: 200
+      message: Ok
+- request:
+    body: null
+    headers:
+      Accept:
+      - '*/*'
+      Accept-Encoding:
+      - gzip, deflate
+      CommandName:
+      - cosmosdb create
+      Connection:
+      - keep-alive
+      ParameterSetName:
+      - -n -g --is-restore-request --restore-source --restore-timestamp
+      User-Agent:
+      - AZURECLI/2.49.0 azsdk-python-mgmt-cosmosdb/9.2.0 Python/3.10.11 (Windows-10-10.0.22621-SP0)
+    method: GET
+    uri: https://management.azure.com/subscriptions/00000000-0000-0000-0000-000000000000/providers/Microsoft.DocumentDB/locations/westus/operationsStatus/ee58f736-93e2-403e-8ddd-0db5418c0258?api-version=2023-04-15
+  response:
+    body:
+      string: '{"status":"Dequeued"}'
+    headers:
+      cache-control:
+      - no-store, no-cache
+      content-length:
+      - '21'
+      content-type:
+      - application/json
+      date:
       - Thu, 08 Jun 2023 17:31:55 GMT
->>>>>>> 5307e359
-      pragma:
-      - no-cache
-      server:
-      - Microsoft-HTTPAPI/2.0
-      strict-transport-security:
-      - max-age=31536000; includeSubDomains
-      transfer-encoding:
-      - chunked
-      vary:
-      - Accept-Encoding
-      x-content-type-options:
-      - nosniff
-      x-ms-gatewayversion:
-      - version=2.14.0
-    status:
-      code: 200
-      message: Ok
-- request:
-    body: null
-    headers:
-      Accept:
-      - '*/*'
-      Accept-Encoding:
-      - gzip, deflate
-      CommandName:
-      - cosmosdb create
-      Connection:
-      - keep-alive
-      ParameterSetName:
-      - -n -g --is-restore-request --restore-source --restore-timestamp
-      User-Agent:
-<<<<<<< HEAD
-      - AZURECLI/2.46.0 azsdk-python-mgmt-cosmosdb/9.0.0 Python/3.10.10 (Linux-5.15.0-1033-azure-x86_64-with-glibc2.31)
-        VSTS_7b238909-6802-4b65-b90d-184bca47f458_build_220_0
-    method: GET
-    uri: https://management.azure.com/subscriptions/00000000-0000-0000-0000-000000000000/providers/Microsoft.DocumentDB/locations/westus/operationsStatus/aa2d6912-4ec2-4b93-be10-4b69b215c087?api-version=2022-11-15
-=======
-      - AZURECLI/2.49.0 azsdk-python-mgmt-cosmosdb/9.2.0 Python/3.10.11 (Windows-10-10.0.22621-SP0)
-    method: GET
-    uri: https://management.azure.com/subscriptions/00000000-0000-0000-0000-000000000000/providers/Microsoft.DocumentDB/locations/westus/operationsStatus/ee58f736-93e2-403e-8ddd-0db5418c0258?api-version=2023-04-15
->>>>>>> 5307e359
-  response:
-    body:
-      string: '{"status":"Dequeued"}'
-    headers:
-      cache-control:
-      - no-store, no-cache
-      content-length:
-      - '21'
-      content-type:
-      - application/json
-      date:
-<<<<<<< HEAD
-      - Mon, 13 Mar 2023 15:04:40 GMT
-=======
+      pragma:
+      - no-cache
+      server:
+      - Microsoft-HTTPAPI/2.0
+      strict-transport-security:
+      - max-age=31536000; includeSubDomains
+      transfer-encoding:
+      - chunked
+      vary:
+      - Accept-Encoding
+      x-content-type-options:
+      - nosniff
+      x-ms-gatewayversion:
+      - version=2.14.0
+    status:
+      code: 200
+      message: Ok
+- request:
+    body: null
+    headers:
+      Accept:
+      - '*/*'
+      Accept-Encoding:
+      - gzip, deflate
+      CommandName:
+      - cosmosdb create
+      Connection:
+      - keep-alive
+      ParameterSetName:
+      - -n -g --is-restore-request --restore-source --restore-timestamp
+      User-Agent:
+      - AZURECLI/2.49.0 azsdk-python-mgmt-cosmosdb/9.2.0 Python/3.10.11 (Windows-10-10.0.22621-SP0)
+    method: GET
+    uri: https://management.azure.com/subscriptions/00000000-0000-0000-0000-000000000000/providers/Microsoft.DocumentDB/locations/westus/operationsStatus/ee58f736-93e2-403e-8ddd-0db5418c0258?api-version=2023-04-15
+  response:
+    body:
+      string: '{"status":"Dequeued"}'
+    headers:
+      cache-control:
+      - no-store, no-cache
+      content-length:
+      - '21'
+      content-type:
+      - application/json
+      date:
       - Thu, 08 Jun 2023 17:32:25 GMT
->>>>>>> 5307e359
-      pragma:
-      - no-cache
-      server:
-      - Microsoft-HTTPAPI/2.0
-      strict-transport-security:
-      - max-age=31536000; includeSubDomains
-      transfer-encoding:
-      - chunked
-      vary:
-      - Accept-Encoding
-      x-content-type-options:
-      - nosniff
-      x-ms-gatewayversion:
-      - version=2.14.0
-    status:
-      code: 200
-      message: Ok
-- request:
-    body: null
-    headers:
-      Accept:
-      - '*/*'
-      Accept-Encoding:
-      - gzip, deflate
-      CommandName:
-      - cosmosdb create
-      Connection:
-      - keep-alive
-      ParameterSetName:
-      - -n -g --is-restore-request --restore-source --restore-timestamp
-      User-Agent:
-<<<<<<< HEAD
-      - AZURECLI/2.46.0 azsdk-python-mgmt-cosmosdb/9.0.0 Python/3.10.10 (Linux-5.15.0-1033-azure-x86_64-with-glibc2.31)
-        VSTS_7b238909-6802-4b65-b90d-184bca47f458_build_220_0
-    method: GET
-    uri: https://management.azure.com/subscriptions/00000000-0000-0000-0000-000000000000/providers/Microsoft.DocumentDB/locations/westus/operationsStatus/aa2d6912-4ec2-4b93-be10-4b69b215c087?api-version=2022-11-15
-=======
-      - AZURECLI/2.49.0 azsdk-python-mgmt-cosmosdb/9.2.0 Python/3.10.11 (Windows-10-10.0.22621-SP0)
-    method: GET
-    uri: https://management.azure.com/subscriptions/00000000-0000-0000-0000-000000000000/providers/Microsoft.DocumentDB/locations/westus/operationsStatus/ee58f736-93e2-403e-8ddd-0db5418c0258?api-version=2023-04-15
->>>>>>> 5307e359
-  response:
-    body:
-      string: '{"status":"Dequeued"}'
-    headers:
-      cache-control:
-      - no-store, no-cache
-      content-length:
-      - '21'
-      content-type:
-      - application/json
-      date:
-<<<<<<< HEAD
-      - Mon, 13 Mar 2023 15:05:10 GMT
-=======
+      pragma:
+      - no-cache
+      server:
+      - Microsoft-HTTPAPI/2.0
+      strict-transport-security:
+      - max-age=31536000; includeSubDomains
+      transfer-encoding:
+      - chunked
+      vary:
+      - Accept-Encoding
+      x-content-type-options:
+      - nosniff
+      x-ms-gatewayversion:
+      - version=2.14.0
+    status:
+      code: 200
+      message: Ok
+- request:
+    body: null
+    headers:
+      Accept:
+      - '*/*'
+      Accept-Encoding:
+      - gzip, deflate
+      CommandName:
+      - cosmosdb create
+      Connection:
+      - keep-alive
+      ParameterSetName:
+      - -n -g --is-restore-request --restore-source --restore-timestamp
+      User-Agent:
+      - AZURECLI/2.49.0 azsdk-python-mgmt-cosmosdb/9.2.0 Python/3.10.11 (Windows-10-10.0.22621-SP0)
+    method: GET
+    uri: https://management.azure.com/subscriptions/00000000-0000-0000-0000-000000000000/providers/Microsoft.DocumentDB/locations/westus/operationsStatus/ee58f736-93e2-403e-8ddd-0db5418c0258?api-version=2023-04-15
+  response:
+    body:
+      string: '{"status":"Dequeued"}'
+    headers:
+      cache-control:
+      - no-store, no-cache
+      content-length:
+      - '21'
+      content-type:
+      - application/json
+      date:
       - Thu, 08 Jun 2023 17:32:54 GMT
->>>>>>> 5307e359
-      pragma:
-      - no-cache
-      server:
-      - Microsoft-HTTPAPI/2.0
-      strict-transport-security:
-      - max-age=31536000; includeSubDomains
-      transfer-encoding:
-      - chunked
-      vary:
-      - Accept-Encoding
-      x-content-type-options:
-      - nosniff
-      x-ms-gatewayversion:
-      - version=2.14.0
-    status:
-      code: 200
-      message: Ok
-- request:
-    body: null
-    headers:
-      Accept:
-      - '*/*'
-      Accept-Encoding:
-      - gzip, deflate
-      CommandName:
-      - cosmosdb create
-      Connection:
-      - keep-alive
-      ParameterSetName:
-      - -n -g --is-restore-request --restore-source --restore-timestamp
-      User-Agent:
-<<<<<<< HEAD
-      - AZURECLI/2.46.0 azsdk-python-mgmt-cosmosdb/9.0.0 Python/3.10.10 (Linux-5.15.0-1033-azure-x86_64-with-glibc2.31)
-        VSTS_7b238909-6802-4b65-b90d-184bca47f458_build_220_0
-    method: GET
-    uri: https://management.azure.com/subscriptions/00000000-0000-0000-0000-000000000000/providers/Microsoft.DocumentDB/locations/westus/operationsStatus/aa2d6912-4ec2-4b93-be10-4b69b215c087?api-version=2022-11-15
-=======
-      - AZURECLI/2.49.0 azsdk-python-mgmt-cosmosdb/9.2.0 Python/3.10.11 (Windows-10-10.0.22621-SP0)
-    method: GET
-    uri: https://management.azure.com/subscriptions/00000000-0000-0000-0000-000000000000/providers/Microsoft.DocumentDB/locations/westus/operationsStatus/ee58f736-93e2-403e-8ddd-0db5418c0258?api-version=2023-04-15
->>>>>>> 5307e359
-  response:
-    body:
-      string: '{"status":"Dequeued"}'
-    headers:
-      cache-control:
-      - no-store, no-cache
-      content-length:
-      - '21'
-      content-type:
-      - application/json
-      date:
-<<<<<<< HEAD
-      - Mon, 13 Mar 2023 15:05:40 GMT
-=======
+      pragma:
+      - no-cache
+      server:
+      - Microsoft-HTTPAPI/2.0
+      strict-transport-security:
+      - max-age=31536000; includeSubDomains
+      transfer-encoding:
+      - chunked
+      vary:
+      - Accept-Encoding
+      x-content-type-options:
+      - nosniff
+      x-ms-gatewayversion:
+      - version=2.14.0
+    status:
+      code: 200
+      message: Ok
+- request:
+    body: null
+    headers:
+      Accept:
+      - '*/*'
+      Accept-Encoding:
+      - gzip, deflate
+      CommandName:
+      - cosmosdb create
+      Connection:
+      - keep-alive
+      ParameterSetName:
+      - -n -g --is-restore-request --restore-source --restore-timestamp
+      User-Agent:
+      - AZURECLI/2.49.0 azsdk-python-mgmt-cosmosdb/9.2.0 Python/3.10.11 (Windows-10-10.0.22621-SP0)
+    method: GET
+    uri: https://management.azure.com/subscriptions/00000000-0000-0000-0000-000000000000/providers/Microsoft.DocumentDB/locations/westus/operationsStatus/ee58f736-93e2-403e-8ddd-0db5418c0258?api-version=2023-04-15
+  response:
+    body:
+      string: '{"status":"Dequeued"}'
+    headers:
+      cache-control:
+      - no-store, no-cache
+      content-length:
+      - '21'
+      content-type:
+      - application/json
+      date:
       - Thu, 08 Jun 2023 17:33:25 GMT
->>>>>>> 5307e359
-      pragma:
-      - no-cache
-      server:
-      - Microsoft-HTTPAPI/2.0
-      strict-transport-security:
-      - max-age=31536000; includeSubDomains
-      transfer-encoding:
-      - chunked
-      vary:
-      - Accept-Encoding
-      x-content-type-options:
-      - nosniff
-      x-ms-gatewayversion:
-      - version=2.14.0
-    status:
-      code: 200
-      message: Ok
-- request:
-    body: null
-    headers:
-      Accept:
-      - '*/*'
-      Accept-Encoding:
-      - gzip, deflate
-      CommandName:
-      - cosmosdb create
-      Connection:
-      - keep-alive
-      ParameterSetName:
-      - -n -g --is-restore-request --restore-source --restore-timestamp
-      User-Agent:
-<<<<<<< HEAD
-      - AZURECLI/2.46.0 azsdk-python-mgmt-cosmosdb/9.0.0 Python/3.10.10 (Linux-5.15.0-1033-azure-x86_64-with-glibc2.31)
-        VSTS_7b238909-6802-4b65-b90d-184bca47f458_build_220_0
-    method: GET
-    uri: https://management.azure.com/subscriptions/00000000-0000-0000-0000-000000000000/providers/Microsoft.DocumentDB/locations/westus/operationsStatus/aa2d6912-4ec2-4b93-be10-4b69b215c087?api-version=2022-11-15
-=======
-      - AZURECLI/2.49.0 azsdk-python-mgmt-cosmosdb/9.2.0 Python/3.10.11 (Windows-10-10.0.22621-SP0)
-    method: GET
-    uri: https://management.azure.com/subscriptions/00000000-0000-0000-0000-000000000000/providers/Microsoft.DocumentDB/locations/westus/operationsStatus/ee58f736-93e2-403e-8ddd-0db5418c0258?api-version=2023-04-15
->>>>>>> 5307e359
-  response:
-    body:
-      string: '{"status":"Dequeued"}'
-    headers:
-      cache-control:
-      - no-store, no-cache
-      content-length:
-      - '21'
-      content-type:
-      - application/json
-      date:
-<<<<<<< HEAD
-      - Mon, 13 Mar 2023 15:06:12 GMT
-=======
+      pragma:
+      - no-cache
+      server:
+      - Microsoft-HTTPAPI/2.0
+      strict-transport-security:
+      - max-age=31536000; includeSubDomains
+      transfer-encoding:
+      - chunked
+      vary:
+      - Accept-Encoding
+      x-content-type-options:
+      - nosniff
+      x-ms-gatewayversion:
+      - version=2.14.0
+    status:
+      code: 200
+      message: Ok
+- request:
+    body: null
+    headers:
+      Accept:
+      - '*/*'
+      Accept-Encoding:
+      - gzip, deflate
+      CommandName:
+      - cosmosdb create
+      Connection:
+      - keep-alive
+      ParameterSetName:
+      - -n -g --is-restore-request --restore-source --restore-timestamp
+      User-Agent:
+      - AZURECLI/2.49.0 azsdk-python-mgmt-cosmosdb/9.2.0 Python/3.10.11 (Windows-10-10.0.22621-SP0)
+    method: GET
+    uri: https://management.azure.com/subscriptions/00000000-0000-0000-0000-000000000000/providers/Microsoft.DocumentDB/locations/westus/operationsStatus/ee58f736-93e2-403e-8ddd-0db5418c0258?api-version=2023-04-15
+  response:
+    body:
+      string: '{"status":"Dequeued"}'
+    headers:
+      cache-control:
+      - no-store, no-cache
+      content-length:
+      - '21'
+      content-type:
+      - application/json
+      date:
       - Thu, 08 Jun 2023 17:33:55 GMT
->>>>>>> 5307e359
-      pragma:
-      - no-cache
-      server:
-      - Microsoft-HTTPAPI/2.0
-      strict-transport-security:
-      - max-age=31536000; includeSubDomains
-      transfer-encoding:
-      - chunked
-      vary:
-      - Accept-Encoding
-      x-content-type-options:
-      - nosniff
-      x-ms-gatewayversion:
-      - version=2.14.0
-    status:
-      code: 200
-      message: Ok
-- request:
-    body: null
-    headers:
-      Accept:
-      - '*/*'
-      Accept-Encoding:
-      - gzip, deflate
-      CommandName:
-      - cosmosdb create
-      Connection:
-      - keep-alive
-      ParameterSetName:
-      - -n -g --is-restore-request --restore-source --restore-timestamp
-      User-Agent:
-<<<<<<< HEAD
-      - AZURECLI/2.46.0 azsdk-python-mgmt-cosmosdb/9.0.0 Python/3.10.10 (Linux-5.15.0-1033-azure-x86_64-with-glibc2.31)
-        VSTS_7b238909-6802-4b65-b90d-184bca47f458_build_220_0
-    method: GET
-    uri: https://management.azure.com/subscriptions/00000000-0000-0000-0000-000000000000/providers/Microsoft.DocumentDB/locations/westus/operationsStatus/aa2d6912-4ec2-4b93-be10-4b69b215c087?api-version=2022-11-15
-=======
-      - AZURECLI/2.49.0 azsdk-python-mgmt-cosmosdb/9.2.0 Python/3.10.11 (Windows-10-10.0.22621-SP0)
-    method: GET
-    uri: https://management.azure.com/subscriptions/00000000-0000-0000-0000-000000000000/providers/Microsoft.DocumentDB/locations/westus/operationsStatus/ee58f736-93e2-403e-8ddd-0db5418c0258?api-version=2023-04-15
->>>>>>> 5307e359
-  response:
-    body:
-      string: '{"status":"Dequeued"}'
-    headers:
-      cache-control:
-      - no-store, no-cache
-      content-length:
-      - '21'
-      content-type:
-      - application/json
-      date:
-<<<<<<< HEAD
-      - Mon, 13 Mar 2023 15:06:42 GMT
-=======
+      pragma:
+      - no-cache
+      server:
+      - Microsoft-HTTPAPI/2.0
+      strict-transport-security:
+      - max-age=31536000; includeSubDomains
+      transfer-encoding:
+      - chunked
+      vary:
+      - Accept-Encoding
+      x-content-type-options:
+      - nosniff
+      x-ms-gatewayversion:
+      - version=2.14.0
+    status:
+      code: 200
+      message: Ok
+- request:
+    body: null
+    headers:
+      Accept:
+      - '*/*'
+      Accept-Encoding:
+      - gzip, deflate
+      CommandName:
+      - cosmosdb create
+      Connection:
+      - keep-alive
+      ParameterSetName:
+      - -n -g --is-restore-request --restore-source --restore-timestamp
+      User-Agent:
+      - AZURECLI/2.49.0 azsdk-python-mgmt-cosmosdb/9.2.0 Python/3.10.11 (Windows-10-10.0.22621-SP0)
+    method: GET
+    uri: https://management.azure.com/subscriptions/00000000-0000-0000-0000-000000000000/providers/Microsoft.DocumentDB/locations/westus/operationsStatus/ee58f736-93e2-403e-8ddd-0db5418c0258?api-version=2023-04-15
+  response:
+    body:
+      string: '{"status":"Dequeued"}'
+    headers:
+      cache-control:
+      - no-store, no-cache
+      content-length:
+      - '21'
+      content-type:
+      - application/json
+      date:
       - Thu, 08 Jun 2023 17:34:26 GMT
->>>>>>> 5307e359
-      pragma:
-      - no-cache
-      server:
-      - Microsoft-HTTPAPI/2.0
-      strict-transport-security:
-      - max-age=31536000; includeSubDomains
-      transfer-encoding:
-      - chunked
-      vary:
-      - Accept-Encoding
-      x-content-type-options:
-      - nosniff
-      x-ms-gatewayversion:
-      - version=2.14.0
-    status:
-      code: 200
-      message: Ok
-- request:
-    body: null
-    headers:
-      Accept:
-      - '*/*'
-      Accept-Encoding:
-      - gzip, deflate
-      CommandName:
-      - cosmosdb create
-      Connection:
-      - keep-alive
-      ParameterSetName:
-      - -n -g --is-restore-request --restore-source --restore-timestamp
-      User-Agent:
-<<<<<<< HEAD
-      - AZURECLI/2.46.0 azsdk-python-mgmt-cosmosdb/9.0.0 Python/3.10.10 (Linux-5.15.0-1033-azure-x86_64-with-glibc2.31)
-        VSTS_7b238909-6802-4b65-b90d-184bca47f458_build_220_0
-    method: GET
-    uri: https://management.azure.com/subscriptions/00000000-0000-0000-0000-000000000000/providers/Microsoft.DocumentDB/locations/westus/operationsStatus/aa2d6912-4ec2-4b93-be10-4b69b215c087?api-version=2022-11-15
-=======
-      - AZURECLI/2.49.0 azsdk-python-mgmt-cosmosdb/9.2.0 Python/3.10.11 (Windows-10-10.0.22621-SP0)
-    method: GET
-    uri: https://management.azure.com/subscriptions/00000000-0000-0000-0000-000000000000/providers/Microsoft.DocumentDB/locations/westus/operationsStatus/ee58f736-93e2-403e-8ddd-0db5418c0258?api-version=2023-04-15
->>>>>>> 5307e359
-  response:
-    body:
-      string: '{"status":"Dequeued"}'
-    headers:
-      cache-control:
-      - no-store, no-cache
-      content-length:
-      - '21'
-      content-type:
-      - application/json
-      date:
-<<<<<<< HEAD
-      - Mon, 13 Mar 2023 15:07:11 GMT
-=======
+      pragma:
+      - no-cache
+      server:
+      - Microsoft-HTTPAPI/2.0
+      strict-transport-security:
+      - max-age=31536000; includeSubDomains
+      transfer-encoding:
+      - chunked
+      vary:
+      - Accept-Encoding
+      x-content-type-options:
+      - nosniff
+      x-ms-gatewayversion:
+      - version=2.14.0
+    status:
+      code: 200
+      message: Ok
+- request:
+    body: null
+    headers:
+      Accept:
+      - '*/*'
+      Accept-Encoding:
+      - gzip, deflate
+      CommandName:
+      - cosmosdb create
+      Connection:
+      - keep-alive
+      ParameterSetName:
+      - -n -g --is-restore-request --restore-source --restore-timestamp
+      User-Agent:
+      - AZURECLI/2.49.0 azsdk-python-mgmt-cosmosdb/9.2.0 Python/3.10.11 (Windows-10-10.0.22621-SP0)
+    method: GET
+    uri: https://management.azure.com/subscriptions/00000000-0000-0000-0000-000000000000/providers/Microsoft.DocumentDB/locations/westus/operationsStatus/ee58f736-93e2-403e-8ddd-0db5418c0258?api-version=2023-04-15
+  response:
+    body:
+      string: '{"status":"Dequeued"}'
+    headers:
+      cache-control:
+      - no-store, no-cache
+      content-length:
+      - '21'
+      content-type:
+      - application/json
+      date:
       - Thu, 08 Jun 2023 17:34:55 GMT
->>>>>>> 5307e359
-      pragma:
-      - no-cache
-      server:
-      - Microsoft-HTTPAPI/2.0
-      strict-transport-security:
-      - max-age=31536000; includeSubDomains
-      transfer-encoding:
-      - chunked
-      vary:
-      - Accept-Encoding
-      x-content-type-options:
-      - nosniff
-      x-ms-gatewayversion:
-      - version=2.14.0
-    status:
-      code: 200
-      message: Ok
-- request:
-    body: null
-    headers:
-      Accept:
-      - '*/*'
-      Accept-Encoding:
-      - gzip, deflate
-      CommandName:
-      - cosmosdb create
-      Connection:
-      - keep-alive
-      ParameterSetName:
-      - -n -g --is-restore-request --restore-source --restore-timestamp
-      User-Agent:
-<<<<<<< HEAD
-      - AZURECLI/2.46.0 azsdk-python-mgmt-cosmosdb/9.0.0 Python/3.10.10 (Linux-5.15.0-1033-azure-x86_64-with-glibc2.31)
-        VSTS_7b238909-6802-4b65-b90d-184bca47f458_build_220_0
-    method: GET
-    uri: https://management.azure.com/subscriptions/00000000-0000-0000-0000-000000000000/providers/Microsoft.DocumentDB/locations/westus/operationsStatus/aa2d6912-4ec2-4b93-be10-4b69b215c087?api-version=2022-11-15
-=======
-      - AZURECLI/2.49.0 azsdk-python-mgmt-cosmosdb/9.2.0 Python/3.10.11 (Windows-10-10.0.22621-SP0)
-    method: GET
-    uri: https://management.azure.com/subscriptions/00000000-0000-0000-0000-000000000000/providers/Microsoft.DocumentDB/locations/westus/operationsStatus/ee58f736-93e2-403e-8ddd-0db5418c0258?api-version=2023-04-15
->>>>>>> 5307e359
-  response:
-    body:
-      string: '{"status":"Dequeued"}'
-    headers:
-      cache-control:
-      - no-store, no-cache
-      content-length:
-      - '21'
-      content-type:
-      - application/json
-      date:
-<<<<<<< HEAD
-      - Mon, 13 Mar 2023 15:07:41 GMT
-=======
+      pragma:
+      - no-cache
+      server:
+      - Microsoft-HTTPAPI/2.0
+      strict-transport-security:
+      - max-age=31536000; includeSubDomains
+      transfer-encoding:
+      - chunked
+      vary:
+      - Accept-Encoding
+      x-content-type-options:
+      - nosniff
+      x-ms-gatewayversion:
+      - version=2.14.0
+    status:
+      code: 200
+      message: Ok
+- request:
+    body: null
+    headers:
+      Accept:
+      - '*/*'
+      Accept-Encoding:
+      - gzip, deflate
+      CommandName:
+      - cosmosdb create
+      Connection:
+      - keep-alive
+      ParameterSetName:
+      - -n -g --is-restore-request --restore-source --restore-timestamp
+      User-Agent:
+      - AZURECLI/2.49.0 azsdk-python-mgmt-cosmosdb/9.2.0 Python/3.10.11 (Windows-10-10.0.22621-SP0)
+    method: GET
+    uri: https://management.azure.com/subscriptions/00000000-0000-0000-0000-000000000000/providers/Microsoft.DocumentDB/locations/westus/operationsStatus/ee58f736-93e2-403e-8ddd-0db5418c0258?api-version=2023-04-15
+  response:
+    body:
+      string: '{"status":"Dequeued"}'
+    headers:
+      cache-control:
+      - no-store, no-cache
+      content-length:
+      - '21'
+      content-type:
+      - application/json
+      date:
       - Thu, 08 Jun 2023 17:35:25 GMT
->>>>>>> 5307e359
-      pragma:
-      - no-cache
-      server:
-      - Microsoft-HTTPAPI/2.0
-      strict-transport-security:
-      - max-age=31536000; includeSubDomains
-      transfer-encoding:
-      - chunked
-      vary:
-      - Accept-Encoding
-      x-content-type-options:
-      - nosniff
-      x-ms-gatewayversion:
-      - version=2.14.0
-    status:
-      code: 200
-      message: Ok
-- request:
-    body: null
-    headers:
-      Accept:
-      - '*/*'
-      Accept-Encoding:
-      - gzip, deflate
-      CommandName:
-      - cosmosdb create
-      Connection:
-      - keep-alive
-      ParameterSetName:
-      - -n -g --is-restore-request --restore-source --restore-timestamp
-      User-Agent:
-<<<<<<< HEAD
-      - AZURECLI/2.46.0 azsdk-python-mgmt-cosmosdb/9.0.0 Python/3.10.10 (Linux-5.15.0-1033-azure-x86_64-with-glibc2.31)
-        VSTS_7b238909-6802-4b65-b90d-184bca47f458_build_220_0
-    method: GET
-    uri: https://management.azure.com/subscriptions/00000000-0000-0000-0000-000000000000/providers/Microsoft.DocumentDB/locations/westus/operationsStatus/aa2d6912-4ec2-4b93-be10-4b69b215c087?api-version=2022-11-15
-=======
-      - AZURECLI/2.49.0 azsdk-python-mgmt-cosmosdb/9.2.0 Python/3.10.11 (Windows-10-10.0.22621-SP0)
-    method: GET
-    uri: https://management.azure.com/subscriptions/00000000-0000-0000-0000-000000000000/providers/Microsoft.DocumentDB/locations/westus/operationsStatus/ee58f736-93e2-403e-8ddd-0db5418c0258?api-version=2023-04-15
->>>>>>> 5307e359
-  response:
-    body:
-      string: '{"status":"Dequeued"}'
-    headers:
-      cache-control:
-      - no-store, no-cache
-      content-length:
-      - '21'
-      content-type:
-      - application/json
-      date:
-<<<<<<< HEAD
-      - Mon, 13 Mar 2023 15:08:12 GMT
-=======
+      pragma:
+      - no-cache
+      server:
+      - Microsoft-HTTPAPI/2.0
+      strict-transport-security:
+      - max-age=31536000; includeSubDomains
+      transfer-encoding:
+      - chunked
+      vary:
+      - Accept-Encoding
+      x-content-type-options:
+      - nosniff
+      x-ms-gatewayversion:
+      - version=2.14.0
+    status:
+      code: 200
+      message: Ok
+- request:
+    body: null
+    headers:
+      Accept:
+      - '*/*'
+      Accept-Encoding:
+      - gzip, deflate
+      CommandName:
+      - cosmosdb create
+      Connection:
+      - keep-alive
+      ParameterSetName:
+      - -n -g --is-restore-request --restore-source --restore-timestamp
+      User-Agent:
+      - AZURECLI/2.49.0 azsdk-python-mgmt-cosmosdb/9.2.0 Python/3.10.11 (Windows-10-10.0.22621-SP0)
+    method: GET
+    uri: https://management.azure.com/subscriptions/00000000-0000-0000-0000-000000000000/providers/Microsoft.DocumentDB/locations/westus/operationsStatus/ee58f736-93e2-403e-8ddd-0db5418c0258?api-version=2023-04-15
+  response:
+    body:
+      string: '{"status":"Dequeued"}'
+    headers:
+      cache-control:
+      - no-store, no-cache
+      content-length:
+      - '21'
+      content-type:
+      - application/json
+      date:
       - Thu, 08 Jun 2023 17:35:56 GMT
->>>>>>> 5307e359
-      pragma:
-      - no-cache
-      server:
-      - Microsoft-HTTPAPI/2.0
-      strict-transport-security:
-      - max-age=31536000; includeSubDomains
-      transfer-encoding:
-      - chunked
-      vary:
-      - Accept-Encoding
-      x-content-type-options:
-      - nosniff
-      x-ms-gatewayversion:
-      - version=2.14.0
-    status:
-      code: 200
-      message: Ok
-- request:
-    body: null
-    headers:
-      Accept:
-      - '*/*'
-      Accept-Encoding:
-      - gzip, deflate
-      CommandName:
-      - cosmosdb create
-      Connection:
-      - keep-alive
-      ParameterSetName:
-      - -n -g --is-restore-request --restore-source --restore-timestamp
-      User-Agent:
-<<<<<<< HEAD
-      - AZURECLI/2.46.0 azsdk-python-mgmt-cosmosdb/9.0.0 Python/3.10.10 (Linux-5.15.0-1033-azure-x86_64-with-glibc2.31)
-        VSTS_7b238909-6802-4b65-b90d-184bca47f458_build_220_0
-    method: GET
-    uri: https://management.azure.com/subscriptions/00000000-0000-0000-0000-000000000000/providers/Microsoft.DocumentDB/locations/westus/operationsStatus/aa2d6912-4ec2-4b93-be10-4b69b215c087?api-version=2022-11-15
-=======
-      - AZURECLI/2.49.0 azsdk-python-mgmt-cosmosdb/9.2.0 Python/3.10.11 (Windows-10-10.0.22621-SP0)
-    method: GET
-    uri: https://management.azure.com/subscriptions/00000000-0000-0000-0000-000000000000/providers/Microsoft.DocumentDB/locations/westus/operationsStatus/ee58f736-93e2-403e-8ddd-0db5418c0258?api-version=2023-04-15
->>>>>>> 5307e359
-  response:
-    body:
-      string: '{"status":"Dequeued"}'
-    headers:
-      cache-control:
-      - no-store, no-cache
-      content-length:
-      - '21'
-      content-type:
-      - application/json
-      date:
-<<<<<<< HEAD
-      - Mon, 13 Mar 2023 15:08:42 GMT
-=======
+      pragma:
+      - no-cache
+      server:
+      - Microsoft-HTTPAPI/2.0
+      strict-transport-security:
+      - max-age=31536000; includeSubDomains
+      transfer-encoding:
+      - chunked
+      vary:
+      - Accept-Encoding
+      x-content-type-options:
+      - nosniff
+      x-ms-gatewayversion:
+      - version=2.14.0
+    status:
+      code: 200
+      message: Ok
+- request:
+    body: null
+    headers:
+      Accept:
+      - '*/*'
+      Accept-Encoding:
+      - gzip, deflate
+      CommandName:
+      - cosmosdb create
+      Connection:
+      - keep-alive
+      ParameterSetName:
+      - -n -g --is-restore-request --restore-source --restore-timestamp
+      User-Agent:
+      - AZURECLI/2.49.0 azsdk-python-mgmt-cosmosdb/9.2.0 Python/3.10.11 (Windows-10-10.0.22621-SP0)
+    method: GET
+    uri: https://management.azure.com/subscriptions/00000000-0000-0000-0000-000000000000/providers/Microsoft.DocumentDB/locations/westus/operationsStatus/ee58f736-93e2-403e-8ddd-0db5418c0258?api-version=2023-04-15
+  response:
+    body:
+      string: '{"status":"Dequeued"}'
+    headers:
+      cache-control:
+      - no-store, no-cache
+      content-length:
+      - '21'
+      content-type:
+      - application/json
+      date:
       - Thu, 08 Jun 2023 17:36:25 GMT
->>>>>>> 5307e359
-      pragma:
-      - no-cache
-      server:
-      - Microsoft-HTTPAPI/2.0
-      strict-transport-security:
-      - max-age=31536000; includeSubDomains
-      transfer-encoding:
-      - chunked
-      vary:
-      - Accept-Encoding
-      x-content-type-options:
-      - nosniff
-      x-ms-gatewayversion:
-      - version=2.14.0
-    status:
-      code: 200
-      message: Ok
-- request:
-    body: null
-    headers:
-      Accept:
-      - '*/*'
-      Accept-Encoding:
-      - gzip, deflate
-      CommandName:
-      - cosmosdb create
-      Connection:
-      - keep-alive
-      ParameterSetName:
-      - -n -g --is-restore-request --restore-source --restore-timestamp
-      User-Agent:
-<<<<<<< HEAD
-      - AZURECLI/2.46.0 azsdk-python-mgmt-cosmosdb/9.0.0 Python/3.10.10 (Linux-5.15.0-1033-azure-x86_64-with-glibc2.31)
-        VSTS_7b238909-6802-4b65-b90d-184bca47f458_build_220_0
-    method: GET
-    uri: https://management.azure.com/subscriptions/00000000-0000-0000-0000-000000000000/providers/Microsoft.DocumentDB/locations/westus/operationsStatus/aa2d6912-4ec2-4b93-be10-4b69b215c087?api-version=2022-11-15
-=======
-      - AZURECLI/2.49.0 azsdk-python-mgmt-cosmosdb/9.2.0 Python/3.10.11 (Windows-10-10.0.22621-SP0)
-    method: GET
-    uri: https://management.azure.com/subscriptions/00000000-0000-0000-0000-000000000000/providers/Microsoft.DocumentDB/locations/westus/operationsStatus/ee58f736-93e2-403e-8ddd-0db5418c0258?api-version=2023-04-15
->>>>>>> 5307e359
-  response:
-    body:
-      string: '{"status":"Dequeued"}'
-    headers:
-      cache-control:
-      - no-store, no-cache
-      content-length:
-      - '21'
-      content-type:
-      - application/json
-      date:
-<<<<<<< HEAD
-      - Mon, 13 Mar 2023 15:09:12 GMT
-=======
+      pragma:
+      - no-cache
+      server:
+      - Microsoft-HTTPAPI/2.0
+      strict-transport-security:
+      - max-age=31536000; includeSubDomains
+      transfer-encoding:
+      - chunked
+      vary:
+      - Accept-Encoding
+      x-content-type-options:
+      - nosniff
+      x-ms-gatewayversion:
+      - version=2.14.0
+    status:
+      code: 200
+      message: Ok
+- request:
+    body: null
+    headers:
+      Accept:
+      - '*/*'
+      Accept-Encoding:
+      - gzip, deflate
+      CommandName:
+      - cosmosdb create
+      Connection:
+      - keep-alive
+      ParameterSetName:
+      - -n -g --is-restore-request --restore-source --restore-timestamp
+      User-Agent:
+      - AZURECLI/2.49.0 azsdk-python-mgmt-cosmosdb/9.2.0 Python/3.10.11 (Windows-10-10.0.22621-SP0)
+    method: GET
+    uri: https://management.azure.com/subscriptions/00000000-0000-0000-0000-000000000000/providers/Microsoft.DocumentDB/locations/westus/operationsStatus/ee58f736-93e2-403e-8ddd-0db5418c0258?api-version=2023-04-15
+  response:
+    body:
+      string: '{"status":"Dequeued"}'
+    headers:
+      cache-control:
+      - no-store, no-cache
+      content-length:
+      - '21'
+      content-type:
+      - application/json
+      date:
       - Thu, 08 Jun 2023 17:36:56 GMT
->>>>>>> 5307e359
-      pragma:
-      - no-cache
-      server:
-      - Microsoft-HTTPAPI/2.0
-      strict-transport-security:
-      - max-age=31536000; includeSubDomains
-      transfer-encoding:
-      - chunked
-      vary:
-      - Accept-Encoding
-      x-content-type-options:
-      - nosniff
-      x-ms-gatewayversion:
-      - version=2.14.0
-    status:
-      code: 200
-      message: Ok
-- request:
-    body: null
-    headers:
-      Accept:
-      - '*/*'
-      Accept-Encoding:
-      - gzip, deflate
-      CommandName:
-      - cosmosdb create
-      Connection:
-      - keep-alive
-      ParameterSetName:
-      - -n -g --is-restore-request --restore-source --restore-timestamp
-      User-Agent:
-<<<<<<< HEAD
-      - AZURECLI/2.46.0 azsdk-python-mgmt-cosmosdb/9.0.0 Python/3.10.10 (Linux-5.15.0-1033-azure-x86_64-with-glibc2.31)
-        VSTS_7b238909-6802-4b65-b90d-184bca47f458_build_220_0
-    method: GET
-    uri: https://management.azure.com/subscriptions/00000000-0000-0000-0000-000000000000/providers/Microsoft.DocumentDB/locations/westus/operationsStatus/aa2d6912-4ec2-4b93-be10-4b69b215c087?api-version=2022-11-15
-=======
-      - AZURECLI/2.49.0 azsdk-python-mgmt-cosmosdb/9.2.0 Python/3.10.11 (Windows-10-10.0.22621-SP0)
-    method: GET
-    uri: https://management.azure.com/subscriptions/00000000-0000-0000-0000-000000000000/providers/Microsoft.DocumentDB/locations/westus/operationsStatus/ee58f736-93e2-403e-8ddd-0db5418c0258?api-version=2023-04-15
->>>>>>> 5307e359
-  response:
-    body:
-      string: '{"status":"Dequeued"}'
-    headers:
-      cache-control:
-      - no-store, no-cache
-      content-length:
-      - '21'
-      content-type:
-      - application/json
-      date:
-<<<<<<< HEAD
-      - Mon, 13 Mar 2023 15:09:42 GMT
-=======
+      pragma:
+      - no-cache
+      server:
+      - Microsoft-HTTPAPI/2.0
+      strict-transport-security:
+      - max-age=31536000; includeSubDomains
+      transfer-encoding:
+      - chunked
+      vary:
+      - Accept-Encoding
+      x-content-type-options:
+      - nosniff
+      x-ms-gatewayversion:
+      - version=2.14.0
+    status:
+      code: 200
+      message: Ok
+- request:
+    body: null
+    headers:
+      Accept:
+      - '*/*'
+      Accept-Encoding:
+      - gzip, deflate
+      CommandName:
+      - cosmosdb create
+      Connection:
+      - keep-alive
+      ParameterSetName:
+      - -n -g --is-restore-request --restore-source --restore-timestamp
+      User-Agent:
+      - AZURECLI/2.49.0 azsdk-python-mgmt-cosmosdb/9.2.0 Python/3.10.11 (Windows-10-10.0.22621-SP0)
+    method: GET
+    uri: https://management.azure.com/subscriptions/00000000-0000-0000-0000-000000000000/providers/Microsoft.DocumentDB/locations/westus/operationsStatus/ee58f736-93e2-403e-8ddd-0db5418c0258?api-version=2023-04-15
+  response:
+    body:
+      string: '{"status":"Dequeued"}'
+    headers:
+      cache-control:
+      - no-store, no-cache
+      content-length:
+      - '21'
+      content-type:
+      - application/json
+      date:
       - Thu, 08 Jun 2023 17:37:26 GMT
->>>>>>> 5307e359
-      pragma:
-      - no-cache
-      server:
-      - Microsoft-HTTPAPI/2.0
-      strict-transport-security:
-      - max-age=31536000; includeSubDomains
-      transfer-encoding:
-      - chunked
-      vary:
-      - Accept-Encoding
-      x-content-type-options:
-      - nosniff
-      x-ms-gatewayversion:
-      - version=2.14.0
-    status:
-      code: 200
-      message: Ok
-- request:
-    body: null
-    headers:
-      Accept:
-      - '*/*'
-      Accept-Encoding:
-      - gzip, deflate
-      CommandName:
-      - cosmosdb create
-      Connection:
-      - keep-alive
-      ParameterSetName:
-      - -n -g --is-restore-request --restore-source --restore-timestamp
-      User-Agent:
-<<<<<<< HEAD
-      - AZURECLI/2.46.0 azsdk-python-mgmt-cosmosdb/9.0.0 Python/3.10.10 (Linux-5.15.0-1033-azure-x86_64-with-glibc2.31)
-        VSTS_7b238909-6802-4b65-b90d-184bca47f458_build_220_0
-    method: GET
-    uri: https://management.azure.com/subscriptions/00000000-0000-0000-0000-000000000000/providers/Microsoft.DocumentDB/locations/westus/operationsStatus/aa2d6912-4ec2-4b93-be10-4b69b215c087?api-version=2022-11-15
-=======
-      - AZURECLI/2.49.0 azsdk-python-mgmt-cosmosdb/9.2.0 Python/3.10.11 (Windows-10-10.0.22621-SP0)
-    method: GET
-    uri: https://management.azure.com/subscriptions/00000000-0000-0000-0000-000000000000/providers/Microsoft.DocumentDB/locations/westus/operationsStatus/ee58f736-93e2-403e-8ddd-0db5418c0258?api-version=2023-04-15
->>>>>>> 5307e359
-  response:
-    body:
-      string: '{"status":"Dequeued"}'
-    headers:
-      cache-control:
-      - no-store, no-cache
-      content-length:
-      - '21'
-      content-type:
-      - application/json
-      date:
-<<<<<<< HEAD
-      - Mon, 13 Mar 2023 15:10:13 GMT
-=======
+      pragma:
+      - no-cache
+      server:
+      - Microsoft-HTTPAPI/2.0
+      strict-transport-security:
+      - max-age=31536000; includeSubDomains
+      transfer-encoding:
+      - chunked
+      vary:
+      - Accept-Encoding
+      x-content-type-options:
+      - nosniff
+      x-ms-gatewayversion:
+      - version=2.14.0
+    status:
+      code: 200
+      message: Ok
+- request:
+    body: null
+    headers:
+      Accept:
+      - '*/*'
+      Accept-Encoding:
+      - gzip, deflate
+      CommandName:
+      - cosmosdb create
+      Connection:
+      - keep-alive
+      ParameterSetName:
+      - -n -g --is-restore-request --restore-source --restore-timestamp
+      User-Agent:
+      - AZURECLI/2.49.0 azsdk-python-mgmt-cosmosdb/9.2.0 Python/3.10.11 (Windows-10-10.0.22621-SP0)
+    method: GET
+    uri: https://management.azure.com/subscriptions/00000000-0000-0000-0000-000000000000/providers/Microsoft.DocumentDB/locations/westus/operationsStatus/ee58f736-93e2-403e-8ddd-0db5418c0258?api-version=2023-04-15
+  response:
+    body:
+      string: '{"status":"Dequeued"}'
+    headers:
+      cache-control:
+      - no-store, no-cache
+      content-length:
+      - '21'
+      content-type:
+      - application/json
+      date:
       - Thu, 08 Jun 2023 17:37:56 GMT
->>>>>>> 5307e359
-      pragma:
-      - no-cache
-      server:
-      - Microsoft-HTTPAPI/2.0
-      strict-transport-security:
-      - max-age=31536000; includeSubDomains
-      transfer-encoding:
-      - chunked
-      vary:
-      - Accept-Encoding
-      x-content-type-options:
-      - nosniff
-      x-ms-gatewayversion:
-      - version=2.14.0
-    status:
-      code: 200
-      message: Ok
-- request:
-    body: null
-    headers:
-      Accept:
-      - '*/*'
-      Accept-Encoding:
-      - gzip, deflate
-      CommandName:
-      - cosmosdb create
-      Connection:
-      - keep-alive
-      ParameterSetName:
-      - -n -g --is-restore-request --restore-source --restore-timestamp
-      User-Agent:
-<<<<<<< HEAD
-      - AZURECLI/2.46.0 azsdk-python-mgmt-cosmosdb/9.0.0 Python/3.10.10 (Linux-5.15.0-1033-azure-x86_64-with-glibc2.31)
-        VSTS_7b238909-6802-4b65-b90d-184bca47f458_build_220_0
-    method: GET
-    uri: https://management.azure.com/subscriptions/00000000-0000-0000-0000-000000000000/providers/Microsoft.DocumentDB/locations/westus/operationsStatus/aa2d6912-4ec2-4b93-be10-4b69b215c087?api-version=2022-11-15
-=======
-      - AZURECLI/2.49.0 azsdk-python-mgmt-cosmosdb/9.2.0 Python/3.10.11 (Windows-10-10.0.22621-SP0)
-    method: GET
-    uri: https://management.azure.com/subscriptions/00000000-0000-0000-0000-000000000000/providers/Microsoft.DocumentDB/locations/westus/operationsStatus/ee58f736-93e2-403e-8ddd-0db5418c0258?api-version=2023-04-15
->>>>>>> 5307e359
-  response:
-    body:
-      string: '{"status":"Dequeued"}'
-    headers:
-      cache-control:
-      - no-store, no-cache
-      content-length:
-      - '21'
-      content-type:
-      - application/json
-      date:
-<<<<<<< HEAD
-      - Mon, 13 Mar 2023 15:10:42 GMT
-=======
+      pragma:
+      - no-cache
+      server:
+      - Microsoft-HTTPAPI/2.0
+      strict-transport-security:
+      - max-age=31536000; includeSubDomains
+      transfer-encoding:
+      - chunked
+      vary:
+      - Accept-Encoding
+      x-content-type-options:
+      - nosniff
+      x-ms-gatewayversion:
+      - version=2.14.0
+    status:
+      code: 200
+      message: Ok
+- request:
+    body: null
+    headers:
+      Accept:
+      - '*/*'
+      Accept-Encoding:
+      - gzip, deflate
+      CommandName:
+      - cosmosdb create
+      Connection:
+      - keep-alive
+      ParameterSetName:
+      - -n -g --is-restore-request --restore-source --restore-timestamp
+      User-Agent:
+      - AZURECLI/2.49.0 azsdk-python-mgmt-cosmosdb/9.2.0 Python/3.10.11 (Windows-10-10.0.22621-SP0)
+    method: GET
+    uri: https://management.azure.com/subscriptions/00000000-0000-0000-0000-000000000000/providers/Microsoft.DocumentDB/locations/westus/operationsStatus/ee58f736-93e2-403e-8ddd-0db5418c0258?api-version=2023-04-15
+  response:
+    body:
+      string: '{"status":"Dequeued"}'
+    headers:
+      cache-control:
+      - no-store, no-cache
+      content-length:
+      - '21'
+      content-type:
+      - application/json
+      date:
       - Thu, 08 Jun 2023 17:38:26 GMT
->>>>>>> 5307e359
-      pragma:
-      - no-cache
-      server:
-      - Microsoft-HTTPAPI/2.0
-      strict-transport-security:
-      - max-age=31536000; includeSubDomains
-      transfer-encoding:
-      - chunked
-      vary:
-      - Accept-Encoding
-      x-content-type-options:
-      - nosniff
-      x-ms-gatewayversion:
-      - version=2.14.0
-    status:
-      code: 200
-      message: Ok
-- request:
-    body: null
-    headers:
-      Accept:
-      - '*/*'
-      Accept-Encoding:
-      - gzip, deflate
-      CommandName:
-      - cosmosdb create
-      Connection:
-      - keep-alive
-      ParameterSetName:
-      - -n -g --is-restore-request --restore-source --restore-timestamp
-      User-Agent:
-<<<<<<< HEAD
-      - AZURECLI/2.46.0 azsdk-python-mgmt-cosmosdb/9.0.0 Python/3.10.10 (Linux-5.15.0-1033-azure-x86_64-with-glibc2.31)
-        VSTS_7b238909-6802-4b65-b90d-184bca47f458_build_220_0
-    method: GET
-    uri: https://management.azure.com/subscriptions/00000000-0000-0000-0000-000000000000/providers/Microsoft.DocumentDB/locations/westus/operationsStatus/aa2d6912-4ec2-4b93-be10-4b69b215c087?api-version=2022-11-15
-=======
-      - AZURECLI/2.49.0 azsdk-python-mgmt-cosmosdb/9.2.0 Python/3.10.11 (Windows-10-10.0.22621-SP0)
-    method: GET
-    uri: https://management.azure.com/subscriptions/00000000-0000-0000-0000-000000000000/providers/Microsoft.DocumentDB/locations/westus/operationsStatus/ee58f736-93e2-403e-8ddd-0db5418c0258?api-version=2023-04-15
->>>>>>> 5307e359
-  response:
-    body:
-      string: '{"status":"Dequeued"}'
-    headers:
-      cache-control:
-      - no-store, no-cache
-      content-length:
-      - '21'
-      content-type:
-      - application/json
-      date:
-<<<<<<< HEAD
-      - Mon, 13 Mar 2023 15:11:12 GMT
-=======
+      pragma:
+      - no-cache
+      server:
+      - Microsoft-HTTPAPI/2.0
+      strict-transport-security:
+      - max-age=31536000; includeSubDomains
+      transfer-encoding:
+      - chunked
+      vary:
+      - Accept-Encoding
+      x-content-type-options:
+      - nosniff
+      x-ms-gatewayversion:
+      - version=2.14.0
+    status:
+      code: 200
+      message: Ok
+- request:
+    body: null
+    headers:
+      Accept:
+      - '*/*'
+      Accept-Encoding:
+      - gzip, deflate
+      CommandName:
+      - cosmosdb create
+      Connection:
+      - keep-alive
+      ParameterSetName:
+      - -n -g --is-restore-request --restore-source --restore-timestamp
+      User-Agent:
+      - AZURECLI/2.49.0 azsdk-python-mgmt-cosmosdb/9.2.0 Python/3.10.11 (Windows-10-10.0.22621-SP0)
+    method: GET
+    uri: https://management.azure.com/subscriptions/00000000-0000-0000-0000-000000000000/providers/Microsoft.DocumentDB/locations/westus/operationsStatus/ee58f736-93e2-403e-8ddd-0db5418c0258?api-version=2023-04-15
+  response:
+    body:
+      string: '{"status":"Dequeued"}'
+    headers:
+      cache-control:
+      - no-store, no-cache
+      content-length:
+      - '21'
+      content-type:
+      - application/json
+      date:
       - Thu, 08 Jun 2023 17:38:56 GMT
->>>>>>> 5307e359
-      pragma:
-      - no-cache
-      server:
-      - Microsoft-HTTPAPI/2.0
-      strict-transport-security:
-      - max-age=31536000; includeSubDomains
-      transfer-encoding:
-      - chunked
-      vary:
-      - Accept-Encoding
-      x-content-type-options:
-      - nosniff
-      x-ms-gatewayversion:
-      - version=2.14.0
-    status:
-      code: 200
-      message: Ok
-- request:
-    body: null
-    headers:
-      Accept:
-      - '*/*'
-      Accept-Encoding:
-      - gzip, deflate
-      CommandName:
-      - cosmosdb create
-      Connection:
-      - keep-alive
-      ParameterSetName:
-      - -n -g --is-restore-request --restore-source --restore-timestamp
-      User-Agent:
-<<<<<<< HEAD
-      - AZURECLI/2.46.0 azsdk-python-mgmt-cosmosdb/9.0.0 Python/3.10.10 (Linux-5.15.0-1033-azure-x86_64-with-glibc2.31)
-        VSTS_7b238909-6802-4b65-b90d-184bca47f458_build_220_0
-    method: GET
-    uri: https://management.azure.com/subscriptions/00000000-0000-0000-0000-000000000000/providers/Microsoft.DocumentDB/locations/westus/operationsStatus/aa2d6912-4ec2-4b93-be10-4b69b215c087?api-version=2022-11-15
-=======
-      - AZURECLI/2.49.0 azsdk-python-mgmt-cosmosdb/9.2.0 Python/3.10.11 (Windows-10-10.0.22621-SP0)
-    method: GET
-    uri: https://management.azure.com/subscriptions/00000000-0000-0000-0000-000000000000/providers/Microsoft.DocumentDB/locations/westus/operationsStatus/ee58f736-93e2-403e-8ddd-0db5418c0258?api-version=2023-04-15
->>>>>>> 5307e359
-  response:
-    body:
-      string: '{"status":"Dequeued"}'
-    headers:
-      cache-control:
-      - no-store, no-cache
-      content-length:
-      - '21'
-      content-type:
-      - application/json
-      date:
-<<<<<<< HEAD
-      - Mon, 13 Mar 2023 15:11:42 GMT
-=======
+      pragma:
+      - no-cache
+      server:
+      - Microsoft-HTTPAPI/2.0
+      strict-transport-security:
+      - max-age=31536000; includeSubDomains
+      transfer-encoding:
+      - chunked
+      vary:
+      - Accept-Encoding
+      x-content-type-options:
+      - nosniff
+      x-ms-gatewayversion:
+      - version=2.14.0
+    status:
+      code: 200
+      message: Ok
+- request:
+    body: null
+    headers:
+      Accept:
+      - '*/*'
+      Accept-Encoding:
+      - gzip, deflate
+      CommandName:
+      - cosmosdb create
+      Connection:
+      - keep-alive
+      ParameterSetName:
+      - -n -g --is-restore-request --restore-source --restore-timestamp
+      User-Agent:
+      - AZURECLI/2.49.0 azsdk-python-mgmt-cosmosdb/9.2.0 Python/3.10.11 (Windows-10-10.0.22621-SP0)
+    method: GET
+    uri: https://management.azure.com/subscriptions/00000000-0000-0000-0000-000000000000/providers/Microsoft.DocumentDB/locations/westus/operationsStatus/ee58f736-93e2-403e-8ddd-0db5418c0258?api-version=2023-04-15
+  response:
+    body:
+      string: '{"status":"Dequeued"}'
+    headers:
+      cache-control:
+      - no-store, no-cache
+      content-length:
+      - '21'
+      content-type:
+      - application/json
+      date:
       - Thu, 08 Jun 2023 17:39:27 GMT
->>>>>>> 5307e359
-      pragma:
-      - no-cache
-      server:
-      - Microsoft-HTTPAPI/2.0
-      strict-transport-security:
-      - max-age=31536000; includeSubDomains
-      transfer-encoding:
-      - chunked
-      vary:
-      - Accept-Encoding
-      x-content-type-options:
-      - nosniff
-      x-ms-gatewayversion:
-      - version=2.14.0
-    status:
-      code: 200
-      message: Ok
-- request:
-    body: null
-    headers:
-      Accept:
-      - '*/*'
-      Accept-Encoding:
-      - gzip, deflate
-      CommandName:
-      - cosmosdb create
-      Connection:
-      - keep-alive
-      ParameterSetName:
-      - -n -g --is-restore-request --restore-source --restore-timestamp
-      User-Agent:
-<<<<<<< HEAD
-      - AZURECLI/2.46.0 azsdk-python-mgmt-cosmosdb/9.0.0 Python/3.10.10 (Linux-5.15.0-1033-azure-x86_64-with-glibc2.31)
-        VSTS_7b238909-6802-4b65-b90d-184bca47f458_build_220_0
-    method: GET
-    uri: https://management.azure.com/subscriptions/00000000-0000-0000-0000-000000000000/providers/Microsoft.DocumentDB/locations/westus/operationsStatus/aa2d6912-4ec2-4b93-be10-4b69b215c087?api-version=2022-11-15
-=======
-      - AZURECLI/2.49.0 azsdk-python-mgmt-cosmosdb/9.2.0 Python/3.10.11 (Windows-10-10.0.22621-SP0)
-    method: GET
-    uri: https://management.azure.com/subscriptions/00000000-0000-0000-0000-000000000000/providers/Microsoft.DocumentDB/locations/westus/operationsStatus/ee58f736-93e2-403e-8ddd-0db5418c0258?api-version=2023-04-15
->>>>>>> 5307e359
-  response:
-    body:
-      string: '{"status":"Dequeued"}'
-    headers:
-      cache-control:
-      - no-store, no-cache
-      content-length:
-      - '21'
-      content-type:
-      - application/json
-      date:
-<<<<<<< HEAD
-      - Mon, 13 Mar 2023 15:12:13 GMT
-=======
+      pragma:
+      - no-cache
+      server:
+      - Microsoft-HTTPAPI/2.0
+      strict-transport-security:
+      - max-age=31536000; includeSubDomains
+      transfer-encoding:
+      - chunked
+      vary:
+      - Accept-Encoding
+      x-content-type-options:
+      - nosniff
+      x-ms-gatewayversion:
+      - version=2.14.0
+    status:
+      code: 200
+      message: Ok
+- request:
+    body: null
+    headers:
+      Accept:
+      - '*/*'
+      Accept-Encoding:
+      - gzip, deflate
+      CommandName:
+      - cosmosdb create
+      Connection:
+      - keep-alive
+      ParameterSetName:
+      - -n -g --is-restore-request --restore-source --restore-timestamp
+      User-Agent:
+      - AZURECLI/2.49.0 azsdk-python-mgmt-cosmosdb/9.2.0 Python/3.10.11 (Windows-10-10.0.22621-SP0)
+    method: GET
+    uri: https://management.azure.com/subscriptions/00000000-0000-0000-0000-000000000000/providers/Microsoft.DocumentDB/locations/westus/operationsStatus/ee58f736-93e2-403e-8ddd-0db5418c0258?api-version=2023-04-15
+  response:
+    body:
+      string: '{"status":"Dequeued"}'
+    headers:
+      cache-control:
+      - no-store, no-cache
+      content-length:
+      - '21'
+      content-type:
+      - application/json
+      date:
       - Thu, 08 Jun 2023 17:39:56 GMT
->>>>>>> 5307e359
-      pragma:
-      - no-cache
-      server:
-      - Microsoft-HTTPAPI/2.0
-      strict-transport-security:
-      - max-age=31536000; includeSubDomains
-      transfer-encoding:
-      - chunked
-      vary:
-      - Accept-Encoding
-      x-content-type-options:
-      - nosniff
-      x-ms-gatewayversion:
-      - version=2.14.0
-    status:
-      code: 200
-      message: Ok
-- request:
-    body: null
-    headers:
-      Accept:
-      - '*/*'
-      Accept-Encoding:
-      - gzip, deflate
-      CommandName:
-      - cosmosdb create
-      Connection:
-      - keep-alive
-      ParameterSetName:
-      - -n -g --is-restore-request --restore-source --restore-timestamp
-      User-Agent:
-<<<<<<< HEAD
-      - AZURECLI/2.46.0 azsdk-python-mgmt-cosmosdb/9.0.0 Python/3.10.10 (Linux-5.15.0-1033-azure-x86_64-with-glibc2.31)
-        VSTS_7b238909-6802-4b65-b90d-184bca47f458_build_220_0
-    method: GET
-    uri: https://management.azure.com/subscriptions/00000000-0000-0000-0000-000000000000/providers/Microsoft.DocumentDB/locations/westus/operationsStatus/aa2d6912-4ec2-4b93-be10-4b69b215c087?api-version=2022-11-15
-=======
-      - AZURECLI/2.49.0 azsdk-python-mgmt-cosmosdb/9.2.0 Python/3.10.11 (Windows-10-10.0.22621-SP0)
-    method: GET
-    uri: https://management.azure.com/subscriptions/00000000-0000-0000-0000-000000000000/providers/Microsoft.DocumentDB/locations/westus/operationsStatus/ee58f736-93e2-403e-8ddd-0db5418c0258?api-version=2023-04-15
->>>>>>> 5307e359
-  response:
-    body:
-      string: '{"status":"Dequeued"}'
-    headers:
-      cache-control:
-      - no-store, no-cache
-      content-length:
-      - '21'
-      content-type:
-      - application/json
-      date:
-<<<<<<< HEAD
-      - Mon, 13 Mar 2023 15:12:43 GMT
-=======
+      pragma:
+      - no-cache
+      server:
+      - Microsoft-HTTPAPI/2.0
+      strict-transport-security:
+      - max-age=31536000; includeSubDomains
+      transfer-encoding:
+      - chunked
+      vary:
+      - Accept-Encoding
+      x-content-type-options:
+      - nosniff
+      x-ms-gatewayversion:
+      - version=2.14.0
+    status:
+      code: 200
+      message: Ok
+- request:
+    body: null
+    headers:
+      Accept:
+      - '*/*'
+      Accept-Encoding:
+      - gzip, deflate
+      CommandName:
+      - cosmosdb create
+      Connection:
+      - keep-alive
+      ParameterSetName:
+      - -n -g --is-restore-request --restore-source --restore-timestamp
+      User-Agent:
+      - AZURECLI/2.49.0 azsdk-python-mgmt-cosmosdb/9.2.0 Python/3.10.11 (Windows-10-10.0.22621-SP0)
+    method: GET
+    uri: https://management.azure.com/subscriptions/00000000-0000-0000-0000-000000000000/providers/Microsoft.DocumentDB/locations/westus/operationsStatus/ee58f736-93e2-403e-8ddd-0db5418c0258?api-version=2023-04-15
+  response:
+    body:
+      string: '{"status":"Dequeued"}'
+    headers:
+      cache-control:
+      - no-store, no-cache
+      content-length:
+      - '21'
+      content-type:
+      - application/json
+      date:
       - Thu, 08 Jun 2023 17:40:27 GMT
->>>>>>> 5307e359
-      pragma:
-      - no-cache
-      server:
-      - Microsoft-HTTPAPI/2.0
-      strict-transport-security:
-      - max-age=31536000; includeSubDomains
-      transfer-encoding:
-      - chunked
-      vary:
-      - Accept-Encoding
-      x-content-type-options:
-      - nosniff
-      x-ms-gatewayversion:
-      - version=2.14.0
-    status:
-      code: 200
-      message: Ok
-- request:
-    body: null
-    headers:
-      Accept:
-      - '*/*'
-      Accept-Encoding:
-      - gzip, deflate
-      CommandName:
-      - cosmosdb create
-      Connection:
-      - keep-alive
-      ParameterSetName:
-      - -n -g --is-restore-request --restore-source --restore-timestamp
-      User-Agent:
-<<<<<<< HEAD
-      - AZURECLI/2.46.0 azsdk-python-mgmt-cosmosdb/9.0.0 Python/3.10.10 (Linux-5.15.0-1033-azure-x86_64-with-glibc2.31)
-        VSTS_7b238909-6802-4b65-b90d-184bca47f458_build_220_0
-    method: GET
-    uri: https://management.azure.com/subscriptions/00000000-0000-0000-0000-000000000000/providers/Microsoft.DocumentDB/locations/westus/operationsStatus/aa2d6912-4ec2-4b93-be10-4b69b215c087?api-version=2022-11-15
-=======
-      - AZURECLI/2.49.0 azsdk-python-mgmt-cosmosdb/9.2.0 Python/3.10.11 (Windows-10-10.0.22621-SP0)
-    method: GET
-    uri: https://management.azure.com/subscriptions/00000000-0000-0000-0000-000000000000/providers/Microsoft.DocumentDB/locations/westus/operationsStatus/ee58f736-93e2-403e-8ddd-0db5418c0258?api-version=2023-04-15
->>>>>>> 5307e359
+      pragma:
+      - no-cache
+      server:
+      - Microsoft-HTTPAPI/2.0
+      strict-transport-security:
+      - max-age=31536000; includeSubDomains
+      transfer-encoding:
+      - chunked
+      vary:
+      - Accept-Encoding
+      x-content-type-options:
+      - nosniff
+      x-ms-gatewayversion:
+      - version=2.14.0
+    status:
+      code: 200
+      message: Ok
+- request:
+    body: null
+    headers:
+      Accept:
+      - '*/*'
+      Accept-Encoding:
+      - gzip, deflate
+      CommandName:
+      - cosmosdb create
+      Connection:
+      - keep-alive
+      ParameterSetName:
+      - -n -g --is-restore-request --restore-source --restore-timestamp
+      User-Agent:
+      - AZURECLI/2.49.0 azsdk-python-mgmt-cosmosdb/9.2.0 Python/3.10.11 (Windows-10-10.0.22621-SP0)
+    method: GET
+    uri: https://management.azure.com/subscriptions/00000000-0000-0000-0000-000000000000/providers/Microsoft.DocumentDB/locations/westus/operationsStatus/ee58f736-93e2-403e-8ddd-0db5418c0258?api-version=2023-04-15
   response:
     body:
       string: '{"status":"Succeeded"}'
@@ -3161,151 +2469,111 @@
       content-type:
       - application/json
       date:
-<<<<<<< HEAD
-      - Mon, 13 Mar 2023 15:13:13 GMT
-=======
       - Thu, 08 Jun 2023 17:40:57 GMT
->>>>>>> 5307e359
-      pragma:
-      - no-cache
-      server:
-      - Microsoft-HTTPAPI/2.0
-      strict-transport-security:
-      - max-age=31536000; includeSubDomains
-      transfer-encoding:
-      - chunked
-      vary:
-      - Accept-Encoding
-      x-content-type-options:
-      - nosniff
-      x-ms-gatewayversion:
-      - version=2.14.0
-    status:
-      code: 200
-      message: Ok
-- request:
-    body: null
-    headers:
-      Accept:
-      - '*/*'
-      Accept-Encoding:
-      - gzip, deflate
-      CommandName:
-      - cosmosdb create
-      Connection:
-      - keep-alive
-      ParameterSetName:
-      - -n -g --is-restore-request --restore-source --restore-timestamp
-      User-Agent:
-<<<<<<< HEAD
-      - AZURECLI/2.46.0 azsdk-python-mgmt-cosmosdb/9.0.0 Python/3.10.10 (Linux-5.15.0-1033-azure-x86_64-with-glibc2.31)
-        VSTS_7b238909-6802-4b65-b90d-184bca47f458_build_220_0
-=======
-      - AZURECLI/2.49.0 azsdk-python-mgmt-cosmosdb/9.2.0 Python/3.10.11 (Windows-10-10.0.22621-SP0)
->>>>>>> 5307e359
-    method: GET
-    uri: https://management.azure.com/subscriptions/00000000-0000-0000-0000-000000000000/resourceGroups/cli_test_cosmosdb_restore_using_create000001/providers/Microsoft.DocumentDB/databaseAccounts/cli000004?api-version=2022-11-15
+      pragma:
+      - no-cache
+      server:
+      - Microsoft-HTTPAPI/2.0
+      strict-transport-security:
+      - max-age=31536000; includeSubDomains
+      transfer-encoding:
+      - chunked
+      vary:
+      - Accept-Encoding
+      x-content-type-options:
+      - nosniff
+      x-ms-gatewayversion:
+      - version=2.14.0
+    status:
+      code: 200
+      message: Ok
+- request:
+    body: null
+    headers:
+      Accept:
+      - '*/*'
+      Accept-Encoding:
+      - gzip, deflate
+      CommandName:
+      - cosmosdb create
+      Connection:
+      - keep-alive
+      ParameterSetName:
+      - -n -g --is-restore-request --restore-source --restore-timestamp
+      User-Agent:
+      - AZURECLI/2.49.0 azsdk-python-mgmt-cosmosdb/9.2.0 Python/3.10.11 (Windows-10-10.0.22621-SP0)
+    method: GET
+    uri: https://management.azure.com/subscriptions/00000000-0000-0000-0000-000000000000/resourceGroups/cli_test_cosmosdb_restore_using_create000001/providers/Microsoft.DocumentDB/databaseAccounts/cli000004?api-version=2023-04-15
   response:
     body:
       string: '{"id":"/subscriptions/00000000-0000-0000-0000-000000000000/resourceGroups/cli_test_cosmosdb_restore_using_create000001/providers/Microsoft.DocumentDB/databaseAccounts/cli000004","name":"cli000004","location":"West
-<<<<<<< HEAD
-        US","type":"Microsoft.DocumentDB/databaseAccounts","kind":"GlobalDocumentDB","tags":{},"systemData":{"createdAt":"2023-03-13T15:12:37.2076566Z"},"properties":{"provisioningState":"Succeeded","documentEndpoint":"https://cli000004.documents.azure.com:443/","sqlEndpoint":"https://cli000004.documents.azure.com:443/","publicNetworkAccess":"Enabled","enableAutomaticFailover":false,"enableMultipleWriteLocations":false,"enablePartitionKeyMonitor":false,"isVirtualNetworkFilterEnabled":false,"virtualNetworkRules":[],"EnabledApiTypes":"Sql","disableKeyBasedMetadataWriteAccess":false,"enableFreeTier":false,"enableAnalyticalStorage":false,"analyticalStorageConfiguration":{},"instanceId":"8037aba0-664f-454b-84a2-7c60dedf650b","createMode":"Restore","databaseAccountOfferType":"Standard","defaultIdentity":"FirstPartyIdentity","networkAclBypass":"None","disableLocalAuth":false,"enablePartitionMerge":false,"minimalTlsVersion":"Tls","consistencyPolicy":{"defaultConsistencyLevel":"Session","maxIntervalInSeconds":5,"maxStalenessPrefix":100},"configurationOverrides":{},"writeLocations":[{"id":"cli000004-westus","locationName":"West
-        US","documentEndpoint":"https://cli000004-westus.documents.azure.com:443/","provisioningState":"Succeeded","failoverPriority":0,"isZoneRedundant":false}],"readLocations":[{"id":"cli000004-westus","locationName":"West
-        US","documentEndpoint":"https://cli000004-westus.documents.azure.com:443/","provisioningState":"Succeeded","failoverPriority":0,"isZoneRedundant":false}],"locations":[{"id":"cli000004-westus","locationName":"West
-        US","documentEndpoint":"https://cli000004-westus.documents.azure.com:443/","provisioningState":"Succeeded","failoverPriority":0,"isZoneRedundant":false}],"failoverPolicies":[{"id":"cli000004-westus","locationName":"West
-        US","failoverPriority":0}],"cors":[],"capabilities":[],"ipRules":[],"backupPolicy":{"type":"Continuous"},"restoreParameters":{"restoreMode":"PointInTime","restoreSource":"/subscriptions/00000000-0000-0000-0000-000000000000/providers/Microsoft.DocumentDB/locations/westus/restorableDatabaseAccounts/69fe8f44-47f2-450f-bc66-044ae00e7f24","restoreTimestampInUtc":"2023-03-13T14:56:23Z","sourceBackupLocation":"West
-        US","databasesToRestore":[]},"networkAclBypassResourceIds":[],"capacity":{"totalThroughputLimit":-1},"keysMetadata":{"primaryMasterKey":{"generationTime":"2023-03-13T15:12:37.2076566Z"},"secondaryMasterKey":{"generationTime":"2023-03-13T15:12:37.2076566Z"},"primaryReadonlyMasterKey":{"generationTime":"2023-03-13T15:12:37.2076566Z"},"secondaryReadonlyMasterKey":{"generationTime":"2023-03-13T15:12:37.2076566Z"}}},"identity":{"type":"None"}}'
-=======
         US","type":"Microsoft.DocumentDB/databaseAccounts","kind":"GlobalDocumentDB","tags":{},"systemData":{"createdAt":"2023-06-08T17:40:32.3791713Z"},"properties":{"provisioningState":"Succeeded","documentEndpoint":"https://cli000004.documents.azure.com:443/","sqlEndpoint":"https://cli000004.documents.azure.com:443/","publicNetworkAccess":"Enabled","enableAutomaticFailover":false,"enableMultipleWriteLocations":false,"enablePartitionKeyMonitor":false,"isVirtualNetworkFilterEnabled":false,"virtualNetworkRules":[],"EnabledApiTypes":"Sql","disableKeyBasedMetadataWriteAccess":false,"enableFreeTier":false,"enableAnalyticalStorage":false,"analyticalStorageConfiguration":{},"instanceId":"589f3211-d380-4ca5-b2ac-fb3cacd9300f","createMode":"Restore","databaseAccountOfferType":"Standard","defaultIdentity":"FirstPartyIdentity","networkAclBypass":"None","disableLocalAuth":false,"enablePartitionMerge":false,"minimalTlsVersion":"Tls","consistencyPolicy":{"defaultConsistencyLevel":"Session","maxIntervalInSeconds":5,"maxStalenessPrefix":100},"configurationOverrides":{},"writeLocations":[{"id":"cli000004-westus","locationName":"West
         US","documentEndpoint":"https://cli000004-westus.documents.azure.com:443/","provisioningState":"Succeeded","failoverPriority":0,"isZoneRedundant":false}],"readLocations":[{"id":"cli000004-westus","locationName":"West
         US","documentEndpoint":"https://cli000004-westus.documents.azure.com:443/","provisioningState":"Succeeded","failoverPriority":0,"isZoneRedundant":false}],"locations":[{"id":"cli000004-westus","locationName":"West
         US","documentEndpoint":"https://cli000004-westus.documents.azure.com:443/","provisioningState":"Succeeded","failoverPriority":0,"isZoneRedundant":false}],"failoverPolicies":[{"id":"cli000004-westus","locationName":"West
         US","failoverPriority":0}],"cors":[],"capabilities":[],"ipRules":[],"backupPolicy":{"type":"Continuous","continuousModeProperties":{"tier":"Continuous30Days"}},"restoreParameters":{"restoreMode":"PointInTime","restoreSource":"/subscriptions/00000000-0000-0000-0000-000000000000/providers/Microsoft.DocumentDB/locations/westus/restorableDatabaseAccounts/4e672337-189e-4b77-ac9d-62c7ecd8f09f","restoreTimestampInUtc":"2023-06-08T17:24:02Z","sourceBackupLocation":"West
         US","databasesToRestore":[]},"networkAclBypassResourceIds":[],"capacity":{"totalThroughputLimit":-1},"keysMetadata":{"primaryMasterKey":{"generationTime":"2023-06-08T17:40:32.3791713Z"},"secondaryMasterKey":{"generationTime":"2023-06-08T17:40:32.3791713Z"},"primaryReadonlyMasterKey":{"generationTime":"2023-06-08T17:40:32.3791713Z"},"secondaryReadonlyMasterKey":{"generationTime":"2023-06-08T17:40:32.3791713Z"}}},"identity":{"type":"None"}}'
->>>>>>> 5307e359
-    headers:
-      cache-control:
-      - no-store, no-cache
-      content-length:
-      - '2846'
-      content-type:
-      - application/json
-      date:
-<<<<<<< HEAD
-      - Mon, 13 Mar 2023 15:13:14 GMT
-=======
+    headers:
+      cache-control:
+      - no-store, no-cache
+      content-length:
+      - '2901'
+      content-type:
+      - application/json
+      date:
       - Thu, 08 Jun 2023 17:40:57 GMT
->>>>>>> 5307e359
-      pragma:
-      - no-cache
-      server:
-      - Microsoft-HTTPAPI/2.0
-      strict-transport-security:
-      - max-age=31536000; includeSubDomains
-      transfer-encoding:
-      - chunked
-      vary:
-      - Accept-Encoding
-      x-content-type-options:
-      - nosniff
-      x-ms-gatewayversion:
-      - version=2.14.0
-    status:
-      code: 200
-      message: Ok
-- request:
-    body: null
-    headers:
-      Accept:
-      - application/json
-      Accept-Encoding:
-      - gzip, deflate
-      CommandName:
-      - cosmosdb create
-      Connection:
-      - keep-alive
-      ParameterSetName:
-      - -n -g --is-restore-request --restore-source --restore-timestamp
-      User-Agent:
-<<<<<<< HEAD
-      - AZURECLI/2.46.0 azsdk-python-mgmt-cosmosdb/9.0.0 Python/3.10.10 (Linux-5.15.0-1033-azure-x86_64-with-glibc2.31)
-        VSTS_7b238909-6802-4b65-b90d-184bca47f458_build_220_0
-=======
-      - AZURECLI/2.49.0 azsdk-python-mgmt-cosmosdb/9.2.0 Python/3.10.11 (Windows-10-10.0.22621-SP0)
->>>>>>> 5307e359
-    method: GET
-    uri: https://management.azure.com/subscriptions/00000000-0000-0000-0000-000000000000/resourceGroups/cli_test_cosmosdb_restore_using_create000001/providers/Microsoft.DocumentDB/databaseAccounts/cli000004?api-version=2022-11-15
+      pragma:
+      - no-cache
+      server:
+      - Microsoft-HTTPAPI/2.0
+      strict-transport-security:
+      - max-age=31536000; includeSubDomains
+      transfer-encoding:
+      - chunked
+      vary:
+      - Accept-Encoding
+      x-content-type-options:
+      - nosniff
+      x-ms-gatewayversion:
+      - version=2.14.0
+    status:
+      code: 200
+      message: Ok
+- request:
+    body: null
+    headers:
+      Accept:
+      - application/json
+      Accept-Encoding:
+      - gzip, deflate
+      CommandName:
+      - cosmosdb create
+      Connection:
+      - keep-alive
+      ParameterSetName:
+      - -n -g --is-restore-request --restore-source --restore-timestamp
+      User-Agent:
+      - AZURECLI/2.49.0 azsdk-python-mgmt-cosmosdb/9.2.0 Python/3.10.11 (Windows-10-10.0.22621-SP0)
+    method: GET
+    uri: https://management.azure.com/subscriptions/00000000-0000-0000-0000-000000000000/resourceGroups/cli_test_cosmosdb_restore_using_create000001/providers/Microsoft.DocumentDB/databaseAccounts/cli000004?api-version=2023-04-15
   response:
     body:
       string: '{"id":"/subscriptions/00000000-0000-0000-0000-000000000000/resourceGroups/cli_test_cosmosdb_restore_using_create000001/providers/Microsoft.DocumentDB/databaseAccounts/cli000004","name":"cli000004","location":"West
-<<<<<<< HEAD
-        US","type":"Microsoft.DocumentDB/databaseAccounts","kind":"GlobalDocumentDB","tags":{},"systemData":{"createdAt":"2023-03-13T15:12:37.2076566Z"},"properties":{"provisioningState":"Succeeded","documentEndpoint":"https://cli000004.documents.azure.com:443/","sqlEndpoint":"https://cli000004.documents.azure.com:443/","publicNetworkAccess":"Enabled","enableAutomaticFailover":false,"enableMultipleWriteLocations":false,"enablePartitionKeyMonitor":false,"isVirtualNetworkFilterEnabled":false,"virtualNetworkRules":[],"EnabledApiTypes":"Sql","disableKeyBasedMetadataWriteAccess":false,"enableFreeTier":false,"enableAnalyticalStorage":false,"analyticalStorageConfiguration":{},"instanceId":"8037aba0-664f-454b-84a2-7c60dedf650b","createMode":"Restore","databaseAccountOfferType":"Standard","defaultIdentity":"FirstPartyIdentity","networkAclBypass":"None","disableLocalAuth":false,"enablePartitionMerge":false,"minimalTlsVersion":"Tls","consistencyPolicy":{"defaultConsistencyLevel":"Session","maxIntervalInSeconds":5,"maxStalenessPrefix":100},"configurationOverrides":{},"writeLocations":[{"id":"cli000004-westus","locationName":"West
-        US","documentEndpoint":"https://cli000004-westus.documents.azure.com:443/","provisioningState":"Succeeded","failoverPriority":0,"isZoneRedundant":false}],"readLocations":[{"id":"cli000004-westus","locationName":"West
-        US","documentEndpoint":"https://cli000004-westus.documents.azure.com:443/","provisioningState":"Succeeded","failoverPriority":0,"isZoneRedundant":false}],"locations":[{"id":"cli000004-westus","locationName":"West
-        US","documentEndpoint":"https://cli000004-westus.documents.azure.com:443/","provisioningState":"Succeeded","failoverPriority":0,"isZoneRedundant":false}],"failoverPolicies":[{"id":"cli000004-westus","locationName":"West
-        US","failoverPriority":0}],"cors":[],"capabilities":[],"ipRules":[],"backupPolicy":{"type":"Continuous"},"restoreParameters":{"restoreMode":"PointInTime","restoreSource":"/subscriptions/00000000-0000-0000-0000-000000000000/providers/Microsoft.DocumentDB/locations/westus/restorableDatabaseAccounts/69fe8f44-47f2-450f-bc66-044ae00e7f24","restoreTimestampInUtc":"2023-03-13T14:56:23Z","sourceBackupLocation":"West
-        US","databasesToRestore":[]},"networkAclBypassResourceIds":[],"capacity":{"totalThroughputLimit":-1},"keysMetadata":{"primaryMasterKey":{"generationTime":"2023-03-13T15:12:37.2076566Z"},"secondaryMasterKey":{"generationTime":"2023-03-13T15:12:37.2076566Z"},"primaryReadonlyMasterKey":{"generationTime":"2023-03-13T15:12:37.2076566Z"},"secondaryReadonlyMasterKey":{"generationTime":"2023-03-13T15:12:37.2076566Z"}}},"identity":{"type":"None"}}'
-=======
         US","type":"Microsoft.DocumentDB/databaseAccounts","kind":"GlobalDocumentDB","tags":{},"systemData":{"createdAt":"2023-06-08T17:40:32.3791713Z"},"properties":{"provisioningState":"Succeeded","documentEndpoint":"https://cli000004.documents.azure.com:443/","sqlEndpoint":"https://cli000004.documents.azure.com:443/","publicNetworkAccess":"Enabled","enableAutomaticFailover":false,"enableMultipleWriteLocations":false,"enablePartitionKeyMonitor":false,"isVirtualNetworkFilterEnabled":false,"virtualNetworkRules":[],"EnabledApiTypes":"Sql","disableKeyBasedMetadataWriteAccess":false,"enableFreeTier":false,"enableAnalyticalStorage":false,"analyticalStorageConfiguration":{},"instanceId":"589f3211-d380-4ca5-b2ac-fb3cacd9300f","createMode":"Restore","databaseAccountOfferType":"Standard","defaultIdentity":"FirstPartyIdentity","networkAclBypass":"None","disableLocalAuth":false,"enablePartitionMerge":false,"minimalTlsVersion":"Tls","consistencyPolicy":{"defaultConsistencyLevel":"Session","maxIntervalInSeconds":5,"maxStalenessPrefix":100},"configurationOverrides":{},"writeLocations":[{"id":"cli000004-westus","locationName":"West
         US","documentEndpoint":"https://cli000004-westus.documents.azure.com:443/","provisioningState":"Succeeded","failoverPriority":0,"isZoneRedundant":false}],"readLocations":[{"id":"cli000004-westus","locationName":"West
         US","documentEndpoint":"https://cli000004-westus.documents.azure.com:443/","provisioningState":"Succeeded","failoverPriority":0,"isZoneRedundant":false}],"locations":[{"id":"cli000004-westus","locationName":"West
         US","documentEndpoint":"https://cli000004-westus.documents.azure.com:443/","provisioningState":"Succeeded","failoverPriority":0,"isZoneRedundant":false}],"failoverPolicies":[{"id":"cli000004-westus","locationName":"West
         US","failoverPriority":0}],"cors":[],"capabilities":[],"ipRules":[],"backupPolicy":{"type":"Continuous","continuousModeProperties":{"tier":"Continuous30Days"}},"restoreParameters":{"restoreMode":"PointInTime","restoreSource":"/subscriptions/00000000-0000-0000-0000-000000000000/providers/Microsoft.DocumentDB/locations/westus/restorableDatabaseAccounts/4e672337-189e-4b77-ac9d-62c7ecd8f09f","restoreTimestampInUtc":"2023-06-08T17:24:02Z","sourceBackupLocation":"West
         US","databasesToRestore":[]},"networkAclBypassResourceIds":[],"capacity":{"totalThroughputLimit":-1},"keysMetadata":{"primaryMasterKey":{"generationTime":"2023-06-08T17:40:32.3791713Z"},"secondaryMasterKey":{"generationTime":"2023-06-08T17:40:32.3791713Z"},"primaryReadonlyMasterKey":{"generationTime":"2023-06-08T17:40:32.3791713Z"},"secondaryReadonlyMasterKey":{"generationTime":"2023-06-08T17:40:32.3791713Z"}}},"identity":{"type":"None"}}'
->>>>>>> 5307e359
-    headers:
-      cache-control:
-      - no-store, no-cache
-      content-length:
-      - '2846'
-      content-type:
-      - application/json
-      date:
-<<<<<<< HEAD
-      - Mon, 13 Mar 2023 15:13:14 GMT
-=======
+    headers:
+      cache-control:
+      - no-store, no-cache
+      content-length:
+      - '2901'
+      content-type:
+      - application/json
+      date:
       - Thu, 08 Jun 2023 17:40:57 GMT
->>>>>>> 5307e359
       pragma:
       - no-cache
       server:
@@ -3337,45 +2605,27 @@
       ParameterSetName:
       - -n -g
       User-Agent:
-<<<<<<< HEAD
-      - AZURECLI/2.46.0 azsdk-python-mgmt-cosmosdb/9.0.0 Python/3.10.10 (Linux-5.15.0-1033-azure-x86_64-with-glibc2.31)
-        VSTS_7b238909-6802-4b65-b90d-184bca47f458_build_220_0
-=======
-      - AZURECLI/2.49.0 azsdk-python-mgmt-cosmosdb/9.2.0 Python/3.10.11 (Windows-10-10.0.22621-SP0)
->>>>>>> 5307e359
-    method: GET
-    uri: https://management.azure.com/subscriptions/00000000-0000-0000-0000-000000000000/resourceGroups/cli_test_cosmosdb_restore_using_create000001/providers/Microsoft.DocumentDB/databaseAccounts/cli000004?api-version=2022-11-15
+      - AZURECLI/2.49.0 azsdk-python-mgmt-cosmosdb/9.2.0 Python/3.10.11 (Windows-10-10.0.22621-SP0)
+    method: GET
+    uri: https://management.azure.com/subscriptions/00000000-0000-0000-0000-000000000000/resourceGroups/cli_test_cosmosdb_restore_using_create000001/providers/Microsoft.DocumentDB/databaseAccounts/cli000004?api-version=2023-04-15
   response:
     body:
       string: '{"id":"/subscriptions/00000000-0000-0000-0000-000000000000/resourceGroups/cli_test_cosmosdb_restore_using_create000001/providers/Microsoft.DocumentDB/databaseAccounts/cli000004","name":"cli000004","location":"West
-<<<<<<< HEAD
-        US","type":"Microsoft.DocumentDB/databaseAccounts","kind":"GlobalDocumentDB","tags":{},"systemData":{"createdAt":"2023-03-13T15:12:37.2076566Z"},"properties":{"provisioningState":"Succeeded","documentEndpoint":"https://cli000004.documents.azure.com:443/","sqlEndpoint":"https://cli000004.documents.azure.com:443/","publicNetworkAccess":"Enabled","enableAutomaticFailover":false,"enableMultipleWriteLocations":false,"enablePartitionKeyMonitor":false,"isVirtualNetworkFilterEnabled":false,"virtualNetworkRules":[],"EnabledApiTypes":"Sql","disableKeyBasedMetadataWriteAccess":false,"enableFreeTier":false,"enableAnalyticalStorage":false,"analyticalStorageConfiguration":{},"instanceId":"8037aba0-664f-454b-84a2-7c60dedf650b","createMode":"Restore","databaseAccountOfferType":"Standard","defaultIdentity":"FirstPartyIdentity","networkAclBypass":"None","disableLocalAuth":false,"enablePartitionMerge":false,"minimalTlsVersion":"Tls","consistencyPolicy":{"defaultConsistencyLevel":"Session","maxIntervalInSeconds":5,"maxStalenessPrefix":100},"configurationOverrides":{},"writeLocations":[{"id":"cli000004-westus","locationName":"West
-        US","documentEndpoint":"https://cli000004-westus.documents.azure.com:443/","provisioningState":"Succeeded","failoverPriority":0,"isZoneRedundant":false}],"readLocations":[{"id":"cli000004-westus","locationName":"West
-        US","documentEndpoint":"https://cli000004-westus.documents.azure.com:443/","provisioningState":"Succeeded","failoverPriority":0,"isZoneRedundant":false}],"locations":[{"id":"cli000004-westus","locationName":"West
-        US","documentEndpoint":"https://cli000004-westus.documents.azure.com:443/","provisioningState":"Succeeded","failoverPriority":0,"isZoneRedundant":false}],"failoverPolicies":[{"id":"cli000004-westus","locationName":"West
-        US","failoverPriority":0}],"cors":[],"capabilities":[],"ipRules":[],"backupPolicy":{"type":"Continuous"},"restoreParameters":{"restoreMode":"PointInTime","restoreSource":"/subscriptions/00000000-0000-0000-0000-000000000000/providers/Microsoft.DocumentDB/locations/westus/restorableDatabaseAccounts/69fe8f44-47f2-450f-bc66-044ae00e7f24","restoreTimestampInUtc":"2023-03-13T14:56:23Z","sourceBackupLocation":"West
-        US","databasesToRestore":[]},"networkAclBypassResourceIds":[],"capacity":{"totalThroughputLimit":-1},"keysMetadata":{"primaryMasterKey":{"generationTime":"2023-03-13T15:12:37.2076566Z"},"secondaryMasterKey":{"generationTime":"2023-03-13T15:12:37.2076566Z"},"primaryReadonlyMasterKey":{"generationTime":"2023-03-13T15:12:37.2076566Z"},"secondaryReadonlyMasterKey":{"generationTime":"2023-03-13T15:12:37.2076566Z"}}},"identity":{"type":"None"}}'
-=======
         US","type":"Microsoft.DocumentDB/databaseAccounts","kind":"GlobalDocumentDB","tags":{},"systemData":{"createdAt":"2023-06-08T17:40:32.3791713Z"},"properties":{"provisioningState":"Succeeded","documentEndpoint":"https://cli000004.documents.azure.com:443/","sqlEndpoint":"https://cli000004.documents.azure.com:443/","publicNetworkAccess":"Enabled","enableAutomaticFailover":false,"enableMultipleWriteLocations":false,"enablePartitionKeyMonitor":false,"isVirtualNetworkFilterEnabled":false,"virtualNetworkRules":[],"EnabledApiTypes":"Sql","disableKeyBasedMetadataWriteAccess":false,"enableFreeTier":false,"enableAnalyticalStorage":false,"analyticalStorageConfiguration":{},"instanceId":"589f3211-d380-4ca5-b2ac-fb3cacd9300f","createMode":"Restore","databaseAccountOfferType":"Standard","defaultIdentity":"FirstPartyIdentity","networkAclBypass":"None","disableLocalAuth":false,"enablePartitionMerge":false,"minimalTlsVersion":"Tls","consistencyPolicy":{"defaultConsistencyLevel":"Session","maxIntervalInSeconds":5,"maxStalenessPrefix":100},"configurationOverrides":{},"writeLocations":[{"id":"cli000004-westus","locationName":"West
         US","documentEndpoint":"https://cli000004-westus.documents.azure.com:443/","provisioningState":"Succeeded","failoverPriority":0,"isZoneRedundant":false}],"readLocations":[{"id":"cli000004-westus","locationName":"West
         US","documentEndpoint":"https://cli000004-westus.documents.azure.com:443/","provisioningState":"Succeeded","failoverPriority":0,"isZoneRedundant":false}],"locations":[{"id":"cli000004-westus","locationName":"West
         US","documentEndpoint":"https://cli000004-westus.documents.azure.com:443/","provisioningState":"Succeeded","failoverPriority":0,"isZoneRedundant":false}],"failoverPolicies":[{"id":"cli000004-westus","locationName":"West
         US","failoverPriority":0}],"cors":[],"capabilities":[],"ipRules":[],"backupPolicy":{"type":"Continuous","continuousModeProperties":{"tier":"Continuous30Days"}},"restoreParameters":{"restoreMode":"PointInTime","restoreSource":"/subscriptions/00000000-0000-0000-0000-000000000000/providers/Microsoft.DocumentDB/locations/westus/restorableDatabaseAccounts/4e672337-189e-4b77-ac9d-62c7ecd8f09f","restoreTimestampInUtc":"2023-06-08T17:24:02Z","sourceBackupLocation":"West
         US","databasesToRestore":[]},"networkAclBypassResourceIds":[],"capacity":{"totalThroughputLimit":-1},"keysMetadata":{"primaryMasterKey":{"generationTime":"2023-06-08T17:40:32.3791713Z"},"secondaryMasterKey":{"generationTime":"2023-06-08T17:40:32.3791713Z"},"primaryReadonlyMasterKey":{"generationTime":"2023-06-08T17:40:32.3791713Z"},"secondaryReadonlyMasterKey":{"generationTime":"2023-06-08T17:40:32.3791713Z"}}},"identity":{"type":"None"}}'
->>>>>>> 5307e359
-    headers:
-      cache-control:
-      - no-store, no-cache
-      content-length:
-      - '2846'
-      content-type:
-      - application/json
-      date:
-<<<<<<< HEAD
-      - Mon, 13 Mar 2023 15:13:15 GMT
-=======
+    headers:
+      cache-control:
+      - no-store, no-cache
+      content-length:
+      - '2901'
+      content-type:
+      - application/json
+      date:
       - Thu, 08 Jun 2023 17:40:58 GMT
->>>>>>> 5307e359
       pragma:
       - no-cache
       server:
