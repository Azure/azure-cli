# --------------------------------------------------------------------------------------------
# Copyright (c) Microsoft Corporation. All rights reserved.
# Licensed under the MIT License. See License.txt in the project root for license information.
# --------------------------------------------------------------------------------------------

from collections import OrderedDict

from azure.cli.core.commands import CliCommandType
from azure.cli.core.profiles import get_api_version, ResourceType

from ._client_factory import get_client, get_client_factory, Clients

from ._transformers import (
    extract_subresource_name, filter_out_managed_resources,
    multi_transformers, transform_key_decryption_output)

from ._validators import (
    process_secret_set_namespace, process_certificate_cancel_namespace,
    validate_private_endpoint_connection_id)


def transform_assignment_list(result):
    return [OrderedDict([('Principal', r['principalName']),
                         ('Role', r['roleDefinitionName']),
                         ('Scope', r['scope'])]) for r in result]


def transform_definition_list(result):
    return [OrderedDict([('Name', r['roleName']), ('Type', r['type']),
                         ('Description', r['description'])]) for r in result]


# pylint: disable=too-many-locals, too-many-statements
def load_command_table(self, _):
    # region Command Types
    mgmt_vaults_entity = get_client(self.cli_ctx, ResourceType.MGMT_KEYVAULT, Clients.vaults)
    mgmt_pec_entity = get_client(self.cli_ctx, ResourceType.MGMT_KEYVAULT, Clients.private_endpoint_connections)
    mgmt_plr_entity = get_client(self.cli_ctx, ResourceType.MGMT_KEYVAULT, Clients.private_link_resources)
    data_entity = get_client(self.cli_ctx, ResourceType.DATA_KEYVAULT)

    private_mgmt_vaults_entity = get_client(self.cli_ctx, ResourceType.MGMT_PRIVATE_KEYVAULT, Clients.managed_hsms)
    private_data_entity = get_client(self.cli_ctx, ResourceType.DATA_PRIVATE_KEYVAULT)
    private_data_entity_t2 = get_client(self.cli_ctx, ResourceType.DATA_PRIVATE_KEYVAULT_T2)

    kv_vaults_custom = CliCommandType(
        operations_tmpl='azure.cli.command_modules.keyvault.custom#{}',
        client_factory=get_client_factory(ResourceType.MGMT_KEYVAULT, Clients.vaults)
    )
    kv_hsms_custom = CliCommandType(
        operations_tmpl='azure.cli.command_modules.keyvault.custom#{}',
        client_factory=get_client_factory(ResourceType.MGMT_PRIVATE_KEYVAULT, Clients.managed_hsms)
    )
    # endregion

    # Management Plane Commands
<<<<<<< HEAD
    with self.command_group('keyvault', mgmt_vaults_entity.command_type,
                            client_factory=mgmt_vaults_entity.client_factory) as g:
        g.custom_command('create', 'create_vault_or_hsm',
                         doc_string_source=mgmt_vaults_entity.models_docs_tmpl.format('VaultProperties'))
        g.custom_command('recover', 'recover_vault_or_hsm')
        g.custom_command('list', 'list_vault_or_hsm')
        g.custom_show_command('show', 'get_vault_or_hsm',
                              doc_string_source=mgmt_vaults_entity.operations_docs_tmpl.format('get'))
        g.custom_command('delete', 'delete_vault_or_hsm',
                         doc_string_source=mgmt_vaults_entity.operations_docs_tmpl.format('delete'))
        g.custom_command('purge', 'purge_vault_or_hsm',
                         doc_string_source=mgmt_vaults_entity.operations_docs_tmpl.format('purge_deleted'))
=======
    with self.command_group('keyvault', kv_vaults_sdk, client_factory=keyvault_client_vaults_factory) as g:
        g.custom_command('create', 'create_keyvault',
                         doc_string_source='azure.mgmt.keyvault.v' + mgmt_api_version + '.models#VaultProperties')
        g.custom_command('recover', 'recover_keyvault')
        g.custom_command('list', 'list_keyvault')
        g.show_command('show', 'get')
        g.command('delete', 'delete', deprecate_info=g.deprecate(
            tag_func=lambda x: '',
            message_func=lambda x: 'Warning! If you have soft-delete protection enabled on this key vault, you will '
                                   'not be able to reuse this key vault name until the key vault has been purged from '
                                   'the soft deleted state. Please see the following documentation for additional '
                                   'guidance.\n'
                                   'https://docs.microsoft.com/en-us/azure/key-vault/general/soft-delete-overview'))
        g.command('purge', 'purge_deleted')
>>>>>>> 0fb0147a
        g.custom_command('set-policy', 'set_policy')
        g.custom_command('delete-policy', 'delete_policy')
        g.custom_command('list-deleted', 'list_deleted_vault_or_hsm',
                         doc_string_source=mgmt_vaults_entity.operations_docs_tmpl.format('list_deleted'))
        g.generic_update_command(
            'update', setter_name='update_vault_setter', setter_type=kv_vaults_custom,
            custom_func_name='update_vault',
            doc_string_source=mgmt_vaults_entity.models_docs_tmpl.format('VaultProperties'))

    with self.command_group('keyvault', private_mgmt_vaults_entity.command_type,
                            client_factory=private_mgmt_vaults_entity.client_factory) as g:
        g.generic_update_command(
            'update-hsm', setter_name='update_hsm_setter', setter_type=kv_hsms_custom,
            custom_func_name='update_hsm', is_preview=True,
            doc_string_source=private_mgmt_vaults_entity.models_docs_tmpl.format('ManagedHsmProperties'))

    with self.command_group('keyvault network-rule',
                            mgmt_vaults_entity.command_type,
                            min_api='2018-02-14',
                            client_factory=mgmt_vaults_entity.client_factory) as g:
        g.custom_command('add', 'add_network_rule')
        g.custom_command('remove', 'remove_network_rule')
        g.custom_command('list', 'list_network_rules')

    with self.command_group('keyvault private-endpoint-connection',
                            mgmt_pec_entity.command_type,
                            min_api='2018-02-14',
                            client_factory=mgmt_pec_entity.client_factory,
                            is_preview=True) as g:
        g.custom_command('approve', 'approve_private_endpoint_connection', supports_no_wait=True,
                         validator=validate_private_endpoint_connection_id)
        g.custom_command('reject', 'reject_private_endpoint_connection', supports_no_wait=True,
                         validator=validate_private_endpoint_connection_id)
        g.command('delete', 'delete', validator=validate_private_endpoint_connection_id)
        g.show_command('show', 'get', validator=validate_private_endpoint_connection_id)
        g.wait_command('wait', validator=validate_private_endpoint_connection_id)

    with self.command_group('keyvault private-link-resource',
                            mgmt_plr_entity.command_type,
                            min_api='2018-02-14',
                            client_factory=mgmt_plr_entity.client_factory,
                            is_preview=True) as g:
        from azure.cli.core.commands.transform import gen_dict_to_list_transform
        g.command('list', 'list_by_vault', transform=gen_dict_to_list_transform(key='value'))

    # Data Plane Commands
    with self.command_group('keyvault backup', private_data_entity_t2.command_type, is_preview=True) as g:
        g.keyvault_custom('start', 'full_backup', supports_no_wait=True,
                          doc_string_source=private_data_entity_t2.operations_docs_tmpl.format('begin_full_backup'))
        g.keyvault_command('status', 'full_backup_status')

    with self.command_group('keyvault restore', private_data_entity_t2.command_type, is_preview=True) as g:
        g.keyvault_custom('start', 'full_restore', supports_no_wait=True,
                          doc_string_source=private_data_entity_t2.operations_docs_tmpl.format(
                              'begin_full_restore_operation'))
        g.keyvault_command('status', 'restore_status')

    with self.command_group('keyvault key', private_data_entity.command_type) as g:
        g.keyvault_command('list', 'get_keys',
                           transform=multi_transformers(
                               filter_out_managed_resources, extract_subresource_name(id_parameter='kid')))
        g.keyvault_command('list-versions', 'get_key_versions',
                           transform=extract_subresource_name(id_parameter='kid'))
        g.keyvault_command('list-deleted', 'get_deleted_keys',
                           transform=extract_subresource_name(id_parameter='kid'))
        g.keyvault_custom('create', 'create_key',
                          doc_string_source=private_data_entity.operations_docs_tmpl.format('create_key'))
        g.keyvault_command('set-attributes', 'update_key')
        g.keyvault_command('show', 'get_key')
        g.keyvault_command('show-deleted', 'get_deleted_key')
        g.keyvault_command('delete', 'delete_key', deprecate_info=g.deprecate(
            tag_func=lambda x: '',
            message_func=lambda x: 'Warning! If you have soft-delete protection enabled on this key vault, this key '
                                   'will be moved to the soft deleted state. You will not be able to create a key with '
                                   'the same name within this key vault until the key has been purged from the '
                                   'soft-deleted state. Please see the following documentation for additional '
                                   'guidance.\n'
                                   'https://docs.microsoft.com/en-us/azure/key-vault/general/soft-delete-overview'))
        g.keyvault_command('purge', 'purge_deleted_key')
        g.keyvault_command('recover', 'recover_deleted_key')
        g.keyvault_custom('backup', 'backup_key',
                          doc_string_source=private_data_entity.operations_docs_tmpl.format('backup_key'))
        g.keyvault_custom('restore', 'restore_key',
                          doc_string_source=private_data_entity.operations_docs_tmpl.format('restore_key'))
        g.keyvault_custom('import', 'import_key')
        g.keyvault_custom('download', 'download_key')
        g.keyvault_custom('get-policy-template', 'get_policy_template', is_preview=True)
        g.keyvault_command('encrypt', 'encrypt', is_preview=True)
        g.keyvault_command('decrypt', 'decrypt', transform=transform_key_decryption_output, is_preview=True)

    with self.command_group('keyvault secret', data_entity.command_type) as g:
        g.keyvault_command('list', 'get_secrets',
                           transform=multi_transformers(filter_out_managed_resources, extract_subresource_name()))
        g.keyvault_command('list-versions', 'get_secret_versions', transform=extract_subresource_name())
        g.keyvault_command('list-deleted', 'get_deleted_secrets', transform=extract_subresource_name())
        g.keyvault_command('set', 'set_secret', validator=process_secret_set_namespace,
                           transform=extract_subresource_name())
        g.keyvault_command('set-attributes', 'update_secret', transform=extract_subresource_name())
        g.keyvault_command('show', 'get_secret', transform=extract_subresource_name())
        g.keyvault_command('show-deleted', 'get_deleted_secret', transform=extract_subresource_name())
        g.keyvault_command('delete', 'delete_secret', transform=extract_subresource_name(), deprecate_info=g.deprecate(
            tag_func=lambda x: '',
            message_func=lambda x: 'Warning! If you have soft-delete protection enabled on this key vault, this secret '
                                   'will be moved to the soft deleted state. You will not be able to create a secret '
                                   'with the same name within this key vault until the secret has been purged from the '
                                   'soft-deleted state. Please see the following documentation for additional guidance.'
                                   '\nhttps://docs.microsoft.com/en-us/azure/key-vault/general/soft-delete-overview'))
        g.keyvault_command('purge', 'purge_deleted_secret')
        g.keyvault_command('recover', 'recover_deleted_secret', transform=extract_subresource_name())
        g.keyvault_custom('download', 'download_secret')
        g.keyvault_custom('backup', 'backup_secret',
                          doc_string_source=data_entity.operations_docs_tmpl.format('backup_secret'))
        g.keyvault_custom('restore', 'restore_secret',
                          doc_string_source=data_entity.operations_docs_tmpl.format('restore_secret'),
                          transform=extract_subresource_name())

    with self.command_group('keyvault certificate', data_entity.command_type) as g:
        g.keyvault_custom('create',
                          'create_certificate',
                          doc_string_source=data_entity.operations_docs_tmpl.format('create_certificate'),
                          transform=extract_subresource_name())
        g.keyvault_command('list', 'get_certificates', transform=extract_subresource_name())
        g.keyvault_command('list-versions', 'get_certificate_versions', transform=extract_subresource_name())
        g.keyvault_command('list-deleted', 'get_deleted_certificates', transform=extract_subresource_name())
        g.keyvault_command('show', 'get_certificate', transform=extract_subresource_name())
        g.keyvault_command('show-deleted', 'get_deleted_certificate', transform=extract_subresource_name())
        g.keyvault_command('delete', 'delete_certificate', deprecate_info=g.deprecate(
            tag_func=lambda x: '',
            message_func=lambda x: 'Warning! If you have soft-delete protection enabled on this key vault, this '
                                   'certificate will be moved to the soft deleted state. You will not be able to '
                                   'create a certificate with the same name within this key vault until the '
                                   'certificate has been purged from the soft-deleted state. Please see the following '
                                   'documentation for additional guidance.\n'
                                   'https://docs.microsoft.com/en-us/azure/key-vault/general/soft-delete-overview'),
                           transform=extract_subresource_name())
        g.keyvault_command('purge', 'purge_deleted_certificate')
        g.keyvault_command('recover', 'recover_deleted_certificate', transform=extract_subresource_name())
        g.keyvault_command('set-attributes', 'update_certificate', transform=extract_subresource_name())
        g.keyvault_custom('import', 'import_certificate', transform=extract_subresource_name())
        g.keyvault_custom('download', 'download_certificate')
        g.keyvault_custom('get-default-policy', 'get_default_policy')

    with self.command_group('keyvault certificate pending', data_entity.command_type) as g:
        g.keyvault_command('merge', 'merge_certificate', transform=extract_subresource_name())
        g.keyvault_command('show', 'get_certificate_operation', transform=extract_subresource_name())
        g.keyvault_command('delete', 'delete_certificate_operation', validator=process_certificate_cancel_namespace,
                           transform=extract_subresource_name())

    with self.command_group('keyvault certificate contact', data_entity.command_type) as g:
        g.keyvault_command('list', 'get_certificate_contacts')
        g.keyvault_custom('add', 'add_certificate_contact')
        g.keyvault_custom('delete', 'delete_certificate_contact')

    with self.command_group('keyvault certificate issuer', data_entity.command_type) as g:
        g.keyvault_custom('update', 'update_certificate_issuer')
        g.keyvault_command('list', 'get_certificate_issuers')
        g.keyvault_custom('create', 'create_certificate_issuer')
        g.keyvault_command('show', 'get_certificate_issuer')
        g.keyvault_command('delete', 'delete_certificate_issuer')

    with self.command_group('keyvault certificate issuer admin', data_entity.command_type) as g:
        g.keyvault_custom('list', 'list_certificate_issuer_admins')
        g.keyvault_custom('add', 'add_certificate_issuer_admin')
        g.keyvault_custom('delete', 'delete_certificate_issuer_admin')

    with self.command_group('keyvault role', data_entity.command_type, is_preview=True):
        pass

    with self.command_group('keyvault role assignment', data_entity.command_type) as g:
        g.keyvault_custom('delete', 'delete_role_assignment')
        g.keyvault_custom('list', 'list_role_assignments', table_transformer=transform_assignment_list)
        g.keyvault_custom('create', 'create_role_assignment')

    with self.command_group('keyvault role definition', data_entity.command_type) as g:
        g.keyvault_custom('list', 'list_role_definitions', table_transformer=transform_definition_list)

    data_api_version = str(get_api_version(self.cli_ctx, ResourceType.DATA_KEYVAULT)).\
        replace('.', '_').replace('-', '_')

    if data_api_version != '2016_10_01':
        with self.command_group('keyvault certificate', data_entity.command_type) as g:
            g.keyvault_custom('backup', 'backup_certificate',
                              doc_string_source=data_entity.operations_docs_tmpl.format('backup_certificate'))
            g.keyvault_custom('restore', 'restore_certificate',
                              doc_string_source=data_entity.operations_docs_tmpl.format('restore_certificate'))

    if data_api_version != '2016_10_01':
        with self.command_group('keyvault storage', data_entity.command_type) as g:
            g.keyvault_command('add', 'set_storage_account')
            g.keyvault_command('list', 'get_storage_accounts')
            g.keyvault_command('show', 'get_storage_account')
            g.keyvault_command('update', 'update_storage_account')
            g.keyvault_command('remove', 'delete_storage_account')
            g.keyvault_command('regenerate-key', 'regenerate_storage_account_key')
            g.keyvault_command('list-deleted', 'get_deleted_storage_accounts')
            g.keyvault_command('show-deleted', 'get_deleted_storage_account')
            g.keyvault_command('purge', 'purge_deleted_storage_account')
            g.keyvault_command('recover', 'recover_deleted_storage_account')
            g.keyvault_custom('backup', 'backup_storage_account',
                              doc_string_source=data_entity.operations_docs_tmpl.format('backup_storage_account'))
            g.keyvault_custom('restore', 'restore_storage_account',
                              doc_string_source=data_entity.operations_docs_tmpl.format('restore_storage_account'))

    if data_api_version != '2016_10_01':
        with self.command_group('keyvault storage sas-definition', data_entity.command_type) as g:
            g.keyvault_command('create', 'set_sas_definition',
                               doc_string_source=data_entity.operations_docs_tmpl.format('set_sas_definition'))
            g.keyvault_command('list', 'get_sas_definitions')
            g.keyvault_command('show', 'get_sas_definition')
            g.keyvault_command('update', 'update_sas_definition',
                               doc_string_source=data_entity.operations_docs_tmpl.format('update_sas_definition'))
            g.keyvault_command('delete', 'delete_sas_definition')
            g.keyvault_command('list-deleted', 'get_deleted_sas_definitions')
            g.keyvault_command('show-deleted', 'get_deleted_sas_definition')
            g.keyvault_command('recover', 'recover_deleted_sas_definition')<|MERGE_RESOLUTION|>--- conflicted
+++ resolved
@@ -53,7 +53,6 @@
     # endregion
 
     # Management Plane Commands
-<<<<<<< HEAD
     with self.command_group('keyvault', mgmt_vaults_entity.command_type,
                             client_factory=mgmt_vaults_entity.client_factory) as g:
         g.custom_command('create', 'create_vault_or_hsm',
@@ -64,24 +63,16 @@
                               doc_string_source=mgmt_vaults_entity.operations_docs_tmpl.format('get'))
         g.custom_command('delete', 'delete_vault_or_hsm',
                          doc_string_source=mgmt_vaults_entity.operations_docs_tmpl.format('delete'))
-        g.custom_command('purge', 'purge_vault_or_hsm',
-                         doc_string_source=mgmt_vaults_entity.operations_docs_tmpl.format('purge_deleted'))
-=======
-    with self.command_group('keyvault', kv_vaults_sdk, client_factory=keyvault_client_vaults_factory) as g:
-        g.custom_command('create', 'create_keyvault',
-                         doc_string_source='azure.mgmt.keyvault.v' + mgmt_api_version + '.models#VaultProperties')
-        g.custom_command('recover', 'recover_keyvault')
-        g.custom_command('list', 'list_keyvault')
-        g.show_command('show', 'get')
-        g.command('delete', 'delete', deprecate_info=g.deprecate(
+        g.custom_command('delete', 'delete_vault_or_hsm', deprecate_info=g.deprecate(
             tag_func=lambda x: '',
             message_func=lambda x: 'Warning! If you have soft-delete protection enabled on this key vault, you will '
                                    'not be able to reuse this key vault name until the key vault has been purged from '
                                    'the soft deleted state. Please see the following documentation for additional '
                                    'guidance.\n'
-                                   'https://docs.microsoft.com/en-us/azure/key-vault/general/soft-delete-overview'))
-        g.command('purge', 'purge_deleted')
->>>>>>> 0fb0147a
+                                   'https://docs.microsoft.com/en-us/azure/key-vault/general/soft-delete-overview'),
+                         doc_string_source=mgmt_vaults_entity.operations_docs_tmpl.format('delete'))
+        g.custom_command('purge', 'purge_vault_or_hsm',
+                         doc_string_source=mgmt_vaults_entity.operations_docs_tmpl.format('purge_deleted'))
         g.custom_command('set-policy', 'set_policy')
         g.custom_command('delete-policy', 'delete_policy')
         g.custom_command('list-deleted', 'list_deleted_vault_or_hsm',
