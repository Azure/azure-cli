--- conflicted
+++ resolved
@@ -777,11 +777,388 @@
       x-content-type-options:
       - nosniff
       x-ms-ratelimit-remaining-subscription-writes:
-<<<<<<< HEAD
       - '1196'
-=======
-      - '1199'
->>>>>>> 86d98142
+    status:
+      code: 200
+      message: OK
+- request:
+    body: null
+    headers:
+      Accept:
+      - '*/*'
+      Accept-Encoding:
+      - gzip, deflate
+      Connection:
+      - keep-alive
+      User-Agent:
+      - python-requests/2.26.0
+    method: GET
+    uri: https://management.azure.com/subscriptions/00000000-0000-0000-0000-000000000000/providers/Microsoft.Relay?api-version=2016-02-01
+  response:
+    body:
+      string: '{"id":"/subscriptions/00000000-0000-0000-0000-000000000000/providers/Microsoft.Relay","namespace":"Microsoft.Relay","authorizations":[{"applicationId":"91bb937c-29c2-4275-982f-9465f0caf03d","roleDefinitionId":"6ea9e989-a5f4-4187-8d11-c8db3dd04da1"},{"applicationId":"80369ed6-5f11-4dd9-bef3-692475845e77"}],"resourceTypes":[{"resourceType":"namespaces","locations":["Australia
+        East","Australia Southeast","Central US","East US","East US 2","West US 2","West
+        US","North Central US","South Central US","West Central US","East Asia","Southeast
+        Asia","Brazil South","Japan East","Japan West","North Europe","West Europe","Central
+        India","South India","West India","Canada Central","Canada East","UK West","UK
+        South","Korea Central","Korea South","France Central","South Africa North","UAE
+        North","Australia Central","Switzerland North","Germany West Central","Norway
+        East","Jio India West","West US 3","Sweden Central"],"apiVersions":["2018-01-01-preview","2017-04-01","2016-07-01"],"capabilities":"CrossResourceGroupResourceMove,
+        CrossSubscriptionResourceMove"},{"resourceType":"namespaces/authorizationrules","locations":[],"apiVersions":["2017-04-01","2016-07-01","2015-08-01","2014-09-01"]},{"resourceType":"namespaces/privateEndpointConnections","locations":[],"apiVersions":["2018-01-01-preview"]},{"resourceType":"namespaces/hybridconnections","locations":[],"apiVersions":["2017-04-01","2016-07-01","2015-08-01","2014-09-01"]},{"resourceType":"namespaces/hybridconnections/authorizationrules","locations":[],"apiVersions":["2017-04-01","2016-07-01","2015-08-01","2014-09-01"]},{"resourceType":"namespaces/wcfrelays","locations":[],"apiVersions":["2017-04-01","2016-07-01","2015-08-01","2014-09-01"]},{"resourceType":"namespaces/wcfrelays/authorizationrules","locations":[],"apiVersions":["2017-04-01","2016-07-01","2015-08-01","2014-09-01"]},{"resourceType":"checkNameAvailability","locations":[],"apiVersions":["2017-04-01","2016-07-01"]},{"resourceType":"operations","locations":[],"apiVersions":["2017-04-01","2016-07-01"]}],"registrationState":"Registering"}'
+    headers:
+      cache-control:
+      - no-cache
+      content-length:
+      - '2066'
+      content-type:
+      - application/json; charset=utf-8
+      date:
+      - Tue, 01 Mar 2022 18:46:35 GMT
+      expires:
+      - '-1'
+      pragma:
+      - no-cache
+      strict-transport-security:
+      - max-age=31536000; includeSubDomains
+      vary:
+      - Accept-Encoding
+      x-content-type-options:
+      - nosniff
+    status:
+      code: 200
+      message: OK
+- request:
+    body: null
+    headers:
+      Accept:
+      - '*/*'
+      Accept-Encoding:
+      - gzip, deflate
+      Connection:
+      - keep-alive
+      User-Agent:
+      - python-requests/2.26.0
+    method: GET
+    uri: https://management.azure.com/subscriptions/00000000-0000-0000-0000-000000000000/providers/Microsoft.Relay?api-version=2016-02-01
+  response:
+    body:
+      string: '{"id":"/subscriptions/00000000-0000-0000-0000-000000000000/providers/Microsoft.Relay","namespace":"Microsoft.Relay","authorizations":[{"applicationId":"91bb937c-29c2-4275-982f-9465f0caf03d","roleDefinitionId":"6ea9e989-a5f4-4187-8d11-c8db3dd04da1"},{"applicationId":"80369ed6-5f11-4dd9-bef3-692475845e77"}],"resourceTypes":[{"resourceType":"namespaces","locations":["Australia
+        East","Australia Southeast","Central US","East US","East US 2","West US 2","West
+        US","North Central US","South Central US","West Central US","East Asia","Southeast
+        Asia","Brazil South","Japan East","Japan West","North Europe","West Europe","Central
+        India","South India","West India","Canada Central","Canada East","UK West","UK
+        South","Korea Central","Korea South","France Central","South Africa North","UAE
+        North","Australia Central","Switzerland North","Germany West Central","Norway
+        East","Jio India West","West US 3","Sweden Central"],"apiVersions":["2018-01-01-preview","2017-04-01","2016-07-01"],"capabilities":"CrossResourceGroupResourceMove,
+        CrossSubscriptionResourceMove"},{"resourceType":"namespaces/authorizationrules","locations":[],"apiVersions":["2017-04-01","2016-07-01","2015-08-01","2014-09-01"]},{"resourceType":"namespaces/privateEndpointConnections","locations":[],"apiVersions":["2018-01-01-preview"]},{"resourceType":"namespaces/hybridconnections","locations":[],"apiVersions":["2017-04-01","2016-07-01","2015-08-01","2014-09-01"]},{"resourceType":"namespaces/hybridconnections/authorizationrules","locations":[],"apiVersions":["2017-04-01","2016-07-01","2015-08-01","2014-09-01"]},{"resourceType":"namespaces/wcfrelays","locations":[],"apiVersions":["2017-04-01","2016-07-01","2015-08-01","2014-09-01"]},{"resourceType":"namespaces/wcfrelays/authorizationrules","locations":[],"apiVersions":["2017-04-01","2016-07-01","2015-08-01","2014-09-01"]},{"resourceType":"checkNameAvailability","locations":[],"apiVersions":["2017-04-01","2016-07-01"]},{"resourceType":"operations","locations":[],"apiVersions":["2017-04-01","2016-07-01"]}],"registrationState":"Registering"}'
+    headers:
+      cache-control:
+      - no-cache
+      content-length:
+      - '2066'
+      content-type:
+      - application/json; charset=utf-8
+      date:
+      - Tue, 01 Mar 2022 18:46:44 GMT
+      expires:
+      - '-1'
+      pragma:
+      - no-cache
+      strict-transport-security:
+      - max-age=31536000; includeSubDomains
+      vary:
+      - Accept-Encoding
+      x-content-type-options:
+      - nosniff
+    status:
+      code: 200
+      message: OK
+- request:
+    body: null
+    headers:
+      Accept:
+      - '*/*'
+      Accept-Encoding:
+      - gzip, deflate
+      Connection:
+      - keep-alive
+      User-Agent:
+      - python-requests/2.26.0
+    method: GET
+    uri: https://management.azure.com/subscriptions/00000000-0000-0000-0000-000000000000/providers/Microsoft.Relay?api-version=2016-02-01
+  response:
+    body:
+      string: '{"id":"/subscriptions/00000000-0000-0000-0000-000000000000/providers/Microsoft.Relay","namespace":"Microsoft.Relay","authorizations":[{"applicationId":"91bb937c-29c2-4275-982f-9465f0caf03d","roleDefinitionId":"6ea9e989-a5f4-4187-8d11-c8db3dd04da1"},{"applicationId":"80369ed6-5f11-4dd9-bef3-692475845e77"}],"resourceTypes":[{"resourceType":"namespaces","locations":["Australia
+        East","Australia Southeast","Central US","East US","East US 2","West US 2","West
+        US","North Central US","South Central US","West Central US","East Asia","Southeast
+        Asia","Brazil South","Japan East","Japan West","North Europe","West Europe","Central
+        India","South India","West India","Canada Central","Canada East","UK West","UK
+        South","Korea Central","Korea South","France Central","South Africa North","UAE
+        North","Australia Central","Switzerland North","Germany West Central","Norway
+        East","Jio India West","West US 3","Sweden Central"],"apiVersions":["2018-01-01-preview","2017-04-01","2016-07-01"],"capabilities":"CrossResourceGroupResourceMove,
+        CrossSubscriptionResourceMove"},{"resourceType":"namespaces/authorizationrules","locations":[],"apiVersions":["2017-04-01","2016-07-01","2015-08-01","2014-09-01"]},{"resourceType":"namespaces/privateEndpointConnections","locations":[],"apiVersions":["2018-01-01-preview"]},{"resourceType":"namespaces/hybridconnections","locations":[],"apiVersions":["2017-04-01","2016-07-01","2015-08-01","2014-09-01"]},{"resourceType":"namespaces/hybridconnections/authorizationrules","locations":[],"apiVersions":["2017-04-01","2016-07-01","2015-08-01","2014-09-01"]},{"resourceType":"namespaces/wcfrelays","locations":[],"apiVersions":["2017-04-01","2016-07-01","2015-08-01","2014-09-01"]},{"resourceType":"namespaces/wcfrelays/authorizationrules","locations":[],"apiVersions":["2017-04-01","2016-07-01","2015-08-01","2014-09-01"]},{"resourceType":"checkNameAvailability","locations":[],"apiVersions":["2017-04-01","2016-07-01"]},{"resourceType":"operations","locations":[],"apiVersions":["2017-04-01","2016-07-01"]}],"registrationState":"Registering"}'
+    headers:
+      cache-control:
+      - no-cache
+      content-length:
+      - '2066'
+      content-type:
+      - application/json; charset=utf-8
+      date:
+      - Tue, 01 Mar 2022 18:46:54 GMT
+      expires:
+      - '-1'
+      pragma:
+      - no-cache
+      strict-transport-security:
+      - max-age=31536000; includeSubDomains
+      vary:
+      - Accept-Encoding
+      x-content-type-options:
+      - nosniff
+    status:
+      code: 200
+      message: OK
+- request:
+    body: null
+    headers:
+      Accept:
+      - '*/*'
+      Accept-Encoding:
+      - gzip, deflate
+      Connection:
+      - keep-alive
+      User-Agent:
+      - python-requests/2.26.0
+    method: GET
+    uri: https://management.azure.com/subscriptions/00000000-0000-0000-0000-000000000000/providers/Microsoft.Relay?api-version=2016-02-01
+  response:
+    body:
+      string: '{"id":"/subscriptions/00000000-0000-0000-0000-000000000000/providers/Microsoft.Relay","namespace":"Microsoft.Relay","authorizations":[{"applicationId":"91bb937c-29c2-4275-982f-9465f0caf03d","roleDefinitionId":"6ea9e989-a5f4-4187-8d11-c8db3dd04da1"},{"applicationId":"80369ed6-5f11-4dd9-bef3-692475845e77"}],"resourceTypes":[{"resourceType":"namespaces","locations":["Australia
+        East","Australia Southeast","Central US","East US","East US 2","West US 2","West
+        US","North Central US","South Central US","West Central US","East Asia","Southeast
+        Asia","Brazil South","Japan East","Japan West","North Europe","West Europe","Central
+        India","South India","West India","Canada Central","Canada East","UK West","UK
+        South","Korea Central","Korea South","France Central","South Africa North","UAE
+        North","Australia Central","Switzerland North","Germany West Central","Norway
+        East","Jio India West","West US 3","Sweden Central"],"apiVersions":["2018-01-01-preview","2017-04-01","2016-07-01"],"capabilities":"CrossResourceGroupResourceMove,
+        CrossSubscriptionResourceMove"},{"resourceType":"namespaces/authorizationrules","locations":[],"apiVersions":["2017-04-01","2016-07-01","2015-08-01","2014-09-01"]},{"resourceType":"namespaces/privateEndpointConnections","locations":[],"apiVersions":["2018-01-01-preview"]},{"resourceType":"namespaces/hybridconnections","locations":[],"apiVersions":["2017-04-01","2016-07-01","2015-08-01","2014-09-01"]},{"resourceType":"namespaces/hybridconnections/authorizationrules","locations":[],"apiVersions":["2017-04-01","2016-07-01","2015-08-01","2014-09-01"]},{"resourceType":"namespaces/wcfrelays","locations":[],"apiVersions":["2017-04-01","2016-07-01","2015-08-01","2014-09-01"]},{"resourceType":"namespaces/wcfrelays/authorizationrules","locations":[],"apiVersions":["2017-04-01","2016-07-01","2015-08-01","2014-09-01"]},{"resourceType":"checkNameAvailability","locations":[],"apiVersions":["2017-04-01","2016-07-01"]},{"resourceType":"operations","locations":[],"apiVersions":["2017-04-01","2016-07-01"]}],"registrationState":"Registering"}'
+    headers:
+      cache-control:
+      - no-cache
+      content-length:
+      - '2066'
+      content-type:
+      - application/json; charset=utf-8
+      date:
+      - Tue, 01 Mar 2022 18:47:04 GMT
+      expires:
+      - '-1'
+      pragma:
+      - no-cache
+      strict-transport-security:
+      - max-age=31536000; includeSubDomains
+      vary:
+      - Accept-Encoding
+      x-content-type-options:
+      - nosniff
+    status:
+      code: 200
+      message: OK
+- request:
+    body: null
+    headers:
+      Accept:
+      - '*/*'
+      Accept-Encoding:
+      - gzip, deflate
+      Connection:
+      - keep-alive
+      User-Agent:
+      - python-requests/2.26.0
+    method: GET
+    uri: https://management.azure.com/subscriptions/00000000-0000-0000-0000-000000000000/providers/Microsoft.Relay?api-version=2016-02-01
+  response:
+    body:
+      string: '{"id":"/subscriptions/00000000-0000-0000-0000-000000000000/providers/Microsoft.Relay","namespace":"Microsoft.Relay","authorizations":[{"applicationId":"91bb937c-29c2-4275-982f-9465f0caf03d","roleDefinitionId":"6ea9e989-a5f4-4187-8d11-c8db3dd04da1"},{"applicationId":"80369ed6-5f11-4dd9-bef3-692475845e77"}],"resourceTypes":[{"resourceType":"namespaces","locations":["Australia
+        East","Australia Southeast","Central US","East US","East US 2","West US 2","West
+        US","North Central US","South Central US","West Central US","East Asia","Southeast
+        Asia","Brazil South","Japan East","Japan West","North Europe","West Europe","Central
+        India","South India","West India","Canada Central","Canada East","UK West","UK
+        South","Korea Central","Korea South","France Central","South Africa North","UAE
+        North","Australia Central","Switzerland North","Germany West Central","Norway
+        East","Jio India West","West US 3","Sweden Central"],"apiVersions":["2018-01-01-preview","2017-04-01","2016-07-01"],"capabilities":"CrossResourceGroupResourceMove,
+        CrossSubscriptionResourceMove"},{"resourceType":"namespaces/authorizationrules","locations":[],"apiVersions":["2017-04-01","2016-07-01","2015-08-01","2014-09-01"]},{"resourceType":"namespaces/privateEndpointConnections","locations":[],"apiVersions":["2018-01-01-preview"]},{"resourceType":"namespaces/hybridconnections","locations":[],"apiVersions":["2017-04-01","2016-07-01","2015-08-01","2014-09-01"]},{"resourceType":"namespaces/hybridconnections/authorizationrules","locations":[],"apiVersions":["2017-04-01","2016-07-01","2015-08-01","2014-09-01"]},{"resourceType":"namespaces/wcfrelays","locations":[],"apiVersions":["2017-04-01","2016-07-01","2015-08-01","2014-09-01"]},{"resourceType":"namespaces/wcfrelays/authorizationrules","locations":[],"apiVersions":["2017-04-01","2016-07-01","2015-08-01","2014-09-01"]},{"resourceType":"checkNameAvailability","locations":[],"apiVersions":["2017-04-01","2016-07-01"]},{"resourceType":"operations","locations":[],"apiVersions":["2017-04-01","2016-07-01"]}],"registrationState":"Registering"}'
+    headers:
+      cache-control:
+      - no-cache
+      content-length:
+      - '2066'
+      content-type:
+      - application/json; charset=utf-8
+      date:
+      - Tue, 01 Mar 2022 18:47:14 GMT
+      expires:
+      - '-1'
+      pragma:
+      - no-cache
+      strict-transport-security:
+      - max-age=31536000; includeSubDomains
+      vary:
+      - Accept-Encoding
+      x-content-type-options:
+      - nosniff
+    status:
+      code: 200
+      message: OK
+- request:
+    body: null
+    headers:
+      Accept:
+      - '*/*'
+      Accept-Encoding:
+      - gzip, deflate
+      Connection:
+      - keep-alive
+      User-Agent:
+      - python-requests/2.26.0
+    method: GET
+    uri: https://management.azure.com/subscriptions/00000000-0000-0000-0000-000000000000/providers/Microsoft.Relay?api-version=2016-02-01
+  response:
+    body:
+      string: '{"id":"/subscriptions/00000000-0000-0000-0000-000000000000/providers/Microsoft.Relay","namespace":"Microsoft.Relay","authorizations":[{"applicationId":"91bb937c-29c2-4275-982f-9465f0caf03d","roleDefinitionId":"6ea9e989-a5f4-4187-8d11-c8db3dd04da1"},{"applicationId":"80369ed6-5f11-4dd9-bef3-692475845e77"}],"resourceTypes":[{"resourceType":"namespaces","locations":["Australia
+        East","Australia Southeast","Central US","East US","East US 2","West US 2","West
+        US","North Central US","South Central US","West Central US","East Asia","Southeast
+        Asia","Brazil South","Japan East","Japan West","North Europe","West Europe","Central
+        India","South India","West India","Canada Central","Canada East","UK West","UK
+        South","Korea Central","Korea South","France Central","South Africa North","UAE
+        North","Australia Central","Switzerland North","Germany West Central","Norway
+        East","Jio India West","West US 3","Sweden Central"],"apiVersions":["2018-01-01-preview","2017-04-01","2016-07-01"],"capabilities":"CrossResourceGroupResourceMove,
+        CrossSubscriptionResourceMove"},{"resourceType":"namespaces/authorizationrules","locations":[],"apiVersions":["2017-04-01","2016-07-01","2015-08-01","2014-09-01"]},{"resourceType":"namespaces/privateEndpointConnections","locations":[],"apiVersions":["2018-01-01-preview"]},{"resourceType":"namespaces/hybridconnections","locations":[],"apiVersions":["2017-04-01","2016-07-01","2015-08-01","2014-09-01"]},{"resourceType":"namespaces/hybridconnections/authorizationrules","locations":[],"apiVersions":["2017-04-01","2016-07-01","2015-08-01","2014-09-01"]},{"resourceType":"namespaces/wcfrelays","locations":[],"apiVersions":["2017-04-01","2016-07-01","2015-08-01","2014-09-01"]},{"resourceType":"namespaces/wcfrelays/authorizationrules","locations":[],"apiVersions":["2017-04-01","2016-07-01","2015-08-01","2014-09-01"]},{"resourceType":"checkNameAvailability","locations":[],"apiVersions":["2017-04-01","2016-07-01"]},{"resourceType":"operations","locations":[],"apiVersions":["2017-04-01","2016-07-01"]}],"registrationState":"Registering"}'
+    headers:
+      cache-control:
+      - no-cache
+      content-length:
+      - '2066'
+      content-type:
+      - application/json; charset=utf-8
+      date:
+      - Tue, 01 Mar 2022 18:47:25 GMT
+      expires:
+      - '-1'
+      pragma:
+      - no-cache
+      strict-transport-security:
+      - max-age=31536000; includeSubDomains
+      vary:
+      - Accept-Encoding
+      x-content-type-options:
+      - nosniff
+    status:
+      code: 200
+      message: OK
+- request:
+    body: null
+    headers:
+      Accept:
+      - '*/*'
+      Accept-Encoding:
+      - gzip, deflate
+      Connection:
+      - keep-alive
+      User-Agent:
+      - python-requests/2.26.0
+    method: GET
+    uri: https://management.azure.com/subscriptions/00000000-0000-0000-0000-000000000000/providers/Microsoft.Relay?api-version=2016-02-01
+  response:
+    body:
+      string: '{"id":"/subscriptions/00000000-0000-0000-0000-000000000000/providers/Microsoft.Relay","namespace":"Microsoft.Relay","authorizations":[{"applicationId":"91bb937c-29c2-4275-982f-9465f0caf03d","roleDefinitionId":"6ea9e989-a5f4-4187-8d11-c8db3dd04da1"},{"applicationId":"80369ed6-5f11-4dd9-bef3-692475845e77"}],"resourceTypes":[{"resourceType":"namespaces","locations":["Australia
+        East","Australia Southeast","Central US","East US","East US 2","West US 2","West
+        US","North Central US","South Central US","West Central US","East Asia","Southeast
+        Asia","Brazil South","Japan East","Japan West","North Europe","West Europe","Central
+        India","South India","West India","Canada Central","Canada East","UK West","UK
+        South","Korea Central","Korea South","France Central","South Africa North","UAE
+        North","Australia Central","Switzerland North","Germany West Central","Norway
+        East","Jio India West","West US 3","Sweden Central"],"apiVersions":["2018-01-01-preview","2017-04-01","2016-07-01"],"capabilities":"CrossResourceGroupResourceMove,
+        CrossSubscriptionResourceMove"},{"resourceType":"namespaces/authorizationrules","locations":[],"apiVersions":["2017-04-01","2016-07-01","2015-08-01","2014-09-01"]},{"resourceType":"namespaces/privateEndpointConnections","locations":[],"apiVersions":["2018-01-01-preview"]},{"resourceType":"namespaces/hybridconnections","locations":[],"apiVersions":["2017-04-01","2016-07-01","2015-08-01","2014-09-01"]},{"resourceType":"namespaces/hybridconnections/authorizationrules","locations":[],"apiVersions":["2017-04-01","2016-07-01","2015-08-01","2014-09-01"]},{"resourceType":"namespaces/wcfrelays","locations":[],"apiVersions":["2017-04-01","2016-07-01","2015-08-01","2014-09-01"]},{"resourceType":"namespaces/wcfrelays/authorizationrules","locations":[],"apiVersions":["2017-04-01","2016-07-01","2015-08-01","2014-09-01"]},{"resourceType":"checkNameAvailability","locations":[],"apiVersions":["2017-04-01","2016-07-01"]},{"resourceType":"operations","locations":[],"apiVersions":["2017-04-01","2016-07-01"]}],"registrationState":"Registered"}'
+    headers:
+      cache-control:
+      - no-cache
+      content-length:
+      - '2065'
+      content-type:
+      - application/json; charset=utf-8
+      date:
+      - Tue, 01 Mar 2022 18:47:35 GMT
+      expires:
+      - '-1'
+      pragma:
+      - no-cache
+      strict-transport-security:
+      - max-age=31536000; includeSubDomains
+      vary:
+      - Accept-Encoding
+      x-content-type-options:
+      - nosniff
+    status:
+      code: 200
+      message: OK
+- request:
+    body: '{"location": "japanwest"}'
+    headers:
+      Accept:
+      - application/json
+      Accept-Encoding:
+      - gzip, deflate
+      CommandName:
+      - relay namespace create
+      Connection:
+      - keep-alive
+      Content-Length:
+      - '25'
+      Content-Type:
+      - application/json; charset=utf-8
+      ParameterSetName:
+      - -g --name
+      User-Agent:
+      - python/3.8.10 (Windows-10-10.0.19044-SP0) msrest/0.6.21 msrest_azure/0.6.4
+        azure-mgmt-relay/0.1.0 Azure-SDK-For-Python AZURECLI/2.33.0
+      accept-language:
+      - en-US
+    method: PUT
+    uri: https://management.azure.com/subscriptions/00000000-0000-0000-0000-000000000000/resourceGroups/clitest.rg000001/providers/Microsoft.Relay/namespaces/hcnamespace000004?api-version=2017-04-01
+  response:
+    body:
+      string: '{"sku":{"name":"Standard","tier":"Standard"},"id":"/subscriptions/00000000-0000-0000-0000-000000000000/resourceGroups/clitest.rg000001/providers/Microsoft.Relay/namespaces/hcnamespace000004","name":"hcnamespace000004","type":"Microsoft.Relay/Namespaces","location":"Japan
+        West","tags":{},"properties":{"provisioningState":"Created","metricId":"9b345226-dedc-4977-baeb-ea15d01b863d:hcnamespace000004","createdAt":"2022-03-01T18:47:39.35Z","updatedAt":"2022-03-01T18:47:39.35Z","serviceBusEndpoint":"https://hcnamespace000004.servicebus.windows.net:443/","status":"Activating"}}'
+    headers:
+      cache-control:
+      - no-cache
+      content-length:
+      - '576'
+      content-type:
+      - application/json; charset=utf-8
+      date:
+      - Tue, 01 Mar 2022 18:47:40 GMT
+      expires:
+      - '-1'
+      pragma:
+      - no-cache
+      server:
+      - Service-Bus-Resource-Provider/CH3
+      - Microsoft-HTTPAPI/2.0
+      server-sb:
+      - Service-Bus-Resource-Provider/CH3
+      strict-transport-security:
+      - max-age=31536000; includeSubDomains
+      transfer-encoding:
+      - chunked
+      vary:
+      - Accept-Encoding
+      x-content-type-options:
+      - nosniff
+      x-ms-ratelimit-remaining-subscription-writes:
+      - '1197'
     status:
       code: 200
       message: OK
