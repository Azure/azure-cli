--- conflicted
+++ resolved
@@ -14,13 +14,8 @@
       - --resource-group --name --ssh-key-value --load-balancer-sku --load-balancer-managed-outbound-ip-count
         --load-balancer-outbound-ports --load-balancer-idle-timeout
       User-Agent:
-<<<<<<< HEAD
-      - AZURECLI/2.48.1 azsdk-python-azure-mgmt-containerservice/22.1.0 Python/3.8.10
-        (Linux-5.15.0-1033-azure-x86_64-with-glibc2.29)
-=======
-      - AZURECLI/2.49.0 azsdk-python-azure-mgmt-containerservice/23.0.0 Python/3.8.16
-        (macOS-13.4-arm64-arm-64bit)
->>>>>>> 27d920ec
+      - AZURECLI/2.49.0 azsdk-python-azure-mgmt-containerservice/23.0.0 Python/3.8.16
+        (macOS-13.4-arm64-arm-64bit)
     method: GET
     uri: https://management.azure.com/subscriptions/00000000-0000-0000-0000-000000000000/resourceGroups/clitest000001/providers/Microsoft.ContainerService/managedClusters/cliakstest000002?api-version=2023-05-01
   response:
@@ -36,11 +31,7 @@
       content-type:
       - application/json; charset=utf-8
       date:
-<<<<<<< HEAD
-      - Sat, 29 Apr 2023 09:37:46 GMT
-=======
       - Thu, 15 Jun 2023 22:30:32 GMT
->>>>>>> 27d920ec
       expires:
       - '-1'
       pragma:
@@ -69,37 +60,21 @@
       - --resource-group --name --ssh-key-value --load-balancer-sku --load-balancer-managed-outbound-ip-count
         --load-balancer-outbound-ports --load-balancer-idle-timeout
       User-Agent:
-<<<<<<< HEAD
-      - AZURECLI/2.48.1 azsdk-python-azure-mgmt-resource/22.0.0 Python/3.8.10 (Linux-5.15.0-1033-azure-x86_64-with-glibc2.29)
-=======
       - AZURECLI/2.49.0 azsdk-python-azure-mgmt-resource/22.0.0 Python/3.8.16 (macOS-13.4-arm64-arm-64bit)
->>>>>>> 27d920ec
     method: GET
     uri: https://management.azure.com/subscriptions/00000000-0000-0000-0000-000000000000/resourcegroups/clitest000001?api-version=2022-09-01
   response:
     body:
-<<<<<<< HEAD
-      string: '{"id":"/subscriptions/00000000-0000-0000-0000-000000000000/resourceGroups/clitest000001","name":"clitest000001","type":"Microsoft.Resources/resourceGroups","location":"westus2","tags":{"product":"azurecli","cause":"automation","test":"test_aks_create_loadbalancer_then_update","date":"2023-04-29T09:37:46Z"},"properties":{"provisioningState":"Succeeded"}}'
-=======
       string: '{"id":"/subscriptions/00000000-0000-0000-0000-000000000000/resourceGroups/clitest000001","name":"clitest000001","type":"Microsoft.Resources/resourceGroups","location":"westus2","tags":{"product":"azurecli","cause":"automation","test":"test_aks_create_loadbalancer_then_update","date":"2023-06-15T22:30:31Z","module":"acs"},"properties":{"provisioningState":"Succeeded"}}'
->>>>>>> 27d920ec
-    headers:
-      cache-control:
-      - no-cache
-      content-length:
-<<<<<<< HEAD
-      - '355'
+    headers:
+      cache-control:
+      - no-cache
+      content-length:
+      - '370'
       content-type:
       - application/json; charset=utf-8
       date:
-      - Sat, 29 Apr 2023 09:37:46 GMT
-=======
-      - '370'
-      content-type:
-      - application/json; charset=utf-8
-      date:
       - Thu, 15 Jun 2023 22:30:33 GMT
->>>>>>> 27d920ec
       expires:
       - '-1'
       pragma:
@@ -115,27 +90,13 @@
       message: OK
 - request:
     body: '{"location": "westus2", "identity": {"type": "SystemAssigned"}, "properties":
-<<<<<<< HEAD
-      {"kubernetesVersion": "", "dnsPrefix": "cliakstest-clitestjkewwuxjq-79a739",
-=======
       {"kubernetesVersion": "", "dnsPrefix": "cliakstest-clitest24eqbkw57-8ecadf",
->>>>>>> 27d920ec
       "agentPoolProfiles": [{"count": 3, "vmSize": "Standard_DS2_v2", "osDiskSizeGB":
       0, "osType": "Linux", "enableAutoScaling": false, "type": "VirtualMachineScaleSets",
       "mode": "System", "orchestratorVersion": "", "upgradeSettings": {}, "enableNodePublicIP":
       false, "scaleSetPriority": "Regular", "scaleSetEvictionPolicy": "Delete", "spotMaxPrice":
       -1.0, "nodeTaints": [], "enableEncryptionAtHost": false, "enableUltraSSD": false,
       "enableFIPS": false, "name": "nodepool1"}], "linuxProfile": {"adminUsername":
-<<<<<<< HEAD
-      "azureuser", "ssh": {"publicKeys": [{"keyData": "ssh-rsa AAAAB3NzaC1yc2EAAAADAQABAAABAQCvBk9v4/Qo7XJWIY7AItmm8ohKhV9Y2z/SA5RKWk4BUCpK4ElHu8ia+QREfb7nmO5LtydRi7glVKNjUWUeaSC1PTmk2Z421whqvLRgF6XquFUcEC+VZG54EiS7j6hc2G3Af76vCZQQIQ7fKB8gngJXVb4QjbKVkoORamBKaSQ5MoAPF9GeSPfDesETM/jcE60BguHKjSTXhfsvgs6/iuUSPQ7duXwFtlpQy8WwA6ymGj4ehF0y8NXP6fjEajHDhPjPDkyuKBFTScflrLRryURmRyyICLt40vd+gaiyYCmREJxZNT/7J1pKmlpLNJejqDgXJ97xeyv4flTL7XRSgWV5
-      azcli_aks_live_test@example.com\n"}]}}, "addonProfiles": {}, "enableRBAC": true,
-      "networkProfile": {"networkPlugin": "kubenet", "podCidr": "10.244.0.0/16", "serviceCidr":
-      "10.0.0.0/16", "dnsServiceIP": "10.0.0.10", "dockerBridgeCidr": "172.17.0.1/16",
-      "outboundType": "loadBalancer", "loadBalancerSku": "standard", "loadBalancerProfile":
-      {"managedOutboundIPs": {"count": 2, "countIPv6": 0}, "allocatedOutboundPorts":
-      2048, "idleTimeoutInMinutes": 5}}, "disableLocalAccounts": false, "storageProfile":
-      {}}}'
-=======
       "azureuser", "ssh": {"publicKeys": [{"keyData": "ssh-rsa AAAAB3NzaC1yc2EAAAADAQABAAACAQCbIg1guRHbI0lV11wWDt1r2cUdcNd27CJsg+SfgC7miZeubtwUhbsPdhMQsfDyhOWHq1+ZL0M+nJZV63d/1dhmhtgyOqejUwrPlzKhydsbrsdUor+JmNJDdW01v7BXHyuymT8G4s09jCasNOwiufbP/qp72ruu0bIA1nySsvlf9pCQAuFkAnVnf/rFhUlOkhtRpwcq8SUNY2zRHR/EKb/4NWY1JzR4sa3q2fWIJdrrX0DvLoa5g9bIEd4Df79ba7v+yiUBOS0zT2ll+z4g9izHK3EO5d8hL4jYxcjKs+wcslSYRWrascfscLgMlMGh0CdKeNTDjHpGPncaf3Z+FwwwjWeuiNBxv7bJo13/8B/098KlVDl4GZqsoBCEjPyJfV6hO0y/LkRGkk7oHWKgeWAfKtfLItRp00eZ4fcJNK9kCaSMmEugoZWcI7NGbZXzqFWqbpRI7NcDP9+WIQ+i9U5vqWsqd/zng4kbuAJ6UuKqIzB0upYrLShfQE3SAck8oaLhJqqq56VfDuASNpJKidV+zq27HfSBmbXnkR/5AK337dc3MXKJypoK/QPMLKUAP5XLPbs+NddJQV7EZXd29DLgp+fRIg3edpKdO7ZErWhv7d+3Kws+e1Y+ypmR2WIVSwVyBEUfgv2C8Ts9gnTF4pNcEY/S2aBicz5Ew2+jdyGNQQ==
       test@example.com\n"}]}}, "addonProfiles": {}, "enableRBAC": true, "networkProfile":
       {"networkPlugin": "kubenet", "podCidr": "10.244.0.0/16", "serviceCidr": "10.0.0.0/16",
@@ -143,7 +104,6 @@
       "standard", "loadBalancerProfile": {"managedOutboundIPs": {"count": 2, "countIPv6":
       0}, "allocatedOutboundPorts": 2048, "idleTimeoutInMinutes": 5}}, "disableLocalAccounts":
       false, "storageProfile": {}}}'
->>>>>>> 27d920ec
     headers:
       Accept:
       - application/json
@@ -161,69 +121,12 @@
       - --resource-group --name --ssh-key-value --load-balancer-sku --load-balancer-managed-outbound-ip-count
         --load-balancer-outbound-ports --load-balancer-idle-timeout
       User-Agent:
-<<<<<<< HEAD
-      - AZURECLI/2.48.1 azsdk-python-azure-mgmt-containerservice/22.1.0 Python/3.8.10
-        (Linux-5.15.0-1033-azure-x86_64-with-glibc2.29)
-=======
-      - AZURECLI/2.49.0 azsdk-python-azure-mgmt-containerservice/23.0.0 Python/3.8.16
-        (macOS-13.4-arm64-arm-64bit)
->>>>>>> 27d920ec
+      - AZURECLI/2.49.0 azsdk-python-azure-mgmt-containerservice/23.0.0 Python/3.8.16
+        (macOS-13.4-arm64-arm-64bit)
     method: PUT
     uri: https://management.azure.com/subscriptions/00000000-0000-0000-0000-000000000000/resourceGroups/clitest000001/providers/Microsoft.ContainerService/managedClusters/cliakstest000002?api-version=2023-05-01
   response:
     body:
-<<<<<<< HEAD
-      string: "{\n  \"id\": \"/subscriptions/00000000-0000-0000-0000-000000000000/resourcegroups/clitest000001/providers/Microsoft.ContainerService/managedClusters/cliakstest000002\",\n
-        \ \"location\": \"westus2\",\n  \"name\": \"cliakstest000002\",\n  \"type\":
-        \"Microsoft.ContainerService/ManagedClusters\",\n  \"properties\": {\n   \"provisioningState\":
-        \"Creating\",\n   \"powerState\": {\n    \"code\": \"Running\"\n   },\n   \"kubernetesVersion\":
-        \"1.25.6\",\n   \"currentKubernetesVersion\": \"1.25.6\",\n   \"dnsPrefix\":
-        \"cliakstest-clitestjkewwuxjq-79a739\",\n   \"fqdn\": \"cliakstest-clitestjkewwuxjq-79a739-ed253xka.hcp.westus2.azmk8s.io\",\n
-        \  \"azurePortalFQDN\": \"cliakstest-clitestjkewwuxjq-79a739-ed253xka.portal.hcp.westus2.azmk8s.io\",\n
-        \  \"agentPoolProfiles\": [\n    {\n     \"name\": \"nodepool1\",\n     \"count\":
-        3,\n     \"vmSize\": \"Standard_DS2_v2\",\n     \"osDiskSizeGB\": 128,\n     \"osDiskType\":
-        \"Managed\",\n     \"kubeletDiskType\": \"OS\",\n     \"maxPods\": 110,\n
-        \    \"type\": \"VirtualMachineScaleSets\",\n     \"enableAutoScaling\": false,\n
-        \    \"provisioningState\": \"Creating\",\n     \"powerState\": {\n      \"code\":
-        \"Running\"\n     },\n     \"orchestratorVersion\": \"1.25.6\",\n     \"currentOrchestratorVersion\":
-        \"1.25.6\",\n     \"enableNodePublicIP\": false,\n     \"mode\": \"System\",\n
-        \    \"enableEncryptionAtHost\": false,\n     \"enableUltraSSD\": false,\n
-        \    \"osType\": \"Linux\",\n     \"osSKU\": \"Ubuntu\",\n     \"nodeImageVersion\":
-        \"AKSUbuntu-2204gen2containerd-202304.10.0\",\n     \"upgradeSettings\": {},\n
-        \    \"enableFIPS\": false\n    }\n   ],\n   \"linuxProfile\": {\n    \"adminUsername\":
-        \"azureuser\",\n    \"ssh\": {\n     \"publicKeys\": [\n      {\n       \"keyData\":
-        \"ssh-rsa AAAAB3NzaC1yc2EAAAADAQABAAABAQCvBk9v4/Qo7XJWIY7AItmm8ohKhV9Y2z/SA5RKWk4BUCpK4ElHu8ia+QREfb7nmO5LtydRi7glVKNjUWUeaSC1PTmk2Z421whqvLRgF6XquFUcEC+VZG54EiS7j6hc2G3Af76vCZQQIQ7fKB8gngJXVb4QjbKVkoORamBKaSQ5MoAPF9GeSPfDesETM/jcE60BguHKjSTXhfsvgs6/iuUSPQ7duXwFtlpQy8WwA6ymGj4ehF0y8NXP6fjEajHDhPjPDkyuKBFTScflrLRryURmRyyICLt40vd+gaiyYCmREJxZNT/7J1pKmlpLNJejqDgXJ97xeyv4flTL7XRSgWV5
-        azcli_aks_live_test@example.com\\n\"\n      }\n     ]\n    }\n   },\n   \"servicePrincipalProfile\":
-        {\n    \"clientId\":\"00000000-0000-0000-0000-000000000001\"\n   },\n   \"nodeResourceGroup\":
-        \"MC_clitest000001_cliakstest000002_westus2\",\n   \"enableRBAC\": true,\n
-        \  \"enableLTS\": \"KubernetesOfficial\",\n   \"networkProfile\": {\n    \"networkPlugin\":
-        \"kubenet\",\n    \"loadBalancerSku\": \"standard\",\n    \"loadBalancerProfile\":
-        {\n     \"managedOutboundIPs\": {\n      \"count\": 2\n     },\n     \"allocatedOutboundPorts\":
-        2048,\n     \"idleTimeoutInMinutes\": 5\n    },\n    \"podCidr\": \"10.244.0.0/16\",\n
-        \   \"serviceCidr\": \"10.0.0.0/16\",\n    \"dnsServiceIP\": \"10.0.0.10\",\n
-        \   \"dockerBridgeCidr\": \"172.17.0.1/16\",\n    \"outboundType\": \"loadBalancer\",\n
-        \   \"podCidrs\": [\n     \"10.244.0.0/16\"\n    ],\n    \"serviceCidrs\":
-        [\n     \"10.0.0.0/16\"\n    ],\n    \"ipFamilies\": [\n     \"IPv4\"\n    ]\n
-        \  },\n   \"maxAgentPools\": 100,\n   \"disableLocalAccounts\": false,\n   \"securityProfile\":
-        {},\n   \"storageProfile\": {\n    \"diskCSIDriver\": {\n     \"enabled\":
-        true\n    },\n    \"fileCSIDriver\": {\n     \"enabled\": true\n    },\n    \"snapshotController\":
-        {\n     \"enabled\": true\n    }\n   },\n   \"oidcIssuerProfile\": {\n    \"enabled\":
-        false\n   },\n   \"workloadAutoScalerProfile\": {}\n  },\n  \"identity\":
-        {\n   \"type\": \"SystemAssigned\",\n   \"principalId\":\"00000000-0000-0000-0000-000000000001\",\n
-        \  \"tenantId\": \"72f988bf-86f1-41af-91ab-2d7cd011db47\"\n  },\n  \"sku\":
-        {\n   \"name\": \"Base\",\n   \"tier\": \"Free\"\n  }\n }"
-    headers:
-      azure-asyncoperation:
-      - https://management.azure.com/subscriptions/00000000-0000-0000-0000-000000000000/providers/Microsoft.ContainerService/locations/westus2/operations/5fb58d65-3c3a-4641-b763-c9ec6e944dc2?api-version=2016-03-30
-      cache-control:
-      - no-cache
-      content-length:
-      - '3375'
-      content-type:
-      - application/json
-      date:
-      - Sat, 29 Apr 2023 09:37:50 GMT
-=======
       string: "{\n  \"id\": \"/subscriptions/00000000-0000-0000-0000-000000000000/resourcegroups/clitest000001/providers/Microsoft.ContainerService/managedClusters/cliakstest000002\"\
         ,\n  \"location\": \"westus2\",\n  \"name\": \"cliakstest000002\",\n  \"type\"\
         : \"Microsoft.ContainerService/ManagedClusters\",\n  \"properties\": {\n \
@@ -276,7 +179,6 @@
       - application/json
       date:
       - Thu, 15 Jun 2023 22:30:54 GMT
->>>>>>> 27d920ec
       expires:
       - '-1'
       pragma:
@@ -307,15 +209,14 @@
       - --resource-group --name --ssh-key-value --load-balancer-sku --load-balancer-managed-outbound-ip-count
         --load-balancer-outbound-ports --load-balancer-idle-timeout
       User-Agent:
-<<<<<<< HEAD
-      - AZURECLI/2.48.1 azsdk-python-azure-mgmt-containerservice/22.1.0 Python/3.8.10
-        (Linux-5.15.0-1033-azure-x86_64-with-glibc2.29)
-    method: GET
-    uri: https://management.azure.com/subscriptions/00000000-0000-0000-0000-000000000000/providers/Microsoft.ContainerService/locations/westus2/operations/5fb58d65-3c3a-4641-b763-c9ec6e944dc2?api-version=2016-03-30
-  response:
-    body:
-      string: "{\n  \"name\": \"658db55f-3a3c-4146-b763-c9ec6e944dc2\",\n  \"status\":
-        \"InProgress\",\n  \"startTime\": \"2023-04-29T09:37:51.0810135Z\"\n }"
+      - AZURECLI/2.49.0 azsdk-python-azure-mgmt-containerservice/23.0.0 Python/3.8.16
+        (macOS-13.4-arm64-arm-64bit)
+    method: GET
+    uri: https://management.azure.com/subscriptions/00000000-0000-0000-0000-000000000000/providers/Microsoft.ContainerService/locations/westus2/operations/1e77bea5-41de-4203-b815-597bdd16d0ee?api-version=2016-03-30
+  response:
+    body:
+      string: "{\n  \"name\": \"a5be771e-de41-0342-b815-597bdd16d0ee\",\n  \"status\"\
+        : \"InProgress\",\n  \"startTime\": \"2023-06-15T22:30:40.9234002Z\"\n }"
     headers:
       cache-control:
       - no-cache
@@ -324,7 +225,7 @@
       content-type:
       - application/json
       date:
-      - Sat, 29 Apr 2023 09:37:50 GMT
+      - Thu, 15 Jun 2023 22:30:55 GMT
       expires:
       - '-1'
       pragma:
@@ -357,14 +258,14 @@
       - --resource-group --name --ssh-key-value --load-balancer-sku --load-balancer-managed-outbound-ip-count
         --load-balancer-outbound-ports --load-balancer-idle-timeout
       User-Agent:
-      - AZURECLI/2.48.1 azsdk-python-azure-mgmt-containerservice/22.1.0 Python/3.8.10
-        (Linux-5.15.0-1033-azure-x86_64-with-glibc2.29)
-    method: GET
-    uri: https://management.azure.com/subscriptions/00000000-0000-0000-0000-000000000000/providers/Microsoft.ContainerService/locations/westus2/operations/5fb58d65-3c3a-4641-b763-c9ec6e944dc2?api-version=2016-03-30
-  response:
-    body:
-      string: "{\n  \"name\": \"658db55f-3a3c-4146-b763-c9ec6e944dc2\",\n  \"status\":
-        \"InProgress\",\n  \"startTime\": \"2023-04-29T09:37:51.0810135Z\"\n }"
+      - AZURECLI/2.49.0 azsdk-python-azure-mgmt-containerservice/23.0.0 Python/3.8.16
+        (macOS-13.4-arm64-arm-64bit)
+    method: GET
+    uri: https://management.azure.com/subscriptions/00000000-0000-0000-0000-000000000000/providers/Microsoft.ContainerService/locations/westus2/operations/1e77bea5-41de-4203-b815-597bdd16d0ee?api-version=2016-03-30
+  response:
+    body:
+      string: "{\n  \"name\": \"a5be771e-de41-0342-b815-597bdd16d0ee\",\n  \"status\"\
+        : \"InProgress\",\n  \"startTime\": \"2023-06-15T22:30:40.9234002Z\"\n }"
     headers:
       cache-control:
       - no-cache
@@ -373,7 +274,7 @@
       content-type:
       - application/json
       date:
-      - Sat, 29 Apr 2023 09:38:20 GMT
+      - Thu, 15 Jun 2023 22:31:25 GMT
       expires:
       - '-1'
       pragma:
@@ -406,14 +307,14 @@
       - --resource-group --name --ssh-key-value --load-balancer-sku --load-balancer-managed-outbound-ip-count
         --load-balancer-outbound-ports --load-balancer-idle-timeout
       User-Agent:
-      - AZURECLI/2.48.1 azsdk-python-azure-mgmt-containerservice/22.1.0 Python/3.8.10
-        (Linux-5.15.0-1033-azure-x86_64-with-glibc2.29)
-    method: GET
-    uri: https://management.azure.com/subscriptions/00000000-0000-0000-0000-000000000000/providers/Microsoft.ContainerService/locations/westus2/operations/5fb58d65-3c3a-4641-b763-c9ec6e944dc2?api-version=2016-03-30
-  response:
-    body:
-      string: "{\n  \"name\": \"658db55f-3a3c-4146-b763-c9ec6e944dc2\",\n  \"status\":
-        \"InProgress\",\n  \"startTime\": \"2023-04-29T09:37:51.0810135Z\"\n }"
+      - AZURECLI/2.49.0 azsdk-python-azure-mgmt-containerservice/23.0.0 Python/3.8.16
+        (macOS-13.4-arm64-arm-64bit)
+    method: GET
+    uri: https://management.azure.com/subscriptions/00000000-0000-0000-0000-000000000000/providers/Microsoft.ContainerService/locations/westus2/operations/1e77bea5-41de-4203-b815-597bdd16d0ee?api-version=2016-03-30
+  response:
+    body:
+      string: "{\n  \"name\": \"a5be771e-de41-0342-b815-597bdd16d0ee\",\n  \"status\"\
+        : \"InProgress\",\n  \"startTime\": \"2023-06-15T22:30:40.9234002Z\"\n }"
     headers:
       cache-control:
       - no-cache
@@ -422,7 +323,7 @@
       content-type:
       - application/json
       date:
-      - Sat, 29 Apr 2023 09:38:50 GMT
+      - Thu, 15 Jun 2023 22:31:55 GMT
       expires:
       - '-1'
       pragma:
@@ -455,14 +356,14 @@
       - --resource-group --name --ssh-key-value --load-balancer-sku --load-balancer-managed-outbound-ip-count
         --load-balancer-outbound-ports --load-balancer-idle-timeout
       User-Agent:
-      - AZURECLI/2.48.1 azsdk-python-azure-mgmt-containerservice/22.1.0 Python/3.8.10
-        (Linux-5.15.0-1033-azure-x86_64-with-glibc2.29)
-    method: GET
-    uri: https://management.azure.com/subscriptions/00000000-0000-0000-0000-000000000000/providers/Microsoft.ContainerService/locations/westus2/operations/5fb58d65-3c3a-4641-b763-c9ec6e944dc2?api-version=2016-03-30
-  response:
-    body:
-      string: "{\n  \"name\": \"658db55f-3a3c-4146-b763-c9ec6e944dc2\",\n  \"status\":
-        \"InProgress\",\n  \"startTime\": \"2023-04-29T09:37:51.0810135Z\"\n }"
+      - AZURECLI/2.49.0 azsdk-python-azure-mgmt-containerservice/23.0.0 Python/3.8.16
+        (macOS-13.4-arm64-arm-64bit)
+    method: GET
+    uri: https://management.azure.com/subscriptions/00000000-0000-0000-0000-000000000000/providers/Microsoft.ContainerService/locations/westus2/operations/1e77bea5-41de-4203-b815-597bdd16d0ee?api-version=2016-03-30
+  response:
+    body:
+      string: "{\n  \"name\": \"a5be771e-de41-0342-b815-597bdd16d0ee\",\n  \"status\"\
+        : \"InProgress\",\n  \"startTime\": \"2023-06-15T22:30:40.9234002Z\"\n }"
     headers:
       cache-control:
       - no-cache
@@ -471,7 +372,7 @@
       content-type:
       - application/json
       date:
-      - Sat, 29 Apr 2023 09:39:21 GMT
+      - Thu, 15 Jun 2023 22:32:25 GMT
       expires:
       - '-1'
       pragma:
@@ -504,14 +405,14 @@
       - --resource-group --name --ssh-key-value --load-balancer-sku --load-balancer-managed-outbound-ip-count
         --load-balancer-outbound-ports --load-balancer-idle-timeout
       User-Agent:
-      - AZURECLI/2.48.1 azsdk-python-azure-mgmt-containerservice/22.1.0 Python/3.8.10
-        (Linux-5.15.0-1033-azure-x86_64-with-glibc2.29)
-    method: GET
-    uri: https://management.azure.com/subscriptions/00000000-0000-0000-0000-000000000000/providers/Microsoft.ContainerService/locations/westus2/operations/5fb58d65-3c3a-4641-b763-c9ec6e944dc2?api-version=2016-03-30
-  response:
-    body:
-      string: "{\n  \"name\": \"658db55f-3a3c-4146-b763-c9ec6e944dc2\",\n  \"status\":
-        \"InProgress\",\n  \"startTime\": \"2023-04-29T09:37:51.0810135Z\"\n }"
+      - AZURECLI/2.49.0 azsdk-python-azure-mgmt-containerservice/23.0.0 Python/3.8.16
+        (macOS-13.4-arm64-arm-64bit)
+    method: GET
+    uri: https://management.azure.com/subscriptions/00000000-0000-0000-0000-000000000000/providers/Microsoft.ContainerService/locations/westus2/operations/1e77bea5-41de-4203-b815-597bdd16d0ee?api-version=2016-03-30
+  response:
+    body:
+      string: "{\n  \"name\": \"a5be771e-de41-0342-b815-597bdd16d0ee\",\n  \"status\"\
+        : \"InProgress\",\n  \"startTime\": \"2023-06-15T22:30:40.9234002Z\"\n }"
     headers:
       cache-control:
       - no-cache
@@ -520,7 +421,7 @@
       content-type:
       - application/json
       date:
-      - Sat, 29 Apr 2023 09:39:51 GMT
+      - Thu, 15 Jun 2023 22:32:55 GMT
       expires:
       - '-1'
       pragma:
@@ -553,15 +454,6 @@
       - --resource-group --name --ssh-key-value --load-balancer-sku --load-balancer-managed-outbound-ip-count
         --load-balancer-outbound-ports --load-balancer-idle-timeout
       User-Agent:
-      - AZURECLI/2.48.1 azsdk-python-azure-mgmt-containerservice/22.1.0 Python/3.8.10
-        (Linux-5.15.0-1033-azure-x86_64-with-glibc2.29)
-    method: GET
-    uri: https://management.azure.com/subscriptions/00000000-0000-0000-0000-000000000000/providers/Microsoft.ContainerService/locations/westus2/operations/5fb58d65-3c3a-4641-b763-c9ec6e944dc2?api-version=2016-03-30
-  response:
-    body:
-      string: "{\n  \"name\": \"658db55f-3a3c-4146-b763-c9ec6e944dc2\",\n  \"status\":
-        \"InProgress\",\n  \"startTime\": \"2023-04-29T09:37:51.0810135Z\"\n }"
-=======
       - AZURECLI/2.49.0 azsdk-python-azure-mgmt-containerservice/23.0.0 Python/3.8.16
         (macOS-13.4-arm64-arm-64bit)
     method: GET
@@ -570,7 +462,6 @@
     body:
       string: "{\n  \"name\": \"a5be771e-de41-0342-b815-597bdd16d0ee\",\n  \"status\"\
         : \"InProgress\",\n  \"startTime\": \"2023-06-15T22:30:40.9234002Z\"\n }"
->>>>>>> 27d920ec
     headers:
       cache-control:
       - no-cache
@@ -579,11 +470,7 @@
       content-type:
       - application/json
       date:
-<<<<<<< HEAD
-      - Sat, 29 Apr 2023 09:40:21 GMT
-=======
-      - Thu, 15 Jun 2023 22:30:55 GMT
->>>>>>> 27d920ec
+      - Thu, 15 Jun 2023 22:33:25 GMT
       expires:
       - '-1'
       pragma:
@@ -616,337 +503,6 @@
       - --resource-group --name --ssh-key-value --load-balancer-sku --load-balancer-managed-outbound-ip-count
         --load-balancer-outbound-ports --load-balancer-idle-timeout
       User-Agent:
-<<<<<<< HEAD
-      - AZURECLI/2.48.1 azsdk-python-azure-mgmt-containerservice/22.1.0 Python/3.8.10
-        (Linux-5.15.0-1033-azure-x86_64-with-glibc2.29)
-    method: GET
-    uri: https://management.azure.com/subscriptions/00000000-0000-0000-0000-000000000000/providers/Microsoft.ContainerService/locations/westus2/operations/5fb58d65-3c3a-4641-b763-c9ec6e944dc2?api-version=2016-03-30
-  response:
-    body:
-      string: "{\n  \"name\": \"658db55f-3a3c-4146-b763-c9ec6e944dc2\",\n  \"status\":
-        \"InProgress\",\n  \"startTime\": \"2023-04-29T09:37:51.0810135Z\"\n }"
-=======
-      - AZURECLI/2.49.0 azsdk-python-azure-mgmt-containerservice/23.0.0 Python/3.8.16
-        (macOS-13.4-arm64-arm-64bit)
-    method: GET
-    uri: https://management.azure.com/subscriptions/00000000-0000-0000-0000-000000000000/providers/Microsoft.ContainerService/locations/westus2/operations/1e77bea5-41de-4203-b815-597bdd16d0ee?api-version=2016-03-30
-  response:
-    body:
-      string: "{\n  \"name\": \"a5be771e-de41-0342-b815-597bdd16d0ee\",\n  \"status\"\
-        : \"InProgress\",\n  \"startTime\": \"2023-06-15T22:30:40.9234002Z\"\n }"
->>>>>>> 27d920ec
-    headers:
-      cache-control:
-      - no-cache
-      content-length:
-      - '126'
-      content-type:
-      - application/json
-      date:
-<<<<<<< HEAD
-      - Sat, 29 Apr 2023 09:40:51 GMT
-=======
-      - Thu, 15 Jun 2023 22:31:25 GMT
->>>>>>> 27d920ec
-      expires:
-      - '-1'
-      pragma:
-      - no-cache
-      server:
-      - nginx
-      strict-transport-security:
-      - max-age=31536000; includeSubDomains
-      transfer-encoding:
-      - chunked
-      vary:
-      - Accept-Encoding
-      x-content-type-options:
-      - nosniff
-    status:
-      code: 200
-      message: OK
-- request:
-    body: null
-    headers:
-      Accept:
-      - '*/*'
-      Accept-Encoding:
-      - gzip, deflate
-      CommandName:
-      - aks create
-      Connection:
-      - keep-alive
-      ParameterSetName:
-      - --resource-group --name --ssh-key-value --load-balancer-sku --load-balancer-managed-outbound-ip-count
-        --load-balancer-outbound-ports --load-balancer-idle-timeout
-      User-Agent:
-<<<<<<< HEAD
-      - AZURECLI/2.48.1 azsdk-python-azure-mgmt-containerservice/22.1.0 Python/3.8.10
-        (Linux-5.15.0-1033-azure-x86_64-with-glibc2.29)
-    method: GET
-    uri: https://management.azure.com/subscriptions/00000000-0000-0000-0000-000000000000/providers/Microsoft.ContainerService/locations/westus2/operations/5fb58d65-3c3a-4641-b763-c9ec6e944dc2?api-version=2016-03-30
-  response:
-    body:
-      string: "{\n  \"name\": \"658db55f-3a3c-4146-b763-c9ec6e944dc2\",\n  \"status\":
-        \"InProgress\",\n  \"startTime\": \"2023-04-29T09:37:51.0810135Z\"\n }"
-=======
-      - AZURECLI/2.49.0 azsdk-python-azure-mgmt-containerservice/23.0.0 Python/3.8.16
-        (macOS-13.4-arm64-arm-64bit)
-    method: GET
-    uri: https://management.azure.com/subscriptions/00000000-0000-0000-0000-000000000000/providers/Microsoft.ContainerService/locations/westus2/operations/1e77bea5-41de-4203-b815-597bdd16d0ee?api-version=2016-03-30
-  response:
-    body:
-      string: "{\n  \"name\": \"a5be771e-de41-0342-b815-597bdd16d0ee\",\n  \"status\"\
-        : \"InProgress\",\n  \"startTime\": \"2023-06-15T22:30:40.9234002Z\"\n }"
->>>>>>> 27d920ec
-    headers:
-      cache-control:
-      - no-cache
-      content-length:
-      - '126'
-      content-type:
-      - application/json
-      date:
-<<<<<<< HEAD
-      - Sat, 29 Apr 2023 09:41:21 GMT
-=======
-      - Thu, 15 Jun 2023 22:31:55 GMT
->>>>>>> 27d920ec
-      expires:
-      - '-1'
-      pragma:
-      - no-cache
-      server:
-      - nginx
-      strict-transport-security:
-      - max-age=31536000; includeSubDomains
-      transfer-encoding:
-      - chunked
-      vary:
-      - Accept-Encoding
-      x-content-type-options:
-      - nosniff
-    status:
-      code: 200
-      message: OK
-- request:
-    body: null
-    headers:
-      Accept:
-      - '*/*'
-      Accept-Encoding:
-      - gzip, deflate
-      CommandName:
-      - aks create
-      Connection:
-      - keep-alive
-      ParameterSetName:
-      - --resource-group --name --ssh-key-value --load-balancer-sku --load-balancer-managed-outbound-ip-count
-        --load-balancer-outbound-ports --load-balancer-idle-timeout
-      User-Agent:
-<<<<<<< HEAD
-      - AZURECLI/2.48.1 azsdk-python-azure-mgmt-containerservice/22.1.0 Python/3.8.10
-        (Linux-5.15.0-1033-azure-x86_64-with-glibc2.29)
-    method: GET
-    uri: https://management.azure.com/subscriptions/00000000-0000-0000-0000-000000000000/providers/Microsoft.ContainerService/locations/westus2/operations/5fb58d65-3c3a-4641-b763-c9ec6e944dc2?api-version=2016-03-30
-  response:
-    body:
-      string: "{\n  \"name\": \"658db55f-3a3c-4146-b763-c9ec6e944dc2\",\n  \"status\":
-        \"InProgress\",\n  \"startTime\": \"2023-04-29T09:37:51.0810135Z\"\n }"
-=======
-      - AZURECLI/2.49.0 azsdk-python-azure-mgmt-containerservice/23.0.0 Python/3.8.16
-        (macOS-13.4-arm64-arm-64bit)
-    method: GET
-    uri: https://management.azure.com/subscriptions/00000000-0000-0000-0000-000000000000/providers/Microsoft.ContainerService/locations/westus2/operations/1e77bea5-41de-4203-b815-597bdd16d0ee?api-version=2016-03-30
-  response:
-    body:
-      string: "{\n  \"name\": \"a5be771e-de41-0342-b815-597bdd16d0ee\",\n  \"status\"\
-        : \"InProgress\",\n  \"startTime\": \"2023-06-15T22:30:40.9234002Z\"\n }"
->>>>>>> 27d920ec
-    headers:
-      cache-control:
-      - no-cache
-      content-length:
-      - '126'
-      content-type:
-      - application/json
-      date:
-<<<<<<< HEAD
-      - Sat, 29 Apr 2023 09:41:51 GMT
-=======
-      - Thu, 15 Jun 2023 22:32:25 GMT
->>>>>>> 27d920ec
-      expires:
-      - '-1'
-      pragma:
-      - no-cache
-      server:
-      - nginx
-      strict-transport-security:
-      - max-age=31536000; includeSubDomains
-      transfer-encoding:
-      - chunked
-      vary:
-      - Accept-Encoding
-      x-content-type-options:
-      - nosniff
-    status:
-      code: 200
-      message: OK
-- request:
-    body: null
-    headers:
-      Accept:
-      - '*/*'
-      Accept-Encoding:
-      - gzip, deflate
-      CommandName:
-      - aks create
-      Connection:
-      - keep-alive
-      ParameterSetName:
-      - --resource-group --name --ssh-key-value --load-balancer-sku --load-balancer-managed-outbound-ip-count
-        --load-balancer-outbound-ports --load-balancer-idle-timeout
-      User-Agent:
-<<<<<<< HEAD
-      - AZURECLI/2.48.1 azsdk-python-azure-mgmt-containerservice/22.1.0 Python/3.8.10
-        (Linux-5.15.0-1033-azure-x86_64-with-glibc2.29)
-    method: GET
-    uri: https://management.azure.com/subscriptions/00000000-0000-0000-0000-000000000000/providers/Microsoft.ContainerService/locations/westus2/operations/5fb58d65-3c3a-4641-b763-c9ec6e944dc2?api-version=2016-03-30
-  response:
-    body:
-      string: "{\n  \"name\": \"658db55f-3a3c-4146-b763-c9ec6e944dc2\",\n  \"status\":
-        \"InProgress\",\n  \"startTime\": \"2023-04-29T09:37:51.0810135Z\"\n }"
-=======
-      - AZURECLI/2.49.0 azsdk-python-azure-mgmt-containerservice/23.0.0 Python/3.8.16
-        (macOS-13.4-arm64-arm-64bit)
-    method: GET
-    uri: https://management.azure.com/subscriptions/00000000-0000-0000-0000-000000000000/providers/Microsoft.ContainerService/locations/westus2/operations/1e77bea5-41de-4203-b815-597bdd16d0ee?api-version=2016-03-30
-  response:
-    body:
-      string: "{\n  \"name\": \"a5be771e-de41-0342-b815-597bdd16d0ee\",\n  \"status\"\
-        : \"InProgress\",\n  \"startTime\": \"2023-06-15T22:30:40.9234002Z\"\n }"
->>>>>>> 27d920ec
-    headers:
-      cache-control:
-      - no-cache
-      content-length:
-      - '126'
-      content-type:
-      - application/json
-      date:
-<<<<<<< HEAD
-      - Sat, 29 Apr 2023 09:42:21 GMT
-=======
-      - Thu, 15 Jun 2023 22:32:55 GMT
->>>>>>> 27d920ec
-      expires:
-      - '-1'
-      pragma:
-      - no-cache
-      server:
-      - nginx
-      strict-transport-security:
-      - max-age=31536000; includeSubDomains
-      transfer-encoding:
-      - chunked
-      vary:
-      - Accept-Encoding
-      x-content-type-options:
-      - nosniff
-    status:
-      code: 200
-      message: OK
-- request:
-    body: null
-    headers:
-      Accept:
-      - '*/*'
-      Accept-Encoding:
-      - gzip, deflate
-      CommandName:
-      - aks create
-      Connection:
-      - keep-alive
-      ParameterSetName:
-      - --resource-group --name --ssh-key-value --load-balancer-sku --load-balancer-managed-outbound-ip-count
-        --load-balancer-outbound-ports --load-balancer-idle-timeout
-      User-Agent:
-<<<<<<< HEAD
-      - AZURECLI/2.48.1 azsdk-python-azure-mgmt-containerservice/22.1.0 Python/3.8.10
-        (Linux-5.15.0-1033-azure-x86_64-with-glibc2.29)
-    method: GET
-    uri: https://management.azure.com/subscriptions/00000000-0000-0000-0000-000000000000/providers/Microsoft.ContainerService/locations/westus2/operations/5fb58d65-3c3a-4641-b763-c9ec6e944dc2?api-version=2016-03-30
-  response:
-    body:
-      string: "{\n  \"name\": \"658db55f-3a3c-4146-b763-c9ec6e944dc2\",\n  \"status\":
-        \"InProgress\",\n  \"startTime\": \"2023-04-29T09:37:51.0810135Z\"\n }"
-=======
-      - AZURECLI/2.49.0 azsdk-python-azure-mgmt-containerservice/23.0.0 Python/3.8.16
-        (macOS-13.4-arm64-arm-64bit)
-    method: GET
-    uri: https://management.azure.com/subscriptions/00000000-0000-0000-0000-000000000000/providers/Microsoft.ContainerService/locations/westus2/operations/1e77bea5-41de-4203-b815-597bdd16d0ee?api-version=2016-03-30
-  response:
-    body:
-      string: "{\n  \"name\": \"a5be771e-de41-0342-b815-597bdd16d0ee\",\n  \"status\"\
-        : \"InProgress\",\n  \"startTime\": \"2023-06-15T22:30:40.9234002Z\"\n }"
->>>>>>> 27d920ec
-    headers:
-      cache-control:
-      - no-cache
-      content-length:
-      - '126'
-      content-type:
-      - application/json
-      date:
-<<<<<<< HEAD
-      - Sat, 29 Apr 2023 09:42:52 GMT
-=======
-      - Thu, 15 Jun 2023 22:33:25 GMT
->>>>>>> 27d920ec
-      expires:
-      - '-1'
-      pragma:
-      - no-cache
-      server:
-      - nginx
-      strict-transport-security:
-      - max-age=31536000; includeSubDomains
-      transfer-encoding:
-      - chunked
-      vary:
-      - Accept-Encoding
-      x-content-type-options:
-      - nosniff
-    status:
-      code: 200
-      message: OK
-- request:
-    body: null
-    headers:
-      Accept:
-      - '*/*'
-      Accept-Encoding:
-      - gzip, deflate
-      CommandName:
-      - aks create
-      Connection:
-      - keep-alive
-      ParameterSetName:
-      - --resource-group --name --ssh-key-value --load-balancer-sku --load-balancer-managed-outbound-ip-count
-        --load-balancer-outbound-ports --load-balancer-idle-timeout
-      User-Agent:
-<<<<<<< HEAD
-      - AZURECLI/2.48.1 azsdk-python-azure-mgmt-containerservice/22.1.0 Python/3.8.10
-        (Linux-5.15.0-1033-azure-x86_64-with-glibc2.29)
-    method: GET
-    uri: https://management.azure.com/subscriptions/00000000-0000-0000-0000-000000000000/providers/Microsoft.ContainerService/locations/westus2/operations/5fb58d65-3c3a-4641-b763-c9ec6e944dc2?api-version=2016-03-30
-  response:
-    body:
-      string: "{\n  \"name\": \"658db55f-3a3c-4146-b763-c9ec6e944dc2\",\n  \"status\":
-        \"Succeeded\",\n  \"startTime\": \"2023-04-29T09:37:51.0810135Z\",\n  \"endTime\":
-        \"2023-04-29T09:43:21.5947726Z\"\n }"
-=======
       - AZURECLI/2.49.0 azsdk-python-azure-mgmt-containerservice/23.0.0 Python/3.8.16
         (macOS-13.4-arm64-arm-64bit)
     method: GET
@@ -956,7 +512,6 @@
       string: "{\n  \"name\": \"a5be771e-de41-0342-b815-597bdd16d0ee\",\n  \"status\"\
         : \"Succeeded\",\n  \"startTime\": \"2023-06-15T22:30:40.9234002Z\",\n  \"\
         endTime\": \"2023-06-15T22:33:49.5411557Z\"\n }"
->>>>>>> 27d920ec
     headers:
       cache-control:
       - no-cache
@@ -965,11 +520,7 @@
       content-type:
       - application/json
       date:
-<<<<<<< HEAD
-      - Sat, 29 Apr 2023 09:43:22 GMT
-=======
       - Thu, 15 Jun 2023 22:33:56 GMT
->>>>>>> 27d920ec
       expires:
       - '-1'
       pragma:
@@ -1002,63 +553,12 @@
       - --resource-group --name --ssh-key-value --load-balancer-sku --load-balancer-managed-outbound-ip-count
         --load-balancer-outbound-ports --load-balancer-idle-timeout
       User-Agent:
-<<<<<<< HEAD
-      - AZURECLI/2.48.1 azsdk-python-azure-mgmt-containerservice/22.1.0 Python/3.8.10
-        (Linux-5.15.0-1033-azure-x86_64-with-glibc2.29)
-=======
-      - AZURECLI/2.49.0 azsdk-python-azure-mgmt-containerservice/23.0.0 Python/3.8.16
-        (macOS-13.4-arm64-arm-64bit)
->>>>>>> 27d920ec
+      - AZURECLI/2.49.0 azsdk-python-azure-mgmt-containerservice/23.0.0 Python/3.8.16
+        (macOS-13.4-arm64-arm-64bit)
     method: GET
     uri: https://management.azure.com/subscriptions/00000000-0000-0000-0000-000000000000/resourceGroups/clitest000001/providers/Microsoft.ContainerService/managedClusters/cliakstest000002?api-version=2023-05-01
   response:
     body:
-<<<<<<< HEAD
-      string: "{\n  \"id\": \"/subscriptions/00000000-0000-0000-0000-000000000000/resourcegroups/clitest000001/providers/Microsoft.ContainerService/managedClusters/cliakstest000002\",\n
-        \ \"location\": \"westus2\",\n  \"name\": \"cliakstest000002\",\n  \"type\":
-        \"Microsoft.ContainerService/ManagedClusters\",\n  \"properties\": {\n   \"provisioningState\":
-        \"Succeeded\",\n   \"powerState\": {\n    \"code\": \"Running\"\n   },\n   \"kubernetesVersion\":
-        \"1.25.6\",\n   \"currentKubernetesVersion\": \"1.25.6\",\n   \"dnsPrefix\":
-        \"cliakstest-clitestjkewwuxjq-79a739\",\n   \"fqdn\": \"cliakstest-clitestjkewwuxjq-79a739-ed253xka.hcp.westus2.azmk8s.io\",\n
-        \  \"azurePortalFQDN\": \"cliakstest-clitestjkewwuxjq-79a739-ed253xka.portal.hcp.westus2.azmk8s.io\",\n
-        \  \"agentPoolProfiles\": [\n    {\n     \"name\": \"nodepool1\",\n     \"count\":
-        3,\n     \"vmSize\": \"Standard_DS2_v2\",\n     \"osDiskSizeGB\": 128,\n     \"osDiskType\":
-        \"Managed\",\n     \"kubeletDiskType\": \"OS\",\n     \"maxPods\": 110,\n
-        \    \"type\": \"VirtualMachineScaleSets\",\n     \"enableAutoScaling\": false,\n
-        \    \"provisioningState\": \"Succeeded\",\n     \"powerState\": {\n      \"code\":
-        \"Running\"\n     },\n     \"orchestratorVersion\": \"1.25.6\",\n     \"currentOrchestratorVersion\":
-        \"1.25.6\",\n     \"enableNodePublicIP\": false,\n     \"mode\": \"System\",\n
-        \    \"enableEncryptionAtHost\": false,\n     \"enableUltraSSD\": false,\n
-        \    \"osType\": \"Linux\",\n     \"osSKU\": \"Ubuntu\",\n     \"nodeImageVersion\":
-        \"AKSUbuntu-2204gen2containerd-202304.10.0\",\n     \"upgradeSettings\": {},\n
-        \    \"enableFIPS\": false\n    }\n   ],\n   \"linuxProfile\": {\n    \"adminUsername\":
-        \"azureuser\",\n    \"ssh\": {\n     \"publicKeys\": [\n      {\n       \"keyData\":
-        \"ssh-rsa AAAAB3NzaC1yc2EAAAADAQABAAABAQCvBk9v4/Qo7XJWIY7AItmm8ohKhV9Y2z/SA5RKWk4BUCpK4ElHu8ia+QREfb7nmO5LtydRi7glVKNjUWUeaSC1PTmk2Z421whqvLRgF6XquFUcEC+VZG54EiS7j6hc2G3Af76vCZQQIQ7fKB8gngJXVb4QjbKVkoORamBKaSQ5MoAPF9GeSPfDesETM/jcE60BguHKjSTXhfsvgs6/iuUSPQ7duXwFtlpQy8WwA6ymGj4ehF0y8NXP6fjEajHDhPjPDkyuKBFTScflrLRryURmRyyICLt40vd+gaiyYCmREJxZNT/7J1pKmlpLNJejqDgXJ97xeyv4flTL7XRSgWV5
-        azcli_aks_live_test@example.com\\n\"\n      }\n     ]\n    }\n   },\n   \"servicePrincipalProfile\":
-        {\n    \"clientId\":\"00000000-0000-0000-0000-000000000001\"\n   },\n   \"nodeResourceGroup\":
-        \"MC_clitest000001_cliakstest000002_westus2\",\n   \"enableRBAC\": true,\n
-        \  \"enableLTS\": \"KubernetesOfficial\",\n   \"networkProfile\": {\n    \"networkPlugin\":
-        \"kubenet\",\n    \"loadBalancerSku\": \"Standard\",\n    \"loadBalancerProfile\":
-        {\n     \"managedOutboundIPs\": {\n      \"count\": 2\n     },\n     \"effectiveOutboundIPs\":
-        [\n      {\n       \"id\": \"/subscriptions/00000000-0000-0000-0000-000000000000/resourceGroups/MC_clitest000001_cliakstest000002_westus2/providers/Microsoft.Network/publicIPAddresses/e0e2a6c6-51b1-4e15-9c28-33b2db718931\"\n
-        \     },\n      {\n       \"id\": \"/subscriptions/00000000-0000-0000-0000-000000000000/resourceGroups/MC_clitest000001_cliakstest000002_westus2/providers/Microsoft.Network/publicIPAddresses/0d8c1c57-4283-4318-9b56-1c97f1645044\"\n
-        \     }\n     ],\n     \"allocatedOutboundPorts\": 2048,\n     \"idleTimeoutInMinutes\":
-        5\n    },\n    \"podCidr\": \"10.244.0.0/16\",\n    \"serviceCidr\": \"10.0.0.0/16\",\n
-        \   \"dnsServiceIP\": \"10.0.0.10\",\n    \"dockerBridgeCidr\": \"172.17.0.1/16\",\n
-        \   \"outboundType\": \"loadBalancer\",\n    \"podCidrs\": [\n     \"10.244.0.0/16\"\n
-        \   ],\n    \"serviceCidrs\": [\n     \"10.0.0.0/16\"\n    ],\n    \"ipFamilies\":
-        [\n     \"IPv4\"\n    ]\n   },\n   \"maxAgentPools\": 100,\n   \"identityProfile\":
-        {\n    \"kubeletidentity\": {\n     \"resourceId\": \"/subscriptions/00000000-0000-0000-0000-000000000000/resourcegroups/MC_clitest000001_cliakstest000002_westus2/providers/Microsoft.ManagedIdentity/userAssignedIdentities/cliakstest000002-agentpool\",\n
-        \    \"clientId\":\"00000000-0000-0000-0000-000000000001\",\n     \"objectId\":\"00000000-0000-0000-0000-000000000001\"\n
-        \   }\n   },\n   \"disableLocalAccounts\": false,\n   \"securityProfile\":
-        {},\n   \"storageProfile\": {\n    \"diskCSIDriver\": {\n     \"enabled\":
-        true\n    },\n    \"fileCSIDriver\": {\n     \"enabled\": true\n    },\n    \"snapshotController\":
-        {\n     \"enabled\": true\n    }\n   },\n   \"oidcIssuerProfile\": {\n    \"enabled\":
-        false\n   },\n   \"workloadAutoScalerProfile\": {}\n  },\n  \"identity\":
-        {\n   \"type\": \"SystemAssigned\",\n   \"principalId\":\"00000000-0000-0000-0000-000000000001\",\n
-        \  \"tenantId\": \"72f988bf-86f1-41af-91ab-2d7cd011db47\"\n  },\n  \"sku\":
-        {\n   \"name\": \"Base\",\n   \"tier\": \"Free\"\n  }\n }"
-=======
       string: "{\n  \"id\": \"/subscriptions/00000000-0000-0000-0000-000000000000/resourcegroups/clitest000001/providers/Microsoft.ContainerService/managedClusters/cliakstest000002\"\
         ,\n  \"location\": \"westus2\",\n  \"name\": \"cliakstest000002\",\n  \"type\"\
         : \"Microsoft.ContainerService/ManagedClusters\",\n  \"properties\": {\n \
@@ -1106,24 +606,15 @@
         : \"SystemAssigned\",\n   \"principalId\":\"00000000-0000-0000-0000-000000000001\"\
         ,\n   \"tenantId\": \"72f988bf-86f1-41af-91ab-2d7cd011db47\"\n  },\n  \"sku\"\
         : {\n   \"name\": \"Base\",\n   \"tier\": \"Free\"\n  }\n }"
->>>>>>> 27d920ec
-    headers:
-      cache-control:
-      - no-cache
-      content-length:
-<<<<<<< HEAD
-      - '4252'
-      content-type:
-      - application/json
-      date:
-      - Sat, 29 Apr 2023 09:43:22 GMT
-=======
+    headers:
+      cache-control:
+      - no-cache
+      content-length:
       - '4542'
       content-type:
       - application/json
       date:
       - Thu, 15 Jun 2023 22:33:56 GMT
->>>>>>> 27d920ec
       expires:
       - '-1'
       pragma:
@@ -1155,63 +646,12 @@
       ParameterSetName:
       - --resource-group --name --load-balancer-outbound-ports --load-balancer-idle-timeout
       User-Agent:
-<<<<<<< HEAD
-      - AZURECLI/2.48.1 azsdk-python-azure-mgmt-containerservice/22.1.0 Python/3.8.10
-        (Linux-5.15.0-1033-azure-x86_64-with-glibc2.29)
-=======
-      - AZURECLI/2.49.0 azsdk-python-azure-mgmt-containerservice/23.0.0 Python/3.8.16
-        (macOS-13.4-arm64-arm-64bit)
->>>>>>> 27d920ec
+      - AZURECLI/2.49.0 azsdk-python-azure-mgmt-containerservice/23.0.0 Python/3.8.16
+        (macOS-13.4-arm64-arm-64bit)
     method: GET
     uri: https://management.azure.com/subscriptions/00000000-0000-0000-0000-000000000000/resourceGroups/clitest000001/providers/Microsoft.ContainerService/managedClusters/cliakstest000002?api-version=2023-05-01
   response:
     body:
-<<<<<<< HEAD
-      string: "{\n  \"id\": \"/subscriptions/00000000-0000-0000-0000-000000000000/resourcegroups/clitest000001/providers/Microsoft.ContainerService/managedClusters/cliakstest000002\",\n
-        \ \"location\": \"westus2\",\n  \"name\": \"cliakstest000002\",\n  \"type\":
-        \"Microsoft.ContainerService/ManagedClusters\",\n  \"properties\": {\n   \"provisioningState\":
-        \"Succeeded\",\n   \"powerState\": {\n    \"code\": \"Running\"\n   },\n   \"kubernetesVersion\":
-        \"1.25.6\",\n   \"currentKubernetesVersion\": \"1.25.6\",\n   \"dnsPrefix\":
-        \"cliakstest-clitestjkewwuxjq-79a739\",\n   \"fqdn\": \"cliakstest-clitestjkewwuxjq-79a739-ed253xka.hcp.westus2.azmk8s.io\",\n
-        \  \"azurePortalFQDN\": \"cliakstest-clitestjkewwuxjq-79a739-ed253xka.portal.hcp.westus2.azmk8s.io\",\n
-        \  \"agentPoolProfiles\": [\n    {\n     \"name\": \"nodepool1\",\n     \"count\":
-        3,\n     \"vmSize\": \"Standard_DS2_v2\",\n     \"osDiskSizeGB\": 128,\n     \"osDiskType\":
-        \"Managed\",\n     \"kubeletDiskType\": \"OS\",\n     \"maxPods\": 110,\n
-        \    \"type\": \"VirtualMachineScaleSets\",\n     \"enableAutoScaling\": false,\n
-        \    \"provisioningState\": \"Succeeded\",\n     \"powerState\": {\n      \"code\":
-        \"Running\"\n     },\n     \"orchestratorVersion\": \"1.25.6\",\n     \"currentOrchestratorVersion\":
-        \"1.25.6\",\n     \"enableNodePublicIP\": false,\n     \"mode\": \"System\",\n
-        \    \"enableEncryptionAtHost\": false,\n     \"enableUltraSSD\": false,\n
-        \    \"osType\": \"Linux\",\n     \"osSKU\": \"Ubuntu\",\n     \"nodeImageVersion\":
-        \"AKSUbuntu-2204gen2containerd-202304.10.0\",\n     \"upgradeSettings\": {},\n
-        \    \"enableFIPS\": false\n    }\n   ],\n   \"linuxProfile\": {\n    \"adminUsername\":
-        \"azureuser\",\n    \"ssh\": {\n     \"publicKeys\": [\n      {\n       \"keyData\":
-        \"ssh-rsa AAAAB3NzaC1yc2EAAAADAQABAAABAQCvBk9v4/Qo7XJWIY7AItmm8ohKhV9Y2z/SA5RKWk4BUCpK4ElHu8ia+QREfb7nmO5LtydRi7glVKNjUWUeaSC1PTmk2Z421whqvLRgF6XquFUcEC+VZG54EiS7j6hc2G3Af76vCZQQIQ7fKB8gngJXVb4QjbKVkoORamBKaSQ5MoAPF9GeSPfDesETM/jcE60BguHKjSTXhfsvgs6/iuUSPQ7duXwFtlpQy8WwA6ymGj4ehF0y8NXP6fjEajHDhPjPDkyuKBFTScflrLRryURmRyyICLt40vd+gaiyYCmREJxZNT/7J1pKmlpLNJejqDgXJ97xeyv4flTL7XRSgWV5
-        azcli_aks_live_test@example.com\\n\"\n      }\n     ]\n    }\n   },\n   \"servicePrincipalProfile\":
-        {\n    \"clientId\":\"00000000-0000-0000-0000-000000000001\"\n   },\n   \"nodeResourceGroup\":
-        \"MC_clitest000001_cliakstest000002_westus2\",\n   \"enableRBAC\": true,\n
-        \  \"enableLTS\": \"KubernetesOfficial\",\n   \"networkProfile\": {\n    \"networkPlugin\":
-        \"kubenet\",\n    \"loadBalancerSku\": \"Standard\",\n    \"loadBalancerProfile\":
-        {\n     \"managedOutboundIPs\": {\n      \"count\": 2\n     },\n     \"effectiveOutboundIPs\":
-        [\n      {\n       \"id\": \"/subscriptions/00000000-0000-0000-0000-000000000000/resourceGroups/MC_clitest000001_cliakstest000002_westus2/providers/Microsoft.Network/publicIPAddresses/e0e2a6c6-51b1-4e15-9c28-33b2db718931\"\n
-        \     },\n      {\n       \"id\": \"/subscriptions/00000000-0000-0000-0000-000000000000/resourceGroups/MC_clitest000001_cliakstest000002_westus2/providers/Microsoft.Network/publicIPAddresses/0d8c1c57-4283-4318-9b56-1c97f1645044\"\n
-        \     }\n     ],\n     \"allocatedOutboundPorts\": 2048,\n     \"idleTimeoutInMinutes\":
-        5\n    },\n    \"podCidr\": \"10.244.0.0/16\",\n    \"serviceCidr\": \"10.0.0.0/16\",\n
-        \   \"dnsServiceIP\": \"10.0.0.10\",\n    \"dockerBridgeCidr\": \"172.17.0.1/16\",\n
-        \   \"outboundType\": \"loadBalancer\",\n    \"podCidrs\": [\n     \"10.244.0.0/16\"\n
-        \   ],\n    \"serviceCidrs\": [\n     \"10.0.0.0/16\"\n    ],\n    \"ipFamilies\":
-        [\n     \"IPv4\"\n    ]\n   },\n   \"maxAgentPools\": 100,\n   \"identityProfile\":
-        {\n    \"kubeletidentity\": {\n     \"resourceId\": \"/subscriptions/00000000-0000-0000-0000-000000000000/resourcegroups/MC_clitest000001_cliakstest000002_westus2/providers/Microsoft.ManagedIdentity/userAssignedIdentities/cliakstest000002-agentpool\",\n
-        \    \"clientId\":\"00000000-0000-0000-0000-000000000001\",\n     \"objectId\":\"00000000-0000-0000-0000-000000000001\"\n
-        \   }\n   },\n   \"disableLocalAccounts\": false,\n   \"securityProfile\":
-        {},\n   \"storageProfile\": {\n    \"diskCSIDriver\": {\n     \"enabled\":
-        true\n    },\n    \"fileCSIDriver\": {\n     \"enabled\": true\n    },\n    \"snapshotController\":
-        {\n     \"enabled\": true\n    }\n   },\n   \"oidcIssuerProfile\": {\n    \"enabled\":
-        false\n   },\n   \"workloadAutoScalerProfile\": {}\n  },\n  \"identity\":
-        {\n   \"type\": \"SystemAssigned\",\n   \"principalId\":\"00000000-0000-0000-0000-000000000001\",\n
-        \  \"tenantId\": \"72f988bf-86f1-41af-91ab-2d7cd011db47\"\n  },\n  \"sku\":
-        {\n   \"name\": \"Base\",\n   \"tier\": \"Free\"\n  }\n }"
-=======
       string: "{\n  \"id\": \"/subscriptions/00000000-0000-0000-0000-000000000000/resourcegroups/clitest000001/providers/Microsoft.ContainerService/managedClusters/cliakstest000002\"\
         ,\n  \"location\": \"westus2\",\n  \"name\": \"cliakstest000002\",\n  \"type\"\
         : \"Microsoft.ContainerService/ManagedClusters\",\n  \"properties\": {\n \
@@ -1259,24 +699,15 @@
         : \"SystemAssigned\",\n   \"principalId\":\"00000000-0000-0000-0000-000000000001\"\
         ,\n   \"tenantId\": \"72f988bf-86f1-41af-91ab-2d7cd011db47\"\n  },\n  \"sku\"\
         : {\n   \"name\": \"Base\",\n   \"tier\": \"Free\"\n  }\n }"
->>>>>>> 27d920ec
-    headers:
-      cache-control:
-      - no-cache
-      content-length:
-<<<<<<< HEAD
-      - '4252'
-      content-type:
-      - application/json
-      date:
-      - Sat, 29 Apr 2023 09:43:22 GMT
-=======
+    headers:
+      cache-control:
+      - no-cache
+      content-length:
       - '4542'
       content-type:
       - application/json
       date:
       - Thu, 15 Jun 2023 22:33:58 GMT
->>>>>>> 27d920ec
       expires:
       - '-1'
       pragma:
@@ -1297,28 +728,13 @@
 - request:
     body: '{"location": "westus2", "sku": {"name": "Base", "tier": "Free"}, "identity":
       {"type": "SystemAssigned"}, "properties": {"kubernetesVersion": "1.25.6", "dnsPrefix":
-<<<<<<< HEAD
-      "cliakstest-clitestjkewwuxjq-79a739", "agentPoolProfiles": [{"count": 3, "vmSize":
-=======
       "cliakstest-clitest24eqbkw57-8ecadf", "agentPoolProfiles": [{"count": 3, "vmSize":
->>>>>>> 27d920ec
       "Standard_DS2_v2", "osDiskSizeGB": 128, "osDiskType": "Managed", "kubeletDiskType":
       "OS", "maxPods": 110, "osType": "Linux", "osSKU": "Ubuntu", "enableAutoScaling":
       false, "type": "VirtualMachineScaleSets", "mode": "System", "orchestratorVersion":
       "1.25.6", "upgradeSettings": {}, "powerState": {"code": "Running"}, "enableNodePublicIP":
       false, "enableEncryptionAtHost": false, "enableUltraSSD": false, "enableFIPS":
       false, "name": "nodepool1"}], "linuxProfile": {"adminUsername": "azureuser",
-<<<<<<< HEAD
-      "ssh": {"publicKeys": [{"keyData": "ssh-rsa AAAAB3NzaC1yc2EAAAADAQABAAABAQCvBk9v4/Qo7XJWIY7AItmm8ohKhV9Y2z/SA5RKWk4BUCpK4ElHu8ia+QREfb7nmO5LtydRi7glVKNjUWUeaSC1PTmk2Z421whqvLRgF6XquFUcEC+VZG54EiS7j6hc2G3Af76vCZQQIQ7fKB8gngJXVb4QjbKVkoORamBKaSQ5MoAPF9GeSPfDesETM/jcE60BguHKjSTXhfsvgs6/iuUSPQ7duXwFtlpQy8WwA6ymGj4ehF0y8NXP6fjEajHDhPjPDkyuKBFTScflrLRryURmRyyICLt40vd+gaiyYCmREJxZNT/7J1pKmlpLNJejqDgXJ97xeyv4flTL7XRSgWV5
-      azcli_aks_live_test@example.com\n"}]}}, "servicePrincipalProfile": {"clientId":"00000000-0000-0000-0000-000000000001"},
-      "oidcIssuerProfile": {"enabled": false}, "nodeResourceGroup": "MC_clitest000001_cliakstest000002_westus2",
-      "enableRBAC": true, "networkProfile": {"networkPlugin": "kubenet", "podCidr":
-      "10.244.0.0/16", "serviceCidr": "10.0.0.0/16", "dnsServiceIP": "10.0.0.10",
-      "dockerBridgeCidr": "172.17.0.1/16", "outboundType": "loadBalancer", "loadBalancerSku":
-      "Standard", "loadBalancerProfile": {"managedOutboundIPs": {"count": 2}, "effectiveOutboundIPs":
-      [{"id": "/subscriptions/00000000-0000-0000-0000-000000000000/resourceGroups/MC_clitest000001_cliakstest000002_westus2/providers/Microsoft.Network/publicIPAddresses/e0e2a6c6-51b1-4e15-9c28-33b2db718931"},
-      {"id": "/subscriptions/00000000-0000-0000-0000-000000000000/resourceGroups/MC_clitest000001_cliakstest000002_westus2/providers/Microsoft.Network/publicIPAddresses/0d8c1c57-4283-4318-9b56-1c97f1645044"}],
-=======
       "ssh": {"publicKeys": [{"keyData": "ssh-rsa AAAAB3NzaC1yc2EAAAADAQABAAACAQCbIg1guRHbI0lV11wWDt1r2cUdcNd27CJsg+SfgC7miZeubtwUhbsPdhMQsfDyhOWHq1+ZL0M+nJZV63d/1dhmhtgyOqejUwrPlzKhydsbrsdUor+JmNJDdW01v7BXHyuymT8G4s09jCasNOwiufbP/qp72ruu0bIA1nySsvlf9pCQAuFkAnVnf/rFhUlOkhtRpwcq8SUNY2zRHR/EKb/4NWY1JzR4sa3q2fWIJdrrX0DvLoa5g9bIEd4Df79ba7v+yiUBOS0zT2ll+z4g9izHK3EO5d8hL4jYxcjKs+wcslSYRWrascfscLgMlMGh0CdKeNTDjHpGPncaf3Z+FwwwjWeuiNBxv7bJo13/8B/098KlVDl4GZqsoBCEjPyJfV6hO0y/LkRGkk7oHWKgeWAfKtfLItRp00eZ4fcJNK9kCaSMmEugoZWcI7NGbZXzqFWqbpRI7NcDP9+WIQ+i9U5vqWsqd/zng4kbuAJ6UuKqIzB0upYrLShfQE3SAck8oaLhJqqq56VfDuASNpJKidV+zq27HfSBmbXnkR/5AK337dc3MXKJypoK/QPMLKUAP5XLPbs+NddJQV7EZXd29DLgp+fRIg3edpKdO7ZErWhv7d+3Kws+e1Y+ypmR2WIVSwVyBEUfgv2C8Ts9gnTF4pNcEY/S2aBicz5Ew2+jdyGNQQ==
       test@example.com\n"}]}}, "servicePrincipalProfile": {"clientId":"00000000-0000-0000-0000-000000000001"},
       "oidcIssuerProfile": {"enabled": false}, "nodeResourceGroup": "MC_clitest000001_cliakstest000002_westus2",
@@ -1328,7 +744,6 @@
       "loadBalancerProfile": {"managedOutboundIPs": {"count": 2}, "effectiveOutboundIPs":
       [{"id": "/subscriptions/00000000-0000-0000-0000-000000000000/resourceGroups/MC_clitest000001_cliakstest000002_westus2/providers/Microsoft.Network/publicIPAddresses/8be528af-4fa9-40d5-b4d1-39f152201bfe"},
       {"id": "/subscriptions/00000000-0000-0000-0000-000000000000/resourceGroups/MC_clitest000001_cliakstest000002_westus2/providers/Microsoft.Network/publicIPAddresses/994d5c65-624a-4566-a464-1dc562ef71b3"}],
->>>>>>> 27d920ec
       "allocatedOutboundPorts": 1024, "idleTimeoutInMinutes": 10}, "podCidrs": ["10.244.0.0/16"],
       "serviceCidrs": ["10.0.0.0/16"], "ipFamilies": ["IPv4"]}, "identityProfile":
       {"kubeletidentity": {"resourceId": "/subscriptions/00000000-0000-0000-0000-000000000000/resourcegroups/MC_clitest000001_cliakstest000002_westus2/providers/Microsoft.ManagedIdentity/userAssignedIdentities/cliakstest000002-agentpool",
@@ -1345,84 +760,18 @@
       Connection:
       - keep-alive
       Content-Length:
-<<<<<<< HEAD
-      - '2746'
-=======
       - '3075'
->>>>>>> 27d920ec
       Content-Type:
       - application/json
       ParameterSetName:
       - --resource-group --name --load-balancer-outbound-ports --load-balancer-idle-timeout
       User-Agent:
-<<<<<<< HEAD
-      - AZURECLI/2.48.1 azsdk-python-azure-mgmt-containerservice/22.1.0 Python/3.8.10
-        (Linux-5.15.0-1033-azure-x86_64-with-glibc2.29)
-=======
-      - AZURECLI/2.49.0 azsdk-python-azure-mgmt-containerservice/23.0.0 Python/3.8.16
-        (macOS-13.4-arm64-arm-64bit)
->>>>>>> 27d920ec
+      - AZURECLI/2.49.0 azsdk-python-azure-mgmt-containerservice/23.0.0 Python/3.8.16
+        (macOS-13.4-arm64-arm-64bit)
     method: PUT
     uri: https://management.azure.com/subscriptions/00000000-0000-0000-0000-000000000000/resourceGroups/clitest000001/providers/Microsoft.ContainerService/managedClusters/cliakstest000002?api-version=2023-05-01
   response:
     body:
-<<<<<<< HEAD
-      string: "{\n  \"id\": \"/subscriptions/00000000-0000-0000-0000-000000000000/resourcegroups/clitest000001/providers/Microsoft.ContainerService/managedClusters/cliakstest000002\",\n
-        \ \"location\": \"westus2\",\n  \"name\": \"cliakstest000002\",\n  \"type\":
-        \"Microsoft.ContainerService/ManagedClusters\",\n  \"properties\": {\n   \"provisioningState\":
-        \"Updating\",\n   \"powerState\": {\n    \"code\": \"Running\"\n   },\n   \"kubernetesVersion\":
-        \"1.25.6\",\n   \"currentKubernetesVersion\": \"1.25.6\",\n   \"dnsPrefix\":
-        \"cliakstest-clitestjkewwuxjq-79a739\",\n   \"fqdn\": \"cliakstest-clitestjkewwuxjq-79a739-ed253xka.hcp.westus2.azmk8s.io\",\n
-        \  \"azurePortalFQDN\": \"cliakstest-clitestjkewwuxjq-79a739-ed253xka.portal.hcp.westus2.azmk8s.io\",\n
-        \  \"agentPoolProfiles\": [\n    {\n     \"name\": \"nodepool1\",\n     \"count\":
-        3,\n     \"vmSize\": \"Standard_DS2_v2\",\n     \"osDiskSizeGB\": 128,\n     \"osDiskType\":
-        \"Managed\",\n     \"kubeletDiskType\": \"OS\",\n     \"maxPods\": 110,\n
-        \    \"type\": \"VirtualMachineScaleSets\",\n     \"enableAutoScaling\": false,\n
-        \    \"provisioningState\": \"Updating\",\n     \"powerState\": {\n      \"code\":
-        \"Running\"\n     },\n     \"orchestratorVersion\": \"1.25.6\",\n     \"currentOrchestratorVersion\":
-        \"1.25.6\",\n     \"enableNodePublicIP\": false,\n     \"mode\": \"System\",\n
-        \    \"enableEncryptionAtHost\": false,\n     \"enableUltraSSD\": false,\n
-        \    \"osType\": \"Linux\",\n     \"osSKU\": \"Ubuntu\",\n     \"nodeImageVersion\":
-        \"AKSUbuntu-2204gen2containerd-202304.10.0\",\n     \"upgradeSettings\": {},\n
-        \    \"enableFIPS\": false\n    }\n   ],\n   \"linuxProfile\": {\n    \"adminUsername\":
-        \"azureuser\",\n    \"ssh\": {\n     \"publicKeys\": [\n      {\n       \"keyData\":
-        \"ssh-rsa AAAAB3NzaC1yc2EAAAADAQABAAABAQCvBk9v4/Qo7XJWIY7AItmm8ohKhV9Y2z/SA5RKWk4BUCpK4ElHu8ia+QREfb7nmO5LtydRi7glVKNjUWUeaSC1PTmk2Z421whqvLRgF6XquFUcEC+VZG54EiS7j6hc2G3Af76vCZQQIQ7fKB8gngJXVb4QjbKVkoORamBKaSQ5MoAPF9GeSPfDesETM/jcE60BguHKjSTXhfsvgs6/iuUSPQ7duXwFtlpQy8WwA6ymGj4ehF0y8NXP6fjEajHDhPjPDkyuKBFTScflrLRryURmRyyICLt40vd+gaiyYCmREJxZNT/7J1pKmlpLNJejqDgXJ97xeyv4flTL7XRSgWV5
-        azcli_aks_live_test@example.com\\n\"\n      }\n     ]\n    }\n   },\n   \"servicePrincipalProfile\":
-        {\n    \"clientId\":\"00000000-0000-0000-0000-000000000001\"\n   },\n   \"nodeResourceGroup\":
-        \"MC_clitest000001_cliakstest000002_westus2\",\n   \"enableRBAC\": true,\n
-        \  \"enableLTS\": \"KubernetesOfficial\",\n   \"networkProfile\": {\n    \"networkPlugin\":
-        \"kubenet\",\n    \"loadBalancerSku\": \"Standard\",\n    \"loadBalancerProfile\":
-        {\n     \"managedOutboundIPs\": {\n      \"count\": 2\n     },\n     \"effectiveOutboundIPs\":
-        [\n      {\n       \"id\": \"/subscriptions/00000000-0000-0000-0000-000000000000/resourceGroups/MC_clitest000001_cliakstest000002_westus2/providers/Microsoft.Network/publicIPAddresses/e0e2a6c6-51b1-4e15-9c28-33b2db718931\"\n
-        \     },\n      {\n       \"id\": \"/subscriptions/00000000-0000-0000-0000-000000000000/resourceGroups/MC_clitest000001_cliakstest000002_westus2/providers/Microsoft.Network/publicIPAddresses/0d8c1c57-4283-4318-9b56-1c97f1645044\"\n
-        \     }\n     ],\n     \"allocatedOutboundPorts\": 1024,\n     \"idleTimeoutInMinutes\":
-        10\n    },\n    \"podCidr\": \"10.244.0.0/16\",\n    \"serviceCidr\": \"10.0.0.0/16\",\n
-        \   \"dnsServiceIP\": \"10.0.0.10\",\n    \"dockerBridgeCidr\": \"172.17.0.1/16\",\n
-        \   \"outboundType\": \"loadBalancer\",\n    \"podCidrs\": [\n     \"10.244.0.0/16\"\n
-        \   ],\n    \"serviceCidrs\": [\n     \"10.0.0.0/16\"\n    ],\n    \"ipFamilies\":
-        [\n     \"IPv4\"\n    ]\n   },\n   \"maxAgentPools\": 100,\n   \"identityProfile\":
-        {\n    \"kubeletidentity\": {\n     \"resourceId\": \"/subscriptions/00000000-0000-0000-0000-000000000000/resourcegroups/MC_clitest000001_cliakstest000002_westus2/providers/Microsoft.ManagedIdentity/userAssignedIdentities/cliakstest000002-agentpool\",\n
-        \    \"clientId\":\"00000000-0000-0000-0000-000000000001\",\n     \"objectId\":\"00000000-0000-0000-0000-000000000001\"\n
-        \   }\n   },\n   \"disableLocalAccounts\": false,\n   \"securityProfile\":
-        {},\n   \"storageProfile\": {\n    \"diskCSIDriver\": {\n     \"enabled\":
-        true\n    },\n    \"fileCSIDriver\": {\n     \"enabled\": true\n    },\n    \"snapshotController\":
-        {\n     \"enabled\": true\n    }\n   },\n   \"oidcIssuerProfile\": {\n    \"enabled\":
-        false\n   },\n   \"workloadAutoScalerProfile\": {}\n  },\n  \"identity\":
-        {\n   \"type\": \"SystemAssigned\",\n   \"principalId\":\"00000000-0000-0000-0000-000000000001\",\n
-        \  \"tenantId\": \"72f988bf-86f1-41af-91ab-2d7cd011db47\"\n  },\n  \"sku\":
-        {\n   \"name\": \"Base\",\n   \"tier\": \"Free\"\n  }\n }"
-    headers:
-      azure-asyncoperation:
-      - https://management.azure.com/subscriptions/00000000-0000-0000-0000-000000000000/providers/Microsoft.ContainerService/locations/westus2/operations/f821c3f3-b073-4044-b495-c9697315ea83?api-version=2016-03-30
-      cache-control:
-      - no-cache
-      content-length:
-      - '4251'
-      content-type:
-      - application/json
-      date:
-      - Sat, 29 Apr 2023 09:43:26 GMT
-=======
       string: "{\n  \"id\": \"/subscriptions/00000000-0000-0000-0000-000000000000/resourcegroups/clitest000001/providers/Microsoft.ContainerService/managedClusters/cliakstest000002\"\
         ,\n  \"location\": \"westus2\",\n  \"name\": \"cliakstest000002\",\n  \"type\"\
         : \"Microsoft.ContainerService/ManagedClusters\",\n  \"properties\": {\n \
@@ -1481,7 +830,6 @@
       - application/json
       date:
       - Thu, 15 Jun 2023 22:34:04 GMT
->>>>>>> 27d920ec
       expires:
       - '-1'
       pragma:
@@ -1497,8 +845,7 @@
       x-content-type-options:
       - nosniff
       x-ms-ratelimit-remaining-subscription-writes:
-<<<<<<< HEAD
-      - '1194'
+      - '1199'
     status:
       code: 200
       message: OK
@@ -1516,163 +863,6 @@
       ParameterSetName:
       - --resource-group --name --load-balancer-outbound-ports --load-balancer-idle-timeout
       User-Agent:
-      - AZURECLI/2.48.1 azsdk-python-azure-mgmt-containerservice/22.1.0 Python/3.8.10
-        (Linux-5.15.0-1033-azure-x86_64-with-glibc2.29)
-    method: GET
-    uri: https://management.azure.com/subscriptions/00000000-0000-0000-0000-000000000000/providers/Microsoft.ContainerService/locations/westus2/operations/f821c3f3-b073-4044-b495-c9697315ea83?api-version=2016-03-30
-  response:
-    body:
-      string: "{\n  \"name\": \"f3c321f8-73b0-4440-b495-c9697315ea83\",\n  \"status\":
-        \"InProgress\",\n  \"startTime\": \"2023-04-29T09:43:26.8807323Z\"\n }"
-    headers:
-      cache-control:
-      - no-cache
-      content-length:
-      - '126'
-      content-type:
-      - application/json
-      date:
-      - Sat, 29 Apr 2023 09:43:26 GMT
-      expires:
-      - '-1'
-      pragma:
-      - no-cache
-      server:
-      - nginx
-      strict-transport-security:
-      - max-age=31536000; includeSubDomains
-      transfer-encoding:
-      - chunked
-      vary:
-      - Accept-Encoding
-      x-content-type-options:
-      - nosniff
-    status:
-      code: 200
-      message: OK
-- request:
-    body: null
-    headers:
-      Accept:
-      - '*/*'
-      Accept-Encoding:
-      - gzip, deflate
-      CommandName:
-      - aks update
-      Connection:
-      - keep-alive
-      ParameterSetName:
-      - --resource-group --name --load-balancer-outbound-ports --load-balancer-idle-timeout
-      User-Agent:
-      - AZURECLI/2.48.1 azsdk-python-azure-mgmt-containerservice/22.1.0 Python/3.8.10
-        (Linux-5.15.0-1033-azure-x86_64-with-glibc2.29)
-    method: GET
-    uri: https://management.azure.com/subscriptions/00000000-0000-0000-0000-000000000000/providers/Microsoft.ContainerService/locations/westus2/operations/f821c3f3-b073-4044-b495-c9697315ea83?api-version=2016-03-30
-  response:
-    body:
-      string: "{\n  \"name\": \"f3c321f8-73b0-4440-b495-c9697315ea83\",\n  \"status\":
-        \"InProgress\",\n  \"startTime\": \"2023-04-29T09:43:26.8807323Z\"\n }"
-    headers:
-      cache-control:
-      - no-cache
-      content-length:
-      - '126'
-      content-type:
-      - application/json
-      date:
-      - Sat, 29 Apr 2023 09:43:56 GMT
-      expires:
-      - '-1'
-      pragma:
-      - no-cache
-      server:
-      - nginx
-      strict-transport-security:
-      - max-age=31536000; includeSubDomains
-      transfer-encoding:
-      - chunked
-      vary:
-      - Accept-Encoding
-      x-content-type-options:
-      - nosniff
-    status:
-      code: 200
-      message: OK
-- request:
-    body: null
-    headers:
-      Accept:
-      - '*/*'
-      Accept-Encoding:
-      - gzip, deflate
-      CommandName:
-      - aks update
-      Connection:
-      - keep-alive
-      ParameterSetName:
-      - --resource-group --name --load-balancer-outbound-ports --load-balancer-idle-timeout
-      User-Agent:
-      - AZURECLI/2.48.1 azsdk-python-azure-mgmt-containerservice/22.1.0 Python/3.8.10
-        (Linux-5.15.0-1033-azure-x86_64-with-glibc2.29)
-    method: GET
-    uri: https://management.azure.com/subscriptions/00000000-0000-0000-0000-000000000000/providers/Microsoft.ContainerService/locations/westus2/operations/f821c3f3-b073-4044-b495-c9697315ea83?api-version=2016-03-30
-  response:
-    body:
-      string: "{\n  \"name\": \"f3c321f8-73b0-4440-b495-c9697315ea83\",\n  \"status\":
-        \"InProgress\",\n  \"startTime\": \"2023-04-29T09:43:26.8807323Z\"\n }"
-    headers:
-      cache-control:
-      - no-cache
-      content-length:
-      - '126'
-      content-type:
-      - application/json
-      date:
-      - Sat, 29 Apr 2023 09:44:27 GMT
-      expires:
-      - '-1'
-      pragma:
-      - no-cache
-      server:
-      - nginx
-      strict-transport-security:
-      - max-age=31536000; includeSubDomains
-      transfer-encoding:
-      - chunked
-      vary:
-      - Accept-Encoding
-      x-content-type-options:
-      - nosniff
-=======
-      - '1199'
->>>>>>> 27d920ec
-    status:
-      code: 200
-      message: OK
-- request:
-    body: null
-    headers:
-      Accept:
-      - '*/*'
-      Accept-Encoding:
-      - gzip, deflate
-      CommandName:
-      - aks update
-      Connection:
-      - keep-alive
-      ParameterSetName:
-      - --resource-group --name --load-balancer-outbound-ports --load-balancer-idle-timeout
-      User-Agent:
-<<<<<<< HEAD
-      - AZURECLI/2.48.1 azsdk-python-azure-mgmt-containerservice/22.1.0 Python/3.8.10
-        (Linux-5.15.0-1033-azure-x86_64-with-glibc2.29)
-    method: GET
-    uri: https://management.azure.com/subscriptions/00000000-0000-0000-0000-000000000000/providers/Microsoft.ContainerService/locations/westus2/operations/f821c3f3-b073-4044-b495-c9697315ea83?api-version=2016-03-30
-  response:
-    body:
-      string: "{\n  \"name\": \"f3c321f8-73b0-4440-b495-c9697315ea83\",\n  \"status\":
-        \"InProgress\",\n  \"startTime\": \"2023-04-29T09:43:26.8807323Z\"\n }"
-=======
       - AZURECLI/2.49.0 azsdk-python-azure-mgmt-containerservice/23.0.0 Python/3.8.16
         (macOS-13.4-arm64-arm-64bit)
     method: GET
@@ -1681,7 +871,6 @@
     body:
       string: "{\n  \"name\": \"29f6294b-b289-6c4f-830d-e24ef7b41b12\",\n  \"status\"\
         : \"InProgress\",\n  \"startTime\": \"2023-06-15T22:34:03.642577Z\"\n }"
->>>>>>> 27d920ec
     headers:
       cache-control:
       - no-cache
@@ -1690,11 +879,7 @@
       content-type:
       - application/json
       date:
-<<<<<<< HEAD
-      - Sat, 29 Apr 2023 09:44:56 GMT
-=======
       - Thu, 15 Jun 2023 22:34:04 GMT
->>>>>>> 27d920ec
       expires:
       - '-1'
       pragma:
@@ -1726,16 +911,6 @@
       ParameterSetName:
       - --resource-group --name --load-balancer-outbound-ports --load-balancer-idle-timeout
       User-Agent:
-<<<<<<< HEAD
-      - AZURECLI/2.48.1 azsdk-python-azure-mgmt-containerservice/22.1.0 Python/3.8.10
-        (Linux-5.15.0-1033-azure-x86_64-with-glibc2.29)
-    method: GET
-    uri: https://management.azure.com/subscriptions/00000000-0000-0000-0000-000000000000/providers/Microsoft.ContainerService/locations/westus2/operations/f821c3f3-b073-4044-b495-c9697315ea83?api-version=2016-03-30
-  response:
-    body:
-      string: "{\n  \"name\": \"f3c321f8-73b0-4440-b495-c9697315ea83\",\n  \"status\":
-        \"InProgress\",\n  \"startTime\": \"2023-04-29T09:43:26.8807323Z\"\n }"
-=======
       - AZURECLI/2.49.0 azsdk-python-azure-mgmt-containerservice/23.0.0 Python/3.8.16
         (macOS-13.4-arm64-arm-64bit)
     method: GET
@@ -1744,7 +919,6 @@
     body:
       string: "{\n  \"name\": \"29f6294b-b289-6c4f-830d-e24ef7b41b12\",\n  \"status\"\
         : \"InProgress\",\n  \"startTime\": \"2023-06-15T22:34:03.642577Z\"\n }"
->>>>>>> 27d920ec
     headers:
       cache-control:
       - no-cache
@@ -1753,11 +927,7 @@
       content-type:
       - application/json
       date:
-<<<<<<< HEAD
-      - Sat, 29 Apr 2023 09:45:26 GMT
-=======
       - Thu, 15 Jun 2023 22:34:35 GMT
->>>>>>> 27d920ec
       expires:
       - '-1'
       pragma:
@@ -1789,17 +959,6 @@
       ParameterSetName:
       - --resource-group --name --load-balancer-outbound-ports --load-balancer-idle-timeout
       User-Agent:
-<<<<<<< HEAD
-      - AZURECLI/2.48.1 azsdk-python-azure-mgmt-containerservice/22.1.0 Python/3.8.10
-        (Linux-5.15.0-1033-azure-x86_64-with-glibc2.29)
-    method: GET
-    uri: https://management.azure.com/subscriptions/00000000-0000-0000-0000-000000000000/providers/Microsoft.ContainerService/locations/westus2/operations/f821c3f3-b073-4044-b495-c9697315ea83?api-version=2016-03-30
-  response:
-    body:
-      string: "{\n  \"name\": \"f3c321f8-73b0-4440-b495-c9697315ea83\",\n  \"status\":
-        \"Succeeded\",\n  \"startTime\": \"2023-04-29T09:43:26.8807323Z\",\n  \"endTime\":
-        \"2023-04-29T09:45:29.9857266Z\"\n }"
-=======
       - AZURECLI/2.49.0 azsdk-python-azure-mgmt-containerservice/23.0.0 Python/3.8.16
         (macOS-13.4-arm64-arm-64bit)
     method: GET
@@ -1808,7 +967,6 @@
     body:
       string: "{\n  \"name\": \"29f6294b-b289-6c4f-830d-e24ef7b41b12\",\n  \"status\"\
         : \"InProgress\",\n  \"startTime\": \"2023-06-15T22:34:03.642577Z\"\n }"
->>>>>>> 27d920ec
     headers:
       cache-control:
       - no-cache
@@ -1914,11 +1072,7 @@
       content-type:
       - application/json
       date:
-<<<<<<< HEAD
-      - Sat, 29 Apr 2023 09:45:56 GMT
-=======
       - Thu, 15 Jun 2023 22:36:04 GMT
->>>>>>> 27d920ec
       expires:
       - '-1'
       pragma:
@@ -1950,63 +1104,12 @@
       ParameterSetName:
       - --resource-group --name --load-balancer-outbound-ports --load-balancer-idle-timeout
       User-Agent:
-<<<<<<< HEAD
-      - AZURECLI/2.48.1 azsdk-python-azure-mgmt-containerservice/22.1.0 Python/3.8.10
-        (Linux-5.15.0-1033-azure-x86_64-with-glibc2.29)
-=======
-      - AZURECLI/2.49.0 azsdk-python-azure-mgmt-containerservice/23.0.0 Python/3.8.16
-        (macOS-13.4-arm64-arm-64bit)
->>>>>>> 27d920ec
+      - AZURECLI/2.49.0 azsdk-python-azure-mgmt-containerservice/23.0.0 Python/3.8.16
+        (macOS-13.4-arm64-arm-64bit)
     method: GET
     uri: https://management.azure.com/subscriptions/00000000-0000-0000-0000-000000000000/resourceGroups/clitest000001/providers/Microsoft.ContainerService/managedClusters/cliakstest000002?api-version=2023-05-01
   response:
     body:
-<<<<<<< HEAD
-      string: "{\n  \"id\": \"/subscriptions/00000000-0000-0000-0000-000000000000/resourcegroups/clitest000001/providers/Microsoft.ContainerService/managedClusters/cliakstest000002\",\n
-        \ \"location\": \"westus2\",\n  \"name\": \"cliakstest000002\",\n  \"type\":
-        \"Microsoft.ContainerService/ManagedClusters\",\n  \"properties\": {\n   \"provisioningState\":
-        \"Succeeded\",\n   \"powerState\": {\n    \"code\": \"Running\"\n   },\n   \"kubernetesVersion\":
-        \"1.25.6\",\n   \"currentKubernetesVersion\": \"1.25.6\",\n   \"dnsPrefix\":
-        \"cliakstest-clitestjkewwuxjq-79a739\",\n   \"fqdn\": \"cliakstest-clitestjkewwuxjq-79a739-ed253xka.hcp.westus2.azmk8s.io\",\n
-        \  \"azurePortalFQDN\": \"cliakstest-clitestjkewwuxjq-79a739-ed253xka.portal.hcp.westus2.azmk8s.io\",\n
-        \  \"agentPoolProfiles\": [\n    {\n     \"name\": \"nodepool1\",\n     \"count\":
-        3,\n     \"vmSize\": \"Standard_DS2_v2\",\n     \"osDiskSizeGB\": 128,\n     \"osDiskType\":
-        \"Managed\",\n     \"kubeletDiskType\": \"OS\",\n     \"maxPods\": 110,\n
-        \    \"type\": \"VirtualMachineScaleSets\",\n     \"enableAutoScaling\": false,\n
-        \    \"provisioningState\": \"Succeeded\",\n     \"powerState\": {\n      \"code\":
-        \"Running\"\n     },\n     \"orchestratorVersion\": \"1.25.6\",\n     \"currentOrchestratorVersion\":
-        \"1.25.6\",\n     \"enableNodePublicIP\": false,\n     \"mode\": \"System\",\n
-        \    \"enableEncryptionAtHost\": false,\n     \"enableUltraSSD\": false,\n
-        \    \"osType\": \"Linux\",\n     \"osSKU\": \"Ubuntu\",\n     \"nodeImageVersion\":
-        \"AKSUbuntu-2204gen2containerd-202304.10.0\",\n     \"upgradeSettings\": {},\n
-        \    \"enableFIPS\": false\n    }\n   ],\n   \"linuxProfile\": {\n    \"adminUsername\":
-        \"azureuser\",\n    \"ssh\": {\n     \"publicKeys\": [\n      {\n       \"keyData\":
-        \"ssh-rsa AAAAB3NzaC1yc2EAAAADAQABAAABAQCvBk9v4/Qo7XJWIY7AItmm8ohKhV9Y2z/SA5RKWk4BUCpK4ElHu8ia+QREfb7nmO5LtydRi7glVKNjUWUeaSC1PTmk2Z421whqvLRgF6XquFUcEC+VZG54EiS7j6hc2G3Af76vCZQQIQ7fKB8gngJXVb4QjbKVkoORamBKaSQ5MoAPF9GeSPfDesETM/jcE60BguHKjSTXhfsvgs6/iuUSPQ7duXwFtlpQy8WwA6ymGj4ehF0y8NXP6fjEajHDhPjPDkyuKBFTScflrLRryURmRyyICLt40vd+gaiyYCmREJxZNT/7J1pKmlpLNJejqDgXJ97xeyv4flTL7XRSgWV5
-        azcli_aks_live_test@example.com\\n\"\n      }\n     ]\n    }\n   },\n   \"servicePrincipalProfile\":
-        {\n    \"clientId\":\"00000000-0000-0000-0000-000000000001\"\n   },\n   \"nodeResourceGroup\":
-        \"MC_clitest000001_cliakstest000002_westus2\",\n   \"enableRBAC\": true,\n
-        \  \"enableLTS\": \"KubernetesOfficial\",\n   \"networkProfile\": {\n    \"networkPlugin\":
-        \"kubenet\",\n    \"loadBalancerSku\": \"Standard\",\n    \"loadBalancerProfile\":
-        {\n     \"managedOutboundIPs\": {\n      \"count\": 2\n     },\n     \"effectiveOutboundIPs\":
-        [\n      {\n       \"id\": \"/subscriptions/00000000-0000-0000-0000-000000000000/resourceGroups/MC_clitest000001_cliakstest000002_westus2/providers/Microsoft.Network/publicIPAddresses/0d8c1c57-4283-4318-9b56-1c97f1645044\"\n
-        \     },\n      {\n       \"id\": \"/subscriptions/00000000-0000-0000-0000-000000000000/resourceGroups/MC_clitest000001_cliakstest000002_westus2/providers/Microsoft.Network/publicIPAddresses/e0e2a6c6-51b1-4e15-9c28-33b2db718931\"\n
-        \     }\n     ],\n     \"allocatedOutboundPorts\": 1024,\n     \"idleTimeoutInMinutes\":
-        10\n    },\n    \"podCidr\": \"10.244.0.0/16\",\n    \"serviceCidr\": \"10.0.0.0/16\",\n
-        \   \"dnsServiceIP\": \"10.0.0.10\",\n    \"dockerBridgeCidr\": \"172.17.0.1/16\",\n
-        \   \"outboundType\": \"loadBalancer\",\n    \"podCidrs\": [\n     \"10.244.0.0/16\"\n
-        \   ],\n    \"serviceCidrs\": [\n     \"10.0.0.0/16\"\n    ],\n    \"ipFamilies\":
-        [\n     \"IPv4\"\n    ]\n   },\n   \"maxAgentPools\": 100,\n   \"identityProfile\":
-        {\n    \"kubeletidentity\": {\n     \"resourceId\": \"/subscriptions/00000000-0000-0000-0000-000000000000/resourcegroups/MC_clitest000001_cliakstest000002_westus2/providers/Microsoft.ManagedIdentity/userAssignedIdentities/cliakstest000002-agentpool\",\n
-        \    \"clientId\":\"00000000-0000-0000-0000-000000000001\",\n     \"objectId\":\"00000000-0000-0000-0000-000000000001\"\n
-        \   }\n   },\n   \"disableLocalAccounts\": false,\n   \"securityProfile\":
-        {},\n   \"storageProfile\": {\n    \"diskCSIDriver\": {\n     \"enabled\":
-        true\n    },\n    \"fileCSIDriver\": {\n     \"enabled\": true\n    },\n    \"snapshotController\":
-        {\n     \"enabled\": true\n    }\n   },\n   \"oidcIssuerProfile\": {\n    \"enabled\":
-        false\n   },\n   \"workloadAutoScalerProfile\": {}\n  },\n  \"identity\":
-        {\n   \"type\": \"SystemAssigned\",\n   \"principalId\":\"00000000-0000-0000-0000-000000000001\",\n
-        \  \"tenantId\": \"72f988bf-86f1-41af-91ab-2d7cd011db47\"\n  },\n  \"sku\":
-        {\n   \"name\": \"Base\",\n   \"tier\": \"Free\"\n  }\n }"
-=======
       string: "{\n  \"id\": \"/subscriptions/00000000-0000-0000-0000-000000000000/resourcegroups/clitest000001/providers/Microsoft.ContainerService/managedClusters/cliakstest000002\"\
         ,\n  \"location\": \"westus2\",\n  \"name\": \"cliakstest000002\",\n  \"type\"\
         : \"Microsoft.ContainerService/ManagedClusters\",\n  \"properties\": {\n \
@@ -2054,24 +1157,15 @@
         : \"SystemAssigned\",\n   \"principalId\":\"00000000-0000-0000-0000-000000000001\"\
         ,\n   \"tenantId\": \"72f988bf-86f1-41af-91ab-2d7cd011db47\"\n  },\n  \"sku\"\
         : {\n   \"name\": \"Base\",\n   \"tier\": \"Free\"\n  }\n }"
->>>>>>> 27d920ec
-    headers:
-      cache-control:
-      - no-cache
-      content-length:
-<<<<<<< HEAD
-      - '4253'
-      content-type:
-      - application/json
-      date:
-      - Sat, 29 Apr 2023 09:45:57 GMT
-=======
+    headers:
+      cache-control:
+      - no-cache
+      content-length:
       - '4543'
       content-type:
       - application/json
       date:
       - Thu, 15 Jun 2023 22:36:05 GMT
->>>>>>> 27d920ec
       expires:
       - '-1'
       pragma:
@@ -2105,13 +1199,8 @@
       ParameterSetName:
       - -g -n --yes --no-wait
       User-Agent:
-<<<<<<< HEAD
-      - AZURECLI/2.48.1 azsdk-python-azure-mgmt-containerservice/22.1.0 Python/3.8.10
-        (Linux-5.15.0-1033-azure-x86_64-with-glibc2.29)
-=======
-      - AZURECLI/2.49.0 azsdk-python-azure-mgmt-containerservice/23.0.0 Python/3.8.16
-        (macOS-13.4-arm64-arm-64bit)
->>>>>>> 27d920ec
+      - AZURECLI/2.49.0 azsdk-python-azure-mgmt-containerservice/23.0.0 Python/3.8.16
+        (macOS-13.4-arm64-arm-64bit)
     method: DELETE
     uri: https://management.azure.com/subscriptions/00000000-0000-0000-0000-000000000000/resourceGroups/clitest000001/providers/Microsoft.ContainerService/managedClusters/cliakstest000002?api-version=2023-05-01
   response:
@@ -2119,29 +1208,17 @@
       string: ''
     headers:
       azure-asyncoperation:
-<<<<<<< HEAD
-      - https://management.azure.com/subscriptions/00000000-0000-0000-0000-000000000000/providers/Microsoft.ContainerService/locations/westus2/operations/76ef64f0-0810-456b-814d-004be08ab93d?api-version=2016-03-30
-=======
       - https://management.azure.com/subscriptions/00000000-0000-0000-0000-000000000000/providers/Microsoft.ContainerService/locations/westus2/operations/d5c3a60f-7b23-422e-bd13-03cdf87795b0?api-version=2016-03-30
->>>>>>> 27d920ec
       cache-control:
       - no-cache
       content-length:
       - '0'
       date:
-<<<<<<< HEAD
-      - Sat, 29 Apr 2023 09:45:58 GMT
-      expires:
-      - '-1'
-      location:
-      - https://management.azure.com/subscriptions/00000000-0000-0000-0000-000000000000/providers/Microsoft.ContainerService/locations/westus2/operationresults/76ef64f0-0810-456b-814d-004be08ab93d?api-version=2016-03-30
-=======
       - Thu, 15 Jun 2023 22:36:11 GMT
       expires:
       - '-1'
       location:
       - https://management.azure.com/subscriptions/00000000-0000-0000-0000-000000000000/providers/Microsoft.ContainerService/locations/westus2/operationresults/d5c3a60f-7b23-422e-bd13-03cdf87795b0?api-version=2016-03-30
->>>>>>> 27d920ec
       pragma:
       - no-cache
       server:
@@ -2151,11 +1228,7 @@
       x-content-type-options:
       - nosniff
       x-ms-ratelimit-remaining-subscription-deletes:
-<<<<<<< HEAD
-      - '14997'
-=======
       - '14999'
->>>>>>> 27d920ec
     status:
       code: 202
       message: Accepted
