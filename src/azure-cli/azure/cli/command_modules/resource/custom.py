# --------------------------------------------------------------------------------------------
# Copyright (c) Microsoft Corporation. All rights reserved.
# Licensed under the MIT License. See License.txt in the project root for license information.
# --------------------------------------------------------------------------------------------

# pylint: disable=too-many-lines
# pylint: disable=line-too-long

from collections import OrderedDict
import codecs
import json
import os
import re
import ssl
import sys
import uuid
import base64

from urllib.request import urlopen
from urllib.parse import urlparse

from msrestazure.tools import is_valid_resource_id, parse_resource_id

from azure.mgmt.resource.resources.models import GenericResource, DeploymentMode

from azure.cli.core.azclierror import ArgumentUsageError, InvalidArgumentValueError, RequiredArgumentMissingError, ResourceNotFoundError
from azure.cli.core.parser import IncorrectUsageError
from azure.cli.core.util import get_file_json, read_file_content, shell_safe_json_parse, sdk_no_wait
from azure.cli.core.commands import LongRunningOperation
from azure.cli.core.commands.arm import raise_subdivision_deployment_error
from azure.cli.core.commands.client_factory import get_mgmt_service_client, get_subscription_id
from azure.cli.core.profiles import ResourceType, get_sdk, get_api_version, AZURE_API_PROFILES

from azure.cli.command_modules.resource._client_factory import (
    _resource_client_factory, _resource_policy_client_factory, _resource_lock_client_factory,
    _resource_links_client_factory, _resource_deploymentscripts_client_factory, _resource_deploymentstacks_client_factory, _authorization_management_client, _resource_managedapps_client_factory, _resource_templatespecs_client_factory, _resource_privatelinks_client_factory)
from azure.cli.command_modules.resource._validators import _parse_lock_id

from azure.core.pipeline.policies import SansIOHTTPPolicy

from knack.log import get_logger
from knack.prompting import prompt, prompt_pass, prompt_t_f, prompt_choice_list, prompt_int, NoTTYException
from knack.util import CLIError

from ._validators import MSI_LOCAL_ID
from ._formatters import format_what_if_operation_result
from ._bicep import (
    run_bicep_command,
    is_bicep_file,
    is_bicepparam_file,
    ensure_bicep_installation,
    remove_bicep_installation,
    get_bicep_latest_release_tag,
    get_bicep_available_release_tags,
    validate_bicep_target_scope,
    bicep_version_greater_than_or_equal_to
)

from ._utils import _build_preflight_error_message, _build_http_response_error_message

logger = get_logger(__name__)

RPAAS_APIS = {'microsoft.datadog': '/subscriptions/{subscriptionId}/providers/Microsoft.Datadog/agreements/default?api-version=2020-02-01-preview',
              'microsoft.confluent': '/subscriptions/{subscriptionId}/providers/Microsoft.Confluent/agreements/default?api-version=2020-03-01-preview'}


def _build_resource_id(**kwargs):
    from msrestazure.tools import resource_id as resource_id_from_dict
    try:
        return resource_id_from_dict(**kwargs)
    except KeyError:
        return None


def _process_parameters(template_param_defs, parameter_lists):  # pylint: disable=too-many-statements

    def _try_parse_json_object(value):
        try:
            parsed = _remove_comments_from_json(value, False)
            return parsed.get('parameters', parsed)
        except Exception:  # pylint: disable=broad-except
            return None

    def _try_load_file_object(file_path):
        try:
            is_file = os.path.isfile(file_path)
        except ValueError:
            return None
        if is_file is True:
            try:
                content = read_file_content(file_path)
                if not content:
                    return None
                parsed = _remove_comments_from_json(content, False, file_path)
                return parsed.get('parameters', parsed)
            except Exception as ex:
                raise CLIError("Failed to parse {} with exception:\n    {}".format(file_path, ex))
        return None

    def _try_load_uri(uri):
        if "://" in uri:
            try:
                value = _urlretrieve(uri).decode('utf-8')
                parsed = _remove_comments_from_json(value, False)
                return parsed.get('parameters', parsed)
            except Exception:  # pylint: disable=broad-except
                pass
        return None

    def _try_parse_key_value_object(template_param_defs, parameters, value):
        # support situation where empty JSON "{}" is provided
        if value == '{}' and not parameters:
            return True

        try:
            key, value = value.split('=', 1)
        except ValueError:
            return False

        param = template_param_defs.get(key, None)
        if param is None:
            raise CLIError("unrecognized template parameter '{}'. Allowed parameters: {}"
                           .format(key, ', '.join(sorted(template_param_defs.keys()))))

        param_type = param.get('type', None)
        if param_type:
            param_type = param_type.lower()
        if param_type in ['object', 'array', 'secureobject']:
            parameters[key] = {'value': shell_safe_json_parse(value)}
        elif param_type in ['string', 'securestring']:
            parameters[key] = {'value': value}
        elif param_type == 'bool':
            parameters[key] = {'value': value.lower() == 'true'}
        elif param_type == 'int':
            parameters[key] = {'value': int(value)}
        else:
            logger.warning("Unrecognized type '%s' for parameter '%s'. Interpretting as string.", param_type, key)
            parameters[key] = {'value': value}

        return True

    parameters = {}
    for params in parameter_lists or []:
        for item in params:
            param_obj = _try_load_file_object(item)
            if param_obj is None:
                param_obj = _try_parse_json_object(item)
            if param_obj is None:
                param_obj = _try_load_uri(item)
            if param_obj is not None:
                parameters.update(param_obj)
            elif not _try_parse_key_value_object(template_param_defs, parameters, item):
                raise CLIError('Unable to parse parameter: {}'.format(item))

    return parameters


# pylint: disable=redefined-outer-name
def _find_missing_parameters(parameters, template):
    if template is None:
        return {}
    template_parameters = template.get('parameters', None)
    if template_parameters is None:
        return {}

    missing = OrderedDict()
    for parameter_name in template_parameters:
        parameter = template_parameters[parameter_name]
        if 'defaultValue' in parameter:
            continue
        if parameters is not None and parameters.get(parameter_name, None) is not None:
            continue
        missing[parameter_name] = parameter
    return missing


def _prompt_for_parameters(missing_parameters, fail_on_no_tty=True):  # pylint: disable=too-many-statements

    prompt_list = missing_parameters.keys() if isinstance(missing_parameters, OrderedDict) \
        else sorted(missing_parameters)
    result = OrderedDict()
    no_tty = False
    for param_name in prompt_list:
        param = missing_parameters[param_name]
        param_type = param.get('type', 'string').lower()
        description = 'Missing description'
        metadata = param.get('metadata', None)
        if metadata is not None:
            description = metadata.get('description', description)
        allowed_values = param.get('allowedValues', None)

        prompt_str = "Please provide {} value for '{}' (? for help): ".format(param_type, param_name)
        while True:
            if allowed_values is not None:
                try:
                    ix = prompt_choice_list(prompt_str, allowed_values, help_string=description)
                    result[param_name] = allowed_values[ix]
                except NoTTYException:
                    result[param_name] = None
                    no_tty = True
                break
            if param_type == 'securestring':
                try:
                    value = prompt_pass(prompt_str, help_string=description)
                except NoTTYException:
                    value = None
                    no_tty = True
                result[param_name] = value
                break
            if param_type == 'int':
                try:
                    int_value = prompt_int(prompt_str, help_string=description)
                    result[param_name] = int_value
                except NoTTYException:
                    result[param_name] = 0
                    no_tty = True
                break
            if param_type == 'bool':
                try:
                    value = prompt_t_f(prompt_str, help_string=description)
                    result[param_name] = value
                except NoTTYException:
                    result[param_name] = False
                    no_tty = True
                break
            if param_type in ['object', 'array']:
                try:
                    value = prompt(prompt_str, help_string=description)
                except NoTTYException:
                    value = ''
                    no_tty = True

                if value == '':
                    value = {} if param_type == 'object' else []
                else:
                    try:
                        value = shell_safe_json_parse(value)
                    except Exception as ex:  # pylint: disable=broad-except
                        logger.error(ex)
                        continue
                result[param_name] = value
                break

            try:
                result[param_name] = prompt(prompt_str, help_string=description)
            except NoTTYException:
                result[param_name] = None
                no_tty = True
            break
    if no_tty and fail_on_no_tty:
        raise NoTTYException
    return result


# pylint: disable=redefined-outer-name
def _get_missing_parameters(parameters, template, prompt_fn, no_prompt=False):
    missing = _find_missing_parameters(parameters, template)
    if missing:
        if no_prompt is True:
            logger.warning("Missing input parameters: %s ", ', '.join(sorted(missing.keys())))
        else:
            try:
                prompt_parameters = prompt_fn(missing)
                for param_name in prompt_parameters:
                    parameters[param_name] = {
                        "value": prompt_parameters[param_name]
                    }
            except NoTTYException:
                raise CLIError("Missing input parameters: {}".format(', '.join(sorted(missing.keys()))))
    return parameters


def _is_bicepparam_file_provided(parameters):
    if not parameters or len(parameters) < 1:
        return False

    for parameter in parameters:
        if is_bicepparam_file(parameter[0]):
            return True
    return False


def _ssl_context():
    if sys.version_info < (3, 4):
        return ssl.SSLContext(ssl.PROTOCOL_TLSv1)

    return ssl.create_default_context()


def _urlretrieve(url):
    try:
        req = urlopen(url, context=_ssl_context())
        return req.read()
    except Exception:  # pylint: disable=broad-except
        raise CLIError('Unable to retrieve url {}'.format(url))


# pylint: disable=redefined-outer-name
def _remove_comments_from_json(template, preserve_order=True, file_path=None):
    from ._json_handler import json_min

    # When commenting at the bottom of all elements in a JSON object, jsmin has a bug that will wrap lines.
    # It will affect the subsequent multi-line processing logic, so remove those comments in advance here.
    # Related issue: https://github.com/Azure/azure-cli/issues/11995, the sample is in the additional context of it.
    template = re.sub(r'(^[\t ]*//[\s\S]*?\n)|(^[\t ]*/\*{1,2}[\s\S]*?\*/)', '', template, flags=re.M)

    # In order to solve the package conflict introduced by jsmin, the jsmin code is referenced into json_min
    minified = json_min(template)
    try:
        return shell_safe_json_parse(minified, preserve_order, strict=False)  # use strict=False to allow multiline strings
    except CLIError:
        # Because the processing of removing comments and compression will lead to misplacement of error location,
        # so the error message should be wrapped.
        if file_path:
            raise CLIError("Failed to parse '{}', please check whether it is a valid JSON format".format(file_path))
        raise CLIError("Failed to parse the JSON data, please check whether it is a valid JSON format")


# pylint: disable=too-many-locals, too-many-statements, too-few-public-methods
def _deploy_arm_template_core_unmodified(cmd, resource_group_name, template_file=None,
                                         template_uri=None, deployment_name=None, parameters=None,
                                         mode=None, rollback_on_error=None, validate_only=False, no_wait=False,
                                         aux_subscriptions=None, aux_tenants=None, no_prompt=False):
    DeploymentProperties, TemplateLink, OnErrorDeployment = cmd.get_models('DeploymentProperties', 'TemplateLink',
                                                                           'OnErrorDeployment')
    template_link = None
    template_obj = None
    on_error_deployment = None
    template_content = None
    if template_uri:
        template_link = TemplateLink(uri=template_uri)
        template_obj = _remove_comments_from_json(_urlretrieve(template_uri).decode('utf-8'), file_path=template_uri)
    else:
        template_content = (
            run_bicep_command(cmd.cli_ctx, ["build", "--stdout", template_file])
            if is_bicep_file(template_file)
            else read_file_content(template_file)
        )
        template_obj = _remove_comments_from_json(template_content, file_path=template_file)

    if rollback_on_error == '':
        on_error_deployment = OnErrorDeployment(type='LastSuccessful')
    elif rollback_on_error:
        on_error_deployment = OnErrorDeployment(type='SpecificDeployment', deployment_name=rollback_on_error)

    template_param_defs = template_obj.get('parameters', {})
    template_obj['resources'] = template_obj.get('resources', [])
    parameters = _process_parameters(template_param_defs, parameters) or {}
    parameters = _get_missing_parameters(parameters, template_obj, _prompt_for_parameters, no_prompt)

    parameters = json.loads(json.dumps(parameters))

    properties = DeploymentProperties(template=template_content, template_link=template_link,
                                      parameters=parameters, mode=mode, on_error_deployment=on_error_deployment)

    smc = get_mgmt_service_client(cmd.cli_ctx, ResourceType.MGMT_RESOURCE_RESOURCES,
                                  aux_subscriptions=aux_subscriptions, aux_tenants=aux_tenants)

    deployment_client = smc.deployments  # This solves the multi-api for you

    if not template_uri:
        # Plug this as default HTTP pipeline
        # pylint: disable=protected-access
        from azure.core.pipeline import Pipeline
        smc._client._pipeline._impl_policies.append(JsonCTemplatePolicy())
        # Because JsonCTemplatePolicy needs to be wrapped as _SansIOHTTPPolicyRunner, so a new Pipeline is built
        smc._client._pipeline = Pipeline(
            policies=smc._client._pipeline._impl_policies,
            transport=smc._client._pipeline._transport
        )

    from azure.core.exceptions import HttpResponseError
    Deployment = cmd.get_models('Deployment')
    deployment = Deployment(properties=properties)
    if cmd.supported_api_version(min_api='2019-10-01', resource_type=ResourceType.MGMT_RESOURCE_RESOURCES):
        try:
            validation_poller = deployment_client.begin_validate(resource_group_name, deployment_name, deployment)
        except HttpResponseError as err:
            err_message = _build_http_response_error_message(err)
            raise_subdivision_deployment_error(err_message, err.error.code if err.error else None)
        validation_result = LongRunningOperation(cmd.cli_ctx)(validation_poller)
    else:
        validation_result = deployment_client.validate(resource_group_name, deployment_name, deployment)

    if validation_result and validation_result.error:
        err_message = _build_preflight_error_message(validation_result.error)
        raise_subdivision_deployment_error(err_message)
    if validate_only:
        return validation_result

    return sdk_no_wait(no_wait, deployment_client.begin_create_or_update, resource_group_name, deployment_name,
                       deployment)


class JsonCTemplatePolicy(SansIOHTTPPolicy):

    # Obtain the template data and then splice it with other properties into the JSONC format
    def on_request(self, request):
        http_request = request.http_request
        request_data = getattr(http_request, 'data', {}) or {}
        if not request_data:
            return

        # In the case of retry, because the first request has been processed and
        # converted the type of "request.http_request.data" from string to bytes,
        # so there is no need to process request object again during retry
        if isinstance(request_data, bytes):
            return

        # 'request_data' has been dumped into JSON string in set_json_body() when building HttpRequest in Python SDK.
        # In order to facilitate subsequent parsing, it is converted into a dict first
        http_request.data = json.loads(request_data)

        if http_request.data.get('properties', {}).get('template'):
            template = http_request.data["properties"]["template"]
            del http_request.data["properties"]["template"]

            # templateLink and template cannot exist at the same time in deployment_dry_run mode
            if "templateLink" in http_request.data["properties"].keys():
                del http_request.data["properties"]["templateLink"]

            # The 'template' and other properties (such as 'parameters','mode'...) are spliced and encoded into the UTF-8 bytes as the request data
            # The format of the request data is: {"properties": {"parameters": {...}, "mode": "Incremental", template:{\r\n  "$schema": "...",\r\n  "contentVersion": "...",\r\n  "parameters": {...}}}
            # This is not an ordinary JSON format, but it is a JSONC format that service can deserialize
            # If not do this splicing, the request data generated by default serialization cannot be deserialized on the service side.
            # Because the service cannot deserialize the template element: "template": "{\r\n  \"$schema\": \"...\",\r\n  \"contentVersion\": \"...\",\r\n  \"parameters\": {...}}"
            partial_request = json.dumps(http_request.data)
            http_request.data = partial_request[:-2] + ", template:" + template + r"}}"
            http_request.data = http_request.data.encode('utf-8')


# pylint: disable=unused-argument
def deploy_arm_template_at_subscription_scope(cmd,
                                              template_file=None, template_uri=None, parameters=None,
                                              deployment_name=None, deployment_location=None,
                                              no_wait=False, handle_extended_json_format=None, no_prompt=False,
                                              confirm_with_what_if=None, what_if_result_format=None,
                                              what_if_exclude_change_types=None, template_spec=None, query_string=None,
                                              what_if=None, proceed_if_no_change=None):
    if confirm_with_what_if or what_if:
        what_if_result = _what_if_deploy_arm_template_at_subscription_scope_core(cmd,
                                                                                 template_file=template_file, template_uri=template_uri,
                                                                                 parameters=parameters, deployment_name=deployment_name,
                                                                                 deployment_location=deployment_location,
                                                                                 result_format=what_if_result_format,
                                                                                 exclude_change_types=what_if_exclude_change_types,
                                                                                 no_prompt=no_prompt, template_spec=template_spec, query_string=query_string,
                                                                                 return_result=True)
        if what_if:
            return None

        ChangeType = cmd.get_models('ChangeType')
        has_change = any(change.change_type not in [ChangeType.no_change, ChangeType.ignore] for change in what_if_result.changes)

        if not proceed_if_no_change or has_change:
            from knack.prompting import prompt_y_n

            if not prompt_y_n("\nAre you sure you want to execute the deployment?"):
                return None

    return _deploy_arm_template_at_subscription_scope(cmd=cmd,
                                                      template_file=template_file, template_uri=template_uri, parameters=parameters,
                                                      deployment_name=deployment_name, deployment_location=deployment_location,
                                                      validate_only=False, no_wait=no_wait,
                                                      no_prompt=no_prompt, template_spec=template_spec, query_string=query_string)


# pylint: disable=unused-argument
def validate_arm_template_at_subscription_scope(cmd,
                                                template_file=None, template_uri=None, parameters=None,
                                                deployment_name=None, deployment_location=None,
                                                no_wait=False, handle_extended_json_format=None,
                                                no_prompt=False, template_spec=None, query_string=None):
    return _deploy_arm_template_at_subscription_scope(cmd=cmd,
                                                      template_file=template_file, template_uri=template_uri, parameters=parameters,
                                                      deployment_name=deployment_name, deployment_location=deployment_location,
                                                      validate_only=True, no_wait=no_wait,
                                                      no_prompt=no_prompt, template_spec=template_spec, query_string=query_string,)


def _deploy_arm_template_at_subscription_scope(cmd,
                                               template_file=None, template_uri=None, parameters=None,
                                               deployment_name=None, deployment_location=None, validate_only=False,
                                               no_wait=False, no_prompt=False, template_spec=None, query_string=None):
    deployment_properties = _prepare_deployment_properties_unmodified(cmd, 'subscription', template_file=template_file,
                                                                      template_uri=template_uri, parameters=parameters,
                                                                      mode='Incremental',
                                                                      no_prompt=no_prompt,
                                                                      template_spec=template_spec, query_string=query_string)

    mgmt_client = _get_deployment_management_client(cmd.cli_ctx, plug_pipeline=(template_uri is None and template_spec is None))

    from azure.core.exceptions import HttpResponseError
    Deployment = cmd.get_models('Deployment')
    deployment = Deployment(properties=deployment_properties, location=deployment_location)
    if cmd.supported_api_version(min_api='2019-10-01', resource_type=ResourceType.MGMT_RESOURCE_RESOURCES):
        try:
            validation_poller = mgmt_client.begin_validate_at_subscription_scope(deployment_name, deployment)
        except HttpResponseError as err:
            err_message = _build_http_response_error_message(err)
            raise_subdivision_deployment_error(err_message, err.error.code if err.error else None)
        validation_result = LongRunningOperation(cmd.cli_ctx)(validation_poller)
    else:
        validation_result = mgmt_client.validate_at_subscription_scope(deployment_name, deployment)

    if validation_result and validation_result.error:
        err_message = _build_preflight_error_message(validation_result.error)
        raise_subdivision_deployment_error(err_message)
    if validate_only:
        return validation_result

    return sdk_no_wait(no_wait, mgmt_client.begin_create_or_update_at_subscription_scope, deployment_name, deployment)


# pylint: disable=unused-argument
def deploy_arm_template_at_resource_group(cmd,
                                          resource_group_name=None,
                                          template_file=None, template_uri=None, parameters=None,
                                          deployment_name=None, mode=None, rollback_on_error=None,
                                          no_wait=False, handle_extended_json_format=None,
                                          aux_subscriptions=None, aux_tenants=None, no_prompt=False,
                                          confirm_with_what_if=None, what_if_result_format=None,
                                          what_if_exclude_change_types=None, template_spec=None, query_string=None,
                                          what_if=None, proceed_if_no_change=None):
    if confirm_with_what_if or what_if:
        what_if_result = _what_if_deploy_arm_template_at_resource_group_core(cmd,
                                                                             resource_group_name=resource_group_name,
                                                                             template_file=template_file, template_uri=template_uri,
                                                                             parameters=parameters, deployment_name=deployment_name, mode=mode,
                                                                             aux_tenants=aux_tenants, result_format=what_if_result_format,
                                                                             exclude_change_types=what_if_exclude_change_types,
                                                                             no_prompt=no_prompt, template_spec=template_spec, query_string=query_string,
                                                                             return_result=True)
        if what_if:
            return None

        ChangeType = cmd.get_models('ChangeType')
        has_change = any(change.change_type not in [ChangeType.no_change, ChangeType.ignore] for change in what_if_result.changes)

        if not proceed_if_no_change or has_change:
            from knack.prompting import prompt_y_n

            if not prompt_y_n("\nAre you sure you want to execute the deployment?"):
                return None

    return _deploy_arm_template_at_resource_group(cmd=cmd,
                                                  resource_group_name=resource_group_name,
                                                  template_file=template_file, template_uri=template_uri, parameters=parameters,
                                                  deployment_name=deployment_name, mode=mode, rollback_on_error=rollback_on_error,
                                                  validate_only=False, no_wait=no_wait,
                                                  aux_subscriptions=aux_subscriptions, aux_tenants=aux_tenants,
                                                  no_prompt=no_prompt, template_spec=template_spec, query_string=query_string)


# pylint: disable=unused-argument
def validate_arm_template_at_resource_group(cmd,
                                            resource_group_name=None,
                                            template_file=None, template_uri=None, parameters=None,
                                            deployment_name=None, mode=None, rollback_on_error=None,
                                            no_wait=False, handle_extended_json_format=None, no_prompt=False, template_spec=None, query_string=None):
    return _deploy_arm_template_at_resource_group(cmd,
                                                  resource_group_name=resource_group_name,
                                                  template_file=template_file, template_uri=template_uri, parameters=parameters,
                                                  deployment_name=deployment_name, mode=mode, rollback_on_error=rollback_on_error,
                                                  validate_only=True, no_wait=no_wait,
                                                  no_prompt=no_prompt, template_spec=template_spec, query_string=query_string)


def _deploy_arm_template_at_resource_group(cmd,
                                           resource_group_name=None,
                                           template_file=None, template_uri=None, parameters=None,
                                           deployment_name=None, mode=None, rollback_on_error=None,
                                           validate_only=False, no_wait=False,
                                           aux_subscriptions=None, aux_tenants=None, no_prompt=False, template_spec=None, query_string=None):
    deployment_properties = _prepare_deployment_properties_unmodified(cmd, 'resourceGroup', template_file=template_file,
                                                                      template_uri=template_uri,
                                                                      parameters=parameters, mode=mode,
                                                                      rollback_on_error=rollback_on_error,
                                                                      no_prompt=no_prompt, template_spec=template_spec, query_string=query_string)

    mgmt_client = _get_deployment_management_client(cmd.cli_ctx, aux_subscriptions=aux_subscriptions,
                                                    aux_tenants=aux_tenants, plug_pipeline=(deployment_properties.template_link is None))

    from azure.core.exceptions import HttpResponseError
    Deployment = cmd.get_models('Deployment')
    deployment = Deployment(properties=deployment_properties)
    if cmd.supported_api_version(min_api='2019-10-01', resource_type=ResourceType.MGMT_RESOURCE_RESOURCES):
        try:
            validation_poller = mgmt_client.begin_validate(resource_group_name, deployment_name, deployment)
        except HttpResponseError as err:
            err_message = _build_http_response_error_message(err)
            raise_subdivision_deployment_error(err_message, err.error.code if err.error else None)
        validation_result = LongRunningOperation(cmd.cli_ctx)(validation_poller)
    else:
        validation_result = mgmt_client.validate(resource_group_name, deployment_name, deployment)

    if validation_result and validation_result.error:
        err_message = _build_preflight_error_message(validation_result.error)
        raise_subdivision_deployment_error(err_message)
    if validate_only:
        return validation_result

    return sdk_no_wait(no_wait, mgmt_client.begin_create_or_update, resource_group_name, deployment_name, deployment)


# pylint: disable=unused-argument
def deploy_arm_template_at_management_group(cmd,
                                            management_group_id=None,
                                            template_file=None, template_uri=None, parameters=None,
                                            deployment_name=None, deployment_location=None,
                                            no_wait=False, handle_extended_json_format=None, no_prompt=False,
                                            confirm_with_what_if=None, what_if_result_format=None,
                                            what_if_exclude_change_types=None, template_spec=None, query_string=None,
                                            what_if=None, proceed_if_no_change=None, mode=None):
    if confirm_with_what_if or what_if:
        what_if_result = _what_if_deploy_arm_template_at_management_group_core(cmd,
                                                                               management_group_id=management_group_id,
                                                                               template_file=template_file, template_uri=template_uri,
                                                                               parameters=parameters, deployment_name=deployment_name,
                                                                               deployment_location=deployment_location,
                                                                               result_format=what_if_result_format,
                                                                               exclude_change_types=what_if_exclude_change_types,
                                                                               no_prompt=no_prompt, template_spec=template_spec, query_string=query_string,
                                                                               return_result=True)
        if what_if:
            return None

        ChangeType = cmd.get_models('ChangeType')
        has_change = any(change.change_type not in [ChangeType.no_change, ChangeType.ignore] for change in what_if_result.changes)

        if not proceed_if_no_change or has_change:
            from knack.prompting import prompt_y_n

            if not prompt_y_n("\nAre you sure you want to execute the deployment?"):
                return None

    return _deploy_arm_template_at_management_group(cmd=cmd,
                                                    management_group_id=management_group_id,
                                                    template_file=template_file, template_uri=template_uri, parameters=parameters,
                                                    deployment_name=deployment_name, deployment_location=deployment_location,
                                                    validate_only=False, no_wait=no_wait,
                                                    no_prompt=no_prompt, template_spec=template_spec, query_string=query_string,
                                                    mode=mode)


# pylint: disable=unused-argument
def validate_arm_template_at_management_group(cmd,
                                              management_group_id=None,
                                              template_file=None, template_uri=None, parameters=None,
                                              deployment_name=None, deployment_location=None,
                                              no_wait=False, handle_extended_json_format=None,
                                              no_prompt=False, template_spec=None, query_string=None):
    return _deploy_arm_template_at_management_group(cmd=cmd,
                                                    management_group_id=management_group_id,
                                                    template_file=template_file, template_uri=template_uri, parameters=parameters,
                                                    deployment_name=deployment_name, deployment_location=deployment_location,
                                                    validate_only=True, no_wait=no_wait,
                                                    no_prompt=no_prompt, template_spec=template_spec, query_string=query_string,
                                                    mode='Incremental')


def _deploy_arm_template_at_management_group(cmd,
                                             management_group_id=None,
                                             template_file=None, template_uri=None, parameters=None,
                                             deployment_name=None, deployment_location=None, validate_only=False,
                                             no_wait=False, no_prompt=False, template_spec=None, query_string=None,
                                             mode=None):
    deployment_properties = _prepare_deployment_properties_unmodified(cmd, 'managementGroup', template_file=template_file,
                                                                      template_uri=template_uri,
                                                                      parameters=parameters, mode=mode,
                                                                      no_prompt=no_prompt, template_spec=template_spec, query_string=query_string)

    mgmt_client = _get_deployment_management_client(cmd.cli_ctx, plug_pipeline=(deployment_properties.template_link is None))

    from azure.core.exceptions import HttpResponseError
    ScopedDeployment = cmd.get_models('ScopedDeployment')
    deployment = ScopedDeployment(properties=deployment_properties, location=deployment_location)
    if cmd.supported_api_version(min_api='2019-10-01', resource_type=ResourceType.MGMT_RESOURCE_RESOURCES):
        try:
            validation_poller = mgmt_client.begin_validate_at_management_group_scope(management_group_id,
                                                                                     deployment_name, deployment)
        except HttpResponseError as err:
            err_message = _build_http_response_error_message(err)
            raise_subdivision_deployment_error(err_message, err.error.code if err.error else None)
        validation_result = LongRunningOperation(cmd.cli_ctx)(validation_poller)
    else:
        validation_result = mgmt_client.validate_at_management_group_scope(management_group_id, deployment_name,
                                                                           deployment)

    if validation_result and validation_result.error:
        err_message = _build_preflight_error_message(validation_result.error)
        raise_subdivision_deployment_error(err_message)
    if validate_only:
        return validation_result

    return sdk_no_wait(no_wait, mgmt_client.begin_create_or_update_at_management_group_scope, management_group_id,
                       deployment_name, deployment)


# pylint: disable=unused-argument
def deploy_arm_template_at_tenant_scope(cmd,
                                        template_file=None, template_uri=None, parameters=None,
                                        deployment_name=None, deployment_location=None,
                                        no_wait=False, handle_extended_json_format=None, no_prompt=False,
                                        confirm_with_what_if=None, what_if_result_format=None,
                                        what_if_exclude_change_types=None, template_spec=None, query_string=None,
                                        what_if=None, proceed_if_no_change=None):
    if confirm_with_what_if or what_if:
        what_if_result = _what_if_deploy_arm_template_at_tenant_scope_core(cmd,
                                                                           template_file=template_file, template_uri=template_uri,
                                                                           parameters=parameters, deployment_name=deployment_name,
                                                                           deployment_location=deployment_location,
                                                                           result_format=what_if_result_format,
                                                                           exclude_change_types=what_if_exclude_change_types,
                                                                           no_prompt=no_prompt, template_spec=template_spec, query_string=query_string,
                                                                           return_result=True)
        if what_if:
            return None

        ChangeType = cmd.get_models('ChangeType')
        has_change = any(change.change_type not in [ChangeType.no_change, ChangeType.ignore] for change in what_if_result.changes)

        if not proceed_if_no_change or has_change:
            from knack.prompting import prompt_y_n

            if not prompt_y_n("\nAre you sure you want to execute the deployment?"):
                return None

    return _deploy_arm_template_at_tenant_scope(cmd=cmd,
                                                template_file=template_file, template_uri=template_uri, parameters=parameters,
                                                deployment_name=deployment_name, deployment_location=deployment_location,
                                                validate_only=False, no_wait=no_wait,
                                                no_prompt=no_prompt, template_spec=template_spec, query_string=query_string)


# pylint: disable=unused-argument
def validate_arm_template_at_tenant_scope(cmd,
                                          template_file=None, template_uri=None, parameters=None,
                                          deployment_name=None, deployment_location=None,
                                          no_wait=False, handle_extended_json_format=None, no_prompt=False, template_spec=None, query_string=None):
    return _deploy_arm_template_at_tenant_scope(cmd=cmd,
                                                template_file=template_file, template_uri=template_uri, parameters=parameters,
                                                deployment_name=deployment_name, deployment_location=deployment_location,
                                                validate_only=True, no_wait=no_wait,
                                                no_prompt=no_prompt, template_spec=template_spec, query_string=query_string)


def _deploy_arm_template_at_tenant_scope(cmd,
                                         template_file=None, template_uri=None, parameters=None,
                                         deployment_name=None, deployment_location=None, validate_only=False,
                                         no_wait=False, no_prompt=False, template_spec=None, query_string=None):
    deployment_properties = _prepare_deployment_properties_unmodified(cmd, 'tenant', template_file=template_file,
                                                                      template_uri=template_uri,
                                                                      parameters=parameters, mode='Incremental',
                                                                      no_prompt=no_prompt, template_spec=template_spec, query_string=query_string,)

    mgmt_client = _get_deployment_management_client(cmd.cli_ctx, plug_pipeline=(deployment_properties.template_link is None))

    from azure.core.exceptions import HttpResponseError
    ScopedDeployment = cmd.get_models('ScopedDeployment')
    deployment = ScopedDeployment(properties=deployment_properties, location=deployment_location)
    if cmd.supported_api_version(min_api='2019-10-01', resource_type=ResourceType.MGMT_RESOURCE_RESOURCES):
        try:
            validation_poller = mgmt_client.begin_validate_at_tenant_scope(deployment_name=deployment_name,
                                                                           parameters=deployment)
        except HttpResponseError as err:
            err_message = _build_http_response_error_message(err)
            raise_subdivision_deployment_error(err_message, err.error.code if err.error else None)
        validation_result = LongRunningOperation(cmd.cli_ctx)(validation_poller)
    else:
        validation_result = mgmt_client.validate_at_tenant_scope(deployment_name=deployment_name,
                                                                 parameters=deployment)

    if validation_result and validation_result.error:
        err_message = _build_preflight_error_message(validation_result.error)
        raise_subdivision_deployment_error(err_message)
    if validate_only:
        return validation_result

    return sdk_no_wait(no_wait, mgmt_client.begin_create_or_update_at_tenant_scope, deployment_name, deployment)


def what_if_deploy_arm_template_at_resource_group(cmd, resource_group_name,
                                                  template_file=None, template_uri=None, parameters=None,
                                                  deployment_name=None, mode=None,
                                                  aux_tenants=None, result_format=None,
                                                  no_pretty_print=None, no_prompt=False,
                                                  exclude_change_types=None, template_spec=None, query_string=None):
    return _what_if_deploy_arm_template_at_resource_group_core(cmd, resource_group_name,
                                                               template_file, template_uri, parameters,
                                                               deployment_name, mode,
                                                               aux_tenants, result_format,
                                                               no_pretty_print, no_prompt,
                                                               exclude_change_types, template_spec, query_string)


def _what_if_deploy_arm_template_at_resource_group_core(cmd, resource_group_name,
                                                        template_file=None, template_uri=None, parameters=None,
                                                        deployment_name=None, mode=DeploymentMode.incremental,
                                                        aux_tenants=None, result_format=None,
                                                        no_pretty_print=None, no_prompt=False,
                                                        exclude_change_types=None, template_spec=None, query_string=None,
                                                        return_result=None):
    what_if_properties = _prepare_deployment_what_if_properties(cmd, 'resourceGroup', template_file, template_uri,
                                                                parameters, mode, result_format, no_prompt, template_spec, query_string)
    mgmt_client = _get_deployment_management_client(cmd.cli_ctx, aux_tenants=aux_tenants,
                                                    plug_pipeline=(what_if_properties.template_link is None))
    DeploymentWhatIf = cmd.get_models('DeploymentWhatIf')
    deployment_what_if = DeploymentWhatIf(properties=what_if_properties)
    what_if_poller = mgmt_client.begin_what_if(resource_group_name, deployment_name,
                                               parameters=deployment_what_if)
    what_if_result = _what_if_deploy_arm_template_core(cmd.cli_ctx, what_if_poller, no_pretty_print, exclude_change_types)

    return what_if_result if no_pretty_print or return_result else None


def what_if_deploy_arm_template_at_subscription_scope(cmd,
                                                      template_file=None, template_uri=None, parameters=None,
                                                      deployment_name=None, deployment_location=None,
                                                      result_format=None, no_pretty_print=None, no_prompt=False,
                                                      exclude_change_types=None, template_spec=None, query_string=None):
    return _what_if_deploy_arm_template_at_subscription_scope_core(cmd,
                                                                   template_file, template_uri, parameters,
                                                                   deployment_name, deployment_location,
                                                                   result_format, no_pretty_print, no_prompt,
                                                                   exclude_change_types, template_spec, query_string)


def _what_if_deploy_arm_template_at_subscription_scope_core(cmd,
                                                            template_file=None, template_uri=None, parameters=None,
                                                            deployment_name=None, deployment_location=None,
                                                            result_format=None, no_pretty_print=None, no_prompt=False,
                                                            exclude_change_types=None, template_spec=None, query_string=None,
                                                            return_result=None):
    what_if_properties = _prepare_deployment_what_if_properties(cmd, 'subscription', template_file, template_uri, parameters,
                                                                DeploymentMode.incremental, result_format, no_prompt, template_spec, query_string)
    mgmt_client = _get_deployment_management_client(cmd.cli_ctx, plug_pipeline=(what_if_properties.template_link is None))
    ScopedDeploymentWhatIf = cmd.get_models('ScopedDeploymentWhatIf')
    scoped_deployment_what_if = ScopedDeploymentWhatIf(location=deployment_location, properties=what_if_properties)
    what_if_poller = mgmt_client.begin_what_if_at_subscription_scope(deployment_name,
                                                                     parameters=scoped_deployment_what_if)
    what_if_result = _what_if_deploy_arm_template_core(cmd.cli_ctx, what_if_poller, no_pretty_print, exclude_change_types)

    return what_if_result if no_pretty_print or return_result else None


def what_if_deploy_arm_template_at_management_group(cmd, management_group_id=None,
                                                    template_file=None, template_uri=None, parameters=None,
                                                    deployment_name=None, deployment_location=None,
                                                    result_format=None, no_pretty_print=None, no_prompt=False,
                                                    exclude_change_types=None, template_spec=None, query_string=None):
    return _what_if_deploy_arm_template_at_management_group_core(cmd, management_group_id,
                                                                 template_file, template_uri, parameters,
                                                                 deployment_name, deployment_location,
                                                                 result_format, no_pretty_print, no_prompt,
                                                                 exclude_change_types, template_spec, query_string)


def _what_if_deploy_arm_template_at_management_group_core(cmd, management_group_id=None,
                                                          template_file=None, template_uri=None, parameters=None,
                                                          deployment_name=None, deployment_location=None,
                                                          result_format=None, no_pretty_print=None, no_prompt=False,
                                                          exclude_change_types=None, template_spec=None, query_string=None,
                                                          return_result=None):
    what_if_properties = _prepare_deployment_what_if_properties(cmd, 'managementGroup', template_file, template_uri, parameters,
                                                                DeploymentMode.incremental, result_format, no_prompt, template_spec=template_spec, query_string=query_string)
    mgmt_client = _get_deployment_management_client(cmd.cli_ctx, plug_pipeline=(what_if_properties.template_link is None))
    ScopedDeploymentWhatIf = cmd.get_models('ScopedDeploymentWhatIf')
    scoped_deployment_what_if = ScopedDeploymentWhatIf(location=deployment_location, properties=what_if_properties)
    what_if_poller = mgmt_client.begin_what_if_at_management_group_scope(management_group_id, deployment_name,
                                                                         parameters=scoped_deployment_what_if)
    what_if_result = _what_if_deploy_arm_template_core(cmd.cli_ctx, what_if_poller, no_pretty_print, exclude_change_types)

    return what_if_result if no_pretty_print or return_result else None


def what_if_deploy_arm_template_at_tenant_scope(cmd,
                                                template_file=None, template_uri=None, parameters=None,
                                                deployment_name=None, deployment_location=None,
                                                result_format=None, no_pretty_print=None, no_prompt=False,
                                                exclude_change_types=None, template_spec=None, query_string=None):
    return _what_if_deploy_arm_template_at_tenant_scope_core(cmd,
                                                             template_file, template_uri, parameters,
                                                             deployment_name, deployment_location,
                                                             result_format, no_pretty_print, no_prompt,
                                                             exclude_change_types, template_spec, query_string)


def _what_if_deploy_arm_template_at_tenant_scope_core(cmd,
                                                      template_file=None, template_uri=None, parameters=None,
                                                      deployment_name=None, deployment_location=None,
                                                      result_format=None, no_pretty_print=None, no_prompt=False,
                                                      exclude_change_types=None, template_spec=None, query_string=None,
                                                      return_result=None):
    what_if_properties = _prepare_deployment_what_if_properties(cmd, 'tenant', template_file, template_uri, parameters,
                                                                DeploymentMode.incremental, result_format, no_prompt, template_spec, query_string)
    mgmt_client = _get_deployment_management_client(cmd.cli_ctx, plug_pipeline=(what_if_properties.template_link is None))
    ScopedDeploymentWhatIf = cmd.get_models('ScopedDeploymentWhatIf')
    scoped_deployment_what_if = ScopedDeploymentWhatIf(location=deployment_location, properties=what_if_properties)
    what_if_poller = mgmt_client.begin_what_if_at_tenant_scope(deployment_name, parameters=scoped_deployment_what_if)
    what_if_result = _what_if_deploy_arm_template_core(cmd.cli_ctx, what_if_poller, no_pretty_print, exclude_change_types)

    return what_if_result if no_pretty_print or return_result else None


def _what_if_deploy_arm_template_core(cli_ctx, what_if_poller, no_pretty_print, exclude_change_types):
    what_if_result = LongRunningOperation(cli_ctx)(what_if_poller)

    if what_if_result.error:
        # The status code is 200 even when there's an error, because
        # it is technically a successful What-If operation. The error
        # is on the ARM template but not the operation.
        err_message = _build_preflight_error_message(what_if_result.error)
        raise CLIError(err_message)

    if exclude_change_types:
        exclude_change_types = set(map(lambda x: x.lower(), exclude_change_types))
        what_if_result.changes = list(
            filter(lambda x: x.change_type.lower() not in exclude_change_types, what_if_result.changes)
        )

    if no_pretty_print:
        return what_if_result

    print(format_what_if_operation_result(what_if_result, cli_ctx.enable_color))
    return what_if_result


def _prepare_template_uri_with_query_string(template_uri, input_query_string):
    from urllib.parse import urlencode, parse_qs, urlsplit, urlunsplit

    try:
        scheme, netloc, path, query_string, fragment = urlsplit(template_uri)  # pylint: disable=unused-variable
        query_params = parse_qs(input_query_string)
        new_query_string = urlencode(query_params, doseq=True)

        return urlunsplit((scheme, netloc, path, new_query_string, fragment))
    except Exception:  # pylint: disable=broad-except
        raise InvalidArgumentValueError('Unable to parse parameter: {} .Make sure the value is formed correctly.'.format(input_query_string))


def _parse_bicepparam_file(cli_ctx, template_file, parameters):
    ensure_bicep_installation(cli_ctx)

    minimum_supported_version = "0.14.85"
    if not bicep_version_greater_than_or_equal_to(minimum_supported_version):
        raise ArgumentUsageError(f"Unable to compile .bicepparam file with the current version of Bicep CLI. Please upgrade Bicep CLI to {minimum_supported_version} or later.")
    if len(parameters) > 1:
        raise ArgumentUsageError("Can not use --parameters argument more than once when using a .bicepparam file")
    if template_file and not is_bicep_file(template_file):
        raise ArgumentUsageError("Only a .bicep template is allowed with a .bicepparam file")
    bicepparam_file = parameters[0][0]

    if template_file:
        build_bicepparam_output = run_bicep_command(cli_ctx, ["build-params", bicepparam_file, "--bicep-file", template_file, "--stdout"])
    else:
        build_bicepparam_output = run_bicep_command(cli_ctx, ["build-params", bicepparam_file, "--stdout"])

    template_content = None
    template_spec_id = None

    build_bicepparam_output_json = json.loads(build_bicepparam_output)

    if "templateJson" in build_bicepparam_output_json:
        template_content = build_bicepparam_output_json["templateJson"]
    if "templateSpecId" in build_bicepparam_output_json:
        template_spec_id = build_bicepparam_output_json["templateSpecId"]
    parameters_content = build_bicepparam_output_json["parametersJson"]

    return template_content, template_spec_id, parameters_content


def _load_template_spec_template(cmd, template_spec):
    # The api-version for ResourceType.MGMT_RESOURCE_RESOURCES may get updated and point to another (newer) version of the api version for
    # ResourceType.MGMT_RESOURCE_TEMPLATESPECS than our designated version. This ensures the api-version of all the rest requests for
    # template_spec are consistent in the same profile:
    api_version = get_api_version(cmd.cli_ctx, ResourceType.MGMT_RESOURCE_TEMPLATESPECS)
    template_obj = show_resource(cmd=cmd, resource_ids=[template_spec], api_version=api_version).properties['mainTemplate']

    return template_obj


def _prepare_deployment_properties_unmodified(cmd, deployment_scope, template_file=None, template_uri=None, parameters=None,
                                              mode=None, rollback_on_error=None, no_prompt=False, template_spec=None, query_string=None):
    cli_ctx = cmd.cli_ctx
    DeploymentProperties, TemplateLink, OnErrorDeployment = cmd.get_models('DeploymentProperties', 'TemplateLink', 'OnErrorDeployment')

    template_link = None
    template_obj = None
    on_error_deployment = None
    template_content = None

    if query_string and not template_uri:
        raise IncorrectUsageError('please provide --template-uri if --query-string is specified')

    if template_uri:
        if query_string:
            template_link = TemplateLink(uri=template_uri, query_string=query_string)
            template_uri = _prepare_template_uri_with_query_string(template_uri=template_uri, input_query_string=query_string)
        else:
            template_link = TemplateLink(uri=template_uri)
        template_obj = _remove_comments_from_json(_urlretrieve(template_uri).decode('utf-8'), file_path=template_uri)
    elif template_spec:
        template_link = TemplateLink(id=template_spec)
        template_obj = _load_template_spec_template(cmd, template_spec)
    elif _is_bicepparam_file_provided(parameters):
        template_content, template_spec_id, bicepparam_json_content = _parse_bicepparam_file(cli_ctx, template_file, parameters)
        if template_spec_id:
            template_link = TemplateLink(id=template_spec_id)
            template_obj = _load_template_spec_template(cmd, template_spec_id)
        else:
            template_obj = _remove_comments_from_json(template_content)

        template_schema = template_obj.get('$schema', '')
        validate_bicep_target_scope(template_schema, deployment_scope)
    else:
        template_content = (
            run_bicep_command(cmd.cli_ctx, ["build", "--stdout", template_file])
            if is_bicep_file(template_file)
            else read_file_content(template_file)
        )

        template_obj = _remove_comments_from_json(template_content, file_path=template_file)

        if is_bicep_file(template_file):
            template_schema = template_obj.get('$schema', '')
            validate_bicep_target_scope(template_schema, deployment_scope)

    if rollback_on_error == '':
        on_error_deployment = OnErrorDeployment(type='LastSuccessful')
    elif rollback_on_error:
        on_error_deployment = OnErrorDeployment(type='SpecificDeployment', deployment_name=rollback_on_error)

    template_param_defs = template_obj.get('parameters', {})
    template_obj['resources'] = template_obj.get('resources', [])

    if _is_bicepparam_file_provided(parameters):
        parameters = json.loads(bicepparam_json_content).get('parameters', {})
    else:
        parameters = _process_parameters(template_param_defs, parameters) or {}
        parameters = _get_missing_parameters(parameters, template_obj, _prompt_for_parameters, no_prompt)
        parameters = json.loads(json.dumps(parameters))

    properties = DeploymentProperties(template=template_content, template_link=template_link,
                                      parameters=parameters, mode=mode, on_error_deployment=on_error_deployment)
    return properties


def _prepare_deployment_what_if_properties(cmd, deployment_scope, template_file, template_uri, parameters,
                                           mode, result_format, no_prompt, template_spec, query_string):
    DeploymentWhatIfProperties, DeploymentWhatIfSettings = get_sdk(cmd.cli_ctx, ResourceType.MGMT_RESOURCE_RESOURCES,
                                                                   'DeploymentWhatIfProperties', 'DeploymentWhatIfSettings',
                                                                   mod='models')

    deployment_properties = _prepare_deployment_properties_unmodified(cmd, deployment_scope, template_file=template_file, template_uri=template_uri,
                                                                      parameters=parameters, mode=mode, no_prompt=no_prompt, template_spec=template_spec, query_string=query_string)
    deployment_what_if_properties = DeploymentWhatIfProperties(template=deployment_properties.template, template_link=deployment_properties.template_link,
                                                               parameters=deployment_properties.parameters, mode=deployment_properties.mode,
                                                               what_if_settings=DeploymentWhatIfSettings(result_format=result_format))

    return deployment_what_if_properties


# pylint: disable=protected-access
def _get_deployment_management_client(cli_ctx, aux_subscriptions=None, aux_tenants=None, plug_pipeline=True):

    smc = get_mgmt_service_client(cli_ctx, ResourceType.MGMT_RESOURCE_RESOURCES,
                                  aux_subscriptions=aux_subscriptions, aux_tenants=aux_tenants)

    deployment_client = smc.deployments  # This solves the multi-api for you

    if not plug_pipeline:
        return deployment_client

    # Plug this as default HTTP pipeline
    from azure.core.pipeline import Pipeline
    smc._client._pipeline._impl_policies.append(JsonCTemplatePolicy())
    # Because JsonCTemplatePolicy needs to be wrapped as _SansIOHTTPPolicyRunner, so a new Pipeline is built
    smc._client._pipeline = Pipeline(
        policies=smc._client._pipeline._impl_policies,
        transport=smc._client._pipeline._transport
    )

    return deployment_client


def _prepare_stacks_deny_settings(rcf, deny_settings_mode):
    deny_settings_mode = None if deny_settings_mode.lower() == "none" else deny_settings_mode
<<<<<<< HEAD
    deny_settings_enum = None
=======
    deny_settings_enum = rcf.deployment_stacks.models.DenySettingsMode.none
>>>>>>> 13d0ab0a
    if deny_settings_mode:
        if deny_settings_mode.lower().replace(' ', '') == "denydelete":
            deny_settings_enum = rcf.deployment_stacks.models.DenySettingsMode.deny_delete
        elif deny_settings_mode.lower().replace(' ', '') == "denywriteanddelete":
            deny_settings_enum = rcf.deployment_stacks.models.DenySettingsMode.deny_write_and_delete
        else:
            raise InvalidArgumentValueError("Please enter only one of the following: denyDelete, or denyWriteAndDelete")

    return deny_settings_enum


def _prepare_stacks_excluded_principals(deny_settings_excluded_principals):
    excluded_principals_array = []
    if deny_settings_excluded_principals:
        for principal in deny_settings_excluded_principals.split(" "):
            excluded_principals_array.append(str(principal))
    else:
        excluded_principals_array = None

    return excluded_principals_array


def _prepare_stacks_delete_detach_models(rcf, delete_all, delete_resource_groups, delete_resources):
    detach_model = rcf.deployment_stacks.models.DeploymentStacksDeleteDetachEnum.Detach
    delete_model = rcf.deployment_stacks.models.DeploymentStacksDeleteDetachEnum.Delete

    delete_resources_enum = detach_model
    delete_resource_groups_enum = detach_model

    if delete_all:
        delete_resources_enum = delete_model
        delete_resource_groups_enum = delete_model
    if delete_resource_groups:
        delete_resource_groups_enum = delete_model
    if delete_resources:
        delete_resources_enum = delete_model

    return delete_resources_enum, delete_resource_groups_enum


def _prepare_stacks_excluded_actions(deny_settings_excluded_actions):
    excluded_actions_array = []
    if deny_settings_excluded_actions:
        for action in deny_settings_excluded_actions.split(" "):
            excluded_actions_array.append(str(action))
    else:
        excluded_actions_array = None

    return excluded_actions_array


def _build_stacks_confirmation_string(rcf, yes, name, delete_resources_enum, delete_resource_groups_enum):
    detach_model = rcf.deployment_stacks.models.DeploymentStacksDeleteDetachEnum.Detach
    delete_model = rcf.deployment_stacks.models.DeploymentStacksDeleteDetachEnum.Delete

    if not yes:
        from knack.prompting import prompt_y_n
        build_confirmation_string = "The DeploymentStack {} you're trying to create already exists in the current subscription.\n".format(
            name)
        build_confirmation_string += "The following actions will be applied to any resources that are no longer managed by the deployment stack after the template is applied:\n"
        # first case we have only detach
        if delete_resources_enum == detach_model and delete_resource_groups_enum == detach_model:
            build_confirmation_string += "\nDetach: resources and resource groups\n"
        # second case we only have delete
        elif delete_resources_enum == delete_model and delete_resource_groups_enum == delete_model:
            build_confirmation_string += "\nDeleting: resources and resource groups\n"
        else:
            if delete_resources_enum == detach_model:
                build_confirmation_string += "\nDetach: resources\n"
                build_confirmation_string += "\nDeleting: resource groups\n"
            else:
                build_confirmation_string += "\nDetach: resource groups\n"
                build_confirmation_string += "\nDeleting: resources\n"
        confirmation = prompt_y_n(build_confirmation_string + "\n")
        if not confirmation:
            return None

    return build_confirmation_string


<<<<<<< HEAD
def _prepare_stacks_templates_and_parameters(cmd, rcf, deployment_stack_model, template_file, template_spec, template_uri, parameters, query_string):
    t_spec, t_uri = None, None
    template_obj = None

    deployment_stacks_template_link = rcf.deployment_stacks.models.DeploymentStacksTemplateLink()
=======
def _prepare_stacks_templates_and_parameters(cmd, rcf, deployment_scope, deployment_stack_model, template_file, template_spec, template_uri, parameters, query_string):
    t_spec, t_uri = None, None
    template_obj = None

    DeploymentStacksTemplateLink = cmd.get_models('DeploymentStacksTemplateLink')
>>>>>>> 13d0ab0a

    if template_file:
        pass
    elif template_spec:
        t_spec = template_spec
    elif template_uri:
        t_uri = template_uri
<<<<<<< HEAD
=======
    elif _is_bicepparam_file_provided(parameters):
        pass
>>>>>>> 13d0ab0a
    else:
        raise InvalidArgumentValueError(
            "Please enter one of the following: template file, template spec, or template url")

    if t_spec:
<<<<<<< HEAD
        deployment_stacks_template_link.id = t_spec
        deployment_stack_model.template_link = deployment_stacks_template_link
        api_version = get_api_version(cmd.cli_ctx, ResourceType.MGMT_RESOURCE_TEMPLATESPECS)
        template_obj = show_resource(cmd=cmd, resource_ids=[template_spec],
                                     api_version=api_version).properties['mainTemplate']
    elif t_uri:
        if query_string:
            deployment_stacks_template_link = rcf.deployment_stacks.models.DeploymentStacksTemplateLink(
=======
        deployment_stack_model.template_link = DeploymentStacksTemplateLink(id=t_spec)
        template_obj = _load_template_spec_template(cmd, template_spec)
    elif t_uri:
        if query_string:
            deployment_stacks_template_link = DeploymentStacksTemplateLink(
>>>>>>> 13d0ab0a
                uri=t_uri, query_string=query_string)
            t_uri = _prepare_template_uri_with_query_string(
                template_uri=t_uri, input_query_string=query_string)
        else:
<<<<<<< HEAD
            deployment_stacks_template_link = rcf.deployment_stacks.models.DeploymentStacksTemplateLink(uri=t_uri)
        deployment_stack_model.template_link = deployment_stacks_template_link
        template_obj = _remove_comments_from_json(_urlretrieve(t_uri).decode('utf-8'), file_path=t_uri)
    else:
        if _is_bicepparam_file_provided(parameters):
            ensure_bicep_installation(cmd.cli_ctx)

            minimum_supported_version = "0.14.85"
            if not bicep_version_greater_than_or_equal_to(minimum_supported_version):
                raise ArgumentUsageError(
                    "Unable to compile .bicepparam file with the current version of Bicep CLI. Please use az bicep upgrade to upgrade Bicep CLI.")
            if len(parameters) > 1:
                raise ArgumentUsageError(
                    "Can not use --parameters argument more than once when using a .bicepparam file")
            bicepparam_file = parameters[0][0]
            if not is_bicep_file(template_file):
                raise ArgumentUsageError("Only a .bicep template is allowed with a .bicepparam parameter file")

            build_bicepparam_output = run_bicep_command(
                cmd.cli_ctx, ["build-params", bicepparam_file, "--bicep-file", template_file, "--stdout"])
            build_bicepparam_output_json = json.loads(build_bicepparam_output)
            template_content = build_bicepparam_output_json["templateJson"]
            bicepparam_json_content = build_bicepparam_output_json["parametersJson"]
        else:
            template_content = (
                run_bicep_command(cmd.cli_ctx, ["build", "--stdout", template_file])
                if is_bicep_file(template_file)
                else read_file_content(template_file)
            )
        template_obj = _remove_comments_from_json(template_content, file_path=template_file)
        if is_bicep_file(template_file):
=======
            deployment_stacks_template_link = DeploymentStacksTemplateLink(uri=t_uri)
        deployment_stack_model.template_link = deployment_stacks_template_link
        template_obj = _remove_comments_from_json(_urlretrieve(t_uri).decode('utf-8'), file_path=t_uri)
    elif _is_bicepparam_file_provided(parameters):
        template_content, template_spec_id, bicepparam_json_content = _parse_bicepparam_file(cmd.cli_ctx, template_file, parameters)
        if template_spec_id:
            template_obj = _load_template_spec_template(cmd, template_spec_id)
            deployment_stack_model.template_link = DeploymentStacksTemplateLink(id=template_spec_id)
        else:
            template_obj = _remove_comments_from_json(template_content)
            deployment_stack_model.template = json.loads(json.dumps(template_obj))

        template_schema = template_obj.get('$schema', '')
        validate_bicep_target_scope(template_schema, deployment_scope)
    else:
        template_content = (
            run_bicep_command(cmd.cli_ctx, ["build", "--stdout", template_file])
            if is_bicep_file(template_file)
            else read_file_content(template_file)
        )

        template_obj = _remove_comments_from_json(template_content, file_path=template_file)

        if is_bicep_file(template_file):
            template_schema = template_obj.get('$schema', '')
            validate_bicep_target_scope(template_schema, deployment_scope)

>>>>>>> 13d0ab0a
            deployment_stack_model.template = json.loads(json.dumps(template_obj))
        else:
            deployment_stack_model.template = json.load(open(template_file))

    template_param_defs = template_obj.get('parameters', {})
    template_obj['resources'] = template_obj.get('resources', [])

    if _is_bicepparam_file_provided(parameters):
        parameters = json.loads(bicepparam_json_content).get('parameters', {})
    else:
        parameters = _process_parameters(template_param_defs, parameters) or {}
        parameters = _get_missing_parameters(parameters, template_obj, _prompt_for_parameters, False)
        parameters = json.loads(json.dumps(parameters))

    deployment_stack_model.parameters = parameters

    return deployment_stack_model


def _list_resources_odata_filter_builder(resource_group_name=None, resource_provider_namespace=None,
                                         resource_type=None, name=None, tag=None, location=None):
    """Build up OData filter string from parameters """
    if tag is not None:
        if resource_group_name:
            raise IncorrectUsageError('you cannot use \'--tag\' with \'--resource-group\''
                                      '(If the default value for resource group is set, please use \'az configure --defaults group=""\' command to clear it first)')
        if resource_provider_namespace:
            raise IncorrectUsageError('you cannot use \'--tag\' with \'--namespace\'')
        if resource_type:
            raise IncorrectUsageError('you cannot use \'--tag\' with \'--resource-type\'')
        if name:
            raise IncorrectUsageError('you cannot use \'--tag\' with \'--name\'')
        if location:
            raise IncorrectUsageError('you cannot use \'--tag\' with \'--location\''
                                      '(If the default value for location is set, please use \'az configure --defaults location=""\' command to clear it first)')

    filters = []

    if resource_group_name:
        filters.append("resourceGroup eq '{}'".format(resource_group_name))

    if name:
        filters.append("name eq '{}'".format(name))

    if location:
        filters.append("location eq '{}'".format(location))

    if resource_type:
        if resource_provider_namespace:
            f = "'{}/{}'".format(resource_provider_namespace, resource_type)
        else:
            if not re.match('[^/]+/[^/]+', resource_type):
                raise CLIError(
                    'Malformed resource-type: '
                    '--resource-type=<namespace>/<resource-type> expected.')
            # assume resource_type is <namespace>/<type>. The worst is to get a server error
            f = "'{}'".format(resource_type)
        filters.append("resourceType eq " + f)
    else:
        if resource_provider_namespace:
            raise CLIError('--namespace also requires --resource-type')

    if tag:
        tag_name = list(tag.keys())[0] if isinstance(tag, dict) else tag
        tag_value = tag[tag_name] if isinstance(tag, dict) else ''
        if tag_name:
            if tag_name[-1] == '*':
                filters.append("startswith(tagname, '%s')" % tag_name[0:-1])
            else:
                filters.append("tagname eq '%s'" % tag_name)
                if tag_value != '':
                    filters.append("tagvalue eq '%s'" % tag_value)
    return ' and '.join(filters)


def _get_auth_provider_latest_api_version(cli_ctx):
    rcf = _resource_client_factory(cli_ctx)
    api_version = _ResourceUtils.resolve_api_version(rcf, 'Microsoft.Authorization', None, 'providerOperations')
    return api_version


def _update_provider(cmd, namespace, registering, wait, properties=None, mg_id=None, accept_terms=None):
    import time
    target_state = 'Registered' if registering else 'Unregistered'
    rcf = _resource_client_factory(cmd.cli_ctx)
    is_rpaas = namespace.lower() in RPAAS_APIS
    if mg_id is None and registering:
        if is_rpaas and accept_terms:
            wait = True
        if cmd.supported_api_version(min_api='2021-04-01'):
            r = rcf.providers.register(namespace, properties=properties)
        else:
            r = rcf.providers.register(namespace)
    elif mg_id and registering:
        r = rcf.providers.register_at_management_group_scope(namespace, mg_id)
        if r is None:
            return
    else:
        r = rcf.providers.unregister(namespace)

    if r.registration_state == target_state:
        return

    if wait:
        while True:
            time.sleep(10)
            rp_info = rcf.providers.get(namespace)
            if rp_info.registration_state == target_state:
                break
        if is_rpaas and accept_terms and registering and mg_id is None:
            # call accept term API
            from azure.cli.core.util import send_raw_request
            send_raw_request(cmd.cli_ctx, 'put', RPAAS_APIS[namespace.lower()], body=json.dumps({"properties": {"accepted": True}}))
    else:
        action = 'Registering' if registering else 'Unregistering'
        msg_template = '%s is still on-going. You can monitor using \'az provider show -n %s\''
        logger.warning(msg_template, action, namespace)


def _build_policy_scope(subscription_id, resource_group_name, scope):
    subscription_scope = '/subscriptions/' + subscription_id
    if scope:
        if resource_group_name:
            err = "Resource group '{}' is redundant because 'scope' is supplied"
            raise CLIError(err.format(resource_group_name))
    elif resource_group_name:
        scope = subscription_scope + '/resourceGroups/' + resource_group_name
    else:
        scope = subscription_scope
    return scope


def _resolve_policy_id(cmd, policy, policy_set_definition, client):
    policy_id = policy or policy_set_definition
    if not is_valid_resource_id(policy_id):
        if policy:
            policy_def = _get_custom_or_builtin_policy(cmd, client, policy)
            policy_id = policy_def.id
        else:
            policy_set_def = _get_custom_or_builtin_policy(cmd, client, policy_set_definition, None, None, True)
            policy_id = policy_set_def.id
    return policy_id


def _parse_management_group_reference(name):
    if _is_management_group_scope(name):
        parts = name.split('/')
        if len(parts) >= 9:
            return parts[4], parts[8]
    return None, name


def _parse_management_group_id(scope):
    if _is_management_group_scope(scope):
        parts = scope.split('/')
        if len(parts) >= 5:
            return parts[4]
    return None


def _get_custom_or_builtin_policy(cmd, client, name, subscription=None, management_group=None, for_policy_set=False):
    from azure.core.exceptions import HttpResponseError
    policy_operations = client.policy_set_definitions if for_policy_set else client.policy_definitions

    if cmd.supported_api_version(min_api='2018-03-01'):
        enforce_mutually_exclusive(subscription, management_group)
        if subscription:
            subscription_id = _get_subscription_id_from_subscription(cmd.cli_ctx, subscription)
            client = get_mgmt_service_client(cmd.cli_ctx, ResourceType.MGMT_RESOURCE_POLICY,
                                             subscription_id=subscription_id)
            policy_operations = client.policy_set_definitions if for_policy_set else client.policy_definitions
    try:
        if cmd.supported_api_version(min_api='2018-03-01'):
            if not management_group:
                management_group, name = _parse_management_group_reference(name)
            if management_group:
                return policy_operations.get_at_management_group(name, management_group)
        return policy_operations.get(name)
    except (HttpResponseError) as ex:
        status_code = ex.status_code if isinstance(ex, HttpResponseError) else ex.response.status_code
        if status_code == 404:
            try:
                return policy_operations.get_built_in(name)
            except HttpResponseError as ex2:
                # When the `--policy` parameter is neither a valid policy definition name nor conforms to the policy definition id format,
                # an exception of "AuthorizationFailed" will be reported to mislead customers.
                # So we need to modify the exception information thrown here.
                if ex2.status_code == 403 and ex2.error and ex2.error.code == 'AuthorizationFailed':
                    raise IncorrectUsageError('\'--policy\' should be a valid name or id of the policy definition')
                raise ex2
        raise


def _load_file_string_or_uri(file_or_string_or_uri, name, required=True):
    if file_or_string_or_uri is None:
        if required:
            raise CLIError('--{} is required'.format(name))
        return None
    url = urlparse(file_or_string_or_uri)
    if url.scheme == 'http' or url.scheme == 'https' or url.scheme == 'file':
        response = urlopen(file_or_string_or_uri)
        reader = codecs.getreader('utf-8')
        result = json.load(reader(response))
        response.close()
        return result
    if os.path.exists(file_or_string_or_uri):
        return get_file_json(file_or_string_or_uri)
    return shell_safe_json_parse(file_or_string_or_uri)


def _call_subscription_get(cmd, lock_client, *args):
    if cmd.supported_api_version(max_api='2015-01-01'):
        return lock_client.management_locks.get(*args)
    return lock_client.management_locks.get_at_subscription_level(*args)


def _extract_lock_params(resource_group_name, resource_provider_namespace,
                         resource_type, resource_name):
    if resource_group_name is None:
        return (None, None, None, None)

    if resource_name is None:
        return (resource_group_name, None, None, None)

    parts = resource_type.split('/', 2)
    if resource_provider_namespace is None and len(parts) == 2:
        resource_provider_namespace = parts[0]
        resource_type = parts[1]
    return (resource_group_name, resource_name, resource_provider_namespace, resource_type)


def _update_lock_parameters(parameters, level, notes):
    if level is not None:
        parameters.level = level
    if notes is not None:
        parameters.notes = notes


def _validate_resource_inputs(resource_group_name, resource_provider_namespace,
                              resource_type, resource_name):
    if resource_group_name is None:
        raise CLIError('--resource-group/-g is required.')
    if resource_type is None:
        raise CLIError('--resource-type is required')
    if resource_name is None:
        raise CLIError('--name/-n is required')
    if resource_provider_namespace is None:
        raise CLIError('--namespace is required')


def list_resource_groups(cmd, tag=None):  # pylint: disable=no-self-use
    """ List resource groups, optionally filtered by a tag.
    :param str tag:tag to filter by in 'key[=value]' format
    """
    rcf = _resource_client_factory(cmd.cli_ctx)

    filters = []
    if tag:
        key = list(tag.keys())[0]
        filters.append("tagname eq '{}'".format(key))
        if tag[key]:
            filters.append("tagvalue eq '{}'".format(tag[key]))

    filter_text = ' and '.join(filters) if filters else None

    groups = rcf.resource_groups.list(filter=filter_text)
    return list(groups)


def create_resource_group(cmd, rg_name, location, tags=None, managed_by=None):
    """ Create a new resource group.
    :param str resource_group_name:the desired resource group name
    :param str location:the resource group location
    :param str tags:tags in 'a=b c' format
    """
    rcf = _resource_client_factory(cmd.cli_ctx)

    ResourceGroup = cmd.get_models('ResourceGroup')
    parameters = ResourceGroup(
        location=location,
        tags=tags
    )

    if cmd.supported_api_version(min_api='2016-09-01'):
        parameters.managed_by = managed_by

    return rcf.resource_groups.create_or_update(rg_name, parameters)


def update_resource_group(instance, tags=None):

    if tags is not None:
        instance.tags = tags

    return instance


def export_group_as_template(
        cmd, resource_group_name, include_comments=False, include_parameter_default_value=False, resource_ids=None, skip_resource_name_params=False, skip_all_params=False):
    """Captures a resource group as a template.
    :param str resource_group_name: the name of the resource group.
    :param resource_ids: space-separated resource ids to filter the export by. To export all resources, do not specify this argument or supply "*".
    :param bool include_comments: export template with comments.
    :param bool include_parameter_default_value: export template parameter with default value.
    :param bool skip_resource_name_params: export template and skip resource name parameterization.
    :param bool skip_all_params: export template parameter and skip all parameterization.
    """
    rcf = _resource_client_factory(cmd.cli_ctx)

    export_options = []
    if include_comments:
        export_options.append('IncludeComments')
    if include_parameter_default_value:
        export_options.append('IncludeParameterDefaultValue')
    if skip_resource_name_params:
        export_options.append('SkipResourceNameParameterization')
    if skip_all_params:
        export_options.append('SkipAllParameterization')

    resources = []
    if resource_ids is None or resource_ids[0] == "*":
        resources = ["*"]
    else:
        for i in resource_ids:
            if is_valid_resource_id(i):
                resources.append(i)
            else:
                raise CLIError('az resource: error: argument --resource-ids: invalid ResourceId value: \'%s\'' % i)

    options = ','.join(export_options) if export_options else None

    ExportTemplateRequest = cmd.get_models('ExportTemplateRequest')
    export_template_request = ExportTemplateRequest(resources=resources, options=options)

    # Exporting a resource group as a template is async since API version 2019-08-01.
    if cmd.supported_api_version(min_api='2019-08-01'):
        result_poller = rcf.resource_groups.begin_export_template(resource_group_name,
                                                                  parameters=export_template_request)
        result = LongRunningOperation(cmd.cli_ctx)(result_poller)
    else:
        result = rcf.resource_groups.begin_export_template(resource_group_name,
                                                           parameters=export_template_request)

    # pylint: disable=no-member
    # On error, server still returns 200, with details in the error attribute
    if result.error:
        error = result.error
        try:
            logger.warning(error.message)
        except AttributeError:
            logger.warning(str(error))
        for detail in getattr(error, 'details', None) or []:
            logger.error(detail.message)

    return result.template


def create_application(cmd, resource_group_name,
                       application_name, managedby_resource_group_id,
                       kind, managedapp_definition_id=None, location=None,
                       plan_name=None, plan_publisher=None, plan_product=None,
                       plan_version=None, tags=None, parameters=None):
    """ Create a new managed application.
    :param str resource_group_name:the desired resource group name
    :param str application_name:the managed application name
    :param str kind:the managed application kind. can be marketplace or servicecatalog
    :param str plan_name:the managed application package plan name
    :param str plan_publisher:the managed application package plan publisher
    :param str plan_product:the managed application package plan product
    :param str plan_version:the managed application package plan version
    :param str tags:tags in 'a=b c' format
    """
    Application, Plan = cmd.get_models('Application', 'Plan')
    racf = _resource_managedapps_client_factory(cmd.cli_ctx)
    rcf = _resource_client_factory(cmd.cli_ctx)
    if not location:
        location = rcf.resource_groups.get(resource_group_name).location
    application = Application(
        location=location,
        managed_resource_group_id=managedby_resource_group_id,
        kind=kind,
        tags=tags
    )

    if kind.lower() == 'servicecatalog':
        if managedapp_definition_id:
            application.application_definition_id = managedapp_definition_id
        else:
            raise CLIError('--managedapp-definition-id is required if kind is ServiceCatalog')
    elif kind.lower() == 'marketplace':
        if (plan_name is None and plan_product is None and
                plan_publisher is None and plan_version is None):
            raise CLIError('--plan-name, --plan-product, --plan-publisher and \
            --plan-version are all required if kind is MarketPlace')
        application.plan = Plan(name=plan_name, publisher=plan_publisher, product=plan_product, version=plan_version)

    applicationParameters = None

    if parameters:
        if os.path.exists(parameters):
            applicationParameters = get_file_json(parameters)
        else:
            applicationParameters = shell_safe_json_parse(parameters)

    application.parameters = applicationParameters

    return racf.applications.begin_create_or_update(resource_group_name, application_name, application)


def show_application(cmd, resource_group_name=None, application_name=None):
    """ Gets a managed application.
    :param str resource_group_name:the resource group name
    :param str application_name:the managed application name
    """
    racf = _resource_managedapps_client_factory(cmd.cli_ctx)
    return racf.applications.get(resource_group_name, application_name)


def show_applicationdefinition(cmd, resource_group_name=None, application_definition_name=None):
    """ Gets a managed application definition.
    :param str resource_group_name:the resource group name
    :param str application_definition_name:the managed application definition name
    """
    racf = _resource_managedapps_client_factory(cmd.cli_ctx)
    return racf.application_definitions.get(resource_group_name, application_definition_name)


def create_or_update_applicationdefinition(cmd, resource_group_name,
                                           application_definition_name,
                                           lock_level, authorizations,
                                           description, display_name,
                                           package_file_uri=None, create_ui_definition=None,
                                           main_template=None, location=None, deployment_mode=None, tags=None):
    """ Create or update a new managed application definition.
    :param str resource_group_name:the desired resource group name
    :param str application_definition_name:the managed application definition name
    :param str description:the managed application definition description
    :param str display_name:the managed application definition display name
    :param str package_file_uri:the managed application definition package file uri
    :param str create_ui_definition:the managed application definition create ui definition
    :param str main_template:the managed application definition main template
    :param str tags:tags in 'a=b c' format
    """
    ApplicationDefinition, ApplicationAuthorization, ApplicationDeploymentPolicy = \
        cmd.get_models('ApplicationDefinition',
                       'ApplicationAuthorization',
                       'ApplicationDeploymentPolicy')
    if not package_file_uri and not create_ui_definition and not main_template:
        raise CLIError('usage error: --package-file-uri <url> | --create-ui-definition --main-template')
    if package_file_uri:
        if create_ui_definition or main_template:
            raise CLIError('usage error: must not specify --create-ui-definition --main-template')
    if not package_file_uri:
        if not create_ui_definition or not main_template:
            raise CLIError('usage error: must specify --create-ui-definition --main-template')
    racf = _resource_managedapps_client_factory(cmd.cli_ctx)
    rcf = _resource_client_factory(cmd.cli_ctx)
    if not location:
        location = rcf.resource_groups.get(resource_group_name).location
    authorizations = authorizations or []
    applicationAuthList = []

    for name_value in authorizations:
        # split at the first ':', neither principalId nor roldeDefinitionId should have a ':'
        principalId, roleDefinitionId = name_value.split(':', 1)
        applicationAuth = ApplicationAuthorization(
            principal_id=principalId,
            role_definition_id=roleDefinitionId)
        applicationAuthList.append(applicationAuth)

    deployment_policy = ApplicationDeploymentPolicy(deployment_mode=deployment_mode) if deployment_mode is not None else None
    applicationDef = ApplicationDefinition(lock_level=lock_level,
                                           authorizations=applicationAuthList,
                                           package_file_uri=package_file_uri)
    applicationDef.display_name = display_name
    applicationDef.description = description
    applicationDef.location = location
    applicationDef.package_file_uri = package_file_uri
    applicationDef.create_ui_definition = create_ui_definition
    applicationDef.main_template = main_template
    applicationDef.tags = tags
    applicationDef.deployment_policy = deployment_policy

    return racf.application_definitions.begin_create_or_update(resource_group_name,
                                                               application_definition_name, applicationDef)


def list_applications(cmd, resource_group_name=None):
    racf = _resource_managedapps_client_factory(cmd.cli_ctx)

    if resource_group_name:
        applications = racf.applications.list_by_resource_group(resource_group_name)
    else:
        applications = racf.applications.list_by_subscription()
    return list(applications)


def list_deployments_at_subscription_scope(cmd, filter_string=None):
    rcf = _resource_client_factory(cmd.cli_ctx)
    return rcf.deployments.list_at_subscription_scope(filter=filter_string)


def list_deployments_at_resource_group(cmd, resource_group_name, filter_string=None):
    rcf = _resource_client_factory(cmd.cli_ctx)
    return rcf.deployments.list_by_resource_group(resource_group_name, filter=filter_string)


def list_deployments_at_management_group(cmd, management_group_id, filter_string=None):
    rcf = _resource_client_factory(cmd.cli_ctx)
    return rcf.deployments.list_at_management_group_scope(management_group_id, filter=filter_string)


def list_deployments_at_tenant_scope(cmd, filter_string=None):
    rcf = _resource_client_factory(cmd.cli_ctx)
    return rcf.deployments.list_at_tenant_scope(filter=filter_string)


def get_deployment_at_subscription_scope(cmd, deployment_name):
    rcf = _resource_client_factory(cmd.cli_ctx)
    return rcf.deployments.get_at_subscription_scope(deployment_name)


def get_deployment_at_resource_group(cmd, resource_group_name, deployment_name):
    rcf = _resource_client_factory(cmd.cli_ctx)
    return rcf.deployments.get(resource_group_name, deployment_name)


def get_deployment_at_management_group(cmd, management_group_id, deployment_name):
    rcf = _resource_client_factory(cmd.cli_ctx)
    return rcf.deployments.get_at_management_group_scope(management_group_id, deployment_name)


def get_deployment_at_tenant_scope(cmd, deployment_name):
    rcf = _resource_client_factory(cmd.cli_ctx)
    return rcf.deployments.get_at_tenant_scope(deployment_name)


def delete_deployment_at_subscription_scope(cmd, deployment_name):
    rcf = _resource_client_factory(cmd.cli_ctx)
    return rcf.deployments.begin_delete_at_subscription_scope(deployment_name)


def delete_deployment_at_resource_group(cmd, resource_group_name, deployment_name):
    rcf = _resource_client_factory(cmd.cli_ctx)
    return rcf.deployments.begin_delete(resource_group_name, deployment_name)


def delete_deployment_at_management_group(cmd, management_group_id, deployment_name):
    rcf = _resource_client_factory(cmd.cli_ctx)
    return rcf.deployments.begin_delete_at_management_group_scope(management_group_id, deployment_name)


def delete_deployment_at_tenant_scope(cmd, deployment_name):
    rcf = _resource_client_factory(cmd.cli_ctx)
    return rcf.deployments.begin_delete_at_tenant_scope(deployment_name)


def cancel_deployment_at_subscription_scope(cmd, deployment_name):
    rcf = _resource_client_factory(cmd.cli_ctx)
    return rcf.deployments.cancel_at_subscription_scope(deployment_name)


def cancel_deployment_at_resource_group(cmd, resource_group_name, deployment_name):
    rcf = _resource_client_factory(cmd.cli_ctx)
    return rcf.deployments.cancel(resource_group_name, deployment_name)


def cancel_deployment_at_management_group(cmd, management_group_id, deployment_name):
    rcf = _resource_client_factory(cmd.cli_ctx)
    return rcf.deployments.cancel_at_management_group_scope(management_group_id, deployment_name)


def cancel_deployment_at_tenant_scope(cmd, deployment_name):
    rcf = _resource_client_factory(cmd.cli_ctx)
    return rcf.deployments.cancel_at_tenant_scope(deployment_name)


# pylint: disable=unused-argument
def deploy_arm_template(cmd, resource_group_name,
                        template_file=None, template_uri=None, deployment_name=None,
                        parameters=None, mode=None, rollback_on_error=None, no_wait=False,
                        handle_extended_json_format=None, aux_subscriptions=None, aux_tenants=None,
                        no_prompt=False):
    return _deploy_arm_template_core_unmodified(cmd, resource_group_name=resource_group_name,
                                                template_file=template_file, template_uri=template_uri,
                                                deployment_name=deployment_name, parameters=parameters, mode=mode,
                                                rollback_on_error=rollback_on_error, no_wait=no_wait,
                                                aux_subscriptions=aux_subscriptions, aux_tenants=aux_tenants,
                                                no_prompt=no_prompt)


# pylint: disable=unused-argument
def validate_arm_template(cmd, resource_group_name, template_file=None, template_uri=None,
                          parameters=None, mode=None, rollback_on_error=None, handle_extended_json_format=None,
                          no_prompt=False):
    return _deploy_arm_template_core_unmodified(cmd, resource_group_name, template_file, template_uri,
                                                'deployment_dry_run', parameters, mode, rollback_on_error,
                                                validate_only=True, no_prompt=no_prompt)


def export_template_at_subscription_scope(cmd, deployment_name):
    rcf = _resource_client_factory(cmd.cli_ctx)
    result = rcf.deployments.export_template_at_subscription_scope(deployment_name)

    print(json.dumps(result.template, indent=2))  # pylint: disable=no-member


def export_template_at_resource_group(cmd, resource_group_name, deployment_name):
    rcf = _resource_client_factory(cmd.cli_ctx)
    result = rcf.deployments.export_template(resource_group_name, deployment_name)

    print(json.dumps(result.template, indent=2))  # pylint: disable=no-member


def export_template_at_management_group(cmd, management_group_id, deployment_name):
    rcf = _resource_client_factory(cmd.cli_ctx)
    result = rcf.deployments.export_template_at_management_group_scope(management_group_id, deployment_name)

    print(json.dumps(result.template, indent=2))  # pylint: disable=no-member


def export_template_at_tenant_scope(cmd, deployment_name):
    rcf = _resource_client_factory(cmd.cli_ctx)
    result = rcf.deployments.export_template_at_tenant_scope(deployment_name)

    print(json.dumps(result.template, indent=2))  # pylint: disable=no-member


def export_deployment_as_template(cmd, resource_group_name, deployment_name):
    smc = _resource_client_factory(cmd.cli_ctx)
    result = smc.deployments.export_template(resource_group_name, deployment_name)
    print(json.dumps(result.template, indent=2))  # pylint: disable=no-member


def create_resource(cmd, properties,
                    resource_group_name=None, resource_provider_namespace=None,
                    parent_resource_path=None, resource_type=None, resource_name=None,
                    resource_id=None, api_version=None, location=None, is_full_object=False,
                    latest_include_preview=False):
    res = _ResourceUtils(cmd.cli_ctx, resource_group_name, resource_provider_namespace,
                         parent_resource_path, resource_type, resource_name,
                         resource_id, api_version, latest_include_preview=latest_include_preview)
    return res.create_resource(properties, location, is_full_object)


def _get_parsed_resource_ids(resource_ids):
    """
    Returns a generator of parsed resource ids. Raise when there is invalid resource id.
    """
    if not resource_ids:
        return None

    for rid in resource_ids:
        if not is_valid_resource_id(rid):
            raise CLIError('az resource: error: argument --ids: invalid ResourceId value: \'%s\'' % rid)

    return ({'resource_id': rid} for rid in resource_ids)


def _get_rsrc_util_from_parsed_id(cli_ctx, parsed_id, api_version, latest_include_preview=False):
    return _ResourceUtils(cli_ctx,
                          parsed_id.get('resource_group', None),
                          parsed_id.get('resource_namespace', None),
                          parsed_id.get('resource_parent', None),
                          parsed_id.get('resource_type', None),
                          parsed_id.get('resource_name', None),
                          parsed_id.get('resource_id', None),
                          api_version,
                          latest_include_preview=latest_include_preview)


def _create_parsed_id(cli_ctx, resource_group_name=None, resource_provider_namespace=None, parent_resource_path=None,
                      resource_type=None, resource_name=None):
    subscription = get_subscription_id(cli_ctx)
    return {
        'resource_group': resource_group_name,
        'resource_namespace': resource_provider_namespace,
        'resource_parent': parent_resource_path,
        'resource_type': resource_type,
        'resource_name': resource_name,
        'subscription': subscription
    }


def _single_or_collection(obj, default=None):
    if not obj:
        return default

    if isinstance(obj, list) and len(obj) == 1:
        return obj[0]

    return obj


def show_resource(cmd, resource_ids=None, resource_group_name=None,
                  resource_provider_namespace=None, parent_resource_path=None, resource_type=None,
                  resource_name=None, api_version=None, include_response_body=False, latest_include_preview=False):
    parsed_ids = _get_parsed_resource_ids(resource_ids) or [_create_parsed_id(cmd.cli_ctx,
                                                                              resource_group_name,
                                                                              resource_provider_namespace,
                                                                              parent_resource_path,
                                                                              resource_type,
                                                                              resource_name)]

    return _single_or_collection(
        [_get_rsrc_util_from_parsed_id(cmd.cli_ctx, id_dict, api_version, latest_include_preview).get_resource(
            include_response_body) for id_dict in parsed_ids])


# pylint: disable=unused-argument
def delete_resource(cmd, resource_ids=None, resource_group_name=None,
                    resource_provider_namespace=None, parent_resource_path=None, resource_type=None,
                    resource_name=None, api_version=None, latest_include_preview=False):
    """
    Deletes the given resource(s).
    This function allows deletion of ids with dependencies on one another.
    This is done with multiple passes through the given ids.
    """
    parsed_ids = _get_parsed_resource_ids(resource_ids) or [_create_parsed_id(cmd.cli_ctx,
                                                                              resource_group_name,
                                                                              resource_provider_namespace,
                                                                              parent_resource_path,
                                                                              resource_type,
                                                                              resource_name)]
    to_be_deleted = [(_get_rsrc_util_from_parsed_id(cmd.cli_ctx, id_dict, api_version, latest_include_preview), id_dict)
                     for id_dict in parsed_ids]

    results = []
    from azure.core.exceptions import HttpResponseError
    while to_be_deleted:
        logger.debug("Start new loop to delete resources.")
        operations = []
        failed_to_delete = []
        for rsrc_utils, id_dict in to_be_deleted:
            try:
                operations.append(rsrc_utils.delete())
                resource = _build_resource_id(**id_dict) or resource_name
                logger.debug("deleting %s", resource)
            except HttpResponseError as e:
                # request to delete failed, add parsed id dict back to queue
                id_dict['exception'] = str(e)
                failed_to_delete.append((rsrc_utils, id_dict))
        to_be_deleted = failed_to_delete

        # stop deleting if none deletable
        if not operations:
            break

        # all operations return result before next pass
        for operation in operations:
            results.append(operation.result())

    if to_be_deleted:
        error_msg_builder = ['Some resources failed to be deleted (run with `--verbose` for more information):']
        for _, id_dict in to_be_deleted:
            logger.info(id_dict['exception'])
            resource_id = _build_resource_id(**id_dict) or id_dict['resource_id']
            error_msg_builder.append(resource_id)
        raise CLIError(os.linesep.join(error_msg_builder))

    return _single_or_collection(results)


def update_resource(cmd, parameters, resource_ids=None,
                    resource_group_name=None, resource_provider_namespace=None,
                    parent_resource_path=None, resource_type=None, resource_name=None, api_version=None,
                    latest_include_preview=False):
    parsed_ids = _get_parsed_resource_ids(resource_ids) or [_create_parsed_id(cmd.cli_ctx,
                                                                              resource_group_name,
                                                                              resource_provider_namespace,
                                                                              parent_resource_path,
                                                                              resource_type,
                                                                              resource_name)]

    return _single_or_collection(
        [_get_rsrc_util_from_parsed_id(cmd.cli_ctx, id_dict, api_version, latest_include_preview).update(parameters)
         for id_dict in parsed_ids])


def patch_resource(cmd, properties, resource_ids=None, resource_group_name=None,
                   resource_provider_namespace=None, parent_resource_path=None, resource_type=None,
                   resource_name=None, api_version=None, latest_include_preview=False, is_full_object=False):
    parsed_ids = _get_parsed_resource_ids(resource_ids) or [_create_parsed_id(cmd.cli_ctx,
                                                                              resource_group_name,
                                                                              resource_provider_namespace,
                                                                              parent_resource_path,
                                                                              resource_type,
                                                                              resource_name)]

    try:
        res = json.loads(properties)
    except json.decoder.JSONDecodeError as ex:
        raise CLIError('Error parsing JSON.\n{}\n{}'.format(properties, ex))

    if not is_full_object:
        res = GenericResource(properties=res)

    return _single_or_collection(
        [_get_rsrc_util_from_parsed_id(cmd.cli_ctx, id_dict, api_version, latest_include_preview)
         .patch(res) for id_dict in parsed_ids]
    )


def tag_resource(cmd, tags, resource_ids=None, resource_group_name=None, resource_provider_namespace=None,
                 parent_resource_path=None, resource_type=None, resource_name=None, api_version=None,
                 is_incremental=None, latest_include_preview=False):
    """ Updates the tags on an existing resource. To clear tags, specify the --tag option
    without anything else. """
    parsed_ids = _get_parsed_resource_ids(resource_ids) or [_create_parsed_id(cmd.cli_ctx,
                                                                              resource_group_name,
                                                                              resource_provider_namespace,
                                                                              parent_resource_path,
                                                                              resource_type,
                                                                              resource_name)]

    return _single_or_collection([LongRunningOperation(cmd.cli_ctx)(
        _get_rsrc_util_from_parsed_id(cmd.cli_ctx, id_dict, api_version, latest_include_preview).tag(
            tags, is_incremental)) for id_dict in parsed_ids])


def invoke_resource_action(cmd, action, request_body=None, resource_ids=None,
                           resource_group_name=None, resource_provider_namespace=None,
                           parent_resource_path=None, resource_type=None, resource_name=None,
                           api_version=None, latest_include_preview=False):
    """ Invokes the provided action on an existing resource."""
    parsed_ids = _get_parsed_resource_ids(resource_ids) or [_create_parsed_id(cmd.cli_ctx,
                                                                              resource_group_name,
                                                                              resource_provider_namespace,
                                                                              parent_resource_path,
                                                                              resource_type,
                                                                              resource_name)]

    return _single_or_collection(
        [_get_rsrc_util_from_parsed_id(cmd.cli_ctx, id_dict, api_version, latest_include_preview).invoke_action(
            action, request_body) for id_dict in parsed_ids])


def get_deployment_operations(client, resource_group_name, deployment_name, operation_ids):
    """get a deployment's operation."""
    result = []
    for op_id in operation_ids:
        dep = client.get(resource_group_name, deployment_name, op_id)
        result.append(dep)
    return result


def get_deployment_operations_at_subscription_scope(client, deployment_name, operation_ids):
    result = []
    for op_id in operation_ids:
        deployment = client.get_at_subscription_scope(deployment_name, op_id)
        result.append(deployment)
    return result


def get_deployment_operations_at_resource_group(client, resource_group_name, deployment_name, operation_ids):
    result = []
    for op_id in operation_ids:
        dep = client.get(resource_group_name, deployment_name, op_id)
        result.append(dep)
    return result


def get_deployment_operations_at_management_group(client, management_group_id, deployment_name, operation_ids):
    result = []
    for op_id in operation_ids:
        dep = client.get_at_management_group_scope(management_group_id, deployment_name, op_id)
        result.append(dep)
    return result


def get_deployment_operations_at_tenant_scope(client, deployment_name, operation_ids):
    result = []
    for op_id in operation_ids:
        dep = client.get_at_tenant_scope(deployment_name, op_id)
        result.append(dep)
    return result


def list_deployment_scripts(cmd, resource_group_name=None):
    rcf = _resource_deploymentscripts_client_factory(cmd.cli_ctx)
    if resource_group_name is not None:
        return rcf.deployment_scripts.list_by_resource_group(resource_group_name)
    return rcf.deployment_scripts.list_by_subscription()


def get_deployment_script(cmd, resource_group_name, name):
    rcf = _resource_deploymentscripts_client_factory(cmd.cli_ctx)
    return rcf.deployment_scripts.get(resource_group_name, name)


def get_deployment_script_logs(cmd, resource_group_name, name):
    rcf = _resource_deploymentscripts_client_factory(cmd.cli_ctx)
    return rcf.deployment_scripts.get_logs(resource_group_name, name)


def delete_deployment_script(cmd, resource_group_name, name):
    rcf = _resource_deploymentscripts_client_factory(cmd.cli_ctx)
    rcf.deployment_scripts.delete(resource_group_name, name)


def get_template_spec(cmd, resource_group_name=None, name=None, version=None, template_spec=None):
    if template_spec:
        id_parts = parse_resource_id(template_spec)
        resource_group_name = id_parts.get('resource_group')
        name = id_parts.get('name')
        version = id_parts.get('resource_name')
        if version == name:
            version = None
    rcf = _resource_templatespecs_client_factory(cmd.cli_ctx)
    if version:
        return rcf.template_spec_versions.get(resource_group_name, name, version)
    retrieved_template = rcf.template_specs.get(resource_group_name, name, expand="versions")
    version_names = list(retrieved_template.versions.keys())
    retrieved_template.versions = version_names
    return retrieved_template


def create_template_spec(cmd, resource_group_name, name, template_file=None, location=None, display_name=None,
                         description=None, version=None, version_description=None, tags=None, no_prompt=False, ui_form_definition_file=None):
    if location is None:
        rcf = _resource_client_factory(cmd.cli_ctx)
        location = rcf.resource_groups.get(resource_group_name).location
    rcf = _resource_templatespecs_client_factory(cmd.cli_ctx)

    if template_file and not version:
        raise IncorrectUsageError('please provide --version if --template-file is specified')

    if version:
        input_template, artifacts, input_ui_form_definition = None, None, None
        exists = False
        if no_prompt is False:
            try:  # Check if child template spec already exists.
                rcf.template_spec_versions.get(resource_group_name=resource_group_name, template_spec_name=name, template_spec_version=version)
                from knack.prompting import prompt_y_n
                confirmation = prompt_y_n("This will override template spec {} version {}. Proceed?".format(name, version))
                if not confirmation:
                    return None
                exists = True
            except Exception:  # pylint: disable=broad-except
                pass

        if template_file:
            from azure.cli.command_modules.resource._packing_engine import (pack)
            if is_bicep_file(template_file):
                template_content = run_bicep_command(cmd.cli_ctx, ["build", "--stdout", template_file])
                input_content = _remove_comments_from_json(template_content, file_path=template_file)
                input_template = json.loads(json.dumps(input_content))
                artifacts = []
            else:
                packed_template = pack(cmd, template_file)
                input_template = getattr(packed_template, 'RootTemplate')
                artifacts = getattr(packed_template, 'Artifacts')

        if ui_form_definition_file:
            ui_form_definition_content = _remove_comments_from_json(read_file_content(ui_form_definition_file))
            input_ui_form_definition = json.loads(json.dumps(ui_form_definition_content))

        if not exists:
            try:  # Check if parent template spec already exists.
                existing_parent = rcf.template_specs.get(resource_group_name=resource_group_name, template_spec_name=name)
                if tags is None:  # New version should inherit tags from parent if none are provided.
                    tags = getattr(existing_parent, 'tags')
            except Exception:  # pylint: disable=broad-except
                tags = tags or {}
                TemplateSpec = get_sdk(cmd.cli_ctx, ResourceType.MGMT_RESOURCE_TEMPLATESPECS, 'TemplateSpec', mod='models')
                template_spec_parent = TemplateSpec(location=location, description=description, display_name=display_name, tags=tags)
                rcf.template_specs.create_or_update(resource_group_name, name, template_spec_parent)

        TemplateSpecVersion = get_sdk(cmd.cli_ctx, ResourceType.MGMT_RESOURCE_TEMPLATESPECS, 'TemplateSpecVersion', mod='models')
        template_spec_version = TemplateSpecVersion(location=location, linked_templates=artifacts, description=version_description, main_template=input_template, tags=tags, ui_form_definition=input_ui_form_definition)
        return rcf.template_spec_versions.create_or_update(resource_group_name, name, version, template_spec_version)

    tags = tags or {}
    TemplateSpec = get_sdk(cmd.cli_ctx, ResourceType.MGMT_RESOURCE_TEMPLATESPECS, 'TemplateSpec', mod='models')
    template_spec_parent = TemplateSpec(location=location, description=description, display_name=display_name, tags=tags)
    return rcf.template_specs.create_or_update(resource_group_name, name, template_spec_parent)


def update_template_spec(cmd, resource_group_name=None, name=None, template_spec=None, template_file=None, display_name=None,
                         description=None, version=None, version_description=None, tags=None, ui_form_definition_file=None):
    rcf = _resource_templatespecs_client_factory(cmd.cli_ctx)

    if template_spec:
        id_parts = parse_resource_id(template_spec)
        resource_group_name = id_parts.get('resource_group')
        name = id_parts.get('name')
        version = id_parts.get('resource_name')
        if version == name:
            version = None

    existing_template, artifacts, input_ui_form_definition = None, None, None
    if template_file:
        from azure.cli.command_modules.resource._packing_engine import (pack)
        if is_bicep_file(template_file):
            template_content = run_bicep_command(cmd.cli_ctx, ["build", "--stdout", template_file])
            input_content = _remove_comments_from_json(template_content, file_path=template_file)
            input_template = json.loads(json.dumps(input_content))
            artifacts = []
        else:
            packed_template = pack(cmd, template_file)
            input_template = getattr(packed_template, 'RootTemplate')
            artifacts = getattr(packed_template, 'Artifacts')

    if ui_form_definition_file:
        ui_form_definition_content = _remove_comments_from_json(read_file_content(ui_form_definition_file))
        input_ui_form_definition = json.loads(json.dumps(ui_form_definition_content))

    if version:
        existing_template = rcf.template_spec_versions.get(resource_group_name=resource_group_name, template_spec_name=name, template_spec_version=version)

        location = getattr(existing_template, 'location')

        # Do not remove tags if not explicitly empty.
        if tags is None:
            tags = getattr(existing_template, 'tags')
        if version_description is None:
            version_description = getattr(existing_template, 'description')
        if template_file is None:
            input_template = getattr(existing_template, 'main_template')
        if ui_form_definition_file is None:
            input_ui_form_definition = getattr(existing_template, 'ui_form_definition')
        TemplateSpecVersion = get_sdk(cmd.cli_ctx, ResourceType.MGMT_RESOURCE_TEMPLATESPECS, 'TemplateSpecVersion', mod='models')

        updated_template_spec = TemplateSpecVersion(location=location, linked_templates=artifacts, description=version_description, main_template=input_template, tags=tags, ui_form_definition=input_ui_form_definition)
        return rcf.template_spec_versions.create_or_update(resource_group_name, name, version, updated_template_spec)

    existing_template = rcf.template_specs.get(resource_group_name=resource_group_name, template_spec_name=name)

    location = getattr(existing_template, 'location')
    # Do not remove tags if not explicitly empty.
    if tags is None:
        tags = getattr(existing_template, 'tags')
    if display_name is None:
        display_name = getattr(existing_template, 'display_name')
    if description is None:
        description = getattr(existing_template, 'description')

    TemplateSpec = get_sdk(cmd.cli_ctx, ResourceType.MGMT_RESOURCE_TEMPLATESPECS, 'TemplateSpec', mod='models')

    root_template = TemplateSpec(location=location, description=description, display_name=display_name, tags=tags)
    return rcf.template_specs.create_or_update(resource_group_name, name, root_template)


def export_template_spec(cmd, output_folder, resource_group_name=None, name=None, version=None, template_spec=None):
    rcf = _resource_templatespecs_client_factory(cmd.cli_ctx)
    if template_spec:
        id_parts = parse_resource_id(template_spec)
        resource_group_name = id_parts.get('resource_group')
        name = id_parts.get('name')
        version = id_parts.get('resource_name')
        if version == name:
            version = None
    if not version:
        raise IncorrectUsageError('Please specify the template spec version for export')
    exported_template = rcf.template_spec_versions.get(resource_group_name, name, version)
    from azure.cli.command_modules.resource._packing_engine import (unpack)
    return unpack(cmd, exported_template, output_folder, (str(name) + '.JSON'))


def delete_template_spec(cmd, resource_group_name=None, name=None, version=None, template_spec=None):
    rcf = _resource_templatespecs_client_factory(cmd.cli_ctx)
    if template_spec:
        id_parts = parse_resource_id(template_spec)
        resource_group_name = id_parts.get('resource_group')
        name = id_parts.get('name')
        version = id_parts.get('resource_name')
        if version == name:
            version = None
    if version:
        return rcf.template_spec_versions.delete(resource_group_name=resource_group_name, template_spec_name=name, template_spec_version=version)
    return rcf.template_specs.delete(resource_group_name=resource_group_name, template_spec_name=name)


def list_template_specs(cmd, resource_group_name=None, name=None):
    rcf = _resource_templatespecs_client_factory(cmd.cli_ctx)
    if resource_group_name is not None:
        if name is not None:
            return rcf.template_spec_versions.list(resource_group_name=resource_group_name, template_spec_name=name)
        return rcf.template_specs.list_by_resource_group(resource_group_name)
    return rcf.template_specs.list_by_subscription()


def create_deployment_stack_at_subscription(cmd, name, location, deny_settings_mode, delete_resources=False, delete_resource_groups=False, delete_all=False, deployment_resource_group=None, template_file=None, template_spec=None, template_uri=None, query_string=None, parameters=None, description=None, deny_settings_excluded_principals=None, deny_settings_excluded_actions=None, deny_settings_apply_to_child_scopes=False, tags=None, yes=False):
    rcf = _resource_deploymentstacks_client_factory(cmd.cli_ctx)

    delete_resources_enum, delete_resource_groups_enum = _prepare_stacks_delete_detach_models(
        rcf, delete_all, delete_resource_groups, delete_resources)
    deny_settings_enum = _prepare_stacks_deny_settings(rcf, deny_settings_mode)

    excluded_principals_array = _prepare_stacks_excluded_principals(deny_settings_excluded_principals)
    excluded_actions_array = _prepare_stacks_excluded_actions(deny_settings_excluded_actions)

    tags = tags or {}

    if query_string and not template_uri:
        raise IncorrectUsageError('please provide --template-uri if --query-string is specified')

<<<<<<< HEAD
    if [template_file, template_spec, template_uri].count(None) != 2:
=======
    if [template_file, template_spec, template_uri].count(None) < 2:
>>>>>>> 13d0ab0a
        raise InvalidArgumentValueError(
            "Please enter only one of the following: template file, template spec, or template url")
    try:
        get_subscription_response = rcf.deployment_stacks.get_at_subscription(name)
        if get_subscription_response:
            if get_subscription_response.location != location:
                raise CLIError("Cannot change location of an already existing stack at subscription scope.")
            # bypass if yes flag is true
<<<<<<< HEAD
            _build_stacks_confirmation_string(rcf, yes, name, delete_resources_enum, delete_resource_groups_enum)
=======
            built_string = _build_stacks_confirmation_string(rcf, yes, name, delete_resources_enum, delete_resource_groups_enum)
            if not built_string:
                return
>>>>>>> 13d0ab0a
    except:  # pylint: disable=bare-except
        pass

    if not deployment_resource_group:
        deployment_scope = "/subscriptions/" + get_subscription_id(cmd.cli_ctx)
    else:
        deployment_scope = "/subscriptions/" + \
            get_subscription_id(cmd.cli_ctx) + "/resourceGroups/" + deployment_resource_group

    action_on_unmanage_model = rcf.deployment_stacks.models.DeploymentStackPropertiesActionOnUnmanage(
        resources=delete_resources_enum, resource_groups=delete_resource_groups_enum)
    apply_to_child_scopes = deny_settings_apply_to_child_scopes
    deny_settings_model = rcf.deployment_stacks.models.DenySettings(
        mode=deny_settings_enum, excluded_principals=excluded_principals_array, excluded_actions=excluded_actions_array, apply_to_child_scopes=apply_to_child_scopes)
    deployment_stack_model = rcf.deployment_stacks.models.DeploymentStack(
        description=description, location=location, action_on_unmanage=action_on_unmanage_model, deployment_scope=deployment_scope, deny_settings=deny_settings_model, tags=tags)

    deployment_stack_model = _prepare_stacks_templates_and_parameters(
<<<<<<< HEAD
        cmd, rcf, deployment_stack_model, template_file, template_spec, template_uri, parameters, query_string)
=======
        cmd, rcf, 'subscription', deployment_stack_model, template_file, template_spec, template_uri, parameters, query_string)
>>>>>>> 13d0ab0a

    return sdk_no_wait(False, rcf.deployment_stacks.begin_create_or_update_at_subscription, name, deployment_stack_model)


def show_deployment_stack_at_subscription(cmd, name=None, id=None):  # pylint: disable=redefined-builtin
    rcf = _resource_deploymentstacks_client_factory(cmd.cli_ctx)
    if name or id:
        if name:
            return rcf.deployment_stacks.get_at_subscription(name)
        return rcf.deployment_stacks.get_at_subscription(id.split('/')[-1])
    raise InvalidArgumentValueError("Please enter the stack name or stack resource id.")


def list_deployment_stack_at_subscription(cmd):
    rcf = _resource_deploymentstacks_client_factory(cmd.cli_ctx)
    return rcf.deployment_stacks.list_at_subscription()


def delete_deployment_stack_at_subscription(cmd, name=None, id=None, delete_resources=False, delete_resource_groups=False, delete_all=False, yes=False):  # pylint: disable=redefined-builtin
    rcf = _resource_deploymentstacks_client_factory(cmd.cli_ctx)
    confirmation = "Are you sure you want to delete this stack"
    delete_list = []

    delete_resources_enum = rcf.deployment_stacks.models.UnmanageActionResourceMode.Detach
    delete_resource_groups_enum = rcf.deployment_stacks.models.UnmanageActionResourceGroupMode.Detach

    if delete_all:
        delete_list.append("resources")
        delete_list.append("resource groups")
        delete_resources_enum = rcf.deployment_stacks.models.DeploymentStacksDeleteDetachEnum.Delete
        delete_resource_groups_enum = rcf.deployment_stacks.models.DeploymentStacksDeleteDetachEnum.Delete

    if delete_resource_groups:
        delete_list.append("resource groups")
        delete_resource_groups_enum = rcf.deployment_stacks.models.DeploymentStacksDeleteDetachEnum.Delete

    if delete_resources:
        delete_list.append("resources")
        delete_resources_enum = rcf.deployment_stacks.models.DeploymentStacksDeleteDetachEnum.Delete

    # build confirmation string
    from knack.prompting import prompt_y_n
    if not yes:
        if not delete_list:
            response = prompt_y_n(confirmation + "?")
            if not response:
                return None
        else:
            confirmation += " and the specified resources: "
            response = prompt_y_n(confirmation + ", ".join(set(delete_list)) + '?')
            if not response:
                return None

    if name or id:
        rcf = _resource_deploymentstacks_client_factory(cmd.cli_ctx)
        delete_name = None
        try:
            if name:
                delete_name = name
                rcf.deployment_stacks.get_at_subscription(name)
            else:
                name = id.split('/')[-1]
                delete_name = name
                rcf.deployment_stacks.get_at_subscription(name)
        except:
            raise ResourceNotFoundError("DeploymentStack " + delete_name + " not found in the current subscription scope.")
        return rcf.deployment_stacks.begin_delete_at_subscription(delete_name, unmanage_action_resources=delete_resources_enum, unmanage_action_resource_groups=delete_resource_groups_enum)
    raise InvalidArgumentValueError("Please enter the stack name or stack resource id")


def export_template_deployment_stack_at_subscription(cmd, name=None, id=None):  # pylint: disable=redefined-builtin
    if name or id:
        rcf = _resource_deploymentstacks_client_factory(cmd.cli_ctx)
        if name:
            return rcf.deployment_stacks.export_template_at_subscription(name)
        return rcf.deployment_stacks.export_template_at_subscription(id.split('/')[-1])
    raise InvalidArgumentValueError("Please enter the stack name or stack resource id.")


def create_deployment_stack_at_resource_group(cmd, name, resource_group, deny_settings_mode, delete_resources=False, delete_resource_groups=False, delete_all=False, template_file=None, template_spec=None, template_uri=None, query_string=None, parameters=None, description=None, deny_settings_excluded_principals=None, deny_settings_excluded_actions=None, deny_settings_apply_to_child_scopes=False, yes=False, tags=None):
    rcf = _resource_deploymentstacks_client_factory(cmd.cli_ctx)

    delete_resources_enum, delete_resource_groups_enum = _prepare_stacks_delete_detach_models(
        rcf, delete_all, delete_resource_groups, delete_resources)
    deny_settings_enum = _prepare_stacks_deny_settings(rcf, deny_settings_mode)

    excluded_principals_array = _prepare_stacks_excluded_principals(deny_settings_excluded_principals)
    excluded_actions_array = _prepare_stacks_excluded_actions(deny_settings_excluded_actions)

    tags = tags or {}

    if query_string and not template_uri:
        raise IncorrectUsageError('please provide --template-uri if --query-string is specified')

<<<<<<< HEAD
    if [template_file, template_spec, template_uri].count(None) != 2:
=======
    if [template_file, template_spec, template_uri].count(None) < 2:
>>>>>>> 13d0ab0a
        raise InvalidArgumentValueError(
            "Please enter only one of the following: template file, template spec, or template url")

    # build confirmation string
    try:
        if rcf.deployment_stacks.get_at_resource_group(resource_group, name):
<<<<<<< HEAD
            _build_stacks_confirmation_string(rcf, yes, name, delete_resources_enum, delete_resource_groups_enum)
=======
            built_string = _build_stacks_confirmation_string(rcf, yes, name, delete_resources_enum, delete_resource_groups_enum)
            if not built_string:
                return
>>>>>>> 13d0ab0a
    except:  # pylint: disable=bare-except
        pass

    action_on_unmanage_model = rcf.deployment_stacks.models.DeploymentStackPropertiesActionOnUnmanage(
        resources=delete_resources_enum, resource_groups=delete_resource_groups_enum)
    apply_to_child_scopes = deny_settings_apply_to_child_scopes
    deny_settings_model = rcf.deployment_stacks.models.DenySettings(
        mode=deny_settings_enum, excluded_principals=excluded_principals_array, excluded_actions=excluded_actions_array, apply_to_child_scopes=apply_to_child_scopes)
    deployment_stack_model = rcf.deployment_stacks.models.DeploymentStack(
        description=description, action_on_unmanage=action_on_unmanage_model, deny_settings=deny_settings_model, tags=tags)

    # validate and prepare template & paramaters
    deployment_stack_model = _prepare_stacks_templates_and_parameters(
<<<<<<< HEAD
        cmd, rcf, deployment_stack_model, template_file, template_spec, template_uri, parameters, query_string)
=======
        cmd, rcf, 'resourceGroup', deployment_stack_model, template_file, template_spec, template_uri, parameters, query_string)
>>>>>>> 13d0ab0a

    return sdk_no_wait(False, rcf.deployment_stacks.begin_create_or_update_at_resource_group, resource_group, name, deployment_stack_model)


def show_deployment_stack_at_resource_group(cmd, name=None, resource_group=None, id=None):  # pylint: disable=redefined-builtin
    rcf = _resource_deploymentstacks_client_factory(cmd.cli_ctx)
    if name and resource_group:
        return rcf.deployment_stacks.get_at_resource_group(resource_group, name)
    if id:
        stack_arr = id.split('/')
        if len(stack_arr) < 5:
            raise InvalidArgumentValueError("Please enter a valid id")
        return rcf.deployment_stacks.get_at_resource_group(stack_arr[4], stack_arr[-1])
    raise InvalidArgumentValueError("Please enter the (stack name and resource group) or stack resource id")


def list_deployment_stack_at_resource_group(cmd, resource_group):
    if resource_group:
        rcf = _resource_deploymentstacks_client_factory(cmd.cli_ctx)
        return rcf.deployment_stacks.list_at_resource_group(resource_group)
    raise InvalidArgumentValueError("Please enter the resource group")


def delete_deployment_stack_at_resource_group(cmd, name=None, resource_group=None, id=None, delete_resources=False, delete_resource_groups=False, delete_all=False, yes=False):  # pylint: disable=redefined-builtin
    rcf = _resource_deploymentstacks_client_factory(cmd.cli_ctx)
    confirmation = "Are you sure you want to delete this stack"
    delete_list = []

    delete_resources_enum = rcf.deployment_stacks.models.UnmanageActionResourceMode.Detach
    delete_resource_groups_enum = rcf.deployment_stacks.models.UnmanageActionResourceGroupMode.Detach

    if delete_all:
        delete_list.append("resources")
        delete_list.append("resource groups")
        delete_resources_enum = rcf.deployment_stacks.models.DeploymentStacksDeleteDetachEnum.Delete
        delete_resource_groups_enum = rcf.deployment_stacks.models.DeploymentStacksDeleteDetachEnum.Delete

    if delete_resource_groups:
        delete_list.append("resource groups")
        delete_resource_groups_enum = rcf.deployment_stacks.models.DeploymentStacksDeleteDetachEnum.Delete

    if delete_resources:
        delete_list.append("resources")
        delete_resources_enum = rcf.deployment_stacks.models.DeploymentStacksDeleteDetachEnum.Delete

    # build confirmation string
    from knack.prompting import prompt_y_n
    if not yes:
        if not delete_list:
            response = prompt_y_n(confirmation + "?")
            if not response:
                return None
        else:
            confirmation += " and the specified resources: "
            response = prompt_y_n(confirmation + ", ".join(set(delete_list)) + '?')
            if not response:
                return None

    if name and resource_group:
        try:
            rcf.deployment_stacks.get_at_resource_group(resource_group, name)
        except:
            raise ResourceNotFoundError("DeploymentStack " + name + " not found in the current resource group scope.")
        return sdk_no_wait(False, rcf.deployment_stacks.begin_delete_at_resource_group, resource_group, name, unmanage_action_resources=delete_resources_enum, unmanage_action_resource_groups=delete_resource_groups_enum)
    if id:
        stack_arr = id.split('/')
        if len(stack_arr) < 5:
            raise InvalidArgumentValueError("Please enter a valid id")
        name = stack_arr[-1]
        stack_rg = stack_arr[-5]
        try:
            rcf.deployment_stacks.get_at_resource_group(stack_rg, name)
        except:
            raise ResourceNotFoundError("DeploymentStack " + name + " not found in the current resource group scope.")
        return sdk_no_wait(False, rcf.deployment_stacks.begin_delete_at_resource_group, stack_rg, name, unmanage_action_resources=delete_resources_enum, unmanage_action_resource_groups=delete_resource_groups_enum)
    raise InvalidArgumentValueError("Please enter the (stack name and resource group) or stack resource id")


def export_template_deployment_stack_at_resource_group(cmd, name=None, resource_group=None, id=None):  # pylint: disable=redefined-builtin
    rcf = _resource_deploymentstacks_client_factory(cmd.cli_ctx)
    if name and resource_group:
        return rcf.deployment_stacks.export_template_at_resource_group(resource_group, name)
    if id:
        stack_arr = id.split('/')
        if len(stack_arr) < 5:
            raise InvalidArgumentValueError("Please enter a valid id")
        return rcf.deployment_stacks.export_template_at_resource_group(stack_arr[4], stack_arr[-1])
    raise InvalidArgumentValueError("Please enter the (stack name and resource group) or stack resource id")


def create_deployment_stack_at_management_group(cmd, management_group_id, name, location, deny_settings_mode, deployment_subscription=None, delete_resources=False, delete_resource_groups=False, delete_all=False, template_file=None, template_spec=None, template_uri=None, query_string=None, parameters=None, description=None, deny_settings_excluded_principals=None, deny_settings_excluded_actions=None, deny_settings_apply_to_child_scopes=False, yes=False, tags=None):
    rcf = _resource_deploymentstacks_client_factory(cmd.cli_ctx)

    delete_resources_enum, delete_resource_groups_enum = _prepare_stacks_delete_detach_models(
        rcf, delete_all, delete_resource_groups, delete_resources)
    deny_settings_enum = _prepare_stacks_deny_settings(rcf, deny_settings_mode)

    excluded_principals_array = _prepare_stacks_excluded_principals(deny_settings_excluded_principals)
    excluded_actions_array = _prepare_stacks_excluded_actions(deny_settings_excluded_actions)
<<<<<<< HEAD
    excluded_principals_array = []
=======
>>>>>>> 13d0ab0a

    tags = tags or {}

    if query_string and not template_uri:
        raise IncorrectUsageError('please provide --template-uri if --query-string is specified')

<<<<<<< HEAD
    if [template_file, template_spec, template_uri].count(None) != 2:
=======
    if [template_file, template_spec, template_uri].count(None) < 2:
>>>>>>> 13d0ab0a
        raise InvalidArgumentValueError(
            "Please enter only one of the following: template file, template spec, or template url")
    try:
        get_mg_response = rcf.deployment_stacks.get_at_management_group(management_group_id, name)
        if get_mg_response:
<<<<<<< HEAD
            _build_stacks_confirmation_string(rcf, yes, name, delete_resources_enum, delete_resource_groups_enum)
=======
            built_string = _build_stacks_confirmation_string(rcf, yes, name, delete_resources_enum, delete_resource_groups_enum)
            if not built_string:
                return
>>>>>>> 13d0ab0a
    except:  # pylint: disable=bare-except
        pass

    if not deployment_subscription:
        deployment_scope = "/subscriptions/" + get_subscription_id(cmd.cli_ctx)
    else:
        deployment_scope = "/subscriptions/" + deployment_subscription

    action_on_unmanage_model = rcf.deployment_stacks.models.DeploymentStackPropertiesActionOnUnmanage(
        resources=delete_resources_enum, resource_groups=delete_resource_groups_enum)
    apply_to_child_scopes = deny_settings_apply_to_child_scopes
    deny_settings_model = rcf.deployment_stacks.models.DenySettings(
        mode=deny_settings_enum, excluded_principals=excluded_principals_array, excluded_actions=excluded_actions_array, apply_to_child_scopes=apply_to_child_scopes)
    deployment_stack_model = rcf.deployment_stacks.models.DeploymentStack(
        description=description, location=location, action_on_unmanage=action_on_unmanage_model, deployment_scope=deployment_scope, deny_settings=deny_settings_model, tags=tags)

    deployment_stack_model = _prepare_stacks_templates_and_parameters(
<<<<<<< HEAD
        cmd, rcf, deployment_stack_model, template_file, template_spec, template_uri, parameters, query_string)
=======
        cmd, rcf, 'managementGroup', deployment_stack_model, template_file, template_spec, template_uri, parameters, query_string)
>>>>>>> 13d0ab0a

    return sdk_no_wait(False, rcf.deployment_stacks.begin_create_or_update_at_management_group, management_group_id, name, deployment_stack_model)


def show_deployment_stack_at_management_group(cmd, management_group_id, name=None, id=None):  # pylint: disable=redefined-builtin
    if name or id:
        rcf = _resource_deploymentstacks_client_factory(cmd.cli_ctx)
        if name:
            return rcf.deployment_stacks.get_at_management_group(management_group_id, name)
        return rcf.deployment_stacks.get_at_management_group(management_group_id, id.split('/')[-1])
    raise InvalidArgumentValueError("Please enter the stack name or stack resource id.")


def list_deployment_stack_at_management_group(cmd, management_group_id):
    rcf = _resource_deploymentstacks_client_factory(cmd.cli_ctx)
    return rcf.deployment_stacks.list_at_management_group(management_group_id)


def delete_deployment_stack_at_management_group(cmd, management_group_id, name=None, id=None, delete_resources=False, delete_resource_groups=False, delete_all=False, yes=False):  # pylint: disable=redefined-builtin
    rcf = _resource_deploymentstacks_client_factory(cmd.cli_ctx)
    confirmation = "Are you sure you want to delete this stack"
    delete_list = []

    delete_resources_enum = rcf.deployment_stacks.models.UnmanageActionResourceMode.Detach
    delete_resource_groups_enum = rcf.deployment_stacks.models.UnmanageActionResourceGroupMode.Detach

    if delete_all:
        delete_list.append("resources")
        delete_list.append("resource groups")
        delete_resources_enum = rcf.deployment_stacks.models.DeploymentStacksDeleteDetachEnum.Delete
        delete_resource_groups_enum = rcf.deployment_stacks.models.DeploymentStacksDeleteDetachEnum.Delete

    if delete_resource_groups:
        delete_list.append("resource groups")
        delete_resource_groups_enum = rcf.deployment_stacks.models.DeploymentStacksDeleteDetachEnum.Delete

    if delete_resources:
        delete_list.append("resources")
        delete_resources_enum = rcf.deployment_stacks.models.DeploymentStacksDeleteDetachEnum.Delete

    # build confirmation string
    from knack.prompting import prompt_y_n
    if not yes:
        if not delete_list:
            response = prompt_y_n(confirmation + "?")
            if not response:
                return None
        else:
            confirmation += " and the specified resources: "
            response = prompt_y_n(confirmation + ", ".join(set(delete_list)) + '?')
            if not response:
                return None

    if name or id:
        rcf = _resource_deploymentstacks_client_factory(cmd.cli_ctx)
        delete_name = None
        try:
            if name:
                delete_name = name
                rcf.deployment_stacks.get_at_management_group(management_group_id, name)
            else:
                name = id.split('/')[-1]
                delete_name = name
                rcf.deployment_stacks.get_at_management_group(management_group_id, name)
        except:
            raise ResourceNotFoundError("DeploymentStack " + delete_name +
                                        " not found in the current management group scope.")
        return rcf.deployment_stacks.begin_delete_at_management_group(management_group_id, delete_name, unmanage_action_resources=delete_resources_enum, unmanage_action_resource_groups=delete_resource_groups_enum)
    raise InvalidArgumentValueError("Please enter the stack name or stack resource id")


def export_template_deployment_stack_at_management_group(cmd, management_group_id, name=None, id=None):  # pylint: disable=redefined-builtin
    if name or id:
        rcf = _resource_deploymentstacks_client_factory(cmd.cli_ctx)
        if name:
            return rcf.deployment_stacks.export_template_at_management_group(management_group_id, name)
        return rcf.deployment_stacks.export_template_at_management_group(management_group_id, id.split('/')[-1])
    raise InvalidArgumentValueError("Please enter the stack name or stack resource id.")


def list_deployment_operations_at_subscription_scope(cmd, deployment_name):
    rcf = _resource_client_factory(cmd.cli_ctx)
    return rcf.deployment_operations.list_at_subscription_scope(deployment_name)


def list_deployment_operations_at_resource_group(cmd, resource_group_name, deployment_name):
    rcf = _resource_client_factory(cmd.cli_ctx)
    return rcf.deployment_operations.list(resource_group_name, deployment_name)


def list_deployment_operations_at_management_group(cmd, management_group_id, deployment_name):
    rcf = _resource_client_factory(cmd.cli_ctx)
    return rcf.deployment_operations.list_at_management_group_scope(management_group_id, deployment_name)


def list_deployment_operations_at_tenant_scope(cmd, deployment_name):
    rcf = _resource_client_factory(cmd.cli_ctx)
    return rcf.deployment_operations.list_at_tenant_scope(deployment_name)


def get_deployment_operation_at_subscription_scope(cmd, deployment_name, op_id):
    rcf = _resource_client_factory(cmd.cli_ctx)
    return rcf.deployment_operations.get_at_subscription_scope(deployment_name, op_id)


def get_deployment_operation_at_resource_group(cmd, resource_group_name, deployment_name, op_id):
    rcf = _resource_client_factory(cmd.cli_ctx)
    return rcf.deployment_operations.get(resource_group_name, deployment_name, op_id)


def get_deployment_operation_at_management_group(cmd, management_group_id, deployment_name, op_id):
    rcf = _resource_client_factory(cmd.cli_ctx)
    return rcf.deployment_operations.get_at_management_group_scope(management_group_id, deployment_name, op_id)


def get_deployment_operation_at_tenant_scope(cmd, deployment_name, op_id):
    rcf = _resource_client_factory(cmd.cli_ctx)
    return rcf.deployment_operations.get_at_tenant_scope(deployment_name, op_id)


def list_resources(cmd, resource_group_name=None,
                   resource_provider_namespace=None, resource_type=None, name=None, tag=None,
                   location=None):
    rcf = _resource_client_factory(cmd.cli_ctx)

    if resource_group_name is not None:
        rcf.resource_groups.get(resource_group_name)

    odata_filter = _list_resources_odata_filter_builder(resource_group_name,
                                                        resource_provider_namespace,
                                                        resource_type, name, tag, location)

    expand = "createdTime,changedTime,provisioningState"
    resources = rcf.resources.list(filter=odata_filter, expand=expand)
    return list(resources)


def register_provider(cmd, resource_provider_namespace, consent_to_permissions=False, mg=None, wait=False, accept_terms=None):
    properties = None
    if cmd.supported_api_version(min_api='2021-04-01') and consent_to_permissions:
        ProviderRegistrationRequest, ProviderConsentDefinition = cmd.get_models('ProviderRegistrationRequest', 'ProviderConsentDefinition')
        properties = ProviderRegistrationRequest(third_party_provider_consent=ProviderConsentDefinition(consent_to_authorization=consent_to_permissions))
    _update_provider(cmd, resource_provider_namespace, registering=True, wait=wait, properties=properties, mg_id=mg, accept_terms=accept_terms)


def unregister_provider(cmd, resource_provider_namespace, wait=False):
    _update_provider(cmd, resource_provider_namespace, registering=False, wait=wait)


def list_provider_operations(cmd):
    auth_client = _authorization_management_client(cmd.cli_ctx)
    return auth_client.provider_operations_metadata.list()


def list_provider_permissions(cmd, resource_provider_namespace):
    rcf = _resource_client_factory(cmd.cli_ctx)
    return rcf.providers.provider_permissions(resource_provider_namespace)


def show_provider_operations(cmd, resource_provider_namespace):
    version = getattr(get_api_version(cmd.cli_ctx, ResourceType.MGMT_AUTHORIZATION), 'provider_operations_metadata')
    auth_client = _authorization_management_client(cmd.cli_ctx)
    if version == '2015-07-01':
        return auth_client.provider_operations_metadata.get(resource_provider_namespace, api_version=version)
    return auth_client.provider_operations_metadata.get(resource_provider_namespace)


def move_resource(cmd, ids, destination_group, destination_subscription_id=None):
    """Moves resources from one resource group to another(can be under different subscription)

    :param ids: the space-separated resource ids to be moved
    :param destination_group: the destination resource group name
    :param destination_subscription_id: the destination subscription identifier
    """
    # verify all resource ids are valid and under the same group
    resources = []
    for i in ids:
        if is_valid_resource_id(i):
            resources.append(parse_resource_id(i))
        else:
            raise CLIError('Invalid id "{}", as it has no group or subscription field'.format(i))

    if len({r['subscription'] for r in resources}) > 1:
        raise CLIError('All resources should be under the same subscription')
    if len({r['resource_group'] for r in resources}) > 1:
        raise CLIError('All resources should be under the same group')

    rcf = _resource_client_factory(cmd.cli_ctx)
    default_subscription_id = get_subscription_id(cmd.cli_ctx)
    target = _build_resource_id(subscription=(destination_subscription_id or default_subscription_id),
                                resource_group=destination_group)

    ResourcesMoveInfo = cmd.get_models('ResourcesMoveInfo')
    resources_move_info = ResourcesMoveInfo(resources=ids, target_resource_group=target)
    return rcf.resources.begin_move_resources(resources[0]['resource_group'], parameters=resources_move_info)


def list_features(client, resource_provider_namespace=None):
    if resource_provider_namespace:
        return client.list(resource_provider_namespace=resource_provider_namespace)
    return client.list_all()


def register_feature(client, resource_provider_namespace, feature_name):
    logger.warning("Once the feature '%s' is registered, invoking 'az provider register -n %s' is required "
                   "to get the change propagated", feature_name, resource_provider_namespace)
    return client.register(resource_provider_namespace, feature_name)


def unregister_feature(client, resource_provider_namespace, feature_name):
    logger.warning("Once the feature '%s' is unregistered, invoking 'az provider register -n %s' is required "
                   "to get the change propagated", feature_name, resource_provider_namespace)
    return client.unregister(resource_provider_namespace, feature_name)


def list_feature_registrations(client, resource_provider_namespace=None):
    if resource_provider_namespace:
        return client.list_by_subscription(provider_namespace=resource_provider_namespace)
    return client.list_all_by_subscription()


def create_feature_registration(client, resource_provider_namespace, feature_name):
    return client.create_or_update(resource_provider_namespace, feature_name, {})


def delete_feature_registration(client, resource_provider_namespace, feature_name):
    return client.delete(resource_provider_namespace, feature_name)


# pylint: disable=inconsistent-return-statements,too-many-locals
def create_policy_assignment(cmd, policy=None, policy_set_definition=None,
                             name=None, display_name=None, params=None,
                             resource_group_name=None, scope=None, sku=None,
                             not_scopes=None, location=None, assign_identity=None,
                             mi_system_assigned=None, mi_user_assigned=None,
                             identity_scope=None, identity_role='Contributor', enforcement_mode='Default',
                             description=None):
    """Creates a policy assignment
    :param not_scopes: Space-separated scopes where the policy assignment does not apply.
    """
    if bool(policy) == bool(policy_set_definition):
        raise ArgumentUsageError('usage error: --policy NAME_OR_ID | '
                                 '--policy-set-definition NAME_OR_ID')
    policy_client = _resource_policy_client_factory(cmd.cli_ctx)
    subscription_id = get_subscription_id(cmd.cli_ctx)
    scope = _build_policy_scope(subscription_id, resource_group_name, scope)
    policy_id = _resolve_policy_id(cmd, policy, policy_set_definition, policy_client)
    params = _load_file_string_or_uri(params, 'params', False)

    PolicyAssignment = cmd.get_models('PolicyAssignment')
    assignment = PolicyAssignment(display_name=display_name, policy_definition_id=policy_id, scope=scope, enforcement_mode=enforcement_mode, description=description)
    assignment.parameters = params if params else None

    if cmd.supported_api_version(min_api='2017-06-01-preview'):
        if not_scopes:
            kwargs_list = []
            for id_arg in not_scopes.split(' '):
                id_parts = parse_resource_id(id_arg)
                if id_parts.get('subscription') or _is_management_group_scope(id_arg):
                    kwargs_list.append(id_arg)
                else:
                    raise InvalidArgumentValueError("Invalid resource ID value in --not-scopes: '%s'" % id_arg)
            assignment.not_scopes = kwargs_list

    identities = None
    if cmd.supported_api_version(min_api='2018-05-01'):
        if location:
            assignment.location = location
        if mi_system_assigned is not None or assign_identity is not None:
            identities = [MSI_LOCAL_ID]
        elif mi_user_assigned is not None:
            identities = [mi_user_assigned]

        identity = None
        if identities is not None:
            identity = _build_identities_info(cmd, identities, resource_group_name)
        assignment.identity = identity

    if name is None:
        name = (base64.urlsafe_b64encode(uuid.uuid4().bytes).decode())[:-2]

    createdAssignment = policy_client.policy_assignments.create(scope, name, assignment)

    # Create the identity's role assignment if requested
    if identities is not None and identity_scope:
        from azure.cli.core.commands.arm import assign_identity as _assign_identity_helper
        _assign_identity_helper(cmd.cli_ctx, lambda: createdAssignment, lambda resource: createdAssignment, identity_role, identity_scope)

    return createdAssignment


def _get_resource_id(cli_ctx, val, resource_group, resource_type, resource_namespace):
    from msrestazure.tools import resource_id
    if is_valid_resource_id(val):
        return val

    kwargs = {
        'name': val,
        'resource_group': resource_group,
        'namespace': resource_namespace,
        'type': resource_type,
        'subscription': get_subscription_id(cli_ctx)
    }
    missing_kwargs = {k: v for k, v in kwargs.items() if not v}

    return resource_id(**kwargs) if not missing_kwargs else None


def _build_identities_info(cmd, identities, resourceGroupName):
    identities = identities or []
    ResourceIdentityType = cmd.get_models('ResourceIdentityType')
    ResourceIdentity = cmd.get_models('Identity')
    identity_type = ResourceIdentityType.none
    if not identities or MSI_LOCAL_ID in identities:
        return ResourceIdentity(type=ResourceIdentityType.system_assigned)

    user_assigned_identities = [x for x in identities if x != MSI_LOCAL_ID]
    if user_assigned_identities:
        msiId = _get_resource_id(cmd.cli_ctx, user_assigned_identities[0], resourceGroupName,
                                 'userAssignedIdentities', 'Microsoft.ManagedIdentity')

        UserAssignedIdentitiesValue = cmd.get_models('UserAssignedIdentitiesValue')
        userAssignedIdentity = {msiId: UserAssignedIdentitiesValue()}
        return ResourceIdentity(type=ResourceIdentityType.user_assigned, user_assigned_identities=userAssignedIdentity)

    return ResourceIdentity(type=identity_type)


def update_policy_assignment(cmd, name=None, display_name=None, params=None,
                             resource_group_name=None, scope=None, sku=None,
                             not_scopes=None, enforcement_mode=None, description=None):
    """Updates a policy assignment
    :param not_scopes: Space-separated scopes where the policy assignment does not apply.
    """
    policy_client = _resource_policy_client_factory(cmd.cli_ctx)
    subscription_id = get_subscription_id(cmd.cli_ctx)
    scope = _build_policy_scope(subscription_id, resource_group_name, scope)
    params = _load_file_string_or_uri(params, 'params', False)

    existing_assignment = policy_client.policy_assignments.get(scope, name)
    PolicyAssignment = cmd.get_models('PolicyAssignment')
    assignment = PolicyAssignment(
        display_name=display_name if display_name is not None else existing_assignment.display_name,
        policy_definition_id=existing_assignment.policy_definition_id,
        scope=existing_assignment.scope,
        enforcement_mode=enforcement_mode if enforcement_mode is not None else existing_assignment.enforcement_mode,
        metadata=existing_assignment.metadata,
        parameters=params if params is not None else existing_assignment.parameters,
        description=description if description is not None else existing_assignment.description)

    if cmd.supported_api_version(min_api='2017-06-01-preview'):
        kwargs_list = existing_assignment.not_scopes
        if not_scopes:
            kwargs_list = []
            for id_arg in not_scopes.split(' '):
                id_parts = parse_resource_id(id_arg)
                if id_parts.get('subscription') or _is_management_group_scope(id_arg):
                    kwargs_list.append(id_arg)
                else:
                    raise InvalidArgumentValueError("Invalid resource ID value in --not-scopes: '%s'" % id_arg)
        assignment.not_scopes = kwargs_list

    if cmd.supported_api_version(min_api='2018-05-01'):
        assignment.location = existing_assignment.location
        assignment.identity = existing_assignment.identity

    if cmd.supported_api_version(min_api='2020-09-01'):
        assignment.non_compliance_messages = existing_assignment.non_compliance_messages

    return policy_client.policy_assignments.create(scope, name, assignment)


def delete_policy_assignment(cmd, name, resource_group_name=None, scope=None):
    policy_client = _resource_policy_client_factory(cmd.cli_ctx)
    subscription_id = get_subscription_id(cmd.cli_ctx)
    scope = _build_policy_scope(subscription_id, resource_group_name, scope)
    policy_client.policy_assignments.delete(scope, name)


def show_policy_assignment(cmd, name, resource_group_name=None, scope=None):
    policy_client = _resource_policy_client_factory(cmd.cli_ctx)
    subscription_id = get_subscription_id(cmd.cli_ctx)
    scope = _build_policy_scope(subscription_id, resource_group_name, scope)
    return policy_client.policy_assignments.get(scope, name)


def list_policy_assignment(cmd, disable_scope_strict_match=None, resource_group_name=None, scope=None):
    policy_client = _resource_policy_client_factory(cmd.cli_ctx)
    _scope = _build_policy_scope(get_subscription_id(cmd.cli_ctx),
                                 resource_group_name, scope)
    id_parts = parse_resource_id(_scope)
    subscription = id_parts.get('subscription')
    resource_group = id_parts.get('resource_group')
    resource_type = id_parts.get('child_type_1') or id_parts.get('type')
    resource_name = id_parts.get('child_name_1') or id_parts.get('name')
    management_group = _parse_management_group_id(scope)

    if management_group:
        result = policy_client.policy_assignments.list_for_management_group(management_group_id=management_group, filter='atScope()')
    elif all([resource_type, resource_group, subscription]):
        namespace = id_parts.get('namespace')
        parent_resource_path = '' if not id_parts.get('child_name_1') else (id_parts['type'] + '/' + id_parts['name'])
        result = policy_client.policy_assignments.list_for_resource(
            resource_group, namespace,
            parent_resource_path, resource_type, resource_name)
    elif resource_group:
        result = policy_client.policy_assignments.list_for_resource_group(resource_group)
    elif subscription:
        result = policy_client.policy_assignments.list()
    elif scope:
        raise InvalidArgumentValueError('usage error `--scope`: must be a fully qualified ARM ID.')
    else:
        raise ArgumentUsageError('usage error: --scope ARM_ID | --resource-group NAME')

    if not disable_scope_strict_match:
        result = [i for i in result if _scope.lower().strip('/') == i.scope.lower().strip('/')]

    return result


def list_policy_non_compliance_message(cmd, name, scope=None, resource_group_name=None):
    policy_client = _resource_policy_client_factory(cmd.cli_ctx)
    subscription_id = get_subscription_id(cmd.cli_ctx)
    scope = _build_policy_scope(subscription_id, resource_group_name, scope)
    return policy_client.policy_assignments.get(scope, name).non_compliance_messages


def create_policy_non_compliance_message(cmd, name, message, scope=None, resource_group_name=None,
                                         policy_definition_reference_id=None):
    policy_client = _resource_policy_client_factory(cmd.cli_ctx)
    subscription_id = get_subscription_id(cmd.cli_ctx)
    scope = _build_policy_scope(subscription_id, resource_group_name, scope)

    assignment = policy_client.policy_assignments.get(scope, name)

    NonComplianceMessage = cmd.get_models('NonComplianceMessage')
    created_message = NonComplianceMessage(message=message, policy_definition_reference_id=policy_definition_reference_id)
    if not assignment.non_compliance_messages:
        assignment.non_compliance_messages = []
    assignment.non_compliance_messages.append(created_message)

    return policy_client.policy_assignments.create(scope, name, assignment).non_compliance_messages


def delete_policy_non_compliance_message(cmd, name, message, scope=None, resource_group_name=None,
                                         policy_definition_reference_id=None):
    policy_client = _resource_policy_client_factory(cmd.cli_ctx)
    subscription_id = get_subscription_id(cmd.cli_ctx)
    scope = _build_policy_scope(subscription_id, resource_group_name, scope)

    assignment = policy_client.policy_assignments.get(scope, name)

    NonComplianceMessage = cmd.get_models('NonComplianceMessage')
    message_to_remove = NonComplianceMessage(message=message, policy_definition_reference_id=policy_definition_reference_id)
    if assignment.non_compliance_messages:
        assignment.non_compliance_messages = [existingMessage for existingMessage in assignment.non_compliance_messages if not _is_non_compliance_message_equivalent(existingMessage, message_to_remove)]

    return policy_client.policy_assignments.create(scope, name, assignment).non_compliance_messages


def _is_non_compliance_message_equivalent(first, second):
    first_message = '' if first.message is None else first.message
    seccond_message = '' if second.message is None else second.message
    first_reference_id = '' if first.policy_definition_reference_id is None else first.policy_definition_reference_id
    second_reference_id = '' if second.policy_definition_reference_id is None else second.policy_definition_reference_id

    return first_message.lower() == seccond_message.lower() and first_reference_id.lower() == second_reference_id.lower()


def set_identity(cmd, name, scope=None, resource_group_name=None,
                 mi_system_assigned=None, mi_user_assigned=None,
                 identity_role='Contributor', identity_scope=None):
    policy_client = _resource_policy_client_factory(cmd.cli_ctx)
    subscription_id = get_subscription_id(cmd.cli_ctx)
    scope = _build_policy_scope(subscription_id, resource_group_name, scope)
    # Backward compatibility that assign system assigned MSI when none specified.
    identities = None
    if mi_system_assigned is not None or mi_user_assigned is None:
        identities = [MSI_LOCAL_ID]
    else:
        identities = [mi_user_assigned]

    def getter():
        return policy_client.policy_assignments.get(scope, name)

    def setter(policyAssignment):
        policyAssignment.identity = _build_identities_info(cmd, identities, resource_group_name)
        return policy_client.policy_assignments.create(scope, name, policyAssignment)

    from azure.cli.core.commands.arm import assign_identity as _assign_identity_helper
    updatedAssignment = _assign_identity_helper(cmd.cli_ctx, getter, setter, identity_role, identity_scope)
    return updatedAssignment.identity


def show_identity(cmd, name, scope=None, resource_group_name=None):
    policy_client = _resource_policy_client_factory(cmd.cli_ctx)
    subscription_id = get_subscription_id(cmd.cli_ctx)
    scope = _build_policy_scope(subscription_id, resource_group_name, scope)
    return policy_client.policy_assignments.get(scope, name).identity


def remove_identity(cmd, name, scope=None, resource_group_name=None):
    policy_client = _resource_policy_client_factory(cmd.cli_ctx)
    subscription_id = get_subscription_id(cmd.cli_ctx)
    scope = _build_policy_scope(subscription_id, resource_group_name, scope)
    policyAssignment = policy_client.policy_assignments.get(scope, name)

    ResourceIdentityType = cmd.get_models('ResourceIdentityType')
    ResourceIdentity = cmd.get_models('Identity')
    policyAssignment.identity = ResourceIdentity(type=ResourceIdentityType.none)
    policyAssignment = policy_client.policy_assignments.create(scope, name, policyAssignment)
    return policyAssignment.identity


def enforce_mutually_exclusive(subscription, management_group):
    if subscription and management_group:
        raise IncorrectUsageError('cannot provide both --subscription and --management-group')


def create_policy_definition(cmd, name, rules=None, params=None, display_name=None, description=None, mode=None,
                             metadata=None, subscription=None, management_group=None):
    rules = _load_file_string_or_uri(rules, 'rules')
    params = _load_file_string_or_uri(params, 'params', False)

    PolicyDefinition = cmd.get_models('PolicyDefinition')
    parameters = PolicyDefinition(policy_rule=rules, parameters=params, description=description,
                                  display_name=display_name)
    if cmd.supported_api_version(min_api='2016-12-01'):
        parameters.mode = mode
    if cmd.supported_api_version(min_api='2017-06-01-preview'):
        parameters.metadata = metadata
    if cmd.supported_api_version(min_api='2018-03-01'):
        enforce_mutually_exclusive(subscription, management_group)
        if management_group:
            policy_client = _resource_policy_client_factory(cmd.cli_ctx)
            return policy_client.policy_definitions.create_or_update_at_management_group(name, management_group, parameters)
        if subscription:
            subscription_id = _get_subscription_id_from_subscription(cmd.cli_ctx, subscription)
            policy_client = get_mgmt_service_client(cmd.cli_ctx, ResourceType.MGMT_RESOURCE_POLICY,
                                                    subscription_id=subscription_id)
            return policy_client.policy_definitions.create_or_update(name, parameters)

    policy_client = _resource_policy_client_factory(cmd.cli_ctx)
    return policy_client.policy_definitions.create_or_update(name, parameters)


def create_policy_setdefinition(cmd, name, definitions, params=None, display_name=None, description=None,
                                subscription=None, management_group=None, definition_groups=None, metadata=None):

    definitions = _load_file_string_or_uri(definitions, 'definitions')
    params = _load_file_string_or_uri(params, 'params', False)
    definition_groups = _load_file_string_or_uri(definition_groups, 'definition_groups', False)

    PolicySetDefinition = cmd.get_models('PolicySetDefinition')
    parameters = PolicySetDefinition(policy_definitions=definitions, parameters=params, description=description,
                                     display_name=display_name, policy_definition_groups=definition_groups)

    if cmd.supported_api_version(min_api='2017-06-01-preview'):
        parameters.metadata = metadata
    if cmd.supported_api_version(min_api='2018-03-01'):
        enforce_mutually_exclusive(subscription, management_group)
        if management_group:
            policy_client = _resource_policy_client_factory(cmd.cli_ctx)
            return policy_client.policy_set_definitions.create_or_update_at_management_group(name, management_group, parameters)
        if subscription:
            subscription_id = _get_subscription_id_from_subscription(cmd.cli_ctx, subscription)
            policy_client = get_mgmt_service_client(cmd.cli_ctx, ResourceType.MGMT_RESOURCE_POLICY,
                                                    subscription_id=subscription_id)
            return policy_client.policy_set_definitions.create_or_update(name, parameters)

    policy_client = _resource_policy_client_factory(cmd.cli_ctx)
    return policy_client.policy_set_definitions.create_or_update(name, parameters)


def get_policy_definition(cmd, policy_definition_name, subscription=None, management_group=None):
    policy_client = _resource_policy_client_factory(cmd.cli_ctx)
    return _get_custom_or_builtin_policy(cmd, policy_client, policy_definition_name, subscription, management_group)


def get_policy_setdefinition(cmd, policy_set_definition_name, subscription=None, management_group=None):
    policy_client = _resource_policy_client_factory(cmd.cli_ctx)
    return _get_custom_or_builtin_policy(cmd, policy_client, policy_set_definition_name, subscription, management_group, True)


def list_policy_definition(cmd, subscription=None, management_group=None):

    if cmd.supported_api_version(min_api='2018-03-01'):
        enforce_mutually_exclusive(subscription, management_group)
        if management_group:
            policy_client = _resource_policy_client_factory(cmd.cli_ctx)
            return policy_client.policy_definitions.list_by_management_group(management_group)
        if subscription:
            subscription_id = _get_subscription_id_from_subscription(cmd.cli_ctx, subscription)
            policy_client = get_mgmt_service_client(cmd.cli_ctx, ResourceType.MGMT_RESOURCE_POLICY,
                                                    subscription_id=subscription_id)
            return policy_client.policy_definitions.list()

    policy_client = _resource_policy_client_factory(cmd.cli_ctx)
    return policy_client.policy_definitions.list()


def list_policy_setdefinition(cmd, subscription=None, management_group=None):
    if cmd.supported_api_version(min_api='2018-03-01'):
        enforce_mutually_exclusive(subscription, management_group)
        if management_group:
            policy_client = _resource_policy_client_factory(cmd.cli_ctx)
            return policy_client.policy_set_definitions.list_by_management_group(management_group)
        if subscription:
            subscription_id = _get_subscription_id_from_subscription(cmd.cli_ctx, subscription)
            policy_client = get_mgmt_service_client(cmd.cli_ctx, ResourceType.MGMT_RESOURCE_POLICY,
                                                    subscription_id=subscription_id)
            return policy_client.policy_set_definitions.list()

    policy_client = _resource_policy_client_factory(cmd.cli_ctx)
    return policy_client.policy_set_definitions.list()


def delete_policy_definition(cmd, policy_definition_name, subscription=None, management_group=None):
    if cmd.supported_api_version(min_api='2018-03-01'):
        enforce_mutually_exclusive(subscription, management_group)
        if management_group:
            policy_client = _resource_policy_client_factory(cmd.cli_ctx)
            return policy_client.policy_definitions.delete_at_management_group(policy_definition_name, management_group)
        if subscription:
            subscription_id = _get_subscription_id_from_subscription(cmd.cli_ctx, subscription)
            policy_client = get_mgmt_service_client(cmd.cli_ctx, ResourceType.MGMT_RESOURCE_POLICY,
                                                    subscription_id=subscription_id)
            return policy_client.policy_definitions.delete(policy_definition_name)

    policy_client = _resource_policy_client_factory(cmd.cli_ctx)
    return policy_client.policy_definitions.delete(policy_definition_name)


def delete_policy_setdefinition(cmd, policy_set_definition_name, subscription=None, management_group=None):
    if cmd.supported_api_version(min_api='2018-03-01'):
        enforce_mutually_exclusive(subscription, management_group)
        if management_group:
            policy_client = _resource_policy_client_factory(cmd.cli_ctx)
            return policy_client.policy_set_definitions.delete_at_management_group(policy_set_definition_name,
                                                                                   management_group)
        if subscription:
            subscription_id = _get_subscription_id_from_subscription(cmd.cli_ctx, subscription)
            policy_client = get_mgmt_service_client(cmd.cli_ctx, ResourceType.MGMT_RESOURCE_POLICY,
                                                    subscription_id=subscription_id)
            return policy_client.policy_set_definitions.delete(policy_set_definition_name)

    policy_client = _resource_policy_client_factory(cmd.cli_ctx)
    return policy_client.policy_set_definitions.delete(policy_set_definition_name)


def update_policy_definition(cmd, policy_definition_name, rules=None, params=None,
                             display_name=None, description=None, metadata=None, mode=None,
                             subscription=None, management_group=None):

    rules = _load_file_string_or_uri(rules, 'rules', False)
    params = _load_file_string_or_uri(params, 'params', False)

    policy_client = _resource_policy_client_factory(cmd.cli_ctx)
    definition = _get_custom_or_builtin_policy(cmd, policy_client, policy_definition_name, subscription, management_group)
    # pylint: disable=line-too-long,no-member

    PolicyDefinition = cmd.get_models('PolicyDefinition')
    parameters = PolicyDefinition(
        policy_rule=rules if rules is not None else definition.policy_rule,
        parameters=params if params is not None else definition.parameters,
        display_name=display_name if display_name is not None else definition.display_name,
        description=description if description is not None else definition.description,
        metadata=metadata if metadata is not None else definition.metadata)

    if cmd.supported_api_version(min_api='2016-12-01'):
        parameters.mode = mode
    if cmd.supported_api_version(min_api='2018-03-01'):
        enforce_mutually_exclusive(subscription, management_group)
        if management_group:
            return policy_client.policy_definitions.create_or_update_at_management_group(policy_definition_name, management_group, parameters)
        if subscription:
            subscription_id = _get_subscription_id_from_subscription(cmd.cli_ctx, subscription)
            policy_client = get_mgmt_service_client(cmd.cli_ctx, ResourceType.MGMT_RESOURCE_POLICY,
                                                    subscription_id=subscription_id)
            return policy_client.policy_definitions.create_or_update(policy_definition_name, parameters)

    return policy_client.policy_definitions.create_or_update(policy_definition_name, parameters)


def update_policy_setdefinition(cmd, policy_set_definition_name, definitions=None, params=None,
                                display_name=None, description=None,
                                subscription=None, management_group=None, definition_groups=None, metadata=None):

    definitions = _load_file_string_or_uri(definitions, 'definitions', False)
    params = _load_file_string_or_uri(params, 'params', False)
    definition_groups = _load_file_string_or_uri(definition_groups, 'definition_groups', False)

    policy_client = _resource_policy_client_factory(cmd.cli_ctx)
    definition = _get_custom_or_builtin_policy(cmd, policy_client, policy_set_definition_name, subscription, management_group, True)
    # pylint: disable=line-too-long,no-member
    PolicySetDefinition = cmd.get_models('PolicySetDefinition')
    parameters = PolicySetDefinition(
        policy_definitions=definitions if definitions is not None else definition.policy_definitions,
        description=description if description is not None else definition.description,
        display_name=display_name if display_name is not None else definition.display_name,
        parameters=params if params is not None else definition.parameters,
        policy_definition_groups=definition_groups if definition_groups is not None else definition.policy_definition_groups,
        metadata=metadata if metadata is not None else definition.metadata)

    if cmd.supported_api_version(min_api='2018-03-01'):
        enforce_mutually_exclusive(subscription, management_group)
        if management_group:
            return policy_client.policy_set_definitions.create_or_update_at_management_group(policy_set_definition_name, management_group, parameters)
        if subscription:
            subscription_id = _get_subscription_id_from_subscription(cmd.cli_ctx, subscription)
            policy_client = get_mgmt_service_client(cmd.cli_ctx, ResourceType.MGMT_RESOURCE_POLICY,
                                                    subscription_id=subscription_id)
            return policy_client.policy_set_definitions.create_or_update(policy_set_definition_name, parameters)

    return policy_client.policy_set_definitions.create_or_update(policy_set_definition_name, parameters)


def create_policy_exemption(cmd, name, policy_assignment=None, exemption_category=None,
                            policy_definition_reference_ids=None, expires_on=None,
                            display_name=None, description=None, resource_group_name=None, scope=None,
                            metadata=None):
    if policy_assignment is None:
        raise RequiredArgumentMissingError('--policy_assignment is required')
    if exemption_category is None:
        raise RequiredArgumentMissingError('--exemption_category is required')

    policy_client = _resource_policy_client_factory(cmd.cli_ctx)
    subscription_id = get_subscription_id(cmd.cli_ctx)
    scope = _build_policy_scope(subscription_id, resource_group_name, scope)
    PolicyExemption = cmd.get_models('PolicyExemption')
    exemption = PolicyExemption(policy_assignment_id=policy_assignment, policy_definition_reference_ids=policy_definition_reference_ids,
                                exemption_category=exemption_category, expires_on=expires_on,
                                display_name=display_name, description=description, metadata=metadata)
    createdExemption = policy_client.policy_exemptions.create_or_update(scope, name, exemption)
    return createdExemption


def update_policy_exemption(cmd, name, exemption_category=None,
                            policy_definition_reference_ids=None, expires_on=None,
                            display_name=None, description=None, resource_group_name=None, scope=None,
                            metadata=None):
    policy_client = _resource_policy_client_factory(cmd.cli_ctx)
    subscription_id = get_subscription_id(cmd.cli_ctx)
    scope = _build_policy_scope(subscription_id, resource_group_name, scope)
    PolicyExemption = cmd.get_models('PolicyExemption')
    exemption = policy_client.policy_exemptions.get(scope, name)
    parameters = PolicyExemption(
        policy_assignment_id=exemption.policy_assignment_id,
        policy_definition_reference_ids=policy_definition_reference_ids if policy_definition_reference_ids is not None else exemption.policy_definition_reference_ids,
        exemption_category=exemption_category if exemption_category is not None else exemption.exemption_category,
        expires_on=expires_on if expires_on is not None else exemption.expires_on,
        display_name=display_name if display_name is not None else exemption.display_name,
        description=description if description is not None else exemption.description,
        metadata=metadata if metadata is not None else exemption.metadata)
    updatedExemption = policy_client.policy_exemptions.create_or_update(scope, name, parameters)
    return updatedExemption


def delete_policy_exemption(cmd, name, resource_group_name=None, scope=None):
    policy_client = _resource_policy_client_factory(cmd.cli_ctx)
    subscription_id = get_subscription_id(cmd.cli_ctx)
    scope = _build_policy_scope(subscription_id, resource_group_name, scope)
    policy_client.policy_exemptions.delete(scope, name)


def get_policy_exemption(cmd, name, resource_group_name=None, scope=None):
    policy_client = _resource_policy_client_factory(cmd.cli_ctx)
    subscription_id = get_subscription_id(cmd.cli_ctx)
    scope = _build_policy_scope(subscription_id, resource_group_name, scope)
    return policy_client.policy_exemptions.get(scope, name)


def list_policy_exemption(cmd, disable_scope_strict_match=None, resource_group_name=None, scope=None):
    policy_client = _resource_policy_client_factory(cmd.cli_ctx)
    _scope = _build_policy_scope(get_subscription_id(cmd.cli_ctx),
                                 resource_group_name, scope)
    id_parts = parse_resource_id(_scope)
    subscription = id_parts.get('subscription')
    resource_group = id_parts.get('resource_group')
    resource_type = id_parts.get('child_type_1') or id_parts.get('type')
    resource_name = id_parts.get('child_name_1') or id_parts.get('name')
    management_group = _parse_management_group_id(scope)

    if management_group:
        result = policy_client.policy_exemptions.list_for_management_group(management_group_id=management_group, filter='atScope()')
    elif all([resource_type, resource_group, subscription]):
        namespace = id_parts.get('namespace')
        parent_resource_path = '' if not id_parts.get('child_name_1') else (id_parts['type'] + '/' + id_parts['name'])
        result = policy_client.policy_exemptions.list_for_resource(
            resource_group, namespace,
            parent_resource_path, resource_type, resource_name)
    elif resource_group:
        result = policy_client.policy_exemptions.list_for_resource_group(resource_group)
    elif subscription:
        result = policy_client.policy_exemptions.list()
    elif scope:
        raise InvalidArgumentValueError('usage error `--scope`: must be a fully qualified ARM ID.')
    else:
        raise ArgumentUsageError('usage error: --scope ARM_ID | --resource-group NAME')

    if not disable_scope_strict_match:
        result = [i for i in result if i.id.lower().strip('/').startswith(_scope.lower().strip('/') + "/providers/microsoft.authorization/policyexemptions")]

    return result


def _register_rp(cli_ctx, subscription_id=None):
    rp = "Microsoft.Management"
    import time
    rcf = get_mgmt_service_client(
        cli_ctx,
        ResourceType.MGMT_RESOURCE_RESOURCES,
        subscription_id)
    rcf.providers.register(rp)
    while True:
        time.sleep(10)
        rp_info = rcf.providers.get(rp)
        if rp_info.registration_state == 'Registered':
            break


def _get_subscription_id_from_subscription(cli_ctx, subscription):  # pylint: disable=inconsistent-return-statements
    from azure.cli.core._profile import Profile
    profile = Profile(cli_ctx=cli_ctx)
    subscriptions_list = profile.load_cached_subscriptions()
    for sub in subscriptions_list:
        if subscription in (sub['id'], sub['name']):
            return sub['id']
    raise CLIError("Subscription not found in the current context.")


def _get_parent_id_from_parent(parent):
    if parent is None or _is_management_group_scope(parent):
        return parent
    return "/providers/Microsoft.Management/managementGroups/" + parent


def _is_management_group_scope(scope):
    return scope is not None and scope.lower().startswith("/providers/microsoft.management/managementgroups")


def cli_managementgroups_get_tenant_backfill_status(
        cmd,
        client):
    return client.tenant_backfill_status()


def cli_managementgroups_start_tenant_backfill(
        cmd,
        client):
    return client.start_tenant_backfill()


def cli_managementgroups_get_name_availability(cmd, client, group_name):
    from azure.mgmt.managementgroups.models import CheckNameAvailabilityRequest
    checkNameAvailabilityRequest = CheckNameAvailabilityRequest(name=group_name)
    return client.check_name_availability(checkNameAvailabilityRequest)


def cli_managementgroups_group_list(cmd, client, no_register=False):
    if not no_register:
        _register_rp(cmd.cli_ctx)
    return client.list()


def cli_managementgroups_group_show(
        cmd,
        client,
        group_name,
        expand=False,
        recurse=False,
        no_register=False):
    if not no_register:
        _register_rp(cmd.cli_ctx)
    if expand:
        return client.get(group_name, "children", recurse)
    return client.get(group_name)


def cli_managementgroups_group_create(
        cmd,
        client,
        group_name,
        display_name=None,
        parent=None,
        no_register=False):
    if not no_register:
        _register_rp(cmd.cli_ctx)
    parent_id = _get_parent_id_from_parent(parent)
    from azure.mgmt.managementgroups.models import (
        CreateManagementGroupRequest, CreateManagementGroupDetails, CreateParentGroupInfo)
    create_parent_grp_info = CreateParentGroupInfo(id=parent_id)
    create_mgmt_grp_details = CreateManagementGroupDetails(parent=create_parent_grp_info)
    create_mgmt_grp_request = CreateManagementGroupRequest(
        name=group_name,
        display_name=display_name,
        details=create_mgmt_grp_details)
    return client.begin_create_or_update(group_name, create_mgmt_grp_request)


def cli_managementgroups_group_update_custom_func(
        instance,
        display_name=None,
        parent_id=None):
    parent_group_id = _get_parent_id_from_parent(parent_id)
    instance.display_name = display_name
    instance.parent_group_id = parent_group_id
    return instance


def cli_managementgroups_group_update_get():
    from azure.mgmt.managementgroups.models import PatchManagementGroupRequest
    update_parameters = PatchManagementGroupRequest(display_name=None, parent_group_id=None)
    return update_parameters


def cli_managementgroups_group_update_set(
        cmd, client, group_name, parameters=None):
    return client.update(group_name, parameters)


def cli_managementgroups_group_delete(cmd, client, group_name, no_register=False):
    if not no_register:
        _register_rp(cmd.cli_ctx)
    return client.begin_delete(group_name)


def cli_managementgroups_subscription_add(
        cmd, client, group_name, subscription):
    subscription_id = _get_subscription_id_from_subscription(
        cmd.cli_ctx, subscription)
    return client.create(group_name, subscription_id)


def cli_managementgroups_subscription_show(
        cmd,
        client,
        group_name,
        subscription):
    subscription_id = _get_subscription_id_from_subscription(cmd.cli_ctx, subscription)
    return client.get_subscription(group_name, subscription_id)


def cli_managementgroups_subscription_show_sub_under_mg(
        cmd,
        client,
        group_name):
    return client.get_subscriptions_under_management_group(group_name)


def cli_managementgroups_subscription_remove(
        cmd, client, group_name, subscription):
    subscription_id = _get_subscription_id_from_subscription(
        cmd.cli_ctx, subscription)
    return client.delete(group_name, subscription_id)


def cli_managementgroups_entities_list(
        cmd,
        client):
    return client.list()


def cli_hierarchy_settings_list(
        cmd,
        client,
        group_name):
    return client.list(group_name)


def cli_hierarchy_settings_create(
        cmd,
        client,
        group_name,
        require_authorization_for_group_creation=None,
        default_management_group=None):
    from azure.mgmt.managementgroups.models import CreateOrUpdateSettingsRequest
    create_or_update_parameters = CreateOrUpdateSettingsRequest(require_authorization_for_group_creation=require_authorization_for_group_creation, default_management_group=default_management_group)
    return client.create_or_update(group_name, create_or_update_parameters)


def cli_hierarchy_settings_delete(
        cmd,
        client,
        group_name):
    return client.delete(group_name)


def cli_hierarchysettings_group_update_custom_func(
        instance,
        require_authorization_for_group_creation=None,
        default_management_group=None):
    instance.require_authorization_for_group_creation = require_authorization_for_group_creation
    instance.default_management_group = default_management_group
    return instance


def cli_hierarchysettings_group_update_get():
    from azure.mgmt.managementgroups.models import CreateOrUpdateSettingsRequest
    update_parameters = CreateOrUpdateSettingsRequest(require_authorization_for_group_creation=None, default_management_group=None)
    return update_parameters


def cli_hierarchysettings_group_update_set(
        cmd, client, group_name, parameters=None):
    return client.update(group_name, parameters)


# region Locks


def _validate_lock_params_match_lock(
        lock_client, name, resource_group, resource_provider_namespace, parent_resource_path,
        resource_type, resource_name):
    """
    Locks are scoped to subscription, resource group or resource.
    However, the az list command returns all locks for the current scopes
    and all lower scopes (e.g. resource group level also includes resource locks).
    This can lead to a confusing user experience where the user specifies a lock
    name and assumes that it will work, even if they haven't given the right
    scope. This function attempts to validate the parameters and help the
    user find the right scope, by first finding the lock, and then infering
    what it's parameters should be.
    """
    locks = lock_client.management_locks.list_at_subscription_level()
    found_count = 0  # locks at different levels can have the same name
    lock_resource_id = None
    for lock in locks:
        if lock.name == name:
            found_count = found_count + 1
            lock_resource_id = lock.id
    if found_count == 1:
        # If we only found one lock, let's validate that the parameters are correct,
        # if we found more than one, we'll assume the user knows what they're doing
        # TODO: Add validation for that case too?
        resource = parse_resource_id(lock_resource_id)
        _resource_group = resource.get('resource_group', None)
        _resource_namespace = resource.get('namespace', None)
        if _resource_group is None:
            return
        if resource_group != _resource_group:
            raise CLIError(
                'Unexpected --resource-group for lock {}, expected {}'.format(
                    name, _resource_group))
        if _resource_namespace is None or _resource_namespace == 'Microsoft.Authorization':
            return
        if resource_provider_namespace != _resource_namespace:
            raise CLIError(
                'Unexpected --namespace for lock {}, expected {}'.format(name, _resource_namespace))
        if resource.get('child_type_2', None) is None:
            _resource_type = resource.get('type', None)
            _resource_name = resource.get('name', None)
        else:
            if resource.get('child_type_3', None) is None:
                _resource_type = resource.get('child_type_1', None)
                _resource_name = resource.get('child_name_1', None)
                parent = (resource['type'] + '/' + resource['name'])
            else:
                _resource_type = resource.get('child_type_2', None)
                _resource_name = resource.get('child_name_2', None)
                parent = (resource['type'] + '/' + resource['name'] + '/' +
                          resource['child_type_1'] + '/' + resource['child_name_1'])
            if parent != parent_resource_path:
                raise CLIError(
                    'Unexpected --parent for lock {}, expected {}'.format(
                        name, parent))
        if resource_type != _resource_type:
            raise CLIError('Unexpected --resource-type for lock {}, expected {}'.format(
                name, _resource_type))
        if resource_name != _resource_name:
            raise CLIError('Unexpected --resource-name for lock {}, expected {}'.format(
                name, _resource_name))


def list_locks(cmd, resource_group=None,
               resource_provider_namespace=None, parent_resource_path=None, resource_type=None,
               resource_name=None, filter_string=None):
    """
    :param resource_provider_namespace: Name of a resource provider.
    :type resource_provider_namespace: str
    :param parent_resource_path: Path to a parent resource
    :type parent_resource_path: str
    :param resource_type: The type for the resource with the lock.
    :type resource_type: str
    :param resource_name: Name of a resource that has a lock.
    :type resource_name: str
    :param filter_string: A query filter to use to restrict the results.
    :type filter_string: str
    """
    lock_client = _resource_lock_client_factory(cmd.cli_ctx)
    lock_resource = _extract_lock_params(resource_group, resource_provider_namespace,
                                         resource_type, resource_name)
    resource_group = lock_resource[0]
    resource_name = lock_resource[1]
    resource_provider_namespace = lock_resource[2]
    resource_type = lock_resource[3]

    if resource_group is None:
        return lock_client.management_locks.list_at_subscription_level(filter=filter_string)
    if resource_name is None:
        return lock_client.management_locks.list_at_resource_group_level(
            resource_group, filter=filter_string)
    return lock_client.management_locks.list_at_resource_level(
        resource_group, resource_provider_namespace, parent_resource_path or '', resource_type,
        resource_name, filter=filter_string)


# pylint: disable=inconsistent-return-statements
def get_lock(cmd, lock_name=None, resource_group=None, resource_provider_namespace=None,
             parent_resource_path=None, resource_type=None, resource_name=None, ids=None):
    """
    :param name: The name of the lock.
    :type name: str
    """
    if ids:
        kwargs_list = []
        for id_arg in ids:
            try:
                kwargs_list.append(_parse_lock_id(id_arg))
            except AttributeError:
                logger.error('az lock show: error: argument --ids: invalid ResourceId value: \'%s\'', id_arg)
                return
        results = [get_lock(cmd, **kwargs) for kwargs in kwargs_list]
        return results[0] if len(results) == 1 else results

    lock_client = _resource_lock_client_factory(cmd.cli_ctx)

    lock_resource = _extract_lock_params(resource_group, resource_provider_namespace,
                                         resource_type, resource_name)

    resource_group = lock_resource[0]
    resource_name = lock_resource[1]
    resource_provider_namespace = lock_resource[2]
    resource_type = lock_resource[3]

    _validate_lock_params_match_lock(lock_client, lock_name, resource_group,
                                     resource_provider_namespace, parent_resource_path,
                                     resource_type, resource_name)

    if resource_group is None:
        return _call_subscription_get(cmd, lock_client, lock_name)
    if resource_name is None:
        return lock_client.management_locks.get_at_resource_group_level(resource_group, lock_name)
    if cmd.supported_api_version(max_api='2015-01-01'):
        lock_list = list_locks(resource_group, resource_provider_namespace, parent_resource_path,
                               resource_type, resource_name)
        return next((lock for lock in lock_list if lock.name == lock_name), None)
    return lock_client.management_locks.get_at_resource_level(
        resource_group, resource_provider_namespace,
        parent_resource_path or '', resource_type, resource_name, lock_name)


# pylint: disable=inconsistent-return-statements
def delete_lock(cmd, lock_name=None, resource_group=None, resource_provider_namespace=None,
                parent_resource_path=None, resource_type=None, resource_name=None, ids=None):
    """
    :param name: The name of the lock.
    :type name: str
    :param resource_provider_namespace: Name of a resource provider.
    :type resource_provider_namespace: str
    :param parent_resource_path: Path to a parent resource
    :type parent_resource_path: str
    :param resource_type: The type for the resource with the lock.
    :type resource_type: str
    :param resource_name: Name of a resource that has a lock.
    :type resource_name: str
    """
    if ids:
        kwargs_list = []
        for id_arg in ids:
            try:
                kwargs_list.append(_parse_lock_id(id_arg))
            except AttributeError:
                logger.error('az lock delete: error: argument --ids: invalid ResourceId value: \'%s\'', id_arg)
                return
        results = [delete_lock(cmd, **kwargs) for kwargs in kwargs_list]
        return results[0] if len(results) == 1 else results

    lock_client = _resource_lock_client_factory(cmd.cli_ctx)
    lock_resource = _extract_lock_params(resource_group, resource_provider_namespace,
                                         resource_type, resource_name)
    resource_group = lock_resource[0]
    resource_name = lock_resource[1]
    resource_provider_namespace = lock_resource[2]
    resource_type = lock_resource[3]

    _validate_lock_params_match_lock(lock_client, lock_name, resource_group,
                                     resource_provider_namespace, parent_resource_path,
                                     resource_type, resource_name)

    if resource_group is None:
        return lock_client.management_locks.delete_at_subscription_level(lock_name)
    if resource_name is None:
        return lock_client.management_locks.delete_at_resource_group_level(
            resource_group, lock_name)
    return lock_client.management_locks.delete_at_resource_level(
        resource_group, resource_provider_namespace, parent_resource_path or '', resource_type,
        resource_name, lock_name)


def create_lock(cmd, lock_name, level,
                resource_group=None, resource_provider_namespace=None, notes=None,
                parent_resource_path=None, resource_type=None, resource_name=None):
    """
    :param name: The name of the lock.
    :type name: str
    :param resource_provider_namespace: Name of a resource provider.
    :type resource_provider_namespace: str
    :param parent_resource_path: Path to a parent resource
    :type parent_resource_path: str
    :param resource_type: The type for the resource with the lock.
    :type resource_type: str
    :param resource_name: Name of a resource that has a lock.
    :type resource_name: str
    :param notes: Notes about this lock.
    :type notes: str
    """
    ManagementLockObject = get_sdk(cmd.cli_ctx, ResourceType.MGMT_RESOURCE_LOCKS, 'ManagementLockObject', mod='models')
    parameters = ManagementLockObject(level=level, notes=notes)

    lock_client = _resource_lock_client_factory(cmd.cli_ctx)
    lock_resource = _extract_lock_params(resource_group, resource_provider_namespace,
                                         resource_type, resource_name)
    resource_group = lock_resource[0]
    resource_name = lock_resource[1]
    resource_provider_namespace = lock_resource[2]
    resource_type = lock_resource[3]

    if resource_group is None:
        return lock_client.management_locks.create_or_update_at_subscription_level(lock_name, parameters)

    if resource_name is None:
        return lock_client.management_locks.create_or_update_at_resource_group_level(
            resource_group, lock_name, parameters)

    return lock_client.management_locks.create_or_update_at_resource_level(
        resource_group, resource_provider_namespace, parent_resource_path or '', resource_type,
        resource_name, lock_name, parameters)


# pylint: disable=inconsistent-return-statements
def update_lock(cmd, lock_name=None, resource_group=None, resource_provider_namespace=None, notes=None,
                parent_resource_path=None, resource_type=None, resource_name=None, level=None, ids=None):
    """
    Allows updates to the lock-type(level) and the notes of the lock
    """
    if ids:
        kwargs_list = []
        for id_arg in ids:
            try:
                kwargs_list.append(_parse_lock_id(id_arg))
            except AttributeError:
                logger.error('az lock update: error: argument --ids: invalid ResourceId value: \'%s\'', id_arg)
                return
        results = [update_lock(cmd, level=level, notes=notes, **kwargs) for kwargs in kwargs_list]
        return results[0] if len(results) == 1 else results

    lock_client = _resource_lock_client_factory(cmd.cli_ctx)

    lock_resource = _extract_lock_params(resource_group, resource_provider_namespace,
                                         resource_type, resource_name)

    resource_group = lock_resource[0]
    resource_name = lock_resource[1]
    resource_provider_namespace = lock_resource[2]
    resource_type = lock_resource[3]

    _validate_lock_params_match_lock(lock_client, lock_name, resource_group, resource_provider_namespace,
                                     parent_resource_path, resource_type, resource_name)

    if resource_group is None:
        params = _call_subscription_get(cmd, lock_client, lock_name)
        _update_lock_parameters(params, level, notes)
        return lock_client.management_locks.create_or_update_at_subscription_level(lock_name, params)
    if resource_name is None:
        params = lock_client.management_locks.get_at_resource_group_level(resource_group, lock_name)
        _update_lock_parameters(params, level, notes)
        return lock_client.management_locks.create_or_update_at_resource_group_level(
            resource_group, lock_name, params)
    if cmd.supported_api_version(max_api='2015-01-01'):
        lock_list = list_locks(resource_group, resource_provider_namespace, parent_resource_path,
                               resource_type, resource_name)
        return next((lock for lock in lock_list if lock.name == lock_name), None)
    params = lock_client.management_locks.get_at_resource_level(
        resource_group, resource_provider_namespace, parent_resource_path or '', resource_type,
        resource_name, lock_name)
    _update_lock_parameters(params, level, notes)
    return lock_client.management_locks.create_or_update_at_resource_level(
        resource_group, resource_provider_namespace, parent_resource_path or '', resource_type,
        resource_name, lock_name, params)
# endregion


# region ResourceLinks
def create_resource_link(cmd, link_id, target_id, notes=None):
    links_client = _resource_links_client_factory(cmd.cli_ctx).resource_links

    ResourceLink = cmd.get_models('ResourceLink')
    ResourceLinkProperties = cmd.get_models('ResourceLinkProperties')
    properties = ResourceLinkProperties(target_id=target_id, notes=notes)
    resource_link = ResourceLink(properties=properties)
    links_client.create_or_update(link_id, resource_link)


def update_resource_link(cmd, link_id, target_id=None, notes=None):
    links_client = _resource_links_client_factory(cmd.cli_ctx).resource_links
    params = links_client.get(link_id)

    ResourceLink = cmd.get_models('ResourceLink')
    ResourceLinkProperties = cmd.get_models('ResourceLinkProperties')
    # pylint: disable=no-member
    properties = ResourceLinkProperties(
        target_id=target_id if target_id is not None else params.properties.target_id,
        notes=notes if notes is not None else params.properties.notes)
    resource_link = ResourceLink(properties=properties)
    links_client.create_or_update(link_id, resource_link)


def list_resource_links(cmd, scope=None, filter_string=None):
    links_client = _resource_links_client_factory(cmd.cli_ctx).resource_links
    if scope is not None:
        return links_client.list_at_source_scope(scope, filter=filter_string)
    return links_client.list_at_subscription(filter=filter_string)
# endregion


# region tags
def get_tag_at_scope(cmd, resource_id=None):
    rcf = _resource_client_factory(cmd.cli_ctx)
    if resource_id is not None:
        return rcf.tags.get_at_scope(scope=resource_id)

    return rcf.tags.list()


def create_or_update_tag_at_scope(cmd, resource_id=None, tags=None, tag_name=None):
    rcf = _resource_client_factory(cmd.cli_ctx)
    if resource_id is not None:
        if not tags:
            raise IncorrectUsageError("Tags could not be empty.")
        Tags = cmd.get_models('Tags')
        tag_obj = Tags(tags=tags)
        TagsResource = cmd.get_models('TagsResource')
        tags_resource = TagsResource(properties=tag_obj)
        return rcf.tags.begin_create_or_update_at_scope(scope=resource_id, parameters=tags_resource)

    return rcf.tags.create_or_update(tag_name=tag_name)


def delete_tag_at_scope(cmd, resource_id=None, tag_name=None):
    rcf = _resource_client_factory(cmd.cli_ctx)
    if resource_id is not None:
        return rcf.tags.begin_delete_at_scope(scope=resource_id)

    return rcf.tags.delete(tag_name=tag_name)


def update_tag_at_scope(cmd, resource_id, tags, operation):
    rcf = _resource_client_factory(cmd.cli_ctx)
    if not tags:
        raise IncorrectUsageError("Tags could not be empty.")
    Tags = cmd.get_models('Tags')
    tag_obj = Tags(tags=tags)
    TagsPatchResource = cmd.get_models('TagsPatchResource')
    tags_resource = TagsPatchResource(properties=tag_obj, operation=operation)
    return rcf.tags.begin_update_at_scope(scope=resource_id, parameters=tags_resource)
# endregion


class _ResourceUtils:  # pylint: disable=too-many-instance-attributes
    def __init__(self, cli_ctx,
                 resource_group_name=None, resource_provider_namespace=None,
                 parent_resource_path=None, resource_type=None, resource_name=None,
                 resource_id=None, api_version=None, rcf=None, latest_include_preview=False):
        # if the resouce_type is in format 'namespace/type' split it.
        # (we don't have to do this, but commands like 'vm show' returns such values)
        if resource_type and not resource_provider_namespace and not parent_resource_path:
            parts = resource_type.split('/')
            if len(parts) > 1:
                resource_provider_namespace = parts[0]
                resource_type = parts[1]

        self.rcf = rcf or _resource_client_factory(cli_ctx)
        if api_version is None:
            if resource_id:
                api_version = _ResourceUtils._resolve_api_version_by_id(self.rcf, resource_id,
                                                                        latest_include_preview=latest_include_preview)
            else:
                _validate_resource_inputs(resource_group_name, resource_provider_namespace,
                                          resource_type, resource_name)
                api_version = _ResourceUtils.resolve_api_version(self.rcf,
                                                                 resource_provider_namespace,
                                                                 parent_resource_path,
                                                                 resource_type,
                                                                 latest_include_preview=latest_include_preview)

        self.resource_group_name = resource_group_name
        self.resource_provider_namespace = resource_provider_namespace
        self.parent_resource_path = parent_resource_path if parent_resource_path else ''
        self.resource_type = resource_type
        self.resource_name = resource_name
        self.resource_id = resource_id
        self.api_version = api_version

    def create_resource(self, properties, location, is_full_object):
        try:
            res = json.loads(properties)
        except json.decoder.JSONDecodeError as ex:
            raise CLIError('Error parsing JSON.\n{}\n{}'.format(properties, ex))

        if not is_full_object:
            if not location:
                if self.resource_id:
                    rg_name = parse_resource_id(self.resource_id)['resource_group']
                else:
                    rg_name = self.resource_group_name
                location = self.rcf.resource_groups.get(rg_name).location

            res = GenericResource(location=location, properties=res)
        elif res.get('location', None) is None:
            raise IncorrectUsageError("location of the resource is required")

        if self.resource_id:
            resource = self.rcf.resources.begin_create_or_update_by_id(self.resource_id,
                                                                       self.api_version,
                                                                       res)
        else:
            resource = self.rcf.resources.begin_create_or_update(self.resource_group_name,
                                                                 self.resource_provider_namespace,
                                                                 self.parent_resource_path,
                                                                 self.resource_type,
                                                                 self.resource_name,
                                                                 self.api_version,
                                                                 res)
        return resource

    def get_resource(self, include_response_body=False):

        def add_response_body(pipeline_response, deserialized, *kwargs):
            resource = deserialized
            response_body = {}
            try:
                response_body = pipeline_response.http_response.internal_response.content.decode()
            except AttributeError:
                pass
            setattr(resource, 'response_body', json.loads(response_body))
            return resource

        cls = None
        if include_response_body:
            cls = add_response_body

        if self.resource_id:
            resource = self.rcf.resources.get_by_id(self.resource_id, self.api_version, cls=cls)
        else:
            resource = self.rcf.resources.get(self.resource_group_name,
                                              self.resource_provider_namespace,
                                              self.parent_resource_path,
                                              self.resource_type,
                                              self.resource_name,
                                              self.api_version,
                                              cls=cls)

        return resource

    def delete(self):
        if self.resource_id:
            return self.rcf.resources.begin_delete_by_id(self.resource_id, self.api_version)
        return self.rcf.resources.begin_delete(self.resource_group_name,
                                               self.resource_provider_namespace,
                                               self.parent_resource_path,
                                               self.resource_type,
                                               self.resource_name,
                                               self.api_version)

    def update(self, parameters):
        if self.resource_id:
            return self.rcf.resources.begin_create_or_update_by_id(self.resource_id,
                                                                   self.api_version,
                                                                   parameters)
        return self.rcf.resources.begin_create_or_update(self.resource_group_name,
                                                         self.resource_provider_namespace,
                                                         self.parent_resource_path,
                                                         self.resource_type,
                                                         self.resource_name,
                                                         self.api_version,
                                                         parameters)

    def patch(self, parameters):
        if self.resource_id:
            return self.rcf.resources.begin_update_by_id(self.resource_id,
                                                         self.api_version,
                                                         parameters)
        return self.rcf.resources.begin_update(self.resource_group_name,
                                               self.resource_provider_namespace,
                                               self.parent_resource_path,
                                               self.resource_type,
                                               self.resource_name,
                                               self.api_version,
                                               parameters)

    def tag(self, tags, is_incremental=False):
        resource = self.get_resource()

        if is_incremental is True:
            if not tags:
                raise CLIError("When modifying tag incrementally, the parameters of tag must have specific values.")
            if resource.tags:
                resource.tags.update(tags)
                tags = resource.tags

        # please add the service type that needs to be requested with PATCH type here
        # for example: the properties of RecoveryServices/vaults must be filled, and a PUT request that passes back
        # to properties will fail due to the lack of properties, so the PATCH type should be used
        need_patch_service = ['Microsoft.RecoveryServices/vaults', 'Microsoft.Resources/resourceGroups',
                              'Microsoft.ContainerRegistry/registries/webhooks',
                              'Microsoft.ContainerInstance/containerGroups',
                              'Microsoft.Network/publicIPAddresses', 'Microsoft.insights/workbooks']

        if resource is not None and resource.type in need_patch_service:
            parameters = GenericResource(tags=tags)
            if self.resource_id:
                return self.rcf.resources.begin_update_by_id(self.resource_id, self.api_version, parameters)
            return self.rcf.resources.begin_update(self.resource_group_name,
                                                   self.resource_provider_namespace,
                                                   self.parent_resource_path,
                                                   self.resource_type,
                                                   self.resource_name,
                                                   self.api_version,
                                                   parameters)

        # pylint: disable=no-member
        parameters = GenericResource(
            location=resource.location,
            tags=tags,
            plan=resource.plan,
            properties=resource.properties,
            kind=resource.kind,
            managed_by=resource.managed_by,
            sku=resource.sku,
            identity=resource.identity)

        if self.resource_id:
            return self.rcf.resources.begin_create_or_update_by_id(self.resource_id, self.api_version,
                                                                   parameters)
        return self.rcf.resources.begin_create_or_update(self.resource_group_name,
                                                         self.resource_provider_namespace,
                                                         self.parent_resource_path,
                                                         self.resource_type,
                                                         self.resource_name,
                                                         self.api_version,
                                                         parameters)

    def invoke_action(self, action, request_body):
        """
        Formats Url if none provided and sends the POST request with the url and request-body.
        """
        from msrestazure.azure_operation import AzureOperationPoller

        query_parameters = {}
        serialize = self.rcf.resources._serialize  # pylint: disable=protected-access
        client = self.rcf.resources._client  # pylint: disable=protected-access

        url = '/subscriptions/{subscriptionId}/resourcegroups/{resourceGroupName}/providers/' \
            '{resourceProviderNamespace}/{parentResourcePath}/{resourceType}/{resourceName}/{action}'

        if self.resource_id:
            url = client.format_url(
                '{resource_id}/{action}',
                resource_id=self.resource_id,
                action=serialize.url("action", action, 'str'))
        else:
            url = client.format_url(
                url,
                resourceGroupName=serialize.url(
                    "resource_group_name", self.resource_group_name, 'str',
                    max_length=90, min_length=1, pattern=r'^[-\w\._\(\)]+$'),
                resourceProviderNamespace=serialize.url(
                    "resource_provider_namespace", self.resource_provider_namespace, 'str'),
                parentResourcePath=serialize.url(
                    "parent_resource_path", self.parent_resource_path, 'str', skip_quote=True),
                resourceType=serialize.url("resource_type", self.resource_type, 'str', skip_quote=True),
                resourceName=serialize.url("resource_name", self.resource_name, 'str'),
                subscriptionId=serialize.url(
                    "self._config.subscription_id", self.rcf.resources._config.subscription_id, 'str'),
                action=serialize.url("action", action, 'str'))

        # Construct parameters
        query_parameters['api-version'] = serialize.query("api_version", self.api_version, 'str')

        # Construct headers
        header_parameters = {}
        header_parameters['Content-Type'] = 'application/json; charset=utf-8'
        # This value of accept_language comes from the fixed configuration in the AzureConfiguration in track 1.
        header_parameters['accept-language'] = 'en-US'

        body_content_kwargs = {}
        body_content_kwargs['content'] = json.loads(request_body) if request_body else None

        # Construct and send request
        def long_running_send():
            request = client.post(url, query_parameters, header_parameters, **body_content_kwargs)
            pipeline_response = client._pipeline.run(request, stream=False)
            return pipeline_response.http_response.internal_response

        def get_long_running_status(status_link, headers=None):
            request = client.get(status_link, query_parameters, header_parameters)
            if headers:
                request.headers.update(headers)
            pipeline_response = client._pipeline.run(request, stream=False)
            return pipeline_response.http_response.internal_response

        def get_long_running_output(response):
            from azure.core.exceptions import HttpResponseError
            if response.status_code not in [200, 202, 204]:
                exp = HttpResponseError(response)
                exp.request_id = response.headers.get('x-ms-request-id')
                raise exp
            return response.text

        return AzureOperationPoller(long_running_send, get_long_running_output, get_long_running_status)

    @staticmethod
    def resolve_api_version(rcf, resource_provider_namespace, parent_resource_path, resource_type,
                            latest_include_preview=False):
        provider = rcf.providers.get(resource_provider_namespace)

        # If available, we will use parent resource's api-version
        resource_type_str = (parent_resource_path.split('/')[0] if parent_resource_path else resource_type)

        rt = [t for t in provider.resource_types
              if t.resource_type.lower() == resource_type_str.lower()]
        if not rt:
            raise IncorrectUsageError('Resource type {} not found.'.format(resource_type_str))
        if len(rt) == 1 and rt[0].api_versions:
            # If latest_include_preview is true,
            # the last api-version will be taken regardless of whether it is preview version or not
            if latest_include_preview:
                return rt[0].api_versions[0]
            # Take the latest stable version first.
            # if there is no stable version, the latest preview version will be taken.
            npv = [v for v in rt[0].api_versions if 'preview' not in v.lower()]
            return npv[0] if npv else rt[0].api_versions[0]
        raise IncorrectUsageError(
            'API version is required and could not be resolved for resource {}'
            .format(resource_type))

    @staticmethod
    def _resolve_api_version_by_id(rcf, resource_id, latest_include_preview=False):
        parts = parse_resource_id(resource_id)

        if len(parts) == 2 and parts['subscription'] is not None and parts['resource_group'] is not None:
            return AZURE_API_PROFILES['latest'][ResourceType.MGMT_RESOURCE_RESOURCES]

        if 'namespace' not in parts:
            raise CLIError('The type of value entered by --ids parameter is not supported.')

        namespace = parts.get('child_namespace_1', parts['namespace'])
        if parts.get('child_type_2'):
            parent = (parts['type'] + '/' + parts['name'] + '/' +
                      parts['child_type_1'] + '/' + parts['child_name_1'])
            resource_type = parts['child_type_2']
        elif parts.get('child_type_1'):
            # if the child resource has a provider namespace it is independent of the
            # parent, so set the parent to empty
            if parts.get('child_namespace_1') is not None:
                parent = ''
            else:
                parent = parts['type'] + '/' + parts['name']
            resource_type = parts['child_type_1']
        else:
            parent = None
            resource_type = parts['type']

        return _ResourceUtils.resolve_api_version(rcf, namespace, parent, resource_type,
                                                  latest_include_preview=latest_include_preview)


def install_bicep_cli(cmd, version=None, target_platform=None):
    # The parameter version is actually a git tag here.
    ensure_bicep_installation(cmd.cli_ctx, release_tag=version, target_platform=target_platform)


def uninstall_bicep_cli(cmd):
    remove_bicep_installation(cmd.cli_ctx)


def upgrade_bicep_cli(cmd, target_platform=None):
    latest_release_tag = get_bicep_latest_release_tag()
    ensure_bicep_installation(cmd.cli_ctx, release_tag=latest_release_tag, target_platform=target_platform)


def build_bicep_file(cmd, file, stdout=None, outdir=None, outfile=None, no_restore=None):
    args = ["build", file]
    if outdir:
        args += ["--outdir", outdir]
    if outfile:
        args += ["--outfile", outfile]
    if no_restore:
        args += ["--no-restore"]
    if stdout:
        args += ["--stdout"]

    output = run_bicep_command(cmd.cli_ctx, args)

    if stdout:
        print(output)


def build_bicepparam_file(cmd, file, stdout=None, outdir=None, outfile=None, no_restore=None):
    args = ["build-params", file]
    if outdir:
        args += ["--outdir", outdir]
    if outfile:
        args += ["--outfile", outfile]
    if no_restore:
        args += ["--no-restore"]
    if stdout:
        args += ["--stdout"]

    output = run_bicep_command(cmd.cli_ctx, args)

    if stdout:
        print(output)


def format_bicep_file(cmd, file, stdout=None, outdir=None, outfile=None, newline=None, indent_kind=None, indent_size=None, insert_final_newline=None):
    ensure_bicep_installation(cmd.cli_ctx)

    minimum_supported_version = "0.12.1"
    if bicep_version_greater_than_or_equal_to(minimum_supported_version):
        args = ["format", file]
        if outdir:
            args += ["--outdir", outdir]
        if outfile:
            args += ["--outfile", outfile]
        if stdout:
            args += ["--stdout"]
        if newline:
            args += ["--newline", newline]
        if indent_kind:
            args += ["--indentKind", indent_kind]
        if indent_size:
            args += ["--indentSize", indent_size]
        if insert_final_newline:
            args += ["--insertFinalNewline"]

        output = run_bicep_command(cmd.cli_ctx, args)

        if stdout:
            print(output)
    else:
        logger.error("az bicep format could not be executed with the current version of Bicep CLI. Please upgrade Bicep CLI to v%s or later.", minimum_supported_version)


def publish_bicep_file(cmd, file, target, documentationUri=None, force=None):
    ensure_bicep_installation(cmd.cli_ctx)

    minimum_supported_version = "0.4.1008"
    if bicep_version_greater_than_or_equal_to(minimum_supported_version):
        args = ["publish", file, "--target", target]
        if documentationUri:
            minimum_supported_version_for_documentationUri_parameter = "0.14.46"
            if bicep_version_greater_than_or_equal_to(minimum_supported_version_for_documentationUri_parameter):
                args += ["--documentationUri", documentationUri]
            else:
                logger.error("az bicep publish with --documentationUri/-d parameter could not be executed with the current version of Bicep CLI. Please upgrade Bicep CLI to v%s or later.", minimum_supported_version_for_documentationUri_parameter)
        if force:
            minimum_supported_version_for_publish_force = "0.17.1"
            if bicep_version_greater_than_or_equal_to(minimum_supported_version_for_publish_force):
                args += ["--force"]
            else:
                logger.error("az bicep publish with --force parameter could not be executed with the current version of Bicep CLI. Please upgrade Bicep CLI to v%s or later.", minimum_supported_version_for_publish_force)
        run_bicep_command(cmd.cli_ctx, args)
    else:
        logger.error("az bicep publish could not be executed with the current version of Bicep CLI. Please upgrade Bicep CLI to v%s or later.", minimum_supported_version)


def restore_bicep_file(cmd, file, force=None):
    ensure_bicep_installation(cmd.cli_ctx)

    minimum_supported_version = "0.4.1008"
    if bicep_version_greater_than_or_equal_to(minimum_supported_version):
        args = ["restore", file]
        if force:
            args += ["--force"]
        run_bicep_command(cmd.cli_ctx, args)
    else:
        logger.error("az bicep restore could not be executed with the current version of Bicep CLI. Please upgrade Bicep CLI to v%s or later.", minimum_supported_version)


def decompile_bicep_file(cmd, file, force=None):
    args = ["decompile", file]
    if force:
        args += ["--force"]
    run_bicep_command(cmd.cli_ctx, args)


def decompileparams_bicep_file(cmd, file, bicep_file=None, outdir=None, outfile=None, stdout=None):
    ensure_bicep_installation(cmd.cli_ctx)

    minimum_supported_version = "0.18.4"
    if bicep_version_greater_than_or_equal_to(minimum_supported_version):
        args = ["decompile-params", file]
        if bicep_file:
            args += ["--bicep-file", bicep_file]
        if outdir:
            args += ["--outdir", outdir]
        if outfile:
            args += ["--outfile", outfile]
        if stdout:
            args += ["--stdout"]

        output = run_bicep_command(cmd.cli_ctx, args)

        if stdout:
            print(output)
    else:
        logger.error("az bicep decompile-params could not be executed with the current version of Bicep CLI. Please upgrade Bicep CLI to v%s or later.", minimum_supported_version)


def show_bicep_cli_version(cmd):
    print(run_bicep_command(cmd.cli_ctx, ["--version"], auto_install=False))


def list_bicep_cli_versions(cmd):
    return get_bicep_available_release_tags()


def generate_params_file(cmd, file, no_restore=None, outdir=None, outfile=None, stdout=None, output_format=None, include_params=None):
    ensure_bicep_installation(cmd.cli_ctx)

    minimum_supported_version = "0.7.4"
    if bicep_version_greater_than_or_equal_to(minimum_supported_version):
        args = ["generate-params", file]
        if no_restore:
            args += ["--no-restore"]
        if outdir:
            args += ["--outdir", outdir]
        if outfile:
            args += ["--outfile", outfile]
        if output_format:
            args += ["--output-format", output_format]
        if include_params:
            args += ["--include-params", include_params]
        if stdout:
            args += ["--stdout"]

        output = run_bicep_command(cmd.cli_ctx, args)

        if stdout:
            print(output)
    else:
        logger.error("az bicep generate-params could not be executed with the current version of Bicep CLI. Please upgrade Bicep CLI to v%s or later.", minimum_supported_version)


def create_resourcemanager_privatelink(
        cmd, resource_group, name, location):
    rcf = _resource_privatelinks_client_factory(cmd.cli_ctx)
    ResourceManagementPrivateLinkLocation = cmd.get_models(
        'ResourceManagementPrivateLinkLocation')
    resource_management_private_link_location = ResourceManagementPrivateLinkLocation(
        location=location)
    return rcf.resource_management_private_link.put(resource_group, name, resource_management_private_link_location)


def get_resourcemanager_privatelink(cmd, resource_group, name):
    rcf = _resource_privatelinks_client_factory(cmd.cli_ctx)
    return rcf.resource_management_private_link.get(resource_group, name)


def list_resourcemanager_privatelink(cmd, resource_group=None):
    rcf = _resource_privatelinks_client_factory(cmd.cli_ctx)
    if resource_group:
        return rcf.resource_management_private_link.list_by_resource_group(resource_group)
    return rcf.resource_management_private_link.list()


def delete_resourcemanager_privatelink(cmd, resource_group, name):
    rcf = _resource_privatelinks_client_factory(cmd.cli_ctx)
    return rcf.resource_management_private_link.delete(resource_group, name)


def create_private_link_association(cmd, management_group_id, name, privatelink, public_network_access):
    rcf = _resource_privatelinks_client_factory(cmd.cli_ctx)
    PrivateLinkProperties, PrivateLinkObject = cmd.get_models(
        'PrivateLinkAssociationProperties', 'PrivateLinkAssociationObject')
    pl = PrivateLinkObject(properties=PrivateLinkProperties(
        private_link=privatelink, public_network_access=public_network_access))
    return rcf.private_link_association.put(group_id=management_group_id, pla_id=name, parameters=pl)


def get_private_link_association(cmd, management_group_id, name):
    rcf = _resource_privatelinks_client_factory(cmd.cli_ctx)
    return rcf.private_link_association.get(group_id=management_group_id, pla_id=name)


def delete_private_link_association(cmd, management_group_id, name):
    rcf = _resource_privatelinks_client_factory(cmd.cli_ctx)
    return rcf.private_link_association.delete(group_id=management_group_id, pla_id=name)


def list_private_link_association(cmd, management_group_id):
    rcf = _resource_privatelinks_client_factory(cmd.cli_ctx)
    return rcf.private_link_association.list(group_id=management_group_id)<|MERGE_RESOLUTION|>--- conflicted
+++ resolved
@@ -1086,11 +1086,7 @@
 
 def _prepare_stacks_deny_settings(rcf, deny_settings_mode):
     deny_settings_mode = None if deny_settings_mode.lower() == "none" else deny_settings_mode
-<<<<<<< HEAD
-    deny_settings_enum = None
-=======
     deny_settings_enum = rcf.deployment_stacks.models.DenySettingsMode.none
->>>>>>> 13d0ab0a
     if deny_settings_mode:
         if deny_settings_mode.lower().replace(' ', '') == "denydelete":
             deny_settings_enum = rcf.deployment_stacks.models.DenySettingsMode.deny_delete
@@ -1171,19 +1167,11 @@
     return build_confirmation_string
 
 
-<<<<<<< HEAD
-def _prepare_stacks_templates_and_parameters(cmd, rcf, deployment_stack_model, template_file, template_spec, template_uri, parameters, query_string):
-    t_spec, t_uri = None, None
-    template_obj = None
-
-    deployment_stacks_template_link = rcf.deployment_stacks.models.DeploymentStacksTemplateLink()
-=======
 def _prepare_stacks_templates_and_parameters(cmd, rcf, deployment_scope, deployment_stack_model, template_file, template_spec, template_uri, parameters, query_string):
     t_spec, t_uri = None, None
     template_obj = None
 
     DeploymentStacksTemplateLink = cmd.get_models('DeploymentStacksTemplateLink')
->>>>>>> 13d0ab0a
 
     if template_file:
         pass
@@ -1191,69 +1179,22 @@
         t_spec = template_spec
     elif template_uri:
         t_uri = template_uri
-<<<<<<< HEAD
-=======
     elif _is_bicepparam_file_provided(parameters):
         pass
->>>>>>> 13d0ab0a
     else:
         raise InvalidArgumentValueError(
             "Please enter one of the following: template file, template spec, or template url")
 
     if t_spec:
-<<<<<<< HEAD
-        deployment_stacks_template_link.id = t_spec
-        deployment_stack_model.template_link = deployment_stacks_template_link
-        api_version = get_api_version(cmd.cli_ctx, ResourceType.MGMT_RESOURCE_TEMPLATESPECS)
-        template_obj = show_resource(cmd=cmd, resource_ids=[template_spec],
-                                     api_version=api_version).properties['mainTemplate']
-    elif t_uri:
-        if query_string:
-            deployment_stacks_template_link = rcf.deployment_stacks.models.DeploymentStacksTemplateLink(
-=======
         deployment_stack_model.template_link = DeploymentStacksTemplateLink(id=t_spec)
         template_obj = _load_template_spec_template(cmd, template_spec)
     elif t_uri:
         if query_string:
             deployment_stacks_template_link = DeploymentStacksTemplateLink(
->>>>>>> 13d0ab0a
                 uri=t_uri, query_string=query_string)
             t_uri = _prepare_template_uri_with_query_string(
                 template_uri=t_uri, input_query_string=query_string)
         else:
-<<<<<<< HEAD
-            deployment_stacks_template_link = rcf.deployment_stacks.models.DeploymentStacksTemplateLink(uri=t_uri)
-        deployment_stack_model.template_link = deployment_stacks_template_link
-        template_obj = _remove_comments_from_json(_urlretrieve(t_uri).decode('utf-8'), file_path=t_uri)
-    else:
-        if _is_bicepparam_file_provided(parameters):
-            ensure_bicep_installation(cmd.cli_ctx)
-
-            minimum_supported_version = "0.14.85"
-            if not bicep_version_greater_than_or_equal_to(minimum_supported_version):
-                raise ArgumentUsageError(
-                    "Unable to compile .bicepparam file with the current version of Bicep CLI. Please use az bicep upgrade to upgrade Bicep CLI.")
-            if len(parameters) > 1:
-                raise ArgumentUsageError(
-                    "Can not use --parameters argument more than once when using a .bicepparam file")
-            bicepparam_file = parameters[0][0]
-            if not is_bicep_file(template_file):
-                raise ArgumentUsageError("Only a .bicep template is allowed with a .bicepparam parameter file")
-
-            build_bicepparam_output = run_bicep_command(
-                cmd.cli_ctx, ["build-params", bicepparam_file, "--bicep-file", template_file, "--stdout"])
-            build_bicepparam_output_json = json.loads(build_bicepparam_output)
-            template_content = build_bicepparam_output_json["templateJson"]
-            bicepparam_json_content = build_bicepparam_output_json["parametersJson"]
-        else:
-            template_content = (
-                run_bicep_command(cmd.cli_ctx, ["build", "--stdout", template_file])
-                if is_bicep_file(template_file)
-                else read_file_content(template_file)
-            )
-        template_obj = _remove_comments_from_json(template_content, file_path=template_file)
-        if is_bicep_file(template_file):
-=======
             deployment_stacks_template_link = DeploymentStacksTemplateLink(uri=t_uri)
         deployment_stack_model.template_link = deployment_stacks_template_link
         template_obj = _remove_comments_from_json(_urlretrieve(t_uri).decode('utf-8'), file_path=t_uri)
@@ -1281,7 +1222,6 @@
             template_schema = template_obj.get('$schema', '')
             validate_bicep_target_scope(template_schema, deployment_scope)
 
->>>>>>> 13d0ab0a
             deployment_stack_model.template = json.loads(json.dumps(template_obj))
         else:
             deployment_stack_model.template = json.load(open(template_file))
@@ -2379,11 +2319,7 @@
     if query_string and not template_uri:
         raise IncorrectUsageError('please provide --template-uri if --query-string is specified')
 
-<<<<<<< HEAD
-    if [template_file, template_spec, template_uri].count(None) != 2:
-=======
     if [template_file, template_spec, template_uri].count(None) < 2:
->>>>>>> 13d0ab0a
         raise InvalidArgumentValueError(
             "Please enter only one of the following: template file, template spec, or template url")
     try:
@@ -2392,13 +2328,9 @@
             if get_subscription_response.location != location:
                 raise CLIError("Cannot change location of an already existing stack at subscription scope.")
             # bypass if yes flag is true
-<<<<<<< HEAD
-            _build_stacks_confirmation_string(rcf, yes, name, delete_resources_enum, delete_resource_groups_enum)
-=======
             built_string = _build_stacks_confirmation_string(rcf, yes, name, delete_resources_enum, delete_resource_groups_enum)
             if not built_string:
                 return
->>>>>>> 13d0ab0a
     except:  # pylint: disable=bare-except
         pass
 
@@ -2417,11 +2349,7 @@
         description=description, location=location, action_on_unmanage=action_on_unmanage_model, deployment_scope=deployment_scope, deny_settings=deny_settings_model, tags=tags)
 
     deployment_stack_model = _prepare_stacks_templates_and_parameters(
-<<<<<<< HEAD
-        cmd, rcf, deployment_stack_model, template_file, template_spec, template_uri, parameters, query_string)
-=======
         cmd, rcf, 'subscription', deployment_stack_model, template_file, template_spec, template_uri, parameters, query_string)
->>>>>>> 13d0ab0a
 
     return sdk_no_wait(False, rcf.deployment_stacks.begin_create_or_update_at_subscription, name, deployment_stack_model)
 
@@ -2516,24 +2444,16 @@
     if query_string and not template_uri:
         raise IncorrectUsageError('please provide --template-uri if --query-string is specified')
 
-<<<<<<< HEAD
-    if [template_file, template_spec, template_uri].count(None) != 2:
-=======
     if [template_file, template_spec, template_uri].count(None) < 2:
->>>>>>> 13d0ab0a
         raise InvalidArgumentValueError(
             "Please enter only one of the following: template file, template spec, or template url")
 
     # build confirmation string
     try:
         if rcf.deployment_stacks.get_at_resource_group(resource_group, name):
-<<<<<<< HEAD
-            _build_stacks_confirmation_string(rcf, yes, name, delete_resources_enum, delete_resource_groups_enum)
-=======
             built_string = _build_stacks_confirmation_string(rcf, yes, name, delete_resources_enum, delete_resource_groups_enum)
             if not built_string:
                 return
->>>>>>> 13d0ab0a
     except:  # pylint: disable=bare-except
         pass
 
@@ -2547,11 +2467,7 @@
 
     # validate and prepare template & paramaters
     deployment_stack_model = _prepare_stacks_templates_and_parameters(
-<<<<<<< HEAD
-        cmd, rcf, deployment_stack_model, template_file, template_spec, template_uri, parameters, query_string)
-=======
         cmd, rcf, 'resourceGroup', deployment_stack_model, template_file, template_spec, template_uri, parameters, query_string)
->>>>>>> 13d0ab0a
 
     return sdk_no_wait(False, rcf.deployment_stacks.begin_create_or_update_at_resource_group, resource_group, name, deployment_stack_model)
 
@@ -2651,33 +2567,21 @@
 
     excluded_principals_array = _prepare_stacks_excluded_principals(deny_settings_excluded_principals)
     excluded_actions_array = _prepare_stacks_excluded_actions(deny_settings_excluded_actions)
-<<<<<<< HEAD
-    excluded_principals_array = []
-=======
->>>>>>> 13d0ab0a
 
     tags = tags or {}
 
     if query_string and not template_uri:
         raise IncorrectUsageError('please provide --template-uri if --query-string is specified')
 
-<<<<<<< HEAD
-    if [template_file, template_spec, template_uri].count(None) != 2:
-=======
     if [template_file, template_spec, template_uri].count(None) < 2:
->>>>>>> 13d0ab0a
         raise InvalidArgumentValueError(
             "Please enter only one of the following: template file, template spec, or template url")
     try:
         get_mg_response = rcf.deployment_stacks.get_at_management_group(management_group_id, name)
         if get_mg_response:
-<<<<<<< HEAD
-            _build_stacks_confirmation_string(rcf, yes, name, delete_resources_enum, delete_resource_groups_enum)
-=======
             built_string = _build_stacks_confirmation_string(rcf, yes, name, delete_resources_enum, delete_resource_groups_enum)
             if not built_string:
                 return
->>>>>>> 13d0ab0a
     except:  # pylint: disable=bare-except
         pass
 
@@ -2695,11 +2599,7 @@
         description=description, location=location, action_on_unmanage=action_on_unmanage_model, deployment_scope=deployment_scope, deny_settings=deny_settings_model, tags=tags)
 
     deployment_stack_model = _prepare_stacks_templates_and_parameters(
-<<<<<<< HEAD
-        cmd, rcf, deployment_stack_model, template_file, template_spec, template_uri, parameters, query_string)
-=======
         cmd, rcf, 'managementGroup', deployment_stack_model, template_file, template_spec, template_uri, parameters, query_string)
->>>>>>> 13d0ab0a
 
     return sdk_no_wait(False, rcf.deployment_stacks.begin_create_or_update_at_management_group, management_group_id, name, deployment_stack_model)
 
