# --------------------------------------------------------------------------------------------
# Copyright (c) Microsoft Corporation. All rights reserved.
# Licensed under the MIT License. See License.txt in the project root for license information.
# --------------------------------------------------------------------------------------------

from __future__ import print_function

import difflib

import argparse
import argcomplete

import azure.cli.core.telemetry as telemetry
from azure.cli.core.azlogging import CommandLoggerContext
from azure.cli.core.extension import get_extension
from azure.cli.core.commands import ExtensionCommandSource
from azure.cli.core.commands import AzCliCommandInvoker
from azure.cli.core.commands.events import EVENT_INVOKER_ON_TAB_COMPLETION
from azure.cli.core.command_recommender import CommandRecommender
from azure.cli.core.azclierror import UnrecognizedArgumentError
from azure.cli.core.azclierror import RequiredArgumentMissingError
from azure.cli.core.azclierror import InvalidArgumentValueError
from azure.cli.core.azclierror import ArgumentUsageError
from azure.cli.core.azclierror import CommandNotFoundError
from azure.cli.core.azclierror import ValidationError

from knack.log import get_logger
from knack.parser import CLICommandParser
from knack.util import CLIError

logger = get_logger(__name__)

EXTENSION_REFERENCE = ("If the command is from an extension, "
                       "please make sure the corresponding extension is installed. "
                       "To learn more about extensions, please visit "
                       "'https://docs.microsoft.com/cli/azure/azure-cli-extensions-overview'")

OVERVIEW_REFERENCE = ("https://aka.ms/cli_ref")


class IncorrectUsageError(CLIError):
    '''Raised when a command is incorrectly used and the usage should be
    displayed to the user.
    '''
    pass  # pylint: disable=unnecessary-pass


class AzCompletionFinder(argcomplete.CompletionFinder):

    def _get_completions(self, comp_words, cword_prefix, cword_prequote, last_wordbreak_pos):
        external_completions = []
        self._parser.cli_ctx.raise_event(EVENT_INVOKER_ON_TAB_COMPLETION,
                                         external_completions=external_completions,
                                         parser=self._parser,
                                         comp_words=comp_words,
                                         cword_prefix=cword_prefix,
                                         cword_prequote=cword_prequote,
                                         last_wordbreak_pos=last_wordbreak_pos)

        return external_completions + super(AzCompletionFinder, self)._get_completions(comp_words,
                                                                                       cword_prefix,
                                                                                       cword_prequote,
                                                                                       last_wordbreak_pos)


class AzCliCommandParser(CLICommandParser):
    """ArgumentParser implementation specialized for the Azure CLI utility."""

    def __init__(self, cli_ctx=None, cli_help=None, **kwargs):
        self.command_source = kwargs.pop('_command_source', None)
        self._raw_arguments = None
        self._namespace = None
        self._suggestion_msg = []
        self.subparser_map = {}
        self.specified_arguments = []
        super(AzCliCommandParser, self).__init__(cli_ctx, cli_help=cli_help, **kwargs)

    def load_command_table(self, command_loader):
        """Load a command table into our parser."""
        # If we haven't already added a subparser, we
        # better do it.
        cmd_tbl = command_loader.command_table
        grp_tbl = command_loader.command_group_table
        if not self.subparsers:
            sp = self.add_subparsers(dest='_command_package')
            sp.required = True
            self.subparsers = {(): sp}

        for command_name, metadata in cmd_tbl.items():
            subparser = self._get_subparser(command_name.split(), grp_tbl)
            deprecate_info = metadata.deprecate_info
            if not subparser or (deprecate_info and deprecate_info.expired()):
                continue

            command_verb = command_name.split()[-1]
            # To work around http://bugs.python.org/issue9253, we artificially add any new
            # parsers we add to the "choices" section of the subparser.
            subparser.choices[command_verb] = command_verb

            # inject command_module designer's help formatter -- default is HelpFormatter
            fc = metadata.formatter_class or argparse.HelpFormatter

            command_parser = subparser.add_parser(command_verb,
                                                  description=metadata.description,
                                                  parents=self.parents,
                                                  conflict_handler='error',
                                                  help_file=metadata.help,
                                                  formatter_class=fc,
                                                  cli_help=self.cli_help,
                                                  _command_source=metadata.command_source)
            self.subparser_map[command_name] = command_parser
            command_parser.cli_ctx = self.cli_ctx
            command_validator = metadata.validator
            argument_validators = []
            argument_groups = {}
            for _, arg in metadata.arguments.items():
                # don't add deprecated arguments to the parser
                deprecate_info = arg.type.settings.get('deprecate_info', None)
                if deprecate_info and deprecate_info.expired():
                    continue

                if arg.validator:
                    argument_validators.append(arg.validator)
                try:
                    if arg.arg_group:
                        try:
                            group = argument_groups[arg.arg_group]
                        except KeyError:
                            # group not found so create
                            group_name = '{} Arguments'.format(arg.arg_group)
                            group = command_parser.add_argument_group(arg.arg_group, group_name)
                            argument_groups[arg.arg_group] = group
                        param = AzCliCommandParser._add_argument(group, arg)
                    else:
                        param = AzCliCommandParser._add_argument(command_parser, arg)
                except argparse.ArgumentError as ex:
                    raise CLIError("command authoring error for '{}': '{}' {}".format(
                        command_name, ex.args[0].dest, ex.message))  # pylint: disable=no-member
                param.completer = arg.completer
                param.deprecate_info = arg.deprecate_info
                param.preview_info = arg.preview_info
                param.experimental_info = arg.experimental_info
                param.default_value_source = arg.default_value_source
            command_parser.set_defaults(
                func=metadata,
                command=command_name,
                _cmd=metadata,
                _command_validator=command_validator,
                _argument_validators=argument_validators,
                _parser=command_parser)

    def validation_error(self, message):
        az_error = ValidationError(message)
        az_error.print_error()
        az_error.send_telemetry()
        self.exit(2)

    def error(self, message):
        # Get a recommended command from the CommandRecommender
        command_arguments = self._get_failure_recovery_arguments()
        cli_ctx = self.cli_ctx or (self.cli_help.cli_ctx if self.cli_help else None)
        recommender = CommandRecommender(*command_arguments, message, cli_ctx)
        recommender.set_help_examples(self.get_examples(self.prog))
        recommendations = recommender.provide_recommendations()

        az_error = ArgumentUsageError(message)
        if 'unrecognized arguments' in message:
            az_error = UnrecognizedArgumentError(message)
        elif 'arguments are required' in message:
            az_error = RequiredArgumentMissingError(message)
        elif 'invalid' in message:
            az_error = InvalidArgumentValueError(message)

        if '--query' in message:
            from azure.cli.core.util import QUERY_REFERENCE
            az_error.set_recommendation(QUERY_REFERENCE)
        elif recommendations:
            az_error.set_aladdin_recommendation(recommendations)
        az_error.print_error()
        az_error.send_telemetry()
        self.exit(2)

    def format_help(self):
        extension_version = None
        extension_name = None
        try:
            if isinstance(self.command_source, ExtensionCommandSource):
                extension_name = self.command_source.extension_name
                extension_version = get_extension(self.command_source.extension_name).version
        except Exception:  # pylint: disable=broad-except
            pass

        telemetry.set_command_details(
            command=self.prog[3:],
            extension_name=extension_name,
            extension_version=extension_version)
        telemetry.set_success(summary='show help')
        super(AzCliCommandParser, self).format_help()

    def get_examples(self, command):
        if not self.cli_help:
            return []
        is_group = self.is_group()
        return self.cli_help.get_examples(command,
                                          self._actions[-1] if is_group else self,
                                          is_group)

    def enable_autocomplete(self):
        argcomplete.autocomplete = AzCompletionFinder()
        argcomplete.autocomplete(self, validator=lambda c, p: c.lower().startswith(p.lower()),
                                 default_completer=lambda *args, **kwargs: ())

    def _get_failure_recovery_arguments(self, action=None):
        # Strip the leading "az " and any extraneous whitespace.
        command = self.prog[3:].strip()
        parameters = []
        parameter_set = set()
        raw_arguments = None
        extension = None

        # Extract only parameter names to ensure GPDR compliance
        def extract_safe_params(parameters):
            return AzCliCommandInvoker._extract_parameter_names(parameters)  # pylint: disable=protected-access

        # Check for extension name attribute
        def has_extension_name(command_source):
            is_extension_command_source = isinstance(command_source, ExtensionCommandSource)
            has_extension_name = False

            if is_extension_command_source:
                has_extension_name = hasattr(command_source, 'extension_name')

            return is_extension_command_source and has_extension_name

        # If the arguments have been processed into a namespace...
        if self._namespace:
            # Select the parsed command.
            if hasattr(self._namespace, 'command'):
                command = self._namespace.command
        # Parse parameter names from user input.
        if self._raw_arguments:
            raw_arguments = self._raw_arguments
            parameters = extract_safe_params(self._raw_arguments)

        for parameter in parameters:
            parameter_set.add(parameter)

        # If we can retrieve the extension from the current parser's command source...
        if has_extension_name(self.command_source):
            extension = self.command_source.extension_name
        # Otherwise, the command may have not been in a command group. The command source will not be
        # set in this case.
        elif action and action.dest in ('_subcommand', '_command_package'):
            # Get all parsers in the set of possible actions.
            parsers = list(action.choices.values())
            parser = parsers[0] if parsers else None
            # If the first parser comes from an extension...
            if parser and has_extension_name(parser.command_source):
                # We're looking for a subcommand under an extension command group. Set the
                # extension to reflect this.
                extension = parser.command_source.extension_name
            # Extend the command if the first raw argument is not a parameter.
            if raw_arguments and raw_arguments[0] not in parameter_set:
                command = '{cmd} {arg}'.format(cmd=command, arg=raw_arguments[0])
        # Otherwise, only set the extension if every subparser comes from an extension. This occurs
        # when an unrecognized argument is passed to a command from an extension.
        elif isinstance(self.subparser_map, dict):
            for _, subparser in self.subparser_map.items():
                if isinstance(subparser.command_source, ExtensionCommandSource):
                    extension = subparser.command_source.extension_name
                else:
                    extension = None
                    break

        return command, self._raw_arguments, extension

    def _get_values(self, action, arg_strings):
        value = super(AzCliCommandParser, self)._get_values(action, arg_strings)
        if action.dest and isinstance(action.dest, str) and not action.dest.startswith('_'):
            self.specified_arguments.append(action.dest)
        return value

    def parse_known_args(self, args=None, namespace=None):
        # retrieve the raw argument list in case parsing known arguments fails.
        self._raw_arguments = args
        # if parsing known arguments succeeds, get the command namespace and the argument list
        self._namespace, self._raw_arguments = super().parse_known_args(args=args, namespace=namespace)
        return self._namespace, self._raw_arguments

    def _get_extension_command_tree(self):
        from azure.cli.core._session import EXT_CMD_TREE
        import os
        VALID_SECOND = 3600 * 24 * 10
        # self.cli_ctx is None when self.prog is beyond 'az', such as 'az iot'.
        # use cli_ctx from cli_help which is not lost.
        cli_ctx = self.cli_ctx or (self.cli_help.cli_ctx if self.cli_help else None)
        if not cli_ctx:
            return None
        EXT_CMD_TREE.load(os.path.join(cli_ctx.config.config_dir, 'extensionCommandTree.json'), VALID_SECOND)
        if not EXT_CMD_TREE.data:
            import requests
            from azure.cli.core.util import should_disable_connection_verify
            try:
                response = requests.get(
                    'https://azurecliextensionsync.blob.core.windows.net/cmd-index/extensionCommandTree.json',
                    verify=(not should_disable_connection_verify()),
                    timeout=10)
            except Exception as ex:  # pylint: disable=broad-except
                logger.info("Request failed for extension command tree: %s", str(ex))
                return None
            if response.status_code == 200:
                EXT_CMD_TREE.data = response.json()
                EXT_CMD_TREE.save_with_retry()
            else:
                logger.info("Error when retrieving extension command tree. Response code: %s", response.status_code)
                return None
        return EXT_CMD_TREE

    def _get_all_extensions(self, cmd_chain, ext_set=None):
        """Find all the extension names in cmd_chain (dict of extension command subtree).
        An example of cmd_chain may look like (a command sub tree of the 'aks' command group):
        {
            "create": "aks-preview",
            "update": "aks-preview",
            "app": {
                "up": "deploy-to-azure"
            },
            "use-dev-spaces": "dev-spaces"
        }
        Then the resulting ext_set is {'aks-preview', 'deploy-to-azure', 'dev-spaces'}
        """
        ext_set = set() if ext_set is None else ext_set
        for key in cmd_chain:
            if isinstance(cmd_chain[key], str):
                ext_set.add(cmd_chain[key])
            else:
                self._get_all_extensions(cmd_chain[key], ext_set)
        return ext_set

    def _search_in_extension_commands(self, command_str):
        """Search the command in an extension commands dict which mimics a prefix tree.
        If the value of the dict item is a string, then the key represents the end of a complete command
        and the value is the name of the extension that the command belongs to.
        An example of the dict read from extensionCommandTree.json:
        {
            "aks": {
                "create": "aks-preview",
                "update": "aks-preview",
                "app": {
                    "up": "deploy-to-azure"
                },
                "use-dev-spaces": "dev-spaces"
            },
            ...
        }
        """

        cmd_chain = self._get_extension_command_tree()
        if not cmd_chain:
            return None
        for part in command_str.split():
            try:
                if isinstance(cmd_chain[part], str):
                    return cmd_chain[part]
                cmd_chain = cmd_chain[part]
            except KeyError:
                return None
        # command_str is prefix of one or more complete commands.
        all_exts = self._get_all_extensions(cmd_chain)
        return list(all_exts) if all_exts else None

    def _get_extension_use_dynamic_install_config(self):
        cli_ctx = self.cli_ctx or (self.cli_help.cli_ctx if self.cli_help else None)
        default_value = 'yes_prompt'
        use_dynamic_install = cli_ctx.config.get(
            'extension', 'use_dynamic_install', default_value).lower() if cli_ctx else default_value
        if use_dynamic_install not in ['no', 'yes_prompt', 'yes_without_prompt']:
            use_dynamic_install = default_value
        return use_dynamic_install

    def _get_extension_run_after_dynamic_install_config(self):
        cli_ctx = self.cli_ctx or (self.cli_help.cli_ctx if self.cli_help else None)
        default_value = True
        run_after_extension_installed = cli_ctx.config.getboolean('extension',
                                                                  'run_after_dynamic_install',
                                                                  default_value) if cli_ctx else default_value
        return run_after_extension_installed

    def _check_value(self, action, value):  # pylint: disable=too-many-statements, too-many-locals, too-many-branches
        # Override to customize the error message when a argument is not among the available choices
        # converted value must be one of the choices (if specified)
        if action.choices is not None and value not in action.choices:  # pylint: disable=too-many-nested-blocks
            # self.cli_ctx is None when self.prog is beyond 'az', such as 'az iot'.
            # use cli_ctx from cli_help which is not lost.
            cli_ctx = self.cli_ctx or (self.cli_help.cli_ctx if self.cli_help else None)

            caused_by_extension_not_installed = False
            command_name_inferred = self.prog
            error_msg = None
            if not self.command_source:
<<<<<<< HEAD
                candidates = difflib.get_close_matches(value, action.choices, cutoff=0.7)
                if candidates:
                    # use the most likely candidate to replace the misspelled command
                    args = self.prog.split() + self._raw_arguments
                    args_inferred = [item if item != value else candidates[0] for item in args]
                    command_name_inferred = (' '.join(args_inferred).split('-')[0]).strip()

=======
                candidates = []
                args = self.prog.split() + self._raw_arguments
>>>>>>> 9ad5b25f
                use_dynamic_install = self._get_extension_use_dynamic_install_config()
                if use_dynamic_install != 'no':
                    # Check if the command is from an extension
                    from azure.cli.core.util import roughly_parse_command
                    command_str = roughly_parse_command(args[1:])
                    ext_name = self._search_in_extension_commands(command_str)
                    # The input command matches the prefix of one or more extension commands
                    if isinstance(ext_name, list):
                        if len(ext_name) > 1:
                            from knack.prompting import prompt_choice_list, NoTTYException
                            try:
                                prompt_msg = "The command requires the latest version of one of the following " \
                                    "extensions. You need to pick one to install:"
                                choice_idx = prompt_choice_list(prompt_msg, ext_name)
                                ext_name = ext_name[choice_idx]
                                use_dynamic_install = 'yes_without_prompt'
                            except NoTTYException:
                                error_msg = "{}{}\nUnable to prompt for selection as no tty available. Please " \
                                    "update or install the extension with 'az extension add --upgrade -n " \
                                    "<extension-name>'.".format(prompt_msg, ext_name)
                                logger.error(error_msg)
                                telemetry.set_user_fault(error_msg)
                                self.exit(2)
                        else:
                            ext_name = ext_name[0]

                    if ext_name:
                        caused_by_extension_not_installed = True
                        telemetry.set_command_details(command_str,
                                                      parameters=AzCliCommandInvoker._extract_parameter_names(args),  # pylint: disable=protected-access
                                                      extension_name=ext_name)
                        run_after_extension_installed = self._get_extension_run_after_dynamic_install_config()
                        prompt_info = ""
                        if use_dynamic_install == 'yes_without_prompt':
                            logger.warning('The command requires the extension %s. '
                                           'It will be installed first.', ext_name)
                            go_on = True
                        else:
                            from knack.prompting import prompt_y_n, NoTTYException
                            prompt_msg = 'The command requires the extension {}. ' \
                                'Do you want to install it now?'.format(ext_name)
                            if run_after_extension_installed:
                                prompt_msg = '{} The command will continue to run after the extension is installed.' \
                                    .format(prompt_msg)
                            NO_PROMPT_CONFIG_MSG = "Run 'az config set extension.use_dynamic_install=" \
                                "yes_without_prompt' to allow installing extensions without prompt."
                            try:
                                go_on = prompt_y_n(prompt_msg, default='y')
                                if go_on:
                                    prompt_info = " with prompt"
                                    logger.warning(NO_PROMPT_CONFIG_MSG)
                            except NoTTYException:
                                error_msg = "The command requires the extension {}. " \
                                            "Unable to prompt for extension install confirmation as no tty " \
                                            "available. {}".format(ext_name, NO_PROMPT_CONFIG_MSG)
                                go_on = False
                        if go_on:
                            from azure.cli.core.extension.operations import add_extension
                            add_extension(cli_ctx=cli_ctx, extension_name=ext_name, upgrade=True)
                            if run_after_extension_installed:
                                import subprocess
                                import platform
                                exit_code = subprocess.call(args, shell=platform.system() == 'Windows')
                                error_msg = ("Extension {} dynamically installed{} and commands will be "
                                             "rerun automatically.").format(ext_name, prompt_info)
                                telemetry.set_user_fault(error_msg)
                                self.exit(exit_code)
                            else:
                                with CommandLoggerContext(logger):
                                    error_msg = 'Extension {} installed{}. Please rerun your command.' \
                                        .format(ext_name, prompt_info)
                                    logger.error(error_msg)
                                    telemetry.set_user_fault(error_msg)
                                self.exit(2)
                        else:
                            error_msg = "The command requires the latest version of extension {ext_name}. " \
                                "To install, run 'az extension add --upgrade -n {ext_name}'.".format(
                                    ext_name=ext_name) if not error_msg else error_msg
                if not error_msg:
                    # parser has no `command_source`, value is part of command itself
                    error_msg = "'{value}' is misspelled or not recognized by the system.".format(value=value)
                az_error = CommandNotFoundError(error_msg)
                if not caused_by_extension_not_installed:
                    candidates = difflib.get_close_matches(value, action.choices, cutoff=0.7)
                    if candidates:
                        # use the most likely candidate to replace the misspelled command
                        args_inferred = [item if item != value else candidates[0] for item in args]
                        command_name_inferred = ' '.join(args_inferred).split('-')[0]

            else:
                # `command_source` indicates command values have been parsed, value is an argument
                parameter = action.option_strings[0] if action.option_strings else action.dest
                error_msg = "{prog}: '{value}' is not a valid value for '{param}'.".format(
                    prog=self.prog, value=value, param=parameter)
                candidates = difflib.get_close_matches(value, action.choices, cutoff=0.7)
                az_error = InvalidArgumentValueError(error_msg)

            command_arguments = self._get_failure_recovery_arguments(action)
            if candidates:
                az_error.set_recommendation("Did you mean '{}' ?".format(candidates[0]))

            # recommend a command for user
<<<<<<< HEAD
            recommender = CommandRecommender(*command_arguments, error_msg, cli_ctx)
            recommender.set_help_examples(self.get_examples(command_name_inferred))
            recommendations = recommender.provide_recommendations()
            if recommendations:
                az_error.set_aladdin_recommendation(recommendations)

            # remind user to check extensions if we can not find a command to recommend
            if isinstance(az_error, CommandNotFoundError) \
                    and not az_error.recommendations and self.prog == 'az' \
                    and use_dynamic_install == 'no':
                az_error.set_recommendation(EXTENSION_REFERENCE)

=======
>>>>>>> 9ad5b25f
            if not caused_by_extension_not_installed:
                recommender = CommandRecommender(*command_arguments, error_msg, cli_ctx)
                recommender.set_help_examples(self.get_examples(command_name_inferred))
                recommended_command = recommender.recommend_a_command()
                if recommended_command:
                    az_error.set_recommendation("Try this: '{}'".format(recommended_command))

                # remind user to check extensions if we can not find a command to recommend
                if isinstance(az_error, CommandNotFoundError) \
                        and not az_error.recommendations and self.prog == 'az' \
                        and use_dynamic_install == 'no':
                    az_error.set_recommendation(EXTENSION_REFERENCE)

                az_error.set_recommendation(OVERVIEW_REFERENCE.format(command=self.prog))

            az_error.print_error()
            az_error.send_telemetry()

            self.exit(2)<|MERGE_RESOLUTION|>--- conflicted
+++ resolved
@@ -398,18 +398,8 @@
             command_name_inferred = self.prog
             error_msg = None
             if not self.command_source:
-<<<<<<< HEAD
-                candidates = difflib.get_close_matches(value, action.choices, cutoff=0.7)
-                if candidates:
-                    # use the most likely candidate to replace the misspelled command
-                    args = self.prog.split() + self._raw_arguments
-                    args_inferred = [item if item != value else candidates[0] for item in args]
-                    command_name_inferred = (' '.join(args_inferred).split('-')[0]).strip()
-
-=======
                 candidates = []
                 args = self.prog.split() + self._raw_arguments
->>>>>>> 9ad5b25f
                 use_dynamic_install = self._get_extension_use_dynamic_install_config()
                 if use_dynamic_install != 'no':
                     # Check if the command is from an extension
@@ -512,21 +502,6 @@
                 az_error.set_recommendation("Did you mean '{}' ?".format(candidates[0]))
 
             # recommend a command for user
-<<<<<<< HEAD
-            recommender = CommandRecommender(*command_arguments, error_msg, cli_ctx)
-            recommender.set_help_examples(self.get_examples(command_name_inferred))
-            recommendations = recommender.provide_recommendations()
-            if recommendations:
-                az_error.set_aladdin_recommendation(recommendations)
-
-            # remind user to check extensions if we can not find a command to recommend
-            if isinstance(az_error, CommandNotFoundError) \
-                    and not az_error.recommendations and self.prog == 'az' \
-                    and use_dynamic_install == 'no':
-                az_error.set_recommendation(EXTENSION_REFERENCE)
-
-=======
->>>>>>> 9ad5b25f
             if not caused_by_extension_not_installed:
                 recommender = CommandRecommender(*command_arguments, error_msg, cli_ctx)
                 recommender.set_help_examples(self.get_examples(command_name_inferred))
